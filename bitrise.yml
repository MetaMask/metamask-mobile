---
format_version: '8'
default_step_lib_source: 'https://github.com/bitrise-io/bitrise-steplib.git'
project_type: react-native

#Pipelines are listed below
pipelines:
  #Creates MetaMask-QA apps and stores apk/ipa in Bitrise
  create_qa_builds_pipeline:
    stages:
      - create_build_qa: {}
      - notify: {}
  #Releases MetaMask apps and stores apk/ipa into Play(Internal Testing)/App(TestFlight) Store
  release_builds_to_store_pipeline:
    stages:
      - create_build_release: {}
      - deploy_build_release: {}
      - create_build_qa: {} #Generate QA builds for E2E app upgrade tests
      - release_notify: {}
  #Releases MetaMask apps and stores ipa into App(TestFlight) Store
  release_ios_to_store_pipeline:
    stages:
      - create_ios_release: {}
      - deploy_ios_release: {}
      - notify: {}
  #Releases MetaMask apps and stores apk Play(Internal Testing) Store
  release_android_to_store_pipeline:
    stages:
      - create_android_release: {}
      - deploy_android_release: {}
      - notify: {}
  #Run E2E test suite for iOS only
  run_e2e_ios_pipeline:
    stages:
      - build_e2e_ios_stage: {}
      - run_e2e_ios_stage: {}
      - notify: {}
  #Run E2E test suite for Android only
  run_e2e_android_pipeline:
    stages:
      - build_e2e_android_stage: {} #builds android detox E2E
      - run_e2e_android_stage: {} #runs android detox test E2E
      - notify: {}
  #PR_e2e_verfication (build ios & android), run iOS (smoke), emulator Android
  release_e2e_pipeline:
    stages:
      - build_e2e_ios_android_stage: {}
      - run_release_e2e_ios_android_stage: {}
      - notify: {}
  #PR_e2e_verfication (build ios & android), run iOS (smoke), emulator Android
  pr_smoke_e2e_pipeline:
    stages:
      - build_smoke_e2e_ios_android_stage: {}
      - run_smoke_e2e_ios_android_stage: {}
      - notify: {}
  # Pipeline for Flask
  create_flask_release_builds_pipeline:
    stages:
      - create_build_flask_release: {}
      - notify: {}
  release_flask_builds_to_store_pipeline:
    stages:
      - create_build_flask_release: {}
      - deploy_flask_build_release: {}
      - release_notify: {}

  #PR_e2e_verfication (build ios & android), run iOS (regression), emulator Android
  pr_regression_e2e_pipeline:
    stages:
      - build_regression_e2e_ios_android_stage: {}
      - run_regression_e2e_ios_android_stage: {}
      - notify: {}

#Stages reference workflows. Those workflows cannot but utility "_this-is-a-utility"
stages:
  create_build_release:
    workflows:
      - build_android_release: {}
      - build_ios_release: {}
  deploy_build_release:
    workflows:
      - deploy_android_to_store: {}
      - deploy_ios_to_store: {}
  create_ios_release:
    workflows:
      - build_ios_release: {}
  deploy_ios_release:
    workflows:
      - deploy_ios_to_store: {}
  create_android_release:
    workflows:
      - build_android_release: {}
  deploy_android_release:
    workflows:
      - deploy_android_to_store: {}
  create_build_qa:
    workflows:
      - build_android_qa: {}
      - build_ios_qa: {}
  create_build_qa_android:
    workflows:
      - build_android_qa: {}
  create_build_qa_ios:
    workflows:
      - build_ios_qa: {}
  build_e2e_ios_stage:
    workflows:
      - ios_e2e_build: {}
  run_e2e_ios_stage:
    workflows:
      - ios_e2e_test: {}
  build_smoke_e2e_ios_android_stage:
    workflows:
      - ios_e2e_build: {}
      - android_e2e_build: {}
  run_smoke_e2e_ios_android_stage:
    workflows:
      - run_tag_smoke_confirmations_ios: {}
      - run_tag_smoke_confirmations_android: {}
      - run_tag_smoke_swaps_ios: {}
      - run_tag_smoke_swaps_android: {}
      - run_tag_smoke_core_ios: {}
      - run_tag_smoke_core_android: {}
  build_regression_e2e_ios_android_stage:
    workflows:
      - ios_build_regression_tests: {}
      - android_build_regression_tests: {}
  run_regression_e2e_ios_android_stage:
    workflows:
      - ios_run_regression_tests: {}
      - android_run_regression_tests: {}
  run_release_e2e_ios_android_stage:
    workflows:
      - ios_run_regression_tests: {}
      - android_run_regression_tests: {}
      - run_tag_smoke_confirmations_ios: {}
      - run_tag_smoke_confirmations_android: {}
      - run_tag_smoke_swaps_ios: {}
      - run_tag_smoke_swaps_android: {}
      - run_tag_smoke_core_ios: {}
      - run_tag_smoke_core_android: {}
      - run_tag_upgrade_android: {}
  run_e2e_ios_android_stage:
    workflows:
      - ios_e2e_test: {}
      - android_e2e_test: {}
  build_e2e_ios_android_stage:
    workflows:
      - ios_e2e_build: {}
      - android_e2e_build: {}
  build_e2e_android_stage:
    workflows:
      - android_e2e_build: {}
  run_e2e_android_stage:
    workflows:
      - android_e2e_test: {}
  notify:
    workflows:
      - notify_success: {}
  release_notify:
    workflows:
      - release_announcing_stores: {}
  create_build_flask_release:
    workflows:
      - build_android_flask_release: {}
      - build_ios_flask_release: {}
  deploy_flask_build_release:
    workflows:
      - deploy_android_to_store:
          envs:
            - MM_ANDROID_PACKAGE_NAME: 'io.metamask.flask'
      - deploy_ios_to_store:

workflows:
  # Code Setups
  setup:
    steps:
      - activate-ssh-key@4:
          run_if: '{{getenv "SSH_RSA_PRIVATE_KEY" | ne ""}}'
      - git-clone@6: {}
  code_setup:
    before_run:
      - setup
      - prep_environment
    steps:
      - restore-cocoapods-cache@2: {}
      - script@1:
          inputs:
            - content: |-
                #!/usr/bin/env bash
                envman add --key YARN_CACHE_DIR --value "$(yarn cache dir)"
          title: Get Yarn cache directory
      - yarn@0:
          inputs:
            - command: setup
          title: Yarn Setup
  prep_environment:
    steps:
      - script@1:
          inputs:
            - content: |-
                #!/usr/bin/env bash
                echo "Node and Yarn being installed"
                asdf list all nodejs
                asdf install nodejs "$NODE_VERSION"
                asdf global nodejs "$NODE_VERSION"
                asdf plugin add yarn
                asdf list all yarn
                asdf install yarn "$YARN_VERSION"
                asdf global yarn "$YARN_VERSION"
          title: Install node and yarn

  # Notifications utility workflows
  # Provides values for commit or branch message and path depending on commit env setup initialised or not
  _get_workflow_info:
    steps:
      - activate-ssh-key@4:
          is_always_run: true # always run to also feed failure notifications
          run_if: '{{getenv "SSH_RSA_PRIVATE_KEY" | ne ""}}'
      - git-clone@6:
          inputs:
            - update_submodules: 'no'
          is_always_run: true # always run to also feed failure notifications
      - script@1:
          is_always_run: true # always run to also feed failure notifications
          inputs:
            - content: |
                #!/bin/bash
                # generate reference to commit from env or using git
                COMMIT_SHORT_HASH="${BITRISE_GIT_COMMIT:0:7}"
                BRANCH_HEIGHT=''
                WORKFLOW_TRIGGER='Push'

                if [[ -z "$BITRISE_GIT_COMMIT" ]]; then
                  COMMIT_SHORT_HASH="$(git rev-parse --short HEAD)"
                  BRANCH_HEIGHT='HEAD'
                  WORKFLOW_TRIGGER='Manual'
                fi

                envman add --key COMMIT_SHORT_HASH --value "$COMMIT_SHORT_HASH"
                envman add --key BRANCH_HEIGHT --value "$BRANCH_HEIGHT"
                envman add --key WORKFLOW_TRIGGER --value "$WORKFLOW_TRIGGER"
          title: Get commit or branch name and path variables

  # Slack notification utils: we have two workflows to allow choosing when to notify: on success, on failure or both.
  # A workflow for instance create_qa_builds will notify on failure for each build_android_qa or build_ios_qa
  # but will only notify success if both success and create_qa_builds succeeds.

  # Send a Slack message on successful release
  release_announcing_stores:
    before_run:
      - code_setup
    steps:
      - yarn@0:
          inputs:
            - command: build:announce
          title: Announcing pre-release
          is_always_run: false
    meta:
      bitrise.io:
        stack: linux-docker-android-20.04
        machine_type_id: standard

  # Send a Slack message when workflow succeeds
  notify_success:
    before_run:
      - _get_workflow_info
    steps:
      # Update Bitrise comment in PR with success status
      - comment-on-github-pull-request@0:
          is_always_run: true
          run_if: '{{getenv "TRIGGERED_BY_PR_LABEL" | eq "true"}}'
          inputs:
            - personal_access_token: '$GITHUB_ACCESS_TOKEN'
            - body: |-
                ## [<img alt="https://bitrise.io/" src="https://assets-global.website-files.com/5db35de024bb983af1b4e151/5e6f9ccc3e129dfd8a205e4e_Bitrise%20Logo%20-%20Eggplant%20Bg.png" height="20">](${BITRISEIO_PIPELINE_BUILD_URL}) **Bitrise**

                ✅✅✅ `${BITRISEIO_PIPELINE_TITLE}` passed on Bitrise! ✅✅✅

                Commit hash: ${GITHUB_PR_HASH}
                Build link: ${BITRISEIO_PIPELINE_BUILD_URL}

                >[!NOTE]
                >- You can kick off another `${BITRISEIO_PIPELINE_TITLE}` on Bitrise by removing and re-applying the `Run Smoke E2E` label on the pull request

                <!-- BITRISE_TAG -->
                <!-- BITRISE_SUCCESS_TAG -->
            - repository_url: '$GIT_REPOSITORY_URL'
            - issue_number: '$GITHUB_PR_NUMBER'
            - api_base_url: 'https://api.github.com'
            - update_comment_tag: '$GITHUB_PR_HASH'
      - slack@3:
          inputs:
            - text: '${BITRISE_APP_TITLE} ${BITRISEIO_PIPELINE_TITLE} workflow notification'
            - pretext: ':large_green_circle: *${BITRISEIO_PIPELINE_TITLE} succeeded!*'
            - title: 'Commit #$COMMIT_SHORT_HASH $BRANCH_HEIGHT'
            - title_link: https://github.com/${BITRISEIO_GIT_REPOSITORY_OWNER}/${BITRISEIO_GIT_REPOSITORY_SLUG}/commit/${COMMIT_SHORT_HASH}
            - message: ${BITRISE_GIT_MESSAGE}
            - fields: |
                Branch|${BITRISE_GIT_BRANCH}
                Workflow|${BITRISEIO_PIPELINE_TITLE}
                Trigger|${WORKFLOW_TRIGGER}
                Build|${BITRISE_BUILD_NUMBER}
            - buttons: |
                View app|${BITRISE_APP_URL}
                View build|${BITRISEIO_PIPELINE_BUILD_URL}
                View commit|https://github.com/${BITRISEIO_GIT_REPOSITORY_OWNER}/${BITRISEIO_GIT_REPOSITORY_SLUG}/commit/${COMMIT_SHORT_HASH}
            - footer: 'Bitrise ${BITRISEIO_PIPELINE_TITLE} workflow notification'
            - webhook_url: https://hooks.slack.com/services/${MM_SLACK_TOKEN}/${MM_SLACK_SECRET}/${MM_SLACK_ROOM}

  # Send a Slack message when workflow fails
  notify_failure:
    before_run:
      - _get_workflow_info
    steps:
      - script@1:
          is_always_run: true
          title: Check if PR comment should be updated
          inputs:
            - content: |-
                #!/usr/bin/env bash
                if [[ "$TRIGGERED_BY_PR_LABEL" == "true" && $BITRISE_BUILD_STATUS == 1 ]]; then
                  envman add --key SHOULD_UPDATE_PR_COMMENT --value "true"
                else
                  envman add --key SHOULD_UPDATE_PR_COMMENT --value "false"
                fi
      # Update Bitrise comment in PR with failure status
      - comment-on-github-pull-request@0:
          is_always_run: true
          run_if: '{{getenv "SHOULD_UPDATE_PR_COMMENT" | eq "true"}}'
          inputs:
            - personal_access_token: '$GITHUB_ACCESS_TOKEN'
            - body: |-
                ## [<img alt="https://bitrise.io/" src="https://assets-global.website-files.com/5db35de024bb983af1b4e151/5e6f9ccc3e129dfd8a205e4e_Bitrise%20Logo%20-%20Eggplant%20Bg.png" height="20">](${BITRISEIO_PIPELINE_BUILD_URL}) **Bitrise**

                ❌❌❌ `${BITRISEIO_PIPELINE_TITLE}` failed on Bitrise! ❌❌❌

                Commit hash: ${GITHUB_PR_HASH}
                Build link: ${BITRISEIO_PIPELINE_BUILD_URL}

                >[!NOTE]
                >- You can kick off another `${BITRISEIO_PIPELINE_TITLE}` on Bitrise by removing and re-applying the `Run Smoke E2E` label on the pull request

                <!-- BITRISE_TAG -->
                <!-- BITRISE_FAIL_TAG -->
            - repository_url: '$GIT_REPOSITORY_URL'
            - issue_number: '$GITHUB_PR_NUMBER'
            - api_base_url: 'https://api.github.com'
            - update_comment_tag: '$GITHUB_PR_HASH'
      - slack@3:
          is_always_run: true
          run_if: .IsBuildFailed
          inputs:
            - text: '${BITRISE_APP_TITLE} ${BITRISE_TRIGGERED_WORKFLOW_TITLE} workflow notification'
            - pretext_on_error: ':red_circle: *${BITRISE_TRIGGERED_WORKFLOW_TITLE} failed!*'
            - title: 'Commit #$COMMIT_SHORT_HASH $BRANCH_HEIGHT'
            - title_link: https://github.com/${BITRISEIO_GIT_REPOSITORY_OWNER}/${BITRISEIO_GIT_REPOSITORY_SLUG}/commit/${COMMIT_SHORT_HASH}
            - message: ${BITRISE_GIT_MESSAGE}
            - fields: |
                Branch|${BITRISE_GIT_BRANCH}
                Workflow|${BITRISE_TRIGGERED_WORKFLOW_TITLE}
                Trigger|${WORKFLOW_TRIGGER}
                Build|${BITRISE_BUILD_NUMBER}
            - buttons: |
                View app|${BITRISE_APP_URL}
                View build|${BITRISE_BUILD_URL}
                View commit|https://github.com/${BITRISEIO_GIT_REPOSITORY_OWNER}/${BITRISEIO_GIT_REPOSITORY_SLUG}/commit/${COMMIT_SHORT_HASH}
            - footer: 'Bitrise ${BITRISE_TRIGGERED_WORKFLOW_TITLE} workflow notification'
            - webhook_url: https://hooks.slack.com/services/${MM_SLACK_TOKEN}/${MM_SLACK_SECRET}/${MM_SLACK_ROOM}

  # CI Steps
  ci_test:
    before_run:
      - code_setup
    steps:
      - yarn@0:
          inputs:
            - args: ''
            - command: test:unit --silent
          title: Unit Test
          is_always_run: false
      - script@1:
          inputs:
            - content: |-
                #!/usr/bin/env bash
                echo 'weew - everything passed!'
          title: All Tests Passed
          is_always_run: false
  # E2E Steps

  ### This workflow uses a flag (TEST_SUITE) that defines the specific set of tests to be run.
  ## in this instance Regression. In future iterations we can rename to ios_test_suite_selection & android_test_suite_selection
  ios_build_regression_tests:
    envs:
      - TEST_SUITE: 'Regression'
    after_run:
      - ios_e2e_build
  ios_run_regression_tests:
    envs:
      - TEST_SUITE: 'Regression'
    after_run:
      - ios_e2e_test
  android_build_regression_tests:
    meta:
      bitrise.io:
        stack: linux-docker-android-20.04
        machine_type_id: elite-xl
    envs:
      - TEST_SUITE: 'Regression'
    after_run:
      - android_e2e_build
  android_run_regression_tests:
    meta:
      bitrise.io:
        stack: linux-docker-android-20.04
        machine_type_id: elite-xl
    envs:
      - TEST_SUITE: 'Regression'
    after_run:
      - android_e2e_test
  run_tag_upgrade_android:
    meta:
      bitrise.io:
        stack: linux-docker-android-20.04
        machine_type_id: elite-xl
    envs:
      - PRODUCTION_APP_URL: 'bs://3f81fdb66cba8140909d1ff0a05bc2ace97b307f' # Last production's QA build
      - PRODUCTION_BUILD_VERSION_NAME: 7.20.0
      - PRODUCTION_BUILD_VERSION_NUMBER: 1308
      - CUCUMBER_TAG_EXPRESSION: '@upgrade and @androidApp'
      - PRODUCTION_BUILD_STRING: 'MetaMask-QA v$PRODUCTION_BUILD_VERSION_NAME ($PRODUCTION_BUILD_VERSION_NUMBER)'
      - NEW_BUILD_STRING: 'MetaMask-QA v$VERSION_NAME ($VERSION_NUMBER)'
    after_run:
      - run_android_appium_test

  ### Seperating workflows so they run concurrently during smoke runs
  run_tag_smoke_confirmations_ios:
    envs:
      - TEST_SUITE_FOLDER: './e2e/specs/confirmations/*'
      - TEST_SUITE_TAG: '.*SmokeConfirmations.*'
    after_run:
      - ios_e2e_test
  run_tag_smoke_confirmations_android:
    meta:
      bitrise.io:
        stack: linux-docker-android-20.04
        machine_type_id: elite-xl
    envs:
      - TEST_SUITE_FOLDER: './e2e/specs/confirmations/*'
      - TEST_SUITE_TAG: '.*SmokeConfirmations.*'
    after_run:
      - android_e2e_test
  run_tag_smoke_swaps_ios:
    envs:
      - TEST_SUITE_FOLDER: './e2e/specs/swaps/*'
      - TEST_SUITE_TAG: '.*SmokeSwaps.*'
    after_run:
      - ios_e2e_test
  run_tag_smoke_swaps_android:
    meta:
      bitrise.io:
        stack: linux-docker-android-20.04
        machine_type_id: elite-xl
    envs:
      - TEST_SUITE_FOLDER: './e2e/specs/swaps/*'
      - TEST_SUITE_TAG: '.*SmokeSwaps.*'
    after_run:
      - android_e2e_test
  run_tag_smoke_core_ios:
    envs:
      - TEST_SUITE_FOLDER: './e2e/spec/*/**/*'
      - TEST_SUITE_TAG: '.*SmokeCore.*'
    after_run:
      - ios_e2e_test
  run_tag_smoke_core_android:
    meta:
      bitrise.io:
        stack: linux-docker-android-20.04
        machine_type_id: elite-xl
    envs:
      - TEST_SUITE_FOLDER: './e2e/spec/*/**/*'
      - TEST_SUITE_TAG: '.*SmokeCore.*'
    after_run:
      - android_e2e_test
  android_e2e_build:
    before_run:
      - code_setup
    after_run:
      - notify_failure
    steps:
      - script@1:
          title: Generating ccache key using native folder checksum
          inputs:
            - content: |-
                #!/usr/bin/env bash
                ./scripts/cache/set-cache-envs.sh android
      - restore-gradle-cache@2: {}
      - install-missing-android-tools@3:
          inputs:
            - ndk_version: $NDK_VERSION
            - gradlew_path: $PROJECT_LOCATION/gradlew
      - script@1:
          title: Download cmake 3.22.1 with sdkmanager
          is_always_run: false
          inputs:
            - content: |-
                #!/usr/bin/env bash
                "${ANDROID_HOME}/tools/bin/sdkmanager" "cmake;3.22.1"
      - script@1:
          title: Install CCache & symlink
          inputs:
            - content: |-
                #!/usr/bin/env bash
                sudo apt update
                sudo apt install ccache
      - restore-cache@2:
          title: Restore CCache
          inputs:
            - key: '{{ getenv "CCACHE_KEY" }}'
      - script@1:
          title: Set skip ccache upload
          run_if: '{{ enveq "BITRISE_CACHE_HIT" "exact" }}'
          inputs:
            - content: |-
                #!/usr/bin/env bash
                envman add --key SKIP_CCACHE_UPLOAD --value "true"
      - restore-cache@2:
          title: Restore build from cache
          inputs:
            - key: apk-cache-{{ .CommitHash }}
      - script@1:
          title: Run detox build
          run_if: '{{ not (enveq "BITRISE_CACHE_HIT" "exact") }}'
          is_always_run: false
          inputs:
            - content: |-
                #!/usr/bin/env bash
                ./scripts/cache/setup-ccache.sh
                if [ "$TEST_SUITE" = "Regression" ]; then
                  TEST_SUITE="Regression"
                else
                  TEST_SUITE="Smoke"
                fi
                node -v
                export METAMASK_ENVIRONMENT='local'
                export METAMASK_BUILD_TYPE='main'
                IGNORE_BOXLOGS_DEVELOPMENT="true" FORCE_BUNDLING=true yarn test:e2e:android:bitrise:build
      - save-gradle-cache@1: {}
      - save-cache@1:
          title: Save CCache
          run_if: '{{not (enveq "SKIP_CCACHE_UPLOAD" "true")}}'
          inputs:
            - key: '{{ getenv "CCACHE_KEY" }}'
            - paths: |-
                ccache
      - save-cache@1:
          title: Save build
          inputs:
            - key: apk-cache-{{ .CommitHash }}
            - paths: android/app/build/outputs
      - save-cache@1:
          title: Save node_modules
          inputs:
            - key: node_modules-{{ .OS }}-{{ .Arch }}-{{ .CommitHash }}
            - paths: node_modules
    meta:
      bitrise.io:
        machine_type_id: elite-xl
        stack: linux-docker-android-20.04
  android_e2e_test:
    before_run:
      - setup
      - prep_environment
    after_run:
      - notify_failure
    steps:
      - restore-gradle-cache@2: {}
      - restore-cache@2:
          title: Restore cache build
          inputs:
            - key: apk-cache-{{ .CommitHash }}
      - restore-cache@2:
          title: Restore cache node_modules
          inputs:
            - key: node_modules-{{ .OS }}-{{ .Arch }}-{{ .CommitHash }}
      - script@1:
          title: Download cmake 3.22.1 with sdkmanager
          is_always_run: false
          inputs:
            - content: |-
                #!/usr/bin/env bash
                "${ANDROID_HOME}/tools/bin/sdkmanager" "cmake;3.22.1"
      - avd-manager@1:
          inputs:
            - api_level: '30'
            - create_command_flags: --sdcard 8192M
            - start_command_flags: -read-only
            - profile: pixel_5
      - wait-for-android-emulator@1: {}
      - script@1:
          title: Run detox test
          is_always_run: false
          inputs:
            - content: |-
                #!/usr/bin/env bash
                if [ -n "$TEST_SUITE_FOLDER" ]; then
                  echo "TEST_SUITE_FOLDER value is: $TEST_SUITE_FOLDER"
                fi
                if [ "$TEST_SUITE" = "Regression" ]; then
                TEST_SUITE="Regression"
                else
                TEST_SUITE="Smoke"
                fi
                if [ -n "$TEST_SUITE_TAG" ]; then
                echo "TEST_SUITE_TAG value is: $TEST_SUITE_TAG"
                TEST_SUITE=$TEST_SUITE_TAG
                fi
                export METAMASK_ENVIRONMENT='local'
                export METAMASK_BUILD_TYPE='main'
                IGNORE_BOXLOGS_DEVELOPMENT="true" FORCE_BUNDLING=true yarn test:e2e:android:bitrise:run "$TEST_SUITE_FOLDER" --testNamePattern="$TEST_SUITE"
      - custom-test-results-export@1:
          title: Export test results
          is_always_run: true
          is_skippable: true
          inputs:
            - base_path: $BITRISE_SOURCE_DIR/e2e/reports/
            - test_name: E2E Tests
            - search_pattern: $BITRISE_SOURCE_DIR/e2e/reports/junit.xml
      - deploy-to-bitrise-io@2.2.3:
          title: Deploy test report files
          is_always_run: true
          is_skippable: true
      - script@1:
          title: Copy screenshot files
          is_always_run: true
          run_if: .IsBuildFailed
          inputs:
            - content: |-
                #!/usr/bin/env bash
                set -ex
                cp -r "$BITRISE_SOURCE_DIR/artifacts/screenshots"  "$BITRISE_DEPLOY_DIR"
      - deploy-to-bitrise-io@2.3:
          title: Deploy test screenshots
          is_always_run: true
          run_if: .IsBuildFailed
          inputs:
            - deploy_path: $BITRISE_DEPLOY_DIR
            - is_compress: true
            - zip_name: E2E_Android_Failure_Screenshots
    meta:
      bitrise.io:
        machine_type_id: elite-xl
        stack: linux-docker-android-20.04
  ios_e2e_build:
    before_run:
      - code_setup
    after_run:
      - notify_failure
    steps:
      - script@1:
          title: Generating ccache key using native folder checksum
          inputs:
            - content: |-
                #!/usr/bin/env bash
                ./scripts/cache/set-cache-envs.sh ios
      - certificate-and-profile-installer@1: {}
      - set-xcode-build-number@1:
          inputs:
            - build_short_version_string: $VERSION_NAME
            - plist_path: $PROJECT_LOCATION_IOS/MetaMask/Info.plist
      - script:
          inputs:
            - content: |-
                # Add cache directory to environment variable
                envman add --key BREW_APPLESIMUTILS --value "$(brew --cellar)/applesimutils"
                envman add --key BREW_OPT_APPLESIMUTILS --value "/usr/local/opt/applesimutils"
                brew tap wix/brew
          title: Set Env Path for caching deps
      - script@1:
          title: Install CCache & symlink
          inputs:
            - content: |-
                #!/usr/bin/env bash
                brew install ccache
                ln -s $(which ccache) /usr/local/bin/gcc
                ln -s $(which ccache) /usr/local/bin/g++
                ln -s $(which ccache) /usr/local/bin/cc
                ln -s $(which ccache) /usr/local/bin/c++
                ln -s $(which ccache) /usr/local/bin/clang
                ln -s $(which ccache) /usr/local/bin/clang++
      - restore-cache@2:
          title: Restore CCache
          inputs:
            - key: '{{ getenv "CCACHE_KEY" }}'
      - script@1:
          title: Set skip ccache upload
          run_if: '{{ enveq "BITRISE_CACHE_HIT" "exact" }}'
          inputs:
            - content: |-
                #!/usr/bin/env bash
                envman add --key SKIP_CCACHE_UPLOAD --value "true"
      - restore-cache@2:
          title: Restore build from cache
          inputs:
            - key: ipa-cache-{{ .CommitHash }}
      - script@1:
          title: Run detox build
          run_if: '{{ not (enveq "BITRISE_CACHE_HIT" "exact") }}'
          is_always_run: false
          inputs:
            - content: |-
                #!/usr/bin/env bash
                ./scripts/cache/setup-ccache.sh
                if [ "$TEST_SUITE" = "Regression" ]; then
                  TEST_SUITE="Regression"
                else
                  TEST_SUITE="Smoke"
                fi
                node -v
                export METAMASK_ENVIRONMENT='local'
                export METAMASK_BUILD_TYPE='main'
                IGNORE_BOXLOGS_DEVELOPMENT="true" FORCE_BUNDLING=true yarn test:e2e:ios:debug:build
      - save-cocoapods-cache@1: {}
      - save-cache@1:
          title: Save CCache
          run_if: '{{not (enveq "SKIP_CCACHE_UPLOAD" "true")}}'
          inputs:
            - key: '{{ getenv "CCACHE_KEY" }}'
            - paths: |-
                ccache
      - save-cache@1:
          title: Save build
          inputs:
            - key: ipa-cache-{{ .CommitHash }}
            - paths: |-
                ios/build/Build
                ../Library/Detox/ios
      - save-cache@1:
          title: Save node_modules
          inputs:
            - key: node_modules-{{ .OS }}-{{ .Arch }}-{{ .CommitHash }}
            - paths: node_modules
  ios_e2e_test:
    before_run:
      - setup
      - prep_environment
    after_run:
      - notify_failure
    steps:
      - restore-cache@2:
          title: Restore cache build
          inputs:
            - key: ipa-cache-{{ .CommitHash }}
      - restore-cocoapods-cache@2: {}
      - restore-cache@2:
          title: Restore cache node_modules
          inputs:
            - key: node_modules-{{ .OS }}-{{ .Arch }}-{{ .CommitHash }}
      - certificate-and-profile-installer@1: {}
      - set-xcode-build-number@1:
          inputs:
            - build_short_version_string: $VERSION_NAME
            - plist_path: $PROJECT_LOCATION_IOS/MetaMask/Info.plist
      - script:
          inputs:
            - content: |-
                # Add cache directory to environment variable
                envman add --key BREW_APPLESIMUTILS --value "$(brew --cellar)/applesimutils"
                envman add --key BREW_OPT_APPLESIMUTILS --value "/usr/local/opt/applesimutils"
                brew tap wix/brew
          title: Set Env Path for caching deps
      - script@1:
          inputs:
            - content: |-
                #!/usr/bin/env bash
                if [ -n "$TEST_SUITE_FOLDER" ]; then
                  echo "TEST_SUITE_FOLDER value is: $TEST_SUITE_FOLDER"
                fi
                if [ "$TEST_SUITE" = "Regression" ]; then
                  TEST_SUITE="Regression"
                else
                  TEST_SUITE="Smoke"
                fi
                if [ -n "$TEST_SUITE_TAG" ]; then
                echo "TEST_SUITE_TAG value is: $TEST_SUITE_TAG"
                TEST_SUITE=$TEST_SUITE_TAG
                fi
                node -v
                export METAMASK_ENVIRONMENT='local'
                export METAMASK_BUILD_TYPE='main'
                IGNORE_BOXLOGS_DEVELOPMENT="true" FORCE_BUNDLING=true yarn test:e2e:ios:debug:run "$TEST_SUITE_FOLDER" --testNamePattern="$TEST_SUITE"
          title: Run detox test
          is_always_run: false
      - custom-test-results-export@1:
          is_always_run: true
          is_skippable: false
          title: Export test results
          inputs:
            - base_path: $BITRISE_SOURCE_DIR/e2e/reports/
            - test_name: E2E Tests
            - search_pattern: $BITRISE_SOURCE_DIR/e2e/reports/junit.xml
      - deploy-to-bitrise-io@2.2.3:
          is_always_run: true
          is_skippable: true
          title: Deploy test report files
      - script@1:
          is_always_run: true
          run_if: .IsBuildFailed
          title: Copy screenshot files
          inputs:
            - content: |-
                #!/usr/bin/env bash
                set -ex
                cp -r "$BITRISE_SOURCE_DIR/artifacts/screenshots"  "$BITRISE_DEPLOY_DIR"
      - deploy-to-bitrise-io@2.3:
          is_always_run: true
          run_if: .IsBuildFailed
          title: Deploy test screenshots
          inputs:
            - deploy_path: $BITRISE_DEPLOY_DIR
            - is_compress: true
            - zip_name: 'E2E_IOS_Failure_Screenshots'
  start_e2e_tests:
    steps:
      - build-router-start@0:
          inputs:
            - workflows: |-
                ios_e2e_test
                wdio_android_e2e_test
            - wait_for_builds: 'true'
            - access_token: $BITRISE_START_BUILD_ACCESS_TOKEN
      - build-router-wait@0:
          inputs:
            - abort_on_fail: 'yes'
            - access_token: $BITRISE_START_BUILD_ACCESS_TOKEN
  build_android_release:
    before_run:
      - code_setup
    after_run:
      - notify_failure
    steps:
      - change-android-versioncode-and-versionname@1:
          inputs:
            - new_version_name: $VERSION_NAME
            - new_version_code: $VERSION_NUMBER
            - build_gradle_path: $PROJECT_LOCATION_ANDROID/app/build.gradle
      - file-downloader@1:
          inputs:
            - source: $BITRISEIO_ANDROID_KEYSTORE_URL
            - destination: android/keystores/release.keystore
      - restore-gradle-cache@2: {}
      - install-missing-android-tools@3:
          inputs:
            - ndk_version: $NDK_VERSION
            - gradlew_path: $PROJECT_LOCATION/gradlew
      - script@1:
          inputs:
            - content: |-
                #!/usr/bin/env bash
                "${ANDROID_HOME}/tools/bin/sdkmanager" "cmake;3.22.1"
          title: Download cmake 3.22.1 with sdkmanager
          is_always_run: false
      - script@1:
          inputs:
            - content: |-
                #!/usr/bin/env bash
                node -v
                METAMASK_BUILD_TYPE='main' METAMASK_ENVIRONMENT='production' yarn build:android:pre-release:bundle
          title: Build Android Pre-Release Bundle
          is_always_run: false
      - save-gradle-cache@1: {}
      - deploy-to-bitrise-io@2.2.3:
          is_always_run: false
          is_skippable: true
          inputs:
            - pipeline_intermediate_files: $PROJECT_LOCATION/app/build/outputs/apk/prod/release/app-prod-release.apk:BITRISE_PLAY_STORE_APK_PATH
            - deploy_path: $PROJECT_LOCATION/app/build/outputs/apk/prod/release/app-prod-release.apk
          title: Bitrise Deploy APK
      - deploy-to-bitrise-io@2.2.3:
          is_always_run: false
          is_skippable: true
          inputs:
            - pipeline_intermediate_files: $PROJECT_LOCATION/app/build/outputs/apk/prod/release/sha512sums.txt:BITRISE_PLAY_STORE_SHA512SUMS_PATH
            - deploy_path: $PROJECT_LOCATION/app/build/outputs/apk/prod/release/sha512sums.txt
          title: Bitrise Deploy Checksum
      - deploy-to-bitrise-io@2.2.3:
          is_always_run: false
          is_skippable: true
          inputs:
            - pipeline_intermediate_files: $PROJECT_LOCATION/app/build/outputs/mapping/prodRelease/mapping.txt:BITRISE_PLAY_STORE_MAPPING_PATH
            - deploy_path: $PROJECT_LOCATION/app/build/outputs/mapping/prodRelease/mapping.txt
          title: Bitrise ProGuard Map Files
      - deploy-to-bitrise-io@2.2.3:
          is_always_run: false
          is_skippable: true
          inputs:
            - pipeline_intermediate_files: $PROJECT_LOCATION/app/build/outputs/bundle/prodRelease/app-prod-release.aab:BITRISE_PLAY_STORE_ABB_PATH
            - deploy_path: $PROJECT_LOCATION/app/build/outputs/bundle/prodRelease/app-prod-release.aab
          title: Bitrise Deploy AAB
      - deploy-to-bitrise-io@2.2.3:
          is_always_run: false
          is_skippable: true
          inputs:
            - pipeline_intermediate_files: sourcemaps/android/index.js.map:BITRISE_PLAY_STORE_SOURCEMAP_PATH
            - deploy_path: sourcemaps/android/index.js.map
          title: Bitrise Deploy Sourcemaps
    meta:
      bitrise.io:
        stack: linux-docker-android-20.04
        machine_type_id: elite-xl
  run_android_appium_test:
    meta:
      bitrise.io:
        stack: linux-docker-android-20.04
        machine_type_id: elite-xl
    before_run:
      - build_android_qa
    after_run:
      - wdio_android_e2e_test
  build_android_qa:
    before_run:
      - code_setup
    after_run:
      - _upload_apk_to_browserstack
      - notify_failure
    steps:
      - change-android-versioncode-and-versionname@1:
          inputs:
            - new_version_name: $VERSION_NAME
            - new_version_code: $VERSION_NUMBER
            - build_gradle_path: $PROJECT_LOCATION_ANDROID/app/build.gradle
      - file-downloader@1:
          inputs:
            - source: $BITRISEIO_ANDROID_QA_KEYSTORE_URL
            - destination: android/keystores/internalRelease.keystore
      - restore-gradle-cache@2: {}
      - install-missing-android-tools@3:
          inputs:
            - ndk_version: $NDK_VERSION
            - gradlew_path: $PROJECT_LOCATION/gradlew
      - script@1:
          inputs:
            - content: |-
                #!/usr/bin/env bash
                "${ANDROID_HOME}/tools/bin/sdkmanager" "cmake;3.22.1"
          title: Download cmake 3.22.1 with sdkmanager
          is_always_run: false
      - script@1:
          inputs:
            - content: |-
                #!/usr/bin/env bash
                node -v
                GIT_BRANCH=$BITRISE_GIT_BRANCH METAMASK_BUILD_TYPE='main' METAMASK_ENVIRONMENT='qa' yarn build:android:pre-release:bundle:qa
          title: Build Android Pre-Release Bundle
          is_always_run: false
      - save-gradle-cache@1: {}
      - deploy-to-bitrise-io@2.2.3:
          is_always_run: false
          is_skippable: true
          inputs:
            - deploy_path: $PROJECT_LOCATION/app/build/outputs/apk/qa/release/$QA_APK_NAME.apk
          title: Bitrise Deploy APK
      - deploy-to-bitrise-io@2.2.3:
          is_always_run: false
          is_skippable: true
          inputs:
            - deploy_path: $PROJECT_LOCATION/app/build/outputs/apk/qa/release/sha512sums.txt
          title: Bitrise Deploy Checksum
      - deploy-to-bitrise-io@2.2.3:
          is_always_run: false
          is_skippable: true
          inputs:
            - deploy_path: $PROJECT_LOCATION/app/build/outputs/mapping/qaRelease/mapping.txt
          title: Bitrise ProGuard Map Files
      - deploy-to-bitrise-io@2.2.3:
          is_always_run: false
          is_skippable: true
          inputs:
            - deploy_path: $PROJECT_LOCATION/app/build/outputs/bundle/qaRelease/app-qa-release.aab
          title: Bitrise Deploy AAB
      - deploy-to-bitrise-io@2.2.3:
          is_always_run: false
          is_skippable: true
          inputs:
            - deploy_path: sourcemaps/android/index.js.map
          title: Bitrise Deploy Sourcemaps
    meta:
      bitrise.io:
        stack: linux-docker-android-20.04
        machine_type_id: elite-xl
  _upload_apk_to_browserstack:
    steps:
      - script@1:
          title: Upload APK to Browserstack
          inputs:
            - content: |-
                #!/usr/bin/env bash
                set -e
                set -x
                set -o pipefail
                APK_PATH=$PROJECT_LOCATION/app/build/outputs/apk/qa/release/app-qa-release.apk
                CUSTOM_ID="$BITRISE_GIT_BRANCH-$VERSION_NAME-$VERSION_NUMBER"
                CUSTOM_ID=${CUSTOM_ID////-}
                curl -u "$BROWSERSTACK_USERNAME:$BROWSERSTACK_ACCESS_KEY" -X POST "https://api-cloud.browserstack.com/app-automate/upload" -F "file=@$APK_PATH" -F 'data={"custom_id": "'$CUSTOM_ID'"}' | jq -j '.app_url' | envman add --key BROWSERSTACK_APP_URL
                APK_PATH_FOR_APP_LIVE=$PROJECT_LOCATION/app/build/outputs/apk/qa/release/"$CUSTOM_ID".apk
                mv "$APK_PATH" "$APK_PATH_FOR_APP_LIVE"
                curl -u "$BROWSERSTACK_USERNAME:$BROWSERSTACK_ACCESS_KEY" -X POST "https://api-cloud.browserstack.com/app-live/upload" -F "file=@$APK_PATH_FOR_APP_LIVE" -F 'data={"custom_id": "'$CUSTOM_ID'"}'
                curl -u "$BROWSERSTACK_USERNAME:$BROWSERSTACK_ACCESS_KEY" -X GET https://api-cloud.browserstack.com/app-automate/recent_apps | jq > browserstack_uploaded_apps.json
      - deploy-to-bitrise-io@2.2.3:
          is_always_run: false
          is_skippable: true
          inputs:
            - deploy_path: browserstack_uploaded_apps.json
          title: Bitrise Deploy Browserstack Uploaded Apps
  wdio_android_e2e_test:
    before_run:
      - code_setup
    after_run:
      - notify_failure
    steps:
      - script@1:
          title: Run Android E2E tests on Browserstack
          inputs:
            - content: |-
                #!/usr/bin/env bash
                yarn test:wdio:android:browserstack
      - script@1:
          is_always_run: true
          is_skippable: false
          title: Add tests reports to Bitrise
          inputs:
            - content: |-
                #!/usr/bin/env bash
                cp -r $BITRISE_SOURCE_DIR/wdio/reports/junit-results/ $BITRISE_TEST_RESULT_DIR/
      - deploy-to-bitrise-io@2.2.3:
          is_always_run: true
          is_skippable: false
          inputs:
            - deploy_path: $BITRISE_TEST_RESULT_DIR
          title: Deploy test report files
    meta:
      bitrise.io:
        stack: linux-docker-android-20.04
        machine_type_id: standard
  deploy_android_to_store:
    steps:
      - pull-intermediate-files@1:
          inputs:
            - artifact_sources: .*
      - google-play-deploy:
          inputs:
            - app_path: $BITRISE_PLAY_STORE_ABB_PATH
            - track: internal
            - service_account_json_key_path: $BITRISEIO_BITRISEIO_SERVICE_ACCOUNT_JSON_KEY_URL_URL
            - package_name: $MM_ANDROID_PACKAGE_NAME
    envs:
      - opts:
          is_expand: true
        MM_ANDROID_PACKAGE_NAME: io.metamask
  deploy_ios_to_store:
    steps:
      - pull-intermediate-files@1:
          inputs:
            - artifact_sources: .*
      - deploy-to-itunesconnect-application-loader@1:
          inputs:
            - ipa_path: $BITRISE_APP_STORE_IPA_PATH
  build_ios_release:
    before_run:
      - code_setup
    after_run:
      - notify_failure
    steps:
      - certificate-and-profile-installer@1: {}
      - set-xcode-build-number@1:
          inputs:
            - build_short_version_string: $VERSION_NAME
            - build_version: $VERSION_NUMBER
            - plist_path: $PROJECT_LOCATION_IOS/MetaMask/Info.plist
      - script@1:
          inputs:
            - content: |-
                #!/usr/bin/env bash
                METAMASK_BUILD_TYPE='main' METAMASK_ENVIRONMENT='production' yarn build:ios:pre-release
          title: iOS Sourcemaps & Build
          is_always_run: false
      - deploy-to-bitrise-io@2.2.3:
          is_always_run: false
          is_skippable: true
          inputs:
            - pipeline_intermediate_files: ios/build/output/MetaMask.ipa:BITRISE_APP_STORE_IPA_PATH
            - deploy_path: ios/build/output/MetaMask.ipa
          title: Deploy iOS IPA
      - deploy-to-bitrise-io@1.6.1:
          is_always_run: false
          is_skippable: true
          inputs:
            - deploy_path: ios/build/MetaMask.xcarchive
          title: Deploy Symbols File
      - deploy-to-bitrise-io@2.2.3:
          is_always_run: false
          is_skippable: true
          inputs:
            - pipeline_intermediate_files: sourcemaps/ios/index.js.map:BITRISE_APP_STORE_SOURCEMAP_PATH
            - deploy_path: sourcemaps/ios/index.js.map
          title: Deploy Source Map
  build_ios_qa:
    before_run:
      - code_setup
    after_run:
      - _upload_ipa_to_browserstack
      - notify_failure
    steps:
      - certificate-and-profile-installer@1: {}
      - set-xcode-build-number@1:
          inputs:
            - build_short_version_string: $VERSION_NAME
            - build_version: $VERSION_NUMBER
            - plist_path: $PROJECT_LOCATION_IOS/MetaMask/MetaMask-QA-Info.plist
      - script@1:
          inputs:
            - content: |-
                #!/usr/bin/env bash
                node -v
                GIT_BRANCH=$BITRISE_GIT_BRANCH METAMASK_BUILD_TYPE='main' METAMASK_ENVIRONMENT='qa' yarn build:ios:pre-qa
          title: iOS Sourcemaps & Build
          is_always_run: false
      - deploy-to-bitrise-io@2.2.3:
          is_always_run: false
          is_skippable: true
          inputs:
            - pipeline_intermediate_files: ios/build/output/MetaMask-QA.ipa:BITRISE_APP_STORE_IPA_PATH
            - deploy_path: ios/build/output/MetaMask-QA.ipa
          title: Deploy iOS IPA
      - deploy-to-bitrise-io@2.2.3:
          is_always_run: false
          is_skippable: true
          inputs:
            - deploy_path: ios/build/MetaMask-QA.xcarchive
          title: Deploy Symbols File
      - deploy-to-bitrise-io@2.2.3:
          is_always_run: false
          is_skippable: true
          inputs:
            - pipeline_intermediate_files: sourcemaps/ios/index.js.map:BITRISE_APP_STORE_SOURCEMAP_PATH
            - deploy_path: sourcemaps/ios/index.js.map
          title: Deploy Source Map
  _upload_ipa_to_browserstack:
    steps:
      - script@1:
          title: Upload IPA to Browserstack
          inputs:
            - content: |-
                #!/usr/bin/env bash
                set -e
                set -x
                set -o pipefail
                CUSTOM_ID="$BITRISE_GIT_BRANCH-$VERSION_NAME-$VERSION_NUMBER"
                CUSTOM_ID=${CUSTOM_ID////-}
                IPA_PATH=ios/build/output/MetaMask-QA.ipa
                IPA_PATH_FOR_APP_LIVE=ios/build/output/"$CUSTOM_ID".ipa
                curl -u "$BROWSERSTACK_USERNAME:$BROWSERSTACK_ACCESS_KEY" -X POST "https://api-cloud.browserstack.com/app-automate/upload" -F "file=@$IPA_PATH" -F 'data={"custom_id": "'$CUSTOM_ID'"}' | jq -j '.app_url' | envman add --key BROWSERSTACK_APP_URL
                mv "$IPA_PATH" "$IPA_PATH_FOR_APP_LIVE"
                curl -u "$BROWSERSTACK_USERNAME:$BROWSERSTACK_ACCESS_KEY" -X POST "https://api-cloud.browserstack.com/app-live/upload" -F "file=@$IPA_PATH_FOR_APP_LIVE" -F 'data={"custom_id": "'$CUSTOM_ID'"}'
                curl -u "$BROWSERSTACK_USERNAME:$BROWSERSTACK_ACCESS_KEY" -X GET https://api-cloud.browserstack.com/app-automate/recent_apps | jq > browserstack_uploaded_apps.json
      - deploy-to-bitrise-io@2.2.3:
          is_always_run: false
          is_skippable: true
          inputs:
            - deploy_path: browserstack_uploaded_apps.json
          title: Bitrise Deploy Browserstack Uploaded Apps
  build_ios_flask_release:
    before_run:
      - code_setup
    after_run:
      - notify_failure
    steps:
      - certificate-and-profile-installer@1: {}
      - set-xcode-build-number@1:
          inputs:
            - build_short_version_string: $FLASK_VERSION_NAME
            - build_version: $FLASK_VERSION_NUMBER
            - plist_path: $PROJECT_LOCATION_IOS/MetaMask/MetaMask-Flask-Info.plist
      - script@1:
          inputs:
            - content: |-
                #!/usr/bin/env bash
                node -v
                METAMASK_BUILD_TYPE='flask' METAMASK_ENVIRONMENT='production' yarn build:ios:pre-flask
          title: iOS Sourcemaps & Build
          is_always_run: false
      - deploy-to-bitrise-io@2.2.3:
          is_always_run: false
          is_skippable: true
          inputs:
            - pipeline_intermediate_files: ios/build/output/MetaMask-Flask.ipa:BITRISE_APP_STORE_IPA_PATH
            - deploy_path: ios/build/output/MetaMask-Flask.ipa
          title: Deploy iOS IPA
      - deploy-to-bitrise-io@1.6.1:
          is_always_run: false
          is_skippable: true
          inputs:
            - deploy_path: ios/build/MetaMask-Flask.xcarchive:BITRISE_APP_STORE_XCARCHIVE_PATH
          title: Deploy Symbols File
      - deploy-to-bitrise-io@2.2.3:
          is_always_run: false
          is_skippable: true
          inputs:
            - pipeline_intermediate_files: sourcemaps/ios/index.js.map:BITRISE_APP_STORE_SOURCEMAP_PATH
            - deploy_path: sourcemaps/ios/index.js.map
          title: Deploy Source Map
  build_android_flask_release:
    before_run:
      - code_setup
    after_run:
      - notify_failure
    steps:
      - change-android-versioncode-and-versionname@1:
          inputs:
            - new_version_name: $FLASK_VERSION_NAME
            - new_version_code: $FLASK_VERSION_NUMBER
            - build_gradle_path: $PROJECT_LOCATION_ANDROID/app/build.gradle
      - file-downloader@1:
          inputs:
            - source: $BITRISEIO_ANDROID_FLASK_KEYSTORE_URL_URL
            - destination: android/keystores/flaskRelease.keystore
      - restore-gradle-cache@2: {}
      - install-missing-android-tools@3:
          inputs:
            - ndk_revision: $NDK_VERSION
            - gradlew_path: $PROJECT_LOCATION/gradlew
      - script@1:
          inputs:
            - content: |-
                #!/usr/bin/env bash
                "${ANDROID_HOME}/tools/bin/sdkmanager" "cmake;3.22.1"
          title: Download cmake 3.22.1 with sdkmanager
          is_always_run: false
      - script@1:
          inputs:
            - content: |-
                #!/usr/bin/env bash
                node -v
                METAMASK_BUILD_TYPE='flask' METAMASK_ENVIRONMENT='production' yarn build:android:pre-release:bundle:flask
          title: Build Android Pre-Release Bundle
          is_always_run: false
      - save-gradle-cache@1: {}
      - deploy-to-bitrise-io@2.2.3:
          is_always_run: false
          is_skippable: true
          inputs:
            - pipeline_intermediate_files: $PROJECT_LOCATION/app/build/outputs/apk/flask/release/app-flask-release.apk:BITRISE_PLAY_STORE_APK_PATH
            - deploy_path: $PROJECT_LOCATION/app/build/outputs/apk/flask/release/app-flask-release.apk
          title: Bitrise Deploy APK
      - deploy-to-bitrise-io@2.2.3:
          is_always_run: false
          is_skippable: true
          inputs:
            - pipeline_intermediate_files: $PROJECT_LOCATION/app/build/outputs/apk/flask/release/sha512sums.txt:BITRISE_PLAY_STORE_SHA512SUMS_PATH
            - deploy_path: $PROJECT_LOCATION/app/build/outputs/apk/flask/release/sha512sums.txt
          title: Bitrise Deploy Checksum
      - deploy-to-bitrise-io@2.2.3:
          is_always_run: false
          is_skippable: true
          inputs:
            - pipeline_intermediate_files: $PROJECT_LOCATION/app/build/outputs/mapping/flaskRelease/mapping.txt:BITRISE_PLAY_STORE_MAPPING_PATH
            - deploy_path: $PROJECT_LOCATION/app/build/outputs/mapping/flaskRelease/mapping.txt
          title: Bitrise ProGuard Map Files
      - deploy-to-bitrise-io@2.2.3:
          is_always_run: false
          is_skippable: true
          inputs:
            - pipeline_intermediate_files: $PROJECT_LOCATION/app/build/outputs/bundle/flaskRelease/app-flask-release.aab:BITRISE_PLAY_STORE_ABB_PATH
            - deploy_path: $PROJECT_LOCATION/app/build/outputs/bundle/flaskRelease/app-flask-release.aab
          title: Bitrise Deploy AAB
      - deploy-to-bitrise-io@2.2.3:
          is_always_run: false
          is_skippable: true
          inputs:
            - pipeline_intermediate_files: /bitrise/src/sourcemaps/android/index.js.map:BITRISE_PLAY_STORE_SOURCEMAP_PATH
            - deploy_path: sourcemaps/android/index.js.map
          title: Bitrise Deploy Sourcemaps
    meta:
      bitrise.io:
        stack: linux-docker-android-20.04
        machine_type_id: elite-xl

app:
  envs:
    - opts:
        is_expand: false
      MM_NOTIFICATIONS_UI_ENABLED: false
    - opts:
        is_expand: false
      PROJECT_LOCATION: android
    - opts:
        is_expand: false
      NDK_VERSION: 24.0.8215888
    - opts:
        is_expand: false
      QA_APK_NAME: app-qa-release
    - opts:
        is_expand: false
      MODULE: app
    - opts:
        is_expand: false
      VARIANT: ''
    - opts:
        is_expand: false
      BITRISE_PROJECT_PATH: ios/MetaMask.xcworkspace
    - opts:
        is_expand: false
      BITRISE_SCHEME: MetaMask
    - opts:
        is_expand: false
      BITRISE_EXPORT_METHOD: enterprise
    - opts:
        is_expand: false
      PROJECT_LOCATION_ANDROID: android
    - opts:
        is_expand: false
      PROJECT_LOCATION_IOS: ios
    - opts:
        is_expand: false
<<<<<<< HEAD
      VERSION_NAME: 7.19.0
    - opts:
        is_expand: false
      VERSION_NUMBER: 1292
    - opts:
        is_expand: false
      FLASK_VERSION_NAME: 7.19.0
    - opts:
        is_expand: false
      FLASK_VERSION_NUMBER: 1292
=======
      VERSION_NAME: 7.21.0
    - opts:
        is_expand: false
      VERSION_NUMBER: 1317
    - opts:
        is_expand: false
      FLASK_VERSION_NAME: 7.21.0
    - opts:
        is_expand: false
      FLASK_VERSION_NUMBER: 1317
>>>>>>> e94e2f08
    - opts:
        is_expand: false
      ANDROID_APK_LINK: ''
    - opts:
        is_expand: false
      ANDROID_AAP_LINK: ''
    - opts:
        is_expand: false
      IOS_APP_LINK: ''
    - opts:
        is_expand: false
      NODE_VERSION: 18.18.2
    - opts:
        is_expand: false
      YARN_VERSION: 1.22.19
meta:
  bitrise.io:
    stack: osx-xcode-15.0.x
    machine_type_id: g2-m1-max.5core
trigger_map:
  - push_branch: release/*
    pipeline: release_e2e_pipeline
  - push_branch: main
    pipeline: pr_smoke_e2e_pipeline
  - tag: 'v*.*.*-RC-*'
    pipeline: release_builds_to_store_pipeline
  - tag: 'qa-*'
    pipeline: create_qa_builds_pipeline
  - tag: 'dev-e2e-*'
    pipeline: pr_smoke_e2e_pipeline<|MERGE_RESOLUTION|>--- conflicted
+++ resolved
@@ -1322,18 +1322,6 @@
       PROJECT_LOCATION_IOS: ios
     - opts:
         is_expand: false
-<<<<<<< HEAD
-      VERSION_NAME: 7.19.0
-    - opts:
-        is_expand: false
-      VERSION_NUMBER: 1292
-    - opts:
-        is_expand: false
-      FLASK_VERSION_NAME: 7.19.0
-    - opts:
-        is_expand: false
-      FLASK_VERSION_NUMBER: 1292
-=======
       VERSION_NAME: 7.21.0
     - opts:
         is_expand: false
@@ -1344,7 +1332,6 @@
     - opts:
         is_expand: false
       FLASK_VERSION_NUMBER: 1317
->>>>>>> e94e2f08
     - opts:
         is_expand: false
       ANDROID_APK_LINK: ''
