--- conflicted
+++ resolved
@@ -424,15 +424,9 @@
         stack: linux-docker-android-20.04
         machine_type_id: elite-xl
     envs:
-<<<<<<< HEAD
-      - PRODUCTION_APP_URL: 'bs://36be83a5e1d585301f833ba0f031f7ecf968d600' # Last production's QA build
-      - PRODUCTION_BUILD_VERSION_NAME: 7.18.0
-      - PRODUCTION_BUILD_VERSION_NUMBER: 1281
-=======
       - PRODUCTION_APP_URL: 'bs://3f81fdb66cba8140909d1ff0a05bc2ace97b307f' # Last production's QA build
       - PRODUCTION_BUILD_VERSION_NAME: 7.20.0
       - PRODUCTION_BUILD_VERSION_NUMBER: 1308
->>>>>>> 66821fd9
       - CUCUMBER_TAG_EXPRESSION: '@upgrade and @androidApp'
       - PRODUCTION_BUILD_STRING: 'MetaMask-QA v$PRODUCTION_BUILD_VERSION_NAME ($PRODUCTION_BUILD_VERSION_NUMBER)'
       - NEW_BUILD_STRING: 'MetaMask-QA v$VERSION_NAME ($VERSION_NUMBER)'
