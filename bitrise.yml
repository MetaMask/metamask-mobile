--- conflicted
+++ resolved
@@ -313,17 +313,10 @@
           PROJECT_LOCATION_IOS: ios
         - opts:
               is_expand: false
-<<<<<<< HEAD
-          VERSION_NAME: 5.2.99
-        - opts:
-              is_expand: false
-          VERSION_NUMBER: 919
-=======
           VERSION_NAME: 5.4.0
         - opts:
               is_expand: false
           VERSION_NUMBER: 931
->>>>>>> cecdfc5a
         - opts:
               is_expand: false
           ANDROID_APK_LINK: ''
