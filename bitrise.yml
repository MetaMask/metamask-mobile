---
format_version: '8'
default_step_lib_source: 'https://github.com/bitrise-io/bitrise-steplib.git'
project_type: react-native

#Pipelines are listed below
pipelines:
  # Generates prod builds for all targets
  create_prod_builds_pipeline:
    stages:
      - create_prod_builds: {}
  create_android_env_builds_pipeline:
    stages:
      - create_android_env_builds: {}
  #Creates MetaMask-QA apps and stores apk/ipa in Bitrise
  create_qa_builds_pipeline:
    stages:
      - create_build_qa: {}
  #Creates MetaMask-QA Flask apps and stores apk/ipa in Bitrise & browserstack
  create_qa_flask_builds_pipeline:
    stages:
      - create_build_qa_flask: {}
  #Builds MetaMask, MetaMask-QA apps and stores apk/ipa in Bitrise
  build_all_targets_pipeline:
    stages:
      - bump_version_stage: {}
      - create_build_release: {}
      - bump_version_stage: {}
      - create_build_beta: {}
      - bump_version_stage: {}
      - create_build_qa: {}
      - bump_version_stage: {}
      - create_build_qa_flask: {}
  #Releases MetaMask apps and stores apk/ipa into Play(Internal Testing)/App(TestFlight) Store
  release_builds_to_store_pipeline:
    stages:
      - bump_version_stage: {}
      - create_build_release: {}
      - deploy_build_release: {}
      - create_build_qa: {} #Generate QA builds for E2E app upgrade tests
  #Releases MetaMask beta apps and stores apk/ipa into Play(Internal Testing)/App(TestFlight) Store
  beta_builds_to_store_pipeline:
    stages:
      - bump_version_stage: {}
      - create_build_beta: {}
      - deploy_build_release: {}
  #Releases MetaMask RC apps for release buil profiling
  release_rc_builds_to_store_pipeline:
    stages:
      - bump_version_stage: {}
      - create_build_rc: {}
      - deploy_build_release: {}
  #Releases MetaMask apps and stores ipa into App(TestFlight) Store
  release_ios_to_store_pipeline:
    stages:
      - bump_version_stage: {}
      - create_ios_release: {}
      - deploy_ios_release: {}
  #Releases MetaMask apps and stores apk Play(Internal Testing) Store
  release_android_to_store_pipeline:
    stages:
      - bump_version_stage: {}
      - create_android_release: {}
      - deploy_android_release: {}
  # TODO: Remove this workflow since it's not used anymore
  run_e2e_ios_pipeline:
    stages:
      - build_e2e_ios_stage: {}
      - run_e2e_ios_stage: {}
      - notify: {}
  # TODO: Remove this workflow since it's not used anymore
  run_e2e_flask_pipeline:
    stages:
      - pr_cache_check_stage: {}
      - build_e2e_flask_ios_android: {}
      - run_e2e_flask_ios_android: {}
      - notify: {}
  #Run single suits or test files
  run_single_test_suite_ios_android:
    stages:
      - build_smoke_e2e_ios_android_stage: {}
      - run_single_e2e_ios_android_stage: {}
      - notify: {}
  #Run E2E test suite for Android only
  run_e2e_android_pipeline:
    stages:
      - build_e2e_android_stage: {} #builds android detox E2E
      - run_e2e_android_stage: {} #runs android detox test E2E
      - notify: {}
  #PR_e2e_verfication (build ios & android), run iOS (smoke), emulator Android
  release_e2e_pipeline:
    stages:
      - build_e2e_ios_android_stage: {}
      - run_release_e2e_ios_android_stage: {}
      - report_results_stage: {}
      - notify: {}
  #PR_e2e_verfication (build ios & android), run iOS (smoke), emulator Android
  pr_smoke_e2e_pipeline:
    stages:
      - set_main_target_stage: {}
      - pr_cache_check_stage: {}
      - build_smoke_e2e_ios_android_stage: {}
      - run_smoke_e2e_ios_android_stage: {}
      - notify: {}
      
  flask_smoke_e2e_pipeline:
    stages:
      - set_flask_target_stage: {}
      - pr_cache_check_stage: {}
      - build_e2e_flask_ios_android: {}
      - run_e2e_flask_ios_android_stage: {}
      - notify: {}

  #Performance smoke test pipeline - runs only performance tests
  smoke_e2e_performance_pipeline:
    stages:
      - set_main_target_stage: {}
      - pr_cache_check_stage: {}
      - build_smoke_e2e_ios_android_stage: {}
      # - run_smoke_e2e_performance_ios_android_stage: {}
      - notify: {}

  #PR_e2e_verfication (build ios & android), run iOS (regression), emulator Android
  pr_rc_rwy_pipeline:
    workflows:
      set_main_target_workflow: {}
      pr_check_build_cache:
        depends_on:
        - set_main_target_workflow
        abort_on_fail: true
      bump_version_code:
        depends_on:
        - pr_check_build_cache
      build_ios_rc_and_upload_sourcemaps:
        depends_on:
        - bump_version_code
      build_android_rc_and_upload_sourcemaps:
        depends_on:
        - bump_version_code
  expo_dev_pipeline:
    stages:
      - create_build_qa_and_expo: {}
      # - app_launch_times_test_stage: {}
  #Main expo pipeline
  expo_main_pipeline:
    stages:
      - create_build_main_expo: {}
  #Flask expo pipeline
  expo_flask_pipeline:
    stages:
      - create_build_flask_expo: {}
  #QA expo pipeline
  expo_qa_pipeline:
    stages:
      - create_build_qa_expo: {}
  #App Upgrade pipeline. Runs on browserstack
  app_upgrade_pipeline:
    stages:
      - create_build_qa_android: {}
      - app_upgrade_test_stage: {}
  # multichain_permissions_e2e_pipeline:
  #   stages:
  #     - build_multichain_permissions_e2e_ios_android_stage: {}
  #     - run_multichain_permissions_e2e_ios_android_stage: {}
  # Pipeline for Flask
  create_flask_release_builds_pipeline:
    stages:
      - create_build_flask_release: {}
      - notify: {}
  release_flask_builds_to_store_pipeline:
    stages:
      - create_build_flask_release: {}
      - deploy_flask_build_release: {}
      - release_notify: {}
  nightly_exp_builds_pipeline:
    workflows:
      bump_version_code: {}
      build_android_main_exp:
        depends_on:
        - bump_version_code
      build_ios_main_exp:
        depends_on:
        - bump_version_code    
  nightly_rc_builds_pipeline:
    workflows:
      bump_version_code: {}
      build_android_main_rc:
        depends_on:
        - bump_version_code
      build_ios_main_rc:
        depends_on:
        - bump_version_code
#Stages reference workflows. Those workflows cannot but utility "_this-is-a-utility"
stages:
  bump_version_stage:
    workflows:
    - bump_version_code: {}
  create_build_all_targets:
    workflows:
      - build_android_release: {}
      - build_ios_release: {}
      - build_android_beta: {}
      - build_ios_beta: {}
      - build_android_flask_release: {}
      - build_ios_flask_release: {}
      - build_android_qa: {}
      - build_ios_qa: {}
      - build_android_devbuild: {}
      - build_ios_devbuild: {}
      - build_ios_simbuild: {}
  create_build_release:
    workflows:
      - build_android_main_prod: {}
      - build_ios_main_prod: {}
  create_build_beta:
    workflows:
      - build_android_main_beta: {}
      - build_ios_main_beta: {}
  deploy_build_release:
    workflows:
      - deploy_android_to_store: {}
      - deploy_ios_to_store: {}
  create_ios_release:
    workflows:
      - build_ios_release: {}
  deploy_ios_release:
    workflows:
      - deploy_ios_to_store: {}
  create_android_release:
    workflows:
      - build_android_main_prod: {}
  create_android_release_new:
    workflows:
      - build_android_main_prod: {}
      - build_android_main_beta: {}
      - build_android_main_rc: {}
  create_ios_release_new:
    workflows:
      - build_ios_main_prod: {}
      - build_ios_main_beta: {}
      - build_ios_main_rc: {}
  create_build_rc:
    workflows:
      - build_android_main_rc: {}
      - build_ios_main_rc: {}
  deploy_android_release:
    workflows:
      - deploy_android_to_store: {}
  create_build_qa_and_expo:
    workflows:
      - build_android_devbuild: {}
      - build_android_qa: {}
      - build_ios_devbuild: {}
      - build_ios_simbuild: {}
      - build_ios_qa: {}
  create_build_main_expo:
    workflows:
      - build_android_devbuild: {}
      - build_ios_devbuild: {}
      - build_ios_simbuild: {}
  create_build_flask_expo:
    workflows:
      - build_android_flask_devbuild: {}
      - build_ios_flask_devbuild: {}
      - build_ios_flask_simbuild: {}
  create_build_qa_expo:
    workflows:
      - build_android_qa_devbuild: {}
      - build_ios_qa_devbuild: {}
      - build_ios_qa_simbuild: {}
  # TODO: This workflow doesn't make sense since both QA and Flask are targets. Need to refactor.
  create_build_qa_flask:
    workflows:
      - build_android_qa_flask: {}
      - build_ios_qa_flask: {}
  create_build_qa:
    workflows:
      - build_android_qa: {}
      - build_ios_qa: {}
  create_prod_builds:
    workflows:
      - build_ios_main_prod: {}
      - build_android_main_prod: {}
      - build_ios_qa_prod: {}
      - build_android_qa_prod: {}
      - build_ios_flask_prod: {}
      - build_android_flask_prod: {}
  create_android_env_builds:
    workflows:
      - build_android_main_prod: {}
      - build_android_main_rc: {}
      - build_android_main_beta: {}
      - build_android_main_exp: {}
      - build_android_main_test: {}
      - build_android_main_e2e: {}
      - build_android_main_dev: {}
      - build_android_flask_prod: {}
      - build_android_flask_test: {}
      - build_android_flask_e2e: {}
      - build_android_flask_dev: {}
  create_build_qa_android:
    workflows:
      - build_android_qa: {}
  create_build_qa_ios:
    workflows:
      - build_ios_qa: {}
  # TODO: Remove this workflow since it's not used anymore
  build_e2e_ios_stage:
    workflows:
      - ios_e2e_build: {}
  # TODO: Remove this workflow since it's not used anymore
  run_e2e_ios_stage:
    workflows:
      - ios_e2e_test: {}
  pr_cache_check_stage:
    abort_on_fail: true
    workflows:
      - pr_check_build_cache: {}
  # Sets the METAMASK_BUILD_TYPE variable to the main target
  set_main_target_stage:
    workflows:
      - set_main_target_workflow: {}
  # Sets the METAMASK_BUILD_TYPE variable to the flask target
  set_flask_target_stage:
    workflows:
      - set_flask_target_workflow: {}
  build_smoke_e2e_ios_android_stage:
    abort_on_fail: true
    workflows:
      - build_ios_main_e2e:
          run_if: '{{getenv "SKIP_IOS_BUILD" | eq "false"}}'
      # Disabling in CI to allow GHA runs
      # - build_android_main_e2e:
      #     run_if: '{{getenv "SKIP_ANDROID_BUILD" | eq "false"}}'
  build_multichain_permissions_e2e_ios_android_stage:
    abort_on_fail: true
    workflows:
      - build_ios_multichain_permissions_e2e: {}
      - build_android_multichain_permissions_e2e: {}
  # run_multichain_permissions_e2e_ios_android_stage:
  #   workflows:
  #     - run_tag_multichain_permissions_ios: {}
  #     - run_tag_multichain_permissions_android: {}
  run_e2e_flask_ios_android_stage:
    workflows:
      - run_ios_api_specs: {}
      - run_trade_swimlane_ios_smoke: {}
      - run_trade_swimlane_android_smoke: {}
      - run_network_abstraction_swimlane_ios_smoke: {}
      - run_network_abstraction_swimlane_android_smoke: {}
      - run_network_expansion_swimlane_ios_smoke: {}
      - run_network_expansion_swimlane_android_smoke: {}
      - run_wallet_platform_swimlane_ios_smoke: {}
      - run_wallet_platform_swimlane_android_smoke: {}
      - run_tag_smoke_confirmations_redesigned_android: {}
      - run_tag_smoke_confirmations_redesigned_ios: {}
      - run_tag_flask_build_tests_ios: {}
      - run_tag_flask_build_tests_android: {}
      - run_tag_smoke_accounts_ios: {}
      - run_tag_smoke_accounts_android: {}
  run_single_e2e_ios_android_stage:
    workflows:
      - run_single_ios_e2e_test: {}
      - run_single_android_e2e_test: {}
  run_smoke_e2e_ios_android_stage:
    workflows:
      - run_ios_api_specs: {}
      - run_trade_swimlane_ios_smoke: {}
      # - run_trade_swimlane_android_smoke: {}
      - run_network_abstraction_swimlane_ios_smoke: {}
      # - run_network_abstraction_swimlane_android_smoke: {}
      - run_network_expansion_swimlane_ios_smoke: {}
      # - run_network_expansion_swimlane_android_smoke: {}
      - run_wallet_platform_swimlane_ios_smoke: {}
      # - run_wallet_platform_swimlane_android_smoke: {}
      # - run_tag_smoke_confirmations_android: {}
      - run_tag_smoke_identity_ios: {}
      # - run_tag_smoke_identity_android: {}
      - run_tag_smoke_confirmations_redesigned_ios: {}
      - run_tag_smoke_multichain_api_ios: {}
      - run_tag_smoke_accounts_ios: {}
      # - run_tag_smoke_accounts_android: {}
      # - run_tag_smoke_performance_ios: {}
      # - run_tag_smoke_performance_android: {}
      - run_tag_smoke_card_ios: {}
      # - run_tag_smoke_card_android: {}
  # The entire workflow is disabled as Android runs on GHA and iOS was already skipped due to a regression
  # run_smoke_e2e_performance_ios_android_stage:
    # workflows:
      # - run_tag_smoke_performance_ios: {}
      #- run_tag_smoke_performance_android: {}
  # TODO: This stage does the same thing as build_smoke_e2e_ios_android_stage
  build_regression_e2e_ios_android_stage:
    abort_on_fail: true
    workflows:
      - build_ios_main_e2e:
          run_if: '{{getenv "SKIP_IOS_BUILD" | eq "false"}}'
      - build_android_main_e2e:
          run_if: '{{getenv "SKIP_ANDROID_BUILD" | eq "false"}}'
  run_regression_e2e_ios_android_stage:
    workflows:
      - ios_run_regression_confirmations_tests: {}
      - ios_run_regression_wallet_platform_tests: {}
      - ios_run_regression_trade_tests: {}
      - ios_run_regression_network_abstraction_tests: {}
      - ios_run_regression_network_expansion_tests: {}
      - ios_run_regression_accounts_tests: {}
      - ios_run_regression_ux_tests: {}
      - ios_run_regression_assets_tests: {}
      - android_run_regression_confirmations_tests: {}
      - android_run_regression_wallet_platform_tests: {}
      - android_run_regression_trade_tests: {}
      - android_run_regression_network_abstraction_tests: {}
      - android_run_regression_network_expansion_tests: {}
      - android_run_regression_performance_tests: {}
      - android_run_regression_assets_tests: {}
      - android_run_regression_accounts_tests: {}
      - android_run_regression_ux_tests: {}
  run_release_e2e_ios_android_stage:
    workflows:
      - ios_run_regression_confirmations_tests: {}
      - ios_run_regression_wallet_platform_tests: {}
      - ios_run_regression_trade_tests: {}
      - ios_run_regression_network_abstraction_tests: {}
      - ios_run_regression_network_expansion_tests: {}
      - ios_run_regression_accounts_tests: {}
      - ios_run_regression_ux_tests: {}
      - ios_run_regression_assets_tests: {}
      - android_run_regression_confirmations_tests: {}
      - android_run_regression_wallet_platform_tests: {}
      - android_run_regression_trade_tests: {}
      - android_run_regression_network_abstraction_tests: {}
      - android_run_regression_network_expansion_tests: {}
      - android_run_regression_performance_tests: {}
      - android_run_regression_assets_tests: {}
      - android_run_regression_accounts_tests: {}
      - android_run_regression_ux_tests: {}
      - run_ios_api_specs: {}
      - run_trade_swimlane_ios_smoke: {}
      - run_trade_swimlane_android_smoke: {}
      - run_network_expansion_swimlane_ios_smoke: {}
      - run_network_expansion_swimlane_android_smoke: {}
      - run_network_abstraction_swimlane_ios_smoke: {}
      - run_network_abstraction_swimlane_android_smoke: {}
      - run_wallet_platform_swimlane_ios_smoke: {}
      - run_wallet_platform_swimlane_android_smoke: {}
      - run_tag_smoke_confirmations_redesigned_android: {}
      - run_tag_smoke_confirmations_redesigned_ios: {}
      - run_tag_upgrade_android: {}
      - run_android_app_launch_times_appium_test: {}
      - run_tag_smoke_multichain_api_ios: {}
      - run_tag_smoke_accounts_ios: {}
      - run_tag_smoke_accounts_android: {}
      - run_tag_smoke_card_ios: {}
      - run_tag_smoke_card_android: {}
  build_regression_e2e_ios_gns_disabled_stage:
    abort_on_fail: true
    workflows:
      - build_ios_main_e2e_gns_disabled:
          run_if: '{{getenv "SKIP_IOS_BUILD" | eq "false"}}'
  run_regression_e2e_ios_gns_disabled_stage:
    workflows:
      - ios_run_regression_network_abstraction_tests_gns_disabled: {}

  report_results_stage:
    workflows:
      - run_testrail_update_automated_test_results: {}
  # TODO: Remove this stage since it's not used anymore
  run_e2e_ios_android_stage:
    workflows:
      - ios_e2e_test: {}
      - android_e2e_test: {}
  build_e2e_ios_android_stage:
    workflows:
      - build_android_qa: {}
      - ios_e2e_build: {}
      - android_e2e_build: {}
  build_e2e_android_stage:
    workflows:
      - android_e2e_build: {}
  run_e2e_android_stage:
    workflows:
      - android_e2e_test: {}
  notify:
    workflows:
      - notify_success: {}
  app_launch_times_test_stage:
    workflows:
      - run_android_app_launch_times_appium_test: {}
      # - run_ios_app_launch_times_appium_test: {}
  app_upgrade_test_stage:
    workflows:
      - run_tag_upgrade_android: {}
  release_notify:
    workflows:
      - release_announcing_stores: {}
  build_e2e_flask_ios_android:
    workflows:
      - build_android_flask_e2e: {}
      - build_ios_flask_e2e: {}
  # TODO: Remove this workflow since it's not used anymore
  run_e2e_flask_ios_android:
    workflows:
      - run_flask_e2e_android: {}
      - run_flask_e2e_ios: {}
  create_build_flask_release:
    workflows:
      - build_android_flask_release: {}
      - build_ios_flask_release: {}
  deploy_flask_build_release:
    workflows:
      - deploy_android_to_store:
          envs:
            - MM_ANDROID_PACKAGE_NAME: 'io.metamask.flask'
      - deploy_ios_to_store:

workflows:
  # Code Setups
  setup:
    steps:
      - activate-ssh-key@4:
          run_if: '{{getenv "SSH_RSA_PRIVATE_KEY" | ne ""}}'
      - git-clone@6: {}
  set_commit_hash:
    steps:
      - script@1:
          title: Set commit hash env variable
          inputs:
            - content: |-
                #!/usr/bin/env bash
                BRANCH_COMMIT_HASH="$(git rev-parse HEAD)"

                # Log the value of BRANCH_COMMIT_HASH
                echo "BRANCH_COMMIT_HASH is set to: $BRANCH_COMMIT_HASH"

                envman add --key BRANCH_COMMIT_HASH --value "$BRANCH_COMMIT_HASH"
      - share-pipeline-variable@1:
          title: Persist commit hash across all stages
          inputs:
            - variables: |-
                BRANCH_COMMIT_HASH
  code_setup:
    before_run:
      - setup
      - prep_environment
    steps:
      # - restore-cocoapods-cache@2: {}
      - yarn@0:
          inputs:
            - command: install --immutable
          title: Yarn Install
      - script@1:
          inputs:
            - content: |-
                #!/usr/bin/env bash
                envman add --key METAMASK_YARN_CACHE_DIR --value "$(yarn cache dir)"
          title: Get Yarn cache directory
      - yarn@0:
          inputs:
            - command: setup:github-ci
          title: Yarn Setup
  prep_environment:
    steps:
      - restore-cache@2:
          title: Restore Node
          inputs:
            - key: node-{{ getenv "NODE_VERSION" }}-{{ .OS }}-{{ .Arch }}
      - script@1:
          title: node, yarn, corepack installation
          inputs:
            - content: |-
                #!/usr/bin/env bash
                echo "Gems being installed with bundler gem"
                bundle install --gemfile=ios/Gemfile
                echo "Node $NODE_VERSION being installed"

                set -e

                # Add and enable NVM
                wget -O install-nvm.sh "https://raw.githubusercontent.com/nvm-sh/nvm/v${NVM_VERSION}/install.sh"
                echo "${NVM_SHA256SUM} install-nvm.sh" > install-nvm.sh.SHA256SUM
                sha256sum -c install-nvm.sh.SHA256SUM
                chmod +x install-nvm.sh && ./install-nvm.sh && rm ./install-nvm.sh
                source "${HOME}/.nvm/nvm.sh"
                echo 'source "${HOME}/.nvm/nvm.sh"' | tee -a ${HOME}/.{bashrc,profile}

                 # Retry logic for Node installation
                MAX_ATTEMPTS=3
                ATTEMPT=1
                until [ $ATTEMPT -gt $MAX_ATTEMPTS ]
                do
                  echo "Attempt $ATTEMPT to install Node.js"
                  nvm install ${NODE_VERSION}
                  INSTALL_STATUS=$? # Capture the exit status of the nvm install command
                  if [ $INSTALL_STATUS -eq 0 ]; then
                      echo "Node.js installation successful!"
                      break
                  else
                      echo "Node.js installation failed with exit code $INSTALL_STATUS"
                      ATTEMPT=$((ATTEMPT+1))
                      echo "Node.js installation failed, retrying in 5 seconds..."
                      sleep 5
                  fi
                done

                if [ $ATTEMPT -gt $MAX_ATTEMPTS ]; then
                  echo "Node.js installation failed after $MAX_ATTEMPTS attempts."
                  exit 1
                fi
                envman add --key PATH --value $PATH

                node --version

                echo "Corepack being installed with npm"
                npm i -g "corepack@$COREPACK_VERSION"
                echo "Corepack enabling $YARN_VERSION"
                corepack enable
      - save-cache@1:
          title: Save Node
          inputs:
            - key: node-{{ getenv "NODE_VERSION" }}-{{ .OS }}-{{ .Arch }}
            - paths: |-
                ../.nvm/
                ../../../root/.nvm/
  extract_version_info:
    steps:
      - script@1:
          title: Extract Version Info from Android build.gradle
          inputs:
            - content: |
                #!/bin/bash
                set -e
                
                # Path to Android build.gradle file
                BUILD_GRADLE_PATH="$PROJECT_LOCATION_ANDROID/app/build.gradle"
                
                # Extract versionName (remove quotes)
                APP_SEM_VER_NAME_TMP=$(grep -o 'versionName "[^"]*"' "$BUILD_GRADLE_PATH" | sed 's/versionName "\(.*\)"/\1/')
                
                # Extract versionCode
                APP_BUILD_NUMBER_TMP=$(grep -o 'versionCode [0-9]*' "$BUILD_GRADLE_PATH" | sed 's/versionCode \([0-9]*\)/\1/')
                
                # Validate that we found both values
                if [ -z "$APP_SEM_VER_NAME_TMP" ] || [ -z "$APP_BUILD_NUMBER_TMP" ]; then
                    echo "Error: Could not extract version information from $BUILD_GRADLE_PATH"
                    echo "APP_SEM_VER_NAME: $APP_SEM_VER_NAME_TMP"
                    echo "APP_BUILD_NUMBER: $APP_SEM_VER_NAME_TMP"
                    exit 1
                fi

                echo "APP_SEM_VER_NAME: $APP_SEM_VER_NAME_TMP"
                echo "APP_BUILD_NUMBER: $APP_BUILD_NUMBER_TMP"

                # Export as environment variables
                envman add --key APP_SEM_VER_NAME --value "$APP_SEM_VER_NAME_TMP"
                envman add --key APP_BUILD_NUMBER --value "$APP_BUILD_NUMBER_TMP"
  install_applesimutils:
    steps:
      - script@1:
          title: applesimutils installation
          inputs:
            - content: |-
                #!/usr/bin/env bash
                echo "Now installing applesimutils..."
                brew tap wix/brew
                brew install applesimutils

  # Notifications utility workflows
  # Provides values for commit or branch message and path depending on commit env setup initialised or not
  _get_workflow_info:
    steps:
      - activate-ssh-key@4:
          is_always_run: true # always run to also feed failure notifications
          run_if: '{{getenv "SSH_RSA_PRIVATE_KEY" | ne ""}}'
      - git-clone@6:
          inputs:
            - update_submodules: 'no'
          is_always_run: true # always run to also feed failure notifications
      - script@1:
          is_always_run: true # always run to also feed failure notifications
          inputs:
            - content: |
                #!/bin/bash
                # generate reference to commit from env or using git
                COMMIT_SHORT_HASH="${BITRISE_GIT_COMMIT:0:7}"
                BRANCH_HEIGHT=''
                WORKFLOW_TRIGGER='Push'

                if [[ -z "$BITRISE_GIT_COMMIT" ]]; then
                  COMMIT_SHORT_HASH="$(git rev-parse --short HEAD)"
                  BRANCH_HEIGHT='HEAD'
                  WORKFLOW_TRIGGER='Manual'
                fi

                envman add --key COMMIT_SHORT_HASH --value "$COMMIT_SHORT_HASH"
                envman add --key BRANCH_HEIGHT --value "$BRANCH_HEIGHT"
                envman add --key WORKFLOW_TRIGGER --value "$WORKFLOW_TRIGGER"
          title: Get commit or branch name and path variables

  # Slack notification utils: we have two workflows to allow choosing when to notify: on success, on failure or both.
  # A workflow for instance create_qa_builds will notify on failure for each build_android_qa or build_ios_qa
  # but will only notify success if both success and create_qa_builds succeeds.

  # Send a Slack message on successful release
  release_announcing_stores:
    before_run:
      - code_setup
    steps:
      - yarn@0:
          inputs:
            - command: build:announce
          title: Announcing pre-release
          is_always_run: false
    meta:
      bitrise.io:
        stack: linux-docker-android-22.04
        machine_type_id: standard

  # Send a Slack message when workflow succeeds
  notify_success:
    before_run:
      - _get_workflow_info
    steps:
      # Update Bitrise comment in PR with success status
      - comment-on-github-pull-request@0:
          is_always_run: true
          run_if: '{{getenv "TRIGGERED_BY_PR_LABEL" | eq "true"}}'
          inputs:
            - personal_access_token: '$GITHUB_ACCESS_TOKEN'
            - body: |-
                ## [<img alt="https://bitrise.io/" src="https://assets-global.website-files.com/5db35de024bb983af1b4e151/5e6f9ccc3e129dfd8a205e4e_Bitrise%20Logo%20-%20Eggplant%20Bg.png" height="20">](${BITRISEIO_PIPELINE_BUILD_URL}) **Bitrise**

                ✅✅✅ `${BITRISEIO_PIPELINE_TITLE}` passed on Bitrise! ✅✅✅

                Commit hash: ${GITHUB_PR_HASH}
                Build link: ${BITRISEIO_PIPELINE_BUILD_URL}

                >[!NOTE]
                >- You can kick off another `${BITRISEIO_PIPELINE_TITLE}` on Bitrise by removing and re-applying the `run-ios-e2e-smoke` label on the pull request

                <!-- BITRISE_TAG -->
                <!-- BITRISE_SUCCESS_TAG -->
            - repository_url: '$GIT_REPOSITORY_URL'
            - issue_number: '$GITHUB_PR_NUMBER'
            - api_base_url: 'https://api.github.com'
            - update_comment_tag: '$GITHUB_PR_HASH'
      - script@1:
          is_always_run: true
          title: Label PR with success
          inputs:
          - content: |-
              #!/usr/bin/env bash
              # Define label data
              LABELS_JSON='{"labels":["bitrise-result-ready"]}'

              # API URL to add labels to a PR
              API_URL="https://api.github.com/repos/$BITRISEIO_GIT_REPOSITORY_OWNER/$BITRISEIO_GIT_REPOSITORY_SLUG/issues/$GITHUB_PR_NUMBER/labels"

              # Perform the curl request and capture the HTTP status code
              HTTP_RESPONSE=$(curl -s -o response.txt -w "%{http_code}" -X POST -H "Authorization: token $GITHUB_ACCESS_TOKEN" -H "Accept: application/vnd.github.v3+json" -d "$LABELS_JSON" "$API_URL")

              # Output the HTTP status code
              echo "HTTP Response Code: $HTTP_RESPONSE"

              # Optionally check the response
              echo "HTTP Response Code: $HTTP_RESPONSE"

              if [ "$HTTP_RESPONSE" -ne 200 ]; then
                  echo "Failed to apply label. Status code: $HTTP_RESPONSE"
                  cat response.txt  # Show error message from GitHub if any
              else
                  echo "Label applied successfully."
              fi

              # Clean up the response file
              rm response.txt


  # Send a Slack message when workflow fails
  notify_failure:
    before_run:
      - _get_workflow_info
    steps:
      - script@1:
          is_always_run: true
          title: Check if PR comment should be updated
          inputs:
            - content: |-
                #!/usr/bin/env bash
                if [[ "$TRIGGERED_BY_PR_LABEL" == "true" && $BITRISE_BUILD_STATUS == 1 ]]; then
                  envman add --key SHOULD_UPDATE_PR_COMMENT --value "true"
                else
                  envman add --key SHOULD_UPDATE_PR_COMMENT --value "false"
                fi
      # Update Bitrise comment in PR with failure status
      - comment-on-github-pull-request@0:
          is_always_run: true
          run_if: '{{getenv "SHOULD_UPDATE_PR_COMMENT" | eq "true"}}'
          inputs:
            - personal_access_token: '$GITHUB_ACCESS_TOKEN'
            - body: |-
                ## [<img alt="https://bitrise.io/" src="https://assets-global.website-files.com/5db35de024bb983af1b4e151/5e6f9ccc3e129dfd8a205e4e_Bitrise%20Logo%20-%20Eggplant%20Bg.png" height="20">](${BITRISEIO_PIPELINE_BUILD_URL}) **Bitrise**

                ❌❌❌ `${BITRISEIO_PIPELINE_TITLE}` failed on Bitrise! ❌❌❌

                Commit hash: ${GITHUB_PR_HASH}
                Build link: ${BITRISEIO_PIPELINE_BUILD_URL}

                >[!NOTE]
                >- You can rerun any failed steps by opening the Bitrise build, tapping `Rebuild` on the upper right then `Rebuild unsuccessful Workflows`
                >- You can kick off another `${BITRISEIO_PIPELINE_TITLE}` on Bitrise by removing and re-applying the `run-ios-e2e-smoke` label on the pull request

                > [!TIP]
                >- Check the [documentation](https://www.notion.so/metamask-consensys/Bitrise-Pipeline-Overview-43159500c43748a389556f0593e8834b#26052f2ea6e24f8c9cfdb57a7522dc1f) if you have any doubts on how to understand the failure on bitrise

                <!-- BITRISE_TAG -->
                <!-- BITRISE_FAIL_TAG -->
            - repository_url: '$GIT_REPOSITORY_URL'
            - issue_number: '$GITHUB_PR_NUMBER'
            - api_base_url: 'https://api.github.com'
            - update_comment_tag: '$GITHUB_PR_HASH'
  bump_version_code:
    before_run:
      - _get_workflow_info
    steps:
      - script@1:
          is_always_run: true
          title: Trigger Update Build Version Action
          inputs:
            - content: |-
                #!/usr/bin/env bash
                set -e

                # Trigger the workflow
                RESPONSE=$(curl -L \
                  -X POST \
                  -H "Accept: application/vnd.github+json" \
                  -H "Authorization: Bearer $GITHUB_TRIGGER_ACTION_TOKEN" \
                  -H "X-GitHub-Api-Version: 2022-11-28" \
                  "https://api.github.com/repos/MetaMask/metamask-mobile/actions/workflows/125632963/dispatches" \
                  -d "{\"ref\":\"main\",\"inputs\":{\"base-branch\":\"$BITRISE_GIT_BRANCH\"}}" || exit 1)

                echo "Waiting 25 seconds for workflow to start..."
                sleep 25

                # Check completion status every 20 seconds
                for i in {1..5}; do
                  echo "Checking workflow status (Attempt $i of 5)..."

                  RESPONSE=$(curl -L \
                    -H "Accept: application/vnd.github+json" \
                    -H "Authorization: Bearer $GITHUB_TRIGGER_ACTION_TOKEN" \
                    -H "X-GitHub-Api-Version: 2022-11-28" \
                    "https://api.github.com/repos/MetaMask/metamask-mobile/actions/workflows/125632963/runs?branch=main&status=in_progress")

                  # Store the total_count value
                  TOTAL_COUNT=$(echo "$RESPONSE" | jq -r '.total_count')

                  if [ "$TOTAL_COUNT" = "0" ]; then
                    echo "Workflow finished result: https://github.com/MetaMask/metamask-mobile/actions/workflows/update-latest-build-version.yml"
                    exit 0
                  else
                    # Get the status and conclusion of the most recent run
                    STATUS=$(echo "$RESPONSE" | jq -r '.workflow_runs[0].status')
                    echo "Current status: $STATUS"
                    echo "Workflow is still in progress (status: $STATUS)..."
                    sleep 20
                  fi
                done

                echo "Timeout: Workflow did not complete within 100 seconds"
                echo "Check this action status for reason: https://github.com/MetaMask/metamask-mobile/actions/workflows/update-latest-build-version.yml"
                exit 1
    meta:
      bitrise.io:
        stack: linux-docker-android-22.04
        machine_type_id: standard
  # CI Steps
  ci_test:
    before_run:
      - code_setup
    steps:
      - yarn@0:
          inputs:
            - args: ''
            - command: test:unit --silent
          title: Unit Test
          is_always_run: false
      - script@1:
          inputs:
            - content: |-
                #!/usr/bin/env bash
                echo 'weew - everything passed!'
          title: All Tests Passed
          is_always_run: false
  # E2E Steps
  ### This workflow uses a flag (TEST_SUITE) that defines the specific set of tests to be run.
  ## in this instance Regression. In future iterations we can rename to ios_test_suite_selection & android_test_suite_selection
  ios_build_regression_tests:
    after_run:
      - ios_e2e_build
  ios_run_regression_confirmations_tests:
    envs:
      - TEST_SUITE_TAG: 'RegressionConfirmations'
    after_run:
      - ios_e2e_test
  ios_run_regression_wallet_platform_tests:
    envs:
      - TEST_SUITE_TAG: 'RegressionWalletPlatform'
    after_run:
      - ios_e2e_test
  ios_run_regression_trade_tests:
    envs:
      - TEST_SUITE_TAG: 'RegressionTrade'
    after_run:
      - ios_e2e_test
  ios_run_regression_network_abstraction_tests:
    envs:
      - TEST_SUITE_TAG: 'RegressionNetworkAbstractions'
      - MM_REMOVE_GLOBAL_NETWORK_SELECTOR: 'true'
    after_run:
      - ios_e2e_test
  ios_run_regression_network_abstraction_tests_gns_disabled:
    envs:
      - TEST_SUITE_TAG: 'RegressionNetworkAbstractions'
      - MM_REMOVE_GLOBAL_NETWORK_SELECTOR: 'false'
    after_run:
      - ios_e2e_test
  ios_run_regression_network_expansion_tests:
    envs:
      - TEST_SUITE_TAG: 'RegressionNetworkExpansion'
    after_run:
      - ios_e2e_test
  ios_run_regression_performance_tests:
    envs:
      - TEST_SUITE_TAG: 'RegressionPerformance'
    after_run:
      - ios_e2e_test
  ios_run_regression_accounts_tests:
    envs:
      - TEST_SUITE_TAG: 'RegressionAccounts'
    after_run:
      - ios_e2e_test
  ios_run_regression_assets_tests:
    envs:
      - TEST_SUITE_TAG: 'RegressionAssets'
    after_run:
      - ios_e2e_test
  ios_run_regression_ux_tests:
    envs:
      - TEST_SUITE_TAG: 'RegressionWalletUX'
    after_run:
      - ios_e2e_test
  android_build_regression_tests:
    meta:
      bitrise.io:
        stack: linux-docker-android-22.04
        machine_type_id: elite-xl
    after_run:
      - android_e2e_build
  android_run_regression_confirmations_tests:
    meta:
        bitrise.io:
          stack: linux-docker-android-22.04
          machine_type_id: elite-xl
    envs:
      - TEST_SUITE_TAG: 'RegressionConfirmations'
    after_run:
      - android_e2e_test
  android_run_regression_wallet_platform_tests:
    meta:
      bitrise.io:
        stack: linux-docker-android-22.04
        machine_type_id: elite-xl
    envs:
      - TEST_SUITE_TAG: 'RegressionWalletPlatform'
    after_run:
      - android_e2e_test
  android_run_regression_trade_tests:
    meta:
      bitrise.io:
        stack: linux-docker-android-22.04
        machine_type_id: elite-xl
    envs:
      - TEST_SUITE_TAG: 'RegressionTrade'
    after_run:
      - android_e2e_test
  android_run_regression_network_abstraction_tests:
    meta:
      bitrise.io:
        stack: linux-docker-android-22.04
        machine_type_id: elite-xl
    envs:
      - TEST_SUITE_TAG: 'RegressionNetworkAbstractions'
    after_run:
      - android_e2e_test
  android_run_regression_network_expansion_tests:
    meta:
      bitrise.io:
        stack: linux-docker-android-22.04
        machine_type_id: elite-xl
    envs:
      - TEST_SUITE_TAG: 'RegressionNetworkExpansion'
    after_run:
      - android_e2e_test
  android_run_regression_performance_tests:
    meta:
      bitrise.io:
        stack: linux-docker-android-22.04
        machine_type_id: elite-xl
    envs:
      - TEST_SUITE_TAG: 'RegressionPerformance'
    after_run:
      - android_e2e_test
  android_run_regression_accounts_tests:
    meta:
      bitrise.io:
        stack: linux-docker-android-22.04
        machine_type_id: elite-xl
    envs:
      - TEST_SUITE_TAG: 'RegressionAccounts'
    after_run:
      - android_e2e_test
  android_run_regression_ux_tests:
    meta:
      bitrise.io:
        stack: linux-docker-android-22.04
        machine_type_id: elite-xl
    envs:
      - TEST_SUITE_TAG: 'RegressionWalletUX'
    after_run:
      - android_e2e_test
  android_run_regression_assets_tests:
    meta:
      bitrise.io:
        stack: linux-docker-android-22.04
        machine_type_id: elite-xl
    envs:
      - TEST_SUITE_TAG: 'RegressionAssets'
    after_run:
      - android_e2e_test
  download_production_qa_apk:
    steps:
      - script@1:
          title: Download Production QA APK
          inputs:
            - content: |
                #!/usr/bin/env bash
                ./scripts/download-android-qa-app.sh
                # APK_PATH is already set by the download script using envman
  build_flask_e2e_android:
    after_run:
      - android_flask_e2e_build
    meta:
      bitrise.io:
        stack: linux-docker-android-22.04
        machine_type_id: elite-xl
  # TODO: Remove this workflow since it's not used anymore
  run_flask_e2e_android:
    meta:
      bitrise.io:
        stack: linux-docker-android-22.04
        machine_type_id: elite-xl
    envs:
      - METAMASK_BUILD_TYPE: 'flask'
    after_run:
      - android_e2e_test
  build_flask_e2e_ios:
    envs:
      - COMMAND_YARN: 'build:ios:flask:e2e'
    after_run:
      - ios_e2e_build
  # TODO: Remove this workflow since it's not used anymore
  run_flask_e2e_ios:
    envs:
      - METAMASK_BUILD_TYPE: 'flask'
    after_run:
      - ios_e2e_test
  run_tag_upgrade_android:
    meta:
      bitrise.io:
        stack: linux-docker-android-22.04
        machine_type_id: elite-xl
    before_run:
      - setup
      - prep_environment
      - download_production_qa_apk
    after_run:
      -  wdio_android_e2e_test
    envs:
      - CUCUMBER_TAG_EXPRESSION: '@upgrade and @androidApp'
      - TEST_TYPE: 'upgrade'
      - NEW_BUILD_STRING: 'MetaMask v$VERSION_NAME ($VERSION_NUMBER)' # this is the build string for the new build that was generated by build_android_qa
    steps:
      - script@1:
          title: Set Build Strings
          inputs:
            - content: |
                envman add --key PRODUCTION_BUILD_STRING --value "MetaMask v${PRODUCTION_BUILD_NAME} (${PRODUCTION_BUILD_NUMBER})"

                BITRISE_GIT_BRANCH="qa-release"
                VERSION_NAME="$PRODUCTION_BUILD_NAME" #  This value (PRODUCTION_BUILD_NAME) comes from the script to download the production build
                VERSION_NUMBER="$PRODUCTION_BUILD_NUMBER" # This value (PRODUCTION_BUILD_NUMBER) comes from the script to download the production build
                echo "Using qa-release with production version: $VERSION_NAME ($VERSION_NUMBER)"

                CUSTOM_ID="$BITRISE_GIT_BRANCH-$VERSION_NAME-$VERSION_NUMBER"
                CUSTOM_ID=${CUSTOM_ID////-}

                #### The UPLOAD_APK_PATH is the path to the apk file that was downloaded by the download_production_qa_apk step
                echo "apk path: $UPLOAD_APK_PATH"
                RESPONSE=$(curl -u "$BROWSERSTACK_USERNAME:$BROWSERSTACK_ACCESS_KEY" \
                    -X POST "https://api-cloud.browserstack.com/app-automate/upload" \
                    -F "file=@$UPLOAD_APK_PATH" \
                    -F 'data={"custom_id": "'$CUSTOM_ID'"}')

                # Extract app_url
                APP_URL=$(echo "$RESPONSE" | jq -r '.app_url')

                # Set the environment variable
                envman add --key PRODUCTION_APP_URL --value "$APP_URL"

                # Debug output
                echo "Response: $RESPONSE"
                echo "APP_URL: $APP_URL"
                echo "PRODUCTION_APP_URL: $PRODUCTION_APP_URL"

  build_ios_multichain_permissions_e2e:
    after_run:
      - ios_e2e_build
      # - android_e2e_build
  build_android_multichain_permissions_e2e:
    meta:
      bitrise.io:
        stack: linux-docker-android-22.04
        machine_type_id: elite-xl
    after_run:
      - android_e2e_build
  run_android_app_launch_times_appium_test:
    envs:
      - TEST_SUITE_FOLDER: './wdio/features/Performance/*'
      - TEST_TYPE: 'performance'
    meta:
      bitrise.io:
        stack: linux-docker-android-22.04
        machine_type_id: elite-xl
    after_run:
      - wdio_android_e2e_test

  ### Report automated test results to TestRail
  run_testrail_update_automated_test_results:
    before_run:
      - code_setup
    steps:
      - script@1:
          title: 'Add Automated Test Results to TestRail'
          inputs:
            - content: |-
                #!/usr/bin/env bash
                echo 'REPORT AUTOMATED TEST RESULTS TO TESTRAIL'
                node ./scripts/testrail/testrail.api.js

  run_ios_app_launch_times_appium_test:
    envs:
      - TEST_SUITE_FOLDER: './wdio/features/Performance/*'
      - TEST_TYPE: 'performance'
    after_run:
      - wdio_ios_e2e_test

  ### Separating workflows so they run concurrently during smoke runs
  run_tag_smoke_multichain_api_ios:
    envs:
      - TEST_SUITE_TAG: '.*SmokeMultiChainAPI.*'
    after_run:
      - ios_e2e_test

  run_network_expansion_swimlane_ios_smoke:
    envs:
      - TEST_SUITE_TAG: '.*NetworkExpansion.*'
    after_run:
      - ios_e2e_test
  run_network_expansion_swimlane_android_smoke:
    meta:
      bitrise.io:
        stack: linux-docker-android-22.04
        machine_type_id: elite-xl
    envs:
      - TEST_SUITE_TAG: '.*NetworkExpansion.*'
    after_run:
      - android_e2e_test

  run_wallet_platform_swimlane_ios_smoke:
    envs:
      - TEST_SUITE_TAG: '.*SmokeWalletPlatform.*'
    after_run:
      - ios_e2e_test
  run_wallet_platform_swimlane_android_smoke:
    meta:
      bitrise.io:
        stack: linux-docker-android-22.04
        machine_type_id: elite-xl
    envs:
      - TEST_SUITE_TAG: '.*SmokeWalletPlatform.*'
    after_run:
      - android_e2e_test

  run_network_abstraction_swimlane_ios_smoke:
    envs:
      - TEST_SUITE_TAG: '.*SmokeNetworkAbstraction.*'
    after_run:
      - ios_e2e_test
  run_network_abstraction_swimlane_android_smoke:
    meta:
      bitrise.io:
        stack: linux-docker-android-22.04
        machine_type_id: elite-xl
    envs:
      - TEST_SUITE_TAG: '.*SmokeNetworkAbstraction.*'
    after_run:
      - android_e2e_test
  run_trade_swimlane_ios_smoke:
    envs:
      - TEST_SUITE_TAG: '.*SmokeTrade.*'
    after_run:
      - ios_e2e_test
  run_trade_swimlane_android_smoke:
    meta:
      bitrise.io:
        stack: linux-docker-android-22.04
        machine_type_id: elite-xl
    envs:
      - TEST_SUITE_TAG: '.*SmokeTrade.*'
    after_run:
      - android_e2e_test
  run_ios_api_specs:
    after_run:
      - ios_api_specs
  run_tag_smoke_confirmations_redesigned_android:
    meta:
      bitrise.io:
        stack: linux-docker-android-22.04
        machine_type_id: elite-xl
    envs:
      - TEST_SUITE_TAG: 'SmokeConfirmationsRedesigned '
    after_run:
      - android_e2e_test
  run_tag_smoke_confirmations_redesigned_ios:
    envs:
      - TEST_SUITE_TAG: 'SmokeConfirmationsRedesigned'
    after_run:
      - ios_e2e_test
  run_tag_smoke_performance_ios:
    envs:
      - TEST_SUITE_TAG: '.*SmokePerformance.*'
    after_run:
      - ios_e2e_test
  run_tag_smoke_performance_android:
    meta:
      bitrise.io:
        stack: linux-docker-android-22.04
        machine_type_id: elite-xl
    envs:
      - TEST_SUITE_TAG: '.*SmokePerformance.*'
    after_run:
      - android_e2e_test
  run_tag_multichain_permissions_ios:
    envs:
      - TEST_SUITE_TAG: '.*SmokeMultiChainPermissions.*'
    after_run:
      - ios_e2e_test
  run_tag_multichain_permissions_android:
    meta:
      bitrise.io:
        stack: linux-docker-android-22.04
        machine_type_id: elite-xl
    envs:
      - TEST_SUITE_TAG: '.*SmokeMultiChainPermissions.*'
    after_run:
      - android_e2e_test
  run_tag_flask_build_tests_ios:
    envs:
      - TEST_SUITE_TAG: '.*FlaskBuildTests.*'
    after_run:
      - ios_e2e_test
  run_tag_flask_build_tests_android:
    meta:
      bitrise.io:
        stack: linux-docker-android-22.04
        machine_type_id: elite-xl
    envs:
      - TEST_SUITE_TAG: '.*FlaskBuildTests.*'
    after_run:
      - android_e2e_test
  run_tag_smoke_identity_ios:
    envs:
      - TEST_SUITE_TAG: 'SmokeIdentity'
    after_run:
      - ios_e2e_test
  run_tag_smoke_identity_android:
    meta:
      bitrise.io:
        stack: linux-docker-android-22.04
        machine_type_id: elite-xl
    envs:
      - TEST_SUITE_TAG: 'SmokeIdentity'
    after_run:
      - android_e2e_test
  run_tag_smoke_accounts_ios:
    envs:
      - TEST_SUITE_TAG: 'SmokeAccounts'
    after_run:
      - ios_e2e_test
  run_tag_smoke_accounts_android:
    meta:
      bitrise.io:
        stack: linux-docker-android-22.04
        machine_type_id: elite-xl
    envs:
      - TEST_SUITE_TAG: 'SmokeAccounts'
    after_run:
      - android_e2e_test
  run_tag_smoke_card_ios:
    envs:
      - TEST_SUITE_TAG: 'SmokeCard'
    after_run:
      - ios_e2e_test
  run_tag_smoke_card_android:
    meta:
      bitrise.io:
        stack: linux-docker-android-22.04
        machine_type_id: elite-xl
    envs:
      - TEST_SUITE_TAG: 'SmokeCard'
    after_run:
      - android_e2e_test
  android_e2e_build:
    envs:
      - KEYSTORE_URL: $BITRISEIO_ANDROID_KEYSTORE_URL
      - KEYSTORE_PATH: 'android/keystores/release.keystore'
      - BUILD_COMMAND: 'yarn build:android:main:e2e'
    after_run:
      - _android_e2e_build_template
    meta:
      bitrise.io:
        machine_type_id: elite-xl
        stack: linux-docker-android-22.04
  # TODO: Consolidate android_e2e_build and android_flask_e2e_build once _android_e2e_build_template and _android_build_template is consolidated
  android_flask_e2e_build:
    envs:
      - KEYSTORE_URL: $BITRISEIO_ANDROID_FLASK_KEYSTORE_URL_URL
      - KEYSTORE_PATH: 'android/keystores/flaskRelease.keystore'
      - BUILD_COMMAND: 'yarn build:android:flask:e2e'
    after_run:
      - _android_e2e_build_template
    meta:
      bitrise.io:
        machine_type_id: elite-xl
        stack: linux-docker-android-22.04
  run_single_android_e2e_test:
    run_if: '{{ or (ne "$E2E_TEST_FILE" "") (ne "$TEST_SUITE_TAG" "") }}'
    after_run:
      - android_e2e_test
    meta:
      bitrise.io:
        machine_type_id: elite-xl
        stack: linux-docker-android-22.04

  run_single_ios_e2e_test:
    run_if: '{{ or (ne "$E2E_TEST_FILE" "") (ne "$TEST_SUITE_TAG" "") }}'
    after_run:
      - ios_e2e_test

  android_e2e_test:
    before_run:
      - setup
      - prep_environment
    after_run:
      - notify_failure
    steps:
      - restore-gradle-cache@2: {}
      - restore-cache@2:
          title: Restore Android PR Build Cache (if build was skipped)
          run_if: '{{getenv "SKIP_ANDROID_BUILD" | eq "true"}}'
          inputs:
            - key: '{{ getenv "ANDROID_PR_BUILD_CACHE_KEY" }}'
      - script@1:
          title: Copy Android build from cache (if build was skipped)
          run_if: '{{getenv "SKIP_ANDROID_BUILD" | eq "true"}}'
          inputs:
            - content: |-
                #!/usr/bin/env bash
                echo "Copying Android build from cache..."
                
                if [ -d "/tmp/android-cache/build/outputs" ]; then
                    echo "Restoring Android build outputs from cache..."
                    mkdir -p android/app/build/outputs
                    cp -r /tmp/android-cache/build/outputs/* android/app/build/outputs/
                    echo "✅ Android build artifacts restored from cache"
                    
                    echo "Restored files:"
                    find android/app/build/outputs -type f -name "*.apk" -o -name "*.aab" | head -5
                else
                    echo "❌ Cache directory /tmp/android-cache/build/outputs not found"
                    echo "Cache may not have been restored properly"
                fi
      - pull-intermediate-files@1:
          inputs:
            - artifact_sources: .*
          title: Pull Android build
      - script@1:
          title: Copy Android build for Detox
          run_if: '{{getenv "SKIP_ANDROID_BUILD" | eq "false"}}'
          inputs:
            - content: |-
                #!/usr/bin/env bash
                set -ex

                # Create directories for Detox
                mkdir -p "$BITRISE_SOURCE_DIR/android/app/build/outputs"

                # Copy saved files for Detox usage
                # INTERMEDIATE_ANDROID_BUILD_DIR is the cached directory from android_e2e_build's "Save Android build" step
                cp -r "$INTERMEDIATE_ANDROID_BUILD_DIR" "$BITRISE_SOURCE_DIR/android/app/build"
      - restore-cache@2:
          title: Restore cache node_modules
          inputs:
            - key: node_modules-{{ .OS }}-{{ .Arch }}-{{ getenv "BRANCH_COMMIT_HASH" }}
      - script@1:
          title: Install foundry
          inputs:
            - content: |-
                #!/bin/bash
                yarn install:foundryup
      - avd-manager@1:
          inputs:
            - api_level: '34'
            - abi: 'x86_64'
            - create_command_flags: --sdcard 8192M
            - start_command_flags: -read-only
            - profile: pixel_5
      - wait-for-android-emulator@1: {}
      - script@1:
          title: Run detox test
          timeout: 1800
          is_always_run: false
          inputs:
            - content: |-
                #!/usr/bin/env bash
                export METAMASK_ENVIRONMENT='dev'
                 node -v
                if [ -n "${E2E_TEST_FILE:-}" ]; then
                  echo "[INFO] Running only specified E2E_TEST_FILE(s): $E2E_TEST_FILE"
                  IGNORE_BOXLOGS_DEVELOPMENT="true" yarn test:e2e:android:run:qa-release $E2E_TEST_FILE
                elif [ -n "${TEST_SUITE_TAG:-}" ]; then
                  echo "[INFO] Running tests matching TEST_SUITE_TAG: $TEST_SUITE_TAG"
                  ./scripts/run-e2e-tags.sh
                fi
      - custom-test-results-export@1:
          title: Export test results
          is_always_run: true
          is_skippable: true
          inputs:
            - base_path: $BITRISE_SOURCE_DIR/e2e/reports/
            - test_name: E2E Tests
            - search_pattern: $BITRISE_SOURCE_DIR/e2e/reports/junit.xml
      - deploy-to-bitrise-io@2.2.3:
          title: Deploy test report files
          is_always_run: true
          is_skippable: true
      - script@1:
          title: Copy screenshot files
          is_always_run: true
          run_if: .IsBuildFailed
          inputs:
            - content: |-
                #!/usr/bin/env bash
                set -ex
                cp -r "$BITRISE_SOURCE_DIR/artifacts"  "$BITRISE_DEPLOY_DIR"
      - deploy-to-bitrise-io@2.3:
          title: Deploy test screenshots
          is_always_run: true
          run_if: .IsBuildFailed
          inputs:
            - deploy_path: $BITRISE_DEPLOY_DIR
            - is_compress: true
            - zip_name: E2E_Android_Failure_Artifacts
      - script@1:
          title: Copy performance results
          is_always_run: true
          run_if: '{{getenv "TEST_SUITE_TAG" | eq ".*SmokePerformance.*"}}'
          inputs:
            - content: |-
                #!/usr/bin/env bash
                set -ex
                # Create performance results directory
                mkdir -p "$BITRISE_DEPLOY_DIR/performance-results"
                
                # Copy performance JSON files if they exist
                if [ -f "$BITRISE_SOURCE_DIR/e2e/specs/performance/reports/account-list-load-testing-performance-results.json" ]; then
                  cp "$BITRISE_SOURCE_DIR/e2e/specs/performance/reports/account-list-load-testing-performance-results.json" "$BITRISE_DEPLOY_DIR/performance-results/"
                  echo "Copied account-list-load-testing-performance-results.json"
                fi
                
                if [ -f "$BITRISE_SOURCE_DIR/e2e/specs/performance/reports/network-list-load-testing-performance-results.json" ]; then
                  cp "$BITRISE_SOURCE_DIR/e2e/specs/performance/reports/network-list-load-testing-performance-results.json" "$BITRISE_DEPLOY_DIR/performance-results/"
                  echo "Copied network-list-load-testing-performance-results.json"
                fi
                
                if [ -f "$BITRISE_SOURCE_DIR/e2e/specs/performance/reports/switching-accounts-to-dismiss-load-testing-performance-results.json" ]; then
                  cp "$BITRISE_SOURCE_DIR/e2e/specs/performance/reports/switching-accounts-to-dismiss-load-testing-performance-results.json" "$BITRISE_DEPLOY_DIR/performance-results/"
                  echo "Copied switching-accounts-to-dismiss-load-testing-performance-results.json"
                fi
      - deploy-to-bitrise-io@2.3:
          title: Deploy performance results
          is_always_run: true
          run_if: '{{getenv "TEST_SUITE_TAG" | eq ".*SmokePerformance.*"}}'
          inputs:
            - deploy_path: $BITRISE_DEPLOY_DIR/performance-results
            - is_compress: true
            - zip_name: E2E_Performance_Results
    meta:
      bitrise.io:
        machine_type_id: elite-xl
        stack: linux-docker-android-22.04

  # Performance-specific Android E2E test workflow
  android_e2e_test_performance:
    before_run:
      - setup
      - prep_environment
    after_run:
      - notify_failure
    steps:
      - restore-gradle-cache@2: {}
      - pull-intermediate-files@1:
          inputs:
            - artifact_sources: .*
          title: Pull Android build
      - script@1:
          title: Copy Android build for Detox
          run_if: '{{getenv "SKIP_ANDROID_BUILD" | eq "false"}}'
          inputs:
            - content: |-
                #!/usr/bin/env bash
                set -ex

                # Create directories for Detox
                mkdir -p "$BITRISE_SOURCE_DIR/android/app/build/outputs"

                # Copy saved files for Detox usage
                # INTERMEDIATE_ANDROID_BUILD_DIR is the cached directory from android_e2e_build's "Save Android build" step
                cp -r "$INTERMEDIATE_ANDROID_BUILD_DIR" "$BITRISE_SOURCE_DIR/android/app/build"
      - restore-cache@2:
          title: Restore cache node_modules
          inputs:
            - key: node_modules-{{ .OS }}-{{ .Arch }}-{{ getenv "BRANCH_COMMIT_HASH" }}
      - script@1:
          title: Install foundry
          inputs:
            - content: |-
                #!/bin/bash
                yarn install:foundryup
      - avd-manager@1:
          inputs:
            - api_level: '34'
            - abi: 'x86_64'
            - create_command_flags: --sdcard 8192M
            - start_command_flags: -read-only
            - profile: pixel_5
      - wait-for-android-emulator@1: {}
      - script@1:
          title: Run detox test
          timeout: 1200
          is_always_run: false
          inputs:
            - content: |-
                #!/usr/bin/env bash

                export METAMASK_ENVIRONMENT='e2e'

                if [ -n "${E2E_TEST_FILE:-}" ]; then
                  echo "[INFO] Running only specified E2E_TEST_FILE(s): $E2E_TEST_FILE"
                  IGNORE_BOXLOGS_DEVELOPMENT="true" yarn test:e2e:android:$METAMASK_BUILD_TYPE:prod $E2E_TEST_FILE
                elif [ -n "${TEST_SUITE_TAG:-}" ]; then
                  echo "[INFO] Running tests matching TEST_SUITE_TAG: $TEST_SUITE_TAG"
                  ./scripts/run-e2e-tags.sh
                fi
      - custom-test-results-export@1:
          title: Export test results
          is_always_run: true
          is_skippable: true
          inputs:
            - base_path: $BITRISE_SOURCE_DIR/e2e/reports/
            - test_name: E2E Tests
            - search_pattern: $BITRISE_SOURCE_DIR/e2e/reports/junit.xml
      - deploy-to-bitrise-io@2.2.3:
          title: Deploy test report files
          is_always_run: true
          is_skippable: true
      - script@1:
          title: Copy screenshot files
          is_always_run: true
          run_if: .IsBuildFailed
          inputs:
            - content: |-
                #!/usr/bin/env bash
                set -ex
                cp -r "$BITRISE_SOURCE_DIR/artifacts"  "$BITRISE_DEPLOY_DIR"
      - deploy-to-bitrise-io@2.3:
          title: Deploy test screenshots
          is_always_run: true
          run_if: .IsBuildFailed
          inputs:
            - deploy_path: $BITRISE_DEPLOY_DIR
            - is_compress: true
            - zip_name: E2E_Android_Failure_Artifacts
      - script@1:
          title: Copy performance results
          is_always_run: true
          inputs:
            - content: |-
                #!/usr/bin/env bash
                set -ex
                # Create performance results directory
                mkdir -p "$BITRISE_DEPLOY_DIR/performance-results"
                
                # Copy performance JSON files if they exist
                if [ -f "$BITRISE_SOURCE_DIR/e2e/specs/performance/reports/account-list-load-testing-performance-results.json" ]; then
                  cp "$BITRISE_SOURCE_DIR/e2e/specs/performance/reports/account-list-load-testing-performance-results.json" "$BITRISE_DEPLOY_DIR/performance-results/"
                  echo "Copied account-list-load-testing-performance-results.json"
                fi
                
                if [ -f "$BITRISE_SOURCE_DIR/e2e/specs/performance/reports/network-list-load-testing-performance-results.json" ]; then
                  cp "$BITRISE_SOURCE_DIR/e2e/specs/performance/reports/network-list-load-testing-performance-results.json" "$BITRISE_DEPLOY_DIR/performance-results/"
                  echo "Copied network-list-load-testing-performance-results.json"
                fi
                
                if [ -f "$BITRISE_SOURCE_DIR/e2e/specs/performance/reports/switching-accounts-to-dismiss-load-testing-performance-results.json" ]; then
                  cp "$BITRISE_SOURCE_DIR/e2e/specs/performance/reports/switching-accounts-to-dismiss-load-testing-performance-results.json" "$BITRISE_DEPLOY_DIR/performance-results/"
                  echo "Copied switching-accounts-to-dismiss-load-testing-performance-results.json"
                fi
      - deploy-to-bitrise-io@2.3:
          title: Deploy performance results
          is_always_run: true
          inputs:
            - deploy_path: $BITRISE_DEPLOY_DIR/performance-results
            - is_compress: true
            - zip_name: E2E_Performance_Results
    meta:
      bitrise.io:
        machine_type_id: elite-xl
        stack: linux-docker-android-22.04

  ios_api_specs:
    before_run:
      - setup
      - code_setup
      - install_applesimutils
      - prep_environment
    after_run:
      - notify_failure
    steps:
      - restore-cache@2:
          title: Restore iOS PR Build Cache (if build was skipped)
          run_if: '{{getenv "SKIP_IOS_BUILD" | eq "true"}}'
          inputs:
            - key: '{{ getenv "IOS_PR_BUILD_CACHE_KEY" }}'
      - script@1:
          title: Copy iOS build from cache (if build was skipped)
          run_if: '{{getenv "SKIP_IOS_BUILD" | eq "true"}}'
          inputs:
            - content: |-
                #!/usr/bin/env bash
                echo "Copying iOS build from cache..."
                
                # Check if cached build products exist
                if [ -d "ios/build/Build/Products/Release-iphonesimulator" ]; then
                    echo "✅ iOS build artifacts found in cache"
                    echo "Build products directory contents:"
                    ls -la ios/build/Build/Products/Release-iphonesimulator/ | head -5
                else
                    echo "❌ iOS build products not found in cache"
                    mkdir -p ios/build/Build/Products/Release-iphonesimulator
                fi
                
                # Check if cached Detox artifacts exist
                if [ -d "../Library/Detox/ios" ]; then
                    echo "✅ Detox iOS artifacts found in cache"
                    echo "Detox directory contents:"
                    ls -la ../Library/Detox/ios/ | head -5
                else
                    echo "❌ Detox iOS artifacts not found in cache"
                    mkdir -p ../Library/Detox/ios
                fi
                
                echo "iOS build artifacts restored from cache"
      - pull-intermediate-files@1:
          inputs:
            - artifact_sources: .*
          title: Pull iOS build
      - script@1:
          title: Copy iOS build for Detox
          run_if: '{{getenv "SKIP_IOS_BUILD" | eq "false"}}'
          inputs:
            - content: |-
                #!/usr/bin/env bash
                set -ex

                # Create directories for Detox
                mkdir -p "$BITRISE_SOURCE_DIR/ios/build/Build/Products"
                mkdir -p "$BITRISE_SOURCE_DIR/../Library/Detox/ios"

                # Copy saved files for Detox usage
                # INTERMEDIATE_IOS_BUILD_DIR & INTERMEDIATE_IOS_DETOX_DIR are the cached directories by ios_e2e_build's "Save iOS build" step
                cp -r "$INTERMEDIATE_IOS_BUILD_DIR" "$BITRISE_SOURCE_DIR/ios/build/Build/Products"
                cp -r "$INTERMEDIATE_IOS_DETOX_DIR" "$BITRISE_SOURCE_DIR/../Library/Detox"
      # - restore-cocoapods-cache@2: {}
      - restore-cache@2:
          title: Restore cache node_modules
          inputs:
            - key: node_modules-{{ .OS }}-{{ .Arch }}-{{ getenv "BRANCH_COMMIT_HASH" }}
      - script@1:
          title: Install foundry
          inputs:
            - content: |-
                #!/bin/bash
                yarn install:foundryup
      - certificate-and-profile-installer@1: {}
      - set-xcode-build-number@1:
          inputs:
            - build_short_version_string: $VERSION_NAME
            - plist_path: $PROJECT_LOCATION_IOS/MetaMask/Info.plist
      - script:
          inputs:
            - content: |-
                # Add cache directory to environment variable
                envman add --key BREW_APPLESIMUTILS --value "$(brew --cellar)/applesimutils"
                envman add --key BREW_OPT_APPLESIMUTILS --value "/usr/local/opt/applesimutils"
                brew tap wix/brew
          title: Set Env Path for caching deps
      - script@1:
          title: Run detox test
          timeout: 1800
          is_always_run: false
          inputs:
            - content: |-
                #!/usr/bin/env bash
                yarn test:api-specs --retries 1
      - script@1:
          is_always_run: true
          is_skippable: false
          title: Add tests reports to Bitrise
          inputs:
            - content: |-
                #!/usr/bin/env bash
                cp -r $BITRISE_SOURCE_DIR/html-report/index.html $BITRISE_HTML_REPORT_DIR/
      - deploy-to-bitrise-io@2.2.3:
          is_always_run: true
          is_skippable: false
          inputs:
            - deploy_path: $BITRISE_HTML_REPORT_DIR
          title: Deploy test report files

  pr_check_build_cache:
    steps:
      - activate-ssh-key@4:
          run_if: '{{getenv "SSH_RSA_PRIVATE_KEY" | ne ""}}'
      - git-clone@6: {}
      - restore-cache@2:
          title: Restore last successful build commit marker
          is_skippable: true
          inputs:
            - key: 'last-e2e-build-commit-pr-{{ getenv "GITHUB_PR_NUMBER" }}'
      - script@1:
          title: Generate cache keys and check both iOS and Android builds
          inputs:
            - content: |-
                #!/usr/bin/env bash
                ./scripts/generate-pr-cache-keys.sh
      - restore-cache@2:
          title: Check iOS cache
          is_skippable: true
          run_if: '{{getenv "IOS_PR_BUILD_CACHE_KEY" | ne ""}}'
          inputs:
            - key: '{{ getenv "IOS_PR_BUILD_CACHE_KEY" }}'
      - script@1:
          title: Process iOS cache result
          run_if: '{{getenv "IOS_PR_BUILD_CACHE_KEY" | ne ""}}'
          inputs:
            - content: |-
                #!/usr/bin/env bash
                if [[ "$BITRISE_CACHE_HIT" == "exact" ]]; then
                    echo "✅ iOS cache found - build will be skipped"
                    envman add --key SKIP_IOS_BUILD --value "true"
                else
                    echo "❌ iOS cache not found - build will proceed"
                    envman add --key SKIP_IOS_BUILD --value "false"
                fi
                envman add --key BITRISE_CACHE_HIT --value ""  # Reset for next check
      - restore-cache@2:
          title: Check Android cache
          is_skippable: true
          run_if: '{{getenv "ANDROID_PR_BUILD_CACHE_KEY" | ne ""}}'
          inputs:
            - key: '{{ getenv "ANDROID_PR_BUILD_CACHE_KEY" }}'
      - script@1:
          title: Process Android cache result and finalize decisions
          inputs:
            - content: |-
                #!/usr/bin/env bash
                
                # Initialize local variables with current state
                LOCAL_SKIP_IOS="$SKIP_IOS_BUILD"
                LOCAL_SKIP_ANDROID="$SKIP_ANDROID_BUILD"
                
                # Ensure iOS value is set if cache check was skipped
                if [[ -z "$IOS_PR_BUILD_CACHE_KEY" ]]; then
                    echo "No iOS cache key available - build will proceed"
                    LOCAL_SKIP_IOS="false"
                    envman add --key SKIP_IOS_BUILD --value "false"
                fi
                
                # Only process Android cache if we have cache keys
                if [[ -n "$ANDROID_PR_BUILD_CACHE_KEY" ]]; then
                    if [[ "$BITRISE_CACHE_HIT" == "exact" ]]; then
                        echo "✅ Android cache found - build will be skipped"
                        LOCAL_SKIP_ANDROID="true"
                        envman add --key SKIP_ANDROID_BUILD --value "true"
                    else
                        echo "❌ Android cache not found - build will proceed"
                        LOCAL_SKIP_ANDROID="false"
                        envman add --key SKIP_ANDROID_BUILD --value "false"
                    fi
                else
                    echo "No Android cache key available - build will proceed"
                    LOCAL_SKIP_ANDROID="false"
                    envman add --key SKIP_ANDROID_BUILD --value "false"
                fi
                
                echo ""
                echo "=== Final Build Decisions ==="
                echo "iOS build:     $([ "$LOCAL_SKIP_IOS" == "true" ] && echo "SKIP" || echo "BUILD")"
                echo "Android build: $([ "$LOCAL_SKIP_ANDROID" == "true" ] && echo "SKIP" || echo "BUILD")"
      - share-pipeline-variable@1:
          title: Share variables across pipeline stages
          inputs:
            - variables: |-
                SKIP_IOS_BUILD
                SKIP_ANDROID_BUILD
                IOS_PR_BUILD_CACHE_KEY
                ANDROID_PR_BUILD_CACHE_KEY

  ios_e2e_build:
    before_run:
      - install_applesimutils
      - code_setup
      - set_commit_hash
    after_run:
      - notify_failure
    steps:
      - script@1:
          title: Generating ccache key using native folder checksum
          inputs:
            - content: |-
                #!/usr/bin/env bash
                ./scripts/cache/set-cache-envs.sh ios
      - certificate-and-profile-installer@1: {}
      - script:
          inputs:
            - content: |-
                # Add cache directory to environment variable
                envman add --key BREW_APPLESIMUTILS --value "$(brew --cellar)/applesimutils"
                envman add --key BREW_OPT_APPLESIMUTILS --value "/usr/local/opt/applesimutils"
                brew tap wix/brew
          title: Set Env Path for caching deps
      - script@1:
          title: Install CCache & symlink
          inputs:
            - content: |-
                #!/usr/bin/env bash
                brew install ccache with HOMEBREW_NO_DEPENDENTS_CHECK=1
                ln -s $(which ccache) /usr/local/bin/gcc
                ln -s $(which ccache) /usr/local/bin/g++
                ln -s $(which ccache) /usr/local/bin/cc
                ln -s $(which ccache) /usr/local/bin/c++
                ln -s $(which ccache) /usr/local/bin/clang
                ln -s $(which ccache) /usr/local/bin/clang++
      - restore-cache@2:
          title: Restore CCache
          inputs:
            - key: '{{ getenv "CCACHE_KEY" }}'
      - script@1:
          title: Set skip ccache upload
          run_if: '{{ enveq "BITRISE_CACHE_HIT" "exact" }}'
          inputs:
            - content: |-
                #!/usr/bin/env bash
                envman add --key SKIP_CCACHE_UPLOAD --value "true"
      - script@1:
          title: Run detox build
          timeout: 1800
          is_always_run: true
          inputs:
            - content: |-
                #!/usr/bin/env bash
                ./scripts/cache/setup-ccache.sh
                node -v
                if [ -n "$COMMAND_YARN" ]; then
                    GIT_BRANCH=$BITRISE_GIT_BRANCH yarn "$COMMAND_YARN"
                else
                    echo "No COMMAND_YARN provided. Running yarn build:ios:main:e2e..."
                    yarn build:ios:main:e2e
                fi
      - save-cocoapods-cache@1: {}
      - save-cache@1:
          title: Save CCache
          run_if: '{{not (enveq "SKIP_CCACHE_UPLOAD" "true")}}'
          inputs:
            - key: '{{ getenv "CCACHE_KEY" }}'
            - paths: |-
                ccache
      - save-cache@1:
          title: Save iOS PR Build Cache
          inputs:
            - key: '{{ getenv "IOS_PR_BUILD_CACHE_KEY" }}'
            - paths: |-
                ios/build/Build/Products/Release-iphonesimulator
                ../Library/Detox/ios
      - script@1:
          title: Save last successful build commit
          run_if: '{{getenv "GITHUB_PR_NUMBER" | ne ""}}'
          inputs:
            - content: |-
                #!/usr/bin/env bash
                # Create a marker file with the current commit
                mkdir -p /tmp/last-build-commit
                echo "$(git rev-parse HEAD 2>/dev/null || echo ${BITRISE_GIT_COMMIT})" > /tmp/last-build-commit/commit
                echo "Build completed successfully at $(date)" >> /tmp/last-build-commit/commit
      - save-cache@1:
          title: Save last successful build commit marker
          run_if: '{{getenv "GITHUB_PR_NUMBER" | ne ""}}'
          inputs:
            - key: 'last-e2e-build-commit-pr-{{ getenv "GITHUB_PR_NUMBER" }}'
            - paths: /tmp/last-build-commit
      - deploy-to-bitrise-io@2.2.3:
          inputs:
            - pipeline_intermediate_files: |-
                ios/build/Build/Products/Release-iphonesimulator:INTERMEDIATE_IOS_BUILD_DIR
                ../Library/Detox/ios:INTERMEDIATE_IOS_DETOX_DIR
          title: Save iOS build
      - save-cache@1:
          title: Save node_modules
          inputs:
            - key: node_modules-{{ .OS }}-{{ .Arch }}-{{ getenv "BRANCH_COMMIT_HASH" }}
            - paths: node_modules
  ios_e2e_test:
    before_run:
      - setup
      - code_setup
      - install_applesimutils
      - prep_environment
    after_run:
      - notify_failure
    steps:
      - restore-cache@2:
          title: Restore iOS PR Build Cache (if build was skipped)
          run_if: '{{getenv "SKIP_IOS_BUILD" | eq "true"}}'
          inputs:
            - key: '{{ getenv "IOS_PR_BUILD_CACHE_KEY" }}'
      - script@1:
          title: Copy iOS build from cache (if build was skipped)
          run_if: '{{getenv "SKIP_IOS_BUILD" | eq "true"}}'
          inputs:
            - content: |-
                #!/usr/bin/env bash
                echo "Copying iOS build from cache..."
                
                # Check if cached build products exist
                if [ -d "ios/build/Build/Products/Release-iphonesimulator" ]; then
                    echo "✅ iOS build artifacts found in cache"
                    echo "Build products directory contents:"
                    ls -la ios/build/Build/Products/Release-iphonesimulator/ | head -5
                else
                    echo "❌ iOS build products not found in cache"
                    mkdir -p ios/build/Build/Products/Release-iphonesimulator
                fi
                
                # Check if cached Detox artifacts exist
                if [ -d "../Library/Detox/ios" ]; then
                    echo "✅ Detox iOS artifacts found in cache"
                    echo "Detox directory contents:"
                    ls -la ../Library/Detox/ios/ | head -5
                else
                    echo "❌ Detox iOS artifacts not found in cache"
                    mkdir -p ../Library/Detox/ios
                fi
                
                echo "iOS build artifacts restored from cache"
      - pull-intermediate-files@1:
          inputs:
            - artifact_sources: .*
          title: Pull iOS build
      - script@1:
          title: Copy iOS build for Detox
          run_if: '{{getenv "SKIP_IOS_BUILD" | eq "false"}}'
          inputs:
            - content: |-
                #!/usr/bin/env bash
                set -ex

                # Create directories for Detox
                mkdir -p "$BITRISE_SOURCE_DIR/ios/build/Build/Products"
                mkdir -p "$BITRISE_SOURCE_DIR/../Library/Detox/ios"

                # Copy saved files for Detox usage
                # INTERMEDIATE_IOS_BUILD_DIR & INTERMEDIATE_IOS_DETOX_DIR are the cached directories by ios_e2e_build's "Save iOS build" step
                cp -r "$INTERMEDIATE_IOS_BUILD_DIR" "$BITRISE_SOURCE_DIR/ios/build/Build/Products"
                cp -r "$INTERMEDIATE_IOS_DETOX_DIR" "$BITRISE_SOURCE_DIR/../Library/Detox"
      # - restore-cocoapods-cache@2: {}
      - restore-cache@2:
          title: Restore cache node_modules
          inputs:
            - key: node_modules-{{ .OS }}-{{ .Arch }}-{{ getenv "BRANCH_COMMIT_HASH" }}
      - script@1:
          title: Install foundry
          inputs:
            - content: |-
                #!/bin/bash
                yarn install:foundryup
      - certificate-and-profile-installer@1: {}
      - set-xcode-build-number@1:
          inputs:
            - build_short_version_string: $VERSION_NAME
            - plist_path: $PROJECT_LOCATION_IOS/MetaMask/Info.plist
      - script:
          inputs:
            - content: |-
                # Add cache directory to environment variable
                envman add --key BREW_APPLESIMUTILS --value "$(brew --cellar)/applesimutils"
                envman add --key BREW_OPT_APPLESIMUTILS --value "/usr/local/opt/applesimutils"
                brew tap wix/brew
          title: Set Env Path for caching deps
      - script@1:
          title: Boot up simulator
          inputs:
            - content: |-
                #!/usr/bin/env bash
                xcrun simctl boot "iPhone 15 Pro" || true
                xcrun simctl list | grep Booted
      - script@1:
          title: Run detox test
          timeout: 1800
          is_always_run: false
          inputs:
            - content: |-
                #!/usr/bin/env bash

                # node -v
                export METAMASK_ENVIRONMENT='dev'
                export METAMASK_BUILD_TYPE=${METAMASK_BUILD_TYPE:-'main'}
                # if [ "$METAMASK_BUILD_TYPE" = "flask" ]; then
                # IS_TEST='true' METAMASK_BUILD_TYPE='flask' yarn test:e2e:ios:run:qa-release e2e/specs/flask/
                # else
                # ./scripts/run-e2e-tags.sh
                # fi
                if [ -n "${E2E_TEST_FILE:-}" ]; then
                  echo "[INFO] Running only specified E2E_TEST_FILE(s): $E2E_TEST_FILE"
                  IGNORE_BOXLOGS_DEVELOPMENT="true" yarn test:e2e:ios:run:qa-release $E2E_TEST_FILE
                elif [ -n "${TEST_SUITE_TAG:-}" ]; then
                  echo "[INFO] Running tests matching TEST_SUITE_TAG: $TEST_SUITE_TAG"
                  ./scripts/run-e2e-tags.sh
                fi
      - custom-test-results-export@1:
          is_always_run: true
          is_skippable: false
          title: Export test results
          inputs:
            - base_path: $BITRISE_SOURCE_DIR/e2e/reports/
            - test_name: E2E Tests
            - search_pattern: $BITRISE_SOURCE_DIR/e2e/reports/junit.xml
      - deploy-to-bitrise-io@2.2.3:
          is_always_run: true
          is_skippable: true
          title: Deploy test report files
      - script@1:
          is_always_run: true
          run_if: .IsBuildFailed
          title: Copy screenshot files
          inputs:
            - content: |-
                #!/usr/bin/env bash
                set -ex
                cp -r "$BITRISE_SOURCE_DIR/artifacts"  "$BITRISE_DEPLOY_DIR"
      - deploy-to-bitrise-io@2.3:
          is_always_run: true
          run_if: .IsBuildFailed
          title: Deploy test screenshots
          inputs:
            - deploy_path: $BITRISE_DEPLOY_DIR
            - is_compress: true
            - zip_name: 'E2E_IOS_Failure_Artifacts'
      - script@1:
          title: Copy performance results
          is_always_run: true
          run_if: '{{getenv "TEST_SUITE_TAG" | eq ".*SmokePerformance.*"}}'
          inputs:
            - content: |-
                #!/usr/bin/env bash
                set -ex
                # Create performance results directory
                mkdir -p "$BITRISE_DEPLOY_DIR/performance-results"
                
                # Copy performance JSON files if they exist
                if [ -f "$BITRISE_SOURCE_DIR/e2e/specs/performance/reports/account-list-load-testing-performance-results.json" ]; then
                  cp "$BITRISE_SOURCE_DIR/e2e/specs/performance/reports/account-list-load-testing-performance-results.json" "$BITRISE_DEPLOY_DIR/performance-results/"
                  echo "Copied account-list-load-testing-performance-results.json"
                fi
                
                if [ -f "$BITRISE_SOURCE_DIR/e2e/specs/performance/reports/network-list-load-testing-performance-results.json" ]; then
                  cp "$BITRISE_SOURCE_DIR/e2e/specs/performance/reports/network-list-load-testing-performance-results.json" "$BITRISE_DEPLOY_DIR/performance-results/"
                  echo "Copied network-list-load-testing-performance-results.json"
                fi
                
                if [ -f "$BITRISE_SOURCE_DIR/e2e/specs/performance/reports/switching-accounts-to-dismiss-load-testing-performance-results.json" ]; then
                  cp "$BITRISE_SOURCE_DIR/e2e/specs/performance/reports/switching-accounts-to-dismiss-load-testing-performance-results.json" "$BITRISE_DEPLOY_DIR/performance-results/"
                  echo "Copied switching-accounts-to-dismiss-load-testing-performance-results.json"
                fi
      - deploy-to-bitrise-io@2.3:
          title: Deploy performance results
          is_always_run: true
          run_if: '{{getenv "TEST_SUITE_TAG" | eq ".*SmokePerformance.*"}}'
          inputs:
            - deploy_path: $BITRISE_DEPLOY_DIR/performance-results
            - is_compress: true
            - zip_name: E2E_Performance_Results
    meta:
      bitrise.io:
        machine_type_id: elite-xl
        stack: linux-docker-android-22.04

  # Performance-specific iOS E2E test workflow
  ios_e2e_test_performance:
    before_run:
      - setup
      - install_applesimutils
      - prep_environment
    after_run:
      - notify_failure
    steps:
      - pull-intermediate-files@1:
          inputs:
            - artifact_sources: .*
          title: Pull iOS build
      - script@1:
          title: Copy iOS build for Detox
          run_if: '{{getenv "SKIP_IOS_BUILD" | eq "false"}}'
          inputs:
            - content: |-
                #!/usr/bin/env bash
                set -ex

                # Create directories for Detox
                mkdir -p "$BITRISE_SOURCE_DIR/ios/build/Build/Products"
                mkdir -p "$BITRISE_SOURCE_DIR/../Library/Detox/ios"

                # Copy saved files for Detox usage
                # INTERMEDIATE_IOS_BUILD_DIR & INTERMEDIATE_IOS_DETOX_DIR are the cached directories by ios_e2e_build's "Save iOS build" step
                cp -r "$INTERMEDIATE_IOS_BUILD_DIR" "$BITRISE_SOURCE_DIR/ios/build/Build/Products"
                cp -r "$INTERMEDIATE_IOS_DETOX_DIR" "$BITRISE_SOURCE_DIR/../Library/Detox"
      # - restore-cocoapods-cache@2: {}
      - restore-cache@2:
          title: Restore cache node_modules
          inputs:
            - key: node_modules-{{ .OS }}-{{ .Arch }}-{{ getenv "BRANCH_COMMIT_HASH" }}
      - script@1:
          title: Install foundry
          inputs:
            - content: |-
                #!/bin/bash
                yarn install:foundryup
      - certificate-and-profile-installer@1: {}
      - set-xcode-build-number@1:
          inputs:
            - build_short_version_string: $VERSION_NAME
            - plist_path: $PROJECT_LOCATION_IOS/MetaMask/MetaMask-QA-Info.plist
      - script:
          inputs:
            - content: |-
                # Add cache directory to environment variable
                envman add --key BREW_APPLESIMUTILS --value "$(brew --cellar)/applesimutils"
                envman add --key BREW_OPT_APPLESIMUTILS --value "/usr/local/opt/applesimutils"
                brew tap wix/brew
          title: Set Env Path for caching deps
      - script@1:
          title: Boot up simulator
          inputs:
            - content: |-
                #!/usr/bin/env bash
                xcrun simctl boot "iPhone 15 Pro" || true
                xcrun simctl list | grep Booted
      - script@1:
          title: Run detox test
          timeout: 1200
          is_always_run: false
          inputs:
            - content: |-
                #!/usr/bin/env bash

                export METAMASK_ENVIRONMENT='e2e'

                if [ -n "${E2E_TEST_FILE:-}" ]; then
                  echo "[INFO] Running only specified E2E_TEST_FILE(s): $E2E_TEST_FILE"
                  IGNORE_BOXLOGS_DEVELOPMENT="true" yarn test:e2e:ios:$METAMASK_BUILD_TYPE:prod $E2E_TEST_FILE
                elif [ -n "${TEST_SUITE_TAG:-}" ]; then
                  echo "[INFO] Running tests matching TEST_SUITE_TAG: $TEST_SUITE_TAG"
                  ./scripts/run-e2e-tags.sh
                fi
      - custom-test-results-export@1:
          is_always_run: true
          is_skippable: false
          title: Export test results
          inputs:
            - base_path: $BITRISE_SOURCE_DIR/e2e/reports/
            - test_name: E2E Tests
            - search_pattern: $BITRISE_SOURCE_DIR/e2e/reports/junit.xml
      - deploy-to-bitrise-io@2.2.3:
          is_always_run: true
          is_skippable: true
          title: Deploy test report files
      - script@1:
          is_always_run: true
          run_if: .IsBuildFailed
          title: Copy screenshot files
          inputs:
            - content: |-
                #!/usr/bin/env bash
                set -ex
                cp -r "$BITRISE_SOURCE_DIR/artifacts"  "$BITRISE_DEPLOY_DIR"
      - deploy-to-bitrise-io@2.3:
          is_always_run: true
          run_if: .IsBuildFailed
          title: Deploy test screenshots
          inputs:
            - deploy_path: $BITRISE_DEPLOY_DIR
            - is_compress: true
            - zip_name: 'E2E_IOS_Failure_Artifacts'
      - script@1:
          title: Copy performance results
          is_always_run: true
          inputs:
            - content: |-
                #!/usr/bin/env bash
                set -ex
                # Create performance results directory
                mkdir -p "$BITRISE_DEPLOY_DIR/performance-results"
                
                # Copy performance JSON files if they exist
                if [ -f "$BITRISE_SOURCE_DIR/e2e/specs/performance/reports/account-list-load-testing-performance-results.json" ]; then
                  cp "$BITRISE_SOURCE_DIR/e2e/specs/performance/reports/account-list-load-testing-performance-results.json" "$BITRISE_DEPLOY_DIR/performance-results/"
                  echo "Copied account-list-load-testing-performance-results.json"
                fi
                
                if [ -f "$BITRISE_SOURCE_DIR/e2e/specs/performance/reports/network-list-load-testing-performance-results.json" ]; then
                  cp "$BITRISE_SOURCE_DIR/e2e/specs/performance/reports/network-list-load-testing-performance-results.json" "$BITRISE_DEPLOY_DIR/performance-results/"
                  echo "Copied network-list-load-testing-performance-results.json"
                fi
                
                if [ -f "$BITRISE_SOURCE_DIR/e2e/specs/performance/reports/switching-accounts-to-dismiss-load-testing-performance-results.json" ]; then
                  cp "$BITRISE_SOURCE_DIR/e2e/specs/performance/reports/switching-accounts-to-dismiss-load-testing-performance-results.json" "$BITRISE_DEPLOY_DIR/performance-results/"
                  echo "Copied switching-accounts-to-dismiss-load-testing-performance-results.json"
                fi
      - deploy-to-bitrise-io@2.3:
          title: Deploy performance results
          is_always_run: true
          inputs:
            - deploy_path: $BITRISE_DEPLOY_DIR/performance-results
            - is_compress: true
            - zip_name: E2E_Performance_Results
    meta:
      bitrise.io:
        machine_type_id: elite-xl
        stack: linux-docker-android-22.04

  start_e2e_tests:
    steps:
      - build-router-start@0:
          inputs:
            - workflows: |-
                ios_e2e_test
                wdio_android_e2e_test
            - wait_for_builds: 'true'
            - access_token: $BITRISE_START_BUILD_ACCESS_TOKEN
      - build-router-wait@0:
          inputs:
            - abort_on_fail: 'yes'
            - access_token: $BITRISE_START_BUILD_ACCESS_TOKEN
  # Runway Workflow for Release Candidate Builds
  runway_build_release_candidate:
    before_run:
      - bump_version_code
    after_run:
      - build_ios_release_and_upload_sourcemaps
      - build_android_release_and_upload_sourcemaps
  # Android Builds
  _android_build_template:
    before_run:
      - code_setup
      - extract_version_info
    after_run:
      - notify_failure
    steps:
      - file-downloader@1:
          inputs:
            - source: $KEYSTORE_FILE_PATH
            - destination: $KEYSTORE_PATH
          run_if: '{{not (enveq "IS_DEV_BUILD" "true")}}'
      - restore-gradle-cache@2: {}
      - install-missing-android-tools@3:
          inputs:
            - ndk_version: $NDK_VERSION
            - gradlew_path: $PROJECT_LOCATION/gradlew
      # Note - This step will fail if stack is not Linux
      - script@1:
          title: Install ICU libraries for Hermes
          inputs:
            - content: |-
                #!/usr/bin/env bash
                sudo apt update
                sudo apt install libicu-dev -y
      - script@1:
          title: Build Android Binary
          is_always_run: false
          inputs:
            - content: |-
                #!/usr/bin/env bash
                node -v
                if [ -n "$COMMAND_YARN" ]; then
                    GIT_BRANCH=$BITRISE_GIT_BRANCH yarn "$COMMAND_YARN"
                elif [ "$IS_DEV_BUILD" = "true" ]; then #EXPO BUILD
                    GIT_BRANCH=$BITRISE_GIT_BRANCH yarn build:android:main:dev
                elif [ "$METAMASK_BUILD_TYPE" = "main" ]; then
                    yarn build:android:pre-release:bundle
                elif [ "$METAMASK_BUILD_TYPE" = "beta" ]; then
                    yarn build:android:pre-release:bundle:beta
                elif [ "$METAMASK_BUILD_TYPE" = "flask" ]; then
                    yarn build:android:pre-release:bundle:flask
                else
                    echo "Error: Invalid build type specified: $METAMASK_BUILD_TYPE"
                    exit 1
                fi
      - deploy-to-bitrise-io@2.2.3:
          title: Share Detox files between pipelines
          run_if: '{{getenv "SHARE_WITH_DETOX" | eq "true"}}'
          is_always_run: false
          is_skippable: true
          inputs:
            - pipeline_intermediate_files: android/app/build/outputs:INTERMEDIATE_ANDROID_BUILD_DIR
      - save-gradle-cache@1: {}
      - script@1:
          title: Rename release files
          inputs:
            - content: |-
                #!/usr/bin/env bash
                set -ex

                # Set base paths for release builds
                if [ "$IS_DEV_BUILD" = "true" ]; then
                    APK_DIR="$PROJECT_LOCATION/app/build/outputs/apk/$APP_NAME/debug"
                else
                    APK_DIR="$PROJECT_LOCATION/app/build/outputs/apk/$APP_NAME/release"
                    BUNDLE_DIR="$PROJECT_LOCATION/app/build/outputs/bundle/$OUTPUT_PATH"
                fi

                # Generate new names based on build type and version
                if [ -n "$COMMAND_YARN" ]; then
                  NAME_FROM_YARN_COMMAND="$(cut -d':' -f3- <<< "$COMMAND_YARN" | sed 's/:/-/g')"
                  NEW_BASE_NAME="metamask-${NAME_FROM_YARN_COMMAND}-${APP_BUILD_NUMBER}"
                else
                  NEW_BASE_NAME="metamask-${METAMASK_ENVIRONMENT}-${METAMASK_BUILD_TYPE}-${APP_SEM_VER_NAME}-${APP_BUILD_NUMBER}"
                fi

                # Rename APK
                if [ "$IS_DEV_BUILD" = "true" ]; then
                    OLD_APK="$APK_DIR/app-$APP_NAME-debug.apk"
                    OLD_AAB="$BUNDLE_DIR/app-$APP_NAME-debug.aab"
                else
                    OLD_APK="$APK_DIR/app-$APP_NAME-release.apk"
                    OLD_AAB="$BUNDLE_DIR/app-$APP_NAME-release.aab"
                fi

                NEW_APK="$APK_DIR/$NEW_BASE_NAME.apk"
                cp "$OLD_APK" "$NEW_APK"

                # Rename AAB
                if [ -n "$BUNDLE_DIR" ]; then
                    NEW_AAB="$BUNDLE_DIR/$NEW_BASE_NAME.aab"
                    cp "$OLD_AAB" "$NEW_AAB"
                fi

                # Export new names as environment variables
                envman add --key RENAMED_APK_FILE --value "$NEW_BASE_NAME.apk"
                envman add --key RENAMED_AAB_FILE --value "$NEW_BASE_NAME.aab"
                envman add --key APK_DEPLOY_PATH --value "$APK_DIR/$NEW_BASE_NAME.apk"
      - deploy-to-bitrise-io@2.2.3:
          is_always_run: false
          is_skippable: true
          inputs:
            - deploy_path: $APK_DEPLOY_PATH
          title: Bitrise Deploy APK
      - deploy-to-bitrise-io@2.2.3:
          is_always_run: false
          is_skippable: true
          run_if: '{{not (enveq "IS_DEV_BUILD" "true")}}'
          inputs:
            - pipeline_intermediate_files: $PROJECT_LOCATION/app/build/outputs/apk/$APP_NAME/release/sha512sums.txt:BITRISE_PLAY_STORE_SHA512SUMS_PATH
            - deploy_path: $PROJECT_LOCATION/app/build/outputs/apk/$APP_NAME/release/sha512sums.txt
          title: Bitrise Deploy Checksum
      - deploy-to-bitrise-io@2.2.3:
          is_always_run: false
          is_skippable: true
          run_if: '{{not (enveq "IS_DEV_BUILD" "true")}}'
          inputs:
            - pipeline_intermediate_files: $PROJECT_LOCATION/app/build/outputs/mapping/$OUTPUT_PATH/mapping.txt:BITRISE_PLAY_STORE_MAPPING_PATH
            - deploy_path: $PROJECT_LOCATION/app/build/outputs/mapping/$OUTPUT_PATH/mapping.txt
          title: Bitrise ProGuard Map Files
      - deploy-to-bitrise-io@2.2.3:
          is_always_run: false
          is_skippable: true
          run_if: '{{not (enveq "IS_DEV_BUILD" "true")}}'
          inputs:
            - pipeline_intermediate_files: $PROJECT_LOCATION/app/build/outputs/bundle/$OUTPUT_PATH/$RENAMED_AAB_FILE:BITRISE_PLAY_STORE_ABB_PATH
            - deploy_path: $PROJECT_LOCATION/app/build/outputs/bundle/$OUTPUT_PATH/$RENAMED_AAB_FILE
          title: Bitrise Deploy AAB
      - deploy-to-bitrise-io@2.2.3:
          is_always_run: false
          is_skippable: true
          run_if: '{{not (enveq "IS_DEV_BUILD" "true")}}'
          inputs:
            - deploy_path: $PROJECT_LOCATION/app/build/generated/sourcemaps/react/$OUTPUT_PATH
            - is_compress: true
            - zip_name: Android_Sourcemaps_$OUTPUT_PATH
          title: Deploy Android Sourcemaps
      - script@1:
          title: Prepare Android build outputs for caching
          run_if: '{{and (getenv "ANDROID_PR_BUILD_CACHE_KEY" | ne "") (getenv "SHARE_WITH_DETOX" | eq "true")}}'
          inputs:
            - content: |-
                #!/usr/bin/env bash
                echo "=== Preparing Android cache ==="
                echo "Current working directory: $(pwd)"
                
                # Create a clean cache directory structure
                mkdir -p /tmp/android-cache/build/outputs
                
                if [ -d "android/app/build/outputs" ]; then
                    echo "Copying Android build outputs to cache staging area..."
                    cp -r android/app/build/outputs/* /tmp/android-cache/build/outputs/
                    echo "Cache staging completed"
                    
                    echo "Cache contents:"
                    find /tmp/android-cache -type f | head -10
                    echo "Total cache size: $(du -sh /tmp/android-cache 2>/dev/null || echo 'Unknown')"
                else
                    echo "Warning: android/app/build/outputs not found!"
                fi
      - save-cache@1:
          title: Save Android PR Build Cache
          run_if: '{{and (getenv "ANDROID_PR_BUILD_CACHE_KEY" | ne "") (getenv "SHARE_WITH_DETOX" | eq "true")}}'
          inputs:
            - key: '{{ getenv "ANDROID_PR_BUILD_CACHE_KEY" }}'
            - paths: |-
                /tmp/android-cache
      - script@1:
          title: Save last successful build commit (Android)
          run_if: '{{and (getenv "GITHUB_PR_NUMBER" | ne "") (getenv "SHARE_WITH_DETOX" | eq "true")}}'
          inputs:
            - content: |-
                #!/usr/bin/env bash
                # Create a marker file with the current commit
                mkdir -p /tmp/last-build-commit
                echo "$(git rev-parse HEAD 2>/dev/null || echo ${BITRISE_GIT_COMMIT})" > /tmp/last-build-commit/commit
                echo "Build completed successfully at $(date)" >> /tmp/last-build-commit/commit
      - save-cache@1:
          title: Save last successful build commit marker (Android)
          run_if: '{{and (getenv "GITHUB_PR_NUMBER" | ne "") (getenv "SHARE_WITH_DETOX" | eq "true")}}'
          inputs:
            - key: 'last-e2e-build-commit-pr-{{ getenv "GITHUB_PR_NUMBER" }}'
            - paths: /tmp/last-build-commit

  # Template for E2E Android builds

  _android_e2e_build_template:
    before_run:
      - code_setup
      - set_commit_hash
    after_run:
      - notify_failure
    steps:
      - script@1:
          title: Generating ccache key using native folder checksum
          inputs:
            - content: |-
                #!/usr/bin/env bash
                ./scripts/cache/set-cache-envs.sh android
      - restore-gradle-cache@2: {}
      - install-missing-android-tools@3:
          inputs:
            - ndk_version: $NDK_VERSION
            - gradlew_path: $PROJECT_LOCATION/gradlew
      - file-downloader@1:
          inputs:
            - source: $KEYSTORE_URL
            - destination: $KEYSTORE_PATH
          run_if: '{{not (enveq "IS_DEV_BUILD" "true")}}'
      # Note - This step will fail if stack is not Linux
      - script@1:
          title: Install CCache, ICU libraries & symlink
          inputs:
            - content: |-
                #!/usr/bin/env bash
                sudo apt update
                sudo apt install ccache libicu-dev -y
      - restore-cache@2:
          title: Restore CCache
          inputs:
            - key: '{{ getenv "CCACHE_KEY" }}'
      - script@1:
          title: Set skip ccache upload
          run_if: '{{ enveq "BITRISE_CACHE_HIT" "exact" }}'
          inputs:
            - content: |-
                #!/usr/bin/env bash
                envman add --key SKIP_CCACHE_UPLOAD --value "true"
      - script@1:
          title: Run detox build
          timeout: 1800
          is_always_run: true
          inputs:
            - content: |-
                #!/usr/bin/env bash
                ./scripts/cache/setup-ccache.sh
                node -v
                export METAMASK_ENVIRONMENT=${METAMASK_ENVIRONMENT:-'dev'}
                export METAMASK_BUILD_TYPE=${METAMASK_BUILD_TYPE:-'main'}
                IGNORE_BOXLOGS_DEVELOPMENT="true" $BUILD_COMMAND
      - save-gradle-cache@1: {}
      - save-cache@1:
          title: Save CCache
          run_if: '{{not (enveq "SKIP_CCACHE_UPLOAD" "true")}}'
          inputs:
            - key: '{{ getenv "CCACHE_KEY" }}'
            - paths: |-
                ccache
      - script@1:
          title: Debug Android build outputs before caching
          inputs:
            - content: |-
                #!/usr/bin/env bash
                echo "=== Android Build Output Debug ==="
                echo "Checking for Android build outputs to cache..."
                
                if [ -d "android/app/build/outputs" ]; then
                    echo "✅ android/app/build/outputs directory exists"
                    echo "Directory size: $(du -sh android/app/build/outputs 2>/dev/null || echo 'Could not calculate')"
                    echo "Contents:"
                    find android/app/build/outputs -type f -name "*.apk" -o -name "*.aab" | head -10
                    echo "Total files: $(find android/app/build/outputs -type f | wc -l)"
                else
                    echo "❌ android/app/build/outputs directory does not exist!"
                    echo "This means the Android build failed or output path is incorrect"
                fi
                
                echo "Current working directory: $(pwd)"
                echo "Listing android/app/build directory:"
                ls -la android/app/build/ 2>/dev/null || echo "android/app/build does not exist"
      - script@1:
          title: Prepare Android build outputs for caching
          inputs:
            - content: |-
                #!/usr/bin/env bash
                echo "=== Preparing Android cache with proper paths ==="
                echo "Current working directory: $(pwd)"
                
                # Create a clean cache directory structure
                mkdir -p /tmp/android-cache/build/outputs
                
                if [ -d "android/app/build/outputs" ]; then
                    echo "Copying Android build outputs to cache staging area..."
                    cp -r android/app/build/outputs/* /tmp/android-cache/build/outputs/
                    echo "Cache staging completed"
                    
                    echo "Cache contents:"
                    find /tmp/android-cache -type f | head -10
                    echo "Total cache size: $(du -sh /tmp/android-cache 2>/dev/null || echo 'Unknown')"
                else
                    echo "Warning: android/app/build/outputs not found!"
                fi
      - save-cache@1:
          title: Save Android PR Build Cache
          inputs:
            - key: '{{ getenv "ANDROID_PR_BUILD_CACHE_KEY" }}'
            - paths: |-
                /tmp/android-cache
      - script@1:
          title: Save last successful build commit (Android)
          run_if: '{{getenv "GITHUB_PR_NUMBER" | ne ""}}'
          inputs:
            - content: |-
                #!/usr/bin/env bash
                # Create a marker file with the current commit
                mkdir -p /tmp/last-build-commit
                echo "$(git rev-parse HEAD 2>/dev/null || echo ${BITRISE_GIT_COMMIT})" > /tmp/last-build-commit/commit
                echo "Android build completed successfully at $(date)" >> /tmp/last-build-commit/commit
      - save-cache@1:
          title: Save last successful build commit marker (Android)
          run_if: '{{getenv "GITHUB_PR_NUMBER" | ne ""}}'
          inputs:
            - key: 'last-e2e-build-commit-pr-{{ getenv "GITHUB_PR_NUMBER" }}'
            - paths: /tmp/last-build-commit
      - deploy-to-bitrise-io@2.2.3:
          inputs:
            - pipeline_intermediate_files: android/app/build/outputs:INTERMEDIATE_ANDROID_BUILD_DIR
          title: Save Android build
      - save-cache@1:
          title: Save node_modules
          inputs:
            - key: node_modules-{{ .OS }}-{{ .Arch }}-{{ getenv "BRANCH_COMMIT_HASH" }}
            - paths: node_modules
  # Actual workflows that inherit from templates
  # TODO: Remove this workflow once new build configuration is consolidated
  build_android_release:
    after_run:
      - build_android_main_prod
    meta:
      bitrise.io:
        stack: linux-docker-android-22.04
        machine_type_id: elite-xl
  build_android_flask_prod:
    envs:
      - NAME: $FLASK_VERSION_NAME
      - NUMBER: $FLASK_VERSION_NUMBER
      - KEYSTORE_FILE_PATH: $BITRISEIO_ANDROID_FLASK_KEYSTORE_URL_URL
      - KEYSTORE_PATH: 'android/keystores/flaskRelease.keystore'
      - APP_NAME: 'flask'
      - OUTPUT_PATH: 'flaskRelease'
      - COMMAND_YARN: 'build:android:flask:prod'
    after_run:
      - _android_build_template
    meta:
      bitrise.io:
        stack: linux-docker-android-22.04
        machine_type_id: elite-xl
  build_android_flask_test:
    envs:
      - NAME: $FLASK_VERSION_NAME
      - NUMBER: $FLASK_VERSION_NUMBER
      - KEYSTORE_FILE_PATH: $BITRISEIO_FLASK_UAT_URL
      - KEYSTORE_PATH: 'android/keystores/flask-uat.keystore'
      - APP_NAME: 'flask'
      - OUTPUT_PATH: 'flaskRelease'
      - COMMAND_YARN: 'build:android:flask:test'
    after_run:
      - _android_build_template
    meta:
      bitrise.io:
        stack: linux-docker-android-22.04
        machine_type_id: elite-xl
  build_android_flask_e2e:
    envs:
      - COMMAND_YARN: 'build:android:flask:e2e'
      - NAME: $FLASK_VERSION_NAME
      - NUMBER: $FLASK_VERSION_NUMBER
      - KEYSTORE_FILE_PATH: $BITRISEIO_FLASK_UAT_URL
      - KEYSTORE_PATH: 'android/keystores/flask-uat.keystore'
      - APP_NAME: 'flask'
      - OUTPUT_PATH: 'flaskRelease'
      - SHARE_WITH_DETOX: 'true'
    after_run:
      - _android_build_template
    meta:
      bitrise.io:
        stack: linux-docker-android-22.04
        machine_type_id: elite-xl
  build_android_main_prod:
    envs:
      - NAME: $VERSION_NAME
      - NUMBER: $VERSION_NUMBER
      - KEYSTORE_FILE_PATH: $BITRISEIO_ANDROID_KEYSTORE_URL
      - KEYSTORE_PATH: 'android/keystores/release.keystore'
      - APP_NAME: 'prod'
      - OUTPUT_PATH: 'prodRelease'
      - COMMAND_YARN: 'build:android:main:prod'
    after_run:
      - _android_build_template
    meta:
      bitrise.io:
        stack: linux-docker-android-22.04
        machine_type_id: elite-xl
  build_android_main_beta:
    envs:
      - COMMAND_YARN: 'build:android:main:beta'
      - NAME: $VERSION_NAME
      - NUMBER: $VERSION_NUMBER
      - KEYSTORE_FILE_PATH: $BITRISEIO_MAIN_RC_KEYSTORE_URL
      - KEYSTORE_PATH: 'android/keystores/rc.keystore'
      - APP_NAME: 'prod'
      - OUTPUT_PATH: 'prodRelease'
    after_run:
      - _android_build_template
    meta:
      bitrise.io:
        stack: linux-docker-android-22.04
        machine_type_id: elite-xl
  build_android_main_rc:
    envs:
      - COMMAND_YARN: 'build:android:main:rc'
      - NAME: $VERSION_NAME
      - NUMBER: $VERSION_NUMBER
      - KEYSTORE_FILE_PATH: $BITRISEIO_MAIN_RC_KEYSTORE_URL
      - KEYSTORE_PATH: 'android/keystores/rc.keystore'
      - APP_NAME: 'prod'
      - OUTPUT_PATH: 'prodRelease'
    after_run:
      - _android_build_template
    meta:
      bitrise.io:
        stack: linux-docker-android-22.04
        machine_type_id: elite-xl
  build_android_main_test:
    envs:
      - COMMAND_YARN: 'build:android:main:test'
      - NAME: $VERSION_NAME
      - NUMBER: $VERSION_NUMBER
      - KEYSTORE_FILE_PATH: $BITRISEIO_ANDROID_QA_KEYSTORE_URL
      - KEYSTORE_PATH: 'android/keystores/internalRelease.keystore'
      - APP_NAME: 'prod'
      - OUTPUT_PATH: 'prodRelease'
    after_run:
      - _android_build_template
    meta:
      bitrise.io:
        stack: linux-docker-android-22.04
        machine_type_id: elite-xl
  build_android_main_e2e:
    envs:
      - COMMAND_YARN: 'build:android:main:e2e'
      - NAME: $VERSION_NAME
      - NUMBER: $VERSION_NUMBER
      - KEYSTORE_FILE_PATH: $BITRISEIO_ANDROID_QA_KEYSTORE_URL
      - KEYSTORE_PATH: 'android/keystores/internalRelease.keystore'
      - APP_NAME: 'prod'
      - OUTPUT_PATH: 'prodRelease'
      - SHARE_WITH_DETOX: 'true'
    after_run:
      - _android_build_template
    meta:
      bitrise.io:
        stack: linux-docker-android-22.04
        machine_type_id: elite-xl
  build_android_main_exp:
    envs:
      - COMMAND_YARN: 'build:android:main:exp'
      - NAME: $VERSION_NAME
      - NUMBER: $VERSION_NUMBER
      - KEYSTORE_FILE_PATH: $BITRISEIO_ANDROID_QA_KEYSTORE_URL
      - KEYSTORE_PATH: 'android/keystores/internalRelease.keystore'
      - APP_NAME: 'prod'
      - OUTPUT_PATH: 'prodRelease'
    after_run:
      - _android_build_template
    meta:
      bitrise.io:
        stack: linux-docker-android-22.04
        machine_type_id: elite-xl
  build_android_beta:
    envs:
      - METAMASK_BUILD_TYPE: 'beta'
      - METAMASK_ENVIRONMENT: 'production'
      - NAME: $VERSION_NAME
      - NUMBER: $VERSION_NUMBER
      - KEYSTORE_FILE_PATH: $BITRISEIO_ANDROID_KEYSTORE_URL
      - KEYSTORE_PATH: 'android/keystores/release.keystore'
      - APP_NAME: 'prod'
      - OUTPUT_PATH: 'prodRelease'
    after_run:
      - _android_build_template
    meta:
      bitrise.io:
        stack: linux-docker-android-22.04
        machine_type_id: elite-xl
  build_android_release_and_upload_sourcemaps:
    envs:
      - SENTRY_DISABLE_AUTO_UPLOAD: 'false'
    after_run:
      - build_android_main_prod
    meta:
      bitrise.io:
        stack: linux-docker-android-22.04
        machine_type_id: elite-xl
  build_android_rc_and_upload_sourcemaps:
    envs:
      - SENTRY_DISABLE_AUTO_UPLOAD: 'false'
    after_run:
      - build_android_main_rc
    meta:
      bitrise.io:
        stack: linux-docker-android-22.04
        machine_type_id: elite-xl
  # TODO: Remove this workflow once new build configuration is consolidated
  build_android_flask_release:
    after_run:
      - build_android_flask_prod
    meta:
      bitrise.io:
        stack: linux-docker-android-22.04
        machine_type_id: elite-xl
  build_android_main_dev:
    envs:
      - IS_DEV_BUILD: 'true'
      - NAME: $VERSION_NAME
      - NUMBER: $VERSION_NUMBER
      - APP_NAME: 'prod'
      - BUILD_COMMAND: 'yarn build:android:main:dev'
    after_run:
      - _android_e2e_build_template
    meta:
      bitrise.io:
        stack: linux-docker-android-22.04
        machine_type_id: elite-xl
  # TODO: Remove this workflow once new build configuration is consolidated
  build_android_devbuild:
    after_run:
      - build_android_main_dev
    meta:
      bitrise.io:
        stack: linux-docker-android-22.04
        machine_type_id: elite-xl
  build_android_flask_dev:
    envs:
      - IS_DEV_BUILD: 'true'
      - NAME: $FLASK_VERSION_NAME
      - NUMBER: $FLASK_VERSION_NUMBER
      - APP_NAME: 'flask'
      - BUILD_COMMAND: 'yarn build:android:flask:dev'
    after_run:
      - _android_e2e_build_template
    meta:
      bitrise.io:
        stack: linux-docker-android-22.04
        machine_type_id: elite-xl
  # TODO: Remove this workflow once new build configuration is consolidated
  build_android_flask_devbuild:
    after_run:
      - build_android_flask_dev
    meta:
      bitrise.io:
        stack: linux-docker-android-22.04
        machine_type_id: elite-xl
  build_android_qa_dev:
    envs:
      - IS_DEV_BUILD: 'true'
      - NAME: $VERSION_NAME
      - NUMBER: $VERSION_NUMBER
      - APP_NAME: 'qa'
      - BUILD_COMMAND: 'yarn build:android:qa:dev'
    after_run:
      - _android_e2e_build_template
    meta:
      bitrise.io:
        stack: linux-docker-android-22.04
        machine_type_id: elite-xl
  # TODO: Remove this workflow once new build configuration is consolidated
  build_android_qa_devbuild:
    after_run:
      - build_android_qa_dev
    meta:
      bitrise.io:
        stack: linux-docker-android-22.04
        machine_type_id: elite-xl
  build_android_qa_prod:
    envs:
      - NAME: $VERSION_NAME
      - NUMBER: $VERSION_NUMBER
      - KEYSTORE_FILE_PATH: $BITRISEIO_ANDROID_QA_KEYSTORE_URL
      - KEYSTORE_PATH: 'android/keystores/internalRelease.keystore'
      - APP_NAME: 'qa'
      - OUTPUT_PATH: 'qaRelease'
      - COMMAND_YARN: 'build:android:qa:prod'
    after_run:
      - _android_build_template
    meta:
      bitrise.io:
        stack: linux-docker-android-22.04
        machine_type_id: elite-xl
  # TODO: Remove this workflow once new build configuration is consolidated
  build_android_qa:
      after_run:
        - build_android_qa_prod
        - _upload_apk_to_browserstack_qa
  build_android_qa_flask:
    before_run:
      - code_setup
    after_run:
      - _upload_apk_to_browserstack_flask
      - notify_failure
    steps:
      - change-android-versioncode-and-versionname@1:
          inputs:
            - new_version_name: $FLASK_VERSION_NAME
            - new_version_code: $FLASK_VERSION_NUMBER
            - build_gradle_path: $PROJECT_LOCATION_ANDROID/app/build.gradle
      - file-downloader@1:
          inputs:
            - source: $BITRISEIO_ANDROID_QA_KEYSTORE_URL
            - destination: android/keystores/internalRelease.keystore
      - restore-gradle-cache@2: {}
      - install-missing-android-tools@3:
          inputs:
            - ndk_version: $NDK_VERSION
            - gradlew_path: $PROJECT_LOCATION/gradlew
      - script@1:
          inputs:
            - content: |-
                #!/usr/bin/env bash
                node -v
                export METAMASK_ENVIRONMENT='qa'
                export METAMASK_BUILD_TYPE='flask'
                GIT_BRANCH=$BITRISE_GIT_BRANCH yarn build:android:pre-release:bundle:flask
          title: Build Android Flask Pre-Release Bundle
          is_always_run: false
      - save-gradle-cache@1: {}
      - deploy-to-bitrise-io@2.2.3:
          is_always_run: false
          is_skippable: true
          inputs:
            - deploy_path: $PROJECT_LOCATION/app/build/outputs/apk/flask/release/app-flask-release.apk
          title: Bitrise Deploy Flask APK
      - deploy-to-bitrise-io@2.2.3:
          is_always_run: false
          is_skippable: true
          inputs:
            - deploy_path: $PROJECT_LOCATION/app/build/outputs/apk/flask/release/sha512sums.txt
          title: Bitrise Deploy Flask Checksum
      - deploy-to-bitrise-io@2.2.3:
          is_always_run: false
          is_skippable: true
          inputs:
            - deploy_path: $PROJECT_LOCATION/app/build/outputs/mapping/flaskRelease/mapping.txt
          title: Bitrise Deploy Flask ProGuard Map Files
      - deploy-to-bitrise-io@2.2.3:
          is_always_run: false
          is_skippable: true
          inputs:
            - deploy_path: $PROJECT_LOCATION/app/build/outputs/bundle/flaskRelease/app-flask-release.aab
          title: Bitrise Deploy Flask AAB
      - deploy-to-bitrise-io@2.2.3:
          is_always_run: false
          is_skippable: true
          inputs:
            - deploy_path: sourcemaps/android/index.js.map
          title: Bitrise Deploy Flask Sourcemaps
    meta:
      bitrise.io:
        stack: linux-docker-android-22.04
        machine_type_id: elite-xl
  _upload_apk_to_browserstack_flask:
    steps:
      - script@1:
          title: Upload Flask APK to Browserstack
          inputs:
            - content: |-
                #!/usr/bin/env bash
                set -e
                set -x
                set -o pipefail
                APK_PATH=$PROJECT_LOCATION/app/build/outputs/apk/flask/release/app-flask-release.apk
                CUSTOM_ID="flask-$BITRISE_GIT_BRANCH-$FLASK_VERSION_NAME-$FLASK_VERSION_NUMBER"
                CUSTOM_ID=${CUSTOM_ID////-}
                curl -u "$BROWSERSTACK_USERNAME:$BROWSERSTACK_ACCESS_KEY" -X POST "https://api-cloud.browserstack.com/app-automate/upload" -F "file=@$APK_PATH" -F 'data={"custom_id": "'$CUSTOM_ID'"}' | jq -j '.app_url' | envman add --key BROWSERSTACK_ANDROID_FLASK_APP_URL
                APK_PATH_FOR_APP_LIVE=$PROJECT_LOCATION/app/build/outputs/apk/flask/release/"$CUSTOM_ID".apk
                cp "$APK_PATH" "$APK_PATH_FOR_APP_LIVE"
                curl -u "$BROWSERSTACK_USERNAME:$BROWSERSTACK_ACCESS_KEY" -X POST "https://api-cloud.browserstack.com/app-live/upload" -F "file=@$APK_PATH_FOR_APP_LIVE" -F 'data={"custom_id": "'$CUSTOM_ID'"}'
                curl -u "$BROWSERSTACK_USERNAME:$BROWSERSTACK_ACCESS_KEY" -X GET https://api-cloud.browserstack.com/app-automate/recent_apps | jq > browserstack_uploaded_flask_apps.json
      - deploy-to-bitrise-io@2.2.3:
          is_always_run: false
          is_skippable: true
          inputs:
            - pipeline_intermediate_files: $BITRISE_SOURCE_DIR/browserstack_uploaded_flask_apps.json:BROWSERSTACK_UPLOADED_FLASK_APPS_LIST
          title: Save Browserstack uploaded Flask apps JSON
  _upload_apk_to_browserstack_qa:
    steps:
      - script@1:
          title: Upload APK to Browserstack
          inputs:
            - content: |-
                #!/usr/bin/env bash
                set -e
                set -x
                set -o pipefail
                APK_DIR="$PROJECT_LOCATION/app/build/outputs/apk/qa/release"
                ORIGINAL_APK="$APK_DIR/app-qa-release.apk"

                CUSTOM_ID="$BITRISE_GIT_BRANCH-$VERSION_NAME-$VERSION_NUMBER"
                CUSTOM_ID=${CUSTOM_ID////-}

                cp "$ORIGINAL_APK" "$APK_DIR/$CUSTOM_ID.apk"
                APK_PATH="$APK_DIR/$CUSTOM_ID.apk"

                # Upload to app-automate
                curl -u "$BROWSERSTACK_USERNAME:$BROWSERSTACK_ACCESS_KEY" \
                    -X POST "https://api-cloud.browserstack.com/app-automate/upload" \
                    -F "file=@$APK_PATH" \
                    -F 'data={"custom_id": "'$CUSTOM_ID'"}' \
                    | jq -j '.app_url' \
                    | envman add --key BROWSERSTACK_ANDROID_APP_URL

                # Upload to app-live
                curl -u "$BROWSERSTACK_USERNAME:$BROWSERSTACK_ACCESS_KEY" \
                    -X POST "https://api-cloud.browserstack.com/app-live/upload" \
                    -F "file=@$APK_PATH" \
                    -F 'data={"custom_id": "'$CUSTOM_ID'"}'

                # Get recent apps
                curl -u "$BROWSERSTACK_USERNAME:$BROWSERSTACK_ACCESS_KEY" \
                    -X GET https://api-cloud.browserstack.com/app-automate/recent_apps \
                    | jq > browserstack_uploaded_apps.json
      - share-pipeline-variable@1:
          title: Persist BROWSERSTACK_ANDROID_APP_URL across all stages
          inputs:
            - variables: |-
                BROWSERSTACK_ANDROID_APP_URL
      - deploy-to-bitrise-io@2.2.3:
          is_always_run: false
          is_skippable: true
          inputs:
            - pipeline_intermediate_files: $BITRISE_SOURCE_DIR/browserstack_uploaded_apps.json:BROWSERSTACK_UPLOADED_APPS_LIST
          title: Save Browserstack uploaded apps JSON
  wdio_android_e2e_test:
    before_run:
      - code_setup
    after_run:
      - notify_failure
    steps:
      - script@1:
          title: Debug Env Variables
          inputs:
            - content: |
                echo "PRODUCTION_BUILD_NAME: $PRODUCTION_BUILD_NAME"
                echo "PRODUCTION_BUILD_NUMBER: $PRODUCTION_BUILD_NUMBER"
                echo "PRODUCTION_APP_URL from tag upgrade workflow: $PRODUCTION_APP_URL"
                echo "BROWSERSTACK_ANDROID_APP_URL: $BROWSERSTACK_ANDROID_APP_URL"
      - script@1:
          title: Run Android E2E tests on Browserstack
          is_always_run: true
          inputs:
            - content: |-
                #!/usr/bin/env bash

                # Check if TEST_TYPE is set to upgrade
                if [ "$TEST_TYPE" = "upgrade" ]; then
                  TEST_TYPE="--upgrade"

                # Check if TEST_TYPE is set to performance
                elif [ "$TEST_TYPE" = "performance" ]; then
                  TEST_TYPE="--performance"
                fi
                yarn test:wdio:android:browserstack "$TEST_SUITE_FOLDER" "$TEST_TYPE"
      - script@1:
          is_always_run: true
          is_skippable: false
          title: Package test reports
          inputs:
            - content: |-
                #!/usr/bin/env bash
                cd $BITRISE_SOURCE_DIR/wdio/reports/
                zip -r test-report.zip html/
                mv test-report.zip $BITRISE_DEPLOY_DIR/
      - deploy-to-bitrise-io@2.2.3:
          is_always_run: true
          is_skippable: false
          inputs:
            - deploy_path: $BITRISE_DEPLOY_DIR/test-report.zip
          title: Deploy test report
    meta:
      bitrise.io:
        stack: linux-docker-android-22.04
        machine_type_id: standard
  wdio_ios_e2e_test:
    before_run:
      - code_setup
    after_run:
      - notify_failure
    steps:
      - script@1:
          title: Run iOS E2E tests on Browserstack
          is_always_run: true
          inputs:
            - content: |-
                #!/usr/bin/env bash
                # Check if TEST_TYPE is set to upgrade
                if [ "$TEST_TYPE" = "upgrade" ]; then
                  TEST_TYPE="--upgrade"
                # Check if TEST_TYPE is set to performance
                elif [ "$TEST_TYPE" = "performance" ]; then
                  TEST_TYPE="--performance"
                fi
                yarn test:wdio:ios:browserstack "$TEST_SUITE_FOLDER" "$TEST_TYPE"
      - script@1:
          is_always_run: true
          is_skippable: false
          title: Package test reports
          inputs:
            - content: |-
                #!/usr/bin/env bash
                cd $BITRISE_SOURCE_DIR/wdio/reports/
                zip -r test-report.zip html/
                mv test-report.zip $BITRISE_DEPLOY_DIR/
      - deploy-to-bitrise-io@2.2.3:
          is_always_run: true
          is_skippable: false
          inputs:
            - deploy_path: $BITRISE_DEPLOY_DIR/test-report.zip
          title: Deploy test report
    meta:
      bitrise.io:
        stack: linux-docker-android-22.04
        machine_type_id: standard
  deploy_android_to_store:
    steps:
      - pull-intermediate-files@1:
          inputs:
            - artifact_sources: .*
      - google-play-deploy:
          inputs:
            - app_path: $BITRISE_PLAY_STORE_ABB_PATH
            - track: internal
            - service_account_json_key_path: $BITRISEIO_BITRISEIO_SERVICE_ACCOUNT_JSON_KEY_URL_URL
            - package_name: $MM_ANDROID_PACKAGE_NAME
    envs:
      - opts:
          is_expand: true
        MM_ANDROID_PACKAGE_NAME: io.metamask
  deploy_ios_to_store:
    steps:
      - pull-intermediate-files@1:
          inputs:
            - artifact_sources: .*
      - deploy-to-itunesconnect-application-loader@1:
          inputs:
            - ipa_path: $BITRISE_APP_STORE_IPA_PATH
  # iOS Builds
  _ios_build_template:
    before_run:
      - code_setup
      - extract_version_info
    after_run:
      - notify_failure
    steps:
      - certificate-and-profile-installer@1: {
        run_if: '{{not (enveq "IS_SIM_BUILD" "true")}}' # Only run for physical builds
      }
      - script@1:
          title: iOS Sourcemaps & Build
          is_always_run: false
          inputs:
            - content: |-
                #!/usr/bin/env bash
                echo 'This is the current build type: $METAMASK_BUILD_TYPE'
                if [ -n "$COMMAND_YARN" ]; then
                    GIT_BRANCH=$BITRISE_GIT_BRANCH yarn "$COMMAND_YARN"
                elif [ "$IS_DEV_BUILD" = "true" ]; then #EXPO BUILD
                    if [ "$IS_SIM_BUILD" = "true" ]; then
                      if [ "$METAMASK_BUILD_TYPE" = "flask" ]; then
                        GIT_BRANCH=$BITRISE_GIT_BRANCH yarn start:ios:e2e:flask
                      else
                        GIT_BRANCH=$BITRISE_GIT_BRANCH yarn start:ios:e2e
                      fi
                    else
                      GIT_BRANCH=$BITRISE_GIT_BRANCH yarn build:ios:main:dev
                    fi
                elif [ "$METAMASK_BUILD_TYPE" = "main" ]; then
                    yarn build:ios:pre-release
                elif [ "$METAMASK_BUILD_TYPE" = "beta" ]; then
                    yarn build:ios:pre-beta
                elif [ "$METAMASK_BUILD_TYPE" = "flask" ]; then
                    yarn build:ios:pre-flask
                else
                    echo "Error: Invalid build type specified: $METAMASK_BUILD_TYPE"
                    exit 1
                fi
      - deploy-to-bitrise-io@2.2.3:
          title: Share Detox files between pipelines
          run_if: '{{getenv "SHARE_WITH_DETOX" | eq "true"}}'
          is_always_run: false
          is_skippable: true
          inputs:
            - pipeline_intermediate_files: |-
                ios/build/Build/Products/$CONFIGURATION-iphonesimulator:INTERMEDIATE_IOS_BUILD_DIR
                ../Library/Detox/ios:INTERMEDIATE_IOS_DETOX_DIR
      - script@1:
          title: Rename iOS artifact files
          inputs:
            - content: |-
                #!/usr/bin/env bash
                set -ex

                # Set base paths
                if [ "$IS_SIM_BUILD" = "true" ]; then
                  BUILD_DIR="ios/build/Build/Products/${CONFIGURATION}-iphonesimulator"
                  DEVICE_TYPE="simulator"
                  BINARY_EXTENSION=".app"
                else
                  BUILD_DIR="ios/build/output"
                  DEVICE_TYPE="device"
                  BINARY_EXTENSION=".ipa"
                fi

                # Generate new name based on build type and version
                if [ -n "$COMMAND_YARN" ]; then
                  NAME_FROM_YARN_COMMAND="$(cut -d':' -f3- <<< "$COMMAND_YARN" | sed 's/:/-/g')"
                  NEW_BASE_NAME="metamask-${DEVICE_TYPE}-${NAME_FROM_YARN_COMMAND}-${APP_BUILD_NUMBER}"
                else
                  NEW_BASE_NAME="metamask-${DEVICE_TYPE}-${METAMASK_ENVIRONMENT}-${METAMASK_BUILD_TYPE}-${APP_SEM_VER_NAME}-${APP_BUILD_NUMBER}"
                fi

                # Copy binary with new name (preserve original)
                OLD_BINARY="$BUILD_DIR/$APP_NAME$BINARY_EXTENSION"
                NEW_BINARY="$BUILD_DIR/$NEW_BASE_NAME$BINARY_EXTENSION"
                # Need to copy recursively so that .app files are fully copied
                cp -r "$OLD_BINARY" "$NEW_BINARY"

                # Copy xcarchive with new name (only for non-simulator builds, preserve original)
                if [ "$IS_SIM_BUILD" != "true" ]; then
                  ARCHIVE_DIR="ios/build"
                  OLD_ARCHIVE="$ARCHIVE_DIR/$APP_NAME.xcarchive"
                  NEW_ARCHIVE="$ARCHIVE_DIR/$NEW_BASE_NAME.xcarchive"
                  cp -r "$OLD_ARCHIVE" "$NEW_ARCHIVE"
                fi

                # Export new names as environment variables
                envman add --key RENAMED_ARCHIVE_FILE --value "$NEW_BASE_NAME.xcarchive"
                envman add --key BINARY_DEPLOY_PATH --value "$BUILD_DIR/$NEW_BASE_NAME$BINARY_EXTENSION"
      - deploy-to-bitrise-io@2.2.3:
          is_always_run: false
          is_skippable: true
          inputs:
            - pipeline_intermediate_files: $BINARY_DEPLOY_PATH:BITRISE_APP_STORE_IPA_PATH
            - deploy_path: $BINARY_DEPLOY_PATH
            - is_compress: true
          title: Deploy iOS Binary
      - deploy-to-bitrise-io@2.2.3:
          is_always_run: false
          is_skippable: true
          run_if: '{{not (enveq "IS_SIM_BUILD" "true")}}' # Only run for physical builds
          inputs:
            - deploy_path: ios/build/$RENAMED_ARCHIVE_FILE
          title: Deploy Symbols File
      - deploy-to-bitrise-io@2.2.3:
          is_always_run: false
          is_skippable: true
          run_if: '{{not (enveq "IS_SIM_BUILD" "true")}}' # Only run for physical builds
          inputs:
            - pipeline_intermediate_files: sourcemaps/ios/index.js.map:BITRISE_APP_STORE_SOURCEMAP_PATH
            - deploy_path: sourcemaps/ios/index.js.map
          title: Deploy Source Map
      - save-cache@1:
          title: Save iOS PR Build Cache
          run_if: '{{and (getenv "IOS_PR_BUILD_CACHE_KEY" | ne "") (getenv "SHARE_WITH_DETOX" | eq "true")}}'
          inputs:
            - key: '{{ getenv "IOS_PR_BUILD_CACHE_KEY" }}'
            - paths: |-
                ios/build/Build/Products/Release-iphonesimulator
                ../Library/Detox/ios
      - script@1:
          title: Save last successful build commit
          run_if: '{{and (getenv "GITHUB_PR_NUMBER" | ne "") (getenv "SHARE_WITH_DETOX" | eq "true")}}'
          inputs:
            - content: |-
                #!/usr/bin/env bash
                # Create a marker file with the current commit
                mkdir -p /tmp/last-build-commit
                echo "$(git rev-parse HEAD 2>/dev/null || echo ${BITRISE_GIT_COMMIT})" > /tmp/last-build-commit/commit
                echo "Build completed successfully at $(date)" >> /tmp/last-build-commit/commit
      - save-cache@1:
          title: Save last successful build commit marker
          run_if: '{{and (getenv "GITHUB_PR_NUMBER" | ne "") (getenv "SHARE_WITH_DETOX" | eq "true")}}'
          inputs:
            - key: 'last-e2e-build-commit-pr-{{ getenv "GITHUB_PR_NUMBER" }}'
            - paths: /tmp/last-build-commit
    meta:
      bitrise.io:
        stack: osx-xcode-16.3.x
        machine_type_id: g2.mac.4large
  # TODO: Remove this workflow once new build configuration is consolidated
  build_ios_release:
    after_run:
      - build_ios_main_prod
  build_ios_main_prod:
    envs:
      - CONFIGURATION: 'Release'
      - NAME: $VERSION_NAME
      - NUMBER: $VERSION_NUMBER
      - APP_NAME: "MetaMask"
      - INFO_PLIST_NAME: "Info.plist"
      - COMMAND_YARN: 'build:ios:main:prod'
    after_run:
      - _ios_build_template
  build_ios_main_beta:
    envs:
      - CONFIGURATION: 'Release'
      - COMMAND_YARN: 'build:ios:main:beta'
      - NAME: $VERSION_NAME
      - NUMBER: $VERSION_NUMBER
      - APP_NAME: "MetaMask"
      - INFO_PLIST_NAME: "Info.plist"
    after_run:
      - _ios_build_template
  build_ios_main_rc:
    envs:
      - CONFIGURATION: 'Release'
      - COMMAND_YARN: 'build:ios:main:rc'
      - NAME: $VERSION_NAME
      - NUMBER: $VERSION_NUMBER
      - APP_NAME: "MetaMask"
      - INFO_PLIST_NAME: "Info.plist"
    after_run:
      - _ios_build_template
  build_ios_main_exp:
    envs:
      - CONFIGURATION: 'Release'
      - COMMAND_YARN: 'build:ios:main:exp'
      - NAME: $VERSION_NAME
      - NUMBER: $VERSION_NUMBER
      - APP_NAME: "MetaMask"
      - INFO_PLIST_NAME: "Info.plist"
    after_run:
      - _ios_build_template
  build_ios_main_test:
    envs:
      - CONFIGURATION: 'Release'
      - COMMAND_YARN: 'build:ios:main:test'
      - NAME: $VERSION_NAME
      - NUMBER: $VERSION_NUMBER
      - APP_NAME: "MetaMask"
      - INFO_PLIST_NAME: "Info.plist"
    after_run:
      - _ios_build_template
  build_ios_main_e2e:
    envs:
      - CONFIGURATION: 'Release'
      - IS_SIM_BUILD: 'true'
      - SHARE_WITH_DETOX: 'true'
      - NAME: $VERSION_NAME
      - NUMBER: $VERSION_NUMBER
      - APP_NAME: "MetaMask"
      - INFO_PLIST_NAME: "Info.plist"
      - COMMAND_YARN: 'build:ios:main:e2e'
    after_run:
      - _ios_build_template
  build_ios_main_e2e_gns_disabled:
    envs:
      - CONFIGURATION: 'Release'
      - IS_SIM_BUILD: 'true'
      - SHARE_WITH_DETOX: 'true'
      - NAME: $VERSION_NAME
      - NUMBER: $VERSION_NUMBER
      - APP_NAME: "MetaMask"
      - INFO_PLIST_NAME: "Info.plist"
      - COMMAND_YARN: 'build:ios:main:e2e'
      - MM_REMOVE_GLOBAL_NETWORK_SELECTOR: 'false'
    after_run:
      - _ios_build_template
  build_ios_release_and_upload_sourcemaps:
    envs:
      - SENTRY_DISABLE_AUTO_UPLOAD: 'false'
    after_run:
      - build_ios_main_prod
  build_ios_rc_and_upload_sourcemaps:
    envs:
      - SENTRY_DISABLE_AUTO_UPLOAD: 'false'
    after_run:
      - build_ios_main_rc
  build_ios_beta:
    envs:
      - CONFIGURATION: 'Release'
      - METAMASK_BUILD_TYPE: "beta"
      - METAMASK_ENVIRONMENT: 'production'
      - NAME: $VERSION_NAME
      - NUMBER: $VERSION_NUMBER
      - APP_NAME: "MetaMask"
      - INFO_PLIST_NAME: "Info.plist"
    after_run:
      - _ios_build_template
  # TODO: Remove this workflow once new build configuration is consolidated
  build_ios_flask_release:
    after_run:
      - build_ios_flask_prod
  build_ios_flask_prod:
    envs:
      - CONFIGURATION: 'Release'
      - NAME: $FLASK_VERSION_NAME
      - NUMBER: $FLASK_VERSION_NUMBER
      - APP_NAME: "MetaMask-Flask"
      - INFO_PLIST_NAME: "MetaMask-Flask-Info.plist"
      - COMMAND_YARN: 'build:ios:flask:prod'
    after_run:
      - _ios_build_template
  build_ios_flask_test:
    envs:
      - CONFIGURATION: 'Release'
      - NAME: $FLASK_VERSION_NAME
      - NUMBER: $FLASK_VERSION_NUMBER
      - APP_NAME: "MetaMask-Flask"
      - INFO_PLIST_NAME: "MetaMask-Flask-Info.plist"
      - COMMAND_YARN: 'build:ios:flask:test'
    after_run:
      - _ios_build_template
  build_ios_flask_e2e:
    envs:
      - CONFIGURATION: 'Release'
      - IS_SIM_BUILD: 'true'
      - SHARE_WITH_DETOX: 'true'
      - NAME: $FLASK_VERSION_NAME
      - NUMBER: $FLASK_VERSION_NUMBER
      - APP_NAME: "MetaMask-Flask"
      - INFO_PLIST_NAME: "MetaMask-Flask-Info.plist"
      - COMMAND_YARN: 'build:ios:flask:e2e'
    after_run:
      - _ios_build_template
  build_ios_main_dev:
    envs:
      - CONFIGURATION: 'Debug'
      - NAME: $VERSION_NAME
      - NUMBER: $VERSION_NUMBER
      - APP_NAME: 'MetaMask'
      - INFO_PLIST_NAME: 'Info.plist'
      - COMMAND_YARN: 'build:ios:main:dev'
    after_run:
      - _ios_build_template
  # TODO: Remove this workflow once new build configuration is consolidated
  build_ios_simbuild:
    envs:
      - IS_SIM_BUILD: 'true'
    after_run:
      - build_ios_main_dev
  # TODO: Remove this workflow once new build configuration is consolidated
  build_ios_devbuild:
    after_run:
      - build_ios_main_dev
  build_ios_flask_dev:
    envs:
      - CONFIGURATION: 'Debug'
      - NAME: $FLASK_VERSION_NAME
      - NUMBER: $FLASK_VERSION_NUMBER
      - APP_NAME: "MetaMask-Flask"
      - INFO_PLIST_NAME: "MetaMask-Flask-Info.plist"
      - COMMAND_YARN: 'build:ios:flask:dev'
    after_run:
      - _ios_build_template
  # TODO: Remove this workflow once new build configuration is consolidated
  build_ios_flask_devbuild:
    after_run:
      - build_ios_flask_dev
  build_ios_flask_simbuild:
    envs:
      - IS_SIM_BUILD: 'true'
    after_run:
      - build_ios_flask_dev
  build_ios_qa_dev:
    envs:
      - CONFIGURATION: 'Debug'
      - NAME: $VERSION_NAME
      - NUMBER: $VERSION_NUMBER
      - APP_NAME: "MetaMask-QA"
      - INFO_PLIST_NAME: "MetaMask-QA-Info.plist"
      - COMMAND_YARN: 'build:ios:qa:dev'
    after_run:
      - _ios_build_template
  # TODO: Remove this workflow once new build configuration is consolidated
  build_ios_qa_devbuild:
    after_run:
      - build_ios_qa_dev
  build_ios_qa_simbuild:
    envs:
      - IS_SIM_BUILD: 'true'
    after_run:
      - build_ios_qa_dev
  build_ios_qa_prod:
    envs:
      - CONFIGURATION: 'Release'
      - NAME: $VERSION_NAME
      - NUMBER: $VERSION_NUMBER
      - APP_NAME: "MetaMask-QA"
      - INFO_PLIST_NAME: "MetaMask-QA-Info.plist"
      - COMMAND_YARN: 'build:ios:qa:prod'
    after_run:
      - _ios_build_template
  # TODO: Remove this workflow once new build configuration is consolidated
  build_ios_qa:
    after_run:
      - build_ios_qa_prod
      - _upload_ipa_to_browserstack_qa
  _upload_ipa_to_browserstack_qa:
    steps:
      - script@1:
          title: Upload IPA to Browserstack
          inputs:
            - content: |-
                #!/usr/bin/env bash
                set -e
                set -x
                set -o pipefail

                IPA_DIR="ios/build/output"
                ORIGINAL_IPA="$IPA_DIR/MetaMask-QA.ipa"

                CUSTOM_ID="$BITRISE_GIT_BRANCH-$VERSION_NAME-$VERSION_NUMBER"
                CUSTOM_ID=${CUSTOM_ID////-}

                cp "$ORIGINAL_IPA" "$IPA_DIR/$CUSTOM_ID.ipa"
                IPA_PATH="$IPA_DIR/$CUSTOM_ID.ipa"

                # Upload to app-automate
                curl -u "$BROWSERSTACK_USERNAME:$BROWSERSTACK_ACCESS_KEY" \
                    -X POST "https://api-cloud.browserstack.com/app-automate/upload" \
                    -F "file=@$IPA_PATH" \
                    -F 'data={"custom_id": "'$CUSTOM_ID'"}' \
                    | jq -j '.app_url' \
                    | envman add --key BROWSERSTACK_IOS_APP_URL
                echo "BROWSERSTACK_IOS_APP_URL: $BROWSERSTACK_IOS_APP_URL"
                # Upload to app-live
                curl -u "$BROWSERSTACK_USERNAME:$BROWSERSTACK_ACCESS_KEY" \
                    -X POST "https://api-cloud.browserstack.com/app-live/upload" \
                    -F "file=@$IPA_PATH" \
                    -F 'data={"custom_id": "'$CUSTOM_ID'"}'

                # Get recent apps
                curl -u "$BROWSERSTACK_USERNAME:$BROWSERSTACK_ACCESS_KEY" \
                    -X GET https://api-cloud.browserstack.com/app-automate/recent_apps \
                    | jq > browserstack_uploaded_apps.json
      - share-pipeline-variable@1:
          title: Persist BROWSERSTACK_IOS_APP_URL across all stages
          inputs:
            - variables: |-
                BROWSERSTACK_IOS_APP_URL
      - deploy-to-bitrise-io@2.2.3:
          is_always_run: false
          is_skippable: true
          inputs:
            - deploy_path: browserstack_uploaded_apps.json
          title: Bitrise Deploy Browserstack Uploaded Apps
  build_ios_flask_release:
    before_run:
      - code_setup
    after_run:
      - notify_failure
    steps:
      - certificate-and-profile-installer@1: {}
      - set-xcode-build-number@1:
          inputs:
            - build_short_version_string: $FLASK_VERSION_NAME
            - build_version: $FLASK_VERSION_NUMBER
            - plist_path: $PROJECT_LOCATION_IOS/MetaMask/MetaMask-Flask-Info.plist
      - script@1:
          inputs:
            - content: |-
                #!/usr/bin/env bash
                node -v
                METAMASK_BUILD_TYPE='flask' METAMASK_ENVIRONMENT='production' yarn build:ios:pre-flask
          title: iOS Sourcemaps & Build
          is_always_run: false
      - deploy-to-bitrise-io@2.2.3:
          is_always_run: false
          is_skippable: true
          inputs:
            - pipeline_intermediate_files: ios/build/output/MetaMask-Flask.ipa:BITRISE_APP_STORE_IPA_PATH
            - deploy_path: ios/build/output/MetaMask-Flask.ipa
          title: Deploy iOS IPA
      - deploy-to-bitrise-io@2.2.3:
          is_always_run: false
          is_skippable: true
          inputs:
            - deploy_path: ios/build/MetaMask-Flask.xcarchive:BITRISE_APP_STORE_XCARCHIVE_PATH
          title: Deploy Symbols File
      - deploy-to-bitrise-io@2.2.3:
          is_always_run: false
          is_skippable: true
          inputs:
            - pipeline_intermediate_files: sourcemaps/ios/index.js.map:BITRISE_APP_STORE_SOURCEMAP_PATH
            - deploy_path: sourcemaps/ios/index.js.map
          title: Deploy Source Map
  build_ios_qa_flask:
    before_run:
      - code_setup
    after_run:
      - _upload_ipa_to_browserstack_flask
      - notify_failure
    steps:
      - certificate-and-profile-installer@1: {}
      - set-xcode-build-number@1:
          inputs:
            - build_short_version_string: $FLASK_VERSION_NAME
            - build_version: $FLASK_VERSION_NUMBER
            - plist_path: $PROJECT_LOCATION_IOS/MetaMask/MetaMask-Flask-Info.plist
      - script@1:
          inputs:
            - content: |-
                #!/usr/bin/env bash
                node -v
                GIT_BRANCH=$BITRISE_GIT_BRANCH METAMASK_BUILD_TYPE='flask' METAMASK_ENVIRONMENT='qa' yarn build:ios:pre-flask
          title: iOS Flask Sourcemaps & Build
          is_always_run: false
      - deploy-to-bitrise-io@2.2.3:
          is_always_run: false
          is_skippable: true
          inputs:
            - pipeline_intermediate_files: ios/build/output/MetaMask-Flask.ipa:BITRISE_APP_STORE_FLASK_IPA_PATH
            - deploy_path: ios/build/output/MetaMask-Flask.ipa
          title: Deploy iOS Flask IPA
      - deploy-to-bitrise-io@2.2.3:
          is_always_run: false
          is_skippable: true
          inputs:
            - deploy_path: ios/build/MetaMask-Flask.xcarchive
          title: Deploy Flask Symbols File
      - deploy-to-bitrise-io@2.2.3:
          is_always_run: false
          is_skippable: true
          inputs:
            - pipeline_intermediate_files: sourcemaps/ios/index.js.map:BITRISE_APP_STORE_FLASK_SOURCEMAP_PATH
            - deploy_path: sourcemaps/ios/index.js.map
          title: Deploy Flask Source Map
  _upload_ipa_to_browserstack_flask:
    steps:
      - script@1:
          title: Upload Flask IPA to Browserstack
          inputs:
            - content: |-
                #!/usr/bin/env bash
                set -e
                set -x
                set -o pipefail
                CUSTOM_ID="flask-$BITRISE_GIT_BRANCH-$FLASK_VERSION_NAME-$FLASK_VERSION_NUMBER"
                CUSTOM_ID=${CUSTOM_ID////-}
                IPA_PATH=ios/build/output/MetaMask-Flask.ipa
                IPA_PATH_FOR_APP_LIVE=ios/build/output/"$CUSTOM_ID".ipa
                curl -u "$BROWSERSTACK_USERNAME:$BROWSERSTACK_ACCESS_KEY" -X POST "https://api-cloud.browserstack.com/app-automate/upload" -F "file=@$IPA_PATH" -F 'data={"custom_id": "'$CUSTOM_ID'"}' | jq -j '.app_url' | envman add --key BROWSERSTACK_IOS_FLASK_APP_URL
                cp "$IPA_PATH" "$IPA_PATH_FOR_APP_LIVE"
                curl -u "$BROWSERSTACK_USERNAME:$BROWSERSTACK_ACCESS_KEY" -X POST "https://api-cloud.browserstack.com/app-live/upload" -F "file=@$IPA_PATH_FOR_APP_LIVE" -F 'data={"custom_id": "'$CUSTOM_ID'"}'
                curl -u "$BROWSERSTACK_USERNAME:$BROWSERSTACK_ACCESS_KEY" -X GET https://api-cloud.browserstack.com/app-automate/recent_apps | jq > browserstack_uploaded_flask_apps.json
      - share-pipeline-variable@1:
          title: Persist BROWSERSTACK_IOS_FLASK_APP_URL across all stages
          inputs:
            - variables: |-
                BROWSERSTACK_IOS_FLASK_APP_URL
      - deploy-to-bitrise-io@2.2.3:
          is_always_run: false
          is_skippable: true
          inputs:
            - deploy_path: browserstack_uploaded_flask_apps.json
          title: Bitrise Deploy Browserstack Uploaded Flask Apps
  set_main_target_workflow:
    steps:
      - share-pipeline-variable@1:
          title: Persist METAMASK_BUILD_TYPE across all stages and workflows
          inputs:
            - variables: |-
                METAMASK_BUILD_TYPE=main
  set_flask_target_workflow:
    steps:
      - share-pipeline-variable@1:
          title: Persist METAMASK_BUILD_TYPE across all stages and workflows
          inputs:
            - variables: |-
                METAMASK_BUILD_TYPE=flask

app:
  envs:
    - opts:
        is_expand: false
      MM_NOTIFICATIONS_UI_ENABLED: true
    - opts:
        is_expand: false
      MM_NETWORK_UI_REDESIGN_ENABLED: false
    - opts:
        is_expand: false
      PORTFOLIO_VIEW: true
    - opts:
        is_expand: false
      MM_PER_DAPP_SELECTED_NETWORK: false
    - opts:
        is_expand: false
      MM_PERMISSIONS_SETTINGS_V1_ENABLED: false
    - opts:
        is_expand: false
      MM_SECURITY_ALERTS_API_ENABLED: true
    - opts:
        is_expand: false
      BRIDGE_USE_DEV_APIS: false
    - opts:
        is_expand: false
      MM_PERPS_ENABLED: true
    - opts:
        is_expand: false
      MM_PERPS_BLOCKED_REGIONS: "US,CA-ON,GB,BE"
    - opts:
        is_expand: false
      PROJECT_LOCATION: android
    - opts:
        is_expand: false
      NDK_VERSION: 26.1.10909125
    - opts:
        is_expand: false
      QA_APK_NAME: app-qa-release
    - opts:
        is_expand: false
      MODULE: app
    - opts:
        is_expand: false
      VARIANT: ''
    - opts:
        is_expand: false
      BITRISE_PROJECT_PATH: ios/MetaMask.xcworkspace
    - opts:
        is_expand: false
      BITRISE_SCHEME: MetaMask
    - opts:
        is_expand: false
      BITRISE_EXPORT_METHOD: enterprise
    - opts:
        is_expand: false
      PROJECT_LOCATION_ANDROID: android
    - opts:
        is_expand: false
      PROJECT_LOCATION_IOS: ios
    - opts:
        is_expand: false
      VERSION_NAME: 7.59.0
    - opts:
        is_expand: false
<<<<<<< HEAD
      VERSION_NUMBER: 2800
=======
      VERSION_NUMBER: 2818
>>>>>>> efe74c47
    - opts:
        is_expand: false
      FLASK_VERSION_NAME: 7.59.0
    - opts:
        is_expand: false
<<<<<<< HEAD
      FLASK_VERSION_NUMBER: 2800
=======
      FLASK_VERSION_NUMBER: 2818
>>>>>>> efe74c47
    - opts:
        is_expand: false
      ANDROID_APK_LINK: ''
    - opts:
        is_expand: false
      ANDROID_AAP_LINK: ''
    - opts:
        is_expand: false
      IOS_APP_LINK: ''
    - opts:
        is_expand: false
      NVM_VERSION: 0.39.7
    - opts:
        is_expand: false
      NVM_SHA256SUM: '8e45fa547f428e9196a5613efad3bfa4d4608b74ca870f930090598f5af5f643'
    - opts:
        is_expand: false
      NODE_VERSION: 20.18.0
    - opts:
        is_expand: false
      YARN_VERSION: 4.10.3
    - opts:
        is_expand: false
      COREPACK_VERSION: 0.28.0
    - opts:
        is_expand: false
      SEEDLESS_ONBOARDING_ENABLED: true
    - opts:
        is_expand: false
      MM_REMOVE_GLOBAL_NETWORK_SELECTOR: 'true'
meta:
  bitrise.io:
    stack: osx-xcode-16.3.x
    machine_type_id: g2.mac.4large
trigger_map:
  # Disable auto RC generation 
  # - push_branch: release/*
  #   pipeline: pr_rc_rwy_pipeline
  - push_branch: main
    pipeline: expo_dev_pipeline
  - tag: 'qa-*'
    pipeline: create_qa_builds_pipeline
  - tag: 'v*.*.*'
    pipeline: create_qa_builds_pipeline<|MERGE_RESOLUTION|>--- conflicted
+++ resolved
@@ -3737,21 +3737,13 @@
       VERSION_NAME: 7.59.0
     - opts:
         is_expand: false
-<<<<<<< HEAD
-      VERSION_NUMBER: 2800
-=======
       VERSION_NUMBER: 2818
->>>>>>> efe74c47
     - opts:
         is_expand: false
       FLASK_VERSION_NAME: 7.59.0
     - opts:
         is_expand: false
-<<<<<<< HEAD
-      FLASK_VERSION_NUMBER: 2800
-=======
       FLASK_VERSION_NUMBER: 2818
->>>>>>> efe74c47
     - opts:
         is_expand: false
       ANDROID_APK_LINK: ''
