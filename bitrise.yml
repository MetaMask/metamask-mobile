---
format_version: '8'
default_step_lib_source: 'https://github.com/bitrise-io/bitrise-steplib.git'
project_type: react-native

#Pipelines are listed below
pipelines:
  # Generates prod builds for all targets
  create_prod_builds_pipeline:
    stages:
      - create_prod_builds: {}
  create_android_env_builds_pipeline:
    stages:
      - create_android_env_builds: {}
  #Creates MetaMask-QA apps and stores apk/ipa in Bitrise
  create_qa_builds_pipeline:
    stages:
      - create_build_qa: {}
  #Creates MetaMask-QA Flask apps and stores apk/ipa in Bitrise & browserstack
  create_qa_flask_builds_pipeline:
    stages:
      - create_build_qa_flask: {}
  #Builds MetaMask, MetaMask-QA apps and stores apk/ipa in Bitrise
  build_all_targets_pipeline:
    stages:
      - bump_version_stage: {}
      - create_build_release: {}
      - bump_version_stage: {}
      - create_build_beta: {}
      - bump_version_stage: {}
      - create_build_qa: {}
      - bump_version_stage: {}
      - create_build_qa_flask: {}
  #Releases MetaMask apps and stores apk/ipa into Play(Internal Testing)/App(TestFlight) Store
  release_builds_to_store_pipeline:
    stages:
      - bump_version_stage: {}
      - create_build_release: {}
      - deploy_build_release: {}
      - create_build_qa: {} #Generate QA builds for E2E app upgrade tests
  #Releases MetaMask beta apps and stores apk/ipa into Play(Internal Testing)/App(TestFlight) Store
  beta_builds_to_store_pipeline:
    stages:
      - bump_version_stage: {}
      - create_build_beta: {}
      - deploy_build_release: {}
  #Releases MetaMask RC apps for release buil profiling
  release_rc_builds_to_store_pipeline:
    stages:
      - bump_version_stage: {}
      - create_build_rc: {}
      - deploy_build_release: {}
  #Releases MetaMask apps and stores ipa into App(TestFlight) Store
  release_ios_to_store_pipeline:
    stages:
      - bump_version_stage: {}
      - create_ios_release: {}
      - deploy_ios_release: {}
  #Releases MetaMask apps and stores apk Play(Internal Testing) Store
  release_android_to_store_pipeline:
    stages:
      - bump_version_stage: {}
      - create_android_release: {}
      - deploy_android_release: {}
  # TODO: Remove this workflow since it's not used anymore
  run_e2e_ios_pipeline:
    stages:
      - build_e2e_ios_stage: {}
      - run_e2e_ios_stage: {}
      - notify: {}
  # TODO: Remove this workflow since it's not used anymore
  run_e2e_flask_pipeline:
    stages:
      - pr_cache_check_stage: {}
      - build_e2e_flask_ios_android: {}
      - run_e2e_flask_ios_android: {}
      - notify: {}
  #Run single suits or test files
  run_single_test_suite_ios_android:
    stages:
      - build_smoke_e2e_ios_android_stage: {}
      - run_single_e2e_ios_android_stage: {}
      - notify: {}
  #Run E2E test suite for Android only
  run_e2e_android_pipeline:
    stages:
      - build_e2e_android_stage: {} #builds android detox E2E
      - run_e2e_android_stage: {} #runs android detox test E2E
      - notify: {}
  #PR_e2e_verfication (build ios & android), run iOS (smoke), emulator Android
  release_e2e_pipeline:
    stages:
      - build_e2e_ios_android_stage: {}
      - run_release_e2e_ios_android_stage: {}
      - report_results_stage: {}
      - notify: {}
  #PR_e2e_verfication (build ios & android), run iOS (smoke), emulator Android
  pr_smoke_e2e_pipeline:
    stages:
      - set_main_target_stage: {}
      - pr_cache_check_stage: {}
      - build_smoke_e2e_ios_android_stage: {}
      - run_smoke_e2e_ios_android_stage: {}
      - notify: {}
      
  flask_smoke_e2e_pipeline:
    stages:
      - set_flask_target_stage: {}
      - pr_cache_check_stage: {}
      - build_e2e_flask_ios_android: {}
      - run_e2e_flask_ios_android_stage: {}
      - notify: {}

  #Performance smoke test pipeline - runs only performance tests
  smoke_e2e_performance_pipeline:
    stages:
      - set_main_target_stage: {}
      - pr_cache_check_stage: {}
      - build_smoke_e2e_ios_android_stage: {}
      # - run_smoke_e2e_performance_ios_android_stage: {}
      - notify: {}

  #PR_e2e_verfication (build ios & android), run iOS (regression), emulator Android
  pr_rc_rwy_pipeline:
    workflows:
      set_main_target_workflow: {}
      pr_check_build_cache:
        depends_on:
        - set_main_target_workflow
        abort_on_fail: true
      bump_version_code:
        depends_on:
        - pr_check_build_cache
      build_ios_rc_and_upload_sourcemaps:
        depends_on:
        - bump_version_code
      build_android_rc_and_upload_sourcemaps:
        depends_on:
        - bump_version_code
  expo_dev_pipeline:
    stages:
      - create_build_qa_and_expo: {}
      # - app_launch_times_test_stage: {}
  #Main expo pipeline
  expo_main_pipeline:
    stages:
      - create_build_main_expo: {}
  #Flask expo pipeline
  expo_flask_pipeline:
    stages:
      - create_build_flask_expo: {}
  #QA expo pipeline
  expo_qa_pipeline:
    stages:
      - create_build_qa_expo: {}
  #App Upgrade pipeline. Runs on browserstack
  app_upgrade_pipeline:
    stages:
      - create_build_qa_android: {}
      - app_upgrade_test_stage: {}
  # multichain_permissions_e2e_pipeline:
  #   stages:
  #     - build_multichain_permissions_e2e_ios_android_stage: {}
  #     - run_multichain_permissions_e2e_ios_android_stage: {}
  # Pipeline for Flask
  create_flask_release_builds_pipeline:
    stages:
      - create_build_flask_release: {}
      - notify: {}
  release_flask_builds_to_store_pipeline:
    stages:
      - create_build_flask_release: {}
      - deploy_flask_build_release: {}
      - release_notify: {}
  nightly_exp_builds_pipeline:
    workflows:
      bump_version_code: {}
      build_android_main_exp:
        depends_on:
        - bump_version_code
      build_ios_main_exp:
        depends_on:
        - bump_version_code    
      deploy_ios_to_store:
        depends_on:
        - build_ios_main_exp
  nightly_rc_builds_pipeline:
    workflows:
      bump_version_code: {}
      build_android_main_rc:
        depends_on:
        - bump_version_code
      build_ios_main_rc:
        depends_on:
        - bump_version_code
      deploy_ios_to_store:
        depends_on:
        - build_ios_main_rc    
#Stages reference workflows. Those workflows cannot but utility "_this-is-a-utility"
stages:
  bump_version_stage:
    workflows:
    - bump_version_code: {}
  create_build_all_targets:
    workflows:
      - build_android_release: {}
      - build_ios_release: {}
      - build_android_beta: {}
      - build_ios_beta: {}
      - build_android_flask_release: {}
      - build_ios_flask_release: {}
      - build_android_qa: {}
      - build_ios_qa: {}
      - build_android_devbuild: {}
      - build_ios_devbuild: {}
      - build_ios_simbuild: {}
  create_build_release:
    workflows:
      - build_android_main_prod: {}
      - build_ios_main_prod: {}
  create_build_beta:
    workflows:
      - build_android_main_beta: {}
      - build_ios_main_beta: {}
  deploy_build_release:
    workflows:
      - deploy_android_to_store: {}
      - deploy_ios_to_store: {}
  create_ios_release:
    workflows:
      - build_ios_release: {}
  deploy_ios_release:
    workflows:
      - deploy_ios_to_store: {}
  create_android_release:
    workflows:
      - build_android_main_prod: {}
  create_android_release_new:
    workflows:
      - build_android_main_prod: {}
      - build_android_main_beta: {}
      - build_android_main_rc: {}
  create_ios_release_new:
    workflows:
      - build_ios_main_prod: {}
      - build_ios_main_beta: {}
      - build_ios_main_rc: {}
  create_build_rc:
    workflows:
      - build_android_main_rc: {}
      - build_ios_main_rc: {}
  deploy_android_release:
    workflows:
      - deploy_android_to_store: {}
  create_build_qa_and_expo:
    workflows:
      - build_android_devbuild: {}
      - build_android_qa: {}
      - build_ios_devbuild: {}
      - build_ios_simbuild: {}
      - build_ios_qa: {}
  create_build_main_expo:
    workflows:
      - build_android_devbuild: {}
      - build_ios_devbuild: {}
      - build_ios_simbuild: {}
  create_build_flask_expo:
    workflows:
      - build_android_flask_devbuild: {}
      - build_ios_flask_devbuild: {}
      - build_ios_flask_simbuild: {}
  create_build_qa_expo:
    workflows:
      - build_android_qa_devbuild: {}
      - build_ios_qa_devbuild: {}
      - build_ios_qa_simbuild: {}
  # TODO: This workflow doesn't make sense since both QA and Flask are targets. Need to refactor.
  create_build_qa_flask:
    workflows:
      - build_android_qa_flask: {}
      - build_ios_qa_flask: {}
  create_build_qa:
    workflows:
      - build_android_qa: {}
      - build_ios_qa: {}
  create_prod_builds:
    workflows:
      - build_ios_main_prod: {}
      - build_android_main_prod: {}
      - build_ios_qa_prod: {}
      - build_android_qa_prod: {}
      - build_ios_flask_prod: {}
      - build_android_flask_prod: {}
  create_android_env_builds:
    workflows:
      - build_android_main_prod: {}
      - build_android_main_rc: {}
      - build_android_main_beta: {}
      - build_android_main_exp: {}
      - build_android_main_test: {}
      - build_android_main_e2e: {}
      - build_android_main_dev: {}
      - build_android_flask_prod: {}
      - build_android_flask_test: {}
      - build_android_flask_e2e: {}
      - build_android_flask_dev: {}
  create_build_qa_android:
    workflows:
      - build_android_qa: {}
  create_build_qa_ios:
    workflows:
      - build_ios_qa: {}
  # TODO: Remove this workflow since it's not used anymore
  build_e2e_ios_stage:
    workflows:
      - ios_e2e_build: {}
  # TODO: Remove this workflow since it's not used anymore
  run_e2e_ios_stage:
    workflows:
      - ios_e2e_test: {}
  pr_cache_check_stage:
    abort_on_fail: true
    workflows:
      - pr_check_build_cache: {}
  # Sets the METAMASK_BUILD_TYPE variable to the main target
  set_main_target_stage:
    workflows:
      - set_main_target_workflow: {}
  # Sets the METAMASK_BUILD_TYPE variable to the flask target
  set_flask_target_stage:
    workflows:
      - set_flask_target_workflow: {}
  build_smoke_e2e_ios_android_stage:
    abort_on_fail: true
    workflows:
      - build_ios_main_e2e:
          run_if: '{{getenv "SKIP_IOS_BUILD" | eq "false"}}'
      # Disabling in CI to allow GHA runs
      # - build_android_main_e2e:
      #     run_if: '{{getenv "SKIP_ANDROID_BUILD" | eq "false"}}'
  build_multichain_permissions_e2e_ios_android_stage:
    abort_on_fail: true
    workflows:
      - build_ios_multichain_permissions_e2e: {}
      - build_android_multichain_permissions_e2e: {}
  # run_multichain_permissions_e2e_ios_android_stage:
  #   workflows:
  #     - run_tag_multichain_permissions_ios: {}
  #     - run_tag_multichain_permissions_android: {}
  run_e2e_flask_ios_android_stage:
    workflows:
      - run_ios_api_specs: {}
      - run_trade_swimlane_ios_smoke: {}
      - run_trade_swimlane_android_smoke: {}
      - run_network_abstraction_swimlane_ios_smoke: {}
      - run_network_abstraction_swimlane_android_smoke: {}
      - run_network_expansion_swimlane_ios_smoke: {}
      - run_network_expansion_swimlane_android_smoke: {}
      - run_wallet_platform_swimlane_ios_smoke: {}
      - run_wallet_platform_swimlane_android_smoke: {}
      - run_tag_smoke_confirmations_redesigned_android: {}
      - run_tag_smoke_confirmations_redesigned_ios: {}
      - run_tag_flask_build_tests_ios: {}
      - run_tag_flask_build_tests_android: {}
      - run_tag_smoke_accounts_ios: {}
      - run_tag_smoke_accounts_android: {}
  run_single_e2e_ios_android_stage:
    workflows:
      - run_single_ios_e2e_test: {}
      - run_single_android_e2e_test: {}
  run_smoke_e2e_ios_android_stage:
    workflows:
      - run_ios_api_specs: {}
      - run_trade_swimlane_ios_smoke: {}
      # - run_trade_swimlane_android_smoke: {}
      - run_network_abstraction_swimlane_ios_smoke: {}
      # - run_network_abstraction_swimlane_android_smoke: {}
      - run_network_expansion_swimlane_ios_smoke: {}
      # - run_network_expansion_swimlane_android_smoke: {}
      - run_wallet_platform_swimlane_ios_smoke: {}
      # - run_wallet_platform_swimlane_android_smoke: {}
      # - run_tag_smoke_confirmations_android: {}
      - run_tag_smoke_identity_ios: {}
      # - run_tag_smoke_identity_android: {}
      - run_tag_smoke_confirmations_redesigned_ios: {}
      - run_tag_smoke_multichain_api_ios: {}
      - run_tag_smoke_accounts_ios: {}
      # - run_tag_smoke_accounts_android: {}
      # - run_tag_smoke_performance_ios: {}
      # - run_tag_smoke_performance_android: {}
      - run_tag_smoke_card_ios: {}
      # - run_tag_smoke_card_android: {}
  # The entire workflow is disabled as Android runs on GHA and iOS was already skipped due to a regression
  # run_smoke_e2e_performance_ios_android_stage:
    # workflows:
      # - run_tag_smoke_performance_ios: {}
      #- run_tag_smoke_performance_android: {}
  # TODO: This stage does the same thing as build_smoke_e2e_ios_android_stage
  build_regression_e2e_ios_android_stage:
    abort_on_fail: true
    workflows:
      - build_ios_main_e2e:
          run_if: '{{getenv "SKIP_IOS_BUILD" | eq "false"}}'
      - build_android_main_e2e:
          run_if: '{{getenv "SKIP_ANDROID_BUILD" | eq "false"}}'
  run_regression_e2e_ios_android_stage:
    workflows:
      - ios_run_regression_confirmations_tests: {}
      - ios_run_regression_wallet_platform_tests: {}
      - ios_run_regression_trade_tests: {}
      - ios_run_regression_network_abstraction_tests: {}
      - ios_run_regression_network_expansion_tests: {}
      - ios_run_regression_accounts_tests: {}
      - ios_run_regression_ux_tests: {}
      - ios_run_regression_assets_tests: {}
      - android_run_regression_confirmations_tests: {}
      - android_run_regression_wallet_platform_tests: {}
      - android_run_regression_trade_tests: {}
      - android_run_regression_network_abstraction_tests: {}
      - android_run_regression_network_expansion_tests: {}
      - android_run_regression_performance_tests: {}
      - android_run_regression_assets_tests: {}
      - android_run_regression_accounts_tests: {}
      - android_run_regression_ux_tests: {}
  run_release_e2e_ios_android_stage:
    workflows:
      - ios_run_regression_confirmations_tests: {}
      - ios_run_regression_wallet_platform_tests: {}
      - ios_run_regression_trade_tests: {}
      - ios_run_regression_network_abstraction_tests: {}
      - ios_run_regression_network_expansion_tests: {}
      - ios_run_regression_accounts_tests: {}
      - ios_run_regression_ux_tests: {}
      - ios_run_regression_assets_tests: {}
      - android_run_regression_confirmations_tests: {}
      - android_run_regression_wallet_platform_tests: {}
      - android_run_regression_trade_tests: {}
      - android_run_regression_network_abstraction_tests: {}
      - android_run_regression_network_expansion_tests: {}
      - android_run_regression_performance_tests: {}
      - android_run_regression_assets_tests: {}
      - android_run_regression_accounts_tests: {}
      - android_run_regression_ux_tests: {}
      - run_ios_api_specs: {}
      - run_trade_swimlane_ios_smoke: {}
      - run_trade_swimlane_android_smoke: {}
      - run_network_expansion_swimlane_ios_smoke: {}
      - run_network_expansion_swimlane_android_smoke: {}
      - run_network_abstraction_swimlane_ios_smoke: {}
      - run_network_abstraction_swimlane_android_smoke: {}
      - run_wallet_platform_swimlane_ios_smoke: {}
      - run_wallet_platform_swimlane_android_smoke: {}
      - run_tag_smoke_confirmations_redesigned_android: {}
      - run_tag_smoke_confirmations_redesigned_ios: {}
      - run_tag_upgrade_android: {}
      - run_android_app_launch_times_appium_test: {}
      - run_tag_smoke_multichain_api_ios: {}
      - run_tag_smoke_accounts_ios: {}
      - run_tag_smoke_accounts_android: {}
      - run_tag_smoke_card_ios: {}
      - run_tag_smoke_card_android: {}
  build_regression_e2e_ios_gns_disabled_stage:
    abort_on_fail: true
    workflows:
      - build_ios_main_e2e_gns_disabled:
          run_if: '{{getenv "SKIP_IOS_BUILD" | eq "false"}}'
  run_regression_e2e_ios_gns_disabled_stage:
    workflows:
      - ios_run_regression_network_abstraction_tests_gns_disabled: {}

  report_results_stage:
    workflows:
      - run_testrail_update_automated_test_results: {}
  # TODO: Remove this stage since it's not used anymore
  run_e2e_ios_android_stage:
    workflows:
      - ios_e2e_test: {}
      - android_e2e_test: {}
  build_e2e_ios_android_stage:
    workflows:
      - build_android_qa: {}
      - ios_e2e_build: {}
      - android_e2e_build: {}
  build_e2e_android_stage:
    workflows:
      - android_e2e_build: {}
  run_e2e_android_stage:
    workflows:
      - android_e2e_test: {}
  notify:
    workflows:
      - notify_success: {}
  app_launch_times_test_stage:
    workflows:
      - run_android_app_launch_times_appium_test: {}
      # - run_ios_app_launch_times_appium_test: {}
  app_upgrade_test_stage:
    workflows:
      - run_tag_upgrade_android: {}
  release_notify:
    workflows:
      - release_announcing_stores: {}
  build_e2e_flask_ios_android:
    workflows:
      - build_android_flask_e2e: {}
      - build_ios_flask_e2e: {}
  # TODO: Remove this workflow since it's not used anymore
  run_e2e_flask_ios_android:
    workflows:
      - run_flask_e2e_android: {}
      - run_flask_e2e_ios: {}
  create_build_flask_release:
    workflows:
      - build_android_flask_release: {}
      - build_ios_flask_release: {}
  deploy_flask_build_release:
    workflows:
      - deploy_android_to_store:
          envs:
            - MM_ANDROID_PACKAGE_NAME: 'io.metamask.flask'
      - deploy_ios_to_store:

workflows:
  # Code Setups
  setup:
    steps:
      - activate-ssh-key@4:
          run_if: '{{getenv "SSH_RSA_PRIVATE_KEY" | ne ""}}'
      - git-clone@6: {}
  set_commit_hash:
    steps:
      - script@1:
          title: Set commit hash env variable
          inputs:
            - content: |-
                #!/usr/bin/env bash
                BRANCH_COMMIT_HASH="$(git rev-parse HEAD)"

                # Log the value of BRANCH_COMMIT_HASH
                echo "BRANCH_COMMIT_HASH is set to: $BRANCH_COMMIT_HASH"

                envman add --key BRANCH_COMMIT_HASH --value "$BRANCH_COMMIT_HASH"
      - share-pipeline-variable@1:
          title: Persist commit hash across all stages
          inputs:
            - variables: |-
                BRANCH_COMMIT_HASH
  code_setup:
    before_run:
      - setup
      - prep_environment
    steps:
      # - restore-cocoapods-cache@2: {}
      - yarn@0:
          inputs:
            - command: install --immutable
          title: Yarn Install
      - script@1:
          inputs:
            - content: |-
                #!/usr/bin/env bash
                envman add --key METAMASK_YARN_CACHE_DIR --value "$(yarn cache dir)"
          title: Get Yarn cache directory
      - yarn@0:
          inputs:
            - command: setup:github-ci
          title: Yarn Setup
  prep_environment:
    steps:
      - restore-cache@2:
          title: Restore Node
          inputs:
            - key: node-{{ getenv "NODE_VERSION" }}-{{ .OS }}-{{ .Arch }}
      - script@1:
          title: node, yarn, corepack installation
          inputs:
            - content: |-
                #!/usr/bin/env bash
                echo "Gems being installed with bundler gem"
                bundle install --gemfile=ios/Gemfile
                echo "Node $NODE_VERSION being installed"

                set -e

                # Add and enable NVM
                wget -O install-nvm.sh "https://raw.githubusercontent.com/nvm-sh/nvm/v${NVM_VERSION}/install.sh"
                echo "${NVM_SHA256SUM} install-nvm.sh" > install-nvm.sh.SHA256SUM
                sha256sum -c install-nvm.sh.SHA256SUM
                chmod +x install-nvm.sh && ./install-nvm.sh && rm ./install-nvm.sh
                source "${HOME}/.nvm/nvm.sh"
                echo 'source "${HOME}/.nvm/nvm.sh"' | tee -a ${HOME}/.{bashrc,profile}

                 # Retry logic for Node installation
                MAX_ATTEMPTS=3
                ATTEMPT=1
                until [ $ATTEMPT -gt $MAX_ATTEMPTS ]
                do
                  echo "Attempt $ATTEMPT to install Node.js"
                  nvm install ${NODE_VERSION}
                  INSTALL_STATUS=$? # Capture the exit status of the nvm install command
                  if [ $INSTALL_STATUS -eq 0 ]; then
                      echo "Node.js installation successful!"
                      break
                  else
                      echo "Node.js installation failed with exit code $INSTALL_STATUS"
                      ATTEMPT=$((ATTEMPT+1))
                      echo "Node.js installation failed, retrying in 5 seconds..."
                      sleep 5
                  fi
                done

                if [ $ATTEMPT -gt $MAX_ATTEMPTS ]; then
                  echo "Node.js installation failed after $MAX_ATTEMPTS attempts."
                  exit 1
                fi
                envman add --key PATH --value $PATH

                node --version

                echo "Corepack being installed with npm"
                npm i -g "corepack@$COREPACK_VERSION"
                echo "Corepack enabling $YARN_VERSION"
                corepack enable
      - save-cache@1:
          title: Save Node
          inputs:
            - key: node-{{ getenv "NODE_VERSION" }}-{{ .OS }}-{{ .Arch }}
            - paths: |-
                ../.nvm/
                ../../../root/.nvm/
  extract_version_info:
    steps:
      - script@1:
          title: Extract Version Info from Android build.gradle
          inputs:
            - content: |
                #!/bin/bash
                set -e
                
                # Path to Android build.gradle file
                BUILD_GRADLE_PATH="$PROJECT_LOCATION_ANDROID/app/build.gradle"
                
                # Extract versionName (remove quotes)
                APP_SEM_VER_NAME_TMP=$(grep -o 'versionName "[^"]*"' "$BUILD_GRADLE_PATH" | sed 's/versionName "\(.*\)"/\1/')
                
                # Extract versionCode
                APP_BUILD_NUMBER_TMP=$(grep -o 'versionCode [0-9]*' "$BUILD_GRADLE_PATH" | sed 's/versionCode \([0-9]*\)/\1/')
                
                # Validate that we found both values
                if [ -z "$APP_SEM_VER_NAME_TMP" ] || [ -z "$APP_BUILD_NUMBER_TMP" ]; then
                    echo "Error: Could not extract version information from $BUILD_GRADLE_PATH"
                    echo "APP_SEM_VER_NAME: $APP_SEM_VER_NAME_TMP"
                    echo "APP_BUILD_NUMBER: $APP_SEM_VER_NAME_TMP"
                    exit 1
                fi

                # Export as environment variables
                envman add --key APP_SEM_VER_NAME --value "$APP_SEM_VER_NAME_TMP"
                envman add --key APP_BUILD_NUMBER --value "$APP_BUILD_NUMBER_TMP"
  install_applesimutils:
    steps:
      - script@1:
          title: applesimutils installation
          inputs:
            - content: |-
                #!/usr/bin/env bash
                echo "Now installing applesimutils..."
                brew tap wix/brew
                brew install applesimutils

  # Notifications utility workflows
  # Provides values for commit or branch message and path depending on commit env setup initialised or not
  _get_workflow_info:
    steps:
      - activate-ssh-key@4:
          is_always_run: true # always run to also feed failure notifications
          run_if: '{{getenv "SSH_RSA_PRIVATE_KEY" | ne ""}}'
      - git-clone@6:
          inputs:
            - update_submodules: 'no'
          is_always_run: true # always run to also feed failure notifications
      - script@1:
          is_always_run: true # always run to also feed failure notifications
          inputs:
            - content: |
                #!/bin/bash
                # generate reference to commit from env or using git
                COMMIT_SHORT_HASH="${BITRISE_GIT_COMMIT:0:7}"
                BRANCH_HEIGHT=''
                WORKFLOW_TRIGGER='Push'

                if [[ -z "$BITRISE_GIT_COMMIT" ]]; then
                  COMMIT_SHORT_HASH="$(git rev-parse --short HEAD)"
                  BRANCH_HEIGHT='HEAD'
                  WORKFLOW_TRIGGER='Manual'
                fi

                envman add --key COMMIT_SHORT_HASH --value "$COMMIT_SHORT_HASH"
                envman add --key BRANCH_HEIGHT --value "$BRANCH_HEIGHT"
                envman add --key WORKFLOW_TRIGGER --value "$WORKFLOW_TRIGGER"
          title: Get commit or branch name and path variables

  # Slack notification utils: we have two workflows to allow choosing when to notify: on success, on failure or both.
  # A workflow for instance create_qa_builds will notify on failure for each build_android_qa or build_ios_qa
  # but will only notify success if both success and create_qa_builds succeeds.

  # Send a Slack message on successful release
  release_announcing_stores:
    before_run:
      - code_setup
    steps:
      - yarn@0:
          inputs:
            - command: build:announce
          title: Announcing pre-release
          is_always_run: false
    meta:
      bitrise.io:
        stack: linux-docker-android-22.04
        machine_type_id: standard

  # Send a Slack message when workflow succeeds
  notify_success:
    before_run:
      - _get_workflow_info
    steps:
      # Update Bitrise comment in PR with success status
      - comment-on-github-pull-request@0:
          is_always_run: true
          run_if: '{{getenv "TRIGGERED_BY_PR_LABEL" | eq "true"}}'
          inputs:
            - personal_access_token: '$GITHUB_ACCESS_TOKEN'
            - body: |-
                ## [<img alt="https://bitrise.io/" src="https://assets-global.website-files.com/5db35de024bb983af1b4e151/5e6f9ccc3e129dfd8a205e4e_Bitrise%20Logo%20-%20Eggplant%20Bg.png" height="20">](${BITRISEIO_PIPELINE_BUILD_URL}) **Bitrise**

                ✅✅✅ `${BITRISEIO_PIPELINE_TITLE}` passed on Bitrise! ✅✅✅

                Commit hash: ${GITHUB_PR_HASH}
                Build link: ${BITRISEIO_PIPELINE_BUILD_URL}

                >[!NOTE]
                >- You can kick off another `${BITRISEIO_PIPELINE_TITLE}` on Bitrise by removing and re-applying the `run-ios-e2e-smoke` label on the pull request

                <!-- BITRISE_TAG -->
                <!-- BITRISE_SUCCESS_TAG -->
            - repository_url: '$GIT_REPOSITORY_URL'
            - issue_number: '$GITHUB_PR_NUMBER'
            - api_base_url: 'https://api.github.com'
            - update_comment_tag: '$GITHUB_PR_HASH'
      - script@1:
          is_always_run: true
          title: Label PR with success
          inputs:
          - content: |-
              #!/usr/bin/env bash
              # Define label data
              LABELS_JSON='{"labels":["bitrise-result-ready"]}'

              # API URL to add labels to a PR
              API_URL="https://api.github.com/repos/$BITRISEIO_GIT_REPOSITORY_OWNER/$BITRISEIO_GIT_REPOSITORY_SLUG/issues/$GITHUB_PR_NUMBER/labels"

              # Perform the curl request and capture the HTTP status code
              HTTP_RESPONSE=$(curl -s -o response.txt -w "%{http_code}" -X POST -H "Authorization: token $GITHUB_ACCESS_TOKEN" -H "Accept: application/vnd.github.v3+json" -d "$LABELS_JSON" "$API_URL")

              # Output the HTTP status code
              echo "HTTP Response Code: $HTTP_RESPONSE"

              # Optionally check the response
              echo "HTTP Response Code: $HTTP_RESPONSE"

              if [ "$HTTP_RESPONSE" -ne 200 ]; then
                  echo "Failed to apply label. Status code: $HTTP_RESPONSE"
                  cat response.txt  # Show error message from GitHub if any
              else
                  echo "Label applied successfully."
              fi

              # Clean up the response file
              rm response.txt


  # Send a Slack message when workflow fails
  notify_failure:
    before_run:
      - _get_workflow_info
    steps:
      - script@1:
          is_always_run: true
          title: Check if PR comment should be updated
          inputs:
            - content: |-
                #!/usr/bin/env bash
                if [[ "$TRIGGERED_BY_PR_LABEL" == "true" && $BITRISE_BUILD_STATUS == 1 ]]; then
                  envman add --key SHOULD_UPDATE_PR_COMMENT --value "true"
                else
                  envman add --key SHOULD_UPDATE_PR_COMMENT --value "false"
                fi
      # Update Bitrise comment in PR with failure status
      - comment-on-github-pull-request@0:
          is_always_run: true
          run_if: '{{getenv "SHOULD_UPDATE_PR_COMMENT" | eq "true"}}'
          inputs:
            - personal_access_token: '$GITHUB_ACCESS_TOKEN'
            - body: |-
                ## [<img alt="https://bitrise.io/" src="https://assets-global.website-files.com/5db35de024bb983af1b4e151/5e6f9ccc3e129dfd8a205e4e_Bitrise%20Logo%20-%20Eggplant%20Bg.png" height="20">](${BITRISEIO_PIPELINE_BUILD_URL}) **Bitrise**

                ❌❌❌ `${BITRISEIO_PIPELINE_TITLE}` failed on Bitrise! ❌❌❌

                Commit hash: ${GITHUB_PR_HASH}
                Build link: ${BITRISEIO_PIPELINE_BUILD_URL}

                >[!NOTE]
                >- You can rerun any failed steps by opening the Bitrise build, tapping `Rebuild` on the upper right then `Rebuild unsuccessful Workflows`
                >- You can kick off another `${BITRISEIO_PIPELINE_TITLE}` on Bitrise by removing and re-applying the `run-ios-e2e-smoke` label on the pull request

                > [!TIP]
                >- Check the [documentation](https://www.notion.so/metamask-consensys/Bitrise-Pipeline-Overview-43159500c43748a389556f0593e8834b#26052f2ea6e24f8c9cfdb57a7522dc1f) if you have any doubts on how to understand the failure on bitrise

                <!-- BITRISE_TAG -->
                <!-- BITRISE_FAIL_TAG -->
            - repository_url: '$GIT_REPOSITORY_URL'
            - issue_number: '$GITHUB_PR_NUMBER'
            - api_base_url: 'https://api.github.com'
            - update_comment_tag: '$GITHUB_PR_HASH'
  bump_version_code:
    before_run:
      - _get_workflow_info
    steps:
      - script@1:
          is_always_run: true
          title: Trigger Update Build Version Action
          inputs:
            - content: |-
                #!/usr/bin/env bash
                set -e

                # Trigger the workflow
                RESPONSE=$(curl -L \
                  -X POST \
                  -H "Accept: application/vnd.github+json" \
                  -H "Authorization: Bearer $GITHUB_TRIGGER_ACTION_TOKEN" \
                  -H "X-GitHub-Api-Version: 2022-11-28" \
                  "https://api.github.com/repos/MetaMask/metamask-mobile/actions/workflows/125632963/dispatches" \
                  -d "{\"ref\":\"main\",\"inputs\":{\"base-branch\":\"$BITRISE_GIT_BRANCH\"}}" || exit 1)

                echo "Waiting 25 seconds for workflow to start..."
                sleep 25

                # Check completion status every 20 seconds
                for i in {1..5}; do
                  echo "Checking workflow status (Attempt $i of 5)..."

                  RESPONSE=$(curl -L \
                    -H "Accept: application/vnd.github+json" \
                    -H "Authorization: Bearer $GITHUB_TRIGGER_ACTION_TOKEN" \
                    -H "X-GitHub-Api-Version: 2022-11-28" \
                    "https://api.github.com/repos/MetaMask/metamask-mobile/actions/workflows/125632963/runs?branch=main&status=in_progress")

                  # Store the total_count value
                  TOTAL_COUNT=$(echo "$RESPONSE" | jq -r '.total_count')

                  if [ "$TOTAL_COUNT" = "0" ]; then
                    echo "Workflow finished result: https://github.com/MetaMask/metamask-mobile/actions/workflows/update-latest-build-version.yml"
                    exit 0
                  else
                    # Get the status and conclusion of the most recent run
                    STATUS=$(echo "$RESPONSE" | jq -r '.workflow_runs[0].status')
                    echo "Current status: $STATUS"
                    echo "Workflow is still in progress (status: $STATUS)..."
                    sleep 20
                  fi
                done

                echo "Timeout: Workflow did not complete within 100 seconds"
                echo "Check this action status for reason: https://github.com/MetaMask/metamask-mobile/actions/workflows/update-latest-build-version.yml"
                exit 1
    meta:
      bitrise.io:
        stack: linux-docker-android-22.04
        machine_type_id: standard
  # CI Steps
  ci_test:
    before_run:
      - code_setup
    steps:
      - yarn@0:
          inputs:
            - args: ''
            - command: test:unit --silent
          title: Unit Test
          is_always_run: false
      - script@1:
          inputs:
            - content: |-
                #!/usr/bin/env bash
                echo 'weew - everything passed!'
          title: All Tests Passed
          is_always_run: false
  # E2E Steps
  ### This workflow uses a flag (TEST_SUITE) that defines the specific set of tests to be run.
  ## in this instance Regression. In future iterations we can rename to ios_test_suite_selection & android_test_suite_selection
  ios_build_regression_tests:
    after_run:
      - ios_e2e_build
  ios_run_regression_confirmations_tests:
    envs:
      - TEST_SUITE_TAG: 'RegressionConfirmations'
    after_run:
      - ios_e2e_test
  ios_run_regression_wallet_platform_tests:
    envs:
      - TEST_SUITE_TAG: 'RegressionWalletPlatform'
    after_run:
      - ios_e2e_test
  ios_run_regression_trade_tests:
    envs:
      - TEST_SUITE_TAG: 'RegressionTrade'
    after_run:
      - ios_e2e_test
  ios_run_regression_network_abstraction_tests:
    envs:
      - TEST_SUITE_TAG: 'RegressionNetworkAbstractions'
      - MM_REMOVE_GLOBAL_NETWORK_SELECTOR: 'true'
    after_run:
      - ios_e2e_test
  ios_run_regression_network_abstraction_tests_gns_disabled:
    envs:
      - TEST_SUITE_TAG: 'RegressionNetworkAbstractions'
      - MM_REMOVE_GLOBAL_NETWORK_SELECTOR: 'false'
    after_run:
      - ios_e2e_test
  ios_run_regression_network_expansion_tests:
    envs:
      - TEST_SUITE_TAG: 'RegressionNetworkExpansion'
    after_run:
      - ios_e2e_test
  ios_run_regression_performance_tests:
    envs:
      - TEST_SUITE_TAG: 'RegressionPerformance'
    after_run:
      - ios_e2e_test
  ios_run_regression_accounts_tests:
    envs:
      - TEST_SUITE_TAG: 'RegressionAccounts'
    after_run:
      - ios_e2e_test
  ios_run_regression_assets_tests:
    envs:
      - TEST_SUITE_TAG: 'RegressionAssets'
    after_run:
      - ios_e2e_test
  ios_run_regression_ux_tests:
    envs:
      - TEST_SUITE_TAG: 'RegressionWalletUX'
    after_run:
      - ios_e2e_test
  android_build_regression_tests:
    meta:
      bitrise.io:
        stack: linux-docker-android-22.04
        machine_type_id: elite-xl
    after_run:
      - android_e2e_build
  android_run_regression_confirmations_tests:
    meta:
        bitrise.io:
          stack: linux-docker-android-22.04
          machine_type_id: elite-xl
    envs:
      - TEST_SUITE_TAG: 'RegressionConfirmations'
    after_run:
      - android_e2e_test
  android_run_regression_wallet_platform_tests:
    meta:
      bitrise.io:
        stack: linux-docker-android-22.04
        machine_type_id: elite-xl
    envs:
      - TEST_SUITE_TAG: 'RegressionWalletPlatform'
    after_run:
      - android_e2e_test
  android_run_regression_trade_tests:
    meta:
      bitrise.io:
        stack: linux-docker-android-22.04
        machine_type_id: elite-xl
    envs:
      - TEST_SUITE_TAG: 'RegressionTrade'
    after_run:
      - android_e2e_test
  android_run_regression_network_abstraction_tests:
    meta:
      bitrise.io:
        stack: linux-docker-android-22.04
        machine_type_id: elite-xl
    envs:
      - TEST_SUITE_TAG: 'RegressionNetworkAbstractions'
    after_run:
      - android_e2e_test
  android_run_regression_network_expansion_tests:
    meta:
      bitrise.io:
        stack: linux-docker-android-22.04
        machine_type_id: elite-xl
    envs:
      - TEST_SUITE_TAG: 'RegressionNetworkExpansion'
    after_run:
      - android_e2e_test
  android_run_regression_performance_tests:
    meta:
      bitrise.io:
        stack: linux-docker-android-22.04
        machine_type_id: elite-xl
    envs:
      - TEST_SUITE_TAG: 'RegressionPerformance'
    after_run:
      - android_e2e_test
  android_run_regression_accounts_tests:
    meta:
      bitrise.io:
        stack: linux-docker-android-22.04
        machine_type_id: elite-xl
    envs:
      - TEST_SUITE_TAG: 'RegressionAccounts'
    after_run:
      - android_e2e_test
  android_run_regression_ux_tests:
    meta:
      bitrise.io:
        stack: linux-docker-android-22.04
        machine_type_id: elite-xl
    envs:
      - TEST_SUITE_TAG: 'RegressionWalletUX'
    after_run:
      - android_e2e_test
  android_run_regression_assets_tests:
    meta:
      bitrise.io:
        stack: linux-docker-android-22.04
        machine_type_id: elite-xl
    envs:
      - TEST_SUITE_TAG: 'RegressionAssets'
    after_run:
      - android_e2e_test
  download_production_qa_apk:
    steps:
      - script@1:
          title: Download Production QA APK
          inputs:
            - content: |
                #!/usr/bin/env bash
                ./scripts/download-android-qa-app.sh
                # APK_PATH is already set by the download script using envman
  build_flask_e2e_android:
    after_run:
      - android_flask_e2e_build
    meta:
      bitrise.io:
        stack: linux-docker-android-22.04
        machine_type_id: elite-xl
  # TODO: Remove this workflow since it's not used anymore
  run_flask_e2e_android:
    meta:
      bitrise.io:
        stack: linux-docker-android-22.04
        machine_type_id: elite-xl
    envs:
      - METAMASK_BUILD_TYPE: 'flask'
    after_run:
      - android_e2e_test
  build_flask_e2e_ios:
    envs:
      - COMMAND_YARN: 'build:ios:flask:e2e'
    after_run:
      - ios_e2e_build
  # TODO: Remove this workflow since it's not used anymore
  run_flask_e2e_ios:
    envs:
      - METAMASK_BUILD_TYPE: 'flask'
    after_run:
      - ios_e2e_test
  run_tag_upgrade_android:
    meta:
      bitrise.io:
        stack: linux-docker-android-22.04
        machine_type_id: elite-xl
    before_run:
      - setup
      - prep_environment
      - download_production_qa_apk
    after_run:
      -  wdio_android_e2e_test
    envs:
      - CUCUMBER_TAG_EXPRESSION: '@upgrade and @androidApp'
      - TEST_TYPE: 'upgrade'
      - NEW_BUILD_STRING: 'MetaMask v$VERSION_NAME ($VERSION_NUMBER)' # this is the build string for the new build that was generated by build_android_qa
    steps:
      - script@1:
          title: Set Build Strings
          inputs:
            - content: |
                envman add --key PRODUCTION_BUILD_STRING --value "MetaMask v${PRODUCTION_BUILD_NAME} (${PRODUCTION_BUILD_NUMBER})"

                BITRISE_GIT_BRANCH="qa-release"
                VERSION_NAME="$PRODUCTION_BUILD_NAME" #  This value (PRODUCTION_BUILD_NAME) comes from the script to download the production build
                VERSION_NUMBER="$PRODUCTION_BUILD_NUMBER" # This value (PRODUCTION_BUILD_NUMBER) comes from the script to download the production build
                echo "Using qa-release with production version: $VERSION_NAME ($VERSION_NUMBER)"

                CUSTOM_ID="$BITRISE_GIT_BRANCH-$VERSION_NAME-$VERSION_NUMBER"
                CUSTOM_ID=${CUSTOM_ID////-}

                #### The UPLOAD_APK_PATH is the path to the apk file that was downloaded by the download_production_qa_apk step
                echo "apk path: $UPLOAD_APK_PATH"
                RESPONSE=$(curl -u "$BROWSERSTACK_USERNAME:$BROWSERSTACK_ACCESS_KEY" \
                    -X POST "https://api-cloud.browserstack.com/app-automate/upload" \
                    -F "file=@$UPLOAD_APK_PATH" \
                    -F 'data={"custom_id": "'$CUSTOM_ID'"}')

                # Extract app_url
                APP_URL=$(echo "$RESPONSE" | jq -r '.app_url')

                # Set the environment variable
                envman add --key PRODUCTION_APP_URL --value "$APP_URL"

                # Debug output
                echo "Response: $RESPONSE"
                echo "APP_URL: $APP_URL"
                echo "PRODUCTION_APP_URL: $PRODUCTION_APP_URL"

  build_ios_multichain_permissions_e2e:
    after_run:
      - ios_e2e_build
      # - android_e2e_build
  build_android_multichain_permissions_e2e:
    meta:
      bitrise.io:
        stack: linux-docker-android-22.04
        machine_type_id: elite-xl
    after_run:
      - android_e2e_build
  run_android_app_launch_times_appium_test:
    envs:
      - TEST_SUITE_FOLDER: './wdio/features/Performance/*'
      - TEST_TYPE: 'performance'
    meta:
      bitrise.io:
        stack: linux-docker-android-22.04
        machine_type_id: elite-xl
    after_run:
      - wdio_android_e2e_test

  ### Report automated test results to TestRail
  run_testrail_update_automated_test_results:
    before_run:
      - code_setup
    steps:
      - script@1:
          title: 'Add Automated Test Results to TestRail'
          inputs:
            - content: |-
                #!/usr/bin/env bash
                echo 'REPORT AUTOMATED TEST RESULTS TO TESTRAIL'
                node ./scripts/testrail/testrail.api.js

  run_ios_app_launch_times_appium_test:
    envs:
      - TEST_SUITE_FOLDER: './wdio/features/Performance/*'
      - TEST_TYPE: 'performance'
    after_run:
      - wdio_ios_e2e_test

  ### Separating workflows so they run concurrently during smoke runs
  run_tag_smoke_multichain_api_ios:
    envs:
      - TEST_SUITE_TAG: '.*SmokeMultiChainAPI.*'
    after_run:
      - ios_e2e_test

  run_network_expansion_swimlane_ios_smoke:
    envs:
      - TEST_SUITE_TAG: '.*NetworkExpansion.*'
    after_run:
      - ios_e2e_test
  run_network_expansion_swimlane_android_smoke:
    meta:
      bitrise.io:
        stack: linux-docker-android-22.04
        machine_type_id: elite-xl
    envs:
      - TEST_SUITE_TAG: '.*NetworkExpansion.*'
    after_run:
      - android_e2e_test

  run_wallet_platform_swimlane_ios_smoke:
    envs:
      - TEST_SUITE_TAG: '.*SmokeWalletPlatform.*'
    after_run:
      - ios_e2e_test
  run_wallet_platform_swimlane_android_smoke:
    meta:
      bitrise.io:
        stack: linux-docker-android-22.04
        machine_type_id: elite-xl
    envs:
      - TEST_SUITE_TAG: '.*SmokeWalletPlatform.*'
    after_run:
      - android_e2e_test

  run_network_abstraction_swimlane_ios_smoke:
    envs:
      - TEST_SUITE_TAG: '.*SmokeNetworkAbstraction.*'
    after_run:
      - ios_e2e_test
  run_network_abstraction_swimlane_android_smoke:
    meta:
      bitrise.io:
        stack: linux-docker-android-22.04
        machine_type_id: elite-xl
    envs:
      - TEST_SUITE_TAG: '.*SmokeNetworkAbstraction.*'
    after_run:
      - android_e2e_test
  run_trade_swimlane_ios_smoke:
    envs:
      - TEST_SUITE_TAG: '.*SmokeTrade.*'
    after_run:
      - ios_e2e_test
  run_trade_swimlane_android_smoke:
    meta:
      bitrise.io:
        stack: linux-docker-android-22.04
        machine_type_id: elite-xl
    envs:
      - TEST_SUITE_TAG: '.*SmokeTrade.*'
    after_run:
      - android_e2e_test
  run_ios_api_specs:
    after_run:
      - ios_api_specs
  run_tag_smoke_confirmations_redesigned_android:
    meta:
      bitrise.io:
        stack: linux-docker-android-22.04
        machine_type_id: elite-xl
    envs:
      - TEST_SUITE_TAG: 'SmokeConfirmationsRedesigned '
    after_run:
      - android_e2e_test
  run_tag_smoke_confirmations_redesigned_ios:
    envs:
      - TEST_SUITE_TAG: 'SmokeConfirmationsRedesigned'
    after_run:
      - ios_e2e_test
  run_tag_smoke_performance_ios:
    envs:
      - TEST_SUITE_TAG: '.*SmokePerformance.*'
    after_run:
      - ios_e2e_test
  run_tag_smoke_performance_android:
    meta:
      bitrise.io:
        stack: linux-docker-android-22.04
        machine_type_id: elite-xl
    envs:
      - TEST_SUITE_TAG: '.*SmokePerformance.*'
    after_run:
      - android_e2e_test
  run_tag_multichain_permissions_ios:
    envs:
      - TEST_SUITE_TAG: '.*SmokeMultiChainPermissions.*'
    after_run:
      - ios_e2e_test
  run_tag_multichain_permissions_android:
    meta:
      bitrise.io:
        stack: linux-docker-android-22.04
        machine_type_id: elite-xl
    envs:
      - TEST_SUITE_TAG: '.*SmokeMultiChainPermissions.*'
    after_run:
      - android_e2e_test
  run_tag_flask_build_tests_ios:
    envs:
      - TEST_SUITE_TAG: '.*FlaskBuildTests.*'
    after_run:
      - ios_e2e_test
  run_tag_flask_build_tests_android:
    meta:
      bitrise.io:
        stack: linux-docker-android-22.04
        machine_type_id: elite-xl
    envs:
      - TEST_SUITE_TAG: '.*FlaskBuildTests.*'
    after_run:
      - android_e2e_test
  run_tag_smoke_identity_ios:
    envs:
      - TEST_SUITE_TAG: 'SmokeIdentity'
    after_run:
      - ios_e2e_test
  run_tag_smoke_identity_android:
    meta:
      bitrise.io:
        stack: linux-docker-android-22.04
        machine_type_id: elite-xl
    envs:
      - TEST_SUITE_TAG: 'SmokeIdentity'
    after_run:
      - android_e2e_test
  run_tag_smoke_accounts_ios:
    envs:
      - TEST_SUITE_TAG: 'SmokeAccounts'
    after_run:
      - ios_e2e_test
  run_tag_smoke_accounts_android:
    meta:
      bitrise.io:
        stack: linux-docker-android-22.04
        machine_type_id: elite-xl
    envs:
      - TEST_SUITE_TAG: 'SmokeAccounts'
    after_run:
      - android_e2e_test
  run_tag_smoke_card_ios:
    envs:
      - TEST_SUITE_TAG: 'SmokeCard'
    after_run:
      - ios_e2e_test
  run_tag_smoke_card_android:
    meta:
      bitrise.io:
        stack: linux-docker-android-22.04
        machine_type_id: elite-xl
    envs:
      - TEST_SUITE_TAG: 'SmokeCard'
    after_run:
      - android_e2e_test
  android_e2e_build:
    envs:
      - KEYSTORE_URL: $BITRISEIO_ANDROID_KEYSTORE_URL
      - KEYSTORE_PATH: 'android/keystores/release.keystore'
      - BUILD_COMMAND: 'yarn build:android:main:e2e'
    after_run:
      - _android_e2e_build_template
    meta:
      bitrise.io:
        machine_type_id: elite-xl
        stack: linux-docker-android-22.04
  # TODO: Consolidate android_e2e_build and android_flask_e2e_build once _android_e2e_build_template and _android_build_template is consolidated
  android_flask_e2e_build:
    envs:
      - KEYSTORE_URL: $BITRISEIO_ANDROID_FLASK_KEYSTORE_URL_URL
      - KEYSTORE_PATH: 'android/keystores/flaskRelease.keystore'
      - BUILD_COMMAND: 'yarn build:android:flask:e2e'
    after_run:
      - _android_e2e_build_template
    meta:
      bitrise.io:
        machine_type_id: elite-xl
        stack: linux-docker-android-22.04
  run_single_android_e2e_test:
    run_if: '{{ or (ne "$E2E_TEST_FILE" "") (ne "$TEST_SUITE_TAG" "") }}'
    after_run:
      - android_e2e_test
    meta:
      bitrise.io:
        machine_type_id: elite-xl
        stack: linux-docker-android-22.04

  run_single_ios_e2e_test:
    run_if: '{{ or (ne "$E2E_TEST_FILE" "") (ne "$TEST_SUITE_TAG" "") }}'
    after_run:
      - ios_e2e_test

  android_e2e_test:
    before_run:
      - setup
      - prep_environment
    after_run:
      - notify_failure
    steps:
      - restore-gradle-cache@2: {}
      - restore-cache@2:
          title: Restore Android PR Build Cache (if build was skipped)
          run_if: '{{getenv "SKIP_ANDROID_BUILD" | eq "true"}}'
          inputs:
            - key: '{{ getenv "ANDROID_PR_BUILD_CACHE_KEY" }}'
      - script@1:
          title: Copy Android build from cache (if build was skipped)
          run_if: '{{getenv "SKIP_ANDROID_BUILD" | eq "true"}}'
          inputs:
            - content: |-
                #!/usr/bin/env bash
                echo "Copying Android build from cache..."
                
                if [ -d "/tmp/android-cache/build/outputs" ]; then
                    echo "Restoring Android build outputs from cache..."
                    mkdir -p android/app/build/outputs
                    cp -r /tmp/android-cache/build/outputs/* android/app/build/outputs/
                    echo "✅ Android build artifacts restored from cache"
                    
                    echo "Restored files:"
                    find android/app/build/outputs -type f -name "*.apk" -o -name "*.aab" | head -5
                else
                    echo "❌ Cache directory /tmp/android-cache/build/outputs not found"
                    echo "Cache may not have been restored properly"
                fi
      - pull-intermediate-files@1:
          inputs:
            - artifact_sources: .*
          title: Pull Android build
      - script@1:
          title: Copy Android build for Detox
          run_if: '{{getenv "SKIP_ANDROID_BUILD" | eq "false"}}'
          inputs:
            - content: |-
                #!/usr/bin/env bash
                set -ex

                # Create directories for Detox
                mkdir -p "$BITRISE_SOURCE_DIR/android/app/build/outputs"

                # Copy saved files for Detox usage
                # INTERMEDIATE_ANDROID_BUILD_DIR is the cached directory from android_e2e_build's "Save Android build" step
                cp -r "$INTERMEDIATE_ANDROID_BUILD_DIR" "$BITRISE_SOURCE_DIR/android/app/build"
      - restore-cache@2:
          title: Restore cache node_modules
          inputs:
            - key: node_modules-{{ .OS }}-{{ .Arch }}-{{ getenv "BRANCH_COMMIT_HASH" }}
      - script@1:
          title: Install foundry
          inputs:
            - content: |-
                #!/bin/bash
                yarn install:foundryup
      - avd-manager@1:
          inputs:
            - api_level: '34'
            - abi: 'x86_64'
            - create_command_flags: --sdcard 8192M
            - start_command_flags: -read-only
            - profile: pixel_5
      - wait-for-android-emulator@1: {}
      - script@1:
          title: Run detox test
          timeout: 1800
          is_always_run: false
          inputs:
            - content: |-
                #!/usr/bin/env bash
                export METAMASK_ENVIRONMENT='dev'
                 node -v
                if [ -n "${E2E_TEST_FILE:-}" ]; then
                  echo "[INFO] Running only specified E2E_TEST_FILE(s): $E2E_TEST_FILE"
                  IGNORE_BOXLOGS_DEVELOPMENT="true" yarn test:e2e:android:run:qa-release $E2E_TEST_FILE
                elif [ -n "${TEST_SUITE_TAG:-}" ]; then
                  echo "[INFO] Running tests matching TEST_SUITE_TAG: $TEST_SUITE_TAG"
                  ./scripts/run-e2e-tags.sh
                fi
      - custom-test-results-export@1:
          title: Export test results
          is_always_run: true
          is_skippable: true
          inputs:
            - base_path: $BITRISE_SOURCE_DIR/e2e/reports/
            - test_name: E2E Tests
            - search_pattern: $BITRISE_SOURCE_DIR/e2e/reports/junit.xml
      - deploy-to-bitrise-io@2.2.3:
          title: Deploy test report files
          is_always_run: true
          is_skippable: true
      - script@1:
          title: Copy screenshot files
          is_always_run: true
          run_if: .IsBuildFailed
          inputs:
            - content: |-
                #!/usr/bin/env bash
                set -ex
                cp -r "$BITRISE_SOURCE_DIR/artifacts"  "$BITRISE_DEPLOY_DIR"
      - deploy-to-bitrise-io@2.3:
          title: Deploy test screenshots
          is_always_run: true
          run_if: .IsBuildFailed
          inputs:
            - deploy_path: $BITRISE_DEPLOY_DIR
            - is_compress: true
            - zip_name: E2E_Android_Failure_Artifacts
      - script@1:
          title: Copy performance results
          is_always_run: true
          run_if: '{{getenv "TEST_SUITE_TAG" | eq ".*SmokePerformance.*"}}'
          inputs:
            - content: |-
                #!/usr/bin/env bash
                set -ex
                # Create performance results directory
                mkdir -p "$BITRISE_DEPLOY_DIR/performance-results"
                
                # Copy performance JSON files if they exist
                if [ -f "$BITRISE_SOURCE_DIR/e2e/specs/performance/reports/account-list-load-testing-performance-results.json" ]; then
                  cp "$BITRISE_SOURCE_DIR/e2e/specs/performance/reports/account-list-load-testing-performance-results.json" "$BITRISE_DEPLOY_DIR/performance-results/"
                  echo "Copied account-list-load-testing-performance-results.json"
                fi
                
                if [ -f "$BITRISE_SOURCE_DIR/e2e/specs/performance/reports/network-list-load-testing-performance-results.json" ]; then
                  cp "$BITRISE_SOURCE_DIR/e2e/specs/performance/reports/network-list-load-testing-performance-results.json" "$BITRISE_DEPLOY_DIR/performance-results/"
                  echo "Copied network-list-load-testing-performance-results.json"
                fi
                
                if [ -f "$BITRISE_SOURCE_DIR/e2e/specs/performance/reports/switching-accounts-to-dismiss-load-testing-performance-results.json" ]; then
                  cp "$BITRISE_SOURCE_DIR/e2e/specs/performance/reports/switching-accounts-to-dismiss-load-testing-performance-results.json" "$BITRISE_DEPLOY_DIR/performance-results/"
                  echo "Copied switching-accounts-to-dismiss-load-testing-performance-results.json"
                fi
      - deploy-to-bitrise-io@2.3:
          title: Deploy performance results
          is_always_run: true
          run_if: '{{getenv "TEST_SUITE_TAG" | eq ".*SmokePerformance.*"}}'
          inputs:
            - deploy_path: $BITRISE_DEPLOY_DIR/performance-results
            - is_compress: true
            - zip_name: E2E_Performance_Results
    meta:
      bitrise.io:
        machine_type_id: elite-xl
        stack: linux-docker-android-22.04

  # Performance-specific Android E2E test workflow
  android_e2e_test_performance:
    before_run:
      - setup
      - prep_environment
    after_run:
      - notify_failure
    steps:
      - restore-gradle-cache@2: {}
      - pull-intermediate-files@1:
          inputs:
            - artifact_sources: .*
          title: Pull Android build
      - script@1:
          title: Copy Android build for Detox
          run_if: '{{getenv "SKIP_ANDROID_BUILD" | eq "false"}}'
          inputs:
            - content: |-
                #!/usr/bin/env bash
                set -ex

                # Create directories for Detox
                mkdir -p "$BITRISE_SOURCE_DIR/android/app/build/outputs"

                # Copy saved files for Detox usage
                # INTERMEDIATE_ANDROID_BUILD_DIR is the cached directory from android_e2e_build's "Save Android build" step
                cp -r "$INTERMEDIATE_ANDROID_BUILD_DIR" "$BITRISE_SOURCE_DIR/android/app/build"
      - restore-cache@2:
          title: Restore cache node_modules
          inputs:
            - key: node_modules-{{ .OS }}-{{ .Arch }}-{{ getenv "BRANCH_COMMIT_HASH" }}
      - script@1:
          title: Install foundry
          inputs:
            - content: |-
                #!/bin/bash
                yarn install:foundryup
      - avd-manager@1:
          inputs:
            - api_level: '34'
            - abi: 'x86_64'
            - create_command_flags: --sdcard 8192M
            - start_command_flags: -read-only
            - profile: pixel_5
      - wait-for-android-emulator@1: {}
      - script@1:
          title: Run detox test
          timeout: 1200
          is_always_run: false
          inputs:
            - content: |-
                #!/usr/bin/env bash

                export METAMASK_ENVIRONMENT='e2e'

                if [ -n "${E2E_TEST_FILE:-}" ]; then
                  echo "[INFO] Running only specified E2E_TEST_FILE(s): $E2E_TEST_FILE"
                  IGNORE_BOXLOGS_DEVELOPMENT="true" yarn test:e2e:android:$METAMASK_BUILD_TYPE:prod $E2E_TEST_FILE
                elif [ -n "${TEST_SUITE_TAG:-}" ]; then
                  echo "[INFO] Running tests matching TEST_SUITE_TAG: $TEST_SUITE_TAG"
                  ./scripts/run-e2e-tags.sh
                fi
      - custom-test-results-export@1:
          title: Export test results
          is_always_run: true
          is_skippable: true
          inputs:
            - base_path: $BITRISE_SOURCE_DIR/e2e/reports/
            - test_name: E2E Tests
            - search_pattern: $BITRISE_SOURCE_DIR/e2e/reports/junit.xml
      - deploy-to-bitrise-io@2.2.3:
          title: Deploy test report files
          is_always_run: true
          is_skippable: true
      - script@1:
          title: Copy screenshot files
          is_always_run: true
          run_if: .IsBuildFailed
          inputs:
            - content: |-
                #!/usr/bin/env bash
                set -ex
                cp -r "$BITRISE_SOURCE_DIR/artifacts"  "$BITRISE_DEPLOY_DIR"
      - deploy-to-bitrise-io@2.3:
          title: Deploy test screenshots
          is_always_run: true
          run_if: .IsBuildFailed
          inputs:
            - deploy_path: $BITRISE_DEPLOY_DIR
            - is_compress: true
            - zip_name: E2E_Android_Failure_Artifacts
      - script@1:
          title: Copy performance results
          is_always_run: true
          inputs:
            - content: |-
                #!/usr/bin/env bash
                set -ex
                # Create performance results directory
                mkdir -p "$BITRISE_DEPLOY_DIR/performance-results"
                
                # Copy performance JSON files if they exist
                if [ -f "$BITRISE_SOURCE_DIR/e2e/specs/performance/reports/account-list-load-testing-performance-results.json" ]; then
                  cp "$BITRISE_SOURCE_DIR/e2e/specs/performance/reports/account-list-load-testing-performance-results.json" "$BITRISE_DEPLOY_DIR/performance-results/"
                  echo "Copied account-list-load-testing-performance-results.json"
                fi
                
                if [ -f "$BITRISE_SOURCE_DIR/e2e/specs/performance/reports/network-list-load-testing-performance-results.json" ]; then
                  cp "$BITRISE_SOURCE_DIR/e2e/specs/performance/reports/network-list-load-testing-performance-results.json" "$BITRISE_DEPLOY_DIR/performance-results/"
                  echo "Copied network-list-load-testing-performance-results.json"
                fi
                
                if [ -f "$BITRISE_SOURCE_DIR/e2e/specs/performance/reports/switching-accounts-to-dismiss-load-testing-performance-results.json" ]; then
                  cp "$BITRISE_SOURCE_DIR/e2e/specs/performance/reports/switching-accounts-to-dismiss-load-testing-performance-results.json" "$BITRISE_DEPLOY_DIR/performance-results/"
                  echo "Copied switching-accounts-to-dismiss-load-testing-performance-results.json"
                fi
      - deploy-to-bitrise-io@2.3:
          title: Deploy performance results
          is_always_run: true
          inputs:
            - deploy_path: $BITRISE_DEPLOY_DIR/performance-results
            - is_compress: true
            - zip_name: E2E_Performance_Results
    meta:
      bitrise.io:
        machine_type_id: elite-xl
        stack: linux-docker-android-22.04

  ios_api_specs:
    before_run:
      - setup
      - code_setup
      - install_applesimutils
      - prep_environment
    after_run:
      - notify_failure
    steps:
      - restore-cache@2:
          title: Restore iOS PR Build Cache (if build was skipped)
          run_if: '{{getenv "SKIP_IOS_BUILD" | eq "true"}}'
          inputs:
            - key: '{{ getenv "IOS_PR_BUILD_CACHE_KEY" }}'
      - script@1:
          title: Copy iOS build from cache (if build was skipped)
          run_if: '{{getenv "SKIP_IOS_BUILD" | eq "true"}}'
          inputs:
            - content: |-
                #!/usr/bin/env bash
                echo "Copying iOS build from cache..."
                
                # Check if cached build products exist
                if [ -d "ios/build/Build/Products/Release-iphonesimulator" ]; then
                    echo "✅ iOS build artifacts found in cache"
                    echo "Build products directory contents:"
                    ls -la ios/build/Build/Products/Release-iphonesimulator/ | head -5
                else
                    echo "❌ iOS build products not found in cache"
                    mkdir -p ios/build/Build/Products/Release-iphonesimulator
                fi
                
                # Check if cached Detox artifacts exist
                if [ -d "../Library/Detox/ios" ]; then
                    echo "✅ Detox iOS artifacts found in cache"
                    echo "Detox directory contents:"
                    ls -la ../Library/Detox/ios/ | head -5
                else
                    echo "❌ Detox iOS artifacts not found in cache"
                    mkdir -p ../Library/Detox/ios
                fi
                
                echo "iOS build artifacts restored from cache"
      - pull-intermediate-files@1:
          inputs:
            - artifact_sources: .*
          title: Pull iOS build
      - script@1:
          title: Copy iOS build for Detox
          run_if: '{{getenv "SKIP_IOS_BUILD" | eq "false"}}'
          inputs:
            - content: |-
                #!/usr/bin/env bash
                set -ex

                # Create directories for Detox
                mkdir -p "$BITRISE_SOURCE_DIR/ios/build/Build/Products"
                mkdir -p "$BITRISE_SOURCE_DIR/../Library/Detox/ios"

                # Copy saved files for Detox usage
                # INTERMEDIATE_IOS_BUILD_DIR & INTERMEDIATE_IOS_DETOX_DIR are the cached directories by ios_e2e_build's "Save iOS build" step
                cp -r "$INTERMEDIATE_IOS_BUILD_DIR" "$BITRISE_SOURCE_DIR/ios/build/Build/Products"
                cp -r "$INTERMEDIATE_IOS_DETOX_DIR" "$BITRISE_SOURCE_DIR/../Library/Detox"
      # - restore-cocoapods-cache@2: {}
      - restore-cache@2:
          title: Restore cache node_modules
          inputs:
            - key: node_modules-{{ .OS }}-{{ .Arch }}-{{ getenv "BRANCH_COMMIT_HASH" }}
      - script@1:
          title: Install foundry
          inputs:
            - content: |-
                #!/bin/bash
                yarn install:foundryup
      - certificate-and-profile-installer@1: {}
      - set-xcode-build-number@1:
          inputs:
            - build_short_version_string: $VERSION_NAME
            - plist_path: $PROJECT_LOCATION_IOS/MetaMask/Info.plist
      - script:
          inputs:
            - content: |-
                # Add cache directory to environment variable
                envman add --key BREW_APPLESIMUTILS --value "$(brew --cellar)/applesimutils"
                envman add --key BREW_OPT_APPLESIMUTILS --value "/usr/local/opt/applesimutils"
                brew tap wix/brew
          title: Set Env Path for caching deps
      - script@1:
          title: Run detox test
          timeout: 1800
          is_always_run: false
          inputs:
            - content: |-
                #!/usr/bin/env bash
                yarn test:api-specs --retries 1
      - script@1:
          is_always_run: true
          is_skippable: false
          title: Add tests reports to Bitrise
          inputs:
            - content: |-
                #!/usr/bin/env bash
                cp -r $BITRISE_SOURCE_DIR/html-report/index.html $BITRISE_HTML_REPORT_DIR/
      - deploy-to-bitrise-io@2.2.3:
          is_always_run: true
          is_skippable: false
          inputs:
            - deploy_path: $BITRISE_HTML_REPORT_DIR
          title: Deploy test report files

  pr_check_build_cache:
    steps:
      - activate-ssh-key@4:
          run_if: '{{getenv "SSH_RSA_PRIVATE_KEY" | ne ""}}'
      - git-clone@6: {}
      - restore-cache@2:
          title: Restore last successful build commit marker
          is_skippable: true
          inputs:
            - key: 'last-e2e-build-commit-pr-{{ getenv "GITHUB_PR_NUMBER" }}'
      - script@1:
          title: Generate cache keys and check both iOS and Android builds
          inputs:
            - content: |-
                #!/usr/bin/env bash
                ./scripts/generate-pr-cache-keys.sh
      - restore-cache@2:
          title: Check iOS cache
          is_skippable: true
          run_if: '{{getenv "IOS_PR_BUILD_CACHE_KEY" | ne ""}}'
          inputs:
            - key: '{{ getenv "IOS_PR_BUILD_CACHE_KEY" }}'
      - script@1:
          title: Process iOS cache result
          run_if: '{{getenv "IOS_PR_BUILD_CACHE_KEY" | ne ""}}'
          inputs:
            - content: |-
                #!/usr/bin/env bash
                if [[ "$BITRISE_CACHE_HIT" == "exact" ]]; then
                    echo "✅ iOS cache found - build will be skipped"
                    envman add --key SKIP_IOS_BUILD --value "true"
                else
                    echo "❌ iOS cache not found - build will proceed"
                    envman add --key SKIP_IOS_BUILD --value "false"
                fi
                envman add --key BITRISE_CACHE_HIT --value ""  # Reset for next check
      - restore-cache@2:
          title: Check Android cache
          is_skippable: true
          run_if: '{{getenv "ANDROID_PR_BUILD_CACHE_KEY" | ne ""}}'
          inputs:
            - key: '{{ getenv "ANDROID_PR_BUILD_CACHE_KEY" }}'
      - script@1:
          title: Process Android cache result and finalize decisions
          inputs:
            - content: |-
                #!/usr/bin/env bash
                
                # Initialize local variables with current state
                LOCAL_SKIP_IOS="$SKIP_IOS_BUILD"
                LOCAL_SKIP_ANDROID="$SKIP_ANDROID_BUILD"
                
                # Ensure iOS value is set if cache check was skipped
                if [[ -z "$IOS_PR_BUILD_CACHE_KEY" ]]; then
                    echo "No iOS cache key available - build will proceed"
                    LOCAL_SKIP_IOS="false"
                    envman add --key SKIP_IOS_BUILD --value "false"
                fi
                
                # Only process Android cache if we have cache keys
                if [[ -n "$ANDROID_PR_BUILD_CACHE_KEY" ]]; then
                    if [[ "$BITRISE_CACHE_HIT" == "exact" ]]; then
                        echo "✅ Android cache found - build will be skipped"
                        LOCAL_SKIP_ANDROID="true"
                        envman add --key SKIP_ANDROID_BUILD --value "true"
                    else
                        echo "❌ Android cache not found - build will proceed"
                        LOCAL_SKIP_ANDROID="false"
                        envman add --key SKIP_ANDROID_BUILD --value "false"
                    fi
                else
                    echo "No Android cache key available - build will proceed"
                    LOCAL_SKIP_ANDROID="false"
                    envman add --key SKIP_ANDROID_BUILD --value "false"
                fi
                
                echo ""
                echo "=== Final Build Decisions ==="
                echo "iOS build:     $([ "$LOCAL_SKIP_IOS" == "true" ] && echo "SKIP" || echo "BUILD")"
                echo "Android build: $([ "$LOCAL_SKIP_ANDROID" == "true" ] && echo "SKIP" || echo "BUILD")"
      - share-pipeline-variable@1:
          title: Share variables across pipeline stages
          inputs:
            - variables: |-
                SKIP_IOS_BUILD
                SKIP_ANDROID_BUILD
                IOS_PR_BUILD_CACHE_KEY
                ANDROID_PR_BUILD_CACHE_KEY

  ios_e2e_build:
    before_run:
      - install_applesimutils
      - code_setup
      - set_commit_hash
    after_run:
      - notify_failure
    steps:
      - script@1:
          title: Generating ccache key using native folder checksum
          inputs:
            - content: |-
                #!/usr/bin/env bash
                ./scripts/cache/set-cache-envs.sh ios
      - certificate-and-profile-installer@1: {}
      - script:
          inputs:
            - content: |-
                # Add cache directory to environment variable
                envman add --key BREW_APPLESIMUTILS --value "$(brew --cellar)/applesimutils"
                envman add --key BREW_OPT_APPLESIMUTILS --value "/usr/local/opt/applesimutils"
                brew tap wix/brew
          title: Set Env Path for caching deps
      - script@1:
          title: Install CCache & symlink
          inputs:
            - content: |-
                #!/usr/bin/env bash
                brew install ccache with HOMEBREW_NO_DEPENDENTS_CHECK=1
                ln -s $(which ccache) /usr/local/bin/gcc
                ln -s $(which ccache) /usr/local/bin/g++
                ln -s $(which ccache) /usr/local/bin/cc
                ln -s $(which ccache) /usr/local/bin/c++
                ln -s $(which ccache) /usr/local/bin/clang
                ln -s $(which ccache) /usr/local/bin/clang++
      - restore-cache@2:
          title: Restore CCache
          inputs:
            - key: '{{ getenv "CCACHE_KEY" }}'
      - script@1:
          title: Set skip ccache upload
          run_if: '{{ enveq "BITRISE_CACHE_HIT" "exact" }}'
          inputs:
            - content: |-
                #!/usr/bin/env bash
                envman add --key SKIP_CCACHE_UPLOAD --value "true"
      - script@1:
          title: Run detox build
          timeout: 1800
          is_always_run: true
          inputs:
            - content: |-
                #!/usr/bin/env bash
                ./scripts/cache/setup-ccache.sh
                node -v
                if [ -n "$COMMAND_YARN" ]; then
                    GIT_BRANCH=$BITRISE_GIT_BRANCH yarn "$COMMAND_YARN"
                else
                    echo "No COMMAND_YARN provided. Running yarn build:ios:main:e2e..."
                    yarn build:ios:main:e2e
                fi
      - save-cocoapods-cache@1: {}
      - save-cache@1:
          title: Save CCache
          run_if: '{{not (enveq "SKIP_CCACHE_UPLOAD" "true")}}'
          inputs:
            - key: '{{ getenv "CCACHE_KEY" }}'
            - paths: |-
                ccache
      - save-cache@1:
          title: Save iOS PR Build Cache
          inputs:
            - key: '{{ getenv "IOS_PR_BUILD_CACHE_KEY" }}'
            - paths: |-
                ios/build/Build/Products/Release-iphonesimulator
                ../Library/Detox/ios
      - script@1:
          title: Save last successful build commit
          run_if: '{{getenv "GITHUB_PR_NUMBER" | ne ""}}'
          inputs:
            - content: |-
                #!/usr/bin/env bash
                # Create a marker file with the current commit
                mkdir -p /tmp/last-build-commit
                echo "$(git rev-parse HEAD 2>/dev/null || echo ${BITRISE_GIT_COMMIT})" > /tmp/last-build-commit/commit
                echo "Build completed successfully at $(date)" >> /tmp/last-build-commit/commit
      - save-cache@1:
          title: Save last successful build commit marker
          run_if: '{{getenv "GITHUB_PR_NUMBER" | ne ""}}'
          inputs:
            - key: 'last-e2e-build-commit-pr-{{ getenv "GITHUB_PR_NUMBER" }}'
            - paths: /tmp/last-build-commit
      - deploy-to-bitrise-io@2.2.3:
          inputs:
            - pipeline_intermediate_files: |-
                ios/build/Build/Products/Release-iphonesimulator:INTERMEDIATE_IOS_BUILD_DIR
                ../Library/Detox/ios:INTERMEDIATE_IOS_DETOX_DIR
          title: Save iOS build
      - save-cache@1:
          title: Save node_modules
          inputs:
            - key: node_modules-{{ .OS }}-{{ .Arch }}-{{ getenv "BRANCH_COMMIT_HASH" }}
            - paths: node_modules
  ios_e2e_test:
    before_run:
      - setup
      - code_setup
      - install_applesimutils
      - prep_environment
    after_run:
      - notify_failure
    steps:
      - restore-cache@2:
          title: Restore iOS PR Build Cache (if build was skipped)
          run_if: '{{getenv "SKIP_IOS_BUILD" | eq "true"}}'
          inputs:
            - key: '{{ getenv "IOS_PR_BUILD_CACHE_KEY" }}'
      - script@1:
          title: Copy iOS build from cache (if build was skipped)
          run_if: '{{getenv "SKIP_IOS_BUILD" | eq "true"}}'
          inputs:
            - content: |-
                #!/usr/bin/env bash
                echo "Copying iOS build from cache..."
                
                # Check if cached build products exist
                if [ -d "ios/build/Build/Products/Release-iphonesimulator" ]; then
                    echo "✅ iOS build artifacts found in cache"
                    echo "Build products directory contents:"
                    ls -la ios/build/Build/Products/Release-iphonesimulator/ | head -5
                else
                    echo "❌ iOS build products not found in cache"
                    mkdir -p ios/build/Build/Products/Release-iphonesimulator
                fi
                
                # Check if cached Detox artifacts exist
                if [ -d "../Library/Detox/ios" ]; then
                    echo "✅ Detox iOS artifacts found in cache"
                    echo "Detox directory contents:"
                    ls -la ../Library/Detox/ios/ | head -5
                else
                    echo "❌ Detox iOS artifacts not found in cache"
                    mkdir -p ../Library/Detox/ios
                fi
                
                echo "iOS build artifacts restored from cache"
      - pull-intermediate-files@1:
          inputs:
            - artifact_sources: .*
          title: Pull iOS build
      - script@1:
          title: Copy iOS build for Detox
          run_if: '{{getenv "SKIP_IOS_BUILD" | eq "false"}}'
          inputs:
            - content: |-
                #!/usr/bin/env bash
                set -ex

                # Create directories for Detox
                mkdir -p "$BITRISE_SOURCE_DIR/ios/build/Build/Products"
                mkdir -p "$BITRISE_SOURCE_DIR/../Library/Detox/ios"

                # Copy saved files for Detox usage
                # INTERMEDIATE_IOS_BUILD_DIR & INTERMEDIATE_IOS_DETOX_DIR are the cached directories by ios_e2e_build's "Save iOS build" step
                cp -r "$INTERMEDIATE_IOS_BUILD_DIR" "$BITRISE_SOURCE_DIR/ios/build/Build/Products"
                cp -r "$INTERMEDIATE_IOS_DETOX_DIR" "$BITRISE_SOURCE_DIR/../Library/Detox"
      # - restore-cocoapods-cache@2: {}
      - restore-cache@2:
          title: Restore cache node_modules
          inputs:
            - key: node_modules-{{ .OS }}-{{ .Arch }}-{{ getenv "BRANCH_COMMIT_HASH" }}
      - script@1:
          title: Install foundry
          inputs:
            - content: |-
                #!/bin/bash
                yarn install:foundryup
      - certificate-and-profile-installer@1: {}
      - set-xcode-build-number@1:
          inputs:
            - build_short_version_string: $VERSION_NAME
            - plist_path: $PROJECT_LOCATION_IOS/MetaMask/Info.plist
      - script:
          inputs:
            - content: |-
                # Add cache directory to environment variable
                envman add --key BREW_APPLESIMUTILS --value "$(brew --cellar)/applesimutils"
                envman add --key BREW_OPT_APPLESIMUTILS --value "/usr/local/opt/applesimutils"
                brew tap wix/brew
          title: Set Env Path for caching deps
      - script@1:
          title: Boot up simulator
          inputs:
            - content: |-
                #!/usr/bin/env bash
                xcrun simctl boot "iPhone 15 Pro" || true
                xcrun simctl list | grep Booted
      - script@1:
          title: Run detox test
          timeout: 1800
          is_always_run: false
          inputs:
            - content: |-
                #!/usr/bin/env bash

                # node -v
                export METAMASK_ENVIRONMENT='dev'
                export METAMASK_BUILD_TYPE=${METAMASK_BUILD_TYPE:-'main'}
                # if [ "$METAMASK_BUILD_TYPE" = "flask" ]; then
                # IS_TEST='true' METAMASK_BUILD_TYPE='flask' yarn test:e2e:ios:run:qa-release e2e/specs/flask/
                # else
                # ./scripts/run-e2e-tags.sh
                # fi
                if [ -n "${E2E_TEST_FILE:-}" ]; then
                  echo "[INFO] Running only specified E2E_TEST_FILE(s): $E2E_TEST_FILE"
                  IGNORE_BOXLOGS_DEVELOPMENT="true" yarn test:e2e:ios:run:qa-release $E2E_TEST_FILE
                elif [ -n "${TEST_SUITE_TAG:-}" ]; then
                  echo "[INFO] Running tests matching TEST_SUITE_TAG: $TEST_SUITE_TAG"
                  ./scripts/run-e2e-tags.sh
                fi
      - custom-test-results-export@1:
          is_always_run: true
          is_skippable: false
          title: Export test results
          inputs:
            - base_path: $BITRISE_SOURCE_DIR/e2e/reports/
            - test_name: E2E Tests
            - search_pattern: $BITRISE_SOURCE_DIR/e2e/reports/junit.xml
      - deploy-to-bitrise-io@2.2.3:
          is_always_run: true
          is_skippable: true
          title: Deploy test report files
      - script@1:
          is_always_run: true
          run_if: .IsBuildFailed
          title: Copy screenshot files
          inputs:
            - content: |-
                #!/usr/bin/env bash
                set -ex
                cp -r "$BITRISE_SOURCE_DIR/artifacts"  "$BITRISE_DEPLOY_DIR"
      - deploy-to-bitrise-io@2.3:
          is_always_run: true
          run_if: .IsBuildFailed
          title: Deploy test screenshots
          inputs:
            - deploy_path: $BITRISE_DEPLOY_DIR
            - is_compress: true
            - zip_name: 'E2E_IOS_Failure_Artifacts'
      - script@1:
          title: Copy performance results
          is_always_run: true
          run_if: '{{getenv "TEST_SUITE_TAG" | eq ".*SmokePerformance.*"}}'
          inputs:
            - content: |-
                #!/usr/bin/env bash
                set -ex
                # Create performance results directory
                mkdir -p "$BITRISE_DEPLOY_DIR/performance-results"
                
                # Copy performance JSON files if they exist
                if [ -f "$BITRISE_SOURCE_DIR/e2e/specs/performance/reports/account-list-load-testing-performance-results.json" ]; then
                  cp "$BITRISE_SOURCE_DIR/e2e/specs/performance/reports/account-list-load-testing-performance-results.json" "$BITRISE_DEPLOY_DIR/performance-results/"
                  echo "Copied account-list-load-testing-performance-results.json"
                fi
                
                if [ -f "$BITRISE_SOURCE_DIR/e2e/specs/performance/reports/network-list-load-testing-performance-results.json" ]; then
                  cp "$BITRISE_SOURCE_DIR/e2e/specs/performance/reports/network-list-load-testing-performance-results.json" "$BITRISE_DEPLOY_DIR/performance-results/"
                  echo "Copied network-list-load-testing-performance-results.json"
                fi
                
                if [ -f "$BITRISE_SOURCE_DIR/e2e/specs/performance/reports/switching-accounts-to-dismiss-load-testing-performance-results.json" ]; then
                  cp "$BITRISE_SOURCE_DIR/e2e/specs/performance/reports/switching-accounts-to-dismiss-load-testing-performance-results.json" "$BITRISE_DEPLOY_DIR/performance-results/"
                  echo "Copied switching-accounts-to-dismiss-load-testing-performance-results.json"
                fi
      - deploy-to-bitrise-io@2.3:
          title: Deploy performance results
          is_always_run: true
          run_if: '{{getenv "TEST_SUITE_TAG" | eq ".*SmokePerformance.*"}}'
          inputs:
            - deploy_path: $BITRISE_DEPLOY_DIR/performance-results
            - is_compress: true
            - zip_name: E2E_Performance_Results
    meta:
      bitrise.io:
        machine_type_id: elite-xl
        stack: linux-docker-android-22.04

  # Performance-specific iOS E2E test workflow
  ios_e2e_test_performance:
    before_run:
      - setup
      - install_applesimutils
      - prep_environment
    after_run:
      - notify_failure
    steps:
      - pull-intermediate-files@1:
          inputs:
            - artifact_sources: .*
          title: Pull iOS build
      - script@1:
          title: Copy iOS build for Detox
          run_if: '{{getenv "SKIP_IOS_BUILD" | eq "false"}}'
          inputs:
            - content: |-
                #!/usr/bin/env bash
                set -ex

                # Create directories for Detox
                mkdir -p "$BITRISE_SOURCE_DIR/ios/build/Build/Products"
                mkdir -p "$BITRISE_SOURCE_DIR/../Library/Detox/ios"

                # Copy saved files for Detox usage
                # INTERMEDIATE_IOS_BUILD_DIR & INTERMEDIATE_IOS_DETOX_DIR are the cached directories by ios_e2e_build's "Save iOS build" step
                cp -r "$INTERMEDIATE_IOS_BUILD_DIR" "$BITRISE_SOURCE_DIR/ios/build/Build/Products"
                cp -r "$INTERMEDIATE_IOS_DETOX_DIR" "$BITRISE_SOURCE_DIR/../Library/Detox"
      # - restore-cocoapods-cache@2: {}
      - restore-cache@2:
          title: Restore cache node_modules
          inputs:
            - key: node_modules-{{ .OS }}-{{ .Arch }}-{{ getenv "BRANCH_COMMIT_HASH" }}
      - script@1:
          title: Install foundry
          inputs:
            - content: |-
                #!/bin/bash
                yarn install:foundryup
      - certificate-and-profile-installer@1: {}
      - set-xcode-build-number@1:
          inputs:
            - build_short_version_string: $VERSION_NAME
            - plist_path: $PROJECT_LOCATION_IOS/MetaMask/MetaMask-QA-Info.plist
      - script:
          inputs:
            - content: |-
                # Add cache directory to environment variable
                envman add --key BREW_APPLESIMUTILS --value "$(brew --cellar)/applesimutils"
                envman add --key BREW_OPT_APPLESIMUTILS --value "/usr/local/opt/applesimutils"
                brew tap wix/brew
          title: Set Env Path for caching deps
      - script@1:
          title: Boot up simulator
          inputs:
            - content: |-
                #!/usr/bin/env bash
                xcrun simctl boot "iPhone 15 Pro" || true
                xcrun simctl list | grep Booted
      - script@1:
          title: Run detox test
          timeout: 1200
          is_always_run: false
          inputs:
            - content: |-
                #!/usr/bin/env bash

                export METAMASK_ENVIRONMENT='e2e'

                if [ -n "${E2E_TEST_FILE:-}" ]; then
                  echo "[INFO] Running only specified E2E_TEST_FILE(s): $E2E_TEST_FILE"
                  IGNORE_BOXLOGS_DEVELOPMENT="true" yarn test:e2e:ios:$METAMASK_BUILD_TYPE:prod $E2E_TEST_FILE
                elif [ -n "${TEST_SUITE_TAG:-}" ]; then
                  echo "[INFO] Running tests matching TEST_SUITE_TAG: $TEST_SUITE_TAG"
                  ./scripts/run-e2e-tags.sh
                fi
      - custom-test-results-export@1:
          is_always_run: true
          is_skippable: false
          title: Export test results
          inputs:
            - base_path: $BITRISE_SOURCE_DIR/e2e/reports/
            - test_name: E2E Tests
            - search_pattern: $BITRISE_SOURCE_DIR/e2e/reports/junit.xml
      - deploy-to-bitrise-io@2.2.3:
          is_always_run: true
          is_skippable: true
          title: Deploy test report files
      - script@1:
          is_always_run: true
          run_if: .IsBuildFailed
          title: Copy screenshot files
          inputs:
            - content: |-
                #!/usr/bin/env bash
                set -ex
                cp -r "$BITRISE_SOURCE_DIR/artifacts"  "$BITRISE_DEPLOY_DIR"
      - deploy-to-bitrise-io@2.3:
          is_always_run: true
          run_if: .IsBuildFailed
          title: Deploy test screenshots
          inputs:
            - deploy_path: $BITRISE_DEPLOY_DIR
            - is_compress: true
            - zip_name: 'E2E_IOS_Failure_Artifacts'
      - script@1:
          title: Copy performance results
          is_always_run: true
          inputs:
            - content: |-
                #!/usr/bin/env bash
                set -ex
                # Create performance results directory
                mkdir -p "$BITRISE_DEPLOY_DIR/performance-results"
                
                # Copy performance JSON files if they exist
                if [ -f "$BITRISE_SOURCE_DIR/e2e/specs/performance/reports/account-list-load-testing-performance-results.json" ]; then
                  cp "$BITRISE_SOURCE_DIR/e2e/specs/performance/reports/account-list-load-testing-performance-results.json" "$BITRISE_DEPLOY_DIR/performance-results/"
                  echo "Copied account-list-load-testing-performance-results.json"
                fi
                
                if [ -f "$BITRISE_SOURCE_DIR/e2e/specs/performance/reports/network-list-load-testing-performance-results.json" ]; then
                  cp "$BITRISE_SOURCE_DIR/e2e/specs/performance/reports/network-list-load-testing-performance-results.json" "$BITRISE_DEPLOY_DIR/performance-results/"
                  echo "Copied network-list-load-testing-performance-results.json"
                fi
                
                if [ -f "$BITRISE_SOURCE_DIR/e2e/specs/performance/reports/switching-accounts-to-dismiss-load-testing-performance-results.json" ]; then
                  cp "$BITRISE_SOURCE_DIR/e2e/specs/performance/reports/switching-accounts-to-dismiss-load-testing-performance-results.json" "$BITRISE_DEPLOY_DIR/performance-results/"
                  echo "Copied switching-accounts-to-dismiss-load-testing-performance-results.json"
                fi
      - deploy-to-bitrise-io@2.3:
          title: Deploy performance results
          is_always_run: true
          inputs:
            - deploy_path: $BITRISE_DEPLOY_DIR/performance-results
            - is_compress: true
            - zip_name: E2E_Performance_Results
    meta:
      bitrise.io:
        machine_type_id: elite-xl
        stack: linux-docker-android-22.04

  start_e2e_tests:
    steps:
      - build-router-start@0:
          inputs:
            - workflows: |-
                ios_e2e_test
                wdio_android_e2e_test
            - wait_for_builds: 'true'
            - access_token: $BITRISE_START_BUILD_ACCESS_TOKEN
      - build-router-wait@0:
          inputs:
            - abort_on_fail: 'yes'
            - access_token: $BITRISE_START_BUILD_ACCESS_TOKEN
  # Runway Workflow for Release Candidate Builds
  runway_build_release_candidate:
    before_run:
      - bump_version_code
    after_run:
      - build_ios_release_and_upload_sourcemaps
      - build_android_release_and_upload_sourcemaps
  # Android Builds
  _android_build_template:
    before_run:
      - code_setup
      - extract_version_info
    after_run:
      - notify_failure
    steps:
      - file-downloader@1:
          inputs:
            - source: $KEYSTORE_FILE_PATH
            - destination: $KEYSTORE_PATH
          run_if: '{{not (enveq "IS_DEV_BUILD" "true")}}'
      - restore-gradle-cache@2: {}
      - install-missing-android-tools@3:
          inputs:
            - ndk_version: $NDK_VERSION
            - gradlew_path: $PROJECT_LOCATION/gradlew
      # Note - This step will fail if stack is not Linux
      - script@1:
          title: Install ICU libraries for Hermes
          inputs:
            - content: |-
                #!/usr/bin/env bash
                sudo apt update
                sudo apt install libicu-dev -y
      - script@1:
          title: Build Android Binary
          is_always_run: false
          inputs:
            - content: |-
                #!/usr/bin/env bash
                node -v
                if [ -n "$COMMAND_YARN" ]; then
                    GIT_BRANCH=$BITRISE_GIT_BRANCH yarn "$COMMAND_YARN"
                elif [ "$IS_DEV_BUILD" = "true" ]; then #EXPO BUILD
                    GIT_BRANCH=$BITRISE_GIT_BRANCH yarn build:android:main:dev
                elif [ "$METAMASK_BUILD_TYPE" = "main" ]; then
                    yarn build:android:pre-release:bundle
                elif [ "$METAMASK_BUILD_TYPE" = "beta" ]; then
                    yarn build:android:pre-release:bundle:beta
                elif [ "$METAMASK_BUILD_TYPE" = "flask" ]; then
                    yarn build:android:pre-release:bundle:flask
                else
                    echo "Error: Invalid build type specified: $METAMASK_BUILD_TYPE"
                    exit 1
                fi
      - deploy-to-bitrise-io@2.2.3:
          title: Share Detox files between pipelines
          run_if: '{{getenv "SHARE_WITH_DETOX" | eq "true"}}'
          is_always_run: false
          is_skippable: true
          inputs:
            - pipeline_intermediate_files: android/app/build/outputs:INTERMEDIATE_ANDROID_BUILD_DIR
      - save-gradle-cache@1: {}
      - script@1:
          title: Rename release files
          inputs:
            - content: |-
                #!/usr/bin/env bash
                set -ex

                # Set base paths for release builds
                if [ "$IS_DEV_BUILD" = "true" ]; then
                    APK_DIR="$PROJECT_LOCATION/app/build/outputs/apk/$APP_NAME/debug"
                else
                    APK_DIR="$PROJECT_LOCATION/app/build/outputs/apk/$APP_NAME/release"
                    BUNDLE_DIR="$PROJECT_LOCATION/app/build/outputs/bundle/$OUTPUT_PATH"
                fi

                # Generate new names based on build type and version
                if [ -n "$COMMAND_YARN" ]; then
                  NAME_FROM_YARN_COMMAND="$(cut -d':' -f3- <<< "$COMMAND_YARN" | sed 's/:/-/g')"
                  NEW_BASE_NAME="metamask-${NAME_FROM_YARN_COMMAND}-${APP_BUILD_NUMBER}"
                else
                  NEW_BASE_NAME="metamask-${METAMASK_ENVIRONMENT}-${METAMASK_BUILD_TYPE}-${APP_SEM_VER_NAME}-${APP_BUILD_NUMBER}"
                fi

                # Rename APK
                if [ "$IS_DEV_BUILD" = "true" ]; then
                    OLD_APK="$APK_DIR/app-$APP_NAME-debug.apk"
                    OLD_AAB="$BUNDLE_DIR/app-$APP_NAME-debug.aab"
                else
                    OLD_APK="$APK_DIR/app-$APP_NAME-release.apk"
                    OLD_AAB="$BUNDLE_DIR/app-$APP_NAME-release.aab"
                fi

                NEW_APK="$APK_DIR/$NEW_BASE_NAME.apk"
                cp "$OLD_APK" "$NEW_APK"

                # Rename AAB
                if [ -n "$BUNDLE_DIR" ]; then
                    NEW_AAB="$BUNDLE_DIR/$NEW_BASE_NAME.aab"
                    cp "$OLD_AAB" "$NEW_AAB"
                fi

                # Export new names as environment variables
                envman add --key RENAMED_APK_FILE --value "$NEW_BASE_NAME.apk"
                envman add --key RENAMED_AAB_FILE --value "$NEW_BASE_NAME.aab"
                envman add --key APK_DEPLOY_PATH --value "$APK_DIR/$NEW_BASE_NAME.apk"
      - deploy-to-bitrise-io@2.2.3:
          is_always_run: false
          is_skippable: true
          inputs:
            - deploy_path: $APK_DEPLOY_PATH
          title: Bitrise Deploy APK
      - deploy-to-bitrise-io@2.2.3:
          is_always_run: false
          is_skippable: true
          run_if: '{{not (enveq "IS_DEV_BUILD" "true")}}'
          inputs:
            - pipeline_intermediate_files: $PROJECT_LOCATION/app/build/outputs/apk/$APP_NAME/release/sha512sums.txt:BITRISE_PLAY_STORE_SHA512SUMS_PATH
            - deploy_path: $PROJECT_LOCATION/app/build/outputs/apk/$APP_NAME/release/sha512sums.txt
          title: Bitrise Deploy Checksum
      - deploy-to-bitrise-io@2.2.3:
          is_always_run: false
          is_skippable: true
          run_if: '{{not (enveq "IS_DEV_BUILD" "true")}}'
          inputs:
            - pipeline_intermediate_files: $PROJECT_LOCATION/app/build/outputs/mapping/$OUTPUT_PATH/mapping.txt:BITRISE_PLAY_STORE_MAPPING_PATH
            - deploy_path: $PROJECT_LOCATION/app/build/outputs/mapping/$OUTPUT_PATH/mapping.txt
          title: Bitrise ProGuard Map Files
      - deploy-to-bitrise-io@2.2.3:
          is_always_run: false
          is_skippable: true
          run_if: '{{not (enveq "IS_DEV_BUILD" "true")}}'
          inputs:
            - pipeline_intermediate_files: $PROJECT_LOCATION/app/build/outputs/bundle/$OUTPUT_PATH/$RENAMED_AAB_FILE:BITRISE_PLAY_STORE_ABB_PATH
            - deploy_path: $PROJECT_LOCATION/app/build/outputs/bundle/$OUTPUT_PATH/$RENAMED_AAB_FILE
          title: Bitrise Deploy AAB
      - deploy-to-bitrise-io@2.2.3:
          is_always_run: false
          is_skippable: true
          run_if: '{{not (enveq "IS_DEV_BUILD" "true")}}'
          inputs:
            - deploy_path: $PROJECT_LOCATION/app/build/generated/sourcemaps/react/$OUTPUT_PATH
            - is_compress: true
            - zip_name: Android_Sourcemaps_$OUTPUT_PATH
          title: Deploy Android Sourcemaps
      - script@1:
          title: Prepare Android build outputs for caching
          run_if: '{{and (getenv "ANDROID_PR_BUILD_CACHE_KEY" | ne "") (getenv "SHARE_WITH_DETOX" | eq "true")}}'
          inputs:
            - content: |-
                #!/usr/bin/env bash
                echo "=== Preparing Android cache ==="
                echo "Current working directory: $(pwd)"
                
                # Create a clean cache directory structure
                mkdir -p /tmp/android-cache/build/outputs
                
                if [ -d "android/app/build/outputs" ]; then
                    echo "Copying Android build outputs to cache staging area..."
                    cp -r android/app/build/outputs/* /tmp/android-cache/build/outputs/
                    echo "Cache staging completed"
                    
                    echo "Cache contents:"
                    find /tmp/android-cache -type f | head -10
                    echo "Total cache size: $(du -sh /tmp/android-cache 2>/dev/null || echo 'Unknown')"
                else
                    echo "Warning: android/app/build/outputs not found!"
                fi
      - save-cache@1:
          title: Save Android PR Build Cache
          run_if: '{{and (getenv "ANDROID_PR_BUILD_CACHE_KEY" | ne "") (getenv "SHARE_WITH_DETOX" | eq "true")}}'
          inputs:
            - key: '{{ getenv "ANDROID_PR_BUILD_CACHE_KEY" }}'
            - paths: |-
                /tmp/android-cache
      - script@1:
          title: Save last successful build commit (Android)
          run_if: '{{and (getenv "GITHUB_PR_NUMBER" | ne "") (getenv "SHARE_WITH_DETOX" | eq "true")}}'
          inputs:
            - content: |-
                #!/usr/bin/env bash
                # Create a marker file with the current commit
                mkdir -p /tmp/last-build-commit
                echo "$(git rev-parse HEAD 2>/dev/null || echo ${BITRISE_GIT_COMMIT})" > /tmp/last-build-commit/commit
                echo "Build completed successfully at $(date)" >> /tmp/last-build-commit/commit
      - save-cache@1:
          title: Save last successful build commit marker (Android)
          run_if: '{{and (getenv "GITHUB_PR_NUMBER" | ne "") (getenv "SHARE_WITH_DETOX" | eq "true")}}'
          inputs:
            - key: 'last-e2e-build-commit-pr-{{ getenv "GITHUB_PR_NUMBER" }}'
            - paths: /tmp/last-build-commit

  # Template for E2E Android builds

  _android_e2e_build_template:
    before_run:
      - code_setup
      - set_commit_hash
    after_run:
      - notify_failure
    steps:
      - script@1:
          title: Generating ccache key using native folder checksum
          inputs:
            - content: |-
                #!/usr/bin/env bash
                ./scripts/cache/set-cache-envs.sh android
      - restore-gradle-cache@2: {}
      - install-missing-android-tools@3:
          inputs:
            - ndk_version: $NDK_VERSION
            - gradlew_path: $PROJECT_LOCATION/gradlew
      - file-downloader@1:
          inputs:
            - source: $KEYSTORE_URL
            - destination: $KEYSTORE_PATH
          run_if: '{{not (enveq "IS_DEV_BUILD" "true")}}'
      # Note - This step will fail if stack is not Linux
      - script@1:
          title: Install CCache, ICU libraries & symlink
          inputs:
            - content: |-
                #!/usr/bin/env bash
                sudo apt update
                sudo apt install ccache libicu-dev -y
      - restore-cache@2:
          title: Restore CCache
          inputs:
            - key: '{{ getenv "CCACHE_KEY" }}'
      - script@1:
          title: Set skip ccache upload
          run_if: '{{ enveq "BITRISE_CACHE_HIT" "exact" }}'
          inputs:
            - content: |-
                #!/usr/bin/env bash
                envman add --key SKIP_CCACHE_UPLOAD --value "true"
      - script@1:
          title: Run detox build
          timeout: 1800
          is_always_run: true
          inputs:
            - content: |-
                #!/usr/bin/env bash
                ./scripts/cache/setup-ccache.sh
                node -v
                export METAMASK_ENVIRONMENT=${METAMASK_ENVIRONMENT:-'dev'}
                export METAMASK_BUILD_TYPE=${METAMASK_BUILD_TYPE:-'main'}
                IGNORE_BOXLOGS_DEVELOPMENT="true" $BUILD_COMMAND
      - save-gradle-cache@1: {}
      - save-cache@1:
          title: Save CCache
          run_if: '{{not (enveq "SKIP_CCACHE_UPLOAD" "true")}}'
          inputs:
            - key: '{{ getenv "CCACHE_KEY" }}'
            - paths: |-
                ccache
      - script@1:
          title: Debug Android build outputs before caching
          inputs:
            - content: |-
                #!/usr/bin/env bash
                echo "=== Android Build Output Debug ==="
                echo "Checking for Android build outputs to cache..."
                
                if [ -d "android/app/build/outputs" ]; then
                    echo "✅ android/app/build/outputs directory exists"
                    echo "Directory size: $(du -sh android/app/build/outputs 2>/dev/null || echo 'Could not calculate')"
                    echo "Contents:"
                    find android/app/build/outputs -type f -name "*.apk" -o -name "*.aab" | head -10
                    echo "Total files: $(find android/app/build/outputs -type f | wc -l)"
                else
                    echo "❌ android/app/build/outputs directory does not exist!"
                    echo "This means the Android build failed or output path is incorrect"
                fi
                
                echo "Current working directory: $(pwd)"
                echo "Listing android/app/build directory:"
                ls -la android/app/build/ 2>/dev/null || echo "android/app/build does not exist"
      - script@1:
          title: Prepare Android build outputs for caching
          inputs:
            - content: |-
                #!/usr/bin/env bash
                echo "=== Preparing Android cache with proper paths ==="
                echo "Current working directory: $(pwd)"
                
                # Create a clean cache directory structure
                mkdir -p /tmp/android-cache/build/outputs
                
                if [ -d "android/app/build/outputs" ]; then
                    echo "Copying Android build outputs to cache staging area..."
                    cp -r android/app/build/outputs/* /tmp/android-cache/build/outputs/
                    echo "Cache staging completed"
                    
                    echo "Cache contents:"
                    find /tmp/android-cache -type f | head -10
                    echo "Total cache size: $(du -sh /tmp/android-cache 2>/dev/null || echo 'Unknown')"
                else
                    echo "Warning: android/app/build/outputs not found!"
                fi
      - save-cache@1:
          title: Save Android PR Build Cache
          inputs:
            - key: '{{ getenv "ANDROID_PR_BUILD_CACHE_KEY" }}'
            - paths: |-
                /tmp/android-cache
      - script@1:
          title: Save last successful build commit (Android)
          run_if: '{{getenv "GITHUB_PR_NUMBER" | ne ""}}'
          inputs:
            - content: |-
                #!/usr/bin/env bash
                # Create a marker file with the current commit
                mkdir -p /tmp/last-build-commit
                echo "$(git rev-parse HEAD 2>/dev/null || echo ${BITRISE_GIT_COMMIT})" > /tmp/last-build-commit/commit
                echo "Android build completed successfully at $(date)" >> /tmp/last-build-commit/commit
      - save-cache@1:
          title: Save last successful build commit marker (Android)
          run_if: '{{getenv "GITHUB_PR_NUMBER" | ne ""}}'
          inputs:
            - key: 'last-e2e-build-commit-pr-{{ getenv "GITHUB_PR_NUMBER" }}'
            - paths: /tmp/last-build-commit
      - deploy-to-bitrise-io@2.2.3:
          inputs:
            - pipeline_intermediate_files: android/app/build/outputs:INTERMEDIATE_ANDROID_BUILD_DIR
          title: Save Android build
      - save-cache@1:
          title: Save node_modules
          inputs:
            - key: node_modules-{{ .OS }}-{{ .Arch }}-{{ getenv "BRANCH_COMMIT_HASH" }}
            - paths: node_modules
  # Actual workflows that inherit from templates
  # TODO: Remove this workflow once new build configuration is consolidated
  build_android_release:
    after_run:
      - build_android_main_prod
    meta:
      bitrise.io:
        stack: linux-docker-android-22.04
        machine_type_id: elite-xl
  build_android_flask_prod:
    envs:
      - NAME: $FLASK_VERSION_NAME
      - NUMBER: $FLASK_VERSION_NUMBER
      - KEYSTORE_FILE_PATH: $BITRISEIO_ANDROID_FLASK_KEYSTORE_URL_URL
      - KEYSTORE_PATH: 'android/keystores/flaskRelease.keystore'
      - APP_NAME: 'flask'
      - OUTPUT_PATH: 'flaskRelease'
      - COMMAND_YARN: 'build:android:flask:prod'
    after_run:
      - _android_build_template
    meta:
      bitrise.io:
        stack: linux-docker-android-22.04
        machine_type_id: elite-xl
  build_android_flask_test:
    envs:
      - NAME: $FLASK_VERSION_NAME
      - NUMBER: $FLASK_VERSION_NUMBER
      - KEYSTORE_FILE_PATH: $BITRISEIO_FLASK_UAT_URL
      - KEYSTORE_PATH: 'android/keystores/flask-uat.keystore'
      - APP_NAME: 'flask'
      - OUTPUT_PATH: 'flaskRelease'
      - COMMAND_YARN: 'build:android:flask:test'
    after_run:
      - _android_build_template
    meta:
      bitrise.io:
        stack: linux-docker-android-22.04
        machine_type_id: elite-xl
  build_android_flask_e2e:
    envs:
      - COMMAND_YARN: 'build:android:flask:e2e'
      - NAME: $FLASK_VERSION_NAME
      - NUMBER: $FLASK_VERSION_NUMBER
      - KEYSTORE_FILE_PATH: $BITRISEIO_FLASK_UAT_URL
      - KEYSTORE_PATH: 'android/keystores/flask-uat.keystore'
      - APP_NAME: 'flask'
      - OUTPUT_PATH: 'flaskRelease'
      - SHARE_WITH_DETOX: 'true'
    after_run:
      - _android_build_template
    meta:
      bitrise.io:
        stack: linux-docker-android-22.04
        machine_type_id: elite-xl
  build_android_main_prod:
    envs:
      - NAME: $VERSION_NAME
      - NUMBER: $VERSION_NUMBER
      - KEYSTORE_FILE_PATH: $BITRISEIO_ANDROID_KEYSTORE_URL
      - KEYSTORE_PATH: 'android/keystores/release.keystore'
      - APP_NAME: 'prod'
      - OUTPUT_PATH: 'prodRelease'
      - COMMAND_YARN: 'build:android:main:prod'
    after_run:
      - _android_build_template
    meta:
      bitrise.io:
        stack: linux-docker-android-22.04
        machine_type_id: elite-xl
  build_android_main_beta:
    envs:
      - COMMAND_YARN: 'build:android:main:beta'
      - NAME: $VERSION_NAME
      - NUMBER: $VERSION_NUMBER
      - KEYSTORE_FILE_PATH: $BITRISEIO_MAIN_RC_KEYSTORE_URL
      - KEYSTORE_PATH: 'android/keystores/rc.keystore'
      - APP_NAME: 'prod'
      - OUTPUT_PATH: 'prodRelease'
    after_run:
      - _android_build_template
    meta:
      bitrise.io:
        stack: linux-docker-android-22.04
        machine_type_id: elite-xl
  build_android_main_rc:
    envs:
      - COMMAND_YARN: 'build:android:main:rc'
      - NAME: $VERSION_NAME
      - NUMBER: $VERSION_NUMBER
      - KEYSTORE_FILE_PATH: $BITRISEIO_MAIN_RC_KEYSTORE_URL
      - KEYSTORE_PATH: 'android/keystores/rc.keystore'
      - APP_NAME: 'prod'
      - OUTPUT_PATH: 'prodRelease'
    after_run:
      - _android_build_template
    meta:
      bitrise.io:
        stack: linux-docker-android-22.04
        machine_type_id: elite-xl
  build_android_main_test:
    envs:
      - COMMAND_YARN: 'build:android:main:test'
      - NAME: $VERSION_NAME
      - NUMBER: $VERSION_NUMBER
      - KEYSTORE_FILE_PATH: $BITRISEIO_ANDROID_QA_KEYSTORE_URL
      - KEYSTORE_PATH: 'android/keystores/internalRelease.keystore'
      - APP_NAME: 'prod'
      - OUTPUT_PATH: 'prodRelease'
    after_run:
      - _android_build_template
    meta:
      bitrise.io:
        stack: linux-docker-android-22.04
        machine_type_id: elite-xl
  build_android_main_e2e:
    envs:
      - COMMAND_YARN: 'build:android:main:e2e'
      - NAME: $VERSION_NAME
      - NUMBER: $VERSION_NUMBER
      - KEYSTORE_FILE_PATH: $BITRISEIO_ANDROID_QA_KEYSTORE_URL
      - KEYSTORE_PATH: 'android/keystores/internalRelease.keystore'
      - APP_NAME: 'prod'
      - OUTPUT_PATH: 'prodRelease'
      - SHARE_WITH_DETOX: 'true'
    after_run:
      - _android_build_template
    meta:
      bitrise.io:
        stack: linux-docker-android-22.04
        machine_type_id: elite-xl
  build_android_main_exp:
    envs:
      - COMMAND_YARN: 'build:android:main:exp'
      - NAME: $VERSION_NAME
      - NUMBER: $VERSION_NUMBER
      - KEYSTORE_FILE_PATH: $BITRISEIO_ANDROID_QA_KEYSTORE_URL
      - KEYSTORE_PATH: 'android/keystores/internalRelease.keystore'
      - APP_NAME: 'prod'
      - OUTPUT_PATH: 'prodRelease'
    after_run:
      - _android_build_template
    meta:
      bitrise.io:
        stack: linux-docker-android-22.04
        machine_type_id: elite-xl
  build_android_beta:
    envs:
      - METAMASK_BUILD_TYPE: 'beta'
      - METAMASK_ENVIRONMENT: 'production'
      - NAME: $VERSION_NAME
      - NUMBER: $VERSION_NUMBER
      - KEYSTORE_FILE_PATH: $BITRISEIO_ANDROID_KEYSTORE_URL
      - KEYSTORE_PATH: 'android/keystores/release.keystore'
      - APP_NAME: 'prod'
      - OUTPUT_PATH: 'prodRelease'
    after_run:
      - _android_build_template
    meta:
      bitrise.io:
        stack: linux-docker-android-22.04
        machine_type_id: elite-xl
  build_android_release_and_upload_sourcemaps:
    envs:
      - SENTRY_DISABLE_AUTO_UPLOAD: 'false'
    after_run:
      - build_android_main_prod
    meta:
      bitrise.io:
        stack: linux-docker-android-22.04
        machine_type_id: elite-xl
  build_android_rc_and_upload_sourcemaps:
    envs:
      - SENTRY_DISABLE_AUTO_UPLOAD: 'false'
    after_run:
      - build_android_main_rc
    meta:
      bitrise.io:
        stack: linux-docker-android-22.04
        machine_type_id: elite-xl
  # TODO: Remove this workflow once new build configuration is consolidated
  build_android_flask_release:
    after_run:
      - build_android_flask_prod
    meta:
      bitrise.io:
        stack: linux-docker-android-22.04
        machine_type_id: elite-xl
  build_android_main_dev:
    envs:
      - IS_DEV_BUILD: 'true'
      - NAME: $VERSION_NAME
      - NUMBER: $VERSION_NUMBER
      - APP_NAME: 'prod'
      - BUILD_COMMAND: 'yarn build:android:main:dev'
    after_run:
      - _android_e2e_build_template
    meta:
      bitrise.io:
        stack: linux-docker-android-22.04
        machine_type_id: elite-xl
  # TODO: Remove this workflow once new build configuration is consolidated
  build_android_devbuild:
    after_run:
      - build_android_main_dev
    meta:
      bitrise.io:
        stack: linux-docker-android-22.04
        machine_type_id: elite-xl
  build_android_flask_dev:
    envs:
      - IS_DEV_BUILD: 'true'
      - NAME: $FLASK_VERSION_NAME
      - NUMBER: $FLASK_VERSION_NUMBER
      - APP_NAME: 'flask'
      - BUILD_COMMAND: 'yarn build:android:flask:dev'
    after_run:
      - _android_e2e_build_template
    meta:
      bitrise.io:
        stack: linux-docker-android-22.04
        machine_type_id: elite-xl
  # TODO: Remove this workflow once new build configuration is consolidated
  build_android_flask_devbuild:
    after_run:
      - build_android_flask_dev
    meta:
      bitrise.io:
        stack: linux-docker-android-22.04
        machine_type_id: elite-xl
  build_android_qa_dev:
    envs:
      - IS_DEV_BUILD: 'true'
      - NAME: $VERSION_NAME
      - NUMBER: $VERSION_NUMBER
      - APP_NAME: 'qa'
      - BUILD_COMMAND: 'yarn build:android:qa:dev'
    after_run:
      - _android_e2e_build_template
    meta:
      bitrise.io:
        stack: linux-docker-android-22.04
        machine_type_id: elite-xl
  # TODO: Remove this workflow once new build configuration is consolidated
  build_android_qa_devbuild:
    after_run:
      - build_android_qa_dev
    meta:
      bitrise.io:
        stack: linux-docker-android-22.04
        machine_type_id: elite-xl
  build_android_qa_prod:
    envs:
      - NAME: $VERSION_NAME
      - NUMBER: $VERSION_NUMBER
      - KEYSTORE_FILE_PATH: $BITRISEIO_ANDROID_QA_KEYSTORE_URL
      - KEYSTORE_PATH: 'android/keystores/internalRelease.keystore'
      - APP_NAME: 'qa'
      - OUTPUT_PATH: 'qaRelease'
      - COMMAND_YARN: 'build:android:qa:prod'
    after_run:
      - _android_build_template
    meta:
      bitrise.io:
        stack: linux-docker-android-22.04
        machine_type_id: elite-xl
  # TODO: Remove this workflow once new build configuration is consolidated
  build_android_qa:
      after_run:
        - build_android_qa_prod
        - _upload_apk_to_browserstack_qa
  build_android_qa_flask:
    before_run:
      - code_setup
    after_run:
      - _upload_apk_to_browserstack_flask
      - notify_failure
    steps:
      - change-android-versioncode-and-versionname@1:
          inputs:
            - new_version_name: $FLASK_VERSION_NAME
            - new_version_code: $FLASK_VERSION_NUMBER
            - build_gradle_path: $PROJECT_LOCATION_ANDROID/app/build.gradle
      - file-downloader@1:
          inputs:
            - source: $BITRISEIO_ANDROID_QA_KEYSTORE_URL
            - destination: android/keystores/internalRelease.keystore
      - restore-gradle-cache@2: {}
      - install-missing-android-tools@3:
          inputs:
            - ndk_version: $NDK_VERSION
            - gradlew_path: $PROJECT_LOCATION/gradlew
      - script@1:
          inputs:
            - content: |-
                #!/usr/bin/env bash
                node -v
                export METAMASK_ENVIRONMENT='qa'
                export METAMASK_BUILD_TYPE='flask'
                GIT_BRANCH=$BITRISE_GIT_BRANCH yarn build:android:pre-release:bundle:flask
          title: Build Android Flask Pre-Release Bundle
          is_always_run: false
      - save-gradle-cache@1: {}
      - deploy-to-bitrise-io@2.2.3:
          is_always_run: false
          is_skippable: true
          inputs:
            - deploy_path: $PROJECT_LOCATION/app/build/outputs/apk/flask/release/app-flask-release.apk
          title: Bitrise Deploy Flask APK
      - deploy-to-bitrise-io@2.2.3:
          is_always_run: false
          is_skippable: true
          inputs:
            - deploy_path: $PROJECT_LOCATION/app/build/outputs/apk/flask/release/sha512sums.txt
          title: Bitrise Deploy Flask Checksum
      - deploy-to-bitrise-io@2.2.3:
          is_always_run: false
          is_skippable: true
          inputs:
            - deploy_path: $PROJECT_LOCATION/app/build/outputs/mapping/flaskRelease/mapping.txt
          title: Bitrise Deploy Flask ProGuard Map Files
      - deploy-to-bitrise-io@2.2.3:
          is_always_run: false
          is_skippable: true
          inputs:
            - deploy_path: $PROJECT_LOCATION/app/build/outputs/bundle/flaskRelease/app-flask-release.aab
          title: Bitrise Deploy Flask AAB
      - deploy-to-bitrise-io@2.2.3:
          is_always_run: false
          is_skippable: true
          inputs:
            - deploy_path: sourcemaps/android/index.js.map
          title: Bitrise Deploy Flask Sourcemaps
    meta:
      bitrise.io:
        stack: linux-docker-android-22.04
        machine_type_id: elite-xl
  _upload_apk_to_browserstack_flask:
    steps:
      - script@1:
          title: Upload Flask APK to Browserstack
          inputs:
            - content: |-
                #!/usr/bin/env bash
                set -e
                set -x
                set -o pipefail
                APK_PATH=$PROJECT_LOCATION/app/build/outputs/apk/flask/release/app-flask-release.apk
                CUSTOM_ID="flask-$BITRISE_GIT_BRANCH-$FLASK_VERSION_NAME-$FLASK_VERSION_NUMBER"
                CUSTOM_ID=${CUSTOM_ID////-}
                curl -u "$BROWSERSTACK_USERNAME:$BROWSERSTACK_ACCESS_KEY" -X POST "https://api-cloud.browserstack.com/app-automate/upload" -F "file=@$APK_PATH" -F 'data={"custom_id": "'$CUSTOM_ID'"}' | jq -j '.app_url' | envman add --key BROWSERSTACK_ANDROID_FLASK_APP_URL
                APK_PATH_FOR_APP_LIVE=$PROJECT_LOCATION/app/build/outputs/apk/flask/release/"$CUSTOM_ID".apk
                cp "$APK_PATH" "$APK_PATH_FOR_APP_LIVE"
                curl -u "$BROWSERSTACK_USERNAME:$BROWSERSTACK_ACCESS_KEY" -X POST "https://api-cloud.browserstack.com/app-live/upload" -F "file=@$APK_PATH_FOR_APP_LIVE" -F 'data={"custom_id": "'$CUSTOM_ID'"}'
                curl -u "$BROWSERSTACK_USERNAME:$BROWSERSTACK_ACCESS_KEY" -X GET https://api-cloud.browserstack.com/app-automate/recent_apps | jq > browserstack_uploaded_flask_apps.json
      - deploy-to-bitrise-io@2.2.3:
          is_always_run: false
          is_skippable: true
          inputs:
            - pipeline_intermediate_files: $BITRISE_SOURCE_DIR/browserstack_uploaded_flask_apps.json:BROWSERSTACK_UPLOADED_FLASK_APPS_LIST
          title: Save Browserstack uploaded Flask apps JSON
  _upload_apk_to_browserstack_qa:
    steps:
      - script@1:
          title: Upload APK to Browserstack
          inputs:
            - content: |-
                #!/usr/bin/env bash
                set -e
                set -x
                set -o pipefail
                APK_DIR="$PROJECT_LOCATION/app/build/outputs/apk/qa/release"
                ORIGINAL_APK="$APK_DIR/app-qa-release.apk"

                CUSTOM_ID="$BITRISE_GIT_BRANCH-$VERSION_NAME-$VERSION_NUMBER"
                CUSTOM_ID=${CUSTOM_ID////-}

                cp "$ORIGINAL_APK" "$APK_DIR/$CUSTOM_ID.apk"
                APK_PATH="$APK_DIR/$CUSTOM_ID.apk"

                # Upload to app-automate
                curl -u "$BROWSERSTACK_USERNAME:$BROWSERSTACK_ACCESS_KEY" \
                    -X POST "https://api-cloud.browserstack.com/app-automate/upload" \
                    -F "file=@$APK_PATH" \
                    -F 'data={"custom_id": "'$CUSTOM_ID'"}' \
                    | jq -j '.app_url' \
                    | envman add --key BROWSERSTACK_ANDROID_APP_URL

                # Upload to app-live
                curl -u "$BROWSERSTACK_USERNAME:$BROWSERSTACK_ACCESS_KEY" \
                    -X POST "https://api-cloud.browserstack.com/app-live/upload" \
                    -F "file=@$APK_PATH" \
                    -F 'data={"custom_id": "'$CUSTOM_ID'"}'

                # Get recent apps
                curl -u "$BROWSERSTACK_USERNAME:$BROWSERSTACK_ACCESS_KEY" \
                    -X GET https://api-cloud.browserstack.com/app-automate/recent_apps \
                    | jq > browserstack_uploaded_apps.json
      - share-pipeline-variable@1:
          title: Persist BROWSERSTACK_ANDROID_APP_URL across all stages
          inputs:
            - variables: |-
                BROWSERSTACK_ANDROID_APP_URL
      - deploy-to-bitrise-io@2.2.3:
          is_always_run: false
          is_skippable: true
          inputs:
            - pipeline_intermediate_files: $BITRISE_SOURCE_DIR/browserstack_uploaded_apps.json:BROWSERSTACK_UPLOADED_APPS_LIST
          title: Save Browserstack uploaded apps JSON
  wdio_android_e2e_test:
    before_run:
      - code_setup
    after_run:
      - notify_failure
    steps:
      - script@1:
          title: Debug Env Variables
          inputs:
            - content: |
                echo "PRODUCTION_BUILD_NAME: $PRODUCTION_BUILD_NAME"
                echo "PRODUCTION_BUILD_NUMBER: $PRODUCTION_BUILD_NUMBER"
                echo "PRODUCTION_APP_URL from tag upgrade workflow: $PRODUCTION_APP_URL"
                echo "BROWSERSTACK_ANDROID_APP_URL: $BROWSERSTACK_ANDROID_APP_URL"
      - script@1:
          title: Run Android E2E tests on Browserstack
          is_always_run: true
          inputs:
            - content: |-
                #!/usr/bin/env bash

                # Check if TEST_TYPE is set to upgrade
                if [ "$TEST_TYPE" = "upgrade" ]; then
                  TEST_TYPE="--upgrade"

                # Check if TEST_TYPE is set to performance
                elif [ "$TEST_TYPE" = "performance" ]; then
                  TEST_TYPE="--performance"
                fi
                yarn test:wdio:android:browserstack "$TEST_SUITE_FOLDER" "$TEST_TYPE"
      - script@1:
          is_always_run: true
          is_skippable: false
          title: Package test reports
          inputs:
            - content: |-
                #!/usr/bin/env bash
                cd $BITRISE_SOURCE_DIR/wdio/reports/
                zip -r test-report.zip html/
                mv test-report.zip $BITRISE_DEPLOY_DIR/
      - deploy-to-bitrise-io@2.2.3:
          is_always_run: true
          is_skippable: false
          inputs:
            - deploy_path: $BITRISE_DEPLOY_DIR/test-report.zip
          title: Deploy test report
    meta:
      bitrise.io:
        stack: linux-docker-android-22.04
        machine_type_id: standard
  wdio_ios_e2e_test:
    before_run:
      - code_setup
    after_run:
      - notify_failure
    steps:
      - script@1:
          title: Run iOS E2E tests on Browserstack
          is_always_run: true
          inputs:
            - content: |-
                #!/usr/bin/env bash
                # Check if TEST_TYPE is set to upgrade
                if [ "$TEST_TYPE" = "upgrade" ]; then
                  TEST_TYPE="--upgrade"
                # Check if TEST_TYPE is set to performance
                elif [ "$TEST_TYPE" = "performance" ]; then
                  TEST_TYPE="--performance"
                fi
                yarn test:wdio:ios:browserstack "$TEST_SUITE_FOLDER" "$TEST_TYPE"
      - script@1:
          is_always_run: true
          is_skippable: false
          title: Package test reports
          inputs:
            - content: |-
                #!/usr/bin/env bash
                cd $BITRISE_SOURCE_DIR/wdio/reports/
                zip -r test-report.zip html/
                mv test-report.zip $BITRISE_DEPLOY_DIR/
      - deploy-to-bitrise-io@2.2.3:
          is_always_run: true
          is_skippable: false
          inputs:
            - deploy_path: $BITRISE_DEPLOY_DIR/test-report.zip
          title: Deploy test report
    meta:
      bitrise.io:
        stack: linux-docker-android-22.04
        machine_type_id: standard
  deploy_android_to_store:
    steps:
      - pull-intermediate-files@1:
          inputs:
            - artifact_sources: .*
      - google-play-deploy:
          inputs:
            - app_path: $BITRISE_PLAY_STORE_ABB_PATH
            - track: internal
            - service_account_json_key_path: $BITRISEIO_BITRISEIO_SERVICE_ACCOUNT_JSON_KEY_URL_URL
            - package_name: $MM_ANDROID_PACKAGE_NAME
    envs:
      - opts:
          is_expand: true
        MM_ANDROID_PACKAGE_NAME: io.metamask
  deploy_ios_to_store:
    steps:
      - pull-intermediate-files@1:
          inputs:
            - artifact_sources: .*
      - deploy-to-itunesconnect-application-loader@1:
          inputs:
            - ipa_path: $BITRISE_APP_STORE_IPA_PATH
  # iOS Builds
  _ios_build_template:
    before_run:
      - code_setup
      - extract_version_info
    after_run:
      - notify_failure
    steps:
      - certificate-and-profile-installer@1: {
        run_if: '{{not (enveq "IS_SIM_BUILD" "true")}}' # Only run for physical builds
      }
      - script@1:
          title: iOS Sourcemaps & Build
          is_always_run: false
          inputs:
            - content: |-
                #!/usr/bin/env bash
                echo 'This is the current build type: $METAMASK_BUILD_TYPE'
                if [ -n "$COMMAND_YARN" ]; then
                    GIT_BRANCH=$BITRISE_GIT_BRANCH yarn "$COMMAND_YARN"
                elif [ "$IS_DEV_BUILD" = "true" ]; then #EXPO BUILD
                    if [ "$IS_SIM_BUILD" = "true" ]; then
                      if [ "$METAMASK_BUILD_TYPE" = "flask" ]; then
                        GIT_BRANCH=$BITRISE_GIT_BRANCH yarn start:ios:e2e:flask
                      else
                        GIT_BRANCH=$BITRISE_GIT_BRANCH yarn start:ios:e2e
                      fi
                    else
                      GIT_BRANCH=$BITRISE_GIT_BRANCH yarn build:ios:main:dev
                    fi
                elif [ "$METAMASK_BUILD_TYPE" = "main" ]; then
                    yarn build:ios:pre-release
                elif [ "$METAMASK_BUILD_TYPE" = "beta" ]; then
                    yarn build:ios:pre-beta
                elif [ "$METAMASK_BUILD_TYPE" = "flask" ]; then
                    yarn build:ios:pre-flask
                else
                    echo "Error: Invalid build type specified: $METAMASK_BUILD_TYPE"
                    exit 1
                fi
      - deploy-to-bitrise-io@2.2.3:
          title: Share Detox files between pipelines
          run_if: '{{getenv "SHARE_WITH_DETOX" | eq "true"}}'
          is_always_run: false
          is_skippable: true
          inputs:
            - pipeline_intermediate_files: |-
                ios/build/Build/Products/$CONFIGURATION-iphonesimulator:INTERMEDIATE_IOS_BUILD_DIR
                ../Library/Detox/ios:INTERMEDIATE_IOS_DETOX_DIR
      - script@1:
          title: Rename iOS artifact files
          inputs:
            - content: |-
                #!/usr/bin/env bash
                set -ex

                # Set base paths
                if [ "$IS_SIM_BUILD" = "true" ]; then
                  BUILD_DIR="ios/build/Build/Products/${CONFIGURATION}-iphonesimulator"
                  DEVICE_TYPE="simulator"
                  BINARY_EXTENSION=".app"
                else
                  BUILD_DIR="ios/build/output"
                  DEVICE_TYPE="device"
                  BINARY_EXTENSION=".ipa"
                fi

                # Generate new name based on build type and version
                if [ -n "$COMMAND_YARN" ]; then
                  NAME_FROM_YARN_COMMAND="$(cut -d':' -f3- <<< "$COMMAND_YARN" | sed 's/:/-/g')"
                  NEW_BASE_NAME="metamask-${DEVICE_TYPE}-${NAME_FROM_YARN_COMMAND}-${APP_BUILD_NUMBER}"
                else
                  NEW_BASE_NAME="metamask-${DEVICE_TYPE}-${METAMASK_ENVIRONMENT}-${METAMASK_BUILD_TYPE}-${APP_SEM_VER_NAME}-${APP_BUILD_NUMBER}"
                fi

                # Copy binary with new name (preserve original)
                OLD_BINARY="$BUILD_DIR/$APP_NAME$BINARY_EXTENSION"
                NEW_BINARY="$BUILD_DIR/$NEW_BASE_NAME$BINARY_EXTENSION"
                # Need to copy recursively so that .app files are fully copied
                cp -r "$OLD_BINARY" "$NEW_BINARY"

                # Copy xcarchive with new name (only for non-simulator builds, preserve original)
                if [ "$IS_SIM_BUILD" != "true" ]; then
                  ARCHIVE_DIR="ios/build"
                  OLD_ARCHIVE="$ARCHIVE_DIR/$APP_NAME.xcarchive"
                  NEW_ARCHIVE="$ARCHIVE_DIR/$NEW_BASE_NAME.xcarchive"
                  cp -r "$OLD_ARCHIVE" "$NEW_ARCHIVE"
                fi

                # Export new names as environment variables
                envman add --key RENAMED_ARCHIVE_FILE --value "$NEW_BASE_NAME.xcarchive"
                envman add --key BINARY_DEPLOY_PATH --value "$BUILD_DIR/$NEW_BASE_NAME$BINARY_EXTENSION"
      - deploy-to-bitrise-io@2.2.3:
          is_always_run: false
          is_skippable: true
          inputs:
            - pipeline_intermediate_files: $BINARY_DEPLOY_PATH:BITRISE_APP_STORE_IPA_PATH
            - deploy_path: $BINARY_DEPLOY_PATH
            - is_compress: true
          title: Deploy iOS Binary
      - deploy-to-bitrise-io@2.2.3:
          is_always_run: false
          is_skippable: true
          run_if: '{{not (enveq "IS_SIM_BUILD" "true")}}' # Only run for physical builds
          inputs:
            - deploy_path: ios/build/$RENAMED_ARCHIVE_FILE
          title: Deploy Symbols File
      - deploy-to-bitrise-io@2.2.3:
          is_always_run: false
          is_skippable: true
          run_if: '{{not (enveq "IS_SIM_BUILD" "true")}}' # Only run for physical builds
          inputs:
            - pipeline_intermediate_files: sourcemaps/ios/index.js.map:BITRISE_APP_STORE_SOURCEMAP_PATH
            - deploy_path: sourcemaps/ios/index.js.map
          title: Deploy Source Map
      - save-cache@1:
          title: Save iOS PR Build Cache
          run_if: '{{and (getenv "IOS_PR_BUILD_CACHE_KEY" | ne "") (getenv "SHARE_WITH_DETOX" | eq "true")}}'
          inputs:
            - key: '{{ getenv "IOS_PR_BUILD_CACHE_KEY" }}'
            - paths: |-
                ios/build/Build/Products/Release-iphonesimulator
                ../Library/Detox/ios
      - script@1:
          title: Save last successful build commit
          run_if: '{{and (getenv "GITHUB_PR_NUMBER" | ne "") (getenv "SHARE_WITH_DETOX" | eq "true")}}'
          inputs:
            - content: |-
                #!/usr/bin/env bash
                # Create a marker file with the current commit
                mkdir -p /tmp/last-build-commit
                echo "$(git rev-parse HEAD 2>/dev/null || echo ${BITRISE_GIT_COMMIT})" > /tmp/last-build-commit/commit
                echo "Build completed successfully at $(date)" >> /tmp/last-build-commit/commit
      - save-cache@1:
          title: Save last successful build commit marker
          run_if: '{{and (getenv "GITHUB_PR_NUMBER" | ne "") (getenv "SHARE_WITH_DETOX" | eq "true")}}'
          inputs:
            - key: 'last-e2e-build-commit-pr-{{ getenv "GITHUB_PR_NUMBER" }}'
            - paths: /tmp/last-build-commit
    meta:
      bitrise.io:
        stack: osx-xcode-16.3.x
        machine_type_id: g2.mac.4large
  # TODO: Remove this workflow once new build configuration is consolidated
  build_ios_release:
    after_run:
      - build_ios_main_prod
  build_ios_main_prod:
    envs:
      - CONFIGURATION: 'Release'
      - NAME: $VERSION_NAME
      - NUMBER: $VERSION_NUMBER
      - APP_NAME: "MetaMask"
      - INFO_PLIST_NAME: "Info.plist"
      - COMMAND_YARN: 'build:ios:main:prod'
    after_run:
      - _ios_build_template
  build_ios_main_beta:
    envs:
      - CONFIGURATION: 'Release'
      - COMMAND_YARN: 'build:ios:main:beta'
      - NAME: $VERSION_NAME
      - NUMBER: $VERSION_NUMBER
      - APP_NAME: "MetaMask"
      - INFO_PLIST_NAME: "Info.plist"
    after_run:
      - _ios_build_template
  build_ios_main_rc:
    envs:
      - CONFIGURATION: 'Release'
      - COMMAND_YARN: 'build:ios:main:rc'
      - NAME: $VERSION_NAME
      - NUMBER: $VERSION_NUMBER
      - APP_NAME: "MetaMask"
      - INFO_PLIST_NAME: "Info.plist"
    after_run:
      - _ios_build_template
  build_ios_main_exp:
    envs:
      - CONFIGURATION: 'Release'
      - COMMAND_YARN: 'build:ios:main:exp'
      - NAME: $VERSION_NAME
      - NUMBER: $VERSION_NUMBER
      - APP_NAME: "MetaMask"
      - INFO_PLIST_NAME: "Info.plist"
    after_run:
      - _ios_build_template
  build_ios_main_test:
    envs:
      - CONFIGURATION: 'Release'
      - COMMAND_YARN: 'build:ios:main:test'
      - NAME: $VERSION_NAME
      - NUMBER: $VERSION_NUMBER
      - APP_NAME: "MetaMask"
      - INFO_PLIST_NAME: "Info.plist"
    after_run:
      - _ios_build_template
  build_ios_main_e2e:
    envs:
      - CONFIGURATION: 'Release'
      - IS_SIM_BUILD: 'true'
      - SHARE_WITH_DETOX: 'true'
      - NAME: $VERSION_NAME
      - NUMBER: $VERSION_NUMBER
      - APP_NAME: "MetaMask"
      - INFO_PLIST_NAME: "Info.plist"
      - COMMAND_YARN: 'build:ios:main:e2e'
    after_run:
      - _ios_build_template
  build_ios_main_e2e_gns_disabled:
    envs:
      - CONFIGURATION: 'Release'
      - IS_SIM_BUILD: 'true'
      - SHARE_WITH_DETOX: 'true'
      - NAME: $VERSION_NAME
      - NUMBER: $VERSION_NUMBER
      - APP_NAME: "MetaMask"
      - INFO_PLIST_NAME: "Info.plist"
      - COMMAND_YARN: 'build:ios:main:e2e'
      - MM_REMOVE_GLOBAL_NETWORK_SELECTOR: 'false'
    after_run:
      - _ios_build_template
  build_ios_release_and_upload_sourcemaps:
    envs:
      - SENTRY_DISABLE_AUTO_UPLOAD: 'false'
    after_run:
      - build_ios_main_prod
  build_ios_rc_and_upload_sourcemaps:
    envs:
      - SENTRY_DISABLE_AUTO_UPLOAD: 'false'
    after_run:
      - build_ios_main_rc
  build_ios_beta:
    envs:
      - CONFIGURATION: 'Release'
      - METAMASK_BUILD_TYPE: "beta"
      - METAMASK_ENVIRONMENT: 'production'
      - NAME: $VERSION_NAME
      - NUMBER: $VERSION_NUMBER
      - APP_NAME: "MetaMask"
      - INFO_PLIST_NAME: "Info.plist"
    after_run:
      - _ios_build_template
  # TODO: Remove this workflow once new build configuration is consolidated
  build_ios_flask_release:
    after_run:
      - build_ios_flask_prod
  build_ios_flask_prod:
    envs:
      - CONFIGURATION: 'Release'
      - NAME: $FLASK_VERSION_NAME
      - NUMBER: $FLASK_VERSION_NUMBER
      - APP_NAME: "MetaMask-Flask"
      - INFO_PLIST_NAME: "MetaMask-Flask-Info.plist"
      - COMMAND_YARN: 'build:ios:flask:prod'
    after_run:
      - _ios_build_template
  build_ios_flask_test:
    envs:
      - CONFIGURATION: 'Release'
      - NAME: $FLASK_VERSION_NAME
      - NUMBER: $FLASK_VERSION_NUMBER
      - APP_NAME: "MetaMask-Flask"
      - INFO_PLIST_NAME: "MetaMask-Flask-Info.plist"
      - COMMAND_YARN: 'build:ios:flask:test'
    after_run:
      - _ios_build_template
  build_ios_flask_e2e:
    envs:
      - CONFIGURATION: 'Release'
      - IS_SIM_BUILD: 'true'
      - SHARE_WITH_DETOX: 'true'
      - NAME: $FLASK_VERSION_NAME
      - NUMBER: $FLASK_VERSION_NUMBER
      - APP_NAME: "MetaMask-Flask"
      - INFO_PLIST_NAME: "MetaMask-Flask-Info.plist"
      - COMMAND_YARN: 'build:ios:flask:e2e'
    after_run:
      - _ios_build_template
  build_ios_main_dev:
    envs:
      - CONFIGURATION: 'Debug'
      - NAME: $VERSION_NAME
      - NUMBER: $VERSION_NUMBER
      - APP_NAME: 'MetaMask'
      - INFO_PLIST_NAME: 'Info.plist'
      - COMMAND_YARN: 'build:ios:main:dev'
    after_run:
      - _ios_build_template
  # TODO: Remove this workflow once new build configuration is consolidated
  build_ios_simbuild:
    envs:
      - IS_SIM_BUILD: 'true'
    after_run:
      - build_ios_main_dev
  # TODO: Remove this workflow once new build configuration is consolidated
  build_ios_devbuild:
    after_run:
      - build_ios_main_dev
  build_ios_flask_dev:
    envs:
      - CONFIGURATION: 'Debug'
      - NAME: $FLASK_VERSION_NAME
      - NUMBER: $FLASK_VERSION_NUMBER
      - APP_NAME: "MetaMask-Flask"
      - INFO_PLIST_NAME: "MetaMask-Flask-Info.plist"
      - COMMAND_YARN: 'build:ios:flask:dev'
    after_run:
      - _ios_build_template
  # TODO: Remove this workflow once new build configuration is consolidated
  build_ios_flask_devbuild:
    after_run:
      - build_ios_flask_dev
  build_ios_flask_simbuild:
    envs:
      - IS_SIM_BUILD: 'true'
    after_run:
      - build_ios_flask_dev
  build_ios_qa_dev:
    envs:
      - CONFIGURATION: 'Debug'
      - NAME: $VERSION_NAME
      - NUMBER: $VERSION_NUMBER
      - APP_NAME: "MetaMask-QA"
      - INFO_PLIST_NAME: "MetaMask-QA-Info.plist"
      - COMMAND_YARN: 'build:ios:qa:dev'
    after_run:
      - _ios_build_template
  # TODO: Remove this workflow once new build configuration is consolidated
  build_ios_qa_devbuild:
    after_run:
      - build_ios_qa_dev
  build_ios_qa_simbuild:
    envs:
      - IS_SIM_BUILD: 'true'
    after_run:
      - build_ios_qa_dev
  build_ios_qa_prod:
    envs:
      - CONFIGURATION: 'Release'
      - NAME: $VERSION_NAME
      - NUMBER: $VERSION_NUMBER
      - APP_NAME: "MetaMask-QA"
      - INFO_PLIST_NAME: "MetaMask-QA-Info.plist"
      - COMMAND_YARN: 'build:ios:qa:prod'
    after_run:
      - _ios_build_template
  # TODO: Remove this workflow once new build configuration is consolidated
  build_ios_qa:
    after_run:
      - build_ios_qa_prod
      - _upload_ipa_to_browserstack_qa
  _upload_ipa_to_browserstack_qa:
    steps:
      - script@1:
          title: Upload IPA to Browserstack
          inputs:
            - content: |-
                #!/usr/bin/env bash
                set -e
                set -x
                set -o pipefail

                IPA_DIR="ios/build/output"
                ORIGINAL_IPA="$IPA_DIR/MetaMask-QA.ipa"

                CUSTOM_ID="$BITRISE_GIT_BRANCH-$VERSION_NAME-$VERSION_NUMBER"
                CUSTOM_ID=${CUSTOM_ID////-}

                cp "$ORIGINAL_IPA" "$IPA_DIR/$CUSTOM_ID.ipa"
                IPA_PATH="$IPA_DIR/$CUSTOM_ID.ipa"

                # Upload to app-automate
                curl -u "$BROWSERSTACK_USERNAME:$BROWSERSTACK_ACCESS_KEY" \
                    -X POST "https://api-cloud.browserstack.com/app-automate/upload" \
                    -F "file=@$IPA_PATH" \
                    -F 'data={"custom_id": "'$CUSTOM_ID'"}' \
                    | jq -j '.app_url' \
                    | envman add --key BROWSERSTACK_IOS_APP_URL
                echo "BROWSERSTACK_IOS_APP_URL: $BROWSERSTACK_IOS_APP_URL"
                # Upload to app-live
                curl -u "$BROWSERSTACK_USERNAME:$BROWSERSTACK_ACCESS_KEY" \
                    -X POST "https://api-cloud.browserstack.com/app-live/upload" \
                    -F "file=@$IPA_PATH" \
                    -F 'data={"custom_id": "'$CUSTOM_ID'"}'

                # Get recent apps
                curl -u "$BROWSERSTACK_USERNAME:$BROWSERSTACK_ACCESS_KEY" \
                    -X GET https://api-cloud.browserstack.com/app-automate/recent_apps \
                    | jq > browserstack_uploaded_apps.json
      - share-pipeline-variable@1:
          title: Persist BROWSERSTACK_IOS_APP_URL across all stages
          inputs:
            - variables: |-
                BROWSERSTACK_IOS_APP_URL
      - deploy-to-bitrise-io@2.2.3:
          is_always_run: false
          is_skippable: true
          inputs:
            - deploy_path: browserstack_uploaded_apps.json
          title: Bitrise Deploy Browserstack Uploaded Apps
  build_ios_flask_release:
    before_run:
      - code_setup
    after_run:
      - notify_failure
    steps:
      - certificate-and-profile-installer@1: {}
      - set-xcode-build-number@1:
          inputs:
            - build_short_version_string: $FLASK_VERSION_NAME
            - build_version: $FLASK_VERSION_NUMBER
            - plist_path: $PROJECT_LOCATION_IOS/MetaMask/MetaMask-Flask-Info.plist
      - script@1:
          inputs:
            - content: |-
                #!/usr/bin/env bash
                node -v
                METAMASK_BUILD_TYPE='flask' METAMASK_ENVIRONMENT='production' yarn build:ios:pre-flask
          title: iOS Sourcemaps & Build
          is_always_run: false
      - deploy-to-bitrise-io@2.2.3:
          is_always_run: false
          is_skippable: true
          inputs:
            - pipeline_intermediate_files: ios/build/output/MetaMask-Flask.ipa:BITRISE_APP_STORE_IPA_PATH
            - deploy_path: ios/build/output/MetaMask-Flask.ipa
          title: Deploy iOS IPA
      - deploy-to-bitrise-io@2.2.3:
          is_always_run: false
          is_skippable: true
          inputs:
            - deploy_path: ios/build/MetaMask-Flask.xcarchive:BITRISE_APP_STORE_XCARCHIVE_PATH
          title: Deploy Symbols File
      - deploy-to-bitrise-io@2.2.3:
          is_always_run: false
          is_skippable: true
          inputs:
            - pipeline_intermediate_files: sourcemaps/ios/index.js.map:BITRISE_APP_STORE_SOURCEMAP_PATH
            - deploy_path: sourcemaps/ios/index.js.map
          title: Deploy Source Map
  build_ios_qa_flask:
    before_run:
      - code_setup
    after_run:
      - _upload_ipa_to_browserstack_flask
      - notify_failure
    steps:
      - certificate-and-profile-installer@1: {}
      - set-xcode-build-number@1:
          inputs:
            - build_short_version_string: $FLASK_VERSION_NAME
            - build_version: $FLASK_VERSION_NUMBER
            - plist_path: $PROJECT_LOCATION_IOS/MetaMask/MetaMask-Flask-Info.plist
      - script@1:
          inputs:
            - content: |-
                #!/usr/bin/env bash
                node -v
                GIT_BRANCH=$BITRISE_GIT_BRANCH METAMASK_BUILD_TYPE='flask' METAMASK_ENVIRONMENT='qa' yarn build:ios:pre-flask
          title: iOS Flask Sourcemaps & Build
          is_always_run: false
      - deploy-to-bitrise-io@2.2.3:
          is_always_run: false
          is_skippable: true
          inputs:
            - pipeline_intermediate_files: ios/build/output/MetaMask-Flask.ipa:BITRISE_APP_STORE_FLASK_IPA_PATH
            - deploy_path: ios/build/output/MetaMask-Flask.ipa
          title: Deploy iOS Flask IPA
      - deploy-to-bitrise-io@2.2.3:
          is_always_run: false
          is_skippable: true
          inputs:
            - deploy_path: ios/build/MetaMask-Flask.xcarchive
          title: Deploy Flask Symbols File
      - deploy-to-bitrise-io@2.2.3:
          is_always_run: false
          is_skippable: true
          inputs:
            - pipeline_intermediate_files: sourcemaps/ios/index.js.map:BITRISE_APP_STORE_FLASK_SOURCEMAP_PATH
            - deploy_path: sourcemaps/ios/index.js.map
          title: Deploy Flask Source Map
  _upload_ipa_to_browserstack_flask:
    steps:
      - script@1:
          title: Upload Flask IPA to Browserstack
          inputs:
            - content: |-
                #!/usr/bin/env bash
                set -e
                set -x
                set -o pipefail
                CUSTOM_ID="flask-$BITRISE_GIT_BRANCH-$FLASK_VERSION_NAME-$FLASK_VERSION_NUMBER"
                CUSTOM_ID=${CUSTOM_ID////-}
                IPA_PATH=ios/build/output/MetaMask-Flask.ipa
                IPA_PATH_FOR_APP_LIVE=ios/build/output/"$CUSTOM_ID".ipa
                curl -u "$BROWSERSTACK_USERNAME:$BROWSERSTACK_ACCESS_KEY" -X POST "https://api-cloud.browserstack.com/app-automate/upload" -F "file=@$IPA_PATH" -F 'data={"custom_id": "'$CUSTOM_ID'"}' | jq -j '.app_url' | envman add --key BROWSERSTACK_IOS_FLASK_APP_URL
                cp "$IPA_PATH" "$IPA_PATH_FOR_APP_LIVE"
                curl -u "$BROWSERSTACK_USERNAME:$BROWSERSTACK_ACCESS_KEY" -X POST "https://api-cloud.browserstack.com/app-live/upload" -F "file=@$IPA_PATH_FOR_APP_LIVE" -F 'data={"custom_id": "'$CUSTOM_ID'"}'
                curl -u "$BROWSERSTACK_USERNAME:$BROWSERSTACK_ACCESS_KEY" -X GET https://api-cloud.browserstack.com/app-automate/recent_apps | jq > browserstack_uploaded_flask_apps.json
      - share-pipeline-variable@1:
          title: Persist BROWSERSTACK_IOS_FLASK_APP_URL across all stages
          inputs:
            - variables: |-
                BROWSERSTACK_IOS_FLASK_APP_URL
      - deploy-to-bitrise-io@2.2.3:
          is_always_run: false
          is_skippable: true
          inputs:
            - deploy_path: browserstack_uploaded_flask_apps.json
          title: Bitrise Deploy Browserstack Uploaded Flask Apps
  set_main_target_workflow:
    steps:
      - share-pipeline-variable@1:
          title: Persist METAMASK_BUILD_TYPE across all stages and workflows
          inputs:
            - variables: |-
                METAMASK_BUILD_TYPE=main
  set_flask_target_workflow:
    steps:
      - share-pipeline-variable@1:
          title: Persist METAMASK_BUILD_TYPE across all stages and workflows
          inputs:
            - variables: |-
                METAMASK_BUILD_TYPE=flask

app:
  envs:
    - opts:
        is_expand: false
      MM_NOTIFICATIONS_UI_ENABLED: true
    - opts:
        is_expand: false
      MM_NETWORK_UI_REDESIGN_ENABLED: false
    - opts:
        is_expand: false
      PORTFOLIO_VIEW: true
    - opts:
        is_expand: false
      MM_PER_DAPP_SELECTED_NETWORK: false
    - opts:
        is_expand: false
      MM_PERMISSIONS_SETTINGS_V1_ENABLED: false
    - opts:
        is_expand: false
      MM_SECURITY_ALERTS_API_ENABLED: true
    - opts:
        is_expand: false
      BRIDGE_USE_DEV_APIS: false
    - opts:
        is_expand: false
      MM_PERPS_ENABLED: false
    - opts:
        is_expand: false
      MM_PERPS_BLOCKED_REGIONS: "US,CA-ON,GB,BE"
    - opts:
        is_expand: false
      PROJECT_LOCATION: android
    - opts:
        is_expand: false
      NDK_VERSION: 26.1.10909125
    - opts:
        is_expand: false
      QA_APK_NAME: app-qa-release
    - opts:
        is_expand: false
      MODULE: app
    - opts:
        is_expand: false
      VARIANT: ''
    - opts:
        is_expand: false
      BITRISE_PROJECT_PATH: ios/MetaMask.xcworkspace
    - opts:
        is_expand: false
      BITRISE_SCHEME: MetaMask
    - opts:
        is_expand: false
      BITRISE_EXPORT_METHOD: enterprise
    - opts:
        is_expand: false
      PROJECT_LOCATION_ANDROID: android
    - opts:
        is_expand: false
      PROJECT_LOCATION_IOS: ios
    - opts:
        is_expand: false
      VERSION_NAME: 7.59.99
    - opts:
        is_expand: false
<<<<<<< HEAD
      VERSION_NUMBER: 2845
=======
      VERSION_NUMBER: 2818
>>>>>>> e2c91813
    - opts:
        is_expand: false
      FLASK_VERSION_NAME: 7.59.99
    - opts:
        is_expand: false
<<<<<<< HEAD
      FLASK_VERSION_NUMBER: 2845
=======
      FLASK_VERSION_NUMBER: 2818
>>>>>>> e2c91813
    - opts:
        is_expand: false
      ANDROID_APK_LINK: ''
    - opts:
        is_expand: false
      ANDROID_AAP_LINK: ''
    - opts:
        is_expand: false
      IOS_APP_LINK: ''
    - opts:
        is_expand: false
      NVM_VERSION: 0.39.7
    - opts:
        is_expand: false
      NVM_SHA256SUM: '8e45fa547f428e9196a5613efad3bfa4d4608b74ca870f930090598f5af5f643'
    - opts:
        is_expand: false
      NODE_VERSION: 20.18.0
    - opts:
        is_expand: false
      YARN_VERSION: 4.10.3
    - opts:
        is_expand: false
      COREPACK_VERSION: 0.28.0
    - opts:
        is_expand: false
      SEEDLESS_ONBOARDING_ENABLED: true
    - opts:
        is_expand: false
      MM_REMOVE_GLOBAL_NETWORK_SELECTOR: 'true'
meta:
  bitrise.io:
    stack: osx-xcode-16.3.x
    machine_type_id: g2.mac.4large
trigger_map:
  # Disable auto RC generation 
  # - push_branch: release/*
  #   pipeline: pr_rc_rwy_pipeline
  - push_branch: main
    pipeline: expo_dev_pipeline
  - tag: 'qa-*'
    pipeline: create_qa_builds_pipeline
  - tag: 'v*.*.*'
    pipeline: create_qa_builds_pipeline<|MERGE_RESOLUTION|>--- conflicted
+++ resolved
@@ -3740,21 +3740,13 @@
       VERSION_NAME: 7.59.99
     - opts:
         is_expand: false
-<<<<<<< HEAD
-      VERSION_NUMBER: 2845
-=======
       VERSION_NUMBER: 2818
->>>>>>> e2c91813
     - opts:
         is_expand: false
       FLASK_VERSION_NAME: 7.59.99
     - opts:
         is_expand: false
-<<<<<<< HEAD
-      FLASK_VERSION_NUMBER: 2845
-=======
       FLASK_VERSION_NUMBER: 2818
->>>>>>> e2c91813
     - opts:
         is_expand: false
       ANDROID_APK_LINK: ''
