--- conflicted
+++ resolved
@@ -1531,21 +1531,13 @@
       VERSION_NAME: 7.31.0
     - opts:
         is_expand: false
-<<<<<<< HEAD
       VERSION_NUMBER: 1234
-=======
-      VERSION_NUMBER: 1432
->>>>>>> a777f1dc
     - opts:
         is_expand: false
       FLASK_VERSION_NAME: 7.31.0
     - opts:
         is_expand: false
-<<<<<<< HEAD
       FLASK_VERSION_NUMBER: 1234
-=======
-      FLASK_VERSION_NUMBER: 1432
->>>>>>> a777f1dc
     - opts:
         is_expand: false
       ANDROID_APK_LINK: ''
