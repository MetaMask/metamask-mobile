--- conflicted
+++ resolved
@@ -648,13 +648,8 @@
         stack: linux-docker-android-22.04
   android_e2e_test:
     before_run:
-<<<<<<< HEAD
       - code_setup
-      - install_detox
-=======
-      - setup
       - prep_environment
->>>>>>> d897bb68
     after_run:
       - notify_failure
     steps:
@@ -745,14 +740,9 @@
         stack: linux-docker-android-22.04
   ios_api_specs:
     before_run:
-<<<<<<< HEAD
       - code_setup
-      - install_detox
-=======
-      - setup
       - install_applesimutils
       - prep_environment
->>>>>>> d897bb68
     after_run:
       - notify_failure
     steps:
@@ -836,7 +826,6 @@
           inputs:
             - build_short_version_string: $VERSION_NAME
             - plist_path: $PROJECT_LOCATION_IOS/MetaMask/Info.plist
-<<<<<<< HEAD
       # - script:
       #     inputs:
       #       - content: |-
@@ -868,39 +857,6 @@
       #       - content: |-
       #           #!/usr/bin/env bash
       #           envman add --key SKIP_CCACHE_UPLOAD --value "true"
-=======
-      - script:
-          inputs:
-            - content: |-
-                # Add cache directory to environment variable
-                envman add --key BREW_APPLESIMUTILS --value "$(brew --cellar)/applesimutils"
-                envman add --key BREW_OPT_APPLESIMUTILS --value "/usr/local/opt/applesimutils"
-                brew tap wix/brew
-          title: Set Env Path for caching deps
-      - script@1:
-          title: Install CCache & symlink
-          inputs:
-            - content: |-
-                #!/usr/bin/env bash
-                HOMEBREW_NO_INSTALLED_DEPENDENTS_CHECK=1 brew install ccache
-                ln -s $(which ccache) /usr/local/bin/gcc
-                ln -s $(which ccache) /usr/local/bin/g++
-                ln -s $(which ccache) /usr/local/bin/cc
-                ln -s $(which ccache) /usr/local/bin/c++
-                ln -s $(which ccache) /usr/local/bin/clang
-                ln -s $(which ccache) /usr/local/bin/clang++
-      - restore-cache@2:
-          title: Restore CCache
-          inputs:
-            - key: '{{ getenv "CCACHE_KEY" }}'
-      - script@1:
-          title: Set skip ccache upload
-          run_if: '{{ enveq "BITRISE_CACHE_HIT" "exact" }}'
-          inputs:
-            - content: |-
-                #!/usr/bin/env bash
-                envman add --key SKIP_CCACHE_UPLOAD --value "true"
->>>>>>> d897bb68
       - script@1:
           title: Run detox build
           timeout: 1200
@@ -941,14 +897,9 @@
     envs:
       - NO_FLIPPER: '1'
     before_run:
-<<<<<<< HEAD
       - code_setup
-      - install_detox
-=======
-      - setup
       - install_applesimutils
       - prep_environment
->>>>>>> d897bb68
     after_run:
       - notify_failure
     steps:
