---
format_version: '8'
default_step_lib_source: 'https://github.com/bitrise-io/bitrise-steplib.git'
project_type: react-native

#Pipelines are listed below
pipelines:
  #Creates MetaMask-QA apps and stores apk/ipa in Bitrise
  create_qa_builds_pipeline:
    stages:
      - create_build_qa: {}
  #Creates MetaMask-QA Flask apps and stores apk/ipa in Bitrise & browserstack
  create_qa_flask_builds_pipeline:
    stages:
      - create_build_qa_flask: {}
  #Builds MetaMask, MetaMask-QA apps and stores apk/ipa in Bitrise
  build_all_targets_pipeline:
    stages:
      - bump_version_stage: {}
      - create_build_release: {}
      - bump_version_stage: {}
      - create_build_beta: {}
      - bump_version_stage: {}
      - create_build_qa: {}
      - bump_version_stage: {}
      - create_build_qa_flask: {}
  #Releases MetaMask apps and stores apk/ipa into Play(Internal Testing)/App(TestFlight) Store
  release_builds_to_store_pipeline:
    stages:
      - bump_version_stage: {}
      - create_build_release: {}
      - deploy_build_release: {}
      - create_build_qa: {} #Generate QA builds for E2E app upgrade tests
  #Releases MetaMask beta apps and stores apk/ipa into Play(Internal Testing)/App(TestFlight) Store
  beta_builds_to_store_pipeline:
    stages:
      - bump_version_stage: {}
      - create_build_beta: {}
      - deploy_build_release: {}
  #Releases MetaMask apps and stores ipa into App(TestFlight) Store
  release_ios_to_store_pipeline:
    stages:
      - bump_version_stage: {}
      - create_ios_release: {}
      - deploy_ios_release: {}
  #Releases MetaMask apps and stores apk Play(Internal Testing) Store
  release_android_to_store_pipeline:
    stages:
      - bump_version_stage: {}
      - create_android_release: {}
      - deploy_android_release: {}
  #Run E2E test suite for iOS only
  run_e2e_ios_pipeline:
    stages:
      - build_e2e_ios_stage: {}
      - run_e2e_ios_stage: {}
      - notify: {}
  #Run E2E test suite for  Flask builds
  run_e2e_flask_pipeline:
    stages:
      - build_e2e_flask_ios_android: {}
      - run_e2e_flask_ios_android: {}
      - notify: {}
  #Run single suits or test files
  run_single_test_suite_ios_android:
    stages:
      - build_smoke_e2e_ios_android_stage: {}
      - run_single_e2e_ios_android_stage: {}
      - notify: {}
  #Run E2E test suite for Android only
  run_e2e_android_pipeline:
    stages:
      - build_e2e_android_stage: {} #builds android detox E2E
      - run_e2e_android_stage: {} #runs android detox test E2E
      - notify: {}
  #PR_e2e_verfication (build ios & android), run iOS (smoke), emulator Android
  release_e2e_pipeline:
    stages:
      - build_e2e_ios_android_stage: {}
      - run_release_e2e_ios_android_stage: {}
      - report_results_stage: {}
      - notify: {}
  #PR_e2e_verfication (build ios & android), run iOS (smoke), emulator Android
  pr_smoke_e2e_pipeline:
    stages:
      - build_smoke_e2e_ios_android_stage: {}
      - run_smoke_e2e_ios_android_stage: {}
      - notify: {}

  flask_smoke_e2e_pipeline:
    stages:
      - build_e2e_flask_ios_android: {}
      - run_e2e_flask_ios_android_stage: {}
      - notify: {}

  #PR_e2e_verfication (build ios & android), run iOS (regression), emulator Android
  pr_regression_e2e_pipeline:
    stages:
      - build_regression_e2e_ios_android_stage: {}
      - run_regression_e2e_ios_android_stage: {}
      - notify: {}
  #App launch times pipeline. Runs on browserstack
  app_launch_times_and_expo_pipeline:
    stages:
      - create_build_qa_and_expo: {}
      - app_launch_times_test_stage: {}
  #Main expo pipeline
  expo_main_pipeline:
    stages:
      - create_build_main_expo: {}
  #Flask expo pipeline
  expo_flask_pipeline:
    stages:
      - create_build_flask_expo: {}
<<<<<<< HEAD
  #QA expo pipeline
  expo_qa_pipeline:
    stages:
      - create_build_qa_expo: {}
=======
>>>>>>> 8b382ea6
  #App Upgrade pipeline. Runs on browserstack
  app_upgrade_pipeline:
    stages:
      - create_build_qa_android: {}
      - app_upgrade_test_stage: {}
  # multichain_permissions_e2e_pipeline:
  #   stages:
  #     - build_multichain_permissions_e2e_ios_android_stage: {}
  #     - run_multichain_permissions_e2e_ios_android_stage: {}
  # Pipeline for Flask
  create_flask_release_builds_pipeline:
    stages:
      - create_build_flask_release: {}
      - notify: {}
  release_flask_builds_to_store_pipeline:
    stages:
      - create_build_flask_release: {}
      - deploy_flask_build_release: {}
      - release_notify: {}
#Stages reference workflows. Those workflows cannot but utility "_this-is-a-utility"
stages:
  bump_version_stage:
    workflows:
    - bump_version_code: {}
  create_build_all_targets:
    workflows:
      - build_android_release: {}
      - build_ios_release: {}
      - build_android_beta: {}
      - build_ios_beta: {}
      - build_android_flask_release: {}
      - build_ios_flask_release: {}
      - build_android_qa: {}
      - build_ios_qa: {}
      - build_android_devbuild: {}
      - build_ios_devbuild: {}
      - build_ios_simbuild: {}
  create_build_release:
    workflows:
      - build_android_release: {}
      - build_ios_release: {}
  create_build_beta:
    workflows:
      - build_android_beta: {}
      - build_ios_beta: {}
  deploy_build_release:
    workflows:
      - deploy_android_to_store: {}
      - deploy_ios_to_store: {}
  create_ios_release:
    workflows:
      - build_ios_release: {}
  deploy_ios_release:
    workflows:
      - deploy_ios_to_store: {}
  create_android_release:
    workflows:
      - build_android_release: {}
  create_android_release_new:
    workflows:
      - build_android_main_prod: {}
      - build_android_main_beta: {}
      - build_android_main_rc: {}
  create_ios_release_new:
    workflows:
      - build_ios_main_prod: {}
      - build_ios_main_beta: {}
      - build_ios_main_rc: {}
  deploy_android_release:
    workflows:
      - deploy_android_to_store: {}
  create_build_qa_and_expo:
    workflows:
      - build_android_devbuild: {}
      - build_android_qa: {}
      - build_ios_devbuild: {}
      - build_ios_simbuild: {}
      - build_ios_qa: {}
  create_build_main_expo:
    workflows:
      - build_android_devbuild: {}
      - build_ios_devbuild: {}
      - build_ios_simbuild: {}
  create_build_flask_expo:
    workflows:
      - build_android_flask_devbuild: {}
      - build_ios_flask_devbuild: {}
      - build_ios_flask_simbuild: {}
<<<<<<< HEAD
  create_build_qa_expo:
    workflows:
      - build_android_qa_devbuild: {}
      - build_ios_qa_devbuild: {}
      - build_ios_qa_simbuild: {}
=======
>>>>>>> 8b382ea6
  create_build_qa_flask:
    workflows:
      - build_android_qa_flask: {}
      - build_ios_qa_flask: {}
  create_build_qa:
    workflows:
      - build_android_qa: {}
      - build_ios_qa: {}
  create_build_qa_android:
    workflows:
      - build_android_qa: {}
  create_build_qa_ios:
    workflows:
      - build_ios_qa: {}
  build_e2e_ios_stage:
    workflows:
      - ios_e2e_build: {}
  run_e2e_ios_stage:
    workflows:
      - ios_e2e_test: {}
  build_smoke_e2e_ios_android_stage:
    abort_on_fail: true
    workflows:
      - ios_e2e_build: {}
      - android_e2e_build: {}
  build_multichain_permissions_e2e_ios_android_stage:
    abort_on_fail: true
    workflows:
      - build_ios_multichain_permissions_e2e: {}
      - build_android_multichain_permissions_e2e: {}
  # run_multichain_permissions_e2e_ios_android_stage:
  #   workflows:
  #     - run_tag_multichain_permissions_ios: {}
  #     - run_tag_multichain_permissions_android: {}
  run_e2e_flask_ios_android_stage:
    workflows:
      - run_ios_api_specs: {}
      - run_trade_swimlane_ios_smoke: {}
      - run_trade_swimlane_android_smoke: {}
      - run_network_abstraction_swimlane_ios_smoke: {}
      - run_network_abstraction_swimlane_android_smoke: {}
      - run_network_expansion_swimlane_ios_smoke: {}
      - run_network_expansion_swimlane_android_smoke: {}
      - run_wallet_platform_swimlane_ios_smoke: {}
      - run_wallet_platform_swimlane_android_smoke: {}
      - run_tag_smoke_confirmations_ios: {}
      - run_tag_smoke_confirmations_android: {}
      - run_tag_smoke_confirmations_redesigned_ios: {}
      - run_tag_flask_build_tests_ios: {}
      - run_tag_flask_build_tests_android: {}
  run_single_e2e_ios_android_stage:
    workflows:
      - run_single_ios_e2e_test: {}
      - run_single_android_e2e_test: {}
  run_smoke_e2e_ios_android_stage:
    workflows:
      - run_ios_api_specs: {}
      - run_trade_swimlane_ios_smoke: {}
      - run_trade_swimlane_android_smoke: {}
      - run_network_abstraction_swimlane_ios_smoke: {}
      - run_network_abstraction_swimlane_android_smoke: {}
      - run_network_expansion_swimlane_ios_smoke: {}
      - run_network_expansion_swimlane_android_smoke: {}
      - run_wallet_platform_swimlane_ios_smoke: {}
      - run_wallet_platform_swimlane_android_smoke: {}
      - run_tag_smoke_confirmations_ios: {}
      - run_tag_smoke_confirmations_android: {}
      - run_tag_smoke_identity_ios: {}
      - run_tag_smoke_identity_android: {}
      - run_tag_smoke_confirmations_redesigned_ios: {}
      - run_tag_smoke_multichain_api_ios: {}
  build_regression_e2e_ios_android_stage:
    workflows:
      - ios_build_regression_tests: {}
      - android_build_regression_tests: {}
  run_regression_e2e_ios_android_stage:
    workflows:
      - ios_run_regression_tests: {}
      - android_run_regression_tests: {}
  run_release_e2e_ios_android_stage:
    workflows:
      - ios_run_regression_tests: {}
      - android_run_regression_tests: {}
      - run_ios_api_specs: {}
      - run_trade_swimlane_ios_smoke: {}
      - run_trade_swimlane_android_smoke: {}
      - run_network_expansion_swimlane_ios_smoke: {}
      - run_network_expansion_swimlane_android_smoke: {}
      - run_network_abstraction_swimlane_ios_smoke: {}
      - run_network_abstraction_swimlane_android_smoke: {}
      - run_wallet_platform_swimlane_ios_smoke: {}
      - run_wallet_platform_swimlane_android_smoke: {}
      - run_tag_smoke_confirmations_ios: {}
      - run_tag_smoke_confirmations_android: {}
      - run_tag_smoke_confirmations_redesigned_ios: {}
      - run_tag_upgrade_android: {}
      - run_android_app_launch_times_appium_test: {}
      - run_tag_smoke_multichain_api_ios: {}

  report_results_stage:
    workflows:
      - run_testrail_update_automated_test_results: {}
  run_e2e_ios_android_stage:
    workflows:
      - ios_e2e_test: {}
      - android_e2e_test: {}
  build_e2e_ios_android_stage:
    workflows:
      - build_android_qa: {}
      - ios_e2e_build: {}
      - android_e2e_build: {}
  build_e2e_android_stage:
    workflows:
      - android_e2e_build: {}
  run_e2e_android_stage:
    workflows:
      - android_e2e_test: {}
  notify:
    workflows:
      - notify_success: {}
  app_launch_times_test_stage:
    workflows:
      - run_android_app_launch_times_appium_test: {}
      # - run_ios_app_launch_times_appium_test: {}
  app_upgrade_test_stage:
    workflows:
      - run_tag_upgrade_android: {}
  release_notify:
    workflows:
      - release_announcing_stores: {}
  build_e2e_flask_ios_android:
    workflows:
      - build_flask_e2e_android: {}
      - build_flask_e2e_ios: {}
  run_e2e_flask_ios_android:
    workflows:
      - run_flask_e2e_android: {}
      - run_flask_e2e_ios: {}
  create_build_flask_release:
    workflows:
      - build_android_flask_release: {}
      - build_ios_flask_release: {}
  deploy_flask_build_release:
    workflows:
      - deploy_android_to_store:
          envs:
            - MM_ANDROID_PACKAGE_NAME: 'io.metamask.flask'
      - deploy_ios_to_store:

workflows:
  # Code Setups
  setup:
    steps:
      - activate-ssh-key@4:
          run_if: '{{getenv "SSH_RSA_PRIVATE_KEY" | ne ""}}'
      - git-clone@6: {}
  set_commit_hash:
    steps:
      - script@1:
          title: Set commit hash env variable
          inputs:
            - content: |-
                #!/usr/bin/env bash
                BRANCH_COMMIT_HASH="$(git rev-parse HEAD)"

                # Log the value of BRANCH_COMMIT_HASH
                echo "BRANCH_COMMIT_HASH is set to: $BRANCH_COMMIT_HASH"

                envman add --key BRANCH_COMMIT_HASH --value "$BRANCH_COMMIT_HASH"
      - share-pipeline-variable@1:
          title: Persist commit hash across all stages
          inputs:
            - variables: |-
                BRANCH_COMMIT_HASH
  code_setup:
    before_run:
      - setup
      - prep_environment
    steps:
      # - restore-cocoapods-cache@2: {}
      - script@1:
          inputs:
            - content: |-
                #!/usr/bin/env bash
                envman add --key YARN_CACHE_DIR --value "$(yarn cache dir)"
          title: Get Yarn cache directory
      - yarn@0:
          inputs:
            - command: setup
          title: Yarn Setup
  prep_environment:
    steps:
      - restore-cache@2:
          title: Restore Node
          inputs:
            - key: node-{{ getenv "NODE_VERSION" }}-{{ .OS }}-{{ .Arch }}
      - script@1:
          title: node, yarn, corepack installation
          inputs:
            - content: |-
                #!/usr/bin/env bash
                echo "Gems being installed with bundler gem"
                bundle install --gemfile=ios/Gemfile
                echo "Node $NODE_VERSION being installed"

                set -e

                # Add and enable NVM
                wget -O install-nvm.sh "https://raw.githubusercontent.com/nvm-sh/nvm/v${NVM_VERSION}/install.sh"
                echo "${NVM_SHA256SUM} install-nvm.sh" > install-nvm.sh.SHA256SUM
                sha256sum -c install-nvm.sh.SHA256SUM
                chmod +x install-nvm.sh && ./install-nvm.sh && rm ./install-nvm.sh
                source "${HOME}/.nvm/nvm.sh"
                echo 'source "${HOME}/.nvm/nvm.sh"' | tee -a ${HOME}/.{bashrc,profile}

                 # Retry logic for Node installation
                MAX_ATTEMPTS=3
                ATTEMPT=1
                until [ $ATTEMPT -gt $MAX_ATTEMPTS ]
                do
                  echo "Attempt $ATTEMPT to install Node.js"
                  nvm install ${NODE_VERSION}
                  INSTALL_STATUS=$? # Capture the exit status of the nvm install command
                  if [ $INSTALL_STATUS -eq 0 ]; then
                      echo "Node.js installation successful!"
                      break
                  else
                      echo "Node.js installation failed with exit code $INSTALL_STATUS"
                      ATTEMPT=$((ATTEMPT+1))
                      echo "Node.js installation failed, retrying in 5 seconds..."
                      sleep 5
                  fi
                done

                if [ $ATTEMPT -gt $MAX_ATTEMPTS ]; then
                  echo "Node.js installation failed after $MAX_ATTEMPTS attempts."
                  exit 1
                fi
                envman add --key PATH --value $PATH

                node --version

                echo "Corepack being installed with npm"
                npm i -g "corepack@$COREPACK_VERSION"
                echo "Corepack enabling $YARN_VERSION"
                corepack enable
      - save-cache@1:
          title: Save Node
          inputs:
            - key: node-{{ getenv "NODE_VERSION" }}-{{ .OS }}-{{ .Arch }}
            - paths: |-
                ../.nvm/
                ../../../root/.nvm/
  install_applesimutils:
    steps:
      - script@1:
          title: applesimutils installation
          inputs:
            - content: |-
                #!/usr/bin/env bash
                echo "Now installing applesimutils..."
                brew tap wix/brew
                brew install applesimutils

  # Notifications utility workflows
  # Provides values for commit or branch message and path depending on commit env setup initialised or not
  _get_workflow_info:
    steps:
      - activate-ssh-key@4:
          is_always_run: true # always run to also feed failure notifications
          run_if: '{{getenv "SSH_RSA_PRIVATE_KEY" | ne ""}}'
      - git-clone@6:
          inputs:
            - update_submodules: 'no'
          is_always_run: true # always run to also feed failure notifications
      - script@1:
          is_always_run: true # always run to also feed failure notifications
          inputs:
            - content: |
                #!/bin/bash
                # generate reference to commit from env or using git
                COMMIT_SHORT_HASH="${BITRISE_GIT_COMMIT:0:7}"
                BRANCH_HEIGHT=''
                WORKFLOW_TRIGGER='Push'

                if [[ -z "$BITRISE_GIT_COMMIT" ]]; then
                  COMMIT_SHORT_HASH="$(git rev-parse --short HEAD)"
                  BRANCH_HEIGHT='HEAD'
                  WORKFLOW_TRIGGER='Manual'
                fi

                envman add --key COMMIT_SHORT_HASH --value "$COMMIT_SHORT_HASH"
                envman add --key BRANCH_HEIGHT --value "$BRANCH_HEIGHT"
                envman add --key WORKFLOW_TRIGGER --value "$WORKFLOW_TRIGGER"
          title: Get commit or branch name and path variables

  # Slack notification utils: we have two workflows to allow choosing when to notify: on success, on failure or both.
  # A workflow for instance create_qa_builds will notify on failure for each build_android_qa or build_ios_qa
  # but will only notify success if both success and create_qa_builds succeeds.

  # Send a Slack message on successful release
  release_announcing_stores:
    before_run:
      - code_setup
    steps:
      - yarn@0:
          inputs:
            - command: build:announce
          title: Announcing pre-release
          is_always_run: false
    meta:
      bitrise.io:
        stack: linux-docker-android-22.04
        machine_type_id: standard

  # Send a Slack message when workflow succeeds
  notify_success:
    before_run:
      - _get_workflow_info
    steps:
      # Update Bitrise comment in PR with success status
      - comment-on-github-pull-request@0:
          is_always_run: true
          run_if: '{{getenv "TRIGGERED_BY_PR_LABEL" | eq "true"}}'
          inputs:
            - personal_access_token: '$GITHUB_ACCESS_TOKEN'
            - body: |-
                ## [<img alt="https://bitrise.io/" src="https://assets-global.website-files.com/5db35de024bb983af1b4e151/5e6f9ccc3e129dfd8a205e4e_Bitrise%20Logo%20-%20Eggplant%20Bg.png" height="20">](${BITRISEIO_PIPELINE_BUILD_URL}) **Bitrise**

                ✅✅✅ `${BITRISEIO_PIPELINE_TITLE}` passed on Bitrise! ✅✅✅

                Commit hash: ${GITHUB_PR_HASH}
                Build link: ${BITRISEIO_PIPELINE_BUILD_URL}

                >[!NOTE]
                >- You can kick off another `${BITRISEIO_PIPELINE_TITLE}` on Bitrise by removing and re-applying the `Run Smoke E2E` label on the pull request

                <!-- BITRISE_TAG -->
                <!-- BITRISE_SUCCESS_TAG -->
            - repository_url: '$GIT_REPOSITORY_URL'
            - issue_number: '$GITHUB_PR_NUMBER'
            - api_base_url: 'https://api.github.com'
            - update_comment_tag: '$GITHUB_PR_HASH'
      - script@1:
          is_always_run: true
          title: Label PR with success
          inputs:
          - content: |-
              #!/usr/bin/env bash
              # Define label data
              LABELS_JSON='{"labels":["bitrise-result-ready"]}'

              # API URL to add labels to a PR
              API_URL="https://api.github.com/repos/$BITRISEIO_GIT_REPOSITORY_OWNER/$BITRISEIO_GIT_REPOSITORY_SLUG/issues/$GITHUB_PR_NUMBER/labels"

              # Perform the curl request and capture the HTTP status code
              HTTP_RESPONSE=$(curl -s -o response.txt -w "%{http_code}" -X POST -H "Authorization: token $GITHUB_ACCESS_TOKEN" -H "Accept: application/vnd.github.v3+json" -d "$LABELS_JSON" "$API_URL")

              # Output the HTTP status code
              echo "HTTP Response Code: $HTTP_RESPONSE"

              # Optionally check the response
              echo "HTTP Response Code: $HTTP_RESPONSE"

              if [ "$HTTP_RESPONSE" -ne 200 ]; then
                  echo "Failed to apply label. Status code: $HTTP_RESPONSE"
                  cat response.txt  # Show error message from GitHub if any
              else
                  echo "Label applied successfully."
              fi

              # Clean up the response file
              rm response.txt


  # Send a Slack message when workflow fails
  notify_failure:
    before_run:
      - _get_workflow_info
    steps:
      - script@1:
          is_always_run: true
          title: Check if PR comment should be updated
          inputs:
            - content: |-
                #!/usr/bin/env bash
                if [[ "$TRIGGERED_BY_PR_LABEL" == "true" && $BITRISE_BUILD_STATUS == 1 ]]; then
                  envman add --key SHOULD_UPDATE_PR_COMMENT --value "true"
                else
                  envman add --key SHOULD_UPDATE_PR_COMMENT --value "false"
                fi
      # Update Bitrise comment in PR with failure status
      - comment-on-github-pull-request@0:
          is_always_run: true
          run_if: '{{getenv "SHOULD_UPDATE_PR_COMMENT" | eq "true"}}'
          inputs:
            - personal_access_token: '$GITHUB_ACCESS_TOKEN'
            - body: |-
                ## [<img alt="https://bitrise.io/" src="https://assets-global.website-files.com/5db35de024bb983af1b4e151/5e6f9ccc3e129dfd8a205e4e_Bitrise%20Logo%20-%20Eggplant%20Bg.png" height="20">](${BITRISEIO_PIPELINE_BUILD_URL}) **Bitrise**

                ❌❌❌ `${BITRISEIO_PIPELINE_TITLE}` failed on Bitrise! ❌❌❌

                Commit hash: ${GITHUB_PR_HASH}
                Build link: ${BITRISEIO_PIPELINE_BUILD_URL}

                >[!NOTE]
                >- You can rerun any failed steps by opening the Bitrise build, tapping `Rebuild` on the upper right then `Rebuild unsuccessful Workflows`
                >- You can kick off another `${BITRISEIO_PIPELINE_TITLE}` on Bitrise by removing and re-applying the `Run Smoke E2E` label on the pull request

                > [!TIP]
                >- Check the [documentation](https://www.notion.so/metamask-consensys/Bitrise-Pipeline-Overview-43159500c43748a389556f0593e8834b#26052f2ea6e24f8c9cfdb57a7522dc1f) if you have any doubts on how to understand the failure on bitrise

                <!-- BITRISE_TAG -->
                <!-- BITRISE_FAIL_TAG -->
            - repository_url: '$GIT_REPOSITORY_URL'
            - issue_number: '$GITHUB_PR_NUMBER'
            - api_base_url: 'https://api.github.com'
            - update_comment_tag: '$GITHUB_PR_HASH'
  bump_version_code:
    before_run:
      - _get_workflow_info
    steps:
      - script@1:
          is_always_run: true
          title: Trigger Update Build Version Action
          inputs:
            - content: |-
                #!/usr/bin/env bash
                set -e

                # Trigger the workflow
                RESPONSE=$(curl -L \
                  -X POST \
                  -H "Accept: application/vnd.github+json" \
                  -H "Authorization: Bearer $GITHUB_TRIGGER_ACTION_TOKEN" \
                  -H "X-GitHub-Api-Version: 2022-11-28" \
                  "https://api.github.com/repos/MetaMask/metamask-mobile/actions/workflows/125632963/dispatches" \
                  -d "{\"ref\":\"main\",\"inputs\":{\"base-branch\":\"$BITRISE_GIT_BRANCH\"}}" || exit 1)

                echo "Waiting 25 seconds for workflow to start..."
                sleep 25

                # Check completion status every 20 seconds
                for i in {1..5}; do
                  echo "Checking workflow status (Attempt $i of 5)..."

                  RESPONSE=$(curl -L \
                    -H "Accept: application/vnd.github+json" \
                    -H "Authorization: Bearer $GITHUB_TRIGGER_ACTION_TOKEN" \
                    -H "X-GitHub-Api-Version: 2022-11-28" \
                    "https://api.github.com/repos/MetaMask/metamask-mobile/actions/workflows/125632963/runs?branch=main&status=in_progress")

                  # Store the total_count value
                  TOTAL_COUNT=$(echo "$RESPONSE" | jq -r '.total_count')

                  if [ "$TOTAL_COUNT" = "0" ]; then
                    echo "Workflow finished result: https://github.com/MetaMask/metamask-mobile/actions/workflows/update-latest-build-version.yml"
                    exit 0
                  else
                    # Get the status and conclusion of the most recent run
                    STATUS=$(echo "$RESPONSE" | jq -r '.workflow_runs[0].status')
                    echo "Current status: $STATUS"
                    echo "Workflow is still in progress (status: $STATUS)..."
                    sleep 20
                  fi
                done

                echo "Timeout: Workflow did not complete within 100 seconds"
                echo "Check this action status for reason: https://github.com/MetaMask/metamask-mobile/actions/workflows/update-latest-build-version.yml"
                exit 1
    meta:
      bitrise.io:
        stack: linux-docker-android-22.04
        machine_type_id: standard
  # CI Steps
  ci_test:
    before_run:
      - code_setup
    steps:
      - yarn@0:
          inputs:
            - args: ''
            - command: test:unit --silent
          title: Unit Test
          is_always_run: false
      - script@1:
          inputs:
            - content: |-
                #!/usr/bin/env bash
                echo 'weew - everything passed!'
          title: All Tests Passed
          is_always_run: false
  # E2E Steps
  ### This workflow uses a flag (TEST_SUITE) that defines the specific set of tests to be run.
  ## in this instance Regression. In future iterations we can rename to ios_test_suite_selection & android_test_suite_selection
  ios_build_regression_tests:
    after_run:
      - ios_e2e_build
  ios_run_regression_tests:
    envs:
      - TEST_SUITE_TAG: 'Regression'
    after_run:
      - ios_e2e_test
  android_build_regression_tests:
    meta:
      bitrise.io:
        stack: linux-docker-android-22.04
        machine_type_id: elite-xl
    after_run:
      - android_e2e_build
  android_run_regression_tests:
    meta:
      bitrise.io:
        stack: linux-docker-android-22.04
        machine_type_id: elite-xl
    envs:
      - TEST_SUITE_TAG: 'Regression'
    after_run:
      - android_e2e_test
  download_production_qa_apk:
    steps:
      - script@1:
          title: Download Production QA APK
          inputs:
            - content: |
                #!/usr/bin/env bash
                ./scripts/download-android-qa-app.sh
                # APK_PATH is already set by the download script using envman
  build_flask_e2e_android:
    meta:
      bitrise.io:
        stack: linux-docker-android-22.04
        machine_type_id: elite-xl
    envs:
      - METAMASK_BUILD_TYPE: 'flask'
    after_run:
      - android_e2e_build
  run_flask_e2e_android:
    meta:
      bitrise.io:
        stack: linux-docker-android-22.04
        machine_type_id: elite-xl
    envs:
      - METAMASK_BUILD_TYPE: 'flask'
    after_run:
      - android_e2e_test
  build_flask_e2e_ios:
    envs:
      - METAMASK_BUILD_TYPE: 'flask'
    after_run:
      - ios_e2e_build
  run_flask_e2e_ios:
    envs:
      - METAMASK_BUILD_TYPE: 'flask'
    after_run:
      - ios_e2e_test
  run_tag_upgrade_android:
    meta:
      bitrise.io:
        stack: linux-docker-android-22.04
        machine_type_id: elite-xl
    before_run:
      - setup
      - prep_environment
      - download_production_qa_apk
    after_run:
      -  wdio_android_e2e_test
    envs:
      - CUCUMBER_TAG_EXPRESSION: '@upgrade and @androidApp'
      - TEST_TYPE: 'upgrade'
      - NEW_BUILD_STRING: 'MetaMask v$VERSION_NAME ($VERSION_NUMBER)' # this is the build string for the new build that was generated by build_android_qa
    steps:
      - script@1:
          title: Set Build Strings
          inputs:
            - content: |
                envman add --key PRODUCTION_BUILD_STRING --value "MetaMask v${PRODUCTION_BUILD_NAME} (${PRODUCTION_BUILD_NUMBER})"

                BITRISE_GIT_BRANCH="qa-release"
                VERSION_NAME="$PRODUCTION_BUILD_NAME" #  This value (PRODUCTION_BUILD_NAME) comes from the script to download the production build
                VERSION_NUMBER="$PRODUCTION_BUILD_NUMBER" # This value (PRODUCTION_BUILD_NUMBER) comes from the script to download the production build
                echo "Using qa-release with production version: $VERSION_NAME ($VERSION_NUMBER)"

                CUSTOM_ID="$BITRISE_GIT_BRANCH-$VERSION_NAME-$VERSION_NUMBER"
                CUSTOM_ID=${CUSTOM_ID////-}

                #### The UPLOAD_APK_PATH is the path to the apk file that was downloaded by the download_production_qa_apk step
                echo "apk path: $UPLOAD_APK_PATH"
                RESPONSE=$(curl -u "$BROWSERSTACK_USERNAME:$BROWSERSTACK_ACCESS_KEY" \
                    -X POST "https://api-cloud.browserstack.com/app-automate/upload" \
                    -F "file=@$UPLOAD_APK_PATH" \
                    -F 'data={"custom_id": "'$CUSTOM_ID'"}')

                # Extract app_url
                APP_URL=$(echo "$RESPONSE" | jq -r '.app_url')

                # Set the environment variable
                envman add --key PRODUCTION_APP_URL --value "$APP_URL"

                # Debug output
                echo "Response: $RESPONSE"
                echo "APP_URL: $APP_URL"
                echo "PRODUCTION_APP_URL: $PRODUCTION_APP_URL"

  build_ios_multichain_permissions_e2e:
    after_run:
      - ios_e2e_build
      # - android_e2e_build
  build_android_multichain_permissions_e2e:
    meta:
      bitrise.io:
        stack: linux-docker-android-22.04
        machine_type_id: elite-xl
    after_run:
      - android_e2e_build
  run_android_app_launch_times_appium_test:
    envs:
      - TEST_SUITE_FOLDER: './wdio/features/Performance/*'
      - TEST_TYPE: 'performance'
    meta:
      bitrise.io:
        stack: linux-docker-android-22.04
        machine_type_id: elite-xl
    after_run:
      - wdio_android_e2e_test

  ### Report automated test results to TestRail
  run_testrail_update_automated_test_results:
    before_run:
      - code_setup
    steps:
      - script@1:
          title: 'Add Automated Test Results to TestRail'
          inputs:
            - content: |-
                #!/usr/bin/env bash
                echo 'REPORT AUTOMATED TEST RESULTS TO TESTRAIL'
                node ./scripts/testrail/testrail.api.js

  run_ios_app_launch_times_appium_test:
    envs:
      - TEST_SUITE_FOLDER: './wdio/features/Performance/*'
      - TEST_TYPE: 'performance'
    meta:
      bitrise.io:
        stack: osx-xcode-15.0.x
        machine_type_id: g2.mac.large
    after_run:
      - wdio_ios_e2e_test

  ### Separating workflows so they run concurrently during smoke runs
  run_tag_smoke_multichain_api_ios:
    envs:
      - TEST_SUITE_TAG: '.*SmokeMultiChainAPI.*'
    after_run:
      - ios_e2e_test

  run_network_expansion_swimlane_ios_smoke:
    envs:
      - TEST_SUITE_TAG: '.*NetworkExpansion.*'
    after_run:
      - ios_e2e_test
  run_network_expansion_swimlane_android_smoke:
    meta:
      bitrise.io:
        stack: linux-docker-android-22.04
        machine_type_id: elite-xl
    envs:
      - TEST_SUITE_TAG: '.*NetworkExpansion.*'
    after_run:
      - android_e2e_test

  run_wallet_platform_swimlane_ios_smoke:
    envs:
      - TEST_SUITE_TAG: '.*SmokeWalletPlatform.*'
    after_run:
      - ios_e2e_test
  run_wallet_platform_swimlane_android_smoke:
    meta:
      bitrise.io:
        stack: linux-docker-android-22.04
        machine_type_id: elite-xl
    envs:
      - TEST_SUITE_TAG: '.*SmokeWalletPlatform.*'
    after_run:
      - android_e2e_test

  run_network_abstraction_swimlane_ios_smoke:
    envs:
      - TEST_SUITE_TAG: '.*SmokeNetworkAbstraction.*'
    after_run:
      - ios_e2e_test
  run_network_abstraction_swimlane_android_smoke:
    meta:
      bitrise.io:
        stack: linux-docker-android-22.04
        machine_type_id: elite-xl
    envs:
      - TEST_SUITE_TAG: '.*SmokeNetworkAbstraction.*'
    after_run:
      - android_e2e_test
  run_trade_swimlane_ios_smoke:
    envs:
      - TEST_SUITE_TAG: '.*SmokeTrade.*'
    after_run:
      - ios_e2e_test
  run_trade_swimlane_android_smoke:
    meta:
      bitrise.io:
        stack: linux-docker-android-22.04
        machine_type_id: elite-xl
    envs:
      - TEST_SUITE_TAG: '.*SmokeTrade.*'
    after_run:
      - android_e2e_test
  run_ios_api_specs:
    after_run:
      - ios_api_specs
  run_tag_smoke_confirmations_ios:
    envs:
      - TEST_SUITE_TAG: 'SmokeConfirmations '
    after_run:
      - ios_e2e_test
  run_tag_smoke_confirmations_android:
    meta:
      bitrise.io:
        stack: linux-docker-android-22.04
        machine_type_id: elite-xl
    envs:
      - TEST_SUITE_TAG: 'SmokeConfirmations '
    after_run:
      - android_e2e_test
  run_tag_smoke_confirmations_redesigned_ios:
    envs:
      - TEST_SUITE_TAG: 'SmokeConfirmationsRedesigned'
    after_run:
      - ios_e2e_test
  run_tag_multichain_permissions_ios:
    envs:
      - TEST_SUITE_TAG: '.*SmokeMultiChainPermissions.*'
    after_run:
      - ios_e2e_test
  run_tag_multichain_permissions_android:
    meta:
      bitrise.io:
        stack: linux-docker-android-22.04
        machine_type_id: elite-xl
    envs:
      - TEST_SUITE_TAG: '.*SmokeMultiChainPermissions.*'
    after_run:
      - android_e2e_test
  run_tag_flask_build_tests_ios:
    envs:
      - TEST_SUITE_TAG: '.*FlaskBuildTests.*'
    after_run:
      - ios_e2e_test
  run_tag_flask_build_tests_android:
    meta:
      bitrise.io:
        stack: linux-docker-android-22.04
        machine_type_id: elite-xl
    envs:
      - TEST_SUITE_TAG: '.*FlaskBuildTests.*'
    after_run:
      - android_e2e_test
  run_tag_smoke_identity_ios:
    envs:
      - TEST_SUITE_TAG: 'SmokeIdentity'
    after_run:
      - ios_e2e_test
  run_tag_smoke_identity_android:
    meta:
      bitrise.io:
        stack: linux-docker-android-22.04
        machine_type_id: elite-xl
    envs:
      - TEST_SUITE_TAG: 'SmokeIdentity'
    after_run:
      - android_e2e_test
  android_e2e_build:
    envs:
      - KEYSTORE_URL: $BITRISEIO_ANDROID_QA_KEYSTORE_URL
      - BUILD_COMMAND: 'yarn test:e2e:android:build:qa-release'
    after_run:
      - _android_e2e_build_template
    meta:
      bitrise.io:
        machine_type_id: elite-xl
        stack: linux-docker-android-22.04

  run_single_android_e2e_test:
    run_if: '{{ or (ne "$E2E_TEST_FILE" "") (ne "$TEST_SUITE_TAG" "") }}'
    after_run:
      - android_e2e_test
    meta:
      bitrise.io:
        machine_type_id: elite-xl
        stack: linux-docker-android-22.04

  run_single_ios_e2e_test:
    run_if: '{{ or (ne "$E2E_TEST_FILE" "") (ne "$TEST_SUITE_TAG" "") }}'
    after_run:
      - ios_e2e_test

  android_e2e_test:
    before_run:
      - setup
      - prep_environment
    after_run:
      - notify_failure
    steps:
      - restore-gradle-cache@2: {}
      - pull-intermediate-files@1:
          inputs:
            - artifact_sources: .*
          title: Pull Android build
      - script@1:
          title: Copy Android build for Detox
          inputs:
            - content: |-
                #!/usr/bin/env bash
                set -ex

                # Create directories for Detox
                mkdir -p "$BITRISE_SOURCE_DIR/android/app/build/outputs"

                # Copy saved files for Detox usage
                # INTERMEDIATE_ANDROID_BUILD_DIR is the cached directory from android_e2e_build's "Save Android build" step
                cp -r "$INTERMEDIATE_ANDROID_BUILD_DIR" "$BITRISE_SOURCE_DIR/android/app/build"
      - restore-cache@2:
          title: Restore cache node_modules
          inputs:
            - key: node_modules-{{ .OS }}-{{ .Arch }}-{{ getenv "BRANCH_COMMIT_HASH" }}
      - script@1:
          title: Install foundry
          inputs:
            - content: |-
                #!/bin/bash
                yarn install:foundryup
      - avd-manager@1:
          inputs:
            - api_level: '34'
            - abi: 'x86_64'
            - create_command_flags: --sdcard 8192M
            - start_command_flags: -read-only
            - profile: pixel_5
      - wait-for-android-emulator@1: {}
      - script@1:
          title: Run detox test
          timeout: 1200
          is_always_run: false
          inputs:
            - content: |-
                #!/usr/bin/env bash
                export METAMASK_ENVIRONMENT='local'
                 node -v
                if [ -n "${E2E_TEST_FILE:-}" ]; then
                  echo "[INFO] Running only specified E2E_TEST_FILE(s): $E2E_TEST_FILE"
                  IGNORE_BOXLOGS_DEVELOPMENT="true" yarn test:e2e:android:run:qa-release $E2E_TEST_FILE
                elif [ -n "${TEST_SUITE_TAG:-}" ]; then
                  echo "[INFO] Running tests matching TEST_SUITE_TAG: $TEST_SUITE_TAG"
                  ./scripts/run-e2e-tags.sh
                fi
      - custom-test-results-export@1:
          title: Export test results
          is_always_run: true
          is_skippable: true
          inputs:
            - base_path: $BITRISE_SOURCE_DIR/e2e/reports/
            - test_name: E2E Tests
            - search_pattern: $BITRISE_SOURCE_DIR/e2e/reports/junit.xml
      - deploy-to-bitrise-io@2.2.3:
          title: Deploy test report files
          is_always_run: true
          is_skippable: true
      - script@1:
          title: Copy screenshot files
          is_always_run: true
          run_if: .IsBuildFailed
          inputs:
            - content: |-
                #!/usr/bin/env bash
                set -ex
                cp -r "$BITRISE_SOURCE_DIR/artifacts"  "$BITRISE_DEPLOY_DIR"
      - deploy-to-bitrise-io@2.3:
          title: Deploy test screenshots
          is_always_run: true
          run_if: .IsBuildFailed
          inputs:
            - deploy_path: $BITRISE_DEPLOY_DIR
            - is_compress: true
            - zip_name: E2E_Android_Failure_Artifacts
    meta:
      bitrise.io:
        machine_type_id: elite-xl
        stack: linux-docker-android-22.04
  ios_api_specs:
    before_run:
      - setup
      - install_applesimutils
      - prep_environment
    after_run:
      - notify_failure
    steps:
      - pull-intermediate-files@1:
          inputs:
            - artifact_sources: .*
          title: Pull iOS build
      - script@1:
          title: Copy iOS build for Detox
          inputs:
            - content: |-
                #!/usr/bin/env bash
                set -ex

                # Create directories for Detox
                mkdir -p "$BITRISE_SOURCE_DIR/ios/build/Build/Products"
                mkdir -p "$BITRISE_SOURCE_DIR/../Library/Detox/ios"

                # Copy saved files for Detox usage
                # INTERMEDIATE_IOS_BUILD_DIR & INTERMEDIATE_IOS_DETOX_DIR are the cached directories by ios_e2e_build's "Save iOS build" step
                cp -r "$INTERMEDIATE_IOS_BUILD_DIR" "$BITRISE_SOURCE_DIR/ios/build/Build/Products"
                cp -r "$INTERMEDIATE_IOS_DETOX_DIR" "$BITRISE_SOURCE_DIR/../Library/Detox"
      # - restore-cocoapods-cache@2: {}
      - restore-cache@2:
          title: Restore cache node_modules
          inputs:
            - key: node_modules-{{ .OS }}-{{ .Arch }}-{{ getenv "BRANCH_COMMIT_HASH" }}
      - script@1:
          title: Install foundry
          inputs:
            - content: |-
                #!/bin/bash
                yarn install:foundryup
      - certificate-and-profile-installer@1: {}
      - set-xcode-build-number@1:
          inputs:
            - build_short_version_string: $VERSION_NAME
            - plist_path: $PROJECT_LOCATION_IOS/MetaMask/Info.plist
      - script:
          inputs:
            - content: |-
                # Add cache directory to environment variable
                envman add --key BREW_APPLESIMUTILS --value "$(brew --cellar)/applesimutils"
                envman add --key BREW_OPT_APPLESIMUTILS --value "/usr/local/opt/applesimutils"
                brew tap wix/brew
          title: Set Env Path for caching deps
      - script@1:
          title: Run detox test
          timeout: 1200
          is_always_run: false
          inputs:
            - content: |-
                #!/usr/bin/env bash
                yarn test:api-specs --retries 1
      - script@1:
          is_always_run: true
          is_skippable: false
          title: Add tests reports to Bitrise
          inputs:
            - content: |-
                #!/usr/bin/env bash
                cp -r $BITRISE_SOURCE_DIR/html-report/index.html $BITRISE_HTML_REPORT_DIR/
      - deploy-to-bitrise-io@2.2.3:
          is_always_run: true
          is_skippable: false
          inputs:
            - deploy_path: $BITRISE_HTML_REPORT_DIR
          title: Deploy test report files
  ios_e2e_build:
    before_run:
      - install_applesimutils
      - code_setup
      - set_commit_hash
    after_run:
      - notify_failure
    steps:
      - script@1:
          title: Generating ccache key using native folder checksum
          inputs:
            - content: |-
                #!/usr/bin/env bash
                ./scripts/cache/set-cache-envs.sh ios
      - certificate-and-profile-installer@1: {}
      - set-xcode-build-number@1:
          inputs:
            - build_short_version_string: $VERSION_NAME
            - plist_path: $PROJECT_LOCATION_IOS/MetaMask/Info.plist
      - script:
          inputs:
            - content: |-
                # Add cache directory to environment variable
                envman add --key BREW_APPLESIMUTILS --value "$(brew --cellar)/applesimutils"
                envman add --key BREW_OPT_APPLESIMUTILS --value "/usr/local/opt/applesimutils"
                brew tap wix/brew
          title: Set Env Path for caching deps
      - script@1:
          title: Install CCache & symlink
          inputs:
            - content: |-
                #!/usr/bin/env bash
                brew install ccache with HOMEBREW_NO_DEPENDENTS_CHECK=1
                ln -s $(which ccache) /usr/local/bin/gcc
                ln -s $(which ccache) /usr/local/bin/g++
                ln -s $(which ccache) /usr/local/bin/cc
                ln -s $(which ccache) /usr/local/bin/c++
                ln -s $(which ccache) /usr/local/bin/clang
                ln -s $(which ccache) /usr/local/bin/clang++
      - restore-cache@2:
          title: Restore CCache
          inputs:
            - key: '{{ getenv "CCACHE_KEY" }}'
      - script@1:
          title: Set skip ccache upload
          run_if: '{{ enveq "BITRISE_CACHE_HIT" "exact" }}'
          inputs:
            - content: |-
                #!/usr/bin/env bash
                envman add --key SKIP_CCACHE_UPLOAD --value "true"
      - script@1:
          title: Run detox build
          timeout: 1200
          is_always_run: true
          inputs:
            - content: |-
                #!/usr/bin/env bash
                ./scripts/cache/setup-ccache.sh
                node -v
                export METAMASK_ENVIRONMENT='local'
                export METAMASK_BUILD_TYPE=${METAMASK_BUILD_TYPE:-'main'}
                IGNORE_BOXLOGS_DEVELOPMENT="true" yarn test:e2e:ios:build:qa-release
      - save-cocoapods-cache@1: {}
      - save-cache@1:
          title: Save CCache
          run_if: '{{not (enveq "SKIP_CCACHE_UPLOAD" "true")}}'
          inputs:
            - key: '{{ getenv "CCACHE_KEY" }}'
            - paths: |-
                ccache
      - deploy-to-bitrise-io@2.2.3:
          inputs:
            - pipeline_intermediate_files: |-
                ios/build/Build/Products/Release-iphonesimulator:INTERMEDIATE_IOS_BUILD_DIR
                ../Library/Detox/ios:INTERMEDIATE_IOS_DETOX_DIR
          title: Save iOS build
      - save-cache@1:
          title: Save node_modules
          inputs:
            - key: node_modules-{{ .OS }}-{{ .Arch }}-{{ getenv "BRANCH_COMMIT_HASH" }}
            - paths: node_modules
  ios_e2e_test:
    before_run:
      - setup
      - install_applesimutils
      - prep_environment
    after_run:
      - notify_failure
    steps:
      - pull-intermediate-files@1:
          inputs:
            - artifact_sources: .*
          title: Pull iOS build
      - script@1:
          title: Copy iOS build for Detox
          inputs:
            - content: |-
                #!/usr/bin/env bash
                set -ex

                # Create directories for Detox
                mkdir -p "$BITRISE_SOURCE_DIR/ios/build/Build/Products"
                mkdir -p "$BITRISE_SOURCE_DIR/../Library/Detox/ios"

                # Copy saved files for Detox usage
                # INTERMEDIATE_IOS_BUILD_DIR & INTERMEDIATE_IOS_DETOX_DIR are the cached directories by ios_e2e_build's "Save iOS build" step
                cp -r "$INTERMEDIATE_IOS_BUILD_DIR" "$BITRISE_SOURCE_DIR/ios/build/Build/Products"
                cp -r "$INTERMEDIATE_IOS_DETOX_DIR" "$BITRISE_SOURCE_DIR/../Library/Detox"
      # - restore-cocoapods-cache@2: {}
      - restore-cache@2:
          title: Restore cache node_modules
          inputs:
            - key: node_modules-{{ .OS }}-{{ .Arch }}-{{ getenv "BRANCH_COMMIT_HASH" }}
      - script@1:
          title: Install foundry
          inputs:
            - content: |-
                #!/bin/bash
                yarn install:foundryup
      - certificate-and-profile-installer@1: {}
      - set-xcode-build-number@1:
          inputs:
            - build_short_version_string: $VERSION_NAME
            - plist_path: $PROJECT_LOCATION_IOS/MetaMask/MetaMask-QA-Info.plist
      - script:
          inputs:
            - content: |-
                # Add cache directory to environment variable
                envman add --key BREW_APPLESIMUTILS --value "$(brew --cellar)/applesimutils"
                envman add --key BREW_OPT_APPLESIMUTILS --value "/usr/local/opt/applesimutils"
                brew tap wix/brew
          title: Set Env Path for caching deps
      - script@1:
          title: Boot up simulator
          inputs:
            - content: |-
                #!/usr/bin/env bash
                xcrun simctl boot "iPhone 15 Pro" || true
                xcrun simctl list | grep Booted
      - script@1:
          title: Run detox test
          timeout: 1200
          is_always_run: false
          inputs:
            - content: |-
                #!/usr/bin/env bash

                # node -v
                export METAMASK_ENVIRONMENT='local'
                export METAMASK_BUILD_TYPE=${METAMASK_BUILD_TYPE:-'main'}
                # if [ "$METAMASK_BUILD_TYPE" = "flask" ]; then
                # IS_TEST='true' METAMASK_BUILD_TYPE='flask' yarn test:e2e:ios:run:qa-release e2e/specs/flask/
                # else
                # ./scripts/run-e2e-tags.sh
                # fi
                if [ -n "${E2E_TEST_FILE:-}" ]; then
                  echo "[INFO] Running only specified E2E_TEST_FILE(s): $E2E_TEST_FILE"
                  IGNORE_BOXLOGS_DEVELOPMENT="true" yarn test:e2e:ios:run:qa-release $E2E_TEST_FILE
                elif [ -n "${TEST_SUITE_TAG:-}" ]; then
                  echo "[INFO] Running tests matching TEST_SUITE_TAG: $TEST_SUITE_TAG"
                  ./scripts/run-e2e-tags.sh
                fi
      - custom-test-results-export@1:
          is_always_run: true
          is_skippable: false
          title: Export test results
          inputs:
            - base_path: $BITRISE_SOURCE_DIR/e2e/reports/
            - test_name: E2E Tests
            - search_pattern: $BITRISE_SOURCE_DIR/e2e/reports/junit.xml
      - deploy-to-bitrise-io@2.2.3:
          is_always_run: true
          is_skippable: true
          title: Deploy test report files
      - script@1:
          is_always_run: true
          run_if: .IsBuildFailed
          title: Copy screenshot files
          inputs:
            - content: |-
                #!/usr/bin/env bash
                set -ex
                cp -r "$BITRISE_SOURCE_DIR/artifacts"  "$BITRISE_DEPLOY_DIR"
      - deploy-to-bitrise-io@2.3:
          is_always_run: true
          run_if: .IsBuildFailed
          title: Deploy test screenshots
          inputs:
            - deploy_path: $BITRISE_DEPLOY_DIR
            - is_compress: true
            - zip_name: 'E2E_IOS_Failure_Artifacts'
  start_e2e_tests:
    steps:
      - build-router-start@0:
          inputs:
            - workflows: |-
                ios_e2e_test
                wdio_android_e2e_test
            - wait_for_builds: 'true'
            - access_token: $BITRISE_START_BUILD_ACCESS_TOKEN
      - build-router-wait@0:
          inputs:
            - abort_on_fail: 'yes'
            - access_token: $BITRISE_START_BUILD_ACCESS_TOKEN
  # Runway Workflow for Release Candidate Builds
  runway_build_release_candidate:
    before_run:
      - bump_version_code
    after_run:
      - build_ios_release_and_upload_sourcemaps
      - build_android_release_and_upload_sourcemaps
  # Android Builds
  _android_build_template:
    before_run:
      - code_setup
    after_run:
      - notify_failure
    steps:
      - change-android-versioncode-and-versionname@1:
          inputs:
            - new_version_name: $NAME
            - new_version_code: $NUMBER
            - build_gradle_path: $PROJECT_LOCATION_ANDROID/app/build.gradle
      - file-downloader@1:
          inputs:
            - source: $BITRISEIO_ANDROID_KEYSTORE_URL
            - destination: $KEYSTORE_PATH
          run_if: '{{not (enveq "IS_DEV_BUILD" "true")}}'
      - restore-gradle-cache@2: {}
      - install-missing-android-tools@3:
          inputs:
            - ndk_version: $NDK_VERSION
            - gradlew_path: $PROJECT_LOCATION/gradlew
      - script@1:
          title: Build Android Pre-Release Bundle
          is_always_run: false
          inputs:
            - content: |-
                #!/usr/bin/env bash
                node -v
                if [ -n "$YARN_COMMAND" ]; then
                    GIT_BRANCH=$BITRISE_GIT_BRANCH yarn "$YARN_COMMAND"
                elif [ "$IS_DEV_BUILD" = "true" ]; then #EXPO BUILD
                    GIT_BRANCH=$BITRISE_GIT_BRANCH yarn build:android:devbuild
                elif [ "$METAMASK_BUILD_TYPE" = "main" ]; then
                    yarn build:android:pre-release:bundle
                elif [ "$METAMASK_BUILD_TYPE" = "beta" ]; then
                    yarn build:android:pre-release:bundle:beta
                elif [ "$METAMASK_BUILD_TYPE" = "flask" ]; then
                    yarn build:android:pre-release:bundle:flask
                else
                    echo "Error: Invalid build type specified: $METAMASK_BUILD_TYPE"
                    exit 1
                fi
      - save-gradle-cache@1: {}
      - script@1:
          title: Rename release files
          inputs:
            - content: |-
                #!/usr/bin/env bash
                set -ex

                # Set base paths for release builds
                if [ "$IS_DEV_BUILD" = "true" ]; then
                    APK_DIR="$PROJECT_LOCATION/app/build/outputs/apk/$APP_NAME/debug"
                else
                    APK_DIR="$PROJECT_LOCATION/app/build/outputs/apk/$APP_NAME/release"
                    BUNDLE_DIR="$PROJECT_LOCATION/app/build/outputs/bundle/$OUTPUT_PATH"
                fi

                # Generate new names based on build type and version
                if [ -n "$YARN_COMMAND" ]; then
                  NAME_FROM_YARN_COMMAND="$(cut -d':' -f3- <<< "$YARN_COMMAND" | sed 's/:/-/g')"
                  NEW_BASE_NAME="metamask-${NAME_FROM_YARN_COMMAND}-${NUMBER}"
                else
                  NEW_BASE_NAME="metamask-${METAMASK_ENVIRONMENT}-${METAMASK_BUILD_TYPE}-${NAME}-${NUMBER}"
                fi

                # Rename APK
                if [ "$IS_DEV_BUILD" = "true" ]; then
                    OLD_APK="$APK_DIR/app-$APP_NAME-debug.apk"
                    OLD_AAB="$BUNDLE_DIR/app-$APP_NAME-debug.aab"
                else
                    OLD_APK="$APK_DIR/app-$APP_NAME-release.apk"
                    OLD_AAB="$BUNDLE_DIR/app-$APP_NAME-release.aab"
                fi

                NEW_APK="$APK_DIR/$NEW_BASE_NAME.apk"
                mv "$OLD_APK" "$NEW_APK"

                # Rename AAB
                if [ -n "$BUNDLE_DIR" ]; then
                    NEW_AAB="$BUNDLE_DIR/$NEW_BASE_NAME.aab"
                    mv "$OLD_AAB" "$NEW_AAB"
                fi

                # Export new names as environment variables
                envman add --key RENAMED_APK_FILE --value "$NEW_BASE_NAME.apk"
                envman add --key RENAMED_AAB_FILE --value "$NEW_BASE_NAME.aab"
                envman add --key APK_DEPLOY_PATH --value "$APK_DIR/$NEW_BASE_NAME.apk"
      - deploy-to-bitrise-io@2.2.3:
          is_always_run: false
          is_skippable: true
          inputs:
            - deploy_path: $APK_DEPLOY_PATH
          title: Bitrise Deploy APK
      - deploy-to-bitrise-io@2.2.3:
          is_always_run: false
          is_skippable: true
          run_if: '{{not (enveq "IS_DEV_BUILD" "true")}}'
          inputs:
            - pipeline_intermediate_files: $PROJECT_LOCATION/app/build/outputs/apk/$APP_NAME/release/sha512sums.txt:BITRISE_PLAY_STORE_SHA512SUMS_PATH
            - deploy_path: $PROJECT_LOCATION/app/build/outputs/apk/$APP_NAME/release/sha512sums.txt
          title: Bitrise Deploy Checksum
      - deploy-to-bitrise-io@2.2.3:
          is_always_run: false
          is_skippable: true
          run_if: '{{not (enveq "IS_DEV_BUILD" "true")}}'
          inputs:
            - pipeline_intermediate_files: $PROJECT_LOCATION/app/build/outputs/mapping/$OUTPUT_PATH/mapping.txt:BITRISE_PLAY_STORE_MAPPING_PATH
            - deploy_path: $PROJECT_LOCATION/app/build/outputs/mapping/$OUTPUT_PATH/mapping.txt
          title: Bitrise ProGuard Map Files
      - deploy-to-bitrise-io@2.2.3:
          is_always_run: false
          is_skippable: true
          run_if: '{{not (enveq "IS_DEV_BUILD" "true")}}'
          inputs:
            - pipeline_intermediate_files: $PROJECT_LOCATION/app/build/outputs/bundle/$OUTPUT_PATH/$RENAMED_AAB_FILE:BITRISE_PLAY_STORE_ABB_PATH
            - deploy_path: $PROJECT_LOCATION/app/build/outputs/bundle/$OUTPUT_PATH/$RENAMED_AAB_FILE
          title: Bitrise Deploy AAB

  # Template for E2E Android builds
  _android_e2e_build_template:
    before_run:
      - code_setup
      - set_commit_hash
    after_run:
      - notify_failure
    steps:
      - script@1:
          title: Generating ccache key using native folder checksum
          inputs:
            - content: |-
                #!/usr/bin/env bash
                ./scripts/cache/set-cache-envs.sh android
      - restore-gradle-cache@2: {}
      - install-missing-android-tools@3:
          inputs:
            - ndk_version: $NDK_VERSION
            - gradlew_path: $PROJECT_LOCATION/gradlew
      - file-downloader@1:
          inputs:
            - source: $KEYSTORE_URL
            - destination: android/keystores/internalRelease.keystore
          run_if: '{{not (enveq "IS_DEV_BUILD" "true")}}'
      - script@1:
          title: Install CCache & symlink
          inputs:
            - content: |-
                #!/usr/bin/env bash
                sudo apt update
                sudo apt install ccache -y
      - restore-cache@2:
          title: Restore CCache
          inputs:
            - key: '{{ getenv "CCACHE_KEY" }}'
      - script@1:
          title: Set skip ccache upload
          run_if: '{{ enveq "BITRISE_CACHE_HIT" "exact" }}'
          inputs:
            - content: |-
                #!/usr/bin/env bash
                envman add --key SKIP_CCACHE_UPLOAD --value "true"
      - script@1:
          title: Run detox build
          timeout: 1200
          is_always_run: true
          inputs:
            - content: |-
                #!/usr/bin/env bash
                ./scripts/cache/setup-ccache.sh
                node -v
                export METAMASK_ENVIRONMENT=${METAMASK_ENVIRONMENT:-'local'}
                export METAMASK_BUILD_TYPE=${METAMASK_BUILD_TYPE:-'main'}
                IGNORE_BOXLOGS_DEVELOPMENT="true" $BUILD_COMMAND
      - save-gradle-cache@1: {}
      - save-cache@1:
          title: Save CCache
          run_if: '{{not (enveq "SKIP_CCACHE_UPLOAD" "true")}}'
          inputs:
            - key: '{{ getenv "CCACHE_KEY" }}'
            - paths: |-
                ccache
      - deploy-to-bitrise-io@2.2.3:
          inputs:
            - pipeline_intermediate_files: android/app/build/outputs:INTERMEDIATE_ANDROID_BUILD_DIR
          title: Save Android build
      - save-cache@1:
          title: Save node_modules
          inputs:
            - key: node_modules-{{ .OS }}-{{ .Arch }}-{{ getenv "BRANCH_COMMIT_HASH" }}
            - paths: node_modules
  # Actual workflows that inherit from templates
  build_android_release:
    envs:
      - METAMASK_BUILD_TYPE: 'main'
      - METAMASK_ENVIRONMENT: 'production'
      - NAME: $VERSION_NAME
      - NUMBER: $VERSION_NUMBER
      - KEYSTORE_PATH: 'android/keystores/release.keystore'
      - APP_NAME: 'prod'
      - OUTPUT_PATH: 'prodRelease'
    after_run:
      - _android_build_template
    meta:
      bitrise.io:
        stack: linux-docker-android-22.04
        machine_type_id: elite-xl
  build_android_main_prod:
    envs:
      - YARN_COMMAND: 'build:android:main:prod'
      - NAME: $VERSION_NAME
      - NUMBER: $VERSION_NUMBER
      - KEYSTORE_PATH: 'android/keystores/release.keystore'
      - APP_NAME: 'prod'
      - OUTPUT_PATH: 'prodRelease'
    after_run:
      - _android_build_template
    meta:
      bitrise.io:
        stack: linux-docker-android-22.04
        machine_type_id: elite-xl
  build_android_main_beta:
    envs:
      - YARN_COMMAND: 'build:android:main:beta'
      - NAME: $VERSION_NAME
      - NUMBER: $VERSION_NUMBER
      - KEYSTORE_PATH: 'android/keystores/release.keystore'
      - APP_NAME: 'prod'
      - OUTPUT_PATH: 'prodRelease'
    after_run:
      - _android_build_template
    meta:
      bitrise.io:
        stack: linux-docker-android-22.04
        machine_type_id: elite-xl
  build_android_main_rc:
    envs:
      - YARN_COMMAND: 'build:android:main:rc'
      - NAME: $VERSION_NAME
      - NUMBER: $VERSION_NUMBER
      - KEYSTORE_PATH: 'android/keystores/release.keystore'
      - APP_NAME: 'prod'
      - OUTPUT_PATH: 'prodRelease'
    after_run:
      - _android_build_template
    meta:
      bitrise.io:
        stack: linux-docker-android-22.04
        machine_type_id: elite-xl
  build_android_main_exp:
    envs:
      - YARN_COMMAND: 'build:android:main:exp'
      - NAME: $VERSION_NAME
      - NUMBER: $VERSION_NUMBER
      - KEYSTORE_PATH: 'android/keystores/release.keystore'
      - APP_NAME: 'prod'
      - OUTPUT_PATH: 'prodRelease'
    after_run:
      - _android_build_template
    meta:
      bitrise.io:
        stack: linux-docker-android-22.04
        machine_type_id: elite-xl
  build_android_beta:
    envs:
      - METAMASK_BUILD_TYPE: 'beta'
      - METAMASK_ENVIRONMENT: 'production'
      - NAME: $VERSION_NAME
      - NUMBER: $VERSION_NUMBER
      - KEYSTORE_PATH: 'android/keystores/release.keystore'
      - APP_NAME: 'prod'
      - OUTPUT_PATH: 'prodRelease'
    after_run:
      - _android_build_template
    meta:
      bitrise.io:
        stack: linux-docker-android-22.04
        machine_type_id: elite-xl
  build_android_release_and_upload_sourcemaps:
    envs:
      - SENTRY_DISABLE_AUTO_UPLOAD: 'false'
      - METAMASK_BUILD_TYPE: 'main'
      - METAMASK_ENVIRONMENT: 'production'
      - NAME: $VERSION_NAME
      - NUMBER: $VERSION_NUMBER
      - KEYSTORE_PATH: 'android/keystores/release.keystore'
      - APP_NAME: 'prod'
      - OUTPUT_PATH: 'prodRelease'
    after_run:
      - _android_build_template
    meta:
      bitrise.io:
        stack: linux-docker-android-22.04
        machine_type_id: elite-xl
  build_android_rc_and_upload_sourcemaps:
    envs:
      - SENTRY_DISABLE_AUTO_UPLOAD: 'false'
      - METAMASK_BUILD_TYPE: 'main'
      - METAMASK_ENVIRONMENT: 'pre-release'
      - NAME: $VERSION_NAME
      - NUMBER: $VERSION_NUMBER
      - KEYSTORE_PATH: 'android/keystores/release.keystore'
      - APP_NAME: 'prod'
      - OUTPUT_PATH: 'prodRelease'
    after_run:
      - _android_build_template
    meta:
      bitrise.io:
        stack: linux-docker-android-22.04
        machine_type_id: elite-xl
  build_android_flask_release:
    envs:
      - METAMASK_BUILD_TYPE: 'flask'
      - METAMASK_ENVIRONMENT: 'production'
      - NAME: $FLASK_VERSION_NAME
      - NUMBER: $FLASK_VERSION_NUMBER
      - KEYSTORE_PATH: 'android/keystores/flaskRelease.keystore'
      - APP_NAME: 'flask'
      - OUTPUT_PATH: 'flaskRelease'
    after_run:
      - _android_build_template
    meta:
      bitrise.io:
        stack: linux-docker-android-22.04
        machine_type_id: elite-xl
  build_android_devbuild:
    envs:
      - IS_DEV_BUILD: 'true'
      - METAMASK_BUILD_TYPE: 'main'
      - METAMASK_ENVIRONMENT: 'debug'
      - NAME: $VERSION_NAME
      - NUMBER: $VERSION_NUMBER
      - APP_NAME: 'prod'
      - BUILD_COMMAND: 'yarn test:e2e:android:debug:build'
    after_run:
      - _android_e2e_build_template
    meta:
      bitrise.io:
        stack: linux-docker-android-22.04
        machine_type_id: elite-xl
  build_android_flask_devbuild:
    envs:
      - IS_DEV_BUILD: 'true'
      - NAME: $FLASK_VERSION_NAME
      - NUMBER: $FLASK_VERSION_NUMBER
      - APP_NAME: 'flask'
      - BUILD_COMMAND: 'yarn build:android:flask:local'
    after_run:
      - _android_e2e_build_template
<<<<<<< HEAD
    meta:
      bitrise.io:
        stack: linux-docker-android-22.04
        machine_type_id: elite-xl
  build_android_qa_devbuild:
    envs:
      - IS_DEV_BUILD: 'true'
      - NAME: $VERSION_NAME
      - NUMBER: $VERSION_NUMBER
      - APP_NAME: 'qa'
      - BUILD_COMMAND: 'yarn build:android:qa:local'
    after_run:
      - _android_e2e_build_template
=======
>>>>>>> 8b382ea6
    meta:
      bitrise.io:
        stack: linux-docker-android-22.04
        machine_type_id: elite-xl
  build_android_qa:
      before_run:
        - code_setup
      after_run:
        - _upload_apk_to_browserstack
        - notify_failure
      steps:
        - change-android-versioncode-and-versionname@1:
            inputs:
              - new_version_name: $VERSION_NAME
              - new_version_code: $VERSION_NUMBER
              - build_gradle_path: $PROJECT_LOCATION_ANDROID/app/build.gradle
        - file-downloader@1:
            inputs:
              - source: $BITRISEIO_ANDROID_QA_KEYSTORE_URL
              - destination: android/keystores/internalRelease.keystore
        - restore-gradle-cache@2: {}
        - install-missing-android-tools@3:
            inputs:
              - ndk_version: $NDK_VERSION
              - gradlew_path: $PROJECT_LOCATION/gradlew
        - script@1:
            inputs:
              - content: |-
                  #!/usr/bin/env bash
                  node -v
                  GIT_BRANCH=$BITRISE_GIT_BRANCH METAMASK_BUILD_TYPE='main' METAMASK_ENVIRONMENT='qa' yarn build:android:pre-release:bundle:qa
            title: Build Android Pre-Release Bundle
            is_always_run: false
        - save-gradle-cache@1: {}
        - deploy-to-bitrise-io@2.2.3:
            is_always_run: false
            is_skippable: true
            inputs:
              - deploy_path: $PROJECT_LOCATION/app/build/outputs/apk/qa/release/$QA_APK_NAME.apk
            title: Bitrise Deploy APK
        - deploy-to-bitrise-io@2.2.3:
            is_always_run: false
            is_skippable: true
            inputs:
              - deploy_path: $PROJECT_LOCATION/app/build/outputs/apk/qa/release/sha512sums.txt
            title: Bitrise Deploy Checksum
        - deploy-to-bitrise-io@2.2.3:
            is_always_run: false
            is_skippable: true
            inputs:
              - deploy_path: $PROJECT_LOCATION/app/build/outputs/mapping/qaRelease/mapping.txt
            title: Bitrise ProGuard Map Files
        - deploy-to-bitrise-io@2.2.3:
            is_always_run: false
            is_skippable: true
            inputs:
              - deploy_path: $PROJECT_LOCATION/app/build/outputs/bundle/qaRelease/app-qa-release.aab
            title: Bitrise Deploy AAB
        - deploy-to-bitrise-io@2.2.3:
            is_always_run: false
            is_skippable: true
            inputs:
              - deploy_path: sourcemaps/android/index.js.map
            title: Bitrise Deploy Sourcemaps
      meta:
        bitrise.io:
          stack: linux-docker-android-22.04
          machine_type_id: elite-xl
  build_android_qa_flask:
    before_run:
      - code_setup
    after_run:
      - _upload_apk_to_browserstack_flask
      - notify_failure
    steps:
      - change-android-versioncode-and-versionname@1:
          inputs:
            - new_version_name: $FLASK_VERSION_NAME
            - new_version_code: $FLASK_VERSION_NUMBER
            - build_gradle_path: $PROJECT_LOCATION_ANDROID/app/build.gradle
      - file-downloader@1:
          inputs:
            - source: $BITRISEIO_ANDROID_QA_KEYSTORE_URL
            - destination: android/keystores/internalRelease.keystore
      - restore-gradle-cache@2: {}
      - install-missing-android-tools@3:
          inputs:
            - ndk_version: $NDK_VERSION
            - gradlew_path: $PROJECT_LOCATION/gradlew
      - script@1:
          inputs:
            - content: |-
                #!/usr/bin/env bash
                node -v
                export METAMASK_ENVIRONMENT='qa'
                export METAMASK_BUILD_TYPE='flask'
                GIT_BRANCH=$BITRISE_GIT_BRANCH yarn build:android:pre-release:bundle:flask
          title: Build Android Flask Pre-Release Bundle
          is_always_run: false
      - save-gradle-cache@1: {}
      - deploy-to-bitrise-io@2.2.3:
          is_always_run: false
          is_skippable: true
          inputs:
            - deploy_path: $PROJECT_LOCATION/app/build/outputs/apk/flask/release/app-flask-release.apk
          title: Bitrise Deploy Flask APK
      - deploy-to-bitrise-io@2.2.3:
          is_always_run: false
          is_skippable: true
          inputs:
            - deploy_path: $PROJECT_LOCATION/app/build/outputs/apk/flask/release/sha512sums.txt
          title: Bitrise Deploy Flask Checksum
      - deploy-to-bitrise-io@2.2.3:
          is_always_run: false
          is_skippable: true
          inputs:
            - deploy_path: $PROJECT_LOCATION/app/build/outputs/mapping/flaskRelease/mapping.txt
          title: Bitrise Deploy Flask ProGuard Map Files
      - deploy-to-bitrise-io@2.2.3:
          is_always_run: false
          is_skippable: true
          inputs:
            - deploy_path: $PROJECT_LOCATION/app/build/outputs/bundle/flaskRelease/app-flask-release.aab
          title: Bitrise Deploy Flask AAB
      - deploy-to-bitrise-io@2.2.3:
          is_always_run: false
          is_skippable: true
          inputs:
            - deploy_path: sourcemaps/android/index.js.map
          title: Bitrise Deploy Flask Sourcemaps
    meta:
      bitrise.io:
        stack: linux-docker-android-22.04
        machine_type_id: elite-xl
  _upload_apk_to_browserstack_flask:
    steps:
      - script@1:
          title: Upload Flask APK to Browserstack
          inputs:
            - content: |-
                #!/usr/bin/env bash
                set -e
                set -x
                set -o pipefail
                APK_PATH=$PROJECT_LOCATION/app/build/outputs/apk/flask/release/app-flask-release.apk
                CUSTOM_ID="flask-$BITRISE_GIT_BRANCH-$FLASK_VERSION_NAME-$FLASK_VERSION_NUMBER"
                CUSTOM_ID=${CUSTOM_ID////-}
                curl -u "$BROWSERSTACK_USERNAME:$BROWSERSTACK_ACCESS_KEY" -X POST "https://api-cloud.browserstack.com/app-automate/upload" -F "file=@$APK_PATH" -F 'data={"custom_id": "'$CUSTOM_ID'"}' | jq -j '.app_url' | envman add --key BROWSERSTACK_ANDROID_FLASK_APP_URL
                APK_PATH_FOR_APP_LIVE=$PROJECT_LOCATION/app/build/outputs/apk/flask/release/"$CUSTOM_ID".apk
                mv "$APK_PATH" "$APK_PATH_FOR_APP_LIVE"
                curl -u "$BROWSERSTACK_USERNAME:$BROWSERSTACK_ACCESS_KEY" -X POST "https://api-cloud.browserstack.com/app-live/upload" -F "file=@$APK_PATH_FOR_APP_LIVE" -F 'data={"custom_id": "'$CUSTOM_ID'"}'
                curl -u "$BROWSERSTACK_USERNAME:$BROWSERSTACK_ACCESS_KEY" -X GET https://api-cloud.browserstack.com/app-automate/recent_apps | jq > browserstack_uploaded_flask_apps.json
      - deploy-to-bitrise-io@2.2.3:
          is_always_run: false
          is_skippable: true
          inputs:
            - pipeline_intermediate_files: $BITRISE_SOURCE_DIR/browserstack_uploaded_flask_apps.json:BROWSERSTACK_UPLOADED_FLASK_APPS_LIST
          title: Save Browserstack uploaded Flask apps JSON
  _upload_apk_to_browserstack:
    steps:
      - script@1:
          title: Upload APK to Browserstack
          inputs:
            - content: |-
                #!/usr/bin/env bash
                set -e
                set -x
                set -o pipefail
                APK_DIR="$PROJECT_LOCATION/app/build/outputs/apk/qa/release"
                ORIGINAL_APK="$APK_DIR/app-qa-release.apk"

                CUSTOM_ID="$BITRISE_GIT_BRANCH-$VERSION_NAME-$VERSION_NUMBER"
                CUSTOM_ID=${CUSTOM_ID////-}

                mv "$ORIGINAL_APK" "$APK_DIR/$CUSTOM_ID.apk"
                APK_PATH="$APK_DIR/$CUSTOM_ID.apk"

                # Upload to app-automate
                curl -u "$BROWSERSTACK_USERNAME:$BROWSERSTACK_ACCESS_KEY" \
                    -X POST "https://api-cloud.browserstack.com/app-automate/upload" \
                    -F "file=@$APK_PATH" \
                    -F 'data={"custom_id": "'$CUSTOM_ID'"}' \
                    | jq -j '.app_url' \
                    | envman add --key BROWSERSTACK_ANDROID_APP_URL

                # Upload to app-live
                curl -u "$BROWSERSTACK_USERNAME:$BROWSERSTACK_ACCESS_KEY" \
                    -X POST "https://api-cloud.browserstack.com/app-live/upload" \
                    -F "file=@$APK_PATH" \
                    -F 'data={"custom_id": "'$CUSTOM_ID'"}'

                # Get recent apps
                curl -u "$BROWSERSTACK_USERNAME:$BROWSERSTACK_ACCESS_KEY" \
                    -X GET https://api-cloud.browserstack.com/app-automate/recent_apps \
                    | jq > browserstack_uploaded_apps.json
      - share-pipeline-variable@1:
          title: Persist BROWSERSTACK_ANDROID_APP_URL across all stages
          inputs:
            - variables: |-
                BROWSERSTACK_ANDROID_APP_URL
      - deploy-to-bitrise-io@2.2.3:
          is_always_run: false
          is_skippable: true
          inputs:
            - pipeline_intermediate_files: $BITRISE_SOURCE_DIR/browserstack_uploaded_apps.json:BROWSERSTACK_UPLOADED_APPS_LIST
          title: Save Browserstack uploaded apps JSON
  wdio_android_e2e_test:
    before_run:
      - code_setup
    after_run:
      - notify_failure
    steps:
      - script@1:
          title: Debug Env Variables
          inputs:
            - content: |
                echo "PRODUCTION_BUILD_NAME: $PRODUCTION_BUILD_NAME"
                echo "PRODUCTION_BUILD_NUMBER: $PRODUCTION_BUILD_NUMBER"
                echo "PRODUCTION_APP_URL from tag upgrade workflow: $PRODUCTION_APP_URL"
                echo "BROWSERSTACK_ANDROID_APP_URL: $BROWSERSTACK_ANDROID_APP_URL"
      - script@1:
          title: Run Android E2E tests on Browserstack
          is_always_run: true
          inputs:
            - content: |-
                #!/usr/bin/env bash

                # Check if TEST_TYPE is set to upgrade
                if [ "$TEST_TYPE" = "upgrade" ]; then
                  TEST_TYPE="--upgrade"

                # Check if TEST_TYPE is set to performance
                elif [ "$TEST_TYPE" = "performance" ]; then
                  TEST_TYPE="--performance"
                fi
                yarn test:wdio:android:browserstack "$TEST_SUITE_FOLDER" "$TEST_TYPE"
      - script@1:
          is_always_run: true
          is_skippable: false
          title: Package test reports
          inputs:
            - content: |-
                #!/usr/bin/env bash
                cd $BITRISE_SOURCE_DIR/wdio/reports/
                zip -r test-report.zip html/
                mv test-report.zip $BITRISE_DEPLOY_DIR/
      - deploy-to-bitrise-io@2.2.3:
          is_always_run: true
          is_skippable: false
          inputs:
            - deploy_path: $BITRISE_DEPLOY_DIR/test-report.zip
          title: Deploy test report
    meta:
      bitrise.io:
        stack: linux-docker-android-22.04
        machine_type_id: standard
  wdio_ios_e2e_test:
    before_run:
      - code_setup
    after_run:
      - notify_failure
    steps:
      - script@1:
          title: Run iOS E2E tests on Browserstack
          is_always_run: true
          inputs:
            - content: |-
                #!/usr/bin/env bash
                # Check if TEST_TYPE is set to upgrade
                if [ "$TEST_TYPE" = "upgrade" ]; then
                  TEST_TYPE="--upgrade"
                # Check if TEST_TYPE is set to performance
                elif [ "$TEST_TYPE" = "performance" ]; then
                  TEST_TYPE="--performance"
                fi
                yarn test:wdio:ios:browserstack "$TEST_SUITE_FOLDER" "$TEST_TYPE"
      - script@1:
          is_always_run: true
          is_skippable: false
          title: Package test reports
          inputs:
            - content: |-
                #!/usr/bin/env bash
                cd $BITRISE_SOURCE_DIR/wdio/reports/
                zip -r test-report.zip html/
                mv test-report.zip $BITRISE_DEPLOY_DIR/
      - deploy-to-bitrise-io@2.2.3:
          is_always_run: true
          is_skippable: false
          inputs:
            - deploy_path: $BITRISE_DEPLOY_DIR/test-report.zip
          title: Deploy test report
    meta:
      bitrise.io:
        stack: linux-docker-android-22.04
        machine_type_id: standard
  deploy_android_to_store:
    steps:
      - pull-intermediate-files@1:
          inputs:
            - artifact_sources: .*
      - google-play-deploy:
          inputs:
            - app_path: $BITRISE_PLAY_STORE_ABB_PATH
            - track: internal
            - service_account_json_key_path: $BITRISEIO_BITRISEIO_SERVICE_ACCOUNT_JSON_KEY_URL_URL
            - package_name: $MM_ANDROID_PACKAGE_NAME
    envs:
      - opts:
          is_expand: true
        MM_ANDROID_PACKAGE_NAME: io.metamask
  deploy_ios_to_store:
    steps:
      - pull-intermediate-files@1:
          inputs:
            - artifact_sources: .*
      - deploy-to-itunesconnect-application-loader@1:
          inputs:
            - ipa_path: $BITRISE_APP_STORE_IPA_PATH
  # iOS Builds
  _ios_build_template:
    before_run:
      - code_setup
    after_run:
      - notify_failure
    steps:
      - certificate-and-profile-installer@1: {
        run_if: '{{not (enveq "IS_SIM_BUILD" "true")}}' # Only run for physical builds
      }
      - set-xcode-build-number@1:
          inputs:
            - build_short_version_string: $NAME
            - build_version: $NUMBER
            - plist_path: $PROJECT_LOCATION_IOS/MetaMask/$INFO_PLIST_NAME
      - script@1:
          title: iOS Sourcemaps & Build
          is_always_run: false
          inputs:
            - content: |-
                #!/usr/bin/env bash
                echo 'This is the current build type: $METAMASK_BUILD_TYPE'
                if [ -n "$YARN_COMMAND" ]; then
                    GIT_BRANCH=$BITRISE_GIT_BRANCH yarn "$YARN_COMMAND"
                elif [ "$IS_DEV_BUILD" = "true" ]; then #EXPO BUILD
                    if [ "$IS_SIM_BUILD" = "true" ]; then
                      if [ "$METAMASK_ENVIRONMENT" = "qa" ]; then
                        GIT_BRANCH=$BITRISE_GIT_BRANCH yarn start:ios:e2e:qa
                      elif [ "$METAMASK_BUILD_TYPE" = "flask" ]; then
                        GIT_BRANCH=$BITRISE_GIT_BRANCH yarn start:ios:e2e:flask
                      else
                        GIT_BRANCH=$BITRISE_GIT_BRANCH yarn start:ios:e2e
                      fi
                    else
                      GIT_BRANCH=$BITRISE_GIT_BRANCH yarn build:ios:devbuild
                    fi
                elif [ "$METAMASK_BUILD_TYPE" = "main" ]; then
                    yarn build:ios:pre-release
                elif [ "$METAMASK_BUILD_TYPE" = "beta" ]; then
                    yarn build:ios:pre-beta
                elif [ "$METAMASK_BUILD_TYPE" = "flask" ]; then
                    yarn build:ios:pre-flask
                else
                    echo "Error: Invalid build type specified: $METAMASK_BUILD_TYPE"
                    exit 1
                fi
      - script@1:
          title: Rename iOS artifact files
          inputs:
            - content: |-
                #!/usr/bin/env bash
                set -ex
                # Set base paths
                if [ "$IS_SIM_BUILD" = "true" ]; then
                  BUILD_DIR="ios/build/Build/Products/Debug-iphonesimulator"
                  DEVICE_TYPE="simulator"
                  BINARY_EXTENSION=".app"
                else
                  BUILD_DIR="ios/build/output"
                  DEVICE_TYPE="device"
                  BINARY_EXTENSION=".ipa"
                fi

                # Generate new name based on build type and version
                if [ -n "$YARN_COMMAND" ]; then
                  NAME_FROM_YARN_COMMAND="$(cut -d':' -f3- <<< "$YARN_COMMAND" | sed 's/:/-/g')"
                  NEW_BASE_NAME="metamask-${DEVICE_TYPE}-${NAME_FROM_YARN_COMMAND}-${NUMBER}"
                else
                  NEW_BASE_NAME="metamask-${DEVICE_TYPE}-${METAMASK_ENVIRONMENT}-${METAMASK_BUILD_TYPE}-${NAME}-${NUMBER}"
                fi

                # Rename binary
                OLD_BINARY="$BUILD_DIR/$APP_NAME$BINARY_EXTENSION"
                NEW_BINARY="$BUILD_DIR/$NEW_BASE_NAME$BINARY_EXTENSION"
                mv "$OLD_BINARY" "$NEW_BINARY"

                # Rename xcarchive (only for non-simulator builds)
                if [ "$IS_SIM_BUILD" != "true" ]; then
                  ARCHIVE_DIR="ios/build"
                  OLD_ARCHIVE="$ARCHIVE_DIR/$APP_NAME.xcarchive"
                  NEW_ARCHIVE="$ARCHIVE_DIR/$NEW_BASE_NAME.xcarchive"
                  mv "$OLD_ARCHIVE" "$NEW_ARCHIVE"
                fi

                # Export new names as environment variables
                envman add --key RENAMED_ARCHIVE_FILE --value "$NEW_BASE_NAME.xcarchive"
                envman add --key BINARY_DEPLOY_PATH --value "$BUILD_DIR/$NEW_BASE_NAME$BINARY_EXTENSION"
      - deploy-to-bitrise-io@2.2.3:
          is_always_run: false
          is_skippable: true
          inputs:
            - pipeline_intermediate_files: $BINARY_DEPLOY_PATH:BITRISE_APP_STORE_IPA_PATH
            - deploy_path: $BINARY_DEPLOY_PATH
            - is_compress: true
          title: Deploy iOS Binary
      - deploy-to-bitrise-io@2.2.3:
          is_always_run: false
          is_skippable: true
          run_if: '{{not (enveq "IS_SIM_BUILD" "true")}}' # Only run for physical builds
          inputs:
            - deploy_path: ios/build/$RENAMED_ARCHIVE_FILE
          title: Deploy Symbols File
      - deploy-to-bitrise-io@2.2.3:
          is_always_run: false
          is_skippable: true
          run_if: '{{not (enveq "IS_SIM_BUILD" "true")}}' # Only run for physical builds
          inputs:
            - pipeline_intermediate_files: sourcemaps/ios/index.js.map:BITRISE_APP_STORE_SOURCEMAP_PATH
            - deploy_path: sourcemaps/ios/index.js.map
          title: Deploy Source Map
  build_ios_release:
    envs:
      - METAMASK_BUILD_TYPE: "main"
      - METAMASK_ENVIRONMENT: 'production'
      - NAME: $VERSION_NAME
      - NUMBER: $VERSION_NUMBER
      - APP_NAME: "MetaMask"
      - INFO_PLIST_NAME: "Info.plist"
    after_run:
      - _ios_build_template
  build_ios_main_prod:
    envs:
      - YARN_COMMAND: 'build:ios:main:prod'
      - NAME: $VERSION_NAME
      - NUMBER: $VERSION_NUMBER
      - APP_NAME: "MetaMask"
      - INFO_PLIST_NAME: "Info.plist"
    after_run:
      - _ios_build_template
  build_ios_main_beta:
    envs:
      - YARN_COMMAND: 'build:ios:main:beta'
      - NAME: $VERSION_NAME
      - NUMBER: $VERSION_NUMBER
      - APP_NAME: "MetaMask"
      - INFO_PLIST_NAME: "Info.plist"
    after_run:
      - _ios_build_template
  build_ios_main_rc:
    envs:
      - YARN_COMMAND: 'build:ios:main:rc'
      - NAME: $VERSION_NAME
      - NUMBER: $VERSION_NUMBER
      - APP_NAME: "MetaMask"
      - INFO_PLIST_NAME: "Info.plist"
    after_run:
      - _ios_build_template
  build_ios_main_exp:
    envs:
      - YARN_COMMAND: 'build:ios:main:exp'
      - NAME: $VERSION_NAME
      - NUMBER: $VERSION_NUMBER
      - APP_NAME: "MetaMask"
      - INFO_PLIST_NAME: "Info.plist"
    after_run:
      - _ios_build_template
  build_ios_release_and_upload_sourcemaps:
    envs:
      - SENTRY_DISABLE_AUTO_UPLOAD: 'false'
      - METAMASK_BUILD_TYPE: 'main'
      - METAMASK_ENVIRONMENT: 'production'
      - NAME: $VERSION_NAME
      - NUMBER: $VERSION_NUMBER
      - APP_NAME: "MetaMask"
      - INFO_PLIST_NAME: "Info.plist"
    after_run:
      - _ios_build_template
  build_ios_rc_and_upload_sourcemaps:
    envs:
      - SENTRY_DISABLE_AUTO_UPLOAD: 'false'
      - METAMASK_BUILD_TYPE: 'main'
      - METAMASK_ENVIRONMENT: 'pre-release'
      - NAME: $VERSION_NAME
      - NUMBER: $VERSION_NUMBER
      - APP_NAME: "MetaMask"
      - INFO_PLIST_NAME: "Info.plist"
    after_run:
      - _ios_build_template
  build_ios_beta:
    envs:
      - METAMASK_BUILD_TYPE: "beta"
      - METAMASK_ENVIRONMENT: 'production'
      - NAME: $VERSION_NAME
      - NUMBER: $VERSION_NUMBER
      - APP_NAME: "MetaMask"
      - INFO_PLIST_NAME: "Info.plist"
    after_run:
      - _ios_build_template
  build_ios_flask_release:
    envs:
      - METAMASK_BUILD_TYPE: "flask"
      - METAMASK_ENVIRONMENT: 'production'
      - NAME: $FLASK_VERSION_NAME
      - NUMBER: $FLASK_VERSION_NUMBER
      - APP_NAME: "MetaMask-Flask"
      - INFO_PLIST_NAME: "MetaMask-Flask-Info.plist"
    after_run:
      - _ios_build_template
  build_ios_simbuild:
    envs:
      - IS_SIM_BUILD: 'true'
      - IS_DEV_BUILD: 'true'
      - METAMASK_BUILD_TYPE: 'main'
      - METAMASK_ENVIRONMENT: 'debug'
      - NAME: $VERSION_NAME
      - NUMBER: $VERSION_NUMBER
      - APP_NAME: 'MetaMask'
      - INFO_PLIST_NAME: 'Info.plist'
    after_run:
      - _ios_build_template
  build_ios_devbuild:
    envs:
      - IS_DEV_BUILD: 'true'
      - METAMASK_BUILD_TYPE: 'main'
      - METAMASK_ENVIRONMENT: 'debug'
      - NAME: $VERSION_NAME
      - NUMBER: $VERSION_NUMBER
      - APP_NAME: 'MetaMask'
      - INFO_PLIST_NAME: 'Info.plist'
    after_run:
      - _ios_build_template
  build_ios_flask_devbuild:
    envs:
      - NAME: $FLASK_VERSION_NAME
      - NUMBER: $FLASK_VERSION_NUMBER
      - APP_NAME: "MetaMask-Flask"
      - INFO_PLIST_NAME: "MetaMask-Flask-Info.plist"
      - YARN_COMMAND: 'build:ios:flask:local'
<<<<<<< HEAD
    after_run:
      - _ios_build_template
  build_ios_qa_devbuild:
    envs:
      - IS_DEV_BUILD: 'true'
      - NAME: $VERSION_NAME
      - NUMBER: $VERSION_NUMBER
      - APP_NAME: "MetaMask-QA"
      - INFO_PLIST_NAME: "MetaMask-QA-Info.plist"
      - YARN_COMMAND: 'build:ios:qa:local'
=======
>>>>>>> 8b382ea6
    after_run:
      - _ios_build_template
  build_ios_flask_simbuild:
    envs:
      - IS_SIM_BUILD: 'true'
      - NAME: $FLASK_VERSION_NAME
      - NUMBER: $FLASK_VERSION_NUMBER
      - APP_NAME: "MetaMask-Flask"
      - INFO_PLIST_NAME: "MetaMask-Flask-Info.plist"
      - YARN_COMMAND: 'build:ios:flask:local'
<<<<<<< HEAD
    after_run:
      - _ios_build_template
  build_ios_qa_simbuild:
    envs:
      - IS_SIM_BUILD: 'true'
      - NAME: $VERSION_NAME
      - NUMBER: $VERSION_NUMBER
      - APP_NAME: "MetaMask-QA"
      - INFO_PLIST_NAME: "MetaMask-QA-Info.plist"
      - YARN_COMMAND: 'build:ios:qa:local'
=======
>>>>>>> 8b382ea6
    after_run:
      - _ios_build_template
  build_ios_qa:
    before_run:
      - code_setup
    after_run:
      - _upload_ipa_to_browserstack
      - notify_failure
    steps:
      - certificate-and-profile-installer@1: {}
      - set-xcode-build-number@1:
          inputs:
            - build_short_version_string: $VERSION_NAME
            - build_version: $VERSION_NUMBER
            - plist_path: $PROJECT_LOCATION_IOS/MetaMask/MetaMask-QA-Info.plist
      - script@1:
          inputs:
            - content: |-
                #!/usr/bin/env bash
                node -v
                GIT_BRANCH=$BITRISE_GIT_BRANCH METAMASK_BUILD_TYPE='main' METAMASK_ENVIRONMENT='qa' yarn build:ios:pre-qa
          title: iOS Sourcemaps & Build
          is_always_run: false
      - deploy-to-bitrise-io@2.2.3:
          is_always_run: false
          is_skippable: true
          inputs:
            - pipeline_intermediate_files: ios/build/output/MetaMask-QA.ipa:BITRISE_APP_STORE_IPA_PATH
            - deploy_path: ios/build/output/MetaMask-QA.ipa
          title: Deploy iOS IPA
      - deploy-to-bitrise-io@2.2.3:
          is_always_run: false
          is_skippable: true
          inputs:
            - deploy_path: ios/build/MetaMask-QA.xcarchive
          title: Deploy Symbols File
      - deploy-to-bitrise-io@2.2.3:
          is_always_run: false
          is_skippable: true
          inputs:
            - pipeline_intermediate_files: sourcemaps/ios/index.js.map:BITRISE_APP_STORE_SOURCEMAP_PATH
            - deploy_path: sourcemaps/ios/index.js.map
          title: Deploy Source Map
  _upload_ipa_to_browserstack:
    steps:
      - script@1:
          title: Upload IPA to Browserstack
          inputs:
            - content: |-
                #!/usr/bin/env bash
                set -e
                set -x
                set -o pipefail

                IPA_DIR="ios/build/output"
                ORIGINAL_IPA="$IPA_DIR/MetaMask-QA.ipa"

                CUSTOM_ID="$BITRISE_GIT_BRANCH-$VERSION_NAME-$VERSION_NUMBER"
                CUSTOM_ID=${CUSTOM_ID////-}

                mv "$ORIGINAL_IPA" "$IPA_DIR/$CUSTOM_ID.ipa"
                IPA_PATH="$IPA_DIR/$CUSTOM_ID.ipa"

                # Upload to app-automate
                curl -u "$BROWSERSTACK_USERNAME:$BROWSERSTACK_ACCESS_KEY" \
                    -X POST "https://api-cloud.browserstack.com/app-automate/upload" \
                    -F "file=@$IPA_PATH" \
                    -F 'data={"custom_id": "'$CUSTOM_ID'"}' \
                    | jq -j '.app_url' \
                    | envman add --key BROWSERSTACK_IOS_APP_URL
                echo "BROWSERSTACK_IOS_APP_URL: $BROWSERSTACK_IOS_APP_URL"
                # Upload to app-live
                curl -u "$BROWSERSTACK_USERNAME:$BROWSERSTACK_ACCESS_KEY" \
                    -X POST "https://api-cloud.browserstack.com/app-live/upload" \
                    -F "file=@$IPA_PATH" \
                    -F 'data={"custom_id": "'$CUSTOM_ID'"}'

                # Get recent apps
                curl -u "$BROWSERSTACK_USERNAME:$BROWSERSTACK_ACCESS_KEY" \
                    -X GET https://api-cloud.browserstack.com/app-automate/recent_apps \
                    | jq > browserstack_uploaded_apps.json
      - share-pipeline-variable@1:
          title: Persist BROWSERSTACK_IOS_APP_URL across all stages
          inputs:
            - variables: |-
                BROWSERSTACK_IOS_APP_URL
      - deploy-to-bitrise-io@2.2.3:
          is_always_run: false
          is_skippable: true
          inputs:
            - deploy_path: browserstack_uploaded_apps.json
          title: Bitrise Deploy Browserstack Uploaded Apps
  build_ios_flask_release:
    before_run:
      - code_setup
    after_run:
      - notify_failure
    steps:
      - certificate-and-profile-installer@1: {}
      - set-xcode-build-number@1:
          inputs:
            - build_short_version_string: $FLASK_VERSION_NAME
            - build_version: $FLASK_VERSION_NUMBER
            - plist_path: $PROJECT_LOCATION_IOS/MetaMask/MetaMask-Flask-Info.plist
      - script@1:
          inputs:
            - content: |-
                #!/usr/bin/env bash
                node -v
                METAMASK_BUILD_TYPE='flask' METAMASK_ENVIRONMENT='production' yarn build:ios:pre-flask
          title: iOS Sourcemaps & Build
          is_always_run: false
      - deploy-to-bitrise-io@2.2.3:
          is_always_run: false
          is_skippable: true
          inputs:
            - pipeline_intermediate_files: ios/build/output/MetaMask-Flask.ipa:BITRISE_APP_STORE_IPA_PATH
            - deploy_path: ios/build/output/MetaMask-Flask.ipa
          title: Deploy iOS IPA
      - deploy-to-bitrise-io@2.2.3:
          is_always_run: false
          is_skippable: true
          inputs:
            - deploy_path: ios/build/MetaMask-Flask.xcarchive:BITRISE_APP_STORE_XCARCHIVE_PATH
          title: Deploy Symbols File
      - deploy-to-bitrise-io@2.2.3:
          is_always_run: false
          is_skippable: true
          inputs:
            - pipeline_intermediate_files: sourcemaps/ios/index.js.map:BITRISE_APP_STORE_SOURCEMAP_PATH
            - deploy_path: sourcemaps/ios/index.js.map
          title: Deploy Source Map
  build_ios_qa_flask:
    before_run:
      - code_setup
    after_run:
      - _upload_ipa_to_browserstack_flask
      - notify_failure
    steps:
      - certificate-and-profile-installer@1: {}
      - set-xcode-build-number@1:
          inputs:
            - build_short_version_string: $FLASK_VERSION_NAME
            - build_version: $FLASK_VERSION_NUMBER
            - plist_path: $PROJECT_LOCATION_IOS/MetaMask/MetaMask-Flask-Info.plist
      - script@1:
          inputs:
            - content: |-
                #!/usr/bin/env bash
                node -v
                GIT_BRANCH=$BITRISE_GIT_BRANCH METAMASK_BUILD_TYPE='flask' METAMASK_ENVIRONMENT='qa' yarn build:ios:pre-flask
          title: iOS Flask Sourcemaps & Build
          is_always_run: false
      - deploy-to-bitrise-io@2.2.3:
          is_always_run: false
          is_skippable: true
          inputs:
            - pipeline_intermediate_files: ios/build/output/MetaMask-Flask.ipa:BITRISE_APP_STORE_FLASK_IPA_PATH
            - deploy_path: ios/build/output/MetaMask-Flask.ipa
          title: Deploy iOS Flask IPA
      - deploy-to-bitrise-io@2.2.3:
          is_always_run: false
          is_skippable: true
          inputs:
            - deploy_path: ios/build/MetaMask-Flask.xcarchive
          title: Deploy Flask Symbols File
      - deploy-to-bitrise-io@2.2.3:
          is_always_run: false
          is_skippable: true
          inputs:
            - pipeline_intermediate_files: sourcemaps/ios/index.js.map:BITRISE_APP_STORE_FLASK_SOURCEMAP_PATH
            - deploy_path: sourcemaps/ios/index.js.map
          title: Deploy Flask Source Map
  _upload_ipa_to_browserstack_flask:
    steps:
      - script@1:
          title: Upload Flask IPA to Browserstack
          inputs:
            - content: |-
                #!/usr/bin/env bash
                set -e
                set -x
                set -o pipefail
                CUSTOM_ID="flask-$BITRISE_GIT_BRANCH-$FLASK_VERSION_NAME-$FLASK_VERSION_NUMBER"
                CUSTOM_ID=${CUSTOM_ID////-}
                IPA_PATH=ios/build/output/MetaMask-Flask.ipa
                IPA_PATH_FOR_APP_LIVE=ios/build/output/"$CUSTOM_ID".ipa
                curl -u "$BROWSERSTACK_USERNAME:$BROWSERSTACK_ACCESS_KEY" -X POST "https://api-cloud.browserstack.com/app-automate/upload" -F "file=@$IPA_PATH" -F 'data={"custom_id": "'$CUSTOM_ID'"}' | jq -j '.app_url' | envman add --key BROWSERSTACK_IOS_FLASK_APP_URL
                mv "$IPA_PATH" "$IPA_PATH_FOR_APP_LIVE"
                curl -u "$BROWSERSTACK_USERNAME:$BROWSERSTACK_ACCESS_KEY" -X POST "https://api-cloud.browserstack.com/app-live/upload" -F "file=@$IPA_PATH_FOR_APP_LIVE" -F 'data={"custom_id": "'$CUSTOM_ID'"}'
                curl -u "$BROWSERSTACK_USERNAME:$BROWSERSTACK_ACCESS_KEY" -X GET https://api-cloud.browserstack.com/app-automate/recent_apps | jq > browserstack_uploaded_flask_apps.json
      - share-pipeline-variable@1:
          title: Persist BROWSERSTACK_IOS_FLASK_APP_URL across all stages
          inputs:
            - variables: |-
                BROWSERSTACK_IOS_FLASK_APP_URL
      - deploy-to-bitrise-io@2.2.3:
          is_always_run: false
          is_skippable: true
          inputs:
            - deploy_path: browserstack_uploaded_flask_apps.json
          title: Bitrise Deploy Browserstack Uploaded Flask Apps
app:
  envs:
    - opts:
        is_expand: false
      MM_NOTIFICATIONS_UI_ENABLED: true
    - opts:
        is_expand: false
      MM_NETWORK_UI_REDESIGN_ENABLED: false
    - opts:
        is_expand: false
      PORTFOLIO_VIEW: true
    - opts:
        is_expand: false
      MM_PER_DAPP_SELECTED_NETWORK: false
    - opts:
        is_expand: false
      MM_REMOVE_GLOBAL_NETWORK_SELECTOR: false

    - opts:
        is_expand: false
      MM_PERMISSIONS_SETTINGS_V1_ENABLED: false
    - opts:
        is_expand: false
      MM_SECURITY_ALERTS_API_ENABLED: true
    - opts:
        is_expand: false
      BRIDGE_USE_DEV_APIS: false
    - opts:
        is_expand: false
      MM_BRIDGE_ENABLED: true
    - opts:
        is_expand: false
      PROJECT_LOCATION: android
    - opts:
        is_expand: false
      NDK_VERSION: 26.1.10909125
    - opts:
        is_expand: false
      QA_APK_NAME: app-qa-release
    - opts:
        is_expand: false
      MODULE: app
    - opts:
        is_expand: false
      VARIANT: ''
    - opts:
        is_expand: false
      BITRISE_PROJECT_PATH: ios/MetaMask.xcworkspace
    - opts:
        is_expand: false
      BITRISE_SCHEME: MetaMask
    - opts:
        is_expand: false
      BITRISE_EXPORT_METHOD: enterprise
    - opts:
        is_expand: false
      PROJECT_LOCATION_ANDROID: android
    - opts:
        is_expand: false
      PROJECT_LOCATION_IOS: ios
    - opts:
        is_expand: false
      VERSION_NAME: 7.47.3
    - opts:
        is_expand: false
      VERSION_NUMBER: 2051
    - opts:
        is_expand: false
      FLASK_VERSION_NAME: 7.47.3
    - opts:
        is_expand: false
      FLASK_VERSION_NUMBER: 2051
    - opts:
        is_expand: false
      ANDROID_APK_LINK: ''
    - opts:
        is_expand: false
      ANDROID_AAP_LINK: ''
    - opts:
        is_expand: false
      IOS_APP_LINK: ''
    - opts:
        is_expand: false
      NVM_VERSION: 0.39.7
    - opts:
        is_expand: false
      NVM_SHA256SUM: '8e45fa547f428e9196a5613efad3bfa4d4608b74ca870f930090598f5af5f643'
    - opts:
        is_expand: false
      NODE_VERSION: 20.18.0
    - opts:
        is_expand: false
      YARN_VERSION: 1.22.22
    - opts:
        is_expand: false
      COREPACK_VERSION: 0.28.0
    - opts:
        is_expand: false
      WEB3AUTH_NETWORK: 'sapphire_devnet'
meta:
  bitrise.io:
    stack: osx-xcode-16.2.x
    machine_type_id: g2.mac.4large
trigger_map:
  - push_branch: release/*
    pipeline: pr_regression_e2e_pipeline
  - push_branch: main
    pipeline: app_launch_times_and_expo_pipeline
  - tag: 'qa-*'
    pipeline: create_qa_builds_pipeline
  - tag: 'v*.*.*'
    pipeline: create_qa_builds_pipeline<|MERGE_RESOLUTION|>--- conflicted
+++ resolved
@@ -112,13 +112,10 @@
   expo_flask_pipeline:
     stages:
       - create_build_flask_expo: {}
-<<<<<<< HEAD
   #QA expo pipeline
   expo_qa_pipeline:
     stages:
       - create_build_qa_expo: {}
-=======
->>>>>>> 8b382ea6
   #App Upgrade pipeline. Runs on browserstack
   app_upgrade_pipeline:
     stages:
@@ -207,14 +204,11 @@
       - build_android_flask_devbuild: {}
       - build_ios_flask_devbuild: {}
       - build_ios_flask_simbuild: {}
-<<<<<<< HEAD
   create_build_qa_expo:
     workflows:
       - build_android_qa_devbuild: {}
       - build_ios_qa_devbuild: {}
       - build_ios_qa_simbuild: {}
-=======
->>>>>>> 8b382ea6
   create_build_qa_flask:
     workflows:
       - build_android_qa_flask: {}
@@ -1744,7 +1738,6 @@
       - BUILD_COMMAND: 'yarn build:android:flask:local'
     after_run:
       - _android_e2e_build_template
-<<<<<<< HEAD
     meta:
       bitrise.io:
         stack: linux-docker-android-22.04
@@ -1758,8 +1751,6 @@
       - BUILD_COMMAND: 'yarn build:android:qa:local'
     after_run:
       - _android_e2e_build_template
-=======
->>>>>>> 8b382ea6
     meta:
       bitrise.io:
         stack: linux-docker-android-22.04
@@ -2307,7 +2298,6 @@
       - APP_NAME: "MetaMask-Flask"
       - INFO_PLIST_NAME: "MetaMask-Flask-Info.plist"
       - YARN_COMMAND: 'build:ios:flask:local'
-<<<<<<< HEAD
     after_run:
       - _ios_build_template
   build_ios_qa_devbuild:
@@ -2318,8 +2308,6 @@
       - APP_NAME: "MetaMask-QA"
       - INFO_PLIST_NAME: "MetaMask-QA-Info.plist"
       - YARN_COMMAND: 'build:ios:qa:local'
-=======
->>>>>>> 8b382ea6
     after_run:
       - _ios_build_template
   build_ios_flask_simbuild:
@@ -2330,7 +2318,6 @@
       - APP_NAME: "MetaMask-Flask"
       - INFO_PLIST_NAME: "MetaMask-Flask-Info.plist"
       - YARN_COMMAND: 'build:ios:flask:local'
-<<<<<<< HEAD
     after_run:
       - _ios_build_template
   build_ios_qa_simbuild:
@@ -2341,8 +2328,6 @@
       - APP_NAME: "MetaMask-QA"
       - INFO_PLIST_NAME: "MetaMask-QA-Info.plist"
       - YARN_COMMAND: 'build:ios:qa:local'
-=======
->>>>>>> 8b382ea6
     after_run:
       - _ios_build_template
   build_ios_qa:
