---
format_version: '8'
default_step_lib_source: 'https://github.com/bitrise-io/bitrise-steplib.git'
project_type: react-native

#Pipelines are listed below
pipelines:
  #Creates MetaMask-QA apps and stores apk/ipa in Bitrise
  create_qa_builds_pipeline:
    stages:
      - create_build_qa: {}
      - notify: {}
  #Releases MetaMask apps and stores apk/ipa into Play(Internal Testing)/App(TestFlight) Store
  release_builds_to_store_pipeline:
    stages:
      - create_build_release: {}
      - deploy_build_release: {}
      - release_notify: {}
  #Releases MetaMask apps and stores ipa into App(TestFlight) Store
  release_ios_to_store_pipeline:
    stages:
      - create_ios_release: {}
      - deploy_ios_release: {}
      - notify: {}
  #Releases MetaMask apps and stores apk Play(Internal Testing) Store
  release_android_to_store_pipeline:
    stages:
      - create_android_release: {}
      - deploy_android_release: {}
      - notify: {}
  #Run E2E test suite for iOS only
  run_e2e_ios_pipeline:
    stages:
      - run_e2e_ios_stage: {}
      - notify: {}
  #Run E2E test suite for Android only
  run_e2e_android_pipeline:
    stages:
      - run_e2e_android_stage: {} #runs android detox E2E
      - notify: {}
  #PR_e2e_verfication (build ios & android), run iOS (smoke), emulator Android
  release_e2e_pipeline:
    stages:
      - run_e2e_ios_android_stage: {}
      - notify: {}
  #PR_e2e_verfication (build ios & android), run iOS (smoke), emulator Android
  pr_smoke_e2e_pipeline:
    stages:
      - run_smoke_e2e_ios_android_stage: {}
      - notify: {}

#Stages refrence workflows. Those workflows cannot but utility "_this-is-a-utility"
stages:
  create_build_release:
    workflows:
      - build_android_release: {}
      - build_ios_release: {}
  deploy_build_release:
    workflows:
      - deploy_android_to_store: {}
      - deploy_ios_to_store: {}
  create_ios_release:
    workflows:
      - build_ios_release: {}
  deploy_ios_release:
    workflows:
      - deploy_ios_to_store: {}
  create_android_release:
    workflows:
      - build_android_release: {}
  deploy_android_release:
    workflows:
      - deploy_android_to_store: {}
  create_build_qa:
    workflows:
      - build_android_qa: {}
      - build_ios_qa: {}
  create_build_qa_android:
    workflows:
      - build_android_qa: {}
  create_build_qa_ios:
    workflows:
      - build_ios_qa: {}
  run_e2e_ios_stage:
    workflows:
      - ios_e2e_test: {}
  run_smoke_e2e_ios_android_stage:
    workflows:
      - ios_e2e_test: {}
      - android_e2e_test: {}
  run_e2e_ios_android_stage:
    workflows:
      - ios_e2e_test: {}
      - android_e2e_test: {}
  run_e2e_android_stage:
    workflows:
      - android_e2e_test: {}
  notify:
    workflows:
      - notify_success_on_slack: {}
  release_notify:
    workflows:
      - release_announcing_stores: {}
workflows:
  # Code Setups
  setup:
    steps:
      - activate-ssh-key@4:
          run_if: '{{getenv "SSH_RSA_PRIVATE_KEY" | ne ""}}'
      - git-clone@6: {}
      - nvm@1.3.0:
          inputs:
            - node_version: '16.13.0'
  code_setup:
    before_run:
      - setup
    steps:
      - script@1:
          inputs:
            - content: |-
                #!/usr/bin/env bash
                envman add --key YARN_CACHE_DIR --value "$(yarn cache dir)"
          title: Get Yarn cache directory
      - cache-pull@2: {}
      - yarn@0:
          inputs:
            - command: setup
          title: Yarn Setup
      - yarn@0:
          title: Lint
          inputs:
            - command: lint
      - yarn@0:
          inputs:
            - command: audit:ci
          title: Audit Dependencies
      - cache-push@2:
          # Manual cache path needed here because the `yarn` step only caches for the `install` command
          inputs:
            # The Yarn cache is easier and safer to cache than `node_modules`, which could include
            # postinstall script modifications and could affect hoisting on subsequent installs.
            - cache_paths: '$YARN_CACHE_DIR -> ./yarn.lock'
  code_setup_dev:
    before_run:
      - setup
    steps:
      - script@1:
          title: Generate `.npmrc` file for preview builds
          inputs:
            - content: |
                #!/bin/bash
                printf '%s\n\n%s' '@metamask:registry=https://npm.pkg.github.com' "//npm.pkg.github.com/:_authToken=${PACKAGE_READ_TOKEN}" > .npmrc
    after_run:
      - code_setup

  # Notifications utility workflows
  # Provides values for commit or branch message and path depending on commit env setup initialised or not
  _get_workflow_info:
    steps:
      - activate-ssh-key@4:
          is_always_run: true # always run to also feed failure notifications
          run_if: '{{getenv "SSH_RSA_PRIVATE_KEY" | ne ""}}'
      - git-clone@6:
          inputs:
            - update_submodules: 'no'
          is_always_run: true # always run to also feed failure notifications
      - script@1:
          is_always_run: true # always run to also feed failure notifications
          inputs:
            - content: |
                #!/bin/bash
                # generate reference to commit from env or using git
                COMMIT_SHORT_HASH="${BITRISE_GIT_COMMIT:0:7}"
                BRANCH_HEIGHT=''
                WORKFLOW_TRIGGER='Push'

                if [[ -z "$BITRISE_GIT_COMMIT" ]]; then
                  COMMIT_SHORT_HASH="$(git rev-parse --short HEAD)"
                  BRANCH_HEIGHT='HEAD'
                  WORKFLOW_TRIGGER='Manual'
                fi

                envman add --key COMMIT_SHORT_HASH --value "$COMMIT_SHORT_HASH"
                envman add --key BRANCH_HEIGHT --value "$BRANCH_HEIGHT"
                envman add --key WORKFLOW_TRIGGER --value "$WORKFLOW_TRIGGER"
          title: Get commit or branch name and path variables

  # Slack notification utils: we have two workflows to allow choosing when to notify: on success, on failure or both.
  # A workflow for instance create_qa_builds will notify on failure for each build_android_qa or build_ios_qa
  # but will only notify success if both success and create_qa_builds succeeds.

  # Send a Slack message on successful release
  release_announcing_stores:
    before_run:
      - code_setup
    steps:
      - yarn@0:
          inputs:
            - command: build:announce
          title: Accouncing pre-release
          is_always_run: false
    meta:
      bitrise.io:
        stack: linux-docker-android-20.04
        machine_type_id: standard

  # Send a Slack message when workflow succeeds
  notify_success_on_slack:
    before_run:
      - _get_workflow_info
    steps:
      - slack@3:
          inputs:
            - text: '${BITRISE_APP_TITLE} ${BITRISEIO_PIPELINE_TITLE} workflow notification'
            - pretext: ':large_green_circle: *${BITRISEIO_PIPELINE_TITLE} succeeded!*'
            - title: 'Commit #$COMMIT_SHORT_HASH $BRANCH_HEIGHT'
            - title_link: https://github.com/${BITRISEIO_GIT_REPOSITORY_OWNER}/${BITRISEIO_GIT_REPOSITORY_SLUG}/commit/${COMMIT_SHORT_HASH}
            - message: ${BITRISE_GIT_MESSAGE}
            - fields: |
                Branch|${BITRISE_GIT_BRANCH}
                Workflow|${BITRISEIO_PIPELINE_TITLE}
                Trigger|${WORKFLOW_TRIGGER}
                Build|${BITRISE_BUILD_NUMBER}
            - buttons: |
                View app|${BITRISE_APP_URL}
                View build|${BITRISEIO_PIPELINE_BUILD_URL}
                View commit|https://github.com/${BITRISEIO_GIT_REPOSITORY_OWNER}/${BITRISEIO_GIT_REPOSITORY_SLUG}/commit/${COMMIT_SHORT_HASH}
            - footer: 'Bitrise ${BITRISEIO_PIPELINE_TITLE} workflow notification'
            - webhook_url: https://hooks.slack.com/services/${MM_SLACK_TOKEN}/${MM_SLACK_SECRET}/${MM_SLACK_ROOM}

  # Send a Slack message when workflow fails
  _notify_failure_on_slack:
    before_run:
      - _get_workflow_info
    steps:
      - slack@3:
          is_always_run: true
          run_if: .IsBuildFailed
          inputs:
            - text: '${BITRISE_APP_TITLE} ${BITRISE_TRIGGERED_WORKFLOW_TITLE} workflow notification'
            - pretext_on_error: ':red_circle: *${BITRISE_TRIGGERED_WORKFLOW_TITLE} failed!*'
            - title: 'Commit #$COMMIT_SHORT_HASH $BRANCH_HEIGHT'
            - title_link: https://github.com/${BITRISEIO_GIT_REPOSITORY_OWNER}/${BITRISEIO_GIT_REPOSITORY_SLUG}/commit/${COMMIT_SHORT_HASH}
            - message: ${BITRISE_GIT_MESSAGE}
            - fields: |
                Branch|${BITRISE_GIT_BRANCH}
                Workflow|${BITRISE_TRIGGERED_WORKFLOW_TITLE}
                Trigger|${WORKFLOW_TRIGGER}
                Build|${BITRISE_BUILD_NUMBER}
            - buttons: |
                View app|${BITRISE_APP_URL}
                View build|${BITRISE_BUILD_URL}
                View commit|https://github.com/${BITRISEIO_GIT_REPOSITORY_OWNER}/${BITRISEIO_GIT_REPOSITORY_SLUG}/commit/${COMMIT_SHORT_HASH}
            - footer: 'Bitrise ${BITRISE_TRIGGERED_WORKFLOW_TITLE} workflow notification'
            - webhook_url: https://hooks.slack.com/services/${MM_SLACK_TOKEN}/${MM_SLACK_SECRET}/${MM_SLACK_ROOM}

  # CI Steps
  ci_test:
    before_run:
      - code_setup
    steps:
      - yarn@0:
          inputs:
            - args: ''
            - command: test:unit --silent
          title: Unit Test
          is_always_run: false
      - script@1:
          inputs:
            - content: |-
                #!/usr/bin/env bash
                echo 'weew - everything passed!'
          title: All Tests Passed
          is_always_run: false
  # E2E Steps
  e2e_setup:
    steps:
      - yarn@:
          inputs:
            - cache_local_deps: 'yes'
            - command: global add detox-cli
          title: Detox - Install CLI
  android_e2e_test:
    before_run:
      - code_setup_dev
      - e2e_setup
    after_run:
      - _notify_failure_on_slack
    steps:
      - restore-gradle-cache@1: {}
      - install-missing-android-tools@3:
          inputs:
            - ndk_version: $NDK_VERSION
            - gradlew_path: $PROJECT_LOCATION/gradlew
      - script@1:
          inputs:
            - content: |-
                #!/usr/bin/env bash
                "${ANDROID_HOME}/tools/bin/sdkmanager" "cmake;3.22.1"
          title: Download cmake 3.22.1 with sdkmanager
          is_always_run: false
      - avd-manager@1:
          inputs:
            - api_level: '30'
            - create_command_flags: '--sdcard 8192M'
            - profile: pixel_5
      - wait-for-android-emulator@1: {}
      - save-gradle-cache@1: {}
      - script@1:
          inputs:
            - content: |-
                #!/usr/bin/env bash
                node -v
                IGNORE_BOXLOGS_DEVELOPMENT="true" FORCE_BUNDLING=true yarn test:e2e:android:bitrise:debug --testNamePattern='Smoke'
          title: Detox Build & Test
          is_always_run: false
      - custom-test-results-export@1:
          is_always_run: true
          is_skippable: true
          title: Export test results
          inputs:
            - base_path: $BITRISE_SOURCE_DIR/e2e/reports/
            - test_name: E2E Tests
            - search_pattern: $BITRISE_SOURCE_DIR/e2e/reports/junit.xml
      - deploy-to-bitrise-io@2.2.3:
          is_always_run: true
          is_skippable: true
          title: Deploy test report files
      - script@1:
          is_always_run: true
          is_skippable: true
          title: Copy screenshot files
          inputs:
            - content: |-
                #!/usr/bin/env bash
                set -ex
                cp -r "$BITRISE_SOURCE_DIR/artifacts/screenshots"  "$BITRISE_DEPLOY_DIR"
      - deploy-to-bitrise-io@2.3:
          is_always_run: true
          is_skippable: true
          title: Deploy test screenshots
          inputs:
            - deploy_path: $BITRISE_DEPLOY_DIR
            - is_compress: true 
            - zip_name: "E2E_Android_Failure_Screenshots"

    meta:
      bitrise.io:
        stack: linux-docker-android-20.04
        machine_type_id: elite-xl
  ios_e2e_test:
    before_run:
      - code_setup_dev
      - e2e_setup
    after_run:
      - _notify_failure_on_slack
    steps:
      - certificate-and-profile-installer@1: {}
      - set-xcode-build-number@1:
          inputs:
            - build_short_version_string: $VERSION_NAME
            - plist_path: $PROJECT_LOCATION_IOS/MetaMask/Info.plist
      - script:
          inputs:
            - content: |-
                # Add cache directory to environment variable
                envman add --key BREW_APPLESIMUTILS --value "$(brew --cellar)/applesimutils"
                envman add --key BREW_OPT_APPLESIMUTILS --value "/usr/local/opt/applesimutils"
                brew tap wix/brew
          title: Set Env Path for caching deps
      - cocoapods-install@2:
          is_always_run: false
      - script@1:
          inputs:
            - content: |-
                #!/usr/bin/env bash
                node -v
                IGNORE_BOXLOGS_DEVELOPMENT="true" FORCE_BUNDLING=true yarn test:e2e:ios:debug --testNamePattern='Smoke'
          title: Detox Build & Test
          is_always_run: false
      - custom-test-results-export@1:
          is_always_run: true
          is_skippable: false
          title: Export test results
          inputs:
            - base_path: $BITRISE_SOURCE_DIR/e2e/reports/
            - test_name: E2E Tests
            - search_pattern: $BITRISE_SOURCE_DIR/e2e/reports/junit.xml
      - deploy-to-bitrise-io@2.2.3:
          is_always_run: true
          is_skippable: true
          title: Deploy test report files
      - script@1:
          is_always_run: true
          is_skippable: true
          title: Copy screenshot files
          inputs:
            - content: |-
                #!/usr/bin/env bash
                set -ex
                cp -r "$BITRISE_SOURCE_DIR/artifacts/screenshots"  "$BITRISE_DEPLOY_DIR"
      - deploy-to-bitrise-io@2.3:
          is_always_run: true
          is_skippable: true
          title: Deploy test screenshots
          inputs:
            - deploy_path: $BITRISE_DEPLOY_DIR
            - is_compress: true 
            - zip_name: "E2E_IOS_Failure_Screenshots"
  start_e2e_tests:
    steps:
      - build-router-start@0:
          inputs:
            - workflows: |-
                ios_e2e_test
                wdio_android_e2e_test
            - wait_for_builds: 'true'
            - access_token: $BITRISE_START_BUILD_ACCESS_TOKEN
      - build-router-wait@0:
          inputs:
            - abort_on_fail: 'yes'
            - access_token: $BITRISE_START_BUILD_ACCESS_TOKEN
  build_android_release:
    before_run:
      - code_setup
    after_run:
      - _notify_failure_on_slack
    steps:
      - change-android-versioncode-and-versionname@1:
          inputs:
            - new_version_name: $VERSION_NAME
            - new_version_code: $VERSION_NUMBER
            - build_gradle_path: $PROJECT_LOCATION_ANDROID/app/build.gradle
      - file-downloader@1:
          inputs:
            - source: $BITRISEIO_ANDROID_KEYSTORE_URL
            - destination: android/keystores/release.keystore
      - restore-gradle-cache@1: {}
      - install-missing-android-tools@3:
          inputs:
            - ndk_version: $NDK_VERSION
            - gradlew_path: $PROJECT_LOCATION/gradlew
      - script@1:
          inputs:
            - content: |-
                #!/usr/bin/env bash
                "${ANDROID_HOME}/tools/bin/sdkmanager" "cmake;3.22.1"
          title: Download cmake 3.22.1 with sdkmanager
          is_always_run: false
      - script@1:
          inputs:
            - content: |-
                #!/usr/bin/env bash
                node -v
                METAMASK_ENVIRONMENT='production' yarn build:android:pre-release:bundle
          title: Build Android Pre-Release Bundle
          is_always_run: false
      - save-gradle-cache@1: {}
      - deploy-to-bitrise-io@2.2.3:
          is_always_run: false
          is_skippable: true
          inputs:
            - pipeline_intermediate_files: $PROJECT_LOCATION/app/build/outputs/apk/prod/release/app-prod-release.apk:BITRISE_PLAY_STORE_APK_PATH
            - deploy_path: $PROJECT_LOCATION/app/build/outputs/apk/prod/release/app-prod-release.apk
          title: Bitrise Deploy APK
      - deploy-to-bitrise-io@2.2.3:
          is_always_run: false
          is_skippable: true
          inputs:
            - pipeline_intermediate_files: $PROJECT_LOCATION/app/build/outputs/apk/prod/release/sha512sums.txt:BITRISE_PLAY_STORE_SHA512SUMS_PATH
            - deploy_path: $PROJECT_LOCATION/app/build/outputs/apk/prod/release/sha512sums.txt
          title: Bitrise Deploy Checksum
      - deploy-to-bitrise-io@2.2.3:
          is_always_run: false
          is_skippable: true
          inputs:
            - pipeline_intermediate_files: $PROJECT_LOCATION/app/build/outputs/mapping/prodRelease/mapping.txt:BITRISE_PLAY_STORE_MAPPING_PATH
            - deploy_path: $PROJECT_LOCATION/app/build/outputs/mapping/prodRelease/mapping.txt
          title: Bitrise ProGuard Map Files
      - deploy-to-bitrise-io@2.2.3:
          is_always_run: false
          is_skippable: true
          inputs:
            - pipeline_intermediate_files: $PROJECT_LOCATION/app/build/outputs/bundle/prodRelease/app-prod-release.aab:BITRISE_PLAY_STORE_ABB_PATH
            - deploy_path: $PROJECT_LOCATION/app/build/outputs/bundle/prodRelease/app-prod-release.aab
          title: Bitrise Deploy AAB
      - deploy-to-bitrise-io@2.2.3:
          is_always_run: false
          is_skippable: true
          inputs:
            - pipeline_intermediate_files: sourcemaps/android/index.js.map:BITRISE_PLAY_STORE_SOURCEMAP_PATH
            - deploy_path: sourcemaps/android/index.js.map
          title: Bitrise Deploy Sourcemaps
    meta:
      bitrise.io:
        stack: linux-docker-android-20.04
        machine_type_id: elite-xl
  build_android_qa:
    before_run:
      - code_setup_dev
    after_run:
      - _upload_apk_to_browserstack
      - _notify_failure_on_slack
    steps:
      - change-android-versioncode-and-versionname@1:
          inputs:
            - new_version_name: $VERSION_NAME
            - new_version_code: $VERSION_NUMBER
            - build_gradle_path: $PROJECT_LOCATION_ANDROID/app/build.gradle
      - file-downloader@1:
          inputs:
            - source: $BITRISEIO_ANDROID_QA_KEYSTORE_URL
            - destination: android/keystores/internalRelease.keystore
      - restore-gradle-cache@1: {}
      - install-missing-android-tools@3:
          inputs:
            - ndk_version: $NDK_VERSION
            - gradlew_path: $PROJECT_LOCATION/gradlew
      - script@1:
          inputs:
            - content: |-
                #!/usr/bin/env bash
                "${ANDROID_HOME}/tools/bin/sdkmanager" "cmake;3.22.1"
          title: Download cmake 3.22.1 with sdkmanager
          is_always_run: false
      - script@1:
          inputs:
            - content: |-
                #!/usr/bin/env bash
                node -v
                GIT_BRANCH=$BITRISE_GIT_BRANCH METAMASK_ENVIRONMENT='qa' yarn build:android:pre-release:bundle:qa
          title: Build Android Pre-Release Bundle
          is_always_run: false
      - save-gradle-cache@1: {}
      - deploy-to-bitrise-io@2.2.3:
          is_always_run: false
          is_skippable: true
          inputs:
            - deploy_path: $PROJECT_LOCATION/app/build/outputs/apk/qa/release/$QA_APK_NAME.apk
          title: Bitrise Deploy APK
      - deploy-to-bitrise-io@2.2.3:
          is_always_run: false
          is_skippable: true
          inputs:
            - deploy_path: $PROJECT_LOCATION/app/build/outputs/apk/qa/release/sha512sums.txt
          title: Bitrise Deploy Checksum
      - deploy-to-bitrise-io@2.2.3:
          is_always_run: false
          is_skippable: true
          inputs:
            - deploy_path: $PROJECT_LOCATION/app/build/outputs/mapping/qaRelease/mapping.txt
          title: Bitrise ProGuard Map Files
      - deploy-to-bitrise-io@2.2.3:
          is_always_run: false
          is_skippable: true
          inputs:
            - deploy_path: $PROJECT_LOCATION/app/build/outputs/bundle/qaRelease/app-qa-release.aab
          title: Bitrise Deploy AAB
      - deploy-to-bitrise-io@2.2.3:
          is_always_run: false
          is_skippable: true
          inputs:
            - deploy_path: sourcemaps/android/index.js.map
          title: Bitrise Deploy Sourcemaps
    meta:
      bitrise.io:
        stack: linux-docker-android-20.04
        machine_type_id: elite-xl
  _upload_apk_to_browserstack:
    steps:
      - script@1:
          title: Upload APK to Browserstack
          inputs:
            - content: |-
                #!/usr/bin/env bash
                set -e
                set -x
                set -o pipefail
                APK_PATH=$PROJECT_LOCATION/app/build/outputs/apk/qa/release/app-qa-release.apk
                CUSTOM_ID="$BITRISE_GIT_BRANCH-$VERSION_NAME-$VERSION_NUMBER"
                CUSTOM_ID=${CUSTOM_ID////-}
                curl -u "$BROWSERSTACK_USERNAME:$BROWSERSTACK_ACCESS_KEY" -X POST "https://api-cloud.browserstack.com/app-automate/upload" -F "file=@$APK_PATH" -F 'data={"custom_id": "'$CUSTOM_ID'"}' | jq -j '.app_url' | envman add --key BROWSERSTACK_APP_URL
                curl -u "$BROWSERSTACK_USERNAME:$BROWSERSTACK_ACCESS_KEY" -X GET https://api-cloud.browserstack.com/app-automate/recent_apps | jq > browserstack_uploaded_apps.json
      - deploy-to-bitrise-io@2.2.3:
          is_always_run: false
          is_skippable: true
          inputs:
            - deploy_path: browserstack_uploaded_apps.json
          title: Bitrise Deploy Browserstack Uploaded Apps
      - build-router-start@0:
          inputs:
            - workflows: |-
                wdio_android_e2e_test
            - wait_for_builds: 'false'
            - abort_on_fail: 'yes'
            - access_token: $BITRISE_START_BUILD_ACCESS_TOKEN
            - environment_key_list: BROWSERSTACK_APP_URL

                BROWSERSTACK_DEVICE

                BROWSERSTACK_OS_VERSION

                BROWSERSTACK_TAG_EXPRESSION
  wdio_android_e2e_test:
    before_run:
      - code_setup
    after_run:
      - _notify_failure_on_slack
    steps:
      - script@1:
          title: Run Android E2E tests on Browserstack
          inputs:
            - content: |-
                #!/usr/bin/env bash
                yarn test:wdio:android:browserstack
      - script@1:
          is_always_run: true
          is_skippable: false
          title: Add tests reports to Bitrise
          inputs:
            - content: |-
                #!/usr/bin/env bash
                cp -r $BITRISE_SOURCE_DIR/wdio/reports/junit-results/ $BITRISE_TEST_RESULT_DIR/
      - deploy-to-bitrise-io@2.2.3:
          is_always_run: true
          is_skippable: false
          inputs:
            - deploy_path: $BITRISE_TEST_RESULT_DIR
          title: Deploy test report files
    meta:
      bitrise.io:
        stack: linux-docker-android-20.04
        machine_type_id: standard
  deploy_android_to_store:
    steps:
      - pull-intermediate-files@1:
          inputs:
            - artifact_sources: .*
      - google-play-deploy:
          inputs:
            - app_path: $BITRISE_PLAY_STORE_ABB_PATH
            - track: internal
            - service_account_json_key_path: $BITRISEIO_BITRISEIO_SERVICE_ACCOUNT_JSON_KEY_URL_URL
            - package_name: $MM_ANDROID_PACKAGE_NAME
    envs:
      - opts:
          is_expand: false
        MM_ANDROID_PACKAGE_NAME: io.metamask
  deploy_ios_to_store:
    steps:
      - pull-intermediate-files@1:
          inputs:
            - artifact_sources: .*
      - deploy-to-itunesconnect-application-loader@1:
          inputs:
            - ipa_path: $BITRISE_APP_STORE_IPA_PATH
  build_ios_release:
    before_run:
      - code_setup
    after_run:
      - _notify_failure_on_slack
    steps:
      - certificate-and-profile-installer@1: {}
      - set-xcode-build-number@1:
          inputs:
            - build_short_version_string: $VERSION_NAME
            - build_version: $VERSION_NUMBER
            - plist_path: $PROJECT_LOCATION_IOS/MetaMask/Info.plist
      - cocoapods-install@2: {}
      - script@1:
          inputs:
            - content: |-
                #!/usr/bin/env bash
                node -v
                METAMASK_ENVIRONMENT='production' yarn build:ios:pre-release
          title: iOS Sourcemaps & Build
          is_always_run: false
      - deploy-to-bitrise-io@2.2.3:
          is_always_run: false
          is_skippable: true
          inputs:
            - pipeline_intermediate_files: ios/build/output/MetaMask.ipa:BITRISE_APP_STORE_IPA_PATH
            - deploy_path: ios/build/output/MetaMask.ipa
          title: Deploy iOS IPA
      - deploy-to-bitrise-io@1.6.1:
          is_always_run: false
          is_skippable: true
          inputs:
            - deploy_path: ios/build/MetaMask.xcarchive
          title: Deploy Symbols File
      - deploy-to-bitrise-io@2.2.3:
          is_always_run: false
          is_skippable: true
          inputs:
            - pipeline_intermediate_files: sourcemaps/ios/index.js.map:BITRISE_APP_STORE_SOURCEMAP_PATH
            - deploy_path: sourcemaps/ios/index.js.map
          title: Deploy Source Map
  build_ios_qa:
    before_run:
      - code_setup_dev
    after_run:
      - _notify_failure_on_slack
    steps:
      - certificate-and-profile-installer@1: {}
      - set-xcode-build-number@1:
          inputs:
            - build_short_version_string: $VERSION_NAME
            - build_version: $VERSION_NUMBER
            - plist_path: $PROJECT_LOCATION_IOS/MetaMask/MetaMask-QA-Info.plist
      - cocoapods-install@2: {}
      - script@1:
          inputs:
            - content: |-
                #!/usr/bin/env bash
                node -v
                GIT_BRANCH=$BITRISE_GIT_BRANCH METAMASK_ENVIRONMENT='qa' yarn build:ios:pre-qa
          title: iOS Sourcemaps & Build
          is_always_run: false
      - deploy-to-bitrise-io@2.2.3:
          is_always_run: false
          is_skippable: true
          inputs:
            - pipeline_intermediate_files: ios/build/output/MetaMask-QA.ipa:BITRISE_APP_STORE_IPA_PATH
            - deploy_path: ios/build/output/MetaMask-QA.ipa
          title: Deploy iOS IPA
      - deploy-to-bitrise-io@2.2.3:
          is_always_run: false
          is_skippable: true
          inputs:
            - deploy_path: ios/build/MetaMask-QA.xcarchive
          title: Deploy Symbols File
      - deploy-to-bitrise-io@2.2.3:
          is_always_run: false
          is_skippable: true
          inputs:
            - pipeline_intermediate_files: sourcemaps/ios/index.js.map:BITRISE_APP_STORE_SOURCEMAP_PATH
            - deploy_path: sourcemaps/ios/index.js.map
          title: Deploy Source Map
app:
  envs:
    - opts:
        is_expand: false
      PROJECT_LOCATION: android
    - opts:
        is_expand: false
      NDK_VERSION: 24.0.8215888
    - opts:
        is_expand: false
      QA_APK_NAME: app-qa-release
    - opts:
        is_expand: false
      MODULE: app
    - opts:
        is_expand: false
      VARIANT: ''
    - opts:
        is_expand: false
      BITRISE_PROJECT_PATH: ios/MetaMask.xcworkspace
    - opts:
        is_expand: false
      BITRISE_SCHEME: MetaMask
    - opts:
        is_expand: false
      BITRISE_EXPORT_METHOD: enterprise
    - opts:
        is_expand: false
      PROJECT_LOCATION_ANDROID: android
    - opts:
        is_expand: false
      PROJECT_LOCATION_IOS: ios
    - opts:
        is_expand: false
<<<<<<< HEAD
      VERSION_NAME: 7.5.0
    - opts:
        is_expand: false
      VERSION_NUMBER: 1167
=======
      VERSION_NAME: 7.4.0
    - opts:
        is_expand: false
      VERSION_NUMBER: 1159
>>>>>>> a9a45060
    - opts:
        is_expand: false
      ANDROID_APK_LINK: ''
    - opts:
        is_expand: false
      ANDROID_AAP_LINK: ''
    - opts:
        is_expand: false
      IOS_APP_LINK: ''
meta:
  bitrise.io:
    stack: osx-xcode-14.2.x-ventura
    machine_type_id: g2-m1-max.5core
trigger_map:
  - push_branch: release/*
    pipeline: release_e2e_pipeline
  - tag: 'v*.*.*-RC-*'
    pipeline: release_builds_to_store_pipeline
  - tag: 'qa-*'
    pipeline: create_qa_builds_pipeline
  - tag: 'dev-e2e-*'
    pipeline: pr_smoke_e2e_pipeline<|MERGE_RESOLUTION|>--- conflicted
+++ resolved
@@ -770,17 +770,10 @@
       PROJECT_LOCATION_IOS: ios
     - opts:
         is_expand: false
-<<<<<<< HEAD
       VERSION_NAME: 7.5.0
     - opts:
         is_expand: false
       VERSION_NUMBER: 1167
-=======
-      VERSION_NAME: 7.4.0
-    - opts:
-        is_expand: false
-      VERSION_NUMBER: 1159
->>>>>>> a9a45060
     - opts:
         is_expand: false
       ANDROID_APK_LINK: ''
