---
format_version: '8'
default_step_lib_source: 'https://github.com/bitrise-io/bitrise-steplib.git'
project_type: react-native

#Pipelines are listed below
pipelines:
  #Creates MetaMask-QA apps and stores apk/ipa in Bitrise
  create_qa_builds_pipeline:
    stages:
      - create_build_qa: {}
      - notify: {}
  #Releases MetaMask apps and stores apk/ipa into Play(Internal Testing)/App(TestFlight) Store
  release_builds_to_store_pipeline:
    stages:
      - create_build_release: {}
      - deploy_build_release: {}
      - release_notify: {}
  #Releases MetaMask apps and stores ipa into App(TestFlight) Store
  release_ios_to_store_pipeline:
    stages:
      - create_ios_release: {}
      - deploy_ios_release: {}
      - notify: {}
  #Releases MetaMask apps and stores apk Play(Internal Testing) Store
  release_android_to_store_pipeline:
    stages:
      - create_android_release: {}
      - deploy_android_release: {}
      - notify: {}
  #Run E2E test suite for iOS only
  run_e2e_ios_pipeline:
    stages:
      - run_e2e_ios_stage: {}
      - notify: {}
  #Run E2E test suite for Android only
  run_e2e_android_pipeline:
    stages:
      - run_e2e_android_stage: {} #runs android detox E2E
      - notify: {}
  #PR_e2e_verfication (build ios & android), run iOS (smoke), emulator Android
  release_e2e_pipeline:
    stages:
      - run_e2e_ios_android_stage: {}
      # - run_regression_e2e_ios_android_stage: {} Enable whenever regression tests are running successfully. 
      - notify: {}
  #PR_e2e_verfication (build ios & android), run iOS (smoke), emulator Android
  pr_smoke_e2e_pipeline:
    stages:
      - run_smoke_e2e_ios_android_stage: {}
      - notify: {}
  # Pipeline for Flask
  create_flask_release_builds_pipeline:
    stages:
      - create_build_flask_release: {}
      - notify: {}
  release_flask_builds_to_store_pipeline:
    stages:
      - create_build_flask_release: {}
      - deploy_flask_build_release: {}
      - release_notify: {}

 #PR_e2e_verfication (build ios & android), run iOS (regression), emulator Android
  pr_regression_e2e_pipeline:
    stages:
      - run_regression_e2e_ios_android_stage: {}
      - notify: {}

#Stages refrence workflows. Those workflows cannot but utility "_this-is-a-utility"
stages:
  create_build_release:
    workflows:
      - build_android_release: {}
      - build_ios_release: {}
  deploy_build_release:
    workflows:
      - deploy_android_to_store: {}
      - deploy_ios_to_store: {}
  create_ios_release:
    workflows:
      - build_ios_release: {}
  deploy_ios_release:
    workflows:
      - deploy_ios_to_store: {}
  create_android_release:
    workflows:
      - build_android_release: {}
  deploy_android_release:
    workflows:
      - deploy_android_to_store: {}
  create_build_qa:
    workflows:
      - build_android_qa: {}
      - build_ios_qa: {}
  create_build_qa_android:
    workflows:
      - build_android_qa: {}
  create_build_qa_ios:
    workflows:
      - build_ios_qa: {}
  run_e2e_ios_stage:
    workflows:
      - ios_e2e_test: {}
  run_smoke_e2e_ios_android_stage:
    workflows:
      - ios_e2e_test: {}
      - android_e2e_test: {}
  run_regression_e2e_ios_android_stage:
    workflows:
      - ios_run_regression_tests: {}
      - android_run_regression_tests: {}
  run_e2e_ios_android_stage:
    workflows:
      - ios_e2e_test: {}
      - android_e2e_test: {}
  run_e2e_android_stage:
    workflows:
      - android_e2e_test: {}
  notify:
    workflows:
      - notify_success_on_slack: {}
  release_notify:
    workflows:
      - release_announcing_stores: {}
  create_build_flask_release:
    workflows:
    - build_android_flask_release: {}
    - build_ios_flask_release: {}
  deploy_flask_build_release:
    workflows:
      - deploy_android_to_store:
          envs:
            - MM_ANDROID_PACKAGE_NAME: "io.metamask.flask"
      - deploy_ios_to_store:

workflows:
  # Code Setups
  setup:
    steps:
      - activate-ssh-key@4:
          run_if: '{{getenv "SSH_RSA_PRIVATE_KEY" | ne ""}}'
      - git-clone@6: {}
  code_setup:
    before_run:
      - setup
    steps:
      - script@1:
          inputs:
            - content: |-
                #!/usr/bin/env bash
                envman add --key YARN_CACHE_DIR --value "$(yarn cache dir)"
          title: Get Yarn cache directory
      - cache-pull@2: {}
      - script@1:
          inputs:
            - content: |-
                #!/usr/bin/env bash
                echo "Node and Yarn being installed"
                asdf list all nodejs
                asdf install nodejs "$NODE_VERSION"
                asdf global nodejs "$NODE_VERSION"
                asdf plugin add yarn
                asdf list all yarn
                asdf install yarn "$YARN_VERSION"
                asdf global yarn "$YARN_VERSION"
          title: Install node and yarn
      - yarn@0:
          inputs:
            - command: setup
          title: Yarn Setup
      - yarn@0:
          title: Lint
          inputs:
            - command: lint
      - yarn@0:
          inputs:
            - command: audit:ci
          title: Audit Dependencies
      - cache-push@2:
          # Manual cache path needed here because the `yarn` step only caches for the `install` command
          inputs:
            # The Yarn cache is easier and safer to cache than `node_modules`, which could include
            # postinstall script modifications and could affect hoisting on subsequent installs.
            - cache_paths: '$YARN_CACHE_DIR -> ./yarn.lock'
  code_setup_dev:
    steps:
      - script@1:
          title: Generate `.npmrc` file for preview builds
          inputs:
            - content: |
                #!/bin/bash
                printf '%s\n\n%s' '@metamask:registry=https://npm.pkg.github.com' "//npm.pkg.github.com/:_authToken=${PACKAGE_READ_TOKEN}" > .npmrc
    after_run:
      - code_setup

  # Notifications utility workflows
  # Provides values for commit or branch message and path depending on commit env setup initialised or not
  _get_workflow_info:
    steps:
      - activate-ssh-key@4:
          is_always_run: true # always run to also feed failure notifications
          run_if: '{{getenv "SSH_RSA_PRIVATE_KEY" | ne ""}}'
      - git-clone@6:
          inputs:
            - update_submodules: 'no'
          is_always_run: true # always run to also feed failure notifications
      - script@1:
          is_always_run: true # always run to also feed failure notifications
          inputs:
            - content: |
                #!/bin/bash
                # generate reference to commit from env or using git
                COMMIT_SHORT_HASH="${BITRISE_GIT_COMMIT:0:7}"
                BRANCH_HEIGHT=''
                WORKFLOW_TRIGGER='Push'

                if [[ -z "$BITRISE_GIT_COMMIT" ]]; then
                  COMMIT_SHORT_HASH="$(git rev-parse --short HEAD)"
                  BRANCH_HEIGHT='HEAD'
                  WORKFLOW_TRIGGER='Manual'
                fi

                envman add --key COMMIT_SHORT_HASH --value "$COMMIT_SHORT_HASH"
                envman add --key BRANCH_HEIGHT --value "$BRANCH_HEIGHT"
                envman add --key WORKFLOW_TRIGGER --value "$WORKFLOW_TRIGGER"
          title: Get commit or branch name and path variables

  # Slack notification utils: we have two workflows to allow choosing when to notify: on success, on failure or both.
  # A workflow for instance create_qa_builds will notify on failure for each build_android_qa or build_ios_qa
  # but will only notify success if both success and create_qa_builds succeeds.

  # Send a Slack message on successful release
  release_announcing_stores:
    before_run:
      - code_setup
    steps:
      - yarn@0:
          inputs:
            - command: build:announce
          title: Announcing pre-release
          is_always_run: false
    meta:
      bitrise.io:
        stack: linux-docker-android-20.04
        machine_type_id: standard

  # Send a Slack message when workflow succeeds
  notify_success_on_slack:
    before_run:
      - _get_workflow_info
    steps:
      - slack@3:
          inputs:
            - text: '${BITRISE_APP_TITLE} ${BITRISEIO_PIPELINE_TITLE} workflow notification'
            - pretext: ':large_green_circle: *${BITRISEIO_PIPELINE_TITLE} succeeded!*'
            - title: 'Commit #$COMMIT_SHORT_HASH $BRANCH_HEIGHT'
            - title_link: https://github.com/${BITRISEIO_GIT_REPOSITORY_OWNER}/${BITRISEIO_GIT_REPOSITORY_SLUG}/commit/${COMMIT_SHORT_HASH}
            - message: ${BITRISE_GIT_MESSAGE}
            - fields: |
                Branch|${BITRISE_GIT_BRANCH}
                Workflow|${BITRISEIO_PIPELINE_TITLE}
                Trigger|${WORKFLOW_TRIGGER}
                Build|${BITRISE_BUILD_NUMBER}
            - buttons: |
                View app|${BITRISE_APP_URL}
                View build|${BITRISEIO_PIPELINE_BUILD_URL}
                View commit|https://github.com/${BITRISEIO_GIT_REPOSITORY_OWNER}/${BITRISEIO_GIT_REPOSITORY_SLUG}/commit/${COMMIT_SHORT_HASH}
            - footer: 'Bitrise ${BITRISEIO_PIPELINE_TITLE} workflow notification'
            - webhook_url: https://hooks.slack.com/services/${MM_SLACK_TOKEN}/${MM_SLACK_SECRET}/${MM_SLACK_ROOM}

  # Send a Slack message when workflow fails
  _notify_failure_on_slack:
    before_run:
      - _get_workflow_info
    steps:
      - slack@3:
          is_always_run: true
          run_if: .IsBuildFailed
          inputs:
            - text: '${BITRISE_APP_TITLE} ${BITRISE_TRIGGERED_WORKFLOW_TITLE} workflow notification'
            - pretext_on_error: ':red_circle: *${BITRISE_TRIGGERED_WORKFLOW_TITLE} failed!*'
            - title: 'Commit #$COMMIT_SHORT_HASH $BRANCH_HEIGHT'
            - title_link: https://github.com/${BITRISEIO_GIT_REPOSITORY_OWNER}/${BITRISEIO_GIT_REPOSITORY_SLUG}/commit/${COMMIT_SHORT_HASH}
            - message: ${BITRISE_GIT_MESSAGE}
            - fields: |
                Branch|${BITRISE_GIT_BRANCH}
                Workflow|${BITRISE_TRIGGERED_WORKFLOW_TITLE}
                Trigger|${WORKFLOW_TRIGGER}
                Build|${BITRISE_BUILD_NUMBER}
            - buttons: |
                View app|${BITRISE_APP_URL}
                View build|${BITRISE_BUILD_URL}
                View commit|https://github.com/${BITRISEIO_GIT_REPOSITORY_OWNER}/${BITRISEIO_GIT_REPOSITORY_SLUG}/commit/${COMMIT_SHORT_HASH}
            - footer: 'Bitrise ${BITRISE_TRIGGERED_WORKFLOW_TITLE} workflow notification'
            - webhook_url: https://hooks.slack.com/services/${MM_SLACK_TOKEN}/${MM_SLACK_SECRET}/${MM_SLACK_ROOM}

  # CI Steps
  ci_test:
    before_run:
      - code_setup
    steps:
      - yarn@0:
          inputs:
            - args: ''
            - command: test:unit --silent
          title: Unit Test
          is_always_run: false
      - script@1:
          inputs:
            - content: |-
                #!/usr/bin/env bash
                echo 'weew - everything passed!'
          title: All Tests Passed
          is_always_run: false
  # E2E Steps
  
  ### This workflow uses a flag (TEST_SUITE) that defines the specific set of tests to be run.
  ## in this instance Regression. In future iterations we can rename to ios_test_suite_selection & android_test_suite_selection      
  ios_run_regression_tests:
    envs:
    - TEST_SUITE: 'Regression'
    after_run:
    - ios_e2e_test
  android_run_regression_tests:
    meta:
      bitrise.io:
        stack: linux-docker-android-20.04
        machine_type_id: elite-xl
    envs:
    - TEST_SUITE: 'Regression'
    after_run:
    - android_e2e_test

  e2e_setup:
    steps:
      - yarn@:
          inputs:
            - cache_local_deps: 'yes'
            - command: global add detox-cli
          title: Detox - Install CLI
  android_e2e_test:
    before_run:
      - code_setup_dev
      - e2e_setup
    after_run:
      - _notify_failure_on_slack
    steps:
      - restore-gradle-cache@1: {}
      - install-missing-android-tools@3:
          inputs:
            - ndk_version: $NDK_VERSION
            - gradlew_path: $PROJECT_LOCATION/gradlew
      - script@1:
          inputs:
            - content: |-
                #!/usr/bin/env bash
                "${ANDROID_HOME}/tools/bin/sdkmanager" "cmake;3.22.1"
          title: Download cmake 3.22.1 with sdkmanager
          is_always_run: false
      - avd-manager@1:
          inputs:
            - api_level: '30'
            - create_command_flags: '--sdcard 8192M'
            - start_command_flags: '-read-only'
            - profile: pixel_5
      - wait-for-android-emulator@1: {}
      - save-gradle-cache@1: {}
      - script@1:
          inputs:
            - content: |-
                #!/usr/bin/env bash
                if [ "$TEST_SUITE" = "Regression" ]; then
                  TEST_SUITE="Regression"
                else
                  TEST_SUITE="Smoke"
                fi
                node -v
                export METAMASK_ENVIRONMENT='local'
                export METAMASK_BUILD_TYPE='main'
                IGNORE_BOXLOGS_DEVELOPMENT="true" FORCE_BUNDLING=true yarn test:e2e:android:bitrise:debug --testNamePattern="$TEST_SUITE"
          title: Detox Build & Test
          is_always_run: false
      - custom-test-results-export@1:
          is_always_run: true
          is_skippable: true
          title: Export test results
          inputs:
            - base_path: $BITRISE_SOURCE_DIR/e2e/reports/
            - test_name: E2E Tests
            - search_pattern: $BITRISE_SOURCE_DIR/e2e/reports/junit.xml
      - deploy-to-bitrise-io@2.2.3:
          is_always_run: true
          is_skippable: true
          title: Deploy test report files
      - script@1:
          is_always_run: true
          run_if: .IsBuildFailed
          title: Copy screenshot files
          inputs:
            - content: |-
                #!/usr/bin/env bash
                set -ex
                cp -r "$BITRISE_SOURCE_DIR/artifacts/screenshots"  "$BITRISE_DEPLOY_DIR"
      - deploy-to-bitrise-io@2.3:
          is_always_run: true
          run_if: .IsBuildFailed
          title: Deploy test screenshots
          inputs:
            - deploy_path: $BITRISE_DEPLOY_DIR
            - is_compress: true
            - zip_name: 'E2E_Android_Failure_Screenshots'
    meta:
      bitrise.io:
        stack: linux-docker-android-20.04
        machine_type_id: elite-xl
  ios_e2e_test:
    before_run:
      - code_setup_dev
      - e2e_setup
    after_run:
      - _notify_failure_on_slack
    steps:
      - certificate-and-profile-installer@1: {}
      - set-xcode-build-number@1:
          inputs:
            - build_short_version_string: $VERSION_NAME
            - plist_path: $PROJECT_LOCATION_IOS/MetaMask/Info.plist
      - script:
          inputs:
            - content: |-
                # Add cache directory to environment variable
                envman add --key BREW_APPLESIMUTILS --value "$(brew --cellar)/applesimutils"
                envman add --key BREW_OPT_APPLESIMUTILS --value "/usr/local/opt/applesimutils"
                brew tap wix/brew
                asdf install ruby 3.0.3
                sudo gem install cocoapods
          title: Set Env Path for caching deps & Ruby install
      - cocoapods-install@2:
          is_always_run: false
      - script@1:
          inputs:
            - content: |-
                #!/usr/bin/env bash
                if [ "$TEST_SUITE" = "Regression" ]; then
                  TEST_SUITE="Regression"
                else
                  TEST_SUITE="Smoke"
                fi
                node -v
                export METAMASK_ENVIRONMENT='local'
                export METAMASK_BUILD_TYPE='main'
                IGNORE_BOXLOGS_DEVELOPMENT="true" FORCE_BUNDLING=true yarn test:e2e:ios:debug --testNamePattern="$TEST_SUITE"
          title: Detox Build & Test
          is_always_run: false
      - custom-test-results-export@1:
          is_always_run: true
          is_skippable: false
          title: Export test results
          inputs:
            - base_path: $BITRISE_SOURCE_DIR/e2e/reports/
            - test_name: E2E Tests
            - search_pattern: $BITRISE_SOURCE_DIR/e2e/reports/junit.xml
      - deploy-to-bitrise-io@2.2.3:
          is_always_run: true
          is_skippable: true
          title: Deploy test report files
      - script@1:
          is_always_run: true
          run_if: .IsBuildFailed
          title: Copy screenshot files
          inputs:
            - content: |-
                #!/usr/bin/env bash
                set -ex
                cp -r "$BITRISE_SOURCE_DIR/artifacts/screenshots"  "$BITRISE_DEPLOY_DIR"
      - deploy-to-bitrise-io@2.3:
          is_always_run: true
          run_if: .IsBuildFailed
          title: Deploy test screenshots
          inputs:
            - deploy_path: $BITRISE_DEPLOY_DIR
            - is_compress: true
            - zip_name: 'E2E_IOS_Failure_Screenshots'
  start_e2e_tests:
    steps:
      - build-router-start@0:
          inputs:
            - workflows: |-
                ios_e2e_test
                wdio_android_e2e_test
            - wait_for_builds: 'true'
            - access_token: $BITRISE_START_BUILD_ACCESS_TOKEN
      - build-router-wait@0:
          inputs:
            - abort_on_fail: 'yes'
            - access_token: $BITRISE_START_BUILD_ACCESS_TOKEN
  build_android_release:
    before_run:
      - code_setup
    after_run:
      - _notify_failure_on_slack
    steps:
      - change-android-versioncode-and-versionname@1:
          inputs:
            - new_version_name: $VERSION_NAME
            - new_version_code: $VERSION_NUMBER
            - build_gradle_path: $PROJECT_LOCATION_ANDROID/app/build.gradle
      - file-downloader@1:
          inputs:
            - source: $BITRISEIO_ANDROID_KEYSTORE_URL
            - destination: android/keystores/release.keystore
      - restore-gradle-cache@1: {}
      - install-missing-android-tools@3:
          inputs:
            - ndk_version: $NDK_VERSION
            - gradlew_path: $PROJECT_LOCATION/gradlew
      - script@1:
          inputs:
            - content: |-
                #!/usr/bin/env bash
                "${ANDROID_HOME}/tools/bin/sdkmanager" "cmake;3.22.1"
          title: Download cmake 3.22.1 with sdkmanager
          is_always_run: false
      - script@1:
          inputs:
            - content: |-
                #!/usr/bin/env bash
                node -v
                METAMASK_BUILD_TYPE='main' METAMASK_ENVIRONMENT='production' yarn build:android:pre-release:bundle
          title: Build Android Pre-Release Bundle
          is_always_run: false
      - save-gradle-cache@1: {}
      - deploy-to-bitrise-io@2.2.3:
          is_always_run: false
          is_skippable: true
          inputs:
            - pipeline_intermediate_files: $PROJECT_LOCATION/app/build/outputs/apk/prod/release/app-prod-release.apk:BITRISE_PLAY_STORE_APK_PATH
            - deploy_path: $PROJECT_LOCATION/app/build/outputs/apk/prod/release/app-prod-release.apk
          title: Bitrise Deploy APK
      - deploy-to-bitrise-io@2.2.3:
          is_always_run: false
          is_skippable: true
          inputs:
            - pipeline_intermediate_files: $PROJECT_LOCATION/app/build/outputs/apk/prod/release/sha512sums.txt:BITRISE_PLAY_STORE_SHA512SUMS_PATH
            - deploy_path: $PROJECT_LOCATION/app/build/outputs/apk/prod/release/sha512sums.txt
          title: Bitrise Deploy Checksum
      - deploy-to-bitrise-io@2.2.3:
          is_always_run: false
          is_skippable: true
          inputs:
            - pipeline_intermediate_files: $PROJECT_LOCATION/app/build/outputs/mapping/prodRelease/mapping.txt:BITRISE_PLAY_STORE_MAPPING_PATH
            - deploy_path: $PROJECT_LOCATION/app/build/outputs/mapping/prodRelease/mapping.txt
          title: Bitrise ProGuard Map Files
      - deploy-to-bitrise-io@2.2.3:
          is_always_run: false
          is_skippable: true
          inputs:
            - pipeline_intermediate_files: $PROJECT_LOCATION/app/build/outputs/bundle/prodRelease/app-prod-release.aab:BITRISE_PLAY_STORE_ABB_PATH
            - deploy_path: $PROJECT_LOCATION/app/build/outputs/bundle/prodRelease/app-prod-release.aab
          title: Bitrise Deploy AAB
      - deploy-to-bitrise-io@2.2.3:
          is_always_run: false
          is_skippable: true
          inputs:
            - pipeline_intermediate_files: sourcemaps/android/index.js.map:BITRISE_PLAY_STORE_SOURCEMAP_PATH
            - deploy_path: sourcemaps/android/index.js.map
          title: Bitrise Deploy Sourcemaps
    meta:
      bitrise.io:
        stack: linux-docker-android-20.04
        machine_type_id: elite-xl
  build_android_qa:
    before_run:
      - code_setup_dev
    after_run:
      - _upload_apk_to_browserstack
      - _notify_failure_on_slack
    steps:
      - change-android-versioncode-and-versionname@1:
          inputs:
            - new_version_name: $VERSION_NAME
            - new_version_code: $VERSION_NUMBER
            - build_gradle_path: $PROJECT_LOCATION_ANDROID/app/build.gradle
      - file-downloader@1:
          inputs:
            - source: $BITRISEIO_ANDROID_QA_KEYSTORE_URL
            - destination: android/keystores/internalRelease.keystore
      - restore-gradle-cache@1: {}
      - install-missing-android-tools@3:
          inputs:
            - ndk_version: $NDK_VERSION
            - gradlew_path: $PROJECT_LOCATION/gradlew
      - script@1:
          inputs:
            - content: |-
                #!/usr/bin/env bash
                "${ANDROID_HOME}/tools/bin/sdkmanager" "cmake;3.22.1"
          title: Download cmake 3.22.1 with sdkmanager
          is_always_run: false
      - script@1:
          inputs:
            - content: |-
                #!/usr/bin/env bash
                node -v
                GIT_BRANCH=$BITRISE_GIT_BRANCH METAMASK_BUILD_TYPE='main' METAMASK_ENVIRONMENT='qa' yarn build:android:pre-release:bundle:qa
          title: Build Android Pre-Release Bundle
          is_always_run: false
      - save-gradle-cache@1: {}
      - deploy-to-bitrise-io@2.2.3:
          is_always_run: false
          is_skippable: true
          inputs:
            - deploy_path: $PROJECT_LOCATION/app/build/outputs/apk/qa/release/$QA_APK_NAME.apk
          title: Bitrise Deploy APK
      - deploy-to-bitrise-io@2.2.3:
          is_always_run: false
          is_skippable: true
          inputs:
            - deploy_path: $PROJECT_LOCATION/app/build/outputs/apk/qa/release/sha512sums.txt
          title: Bitrise Deploy Checksum
      - deploy-to-bitrise-io@2.2.3:
          is_always_run: false
          is_skippable: true
          inputs:
            - deploy_path: $PROJECT_LOCATION/app/build/outputs/mapping/qaRelease/mapping.txt
          title: Bitrise ProGuard Map Files
      - deploy-to-bitrise-io@2.2.3:
          is_always_run: false
          is_skippable: true
          inputs:
            - deploy_path: $PROJECT_LOCATION/app/build/outputs/bundle/qaRelease/app-qa-release.aab
          title: Bitrise Deploy AAB
      - deploy-to-bitrise-io@2.2.3:
          is_always_run: false
          is_skippable: true
          inputs:
            - deploy_path: sourcemaps/android/index.js.map
          title: Bitrise Deploy Sourcemaps
    meta:
      bitrise.io:
        stack: linux-docker-android-20.04
        machine_type_id: elite-xl
  _upload_apk_to_browserstack:
    steps:
      - script@1:
          title: Upload APK to Browserstack
          inputs:
            - content: |-
                #!/usr/bin/env bash
                set -e
                set -x
                set -o pipefail
                APK_PATH=$PROJECT_LOCATION/app/build/outputs/apk/qa/release/app-qa-release.apk
                CUSTOM_ID="$BITRISE_GIT_BRANCH-$VERSION_NAME-$VERSION_NUMBER"
                CUSTOM_ID=${CUSTOM_ID////-}
                curl -u "$BROWSERSTACK_USERNAME:$BROWSERSTACK_ACCESS_KEY" -X POST "https://api-cloud.browserstack.com/app-automate/upload" -F "file=@$APK_PATH" -F 'data={"custom_id": "'$CUSTOM_ID'"}' | jq -j '.app_url' | envman add --key BROWSERSTACK_APP_URL
                APK_PATH_FOR_APP_LIVE=$PROJECT_LOCATION/app/build/outputs/apk/qa/release/"$CUSTOM_ID".apk
                mv "$APK_PATH" "$APK_PATH_FOR_APP_LIVE"
                curl -u "$BROWSERSTACK_USERNAME:$BROWSERSTACK_ACCESS_KEY" -X POST "https://api-cloud.browserstack.com/app-live/upload" -F "file=@$APK_PATH_FOR_APP_LIVE" -F 'data={"custom_id": "'$CUSTOM_ID'"}'
                curl -u "$BROWSERSTACK_USERNAME:$BROWSERSTACK_ACCESS_KEY" -X GET https://api-cloud.browserstack.com/app-automate/recent_apps | jq > browserstack_uploaded_apps.json
      - deploy-to-bitrise-io@2.2.3:
          is_always_run: false
          is_skippable: true
          inputs:
            - deploy_path: browserstack_uploaded_apps.json
          title: Bitrise Deploy Browserstack Uploaded Apps
      - build-router-start@0:
          inputs:
            - workflows: |-
                wdio_android_e2e_test
            - wait_for_builds: 'false'
            - abort_on_fail: 'yes'
            - access_token: $BITRISE_START_BUILD_ACCESS_TOKEN
            - environment_key_list: BROWSERSTACK_APP_URL

                BROWSERSTACK_DEVICE

                BROWSERSTACK_OS_VERSION

                BROWSERSTACK_TAG_EXPRESSION
  wdio_android_e2e_test:
    before_run:
      - code_setup
    after_run:
      - _notify_failure_on_slack
    steps:
      - script@1:
          title: Run Android E2E tests on Browserstack
          inputs:
            - content: |-
                #!/usr/bin/env bash
                yarn test:wdio:android:browserstack
      - script@1:
          is_always_run: true
          is_skippable: false
          title: Add tests reports to Bitrise
          inputs:
            - content: |-
                #!/usr/bin/env bash
                cp -r $BITRISE_SOURCE_DIR/wdio/reports/junit-results/ $BITRISE_TEST_RESULT_DIR/
      - deploy-to-bitrise-io@2.2.3:
          is_always_run: true
          is_skippable: false
          inputs:
            - deploy_path: $BITRISE_TEST_RESULT_DIR
          title: Deploy test report files
    meta:
      bitrise.io:
        stack: linux-docker-android-20.04
        machine_type_id: standard
  deploy_android_to_store:
    steps:
      - pull-intermediate-files@1:
          inputs:
            - artifact_sources: .*
      - google-play-deploy:
          inputs:
            - app_path: $BITRISE_PLAY_STORE_ABB_PATH
            - track: internal
            - service_account_json_key_path: $BITRISEIO_BITRISEIO_SERVICE_ACCOUNT_JSON_KEY_URL_URL
            - package_name: $MM_ANDROID_PACKAGE_NAME
    envs:
      - opts:
          is_expand: true
        MM_ANDROID_PACKAGE_NAME: io.metamask
  deploy_ios_to_store:
    steps:
      - pull-intermediate-files@1:
          inputs:
            - artifact_sources: .*
      - deploy-to-itunesconnect-application-loader@1:
          inputs:
            - ipa_path: $BITRISE_APP_STORE_IPA_PATH
  build_ios_release:
    before_run:
      - code_setup
    after_run:
      - _notify_failure_on_slack
    steps:
      - certificate-and-profile-installer@1: {}
      - set-xcode-build-number@1:
          inputs:
            - build_short_version_string: $VERSION_NAME
            - build_version: $VERSION_NUMBER
            - plist_path: $PROJECT_LOCATION_IOS/MetaMask/Info.plist
      - cocoapods-install@2: {}
      - script@1:
          inputs:
            - content: |-
                #!/usr/bin/env bash
                node -v
                METAMASK_BUILD_TYPE='main' METAMASK_ENVIRONMENT='production' yarn build:ios:pre-release
          title: iOS Sourcemaps & Build
          is_always_run: false
      - deploy-to-bitrise-io@2.2.3:
          is_always_run: false
          is_skippable: true
          inputs:
            - pipeline_intermediate_files: ios/build/output/MetaMask.ipa:BITRISE_APP_STORE_IPA_PATH
            - deploy_path: ios/build/output/MetaMask.ipa
          title: Deploy iOS IPA
      - deploy-to-bitrise-io@1.6.1:
          is_always_run: false
          is_skippable: true
          inputs:
            - deploy_path: ios/build/MetaMask.xcarchive
          title: Deploy Symbols File
      - deploy-to-bitrise-io@2.2.3:
          is_always_run: false
          is_skippable: true
          inputs:
            - pipeline_intermediate_files: sourcemaps/ios/index.js.map:BITRISE_APP_STORE_SOURCEMAP_PATH
            - deploy_path: sourcemaps/ios/index.js.map
          title: Deploy Source Map
  build_ios_qa:
    before_run:
      - code_setup_dev
    after_run:
      - _upload_ipa_to_browserstack
      - _notify_failure_on_slack
    steps:
      - certificate-and-profile-installer@1: {}
      - set-xcode-build-number@1:
          inputs:
            - build_short_version_string: $VERSION_NAME
            - build_version: $VERSION_NUMBER
            - plist_path: $PROJECT_LOCATION_IOS/MetaMask/MetaMask-QA-Info.plist
      - cocoapods-install@2: {}
      - script@1:
          inputs:
            - content: |-
                #!/usr/bin/env bash
                node -v
                GIT_BRANCH=$BITRISE_GIT_BRANCH METAMASK_BUILD_TYPE='main' METAMASK_ENVIRONMENT='qa' yarn build:ios:pre-qa
          title: iOS Sourcemaps & Build
          is_always_run: false
      - deploy-to-bitrise-io@2.2.3:
          is_always_run: false
          is_skippable: true
          inputs:
            - pipeline_intermediate_files: ios/build/output/MetaMask-QA.ipa:BITRISE_APP_STORE_IPA_PATH
            - deploy_path: ios/build/output/MetaMask-QA.ipa
          title: Deploy iOS IPA
      - deploy-to-bitrise-io@2.2.3:
          is_always_run: false
          is_skippable: true
          inputs:
            - deploy_path: ios/build/MetaMask-QA.xcarchive
          title: Deploy Symbols File
      - deploy-to-bitrise-io@2.2.3:
          is_always_run: false
          is_skippable: true
          inputs:
            - pipeline_intermediate_files: sourcemaps/ios/index.js.map:BITRISE_APP_STORE_SOURCEMAP_PATH
            - deploy_path: sourcemaps/ios/index.js.map
          title: Deploy Source Map
  _upload_ipa_to_browserstack:
    steps:
      - script@1:
          title: Upload IPA to Browserstack
          inputs:
            - content: |-
                #!/usr/bin/env bash
                set -e
                set -x
                set -o pipefail
                CUSTOM_ID="$BITRISE_GIT_BRANCH-$VERSION_NAME-$VERSION_NUMBER"
                CUSTOM_ID=${CUSTOM_ID////-}
                IPA_PATH=ios/build/output/MetaMask-QA.ipa
                IPA_PATH_FOR_APP_LIVE=ios/build/output/"$CUSTOM_ID".ipa
                curl -u "$BROWSERSTACK_USERNAME:$BROWSERSTACK_ACCESS_KEY" -X POST "https://api-cloud.browserstack.com/app-automate/upload" -F "file=@$IPA_PATH" -F 'data={"custom_id": "'$CUSTOM_ID'"}' | jq -j '.app_url' | envman add --key BROWSERSTACK_APP_URL
                mv "$IPA_PATH" "$IPA_PATH_FOR_APP_LIVE"
                curl -u "$BROWSERSTACK_USERNAME:$BROWSERSTACK_ACCESS_KEY" -X POST "https://api-cloud.browserstack.com/app-live/upload" -F "file=@$IPA_PATH_FOR_APP_LIVE" -F 'data={"custom_id": "'$CUSTOM_ID'"}'
                curl -u "$BROWSERSTACK_USERNAME:$BROWSERSTACK_ACCESS_KEY" -X GET https://api-cloud.browserstack.com/app-automate/recent_apps | jq > browserstack_uploaded_apps.json
      - deploy-to-bitrise-io@2.2.3:
          is_always_run: false
          is_skippable: true
          inputs:
            - deploy_path: browserstack_uploaded_apps.json
          title: Bitrise Deploy Browserstack Uploaded Apps
  build_ios_flask_release:
    before_run:
      - code_setup
    after_run:
      - _notify_failure_on_slack
    steps:
      - certificate-and-profile-installer@1: {}
      - set-xcode-build-number@1:
          inputs:
            - build_short_version_string: $FLASK_VERSION_NAME
            - build_version: $FLASK_VERSION_NUMBER
            - plist_path: $PROJECT_LOCATION_IOS/MetaMask/MetaMask-Flask-Info.plist
      - cocoapods-install@2: {}
      - script@1:
          inputs:
          - content: |-
              #!/usr/bin/env bash
              node -v
              METAMASK_BUILD_TYPE='flask' METAMASK_ENVIRONMENT='production' yarn build:ios:pre-flask
          title: iOS Sourcemaps & Build
          is_always_run: false
      - deploy-to-bitrise-io@2.2.3:
          is_always_run: false
          is_skippable: true
          inputs:
            - pipeline_intermediate_files: ios/build/output/MetaMask-Flask.ipa:BITRISE_APP_STORE_IPA_PATH
            - deploy_path: ios/build/output/MetaMask-Flask.ipa
          title: Deploy iOS IPA
      - deploy-to-bitrise-io@1.6.1:
          is_always_run: false
          is_skippable: true
          inputs:
            - deploy_path: ios/build/MetaMask-Flask.xcarchive:BITRISE_APP_STORE_XCARCHIVE_PATH
          title: Deploy Symbols File
      - deploy-to-bitrise-io@2.2.3:
          is_always_run: false
          is_skippable: true
          inputs:
            - pipeline_intermediate_files: sourcemaps/ios/index.js.map:BITRISE_APP_STORE_SOURCEMAP_PATH
            - deploy_path: sourcemaps/ios/index.js.map
          title: Deploy Source Map
  build_android_flask_release:
    before_run:
      - code_setup
    after_run:
      - _notify_failure_on_slack
    steps:
      - change-android-versioncode-and-versionname@1:
          inputs:
            - new_version_name: $FLASK_VERSION_NAME
            - new_version_code: $FLASK_VERSION_NUMBER
            - build_gradle_path: $PROJECT_LOCATION_ANDROID/app/build.gradle
      - file-downloader@1:
          inputs:
            - source: $BITRISEIO_ANDROID_FLASK_KEYSTORE_URL_URL
            - destination: android/keystores/flaskRelease.keystore
      - restore-gradle-cache@1: {}
      - install-missing-android-tools@3:
          inputs:
            - ndk_revision: $NDK_VERSION
            - gradlew_path: $PROJECT_LOCATION/gradlew
      - script@1:
          inputs:
            - content: |-
                #!/usr/bin/env bash
                "${ANDROID_HOME}/tools/bin/sdkmanager" "cmake;3.22.1"
          title: Download cmake 3.22.1 with sdkmanager
          is_always_run: false
      - script@1:
          inputs:
            - content: |-
                #!/usr/bin/env bash
                node -v
                METAMASK_BUILD_TYPE='flask' METAMASK_ENVIRONMENT='production' yarn build:android:pre-release:bundle:flask
          title: Build Android Pre-Release Bundle
          is_always_run: false
      - save-gradle-cache@1: {}
      - deploy-to-bitrise-io@2.2.3:
          is_always_run: false
          is_skippable: true
          inputs:
            - pipeline_intermediate_files: $PROJECT_LOCATION/app/build/outputs/apk/flask/release/app-flask-release.apk:BITRISE_PLAY_STORE_APK_PATH
            - deploy_path: $PROJECT_LOCATION/app/build/outputs/apk/flask/release/app-flask-release.apk
          title: Bitrise Deploy APK
      - deploy-to-bitrise-io@2.2.3:
          is_always_run: false
          is_skippable: true
          inputs:
            - pipeline_intermediate_files: $PROJECT_LOCATION/app/build/outputs/apk/flask/release/sha512sums.txt:BITRISE_PLAY_STORE_SHA512SUMS_PATH
            - deploy_path: $PROJECT_LOCATION/app/build/outputs/apk/flask/release/sha512sums.txt
          title: Bitrise Deploy Checksum
      - deploy-to-bitrise-io@2.2.3:
          is_always_run: false
          is_skippable: true
          inputs:
            - pipeline_intermediate_files: $PROJECT_LOCATION/app/build/outputs/mapping/flaskRelease/mapping.txt:BITRISE_PLAY_STORE_MAPPING_PATH
            - deploy_path: $PROJECT_LOCATION/app/build/outputs/mapping/flaskRelease/mapping.txt
          title: Bitrise ProGuard Map Files
      - deploy-to-bitrise-io@2.2.3:
          is_always_run: false
          is_skippable: true
          inputs:
            - pipeline_intermediate_files: $PROJECT_LOCATION/app/build/outputs/bundle/flaskRelease/app-flask-release.aab:BITRISE_PLAY_STORE_ABB_PATH
            - deploy_path: $PROJECT_LOCATION/app/build/outputs/bundle/flaskRelease/app-flask-release.aab
          title: Bitrise Deploy AAB
      - deploy-to-bitrise-io@2.2.3:
          is_always_run: false
          is_skippable: true
          inputs:
            - pipeline_intermediate_files: /bitrise/src/sourcemaps/android/index.js.map:BITRISE_PLAY_STORE_SOURCEMAP_PATH
            - deploy_path: sourcemaps/android/index.js.map
          title: Bitrise Deploy Sourcemaps
    meta:
      bitrise.io:
        stack: linux-docker-android-20.04
        machine_type_id: elite-xl

app:
  envs:
    - opts:
        is_expand: false
      PROJECT_LOCATION: android
    - opts:
        is_expand: false
      NDK_VERSION: 24.0.8215888
    - opts:
        is_expand: false
      QA_APK_NAME: app-qa-release
    - opts:
        is_expand: false
      MODULE: app
    - opts:
        is_expand: false
      VARIANT: ''
    - opts:
        is_expand: false
      BITRISE_PROJECT_PATH: ios/MetaMask.xcworkspace
    - opts:
        is_expand: false
      BITRISE_SCHEME: MetaMask
    - opts:
        is_expand: false
      BITRISE_EXPORT_METHOD: enterprise
    - opts:
        is_expand: false
      PROJECT_LOCATION_ANDROID: android
    - opts:
        is_expand: false
      PROJECT_LOCATION_IOS: ios
    - opts:
        is_expand: false
      VERSION_NAME: 7.12.1
    - opts:
        is_expand: false
<<<<<<< HEAD
      VERSION_NUMBER: 1220
=======
      VERSION_NUMBER: 1221
>>>>>>> 71475c92
    - opts:
        is_expand: false
      FLASK_VERSION_NAME: 0.0.4
    - opts:
        is_expand: false
      FLASK_VERSION_NUMBER: 1197
    - opts:
        is_expand: false
      ANDROID_APK_LINK: ''
    - opts:
        is_expand: false
      ANDROID_AAP_LINK: ''
    - opts:
        is_expand: false
      IOS_APP_LINK: ''
    - opts:
        is_expand: false
      NODE_VERSION: 18.18.2
    - opts:
        is_expand: false
      YARN_VERSION: 1.22.19

meta:
  bitrise.io:
    stack: osx-xcode-15.0.x
    machine_type_id: g2-m1-max.5core
trigger_map:
  - push_branch: release/*
    pipeline: release_e2e_pipeline
  - push_branch: main
    pipeline: pr_smoke_e2e_pipeline
  - tag: 'v*.*.*-RC-*'
    pipeline: release_builds_to_store_pipeline
  - tag: 'qa-*'
    pipeline: create_qa_builds_pipeline
  - tag: 'dev-e2e-*'
    pipeline: pr_smoke_e2e_pipeline
<|MERGE_RESOLUTION|>--- conflicted
+++ resolved
@@ -42,7 +42,7 @@
   release_e2e_pipeline:
     stages:
       - run_e2e_ios_android_stage: {}
-      # - run_regression_e2e_ios_android_stage: {} Enable whenever regression tests are running successfully. 
+      # - run_regression_e2e_ios_android_stage: {} Enable whenever regression tests are running successfully.
       - notify: {}
   #PR_e2e_verfication (build ios & android), run iOS (smoke), emulator Android
   pr_smoke_e2e_pipeline:
@@ -60,7 +60,7 @@
       - deploy_flask_build_release: {}
       - release_notify: {}
 
- #PR_e2e_verfication (build ios & android), run iOS (regression), emulator Android
+  #PR_e2e_verfication (build ios & android), run iOS (regression), emulator Android
   pr_regression_e2e_pipeline:
     stages:
       - run_regression_e2e_ios_android_stage: {}
@@ -124,13 +124,13 @@
       - release_announcing_stores: {}
   create_build_flask_release:
     workflows:
-    - build_android_flask_release: {}
-    - build_ios_flask_release: {}
+      - build_android_flask_release: {}
+      - build_ios_flask_release: {}
   deploy_flask_build_release:
     workflows:
       - deploy_android_to_store:
           envs:
-            - MM_ANDROID_PACKAGE_NAME: "io.metamask.flask"
+            - MM_ANDROID_PACKAGE_NAME: 'io.metamask.flask'
       - deploy_ios_to_store:
 
 workflows:
@@ -313,23 +313,23 @@
           title: All Tests Passed
           is_always_run: false
   # E2E Steps
-  
+
   ### This workflow uses a flag (TEST_SUITE) that defines the specific set of tests to be run.
-  ## in this instance Regression. In future iterations we can rename to ios_test_suite_selection & android_test_suite_selection      
+  ## in this instance Regression. In future iterations we can rename to ios_test_suite_selection & android_test_suite_selection
   ios_run_regression_tests:
     envs:
-    - TEST_SUITE: 'Regression'
-    after_run:
-    - ios_e2e_test
+      - TEST_SUITE: 'Regression'
+    after_run:
+      - ios_e2e_test
   android_run_regression_tests:
     meta:
       bitrise.io:
         stack: linux-docker-android-20.04
         machine_type_id: elite-xl
     envs:
-    - TEST_SUITE: 'Regression'
-    after_run:
-    - android_e2e_test
+      - TEST_SUITE: 'Regression'
+    after_run:
+      - android_e2e_test
 
   e2e_setup:
     steps:
@@ -853,10 +853,10 @@
       - cocoapods-install@2: {}
       - script@1:
           inputs:
-          - content: |-
-              #!/usr/bin/env bash
-              node -v
-              METAMASK_BUILD_TYPE='flask' METAMASK_ENVIRONMENT='production' yarn build:ios:pre-flask
+            - content: |-
+                #!/usr/bin/env bash
+                node -v
+                METAMASK_BUILD_TYPE='flask' METAMASK_ENVIRONMENT='production' yarn build:ios:pre-flask
           title: iOS Sourcemaps & Build
           is_always_run: false
       - deploy-to-bitrise-io@2.2.3:
@@ -992,11 +992,7 @@
       VERSION_NAME: 7.12.1
     - opts:
         is_expand: false
-<<<<<<< HEAD
-      VERSION_NUMBER: 1220
-=======
       VERSION_NUMBER: 1221
->>>>>>> 71475c92
     - opts:
         is_expand: false
       FLASK_VERSION_NAME: 0.0.4
@@ -1033,4 +1029,4 @@
   - tag: 'qa-*'
     pipeline: create_qa_builds_pipeline
   - tag: 'dev-e2e-*'
-    pipeline: pr_smoke_e2e_pipeline
+    pipeline: pr_smoke_e2e_pipeline