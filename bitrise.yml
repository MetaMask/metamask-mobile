--- conflicted
+++ resolved
@@ -271,13 +271,9 @@
           is_always_run: false
   create_qa_builds:
     before_run:
-<<<<<<< HEAD
-      - code_setup
+      - code_setup_dev
     after_run:
       - _notify_success_on_slack
-=======
-      - code_setup_dev
->>>>>>> ccdf2a9e
     steps:
       - build-router-start@0:
           inputs:
