---
format_version: '8'
default_step_lib_source: 'https://github.com/bitrise-io/bitrise-steplib.git'
project_type: react-native
workflows:
  # Code Setups
  setup:
    steps:
      - activate-ssh-key@4:
          run_if: '{{getenv "SSH_RSA_PRIVATE_KEY" | ne ""}}'
      - git-clone@6: {}
      - nvm@1.3.0:
          inputs:
<<<<<<< HEAD
            - node_version: '16'
  code_setup_cache:
=======
            - node_version: '14'
  code_setup:
>>>>>>> 4777ddd0
    before_run:
      - setup
    steps:
      - yarn@0:
          inputs:
            - command: setup
          title: Yarn Setup
      - yarn@0:
          title: Lint
          inputs:
            - command: lint
      - yarn@0:
          inputs:
            - command: audit:ci
          title: Audit Dependencies
  code_setup_dev:
    before_run:
      - setup
    steps:
      - script@1:
          title: Generate `.npmrc` file for preview builds
          inputs:
            - content: |
                #!/bin/bash
                printf '%s\n\n%s' '@metamask:registry=https://npm.pkg.github.com' "//npm.pkg.github.com/:_authToken=${PACKAGE_READ_TOKEN}" > .npmrc
    after_run:
      - code_setup

  # Notifications utility workflows
  # Provides values for commit or branch message and path depending on commit env setup initialised or not
  _get_workflow_info:
    steps:
      - activate-ssh-key@4:
          is_always_run: true # always run to also feed failure notifications
          run_if: '{{getenv "SSH_RSA_PRIVATE_KEY" | ne ""}}'
      - git-clone@6:
          inputs:
            - update_submodules: 'no'
          is_always_run: true # always run to also feed failure notifications
      - script@1:
          is_always_run: true # always run to also feed failure notifications
          inputs:
            - content: |
                #!/bin/bash
                # generate reference to commit from env or using git
                COMMIT_SHORT_HASH="${BITRISE_GIT_COMMIT:0:7}"
                BRANCH_HEIGHT=''
                WORKFLOW_TRIGGER='Push'

                if [[ -z "$BITRISE_GIT_COMMIT" ]]; then
                  COMMIT_SHORT_HASH="$(git rev-parse --short HEAD)"
                  BRANCH_HEIGHT='HEAD'
                  WORKFLOW_TRIGGER='Manual'
                fi

                envman add --key COMMIT_SHORT_HASH --value "$COMMIT_SHORT_HASH"
                envman add --key BRANCH_HEIGHT --value "$BRANCH_HEIGHT"
                envman add --key WORKFLOW_TRIGGER --value "$WORKFLOW_TRIGGER"
          title: Get commit or branch name and path variables

  # Slack notification utils: we have two workflows to allow choosing when to notify: on success, on failure or both.
  # A workflow for instance create_qa_builds will notify on failure for each build_android_qa or build_ios_qa
  # but will only notify success if both success and create_qa_builds succeeds.

  # Send a Slack message when workflow succeeds
  _notify_success_on_slack:
    before_run:
      - _get_workflow_info
    steps:
      - slack@3:
          inputs:
            - text: "${BITRISE_APP_TITLE} ${BITRISE_TRIGGERED_WORKFLOW_TITLE} workflow notification"
            - pretext: ":large_green_circle: *${BITRISE_TRIGGERED_WORKFLOW_TITLE} succeeded!*"
            - title: "Commit #$COMMIT_SHORT_HASH $BRANCH_HEIGHT"
            - title_link: https://github.com/${BITRISEIO_GIT_REPOSITORY_OWNER}/${BITRISEIO_GIT_REPOSITORY_SLUG}/commit/${COMMIT_SHORT_HASH}
            - message: ${BITRISE_GIT_MESSAGE}
            - fields: |
                Branch|${BITRISE_GIT_BRANCH}
                Workflow|${BITRISE_TRIGGERED_WORKFLOW_TITLE}
                Trigger|${WORKFLOW_TRIGGER}
                Build|${BITRISE_BUILD_NUMBER}
            - buttons: |
                View app|${BITRISE_APP_URL}
                View build|${BITRISE_BUILD_URL}
                View commit|https://github.com/${BITRISEIO_GIT_REPOSITORY_OWNER}/${BITRISEIO_GIT_REPOSITORY_SLUG}/commit/${COMMIT_SHORT_HASH}
            - footer: "Bitrise ${BITRISE_TRIGGERED_WORKFLOW_TITLE} workflow notification"
            - webhook_url: https://hooks.slack.com/services/${MM_SLACK_TOKEN}/${MM_SLACK_SECRET}/${MM_SLACK_ROOM}

  # Send a Slack message when workflow fails
  _notify_failure_on_slack:
    before_run:
      - _get_workflow_info
    steps:
      - slack@3:
          is_always_run: true
          run_if: .IsBuildFailed
          inputs:
            - text: "${BITRISE_APP_TITLE} ${BITRISE_TRIGGERED_WORKFLOW_TITLE} workflow notification"
            - pretext_on_error: ":red_circle: *${BITRISE_TRIGGERED_WORKFLOW_TITLE} failed!*"
            - title: "Commit #$COMMIT_SHORT_HASH $BRANCH_HEIGHT"
            - title_link: https://github.com/${BITRISEIO_GIT_REPOSITORY_OWNER}/${BITRISEIO_GIT_REPOSITORY_SLUG}/commit/${COMMIT_SHORT_HASH}
            - message: ${BITRISE_GIT_MESSAGE}
            - fields: |
                Branch|${BITRISE_GIT_BRANCH}
                Workflow|${BITRISE_TRIGGERED_WORKFLOW_TITLE}
                Trigger|${WORKFLOW_TRIGGER}
                Build|${BITRISE_BUILD_NUMBER}
            - buttons: |
                View app|${BITRISE_APP_URL}
                View build|${BITRISE_BUILD_URL}
                View commit|https://github.com/${BITRISEIO_GIT_REPOSITORY_OWNER}/${BITRISEIO_GIT_REPOSITORY_SLUG}/commit/${COMMIT_SHORT_HASH}
            - footer: "Bitrise ${BITRISE_TRIGGERED_WORKFLOW_TITLE} workflow notification"
            - webhook_url: https://hooks.slack.com/services/${MM_SLACK_TOKEN}/${MM_SLACK_SECRET}/${MM_SLACK_ROOM}

  # CI Steps
  ci_test:
    before_run:
      - code_setup
    steps:
      - yarn@0:
          inputs:
            - args: ''
            - command: test:unit --silent
          title: Unit Test
          is_always_run: false
      - script@1:
          inputs:
            - content: |-
                #!/usr/bin/env bash
                echo 'weew - everything passed!'
          title: All Tests Passed
          is_always_run: false
  # E2E Steps
  e2e_setup:
    steps:
      - yarn@:
          inputs:
            - cache_local_deps: 'yes'
            - command: global add detox-cli
          title: Detox - Install CLI
  android_e2e_test:
    before_run:
      - code_setup_dev
      - e2e_setup
    after_run:
      - _notify_failure_on_slack
    steps:
      - install-missing-android-tools@2:
          inputs:
            - ndk_revision: $NDK_VERSION
            - gradlew_path: $PROJECT_LOCATION/gradlew
      - avd-manager@1:
          inputs:
            - api_level: '29'
            - create_command_flags: '--sdcard 4096M'
            - profile: pixel
      - wait-for-android-emulator@1: {}
      - file-downloader@1:
          inputs:
            - source: $BITRISEIO_ANDROID_KEYSTORE_URL
            - destination: android/keystores/release.keystore
      - yarn@0:
          inputs:
            - cache_local_deps: 'yes'
            - command: test:e2e:android
          title: E2E Tests on Android
          is_always_run: false
  ios_e2e_test:
    before_run:
      - code_setup_dev
      - e2e_setup
    after_run:
      - _notify_failure_on_slack
    steps:
      - certificate-and-profile-installer@1: {}
      - set-xcode-build-number@1:
          inputs:
            - build_short_version_string: $VERSION_NAME
            - plist_path: $PROJECT_LOCATION_IOS/MetaMask/Info.plist
      - script:
          inputs:
            - content: |-
                # Add cache directory to environment variable
                envman add --key BREW_APPLESIMUTILS --value "$(brew --cellar)/applesimutils"
                envman add --key BREW_OPT_APPLESIMUTILS --value "/usr/local/opt/applesimutils"
                brew tap wix/brew
          title: Set Env Path for caching deps
      - cocoapods-install@2:
          is_always_run: false
      - script@1:
          inputs:
            - content: |-
                #!/usr/bin/env bash
                node -v
                METAMASK_ENVIRONMENT='production' yarn test:e2e:ios
          title: Detox Build & Test
          is_always_run: false
      - custom-test-results-export@1:
          is_always_run: true
          is_skippable: false
          title: Export test results
          inputs:
            - base_path: $BITRISE_SOURCE_DIR/e2e/reports/
            - test_name: E2E Tests
            - search_pattern: $BITRISE_SOURCE_DIR/e2e/reports/junit.xml
      - deploy-to-bitrise-io@2:
          is_always_run: true
          is_skippable: false
          title: Deploy test report files
  start_e2e_tests:
    steps:
      - build-router-start@0:
          inputs:
            - workflows: |-
                ios_e2e_test
                wdio_android_e2e_test
            - wait_for_builds: 'true'
            - access_token: $BITRISE_START_BUILD_ACCESS_TOKEN
      - build-router-wait@0:
          inputs:
            - abort_on_fail: 'yes'
            - access_token: $BITRISE_START_BUILD_ACCESS_TOKEN
  # Parallel Build & Deploy Steps
  create_release_builds:
    before_run:
      - code_setup
    steps:
      - build-router-start@0:
          inputs:
            - workflows: |-
                build_android_release
                build_ios_release
            - wait_for_builds: 'true'
            - abort_on_fail: 'yes'
            - access_token: $BITRISE_START_BUILD_ACCESS_TOKEN
      - build-router-wait@0:
          inputs:
            - abort_on_fail: 'yes'
            - build_artifacts_save_path: $BITRISE_DEPLOY_DIR
            - access_token: $BITRISE_START_BUILD_ACCESS_TOKEN
  release_to_stores:
    before_run:
      - code_setup
    steps:
      - build-router-start@0:
          inputs:
            - workflows: |-
                deploy_android_to_store
                deploy_ios_to_store
            - wait_for_builds: 'true'
            - abort_on_fail: 'yes'
            - access_token: $BITRISE_START_BUILD_ACCESS_TOKEN
      - build-router-wait@0:
          inputs:
            - abort_on_fail: 'yes'
            - build_artifacts_save_path: $BITRISE_DEPLOY_DIR
            - access_token: $BITRISE_START_BUILD_ACCESS_TOKEN
      - deploy-to-bitrise-io@2:
          is_always_run: false
          is_skippable: true
          inputs:
            - deploy_path: $BITRISE_DEPLOY_DIR/app-prod-release.apk
          title: Bitrise Deploy APK
      - yarn@0:
          inputs:
            - command: build:announce
          title: Accouncing pre-release
          is_always_run: false
  create_qa_builds:
    before_run:
      - code_setup_dev
    after_run:
      - _notify_success_on_slack
    steps:
      - build-router-start@0:
          inputs:
            - workflows: |-
                build_android_qa
                build_ios_qa
            - wait_for_builds: 'true'
            - abort_on_fail: 'yes'
            - access_token: $BITRISE_START_BUILD_ACCESS_TOKEN
      - build-router-wait@0:
          inputs:
            - abort_on_fail: 'yes'
            - build_artifacts_save_path: $BITRISE_DEPLOY_DIR
            - access_token: $BITRISE_START_BUILD_ACCESS_TOKEN
  build_android_release:
    before_run:
      - code_setup
    after_run:
      - _notify_failure_on_slack
    steps:
      - change-android-versioncode-and-versionname@1:
          inputs:
            - new_version_name: $VERSION_NAME
            - new_version_code: $VERSION_NUMBER
            - build_gradle_path: $PROJECT_LOCATION_ANDROID/app/build.gradle
      - file-downloader@1:
          inputs:
            - source: $BITRISEIO_ANDROID_KEYSTORE_URL
            - destination: android/keystores/release.keystore
      - install-missing-android-tools@2:
          inputs:
            - ndk_revision: $NDK_VERSION
            - gradlew_path: $PROJECT_LOCATION/gradlew
      - script@1:
          inputs:
            - content: |-
                #!/usr/bin/env bash
                node -v
                METAMASK_ENVIRONMENT='production' yarn build:android:pre-release:bundle
          title: Build Android Pre-Release Bundle
          is_always_run: false
      - deploy-to-bitrise-io@2:
          is_always_run: false
          is_skippable: true
          inputs:
            - deploy_path: $PROJECT_LOCATION/app/build/outputs/apk/prod/release/app-prod-release.apk
          title: Bitrise Deploy APK
      - deploy-to-bitrise-io@2:
          is_always_run: false
          is_skippable: true
          inputs:
            - deploy_path: $PROJECT_LOCATION/app/build/outputs/apk/prod/release/sha512sums.txt
          title: Bitrise Deploy Checksum
      - deploy-to-bitrise-io@2:
          is_always_run: false
          is_skippable: true
          inputs:
            - deploy_path: $PROJECT_LOCATION/app/build/outputs/mapping/prodRelease/mapping.txt
          title: Bitrise ProGuard Map Files
      - deploy-to-bitrise-io@2:
          is_always_run: false
          is_skippable: true
          inputs:
            - deploy_path: $PROJECT_LOCATION/app/build/outputs/bundle/prodRelease/app-prod-release.aab
          title: Bitrise Deploy AAB
      - deploy-to-bitrise-io@2:
          is_always_run: false
          is_skippable: true
          inputs:
            - deploy_path: sourcemaps/android/index.js.map
          title: Bitrise Deploy Sourcemaps
  build_android_qa:
    before_run:
      - code_setup_dev
    after_run:
      - _upload_apk_to_browserstack
      - _notify_failure_on_slack
    steps:
      - change-android-versioncode-and-versionname@1:
          inputs:
            - new_version_name: $VERSION_NAME
            - new_version_code: $VERSION_NUMBER
            - build_gradle_path: $PROJECT_LOCATION_ANDROID/app/build.gradle
      - file-downloader@1:
          inputs:
            - source: $BITRISEIO_ANDROID_QA_KEYSTORE_URL
            - destination: android/keystores/internalRelease.keystore
      - install-missing-android-tools@2:
          inputs:
            - ndk_revision: $NDK_VERSION
            - gradlew_path: $PROJECT_LOCATION/gradlew
      - script@1:
          inputs:
            - content: |-
                #!/usr/bin/env bash
                node -v
                GIT_BRANCH=$BITRISE_GIT_BRANCH METAMASK_ENVIRONMENT='qa' yarn build:android:pre-release:bundle:qa
          title: Build Android Pre-Release Bundle
          is_always_run: false
      - deploy-to-bitrise-io@2:
          is_always_run: false
          is_skippable: true
          inputs:
            - deploy_path: $PROJECT_LOCATION/app/build/outputs/apk/qa/release/app-qa-release.apk
          title: Bitrise Deploy APK
      - deploy-to-bitrise-io@2:
          is_always_run: false
          is_skippable: true
          inputs:
            - deploy_path: $PROJECT_LOCATION/app/build/outputs/apk/qa/release/sha512sums.txt
          title: Bitrise Deploy Checksum
      - deploy-to-bitrise-io@2:
          is_always_run: false
          is_skippable: true
          inputs:
            - deploy_path: $PROJECT_LOCATION/app/build/outputs/mapping/qaRelease/mapping.txt
          title: Bitrise ProGuard Map Files
      - deploy-to-bitrise-io@2:
          is_always_run: false
          is_skippable: true
          inputs:
            - deploy_path: $PROJECT_LOCATION/app/build/outputs/bundle/qaRelease/app-qa-release.aab
          title: Bitrise Deploy AAB
      - deploy-to-bitrise-io@2:
          is_always_run: false
          is_skippable: true
          inputs:
            - deploy_path: sourcemaps/android/index.js.map
          title: Bitrise Deploy Sourcemaps
  _upload_apk_to_browserstack:
    steps:
      - script@1:
          title: Upload APK to Browserstack
          inputs:
            - content: |-
                #!/usr/bin/env bash
                set -e
                set -x
                set -o pipefail
                APK_PATH=$PROJECT_LOCATION/app/build/outputs/apk/qa/release/app-qa-release.apk
                CUSTOM_ID="$BITRISE_GIT_BRANCH-$VERSION_NAME-$VERSION_NUMBER"
                CUSTOM_ID=${CUSTOM_ID////-}
                curl -u "$BROWSERSTACK_USERNAME:$BROWSERSTACK_ACCESS_KEY" -X POST "https://api-cloud.browserstack.com/app-automate/upload" -F "file=@$APK_PATH" -F 'data={"custom_id": "'$CUSTOM_ID'"}' | jq -j '.app_url' | envman add --key BROWSERSTACK_APP_URL
                curl -u "$BROWSERSTACK_USERNAME:$BROWSERSTACK_ACCESS_KEY" -X GET https://api-cloud.browserstack.com/app-automate/recent_apps | jq > browserstack_uploaded_apps.json
      - deploy-to-bitrise-io@2:
          is_always_run: false
          is_skippable: true
          inputs:
            - deploy_path: browserstack_uploaded_apps.json
          title: Bitrise Deploy Browserstack Uploaded Apps
      - build-router-start@0:
          inputs:
            - workflows: |-
                wdio_android_e2e_test
            - wait_for_builds: 'false'
            - abort_on_fail: 'yes'
            - access_token: $BITRISE_START_BUILD_ACCESS_TOKEN
            - environment_key_list:
                BROWSERSTACK_APP_URL

                BROWSERSTACK_DEVICE

                BROWSERSTACK_OS_VERSION

                BROWSERSTACK_TAG_EXPRESSION
  wdio_android_e2e_test:
    before_run:
      - code_setup
    after_run:
      - _notify_failure_on_slack
    steps:
      - script@1:
          title: Run Android E2E tests on Browserstack
          inputs:
            - content: |-
                #!/usr/bin/env bash
                yarn test:wdio:android:browserstack
      - script@1:
          is_always_run: true
          is_skippable: false
          title: Add tests reports to Bitrise
          inputs:
            - content: |-
                #!/usr/bin/env bash
                cp -r $BITRISE_SOURCE_DIR/wdio/reports/junit-results/ $BITRISE_TEST_RESULT_DIR/
      - deploy-to-bitrise-io@2:
          is_always_run: true
          is_skippable: false
          inputs:
              - deploy_path: $BITRISE_TEST_RESULT_DIR
          title: Deploy test report files
  deploy_android_to_store:
    before_run:
      - build_android_release
    steps:
      - google-play-deploy:
          inputs:
            - app_path: $PROJECT_LOCATION/app/build/outputs/bundle/prodRelease/app-prod-release.aab
            - track: internal
            - service_account_json_key_path: $BITRISEIO_BITRISEIO_SERVICE_ACCOUNT_JSON_KEY_URL_URL
            - package_name: $MM_ANDROID_PACKAGE_NAME
    envs:
      - opts:
          is_expand: false
        MM_ANDROID_PACKAGE_NAME: io.metamask
  deploy_ios_to_store:
    before_run:
      - build_ios_release
    steps:
      - deploy-to-itunesconnect-application-loader@1:
          inputs:
            - ipa_path: ios/build/output/MetaMask.ipa
  build_ios_release:
    before_run:
      - code_setup
    after_run:
      - _notify_failure_on_slack
    steps:
      - certificate-and-profile-installer@1: {}
      - set-xcode-build-number@1:
          inputs:
            - build_short_version_string: $VERSION_NAME
            - build_version: $VERSION_NUMBER
            - plist_path: $PROJECT_LOCATION_IOS/MetaMask/Info.plist
      - cocoapods-install@2: {}
      - script@1:
          inputs:
            - content: |-
                #!/usr/bin/env bash
                node -v
                METAMASK_ENVIRONMENT='production' yarn build:ios:pre-release
          title: iOS Sourcemaps & Build
          is_always_run: false
      - deploy-to-bitrise-io@2:
          is_always_run: false
          is_skippable: true
          inputs:
            - deploy_path: ios/build/output/MetaMask.ipa
          title: Deploy iOS IPA
      - deploy-to-bitrise-io@2:
          is_always_run: false
          is_skippable: true
          inputs:
            - deploy_path: ios/build/MetaMask.xcarchive
          title: Deploy Symbols File
      - deploy-to-bitrise-io@2:
          is_always_run: false
          is_skippable: true
          inputs:
            - deploy_path: sourcemaps/ios/index.js.map
          title: Deploy Source Map
  build_ios_qa:
    before_run:
      - code_setup_dev
    after_run:
      - _notify_failure_on_slack
    steps:
      - certificate-and-profile-installer@1: {}
      - set-xcode-build-number@1:
          inputs:
            - build_short_version_string: $VERSION_NAME
            - build_version: $VERSION_NUMBER
            - plist_path: $PROJECT_LOCATION_IOS/MetaMask/MetaMask-QA-Info.plist
      - cocoapods-install@2: {}
      - script@1:
          inputs:
            - content: |-
                #!/usr/bin/env bash
                node -v
                GIT_BRANCH=$BITRISE_GIT_BRANCH METAMASK_ENVIRONMENT='qa' yarn build:ios:pre-qa
          title: iOS Sourcemaps & Build
          is_always_run: false
      - deploy-to-bitrise-io@2:
          is_always_run: false
          is_skippable: true
          inputs:
            - deploy_path: ios/build/output/MetaMask-QA.ipa
          title: Deploy iOS IPA
      - deploy-to-bitrise-io@2:
          is_always_run: false
          is_skippable: true
          inputs:
            - deploy_path: ios/build/MetaMask-QA.xcarchive
          title: Deploy Symbols File
      - deploy-to-bitrise-io@2:
          is_always_run: false
          is_skippable: true
          inputs:
            - deploy_path: sourcemaps/ios/index.js.map
          title: Deploy Source Map
app:
  envs:
    - opts:
        is_expand: false
      PROJECT_LOCATION: android
    - opts:
        is_expand: false
      NDK_VERSION: 21e
    - opts:
        is_expand: false
      MODULE: app
    - opts:
        is_expand: false
      VARIANT: ''
    - opts:
        is_expand: false
      BITRISE_PROJECT_PATH: ios/MetaMask.xcworkspace
    - opts:
        is_expand: false
      BITRISE_SCHEME: MetaMask
    - opts:
        is_expand: false
      BITRISE_EXPORT_METHOD: enterprise
    - opts:
        is_expand: false
      PROJECT_LOCATION_ANDROID: android
    - opts:
        is_expand: false
      PROJECT_LOCATION_IOS: ios
    - opts:
        is_expand: false
      VERSION_NAME: 6.3.0
    - opts:
        is_expand: false
      VERSION_NUMBER: 1095
    - opts:
        is_expand: false
      ANDROID_APK_LINK: ''
    - opts:
        is_expand: false
      ANDROID_AAP_LINK: ''
    - opts:
        is_expand: false
      IOS_APP_LINK: ''
meta:
  bitrise.io:
    stack: osx-xcode-14.2.x-ventura

trigger_map:
  - push_branch: release/*
    workflow: start_e2e_tests
  - tag: "v*.*.*-RC-*"
    workflow: release_to_stores
  - tag: "qa-*"
    workflow: create_qa_builds<|MERGE_RESOLUTION|>--- conflicted
+++ resolved
@@ -11,13 +11,8 @@
       - git-clone@6: {}
       - nvm@1.3.0:
           inputs:
-<<<<<<< HEAD
-            - node_version: '16'
-  code_setup_cache:
-=======
             - node_version: '14'
   code_setup:
->>>>>>> 4777ddd0
     before_run:
       - setup
     steps:
