--- conflicted
+++ resolved
@@ -200,12 +200,7 @@
           inputs:
             - content: |-
                 #!/usr/bin/env bash
-<<<<<<< HEAD
-=======
-                echo "Gems being installed with bundler gem"
-                bundle install
->>>>>>> 840bf38c
-                echo "Node $NODE_VERSION being installed with asdf"
+                echo "Node and Yarn being installed"
                 asdf list all nodejs
                 asdf install nodejs "$NODE_VERSION"
                 asdf global nodejs "$NODE_VERSION"
