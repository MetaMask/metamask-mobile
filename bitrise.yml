---
format_version: '8'
default_step_lib_source: 'https://github.com/bitrise-io/bitrise-steplib.git'
project_type: react-native

#Pipelines are listed below
pipelines:
  #Creates MetaMask-QA apps and stores apk/ipa in Bitrise
  create_qa_builds_pipeline:
    stages:
      - create_build_qa: {}
      - notify: {}
  #Releases MetaMask apps and stores apk/ipa into Play(Internal Testing)/App(TestFlight) Store
  release_builds_to_store_pipeline:
    stages:
      - create_build_release: {}
      - deploy_build_release: {}
      - create_build_qa: {} #Generate QA builds for E2E app upgrade tests
      - release_notify: {}
  #Releases MetaMask apps and stores ipa into App(TestFlight) Store
  release_ios_to_store_pipeline:
    stages:
      - create_ios_release: {}
      - deploy_ios_release: {}
      - notify: {}
  #Releases MetaMask apps and stores apk Play(Internal Testing) Store
  release_android_to_store_pipeline:
    stages:
      - create_android_release: {}
      - deploy_android_release: {}
      - notify: {}
  #Run E2E test suite for iOS only
  run_e2e_ios_pipeline:
    stages:
      - build_e2e_ios_stage: {}
      - run_e2e_ios_stage: {}
      - notify: {}
  #Run E2E test suite for Android only
  run_e2e_android_pipeline:
    stages:
      - build_e2e_android_stage: {} #builds android detox E2E
      - run_e2e_android_stage: {} #runs android detox test E2E
      - notify: {}
  #PR_e2e_verfication (build ios & android), run iOS (smoke), emulator Android
  release_e2e_pipeline:
    stages:
      - build_e2e_ios_android_stage: {}
      - run_release_e2e_ios_android_stage: {}
      - notify: {}
  #PR_e2e_verfication (build ios & android), run iOS (smoke), emulator Android
  pr_smoke_e2e_pipeline:
    stages:
      - build_smoke_e2e_ios_android_stage: {}
      - run_smoke_e2e_ios_android_stage: {}
      - notify: {}
  # Pipeline for Flask
  create_flask_release_builds_pipeline:
    stages:
      - create_build_flask_release: {}
      - notify: {}
  release_flask_builds_to_store_pipeline:
    stages:
      - create_build_flask_release: {}
      - deploy_flask_build_release: {}
      - release_notify: {}

  #PR_e2e_verfication (build ios & android), run iOS (regression), emulator Android
  pr_regression_e2e_pipeline:
    stages:
      - build_regression_e2e_ios_android_stage: {}
      - run_regression_e2e_ios_android_stage: {}
      - notify: {}

#Stages reference workflows. Those workflows cannot but utility "_this-is-a-utility"
stages:
  create_build_release:
    workflows:
      - build_android_release: {}
      - build_ios_release: {}
  deploy_build_release:
    workflows:
      - deploy_android_to_store: {}
      - deploy_ios_to_store: {}
  create_ios_release:
    workflows:
      - build_ios_release: {}
  deploy_ios_release:
    workflows:
      - deploy_ios_to_store: {}
  create_android_release:
    workflows:
      - build_android_release: {}
  deploy_android_release:
    workflows:
      - deploy_android_to_store: {}
  create_build_qa:
    workflows:
      - build_android_qa: {}
      - build_ios_qa: {}
  create_build_qa_android:
    workflows:
      - build_android_qa: {}
  create_build_qa_ios:
    workflows:
      - build_ios_qa: {}
  build_e2e_ios_stage:
    workflows:
      - ios_e2e_build: {}
  run_e2e_ios_stage:
    workflows:
      - ios_e2e_test: {}
  build_smoke_e2e_ios_android_stage:
    workflows:
      - ios_e2e_build: {}
      - android_e2e_build: {}
  run_smoke_e2e_ios_android_stage:
    workflows:
      - run_tag_smoke_accounts_ios: {}
      - run_tag_smoke_accounts_android: {}
      - run_tag_smoke_confirmations_ios: {}
      - run_tag_smoke_confirmations_android: {}
      - run_tag_smoke_swaps_ios: {}
      - run_tag_smoke_swaps_android: {}
      - run_tag_smoke_core_ios: {}
      - run_tag_smoke_core_android: {}
  build_regression_e2e_ios_android_stage:
    workflows:
      - ios_build_regression_tests: {}
      - android_build_regression_tests: {}
  run_regression_e2e_ios_android_stage:
    workflows:
      - ios_run_regression_tests: {}
      - android_run_regression_tests: {}
  run_release_e2e_ios_android_stage:
    workflows:
      - ios_run_regression_tests: {}
      - android_run_regression_tests: {}
      - run_tag_smoke_accounts_ios: {}
      - run_tag_smoke_accounts_android: {}
      - run_tag_smoke_confirmations_ios: {}
      - run_tag_smoke_confirmations_android: {}
      - run_tag_smoke_accounts_ios: {}
      - run_tag_smoke_accounts_android: {}
      - run_tag_smoke_swaps_ios: {}
      - run_tag_smoke_swaps_android: {}
      - run_tag_smoke_core_ios: {}
      - run_tag_smoke_core_android: {}
      - run_tag_upgrade_android: {}
  run_e2e_ios_android_stage:
    workflows:
      - ios_e2e_test: {}
      - android_e2e_test: {}
  build_e2e_ios_android_stage:
    workflows:
      - ios_e2e_build: {}
      - android_e2e_build: {}
  build_e2e_android_stage:
    workflows:
      - android_e2e_build: {}
  run_e2e_android_stage:
    workflows:
      - android_e2e_test: {}
  notify:
    workflows:
      - notify_success: {}
  release_notify:
    workflows:
      - release_announcing_stores: {}
  create_build_flask_release:
    workflows:
      - build_android_flask_release: {}
      - build_ios_flask_release: {}
  deploy_flask_build_release:
    workflows:
      - deploy_android_to_store:
          envs:
            - MM_ANDROID_PACKAGE_NAME: 'io.metamask.flask'
      - deploy_ios_to_store:

workflows:
  # Code Setups
  setup:
    steps:
      - activate-ssh-key@4:
          run_if: '{{getenv "SSH_RSA_PRIVATE_KEY" | ne ""}}'
      - git-clone@6: {}
  code_setup:
    before_run:
      - setup
      - prep_environment
    steps:
      - restore-cocoapods-cache@2: {}
      - script@1:
          inputs:
            - content: |-
                #!/usr/bin/env bash
                envman add --key YARN_CACHE_DIR --value "$(yarn cache dir)"
          title: Get Yarn cache directory
      - yarn@0:
          inputs:
            - command: setup
          title: Yarn Setup
  prep_environment:
    steps:
      - script@1:
          inputs:
            - content: |-
                #!/usr/bin/env bash
                echo "Gems being installed with bundler gem"
                bundle install
                echo "Node $NODE_VERSION being installed with asdf"
                asdf list all nodejs
                asdf install nodejs "$NODE_VERSION"
                asdf global nodejs "$NODE_VERSION"
                echo "Corepack being installed with npm"
                npm i -g "corepack@$COREPACK_VERSION"
                echo "Corepack enabling $YARN_VERSION"
                corepack enable
          title: Install node, yarn and corepack

  # Notifications utility workflows
  # Provides values for commit or branch message and path depending on commit env setup initialised or not
  _get_workflow_info:
    steps:
      - activate-ssh-key@4:
          is_always_run: true # always run to also feed failure notifications
          run_if: '{{getenv "SSH_RSA_PRIVATE_KEY" | ne ""}}'
      - git-clone@6:
          inputs:
            - update_submodules: 'no'
          is_always_run: true # always run to also feed failure notifications
      - script@1:
          is_always_run: true # always run to also feed failure notifications
          inputs:
            - content: |
                #!/bin/bash
                # generate reference to commit from env or using git
                COMMIT_SHORT_HASH="${BITRISE_GIT_COMMIT:0:7}"
                BRANCH_HEIGHT=''
                WORKFLOW_TRIGGER='Push'

                if [[ -z "$BITRISE_GIT_COMMIT" ]]; then
                  COMMIT_SHORT_HASH="$(git rev-parse --short HEAD)"
                  BRANCH_HEIGHT='HEAD'
                  WORKFLOW_TRIGGER='Manual'
                fi

                envman add --key COMMIT_SHORT_HASH --value "$COMMIT_SHORT_HASH"
                envman add --key BRANCH_HEIGHT --value "$BRANCH_HEIGHT"
                envman add --key WORKFLOW_TRIGGER --value "$WORKFLOW_TRIGGER"
          title: Get commit or branch name and path variables

  # Slack notification utils: we have two workflows to allow choosing when to notify: on success, on failure or both.
  # A workflow for instance create_qa_builds will notify on failure for each build_android_qa or build_ios_qa
  # but will only notify success if both success and create_qa_builds succeeds.

  # Send a Slack message on successful release
  release_announcing_stores:
    before_run:
      - code_setup
    steps:
      - yarn@0:
          inputs:
            - command: build:announce
          title: Announcing pre-release
          is_always_run: false
    meta:
      bitrise.io:
        stack: linux-docker-android-20.04
        machine_type_id: standard

  # Send a Slack message when workflow succeeds
  notify_success:
    before_run:
      - _get_workflow_info
    steps:
      # Update Bitrise comment in PR with success status
      - comment-on-github-pull-request@0:
          is_always_run: true
          run_if: '{{getenv "TRIGGERED_BY_PR_LABEL" | eq "true"}}'
          inputs:
            - personal_access_token: '$GITHUB_ACCESS_TOKEN'
            - body: |-
                ## [<img alt="https://bitrise.io/" src="https://assets-global.website-files.com/5db35de024bb983af1b4e151/5e6f9ccc3e129dfd8a205e4e_Bitrise%20Logo%20-%20Eggplant%20Bg.png" height="20">](${BITRISEIO_PIPELINE_BUILD_URL}) **Bitrise**

                ✅✅✅ `${BITRISEIO_PIPELINE_TITLE}` passed on Bitrise! ✅✅✅

                Commit hash: ${GITHUB_PR_HASH}
                Build link: ${BITRISEIO_PIPELINE_BUILD_URL}

                >[!NOTE]
                >- You can kick off another `${BITRISEIO_PIPELINE_TITLE}` on Bitrise by removing and re-applying the `Run Smoke E2E` label on the pull request

                <!-- BITRISE_TAG -->
                <!-- BITRISE_SUCCESS_TAG -->
            - repository_url: '$GIT_REPOSITORY_URL'
            - issue_number: '$GITHUB_PR_NUMBER'
            - api_base_url: 'https://api.github.com'
            - update_comment_tag: '$GITHUB_PR_HASH'
      - slack@3:
          inputs:
            - text: '${BITRISE_APP_TITLE} ${BITRISEIO_PIPELINE_TITLE} workflow notification'
            - pretext: ':large_green_circle: *${BITRISEIO_PIPELINE_TITLE} succeeded!*'
            - title: 'Commit #$COMMIT_SHORT_HASH $BRANCH_HEIGHT'
            - title_link: https://github.com/${BITRISEIO_GIT_REPOSITORY_OWNER}/${BITRISEIO_GIT_REPOSITORY_SLUG}/commit/${COMMIT_SHORT_HASH}
            - message: ${BITRISE_GIT_MESSAGE}
            - fields: |
                Branch|${BITRISE_GIT_BRANCH}
                Workflow|${BITRISEIO_PIPELINE_TITLE}
                Trigger|${WORKFLOW_TRIGGER}
                Build|${BITRISE_BUILD_NUMBER}
            - buttons: |
                View app|${BITRISE_APP_URL}
                View build|${BITRISEIO_PIPELINE_BUILD_URL}
                View commit|https://github.com/${BITRISEIO_GIT_REPOSITORY_OWNER}/${BITRISEIO_GIT_REPOSITORY_SLUG}/commit/${COMMIT_SHORT_HASH}
            - footer: 'Bitrise ${BITRISEIO_PIPELINE_TITLE} workflow notification'
            - webhook_url: https://hooks.slack.com/services/${MM_SLACK_TOKEN}/${MM_SLACK_SECRET}/${MM_SLACK_ROOM}

  # Send a Slack message when workflow fails
  notify_failure:
    before_run:
      - _get_workflow_info
    steps:
      - script@1:
          is_always_run: true
          title: Check if PR comment should be updated
          inputs:
            - content: |-
                #!/usr/bin/env bash
                if [[ "$TRIGGERED_BY_PR_LABEL" == "true" && $BITRISE_BUILD_STATUS == 1 ]]; then
                  envman add --key SHOULD_UPDATE_PR_COMMENT --value "true"
                else
                  envman add --key SHOULD_UPDATE_PR_COMMENT --value "false"
                fi
      # Update Bitrise comment in PR with failure status
      - comment-on-github-pull-request@0:
          is_always_run: true
          run_if: '{{getenv "SHOULD_UPDATE_PR_COMMENT" | eq "true"}}'
          inputs:
            - personal_access_token: '$GITHUB_ACCESS_TOKEN'
            - body: |-
                ## [<img alt="https://bitrise.io/" src="https://assets-global.website-files.com/5db35de024bb983af1b4e151/5e6f9ccc3e129dfd8a205e4e_Bitrise%20Logo%20-%20Eggplant%20Bg.png" height="20">](${BITRISEIO_PIPELINE_BUILD_URL}) **Bitrise**

                ❌❌❌ `${BITRISEIO_PIPELINE_TITLE}` failed on Bitrise! ❌❌❌

                Commit hash: ${GITHUB_PR_HASH}
                Build link: ${BITRISEIO_PIPELINE_BUILD_URL}

                >[!NOTE]
                >- You can kick off another `${BITRISEIO_PIPELINE_TITLE}` on Bitrise by removing and re-applying the `Run Smoke E2E` label on the pull request

                <!-- BITRISE_TAG -->
                <!-- BITRISE_FAIL_TAG -->
            - repository_url: '$GIT_REPOSITORY_URL'
            - issue_number: '$GITHUB_PR_NUMBER'
            - api_base_url: 'https://api.github.com'
            - update_comment_tag: '$GITHUB_PR_HASH'
      - slack@3:
          is_always_run: true
          run_if: .IsBuildFailed
          inputs:
            - text: '${BITRISE_APP_TITLE} ${BITRISE_TRIGGERED_WORKFLOW_TITLE} workflow notification'
            - pretext_on_error: ':red_circle: *${BITRISE_TRIGGERED_WORKFLOW_TITLE} failed!*'
            - title: 'Commit #$COMMIT_SHORT_HASH $BRANCH_HEIGHT'
            - title_link: https://github.com/${BITRISEIO_GIT_REPOSITORY_OWNER}/${BITRISEIO_GIT_REPOSITORY_SLUG}/commit/${COMMIT_SHORT_HASH}
            - message: ${BITRISE_GIT_MESSAGE}
            - fields: |
                Branch|${BITRISE_GIT_BRANCH}
                Workflow|${BITRISE_TRIGGERED_WORKFLOW_TITLE}
                Trigger|${WORKFLOW_TRIGGER}
                Build|${BITRISE_BUILD_NUMBER}
            - buttons: |
                View app|${BITRISE_APP_URL}
                View build|${BITRISE_BUILD_URL}
                View commit|https://github.com/${BITRISEIO_GIT_REPOSITORY_OWNER}/${BITRISEIO_GIT_REPOSITORY_SLUG}/commit/${COMMIT_SHORT_HASH}
            - footer: 'Bitrise ${BITRISE_TRIGGERED_WORKFLOW_TITLE} workflow notification'
            - webhook_url: https://hooks.slack.com/services/${MM_SLACK_TOKEN}/${MM_SLACK_SECRET}/${MM_SLACK_ROOM}

  # CI Steps
  ci_test:
    before_run:
      - code_setup
    steps:
      - yarn@0:
          inputs:
            - args: ''
            - command: test:unit --silent
          title: Unit Test
          is_always_run: false
      - script@1:
          inputs:
            - content: |-
                #!/usr/bin/env bash
                echo 'weew - everything passed!'
          title: All Tests Passed
          is_always_run: false
  # E2E Steps

  ### This workflow uses a flag (TEST_SUITE) that defines the specific set of tests to be run.
  ## in this instance Regression. In future iterations we can rename to ios_test_suite_selection & android_test_suite_selection
  ios_build_regression_tests:
    envs:
      - TEST_SUITE: 'Regression'
    after_run:
      - ios_e2e_build
  ios_run_regression_tests:
    envs:
      - TEST_SUITE: 'Regression'
    after_run:
      - ios_e2e_test
  android_build_regression_tests:
    meta:
      bitrise.io:
        stack: linux-docker-android-20.04
        machine_type_id: elite-xl
    envs:
      - TEST_SUITE: 'Regression'
    after_run:
      - android_e2e_build
  android_run_regression_tests:
    meta:
      bitrise.io:
        stack: linux-docker-android-20.04
        machine_type_id: elite-xl
    envs:
      - TEST_SUITE: 'Regression'
    after_run:
      - android_e2e_test
  run_tag_upgrade_android:
    meta:
      bitrise.io:
        stack: linux-docker-android-20.04
        machine_type_id: elite-xl
    envs:
      - PRODUCTION_APP_URL: 'bs://ba40e5b7b4210a06c659b5c6818a3efec2624513' # Last production's QA build
      - PRODUCTION_BUILD_VERSION_NAME: 7.22.0
      - PRODUCTION_BUILD_VERSION_NUMBER: 1325
      - CUCUMBER_TAG_EXPRESSION: '@upgrade and @androidApp'
      - PRODUCTION_BUILD_STRING: 'MetaMask-QA v$PRODUCTION_BUILD_VERSION_NAME ($PRODUCTION_BUILD_VERSION_NUMBER)'
      - NEW_BUILD_STRING: 'MetaMask-QA v$VERSION_NAME ($VERSION_NUMBER)'
    after_run:
      - run_android_appium_test

<<<<<<< HEAD
  ### Separating workflows so they run concurrently during smoke runs
=======
  ### Seperating workflows so they run concurrently during smoke runs
>>>>>>> e64df591
  run_tag_smoke_accounts_ios:
    envs:
      - TEST_SUITE_FOLDER: './e2e/specs/accounts/*'
      - TEST_SUITE_TAG: '.*SmokeAccounts.*'
    after_run:
      - ios_e2e_test
  run_tag_smoke_accounts_android:
    meta:
      bitrise.io:
        stack: linux-docker-android-20.04
        machine_type_id: elite-xl
    envs:
      - TEST_SUITE_FOLDER: './e2e/specs/accounts/*'
      - TEST_SUITE_TAG: '.*SmokeAccounts.*'
    after_run:
      - android_e2e_test
  run_tag_smoke_confirmations_ios:
    envs:
      - TEST_SUITE_FOLDER: './e2e/specs/confirmations/*'
      - TEST_SUITE_TAG: '.*SmokeConfirmations.*'
    after_run:
      - ios_e2e_test
  run_tag_smoke_confirmations_android:
    meta:
      bitrise.io:
        stack: linux-docker-android-20.04
        machine_type_id: elite-xl
    envs:
      - TEST_SUITE_FOLDER: './e2e/specs/confirmations/*'
      - TEST_SUITE_TAG: '.*SmokeConfirmations.*'
    after_run:
      - android_e2e_test
  run_tag_smoke_swaps_ios:
    envs:
      - TEST_SUITE_FOLDER: './e2e/specs/swaps/*'
      - TEST_SUITE_TAG: '.*SmokeSwaps.*'
    after_run:
      - ios_e2e_test
  run_tag_smoke_swaps_android:
    meta:
      bitrise.io:
        stack: linux-docker-android-20.04
        machine_type_id: elite-xl
    envs:
      - TEST_SUITE_FOLDER: './e2e/specs/swaps/*'
      - TEST_SUITE_TAG: '.*SmokeSwaps.*'
    after_run:
      - android_e2e_test
  run_tag_smoke_core_ios:
    envs:
      - TEST_SUITE_FOLDER: './e2e/spec/*/**/*'
      - TEST_SUITE_TAG: '.*SmokeCore.*'
    after_run:
      - ios_e2e_test
  run_tag_smoke_core_android:
    meta:
      bitrise.io:
        stack: linux-docker-android-20.04
        machine_type_id: elite-xl
    envs:
      - TEST_SUITE_FOLDER: './e2e/spec/*/**/*'
      - TEST_SUITE_TAG: '.*SmokeCore.*'
    after_run:
      - android_e2e_test
  android_e2e_build:
    before_run:
      - code_setup
    after_run:
      - notify_failure
    steps:
      - script@1:
          title: Generating ccache key using native folder checksum
          inputs:
            - content: |-
                #!/usr/bin/env bash
                ./scripts/cache/set-cache-envs.sh android
      - restore-gradle-cache@2: {}
      - install-missing-android-tools@3:
          inputs:
            - ndk_version: $NDK_VERSION
            - gradlew_path: $PROJECT_LOCATION/gradlew
      - script@1:
          title: Download cmake 3.22.1 with sdkmanager
          is_always_run: false
          inputs:
            - content: |-
                #!/usr/bin/env bash
                "${ANDROID_HOME}/tools/bin/sdkmanager" "cmake;3.22.1"
      - script@1:
          title: Install CCache & symlink
          inputs:
            - content: |-
                #!/usr/bin/env bash
                sudo apt update
                sudo apt install ccache
      - restore-cache@2:
          title: Restore CCache
          inputs:
            - key: '{{ getenv "CCACHE_KEY" }}'
      - script@1:
          title: Set skip ccache upload
          run_if: '{{ enveq "BITRISE_CACHE_HIT" "exact" }}'
          inputs:
            - content: |-
                #!/usr/bin/env bash
                envman add --key SKIP_CCACHE_UPLOAD --value "true"
      - script@1:
          title: Run detox build
          timeout: 1200
          is_always_run: true
          inputs:
            - content: |-
                #!/usr/bin/env bash
                ./scripts/cache/setup-ccache.sh
                if [ "$TEST_SUITE" = "Regression" ]; then
                  TEST_SUITE="Regression"
                else
                  TEST_SUITE="Smoke"
                fi
                node -v
                export METAMASK_ENVIRONMENT='local'
                export METAMASK_BUILD_TYPE='main'
                IGNORE_BOXLOGS_DEVELOPMENT="true" FORCE_BUNDLING=true yarn test:e2e:android:bitrise:build
      - save-gradle-cache@1: {}
      - save-cache@1:
          title: Save CCache
          run_if: '{{not (enveq "SKIP_CCACHE_UPLOAD" "true")}}'
          inputs:
            - key: '{{ getenv "CCACHE_KEY" }}'
            - paths: |-
                ccache
      - deploy-to-bitrise-io@2.2.3:
          inputs:
            - pipeline_intermediate_files: android/app/build/outputs:INTERMEDIATE_ANDROID_BUILD_DIR
          title: Save Android build
      - save-cache@1:
          title: Save node_modules
          inputs:
            - key: node_modules-{{ .OS }}-{{ .Arch }}-{{ .CommitHash }}
            - paths: node_modules
    meta:
      bitrise.io:
        machine_type_id: elite-xl
        stack: linux-docker-android-20.04
  android_e2e_test:
    before_run:
      - setup
      - prep_environment
    after_run:
      - notify_failure
    steps:
      - restore-gradle-cache@2: {}
      - pull-intermediate-files@1:
          inputs:
            - artifact_sources: .*
          title: Pull Android build
      - script@1:
          title: Copy Android build for Detox
          inputs:
            - content: |-
                #!/usr/bin/env bash
                set -ex

                # Create directories for Detox
                mkdir -p "$BITRISE_SOURCE_DIR/android/app/build/outputs"

                # Copy saved files for Detox usage
                # INTERMEDIATE_ANDROID_BUILD_DIR is the cached directory from android_e2e_build's "Save Android build" step
                cp -r "$INTERMEDIATE_ANDROID_BUILD_DIR" "$BITRISE_SOURCE_DIR/android/app/build"
      - restore-cache@2:
          title: Restore cache node_modules
          inputs:
            - key: node_modules-{{ .OS }}-{{ .Arch }}-{{ .CommitHash }}
      - script@1:
          title: Download cmake 3.22.1 with sdkmanager
          is_always_run: false
          inputs:
            - content: |-
                #!/usr/bin/env bash
                "${ANDROID_HOME}/tools/bin/sdkmanager" "cmake;3.22.1"
      - avd-manager@1:
          inputs:
            - api_level: '30'
            - create_command_flags: --sdcard 8192M
            - start_command_flags: -read-only
            - profile: pixel_5
      - wait-for-android-emulator@1: {}
      - script@1:
          title: Run detox test
          timeout: 1200
          is_always_run: false
          inputs:
            - content: |-
                #!/usr/bin/env bash
                if [ -n "$TEST_SUITE_FOLDER" ]; then
                  echo "TEST_SUITE_FOLDER value is: $TEST_SUITE_FOLDER"
                fi
                if [ "$TEST_SUITE" = "Regression" ]; then
                TEST_SUITE="Regression"
                else
                TEST_SUITE="Smoke"
                fi
                if [ -n "$TEST_SUITE_TAG" ]; then
                echo "TEST_SUITE_TAG value is: $TEST_SUITE_TAG"
                TEST_SUITE=$TEST_SUITE_TAG
                fi
                export METAMASK_ENVIRONMENT='local'
                export METAMASK_BUILD_TYPE='main'
                IGNORE_BOXLOGS_DEVELOPMENT="true" FORCE_BUNDLING=true yarn test:e2e:android:bitrise:run "$TEST_SUITE_FOLDER" --testNamePattern="$TEST_SUITE"
      - custom-test-results-export@1:
          title: Export test results
          is_always_run: true
          is_skippable: true
          inputs:
            - base_path: $BITRISE_SOURCE_DIR/e2e/reports/
            - test_name: E2E Tests
            - search_pattern: $BITRISE_SOURCE_DIR/e2e/reports/junit.xml
      - deploy-to-bitrise-io@2.2.3:
          title: Deploy test report files
          is_always_run: true
          is_skippable: true
      - script@1:
          title: Copy screenshot files
          is_always_run: true
          run_if: .IsBuildFailed
          inputs:
            - content: |-
                #!/usr/bin/env bash
                set -ex
                cp -r "$BITRISE_SOURCE_DIR/artifacts/screenshots"  "$BITRISE_DEPLOY_DIR"
      - deploy-to-bitrise-io@2.3:
          title: Deploy test screenshots
          is_always_run: true
          run_if: .IsBuildFailed
          inputs:
            - deploy_path: $BITRISE_DEPLOY_DIR
            - is_compress: true
            - zip_name: E2E_Android_Failure_Screenshots
    meta:
      bitrise.io:
        machine_type_id: elite-xl
        stack: linux-docker-android-20.04
  ios_e2e_build:
    before_run:
      - code_setup
    after_run:
      - notify_failure
    steps:
      - script@1:
          title: Generating ccache key using native folder checksum
          inputs:
            - content: |-
                #!/usr/bin/env bash
                ./scripts/cache/set-cache-envs.sh ios
      - certificate-and-profile-installer@1: {}
      - set-xcode-build-number@1:
          inputs:
            - build_short_version_string: $VERSION_NAME
            - plist_path: $PROJECT_LOCATION_IOS/MetaMask/Info.plist
      - script:
          inputs:
            - content: |-
                # Add cache directory to environment variable
                envman add --key BREW_APPLESIMUTILS --value "$(brew --cellar)/applesimutils"
                envman add --key BREW_OPT_APPLESIMUTILS --value "/usr/local/opt/applesimutils"
                brew tap wix/brew
          title: Set Env Path for caching deps
      - script@1:
          title: Install CCache & symlink
          inputs:
            - content: |-
                #!/usr/bin/env bash
                brew install ccache with HOMEBREW_NO_DEPENDENTS_CHECK=1
                ln -s $(which ccache) /usr/local/bin/gcc
                ln -s $(which ccache) /usr/local/bin/g++
                ln -s $(which ccache) /usr/local/bin/cc
                ln -s $(which ccache) /usr/local/bin/c++
                ln -s $(which ccache) /usr/local/bin/clang
                ln -s $(which ccache) /usr/local/bin/clang++
      - restore-cache@2:
          title: Restore CCache
          inputs:
            - key: '{{ getenv "CCACHE_KEY" }}'
      - script@1:
          title: Set skip ccache upload
          run_if: '{{ enveq "BITRISE_CACHE_HIT" "exact" }}'
          inputs:
            - content: |-
                #!/usr/bin/env bash
                envman add --key SKIP_CCACHE_UPLOAD --value "true"
      - script@1:
          title: Run detox build
          timeout: 1200
          is_always_run: true
          inputs:
            - content: |-
                #!/usr/bin/env bash
                ./scripts/cache/setup-ccache.sh
                if [ "$TEST_SUITE" = "Regression" ]; then
                  TEST_SUITE="Regression"
                else
                  TEST_SUITE="Smoke"
                fi
                node -v
                export METAMASK_ENVIRONMENT='local'
                export METAMASK_BUILD_TYPE='main'
                IGNORE_BOXLOGS_DEVELOPMENT="true" FORCE_BUNDLING=true yarn test:e2e:ios:debug:build
      - save-cocoapods-cache@1: {}
      - save-cache@1:
          title: Save CCache
          run_if: '{{not (enveq "SKIP_CCACHE_UPLOAD" "true")}}'
          inputs:
            - key: '{{ getenv "CCACHE_KEY" }}'
            - paths: |-
                ccache
      - deploy-to-bitrise-io@2.2.3:
          inputs:
            - pipeline_intermediate_files: |-
                ios/build/Build:INTERMEDIATE_IOS_BUILD_DIR
                ../Library/Detox/ios:INTERMEDIATE_IOS_DETOX_DIR
          title: Save iOS build
      - save-cache@1:
          title: Save node_modules
          inputs:
            - key: node_modules-{{ .OS }}-{{ .Arch }}-{{ .CommitHash }}
            - paths: node_modules
  ios_e2e_test:
    before_run:
      - setup
      - prep_environment
    after_run:
      - notify_failure
    steps:
      - pull-intermediate-files@1:
          inputs:
            - artifact_sources: .*
          title: Pull iOS build
      - script@1:
          title: Copy iOS build for Detox
          inputs:
            - content: |-
                #!/usr/bin/env bash
                set -ex

                # Create directories for Detox
                mkdir -p "$BITRISE_SOURCE_DIR/ios/build/Build"
                mkdir -p "$BITRISE_SOURCE_DIR/../Library/Detox/ios"

                # Copy saved files for Detox usage
                # INTERMEDIATE_IOS_BUILD_DIR & INTERMEDIATE_IOS_DETOX_DIR are the cached directories by ios_e2e_build's "Save iOS build" step
                cp -r "$INTERMEDIATE_IOS_BUILD_DIR" "$BITRISE_SOURCE_DIR/ios/build"
                cp -r "$INTERMEDIATE_IOS_DETOX_DIR" "$BITRISE_SOURCE_DIR/../Library/Detox"
      - restore-cocoapods-cache@2: {}
      - restore-cache@2:
          title: Restore cache node_modules
          inputs:
            - key: node_modules-{{ .OS }}-{{ .Arch }}-{{ .CommitHash }}
      - certificate-and-profile-installer@1: {}
      - set-xcode-build-number@1:
          inputs:
            - build_short_version_string: $VERSION_NAME
            - plist_path: $PROJECT_LOCATION_IOS/MetaMask/Info.plist
      - script:
          inputs:
            - content: |-
                # Add cache directory to environment variable
                envman add --key BREW_APPLESIMUTILS --value "$(brew --cellar)/applesimutils"
                envman add --key BREW_OPT_APPLESIMUTILS --value "/usr/local/opt/applesimutils"
                brew tap wix/brew
          title: Set Env Path for caching deps
      - script@1:
          title: Run detox test
          timeout: 1200
          is_always_run: false
          inputs:
            - content: |-
                #!/usr/bin/env bash
                if [ -n "$TEST_SUITE_FOLDER" ]; then
                  echo "TEST_SUITE_FOLDER value is: $TEST_SUITE_FOLDER"
                fi
                if [ "$TEST_SUITE" = "Regression" ]; then
                  TEST_SUITE="Regression"
                else
                  TEST_SUITE="Smoke"
                fi
                if [ -n "$TEST_SUITE_TAG" ]; then
                echo "TEST_SUITE_TAG value is: $TEST_SUITE_TAG"
                TEST_SUITE=$TEST_SUITE_TAG
                fi
                node -v
                export METAMASK_ENVIRONMENT='local'
                export METAMASK_BUILD_TYPE='main'
                IGNORE_BOXLOGS_DEVELOPMENT="true" FORCE_BUNDLING=true yarn test:e2e:ios:debug:run "$TEST_SUITE_FOLDER" --testNamePattern="$TEST_SUITE"
      - custom-test-results-export@1:
          is_always_run: true
          is_skippable: false
          title: Export test results
          inputs:
            - base_path: $BITRISE_SOURCE_DIR/e2e/reports/
            - test_name: E2E Tests
            - search_pattern: $BITRISE_SOURCE_DIR/e2e/reports/junit.xml
      - deploy-to-bitrise-io@2.2.3:
          is_always_run: true
          is_skippable: true
          title: Deploy test report files
      - script@1:
          is_always_run: true
          run_if: .IsBuildFailed
          title: Copy screenshot files
          inputs:
            - content: |-
                #!/usr/bin/env bash
                set -ex
                cp -r "$BITRISE_SOURCE_DIR/artifacts/screenshots"  "$BITRISE_DEPLOY_DIR"
      - deploy-to-bitrise-io@2.3:
          is_always_run: true
          run_if: .IsBuildFailed
          title: Deploy test screenshots
          inputs:
            - deploy_path: $BITRISE_DEPLOY_DIR
            - is_compress: true
            - zip_name: 'E2E_IOS_Failure_Screenshots'
  start_e2e_tests:
    steps:
      - build-router-start@0:
          inputs:
            - workflows: |-
                ios_e2e_test
                wdio_android_e2e_test
            - wait_for_builds: 'true'
            - access_token: $BITRISE_START_BUILD_ACCESS_TOKEN
      - build-router-wait@0:
          inputs:
            - abort_on_fail: 'yes'
            - access_token: $BITRISE_START_BUILD_ACCESS_TOKEN
  build_android_release:
    before_run:
      - code_setup
    after_run:
      - notify_failure
    steps:
      - change-android-versioncode-and-versionname@1:
          inputs:
            - new_version_name: $VERSION_NAME
            - new_version_code: $VERSION_NUMBER
            - build_gradle_path: $PROJECT_LOCATION_ANDROID/app/build.gradle
      - file-downloader@1:
          inputs:
            - source: $BITRISEIO_ANDROID_KEYSTORE_URL
            - destination: android/keystores/release.keystore
      - restore-gradle-cache@2: {}
      - install-missing-android-tools@3:
          inputs:
            - ndk_version: $NDK_VERSION
            - gradlew_path: $PROJECT_LOCATION/gradlew
      - script@1:
          inputs:
            - content: |-
                #!/usr/bin/env bash
                "${ANDROID_HOME}/tools/bin/sdkmanager" "cmake;3.22.1"
          title: Download cmake 3.22.1 with sdkmanager
          is_always_run: false
      - script@1:
          inputs:
            - content: |-
                #!/usr/bin/env bash
                node -v
                METAMASK_BUILD_TYPE='main' METAMASK_ENVIRONMENT='production' yarn build:android:pre-release:bundle
          title: Build Android Pre-Release Bundle
          is_always_run: false
      - save-gradle-cache@1: {}
      - deploy-to-bitrise-io@2.2.3:
          is_always_run: false
          is_skippable: true
          inputs:
            - pipeline_intermediate_files: $PROJECT_LOCATION/app/build/outputs/apk/prod/release/app-prod-release.apk:BITRISE_PLAY_STORE_APK_PATH
            - deploy_path: $PROJECT_LOCATION/app/build/outputs/apk/prod/release/app-prod-release.apk
          title: Bitrise Deploy APK
      - deploy-to-bitrise-io@2.2.3:
          is_always_run: false
          is_skippable: true
          inputs:
            - pipeline_intermediate_files: $PROJECT_LOCATION/app/build/outputs/apk/prod/release/sha512sums.txt:BITRISE_PLAY_STORE_SHA512SUMS_PATH
            - deploy_path: $PROJECT_LOCATION/app/build/outputs/apk/prod/release/sha512sums.txt
          title: Bitrise Deploy Checksum
      - deploy-to-bitrise-io@2.2.3:
          is_always_run: false
          is_skippable: true
          inputs:
            - pipeline_intermediate_files: $PROJECT_LOCATION/app/build/outputs/mapping/prodRelease/mapping.txt:BITRISE_PLAY_STORE_MAPPING_PATH
            - deploy_path: $PROJECT_LOCATION/app/build/outputs/mapping/prodRelease/mapping.txt
          title: Bitrise ProGuard Map Files
      - deploy-to-bitrise-io@2.2.3:
          is_always_run: false
          is_skippable: true
          inputs:
            - pipeline_intermediate_files: $PROJECT_LOCATION/app/build/outputs/bundle/prodRelease/app-prod-release.aab:BITRISE_PLAY_STORE_ABB_PATH
            - deploy_path: $PROJECT_LOCATION/app/build/outputs/bundle/prodRelease/app-prod-release.aab
          title: Bitrise Deploy AAB
      - deploy-to-bitrise-io@2.2.3:
          is_always_run: false
          is_skippable: true
          inputs:
            - pipeline_intermediate_files: sourcemaps/android/index.js.map:BITRISE_PLAY_STORE_SOURCEMAP_PATH
            - deploy_path: sourcemaps/android/index.js.map
          title: Bitrise Deploy Sourcemaps
    meta:
      bitrise.io:
        stack: linux-docker-android-20.04
        machine_type_id: elite-xl
  run_android_appium_test:
    meta:
      bitrise.io:
        stack: linux-docker-android-20.04
        machine_type_id: elite-xl
    before_run:
      - build_android_qa
    after_run:
      - wdio_android_e2e_test
  build_android_qa:
    before_run:
      - code_setup
    after_run:
      - _upload_apk_to_browserstack
      - notify_failure
    steps:
      - change-android-versioncode-and-versionname@1:
          inputs:
            - new_version_name: $VERSION_NAME
            - new_version_code: $VERSION_NUMBER
            - build_gradle_path: $PROJECT_LOCATION_ANDROID/app/build.gradle
      - file-downloader@1:
          inputs:
            - source: $BITRISEIO_ANDROID_QA_KEYSTORE_URL
            - destination: android/keystores/internalRelease.keystore
      - restore-gradle-cache@2: {}
      - install-missing-android-tools@3:
          inputs:
            - ndk_version: $NDK_VERSION
            - gradlew_path: $PROJECT_LOCATION/gradlew
      - script@1:
          inputs:
            - content: |-
                #!/usr/bin/env bash
                "${ANDROID_HOME}/tools/bin/sdkmanager" "cmake;3.22.1"
          title: Download cmake 3.22.1 with sdkmanager
          is_always_run: false
      - script@1:
          inputs:
            - content: |-
                #!/usr/bin/env bash
                node -v
                GIT_BRANCH=$BITRISE_GIT_BRANCH METAMASK_BUILD_TYPE='main' METAMASK_ENVIRONMENT='qa' yarn build:android:pre-release:bundle:qa
          title: Build Android Pre-Release Bundle
          is_always_run: false
      - save-gradle-cache@1: {}
      - deploy-to-bitrise-io@2.2.3:
          is_always_run: false
          is_skippable: true
          inputs:
            - deploy_path: $PROJECT_LOCATION/app/build/outputs/apk/qa/release/$QA_APK_NAME.apk
          title: Bitrise Deploy APK
      - deploy-to-bitrise-io@2.2.3:
          is_always_run: false
          is_skippable: true
          inputs:
            - deploy_path: $PROJECT_LOCATION/app/build/outputs/apk/qa/release/sha512sums.txt
          title: Bitrise Deploy Checksum
      - deploy-to-bitrise-io@2.2.3:
          is_always_run: false
          is_skippable: true
          inputs:
            - deploy_path: $PROJECT_LOCATION/app/build/outputs/mapping/qaRelease/mapping.txt
          title: Bitrise ProGuard Map Files
      - deploy-to-bitrise-io@2.2.3:
          is_always_run: false
          is_skippable: true
          inputs:
            - deploy_path: $PROJECT_LOCATION/app/build/outputs/bundle/qaRelease/app-qa-release.aab
          title: Bitrise Deploy AAB
      - deploy-to-bitrise-io@2.2.3:
          is_always_run: false
          is_skippable: true
          inputs:
            - deploy_path: sourcemaps/android/index.js.map
          title: Bitrise Deploy Sourcemaps
    meta:
      bitrise.io:
        stack: linux-docker-android-20.04
        machine_type_id: elite-xl
  _upload_apk_to_browserstack:
    steps:
      - script@1:
          title: Upload APK to Browserstack
          inputs:
            - content: |-
                #!/usr/bin/env bash
                set -e
                set -x
                set -o pipefail
                APK_PATH=$PROJECT_LOCATION/app/build/outputs/apk/qa/release/app-qa-release.apk
                CUSTOM_ID="$BITRISE_GIT_BRANCH-$VERSION_NAME-$VERSION_NUMBER"
                CUSTOM_ID=${CUSTOM_ID////-}
                curl -u "$BROWSERSTACK_USERNAME:$BROWSERSTACK_ACCESS_KEY" -X POST "https://api-cloud.browserstack.com/app-automate/upload" -F "file=@$APK_PATH" -F 'data={"custom_id": "'$CUSTOM_ID'"}' | jq -j '.app_url' | envman add --key BROWSERSTACK_APP_URL
                APK_PATH_FOR_APP_LIVE=$PROJECT_LOCATION/app/build/outputs/apk/qa/release/"$CUSTOM_ID".apk
                mv "$APK_PATH" "$APK_PATH_FOR_APP_LIVE"
                curl -u "$BROWSERSTACK_USERNAME:$BROWSERSTACK_ACCESS_KEY" -X POST "https://api-cloud.browserstack.com/app-live/upload" -F "file=@$APK_PATH_FOR_APP_LIVE" -F 'data={"custom_id": "'$CUSTOM_ID'"}'
                curl -u "$BROWSERSTACK_USERNAME:$BROWSERSTACK_ACCESS_KEY" -X GET https://api-cloud.browserstack.com/app-automate/recent_apps | jq > browserstack_uploaded_apps.json
      - deploy-to-bitrise-io@2.2.3:
          is_always_run: false
          is_skippable: true
          inputs:
            - deploy_path: browserstack_uploaded_apps.json
          title: Bitrise Deploy Browserstack Uploaded Apps
  wdio_android_e2e_test:
    before_run:
      - code_setup
    after_run:
      - notify_failure
    steps:
      - script@1:
          title: Run Android E2E tests on Browserstack
          inputs:
            - content: |-
                #!/usr/bin/env bash
                yarn test:wdio:android:browserstack
      - script@1:
          is_always_run: true
          is_skippable: false
          title: Add tests reports to Bitrise
          inputs:
            - content: |-
                #!/usr/bin/env bash
                cp -r $BITRISE_SOURCE_DIR/wdio/reports/junit-results/ $BITRISE_TEST_RESULT_DIR/
      - deploy-to-bitrise-io@2.2.3:
          is_always_run: true
          is_skippable: false
          inputs:
            - deploy_path: $BITRISE_TEST_RESULT_DIR
          title: Deploy test report files
    meta:
      bitrise.io:
        stack: linux-docker-android-20.04
        machine_type_id: standard
  deploy_android_to_store:
    steps:
      - pull-intermediate-files@1:
          inputs:
            - artifact_sources: .*
      - google-play-deploy:
          inputs:
            - app_path: $BITRISE_PLAY_STORE_ABB_PATH
            - track: internal
            - service_account_json_key_path: $BITRISEIO_BITRISEIO_SERVICE_ACCOUNT_JSON_KEY_URL_URL
            - package_name: $MM_ANDROID_PACKAGE_NAME
    envs:
      - opts:
          is_expand: true
        MM_ANDROID_PACKAGE_NAME: io.metamask
  deploy_ios_to_store:
    steps:
      - pull-intermediate-files@1:
          inputs:
            - artifact_sources: .*
      - deploy-to-itunesconnect-application-loader@1:
          inputs:
            - ipa_path: $BITRISE_APP_STORE_IPA_PATH
  build_ios_release:
    before_run:
      - code_setup
    after_run:
      - notify_failure
    steps:
      - certificate-and-profile-installer@1: {}
      - set-xcode-build-number@1:
          inputs:
            - build_short_version_string: $VERSION_NAME
            - build_version: $VERSION_NUMBER
            - plist_path: $PROJECT_LOCATION_IOS/MetaMask/Info.plist
      - script@1:
          inputs:
            - content: |-
                #!/usr/bin/env bash
                METAMASK_BUILD_TYPE='main' METAMASK_ENVIRONMENT='production' yarn build:ios:pre-release
          title: iOS Sourcemaps & Build
          is_always_run: false
      - deploy-to-bitrise-io@2.2.3:
          is_always_run: false
          is_skippable: true
          inputs:
            - pipeline_intermediate_files: ios/build/output/MetaMask.ipa:BITRISE_APP_STORE_IPA_PATH
            - deploy_path: ios/build/output/MetaMask.ipa
          title: Deploy iOS IPA
      - deploy-to-bitrise-io@1.6.1:
          is_always_run: false
          is_skippable: true
          inputs:
            - deploy_path: ios/build/MetaMask.xcarchive
          title: Deploy Symbols File
      - deploy-to-bitrise-io@2.2.3:
          is_always_run: false
          is_skippable: true
          inputs:
            - pipeline_intermediate_files: sourcemaps/ios/index.js.map:BITRISE_APP_STORE_SOURCEMAP_PATH
            - deploy_path: sourcemaps/ios/index.js.map
          title: Deploy Source Map
  build_ios_qa:
    before_run:
      - code_setup
    after_run:
      - _upload_ipa_to_browserstack
      - notify_failure
    steps:
      - certificate-and-profile-installer@1: {}
      - set-xcode-build-number@1:
          inputs:
            - build_short_version_string: $VERSION_NAME
            - build_version: $VERSION_NUMBER
            - plist_path: $PROJECT_LOCATION_IOS/MetaMask/MetaMask-QA-Info.plist
      - script@1:
          inputs:
            - content: |-
                #!/usr/bin/env bash
                node -v
                GIT_BRANCH=$BITRISE_GIT_BRANCH METAMASK_BUILD_TYPE='main' METAMASK_ENVIRONMENT='qa' yarn build:ios:pre-qa
          title: iOS Sourcemaps & Build
          is_always_run: false
      - deploy-to-bitrise-io@2.2.3:
          is_always_run: false
          is_skippable: true
          inputs:
            - pipeline_intermediate_files: ios/build/output/MetaMask-QA.ipa:BITRISE_APP_STORE_IPA_PATH
            - deploy_path: ios/build/output/MetaMask-QA.ipa
          title: Deploy iOS IPA
      - deploy-to-bitrise-io@2.2.3:
          is_always_run: false
          is_skippable: true
          inputs:
            - deploy_path: ios/build/MetaMask-QA.xcarchive
          title: Deploy Symbols File
      - deploy-to-bitrise-io@2.2.3:
          is_always_run: false
          is_skippable: true
          inputs:
            - pipeline_intermediate_files: sourcemaps/ios/index.js.map:BITRISE_APP_STORE_SOURCEMAP_PATH
            - deploy_path: sourcemaps/ios/index.js.map
          title: Deploy Source Map
  _upload_ipa_to_browserstack:
    steps:
      - script@1:
          title: Upload IPA to Browserstack
          inputs:
            - content: |-
                #!/usr/bin/env bash
                set -e
                set -x
                set -o pipefail
                CUSTOM_ID="$BITRISE_GIT_BRANCH-$VERSION_NAME-$VERSION_NUMBER"
                CUSTOM_ID=${CUSTOM_ID////-}
                IPA_PATH=ios/build/output/MetaMask-QA.ipa
                IPA_PATH_FOR_APP_LIVE=ios/build/output/"$CUSTOM_ID".ipa
                curl -u "$BROWSERSTACK_USERNAME:$BROWSERSTACK_ACCESS_KEY" -X POST "https://api-cloud.browserstack.com/app-automate/upload" -F "file=@$IPA_PATH" -F 'data={"custom_id": "'$CUSTOM_ID'"}' | jq -j '.app_url' | envman add --key BROWSERSTACK_APP_URL
                mv "$IPA_PATH" "$IPA_PATH_FOR_APP_LIVE"
                curl -u "$BROWSERSTACK_USERNAME:$BROWSERSTACK_ACCESS_KEY" -X POST "https://api-cloud.browserstack.com/app-live/upload" -F "file=@$IPA_PATH_FOR_APP_LIVE" -F 'data={"custom_id": "'$CUSTOM_ID'"}'
                curl -u "$BROWSERSTACK_USERNAME:$BROWSERSTACK_ACCESS_KEY" -X GET https://api-cloud.browserstack.com/app-automate/recent_apps | jq > browserstack_uploaded_apps.json
      - deploy-to-bitrise-io@2.2.3:
          is_always_run: false
          is_skippable: true
          inputs:
            - deploy_path: browserstack_uploaded_apps.json
          title: Bitrise Deploy Browserstack Uploaded Apps
  build_ios_flask_release:
    before_run:
      - code_setup
    after_run:
      - notify_failure
    steps:
      - certificate-and-profile-installer@1: {}
      - set-xcode-build-number@1:
          inputs:
            - build_short_version_string: $FLASK_VERSION_NAME
            - build_version: $FLASK_VERSION_NUMBER
            - plist_path: $PROJECT_LOCATION_IOS/MetaMask/MetaMask-Flask-Info.plist
      - script@1:
          inputs:
            - content: |-
                #!/usr/bin/env bash
                node -v
                METAMASK_BUILD_TYPE='flask' METAMASK_ENVIRONMENT='production' yarn build:ios:pre-flask
          title: iOS Sourcemaps & Build
          is_always_run: false
      - deploy-to-bitrise-io@2.2.3:
          is_always_run: false
          is_skippable: true
          inputs:
            - pipeline_intermediate_files: ios/build/output/MetaMask-Flask.ipa:BITRISE_APP_STORE_IPA_PATH
            - deploy_path: ios/build/output/MetaMask-Flask.ipa
          title: Deploy iOS IPA
      - deploy-to-bitrise-io@1.6.1:
          is_always_run: false
          is_skippable: true
          inputs:
            - deploy_path: ios/build/MetaMask-Flask.xcarchive:BITRISE_APP_STORE_XCARCHIVE_PATH
          title: Deploy Symbols File
      - deploy-to-bitrise-io@2.2.3:
          is_always_run: false
          is_skippable: true
          inputs:
            - pipeline_intermediate_files: sourcemaps/ios/index.js.map:BITRISE_APP_STORE_SOURCEMAP_PATH
            - deploy_path: sourcemaps/ios/index.js.map
          title: Deploy Source Map
  build_android_flask_release:
    before_run:
      - code_setup
    after_run:
      - notify_failure
    steps:
      - change-android-versioncode-and-versionname@1:
          inputs:
            - new_version_name: $FLASK_VERSION_NAME
            - new_version_code: $FLASK_VERSION_NUMBER
            - build_gradle_path: $PROJECT_LOCATION_ANDROID/app/build.gradle
      - file-downloader@1:
          inputs:
            - source: $BITRISEIO_ANDROID_FLASK_KEYSTORE_URL_URL
            - destination: android/keystores/flaskRelease.keystore
      - restore-gradle-cache@2: {}
      - install-missing-android-tools@3:
          inputs:
            - ndk_revision: $NDK_VERSION
            - gradlew_path: $PROJECT_LOCATION/gradlew
      - script@1:
          inputs:
            - content: |-
                #!/usr/bin/env bash
                "${ANDROID_HOME}/tools/bin/sdkmanager" "cmake;3.22.1"
          title: Download cmake 3.22.1 with sdkmanager
          is_always_run: false
      - script@1:
          inputs:
            - content: |-
                #!/usr/bin/env bash
                node -v
                METAMASK_BUILD_TYPE='flask' METAMASK_ENVIRONMENT='production' yarn build:android:pre-release:bundle:flask
          title: Build Android Pre-Release Bundle
          is_always_run: false
      - save-gradle-cache@1: {}
      - deploy-to-bitrise-io@2.2.3:
          is_always_run: false
          is_skippable: true
          inputs:
            - pipeline_intermediate_files: $PROJECT_LOCATION/app/build/outputs/apk/flask/release/app-flask-release.apk:BITRISE_PLAY_STORE_APK_PATH
            - deploy_path: $PROJECT_LOCATION/app/build/outputs/apk/flask/release/app-flask-release.apk
          title: Bitrise Deploy APK
      - deploy-to-bitrise-io@2.2.3:
          is_always_run: false
          is_skippable: true
          inputs:
            - pipeline_intermediate_files: $PROJECT_LOCATION/app/build/outputs/apk/flask/release/sha512sums.txt:BITRISE_PLAY_STORE_SHA512SUMS_PATH
            - deploy_path: $PROJECT_LOCATION/app/build/outputs/apk/flask/release/sha512sums.txt
          title: Bitrise Deploy Checksum
      - deploy-to-bitrise-io@2.2.3:
          is_always_run: false
          is_skippable: true
          inputs:
            - pipeline_intermediate_files: $PROJECT_LOCATION/app/build/outputs/mapping/flaskRelease/mapping.txt:BITRISE_PLAY_STORE_MAPPING_PATH
            - deploy_path: $PROJECT_LOCATION/app/build/outputs/mapping/flaskRelease/mapping.txt
          title: Bitrise ProGuard Map Files
      - deploy-to-bitrise-io@2.2.3:
          is_always_run: false
          is_skippable: true
          inputs:
            - pipeline_intermediate_files: $PROJECT_LOCATION/app/build/outputs/bundle/flaskRelease/app-flask-release.aab:BITRISE_PLAY_STORE_ABB_PATH
            - deploy_path: $PROJECT_LOCATION/app/build/outputs/bundle/flaskRelease/app-flask-release.aab
          title: Bitrise Deploy AAB
      - deploy-to-bitrise-io@2.2.3:
          is_always_run: false
          is_skippable: true
          inputs:
            - pipeline_intermediate_files: /bitrise/src/sourcemaps/android/index.js.map:BITRISE_PLAY_STORE_SOURCEMAP_PATH
            - deploy_path: sourcemaps/android/index.js.map
          title: Bitrise Deploy Sourcemaps
    meta:
      bitrise.io:
        stack: linux-docker-android-20.04
        machine_type_id: elite-xl

app:
  envs:
    - opts:
        is_expand: false
      MM_NOTIFICATIONS_UI_ENABLED: false
    - opts:
        is_expand: false
      PROJECT_LOCATION: android
    - opts:
        is_expand: false
      NDK_VERSION: 24.0.8215888
    - opts:
        is_expand: false
      QA_APK_NAME: app-qa-release
    - opts:
        is_expand: false
      MODULE: app
    - opts:
        is_expand: false
      VARIANT: ''
    - opts:
        is_expand: false
      BITRISE_PROJECT_PATH: ios/MetaMask.xcworkspace
    - opts:
        is_expand: false
      BITRISE_SCHEME: MetaMask
    - opts:
        is_expand: false
      BITRISE_EXPORT_METHOD: enterprise
    - opts:
        is_expand: false
      PROJECT_LOCATION_ANDROID: android
    - opts:
        is_expand: false
      PROJECT_LOCATION_IOS: ios
    - opts:
        is_expand: false
      VERSION_NAME: 7.24.0
    - opts:
        is_expand: false
      VERSION_NUMBER: 1335
    - opts:
        is_expand: false
      FLASK_VERSION_NAME: 7.24.0
    - opts:
        is_expand: false
      FLASK_VERSION_NUMBER: 1335
    - opts:
        is_expand: false
      ANDROID_APK_LINK: ''
    - opts:
        is_expand: false
      ANDROID_AAP_LINK: ''
    - opts:
        is_expand: false
      IOS_APP_LINK: ''
    - opts:
        is_expand: false
      NODE_VERSION: 20.12.2
    - opts:
        is_expand: false
      YARN_VERSION: 1.22.22
    - opts:
        is_expand: false
      COREPACK_VERSION: 0.28.0
meta:
  bitrise.io:
    stack: osx-xcode-15.0.x
    machine_type_id: g2-m1-max.5core
trigger_map:
  - push_branch: release/*
    pipeline: release_e2e_pipeline
  - push_branch: main
    pipeline: pr_smoke_e2e_pipeline
  - tag: 'v*.*.*-RC-*'
    pipeline: release_builds_to_store_pipeline
  - tag: 'qa-*'
    pipeline: create_qa_builds_pipeline
  - tag: 'dev-e2e-*'
    pipeline: pr_smoke_e2e_pipeline<|MERGE_RESOLUTION|>--- conflicted
+++ resolved
@@ -139,8 +139,6 @@
       - run_tag_smoke_accounts_android: {}
       - run_tag_smoke_confirmations_ios: {}
       - run_tag_smoke_confirmations_android: {}
-      - run_tag_smoke_accounts_ios: {}
-      - run_tag_smoke_accounts_android: {}
       - run_tag_smoke_swaps_ios: {}
       - run_tag_smoke_swaps_android: {}
       - run_tag_smoke_core_ios: {}
@@ -433,7 +431,7 @@
         machine_type_id: elite-xl
     envs:
       - PRODUCTION_APP_URL: 'bs://ba40e5b7b4210a06c659b5c6818a3efec2624513' # Last production's QA build
-      - PRODUCTION_BUILD_VERSION_NAME: 7.22.0
+      - PRODUCTION_BUILD_VERSION_NAME: 7.22.0 
       - PRODUCTION_BUILD_VERSION_NUMBER: 1325
       - CUCUMBER_TAG_EXPRESSION: '@upgrade and @androidApp'
       - PRODUCTION_BUILD_STRING: 'MetaMask-QA v$PRODUCTION_BUILD_VERSION_NAME ($PRODUCTION_BUILD_VERSION_NUMBER)'
@@ -441,11 +439,7 @@
     after_run:
       - run_android_appium_test
 
-<<<<<<< HEAD
   ### Separating workflows so they run concurrently during smoke runs
-=======
-  ### Seperating workflows so they run concurrently during smoke runs
->>>>>>> e64df591
   run_tag_smoke_accounts_ios:
     envs:
       - TEST_SUITE_FOLDER: './e2e/specs/accounts/*'
@@ -1370,16 +1364,16 @@
       PROJECT_LOCATION_IOS: ios
     - opts:
         is_expand: false
-      VERSION_NAME: 7.24.0
-    - opts:
-        is_expand: false
-      VERSION_NUMBER: 1335
-    - opts:
-        is_expand: false
-      FLASK_VERSION_NAME: 7.24.0
-    - opts:
-        is_expand: false
-      FLASK_VERSION_NUMBER: 1335
+      VERSION_NAME: 7.23.0
+    - opts:
+        is_expand: false
+      VERSION_NUMBER: 1333
+    - opts:
+        is_expand: false
+      FLASK_VERSION_NAME: 7.23.0
+    - opts:
+        is_expand: false
+      FLASK_VERSION_NUMBER: 1333
     - opts:
         is_expand: false
       ANDROID_APK_LINK: ''
