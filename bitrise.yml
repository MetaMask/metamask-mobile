---
format_version: '8'
default_step_lib_source: 'https://github.com/bitrise-io/bitrise-steplib.git'
project_type: react-native

#Pipelines are listed below
pipelines:
  #Creates MetaMask-QA apps and stores apk/ipa in Bitrise
  create_qa_builds_pipeline:
    stages:
      - create_build_qa: {}
  #Builds MetaMask, MetaMask-QA apps and stores apk/ipa in Bitrise
  build_all_targets_pipeline:
    stages:
      - create_build_all_targets: {}
  #Releases MetaMask apps and stores apk/ipa into Play(Internal Testing)/App(TestFlight) Store
  release_builds_to_store_pipeline:
    stages:
      - create_build_release: {}
      - deploy_build_release: {}
      - create_build_qa: {} #Generate QA builds for E2E app upgrade tests
  #Releases MetaMask apps and stores ipa into App(TestFlight) Store
  release_ios_to_store_pipeline:
    stages:
      - create_ios_release: {}
      - deploy_ios_release: {}
  #Releases MetaMask apps and stores apk Play(Internal Testing) Store
  release_android_to_store_pipeline:
    stages:
      - create_android_release: {}
      - deploy_android_release: {}
  #Run E2E test suite for iOS only
  run_e2e_ios_pipeline:
    stages:
      - build_e2e_ios_stage: {}
      - run_e2e_ios_stage: {}
      - notify: {}
  #Run E2E test suite for Android only
  run_e2e_android_pipeline:
    stages:
      - build_e2e_android_stage: {} #builds android detox E2E
      - run_e2e_android_stage: {} #runs android detox test E2E
      - notify: {}
  #PR_e2e_verfication (build ios & android), run iOS (smoke), emulator Android
  release_e2e_pipeline:
    stages:
      - build_e2e_ios_android_stage: {}
      - run_release_e2e_ios_android_stage: {}
      - report_results_stage: {}
      - notify: {}
  #PR_e2e_verfication (build ios & android), run iOS (smoke), emulator Android
  pr_smoke_e2e_pipeline:
    stages:
      - build_smoke_e2e_ios_android_stage: {}
      - run_smoke_e2e_ios_android_stage: {}
      - notify: {}

  #PR_e2e_verfication (build ios & android), run iOS (regression), emulator Android
  pr_regression_e2e_pipeline:
    stages:
      - build_regression_e2e_ios_android_stage: {}
      - run_regression_e2e_ios_android_stage: {}
      - notify: {}
  #App launch times pipeline. Runs on browserstack
  app_launch_times_pipeline:
    stages:
      - create_build_qa: {}
      - app_launch_times_test_stage: {}

  #App Upgrade pipeline. Runs on browserstack
  app_upgrade_pipeline:
    stages:
      - create_build_qa_android: {}
      - app_upgrade_test_stage: {}
  multichain_e2e_pipeline:
    stages:
      - build_multichain_e2e_ios_android_stage: {}
      - run_multichain_e2e_ios_android_stage: {}
  # Pipeline for Flask
  create_flask_release_builds_pipeline:
    stages:
      - create_build_flask_release: {}
      - notify: {}
  release_flask_builds_to_store_pipeline:
    stages:
      - create_build_flask_release: {}
      - deploy_flask_build_release: {}
      - release_notify: {}
#Stages reference workflows. Those workflows cannot but utility "_this-is-a-utility"
stages:
  create_build_all_targets:
    workflows:
      - build_android_release: {}
      - build_ios_release: {}
      - build_android_qa: {}
      - build_ios_qa: {}
  create_build_release:
    workflows:
      - build_android_release: {}
      - build_ios_release: {}
  deploy_build_release:
    workflows:
      - deploy_android_to_store: {}
      - deploy_ios_to_store: {}
  create_ios_release:
    workflows:
      - build_ios_release: {}
  deploy_ios_release:
    workflows:
      - deploy_ios_to_store: {}
  create_android_release:
    workflows:
      - build_android_release: {}
  deploy_android_release:
    workflows:
      - deploy_android_to_store: {}
  create_build_qa:
    workflows:
      - build_android_qa: {}
      - build_ios_qa: {}
  create_build_qa_android:
    workflows:
      - build_android_qa: {}
  create_build_qa_ios:
    workflows:
      - build_ios_qa: {}
  build_e2e_ios_stage:
    workflows:
      - ios_e2e_build: {}
  run_e2e_ios_stage:
    workflows:
      - ios_e2e_test: {}
  build_smoke_e2e_ios_android_stage:
    abort_on_fail: true
    workflows:
      - ios_e2e_build: {}
      - android_e2e_build: {}
  build_multichain_e2e_ios_android_stage:
    abort_on_fail: true
    workflows:
      - build_ios_multichain_e2e: {}
      - build_android_multichain_e2e: {}
  run_multichain_e2e_ios_android_stage:
    workflows:
      - run_tag_multichain_ios: {}
      - run_tag_multichain_android: {}
  run_smoke_e2e_ios_android_stage:
    workflows:
      - run_ios_api_specs: {}
      - run_tag_smoke_accounts_ios: {}
      - run_tag_smoke_accounts_android: {}
      # - run_tag_smoke_notifications_ios: {}
      # - run_tag_smoke_notifications_android: {}
      # - run_tag_smoke_assets_ios: {}
      - run_tag_smoke_assets_android: {}
      - run_tag_smoke_confirmations_ios: {}
      - run_tag_smoke_confirmations_android: {}
      # - run_tag_smoke_swaps_ios: {}
      # - run_tag_smoke_swaps_android: {}
      - run_tag_smoke_core_ios: {}
      - run_tag_smoke_core_android: {}
      - run_tag_multichain_ios: {}
      - run_tag_multichain_android: {}
  build_regression_e2e_ios_android_stage:
    workflows:
      - ios_build_regression_tests: {}
      - android_build_regression_tests: {}
  run_regression_e2e_ios_android_stage:
    workflows:
      - ios_run_regression_tests: {}
      - android_run_regression_tests: {}
  run_release_e2e_ios_android_stage:
    workflows:
      - ios_run_regression_tests: {}
      - android_run_regression_tests: {}
      - run_tag_smoke_confirmations_ios: {}
      - run_tag_smoke_confirmations_android: {}
      - run_tag_smoke_accounts_ios: {}
      - run_tag_smoke_accounts_android: {}
      # - run_tag_smoke_notifications_ios: {}
      # - run_tag_smoke_notifications_android: {}
      # - run_tag_smoke_assets_ios: {}
      - run_tag_smoke_assets_android: {}
      # - run_tag_smoke_swaps_ios: {}
      # - run_tag_smoke_swaps_android: {}
      - run_tag_smoke_core_ios: {}
      - run_tag_smoke_core_android: {}
      - run_tag_upgrade_android: {}
      - run_android_app_launch_times_appium_test: {}
  report_results_stage:
    workflows:
      - run_testrail_update_automated_test_results: {}
  run_e2e_ios_android_stage:
    workflows:
      - ios_e2e_test: {}
      - android_e2e_test: {}
  build_e2e_ios_android_stage:
    workflows:
      - build_android_qa: {}
      - ios_e2e_build: {}
      - android_e2e_build: {}
  build_e2e_android_stage:
    workflows:
      - android_e2e_build: {}
  run_e2e_android_stage:
    workflows:
      - android_e2e_test: {}
  notify:
    workflows:
      - notify_success: {}
  app_launch_times_test_stage:
    workflows:
      - run_android_app_launch_times_appium_test: {}
      - run_ios_app_launch_times_appium_test: {}
  app_upgrade_test_stage:
    workflows:
      - run_tag_upgrade_android: {}
  release_notify:
    workflows:
      - release_announcing_stores: {}
  create_build_flask_release:
    workflows:
      - build_android_flask_release: {}
      - build_ios_flask_release: {}
  deploy_flask_build_release:
    workflows:
      - deploy_android_to_store:
          envs:
            - MM_ANDROID_PACKAGE_NAME: 'io.metamask.flask'
      - deploy_ios_to_store:

workflows:
  # Code Setups
  setup:
    steps:
      - activate-ssh-key@4:
          run_if: '{{getenv "SSH_RSA_PRIVATE_KEY" | ne ""}}'
      - git-clone@6: {}
  set_commit_hash:
    steps:
      - script@1:
          title: Set commit hash env variable
          inputs:
            - content: |-
                #!/usr/bin/env bash
                BRANCH_COMMIT_HASH="$(git rev-parse HEAD)"

                # Log the value of BRANCH_COMMIT_HASH
                echo "BRANCH_COMMIT_HASH is set to: $BRANCH_COMMIT_HASH"

                envman add --key BRANCH_COMMIT_HASH --value "$BRANCH_COMMIT_HASH"
      - share-pipeline-variable@1:
          title: Persist commit hash across all stages
          inputs:
            - variables: |-
                BRANCH_COMMIT_HASH
  code_setup:
    before_run:
      - setup
      - prep_environment
    steps:
      - restore-cocoapods-cache@2: {}
      - script@1:
          inputs:
            - content: |-
                #!/usr/bin/env bash
                envman add --key YARN_CACHE_DIR --value "$(yarn cache dir)"
          title: Get Yarn cache directory
      - yarn@0:
          inputs:
            - command: setup
          title: Yarn Setup
  prep_environment:
    steps:
      - restore-cache@2:
          title: Restore Node
          inputs:
            - key: node-{{ getenv "NODE_VERSION" }}-{{ .OS }}-{{ .Arch }}
      - script@1:
          title: node, yarn, corepack installation
          inputs:
            - content: |-
                #!/usr/bin/env bash
                echo "Gems being installed with bundler gem"
                bundle install --gemfile=ios/Gemfile
                echo "Node $NODE_VERSION being installed"

                set -e

                # Add and enable NVM
                wget -O install-nvm.sh "https://raw.githubusercontent.com/nvm-sh/nvm/v${NVM_VERSION}/install.sh"
                echo "${NVM_SHA256SUM} install-nvm.sh" > install-nvm.sh.SHA256SUM
                sha256sum -c install-nvm.sh.SHA256SUM
                chmod +x install-nvm.sh && ./install-nvm.sh && rm ./install-nvm.sh
                source "${HOME}/.nvm/nvm.sh"
                echo 'source "${HOME}/.nvm/nvm.sh"' | tee -a ${HOME}/.{bashrc,profile}

                 # Retry logic for Node installation
                MAX_ATTEMPTS=3
                ATTEMPT=1
                until [ $ATTEMPT -gt $MAX_ATTEMPTS ]
                do
                  echo "Attempt $ATTEMPT to install Node.js"
                  nvm install ${NODE_VERSION}
                  INSTALL_STATUS=$? # Capture the exit status of the nvm install command
                  if [ $INSTALL_STATUS -eq 0 ]; then
                      echo "Node.js installation successful!"
                      break
                  else
                      echo "Node.js installation failed with exit code $INSTALL_STATUS"
                      ATTEMPT=$((ATTEMPT+1))
                      echo "Node.js installation failed, retrying in 5 seconds..."
                      sleep 5
                  fi
                done

                if [ $ATTEMPT -gt $MAX_ATTEMPTS ]; then
                  echo "Node.js installation failed after $MAX_ATTEMPTS attempts."
                  exit 1
                fi
                envman add --key PATH --value $PATH

                node --version

                echo "Corepack being installed with npm"
                npm i -g "corepack@$COREPACK_VERSION"
                echo "Corepack enabling $YARN_VERSION"
                corepack enable
      - save-cache@1:
          title: Save Node
          inputs:
            - key: node-{{ getenv "NODE_VERSION" }}-{{ .OS }}-{{ .Arch }}
            - paths: |-
                ../.nvm/
                ../../../root/.nvm/
  install_applesimutils:
    steps:
      - script@1:
          title: applesimutils installation
          inputs:
            - content: |-
                #!/usr/bin/env bash
                echo "Now installing applesimutils..."
                brew tap wix/brew
                brew install applesimutils

  # Notifications utility workflows
  # Provides values for commit or branch message and path depending on commit env setup initialised or not
  _get_workflow_info:
    steps:
      - activate-ssh-key@4:
          is_always_run: true # always run to also feed failure notifications
          run_if: '{{getenv "SSH_RSA_PRIVATE_KEY" | ne ""}}'
      - git-clone@6:
          inputs:
            - update_submodules: 'no'
          is_always_run: true # always run to also feed failure notifications
      - script@1:
          is_always_run: true # always run to also feed failure notifications
          inputs:
            - content: |
                #!/bin/bash
                # generate reference to commit from env or using git
                COMMIT_SHORT_HASH="${BITRISE_GIT_COMMIT:0:7}"
                BRANCH_HEIGHT=''
                WORKFLOW_TRIGGER='Push'

                if [[ -z "$BITRISE_GIT_COMMIT" ]]; then
                  COMMIT_SHORT_HASH="$(git rev-parse --short HEAD)"
                  BRANCH_HEIGHT='HEAD'
                  WORKFLOW_TRIGGER='Manual'
                fi

                envman add --key COMMIT_SHORT_HASH --value "$COMMIT_SHORT_HASH"
                envman add --key BRANCH_HEIGHT --value "$BRANCH_HEIGHT"
                envman add --key WORKFLOW_TRIGGER --value "$WORKFLOW_TRIGGER"
          title: Get commit or branch name and path variables

  # Slack notification utils: we have two workflows to allow choosing when to notify: on success, on failure or both.
  # A workflow for instance create_qa_builds will notify on failure for each build_android_qa or build_ios_qa
  # but will only notify success if both success and create_qa_builds succeeds.

  # Send a Slack message on successful release
  release_announcing_stores:
    before_run:
      - code_setup
    steps:
      - yarn@0:
          inputs:
            - command: build:announce
          title: Announcing pre-release
          is_always_run: false
    meta:
      bitrise.io:
        stack: linux-docker-android-22.04
        machine_type_id: standard

  # Send a Slack message when workflow succeeds
  notify_success:
    before_run:
      - _get_workflow_info
    steps:
      # Update Bitrise comment in PR with success status
      - comment-on-github-pull-request@0:
          is_always_run: true
          run_if: '{{getenv "TRIGGERED_BY_PR_LABEL" | eq "true"}}'
          inputs:
            - personal_access_token: '$GITHUB_ACCESS_TOKEN'
            - body: |-
                ## [<img alt="https://bitrise.io/" src="https://assets-global.website-files.com/5db35de024bb983af1b4e151/5e6f9ccc3e129dfd8a205e4e_Bitrise%20Logo%20-%20Eggplant%20Bg.png" height="20">](${BITRISEIO_PIPELINE_BUILD_URL}) **Bitrise**

                ✅✅✅ `${BITRISEIO_PIPELINE_TITLE}` passed on Bitrise! ✅✅✅

                Commit hash: ${GITHUB_PR_HASH}
                Build link: ${BITRISEIO_PIPELINE_BUILD_URL}

                >[!NOTE]
                >- You can kick off another `${BITRISEIO_PIPELINE_TITLE}` on Bitrise by removing and re-applying the `Run Smoke E2E` label on the pull request

                <!-- BITRISE_TAG -->
                <!-- BITRISE_SUCCESS_TAG -->
            - repository_url: '$GIT_REPOSITORY_URL'
            - issue_number: '$GITHUB_PR_NUMBER'
            - api_base_url: 'https://api.github.com'
            - update_comment_tag: '$GITHUB_PR_HASH'
  # Send a Slack message when workflow fails
  notify_failure:
    before_run:
      - _get_workflow_info
    steps:
      - script@1:
          is_always_run: true
          title: Check if PR comment should be updated
          inputs:
            - content: |-
                #!/usr/bin/env bash
                if [[ "$TRIGGERED_BY_PR_LABEL" == "true" && $BITRISE_BUILD_STATUS == 1 ]]; then
                  envman add --key SHOULD_UPDATE_PR_COMMENT --value "true"
                else
                  envman add --key SHOULD_UPDATE_PR_COMMENT --value "false"
                fi
      # Update Bitrise comment in PR with failure status
      - comment-on-github-pull-request@0:
          is_always_run: true
          run_if: '{{getenv "SHOULD_UPDATE_PR_COMMENT" | eq "true"}}'
          inputs:
            - personal_access_token: '$GITHUB_ACCESS_TOKEN'
            - body: |-
                ## [<img alt="https://bitrise.io/" src="https://assets-global.website-files.com/5db35de024bb983af1b4e151/5e6f9ccc3e129dfd8a205e4e_Bitrise%20Logo%20-%20Eggplant%20Bg.png" height="20">](${BITRISEIO_PIPELINE_BUILD_URL}) **Bitrise**

                ❌❌❌ `${BITRISEIO_PIPELINE_TITLE}` failed on Bitrise! ❌❌❌

                Commit hash: ${GITHUB_PR_HASH}
                Build link: ${BITRISEIO_PIPELINE_BUILD_URL}

                >[!NOTE]
                >- You can kick off another `${BITRISEIO_PIPELINE_TITLE}` on Bitrise by removing and re-applying the `Run Smoke E2E` label on the pull request

                > [!TIP]
                >- Check the [documentation](https://www.notion.so/metamask-consensys/Bitrise-Pipeline-Overview-43159500c43748a389556f0593e8834b#26052f2ea6e24f8c9cfdb57a7522dc1f) if you have any doubts on how to understand the failure on bitrise

                <!-- BITRISE_TAG -->
                <!-- BITRISE_FAIL_TAG -->
            - repository_url: '$GIT_REPOSITORY_URL'
            - issue_number: '$GITHUB_PR_NUMBER'
            - api_base_url: 'https://api.github.com'
            - update_comment_tag: '$GITHUB_PR_HASH'
  # CI Steps
  ci_test:
    before_run:
      - code_setup
    steps:
      - yarn@0:
          inputs:
            - args: ''
            - command: test:unit --silent
          title: Unit Test
          is_always_run: false
      - script@1:
          inputs:
            - content: |-
                #!/usr/bin/env bash
                echo 'weew - everything passed!'
          title: All Tests Passed
          is_always_run: false
  # E2E Steps

  ### This workflow uses a flag (TEST_SUITE) that defines the specific set of tests to be run.
  ## in this instance Regression. In future iterations we can rename to ios_test_suite_selection & android_test_suite_selection
  ios_build_regression_tests:
    envs:
      - TEST_SUITE: 'Regression'
      - MM_MULTICHAIN_V1_ENABLED: false
      - MM_CHAIN_PERMISSIONS: false
    after_run:
      - ios_e2e_build
  ios_run_regression_tests:
    envs:
      - TEST_SUITE: 'Regression'
    after_run:
      - ios_e2e_test
  android_build_regression_tests:
    meta:
      bitrise.io:
        stack: linux-docker-android-22.04
        machine_type_id: elite-xl
    envs:
      - TEST_SUITE: 'Regression'
      - MM_MULTICHAIN_V1_ENABLED: false
      - MM_CHAIN_PERMISSIONS: false
    after_run:
      - android_e2e_build
  android_run_regression_tests:
    meta:
      bitrise.io:
        stack: linux-docker-android-22.04
        machine_type_id: elite-xl
    envs:
      - TEST_SUITE: 'Regression'
    after_run:
      - android_e2e_test
  run_tag_upgrade_android:
    meta:
      bitrise.io:
        stack: linux-docker-android-22.04
        machine_type_id: elite-xl
    envs:
      - PRODUCTION_APP_URL: 'bs://46f0542276828b691f56adec25ac81065b5abf73' # Last production's QA build
      - PRODUCTION_BUILD_NAME: 7.30.0
      - PRODUCTION_BUILD_NUMBER: 1410
      - CUCUMBER_TAG_EXPRESSION: '@upgrade and @androidApp'
      - PRODUCTION_BUILD_STRING: 'MetaMask-QA v$PRODUCTION_BUILD_NAME ($PRODUCTION_BUILD_NUMBER)'
      - NEW_BUILD_STRING: 'MetaMask-QA v$VERSION_NAME ($VERSION_NUMBER)'
      - TEST_TYPE: 'upgrade'
    after_run:
      - wdio_android_e2e_test
  build_ios_multichain_e2e:
    after_run:
      - ios_e2e_build
      # - android_e2e_build
  build_android_multichain_e2e:
    meta:
      bitrise.io:
        stack: linux-docker-android-22.04
        machine_type_id: elite-xl
    after_run:
      - android_e2e_build
  run_android_app_launch_times_appium_test:
    envs:
      - TEST_TYPE: 'performance'
    meta:
      bitrise.io:
        stack: linux-docker-android-22.04
        machine_type_id: elite-xl
    after_run:
      - wdio_android_e2e_test

  ### Report automated test results to TestRail
  run_testrail_update_automated_test_results:
    before_run:
      - code_setup
    steps:
      - script@1:
          title: 'Add Automated Test Results to TestRail'
          inputs:
            - content: |-
                #!/usr/bin/env bash
                echo 'REPORT AUTOMATED TEST RESULTS TO TESTRAIL'
                node ./scripts/testrail/testrail.api.js

  run_ios_app_launch_times_appium_test:
    envs:
      - TEST_TYPE: 'performance'
    meta:
      bitrise.io:
        stack: osx-xcode-15.0.x
        machine_type_id: g2.mac.large
    after_run:
      - wdio_ios_e2e_test

  ### Separating workflows so they run concurrently during smoke runs
  run_tag_smoke_accounts_ios:
    envs:
      - TEST_SUITE_FOLDER: './e2e/specs/accounts/*'
      - TEST_SUITE_TAG: '.*SmokeAccounts.*'
    after_run:
      - ios_e2e_test
  run_tag_smoke_accounts_android:
    meta:
      bitrise.io:
        stack: linux-docker-android-22.04
        machine_type_id: elite-xl
    envs:
      - TEST_SUITE_FOLDER: './e2e/specs/accounts/*'
      - TEST_SUITE_TAG: '.*SmokeAccounts.*'
    after_run:
      - android_e2e_test
  run_tag_smoke_notifications_ios:
    envs:
      - TEST_SUITE_FOLDER: './e2e/specs/notifications/*'
      - TEST_SUITE_TAG: '.*SmokeNotifications.*'
    after_run:
      - ios_e2e_test
  run_tag_smoke_notifications_android:
    meta:
      bitrise.io:
        stack: linux-docker-android-22.04
        machine_type_id: elite-xl
    envs:
      - TEST_SUITE_FOLDER: './e2e/specs/notifications/*'
      - TEST_SUITE_TAG: '.*SmokeNotifications.*'
    after_run:
      - android_e2e_test
  run_tag_smoke_assets_ios:
    envs:
      - TEST_SUITE_FOLDER: './e2e/specs/assets/*'
      - TEST_SUITE_TAG: '.*SmokeAssets.*'
    after_run:
      - ios_e2e_test
  run_tag_smoke_assets_android:
    meta:
      bitrise.io:
        stack: linux-docker-android-22.04
        machine_type_id: elite-xl
    envs:
      - TEST_SUITE_FOLDER: './e2e/specs/assets/*'
      - TEST_SUITE_TAG: '.*SmokeAssets.*'
    after_run:
      - android_e2e_test
  run_tag_smoke_confirmations_ios:
    envs:
      - TEST_SUITE_FOLDER: './e2e/specs/confirmations/*'
      - TEST_SUITE_TAG: '.*SmokeConfirmations.*'
    after_run:
      - ios_e2e_test
  run_tag_smoke_confirmations_android:
    meta:
      bitrise.io:
        stack: linux-docker-android-22.04
        machine_type_id: elite-xl
    envs:
      - TEST_SUITE_FOLDER: './e2e/specs/confirmations/*'
      - TEST_SUITE_TAG: '.*SmokeConfirmations.*'
    after_run:
      - android_e2e_test
  run_tag_smoke_swaps_ios:
    envs:
      - TEST_SUITE_FOLDER: './e2e/specs/swaps/*'
      - TEST_SUITE_TAG: '.*SmokeSwaps.*'
    after_run:
      - ios_e2e_test
  run_tag_smoke_swaps_android:
    meta:
      bitrise.io:
        stack: linux-docker-android-22.04
        machine_type_id: elite-xl
    envs:
      - TEST_SUITE_FOLDER: './e2e/specs/swaps/*'
      - TEST_SUITE_TAG: '.*SmokeSwaps.*'
    after_run:
      - android_e2e_test
  run_ios_api_specs:
    after_run:
      - ios_api_specs
  run_tag_smoke_core_ios:
    envs:
      - TEST_SUITE_FOLDER: './e2e/spec/*/**/*'
      - TEST_SUITE_TAG: '.*SmokeCore.*'
    after_run:
      - ios_e2e_test
  run_tag_smoke_core_android:
    meta:
      bitrise.io:
        stack: linux-docker-android-22.04
        machine_type_id: elite-xl
    envs:
      - TEST_SUITE_FOLDER: './e2e/spec/*/**/*'
      - TEST_SUITE_TAG: '.*SmokeCore.*'
    after_run:
      - android_e2e_test
  run_tag_multichain_ios:
    envs:
      - TEST_SUITE_FOLDER: './e2e/specs/multichain/*'
      - TEST_SUITE_TAG: '.*SmokeCore.*'
    after_run:
      - ios_e2e_test
  run_tag_multichain_android:
    meta:
      bitrise.io:
        stack: linux-docker-android-22.04
        machine_type_id: elite-xl
    envs:
      - TEST_SUITE_FOLDER: './e2e/specs/multichain/*'
      - TEST_SUITE_TAG: '.*SmokeCore.*'
    after_run:
      - android_e2e_test
  android_e2e_build:
    before_run:
      - code_setup
      - set_commit_hash
    after_run:
      - notify_failure
    steps:
      - script@1:
          title: Generating ccache key using native folder checksum
          inputs:
            - content: |-
                #!/usr/bin/env bash
                ./scripts/cache/set-cache-envs.sh android
      - restore-gradle-cache@2: {}
      - install-missing-android-tools@3:
          inputs:
            - ndk_version: $NDK_VERSION
            - gradlew_path: $PROJECT_LOCATION/gradlew
      - file-downloader@1:
          inputs:
            - source: $BITRISEIO_ANDROID_QA_KEYSTORE_URL
            - destination: android/keystores/internalRelease.keystore
      - script@1:
          title: Install CCache & symlink
          inputs:
            - content: |-
                #!/usr/bin/env bash
                sudo apt update
                sudo apt install ccache -y
      - restore-cache@2:
          title: Restore CCache
          inputs:
            - key: '{{ getenv "CCACHE_KEY" }}'
      - script@1:
          title: Set skip ccache upload
          run_if: '{{ enveq "BITRISE_CACHE_HIT" "exact" }}'
          inputs:
            - content: |-
                #!/usr/bin/env bash
                envman add --key SKIP_CCACHE_UPLOAD --value "true"
      - script@1:
          title: Run detox build
          timeout: 1200
          is_always_run: true
          inputs:
            - content: |-
                #!/usr/bin/env bash
                ./scripts/cache/setup-ccache.sh
                if [ "$TEST_SUITE" = "Regression" ]; then
                  TEST_SUITE="Regression"
                else
                  TEST_SUITE="Smoke"
                fi
                node -v
                export METAMASK_ENVIRONMENT='local'
                export METAMASK_BUILD_TYPE='main'
                IGNORE_BOXLOGS_DEVELOPMENT="true" yarn test:e2e:android:build:qa-release
      - save-gradle-cache@1: {}
      - save-cache@1:
          title: Save CCache
          run_if: '{{not (enveq "SKIP_CCACHE_UPLOAD" "true")}}'
          inputs:
            - key: '{{ getenv "CCACHE_KEY" }}'
            - paths: |-
                ccache
      - deploy-to-bitrise-io@2.2.3:
          inputs:
            - pipeline_intermediate_files: android/app/build/outputs:INTERMEDIATE_ANDROID_BUILD_DIR
          title: Save Android build
      - save-cache@1:
          title: Save node_modules
          inputs:
            - key: node_modules-{{ .OS }}-{{ .Arch }}-{{ getenv "BRANCH_COMMIT_HASH" }}
            - paths: node_modules
    meta:
      bitrise.io:
        machine_type_id: elite-xl
        stack: linux-docker-android-22.04
  android_e2e_test:
    before_run:
      - setup
      - prep_environment
    after_run:
      - notify_failure
    steps:
      - restore-gradle-cache@2: {}
      - pull-intermediate-files@1:
          inputs:
            - artifact_sources: .*
          title: Pull Android build
      - script@1:
          title: Copy Android build for Detox
          inputs:
            - content: |-
                #!/usr/bin/env bash
                set -ex

                # Create directories for Detox
                mkdir -p "$BITRISE_SOURCE_DIR/android/app/build/outputs"

                # Copy saved files for Detox usage
                # INTERMEDIATE_ANDROID_BUILD_DIR is the cached directory from android_e2e_build's "Save Android build" step
                cp -r "$INTERMEDIATE_ANDROID_BUILD_DIR" "$BITRISE_SOURCE_DIR/android/app/build"
      - restore-cache@2:
          title: Restore cache node_modules
          inputs:
            - key: node_modules-{{ .OS }}-{{ .Arch }}-{{ getenv "BRANCH_COMMIT_HASH" }}
      - avd-manager@1:
          inputs:
            - api_level: '34'
            - abi: 'x86_64'
            - create_command_flags: --sdcard 8192M
            - start_command_flags: -read-only
            - profile: pixel_5
      - wait-for-android-emulator@1: {}
      - script@1:
          title: Run detox test
          timeout: 1200
          is_always_run: false
          inputs:
            - content: |-
                #!/usr/bin/env bash
                if [ -n "$TEST_SUITE_FOLDER" ]; then
                  echo "TEST_SUITE_FOLDER value is: $TEST_SUITE_FOLDER"
                fi
                if [ "$TEST_SUITE" = "Regression" ]; then
                TEST_SUITE="Regression"
                else
                TEST_SUITE="Smoke"
                fi
                if [ -n "$TEST_SUITE_TAG" ]; then
                echo "TEST_SUITE_TAG value is: $TEST_SUITE_TAG"
                TEST_SUITE=$TEST_SUITE_TAG
                fi
                export METAMASK_ENVIRONMENT='local'
                export METAMASK_BUILD_TYPE='main'
                IGNORE_BOXLOGS_DEVELOPMENT="true" yarn test:e2e:android:run:qa-release "$TEST_SUITE_FOLDER" --testNamePattern="$TEST_SUITE"
      - custom-test-results-export@1:
          title: Export test results
          is_always_run: true
          is_skippable: true
          inputs:
            - base_path: $BITRISE_SOURCE_DIR/e2e/reports/
            - test_name: E2E Tests
            - search_pattern: $BITRISE_SOURCE_DIR/e2e/reports/junit.xml
      - deploy-to-bitrise-io@2.2.3:
          title: Deploy test report files
          is_always_run: true
          is_skippable: true
      - script@1:
          title: Copy screenshot files
          is_always_run: true
          run_if: .IsBuildFailed
          inputs:
            - content: |-
                #!/usr/bin/env bash
                set -ex
                cp -r "$BITRISE_SOURCE_DIR/artifacts"  "$BITRISE_DEPLOY_DIR"
      - deploy-to-bitrise-io@2.3:
          title: Deploy test screenshots
          is_always_run: true
          run_if: .IsBuildFailed
          inputs:
            - deploy_path: $BITRISE_DEPLOY_DIR
            - is_compress: true
            - zip_name: E2E_Android_Failure_Artifacts
    meta:
      bitrise.io:
        machine_type_id: elite-xl
        stack: linux-docker-android-22.04
  ios_api_specs:
    before_run:
      - setup
      - install_applesimutils
      - prep_environment
    after_run:
      - notify_failure
    steps:
      - pull-intermediate-files@1:
          inputs:
            - artifact_sources: .*
          title: Pull iOS build
      - script@1:
          title: Copy iOS build for Detox
          inputs:
            - content: |-
                #!/usr/bin/env bash
                set -ex

                # Create directories for Detox
                mkdir -p "$BITRISE_SOURCE_DIR/ios/build/Build"
                mkdir -p "$BITRISE_SOURCE_DIR/../Library/Detox/ios"

                # Copy saved files for Detox usage
                # INTERMEDIATE_IOS_BUILD_DIR & INTERMEDIATE_IOS_DETOX_DIR are the cached directories by ios_e2e_build's "Save iOS build" step
                cp -r "$INTERMEDIATE_IOS_BUILD_DIR" "$BITRISE_SOURCE_DIR/ios/build"
                cp -r "$INTERMEDIATE_IOS_DETOX_DIR" "$BITRISE_SOURCE_DIR/../Library/Detox"
      - restore-cocoapods-cache@2: {}
      - restore-cache@2:
          title: Restore cache node_modules
          inputs:
            - key: node_modules-{{ .OS }}-{{ .Arch }}-{{ getenv "BRANCH_COMMIT_HASH" }}
      - certificate-and-profile-installer@1: {}
      - set-xcode-build-number@1:
          inputs:
            - build_short_version_string: $VERSION_NAME
            - plist_path: $PROJECT_LOCATION_IOS/MetaMask/Info.plist
      - script:
          inputs:
            - content: |-
                # Add cache directory to environment variable
                envman add --key BREW_APPLESIMUTILS --value "$(brew --cellar)/applesimutils"
                envman add --key BREW_OPT_APPLESIMUTILS --value "/usr/local/opt/applesimutils"
                brew tap wix/brew
          title: Set Env Path for caching deps
      - script@1:
          title: Run detox test
          timeout: 1200
          is_always_run: false
          inputs:
            - content: |-
                #!/usr/bin/env bash
                yarn test:api-specs --retries 1
      - script@1:
          is_always_run: true
          is_skippable: false
          title: Add tests reports to Bitrise
          inputs:
            - content: |-
                #!/usr/bin/env bash
                cp -r $BITRISE_SOURCE_DIR/html-report/index.html $BITRISE_HTML_REPORT_DIR/
      - deploy-to-bitrise-io@2.2.3:
          is_always_run: true
          is_skippable: false
          inputs:
            - deploy_path: $BITRISE_HTML_REPORT_DIR
          title: Deploy test report files
  ios_e2e_build:
    envs:
      - NO_FLIPPER: '1'
    before_run:
      - install_applesimutils
      - code_setup
      - set_commit_hash
    after_run:
      - notify_failure
    steps:
      - script@1:
          title: Generating ccache key using native folder checksum
          inputs:
            - content: |-
                #!/usr/bin/env bash
                ./scripts/cache/set-cache-envs.sh ios
      - certificate-and-profile-installer@1: {}
      - set-xcode-build-number@1:
          inputs:
            - build_short_version_string: $VERSION_NAME
            - plist_path: $PROJECT_LOCATION_IOS/MetaMask/Info.plist
      - script:
          inputs:
            - content: |-
                # Add cache directory to environment variable
                envman add --key BREW_APPLESIMUTILS --value "$(brew --cellar)/applesimutils"
                envman add --key BREW_OPT_APPLESIMUTILS --value "/usr/local/opt/applesimutils"
                brew tap wix/brew
          title: Set Env Path for caching deps
      - script@1:
          title: Install CCache & symlink
          inputs:
            - content: |-
                #!/usr/bin/env bash
                brew install ccache with HOMEBREW_NO_DEPENDENTS_CHECK=1
                ln -s $(which ccache) /usr/local/bin/gcc
                ln -s $(which ccache) /usr/local/bin/g++
                ln -s $(which ccache) /usr/local/bin/cc
                ln -s $(which ccache) /usr/local/bin/c++
                ln -s $(which ccache) /usr/local/bin/clang
                ln -s $(which ccache) /usr/local/bin/clang++
      - restore-cache@2:
          title: Restore CCache
          inputs:
            - key: '{{ getenv "CCACHE_KEY" }}'
      - script@1:
          title: Set skip ccache upload
          run_if: '{{ enveq "BITRISE_CACHE_HIT" "exact" }}'
          inputs:
            - content: |-
                #!/usr/bin/env bash
                envman add --key SKIP_CCACHE_UPLOAD --value "true"
      - script@1:
          title: Run detox build
          timeout: 1200
          is_always_run: true
          inputs:
            - content: |-
                #!/usr/bin/env bash
                ./scripts/cache/setup-ccache.sh
                node -v
                export METAMASK_ENVIRONMENT='local'
                export METAMASK_BUILD_TYPE='main'
                IGNORE_BOXLOGS_DEVELOPMENT="true" yarn test:e2e:ios:build:qa-release
      - save-cocoapods-cache@1: {}
      - save-cache@1:
          title: Save CCache
          run_if: '{{not (enveq "SKIP_CCACHE_UPLOAD" "true")}}'
          inputs:
            - key: '{{ getenv "CCACHE_KEY" }}'
            - paths: |-
                ccache
      - deploy-to-bitrise-io@2.2.3:
          inputs:
            - pipeline_intermediate_files: |-
                ios/build/Build:INTERMEDIATE_IOS_BUILD_DIR
                ../Library/Detox/ios:INTERMEDIATE_IOS_DETOX_DIR
          title: Save iOS build
      - save-cache@1:
          title: Save node_modules
          inputs:
            - key: node_modules-{{ .OS }}-{{ .Arch }}-{{ getenv "BRANCH_COMMIT_HASH" }}
            - paths: node_modules
  ios_e2e_test:
    envs:
      - NO_FLIPPER: '1'
    before_run:
      - setup
      - install_applesimutils
      - prep_environment
    after_run:
      - notify_failure
    steps:
      - pull-intermediate-files@1:
          inputs:
            - artifact_sources: .*
          title: Pull iOS build
      - script@1:
          title: Copy iOS build for Detox
          inputs:
            - content: |-
                #!/usr/bin/env bash
                set -ex

                # Create directories for Detox
                mkdir -p "$BITRISE_SOURCE_DIR/ios/build/Build"
                mkdir -p "$BITRISE_SOURCE_DIR/../Library/Detox/ios"

                # Copy saved files for Detox usage
                # INTERMEDIATE_IOS_BUILD_DIR & INTERMEDIATE_IOS_DETOX_DIR are the cached directories by ios_e2e_build's "Save iOS build" step
                cp -r "$INTERMEDIATE_IOS_BUILD_DIR" "$BITRISE_SOURCE_DIR/ios/build"
                cp -r "$INTERMEDIATE_IOS_DETOX_DIR" "$BITRISE_SOURCE_DIR/../Library/Detox"
      - restore-cocoapods-cache@2: {}
      - restore-cache@2:
          title: Restore cache node_modules
          inputs:
            - key: node_modules-{{ .OS }}-{{ .Arch }}-{{ getenv "BRANCH_COMMIT_HASH" }}
      - certificate-and-profile-installer@1: {}
      - set-xcode-build-number@1:
          inputs:
            - build_short_version_string: $VERSION_NAME
            - plist_path: $PROJECT_LOCATION_IOS/MetaMask/MetaMask-QA-Info.plist
      - script:
          inputs:
            - content: |-
                # Add cache directory to environment variable
                envman add --key BREW_APPLESIMUTILS --value "$(brew --cellar)/applesimutils"
                envman add --key BREW_OPT_APPLESIMUTILS --value "/usr/local/opt/applesimutils"
                brew tap wix/brew
          title: Set Env Path for caching deps
      - script@1:
          title: Run detox test
          timeout: 1200
          is_always_run: false
          inputs:
            - content: |-
                #!/usr/bin/env bash
                if [ -n "$TEST_SUITE_FOLDER" ]; then
                  echo "TEST_SUITE_FOLDER value is: $TEST_SUITE_FOLDER"
                fi
                if [ "$TEST_SUITE" = "Regression" ]; then
                  TEST_SUITE="Regression"
                else
                  TEST_SUITE="Smoke"
                fi
                if [ -n "$TEST_SUITE_TAG" ]; then
                echo "TEST_SUITE_TAG value is: $TEST_SUITE_TAG"
                TEST_SUITE=$TEST_SUITE_TAG
                fi
                node -v
                export METAMASK_ENVIRONMENT='local'
                export METAMASK_BUILD_TYPE='main'
                IGNORE_BOXLOGS_DEVELOPMENT="true" yarn test:e2e:ios:run:qa-release "$TEST_SUITE_FOLDER" --testNamePattern="$TEST_SUITE"
      - custom-test-results-export@1:
          is_always_run: true
          is_skippable: false
          title: Export test results
          inputs:
            - base_path: $BITRISE_SOURCE_DIR/e2e/reports/
            - test_name: E2E Tests
            - search_pattern: $BITRISE_SOURCE_DIR/e2e/reports/junit.xml
      - deploy-to-bitrise-io@2.2.3:
          is_always_run: true
          is_skippable: true
          title: Deploy test report files
      - script@1:
          is_always_run: true
          run_if: .IsBuildFailed
          title: Copy screenshot files
          inputs:
            - content: |-
                #!/usr/bin/env bash
                set -ex
                cp -r "$BITRISE_SOURCE_DIR/artifacts"  "$BITRISE_DEPLOY_DIR"
      - deploy-to-bitrise-io@2.3:
          is_always_run: true
          run_if: .IsBuildFailed
          title: Deploy test screenshots
          inputs:
            - deploy_path: $BITRISE_DEPLOY_DIR
            - is_compress: true
            - zip_name: 'E2E_IOS_Failure_Artifacts'
  start_e2e_tests:
    steps:
      - build-router-start@0:
          inputs:
            - workflows: |-
                ios_e2e_test
                wdio_android_e2e_test
            - wait_for_builds: 'true'
            - access_token: $BITRISE_START_BUILD_ACCESS_TOKEN
      - build-router-wait@0:
          inputs:
            - abort_on_fail: 'yes'
            - access_token: $BITRISE_START_BUILD_ACCESS_TOKEN
  build_android_release:
    before_run:
      - code_setup
    after_run:
      - notify_failure
    steps:
      - change-android-versioncode-and-versionname@1:
          inputs:
            - new_version_name: $VERSION_NAME
            - new_version_code: $VERSION_NUMBER
            - build_gradle_path: $PROJECT_LOCATION_ANDROID/app/build.gradle
      - file-downloader@1:
          inputs:
            - source: $BITRISEIO_ANDROID_KEYSTORE_URL
            - destination: android/keystores/release.keystore
      - restore-gradle-cache@2: {}
      - install-missing-android-tools@3:
          inputs:
            - ndk_version: $NDK_VERSION
            - gradlew_path: $PROJECT_LOCATION/gradlew
      - script@1:
          inputs:
            - content: |-
                #!/usr/bin/env bash
                node -v
                METAMASK_BUILD_TYPE='main' METAMASK_ENVIRONMENT='production' yarn build:android:pre-release:bundle
          title: Build Android Pre-Release Bundle
          is_always_run: false
      - save-gradle-cache@1: {}
      - deploy-to-bitrise-io@2.2.3:
          is_always_run: false
          is_skippable: true
          inputs:
            - pipeline_intermediate_files: $PROJECT_LOCATION/app/build/outputs/apk/prod/release/app-prod-release.apk:BITRISE_PLAY_STORE_APK_PATH
            - deploy_path: $PROJECT_LOCATION/app/build/outputs/apk/prod/release/app-prod-release.apk
          title: Bitrise Deploy APK
      - deploy-to-bitrise-io@2.2.3:
          is_always_run: false
          is_skippable: true
          inputs:
            - pipeline_intermediate_files: $PROJECT_LOCATION/app/build/outputs/apk/prod/release/sha512sums.txt:BITRISE_PLAY_STORE_SHA512SUMS_PATH
            - deploy_path: $PROJECT_LOCATION/app/build/outputs/apk/prod/release/sha512sums.txt
          title: Bitrise Deploy Checksum
      - deploy-to-bitrise-io@2.2.3:
          is_always_run: false
          is_skippable: true
          inputs:
            - pipeline_intermediate_files: $PROJECT_LOCATION/app/build/outputs/mapping/prodRelease/mapping.txt:BITRISE_PLAY_STORE_MAPPING_PATH
            - deploy_path: $PROJECT_LOCATION/app/build/outputs/mapping/prodRelease/mapping.txt
          title: Bitrise ProGuard Map Files
      - deploy-to-bitrise-io@2.2.3:
          is_always_run: false
          is_skippable: true
          inputs:
            - pipeline_intermediate_files: $PROJECT_LOCATION/app/build/outputs/bundle/prodRelease/app-prod-release.aab:BITRISE_PLAY_STORE_ABB_PATH
            - deploy_path: $PROJECT_LOCATION/app/build/outputs/bundle/prodRelease/app-prod-release.aab
          title: Bitrise Deploy AAB
      - deploy-to-bitrise-io@2.2.3:
          is_always_run: false
          is_skippable: true
          inputs:
            - pipeline_intermediate_files: sourcemaps/android/index.js.map:BITRISE_PLAY_STORE_SOURCEMAP_PATH
            - deploy_path: sourcemaps/android/index.js.map
          title: Bitrise Deploy Sourcemaps
    meta:
      bitrise.io:
        stack: linux-docker-android-22.04
        machine_type_id: elite-xl
  build_android_release_and_upload_sourcemaps:
    envs:
      - SENTRY_DISABLE_AUTO_UPLOAD: 'false'
    after_run:
      - build_android_release
  build_android_qa:
    before_run:
      - code_setup
    after_run:
      - _upload_apk_to_browserstack
      - notify_failure
    steps:
      - change-android-versioncode-and-versionname@1:
          inputs:
            - new_version_name: $VERSION_NAME
            - new_version_code: $VERSION_NUMBER
            - build_gradle_path: $PROJECT_LOCATION_ANDROID/app/build.gradle
      - file-downloader@1:
          inputs:
            - source: $BITRISEIO_ANDROID_QA_KEYSTORE_URL
            - destination: android/keystores/internalRelease.keystore
      - restore-gradle-cache@2: {}
      - install-missing-android-tools@3:
          inputs:
            - ndk_version: $NDK_VERSION
            - gradlew_path: $PROJECT_LOCATION/gradlew

      - script@1:
          inputs:
            - content: |-
                #!/usr/bin/env bash
                node -v
                GIT_BRANCH=$BITRISE_GIT_BRANCH METAMASK_BUILD_TYPE='main' METAMASK_ENVIRONMENT='qa' yarn build:android:pre-release:bundle:qa
          title: Build Android Pre-Release Bundle
          is_always_run: false
      - save-gradle-cache@1: {}
      - deploy-to-bitrise-io@2.2.3:
          is_always_run: false
          is_skippable: true
          inputs:
            - deploy_path: $PROJECT_LOCATION/app/build/outputs/apk/qa/release/$QA_APK_NAME.apk
          title: Bitrise Deploy APK
      - deploy-to-bitrise-io@2.2.3:
          is_always_run: false
          is_skippable: true
          inputs:
            - deploy_path: $PROJECT_LOCATION/app/build/outputs/apk/qa/release/sha512sums.txt
          title: Bitrise Deploy Checksum
      - deploy-to-bitrise-io@2.2.3:
          is_always_run: false
          is_skippable: true
          inputs:
            - deploy_path: $PROJECT_LOCATION/app/build/outputs/mapping/qaRelease/mapping.txt
          title: Bitrise ProGuard Map Files
      - deploy-to-bitrise-io@2.2.3:
          is_always_run: false
          is_skippable: true
          inputs:
            - deploy_path: $PROJECT_LOCATION/app/build/outputs/bundle/qaRelease/app-qa-release.aab
          title: Bitrise Deploy AAB
      - deploy-to-bitrise-io@2.2.3:
          is_always_run: false
          is_skippable: true
          inputs:
            - deploy_path: sourcemaps/android/index.js.map
          title: Bitrise Deploy Sourcemaps
    meta:
      bitrise.io:
        stack: linux-docker-android-22.04
        machine_type_id: elite-xl
  _upload_apk_to_browserstack:
    steps:
      - script@1:
          title: Upload APK to Browserstack
          inputs:
            - content: |-
                #!/usr/bin/env bash
                set -e
                set -x
                set -o pipefail
                APK_PATH=$PROJECT_LOCATION/app/build/outputs/apk/qa/release/app-qa-release.apk
                CUSTOM_ID="$BITRISE_GIT_BRANCH-$VERSION_NAME-$VERSION_NUMBER"
                CUSTOM_ID=${CUSTOM_ID////-}
                curl -u "$BROWSERSTACK_USERNAME:$BROWSERSTACK_ACCESS_KEY" -X POST "https://api-cloud.browserstack.com/app-automate/upload" -F "file=@$APK_PATH" -F 'data={"custom_id": "'$CUSTOM_ID'"}' | jq -j '.app_url' | envman add --key BROWSERSTACK_ANDROID_APP_URL
                APK_PATH_FOR_APP_LIVE=$PROJECT_LOCATION/app/build/outputs/apk/qa/release/"$CUSTOM_ID".apk
                mv "$APK_PATH" "$APK_PATH_FOR_APP_LIVE"
                curl -u "$BROWSERSTACK_USERNAME:$BROWSERSTACK_ACCESS_KEY" -X POST "https://api-cloud.browserstack.com/app-live/upload" -F "file=@$APK_PATH_FOR_APP_LIVE" -F 'data={"custom_id": "'$CUSTOM_ID'"}'
                curl -u "$BROWSERSTACK_USERNAME:$BROWSERSTACK_ACCESS_KEY" -X GET https://api-cloud.browserstack.com/app-automate/recent_apps | jq > browserstack_uploaded_apps.json
      - share-pipeline-variable@1:
          title: Persist BROWSERSTACK_ANDROID_APP_URL across all stages
          inputs:
            - variables: |-
                BROWSERSTACK_ANDROID_APP_URL
      - deploy-to-bitrise-io@2.2.3:
          is_always_run: false
          is_skippable: true
          inputs:
            - pipeline_intermediate_files: $BITRISE_SOURCE_DIR/browserstack_uploaded_apps.json:BROWSERSTACK_UPLOADED_APPS_LIST
          title: Save Browserstack uploaded apps JSON
  wdio_android_e2e_test:
    before_run:
      - code_setup
    after_run:
      - notify_failure
    steps:
      - script@1:
          title: Run Android E2E tests on Browserstack
          is_always_run: true
          inputs:
            - content: |-
                #!/usr/bin/env bash

                # Check if TEST_TYPE is set to upgrade
                if [ "$TEST_TYPE" = "upgrade" ]; then
                  TEST_TYPE="--upgrade"

                # Check if TEST_TYPE is set to performance
                elif [ "$TEST_TYPE" = "performance" ]; then
                  TEST_TYPE="--performance"
                fi
                yarn test:wdio:android:browserstack $TEST_TYPE
      - script@1:
          is_always_run: true
          is_skippable: false
          title: Package test reports
          inputs:
            - content: |-
                #!/usr/bin/env bash
                cd $BITRISE_SOURCE_DIR/wdio/reports/
                zip -r test-report.zip html/
                mv test-report.zip $BITRISE_DEPLOY_DIR/
      - deploy-to-bitrise-io@2.2.3:
          is_always_run: true
          is_skippable: false
          inputs:
            - deploy_path: $BITRISE_DEPLOY_DIR/test-report.zip
          title: Deploy test report
    meta:
      bitrise.io:
        stack: linux-docker-android-22.04
        machine_type_id: standard
  wdio_ios_e2e_test:
    before_run:
      - code_setup
    after_run:
      - notify_failure
    steps:
      - script@1:
          title: Run iOS E2E tests on Browserstack
          is_always_run: true
          inputs:
            - content: |-
                #!/usr/bin/env bash
                # Check if TEST_TYPE is set to upgrade
                if [ "$TEST_TYPE" = "upgrade" ]; then
                  TEST_TYPE="--upgrade"
                # Check if TEST_TYPE is set to performance
                elif [ "$TEST_TYPE" = "performance" ]; then
                  TEST_TYPE="--performance"
                fi
                yarn test:wdio:ios:browserstack $TEST_TYPE
      - script@1:
          is_always_run: true
          is_skippable: false
          title: Package test reports
          inputs:
            - content: |-
                #!/usr/bin/env bash
                cd $BITRISE_SOURCE_DIR/wdio/reports/
                zip -r test-report.zip html/
                mv test-report.zip $BITRISE_DEPLOY_DIR/
      - deploy-to-bitrise-io@2.2.3:
          is_always_run: true
          is_skippable: false
          inputs:
            - deploy_path: $BITRISE_DEPLOY_DIR/test-report.zip
          title: Deploy test report
    meta:
      bitrise.io:
        stack: linux-docker-android-22.04
        machine_type_id: standard
  deploy_android_to_store:
    steps:
      - pull-intermediate-files@1:
          inputs:
            - artifact_sources: .*
      - google-play-deploy:
          inputs:
            - app_path: $BITRISE_PLAY_STORE_ABB_PATH
            - track: internal
            - service_account_json_key_path: $BITRISEIO_BITRISEIO_SERVICE_ACCOUNT_JSON_KEY_URL_URL
            - package_name: $MM_ANDROID_PACKAGE_NAME
    envs:
      - opts:
          is_expand: true
        MM_ANDROID_PACKAGE_NAME: io.metamask
  deploy_ios_to_store:
    steps:
      - pull-intermediate-files@1:
          inputs:
            - artifact_sources: .*
      - deploy-to-itunesconnect-application-loader@1:
          inputs:
            - ipa_path: $BITRISE_APP_STORE_IPA_PATH
  build_ios_release:
    envs:
      - NO_FLIPPER: '1'
    before_run:
      - code_setup
    after_run:
      - notify_failure
    steps:
      - certificate-and-profile-installer@1: {}
      - set-xcode-build-number@1:
          inputs:
            - build_short_version_string: $VERSION_NAME
            - build_version: $VERSION_NUMBER
            - plist_path: $PROJECT_LOCATION_IOS/MetaMask/Info.plist
      - script@1:
          inputs:
            - content: |-
                #!/usr/bin/env bash
                METAMASK_BUILD_TYPE='main' METAMASK_ENVIRONMENT='production' yarn build:ios:pre-release
          title: iOS Sourcemaps & Build
          is_always_run: false
      - deploy-to-bitrise-io@2.2.3:
          is_always_run: false
          is_skippable: true
          inputs:
            - pipeline_intermediate_files: ios/build/output/MetaMask.ipa:BITRISE_APP_STORE_IPA_PATH
            - deploy_path: ios/build/output/MetaMask.ipa
          title: Deploy iOS IPA
      - deploy-to-bitrise-io@1.6.1:
          is_always_run: false
          is_skippable: true
          inputs:
            - deploy_path: ios/build/MetaMask.xcarchive
          title: Deploy Symbols File
      - deploy-to-bitrise-io@2.2.3:
          is_always_run: false
          is_skippable: true
          inputs:
            - pipeline_intermediate_files: sourcemaps/ios/index.js.map:BITRISE_APP_STORE_SOURCEMAP_PATH
            - deploy_path: sourcemaps/ios/index.js.map
          title: Deploy Source Map
  build_ios_release_and_upload_sourcemaps:
    envs:
      - SENTRY_DISABLE_AUTO_UPLOAD: 'false'
    after_run:
      - build_ios_release
  build_ios_qa:
    envs:
      - NO_FLIPPER: '1'
    before_run:
      - code_setup
    after_run:
      - _upload_ipa_to_browserstack
      - notify_failure
    steps:
      - certificate-and-profile-installer@1: {}
      - set-xcode-build-number@1:
          inputs:
            - build_short_version_string: $VERSION_NAME
            - build_version: $VERSION_NUMBER
            - plist_path: $PROJECT_LOCATION_IOS/MetaMask/MetaMask-QA-Info.plist
      - script@1:
          inputs:
            - content: |-
                #!/usr/bin/env bash
                node -v
                GIT_BRANCH=$BITRISE_GIT_BRANCH METAMASK_BUILD_TYPE='main' METAMASK_ENVIRONMENT='qa' yarn build:ios:pre-qa
          title: iOS Sourcemaps & Build
          is_always_run: false
      - deploy-to-bitrise-io@2.2.3:
          is_always_run: false
          is_skippable: true
          inputs:
            - pipeline_intermediate_files: ios/build/output/MetaMask-QA.ipa:BITRISE_APP_STORE_IPA_PATH
            - deploy_path: ios/build/output/MetaMask-QA.ipa
          title: Deploy iOS IPA
      - deploy-to-bitrise-io@2.2.3:
          is_always_run: false
          is_skippable: true
          inputs:
            - deploy_path: ios/build/MetaMask-QA.xcarchive
          title: Deploy Symbols File
      - deploy-to-bitrise-io@2.2.3:
          is_always_run: false
          is_skippable: true
          inputs:
            - pipeline_intermediate_files: sourcemaps/ios/index.js.map:BITRISE_APP_STORE_SOURCEMAP_PATH
            - deploy_path: sourcemaps/ios/index.js.map
          title: Deploy Source Map
  _upload_ipa_to_browserstack:
    steps:
      - script@1:
          title: Upload IPA to Browserstack
          inputs:
            - content: |-
                #!/usr/bin/env bash
                set -e
                set -x
                set -o pipefail
                CUSTOM_ID="$BITRISE_GIT_BRANCH-$VERSION_NAME-$VERSION_NUMBER"
                CUSTOM_ID=${CUSTOM_ID////-}
                IPA_PATH=ios/build/output/MetaMask-QA.ipa
                IPA_PATH_FOR_APP_LIVE=ios/build/output/"$CUSTOM_ID".ipa
                curl -u "$BROWSERSTACK_USERNAME:$BROWSERSTACK_ACCESS_KEY" -X POST "https://api-cloud.browserstack.com/app-automate/upload" -F "file=@$IPA_PATH" -F 'data={"custom_id": "'$CUSTOM_ID'"}' | jq -j '.app_url' | envman add --key BROWSERSTACK_IOS_APP_URL
                mv "$IPA_PATH" "$IPA_PATH_FOR_APP_LIVE"
                curl -u "$BROWSERSTACK_USERNAME:$BROWSERSTACK_ACCESS_KEY" -X POST "https://api-cloud.browserstack.com/app-live/upload" -F "file=@$IPA_PATH_FOR_APP_LIVE" -F 'data={"custom_id": "'$CUSTOM_ID'"}'
                curl -u "$BROWSERSTACK_USERNAME:$BROWSERSTACK_ACCESS_KEY" -X GET https://api-cloud.browserstack.com/app-automate/recent_apps | jq > browserstack_uploaded_apps.json
      - share-pipeline-variable@1:
          title: Persist BROWSERSTACK_IOS_APP_URL across all stages
          inputs:
            - variables: |-
                BROWSERSTACK_IOS_APP_URL
      - deploy-to-bitrise-io@2.2.3:
          is_always_run: false
          is_skippable: true
          inputs:
            - deploy_path: browserstack_uploaded_apps.json
          title: Bitrise Deploy Browserstack Uploaded Apps
  build_ios_flask_release:
    before_run:
      - code_setup
    after_run:
      - notify_failure
    steps:
      - certificate-and-profile-installer@1: {}
      - set-xcode-build-number@1:
          inputs:
            - build_short_version_string: $FLASK_VERSION_NAME
            - build_version: $FLASK_VERSION_NUMBER
            - plist_path: $PROJECT_LOCATION_IOS/MetaMask/MetaMask-Flask-Info.plist
      - script@1:
          inputs:
            - content: |-
                #!/usr/bin/env bash
                node -v
                METAMASK_BUILD_TYPE='flask' METAMASK_ENVIRONMENT='production' yarn build:ios:pre-flask
          title: iOS Sourcemaps & Build
          is_always_run: false
      - deploy-to-bitrise-io@2.2.3:
          is_always_run: false
          is_skippable: true
          inputs:
            - pipeline_intermediate_files: ios/build/output/MetaMask-Flask.ipa:BITRISE_APP_STORE_IPA_PATH
            - deploy_path: ios/build/output/MetaMask-Flask.ipa
          title: Deploy iOS IPA
      - deploy-to-bitrise-io@1.6.1:
          is_always_run: false
          is_skippable: true
          inputs:
            - deploy_path: ios/build/MetaMask-Flask.xcarchive:BITRISE_APP_STORE_XCARCHIVE_PATH
          title: Deploy Symbols File
      - deploy-to-bitrise-io@2.2.3:
          is_always_run: false
          is_skippable: true
          inputs:
            - pipeline_intermediate_files: sourcemaps/ios/index.js.map:BITRISE_APP_STORE_SOURCEMAP_PATH
            - deploy_path: sourcemaps/ios/index.js.map
          title: Deploy Source Map
  build_android_flask_release:
    before_run:
      - code_setup
    after_run:
      - notify_failure
    steps:
      - change-android-versioncode-and-versionname@1:
          inputs:
            - new_version_name: $FLASK_VERSION_NAME
            - new_version_code: $FLASK_VERSION_NUMBER
            - build_gradle_path: $PROJECT_LOCATION_ANDROID/app/build.gradle
      - file-downloader@1:
          inputs:
            - source: $BITRISEIO_ANDROID_FLASK_KEYSTORE_URL_URL
            - destination: android/keystores/flaskRelease.keystore
      - restore-gradle-cache@2: {}
      - install-missing-android-tools@3:
          inputs:
            - ndk_revision: $NDK_VERSION
            - gradlew_path: $PROJECT_LOCATION/gradlew

      - script@1:
          inputs:
            - content: |-
                #!/usr/bin/env bash
                node -v
                METAMASK_BUILD_TYPE='flask' METAMASK_ENVIRONMENT='production' yarn build:android:pre-release:bundle:flask
          title: Build Android Pre-Release Bundle
          is_always_run: false
      - save-gradle-cache@1: {}
      - deploy-to-bitrise-io@2.2.3:
          is_always_run: false
          is_skippable: true
          inputs:
            - pipeline_intermediate_files: $PROJECT_LOCATION/app/build/outputs/apk/flask/release/app-flask-release.apk:BITRISE_PLAY_STORE_APK_PATH
            - deploy_path: $PROJECT_LOCATION/app/build/outputs/apk/flask/release/app-flask-release.apk
          title: Bitrise Deploy APK
      - deploy-to-bitrise-io@2.2.3:
          is_always_run: false
          is_skippable: true
          inputs:
            - pipeline_intermediate_files: $PROJECT_LOCATION/app/build/outputs/apk/flask/release/sha512sums.txt:BITRISE_PLAY_STORE_SHA512SUMS_PATH
            - deploy_path: $PROJECT_LOCATION/app/build/outputs/apk/flask/release/sha512sums.txt
          title: Bitrise Deploy Checksum
      - deploy-to-bitrise-io@2.2.3:
          is_always_run: false
          is_skippable: true
          inputs:
            - pipeline_intermediate_files: $PROJECT_LOCATION/app/build/outputs/mapping/flaskRelease/mapping.txt:BITRISE_PLAY_STORE_MAPPING_PATH
            - deploy_path: $PROJECT_LOCATION/app/build/outputs/mapping/flaskRelease/mapping.txt
          title: Bitrise ProGuard Map Files
      - deploy-to-bitrise-io@2.2.3:
          is_always_run: false
          is_skippable: true
          inputs:
            - pipeline_intermediate_files: $PROJECT_LOCATION/app/build/outputs/bundle/flaskRelease/app-flask-release.aab:BITRISE_PLAY_STORE_ABB_PATH
            - deploy_path: $PROJECT_LOCATION/app/build/outputs/bundle/flaskRelease/app-flask-release.aab
          title: Bitrise Deploy AAB
      - deploy-to-bitrise-io@2.2.3:
          is_always_run: false
          is_skippable: true
          inputs:
            - pipeline_intermediate_files: /bitrise/src/sourcemaps/android/index.js.map:BITRISE_PLAY_STORE_SOURCEMAP_PATH
            - deploy_path: sourcemaps/android/index.js.map
          title: Bitrise Deploy Sourcemaps
    meta:
      bitrise.io:
        stack: linux-docker-android-22.04
        machine_type_id: elite-xl

app:
  envs:
    - opts:
        is_expand: false
      MM_NOTIFICATIONS_UI_ENABLED: false
    - opts:
        is_expand: false
      MM_NETWORK_UI_REDESIGN_ENABLED: false
    - opts:
        is_expand: false
      PORTFOLIO_VIEW: false
    - opts:
        is_expand: false
      MM_MULTICHAIN_V1_ENABLED: true
    - opts:
        is_expand: false
      MM_CHAIN_PERMISSIONS: true
    - opts:
        is_expand: false
      MM_PERMISSIONS_SETTINGS_V1_ENABLED: false
    - opts:
        is_expand: false
      MM_POOLED_STAKING_UI_ENABLED: true
    - opts:
        is_expand: false
      MM_SECURITY_ALERTS_API_ENABLED: true
    - opts:
        is_expand: false
      PROJECT_LOCATION: android
    - opts:
        is_expand: false
      NDK_VERSION: 24.0.8215888
    - opts:
        is_expand: false
      QA_APK_NAME: app-qa-release
    - opts:
        is_expand: false
      MODULE: app
    - opts:
        is_expand: false
      VARIANT: ''
    - opts:
        is_expand: false
      BITRISE_PROJECT_PATH: ios/MetaMask.xcworkspace
    - opts:
        is_expand: false
      BITRISE_SCHEME: MetaMask
    - opts:
        is_expand: false
      BITRISE_EXPORT_METHOD: enterprise
    - opts:
        is_expand: false
      PROJECT_LOCATION_ANDROID: android
    - opts:
        is_expand: false
      PROJECT_LOCATION_IOS: ios
    - opts:
        is_expand: false
<<<<<<< HEAD
      VERSION_NAME: 7.36.0
    - opts:
        is_expand: false
      VERSION_NUMBER: 1505
    - opts:
        is_expand: false
      FLASK_VERSION_NAME: 7.36.0
    - opts:
        is_expand: false
      FLASK_VERSION_NUMBER: 1505
=======
      VERSION_NAME: 7.35.1
    - opts:
        is_expand: false
      VERSION_NUMBER: 1502
    - opts:
        is_expand: false
      FLASK_VERSION_NAME: 7.35.1
    - opts:
        is_expand: false
      FLASK_VERSION_NUMBER: 1502
>>>>>>> 734e3890
    - opts:
        is_expand: false
      ANDROID_APK_LINK: ''
    - opts:
        is_expand: false
      ANDROID_AAP_LINK: ''
    - opts:
        is_expand: false
      IOS_APP_LINK: ''
    - opts:
        is_expand: false
      NVM_VERSION: 0.39.7
    - opts:
        is_expand: false
      NVM_SHA256SUM: '8e45fa547f428e9196a5613efad3bfa4d4608b74ca870f930090598f5af5f643'
    - opts:
        is_expand: false
      NODE_VERSION: 20.17.0
    - opts:
        is_expand: false
      YARN_VERSION: 1.22.22
    - opts:
        is_expand: false
      COREPACK_VERSION: 0.28.0
meta:
  bitrise.io:
    stack: osx-xcode-15.0.x
    machine_type_id: g2.mac.large
trigger_map:
  - push_branch: release/*
    pipeline: pr_regression_e2e_pipeline
  - push_branch: main
    pipeline: app_launch_times_pipeline
  - tag: 'qa-*'
    pipeline: create_qa_builds_pipeline
  - tag: 'dev-e2e-*'
    pipeline: pr_smoke_e2e_pipeline
  - tag: 'v*.*.*-RC-*'
    pipeline: release_e2e_pipeline
  - push_branch: detox/address-regression-tests-slowdown
    pipeline: multichain_e2e_pipeline<|MERGE_RESOLUTION|>--- conflicted
+++ resolved
@@ -1684,7 +1684,6 @@
       PROJECT_LOCATION_IOS: ios
     - opts:
         is_expand: false
-<<<<<<< HEAD
       VERSION_NAME: 7.36.0
     - opts:
         is_expand: false
@@ -1695,18 +1694,6 @@
     - opts:
         is_expand: false
       FLASK_VERSION_NUMBER: 1505
-=======
-      VERSION_NAME: 7.35.1
-    - opts:
-        is_expand: false
-      VERSION_NUMBER: 1502
-    - opts:
-        is_expand: false
-      FLASK_VERSION_NAME: 7.35.1
-    - opts:
-        is_expand: false
-      FLASK_VERSION_NUMBER: 1502
->>>>>>> 734e3890
     - opts:
         is_expand: false
       ANDROID_APK_LINK: ''
