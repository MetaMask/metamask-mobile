---
format_version: '8'
default_step_lib_source: 'https://github.com/bitrise-io/bitrise-steplib.git'
project_type: react-native

#Pipelines are listed below
pipelines:
  #Creates MetaMask-QA apps and stores apk/ipa in Bitrise
  create_qa_builds_pipeline:
    stages:
      - create_build_qa: {}
  #Builds MetaMask, MetaMask-QA apps and stores apk/ipa in Bitrise
  build_all_targets_pipeline:
    stages:
      - create_build_all_targets: {}
  #Releases MetaMask apps and stores apk/ipa into Play(Internal Testing)/App(TestFlight) Store
  release_builds_to_store_pipeline:
    stages:
      - create_build_release: {}
      - deploy_build_release: {}
      - create_build_qa: {} #Generate QA builds for E2E app upgrade tests
  #Releases MetaMask apps and stores ipa into App(TestFlight) Store
  release_ios_to_store_pipeline:
    stages:
      - create_ios_release: {}
      - deploy_ios_release: {}
  #Releases MetaMask apps and stores apk Play(Internal Testing) Store
  release_android_to_store_pipeline:
    stages:
      - create_android_release: {}
      - deploy_android_release: {}
  #Run E2E test suite for iOS only
  run_e2e_ios_pipeline:
    stages:
      - build_e2e_ios_stage: {}
      - run_e2e_ios_stage: {}
      - notify: {}
  #Run E2E test suite for Android only
  run_e2e_android_pipeline:
    stages:
      - build_e2e_android_stage: {} #builds android detox E2E
      - run_e2e_android_stage: {} #runs android detox test E2E
      - notify: {}
  #PR_e2e_verfication (build ios & android), run iOS (smoke), emulator Android
  release_e2e_pipeline:
    stages:
      - build_e2e_ios_android_stage: {}
      - run_release_e2e_ios_android_stage: {}
      - report_results_stage: {}
      - notify: {}
  #PR_e2e_verfication (build ios & android), run iOS (smoke), emulator Android
  pr_smoke_e2e_pipeline:
    stages:
      - build_smoke_e2e_ios_android_stage: {}
      - run_smoke_e2e_ios_android_stage: {}
      - notify: {}

  #PR_e2e_verfication (build ios & android), run iOS (regression), emulator Android
  pr_regression_e2e_pipeline:
    stages:
      - build_regression_e2e_ios_android_stage: {}
      - run_regression_e2e_ios_android_stage: {}
      - notify: {}
  #App launch times pipeline. Runs on browserstack
  app_launch_times_and_expo_pipeline:
    stages:
      - create_build_qa_and_expo: {}
      - app_launch_times_test_stage: {}
  #App Upgrade pipeline. Runs on browserstack
  app_upgrade_pipeline:
    stages:
      - create_build_qa_android: {}
      - app_upgrade_test_stage: {}
  multichain_permissions_e2e_pipeline:
    stages:
      - build_multichain_permissions_e2e_ios_android_stage: {}
      - run_multichain_permissions_e2e_ios_android_stage: {}
  # Pipeline for Flask
  create_flask_release_builds_pipeline:
    stages:
      - create_build_flask_release: {}
      - notify: {}
  release_flask_builds_to_store_pipeline:
    stages:
      - create_build_flask_release: {}
      - deploy_flask_build_release: {}
      - release_notify: {}
#Stages reference workflows. Those workflows cannot but utility "_this-is-a-utility"
stages:
  create_build_all_targets:
    workflows:
      - build_android_release: {}
      - build_ios_release: {}
      - build_android_qa: {}
      - build_ios_qa: {}
  create_build_release:
    workflows:
      - build_android_release: {}
      - build_ios_release: {}
  deploy_build_release:
    workflows:
      - deploy_android_to_store: {}
      - deploy_ios_to_store: {}
  create_ios_release:
    workflows:
      - build_ios_release: {}
  deploy_ios_release:
    workflows:
      - deploy_ios_to_store: {}
  create_android_release:
    workflows:
      - build_android_release: {}
  deploy_android_release:
    workflows:
      - deploy_android_to_store: {}
  create_build_qa_and_expo:
<<<<<<< HEAD
    workflows:
=======
      workflows:
>>>>>>> 3dd4902d
      - build_android_devbuild: {}
      - build_android_qa: {}
      - build_ios_devbuild: {}
      - build_ios_qa: {}
  create_build_qa:
    workflows:
      - build_android_qa: {}
      - build_ios_qa: {}
  create_build_qa_android:
    workflows:
      - build_android_qa: {}
  create_build_qa_ios:
    workflows:
      - build_ios_qa: {}
  build_e2e_ios_stage:
    workflows:
      - ios_e2e_build: {}
  run_e2e_ios_stage:
    workflows:
      - ios_e2e_test: {}
  build_smoke_e2e_ios_android_stage:
    abort_on_fail: true
    workflows:
      - ios_e2e_build: {}
      - android_e2e_build: {}
  build_multichain_permissions_e2e_ios_android_stage:
    abort_on_fail: true
    workflows:
      - build_ios_multichain_permissions_e2e: {}
      - build_android_multichain_permissions_e2e: {}
  run_multichain_permissions_e2e_ios_android_stage:
    workflows:
      - run_tag_multichain_permissions_ios: {}
      - run_tag_multichain_permissions_android: {}
  run_smoke_e2e_ios_android_stage:
    workflows:
      - run_ios_api_specs: {}
      - run_tag_smoke_accounts_ios: {}
      - run_tag_smoke_accounts_android: {}
      # - run_tag_smoke_identity_ios: {}
      # - run_tag_smoke_identity_android: {}
      # - run_tag_smoke_assets_ios: {}
      - run_tag_smoke_assets_android: {}
      - run_tag_smoke_confirmations_ios: {}
      - run_tag_smoke_confirmations_android: {}
      - run_tag_smoke_swaps_ios: {}
      - run_tag_smoke_swaps_android: {}
      - run_tag_smoke_core_ios: {}
      - run_tag_smoke_core_android: {}
      - run_tag_multichain_permissions_ios: {}
      - run_tag_multichain_permissions_android: {}
  build_regression_e2e_ios_android_stage:
    workflows:
      - ios_build_regression_tests: {}
      - android_build_regression_tests: {}
  run_regression_e2e_ios_android_stage:
    workflows:
      - ios_run_regression_tests: {}
      - android_run_regression_tests: {}
  run_release_e2e_ios_android_stage:
    workflows:
      - ios_run_regression_tests: {}
      - android_run_regression_tests: {}
      - run_tag_smoke_confirmations_ios: {}
      - run_tag_smoke_confirmations_android: {}
      - run_tag_smoke_accounts_ios: {}
      - run_tag_smoke_accounts_android: {}
<<<<<<< HEAD
      - run_tag_smoke_ramps_android: {}
=======
>>>>>>> 3dd4902d
      # - run_tag_smoke_identity_ios: {}
      # - run_tag_smoke_identity_android: {}
      # - run_tag_smoke_assets_ios: {}
      - run_tag_smoke_assets_android: {}
      # - run_tag_smoke_swaps_ios: {}
      # - run_tag_smoke_swaps_android: {}
      - run_tag_smoke_core_ios: {}
      - run_tag_smoke_core_android: {}
      - run_tag_upgrade_android: {}
      - run_android_app_launch_times_appium_test: {}
  report_results_stage:
    workflows:
      - run_testrail_update_automated_test_results: {}
  run_e2e_ios_android_stage:
    workflows:
      - ios_e2e_test: {}
      - android_e2e_test: {}
  build_e2e_ios_android_stage:
    workflows:
      - build_android_qa: {}
      - ios_e2e_build: {}
      - android_e2e_build: {}
  build_e2e_android_stage:
    workflows:
      - android_e2e_build: {}
  run_e2e_android_stage:
    workflows:
      - android_e2e_test: {}
  notify:
    workflows:
      - notify_success: {}
  app_launch_times_test_stage:
    workflows:
      - run_android_app_launch_times_appium_test: {}
      - run_ios_app_launch_times_appium_test: {}
  app_upgrade_test_stage:
    workflows:
      - run_tag_upgrade_android: {}
  release_notify:
    workflows:
      - release_announcing_stores: {}
  create_build_flask_release:
    workflows:
      - build_android_flask_release: {}
      - build_ios_flask_release: {}
  deploy_flask_build_release:
    workflows:
      - deploy_android_to_store:
          envs:
            - MM_ANDROID_PACKAGE_NAME: 'io.metamask.flask'
      - deploy_ios_to_store:

workflows:
  # Code Setups
  setup:
    steps:
      - activate-ssh-key@4:
          run_if: '{{getenv "SSH_RSA_PRIVATE_KEY" | ne ""}}'
      - git-clone@6: {}
  set_commit_hash:
    steps:
      - script@1:
          title: Set commit hash env variable
          inputs:
            - content: |-
                #!/usr/bin/env bash
                BRANCH_COMMIT_HASH="$(git rev-parse HEAD)"

                # Log the value of BRANCH_COMMIT_HASH
                echo "BRANCH_COMMIT_HASH is set to: $BRANCH_COMMIT_HASH"

                envman add --key BRANCH_COMMIT_HASH --value "$BRANCH_COMMIT_HASH"
      - share-pipeline-variable@1:
          title: Persist commit hash across all stages
          inputs:
            - variables: |-
                BRANCH_COMMIT_HASH
  code_setup:
    before_run:
      - setup
      - prep_environment
    steps:
      - restore-cocoapods-cache@2: {}
      - script@1:
          inputs:
            - content: |-
                #!/usr/bin/env bash
                envman add --key YARN_CACHE_DIR --value "$(yarn cache dir)"
          title: Get Yarn cache directory
      - yarn@0:
          inputs:
            - command: setup
          title: Yarn Setup
  prep_environment:
    steps:
      - restore-cache@2:
          title: Restore Node
          inputs:
            - key: node-{{ getenv "NODE_VERSION" }}-{{ .OS }}-{{ .Arch }}
      - script@1:
          title: node, yarn, corepack installation
          inputs:
            - content: |-
                #!/usr/bin/env bash
                echo "Gems being installed with bundler gem"
                bundle install --gemfile=ios/Gemfile
                echo "Node $NODE_VERSION being installed"

                set -e

                # Add and enable NVM
                wget -O install-nvm.sh "https://raw.githubusercontent.com/nvm-sh/nvm/v${NVM_VERSION}/install.sh"
                echo "${NVM_SHA256SUM} install-nvm.sh" > install-nvm.sh.SHA256SUM
                sha256sum -c install-nvm.sh.SHA256SUM
                chmod +x install-nvm.sh && ./install-nvm.sh && rm ./install-nvm.sh
                source "${HOME}/.nvm/nvm.sh"
                echo 'source "${HOME}/.nvm/nvm.sh"' | tee -a ${HOME}/.{bashrc,profile}

                 # Retry logic for Node installation
                MAX_ATTEMPTS=3
                ATTEMPT=1
                until [ $ATTEMPT -gt $MAX_ATTEMPTS ]
                do
                  echo "Attempt $ATTEMPT to install Node.js"
                  nvm install ${NODE_VERSION}
                  INSTALL_STATUS=$? # Capture the exit status of the nvm install command
                  if [ $INSTALL_STATUS -eq 0 ]; then
                      echo "Node.js installation successful!"
                      break
                  else
                      echo "Node.js installation failed with exit code $INSTALL_STATUS"
                      ATTEMPT=$((ATTEMPT+1))
                      echo "Node.js installation failed, retrying in 5 seconds..."
                      sleep 5
                  fi
                done

                if [ $ATTEMPT -gt $MAX_ATTEMPTS ]; then
                  echo "Node.js installation failed after $MAX_ATTEMPTS attempts."
                  exit 1
                fi
                envman add --key PATH --value $PATH

                node --version

                echo "Corepack being installed with npm"
                npm i -g "corepack@$COREPACK_VERSION"
                echo "Corepack enabling $YARN_VERSION"
                corepack enable
      - save-cache@1:
          title: Save Node
          inputs:
            - key: node-{{ getenv "NODE_VERSION" }}-{{ .OS }}-{{ .Arch }}
            - paths: |-
                ../.nvm/
                ../../../root/.nvm/
  install_applesimutils:
    steps:
      - script@1:
          title: applesimutils installation
          inputs:
            - content: |-
                #!/usr/bin/env bash
                echo "Now installing applesimutils..."
                brew tap wix/brew
                brew install applesimutils

  # Notifications utility workflows
  # Provides values for commit or branch message and path depending on commit env setup initialised or not
  _get_workflow_info:
    steps:
      - activate-ssh-key@4:
          is_always_run: true # always run to also feed failure notifications
          run_if: '{{getenv "SSH_RSA_PRIVATE_KEY" | ne ""}}'
      - git-clone@6:
          inputs:
            - update_submodules: 'no'
          is_always_run: true # always run to also feed failure notifications
      - script@1:
          is_always_run: true # always run to also feed failure notifications
          inputs:
            - content: |
                #!/bin/bash
                # generate reference to commit from env or using git
                COMMIT_SHORT_HASH="${BITRISE_GIT_COMMIT:0:7}"
                BRANCH_HEIGHT=''
                WORKFLOW_TRIGGER='Push'

                if [[ -z "$BITRISE_GIT_COMMIT" ]]; then
                  COMMIT_SHORT_HASH="$(git rev-parse --short HEAD)"
                  BRANCH_HEIGHT='HEAD'
                  WORKFLOW_TRIGGER='Manual'
                fi

                envman add --key COMMIT_SHORT_HASH --value "$COMMIT_SHORT_HASH"
                envman add --key BRANCH_HEIGHT --value "$BRANCH_HEIGHT"
                envman add --key WORKFLOW_TRIGGER --value "$WORKFLOW_TRIGGER"
          title: Get commit or branch name and path variables

  # Slack notification utils: we have two workflows to allow choosing when to notify: on success, on failure or both.
  # A workflow for instance create_qa_builds will notify on failure for each build_android_qa or build_ios_qa
  # but will only notify success if both success and create_qa_builds succeeds.

  # Send a Slack message on successful release
  release_announcing_stores:
    before_run:
      - code_setup
    steps:
      - yarn@0:
          inputs:
            - command: build:announce
          title: Announcing pre-release
          is_always_run: false
    meta:
      bitrise.io:
        stack: linux-docker-android-22.04
        machine_type_id: standard

  # Send a Slack message when workflow succeeds
  notify_success:
    before_run:
      - _get_workflow_info
    steps:
      # Update Bitrise comment in PR with success status
      - comment-on-github-pull-request@0:
          is_always_run: true
          run_if: '{{getenv "TRIGGERED_BY_PR_LABEL" | eq "true"}}'
          inputs:
            - personal_access_token: '$GITHUB_ACCESS_TOKEN'
            - body: |-
                ## [<img alt="https://bitrise.io/" src="https://assets-global.website-files.com/5db35de024bb983af1b4e151/5e6f9ccc3e129dfd8a205e4e_Bitrise%20Logo%20-%20Eggplant%20Bg.png" height="20">](${BITRISEIO_PIPELINE_BUILD_URL}) **Bitrise**

                ✅✅✅ `${BITRISEIO_PIPELINE_TITLE}` passed on Bitrise! ✅✅✅

                Commit hash: ${GITHUB_PR_HASH}
                Build link: ${BITRISEIO_PIPELINE_BUILD_URL}

                >[!NOTE]
                >- You can kick off another `${BITRISEIO_PIPELINE_TITLE}` on Bitrise by removing and re-applying the `Run Smoke E2E` label on the pull request

                <!-- BITRISE_TAG -->
                <!-- BITRISE_SUCCESS_TAG -->
            - repository_url: '$GIT_REPOSITORY_URL'
            - issue_number: '$GITHUB_PR_NUMBER'
            - api_base_url: 'https://api.github.com'
            - update_comment_tag: '$GITHUB_PR_HASH'
  # Send a Slack message when workflow fails
  notify_failure:
    before_run:
      - _get_workflow_info
    steps:
      - script@1:
          is_always_run: true
          title: Check if PR comment should be updated
          inputs:
            - content: |-
                #!/usr/bin/env bash
                if [[ "$TRIGGERED_BY_PR_LABEL" == "true" && $BITRISE_BUILD_STATUS == 1 ]]; then
                  envman add --key SHOULD_UPDATE_PR_COMMENT --value "true"
                else
                  envman add --key SHOULD_UPDATE_PR_COMMENT --value "false"
                fi
      # Update Bitrise comment in PR with failure status
      - comment-on-github-pull-request@0:
          is_always_run: true
          run_if: '{{getenv "SHOULD_UPDATE_PR_COMMENT" | eq "true"}}'
          inputs:
            - personal_access_token: '$GITHUB_ACCESS_TOKEN'
            - body: |-
                ## [<img alt="https://bitrise.io/" src="https://assets-global.website-files.com/5db35de024bb983af1b4e151/5e6f9ccc3e129dfd8a205e4e_Bitrise%20Logo%20-%20Eggplant%20Bg.png" height="20">](${BITRISEIO_PIPELINE_BUILD_URL}) **Bitrise**

                ❌❌❌ `${BITRISEIO_PIPELINE_TITLE}` failed on Bitrise! ❌❌❌

                Commit hash: ${GITHUB_PR_HASH}
                Build link: ${BITRISEIO_PIPELINE_BUILD_URL}

                >[!NOTE]
                >- You can kick off another `${BITRISEIO_PIPELINE_TITLE}` on Bitrise by removing and re-applying the `Run Smoke E2E` label on the pull request

                > [!TIP]
                >- Check the [documentation](https://www.notion.so/metamask-consensys/Bitrise-Pipeline-Overview-43159500c43748a389556f0593e8834b#26052f2ea6e24f8c9cfdb57a7522dc1f) if you have any doubts on how to understand the failure on bitrise

                <!-- BITRISE_TAG -->
                <!-- BITRISE_FAIL_TAG -->
            - repository_url: '$GIT_REPOSITORY_URL'
            - issue_number: '$GITHUB_PR_NUMBER'
            - api_base_url: 'https://api.github.com'
            - update_comment_tag: '$GITHUB_PR_HASH'
  # CI Steps
  ci_test:
    before_run:
      - code_setup
    steps:
      - yarn@0:
          inputs:
            - args: ''
            - command: test:unit --silent
          title: Unit Test
          is_always_run: false
      - script@1:
          inputs:
            - content: |-
                #!/usr/bin/env bash
                echo 'weew - everything passed!'
          title: All Tests Passed
          is_always_run: false
  # E2E Steps

  ### This workflow uses a flag (TEST_SUITE) that defines the specific set of tests to be run.
  ## in this instance Regression. In future iterations we can rename to ios_test_suite_selection & android_test_suite_selection
  ios_build_regression_tests:
    envs:
      - TEST_SUITE: 'Regression'
      - MM_MULTICHAIN_V1_ENABLED: false
      - MM_CHAIN_PERMISSIONS: false
    after_run:
      - ios_e2e_build
  ios_run_regression_tests:
    envs:
      - TEST_SUITE: 'Regression'
    after_run:
      - ios_e2e_test
  android_build_regression_tests:
    meta:
      bitrise.io:
        stack: linux-docker-android-22.04
        machine_type_id: elite-xl
    envs:
      - TEST_SUITE: 'Regression'
      - MM_MULTICHAIN_V1_ENABLED: false
      - MM_CHAIN_PERMISSIONS: false
    after_run:
      - android_e2e_build
  android_run_regression_tests:
    meta:
      bitrise.io:
        stack: linux-docker-android-22.04
        machine_type_id: elite-xl
    envs:
      - TEST_SUITE: 'Regression'
    after_run:
      - android_e2e_test
  run_tag_upgrade_android:
    meta:
      bitrise.io:
        stack: linux-docker-android-22.04
        machine_type_id: elite-xl
    envs:
      - PRODUCTION_APP_URL: 'bs://6b59d556df4a5a0448ff161cbfcab16d92607b72' # Last production's QA build
      - PRODUCTION_BUILD_NAME: 7.38.0
      - PRODUCTION_BUILD_NUMBER: 1528
      - CUCUMBER_TAG_EXPRESSION: '@upgrade and @androidApp'
      - PRODUCTION_BUILD_STRING: 'MetaMask-QA v$PRODUCTION_BUILD_NAME ($PRODUCTION_BUILD_NUMBER)'
      - NEW_BUILD_STRING: 'MetaMask-QA v$VERSION_NAME ($VERSION_NUMBER)'
      - TEST_TYPE: 'upgrade'
    after_run:
      - wdio_android_e2e_test
  build_ios_multichain_permissions_e2e:
    after_run:
      - ios_e2e_build
      # - android_e2e_build
  build_android_multichain_permissions_e2e:
    meta:
      bitrise.io:
        stack: linux-docker-android-22.04
        machine_type_id: elite-xl
    after_run:
      - android_e2e_build
  run_android_app_launch_times_appium_test:
    envs:
      - TEST_TYPE: 'performance'
    meta:
      bitrise.io:
        stack: linux-docker-android-22.04
        machine_type_id: elite-xl
    after_run:
      - wdio_android_e2e_test

  ### Report automated test results to TestRail
  run_testrail_update_automated_test_results:
    before_run:
      - code_setup
    steps:
      - script@1:
          title: 'Add Automated Test Results to TestRail'
          inputs:
            - content: |-
                #!/usr/bin/env bash
                echo 'REPORT AUTOMATED TEST RESULTS TO TESTRAIL'
                node ./scripts/testrail/testrail.api.js

  run_ios_app_launch_times_appium_test:
    envs:
      - TEST_TYPE: 'performance'
    meta:
      bitrise.io:
        stack: osx-xcode-15.0.x
        machine_type_id: g2.mac.large
    after_run:
      - wdio_ios_e2e_test

  ### Separating workflows so they run concurrently during smoke runs
  run_tag_smoke_accounts_ios:
    envs:
      - TEST_SUITE_FOLDER: './e2e/specs/accounts/*'
      - TEST_SUITE_TAG: '.*SmokeAccounts.*'
    after_run:
      - ios_e2e_test
  run_tag_smoke_accounts_android:
    meta:
      bitrise.io:
        stack: linux-docker-android-22.04
        machine_type_id: elite-xl
    envs:
      - TEST_SUITE_FOLDER: './e2e/specs/accounts/*'
      - TEST_SUITE_TAG: '.*SmokeAccounts.*'
    after_run:
      - android_e2e_test
  run_tag_smoke_identity_ios:
    envs:
      - TEST_SUITE_FOLDER: './e2e/specs/identity/*'
      - TEST_SUITE_TAG: '.*SmokeIdentity.*'
    after_run:
      - ios_e2e_test
  run_tag_smoke_identity_android:
    meta:
      bitrise.io:
        stack: linux-docker-android-22.04
        machine_type_id: elite-xl
    envs:
      - TEST_SUITE_FOLDER: './e2e/specs/identity/*'
      - TEST_SUITE_TAG: '.*SmokeIdentity.*'
    after_run:
      - android_e2e_test
  run_tag_smoke_assets_ios:
    envs:
      - TEST_SUITE_FOLDER: './e2e/specs/assets/*'
      - TEST_SUITE_TAG: '.*SmokeAssets.*'
    after_run:
      - ios_e2e_test
  run_tag_smoke_assets_android:
    meta:
      bitrise.io:
        stack: linux-docker-android-22.04
        machine_type_id: elite-xl
    envs:
      - TEST_SUITE_FOLDER: './e2e/specs/assets/*'
      - TEST_SUITE_TAG: '.*SmokeAssets.*'
    after_run:
      - android_e2e_test
  run_tag_smoke_confirmations_ios:
    envs:
      - TEST_SUITE_FOLDER: './e2e/specs/confirmations/*'
      - TEST_SUITE_TAG: '.*SmokeConfirmations.*'
    after_run:
      - ios_e2e_test
  run_tag_smoke_confirmations_android:
    meta:
      bitrise.io:
        stack: linux-docker-android-22.04
        machine_type_id: elite-xl
    envs:
      - TEST_SUITE_FOLDER: './e2e/specs/confirmations/*'
      - TEST_SUITE_TAG: '.*SmokeConfirmations.*'
    after_run:
      - android_e2e_test
  run_tag_smoke_swaps_ios:
    envs:
      - TEST_SUITE_FOLDER: './e2e/specs/swaps/*'
      - TEST_SUITE_TAG: '.*SmokeSwaps.*'
    after_run:
      - ios_e2e_test
  run_tag_smoke_swaps_android:
    meta:
      bitrise.io:
        stack: linux-docker-android-22.04
        machine_type_id: elite-xl
    envs:
      - TEST_SUITE_FOLDER: './e2e/specs/swaps/*'
      - TEST_SUITE_TAG: '.*SmokeSwaps.*'
    after_run:
      - android_e2e_test
  run_ios_api_specs:
    after_run:
      - ios_api_specs
  run_tag_smoke_core_ios:
    envs:
      - TEST_SUITE_FOLDER: './e2e/spec/*/**/*'
      - TEST_SUITE_TAG: '.*SmokeCore.*'
    after_run:
      - ios_e2e_test
  run_tag_smoke_core_android:
    meta:
      bitrise.io:
        stack: linux-docker-android-22.04
        machine_type_id: elite-xl
    envs:
      - TEST_SUITE_FOLDER: './e2e/spec/*/**/*'
      - TEST_SUITE_TAG: '.*SmokeCore.*'
    after_run:
      - android_e2e_test
  run_tag_multichain_permissions_ios:
    envs:
      - TEST_SUITE_FOLDER: './e2e/specs/multichain/*'
<<<<<<< HEAD
      - TEST_SUITE_TAG: '.*SmokeMultiChainPermissions.*'
=======
      - TEST_SUITE_TAG: '.*SmokeMultiChain.*'
>>>>>>> 3dd4902d
    after_run:
      - ios_e2e_test
  run_tag_multichain_permissions_android:
    meta:
      bitrise.io:
        stack: linux-docker-android-22.04
        machine_type_id: elite-xl
    envs:
      - TEST_SUITE_FOLDER: './e2e/specs/multichain/*'
<<<<<<< HEAD
      - TEST_SUITE_TAG: '.*SmokeMultiChainPermissions.*'
    after_run:
      - android_e2e_test
  run_tag_smoke_ramps_android:
    meta:
      bitrise.io:
        stack: linux-docker-android-22.04
        machine_type_id: elite-xl
    envs:
      - TEST_SUITE_FOLDER: './e2e/specs/ramps/*'
      - TEST_SUITE_TAG: '.*SmokeRamps.*'
=======
      - TEST_SUITE_TAG: '.*SmokeMultiChain.*'
>>>>>>> 3dd4902d
    after_run:
      - android_e2e_test
  android_e2e_build:
    before_run:
      - code_setup
      - set_commit_hash
    after_run:
      - notify_failure
    steps:
      - script@1:
          title: Generating ccache key using native folder checksum
          inputs:
            - content: |-
                #!/usr/bin/env bash
                ./scripts/cache/set-cache-envs.sh android
      - restore-gradle-cache@2: {}
      - install-missing-android-tools@3:
          inputs:
            - ndk_version: $NDK_VERSION
            - gradlew_path: $PROJECT_LOCATION/gradlew
      - file-downloader@1:
          inputs:
            - source: $BITRISEIO_ANDROID_QA_KEYSTORE_URL
            - destination: android/keystores/internalRelease.keystore
      - script@1:
          title: Install CCache & symlink
          inputs:
            - content: |-
                #!/usr/bin/env bash
                sudo apt update
                sudo apt install ccache -y
      - restore-cache@2:
          title: Restore CCache
          inputs:
            - key: '{{ getenv "CCACHE_KEY" }}'
      - script@1:
          title: Set skip ccache upload
          run_if: '{{ enveq "BITRISE_CACHE_HIT" "exact" }}'
          inputs:
            - content: |-
                #!/usr/bin/env bash
                envman add --key SKIP_CCACHE_UPLOAD --value "true"
      - script@1:
          title: Run detox build
          timeout: 1200
          is_always_run: true
          inputs:
            - content: |-
                #!/usr/bin/env bash
                ./scripts/cache/setup-ccache.sh
                if [ "$TEST_SUITE" = "Regression" ]; then
                  TEST_SUITE="Regression"
                else
                  TEST_SUITE="Smoke"
                fi
                node -v
                export METAMASK_ENVIRONMENT='local'
                export METAMASK_BUILD_TYPE='main'
                IGNORE_BOXLOGS_DEVELOPMENT="true" yarn test:e2e:android:build:qa-release
      - save-gradle-cache@1: {}
      - save-cache@1:
          title: Save CCache
          run_if: '{{not (enveq "SKIP_CCACHE_UPLOAD" "true")}}'
          inputs:
            - key: '{{ getenv "CCACHE_KEY" }}'
            - paths: |-
                ccache
      - deploy-to-bitrise-io@2.2.3:
          inputs:
            - pipeline_intermediate_files: android/app/build/outputs:INTERMEDIATE_ANDROID_BUILD_DIR
          title: Save Android build
      - save-cache@1:
          title: Save node_modules
          inputs:
            - key: node_modules-{{ .OS }}-{{ .Arch }}-{{ getenv "BRANCH_COMMIT_HASH" }}
            - paths: node_modules
    meta:
      bitrise.io:
        machine_type_id: elite-xl
        stack: linux-docker-android-22.04
  android_e2e_test:
    before_run:
      - setup
      - prep_environment
    after_run:
      - notify_failure
    steps:
      - restore-gradle-cache@2: {}
      - pull-intermediate-files@1:
          inputs:
            - artifact_sources: .*
          title: Pull Android build
      - script@1:
          title: Copy Android build for Detox
          inputs:
            - content: |-
                #!/usr/bin/env bash
                set -ex

                # Create directories for Detox
                mkdir -p "$BITRISE_SOURCE_DIR/android/app/build/outputs"

                # Copy saved files for Detox usage
                # INTERMEDIATE_ANDROID_BUILD_DIR is the cached directory from android_e2e_build's "Save Android build" step
                cp -r "$INTERMEDIATE_ANDROID_BUILD_DIR" "$BITRISE_SOURCE_DIR/android/app/build"
      - restore-cache@2:
          title: Restore cache node_modules
          inputs:
            - key: node_modules-{{ .OS }}-{{ .Arch }}-{{ getenv "BRANCH_COMMIT_HASH" }}
      - avd-manager@1:
          inputs:
            - api_level: '34'
            - abi: 'x86_64'
            - create_command_flags: --sdcard 8192M
            - start_command_flags: -read-only
            - profile: pixel_5
      - wait-for-android-emulator@1: {}
      - script@1:
          title: Run detox test
          timeout: 1200
          is_always_run: false
          inputs:
            - content: |-
                #!/usr/bin/env bash
                if [ -n "$TEST_SUITE_FOLDER" ]; then
                  echo "TEST_SUITE_FOLDER value is: $TEST_SUITE_FOLDER"
                fi
                if [ "$TEST_SUITE" = "Regression" ]; then
                TEST_SUITE="Regression"
                else
                TEST_SUITE="Smoke"
                fi
                if [ -n "$TEST_SUITE_TAG" ]; then
                echo "TEST_SUITE_TAG value is: $TEST_SUITE_TAG"
                TEST_SUITE=$TEST_SUITE_TAG
                fi
                export METAMASK_ENVIRONMENT='local'
                export METAMASK_BUILD_TYPE='main'
                IGNORE_BOXLOGS_DEVELOPMENT="true" yarn test:e2e:android:run:qa-release "$TEST_SUITE_FOLDER" --testNamePattern="$TEST_SUITE"
      - custom-test-results-export@1:
          title: Export test results
          is_always_run: true
          is_skippable: true
          inputs:
            - base_path: $BITRISE_SOURCE_DIR/e2e/reports/
            - test_name: E2E Tests
            - search_pattern: $BITRISE_SOURCE_DIR/e2e/reports/junit.xml
      - deploy-to-bitrise-io@2.2.3:
          title: Deploy test report files
          is_always_run: true
          is_skippable: true
      - script@1:
          title: Copy screenshot files
          is_always_run: true
          run_if: .IsBuildFailed
          inputs:
            - content: |-
                #!/usr/bin/env bash
                set -ex
                cp -r "$BITRISE_SOURCE_DIR/artifacts"  "$BITRISE_DEPLOY_DIR"
      - deploy-to-bitrise-io@2.3:
          title: Deploy test screenshots
          is_always_run: true
          run_if: .IsBuildFailed
          inputs:
            - deploy_path: $BITRISE_DEPLOY_DIR
            - is_compress: true
            - zip_name: E2E_Android_Failure_Artifacts
    meta:
      bitrise.io:
        machine_type_id: elite-xl
        stack: linux-docker-android-22.04
  ios_api_specs:
    before_run:
      - setup
      - install_applesimutils
      - prep_environment
    after_run:
      - notify_failure
    steps:
      - pull-intermediate-files@1:
          inputs:
            - artifact_sources: .*
          title: Pull iOS build
      - script@1:
          title: Copy iOS build for Detox
          inputs:
            - content: |-
                #!/usr/bin/env bash
                set -ex

                # Create directories for Detox
                mkdir -p "$BITRISE_SOURCE_DIR/ios/build/Build"
                mkdir -p "$BITRISE_SOURCE_DIR/../Library/Detox/ios"

                # Copy saved files for Detox usage
                # INTERMEDIATE_IOS_BUILD_DIR & INTERMEDIATE_IOS_DETOX_DIR are the cached directories by ios_e2e_build's "Save iOS build" step
                cp -r "$INTERMEDIATE_IOS_BUILD_DIR" "$BITRISE_SOURCE_DIR/ios/build"
                cp -r "$INTERMEDIATE_IOS_DETOX_DIR" "$BITRISE_SOURCE_DIR/../Library/Detox"
      - restore-cocoapods-cache@2: {}
      - restore-cache@2:
          title: Restore cache node_modules
          inputs:
            - key: node_modules-{{ .OS }}-{{ .Arch }}-{{ getenv "BRANCH_COMMIT_HASH" }}
      - certificate-and-profile-installer@1: {}
      - set-xcode-build-number@1:
          inputs:
            - build_short_version_string: $VERSION_NAME
            - plist_path: $PROJECT_LOCATION_IOS/MetaMask/Info.plist
      - script:
          inputs:
            - content: |-
                # Add cache directory to environment variable
                envman add --key BREW_APPLESIMUTILS --value "$(brew --cellar)/applesimutils"
                envman add --key BREW_OPT_APPLESIMUTILS --value "/usr/local/opt/applesimutils"
                brew tap wix/brew
          title: Set Env Path for caching deps
      - script@1:
          title: Run detox test
          timeout: 1200
          is_always_run: false
          inputs:
            - content: |-
                #!/usr/bin/env bash
                yarn test:api-specs --retries 1
      - script@1:
          is_always_run: true
          is_skippable: false
          title: Add tests reports to Bitrise
          inputs:
            - content: |-
                #!/usr/bin/env bash
                cp -r $BITRISE_SOURCE_DIR/html-report/index.html $BITRISE_HTML_REPORT_DIR/
      - deploy-to-bitrise-io@2.2.3:
          is_always_run: true
          is_skippable: false
          inputs:
            - deploy_path: $BITRISE_HTML_REPORT_DIR
          title: Deploy test report files
  ios_e2e_build:
    envs:
      - NO_FLIPPER: '1'
    before_run:
      - install_applesimutils
      - code_setup
      - set_commit_hash
    after_run:
      - notify_failure
    steps:
      - script@1:
          title: Generating ccache key using native folder checksum
          inputs:
            - content: |-
                #!/usr/bin/env bash
                ./scripts/cache/set-cache-envs.sh ios
      - certificate-and-profile-installer@1: {}
      - set-xcode-build-number@1:
          inputs:
            - build_short_version_string: $VERSION_NAME
            - plist_path: $PROJECT_LOCATION_IOS/MetaMask/Info.plist
      - script:
          inputs:
            - content: |-
                # Add cache directory to environment variable
                envman add --key BREW_APPLESIMUTILS --value "$(brew --cellar)/applesimutils"
                envman add --key BREW_OPT_APPLESIMUTILS --value "/usr/local/opt/applesimutils"
                brew tap wix/brew
          title: Set Env Path for caching deps
      - script@1:
          title: Install CCache & symlink
          inputs:
            - content: |-
                #!/usr/bin/env bash
                brew install ccache with HOMEBREW_NO_DEPENDENTS_CHECK=1
                ln -s $(which ccache) /usr/local/bin/gcc
                ln -s $(which ccache) /usr/local/bin/g++
                ln -s $(which ccache) /usr/local/bin/cc
                ln -s $(which ccache) /usr/local/bin/c++
                ln -s $(which ccache) /usr/local/bin/clang
                ln -s $(which ccache) /usr/local/bin/clang++
      - restore-cache@2:
          title: Restore CCache
          inputs:
            - key: '{{ getenv "CCACHE_KEY" }}'
      - script@1:
          title: Set skip ccache upload
          run_if: '{{ enveq "BITRISE_CACHE_HIT" "exact" }}'
          inputs:
            - content: |-
                #!/usr/bin/env bash
                envman add --key SKIP_CCACHE_UPLOAD --value "true"
      - script@1:
          title: Run detox build
          timeout: 1200
          is_always_run: true
          inputs:
            - content: |-
                #!/usr/bin/env bash
                ./scripts/cache/setup-ccache.sh
                node -v
                export METAMASK_ENVIRONMENT='local'
                export METAMASK_BUILD_TYPE='main'
                IGNORE_BOXLOGS_DEVELOPMENT="true" yarn test:e2e:ios:build:qa-release
      - save-cocoapods-cache@1: {}
      - save-cache@1:
          title: Save CCache
          run_if: '{{not (enveq "SKIP_CCACHE_UPLOAD" "true")}}'
          inputs:
            - key: '{{ getenv "CCACHE_KEY" }}'
            - paths: |-
                ccache
      - deploy-to-bitrise-io@2.2.3:
          inputs:
            - pipeline_intermediate_files: |-
                ios/build/Build:INTERMEDIATE_IOS_BUILD_DIR
                ../Library/Detox/ios:INTERMEDIATE_IOS_DETOX_DIR
          title: Save iOS build
      - save-cache@1:
          title: Save node_modules
          inputs:
            - key: node_modules-{{ .OS }}-{{ .Arch }}-{{ getenv "BRANCH_COMMIT_HASH" }}
            - paths: node_modules
  ios_e2e_test:
    envs:
      - NO_FLIPPER: '1'
    before_run:
      - setup
      - install_applesimutils
      - prep_environment
    after_run:
      - notify_failure
    steps:
      - pull-intermediate-files@1:
          inputs:
            - artifact_sources: .*
          title: Pull iOS build
      - script@1:
          title: Copy iOS build for Detox
          inputs:
            - content: |-
                #!/usr/bin/env bash
                set -ex

                # Create directories for Detox
                mkdir -p "$BITRISE_SOURCE_DIR/ios/build/Build"
                mkdir -p "$BITRISE_SOURCE_DIR/../Library/Detox/ios"

                # Copy saved files for Detox usage
                # INTERMEDIATE_IOS_BUILD_DIR & INTERMEDIATE_IOS_DETOX_DIR are the cached directories by ios_e2e_build's "Save iOS build" step
                cp -r "$INTERMEDIATE_IOS_BUILD_DIR" "$BITRISE_SOURCE_DIR/ios/build"
                cp -r "$INTERMEDIATE_IOS_DETOX_DIR" "$BITRISE_SOURCE_DIR/../Library/Detox"
      - restore-cocoapods-cache@2: {}
      - restore-cache@2:
          title: Restore cache node_modules
          inputs:
            - key: node_modules-{{ .OS }}-{{ .Arch }}-{{ getenv "BRANCH_COMMIT_HASH" }}
      - certificate-and-profile-installer@1: {}
      - set-xcode-build-number@1:
          inputs:
            - build_short_version_string: $VERSION_NAME
            - plist_path: $PROJECT_LOCATION_IOS/MetaMask/MetaMask-QA-Info.plist
      - script:
          inputs:
            - content: |-
                # Add cache directory to environment variable
                envman add --key BREW_APPLESIMUTILS --value "$(brew --cellar)/applesimutils"
                envman add --key BREW_OPT_APPLESIMUTILS --value "/usr/local/opt/applesimutils"
                brew tap wix/brew
          title: Set Env Path for caching deps
      - script@1:
          title: Run detox test
          timeout: 1200
          is_always_run: false
          inputs:
            - content: |-
                #!/usr/bin/env bash
                if [ -n "$TEST_SUITE_FOLDER" ]; then
                  echo "TEST_SUITE_FOLDER value is: $TEST_SUITE_FOLDER"
                fi
                if [ "$TEST_SUITE" = "Regression" ]; then
                  TEST_SUITE="Regression"
                else
                  TEST_SUITE="Smoke"
                fi
                if [ -n "$TEST_SUITE_TAG" ]; then
                echo "TEST_SUITE_TAG value is: $TEST_SUITE_TAG"
                TEST_SUITE=$TEST_SUITE_TAG
                fi
                node -v
                export METAMASK_ENVIRONMENT='local'
                export METAMASK_BUILD_TYPE='main'
                IGNORE_BOXLOGS_DEVELOPMENT="true" yarn test:e2e:ios:run:qa-release "$TEST_SUITE_FOLDER" --testNamePattern="$TEST_SUITE"
      - custom-test-results-export@1:
          is_always_run: true
          is_skippable: false
          title: Export test results
          inputs:
            - base_path: $BITRISE_SOURCE_DIR/e2e/reports/
            - test_name: E2E Tests
            - search_pattern: $BITRISE_SOURCE_DIR/e2e/reports/junit.xml
      - deploy-to-bitrise-io@2.2.3:
          is_always_run: true
          is_skippable: true
          title: Deploy test report files
      - script@1:
          is_always_run: true
          run_if: .IsBuildFailed
          title: Copy screenshot files
          inputs:
            - content: |-
                #!/usr/bin/env bash
                set -ex
                cp -r "$BITRISE_SOURCE_DIR/artifacts"  "$BITRISE_DEPLOY_DIR"
      - deploy-to-bitrise-io@2.3:
          is_always_run: true
          run_if: .IsBuildFailed
          title: Deploy test screenshots
          inputs:
            - deploy_path: $BITRISE_DEPLOY_DIR
            - is_compress: true
            - zip_name: 'E2E_IOS_Failure_Artifacts'
  start_e2e_tests:
    steps:
      - build-router-start@0:
          inputs:
            - workflows: |-
                ios_e2e_test
                wdio_android_e2e_test
            - wait_for_builds: 'true'
            - access_token: $BITRISE_START_BUILD_ACCESS_TOKEN
      - build-router-wait@0:
          inputs:
            - abort_on_fail: 'yes'
            - access_token: $BITRISE_START_BUILD_ACCESS_TOKEN
  build_android_release:
    before_run:
      - code_setup
    after_run:
      - notify_failure
    steps:
      - change-android-versioncode-and-versionname@1:
          inputs:
            - new_version_name: $VERSION_NAME
            - new_version_code: $VERSION_NUMBER
            - build_gradle_path: $PROJECT_LOCATION_ANDROID/app/build.gradle
      - file-downloader@1:
          inputs:
            - source: $BITRISEIO_ANDROID_KEYSTORE_URL
            - destination: android/keystores/release.keystore
      - restore-gradle-cache@2: {}
      - install-missing-android-tools@3:
          inputs:
            - ndk_version: $NDK_VERSION
            - gradlew_path: $PROJECT_LOCATION/gradlew
      - script@1:
          inputs:
            - content: |-
                #!/usr/bin/env bash
                node -v
                METAMASK_BUILD_TYPE='main' METAMASK_ENVIRONMENT='production' yarn build:android:pre-release:bundle
          title: Build Android Pre-Release Bundle
          is_always_run: false
      - save-gradle-cache@1: {}
      - deploy-to-bitrise-io@2.2.3:
          is_always_run: false
          is_skippable: true
          inputs:
            - pipeline_intermediate_files: $PROJECT_LOCATION/app/build/outputs/apk/prod/release/app-prod-release.apk:BITRISE_PLAY_STORE_APK_PATH
            - deploy_path: $PROJECT_LOCATION/app/build/outputs/apk/prod/release/app-prod-release.apk
          title: Bitrise Deploy APK
      - deploy-to-bitrise-io@2.2.3:
          is_always_run: false
          is_skippable: true
          inputs:
            - pipeline_intermediate_files: $PROJECT_LOCATION/app/build/outputs/apk/prod/release/sha512sums.txt:BITRISE_PLAY_STORE_SHA512SUMS_PATH
            - deploy_path: $PROJECT_LOCATION/app/build/outputs/apk/prod/release/sha512sums.txt
          title: Bitrise Deploy Checksum
      - deploy-to-bitrise-io@2.2.3:
          is_always_run: false
          is_skippable: true
          inputs:
            - pipeline_intermediate_files: $PROJECT_LOCATION/app/build/outputs/mapping/prodRelease/mapping.txt:BITRISE_PLAY_STORE_MAPPING_PATH
            - deploy_path: $PROJECT_LOCATION/app/build/outputs/mapping/prodRelease/mapping.txt
          title: Bitrise ProGuard Map Files
      - deploy-to-bitrise-io@2.2.3:
          is_always_run: false
          is_skippable: true
          inputs:
            - pipeline_intermediate_files: $PROJECT_LOCATION/app/build/outputs/bundle/prodRelease/app-prod-release.aab:BITRISE_PLAY_STORE_ABB_PATH
            - deploy_path: $PROJECT_LOCATION/app/build/outputs/bundle/prodRelease/app-prod-release.aab
          title: Bitrise Deploy AAB
      - deploy-to-bitrise-io@2.2.3:
          is_always_run: false
          is_skippable: true
          inputs:
            - pipeline_intermediate_files: sourcemaps/android/index.js.map:BITRISE_PLAY_STORE_SOURCEMAP_PATH
            - deploy_path: sourcemaps/android/index.js.map
          title: Bitrise Deploy Sourcemaps
    meta:
      bitrise.io:
        stack: linux-docker-android-22.04
        machine_type_id: elite-xl
  build_android_release_and_upload_sourcemaps:
    envs:
      - SENTRY_DISABLE_AUTO_UPLOAD: 'false'
    after_run:
      - build_android_release
  build_android_devbuild:
    before_run:
      - code_setup
    after_run:
      - notify_failure
    steps:
      - change-android-versioncode-and-versionname@1:
          inputs:
            - new_version_name: $VERSION_NAME
            - new_version_code: $VERSION_NUMBER
            - build_gradle_path: $PROJECT_LOCATION_ANDROID/app/build.gradle
      - restore-gradle-cache@2: {}
      - install-missing-android-tools@3:
          inputs:
            - ndk_version: $NDK_VERSION
            - gradlew_path: $PROJECT_LOCATION/gradlew
      - script@1:
          inputs:
            - content: |-
                #!/usr/bin/env bash
                node -v
                GIT_BRANCH=$BITRISE_GIT_BRANCH METAMASK_BUILD_TYPE='main' METAMASK_ENVIRONMENT='debug' yarn build:android:devbuild
          title: Build Android Dev Build
          is_always_run: false
      - save-gradle-cache@1: {}
      - script:
          title: Copy and Rename APK
          inputs:
            - content: |-
                # Define the source path of the generated APK
                SOURCE_APK_PATH="$PROJECT_LOCATION/app/build/outputs/apk/prod/debug/app-prod-debug.apk"
<<<<<<< HEAD

                # Define the destination path with the new name
                DEST_APK_PATH="$BITRISE_DEPLOY_DIR/android-expo-dev-build.apk"

                # Copy and rename the APK
                cp "$SOURCE_APK_PATH" "$DEST_APK_PATH"

=======
                
                # Define the destination path with the new name
                DEST_APK_PATH="$BITRISE_DEPLOY_DIR/android-expo-dev-build.apk"
                
                # Copy and rename the APK
                cp "$SOURCE_APK_PATH" "$DEST_APK_PATH"
                
>>>>>>> 3dd4902d
                # Optionally, print the new path for verification
                echo "APK has been copied and renamed to: $DEST_APK_PATH"
      - deploy-to-bitrise-io@2.2.3:
          is_always_run: false
          is_skippable: true
          inputs:
<<<<<<< HEAD
            - deploy_path: '$BITRISE_DEPLOY_DIR/android-expo-dev-build.apk'
=======
            - deploy_path: "$BITRISE_DEPLOY_DIR/android-expo-dev-build.apk"
>>>>>>> 3dd4902d
          title: Bitrise Deploy APK
    meta:
      bitrise.io:
        stack: linux-docker-android-22.04
        machine_type_id: elite-xl
  build_android_qa:
    before_run:
      - code_setup
    after_run:
      - _upload_apk_to_browserstack
      - notify_failure
    steps:
      - change-android-versioncode-and-versionname@1:
          inputs:
            - new_version_name: $VERSION_NAME
            - new_version_code: $VERSION_NUMBER
            - build_gradle_path: $PROJECT_LOCATION_ANDROID/app/build.gradle
      - file-downloader@1:
          inputs:
            - source: $BITRISEIO_ANDROID_QA_KEYSTORE_URL
            - destination: android/keystores/internalRelease.keystore
      - restore-gradle-cache@2: {}
      - install-missing-android-tools@3:
          inputs:
            - ndk_version: $NDK_VERSION
            - gradlew_path: $PROJECT_LOCATION/gradlew

      - script@1:
          inputs:
            - content: |-
                #!/usr/bin/env bash
                node -v
                GIT_BRANCH=$BITRISE_GIT_BRANCH METAMASK_BUILD_TYPE='main' METAMASK_ENVIRONMENT='qa' yarn build:android:pre-release:bundle:qa
          title: Build Android Pre-Release Bundle
          is_always_run: false
      - save-gradle-cache@1: {}
      - deploy-to-bitrise-io@2.2.3:
          is_always_run: false
          is_skippable: true
          inputs:
            - deploy_path: $PROJECT_LOCATION/app/build/outputs/apk/qa/release/$QA_APK_NAME.apk
          title: Bitrise Deploy APK
      - deploy-to-bitrise-io@2.2.3:
          is_always_run: false
          is_skippable: true
          inputs:
            - deploy_path: $PROJECT_LOCATION/app/build/outputs/apk/qa/release/sha512sums.txt
          title: Bitrise Deploy Checksum
      - deploy-to-bitrise-io@2.2.3:
          is_always_run: false
          is_skippable: true
          inputs:
            - deploy_path: $PROJECT_LOCATION/app/build/outputs/mapping/qaRelease/mapping.txt
          title: Bitrise ProGuard Map Files
      - deploy-to-bitrise-io@2.2.3:
          is_always_run: false
          is_skippable: true
          inputs:
            - deploy_path: $PROJECT_LOCATION/app/build/outputs/bundle/qaRelease/app-qa-release.aab
          title: Bitrise Deploy AAB
      - deploy-to-bitrise-io@2.2.3:
          is_always_run: false
          is_skippable: true
          inputs:
            - deploy_path: sourcemaps/android/index.js.map
          title: Bitrise Deploy Sourcemaps
    meta:
      bitrise.io:
        stack: linux-docker-android-22.04
        machine_type_id: elite-xl
  _upload_apk_to_browserstack:
    steps:
      - script@1:
          title: Upload APK to Browserstack
          inputs:
            - content: |-
                #!/usr/bin/env bash
                set -e
                set -x
                set -o pipefail
                APK_PATH=$PROJECT_LOCATION/app/build/outputs/apk/qa/release/app-qa-release.apk
                CUSTOM_ID="$BITRISE_GIT_BRANCH-$VERSION_NAME-$VERSION_NUMBER"
                CUSTOM_ID=${CUSTOM_ID////-}
                curl -u "$BROWSERSTACK_USERNAME:$BROWSERSTACK_ACCESS_KEY" -X POST "https://api-cloud.browserstack.com/app-automate/upload" -F "file=@$APK_PATH" -F 'data={"custom_id": "'$CUSTOM_ID'"}' | jq -j '.app_url' | envman add --key BROWSERSTACK_ANDROID_APP_URL
                APK_PATH_FOR_APP_LIVE=$PROJECT_LOCATION/app/build/outputs/apk/qa/release/"$CUSTOM_ID".apk
                mv "$APK_PATH" "$APK_PATH_FOR_APP_LIVE"
                curl -u "$BROWSERSTACK_USERNAME:$BROWSERSTACK_ACCESS_KEY" -X POST "https://api-cloud.browserstack.com/app-live/upload" -F "file=@$APK_PATH_FOR_APP_LIVE" -F 'data={"custom_id": "'$CUSTOM_ID'"}'
                curl -u "$BROWSERSTACK_USERNAME:$BROWSERSTACK_ACCESS_KEY" -X GET https://api-cloud.browserstack.com/app-automate/recent_apps | jq > browserstack_uploaded_apps.json
      - share-pipeline-variable@1:
          title: Persist BROWSERSTACK_ANDROID_APP_URL across all stages
          inputs:
            - variables: |-
                BROWSERSTACK_ANDROID_APP_URL
      - deploy-to-bitrise-io@2.2.3:
          is_always_run: false
          is_skippable: true
          inputs:
            - pipeline_intermediate_files: $BITRISE_SOURCE_DIR/browserstack_uploaded_apps.json:BROWSERSTACK_UPLOADED_APPS_LIST
          title: Save Browserstack uploaded apps JSON
  wdio_android_e2e_test:
    before_run:
      - code_setup
    after_run:
      - notify_failure
    steps:
      - script@1:
          title: Run Android E2E tests on Browserstack
          is_always_run: true
          inputs:
            - content: |-
                #!/usr/bin/env bash

                # Check if TEST_TYPE is set to upgrade
                if [ "$TEST_TYPE" = "upgrade" ]; then
                  TEST_TYPE="--upgrade"

                # Check if TEST_TYPE is set to performance
                elif [ "$TEST_TYPE" = "performance" ]; then
                  TEST_TYPE="--performance"
                fi
                yarn test:wdio:android:browserstack $TEST_TYPE
      - script@1:
          is_always_run: true
          is_skippable: false
          title: Package test reports
          inputs:
            - content: |-
                #!/usr/bin/env bash
                cd $BITRISE_SOURCE_DIR/wdio/reports/
                zip -r test-report.zip html/
                mv test-report.zip $BITRISE_DEPLOY_DIR/
      - deploy-to-bitrise-io@2.2.3:
          is_always_run: true
          is_skippable: false
          inputs:
            - deploy_path: $BITRISE_DEPLOY_DIR/test-report.zip
          title: Deploy test report
    meta:
      bitrise.io:
        stack: linux-docker-android-22.04
        machine_type_id: standard
  wdio_ios_e2e_test:
    before_run:
      - code_setup
    after_run:
      - notify_failure
    steps:
      - script@1:
          title: Run iOS E2E tests on Browserstack
          is_always_run: true
          inputs:
            - content: |-
                #!/usr/bin/env bash
                # Check if TEST_TYPE is set to upgrade
                if [ "$TEST_TYPE" = "upgrade" ]; then
                  TEST_TYPE="--upgrade"
                # Check if TEST_TYPE is set to performance
                elif [ "$TEST_TYPE" = "performance" ]; then
                  TEST_TYPE="--performance"
                fi
                yarn test:wdio:ios:browserstack $TEST_TYPE
      - script@1:
          is_always_run: true
          is_skippable: false
          title: Package test reports
          inputs:
            - content: |-
                #!/usr/bin/env bash
                cd $BITRISE_SOURCE_DIR/wdio/reports/
                zip -r test-report.zip html/
                mv test-report.zip $BITRISE_DEPLOY_DIR/
      - deploy-to-bitrise-io@2.2.3:
          is_always_run: true
          is_skippable: false
          inputs:
            - deploy_path: $BITRISE_DEPLOY_DIR/test-report.zip
          title: Deploy test report
    meta:
      bitrise.io:
        stack: linux-docker-android-22.04
        machine_type_id: standard
  deploy_android_to_store:
    steps:
      - pull-intermediate-files@1:
          inputs:
            - artifact_sources: .*
      - google-play-deploy:
          inputs:
            - app_path: $BITRISE_PLAY_STORE_ABB_PATH
            - track: internal
            - service_account_json_key_path: $BITRISEIO_BITRISEIO_SERVICE_ACCOUNT_JSON_KEY_URL_URL
            - package_name: $MM_ANDROID_PACKAGE_NAME
    envs:
      - opts:
          is_expand: true
        MM_ANDROID_PACKAGE_NAME: io.metamask
  deploy_ios_to_store:
    steps:
      - pull-intermediate-files@1:
          inputs:
            - artifact_sources: .*
      - deploy-to-itunesconnect-application-loader@1:
          inputs:
            - ipa_path: $BITRISE_APP_STORE_IPA_PATH
  build_ios_release:
    envs:
      - NO_FLIPPER: '1'
    before_run:
      - code_setup
    after_run:
      - notify_failure
    steps:
      - certificate-and-profile-installer@1: {}
      - set-xcode-build-number@1:
          inputs:
            - build_short_version_string: $VERSION_NAME
            - build_version: $VERSION_NUMBER
            - plist_path: $PROJECT_LOCATION_IOS/MetaMask/Info.plist
      - script@1:
          inputs:
            - content: |-
                #!/usr/bin/env bash
                METAMASK_BUILD_TYPE='main' METAMASK_ENVIRONMENT='production' yarn build:ios:pre-release
          title: iOS Sourcemaps & Build
          is_always_run: false
      - deploy-to-bitrise-io@2.2.3:
          is_always_run: false
          is_skippable: true
          inputs:
            - pipeline_intermediate_files: ios/build/output/MetaMask.ipa:BITRISE_APP_STORE_IPA_PATH
            - deploy_path: ios/build/output/MetaMask.ipa
          title: Deploy iOS IPA
      - deploy-to-bitrise-io@1.6.1:
          is_always_run: false
          is_skippable: true
          inputs:
            - deploy_path: ios/build/MetaMask.xcarchive
          title: Deploy Symbols File
      - deploy-to-bitrise-io@2.2.3:
          is_always_run: false
          is_skippable: true
          inputs:
            - pipeline_intermediate_files: sourcemaps/ios/index.js.map:BITRISE_APP_STORE_SOURCEMAP_PATH
            - deploy_path: sourcemaps/ios/index.js.map
          title: Deploy Source Map
  build_ios_release_and_upload_sourcemaps:
    envs:
      - SENTRY_DISABLE_AUTO_UPLOAD: 'false'
    after_run:
      - build_ios_release
  build_ios_devbuild:
    before_run:
      - code_setup
    after_run:
      - notify_failure
    steps:
      - certificate-and-profile-installer@1: {}
      - set-xcode-build-number@1:
          inputs:
            - build_short_version_string: $VERSION_NAME
            - build_version: $VERSION_NUMBER
            - plist_path: $PROJECT_LOCATION_IOS/MetaMask/Info.plist
      - script@1:
          inputs:
            - content: |-
                #!/usr/bin/env bash
                node -v
                GIT_BRANCH=$BITRISE_GIT_BRANCH METAMASK_BUILD_TYPE='main' METAMASK_ENVIRONMENT='debug' yarn build:ios:devbuild
          title: iOS Sourcemaps & Build
          is_always_run: false
      - script:
          title: Copy and Rename IPA
          inputs:
            - content: |-
                # Define the source path of the generated IPA
                SOURCE_IPA_PATH="ios/build/output/MetaMask.ipa"
<<<<<<< HEAD

                # Define the destination path with the new name
                DEST_IPA_PATH="$BITRISE_DEPLOY_DIR/ios-expo-dev-build.ipa"

                # Copy and rename the IPA
                cp "$SOURCE_IPA_PATH" "$DEST_IPA_PATH"

=======
                
                # Define the destination path with the new name
                DEST_IPA_PATH="$BITRISE_DEPLOY_DIR/ios-expo-dev-build.ipa"
                
                # Copy and rename the IPA
                cp "$SOURCE_IPA_PATH" "$DEST_IPA_PATH"
                
>>>>>>> 3dd4902d
                # Optionally, print the new path for verification
                echo "IPA has been copied and renamed to: $DEST_IPA_PATH"
      - deploy-to-bitrise-io@2.2.3:
          is_always_run: false
          is_skippable: true
          inputs:
            - pipeline_intermediate_files: ios/build/output/MetaMask.ipa:BITRISE_APP_STORE_IPA_PATH
<<<<<<< HEAD
            - deploy_path: '$BITRISE_DEPLOY_DIR/ios-expo-dev-build.ipa'
=======
            - deploy_path: "$BITRISE_DEPLOY_DIR/ios-expo-dev-build.ipa"
>>>>>>> 3dd4902d
          title: Deploy iOS IPA
  build_ios_qa:
    envs:
      - NO_FLIPPER: '1'
    before_run:
      - code_setup
    after_run:
      - _upload_ipa_to_browserstack
      - notify_failure
    steps:
      - certificate-and-profile-installer@1: {}
      - set-xcode-build-number@1:
          inputs:
            - build_short_version_string: $VERSION_NAME
            - build_version: $VERSION_NUMBER
            - plist_path: $PROJECT_LOCATION_IOS/MetaMask/MetaMask-QA-Info.plist
      - script@1:
          inputs:
            - content: |-
                #!/usr/bin/env bash
                node -v
                GIT_BRANCH=$BITRISE_GIT_BRANCH METAMASK_BUILD_TYPE='main' METAMASK_ENVIRONMENT='qa' yarn build:ios:pre-qa
          title: iOS Sourcemaps & Build
          is_always_run: false
      - deploy-to-bitrise-io@2.2.3:
          is_always_run: false
          is_skippable: true
          inputs:
            - pipeline_intermediate_files: ios/build/output/MetaMask-QA.ipa:BITRISE_APP_STORE_IPA_PATH
            - deploy_path: ios/build/output/MetaMask-QA.ipa
          title: Deploy iOS IPA
      - deploy-to-bitrise-io@2.2.3:
          is_always_run: false
          is_skippable: true
          inputs:
            - deploy_path: ios/build/MetaMask-QA.xcarchive
          title: Deploy Symbols File
      - deploy-to-bitrise-io@2.2.3:
          is_always_run: false
          is_skippable: true
          inputs:
            - pipeline_intermediate_files: sourcemaps/ios/index.js.map:BITRISE_APP_STORE_SOURCEMAP_PATH
            - deploy_path: sourcemaps/ios/index.js.map
          title: Deploy Source Map
  _upload_ipa_to_browserstack:
    steps:
      - script@1:
          title: Upload IPA to Browserstack
          inputs:
            - content: |-
                #!/usr/bin/env bash
                set -e
                set -x
                set -o pipefail
                CUSTOM_ID="$BITRISE_GIT_BRANCH-$VERSION_NAME-$VERSION_NUMBER"
                CUSTOM_ID=${CUSTOM_ID////-}
                IPA_PATH=ios/build/output/MetaMask-QA.ipa
                IPA_PATH_FOR_APP_LIVE=ios/build/output/"$CUSTOM_ID".ipa
                curl -u "$BROWSERSTACK_USERNAME:$BROWSERSTACK_ACCESS_KEY" -X POST "https://api-cloud.browserstack.com/app-automate/upload" -F "file=@$IPA_PATH" -F 'data={"custom_id": "'$CUSTOM_ID'"}' | jq -j '.app_url' | envman add --key BROWSERSTACK_IOS_APP_URL
                mv "$IPA_PATH" "$IPA_PATH_FOR_APP_LIVE"
                curl -u "$BROWSERSTACK_USERNAME:$BROWSERSTACK_ACCESS_KEY" -X POST "https://api-cloud.browserstack.com/app-live/upload" -F "file=@$IPA_PATH_FOR_APP_LIVE" -F 'data={"custom_id": "'$CUSTOM_ID'"}'
                curl -u "$BROWSERSTACK_USERNAME:$BROWSERSTACK_ACCESS_KEY" -X GET https://api-cloud.browserstack.com/app-automate/recent_apps | jq > browserstack_uploaded_apps.json
      - share-pipeline-variable@1:
          title: Persist BROWSERSTACK_IOS_APP_URL across all stages
          inputs:
            - variables: |-
                BROWSERSTACK_IOS_APP_URL
      - deploy-to-bitrise-io@2.2.3:
          is_always_run: false
          is_skippable: true
          inputs:
            - deploy_path: browserstack_uploaded_apps.json
          title: Bitrise Deploy Browserstack Uploaded Apps
  build_ios_flask_release:
    before_run:
      - code_setup
    after_run:
      - notify_failure
    steps:
      - certificate-and-profile-installer@1: {}
      - set-xcode-build-number@1:
          inputs:
            - build_short_version_string: $FLASK_VERSION_NAME
            - build_version: $FLASK_VERSION_NUMBER
            - plist_path: $PROJECT_LOCATION_IOS/MetaMask/MetaMask-Flask-Info.plist
      - script@1:
          inputs:
            - content: |-
                #!/usr/bin/env bash
                node -v
                METAMASK_BUILD_TYPE='flask' METAMASK_ENVIRONMENT='production' yarn build:ios:pre-flask
          title: iOS Sourcemaps & Build
          is_always_run: false
      - deploy-to-bitrise-io@2.2.3:
          is_always_run: false
          is_skippable: true
          inputs:
            - pipeline_intermediate_files: ios/build/output/MetaMask-Flask.ipa:BITRISE_APP_STORE_IPA_PATH
            - deploy_path: ios/build/output/MetaMask-Flask.ipa
          title: Deploy iOS IPA
      - deploy-to-bitrise-io@1.6.1:
          is_always_run: false
          is_skippable: true
          inputs:
            - deploy_path: ios/build/MetaMask-Flask.xcarchive:BITRISE_APP_STORE_XCARCHIVE_PATH
          title: Deploy Symbols File
      - deploy-to-bitrise-io@2.2.3:
          is_always_run: false
          is_skippable: true
          inputs:
            - pipeline_intermediate_files: sourcemaps/ios/index.js.map:BITRISE_APP_STORE_SOURCEMAP_PATH
            - deploy_path: sourcemaps/ios/index.js.map
          title: Deploy Source Map
  build_android_flask_release:
    before_run:
      - code_setup
    after_run:
      - notify_failure
    steps:
      - change-android-versioncode-and-versionname@1:
          inputs:
            - new_version_name: $FLASK_VERSION_NAME
            - new_version_code: $FLASK_VERSION_NUMBER
            - build_gradle_path: $PROJECT_LOCATION_ANDROID/app/build.gradle
      - file-downloader@1:
          inputs:
            - source: $BITRISEIO_ANDROID_FLASK_KEYSTORE_URL_URL
            - destination: android/keystores/flaskRelease.keystore
      - restore-gradle-cache@2: {}
      - install-missing-android-tools@3:
          inputs:
            - ndk_revision: $NDK_VERSION
            - gradlew_path: $PROJECT_LOCATION/gradlew

      - script@1:
          inputs:
            - content: |-
                #!/usr/bin/env bash
                node -v
                METAMASK_BUILD_TYPE='flask' METAMASK_ENVIRONMENT='production' yarn build:android:pre-release:bundle:flask
          title: Build Android Pre-Release Bundle
          is_always_run: false
      - save-gradle-cache@1: {}
      - deploy-to-bitrise-io@2.2.3:
          is_always_run: false
          is_skippable: true
          inputs:
            - pipeline_intermediate_files: $PROJECT_LOCATION/app/build/outputs/apk/flask/release/app-flask-release.apk:BITRISE_PLAY_STORE_APK_PATH
            - deploy_path: $PROJECT_LOCATION/app/build/outputs/apk/flask/release/app-flask-release.apk
          title: Bitrise Deploy APK
      - deploy-to-bitrise-io@2.2.3:
          is_always_run: false
          is_skippable: true
          inputs:
            - pipeline_intermediate_files: $PROJECT_LOCATION/app/build/outputs/apk/flask/release/sha512sums.txt:BITRISE_PLAY_STORE_SHA512SUMS_PATH
            - deploy_path: $PROJECT_LOCATION/app/build/outputs/apk/flask/release/sha512sums.txt
          title: Bitrise Deploy Checksum
      - deploy-to-bitrise-io@2.2.3:
          is_always_run: false
          is_skippable: true
          inputs:
            - pipeline_intermediate_files: $PROJECT_LOCATION/app/build/outputs/mapping/flaskRelease/mapping.txt:BITRISE_PLAY_STORE_MAPPING_PATH
            - deploy_path: $PROJECT_LOCATION/app/build/outputs/mapping/flaskRelease/mapping.txt
          title: Bitrise ProGuard Map Files
      - deploy-to-bitrise-io@2.2.3:
          is_always_run: false
          is_skippable: true
          inputs:
            - pipeline_intermediate_files: $PROJECT_LOCATION/app/build/outputs/bundle/flaskRelease/app-flask-release.aab:BITRISE_PLAY_STORE_ABB_PATH
            - deploy_path: $PROJECT_LOCATION/app/build/outputs/bundle/flaskRelease/app-flask-release.aab
          title: Bitrise Deploy AAB
      - deploy-to-bitrise-io@2.2.3:
          is_always_run: false
          is_skippable: true
          inputs:
            - pipeline_intermediate_files: /bitrise/src/sourcemaps/android/index.js.map:BITRISE_PLAY_STORE_SOURCEMAP_PATH
            - deploy_path: sourcemaps/android/index.js.map
          title: Bitrise Deploy Sourcemaps
    meta:
      bitrise.io:
        stack: linux-docker-android-22.04
        machine_type_id: elite-xl

app:
  envs:
    - opts:
        is_expand: false
      MM_NOTIFICATIONS_UI_ENABLED: false
    - opts:
        is_expand: false
      MM_NETWORK_UI_REDESIGN_ENABLED: false
    - opts:
        is_expand: false
      PORTFOLIO_VIEW: true
    - opts:
        is_expand: false
      MM_MULTICHAIN_V1_ENABLED: true
    - opts:
        is_expand: false
      MM_CHAIN_PERMISSIONS: true
    - opts:
        is_expand: false
      MM_PERMISSIONS_SETTINGS_V1_ENABLED: false
    - opts:
        is_expand: false
      MM_SECURITY_ALERTS_API_ENABLED: true
    - opts:
        is_expand: false
      MM_STABLECOIN_LENDING_UI_ENABLED: false
    - opts:
        is_expand: false
      PROJECT_LOCATION: android
    - opts:
        is_expand: false
      NDK_VERSION: 24.0.8215888
    - opts:
        is_expand: false
      QA_APK_NAME: app-qa-release
    - opts:
        is_expand: false
      MODULE: app
    - opts:
        is_expand: false
      VARIANT: ''
    - opts:
        is_expand: false
      BITRISE_PROJECT_PATH: ios/MetaMask.xcworkspace
    - opts:
        is_expand: false
      BITRISE_SCHEME: MetaMask
    - opts:
        is_expand: false
      BITRISE_EXPORT_METHOD: enterprise
    - opts:
        is_expand: false
      PROJECT_LOCATION_ANDROID: android
    - opts:
        is_expand: false
      PROJECT_LOCATION_IOS: ios
    - opts:
        is_expand: false
<<<<<<< HEAD
      VERSION_NAME: 7.37.1
    - opts:
        is_expand: false
      VERSION_NUMBER: 1520
    - opts:
        is_expand: false
      FLASK_VERSION_NAME: 7.37.1
    - opts:
        is_expand: false
      FLASK_VERSION_NUMBER: 1520
=======
      VERSION_NAME: 7.38.0
    - opts:
        is_expand: false
      VERSION_NUMBER: 1528
    - opts:
        is_expand: false
      FLASK_VERSION_NAME: 7.38.0
    - opts:
        is_expand: false
      FLASK_VERSION_NUMBER: 1528
>>>>>>> 3dd4902d
    - opts:
        is_expand: false
      ANDROID_APK_LINK: ''
    - opts:
        is_expand: false
      ANDROID_AAP_LINK: ''
    - opts:
        is_expand: false
      IOS_APP_LINK: ''
    - opts:
        is_expand: false
      NVM_VERSION: 0.39.7
    - opts:
        is_expand: false
      NVM_SHA256SUM: '8e45fa547f428e9196a5613efad3bfa4d4608b74ca870f930090598f5af5f643'
    - opts:
        is_expand: false
      NODE_VERSION: 20.18.0
    - opts:
        is_expand: false
      YARN_VERSION: 1.22.22
    - opts:
        is_expand: false
      COREPACK_VERSION: 0.28.0
meta:
  bitrise.io:
    stack: osx-xcode-15.0.x
    machine_type_id: g2.mac.large
trigger_map:
  - push_branch: release/*
    pipeline: pr_regression_e2e_pipeline
  - push_branch: main
    pipeline: app_launch_times_and_expo_pipeline
  - tag: 'qa-*'
    pipeline: create_qa_builds_pipeline
  - tag: 'dev-e2e-*'
    pipeline: pr_smoke_e2e_pipeline
  - tag: 'v*.*.*-RC-*'
    pipeline: release_e2e_pipeline
  - push_branch: detox/address-regression-tests-slowdown
<<<<<<< HEAD
    pipeline: multichain_permissions_e2e_pipeline
=======
    pipeline: multichain_e2e_pipeline
>>>>>>> 3dd4902d
<|MERGE_RESOLUTION|>--- conflicted
+++ resolved
@@ -114,11 +114,7 @@
     workflows:
       - deploy_android_to_store: {}
   create_build_qa_and_expo:
-<<<<<<< HEAD
-    workflows:
-=======
-      workflows:
->>>>>>> 3dd4902d
+    workflows:
       - build_android_devbuild: {}
       - build_android_qa: {}
       - build_ios_devbuild: {}
@@ -186,10 +182,7 @@
       - run_tag_smoke_confirmations_android: {}
       - run_tag_smoke_accounts_ios: {}
       - run_tag_smoke_accounts_android: {}
-<<<<<<< HEAD
       - run_tag_smoke_ramps_android: {}
-=======
->>>>>>> 3dd4902d
       # - run_tag_smoke_identity_ios: {}
       # - run_tag_smoke_identity_android: {}
       # - run_tag_smoke_assets_ios: {}
@@ -694,11 +687,7 @@
   run_tag_multichain_permissions_ios:
     envs:
       - TEST_SUITE_FOLDER: './e2e/specs/multichain/*'
-<<<<<<< HEAD
       - TEST_SUITE_TAG: '.*SmokeMultiChainPermissions.*'
-=======
-      - TEST_SUITE_TAG: '.*SmokeMultiChain.*'
->>>>>>> 3dd4902d
     after_run:
       - ios_e2e_test
   run_tag_multichain_permissions_android:
@@ -708,7 +697,6 @@
         machine_type_id: elite-xl
     envs:
       - TEST_SUITE_FOLDER: './e2e/specs/multichain/*'
-<<<<<<< HEAD
       - TEST_SUITE_TAG: '.*SmokeMultiChainPermissions.*'
     after_run:
       - android_e2e_test
@@ -720,9 +708,6 @@
     envs:
       - TEST_SUITE_FOLDER: './e2e/specs/ramps/*'
       - TEST_SUITE_TAG: '.*SmokeRamps.*'
-=======
-      - TEST_SUITE_TAG: '.*SmokeMultiChain.*'
->>>>>>> 3dd4902d
     after_run:
       - android_e2e_test
   android_e2e_build:
@@ -1261,7 +1246,6 @@
             - content: |-
                 # Define the source path of the generated APK
                 SOURCE_APK_PATH="$PROJECT_LOCATION/app/build/outputs/apk/prod/debug/app-prod-debug.apk"
-<<<<<<< HEAD
 
                 # Define the destination path with the new name
                 DEST_APK_PATH="$BITRISE_DEPLOY_DIR/android-expo-dev-build.apk"
@@ -1269,26 +1253,13 @@
                 # Copy and rename the APK
                 cp "$SOURCE_APK_PATH" "$DEST_APK_PATH"
 
-=======
-                
-                # Define the destination path with the new name
-                DEST_APK_PATH="$BITRISE_DEPLOY_DIR/android-expo-dev-build.apk"
-                
-                # Copy and rename the APK
-                cp "$SOURCE_APK_PATH" "$DEST_APK_PATH"
-                
->>>>>>> 3dd4902d
                 # Optionally, print the new path for verification
                 echo "APK has been copied and renamed to: $DEST_APK_PATH"
       - deploy-to-bitrise-io@2.2.3:
           is_always_run: false
           is_skippable: true
           inputs:
-<<<<<<< HEAD
             - deploy_path: '$BITRISE_DEPLOY_DIR/android-expo-dev-build.apk'
-=======
-            - deploy_path: "$BITRISE_DEPLOY_DIR/android-expo-dev-build.apk"
->>>>>>> 3dd4902d
           title: Bitrise Deploy APK
     meta:
       bitrise.io:
@@ -1565,7 +1536,6 @@
             - content: |-
                 # Define the source path of the generated IPA
                 SOURCE_IPA_PATH="ios/build/output/MetaMask.ipa"
-<<<<<<< HEAD
 
                 # Define the destination path with the new name
                 DEST_IPA_PATH="$BITRISE_DEPLOY_DIR/ios-expo-dev-build.ipa"
@@ -1573,15 +1543,6 @@
                 # Copy and rename the IPA
                 cp "$SOURCE_IPA_PATH" "$DEST_IPA_PATH"
 
-=======
-                
-                # Define the destination path with the new name
-                DEST_IPA_PATH="$BITRISE_DEPLOY_DIR/ios-expo-dev-build.ipa"
-                
-                # Copy and rename the IPA
-                cp "$SOURCE_IPA_PATH" "$DEST_IPA_PATH"
-                
->>>>>>> 3dd4902d
                 # Optionally, print the new path for verification
                 echo "IPA has been copied and renamed to: $DEST_IPA_PATH"
       - deploy-to-bitrise-io@2.2.3:
@@ -1589,11 +1550,7 @@
           is_skippable: true
           inputs:
             - pipeline_intermediate_files: ios/build/output/MetaMask.ipa:BITRISE_APP_STORE_IPA_PATH
-<<<<<<< HEAD
             - deploy_path: '$BITRISE_DEPLOY_DIR/ios-expo-dev-build.ipa'
-=======
-            - deploy_path: "$BITRISE_DEPLOY_DIR/ios-expo-dev-build.ipa"
->>>>>>> 3dd4902d
           title: Deploy iOS IPA
   build_ios_qa:
     envs:
@@ -1835,18 +1792,6 @@
       PROJECT_LOCATION_IOS: ios
     - opts:
         is_expand: false
-<<<<<<< HEAD
-      VERSION_NAME: 7.37.1
-    - opts:
-        is_expand: false
-      VERSION_NUMBER: 1520
-    - opts:
-        is_expand: false
-      FLASK_VERSION_NAME: 7.37.1
-    - opts:
-        is_expand: false
-      FLASK_VERSION_NUMBER: 1520
-=======
       VERSION_NAME: 7.38.0
     - opts:
         is_expand: false
@@ -1857,7 +1802,6 @@
     - opts:
         is_expand: false
       FLASK_VERSION_NUMBER: 1528
->>>>>>> 3dd4902d
     - opts:
         is_expand: false
       ANDROID_APK_LINK: ''
@@ -1898,8 +1842,4 @@
   - tag: 'v*.*.*-RC-*'
     pipeline: release_e2e_pipeline
   - push_branch: detox/address-regression-tests-slowdown
-<<<<<<< HEAD
-    pipeline: multichain_permissions_e2e_pipeline
-=======
-    pipeline: multichain_e2e_pipeline
->>>>>>> 3dd4902d
+    pipeline: multichain_permissions_e2e_pipeline