--- conflicted
+++ resolved
@@ -419,11 +419,7 @@
       VERSION_NAME: 5.12.3
     - opts:
         is_expand: false
-<<<<<<< HEAD
-      VERSION_NUMBER: 1031
-=======
       VERSION_NUMBER: 1030
->>>>>>> c0122b14
     - opts:
         is_expand: false
       ANDROID_APK_LINK: ''
