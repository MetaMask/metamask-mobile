---
format_version: '8'
default_step_lib_source: 'https://github.com/bitrise-io/bitrise-steplib.git'
project_type: react-native

#Pipelines are listed below
pipelines:
  #Creates MetaMask-QA apps and stores apk/ipa in Bitrise
  create_qa_builds_pipeline:
    stages:
      - create_build_qa: {}
  #Builds MetaMask, MetaMask-QA apps and stores apk/ipa in Bitrise
  build_all_targets_pipeline:
    stages:
      - create_build_all_targets: {}
  #Releases MetaMask apps and stores apk/ipa into Play(Internal Testing)/App(TestFlight) Store
  release_builds_to_store_pipeline:
    stages:
      - create_build_release: {}
      - deploy_build_release: {}
      - create_build_qa: {} #Generate QA builds for E2E app upgrade tests
  #Releases MetaMask apps and stores ipa into App(TestFlight) Store
  release_ios_to_store_pipeline:
    stages:
      - create_ios_release: {}
      - deploy_ios_release: {}
  #Releases MetaMask apps and stores apk Play(Internal Testing) Store
  release_android_to_store_pipeline:
    stages:
      - create_android_release: {}
      - deploy_android_release: {}
  #Run E2E test suite for iOS only
  run_e2e_ios_pipeline:
    stages:
      - build_e2e_ios_stage: {}
      - run_e2e_ios_stage: {}
      - notify: {}
  #Run E2E test suite for Android only
  run_e2e_android_pipeline:
    stages:
      - build_e2e_android_stage: {} #builds android detox E2E
      - run_e2e_android_stage: {} #runs android detox test E2E
      - notify: {}
  #PR_e2e_verfication (build ios & android), run iOS (smoke), emulator Android
  release_e2e_pipeline:
    stages:
      - build_e2e_ios_android_stage: {}
      - run_release_e2e_ios_android_stage: {}
      - notify: {}
  #PR_e2e_verfication (build ios & android), run iOS (smoke), emulator Android
  pr_smoke_e2e_pipeline:
    stages:
      - build_smoke_e2e_ios_android_stage: {}
      - run_smoke_e2e_ios_android_stage: {}
      - notify: {}

  #PR_e2e_verfication (build ios & android), run iOS (regression), emulator Android
  pr_regression_e2e_pipeline:
    stages:
      - build_regression_e2e_ios_android_stage: {}
      - run_regression_e2e_ios_android_stage: {}
      - notify: {}
  #App launch times pipeline. Runs on browserstack
  app_launch_times_pipeline:
    stages:
      - create_build_qa_android: {}
      - app_launch_times_test_stage: {}

  #App Upgrade pipeline. Runs on browserstack
  app_upgrade_pipeline:
    stages:
      - create_build_qa_android: {}
      - app_upgrade_test_stage: {}
  # Pipeline for Flask
  create_flask_release_builds_pipeline:
    stages:
      - create_build_flask_release: {}
      - notify: {}
  release_flask_builds_to_store_pipeline:
    stages:
      - create_build_flask_release: {}
      - deploy_flask_build_release: {}
      - release_notify: {}
#Stages reference workflows. Those workflows cannot but utility "_this-is-a-utility"
stages:
  create_build_all_targets:
    workflows:
      - build_android_release: {}
      - build_ios_release: {}
      - build_android_qa: {}
      - build_ios_qa: {}
  create_build_release:
    workflows:
      - build_android_release: {}
      - build_ios_release: {}
  deploy_build_release:
    workflows:
      - deploy_android_to_store: {}
      - deploy_ios_to_store: {}
  create_ios_release:
    workflows:
      - build_ios_release: {}
  deploy_ios_release:
    workflows:
      - deploy_ios_to_store: {}
  create_android_release:
    workflows:
      - build_android_release: {}
  deploy_android_release:
    workflows:
      - deploy_android_to_store: {}
  create_build_qa:
    workflows:
      - build_android_qa: {}
      - build_ios_qa: {}
  create_build_qa_android:
    workflows:
      - build_android_qa: {}
  create_build_qa_ios:
    workflows:
      - build_ios_qa: {}
  build_e2e_ios_stage:
    workflows:
      - ios_e2e_build: {}
  run_e2e_ios_stage:
    workflows:
      - ios_e2e_test: {}
  build_smoke_e2e_ios_android_stage:
    abort_on_fail: true
    workflows:
      - ios_e2e_build: {}
      - android_e2e_build: {}
  run_smoke_e2e_ios_android_stage:
    workflows:
      - run_ios_api_specs: {}
      - run_tag_smoke_accounts_ios: {}
      - run_tag_smoke_accounts_android: {}
      - run_tag_smoke_notifications_ios: {}
      # - run_tag_smoke_notifications_android: {}
      # - run_tag_smoke_assets_ios: {}
      - run_tag_smoke_assets_android: {}
      - run_tag_smoke_confirmations_ios: {}
      - run_tag_smoke_confirmations_android: {}
      # - run_tag_smoke_swaps_ios: {}
      # - run_tag_smoke_swaps_android: {}
      - run_tag_smoke_core_ios: {}
      - run_tag_smoke_core_android: {}
  build_regression_e2e_ios_android_stage:
    workflows:
      - ios_e2e_build: {}
      - android_e2e_build: {}
  run_regression_e2e_ios_android_stage:
    workflows:
      - ios_run_regression_tests: {}
      - android_run_regression_tests: {}
  run_release_e2e_ios_android_stage:
    workflows:
      - ios_run_regression_tests: {}
      - android_run_regression_tests: {}
      - run_tag_smoke_confirmations_ios: {}
      - run_tag_smoke_confirmations_android: {}
      - run_tag_smoke_accounts_ios: {}
      - run_tag_smoke_accounts_android: {}
      - run_tag_smoke_notifications_ios: {}
      - run_tag_smoke_notifications_android: {}
      - run_tag_smoke_assets_ios: {}
      - run_tag_smoke_assets_android: {}
      - run_tag_smoke_swaps_ios: {}
      - run_tag_smoke_swaps_android: {}
      - run_tag_smoke_core_ios: {}
      - run_tag_smoke_core_android: {}
      - run_tag_upgrade_android: {}
      - run_android_app_launch_times_appium_test: {}
  run_e2e_ios_android_stage:
    workflows:
      - ios_e2e_test: {}
      - android_e2e_test: {}
  build_e2e_ios_android_stage:
    workflows:
      - build_android_qa: {}
      - ios_e2e_build: {}
      - android_e2e_build: {}
  build_e2e_android_stage:
    workflows:
      - android_e2e_build: {}
  run_e2e_android_stage:
    workflows:
      - android_e2e_test: {}
  notify:
    workflows:
      - notify_success: {}
  app_launch_times_test_stage:
    workflows:
      - run_android_app_launch_times_appium_test: {}
  app_upgrade_test_stage:
    workflows:
      - run_tag_upgrade_android: {}
  release_notify:
    workflows:
      - release_announcing_stores: {}
  create_build_flask_release:
    workflows:
      - build_android_flask_release: {}
      - build_ios_flask_release: {}
  deploy_flask_build_release:
    workflows:
      - deploy_android_to_store:
          envs:
            - MM_ANDROID_PACKAGE_NAME: 'io.metamask.flask'
      - deploy_ios_to_store:

workflows:
  # Code Setups
  setup:
    steps:
      - activate-ssh-key@4:
          run_if: '{{getenv "SSH_RSA_PRIVATE_KEY" | ne ""}}'
      - git-clone@6: {}
  set_commit_hash:
    steps:
      - script@1:
          title: Set commit hash env variable
          inputs:
            - content: |-
                #!/usr/bin/env bash
                BRANCH_COMMIT_HASH="$(git rev-parse HEAD)"

                # Log the value of BRANCH_COMMIT_HASH
                echo "BRANCH_COMMIT_HASH is set to: $BRANCH_COMMIT_HASH"

                envman add --key BRANCH_COMMIT_HASH --value "$BRANCH_COMMIT_HASH"
      - share-pipeline-variable@1:
          title: Persist commit hash across all stages
          inputs:
            - variables: |-
                BRANCH_COMMIT_HASH
  code_setup:
    before_run:
      - setup
      - prep_environment
    steps:
      - restore-cocoapods-cache@2: {}
      - script@1:
          inputs:
            - content: |-
                #!/usr/bin/env bash
                envman add --key YARN_CACHE_DIR --value "$(yarn cache dir)"
          title: Get Yarn cache directory
      - yarn@0:
          inputs:
            - command: setup
          title: Yarn Setup
  prep_environment:
    steps:
      - script@1:
          title: node, yarn, corepack installation
          inputs:
            - content: |-
                #!/usr/bin/env bash
                echo "Gems being installed with bundler gem"
                bundle install --gemfile=ios/Gemfile
                echo "Node $NODE_VERSION being installed"

                set -e

                # Add and enable NVM
                wget -O install-nvm.sh "https://raw.githubusercontent.com/nvm-sh/nvm/v${NVM_VERSION}/install.sh"
                echo "${NVM_SHA256SUM} install-nvm.sh" > install-nvm.sh.SHA256SUM
                sha256sum -c install-nvm.sh.SHA256SUM
                chmod +x install-nvm.sh && ./install-nvm.sh && rm ./install-nvm.sh
                source "${HOME}/.nvm/nvm.sh"
                echo 'source "${HOME}/.nvm/nvm.sh"' | tee -a ${HOME}/.{bashrc,profile}

                 # Retry logic for Node installation
                MAX_ATTEMPTS=3
                ATTEMPT=1
                until [ $ATTEMPT -gt $MAX_ATTEMPTS ]
                do
                  echo "Attempt $ATTEMPT to install Node.js"
                  nvm install ${NODE_VERSION}
                  INSTALL_STATUS=$? # Capture the exit status of the nvm install command
                  if [ $INSTALL_STATUS -eq 0 ]; then
                      echo "Node.js installation successful!"
                      break
                  else
                      echo "Node.js installation failed with exit code $INSTALL_STATUS"
                      ATTEMPT=$((ATTEMPT+1))
                      echo "Node.js installation failed, retrying in 5 seconds..."
                      sleep 5
                  fi
                done

                if [ $ATTEMPT -gt $MAX_ATTEMPTS ]; then
                  echo "Node.js installation failed after $MAX_ATTEMPTS attempts."
                  exit 1
                fi
                envman add --key PATH --value $PATH

                node --version

                echo "Corepack being installed with npm"
                npm i -g "corepack@$COREPACK_VERSION"
                echo "Corepack enabling $YARN_VERSION"
                corepack enable
  install_applesimutils:
    steps:
      - script@1:
          title: applesimutils installation
          inputs:
            - content: |-
                #!/usr/bin/env bash
                echo "Now installing applesimutils..."
                brew tap wix/brew
                brew install applesimutils

  # Notifications utility workflows
  # Provides values for commit or branch message and path depending on commit env setup initialised or not
  _get_workflow_info:
    steps:
      - activate-ssh-key@4:
          is_always_run: true # always run to also feed failure notifications
          run_if: '{{getenv "SSH_RSA_PRIVATE_KEY" | ne ""}}'
      - git-clone@6:
          inputs:
            - update_submodules: 'no'
          is_always_run: true # always run to also feed failure notifications
      - script@1:
          is_always_run: true # always run to also feed failure notifications
          inputs:
            - content: |
                #!/bin/bash
                # generate reference to commit from env or using git
                COMMIT_SHORT_HASH="${BITRISE_GIT_COMMIT:0:7}"
                BRANCH_HEIGHT=''
                WORKFLOW_TRIGGER='Push'

                if [[ -z "$BITRISE_GIT_COMMIT" ]]; then
                  COMMIT_SHORT_HASH="$(git rev-parse --short HEAD)"
                  BRANCH_HEIGHT='HEAD'
                  WORKFLOW_TRIGGER='Manual'
                fi

                envman add --key COMMIT_SHORT_HASH --value "$COMMIT_SHORT_HASH"
                envman add --key BRANCH_HEIGHT --value "$BRANCH_HEIGHT"
                envman add --key WORKFLOW_TRIGGER --value "$WORKFLOW_TRIGGER"
          title: Get commit or branch name and path variables

  # Slack notification utils: we have two workflows to allow choosing when to notify: on success, on failure or both.
  # A workflow for instance create_qa_builds will notify on failure for each build_android_qa or build_ios_qa
  # but will only notify success if both success and create_qa_builds succeeds.

  # Send a Slack message on successful release
  release_announcing_stores:
    before_run:
      - code_setup
    steps:
      - yarn@0:
          inputs:
            - command: build:announce
          title: Announcing pre-release
          is_always_run: false
    meta:
      bitrise.io:
        stack: linux-docker-android-22.04
        machine_type_id: standard

  # Send a Slack message when workflow succeeds
  notify_success:
    before_run:
      - _get_workflow_info
    steps:
      # Update Bitrise comment in PR with success status
      - comment-on-github-pull-request@0:
          is_always_run: true
          run_if: '{{getenv "TRIGGERED_BY_PR_LABEL" | eq "true"}}'
          inputs:
            - personal_access_token: '$GITHUB_ACCESS_TOKEN'
            - body: |-
                ## [<img alt="https://bitrise.io/" src="https://assets-global.website-files.com/5db35de024bb983af1b4e151/5e6f9ccc3e129dfd8a205e4e_Bitrise%20Logo%20-%20Eggplant%20Bg.png" height="20">](${BITRISEIO_PIPELINE_BUILD_URL}) **Bitrise**

                ✅✅✅ `${BITRISEIO_PIPELINE_TITLE}` passed on Bitrise! ✅✅✅

                Commit hash: ${GITHUB_PR_HASH}
                Build link: ${BITRISEIO_PIPELINE_BUILD_URL}

                >[!NOTE]
                >- You can kick off another `${BITRISEIO_PIPELINE_TITLE}` on Bitrise by removing and re-applying the `Run Smoke E2E` label on the pull request

                <!-- BITRISE_TAG -->
                <!-- BITRISE_SUCCESS_TAG -->
            - repository_url: '$GIT_REPOSITORY_URL'
            - issue_number: '$GITHUB_PR_NUMBER'
            - api_base_url: 'https://api.github.com'
            - update_comment_tag: '$GITHUB_PR_HASH'
  # Send a Slack message when workflow fails
  notify_failure:
    before_run:
      - _get_workflow_info
    steps:
      - script@1:
          is_always_run: true
          title: Check if PR comment should be updated
          inputs:
            - content: |-
                #!/usr/bin/env bash
                if [[ "$TRIGGERED_BY_PR_LABEL" == "true" && $BITRISE_BUILD_STATUS == 1 ]]; then
                  envman add --key SHOULD_UPDATE_PR_COMMENT --value "true"
                else
                  envman add --key SHOULD_UPDATE_PR_COMMENT --value "false"
                fi
      # Update Bitrise comment in PR with failure status
      - comment-on-github-pull-request@0:
          is_always_run: true
          run_if: '{{getenv "SHOULD_UPDATE_PR_COMMENT" | eq "true"}}'
          inputs:
            - personal_access_token: '$GITHUB_ACCESS_TOKEN'
            - body: |-
                ## [<img alt="https://bitrise.io/" src="https://assets-global.website-files.com/5db35de024bb983af1b4e151/5e6f9ccc3e129dfd8a205e4e_Bitrise%20Logo%20-%20Eggplant%20Bg.png" height="20">](${BITRISEIO_PIPELINE_BUILD_URL}) **Bitrise**

                ❌❌❌ `${BITRISEIO_PIPELINE_TITLE}` failed on Bitrise! ❌❌❌

                Commit hash: ${GITHUB_PR_HASH}
                Build link: ${BITRISEIO_PIPELINE_BUILD_URL}

                >[!NOTE]
                >- You can kick off another `${BITRISEIO_PIPELINE_TITLE}` on Bitrise by removing and re-applying the `Run Smoke E2E` label on the pull request

                > [!TIP]
                >- Check the [documentation](https://www.notion.so/metamask-consensys/Bitrise-Pipeline-Overview-43159500c43748a389556f0593e8834b#26052f2ea6e24f8c9cfdb57a7522dc1f) if you have any doubts on how to understand the failure on bitrise

                <!-- BITRISE_TAG -->
                <!-- BITRISE_FAIL_TAG -->
            - repository_url: '$GIT_REPOSITORY_URL'
            - issue_number: '$GITHUB_PR_NUMBER'
            - api_base_url: 'https://api.github.com'
            - update_comment_tag: '$GITHUB_PR_HASH'
  # CI Steps
  ci_test:
    before_run:
      - code_setup
    steps:
      - yarn@0:
          inputs:
            - args: ''
            - command: test:unit --silent
          title: Unit Test
          is_always_run: false
      - script@1:
          inputs:
            - content: |-
                #!/usr/bin/env bash
                echo 'weew - everything passed!'
          title: All Tests Passed
          is_always_run: false
  # E2E Steps

  ### This workflow uses a flag (TEST_SUITE) that defines the specific set of tests to be run.
  ## in this instance Regression. In future iterations we can rename to ios_test_suite_selection & android_test_suite_selection
  ios_build_regression_tests:
    envs:
      - TEST_SUITE: 'Regression'
    after_run:
      - ios_e2e_build
  ios_run_regression_tests:
    envs:
      - TEST_SUITE: 'Regression'
    after_run:
      - ios_e2e_test
  android_build_regression_tests:
    meta:
      bitrise.io:
        stack: linux-docker-android-22.04
        machine_type_id: elite-xl
    envs:
      - TEST_SUITE: 'Regression'
    after_run:
      - android_e2e_build
  android_run_regression_tests:
    meta:
      bitrise.io:
        stack: linux-docker-android-22.04
        machine_type_id: elite-xl
    envs:
      - TEST_SUITE: 'Regression'
    after_run:
      - android_e2e_test
  run_tag_upgrade_android:
    meta:
      bitrise.io:
        stack: linux-docker-android-22.04
        machine_type_id: elite-xl
    envs:
      - PRODUCTION_APP_URL: 'bs://46f0542276828b691f56adec25ac81065b5abf73' # Last production's QA build
      - PRODUCTION_BUILD_NAME: 7.30.0
      - PRODUCTION_BUILD_NUMBER: 1410
      - CUCUMBER_TAG_EXPRESSION: '@upgrade and @androidApp'
      - PRODUCTION_BUILD_STRING: 'MetaMask-QA v$PRODUCTION_BUILD_NAME ($PRODUCTION_BUILD_NUMBER)'
      - NEW_BUILD_STRING: 'MetaMask-QA v$VERSION_NAME ($VERSION_NUMBER)'
      - TEST_TYPE: 'upgrade'
    after_run:
      - wdio_android_e2e_test
  run_android_app_launch_times_appium_test:
    envs:
      - TEST_TYPE: 'performance'
    meta:
      bitrise.io:
        stack: linux-docker-android-22.04
        machine_type_id: elite-xl
    after_run:
      - wdio_android_e2e_test

  ### Separating workflows so they run concurrently during smoke runs
  run_tag_smoke_accounts_ios:
    envs:
      - TEST_SUITE_FOLDER: './e2e/specs/accounts/*'
      - TEST_SUITE_TAG: '.*SmokeAccounts.*'
    after_run:
      - ios_e2e_test
  run_tag_smoke_accounts_android:
    meta:
      bitrise.io:
        stack: linux-docker-android-22.04
        machine_type_id: elite-xl
    envs:
      - TEST_SUITE_FOLDER: './e2e/specs/accounts/*'
      - TEST_SUITE_TAG: '.*SmokeAccounts.*'
    after_run:
      - android_e2e_test
  run_tag_smoke_notifications_ios:
    envs:
      - TEST_SUITE_FOLDER: './e2e/specs/notifications/*'
      - TEST_SUITE_TAG: '.*SmokeNotifications.*'
    after_run:
      - ios_e2e_test
  run_tag_smoke_notifications_android:
    meta:
      bitrise.io:
        stack: linux-docker-android-22.04
        machine_type_id: elite-xl
    envs:
      - TEST_SUITE_FOLDER: './e2e/specs/notifications/*'
      - TEST_SUITE_TAG: '.*SmokeNotifications.*'
    after_run:
      - android_e2e_test
  run_tag_smoke_assets_ios:
    envs:
      - TEST_SUITE_FOLDER: './e2e/specs/assets/*'
      - TEST_SUITE_TAG: '.*SmokeAssets.*'
    after_run:
      - ios_e2e_test
  run_tag_smoke_assets_android:
    meta:
      bitrise.io:
        stack: linux-docker-android-22.04
        machine_type_id: elite-xl
    envs:
      - TEST_SUITE_FOLDER: './e2e/specs/assets/*'
      - TEST_SUITE_TAG: '.*SmokeAssets.*'
    after_run:
      - android_e2e_test
  run_tag_smoke_confirmations_ios:
    envs:
      - TEST_SUITE_FOLDER: './e2e/specs/confirmations/*'
      - TEST_SUITE_TAG: '.*SmokeConfirmations.*'
    after_run:
      - ios_e2e_test
  run_tag_smoke_confirmations_android:
    meta:
      bitrise.io:
        stack: linux-docker-android-22.04
        machine_type_id: elite-xl
    envs:
      - TEST_SUITE_FOLDER: './e2e/specs/confirmations/*'
      - TEST_SUITE_TAG: '.*SmokeConfirmations.*'
    after_run:
      - android_e2e_test
  run_tag_smoke_swaps_ios:
    envs:
      - TEST_SUITE_FOLDER: './e2e/specs/swaps/*'
      - TEST_SUITE_TAG: '.*SmokeSwaps.*'
    after_run:
      - ios_e2e_test
  run_tag_smoke_swaps_android:
    meta:
      bitrise.io:
        stack: linux-docker-android-22.04
        machine_type_id: elite-xl
    envs:
      - TEST_SUITE_FOLDER: './e2e/specs/swaps/*'
      - TEST_SUITE_TAG: '.*SmokeSwaps.*'
    after_run:
      - android_e2e_test
  run_ios_api_specs:
    after_run:
      - ios_api_specs
  run_tag_smoke_core_ios:
    envs:
      - TEST_SUITE_FOLDER: './e2e/spec/*/**/*'
      - TEST_SUITE_TAG: '.*SmokeCore.*'
    after_run:
      - ios_e2e_test
  run_tag_smoke_core_android:
    meta:
      bitrise.io:
        stack: linux-docker-android-22.04
        machine_type_id: elite-xl
    envs:
      - TEST_SUITE_FOLDER: './e2e/spec/*/**/*'
      - TEST_SUITE_TAG: '.*SmokeCore.*'
    after_run:
      - android_e2e_test
  android_e2e_build:
    before_run:
      - code_setup
      - set_commit_hash
    after_run:
      - notify_failure
    steps:
      - script@1:
          title: Generating ccache key using native folder checksum
          inputs:
            - content: |-
                #!/usr/bin/env bash
                ./scripts/cache/set-cache-envs.sh android
      - restore-gradle-cache@2: {}
      - install-missing-android-tools@3:
          inputs:
            - ndk_version: $NDK_VERSION
            - gradlew_path: $PROJECT_LOCATION/gradlew
      - file-downloader@1:
          inputs:
            - source: $BITRISEIO_ANDROID_QA_KEYSTORE_URL
            - destination: android/keystores/internalRelease.keystore
      - script@1:
          title: Install CCache & symlink
          inputs:
            - content: |-
                #!/usr/bin/env bash
                sudo apt update
                sudo apt install ccache -y
      - restore-cache@2:
          title: Restore CCache
          inputs:
            - key: '{{ getenv "CCACHE_KEY" }}'
      - script@1:
          title: Set skip ccache upload
          run_if: '{{ enveq "BITRISE_CACHE_HIT" "exact" }}'
          inputs:
            - content: |-
                #!/usr/bin/env bash
                envman add --key SKIP_CCACHE_UPLOAD --value "true"
      - script@1:
          title: Run detox build
          timeout: 1200
          is_always_run: true
          inputs:
            - content: |-
                #!/usr/bin/env bash
                ./scripts/cache/setup-ccache.sh
                if [ "$TEST_SUITE" = "Regression" ]; then
                  TEST_SUITE="Regression"
                else
                  TEST_SUITE="Smoke"
                fi
                node -v
                export METAMASK_ENVIRONMENT='local'
                export METAMASK_BUILD_TYPE='main'
                IGNORE_BOXLOGS_DEVELOPMENT="true" yarn test:e2e:android:build:qa-release
      - save-gradle-cache@1: {}
      - save-cache@1:
          title: Save CCache
          run_if: '{{not (enveq "SKIP_CCACHE_UPLOAD" "true")}}'
          inputs:
            - key: '{{ getenv "CCACHE_KEY" }}'
            - paths: |-
                ccache
      - deploy-to-bitrise-io@2.2.3:
          inputs:
            - pipeline_intermediate_files: android/app/build/outputs:INTERMEDIATE_ANDROID_BUILD_DIR
          title: Save Android build
      - save-cache@1:
          title: Save node_modules
          inputs:
            - key: node_modules-{{ .OS }}-{{ .Arch }}-{{ getenv "BRANCH_COMMIT_HASH" }}
            - paths: node_modules
    meta:
      bitrise.io:
        machine_type_id: elite-xl
        stack: linux-docker-android-22.04
  android_e2e_test:
    before_run:
      - setup
      - prep_environment
    after_run:
      - notify_failure
    steps:
      - restore-gradle-cache@2: {}
      - pull-intermediate-files@1:
          inputs:
            - artifact_sources: .*
          title: Pull Android build
      - script@1:
          title: Copy Android build for Detox
          inputs:
            - content: |-
                #!/usr/bin/env bash
                set -ex

                # Create directories for Detox
                mkdir -p "$BITRISE_SOURCE_DIR/android/app/build/outputs"

                # Copy saved files for Detox usage
                # INTERMEDIATE_ANDROID_BUILD_DIR is the cached directory from android_e2e_build's "Save Android build" step
                cp -r "$INTERMEDIATE_ANDROID_BUILD_DIR" "$BITRISE_SOURCE_DIR/android/app/build"
      - restore-cache@2:
          title: Restore cache node_modules
          inputs:
            - key: node_modules-{{ .OS }}-{{ .Arch }}-{{ getenv "BRANCH_COMMIT_HASH" }}
      - avd-manager@1:
          inputs:
            - api_level: '34'
            - abi: 'x86_64'
            - create_command_flags: --sdcard 8192M
            - start_command_flags: -read-only
            - profile: pixel_5
      - wait-for-android-emulator@1: {}
      - script@1:
          title: Run detox test
          timeout: 1200
          is_always_run: false
          inputs:
            - content: |-
                #!/usr/bin/env bash
                if [ -n "$TEST_SUITE_FOLDER" ]; then
                  echo "TEST_SUITE_FOLDER value is: $TEST_SUITE_FOLDER"
                fi
                if [ "$TEST_SUITE" = "Regression" ]; then
                TEST_SUITE="Regression"
                else
                TEST_SUITE="Smoke"
                fi
                if [ -n "$TEST_SUITE_TAG" ]; then
                echo "TEST_SUITE_TAG value is: $TEST_SUITE_TAG"
                TEST_SUITE=$TEST_SUITE_TAG
                fi
                export METAMASK_ENVIRONMENT='local'
                export METAMASK_BUILD_TYPE='main'
                IGNORE_BOXLOGS_DEVELOPMENT="true" yarn test:e2e:android:run:qa-release "$TEST_SUITE_FOLDER" --testNamePattern="$TEST_SUITE"
      - custom-test-results-export@1:
          title: Export test results
          is_always_run: true
          is_skippable: true
          inputs:
            - base_path: $BITRISE_SOURCE_DIR/e2e/reports/
            - test_name: E2E Tests
            - search_pattern: $BITRISE_SOURCE_DIR/e2e/reports/junit.xml
      - deploy-to-bitrise-io@2.2.3:
          title: Deploy test report files
          is_always_run: true
          is_skippable: true
      - script@1:
          title: Copy screenshot files
          is_always_run: true
          run_if: .IsBuildFailed
          inputs:
            - content: |-
                #!/usr/bin/env bash
                set -ex
                cp -r "$BITRISE_SOURCE_DIR/artifacts"  "$BITRISE_DEPLOY_DIR"
      - deploy-to-bitrise-io@2.3:
          title: Deploy test screenshots
          is_always_run: true
          run_if: .IsBuildFailed
          inputs:
            - deploy_path: $BITRISE_DEPLOY_DIR
            - is_compress: true
            - zip_name: E2E_Android_Failure_Artifacts
    meta:
      bitrise.io:
        machine_type_id: elite-xl
        stack: linux-docker-android-22.04
  ios_api_specs:
    before_run:
      - setup
      - install_applesimutils
      - prep_environment
    after_run:
      - notify_failure
    steps:
      - pull-intermediate-files@1:
          inputs:
            - artifact_sources: .*
          title: Pull iOS build
      - script@1:
          title: Copy iOS build for Detox
          inputs:
            - content: |-
                #!/usr/bin/env bash
                set -ex

                # Create directories for Detox
                mkdir -p "$BITRISE_SOURCE_DIR/ios/build/Build"
                mkdir -p "$BITRISE_SOURCE_DIR/../Library/Detox/ios"

                # Copy saved files for Detox usage
                # INTERMEDIATE_IOS_BUILD_DIR & INTERMEDIATE_IOS_DETOX_DIR are the cached directories by ios_e2e_build's "Save iOS build" step
                cp -r "$INTERMEDIATE_IOS_BUILD_DIR" "$BITRISE_SOURCE_DIR/ios/build"
                cp -r "$INTERMEDIATE_IOS_DETOX_DIR" "$BITRISE_SOURCE_DIR/../Library/Detox"
      - restore-cocoapods-cache@2: {}
      - restore-cache@2:
          title: Restore cache node_modules
          inputs:
            - key: node_modules-{{ .OS }}-{{ .Arch }}-{{ getenv "BRANCH_COMMIT_HASH" }}
      - certificate-and-profile-installer@1: {}
      - set-xcode-build-number@1:
          inputs:
            - build_short_version_string: $VERSION_NAME
            - plist_path: $PROJECT_LOCATION_IOS/MetaMask/Info.plist
      - script:
          inputs:
            - content: |-
                # Add cache directory to environment variable
                envman add --key BREW_APPLESIMUTILS --value "$(brew --cellar)/applesimutils"
                envman add --key BREW_OPT_APPLESIMUTILS --value "/usr/local/opt/applesimutils"
                brew tap wix/brew
          title: Set Env Path for caching deps
      - script@1:
          title: Run detox test
          timeout: 1200
          is_always_run: false
          inputs:
            - content: |-
                #!/usr/bin/env bash
                yarn test:api-specs --retries 1
      - script@1:
          is_always_run: true
          is_skippable: false
          title: Add tests reports to Bitrise
          inputs:
            - content: |-
                #!/usr/bin/env bash
                cp -r $BITRISE_SOURCE_DIR/html-report/index.html $BITRISE_HTML_REPORT_DIR/
      - deploy-to-bitrise-io@2.2.3:
          is_always_run: true
          is_skippable: false
          inputs:
            - deploy_path: $BITRISE_HTML_REPORT_DIR
          title: Deploy test report files
  ios_e2e_build:
    envs:
      - NO_FLIPPER: '1'
    before_run:
      - install_applesimutils
      - code_setup
      - set_commit_hash
    after_run:
      - notify_failure
    steps:
      - script@1:
          title: Generating ccache key using native folder checksum
          inputs:
            - content: |-
                #!/usr/bin/env bash
                ./scripts/cache/set-cache-envs.sh ios
      - certificate-and-profile-installer@1: {}
      - set-xcode-build-number@1:
          inputs:
            - build_short_version_string: $VERSION_NAME
            - plist_path: $PROJECT_LOCATION_IOS/MetaMask/Info.plist
      - script:
          inputs:
            - content: |-
                # Add cache directory to environment variable
                envman add --key BREW_APPLESIMUTILS --value "$(brew --cellar)/applesimutils"
                envman add --key BREW_OPT_APPLESIMUTILS --value "/usr/local/opt/applesimutils"
                brew tap wix/brew
          title: Set Env Path for caching deps
      - script@1:
          title: Install CCache & symlink
          inputs:
            - content: |-
                #!/usr/bin/env bash
                brew install ccache with HOMEBREW_NO_DEPENDENTS_CHECK=1
                ln -s $(which ccache) /usr/local/bin/gcc
                ln -s $(which ccache) /usr/local/bin/g++
                ln -s $(which ccache) /usr/local/bin/cc
                ln -s $(which ccache) /usr/local/bin/c++
                ln -s $(which ccache) /usr/local/bin/clang
                ln -s $(which ccache) /usr/local/bin/clang++
      - restore-cache@2:
          title: Restore CCache
          inputs:
            - key: '{{ getenv "CCACHE_KEY" }}'
      - script@1:
          title: Set skip ccache upload
          run_if: '{{ enveq "BITRISE_CACHE_HIT" "exact" }}'
          inputs:
            - content: |-
                #!/usr/bin/env bash
                envman add --key SKIP_CCACHE_UPLOAD --value "true"
      - script@1:
          title: Run detox build
          timeout: 1200
          is_always_run: true
          inputs:
            - content: |-
                #!/usr/bin/env bash
                ./scripts/cache/setup-ccache.sh
                if [ "$TEST_SUITE" = "Regression" ]; then
                  TEST_SUITE="Regression"
                else
                  TEST_SUITE="Smoke"
                fi
                node -v
                export METAMASK_ENVIRONMENT='local'
                export METAMASK_BUILD_TYPE='main'
                IGNORE_BOXLOGS_DEVELOPMENT="true" yarn test:e2e:ios:build:qa-release
      - save-cocoapods-cache@1: {}
      - save-cache@1:
          title: Save CCache
          run_if: '{{not (enveq "SKIP_CCACHE_UPLOAD" "true")}}'
          inputs:
            - key: '{{ getenv "CCACHE_KEY" }}'
            - paths: |-
                ccache
      - deploy-to-bitrise-io@2.2.3:
          inputs:
            - pipeline_intermediate_files: |-
                ios/build/Build:INTERMEDIATE_IOS_BUILD_DIR
                ../Library/Detox/ios:INTERMEDIATE_IOS_DETOX_DIR
          title: Save iOS build
      - save-cache@1:
          title: Save node_modules
          inputs:
            - key: node_modules-{{ .OS }}-{{ .Arch }}-{{ getenv "BRANCH_COMMIT_HASH" }}
            - paths: node_modules
  ios_e2e_test:
    envs:
      - NO_FLIPPER: '1'
    before_run:
      - setup
      - install_applesimutils
      - prep_environment
    after_run:
      - notify_failure
    steps:
      - pull-intermediate-files@1:
          inputs:
            - artifact_sources: .*
          title: Pull iOS build
      - script@1:
          title: Copy iOS build for Detox
          inputs:
            - content: |-
                #!/usr/bin/env bash
                set -ex

                # Create directories for Detox
                mkdir -p "$BITRISE_SOURCE_DIR/ios/build/Build"
                mkdir -p "$BITRISE_SOURCE_DIR/../Library/Detox/ios"

                # Copy saved files for Detox usage
                # INTERMEDIATE_IOS_BUILD_DIR & INTERMEDIATE_IOS_DETOX_DIR are the cached directories by ios_e2e_build's "Save iOS build" step
                cp -r "$INTERMEDIATE_IOS_BUILD_DIR" "$BITRISE_SOURCE_DIR/ios/build"
                cp -r "$INTERMEDIATE_IOS_DETOX_DIR" "$BITRISE_SOURCE_DIR/../Library/Detox"
      - restore-cocoapods-cache@2: {}
      - restore-cache@2:
          title: Restore cache node_modules
          inputs:
            - key: node_modules-{{ .OS }}-{{ .Arch }}-{{ getenv "BRANCH_COMMIT_HASH" }}
      - certificate-and-profile-installer@1: {}
      - set-xcode-build-number@1:
          inputs:
            - build_short_version_string: $VERSION_NAME
            - plist_path: $PROJECT_LOCATION_IOS/MetaMask/MetaMask-QA-Info.plist
      - script:
          inputs:
            - content: |-
                # Add cache directory to environment variable
                envman add --key BREW_APPLESIMUTILS --value "$(brew --cellar)/applesimutils"
                envman add --key BREW_OPT_APPLESIMUTILS --value "/usr/local/opt/applesimutils"
                brew tap wix/brew
          title: Set Env Path for caching deps
      - script@1:
          title: Run detox test
          timeout: 1200
          is_always_run: false
          inputs:
            - content: |-
                #!/usr/bin/env bash
                if [ -n "$TEST_SUITE_FOLDER" ]; then
                  echo "TEST_SUITE_FOLDER value is: $TEST_SUITE_FOLDER"
                fi
                if [ "$TEST_SUITE" = "Regression" ]; then
                  TEST_SUITE="Regression"
                else
                  TEST_SUITE="Smoke"
                fi
                if [ -n "$TEST_SUITE_TAG" ]; then
                echo "TEST_SUITE_TAG value is: $TEST_SUITE_TAG"
                TEST_SUITE=$TEST_SUITE_TAG
                fi
                node -v
                export METAMASK_ENVIRONMENT='local'
                export METAMASK_BUILD_TYPE='main'
                IGNORE_BOXLOGS_DEVELOPMENT="true" yarn test:e2e:ios:run:qa-release "$TEST_SUITE_FOLDER" --testNamePattern="$TEST_SUITE"
      - custom-test-results-export@1:
          is_always_run: true
          is_skippable: false
          title: Export test results
          inputs:
            - base_path: $BITRISE_SOURCE_DIR/e2e/reports/
            - test_name: E2E Tests
            - search_pattern: $BITRISE_SOURCE_DIR/e2e/reports/junit.xml
      - deploy-to-bitrise-io@2.2.3:
          is_always_run: true
          is_skippable: true
          title: Deploy test report files
      - script@1:
          is_always_run: true
          run_if: .IsBuildFailed
          title: Copy screenshot files
          inputs:
            - content: |-
                #!/usr/bin/env bash
                set -ex
                cp -r "$BITRISE_SOURCE_DIR/artifacts"  "$BITRISE_DEPLOY_DIR"
      - deploy-to-bitrise-io@2.3:
          is_always_run: true
          run_if: .IsBuildFailed
          title: Deploy test screenshots
          inputs:
            - deploy_path: $BITRISE_DEPLOY_DIR
            - is_compress: true
            - zip_name: 'E2E_IOS_Failure_Artifacts'
  start_e2e_tests:
    steps:
      - build-router-start@0:
          inputs:
            - workflows: |-
                ios_e2e_test
                wdio_android_e2e_test
            - wait_for_builds: 'true'
            - access_token: $BITRISE_START_BUILD_ACCESS_TOKEN
      - build-router-wait@0:
          inputs:
            - abort_on_fail: 'yes'
            - access_token: $BITRISE_START_BUILD_ACCESS_TOKEN
  build_android_release:
    before_run:
      - code_setup
    after_run:
      - notify_failure
    steps:
      - change-android-versioncode-and-versionname@1:
          inputs:
            - new_version_name: $VERSION_NAME
            - new_version_code: $VERSION_NUMBER
            - build_gradle_path: $PROJECT_LOCATION_ANDROID/app/build.gradle
      - file-downloader@1:
          inputs:
            - source: $BITRISEIO_ANDROID_KEYSTORE_URL
            - destination: android/keystores/release.keystore
      - restore-gradle-cache@2: {}
      - install-missing-android-tools@3:
          inputs:
            - ndk_version: $NDK_VERSION
            - gradlew_path: $PROJECT_LOCATION/gradlew
      - script@1:
          inputs:
            - content: |-
                #!/usr/bin/env bash
                node -v
                METAMASK_BUILD_TYPE='main' METAMASK_ENVIRONMENT='production' yarn build:android:pre-release:bundle
          title: Build Android Pre-Release Bundle
          is_always_run: false
      - save-gradle-cache@1: {}
      - deploy-to-bitrise-io@2.2.3:
          is_always_run: false
          is_skippable: true
          inputs:
            - pipeline_intermediate_files: $PROJECT_LOCATION/app/build/outputs/apk/prod/release/app-prod-release.apk:BITRISE_PLAY_STORE_APK_PATH
            - deploy_path: $PROJECT_LOCATION/app/build/outputs/apk/prod/release/app-prod-release.apk
          title: Bitrise Deploy APK
      - deploy-to-bitrise-io@2.2.3:
          is_always_run: false
          is_skippable: true
          inputs:
            - pipeline_intermediate_files: $PROJECT_LOCATION/app/build/outputs/apk/prod/release/sha512sums.txt:BITRISE_PLAY_STORE_SHA512SUMS_PATH
            - deploy_path: $PROJECT_LOCATION/app/build/outputs/apk/prod/release/sha512sums.txt
          title: Bitrise Deploy Checksum
      - deploy-to-bitrise-io@2.2.3:
          is_always_run: false
          is_skippable: true
          inputs:
            - pipeline_intermediate_files: $PROJECT_LOCATION/app/build/outputs/mapping/prodRelease/mapping.txt:BITRISE_PLAY_STORE_MAPPING_PATH
            - deploy_path: $PROJECT_LOCATION/app/build/outputs/mapping/prodRelease/mapping.txt
          title: Bitrise ProGuard Map Files
      - deploy-to-bitrise-io@2.2.3:
          is_always_run: false
          is_skippable: true
          inputs:
            - pipeline_intermediate_files: $PROJECT_LOCATION/app/build/outputs/bundle/prodRelease/app-prod-release.aab:BITRISE_PLAY_STORE_ABB_PATH
            - deploy_path: $PROJECT_LOCATION/app/build/outputs/bundle/prodRelease/app-prod-release.aab
          title: Bitrise Deploy AAB
      - deploy-to-bitrise-io@2.2.3:
          is_always_run: false
          is_skippable: true
          inputs:
            - pipeline_intermediate_files: sourcemaps/android/index.js.map:BITRISE_PLAY_STORE_SOURCEMAP_PATH
            - deploy_path: sourcemaps/android/index.js.map
          title: Bitrise Deploy Sourcemaps
    meta:
      bitrise.io:
        stack: linux-docker-android-22.04
        machine_type_id: elite-xl
  build_android_release_and_upload_sourcemaps:
    envs:
      - SENTRY_DISABLE_AUTO_UPLOAD: 'false'
    after_run:
      - build_android_release
  build_android_qa:
    before_run:
      - code_setup
    after_run:
      - _upload_apk_to_browserstack
      - notify_failure
    steps:
      - change-android-versioncode-and-versionname@1:
          inputs:
            - new_version_name: $VERSION_NAME
            - new_version_code: $VERSION_NUMBER
            - build_gradle_path: $PROJECT_LOCATION_ANDROID/app/build.gradle
      - file-downloader@1:
          inputs:
            - source: $BITRISEIO_ANDROID_QA_KEYSTORE_URL
            - destination: android/keystores/internalRelease.keystore
      - restore-gradle-cache@2: {}
      - install-missing-android-tools@3:
          inputs:
            - ndk_version: $NDK_VERSION
            - gradlew_path: $PROJECT_LOCATION/gradlew

      - script@1:
          inputs:
            - content: |-
                #!/usr/bin/env bash
                node -v
                GIT_BRANCH=$BITRISE_GIT_BRANCH METAMASK_BUILD_TYPE='main' METAMASK_ENVIRONMENT='qa' yarn build:android:pre-release:bundle:qa
          title: Build Android Pre-Release Bundle
          is_always_run: false
      - save-gradle-cache@1: {}
      - deploy-to-bitrise-io@2.2.3:
          is_always_run: false
          is_skippable: true
          inputs:
            - deploy_path: $PROJECT_LOCATION/app/build/outputs/apk/qa/release/$QA_APK_NAME.apk
          title: Bitrise Deploy APK
      - deploy-to-bitrise-io@2.2.3:
          is_always_run: false
          is_skippable: true
          inputs:
            - deploy_path: $PROJECT_LOCATION/app/build/outputs/apk/qa/release/sha512sums.txt
          title: Bitrise Deploy Checksum
      - deploy-to-bitrise-io@2.2.3:
          is_always_run: false
          is_skippable: true
          inputs:
            - deploy_path: $PROJECT_LOCATION/app/build/outputs/mapping/qaRelease/mapping.txt
          title: Bitrise ProGuard Map Files
      - deploy-to-bitrise-io@2.2.3:
          is_always_run: false
          is_skippable: true
          inputs:
            - deploy_path: $PROJECT_LOCATION/app/build/outputs/bundle/qaRelease/app-qa-release.aab
          title: Bitrise Deploy AAB
      - deploy-to-bitrise-io@2.2.3:
          is_always_run: false
          is_skippable: true
          inputs:
            - deploy_path: sourcemaps/android/index.js.map
          title: Bitrise Deploy Sourcemaps
    meta:
      bitrise.io:
        stack: linux-docker-android-22.04
        machine_type_id: elite-xl
  _upload_apk_to_browserstack:
    steps:
      - script@1:
          title: Upload APK to Browserstack
          inputs:
            - content: |-
                #!/usr/bin/env bash
                set -e
                set -x
                set -o pipefail
                APK_PATH=$PROJECT_LOCATION/app/build/outputs/apk/qa/release/app-qa-release.apk
                CUSTOM_ID="$BITRISE_GIT_BRANCH-$VERSION_NAME-$VERSION_NUMBER"
                CUSTOM_ID=${CUSTOM_ID////-}
                curl -u "$BROWSERSTACK_USERNAME:$BROWSERSTACK_ACCESS_KEY" -X POST "https://api-cloud.browserstack.com/app-automate/upload" -F "file=@$APK_PATH" -F 'data={"custom_id": "'$CUSTOM_ID'"}' | jq -j '.app_url' | envman add --key BROWSERSTACK_APP_URL
                APK_PATH_FOR_APP_LIVE=$PROJECT_LOCATION/app/build/outputs/apk/qa/release/"$CUSTOM_ID".apk
                mv "$APK_PATH" "$APK_PATH_FOR_APP_LIVE"
                curl -u "$BROWSERSTACK_USERNAME:$BROWSERSTACK_ACCESS_KEY" -X POST "https://api-cloud.browserstack.com/app-live/upload" -F "file=@$APK_PATH_FOR_APP_LIVE" -F 'data={"custom_id": "'$CUSTOM_ID'"}'
                curl -u "$BROWSERSTACK_USERNAME:$BROWSERSTACK_ACCESS_KEY" -X GET https://api-cloud.browserstack.com/app-automate/recent_apps | jq > browserstack_uploaded_apps.json
      - deploy-to-bitrise-io@2.2.3:
          is_always_run: false
          is_skippable: true
          inputs:
            - pipeline_intermediate_files: $BITRISE_SOURCE_DIR/browserstack_uploaded_apps.json:BROWSERSTACK_UPLOADED_APPS_LIST
          title: Save Browserstack uploaded apps JSON
  wdio_android_e2e_test:
    before_run:
      - code_setup
    after_run:
      - notify_failure
    steps:
      - pull-intermediate-files@1:
          inputs:
            - artifact_sources: .*
          title: Pull browserstack app json list
      - script@1:
          title: Run Android E2E tests on Browserstack
          is_always_run: true
          inputs:
            - content: |-
                #!/usr/bin/env bash

                # Check if BROWSERSTACK_UPLOADED_APPS_LIST is empty or does not exist
                if [ ! -s "$BROWSERSTACK_UPLOADED_APPS_LIST" ]; then
                  # If the file is empty or does not exist, use the existing BROWSERSTACK_APP_URL.
                  # This is incase an engineer wants to kick off the tests with an existing browserstack url
                  echo "BROWSERSTACK_UPLOADED_APPS_LIST is empty or does not exist. Using existing BROWSERSTACK_APP_URL."
                else
                  # If the file is not empty, extract the app_url
                  export BROWSERSTACK_APP_URL=$(jq -r '.[0].app_url' "$BROWSERSTACK_UPLOADED_APPS_LIST")
                  echo "BROWSERSTACK_APP_URL extracted from BROWSERSTACK_UPLOADED_APPS_LIST: $BROWSERSTACK_APP_URL"
                fi
                # Check if TEST_TYPE is set to upgrade
                if [ "$TEST_TYPE" = "upgrade" ]; then
                  TEST_TYPE="--upgrade"

                # Check if TEST_TYPE is set to performance
                elif [ "$TEST_TYPE" = "performance" ]; then
                  TEST_TYPE="--performance"
                fi
                yarn test:wdio:android:browserstack $TEST_TYPE
      - script@1:
          is_always_run: true
          is_skippable: false
          title: Package test reports
          inputs:
            - content: |-
                #!/usr/bin/env bash
                cd $BITRISE_SOURCE_DIR/wdio/reports/
                zip -r test-report.zip html/
                mv test-report.zip $BITRISE_DEPLOY_DIR/
      - deploy-to-bitrise-io@2.2.3:
          is_always_run: true
          is_skippable: false
          inputs:
            - deploy_path: $BITRISE_DEPLOY_DIR/test-report.zip
          title: Deploy test report
    meta:
      bitrise.io:
        stack: linux-docker-android-22.04
        machine_type_id: standard
  deploy_android_to_store:
    steps:
      - pull-intermediate-files@1:
          inputs:
            - artifact_sources: .*
      - google-play-deploy:
          inputs:
            - app_path: $BITRISE_PLAY_STORE_ABB_PATH
            - track: internal
            - service_account_json_key_path: $BITRISEIO_BITRISEIO_SERVICE_ACCOUNT_JSON_KEY_URL_URL
            - package_name: $MM_ANDROID_PACKAGE_NAME
    envs:
      - opts:
          is_expand: true
        MM_ANDROID_PACKAGE_NAME: io.metamask
  deploy_ios_to_store:
    steps:
      - pull-intermediate-files@1:
          inputs:
            - artifact_sources: .*
      - deploy-to-itunesconnect-application-loader@1:
          inputs:
            - ipa_path: $BITRISE_APP_STORE_IPA_PATH
  build_ios_release:
    envs:
      - NO_FLIPPER: '1'
    before_run:
      - code_setup
    after_run:
      - notify_failure
    steps:
      - certificate-and-profile-installer@1: {}
      - set-xcode-build-number@1:
          inputs:
            - build_short_version_string: $VERSION_NAME
            - build_version: $VERSION_NUMBER
            - plist_path: $PROJECT_LOCATION_IOS/MetaMask/Info.plist
      - script@1:
          inputs:
            - content: |-
                #!/usr/bin/env bash
                METAMASK_BUILD_TYPE='main' METAMASK_ENVIRONMENT='production' yarn build:ios:pre-release
          title: iOS Sourcemaps & Build
          is_always_run: false
      - deploy-to-bitrise-io@2.2.3:
          is_always_run: false
          is_skippable: true
          inputs:
            - pipeline_intermediate_files: ios/build/output/MetaMask.ipa:BITRISE_APP_STORE_IPA_PATH
            - deploy_path: ios/build/output/MetaMask.ipa
          title: Deploy iOS IPA
      - deploy-to-bitrise-io@1.6.1:
          is_always_run: false
          is_skippable: true
          inputs:
            - deploy_path: ios/build/MetaMask.xcarchive
          title: Deploy Symbols File
      - deploy-to-bitrise-io@2.2.3:
          is_always_run: false
          is_skippable: true
          inputs:
            - pipeline_intermediate_files: sourcemaps/ios/index.js.map:BITRISE_APP_STORE_SOURCEMAP_PATH
            - deploy_path: sourcemaps/ios/index.js.map
          title: Deploy Source Map
  build_ios_release_and_upload_sourcemaps:
    envs:
      - SENTRY_DISABLE_AUTO_UPLOAD: 'false'
    after_run:
      - build_ios_release
  build_ios_qa:
    envs:
      - NO_FLIPPER: '1'
    before_run:
      - code_setup
    after_run:
      - _upload_ipa_to_browserstack
      - notify_failure
    steps:
      - certificate-and-profile-installer@1: {}
      - set-xcode-build-number@1:
          inputs:
            - build_short_version_string: $VERSION_NAME
            - build_version: $VERSION_NUMBER
            - plist_path: $PROJECT_LOCATION_IOS/MetaMask/MetaMask-QA-Info.plist
      - script@1:
          inputs:
            - content: |-
                #!/usr/bin/env bash
                node -v
                GIT_BRANCH=$BITRISE_GIT_BRANCH METAMASK_BUILD_TYPE='main' METAMASK_ENVIRONMENT='qa' yarn build:ios:pre-qa
          title: iOS Sourcemaps & Build
          is_always_run: false
      - deploy-to-bitrise-io@2.2.3:
          is_always_run: false
          is_skippable: true
          inputs:
            - pipeline_intermediate_files: ios/build/output/MetaMask-QA.ipa:BITRISE_APP_STORE_IPA_PATH
            - deploy_path: ios/build/output/MetaMask-QA.ipa
          title: Deploy iOS IPA
      - deploy-to-bitrise-io@2.2.3:
          is_always_run: false
          is_skippable: true
          inputs:
            - deploy_path: ios/build/MetaMask-QA.xcarchive
          title: Deploy Symbols File
      - deploy-to-bitrise-io@2.2.3:
          is_always_run: false
          is_skippable: true
          inputs:
            - pipeline_intermediate_files: sourcemaps/ios/index.js.map:BITRISE_APP_STORE_SOURCEMAP_PATH
            - deploy_path: sourcemaps/ios/index.js.map
          title: Deploy Source Map
  _upload_ipa_to_browserstack:
    steps:
      - script@1:
          title: Upload IPA to Browserstack
          inputs:
            - content: |-
                #!/usr/bin/env bash
                set -e
                set -x
                set -o pipefail
                CUSTOM_ID="$BITRISE_GIT_BRANCH-$VERSION_NAME-$VERSION_NUMBER"
                CUSTOM_ID=${CUSTOM_ID////-}
                IPA_PATH=ios/build/output/MetaMask-QA.ipa
                IPA_PATH_FOR_APP_LIVE=ios/build/output/"$CUSTOM_ID".ipa
                curl -u "$BROWSERSTACK_USERNAME:$BROWSERSTACK_ACCESS_KEY" -X POST "https://api-cloud.browserstack.com/app-automate/upload" -F "file=@$IPA_PATH" -F 'data={"custom_id": "'$CUSTOM_ID'"}' | jq -j '.app_url' | envman add --key BROWSERSTACK_APP_URL
                mv "$IPA_PATH" "$IPA_PATH_FOR_APP_LIVE"
                curl -u "$BROWSERSTACK_USERNAME:$BROWSERSTACK_ACCESS_KEY" -X POST "https://api-cloud.browserstack.com/app-live/upload" -F "file=@$IPA_PATH_FOR_APP_LIVE" -F 'data={"custom_id": "'$CUSTOM_ID'"}'
                curl -u "$BROWSERSTACK_USERNAME:$BROWSERSTACK_ACCESS_KEY" -X GET https://api-cloud.browserstack.com/app-automate/recent_apps | jq > browserstack_uploaded_apps.json
      - deploy-to-bitrise-io@2.2.3:
          is_always_run: false
          is_skippable: true
          inputs:
            - deploy_path: browserstack_uploaded_apps.json
          title: Bitrise Deploy Browserstack Uploaded Apps
  build_ios_flask_release:
    before_run:
      - code_setup
    after_run:
      - notify_failure
    steps:
      - certificate-and-profile-installer@1: {}
      - set-xcode-build-number@1:
          inputs:
            - build_short_version_string: $FLASK_VERSION_NAME
            - build_version: $FLASK_VERSION_NUMBER
            - plist_path: $PROJECT_LOCATION_IOS/MetaMask/MetaMask-Flask-Info.plist
      - script@1:
          inputs:
            - content: |-
                #!/usr/bin/env bash
                node -v
                METAMASK_BUILD_TYPE='flask' METAMASK_ENVIRONMENT='production' yarn build:ios:pre-flask
          title: iOS Sourcemaps & Build
          is_always_run: false
      - deploy-to-bitrise-io@2.2.3:
          is_always_run: false
          is_skippable: true
          inputs:
            - pipeline_intermediate_files: ios/build/output/MetaMask-Flask.ipa:BITRISE_APP_STORE_IPA_PATH
            - deploy_path: ios/build/output/MetaMask-Flask.ipa
          title: Deploy iOS IPA
      - deploy-to-bitrise-io@1.6.1:
          is_always_run: false
          is_skippable: true
          inputs:
            - deploy_path: ios/build/MetaMask-Flask.xcarchive:BITRISE_APP_STORE_XCARCHIVE_PATH
          title: Deploy Symbols File
      - deploy-to-bitrise-io@2.2.3:
          is_always_run: false
          is_skippable: true
          inputs:
            - pipeline_intermediate_files: sourcemaps/ios/index.js.map:BITRISE_APP_STORE_SOURCEMAP_PATH
            - deploy_path: sourcemaps/ios/index.js.map
          title: Deploy Source Map
  build_android_flask_release:
    before_run:
      - code_setup
    after_run:
      - notify_failure
    steps:
      - change-android-versioncode-and-versionname@1:
          inputs:
            - new_version_name: $FLASK_VERSION_NAME
            - new_version_code: $FLASK_VERSION_NUMBER
            - build_gradle_path: $PROJECT_LOCATION_ANDROID/app/build.gradle
      - file-downloader@1:
          inputs:
            - source: $BITRISEIO_ANDROID_FLASK_KEYSTORE_URL_URL
            - destination: android/keystores/flaskRelease.keystore
      - restore-gradle-cache@2: {}
      - install-missing-android-tools@3:
          inputs:
            - ndk_revision: $NDK_VERSION
            - gradlew_path: $PROJECT_LOCATION/gradlew

      - script@1:
          inputs:
            - content: |-
                #!/usr/bin/env bash
                node -v
                METAMASK_BUILD_TYPE='flask' METAMASK_ENVIRONMENT='production' yarn build:android:pre-release:bundle:flask
          title: Build Android Pre-Release Bundle
          is_always_run: false
      - save-gradle-cache@1: {}
      - deploy-to-bitrise-io@2.2.3:
          is_always_run: false
          is_skippable: true
          inputs:
            - pipeline_intermediate_files: $PROJECT_LOCATION/app/build/outputs/apk/flask/release/app-flask-release.apk:BITRISE_PLAY_STORE_APK_PATH
            - deploy_path: $PROJECT_LOCATION/app/build/outputs/apk/flask/release/app-flask-release.apk
          title: Bitrise Deploy APK
      - deploy-to-bitrise-io@2.2.3:
          is_always_run: false
          is_skippable: true
          inputs:
            - pipeline_intermediate_files: $PROJECT_LOCATION/app/build/outputs/apk/flask/release/sha512sums.txt:BITRISE_PLAY_STORE_SHA512SUMS_PATH
            - deploy_path: $PROJECT_LOCATION/app/build/outputs/apk/flask/release/sha512sums.txt
          title: Bitrise Deploy Checksum
      - deploy-to-bitrise-io@2.2.3:
          is_always_run: false
          is_skippable: true
          inputs:
            - pipeline_intermediate_files: $PROJECT_LOCATION/app/build/outputs/mapping/flaskRelease/mapping.txt:BITRISE_PLAY_STORE_MAPPING_PATH
            - deploy_path: $PROJECT_LOCATION/app/build/outputs/mapping/flaskRelease/mapping.txt
          title: Bitrise ProGuard Map Files
      - deploy-to-bitrise-io@2.2.3:
          is_always_run: false
          is_skippable: true
          inputs:
            - pipeline_intermediate_files: $PROJECT_LOCATION/app/build/outputs/bundle/flaskRelease/app-flask-release.aab:BITRISE_PLAY_STORE_ABB_PATH
            - deploy_path: $PROJECT_LOCATION/app/build/outputs/bundle/flaskRelease/app-flask-release.aab
          title: Bitrise Deploy AAB
      - deploy-to-bitrise-io@2.2.3:
          is_always_run: false
          is_skippable: true
          inputs:
            - pipeline_intermediate_files: /bitrise/src/sourcemaps/android/index.js.map:BITRISE_PLAY_STORE_SOURCEMAP_PATH
            - deploy_path: sourcemaps/android/index.js.map
          title: Bitrise Deploy Sourcemaps
    meta:
      bitrise.io:
        stack: linux-docker-android-22.04
        machine_type_id: elite-xl

app:
  envs:
    - opts:
        is_expand: false
      MM_NOTIFICATIONS_UI_ENABLED: false
    - opts:
        is_expand: false
      MM_NETWORK_UI_REDESIGN_ENABLED: false
    - opts:
        is_expand: false
      MM_MULTICHAIN_V1_ENABLED: false
    - opts:
        is_expand: false
      MM_POOLED_STAKING_UI_ENABLED: true
    - opts:
        is_expand: false
      MM_SECURITY_ALERTS_API_ENABLED: true
    - opts:
        is_expand: false
      PROJECT_LOCATION: android
    - opts:
        is_expand: false
      NDK_VERSION: 24.0.8215888
    - opts:
        is_expand: false
      QA_APK_NAME: app-qa-release
    - opts:
        is_expand: false
      MODULE: app
    - opts:
        is_expand: false
      VARIANT: ''
    - opts:
        is_expand: false
      BITRISE_PROJECT_PATH: ios/MetaMask.xcworkspace
    - opts:
        is_expand: false
      BITRISE_SCHEME: MetaMask
    - opts:
        is_expand: false
      BITRISE_EXPORT_METHOD: enterprise
    - opts:
        is_expand: false
      PROJECT_LOCATION_ANDROID: android
    - opts:
        is_expand: false
      PROJECT_LOCATION_IOS: ios
    - opts:
        is_expand: false
<<<<<<< HEAD
      VERSION_NAME: 7.34.0
    - opts:
        is_expand: false
      VERSION_NUMBER: 1475
    - opts:
        is_expand: false
      FLASK_VERSION_NAME: 7.34.0
    - opts:
        is_expand: false
      FLASK_VERSION_NUMBER: 1475
=======
      VERSION_NAME: 7.33.2
    - opts:
        is_expand: false
      VERSION_NUMBER: 1474
    - opts:
        is_expand: false
      FLASK_VERSION_NAME: 7.33.2
    - opts:
        is_expand: false
      FLASK_VERSION_NUMBER: 1474
>>>>>>> 6511a0d0
    - opts:
        is_expand: false
      ANDROID_APK_LINK: ''
    - opts:
        is_expand: false
      ANDROID_AAP_LINK: ''
    - opts:
        is_expand: false
      IOS_APP_LINK: ''
    - opts:
        is_expand: false
      NVM_VERSION: 0.39.7
    - opts:
        is_expand: false
      NVM_SHA256SUM: '8e45fa547f428e9196a5613efad3bfa4d4608b74ca870f930090598f5af5f643'
    - opts:
        is_expand: false
<<<<<<< HEAD
      NODE_VERSION: 20.18.0
=======
      NODE_VERSION: 20.17.0
>>>>>>> 6511a0d0
    - opts:
        is_expand: false
      YARN_VERSION: 1.22.22
    - opts:
        is_expand: false
      COREPACK_VERSION: 0.28.0
meta:
  bitrise.io:
    stack: osx-xcode-15.0.x
    machine_type_id: g2.mac.large
trigger_map:
  - push_branch: release/*
    pipeline: pr_regression_e2e_pipeline
  - push_branch: main
    pipeline: app_launch_times_pipeline
  - tag: 'qa-*'
    pipeline: create_qa_builds_pipeline
  - tag: 'dev-e2e-*'
    pipeline: pr_smoke_e2e_pipeline
  - tag: 'v*.*.*-RC-*'
    pipeline: release_e2e_pipeline<|MERGE_RESOLUTION|>--- conflicted
+++ resolved
@@ -1559,7 +1559,6 @@
       PROJECT_LOCATION_IOS: ios
     - opts:
         is_expand: false
-<<<<<<< HEAD
       VERSION_NAME: 7.34.0
     - opts:
         is_expand: false
@@ -1570,18 +1569,6 @@
     - opts:
         is_expand: false
       FLASK_VERSION_NUMBER: 1475
-=======
-      VERSION_NAME: 7.33.2
-    - opts:
-        is_expand: false
-      VERSION_NUMBER: 1474
-    - opts:
-        is_expand: false
-      FLASK_VERSION_NAME: 7.33.2
-    - opts:
-        is_expand: false
-      FLASK_VERSION_NUMBER: 1474
->>>>>>> 6511a0d0
     - opts:
         is_expand: false
       ANDROID_APK_LINK: ''
@@ -1599,11 +1586,7 @@
       NVM_SHA256SUM: '8e45fa547f428e9196a5613efad3bfa4d4608b74ca870f930090598f5af5f643'
     - opts:
         is_expand: false
-<<<<<<< HEAD
-      NODE_VERSION: 20.18.0
-=======
       NODE_VERSION: 20.17.0
->>>>>>> 6511a0d0
     - opts:
         is_expand: false
       YARN_VERSION: 1.22.22
