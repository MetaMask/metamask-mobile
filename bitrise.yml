--- conflicted
+++ resolved
@@ -181,7 +181,6 @@
       - run_tag_multichain_permissions_android: {}
   run_smoke_e2e_ios_android_stage:
     workflows:
-<<<<<<< HEAD
       - run_ios_api_specs: {}
       - run_trade_swimlane_ios_smoke: {}
       - run_trade_swimlane_android_smoke: {}
@@ -189,15 +188,6 @@
       - run_network_expansion_swimlane_android_smoke: {}
       - run_network_abstraction_swimlane_ios_smoke: {}
       - run_network_abstraction_swimlane_android_smoke: {}
-=======
-      #- run_ios_api_specs: {}
-      - run_tag_smoke_accounts_ios: {}
-      - run_tag_smoke_accounts_android: {}
-      - run_tag_smoke_identity_ios: {}
-      - run_tag_smoke_identity_android: {}
-      # - run_tag_smoke_assets_ios: {}
-      - run_tag_smoke_assets_android: {}
->>>>>>> dbeec759
       - run_tag_smoke_confirmations_ios: {}
       - run_tag_smoke_confirmations_android: {}
       - run_tag_smoke_confirmations_redesigned_ios: {}
