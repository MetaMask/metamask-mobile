--- conflicted
+++ resolved
@@ -116,17 +116,12 @@
       - android_e2e_build: {}
   run_smoke_e2e_ios_android_stage:
     workflows:
-<<<<<<< HEAD
       - run_tag_confirmations_ios: {}
       - run_tag_smoke_confirmations_android: {}
       - run_tag_smoke_swaps_ios: {}
       - run_tag_smoke_swaps_android: {}
       - run_tag_smoke_core_ios: {}
       - run_tag_smoke_core_android: {}
-=======
-      - ios_e2e_test: {}
-      - android_e2e_test: {}
->>>>>>> 9884203a
   build_regression_e2e_ios_android_stage:
     workflows:
       - ios_build_regression_tests: {}
@@ -476,11 +471,7 @@
             node -v
             export METAMASK_ENVIRONMENT='local'
             export METAMASK_BUILD_TYPE='main'
-<<<<<<< HEAD
             IGNORE_BOXLOGS_DEVELOPMENT="true" FORCE_BUNDLING=true yarn test:e2e:android:bitrise:build
-=======
-            IGNORE_BOXLOGS_DEVELOPMENT="true" FORCE_BUNDLING=true yarn test:e2e:android:bitrise:build --testNamePattern="$TEST_SUITE"
->>>>>>> 9884203a
     - save-cache@1:
         title: Save cache build
         inputs:
@@ -528,13 +519,10 @@
             else
               TEST_SUITE="Smoke"
             fi
-<<<<<<< HEAD
             if [ -n "$TEST_SUITE_TAG" ]; then
             echo "TEST_SUITE_TAG value is: $TEST_SUITE_TAG"
               TEST_SUITE=$TEST_SUITE_TAG
             fi
-=======
->>>>>>> 9884203a
             node -v
             export METAMASK_ENVIRONMENT='local'
             export METAMASK_BUILD_TYPE='main'
@@ -616,11 +604,7 @@
                 node -v
                 export METAMASK_ENVIRONMENT='local'
                 export METAMASK_BUILD_TYPE='main'
-<<<<<<< HEAD
                 IGNORE_BOXLOGS_DEVELOPMENT="true" FORCE_BUNDLING=true yarn test:e2e:ios:bitrise:build
-=======
-                IGNORE_BOXLOGS_DEVELOPMENT="true" FORCE_BUNDLING=true yarn test:e2e:ios:bitrise:build --testNamePattern="$TEST_SUITE"
->>>>>>> 9884203a
           title: Run detox build
           is_always_run: false
       - save-cache@1:
