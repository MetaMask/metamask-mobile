---
format_version: '8'
default_step_lib_source: 'https://github.com/bitrise-io/bitrise-steplib.git'
project_type: react-native

#Pipelines are listed below
pipelines:
  #Creates MetaMask-QA apps and stores apk/ipa in Bitrise
  create_qa_builds_pipeline:
    stages:
      - create_build_qa: {}
  #Creates MetaMask-QA Flask apps and stores apk/ipa in Bitrise & browserstack
  create_qa_flask_builds_pipeline:
    stages:
      - create_build_qa_flask: {}
  #Builds MetaMask, MetaMask-QA apps and stores apk/ipa in Bitrise
  build_all_targets_pipeline:
    stages:
      - create_build_all_targets: {}
  #Releases MetaMask apps and stores apk/ipa into Play(Internal Testing)/App(TestFlight) Store
  release_builds_to_store_pipeline:
    stages:
      - create_build_release: {}
      - deploy_build_release: {}
      - create_build_qa: {} #Generate QA builds for E2E app upgrade tests
  #Releases MetaMask beta apps and stores apk/ipa into Play(Internal Testing)/App(TestFlight) Store
  beta_builds_to_store_pipeline:
    stages:
      - create_build_beta: {}
      - deploy_build_release: {}
  #Releases MetaMask apps and stores ipa into App(TestFlight) Store
  release_ios_to_store_pipeline:
    stages:
      - create_ios_release: {}
      - deploy_ios_release: {}
  #Releases MetaMask apps and stores apk Play(Internal Testing) Store
  release_android_to_store_pipeline:
    stages:
      - create_android_release: {}
      - deploy_android_release: {}
  #Run E2E test suite for iOS only
  run_e2e_ios_pipeline:
    stages:
      - build_e2e_ios_stage: {}
      - run_e2e_ios_stage: {}
      - notify: {}
  #Run E2E test suite for Android only
  run_e2e_android_pipeline:
    stages:
      - build_e2e_android_stage: {} #builds android detox E2E
      - run_e2e_android_stage: {} #runs android detox test E2E
      - notify: {}
  #PR_e2e_verfication (build ios & android), run iOS (smoke), emulator Android
  release_e2e_pipeline:
    stages:
      - build_e2e_ios_android_stage: {}
      - run_release_e2e_ios_android_stage: {}
      - report_results_stage: {}
      - notify: {}
  #PR_e2e_verfication (build ios & android), run iOS (smoke), emulator Android
  pr_smoke_e2e_pipeline:
    stages:
      - build_smoke_e2e_ios_android_stage: {}
      - run_smoke_e2e_ios_android_stage: {}
      - notify: {}

  #PR_e2e_verfication (build ios & android), run iOS (regression), emulator Android
  pr_regression_e2e_pipeline:
    stages:
      - build_regression_e2e_ios_android_stage: {}
      - run_regression_e2e_ios_android_stage: {}
      - notify: {}
  #App launch times pipeline. Runs on browserstack
  app_launch_times_and_expo_pipeline:
    stages:
      - create_build_qa_and_expo: {}
      - app_launch_times_test_stage: {}
  #App Upgrade pipeline. Runs on browserstack
  app_upgrade_pipeline:
    stages:
      - create_build_qa_android: {}
      - app_upgrade_test_stage: {}
  multichain_permissions_e2e_pipeline:
    stages:
      - build_multichain_permissions_e2e_ios_android_stage: {}
      - run_multichain_permissions_e2e_ios_android_stage: {}
  # Pipeline for Flask
  create_flask_release_builds_pipeline:
    stages:
      - create_build_flask_release: {}
      - notify: {}
  release_flask_builds_to_store_pipeline:
    stages:
      - create_build_flask_release: {}
      - deploy_flask_build_release: {}
      - release_notify: {}
#Stages reference workflows. Those workflows cannot but utility "_this-is-a-utility"
stages:
  create_build_all_targets:
    workflows:
      - build_android_release: {}
      - build_ios_release: {}
      - build_android_beta: {}
      - build_ios_beta: {}
      - build_android_flask_release: {}
      - build_ios_flask_release: {}
      - build_android_qa: {}
      - build_ios_qa: {}
      - build_android_devbuild: {}
      - build_ios_devbuild: {}
  create_build_release:
    workflows:
      - build_android_release: {}
      - build_ios_release: {}
  create_build_beta:
    workflows:
      - build_android_beta: {}
      - build_ios_beta: {}
  deploy_build_release:
    workflows:
      - deploy_android_to_store: {}
      - deploy_ios_to_store: {}
  create_ios_release:
    workflows:
      - build_ios_release: {}
  deploy_ios_release:
    workflows:
      - deploy_ios_to_store: {}
  create_android_release:
    workflows:
      - build_android_release: {}
  deploy_android_release:
    workflows:
      - deploy_android_to_store: {}
  create_build_qa_and_expo:
    workflows:
      - build_android_devbuild: {}
      - build_android_qa: {}
      - build_ios_devbuild: {}
      - build_ios_qa: {}
  create_build_qa_flask:
    workflows:
      - build_android_qa_flask: {}
      - build_ios_qa_flask: {}
  create_build_qa:
    workflows:
      - build_android_qa: {}
      - build_ios_qa: {}
  create_build_qa_android:
    workflows:
      - build_android_qa: {}
  create_build_qa_ios:
    workflows:
      - build_ios_qa: {}
  build_e2e_ios_stage:
    workflows:
      - ios_e2e_build: {}
  run_e2e_ios_stage:
    workflows:
      - ios_e2e_test: {}
  build_smoke_e2e_ios_android_stage:
    abort_on_fail: true
    workflows:
      - ios_e2e_build: {}
      - android_e2e_build: {}
  build_multichain_permissions_e2e_ios_android_stage:
    abort_on_fail: true
    workflows:
      - build_ios_multichain_permissions_e2e: {}
      - build_android_multichain_permissions_e2e: {}
  run_multichain_permissions_e2e_ios_android_stage:
    workflows:
      - run_tag_multichain_permissions_ios: {}
      - run_tag_multichain_permissions_android: {}
  run_smoke_e2e_ios_android_stage:
    workflows:
      - run_ios_api_specs: {}
      - run_tag_smoke_accounts_ios: {}
      - run_tag_smoke_accounts_android: {}
      # - run_tag_smoke_identity_ios: {}
      # - run_tag_smoke_identity_android: {}
      # - run_tag_smoke_assets_ios: {}
      - run_tag_smoke_assets_android: {}
      - run_tag_smoke_confirmations_ios: {}
      - run_tag_smoke_confirmations_android: {}
      - run_tag_smoke_ramps_android: {}
      # - run_tag_smoke_ramps_ios: {}
      - run_tag_smoke_confirmations_redesigned_ios: {}
      - run_tag_smoke_swaps_ios: {}
      - run_tag_smoke_swaps_android: {}
      # - run_tag_smoke_stake_ios: {}
      # - run_tag_smoke_stake_android: {}
      - run_tag_smoke_core_ios: {}
      - run_tag_smoke_core_android: {}
      - run_tag_multichain_permissions_ios: {}
      - run_tag_multichain_permissions_android: {}
  build_regression_e2e_ios_android_stage:
    workflows:
      - ios_build_regression_tests: {}
      - android_build_regression_tests: {}
  run_regression_e2e_ios_android_stage:
    workflows:
      - ios_run_regression_tests: {}
      - android_run_regression_tests: {}
  run_release_e2e_ios_android_stage:
    workflows:
      - ios_run_regression_tests: {}
      - android_run_regression_tests: {}
      - run_tag_smoke_confirmations_ios: {}
      - run_tag_smoke_confirmations_android: {}
      - run_tag_smoke_confirmations_redesigned_ios: {}
      - run_tag_smoke_accounts_ios: {}
      - run_tag_smoke_accounts_android: {}
      - run_tag_smoke_ramps_android: {}
      - run_tag_smoke_ramps_ios: {}
      # - run_tag_smoke_identity_ios: {}
      # - run_tag_smoke_identity_android: {}
      # - run_tag_smoke_assets_ios: {}
      - run_tag_smoke_assets_android: {}
      # - run_tag_smoke_swaps_ios: {}
      # - run_tag_smoke_swaps_android: {}
      - run_tag_smoke_core_ios: {}
      - run_tag_smoke_core_android: {}
      - run_tag_upgrade_android: {}
      - run_android_app_launch_times_appium_test: {}
  report_results_stage:
    workflows:
      - run_testrail_update_automated_test_results: {}
  run_e2e_ios_android_stage:
    workflows:
      - ios_e2e_test: {}
      - android_e2e_test: {}
  build_e2e_ios_android_stage:
    workflows:
      - build_android_qa: {}
      - ios_e2e_build: {}
      - android_e2e_build: {}
  build_e2e_android_stage:
    workflows:
      - android_e2e_build: {}
  run_e2e_android_stage:
    workflows:
      - android_e2e_test: {}
  notify:
    workflows:
      - notify_success: {}
  app_launch_times_test_stage:
    workflows:
      - run_android_app_launch_times_appium_test: {}
      - run_ios_app_launch_times_appium_test: {}
  app_upgrade_test_stage:
    workflows:
      - run_tag_upgrade_android: {}
  release_notify:
    workflows:
      - release_announcing_stores: {}
  create_build_flask_release:
    workflows:
      - build_android_flask_release: {}
      - build_ios_flask_release: {}
  deploy_flask_build_release:
    workflows:
      - deploy_android_to_store:
          envs:
            - MM_ANDROID_PACKAGE_NAME: 'io.metamask.flask'
      - deploy_ios_to_store:

workflows:
  # Code Setups
  setup:
    steps:
      - activate-ssh-key@4:
          run_if: '{{getenv "SSH_RSA_PRIVATE_KEY" | ne ""}}'
      - git-clone@6: {}
  set_commit_hash:
    steps:
      - script@1:
          title: Set commit hash env variable
          inputs:
            - content: |-
                #!/usr/bin/env bash
                BRANCH_COMMIT_HASH="$(git rev-parse HEAD)"

                # Log the value of BRANCH_COMMIT_HASH
                echo "BRANCH_COMMIT_HASH is set to: $BRANCH_COMMIT_HASH"

                envman add --key BRANCH_COMMIT_HASH --value "$BRANCH_COMMIT_HASH"
      - share-pipeline-variable@1:
          title: Persist commit hash across all stages
          inputs:
            - variables: |-
                BRANCH_COMMIT_HASH
  code_setup:
    before_run:
      - setup
      - prep_environment
    steps:
      # - restore-cocoapods-cache@2: {}
      - script@1:
          inputs:
            - content: |-
                #!/usr/bin/env bash
                envman add --key YARN_CACHE_DIR --value "$(yarn cache dir)"
          title: Get Yarn cache directory
      - yarn@0:
          inputs:
            - command: setup
          title: Yarn Setup
  prep_environment:
    steps:
      - restore-cache@2:
          title: Restore Node
          inputs:
            - key: node-{{ getenv "NODE_VERSION" }}-{{ .OS }}-{{ .Arch }}
      - script@1:
          title: node, yarn, corepack installation
          inputs:
            - content: |-
                #!/usr/bin/env bash
                echo "Gems being installed with bundler gem"
                bundle install --gemfile=ios/Gemfile
                echo "Node $NODE_VERSION being installed"

                set -e

                # Add and enable NVM
                wget -O install-nvm.sh "https://raw.githubusercontent.com/nvm-sh/nvm/v${NVM_VERSION}/install.sh"
                echo "${NVM_SHA256SUM} install-nvm.sh" > install-nvm.sh.SHA256SUM
                sha256sum -c install-nvm.sh.SHA256SUM
                chmod +x install-nvm.sh && ./install-nvm.sh && rm ./install-nvm.sh
                source "${HOME}/.nvm/nvm.sh"
                echo 'source "${HOME}/.nvm/nvm.sh"' | tee -a ${HOME}/.{bashrc,profile}

                 # Retry logic for Node installation
                MAX_ATTEMPTS=3
                ATTEMPT=1
                until [ $ATTEMPT -gt $MAX_ATTEMPTS ]
                do
                  echo "Attempt $ATTEMPT to install Node.js"
                  nvm install ${NODE_VERSION}
                  INSTALL_STATUS=$? # Capture the exit status of the nvm install command
                  if [ $INSTALL_STATUS -eq 0 ]; then
                      echo "Node.js installation successful!"
                      break
                  else
                      echo "Node.js installation failed with exit code $INSTALL_STATUS"
                      ATTEMPT=$((ATTEMPT+1))
                      echo "Node.js installation failed, retrying in 5 seconds..."
                      sleep 5
                  fi
                done

                if [ $ATTEMPT -gt $MAX_ATTEMPTS ]; then
                  echo "Node.js installation failed after $MAX_ATTEMPTS attempts."
                  exit 1
                fi
                envman add --key PATH --value $PATH

                node --version

                echo "Corepack being installed with npm"
                npm i -g "corepack@$COREPACK_VERSION"
                echo "Corepack enabling $YARN_VERSION"
                corepack enable
      - save-cache@1:
          title: Save Node
          inputs:
            - key: node-{{ getenv "NODE_VERSION" }}-{{ .OS }}-{{ .Arch }}
            - paths: |-
                ../.nvm/
                ../../../root/.nvm/
  install_applesimutils:
    steps:
      - script@1:
          title: applesimutils installation
          inputs:
            - content: |-
                #!/usr/bin/env bash
                echo "Now installing applesimutils..."
                brew tap wix/brew
                brew install applesimutils

  # Notifications utility workflows
  # Provides values for commit or branch message and path depending on commit env setup initialised or not
  _get_workflow_info:
    steps:
      - activate-ssh-key@4:
          is_always_run: true # always run to also feed failure notifications
          run_if: '{{getenv "SSH_RSA_PRIVATE_KEY" | ne ""}}'
      - git-clone@6:
          inputs:
            - update_submodules: 'no'
          is_always_run: true # always run to also feed failure notifications
      - script@1:
          is_always_run: true # always run to also feed failure notifications
          inputs:
            - content: |
                #!/bin/bash
                # generate reference to commit from env or using git
                COMMIT_SHORT_HASH="${BITRISE_GIT_COMMIT:0:7}"
                BRANCH_HEIGHT=''
                WORKFLOW_TRIGGER='Push'

                if [[ -z "$BITRISE_GIT_COMMIT" ]]; then
                  COMMIT_SHORT_HASH="$(git rev-parse --short HEAD)"
                  BRANCH_HEIGHT='HEAD'
                  WORKFLOW_TRIGGER='Manual'
                fi

                envman add --key COMMIT_SHORT_HASH --value "$COMMIT_SHORT_HASH"
                envman add --key BRANCH_HEIGHT --value "$BRANCH_HEIGHT"
                envman add --key WORKFLOW_TRIGGER --value "$WORKFLOW_TRIGGER"
          title: Get commit or branch name and path variables

  # Slack notification utils: we have two workflows to allow choosing when to notify: on success, on failure or both.
  # A workflow for instance create_qa_builds will notify on failure for each build_android_qa or build_ios_qa
  # but will only notify success if both success and create_qa_builds succeeds.

  # Send a Slack message on successful release
  release_announcing_stores:
    before_run:
      - code_setup
    steps:
      - yarn@0:
          inputs:
            - command: build:announce
          title: Announcing pre-release
          is_always_run: false
    meta:
      bitrise.io:
        stack: linux-docker-android-22.04
        machine_type_id: standard

  # Send a Slack message when workflow succeeds
  notify_success:
    before_run:
      - _get_workflow_info
    steps:
      # Update Bitrise comment in PR with success status
      - comment-on-github-pull-request@0:
          is_always_run: true
          run_if: '{{getenv "TRIGGERED_BY_PR_LABEL" | eq "true"}}'
          inputs:
            - personal_access_token: '$GITHUB_ACCESS_TOKEN'
            - body: |-
                ## [<img alt="https://bitrise.io/" src="https://assets-global.website-files.com/5db35de024bb983af1b4e151/5e6f9ccc3e129dfd8a205e4e_Bitrise%20Logo%20-%20Eggplant%20Bg.png" height="20">](${BITRISEIO_PIPELINE_BUILD_URL}) **Bitrise**

                ✅✅✅ `${BITRISEIO_PIPELINE_TITLE}` passed on Bitrise! ✅✅✅

                Commit hash: ${GITHUB_PR_HASH}
                Build link: ${BITRISEIO_PIPELINE_BUILD_URL}

                >[!NOTE]
                >- You can kick off another `${BITRISEIO_PIPELINE_TITLE}` on Bitrise by removing and re-applying the `Run Smoke E2E` label on the pull request

                <!-- BITRISE_TAG -->
                <!-- BITRISE_SUCCESS_TAG -->
            - repository_url: '$GIT_REPOSITORY_URL'
            - issue_number: '$GITHUB_PR_NUMBER'
            - api_base_url: 'https://api.github.com'
            - update_comment_tag: '$GITHUB_PR_HASH'
      - script@1:
          is_always_run: true
          title: Label PR with success
          inputs:
          - content: |-
              #!/usr/bin/env bash
              # Define label data
              LABELS_JSON='{"labels":["bitrise-result-ready"]}'

              # API URL to add labels to a PR
              API_URL="https://api.github.com/repos/$BITRISEIO_GIT_REPOSITORY_OWNER/$BITRISEIO_GIT_REPOSITORY_SLUG/issues/$GITHUB_PR_NUMBER/labels"

              # Perform the curl request and capture the HTTP status code
              HTTP_RESPONSE=$(curl -s -o response.txt -w "%{http_code}" -X POST -H "Authorization: token $GITHUB_ACCESS_TOKEN" -H "Accept: application/vnd.github.v3+json" -d "$LABELS_JSON" "$API_URL")

              # Output the HTTP status code
              echo "HTTP Response Code: $HTTP_RESPONSE"

              # Optionally check the response
              echo "HTTP Response Code: $HTTP_RESPONSE"

              if [ "$HTTP_RESPONSE" -ne 200 ]; then
                  echo "Failed to apply label. Status code: $HTTP_RESPONSE"
                  cat response.txt  # Show error message from GitHub if any
              else
                  echo "Label applied successfully."
              fi

              # Clean up the response file
              rm response.txt


  # Send a Slack message when workflow fails
  notify_failure:
    before_run:
      - _get_workflow_info
    steps:
      - script@1:
          is_always_run: true
          title: Check if PR comment should be updated
          inputs:
            - content: |-
                #!/usr/bin/env bash
                if [[ "$TRIGGERED_BY_PR_LABEL" == "true" && $BITRISE_BUILD_STATUS == 1 ]]; then
                  envman add --key SHOULD_UPDATE_PR_COMMENT --value "true"
                else
                  envman add --key SHOULD_UPDATE_PR_COMMENT --value "false"
                fi
      # Update Bitrise comment in PR with failure status
      - comment-on-github-pull-request@0:
          is_always_run: true
          run_if: '{{getenv "SHOULD_UPDATE_PR_COMMENT" | eq "true"}}'
          inputs:
            - personal_access_token: '$GITHUB_ACCESS_TOKEN'
            - body: |-
                ## [<img alt="https://bitrise.io/" src="https://assets-global.website-files.com/5db35de024bb983af1b4e151/5e6f9ccc3e129dfd8a205e4e_Bitrise%20Logo%20-%20Eggplant%20Bg.png" height="20">](${BITRISEIO_PIPELINE_BUILD_URL}) **Bitrise**

                ❌❌❌ `${BITRISEIO_PIPELINE_TITLE}` failed on Bitrise! ❌❌❌

                Commit hash: ${GITHUB_PR_HASH}
                Build link: ${BITRISEIO_PIPELINE_BUILD_URL}

                >[!NOTE]
                >- You can kick off another `${BITRISEIO_PIPELINE_TITLE}` on Bitrise by removing and re-applying the `Run Smoke E2E` label on the pull request

                > [!TIP]
                >- Check the [documentation](https://www.notion.so/metamask-consensys/Bitrise-Pipeline-Overview-43159500c43748a389556f0593e8834b#26052f2ea6e24f8c9cfdb57a7522dc1f) if you have any doubts on how to understand the failure on bitrise

                <!-- BITRISE_TAG -->
                <!-- BITRISE_FAIL_TAG -->
            - repository_url: '$GIT_REPOSITORY_URL'
            - issue_number: '$GITHUB_PR_NUMBER'
            - api_base_url: 'https://api.github.com'
            - update_comment_tag: '$GITHUB_PR_HASH'
  # CI Steps
  ci_test:
    before_run:
      - code_setup
    steps:
      - yarn@0:
          inputs:
            - args: ''
            - command: test:unit --silent
          title: Unit Test
          is_always_run: false
      - script@1:
          inputs:
            - content: |-
                #!/usr/bin/env bash
                echo 'weew - everything passed!'
          title: All Tests Passed
          is_always_run: false
  # E2E Steps
  ### This workflow uses a flag (TEST_SUITE) that defines the specific set of tests to be run.
  ## in this instance Regression. In future iterations we can rename to ios_test_suite_selection & android_test_suite_selection
  ios_build_regression_tests:
    envs:
      - TEST_SUITE: 'Regression'
    after_run:
      - ios_e2e_build
  ios_run_regression_tests:
    envs:
      - TEST_SUITE: 'Regression'
    after_run:
      - ios_e2e_test
  android_build_regression_tests:
    meta:
      bitrise.io:
        stack: linux-docker-android-22.04
        machine_type_id: elite-xl
    envs:
      - TEST_SUITE: 'Regression'
      - MM_MULTICHAIN_V1_ENABLED: false
      - MM_CHAIN_PERMISSIONS: false
    after_run:
      - android_e2e_build
  android_run_regression_tests:
    meta:
      bitrise.io:
        stack: linux-docker-android-22.04
        machine_type_id: elite-xl
    envs:
      - TEST_SUITE: 'Regression'
    after_run:
      - android_e2e_test
  run_tag_upgrade_android:
    meta:
      bitrise.io:
        stack: linux-docker-android-22.04
        machine_type_id: elite-xl
    envs:
      - PRODUCTION_APP_URL: 'bs://6b59d556df4a5a0448ff161cbfcab16d92607b72' # Last production's QA build
      - PRODUCTION_BUILD_NAME: 7.38.0
      - PRODUCTION_BUILD_NUMBER: 1528
      - CUCUMBER_TAG_EXPRESSION: '@upgrade and @androidApp'
      - PRODUCTION_BUILD_STRING: 'MetaMask-QA v$PRODUCTION_BUILD_NAME ($PRODUCTION_BUILD_NUMBER)'
      - NEW_BUILD_STRING: 'MetaMask-QA v$VERSION_NAME ($VERSION_NUMBER)'
      - TEST_TYPE: 'upgrade'
    after_run:
      - wdio_android_e2e_test
  build_ios_multichain_permissions_e2e:
    after_run:
      - ios_e2e_build
      # - android_e2e_build
  build_android_multichain_permissions_e2e:
    meta:
      bitrise.io:
        stack: linux-docker-android-22.04
        machine_type_id: elite-xl
    after_run:
      - android_e2e_build
  run_android_app_launch_times_appium_test:
    envs:
      - TEST_SUITE_FOLDER: './wdio/features/Performance/*'
      - TEST_TYPE: 'performance'
    meta:
      bitrise.io:
        stack: linux-docker-android-22.04
        machine_type_id: elite-xl
    after_run:
      - wdio_android_e2e_test

  ### Report automated test results to TestRail
  run_testrail_update_automated_test_results:
    before_run:
      - code_setup
    steps:
      - script@1:
          title: 'Add Automated Test Results to TestRail'
          inputs:
            - content: |-
                #!/usr/bin/env bash
                echo 'REPORT AUTOMATED TEST RESULTS TO TESTRAIL'
                node ./scripts/testrail/testrail.api.js

  run_ios_app_launch_times_appium_test:
    envs:
      - TEST_SUITE_FOLDER: './wdio/features/Performance/*'
      - TEST_TYPE: 'performance'
    meta:
      bitrise.io:
        stack: osx-xcode-15.0.x
        machine_type_id: g2.mac.large
    after_run:
      - wdio_ios_e2e_test

  ### Separating workflows so they run concurrently during smoke runs
  run_tag_smoke_accounts_ios:
    envs:
      - TEST_SUITE_FOLDER: './e2e/specs/accounts/*'
      - TEST_SUITE_TAG: '.*SmokeAccounts.*'
    after_run:
      - ios_e2e_test
  run_tag_smoke_accounts_android:
    meta:
      bitrise.io:
        stack: linux-docker-android-22.04
        machine_type_id: elite-xl
    envs:
      - TEST_SUITE_FOLDER: './e2e/specs/accounts/*'
      - TEST_SUITE_TAG: '.*SmokeAccounts.*'
    after_run:
      - android_e2e_test
  run_tag_smoke_identity_ios:
    envs:
      - TEST_SUITE_FOLDER: './e2e/specs/identity/*'
      - TEST_SUITE_TAG: '.*SmokeIdentity.*'
    after_run:
      - ios_e2e_test
  run_tag_smoke_identity_android:
    meta:
      bitrise.io:
        stack: linux-docker-android-22.04
        machine_type_id: elite-xl
    envs:
      - TEST_SUITE_FOLDER: './e2e/specs/identity/*'
      - TEST_SUITE_TAG: '.*SmokeIdentity.*'
    after_run:
      - android_e2e_test
  run_tag_smoke_assets_ios:
    envs:
      - TEST_SUITE_FOLDER: './e2e/specs/assets/*'
      - TEST_SUITE_TAG: '.*SmokeAssets.*'
    after_run:
      - ios_e2e_test
  run_tag_smoke_assets_android:
    meta:
      bitrise.io:
        stack: linux-docker-android-22.04
        machine_type_id: elite-xl
    envs:
      - TEST_SUITE_FOLDER: './e2e/specs/assets/*'
      - TEST_SUITE_TAG: '.*SmokeAssets.*'
    after_run:
      - android_e2e_test
  run_tag_smoke_confirmations_ios:
    envs:
      - TEST_SUITE_FOLDER: './e2e/specs/confirmations/*'
      - TEST_SUITE_TAG: '.*SmokeConfirmations.*'
    after_run:
      - ios_e2e_test
  run_tag_smoke_confirmations_android:
    meta:
      bitrise.io:
        stack: linux-docker-android-22.04
        machine_type_id: elite-xl
    envs:
      - TEST_SUITE_FOLDER: './e2e/specs/confirmations/*'
      - TEST_SUITE_TAG: '.*SmokeConfirmations.*'
    after_run:
      - android_e2e_test
  run_tag_smoke_confirmations_redesigned_ios:
    envs:
      - TEST_SUITE_FOLDER: './e2e/specs/confirmations-redesigned/*'
      - TEST_SUITE_TAG: '.*SmokeConfirmationsRedesigned.*'
    after_run:
      - ios_e2e_test
  run_tag_smoke_swaps_ios:
    envs:
      - TEST_SUITE_FOLDER: './e2e/specs/swaps/*'
      - TEST_SUITE_TAG: '.*SmokeSwaps.*'
    after_run:
      - ios_e2e_test
  run_tag_smoke_swaps_android:
    meta:
      bitrise.io:
        stack: linux-docker-android-22.04
        machine_type_id: elite-xl
    envs:
      - TEST_SUITE_FOLDER: './e2e/specs/swaps/*'
      - TEST_SUITE_TAG: '.*SmokeSwaps.*'
    after_run:
      - android_e2e_test
  run_tag_smoke_stake_ios:
    envs:
      - TEST_SUITE_FOLDER: './e2e/specs/stake/*'
      - TEST_SUITE_TAG: '.*SmokeStake.*'
    after_run:
      - ios_e2e_test
  run_tag_smoke_stake_android:
    meta:
      bitrise.io:
        stack: linux-docker-android-22.04
        machine_type_id: elite-xl
    envs:
      - TEST_SUITE_FOLDER: './e2e/specs/stake/*'
      - TEST_SUITE_TAG: '.*SmokeStake.*'
    after_run:
      - android_e2e_test
  run_ios_api_specs:
    after_run:
      - ios_api_specs
  run_tag_smoke_core_ios:
    envs:
      - TEST_SUITE_FOLDER: './e2e/spec/*/**/*'
      - TEST_SUITE_TAG: '.*SmokeCore.*'
    after_run:
      - ios_e2e_test
  run_tag_smoke_core_android:
    meta:
      bitrise.io:
        stack: linux-docker-android-22.04
        machine_type_id: elite-xl
    envs:
      - TEST_SUITE_FOLDER: './e2e/spec/*/**/*'
      - TEST_SUITE_TAG: '.*SmokeCore.*'
    after_run:
      - android_e2e_test
  run_tag_multichain_permissions_ios:
    envs:
      - TEST_SUITE_FOLDER: './e2e/specs/multichain/*'
      - TEST_SUITE_TAG: '.*SmokeMultiChainPermissions.*'
    after_run:
      - ios_e2e_test
  run_tag_multichain_permissions_android:
    meta:
      bitrise.io:
        stack: linux-docker-android-22.04
        machine_type_id: elite-xl
    envs:
      - TEST_SUITE_FOLDER: './e2e/specs/multichain/*'
      - TEST_SUITE_TAG: '.*SmokeMultiChainPermissions.*'
    after_run:
      - android_e2e_test
  run_tag_smoke_ramps_ios:
    envs:
      - TEST_SUITE_FOLDER: './e2e/specs/ramps/*'
      - TEST_SUITE_TAG: '.*SmokeRamps.*'
    after_run:
      - ios_e2e_test
  run_tag_smoke_ramps_android:
    meta:
      bitrise.io:
        stack: linux-docker-android-22.04
        machine_type_id: elite-xl
    envs:
      - TEST_SUITE_FOLDER: './e2e/specs/ramps/*'
      - TEST_SUITE_TAG: '.*SmokeRamps.*'
    after_run:
      - android_e2e_test
  android_e2e_build:
    before_run:
      - code_setup
      - set_commit_hash
    after_run:
      - notify_failure
    steps:
      - script@1:
          title: Generating ccache key using native folder checksum
          inputs:
            - content: |-
                #!/usr/bin/env bash
                ./scripts/cache/set-cache-envs.sh android
      - restore-gradle-cache@2: {}
      - install-missing-android-tools@3:
          inputs:
            - ndk_version: $NDK_VERSION
            - gradlew_path: $PROJECT_LOCATION/gradlew
      - file-downloader@1:
          inputs:
            - source: $BITRISEIO_ANDROID_QA_KEYSTORE_URL
            - destination: android/keystores/internalRelease.keystore
      - script@1:
          title: Install CCache & symlink
          inputs:
            - content: |-
                #!/usr/bin/env bash
                sudo apt update
                sudo apt install ccache -y
      - restore-cache@2:
          title: Restore CCache
          inputs:
            - key: '{{ getenv "CCACHE_KEY" }}'
      - script@1:
          title: Set skip ccache upload
          run_if: '{{ enveq "BITRISE_CACHE_HIT" "exact" }}'
          inputs:
            - content: |-
                #!/usr/bin/env bash
                envman add --key SKIP_CCACHE_UPLOAD --value "true"
      - script@1:
          title: Run detox build
          timeout: 1200
          is_always_run: true
          inputs:
            - content: |-
                #!/usr/bin/env bash
                ./scripts/cache/setup-ccache.sh
                if [ "$TEST_SUITE" = "Regression" ]; then
                  TEST_SUITE="Regression"
                else
                  TEST_SUITE="Smoke"
                fi
                node -v
                export METAMASK_ENVIRONMENT='local'
                export METAMASK_BUILD_TYPE='main'
                IGNORE_BOXLOGS_DEVELOPMENT="true" yarn test:e2e:android:build:qa-release
      - save-gradle-cache@1: {}
      - save-cache@1:
          title: Save CCache
          run_if: '{{not (enveq "SKIP_CCACHE_UPLOAD" "true")}}'
          inputs:
            - key: '{{ getenv "CCACHE_KEY" }}'
            - paths: |-
                ccache
      - deploy-to-bitrise-io@2.2.3:
          inputs:
            - pipeline_intermediate_files: android/app/build/outputs:INTERMEDIATE_ANDROID_BUILD_DIR
          title: Save Android build
      - save-cache@1:
          title: Save node_modules
          inputs:
            - key: node_modules-{{ .OS }}-{{ .Arch }}-{{ getenv "BRANCH_COMMIT_HASH" }}
            - paths: node_modules
    meta:
      bitrise.io:
        machine_type_id: elite-xl
        stack: linux-docker-android-22.04
  android_e2e_test:
    before_run:
      - setup
      - prep_environment
    after_run:
      - notify_failure
    steps:
      - restore-gradle-cache@2: {}
      - pull-intermediate-files@1:
          inputs:
            - artifact_sources: .*
          title: Pull Android build
      - script@1:
          title: Copy Android build for Detox
          inputs:
            - content: |-
                #!/usr/bin/env bash
                set -ex

                # Create directories for Detox
                mkdir -p "$BITRISE_SOURCE_DIR/android/app/build/outputs"

                # Copy saved files for Detox usage
                # INTERMEDIATE_ANDROID_BUILD_DIR is the cached directory from android_e2e_build's "Save Android build" step
                cp -r "$INTERMEDIATE_ANDROID_BUILD_DIR" "$BITRISE_SOURCE_DIR/android/app/build"
      - restore-cache@2:
          title: Restore cache node_modules
          inputs:
            - key: node_modules-{{ .OS }}-{{ .Arch }}-{{ getenv "BRANCH_COMMIT_HASH" }}
      - avd-manager@1:
          inputs:
            - api_level: '34'
            - abi: 'x86_64'
            - create_command_flags: --sdcard 8192M
            - start_command_flags: -read-only
            - profile: pixel_5
      - wait-for-android-emulator@1: {}
      - script@1:
          title: Run detox test
          timeout: 1200
          is_always_run: false
          inputs:
            - content: |-
                #!/usr/bin/env bash
                if [ -n "$TEST_SUITE_FOLDER" ]; then
                  echo "TEST_SUITE_FOLDER value is: $TEST_SUITE_FOLDER"
                fi
                if [ "$TEST_SUITE" = "Regression" ]; then
                TEST_SUITE="Regression"
                else
                TEST_SUITE="Smoke"
                fi
                if [ -n "$TEST_SUITE_TAG" ]; then
                echo "TEST_SUITE_TAG value is: $TEST_SUITE_TAG"
                TEST_SUITE=$TEST_SUITE_TAG
                fi
                export METAMASK_ENVIRONMENT='local'
                export METAMASK_BUILD_TYPE='main'
                IGNORE_BOXLOGS_DEVELOPMENT="true" yarn test:e2e:android:run:qa-release "$TEST_SUITE_FOLDER" --testNamePattern="$TEST_SUITE"
      - custom-test-results-export@1:
          title: Export test results
          is_always_run: true
          is_skippable: true
          inputs:
            - base_path: $BITRISE_SOURCE_DIR/e2e/reports/
            - test_name: E2E Tests
            - search_pattern: $BITRISE_SOURCE_DIR/e2e/reports/junit.xml
      - deploy-to-bitrise-io@2.2.3:
          title: Deploy test report files
          is_always_run: true
          is_skippable: true
      - script@1:
          title: Copy screenshot files
          is_always_run: true
          run_if: .IsBuildFailed
          inputs:
            - content: |-
                #!/usr/bin/env bash
                set -ex
                cp -r "$BITRISE_SOURCE_DIR/artifacts"  "$BITRISE_DEPLOY_DIR"
      - deploy-to-bitrise-io@2.3:
          title: Deploy test screenshots
          is_always_run: true
          run_if: .IsBuildFailed
          inputs:
            - deploy_path: $BITRISE_DEPLOY_DIR
            - is_compress: true
            - zip_name: E2E_Android_Failure_Artifacts
    meta:
      bitrise.io:
        machine_type_id: elite-xl
        stack: linux-docker-android-22.04
  ios_api_specs:
    before_run:
      - setup
      - install_applesimutils
      - prep_environment
    after_run:
      - notify_failure
    steps:
      - pull-intermediate-files@1:
          inputs:
            - artifact_sources: .*
          title: Pull iOS build
      - script@1:
          title: Copy iOS build for Detox
          inputs:
            - content: |-
                #!/usr/bin/env bash
                set -ex

                # Create directories for Detox
                mkdir -p "$BITRISE_SOURCE_DIR/ios/build/Build"
                mkdir -p "$BITRISE_SOURCE_DIR/../Library/Detox/ios"

                # Copy saved files for Detox usage
                # INTERMEDIATE_IOS_BUILD_DIR & INTERMEDIATE_IOS_DETOX_DIR are the cached directories by ios_e2e_build's "Save iOS build" step
                cp -r "$INTERMEDIATE_IOS_BUILD_DIR" "$BITRISE_SOURCE_DIR/ios/build"
                cp -r "$INTERMEDIATE_IOS_DETOX_DIR" "$BITRISE_SOURCE_DIR/../Library/Detox"
      # - restore-cocoapods-cache@2: {}
      - restore-cache@2:
          title: Restore cache node_modules
          inputs:
            - key: node_modules-{{ .OS }}-{{ .Arch }}-{{ getenv "BRANCH_COMMIT_HASH" }}
      - certificate-and-profile-installer@1: {}
      - set-xcode-build-number@1:
          inputs:
            - build_short_version_string: $VERSION_NAME
            - plist_path: $PROJECT_LOCATION_IOS/MetaMask/Info.plist
      - script:
          inputs:
            - content: |-
                # Add cache directory to environment variable
                envman add --key BREW_APPLESIMUTILS --value "$(brew --cellar)/applesimutils"
                envman add --key BREW_OPT_APPLESIMUTILS --value "/usr/local/opt/applesimutils"
                brew tap wix/brew
          title: Set Env Path for caching deps
      - script@1:
          title: Run detox test
          timeout: 1200
          is_always_run: false
          inputs:
            - content: |-
                #!/usr/bin/env bash
                yarn test:api-specs --retries 1
      - script@1:
          is_always_run: true
          is_skippable: false
          title: Add tests reports to Bitrise
          inputs:
            - content: |-
                #!/usr/bin/env bash
                cp -r $BITRISE_SOURCE_DIR/html-report/index.html $BITRISE_HTML_REPORT_DIR/
      - deploy-to-bitrise-io@2.2.3:
          is_always_run: true
          is_skippable: false
          inputs:
            - deploy_path: $BITRISE_HTML_REPORT_DIR
          title: Deploy test report files
  ios_e2e_build:
    envs:
      - NO_FLIPPER: '1'
    before_run:
      - install_applesimutils
      - code_setup
      - set_commit_hash
    after_run:
      - notify_failure
    steps:
      - script@1:
          title: Generating ccache key using native folder checksum
          inputs:
            - content: |-
                #!/usr/bin/env bash
                ./scripts/cache/set-cache-envs.sh ios
      - certificate-and-profile-installer@1: {}
      - set-xcode-build-number@1:
          inputs:
            - build_short_version_string: $VERSION_NAME
            - plist_path: $PROJECT_LOCATION_IOS/MetaMask/Info.plist
      - script:
          inputs:
            - content: |-
                # Add cache directory to environment variable
                envman add --key BREW_APPLESIMUTILS --value "$(brew --cellar)/applesimutils"
                envman add --key BREW_OPT_APPLESIMUTILS --value "/usr/local/opt/applesimutils"
                brew tap wix/brew
          title: Set Env Path for caching deps
      - script@1:
          title: Install CCache & symlink
          inputs:
            - content: |-
                #!/usr/bin/env bash
                brew install ccache with HOMEBREW_NO_DEPENDENTS_CHECK=1
                ln -s $(which ccache) /usr/local/bin/gcc
                ln -s $(which ccache) /usr/local/bin/g++
                ln -s $(which ccache) /usr/local/bin/cc
                ln -s $(which ccache) /usr/local/bin/c++
                ln -s $(which ccache) /usr/local/bin/clang
                ln -s $(which ccache) /usr/local/bin/clang++
      - restore-cache@2:
          title: Restore CCache
          inputs:
            - key: '{{ getenv "CCACHE_KEY" }}'
      - script@1:
          title: Set skip ccache upload
          run_if: '{{ enveq "BITRISE_CACHE_HIT" "exact" }}'
          inputs:
            - content: |-
                #!/usr/bin/env bash
                envman add --key SKIP_CCACHE_UPLOAD --value "true"
      - script@1:
          title: Run detox build
          timeout: 1200
          is_always_run: true
          inputs:
            - content: |-
                #!/usr/bin/env bash
                ./scripts/cache/setup-ccache.sh
                node -v
                export METAMASK_ENVIRONMENT='local'
                export METAMASK_BUILD_TYPE='main'
                IGNORE_BOXLOGS_DEVELOPMENT="true" yarn test:e2e:ios:build:qa-release
      - save-cocoapods-cache@1: {}
      - save-cache@1:
          title: Save CCache
          run_if: '{{not (enveq "SKIP_CCACHE_UPLOAD" "true")}}'
          inputs:
            - key: '{{ getenv "CCACHE_KEY" }}'
            - paths: |-
                ccache
      - deploy-to-bitrise-io@2.2.3:
          inputs:
            - pipeline_intermediate_files: |-
                ios/build/Build:INTERMEDIATE_IOS_BUILD_DIR
                ../Library/Detox/ios:INTERMEDIATE_IOS_DETOX_DIR
          title: Save iOS build
      - save-cache@1:
          title: Save node_modules
          inputs:
            - key: node_modules-{{ .OS }}-{{ .Arch }}-{{ getenv "BRANCH_COMMIT_HASH" }}
            - paths: node_modules
  ios_e2e_test:
    envs:
      - NO_FLIPPER: '1'
    before_run:
      - setup
      - install_applesimutils
      - prep_environment
    after_run:
      - notify_failure
    steps:
      - pull-intermediate-files@1:
          inputs:
            - artifact_sources: .*
          title: Pull iOS build
      - script@1:
          title: Copy iOS build for Detox
          inputs:
            - content: |-
                #!/usr/bin/env bash
                set -ex

                # Create directories for Detox
                mkdir -p "$BITRISE_SOURCE_DIR/ios/build/Build"
                mkdir -p "$BITRISE_SOURCE_DIR/../Library/Detox/ios"

                # Copy saved files for Detox usage
                # INTERMEDIATE_IOS_BUILD_DIR & INTERMEDIATE_IOS_DETOX_DIR are the cached directories by ios_e2e_build's "Save iOS build" step
                cp -r "$INTERMEDIATE_IOS_BUILD_DIR" "$BITRISE_SOURCE_DIR/ios/build"
                cp -r "$INTERMEDIATE_IOS_DETOX_DIR" "$BITRISE_SOURCE_DIR/../Library/Detox"
      # - restore-cocoapods-cache@2: {}
      - restore-cache@2:
          title: Restore cache node_modules
          inputs:
            - key: node_modules-{{ .OS }}-{{ .Arch }}-{{ getenv "BRANCH_COMMIT_HASH" }}
      - certificate-and-profile-installer@1: {}
      - set-xcode-build-number@1:
          inputs:
            - build_short_version_string: $VERSION_NAME
            - plist_path: $PROJECT_LOCATION_IOS/MetaMask/MetaMask-QA-Info.plist
      - script:
          inputs:
            - content: |-
                # Add cache directory to environment variable
                envman add --key BREW_APPLESIMUTILS --value "$(brew --cellar)/applesimutils"
                envman add --key BREW_OPT_APPLESIMUTILS --value "/usr/local/opt/applesimutils"
                brew tap wix/brew
          title: Set Env Path for caching deps
      - script@1:
          title: Run detox test
          timeout: 1200
          is_always_run: false
          inputs:
            - content: |-
                #!/usr/bin/env bash
                if [ -n "$TEST_SUITE_FOLDER" ]; then
                  echo "TEST_SUITE_FOLDER value is: $TEST_SUITE_FOLDER"
                fi
                if [ "$TEST_SUITE" = "Regression" ]; then
                  TEST_SUITE="Regression"
                else
                  TEST_SUITE="Smoke"
                fi
                if [ -n "$TEST_SUITE_TAG" ]; then
                echo "TEST_SUITE_TAG value is: $TEST_SUITE_TAG"
                TEST_SUITE=$TEST_SUITE_TAG
                fi
                node -v
                export METAMASK_ENVIRONMENT='local'
                export METAMASK_BUILD_TYPE='main'
                IGNORE_BOXLOGS_DEVELOPMENT="true" yarn test:e2e:ios:run:qa-release "$TEST_SUITE_FOLDER" --testNamePattern="$TEST_SUITE"
      - custom-test-results-export@1:
          is_always_run: true
          is_skippable: false
          title: Export test results
          inputs:
            - base_path: $BITRISE_SOURCE_DIR/e2e/reports/
            - test_name: E2E Tests
            - search_pattern: $BITRISE_SOURCE_DIR/e2e/reports/junit.xml
      - deploy-to-bitrise-io@2.2.3:
          is_always_run: true
          is_skippable: true
          title: Deploy test report files
      - script@1:
          is_always_run: true
          run_if: .IsBuildFailed
          title: Copy screenshot files
          inputs:
            - content: |-
                #!/usr/bin/env bash
                set -ex
                cp -r "$BITRISE_SOURCE_DIR/artifacts"  "$BITRISE_DEPLOY_DIR"
      - deploy-to-bitrise-io@2.3:
          is_always_run: true
          run_if: .IsBuildFailed
          title: Deploy test screenshots
          inputs:
            - deploy_path: $BITRISE_DEPLOY_DIR
            - is_compress: true
            - zip_name: 'E2E_IOS_Failure_Artifacts'
  start_e2e_tests:
    steps:
      - build-router-start@0:
          inputs:
            - workflows: |-
                ios_e2e_test
                wdio_android_e2e_test
            - wait_for_builds: 'true'
            - access_token: $BITRISE_START_BUILD_ACCESS_TOKEN
      - build-router-wait@0:
          inputs:
            - abort_on_fail: 'yes'
            - access_token: $BITRISE_START_BUILD_ACCESS_TOKEN

  # Android Builds
  _android_build_template:
    before_run:
      - code_setup
    after_run:
      - notify_failure
    steps:
      - change-android-versioncode-and-versionname@1:
          inputs:
            - new_version_name: $NAME
            - new_version_code: $NUMBER
            - build_gradle_path: $PROJECT_LOCATION_ANDROID/app/build.gradle
      - file-downloader@1:
          inputs:
            - source: $BITRISEIO_ANDROID_KEYSTORE_URL
            - destination: $KEYSTORE_PATH
          run_if: '{{not (enveq "IS_DEV_BUILD" "true")}}'
      - restore-gradle-cache@2: {}
      - install-missing-android-tools@3:
          inputs:
            - ndk_version: $NDK_VERSION
            - gradlew_path: $PROJECT_LOCATION/gradlew
      - script@1:
          title: Build Android Pre-Release Bundle
          is_always_run: false
          inputs:
            - content: |-
                #!/usr/bin/env bash
                node -v
                if [ "$IS_DEV_BUILD" = "true" ]; then #EXPO BUILD
                    GIT_BRANCH=$BITRISE_GIT_BRANCH yarn build:android:devbuild
                elif [ "$METAMASK_BUILD_TYPE" = "main" ]; then
                    yarn build:android:pre-release:bundle
                elif [ "$METAMASK_BUILD_TYPE" = "beta" ]; then
                    yarn build:android:pre-release:bundle:beta
                elif [ "$METAMASK_BUILD_TYPE" = "flask" ]; then
                    yarn build:android:pre-release:bundle:flask
                else
                    echo "Error: Invalid build type specified: $METAMASK_BUILD_TYPE"
                    exit 1
                fi
      - save-gradle-cache@1: {}
      - script@1:
          title: Rename release files
          inputs:
            - content: |-
                #!/usr/bin/env bash
                # Set base paths for release builds
                APK_DIR="$PROJECT_LOCATION/app/build/outputs/apk/$APP_NAME/release"
                BUNDLE_DIR="$PROJECT_LOCATION/app/build/outputs/bundle/$OUTPUT_PATH"
                
                # Generate new names based on build type and version
                NEW_BASE_NAME="metamask-${METAMASK_ENVIRONMENT}-${METAMASK_BUILD_TYPE}-${NAME}-${NUMBER}"
                
                # Rename APK
                OLD_APK="$APK_DIR/app-$APP_NAME-release.apk"
                NEW_APK="$APK_DIR/$NEW_BASE_NAME.apk"
                mv "$OLD_APK" "$NEW_APK"
                
                # Rename AAB
                OLD_AAB="$BUNDLE_DIR/app-$APP_NAME-release.aab"
                NEW_AAB="$BUNDLE_DIR/$NEW_BASE_NAME.aab"
                mv "$OLD_AAB" "$NEW_AAB"
                
                # Export new names as environment variables
                envman add --key RENAMED_APK_FILE --value "$NEW_BASE_NAME.apk"
                envman add --key RENAMED_AAB_FILE --value "$NEW_BASE_NAME.aab"
                envman add --key APK_DEPLOY_PATH --value "$APK_DIR/$NEW_BASE_NAME.apk"
      - deploy-to-bitrise-io@2.2.3:
          is_always_run: false
          is_skippable: true
          inputs:
            - deploy_path: $APK_DEPLOY_PATH
          title: Bitrise Deploy APK
      - deploy-to-bitrise-io@2.2.3:
          is_always_run: false
          is_skippable: true
          run_if: '{{not (enveq "IS_DEV_BUILD" "true")}}'
          inputs:
            - pipeline_intermediate_files: $PROJECT_LOCATION/app/build/outputs/apk/$APP_NAME/release/sha512sums.txt:BITRISE_PLAY_STORE_SHA512SUMS_PATH
            - deploy_path: $PROJECT_LOCATION/app/build/outputs/apk/$APP_NAME/release/sha512sums.txt
          title: Bitrise Deploy Checksum
      - deploy-to-bitrise-io@2.2.3:
          is_always_run: false
          is_skippable: true
          run_if: '{{not (enveq "IS_DEV_BUILD" "true")}}'
          inputs:
            - pipeline_intermediate_files: $PROJECT_LOCATION/app/build/outputs/mapping/$OUTPUT_PATH/mapping.txt:BITRISE_PLAY_STORE_MAPPING_PATH
            - deploy_path: $PROJECT_LOCATION/app/build/outputs/mapping/$OUTPUT_PATH/mapping.txt
          title: Bitrise ProGuard Map Files
      - deploy-to-bitrise-io@2.2.3:
          is_always_run: false
          is_skippable: true
          run_if: '{{not (enveq "IS_DEV_BUILD" "true")}}'
          inputs:
            - pipeline_intermediate_files: $PROJECT_LOCATION/app/build/outputs/bundle/$OUTPUT_PATH/$RENAMED_AAB_FILE:BITRISE_PLAY_STORE_ABB_PATH
            - deploy_path: $PROJECT_LOCATION/app/build/outputs/bundle/$OUTPUT_PATH/$RENAMED_AAB_FILE
          title: Bitrise Deploy AAB
    meta:
      bitrise.io:
        stack: linux-docker-android-22.04
        machine_type_id: elite-xl
  # Actual workflows that inherit from templates
  build_android_release:
    envs:
      - METAMASK_BUILD_TYPE: 'main'
      - METAMASK_ENVIRONMENT: 'production' 
      - NAME: $VERSION_NAME
      - NUMBER: $VERSION_NUMBER
      - KEYSTORE_PATH: 'android/keystores/release.keystore'
      - APP_NAME: 'prod'
      - OUTPUT_PATH: 'prodRelease'
    after_run:
      - _android_build_template
  build_android_beta:
    envs:
      - METAMASK_BUILD_TYPE: 'beta'
      - METAMASK_ENVIRONMENT: 'production' 
      - NAME: $VERSION_NAME
      - NUMBER: $VERSION_NUMBER
      - KEYSTORE_PATH: 'android/keystores/release.keystore'
      - APP_NAME: 'prod'
      - OUTPUT_PATH: 'prodRelease'
    after_run:
      - _android_build_template
  build_android_release_and_upload_sourcemaps:
    envs:
      - SENTRY_DISABLE_AUTO_UPLOAD: 'false'
      - METAMASK_BUILD_TYPE: 'main'
      - METAMASK_ENVIRONMENT: 'production' 
      - NAME: $VERSION_NAME
      - NUMBER: $VERSION_NUMBER
      - KEYSTORE_PATH: 'android/keystores/release.keystore'
      - APP_NAME: 'prod'
      - OUTPUT_PATH: 'prodRelease'
    after_run:
      - _android_build_template
  build_android_flask_release:
    envs:
      - METAMASK_BUILD_TYPE: 'flask'
      - METAMASK_ENVIRONMENT: 'production'
      - NAME: $FLASK_VERSION_NAME
      - NUMBER: $FLASK_VERSION_NUMBER
      - KEYSTORE_PATH: 'android/keystores/flaskRelease.keystore'
      - APP_NAME: 'flask'
      - OUTPUT_PATH: 'flaskRelease'
    after_run:
      - _android_build_template
  build_android_devbuild:
    envs:
      - IS_DEV_BUILD: 'true'
      - METAMASK_BUILD_TYPE: 'main'
      - METAMASK_ENVIRONMENT: 'debug'
      - NAME: $VERSION_NAME
      - NUMBER: $VERSION_NUMBER
      - APP_NAME: 'prod'
    after_run:
      - _android_build_template
  build_android_qa:
      before_run:
        - code_setup
      after_run:
        - _upload_apk_to_browserstack
        - notify_failure
      steps:
        - change-android-versioncode-and-versionname@1:
            inputs:
              - new_version_name: $VERSION_NAME
              - new_version_code: $VERSION_NUMBER
              - build_gradle_path: $PROJECT_LOCATION_ANDROID/app/build.gradle
        - file-downloader@1:
            inputs:
              - source: $BITRISEIO_ANDROID_QA_KEYSTORE_URL
              - destination: android/keystores/internalRelease.keystore
        - restore-gradle-cache@2: {}
        - install-missing-android-tools@3:
            inputs:
              - ndk_version: $NDK_VERSION
              - gradlew_path: $PROJECT_LOCATION/gradlew
      - script@1:
          inputs:
            - content: |-
                #!/usr/bin/env bash
                node -v
                GIT_BRANCH=$BITRISE_GIT_BRANCH METAMASK_BUILD_TYPE='main' METAMASK_ENVIRONMENT='qa' yarn build:android:pre-release:bundle:qa
          title: Build Android Pre-Release Bundle
          is_always_run: false
      - save-gradle-cache@1: {}
      - deploy-to-bitrise-io@2.2.3:
          is_always_run: false
          is_skippable: true
          inputs:
            - deploy_path: $PROJECT_LOCATION/app/build/outputs/apk/qa/release/$QA_APK_NAME.apk
          title: Bitrise Deploy APK
      - deploy-to-bitrise-io@2.2.3:
          is_always_run: false
          is_skippable: true
          inputs:
            - deploy_path: $PROJECT_LOCATION/app/build/outputs/apk/qa/release/sha512sums.txt
          title: Bitrise Deploy Checksum
      - deploy-to-bitrise-io@2.2.3:
          is_always_run: false
          is_skippable: true
          inputs:
            - deploy_path: $PROJECT_LOCATION/app/build/outputs/mapping/qaRelease/mapping.txt
          title: Bitrise ProGuard Map Files
      - deploy-to-bitrise-io@2.2.3:
          is_always_run: false
          is_skippable: true
          inputs:
            - deploy_path: $PROJECT_LOCATION/app/build/outputs/bundle/qaRelease/app-qa-release.aab
          title: Bitrise Deploy AAB
      - deploy-to-bitrise-io@2.2.3:
          is_always_run: false
          is_skippable: true
          inputs:
            - deploy_path: sourcemaps/android/index.js.map
          title: Bitrise Deploy Sourcemaps
    meta:
      bitrise.io:
        stack: linux-docker-android-22.04
        machine_type_id: elite-xl
  build_android_qa_flask:
    before_run:
      - code_setup
    after_run:
      - _upload_apk_to_browserstack_flask
      - notify_failure
    steps:
      - change-android-versioncode-and-versionname@1:
          inputs:
            - new_version_name: $FLASK_VERSION_NAME
            - new_version_code: $FLASK_VERSION_NUMBER
            - build_gradle_path: $PROJECT_LOCATION_ANDROID/app/build.gradle
      - file-downloader@1:
          inputs:
            - source: $BITRISEIO_ANDROID_QA_KEYSTORE_URL
            - destination: android/keystores/internalRelease.keystore
      - restore-gradle-cache@2: {}
      - install-missing-android-tools@3:
          inputs:
            - ndk_version: $NDK_VERSION
            - gradlew_path: $PROJECT_LOCATION/gradlew
      - script@1:
          inputs:
            - content: |-
                #!/usr/bin/env bash
                node -v
                export METAMASK_ENVIRONMENT='qa'
                export METAMASK_BUILD_TYPE='flask'
                GIT_BRANCH=$BITRISE_GIT_BRANCH yarn build:android:pre-release:bundle:flask
          title: Build Android Flask Pre-Release Bundle
          is_always_run: false
      - save-gradle-cache@1: {}
      - deploy-to-bitrise-io@2.2.3:
          is_always_run: false
          is_skippable: true
          inputs:
            - deploy_path: $PROJECT_LOCATION/app/build/outputs/apk/flask/release/app-flask-release.apk
          title: Bitrise Deploy Flask APK
      - deploy-to-bitrise-io@2.2.3:
          is_always_run: false
          is_skippable: true
          inputs:
            - deploy_path: $PROJECT_LOCATION/app/build/outputs/apk/flask/release/sha512sums.txt
          title: Bitrise Deploy Flask Checksum
      - deploy-to-bitrise-io@2.2.3:
          is_always_run: false
          is_skippable: true
          inputs:
            - deploy_path: $PROJECT_LOCATION/app/build/outputs/mapping/flaskRelease/mapping.txt
          title: Bitrise Deploy Flask ProGuard Map Files
      - deploy-to-bitrise-io@2.2.3:
          is_always_run: false
          is_skippable: true
          inputs:
            - deploy_path: $PROJECT_LOCATION/app/build/outputs/bundle/flaskRelease/app-flask-release.aab
          title: Bitrise Deploy Flask AAB
      - deploy-to-bitrise-io@2.2.3:
          is_always_run: false
          is_skippable: true
          inputs:
            - deploy_path: sourcemaps/android/index.js.map
          title: Bitrise Deploy Flask Sourcemaps
    meta:
      bitrise.io:
        stack: linux-docker-android-22.04
        machine_type_id: elite-xl
  _upload_apk_to_browserstack_flask:
    steps:
      - script@1:
          title: Upload Flask APK to Browserstack
          inputs:
            - content: |-
                #!/usr/bin/env bash
                set -e
                set -x
                set -o pipefail
                APK_PATH=$PROJECT_LOCATION/app/build/outputs/apk/flask/release/app-flask-release.apk
                CUSTOM_ID="flask-$BITRISE_GIT_BRANCH-$FLASK_VERSION_NAME-$FLASK_VERSION_NUMBER"
                CUSTOM_ID=${CUSTOM_ID////-}
                curl -u "$BROWSERSTACK_USERNAME:$BROWSERSTACK_ACCESS_KEY" -X POST "https://api-cloud.browserstack.com/app-automate/upload" -F "file=@$APK_PATH" -F 'data={"custom_id": "'$CUSTOM_ID'"}' | jq -j '.app_url' | envman add --key BROWSERSTACK_ANDROID_FLASK_APP_URL
                APK_PATH_FOR_APP_LIVE=$PROJECT_LOCATION/app/build/outputs/apk/flask/release/"$CUSTOM_ID".apk
                mv "$APK_PATH" "$APK_PATH_FOR_APP_LIVE"
                curl -u "$BROWSERSTACK_USERNAME:$BROWSERSTACK_ACCESS_KEY" -X POST "https://api-cloud.browserstack.com/app-live/upload" -F "file=@$APK_PATH_FOR_APP_LIVE" -F 'data={"custom_id": "'$CUSTOM_ID'"}'
                curl -u "$BROWSERSTACK_USERNAME:$BROWSERSTACK_ACCESS_KEY" -X GET https://api-cloud.browserstack.com/app-automate/recent_apps | jq > browserstack_uploaded_flask_apps.json
      - deploy-to-bitrise-io@2.2.3:
          is_always_run: false
          is_skippable: true
          inputs:
            - pipeline_intermediate_files: $BITRISE_SOURCE_DIR/browserstack_uploaded_flask_apps.json:BROWSERSTACK_UPLOADED_FLASK_APPS_LIST
          title: Save Browserstack uploaded Flask apps JSON
  _upload_apk_to_browserstack:
    steps:
      - script@1:
          title: Upload APK to Browserstack
          inputs:
            - content: |-
                #!/usr/bin/env bash
                set -e
                set -x
                set -o pipefail
                APK_PATH=$PROJECT_LOCATION/app/build/outputs/apk/qa/release/app-qa-release.apk
                CUSTOM_ID="$BITRISE_GIT_BRANCH-$VERSION_NAME-$VERSION_NUMBER"
                CUSTOM_ID=${CUSTOM_ID////-}
                curl -u "$BROWSERSTACK_USERNAME:$BROWSERSTACK_ACCESS_KEY" -X POST "https://api-cloud.browserstack.com/app-automate/upload" -F "file=@$APK_PATH" -F 'data={"custom_id": "'$CUSTOM_ID'"}' | jq -j '.app_url' | envman add --key BROWSERSTACK_ANDROID_APP_URL
                APK_PATH_FOR_APP_LIVE=$PROJECT_LOCATION/app/build/outputs/apk/qa/release/"$CUSTOM_ID".apk
                mv "$APK_PATH" "$APK_PATH_FOR_APP_LIVE"
                curl -u "$BROWSERSTACK_USERNAME:$BROWSERSTACK_ACCESS_KEY" -X POST "https://api-cloud.browserstack.com/app-live/upload" -F "file=@$APK_PATH_FOR_APP_LIVE" -F 'data={"custom_id": "'$CUSTOM_ID'"}'
                curl -u "$BROWSERSTACK_USERNAME:$BROWSERSTACK_ACCESS_KEY" -X GET https://api-cloud.browserstack.com/app-automate/recent_apps | jq > browserstack_uploaded_apps.json
      - share-pipeline-variable@1:
          title: Persist BROWSERSTACK_ANDROID_APP_URL across all stages
          inputs:
            - variables: |-
                BROWSERSTACK_ANDROID_APP_URL
      - deploy-to-bitrise-io@2.2.3:
          is_always_run: false
          is_skippable: true
          inputs:
            - pipeline_intermediate_files: $BITRISE_SOURCE_DIR/browserstack_uploaded_apps.json:BROWSERSTACK_UPLOADED_APPS_LIST
          title: Save Browserstack uploaded apps JSON
  wdio_android_e2e_test:
    before_run:
      - code_setup
    after_run:
      - notify_failure
    steps:
      - script@1:
          title: Run Android E2E tests on Browserstack
          is_always_run: true
          inputs:
            - content: |-
                #!/usr/bin/env bash

                # Check if TEST_TYPE is set to upgrade
                if [ "$TEST_TYPE" = "upgrade" ]; then
                  TEST_TYPE="--upgrade"

                # Check if TEST_TYPE is set to performance
                elif [ "$TEST_TYPE" = "performance" ]; then
                  TEST_TYPE="--performance"
                fi
                yarn test:wdio:android:browserstack "$TEST_SUITE_FOLDER" "$TEST_TYPE"
      - script@1:
          is_always_run: true
          is_skippable: false
          title: Package test reports
          inputs:
            - content: |-
                #!/usr/bin/env bash
                cd $BITRISE_SOURCE_DIR/wdio/reports/
                zip -r test-report.zip html/
                mv test-report.zip $BITRISE_DEPLOY_DIR/
      - deploy-to-bitrise-io@2.2.3:
          is_always_run: true
          is_skippable: false
          inputs:
            - deploy_path: $BITRISE_DEPLOY_DIR/test-report.zip
          title: Deploy test report
    meta:
      bitrise.io:
        stack: linux-docker-android-22.04
        machine_type_id: standard
  wdio_ios_e2e_test:
    before_run:
      - code_setup
    after_run:
      - notify_failure
    steps:
      - script@1:
          title: Run iOS E2E tests on Browserstack
          is_always_run: true
          inputs:
            - content: |-
                #!/usr/bin/env bash
                # Check if TEST_TYPE is set to upgrade
                if [ "$TEST_TYPE" = "upgrade" ]; then
                  TEST_TYPE="--upgrade"
                # Check if TEST_TYPE is set to performance
                elif [ "$TEST_TYPE" = "performance" ]; then
                  TEST_TYPE="--performance"
                fi
                yarn test:wdio:ios:browserstack "$TEST_SUITE_FOLDER" "$TEST_TYPE"
      - script@1:
          is_always_run: true
          is_skippable: false
          title: Package test reports
          inputs:
            - content: |-
                #!/usr/bin/env bash
                cd $BITRISE_SOURCE_DIR/wdio/reports/
                zip -r test-report.zip html/
                mv test-report.zip $BITRISE_DEPLOY_DIR/
      - deploy-to-bitrise-io@2.2.3:
          is_always_run: true
          is_skippable: false
          inputs:
            - deploy_path: $BITRISE_DEPLOY_DIR/test-report.zip
          title: Deploy test report
    meta:
      bitrise.io:
        stack: linux-docker-android-22.04
        machine_type_id: standard
  deploy_android_to_store:
    steps:
      - pull-intermediate-files@1:
          inputs:
            - artifact_sources: .*
      - google-play-deploy:
          inputs:
            - app_path: $BITRISE_PLAY_STORE_ABB_PATH
            - track: internal
            - service_account_json_key_path: $BITRISEIO_BITRISEIO_SERVICE_ACCOUNT_JSON_KEY_URL_URL
            - package_name: $MM_ANDROID_PACKAGE_NAME
    envs:
      - opts:
          is_expand: true
        MM_ANDROID_PACKAGE_NAME: io.metamask
  deploy_ios_to_store:
    steps:
      - pull-intermediate-files@1:
          inputs:
            - artifact_sources: .*
      - deploy-to-itunesconnect-application-loader@1:
          inputs:
            - ipa_path: $BITRISE_APP_STORE_IPA_PATH
  # iOS Builds
  _ios_build_template:
    envs:
      - NO_FLIPPER: '1'
    before_run:
      - code_setup
    after_run:
      - notify_failure
    steps:
      - certificate-and-profile-installer@1: {}
      - set-xcode-build-number@1:
          inputs:
            - build_short_version_string: $NAME
            - build_version: $NUMBER
            - plist_path: $PROJECT_LOCATION_IOS/MetaMask/$INFO_PLIST_NAME
      - script@1:
          inputs:
            - content: |-
                #!/usr/bin/env bash
                echo 'This is the current build type: $METAMASK_BUILD_TYPE'
                if [ "$IS_DEV_BUILD" = "true" ]; then #EXPO BUILD
                    GIT_BRANCH=$BITRISE_GIT_BRANCH yarn build:ios:devbuild
                elif [ "$METAMASK_BUILD_TYPE" = "main" ]; then
                    yarn build:ios:pre-release
                elif [ "$METAMASK_BUILD_TYPE" = "beta" ]; then
                    yarn build:ios:pre-beta
                elif [ "$METAMASK_BUILD_TYPE" = "flask" ]; then
                    yarn build:ios:pre-flask
                else
                    echo "Error: Invalid build type specified: $METAMASK_BUILD_TYPE"
                    exit 1
                fi
          title: iOS Sourcemaps & Build
          is_always_run: false
      - script@1:
          title: Rename release files
          inputs:
            - content: |-
                #!/usr/bin/env bash
                # Set base paths
                IPA_DIR="ios/build/output"
                ARCHIVE_DIR="ios/build"

                # Generate new name based on build type and version
                NEW_BASE_NAME="metamask-${METAMASK_ENVIRONMENT}-${METAMASK_BUILD_TYPE}-${NAME}-${NUMBER}"
                
                # Rename IPA
                OLD_IPA="$IPA_DIR/$APP_NAME.ipa"
                NEW_IPA="$IPA_DIR/$NEW_BASE_NAME.ipa"
                mv "$OLD_IPA" "$NEW_IPA"
                
                # Rename xcarchive
                OLD_ARCHIVE="$ARCHIVE_DIR/$APP_NAME.xcarchive"
                NEW_ARCHIVE="$ARCHIVE_DIR/$NEW_BASE_NAME.xcarchive"
                mv "$OLD_ARCHIVE" "$NEW_ARCHIVE"
                
                # Export new names as environment variables
                envman add --key RENAMED_IPA_FILE --value "$NEW_BASE_NAME.ipa"
                envman add --key RENAMED_ARCHIVE_FILE --value "$NEW_BASE_NAME.xcarchive"
                envman add --key IPA_DEPLOY_PATH --value "$IPA_DIR/$NEW_BASE_NAME.ipa"
      - deploy-to-bitrise-io@2.2.3:
          is_always_run: false
          is_skippable: true
          inputs:
            - pipeline_intermediate_files: ios/build/output/$RENAMED_IPA_FILE:BITRISE_APP_STORE_IPA_PATH
            - deploy_path: $IPA_DEPLOY_PATH
          title: Deploy iOS IPA
      - deploy-to-bitrise-io@2.2.3:
          is_always_run: false
          is_skippable: true
          run_if: '{{not (enveq "IS_DEV_BUILD" "true")}}'
          inputs:
            - deploy_path: ios/build/$RENAMED_ARCHIVE_FILE
          title: Deploy Symbols File
      - deploy-to-bitrise-io@2.2.3:
          is_always_run: false
          is_skippable: true
          inputs:
            - pipeline_intermediate_files: sourcemaps/ios/index.js.map:BITRISE_APP_STORE_SOURCEMAP_PATH
            - deploy_path: sourcemaps/ios/index.js.map
          title: Deploy Source Map
<<<<<<< HEAD
  build_ios_release:
    envs:
      - METAMASK_BUILD_TYPE: "main"
      - METAMASK_ENVIRONMENT: 'production' 
      - NAME: $VERSION_NAME
      - NUMBER: $VERSION_NUMBER
      - APP_NAME: "MetaMask"
      - INFO_PLIST_NAME: "Info.plist"
    after_run:
      - _ios_build_template
=======
    meta:
      bitrise.io:
        stack: osx-xcode-15.0.x
        machine_type_id: g2.mac.large
>>>>>>> c6074eeb
  build_ios_release_and_upload_sourcemaps:
    envs:
      - SENTRY_DISABLE_AUTO_UPLOAD: 'false'
      - METAMASK_BUILD_TYPE: "main"
      - METAMASK_ENVIRONMENT: 'production' 
      - NAME: $VERSION_NAME
      - NUMBER: $VERSION_NUMBER
      - APP_NAME: "MetaMask"
      - INFO_PLIST_NAME: "Info.plist"
    after_run:
      - _ios_build_template
  build_ios_beta:
    envs:
      - METAMASK_BUILD_TYPE: "beta"
      - METAMASK_ENVIRONMENT: 'production' 
      - NAME: $VERSION_NAME
      - NUMBER: $VERSION_NUMBER
      - APP_NAME: "MetaMask"
      - INFO_PLIST_NAME: "Info.plist"
    after_run:
      - _ios_build_template
  build_ios_flask_release:
    envs:
      - METAMASK_BUILD_TYPE: "flask"
      - METAMASK_ENVIRONMENT: 'production' 
      - NAME: $FLASK_VERSION_NAME
      - NUMBER: $FLASK_VERSION_NUMBER
      - APP_NAME: "MetaMask-Flask"
      - INFO_PLIST_NAME: "MetaMask-Flask-Info.plist"
    after_run:
      - _ios_build_template
  build_ios_devbuild:
    envs:
      - IS_DEV_BUILD: 'true'
      - METAMASK_BUILD_TYPE: 'main'
      - METAMASK_ENVIRONMENT: 'debug'
      - NAME: $VERSION_NAME
      - NUMBER: $VERSION_NUMBER
      - APP_NAME: 'MetaMask'
      - INFO_PLIST_NAME: 'Info.plist'
    after_run:
      - _ios_build_template
  build_ios_qa:
    envs:
      - NO_FLIPPER: '1'
    before_run:
      - code_setup
    after_run:
      - _upload_ipa_to_browserstack
      - notify_failure
    steps:
      - certificate-and-profile-installer@1: {}
      - set-xcode-build-number@1:
          inputs:
            - build_short_version_string: $VERSION_NAME
            - build_version: $VERSION_NUMBER
            - plist_path: $PROJECT_LOCATION_IOS/MetaMask/MetaMask-QA-Info.plist
      - script@1:
          inputs:
            - content: |-
                #!/usr/bin/env bash
                node -v
                GIT_BRANCH=$BITRISE_GIT_BRANCH METAMASK_BUILD_TYPE='main' METAMASK_ENVIRONMENT='qa' yarn build:ios:pre-qa
          title: iOS Sourcemaps & Build
          is_always_run: false
      - deploy-to-bitrise-io@2.2.3:
          is_always_run: false
          is_skippable: true
          inputs:
            - pipeline_intermediate_files: ios/build/output/MetaMask-QA.ipa:BITRISE_APP_STORE_IPA_PATH
            - deploy_path: ios/build/output/MetaMask-QA.ipa
          title: Deploy iOS IPA
      - deploy-to-bitrise-io@2.2.3:
          is_always_run: false
          is_skippable: true
          inputs:
            - deploy_path: ios/build/MetaMask-QA.xcarchive
          title: Deploy Symbols File
      - deploy-to-bitrise-io@2.2.3:
          is_always_run: false
          is_skippable: true
          inputs:
            - pipeline_intermediate_files: sourcemaps/ios/index.js.map:BITRISE_APP_STORE_SOURCEMAP_PATH
            - deploy_path: sourcemaps/ios/index.js.map
          title: Deploy Source Map
  _upload_ipa_to_browserstack:
    steps:
      - script@1:
          title: Upload IPA to Browserstack
          inputs:
            - content: |-
                #!/usr/bin/env bash
                set -e
                set -x
                set -o pipefail
                CUSTOM_ID="$BITRISE_GIT_BRANCH-$VERSION_NAME-$VERSION_NUMBER"
                CUSTOM_ID=${CUSTOM_ID////-}
                IPA_PATH=ios/build/output/MetaMask-QA.ipa
                IPA_PATH_FOR_APP_LIVE=ios/build/output/"$CUSTOM_ID".ipa
                curl -u "$BROWSERSTACK_USERNAME:$BROWSERSTACK_ACCESS_KEY" -X POST "https://api-cloud.browserstack.com/app-automate/upload" -F "file=@$IPA_PATH" -F 'data={"custom_id": "'$CUSTOM_ID'"}' | jq -j '.app_url' | envman add --key BROWSERSTACK_IOS_APP_URL
                mv "$IPA_PATH" "$IPA_PATH_FOR_APP_LIVE"
                curl -u "$BROWSERSTACK_USERNAME:$BROWSERSTACK_ACCESS_KEY" -X POST "https://api-cloud.browserstack.com/app-live/upload" -F "file=@$IPA_PATH_FOR_APP_LIVE" -F 'data={"custom_id": "'$CUSTOM_ID'"}'
                curl -u "$BROWSERSTACK_USERNAME:$BROWSERSTACK_ACCESS_KEY" -X GET https://api-cloud.browserstack.com/app-automate/recent_apps | jq > browserstack_uploaded_apps.json
      - share-pipeline-variable@1:
          title: Persist BROWSERSTACK_IOS_APP_URL across all stages
          inputs:
            - variables: |-
                BROWSERSTACK_IOS_APP_URL
      - deploy-to-bitrise-io@2.2.3:
          is_always_run: false
          is_skippable: true
          inputs:
            - deploy_path: browserstack_uploaded_apps.json
          title: Bitrise Deploy Browserstack Uploaded Apps
  build_ios_flask_release:
    before_run:
      - code_setup
    after_run:
      - notify_failure
    steps:
      - certificate-and-profile-installer@1: {}
      - set-xcode-build-number@1:
          inputs:
            - build_short_version_string: $FLASK_VERSION_NAME
            - build_version: $FLASK_VERSION_NUMBER
            - plist_path: $PROJECT_LOCATION_IOS/MetaMask/MetaMask-Flask-Info.plist
      - script@1:
          inputs:
            - content: |-
                #!/usr/bin/env bash
                node -v
                METAMASK_BUILD_TYPE='flask' METAMASK_ENVIRONMENT='production' yarn build:ios:pre-flask
          title: iOS Sourcemaps & Build
          is_always_run: false
      - deploy-to-bitrise-io@2.2.3:
          is_always_run: false
          is_skippable: true
          inputs:
            - pipeline_intermediate_files: ios/build/output/MetaMask-Flask.ipa:BITRISE_APP_STORE_IPA_PATH
            - deploy_path: ios/build/output/MetaMask-Flask.ipa
          title: Deploy iOS IPA
      - deploy-to-bitrise-io@2.2.3:
          is_always_run: false
          is_skippable: true
          inputs:
            - deploy_path: ios/build/MetaMask-Flask.xcarchive:BITRISE_APP_STORE_XCARCHIVE_PATH
          title: Deploy Symbols File
      - deploy-to-bitrise-io@2.2.3:
          is_always_run: false
          is_skippable: true
          inputs:
            - pipeline_intermediate_files: sourcemaps/ios/index.js.map:BITRISE_APP_STORE_SOURCEMAP_PATH
            - deploy_path: sourcemaps/ios/index.js.map
          title: Deploy Source Map
  build_ios_qa_flask:
    envs:
      - NO_FLIPPER: '1'
    before_run:
      - code_setup
    after_run:
      - _upload_ipa_to_browserstack_flask
      - notify_failure
    steps:
      - certificate-and-profile-installer@1: {}
      - set-xcode-build-number@1:
          inputs:
            - build_short_version_string: $FLASK_VERSION_NAME
            - build_version: $FLASK_VERSION_NUMBER
            - plist_path: $PROJECT_LOCATION_IOS/MetaMask/MetaMask-Flask-Info.plist
      - script@1:
          inputs:
            - content: |-
                #!/usr/bin/env bash
                node -v
                GIT_BRANCH=$BITRISE_GIT_BRANCH METAMASK_BUILD_TYPE='flask' METAMASK_ENVIRONMENT='qa' yarn build:ios:pre-flask
          title: iOS Flask Sourcemaps & Build
          is_always_run: false
      - deploy-to-bitrise-io@2.2.3:
          is_always_run: false
          is_skippable: true
          inputs:
            - pipeline_intermediate_files: ios/build/output/MetaMask-Flask.ipa:BITRISE_APP_STORE_FLASK_IPA_PATH
            - deploy_path: ios/build/output/MetaMask-Flask.ipa
          title: Deploy iOS Flask IPA
      - deploy-to-bitrise-io@2.2.3:
          is_always_run: false
          is_skippable: true
          inputs:
            - deploy_path: ios/build/MetaMask-Flask.xcarchive
          title: Deploy Flask Symbols File
      - deploy-to-bitrise-io@2.2.3:
          is_always_run: false
          is_skippable: true
          inputs:
            - pipeline_intermediate_files: sourcemaps/ios/index.js.map:BITRISE_APP_STORE_FLASK_SOURCEMAP_PATH
            - deploy_path: sourcemaps/ios/index.js.map
          title: Deploy Flask Source Map
  _upload_ipa_to_browserstack_flask:
    steps:
      - script@1:
          title: Upload Flask IPA to Browserstack
          inputs:
            - content: |-
                #!/usr/bin/env bash
                set -e
                set -x
                set -o pipefail
                CUSTOM_ID="flask-$BITRISE_GIT_BRANCH-$FLASK_VERSION_NAME-$FLASK_VERSION_NUMBER"
                CUSTOM_ID=${CUSTOM_ID////-}
                IPA_PATH=ios/build/output/MetaMask-Flask.ipa
                IPA_PATH_FOR_APP_LIVE=ios/build/output/"$CUSTOM_ID".ipa
                curl -u "$BROWSERSTACK_USERNAME:$BROWSERSTACK_ACCESS_KEY" -X POST "https://api-cloud.browserstack.com/app-automate/upload" -F "file=@$IPA_PATH" -F 'data={"custom_id": "'$CUSTOM_ID'"}' | jq -j '.app_url' | envman add --key BROWSERSTACK_IOS_FLASK_APP_URL
                mv "$IPA_PATH" "$IPA_PATH_FOR_APP_LIVE"
                curl -u "$BROWSERSTACK_USERNAME:$BROWSERSTACK_ACCESS_KEY" -X POST "https://api-cloud.browserstack.com/app-live/upload" -F "file=@$IPA_PATH_FOR_APP_LIVE" -F 'data={"custom_id": "'$CUSTOM_ID'"}'
                curl -u "$BROWSERSTACK_USERNAME:$BROWSERSTACK_ACCESS_KEY" -X GET https://api-cloud.browserstack.com/app-automate/recent_apps | jq > browserstack_uploaded_flask_apps.json
      - share-pipeline-variable@1:
          title: Persist BROWSERSTACK_IOS_FLASK_APP_URL across all stages
          inputs:
            - variables: |-
                BROWSERSTACK_IOS_FLASK_APP_URL
      - deploy-to-bitrise-io@2.2.3:
          is_always_run: false
          is_skippable: true
          inputs:
            - deploy_path: browserstack_uploaded_flask_apps.json
          title: Bitrise Deploy Browserstack Uploaded Flask Apps
  build_android_flask_release:
    before_run:
      - code_setup
    after_run:
      - notify_failure
    steps:
      - change-android-versioncode-and-versionname@1:
          inputs:
            - new_version_name: $FLASK_VERSION_NAME
            - new_version_code: $FLASK_VERSION_NUMBER
            - build_gradle_path: $PROJECT_LOCATION_ANDROID/app/build.gradle
      - file-downloader@1:
          inputs:
            - source: $BITRISEIO_ANDROID_FLASK_KEYSTORE_URL_URL
            - destination: android/keystores/flaskRelease.keystore
      - restore-gradle-cache@2: {}
      - install-missing-android-tools@3:
          inputs:
            - ndk_revision: $NDK_VERSION
            - gradlew_path: $PROJECT_LOCATION/gradlew

      - script@1:
          inputs:
            - content: |-
                #!/usr/bin/env bash
                node -v
                METAMASK_BUILD_TYPE='flask' METAMASK_ENVIRONMENT='production' yarn build:android:pre-release:bundle:flask
          title: Build Android Pre-Release Bundle
          is_always_run: false
      - save-gradle-cache@1: {}
      - deploy-to-bitrise-io@2.2.3:
          is_always_run: false
          is_skippable: true
          inputs:
            - pipeline_intermediate_files: $PROJECT_LOCATION/app/build/outputs/apk/flask/release/app-flask-release.apk:BITRISE_PLAY_STORE_APK_PATH
            - deploy_path: $PROJECT_LOCATION/app/build/outputs/apk/flask/release/app-flask-release.apk
          title: Bitrise Deploy APK
      - deploy-to-bitrise-io@2.2.3:
          is_always_run: false
          is_skippable: true
          inputs:
            - pipeline_intermediate_files: $PROJECT_LOCATION/app/build/outputs/apk/flask/release/sha512sums.txt:BITRISE_PLAY_STORE_SHA512SUMS_PATH
            - deploy_path: $PROJECT_LOCATION/app/build/outputs/apk/flask/release/sha512sums.txt
          title: Bitrise Deploy Checksum
      - deploy-to-bitrise-io@2.2.3:
          is_always_run: false
          is_skippable: true
          inputs:
            - pipeline_intermediate_files: $PROJECT_LOCATION/app/build/outputs/mapping/flaskRelease/mapping.txt:BITRISE_PLAY_STORE_MAPPING_PATH
            - deploy_path: $PROJECT_LOCATION/app/build/outputs/mapping/flaskRelease/mapping.txt
          title: Bitrise ProGuard Map Files
      - deploy-to-bitrise-io@2.2.3:
          is_always_run: false
          is_skippable: true
          inputs:
            - pipeline_intermediate_files: $PROJECT_LOCATION/app/build/outputs/bundle/flaskRelease/app-flask-release.aab:BITRISE_PLAY_STORE_ABB_PATH
            - deploy_path: $PROJECT_LOCATION/app/build/outputs/bundle/flaskRelease/app-flask-release.aab
          title: Bitrise Deploy AAB
      - deploy-to-bitrise-io@2.2.3:
          is_always_run: false
          is_skippable: true
          inputs:
            - pipeline_intermediate_files: /bitrise/src/sourcemaps/android/index.js.map:BITRISE_PLAY_STORE_SOURCEMAP_PATH
            - deploy_path: sourcemaps/android/index.js.map
          title: Bitrise Deploy Sourcemaps
    meta:
      bitrise.io:
        stack: linux-docker-android-22.04
        machine_type_id: elite-xl
app:
  envs:
    - opts:
        is_expand: false
      MM_NOTIFICATIONS_UI_ENABLED: false
    - opts:
        is_expand: false
      MM_NETWORK_UI_REDESIGN_ENABLED: false
    - opts:
        is_expand: false
      PORTFOLIO_VIEW: true
    - opts:
        is_expand: false
      MM_MULTICHAIN_V1_ENABLED: true
    - opts:
        is_expand: false
      MM_CHAIN_PERMISSIONS: true
    - opts:
        is_expand: false
      MM_PERMISSIONS_SETTINGS_V1_ENABLED: false
    - opts:
        is_expand: false
      MM_SECURITY_ALERTS_API_ENABLED: true
    - opts:
        is_expand: false
      MM_STABLECOIN_LENDING_UI_ENABLED: false
    - opts:
        is_expand: false
      PROJECT_LOCATION: android
    - opts:
        is_expand: false
      NDK_VERSION: 26.1.10909125
    - opts:
        is_expand: false
      QA_APK_NAME: app-qa-release
    - opts:
        is_expand: false
      MODULE: app
    - opts:
        is_expand: false
      VARIANT: ''
    - opts:
        is_expand: false
      BITRISE_PROJECT_PATH: ios/MetaMask.xcworkspace
    - opts:
        is_expand: false
      BITRISE_SCHEME: MetaMask
    - opts:
        is_expand: false
      BITRISE_EXPORT_METHOD: enterprise
    - opts:
        is_expand: false
      PROJECT_LOCATION_ANDROID: android
    - opts:
        is_expand: false
      PROJECT_LOCATION_IOS: ios
    - opts:
        is_expand: false
<<<<<<< HEAD
      VERSION_NAME: 7.44.0
    - opts:
        is_expand: false
      VERSION_NUMBER: 1658
    - opts:
        is_expand: false
      FLASK_VERSION_NAME: 7.44.0
    - opts:
        is_expand: false
      FLASK_VERSION_NUMBER: 1658
=======
      VERSION_NAME: 7.43.0
    - opts:
        is_expand: false
      VERSION_NUMBER: 1656
    - opts:
        is_expand: false
      FLASK_VERSION_NAME: 7.43.0
    - opts:
        is_expand: false
      FLASK_VERSION_NUMBER: 1656
>>>>>>> c6074eeb
    - opts:
        is_expand: false
      ANDROID_APK_LINK: ''
    - opts:
        is_expand: false
      ANDROID_AAP_LINK: ''
    - opts:
        is_expand: false
      IOS_APP_LINK: ''
    - opts:
        is_expand: false
      NVM_VERSION: 0.39.7
    - opts:
        is_expand: false
      NVM_SHA256SUM: '8e45fa547f428e9196a5613efad3bfa4d4608b74ca870f930090598f5af5f643'
    - opts:
        is_expand: false
      NODE_VERSION: 20.18.0
    - opts:
        is_expand: false
      YARN_VERSION: 1.22.22
    - opts:
        is_expand: false
      COREPACK_VERSION: 0.28.0
meta:
  bitrise.io:
    stack: osx-xcode-16.2.x
    machine_type_id: g2.mac.large
trigger_map:
  - push_branch: release/*
    pipeline: pr_regression_e2e_pipeline
  - push_branch: main
    pipeline: app_launch_times_and_expo_pipeline
  - tag: 'qa-*'
    pipeline: create_qa_builds_pipeline
  - tag: 'v*.*.*'
    pipeline: create_qa_builds_pipeline<|MERGE_RESOLUTION|>--- conflicted
+++ resolved
@@ -1759,7 +1759,6 @@
             - pipeline_intermediate_files: sourcemaps/ios/index.js.map:BITRISE_APP_STORE_SOURCEMAP_PATH
             - deploy_path: sourcemaps/ios/index.js.map
           title: Deploy Source Map
-<<<<<<< HEAD
   build_ios_release:
     envs:
       - METAMASK_BUILD_TYPE: "main"
@@ -1770,12 +1769,6 @@
       - INFO_PLIST_NAME: "Info.plist"
     after_run:
       - _ios_build_template
-=======
-    meta:
-      bitrise.io:
-        stack: osx-xcode-15.0.x
-        machine_type_id: g2.mac.large
->>>>>>> c6074eeb
   build_ios_release_and_upload_sourcemaps:
     envs:
       - SENTRY_DISABLE_AUTO_UPLOAD: 'false'
@@ -2129,7 +2122,6 @@
       PROJECT_LOCATION_IOS: ios
     - opts:
         is_expand: false
-<<<<<<< HEAD
       VERSION_NAME: 7.44.0
     - opts:
         is_expand: false
@@ -2140,18 +2132,6 @@
     - opts:
         is_expand: false
       FLASK_VERSION_NUMBER: 1658
-=======
-      VERSION_NAME: 7.43.0
-    - opts:
-        is_expand: false
-      VERSION_NUMBER: 1656
-    - opts:
-        is_expand: false
-      FLASK_VERSION_NAME: 7.43.0
-    - opts:
-        is_expand: false
-      FLASK_VERSION_NUMBER: 1656
->>>>>>> c6074eeb
     - opts:
         is_expand: false
       ANDROID_APK_LINK: ''
