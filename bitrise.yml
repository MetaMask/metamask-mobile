---
format_version: '8'
default_step_lib_source: 'https://github.com/bitrise-io/bitrise-steplib.git'
project_type: react-native

#Pipelines are listed below
pipelines:
  #Creates MetaMask-QA apps and stores apk/ipa in Bitrise
  create_qa_builds_pipeline:
    stages:
      - create_build_qa: {}
  #Creates MetaMask-QA Flask apps and stores apk/ipa in Bitrise & browserstack
  create_qa_flask_builds_pipeline:
    stages:
      - create_build_qa_flask: {}
  #Builds MetaMask, MetaMask-QA apps and stores apk/ipa in Bitrise
  build_all_targets_pipeline:
    stages:
      - bump_version_stage: {}
      - create_build_release: {}
      - bump_version_stage: {}
      - create_build_beta: {}
      - bump_version_stage: {}
      - create_build_qa: {}
      - bump_version_stage: {}
      - create_build_qa_flask: {}
  #Releases MetaMask apps and stores apk/ipa into Play(Internal Testing)/App(TestFlight) Store
  release_builds_to_store_pipeline:
    stages:
      - bump_version_stage: {}
      - create_build_release: {}
      - deploy_build_release: {}
      - create_build_qa: {} #Generate QA builds for E2E app upgrade tests
  #Releases MetaMask beta apps and stores apk/ipa into Play(Internal Testing)/App(TestFlight) Store
  beta_builds_to_store_pipeline:
    stages:
      - bump_version_stage: {}
      - create_build_beta: {}
      - deploy_build_release: {}
  #Releases MetaMask apps and stores ipa into App(TestFlight) Store
  release_ios_to_store_pipeline:
    stages:
      - bump_version_stage: {}
      - create_ios_release: {}
      - deploy_ios_release: {}
  #Releases MetaMask apps and stores apk Play(Internal Testing) Store
  release_android_to_store_pipeline:
    stages:
      - bump_version_stage: {}
      - create_android_release: {}
      - deploy_android_release: {}
  #Run E2E test suite for iOS only
  run_e2e_ios_pipeline:
    stages:
      - build_e2e_ios_stage: {}
      - run_e2e_ios_stage: {}
      - notify: {}
  #Run E2E test suite for  Flask builds
  run_e2e_flask_pipeline:
    stages:
      - build_e2e_flask_ios_android: {}
      - run_e2e_flask_ios_android: {}
      - notify: {}
  #Run E2E test suite for Android only
  run_e2e_android_pipeline:
    stages:
      - build_e2e_android_stage: {} #builds android detox E2E
      - run_e2e_android_stage: {} #runs android detox test E2E
      - notify: {}
  #PR_e2e_verfication (build ios & android), run iOS (smoke), emulator Android
  release_e2e_pipeline:
    stages:
      - build_e2e_ios_android_stage: {}
      - run_release_e2e_ios_android_stage: {}
      - report_results_stage: {}
      - notify: {}
  #PR_e2e_verfication (build ios & android), run iOS (smoke), emulator Android
  pr_smoke_e2e_pipeline:
    stages:
      - build_smoke_e2e_ios_android_stage: {}
      - run_smoke_e2e_ios_android_stage: {}
      - notify: {}

  #PR_e2e_verfication (build ios & android), run iOS (regression), emulator Android
  pr_regression_e2e_pipeline:
    stages:
      - build_regression_e2e_ios_android_stage: {}
      - run_regression_e2e_ios_android_stage: {}
      - notify: {}
  #App launch times pipeline. Runs on browserstack
  app_launch_times_and_expo_pipeline:
    stages:
      - create_build_qa_and_expo: {}
      - app_launch_times_test_stage: {}
  #Main expo pipeline
  expo_main_pipeline:
    stages:
      - create_build_main_expo: {}
  #App Upgrade pipeline. Runs on browserstack
  app_upgrade_pipeline:
    stages:
      - create_build_qa_android: {}
      - app_upgrade_test_stage: {}
  # multichain_permissions_e2e_pipeline:
  #   stages:
  #     - build_multichain_permissions_e2e_ios_android_stage: {}
  #     - run_multichain_permissions_e2e_ios_android_stage: {}
  # Pipeline for Flask
  create_flask_release_builds_pipeline:
    stages:
      - create_build_flask_release: {}
      - notify: {}
  release_flask_builds_to_store_pipeline:
    stages:
      - create_build_flask_release: {}
      - deploy_flask_build_release: {}
      - release_notify: {}
#Stages reference workflows. Those workflows cannot but utility "_this-is-a-utility"
stages:
  bump_version_stage:
    workflows:
    - bump_version_code: {}
  create_build_all_targets:
    workflows:
      - build_android_release: {}
      - build_ios_release: {}
      - build_android_beta: {}
      - build_ios_beta: {}
      - build_android_flask_release: {}
      - build_ios_flask_release: {}
      - build_android_qa: {}
      - build_ios_qa: {}
      - build_android_devbuild: {}
      - build_ios_devbuild: {}
  create_build_release:
    workflows:
      - build_android_release: {}
      - build_ios_release: {}
  create_build_beta:
    workflows:
      - build_android_beta: {}
      - build_ios_beta: {}
  deploy_build_release:
    workflows:
      - deploy_android_to_store: {}
      - deploy_ios_to_store: {}
  create_ios_release:
    workflows:
      - build_ios_release: {}
  deploy_ios_release:
    workflows:
      - deploy_ios_to_store: {}
  create_android_release:
    workflows:
      - build_android_release: {}
  create_android_release_new:
    workflows:
      - build_android_main_prod: {}
      - build_android_main_beta: {}
      - build_android_main_rc: {}
  create_ios_release_new:
    workflows:
      - build_ios_main_prod: {}
      - build_ios_main_beta: {}
      - build_ios_main_rc: {}
  deploy_android_release:
    workflows:
      - deploy_android_to_store: {}
  create_build_qa_and_expo:
    workflows:
      - build_android_devbuild: {}
      - build_android_qa: {}
      - build_ios_devbuild: {}
      - build_ios_simbuild: {}
      - build_ios_qa: {}
  create_build_main_expo:
    workflows:
      - build_android_devbuild: {}
      - build_ios_devbuild: {}
      - build_ios_simbuild: {}
  create_build_qa_flask:
    workflows:
      - build_android_qa_flask: {}
      - build_ios_qa_flask: {}
  create_build_qa:
    workflows:
      - build_android_qa: {}
      - build_ios_qa: {}
  create_build_qa_android:
    workflows:
      - build_android_qa: {}
  create_build_qa_ios:
    workflows:
      - build_ios_qa: {}
  build_e2e_ios_stage:
    workflows:
      - ios_e2e_build: {}
  run_e2e_ios_stage:
    workflows:
      - ios_e2e_test: {}
  build_smoke_e2e_ios_android_stage:
    abort_on_fail: true
    workflows:
      - ios_e2e_build: {}
      - android_e2e_build: {}
  build_multichain_permissions_e2e_ios_android_stage:
    abort_on_fail: true
    workflows:
      - build_ios_multichain_permissions_e2e: {}
      - build_android_multichain_permissions_e2e: {}
  # run_multichain_permissions_e2e_ios_android_stage:
  #   workflows:
  #     - run_tag_multichain_permissions_ios: {}
  #     - run_tag_multichain_permissions_android: {}
  run_smoke_e2e_ios_android_stage:
    workflows:
      - run_ios_api_specs: {}
      - run_trade_swimlane_ios_smoke: {}
      - run_trade_swimlane_android_smoke: {}
      - run_network_abstraction_swimlane_ios_smoke: {}
      - run_network_abstraction_swimlane_android_smoke: {}
      - run_network_expansion_swimlane_ios_smoke: {}
      - run_network_expansion_swimlane_android_smoke: {}
      - run_wallet_platform_swimlane_ios_smoke: {}
      - run_wallet_platform_swimlane_android_smoke: {}
      - run_tag_smoke_confirmations_ios: {}
      - run_tag_smoke_confirmations_android: {}
      - run_tag_smoke_confirmations_redesigned_ios: {}
  build_regression_e2e_ios_android_stage:
    workflows:
      - ios_build_regression_tests: {}
      - android_build_regression_tests: {}
  run_regression_e2e_ios_android_stage:
    workflows:
      - ios_run_regression_tests: {}
      - android_run_regression_tests: {}
  run_release_e2e_ios_android_stage:
    workflows:
      - ios_run_regression_tests: {}
      - android_run_regression_tests: {}
      - run_ios_api_specs: {}
      - run_trade_swimlane_ios_smoke: {}
      - run_trade_swimlane_android_smoke: {}
      - run_network_expansion_swimlane_ios_smoke: {}
      - run_network_expansion_swimlane_android_smoke: {}
      - run_network_abstraction_swimlane_ios_smoke: {}
      - run_network_abstraction_swimlane_android_smoke: {}
      - run_wallet_platform_swimlane_ios_smoke: {}
      - run_wallet_platform_swimlane_android_smoke: {}
      - run_tag_smoke_confirmations_ios: {}
      - run_tag_smoke_confirmations_android: {}
      - run_tag_smoke_confirmations_redesigned_ios: {}
      - run_tag_upgrade_android: {}
      - run_android_app_launch_times_appium_test: {}
  report_results_stage:
    workflows:
      - run_testrail_update_automated_test_results: {}
  run_e2e_ios_android_stage:
    workflows:
      - ios_e2e_test: {}
      - android_e2e_test: {}
  build_e2e_ios_android_stage:
    workflows:
      - build_android_qa: {}
      - ios_e2e_build: {}
      - android_e2e_build: {}
  build_e2e_android_stage:
    workflows:
      - android_e2e_build: {}
  run_e2e_android_stage:
    workflows:
      - android_e2e_test: {}
  notify:
    workflows:
      - notify_success: {}
  app_launch_times_test_stage:
    workflows:
      - run_android_app_launch_times_appium_test: {}
      # - run_ios_app_launch_times_appium_test: {}
  app_upgrade_test_stage:
    workflows:
      - run_tag_upgrade_android: {}
  release_notify:
    workflows:
      - release_announcing_stores: {}
  build_e2e_flask_ios_android:
    workflows:
      - build_flask_e2e_android: {}
      - build_flask_e2e_ios: {}
  run_e2e_flask_ios_android:
    workflows:
      - run_flask_e2e_android: {}
      - run_flask_e2e_ios: {}
  create_build_flask_release:
    workflows:
      - build_android_flask_release: {}
      - build_ios_flask_release: {}
  deploy_flask_build_release:
    workflows:
      - deploy_android_to_store:
          envs:
            - MM_ANDROID_PACKAGE_NAME: 'io.metamask.flask'
      - deploy_ios_to_store:

workflows:
  # Code Setups
  setup:
    steps:
      - activate-ssh-key@4:
          run_if: '{{getenv "SSH_RSA_PRIVATE_KEY" | ne ""}}'
      - git-clone@6: {}
  set_commit_hash:
    steps:
      - script@1:
          title: Set commit hash env variable
          inputs:
            - content: |-
                #!/usr/bin/env bash
                BRANCH_COMMIT_HASH="$(git rev-parse HEAD)"

                # Log the value of BRANCH_COMMIT_HASH
                echo "BRANCH_COMMIT_HASH is set to: $BRANCH_COMMIT_HASH"

                envman add --key BRANCH_COMMIT_HASH --value "$BRANCH_COMMIT_HASH"
      - share-pipeline-variable@1:
          title: Persist commit hash across all stages
          inputs:
            - variables: |-
                BRANCH_COMMIT_HASH
  code_setup:
    before_run:
      - setup
      - prep_environment
    steps:
      # - restore-cocoapods-cache@2: {}
      - script@1:
          inputs:
            - content: |-
                #!/usr/bin/env bash
                envman add --key YARN_CACHE_DIR --value "$(yarn cache dir)"
          title: Get Yarn cache directory
      - yarn@0:
          inputs:
            - command: setup
          title: Yarn Setup
  prep_environment:
    steps:
      - restore-cache@2:
          title: Restore Node
          inputs:
            - key: node-{{ getenv "NODE_VERSION" }}-{{ .OS }}-{{ .Arch }}
      - script@1:
          title: node, yarn, corepack installation
          inputs:
            - content: |-
                #!/usr/bin/env bash
                echo "Gems being installed with bundler gem"
                bundle install --gemfile=ios/Gemfile
                echo "Node $NODE_VERSION being installed"

                set -e

                # Add and enable NVM
                wget -O install-nvm.sh "https://raw.githubusercontent.com/nvm-sh/nvm/v${NVM_VERSION}/install.sh"
                echo "${NVM_SHA256SUM} install-nvm.sh" > install-nvm.sh.SHA256SUM
                sha256sum -c install-nvm.sh.SHA256SUM
                chmod +x install-nvm.sh && ./install-nvm.sh && rm ./install-nvm.sh
                source "${HOME}/.nvm/nvm.sh"
                echo 'source "${HOME}/.nvm/nvm.sh"' | tee -a ${HOME}/.{bashrc,profile}

                 # Retry logic for Node installation
                MAX_ATTEMPTS=3
                ATTEMPT=1
                until [ $ATTEMPT -gt $MAX_ATTEMPTS ]
                do
                  echo "Attempt $ATTEMPT to install Node.js"
                  nvm install ${NODE_VERSION}
                  INSTALL_STATUS=$? # Capture the exit status of the nvm install command
                  if [ $INSTALL_STATUS -eq 0 ]; then
                      echo "Node.js installation successful!"
                      break
                  else
                      echo "Node.js installation failed with exit code $INSTALL_STATUS"
                      ATTEMPT=$((ATTEMPT+1))
                      echo "Node.js installation failed, retrying in 5 seconds..."
                      sleep 5
                  fi
                done

                if [ $ATTEMPT -gt $MAX_ATTEMPTS ]; then
                  echo "Node.js installation failed after $MAX_ATTEMPTS attempts."
                  exit 1
                fi
                envman add --key PATH --value $PATH

                node --version

                echo "Corepack being installed with npm"
                npm i -g "corepack@$COREPACK_VERSION"
                echo "Corepack enabling $YARN_VERSION"
                corepack enable
      - save-cache@1:
          title: Save Node
          inputs:
            - key: node-{{ getenv "NODE_VERSION" }}-{{ .OS }}-{{ .Arch }}
            - paths: |-
                ../.nvm/
                ../../../root/.nvm/
  install_applesimutils:
    steps:
      - script@1:
          title: applesimutils installation
          inputs:
            - content: |-
                #!/usr/bin/env bash
                echo "Now installing applesimutils..."
                brew tap wix/brew
                brew install applesimutils

  # Notifications utility workflows
  # Provides values for commit or branch message and path depending on commit env setup initialised or not
  _get_workflow_info:
    steps:
      - activate-ssh-key@4:
          is_always_run: true # always run to also feed failure notifications
          run_if: '{{getenv "SSH_RSA_PRIVATE_KEY" | ne ""}}'
      - git-clone@6:
          inputs:
            - update_submodules: 'no'
          is_always_run: true # always run to also feed failure notifications
      - script@1:
          is_always_run: true # always run to also feed failure notifications
          inputs:
            - content: |
                #!/bin/bash
                # generate reference to commit from env or using git
                COMMIT_SHORT_HASH="${BITRISE_GIT_COMMIT:0:7}"
                BRANCH_HEIGHT=''
                WORKFLOW_TRIGGER='Push'

                if [[ -z "$BITRISE_GIT_COMMIT" ]]; then
                  COMMIT_SHORT_HASH="$(git rev-parse --short HEAD)"
                  BRANCH_HEIGHT='HEAD'
                  WORKFLOW_TRIGGER='Manual'
                fi

                envman add --key COMMIT_SHORT_HASH --value "$COMMIT_SHORT_HASH"
                envman add --key BRANCH_HEIGHT --value "$BRANCH_HEIGHT"
                envman add --key WORKFLOW_TRIGGER --value "$WORKFLOW_TRIGGER"
          title: Get commit or branch name and path variables

  # Slack notification utils: we have two workflows to allow choosing when to notify: on success, on failure or both.
  # A workflow for instance create_qa_builds will notify on failure for each build_android_qa or build_ios_qa
  # but will only notify success if both success and create_qa_builds succeeds.

  # Send a Slack message on successful release
  release_announcing_stores:
    before_run:
      - code_setup
    steps:
      - yarn@0:
          inputs:
            - command: build:announce
          title: Announcing pre-release
          is_always_run: false
    meta:
      bitrise.io:
        stack: linux-docker-android-22.04
        machine_type_id: standard

  # Send a Slack message when workflow succeeds
  notify_success:
    before_run:
      - _get_workflow_info
    steps:
      # Update Bitrise comment in PR with success status
      - comment-on-github-pull-request@0:
          is_always_run: true
          run_if: '{{getenv "TRIGGERED_BY_PR_LABEL" | eq "true"}}'
          inputs:
            - personal_access_token: '$GITHUB_ACCESS_TOKEN'
            - body: |-
                ## [<img alt="https://bitrise.io/" src="https://assets-global.website-files.com/5db35de024bb983af1b4e151/5e6f9ccc3e129dfd8a205e4e_Bitrise%20Logo%20-%20Eggplant%20Bg.png" height="20">](${BITRISEIO_PIPELINE_BUILD_URL}) **Bitrise**

                ✅✅✅ `${BITRISEIO_PIPELINE_TITLE}` passed on Bitrise! ✅✅✅

                Commit hash: ${GITHUB_PR_HASH}
                Build link: ${BITRISEIO_PIPELINE_BUILD_URL}

                >[!NOTE]
                >- You can kick off another `${BITRISEIO_PIPELINE_TITLE}` on Bitrise by removing and re-applying the `Run Smoke E2E` label on the pull request

                <!-- BITRISE_TAG -->
                <!-- BITRISE_SUCCESS_TAG -->
            - repository_url: '$GIT_REPOSITORY_URL'
            - issue_number: '$GITHUB_PR_NUMBER'
            - api_base_url: 'https://api.github.com'
            - update_comment_tag: '$GITHUB_PR_HASH'
      - script@1:
          is_always_run: true
          title: Label PR with success
          inputs:
          - content: |-
              #!/usr/bin/env bash
              # Define label data
              LABELS_JSON='{"labels":["bitrise-result-ready"]}'

              # API URL to add labels to a PR
              API_URL="https://api.github.com/repos/$BITRISEIO_GIT_REPOSITORY_OWNER/$BITRISEIO_GIT_REPOSITORY_SLUG/issues/$GITHUB_PR_NUMBER/labels"

              # Perform the curl request and capture the HTTP status code
              HTTP_RESPONSE=$(curl -s -o response.txt -w "%{http_code}" -X POST -H "Authorization: token $GITHUB_ACCESS_TOKEN" -H "Accept: application/vnd.github.v3+json" -d "$LABELS_JSON" "$API_URL")

              # Output the HTTP status code
              echo "HTTP Response Code: $HTTP_RESPONSE"

              # Optionally check the response
              echo "HTTP Response Code: $HTTP_RESPONSE"

              if [ "$HTTP_RESPONSE" -ne 200 ]; then
                  echo "Failed to apply label. Status code: $HTTP_RESPONSE"
                  cat response.txt  # Show error message from GitHub if any
              else
                  echo "Label applied successfully."
              fi

              # Clean up the response file
              rm response.txt


  # Send a Slack message when workflow fails
  notify_failure:
    before_run:
      - _get_workflow_info
    steps:
      - script@1:
          is_always_run: true
          title: Check if PR comment should be updated
          inputs:
            - content: |-
                #!/usr/bin/env bash
                if [[ "$TRIGGERED_BY_PR_LABEL" == "true" && $BITRISE_BUILD_STATUS == 1 ]]; then
                  envman add --key SHOULD_UPDATE_PR_COMMENT --value "true"
                else
                  envman add --key SHOULD_UPDATE_PR_COMMENT --value "false"
                fi
      # Update Bitrise comment in PR with failure status
      - comment-on-github-pull-request@0:
          is_always_run: true
          run_if: '{{getenv "SHOULD_UPDATE_PR_COMMENT" | eq "true"}}'
          inputs:
            - personal_access_token: '$GITHUB_ACCESS_TOKEN'
            - body: |-
                ## [<img alt="https://bitrise.io/" src="https://assets-global.website-files.com/5db35de024bb983af1b4e151/5e6f9ccc3e129dfd8a205e4e_Bitrise%20Logo%20-%20Eggplant%20Bg.png" height="20">](${BITRISEIO_PIPELINE_BUILD_URL}) **Bitrise**

                ❌❌❌ `${BITRISEIO_PIPELINE_TITLE}` failed on Bitrise! ❌❌❌

                Commit hash: ${GITHUB_PR_HASH}
                Build link: ${BITRISEIO_PIPELINE_BUILD_URL}

                >[!NOTE]
                >- You can kick off another `${BITRISEIO_PIPELINE_TITLE}` on Bitrise by removing and re-applying the `Run Smoke E2E` label on the pull request

                > [!TIP]
                >- Check the [documentation](https://www.notion.so/metamask-consensys/Bitrise-Pipeline-Overview-43159500c43748a389556f0593e8834b#26052f2ea6e24f8c9cfdb57a7522dc1f) if you have any doubts on how to understand the failure on bitrise

                <!-- BITRISE_TAG -->
                <!-- BITRISE_FAIL_TAG -->
            - repository_url: '$GIT_REPOSITORY_URL'
            - issue_number: '$GITHUB_PR_NUMBER'
            - api_base_url: 'https://api.github.com'
            - update_comment_tag: '$GITHUB_PR_HASH'
  bump_version_code:
    before_run:
      - _get_workflow_info
    steps:
      - script@1:
          is_always_run: true
          title: Trigger Update Build Version Action
          inputs:
            - content: |-
                #!/usr/bin/env bash
                set -e

                # Trigger the workflow
                RESPONSE=$(curl -L \
                  -X POST \
                  -H "Accept: application/vnd.github+json" \
                  -H "Authorization: Bearer $GITHUB_TRIGGER_ACTION_TOKEN" \
                  -H "X-GitHub-Api-Version: 2022-11-28" \
                  "https://api.github.com/repos/MetaMask/metamask-mobile/actions/workflows/125632963/dispatches" \
                  -d "{\"ref\":\"main\",\"inputs\":{\"base-branch\":\"$BITRISE_GIT_BRANCH\"}}" || exit 1)

                echo "Waiting 25 seconds for workflow to start..."
                sleep 25

                # Check completion status every 20 seconds
                for i in {1..5}; do
                  echo "Checking workflow status (Attempt $i of 5)..."

                  RESPONSE=$(curl -L \
                    -H "Accept: application/vnd.github+json" \
                    -H "Authorization: Bearer $GITHUB_TRIGGER_ACTION_TOKEN" \
                    -H "X-GitHub-Api-Version: 2022-11-28" \
                    "https://api.github.com/repos/MetaMask/metamask-mobile/actions/workflows/125632963/runs?branch=main&status=in_progress")

                  # Store the total_count value
                  TOTAL_COUNT=$(echo "$RESPONSE" | jq -r '.total_count')

                  if [ "$TOTAL_COUNT" = "0" ]; then
                    echo "Workflow finished result: https://github.com/MetaMask/metamask-mobile/actions/workflows/update-latest-build-version.yml"
                    exit 0
                  else
                    # Get the status and conclusion of the most recent run
                    STATUS=$(echo "$RESPONSE" | jq -r '.workflow_runs[0].status')
                    echo "Current status: $STATUS"
                    echo "Workflow is still in progress (status: $STATUS)..."
                    sleep 20
                  fi
                done

                echo "Timeout: Workflow did not complete within 100 seconds"
                echo "Check this action status for reason: https://github.com/MetaMask/metamask-mobile/actions/workflows/update-latest-build-version.yml"
                exit 1
    meta:
      bitrise.io:
        stack: linux-docker-android-22.04
        machine_type_id: standard
  # CI Steps
  ci_test:
    before_run:
      - code_setup
    steps:
      - yarn@0:
          inputs:
            - args: ''
            - command: test:unit --silent
          title: Unit Test
          is_always_run: false
      - script@1:
          inputs:
            - content: |-
                #!/usr/bin/env bash
                echo 'weew - everything passed!'
          title: All Tests Passed
          is_always_run: false
  # E2E Steps
  ### This workflow uses a flag (TEST_SUITE) that defines the specific set of tests to be run.
  ## in this instance Regression. In future iterations we can rename to ios_test_suite_selection & android_test_suite_selection
  ios_build_regression_tests:
    after_run:
      - ios_e2e_build
  ios_run_regression_tests:
    envs:
      - TEST_SUITE_TAG: 'Regression'
    after_run:
      - ios_e2e_test
  android_build_regression_tests:
    meta:
      bitrise.io:
        stack: linux-docker-android-22.04
        machine_type_id: elite-xl
    after_run:
      - android_e2e_build
  android_run_regression_tests:
    meta:
      bitrise.io:
        stack: linux-docker-android-22.04
        machine_type_id: elite-xl
    envs:
      - TEST_SUITE_TAG: 'Regression'
    after_run:
      - android_e2e_test
  download_production_qa_apk:
    steps:
      - script@1:
          title: Download Production QA APK
          inputs:
            - content: |
                #!/usr/bin/env bash
                ./scripts/download-android-qa-app.sh
                # APK_PATH is already set by the download script using envman
  build_flask_e2e_android:
    meta:
      bitrise.io:
        stack: linux-docker-android-22.04
        machine_type_id: elite-xl
    envs:
      - METAMASK_BUILD_TYPE: 'flask'
    after_run:
      - android_e2e_build
  run_flask_e2e_android:
    meta:
      bitrise.io:
        stack: linux-docker-android-22.04
        machine_type_id: elite-xl
    envs:
      - METAMASK_BUILD_TYPE: 'flask'
    after_run:
      - android_e2e_test
  build_flask_e2e_ios:
    envs:
      - METAMASK_BUILD_TYPE: 'flask'
    after_run:
      - ios_e2e_build
  run_flask_e2e_ios:
    envs:
      - METAMASK_BUILD_TYPE: 'flask'
    after_run:
      - ios_e2e_test
  run_tag_upgrade_android:
    meta:
      bitrise.io:
        stack: linux-docker-android-22.04
        machine_type_id: elite-xl
    before_run:
      - setup
      - prep_environment
      - download_production_qa_apk
    after_run:
      -  wdio_android_e2e_test
    envs:
      - CUCUMBER_TAG_EXPRESSION: '@upgrade and @androidApp'
      - TEST_TYPE: 'upgrade'
      - NEW_BUILD_STRING: 'MetaMask v$VERSION_NAME ($VERSION_NUMBER)' # this is the build string for the new build that was generated by build_android_qa
    steps:
      - script@1:
          title: Set Build Strings
          inputs:
            - content: |
                envman add --key PRODUCTION_BUILD_STRING --value "MetaMask v${PRODUCTION_BUILD_NAME} (${PRODUCTION_BUILD_NUMBER})"

                BITRISE_GIT_BRANCH="qa-release"
                VERSION_NAME="$PRODUCTION_BUILD_NAME" #  This value (PRODUCTION_BUILD_NAME) comes from the script to download the production build
                VERSION_NUMBER="$PRODUCTION_BUILD_NUMBER" # This value (PRODUCTION_BUILD_NUMBER) comes from the script to download the production build
                echo "Using qa-release with production version: $VERSION_NAME ($VERSION_NUMBER)"

                CUSTOM_ID="$BITRISE_GIT_BRANCH-$VERSION_NAME-$VERSION_NUMBER"
                CUSTOM_ID=${CUSTOM_ID////-}

                #### The UPLOAD_APK_PATH is the path to the apk file that was downloaded by the download_production_qa_apk step
                echo "apk path: $UPLOAD_APK_PATH"
                RESPONSE=$(curl -u "$BROWSERSTACK_USERNAME:$BROWSERSTACK_ACCESS_KEY" \
                    -X POST "https://api-cloud.browserstack.com/app-automate/upload" \
                    -F "file=@$UPLOAD_APK_PATH" \
                    -F 'data={"custom_id": "'$CUSTOM_ID'"}')

                # Extract app_url
                APP_URL=$(echo "$RESPONSE" | jq -r '.app_url')

                # Set the environment variable
                envman add --key PRODUCTION_APP_URL --value "$APP_URL"

                # Debug output
                echo "Response: $RESPONSE"
                echo "APP_URL: $APP_URL"
                echo "PRODUCTION_APP_URL: $PRODUCTION_APP_URL"

  build_ios_multichain_permissions_e2e:
    after_run:
      - ios_e2e_build
      # - android_e2e_build
  build_android_multichain_permissions_e2e:
    meta:
      bitrise.io:
        stack: linux-docker-android-22.04
        machine_type_id: elite-xl
    after_run:
      - android_e2e_build
  run_android_app_launch_times_appium_test:
    envs:
      - TEST_SUITE_FOLDER: './wdio/features/Performance/*'
      - TEST_TYPE: 'performance'
    meta:
      bitrise.io:
        stack: linux-docker-android-22.04
        machine_type_id: elite-xl
    after_run:
      - wdio_android_e2e_test

  ### Report automated test results to TestRail
  run_testrail_update_automated_test_results:
    before_run:
      - code_setup
    steps:
      - script@1:
          title: 'Add Automated Test Results to TestRail'
          inputs:
            - content: |-
                #!/usr/bin/env bash
                echo 'REPORT AUTOMATED TEST RESULTS TO TESTRAIL'
                node ./scripts/testrail/testrail.api.js

  run_ios_app_launch_times_appium_test:
    envs:
      - TEST_SUITE_FOLDER: './wdio/features/Performance/*'
      - TEST_TYPE: 'performance'
    meta:
      bitrise.io:
        stack: osx-xcode-15.0.x
        machine_type_id: g2.mac.large
    after_run:
      - wdio_ios_e2e_test

  ### Separating workflows so they run concurrently during smoke runs
  run_network_expansion_swimlane_ios_smoke:
    envs:
      - TEST_SUITE_TAG: '.*NetworkExpansion.*'
    after_run:
      - ios_e2e_test
  run_network_expansion_swimlane_android_smoke:
    meta:
      bitrise.io:
        stack: linux-docker-android-22.04
        machine_type_id: elite-xl
    envs:
      - TEST_SUITE_TAG: '.*NetworkExpansion.*'
    after_run:
      - android_e2e_test

  run_wallet_platform_swimlane_ios_smoke:
    envs:
      - TEST_SUITE_TAG: '.*SmokeWalletPlatform.*'
    after_run:
      - ios_e2e_test
  run_wallet_platform_swimlane_android_smoke:
    meta:
      bitrise.io:
        stack: linux-docker-android-22.04
        machine_type_id: elite-xl
    envs:
      - TEST_SUITE_TAG: '.*SmokeWalletPlatform.*'
    after_run:
      - android_e2e_test

  run_network_abstraction_swimlane_ios_smoke:
    envs:
      - TEST_SUITE_TAG: '.*SmokeNetworkAbstraction.*'
    after_run:
      - ios_e2e_test
  run_network_abstraction_swimlane_android_smoke:
    meta:
      bitrise.io:
        stack: linux-docker-android-22.04
        machine_type_id: elite-xl
    envs:
      - TEST_SUITE_TAG: '.*SmokeNetworkAbstraction.*'
    after_run:
      - android_e2e_test
  run_trade_swimlane_ios_smoke:
    envs:
      - TEST_SUITE_TAG: '.*SmokeTrade.*'
    after_run:
      - ios_e2e_test
  run_trade_swimlane_android_smoke:
    meta:
      bitrise.io:
        stack: linux-docker-android-22.04
        machine_type_id: elite-xl
    envs:
      - TEST_SUITE_TAG: '.*SmokeTrade.*'
    after_run:
      - android_e2e_test
  run_ios_api_specs:
    after_run:
      - ios_api_specs
  run_tag_smoke_confirmations_ios:
    envs:
      - TEST_SUITE_TAG: 'SmokeConfirmations '
    after_run:
      - ios_e2e_test
  run_tag_smoke_confirmations_android:
    meta:
      bitrise.io:
        stack: linux-docker-android-22.04
        machine_type_id: elite-xl
    envs:
      - TEST_SUITE_TAG: 'SmokeConfirmations '
    after_run:
      - android_e2e_test
  run_tag_smoke_confirmations_redesigned_ios:
    envs:
      - TEST_SUITE_TAG: 'SmokeConfirmationsRedesigned'
    after_run:
      - ios_e2e_test
  run_tag_multichain_permissions_ios:
    envs:
      - TEST_SUITE_TAG: '.*SmokeMultiChainPermissions.*'
    after_run:
      - ios_e2e_test
  run_tag_multichain_permissions_android:
    meta:
      bitrise.io:
        stack: linux-docker-android-22.04
        machine_type_id: elite-xl
    envs:
      - TEST_SUITE_TAG: '.*SmokeMultiChainPermissions.*'
    after_run:
      - android_e2e_test

  android_e2e_build:
    envs:
      - KEYSTORE_URL: $BITRISEIO_ANDROID_QA_KEYSTORE_URL
      - BUILD_COMMAND: 'yarn test:e2e:android:build:qa-release'
    after_run:
      - _android_e2e_build_template
    meta:
      bitrise.io:
        machine_type_id: elite-xl
        stack: linux-docker-android-22.04

  android_e2e_test:
    before_run:
      - setup
      - prep_environment
    after_run:
      - notify_failure
    steps:
      - restore-gradle-cache@2: {}
      - pull-intermediate-files@1:
          inputs:
            - artifact_sources: .*
          title: Pull Android build
      - script@1:
          title: Copy Android build for Detox
          inputs:
            - content: |-
                #!/usr/bin/env bash
                set -ex

                # Create directories for Detox
                mkdir -p "$BITRISE_SOURCE_DIR/android/app/build/outputs"

                # Copy saved files for Detox usage
                # INTERMEDIATE_ANDROID_BUILD_DIR is the cached directory from android_e2e_build's "Save Android build" step
                cp -r "$INTERMEDIATE_ANDROID_BUILD_DIR" "$BITRISE_SOURCE_DIR/android/app/build"
      - restore-cache@2:
          title: Restore cache node_modules
          inputs:
            - key: node_modules-{{ .OS }}-{{ .Arch }}-{{ getenv "BRANCH_COMMIT_HASH" }}
      - script@1:
          title: Install foundry
          inputs:
            - content: |-
                #!/bin/bash
                yarn install:foundryup
      - avd-manager@1:
          inputs:
            - api_level: '34'
            - abi: 'x86_64'
            - create_command_flags: --sdcard 8192M
            - start_command_flags: -read-only
            - profile: pixel_5
      - wait-for-android-emulator@1: {}
      - script@1:
          title: Run detox test
          timeout: 1200
          is_always_run: false
          inputs:
            - content: |-
                #!/usr/bin/env bash
                export METAMASK_ENVIRONMENT='local'
                 node -v
                export METAMASK_BUILD_TYPE=${METAMASK_BUILD_TYPE:-'main'}
                echo "ANVIL VERSION"
                node_modules/.bin/anvil --version
                if [ "$METAMASK_BUILD_TYPE" = "flask" ]; then
                  IS_TEST='true' METAMASK_BUILD_TYPE='flask' yarn test:e2e:android:run:qa-release e2e/specs/flask/
                else
                ./scripts/run-e2e-tags.sh
                fi
      - custom-test-results-export@1:
          title: Export test results
          is_always_run: true
          is_skippable: true
          inputs:
            - base_path: $BITRISE_SOURCE_DIR/e2e/reports/
            - test_name: E2E Tests
            - search_pattern: $BITRISE_SOURCE_DIR/e2e/reports/junit.xml
      - deploy-to-bitrise-io@2.2.3:
          title: Deploy test report files
          is_always_run: true
          is_skippable: true
      - script@1:
          title: Copy screenshot files
          is_always_run: true
          run_if: .IsBuildFailed
          inputs:
            - content: |-
                #!/usr/bin/env bash
                set -ex
                cp -r "$BITRISE_SOURCE_DIR/artifacts"  "$BITRISE_DEPLOY_DIR"
      - deploy-to-bitrise-io@2.3:
          title: Deploy test screenshots
          is_always_run: true
          run_if: .IsBuildFailed
          inputs:
            - deploy_path: $BITRISE_DEPLOY_DIR
            - is_compress: true
            - zip_name: E2E_Android_Failure_Artifacts
    meta:
      bitrise.io:
        machine_type_id: elite-xl
        stack: linux-docker-android-22.04
  ios_api_specs:
    before_run:
      - setup
      - install_applesimutils
      - prep_environment
    after_run:
      - notify_failure
    steps:
      - pull-intermediate-files@1:
          inputs:
            - artifact_sources: .*
          title: Pull iOS build
      - script@1:
          title: Copy iOS build for Detox
          inputs:
            - content: |-
                #!/usr/bin/env bash
                set -ex

                # Create directories for Detox
                mkdir -p "$BITRISE_SOURCE_DIR/ios/build/Build"
                mkdir -p "$BITRISE_SOURCE_DIR/../Library/Detox/ios"

                # Copy saved files for Detox usage
                # INTERMEDIATE_IOS_BUILD_DIR & INTERMEDIATE_IOS_DETOX_DIR are the cached directories by ios_e2e_build's "Save iOS build" step
                cp -r "$INTERMEDIATE_IOS_BUILD_DIR" "$BITRISE_SOURCE_DIR/ios/build"
                cp -r "$INTERMEDIATE_IOS_DETOX_DIR" "$BITRISE_SOURCE_DIR/../Library/Detox"
      # - restore-cocoapods-cache@2: {}
      - restore-cache@2:
          title: Restore cache node_modules
          inputs:
            - key: node_modules-{{ .OS }}-{{ .Arch }}-{{ getenv "BRANCH_COMMIT_HASH" }}
      - script@1:
          title: Install foundry
          inputs:
            - content: |-
                #!/bin/bash
                yarn install:foundryup
      - certificate-and-profile-installer@1: {}
      - set-xcode-build-number@1:
          inputs:
            - build_short_version_string: $VERSION_NAME
            - plist_path: $PROJECT_LOCATION_IOS/MetaMask/Info.plist
      - script:
          inputs:
            - content: |-
                # Add cache directory to environment variable
                envman add --key BREW_APPLESIMUTILS --value "$(brew --cellar)/applesimutils"
                envman add --key BREW_OPT_APPLESIMUTILS --value "/usr/local/opt/applesimutils"
                brew tap wix/brew
          title: Set Env Path for caching deps
      - script@1:
          title: Run detox test
          timeout: 1200
          is_always_run: false
          inputs:
            - content: |-
                #!/usr/bin/env bash
                yarn test:api-specs --retries 1
      - script@1:
          is_always_run: true
          is_skippable: false
          title: Add tests reports to Bitrise
          inputs:
            - content: |-
                #!/usr/bin/env bash
                cp -r $BITRISE_SOURCE_DIR/html-report/index.html $BITRISE_HTML_REPORT_DIR/
      - deploy-to-bitrise-io@2.2.3:
          is_always_run: true
          is_skippable: false
          inputs:
            - deploy_path: $BITRISE_HTML_REPORT_DIR
          title: Deploy test report files
  ios_e2e_build:
    before_run:
      - install_applesimutils
      - code_setup
      - set_commit_hash
    after_run:
      - notify_failure
    steps:
      - script@1:
          title: Generating ccache key using native folder checksum
          inputs:
            - content: |-
                #!/usr/bin/env bash
                ./scripts/cache/set-cache-envs.sh ios
      - certificate-and-profile-installer@1: {}
      - set-xcode-build-number@1:
          inputs:
            - build_short_version_string: $VERSION_NAME
            - plist_path: $PROJECT_LOCATION_IOS/MetaMask/Info.plist
      - script:
          inputs:
            - content: |-
                # Add cache directory to environment variable
                envman add --key BREW_APPLESIMUTILS --value "$(brew --cellar)/applesimutils"
                envman add --key BREW_OPT_APPLESIMUTILS --value "/usr/local/opt/applesimutils"
                brew tap wix/brew
          title: Set Env Path for caching deps
      - script@1:
          title: Install CCache & symlink
          inputs:
            - content: |-
                #!/usr/bin/env bash
                brew install ccache with HOMEBREW_NO_DEPENDENTS_CHECK=1
                ln -s $(which ccache) /usr/local/bin/gcc
                ln -s $(which ccache) /usr/local/bin/g++
                ln -s $(which ccache) /usr/local/bin/cc
                ln -s $(which ccache) /usr/local/bin/c++
                ln -s $(which ccache) /usr/local/bin/clang
                ln -s $(which ccache) /usr/local/bin/clang++
      - restore-cache@2:
          title: Restore CCache
          inputs:
            - key: '{{ getenv "CCACHE_KEY" }}'
      - script@1:
          title: Set skip ccache upload
          run_if: '{{ enveq "BITRISE_CACHE_HIT" "exact" }}'
          inputs:
            - content: |-
                #!/usr/bin/env bash
                envman add --key SKIP_CCACHE_UPLOAD --value "true"
      - script@1:
          title: Run detox build
          timeout: 1200
          is_always_run: true
          inputs:
            - content: |-
                #!/usr/bin/env bash
                ./scripts/cache/setup-ccache.sh
                node -v
                export METAMASK_ENVIRONMENT='local'
                export METAMASK_BUILD_TYPE=${METAMASK_BUILD_TYPE:-'main'}
                IGNORE_BOXLOGS_DEVELOPMENT="true" yarn test:e2e:ios:build:qa-release
      - save-cocoapods-cache@1: {}
      - save-cache@1:
          title: Save CCache
          run_if: '{{not (enveq "SKIP_CCACHE_UPLOAD" "true")}}'
          inputs:
            - key: '{{ getenv "CCACHE_KEY" }}'
            - paths: |-
                ccache
      - deploy-to-bitrise-io@2.2.3:
          inputs:
            - pipeline_intermediate_files: |-
                ios/build/Build:INTERMEDIATE_IOS_BUILD_DIR
                ../Library/Detox/ios:INTERMEDIATE_IOS_DETOX_DIR
          title: Save iOS build
      - save-cache@1:
          title: Save node_modules
          inputs:
            - key: node_modules-{{ .OS }}-{{ .Arch }}-{{ getenv "BRANCH_COMMIT_HASH" }}
            - paths: node_modules
  ios_e2e_test:
    before_run:
      - setup
      - install_applesimutils
      - prep_environment
    after_run:
      - notify_failure
    steps:
      - pull-intermediate-files@1:
          inputs:
            - artifact_sources: .*
          title: Pull iOS build
      - script@1:
          title: Copy iOS build for Detox
          inputs:
            - content: |-
                #!/usr/bin/env bash
                set -ex

                # Create directories for Detox
                mkdir -p "$BITRISE_SOURCE_DIR/ios/build/Build"
                mkdir -p "$BITRISE_SOURCE_DIR/../Library/Detox/ios"

                # Copy saved files for Detox usage
                # INTERMEDIATE_IOS_BUILD_DIR & INTERMEDIATE_IOS_DETOX_DIR are the cached directories by ios_e2e_build's "Save iOS build" step
                cp -r "$INTERMEDIATE_IOS_BUILD_DIR" "$BITRISE_SOURCE_DIR/ios/build"
                cp -r "$INTERMEDIATE_IOS_DETOX_DIR" "$BITRISE_SOURCE_DIR/../Library/Detox"
      # - restore-cocoapods-cache@2: {}
      - restore-cache@2:
          title: Restore cache node_modules
          inputs:
            - key: node_modules-{{ .OS }}-{{ .Arch }}-{{ getenv "BRANCH_COMMIT_HASH" }}
      - script@1:
          title: Install foundry
          inputs:
            - content: |-
                #!/bin/bash
                yarn install:foundryup
      - certificate-and-profile-installer@1: {}
      - set-xcode-build-number@1:
          inputs:
            - build_short_version_string: $VERSION_NAME
            - plist_path: $PROJECT_LOCATION_IOS/MetaMask/MetaMask-QA-Info.plist
      - script:
          inputs:
            - content: |-
                # Add cache directory to environment variable
                envman add --key BREW_APPLESIMUTILS --value "$(brew --cellar)/applesimutils"
                envman add --key BREW_OPT_APPLESIMUTILS --value "/usr/local/opt/applesimutils"
                brew tap wix/brew
          title: Set Env Path for caching deps
      - script@1:
          title: Boot up simulator
          inputs:
            - content: |-
                #!/usr/bin/env bash
                xcrun simctl boot "iPhone 15 Pro" || true
                xcrun simctl list | grep Booted
      - script@1:
          title: Run detox test
          timeout: 1200
          is_always_run: false
          inputs:
            - content: |-
                #!/usr/bin/env bash

                # node -v
                export METAMASK_ENVIRONMENT='local'
                export METAMASK_BUILD_TYPE=${METAMASK_BUILD_TYPE:-'main'}
                if [ "$METAMASK_BUILD_TYPE" = "flask" ]; then
                IS_TEST='true' METAMASK_BUILD_TYPE='flask' yarn test:e2e:ios:run:qa-release e2e/specs/flask/
                else
                ./scripts/run-e2e-tags.sh
                fi
      - custom-test-results-export@1:
          is_always_run: true
          is_skippable: false
          title: Export test results
          inputs:
            - base_path: $BITRISE_SOURCE_DIR/e2e/reports/
            - test_name: E2E Tests
            - search_pattern: $BITRISE_SOURCE_DIR/e2e/reports/junit.xml
      - deploy-to-bitrise-io@2.2.3:
          is_always_run: true
          is_skippable: true
          title: Deploy test report files
      - script@1:
          is_always_run: true
          run_if: .IsBuildFailed
          title: Copy screenshot files
          inputs:
            - content: |-
                #!/usr/bin/env bash
                set -ex
                cp -r "$BITRISE_SOURCE_DIR/artifacts"  "$BITRISE_DEPLOY_DIR"
      - deploy-to-bitrise-io@2.3:
          is_always_run: true
          run_if: .IsBuildFailed
          title: Deploy test screenshots
          inputs:
            - deploy_path: $BITRISE_DEPLOY_DIR
            - is_compress: true
            - zip_name: 'E2E_IOS_Failure_Artifacts'
  start_e2e_tests:
    steps:
      - build-router-start@0:
          inputs:
            - workflows: |-
                ios_e2e_test
                wdio_android_e2e_test
            - wait_for_builds: 'true'
            - access_token: $BITRISE_START_BUILD_ACCESS_TOKEN
      - build-router-wait@0:
          inputs:
            - abort_on_fail: 'yes'
            - access_token: $BITRISE_START_BUILD_ACCESS_TOKEN
  # Runway Workflow for Release Candidate Builds
  runway_build_release_candidate:
    before_run:
      - bump_version_code
    after_run:
      - build_ios_release_and_upload_sourcemaps
      - build_android_release_and_upload_sourcemaps
  # Android Builds
  _android_build_template:
    before_run:
      - code_setup
    after_run:
      - notify_failure
    steps:
      - change-android-versioncode-and-versionname@1:
          inputs:
            - new_version_name: $NAME
            - new_version_code: $NUMBER
            - build_gradle_path: $PROJECT_LOCATION_ANDROID/app/build.gradle
      - file-downloader@1:
          inputs:
            - source: $BITRISEIO_ANDROID_KEYSTORE_URL
            - destination: $KEYSTORE_PATH
          run_if: '{{not (enveq "IS_DEV_BUILD" "true")}}'
      - restore-gradle-cache@2: {}
      - install-missing-android-tools@3:
          inputs:
            - ndk_version: $NDK_VERSION
            - gradlew_path: $PROJECT_LOCATION/gradlew
      - script@1:
          title: Build Android Pre-Release Bundle
          is_always_run: false
          inputs:
            - content: |-
                #!/usr/bin/env bash
                node -v
                if [ -n "$YARN_COMMAND" ]; then
                    GIT_BRANCH=$BITRISE_GIT_BRANCH yarn "$YARN_COMMAND"
                elif [ "$IS_DEV_BUILD" = "true" ]; then #EXPO BUILD
                    GIT_BRANCH=$BITRISE_GIT_BRANCH yarn build:android:devbuild
                elif [ "$METAMASK_BUILD_TYPE" = "main" ]; then
                    yarn build:android:pre-release:bundle
                elif [ "$METAMASK_BUILD_TYPE" = "beta" ]; then
                    yarn build:android:pre-release:bundle:beta
                elif [ "$METAMASK_BUILD_TYPE" = "flask" ]; then
                    yarn build:android:pre-release:bundle:flask
                else
                    echo "Error: Invalid build type specified: $METAMASK_BUILD_TYPE"
                    exit 1
                fi
      - save-gradle-cache@1: {}
      - script@1:
          title: Rename release files
          inputs:
            - content: |-
                #!/usr/bin/env bash
                # Set base paths for release builds
                           if [ "$IS_DEV_BUILD" = "true" ]; then
                    APK_DIR="$PROJECT_LOCATION/app/build/outputs/apk/$APP_NAME/debug"
                else
                    APK_DIR="$PROJECT_LOCATION/app/build/outputs/apk/$APP_NAME/release"
                    BUNDLE_DIR="$PROJECT_LOCATION/app/build/outputs/bundle/$OUTPUT_PATH"
                fi

                # Generate new names based on build type and version
                if [ -n "$YARN_COMMAND" ]; then
                  NAME_FROM_YARN_COMMAND="$(cut -d':' -f3- <<< "$YARN_COMMAND" | sed 's/:/-/g')"
                  NEW_BASE_NAME="metamask-${NAME_FROM_YARN_COMMAND}-${NUMBER}"
                else
                  NEW_BASE_NAME="metamask-${METAMASK_ENVIRONMENT}-${METAMASK_BUILD_TYPE}-${NAME}-${NUMBER}"
                fi

                # Rename APK
                if [ "$IS_DEV_BUILD" = "true" ]; then
                    OLD_APK="$APK_DIR/app-$APP_NAME-debug.apk"
                    OLD_AAB="$BUNDLE_DIR/app-$APP_NAME-debug.aab"
                else
                    OLD_APK="$APK_DIR/app-$APP_NAME-release.apk"
                    OLD_AAB="$BUNDLE_DIR/app-$APP_NAME-release.aab"
                fi

                NEW_APK="$APK_DIR/$NEW_BASE_NAME.apk"
                mv "$OLD_APK" "$NEW_APK"

                # Rename AAB
                NEW_AAB="$BUNDLE_DIR/$NEW_BASE_NAME.aab"
                mv "$OLD_AAB" "$NEW_AAB"

                # Export new names as environment variables
                envman add --key RENAMED_APK_FILE --value "$NEW_BASE_NAME.apk"
                envman add --key RENAMED_AAB_FILE --value "$NEW_BASE_NAME.aab"
                envman add --key APK_DEPLOY_PATH --value "$APK_DIR/$NEW_BASE_NAME.apk"
      - deploy-to-bitrise-io@2.2.3:
          is_always_run: false
          is_skippable: true
          inputs:
            - deploy_path: $APK_DEPLOY_PATH
          title: Bitrise Deploy APK
      - deploy-to-bitrise-io@2.2.3:
          is_always_run: false
          is_skippable: true
          run_if: '{{not (enveq "IS_DEV_BUILD" "true")}}'
          inputs:
            - pipeline_intermediate_files: $PROJECT_LOCATION/app/build/outputs/apk/$APP_NAME/release/sha512sums.txt:BITRISE_PLAY_STORE_SHA512SUMS_PATH
            - deploy_path: $PROJECT_LOCATION/app/build/outputs/apk/$APP_NAME/release/sha512sums.txt
          title: Bitrise Deploy Checksum
      - deploy-to-bitrise-io@2.2.3:
          is_always_run: false
          is_skippable: true
          run_if: '{{not (enveq "IS_DEV_BUILD" "true")}}'
          inputs:
            - pipeline_intermediate_files: $PROJECT_LOCATION/app/build/outputs/mapping/$OUTPUT_PATH/mapping.txt:BITRISE_PLAY_STORE_MAPPING_PATH
            - deploy_path: $PROJECT_LOCATION/app/build/outputs/mapping/$OUTPUT_PATH/mapping.txt
          title: Bitrise ProGuard Map Files
      - deploy-to-bitrise-io@2.2.3:
          is_always_run: false
          is_skippable: true
          run_if: '{{not (enveq "IS_DEV_BUILD" "true")}}'
          inputs:
            - pipeline_intermediate_files: $PROJECT_LOCATION/app/build/outputs/bundle/$OUTPUT_PATH/$RENAMED_AAB_FILE:BITRISE_PLAY_STORE_ABB_PATH
            - deploy_path: $PROJECT_LOCATION/app/build/outputs/bundle/$OUTPUT_PATH/$RENAMED_AAB_FILE
          title: Bitrise Deploy AAB

  # Template for E2E Android builds
  _android_e2e_build_template:
    before_run:
      - code_setup
      - set_commit_hash
    after_run:
      - notify_failure
    steps:
      - script@1:
          title: Generating ccache key using native folder checksum
          inputs:
            - content: |-
                #!/usr/bin/env bash
                ./scripts/cache/set-cache-envs.sh android
      - restore-gradle-cache@2: {}
      - install-missing-android-tools@3:
          inputs:
            - ndk_version: $NDK_VERSION
            - gradlew_path: $PROJECT_LOCATION/gradlew
      - file-downloader@1:
          inputs:
            - source: $KEYSTORE_URL
            - destination: android/keystores/internalRelease.keystore
          run_if: '{{not (enveq "IS_DEV_BUILD" "true")}}'
      - script@1:
          title: Install CCache & symlink
          inputs:
            - content: |-
                #!/usr/bin/env bash
                sudo apt update
                sudo apt install ccache -y
      - restore-cache@2:
          title: Restore CCache
          inputs:
            - key: '{{ getenv "CCACHE_KEY" }}'
      - script@1:
          title: Set skip ccache upload
          run_if: '{{ enveq "BITRISE_CACHE_HIT" "exact" }}'
          inputs:
            - content: |-
                #!/usr/bin/env bash
                envman add --key SKIP_CCACHE_UPLOAD --value "true"
      - script@1:
          title: Run detox build
          timeout: 1200
          is_always_run: true
          inputs:
            - content: |-
                #!/usr/bin/env bash
                ./scripts/cache/setup-ccache.sh
                node -v
                export METAMASK_ENVIRONMENT='local'
                export METAMASK_BUILD_TYPE=${METAMASK_BUILD_TYPE:-'main'}
                IGNORE_BOXLOGS_DEVELOPMENT="true" $BUILD_COMMAND
      - save-gradle-cache@1: {}
      - save-cache@1:
          title: Save CCache
          run_if: '{{not (enveq "SKIP_CCACHE_UPLOAD" "true")}}'
          inputs:
            - key: '{{ getenv "CCACHE_KEY" }}'
            - paths: |-
                ccache
      - deploy-to-bitrise-io@2.2.3:
          inputs:
            - pipeline_intermediate_files: android/app/build/outputs:INTERMEDIATE_ANDROID_BUILD_DIR
          title: Save Android build
      - save-cache@1:
          title: Save node_modules
          inputs:
            - key: node_modules-{{ .OS }}-{{ .Arch }}-{{ getenv "BRANCH_COMMIT_HASH" }}
            - paths: node_modules
  # Actual workflows that inherit from templates
  build_android_release:
    envs:
      - METAMASK_BUILD_TYPE: 'main'
      - METAMASK_ENVIRONMENT: 'production'
      - NAME: $VERSION_NAME
      - NUMBER: $VERSION_NUMBER
      - KEYSTORE_PATH: 'android/keystores/release.keystore'
      - APP_NAME: 'prod'
      - OUTPUT_PATH: 'prodRelease'
    after_run:
      - _android_build_template
    meta:
      bitrise.io:
        stack: linux-docker-android-22.04
        machine_type_id: elite-xl
  build_android_main_prod:
    envs:
      - YARN_COMMAND: 'build:android:main:prod'
      - NAME: $VERSION_NAME
      - NUMBER: $VERSION_NUMBER
      - KEYSTORE_PATH: 'android/keystores/release.keystore'
      - APP_NAME: 'prod'
      - OUTPUT_PATH: 'prodRelease'
    after_run:
      - _android_build_template
    meta:
      bitrise.io:
        stack: linux-docker-android-22.04
        machine_type_id: elite-xl
  build_android_main_beta:
    envs:
      - YARN_COMMAND: 'build:android:main:beta'
      - NAME: $VERSION_NAME
      - NUMBER: $VERSION_NUMBER
      - KEYSTORE_PATH: 'android/keystores/release.keystore'
      - APP_NAME: 'prod'
      - OUTPUT_PATH: 'prodRelease'
    after_run:
      - _android_build_template
    meta:
      bitrise.io:
        stack: linux-docker-android-22.04
        machine_type_id: elite-xl
  build_android_main_rc:
    envs:
      - YARN_COMMAND: 'build:android:main:rc'
      - NAME: $VERSION_NAME
      - NUMBER: $VERSION_NUMBER
      - KEYSTORE_PATH: 'android/keystores/release.keystore'
      - APP_NAME: 'prod'
      - OUTPUT_PATH: 'prodRelease'
    after_run:
      - _android_build_template
    meta:
      bitrise.io:
        stack: linux-docker-android-22.04
        machine_type_id: elite-xl
  build_android_beta:
    envs:
      - METAMASK_BUILD_TYPE: 'beta'
      - METAMASK_ENVIRONMENT: 'production'
      - NAME: $VERSION_NAME
      - NUMBER: $VERSION_NUMBER
      - KEYSTORE_PATH: 'android/keystores/release.keystore'
      - APP_NAME: 'prod'
      - OUTPUT_PATH: 'prodRelease'
    after_run:
      - _android_build_template
    meta:
      bitrise.io:
        stack: linux-docker-android-22.04
        machine_type_id: elite-xl
  build_android_release_and_upload_sourcemaps:
    envs:
      - SENTRY_DISABLE_AUTO_UPLOAD: 'false'
      - METAMASK_BUILD_TYPE: 'main'
      - METAMASK_ENVIRONMENT: 'production'
      - NAME: $VERSION_NAME
      - NUMBER: $VERSION_NUMBER
      - KEYSTORE_PATH: 'android/keystores/release.keystore'
      - APP_NAME: 'prod'
      - OUTPUT_PATH: 'prodRelease'
    after_run:
      - _android_build_template
    meta:
      bitrise.io:
        stack: linux-docker-android-22.04
        machine_type_id: elite-xl
  build_android_rc_and_upload_sourcemaps:
    envs:
      - SENTRY_DISABLE_AUTO_UPLOAD: 'false'
      - METAMASK_BUILD_TYPE: 'main'
      - METAMASK_ENVIRONMENT: 'pre-release'
      - NAME: $VERSION_NAME
      - NUMBER: $VERSION_NUMBER
      - KEYSTORE_PATH: 'android/keystores/release.keystore'
      - APP_NAME: 'prod'
      - OUTPUT_PATH: 'prodRelease'
    after_run:
      - _android_build_template
    meta:
      bitrise.io:
        stack: linux-docker-android-22.04
        machine_type_id: elite-xl
  build_android_flask_release:
    envs:
      - METAMASK_BUILD_TYPE: 'flask'
      - METAMASK_ENVIRONMENT: 'production'
      - NAME: $FLASK_VERSION_NAME
      - NUMBER: $FLASK_VERSION_NUMBER
      - KEYSTORE_PATH: 'android/keystores/flaskRelease.keystore'
      - APP_NAME: 'flask'
      - OUTPUT_PATH: 'flaskRelease'
    after_run:
      - _android_build_template
    meta:
      bitrise.io:
        stack: linux-docker-android-22.04
        machine_type_id: elite-xl
  build_android_devbuild:
    envs:
      - IS_DEV_BUILD: 'true'
      - METAMASK_BUILD_TYPE: 'main'
      - METAMASK_ENVIRONMENT: 'debug'
      - NAME: $VERSION_NAME
      - NUMBER: $VERSION_NUMBER
      - APP_NAME: 'prod'
      - BUILD_COMMAND: 'yarn test:e2e:android:debug:build'
    after_run:
      - _android_e2e_build_template
    meta:
      bitrise.io:
        stack: linux-docker-android-22.04
        machine_type_id: elite-xl
  build_android_flask_devbuild:
    envs:
      - IS_DEV_BUILD: 'true'
      - METAMASK_BUILD_TYPE: 'flask'
      - METAMASK_ENVIRONMENT: 'debug'
      - NAME: $FLASK_VERSION_NAME
      - NUMBER: $FLASK_VERSION_NUMBER
      - APP_NAME: 'flask'
    after_run:
      - _android_build_template
    meta:
      bitrise.io:
        stack: linux-docker-android-22.04
        machine_type_id: elite-xl
  build_android_qa:
      before_run:
        - code_setup
      after_run:
        - _upload_apk_to_browserstack
        - notify_failure
      steps:
        - change-android-versioncode-and-versionname@1:
            inputs:
              - new_version_name: $VERSION_NAME
              - new_version_code: $VERSION_NUMBER
              - build_gradle_path: $PROJECT_LOCATION_ANDROID/app/build.gradle
        - file-downloader@1:
            inputs:
              - source: $BITRISEIO_ANDROID_QA_KEYSTORE_URL
              - destination: android/keystores/internalRelease.keystore
        - restore-gradle-cache@2: {}
        - install-missing-android-tools@3:
            inputs:
              - ndk_version: $NDK_VERSION
              - gradlew_path: $PROJECT_LOCATION/gradlew
        - script@1:
            inputs:
              - content: |-
                  #!/usr/bin/env bash
                  node -v
                  GIT_BRANCH=$BITRISE_GIT_BRANCH METAMASK_BUILD_TYPE='main' METAMASK_ENVIRONMENT='qa' yarn build:android:pre-release:bundle:qa
            title: Build Android Pre-Release Bundle
            is_always_run: false
        - save-gradle-cache@1: {}
        - deploy-to-bitrise-io@2.2.3:
            is_always_run: false
            is_skippable: true
            inputs:
              - deploy_path: $PROJECT_LOCATION/app/build/outputs/apk/qa/release/$QA_APK_NAME.apk
            title: Bitrise Deploy APK
        - deploy-to-bitrise-io@2.2.3:
            is_always_run: false
            is_skippable: true
            inputs:
              - deploy_path: $PROJECT_LOCATION/app/build/outputs/apk/qa/release/sha512sums.txt
            title: Bitrise Deploy Checksum
        - deploy-to-bitrise-io@2.2.3:
            is_always_run: false
            is_skippable: true
            inputs:
              - deploy_path: $PROJECT_LOCATION/app/build/outputs/mapping/qaRelease/mapping.txt
            title: Bitrise ProGuard Map Files
        - deploy-to-bitrise-io@2.2.3:
            is_always_run: false
            is_skippable: true
            inputs:
              - deploy_path: $PROJECT_LOCATION/app/build/outputs/bundle/qaRelease/app-qa-release.aab
            title: Bitrise Deploy AAB
        - deploy-to-bitrise-io@2.2.3:
            is_always_run: false
            is_skippable: true
            inputs:
              - deploy_path: sourcemaps/android/index.js.map
            title: Bitrise Deploy Sourcemaps
      meta:
        bitrise.io:
          stack: linux-docker-android-22.04
          machine_type_id: elite-xl
  build_android_qa_flask:
    before_run:
      - code_setup
    after_run:
      - _upload_apk_to_browserstack_flask
      - notify_failure
    steps:
      - change-android-versioncode-and-versionname@1:
          inputs:
            - new_version_name: $FLASK_VERSION_NAME
            - new_version_code: $FLASK_VERSION_NUMBER
            - build_gradle_path: $PROJECT_LOCATION_ANDROID/app/build.gradle
      - file-downloader@1:
          inputs:
            - source: $BITRISEIO_ANDROID_QA_KEYSTORE_URL
            - destination: android/keystores/internalRelease.keystore
      - restore-gradle-cache@2: {}
      - install-missing-android-tools@3:
          inputs:
            - ndk_version: $NDK_VERSION
            - gradlew_path: $PROJECT_LOCATION/gradlew
      - script@1:
          inputs:
            - content: |-
                #!/usr/bin/env bash
                node -v
                export METAMASK_ENVIRONMENT='qa'
                export METAMASK_BUILD_TYPE='flask'
                GIT_BRANCH=$BITRISE_GIT_BRANCH yarn build:android:pre-release:bundle:flask
          title: Build Android Flask Pre-Release Bundle
          is_always_run: false
      - save-gradle-cache@1: {}
      - deploy-to-bitrise-io@2.2.3:
          is_always_run: false
          is_skippable: true
          inputs:
            - deploy_path: $PROJECT_LOCATION/app/build/outputs/apk/flask/release/app-flask-release.apk
          title: Bitrise Deploy Flask APK
      - deploy-to-bitrise-io@2.2.3:
          is_always_run: false
          is_skippable: true
          inputs:
            - deploy_path: $PROJECT_LOCATION/app/build/outputs/apk/flask/release/sha512sums.txt
          title: Bitrise Deploy Flask Checksum
      - deploy-to-bitrise-io@2.2.3:
          is_always_run: false
          is_skippable: true
          inputs:
            - deploy_path: $PROJECT_LOCATION/app/build/outputs/mapping/flaskRelease/mapping.txt
          title: Bitrise Deploy Flask ProGuard Map Files
      - deploy-to-bitrise-io@2.2.3:
          is_always_run: false
          is_skippable: true
          inputs:
            - deploy_path: $PROJECT_LOCATION/app/build/outputs/bundle/flaskRelease/app-flask-release.aab
          title: Bitrise Deploy Flask AAB
      - deploy-to-bitrise-io@2.2.3:
          is_always_run: false
          is_skippable: true
          inputs:
            - deploy_path: sourcemaps/android/index.js.map
          title: Bitrise Deploy Flask Sourcemaps
    meta:
      bitrise.io:
        stack: linux-docker-android-22.04
        machine_type_id: elite-xl
  _upload_apk_to_browserstack_flask:
    steps:
      - script@1:
          title: Upload Flask APK to Browserstack
          inputs:
            - content: |-
                #!/usr/bin/env bash
                set -e
                set -x
                set -o pipefail
                APK_PATH=$PROJECT_LOCATION/app/build/outputs/apk/flask/release/app-flask-release.apk
                CUSTOM_ID="flask-$BITRISE_GIT_BRANCH-$FLASK_VERSION_NAME-$FLASK_VERSION_NUMBER"
                CUSTOM_ID=${CUSTOM_ID////-}
                curl -u "$BROWSERSTACK_USERNAME:$BROWSERSTACK_ACCESS_KEY" -X POST "https://api-cloud.browserstack.com/app-automate/upload" -F "file=@$APK_PATH" -F 'data={"custom_id": "'$CUSTOM_ID'"}' | jq -j '.app_url' | envman add --key BROWSERSTACK_ANDROID_FLASK_APP_URL
                APK_PATH_FOR_APP_LIVE=$PROJECT_LOCATION/app/build/outputs/apk/flask/release/"$CUSTOM_ID".apk
                mv "$APK_PATH" "$APK_PATH_FOR_APP_LIVE"
                curl -u "$BROWSERSTACK_USERNAME:$BROWSERSTACK_ACCESS_KEY" -X POST "https://api-cloud.browserstack.com/app-live/upload" -F "file=@$APK_PATH_FOR_APP_LIVE" -F 'data={"custom_id": "'$CUSTOM_ID'"}'
                curl -u "$BROWSERSTACK_USERNAME:$BROWSERSTACK_ACCESS_KEY" -X GET https://api-cloud.browserstack.com/app-automate/recent_apps | jq > browserstack_uploaded_flask_apps.json
      - deploy-to-bitrise-io@2.2.3:
          is_always_run: false
          is_skippable: true
          inputs:
            - pipeline_intermediate_files: $BITRISE_SOURCE_DIR/browserstack_uploaded_flask_apps.json:BROWSERSTACK_UPLOADED_FLASK_APPS_LIST
          title: Save Browserstack uploaded Flask apps JSON
  _upload_apk_to_browserstack:
    steps:
      - script@1:
          title: Upload APK to Browserstack
          inputs:
            - content: |-
                #!/usr/bin/env bash
                set -e
                set -x
                set -o pipefail
                APK_DIR="$PROJECT_LOCATION/app/build/outputs/apk/qa/release"
                ORIGINAL_APK="$APK_DIR/app-qa-release.apk"

                CUSTOM_ID="$BITRISE_GIT_BRANCH-$VERSION_NAME-$VERSION_NUMBER"
                CUSTOM_ID=${CUSTOM_ID////-}

                mv "$ORIGINAL_APK" "$APK_DIR/$CUSTOM_ID.apk"
                APK_PATH="$APK_DIR/$CUSTOM_ID.apk"

                # Upload to app-automate
                curl -u "$BROWSERSTACK_USERNAME:$BROWSERSTACK_ACCESS_KEY" \
                    -X POST "https://api-cloud.browserstack.com/app-automate/upload" \
                    -F "file=@$APK_PATH" \
                    -F 'data={"custom_id": "'$CUSTOM_ID'"}' \
                    | jq -j '.app_url' \
                    | envman add --key BROWSERSTACK_ANDROID_APP_URL

                # Upload to app-live
                curl -u "$BROWSERSTACK_USERNAME:$BROWSERSTACK_ACCESS_KEY" \
                    -X POST "https://api-cloud.browserstack.com/app-live/upload" \
                    -F "file=@$APK_PATH" \
                    -F 'data={"custom_id": "'$CUSTOM_ID'"}'

                # Get recent apps
                curl -u "$BROWSERSTACK_USERNAME:$BROWSERSTACK_ACCESS_KEY" \
                    -X GET https://api-cloud.browserstack.com/app-automate/recent_apps \
                    | jq > browserstack_uploaded_apps.json
      - share-pipeline-variable@1:
          title: Persist BROWSERSTACK_ANDROID_APP_URL across all stages
          inputs:
            - variables: |-
                BROWSERSTACK_ANDROID_APP_URL
      - deploy-to-bitrise-io@2.2.3:
          is_always_run: false
          is_skippable: true
          inputs:
            - pipeline_intermediate_files: $BITRISE_SOURCE_DIR/browserstack_uploaded_apps.json:BROWSERSTACK_UPLOADED_APPS_LIST
          title: Save Browserstack uploaded apps JSON
  wdio_android_e2e_test:
    before_run:
      - code_setup
    after_run:
      - notify_failure
    steps:
      - script@1:
          title: Debug Env Variables
          inputs:
            - content: |
                echo "PRODUCTION_BUILD_NAME: $PRODUCTION_BUILD_NAME"
                echo "PRODUCTION_BUILD_NUMBER: $PRODUCTION_BUILD_NUMBER"
                echo "PRODUCTION_APP_URL from tag upgrade workflow: $PRODUCTION_APP_URL"
                echo "BROWSERSTACK_ANDROID_APP_URL: $BROWSERSTACK_ANDROID_APP_URL"
      - script@1:
          title: Run Android E2E tests on Browserstack
          is_always_run: true
          inputs:
            - content: |-
                #!/usr/bin/env bash

                # Check if TEST_TYPE is set to upgrade
                if [ "$TEST_TYPE" = "upgrade" ]; then
                  TEST_TYPE="--upgrade"

                # Check if TEST_TYPE is set to performance
                elif [ "$TEST_TYPE" = "performance" ]; then
                  TEST_TYPE="--performance"
                fi
                yarn test:wdio:android:browserstack "$TEST_SUITE_FOLDER" "$TEST_TYPE"
      - script@1:
          is_always_run: true
          is_skippable: false
          title: Package test reports
          inputs:
            - content: |-
                #!/usr/bin/env bash
                cd $BITRISE_SOURCE_DIR/wdio/reports/
                zip -r test-report.zip html/
                mv test-report.zip $BITRISE_DEPLOY_DIR/
      - deploy-to-bitrise-io@2.2.3:
          is_always_run: true
          is_skippable: false
          inputs:
            - deploy_path: $BITRISE_DEPLOY_DIR/test-report.zip
          title: Deploy test report
    meta:
      bitrise.io:
        stack: linux-docker-android-22.04
        machine_type_id: standard
  wdio_ios_e2e_test:
    before_run:
      - code_setup
    after_run:
      - notify_failure
    steps:
      - script@1:
          title: Run iOS E2E tests on Browserstack
          is_always_run: true
          inputs:
            - content: |-
                #!/usr/bin/env bash
                # Check if TEST_TYPE is set to upgrade
                if [ "$TEST_TYPE" = "upgrade" ]; then
                  TEST_TYPE="--upgrade"
                # Check if TEST_TYPE is set to performance
                elif [ "$TEST_TYPE" = "performance" ]; then
                  TEST_TYPE="--performance"
                fi
                yarn test:wdio:ios:browserstack "$TEST_SUITE_FOLDER" "$TEST_TYPE"
      - script@1:
          is_always_run: true
          is_skippable: false
          title: Package test reports
          inputs:
            - content: |-
                #!/usr/bin/env bash
                cd $BITRISE_SOURCE_DIR/wdio/reports/
                zip -r test-report.zip html/
                mv test-report.zip $BITRISE_DEPLOY_DIR/
      - deploy-to-bitrise-io@2.2.3:
          is_always_run: true
          is_skippable: false
          inputs:
            - deploy_path: $BITRISE_DEPLOY_DIR/test-report.zip
          title: Deploy test report
    meta:
      bitrise.io:
        stack: linux-docker-android-22.04
        machine_type_id: standard
  deploy_android_to_store:
    steps:
      - pull-intermediate-files@1:
          inputs:
            - artifact_sources: .*
      - google-play-deploy:
          inputs:
            - app_path: $BITRISE_PLAY_STORE_ABB_PATH
            - track: internal
            - service_account_json_key_path: $BITRISEIO_BITRISEIO_SERVICE_ACCOUNT_JSON_KEY_URL_URL
            - package_name: $MM_ANDROID_PACKAGE_NAME
    envs:
      - opts:
          is_expand: true
        MM_ANDROID_PACKAGE_NAME: io.metamask
  deploy_ios_to_store:
    steps:
      - pull-intermediate-files@1:
          inputs:
            - artifact_sources: .*
      - deploy-to-itunesconnect-application-loader@1:
          inputs:
            - ipa_path: $BITRISE_APP_STORE_IPA_PATH
  # iOS Builds
  _ios_build_template:
    before_run:
      - code_setup
    after_run:
      - notify_failure
    steps:
      - certificate-and-profile-installer@1: {
        run_if: '{{not (enveq "IS_SIM_BUILD" "true")}}' # Only run for physical builds
      }
      - set-xcode-build-number@1:
          inputs:
            - build_short_version_string: $NAME
            - build_version: $NUMBER
            - plist_path: $PROJECT_LOCATION_IOS/MetaMask/$INFO_PLIST_NAME
      - script@1:
          title: iOS Sourcemaps & Build
          is_always_run: false
          inputs:
            - content: |-
                #!/usr/bin/env bash
                echo 'This is the current build type: $METAMASK_BUILD_TYPE'
                if [ -n "$YARN_COMMAND" ]; then
                    GIT_BRANCH=$BITRISE_GIT_BRANCH yarn "$YARN_COMMAND"
                elif [ "$IS_DEV_BUILD" = "true" ]; then #EXPO BUILD
                    if [ "$IS_SIM_BUILD" = "true" ]; then
                      if [ "$METAMASK_BUILD_TYPE" = "flask" ]; then
                        GIT_BRANCH=$BITRISE_GIT_BRANCH yarn start:ios:e2e:flask
                      else
                        GIT_BRANCH=$BITRISE_GIT_BRANCH yarn start:ios:e2e
                      fi
                    else
                        GIT_BRANCH=$BITRISE_GIT_BRANCH yarn build:ios:devbuild
                    fi
                elif [ "$METAMASK_BUILD_TYPE" = "main" ]; then
                    yarn build:ios:pre-release
                elif [ "$METAMASK_BUILD_TYPE" = "beta" ]; then
                    yarn build:ios:pre-beta
                elif [ "$METAMASK_BUILD_TYPE" = "flask" ]; then
                    yarn build:ios:pre-flask
                else
                    echo "Error: Invalid build type specified: $METAMASK_BUILD_TYPE"
                    exit 1
                fi
      - script@1:
          title: Rename iOS artifact files
          inputs:
            - content: |-
                #!/usr/bin/env bash
                # Set base paths
                if [ "$IS_SIM_BUILD" = "true" ]; then
                  BUILD_DIR="ios/build/Build/Products/Debug-iphonesimulator"
                  DEVICE_TYPE="simulator"
                  BINARY_EXTENSION=".app"
                else
                  BUILD_DIR="ios/build/output"
                  DEVICE_TYPE="physical"
                  BINARY_EXTENSION=".ipa"
                fi

                # Generate new name based on build type and version
                if [ -n "$YARN_COMMAND" ]; then
                  NAME_FROM_YARN_COMMAND="$(cut -d':' -f3- <<< "$YARN_COMMAND" | sed 's/:/-/g')"
                  NEW_BASE_NAME="metamask-${DEVICE_TYPE}-${NAME_FROM_YARN_COMMAND}-${NUMBER}"
                else
                  NEW_BASE_NAME="metamask-${DEVICE_TYPE}-${METAMASK_ENVIRONMENT}-${METAMASK_BUILD_TYPE}-${NAME}-${NUMBER}"
                fi

                # Rename binary
                OLD_BINARY="$BUILD_DIR/$APP_NAME$BINARY_EXTENSION"
                NEW_BINARY="$BUILD_DIR/$NEW_BASE_NAME$BINARY_EXTENSION"
                mv "$OLD_BINARY" "$NEW_BINARY"

                # Rename xcarchive (only for non-simulator builds)
                if [ "$IS_SIM_BUILD" != "true" ]; then
                  ARCHIVE_DIR="ios/build"
                  OLD_ARCHIVE="$ARCHIVE_DIR/$APP_NAME.xcarchive"
                  NEW_ARCHIVE="$ARCHIVE_DIR/$NEW_BASE_NAME.xcarchive"
                  mv "$OLD_ARCHIVE" "$NEW_ARCHIVE"
                fi

                # Export new names as environment variables
                envman add --key RENAMED_ARCHIVE_FILE --value "$NEW_BASE_NAME.xcarchive"
                envman add --key BINARY_DEPLOY_PATH --value "$BUILD_DIR/$NEW_BASE_NAME$BINARY_EXTENSION"
      - deploy-to-bitrise-io@2.2.3:
          is_always_run: false
          is_skippable: true
          inputs:
            - pipeline_intermediate_files: $BINARY_DEPLOY_PATH:BITRISE_APP_STORE_IPA_PATH
            - deploy_path: $BINARY_DEPLOY_PATH
            - is_compress: true
          title: Deploy iOS Binary
      - deploy-to-bitrise-io@2.2.3:
          is_always_run: false
          is_skippable: true
          run_if: '{{not (enveq "IS_SIM_BUILD" "true")}}' # Only run for physical builds
          inputs:
            - deploy_path: ios/build/$RENAMED_ARCHIVE_FILE
          title: Deploy Symbols File
      - deploy-to-bitrise-io@2.2.3:
          is_always_run: false
          is_skippable: true
          run_if: '{{not (enveq "IS_SIM_BUILD" "true")}}' # Only run for physical builds
          inputs:
            - pipeline_intermediate_files: sourcemaps/ios/index.js.map:BITRISE_APP_STORE_SOURCEMAP_PATH
            - deploy_path: sourcemaps/ios/index.js.map
          title: Deploy Source Map
  build_ios_release:
    envs:
      - METAMASK_BUILD_TYPE: "main"
      - METAMASK_ENVIRONMENT: 'production'
      - NAME: $VERSION_NAME
      - NUMBER: $VERSION_NUMBER
      - APP_NAME: "MetaMask"
      - INFO_PLIST_NAME: "Info.plist"
    after_run:
      - _ios_build_template
  build_ios_main_prod:
    envs:
      - YARN_COMMAND: 'build:ios:main:prod'
      - NAME: $VERSION_NAME
      - NUMBER: $VERSION_NUMBER
      - APP_NAME: "MetaMask"
      - INFO_PLIST_NAME: "Info.plist"
    after_run:
      - _ios_build_template
  build_ios_main_beta:
    envs:
      - YARN_COMMAND: 'build:ios:main:beta'
      - NAME: $VERSION_NAME
      - NUMBER: $VERSION_NUMBER
      - APP_NAME: "MetaMask"
      - INFO_PLIST_NAME: "Info.plist"
    after_run:
      - _ios_build_template
  build_ios_main_rc:
    envs:
      - YARN_COMMAND: 'build:ios:main:rc'
      - NAME: $VERSION_NAME
      - NUMBER: $VERSION_NUMBER
      - APP_NAME: "MetaMask"
      - INFO_PLIST_NAME: "Info.plist"
    after_run:
      - _ios_build_template
  build_ios_release_and_upload_sourcemaps:
    envs:
      - SENTRY_DISABLE_AUTO_UPLOAD: 'false'
      - METAMASK_BUILD_TYPE: 'main'
      - METAMASK_ENVIRONMENT: 'production'
      - NAME: $VERSION_NAME
      - NUMBER: $VERSION_NUMBER
      - APP_NAME: "MetaMask"
      - INFO_PLIST_NAME: "Info.plist"
    after_run:
      - _ios_build_template
  build_ios_rc_and_upload_sourcemaps:
    envs:
      - SENTRY_DISABLE_AUTO_UPLOAD: 'false'
      - METAMASK_BUILD_TYPE: 'main'
      - METAMASK_ENVIRONMENT: 'pre-release'
      - NAME: $VERSION_NAME
      - NUMBER: $VERSION_NUMBER
      - APP_NAME: "MetaMask"
      - INFO_PLIST_NAME: "Info.plist"
    after_run:
      - _ios_build_template
  build_ios_beta:
    envs:
      - METAMASK_BUILD_TYPE: "beta"
      - METAMASK_ENVIRONMENT: 'production'
      - NAME: $VERSION_NAME
      - NUMBER: $VERSION_NUMBER
      - APP_NAME: "MetaMask"
      - INFO_PLIST_NAME: "Info.plist"
    after_run:
      - _ios_build_template
  build_ios_flask_release:
    envs:
      - METAMASK_BUILD_TYPE: "flask"
      - METAMASK_ENVIRONMENT: 'production'
      - NAME: $FLASK_VERSION_NAME
      - NUMBER: $FLASK_VERSION_NUMBER
      - APP_NAME: "MetaMask-Flask"
      - INFO_PLIST_NAME: "MetaMask-Flask-Info.plist"
    after_run:
      - _ios_build_template
  build_ios_simbuild:
    envs:
      - IS_SIM_BUILD: 'true'
      - IS_DEV_BUILD: 'true'
      - METAMASK_BUILD_TYPE: 'main'
      - METAMASK_ENVIRONMENT: 'debug'
      - NAME: $VERSION_NAME
      - NUMBER: $VERSION_NUMBER
      - APP_NAME: 'MetaMask'
      - INFO_PLIST_NAME: 'Info.plist'
    after_run:
      - _ios_build_template
  build_ios_devbuild:
    envs:
      - IS_DEV_BUILD: 'true'
      - METAMASK_BUILD_TYPE: 'main'
      - METAMASK_ENVIRONMENT: 'debug'
      - NAME: $VERSION_NAME
      - NUMBER: $VERSION_NUMBER
      - APP_NAME: 'MetaMask'
      - INFO_PLIST_NAME: 'Info.plist'
    after_run:
      - _ios_build_template
  build_ios_flask_devbuild:
    envs:
      - IS_DEV_BUILD: 'true'
      - METAMASK_BUILD_TYPE: 'flask'
      - METAMASK_ENVIRONMENT: 'debug'
      - NAME: $FLASK_VERSION_NAME
      - NUMBER: $FLASK_VERSION_NUMBER
      - APP_NAME: "MetaMask-Flask"
      - INFO_PLIST_NAME: "MetaMask-Flask-Info.plist"
    after_run:
      - _ios_build_template
  build_ios_flask_simbuild:
    envs:
      - IS_SIM_BUILD: 'true'
      - IS_DEV_BUILD: 'true'
      - METAMASK_BUILD_TYPE: 'flask'
      - METAMASK_ENVIRONMENT: 'debug'
      - NAME: $FLASK_VERSION_NAME
      - NUMBER: $FLASK_VERSION_NUMBER
      - APP_NAME: "MetaMask-Flask"
      - INFO_PLIST_NAME: "MetaMask-Flask-Info.plist"
    after_run:
      - _ios_build_template
  build_ios_qa:
    before_run:
      - code_setup
    after_run:
      - _upload_ipa_to_browserstack
      - notify_failure
    steps:
      - certificate-and-profile-installer@1: {}
      - set-xcode-build-number@1:
          inputs:
            - build_short_version_string: $VERSION_NAME
            - build_version: $VERSION_NUMBER
            - plist_path: $PROJECT_LOCATION_IOS/MetaMask/MetaMask-QA-Info.plist
      - script@1:
          inputs:
            - content: |-
                #!/usr/bin/env bash
                node -v
                GIT_BRANCH=$BITRISE_GIT_BRANCH METAMASK_BUILD_TYPE='main' METAMASK_ENVIRONMENT='qa' yarn build:ios:pre-qa
          title: iOS Sourcemaps & Build
          is_always_run: false
      - deploy-to-bitrise-io@2.2.3:
          is_always_run: false
          is_skippable: true
          inputs:
            - pipeline_intermediate_files: ios/build/output/MetaMask-QA.ipa:BITRISE_APP_STORE_IPA_PATH
            - deploy_path: ios/build/output/MetaMask-QA.ipa
          title: Deploy iOS IPA
      - deploy-to-bitrise-io@2.2.3:
          is_always_run: false
          is_skippable: true
          inputs:
            - deploy_path: ios/build/MetaMask-QA.xcarchive
          title: Deploy Symbols File
      - deploy-to-bitrise-io@2.2.3:
          is_always_run: false
          is_skippable: true
          inputs:
            - pipeline_intermediate_files: sourcemaps/ios/index.js.map:BITRISE_APP_STORE_SOURCEMAP_PATH
            - deploy_path: sourcemaps/ios/index.js.map
          title: Deploy Source Map
  _upload_ipa_to_browserstack:
    steps:
      - script@1:
          title: Upload IPA to Browserstack
          inputs:
            - content: |-
                #!/usr/bin/env bash
                set -e
                set -x
                set -o pipefail

                IPA_DIR="ios/build/output"
                ORIGINAL_IPA="$IPA_DIR/MetaMask-QA.ipa"

                CUSTOM_ID="$BITRISE_GIT_BRANCH-$VERSION_NAME-$VERSION_NUMBER"
                CUSTOM_ID=${CUSTOM_ID////-}

                mv "$ORIGINAL_IPA" "$IPA_DIR/$CUSTOM_ID.ipa"
                IPA_PATH="$IPA_DIR/$CUSTOM_ID.ipa"

                # Upload to app-automate
                curl -u "$BROWSERSTACK_USERNAME:$BROWSERSTACK_ACCESS_KEY" \
                    -X POST "https://api-cloud.browserstack.com/app-automate/upload" \
                    -F "file=@$IPA_PATH" \
                    -F 'data={"custom_id": "'$CUSTOM_ID'"}' \
                    | jq -j '.app_url' \
                    | envman add --key BROWSERSTACK_IOS_APP_URL
                echo "BROWSERSTACK_IOS_APP_URL: $BROWSERSTACK_IOS_APP_URL"
                # Upload to app-live
                curl -u "$BROWSERSTACK_USERNAME:$BROWSERSTACK_ACCESS_KEY" \
                    -X POST "https://api-cloud.browserstack.com/app-live/upload" \
                    -F "file=@$IPA_PATH" \
                    -F 'data={"custom_id": "'$CUSTOM_ID'"}'

                # Get recent apps
                curl -u "$BROWSERSTACK_USERNAME:$BROWSERSTACK_ACCESS_KEY" \
                    -X GET https://api-cloud.browserstack.com/app-automate/recent_apps \
                    | jq > browserstack_uploaded_apps.json
      - share-pipeline-variable@1:
          title: Persist BROWSERSTACK_IOS_APP_URL across all stages
          inputs:
            - variables: |-
                BROWSERSTACK_IOS_APP_URL
      - deploy-to-bitrise-io@2.2.3:
          is_always_run: false
          is_skippable: true
          inputs:
            - deploy_path: browserstack_uploaded_apps.json
          title: Bitrise Deploy Browserstack Uploaded Apps
  build_ios_flask_release:
    before_run:
      - code_setup
    after_run:
      - notify_failure
    steps:
      - certificate-and-profile-installer@1: {}
      - set-xcode-build-number@1:
          inputs:
            - build_short_version_string: $FLASK_VERSION_NAME
            - build_version: $FLASK_VERSION_NUMBER
            - plist_path: $PROJECT_LOCATION_IOS/MetaMask/MetaMask-Flask-Info.plist
      - script@1:
          inputs:
            - content: |-
                #!/usr/bin/env bash
                node -v
                METAMASK_BUILD_TYPE='flask' METAMASK_ENVIRONMENT='production' yarn build:ios:pre-flask
          title: iOS Sourcemaps & Build
          is_always_run: false
      - deploy-to-bitrise-io@2.2.3:
          is_always_run: false
          is_skippable: true
          inputs:
            - pipeline_intermediate_files: ios/build/output/MetaMask-Flask.ipa:BITRISE_APP_STORE_IPA_PATH
            - deploy_path: ios/build/output/MetaMask-Flask.ipa
          title: Deploy iOS IPA
      - deploy-to-bitrise-io@2.2.3:
          is_always_run: false
          is_skippable: true
          inputs:
            - deploy_path: ios/build/MetaMask-Flask.xcarchive:BITRISE_APP_STORE_XCARCHIVE_PATH
          title: Deploy Symbols File
      - deploy-to-bitrise-io@2.2.3:
          is_always_run: false
          is_skippable: true
          inputs:
            - pipeline_intermediate_files: sourcemaps/ios/index.js.map:BITRISE_APP_STORE_SOURCEMAP_PATH
            - deploy_path: sourcemaps/ios/index.js.map
          title: Deploy Source Map
  build_ios_qa_flask:
    before_run:
      - code_setup
    after_run:
      - _upload_ipa_to_browserstack_flask
      - notify_failure
    steps:
      - certificate-and-profile-installer@1: {}
      - set-xcode-build-number@1:
          inputs:
            - build_short_version_string: $FLASK_VERSION_NAME
            - build_version: $FLASK_VERSION_NUMBER
            - plist_path: $PROJECT_LOCATION_IOS/MetaMask/MetaMask-Flask-Info.plist
      - script@1:
          inputs:
            - content: |-
                #!/usr/bin/env bash
                node -v
                GIT_BRANCH=$BITRISE_GIT_BRANCH METAMASK_BUILD_TYPE='flask' METAMASK_ENVIRONMENT='qa' yarn build:ios:pre-flask
          title: iOS Flask Sourcemaps & Build
          is_always_run: false
      - deploy-to-bitrise-io@2.2.3:
          is_always_run: false
          is_skippable: true
          inputs:
            - pipeline_intermediate_files: ios/build/output/MetaMask-Flask.ipa:BITRISE_APP_STORE_FLASK_IPA_PATH
            - deploy_path: ios/build/output/MetaMask-Flask.ipa
          title: Deploy iOS Flask IPA
      - deploy-to-bitrise-io@2.2.3:
          is_always_run: false
          is_skippable: true
          inputs:
            - deploy_path: ios/build/MetaMask-Flask.xcarchive
          title: Deploy Flask Symbols File
      - deploy-to-bitrise-io@2.2.3:
          is_always_run: false
          is_skippable: true
          inputs:
            - pipeline_intermediate_files: sourcemaps/ios/index.js.map:BITRISE_APP_STORE_FLASK_SOURCEMAP_PATH
            - deploy_path: sourcemaps/ios/index.js.map
          title: Deploy Flask Source Map
  _upload_ipa_to_browserstack_flask:
    steps:
      - script@1:
          title: Upload Flask IPA to Browserstack
          inputs:
            - content: |-
                #!/usr/bin/env bash
                set -e
                set -x
                set -o pipefail
                CUSTOM_ID="flask-$BITRISE_GIT_BRANCH-$FLASK_VERSION_NAME-$FLASK_VERSION_NUMBER"
                CUSTOM_ID=${CUSTOM_ID////-}
                IPA_PATH=ios/build/output/MetaMask-Flask.ipa
                IPA_PATH_FOR_APP_LIVE=ios/build/output/"$CUSTOM_ID".ipa
                curl -u "$BROWSERSTACK_USERNAME:$BROWSERSTACK_ACCESS_KEY" -X POST "https://api-cloud.browserstack.com/app-automate/upload" -F "file=@$IPA_PATH" -F 'data={"custom_id": "'$CUSTOM_ID'"}' | jq -j '.app_url' | envman add --key BROWSERSTACK_IOS_FLASK_APP_URL
                mv "$IPA_PATH" "$IPA_PATH_FOR_APP_LIVE"
                curl -u "$BROWSERSTACK_USERNAME:$BROWSERSTACK_ACCESS_KEY" -X POST "https://api-cloud.browserstack.com/app-live/upload" -F "file=@$IPA_PATH_FOR_APP_LIVE" -F 'data={"custom_id": "'$CUSTOM_ID'"}'
                curl -u "$BROWSERSTACK_USERNAME:$BROWSERSTACK_ACCESS_KEY" -X GET https://api-cloud.browserstack.com/app-automate/recent_apps | jq > browserstack_uploaded_flask_apps.json
      - share-pipeline-variable@1:
          title: Persist BROWSERSTACK_IOS_FLASK_APP_URL across all stages
          inputs:
            - variables: |-
                BROWSERSTACK_IOS_FLASK_APP_URL
      - deploy-to-bitrise-io@2.2.3:
          is_always_run: false
          is_skippable: true
          inputs:
            - deploy_path: browserstack_uploaded_flask_apps.json
          title: Bitrise Deploy Browserstack Uploaded Flask Apps
app:
  envs:
    - opts:
        is_expand: false
      MM_NOTIFICATIONS_UI_ENABLED: true
    - opts:
        is_expand: false
      MM_NETWORK_UI_REDESIGN_ENABLED: false
    - opts:
        is_expand: false
      PORTFOLIO_VIEW: true
    - opts:
        is_expand: false
      MM_PER_DAPP_SELECTED_NETWORK: false
    - opts:
        is_expand: false
      MM_REMOVE_GLOBAL_NETWORK_SELECTOR: false
    - opts:
        is_expand: false
      MM_CHAIN_PERMISSIONS: true
    - opts:
        is_expand: false
      MM_PERMISSIONS_SETTINGS_V1_ENABLED: false
    - opts:
        is_expand: false
      MM_SECURITY_ALERTS_API_ENABLED: true
    - opts:
        is_expand: false
      BRIDGE_USE_DEV_APIS: false
    - opts:
        is_expand: false
      MM_BRIDGE_ENABLED: true
    - opts:
        is_expand: false
      PROJECT_LOCATION: android
    - opts:
        is_expand: false
      NDK_VERSION: 26.1.10909125
    - opts:
        is_expand: false
      QA_APK_NAME: app-qa-release
    - opts:
        is_expand: false
      MODULE: app
    - opts:
        is_expand: false
      VARIANT: ''
    - opts:
        is_expand: false
      BITRISE_PROJECT_PATH: ios/MetaMask.xcworkspace
    - opts:
        is_expand: false
      BITRISE_SCHEME: MetaMask
    - opts:
        is_expand: false
      BITRISE_EXPORT_METHOD: enterprise
    - opts:
        is_expand: false
      PROJECT_LOCATION_ANDROID: android
    - opts:
        is_expand: false
      PROJECT_LOCATION_IOS: ios
    - opts:
        is_expand: false
<<<<<<< HEAD
      VERSION_NAME: 7.47.0
    - opts:
        is_expand: false
      VERSION_NUMBER: 1968
    - opts:
        is_expand: false
      FLASK_VERSION_NAME: 7.47.0
    - opts:
        is_expand: false
      FLASK_VERSION_NUMBER: 1968
=======
      VERSION_NAME: 7.46.2
    - opts:
        is_expand: false
      VERSION_NUMBER: 1891
    - opts:
        is_expand: false
      FLASK_VERSION_NAME: 7.46.2
    - opts:
        is_expand: false
      FLASK_VERSION_NUMBER: 1891
>>>>>>> bff50fb1
    - opts:
        is_expand: false
      ANDROID_APK_LINK: ''
    - opts:
        is_expand: false
      ANDROID_AAP_LINK: ''
    - opts:
        is_expand: false
      IOS_APP_LINK: ''
    - opts:
        is_expand: false
      NVM_VERSION: 0.39.7
    - opts:
        is_expand: false
      NVM_SHA256SUM: '8e45fa547f428e9196a5613efad3bfa4d4608b74ca870f930090598f5af5f643'
    - opts:
        is_expand: false
      NODE_VERSION: 20.18.0
    - opts:
        is_expand: false
      YARN_VERSION: 1.22.22
    - opts:
        is_expand: false
      COREPACK_VERSION: 0.28.0
meta:
  bitrise.io:
    stack: osx-xcode-16.2.x
    machine_type_id: g2.mac.4large
trigger_map:
  - push_branch: release/*
    pipeline: pr_regression_e2e_pipeline
  - push_branch: main
    pipeline: app_launch_times_and_expo_pipeline
  - tag: 'qa-*'
    pipeline: create_qa_builds_pipeline
  - tag: 'v*.*.*'
    pipeline: create_qa_builds_pipeline<|MERGE_RESOLUTION|>--- conflicted
+++ resolved
@@ -2426,18 +2426,6 @@
       PROJECT_LOCATION_IOS: ios
     - opts:
         is_expand: false
-<<<<<<< HEAD
-      VERSION_NAME: 7.47.0
-    - opts:
-        is_expand: false
-      VERSION_NUMBER: 1968
-    - opts:
-        is_expand: false
-      FLASK_VERSION_NAME: 7.47.0
-    - opts:
-        is_expand: false
-      FLASK_VERSION_NUMBER: 1968
-=======
       VERSION_NAME: 7.46.2
     - opts:
         is_expand: false
@@ -2448,7 +2436,6 @@
     - opts:
         is_expand: false
       FLASK_VERSION_NUMBER: 1891
->>>>>>> bff50fb1
     - opts:
         is_expand: false
       ANDROID_APK_LINK: ''
