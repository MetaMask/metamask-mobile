---
format_version: '8'
default_step_lib_source: 'https://github.com/bitrise-io/bitrise-steplib.git'
project_type: react-native

#Pipelines are listed below
pipelines:
  #Creates MetaMask-QA apps and stores apk/ipa in Bitrise
  create_qa_builds_pipeline:
    stages:
      - create_build_qa: {}
      - notify: {}
  #Releases MetaMask apps and stores apk/ipa into Play(Internal Testing)/App(TestFlight) Store
  release_builds_to_store_pipeline:
    stages:
      - create_build_release: {}
      - deploy_build_release: {}
      - release_notify: {}
  #Releases MetaMask apps and stores ipa into App(TestFlight) Store
  release_ios_to_store_pipeline:
    stages:
      - create_ios_release: {}
      - deploy_ios_release: {}
      - notify: {}
  #Releases MetaMask apps and stores apk Play(Internal Testing) Store
  release_android_to_store_pipeline:
    stages:
      - create_android_release: {}
      - deploy_android_release: {}
      - notify: {}
  #Run E2E test suite for iOS only
  run_e2e_ios_pipeline:
    stages:
      - run_e2e_ios_stage: {}
      - notify: {}
  #Run E2E test suite for Android only
  run_e2e_android_pipeline:
    stages:
      - run_e2e_android_stage: {} #runs android detox E2E
      - notify: {}
  #PR_e2e_verfication (build ios & android), run iOS (smoke), emulator Android
  release_e2e_pipeline:
    stages:
      - run_e2e_ios_android_stage: {}
      # - run_regression_e2e_ios_android_stage: {} Enable whenever regression tests are running successfully. 
      - notify: {}
  #PR_e2e_verfication (build ios & android), run iOS (smoke), emulator Android
  pr_smoke_e2e_pipeline:
    stages:
      - run_smoke_e2e_ios_android_stage: {}
      - notify: {}

 #PR_e2e_verfication (build ios & android), run iOS (regression), emulator Android
  pr_regression_e2e_pipeline:
    stages:
      - run_regression_e2e_ios_android_stage: {}
      - notify: {}

#Stages refrence workflows. Those workflows cannot but utility "_this-is-a-utility"
stages:
  create_build_release:
    workflows:
      - build_android_release: {}
      - build_ios_release: {}
  deploy_build_release:
    workflows:
      - deploy_android_to_store: {}
      - deploy_ios_to_store: {}
  create_ios_release:
    workflows:
      - build_ios_release: {}
  deploy_ios_release:
    workflows:
      - deploy_ios_to_store: {}
  create_android_release:
    workflows:
      - build_android_release: {}
  deploy_android_release:
    workflows:
      - deploy_android_to_store: {}
  create_build_qa:
    workflows:
      - build_android_qa: {}
      - build_ios_qa: {}
  create_build_qa_android:
    workflows:
      - build_android_qa: {}
  create_build_qa_ios:
    workflows:
      - build_ios_qa: {}
  run_e2e_ios_stage:
    workflows:
      - ios_e2e_test: {}
  run_smoke_e2e_ios_android_stage:
    workflows:
      - ios_e2e_test: {}
      - android_e2e_test: {}
  run_regression_e2e_ios_android_stage:
    workflows:
      - ios_run_regression_tests: {}
      - android_run_regression_tests: {}
  run_e2e_ios_android_stage:
    workflows:
      - ios_e2e_test: {}
      - android_e2e_test: {}
  run_e2e_android_stage:
    workflows:
      - android_e2e_test: {}
  notify:
    workflows:
      - notify_success_on_slack: {}
  release_notify:
    workflows:
      - release_announcing_stores: {}
workflows:
  # Code Setups
  setup:
    steps:
      - activate-ssh-key@4:
          run_if: '{{getenv "SSH_RSA_PRIVATE_KEY" | ne ""}}'
      - git-clone@6: {}
      - nvm@1.3.0:
          inputs:
            - node_version: '18.17.1'
  code_setup:
    before_run:
      - setup
    steps:
      - script@1:
          inputs:
            - content: |-
                #!/usr/bin/env bash
                envman add --key YARN_CACHE_DIR --value "$(yarn cache dir)"
          title: Get Yarn cache directory
      - cache-pull@2: {}
      - yarn@0:
          inputs:
            - command: setup
          title: Yarn Setup
      - yarn@0:
          title: Lint
          inputs:
            - command: lint
      - yarn@0:
          inputs:
            - command: audit:ci
          title: Audit Dependencies
      - cache-push@2:
          # Manual cache path needed here because the `yarn` step only caches for the `install` command
          inputs:
            # The Yarn cache is easier and safer to cache than `node_modules`, which could include
            # postinstall script modifications and could affect hoisting on subsequent installs.
            - cache_paths: '$YARN_CACHE_DIR -> ./yarn.lock'
  code_setup_dev:
    before_run:
      - setup
    steps:
      - script@1:
          title: Generate `.npmrc` file for preview builds
          inputs:
            - content: |
                #!/bin/bash
                printf '%s\n\n%s' '@metamask:registry=https://npm.pkg.github.com' "//npm.pkg.github.com/:_authToken=${PACKAGE_READ_TOKEN}" > .npmrc
    after_run:
      - code_setup

  # Notifications utility workflows
  # Provides values for commit or branch message and path depending on commit env setup initialised or not
  _get_workflow_info:
    steps:
      - activate-ssh-key@4:
          is_always_run: true # always run to also feed failure notifications
          run_if: '{{getenv "SSH_RSA_PRIVATE_KEY" | ne ""}}'
      - git-clone@6:
          inputs:
            - update_submodules: 'no'
          is_always_run: true # always run to also feed failure notifications
      - script@1:
          is_always_run: true # always run to also feed failure notifications
          inputs:
            - content: |
                #!/bin/bash
                # generate reference to commit from env or using git
                COMMIT_SHORT_HASH="${BITRISE_GIT_COMMIT:0:7}"
                BRANCH_HEIGHT=''
                WORKFLOW_TRIGGER='Push'

                if [[ -z "$BITRISE_GIT_COMMIT" ]]; then
                  COMMIT_SHORT_HASH="$(git rev-parse --short HEAD)"
                  BRANCH_HEIGHT='HEAD'
                  WORKFLOW_TRIGGER='Manual'
                fi

                envman add --key COMMIT_SHORT_HASH --value "$COMMIT_SHORT_HASH"
                envman add --key BRANCH_HEIGHT --value "$BRANCH_HEIGHT"
                envman add --key WORKFLOW_TRIGGER --value "$WORKFLOW_TRIGGER"
          title: Get commit or branch name and path variables

  # Slack notification utils: we have two workflows to allow choosing when to notify: on success, on failure or both.
  # A workflow for instance create_qa_builds will notify on failure for each build_android_qa or build_ios_qa
  # but will only notify success if both success and create_qa_builds succeeds.

  # Send a Slack message on successful release
  release_announcing_stores:
    before_run:
      - code_setup
    steps:
      - yarn@0:
          inputs:
            - command: build:announce
          title: Accouncing pre-release
          is_always_run: false
    meta:
      bitrise.io:
        stack: linux-docker-android-20.04
        machine_type_id: standard

  # Send a Slack message when workflow succeeds
  notify_success_on_slack:
    before_run:
      - _get_workflow_info
    steps:
      - slack@3:
          inputs:
            - text: '${BITRISE_APP_TITLE} ${BITRISEIO_PIPELINE_TITLE} workflow notification'
            - pretext: ':large_green_circle: *${BITRISEIO_PIPELINE_TITLE} succeeded!*'
            - title: 'Commit #$COMMIT_SHORT_HASH $BRANCH_HEIGHT'
            - title_link: https://github.com/${BITRISEIO_GIT_REPOSITORY_OWNER}/${BITRISEIO_GIT_REPOSITORY_SLUG}/commit/${COMMIT_SHORT_HASH}
            - message: ${BITRISE_GIT_MESSAGE}
            - fields: |
                Branch|${BITRISE_GIT_BRANCH}
                Workflow|${BITRISEIO_PIPELINE_TITLE}
                Trigger|${WORKFLOW_TRIGGER}
                Build|${BITRISE_BUILD_NUMBER}
            - buttons: |
                View app|${BITRISE_APP_URL}
                View build|${BITRISEIO_PIPELINE_BUILD_URL}
                View commit|https://github.com/${BITRISEIO_GIT_REPOSITORY_OWNER}/${BITRISEIO_GIT_REPOSITORY_SLUG}/commit/${COMMIT_SHORT_HASH}
            - footer: 'Bitrise ${BITRISEIO_PIPELINE_TITLE} workflow notification'
            - webhook_url: https://hooks.slack.com/services/${MM_SLACK_TOKEN}/${MM_SLACK_SECRET}/${MM_SLACK_ROOM}

  # Send a Slack message when workflow fails
  _notify_failure_on_slack:
    before_run:
      - _get_workflow_info
    steps:
      - slack@3:
          is_always_run: true
          run_if: .IsBuildFailed
          inputs:
            - text: '${BITRISE_APP_TITLE} ${BITRISE_TRIGGERED_WORKFLOW_TITLE} workflow notification'
            - pretext_on_error: ':red_circle: *${BITRISE_TRIGGERED_WORKFLOW_TITLE} failed!*'
            - title: 'Commit #$COMMIT_SHORT_HASH $BRANCH_HEIGHT'
            - title_link: https://github.com/${BITRISEIO_GIT_REPOSITORY_OWNER}/${BITRISEIO_GIT_REPOSITORY_SLUG}/commit/${COMMIT_SHORT_HASH}
            - message: ${BITRISE_GIT_MESSAGE}
            - fields: |
                Branch|${BITRISE_GIT_BRANCH}
                Workflow|${BITRISE_TRIGGERED_WORKFLOW_TITLE}
                Trigger|${WORKFLOW_TRIGGER}
                Build|${BITRISE_BUILD_NUMBER}
            - buttons: |
                View app|${BITRISE_APP_URL}
                View build|${BITRISE_BUILD_URL}
                View commit|https://github.com/${BITRISEIO_GIT_REPOSITORY_OWNER}/${BITRISEIO_GIT_REPOSITORY_SLUG}/commit/${COMMIT_SHORT_HASH}
            - footer: 'Bitrise ${BITRISE_TRIGGERED_WORKFLOW_TITLE} workflow notification'
            - webhook_url: https://hooks.slack.com/services/${MM_SLACK_TOKEN}/${MM_SLACK_SECRET}/${MM_SLACK_ROOM}

  # CI Steps
  ci_test:
    before_run:
      - code_setup
    steps:
      - yarn@0:
          inputs:
            - args: ''
            - command: test:unit --silent
          title: Unit Test
          is_always_run: false
      - script@1:
          inputs:
            - content: |-
                #!/usr/bin/env bash
                echo 'weew - everything passed!'
          title: All Tests Passed
          is_always_run: false
  # E2E Steps
  
  ### This workflow uses a flag (TEST_SUITE) that defines the specific set of tests to be run.
  ## in this instance Regression. In future iterations we can rename to ios_test_suite_selection & android_test_suite_selection      
  ios_run_regression_tests:
    envs:
    - TEST_SUITE: 'regression'
    after_run:
    - ios_e2e_test
  android_run_regression_tests:
    meta:
      bitrise.io:
        stack: linux-docker-android-20.04
        machine_type_id: elite-xl
    envs:
    - TEST_SUITE: 'regression'
    after_run:
    - android_e2e_test

  e2e_setup:
    steps:
      - yarn@:
          inputs:
            - cache_local_deps: 'yes'
            - command: global add detox-cli
          title: Detox - Install CLI
  android_e2e_test:
    before_run:
      - code_setup_dev
      - e2e_setup
    after_run:
      - _notify_failure_on_slack
    steps:
      - restore-gradle-cache@1: {}
      - install-missing-android-tools@3:
          inputs:
            - ndk_version: $NDK_VERSION
            - gradlew_path: $PROJECT_LOCATION/gradlew
      - script@1:
          inputs:
            - content: |-
                #!/usr/bin/env bash
                "${ANDROID_HOME}/tools/bin/sdkmanager" "cmake;3.22.1"
          title: Download cmake 3.22.1 with sdkmanager
          is_always_run: false
      - avd-manager@1:
          inputs:
            - api_level: '30'
            - create_command_flags: '--sdcard 8192M'
            - start_command_flags: '-read-only'
            - profile: pixel_5
      - wait-for-android-emulator@1: {}
      - save-gradle-cache@1: {}
      - script@1:
          inputs:
            - content: |-
                #!/usr/bin/env bash
                if [ "$TEST_SUITE" = "regression" ]; then
                TEST_SUITE="regression"
                else
                TEST_SUITE="smoke"
                fi
                node -v
                IGNORE_BOXLOGS_DEVELOPMENT="true" FORCE_BUNDLING=true yarn test:e2e:android:bitrise:debug --testNamePattern="$TEST_SUITE"
          title: Detox Build & Test
          is_always_run: false
      - custom-test-results-export@1:
          is_always_run: true
          is_skippable: true
          title: Export test results
          inputs:
            - base_path: $BITRISE_SOURCE_DIR/e2e/reports/
            - test_name: E2E Tests
            - search_pattern: $BITRISE_SOURCE_DIR/e2e/reports/junit.xml
      - deploy-to-bitrise-io@2.2.3:
          is_always_run: true
          is_skippable: true
          title: Deploy test report files
      - script@1:
          is_always_run: true
          run_if: .IsBuildFailed
          title: Copy screenshot files
          inputs:
            - content: |-
                #!/usr/bin/env bash
                set -ex
                cp -r "$BITRISE_SOURCE_DIR/artifacts/screenshots"  "$BITRISE_DEPLOY_DIR"
      - deploy-to-bitrise-io@2.3:
          is_always_run: true
          run_if: .IsBuildFailed
          title: Deploy test screenshots
          inputs:
            - deploy_path: $BITRISE_DEPLOY_DIR
            - is_compress: true
            - zip_name: 'E2E_Android_Failure_Screenshots'
    meta:
      bitrise.io:
        stack: linux-docker-android-20.04
        machine_type_id: elite-xl
  ios_e2e_test:
    before_run:
      - code_setup_dev
      - e2e_setup
    after_run:
      - _notify_failure_on_slack
    steps:
      - certificate-and-profile-installer@1: {}
      - set-xcode-build-number@1:
          inputs:
            - build_short_version_string: $VERSION_NAME
            - plist_path: $PROJECT_LOCATION_IOS/MetaMask/Info.plist
      - script:
          inputs:
            - content: |-
                # Add cache directory to environment variable
                envman add --key BREW_APPLESIMUTILS --value "$(brew --cellar)/applesimutils"
                envman add --key BREW_OPT_APPLESIMUTILS --value "/usr/local/opt/applesimutils"
                brew tap wix/brew
          title: Set Env Path for caching deps
      - cocoapods-install@2:
          is_always_run: false
      - script@1:
          inputs:
            - content: |-
                #!/usr/bin/env bash
                if [ "$TEST_SUITE" = "regression" ]; then
                TEST_SUITE="regression"
                else
                TEST_SUITE="smoke"
                fi
                node -v
                IGNORE_BOXLOGS_DEVELOPMENT="true" FORCE_BUNDLING=true yarn test:e2e:ios:debug --testNamePattern="$TEST_SUITE"
          title: Detox Build & Test
          is_always_run: false
      - custom-test-results-export@1:
          is_always_run: true
          is_skippable: false
          title: Export test results
          inputs:
            - base_path: $BITRISE_SOURCE_DIR/e2e/reports/
            - test_name: E2E Tests
            - search_pattern: $BITRISE_SOURCE_DIR/e2e/reports/junit.xml
      - deploy-to-bitrise-io@2.2.3:
          is_always_run: true
          is_skippable: true
          title: Deploy test report files
      - script@1:
          is_always_run: true
          run_if: .IsBuildFailed
          title: Copy screenshot files
          inputs:
            - content: |-
                #!/usr/bin/env bash
                set -ex
                cp -r "$BITRISE_SOURCE_DIR/artifacts/screenshots"  "$BITRISE_DEPLOY_DIR"
      - deploy-to-bitrise-io@2.3:
          is_always_run: true
          run_if: .IsBuildFailed
          title: Deploy test screenshots
          inputs:
            - deploy_path: $BITRISE_DEPLOY_DIR
            - is_compress: true
            - zip_name: 'E2E_IOS_Failure_Screenshots'
  start_e2e_tests:
    steps:
      - build-router-start@0:
          inputs:
            - workflows: |-
                ios_e2e_test
                wdio_android_e2e_test
            - wait_for_builds: 'true'
            - access_token: $BITRISE_START_BUILD_ACCESS_TOKEN
      - build-router-wait@0:
          inputs:
            - abort_on_fail: 'yes'
            - access_token: $BITRISE_START_BUILD_ACCESS_TOKEN
  build_android_release:
    before_run:
      - code_setup
    after_run:
      - _notify_failure_on_slack
    steps:
      - change-android-versioncode-and-versionname@1:
          inputs:
            - new_version_name: $VERSION_NAME
            - new_version_code: $VERSION_NUMBER
            - build_gradle_path: $PROJECT_LOCATION_ANDROID/app/build.gradle
      - file-downloader@1:
          inputs:
            - source: $BITRISEIO_ANDROID_KEYSTORE_URL
            - destination: android/keystores/release.keystore
      - restore-gradle-cache@1: {}
      - install-missing-android-tools@3:
          inputs:
            - ndk_version: $NDK_VERSION
            - gradlew_path: $PROJECT_LOCATION/gradlew
      - script@1:
          inputs:
            - content: |-
                #!/usr/bin/env bash
                "${ANDROID_HOME}/tools/bin/sdkmanager" "cmake;3.22.1"
          title: Download cmake 3.22.1 with sdkmanager
          is_always_run: false
      - script@1:
          inputs:
            - content: |-
                #!/usr/bin/env bash
                node -v
                METAMASK_ENVIRONMENT='production' yarn build:android:pre-release:bundle
          title: Build Android Pre-Release Bundle
          is_always_run: false
      - save-gradle-cache@1: {}
      - deploy-to-bitrise-io@2.2.3:
          is_always_run: false
          is_skippable: true
          inputs:
            - pipeline_intermediate_files: $PROJECT_LOCATION/app/build/outputs/apk/prod/release/app-prod-release.apk:BITRISE_PLAY_STORE_APK_PATH
            - deploy_path: $PROJECT_LOCATION/app/build/outputs/apk/prod/release/app-prod-release.apk
          title: Bitrise Deploy APK
      - deploy-to-bitrise-io@2.2.3:
          is_always_run: false
          is_skippable: true
          inputs:
            - pipeline_intermediate_files: $PROJECT_LOCATION/app/build/outputs/apk/prod/release/sha512sums.txt:BITRISE_PLAY_STORE_SHA512SUMS_PATH
            - deploy_path: $PROJECT_LOCATION/app/build/outputs/apk/prod/release/sha512sums.txt
          title: Bitrise Deploy Checksum
      - deploy-to-bitrise-io@2.2.3:
          is_always_run: false
          is_skippable: true
          inputs:
            - pipeline_intermediate_files: $PROJECT_LOCATION/app/build/outputs/mapping/prodRelease/mapping.txt:BITRISE_PLAY_STORE_MAPPING_PATH
            - deploy_path: $PROJECT_LOCATION/app/build/outputs/mapping/prodRelease/mapping.txt
          title: Bitrise ProGuard Map Files
      - deploy-to-bitrise-io@2.2.3:
          is_always_run: false
          is_skippable: true
          inputs:
            - pipeline_intermediate_files: $PROJECT_LOCATION/app/build/outputs/bundle/prodRelease/app-prod-release.aab:BITRISE_PLAY_STORE_ABB_PATH
            - deploy_path: $PROJECT_LOCATION/app/build/outputs/bundle/prodRelease/app-prod-release.aab
          title: Bitrise Deploy AAB
      - deploy-to-bitrise-io@2.2.3:
          is_always_run: false
          is_skippable: true
          inputs:
            - pipeline_intermediate_files: sourcemaps/android/index.js.map:BITRISE_PLAY_STORE_SOURCEMAP_PATH
            - deploy_path: sourcemaps/android/index.js.map
          title: Bitrise Deploy Sourcemaps
    meta:
      bitrise.io:
        stack: linux-docker-android-20.04
        machine_type_id: elite-xl
  build_android_qa:
    before_run:
      - code_setup_dev
    after_run:
      - _upload_apk_to_browserstack
      - _notify_failure_on_slack
    steps:
      - change-android-versioncode-and-versionname@1:
          inputs:
            - new_version_name: $VERSION_NAME
            - new_version_code: $VERSION_NUMBER
            - build_gradle_path: $PROJECT_LOCATION_ANDROID/app/build.gradle
      - file-downloader@1:
          inputs:
            - source: $BITRISEIO_ANDROID_QA_KEYSTORE_URL
            - destination: android/keystores/internalRelease.keystore
      - restore-gradle-cache@1: {}
      - install-missing-android-tools@3:
          inputs:
            - ndk_version: $NDK_VERSION
            - gradlew_path: $PROJECT_LOCATION/gradlew
      - script@1:
          inputs:
            - content: |-
                #!/usr/bin/env bash
                "${ANDROID_HOME}/tools/bin/sdkmanager" "cmake;3.22.1"
          title: Download cmake 3.22.1 with sdkmanager
          is_always_run: false
      - script@1:
          inputs:
            - content: |-
                #!/usr/bin/env bash
                node -v
                GIT_BRANCH=$BITRISE_GIT_BRANCH METAMASK_ENVIRONMENT='qa' yarn build:android:pre-release:bundle:qa
          title: Build Android Pre-Release Bundle
          is_always_run: false
      - save-gradle-cache@1: {}
      - deploy-to-bitrise-io@2.2.3:
          is_always_run: false
          is_skippable: true
          inputs:
            - deploy_path: $PROJECT_LOCATION/app/build/outputs/apk/qa/release/$QA_APK_NAME.apk
          title: Bitrise Deploy APK
      - deploy-to-bitrise-io@2.2.3:
          is_always_run: false
          is_skippable: true
          inputs:
            - deploy_path: $PROJECT_LOCATION/app/build/outputs/apk/qa/release/sha512sums.txt
          title: Bitrise Deploy Checksum
      - deploy-to-bitrise-io@2.2.3:
          is_always_run: false
          is_skippable: true
          inputs:
            - deploy_path: $PROJECT_LOCATION/app/build/outputs/mapping/qaRelease/mapping.txt
          title: Bitrise ProGuard Map Files
      - deploy-to-bitrise-io@2.2.3:
          is_always_run: false
          is_skippable: true
          inputs:
            - deploy_path: $PROJECT_LOCATION/app/build/outputs/bundle/qaRelease/app-qa-release.aab
          title: Bitrise Deploy AAB
      - deploy-to-bitrise-io@2.2.3:
          is_always_run: false
          is_skippable: true
          inputs:
            - deploy_path: sourcemaps/android/index.js.map
          title: Bitrise Deploy Sourcemaps
    meta:
      bitrise.io:
        stack: linux-docker-android-20.04
        machine_type_id: elite-xl
  _upload_apk_to_browserstack:
    steps:
      - script@1:
          title: Upload APK to Browserstack
          inputs:
            - content: |-
                #!/usr/bin/env bash
                set -e
                set -x
                set -o pipefail
                APK_PATH=$PROJECT_LOCATION/app/build/outputs/apk/qa/release/app-qa-release.apk
                CUSTOM_ID="$BITRISE_GIT_BRANCH-$VERSION_NAME-$VERSION_NUMBER"
                CUSTOM_ID=${CUSTOM_ID////-}
                curl -u "$BROWSERSTACK_USERNAME:$BROWSERSTACK_ACCESS_KEY" -X POST "https://api-cloud.browserstack.com/app-automate/upload" -F "file=@$APK_PATH" -F 'data={"custom_id": "'$CUSTOM_ID'"}' | jq -j '.app_url' | envman add --key BROWSERSTACK_APP_URL
                APK_PATH_FOR_APP_LIVE=$PROJECT_LOCATION/app/build/outputs/apk/qa/release/"$CUSTOM_ID".apk
                mv "$APK_PATH" "$APK_PATH_FOR_APP_LIVE"
                curl -u "$BROWSERSTACK_USERNAME:$BROWSERSTACK_ACCESS_KEY" -X POST "https://api-cloud.browserstack.com/app-live/upload" -F "file=@$APK_PATH_FOR_APP_LIVE" -F 'data={"custom_id": "'$CUSTOM_ID'"}'
                curl -u "$BROWSERSTACK_USERNAME:$BROWSERSTACK_ACCESS_KEY" -X GET https://api-cloud.browserstack.com/app-automate/recent_apps | jq > browserstack_uploaded_apps.json
      - deploy-to-bitrise-io@2.2.3:
          is_always_run: false
          is_skippable: true
          inputs:
            - deploy_path: browserstack_uploaded_apps.json
          title: Bitrise Deploy Browserstack Uploaded Apps
      - build-router-start@0:
          inputs:
            - workflows: |-
                wdio_android_e2e_test
            - wait_for_builds: 'false'
            - abort_on_fail: 'yes'
            - access_token: $BITRISE_START_BUILD_ACCESS_TOKEN
            - environment_key_list: BROWSERSTACK_APP_URL

                BROWSERSTACK_DEVICE

                BROWSERSTACK_OS_VERSION

                BROWSERSTACK_TAG_EXPRESSION
  wdio_android_e2e_test:
    before_run:
      - code_setup
    after_run:
      - _notify_failure_on_slack
    steps:
      - script@1:
          title: Run Android E2E tests on Browserstack
          inputs:
            - content: |-
                #!/usr/bin/env bash
                yarn test:wdio:android:browserstack
      - script@1:
          is_always_run: true
          is_skippable: false
          title: Add tests reports to Bitrise
          inputs:
            - content: |-
                #!/usr/bin/env bash
                cp -r $BITRISE_SOURCE_DIR/wdio/reports/junit-results/ $BITRISE_TEST_RESULT_DIR/
      - deploy-to-bitrise-io@2.2.3:
          is_always_run: true
          is_skippable: false
          inputs:
            - deploy_path: $BITRISE_TEST_RESULT_DIR
          title: Deploy test report files
    meta:
      bitrise.io:
        stack: linux-docker-android-20.04
        machine_type_id: standard
  deploy_android_to_store:
    steps:
      - pull-intermediate-files@1:
          inputs:
            - artifact_sources: .*
      - google-play-deploy:
          inputs:
            - app_path: $BITRISE_PLAY_STORE_ABB_PATH
            - track: internal
            - service_account_json_key_path: $BITRISEIO_BITRISEIO_SERVICE_ACCOUNT_JSON_KEY_URL_URL
            - package_name: $MM_ANDROID_PACKAGE_NAME
    envs:
      - opts:
          is_expand: false
        MM_ANDROID_PACKAGE_NAME: io.metamask
  deploy_ios_to_store:
    steps:
      - pull-intermediate-files@1:
          inputs:
            - artifact_sources: .*
      - deploy-to-itunesconnect-application-loader@1:
          inputs:
            - ipa_path: $BITRISE_APP_STORE_IPA_PATH
  build_ios_release:
    before_run:
      - code_setup
    after_run:
      - _notify_failure_on_slack
    steps:
      - certificate-and-profile-installer@1: {}
      - set-xcode-build-number@1:
          inputs:
            - build_short_version_string: $VERSION_NAME
            - build_version: $VERSION_NUMBER
            - plist_path: $PROJECT_LOCATION_IOS/MetaMask/Info.plist
      - cocoapods-install@2: {}
      - script@1:
          inputs:
            - content: |-
                #!/usr/bin/env bash
                node -v
                METAMASK_ENVIRONMENT='production' yarn build:ios:pre-release
          title: iOS Sourcemaps & Build
          is_always_run: false
      - deploy-to-bitrise-io@2.2.3:
          is_always_run: false
          is_skippable: true
          inputs:
            - pipeline_intermediate_files: ios/build/output/MetaMask.ipa:BITRISE_APP_STORE_IPA_PATH
            - deploy_path: ios/build/output/MetaMask.ipa
          title: Deploy iOS IPA
      - deploy-to-bitrise-io@1.6.1:
          is_always_run: false
          is_skippable: true
          inputs:
            - deploy_path: ios/build/MetaMask.xcarchive
          title: Deploy Symbols File
      - deploy-to-bitrise-io@2.2.3:
          is_always_run: false
          is_skippable: true
          inputs:
            - pipeline_intermediate_files: sourcemaps/ios/index.js.map:BITRISE_APP_STORE_SOURCEMAP_PATH
            - deploy_path: sourcemaps/ios/index.js.map
          title: Deploy Source Map
  build_ios_qa:
    before_run:
      - code_setup_dev
    after_run:
      - _upload_ipa_to_browserstack
      - _notify_failure_on_slack
    steps:
      - certificate-and-profile-installer@1: {}
      - set-xcode-build-number@1:
          inputs:
            - build_short_version_string: $VERSION_NAME
            - build_version: $VERSION_NUMBER
            - plist_path: $PROJECT_LOCATION_IOS/MetaMask/MetaMask-QA-Info.plist
      - cocoapods-install@2: {}
      - script@1:
          inputs:
            - content: |-
                #!/usr/bin/env bash
                node -v
                GIT_BRANCH=$BITRISE_GIT_BRANCH METAMASK_ENVIRONMENT='qa' yarn build:ios:pre-qa
          title: iOS Sourcemaps & Build
          is_always_run: false
      - deploy-to-bitrise-io@2.2.3:
          is_always_run: false
          is_skippable: true
          inputs:
            - pipeline_intermediate_files: ios/build/output/MetaMask-QA.ipa:BITRISE_APP_STORE_IPA_PATH
            - deploy_path: ios/build/output/MetaMask-QA.ipa
          title: Deploy iOS IPA
      - deploy-to-bitrise-io@2.2.3:
          is_always_run: false
          is_skippable: true
          inputs:
            - deploy_path: ios/build/MetaMask-QA.xcarchive
          title: Deploy Symbols File
      - deploy-to-bitrise-io@2.2.3:
          is_always_run: false
          is_skippable: true
          inputs:
            - pipeline_intermediate_files: sourcemaps/ios/index.js.map:BITRISE_APP_STORE_SOURCEMAP_PATH
            - deploy_path: sourcemaps/ios/index.js.map
          title: Deploy Source Map
  _upload_ipa_to_browserstack:
    steps:
      - script@1:
          title: Upload IPA to Browserstack
          inputs:
            - content: |-
                #!/usr/bin/env bash
                set -e
                set -x
                set -o pipefail
                CUSTOM_ID="$BITRISE_GIT_BRANCH-$VERSION_NAME-$VERSION_NUMBER"
                CUSTOM_ID=${CUSTOM_ID////-}
                IPA_PATH=ios/build/output/MetaMask-QA.ipa
                IPA_PATH_FOR_APP_LIVE=ios/build/output/"$CUSTOM_ID".ipa
                curl -u "$BROWSERSTACK_USERNAME:$BROWSERSTACK_ACCESS_KEY" -X POST "https://api-cloud.browserstack.com/app-automate/upload" -F "file=@$IPA_PATH" -F 'data={"custom_id": "'$CUSTOM_ID'"}' | jq -j '.app_url' | envman add --key BROWSERSTACK_APP_URL
                mv "$IPA_PATH" "$IPA_PATH_FOR_APP_LIVE"
                curl -u "$BROWSERSTACK_USERNAME:$BROWSERSTACK_ACCESS_KEY" -X POST "https://api-cloud.browserstack.com/app-live/upload" -F "file=@$IPA_PATH_FOR_APP_LIVE" -F 'data={"custom_id": "'$CUSTOM_ID'"}'
                curl -u "$BROWSERSTACK_USERNAME:$BROWSERSTACK_ACCESS_KEY" -X GET https://api-cloud.browserstack.com/app-automate/recent_apps | jq > browserstack_uploaded_apps.json
      - deploy-to-bitrise-io@2.2.3:
          is_always_run: false
          is_skippable: true
          inputs:
            - deploy_path: browserstack_uploaded_apps.json
          title: Bitrise Deploy Browserstack Uploaded Apps

app:
  envs:
    - opts:
        is_expand: false
      PROJECT_LOCATION: android
    - opts:
        is_expand: false
      NDK_VERSION: 24.0.8215888
    - opts:
        is_expand: false
      QA_APK_NAME: app-qa-release
    - opts:
        is_expand: false
      MODULE: app
    - opts:
        is_expand: false
      VARIANT: ''
    - opts:
        is_expand: false
      BITRISE_PROJECT_PATH: ios/MetaMask.xcworkspace
    - opts:
        is_expand: false
      BITRISE_SCHEME: MetaMask
    - opts:
        is_expand: false
      BITRISE_EXPORT_METHOD: enterprise
    - opts:
        is_expand: false
      PROJECT_LOCATION_ANDROID: android
    - opts:
        is_expand: false
      PROJECT_LOCATION_IOS: ios
    - opts:
        is_expand: false
<<<<<<< HEAD
      VERSION_NAME: 7.9.1
    - opts:
        is_expand: false
      VERSION_NUMBER: 1184
=======
      VERSION_NAME: 7.9.0
    - opts:
        is_expand: false
      VERSION_NUMBER: 1181
>>>>>>> 24a1d3fe
    - opts:
        is_expand: false
      ANDROID_APK_LINK: ''
    - opts:
        is_expand: false
      ANDROID_AAP_LINK: ''
    - opts:
        is_expand: false
      IOS_APP_LINK: ''

meta:
  bitrise.io:
    stack: osx-xcode-15.0.x
    machine_type_id: g2-m1-max.5core
trigger_map:
  - push_branch: release/*
    pipeline: release_e2e_pipeline
  - push_branch: main
    pipeline: pr_smoke_e2e_pipeline
  - tag: 'v*.*.*-RC-*'
    pipeline: release_builds_to_store_pipeline
  - tag: 'qa-*'
    pipeline: create_qa_builds_pipeline
  - tag: 'dev-e2e-*'
    pipeline: pr_smoke_e2e_pipeline
<|MERGE_RESOLUTION|>--- conflicted
+++ resolved
@@ -838,17 +838,10 @@
       PROJECT_LOCATION_IOS: ios
     - opts:
         is_expand: false
-<<<<<<< HEAD
       VERSION_NAME: 7.9.1
     - opts:
         is_expand: false
       VERSION_NUMBER: 1184
-=======
-      VERSION_NAME: 7.9.0
-    - opts:
-        is_expand: false
-      VERSION_NUMBER: 1181
->>>>>>> 24a1d3fe
     - opts:
         is_expand: false
       ANDROID_APK_LINK: ''
