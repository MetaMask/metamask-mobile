---
format_version: '8'
default_step_lib_source: 'https://github.com/bitrise-io/bitrise-steplib.git'
project_type: react-native
workflows:
  # Code Setups
  setup:
    steps:
      - activate-ssh-key@4:
          run_if: '{{getenv "SSH_RSA_PRIVATE_KEY" | ne ""}}'
      - git-clone@6: {}
      - nvm@1.3.0:
          inputs:
            - node_version: '14'
  code_setup_cache:
    before_run:
      - setup
    steps:
      - cache-pull@2: {}
      - yarn@0:
          inputs:
            - cache_local_deps: 'yes'
            - command: setup
          title: Yarn Setup
      - yarn@0:
          inputs:
            - cache_local_deps: 'yes'
            - command: setup:react-native-webrtc
          title: Yarn Download WebRTC Bitcode
      - yarn@0:
          inputs:
            - cache_local_deps: 'yes'
            - command: audit:ci
          title: Audit Dependencies
      - yarn@0:
          title: Lint
          inputs:
            - cache_local_deps: 'yes'
            - command: lint
          is_always_run: true
      - cache-push@2: {}
  code_setup:
    before_run:
      - setup
    steps:
      - yarn@0:
          inputs:
            - cache_local_deps: 'yes'
            - command: setup
          title: Yarn Setup
      - yarn@0:
          inputs:
            - cache_local_deps: 'yes'
            - command: setup:react-native-webrtc
          title: Yarn Download WebRTC Bitcode
      - yarn@0:
          inputs:
            - cache_local_deps: 'yes'
            - command: audit:ci
          title: Audit Dependencies
      - yarn@0:
          title: Lint
          inputs:
            - cache_local_deps: 'yes'
            - command: lint
          is_always_run: true
  # CI Steps
  ci_test:
    before_run:
      - code_setup_cache
    steps:
      - yarn@0:
          inputs:
            - args: ''
            - command: test:unit --silent
          title: Unit Test
          is_always_run: false
      - script@1:
          inputs:
            - content: |-
                #!/usr/bin/env bash
                echo 'weew - everything passed!'
          title: All Tests Passed
          is_always_run: false
  # E2E Steps
  e2e_setup:
    steps:
      - yarn@:
          inputs:
            - cache_local_deps: 'yes'
            - command: global add detox-cli
          title: Detox - Install CLI
  android_e2e_test:
    before_run:
      - code_setup
      - e2e_setup
    steps:
      - install-missing-android-tools@2:
          inputs:
            - ndk_revision: $NDK_VERSION
            - gradlew_path: $PROJECT_LOCATION/gradlew
      - avd-manager@1:
          inputs:
            - api_level: '29'
            - create_command_flags: '--sdcard 4096M'
            - profile: pixel
      - wait-for-android-emulator@1: {}
      - file-downloader@1:
          inputs:
            - source: $BITRISEIO_ANDROID_KEYSTORE_URL
            - destination: android/keystores/release.keystore
      - yarn@0:
          inputs:
            - cache_local_deps: 'yes'
            - command: test:e2e:android
          title: E2E Tests on Android
          is_always_run: false
  ios_e2e_test:
    before_run:
      - code_setup
      - e2e_setup
    steps:
      - certificate-and-profile-installer@1: {}
      - set-xcode-build-number@1:
          inputs:
            - build_short_version_string: $VERSION_NAME
            - plist_path: $PROJECT_LOCATION_IOS/MetaMask/Info.plist
      - script:
          inputs:
            - content: |-
                # Add cache directory to environment variable
                envman add --key BREW_APPLESIMUTILS --value "$(brew --cellar)/applesimutils"
                envman add --key BREW_OPT_APPLESIMUTILS --value "/usr/local/opt/applesimutils"
                brew tap wix/brew
          title: Set Env Path for caching deps
      - cocoapods-install@2:
          is_always_run: false
      - script@1:
          inputs:
            - content: |-
                #!/usr/bin/env bash
                node -v
                METAMASK_ENVIRONMENT='production' yarn test:e2e:ios
          title: Detox Build & Test
          is_always_run: false
  start_e2e_tests:
    steps:
      - build-router-start@0:
          inputs:
            - workflows: |-
                ios_e2e_test
            - wait_for_builds: 'true'
            - access_token: $BITRISE_START_BUILD_ACCESS_TOKEN
      - build-router-wait@0:
          inputs:
            - abort_on_fail: 'yes'
            - access_token: $BITRISE_START_BUILD_ACCESS_TOKEN
      - script@1:
          inputs:
            - content: |-
                #!/usr/bin/env bash echo 'weew - everything passed!'
          title: All Tests Passed
          is_always_run: false
  # Parallel Build & Deploy Steps
  create_release_builds:
    before_run:
      - code_setup_cache
    steps:
      - build-router-start@0:
          inputs:
            - workflows: |-
                build_android_release
                build_ios_release
            - wait_for_builds: 'true'
            - abort_on_fail: 'yes'
            - access_token: $BITRISE_START_BUILD_ACCESS_TOKEN
      - build-router-wait@0:
          inputs:
            - abort_on_fail: 'yes'
            - build_artifacts_save_path: $BITRISE_DEPLOY_DIR
            - access_token: $BITRISE_START_BUILD_ACCESS_TOKEN
  release_to_stores:
    before_run:
      - code_setup_cache
    steps:
      - build-router-start@0:
          inputs:
            - workflows: |-
                deploy_android_to_store
                deploy_ios_to_store
            - wait_for_builds: 'true'
            - abort_on_fail: 'yes'
            - access_token: $BITRISE_START_BUILD_ACCESS_TOKEN
      - build-router-wait@0:
          inputs:
            - abort_on_fail: 'yes'
            - build_artifacts_save_path: $BITRISE_DEPLOY_DIR
            - access_token: $BITRISE_START_BUILD_ACCESS_TOKEN
      - deploy-to-bitrise-io@1:
          inputs:
            - deploy_path: $BITRISE_DEPLOY_DIR/app-prod-release.apk
          title: Bitrise Deploy APK
      - yarn@0:
          inputs:
            - command: build:announce
          title: Accouncing pre-release
          is_always_run: false
  create_qa_builds:
    before_run:
      - code_setup_cache
    steps:
      - build-router-start@0:
          inputs:
            - workflows: |-
                build_android_qa
                build_ios_qa
            - wait_for_builds: 'true'
            - abort_on_fail: 'yes'
            - access_token: $BITRISE_START_BUILD_ACCESS_TOKEN
      - build-router-wait@0:
          inputs:
            - abort_on_fail: 'yes'
            - build_artifacts_save_path: $BITRISE_DEPLOY_DIR
            - access_token: $BITRISE_START_BUILD_ACCESS_TOKEN
  build_android_release:
    before_run:
      - code_setup
    steps:
      - change-android-versioncode-and-versionname@1:
          inputs:
            - new_version_name: $VERSION_NAME
            - new_version_code: $VERSION_NUMBER
            - build_gradle_path: $PROJECT_LOCATION_ANDROID/app/build.gradle
      - file-downloader@1:
          inputs:
            - source: $BITRISEIO_ANDROID_KEYSTORE_URL
            - destination: android/keystores/release.keystore
      - install-missing-android-tools@2:
          inputs:
            - ndk_revision: $NDK_VERSION
            - gradlew_path: $PROJECT_LOCATION/gradlew
      - script@1:
          inputs:
            - content: |-
                #!/usr/bin/env bash
                node -v
                METAMASK_ENVIRONMENT='production' yarn build:android:pre-release:bundle
          title: Build Android Pre-Release Bundle
          is_always_run: false
      - deploy-to-bitrise-io@1:
          inputs:
            - deploy_path: $PROJECT_LOCATION/app/build/outputs/apk/prod/release/app-prod-release.apk
          title: Bitrise Deploy APK
      - deploy-to-bitrise-io@1:
          inputs:
            - deploy_path: $PROJECT_LOCATION/app/build/outputs/apk/prod/release/sha512sums.txt
          title: Bitrise Deploy Checksum
      - deploy-to-bitrise-io@1:
          inputs:
            - deploy_path: $PROJECT_LOCATION/app/build/outputs/mapping/prodRelease/mapping.txt
          title: Bitrise ProGuard Map Files
      - deploy-to-bitrise-io@1:
          inputs:
            - deploy_path: $PROJECT_LOCATION/app/build/outputs/bundle/prodRelease/app-prod-release.aab
          title: Bitrise Deploy AAB
      - deploy-to-bitrise-io@1:
          inputs:
            - deploy_path: sourcemaps/android/index.js.map
          title: Bitrise Deploy Sourcemaps
  build_android_qa:
    before_run:
      - code_setup
    steps:
      - change-android-versioncode-and-versionname@1:
          inputs:
            - new_version_name: $VERSION_NAME
            - new_version_code: $VERSION_NUMBER
            - build_gradle_path: $PROJECT_LOCATION_ANDROID/app/build.gradle
      - file-downloader@1:
          inputs:
            - source: $BITRISEIO_ANDROID_QA_KEYSTORE_URL
            - destination: android/keystores/internalRelease.keystore
      - install-missing-android-tools@2:
          inputs:
            - ndk_revision: $NDK_VERSION
            - gradlew_path: $PROJECT_LOCATION/gradlew
      - script@1:
          inputs:
            - content: |-
                #!/usr/bin/env bash
                node -v
                GIT_BRANCH=$BITRISE_GIT_BRANCH METAMASK_ENVIRONMENT='qa' yarn build:android:pre-release:bundle:qa
          title: Build Android Pre-Release Bundle
          is_always_run: false
      - deploy-to-bitrise-io@1:
          inputs:
            - deploy_path: $PROJECT_LOCATION/app/build/outputs/apk/qa/release/app-qa-release.apk
          title: Bitrise Deploy APK
      - deploy-to-bitrise-io@1:
          inputs:
            - deploy_path: $PROJECT_LOCATION/app/build/outputs/apk/qa/release/sha512sums.txt
          title: Bitrise Deploy Checksum
      - deploy-to-bitrise-io@1:
          inputs:
            - deploy_path: $PROJECT_LOCATION/app/build/outputs/mapping/qaRelease/mapping.txt
          title: Bitrise ProGuard Map Files
      - deploy-to-bitrise-io@1:
          inputs:
            - deploy_path: $PROJECT_LOCATION/app/build/outputs/bundle/qaRelease/app-qa-release.aab
          title: Bitrise Deploy AAB
      - deploy-to-bitrise-io@1:
          inputs:
            - deploy_path: sourcemaps/android/index.js.map
          title: Bitrise Deploy Sourcemaps
  deploy_android_to_store:
    before_run:
      - build_android_release
    steps:
      - google-play-deploy:
          inputs:
            - app_path: $PROJECT_LOCATION/app/build/outputs/bundle/prodRelease/app-prod-release.aab
            - track: internal
            - service_account_json_key_path: $BITRISEIO_BITRISEIO_SERVICE_ACCOUNT_JSON_KEY_URL_URL
            - package_name: $MM_ANDROID_PACKAGE_NAME
    envs:
      - opts:
          is_expand: false
        MM_ANDROID_PACKAGE_NAME: io.metamask
  deploy_ios_to_store:
    before_run:
      - build_ios_release
    steps:
      - deploy-to-itunesconnect-application-loader@1:
          inputs:
            - ipa_path: ios/build/output/MetaMask.ipa
  build_ios_release:
    before_run:
      - code_setup_cache
    steps:
      - certificate-and-profile-installer@1: {}
      - set-xcode-build-number@1:
          inputs:
            - build_short_version_string: $VERSION_NAME
            - build_version: $VERSION_NUMBER
            - plist_path: $PROJECT_LOCATION_IOS/MetaMask/Info.plist
      - cocoapods-install@2: {}
      - script@1:
          inputs:
            - content: |-
                #!/usr/bin/env bash
                node -v
                METAMASK_ENVIRONMENT='production' yarn build:ios:pre-release
          title: iOS Sourcemaps & Build
          is_always_run: false
      - deploy-to-bitrise-io@1:
          inputs:
            - deploy_path: ios/build/output/MetaMask.ipa
          title: Deploy iOS IPA
      - deploy-to-bitrise-io@1:
          inputs:
            - deploy_path: ios/build/MetaMask.xcarchive
          title: Deploy Symbols File
      - deploy-to-bitrise-io@1:
          inputs:
            - deploy_path: sourcemaps/ios/index.js.map
          title: Deploy Source Map
  build_ios_qa:
    before_run:
      - code_setup_cache
    steps:
      - certificate-and-profile-installer@1: {}
      - set-xcode-build-number@1:
          inputs:
            - build_short_version_string: $VERSION_NAME
            - build_version: $VERSION_NUMBER
            - plist_path: $PROJECT_LOCATION_IOS/MetaMask/MetaMask-QA-Info.plist
      - cocoapods-install@2: {}
      - script@1:
          inputs:
            - content: |-
                #!/usr/bin/env bash
                node -v
                GIT_BRANCH=$BITRISE_GIT_BRANCH METAMASK_ENVIRONMENT='qa' yarn build:ios:pre-qa
          title: iOS Sourcemaps & Build
          is_always_run: false
      - deploy-to-bitrise-io@1:
          inputs:
            - deploy_path: ios/build/output/MetaMask-QA.ipa
          title: Deploy iOS IPA
      - deploy-to-bitrise-io@1:
          inputs:
            - deploy_path: ios/build/MetaMask-QA.xcarchive
          title: Deploy Symbols File
      - deploy-to-bitrise-io@1:
          inputs:
            - deploy_path: sourcemaps/ios/index.js.map
          title: Deploy Source Map
app:
  envs:
    - opts:
        is_expand: false
      PROJECT_LOCATION: android
    - opts:
        is_expand: false
      NDK_VERSION: 21e
    - opts:
        is_expand: false
      MODULE: app
    - opts:
        is_expand: false
      VARIANT: ''
    - opts:
        is_expand: false
      BITRISE_PROJECT_PATH: ios/MetaMask.xcworkspace
    - opts:
        is_expand: false
      BITRISE_SCHEME: MetaMask
    - opts:
        is_expand: false
      BITRISE_EXPORT_METHOD: enterprise
    - opts:
        is_expand: false
      PROJECT_LOCATION_ANDROID: android
    - opts:
        is_expand: false
      PROJECT_LOCATION_IOS: ios
    - opts:
        is_expand: false
<<<<<<< HEAD
      VERSION_NAME: 5.10.0
    - opts:
        is_expand: false
      VERSION_NUMBER: 993
=======
      VERSION_NAME: 5.9.0
    - opts:
        is_expand: false
      VERSION_NUMBER: 990
>>>>>>> 73f3e7ec
    - opts:
        is_expand: false
      ANDROID_APK_LINK: ''
    - opts:
        is_expand: false
      ANDROID_AAP_LINK: ''
    - opts:
        is_expand: false
      IOS_APP_LINK: ''
meta:
  bitrise.io:
    stack: osx-xcode-13.4.x<|MERGE_RESOLUTION|>--- conflicted
+++ resolved
@@ -426,17 +426,10 @@
       PROJECT_LOCATION_IOS: ios
     - opts:
         is_expand: false
-<<<<<<< HEAD
-      VERSION_NAME: 5.10.0
-    - opts:
-        is_expand: false
-      VERSION_NUMBER: 993
-=======
       VERSION_NAME: 5.9.0
     - opts:
         is_expand: false
       VERSION_NUMBER: 990
->>>>>>> 73f3e7ec
     - opts:
         is_expand: false
       ANDROID_APK_LINK: ''
