--- conflicted
+++ resolved
@@ -329,7 +329,7 @@
         stack: linux-docker-android-20.04
         machine_type_id: elite-xl
     envs:
-    - TEST_SUITE: 'regression'
+    - TEST_SUITE: 'Regression'
     after_run:
     - android_e2e_build
   android_run_regression_tests:
@@ -381,13 +381,14 @@
         inputs:
         - content: |-
             #!/usr/bin/env bash
-            if [ "$TEST_SUITE" = "regression" ]; then
-            TEST_SUITE="regression"
+            if [ "$TEST_SUITE" = "Regression" ]; then
+            TEST_SUITE="Regression"
             else
-            TEST_SUITE="smoke"
+            TEST_SUITE="Smoke"
             fi
             node -v
             export METAMASK_ENVIRONMENT='local'
+            export METAMASK_BUILD_TYPE='main'
             IGNORE_BOXLOGS_DEVELOPMENT="true" FORCE_BUNDLING=true yarn test:e2e:android:bitrise:build --testNamePattern="$TEST_SUITE"
     - save-cache@1:
         title: Cache Build
@@ -431,13 +432,14 @@
         inputs:
         - content: |-
             #!/usr/bin/env bash
-            if [ "$TEST_SUITE" = "regression" ]; then
-            TEST_SUITE="regression"
+            if [ "$TEST_SUITE" = "Regression" ]; then
+            TEST_SUITE="Regression"
             else
-            TEST_SUITE="smoke"
+            TEST_SUITE="Smoke"
             fi
             node -v
             export METAMASK_ENVIRONMENT='local'
+            export METAMASK_BUILD_TYPE='main'
             IGNORE_BOXLOGS_DEVELOPMENT="true" FORCE_BUNDLING=true yarn test:e2e:android:bitrise:run --testNamePattern="$TEST_SUITE"
     - custom-test-results-export@1:
         title: Export test results
@@ -505,14 +507,9 @@
                 fi
                 node -v
                 export METAMASK_ENVIRONMENT='local'
-<<<<<<< HEAD
+                export METAMASK_BUILD_TYPE='main'
                 IGNORE_BOXLOGS_DEVELOPMENT="true" FORCE_BUNDLING=true yarn test:e2e:ios:bitrise:build --testNamePattern="$TEST_SUITE"
           title: Detox Build
-=======
-                export METAMASK_BUILD_TYPE='main'
-                IGNORE_BOXLOGS_DEVELOPMENT="true" FORCE_BUNDLING=true yarn test:e2e:android:bitrise:debug --testNamePattern="$TEST_SUITE"
-          title: Detox Build & Test
->>>>>>> 756209bb
           is_always_run: false
       - save-cache@1:
           title: Cache Build
@@ -549,20 +546,15 @@
             - content: |-
                 #!/usr/bin/env bash
                 if [ "$TEST_SUITE" = "Regression" ]; then
-                  TEST_SUITE="Regression"
+                TEST_SUITE="Regression"
                 else
-                  TEST_SUITE="Smoke"
+                TEST_SUITE="Smoke"
                 fi
                 node -v
                 export METAMASK_ENVIRONMENT='local'
-<<<<<<< HEAD
+                export METAMASK_BUILD_TYPE='main'
                 IGNORE_BOXLOGS_DEVELOPMENT="true" FORCE_BUNDLING=true yarn test:e2e:ios:bitrise:run --testNamePattern="$TEST_SUITE"
           title: Detox Test
-=======
-                export METAMASK_BUILD_TYPE='main'
-                IGNORE_BOXLOGS_DEVELOPMENT="true" FORCE_BUNDLING=true yarn test:e2e:ios:debug --testNamePattern="$TEST_SUITE"
-          title: Detox Build & Test
->>>>>>> 756209bb
           is_always_run: false
       - custom-test-results-export@1:
           is_always_run: true
