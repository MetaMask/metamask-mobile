--- conflicted
+++ resolved
@@ -160,12 +160,9 @@
       - run_tag_smoke_assets_android: {}
       - run_tag_smoke_confirmations_ios: {}
       - run_tag_smoke_confirmations_android: {}
-<<<<<<< HEAD
       - run_tag_smoke_ramps_android: {}
       - run_tag_smoke_ramps_ios: {}
-=======
       - run_tag_smoke_confirmations_redesigned_ios: {}
->>>>>>> 8c3f3954
       - run_tag_smoke_swaps_ios: {}
       - run_tag_smoke_swaps_android: {}
       - run_tag_smoke_core_ios: {}
