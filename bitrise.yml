---
format_version: '8'
default_step_lib_source: 'https://github.com/bitrise-io/bitrise-steplib.git'
project_type: react-native

#Pipelines are listed below
pipelines:
  #Creates MetaMask-QA apps and stores apk/ipa in Bitrise
  create_qa_builds_pipeline:
    stages:
      - create_build_qa: {}
  #Creates MetaMask-QA Flask apps and stores apk/ipa in Bitrise & browserstack
  create_qa_flask_builds_pipeline:
    stages:
      - create_build_qa_flask: {}
  #Builds MetaMask, MetaMask-QA apps and stores apk/ipa in Bitrise
  build_all_targets_pipeline:
    stages:
      - create_build_all_targets: {}
  #Releases MetaMask apps and stores apk/ipa into Play(Internal Testing)/App(TestFlight) Store
  release_builds_to_store_pipeline:
    stages:
      - create_build_release: {}
      - deploy_build_release: {}
      - create_build_qa: {} #Generate QA builds for E2E app upgrade tests
  #Releases MetaMask beta apps and stores apk/ipa into Play(Internal Testing)/App(TestFlight) Store
  beta_builds_to_store_pipeline:
    stages:
      - create_build_beta: {}
      - deploy_build_release: {}
  #Releases MetaMask apps and stores ipa into App(TestFlight) Store
  release_ios_to_store_pipeline:
    stages:
      - create_ios_release: {}
      - deploy_ios_release: {}
  #Releases MetaMask apps and stores apk Play(Internal Testing) Store
  release_android_to_store_pipeline:
    stages:
      - create_android_release: {}
      - deploy_android_release: {}
  #Run E2E test suite for iOS only
  run_e2e_ios_pipeline:
    stages:
      - build_e2e_ios_stage: {}
      - run_e2e_ios_stage: {}
      - notify: {}
  #Run E2E test suite for  Flask builds
  run_e2e_flask_pipeline:
    stages:
      - build_e2e_flask_ios_android: {}
      - run_e2e_flask_ios_android: {}
      - notify: {}
  #Run E2E test suite for Android only
  run_e2e_android_pipeline:
    stages:
      - build_e2e_android_stage: {} #builds android detox E2E
      - run_e2e_android_stage: {} #runs android detox test E2E
      - notify: {}
  #PR_e2e_verfication (build ios & android), run iOS (smoke), emulator Android
  release_e2e_pipeline:
    stages:
      - build_e2e_ios_android_stage: {}
      - run_release_e2e_ios_android_stage: {}
      - report_results_stage: {}
      - notify: {}
  #PR_e2e_verfication (build ios & android), run iOS (smoke), emulator Android
  pr_smoke_e2e_pipeline:
    stages:
      - build_smoke_e2e_ios_android_stage: {}
      - run_smoke_e2e_ios_android_stage: {}
      - notify: {}

  #PR_e2e_verfication (build ios & android), run iOS (regression), emulator Android
  pr_regression_e2e_pipeline:
    stages:
      - build_regression_e2e_ios_android_stage: {}
      - run_regression_e2e_ios_android_stage: {}
      - notify: {}
  #App launch times pipeline. Runs on browserstack
  app_launch_times_and_expo_pipeline:
    stages:
      - create_build_qa_and_expo: {}
      - app_launch_times_test_stage: {}
  #App Upgrade pipeline. Runs on browserstack
  app_upgrade_pipeline:
    stages:
      - create_build_qa_android: {}
      - app_upgrade_test_stage: {}
  multichain_permissions_e2e_pipeline:
    stages:
      - build_multichain_permissions_e2e_ios_android_stage: {}
      - run_multichain_permissions_e2e_ios_android_stage: {}
  # Pipeline for Flask
  create_flask_release_builds_pipeline:
    stages:
      - create_build_flask_release: {}
      - notify: {}
  release_flask_builds_to_store_pipeline:
    stages:
      - create_build_flask_release: {}
      - deploy_flask_build_release: {}
      - release_notify: {}
#Stages reference workflows. Those workflows cannot but utility "_this-is-a-utility"
stages:
  create_build_all_targets:
    workflows:
      - build_android_release: {}
      - build_ios_release: {}
      - build_android_beta: {}
      - build_ios_beta: {}
      - build_android_flask_release: {}
      - build_ios_flask_release: {}
      - build_android_qa: {}
      - build_ios_qa: {}
      - build_android_devbuild: {}
      - build_ios_devbuild: {}
  create_build_release:
    workflows:
      - build_android_release: {}
      - build_ios_release: {}
  create_build_beta:
    workflows:
      - build_android_beta: {}
      - build_ios_beta: {}
  deploy_build_release:
    workflows:
      - deploy_android_to_store: {}
      - deploy_ios_to_store: {}
  create_ios_release:
    workflows:
      - build_ios_release: {}
  deploy_ios_release:
    workflows:
      - deploy_ios_to_store: {}
  create_android_release:
    workflows:
      - build_android_release: {}
  deploy_android_release:
    workflows:
      - deploy_android_to_store: {}
  create_build_qa_and_expo:
    workflows:
      - build_android_devbuild: {}
      - build_android_qa: {}
      - build_ios_devbuild: {}
      - build_ios_simbuild: {}
      - build_ios_qa: {}
  create_build_qa_flask:
    workflows:
      - build_android_qa_flask: {}
      - build_ios_qa_flask: {}
  create_build_qa:
    workflows:
      - build_android_qa: {}
      - build_ios_qa: {}
  create_build_qa_android:
    workflows:
      - build_android_qa: {}
  create_build_qa_ios:
    workflows:
      - build_ios_qa: {}
  build_e2e_ios_stage:
    workflows:
      - ios_e2e_build: {}
  run_e2e_ios_stage:
    workflows:
      - ios_e2e_test: {}
  build_smoke_e2e_ios_android_stage:
    abort_on_fail: true
    workflows:
      - ios_e2e_build: {}
      - android_e2e_build: {}
  build_multichain_permissions_e2e_ios_android_stage:
    abort_on_fail: true
    workflows:
      - build_ios_multichain_permissions_e2e: {}
      - build_android_multichain_permissions_e2e: {}
  run_multichain_permissions_e2e_ios_android_stage:
    workflows:
      - run_tag_multichain_permissions_ios: {}
      - run_tag_multichain_permissions_android: {}
  run_smoke_e2e_ios_android_stage:
    workflows:
      #- run_ios_api_specs: {}
      - run_tag_smoke_accounts_ios: {}
      - run_tag_smoke_accounts_android: {}
      - run_tag_smoke_identity_ios: {}
      - run_tag_smoke_identity_android: {}
      # - run_tag_smoke_assets_ios: {}
      - run_tag_smoke_assets_android: {}
      - run_tag_smoke_confirmations_ios: {}
      - run_tag_smoke_confirmations_android: {}
      - run_tag_smoke_ramps_android: {}
      # - run_tag_smoke_ramps_ios: {}
      - run_tag_smoke_confirmations_redesigned_ios: {}
      - run_tag_smoke_swaps_ios: {}
      - run_tag_smoke_swaps_android: {}
      # - run_tag_smoke_stake_ios: {}
      # - run_tag_smoke_stake_android: {}
      - run_tag_smoke_core_ios: {}
      - run_tag_smoke_core_android: {}
      - run_tag_multichain_permissions_ios: {}
      - run_tag_multichain_permissions_android: {}
      - run_tag_smoke_notifications_ios: {}
      - run_tag_smoke_notifications_android: {}
  build_regression_e2e_ios_android_stage:
    workflows:
      - ios_build_regression_tests: {}
      - android_build_regression_tests: {}
  run_regression_e2e_ios_android_stage:
    workflows:
      - ios_run_regression_tests: {}
      - android_run_regression_tests: {}
  run_release_e2e_ios_android_stage:
    workflows:
      - ios_run_regression_tests: {}
      - android_run_regression_tests: {}
      - run_tag_smoke_confirmations_ios: {}
      - run_tag_smoke_confirmations_android: {}
      - run_tag_smoke_confirmations_redesigned_ios: {}
      - run_tag_smoke_accounts_ios: {}
      - run_tag_smoke_accounts_android: {}
      - run_tag_smoke_ramps_android: {}
      - run_tag_smoke_ramps_ios: {}
      - run_tag_smoke_identity_ios: {}
      - run_tag_smoke_identity_android: {}
      # - run_tag_smoke_assets_ios: {}
      - run_tag_smoke_assets_android: {}
      # - run_tag_smoke_swaps_ios: {}
      # - run_tag_smoke_swaps_android: {}
      - run_tag_smoke_core_ios: {}
      - run_tag_smoke_core_android: {}
      - run_tag_smoke_notifications_ios: {}
      - run_tag_smoke_notifications_android: {}
      - run_tag_upgrade_android: {}
      - run_android_app_launch_times_appium_test: {}
  report_results_stage:
    workflows:
      - run_testrail_update_automated_test_results: {}
  run_e2e_ios_android_stage:
    workflows:
      - ios_e2e_test: {}
      - android_e2e_test: {}
  build_e2e_ios_android_stage:
    workflows:
      - build_android_qa: {}
      - ios_e2e_build: {}
      - android_e2e_build: {}
  build_e2e_android_stage:
    workflows:
      - android_e2e_build: {}
  run_e2e_android_stage:
    workflows:
      - android_e2e_test: {}
  notify:
    workflows:
      - notify_success: {}
  app_launch_times_test_stage:
    workflows:
      - run_android_app_launch_times_appium_test: {}
      - run_ios_app_launch_times_appium_test: {}
  app_upgrade_test_stage:
    workflows:
      - run_tag_upgrade_android: {}
  release_notify:
    workflows:
      - release_announcing_stores: {}
  build_e2e_flask_ios_android:
    workflows:
      - build_flask_e2e_android: {}
      - build_flask_e2e_ios: {}
  run_e2e_flask_ios_android:
    workflows:
      - run_flask_e2e_android: {}
      - run_flask_e2e_ios: {}
  create_build_flask_release:
    workflows:
      - build_android_flask_release: {}
      - build_ios_flask_release: {}
  deploy_flask_build_release:
    workflows:
      - deploy_android_to_store:
          envs:
            - MM_ANDROID_PACKAGE_NAME: 'io.metamask.flask'
      - deploy_ios_to_store:

workflows:
  # Code Setups
  setup:
    steps:
      - activate-ssh-key@4:
          run_if: '{{getenv "SSH_RSA_PRIVATE_KEY" | ne ""}}'
      - git-clone@6: {}
  set_commit_hash:
    steps:
      - script@1:
          title: Set commit hash env variable
          inputs:
            - content: |-
                #!/usr/bin/env bash
                BRANCH_COMMIT_HASH="$(git rev-parse HEAD)"

                # Log the value of BRANCH_COMMIT_HASH
                echo "BRANCH_COMMIT_HASH is set to: $BRANCH_COMMIT_HASH"

                envman add --key BRANCH_COMMIT_HASH --value "$BRANCH_COMMIT_HASH"
      - share-pipeline-variable@1:
          title: Persist commit hash across all stages
          inputs:
            - variables: |-
                BRANCH_COMMIT_HASH
  code_setup:
    before_run:
      - setup
      - prep_environment
    steps:
      # - restore-cocoapods-cache@2: {}
      - script@1:
          inputs:
            - content: |-
                #!/usr/bin/env bash
                envman add --key YARN_CACHE_DIR --value "$(yarn cache dir)"
          title: Get Yarn cache directory
      - yarn@0:
          inputs:
            - command: setup
          title: Yarn Setup
  prep_environment:
    steps:
      - restore-cache@2:
          title: Restore Node
          inputs:
            - key: node-{{ getenv "NODE_VERSION" }}-{{ .OS }}-{{ .Arch }}
      - script@1:
          title: node, yarn, corepack installation
          inputs:
            - content: |-
                #!/usr/bin/env bash
                echo "Gems being installed with bundler gem"
                bundle install --gemfile=ios/Gemfile
                echo "Node $NODE_VERSION being installed"

                set -e

                # Add and enable NVM
                wget -O install-nvm.sh "https://raw.githubusercontent.com/nvm-sh/nvm/v${NVM_VERSION}/install.sh"
                echo "${NVM_SHA256SUM} install-nvm.sh" > install-nvm.sh.SHA256SUM
                sha256sum -c install-nvm.sh.SHA256SUM
                chmod +x install-nvm.sh && ./install-nvm.sh && rm ./install-nvm.sh
                source "${HOME}/.nvm/nvm.sh"
                echo 'source "${HOME}/.nvm/nvm.sh"' | tee -a ${HOME}/.{bashrc,profile}

                 # Retry logic for Node installation
                MAX_ATTEMPTS=3
                ATTEMPT=1
                until [ $ATTEMPT -gt $MAX_ATTEMPTS ]
                do
                  echo "Attempt $ATTEMPT to install Node.js"
                  nvm install ${NODE_VERSION}
                  INSTALL_STATUS=$? # Capture the exit status of the nvm install command
                  if [ $INSTALL_STATUS -eq 0 ]; then
                      echo "Node.js installation successful!"
                      break
                  else
                      echo "Node.js installation failed with exit code $INSTALL_STATUS"
                      ATTEMPT=$((ATTEMPT+1))
                      echo "Node.js installation failed, retrying in 5 seconds..."
                      sleep 5
                  fi
                done

                if [ $ATTEMPT -gt $MAX_ATTEMPTS ]; then
                  echo "Node.js installation failed after $MAX_ATTEMPTS attempts."
                  exit 1
                fi
                envman add --key PATH --value $PATH

                node --version

                echo "Corepack being installed with npm"
                npm i -g "corepack@$COREPACK_VERSION"
                echo "Corepack enabling $YARN_VERSION"
                corepack enable
      - save-cache@1:
          title: Save Node
          inputs:
            - key: node-{{ getenv "NODE_VERSION" }}-{{ .OS }}-{{ .Arch }}
            - paths: |-
                ../.nvm/
                ../../../root/.nvm/
  install_applesimutils:
    steps:
      - script@1:
          title: applesimutils installation
          inputs:
            - content: |-
                #!/usr/bin/env bash
                echo "Now installing applesimutils..."
                brew tap wix/brew
                brew install applesimutils

  # Notifications utility workflows
  # Provides values for commit or branch message and path depending on commit env setup initialised or not
  _get_workflow_info:
    steps:
      - activate-ssh-key@4:
          is_always_run: true # always run to also feed failure notifications
          run_if: '{{getenv "SSH_RSA_PRIVATE_KEY" | ne ""}}'
      - git-clone@6:
          inputs:
            - update_submodules: 'no'
          is_always_run: true # always run to also feed failure notifications
      - script@1:
          is_always_run: true # always run to also feed failure notifications
          inputs:
            - content: |
                #!/bin/bash
                # generate reference to commit from env or using git
                COMMIT_SHORT_HASH="${BITRISE_GIT_COMMIT:0:7}"
                BRANCH_HEIGHT=''
                WORKFLOW_TRIGGER='Push'

                if [[ -z "$BITRISE_GIT_COMMIT" ]]; then
                  COMMIT_SHORT_HASH="$(git rev-parse --short HEAD)"
                  BRANCH_HEIGHT='HEAD'
                  WORKFLOW_TRIGGER='Manual'
                fi

                envman add --key COMMIT_SHORT_HASH --value "$COMMIT_SHORT_HASH"
                envman add --key BRANCH_HEIGHT --value "$BRANCH_HEIGHT"
                envman add --key WORKFLOW_TRIGGER --value "$WORKFLOW_TRIGGER"
          title: Get commit or branch name and path variables

  # Slack notification utils: we have two workflows to allow choosing when to notify: on success, on failure or both.
  # A workflow for instance create_qa_builds will notify on failure for each build_android_qa or build_ios_qa
  # but will only notify success if both success and create_qa_builds succeeds.

  # Send a Slack message on successful release
  release_announcing_stores:
    before_run:
      - code_setup
    steps:
      - yarn@0:
          inputs:
            - command: build:announce
          title: Announcing pre-release
          is_always_run: false
    meta:
      bitrise.io:
        stack: linux-docker-android-22.04
        machine_type_id: standard

  # Send a Slack message when workflow succeeds
  notify_success:
    before_run:
      - _get_workflow_info
    steps:
      # Update Bitrise comment in PR with success status
      - comment-on-github-pull-request@0:
          is_always_run: true
          run_if: '{{getenv "TRIGGERED_BY_PR_LABEL" | eq "true"}}'
          inputs:
            - personal_access_token: '$GITHUB_ACCESS_TOKEN'
            - body: |-
                ## [<img alt="https://bitrise.io/" src="https://assets-global.website-files.com/5db35de024bb983af1b4e151/5e6f9ccc3e129dfd8a205e4e_Bitrise%20Logo%20-%20Eggplant%20Bg.png" height="20">](${BITRISEIO_PIPELINE_BUILD_URL}) **Bitrise**

                ✅✅✅ `${BITRISEIO_PIPELINE_TITLE}` passed on Bitrise! ✅✅✅

                Commit hash: ${GITHUB_PR_HASH}
                Build link: ${BITRISEIO_PIPELINE_BUILD_URL}

                >[!NOTE]
                >- You can kick off another `${BITRISEIO_PIPELINE_TITLE}` on Bitrise by removing and re-applying the `Run Smoke E2E` label on the pull request

                <!-- BITRISE_TAG -->
                <!-- BITRISE_SUCCESS_TAG -->
            - repository_url: '$GIT_REPOSITORY_URL'
            - issue_number: '$GITHUB_PR_NUMBER'
            - api_base_url: 'https://api.github.com'
            - update_comment_tag: '$GITHUB_PR_HASH'
      - script@1:
          is_always_run: true
          title: Label PR with success
          inputs:
          - content: |-
              #!/usr/bin/env bash
              # Define label data
              LABELS_JSON='{"labels":["bitrise-result-ready"]}'

              # API URL to add labels to a PR
              API_URL="https://api.github.com/repos/$BITRISEIO_GIT_REPOSITORY_OWNER/$BITRISEIO_GIT_REPOSITORY_SLUG/issues/$GITHUB_PR_NUMBER/labels"

              # Perform the curl request and capture the HTTP status code
              HTTP_RESPONSE=$(curl -s -o response.txt -w "%{http_code}" -X POST -H "Authorization: token $GITHUB_ACCESS_TOKEN" -H "Accept: application/vnd.github.v3+json" -d "$LABELS_JSON" "$API_URL")

              # Output the HTTP status code
              echo "HTTP Response Code: $HTTP_RESPONSE"

              # Optionally check the response
              echo "HTTP Response Code: $HTTP_RESPONSE"

              if [ "$HTTP_RESPONSE" -ne 200 ]; then
                  echo "Failed to apply label. Status code: $HTTP_RESPONSE"
                  cat response.txt  # Show error message from GitHub if any
              else
                  echo "Label applied successfully."
              fi

              # Clean up the response file
              rm response.txt


  # Send a Slack message when workflow fails
  notify_failure:
    before_run:
      - _get_workflow_info
    steps:
      - script@1:
          is_always_run: true
          title: Check if PR comment should be updated
          inputs:
            - content: |-
                #!/usr/bin/env bash
                if [[ "$TRIGGERED_BY_PR_LABEL" == "true" && $BITRISE_BUILD_STATUS == 1 ]]; then
                  envman add --key SHOULD_UPDATE_PR_COMMENT --value "true"
                else
                  envman add --key SHOULD_UPDATE_PR_COMMENT --value "false"
                fi
      # Update Bitrise comment in PR with failure status
      - comment-on-github-pull-request@0:
          is_always_run: true
          run_if: '{{getenv "SHOULD_UPDATE_PR_COMMENT" | eq "true"}}'
          inputs:
            - personal_access_token: '$GITHUB_ACCESS_TOKEN'
            - body: |-
                ## [<img alt="https://bitrise.io/" src="https://assets-global.website-files.com/5db35de024bb983af1b4e151/5e6f9ccc3e129dfd8a205e4e_Bitrise%20Logo%20-%20Eggplant%20Bg.png" height="20">](${BITRISEIO_PIPELINE_BUILD_URL}) **Bitrise**

                ❌❌❌ `${BITRISEIO_PIPELINE_TITLE}` failed on Bitrise! ❌❌❌

                Commit hash: ${GITHUB_PR_HASH}
                Build link: ${BITRISEIO_PIPELINE_BUILD_URL}

                >[!NOTE]
                >- You can kick off another `${BITRISEIO_PIPELINE_TITLE}` on Bitrise by removing and re-applying the `Run Smoke E2E` label on the pull request

                > [!TIP]
                >- Check the [documentation](https://www.notion.so/metamask-consensys/Bitrise-Pipeline-Overview-43159500c43748a389556f0593e8834b#26052f2ea6e24f8c9cfdb57a7522dc1f) if you have any doubts on how to understand the failure on bitrise

                <!-- BITRISE_TAG -->
                <!-- BITRISE_FAIL_TAG -->
            - repository_url: '$GIT_REPOSITORY_URL'
            - issue_number: '$GITHUB_PR_NUMBER'
            - api_base_url: 'https://api.github.com'
            - update_comment_tag: '$GITHUB_PR_HASH'
  # CI Steps
  ci_test:
    before_run:
      - code_setup
    steps:
      - yarn@0:
          inputs:
            - args: ''
            - command: test:unit --silent
          title: Unit Test
          is_always_run: false
      - script@1:
          inputs:
            - content: |-
                #!/usr/bin/env bash
                echo 'weew - everything passed!'
          title: All Tests Passed
          is_always_run: false
  # E2E Steps
  ### This workflow uses a flag (TEST_SUITE) that defines the specific set of tests to be run.
  ## in this instance Regression. In future iterations we can rename to ios_test_suite_selection & android_test_suite_selection
  ios_build_regression_tests:
    envs:
      - TEST_SUITE: 'Regression'
    after_run:
      - ios_e2e_build
  ios_run_regression_tests:
    envs:
      - TEST_SUITE: 'Regression'
    after_run:
      - ios_e2e_test
  android_build_regression_tests:
    meta:
      bitrise.io:
        stack: linux-docker-android-22.04
        machine_type_id: elite-xl
    envs:
      - TEST_SUITE: 'Regression'
      - MM_MULTICHAIN_V1_ENABLED: false
      - MM_CHAIN_PERMISSIONS: false
    after_run:
      - android_e2e_build
  android_run_regression_tests:
    meta:
      bitrise.io:
        stack: linux-docker-android-22.04
        machine_type_id: elite-xl
    envs:
      - TEST_SUITE: 'Regression'
    after_run:
      - android_e2e_test
<<<<<<< HEAD
  download_production_qa_apk:
    steps:
      - script@1:
          title: Download Production QA APK
          inputs:
            - content: |
                #!/usr/bin/env bash
                ./scripts/download-android-qa-app.sh
                # APK_PATH is already set by the download script using envman
=======
  build_flask_e2e_android:
    meta:
      bitrise.io:
        stack: linux-docker-android-22.04
        machine_type_id: elite-xl
    envs:
      - METAMASK_BUILD_TYPE: 'flask'
    after_run:
      - android_e2e_build
  run_flask_e2e_android:
    meta:
      bitrise.io:
        stack: linux-docker-android-22.04
        machine_type_id: elite-xl
    envs:
      - METAMASK_BUILD_TYPE: 'flask'
    after_run:
      - android_e2e_test
  build_flask_e2e_ios:
    envs:
      - METAMASK_BUILD_TYPE: 'flask'
    after_run:
      - ios_e2e_build
  run_flask_e2e_ios:
    envs:
      - METAMASK_BUILD_TYPE: 'flask'
    after_run:
      - ios_e2e_test
>>>>>>> c24e9fcd
  run_tag_upgrade_android:
    meta:
      bitrise.io:
        stack: linux-docker-android-22.04
        machine_type_id: elite-xl
    before_run:
      - setup
      - prep_environment
      - download_production_qa_apk
    after_run:
      -  wdio_android_e2e_test
    envs:
      - CUCUMBER_TAG_EXPRESSION: '@upgrade and @androidApp'
      - TEST_TYPE: 'upgrade'
      - NEW_BUILD_STRING: 'MetaMask v$VERSION_NAME ($VERSION_NUMBER)' # this is the build string for the new build that was generated by build_android_qa
    steps:
      - script@1:
          title: Set Build Strings
          inputs:
            - content: |
                envman add --key PRODUCTION_BUILD_STRING --value "MetaMask v${PRODUCTION_BUILD_NAME} (${PRODUCTION_BUILD_NUMBER})"
                
                BITRISE_GIT_BRANCH="qa-release"
                VERSION_NAME="$PRODUCTION_BUILD_NAME" #  This value (PRODUCTION_BUILD_NAME) comes from the script to download the production build
                VERSION_NUMBER="$PRODUCTION_BUILD_NUMBER" # This value (PRODUCTION_BUILD_NUMBER) comes from the script to download the production build
                echo "Using qa-release with production version: $VERSION_NAME ($VERSION_NUMBER)"

                CUSTOM_ID="$BITRISE_GIT_BRANCH-$VERSION_NAME-$VERSION_NUMBER"
                CUSTOM_ID=${CUSTOM_ID////-}

                #### The UPLOAD_APK_PATH is the path to the apk file that was downloaded by the download_production_qa_apk step
                echo "apk path: $UPLOAD_APK_PATH"
                RESPONSE=$(curl -u "$BROWSERSTACK_USERNAME:$BROWSERSTACK_ACCESS_KEY" \
                    -X POST "https://api-cloud.browserstack.com/app-automate/upload" \
                    -F "file=@$UPLOAD_APK_PATH" \
                    -F 'data={"custom_id": "'$CUSTOM_ID'"}')

                # Extract app_url
                APP_URL=$(echo "$RESPONSE" | jq -r '.app_url')

                # Set the environment variable
                envman add --key PRODUCTION_APP_URL --value "$APP_URL"
                
                # Debug output
                echo "Response: $RESPONSE"
                echo "APP_URL: $APP_URL"
                echo "PRODUCTION_APP_URL: $PRODUCTION_APP_URL"
      
  build_ios_multichain_permissions_e2e:
    after_run:
      - ios_e2e_build
      # - android_e2e_build
  build_android_multichain_permissions_e2e:
    meta:
      bitrise.io:
        stack: linux-docker-android-22.04
        machine_type_id: elite-xl
    after_run:
      - android_e2e_build
  run_android_app_launch_times_appium_test:
    envs:
      - TEST_SUITE_FOLDER: './wdio/features/Performance/*'
      - TEST_TYPE: 'performance'
    meta:
      bitrise.io:
        stack: linux-docker-android-22.04
        machine_type_id: elite-xl
    after_run:
      - wdio_android_e2e_test

  ### Report automated test results to TestRail
  run_testrail_update_automated_test_results:
    before_run:
      - code_setup
    steps:
      - script@1:
          title: 'Add Automated Test Results to TestRail'
          inputs:
            - content: |-
                #!/usr/bin/env bash
                echo 'REPORT AUTOMATED TEST RESULTS TO TESTRAIL'
                node ./scripts/testrail/testrail.api.js

  run_ios_app_launch_times_appium_test:
    envs:
      - TEST_SUITE_FOLDER: './wdio/features/Performance/*'
      - TEST_TYPE: 'performance'
    meta:
      bitrise.io:
        stack: osx-xcode-15.0.x
        machine_type_id: g2.mac.large
    after_run:
      - wdio_ios_e2e_test

  ### Separating workflows so they run concurrently during smoke runs
  run_tag_smoke_accounts_ios:
    envs:
      - TEST_SUITE_FOLDER: './e2e/specs/accounts/*'
      - TEST_SUITE_TAG: '.*SmokeAccounts.*'
    after_run:
      - ios_e2e_test
  run_tag_smoke_accounts_android:
    meta:
      bitrise.io:
        stack: linux-docker-android-22.04
        machine_type_id: elite-xl
    envs:
      - TEST_SUITE_FOLDER: './e2e/specs/accounts/*'
      - TEST_SUITE_TAG: '.*SmokeAccounts.*'
    after_run:
      - android_e2e_test
  run_tag_smoke_identity_ios:
    envs:
      - TEST_SUITE_FOLDER: './e2e/specs/identity/*'
      - TEST_SUITE_TAG: '.*SmokeIdentity.*'
    after_run:
      - ios_e2e_test
  run_tag_smoke_identity_android:
    meta:
      bitrise.io:
        stack: linux-docker-android-22.04
        machine_type_id: elite-xl
    envs:
      - TEST_SUITE_FOLDER: './e2e/specs/identity/*'
      - TEST_SUITE_TAG: '.*SmokeIdentity.*'
    after_run:
      - android_e2e_test
  run_tag_smoke_assets_ios:
    envs:
      - TEST_SUITE_FOLDER: './e2e/specs/assets/*'
      - TEST_SUITE_TAG: '.*SmokeAssets.*'
    after_run:
      - ios_e2e_test
  run_tag_smoke_assets_android:
    meta:
      bitrise.io:
        stack: linux-docker-android-22.04
        machine_type_id: elite-xl
    envs:
      - TEST_SUITE_FOLDER: './e2e/specs/assets/*'
      - TEST_SUITE_TAG: '.*SmokeAssets.*'
    after_run:
      - android_e2e_test
  run_tag_smoke_confirmations_ios:
    envs:
      - TEST_SUITE_FOLDER: './e2e/specs/confirmations/*'
      - TEST_SUITE_TAG: '.*SmokeConfirmations.*'
    after_run:
      - ios_e2e_test
  run_tag_smoke_confirmations_android:
    meta:
      bitrise.io:
        stack: linux-docker-android-22.04
        machine_type_id: elite-xl
    envs:
      - TEST_SUITE_FOLDER: './e2e/specs/confirmations/*'
      - TEST_SUITE_TAG: '.*SmokeConfirmations.*'
    after_run:
      - android_e2e_test
  run_tag_smoke_confirmations_redesigned_ios:
    envs:
      - TEST_SUITE_FOLDER: './e2e/specs/confirmations-redesigned/*'
      - TEST_SUITE_TAG: '.*SmokeConfirmationsRedesigned.*'
    after_run:
      - ios_e2e_test
  run_tag_smoke_swaps_ios:
    envs:
      - TEST_SUITE_FOLDER: './e2e/specs/swaps/*'
      - TEST_SUITE_TAG: '.*SmokeSwaps.*'
    after_run:
      - ios_e2e_test
  run_tag_smoke_swaps_android:
    meta:
      bitrise.io:
        stack: linux-docker-android-22.04
        machine_type_id: elite-xl
    envs:
      - TEST_SUITE_FOLDER: './e2e/specs/swaps/*'
      - TEST_SUITE_TAG: '.*SmokeSwaps.*'
    after_run:
      - android_e2e_test
  run_tag_smoke_stake_ios:
    envs:
      - TEST_SUITE_FOLDER: './e2e/specs/stake/*'
      - TEST_SUITE_TAG: '.*SmokeStake.*'
    after_run:
      - ios_e2e_test
  run_tag_smoke_stake_android:
    meta:
      bitrise.io:
        stack: linux-docker-android-22.04
        machine_type_id: elite-xl
    envs:
      - TEST_SUITE_FOLDER: './e2e/specs/stake/*'
      - TEST_SUITE_TAG: '.*SmokeStake.*'
    after_run:
      - android_e2e_test
  run_ios_api_specs:
    after_run:
      - ios_api_specs
  run_tag_smoke_core_ios:
    envs:
      - TEST_SUITE_FOLDER: './e2e/spec/*/**/*'
      - TEST_SUITE_TAG: '.*SmokeCore.*'
    after_run:
      - ios_e2e_test
  run_tag_smoke_core_android:
    meta:
      bitrise.io:
        stack: linux-docker-android-22.04
        machine_type_id: elite-xl
    envs:
      - TEST_SUITE_FOLDER: './e2e/spec/*/**/*'
      - TEST_SUITE_TAG: '.*SmokeCore.*'
    after_run:
      - android_e2e_test
  run_tag_multichain_permissions_ios:
    envs:
      - TEST_SUITE_FOLDER: './e2e/specs/multichain/*'
      - TEST_SUITE_TAG: '.*SmokeMultiChainPermissions.*'
    after_run:
      - ios_e2e_test
  run_tag_multichain_permissions_android:
    meta:
      bitrise.io:
        stack: linux-docker-android-22.04
        machine_type_id: elite-xl
    envs:
      - TEST_SUITE_FOLDER: './e2e/specs/multichain/*'
      - TEST_SUITE_TAG: '.*SmokeMultiChainPermissions.*'
    after_run:
      - android_e2e_test
  run_tag_smoke_ramps_ios:
    envs:
      - TEST_SUITE_FOLDER: './e2e/specs/ramps/*'
      - TEST_SUITE_TAG: '.*SmokeRamps.*'
    after_run:
      - ios_e2e_test
  run_tag_smoke_ramps_android:
    meta:
      bitrise.io:
        stack: linux-docker-android-22.04
        machine_type_id: elite-xl
    envs:
      - TEST_SUITE_FOLDER: './e2e/specs/ramps/*'
      - TEST_SUITE_TAG: '.*SmokeRamps.*'
    after_run:
      - android_e2e_test
<<<<<<< HEAD
  upgrade_test:
    envs:
    - ANDROID_WORKFLOW_ID: "build_android_qa"
    - IOS_WORKFLOW_ID: "build_ios_qa"
    before_run:
      - setup
      - prep_environment
    after_run:
    #  - _upload_apk_to_browserstack
     - _upload_ipa_to_browserstack
    steps:
    - script@1:
        title: Download Production QA APK
        inputs:
          - content: |
              #!/usr/bin/env bash
              ./scripts/download-android-qa-app.sh
    - script@1:
        title: Download Production QA IPA
        inputs:
          - content: |
              #!/usr/bin/env bash
              ./scripts/download-ios-qa-app.sh
    - script@1:
        title: Use Downloaded APK
        inputs:
          - content: |
              #!/bin/bash
              set -ex
              
              echo "Downloaded APK path: $APK_PATH"
              echo "Current working directory: $PWD"
              echo "Bitrise source directory: $BITRISE_SOURCE_DIR"

    - deploy-to-bitrise-io@2.2.3:
            is_always_run: false
            is_skippable: true
            inputs:
              - deploy_path: "$BITRISE_SOURCE_DIR/MetaMask-$RELEASE_VERSION_NAME-$RELEASE_VERSION_NUMBER.apk"
    - deploy-to-bitrise-io@2.2.3:
            is_always_run: false
            is_skippable: true
            inputs:
              - deploy_path: "$BITRISE_SOURCE_DIR/MetaMask-$RELEASE_VERSION_NAME-$RELEASE_VERSION_NUMBER.ipa"
=======
  run_tag_smoke_notifications_ios:
    envs:
      - TEST_SUITE_FOLDER: './e2e/specs/notifications/*'
      - TEST_SUITE_TAG: '.*SmokeNotifications.*'
    after_run:
      - ios_e2e_test
  run_tag_smoke_notifications_android:
    meta:
      bitrise.io:
        stack: linux-docker-android-22.04
        machine_type_id: elite-xl
    envs:
      - TEST_SUITE_FOLDER: './e2e/specs/notifications/*'
      - TEST_SUITE_TAG: '.*SmokeNotifications.*'
    after_run:
      - android_e2e_test
>>>>>>> c24e9fcd
  android_e2e_build:
    before_run:
      - code_setup
      - set_commit_hash
    after_run:
      - notify_failure
    steps:
      - script@1:
          title: Generating ccache key using native folder checksum
          inputs:
            - content: |-
                #!/usr/bin/env bash
                ./scripts/cache/set-cache-envs.sh android
      - restore-gradle-cache@2: {}
      - install-missing-android-tools@3:
          inputs:
            - ndk_version: $NDK_VERSION
            - gradlew_path: $PROJECT_LOCATION/gradlew
      - file-downloader@1:
          inputs:
            - source: $BITRISEIO_ANDROID_QA_KEYSTORE_URL
            - destination: android/keystores/internalRelease.keystore
      - script@1:
          title: Install CCache & symlink
          inputs:
            - content: |-
                #!/usr/bin/env bash
                sudo apt update
                sudo apt install ccache -y
      - restore-cache@2:
          title: Restore CCache
          inputs:
            - key: '{{ getenv "CCACHE_KEY" }}'
      - script@1:
          title: Set skip ccache upload
          run_if: '{{ enveq "BITRISE_CACHE_HIT" "exact" }}'
          inputs:
            - content: |-
                #!/usr/bin/env bash
                envman add --key SKIP_CCACHE_UPLOAD --value "true"
      - script@1:
          title: Run detox build
          timeout: 1200
          is_always_run: true
          inputs:
            - content: |-
                #!/usr/bin/env bash
                ./scripts/cache/setup-ccache.sh
                if [ "$TEST_SUITE" = "Regression" ]; then
                  TEST_SUITE="Regression"
                else
                  TEST_SUITE="Smoke"
                fi
                node -v
                export METAMASK_ENVIRONMENT='local'
                export METAMASK_BUILD_TYPE=${METAMASK_BUILD_TYPE:-'main'}
                IGNORE_BOXLOGS_DEVELOPMENT="true" yarn test:e2e:android:build:qa-release
      - save-gradle-cache@1: {}
      - save-cache@1:
          title: Save CCache
          run_if: '{{not (enveq "SKIP_CCACHE_UPLOAD" "true")}}'
          inputs:
            - key: '{{ getenv "CCACHE_KEY" }}'
            - paths: |-
                ccache
      - deploy-to-bitrise-io@2.2.3:
          inputs:
            - pipeline_intermediate_files: android/app/build/outputs:INTERMEDIATE_ANDROID_BUILD_DIR
          title: Save Android build
      - save-cache@1:
          title: Save node_modules
          inputs:
            - key: node_modules-{{ .OS }}-{{ .Arch }}-{{ getenv "BRANCH_COMMIT_HASH" }}
            - paths: node_modules
    meta:
      bitrise.io:
        machine_type_id: elite-xl
        stack: linux-docker-android-22.04
  android_e2e_test:
    before_run:
      - setup
      - prep_environment
    after_run:
      - notify_failure
    steps:
      - restore-gradle-cache@2: {}
      - pull-intermediate-files@1:
          inputs:
            - artifact_sources: .*
          title: Pull Android build
      - script@1:
          title: Copy Android build for Detox
          inputs:
            - content: |-
                #!/usr/bin/env bash
                set -ex

                # Create directories for Detox
                mkdir -p "$BITRISE_SOURCE_DIR/android/app/build/outputs"

                # Copy saved files for Detox usage
                # INTERMEDIATE_ANDROID_BUILD_DIR is the cached directory from android_e2e_build's "Save Android build" step
                cp -r "$INTERMEDIATE_ANDROID_BUILD_DIR" "$BITRISE_SOURCE_DIR/android/app/build"
      - restore-cache@2:
          title: Restore cache node_modules
          inputs:
            - key: node_modules-{{ .OS }}-{{ .Arch }}-{{ getenv "BRANCH_COMMIT_HASH" }}
      - avd-manager@1:
          inputs:
            - api_level: '34'
            - abi: 'x86_64'
            - create_command_flags: --sdcard 8192M
            - start_command_flags: -read-only
            - profile: pixel_5
      - wait-for-android-emulator@1: {}
      - script@1:
          title: Run detox test
          timeout: 1200
          is_always_run: false
          inputs:
            - content: |-
                #!/usr/bin/env bash
                if [ -n "$TEST_SUITE_FOLDER" ]; then
                  echo "TEST_SUITE_FOLDER value is: $TEST_SUITE_FOLDER"
                fi
                if [ "$TEST_SUITE" = "Regression" ]; then
                TEST_SUITE="Regression"
                else
                TEST_SUITE="Smoke"
                fi
                if [ -n "$TEST_SUITE_TAG" ]; then
                echo "TEST_SUITE_TAG value is: $TEST_SUITE_TAG"
                TEST_SUITE=$TEST_SUITE_TAG
                fi
                export METAMASK_ENVIRONMENT='local'
                export METAMASK_BUILD_TYPE=${METAMASK_BUILD_TYPE:-'main'}
                if [ "$METAMASK_BUILD_TYPE" = "flask" ]; then
                  IS_TEST='true' METAMASK_BUILD_TYPE='flask' yarn test:e2e:android:run:qa-release e2e/specs/flask/
                else
                  IGNORE_BOXLOGS_DEVELOPMENT="true" yarn test:e2e:android:run:qa-release "$TEST_SUITE_FOLDER" --testNamePattern="$TEST_SUITE"
                fi
      - custom-test-results-export@1:
          title: Export test results
          is_always_run: true
          is_skippable: true
          inputs:
            - base_path: $BITRISE_SOURCE_DIR/e2e/reports/
            - test_name: E2E Tests
            - search_pattern: $BITRISE_SOURCE_DIR/e2e/reports/junit.xml
      - deploy-to-bitrise-io@2.2.3:
          title: Deploy test report files
          is_always_run: true
          is_skippable: true
      - script@1:
          title: Copy screenshot files
          is_always_run: true
          run_if: .IsBuildFailed
          inputs:
            - content: |-
                #!/usr/bin/env bash
                set -ex
                cp -r "$BITRISE_SOURCE_DIR/artifacts"  "$BITRISE_DEPLOY_DIR"
      - deploy-to-bitrise-io@2.3:
          title: Deploy test screenshots
          is_always_run: true
          run_if: .IsBuildFailed
          inputs:
            - deploy_path: $BITRISE_DEPLOY_DIR
            - is_compress: true
            - zip_name: E2E_Android_Failure_Artifacts
    meta:
      bitrise.io:
        machine_type_id: elite-xl
        stack: linux-docker-android-22.04
  ios_api_specs:
    before_run:
      - setup
      - install_applesimutils
      - prep_environment
    after_run:
      - notify_failure
    steps:
      - pull-intermediate-files@1:
          inputs:
            - artifact_sources: .*
          title: Pull iOS build
      - script@1:
          title: Copy iOS build for Detox
          inputs:
            - content: |-
                #!/usr/bin/env bash
                set -ex

                # Create directories for Detox
                mkdir -p "$BITRISE_SOURCE_DIR/ios/build/Build"
                mkdir -p "$BITRISE_SOURCE_DIR/../Library/Detox/ios"

                # Copy saved files for Detox usage
                # INTERMEDIATE_IOS_BUILD_DIR & INTERMEDIATE_IOS_DETOX_DIR are the cached directories by ios_e2e_build's "Save iOS build" step
                cp -r "$INTERMEDIATE_IOS_BUILD_DIR" "$BITRISE_SOURCE_DIR/ios/build"
                cp -r "$INTERMEDIATE_IOS_DETOX_DIR" "$BITRISE_SOURCE_DIR/../Library/Detox"
      # - restore-cocoapods-cache@2: {}
      - restore-cache@2:
          title: Restore cache node_modules
          inputs:
            - key: node_modules-{{ .OS }}-{{ .Arch }}-{{ getenv "BRANCH_COMMIT_HASH" }}
      - certificate-and-profile-installer@1: {}
      - set-xcode-build-number@1:
          inputs:
            - build_short_version_string: $VERSION_NAME
            - plist_path: $PROJECT_LOCATION_IOS/MetaMask/Info.plist
      - script:
          inputs:
            - content: |-
                # Add cache directory to environment variable
                envman add --key BREW_APPLESIMUTILS --value "$(brew --cellar)/applesimutils"
                envman add --key BREW_OPT_APPLESIMUTILS --value "/usr/local/opt/applesimutils"
                brew tap wix/brew
          title: Set Env Path for caching deps
      - script@1:
          title: Run detox test
          timeout: 1200
          is_always_run: false
          inputs:
            - content: |-
                #!/usr/bin/env bash
                yarn test:api-specs --retries 1
      - script@1:
          is_always_run: true
          is_skippable: false
          title: Add tests reports to Bitrise
          inputs:
            - content: |-
                #!/usr/bin/env bash
                cp -r $BITRISE_SOURCE_DIR/html-report/index.html $BITRISE_HTML_REPORT_DIR/
      - deploy-to-bitrise-io@2.2.3:
          is_always_run: true
          is_skippable: false
          inputs:
            - deploy_path: $BITRISE_HTML_REPORT_DIR
          title: Deploy test report files
  ios_e2e_build:
    envs:
      - NO_FLIPPER: '1'
    before_run:
      - install_applesimutils
      - code_setup
      - set_commit_hash
    after_run:
      - notify_failure
    steps:
      - script@1:
          title: Generating ccache key using native folder checksum
          inputs:
            - content: |-
                #!/usr/bin/env bash
                ./scripts/cache/set-cache-envs.sh ios
      - certificate-and-profile-installer@1: {}
      - set-xcode-build-number@1:
          inputs:
            - build_short_version_string: $VERSION_NAME
            - plist_path: $PROJECT_LOCATION_IOS/MetaMask/Info.plist
      - script:
          inputs:
            - content: |-
                # Add cache directory to environment variable
                envman add --key BREW_APPLESIMUTILS --value "$(brew --cellar)/applesimutils"
                envman add --key BREW_OPT_APPLESIMUTILS --value "/usr/local/opt/applesimutils"
                brew tap wix/brew
          title: Set Env Path for caching deps
      - script@1:
          title: Install CCache & symlink
          inputs:
            - content: |-
                #!/usr/bin/env bash
                brew install ccache with HOMEBREW_NO_DEPENDENTS_CHECK=1
                ln -s $(which ccache) /usr/local/bin/gcc
                ln -s $(which ccache) /usr/local/bin/g++
                ln -s $(which ccache) /usr/local/bin/cc
                ln -s $(which ccache) /usr/local/bin/c++
                ln -s $(which ccache) /usr/local/bin/clang
                ln -s $(which ccache) /usr/local/bin/clang++
      - restore-cache@2:
          title: Restore CCache
          inputs:
            - key: '{{ getenv "CCACHE_KEY" }}'
      - script@1:
          title: Set skip ccache upload
          run_if: '{{ enveq "BITRISE_CACHE_HIT" "exact" }}'
          inputs:
            - content: |-
                #!/usr/bin/env bash
                envman add --key SKIP_CCACHE_UPLOAD --value "true"
      - script@1:
          title: Run detox build
          timeout: 1200
          is_always_run: true
          inputs:
            - content: |-
                #!/usr/bin/env bash
                ./scripts/cache/setup-ccache.sh
                node -v
                export METAMASK_ENVIRONMENT='local'
                export METAMASK_BUILD_TYPE=${METAMASK_BUILD_TYPE:-'main'}
                IGNORE_BOXLOGS_DEVELOPMENT="true" yarn test:e2e:ios:build:qa-release
      - save-cocoapods-cache@1: {}
      - save-cache@1:
          title: Save CCache
          run_if: '{{not (enveq "SKIP_CCACHE_UPLOAD" "true")}}'
          inputs:
            - key: '{{ getenv "CCACHE_KEY" }}'
            - paths: |-
                ccache
      - deploy-to-bitrise-io@2.2.3:
          inputs:
            - pipeline_intermediate_files: |-
                ios/build/Build:INTERMEDIATE_IOS_BUILD_DIR
                ../Library/Detox/ios:INTERMEDIATE_IOS_DETOX_DIR
          title: Save iOS build
      - save-cache@1:
          title: Save node_modules
          inputs:
            - key: node_modules-{{ .OS }}-{{ .Arch }}-{{ getenv "BRANCH_COMMIT_HASH" }}
            - paths: node_modules
  ios_e2e_test:
    envs:
      - NO_FLIPPER: '1'
    before_run:
      - setup
      - install_applesimutils
      - prep_environment
    after_run:
      - notify_failure
    steps:
      - pull-intermediate-files@1:
          inputs:
            - artifact_sources: .*
          title: Pull iOS build
      - script@1:
          title: Copy iOS build for Detox
          inputs:
            - content: |-
                #!/usr/bin/env bash
                set -ex

                # Create directories for Detox
                mkdir -p "$BITRISE_SOURCE_DIR/ios/build/Build"
                mkdir -p "$BITRISE_SOURCE_DIR/../Library/Detox/ios"

                # Copy saved files for Detox usage
                # INTERMEDIATE_IOS_BUILD_DIR & INTERMEDIATE_IOS_DETOX_DIR are the cached directories by ios_e2e_build's "Save iOS build" step
                cp -r "$INTERMEDIATE_IOS_BUILD_DIR" "$BITRISE_SOURCE_DIR/ios/build"
                cp -r "$INTERMEDIATE_IOS_DETOX_DIR" "$BITRISE_SOURCE_DIR/../Library/Detox"
      # - restore-cocoapods-cache@2: {}
      - restore-cache@2:
          title: Restore cache node_modules
          inputs:
            - key: node_modules-{{ .OS }}-{{ .Arch }}-{{ getenv "BRANCH_COMMIT_HASH" }}
      - certificate-and-profile-installer@1: {}
      - set-xcode-build-number@1:
          inputs:
            - build_short_version_string: $VERSION_NAME
            - plist_path: $PROJECT_LOCATION_IOS/MetaMask/MetaMask-QA-Info.plist
      - script:
          inputs:
            - content: |-
                # Add cache directory to environment variable
                envman add --key BREW_APPLESIMUTILS --value "$(brew --cellar)/applesimutils"
                envman add --key BREW_OPT_APPLESIMUTILS --value "/usr/local/opt/applesimutils"
                brew tap wix/brew
          title: Set Env Path for caching deps
      - script@1:
          title: Run detox test
          timeout: 1200
          is_always_run: false
          inputs:
            - content: |-
                #!/usr/bin/env bash
                if [ -n "$TEST_SUITE_FOLDER" ]; then
                  echo "TEST_SUITE_FOLDER value is: $TEST_SUITE_FOLDER"
                fi
                if [ "$TEST_SUITE" = "Regression" ]; then
                  TEST_SUITE="Regression"
                else
                  TEST_SUITE="Smoke"
                fi
                if [ -n "$TEST_SUITE_TAG" ]; then
                echo "TEST_SUITE_TAG value is: $TEST_SUITE_TAG"
                TEST_SUITE=$TEST_SUITE_TAG
                fi
                node -v
                export METAMASK_ENVIRONMENT='local'
                export METAMASK_BUILD_TYPE=${METAMASK_BUILD_TYPE:-'main'}
                if [ "$METAMASK_BUILD_TYPE" = "flask" ]; then
                IS_TEST='true' METAMASK_BUILD_TYPE='flask' yarn test:e2e:ios:run:qa-release e2e/specs/flask/
                else
                IGNORE_BOXLOGS_DEVELOPMENT="true" yarn test:e2e:ios:run:qa-release "$TEST_SUITE_FOLDER" --testNamePattern="$TEST_SUITE"
                fi
      - custom-test-results-export@1:
          is_always_run: true
          is_skippable: false
          title: Export test results
          inputs:
            - base_path: $BITRISE_SOURCE_DIR/e2e/reports/
            - test_name: E2E Tests
            - search_pattern: $BITRISE_SOURCE_DIR/e2e/reports/junit.xml
      - deploy-to-bitrise-io@2.2.3:
          is_always_run: true
          is_skippable: true
          title: Deploy test report files
      - script@1:
          is_always_run: true
          run_if: .IsBuildFailed
          title: Copy screenshot files
          inputs:
            - content: |-
                #!/usr/bin/env bash
                set -ex
                cp -r "$BITRISE_SOURCE_DIR/artifacts"  "$BITRISE_DEPLOY_DIR"
      - deploy-to-bitrise-io@2.3:
          is_always_run: true
          run_if: .IsBuildFailed
          title: Deploy test screenshots
          inputs:
            - deploy_path: $BITRISE_DEPLOY_DIR
            - is_compress: true
            - zip_name: 'E2E_IOS_Failure_Artifacts'
  start_e2e_tests:
    steps:
      - build-router-start@0:
          inputs:
            - workflows: |-
                ios_e2e_test
                wdio_android_e2e_test
            - wait_for_builds: 'true'
            - access_token: $BITRISE_START_BUILD_ACCESS_TOKEN
      - build-router-wait@0:
          inputs:
            - abort_on_fail: 'yes'
            - access_token: $BITRISE_START_BUILD_ACCESS_TOKEN

  # Android Builds
  _android_build_template:
    before_run:
      - code_setup
    after_run:
      - notify_failure
    steps:
      - change-android-versioncode-and-versionname@1:
          inputs:
            - new_version_name: $NAME
            - new_version_code: $NUMBER
            - build_gradle_path: $PROJECT_LOCATION_ANDROID/app/build.gradle
      - file-downloader@1:
          inputs:
            - source: $BITRISEIO_ANDROID_KEYSTORE_URL
            - destination: $KEYSTORE_PATH
          run_if: '{{not (enveq "IS_DEV_BUILD" "true")}}'
      - restore-gradle-cache@2: {}
      - install-missing-android-tools@3:
          inputs:
            - ndk_version: $NDK_VERSION
            - gradlew_path: $PROJECT_LOCATION/gradlew
      - script@1:
          title: Build Android Pre-Release Bundle
          is_always_run: false
          inputs:
            - content: |-
                #!/usr/bin/env bash
                node -v
                if [ "$IS_DEV_BUILD" = "true" ]; then #EXPO BUILD
                    GIT_BRANCH=$BITRISE_GIT_BRANCH yarn build:android:devbuild
                elif [ "$METAMASK_BUILD_TYPE" = "main" ]; then
                    yarn build:android:pre-release:bundle
                elif [ "$METAMASK_BUILD_TYPE" = "beta" ]; then
                    yarn build:android:pre-release:bundle:beta
                elif [ "$METAMASK_BUILD_TYPE" = "flask" ]; then
                    yarn build:android:pre-release:bundle:flask
                else
                    echo "Error: Invalid build type specified: $METAMASK_BUILD_TYPE"
                    exit 1
                fi
      - save-gradle-cache@1: {}
      - script@1:
          title: Rename release files
          inputs:
            - content: |-
                #!/usr/bin/env bash
                # Set base paths for release builds
                           if [ "$IS_DEV_BUILD" = "true" ]; then
                    APK_DIR="$PROJECT_LOCATION/app/build/outputs/apk/$APP_NAME/debug"
                else
                    APK_DIR="$PROJECT_LOCATION/app/build/outputs/apk/$APP_NAME/release"
                    BUNDLE_DIR="$PROJECT_LOCATION/app/build/outputs/bundle/$OUTPUT_PATH"
                fi

                # Generate new names based on build type and version
                NEW_BASE_NAME="metamask-${METAMASK_ENVIRONMENT}-${METAMASK_BUILD_TYPE}-${NAME}-${NUMBER}"

                # Rename APK
                if [ "$IS_DEV_BUILD" = "true" ]; then
                    OLD_APK="$APK_DIR/app-$APP_NAME-debug.apk"
                    OLD_AAB="$BUNDLE_DIR/app-$APP_NAME-debug.aab"
                else
                    OLD_APK="$APK_DIR/app-$APP_NAME-release.apk"
                    OLD_AAB="$BUNDLE_DIR/app-$APP_NAME-release.aab"
                fi

                NEW_APK="$APK_DIR/$NEW_BASE_NAME.apk"
                mv "$OLD_APK" "$NEW_APK"

                # Rename AAB
                NEW_AAB="$BUNDLE_DIR/$NEW_BASE_NAME.aab"
                mv "$OLD_AAB" "$NEW_AAB"

                # Export new names as environment variables
                envman add --key RENAMED_APK_FILE --value "$NEW_BASE_NAME.apk"
                envman add --key RENAMED_AAB_FILE --value "$NEW_BASE_NAME.aab"
                envman add --key APK_DEPLOY_PATH --value "$APK_DIR/$NEW_BASE_NAME.apk"
      - deploy-to-bitrise-io@2.2.3:
          is_always_run: false
          is_skippable: true
          inputs:
            - deploy_path: $APK_DEPLOY_PATH
          title: Bitrise Deploy APK
      - deploy-to-bitrise-io@2.2.3:
          is_always_run: false
          is_skippable: true
          run_if: '{{not (enveq "IS_DEV_BUILD" "true")}}'
          inputs:
            - pipeline_intermediate_files: $PROJECT_LOCATION/app/build/outputs/apk/$APP_NAME/release/sha512sums.txt:BITRISE_PLAY_STORE_SHA512SUMS_PATH
            - deploy_path: $PROJECT_LOCATION/app/build/outputs/apk/$APP_NAME/release/sha512sums.txt
          title: Bitrise Deploy Checksum
      - deploy-to-bitrise-io@2.2.3:
          is_always_run: false
          is_skippable: true
          run_if: '{{not (enveq "IS_DEV_BUILD" "true")}}'
          inputs:
            - pipeline_intermediate_files: $PROJECT_LOCATION/app/build/outputs/mapping/$OUTPUT_PATH/mapping.txt:BITRISE_PLAY_STORE_MAPPING_PATH
            - deploy_path: $PROJECT_LOCATION/app/build/outputs/mapping/$OUTPUT_PATH/mapping.txt
          title: Bitrise ProGuard Map Files
      - deploy-to-bitrise-io@2.2.3:
          is_always_run: false
          is_skippable: true
          run_if: '{{not (enveq "IS_DEV_BUILD" "true")}}'
          inputs:
            - pipeline_intermediate_files: $PROJECT_LOCATION/app/build/outputs/bundle/$OUTPUT_PATH/$RENAMED_AAB_FILE:BITRISE_PLAY_STORE_ABB_PATH
            - deploy_path: $PROJECT_LOCATION/app/build/outputs/bundle/$OUTPUT_PATH/$RENAMED_AAB_FILE
          title: Bitrise Deploy AAB
    meta:
      bitrise.io:
        stack: linux-docker-android-22.04
        machine_type_id: elite-xl
  # Actual workflows that inherit from templates
  build_android_release:
    envs:
      - METAMASK_BUILD_TYPE: 'main'
      - METAMASK_ENVIRONMENT: 'production'
      - NAME: $VERSION_NAME
      - NUMBER: $VERSION_NUMBER
      - KEYSTORE_PATH: 'android/keystores/release.keystore'
      - APP_NAME: 'prod'
      - OUTPUT_PATH: 'prodRelease'
    after_run:
      - _android_build_template
  build_android_beta:
    envs:
      - METAMASK_BUILD_TYPE: 'beta'
      - METAMASK_ENVIRONMENT: 'production'
      - NAME: $VERSION_NAME
      - NUMBER: $VERSION_NUMBER
      - KEYSTORE_PATH: 'android/keystores/release.keystore'
      - APP_NAME: 'prod'
      - OUTPUT_PATH: 'prodRelease'
    after_run:
      - _android_build_template
  build_android_release_and_upload_sourcemaps:
    envs:
      - SENTRY_DISABLE_AUTO_UPLOAD: 'false'
      - METAMASK_BUILD_TYPE: 'main'
      - METAMASK_ENVIRONMENT: 'production'
      - NAME: $VERSION_NAME
      - NUMBER: $VERSION_NUMBER
      - KEYSTORE_PATH: 'android/keystores/release.keystore'
      - APP_NAME: 'prod'
      - OUTPUT_PATH: 'prodRelease'
    after_run:
      - _android_build_template
  build_android_flask_release:
    envs:
      - METAMASK_BUILD_TYPE: 'flask'
      - METAMASK_ENVIRONMENT: 'production'
      - NAME: $FLASK_VERSION_NAME
      - NUMBER: $FLASK_VERSION_NUMBER
      - KEYSTORE_PATH: 'android/keystores/flaskRelease.keystore'
      - APP_NAME: 'flask'
      - OUTPUT_PATH: 'flaskRelease'
    after_run:
      - _android_build_template
  build_android_devbuild:
    envs:
      - IS_DEV_BUILD: 'true'
      - METAMASK_BUILD_TYPE: 'main'
      - METAMASK_ENVIRONMENT: 'debug'
      - NAME: $VERSION_NAME
      - NUMBER: $VERSION_NUMBER
      - APP_NAME: 'prod'
    after_run:
      - _android_build_template
  build_android_qa:
      before_run:
        - code_setup
      after_run:
        - _upload_apk_to_browserstack
        - notify_failure
      steps:
        - change-android-versioncode-and-versionname@1:
            inputs:
              - new_version_name: $VERSION_NAME
              - new_version_code: $VERSION_NUMBER
              - build_gradle_path: $PROJECT_LOCATION_ANDROID/app/build.gradle
        - file-downloader@1:
            inputs:
              - source: $BITRISEIO_ANDROID_QA_KEYSTORE_URL
              - destination: android/keystores/internalRelease.keystore
        - restore-gradle-cache@2: {}
        - install-missing-android-tools@3:
            inputs:
              - ndk_version: $NDK_VERSION
              - gradlew_path: $PROJECT_LOCATION/gradlew
        - script@1:
            inputs:
              - content: |-
                  #!/usr/bin/env bash
                  node -v
                  GIT_BRANCH=$BITRISE_GIT_BRANCH METAMASK_BUILD_TYPE='main' METAMASK_ENVIRONMENT='qa' yarn build:android:pre-release:bundle:qa
            title: Build Android Pre-Release Bundle
            is_always_run: false
        - save-gradle-cache@1: {}
        - deploy-to-bitrise-io@2.2.3:
            is_always_run: false
            is_skippable: true
            inputs:
              - deploy_path: $PROJECT_LOCATION/app/build/outputs/apk/qa/release/$QA_APK_NAME.apk
            title: Bitrise Deploy APK
        - deploy-to-bitrise-io@2.2.3:
            is_always_run: false
            is_skippable: true
            inputs:
              - deploy_path: $PROJECT_LOCATION/app/build/outputs/apk/qa/release/sha512sums.txt
            title: Bitrise Deploy Checksum
        - deploy-to-bitrise-io@2.2.3:
            is_always_run: false
            is_skippable: true
            inputs:
              - deploy_path: $PROJECT_LOCATION/app/build/outputs/mapping/qaRelease/mapping.txt
            title: Bitrise ProGuard Map Files
        - deploy-to-bitrise-io@2.2.3:
            is_always_run: false
            is_skippable: true
            inputs:
              - deploy_path: $PROJECT_LOCATION/app/build/outputs/bundle/qaRelease/app-qa-release.aab
            title: Bitrise Deploy AAB
        - deploy-to-bitrise-io@2.2.3:
            is_always_run: false
            is_skippable: true
            inputs:
              - deploy_path: sourcemaps/android/index.js.map
            title: Bitrise Deploy Sourcemaps
      meta:
        bitrise.io:
          stack: linux-docker-android-22.04
          machine_type_id: elite-xl
  build_android_qa_flask:
    before_run:
      - code_setup
    after_run:
      - _upload_apk_to_browserstack_flask
      - notify_failure
    steps:
      - change-android-versioncode-and-versionname@1:
          inputs:
            - new_version_name: $FLASK_VERSION_NAME
            - new_version_code: $FLASK_VERSION_NUMBER
            - build_gradle_path: $PROJECT_LOCATION_ANDROID/app/build.gradle
      - file-downloader@1:
          inputs:
            - source: $BITRISEIO_ANDROID_QA_KEYSTORE_URL
            - destination: android/keystores/internalRelease.keystore
      - restore-gradle-cache@2: {}
      - install-missing-android-tools@3:
          inputs:
            - ndk_version: $NDK_VERSION
            - gradlew_path: $PROJECT_LOCATION/gradlew
      - script@1:
          inputs:
            - content: |-
                #!/usr/bin/env bash
                node -v
                export METAMASK_ENVIRONMENT='qa'
                export METAMASK_BUILD_TYPE='flask'
                GIT_BRANCH=$BITRISE_GIT_BRANCH yarn build:android:pre-release:bundle:flask
          title: Build Android Flask Pre-Release Bundle
          is_always_run: false
      - save-gradle-cache@1: {}
      - deploy-to-bitrise-io@2.2.3:
          is_always_run: false
          is_skippable: true
          inputs:
            - deploy_path: $PROJECT_LOCATION/app/build/outputs/apk/flask/release/app-flask-release.apk
          title: Bitrise Deploy Flask APK
      - deploy-to-bitrise-io@2.2.3:
          is_always_run: false
          is_skippable: true
          inputs:
            - deploy_path: $PROJECT_LOCATION/app/build/outputs/apk/flask/release/sha512sums.txt
          title: Bitrise Deploy Flask Checksum
      - deploy-to-bitrise-io@2.2.3:
          is_always_run: false
          is_skippable: true
          inputs:
            - deploy_path: $PROJECT_LOCATION/app/build/outputs/mapping/flaskRelease/mapping.txt
          title: Bitrise Deploy Flask ProGuard Map Files
      - deploy-to-bitrise-io@2.2.3:
          is_always_run: false
          is_skippable: true
          inputs:
            - deploy_path: $PROJECT_LOCATION/app/build/outputs/bundle/flaskRelease/app-flask-release.aab
          title: Bitrise Deploy Flask AAB
      - deploy-to-bitrise-io@2.2.3:
          is_always_run: false
          is_skippable: true
          inputs:
            - deploy_path: sourcemaps/android/index.js.map
          title: Bitrise Deploy Flask Sourcemaps
    meta:
      bitrise.io:
        stack: linux-docker-android-22.04
        machine_type_id: elite-xl
  _upload_apk_to_browserstack_flask:
    steps:
      - script@1:
          title: Upload Flask APK to Browserstack
          inputs:
            - content: |-
                #!/usr/bin/env bash
                set -e
                set -x
                set -o pipefail
                APK_PATH=$PROJECT_LOCATION/app/build/outputs/apk/flask/release/app-flask-release.apk
                CUSTOM_ID="flask-$BITRISE_GIT_BRANCH-$FLASK_VERSION_NAME-$FLASK_VERSION_NUMBER"
                CUSTOM_ID=${CUSTOM_ID////-}
                curl -u "$BROWSERSTACK_USERNAME:$BROWSERSTACK_ACCESS_KEY" -X POST "https://api-cloud.browserstack.com/app-automate/upload" -F "file=@$APK_PATH" -F 'data={"custom_id": "'$CUSTOM_ID'"}' | jq -j '.app_url' | envman add --key BROWSERSTACK_ANDROID_FLASK_APP_URL
                APK_PATH_FOR_APP_LIVE=$PROJECT_LOCATION/app/build/outputs/apk/flask/release/"$CUSTOM_ID".apk
                mv "$APK_PATH" "$APK_PATH_FOR_APP_LIVE"
                curl -u "$BROWSERSTACK_USERNAME:$BROWSERSTACK_ACCESS_KEY" -X POST "https://api-cloud.browserstack.com/app-live/upload" -F "file=@$APK_PATH_FOR_APP_LIVE" -F 'data={"custom_id": "'$CUSTOM_ID'"}'
                curl -u "$BROWSERSTACK_USERNAME:$BROWSERSTACK_ACCESS_KEY" -X GET https://api-cloud.browserstack.com/app-automate/recent_apps | jq > browserstack_uploaded_flask_apps.json
      - deploy-to-bitrise-io@2.2.3:
          is_always_run: false
          is_skippable: true
          inputs:
            - pipeline_intermediate_files: $BITRISE_SOURCE_DIR/browserstack_uploaded_flask_apps.json:BROWSERSTACK_UPLOADED_FLASK_APPS_LIST
          title: Save Browserstack uploaded Flask apps JSON
  _upload_apk_to_browserstack:
    steps:
      - script@1:
          title: Upload APK to Browserstack
          inputs:
            - content: |-
                #!/usr/bin/env bash
                set -e
                set -x
                set -o pipefail
                APK_DIR="$PROJECT_LOCATION/app/build/outputs/apk/qa/release"
                ORIGINAL_APK="$APK_DIR/app-qa-release.apk"
                
                CUSTOM_ID="$BITRISE_GIT_BRANCH-$VERSION_NAME-$VERSION_NUMBER"                
                CUSTOM_ID=${CUSTOM_ID////-}
                
                mv "$ORIGINAL_APK" "$APK_DIR/$CUSTOM_ID.apk"
                APK_PATH="$APK_DIR/$CUSTOM_ID.apk"
                
                # Upload to app-automate
                curl -u "$BROWSERSTACK_USERNAME:$BROWSERSTACK_ACCESS_KEY" \
                    -X POST "https://api-cloud.browserstack.com/app-automate/upload" \
                    -F "file=@$APK_PATH" \
                    -F 'data={"custom_id": "'$CUSTOM_ID'"}' \
                    | jq -j '.app_url' \
                    | envman add --key BROWSERSTACK_ANDROID_APP_URL

                # Upload to app-live
                curl -u "$BROWSERSTACK_USERNAME:$BROWSERSTACK_ACCESS_KEY" \
                    -X POST "https://api-cloud.browserstack.com/app-live/upload" \
                    -F "file=@$APK_PATH" \
                    -F 'data={"custom_id": "'$CUSTOM_ID'"}'

                # Get recent apps
                curl -u "$BROWSERSTACK_USERNAME:$BROWSERSTACK_ACCESS_KEY" \
                    -X GET https://api-cloud.browserstack.com/app-automate/recent_apps \
                    | jq > browserstack_uploaded_apps.json
      - share-pipeline-variable@1:
          title: Persist BROWSERSTACK_ANDROID_APP_URL across all stages
          inputs:
            - variables: |-
                BROWSERSTACK_ANDROID_APP_URL
      - deploy-to-bitrise-io@2.2.3:
          is_always_run: false
          is_skippable: true
          inputs:
            - pipeline_intermediate_files: $BITRISE_SOURCE_DIR/browserstack_uploaded_apps.json:BROWSERSTACK_UPLOADED_APPS_LIST
          title: Save Browserstack uploaded apps JSON
  wdio_android_e2e_test:
    before_run:
      - code_setup
    after_run:
      - notify_failure
    steps:
      - script@1:
          title: Debug Env Variables
          inputs:
            - content: |
                echo "PRODUCTION_BUILD_NAME: $PRODUCTION_BUILD_NAME"
                echo "PRODUCTION_BUILD_NUMBER: $PRODUCTION_BUILD_NUMBER"
                echo "PRODUCTION_APP_URL from tag upgrade workflow: $PRODUCTION_APP_URL"
                echo "BROWSERSTACK_ANDROID_APP_URL: $BROWSERSTACK_ANDROID_APP_URL"
      - script@1:
          title: Run Android E2E tests on Browserstack
          is_always_run: true
          inputs:
            - content: |-
                #!/usr/bin/env bash

                # Check if TEST_TYPE is set to upgrade
                if [ "$TEST_TYPE" = "upgrade" ]; then
                  TEST_TYPE="--upgrade"

                # Check if TEST_TYPE is set to performance
                elif [ "$TEST_TYPE" = "performance" ]; then
                  TEST_TYPE="--performance"
                fi
                yarn test:wdio:android:browserstack "$TEST_SUITE_FOLDER" "$TEST_TYPE"
      - script@1:
          is_always_run: true
          is_skippable: false
          title: Package test reports
          inputs:
            - content: |-
                #!/usr/bin/env bash
                cd $BITRISE_SOURCE_DIR/wdio/reports/
                zip -r test-report.zip html/
                mv test-report.zip $BITRISE_DEPLOY_DIR/
      - deploy-to-bitrise-io@2.2.3:
          is_always_run: true
          is_skippable: false
          inputs:
            - deploy_path: $BITRISE_DEPLOY_DIR/test-report.zip
          title: Deploy test report
    meta:
      bitrise.io:
        stack: linux-docker-android-22.04
        machine_type_id: standard
  wdio_ios_e2e_test:
    before_run:
      - code_setup
    after_run:
      - notify_failure
    steps:
      - script@1:
          title: Run iOS E2E tests on Browserstack
          is_always_run: true
          inputs:
            - content: |-
                #!/usr/bin/env bash
                # Check if TEST_TYPE is set to upgrade
                if [ "$TEST_TYPE" = "upgrade" ]; then
                  TEST_TYPE="--upgrade"
                # Check if TEST_TYPE is set to performance
                elif [ "$TEST_TYPE" = "performance" ]; then
                  TEST_TYPE="--performance"
                fi
                yarn test:wdio:ios:browserstack "$TEST_SUITE_FOLDER" "$TEST_TYPE"
      - script@1:
          is_always_run: true
          is_skippable: false
          title: Package test reports
          inputs:
            - content: |-
                #!/usr/bin/env bash
                cd $BITRISE_SOURCE_DIR/wdio/reports/
                zip -r test-report.zip html/
                mv test-report.zip $BITRISE_DEPLOY_DIR/
      - deploy-to-bitrise-io@2.2.3:
          is_always_run: true
          is_skippable: false
          inputs:
            - deploy_path: $BITRISE_DEPLOY_DIR/test-report.zip
          title: Deploy test report
    meta:
      bitrise.io:
        stack: linux-docker-android-22.04
        machine_type_id: standard
  deploy_android_to_store:
    steps:
      - pull-intermediate-files@1:
          inputs:
            - artifact_sources: .*
      - google-play-deploy:
          inputs:
            - app_path: $BITRISE_PLAY_STORE_ABB_PATH
            - track: internal
            - service_account_json_key_path: $BITRISEIO_BITRISEIO_SERVICE_ACCOUNT_JSON_KEY_URL_URL
            - package_name: $MM_ANDROID_PACKAGE_NAME
    envs:
      - opts:
          is_expand: true
        MM_ANDROID_PACKAGE_NAME: io.metamask
  deploy_ios_to_store:
    steps:
      - pull-intermediate-files@1:
          inputs:
            - artifact_sources: .*
      - deploy-to-itunesconnect-application-loader@1:
          inputs:
            - ipa_path: $BITRISE_APP_STORE_IPA_PATH
  # iOS Builds
  _ios_build_template:
    envs:
      - NO_FLIPPER: '1'
    before_run:
      - code_setup
    after_run:
      - notify_failure
    steps:
      - certificate-and-profile-installer@1: {
        run_if: '{{not (enveq "IS_SIM_BUILD" "true")}}' # Only run for physical builds
      }
      - set-xcode-build-number@1:
          inputs:
            - build_short_version_string: $NAME
            - build_version: $NUMBER
            - plist_path: $PROJECT_LOCATION_IOS/MetaMask/$INFO_PLIST_NAME
      - script@1:
          title: iOS Sourcemaps & Build
          is_always_run: false
          inputs:
            - content: |-
                #!/usr/bin/env bash
                echo 'This is the current build type: $METAMASK_BUILD_TYPE'
                if [ "$IS_DEV_BUILD" = "true" ]; then #EXPO BUILD
                    if [ "$IS_SIM_BUILD" = "true" ]; then
                        GIT_BRANCH=$BITRISE_GIT_BRANCH yarn start:ios:e2e
                    else
                        GIT_BRANCH=$BITRISE_GIT_BRANCH yarn build:ios:devbuild
                    fi
                elif [ "$METAMASK_BUILD_TYPE" = "main" ]; then
                    yarn build:ios:pre-release
                elif [ "$METAMASK_BUILD_TYPE" = "beta" ]; then
                    yarn build:ios:pre-beta
                elif [ "$METAMASK_BUILD_TYPE" = "flask" ]; then
                    yarn build:ios:pre-flask
                else
                    echo "Error: Invalid build type specified: $METAMASK_BUILD_TYPE"
                    exit 1
                fi
      - script@1:
          title: Rename iOS artifact files
          inputs:
            - content: |-
                #!/usr/bin/env bash
                # Set base paths
                if [ "$IS_SIM_BUILD" = "true" ]; then
                  BUILD_DIR="ios/build/Build/Products/Debug-iphonesimulator"
                  DEVICE_TYPE="simulator"
                  BINARY_EXTENSION=".app"
                else
                  BUILD_DIR="ios/build/output"
                  DEVICE_TYPE="physical"
                  BINARY_EXTENSION=".ipa"
                fi

                # Generate new name based on build type and version
                NEW_BASE_NAME="metamask-${DEVICE_TYPE}-${METAMASK_ENVIRONMENT}-${METAMASK_BUILD_TYPE}-${NAME}-${NUMBER}"

                # Rename binary
                OLD_BINARY="$BUILD_DIR/$APP_NAME$BINARY_EXTENSION"
                NEW_BINARY="$BUILD_DIR/$NEW_BASE_NAME$BINARY_EXTENSION"
                mv "$OLD_BINARY" "$NEW_BINARY"

                # Rename xcarchive (only for non-simulator builds)
                if [ "$IS_SIM_BUILD" != "true" ]; then
                  ARCHIVE_DIR="ios/build"
                  OLD_ARCHIVE="$ARCHIVE_DIR/$APP_NAME.xcarchive"
                  NEW_ARCHIVE="$ARCHIVE_DIR/$NEW_BASE_NAME.xcarchive"
                  mv "$OLD_ARCHIVE" "$NEW_ARCHIVE"
                fi

                # Export new names as environment variables
                envman add --key RENAMED_BINARY_FILE --value "$NEW_BASE_NAME$BINARY_EXTENSION"
                envman add --key RENAMED_ARCHIVE_FILE --value "$NEW_BASE_NAME.xcarchive"
                envman add --key BINARY_DEPLOY_PATH --value "$BUILD_DIR/$NEW_BASE_NAME$BINARY_EXTENSION"
      - deploy-to-bitrise-io@2.2.3:
          is_always_run: false
          is_skippable: true
          inputs:
            - deploy_path: $BINARY_DEPLOY_PATH
            - is_compress: true
          title: Deploy iOS Binary
      - deploy-to-bitrise-io@2.2.3:
          is_always_run: false
          is_skippable: true
          run_if: '{{not (enveq "IS_SIM_BUILD" "true")}}' # Only run for physical builds
          inputs:
            - deploy_path: ios/build/$RENAMED_ARCHIVE_FILE
          title: Deploy Symbols File
      - deploy-to-bitrise-io@2.2.3:
          is_always_run: false
          is_skippable: true
          run_if: '{{not (enveq "IS_SIM_BUILD" "true")}}' # Only run for physical builds
          inputs:
            - pipeline_intermediate_files: sourcemaps/ios/index.js.map:BITRISE_APP_STORE_SOURCEMAP_PATH
            - deploy_path: sourcemaps/ios/index.js.map
          title: Deploy Source Map
  build_ios_release:
    envs:
      - METAMASK_BUILD_TYPE: "main"
      - METAMASK_ENVIRONMENT: 'production'
      - NAME: $VERSION_NAME
      - NUMBER: $VERSION_NUMBER
      - APP_NAME: "MetaMask"
      - INFO_PLIST_NAME: "Info.plist"
    after_run:
      - _ios_build_template
  build_ios_release_and_upload_sourcemaps:
    envs:
      - SENTRY_DISABLE_AUTO_UPLOAD: 'false'
      - METAMASK_BUILD_TYPE: "main"
      - METAMASK_ENVIRONMENT: 'production'
      - NAME: $VERSION_NAME
      - NUMBER: $VERSION_NUMBER
      - APP_NAME: "MetaMask"
      - INFO_PLIST_NAME: "Info.plist"
    after_run:
      - _ios_build_template
  build_ios_beta:
    envs:
      - METAMASK_BUILD_TYPE: "beta"
      - METAMASK_ENVIRONMENT: 'production'
      - NAME: $VERSION_NAME
      - NUMBER: $VERSION_NUMBER
      - APP_NAME: "MetaMask"
      - INFO_PLIST_NAME: "Info.plist"
    after_run:
      - _ios_build_template
  build_ios_flask_release:
    envs:
      - METAMASK_BUILD_TYPE: "flask"
      - METAMASK_ENVIRONMENT: 'production'
      - NAME: $FLASK_VERSION_NAME
      - NUMBER: $FLASK_VERSION_NUMBER
      - APP_NAME: "MetaMask-Flask"
      - INFO_PLIST_NAME: "MetaMask-Flask-Info.plist"
    after_run:
      - _ios_build_template
  build_ios_simbuild:
    envs:
      - IS_SIM_BUILD: 'true'
      - IS_DEV_BUILD: 'true'
      - METAMASK_BUILD_TYPE: 'main'
      - METAMASK_ENVIRONMENT: 'debug'
      - NAME: $VERSION_NAME
      - NUMBER: $VERSION_NUMBER
      - APP_NAME: 'MetaMask'
      - INFO_PLIST_NAME: 'Info.plist'
    after_run:
      - _ios_build_template
  build_ios_devbuild:
    envs:
      - IS_DEV_BUILD: 'true'
      - METAMASK_BUILD_TYPE: 'main'
      - METAMASK_ENVIRONMENT: 'debug'
      - NAME: $VERSION_NAME
      - NUMBER: $VERSION_NUMBER
      - APP_NAME: 'MetaMask'
      - INFO_PLIST_NAME: 'Info.plist'
    after_run:
      - _ios_build_template
  build_ios_qa:
    envs:
      - NO_FLIPPER: '1'
    before_run:
      - code_setup
    after_run:
      - _upload_ipa_to_browserstack
      - notify_failure
    steps:
      - certificate-and-profile-installer@1: {}
      - set-xcode-build-number@1:
          inputs:
            - build_short_version_string: $VERSION_NAME
            - build_version: $VERSION_NUMBER
            - plist_path: $PROJECT_LOCATION_IOS/MetaMask/MetaMask-QA-Info.plist
      - script@1:
          inputs:
            - content: |-
                #!/usr/bin/env bash
                node -v
                GIT_BRANCH=$BITRISE_GIT_BRANCH METAMASK_BUILD_TYPE='main' METAMASK_ENVIRONMENT='qa' yarn build:ios:pre-qa
          title: iOS Sourcemaps & Build
          is_always_run: false
      - deploy-to-bitrise-io@2.2.3:
          is_always_run: false
          is_skippable: true
          inputs:
            - pipeline_intermediate_files: ios/build/output/MetaMask-QA.ipa:BITRISE_APP_STORE_IPA_PATH
            - deploy_path: ios/build/output/MetaMask-QA.ipa
          title: Deploy iOS IPA
      - deploy-to-bitrise-io@2.2.3:
          is_always_run: false
          is_skippable: true
          inputs:
            - deploy_path: ios/build/MetaMask-QA.xcarchive
          title: Deploy Symbols File
      - deploy-to-bitrise-io@2.2.3:
          is_always_run: false
          is_skippable: true
          inputs:
            - pipeline_intermediate_files: sourcemaps/ios/index.js.map:BITRISE_APP_STORE_SOURCEMAP_PATH
            - deploy_path: sourcemaps/ios/index.js.map
          title: Deploy Source Map
  _upload_ipa_to_browserstack:
    steps:
      - script@1:
          title: Upload IPA to Browserstack
          inputs:
            - content: |-
                #!/usr/bin/env bash
                set -e
                set -x
                set -o pipefail

                IPA_DIR="ios/build/output"
                ORIGINAL_IPA="$IPA_DIR/MetaMask-QA.ipa"
                
                CUSTOM_ID="$BITRISE_GIT_BRANCH-$VERSION_NAME-$VERSION_NUMBER"
                CUSTOM_ID=${CUSTOM_ID////-}
                
                mv "$ORIGINAL_IPA" "$IPA_DIR/$CUSTOM_ID.ipa"
                IPA_PATH="$IPA_DIR/$CUSTOM_ID.ipa"

                # Upload to app-automate
                curl -u "$BROWSERSTACK_USERNAME:$BROWSERSTACK_ACCESS_KEY" \
                    -X POST "https://api-cloud.browserstack.com/app-automate/upload" \
                    -F "file=@$IPA_PATH" \
                    -F 'data={"custom_id": "'$CUSTOM_ID'"}' \
                    | jq -j '.app_url' \
                    | envman add --key BROWSERSTACK_IOS_APP_URL
                echo "BROWSERSTACK_IOS_APP_URL: $BROWSERSTACK_IOS_APP_URL"
                # Upload to app-live
                curl -u "$BROWSERSTACK_USERNAME:$BROWSERSTACK_ACCESS_KEY" \
                    -X POST "https://api-cloud.browserstack.com/app-live/upload" \
                    -F "file=@$IPA_PATH" \
                    -F 'data={"custom_id": "'$CUSTOM_ID'"}'

                # Get recent apps
                curl -u "$BROWSERSTACK_USERNAME:$BROWSERSTACK_ACCESS_KEY" \
                    -X GET https://api-cloud.browserstack.com/app-automate/recent_apps \
                    | jq > browserstack_uploaded_apps.json
      - share-pipeline-variable@1:
          title: Persist BROWSERSTACK_IOS_APP_URL across all stages
          inputs:
            - variables: |-
                BROWSERSTACK_IOS_APP_URL
      - deploy-to-bitrise-io@2.2.3:
          is_always_run: false
          is_skippable: true
          inputs:
            - deploy_path: browserstack_uploaded_apps.json
          title: Bitrise Deploy Browserstack Uploaded Apps
  build_ios_flask_release:
    before_run:
      - code_setup
    after_run:
      - notify_failure
    steps:
      - certificate-and-profile-installer@1: {}
      - set-xcode-build-number@1:
          inputs:
            - build_short_version_string: $FLASK_VERSION_NAME
            - build_version: $FLASK_VERSION_NUMBER
            - plist_path: $PROJECT_LOCATION_IOS/MetaMask/MetaMask-Flask-Info.plist
      - script@1:
          inputs:
            - content: |-
                #!/usr/bin/env bash
                node -v
                METAMASK_BUILD_TYPE='flask' METAMASK_ENVIRONMENT='production' yarn build:ios:pre-flask
          title: iOS Sourcemaps & Build
          is_always_run: false
      - deploy-to-bitrise-io@2.2.3:
          is_always_run: false
          is_skippable: true
          inputs:
            - pipeline_intermediate_files: ios/build/output/MetaMask-Flask.ipa:BITRISE_APP_STORE_IPA_PATH
            - deploy_path: ios/build/output/MetaMask-Flask.ipa
          title: Deploy iOS IPA
      - deploy-to-bitrise-io@2.2.3:
          is_always_run: false
          is_skippable: true
          inputs:
            - deploy_path: ios/build/MetaMask-Flask.xcarchive:BITRISE_APP_STORE_XCARCHIVE_PATH
          title: Deploy Symbols File
      - deploy-to-bitrise-io@2.2.3:
          is_always_run: false
          is_skippable: true
          inputs:
            - pipeline_intermediate_files: sourcemaps/ios/index.js.map:BITRISE_APP_STORE_SOURCEMAP_PATH
            - deploy_path: sourcemaps/ios/index.js.map
          title: Deploy Source Map
  build_ios_qa_flask:
    envs:
      - NO_FLIPPER: '1'
    before_run:
      - code_setup
    after_run:
      - _upload_ipa_to_browserstack_flask
      - notify_failure
    steps:
      - certificate-and-profile-installer@1: {}
      - set-xcode-build-number@1:
          inputs:
            - build_short_version_string: $FLASK_VERSION_NAME
            - build_version: $FLASK_VERSION_NUMBER
            - plist_path: $PROJECT_LOCATION_IOS/MetaMask/MetaMask-Flask-Info.plist
      - script@1:
          inputs:
            - content: |-
                #!/usr/bin/env bash
                node -v
                GIT_BRANCH=$BITRISE_GIT_BRANCH METAMASK_BUILD_TYPE='flask' METAMASK_ENVIRONMENT='qa' yarn build:ios:pre-flask
          title: iOS Flask Sourcemaps & Build
          is_always_run: false
      - deploy-to-bitrise-io@2.2.3:
          is_always_run: false
          is_skippable: true
          inputs:
            - pipeline_intermediate_files: ios/build/output/MetaMask-Flask.ipa:BITRISE_APP_STORE_FLASK_IPA_PATH
            - deploy_path: ios/build/output/MetaMask-Flask.ipa
          title: Deploy iOS Flask IPA
      - deploy-to-bitrise-io@2.2.3:
          is_always_run: false
          is_skippable: true
          inputs:
            - deploy_path: ios/build/MetaMask-Flask.xcarchive
          title: Deploy Flask Symbols File
      - deploy-to-bitrise-io@2.2.3:
          is_always_run: false
          is_skippable: true
          inputs:
            - pipeline_intermediate_files: sourcemaps/ios/index.js.map:BITRISE_APP_STORE_FLASK_SOURCEMAP_PATH
            - deploy_path: sourcemaps/ios/index.js.map
          title: Deploy Flask Source Map
  _upload_ipa_to_browserstack_flask:
    steps:
      - script@1:
          title: Upload Flask IPA to Browserstack
          inputs:
            - content: |-
                #!/usr/bin/env bash
                set -e
                set -x
                set -o pipefail
                CUSTOM_ID="flask-$BITRISE_GIT_BRANCH-$FLASK_VERSION_NAME-$FLASK_VERSION_NUMBER"
                CUSTOM_ID=${CUSTOM_ID////-}
                IPA_PATH=ios/build/output/MetaMask-Flask.ipa
                IPA_PATH_FOR_APP_LIVE=ios/build/output/"$CUSTOM_ID".ipa
                curl -u "$BROWSERSTACK_USERNAME:$BROWSERSTACK_ACCESS_KEY" -X POST "https://api-cloud.browserstack.com/app-automate/upload" -F "file=@$IPA_PATH" -F 'data={"custom_id": "'$CUSTOM_ID'"}' | jq -j '.app_url' | envman add --key BROWSERSTACK_IOS_FLASK_APP_URL
                mv "$IPA_PATH" "$IPA_PATH_FOR_APP_LIVE"
                curl -u "$BROWSERSTACK_USERNAME:$BROWSERSTACK_ACCESS_KEY" -X POST "https://api-cloud.browserstack.com/app-live/upload" -F "file=@$IPA_PATH_FOR_APP_LIVE" -F 'data={"custom_id": "'$CUSTOM_ID'"}'
                curl -u "$BROWSERSTACK_USERNAME:$BROWSERSTACK_ACCESS_KEY" -X GET https://api-cloud.browserstack.com/app-automate/recent_apps | jq > browserstack_uploaded_flask_apps.json
      - share-pipeline-variable@1:
          title: Persist BROWSERSTACK_IOS_FLASK_APP_URL across all stages
          inputs:
            - variables: |-
                BROWSERSTACK_IOS_FLASK_APP_URL
      - deploy-to-bitrise-io@2.2.3:
          is_always_run: false
          is_skippable: true
          inputs:
            - deploy_path: browserstack_uploaded_flask_apps.json
          title: Bitrise Deploy Browserstack Uploaded Flask Apps
  build_android_flask_release:
    before_run:
      - code_setup
    after_run:
      - notify_failure
    steps:
      - change-android-versioncode-and-versionname@1:
          inputs:
            - new_version_name: $FLASK_VERSION_NAME
            - new_version_code: $FLASK_VERSION_NUMBER
            - build_gradle_path: $PROJECT_LOCATION_ANDROID/app/build.gradle
      - file-downloader@1:
          inputs:
            - source: $BITRISEIO_ANDROID_FLASK_KEYSTORE_URL_URL
            - destination: android/keystores/flaskRelease.keystore
      - restore-gradle-cache@2: {}
      - install-missing-android-tools@3:
          inputs:
            - ndk_revision: $NDK_VERSION
            - gradlew_path: $PROJECT_LOCATION/gradlew

      - script@1:
          inputs:
            - content: |-
                #!/usr/bin/env bash
                node -v
                METAMASK_BUILD_TYPE='flask' METAMASK_ENVIRONMENT='production' yarn build:android:pre-release:bundle:flask
          title: Build Android Pre-Release Bundle
          is_always_run: false
      - save-gradle-cache@1: {}
      - deploy-to-bitrise-io@2.2.3:
          is_always_run: false
          is_skippable: true
          inputs:
            - pipeline_intermediate_files: $PROJECT_LOCATION/app/build/outputs/apk/flask/release/app-flask-release.apk:BITRISE_PLAY_STORE_APK_PATH
            - deploy_path: $PROJECT_LOCATION/app/build/outputs/apk/flask/release/app-flask-release.apk
          title: Bitrise Deploy APK
      - deploy-to-bitrise-io@2.2.3:
          is_always_run: false
          is_skippable: true
          inputs:
            - pipeline_intermediate_files: $PROJECT_LOCATION/app/build/outputs/apk/flask/release/sha512sums.txt:BITRISE_PLAY_STORE_SHA512SUMS_PATH
            - deploy_path: $PROJECT_LOCATION/app/build/outputs/apk/flask/release/sha512sums.txt
          title: Bitrise Deploy Checksum
      - deploy-to-bitrise-io@2.2.3:
          is_always_run: false
          is_skippable: true
          inputs:
            - pipeline_intermediate_files: $PROJECT_LOCATION/app/build/outputs/mapping/flaskRelease/mapping.txt:BITRISE_PLAY_STORE_MAPPING_PATH
            - deploy_path: $PROJECT_LOCATION/app/build/outputs/mapping/flaskRelease/mapping.txt
          title: Bitrise ProGuard Map Files
      - deploy-to-bitrise-io@2.2.3:
          is_always_run: false
          is_skippable: true
          inputs:
            - pipeline_intermediate_files: $PROJECT_LOCATION/app/build/outputs/bundle/flaskRelease/app-flask-release.aab:BITRISE_PLAY_STORE_ABB_PATH
            - deploy_path: $PROJECT_LOCATION/app/build/outputs/bundle/flaskRelease/app-flask-release.aab
          title: Bitrise Deploy AAB
      - deploy-to-bitrise-io@2.2.3:
          is_always_run: false
          is_skippable: true
          inputs:
            - pipeline_intermediate_files: /bitrise/src/sourcemaps/android/index.js.map:BITRISE_PLAY_STORE_SOURCEMAP_PATH
            - deploy_path: sourcemaps/android/index.js.map
          title: Bitrise Deploy Sourcemaps
    meta:
      bitrise.io:
        stack: linux-docker-android-22.04
        machine_type_id: elite-xl
app:
  envs:
    - opts:
        is_expand: false
      MM_NOTIFICATIONS_UI_ENABLED: true
    - opts:
        is_expand: false
      MM_NETWORK_UI_REDESIGN_ENABLED: false
    - opts:
        is_expand: false
      PORTFOLIO_VIEW: true
    - opts:
        is_expand: false
      MM_MULTICHAIN_V1_ENABLED: true
    - opts:
        is_expand: false
      MM_CHAIN_PERMISSIONS: true
    - opts:
        is_expand: false
      MM_PERMISSIONS_SETTINGS_V1_ENABLED: false
    - opts:
        is_expand: false
      MM_SECURITY_ALERTS_API_ENABLED: true
    - opts:
        is_expand: false
      MM_STABLECOIN_LENDING_UI_ENABLED: false
    - opts:
        is_expand: false
      PROJECT_LOCATION: android
    - opts:
        is_expand: false
      NDK_VERSION: 26.1.10909125
    - opts:
        is_expand: false
      QA_APK_NAME: app-qa-release
    - opts:
        is_expand: false
      MODULE: app
    - opts:
        is_expand: false
      VARIANT: ''
    - opts:
        is_expand: false
      BITRISE_PROJECT_PATH: ios/MetaMask.xcworkspace
    - opts:
        is_expand: false
      BITRISE_SCHEME: MetaMask
    - opts:
        is_expand: false
      BITRISE_EXPORT_METHOD: enterprise
    - opts:
        is_expand: false
      PROJECT_LOCATION_ANDROID: android
    - opts:
        is_expand: false
      PROJECT_LOCATION_IOS: ios
    - opts:
        is_expand: false
      VERSION_NAME: 7.43.0
    - opts:
        is_expand: false
      VERSION_NUMBER: 1656
    - opts:
        is_expand: false
      FLASK_VERSION_NAME: 7.43.0
    - opts:
        is_expand: false
      FLASK_VERSION_NUMBER: 1656
    - opts:
        is_expand: false
      ANDROID_APK_LINK: ''
    - opts:
        is_expand: false
      ANDROID_AAP_LINK: ''
    - opts:
        is_expand: false
      IOS_APP_LINK: ''
    - opts:
        is_expand: false
      NVM_VERSION: 0.39.7
    - opts:
        is_expand: false
      NVM_SHA256SUM: '8e45fa547f428e9196a5613efad3bfa4d4608b74ca870f930090598f5af5f643'
    - opts:
        is_expand: false
      NODE_VERSION: 20.18.0
    - opts:
        is_expand: false
      YARN_VERSION: 1.22.22
    - opts:
        is_expand: false
      COREPACK_VERSION: 0.28.0
meta:
  bitrise.io:
    stack: osx-xcode-16.2.x
    machine_type_id: g2.mac.large
trigger_map:
  - push_branch: release/*
    pipeline: pr_regression_e2e_pipeline
  - push_branch: main
    pipeline: app_launch_times_and_expo_pipeline
  - tag: 'qa-*'
    pipeline: create_qa_builds_pipeline
  - tag: 'v*.*.*'
    pipeline: create_qa_builds_pipeline<|MERGE_RESOLUTION|>--- conflicted
+++ resolved
@@ -603,7 +603,6 @@
       - TEST_SUITE: 'Regression'
     after_run:
       - android_e2e_test
-<<<<<<< HEAD
   download_production_qa_apk:
     steps:
       - script@1:
@@ -613,7 +612,6 @@
                 #!/usr/bin/env bash
                 ./scripts/download-android-qa-app.sh
                 # APK_PATH is already set by the download script using envman
-=======
   build_flask_e2e_android:
     meta:
       bitrise.io:
@@ -642,7 +640,6 @@
       - METAMASK_BUILD_TYPE: 'flask'
     after_run:
       - ios_e2e_test
->>>>>>> c24e9fcd
   run_tag_upgrade_android:
     meta:
       bitrise.io:
@@ -891,7 +888,6 @@
       - TEST_SUITE_TAG: '.*SmokeRamps.*'
     after_run:
       - android_e2e_test
-<<<<<<< HEAD
   upgrade_test:
     envs:
     - ANDROID_WORKFLOW_ID: "build_android_qa"
@@ -936,7 +932,6 @@
             is_skippable: true
             inputs:
               - deploy_path: "$BITRISE_SOURCE_DIR/MetaMask-$RELEASE_VERSION_NAME-$RELEASE_VERSION_NUMBER.ipa"
-=======
   run_tag_smoke_notifications_ios:
     envs:
       - TEST_SUITE_FOLDER: './e2e/specs/notifications/*'
@@ -953,7 +948,6 @@
       - TEST_SUITE_TAG: '.*SmokeNotifications.*'
     after_run:
       - android_e2e_test
->>>>>>> c24e9fcd
   android_e2e_build:
     before_run:
       - code_setup
