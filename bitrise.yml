--- conflicted
+++ resolved
@@ -151,7 +151,6 @@
                 #!/usr/bin/env bash echo 'weew - everything passed!'
           title: All Tests Passed
           is_always_run: false
-<<<<<<< HEAD
       - slack@3:
           inputs:
             - text: "${BITRISE_APP_TITLE} workflow notification"
@@ -171,8 +170,6 @@
                 View commit|https://github.com/${BITRISEIO_GIT_REPOSITORY_OWNER}/${BITRISEIO_GIT_REPOSITORY_SLUG}/commit/${BITRISE_GIT_COMMIT}
             - footer: "Bitrise ${BITRISE_TRIGGERED_WORKFLOW_TITLE} workflow notification"
             - webhook_url: https://hooks.slack.com/services/${MM_SLACK_TOKEN}/${MM_SLACK_SECRET}/${MM_SLACK_ROOM}
-=======
->>>>>>> b0b8d9f7
   # Parallel Build & Deploy Steps
   create_release_builds:
     before_run:
