---
format_version: '8'
default_step_lib_source: 'https://github.com/bitrise-io/bitrise-steplib.git'
project_type: react-native

#Pipelines are listed below
pipelines:
  #Creates MetaMask-QA apps and stores apk/ipa in Bitrise
  create_qa_builds_pipeline:
    stages:
      - create_build_qa: {}
  #Builds MetaMask, MetaMask-QA apps and stores apk/ipa in Bitrise
  build_all_targets_pipeline:
    stages:
      - create_build_all_targets: {}
  #Releases MetaMask apps and stores apk/ipa into Play(Internal Testing)/App(TestFlight) Store
  release_builds_to_store_pipeline:
    stages:
      - create_build_release: {}
      - deploy_build_release: {}
      - create_build_qa: {} #Generate QA builds for E2E app upgrade tests
  #Releases MetaMask apps and stores ipa into App(TestFlight) Store
  release_ios_to_store_pipeline:
    stages:
      - create_ios_release: {}
      - deploy_ios_release: {}
  #Releases MetaMask apps and stores apk Play(Internal Testing) Store
  release_android_to_store_pipeline:
    stages:
      - create_android_release: {}
      - deploy_android_release: {}
  #Run E2E test suite for iOS only
  run_e2e_ios_pipeline:
    stages:
      - build_e2e_ios_stage: {}
      - run_e2e_ios_stage: {}
      - notify: {}
  #Run E2E test suite for Android only
  run_e2e_android_pipeline:
    stages:
      - build_e2e_android_stage: {} #builds android detox E2E
      - run_e2e_android_stage: {} #runs android detox test E2E
      - notify: {}
  #PR_e2e_verfication (build ios & android), run iOS (smoke), emulator Android
  release_e2e_pipeline:
    stages:
      - build_e2e_ios_android_stage: {}
      - run_release_e2e_ios_android_stage: {}
      - notify: {}
  #PR_e2e_verfication (build ios & android), run iOS (smoke), emulator Android
  pr_smoke_e2e_pipeline:
    stages:
      - build_smoke_e2e_ios_android_stage: {}
      - run_smoke_e2e_ios_android_stage: {}
      - notify: {}

  #PR_e2e_verfication (build ios & android), run iOS (regression), emulator Android
  pr_regression_e2e_pipeline:
    stages:
      - build_regression_e2e_ios_android_stage: {}
      - run_regression_e2e_ios_android_stage: {}
      - notify: {}
  #App launch times pipeline. Runs on browserstack
  app_launch_times_pipeline:
    stages:
      - create_build_qa: {}
      - app_launch_times_test_stage: {}

  #App Upgrade pipeline. Runs on browserstack
  app_upgrade_pipeline:
    stages:
      - create_build_qa_android: {}
      - app_upgrade_test_stage: {}
  multichain_e2e_pipeline:
    stages:
      - build_multichain_e2e_ios_android_stage: {}
      - run_multichain_e2e_ios_android_stage: {}
  # Pipeline for Flask
  create_flask_release_builds_pipeline:
    stages:
      - create_build_flask_release: {}
      - notify: {}
  release_flask_builds_to_store_pipeline:
    stages:
      - create_build_flask_release: {}
      - deploy_flask_build_release: {}
      - release_notify: {}
#Stages reference workflows. Those workflows cannot but utility "_this-is-a-utility"
stages:
  create_build_all_targets:
    workflows:
      - build_android_release: {}
      - build_ios_release: {}
      - build_android_qa: {}
      - build_ios_qa: {}
  create_build_release:
    workflows:
      - build_android_release: {}
      - build_ios_release: {}
  deploy_build_release:
    workflows:
      - deploy_android_to_store: {}
      - deploy_ios_to_store: {}
  create_ios_release:
    workflows:
      - build_ios_release: {}
  deploy_ios_release:
    workflows:
      - deploy_ios_to_store: {}
  create_android_release:
    workflows:
      - build_android_release: {}
  deploy_android_release:
    workflows:
      - deploy_android_to_store: {}
  create_build_qa:
    workflows:
      - build_android_qa: {}
      - build_ios_qa: {}
  create_build_qa_android:
    workflows:
      - build_android_qa: {}
  create_build_qa_ios:
    workflows:
      - build_ios_qa: {}
  build_e2e_ios_stage:
    workflows:
      - ios_e2e_build: {}
  run_e2e_ios_stage:
    workflows:
      - ios_e2e_test: {}
  build_smoke_e2e_ios_android_stage:
    abort_on_fail: true
    workflows:
      - ios_e2e_build: {}
      - android_e2e_build: {}
  build_multichain_e2e_ios_android_stage:
    abort_on_fail: true
<<<<<<< HEAD
    # envs:
    #   - MM_MULTICHAIN_V1_ENABLED: true
    #   - MM_CHAIN_PERMISSIONS: true
=======
>>>>>>> 18cc0156
    workflows:
      - build_ios_multichain_e2e: {}
      - build_android_multichain_e2e: {}
  run_multichain_e2e_ios_android_stage:
    workflows:
      - run_tag_multichain_ios: {}
      - run_tag_multichain_android: {}
  run_smoke_e2e_ios_android_stage:
    workflows:
      - run_ios_api_specs: {}
      - run_tag_smoke_accounts_ios: {}
      - run_tag_smoke_accounts_android: {}
      # - run_tag_smoke_notifications_ios: {}
      # - run_tag_smoke_notifications_android: {}
      # - run_tag_smoke_assets_ios: {}
      - run_tag_smoke_assets_android: {}
      - run_tag_smoke_confirmations_ios: {}
      - run_tag_smoke_confirmations_android: {}
      # - run_tag_smoke_swaps_ios: {}
      # - run_tag_smoke_swaps_android: {}
      - run_tag_smoke_core_ios: {}
      - run_tag_smoke_core_android: {}
  build_regression_e2e_ios_android_stage:
    workflows:
      - ios_e2e_build: {}
      - android_e2e_build: {}
  run_regression_e2e_ios_android_stage:
    workflows:
      - ios_run_regression_tests: {}
      - android_run_regression_tests: {}
  run_release_e2e_ios_android_stage:
    workflows:
      - ios_run_regression_tests: {}
      - android_run_regression_tests: {}
      - run_tag_smoke_confirmations_ios: {}
      - run_tag_smoke_confirmations_android: {}
      - run_tag_smoke_accounts_ios: {}
      - run_tag_smoke_accounts_android: {}
      - run_tag_smoke_notifications_ios: {}
      - run_tag_smoke_notifications_android: {}
      - run_tag_smoke_assets_ios: {}
      - run_tag_smoke_assets_android: {}
      - run_tag_smoke_swaps_ios: {}
      - run_tag_smoke_swaps_android: {}
      - run_tag_smoke_core_ios: {}
      - run_tag_smoke_core_android: {}
      - run_tag_upgrade_android: {}
      - run_android_app_launch_times_appium_test: {}
  run_e2e_ios_android_stage:
    workflows:
      - ios_e2e_test: {}
      - android_e2e_test: {}
  build_e2e_ios_android_stage:
    workflows:
      - build_android_qa: {}
      - ios_e2e_build: {}
      - android_e2e_build: {}
  build_e2e_android_stage:
    workflows:
      - android_e2e_build: {}
  run_e2e_android_stage:
    workflows:
      - android_e2e_test: {}
  notify:
    workflows:
      - notify_success: {}
  app_launch_times_test_stage:
    workflows:
      - run_android_app_launch_times_appium_test: {}
      - run_ios_app_launch_times_appium_test: {}
  app_upgrade_test_stage:
    workflows:
      - run_tag_upgrade_android: {}
  release_notify:
    workflows:
      - release_announcing_stores: {}
  create_build_flask_release:
    workflows:
      - build_android_flask_release: {}
      - build_ios_flask_release: {}
  deploy_flask_build_release:
    workflows:
      - deploy_android_to_store:
          envs:
            - MM_ANDROID_PACKAGE_NAME: 'io.metamask.flask'
      - deploy_ios_to_store:

workflows:
  # Code Setups
  setup:
    steps:
      - activate-ssh-key@4:
          run_if: '{{getenv "SSH_RSA_PRIVATE_KEY" | ne ""}}'
      - git-clone@6: {}
  set_commit_hash:
    steps:
      - script@1:
          title: Set commit hash env variable
          inputs:
            - content: |-
                #!/usr/bin/env bash
                BRANCH_COMMIT_HASH="$(git rev-parse HEAD)"

                # Log the value of BRANCH_COMMIT_HASH
                echo "BRANCH_COMMIT_HASH is set to: $BRANCH_COMMIT_HASH"

                envman add --key BRANCH_COMMIT_HASH --value "$BRANCH_COMMIT_HASH"
      - share-pipeline-variable@1:
          title: Persist commit hash across all stages
          inputs:
            - variables: |-
                BRANCH_COMMIT_HASH
  code_setup:
    before_run:
      - setup
      - prep_environment
    steps:
      - restore-cocoapods-cache@2: {}
      - script@1:
          inputs:
            - content: |-
                #!/usr/bin/env bash
                envman add --key YARN_CACHE_DIR --value "$(yarn cache dir)"
          title: Get Yarn cache directory
      - yarn@0:
          inputs:
            - command: setup
          title: Yarn Setup
  prep_environment:
    steps:
      - restore-cache@2:
          title: Restore Node
          inputs:
            - key: node-{{ getenv "NODE_VERSION" }}-{{ .OS }}-{{ .Arch }}
      - script@1:
          title: node, yarn, corepack installation
          inputs:
            - content: |-
                #!/usr/bin/env bash
                echo "Gems being installed with bundler gem"
                bundle install --gemfile=ios/Gemfile
                echo "Node $NODE_VERSION being installed"

                set -e

                # Add and enable NVM
                wget -O install-nvm.sh "https://raw.githubusercontent.com/nvm-sh/nvm/v${NVM_VERSION}/install.sh"
                echo "${NVM_SHA256SUM} install-nvm.sh" > install-nvm.sh.SHA256SUM
                sha256sum -c install-nvm.sh.SHA256SUM
                chmod +x install-nvm.sh && ./install-nvm.sh && rm ./install-nvm.sh
                source "${HOME}/.nvm/nvm.sh"
                echo 'source "${HOME}/.nvm/nvm.sh"' | tee -a ${HOME}/.{bashrc,profile}

                 # Retry logic for Node installation
                MAX_ATTEMPTS=3
                ATTEMPT=1
                until [ $ATTEMPT -gt $MAX_ATTEMPTS ]
                do
                  echo "Attempt $ATTEMPT to install Node.js"
                  nvm install ${NODE_VERSION}
                  INSTALL_STATUS=$? # Capture the exit status of the nvm install command
                  if [ $INSTALL_STATUS -eq 0 ]; then
                      echo "Node.js installation successful!"
                      break
                  else
                      echo "Node.js installation failed with exit code $INSTALL_STATUS"
                      ATTEMPT=$((ATTEMPT+1))
                      echo "Node.js installation failed, retrying in 5 seconds..."
                      sleep 5
                  fi
                done

                if [ $ATTEMPT -gt $MAX_ATTEMPTS ]; then
                  echo "Node.js installation failed after $MAX_ATTEMPTS attempts."
                  exit 1
                fi
                envman add --key PATH --value $PATH

                node --version

                echo "Corepack being installed with npm"
                npm i -g "corepack@$COREPACK_VERSION"
                echo "Corepack enabling $YARN_VERSION"
                corepack enable
      - save-cache@1:
          title: Save Node
          inputs:
            - key: node-{{ getenv "NODE_VERSION" }}-{{ .OS }}-{{ .Arch }}
            - paths: |-
                ../.nvm/
                ../../../root/.nvm/
  install_applesimutils:
    steps:
      - script@1:
          title: applesimutils installation
          inputs:
            - content: |-
                #!/usr/bin/env bash
                echo "Now installing applesimutils..."
                brew tap wix/brew
                brew install applesimutils

  # Notifications utility workflows
  # Provides values for commit or branch message and path depending on commit env setup initialised or not
  _get_workflow_info:
    steps:
      - activate-ssh-key@4:
          is_always_run: true # always run to also feed failure notifications
          run_if: '{{getenv "SSH_RSA_PRIVATE_KEY" | ne ""}}'
      - git-clone@6:
          inputs:
            - update_submodules: 'no'
          is_always_run: true # always run to also feed failure notifications
      - script@1:
          is_always_run: true # always run to also feed failure notifications
          inputs:
            - content: |
                #!/bin/bash
                # generate reference to commit from env or using git
                COMMIT_SHORT_HASH="${BITRISE_GIT_COMMIT:0:7}"
                BRANCH_HEIGHT=''
                WORKFLOW_TRIGGER='Push'

                if [[ -z "$BITRISE_GIT_COMMIT" ]]; then
                  COMMIT_SHORT_HASH="$(git rev-parse --short HEAD)"
                  BRANCH_HEIGHT='HEAD'
                  WORKFLOW_TRIGGER='Manual'
                fi

                envman add --key COMMIT_SHORT_HASH --value "$COMMIT_SHORT_HASH"
                envman add --key BRANCH_HEIGHT --value "$BRANCH_HEIGHT"
                envman add --key WORKFLOW_TRIGGER --value "$WORKFLOW_TRIGGER"
          title: Get commit or branch name and path variables

  # Slack notification utils: we have two workflows to allow choosing when to notify: on success, on failure or both.
  # A workflow for instance create_qa_builds will notify on failure for each build_android_qa or build_ios_qa
  # but will only notify success if both success and create_qa_builds succeeds.

  # Send a Slack message on successful release
  release_announcing_stores:
    before_run:
      - code_setup
    steps:
      - yarn@0:
          inputs:
            - command: build:announce
          title: Announcing pre-release
          is_always_run: false
    meta:
      bitrise.io:
        stack: linux-docker-android-22.04
        machine_type_id: standard

  # Send a Slack message when workflow succeeds
  notify_success:
    before_run:
      - _get_workflow_info
    steps:
      # Update Bitrise comment in PR with success status
      - comment-on-github-pull-request@0:
          is_always_run: true
          run_if: '{{getenv "TRIGGERED_BY_PR_LABEL" | eq "true"}}'
          inputs:
            - personal_access_token: '$GITHUB_ACCESS_TOKEN'
            - body: |-
                ## [<img alt="https://bitrise.io/" src="https://assets-global.website-files.com/5db35de024bb983af1b4e151/5e6f9ccc3e129dfd8a205e4e_Bitrise%20Logo%20-%20Eggplant%20Bg.png" height="20">](${BITRISEIO_PIPELINE_BUILD_URL}) **Bitrise**

                ✅✅✅ `${BITRISEIO_PIPELINE_TITLE}` passed on Bitrise! ✅✅✅

                Commit hash: ${GITHUB_PR_HASH}
                Build link: ${BITRISEIO_PIPELINE_BUILD_URL}

                >[!NOTE]
                >- You can kick off another `${BITRISEIO_PIPELINE_TITLE}` on Bitrise by removing and re-applying the `Run Smoke E2E` label on the pull request

                <!-- BITRISE_TAG -->
                <!-- BITRISE_SUCCESS_TAG -->
            - repository_url: '$GIT_REPOSITORY_URL'
            - issue_number: '$GITHUB_PR_NUMBER'
            - api_base_url: 'https://api.github.com'
            - update_comment_tag: '$GITHUB_PR_HASH'
  # Send a Slack message when workflow fails
  notify_failure:
    before_run:
      - _get_workflow_info
    steps:
      - script@1:
          is_always_run: true
          title: Check if PR comment should be updated
          inputs:
            - content: |-
                #!/usr/bin/env bash
                if [[ "$TRIGGERED_BY_PR_LABEL" == "true" && $BITRISE_BUILD_STATUS == 1 ]]; then
                  envman add --key SHOULD_UPDATE_PR_COMMENT --value "true"
                else
                  envman add --key SHOULD_UPDATE_PR_COMMENT --value "false"
                fi
      # Update Bitrise comment in PR with failure status
      - comment-on-github-pull-request@0:
          is_always_run: true
          run_if: '{{getenv "SHOULD_UPDATE_PR_COMMENT" | eq "true"}}'
          inputs:
            - personal_access_token: '$GITHUB_ACCESS_TOKEN'
            - body: |-
                ## [<img alt="https://bitrise.io/" src="https://assets-global.website-files.com/5db35de024bb983af1b4e151/5e6f9ccc3e129dfd8a205e4e_Bitrise%20Logo%20-%20Eggplant%20Bg.png" height="20">](${BITRISEIO_PIPELINE_BUILD_URL}) **Bitrise**

                ❌❌❌ `${BITRISEIO_PIPELINE_TITLE}` failed on Bitrise! ❌❌❌

                Commit hash: ${GITHUB_PR_HASH}
                Build link: ${BITRISEIO_PIPELINE_BUILD_URL}

                >[!NOTE]
                >- You can kick off another `${BITRISEIO_PIPELINE_TITLE}` on Bitrise by removing and re-applying the `Run Smoke E2E` label on the pull request

                > [!TIP]
                >- Check the [documentation](https://www.notion.so/metamask-consensys/Bitrise-Pipeline-Overview-43159500c43748a389556f0593e8834b#26052f2ea6e24f8c9cfdb57a7522dc1f) if you have any doubts on how to understand the failure on bitrise

                <!-- BITRISE_TAG -->
                <!-- BITRISE_FAIL_TAG -->
            - repository_url: '$GIT_REPOSITORY_URL'
            - issue_number: '$GITHUB_PR_NUMBER'
            - api_base_url: 'https://api.github.com'
            - update_comment_tag: '$GITHUB_PR_HASH'
  # CI Steps
  ci_test:
    before_run:
      - code_setup
    steps:
      - yarn@0:
          inputs:
            - args: ''
            - command: test:unit --silent
          title: Unit Test
          is_always_run: false
      - script@1:
          inputs:
            - content: |-
                #!/usr/bin/env bash
                echo 'weew - everything passed!'
          title: All Tests Passed
          is_always_run: false
  # E2E Steps

  ### This workflow uses a flag (TEST_SUITE) that defines the specific set of tests to be run.
  ## in this instance Regression. In future iterations we can rename to ios_test_suite_selection & android_test_suite_selection
  ios_build_regression_tests:
    envs:
      - TEST_SUITE: 'Regression'
    after_run:
      - ios_e2e_build
  ios_run_regression_tests:
    envs:
      - TEST_SUITE: 'Regression'
    after_run:
      - ios_e2e_test
  android_build_regression_tests:
    meta:
      bitrise.io:
        stack: linux-docker-android-22.04
        machine_type_id: elite-xl
    envs:
      - TEST_SUITE: 'Regression'
    after_run:
      - android_e2e_build
  android_run_regression_tests:
    meta:
      bitrise.io:
        stack: linux-docker-android-22.04
        machine_type_id: elite-xl
    envs:
      - TEST_SUITE: 'Regression'
    after_run:
      - android_e2e_test
  run_tag_upgrade_android:
    meta:
      bitrise.io:
        stack: linux-docker-android-22.04
        machine_type_id: elite-xl
    envs:
      - PRODUCTION_APP_URL: 'bs://46f0542276828b691f56adec25ac81065b5abf73' # Last production's QA build
      - PRODUCTION_BUILD_NAME: 7.30.0
      - PRODUCTION_BUILD_NUMBER: 1410
      - CUCUMBER_TAG_EXPRESSION: '@upgrade and @androidApp'
      - PRODUCTION_BUILD_STRING: 'MetaMask-QA v$PRODUCTION_BUILD_NAME ($PRODUCTION_BUILD_NUMBER)'
      - NEW_BUILD_STRING: 'MetaMask-QA v$VERSION_NAME ($VERSION_NUMBER)'
      - TEST_TYPE: 'upgrade'
    after_run:
      - wdio_android_e2e_test
  build_ios_multichain_e2e:
    envs:
<<<<<<< HEAD
      - MM_MULTICHAIN_V1_ENABLED: true
      - MM_CHAIN_PERMISSIONS: true
=======
      - MM_MULTICHAIN_V1_ENABLED: false
      - MM_CHAIN_PERMISSIONS: false
>>>>>>> 18cc0156
    after_run:
      - ios_e2e_build
      # - android_e2e_build
  build_android_multichain_e2e:
    meta:
      bitrise.io:
        stack: linux-docker-android-22.04
        machine_type_id: elite-xl
    envs:
<<<<<<< HEAD
      - MM_MULTICHAIN_V1_ENABLED: true
      - MM_CHAIN_PERMISSIONS: true
=======
      - MM_MULTICHAIN_V1_ENABLED: false
      - MM_CHAIN_PERMISSIONS: false
>>>>>>> 18cc0156
    after_run:
      - android_e2e_build
  run_android_app_launch_times_appium_test:
    envs:
      - TEST_TYPE: 'performance'
    meta:
      bitrise.io:
        stack: linux-docker-android-22.04
        machine_type_id: elite-xl
    after_run:
      - wdio_android_e2e_test
  run_ios_app_launch_times_appium_test:
    envs:
      - TEST_TYPE: 'performance'
    meta:
      bitrise.io:
        stack: osx-xcode-15.0.x
        machine_type_id: g2.mac.large
    after_run:
      - wdio_ios_e2e_test

  ### Separating workflows so they run concurrently during smoke runs
  run_tag_smoke_accounts_ios:
    envs:
      - TEST_SUITE_FOLDER: './e2e/specs/accounts/*'
      - TEST_SUITE_TAG: '.*SmokeAccounts.*'
    after_run:
      - ios_e2e_test
  run_tag_smoke_accounts_android:
    meta:
      bitrise.io:
        stack: linux-docker-android-22.04
        machine_type_id: elite-xl
    envs:
      - TEST_SUITE_FOLDER: './e2e/specs/accounts/*'
      - TEST_SUITE_TAG: '.*SmokeAccounts.*'
    after_run:
      - android_e2e_test
  run_tag_smoke_notifications_ios:
    envs:
      - TEST_SUITE_FOLDER: './e2e/specs/notifications/*'
      - TEST_SUITE_TAG: '.*SmokeNotifications.*'
    after_run:
      - ios_e2e_test
  run_tag_smoke_notifications_android:
    meta:
      bitrise.io:
        stack: linux-docker-android-22.04
        machine_type_id: elite-xl
    envs:
      - TEST_SUITE_FOLDER: './e2e/specs/notifications/*'
      - TEST_SUITE_TAG: '.*SmokeNotifications.*'
    after_run:
      - android_e2e_test
  run_tag_smoke_assets_ios:
    envs:
      - TEST_SUITE_FOLDER: './e2e/specs/assets/*'
      - TEST_SUITE_TAG: '.*SmokeAssets.*'
    after_run:
      - ios_e2e_test
  run_tag_smoke_assets_android:
    meta:
      bitrise.io:
        stack: linux-docker-android-22.04
        machine_type_id: elite-xl
    envs:
      - TEST_SUITE_FOLDER: './e2e/specs/assets/*'
      - TEST_SUITE_TAG: '.*SmokeAssets.*'
    after_run:
      - android_e2e_test
  run_tag_smoke_confirmations_ios:
    envs:
      - TEST_SUITE_FOLDER: './e2e/specs/confirmations/*'
      - TEST_SUITE_TAG: '.*SmokeConfirmations.*'
    after_run:
      - ios_e2e_test
  run_tag_smoke_confirmations_android:
    meta:
      bitrise.io:
        stack: linux-docker-android-22.04
        machine_type_id: elite-xl
    envs:
      - TEST_SUITE_FOLDER: './e2e/specs/confirmations/*'
      - TEST_SUITE_TAG: '.*SmokeConfirmations.*'
    after_run:
      - android_e2e_test
  run_tag_smoke_swaps_ios:
    envs:
      - TEST_SUITE_FOLDER: './e2e/specs/swaps/*'
      - TEST_SUITE_TAG: '.*SmokeSwaps.*'
    after_run:
      - ios_e2e_test
  run_tag_smoke_swaps_android:
    meta:
      bitrise.io:
        stack: linux-docker-android-22.04
        machine_type_id: elite-xl
    envs:
      - TEST_SUITE_FOLDER: './e2e/specs/swaps/*'
      - TEST_SUITE_TAG: '.*SmokeSwaps.*'
    after_run:
      - android_e2e_test
  run_ios_api_specs:
    after_run:
      - ios_api_specs
  run_tag_smoke_core_ios:
    envs:
      - TEST_SUITE_FOLDER: './e2e/specs/*/**/*'
      - TEST_SUITE_TAG: '.*SmokeCore.*'
    after_run:
      - ios_e2e_test
  run_tag_smoke_core_android:
    meta:
      bitrise.io:
        stack: linux-docker-android-22.04
        machine_type_id: elite-xl
    envs:
      - TEST_SUITE_FOLDER: './e2e/specs/*/**/*'
      - TEST_SUITE_TAG: '.*SmokeCore.*'
    after_run:
      - android_e2e_test
  run_tag_multichain_ios:
    envs:
      - TEST_SUITE_FOLDER: './e2e/specs/permission-systems/*'
      - TEST_SUITE_TAG: '.*SmokeCore.*'
    after_run:
      - ios_e2e_test
  run_tag_multichain_android:
    meta:
      bitrise.io:
        stack: linux-docker-android-22.04
        machine_type_id: elite-xl
    envs:
      - TEST_SUITE_FOLDER: './e2e/specs/permission-systems/*'
      - TEST_SUITE_TAG: '.*SmokeCore.*'
    after_run:
      - android_e2e_test
  android_e2e_build:
    before_run:
      - code_setup
      - set_commit_hash
    after_run:
      - notify_failure
    steps:
      - script@1:
          title: Generating ccache key using native folder checksum
          inputs:
            - content: |-
                #!/usr/bin/env bash
                ./scripts/cache/set-cache-envs.sh android
      - restore-gradle-cache@2: {}
      - install-missing-android-tools@3:
          inputs:
            - ndk_version: $NDK_VERSION
            - gradlew_path: $PROJECT_LOCATION/gradlew
      - file-downloader@1:
          inputs:
            - source: $BITRISEIO_ANDROID_QA_KEYSTORE_URL
            - destination: android/keystores/internalRelease.keystore
      - script@1:
          title: Install CCache & symlink
          inputs:
            - content: |-
                #!/usr/bin/env bash
                sudo apt update
                sudo apt install ccache -y
      - restore-cache@2:
          title: Restore CCache
          inputs:
            - key: '{{ getenv "CCACHE_KEY" }}'
      - script@1:
          title: Set skip ccache upload
          run_if: '{{ enveq "BITRISE_CACHE_HIT" "exact" }}'
          inputs:
            - content: |-
                #!/usr/bin/env bash
                envman add --key SKIP_CCACHE_UPLOAD --value "true"
      - script@1:
          title: Run detox build
          timeout: 1200
          is_always_run: true
          inputs:
            - content: |-
                #!/usr/bin/env bash
                ./scripts/cache/setup-ccache.sh
                if [ "$TEST_SUITE" = "Regression" ]; then
                  TEST_SUITE="Regression"
                else
                  TEST_SUITE="Smoke"
                fi
                node -v
                export METAMASK_ENVIRONMENT='local'
                export METAMASK_BUILD_TYPE='main'
                IGNORE_BOXLOGS_DEVELOPMENT="true" yarn test:e2e:android:build:qa-release
      - save-gradle-cache@1: {}
      - save-cache@1:
          title: Save CCache
          run_if: '{{not (enveq "SKIP_CCACHE_UPLOAD" "true")}}'
          inputs:
            - key: '{{ getenv "CCACHE_KEY" }}'
            - paths: |-
                ccache
      - deploy-to-bitrise-io@2.2.3:
          inputs:
            - pipeline_intermediate_files: android/app/build/outputs:INTERMEDIATE_ANDROID_BUILD_DIR
          title: Save Android build
      - save-cache@1:
          title: Save node_modules
          inputs:
            - key: node_modules-{{ .OS }}-{{ .Arch }}-{{ getenv "BRANCH_COMMIT_HASH" }}
            - paths: node_modules
    meta:
      bitrise.io:
        machine_type_id: elite-xl
        stack: linux-docker-android-22.04
  android_e2e_test:
    before_run:
      - setup
      - prep_environment
    after_run:
      - notify_failure
    steps:
      - restore-gradle-cache@2: {}
      - pull-intermediate-files@1:
          inputs:
            - artifact_sources: .*
          title: Pull Android build
      - script@1:
          title: Copy Android build for Detox
          inputs:
            - content: |-
                #!/usr/bin/env bash
                set -ex

                # Create directories for Detox
                mkdir -p "$BITRISE_SOURCE_DIR/android/app/build/outputs"

                # Copy saved files for Detox usage
                # INTERMEDIATE_ANDROID_BUILD_DIR is the cached directory from android_e2e_build's "Save Android build" step
                cp -r "$INTERMEDIATE_ANDROID_BUILD_DIR" "$BITRISE_SOURCE_DIR/android/app/build"
      - restore-cache@2:
          title: Restore cache node_modules
          inputs:
            - key: node_modules-{{ .OS }}-{{ .Arch }}-{{ getenv "BRANCH_COMMIT_HASH" }}
      - avd-manager@1:
          inputs:
            - api_level: '34'
            - abi: 'x86_64'
            - create_command_flags: --sdcard 8192M
            - start_command_flags: -read-only
            - profile: pixel_5
      - wait-for-android-emulator@1: {}
      - script@1:
          title: Run detox test
          timeout: 1200
          is_always_run: false
          inputs:
            - content: |-
                #!/usr/bin/env bash
                if [ -n "$TEST_SUITE_FOLDER" ]; then
                  echo "TEST_SUITE_FOLDER value is: $TEST_SUITE_FOLDER"
                fi
                if [ "$TEST_SUITE" = "Regression" ]; then
                TEST_SUITE="Regression"
                else
                TEST_SUITE="Smoke"
                fi
                if [ -n "$TEST_SUITE_TAG" ]; then
                echo "TEST_SUITE_TAG value is: $TEST_SUITE_TAG"
                TEST_SUITE=$TEST_SUITE_TAG
                fi
                export METAMASK_ENVIRONMENT='local'
                export METAMASK_BUILD_TYPE='main'
                IGNORE_BOXLOGS_DEVELOPMENT="true" yarn test:e2e:android:run:qa-release "$TEST_SUITE_FOLDER" --testNamePattern="$TEST_SUITE"
      - custom-test-results-export@1:
          title: Export test results
          is_always_run: true
          is_skippable: true
          inputs:
            - base_path: $BITRISE_SOURCE_DIR/e2e/reports/
            - test_name: E2E Tests
            - search_pattern: $BITRISE_SOURCE_DIR/e2e/reports/junit.xml
      - deploy-to-bitrise-io@2.2.3:
          title: Deploy test report files
          is_always_run: true
          is_skippable: true
      - script@1:
          title: Copy screenshot files
          is_always_run: true
          run_if: .IsBuildFailed
          inputs:
            - content: |-
                #!/usr/bin/env bash
                set -ex
                cp -r "$BITRISE_SOURCE_DIR/artifacts"  "$BITRISE_DEPLOY_DIR"
      - deploy-to-bitrise-io@2.3:
          title: Deploy test screenshots
          is_always_run: true
          run_if: .IsBuildFailed
          inputs:
            - deploy_path: $BITRISE_DEPLOY_DIR
            - is_compress: true
            - zip_name: E2E_Android_Failure_Artifacts
    meta:
      bitrise.io:
        machine_type_id: elite-xl
        stack: linux-docker-android-22.04
  ios_api_specs:
    before_run:
      - setup
      - install_applesimutils
      - prep_environment
    after_run:
      - notify_failure
    steps:
      - pull-intermediate-files@1:
          inputs:
            - artifact_sources: .*
          title: Pull iOS build
      - script@1:
          title: Copy iOS build for Detox
          inputs:
            - content: |-
                #!/usr/bin/env bash
                set -ex

                # Create directories for Detox
                mkdir -p "$BITRISE_SOURCE_DIR/ios/build/Build"
                mkdir -p "$BITRISE_SOURCE_DIR/../Library/Detox/ios"

                # Copy saved files for Detox usage
                # INTERMEDIATE_IOS_BUILD_DIR & INTERMEDIATE_IOS_DETOX_DIR are the cached directories by ios_e2e_build's "Save iOS build" step
                cp -r "$INTERMEDIATE_IOS_BUILD_DIR" "$BITRISE_SOURCE_DIR/ios/build"
                cp -r "$INTERMEDIATE_IOS_DETOX_DIR" "$BITRISE_SOURCE_DIR/../Library/Detox"
      - restore-cocoapods-cache@2: {}
      - restore-cache@2:
          title: Restore cache node_modules
          inputs:
            - key: node_modules-{{ .OS }}-{{ .Arch }}-{{ getenv "BRANCH_COMMIT_HASH" }}
      - certificate-and-profile-installer@1: {}
      - set-xcode-build-number@1:
          inputs:
            - build_short_version_string: $VERSION_NAME
            - plist_path: $PROJECT_LOCATION_IOS/MetaMask/Info.plist
      - script:
          inputs:
            - content: |-
                # Add cache directory to environment variable
                envman add --key BREW_APPLESIMUTILS --value "$(brew --cellar)/applesimutils"
                envman add --key BREW_OPT_APPLESIMUTILS --value "/usr/local/opt/applesimutils"
                brew tap wix/brew
          title: Set Env Path for caching deps
      - script@1:
          title: Run detox test
          timeout: 1200
          is_always_run: false
          inputs:
            - content: |-
                #!/usr/bin/env bash
                yarn test:api-specs --retries 1
      - script@1:
          is_always_run: true
          is_skippable: false
          title: Add tests reports to Bitrise
          inputs:
            - content: |-
                #!/usr/bin/env bash
                cp -r $BITRISE_SOURCE_DIR/html-report/index.html $BITRISE_HTML_REPORT_DIR/
      - deploy-to-bitrise-io@2.2.3:
          is_always_run: true
          is_skippable: false
          inputs:
            - deploy_path: $BITRISE_HTML_REPORT_DIR
          title: Deploy test report files
  ios_e2e_build:
    envs:
      - NO_FLIPPER: '1'
    before_run:
      - install_applesimutils
      - code_setup
      - set_commit_hash
    after_run:
      - notify_failure
    steps:
      - script@1:
          title: Generating ccache key using native folder checksum
          inputs:
            - content: |-
                #!/usr/bin/env bash
                ./scripts/cache/set-cache-envs.sh ios
      - certificate-and-profile-installer@1: {}
      - set-xcode-build-number@1:
          inputs:
            - build_short_version_string: $VERSION_NAME
            - plist_path: $PROJECT_LOCATION_IOS/MetaMask/Info.plist
      - script:
          inputs:
            - content: |-
                # Add cache directory to environment variable
                envman add --key BREW_APPLESIMUTILS --value "$(brew --cellar)/applesimutils"
                envman add --key BREW_OPT_APPLESIMUTILS --value "/usr/local/opt/applesimutils"
                brew tap wix/brew
          title: Set Env Path for caching deps
      - script@1:
          title: Install CCache & symlink
          inputs:
            - content: |-
                #!/usr/bin/env bash
                brew install ccache with HOMEBREW_NO_DEPENDENTS_CHECK=1
                ln -s $(which ccache) /usr/local/bin/gcc
                ln -s $(which ccache) /usr/local/bin/g++
                ln -s $(which ccache) /usr/local/bin/cc
                ln -s $(which ccache) /usr/local/bin/c++
                ln -s $(which ccache) /usr/local/bin/clang
                ln -s $(which ccache) /usr/local/bin/clang++
      - restore-cache@2:
          title: Restore CCache
          inputs:
            - key: '{{ getenv "CCACHE_KEY" }}'
      - script@1:
          title: Set skip ccache upload
          run_if: '{{ enveq "BITRISE_CACHE_HIT" "exact" }}'
          inputs:
            - content: |-
                #!/usr/bin/env bash
                envman add --key SKIP_CCACHE_UPLOAD --value "true"
      - script@1:
          title: Run detox build
          timeout: 1200
          is_always_run: true
          inputs:
            - content: |-
                #!/usr/bin/env bash
                ./scripts/cache/setup-ccache.sh
                node -v
                export METAMASK_ENVIRONMENT='local'
                export METAMASK_BUILD_TYPE='main'
                IGNORE_BOXLOGS_DEVELOPMENT="true" yarn test:e2e:ios:build:qa-release
      - save-cocoapods-cache@1: {}
      - save-cache@1:
          title: Save CCache
          run_if: '{{not (enveq "SKIP_CCACHE_UPLOAD" "true")}}'
          inputs:
            - key: '{{ getenv "CCACHE_KEY" }}'
            - paths: |-
                ccache
      - deploy-to-bitrise-io@2.2.3:
          inputs:
            - pipeline_intermediate_files: |-
                ios/build/Build:INTERMEDIATE_IOS_BUILD_DIR
                ../Library/Detox/ios:INTERMEDIATE_IOS_DETOX_DIR
          title: Save iOS build
      - save-cache@1:
          title: Save node_modules
          inputs:
            - key: node_modules-{{ .OS }}-{{ .Arch }}-{{ getenv "BRANCH_COMMIT_HASH" }}
            - paths: node_modules
  ios_e2e_test:
    envs:
      - NO_FLIPPER: '1'
    before_run:
      - setup
      - install_applesimutils
      - prep_environment
    after_run:
      - notify_failure
    steps:
      - pull-intermediate-files@1:
          inputs:
            - artifact_sources: .*
          title: Pull iOS build
      - script@1:
          title: Copy iOS build for Detox
          inputs:
            - content: |-
                #!/usr/bin/env bash
                set -ex

                # Create directories for Detox
                mkdir -p "$BITRISE_SOURCE_DIR/ios/build/Build"
                mkdir -p "$BITRISE_SOURCE_DIR/../Library/Detox/ios"

                # Copy saved files for Detox usage
                # INTERMEDIATE_IOS_BUILD_DIR & INTERMEDIATE_IOS_DETOX_DIR are the cached directories by ios_e2e_build's "Save iOS build" step
                cp -r "$INTERMEDIATE_IOS_BUILD_DIR" "$BITRISE_SOURCE_DIR/ios/build"
                cp -r "$INTERMEDIATE_IOS_DETOX_DIR" "$BITRISE_SOURCE_DIR/../Library/Detox"
      - restore-cocoapods-cache@2: {}
      - restore-cache@2:
          title: Restore cache node_modules
          inputs:
            - key: node_modules-{{ .OS }}-{{ .Arch }}-{{ getenv "BRANCH_COMMIT_HASH" }}
      - certificate-and-profile-installer@1: {}
      - set-xcode-build-number@1:
          inputs:
            - build_short_version_string: $VERSION_NAME
            - plist_path: $PROJECT_LOCATION_IOS/MetaMask/MetaMask-QA-Info.plist
      - script:
          inputs:
            - content: |-
                # Add cache directory to environment variable
                envman add --key BREW_APPLESIMUTILS --value "$(brew --cellar)/applesimutils"
                envman add --key BREW_OPT_APPLESIMUTILS --value "/usr/local/opt/applesimutils"
                brew tap wix/brew
          title: Set Env Path for caching deps
      - script@1:
          title: Run detox test
          timeout: 1200
          is_always_run: false
          inputs:
            - content: |-
                #!/usr/bin/env bash
                if [ -n "$TEST_SUITE_FOLDER" ]; then
                  echo "TEST_SUITE_FOLDER value is: $TEST_SUITE_FOLDER"
                fi
                if [ "$TEST_SUITE" = "Regression" ]; then
                  TEST_SUITE="Regression"
                else
                  TEST_SUITE="Smoke"
                fi
                if [ -n "$TEST_SUITE_TAG" ]; then
                echo "TEST_SUITE_TAG value is: $TEST_SUITE_TAG"
                TEST_SUITE=$TEST_SUITE_TAG
                fi
                node -v
                export METAMASK_ENVIRONMENT='local'
                export METAMASK_BUILD_TYPE='main'
                IGNORE_BOXLOGS_DEVELOPMENT="true" yarn test:e2e:ios:run:qa-release "$TEST_SUITE_FOLDER" --testNamePattern="$TEST_SUITE"
      - custom-test-results-export@1:
          is_always_run: true
          is_skippable: false
          title: Export test results
          inputs:
            - base_path: $BITRISE_SOURCE_DIR/e2e/reports/
            - test_name: E2E Tests
            - search_pattern: $BITRISE_SOURCE_DIR/e2e/reports/junit.xml
      - deploy-to-bitrise-io@2.2.3:
          is_always_run: true
          is_skippable: true
          title: Deploy test report files
      - script@1:
          is_always_run: true
          run_if: .IsBuildFailed
          title: Copy screenshot files
          inputs:
            - content: |-
                #!/usr/bin/env bash
                set -ex
                cp -r "$BITRISE_SOURCE_DIR/artifacts"  "$BITRISE_DEPLOY_DIR"
      - deploy-to-bitrise-io@2.3:
          is_always_run: true
          run_if: .IsBuildFailed
          title: Deploy test screenshots
          inputs:
            - deploy_path: $BITRISE_DEPLOY_DIR
            - is_compress: true
            - zip_name: 'E2E_IOS_Failure_Artifacts'
  start_e2e_tests:
    steps:
      - build-router-start@0:
          inputs:
            - workflows: |-
                ios_e2e_test
                wdio_android_e2e_test
            - wait_for_builds: 'true'
            - access_token: $BITRISE_START_BUILD_ACCESS_TOKEN
      - build-router-wait@0:
          inputs:
            - abort_on_fail: 'yes'
            - access_token: $BITRISE_START_BUILD_ACCESS_TOKEN
  build_android_release:
    before_run:
      - code_setup
    after_run:
      - notify_failure
    steps:
      - change-android-versioncode-and-versionname@1:
          inputs:
            - new_version_name: $VERSION_NAME
            - new_version_code: $VERSION_NUMBER
            - build_gradle_path: $PROJECT_LOCATION_ANDROID/app/build.gradle
      - file-downloader@1:
          inputs:
            - source: $BITRISEIO_ANDROID_KEYSTORE_URL
            - destination: android/keystores/release.keystore
      - restore-gradle-cache@2: {}
      - install-missing-android-tools@3:
          inputs:
            - ndk_version: $NDK_VERSION
            - gradlew_path: $PROJECT_LOCATION/gradlew
      - script@1:
          inputs:
            - content: |-
                #!/usr/bin/env bash
                node -v
                METAMASK_BUILD_TYPE='main' METAMASK_ENVIRONMENT='production' yarn build:android:pre-release:bundle
          title: Build Android Pre-Release Bundle
          is_always_run: false
      - save-gradle-cache@1: {}
      - deploy-to-bitrise-io@2.2.3:
          is_always_run: false
          is_skippable: true
          inputs:
            - pipeline_intermediate_files: $PROJECT_LOCATION/app/build/outputs/apk/prod/release/app-prod-release.apk:BITRISE_PLAY_STORE_APK_PATH
            - deploy_path: $PROJECT_LOCATION/app/build/outputs/apk/prod/release/app-prod-release.apk
          title: Bitrise Deploy APK
      - deploy-to-bitrise-io@2.2.3:
          is_always_run: false
          is_skippable: true
          inputs:
            - pipeline_intermediate_files: $PROJECT_LOCATION/app/build/outputs/apk/prod/release/sha512sums.txt:BITRISE_PLAY_STORE_SHA512SUMS_PATH
            - deploy_path: $PROJECT_LOCATION/app/build/outputs/apk/prod/release/sha512sums.txt
          title: Bitrise Deploy Checksum
      - deploy-to-bitrise-io@2.2.3:
          is_always_run: false
          is_skippable: true
          inputs:
            - pipeline_intermediate_files: $PROJECT_LOCATION/app/build/outputs/mapping/prodRelease/mapping.txt:BITRISE_PLAY_STORE_MAPPING_PATH
            - deploy_path: $PROJECT_LOCATION/app/build/outputs/mapping/prodRelease/mapping.txt
          title: Bitrise ProGuard Map Files
      - deploy-to-bitrise-io@2.2.3:
          is_always_run: false
          is_skippable: true
          inputs:
            - pipeline_intermediate_files: $PROJECT_LOCATION/app/build/outputs/bundle/prodRelease/app-prod-release.aab:BITRISE_PLAY_STORE_ABB_PATH
            - deploy_path: $PROJECT_LOCATION/app/build/outputs/bundle/prodRelease/app-prod-release.aab
          title: Bitrise Deploy AAB
      - deploy-to-bitrise-io@2.2.3:
          is_always_run: false
          is_skippable: true
          inputs:
            - pipeline_intermediate_files: sourcemaps/android/index.js.map:BITRISE_PLAY_STORE_SOURCEMAP_PATH
            - deploy_path: sourcemaps/android/index.js.map
          title: Bitrise Deploy Sourcemaps
    meta:
      bitrise.io:
        stack: linux-docker-android-22.04
        machine_type_id: elite-xl
  build_android_release_and_upload_sourcemaps:
    envs:
      - SENTRY_DISABLE_AUTO_UPLOAD: 'false'
    after_run:
      - build_android_release
  build_android_qa:
    before_run:
      - code_setup
    after_run:
      - _upload_apk_to_browserstack
      - notify_failure
    steps:
      - change-android-versioncode-and-versionname@1:
          inputs:
            - new_version_name: $VERSION_NAME
            - new_version_code: $VERSION_NUMBER
            - build_gradle_path: $PROJECT_LOCATION_ANDROID/app/build.gradle
      - file-downloader@1:
          inputs:
            - source: $BITRISEIO_ANDROID_QA_KEYSTORE_URL
            - destination: android/keystores/internalRelease.keystore
      - restore-gradle-cache@2: {}
      - install-missing-android-tools@3:
          inputs:
            - ndk_version: $NDK_VERSION
            - gradlew_path: $PROJECT_LOCATION/gradlew

      - script@1:
          inputs:
            - content: |-
                #!/usr/bin/env bash
                node -v
                GIT_BRANCH=$BITRISE_GIT_BRANCH METAMASK_BUILD_TYPE='main' METAMASK_ENVIRONMENT='qa' yarn build:android:pre-release:bundle:qa
          title: Build Android Pre-Release Bundle
          is_always_run: false
      - save-gradle-cache@1: {}
      - deploy-to-bitrise-io@2.2.3:
          is_always_run: false
          is_skippable: true
          inputs:
            - deploy_path: $PROJECT_LOCATION/app/build/outputs/apk/qa/release/$QA_APK_NAME.apk
          title: Bitrise Deploy APK
      - deploy-to-bitrise-io@2.2.3:
          is_always_run: false
          is_skippable: true
          inputs:
            - deploy_path: $PROJECT_LOCATION/app/build/outputs/apk/qa/release/sha512sums.txt
          title: Bitrise Deploy Checksum
      - deploy-to-bitrise-io@2.2.3:
          is_always_run: false
          is_skippable: true
          inputs:
            - deploy_path: $PROJECT_LOCATION/app/build/outputs/mapping/qaRelease/mapping.txt
          title: Bitrise ProGuard Map Files
      - deploy-to-bitrise-io@2.2.3:
          is_always_run: false
          is_skippable: true
          inputs:
            - deploy_path: $PROJECT_LOCATION/app/build/outputs/bundle/qaRelease/app-qa-release.aab
          title: Bitrise Deploy AAB
      - deploy-to-bitrise-io@2.2.3:
          is_always_run: false
          is_skippable: true
          inputs:
            - deploy_path: sourcemaps/android/index.js.map
          title: Bitrise Deploy Sourcemaps
    meta:
      bitrise.io:
        stack: linux-docker-android-22.04
        machine_type_id: elite-xl
  _upload_apk_to_browserstack:
    steps:
      - script@1:
          title: Upload APK to Browserstack
          inputs:
            - content: |-
                #!/usr/bin/env bash
                set -e
                set -x
                set -o pipefail
                APK_PATH=$PROJECT_LOCATION/app/build/outputs/apk/qa/release/app-qa-release.apk
                CUSTOM_ID="$BITRISE_GIT_BRANCH-$VERSION_NAME-$VERSION_NUMBER"
                CUSTOM_ID=${CUSTOM_ID////-}
                curl -u "$BROWSERSTACK_USERNAME:$BROWSERSTACK_ACCESS_KEY" -X POST "https://api-cloud.browserstack.com/app-automate/upload" -F "file=@$APK_PATH" -F 'data={"custom_id": "'$CUSTOM_ID'"}' | jq -j '.app_url' | envman add --key BROWSERSTACK_ANDROID_APP_URL
                APK_PATH_FOR_APP_LIVE=$PROJECT_LOCATION/app/build/outputs/apk/qa/release/"$CUSTOM_ID".apk
                mv "$APK_PATH" "$APK_PATH_FOR_APP_LIVE"
                curl -u "$BROWSERSTACK_USERNAME:$BROWSERSTACK_ACCESS_KEY" -X POST "https://api-cloud.browserstack.com/app-live/upload" -F "file=@$APK_PATH_FOR_APP_LIVE" -F 'data={"custom_id": "'$CUSTOM_ID'"}'
                curl -u "$BROWSERSTACK_USERNAME:$BROWSERSTACK_ACCESS_KEY" -X GET https://api-cloud.browserstack.com/app-automate/recent_apps | jq > browserstack_uploaded_apps.json
      - share-pipeline-variable@1:
          title: Persist BROWSERSTACK_ANDROID_APP_URL across all stages
          inputs:
            - variables: |-
                BROWSERSTACK_ANDROID_APP_URL
      - deploy-to-bitrise-io@2.2.3:
          is_always_run: false
          is_skippable: true
          inputs:
            - pipeline_intermediate_files: $BITRISE_SOURCE_DIR/browserstack_uploaded_apps.json:BROWSERSTACK_UPLOADED_APPS_LIST
          title: Save Browserstack uploaded apps JSON
  wdio_android_e2e_test:
    before_run:
      - code_setup
    after_run:
      - notify_failure
    steps:
      - script@1:
          title: Run Android E2E tests on Browserstack
          is_always_run: true
          inputs:
            - content: |-
                #!/usr/bin/env bash

                # Check if TEST_TYPE is set to upgrade
                if [ "$TEST_TYPE" = "upgrade" ]; then
                  TEST_TYPE="--upgrade"

                # Check if TEST_TYPE is set to performance
                elif [ "$TEST_TYPE" = "performance" ]; then
                  TEST_TYPE="--performance"
                fi
                yarn test:wdio:android:browserstack $TEST_TYPE
      - script@1:
          is_always_run: true
          is_skippable: false
          title: Package test reports
          inputs:
            - content: |-
                #!/usr/bin/env bash
                cd $BITRISE_SOURCE_DIR/wdio/reports/
                zip -r test-report.zip html/
                mv test-report.zip $BITRISE_DEPLOY_DIR/
      - deploy-to-bitrise-io@2.2.3:
          is_always_run: true
          is_skippable: false
          inputs:
            - deploy_path: $BITRISE_DEPLOY_DIR/test-report.zip
          title: Deploy test report
    meta:
      bitrise.io:
        stack: linux-docker-android-22.04
        machine_type_id: standard
  wdio_ios_e2e_test:
    before_run:
      - code_setup
    after_run:
      - notify_failure
    steps:
      - script@1:
          title: Run iOS E2E tests on Browserstack
          is_always_run: true
          inputs:
            - content: |-
                #!/usr/bin/env bash
                # Check if TEST_TYPE is set to upgrade
                if [ "$TEST_TYPE" = "upgrade" ]; then
                  TEST_TYPE="--upgrade"
                # Check if TEST_TYPE is set to performance
                elif [ "$TEST_TYPE" = "performance" ]; then
                  TEST_TYPE="--performance"
                fi
                yarn test:wdio:ios:browserstack $TEST_TYPE
      - script@1:
          is_always_run: true
          is_skippable: false
          title: Package test reports
          inputs:
            - content: |-
                #!/usr/bin/env bash
                cd $BITRISE_SOURCE_DIR/wdio/reports/
                zip -r test-report.zip html/
                mv test-report.zip $BITRISE_DEPLOY_DIR/
      - deploy-to-bitrise-io@2.2.3:
          is_always_run: true
          is_skippable: false
          inputs:
            - deploy_path: $BITRISE_DEPLOY_DIR/test-report.zip
          title: Deploy test report
    meta:
      bitrise.io:
        stack: linux-docker-android-22.04
        machine_type_id: standard
  deploy_android_to_store:
    steps:
      - pull-intermediate-files@1:
          inputs:
            - artifact_sources: .*
      - google-play-deploy:
          inputs:
            - app_path: $BITRISE_PLAY_STORE_ABB_PATH
            - track: internal
            - service_account_json_key_path: $BITRISEIO_BITRISEIO_SERVICE_ACCOUNT_JSON_KEY_URL_URL
            - package_name: $MM_ANDROID_PACKAGE_NAME
    envs:
      - opts:
          is_expand: true
        MM_ANDROID_PACKAGE_NAME: io.metamask
  deploy_ios_to_store:
    steps:
      - pull-intermediate-files@1:
          inputs:
            - artifact_sources: .*
      - deploy-to-itunesconnect-application-loader@1:
          inputs:
            - ipa_path: $BITRISE_APP_STORE_IPA_PATH
  build_ios_release:
    envs:
      - NO_FLIPPER: '1'
    before_run:
      - code_setup
    after_run:
      - notify_failure
    steps:
      - certificate-and-profile-installer@1: {}
      - set-xcode-build-number@1:
          inputs:
            - build_short_version_string: $VERSION_NAME
            - build_version: $VERSION_NUMBER
            - plist_path: $PROJECT_LOCATION_IOS/MetaMask/Info.plist
      - script@1:
          inputs:
            - content: |-
                #!/usr/bin/env bash
                METAMASK_BUILD_TYPE='main' METAMASK_ENVIRONMENT='production' yarn build:ios:pre-release
          title: iOS Sourcemaps & Build
          is_always_run: false
      - deploy-to-bitrise-io@2.2.3:
          is_always_run: false
          is_skippable: true
          inputs:
            - pipeline_intermediate_files: ios/build/output/MetaMask.ipa:BITRISE_APP_STORE_IPA_PATH
            - deploy_path: ios/build/output/MetaMask.ipa
          title: Deploy iOS IPA
      - deploy-to-bitrise-io@1.6.1:
          is_always_run: false
          is_skippable: true
          inputs:
            - deploy_path: ios/build/MetaMask.xcarchive
          title: Deploy Symbols File
      - deploy-to-bitrise-io@2.2.3:
          is_always_run: false
          is_skippable: true
          inputs:
            - pipeline_intermediate_files: sourcemaps/ios/index.js.map:BITRISE_APP_STORE_SOURCEMAP_PATH
            - deploy_path: sourcemaps/ios/index.js.map
          title: Deploy Source Map
  build_ios_release_and_upload_sourcemaps:
    envs:
      - SENTRY_DISABLE_AUTO_UPLOAD: 'false'
    after_run:
      - build_ios_release
  build_ios_qa:
    envs:
      - NO_FLIPPER: '1'
    before_run:
      - code_setup
    after_run:
      - _upload_ipa_to_browserstack
      - notify_failure
    steps:
      - certificate-and-profile-installer@1: {}
      - set-xcode-build-number@1:
          inputs:
            - build_short_version_string: $VERSION_NAME
            - build_version: $VERSION_NUMBER
            - plist_path: $PROJECT_LOCATION_IOS/MetaMask/MetaMask-QA-Info.plist
      - script@1:
          inputs:
            - content: |-
                #!/usr/bin/env bash
                node -v
                GIT_BRANCH=$BITRISE_GIT_BRANCH METAMASK_BUILD_TYPE='main' METAMASK_ENVIRONMENT='qa' yarn build:ios:pre-qa
          title: iOS Sourcemaps & Build
          is_always_run: false
      - deploy-to-bitrise-io@2.2.3:
          is_always_run: false
          is_skippable: true
          inputs:
            - pipeline_intermediate_files: ios/build/output/MetaMask-QA.ipa:BITRISE_APP_STORE_IPA_PATH
            - deploy_path: ios/build/output/MetaMask-QA.ipa
          title: Deploy iOS IPA
      - deploy-to-bitrise-io@2.2.3:
          is_always_run: false
          is_skippable: true
          inputs:
            - deploy_path: ios/build/MetaMask-QA.xcarchive
          title: Deploy Symbols File
      - deploy-to-bitrise-io@2.2.3:
          is_always_run: false
          is_skippable: true
          inputs:
            - pipeline_intermediate_files: sourcemaps/ios/index.js.map:BITRISE_APP_STORE_SOURCEMAP_PATH
            - deploy_path: sourcemaps/ios/index.js.map
          title: Deploy Source Map
  _upload_ipa_to_browserstack:
    steps:
      - script@1:
          title: Upload IPA to Browserstack
          inputs:
            - content: |-
                #!/usr/bin/env bash
                set -e
                set -x
                set -o pipefail
                CUSTOM_ID="$BITRISE_GIT_BRANCH-$VERSION_NAME-$VERSION_NUMBER"
                CUSTOM_ID=${CUSTOM_ID////-}
                IPA_PATH=ios/build/output/MetaMask-QA.ipa
                IPA_PATH_FOR_APP_LIVE=ios/build/output/"$CUSTOM_ID".ipa
                curl -u "$BROWSERSTACK_USERNAME:$BROWSERSTACK_ACCESS_KEY" -X POST "https://api-cloud.browserstack.com/app-automate/upload" -F "file=@$IPA_PATH" -F 'data={"custom_id": "'$CUSTOM_ID'"}' | jq -j '.app_url' | envman add --key BROWSERSTACK_IOS_APP_URL
                mv "$IPA_PATH" "$IPA_PATH_FOR_APP_LIVE"
                curl -u "$BROWSERSTACK_USERNAME:$BROWSERSTACK_ACCESS_KEY" -X POST "https://api-cloud.browserstack.com/app-live/upload" -F "file=@$IPA_PATH_FOR_APP_LIVE" -F 'data={"custom_id": "'$CUSTOM_ID'"}'
                curl -u "$BROWSERSTACK_USERNAME:$BROWSERSTACK_ACCESS_KEY" -X GET https://api-cloud.browserstack.com/app-automate/recent_apps | jq > browserstack_uploaded_apps.json
      - share-pipeline-variable@1:
          title: Persist BROWSERSTACK_IOS_APP_URL across all stages
          inputs:
            - variables: |-
                BROWSERSTACK_IOS_APP_URL
      - deploy-to-bitrise-io@2.2.3:
          is_always_run: false
          is_skippable: true
          inputs:
            - deploy_path: browserstack_uploaded_apps.json
          title: Bitrise Deploy Browserstack Uploaded Apps
  build_ios_flask_release:
    before_run:
      - code_setup
    after_run:
      - notify_failure
    steps:
      - certificate-and-profile-installer@1: {}
      - set-xcode-build-number@1:
          inputs:
            - build_short_version_string: $FLASK_VERSION_NAME
            - build_version: $FLASK_VERSION_NUMBER
            - plist_path: $PROJECT_LOCATION_IOS/MetaMask/MetaMask-Flask-Info.plist
      - script@1:
          inputs:
            - content: |-
                #!/usr/bin/env bash
                node -v
                METAMASK_BUILD_TYPE='flask' METAMASK_ENVIRONMENT='production' yarn build:ios:pre-flask
          title: iOS Sourcemaps & Build
          is_always_run: false
      - deploy-to-bitrise-io@2.2.3:
          is_always_run: false
          is_skippable: true
          inputs:
            - pipeline_intermediate_files: ios/build/output/MetaMask-Flask.ipa:BITRISE_APP_STORE_IPA_PATH
            - deploy_path: ios/build/output/MetaMask-Flask.ipa
          title: Deploy iOS IPA
      - deploy-to-bitrise-io@1.6.1:
          is_always_run: false
          is_skippable: true
          inputs:
            - deploy_path: ios/build/MetaMask-Flask.xcarchive:BITRISE_APP_STORE_XCARCHIVE_PATH
          title: Deploy Symbols File
      - deploy-to-bitrise-io@2.2.3:
          is_always_run: false
          is_skippable: true
          inputs:
            - pipeline_intermediate_files: sourcemaps/ios/index.js.map:BITRISE_APP_STORE_SOURCEMAP_PATH
            - deploy_path: sourcemaps/ios/index.js.map
          title: Deploy Source Map
  build_android_flask_release:
    before_run:
      - code_setup
    after_run:
      - notify_failure
    steps:
      - change-android-versioncode-and-versionname@1:
          inputs:
            - new_version_name: $FLASK_VERSION_NAME
            - new_version_code: $FLASK_VERSION_NUMBER
            - build_gradle_path: $PROJECT_LOCATION_ANDROID/app/build.gradle
      - file-downloader@1:
          inputs:
            - source: $BITRISEIO_ANDROID_FLASK_KEYSTORE_URL_URL
            - destination: android/keystores/flaskRelease.keystore
      - restore-gradle-cache@2: {}
      - install-missing-android-tools@3:
          inputs:
            - ndk_revision: $NDK_VERSION
            - gradlew_path: $PROJECT_LOCATION/gradlew

      - script@1:
          inputs:
            - content: |-
                #!/usr/bin/env bash
                node -v
                METAMASK_BUILD_TYPE='flask' METAMASK_ENVIRONMENT='production' yarn build:android:pre-release:bundle:flask
          title: Build Android Pre-Release Bundle
          is_always_run: false
      - save-gradle-cache@1: {}
      - deploy-to-bitrise-io@2.2.3:
          is_always_run: false
          is_skippable: true
          inputs:
            - pipeline_intermediate_files: $PROJECT_LOCATION/app/build/outputs/apk/flask/release/app-flask-release.apk:BITRISE_PLAY_STORE_APK_PATH
            - deploy_path: $PROJECT_LOCATION/app/build/outputs/apk/flask/release/app-flask-release.apk
          title: Bitrise Deploy APK
      - deploy-to-bitrise-io@2.2.3:
          is_always_run: false
          is_skippable: true
          inputs:
            - pipeline_intermediate_files: $PROJECT_LOCATION/app/build/outputs/apk/flask/release/sha512sums.txt:BITRISE_PLAY_STORE_SHA512SUMS_PATH
            - deploy_path: $PROJECT_LOCATION/app/build/outputs/apk/flask/release/sha512sums.txt
          title: Bitrise Deploy Checksum
      - deploy-to-bitrise-io@2.2.3:
          is_always_run: false
          is_skippable: true
          inputs:
            - pipeline_intermediate_files: $PROJECT_LOCATION/app/build/outputs/mapping/flaskRelease/mapping.txt:BITRISE_PLAY_STORE_MAPPING_PATH
            - deploy_path: $PROJECT_LOCATION/app/build/outputs/mapping/flaskRelease/mapping.txt
          title: Bitrise ProGuard Map Files
      - deploy-to-bitrise-io@2.2.3:
          is_always_run: false
          is_skippable: true
          inputs:
            - pipeline_intermediate_files: $PROJECT_LOCATION/app/build/outputs/bundle/flaskRelease/app-flask-release.aab:BITRISE_PLAY_STORE_ABB_PATH
            - deploy_path: $PROJECT_LOCATION/app/build/outputs/bundle/flaskRelease/app-flask-release.aab
          title: Bitrise Deploy AAB
      - deploy-to-bitrise-io@2.2.3:
          is_always_run: false
          is_skippable: true
          inputs:
            - pipeline_intermediate_files: /bitrise/src/sourcemaps/android/index.js.map:BITRISE_PLAY_STORE_SOURCEMAP_PATH
            - deploy_path: sourcemaps/android/index.js.map
          title: Bitrise Deploy Sourcemaps
    meta:
      bitrise.io:
        stack: linux-docker-android-22.04
        machine_type_id: elite-xl

app:
  envs:
    - opts:
        is_expand: false
      MM_NOTIFICATIONS_UI_ENABLED: false
    - opts:
        is_expand: false
      MM_NETWORK_UI_REDESIGN_ENABLED: false
    - opts:
        is_expand: false
      PORTFOLIO_VIEW: false
    - opts:
        is_expand: false
      MM_MULTICHAIN_V1_ENABLED: false
    - opts:
        is_expand: false
      MM_CHAIN_PERMISSIONS: false
    - opts:
        is_expand: false
      MM_PERMISSIONS_SETTINGS_V1_ENABLED: false
    - opts:
        is_expand: false
      MM_POOLED_STAKING_UI_ENABLED: true
    - opts:
        is_expand: false
      MM_SECURITY_ALERTS_API_ENABLED: true
    - opts:
        is_expand: false
      PROJECT_LOCATION: android
    - opts:
        is_expand: false
      NDK_VERSION: 24.0.8215888
    - opts:
        is_expand: false
      QA_APK_NAME: app-qa-release
    - opts:
        is_expand: false
      MODULE: app
    - opts:
        is_expand: false
      VARIANT: ''
    - opts:
        is_expand: false
      BITRISE_PROJECT_PATH: ios/MetaMask.xcworkspace
    - opts:
        is_expand: false
      BITRISE_SCHEME: MetaMask
    - opts:
        is_expand: false
      BITRISE_EXPORT_METHOD: enterprise
    - opts:
        is_expand: false
      PROJECT_LOCATION_ANDROID: android
    - opts:
        is_expand: false
      PROJECT_LOCATION_IOS: ios
    - opts:
        is_expand: false
      VERSION_NAME: 7.35.0
    - opts:
        is_expand: false
      VERSION_NUMBER: 1497
    - opts:
        is_expand: false
      FLASK_VERSION_NAME: 7.35.0
    - opts:
        is_expand: false
      FLASK_VERSION_NUMBER: 1497
    - opts:
        is_expand: false
      ANDROID_APK_LINK: ''
    - opts:
        is_expand: false
      ANDROID_AAP_LINK: ''
    - opts:
        is_expand: false
      IOS_APP_LINK: ''
    - opts:
        is_expand: false
      NVM_VERSION: 0.39.7
    - opts:
        is_expand: false
      NVM_SHA256SUM: '8e45fa547f428e9196a5613efad3bfa4d4608b74ca870f930090598f5af5f643'
    - opts:
        is_expand: false
      NODE_VERSION: 20.17.0
    - opts:
        is_expand: false
      YARN_VERSION: 1.22.22
    - opts:
        is_expand: false
      COREPACK_VERSION: 0.28.0
meta:
  bitrise.io:
    stack: osx-xcode-15.0.x
    machine_type_id: g2.mac.large
trigger_map:
  - push_branch: release/*
    pipeline: pr_regression_e2e_pipeline
  - push_branch: main
    pipeline: app_launch_times_pipeline
  - tag: 'qa-*'
    pipeline: create_qa_builds_pipeline
  - tag: 'dev-e2e-*'
    pipeline: pr_smoke_e2e_pipeline
  - tag: 'v*.*.*-RC-*'
    pipeline: release_e2e_pipeline
<<<<<<< HEAD
  - push_branch: test-multichain-e2e-ci-workflow-tests
=======
  - push_branch: test-multichain-e2e-ci-workflow
>>>>>>> 18cc0156
    pipeline: multichain_e2e_pipeline<|MERGE_RESOLUTION|>--- conflicted
+++ resolved
@@ -136,12 +136,6 @@
       - android_e2e_build: {}
   build_multichain_e2e_ios_android_stage:
     abort_on_fail: true
-<<<<<<< HEAD
-    # envs:
-    #   - MM_MULTICHAIN_V1_ENABLED: true
-    #   - MM_CHAIN_PERMISSIONS: true
-=======
->>>>>>> 18cc0156
     workflows:
       - build_ios_multichain_e2e: {}
       - build_android_multichain_e2e: {}
@@ -532,13 +526,8 @@
       - wdio_android_e2e_test
   build_ios_multichain_e2e:
     envs:
-<<<<<<< HEAD
       - MM_MULTICHAIN_V1_ENABLED: true
       - MM_CHAIN_PERMISSIONS: true
-=======
-      - MM_MULTICHAIN_V1_ENABLED: false
-      - MM_CHAIN_PERMISSIONS: false
->>>>>>> 18cc0156
     after_run:
       - ios_e2e_build
       # - android_e2e_build
@@ -548,13 +537,8 @@
         stack: linux-docker-android-22.04
         machine_type_id: elite-xl
     envs:
-<<<<<<< HEAD
       - MM_MULTICHAIN_V1_ENABLED: true
       - MM_CHAIN_PERMISSIONS: true
-=======
-      - MM_MULTICHAIN_V1_ENABLED: false
-      - MM_CHAIN_PERMISSIONS: false
->>>>>>> 18cc0156
     after_run:
       - android_e2e_build
   run_android_app_launch_times_appium_test:
@@ -1731,9 +1715,5 @@
     pipeline: pr_smoke_e2e_pipeline
   - tag: 'v*.*.*-RC-*'
     pipeline: release_e2e_pipeline
-<<<<<<< HEAD
   - push_branch: test-multichain-e2e-ci-workflow-tests
-=======
-  - push_branch: test-multichain-e2e-ci-workflow
->>>>>>> 18cc0156
     pipeline: multichain_e2e_pipeline