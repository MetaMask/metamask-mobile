---
format_version: '8'
default_step_lib_source: 'https://github.com/bitrise-io/bitrise-steplib.git'
project_type: react-native
workflows:
    # Code Setups
    setup:
        steps:
            - activate-ssh-key@4:
                  run_if: '{{getenv "SSH_RSA_PRIVATE_KEY" | ne ""}}'
            - git-clone@4: {}
            - nvm@1:
                  inputs:
                      - node_version: '14'
    code_setup_cache:
        before_run:
            - setup
        steps:
            - cache-pull@2: {}
            - yarn@0:
                  inputs:
                      - cache_local_deps: 'yes'
                      - command: setup
                  title: Yarn Setup
            - yarn@0:
                  inputs:
                      - cache_local_deps: 'yes'
                      - command: audit:ci
                  title: Audit Dependencies
            - yarn@0:
                  title: Lint
                  inputs:
                      - cache_local_deps: 'yes'
                      - command: lint
                  is_always_run: true
            - cache-push@2: {}
    code_setup:
        before_run:
            - setup
        steps:
            - yarn@0:
                  inputs:
                      - cache_local_deps: 'yes'
                      - command: setup
                  title: Yarn Setup
            - yarn@0:
                  inputs:
                      - cache_local_deps: 'yes'
                      - command: audit:ci
                  title: Audit Dependencies
            - yarn@0:
                  title: Lint
                  inputs:
                      - cache_local_deps: 'yes'
                      - command: lint
                  is_always_run: true
    # CI Steps
    ci_test:
        before_run:
            - code_setup_cache
        steps:
            - yarn@0:
                  inputs:
                      - args: ''
                      - command: test:unit --silent
                  title: Unit Test
                  is_always_run: false
            - script@1:
                  inputs:
                      - content: |-
                            #!/usr/bin/env bash 
                            echo 'weew - everything passed!'
                  title: All Tests Passed
                  is_always_run: false
    # E2E Steps
    e2e_setup:
        steps:
            - yarn@:
                  inputs:
                      - cache_local_deps: 'yes'
                      - command: global add detox-cli
                  title: Detox - Install CLI
    android_e2e_test:
        before_run:
            - code_setup
            - e2e_setup
        steps:
            - install-missing-android-tools@2:
                  inputs:
                      - ndk_revision: $NDK_VERSION
                      - gradlew_path: $PROJECT_LOCATION/gradlew
            - avd-manager@1:
                  inputs:
                      - api_level: '29'
                      - create_command_flags: '--sdcard 4096M'
                      - profile: pixel
            - wait-for-android-emulator@1: {}
            - file-downloader@1:
                  inputs:
                      - source: $BITRISEIO_ANDROID_KEYSTORE_URL
                      - destination: android/keystores/release.keystore
            - yarn@0:
                  inputs:
                      - cache_local_deps: 'yes'
                      - command: test:e2e:android
                  title: E2E Tests on Android
                  is_always_run: false
    ios_e2e_test:
        before_run:
            - code_setup
            - e2e_setup
        steps:
            - certificate-and-profile-installer@1: {}
            - set-xcode-build-number@1:
                  inputs:
                      - build_short_version_string: $VERSION_NAME
                      - plist_path: $PROJECT_LOCATION_IOS/MetaMask/Info.plist
            - script:
                  inputs:
                      - content: |-
                            # Add cache directory to environment variable
                            envman add --key BREW_APPLESIMUTILS --value "$(brew --cellar)/applesimutils"
                            envman add --key BREW_OPT_APPLESIMUTILS --value "/usr/local/opt/applesimutils"
                            brew tap wix/brew
                  title: Set Env Path for caching deps
            - cocoapods-install@2:
                  is_always_run: false
            - script@1:
                  inputs:
                      - content: |-
                            #!/usr/bin/env bash
                            node -v
                            METAMASK_ENVIRONMENT='production' yarn test:e2e:ios
                  title: Detox Build & Test
                  is_always_run: false
    start_e2e_tests:
        steps:
            - build-router-start@0:
                  inputs:
                      - workflows: |-
                            ios_e2e_test
                      - wait_for_builds: 'true'
                      - access_token: $BITRISE_START_BUILD_ACCESS_TOKEN
            - build-router-wait@0:
                  inputs:
                      - abort_on_fail: 'yes'
                      - access_token: $BITRISE_START_BUILD_ACCESS_TOKEN
            - script@1:
                  inputs:
                      - content: |-
                            #!/usr/bin/env bash echo 'weew - everything passed!'
                  title: All Tests Passed
                  is_always_run: false
    # Parallel Build & Deploy Steps
    start_bitrise_release_builds:
        before_run:
            - code_setup_cache
        steps:
            - build-router-start@0:
                  inputs:
                      - workflows: |-
                            android_test_release_step
                            ios_test_release_step
                      - wait_for_builds: 'true'
                      - abort_on_fail: 'yes'
                      - access_token: $BITRISE_START_BUILD_ACCESS_TOKEN
            - build-router-wait@0:
                  inputs:
                      - abort_on_fail: 'yes'
                      - build_artifacts_save_path: $BITRISE_DEPLOY_DIR
                      - access_token: $BITRISE_START_BUILD_ACCESS_TOKEN
    start_store_release_builds:
        before_run:
            - code_setup_cache
        steps:
            - build-router-start@0:
                  inputs:
                      - workflows: |-
                            android_store_release_step
                            ios_store_release_step
                      - wait_for_builds: 'true'
                      - abort_on_fail: 'yes'
                      - access_token: $BITRISE_START_BUILD_ACCESS_TOKEN
            - build-router-wait@0:
                  inputs:
                      - abort_on_fail: 'yes'
                      - build_artifacts_save_path: $BITRISE_DEPLOY_DIR
                      - access_token: $BITRISE_START_BUILD_ACCESS_TOKEN
            - deploy-to-bitrise-io@1:
                  inputs:
                      - deploy_path: $BITRISE_DEPLOY_DIR/app-release.apk
                  title: Bitrise Deploy APK
            - yarn@0:
                  inputs:
                      - command: build:announce
                  title: Accouncing pre-release
                  is_always_run: false
    android_test_release_step:
        before_run:
            - code_setup
        steps:
            - change-android-versioncode-and-versionname@1:
                  inputs:
                      - new_version_name: $VERSION_NAME
                      - new_version_code: $VERSION_NUMBER
                      - build_gradle_path: $PROJECT_LOCATION_ANDROID/app/build.gradle
            - file-downloader@1:
                  inputs:
                      - source: $BITRISEIO_ANDROID_KEYSTORE_URL
                      - destination: android/keystores/release.keystore
            - install-missing-android-tools@2:
                  inputs:
                      - ndk_revision: $NDK_VERSION
                      - gradlew_path: $PROJECT_LOCATION/gradlew
            - script@1:
                  inputs:
                      - content: |-
                            #!/usr/bin/env bash
                            node -v
                            METAMASK_ENVIRONMENT='production' yarn build:android:pre-release:bundle
                  title: Build Android Pre-Release Bundle
                  is_always_run: false
            - deploy-to-bitrise-io@1:
                  inputs:
                      - deploy_path: $PROJECT_LOCATION/app/build/outputs/apk/release/app-release.apk
                  title: Bitrise Deploy APK
            - deploy-to-bitrise-io@1:
                  inputs:
                      - deploy_path: $PROJECT_LOCATION/app/build/outputs/apk/release/sha512sums.txt
                  title: Bitrise Deploy Checksum
            - deploy-to-bitrise-io@1:
                  inputs:
                      - deploy_path: $PROJECT_LOCATION/app/build/outputs/mapping/release/mapping.txt
                  title: Bitrise ProGuard Map Files
            - deploy-to-bitrise-io@1:
                  inputs:
                      - deploy_path: $PROJECT_LOCATION/app/build/outputs/bundle/release/app-release.aab
                  title: Bitrise Deploy AAB
            - deploy-to-bitrise-io@1:
                  inputs:
                      - deploy_path: sourcemaps/android/index.js.map
                  title: Bitrise Deploy Sourcemaps
    android_store_release_step:
        before_run:
            - android_test_release_step
        steps:
            - google-play-deploy:
                  inputs:
                      - app_path: $PROJECT_LOCATION/app/build/outputs/bundle/release/app-release.aab
                      - track: internal
                      - service_account_json_key_path: $BITRISEIO_BITRISEIO_SERVICE_ACCOUNT_JSON_KEY_URL_URL
                      - package_name: $MM_ANDROID_PACKAGE_NAME
        envs:
            - opts:
                  is_expand: false
              MM_ANDROID_PACKAGE_NAME: io.metamask
    ios_test_release_step:
        before_run:
            - code_setup_cache
        steps:
            - certificate-and-profile-installer@1: {}
            - set-xcode-build-number@1:
                  inputs:
                      - build_short_version_string: $VERSION_NAME
                      - build_version: $VERSION_NUMBER
                      - plist_path: $PROJECT_LOCATION_IOS/MetaMask/Info.plist
            - cocoapods-install@2: {}
            - script@1:
                  inputs:
                      - content: |-
                            #!/usr/bin/env bash
                            node -v
                            METAMASK_ENVIRONMENT='production' yarn build:ios:pre-release
                  title: iOS Sourcemaps & Build
                  is_always_run: false
            - deploy-to-bitrise-io@1:
                  inputs:
                      - deploy_path: ios/build/output/MetaMask.ipa
                  title: Deploy iOS IPA
            - deploy-to-bitrise-io@1:
                  inputs:
                      - deploy_path: ios/build/MetaMask.xcarchive
                  title: Deploy Symbols File
            - deploy-to-bitrise-io@1:
                  inputs:
                      - deploy_path: sourcemaps/ios/index.js.map
                  title: Deploy Source Map
    ios_store_release_step:
        before_run:
            - ios_test_release_step
        steps:
            - deploy-to-itunesconnect-application-loader@1:
                  inputs:
                      - ipa_path: ios/build/output/MetaMask.ipa
app:
    envs:
        - opts:
              is_expand: false
          PROJECT_LOCATION: android
        - opts:
              is_expand: false
          NDK_VERSION: 21e
        - opts:
              is_expand: false
          MODULE: app
        - opts:
              is_expand: false
          VARIANT: ''
        - opts:
              is_expand: false
          BITRISE_PROJECT_PATH: ios/MetaMask.xcworkspace
        - opts:
              is_expand: false
          BITRISE_SCHEME: MetaMask
        - opts:
              is_expand: false
          BITRISE_EXPORT_METHOD: enterprise
        - opts:
              is_expand: false
          PROJECT_LOCATION_ANDROID: android
        - opts:
              is_expand: false
          PROJECT_LOCATION_IOS: ios
        - opts:
              is_expand: false
          VERSION_NAME: 4.3.0
        - opts:
              is_expand: false
<<<<<<< HEAD
          VERSION_NUMBER: 853
=======
          VERSION_NUMBER: 851
>>>>>>> 9961eba6
        - opts:
              is_expand: false
          ANDROID_APK_LINK: ''
        - opts:
              is_expand: false
          ANDROID_AAP_LINK: ''
        - opts:
              is_expand: false
          IOS_APP_LINK: ''<|MERGE_RESOLUTION|>--- conflicted
+++ resolved
@@ -326,11 +326,7 @@
           VERSION_NAME: 4.3.0
         - opts:
               is_expand: false
-<<<<<<< HEAD
           VERSION_NUMBER: 853
-=======
-          VERSION_NUMBER: 851
->>>>>>> 9961eba6
         - opts:
               is_expand: false
           ANDROID_APK_LINK: ''
