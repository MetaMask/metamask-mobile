--- conflicted
+++ resolved
@@ -735,17 +735,10 @@
       PROJECT_LOCATION_IOS: ios
     - opts:
         is_expand: false
-<<<<<<< HEAD
       VERSION_NAME: 7.5.0
     - opts:
         is_expand: false
-      VERSION_NUMBER: 1157
-=======
-      VERSION_NAME: 7.4.0
-    - opts:
-        is_expand: false
-      VERSION_NUMBER: 1159
->>>>>>> d8c1f895
+      VERSION_NUMBER: 1160
     - opts:
         is_expand: false
       ANDROID_APK_LINK: ''
