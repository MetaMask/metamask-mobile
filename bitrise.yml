--- conflicted
+++ resolved
@@ -1486,7 +1486,6 @@
       PROJECT_LOCATION_IOS: ios
     - opts:
         is_expand: false
-<<<<<<< HEAD
       VERSION_NAME: 7.29.0
     - opts:
         is_expand: false
@@ -1497,18 +1496,6 @@
     - opts:
         is_expand: false
       FLASK_VERSION_NUMBER: 1397
-=======
-      VERSION_NAME: 7.28.1
-    - opts:
-        is_expand: false
-      VERSION_NUMBER: 1386
-    - opts:
-        is_expand: false
-      FLASK_VERSION_NAME: 7.28.1
-    - opts:
-        is_expand: false
-      FLASK_VERSION_NUMBER: 1386
->>>>>>> 8d404572
     - opts:
         is_expand: false
       ANDROID_APK_LINK: ''
