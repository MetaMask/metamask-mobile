--- conflicted
+++ resolved
@@ -116,22 +116,8 @@
       - android_e2e_build: {}
   run_smoke_e2e_ios_android_stage:
     workflows:
-<<<<<<< HEAD
-      - run_test_dir_confirmations_ios: {}
-      - run_test_dir_confirmations_android: {}
-      - run_test_dir_swaps_ios: {}
-      - run_test_dir_swaps_android: {}
-      - run_test_dir_permission_systems_ios: {}
-      - run_test_dir_permission_systems_android: {}
-
-=======
       - ios_e2e_test: {}
       - android_e2e_test: {}
->>>>>>> 8c271341
-  build_regression_e2e_ios_android_stage:
-    workflows:
-      - ios_build_regression_tests: {}
-      - android_build_regression_tests: {}
   run_regression_e2e_ios_android_stage:
     workflows:
       - ios_run_regression_tests: {}
@@ -358,58 +344,6 @@
   
   ### This workflow uses a flag (TEST_SUITE) that defines the specific set of tests to be run.
   ## in this instance Regression. In future iterations we can rename to ios_test_suite_selection & android_test_suite_selection      
-<<<<<<< HEAD
-
-  run_test_dir_confirmations_ios:
-      envs:
-      - TEST_SUITE_TAG: 'SmokeConfirmations'
-      after_run:
-      - ios_e2e_test
-  run_test_dir_confirmations_android:
-      meta:
-          bitrise.io:
-            stack: linux-docker-android-20.04
-            machine_type_id: elite-xl
-      envs:
-      - TEST_SUITE_TAG: 'SmokeConfirmations'
-      after_run:
-      - android_e2e_test
-  run_test_dir_swaps_ios:
-      envs:
-      - TEST_SUITE_TAG: 'SmokeSwaps'
-      after_run:
-      - ios_e2e_test
-  run_test_dir_swaps_android:
-      meta:
-          bitrise.io:
-            stack: linux-docker-android-20.04
-            machine_type_id: elite-xl
-      envs:
-      - TEST_SUITE_TAG: 'SmokeSwaps'
-      after_run:
-      - android_e2e_test
-  run_test_dir_permission_systems_ios:
-      envs:
-      - TEST_SUITE_TAG: 'SmokeCore'
-      after_run:
-      - ios_e2e_test
-  run_test_dir_permission_systems_android:
-      meta:
-          bitrise.io:
-            stack: linux-docker-android-20.04
-            machine_type_id: elite-xl
-      envs:
-      - TEST_SUITE_TAG: 'SmokeCore'
-      after_run:
-      - android_e2e_test
-
-=======
->>>>>>> 8c271341
-  ios_build_regression_tests:
-    envs:
-    - TEST_SUITE: 'Regression'
-    after_run:
-    - ios_e2e_build
   ios_run_regression_tests:
     envs:
     - TEST_SUITE: 'Regression'
@@ -447,210 +381,75 @@
     after_run:
     - _notify_failure_on_slack
     steps:
-    - restore-gradle-cache@1: {}
-    - restore-cache@1:
-        title: Restore cache build
-        inputs:
-        - key: apk-cache-{{ .CommitHash }}
-    - install-missing-android-tools@3:
-        inputs:
-        - ndk_version: $NDK_VERSION
-        - gradlew_path: $PROJECT_LOCATION/gradlew
-    - script@1:
-        title: Download cmake 3.22.1 with sdkmanager
-        is_always_run: false
-        inputs:
-        - content: |-
-            #!/usr/bin/env bash
-            "${ANDROID_HOME}/tools/bin/sdkmanager" "cmake;3.22.1"
-    - save-gradle-cache@1: {}
-    - script@1:
-        title: Run detox build
-        run_if: '{{not (enveq "BITRISE_CACHE_HIT" "exact")}}'
-        is_always_run: false
-        inputs:
-        - content: |-
-            #!/usr/bin/env bash
-            if [ "$TEST_SUITE" = "Regression" ]; then
-              TEST_SUITE="Regression"
-            else
-              TEST_SUITE="Smoke"
-            fi
-            node -v
-            export METAMASK_ENVIRONMENT='local'
-            export METAMASK_BUILD_TYPE='main'
-<<<<<<< HEAD
-            IGNORE_BOXLOGS_DEVELOPMENT="true" FORCE_BUNDLING=true yarn test:e2e:android:bitrise:build
-=======
-            IGNORE_BOXLOGS_DEVELOPMENT="true" FORCE_BUNDLING=true yarn test:e2e:android:bitrise:build --testNamePattern="$TEST_SUITE"
->>>>>>> 8c271341
-    - save-cache@1:
-        title: Save cache build
-        inputs:
-        - key: apk-cache-{{ .CommitHash }}
-        - paths: android/app/build/outputs
+      - restore-gradle-cache@1: {}
+      - install-missing-android-tools@3:
+          inputs:
+            - ndk_version: $NDK_VERSION
+            - gradlew_path: $PROJECT_LOCATION/gradlew
+      - script@1:
+          inputs:
+            - content: |-
+                #!/usr/bin/env bash
+                "${ANDROID_HOME}/tools/bin/sdkmanager" "cmake;3.22.1"
+          title: Download cmake 3.22.1 with sdkmanager
+          is_always_run: false
+      - avd-manager@1:
+          inputs:
+            - api_level: '30'
+            - create_command_flags: '--sdcard 8192M'
+            - start_command_flags: '-read-only'
+            - profile: pixel_5
+      - wait-for-android-emulator@1: {}
+      - save-gradle-cache@1: {}
+      - script@1:
+          inputs:
+            - content: |-
+                #!/usr/bin/env bash
+                if [ "$TEST_SUITE" = "Regression" ]; then
+                  TEST_SUITE="Regression"
+                else
+                  TEST_SUITE="Smoke"
+                fi
+                node -v
+                export METAMASK_ENVIRONMENT='local'
+                export METAMASK_BUILD_TYPE='main'
+                IGNORE_BOXLOGS_DEVELOPMENT="true" FORCE_BUNDLING=true yarn test:e2e:android:bitrise:debug --testNamePattern="$TEST_SUITE"
+          title: Detox Build & Test
+          is_always_run: false
+      - custom-test-results-export@1:
+          is_always_run: true
+          is_skippable: true
+          title: Export test results
+          inputs:
+            - base_path: $BITRISE_SOURCE_DIR/e2e/reports/
+            - test_name: E2E Tests
+            - search_pattern: $BITRISE_SOURCE_DIR/e2e/reports/junit.xml
+      - deploy-to-bitrise-io@2.2.3:
+          is_always_run: true
+          is_skippable: true
+          title: Deploy test report files
+      - script@1:
+          is_always_run: true
+          run_if: .IsBuildFailed
+          title: Copy screenshot files
+          inputs:
+            - content: |-
+                #!/usr/bin/env bash
+                set -ex
+                cp -r "$BITRISE_SOURCE_DIR/artifacts/screenshots"  "$BITRISE_DEPLOY_DIR"
+      - deploy-to-bitrise-io@2.3:
+          is_always_run: true
+          run_if: .IsBuildFailed
+          title: Deploy test screenshots
+          inputs:
+            - deploy_path: $BITRISE_DEPLOY_DIR
+            - is_compress: true
+            - zip_name: 'E2E_Android_Failure_Screenshots'
     meta:
       bitrise.io:
+        stack: linux-docker-android-20.04
         machine_type_id: elite-xl
-        stack: linux-docker-android-20.04
-  android_e2e_test:
-    before_run:
-    - setup
-    - prep_environment
-    - e2e_setup
-    after_run:
-    - _notify_failure_on_slack
-    steps:
-    - restore-gradle-cache@1: {}
-    - restore-cache@1:
-        title: Restore cache build
-        inputs:
-        - key: apk-cache-{{ .CommitHash }}
-    - script@1:
-        title: Download cmake 3.22.1 with sdkmanager
-        is_always_run: false
-        inputs:
-        - content: |-
-            #!/usr/bin/env bash
-            "${ANDROID_HOME}/tools/bin/sdkmanager" "cmake;3.22.1"
-    - avd-manager@1:
-        inputs:
-        - api_level: "30"
-        - create_command_flags: --sdcard 8192M
-        - start_command_flags: -read-only
-        - profile: pixel_5
-    - wait-for-android-emulator@1: {}
-    - script@1:
-        title: Run detox test
-        is_always_run: false
-        inputs:
-        - content: |-
-            #!/usr/bin/env bash
-            if [ "$TEST_SUITE" = "Regression" ]; then
-              TEST_SUITE="Regression"
-            else
-              TEST_SUITE="Smoke"
-            fi
-            node -v
-            export METAMASK_ENVIRONMENT='local'
-            export METAMASK_BUILD_TYPE='main'
-<<<<<<< HEAD
-            IGNORE_BOXLOGS_DEVELOPMENT="true" FORCE_BUNDLING=true yarn test:e2e:android:bitrise:run --testNamePattern="$TEST_SUITE_TAG"
-=======
-            IGNORE_BOXLOGS_DEVELOPMENT="true" FORCE_BUNDLING=true yarn test:e2e:android:bitrise:run --testNamePattern="$TEST_SUITE"
->>>>>>> 8c271341
-    - custom-test-results-export@1:
-        title: Export test results
-        is_always_run: true
-        is_skippable: true
-        inputs:
-        - base_path: $BITRISE_SOURCE_DIR/e2e/reports/
-        - test_name: E2E Tests
-        - search_pattern: $BITRISE_SOURCE_DIR/e2e/reports/junit.xml
-    - deploy-to-bitrise-io@2.2.3:
-        title: Deploy test report files
-        is_always_run: true
-        is_skippable: true
-    - script@1:
-        title: Copy screenshot files
-        is_always_run: true
-        run_if: .IsBuildFailed
-        inputs:
-        - content: |-
-            #!/usr/bin/env bash
-            set -ex
-            cp -r "$BITRISE_SOURCE_DIR/artifacts/screenshots"  "$BITRISE_DEPLOY_DIR"
-<<<<<<< HEAD
-  # android_e2e_test_1:
-  #   before_run:
-  #   - setup
-  #   - prep_environment
-  #   - e2e_setup
-  #   after_run:
-  #   - _notify_failure_on_slack
-  #   steps:
-  #   - restore-gradle-cache@1: {}
-  #   - restore-cache@1:
-  #       title: Restore cache build
-  #       inputs:
-  #       - key: apk-cache-{{ .CommitHash }}
-  #   - script@1:
-  #       title: Download cmake 3.22.1 with sdkmanager
-  #       is_always_run: false
-  #       inputs:
-  #       - content: |-
-  #           #!/usr/bin/env bash
-  #           "${ANDROID_HOME}/tools/bin/sdkmanager" "cmake;3.22.1"
-  #   - avd-manager@1:
-  #       inputs:
-  #       - api_level: "30"
-  #       - create_command_flags: --sdcard 8192M
-  #       - start_command_flags: -read-only
-  #       - profile: pixel_5
-  #   - wait-for-android-emulator@1: {}
-  #   - script@1:
-  #       title: Run detox test
-  #       is_always_run: false
-  #       inputs:
-  #       - content: |-
-  #           #!/usr/bin/env bash
-  #           if [ "$TEST_SUITE" = "Regression" ]; then
-  #             TEST_SUITE="Regression"
-  #           else
-  #             TEST_SUITE="Smoke"
-  #           fi
-  #           node -v
-  #           export METAMASK_ENVIRONMENT='local'
-  #           export METAMASK_BUILD_TYPE='main'
-  #           IGNORE_BOXLOGS_DEVELOPMENT="true" FORCE_BUNDLING=true yarn test:e2e:android:bitrise:run e2e/specs/confirmations
-  #   - custom-test-results-export@1:
-  #       title: Export test results
-  #       is_always_run: true
-  #       is_skippable: true
-  #       inputs:
-  #       - base_path: $BITRISE_SOURCE_DIR/e2e/reports/
-  #       - test_name: E2E Tests
-  #       - search_pattern: $BITRISE_SOURCE_DIR/e2e/reports/junit.xml
-  #   - deploy-to-bitrise-io@2.2.3:
-  #       title: Deploy test report files
-  #       is_always_run: true
-  #       is_skippable: true
-  #   - script@1:
-  #       title: Copy screenshot files
-  #       is_always_run: true
-  #       run_if: .IsBuildFailed
-  #       inputs:
-  #       - content: |-
-  #           #!/usr/bin/env bash
-  #           set -ex
-  #           cp -r "$BITRISE_SOURCE_DIR/artifacts/screenshots"  "$BITRISE_DEPLOY_DIR"
-  #   - deploy-to-bitrise-io@2.3:
-  #       title: Deploy test screenshots
-  #       is_always_run: true
-  #       run_if: .IsBuildFailed
-  #       inputs:
-  #       - deploy_path: $BITRISE_DEPLOY_DIR
-  #       - is_compress: true
-  #       - zip_name: E2E_Android_Failure_Screenshots
-  #   meta:
-  #     bitrise.io:
-  #       machine_type_id: elite-xl
-  #       stack: linux-docker-android-20.04
-=======
-    - deploy-to-bitrise-io@2.3:
-        title: Deploy test screenshots
-        is_always_run: true
-        run_if: .IsBuildFailed
-        inputs:
-        - deploy_path: $BITRISE_DEPLOY_DIR
-        - is_compress: true
-        - zip_name: E2E_Android_Failure_Screenshots
-    meta:
-      bitrise.io:
-        machine_type_id: elite-xl
-        stack: linux-docker-android-20.04
->>>>>>> 8c271341
-  ios_e2e_build:
+  ios_e2e_test:
     before_run:
       - code_setup_dev
       - e2e_setup
@@ -694,64 +493,8 @@
                 node -v
                 export METAMASK_ENVIRONMENT='local'
                 export METAMASK_BUILD_TYPE='main'
-<<<<<<< HEAD
-                IGNORE_BOXLOGS_DEVELOPMENT="true" FORCE_BUNDLING=true yarn test:e2e:ios:bitrise:build
-=======
-                IGNORE_BOXLOGS_DEVELOPMENT="true" FORCE_BUNDLING=true yarn test:e2e:ios:bitrise:build --testNamePattern="$TEST_SUITE"
->>>>>>> 8c271341
-          title: Run detox build
-          is_always_run: false
-      - save-cache@1:
-          title: Save cache build
-          inputs:
-          - key: ipa-cache-{{ .CommitHash }}
-          - paths: |-
-              ios/build/Build
-              ../Library/Detox/ios
-  ios_e2e_test:
-    before_run:
-      - setup
-      - prep_environment
-      - e2e_setup
-    after_run:
-      - _notify_failure_on_slack
-    steps:
-      - restore-cache@1:
-          title: Restore cache build
-          inputs:
-          - key: ipa-cache-{{ .CommitHash }}
-      - restore-cocoapods-cache@1: {}
-      - certificate-and-profile-installer@1: {}
-      - set-xcode-build-number@1:
-          inputs:
-            - build_short_version_string: $VERSION_NAME
-            - plist_path: $PROJECT_LOCATION_IOS/MetaMask/Info.plist
-      - script:
-          inputs:
-            - content: |-
-                # Add cache directory to environment variable
-                envman add --key BREW_APPLESIMUTILS --value "$(brew --cellar)/applesimutils"
-                envman add --key BREW_OPT_APPLESIMUTILS --value "/usr/local/opt/applesimutils"
-                brew tap wix/brew
-          title: Set Env Path for caching deps
-      - script@1:
-          inputs:
-            - content: |-
-                #!/usr/bin/env bash
-                if [ "$TEST_SUITE" = "Regression" ]; then
-                  TEST_SUITE="Regression"
-                else
-                  TEST_SUITE="Smoke"
-                fi
-                node -v
-                export METAMASK_ENVIRONMENT='local'
-                export METAMASK_BUILD_TYPE='main'
-<<<<<<< HEAD
-                IGNORE_BOXLOGS_DEVELOPMENT="true" FORCE_BUNDLING=true yarn test:e2e:ios:bitrise:run --testNamePattern="$TEST_SUITE_TAG"
-=======
-                IGNORE_BOXLOGS_DEVELOPMENT="true" FORCE_BUNDLING=true yarn test:e2e:ios:bitrise:run --testNamePattern="$TEST_SUITE"
->>>>>>> 8c271341
-          title: Run detox test
+                IGNORE_BOXLOGS_DEVELOPMENT="true" FORCE_BUNDLING=true yarn test:e2e:ios:debug --testNamePattern="$TEST_SUITE"
+          title: Detox Build & Test
           is_always_run: false
       - custom-test-results-export@1:
           is_always_run: true
