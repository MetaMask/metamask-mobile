---
format_version: '8'
default_step_lib_source: 'https://github.com/bitrise-io/bitrise-steplib.git'
project_type: react-native

#Pipelines are listed below
pipelines:
  #Creates MetaMask-QA apps and stores apk/ipa in Bitrise
  create_qa_builds_pipeline:
    stages:
      - create_build_qa: {}
  #Builds MetaMask, MetaMask-QA apps and stores apk/ipa in Bitrise
  build_all_targets_pipeline:
    stages:
      - create_build_all_targets: {}
  #Releases MetaMask apps and stores apk/ipa into Play(Internal Testing)/App(TestFlight) Store
  release_builds_to_store_pipeline:
    stages:
      - create_build_release: {}
      - deploy_build_release: {}
      - create_build_qa: {} #Generate QA builds for E2E app upgrade tests
  #Releases MetaMask apps and stores ipa into App(TestFlight) Store
  release_ios_to_store_pipeline:
    stages:
      - create_ios_release: {}
      - deploy_ios_release: {}
  #Releases MetaMask apps and stores apk Play(Internal Testing) Store
  release_android_to_store_pipeline:
    stages:
      - create_android_release: {}
      - deploy_android_release: {}
  #Run E2E test suite for iOS only
  run_e2e_ios_pipeline:
    stages:
      - build_e2e_ios_stage: {}
      - run_e2e_ios_stage: {}
      - notify: {}
  #Run E2E test suite for Android only
  run_e2e_android_pipeline:
    stages:
      - build_e2e_android_stage: {} #builds android detox E2E
      - run_e2e_android_stage: {} #runs android detox test E2E
      - notify: {}
  #PR_e2e_verfication (build ios & android), run iOS (smoke), emulator Android
  release_e2e_pipeline:
    stages:
      - build_e2e_ios_android_stage: {}
      - run_release_e2e_ios_android_stage: {}
      - report_results_stage: {}
      - notify: {}
  #PR_e2e_verfication (build ios & android), run iOS (smoke), emulator Android
  pr_smoke_e2e_pipeline:
    stages:
      - build_smoke_e2e_ios_android_stage: {}
      - run_smoke_e2e_ios_android_stage: {}
      - notify: {}

  #PR_e2e_verfication (build ios & android), run iOS (regression), emulator Android
  pr_regression_e2e_pipeline:
    stages:
      - build_regression_e2e_ios_android_stage: {}
      - run_regression_e2e_ios_android_stage: {}
      - notify: {}
  #App launch times pipeline. Runs on browserstack
  app_launch_times_and_expo_pipeline:
    stages:
      - create_build_qa_and_expo: {}
      - app_launch_times_test_stage: {}
  #App Upgrade pipeline. Runs on browserstack
  app_upgrade_pipeline:
    stages:
      - create_build_qa_android: {}
      - app_upgrade_test_stage: {}
  multichain_permissions_e2e_pipeline:
    stages:
      - build_multichain_permissions_e2e_ios_android_stage: {}
      - run_multichain_permissions_e2e_ios_android_stage: {}
  # Pipeline for Flask
  create_flask_release_builds_pipeline:
    stages:
      - create_build_flask_release: {}
      - notify: {}
  release_flask_builds_to_store_pipeline:
    stages:
      - create_build_flask_release: {}
      - deploy_flask_build_release: {}
      - release_notify: {}
#Stages reference workflows. Those workflows cannot but utility "_this-is-a-utility"
stages:
  create_build_all_targets:
    workflows:
      - build_android_release: {}
      - build_ios_release: {}
      - build_android_qa: {}
      - build_ios_qa: {}
  create_build_release:
    workflows:
      - build_android_release: {}
      - build_ios_release: {}
  deploy_build_release:
    workflows:
      - deploy_android_to_store: {}
      - deploy_ios_to_store: {}
  create_ios_release:
    workflows:
      - build_ios_release: {}
  deploy_ios_release:
    workflows:
      - deploy_ios_to_store: {}
  create_android_release:
    workflows:
      - build_android_release: {}
  deploy_android_release:
    workflows:
      - deploy_android_to_store: {}
  create_build_qa_and_expo:
    workflows:
      - build_android_devbuild: {}
      - build_android_qa: {}
      - build_ios_devbuild: {}
      - build_ios_qa: {}
  create_build_qa:
    workflows:
      - build_android_qa: {}
      - build_ios_qa: {}
  create_build_qa_android:
    workflows:
      - build_android_qa: {}
  create_build_qa_ios:
    workflows:
      - build_ios_qa: {}
  build_e2e_ios_stage:
    workflows:
      - ios_e2e_build: {}
  run_e2e_ios_stage:
    workflows:
      - ios_e2e_test: {}
  build_smoke_e2e_ios_android_stage:
    abort_on_fail: true
    workflows:
      - ios_e2e_build: {}
      - android_e2e_build: {}
  build_multichain_permissions_e2e_ios_android_stage:
    abort_on_fail: true
    workflows:
      - build_ios_multichain_permissions_e2e: {}
      - build_android_multichain_permissions_e2e: {}
  run_multichain_permissions_e2e_ios_android_stage:
    workflows:
      - run_tag_multichain_permissions_ios: {}
      - run_tag_multichain_permissions_android: {}
  run_smoke_e2e_ios_android_stage:
    workflows:
      - run_ios_api_specs: {}
      - run_tag_smoke_accounts_ios: {}
      - run_tag_smoke_accounts_android: {}
      # - run_tag_smoke_identity_ios: {}
      # - run_tag_smoke_identity_android: {}
      # - run_tag_smoke_assets_ios: {}
      - run_tag_smoke_assets_android: {}
      - run_tag_smoke_confirmations_ios: {}
      - run_tag_smoke_confirmations_android: {}
      - run_tag_smoke_ramps_android: {}
      # - run_tag_smoke_ramps_ios: {}
      - run_tag_smoke_confirmations_redesigned_ios: {}
      - run_tag_smoke_swaps_ios: {}
      - run_tag_smoke_swaps_android: {}
      # - run_tag_smoke_stake_ios: {}
      # - run_tag_smoke_stake_android: {}
      - run_tag_smoke_core_ios: {}
      - run_tag_smoke_core_android: {}
      - run_tag_multichain_permissions_ios: {}
      - run_tag_multichain_permissions_android: {}
      - run_tag_permissions_ios: {}
      - run_tag_permissions_android: {}
  build_regression_e2e_ios_android_stage:
    workflows:
      - ios_build_regression_tests: {}
      - android_build_regression_tests: {}
  run_regression_e2e_ios_android_stage:
    workflows:
      - ios_run_regression_tests: {}
      - android_run_regression_tests: {}
  run_release_e2e_ios_android_stage:
    workflows:
      - ios_run_regression_tests: {}
      - android_run_regression_tests: {}
      - run_tag_smoke_confirmations_ios: {}
      - run_tag_smoke_confirmations_android: {}
      - run_tag_smoke_confirmations_redesigned_ios: {}
      - run_tag_smoke_accounts_ios: {}
      - run_tag_smoke_accounts_android: {}
      - run_tag_smoke_ramps_android: {}
      - run_tag_smoke_ramps_ios: {}
      # - run_tag_smoke_identity_ios: {}
      # - run_tag_smoke_identity_android: {}
      # - run_tag_smoke_assets_ios: {}
      - run_tag_smoke_assets_android: {}
      # - run_tag_smoke_swaps_ios: {}
      # - run_tag_smoke_swaps_android: {}
      - run_tag_smoke_core_ios: {}
      - run_tag_smoke_core_android: {}
      - run_tag_upgrade_android: {}
      - run_android_app_launch_times_appium_test: {}
  report_results_stage:
    workflows:
      - run_testrail_update_automated_test_results: {}
  run_e2e_ios_android_stage:
    workflows:
      - ios_e2e_test: {}
      - android_e2e_test: {}
  build_e2e_ios_android_stage:
    workflows:
      - build_android_qa: {}
      - ios_e2e_build: {}
      - android_e2e_build: {}
  build_e2e_android_stage:
    workflows:
      - android_e2e_build: {}
  run_e2e_android_stage:
    workflows:
      - android_e2e_test: {}
  notify:
    workflows:
      - notify_success: {}
  app_launch_times_test_stage:
    workflows:
      - run_android_app_launch_times_appium_test: {}
      - run_ios_app_launch_times_appium_test: {}
  app_upgrade_test_stage:
    workflows:
      - run_tag_upgrade_android: {}
  release_notify:
    workflows:
      - release_announcing_stores: {}
  create_build_flask_release:
    workflows:
      - build_android_flask_release: {}
      - build_ios_flask_release: {}
  deploy_flask_build_release:
    workflows:
      - deploy_android_to_store:
          envs:
            - MM_ANDROID_PACKAGE_NAME: 'io.metamask.flask'
      - deploy_ios_to_store:

workflows:
  # Code Setups
  setup:
    steps:
      - activate-ssh-key@4:
          run_if: '{{getenv "SSH_RSA_PRIVATE_KEY" | ne ""}}'
      - git-clone@6: {}
  set_commit_hash:
    steps:
      - script@1:
          title: Set commit hash env variable
          inputs:
            - content: |-
                #!/usr/bin/env bash
                BRANCH_COMMIT_HASH="$(git rev-parse HEAD)"

                # Log the value of BRANCH_COMMIT_HASH
                echo "BRANCH_COMMIT_HASH is set to: $BRANCH_COMMIT_HASH"

                envman add --key BRANCH_COMMIT_HASH --value "$BRANCH_COMMIT_HASH"
      - share-pipeline-variable@1:
          title: Persist commit hash across all stages
          inputs:
            - variables: |-
                BRANCH_COMMIT_HASH
  code_setup:
    before_run:
      - setup
      - prep_environment
    steps:
      # - restore-cocoapods-cache@2: {}
      - script@1:
          inputs:
            - content: |-
                #!/usr/bin/env bash
                envman add --key YARN_CACHE_DIR --value "$(yarn cache dir)"
          title: Get Yarn cache directory
      - yarn@0:
          inputs:
            - command: setup
          title: Yarn Setup
  prep_environment:
    steps:
      - restore-cache@2:
          title: Restore Node
          inputs:
            - key: node-{{ getenv "NODE_VERSION" }}-{{ .OS }}-{{ .Arch }}
      - script@1:
          title: node, yarn, corepack installation
          inputs:
            - content: |-
                #!/usr/bin/env bash
                echo "Gems being installed with bundler gem"
                bundle install --gemfile=ios/Gemfile
                echo "Node $NODE_VERSION being installed"

                set -e

                # Add and enable NVM
                wget -O install-nvm.sh "https://raw.githubusercontent.com/nvm-sh/nvm/v${NVM_VERSION}/install.sh"
                echo "${NVM_SHA256SUM} install-nvm.sh" > install-nvm.sh.SHA256SUM
                sha256sum -c install-nvm.sh.SHA256SUM
                chmod +x install-nvm.sh && ./install-nvm.sh && rm ./install-nvm.sh
                source "${HOME}/.nvm/nvm.sh"
                echo 'source "${HOME}/.nvm/nvm.sh"' | tee -a ${HOME}/.{bashrc,profile}

                 # Retry logic for Node installation
                MAX_ATTEMPTS=3
                ATTEMPT=1
                until [ $ATTEMPT -gt $MAX_ATTEMPTS ]
                do
                  echo "Attempt $ATTEMPT to install Node.js"
                  nvm install ${NODE_VERSION}
                  INSTALL_STATUS=$? # Capture the exit status of the nvm install command
                  if [ $INSTALL_STATUS -eq 0 ]; then
                      echo "Node.js installation successful!"
                      break
                  else
                      echo "Node.js installation failed with exit code $INSTALL_STATUS"
                      ATTEMPT=$((ATTEMPT+1))
                      echo "Node.js installation failed, retrying in 5 seconds..."
                      sleep 5
                  fi
                done

                if [ $ATTEMPT -gt $MAX_ATTEMPTS ]; then
                  echo "Node.js installation failed after $MAX_ATTEMPTS attempts."
                  exit 1
                fi
                envman add --key PATH --value $PATH

                node --version

                echo "Corepack being installed with npm"
                npm i -g "corepack@$COREPACK_VERSION"
                echo "Corepack enabling $YARN_VERSION"
                corepack enable
      - save-cache@1:
          title: Save Node
          inputs:
            - key: node-{{ getenv "NODE_VERSION" }}-{{ .OS }}-{{ .Arch }}
            - paths: |-
                ../.nvm/
                ../../../root/.nvm/
  install_applesimutils:
    steps:
      - script@1:
          title: applesimutils installation
          inputs:
            - content: |-
                #!/usr/bin/env bash
                echo "Now installing applesimutils..."
                brew tap wix/brew
                brew install applesimutils

  # Notifications utility workflows
  # Provides values for commit or branch message and path depending on commit env setup initialised or not
  _get_workflow_info:
    steps:
      - activate-ssh-key@4:
          is_always_run: true # always run to also feed failure notifications
          run_if: '{{getenv "SSH_RSA_PRIVATE_KEY" | ne ""}}'
      - git-clone@6:
          inputs:
            - update_submodules: 'no'
          is_always_run: true # always run to also feed failure notifications
      - script@1:
          is_always_run: true # always run to also feed failure notifications
          inputs:
            - content: |
                #!/bin/bash
                # generate reference to commit from env or using git
                COMMIT_SHORT_HASH="${BITRISE_GIT_COMMIT:0:7}"
                BRANCH_HEIGHT=''
                WORKFLOW_TRIGGER='Push'

                if [[ -z "$BITRISE_GIT_COMMIT" ]]; then
                  COMMIT_SHORT_HASH="$(git rev-parse --short HEAD)"
                  BRANCH_HEIGHT='HEAD'
                  WORKFLOW_TRIGGER='Manual'
                fi

                envman add --key COMMIT_SHORT_HASH --value "$COMMIT_SHORT_HASH"
                envman add --key BRANCH_HEIGHT --value "$BRANCH_HEIGHT"
                envman add --key WORKFLOW_TRIGGER --value "$WORKFLOW_TRIGGER"
          title: Get commit or branch name and path variables

  # Slack notification utils: we have two workflows to allow choosing when to notify: on success, on failure or both.
  # A workflow for instance create_qa_builds will notify on failure for each build_android_qa or build_ios_qa
  # but will only notify success if both success and create_qa_builds succeeds.

  # Send a Slack message on successful release
  release_announcing_stores:
    before_run:
      - code_setup
    steps:
      - yarn@0:
          inputs:
            - command: build:announce
          title: Announcing pre-release
          is_always_run: false
    meta:
      bitrise.io:
        stack: linux-docker-android-22.04
        machine_type_id: standard

  # Send a Slack message when workflow succeeds
  notify_success:
    before_run:
      - _get_workflow_info
    steps:
      # Update Bitrise comment in PR with success status
      - comment-on-github-pull-request@0:
          is_always_run: true
          run_if: '{{getenv "TRIGGERED_BY_PR_LABEL" | eq "true"}}'
          inputs:
            - personal_access_token: '$GITHUB_ACCESS_TOKEN'
            - body: |-
                ## [<img alt="https://bitrise.io/" src="https://assets-global.website-files.com/5db35de024bb983af1b4e151/5e6f9ccc3e129dfd8a205e4e_Bitrise%20Logo%20-%20Eggplant%20Bg.png" height="20">](${BITRISEIO_PIPELINE_BUILD_URL}) **Bitrise**

                ✅✅✅ `${BITRISEIO_PIPELINE_TITLE}` passed on Bitrise! ✅✅✅

                Commit hash: ${GITHUB_PR_HASH}
                Build link: ${BITRISEIO_PIPELINE_BUILD_URL}

                >[!NOTE]
                >- You can kick off another `${BITRISEIO_PIPELINE_TITLE}` on Bitrise by removing and re-applying the `Run Smoke E2E` label on the pull request

                <!-- BITRISE_TAG -->
                <!-- BITRISE_SUCCESS_TAG -->
            - repository_url: '$GIT_REPOSITORY_URL'
            - issue_number: '$GITHUB_PR_NUMBER'
            - api_base_url: 'https://api.github.com'
            - update_comment_tag: '$GITHUB_PR_HASH'
      - script@1:
          is_always_run: true
          title: Label PR with success
          inputs:
            - content: |-
                #!/usr/bin/env bash
                # Define label data
                LABELS_JSON='{"labels":["bitrise-result-ready"]}'

                # API URL to add labels to a PR
                API_URL="https://api.github.com/repos/$BITRISEIO_GIT_REPOSITORY_OWNER/$BITRISEIO_GIT_REPOSITORY_SLUG/issues/$GITHUB_PR_NUMBER/labels"

                # Perform the curl request and capture the HTTP status code
                HTTP_RESPONSE=$(curl -s -o response.txt -w "%{http_code}" -X POST -H "Authorization: token $GITHUB_ACCESS_TOKEN" -H "Accept: application/vnd.github.v3+json" -d "$LABELS_JSON" "$API_URL")

                # Output the HTTP status code
                echo "HTTP Response Code: $HTTP_RESPONSE"

                # Optionally check the response
                echo "HTTP Response Code: $HTTP_RESPONSE"

                if [ "$HTTP_RESPONSE" -ne 200 ]; then
                    echo "Failed to apply label. Status code: $HTTP_RESPONSE"
                    cat response.txt  # Show error message from GitHub if any
                else
                    echo "Label applied successfully."
                fi

                # Clean up the response file
                rm response.txt

  # Send a Slack message when workflow fails
  notify_failure:
    before_run:
      - _get_workflow_info
    steps:
      - script@1:
          is_always_run: true
          title: Check if PR comment should be updated
          inputs:
            - content: |-
                #!/usr/bin/env bash
                if [[ "$TRIGGERED_BY_PR_LABEL" == "true" && $BITRISE_BUILD_STATUS == 1 ]]; then
                  envman add --key SHOULD_UPDATE_PR_COMMENT --value "true"
                else
                  envman add --key SHOULD_UPDATE_PR_COMMENT --value "false"
                fi
      # Update Bitrise comment in PR with failure status
      - comment-on-github-pull-request@0:
          is_always_run: true
          run_if: '{{getenv "SHOULD_UPDATE_PR_COMMENT" | eq "true"}}'
          inputs:
            - personal_access_token: '$GITHUB_ACCESS_TOKEN'
            - body: |-
                ## [<img alt="https://bitrise.io/" src="https://assets-global.website-files.com/5db35de024bb983af1b4e151/5e6f9ccc3e129dfd8a205e4e_Bitrise%20Logo%20-%20Eggplant%20Bg.png" height="20">](${BITRISEIO_PIPELINE_BUILD_URL}) **Bitrise**

                ❌❌❌ `${BITRISEIO_PIPELINE_TITLE}` failed on Bitrise! ❌❌❌

                Commit hash: ${GITHUB_PR_HASH}
                Build link: ${BITRISEIO_PIPELINE_BUILD_URL}

                >[!NOTE]
                >- You can kick off another `${BITRISEIO_PIPELINE_TITLE}` on Bitrise by removing and re-applying the `Run Smoke E2E` label on the pull request

                > [!TIP]
                >- Check the [documentation](https://www.notion.so/metamask-consensys/Bitrise-Pipeline-Overview-43159500c43748a389556f0593e8834b#26052f2ea6e24f8c9cfdb57a7522dc1f) if you have any doubts on how to understand the failure on bitrise

                <!-- BITRISE_TAG -->
                <!-- BITRISE_FAIL_TAG -->
            - repository_url: '$GIT_REPOSITORY_URL'
            - issue_number: '$GITHUB_PR_NUMBER'
            - api_base_url: 'https://api.github.com'
            - update_comment_tag: '$GITHUB_PR_HASH'
  # CI Steps
  ci_test:
    before_run:
      - code_setup
    steps:
      - yarn@0:
          inputs:
            - args: ''
            - command: test:unit --silent
          title: Unit Test
          is_always_run: false
      - script@1:
          inputs:
            - content: |-
                #!/usr/bin/env bash
                echo 'weew - everything passed!'
          title: All Tests Passed
          is_always_run: false
  # E2E Steps

  ### This workflow uses a flag (TEST_SUITE) that defines the specific set of tests to be run.
  ## in this instance Regression. In future iterations we can rename to ios_test_suite_selection & android_test_suite_selection
  ios_build_regression_tests:
    envs:
      - TEST_SUITE: 'Regression'
    after_run:
      - ios_e2e_build
  ios_run_regression_tests:
    envs:
      - TEST_SUITE: 'Regression'
    after_run:
      - ios_e2e_test
  android_build_regression_tests:
    meta:
      bitrise.io:
        stack: linux-docker-android-22.04
        machine_type_id: elite-xl
    envs:
      - TEST_SUITE: 'Regression'
      - MM_MULTICHAIN_V1_ENABLED: false
      - MM_CHAIN_PERMISSIONS: false
    after_run:
      - android_e2e_build
  android_run_regression_tests:
    meta:
      bitrise.io:
        stack: linux-docker-android-22.04
        machine_type_id: elite-xl
    envs:
      - TEST_SUITE: 'Regression'
    after_run:
      - android_e2e_test
  run_tag_upgrade_android:
    meta:
      bitrise.io:
        stack: linux-docker-android-22.04
        machine_type_id: elite-xl
    envs:
      - PRODUCTION_APP_URL: 'bs://6b59d556df4a5a0448ff161cbfcab16d92607b72' # Last production's QA build
      - PRODUCTION_BUILD_NAME: 7.38.0
      - PRODUCTION_BUILD_NUMBER: 1528
      - CUCUMBER_TAG_EXPRESSION: '@upgrade and @androidApp'
      - PRODUCTION_BUILD_STRING: 'MetaMask-QA v$PRODUCTION_BUILD_NAME ($PRODUCTION_BUILD_NUMBER)'
      - NEW_BUILD_STRING: 'MetaMask-QA v$VERSION_NAME ($VERSION_NUMBER)'
      - TEST_TYPE: 'upgrade'
    after_run:
      - wdio_android_e2e_test
  build_ios_multichain_permissions_e2e:
    after_run:
      - ios_e2e_build
      # - android_e2e_build
  build_android_multichain_permissions_e2e:
    meta:
      bitrise.io:
        stack: linux-docker-android-22.04
        machine_type_id: elite-xl
    after_run:
      - android_e2e_build
  run_android_app_launch_times_appium_test:
    envs:
      - TEST_TYPE: 'performance'
    meta:
      bitrise.io:
        stack: linux-docker-android-22.04
        machine_type_id: elite-xl
    after_run:
      - wdio_android_e2e_test

  ### Report automated test results to TestRail
  run_testrail_update_automated_test_results:
    before_run:
      - code_setup
    steps:
      - script@1:
          title: 'Add Automated Test Results to TestRail'
          inputs:
            - content: |-
                #!/usr/bin/env bash
                echo 'REPORT AUTOMATED TEST RESULTS TO TESTRAIL'
                node ./scripts/testrail/testrail.api.js

  run_ios_app_launch_times_appium_test:
    envs:
      - TEST_TYPE: 'performance'
    meta:
      bitrise.io:
        stack: osx-xcode-15.0.x
        machine_type_id: g2.mac.large
    after_run:
      - wdio_ios_e2e_test

  ### Separating workflows so they run concurrently during smoke runs
  run_tag_permissions_android:
    meta:
      bitrise.io:
        stack: linux-docker-android-22.04
        machine_type_id: elite-xl
    envs:
      - TEST_SUITE_FOLDER: './e2e/specs/permission-systems/*'
      - TEST_SUITE_TAG: '.*SmokePermissions.*'
    after_run:
      - android_e2e_test
  run_tag_permissions_ios:
    envs:
      - TEST_SUITE_FOLDER: './e2e/specs/permission-systems/*'
      - TEST_SUITE_TAG: '.*SmokePermissions.*'
    after_run:
      - ios_e2e_test
  run_tag_smoke_accounts_ios:
    envs:
      - TEST_SUITE_FOLDER: './e2e/specs/accounts/*'
      - TEST_SUITE_TAG: '.*SmokeAccounts.*'
    after_run:
      - ios_e2e_test
  run_tag_smoke_accounts_android:
    meta:
      bitrise.io:
        stack: linux-docker-android-22.04
        machine_type_id: elite-xl
    envs:
      - TEST_SUITE_FOLDER: './e2e/specs/accounts/*'
      - TEST_SUITE_TAG: '.*SmokeAccounts.*'
    after_run:
      - android_e2e_test
  run_tag_smoke_identity_ios:
    envs:
      - TEST_SUITE_FOLDER: './e2e/specs/identity/*'
      - TEST_SUITE_TAG: '.*SmokeIdentity.*'
    after_run:
      - ios_e2e_test
  run_tag_smoke_identity_android:
    meta:
      bitrise.io:
        stack: linux-docker-android-22.04
        machine_type_id: elite-xl
    envs:
      - TEST_SUITE_FOLDER: './e2e/specs/identity/*'
      - TEST_SUITE_TAG: '.*SmokeIdentity.*'
    after_run:
      - android_e2e_test
  run_tag_smoke_assets_ios:
    envs:
      - TEST_SUITE_FOLDER: './e2e/specs/assets/*'
      - TEST_SUITE_TAG: '.*SmokeAssets.*'
    after_run:
      - ios_e2e_test
  run_tag_smoke_assets_android:
    meta:
      bitrise.io:
        stack: linux-docker-android-22.04
        machine_type_id: elite-xl
    envs:
      - TEST_SUITE_FOLDER: './e2e/specs/assets/*'
      - TEST_SUITE_TAG: '.*SmokeAssets.*'
    after_run:
      - android_e2e_test
  run_tag_smoke_confirmations_ios:
    envs:
      - TEST_SUITE_FOLDER: './e2e/specs/confirmations/*'
      - TEST_SUITE_TAG: '.*SmokeConfirmations.*'
    after_run:
      - ios_e2e_test
  run_tag_smoke_confirmations_android:
    meta:
      bitrise.io:
        stack: linux-docker-android-22.04
        machine_type_id: elite-xl
    envs:
      - TEST_SUITE_FOLDER: './e2e/specs/confirmations/*'
      - TEST_SUITE_TAG: '.*SmokeConfirmations.*'
    after_run:
      - android_e2e_test
  run_tag_smoke_confirmations_redesigned_ios:
    envs:
      - TEST_SUITE_FOLDER: './e2e/specs/confirmations-redesigned/*'
      - TEST_SUITE_TAG: '.*SmokeConfirmationsRedesigned.*'
    after_run:
      - ios_e2e_test
  run_tag_smoke_swaps_ios:
    envs:
      - TEST_SUITE_FOLDER: './e2e/specs/swaps/*'
      - TEST_SUITE_TAG: '.*SmokeSwaps.*'
    after_run:
      - ios_e2e_test
  run_tag_smoke_swaps_android:
    meta:
      bitrise.io:
        stack: linux-docker-android-22.04
        machine_type_id: elite-xl
    envs:
      - TEST_SUITE_FOLDER: './e2e/specs/swaps/*'
      - TEST_SUITE_TAG: '.*SmokeSwaps.*'
    after_run:
      - android_e2e_test
  run_tag_smoke_stake_ios:
    envs:
      - TEST_SUITE_FOLDER: './e2e/specs/stake/*'
      - TEST_SUITE_TAG: '.*SmokeStake.*'
    after_run:
      - ios_e2e_test
  run_tag_smoke_stake_android:
    meta:
      bitrise.io:
        stack: linux-docker-android-22.04
        machine_type_id: elite-xl
    envs:
      - TEST_SUITE_FOLDER: './e2e/specs/stake/*'
      - TEST_SUITE_TAG: '.*SmokeStake.*'
    after_run:
      - android_e2e_test
  run_ios_api_specs:
    after_run:
      - ios_api_specs
  run_tag_smoke_core_ios:
    envs:
      - TEST_SUITE_FOLDER: './e2e/spec/*/**/*'
      - TEST_SUITE_TAG: '.*SmokeCore.*'
    after_run:
      - ios_e2e_test
  run_tag_smoke_core_android:
    meta:
      bitrise.io:
        stack: linux-docker-android-22.04
        machine_type_id: elite-xl
    envs:
      - TEST_SUITE_FOLDER: './e2e/spec/*/**/*'
      - TEST_SUITE_TAG: '.*SmokeCore.*'
    after_run:
      - android_e2e_test
  run_tag_multichain_permissions_ios:
    envs:
      - TEST_SUITE_FOLDER: './e2e/specs/multichain/*'
      - TEST_SUITE_TAG: '.*SmokeMultiChainPermissions.*'
    after_run:
      - ios_e2e_test
  run_tag_multichain_permissions_android:
    meta:
      bitrise.io:
        stack: linux-docker-android-22.04
        machine_type_id: elite-xl
    envs:
      - TEST_SUITE_FOLDER: './e2e/specs/multichain/*'
      - TEST_SUITE_TAG: '.*SmokeMultiChainPermissions.*'
    after_run:
      - android_e2e_test
  run_tag_smoke_ramps_ios:
    envs:
      - TEST_SUITE_FOLDER: './e2e/specs/ramps/*'
      - TEST_SUITE_TAG: '.*SmokeRamps.*'
    after_run:
      - ios_e2e_test
  run_tag_smoke_ramps_android:
    meta:
      bitrise.io:
        stack: linux-docker-android-22.04
        machine_type_id: elite-xl
    envs:
      - TEST_SUITE_FOLDER: './e2e/specs/ramps/*'
      - TEST_SUITE_TAG: '.*SmokeRamps.*'
    after_run:
      - android_e2e_test
  android_e2e_build:
    before_run:
      - code_setup
      - set_commit_hash
    after_run:
      - notify_failure
    steps:
      - script@1:
          title: Generating ccache key using native folder checksum
          inputs:
            - content: |-
                #!/usr/bin/env bash
                ./scripts/cache/set-cache-envs.sh android
      - restore-gradle-cache@2: {}
      - install-missing-android-tools@3:
          inputs:
            - ndk_version: $NDK_VERSION
            - gradlew_path: $PROJECT_LOCATION/gradlew
      - file-downloader@1:
          inputs:
            - source: $BITRISEIO_ANDROID_QA_KEYSTORE_URL
            - destination: android/keystores/internalRelease.keystore
      - script@1:
          title: Install CCache & symlink
          inputs:
            - content: |-
                #!/usr/bin/env bash
                sudo apt update
                sudo apt install ccache -y
      - restore-cache@2:
          title: Restore CCache
          inputs:
            - key: '{{ getenv "CCACHE_KEY" }}'
      - script@1:
          title: Set skip ccache upload
          run_if: '{{ enveq "BITRISE_CACHE_HIT" "exact" }}'
          inputs:
            - content: |-
                #!/usr/bin/env bash
                envman add --key SKIP_CCACHE_UPLOAD --value "true"
      - script@1:
          title: Run detox build
          timeout: 1200
          is_always_run: true
          inputs:
            - content: |-
                #!/usr/bin/env bash
                ./scripts/cache/setup-ccache.sh
                if [ "$TEST_SUITE" = "Regression" ]; then
                  TEST_SUITE="Regression"
                else
                  TEST_SUITE="Smoke"
                fi
                node -v
                export METAMASK_ENVIRONMENT='local'
                export METAMASK_BUILD_TYPE='main'
                IGNORE_BOXLOGS_DEVELOPMENT="true" yarn test:e2e:android:build:qa-release
      - save-gradle-cache@1: {}
      - save-cache@1:
          title: Save CCache
          run_if: '{{not (enveq "SKIP_CCACHE_UPLOAD" "true")}}'
          inputs:
            - key: '{{ getenv "CCACHE_KEY" }}'
            - paths: |-
                ccache
      - deploy-to-bitrise-io@2.2.3:
          inputs:
            - pipeline_intermediate_files: android/app/build/outputs:INTERMEDIATE_ANDROID_BUILD_DIR
          title: Save Android build
      - save-cache@1:
          title: Save node_modules
          inputs:
            - key: node_modules-{{ .OS }}-{{ .Arch }}-{{ getenv "BRANCH_COMMIT_HASH" }}
            - paths: node_modules
    meta:
      bitrise.io:
        machine_type_id: elite-xl
        stack: linux-docker-android-22.04
  android_e2e_test:
    before_run:
      - setup
      - prep_environment
    after_run:
      - notify_failure
    steps:
      - restore-gradle-cache@2: {}
      - pull-intermediate-files@1:
          inputs:
            - artifact_sources: .*
          title: Pull Android build
      - script@1:
          title: Copy Android build for Detox
          inputs:
            - content: |-
                #!/usr/bin/env bash
                set -ex

                # Create directories for Detox
                mkdir -p "$BITRISE_SOURCE_DIR/android/app/build/outputs"

                # Copy saved files for Detox usage
                # INTERMEDIATE_ANDROID_BUILD_DIR is the cached directory from android_e2e_build's "Save Android build" step
                cp -r "$INTERMEDIATE_ANDROID_BUILD_DIR" "$BITRISE_SOURCE_DIR/android/app/build"
      - restore-cache@2:
          title: Restore cache node_modules
          inputs:
            - key: node_modules-{{ .OS }}-{{ .Arch }}-{{ getenv "BRANCH_COMMIT_HASH" }}
      - avd-manager@1:
          inputs:
            - api_level: '34'
            - abi: 'x86_64'
            - create_command_flags: --sdcard 8192M
            - start_command_flags: -read-only
            - profile: pixel_5
      - wait-for-android-emulator@1: {}
      - script@1:
          title: Run detox test
          timeout: 1200
          is_always_run: false
          inputs:
            - content: |-
                #!/usr/bin/env bash
                if [ -n "$TEST_SUITE_FOLDER" ]; then
                  echo "TEST_SUITE_FOLDER value is: $TEST_SUITE_FOLDER"
                fi
                if [ "$TEST_SUITE" = "Regression" ]; then
                TEST_SUITE="Regression"
                else
                TEST_SUITE="Smoke"
                fi
                if [ -n "$TEST_SUITE_TAG" ]; then
                echo "TEST_SUITE_TAG value is: $TEST_SUITE_TAG"
                TEST_SUITE=$TEST_SUITE_TAG
                fi
                export METAMASK_ENVIRONMENT='local'
                export METAMASK_BUILD_TYPE='main'
                IGNORE_BOXLOGS_DEVELOPMENT="true" yarn test:e2e:android:run:qa-release "$TEST_SUITE_FOLDER" --testNamePattern="$TEST_SUITE"
      - custom-test-results-export@1:
          title: Export test results
          is_always_run: true
          is_skippable: true
          inputs:
            - base_path: $BITRISE_SOURCE_DIR/e2e/reports/
            - test_name: E2E Tests
            - search_pattern: $BITRISE_SOURCE_DIR/e2e/reports/junit.xml
      - deploy-to-bitrise-io@2.2.3:
          title: Deploy test report files
          is_always_run: true
          is_skippable: true
      - script@1:
          title: Copy screenshot files
          is_always_run: true
          run_if: .IsBuildFailed
          inputs:
            - content: |-
                #!/usr/bin/env bash
                set -ex
                cp -r "$BITRISE_SOURCE_DIR/artifacts"  "$BITRISE_DEPLOY_DIR"
      - deploy-to-bitrise-io@2.3:
          title: Deploy test screenshots
          is_always_run: true
          run_if: .IsBuildFailed
          inputs:
            - deploy_path: $BITRISE_DEPLOY_DIR
            - is_compress: true
            - zip_name: E2E_Android_Failure_Artifacts
    meta:
      bitrise.io:
        machine_type_id: elite-xl
        stack: linux-docker-android-22.04
  ios_api_specs:
    before_run:
      - setup
      - install_applesimutils
      - prep_environment
    after_run:
      - notify_failure
    steps:
      - pull-intermediate-files@1:
          inputs:
            - artifact_sources: .*
          title: Pull iOS build
      - script@1:
          title: Copy iOS build for Detox
          inputs:
            - content: |-
                #!/usr/bin/env bash
                set -ex

                # Create directories for Detox
                mkdir -p "$BITRISE_SOURCE_DIR/ios/build/Build"
                mkdir -p "$BITRISE_SOURCE_DIR/../Library/Detox/ios"

                # Copy saved files for Detox usage
                # INTERMEDIATE_IOS_BUILD_DIR & INTERMEDIATE_IOS_DETOX_DIR are the cached directories by ios_e2e_build's "Save iOS build" step
                cp -r "$INTERMEDIATE_IOS_BUILD_DIR" "$BITRISE_SOURCE_DIR/ios/build"
                cp -r "$INTERMEDIATE_IOS_DETOX_DIR" "$BITRISE_SOURCE_DIR/../Library/Detox"
      # - restore-cocoapods-cache@2: {}
      - restore-cache@2:
          title: Restore cache node_modules
          inputs:
            - key: node_modules-{{ .OS }}-{{ .Arch }}-{{ getenv "BRANCH_COMMIT_HASH" }}
      - certificate-and-profile-installer@1: {}
      - set-xcode-build-number@1:
          inputs:
            - build_short_version_string: $VERSION_NAME
            - plist_path: $PROJECT_LOCATION_IOS/MetaMask/Info.plist
      - script:
          inputs:
            - content: |-
                # Add cache directory to environment variable
                envman add --key BREW_APPLESIMUTILS --value "$(brew --cellar)/applesimutils"
                envman add --key BREW_OPT_APPLESIMUTILS --value "/usr/local/opt/applesimutils"
                brew tap wix/brew
          title: Set Env Path for caching deps
      - script@1:
          title: Run detox test
          timeout: 1200
          is_always_run: false
          inputs:
            - content: |-
                #!/usr/bin/env bash
                yarn test:api-specs --retries 1
      - script@1:
          is_always_run: true
          is_skippable: false
          title: Add tests reports to Bitrise
          inputs:
            - content: |-
                #!/usr/bin/env bash
                cp -r $BITRISE_SOURCE_DIR/html-report/index.html $BITRISE_HTML_REPORT_DIR/
      - deploy-to-bitrise-io@2.2.3:
          is_always_run: true
          is_skippable: false
          inputs:
            - deploy_path: $BITRISE_HTML_REPORT_DIR
          title: Deploy test report files
  ios_e2e_build:
    envs:
      - NO_FLIPPER: '1'
    before_run:
      - install_applesimutils
      - code_setup
      - set_commit_hash
    after_run:
      - notify_failure
    steps:
      - script@1:
          title: Generating ccache key using native folder checksum
          inputs:
            - content: |-
                #!/usr/bin/env bash
                ./scripts/cache/set-cache-envs.sh ios
      - certificate-and-profile-installer@1: {}
      - set-xcode-build-number@1:
          inputs:
            - build_short_version_string: $VERSION_NAME
            - plist_path: $PROJECT_LOCATION_IOS/MetaMask/Info.plist
      - script:
          inputs:
            - content: |-
                # Add cache directory to environment variable
                envman add --key BREW_APPLESIMUTILS --value "$(brew --cellar)/applesimutils"
                envman add --key BREW_OPT_APPLESIMUTILS --value "/usr/local/opt/applesimutils"
                brew tap wix/brew
          title: Set Env Path for caching deps
      - script@1:
          title: Install CCache & symlink
          inputs:
            - content: |-
                #!/usr/bin/env bash
                brew install ccache with HOMEBREW_NO_DEPENDENTS_CHECK=1
                ln -s $(which ccache) /usr/local/bin/gcc
                ln -s $(which ccache) /usr/local/bin/g++
                ln -s $(which ccache) /usr/local/bin/cc
                ln -s $(which ccache) /usr/local/bin/c++
                ln -s $(which ccache) /usr/local/bin/clang
                ln -s $(which ccache) /usr/local/bin/clang++
      - restore-cache@2:
          title: Restore CCache
          inputs:
            - key: '{{ getenv "CCACHE_KEY" }}'
      - script@1:
          title: Set skip ccache upload
          run_if: '{{ enveq "BITRISE_CACHE_HIT" "exact" }}'
          inputs:
            - content: |-
                #!/usr/bin/env bash
                envman add --key SKIP_CCACHE_UPLOAD --value "true"
      - script@1:
          title: Run detox build
          timeout: 1200
          is_always_run: true
          inputs:
            - content: |-
                #!/usr/bin/env bash
                ./scripts/cache/setup-ccache.sh
                node -v
                export METAMASK_ENVIRONMENT='local'
                export METAMASK_BUILD_TYPE='main'
                IGNORE_BOXLOGS_DEVELOPMENT="true" yarn test:e2e:ios:build:qa-release
      - save-cocoapods-cache@1: {}
      - save-cache@1:
          title: Save CCache
          run_if: '{{not (enveq "SKIP_CCACHE_UPLOAD" "true")}}'
          inputs:
            - key: '{{ getenv "CCACHE_KEY" }}'
            - paths: |-
                ccache
      - deploy-to-bitrise-io@2.2.3:
          inputs:
            - pipeline_intermediate_files: |-
                ios/build/Build:INTERMEDIATE_IOS_BUILD_DIR
                ../Library/Detox/ios:INTERMEDIATE_IOS_DETOX_DIR
          title: Save iOS build
      - save-cache@1:
          title: Save node_modules
          inputs:
            - key: node_modules-{{ .OS }}-{{ .Arch }}-{{ getenv "BRANCH_COMMIT_HASH" }}
            - paths: node_modules
  ios_e2e_test:
    envs:
      - NO_FLIPPER: '1'
    before_run:
      - setup
      - install_applesimutils
      - prep_environment
    after_run:
      - notify_failure
    steps:
      - pull-intermediate-files@1:
          inputs:
            - artifact_sources: .*
          title: Pull iOS build
      - script@1:
          title: Copy iOS build for Detox
          inputs:
            - content: |-
                #!/usr/bin/env bash
                set -ex

                # Create directories for Detox
                mkdir -p "$BITRISE_SOURCE_DIR/ios/build/Build"
                mkdir -p "$BITRISE_SOURCE_DIR/../Library/Detox/ios"

                # Copy saved files for Detox usage
                # INTERMEDIATE_IOS_BUILD_DIR & INTERMEDIATE_IOS_DETOX_DIR are the cached directories by ios_e2e_build's "Save iOS build" step
                cp -r "$INTERMEDIATE_IOS_BUILD_DIR" "$BITRISE_SOURCE_DIR/ios/build"
                cp -r "$INTERMEDIATE_IOS_DETOX_DIR" "$BITRISE_SOURCE_DIR/../Library/Detox"
      # - restore-cocoapods-cache@2: {}
      - restore-cache@2:
          title: Restore cache node_modules
          inputs:
            - key: node_modules-{{ .OS }}-{{ .Arch }}-{{ getenv "BRANCH_COMMIT_HASH" }}
      - certificate-and-profile-installer@1: {}
      - set-xcode-build-number@1:
          inputs:
            - build_short_version_string: $VERSION_NAME
            - plist_path: $PROJECT_LOCATION_IOS/MetaMask/MetaMask-QA-Info.plist
      - script:
          inputs:
            - content: |-
                # Add cache directory to environment variable
                envman add --key BREW_APPLESIMUTILS --value "$(brew --cellar)/applesimutils"
                envman add --key BREW_OPT_APPLESIMUTILS --value "/usr/local/opt/applesimutils"
                brew tap wix/brew
          title: Set Env Path for caching deps
      - script@1:
          title: Run detox test
          timeout: 1200
          is_always_run: false
          inputs:
            - content: |-
                #!/usr/bin/env bash
                if [ -n "$TEST_SUITE_FOLDER" ]; then
                  echo "TEST_SUITE_FOLDER value is: $TEST_SUITE_FOLDER"
                fi
                if [ "$TEST_SUITE" = "Regression" ]; then
                  TEST_SUITE="Regression"
                else
                  TEST_SUITE="Smoke"
                fi
                if [ -n "$TEST_SUITE_TAG" ]; then
                echo "TEST_SUITE_TAG value is: $TEST_SUITE_TAG"
                TEST_SUITE=$TEST_SUITE_TAG
                fi
                node -v
                export METAMASK_ENVIRONMENT='local'
                export METAMASK_BUILD_TYPE='main'
                IGNORE_BOXLOGS_DEVELOPMENT="true" yarn test:e2e:ios:run:qa-release "$TEST_SUITE_FOLDER" --testNamePattern="$TEST_SUITE"
      - custom-test-results-export@1:
          is_always_run: true
          is_skippable: false
          title: Export test results
          inputs:
            - base_path: $BITRISE_SOURCE_DIR/e2e/reports/
            - test_name: E2E Tests
            - search_pattern: $BITRISE_SOURCE_DIR/e2e/reports/junit.xml
      - deploy-to-bitrise-io@2.2.3:
          is_always_run: true
          is_skippable: true
          title: Deploy test report files
      - script@1:
          is_always_run: true
          run_if: .IsBuildFailed
          title: Copy screenshot files
          inputs:
            - content: |-
                #!/usr/bin/env bash
                set -ex
                cp -r "$BITRISE_SOURCE_DIR/artifacts"  "$BITRISE_DEPLOY_DIR"
      - deploy-to-bitrise-io@2.3:
          is_always_run: true
          run_if: .IsBuildFailed
          title: Deploy test screenshots
          inputs:
            - deploy_path: $BITRISE_DEPLOY_DIR
            - is_compress: true
            - zip_name: 'E2E_IOS_Failure_Artifacts'
  start_e2e_tests:
    steps:
      - build-router-start@0:
          inputs:
            - workflows: |-
                ios_e2e_test
                wdio_android_e2e_test
            - wait_for_builds: 'true'
            - access_token: $BITRISE_START_BUILD_ACCESS_TOKEN
      - build-router-wait@0:
          inputs:
            - abort_on_fail: 'yes'
            - access_token: $BITRISE_START_BUILD_ACCESS_TOKEN
  build_android_release:
    before_run:
      - code_setup
    after_run:
      - notify_failure
    steps:
      - change-android-versioncode-and-versionname@1:
          inputs:
            - new_version_name: $VERSION_NAME
            - new_version_code: $VERSION_NUMBER
            - build_gradle_path: $PROJECT_LOCATION_ANDROID/app/build.gradle
      - file-downloader@1:
          inputs:
            - source: $BITRISEIO_ANDROID_KEYSTORE_URL
            - destination: android/keystores/release.keystore
      - restore-gradle-cache@2: {}
      - install-missing-android-tools@3:
          inputs:
            - ndk_version: $NDK_VERSION
            - gradlew_path: $PROJECT_LOCATION/gradlew
      - script@1:
          inputs:
            - content: |-
                #!/usr/bin/env bash
                node -v
                METAMASK_BUILD_TYPE='main' METAMASK_ENVIRONMENT='production' yarn build:android:pre-release:bundle
          title: Build Android Pre-Release Bundle
          is_always_run: false
      - save-gradle-cache@1: {}
      - deploy-to-bitrise-io@2.2.3:
          is_always_run: false
          is_skippable: true
          inputs:
            - pipeline_intermediate_files: $PROJECT_LOCATION/app/build/outputs/apk/prod/release/app-prod-release.apk:BITRISE_PLAY_STORE_APK_PATH
            - deploy_path: $PROJECT_LOCATION/app/build/outputs/apk/prod/release/app-prod-release.apk
          title: Bitrise Deploy APK
      - deploy-to-bitrise-io@2.2.3:
          is_always_run: false
          is_skippable: true
          inputs:
            - pipeline_intermediate_files: $PROJECT_LOCATION/app/build/outputs/apk/prod/release/sha512sums.txt:BITRISE_PLAY_STORE_SHA512SUMS_PATH
            - deploy_path: $PROJECT_LOCATION/app/build/outputs/apk/prod/release/sha512sums.txt
          title: Bitrise Deploy Checksum
      - deploy-to-bitrise-io@2.2.3:
          is_always_run: false
          is_skippable: true
          inputs:
            - pipeline_intermediate_files: $PROJECT_LOCATION/app/build/outputs/mapping/prodRelease/mapping.txt:BITRISE_PLAY_STORE_MAPPING_PATH
            - deploy_path: $PROJECT_LOCATION/app/build/outputs/mapping/prodRelease/mapping.txt
          title: Bitrise ProGuard Map Files
      - deploy-to-bitrise-io@2.2.3:
          is_always_run: false
          is_skippable: true
          inputs:
            - pipeline_intermediate_files: $PROJECT_LOCATION/app/build/outputs/bundle/prodRelease/app-prod-release.aab:BITRISE_PLAY_STORE_ABB_PATH
            - deploy_path: $PROJECT_LOCATION/app/build/outputs/bundle/prodRelease/app-prod-release.aab
          title: Bitrise Deploy AAB
      - deploy-to-bitrise-io@2.2.3:
          is_always_run: false
          is_skippable: true
          inputs:
            - pipeline_intermediate_files: sourcemaps/android/index.js.map:BITRISE_PLAY_STORE_SOURCEMAP_PATH
            - deploy_path: sourcemaps/android/index.js.map
          title: Bitrise Deploy Sourcemaps
    meta:
      bitrise.io:
        stack: linux-docker-android-22.04
        machine_type_id: elite-xl
  build_android_release_and_upload_sourcemaps:
    envs:
      - SENTRY_DISABLE_AUTO_UPLOAD: 'false'
    after_run:
      - build_android_release
  build_android_devbuild:
    before_run:
      - code_setup
    after_run:
      - notify_failure
    steps:
      - change-android-versioncode-and-versionname@1:
          inputs:
            - new_version_name: $VERSION_NAME
            - new_version_code: $VERSION_NUMBER
            - build_gradle_path: $PROJECT_LOCATION_ANDROID/app/build.gradle
      - restore-gradle-cache@2: {}
      - install-missing-android-tools@3:
          inputs:
            - ndk_version: $NDK_VERSION
            - gradlew_path: $PROJECT_LOCATION/gradlew
      - script@1:
          inputs:
            - content: |-
                #!/usr/bin/env bash
                node -v
                GIT_BRANCH=$BITRISE_GIT_BRANCH METAMASK_BUILD_TYPE='main' METAMASK_ENVIRONMENT='debug' yarn build:android:devbuild
          title: Build Android Dev Build
          is_always_run: false
      - save-gradle-cache@1: {}
      - script:
          title: Copy and Rename APK
          inputs:
            - content: |-
                # Define the source path of the generated APK
                SOURCE_APK_PATH="$PROJECT_LOCATION/app/build/outputs/apk/prod/debug/app-prod-debug.apk"

                # Define the destination path with the new name
                DEST_APK_PATH="$BITRISE_DEPLOY_DIR/android-expo-dev-build.apk"

                # Copy and rename the APK
                cp "$SOURCE_APK_PATH" "$DEST_APK_PATH"

                # Optionally, print the new path for verification
                echo "APK has been copied and renamed to: $DEST_APK_PATH"
      - deploy-to-bitrise-io@2.2.3:
          is_always_run: false
          is_skippable: true
          inputs:
            - deploy_path: '$BITRISE_DEPLOY_DIR/android-expo-dev-build.apk'
          title: Bitrise Deploy APK
    meta:
      bitrise.io:
        stack: linux-docker-android-22.04
        machine_type_id: elite-xl
  build_android_qa:
    before_run:
      - code_setup
    after_run:
      - _upload_apk_to_browserstack
      - notify_failure
    steps:
      - change-android-versioncode-and-versionname@1:
          inputs:
            - new_version_name: $VERSION_NAME
            - new_version_code: $VERSION_NUMBER
            - build_gradle_path: $PROJECT_LOCATION_ANDROID/app/build.gradle
      - file-downloader@1:
          inputs:
            - source: $BITRISEIO_ANDROID_QA_KEYSTORE_URL
            - destination: android/keystores/internalRelease.keystore
      - restore-gradle-cache@2: {}
      - install-missing-android-tools@3:
          inputs:
            - ndk_version: $NDK_VERSION
            - gradlew_path: $PROJECT_LOCATION/gradlew

      - script@1:
          inputs:
            - content: |-
                #!/usr/bin/env bash
                node -v
                GIT_BRANCH=$BITRISE_GIT_BRANCH METAMASK_BUILD_TYPE='main' METAMASK_ENVIRONMENT='qa' yarn build:android:pre-release:bundle:qa
          title: Build Android Pre-Release Bundle
          is_always_run: false
      - save-gradle-cache@1: {}
      - deploy-to-bitrise-io@2.2.3:
          is_always_run: false
          is_skippable: true
          inputs:
            - deploy_path: $PROJECT_LOCATION/app/build/outputs/apk/qa/release/$QA_APK_NAME.apk
          title: Bitrise Deploy APK
      - deploy-to-bitrise-io@2.2.3:
          is_always_run: false
          is_skippable: true
          inputs:
            - deploy_path: $PROJECT_LOCATION/app/build/outputs/apk/qa/release/sha512sums.txt
          title: Bitrise Deploy Checksum
      - deploy-to-bitrise-io@2.2.3:
          is_always_run: false
          is_skippable: true
          inputs:
            - deploy_path: $PROJECT_LOCATION/app/build/outputs/mapping/qaRelease/mapping.txt
          title: Bitrise ProGuard Map Files
      - deploy-to-bitrise-io@2.2.3:
          is_always_run: false
          is_skippable: true
          inputs:
            - deploy_path: $PROJECT_LOCATION/app/build/outputs/bundle/qaRelease/app-qa-release.aab
          title: Bitrise Deploy AAB
      - deploy-to-bitrise-io@2.2.3:
          is_always_run: false
          is_skippable: true
          inputs:
            - deploy_path: sourcemaps/android/index.js.map
          title: Bitrise Deploy Sourcemaps
    meta:
      bitrise.io:
        stack: linux-docker-android-22.04
        machine_type_id: elite-xl
  _upload_apk_to_browserstack:
    steps:
      - script@1:
          title: Upload APK to Browserstack
          inputs:
            - content: |-
                #!/usr/bin/env bash
                set -e
                set -x
                set -o pipefail
                APK_PATH=$PROJECT_LOCATION/app/build/outputs/apk/qa/release/app-qa-release.apk
                CUSTOM_ID="$BITRISE_GIT_BRANCH-$VERSION_NAME-$VERSION_NUMBER"
                CUSTOM_ID=${CUSTOM_ID////-}
                curl -u "$BROWSERSTACK_USERNAME:$BROWSERSTACK_ACCESS_KEY" -X POST "https://api-cloud.browserstack.com/app-automate/upload" -F "file=@$APK_PATH" -F 'data={"custom_id": "'$CUSTOM_ID'"}' | jq -j '.app_url' | envman add --key BROWSERSTACK_ANDROID_APP_URL
                APK_PATH_FOR_APP_LIVE=$PROJECT_LOCATION/app/build/outputs/apk/qa/release/"$CUSTOM_ID".apk
                mv "$APK_PATH" "$APK_PATH_FOR_APP_LIVE"
                curl -u "$BROWSERSTACK_USERNAME:$BROWSERSTACK_ACCESS_KEY" -X POST "https://api-cloud.browserstack.com/app-live/upload" -F "file=@$APK_PATH_FOR_APP_LIVE" -F 'data={"custom_id": "'$CUSTOM_ID'"}'
                curl -u "$BROWSERSTACK_USERNAME:$BROWSERSTACK_ACCESS_KEY" -X GET https://api-cloud.browserstack.com/app-automate/recent_apps | jq > browserstack_uploaded_apps.json
      - share-pipeline-variable@1:
          title: Persist BROWSERSTACK_ANDROID_APP_URL across all stages
          inputs:
            - variables: |-
                BROWSERSTACK_ANDROID_APP_URL
      - deploy-to-bitrise-io@2.2.3:
          is_always_run: false
          is_skippable: true
          inputs:
            - pipeline_intermediate_files: $BITRISE_SOURCE_DIR/browserstack_uploaded_apps.json:BROWSERSTACK_UPLOADED_APPS_LIST
          title: Save Browserstack uploaded apps JSON
  wdio_android_e2e_test:
    before_run:
      - code_setup
    after_run:
      - notify_failure
    steps:
      - script@1:
          title: Run Android E2E tests on Browserstack
          is_always_run: true
          inputs:
            - content: |-
                #!/usr/bin/env bash

                # Check if TEST_TYPE is set to upgrade
                if [ "$TEST_TYPE" = "upgrade" ]; then
                  TEST_TYPE="--upgrade"

                # Check if TEST_TYPE is set to performance
                elif [ "$TEST_TYPE" = "performance" ]; then
                  TEST_TYPE="--performance"
                fi
                yarn test:wdio:android:browserstack $TEST_TYPE
      - script@1:
          is_always_run: true
          is_skippable: false
          title: Package test reports
          inputs:
            - content: |-
                #!/usr/bin/env bash
                cd $BITRISE_SOURCE_DIR/wdio/reports/
                zip -r test-report.zip html/
                mv test-report.zip $BITRISE_DEPLOY_DIR/
      - deploy-to-bitrise-io@2.2.3:
          is_always_run: true
          is_skippable: false
          inputs:
            - deploy_path: $BITRISE_DEPLOY_DIR/test-report.zip
          title: Deploy test report
    meta:
      bitrise.io:
        stack: linux-docker-android-22.04
        machine_type_id: standard
  wdio_ios_e2e_test:
    before_run:
      - code_setup
    after_run:
      - notify_failure
    steps:
      - script@1:
          title: Run iOS E2E tests on Browserstack
          is_always_run: true
          inputs:
            - content: |-
                #!/usr/bin/env bash
                # Check if TEST_TYPE is set to upgrade
                if [ "$TEST_TYPE" = "upgrade" ]; then
                  TEST_TYPE="--upgrade"
                # Check if TEST_TYPE is set to performance
                elif [ "$TEST_TYPE" = "performance" ]; then
                  TEST_TYPE="--performance"
                fi
                yarn test:wdio:ios:browserstack $TEST_TYPE
      - script@1:
          is_always_run: true
          is_skippable: false
          title: Package test reports
          inputs:
            - content: |-
                #!/usr/bin/env bash
                cd $BITRISE_SOURCE_DIR/wdio/reports/
                zip -r test-report.zip html/
                mv test-report.zip $BITRISE_DEPLOY_DIR/
      - deploy-to-bitrise-io@2.2.3:
          is_always_run: true
          is_skippable: false
          inputs:
            - deploy_path: $BITRISE_DEPLOY_DIR/test-report.zip
          title: Deploy test report
    meta:
      bitrise.io:
        stack: linux-docker-android-22.04
        machine_type_id: standard
  deploy_android_to_store:
    steps:
      - pull-intermediate-files@1:
          inputs:
            - artifact_sources: .*
      - google-play-deploy:
          inputs:
            - app_path: $BITRISE_PLAY_STORE_ABB_PATH
            - track: internal
            - service_account_json_key_path: $BITRISEIO_BITRISEIO_SERVICE_ACCOUNT_JSON_KEY_URL_URL
            - package_name: $MM_ANDROID_PACKAGE_NAME
    envs:
      - opts:
          is_expand: true
        MM_ANDROID_PACKAGE_NAME: io.metamask
  deploy_ios_to_store:
    steps:
      - pull-intermediate-files@1:
          inputs:
            - artifact_sources: .*
      - deploy-to-itunesconnect-application-loader@1:
          inputs:
            - ipa_path: $BITRISE_APP_STORE_IPA_PATH
  build_ios_release:
    envs:
      - NO_FLIPPER: '1'
    before_run:
      - code_setup
    after_run:
      - notify_failure
    steps:
      - certificate-and-profile-installer@1: {}
      - set-xcode-build-number@1:
          inputs:
            - build_short_version_string: $VERSION_NAME
            - build_version: $VERSION_NUMBER
            - plist_path: $PROJECT_LOCATION_IOS/MetaMask/Info.plist
      - script@1:
          inputs:
            - content: |-
                #!/usr/bin/env bash
                METAMASK_BUILD_TYPE='main' METAMASK_ENVIRONMENT='production' yarn build:ios:pre-release
          title: iOS Sourcemaps & Build
          is_always_run: false
      - deploy-to-bitrise-io@2.2.3:
          is_always_run: false
          is_skippable: true
          inputs:
            - pipeline_intermediate_files: ios/build/output/MetaMask.ipa:BITRISE_APP_STORE_IPA_PATH
            - deploy_path: ios/build/output/MetaMask.ipa
          title: Deploy iOS IPA
      - deploy-to-bitrise-io@2.2.3:
          is_always_run: false
          is_skippable: true
          inputs:
            - deploy_path: ios/build/MetaMask.xcarchive
          title: Deploy Symbols File
      - deploy-to-bitrise-io@2.2.3:
          is_always_run: false
          is_skippable: true
          inputs:
            - pipeline_intermediate_files: sourcemaps/ios/index.js.map:BITRISE_APP_STORE_SOURCEMAP_PATH
            - deploy_path: sourcemaps/ios/index.js.map
          title: Deploy Source Map
<<<<<<< HEAD
    meta:
      bitrise.io:
        stack: osx-xcode-15.0.x
=======
    meta: 
      bitrise.io: 
        stack: osx-xcode-15.0.x 
>>>>>>> d9896e9c
        machine_type_id: g2.mac.large
  build_ios_release_and_upload_sourcemaps:
    envs:
      - SENTRY_DISABLE_AUTO_UPLOAD: 'false'
    after_run:
      - build_ios_release
  build_ios_devbuild:
    before_run:
      - code_setup
    after_run:
      - notify_failure
    steps:
      - certificate-and-profile-installer@1: {}
      - set-xcode-build-number@1:
          inputs:
            - build_short_version_string: $VERSION_NAME
            - build_version: $VERSION_NUMBER
            - plist_path: $PROJECT_LOCATION_IOS/MetaMask/Info.plist
      - script@1:
          inputs:
            - content: |-
                #!/usr/bin/env bash
                node -v
                GIT_BRANCH=$BITRISE_GIT_BRANCH METAMASK_BUILD_TYPE='main' METAMASK_ENVIRONMENT='debug' yarn build:ios:devbuild
          title: iOS Sourcemaps & Build
          is_always_run: false
      - script:
          title: Copy and Rename IPA
          inputs:
            - content: |-
                # Define the source path of the generated IPA
                SOURCE_IPA_PATH="ios/build/output/MetaMask.ipa"

                # Define the destination path with the new name
                DEST_IPA_PATH="$BITRISE_DEPLOY_DIR/ios-expo-dev-build.ipa"

                # Copy and rename the IPA
                cp "$SOURCE_IPA_PATH" "$DEST_IPA_PATH"

                # Optionally, print the new path for verification
                echo "IPA has been copied and renamed to: $DEST_IPA_PATH"
      - deploy-to-bitrise-io@2.2.3:
          is_always_run: false
          is_skippable: true
          inputs:
            - pipeline_intermediate_files: ios/build/output/MetaMask.ipa:BITRISE_APP_STORE_IPA_PATH
            - deploy_path: '$BITRISE_DEPLOY_DIR/ios-expo-dev-build.ipa'
          title: Deploy iOS IPA
  build_ios_qa:
    envs:
      - NO_FLIPPER: '1'
    before_run:
      - code_setup
    after_run:
      - _upload_ipa_to_browserstack
      - notify_failure
    steps:
      - certificate-and-profile-installer@1: {}
      - set-xcode-build-number@1:
          inputs:
            - build_short_version_string: $VERSION_NAME
            - build_version: $VERSION_NUMBER
            - plist_path: $PROJECT_LOCATION_IOS/MetaMask/MetaMask-QA-Info.plist
      - script@1:
          inputs:
            - content: |-
                #!/usr/bin/env bash
                node -v
                GIT_BRANCH=$BITRISE_GIT_BRANCH METAMASK_BUILD_TYPE='main' METAMASK_ENVIRONMENT='qa' yarn build:ios:pre-qa
          title: iOS Sourcemaps & Build
          is_always_run: false
      - deploy-to-bitrise-io@2.2.3:
          is_always_run: false
          is_skippable: true
          inputs:
            - pipeline_intermediate_files: ios/build/output/MetaMask-QA.ipa:BITRISE_APP_STORE_IPA_PATH
            - deploy_path: ios/build/output/MetaMask-QA.ipa
          title: Deploy iOS IPA
      - deploy-to-bitrise-io@2.2.3:
          is_always_run: false
          is_skippable: true
          inputs:
            - deploy_path: ios/build/MetaMask-QA.xcarchive
          title: Deploy Symbols File
      - deploy-to-bitrise-io@2.2.3:
          is_always_run: false
          is_skippable: true
          inputs:
            - pipeline_intermediate_files: sourcemaps/ios/index.js.map:BITRISE_APP_STORE_SOURCEMAP_PATH
            - deploy_path: sourcemaps/ios/index.js.map
          title: Deploy Source Map
  _upload_ipa_to_browserstack:
    steps:
      - script@1:
          title: Upload IPA to Browserstack
          inputs:
            - content: |-
                #!/usr/bin/env bash
                set -e
                set -x
                set -o pipefail
                CUSTOM_ID="$BITRISE_GIT_BRANCH-$VERSION_NAME-$VERSION_NUMBER"
                CUSTOM_ID=${CUSTOM_ID////-}
                IPA_PATH=ios/build/output/MetaMask-QA.ipa
                IPA_PATH_FOR_APP_LIVE=ios/build/output/"$CUSTOM_ID".ipa
                curl -u "$BROWSERSTACK_USERNAME:$BROWSERSTACK_ACCESS_KEY" -X POST "https://api-cloud.browserstack.com/app-automate/upload" -F "file=@$IPA_PATH" -F 'data={"custom_id": "'$CUSTOM_ID'"}' | jq -j '.app_url' | envman add --key BROWSERSTACK_IOS_APP_URL
                mv "$IPA_PATH" "$IPA_PATH_FOR_APP_LIVE"
                curl -u "$BROWSERSTACK_USERNAME:$BROWSERSTACK_ACCESS_KEY" -X POST "https://api-cloud.browserstack.com/app-live/upload" -F "file=@$IPA_PATH_FOR_APP_LIVE" -F 'data={"custom_id": "'$CUSTOM_ID'"}'
                curl -u "$BROWSERSTACK_USERNAME:$BROWSERSTACK_ACCESS_KEY" -X GET https://api-cloud.browserstack.com/app-automate/recent_apps | jq > browserstack_uploaded_apps.json
      - share-pipeline-variable@1:
          title: Persist BROWSERSTACK_IOS_APP_URL across all stages
          inputs:
            - variables: |-
                BROWSERSTACK_IOS_APP_URL
      - deploy-to-bitrise-io@2.2.3:
          is_always_run: false
          is_skippable: true
          inputs:
            - deploy_path: browserstack_uploaded_apps.json
          title: Bitrise Deploy Browserstack Uploaded Apps
  build_ios_flask_release:
    before_run:
      - code_setup
    after_run:
      - notify_failure
    steps:
      - certificate-and-profile-installer@1: {}
      - set-xcode-build-number@1:
          inputs:
            - build_short_version_string: $FLASK_VERSION_NAME
            - build_version: $FLASK_VERSION_NUMBER
            - plist_path: $PROJECT_LOCATION_IOS/MetaMask/MetaMask-Flask-Info.plist
      - script@1:
          inputs:
            - content: |-
                #!/usr/bin/env bash
                node -v
                METAMASK_BUILD_TYPE='flask' METAMASK_ENVIRONMENT='production' yarn build:ios:pre-flask
          title: iOS Sourcemaps & Build
          is_always_run: false
      - deploy-to-bitrise-io@2.2.3:
          is_always_run: false
          is_skippable: true
          inputs:
            - pipeline_intermediate_files: ios/build/output/MetaMask-Flask.ipa:BITRISE_APP_STORE_IPA_PATH
            - deploy_path: ios/build/output/MetaMask-Flask.ipa
          title: Deploy iOS IPA
      - deploy-to-bitrise-io@2.2.3:
          is_always_run: false
          is_skippable: true
          inputs:
            - deploy_path: ios/build/MetaMask-Flask.xcarchive:BITRISE_APP_STORE_XCARCHIVE_PATH
          title: Deploy Symbols File
      - deploy-to-bitrise-io@2.2.3:
          is_always_run: false
          is_skippable: true
          inputs:
            - pipeline_intermediate_files: sourcemaps/ios/index.js.map:BITRISE_APP_STORE_SOURCEMAP_PATH
            - deploy_path: sourcemaps/ios/index.js.map
          title: Deploy Source Map
  build_android_flask_release:
    before_run:
      - code_setup
    after_run:
      - notify_failure
    steps:
      - change-android-versioncode-and-versionname@1:
          inputs:
            - new_version_name: $FLASK_VERSION_NAME
            - new_version_code: $FLASK_VERSION_NUMBER
            - build_gradle_path: $PROJECT_LOCATION_ANDROID/app/build.gradle
      - file-downloader@1:
          inputs:
            - source: $BITRISEIO_ANDROID_FLASK_KEYSTORE_URL_URL
            - destination: android/keystores/flaskRelease.keystore
      - restore-gradle-cache@2: {}
      - install-missing-android-tools@3:
          inputs:
            - ndk_revision: $NDK_VERSION
            - gradlew_path: $PROJECT_LOCATION/gradlew

      - script@1:
          inputs:
            - content: |-
                #!/usr/bin/env bash
                node -v
                METAMASK_BUILD_TYPE='flask' METAMASK_ENVIRONMENT='production' yarn build:android:pre-release:bundle:flask
          title: Build Android Pre-Release Bundle
          is_always_run: false
      - save-gradle-cache@1: {}
      - deploy-to-bitrise-io@2.2.3:
          is_always_run: false
          is_skippable: true
          inputs:
            - pipeline_intermediate_files: $PROJECT_LOCATION/app/build/outputs/apk/flask/release/app-flask-release.apk:BITRISE_PLAY_STORE_APK_PATH
            - deploy_path: $PROJECT_LOCATION/app/build/outputs/apk/flask/release/app-flask-release.apk
          title: Bitrise Deploy APK
      - deploy-to-bitrise-io@2.2.3:
          is_always_run: false
          is_skippable: true
          inputs:
            - pipeline_intermediate_files: $PROJECT_LOCATION/app/build/outputs/apk/flask/release/sha512sums.txt:BITRISE_PLAY_STORE_SHA512SUMS_PATH
            - deploy_path: $PROJECT_LOCATION/app/build/outputs/apk/flask/release/sha512sums.txt
          title: Bitrise Deploy Checksum
      - deploy-to-bitrise-io@2.2.3:
          is_always_run: false
          is_skippable: true
          inputs:
            - pipeline_intermediate_files: $PROJECT_LOCATION/app/build/outputs/mapping/flaskRelease/mapping.txt:BITRISE_PLAY_STORE_MAPPING_PATH
            - deploy_path: $PROJECT_LOCATION/app/build/outputs/mapping/flaskRelease/mapping.txt
          title: Bitrise ProGuard Map Files
      - deploy-to-bitrise-io@2.2.3:
          is_always_run: false
          is_skippable: true
          inputs:
            - pipeline_intermediate_files: $PROJECT_LOCATION/app/build/outputs/bundle/flaskRelease/app-flask-release.aab:BITRISE_PLAY_STORE_ABB_PATH
            - deploy_path: $PROJECT_LOCATION/app/build/outputs/bundle/flaskRelease/app-flask-release.aab
          title: Bitrise Deploy AAB
      - deploy-to-bitrise-io@2.2.3:
          is_always_run: false
          is_skippable: true
          inputs:
            - pipeline_intermediate_files: /bitrise/src/sourcemaps/android/index.js.map:BITRISE_PLAY_STORE_SOURCEMAP_PATH
            - deploy_path: sourcemaps/android/index.js.map
          title: Bitrise Deploy Sourcemaps
    meta:
      bitrise.io:
        stack: linux-docker-android-22.04
        machine_type_id: elite-xl

app:
  envs:
    - opts:
        is_expand: false
      MM_NOTIFICATIONS_UI_ENABLED: false
    - opts:
        is_expand: false
      MM_NETWORK_UI_REDESIGN_ENABLED: false
    - opts:
        is_expand: false
      PORTFOLIO_VIEW: true
    - opts:
        is_expand: false
      MM_MULTICHAIN_V1_ENABLED: true
    - opts:
        is_expand: false
      MM_CHAIN_PERMISSIONS: true
    - opts:
        is_expand: false
      MM_PERMISSIONS_SETTINGS_V1_ENABLED: false
    - opts:
        is_expand: false
      MM_SECURITY_ALERTS_API_ENABLED: true
    - opts:
        is_expand: false
      MM_STABLECOIN_LENDING_UI_ENABLED: false
    - opts:
        is_expand: false
      PROJECT_LOCATION: android
    - opts:
        is_expand: false
      NDK_VERSION: 26.1.10909125
    - opts:
        is_expand: false
      QA_APK_NAME: app-qa-release
    - opts:
        is_expand: false
      MODULE: app
    - opts:
        is_expand: false
      VARIANT: ''
    - opts:
        is_expand: false
      BITRISE_PROJECT_PATH: ios/MetaMask.xcworkspace
    - opts:
        is_expand: false
      BITRISE_SCHEME: MetaMask
    - opts:
        is_expand: false
      BITRISE_EXPORT_METHOD: enterprise
    - opts:
        is_expand: false
      PROJECT_LOCATION_ANDROID: android
    - opts:
        is_expand: false
      PROJECT_LOCATION_IOS: ios
    - opts:
        is_expand: false
      VERSION_NAME: 7.42.1
    - opts:
        is_expand: false
      VERSION_NUMBER: 1637
    - opts:
        is_expand: false
      FLASK_VERSION_NAME: 7.42.1
    - opts:
        is_expand: false
      FLASK_VERSION_NUMBER: 1637
    - opts:
        is_expand: false
      ANDROID_APK_LINK: ''
    - opts:
        is_expand: false
      ANDROID_AAP_LINK: ''
    - opts:
        is_expand: false
      IOS_APP_LINK: ''
    - opts:
        is_expand: false
      NVM_VERSION: 0.39.7
    - opts:
        is_expand: false
      NVM_SHA256SUM: '8e45fa547f428e9196a5613efad3bfa4d4608b74ca870f930090598f5af5f643'
    - opts:
        is_expand: false
      NODE_VERSION: 20.18.0
    - opts:
        is_expand: false
      YARN_VERSION: 1.22.22
    - opts:
        is_expand: false
      COREPACK_VERSION: 0.28.0
meta:
  bitrise.io:
    stack: osx-xcode-16.2.x
    machine_type_id: g2.mac.large
trigger_map:
  - push_branch: release/*
    pipeline: pr_regression_e2e_pipeline
  - push_branch: main
    pipeline: app_launch_times_and_expo_pipeline
  - tag: 'qa-*'
    pipeline: create_qa_builds_pipeline
  - tag: 'v*.*.*'
    pipeline: create_qa_builds_pipeline<|MERGE_RESOLUTION|>--- conflicted
+++ resolved
@@ -1587,15 +1587,9 @@
             - pipeline_intermediate_files: sourcemaps/ios/index.js.map:BITRISE_APP_STORE_SOURCEMAP_PATH
             - deploy_path: sourcemaps/ios/index.js.map
           title: Deploy Source Map
-<<<<<<< HEAD
     meta:
       bitrise.io:
         stack: osx-xcode-15.0.x
-=======
-    meta: 
-      bitrise.io: 
-        stack: osx-xcode-15.0.x 
->>>>>>> d9896e9c
         machine_type_id: g2.mac.large
   build_ios_release_and_upload_sourcemaps:
     envs:
