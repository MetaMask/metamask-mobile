---
format_version: '8'
default_step_lib_source: 'https://github.com/bitrise-io/bitrise-steplib.git'
project_type: react-native

#Pipelines are listed below
pipelines:
  #Creates MetaMask-QA apps and stores apk/ipa in Bitrise
  create_qa_builds_pipeline:
    stages:
      - create_build_qa: {}
      - notify: {}
  #Releases MetaMask apps and stores apk/ipa into Play(Internal Testing)/App(TestFlight) Store
  release_builds_to_store_pipeline:
    stages:
      - create_build_release: {}
      - deploy_build_release: {}
      - release_notify: {}
  #Releases MetaMask apps and stores ipa into App(TestFlight) Store
  release_ios_to_store_pipeline:
    stages:
      - create_ios_release: {}
      - deploy_ios_release: {}
      - notify: {}
  #Releases MetaMask apps and stores apk Play(Internal Testing) Store
  release_android_to_store_pipeline:
    stages:
      - create_android_release: {}
      - deploy_android_release: {}
      - notify: {}
  #Run E2E test suite for iOS only
  run_e2e_ios_pipeline:
    stages:
      - run_e2e_ios_stage: {}
      - notify: {}
  #Run E2E test suite for Android only
  run_e2e_android_pipeline:
    stages:
      - run_e2e_android_stage: {} #runs android detox E2E
      - notify: {}
  #PR_e2e_verfication (build ios & android), run iOS (smoke), emulator Android
  release_e2e_pipeline:
    stages:
      - run_e2e_ios_android_stage: {}
      # - run_regression_e2e_ios_android_stage: {} Enable whenever regression tests are running successfully. 
      - notify: {}
  #PR_e2e_verfication (build ios & android), run iOS (smoke), emulator Android
  pr_smoke_e2e_pipeline:
    stages:
      - run_smoke_e2e_ios_android_stage: {}
      - notify: {}

 #PR_e2e_verfication (build ios & android), run iOS (regression), emulator Android
  pr_regression_e2e_pipeline:
    stages:
      - run_regression_e2e_ios_android_stage: {}
      - notify: {}

#Stages refrence workflows. Those workflows cannot but utility "_this-is-a-utility"
stages:
  create_build_release:
    workflows:
      - build_android_release: {}
      - build_ios_release: {}
  deploy_build_release:
    workflows:
      - deploy_android_to_store: {}
      - deploy_ios_to_store: {}
  create_ios_release:
    workflows:
      - build_ios_release: {}
  deploy_ios_release:
    workflows:
      - deploy_ios_to_store: {}
  create_android_release:
    workflows:
      - build_android_release: {}
  deploy_android_release:
    workflows:
      - deploy_android_to_store: {}
  create_build_qa:
    workflows:
      - build_android_qa: {}
      - build_ios_qa: {}
  create_build_qa_android:
    workflows:
      - build_android_qa: {}
  create_build_qa_ios:
    workflows:
      - build_ios_qa: {}
  run_e2e_ios_stage:
    workflows:
      - ios_e2e_test: {}
  run_smoke_e2e_ios_android_stage:
    workflows:
      - ios_e2e_test: {}
      - android_e2e_test: {}
  run_regression_e2e_ios_android_stage:
    workflows:
      - ios_run_regression_tests: {}
      - android_run_regression_tests: {}
  run_e2e_ios_android_stage:
    workflows:
      - ios_e2e_test: {}
      - android_e2e_test: {}
  run_e2e_android_stage:
    workflows:
      - android_e2e_test: {}
  notify:
    workflows:
      - notify_success_on_slack: {}
  release_notify:
    workflows:
      - release_announcing_stores: {}
workflows:
  # Code Setups
  setup:
    steps:
      - activate-ssh-key@4:
          run_if: '{{getenv "SSH_RSA_PRIVATE_KEY" | ne ""}}'
      - git-clone@6: {}
  code_setup:
    before_run:
      - setup
    steps:
      - script@1:
          inputs:
            - content: |-
                #!/usr/bin/env bash
                envman add --key YARN_CACHE_DIR --value "$(yarn cache dir)"
          title: Get Yarn cache directory
      - cache-pull@2: {}
      - script@1:
          inputs:
            - content: |-
                #!/usr/bin/env bash
                echo "Node and Yarn being installed"
                asdf list all nodejs
                asdf install nodejs "$NODE_VERSION"
                asdf global nodejs "$NODE_VERSION"
                asdf plugin add yarn
                asdf list all yarn
                asdf install yarn "$YARN_VERSION"
                asdf global yarn "$YARN_VERSION"
          title: Install node and yarn
      - yarn@0:
          inputs:
            - command: setup
          title: Yarn Setup
      - yarn@0:
          title: Lint
          inputs:
            - command: lint
      - yarn@0:
          inputs:
            - command: audit:ci
          title: Audit Dependencies
      - cache-push@2:
          # Manual cache path needed here because the `yarn` step only caches for the `install` command
          inputs:
            # The Yarn cache is easier and safer to cache than `node_modules`, which could include
            # postinstall script modifications and could affect hoisting on subsequent installs.
            - cache_paths: '$YARN_CACHE_DIR -> ./yarn.lock'
  code_setup_dev:
    steps:
      - script@1:
          title: Generate `.npmrc` file for preview builds
          inputs:
            - content: |
                #!/bin/bash
                printf '%s\n\n%s' '@metamask:registry=https://npm.pkg.github.com' "//npm.pkg.github.com/:_authToken=${PACKAGE_READ_TOKEN}" > .npmrc
    after_run:
      - code_setup

  # Notifications utility workflows
  # Provides values for commit or branch message and path depending on commit env setup initialised or not
  _get_workflow_info:
    steps:
      - activate-ssh-key@4:
          is_always_run: true # always run to also feed failure notifications
          run_if: '{{getenv "SSH_RSA_PRIVATE_KEY" | ne ""}}'
      - git-clone@6:
          inputs:
            - update_submodules: 'no'
          is_always_run: true # always run to also feed failure notifications
      - script@1:
          is_always_run: true # always run to also feed failure notifications
          inputs:
            - content: |
                #!/bin/bash
                # generate reference to commit from env or using git
                COMMIT_SHORT_HASH="${BITRISE_GIT_COMMIT:0:7}"
                BRANCH_HEIGHT=''
                WORKFLOW_TRIGGER='Push'

                if [[ -z "$BITRISE_GIT_COMMIT" ]]; then
                  COMMIT_SHORT_HASH="$(git rev-parse --short HEAD)"
                  BRANCH_HEIGHT='HEAD'
                  WORKFLOW_TRIGGER='Manual'
                fi

                envman add --key COMMIT_SHORT_HASH --value "$COMMIT_SHORT_HASH"
                envman add --key BRANCH_HEIGHT --value "$BRANCH_HEIGHT"
                envman add --key WORKFLOW_TRIGGER --value "$WORKFLOW_TRIGGER"
          title: Get commit or branch name and path variables

  # Slack notification utils: we have two workflows to allow choosing when to notify: on success, on failure or both.
  # A workflow for instance create_qa_builds will notify on failure for each build_android_qa or build_ios_qa
  # but will only notify success if both success and create_qa_builds succeeds.

  # Send a Slack message on successful release
  release_announcing_stores:
    before_run:
      - code_setup
    steps:
      - yarn@0:
          inputs:
            - command: build:announce
          title: Accouncing pre-release
          is_always_run: false
    meta:
      bitrise.io:
        stack: linux-docker-android-20.04
        machine_type_id: standard

  # Send a Slack message when workflow succeeds
  notify_success_on_slack:
    before_run:
      - _get_workflow_info
    steps:
      - slack@3:
          inputs:
            - text: '${BITRISE_APP_TITLE} ${BITRISEIO_PIPELINE_TITLE} workflow notification'
            - pretext: ':large_green_circle: *${BITRISEIO_PIPELINE_TITLE} succeeded!*'
            - title: 'Commit #$COMMIT_SHORT_HASH $BRANCH_HEIGHT'
            - title_link: https://github.com/${BITRISEIO_GIT_REPOSITORY_OWNER}/${BITRISEIO_GIT_REPOSITORY_SLUG}/commit/${COMMIT_SHORT_HASH}
            - message: ${BITRISE_GIT_MESSAGE}
            - fields: |
                Branch|${BITRISE_GIT_BRANCH}
                Workflow|${BITRISEIO_PIPELINE_TITLE}
                Trigger|${WORKFLOW_TRIGGER}
                Build|${BITRISE_BUILD_NUMBER}
            - buttons: |
                View app|${BITRISE_APP_URL}
                View build|${BITRISEIO_PIPELINE_BUILD_URL}
                View commit|https://github.com/${BITRISEIO_GIT_REPOSITORY_OWNER}/${BITRISEIO_GIT_REPOSITORY_SLUG}/commit/${COMMIT_SHORT_HASH}
            - footer: 'Bitrise ${BITRISEIO_PIPELINE_TITLE} workflow notification'
            - webhook_url: https://hooks.slack.com/services/${MM_SLACK_TOKEN}/${MM_SLACK_SECRET}/${MM_SLACK_ROOM}

  # Send a Slack message when workflow fails
  _notify_failure_on_slack:
    before_run:
      - _get_workflow_info
    steps:
      - slack@3:
          is_always_run: true
          run_if: .IsBuildFailed
          inputs:
            - text: '${BITRISE_APP_TITLE} ${BITRISE_TRIGGERED_WORKFLOW_TITLE} workflow notification'
            - pretext_on_error: ':red_circle: *${BITRISE_TRIGGERED_WORKFLOW_TITLE} failed!*'
            - title: 'Commit #$COMMIT_SHORT_HASH $BRANCH_HEIGHT'
            - title_link: https://github.com/${BITRISEIO_GIT_REPOSITORY_OWNER}/${BITRISEIO_GIT_REPOSITORY_SLUG}/commit/${COMMIT_SHORT_HASH}
            - message: ${BITRISE_GIT_MESSAGE}
            - fields: |
                Branch|${BITRISE_GIT_BRANCH}
                Workflow|${BITRISE_TRIGGERED_WORKFLOW_TITLE}
                Trigger|${WORKFLOW_TRIGGER}
                Build|${BITRISE_BUILD_NUMBER}
            - buttons: |
                View app|${BITRISE_APP_URL}
                View build|${BITRISE_BUILD_URL}
                View commit|https://github.com/${BITRISEIO_GIT_REPOSITORY_OWNER}/${BITRISEIO_GIT_REPOSITORY_SLUG}/commit/${COMMIT_SHORT_HASH}
            - footer: 'Bitrise ${BITRISE_TRIGGERED_WORKFLOW_TITLE} workflow notification'
            - webhook_url: https://hooks.slack.com/services/${MM_SLACK_TOKEN}/${MM_SLACK_SECRET}/${MM_SLACK_ROOM}

  # CI Steps
  ci_test:
    before_run:
      - code_setup
    steps:
      - yarn@0:
          inputs:
            - args: ''
            - command: test:unit --silent
          title: Unit Test
          is_always_run: false
      - script@1:
          inputs:
            - content: |-
                #!/usr/bin/env bash
                echo 'weew - everything passed!'
          title: All Tests Passed
          is_always_run: false
  # E2E Steps
  
  ### This workflow uses a flag (TEST_SUITE) that defines the specific set of tests to be run.
  ## in this instance Regression. In future iterations we can rename to ios_test_suite_selection & android_test_suite_selection      
  ios_run_regression_tests:
    envs:
    - TEST_SUITE: 'Regression'
    after_run:
    - ios_e2e_test
  android_run_regression_tests:
    meta:
      bitrise.io:
        stack: linux-docker-android-20.04
        machine_type_id: elite-xl
    envs:
    - TEST_SUITE: 'Regression'
    after_run:
    - android_e2e_test

  e2e_setup:
    steps:
      - yarn@:
          inputs:
            - cache_local_deps: 'yes'
            - command: global add detox-cli
          title: Detox - Install CLI
  android_e2e_test:
    before_run:
      - code_setup_dev
      - e2e_setup
    after_run:
      - _notify_failure_on_slack
    steps:
      - restore-gradle-cache@1: {}
      - install-missing-android-tools@3:
          inputs:
            - ndk_version: $NDK_VERSION
            - gradlew_path: $PROJECT_LOCATION/gradlew
      - script@1:
          inputs:
            - content: |-
                #!/usr/bin/env bash
                "${ANDROID_HOME}/tools/bin/sdkmanager" "cmake;3.22.1"
          title: Download cmake 3.22.1 with sdkmanager
          is_always_run: false
      - avd-manager@1:
          inputs:
            - api_level: '30'
            - create_command_flags: '--sdcard 8192M'
            - start_command_flags: '-read-only'
            - profile: pixel_5
      - wait-for-android-emulator@1: {}
      - save-gradle-cache@1: {}
      - script@1:
          inputs:
            - content: |-
                #!/usr/bin/env bash
                if [ "$TEST_SUITE" = "Regression" ]; then
                  TEST_SUITE="Regression"
                else
                  TEST_SUITE="Smoke"
                fi
                node -v
                export METAMASK_ENVIRONMENT='local'
                export METAMASK_BUILD_TYPE='main'
                IGNORE_BOXLOGS_DEVELOPMENT="true" FORCE_BUNDLING=true yarn test:e2e:android:bitrise:debug --testNamePattern="$TEST_SUITE"
          title: Detox Build & Test
          is_always_run: false
      - custom-test-results-export@1:
          is_always_run: true
          is_skippable: true
          title: Export test results
          inputs:
            - base_path: $BITRISE_SOURCE_DIR/e2e/reports/
            - test_name: E2E Tests
            - search_pattern: $BITRISE_SOURCE_DIR/e2e/reports/junit.xml
      - deploy-to-bitrise-io@2.2.3:
          is_always_run: true
          is_skippable: true
          title: Deploy test report files
      - script@1:
          is_always_run: true
          run_if: .IsBuildFailed
          title: Copy screenshot files
          inputs:
            - content: |-
                #!/usr/bin/env bash
                set -ex
                cp -r "$BITRISE_SOURCE_DIR/artifacts/screenshots"  "$BITRISE_DEPLOY_DIR"
      - deploy-to-bitrise-io@2.3:
          is_always_run: true
          run_if: .IsBuildFailed
          title: Deploy test screenshots
          inputs:
            - deploy_path: $BITRISE_DEPLOY_DIR
            - is_compress: true
            - zip_name: 'E2E_Android_Failure_Screenshots'
    meta:
      bitrise.io:
        stack: linux-docker-android-20.04
        machine_type_id: elite-xl
  ios_e2e_test:
    before_run:
      - code_setup_dev
      - e2e_setup
    after_run:
      - _notify_failure_on_slack
    steps:
      - certificate-and-profile-installer@1: {}
      - set-xcode-build-number@1:
          inputs:
            - build_short_version_string: $VERSION_NAME
            - plist_path: $PROJECT_LOCATION_IOS/MetaMask/Info.plist
      - script:
          inputs:
            - content: |-
                # Add cache directory to environment variable
                envman add --key BREW_APPLESIMUTILS --value "$(brew --cellar)/applesimutils"
                envman add --key BREW_OPT_APPLESIMUTILS --value "/usr/local/opt/applesimutils"
                brew tap wix/brew
          title: Set Env Path for caching deps
      - cocoapods-install@2:
          is_always_run: false
      - script@1:
          inputs:
            - content: |-
                #!/usr/bin/env bash
                if [ "$TEST_SUITE" = "Regression" ]; then
                  TEST_SUITE="Regression"
                else
                  TEST_SUITE="Smoke"
                fi
                node -v
                export METAMASK_ENVIRONMENT='local'
                export METAMASK_BUILD_TYPE='main'
                IGNORE_BOXLOGS_DEVELOPMENT="true" FORCE_BUNDLING=true yarn test:e2e:ios:debug --testNamePattern="$TEST_SUITE"
          title: Detox Build & Test
          is_always_run: false
      - custom-test-results-export@1:
          is_always_run: true
          is_skippable: false
          title: Export test results
          inputs:
            - base_path: $BITRISE_SOURCE_DIR/e2e/reports/
            - test_name: E2E Tests
            - search_pattern: $BITRISE_SOURCE_DIR/e2e/reports/junit.xml
      - deploy-to-bitrise-io@2.2.3:
          is_always_run: true
          is_skippable: true
          title: Deploy test report files
      - script@1:
          is_always_run: true
          run_if: .IsBuildFailed
          title: Copy screenshot files
          inputs:
            - content: |-
                #!/usr/bin/env bash
                set -ex
                cp -r "$BITRISE_SOURCE_DIR/artifacts/screenshots"  "$BITRISE_DEPLOY_DIR"
      - deploy-to-bitrise-io@2.3:
          is_always_run: true
          run_if: .IsBuildFailed
          title: Deploy test screenshots
          inputs:
            - deploy_path: $BITRISE_DEPLOY_DIR
            - is_compress: true
            - zip_name: 'E2E_IOS_Failure_Screenshots'
  start_e2e_tests:
    steps:
      - build-router-start@0:
          inputs:
            - workflows: |-
                ios_e2e_test
                wdio_android_e2e_test
            - wait_for_builds: 'true'
            - access_token: $BITRISE_START_BUILD_ACCESS_TOKEN
      - build-router-wait@0:
          inputs:
            - abort_on_fail: 'yes'
            - access_token: $BITRISE_START_BUILD_ACCESS_TOKEN
  build_android_release:
    before_run:
      - code_setup
    after_run:
      - _notify_failure_on_slack
    steps:
      - change-android-versioncode-and-versionname@1:
          inputs:
            - new_version_name: $VERSION_NAME
            - new_version_code: $VERSION_NUMBER
            - build_gradle_path: $PROJECT_LOCATION_ANDROID/app/build.gradle
      - file-downloader@1:
          inputs:
            - source: $BITRISEIO_ANDROID_KEYSTORE_URL
            - destination: android/keystores/release.keystore
      - restore-gradle-cache@1: {}
      - install-missing-android-tools@3:
          inputs:
            - ndk_version: $NDK_VERSION
            - gradlew_path: $PROJECT_LOCATION/gradlew
      - script@1:
          inputs:
            - content: |-
                #!/usr/bin/env bash
                "${ANDROID_HOME}/tools/bin/sdkmanager" "cmake;3.22.1"
          title: Download cmake 3.22.1 with sdkmanager
          is_always_run: false
      - script@1:
          inputs:
            - content: |-
                #!/usr/bin/env bash
                node -v
                METAMASK_BUILD_TYPE='main' METAMASK_ENVIRONMENT='production' yarn build:android:pre-release:bundle
          title: Build Android Pre-Release Bundle
          is_always_run: false
      - save-gradle-cache@1: {}
      - deploy-to-bitrise-io@2.2.3:
          is_always_run: false
          is_skippable: true
          inputs:
            - pipeline_intermediate_files: $PROJECT_LOCATION/app/build/outputs/apk/prod/release/app-prod-release.apk:BITRISE_PLAY_STORE_APK_PATH
            - deploy_path: $PROJECT_LOCATION/app/build/outputs/apk/prod/release/app-prod-release.apk
          title: Bitrise Deploy APK
      - deploy-to-bitrise-io@2.2.3:
          is_always_run: false
          is_skippable: true
          inputs:
            - pipeline_intermediate_files: $PROJECT_LOCATION/app/build/outputs/apk/prod/release/sha512sums.txt:BITRISE_PLAY_STORE_SHA512SUMS_PATH
            - deploy_path: $PROJECT_LOCATION/app/build/outputs/apk/prod/release/sha512sums.txt
          title: Bitrise Deploy Checksum
      - deploy-to-bitrise-io@2.2.3:
          is_always_run: false
          is_skippable: true
          inputs:
            - pipeline_intermediate_files: $PROJECT_LOCATION/app/build/outputs/mapping/prodRelease/mapping.txt:BITRISE_PLAY_STORE_MAPPING_PATH
            - deploy_path: $PROJECT_LOCATION/app/build/outputs/mapping/prodRelease/mapping.txt
          title: Bitrise ProGuard Map Files
      - deploy-to-bitrise-io@2.2.3:
          is_always_run: false
          is_skippable: true
          inputs:
            - pipeline_intermediate_files: $PROJECT_LOCATION/app/build/outputs/bundle/prodRelease/app-prod-release.aab:BITRISE_PLAY_STORE_ABB_PATH
            - deploy_path: $PROJECT_LOCATION/app/build/outputs/bundle/prodRelease/app-prod-release.aab
          title: Bitrise Deploy AAB
      - deploy-to-bitrise-io@2.2.3:
          is_always_run: false
          is_skippable: true
          inputs:
            - pipeline_intermediate_files: sourcemaps/android/index.js.map:BITRISE_PLAY_STORE_SOURCEMAP_PATH
            - deploy_path: sourcemaps/android/index.js.map
          title: Bitrise Deploy Sourcemaps
    meta:
      bitrise.io:
        stack: linux-docker-android-20.04
        machine_type_id: elite-xl
  build_android_qa:
    before_run:
      - code_setup_dev
    after_run:
      - _upload_apk_to_browserstack
      - _notify_failure_on_slack
    steps:
      - change-android-versioncode-and-versionname@1:
          inputs:
            - new_version_name: $VERSION_NAME
            - new_version_code: $VERSION_NUMBER
            - build_gradle_path: $PROJECT_LOCATION_ANDROID/app/build.gradle
      - file-downloader@1:
          inputs:
            - source: $BITRISEIO_ANDROID_QA_KEYSTORE_URL
            - destination: android/keystores/internalRelease.keystore
      - restore-gradle-cache@1: {}
      - install-missing-android-tools@3:
          inputs:
            - ndk_version: $NDK_VERSION
            - gradlew_path: $PROJECT_LOCATION/gradlew
      - script@1:
          inputs:
            - content: |-
                #!/usr/bin/env bash
                "${ANDROID_HOME}/tools/bin/sdkmanager" "cmake;3.22.1"
          title: Download cmake 3.22.1 with sdkmanager
          is_always_run: false
      - script@1:
          inputs:
            - content: |-
                #!/usr/bin/env bash
                node -v
                GIT_BRANCH=$BITRISE_GIT_BRANCH METAMASK_BUILD_TYPE='main' METAMASK_ENVIRONMENT='qa' yarn build:android:pre-release:bundle:qa
          title: Build Android Pre-Release Bundle
          is_always_run: false
      - save-gradle-cache@1: {}
      - deploy-to-bitrise-io@2.2.3:
          is_always_run: false
          is_skippable: true
          inputs:
            - deploy_path: $PROJECT_LOCATION/app/build/outputs/apk/qa/release/$QA_APK_NAME.apk
          title: Bitrise Deploy APK
      - deploy-to-bitrise-io@2.2.3:
          is_always_run: false
          is_skippable: true
          inputs:
            - deploy_path: $PROJECT_LOCATION/app/build/outputs/apk/qa/release/sha512sums.txt
          title: Bitrise Deploy Checksum
      - deploy-to-bitrise-io@2.2.3:
          is_always_run: false
          is_skippable: true
          inputs:
            - deploy_path: $PROJECT_LOCATION/app/build/outputs/mapping/qaRelease/mapping.txt
          title: Bitrise ProGuard Map Files
      - deploy-to-bitrise-io@2.2.3:
          is_always_run: false
          is_skippable: true
          inputs:
            - deploy_path: $PROJECT_LOCATION/app/build/outputs/bundle/qaRelease/app-qa-release.aab
          title: Bitrise Deploy AAB
      - deploy-to-bitrise-io@2.2.3:
          is_always_run: false
          is_skippable: true
          inputs:
            - deploy_path: sourcemaps/android/index.js.map
          title: Bitrise Deploy Sourcemaps
    meta:
      bitrise.io:
        stack: linux-docker-android-20.04
        machine_type_id: elite-xl
  _upload_apk_to_browserstack:
    steps:
      - script@1:
          title: Upload APK to Browserstack
          inputs:
            - content: |-
                #!/usr/bin/env bash
                set -e
                set -x
                set -o pipefail
                APK_PATH=$PROJECT_LOCATION/app/build/outputs/apk/qa/release/app-qa-release.apk
                CUSTOM_ID="$BITRISE_GIT_BRANCH-$VERSION_NAME-$VERSION_NUMBER"
                CUSTOM_ID=${CUSTOM_ID////-}
                curl -u "$BROWSERSTACK_USERNAME:$BROWSERSTACK_ACCESS_KEY" -X POST "https://api-cloud.browserstack.com/app-automate/upload" -F "file=@$APK_PATH" -F 'data={"custom_id": "'$CUSTOM_ID'"}' | jq -j '.app_url' | envman add --key BROWSERSTACK_APP_URL
                APK_PATH_FOR_APP_LIVE=$PROJECT_LOCATION/app/build/outputs/apk/qa/release/"$CUSTOM_ID".apk
                mv "$APK_PATH" "$APK_PATH_FOR_APP_LIVE"
                curl -u "$BROWSERSTACK_USERNAME:$BROWSERSTACK_ACCESS_KEY" -X POST "https://api-cloud.browserstack.com/app-live/upload" -F "file=@$APK_PATH_FOR_APP_LIVE" -F 'data={"custom_id": "'$CUSTOM_ID'"}'
                curl -u "$BROWSERSTACK_USERNAME:$BROWSERSTACK_ACCESS_KEY" -X GET https://api-cloud.browserstack.com/app-automate/recent_apps | jq > browserstack_uploaded_apps.json
      - deploy-to-bitrise-io@2.2.3:
          is_always_run: false
          is_skippable: true
          inputs:
            - deploy_path: browserstack_uploaded_apps.json
          title: Bitrise Deploy Browserstack Uploaded Apps
      - build-router-start@0:
          inputs:
            - workflows: |-
                wdio_android_e2e_test
            - wait_for_builds: 'false'
            - abort_on_fail: 'yes'
            - access_token: $BITRISE_START_BUILD_ACCESS_TOKEN
            - environment_key_list: BROWSERSTACK_APP_URL

                BROWSERSTACK_DEVICE

                BROWSERSTACK_OS_VERSION

                BROWSERSTACK_TAG_EXPRESSION
  wdio_android_e2e_test:
    before_run:
      - code_setup
    after_run:
      - _notify_failure_on_slack
    steps:
      - script@1:
          title: Run Android E2E tests on Browserstack
          inputs:
            - content: |-
                #!/usr/bin/env bash
                yarn test:wdio:android:browserstack
      - script@1:
          is_always_run: true
          is_skippable: false
          title: Add tests reports to Bitrise
          inputs:
            - content: |-
                #!/usr/bin/env bash
                cp -r $BITRISE_SOURCE_DIR/wdio/reports/junit-results/ $BITRISE_TEST_RESULT_DIR/
      - deploy-to-bitrise-io@2.2.3:
          is_always_run: true
          is_skippable: false
          inputs:
            - deploy_path: $BITRISE_TEST_RESULT_DIR
          title: Deploy test report files
    meta:
      bitrise.io:
        stack: linux-docker-android-20.04
        machine_type_id: standard
  deploy_android_to_store:
    steps:
      - pull-intermediate-files@1:
          inputs:
            - artifact_sources: .*
      - google-play-deploy:
          inputs:
            - app_path: $BITRISE_PLAY_STORE_ABB_PATH
            - track: internal
            - service_account_json_key_path: $BITRISEIO_BITRISEIO_SERVICE_ACCOUNT_JSON_KEY_URL_URL
            - package_name: $MM_ANDROID_PACKAGE_NAME
    envs:
      - opts:
          is_expand: false
        MM_ANDROID_PACKAGE_NAME: io.metamask
  deploy_ios_to_store:
    steps:
      - pull-intermediate-files@1:
          inputs:
            - artifact_sources: .*
      - deploy-to-itunesconnect-application-loader@1:
          inputs:
            - ipa_path: $BITRISE_APP_STORE_IPA_PATH
  build_ios_release:
    before_run:
      - code_setup
    after_run:
      - _notify_failure_on_slack
    steps:
      - certificate-and-profile-installer@1: {}
      - set-xcode-build-number@1:
          inputs:
            - build_short_version_string: $VERSION_NAME
            - build_version: $VERSION_NUMBER
            - plist_path: $PROJECT_LOCATION_IOS/MetaMask/Info.plist
      - cocoapods-install@2: {}
      - script@1:
          inputs:
            - content: |-
                #!/usr/bin/env bash
                node -v
                METAMASK_BUILD_TYPE='main' METAMASK_ENVIRONMENT='production' yarn build:ios:pre-release
          title: iOS Sourcemaps & Build
          is_always_run: false
      - deploy-to-bitrise-io@2.2.3:
          is_always_run: false
          is_skippable: true
          inputs:
            - pipeline_intermediate_files: ios/build/output/MetaMask.ipa:BITRISE_APP_STORE_IPA_PATH
            - deploy_path: ios/build/output/MetaMask.ipa
          title: Deploy iOS IPA
      - deploy-to-bitrise-io@1.6.1:
          is_always_run: false
          is_skippable: true
          inputs:
            - deploy_path: ios/build/MetaMask.xcarchive
          title: Deploy Symbols File
      - deploy-to-bitrise-io@2.2.3:
          is_always_run: false
          is_skippable: true
          inputs:
            - pipeline_intermediate_files: sourcemaps/ios/index.js.map:BITRISE_APP_STORE_SOURCEMAP_PATH
            - deploy_path: sourcemaps/ios/index.js.map
          title: Deploy Source Map
  build_ios_qa:
    before_run:
      - code_setup_dev
    after_run:
      - _upload_ipa_to_browserstack
      - _notify_failure_on_slack
    steps:
      - certificate-and-profile-installer@1: {}
      - set-xcode-build-number@1:
          inputs:
            - build_short_version_string: $VERSION_NAME
            - build_version: $VERSION_NUMBER
            - plist_path: $PROJECT_LOCATION_IOS/MetaMask/MetaMask-QA-Info.plist
      - cocoapods-install@2: {}
      - script@1:
          inputs:
            - content: |-
                #!/usr/bin/env bash
                node -v
                GIT_BRANCH=$BITRISE_GIT_BRANCH METAMASK_BUILD_TYPE='main' METAMASK_ENVIRONMENT='qa' yarn build:ios:pre-qa
          title: iOS Sourcemaps & Build
          is_always_run: false
      - deploy-to-bitrise-io@2.2.3:
          is_always_run: false
          is_skippable: true
          inputs:
            - pipeline_intermediate_files: ios/build/output/MetaMask-QA.ipa:BITRISE_APP_STORE_IPA_PATH
            - deploy_path: ios/build/output/MetaMask-QA.ipa
          title: Deploy iOS IPA
      - deploy-to-bitrise-io@2.2.3:
          is_always_run: false
          is_skippable: true
          inputs:
            - deploy_path: ios/build/MetaMask-QA.xcarchive
          title: Deploy Symbols File
      - deploy-to-bitrise-io@2.2.3:
          is_always_run: false
          is_skippable: true
          inputs:
            - pipeline_intermediate_files: sourcemaps/ios/index.js.map:BITRISE_APP_STORE_SOURCEMAP_PATH
            - deploy_path: sourcemaps/ios/index.js.map
          title: Deploy Source Map
  _upload_ipa_to_browserstack:
    steps:
      - script@1:
          title: Upload IPA to Browserstack
          inputs:
            - content: |-
                #!/usr/bin/env bash
                set -e
                set -x
                set -o pipefail
                CUSTOM_ID="$BITRISE_GIT_BRANCH-$VERSION_NAME-$VERSION_NUMBER"
                CUSTOM_ID=${CUSTOM_ID////-}
                IPA_PATH=ios/build/output/MetaMask-QA.ipa
                IPA_PATH_FOR_APP_LIVE=ios/build/output/"$CUSTOM_ID".ipa
                curl -u "$BROWSERSTACK_USERNAME:$BROWSERSTACK_ACCESS_KEY" -X POST "https://api-cloud.browserstack.com/app-automate/upload" -F "file=@$IPA_PATH" -F 'data={"custom_id": "'$CUSTOM_ID'"}' | jq -j '.app_url' | envman add --key BROWSERSTACK_APP_URL
                mv "$IPA_PATH" "$IPA_PATH_FOR_APP_LIVE"
                curl -u "$BROWSERSTACK_USERNAME:$BROWSERSTACK_ACCESS_KEY" -X POST "https://api-cloud.browserstack.com/app-live/upload" -F "file=@$IPA_PATH_FOR_APP_LIVE" -F 'data={"custom_id": "'$CUSTOM_ID'"}'
                curl -u "$BROWSERSTACK_USERNAME:$BROWSERSTACK_ACCESS_KEY" -X GET https://api-cloud.browserstack.com/app-automate/recent_apps | jq > browserstack_uploaded_apps.json
      - deploy-to-bitrise-io@2.2.3:
          is_always_run: false
          is_skippable: true
          inputs:
            - deploy_path: browserstack_uploaded_apps.json
          title: Bitrise Deploy Browserstack Uploaded Apps

app:
  envs:
    - opts:
        is_expand: false
      PROJECT_LOCATION: android
    - opts:
        is_expand: false
      NDK_VERSION: 24.0.8215888
    - opts:
        is_expand: false
      QA_APK_NAME: app-qa-release
    - opts:
        is_expand: false
      MODULE: app
    - opts:
        is_expand: false
      VARIANT: ''
    - opts:
        is_expand: false
      BITRISE_PROJECT_PATH: ios/MetaMask.xcworkspace
    - opts:
        is_expand: false
      BITRISE_SCHEME: MetaMask
    - opts:
        is_expand: false
      BITRISE_EXPORT_METHOD: enterprise
    - opts:
        is_expand: false
      PROJECT_LOCATION_ANDROID: android
    - opts:
        is_expand: false
      PROJECT_LOCATION_IOS: ios
    - opts:
        is_expand: false
      VERSION_NAME: 7.12.0
    - opts:
        is_expand: false
<<<<<<< HEAD
      VERSION_NUMBER: 1203
=======
      VERSION_NUMBER: 1204
>>>>>>> 843e351f
    - opts:
        is_expand: false
      ANDROID_APK_LINK: ''
    - opts:
        is_expand: false
      ANDROID_AAP_LINK: ''
    - opts:
        is_expand: false
      IOS_APP_LINK: ''
    - opts:
        is_expand: false
      NODE_VERSION: 18.18.2
    - opts:
        is_expand: false
      YARN_VERSION: 1.22.19

meta:
  bitrise.io:
    stack: osx-xcode-15.0.x
    machine_type_id: g2-m1-max.5core
trigger_map:
  - push_branch: release/*
    pipeline: release_e2e_pipeline
  - push_branch: main
    pipeline: pr_smoke_e2e_pipeline
  - tag: 'v*.*.*-RC-*'
    pipeline: release_builds_to_store_pipeline
  - tag: 'qa-*'
    pipeline: create_qa_builds_pipeline
  - tag: 'dev-e2e-*'
    pipeline: pr_smoke_e2e_pipeline
<|MERGE_RESOLUTION|>--- conflicted
+++ resolved
@@ -853,11 +853,7 @@
       VERSION_NAME: 7.12.0
     - opts:
         is_expand: false
-<<<<<<< HEAD
-      VERSION_NUMBER: 1203
-=======
       VERSION_NUMBER: 1204
->>>>>>> 843e351f
     - opts:
         is_expand: false
       ANDROID_APK_LINK: ''
