---
format_version: '8'
default_step_lib_source: 'https://github.com/bitrise-io/bitrise-steplib.git'
project_type: react-native

#Pipelines are listed below
pipelines:
  #Creates MetaMask-QA apps and stores apk/ipa in Bitrise
  create_qa_builds_pipeline:
    stages:
      - create_build_qa: {}
  #Creates MetaMask-QA Flask apps and stores apk/ipa in Bitrise & browserstack
  create_qa_flask_builds_pipeline:
    stages:
      - create_build_qa_flask: {}
  #Builds MetaMask, MetaMask-QA apps and stores apk/ipa in Bitrise
  build_all_targets_pipeline:
    stages:
      - bump_version_stage: {}
      - create_build_release: {}
      - bump_version_stage: {}
      - create_build_beta: {}
      - bump_version_stage: {}
      - create_build_qa: {}
      - bump_version_stage: {}
      - create_build_qa_flask: {}
  #Releases MetaMask apps and stores apk/ipa into Play(Internal Testing)/App(TestFlight) Store
  release_builds_to_store_pipeline:
    stages:
      - bump_version_stage: {}
      - create_build_release: {}
      - deploy_build_release: {}
      - create_build_qa: {} #Generate QA builds for E2E app upgrade tests
  #Releases MetaMask beta apps and stores apk/ipa into Play(Internal Testing)/App(TestFlight) Store
  beta_builds_to_store_pipeline:
    stages:
      - bump_version_stage: {}
      - create_build_beta: {}
      - deploy_build_release: {}
  #Releases MetaMask apps and stores ipa into App(TestFlight) Store
  release_ios_to_store_pipeline:
    stages:
      - bump_version_stage: {}
      - create_ios_release: {}
      - deploy_ios_release: {}
  #Releases MetaMask apps and stores apk Play(Internal Testing) Store
  release_android_to_store_pipeline:
    stages:
      - bump_version_stage: {}
      - create_android_release: {}
      - deploy_android_release: {}
  #Run E2E test suite for iOS only
  run_e2e_ios_pipeline:
    stages:
      - build_e2e_ios_stage: {}
      - run_e2e_ios_stage: {}
      - notify: {}
  #Run E2E test suite for  Flask builds
  run_e2e_flask_pipeline:
    stages:
      - pr_cache_check_stage: {}
      - build_e2e_flask_ios_android: {}
      - run_e2e_flask_ios_android: {}
      - notify: {}
  #Run single suits or test files
  run_single_test_suite_ios_android:
    stages:
      - build_smoke_e2e_ios_android_stage: {}
      - run_single_e2e_ios_android_stage: {}
      - notify: {}
  #Run E2E test suite for Android only
  run_e2e_android_pipeline:
    stages:
      - build_e2e_android_stage: {} #builds android detox E2E
      - run_e2e_android_stage: {} #runs android detox test E2E
      - notify: {}
  #PR_e2e_verfication (build ios & android), run iOS (smoke), emulator Android
  release_e2e_pipeline:
    stages:
      - build_e2e_ios_android_stage: {}
      - run_release_e2e_ios_android_stage: {}
      - report_results_stage: {}
      - notify: {}
  #PR_e2e_verfication (build ios & android), run iOS (smoke), emulator Android
  pr_smoke_e2e_pipeline:
    stages:
      - pr_cache_check_stage: {}
      - build_smoke_e2e_ios_android_stage: {}
      - run_smoke_e2e_ios_android_stage: {}
      - notify: {}
  

  flask_smoke_e2e_pipeline:
    stages:
      - pr_cache_check_stage: {}
      - build_e2e_flask_ios_android: {}
      - run_e2e_flask_ios_android_stage: {}
      - notify: {}

  #Performance smoke test pipeline - runs only performance tests
  smoke_e2e_performance_pipeline:
    stages:
      - pr_cache_check_stage: {}
      - build_smoke_e2e_ios_android_stage: {}
      - run_smoke_e2e_performance_ios_android_stage: {}
      - notify: {}

  #PR_e2e_verfication (build ios & android), run iOS (regression), emulator Android
  pr_regression_e2e_pipeline:
    stages:
      - pr_cache_check_stage: {}
      - build_regression_e2e_ios_android_stage: {}
      - run_regression_e2e_ios_android_stage: {}
      - notify: {}
  #App launch times pipeline. Runs on browserstack
  app_launch_times_and_expo_pipeline:
    stages:
      - create_build_qa_and_expo: {}
      - app_launch_times_test_stage: {}
  #Main expo pipeline
  expo_main_pipeline:
    stages:
      - create_build_main_expo: {}
  #Flask expo pipeline
  expo_flask_pipeline:
    stages:
      - create_build_flask_expo: {}
  #QA expo pipeline
  expo_qa_pipeline:
    stages:
      - create_build_qa_expo: {}
  #App Upgrade pipeline. Runs on browserstack
  app_upgrade_pipeline:
    stages:
      - create_build_qa_android: {}
      - app_upgrade_test_stage: {}
  # multichain_permissions_e2e_pipeline:
  #   stages:
  #     - build_multichain_permissions_e2e_ios_android_stage: {}
  #     - run_multichain_permissions_e2e_ios_android_stage: {}
  # Pipeline for Flask
  create_flask_release_builds_pipeline:
    stages:
      - create_build_flask_release: {}
      - notify: {}
  release_flask_builds_to_store_pipeline:
    stages:
      - create_build_flask_release: {}
      - deploy_flask_build_release: {}
      - release_notify: {}
#Stages reference workflows. Those workflows cannot but utility "_this-is-a-utility"
stages:
  bump_version_stage:
    workflows:
    - bump_version_code: {}
  create_build_all_targets:
    workflows:
      - build_android_release: {}
      - build_ios_release: {}
      - build_android_beta: {}
      - build_ios_beta: {}
      - build_android_flask_release: {}
      - build_ios_flask_release: {}
      - build_android_qa: {}
      - build_ios_qa: {}
      - build_android_devbuild: {}
      - build_ios_devbuild: {}
      - build_ios_simbuild: {}
  create_build_release:
    workflows:
      - build_android_main_prod: {}
      - build_ios_main_prod: {}
  create_build_beta:
    workflows:
      - build_android_main_beta: {}
      - build_ios_main_beta: {}
  deploy_build_release:
    workflows:
      - deploy_android_to_store: {}
      - deploy_ios_to_store: {}
  create_ios_release:
    workflows:
      - build_ios_release: {}
  deploy_ios_release:
    workflows:
      - deploy_ios_to_store: {}
  create_android_release:
    workflows:
      - build_android_main_prod: {}
  create_android_release_new:
    workflows:
      - build_android_main_prod: {}
      - build_android_main_beta: {}
      - build_android_main_rc: {}
  create_ios_release_new:
    workflows:
      - build_ios_main_prod: {}
      - build_ios_main_beta: {}
      - build_ios_main_rc: {}
  deploy_android_release:
    workflows:
      - deploy_android_to_store: {}
  create_build_qa_and_expo:
    workflows:
      - build_android_devbuild: {}
      - build_android_qa: {}
      - build_ios_devbuild: {}
      - build_ios_simbuild: {}
      - build_ios_qa: {}
  create_build_main_expo:
    workflows:
      - build_android_devbuild: {}
      - build_ios_devbuild: {}
      - build_ios_simbuild: {}
  create_build_flask_expo:
    workflows:
      - build_android_flask_devbuild: {}
      - build_ios_flask_devbuild: {}
      - build_ios_flask_simbuild: {}
  create_build_qa_expo:
    workflows:
      - build_android_qa_devbuild: {}
      - build_ios_qa_devbuild: {}
      - build_ios_qa_simbuild: {}
  create_build_qa_flask:
    workflows:
      - build_android_qa_flask: {}
      - build_ios_qa_flask: {}
  create_build_qa:
    workflows:
      - build_android_qa: {}
      - build_ios_qa: {}
  create_build_qa_android:
    workflows:
      - build_android_qa: {}
  create_build_qa_ios:
    workflows:
      - build_ios_qa: {}
  build_e2e_ios_stage:
    workflows:
      - ios_e2e_build: {}
  run_e2e_ios_stage:
    workflows:
      - ios_e2e_test: {}
  pr_cache_check_stage:
    abort_on_fail: true
    workflows:
      - pr_check_build_cache: {}
  build_smoke_e2e_ios_android_stage:
    abort_on_fail: true
    workflows:
      - ios_e2e_build:
          run_if: '{{getenv "SKIP_IOS_BUILD" | eq "false"}}'
      - android_e2e_build:
          run_if: '{{getenv "SKIP_ANDROID_BUILD" | eq "false"}}'
  build_multichain_permissions_e2e_ios_android_stage:
    abort_on_fail: true
    workflows:
      - build_ios_multichain_permissions_e2e: {}
      - build_android_multichain_permissions_e2e: {}
  # run_multichain_permissions_e2e_ios_android_stage:
  #   workflows:
  #     - run_tag_multichain_permissions_ios: {}
  #     - run_tag_multichain_permissions_android: {}
  run_e2e_flask_ios_android_stage:
    workflows:
      - run_ios_api_specs: {}
      - run_trade_swimlane_ios_smoke: {}
      - run_trade_swimlane_android_smoke: {}
      - run_network_abstraction_swimlane_ios_smoke: {}
      - run_network_abstraction_swimlane_android_smoke: {}
      - run_network_expansion_swimlane_ios_smoke: {}
      - run_network_expansion_swimlane_android_smoke: {}
      - run_wallet_platform_swimlane_ios_smoke: {}
      - run_wallet_platform_swimlane_android_smoke: {}
      - run_tag_smoke_confirmations_ios: {}
      - run_tag_smoke_confirmations_android: {}
      - run_tag_smoke_confirmations_redesigned_ios: {}
      - run_tag_flask_build_tests_ios: {}
      - run_tag_flask_build_tests_android: {}
      - run_tag_smoke_accounts_ios: {}
      - run_tag_smoke_accounts_android: {}
  run_single_e2e_ios_android_stage:
    workflows:
      - run_single_ios_e2e_test: {}
      - run_single_android_e2e_test: {}
  run_smoke_e2e_ios_android_stage:
    workflows:
      - run_ios_api_specs: {}
      - run_trade_swimlane_ios_smoke: {}
      - run_trade_swimlane_android_smoke: {}
      - run_network_abstraction_swimlane_ios_smoke: {}
      - run_network_abstraction_swimlane_android_smoke: {}
      - run_network_expansion_swimlane_ios_smoke: {}
      - run_network_expansion_swimlane_android_smoke: {}
      - run_wallet_platform_swimlane_ios_smoke: {}
      - run_wallet_platform_swimlane_android_smoke: {}
      - run_tag_smoke_confirmations_ios: {}
      - run_tag_smoke_confirmations_android: {}
      - run_tag_smoke_identity_ios: {}
      - run_tag_smoke_identity_android: {}
      - run_tag_smoke_confirmations_redesigned_ios: {}
      - run_tag_smoke_multichain_api_ios: {}
      - run_tag_smoke_accounts_ios: {}
      - run_tag_smoke_accounts_android: {}
      - run_tag_smoke_performance_ios: {}
      - run_tag_smoke_performance_android: {}
  run_smoke_e2e_performance_ios_android_stage:
    workflows:
      - run_tag_smoke_performance_ios: {}
      - run_tag_smoke_performance_android: {}
  build_regression_e2e_ios_android_stage:
    abort_on_fail: true
    workflows:
      - ios_build_regression_tests:
          run_if: '{{getenv "SKIP_IOS_BUILD" | eq "false"}}'
      - android_build_regression_tests:
          run_if: '{{getenv "SKIP_ANDROID_BUILD" | eq "false"}}'
  run_regression_e2e_ios_android_stage:
    workflows:
      - ios_run_regression_tests: {}
      - android_run_regression_tests: {}
  run_release_e2e_ios_android_stage:
    workflows:
      - ios_run_regression_tests: {}
      - android_run_regression_tests: {}
      - run_ios_api_specs: {}
      - run_trade_swimlane_ios_smoke: {}
      - run_trade_swimlane_android_smoke: {}
      - run_network_expansion_swimlane_ios_smoke: {}
      - run_network_expansion_swimlane_android_smoke: {}
      - run_network_abstraction_swimlane_ios_smoke: {}
      - run_network_abstraction_swimlane_android_smoke: {}
      - run_wallet_platform_swimlane_ios_smoke: {}
      - run_wallet_platform_swimlane_android_smoke: {}
      - run_tag_smoke_confirmations_ios: {}
      - run_tag_smoke_confirmations_android: {}
      - run_tag_smoke_confirmations_redesigned_ios: {}
      - run_tag_upgrade_android: {}
      - run_android_app_launch_times_appium_test: {}
      - run_tag_smoke_multichain_api_ios: {}
      - run_tag_smoke_accounts_ios: {}
      - run_tag_smoke_accounts_android: {}

  report_results_stage:
    workflows:
      - run_testrail_update_automated_test_results: {}
  run_e2e_ios_android_stage:
    workflows:
      - ios_e2e_test: {}
      - android_e2e_test: {}
  build_e2e_ios_android_stage:
    workflows:
      - build_android_qa: {}
      - ios_e2e_build: {}
      - android_e2e_build: {}
  build_e2e_android_stage:
    workflows:
      - android_e2e_build: {}
  run_e2e_android_stage:
    workflows:
      - android_e2e_test: {}
  notify:
    workflows:
      - notify_success: {}
  app_launch_times_test_stage:
    workflows:
      - run_android_app_launch_times_appium_test: {}
      # - run_ios_app_launch_times_appium_test: {}
  app_upgrade_test_stage:
    workflows:
      - run_tag_upgrade_android: {}
  release_notify:
    workflows:
      - release_announcing_stores: {}
  build_e2e_flask_ios_android:
    workflows:
      - build_flask_e2e_android: 
          run_if: '{{getenv "SKIP_ANDROID_BUILD" | eq "false"}}'
      - build_flask_e2e_ios: 
          run_if: '{{getenv "SKIP_IOS_BUILD" | eq "false"}}'
  run_e2e_flask_ios_android:
    workflows:
      - run_flask_e2e_android: {}
      - run_flask_e2e_ios: {}
  create_build_flask_release:
    workflows:
      - build_android_flask_release: {}
      - build_ios_flask_release: {}
  deploy_flask_build_release:
    workflows:
      - deploy_android_to_store:
          envs:
            - MM_ANDROID_PACKAGE_NAME: 'io.metamask.flask'
      - deploy_ios_to_store:

workflows:
  # Code Setups
  setup:
    steps:
      - activate-ssh-key@4:
          run_if: '{{getenv "SSH_RSA_PRIVATE_KEY" | ne ""}}'
      - git-clone@6: {}
  set_commit_hash:
    steps:
      - script@1:
          title: Set commit hash env variable
          inputs:
            - content: |-
                #!/usr/bin/env bash
                BRANCH_COMMIT_HASH="$(git rev-parse HEAD)"

                # Log the value of BRANCH_COMMIT_HASH
                echo "BRANCH_COMMIT_HASH is set to: $BRANCH_COMMIT_HASH"

                envman add --key BRANCH_COMMIT_HASH --value "$BRANCH_COMMIT_HASH"
      - share-pipeline-variable@1:
          title: Persist commit hash across all stages
          inputs:
            - variables: |-
                BRANCH_COMMIT_HASH
  code_setup:
    before_run:
      - setup
      - prep_environment
    steps:
      # - restore-cocoapods-cache@2: {}
      - script@1:
          inputs:
            - content: |-
                #!/usr/bin/env bash
                envman add --key YARN_CACHE_DIR --value "$(yarn cache dir)"
          title: Get Yarn cache directory
      - yarn@0:
          inputs:
            - command: setup
          title: Yarn Setup
  prep_environment:
    steps:
      - restore-cache@2:
          title: Restore Node
          inputs:
            - key: node-{{ getenv "NODE_VERSION" }}-{{ .OS }}-{{ .Arch }}
      - script@1:
          title: node, yarn, corepack installation
          inputs:
            - content: |-
                #!/usr/bin/env bash
                echo "Gems being installed with bundler gem"
                bundle install --gemfile=ios/Gemfile
                echo "Node $NODE_VERSION being installed"

                set -e

                # Add and enable NVM
                wget -O install-nvm.sh "https://raw.githubusercontent.com/nvm-sh/nvm/v${NVM_VERSION}/install.sh"
                echo "${NVM_SHA256SUM} install-nvm.sh" > install-nvm.sh.SHA256SUM
                sha256sum -c install-nvm.sh.SHA256SUM
                chmod +x install-nvm.sh && ./install-nvm.sh && rm ./install-nvm.sh
                source "${HOME}/.nvm/nvm.sh"
                echo 'source "${HOME}/.nvm/nvm.sh"' | tee -a ${HOME}/.{bashrc,profile}

                 # Retry logic for Node installation
                MAX_ATTEMPTS=3
                ATTEMPT=1
                until [ $ATTEMPT -gt $MAX_ATTEMPTS ]
                do
                  echo "Attempt $ATTEMPT to install Node.js"
                  nvm install ${NODE_VERSION}
                  INSTALL_STATUS=$? # Capture the exit status of the nvm install command
                  if [ $INSTALL_STATUS -eq 0 ]; then
                      echo "Node.js installation successful!"
                      break
                  else
                      echo "Node.js installation failed with exit code $INSTALL_STATUS"
                      ATTEMPT=$((ATTEMPT+1))
                      echo "Node.js installation failed, retrying in 5 seconds..."
                      sleep 5
                  fi
                done

                if [ $ATTEMPT -gt $MAX_ATTEMPTS ]; then
                  echo "Node.js installation failed after $MAX_ATTEMPTS attempts."
                  exit 1
                fi
                envman add --key PATH --value $PATH

                node --version

                echo "Corepack being installed with npm"
                npm i -g "corepack@$COREPACK_VERSION"
                echo "Corepack enabling $YARN_VERSION"
                corepack enable
      - save-cache@1:
          title: Save Node
          inputs:
            - key: node-{{ getenv "NODE_VERSION" }}-{{ .OS }}-{{ .Arch }}
            - paths: |-
                ../.nvm/
                ../../../root/.nvm/
  install_applesimutils:
    steps:
      - script@1:
          title: applesimutils installation
          inputs:
            - content: |-
                #!/usr/bin/env bash
                echo "Now installing applesimutils..."
                brew tap wix/brew
                brew install applesimutils

  # Notifications utility workflows
  # Provides values for commit or branch message and path depending on commit env setup initialised or not
  _get_workflow_info:
    steps:
      - activate-ssh-key@4:
          is_always_run: true # always run to also feed failure notifications
          run_if: '{{getenv "SSH_RSA_PRIVATE_KEY" | ne ""}}'
      - git-clone@6:
          inputs:
            - update_submodules: 'no'
          is_always_run: true # always run to also feed failure notifications
      - script@1:
          is_always_run: true # always run to also feed failure notifications
          inputs:
            - content: |
                #!/bin/bash
                # generate reference to commit from env or using git
                COMMIT_SHORT_HASH="${BITRISE_GIT_COMMIT:0:7}"
                BRANCH_HEIGHT=''
                WORKFLOW_TRIGGER='Push'

                if [[ -z "$BITRISE_GIT_COMMIT" ]]; then
                  COMMIT_SHORT_HASH="$(git rev-parse --short HEAD)"
                  BRANCH_HEIGHT='HEAD'
                  WORKFLOW_TRIGGER='Manual'
                fi

                envman add --key COMMIT_SHORT_HASH --value "$COMMIT_SHORT_HASH"
                envman add --key BRANCH_HEIGHT --value "$BRANCH_HEIGHT"
                envman add --key WORKFLOW_TRIGGER --value "$WORKFLOW_TRIGGER"
          title: Get commit or branch name and path variables

  # Slack notification utils: we have two workflows to allow choosing when to notify: on success, on failure or both.
  # A workflow for instance create_qa_builds will notify on failure for each build_android_qa or build_ios_qa
  # but will only notify success if both success and create_qa_builds succeeds.

  # Send a Slack message on successful release
  release_announcing_stores:
    before_run:
      - code_setup
    steps:
      - yarn@0:
          inputs:
            - command: build:announce
          title: Announcing pre-release
          is_always_run: false
    meta:
      bitrise.io:
        stack: linux-docker-android-22.04
        machine_type_id: standard

  # Send a Slack message when workflow succeeds
  notify_success:
    before_run:
      - _get_workflow_info
    steps:
      # Update Bitrise comment in PR with success status
      - comment-on-github-pull-request@0:
          is_always_run: true
          run_if: '{{getenv "TRIGGERED_BY_PR_LABEL" | eq "true"}}'
          inputs:
            - personal_access_token: '$GITHUB_ACCESS_TOKEN'
            - body: |-
                ## [<img alt="https://bitrise.io/" src="https://assets-global.website-files.com/5db35de024bb983af1b4e151/5e6f9ccc3e129dfd8a205e4e_Bitrise%20Logo%20-%20Eggplant%20Bg.png" height="20">](${BITRISEIO_PIPELINE_BUILD_URL}) **Bitrise**

                ✅✅✅ `${BITRISEIO_PIPELINE_TITLE}` passed on Bitrise! ✅✅✅

                Commit hash: ${GITHUB_PR_HASH}
                Build link: ${BITRISEIO_PIPELINE_BUILD_URL}

                >[!NOTE]
                >- You can kick off another `${BITRISEIO_PIPELINE_TITLE}` on Bitrise by removing and re-applying the `Run Smoke E2E` label on the pull request

                <!-- BITRISE_TAG -->
                <!-- BITRISE_SUCCESS_TAG -->
            - repository_url: '$GIT_REPOSITORY_URL'
            - issue_number: '$GITHUB_PR_NUMBER'
            - api_base_url: 'https://api.github.com'
            - update_comment_tag: '$GITHUB_PR_HASH'
      - script@1:
          is_always_run: true
          title: Label PR with success
          inputs:
          - content: |-
              #!/usr/bin/env bash
              # Define label data
              LABELS_JSON='{"labels":["bitrise-result-ready"]}'

              # API URL to add labels to a PR
              API_URL="https://api.github.com/repos/$BITRISEIO_GIT_REPOSITORY_OWNER/$BITRISEIO_GIT_REPOSITORY_SLUG/issues/$GITHUB_PR_NUMBER/labels"

              # Perform the curl request and capture the HTTP status code
              HTTP_RESPONSE=$(curl -s -o response.txt -w "%{http_code}" -X POST -H "Authorization: token $GITHUB_ACCESS_TOKEN" -H "Accept: application/vnd.github.v3+json" -d "$LABELS_JSON" "$API_URL")

              # Output the HTTP status code
              echo "HTTP Response Code: $HTTP_RESPONSE"

              # Optionally check the response
              echo "HTTP Response Code: $HTTP_RESPONSE"

              if [ "$HTTP_RESPONSE" -ne 200 ]; then
                  echo "Failed to apply label. Status code: $HTTP_RESPONSE"
                  cat response.txt  # Show error message from GitHub if any
              else
                  echo "Label applied successfully."
              fi

              # Clean up the response file
              rm response.txt


  # Send a Slack message when workflow fails
  notify_failure:
    before_run:
      - _get_workflow_info
    steps:
      - script@1:
          is_always_run: true
          title: Check if PR comment should be updated
          inputs:
            - content: |-
                #!/usr/bin/env bash
                if [[ "$TRIGGERED_BY_PR_LABEL" == "true" && $BITRISE_BUILD_STATUS == 1 ]]; then
                  envman add --key SHOULD_UPDATE_PR_COMMENT --value "true"
                else
                  envman add --key SHOULD_UPDATE_PR_COMMENT --value "false"
                fi
      # Update Bitrise comment in PR with failure status
      - comment-on-github-pull-request@0:
          is_always_run: true
          run_if: '{{getenv "SHOULD_UPDATE_PR_COMMENT" | eq "true"}}'
          inputs:
            - personal_access_token: '$GITHUB_ACCESS_TOKEN'
            - body: |-
                ## [<img alt="https://bitrise.io/" src="https://assets-global.website-files.com/5db35de024bb983af1b4e151/5e6f9ccc3e129dfd8a205e4e_Bitrise%20Logo%20-%20Eggplant%20Bg.png" height="20">](${BITRISEIO_PIPELINE_BUILD_URL}) **Bitrise**

                ❌❌❌ `${BITRISEIO_PIPELINE_TITLE}` failed on Bitrise! ❌❌❌

                Commit hash: ${GITHUB_PR_HASH}
                Build link: ${BITRISEIO_PIPELINE_BUILD_URL}

                >[!NOTE]
                >- You can rerun any failed steps by opening the Bitrise build, tapping `Rebuild` on the upper right then `Rebuild unsuccessful Workflows`
                >- You can kick off another `${BITRISEIO_PIPELINE_TITLE}` on Bitrise by removing and re-applying the `Run Smoke E2E` label on the pull request

                > [!TIP]
                >- Check the [documentation](https://www.notion.so/metamask-consensys/Bitrise-Pipeline-Overview-43159500c43748a389556f0593e8834b#26052f2ea6e24f8c9cfdb57a7522dc1f) if you have any doubts on how to understand the failure on bitrise

                <!-- BITRISE_TAG -->
                <!-- BITRISE_FAIL_TAG -->
            - repository_url: '$GIT_REPOSITORY_URL'
            - issue_number: '$GITHUB_PR_NUMBER'
            - api_base_url: 'https://api.github.com'
            - update_comment_tag: '$GITHUB_PR_HASH'
  bump_version_code:
    before_run:
      - _get_workflow_info
    steps:
      - script@1:
          is_always_run: true
          title: Trigger Update Build Version Action
          inputs:
            - content: |-
                #!/usr/bin/env bash
                set -e

                # Trigger the workflow
                RESPONSE=$(curl -L \
                  -X POST \
                  -H "Accept: application/vnd.github+json" \
                  -H "Authorization: Bearer $GITHUB_TRIGGER_ACTION_TOKEN" \
                  -H "X-GitHub-Api-Version: 2022-11-28" \
                  "https://api.github.com/repos/MetaMask/metamask-mobile/actions/workflows/125632963/dispatches" \
                  -d "{\"ref\":\"main\",\"inputs\":{\"base-branch\":\"$BITRISE_GIT_BRANCH\"}}" || exit 1)

                echo "Waiting 25 seconds for workflow to start..."
                sleep 25

                # Check completion status every 20 seconds
                for i in {1..5}; do
                  echo "Checking workflow status (Attempt $i of 5)..."

                  RESPONSE=$(curl -L \
                    -H "Accept: application/vnd.github+json" \
                    -H "Authorization: Bearer $GITHUB_TRIGGER_ACTION_TOKEN" \
                    -H "X-GitHub-Api-Version: 2022-11-28" \
                    "https://api.github.com/repos/MetaMask/metamask-mobile/actions/workflows/125632963/runs?branch=main&status=in_progress")

                  # Store the total_count value
                  TOTAL_COUNT=$(echo "$RESPONSE" | jq -r '.total_count')

                  if [ "$TOTAL_COUNT" = "0" ]; then
                    echo "Workflow finished result: https://github.com/MetaMask/metamask-mobile/actions/workflows/update-latest-build-version.yml"
                    exit 0
                  else
                    # Get the status and conclusion of the most recent run
                    STATUS=$(echo "$RESPONSE" | jq -r '.workflow_runs[0].status')
                    echo "Current status: $STATUS"
                    echo "Workflow is still in progress (status: $STATUS)..."
                    sleep 20
                  fi
                done

                echo "Timeout: Workflow did not complete within 100 seconds"
                echo "Check this action status for reason: https://github.com/MetaMask/metamask-mobile/actions/workflows/update-latest-build-version.yml"
                exit 1
    meta:
      bitrise.io:
        stack: linux-docker-android-22.04
        machine_type_id: standard
  # CI Steps
  ci_test:
    before_run:
      - code_setup
    steps:
      - yarn@0:
          inputs:
            - args: ''
            - command: test:unit --silent
          title: Unit Test
          is_always_run: false
      - script@1:
          inputs:
            - content: |-
                #!/usr/bin/env bash
                echo 'weew - everything passed!'
          title: All Tests Passed
          is_always_run: false
  # E2E Steps
  ### This workflow uses a flag (TEST_SUITE) that defines the specific set of tests to be run.
  ## in this instance Regression. In future iterations we can rename to ios_test_suite_selection & android_test_suite_selection
  ios_build_regression_tests:
    after_run:
      - ios_e2e_build
  ios_run_regression_tests:
    envs:
      - TEST_SUITE_TAG: 'Regression'
    after_run:
      - ios_e2e_test
  android_build_regression_tests:
    meta:
      bitrise.io:
        stack: linux-docker-android-22.04
        machine_type_id: elite-xl
    after_run:
      - android_e2e_build
  android_run_regression_tests:
    meta:
      bitrise.io:
        stack: linux-docker-android-22.04
        machine_type_id: elite-xl
    envs:
      - TEST_SUITE_TAG: 'Regression'
    after_run:
      - android_e2e_test
  download_production_qa_apk:
    steps:
      - script@1:
          title: Download Production QA APK
          inputs:
            - content: |
                #!/usr/bin/env bash
                ./scripts/download-android-qa-app.sh
                # APK_PATH is already set by the download script using envman
  build_flask_e2e_android:
    meta:
      bitrise.io:
        stack: linux-docker-android-22.04
        machine_type_id: elite-xl
    envs:
      - METAMASK_BUILD_TYPE: 'flask'
    after_run:
      - android_e2e_build
  run_flask_e2e_android:
    meta:
      bitrise.io:
        stack: linux-docker-android-22.04
        machine_type_id: elite-xl
    envs:
      - METAMASK_BUILD_TYPE: 'flask'
    after_run:
      - android_e2e_test
  build_flask_e2e_ios:
    envs:
      - METAMASK_BUILD_TYPE: 'flask'
    after_run:
      - ios_e2e_build
  run_flask_e2e_ios:
    envs:
      - METAMASK_BUILD_TYPE: 'flask'
    after_run:
      - ios_e2e_test
  run_tag_upgrade_android:
    meta:
      bitrise.io:
        stack: linux-docker-android-22.04
        machine_type_id: elite-xl
    before_run:
      - setup
      - prep_environment
      - download_production_qa_apk
    after_run:
      -  wdio_android_e2e_test
    envs:
      - CUCUMBER_TAG_EXPRESSION: '@upgrade and @androidApp'
      - TEST_TYPE: 'upgrade'
      - NEW_BUILD_STRING: 'MetaMask v$VERSION_NAME ($VERSION_NUMBER)' # this is the build string for the new build that was generated by build_android_qa
    steps:
      - script@1:
          title: Set Build Strings
          inputs:
            - content: |
                envman add --key PRODUCTION_BUILD_STRING --value "MetaMask v${PRODUCTION_BUILD_NAME} (${PRODUCTION_BUILD_NUMBER})"

                BITRISE_GIT_BRANCH="qa-release"
                VERSION_NAME="$PRODUCTION_BUILD_NAME" #  This value (PRODUCTION_BUILD_NAME) comes from the script to download the production build
                VERSION_NUMBER="$PRODUCTION_BUILD_NUMBER" # This value (PRODUCTION_BUILD_NUMBER) comes from the script to download the production build
                echo "Using qa-release with production version: $VERSION_NAME ($VERSION_NUMBER)"

                CUSTOM_ID="$BITRISE_GIT_BRANCH-$VERSION_NAME-$VERSION_NUMBER"
                CUSTOM_ID=${CUSTOM_ID////-}

                #### The UPLOAD_APK_PATH is the path to the apk file that was downloaded by the download_production_qa_apk step
                echo "apk path: $UPLOAD_APK_PATH"
                RESPONSE=$(curl -u "$BROWSERSTACK_USERNAME:$BROWSERSTACK_ACCESS_KEY" \
                    -X POST "https://api-cloud.browserstack.com/app-automate/upload" \
                    -F "file=@$UPLOAD_APK_PATH" \
                    -F 'data={"custom_id": "'$CUSTOM_ID'"}')

                # Extract app_url
                APP_URL=$(echo "$RESPONSE" | jq -r '.app_url')

                # Set the environment variable
                envman add --key PRODUCTION_APP_URL --value "$APP_URL"

                # Debug output
                echo "Response: $RESPONSE"
                echo "APP_URL: $APP_URL"
                echo "PRODUCTION_APP_URL: $PRODUCTION_APP_URL"

  build_ios_multichain_permissions_e2e:
    after_run:
      - ios_e2e_build
      # - android_e2e_build
  build_android_multichain_permissions_e2e:
    meta:
      bitrise.io:
        stack: linux-docker-android-22.04
        machine_type_id: elite-xl
    after_run:
      - android_e2e_build
  run_android_app_launch_times_appium_test:
    envs:
      - TEST_SUITE_FOLDER: './wdio/features/Performance/*'
      - TEST_TYPE: 'performance'
    meta:
      bitrise.io:
        stack: linux-docker-android-22.04
        machine_type_id: elite-xl
    after_run:
      - wdio_android_e2e_test

  ### Report automated test results to TestRail
  run_testrail_update_automated_test_results:
    before_run:
      - code_setup
    steps:
      - script@1:
          title: 'Add Automated Test Results to TestRail'
          inputs:
            - content: |-
                #!/usr/bin/env bash
                echo 'REPORT AUTOMATED TEST RESULTS TO TESTRAIL'
                node ./scripts/testrail/testrail.api.js

  run_ios_app_launch_times_appium_test:
    envs:
      - TEST_SUITE_FOLDER: './wdio/features/Performance/*'
      - TEST_TYPE: 'performance'
    meta:
      bitrise.io:
        stack: osx-xcode-15.0.x
        machine_type_id: g2.mac.large
    after_run:
      - wdio_ios_e2e_test

  ### Separating workflows so they run concurrently during smoke runs
  run_tag_smoke_multichain_api_ios:
    envs:
      - TEST_SUITE_TAG: '.*SmokeMultiChainAPI.*'
    after_run:
      - ios_e2e_test

  run_network_expansion_swimlane_ios_smoke:
    envs:
      - TEST_SUITE_TAG: '.*NetworkExpansion.*'
    after_run:
      - ios_e2e_test
  run_network_expansion_swimlane_android_smoke:
    meta:
      bitrise.io:
        stack: linux-docker-android-22.04
        machine_type_id: elite-xl
    envs:
      - TEST_SUITE_TAG: '.*NetworkExpansion.*'
    after_run:
      - android_e2e_test

  run_wallet_platform_swimlane_ios_smoke:
    envs:
      - TEST_SUITE_TAG: '.*SmokeWalletPlatform.*'
    after_run:
      - ios_e2e_test
  run_wallet_platform_swimlane_android_smoke:
    meta:
      bitrise.io:
        stack: linux-docker-android-22.04
        machine_type_id: elite-xl
    envs:
      - TEST_SUITE_TAG: '.*SmokeWalletPlatform.*'
    after_run:
      - android_e2e_test

  run_network_abstraction_swimlane_ios_smoke:
    envs:
      - TEST_SUITE_TAG: '.*SmokeNetworkAbstraction.*'
    after_run:
      - ios_e2e_test
  run_network_abstraction_swimlane_android_smoke:
    meta:
      bitrise.io:
        stack: linux-docker-android-22.04
        machine_type_id: elite-xl
    envs:
      - TEST_SUITE_TAG: '.*SmokeNetworkAbstraction.*'
    after_run:
      - android_e2e_test
  run_trade_swimlane_ios_smoke:
    envs:
      - TEST_SUITE_TAG: '.*SmokeTrade.*'
    after_run:
      - ios_e2e_test
  run_trade_swimlane_android_smoke:
    meta:
      bitrise.io:
        stack: linux-docker-android-22.04
        machine_type_id: elite-xl
    envs:
      - TEST_SUITE_TAG: '.*SmokeTrade.*'
    after_run:
      - android_e2e_test
  run_ios_api_specs:
    after_run:
      - ios_api_specs
  run_tag_smoke_confirmations_ios:
    envs:
      - TEST_SUITE_TAG: 'SmokeConfirmations '
    after_run:
      - ios_e2e_test
  run_tag_smoke_confirmations_android:
    meta:
      bitrise.io:
        stack: linux-docker-android-22.04
        machine_type_id: elite-xl
    envs:
      - TEST_SUITE_TAG: 'SmokeConfirmations '
    after_run:
      - android_e2e_test
  run_tag_smoke_confirmations_redesigned_ios:
    envs:
      - TEST_SUITE_TAG: 'SmokeConfirmationsRedesigned'
    after_run:
      - ios_e2e_test
  run_tag_smoke_performance_ios:
    envs:
      - TEST_SUITE_TAG: '.*SmokePerformance.*'
    after_run:
      - ios_e2e_test
  run_tag_smoke_performance_android:
    meta:
      bitrise.io:
        stack: linux-docker-android-22.04
        machine_type_id: elite-xl
    envs:
      - TEST_SUITE_TAG: '.*SmokePerformance.*'
    after_run:
      - android_e2e_test
  run_tag_multichain_permissions_ios:
    envs:
      - TEST_SUITE_TAG: '.*SmokeMultiChainPermissions.*'
    after_run:
      - ios_e2e_test
  run_tag_multichain_permissions_android:
    meta:
      bitrise.io:
        stack: linux-docker-android-22.04
        machine_type_id: elite-xl
    envs:
      - TEST_SUITE_TAG: '.*SmokeMultiChainPermissions.*'
    after_run:
      - android_e2e_test
  run_tag_flask_build_tests_ios:
    envs:
      - TEST_SUITE_TAG: '.*FlaskBuildTests.*'
    after_run:
      - ios_e2e_test
  run_tag_flask_build_tests_android:
    meta:
      bitrise.io:
        stack: linux-docker-android-22.04
        machine_type_id: elite-xl
    envs:
      - TEST_SUITE_TAG: '.*FlaskBuildTests.*'
    after_run:
      - android_e2e_test
  run_tag_smoke_identity_ios:
    envs:
      - TEST_SUITE_TAG: 'SmokeIdentity'
    after_run:
      - ios_e2e_test
  run_tag_smoke_identity_android:
    meta:
      bitrise.io:
        stack: linux-docker-android-22.04
        machine_type_id: elite-xl
    envs:
      - TEST_SUITE_TAG: 'SmokeIdentity'
    after_run:
      - android_e2e_test
  run_tag_smoke_accounts_ios:
    envs:
      - TEST_SUITE_TAG: 'SmokeAccounts'
    after_run:
      - ios_e2e_test
  run_tag_smoke_accounts_android:
    meta:
      bitrise.io:
        stack: linux-docker-android-22.04
        machine_type_id: elite-xl
    envs:
      - TEST_SUITE_TAG: 'SmokeAccounts'
    after_run:
      - android_e2e_test
  android_e2e_build:
    envs:
      - KEYSTORE_URL: $BITRISEIO_ANDROID_QA_KEYSTORE_URL
      - BUILD_COMMAND: 'yarn test:e2e:android:build:qa-release'
    after_run:
      - _android_e2e_build_template
    meta:
      bitrise.io:
        machine_type_id: elite-xl
        stack: linux-docker-android-22.04

  run_single_android_e2e_test:
    run_if: '{{ or (ne "$E2E_TEST_FILE" "") (ne "$TEST_SUITE_TAG" "") }}'
    after_run:
      - android_e2e_test
    meta:
      bitrise.io:
        machine_type_id: elite-xl
        stack: linux-docker-android-22.04

  run_single_ios_e2e_test:
    run_if: '{{ or (ne "$E2E_TEST_FILE" "") (ne "$TEST_SUITE_TAG" "") }}'
    after_run:
      - ios_e2e_test

  android_e2e_test:
    before_run:
      - setup
      - prep_environment
    after_run:
      - notify_failure
    steps:
      - restore-gradle-cache@2: {}
      - restore-cache@2:
          title: Restore Android PR Build Cache (if build was skipped)
          run_if: '{{getenv "SKIP_ANDROID_BUILD" | eq "true"}}'
          inputs:
            - key: '{{ getenv "ANDROID_PR_BUILD_CACHE_KEY" }}'
      - script@1:
          title: Copy Android build from cache (if build was skipped)
          run_if: '{{getenv "SKIP_ANDROID_BUILD" | eq "true"}}'
          inputs:
            - content: |-
                #!/usr/bin/env bash
                echo "Copying Android build from cache..."
                
                if [ -d "/tmp/android-cache/build/outputs" ]; then
                    echo "Restoring Android build outputs from cache..."
                    mkdir -p android/app/build/outputs
                    cp -r /tmp/android-cache/build/outputs/* android/app/build/outputs/
                    echo "✅ Android build artifacts restored from cache"
                    
                    echo "Restored files:"
                    find android/app/build/outputs -type f -name "*.apk" -o -name "*.aab" | head -5
                else
                    echo "❌ Cache directory /tmp/android-cache/build/outputs not found"
                    echo "Cache may not have been restored properly"
                fi
      - pull-intermediate-files@1:
          inputs:
            - artifact_sources: .*
          title: Pull Android build
      - script@1:
          title: Copy Android build for Detox
          run_if: '{{getenv "SKIP_ANDROID_BUILD" | eq "false"}}'
          inputs:
            - content: |-
                #!/usr/bin/env bash
                set -ex

                # Create directories for Detox
                mkdir -p "$BITRISE_SOURCE_DIR/android/app/build/outputs"

                # Copy saved files for Detox usage
                # INTERMEDIATE_ANDROID_BUILD_DIR is the cached directory from android_e2e_build's "Save Android build" step
                cp -r "$INTERMEDIATE_ANDROID_BUILD_DIR" "$BITRISE_SOURCE_DIR/android/app/build"
      - restore-cache@2:
          title: Restore cache node_modules
          inputs:
            - key: node_modules-{{ .OS }}-{{ .Arch }}-{{ getenv "BRANCH_COMMIT_HASH" }}
      - script@1:
          title: Install foundry
          inputs:
            - content: |-
                #!/bin/bash
                yarn install:foundryup
      - avd-manager@1:
          inputs:
            - api_level: '34'
            - abi: 'x86_64'
            - create_command_flags: --sdcard 8192M
            - start_command_flags: -read-only
            - profile: pixel_5
      - wait-for-android-emulator@1: {}
      - script@1:
          title: Run detox test
          timeout: 1800
          is_always_run: false
          inputs:
            - content: |-
                #!/usr/bin/env bash
                export METAMASK_ENVIRONMENT='local'
                 node -v
                if [ -n "${E2E_TEST_FILE:-}" ]; then
                  echo "[INFO] Running only specified E2E_TEST_FILE(s): $E2E_TEST_FILE"
                  IGNORE_BOXLOGS_DEVELOPMENT="true" yarn test:e2e:android:run:qa-release $E2E_TEST_FILE
                elif [ -n "${TEST_SUITE_TAG:-}" ]; then
                  echo "[INFO] Running tests matching TEST_SUITE_TAG: $TEST_SUITE_TAG"
                  ./scripts/run-e2e-tags.sh
                fi
      - custom-test-results-export@1:
          title: Export test results
          is_always_run: true
          is_skippable: true
          inputs:
            - base_path: $BITRISE_SOURCE_DIR/e2e/reports/
            - test_name: E2E Tests
            - search_pattern: $BITRISE_SOURCE_DIR/e2e/reports/junit.xml
      - deploy-to-bitrise-io@2.2.3:
          title: Deploy test report files
          is_always_run: true
          is_skippable: true
      - script@1:
          title: Copy screenshot files
          is_always_run: true
          run_if: .IsBuildFailed
          inputs:
            - content: |-
                #!/usr/bin/env bash
                set -ex
                cp -r "$BITRISE_SOURCE_DIR/artifacts"  "$BITRISE_DEPLOY_DIR"
      - deploy-to-bitrise-io@2.3:
          title: Deploy test screenshots
          is_always_run: true
          run_if: .IsBuildFailed
          inputs:
            - deploy_path: $BITRISE_DEPLOY_DIR
            - is_compress: true
            - zip_name: E2E_Android_Failure_Artifacts
      - script@1:
          title: Copy performance results
          is_always_run: true
          run_if: '{{getenv "TEST_SUITE_TAG" | eq ".*SmokePerformance.*"}}'
          inputs:
            - content: |-
                #!/usr/bin/env bash
                set -ex
                # Create performance results directory
                mkdir -p "$BITRISE_DEPLOY_DIR/performance-results"
                
                # Copy performance JSON files if they exist
                if [ -f "$BITRISE_SOURCE_DIR/e2e/specs/performance/reports/account-list-load-testing-performance-results.json" ]; then
                  cp "$BITRISE_SOURCE_DIR/e2e/specs/performance/reports/account-list-load-testing-performance-results.json" "$BITRISE_DEPLOY_DIR/performance-results/"
                  echo "Copied account-list-load-testing-performance-results.json"
                fi
                
                if [ -f "$BITRISE_SOURCE_DIR/e2e/specs/performance/reports/network-list-load-testing-performance-results.json" ]; then
                  cp "$BITRISE_SOURCE_DIR/e2e/specs/performance/reports/network-list-load-testing-performance-results.json" "$BITRISE_DEPLOY_DIR/performance-results/"
                  echo "Copied network-list-load-testing-performance-results.json"
                fi
                
                if [ -f "$BITRISE_SOURCE_DIR/e2e/specs/performance/reports/switching-accounts-to-dismiss-load-testing-performance-results.json" ]; then
                  cp "$BITRISE_SOURCE_DIR/e2e/specs/performance/reports/switching-accounts-to-dismiss-load-testing-performance-results.json" "$BITRISE_DEPLOY_DIR/performance-results/"
                  echo "Copied switching-accounts-to-dismiss-load-testing-performance-results.json"
                fi
      - deploy-to-bitrise-io@2.3:
          title: Deploy performance results
          is_always_run: true
          run_if: '{{getenv "TEST_SUITE_TAG" | eq ".*SmokePerformance.*"}}'
          inputs:
            - deploy_path: $BITRISE_DEPLOY_DIR/performance-results
            - is_compress: true
            - zip_name: E2E_Performance_Results
    meta:
      bitrise.io:
        machine_type_id: elite-xl
        stack: linux-docker-android-22.04

  # Performance-specific Android E2E test workflow
  android_e2e_test_performance:
    before_run:
      - setup
      - prep_environment
    after_run:
      - notify_failure
    steps:
      - restore-gradle-cache@2: {}
      - pull-intermediate-files@1:
          inputs:
            - artifact_sources: .*
          title: Pull Android build
      - script@1:
          title: Copy Android build for Detox
          inputs:
            - content: |-
                #!/usr/bin/env bash
                set -ex

                # Create directories for Detox
                mkdir -p "$BITRISE_SOURCE_DIR/android/app/build/outputs"

                # Copy saved files for Detox usage
                # INTERMEDIATE_ANDROID_BUILD_DIR is the cached directory from android_e2e_build's "Save Android build" step
                cp -r "$INTERMEDIATE_ANDROID_BUILD_DIR" "$BITRISE_SOURCE_DIR/android/app/build"
      - restore-cache@2:
          title: Restore cache node_modules
          inputs:
            - key: node_modules-{{ .OS }}-{{ .Arch }}-{{ getenv "BRANCH_COMMIT_HASH" }}
      - script@1:
          title: Install foundry
          inputs:
            - content: |-
                #!/bin/bash
                yarn install:foundryup
      - avd-manager@1:
          inputs:
            - api_level: '34'
            - abi: 'x86_64'
            - create_command_flags: --sdcard 8192M
            - start_command_flags: -read-only
            - profile: pixel_5
      - wait-for-android-emulator@1: {}
      - script@1:
          title: Run detox test
          timeout: 1200
          is_always_run: false
          inputs:
            - content: |-
                #!/usr/bin/env bash
                export METAMASK_ENVIRONMENT='local'
                 node -v
                if [ -n "${E2E_TEST_FILE:-}" ]; then
                  echo "[INFO] Running only specified E2E_TEST_FILE(s): $E2E_TEST_FILE"
                  IGNORE_BOXLOGS_DEVELOPMENT="true" yarn test:e2e:android:run:qa-release $E2E_TEST_FILE
                elif [ -n "${TEST_SUITE_TAG:-}" ]; then
                  echo "[INFO] Running tests matching TEST_SUITE_TAG: $TEST_SUITE_TAG"
                  ./scripts/run-e2e-tags.sh
                fi
      - custom-test-results-export@1:
          title: Export test results
          is_always_run: true
          is_skippable: true
          inputs:
            - base_path: $BITRISE_SOURCE_DIR/e2e/reports/
            - test_name: E2E Tests
            - search_pattern: $BITRISE_SOURCE_DIR/e2e/reports/junit.xml
      - deploy-to-bitrise-io@2.2.3:
          title: Deploy test report files
          is_always_run: true
          is_skippable: true
      - script@1:
          title: Copy screenshot files
          is_always_run: true
          run_if: .IsBuildFailed
          inputs:
            - content: |-
                #!/usr/bin/env bash
                set -ex
                cp -r "$BITRISE_SOURCE_DIR/artifacts"  "$BITRISE_DEPLOY_DIR"
      - deploy-to-bitrise-io@2.3:
          title: Deploy test screenshots
          is_always_run: true
          run_if: .IsBuildFailed
          inputs:
            - deploy_path: $BITRISE_DEPLOY_DIR
            - is_compress: true
            - zip_name: E2E_Android_Failure_Artifacts
      - script@1:
          title: Copy performance results
          is_always_run: true
          inputs:
            - content: |-
                #!/usr/bin/env bash
                set -ex
                # Create performance results directory
                mkdir -p "$BITRISE_DEPLOY_DIR/performance-results"
                
                # Copy performance JSON files if they exist
                if [ -f "$BITRISE_SOURCE_DIR/e2e/specs/performance/reports/account-list-load-testing-performance-results.json" ]; then
                  cp "$BITRISE_SOURCE_DIR/e2e/specs/performance/reports/account-list-load-testing-performance-results.json" "$BITRISE_DEPLOY_DIR/performance-results/"
                  echo "Copied account-list-load-testing-performance-results.json"
                fi
                
                if [ -f "$BITRISE_SOURCE_DIR/e2e/specs/performance/reports/network-list-load-testing-performance-results.json" ]; then
                  cp "$BITRISE_SOURCE_DIR/e2e/specs/performance/reports/network-list-load-testing-performance-results.json" "$BITRISE_DEPLOY_DIR/performance-results/"
                  echo "Copied network-list-load-testing-performance-results.json"
                fi
                
                if [ -f "$BITRISE_SOURCE_DIR/e2e/specs/performance/reports/switching-accounts-to-dismiss-load-testing-performance-results.json" ]; then
                  cp "$BITRISE_SOURCE_DIR/e2e/specs/performance/reports/switching-accounts-to-dismiss-load-testing-performance-results.json" "$BITRISE_DEPLOY_DIR/performance-results/"
                  echo "Copied switching-accounts-to-dismiss-load-testing-performance-results.json"
                fi
      - deploy-to-bitrise-io@2.3:
          title: Deploy performance results
          is_always_run: true
          inputs:
            - deploy_path: $BITRISE_DEPLOY_DIR/performance-results
            - is_compress: true
            - zip_name: E2E_Performance_Results
    meta:
      bitrise.io:
        machine_type_id: elite-xl
        stack: linux-docker-android-22.04

  ios_api_specs:
    before_run:
      - setup
      - install_applesimutils
      - prep_environment
    after_run:
      - notify_failure
    steps:
      - restore-cache@2:
          title: Restore iOS PR Build Cache (if build was skipped)
          run_if: '{{getenv "SKIP_IOS_BUILD" | eq "true"}}'
          inputs:
            - key: '{{ getenv "IOS_PR_BUILD_CACHE_KEY" }}'
      - script@1:
          title: Copy iOS build from cache (if build was skipped)
          run_if: '{{getenv "SKIP_IOS_BUILD" | eq "true"}}'
          inputs:
            - content: |-
                #!/usr/bin/env bash
                echo "Copying iOS build from cache..."
                
                # Check if cached build products exist
                if [ -d "ios/build/Build/Products/Release-iphonesimulator" ]; then
                    echo "✅ iOS build artifacts found in cache"
                    echo "Build products directory contents:"
                    ls -la ios/build/Build/Products/Release-iphonesimulator/ | head -5
                else
                    echo "❌ iOS build products not found in cache"
                    mkdir -p ios/build/Build/Products/Release-iphonesimulator
                fi
                
                # Check if cached Detox artifacts exist
                if [ -d "../Library/Detox/ios" ]; then
                    echo "✅ Detox iOS artifacts found in cache"
                    echo "Detox directory contents:"
                    ls -la ../Library/Detox/ios/ | head -5
                else
                    echo "❌ Detox iOS artifacts not found in cache"
                    mkdir -p ../Library/Detox/ios
                fi
                
                echo "iOS build artifacts restored from cache"
      - pull-intermediate-files@1:
          inputs:
            - artifact_sources: .*
          title: Pull iOS build
      - script@1:
          title: Copy iOS build for Detox
          run_if: '{{getenv "SKIP_IOS_BUILD" | eq "false"}}'
          inputs:
            - content: |-
                #!/usr/bin/env bash
                set -ex

                # Create directories for Detox
                mkdir -p "$BITRISE_SOURCE_DIR/ios/build/Build/Products"
                mkdir -p "$BITRISE_SOURCE_DIR/../Library/Detox/ios"

                # Copy saved files for Detox usage
                # INTERMEDIATE_IOS_BUILD_DIR & INTERMEDIATE_IOS_DETOX_DIR are the cached directories by ios_e2e_build's "Save iOS build" step
                cp -r "$INTERMEDIATE_IOS_BUILD_DIR" "$BITRISE_SOURCE_DIR/ios/build/Build/Products"
                cp -r "$INTERMEDIATE_IOS_DETOX_DIR" "$BITRISE_SOURCE_DIR/../Library/Detox"
      # - restore-cocoapods-cache@2: {}
      - restore-cache@2:
          title: Restore cache node_modules
          inputs:
            - key: node_modules-{{ .OS }}-{{ .Arch }}-{{ getenv "BRANCH_COMMIT_HASH" }}
      - script@1:
          title: Install foundry
          inputs:
            - content: |-
                #!/bin/bash
                yarn install:foundryup
      - certificate-and-profile-installer@1: {}
      - set-xcode-build-number@1:
          inputs:
            - build_short_version_string: $VERSION_NAME
            - plist_path: $PROJECT_LOCATION_IOS/MetaMask/Info.plist
      - script:
          inputs:
            - content: |-
                # Add cache directory to environment variable
                envman add --key BREW_APPLESIMUTILS --value "$(brew --cellar)/applesimutils"
                envman add --key BREW_OPT_APPLESIMUTILS --value "/usr/local/opt/applesimutils"
                brew tap wix/brew
          title: Set Env Path for caching deps
      - script@1:
          title: Run detox test
          timeout: 1800
          is_always_run: false
          inputs:
            - content: |-
                #!/usr/bin/env bash
                yarn test:api-specs --retries 1
      - script@1:
          is_always_run: true
          is_skippable: false
          title: Add tests reports to Bitrise
          inputs:
            - content: |-
                #!/usr/bin/env bash
                cp -r $BITRISE_SOURCE_DIR/html-report/index.html $BITRISE_HTML_REPORT_DIR/
      - deploy-to-bitrise-io@2.2.3:
          is_always_run: true
          is_skippable: false
          inputs:
            - deploy_path: $BITRISE_HTML_REPORT_DIR
          title: Deploy test report files

  pr_check_build_cache:
    steps:
      - activate-ssh-key@4:
          run_if: '{{getenv "SSH_RSA_PRIVATE_KEY" | ne ""}}'
      - git-clone@6: {}
      - restore-cache@2:
          title: Restore last successful build commit marker
          is_skippable: true
          inputs:
            - key: 'last-e2e-build-commit-pr-{{ getenv "GITHUB_PR_NUMBER" }}'
      - script@1:
          title: Generate cache keys and check both iOS and Android builds
          inputs:
            - content: |-
                #!/usr/bin/env bash
                ./scripts/generate-pr-cache-keys.sh
      - restore-cache@2:
          title: Check iOS cache
          is_skippable: true
          run_if: '{{getenv "IOS_PR_BUILD_CACHE_KEY" | ne ""}}'
          inputs:
            - key: '{{ getenv "IOS_PR_BUILD_CACHE_KEY" }}'
      - script@1:
          title: Process iOS cache result
          run_if: '{{getenv "IOS_PR_BUILD_CACHE_KEY" | ne ""}}'
          inputs:
            - content: |-
                #!/usr/bin/env bash
                if [[ "$BITRISE_CACHE_HIT" == "exact" ]]; then
                    echo "✅ iOS cache found - build will be skipped"
                    envman add --key SKIP_IOS_BUILD --value "true"
                else
                    echo "❌ iOS cache not found - build will proceed"
                    envman add --key SKIP_IOS_BUILD --value "false"
                fi
                envman add --key BITRISE_CACHE_HIT --value ""  # Reset for next check
      - restore-cache@2:
          title: Check Android cache
          is_skippable: true
          run_if: '{{getenv "ANDROID_PR_BUILD_CACHE_KEY" | ne ""}}'
          inputs:
            - key: '{{ getenv "ANDROID_PR_BUILD_CACHE_KEY" }}'
      - script@1:
          title: Process Android cache result and finalize decisions
          inputs:
            - content: |-
                #!/usr/bin/env bash
                
                # Initialize local variables with current state
                LOCAL_SKIP_IOS="$SKIP_IOS_BUILD"
                LOCAL_SKIP_ANDROID="$SKIP_ANDROID_BUILD"
                
                # Ensure iOS value is set if cache check was skipped
                if [[ -z "$IOS_PR_BUILD_CACHE_KEY" ]]; then
                    echo "No iOS cache key available - build will proceed"
                    LOCAL_SKIP_IOS="false"
                    envman add --key SKIP_IOS_BUILD --value "false"
                fi
                
                # Only process Android cache if we have cache keys
                if [[ -n "$ANDROID_PR_BUILD_CACHE_KEY" ]]; then
                    if [[ "$BITRISE_CACHE_HIT" == "exact" ]]; then
                        echo "✅ Android cache found - build will be skipped"
                        LOCAL_SKIP_ANDROID="true"
                        envman add --key SKIP_ANDROID_BUILD --value "true"
                    else
                        echo "❌ Android cache not found - build will proceed"
                        LOCAL_SKIP_ANDROID="false"
                        envman add --key SKIP_ANDROID_BUILD --value "false"
                    fi
                else
                    echo "No Android cache key available - build will proceed"
                    LOCAL_SKIP_ANDROID="false"
                    envman add --key SKIP_ANDROID_BUILD --value "false"
                fi
                
                echo ""
                echo "=== Final Build Decisions ==="
                echo "iOS build:     $([ "$LOCAL_SKIP_IOS" == "true" ] && echo "SKIP" || echo "BUILD")"
                echo "Android build: $([ "$LOCAL_SKIP_ANDROID" == "true" ] && echo "SKIP" || echo "BUILD")"
      - share-pipeline-variable@1:
          title: Share variables across pipeline stages
          inputs:
            - variables: |-
                SKIP_IOS_BUILD
                SKIP_ANDROID_BUILD
                IOS_PR_BUILD_CACHE_KEY
                ANDROID_PR_BUILD_CACHE_KEY

  ios_e2e_build:
    before_run:
      - install_applesimutils
      - code_setup
      - set_commit_hash
    after_run:
      - notify_failure
    steps:
      - script@1:
          title: Generating ccache key using native folder checksum
          inputs:
            - content: |-
                #!/usr/bin/env bash
                ./scripts/cache/set-cache-envs.sh ios
      - certificate-and-profile-installer@1: {}
      - set-xcode-build-number@1:
          inputs:
            - build_short_version_string: $VERSION_NAME
            - plist_path: $PROJECT_LOCATION_IOS/MetaMask/Info.plist
      - script:
          inputs:
            - content: |-
                # Add cache directory to environment variable
                envman add --key BREW_APPLESIMUTILS --value "$(brew --cellar)/applesimutils"
                envman add --key BREW_OPT_APPLESIMUTILS --value "/usr/local/opt/applesimutils"
                brew tap wix/brew
          title: Set Env Path for caching deps
      - script@1:
          title: Install CCache & symlink
          inputs:
            - content: |-
                #!/usr/bin/env bash
                brew install ccache with HOMEBREW_NO_DEPENDENTS_CHECK=1
                ln -s $(which ccache) /usr/local/bin/gcc
                ln -s $(which ccache) /usr/local/bin/g++
                ln -s $(which ccache) /usr/local/bin/cc
                ln -s $(which ccache) /usr/local/bin/c++
                ln -s $(which ccache) /usr/local/bin/clang
                ln -s $(which ccache) /usr/local/bin/clang++
      - restore-cache@2:
          title: Restore CCache
          inputs:
            - key: '{{ getenv "CCACHE_KEY" }}'
      - script@1:
          title: Set skip ccache upload
          run_if: '{{ enveq "BITRISE_CACHE_HIT" "exact" }}'
          inputs:
            - content: |-
                #!/usr/bin/env bash
                envman add --key SKIP_CCACHE_UPLOAD --value "true"
      - script@1:
          title: Run detox build
          timeout: 1800
          is_always_run: true
          inputs:
            - content: |-
                #!/usr/bin/env bash
                ./scripts/cache/setup-ccache.sh
                node -v
                export METAMASK_ENVIRONMENT='local'
                export METAMASK_BUILD_TYPE=${METAMASK_BUILD_TYPE:-'main'}
                IGNORE_BOXLOGS_DEVELOPMENT="true" yarn test:e2e:ios:build:qa-release
      - save-cocoapods-cache@1: {}
      - save-cache@1:
          title: Save CCache
          run_if: '{{not (enveq "SKIP_CCACHE_UPLOAD" "true")}}'
          inputs:
            - key: '{{ getenv "CCACHE_KEY" }}'
            - paths: |-
                ccache
      - save-cache@1:
          title: Save iOS PR Build Cache
          inputs:
            - key: '{{ getenv "IOS_PR_BUILD_CACHE_KEY" }}'
            - paths: |-
                ios/build/Build/Products/Release-iphonesimulator
                ../Library/Detox/ios
      - script@1:
          title: Save last successful build commit
          run_if: '{{getenv "GITHUB_PR_NUMBER" | ne ""}}'
          inputs:
            - content: |-
                #!/usr/bin/env bash
                # Create a marker file with the current commit
                mkdir -p /tmp/last-build-commit
                echo "$(git rev-parse HEAD 2>/dev/null || echo ${BITRISE_GIT_COMMIT})" > /tmp/last-build-commit/commit
                echo "Build completed successfully at $(date)" >> /tmp/last-build-commit/commit
      - save-cache@1:
          title: Save last successful build commit marker
          run_if: '{{getenv "GITHUB_PR_NUMBER" | ne ""}}'
          inputs:
            - key: 'last-e2e-build-commit-pr-{{ getenv "GITHUB_PR_NUMBER" }}'
            - paths: /tmp/last-build-commit
      - deploy-to-bitrise-io@2.2.3:
          inputs:
            - pipeline_intermediate_files: |-
                ios/build/Build/Products/Release-iphonesimulator:INTERMEDIATE_IOS_BUILD_DIR
                ../Library/Detox/ios:INTERMEDIATE_IOS_DETOX_DIR
          title: Save iOS build
      - save-cache@1:
          title: Save node_modules
          inputs:
            - key: node_modules-{{ .OS }}-{{ .Arch }}-{{ getenv "BRANCH_COMMIT_HASH" }}
            - paths: node_modules
  ios_e2e_test:
    before_run:
      - setup
      - install_applesimutils
      - prep_environment
    after_run:
      - notify_failure
    steps:
      - restore-cache@2:
          title: Restore iOS PR Build Cache (if build was skipped)
          run_if: '{{getenv "SKIP_IOS_BUILD" | eq "true"}}'
          inputs:
            - key: '{{ getenv "IOS_PR_BUILD_CACHE_KEY" }}'
      - script@1:
          title: Copy iOS build from cache (if build was skipped)
          run_if: '{{getenv "SKIP_IOS_BUILD" | eq "true"}}'
          inputs:
            - content: |-
                #!/usr/bin/env bash
                echo "Copying iOS build from cache..."
                
                # Check if cached build products exist
                if [ -d "ios/build/Build/Products/Release-iphonesimulator" ]; then
                    echo "✅ iOS build artifacts found in cache"
                    echo "Build products directory contents:"
                    ls -la ios/build/Build/Products/Release-iphonesimulator/ | head -5
                else
                    echo "❌ iOS build products not found in cache"
                    mkdir -p ios/build/Build/Products/Release-iphonesimulator
                fi
                
                # Check if cached Detox artifacts exist
                if [ -d "../Library/Detox/ios" ]; then
                    echo "✅ Detox iOS artifacts found in cache"
                    echo "Detox directory contents:"
                    ls -la ../Library/Detox/ios/ | head -5
                else
                    echo "❌ Detox iOS artifacts not found in cache"
                    mkdir -p ../Library/Detox/ios
                fi
                
                echo "iOS build artifacts restored from cache"
      - pull-intermediate-files@1:
          inputs:
            - artifact_sources: .*
          title: Pull iOS build
      - script@1:
          title: Copy iOS build for Detox
          run_if: '{{getenv "SKIP_IOS_BUILD" | eq "false"}}'
          inputs:
            - content: |-
                #!/usr/bin/env bash
                set -ex

                # Create directories for Detox
                mkdir -p "$BITRISE_SOURCE_DIR/ios/build/Build/Products"
                mkdir -p "$BITRISE_SOURCE_DIR/../Library/Detox/ios"

                # Copy saved files for Detox usage
                # INTERMEDIATE_IOS_BUILD_DIR & INTERMEDIATE_IOS_DETOX_DIR are the cached directories by ios_e2e_build's "Save iOS build" step
                cp -r "$INTERMEDIATE_IOS_BUILD_DIR" "$BITRISE_SOURCE_DIR/ios/build/Build/Products"
                cp -r "$INTERMEDIATE_IOS_DETOX_DIR" "$BITRISE_SOURCE_DIR/../Library/Detox"
      # - restore-cocoapods-cache@2: {}
      - restore-cache@2:
          title: Restore cache node_modules
          inputs:
            - key: node_modules-{{ .OS }}-{{ .Arch }}-{{ getenv "BRANCH_COMMIT_HASH" }}
      - script@1:
          title: Install foundry
          inputs:
            - content: |-
                #!/bin/bash
                yarn install:foundryup
      - certificate-and-profile-installer@1: {}
      - set-xcode-build-number@1:
          inputs:
            - build_short_version_string: $VERSION_NAME
            - plist_path: $PROJECT_LOCATION_IOS/MetaMask/MetaMask-QA-Info.plist
      - script:
          inputs:
            - content: |-
                # Add cache directory to environment variable
                envman add --key BREW_APPLESIMUTILS --value "$(brew --cellar)/applesimutils"
                envman add --key BREW_OPT_APPLESIMUTILS --value "/usr/local/opt/applesimutils"
                brew tap wix/brew
          title: Set Env Path for caching deps
      - script@1:
          title: Boot up simulator
          inputs:
            - content: |-
                #!/usr/bin/env bash
                xcrun simctl boot "iPhone 15 Pro" || true
                xcrun simctl list | grep Booted
      - script@1:
          title: Run detox test
          timeout: 1800
          is_always_run: false
          inputs:
            - content: |-
                #!/usr/bin/env bash

                # node -v
                export METAMASK_ENVIRONMENT='local'
                export METAMASK_BUILD_TYPE=${METAMASK_BUILD_TYPE:-'main'}
                # if [ "$METAMASK_BUILD_TYPE" = "flask" ]; then
                # IS_TEST='true' METAMASK_BUILD_TYPE='flask' yarn test:e2e:ios:run:qa-release e2e/specs/flask/
                # else
                # ./scripts/run-e2e-tags.sh
                # fi
                if [ -n "${E2E_TEST_FILE:-}" ]; then
                  echo "[INFO] Running only specified E2E_TEST_FILE(s): $E2E_TEST_FILE"
                  IGNORE_BOXLOGS_DEVELOPMENT="true" yarn test:e2e:ios:run:qa-release $E2E_TEST_FILE
                elif [ -n "${TEST_SUITE_TAG:-}" ]; then
                  echo "[INFO] Running tests matching TEST_SUITE_TAG: $TEST_SUITE_TAG"
                  ./scripts/run-e2e-tags.sh
                fi
      - custom-test-results-export@1:
          is_always_run: true
          is_skippable: false
          title: Export test results
          inputs:
            - base_path: $BITRISE_SOURCE_DIR/e2e/reports/
            - test_name: E2E Tests
            - search_pattern: $BITRISE_SOURCE_DIR/e2e/reports/junit.xml
      - deploy-to-bitrise-io@2.2.3:
          is_always_run: true
          is_skippable: true
          title: Deploy test report files
      - script@1:
          is_always_run: true
          run_if: .IsBuildFailed
          title: Copy screenshot files
          inputs:
            - content: |-
                #!/usr/bin/env bash
                set -ex
                cp -r "$BITRISE_SOURCE_DIR/artifacts"  "$BITRISE_DEPLOY_DIR"
      - deploy-to-bitrise-io@2.3:
          is_always_run: true
          run_if: .IsBuildFailed
          title: Deploy test screenshots
          inputs:
            - deploy_path: $BITRISE_DEPLOY_DIR
            - is_compress: true
            - zip_name: 'E2E_IOS_Failure_Artifacts'
      - script@1:
          title: Copy performance results
          is_always_run: true
          run_if: '{{getenv "TEST_SUITE_TAG" | eq ".*SmokePerformance.*"}}'
          inputs:
            - content: |-
                #!/usr/bin/env bash
                set -ex
                # Create performance results directory
                mkdir -p "$BITRISE_DEPLOY_DIR/performance-results"
                
                # Copy performance JSON files if they exist
                if [ -f "$BITRISE_SOURCE_DIR/e2e/specs/performance/reports/account-list-load-testing-performance-results.json" ]; then
                  cp "$BITRISE_SOURCE_DIR/e2e/specs/performance/reports/account-list-load-testing-performance-results.json" "$BITRISE_DEPLOY_DIR/performance-results/"
                  echo "Copied account-list-load-testing-performance-results.json"
                fi
                
                if [ -f "$BITRISE_SOURCE_DIR/e2e/specs/performance/reports/network-list-load-testing-performance-results.json" ]; then
                  cp "$BITRISE_SOURCE_DIR/e2e/specs/performance/reports/network-list-load-testing-performance-results.json" "$BITRISE_DEPLOY_DIR/performance-results/"
                  echo "Copied network-list-load-testing-performance-results.json"
                fi
                
                if [ -f "$BITRISE_SOURCE_DIR/e2e/specs/performance/reports/switching-accounts-to-dismiss-load-testing-performance-results.json" ]; then
                  cp "$BITRISE_SOURCE_DIR/e2e/specs/performance/reports/switching-accounts-to-dismiss-load-testing-performance-results.json" "$BITRISE_DEPLOY_DIR/performance-results/"
                  echo "Copied switching-accounts-to-dismiss-load-testing-performance-results.json"
                fi
      - deploy-to-bitrise-io@2.3:
          title: Deploy performance results
          is_always_run: true
          run_if: '{{getenv "TEST_SUITE_TAG" | eq ".*SmokePerformance.*"}}'
          inputs:
            - deploy_path: $BITRISE_DEPLOY_DIR/performance-results
            - is_compress: true
            - zip_name: E2E_Performance_Results
    meta:
      bitrise.io:
        machine_type_id: elite-xl
        stack: linux-docker-android-22.04

  # Performance-specific iOS E2E test workflow
  ios_e2e_test_performance:
    before_run:
      - setup
      - install_applesimutils
      - prep_environment
    after_run:
      - notify_failure
    steps:
      - pull-intermediate-files@1:
          inputs:
            - artifact_sources: .*
          title: Pull iOS build
      - script@1:
          title: Copy iOS build for Detox
          inputs:
            - content: |-
                #!/usr/bin/env bash
                set -ex

                # Create directories for Detox
                mkdir -p "$BITRISE_SOURCE_DIR/ios/build/Build/Products"
                mkdir -p "$BITRISE_SOURCE_DIR/../Library/Detox/ios"

                # Copy saved files for Detox usage
                # INTERMEDIATE_IOS_BUILD_DIR & INTERMEDIATE_IOS_DETOX_DIR are the cached directories by ios_e2e_build's "Save iOS build" step
                cp -r "$INTERMEDIATE_IOS_BUILD_DIR" "$BITRISE_SOURCE_DIR/ios/build/Build/Products"
                cp -r "$INTERMEDIATE_IOS_DETOX_DIR" "$BITRISE_SOURCE_DIR/../Library/Detox"
      # - restore-cocoapods-cache@2: {}
      - restore-cache@2:
          title: Restore cache node_modules
          inputs:
            - key: node_modules-{{ .OS }}-{{ .Arch }}-{{ getenv "BRANCH_COMMIT_HASH" }}
      - script@1:
          title: Install foundry
          inputs:
            - content: |-
                #!/bin/bash
                yarn install:foundryup
      - certificate-and-profile-installer@1: {}
      - set-xcode-build-number@1:
          inputs:
            - build_short_version_string: $VERSION_NAME
            - plist_path: $PROJECT_LOCATION_IOS/MetaMask/MetaMask-QA-Info.plist
      - script:
          inputs:
            - content: |-
                # Add cache directory to environment variable
                envman add --key BREW_APPLESIMUTILS --value "$(brew --cellar)/applesimutils"
                envman add --key BREW_OPT_APPLESIMUTILS --value "/usr/local/opt/applesimutils"
                brew tap wix/brew
          title: Set Env Path for caching deps
      - script@1:
          title: Boot up simulator
          inputs:
            - content: |-
                #!/usr/bin/env bash
                xcrun simctl boot "iPhone 15 Pro" || true
                xcrun simctl list | grep Booted
      - script@1:
          title: Run detox test
          timeout: 1200
          is_always_run: false
          inputs:
            - content: |-
                #!/usr/bin/env bash

                # node -v
                export METAMASK_ENVIRONMENT='local'
                export METAMASK_BUILD_TYPE=${METAMASK_BUILD_TYPE:-'main'}
                # if [ "$METAMASK_BUILD_TYPE" = "flask" ]; then
                # IS_TEST='true' METAMASK_BUILD_TYPE='flask' yarn test:e2e:ios:run:qa-release e2e/specs/flask/
                # else
                # ./scripts/run-e2e-tags.sh
                # fi
                if [ -n "${E2E_TEST_FILE:-}" ]; then
                  echo "[INFO] Running only specified E2E_TEST_FILE(s): $E2E_TEST_FILE"
                  IGNORE_BOXLOGS_DEVELOPMENT="true" yarn test:e2e:ios:run:qa-release $E2E_TEST_FILE
                elif [ -n "${TEST_SUITE_TAG:-}" ]; then
                  echo "[INFO] Running tests matching TEST_SUITE_TAG: $TEST_SUITE_TAG"
                  ./scripts/run-e2e-tags.sh
                fi
      - custom-test-results-export@1:
          is_always_run: true
          is_skippable: false
          title: Export test results
          inputs:
            - base_path: $BITRISE_SOURCE_DIR/e2e/reports/
            - test_name: E2E Tests
            - search_pattern: $BITRISE_SOURCE_DIR/e2e/reports/junit.xml
      - deploy-to-bitrise-io@2.2.3:
          is_always_run: true
          is_skippable: true
          title: Deploy test report files
      - script@1:
          is_always_run: true
          run_if: .IsBuildFailed
          title: Copy screenshot files
          inputs:
            - content: |-
                #!/usr/bin/env bash
                set -ex
                cp -r "$BITRISE_SOURCE_DIR/artifacts"  "$BITRISE_DEPLOY_DIR"
      - deploy-to-bitrise-io@2.3:
          is_always_run: true
          run_if: .IsBuildFailed
          title: Deploy test screenshots
          inputs:
            - deploy_path: $BITRISE_DEPLOY_DIR
            - is_compress: true
            - zip_name: 'E2E_IOS_Failure_Artifacts'
      - script@1:
          title: Copy performance results
          is_always_run: true
          inputs:
            - content: |-
                #!/usr/bin/env bash
                set -ex
                # Create performance results directory
                mkdir -p "$BITRISE_DEPLOY_DIR/performance-results"
                
                # Copy performance JSON files if they exist
                if [ -f "$BITRISE_SOURCE_DIR/e2e/specs/performance/reports/account-list-load-testing-performance-results.json" ]; then
                  cp "$BITRISE_SOURCE_DIR/e2e/specs/performance/reports/account-list-load-testing-performance-results.json" "$BITRISE_DEPLOY_DIR/performance-results/"
                  echo "Copied account-list-load-testing-performance-results.json"
                fi
                
                if [ -f "$BITRISE_SOURCE_DIR/e2e/specs/performance/reports/network-list-load-testing-performance-results.json" ]; then
                  cp "$BITRISE_SOURCE_DIR/e2e/specs/performance/reports/network-list-load-testing-performance-results.json" "$BITRISE_DEPLOY_DIR/performance-results/"
                  echo "Copied network-list-load-testing-performance-results.json"
                fi
                
                if [ -f "$BITRISE_SOURCE_DIR/e2e/specs/performance/reports/switching-accounts-to-dismiss-load-testing-performance-results.json" ]; then
                  cp "$BITRISE_SOURCE_DIR/e2e/specs/performance/reports/switching-accounts-to-dismiss-load-testing-performance-results.json" "$BITRISE_DEPLOY_DIR/performance-results/"
                  echo "Copied switching-accounts-to-dismiss-load-testing-performance-results.json"
                fi
      - deploy-to-bitrise-io@2.3:
          title: Deploy performance results
          is_always_run: true
          inputs:
            - deploy_path: $BITRISE_DEPLOY_DIR/performance-results
            - is_compress: true
            - zip_name: E2E_Performance_Results
    meta:
      bitrise.io:
        machine_type_id: elite-xl
        stack: linux-docker-android-22.04

  start_e2e_tests:
    steps:
      - build-router-start@0:
          inputs:
            - workflows: |-
                ios_e2e_test
                wdio_android_e2e_test
            - wait_for_builds: 'true'
            - access_token: $BITRISE_START_BUILD_ACCESS_TOKEN
      - build-router-wait@0:
          inputs:
            - abort_on_fail: 'yes'
            - access_token: $BITRISE_START_BUILD_ACCESS_TOKEN
  # Runway Workflow for Release Candidate Builds
  runway_build_release_candidate:
    before_run:
      - bump_version_code
    after_run:
      - build_ios_release_and_upload_sourcemaps
      - build_android_release_and_upload_sourcemaps
  # Android Builds
  _android_build_template:
    before_run:
      - code_setup
    after_run:
      - notify_failure
    steps:
      - change-android-versioncode-and-versionname@1:
          inputs:
            - new_version_name: $NAME
            - new_version_code: $NUMBER
            - build_gradle_path: $PROJECT_LOCATION_ANDROID/app/build.gradle
      - file-downloader@1:
          inputs:
            - source: $KEYSTORE_FILE_PATH
            - destination: $KEYSTORE_PATH
          run_if: '{{not (enveq "IS_DEV_BUILD" "true")}}'
      - restore-gradle-cache@2: {}
      - install-missing-android-tools@3:
          inputs:
            - ndk_version: $NDK_VERSION
            - gradlew_path: $PROJECT_LOCATION/gradlew
      - script@1:
          title: Build Android Pre-Release Bundle
          is_always_run: false
          inputs:
            - content: |-
                #!/usr/bin/env bash
                node -v
                if [ -n "$YARN_COMMAND" ]; then
                    GIT_BRANCH=$BITRISE_GIT_BRANCH yarn "$YARN_COMMAND"
                elif [ "$IS_DEV_BUILD" = "true" ]; then #EXPO BUILD
                    GIT_BRANCH=$BITRISE_GIT_BRANCH yarn build:android:main:local
                elif [ "$METAMASK_BUILD_TYPE" = "main" ]; then
                    yarn build:android:pre-release:bundle
                elif [ "$METAMASK_BUILD_TYPE" = "beta" ]; then
                    yarn build:android:pre-release:bundle:beta
                elif [ "$METAMASK_BUILD_TYPE" = "flask" ]; then
                    yarn build:android:pre-release:bundle:flask
                else
                    echo "Error: Invalid build type specified: $METAMASK_BUILD_TYPE"
                    exit 1
                fi
      - save-gradle-cache@1: {}
      - script@1:
          title: Rename release files
          inputs:
            - content: |-
                #!/usr/bin/env bash
                set -ex

                # Set base paths for release builds
                if [ "$IS_DEV_BUILD" = "true" ]; then
                    APK_DIR="$PROJECT_LOCATION/app/build/outputs/apk/$APP_NAME/debug"
                else
                    APK_DIR="$PROJECT_LOCATION/app/build/outputs/apk/$APP_NAME/release"
                    BUNDLE_DIR="$PROJECT_LOCATION/app/build/outputs/bundle/$OUTPUT_PATH"
                fi

                # Generate new names based on build type and version
                if [ -n "$YARN_COMMAND" ]; then
                  NAME_FROM_YARN_COMMAND="$(cut -d':' -f3- <<< "$YARN_COMMAND" | sed 's/:/-/g')"
                  NEW_BASE_NAME="metamask-${NAME_FROM_YARN_COMMAND}-${NUMBER}"
                else
                  NEW_BASE_NAME="metamask-${METAMASK_ENVIRONMENT}-${METAMASK_BUILD_TYPE}-${NAME}-${NUMBER}"
                fi

                # Rename APK
                if [ "$IS_DEV_BUILD" = "true" ]; then
                    OLD_APK="$APK_DIR/app-$APP_NAME-debug.apk"
                    OLD_AAB="$BUNDLE_DIR/app-$APP_NAME-debug.aab"
                else
                    OLD_APK="$APK_DIR/app-$APP_NAME-release.apk"
                    OLD_AAB="$BUNDLE_DIR/app-$APP_NAME-release.aab"
                fi

                NEW_APK="$APK_DIR/$NEW_BASE_NAME.apk"
                mv "$OLD_APK" "$NEW_APK"

                # Rename AAB
                if [ -n "$BUNDLE_DIR" ]; then
                    NEW_AAB="$BUNDLE_DIR/$NEW_BASE_NAME.aab"
                    mv "$OLD_AAB" "$NEW_AAB"
                fi

                # Export new names as environment variables
                envman add --key RENAMED_APK_FILE --value "$NEW_BASE_NAME.apk"
                envman add --key RENAMED_AAB_FILE --value "$NEW_BASE_NAME.aab"
                envman add --key APK_DEPLOY_PATH --value "$APK_DIR/$NEW_BASE_NAME.apk"
      - deploy-to-bitrise-io@2.2.3:
          is_always_run: false
          is_skippable: true
          inputs:
            - deploy_path: $APK_DEPLOY_PATH
          title: Bitrise Deploy APK
      - deploy-to-bitrise-io@2.2.3:
          is_always_run: false
          is_skippable: true
          run_if: '{{not (enveq "IS_DEV_BUILD" "true")}}'
          inputs:
            - pipeline_intermediate_files: $PROJECT_LOCATION/app/build/outputs/apk/$APP_NAME/release/sha512sums.txt:BITRISE_PLAY_STORE_SHA512SUMS_PATH
            - deploy_path: $PROJECT_LOCATION/app/build/outputs/apk/$APP_NAME/release/sha512sums.txt
          title: Bitrise Deploy Checksum
      - deploy-to-bitrise-io@2.2.3:
          is_always_run: false
          is_skippable: true
          run_if: '{{not (enveq "IS_DEV_BUILD" "true")}}'
          inputs:
            - pipeline_intermediate_files: $PROJECT_LOCATION/app/build/outputs/mapping/$OUTPUT_PATH/mapping.txt:BITRISE_PLAY_STORE_MAPPING_PATH
            - deploy_path: $PROJECT_LOCATION/app/build/outputs/mapping/$OUTPUT_PATH/mapping.txt
          title: Bitrise ProGuard Map Files
      - deploy-to-bitrise-io@2.2.3:
          is_always_run: false
          is_skippable: true
          run_if: '{{not (enveq "IS_DEV_BUILD" "true")}}'
          inputs:
            - pipeline_intermediate_files: $PROJECT_LOCATION/app/build/outputs/bundle/$OUTPUT_PATH/$RENAMED_AAB_FILE:BITRISE_PLAY_STORE_ABB_PATH
            - deploy_path: $PROJECT_LOCATION/app/build/outputs/bundle/$OUTPUT_PATH/$RENAMED_AAB_FILE
          title: Bitrise Deploy AAB

  # Template for E2E Android builds

  _android_e2e_build_template:
    before_run:
      - code_setup
      - set_commit_hash
    after_run:
      - notify_failure
    steps:
      - script@1:
          title: Generating ccache key using native folder checksum
          inputs:
            - content: |-
                #!/usr/bin/env bash
                ./scripts/cache/set-cache-envs.sh android
      - restore-gradle-cache@2: {}
      - install-missing-android-tools@3:
          inputs:
            - ndk_version: $NDK_VERSION
            - gradlew_path: $PROJECT_LOCATION/gradlew
      - file-downloader@1:
          inputs:
            - source: $KEYSTORE_URL
            - destination: android/keystores/internalRelease.keystore
          run_if: '{{not (enveq "IS_DEV_BUILD" "true")}}'
      - script@1:
          title: Install CCache & symlink
          inputs:
            - content: |-
                #!/usr/bin/env bash
                sudo apt update
                sudo apt install ccache -y
      - restore-cache@2:
          title: Restore CCache
          inputs:
            - key: '{{ getenv "CCACHE_KEY" }}'
      - script@1:
          title: Set skip ccache upload
          run_if: '{{ enveq "BITRISE_CACHE_HIT" "exact" }}'
          inputs:
            - content: |-
                #!/usr/bin/env bash
                envman add --key SKIP_CCACHE_UPLOAD --value "true"
      - script@1:
          title: Run detox build
          timeout: 1800
          is_always_run: true
          inputs:
            - content: |-
                #!/usr/bin/env bash
                ./scripts/cache/setup-ccache.sh
                node -v
                export METAMASK_ENVIRONMENT=${METAMASK_ENVIRONMENT:-'local'}
                export METAMASK_BUILD_TYPE=${METAMASK_BUILD_TYPE:-'main'}
                IGNORE_BOXLOGS_DEVELOPMENT="true" $BUILD_COMMAND
      - save-gradle-cache@1: {}
      - save-cache@1:
          title: Save CCache
          run_if: '{{not (enveq "SKIP_CCACHE_UPLOAD" "true")}}'
          inputs:
            - key: '{{ getenv "CCACHE_KEY" }}'
            - paths: |-
                ccache
      - script@1:
          title: Debug Android build outputs before caching
          inputs:
            - content: |-
                #!/usr/bin/env bash
                echo "=== Android Build Output Debug ==="
                echo "Checking for Android build outputs to cache..."
                
                if [ -d "android/app/build/outputs" ]; then
                    echo "✅ android/app/build/outputs directory exists"
                    echo "Directory size: $(du -sh android/app/build/outputs 2>/dev/null || echo 'Could not calculate')"
                    echo "Contents:"
                    find android/app/build/outputs -type f -name "*.apk" -o -name "*.aab" | head -10
                    echo "Total files: $(find android/app/build/outputs -type f | wc -l)"
                else
                    echo "❌ android/app/build/outputs directory does not exist!"
                    echo "This means the Android build failed or output path is incorrect"
                fi
                
                echo "Current working directory: $(pwd)"
                echo "Listing android/app/build directory:"
                ls -la android/app/build/ 2>/dev/null || echo "android/app/build does not exist"
      - script@1:
          title: Prepare Android build outputs for caching
          inputs:
            - content: |-
                #!/usr/bin/env bash
                echo "=== Preparing Android cache with proper paths ==="
                echo "Current working directory: $(pwd)"
                
                # Create a clean cache directory structure
                mkdir -p /tmp/android-cache/build/outputs
                
                if [ -d "android/app/build/outputs" ]; then
                    echo "Copying Android build outputs to cache staging area..."
                    cp -r android/app/build/outputs/* /tmp/android-cache/build/outputs/
                    echo "Cache staging completed"
                    
                    echo "Cache contents:"
                    find /tmp/android-cache -type f | head -10
                    echo "Total cache size: $(du -sh /tmp/android-cache 2>/dev/null || echo 'Unknown')"
                else
                    echo "Warning: android/app/build/outputs not found!"
                fi
      - save-cache@1:
          title: Save Android PR Build Cache
          inputs:
            - key: '{{ getenv "ANDROID_PR_BUILD_CACHE_KEY" }}'
            - paths: |-
                /tmp/android-cache
      - script@1:
          title: Save last successful build commit (Android)
          run_if: '{{getenv "GITHUB_PR_NUMBER" | ne ""}}'
          inputs:
            - content: |-
                #!/usr/bin/env bash
                # Create a marker file with the current commit
                mkdir -p /tmp/last-build-commit
                echo "$(git rev-parse HEAD 2>/dev/null || echo ${BITRISE_GIT_COMMIT})" > /tmp/last-build-commit/commit
                echo "Android build completed successfully at $(date)" >> /tmp/last-build-commit/commit
      - save-cache@1:
          title: Save last successful build commit marker (Android)
          run_if: '{{getenv "GITHUB_PR_NUMBER" | ne ""}}'
          inputs:
            - key: 'last-e2e-build-commit-pr-{{ getenv "GITHUB_PR_NUMBER" }}'
            - paths: /tmp/last-build-commit
      - deploy-to-bitrise-io@2.2.3:
          inputs:
            - pipeline_intermediate_files: android/app/build/outputs:INTERMEDIATE_ANDROID_BUILD_DIR
          title: Save Android build
      - save-cache@1:
          title: Save node_modules
          inputs:
            - key: node_modules-{{ .OS }}-{{ .Arch }}-{{ getenv "BRANCH_COMMIT_HASH" }}
            - paths: node_modules
  # Actual workflows that inherit from templates
  # TODO: Remove this workflow once new build configuration is consolidated
  build_android_release:
    after_run:
      - build_android_main_prod
    meta:
      bitrise.io:
        stack: linux-docker-android-22.04
        machine_type_id: elite-xl
  build_android_flask_prod:
    envs:
      - NAME: $FLASK_VERSION_NAME
      - NUMBER: $FLASK_VERSION_NUMBER
      - KEYSTORE_FILE_PATH: $BITRISEIO_ANDROID_FLASK_KEYSTORE_URL_URL
      - KEYSTORE_PATH: 'android/keystores/flaskRelease.keystore'
      - APP_NAME: 'flask'
      - OUTPUT_PATH: 'flaskRelease'
      - YARN_COMMAND: 'build:android:flask:prod'
    after_run:
      - _android_build_template
    meta:
      bitrise.io:
        stack: linux-docker-android-22.04
        machine_type_id: elite-xl
  build_android_main_prod:
    envs:
      - NAME: $VERSION_NAME
      - NUMBER: $VERSION_NUMBER
      - KEYSTORE_FILE_PATH: $BITRISEIO_ANDROID_KEYSTORE_URL
      - KEYSTORE_PATH: 'android/keystores/release.keystore'
      - APP_NAME: 'prod'
      - OUTPUT_PATH: 'prodRelease'
      - YARN_COMMAND: 'build:android:main:prod'
    after_run:
      - _android_build_template
    meta:
      bitrise.io:
        stack: linux-docker-android-22.04
        machine_type_id: elite-xl
  build_android_main_beta:
    envs:
      - YARN_COMMAND: 'build:android:main:beta'
      - NAME: $VERSION_NAME
      - NUMBER: $VERSION_NUMBER
      - KEYSTORE_FILE_PATH: $BITRISEIO_ANDROID_KEYSTORE_URL
      - KEYSTORE_PATH: 'android/keystores/release.keystore'
      - APP_NAME: 'prod'
      - OUTPUT_PATH: 'prodRelease'
    after_run:
      - _android_build_template
    meta:
      bitrise.io:
        stack: linux-docker-android-22.04
        machine_type_id: elite-xl
  build_android_main_rc:
    envs:
      - YARN_COMMAND: 'build:android:main:rc'
      - NAME: $VERSION_NAME
      - NUMBER: $VERSION_NUMBER
      - KEYSTORE_FILE_PATH: $BITRISEIO_ANDROID_KEYSTORE_URL
      - KEYSTORE_PATH: 'android/keystores/release.keystore'
      - APP_NAME: 'prod'
      - OUTPUT_PATH: 'prodRelease'
    after_run:
      - _android_build_template
    meta:
      bitrise.io:
        stack: linux-docker-android-22.04
        machine_type_id: elite-xl
  build_android_main_exp:
    envs:
      - YARN_COMMAND: 'build:android:main:exp'
      - NAME: $VERSION_NAME
      - NUMBER: $VERSION_NUMBER
      - KEYSTORE_FILE_PATH: $BITRISEIO_ANDROID_KEYSTORE_URL
      - KEYSTORE_PATH: 'android/keystores/release.keystore'
      - APP_NAME: 'prod'
      - OUTPUT_PATH: 'prodRelease'
    after_run:
      - _android_build_template
    meta:
      bitrise.io:
        stack: linux-docker-android-22.04
        machine_type_id: elite-xl
  build_android_beta:
    envs:
      - METAMASK_BUILD_TYPE: 'beta'
      - METAMASK_ENVIRONMENT: 'production'
      - NAME: $VERSION_NAME
      - NUMBER: $VERSION_NUMBER
      - KEYSTORE_FILE_PATH: $BITRISEIO_ANDROID_KEYSTORE_URL
      - KEYSTORE_PATH: 'android/keystores/release.keystore'
      - APP_NAME: 'prod'
      - OUTPUT_PATH: 'prodRelease'
    after_run:
      - _android_build_template
    meta:
      bitrise.io:
        stack: linux-docker-android-22.04
        machine_type_id: elite-xl
  build_android_release_and_upload_sourcemaps:
    envs:
      - SENTRY_DISABLE_AUTO_UPLOAD: 'false'
    after_run:
      - build_android_main_prod
    meta:
      bitrise.io:
        stack: linux-docker-android-22.04
        machine_type_id: elite-xl
  build_android_rc_and_upload_sourcemaps:
    envs:
      - SENTRY_DISABLE_AUTO_UPLOAD: 'false'
    after_run:
      - build_android_main_rc
    meta:
      bitrise.io:
        stack: linux-docker-android-22.04
        machine_type_id: elite-xl
  # TODO: Remove this workflow once new build configuration is consolidated
  build_android_flask_release:
    after_run:
      - build_android_flask_prod
    meta:
      bitrise.io:
        stack: linux-docker-android-22.04
        machine_type_id: elite-xl
  build_android_devbuild:
    envs:
      - IS_DEV_BUILD: 'true'
      - NAME: $VERSION_NAME
      - NUMBER: $VERSION_NUMBER
      - APP_NAME: 'prod'
      - BUILD_COMMAND: 'yarn build:android:main:local'
    after_run:
      - _android_e2e_build_template
    meta:
      bitrise.io:
        stack: linux-docker-android-22.04
        machine_type_id: elite-xl
  build_android_flask_devbuild:
    envs:
      - IS_DEV_BUILD: 'true'
      - NAME: $FLASK_VERSION_NAME
      - NUMBER: $FLASK_VERSION_NUMBER
      - APP_NAME: 'flask'
      - BUILD_COMMAND: 'yarn build:android:flask:local'
    after_run:
      - _android_e2e_build_template
    meta:
      bitrise.io:
        stack: linux-docker-android-22.04
        machine_type_id: elite-xl
  build_android_qa_devbuild:
    envs:
      - IS_DEV_BUILD: 'true'
      - NAME: $VERSION_NAME
      - NUMBER: $VERSION_NUMBER
      - APP_NAME: 'qa'
      - BUILD_COMMAND: 'yarn build:android:qa:local'
    after_run:
      - _android_e2e_build_template
    meta:
      bitrise.io:
        stack: linux-docker-android-22.04
        machine_type_id: elite-xl
  build_android_qa:
      before_run:
        - code_setup
      after_run:
        - _upload_apk_to_browserstack
        - notify_failure
      steps:
        - change-android-versioncode-and-versionname@1:
            inputs:
              - new_version_name: $VERSION_NAME
              - new_version_code: $VERSION_NUMBER
              - build_gradle_path: $PROJECT_LOCATION_ANDROID/app/build.gradle
        - file-downloader@1:
            inputs:
              - source: $BITRISEIO_ANDROID_QA_KEYSTORE_URL
              - destination: android/keystores/internalRelease.keystore
        - restore-gradle-cache@2: {}
        - install-missing-android-tools@3:
            inputs:
              - ndk_version: $NDK_VERSION
              - gradlew_path: $PROJECT_LOCATION/gradlew
        - script@1:
            inputs:
              - content: |-
                  #!/usr/bin/env bash
                  node -v
                  GIT_BRANCH=$BITRISE_GIT_BRANCH METAMASK_BUILD_TYPE='main' METAMASK_ENVIRONMENT='qa' yarn build:android:pre-release:bundle:qa
            title: Build Android Pre-Release Bundle
            is_always_run: false
        - save-gradle-cache@1: {}
        - deploy-to-bitrise-io@2.2.3:
            is_always_run: false
            is_skippable: true
            inputs:
              - deploy_path: $PROJECT_LOCATION/app/build/outputs/apk/qa/release/$QA_APK_NAME.apk
            title: Bitrise Deploy APK
        - deploy-to-bitrise-io@2.2.3:
            is_always_run: false
            is_skippable: true
            inputs:
              - deploy_path: $PROJECT_LOCATION/app/build/outputs/apk/qa/release/sha512sums.txt
            title: Bitrise Deploy Checksum
        - deploy-to-bitrise-io@2.2.3:
            is_always_run: false
            is_skippable: true
            inputs:
              - deploy_path: $PROJECT_LOCATION/app/build/outputs/mapping/qaRelease/mapping.txt
            title: Bitrise ProGuard Map Files
        - deploy-to-bitrise-io@2.2.3:
            is_always_run: false
            is_skippable: true
            inputs:
              - deploy_path: $PROJECT_LOCATION/app/build/outputs/bundle/qaRelease/app-qa-release.aab
            title: Bitrise Deploy AAB
        - deploy-to-bitrise-io@2.2.3:
            is_always_run: false
            is_skippable: true
            inputs:
              - deploy_path: sourcemaps/android/index.js.map
            title: Bitrise Deploy Sourcemaps
      meta:
        bitrise.io:
          stack: linux-docker-android-22.04
          machine_type_id: elite-xl
  build_android_qa_flask:
    before_run:
      - code_setup
    after_run:
      - _upload_apk_to_browserstack_flask
      - notify_failure
    steps:
      - change-android-versioncode-and-versionname@1:
          inputs:
            - new_version_name: $FLASK_VERSION_NAME
            - new_version_code: $FLASK_VERSION_NUMBER
            - build_gradle_path: $PROJECT_LOCATION_ANDROID/app/build.gradle
      - file-downloader@1:
          inputs:
            - source: $BITRISEIO_ANDROID_QA_KEYSTORE_URL
            - destination: android/keystores/internalRelease.keystore
      - restore-gradle-cache@2: {}
      - install-missing-android-tools@3:
          inputs:
            - ndk_version: $NDK_VERSION
            - gradlew_path: $PROJECT_LOCATION/gradlew
      - script@1:
          inputs:
            - content: |-
                #!/usr/bin/env bash
                node -v
                export METAMASK_ENVIRONMENT='qa'
                export METAMASK_BUILD_TYPE='flask'
                GIT_BRANCH=$BITRISE_GIT_BRANCH yarn build:android:pre-release:bundle:flask
          title: Build Android Flask Pre-Release Bundle
          is_always_run: false
      - save-gradle-cache@1: {}
      - deploy-to-bitrise-io@2.2.3:
          is_always_run: false
          is_skippable: true
          inputs:
            - deploy_path: $PROJECT_LOCATION/app/build/outputs/apk/flask/release/app-flask-release.apk
          title: Bitrise Deploy Flask APK
      - deploy-to-bitrise-io@2.2.3:
          is_always_run: false
          is_skippable: true
          inputs:
            - deploy_path: $PROJECT_LOCATION/app/build/outputs/apk/flask/release/sha512sums.txt
          title: Bitrise Deploy Flask Checksum
      - deploy-to-bitrise-io@2.2.3:
          is_always_run: false
          is_skippable: true
          inputs:
            - deploy_path: $PROJECT_LOCATION/app/build/outputs/mapping/flaskRelease/mapping.txt
          title: Bitrise Deploy Flask ProGuard Map Files
      - deploy-to-bitrise-io@2.2.3:
          is_always_run: false
          is_skippable: true
          inputs:
            - deploy_path: $PROJECT_LOCATION/app/build/outputs/bundle/flaskRelease/app-flask-release.aab
          title: Bitrise Deploy Flask AAB
      - deploy-to-bitrise-io@2.2.3:
          is_always_run: false
          is_skippable: true
          inputs:
            - deploy_path: sourcemaps/android/index.js.map
          title: Bitrise Deploy Flask Sourcemaps
    meta:
      bitrise.io:
        stack: linux-docker-android-22.04
        machine_type_id: elite-xl
  _upload_apk_to_browserstack_flask:
    steps:
      - script@1:
          title: Upload Flask APK to Browserstack
          inputs:
            - content: |-
                #!/usr/bin/env bash
                set -e
                set -x
                set -o pipefail
                APK_PATH=$PROJECT_LOCATION/app/build/outputs/apk/flask/release/app-flask-release.apk
                CUSTOM_ID="flask-$BITRISE_GIT_BRANCH-$FLASK_VERSION_NAME-$FLASK_VERSION_NUMBER"
                CUSTOM_ID=${CUSTOM_ID////-}
                curl -u "$BROWSERSTACK_USERNAME:$BROWSERSTACK_ACCESS_KEY" -X POST "https://api-cloud.browserstack.com/app-automate/upload" -F "file=@$APK_PATH" -F 'data={"custom_id": "'$CUSTOM_ID'"}' | jq -j '.app_url' | envman add --key BROWSERSTACK_ANDROID_FLASK_APP_URL
                APK_PATH_FOR_APP_LIVE=$PROJECT_LOCATION/app/build/outputs/apk/flask/release/"$CUSTOM_ID".apk
                mv "$APK_PATH" "$APK_PATH_FOR_APP_LIVE"
                curl -u "$BROWSERSTACK_USERNAME:$BROWSERSTACK_ACCESS_KEY" -X POST "https://api-cloud.browserstack.com/app-live/upload" -F "file=@$APK_PATH_FOR_APP_LIVE" -F 'data={"custom_id": "'$CUSTOM_ID'"}'
                curl -u "$BROWSERSTACK_USERNAME:$BROWSERSTACK_ACCESS_KEY" -X GET https://api-cloud.browserstack.com/app-automate/recent_apps | jq > browserstack_uploaded_flask_apps.json
      - deploy-to-bitrise-io@2.2.3:
          is_always_run: false
          is_skippable: true
          inputs:
            - pipeline_intermediate_files: $BITRISE_SOURCE_DIR/browserstack_uploaded_flask_apps.json:BROWSERSTACK_UPLOADED_FLASK_APPS_LIST
          title: Save Browserstack uploaded Flask apps JSON
  _upload_apk_to_browserstack:
    steps:
      - script@1:
          title: Upload APK to Browserstack
          inputs:
            - content: |-
                #!/usr/bin/env bash
                set -e
                set -x
                set -o pipefail
                APK_DIR="$PROJECT_LOCATION/app/build/outputs/apk/qa/release"
                ORIGINAL_APK="$APK_DIR/app-qa-release.apk"

                CUSTOM_ID="$BITRISE_GIT_BRANCH-$VERSION_NAME-$VERSION_NUMBER"
                CUSTOM_ID=${CUSTOM_ID////-}

                mv "$ORIGINAL_APK" "$APK_DIR/$CUSTOM_ID.apk"
                APK_PATH="$APK_DIR/$CUSTOM_ID.apk"

                # Upload to app-automate
                curl -u "$BROWSERSTACK_USERNAME:$BROWSERSTACK_ACCESS_KEY" \
                    -X POST "https://api-cloud.browserstack.com/app-automate/upload" \
                    -F "file=@$APK_PATH" \
                    -F 'data={"custom_id": "'$CUSTOM_ID'"}' \
                    | jq -j '.app_url' \
                    | envman add --key BROWSERSTACK_ANDROID_APP_URL

                # Upload to app-live
                curl -u "$BROWSERSTACK_USERNAME:$BROWSERSTACK_ACCESS_KEY" \
                    -X POST "https://api-cloud.browserstack.com/app-live/upload" \
                    -F "file=@$APK_PATH" \
                    -F 'data={"custom_id": "'$CUSTOM_ID'"}'

                # Get recent apps
                curl -u "$BROWSERSTACK_USERNAME:$BROWSERSTACK_ACCESS_KEY" \
                    -X GET https://api-cloud.browserstack.com/app-automate/recent_apps \
                    | jq > browserstack_uploaded_apps.json
      - share-pipeline-variable@1:
          title: Persist BROWSERSTACK_ANDROID_APP_URL across all stages
          inputs:
            - variables: |-
                BROWSERSTACK_ANDROID_APP_URL
      - deploy-to-bitrise-io@2.2.3:
          is_always_run: false
          is_skippable: true
          inputs:
            - pipeline_intermediate_files: $BITRISE_SOURCE_DIR/browserstack_uploaded_apps.json:BROWSERSTACK_UPLOADED_APPS_LIST
          title: Save Browserstack uploaded apps JSON
  wdio_android_e2e_test:
    before_run:
      - code_setup
    after_run:
      - notify_failure
    steps:
      - script@1:
          title: Debug Env Variables
          inputs:
            - content: |
                echo "PRODUCTION_BUILD_NAME: $PRODUCTION_BUILD_NAME"
                echo "PRODUCTION_BUILD_NUMBER: $PRODUCTION_BUILD_NUMBER"
                echo "PRODUCTION_APP_URL from tag upgrade workflow: $PRODUCTION_APP_URL"
                echo "BROWSERSTACK_ANDROID_APP_URL: $BROWSERSTACK_ANDROID_APP_URL"
      - script@1:
          title: Run Android E2E tests on Browserstack
          is_always_run: true
          inputs:
            - content: |-
                #!/usr/bin/env bash

                # Check if TEST_TYPE is set to upgrade
                if [ "$TEST_TYPE" = "upgrade" ]; then
                  TEST_TYPE="--upgrade"

                # Check if TEST_TYPE is set to performance
                elif [ "$TEST_TYPE" = "performance" ]; then
                  TEST_TYPE="--performance"
                fi
                yarn test:wdio:android:browserstack "$TEST_SUITE_FOLDER" "$TEST_TYPE"
      - script@1:
          is_always_run: true
          is_skippable: false
          title: Package test reports
          inputs:
            - content: |-
                #!/usr/bin/env bash
                cd $BITRISE_SOURCE_DIR/wdio/reports/
                zip -r test-report.zip html/
                mv test-report.zip $BITRISE_DEPLOY_DIR/
      - deploy-to-bitrise-io@2.2.3:
          is_always_run: true
          is_skippable: false
          inputs:
            - deploy_path: $BITRISE_DEPLOY_DIR/test-report.zip
          title: Deploy test report
    meta:
      bitrise.io:
        stack: linux-docker-android-22.04
        machine_type_id: standard
  wdio_ios_e2e_test:
    before_run:
      - code_setup
    after_run:
      - notify_failure
    steps:
      - script@1:
          title: Run iOS E2E tests on Browserstack
          is_always_run: true
          inputs:
            - content: |-
                #!/usr/bin/env bash
                # Check if TEST_TYPE is set to upgrade
                if [ "$TEST_TYPE" = "upgrade" ]; then
                  TEST_TYPE="--upgrade"
                # Check if TEST_TYPE is set to performance
                elif [ "$TEST_TYPE" = "performance" ]; then
                  TEST_TYPE="--performance"
                fi
                yarn test:wdio:ios:browserstack "$TEST_SUITE_FOLDER" "$TEST_TYPE"
      - script@1:
          is_always_run: true
          is_skippable: false
          title: Package test reports
          inputs:
            - content: |-
                #!/usr/bin/env bash
                cd $BITRISE_SOURCE_DIR/wdio/reports/
                zip -r test-report.zip html/
                mv test-report.zip $BITRISE_DEPLOY_DIR/
      - deploy-to-bitrise-io@2.2.3:
          is_always_run: true
          is_skippable: false
          inputs:
            - deploy_path: $BITRISE_DEPLOY_DIR/test-report.zip
          title: Deploy test report
    meta:
      bitrise.io:
        stack: linux-docker-android-22.04
        machine_type_id: standard
  deploy_android_to_store:
    steps:
      - pull-intermediate-files@1:
          inputs:
            - artifact_sources: .*
      - google-play-deploy:
          inputs:
            - app_path: $BITRISE_PLAY_STORE_ABB_PATH
            - track: internal
            - service_account_json_key_path: $BITRISEIO_BITRISEIO_SERVICE_ACCOUNT_JSON_KEY_URL_URL
            - package_name: $MM_ANDROID_PACKAGE_NAME
    envs:
      - opts:
          is_expand: true
        MM_ANDROID_PACKAGE_NAME: io.metamask
  deploy_ios_to_store:
    steps:
      - pull-intermediate-files@1:
          inputs:
            - artifact_sources: .*
      - deploy-to-itunesconnect-application-loader@1:
          inputs:
            - ipa_path: $BITRISE_APP_STORE_IPA_PATH
  # iOS Builds
  _ios_build_template:
    before_run:
      - code_setup
    after_run:
      - notify_failure
    steps:
      - certificate-and-profile-installer@1: {
        run_if: '{{not (enveq "IS_SIM_BUILD" "true")}}' # Only run for physical builds
      }
      - set-xcode-build-number@1:
          inputs:
            - build_short_version_string: $NAME
            - build_version: $NUMBER
            - plist_path: $PROJECT_LOCATION_IOS/MetaMask/$INFO_PLIST_NAME
      - script@1:
          title: iOS Sourcemaps & Build
          is_always_run: false
          inputs:
            - content: |-
                #!/usr/bin/env bash
                echo 'This is the current build type: $METAMASK_BUILD_TYPE'
                if [ -n "$YARN_COMMAND" ]; then
                    GIT_BRANCH=$BITRISE_GIT_BRANCH yarn "$YARN_COMMAND"
                elif [ "$IS_DEV_BUILD" = "true" ]; then #EXPO BUILD
                    if [ "$IS_SIM_BUILD" = "true" ]; then
                      if [ "$METAMASK_BUILD_TYPE" = "flask" ]; then
                        GIT_BRANCH=$BITRISE_GIT_BRANCH yarn start:ios:e2e:flask
                      else
                        GIT_BRANCH=$BITRISE_GIT_BRANCH yarn start:ios:e2e
                      fi
                    else
                      GIT_BRANCH=$BITRISE_GIT_BRANCH yarn build:ios:main:local
                    fi
                elif [ "$METAMASK_BUILD_TYPE" = "main" ]; then
                    yarn build:ios:pre-release
                elif [ "$METAMASK_BUILD_TYPE" = "beta" ]; then
                    yarn build:ios:pre-beta
                elif [ "$METAMASK_BUILD_TYPE" = "flask" ]; then
                    yarn build:ios:pre-flask
                else
                    echo "Error: Invalid build type specified: $METAMASK_BUILD_TYPE"
                    exit 1
                fi
      - script@1:
          title: Rename iOS artifact files
          inputs:
            - content: |-
                #!/usr/bin/env bash
                set -ex
                # Set base paths
                if [ "$IS_SIM_BUILD" = "true" ]; then
                  BUILD_DIR="ios/build/Build/Products/Debug-iphonesimulator"
                  DEVICE_TYPE="simulator"
                  BINARY_EXTENSION=".app"
                else
                  BUILD_DIR="ios/build/output"
                  DEVICE_TYPE="device"
                  BINARY_EXTENSION=".ipa"
                fi

                # Generate new name based on build type and version
                if [ -n "$YARN_COMMAND" ]; then
                  NAME_FROM_YARN_COMMAND="$(cut -d':' -f3- <<< "$YARN_COMMAND" | sed 's/:/-/g')"
                  NEW_BASE_NAME="metamask-${DEVICE_TYPE}-${NAME_FROM_YARN_COMMAND}-${NUMBER}"
                else
                  NEW_BASE_NAME="metamask-${DEVICE_TYPE}-${METAMASK_ENVIRONMENT}-${METAMASK_BUILD_TYPE}-${NAME}-${NUMBER}"
                fi

                # Rename binary
                OLD_BINARY="$BUILD_DIR/$APP_NAME$BINARY_EXTENSION"
                NEW_BINARY="$BUILD_DIR/$NEW_BASE_NAME$BINARY_EXTENSION"
                mv "$OLD_BINARY" "$NEW_BINARY"

                # Rename xcarchive (only for non-simulator builds)
                if [ "$IS_SIM_BUILD" != "true" ]; then
                  ARCHIVE_DIR="ios/build"
                  OLD_ARCHIVE="$ARCHIVE_DIR/$APP_NAME.xcarchive"
                  NEW_ARCHIVE="$ARCHIVE_DIR/$NEW_BASE_NAME.xcarchive"
                  mv "$OLD_ARCHIVE" "$NEW_ARCHIVE"
                fi

                # Export new names as environment variables
                envman add --key RENAMED_ARCHIVE_FILE --value "$NEW_BASE_NAME.xcarchive"
                envman add --key BINARY_DEPLOY_PATH --value "$BUILD_DIR/$NEW_BASE_NAME$BINARY_EXTENSION"
      - deploy-to-bitrise-io@2.2.3:
          is_always_run: false
          is_skippable: true
          inputs:
            - pipeline_intermediate_files: $BINARY_DEPLOY_PATH:BITRISE_APP_STORE_IPA_PATH
            - deploy_path: $BINARY_DEPLOY_PATH
            - is_compress: true
          title: Deploy iOS Binary
      - deploy-to-bitrise-io@2.2.3:
          is_always_run: false
          is_skippable: true
          run_if: '{{not (enveq "IS_SIM_BUILD" "true")}}' # Only run for physical builds
          inputs:
            - deploy_path: ios/build/$RENAMED_ARCHIVE_FILE
          title: Deploy Symbols File
      - deploy-to-bitrise-io@2.2.3:
          is_always_run: false
          is_skippable: true
          run_if: '{{not (enveq "IS_SIM_BUILD" "true")}}' # Only run for physical builds
          inputs:
            - pipeline_intermediate_files: sourcemaps/ios/index.js.map:BITRISE_APP_STORE_SOURCEMAP_PATH
            - deploy_path: sourcemaps/ios/index.js.map
          title: Deploy Source Map
  # TODO: Remove this workflow once new build configuration is consolidated
  build_ios_release:
    after_run:
      - build_ios_main_prod
  build_ios_main_prod:
    envs:
      - NAME: $VERSION_NAME
      - NUMBER: $VERSION_NUMBER
      - APP_NAME: "MetaMask"
      - INFO_PLIST_NAME: "Info.plist"
      - YARN_COMMAND: 'build:ios:main:prod'
    after_run:
      - _ios_build_template
  build_ios_main_beta:
    envs:
      - YARN_COMMAND: 'build:ios:main:beta'
      - NAME: $VERSION_NAME
      - NUMBER: $VERSION_NUMBER
      - APP_NAME: "MetaMask"
      - INFO_PLIST_NAME: "Info.plist"
    after_run:
      - _ios_build_template
  build_ios_main_rc:
    envs:
      - YARN_COMMAND: 'build:ios:main:rc'
      - NAME: $VERSION_NAME
      - NUMBER: $VERSION_NUMBER
      - APP_NAME: "MetaMask"
      - INFO_PLIST_NAME: "Info.plist"
    after_run:
      - _ios_build_template
  build_ios_main_exp:
    envs:
      - YARN_COMMAND: 'build:ios:main:exp'
      - NAME: $VERSION_NAME
      - NUMBER: $VERSION_NUMBER
      - APP_NAME: "MetaMask"
      - INFO_PLIST_NAME: "Info.plist"
    after_run:
      - _ios_build_template
  build_ios_release_and_upload_sourcemaps:
    envs:
      - SENTRY_DISABLE_AUTO_UPLOAD: 'false'
    after_run:
      - build_ios_main_prod
  build_ios_rc_and_upload_sourcemaps:
    envs:
      - SENTRY_DISABLE_AUTO_UPLOAD: 'false'
    after_run:
      - build_ios_main_rc
  build_ios_beta:
    envs:
      - METAMASK_BUILD_TYPE: "beta"
      - METAMASK_ENVIRONMENT: 'production'
      - NAME: $VERSION_NAME
      - NUMBER: $VERSION_NUMBER
      - APP_NAME: "MetaMask"
      - INFO_PLIST_NAME: "Info.plist"
    after_run:
      - _ios_build_template
  # TODO: Remove this workflow once new build configuration is consolidated
  build_ios_flask_release:
    after_run:
      - build_ios_flask_prod
  build_ios_flask_prod:
    envs:
      - NAME: $FLASK_VERSION_NAME
      - NUMBER: $FLASK_VERSION_NUMBER
      - APP_NAME: "MetaMask-Flask"
      - INFO_PLIST_NAME: "MetaMask-Flask-Info.plist"
      - YARN_COMMAND: 'build:ios:flask:prod'
    after_run:
      - _ios_build_template
  build_ios_simbuild:
    envs:
      - IS_SIM_BUILD: 'true'
      - IS_DEV_BUILD: 'true'
      - METAMASK_BUILD_TYPE: 'main'
      - METAMASK_ENVIRONMENT: 'debug'
      - NAME: $VERSION_NAME
      - NUMBER: $VERSION_NUMBER
      - APP_NAME: 'MetaMask'
      - INFO_PLIST_NAME: 'Info.plist'
    after_run:
      - _ios_build_template
  build_ios_devbuild:
    envs:
      - NAME: $VERSION_NAME
      - NUMBER: $VERSION_NUMBER
      - APP_NAME: 'MetaMask'
      - INFO_PLIST_NAME: 'Info.plist'
      - YARN_COMMAND: 'build:ios:main:local'
    after_run:
      - _ios_build_template
  build_ios_flask_devbuild:
    envs:
      - NAME: $FLASK_VERSION_NAME
      - NUMBER: $FLASK_VERSION_NUMBER
      - APP_NAME: "MetaMask-Flask"
      - INFO_PLIST_NAME: "MetaMask-Flask-Info.plist"
      - YARN_COMMAND: 'build:ios:flask:local'
    after_run:
      - _ios_build_template
  build_ios_qa_devbuild:
    envs:
      - IS_DEV_BUILD: 'true'
      - NAME: $VERSION_NAME
      - NUMBER: $VERSION_NUMBER
      - APP_NAME: "MetaMask-QA"
      - INFO_PLIST_NAME: "MetaMask-QA-Info.plist"
      - YARN_COMMAND: 'build:ios:qa:local'
    after_run:
      - _ios_build_template
  build_ios_flask_simbuild:
    envs:
      - IS_SIM_BUILD: 'true'
      - NAME: $FLASK_VERSION_NAME
      - NUMBER: $FLASK_VERSION_NUMBER
      - APP_NAME: "MetaMask-Flask"
      - INFO_PLIST_NAME: "MetaMask-Flask-Info.plist"
      - YARN_COMMAND: 'build:ios:flask:local'
    after_run:
      - _ios_build_template
  build_ios_qa_simbuild:
    envs:
      - IS_SIM_BUILD: 'true'
      - NAME: $VERSION_NAME
      - NUMBER: $VERSION_NUMBER
      - APP_NAME: "MetaMask-QA"
      - INFO_PLIST_NAME: "MetaMask-QA-Info.plist"
      - YARN_COMMAND: 'build:ios:qa:local'
    after_run:
      - _ios_build_template
  build_ios_qa:
    before_run:
      - code_setup
    after_run:
      - _upload_ipa_to_browserstack
      - notify_failure
    steps:
      - certificate-and-profile-installer@1: {}
      - set-xcode-build-number@1:
          inputs:
            - build_short_version_string: $VERSION_NAME
            - build_version: $VERSION_NUMBER
            - plist_path: $PROJECT_LOCATION_IOS/MetaMask/MetaMask-QA-Info.plist
      - script@1:
          inputs:
            - content: |-
                #!/usr/bin/env bash
                node -v
                GIT_BRANCH=$BITRISE_GIT_BRANCH METAMASK_BUILD_TYPE='main' METAMASK_ENVIRONMENT='qa' yarn build:ios:pre-qa
          title: iOS Sourcemaps & Build
          is_always_run: false
      - deploy-to-bitrise-io@2.2.3:
          is_always_run: false
          is_skippable: true
          inputs:
            - pipeline_intermediate_files: ios/build/output/MetaMask-QA.ipa:BITRISE_APP_STORE_IPA_PATH
            - deploy_path: ios/build/output/MetaMask-QA.ipa
          title: Deploy iOS IPA
      - deploy-to-bitrise-io@2.2.3:
          is_always_run: false
          is_skippable: true
          inputs:
            - deploy_path: ios/build/MetaMask-QA.xcarchive
          title: Deploy Symbols File
      - deploy-to-bitrise-io@2.2.3:
          is_always_run: false
          is_skippable: true
          inputs:
            - pipeline_intermediate_files: sourcemaps/ios/index.js.map:BITRISE_APP_STORE_SOURCEMAP_PATH
            - deploy_path: sourcemaps/ios/index.js.map
          title: Deploy Source Map
  _upload_ipa_to_browserstack:
    steps:
      - script@1:
          title: Upload IPA to Browserstack
          inputs:
            - content: |-
                #!/usr/bin/env bash
                set -e
                set -x
                set -o pipefail

                IPA_DIR="ios/build/output"
                ORIGINAL_IPA="$IPA_DIR/MetaMask-QA.ipa"

                CUSTOM_ID="$BITRISE_GIT_BRANCH-$VERSION_NAME-$VERSION_NUMBER"
                CUSTOM_ID=${CUSTOM_ID////-}

                mv "$ORIGINAL_IPA" "$IPA_DIR/$CUSTOM_ID.ipa"
                IPA_PATH="$IPA_DIR/$CUSTOM_ID.ipa"

                # Upload to app-automate
                curl -u "$BROWSERSTACK_USERNAME:$BROWSERSTACK_ACCESS_KEY" \
                    -X POST "https://api-cloud.browserstack.com/app-automate/upload" \
                    -F "file=@$IPA_PATH" \
                    -F 'data={"custom_id": "'$CUSTOM_ID'"}' \
                    | jq -j '.app_url' \
                    | envman add --key BROWSERSTACK_IOS_APP_URL
                echo "BROWSERSTACK_IOS_APP_URL: $BROWSERSTACK_IOS_APP_URL"
                # Upload to app-live
                curl -u "$BROWSERSTACK_USERNAME:$BROWSERSTACK_ACCESS_KEY" \
                    -X POST "https://api-cloud.browserstack.com/app-live/upload" \
                    -F "file=@$IPA_PATH" \
                    -F 'data={"custom_id": "'$CUSTOM_ID'"}'

                # Get recent apps
                curl -u "$BROWSERSTACK_USERNAME:$BROWSERSTACK_ACCESS_KEY" \
                    -X GET https://api-cloud.browserstack.com/app-automate/recent_apps \
                    | jq > browserstack_uploaded_apps.json
      - share-pipeline-variable@1:
          title: Persist BROWSERSTACK_IOS_APP_URL across all stages
          inputs:
            - variables: |-
                BROWSERSTACK_IOS_APP_URL
      - deploy-to-bitrise-io@2.2.3:
          is_always_run: false
          is_skippable: true
          inputs:
            - deploy_path: browserstack_uploaded_apps.json
          title: Bitrise Deploy Browserstack Uploaded Apps
  build_ios_flask_release:
    before_run:
      - code_setup
    after_run:
      - notify_failure
    steps:
      - certificate-and-profile-installer@1: {}
      - set-xcode-build-number@1:
          inputs:
            - build_short_version_string: $FLASK_VERSION_NAME
            - build_version: $FLASK_VERSION_NUMBER
            - plist_path: $PROJECT_LOCATION_IOS/MetaMask/MetaMask-Flask-Info.plist
      - script@1:
          inputs:
            - content: |-
                #!/usr/bin/env bash
                node -v
                METAMASK_BUILD_TYPE='flask' METAMASK_ENVIRONMENT='production' yarn build:ios:pre-flask
          title: iOS Sourcemaps & Build
          is_always_run: false
      - deploy-to-bitrise-io@2.2.3:
          is_always_run: false
          is_skippable: true
          inputs:
            - pipeline_intermediate_files: ios/build/output/MetaMask-Flask.ipa:BITRISE_APP_STORE_IPA_PATH
            - deploy_path: ios/build/output/MetaMask-Flask.ipa
          title: Deploy iOS IPA
      - deploy-to-bitrise-io@2.2.3:
          is_always_run: false
          is_skippable: true
          inputs:
            - deploy_path: ios/build/MetaMask-Flask.xcarchive:BITRISE_APP_STORE_XCARCHIVE_PATH
          title: Deploy Symbols File
      - deploy-to-bitrise-io@2.2.3:
          is_always_run: false
          is_skippable: true
          inputs:
            - pipeline_intermediate_files: sourcemaps/ios/index.js.map:BITRISE_APP_STORE_SOURCEMAP_PATH
            - deploy_path: sourcemaps/ios/index.js.map
          title: Deploy Source Map
  build_ios_qa_flask:
    before_run:
      - code_setup
    after_run:
      - _upload_ipa_to_browserstack_flask
      - notify_failure
    steps:
      - certificate-and-profile-installer@1: {}
      - set-xcode-build-number@1:
          inputs:
            - build_short_version_string: $FLASK_VERSION_NAME
            - build_version: $FLASK_VERSION_NUMBER
            - plist_path: $PROJECT_LOCATION_IOS/MetaMask/MetaMask-Flask-Info.plist
      - script@1:
          inputs:
            - content: |-
                #!/usr/bin/env bash
                node -v
                GIT_BRANCH=$BITRISE_GIT_BRANCH METAMASK_BUILD_TYPE='flask' METAMASK_ENVIRONMENT='qa' yarn build:ios:pre-flask
          title: iOS Flask Sourcemaps & Build
          is_always_run: false
      - deploy-to-bitrise-io@2.2.3:
          is_always_run: false
          is_skippable: true
          inputs:
            - pipeline_intermediate_files: ios/build/output/MetaMask-Flask.ipa:BITRISE_APP_STORE_FLASK_IPA_PATH
            - deploy_path: ios/build/output/MetaMask-Flask.ipa
          title: Deploy iOS Flask IPA
      - deploy-to-bitrise-io@2.2.3:
          is_always_run: false
          is_skippable: true
          inputs:
            - deploy_path: ios/build/MetaMask-Flask.xcarchive
          title: Deploy Flask Symbols File
      - deploy-to-bitrise-io@2.2.3:
          is_always_run: false
          is_skippable: true
          inputs:
            - pipeline_intermediate_files: sourcemaps/ios/index.js.map:BITRISE_APP_STORE_FLASK_SOURCEMAP_PATH
            - deploy_path: sourcemaps/ios/index.js.map
          title: Deploy Flask Source Map
  _upload_ipa_to_browserstack_flask:
    steps:
      - script@1:
          title: Upload Flask IPA to Browserstack
          inputs:
            - content: |-
                #!/usr/bin/env bash
                set -e
                set -x
                set -o pipefail
                CUSTOM_ID="flask-$BITRISE_GIT_BRANCH-$FLASK_VERSION_NAME-$FLASK_VERSION_NUMBER"
                CUSTOM_ID=${CUSTOM_ID////-}
                IPA_PATH=ios/build/output/MetaMask-Flask.ipa
                IPA_PATH_FOR_APP_LIVE=ios/build/output/"$CUSTOM_ID".ipa
                curl -u "$BROWSERSTACK_USERNAME:$BROWSERSTACK_ACCESS_KEY" -X POST "https://api-cloud.browserstack.com/app-automate/upload" -F "file=@$IPA_PATH" -F 'data={"custom_id": "'$CUSTOM_ID'"}' | jq -j '.app_url' | envman add --key BROWSERSTACK_IOS_FLASK_APP_URL
                mv "$IPA_PATH" "$IPA_PATH_FOR_APP_LIVE"
                curl -u "$BROWSERSTACK_USERNAME:$BROWSERSTACK_ACCESS_KEY" -X POST "https://api-cloud.browserstack.com/app-live/upload" -F "file=@$IPA_PATH_FOR_APP_LIVE" -F 'data={"custom_id": "'$CUSTOM_ID'"}'
                curl -u "$BROWSERSTACK_USERNAME:$BROWSERSTACK_ACCESS_KEY" -X GET https://api-cloud.browserstack.com/app-automate/recent_apps | jq > browserstack_uploaded_flask_apps.json
      - share-pipeline-variable@1:
          title: Persist BROWSERSTACK_IOS_FLASK_APP_URL across all stages
          inputs:
            - variables: |-
                BROWSERSTACK_IOS_FLASK_APP_URL
      - deploy-to-bitrise-io@2.2.3:
          is_always_run: false
          is_skippable: true
          inputs:
            - deploy_path: browserstack_uploaded_flask_apps.json
          title: Bitrise Deploy Browserstack Uploaded Flask Apps


app:
  envs:
    - opts:
        is_expand: false
      MM_NOTIFICATIONS_UI_ENABLED: true
    - opts:
        is_expand: false
      MM_NETWORK_UI_REDESIGN_ENABLED: false
    - opts:
        is_expand: false
      PORTFOLIO_VIEW: true
    - opts:
        is_expand: false
      MM_PER_DAPP_SELECTED_NETWORK: false
    - opts:
        is_expand: false
      MM_REMOVE_GLOBAL_NETWORK_SELECTOR: false

    - opts:
        is_expand: false
      MM_PERMISSIONS_SETTINGS_V1_ENABLED: false
    - opts:
        is_expand: false
      MM_SECURITY_ALERTS_API_ENABLED: true
    - opts:
        is_expand: false
      BRIDGE_USE_DEV_APIS: false
    - opts:
        is_expand: false
      MM_BRIDGE_ENABLED: true
    - opts:
        is_expand: false
      MM_UNIFIED_SWAPS_ENABLED: true
    - opts:
        is_expand: false
      PROJECT_LOCATION: android
    - opts:
        is_expand: false
      NDK_VERSION: 26.1.10909125
    - opts:
        is_expand: false
      QA_APK_NAME: app-qa-release
    - opts:
        is_expand: false
      MODULE: app
    - opts:
        is_expand: false
      VARIANT: ''
    - opts:
        is_expand: false
      BITRISE_PROJECT_PATH: ios/MetaMask.xcworkspace
    - opts:
        is_expand: false
      BITRISE_SCHEME: MetaMask
    - opts:
        is_expand: false
      BITRISE_EXPORT_METHOD: enterprise
    - opts:
        is_expand: false
      PROJECT_LOCATION_ANDROID: android
    - opts:
        is_expand: false
      PROJECT_LOCATION_IOS: ios
    - opts:
        is_expand: false
      VERSION_NAME: 7.52.99
    - opts:
        is_expand: false
<<<<<<< HEAD
      VERSION_NUMBER: 2192
=======
      VERSION_NUMBER: 2186
>>>>>>> dacb764c
    - opts:
        is_expand: false
      FLASK_VERSION_NAME: 7.52.99
    - opts:
        is_expand: false
<<<<<<< HEAD
      FLASK_VERSION_NUMBER: 2192
=======
      FLASK_VERSION_NUMBER: 2186
>>>>>>> dacb764c
    - opts:
        is_expand: false
      ANDROID_APK_LINK: ''
    - opts:
        is_expand: false
      ANDROID_AAP_LINK: ''
    - opts:
        is_expand: false
      IOS_APP_LINK: ''
    - opts:
        is_expand: false
      NVM_VERSION: 0.39.7
    - opts:
        is_expand: false
      NVM_SHA256SUM: '8e45fa547f428e9196a5613efad3bfa4d4608b74ca870f930090598f5af5f643'
    - opts:
        is_expand: false
      NODE_VERSION: 20.18.0
    - opts:
        is_expand: false
      YARN_VERSION: 1.22.22
    - opts:
        is_expand: false
      COREPACK_VERSION: 0.28.0
    - opts:
        is_expand: false
      SEEDLESS_ONBOARDING_ENABLED: true
meta:
  bitrise.io:
    stack: osx-xcode-16.2.x
    machine_type_id: g2.mac.4large
trigger_map:
  - push_branch: release/*
    pipeline: pr_regression_e2e_pipeline
  - push_branch: main
    pipeline: app_launch_times_and_expo_pipeline
  - tag: 'qa-*'
    pipeline: create_qa_builds_pipeline
  - tag: 'v*.*.*'
    pipeline: create_qa_builds_pipeline<|MERGE_RESOLUTION|>--- conflicted
+++ resolved
@@ -3259,21 +3259,13 @@
       VERSION_NAME: 7.52.99
     - opts:
         is_expand: false
-<<<<<<< HEAD
       VERSION_NUMBER: 2192
-=======
-      VERSION_NUMBER: 2186
->>>>>>> dacb764c
     - opts:
         is_expand: false
       FLASK_VERSION_NAME: 7.52.99
     - opts:
         is_expand: false
-<<<<<<< HEAD
       FLASK_VERSION_NUMBER: 2192
-=======
-      FLASK_VERSION_NUMBER: 2186
->>>>>>> dacb764c
     - opts:
         is_expand: false
       ANDROID_APK_LINK: ''
