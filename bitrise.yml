---
format_version: '8'
default_step_lib_source: 'https://github.com/bitrise-io/bitrise-steplib.git'
project_type: react-native

#Pipelines are listed below
pipelines:
  #Creates MetaMask-QA apps and stores apk/ipa in Bitrise
  create_qa_builds_pipeline:
    stages:
      - create_build_qa: {}
  #Builds MetaMask, MetaMask-QA apps and stores apk/ipa in Bitrise
  build_all_targets_pipeline:
    stages:
      - create_build_all_targets: {}
  #Releases MetaMask apps and stores apk/ipa into Play(Internal Testing)/App(TestFlight) Store
  release_builds_to_store_pipeline:
    stages:
      - create_build_release: {}
      - deploy_build_release: {}
      - create_build_qa: {} #Generate QA builds for E2E app upgrade tests
  #Releases MetaMask apps and stores ipa into App(TestFlight) Store
  release_ios_to_store_pipeline:
    stages:
      - create_ios_release: {}
      - deploy_ios_release: {}
  #Releases MetaMask apps and stores apk Play(Internal Testing) Store
  release_android_to_store_pipeline:
    stages:
      - create_android_release: {}
      - deploy_android_release: {}
  #Run E2E test suite for iOS only
  run_e2e_ios_pipeline:
    stages:
      - build_e2e_ios_stage: {}
      - run_e2e_ios_stage: {}
      - notify: {}
  #Run E2E test suite for Android only
  run_e2e_android_pipeline:
    stages:
      - build_e2e_android_stage: {} #builds android detox E2E
      - run_e2e_android_stage: {} #runs android detox test E2E
      - notify: {}
  #PR_e2e_verfication (build ios & android), run iOS (smoke), emulator Android
  release_e2e_pipeline:
    stages:
      - build_e2e_ios_android_stage: {}
      - run_release_e2e_ios_android_stage: {}
      - report_results_stage: {}
      - notify: {}
  #PR_e2e_verfication (build ios & android), run iOS (smoke), emulator Android
  pr_smoke_e2e_pipeline:
    stages:
      - build_smoke_e2e_ios_android_stage: {}
      - run_smoke_e2e_ios_android_stage: {}
      - notify: {}

  #PR_e2e_verfication (build ios & android), run iOS (regression), emulator Android
  pr_regression_e2e_pipeline:
    stages:
      - build_regression_e2e_ios_android_stage: {}
      - run_regression_e2e_ios_android_stage: {}
      - notify: {}
  #App launch times pipeline. Runs on browserstack
  app_launch_times_and_expo_pipeline:
    stages:
      - create_build_qa_and_expo: {}
      - app_launch_times_test_stage: {}
  #App Upgrade pipeline. Runs on browserstack
  app_upgrade_pipeline:
    stages:
      - create_build_qa_android: {}
      - app_upgrade_test_stage: {}
  multichain_permissions_e2e_pipeline:
    stages:
      - build_multichain_permissions_e2e_ios_android_stage: {}
      - run_multichain_permissions_e2e_ios_android_stage: {}
  # Pipeline for Flask
  create_flask_release_builds_pipeline:
    stages:
      - create_build_flask_release: {}
      - notify: {}
  release_flask_builds_to_store_pipeline:
    stages:
      - create_build_flask_release: {}
      - deploy_flask_build_release: {}
      - release_notify: {}
#Stages reference workflows. Those workflows cannot but utility "_this-is-a-utility"
stages:
  create_build_all_targets:
    workflows:
      - build_android_release: {}
      - build_ios_release: {}
      - build_android_qa: {}
      - build_ios_qa: {}
  create_build_release:
    workflows:
      - build_android_release: {}
      - build_ios_release: {}
  deploy_build_release:
    workflows:
      - deploy_android_to_store: {}
      - deploy_ios_to_store: {}
  create_ios_release:
    workflows:
      - build_ios_release: {}
  deploy_ios_release:
    workflows:
      - deploy_ios_to_store: {}
  create_android_release:
    workflows:
      - build_android_release: {}
  deploy_android_release:
    workflows:
      - deploy_android_to_store: {}
  create_build_qa_and_expo:
      workflows:
      - build_android_expo_dev: {}
      - build_android_expo_qa: {}
      - build_android_qa: {}
      - build_ios_expo_dev: {}
      - build_ios_expo_qa: {}
      - build_ios_qa: {}
  create_build_qa:
    workflows:
      - build_android_qa: {}
      - build_ios_qa: {}
  create_build_qa_android:
    workflows:
      - build_android_qa: {}
  create_build_qa_ios:
    workflows:
      - build_ios_qa: {}
  build_e2e_ios_stage:
    workflows:
      - ios_e2e_build: {}
  run_e2e_ios_stage:
    workflows:
      - ios_e2e_test: {}
  build_smoke_e2e_ios_android_stage:
    abort_on_fail: true
    workflows:
      - ios_e2e_build: {}
      - android_e2e_build: {}
  build_multichain_permissions_e2e_ios_android_stage:
    abort_on_fail: true
    workflows:
      - build_ios_multichain_permissions_e2e: {}
      - build_android_multichain_permissions_e2e: {}
  run_multichain_permissions_e2e_ios_android_stage:
    workflows:
      - run_tag_multichain_permissions_ios: {}
      - run_tag_multichain_permissions_android: {}
  run_smoke_e2e_ios_android_stage:
    workflows:
      - run_ios_api_specs: {}
      - run_tag_smoke_accounts_ios: {}
      - run_tag_smoke_accounts_android: {}
      # - run_tag_smoke_identity_ios: {}
      # - run_tag_smoke_identity_android: {}
      # - run_tag_smoke_assets_ios: {}
      - run_tag_smoke_assets_android: {}
      - run_tag_smoke_confirmations_ios: {}
      - run_tag_smoke_confirmations_android: {}
      # - run_tag_smoke_swaps_ios: {}
      # - run_tag_smoke_swaps_android: {}
      - run_tag_smoke_core_ios: {}
      - run_tag_smoke_core_android: {}
      - run_tag_multichain_permissions_ios: {}
      - run_tag_multichain_permissions_android: {}
  build_regression_e2e_ios_android_stage:
    workflows:
      - ios_build_regression_tests: {}
      - android_build_regression_tests: {}
  run_regression_e2e_ios_android_stage:
    workflows:
      - ios_run_regression_tests: {}
      - android_run_regression_tests: {}
  run_release_e2e_ios_android_stage:
    workflows:
      - ios_run_regression_tests: {}
      - android_run_regression_tests: {}
      - run_tag_smoke_confirmations_ios: {}
      - run_tag_smoke_confirmations_android: {}
      - run_tag_smoke_accounts_ios: {}
      - run_tag_smoke_accounts_android: {}
      # - run_tag_smoke_identity_ios: {}
      # - run_tag_smoke_identity_android: {}
      # - run_tag_smoke_assets_ios: {}
      - run_tag_smoke_assets_android: {}
      # - run_tag_smoke_swaps_ios: {}
      # - run_tag_smoke_swaps_android: {}
      - run_tag_smoke_core_ios: {}
      - run_tag_smoke_core_android: {}
      - run_tag_upgrade_android: {}
      - run_android_app_launch_times_appium_test: {}
  report_results_stage:
    workflows:
      - run_testrail_update_automated_test_results: {}
  run_e2e_ios_android_stage:
    workflows:
      - ios_e2e_test: {}
      - android_e2e_test: {}
  build_e2e_ios_android_stage:
    workflows:
      - build_android_qa: {}
      - ios_e2e_build: {}
      - android_e2e_build: {}
  build_e2e_android_stage:
    workflows:
      - android_e2e_build: {}
  run_e2e_android_stage:
    workflows:
      - android_e2e_test: {}
  notify:
    workflows:
      - notify_success: {}
  app_launch_times_test_stage:
    workflows:
      - run_android_app_launch_times_appium_test: {}
      - run_ios_app_launch_times_appium_test: {}
  app_upgrade_test_stage:
    workflows:
      - run_tag_upgrade_android: {}
  release_notify:
    workflows:
      - release_announcing_stores: {}
  create_build_flask_release:
    workflows:
      - build_android_flask_release: {}
      - build_ios_flask_release: {}
  deploy_flask_build_release:
    workflows:
      - deploy_android_to_store:
          envs:
            - MM_ANDROID_PACKAGE_NAME: 'io.metamask.flask'
      - deploy_ios_to_store:

workflows:
  # Code Setups
  setup:
    steps:
      - activate-ssh-key@4:
          run_if: '{{getenv "SSH_RSA_PRIVATE_KEY" | ne ""}}'
      - git-clone@6: {}
  set_commit_hash:
    steps:
      - script@1:
          title: Set commit hash env variable
          inputs:
            - content: |-
                #!/usr/bin/env bash
                BRANCH_COMMIT_HASH="$(git rev-parse HEAD)"

                # Log the value of BRANCH_COMMIT_HASH
                echo "BRANCH_COMMIT_HASH is set to: $BRANCH_COMMIT_HASH"

                envman add --key BRANCH_COMMIT_HASH --value "$BRANCH_COMMIT_HASH"
      - share-pipeline-variable@1:
          title: Persist commit hash across all stages
          inputs:
            - variables: |-
                BRANCH_COMMIT_HASH
  code_setup:
    before_run:
      - setup
      - prep_environment
    steps:
      - restore-cocoapods-cache@2: {}
      - script@1:
          inputs:
            - content: |-
                #!/usr/bin/env bash
                envman add --key YARN_CACHE_DIR --value "$(yarn cache dir)"
          title: Get Yarn cache directory
      - yarn@0:
          inputs:
            - command: setup
          title: Yarn Setup
  prep_environment:
    steps:
      - restore-cache@2:
          title: Restore Node
          inputs:
            - key: node-{{ getenv "NODE_VERSION" }}-{{ .OS }}-{{ .Arch }}
      - script@1:
          title: node, yarn, corepack installation
          inputs:
            - content: |-
                #!/usr/bin/env bash
                echo "Gems being installed with bundler gem"
                bundle install --gemfile=ios/Gemfile
                echo "Node $NODE_VERSION being installed"

                set -e

                # Add and enable NVM
                wget -O install-nvm.sh "https://raw.githubusercontent.com/nvm-sh/nvm/v${NVM_VERSION}/install.sh"
                echo "${NVM_SHA256SUM} install-nvm.sh" > install-nvm.sh.SHA256SUM
                sha256sum -c install-nvm.sh.SHA256SUM
                chmod +x install-nvm.sh && ./install-nvm.sh && rm ./install-nvm.sh
                source "${HOME}/.nvm/nvm.sh"
                echo 'source "${HOME}/.nvm/nvm.sh"' | tee -a ${HOME}/.{bashrc,profile}

                 # Retry logic for Node installation
                MAX_ATTEMPTS=3
                ATTEMPT=1
                until [ $ATTEMPT -gt $MAX_ATTEMPTS ]
                do
                  echo "Attempt $ATTEMPT to install Node.js"
                  nvm install ${NODE_VERSION}
                  INSTALL_STATUS=$? # Capture the exit status of the nvm install command
                  if [ $INSTALL_STATUS -eq 0 ]; then
                      echo "Node.js installation successful!"
                      break
                  else
                      echo "Node.js installation failed with exit code $INSTALL_STATUS"
                      ATTEMPT=$((ATTEMPT+1))
                      echo "Node.js installation failed, retrying in 5 seconds..."
                      sleep 5
                  fi
                done

                if [ $ATTEMPT -gt $MAX_ATTEMPTS ]; then
                  echo "Node.js installation failed after $MAX_ATTEMPTS attempts."
                  exit 1
                fi
                envman add --key PATH --value $PATH

                node --version

                echo "Corepack being installed with npm"
                npm i -g "corepack@$COREPACK_VERSION"
                echo "Corepack enabling $YARN_VERSION"
                corepack enable
      - save-cache@1:
          title: Save Node
          inputs:
            - key: node-{{ getenv "NODE_VERSION" }}-{{ .OS }}-{{ .Arch }}
            - paths: |-
                ../.nvm/
                ../../../root/.nvm/
  install_applesimutils:
    steps:
      - script@1:
          title: applesimutils installation
          inputs:
            - content: |-
                #!/usr/bin/env bash
                echo "Now installing applesimutils..."
                brew tap wix/brew
                brew install applesimutils

  # Notifications utility workflows
  # Provides values for commit or branch message and path depending on commit env setup initialised or not
  _get_workflow_info:
    steps:
      - activate-ssh-key@4:
          is_always_run: true # always run to also feed failure notifications
          run_if: '{{getenv "SSH_RSA_PRIVATE_KEY" | ne ""}}'
      - git-clone@6:
          inputs:
            - update_submodules: 'no'
          is_always_run: true # always run to also feed failure notifications
      - script@1:
          is_always_run: true # always run to also feed failure notifications
          inputs:
            - content: |
                #!/bin/bash
                # generate reference to commit from env or using git
                COMMIT_SHORT_HASH="${BITRISE_GIT_COMMIT:0:7}"
                BRANCH_HEIGHT=''
                WORKFLOW_TRIGGER='Push'

                if [[ -z "$BITRISE_GIT_COMMIT" ]]; then
                  COMMIT_SHORT_HASH="$(git rev-parse --short HEAD)"
                  BRANCH_HEIGHT='HEAD'
                  WORKFLOW_TRIGGER='Manual'
                fi

                envman add --key COMMIT_SHORT_HASH --value "$COMMIT_SHORT_HASH"
                envman add --key BRANCH_HEIGHT --value "$BRANCH_HEIGHT"
                envman add --key WORKFLOW_TRIGGER --value "$WORKFLOW_TRIGGER"
          title: Get commit or branch name and path variables

  # Slack notification utils: we have two workflows to allow choosing when to notify: on success, on failure or both.
  # A workflow for instance create_qa_builds will notify on failure for each build_android_qa or build_ios_qa
  # but will only notify success if both success and create_qa_builds succeeds.

  # Send a Slack message on successful release
  release_announcing_stores:
    before_run:
      - code_setup
    steps:
      - yarn@0:
          inputs:
            - command: build:announce
          title: Announcing pre-release
          is_always_run: false
    meta:
      bitrise.io:
        stack: linux-docker-android-22.04
        machine_type_id: standard

  # Send a Slack message when workflow succeeds
  notify_success:
    before_run:
      - _get_workflow_info
    steps:
      # Update Bitrise comment in PR with success status
      - comment-on-github-pull-request@0:
          is_always_run: true
          run_if: '{{getenv "TRIGGERED_BY_PR_LABEL" | eq "true"}}'
          inputs:
            - personal_access_token: '$GITHUB_ACCESS_TOKEN'
            - body: |-
                ## [<img alt="https://bitrise.io/" src="https://assets-global.website-files.com/5db35de024bb983af1b4e151/5e6f9ccc3e129dfd8a205e4e_Bitrise%20Logo%20-%20Eggplant%20Bg.png" height="20">](${BITRISEIO_PIPELINE_BUILD_URL}) **Bitrise**

                ✅✅✅ `${BITRISEIO_PIPELINE_TITLE}` passed on Bitrise! ✅✅✅

                Commit hash: ${GITHUB_PR_HASH}
                Build link: ${BITRISEIO_PIPELINE_BUILD_URL}

                >[!NOTE]
                >- You can kick off another `${BITRISEIO_PIPELINE_TITLE}` on Bitrise by removing and re-applying the `Run Smoke E2E` label on the pull request

                <!-- BITRISE_TAG -->
                <!-- BITRISE_SUCCESS_TAG -->
            - repository_url: '$GIT_REPOSITORY_URL'
            - issue_number: '$GITHUB_PR_NUMBER'
            - api_base_url: 'https://api.github.com'
            - update_comment_tag: '$GITHUB_PR_HASH'
  # Send a Slack message when workflow fails
  notify_failure:
    before_run:
      - _get_workflow_info
    steps:
      - script@1:
          is_always_run: true
          title: Check if PR comment should be updated
          inputs:
            - content: |-
                #!/usr/bin/env bash
                if [[ "$TRIGGERED_BY_PR_LABEL" == "true" && $BITRISE_BUILD_STATUS == 1 ]]; then
                  envman add --key SHOULD_UPDATE_PR_COMMENT --value "true"
                else
                  envman add --key SHOULD_UPDATE_PR_COMMENT --value "false"
                fi
      # Update Bitrise comment in PR with failure status
      - comment-on-github-pull-request@0:
          is_always_run: true
          run_if: '{{getenv "SHOULD_UPDATE_PR_COMMENT" | eq "true"}}'
          inputs:
            - personal_access_token: '$GITHUB_ACCESS_TOKEN'
            - body: |-
                ## [<img alt="https://bitrise.io/" src="https://assets-global.website-files.com/5db35de024bb983af1b4e151/5e6f9ccc3e129dfd8a205e4e_Bitrise%20Logo%20-%20Eggplant%20Bg.png" height="20">](${BITRISEIO_PIPELINE_BUILD_URL}) **Bitrise**

                ❌❌❌ `${BITRISEIO_PIPELINE_TITLE}` failed on Bitrise! ❌❌❌

                Commit hash: ${GITHUB_PR_HASH}
                Build link: ${BITRISEIO_PIPELINE_BUILD_URL}

                >[!NOTE]
                >- You can kick off another `${BITRISEIO_PIPELINE_TITLE}` on Bitrise by removing and re-applying the `Run Smoke E2E` label on the pull request

                > [!TIP]
                >- Check the [documentation](https://www.notion.so/metamask-consensys/Bitrise-Pipeline-Overview-43159500c43748a389556f0593e8834b#26052f2ea6e24f8c9cfdb57a7522dc1f) if you have any doubts on how to understand the failure on bitrise

                <!-- BITRISE_TAG -->
                <!-- BITRISE_FAIL_TAG -->
            - repository_url: '$GIT_REPOSITORY_URL'
            - issue_number: '$GITHUB_PR_NUMBER'
            - api_base_url: 'https://api.github.com'
            - update_comment_tag: '$GITHUB_PR_HASH'
  # CI Steps
  ci_test:
    before_run:
      - code_setup
    steps:
      - yarn@0:
          inputs:
            - args: ''
            - command: test:unit --silent
          title: Unit Test
          is_always_run: false
      - script@1:
          inputs:
            - content: |-
                #!/usr/bin/env bash
                echo 'weew - everything passed!'
          title: All Tests Passed
          is_always_run: false
  # E2E Steps

  ### This workflow uses a flag (TEST_SUITE) that defines the specific set of tests to be run.
  ## in this instance Regression. In future iterations we can rename to ios_test_suite_selection & android_test_suite_selection
  ios_build_regression_tests:
    envs:
      - TEST_SUITE: 'Regression'
      - MM_MULTICHAIN_V1_ENABLED: false
      - MM_CHAIN_PERMISSIONS: false
    after_run:
      - ios_e2e_build
  ios_run_regression_tests:
    envs:
      - TEST_SUITE: 'Regression'
    after_run:
      - ios_e2e_test
  android_build_regression_tests:
    meta:
      bitrise.io:
        stack: linux-docker-android-22.04
        machine_type_id: elite-xl
    envs:
      - TEST_SUITE: 'Regression'
      - MM_MULTICHAIN_V1_ENABLED: false
      - MM_CHAIN_PERMISSIONS: false
    after_run:
      - android_e2e_build
  android_run_regression_tests:
    meta:
      bitrise.io:
        stack: linux-docker-android-22.04
        machine_type_id: elite-xl
    envs:
      - TEST_SUITE: 'Regression'
    after_run:
      - android_e2e_test
  run_tag_upgrade_android:
    meta:
      bitrise.io:
        stack: linux-docker-android-22.04
        machine_type_id: elite-xl
    envs:
      - PRODUCTION_APP_URL: 'bs://46f0542276828b691f56adec25ac81065b5abf73' # Last production's QA build
      - PRODUCTION_BUILD_NAME: 7.30.0
      - PRODUCTION_BUILD_NUMBER: 1410
      - CUCUMBER_TAG_EXPRESSION: '@upgrade and @androidApp'
      - PRODUCTION_BUILD_STRING: 'MetaMask-QA v$PRODUCTION_BUILD_NAME ($PRODUCTION_BUILD_NUMBER)'
      - NEW_BUILD_STRING: 'MetaMask-QA v$VERSION_NAME ($VERSION_NUMBER)'
      - TEST_TYPE: 'upgrade'
    after_run:
      - wdio_android_e2e_test
  build_ios_multichain_permissions_e2e:
    after_run:
      - ios_e2e_build
      # - android_e2e_build
  build_android_multichain_permissions_e2e:
    meta:
      bitrise.io:
        stack: linux-docker-android-22.04
        machine_type_id: elite-xl
    after_run:
      - android_e2e_build
  run_android_app_launch_times_appium_test:
    envs:
      - TEST_TYPE: 'performance'
    meta:
      bitrise.io:
        stack: linux-docker-android-22.04
        machine_type_id: elite-xl
    after_run:
      - wdio_android_e2e_test

  ### Report automated test results to TestRail
  run_testrail_update_automated_test_results:
    before_run:
      - code_setup
    steps:
      - script@1:
          title: 'Add Automated Test Results to TestRail'
          inputs:
            - content: |-
                #!/usr/bin/env bash
                echo 'REPORT AUTOMATED TEST RESULTS TO TESTRAIL'
                node ./scripts/testrail/testrail.api.js

  run_ios_app_launch_times_appium_test:
    envs:
      - TEST_TYPE: 'performance'
    meta:
      bitrise.io:
        stack: osx-xcode-15.0.x
        machine_type_id: g2.mac.large
    after_run:
      - wdio_ios_e2e_test

  ### Separating workflows so they run concurrently during smoke runs
  run_tag_smoke_accounts_ios:
    envs:
      - TEST_SUITE_FOLDER: './e2e/specs/accounts/*'
      - TEST_SUITE_TAG: '.*SmokeAccounts.*'
    after_run:
      - ios_e2e_test
  run_tag_smoke_accounts_android:
    meta:
      bitrise.io:
        stack: linux-docker-android-22.04
        machine_type_id: elite-xl
    envs:
      - TEST_SUITE_FOLDER: './e2e/specs/accounts/*'
      - TEST_SUITE_TAG: '.*SmokeAccounts.*'
    after_run:
      - android_e2e_test
  run_tag_smoke_identity_ios:
    envs:
      - TEST_SUITE_FOLDER: './e2e/specs/identity/*'
      - TEST_SUITE_TAG: '.*SmokeIdentity.*'
    after_run:
      - ios_e2e_test
  run_tag_smoke_identity_android:
    meta:
      bitrise.io:
        stack: linux-docker-android-22.04
        machine_type_id: elite-xl
    envs:
      - TEST_SUITE_FOLDER: './e2e/specs/identity/*'
      - TEST_SUITE_TAG: '.*SmokeIdentity.*'
    after_run:
      - android_e2e_test
  run_tag_smoke_assets_ios:
    envs:
      - TEST_SUITE_FOLDER: './e2e/specs/assets/*'
      - TEST_SUITE_TAG: '.*SmokeAssets.*'
    after_run:
      - ios_e2e_test
  run_tag_smoke_assets_android:
    meta:
      bitrise.io:
        stack: linux-docker-android-22.04
        machine_type_id: elite-xl
    envs:
      - TEST_SUITE_FOLDER: './e2e/specs/assets/*'
      - TEST_SUITE_TAG: '.*SmokeAssets.*'
    after_run:
      - android_e2e_test
  run_tag_smoke_confirmations_ios:
    envs:
      - TEST_SUITE_FOLDER: './e2e/specs/confirmations/*'
      - TEST_SUITE_TAG: '.*SmokeConfirmations.*'
    after_run:
      - ios_e2e_test
  run_tag_smoke_confirmations_android:
    meta:
      bitrise.io:
        stack: linux-docker-android-22.04
        machine_type_id: elite-xl
    envs:
      - TEST_SUITE_FOLDER: './e2e/specs/confirmations/*'
      - TEST_SUITE_TAG: '.*SmokeConfirmations.*'
    after_run:
      - android_e2e_test
  run_tag_smoke_swaps_ios:
    envs:
      - TEST_SUITE_FOLDER: './e2e/specs/swaps/*'
      - TEST_SUITE_TAG: '.*SmokeSwaps.*'
    after_run:
      - ios_e2e_test
  run_tag_smoke_swaps_android:
    meta:
      bitrise.io:
        stack: linux-docker-android-22.04
        machine_type_id: elite-xl
    envs:
      - TEST_SUITE_FOLDER: './e2e/specs/swaps/*'
      - TEST_SUITE_TAG: '.*SmokeSwaps.*'
    after_run:
      - android_e2e_test
  run_ios_api_specs:
    after_run:
      - ios_api_specs
  run_tag_smoke_core_ios:
    envs:
      - TEST_SUITE_FOLDER: './e2e/spec/*/**/*'
      - TEST_SUITE_TAG: '.*SmokeCore.*'
    after_run:
      - ios_e2e_test
  run_tag_smoke_core_android:
    meta:
      bitrise.io:
        stack: linux-docker-android-22.04
        machine_type_id: elite-xl
    envs:
      - TEST_SUITE_FOLDER: './e2e/spec/*/**/*'
      - TEST_SUITE_TAG: '.*SmokeCore.*'
    after_run:
      - android_e2e_test
  run_tag_multichain_permissions_ios:
    envs:
      - TEST_SUITE_FOLDER: './e2e/specs/multichain/*'
      - TEST_SUITE_TAG: '.*SmokeMultiChainPermissions.*'
    after_run:
      - ios_e2e_test
  run_tag_multichain_permissions_android:
    meta:
      bitrise.io:
        stack: linux-docker-android-22.04
        machine_type_id: elite-xl
    envs:
      - TEST_SUITE_FOLDER: './e2e/specs/multichain/*'
      - TEST_SUITE_TAG: '.*SmokeMultiChainPermissions.*'
    after_run:
      - android_e2e_test
  android_e2e_build:
    before_run:
      - code_setup
      - set_commit_hash
    after_run:
      - notify_failure
    steps:
      - script@1:
          title: Generating ccache key using native folder checksum
          inputs:
            - content: |-
                #!/usr/bin/env bash
                ./scripts/cache/set-cache-envs.sh android
      - restore-gradle-cache@2: {}
      - install-missing-android-tools@3:
          inputs:
            - ndk_version: $NDK_VERSION
            - gradlew_path: $PROJECT_LOCATION/gradlew
      - file-downloader@1:
          inputs:
            - source: $BITRISEIO_ANDROID_QA_KEYSTORE_URL
            - destination: android/keystores/internalRelease.keystore
      - script@1:
          title: Install CCache & symlink
          inputs:
            - content: |-
                #!/usr/bin/env bash
                sudo apt update
                sudo apt install ccache -y
      - restore-cache@2:
          title: Restore CCache
          inputs:
            - key: '{{ getenv "CCACHE_KEY" }}'
      - script@1:
          title: Set skip ccache upload
          run_if: '{{ enveq "BITRISE_CACHE_HIT" "exact" }}'
          inputs:
            - content: |-
                #!/usr/bin/env bash
                envman add --key SKIP_CCACHE_UPLOAD --value "true"
      - script@1:
          title: Run detox build
          timeout: 1200
          is_always_run: true
          inputs:
            - content: |-
                #!/usr/bin/env bash
                ./scripts/cache/setup-ccache.sh
                if [ "$TEST_SUITE" = "Regression" ]; then
                  TEST_SUITE="Regression"
                else
                  TEST_SUITE="Smoke"
                fi
                node -v
                export METAMASK_ENVIRONMENT='local'
                export METAMASK_BUILD_TYPE='main'
                IGNORE_BOXLOGS_DEVELOPMENT="true" yarn test:e2e:android:build:qa-release
      - save-gradle-cache@1: {}
      - save-cache@1:
          title: Save CCache
          run_if: '{{not (enveq "SKIP_CCACHE_UPLOAD" "true")}}'
          inputs:
            - key: '{{ getenv "CCACHE_KEY" }}'
            - paths: |-
                ccache
      - deploy-to-bitrise-io@2.2.3:
          inputs:
            - pipeline_intermediate_files: android/app/build/outputs:INTERMEDIATE_ANDROID_BUILD_DIR
          title: Save Android build
      - save-cache@1:
          title: Save node_modules
          inputs:
            - key: node_modules-{{ .OS }}-{{ .Arch }}-{{ getenv "BRANCH_COMMIT_HASH" }}
            - paths: node_modules
    meta:
      bitrise.io:
        machine_type_id: elite-xl
        stack: linux-docker-android-22.04
  android_e2e_test:
    before_run:
      - setup
      - prep_environment
    after_run:
      - notify_failure
    steps:
      - restore-gradle-cache@2: {}
      - pull-intermediate-files@1:
          inputs:
            - artifact_sources: .*
          title: Pull Android build
      - script@1:
          title: Copy Android build for Detox
          inputs:
            - content: |-
                #!/usr/bin/env bash
                set -ex

                # Create directories for Detox
                mkdir -p "$BITRISE_SOURCE_DIR/android/app/build/outputs"

                # Copy saved files for Detox usage
                # INTERMEDIATE_ANDROID_BUILD_DIR is the cached directory from android_e2e_build's "Save Android build" step
                cp -r "$INTERMEDIATE_ANDROID_BUILD_DIR" "$BITRISE_SOURCE_DIR/android/app/build"
      - restore-cache@2:
          title: Restore cache node_modules
          inputs:
            - key: node_modules-{{ .OS }}-{{ .Arch }}-{{ getenv "BRANCH_COMMIT_HASH" }}
      - avd-manager@1:
          inputs:
            - api_level: '34'
            - abi: 'x86_64'
            - create_command_flags: --sdcard 8192M
            - start_command_flags: -read-only
            - profile: pixel_5
      - wait-for-android-emulator@1: {}
      - script@1:
          title: Run detox test
          timeout: 1200
          is_always_run: false
          inputs:
            - content: |-
                #!/usr/bin/env bash
                if [ -n "$TEST_SUITE_FOLDER" ]; then
                  echo "TEST_SUITE_FOLDER value is: $TEST_SUITE_FOLDER"
                fi
                if [ "$TEST_SUITE" = "Regression" ]; then
                TEST_SUITE="Regression"
                else
                TEST_SUITE="Smoke"
                fi
                if [ -n "$TEST_SUITE_TAG" ]; then
                echo "TEST_SUITE_TAG value is: $TEST_SUITE_TAG"
                TEST_SUITE=$TEST_SUITE_TAG
                fi
                export METAMASK_ENVIRONMENT='local'
                export METAMASK_BUILD_TYPE='main'
                IGNORE_BOXLOGS_DEVELOPMENT="true" yarn test:e2e:android:run:qa-release "$TEST_SUITE_FOLDER" --testNamePattern="$TEST_SUITE"
      - custom-test-results-export@1:
          title: Export test results
          is_always_run: true
          is_skippable: true
          inputs:
            - base_path: $BITRISE_SOURCE_DIR/e2e/reports/
            - test_name: E2E Tests
            - search_pattern: $BITRISE_SOURCE_DIR/e2e/reports/junit.xml
      - deploy-to-bitrise-io@2.2.3:
          title: Deploy test report files
          is_always_run: true
          is_skippable: true
      - script@1:
          title: Copy screenshot files
          is_always_run: true
          run_if: .IsBuildFailed
          inputs:
            - content: |-
                #!/usr/bin/env bash
                set -ex
                cp -r "$BITRISE_SOURCE_DIR/artifacts"  "$BITRISE_DEPLOY_DIR"
      - deploy-to-bitrise-io@2.3:
          title: Deploy test screenshots
          is_always_run: true
          run_if: .IsBuildFailed
          inputs:
            - deploy_path: $BITRISE_DEPLOY_DIR
            - is_compress: true
            - zip_name: E2E_Android_Failure_Artifacts
    meta:
      bitrise.io:
        machine_type_id: elite-xl
        stack: linux-docker-android-22.04
  ios_api_specs:
    before_run:
      - setup
      - install_applesimutils
      - prep_environment
    after_run:
      - notify_failure
    steps:
      - pull-intermediate-files@1:
          inputs:
            - artifact_sources: .*
          title: Pull iOS build
      - script@1:
          title: Copy iOS build for Detox
          inputs:
            - content: |-
                #!/usr/bin/env bash
                set -ex

                # Create directories for Detox
                mkdir -p "$BITRISE_SOURCE_DIR/ios/build/Build"
                mkdir -p "$BITRISE_SOURCE_DIR/../Library/Detox/ios"

                # Copy saved files for Detox usage
                # INTERMEDIATE_IOS_BUILD_DIR & INTERMEDIATE_IOS_DETOX_DIR are the cached directories by ios_e2e_build's "Save iOS build" step
                cp -r "$INTERMEDIATE_IOS_BUILD_DIR" "$BITRISE_SOURCE_DIR/ios/build"
                cp -r "$INTERMEDIATE_IOS_DETOX_DIR" "$BITRISE_SOURCE_DIR/../Library/Detox"
      - restore-cocoapods-cache@2: {}
      - restore-cache@2:
          title: Restore cache node_modules
          inputs:
            - key: node_modules-{{ .OS }}-{{ .Arch }}-{{ getenv "BRANCH_COMMIT_HASH" }}
      - certificate-and-profile-installer@1: {}
      - set-xcode-build-number@1:
          inputs:
            - build_short_version_string: $VERSION_NAME
            - plist_path: $PROJECT_LOCATION_IOS/MetaMask/Info.plist
      - script:
          inputs:
            - content: |-
                # Add cache directory to environment variable
                envman add --key BREW_APPLESIMUTILS --value "$(brew --cellar)/applesimutils"
                envman add --key BREW_OPT_APPLESIMUTILS --value "/usr/local/opt/applesimutils"
                brew tap wix/brew
          title: Set Env Path for caching deps
      - script@1:
          title: Run detox test
          timeout: 1200
          is_always_run: false
          inputs:
            - content: |-
                #!/usr/bin/env bash
                yarn test:api-specs --retries 1
      - script@1:
          is_always_run: true
          is_skippable: false
          title: Add tests reports to Bitrise
          inputs:
            - content: |-
                #!/usr/bin/env bash
                cp -r $BITRISE_SOURCE_DIR/html-report/index.html $BITRISE_HTML_REPORT_DIR/
      - deploy-to-bitrise-io@2.2.3:
          is_always_run: true
          is_skippable: false
          inputs:
            - deploy_path: $BITRISE_HTML_REPORT_DIR
          title: Deploy test report files
  ios_e2e_build:
    envs:
      - NO_FLIPPER: '1'
    before_run:
      - install_applesimutils
      - code_setup
      - set_commit_hash
    after_run:
      - notify_failure
    steps:
      - script@1:
          title: Generating ccache key using native folder checksum
          inputs:
            - content: |-
                #!/usr/bin/env bash
                ./scripts/cache/set-cache-envs.sh ios
      - certificate-and-profile-installer@1: {}
      - set-xcode-build-number@1:
          inputs:
            - build_short_version_string: $VERSION_NAME
            - plist_path: $PROJECT_LOCATION_IOS/MetaMask/Info.plist
      - script:
          inputs:
            - content: |-
                # Add cache directory to environment variable
                envman add --key BREW_APPLESIMUTILS --value "$(brew --cellar)/applesimutils"
                envman add --key BREW_OPT_APPLESIMUTILS --value "/usr/local/opt/applesimutils"
                brew tap wix/brew
          title: Set Env Path for caching deps
      - script@1:
          title: Install CCache & symlink
          inputs:
            - content: |-
                #!/usr/bin/env bash
                brew install ccache with HOMEBREW_NO_DEPENDENTS_CHECK=1
                ln -s $(which ccache) /usr/local/bin/gcc
                ln -s $(which ccache) /usr/local/bin/g++
                ln -s $(which ccache) /usr/local/bin/cc
                ln -s $(which ccache) /usr/local/bin/c++
                ln -s $(which ccache) /usr/local/bin/clang
                ln -s $(which ccache) /usr/local/bin/clang++
      - restore-cache@2:
          title: Restore CCache
          inputs:
            - key: '{{ getenv "CCACHE_KEY" }}'
      - script@1:
          title: Set skip ccache upload
          run_if: '{{ enveq "BITRISE_CACHE_HIT" "exact" }}'
          inputs:
            - content: |-
                #!/usr/bin/env bash
                envman add --key SKIP_CCACHE_UPLOAD --value "true"
      - script@1:
          title: Run detox build
          timeout: 1200
          is_always_run: true
          inputs:
            - content: |-
                #!/usr/bin/env bash
                ./scripts/cache/setup-ccache.sh
                node -v
                export METAMASK_ENVIRONMENT='local'
                export METAMASK_BUILD_TYPE='main'
                IGNORE_BOXLOGS_DEVELOPMENT="true" yarn test:e2e:ios:build:qa-release
      - save-cocoapods-cache@1: {}
      - save-cache@1:
          title: Save CCache
          run_if: '{{not (enveq "SKIP_CCACHE_UPLOAD" "true")}}'
          inputs:
            - key: '{{ getenv "CCACHE_KEY" }}'
            - paths: |-
                ccache
      - deploy-to-bitrise-io@2.2.3:
          inputs:
            - pipeline_intermediate_files: |-
                ios/build/Build:INTERMEDIATE_IOS_BUILD_DIR
                ../Library/Detox/ios:INTERMEDIATE_IOS_DETOX_DIR
          title: Save iOS build
      - save-cache@1:
          title: Save node_modules
          inputs:
            - key: node_modules-{{ .OS }}-{{ .Arch }}-{{ getenv "BRANCH_COMMIT_HASH" }}
            - paths: node_modules
  ios_e2e_test:
    envs:
      - NO_FLIPPER: '1'
    before_run:
      - setup
      - install_applesimutils
      - prep_environment
    after_run:
      - notify_failure
    steps:
      - pull-intermediate-files@1:
          inputs:
            - artifact_sources: .*
          title: Pull iOS build
      - script@1:
          title: Copy iOS build for Detox
          inputs:
            - content: |-
                #!/usr/bin/env bash
                set -ex

                # Create directories for Detox
                mkdir -p "$BITRISE_SOURCE_DIR/ios/build/Build"
                mkdir -p "$BITRISE_SOURCE_DIR/../Library/Detox/ios"

                # Copy saved files for Detox usage
                # INTERMEDIATE_IOS_BUILD_DIR & INTERMEDIATE_IOS_DETOX_DIR are the cached directories by ios_e2e_build's "Save iOS build" step
                cp -r "$INTERMEDIATE_IOS_BUILD_DIR" "$BITRISE_SOURCE_DIR/ios/build"
                cp -r "$INTERMEDIATE_IOS_DETOX_DIR" "$BITRISE_SOURCE_DIR/../Library/Detox"
      - restore-cocoapods-cache@2: {}
      - restore-cache@2:
          title: Restore cache node_modules
          inputs:
            - key: node_modules-{{ .OS }}-{{ .Arch }}-{{ getenv "BRANCH_COMMIT_HASH" }}
      - certificate-and-profile-installer@1: {}
      - set-xcode-build-number@1:
          inputs:
            - build_short_version_string: $VERSION_NAME
            - plist_path: $PROJECT_LOCATION_IOS/MetaMask/MetaMask-QA-Info.plist
      - script:
          inputs:
            - content: |-
                # Add cache directory to environment variable
                envman add --key BREW_APPLESIMUTILS --value "$(brew --cellar)/applesimutils"
                envman add --key BREW_OPT_APPLESIMUTILS --value "/usr/local/opt/applesimutils"
                brew tap wix/brew
          title: Set Env Path for caching deps
      - script@1:
          title: Run detox test
          timeout: 1200
          is_always_run: false
          inputs:
            - content: |-
                #!/usr/bin/env bash
                if [ -n "$TEST_SUITE_FOLDER" ]; then
                  echo "TEST_SUITE_FOLDER value is: $TEST_SUITE_FOLDER"
                fi
                if [ "$TEST_SUITE" = "Regression" ]; then
                  TEST_SUITE="Regression"
                else
                  TEST_SUITE="Smoke"
                fi
                if [ -n "$TEST_SUITE_TAG" ]; then
                echo "TEST_SUITE_TAG value is: $TEST_SUITE_TAG"
                TEST_SUITE=$TEST_SUITE_TAG
                fi
                node -v
                export METAMASK_ENVIRONMENT='local'
                export METAMASK_BUILD_TYPE='main'
                IGNORE_BOXLOGS_DEVELOPMENT="true" yarn test:e2e:ios:run:qa-release "$TEST_SUITE_FOLDER" --testNamePattern="$TEST_SUITE"
      - custom-test-results-export@1:
          is_always_run: true
          is_skippable: false
          title: Export test results
          inputs:
            - base_path: $BITRISE_SOURCE_DIR/e2e/reports/
            - test_name: E2E Tests
            - search_pattern: $BITRISE_SOURCE_DIR/e2e/reports/junit.xml
      - deploy-to-bitrise-io@2.2.3:
          is_always_run: true
          is_skippable: true
          title: Deploy test report files
      - script@1:
          is_always_run: true
          run_if: .IsBuildFailed
          title: Copy screenshot files
          inputs:
            - content: |-
                #!/usr/bin/env bash
                set -ex
                cp -r "$BITRISE_SOURCE_DIR/artifacts"  "$BITRISE_DEPLOY_DIR"
      - deploy-to-bitrise-io@2.3:
          is_always_run: true
          run_if: .IsBuildFailed
          title: Deploy test screenshots
          inputs:
            - deploy_path: $BITRISE_DEPLOY_DIR
            - is_compress: true
            - zip_name: 'E2E_IOS_Failure_Artifacts'
  start_e2e_tests:
    steps:
      - build-router-start@0:
          inputs:
            - workflows: |-
                ios_e2e_test
                wdio_android_e2e_test
            - wait_for_builds: 'true'
            - access_token: $BITRISE_START_BUILD_ACCESS_TOKEN
      - build-router-wait@0:
          inputs:
            - abort_on_fail: 'yes'
            - access_token: $BITRISE_START_BUILD_ACCESS_TOKEN
  build_android_release:
    before_run:
      - code_setup
    after_run:
      - notify_failure
    steps:
      - change-android-versioncode-and-versionname@1:
          inputs:
            - new_version_name: $VERSION_NAME
            - new_version_code: $VERSION_NUMBER
            - build_gradle_path: $PROJECT_LOCATION_ANDROID/app/build.gradle
      - file-downloader@1:
          inputs:
            - source: $BITRISEIO_ANDROID_KEYSTORE_URL
            - destination: android/keystores/release.keystore
      - restore-gradle-cache@2: {}
      - install-missing-android-tools@3:
          inputs:
            - ndk_version: $NDK_VERSION
            - gradlew_path: $PROJECT_LOCATION/gradlew
      - script@1:
          inputs:
            - content: |-
                #!/usr/bin/env bash
                node -v
                METAMASK_BUILD_TYPE='main' METAMASK_ENVIRONMENT='production' yarn build:android:pre-release:bundle
          title: Build Android Pre-Release Bundle
          is_always_run: false
      - save-gradle-cache@1: {}
      - deploy-to-bitrise-io@2.2.3:
          is_always_run: false
          is_skippable: true
          inputs:
            - pipeline_intermediate_files: $PROJECT_LOCATION/app/build/outputs/apk/prod/release/app-prod-release.apk:BITRISE_PLAY_STORE_APK_PATH
            - deploy_path: $PROJECT_LOCATION/app/build/outputs/apk/prod/release/app-prod-release.apk
          title: Bitrise Deploy APK
      - deploy-to-bitrise-io@2.2.3:
          is_always_run: false
          is_skippable: true
          inputs:
            - pipeline_intermediate_files: $PROJECT_LOCATION/app/build/outputs/apk/prod/release/sha512sums.txt:BITRISE_PLAY_STORE_SHA512SUMS_PATH
            - deploy_path: $PROJECT_LOCATION/app/build/outputs/apk/prod/release/sha512sums.txt
          title: Bitrise Deploy Checksum
      - deploy-to-bitrise-io@2.2.3:
          is_always_run: false
          is_skippable: true
          inputs:
            - pipeline_intermediate_files: $PROJECT_LOCATION/app/build/outputs/mapping/prodRelease/mapping.txt:BITRISE_PLAY_STORE_MAPPING_PATH
            - deploy_path: $PROJECT_LOCATION/app/build/outputs/mapping/prodRelease/mapping.txt
          title: Bitrise ProGuard Map Files
      - deploy-to-bitrise-io@2.2.3:
          is_always_run: false
          is_skippable: true
          inputs:
            - pipeline_intermediate_files: $PROJECT_LOCATION/app/build/outputs/bundle/prodRelease/app-prod-release.aab:BITRISE_PLAY_STORE_ABB_PATH
            - deploy_path: $PROJECT_LOCATION/app/build/outputs/bundle/prodRelease/app-prod-release.aab
          title: Bitrise Deploy AAB
      - deploy-to-bitrise-io@2.2.3:
          is_always_run: false
          is_skippable: true
          inputs:
            - pipeline_intermediate_files: sourcemaps/android/index.js.map:BITRISE_PLAY_STORE_SOURCEMAP_PATH
            - deploy_path: sourcemaps/android/index.js.map
          title: Bitrise Deploy Sourcemaps
    meta:
      bitrise.io:
        stack: linux-docker-android-22.04
        machine_type_id: elite-xl
  build_android_release_and_upload_sourcemaps:
    envs:
      - SENTRY_DISABLE_AUTO_UPLOAD: 'false'
    after_run:
      - build_android_release
  build_android_expo_dev:
    before_run:
      - code_setup
    after_run:
      - notify_failure
    steps:
      - change-android-versioncode-and-versionname@1:
          inputs:
            - new_version_name: $VERSION_NAME
            - new_version_code: $VERSION_NUMBER
            - build_gradle_path: $PROJECT_LOCATION_ANDROID/app/build.gradle
      - restore-gradle-cache@2: {}
      - install-missing-android-tools@3:
          inputs:
            - ndk_version: $NDK_VERSION
            - gradlew_path: $PROJECT_LOCATION/gradlew
      - script@1:
          inputs:
            - content: |-
                #!/usr/bin/env bash
                node -v
                GIT_BRANCH=$BITRISE_GIT_BRANCH METAMASK_BUILD_TYPE='main' METAMASK_ENVIRONMENT='debug' yarn build:android:expo:dev
          title: Build Android Dev Build
          is_always_run: false
      - save-gradle-cache@1: {}
      - script:
          title: Copy and Rename APK
          inputs:
            - content: |-
                # Define the source path of the generated APK
                SOURCE_APK_PATH="$PROJECT_LOCATION/app/build/outputs/apk/prod/debug/app-prod-debug.apk"
                
                # Define the destination path with the new name
                DEST_APK_PATH="$BITRISE_DEPLOY_DIR/android-expo-dev-build.apk"
                
                # Copy and rename the APK
                cp "$SOURCE_APK_PATH" "$DEST_APK_PATH"
                
                # Optionally, print the new path for verification
                echo "APK has been copied and renamed to: $DEST_APK_PATH"
      - deploy-to-bitrise-io@2.2.3:
          is_always_run: false
          is_skippable: true
          inputs:
            - deploy_path: "$BITRISE_DEPLOY_DIR/android-expo-dev-build.apk"
          title: Bitrise Deploy APK
    meta:
      bitrise.io:
        stack: linux-docker-android-22.04
        machine_type_id: elite-xl
  build_android_qa:
    before_run:
      - code_setup
    after_run:
      - _upload_apk_to_browserstack
      - notify_failure
    steps:
      - change-android-versioncode-and-versionname@1:
          inputs:
            - new_version_name: $VERSION_NAME
            - new_version_code: $VERSION_NUMBER
            - build_gradle_path: $PROJECT_LOCATION_ANDROID/app/build.gradle
      - file-downloader@1:
          inputs:
            - source: $BITRISEIO_ANDROID_QA_KEYSTORE_URL
            - destination: android/keystores/internalRelease.keystore
      - restore-gradle-cache@2: {}
      - install-missing-android-tools@3:
          inputs:
            - ndk_version: $NDK_VERSION
            - gradlew_path: $PROJECT_LOCATION/gradlew

      - script@1:
          inputs:
            - content: |-
                #!/usr/bin/env bash
                node -v
                GIT_BRANCH=$BITRISE_GIT_BRANCH METAMASK_BUILD_TYPE='main' METAMASK_ENVIRONMENT='qa' yarn build:android:pre-release:bundle:qa
          title: Build Android Pre-Release Bundle
          is_always_run: false
      - save-gradle-cache@1: {}
      - deploy-to-bitrise-io@2.2.3:
          is_always_run: false
          is_skippable: true
          inputs:
            - deploy_path: $PROJECT_LOCATION/app/build/outputs/apk/qa/release/$QA_APK_NAME.apk
          title: Bitrise Deploy APK
      - deploy-to-bitrise-io@2.2.3:
          is_always_run: false
          is_skippable: true
          inputs:
            - deploy_path: $PROJECT_LOCATION/app/build/outputs/apk/qa/release/sha512sums.txt
          title: Bitrise Deploy Checksum
      - deploy-to-bitrise-io@2.2.3:
          is_always_run: false
          is_skippable: true
          inputs:
            - deploy_path: $PROJECT_LOCATION/app/build/outputs/mapping/qaRelease/mapping.txt
          title: Bitrise ProGuard Map Files
      - deploy-to-bitrise-io@2.2.3:
          is_always_run: false
          is_skippable: true
          inputs:
            - deploy_path: $PROJECT_LOCATION/app/build/outputs/bundle/qaRelease/app-qa-release.aab
          title: Bitrise Deploy AAB
      - deploy-to-bitrise-io@2.2.3:
          is_always_run: false
          is_skippable: true
          inputs:
            - deploy_path: sourcemaps/android/index.js.map
          title: Bitrise Deploy Sourcemaps
    meta:
      bitrise.io:
        stack: linux-docker-android-22.04
        machine_type_id: elite-xl
build_android_expo_qa:
    before_run:
      - code_setup
    after_run:
      - notify_failure
    steps:
      - change-android-versioncode-and-versionname@1:
          inputs:
            - new_version_name: $VERSION_NAME
            - new_version_code: $VERSION_NUMBER
            - build_gradle_path: $PROJECT_LOCATION_ANDROID/app/build.gradle
      - restore-gradle-cache@2: {}
      - install-missing-android-tools@3:
          inputs:
            - ndk_version: $NDK_VERSION
            - gradlew_path: $PROJECT_LOCATION/gradlew
      - script@1:
          inputs:
            - content: |-
                #!/usr/bin/env bash
                node -v
                GIT_BRANCH=$BITRISE_GIT_BRANCH METAMASK_BUILD_TYPE='main' METAMASK_ENVIRONMENT='debug' yarn build:android:expo:qa
          title: Build Android Dev Build
          is_always_run: false
      - save-gradle-cache@1: {}
      - script:
          title: Copy and Rename APK
          inputs:
            - content: |-
                # Define the source path of the generated APK
                SOURCE_APK_PATH="$PROJECT_LOCATION/app/build/outputs/apk/prod/debug/app-qa-debug.apk"
                
                # Define the destination path with the new name
                DEST_APK_PATH="$BITRISE_DEPLOY_DIR/android-expo-qa-build.apk"
                
                # Copy and rename the APK
                cp "$SOURCE_APK_PATH" "$DEST_APK_PATH"
                
                # Optionally, print the new path for verification
                echo "APK has been copied and renamed to: $DEST_APK_PATH"
      - deploy-to-bitrise-io@2.2.3:
          is_always_run: false
          is_skippable: true
          inputs:
            - deploy_path: "$BITRISE_DEPLOY_DIR/android-expo-qa-build.apk"
          title: Bitrise Deploy APK
    meta:
      bitrise.io:
        stack: linux-docker-android-22.04
        machine_type_id: elite-xl
  _upload_apk_to_browserstack:
    steps:
      - script@1:
          title: Upload APK to Browserstack
          inputs:
            - content: |-
                #!/usr/bin/env bash
                set -e
                set -x
                set -o pipefail
                APK_PATH=$PROJECT_LOCATION/app/build/outputs/apk/qa/release/app-qa-release.apk
                CUSTOM_ID="$BITRISE_GIT_BRANCH-$VERSION_NAME-$VERSION_NUMBER"
                CUSTOM_ID=${CUSTOM_ID////-}
                curl -u "$BROWSERSTACK_USERNAME:$BROWSERSTACK_ACCESS_KEY" -X POST "https://api-cloud.browserstack.com/app-automate/upload" -F "file=@$APK_PATH" -F 'data={"custom_id": "'$CUSTOM_ID'"}' | jq -j '.app_url' | envman add --key BROWSERSTACK_ANDROID_APP_URL
                APK_PATH_FOR_APP_LIVE=$PROJECT_LOCATION/app/build/outputs/apk/qa/release/"$CUSTOM_ID".apk
                mv "$APK_PATH" "$APK_PATH_FOR_APP_LIVE"
                curl -u "$BROWSERSTACK_USERNAME:$BROWSERSTACK_ACCESS_KEY" -X POST "https://api-cloud.browserstack.com/app-live/upload" -F "file=@$APK_PATH_FOR_APP_LIVE" -F 'data={"custom_id": "'$CUSTOM_ID'"}'
                curl -u "$BROWSERSTACK_USERNAME:$BROWSERSTACK_ACCESS_KEY" -X GET https://api-cloud.browserstack.com/app-automate/recent_apps | jq > browserstack_uploaded_apps.json
      - share-pipeline-variable@1:
          title: Persist BROWSERSTACK_ANDROID_APP_URL across all stages
          inputs:
            - variables: |-
                BROWSERSTACK_ANDROID_APP_URL
      - deploy-to-bitrise-io@2.2.3:
          is_always_run: false
          is_skippable: true
          inputs:
            - pipeline_intermediate_files: $BITRISE_SOURCE_DIR/browserstack_uploaded_apps.json:BROWSERSTACK_UPLOADED_APPS_LIST
          title: Save Browserstack uploaded apps JSON
  wdio_android_e2e_test:
    before_run:
      - code_setup
    after_run:
      - notify_failure
    steps:
      - script@1:
          title: Run Android E2E tests on Browserstack
          is_always_run: true
          inputs:
            - content: |-
                #!/usr/bin/env bash

                # Check if TEST_TYPE is set to upgrade
                if [ "$TEST_TYPE" = "upgrade" ]; then
                  TEST_TYPE="--upgrade"

                # Check if TEST_TYPE is set to performance
                elif [ "$TEST_TYPE" = "performance" ]; then
                  TEST_TYPE="--performance"
                fi
                yarn test:wdio:android:browserstack $TEST_TYPE
      - script@1:
          is_always_run: true
          is_skippable: false
          title: Package test reports
          inputs:
            - content: |-
                #!/usr/bin/env bash
                cd $BITRISE_SOURCE_DIR/wdio/reports/
                zip -r test-report.zip html/
                mv test-report.zip $BITRISE_DEPLOY_DIR/
      - deploy-to-bitrise-io@2.2.3:
          is_always_run: true
          is_skippable: false
          inputs:
            - deploy_path: $BITRISE_DEPLOY_DIR/test-report.zip
          title: Deploy test report
    meta:
      bitrise.io:
        stack: linux-docker-android-22.04
        machine_type_id: standard
  wdio_ios_e2e_test:
    before_run:
      - code_setup
    after_run:
      - notify_failure
    steps:
      - script@1:
          title: Run iOS E2E tests on Browserstack
          is_always_run: true
          inputs:
            - content: |-
                #!/usr/bin/env bash
                # Check if TEST_TYPE is set to upgrade
                if [ "$TEST_TYPE" = "upgrade" ]; then
                  TEST_TYPE="--upgrade"
                # Check if TEST_TYPE is set to performance
                elif [ "$TEST_TYPE" = "performance" ]; then
                  TEST_TYPE="--performance"
                fi
                yarn test:wdio:ios:browserstack $TEST_TYPE
      - script@1:
          is_always_run: true
          is_skippable: false
          title: Package test reports
          inputs:
            - content: |-
                #!/usr/bin/env bash
                cd $BITRISE_SOURCE_DIR/wdio/reports/
                zip -r test-report.zip html/
                mv test-report.zip $BITRISE_DEPLOY_DIR/
      - deploy-to-bitrise-io@2.2.3:
          is_always_run: true
          is_skippable: false
          inputs:
            - deploy_path: $BITRISE_DEPLOY_DIR/test-report.zip
          title: Deploy test report
    meta:
      bitrise.io:
        stack: linux-docker-android-22.04
        machine_type_id: standard
  deploy_android_to_store:
    steps:
      - pull-intermediate-files@1:
          inputs:
            - artifact_sources: .*
      - google-play-deploy:
          inputs:
            - app_path: $BITRISE_PLAY_STORE_ABB_PATH
            - track: internal
            - service_account_json_key_path: $BITRISEIO_BITRISEIO_SERVICE_ACCOUNT_JSON_KEY_URL_URL
            - package_name: $MM_ANDROID_PACKAGE_NAME
    envs:
      - opts:
          is_expand: true
        MM_ANDROID_PACKAGE_NAME: io.metamask
  deploy_ios_to_store:
    steps:
      - pull-intermediate-files@1:
          inputs:
            - artifact_sources: .*
      - deploy-to-itunesconnect-application-loader@1:
          inputs:
            - ipa_path: $BITRISE_APP_STORE_IPA_PATH
  build_ios_release:
    envs:
      - NO_FLIPPER: '1'
    before_run:
      - code_setup
    after_run:
      - notify_failure
    steps:
      - certificate-and-profile-installer@1: {}
      - set-xcode-build-number@1:
          inputs:
            - build_short_version_string: $VERSION_NAME
            - build_version: $VERSION_NUMBER
            - plist_path: $PROJECT_LOCATION_IOS/MetaMask/Info.plist
      - script@1:
          inputs:
            - content: |-
                #!/usr/bin/env bash
                METAMASK_BUILD_TYPE='main' METAMASK_ENVIRONMENT='production' yarn build:ios:pre-release
          title: iOS Sourcemaps & Build
          is_always_run: false
      - deploy-to-bitrise-io@2.2.3:
          is_always_run: false
          is_skippable: true
          inputs:
            - pipeline_intermediate_files: ios/build/output/MetaMask.ipa:BITRISE_APP_STORE_IPA_PATH
            - deploy_path: ios/build/output/MetaMask.ipa
          title: Deploy iOS IPA
      - deploy-to-bitrise-io@1.6.1:
          is_always_run: false
          is_skippable: true
          inputs:
            - deploy_path: ios/build/MetaMask.xcarchive
          title: Deploy Symbols File
      - deploy-to-bitrise-io@2.2.3:
          is_always_run: false
          is_skippable: true
          inputs:
            - pipeline_intermediate_files: sourcemaps/ios/index.js.map:BITRISE_APP_STORE_SOURCEMAP_PATH
            - deploy_path: sourcemaps/ios/index.js.map
          title: Deploy Source Map
  build_ios_release_and_upload_sourcemaps:
    envs:
      - SENTRY_DISABLE_AUTO_UPLOAD: 'false'
    after_run:
      - build_ios_release
  build_ios_expo_dev:
    before_run:
      - code_setup
    after_run:
      - notify_failure
    steps:
      - certificate-and-profile-installer@1: {}
      - set-xcode-build-number@1:
          inputs:
            - build_short_version_string: $VERSION_NAME
            - build_version: $VERSION_NUMBER
            - plist_path: $PROJECT_LOCATION_IOS/MetaMask/Info.plist
      - script@1:
          inputs:
            - content: |-
                #!/usr/bin/env bash
                node -v
                GIT_BRANCH=$BITRISE_GIT_BRANCH METAMASK_BUILD_TYPE='main' METAMASK_ENVIRONMENT='debug' yarn build:ios:expo:dev
          title: iOS Sourcemaps & Build
          is_always_run: false
      - script:
          title: Copy and Rename IPA
          inputs:
            - content: |-
                # Define the source path of the generated IPA
                SOURCE_IPA_PATH="ios/build/output/MetaMask.ipa"
                
                # Define the destination path with the new name
                DEST_IPA_PATH="$BITRISE_DEPLOY_DIR/ios-expo-dev-build.ipa"
                
                # Copy and rename the IPA
                cp "$SOURCE_IPA_PATH" "$DEST_IPA_PATH"
                
                # Optionally, print the new path for verification
                echo "IPA has been copied and renamed to: $DEST_IPA_PATH"
      - deploy-to-bitrise-io@2.2.3:
          is_always_run: false
          is_skippable: true
          inputs:
            - pipeline_intermediate_files: ios/build/output/MetaMask.ipa:BITRISE_APP_STORE_IPA_PATH
            - deploy_path: "$BITRISE_DEPLOY_DIR/ios-expo-dev-build.ipa"
          title: Deploy iOS IPA
  build_ios_qa:
    envs:
      - NO_FLIPPER: '1'
    before_run:
      - code_setup
    after_run:
      - _upload_ipa_to_browserstack
      - notify_failure
    steps:
      - certificate-and-profile-installer@1: {}
      - set-xcode-build-number@1:
          inputs:
            - build_short_version_string: $VERSION_NAME
            - build_version: $VERSION_NUMBER
            - plist_path: $PROJECT_LOCATION_IOS/MetaMask/MetaMask-QA-Info.plist
      - script@1:
          inputs:
            - content: |-
                #!/usr/bin/env bash
                node -v
                GIT_BRANCH=$BITRISE_GIT_BRANCH METAMASK_BUILD_TYPE='main' METAMASK_ENVIRONMENT='qa' yarn build:ios:pre-qa
          title: iOS Sourcemaps & Build
          is_always_run: false
      - deploy-to-bitrise-io@2.2.3:
          is_always_run: false
          is_skippable: true
          inputs:
            - pipeline_intermediate_files: ios/build/output/MetaMask-QA.ipa:BITRISE_APP_STORE_IPA_PATH
            - deploy_path: ios/build/output/MetaMask-QA.ipa
          title: Deploy iOS IPA
      - deploy-to-bitrise-io@2.2.3:
          is_always_run: false
          is_skippable: true
          inputs:
            - deploy_path: ios/build/MetaMask-QA.xcarchive
          title: Deploy Symbols File
      - deploy-to-bitrise-io@2.2.3:
          is_always_run: false
          is_skippable: true
          inputs:
            - pipeline_intermediate_files: sourcemaps/ios/index.js.map:BITRISE_APP_STORE_SOURCEMAP_PATH
            - deploy_path: sourcemaps/ios/index.js.map
          title: Deploy Source Map
build_ios_expo_qa:
    before_run:
      - code_setup
    after_run:
      - notify_failure
    steps:
      - certificate-and-profile-installer@1: {}
      - set-xcode-build-number@1:
          inputs:
            - build_short_version_string: $VERSION_NAME
            - build_version: $VERSION_NUMBER
            - plist_path: $PROJECT_LOCATION_IOS/MetaMask/Info.plist
      - script@1:
          inputs:
            - content: |-
                #!/usr/bin/env bash
                node -v
                GIT_BRANCH=$BITRISE_GIT_BRANCH METAMASK_BUILD_TYPE='main' METAMASK_ENVIRONMENT='debug' yarn build:ios:expo:qa
          title: iOS Sourcemaps & Build
          is_always_run: false
      - script:
          title: Copy and Rename IPA
          inputs:
            - content: |-
                # Define the source path of the generated IPA
                SOURCE_IPA_PATH="ios/build/output/MetaMask-QA.ipa"
                
                # Define the destination path with the new name
                DEST_IPA_PATH="$BITRISE_DEPLOY_DIR/ios-expo-qa-build.ipa"
                
                # Copy and rename the IPA
                cp "$SOURCE_IPA_PATH" "$DEST_IPA_PATH"
                
                # Optionally, print the new path for verification
                echo "IPA has been copied and renamed to: $DEST_IPA_PATH"
      - deploy-to-bitrise-io@2.2.3:
          is_always_run: false
          is_skippable: true
          inputs:
            - pipeline_intermediate_files: ios/build/output/MetaMask.ipa:BITRISE_APP_STORE_IPA_PATH
            - deploy_path: "$BITRISE_DEPLOY_DIR/ios-expo-dev-build.ipa"
          title: Deploy iOS IPA
  _upload_ipa_to_browserstack:
    steps:
      - script@1:
          title: Upload IPA to Browserstack
          inputs:
            - content: |-
                #!/usr/bin/env bash
                set -e
                set -x
                set -o pipefail
                CUSTOM_ID="$BITRISE_GIT_BRANCH-$VERSION_NAME-$VERSION_NUMBER"
                CUSTOM_ID=${CUSTOM_ID////-}
                IPA_PATH=ios/build/output/MetaMask-QA.ipa
                IPA_PATH_FOR_APP_LIVE=ios/build/output/"$CUSTOM_ID".ipa
                curl -u "$BROWSERSTACK_USERNAME:$BROWSERSTACK_ACCESS_KEY" -X POST "https://api-cloud.browserstack.com/app-automate/upload" -F "file=@$IPA_PATH" -F 'data={"custom_id": "'$CUSTOM_ID'"}' | jq -j '.app_url' | envman add --key BROWSERSTACK_IOS_APP_URL
                mv "$IPA_PATH" "$IPA_PATH_FOR_APP_LIVE"
                curl -u "$BROWSERSTACK_USERNAME:$BROWSERSTACK_ACCESS_KEY" -X POST "https://api-cloud.browserstack.com/app-live/upload" -F "file=@$IPA_PATH_FOR_APP_LIVE" -F 'data={"custom_id": "'$CUSTOM_ID'"}'
                curl -u "$BROWSERSTACK_USERNAME:$BROWSERSTACK_ACCESS_KEY" -X GET https://api-cloud.browserstack.com/app-automate/recent_apps | jq > browserstack_uploaded_apps.json
      - share-pipeline-variable@1:
          title: Persist BROWSERSTACK_IOS_APP_URL across all stages
          inputs:
            - variables: |-
                BROWSERSTACK_IOS_APP_URL
      - deploy-to-bitrise-io@2.2.3:
          is_always_run: false
          is_skippable: true
          inputs:
            - deploy_path: browserstack_uploaded_apps.json
          title: Bitrise Deploy Browserstack Uploaded Apps
  build_ios_flask_release:
    before_run:
      - code_setup
    after_run:
      - notify_failure
    steps:
      - certificate-and-profile-installer@1: {}
      - set-xcode-build-number@1:
          inputs:
            - build_short_version_string: $FLASK_VERSION_NAME
            - build_version: $FLASK_VERSION_NUMBER
            - plist_path: $PROJECT_LOCATION_IOS/MetaMask/MetaMask-Flask-Info.plist
      - script@1:
          inputs:
            - content: |-
                #!/usr/bin/env bash
                node -v
                METAMASK_BUILD_TYPE='flask' METAMASK_ENVIRONMENT='production' yarn build:ios:pre-flask
          title: iOS Sourcemaps & Build
          is_always_run: false
      - deploy-to-bitrise-io@2.2.3:
          is_always_run: false
          is_skippable: true
          inputs:
            - pipeline_intermediate_files: ios/build/output/MetaMask-Flask.ipa:BITRISE_APP_STORE_IPA_PATH
            - deploy_path: ios/build/output/MetaMask-Flask.ipa
          title: Deploy iOS IPA
      - deploy-to-bitrise-io@1.6.1:
          is_always_run: false
          is_skippable: true
          inputs:
            - deploy_path: ios/build/MetaMask-Flask.xcarchive:BITRISE_APP_STORE_XCARCHIVE_PATH
          title: Deploy Symbols File
      - deploy-to-bitrise-io@2.2.3:
          is_always_run: false
          is_skippable: true
          inputs:
            - pipeline_intermediate_files: sourcemaps/ios/index.js.map:BITRISE_APP_STORE_SOURCEMAP_PATH
            - deploy_path: sourcemaps/ios/index.js.map
          title: Deploy Source Map
  build_android_flask_release:
    before_run:
      - code_setup
    after_run:
      - notify_failure
    steps:
      - change-android-versioncode-and-versionname@1:
          inputs:
            - new_version_name: $FLASK_VERSION_NAME
            - new_version_code: $FLASK_VERSION_NUMBER
            - build_gradle_path: $PROJECT_LOCATION_ANDROID/app/build.gradle
      - file-downloader@1:
          inputs:
            - source: $BITRISEIO_ANDROID_FLASK_KEYSTORE_URL_URL
            - destination: android/keystores/flaskRelease.keystore
      - restore-gradle-cache@2: {}
      - install-missing-android-tools@3:
          inputs:
            - ndk_revision: $NDK_VERSION
            - gradlew_path: $PROJECT_LOCATION/gradlew

      - script@1:
          inputs:
            - content: |-
                #!/usr/bin/env bash
                node -v
                METAMASK_BUILD_TYPE='flask' METAMASK_ENVIRONMENT='production' yarn build:android:pre-release:bundle:flask
          title: Build Android Pre-Release Bundle
          is_always_run: false
      - save-gradle-cache@1: {}
      - deploy-to-bitrise-io@2.2.3:
          is_always_run: false
          is_skippable: true
          inputs:
            - pipeline_intermediate_files: $PROJECT_LOCATION/app/build/outputs/apk/flask/release/app-flask-release.apk:BITRISE_PLAY_STORE_APK_PATH
            - deploy_path: $PROJECT_LOCATION/app/build/outputs/apk/flask/release/app-flask-release.apk
          title: Bitrise Deploy APK
      - deploy-to-bitrise-io@2.2.3:
          is_always_run: false
          is_skippable: true
          inputs:
            - pipeline_intermediate_files: $PROJECT_LOCATION/app/build/outputs/apk/flask/release/sha512sums.txt:BITRISE_PLAY_STORE_SHA512SUMS_PATH
            - deploy_path: $PROJECT_LOCATION/app/build/outputs/apk/flask/release/sha512sums.txt
          title: Bitrise Deploy Checksum
      - deploy-to-bitrise-io@2.2.3:
          is_always_run: false
          is_skippable: true
          inputs:
            - pipeline_intermediate_files: $PROJECT_LOCATION/app/build/outputs/mapping/flaskRelease/mapping.txt:BITRISE_PLAY_STORE_MAPPING_PATH
            - deploy_path: $PROJECT_LOCATION/app/build/outputs/mapping/flaskRelease/mapping.txt
          title: Bitrise ProGuard Map Files
      - deploy-to-bitrise-io@2.2.3:
          is_always_run: false
          is_skippable: true
          inputs:
            - pipeline_intermediate_files: $PROJECT_LOCATION/app/build/outputs/bundle/flaskRelease/app-flask-release.aab:BITRISE_PLAY_STORE_ABB_PATH
            - deploy_path: $PROJECT_LOCATION/app/build/outputs/bundle/flaskRelease/app-flask-release.aab
          title: Bitrise Deploy AAB
      - deploy-to-bitrise-io@2.2.3:
          is_always_run: false
          is_skippable: true
          inputs:
            - pipeline_intermediate_files: /bitrise/src/sourcemaps/android/index.js.map:BITRISE_PLAY_STORE_SOURCEMAP_PATH
            - deploy_path: sourcemaps/android/index.js.map
          title: Bitrise Deploy Sourcemaps
    meta:
      bitrise.io:
        stack: linux-docker-android-22.04
        machine_type_id: elite-xl

app:
  envs:
    - opts:
        is_expand: false
      MM_NOTIFICATIONS_UI_ENABLED: false
    - opts:
        is_expand: false
      MM_NETWORK_UI_REDESIGN_ENABLED: false
    - opts:
        is_expand: false
      PORTFOLIO_VIEW: true
    - opts:
        is_expand: false
      MM_MULTICHAIN_V1_ENABLED: true
    - opts:
        is_expand: false
      MM_CHAIN_PERMISSIONS: true
    - opts:
        is_expand: false
      MM_PERMISSIONS_SETTINGS_V1_ENABLED: false
    - opts:
        is_expand: false
      MM_POOLED_STAKING_UI_ENABLED: true
    - opts:
        is_expand: false
      MM_SECURITY_ALERTS_API_ENABLED: true
    - opts:
        is_expand: false
      PROJECT_LOCATION: android
    - opts:
        is_expand: false
      NDK_VERSION: 24.0.8215888
    - opts:
        is_expand: false
      QA_APK_NAME: app-qa-release
    - opts:
        is_expand: false
      MODULE: app
    - opts:
        is_expand: false
      VARIANT: ''
    - opts:
        is_expand: false
      BITRISE_PROJECT_PATH: ios/MetaMask.xcworkspace
    - opts:
        is_expand: false
      BITRISE_SCHEME: MetaMask
    - opts:
        is_expand: false
      BITRISE_EXPORT_METHOD: enterprise
    - opts:
        is_expand: false
      PROJECT_LOCATION_ANDROID: android
    - opts:
        is_expand: false
      PROJECT_LOCATION_IOS: ios
    - opts:
        is_expand: false
<<<<<<< HEAD
      VERSION_NAME: 7.37.1
    - opts:
        is_expand: false
      VERSION_NUMBER: 1520
    - opts:
        is_expand: false
      FLASK_VERSION_NAME: 7.37.1
    - opts:
        is_expand: false
      FLASK_VERSION_NUMBER: 1520
=======
      VERSION_NAME: 7.37.0
    - opts:
        is_expand: false
      VERSION_NUMBER: 1512
    - opts:
        is_expand: false
      FLASK_VERSION_NAME: 7.37.0
    - opts:
        is_expand: false
      FLASK_VERSION_NUMBER: 1512
>>>>>>> 889c3b80
    - opts:
        is_expand: false
      ANDROID_APK_LINK: ''
    - opts:
        is_expand: false
      ANDROID_AAP_LINK: ''
    - opts:
        is_expand: false
      IOS_APP_LINK: ''
    - opts:
        is_expand: false
      NVM_VERSION: 0.39.7
    - opts:
        is_expand: false
      NVM_SHA256SUM: '8e45fa547f428e9196a5613efad3bfa4d4608b74ca870f930090598f5af5f643'
    - opts:
        is_expand: false
      NODE_VERSION: 20.18.0
    - opts:
        is_expand: false
      YARN_VERSION: 1.22.22
    - opts:
        is_expand: false
      COREPACK_VERSION: 0.28.0
meta:
  bitrise.io:
    stack: osx-xcode-15.0.x
    machine_type_id: g2.mac.large
trigger_map:
  - push_branch: release/*
    pipeline: pr_regression_e2e_pipeline
  - push_branch: main
    pipeline: app_launch_times_and_expo_pipeline
  - tag: 'qa-*'
    pipeline: create_qa_builds_pipeline
  - tag: 'dev-e2e-*'
    pipeline: pr_smoke_e2e_pipeline
  - tag: 'v*.*.*-RC-*'
    pipeline: release_e2e_pipeline
  - push_branch: detox/address-regression-tests-slowdown
    pipeline: multichain_permissions_e2e_pipeline<|MERGE_RESOLUTION|>--- conflicted
+++ resolved
@@ -1875,7 +1875,6 @@
       PROJECT_LOCATION_IOS: ios
     - opts:
         is_expand: false
-<<<<<<< HEAD
       VERSION_NAME: 7.37.1
     - opts:
         is_expand: false
@@ -1886,18 +1885,6 @@
     - opts:
         is_expand: false
       FLASK_VERSION_NUMBER: 1520
-=======
-      VERSION_NAME: 7.37.0
-    - opts:
-        is_expand: false
-      VERSION_NUMBER: 1512
-    - opts:
-        is_expand: false
-      FLASK_VERSION_NAME: 7.37.0
-    - opts:
-        is_expand: false
-      FLASK_VERSION_NUMBER: 1512
->>>>>>> 889c3b80
     - opts:
         is_expand: false
       ANDROID_APK_LINK: ''
