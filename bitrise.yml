---
format_version: '8'
default_step_lib_source: 'https://github.com/bitrise-io/bitrise-steplib.git'
project_type: react-native
workflows:
  # Code Setups
  setup:
    steps:
      - activate-ssh-key@4:
          run_if: '{{getenv "SSH_RSA_PRIVATE_KEY" | ne ""}}'
      - git-clone@6: {}
      - nvm@1.3.0:
          inputs:
            - node_version: '14'

  code_setup_cache:
    before_run:
      - setup
    steps:
      - cache-pull@2: {}
      - yarn@0:
          inputs:
            - cache_local_deps: 'yes'
            - command: setup
          title: Yarn Setup
      - yarn@0:
          inputs:
            - cache_local_deps: 'yes'
            - command: audit:ci
          title: Audit Dependencies
      - yarn@0:
          title: Lint
          inputs:
            - cache_local_deps: 'yes'
            - command: lint
          is_always_run: true
      - cache-push@2: {}

  code_setup:
    before_run:
      - setup
    steps:
      - yarn@0:
          inputs:
            - cache_local_deps: 'yes'
            - command: setup
          title: Yarn Setup
      - yarn@0:
          inputs:
            - cache_local_deps: 'yes'
            - command: audit:ci
          title: Audit Dependencies
      - yarn@0:
          title: Lint
          inputs:
            - cache_local_deps: 'yes'
            - command: lint
          is_always_run: true

  # CI Steps
  ci_test:
    before_run:
      - code_setup_cache
    steps:
      - yarn@0:
          inputs:
            - args: ''
            - command: test:unit --silent
          title: Unit Test
          is_always_run: false
      - script@1:
          inputs:
            - content: |-
                #!/usr/bin/env bash
                echo 'weew - everything passed!'
          title: All Tests Passed
          is_always_run: false

  # E2E Steps
  e2e_setup:
    steps:
      - yarn@:
          inputs:
            - cache_local_deps: 'yes'
            - command: global add detox-cli
          title: Detox - Install CLI

  android_e2e_test:
    before_run:
      - code_setup
      - e2e_setup
    steps:
      - install-missing-android-tools@2:
          inputs:
            - ndk_revision: $NDK_VERSION
            - gradlew_path: $PROJECT_LOCATION/gradlew
      - avd-manager@1:
          inputs:
            - api_level: '29'
            - create_command_flags: '--sdcard 4096M'
            - profile: pixel
      - wait-for-android-emulator@1: {}
      - file-downloader@1:
          inputs:
            - source: $BITRISEIO_ANDROID_KEYSTORE_URL
            - destination: android/keystores/release.keystore
      - yarn@0:
          inputs:
            - cache_local_deps: 'yes'
            - command: test:e2e:android
          title: E2E Tests on Android
          is_always_run: false

  ios_e2e_test:
    before_run:
      - code_setup
      - e2e_setup
    steps:
      - certificate-and-profile-installer@1: {}
      - set-xcode-build-number@1:
          inputs:
            - build_short_version_string: $VERSION_NAME
            - plist_path: $PROJECT_LOCATION_IOS/MetaMask/Info.plist
      - script:
          inputs:
            - content: |-
                # Add cache directory to environment variable
                envman add --key BREW_APPLESIMUTILS --value "$(brew --cellar)/applesimutils"
                envman add --key BREW_OPT_APPLESIMUTILS --value "/usr/local/opt/applesimutils"
                brew tap wix/brew
          title: Set Env Path for caching deps
      - cocoapods-install@2:
          is_always_run: false
      - script@1:
          inputs:
            - content: |-
                #!/usr/bin/env bash
                node -v
                METAMASK_ENVIRONMENT='production' yarn test:e2e:ios
          title: Detox Build & Test
          is_always_run: false

  start_e2e_tests:
    steps:
      - build-router-start@0:
          inputs:
            - workflows: |-
                ios_e2e_test
            - wait_for_builds: 'true'
            - access_token: $BITRISE_START_BUILD_ACCESS_TOKEN
      - build-router-wait@0:
          inputs:
            - abort_on_fail: 'yes'
            - access_token: $BITRISE_START_BUILD_ACCESS_TOKEN
      - script@1:
          inputs:
            - content: |-
                #!/usr/bin/env bash echo 'weew - everything passed!'
          title: All Tests Passed
          is_always_run: false

  # Parallel Build & Deploy Steps
  create_release_builds:
    before_run:
      - code_setup_cache
    steps:
      - build-router-start@0:
          inputs:
            - workflows: |-
                build_android_release
                build_ios_release
            - wait_for_builds: 'true'
            - abort_on_fail: 'yes'
            - access_token: $BITRISE_START_BUILD_ACCESS_TOKEN
      - build-router-wait@0:
          inputs:
            - abort_on_fail: 'yes'
            - build_artifacts_save_path: $BITRISE_DEPLOY_DIR
            - access_token: $BITRISE_START_BUILD_ACCESS_TOKEN

  release_to_stores:
    before_run:
      - code_setup_cache
    steps:
      - build-router-start@0:
          inputs:
            - workflows: |-
                deploy_android_to_store
                deploy_ios_to_store
            - wait_for_builds: 'true'
            - abort_on_fail: 'yes'
            - access_token: $BITRISE_START_BUILD_ACCESS_TOKEN
      - build-router-wait@0:
          inputs:
            - abort_on_fail: 'yes'
            - build_artifacts_save_path: $BITRISE_DEPLOY_DIR
            - access_token: $BITRISE_START_BUILD_ACCESS_TOKEN
      - deploy-to-bitrise-io@1:
          inputs:
<<<<<<< HEAD
            - deploy_path: $BITRISE_DEPLOY_DIR/app-release.apk
=======
            - deploy_path: $BITRISE_DEPLOY_DIR/app-prod-release.apk
>>>>>>> 95cffe1b
          title: Bitrise Deploy APK
      - yarn@0:
          inputs:
            - command: build:announce
          title: Accouncing pre-release
          is_always_run: false

  create_qa_builds:
    before_run:
      - code_setup_cache
    steps:
      - build-router-start@0:
          inputs:
            - workflows: |-
                build_android_qa
                build_ios_qa
            - wait_for_builds: 'true'
            - abort_on_fail: 'yes'
            - access_token: $BITRISE_START_BUILD_ACCESS_TOKEN
      - build-router-wait@0:
          inputs:
            - abort_on_fail: 'yes'
            - build_artifacts_save_path: $BITRISE_DEPLOY_DIR
            - access_token: $BITRISE_START_BUILD_ACCESS_TOKEN

  build_android_release:
    before_run:
      - code_setup
    steps:
      - change-android-versioncode-and-versionname@1:
          inputs:
            - new_version_name: $VERSION_NAME
            - new_version_code: $VERSION_NUMBER
            - build_gradle_path: $PROJECT_LOCATION_ANDROID/app/build.gradle
      - file-downloader@1:
          inputs:
            - source: $BITRISEIO_ANDROID_KEYSTORE_URL
            - destination: android/keystores/release.keystore
      - install-missing-android-tools@2:
          inputs:
            - ndk_revision: $NDK_VERSION
            - gradlew_path: $PROJECT_LOCATION/gradlew
      - script@1:
          inputs:
            - content: |-
                #!/usr/bin/env bash
                node -v
                METAMASK_ENVIRONMENT='production' yarn build:android:pre-release:bundle
          title: Build Android Pre-Release Bundle
          is_always_run: false
      - deploy-to-bitrise-io@1:
          inputs:
            - deploy_path: $PROJECT_LOCATION/app/build/outputs/apk/prod/release/app-prod-release.apk
          title: Bitrise Deploy APK
      - deploy-to-bitrise-io@1:
          inputs:
            - deploy_path: $PROJECT_LOCATION/app/build/outputs/apk/prod/release/sha512sums.txt
          title: Bitrise Deploy Checksum
      - deploy-to-bitrise-io@1:
          inputs:
            - deploy_path: $PROJECT_LOCATION/app/build/outputs/mapping/prodRelease/mapping.txt
          title: Bitrise ProGuard Map Files
      - deploy-to-bitrise-io@1:
          inputs:
            - deploy_path: $PROJECT_LOCATION/app/build/outputs/bundle/prodRelease/app-prod-release.aab
          title: Bitrise Deploy AAB
      - deploy-to-bitrise-io@1:
          inputs:
            - deploy_path: sourcemaps/android/index.js.map
          title: Bitrise Deploy Sourcemaps

  build_android_qa:
    before_run:
      - code_setup
    steps:
      - change-android-versioncode-and-versionname@1:
          inputs:
            - new_version_name: $VERSION_NAME
            - new_version_code: $VERSION_NUMBER
            - build_gradle_path: $PROJECT_LOCATION_ANDROID/app/build.gradle
      - file-downloader@1:
          inputs:
            - source: $BITRISEIO_ANDROID_QA_KEYSTORE_URL
            - destination: android/keystores/internalRelease.keystore
      - install-missing-android-tools@2:
          inputs:
            - ndk_revision: $NDK_VERSION
            - gradlew_path: $PROJECT_LOCATION/gradlew
      - script@1:
          inputs:
            - content: |-
                #!/usr/bin/env bash
                node -v
                GIT_BRANCH=$BITRISE_GIT_BRANCH METAMASK_ENVIRONMENT='qa' yarn build:android:pre-release:bundle:qa
          title: Build Android Pre-Release Bundle
          is_always_run: false
      - deploy-to-bitrise-io@1:
          inputs:
            - deploy_path: $PROJECT_LOCATION/app/build/outputs/apk/qa/release/app-qa-release.apk
          title: Bitrise Deploy APK
      - deploy-to-bitrise-io@1:
          inputs:
            - deploy_path: $PROJECT_LOCATION/app/build/outputs/apk/qa/release/sha512sums.txt
          title: Bitrise Deploy Checksum
      - deploy-to-bitrise-io@1:
          inputs:
            - deploy_path: $PROJECT_LOCATION/app/build/outputs/mapping/qaRelease/mapping.txt
          title: Bitrise ProGuard Map Files
      - deploy-to-bitrise-io@1:
          inputs:
            - deploy_path: $PROJECT_LOCATION/app/build/outputs/bundle/qaRelease/app-qa-release.aab
          title: Bitrise Deploy AAB
      - deploy-to-bitrise-io@1:
          inputs:
            - deploy_path: sourcemaps/android/index.js.map
          title: Bitrise Deploy Sourcemaps

  deploy_android_to_store:
    before_run:
      - build_android_release
    steps:
      - google-play-deploy:
          inputs:
            - app_path: $PROJECT_LOCATION/app/build/outputs/bundle/prodRelease/app-prod-release.aab
            - track: internal
            - service_account_json_key_path: $BITRISEIO_BITRISEIO_SERVICE_ACCOUNT_JSON_KEY_URL_URL
            - package_name: $MM_ANDROID_PACKAGE_NAME
    envs:
      - opts:
          is_expand: false
        MM_ANDROID_PACKAGE_NAME: io.metamask

  deploy_ios_to_store:
    before_run:
      - build_ios_release
    steps:
      - deploy-to-itunesconnect-application-loader@1:
          inputs:
            - ipa_path: ios/build/output/MetaMask.ipa

  build_ios_release:
    before_run:
      - code_setup_cache
    steps:
      - certificate-and-profile-installer@1: {}
      - set-xcode-build-number@1:
          inputs:
            - build_short_version_string: $VERSION_NAME
            - build_version: $VERSION_NUMBER
            - plist_path: $PROJECT_LOCATION_IOS/MetaMask/Info.plist
      - cocoapods-install@2: {}
      - script@1:
          inputs:
            - content: |-
                #!/usr/bin/env bash
                node -v
                METAMASK_ENVIRONMENT='production' yarn build:ios:pre-release
          title: iOS Sourcemaps & Build
          is_always_run: false
      - deploy-to-bitrise-io@1:
          inputs:
            - deploy_path: ios/build/output/MetaMask.ipa
          title: Deploy iOS IPA
      - deploy-to-bitrise-io@1:
          inputs:
            - deploy_path: ios/build/MetaMask.xcarchive
          title: Deploy Symbols File
      - deploy-to-bitrise-io@1:
          inputs:
            - deploy_path: sourcemaps/ios/index.js.map
          title: Deploy Source Map

  build_ios_qa:
    before_run:
      - code_setup_cache
    steps:
      - certificate-and-profile-installer@1: {}
      - set-xcode-build-number@1:
          inputs:
            - build_short_version_string: $VERSION_NAME
            - build_version: $VERSION_NUMBER
            - plist_path: $PROJECT_LOCATION_IOS/MetaMask/MetaMask-QA-Info.plist
      - cocoapods-install@2: {}
      - script@1:
          inputs:
            - content: |-
                #!/usr/bin/env bash
                node -v
                GIT_BRANCH=$BITRISE_GIT_BRANCH METAMASK_ENVIRONMENT='qa' yarn build:ios:pre-qa
          title: iOS Sourcemaps & Build
          is_always_run: false
      - deploy-to-bitrise-io@1:
          inputs:
            - deploy_path: ios/build/output/MetaMask-QA.ipa
          title: Deploy iOS IPA
      - deploy-to-bitrise-io@1:
          inputs:
            - deploy_path: ios/build/MetaMask-QA.xcarchive
          title: Deploy Symbols File
      - deploy-to-bitrise-io@1:
          inputs:
            - deploy_path: sourcemaps/ios/index.js.map
          title: Deploy Source Map

app:
  envs:
    - opts:
        is_expand: false
      PROJECT_LOCATION: android
    - opts:
        is_expand: false
      NDK_VERSION: 21e
    - opts:
        is_expand: false
      MODULE: app
    - opts:
        is_expand: false
      VARIANT: ''
    - opts:
        is_expand: false
      BITRISE_PROJECT_PATH: ios/MetaMask.xcworkspace
    - opts:
        is_expand: false
      BITRISE_SCHEME: MetaMask
    - opts:
        is_expand: false
      BITRISE_EXPORT_METHOD: enterprise
    - opts:
        is_expand: false
      PROJECT_LOCATION_ANDROID: android
    - opts:
        is_expand: false
      PROJECT_LOCATION_IOS: ios
    - opts:
        is_expand: false
<<<<<<< HEAD
      VERSION_NAME: 5.6.0
    - opts:
        is_expand: false
      VERSION_NUMBER: 950
=======
      VERSION_NAME: 5.7.0
    - opts:
        is_expand: false
      VERSION_NUMBER: 972
>>>>>>> 95cffe1b
    - opts:
        is_expand: false
      ANDROID_APK_LINK: ''
    - opts:
        is_expand: false
      ANDROID_AAP_LINK: ''
    - opts:
        is_expand: false
      IOS_APP_LINK: ''
meta:
  bitrise.io:
<<<<<<< HEAD
    stack: osx-xcode-13.3.x
=======
    stack: osx-xcode-13.4.x
>>>>>>> 95cffe1b
<|MERGE_RESOLUTION|>--- conflicted
+++ resolved
@@ -197,11 +197,7 @@
             - access_token: $BITRISE_START_BUILD_ACCESS_TOKEN
       - deploy-to-bitrise-io@1:
           inputs:
-<<<<<<< HEAD
-            - deploy_path: $BITRISE_DEPLOY_DIR/app-release.apk
-=======
             - deploy_path: $BITRISE_DEPLOY_DIR/app-prod-release.apk
->>>>>>> 95cffe1b
           title: Bitrise Deploy APK
       - yarn@0:
           inputs:
@@ -437,17 +433,10 @@
       PROJECT_LOCATION_IOS: ios
     - opts:
         is_expand: false
-<<<<<<< HEAD
-      VERSION_NAME: 5.6.0
-    - opts:
-        is_expand: false
-      VERSION_NUMBER: 950
-=======
       VERSION_NAME: 5.7.0
     - opts:
         is_expand: false
       VERSION_NUMBER: 972
->>>>>>> 95cffe1b
     - opts:
         is_expand: false
       ANDROID_APK_LINK: ''
@@ -459,8 +448,4 @@
       IOS_APP_LINK: ''
 meta:
   bitrise.io:
-<<<<<<< HEAD
-    stack: osx-xcode-13.3.x
-=======
-    stack: osx-xcode-13.4.x
->>>>>>> 95cffe1b
+    stack: osx-xcode-13.4.x