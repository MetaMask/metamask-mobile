--- conflicted
+++ resolved
@@ -1864,11 +1864,7 @@
       VERSION_NAME: 7.42.0
     - opts:
         is_expand: false
-<<<<<<< HEAD
-      VERSION_NUMBER: 1596
-=======
       VERSION_NUMBER: 1600
->>>>>>> origin/main
     - opts:
         is_expand: false
       FLASK_VERSION_NAME: 7.42.0
