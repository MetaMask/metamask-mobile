---
format_version: '8'
default_step_lib_source: 'https://github.com/bitrise-io/bitrise-steplib.git'
project_type: react-native

#Pipelines are listed below
pipelines:
  #Creates MetaMask-QA apps and stores apk/ipa in Bitrise
  create_qa_builds_pipeline:
    stages:
      - create_build_qa: {}
  #Builds MetaMask, MetaMask-QA apps and stores apk/ipa in Bitrise
  build_all_targets_pipeline:
    stages:
      - create_build_all_targets: {}
  #Releases MetaMask apps and stores apk/ipa into Play(Internal Testing)/App(TestFlight) Store
  release_builds_to_store_pipeline:
    stages:
      - create_build_release: {}
      - deploy_build_release: {}
      - create_build_qa: {} #Generate QA builds for E2E app upgrade tests
  #Releases MetaMask apps and stores ipa into App(TestFlight) Store
  release_ios_to_store_pipeline:
    stages:
      - create_ios_release: {}
      - deploy_ios_release: {}
  #Releases MetaMask apps and stores apk Play(Internal Testing) Store
  release_android_to_store_pipeline:
    stages:
      - create_android_release: {}
      - deploy_android_release: {}
  #Run E2E test suite for iOS only
  run_e2e_ios_pipeline:
    stages:
      - build_e2e_ios_stage: {}
      - run_e2e_ios_stage: {}
      - notify: {}
  #Run E2E test suite for Android only
  run_e2e_android_pipeline:
    stages:
      - build_e2e_android_stage: {} #builds android detox E2E
      - run_e2e_android_stage: {} #runs android detox test E2E
      - notify: {}
  #PR_e2e_verfication (build ios & android), run iOS (smoke), emulator Android
  release_e2e_pipeline:
    stages:
      - build_e2e_ios_android_stage: {}
      - run_release_e2e_ios_android_stage: {}
      - report_results_stage: {}
      - notify: {}
  #PR_e2e_verfication (build ios & android), run iOS (smoke), emulator Android
  pr_smoke_e2e_pipeline:
    stages:
      - build_smoke_e2e_ios_android_stage: {}
      - run_smoke_e2e_ios_android_stage: {}
      - notify: {}

  #PR_e2e_verfication (build ios & android), run iOS (regression), emulator Android
  pr_regression_e2e_pipeline:
    stages:
      - build_regression_e2e_ios_android_stage: {}
      - run_regression_e2e_ios_android_stage: {}
      - notify: {}
  #App launch times pipeline. Runs on browserstack
  app_launch_times_and_expo_pipeline:
    stages:
      - create_build_qa_and_expo: {}
      - app_launch_times_test_stage: {}
  #App Upgrade pipeline. Runs on browserstack
  app_upgrade_pipeline:
    stages:
      - create_build_qa_android: {}
      - app_upgrade_test_stage: {}
  multichain_permissions_e2e_pipeline:
    stages:
      - build_multichain_permissions_e2e_ios_android_stage: {}
      - run_multichain_permissions_e2e_ios_android_stage: {}
  # Pipeline for Flask
  create_flask_release_builds_pipeline:
    stages:
      - create_build_flask_release: {}
      - notify: {}
  release_flask_builds_to_store_pipeline:
    stages:
      - create_build_flask_release: {}
      - deploy_flask_build_release: {}
      - release_notify: {}
#Stages reference workflows. Those workflows cannot but utility "_this-is-a-utility"
stages:
  create_build_all_targets:
    workflows:
      - build_android_release: {}
      - build_ios_release: {}
      - build_android_qa: {}
      - build_ios_qa: {}
  create_build_release:
    workflows:
      - build_android_release: {}
      - build_ios_release: {}
  deploy_build_release:
    workflows:
      - deploy_android_to_store: {}
      - deploy_ios_to_store: {}
  create_ios_release:
    workflows:
      - build_ios_release: {}
  deploy_ios_release:
    workflows:
      - deploy_ios_to_store: {}
  create_android_release:
    workflows:
      - build_android_release: {}
  deploy_android_release:
    workflows:
      - deploy_android_to_store: {}
  create_build_qa_and_expo:
    workflows:
      - build_android_devbuild: {}
      - build_android_qa: {}
      - build_ios_devbuild: {}
      - build_ios_qa: {}
  create_build_qa:
    workflows:
      - build_android_qa: {}
      - build_ios_qa: {}
  create_build_qa_android:
    workflows:
      - build_android_qa: {}
  create_build_qa_ios:
    workflows:
      - build_ios_qa: {}
  build_e2e_ios_stage:
    workflows:
      - ios_e2e_build: {}
  run_e2e_ios_stage:
    workflows:
      - ios_e2e_test: {}
  build_smoke_e2e_ios_android_stage:
    abort_on_fail: true
    workflows:
      - ios_e2e_build: {}
      - android_e2e_build: {}
  build_multichain_permissions_e2e_ios_android_stage:
    abort_on_fail: true
    workflows:
      - build_ios_multichain_permissions_e2e: {}
      - build_android_multichain_permissions_e2e: {}
  run_multichain_permissions_e2e_ios_android_stage:
    workflows:
      - run_tag_multichain_permissions_ios: {}
      - run_tag_multichain_permissions_android: {}
  run_smoke_e2e_ios_android_stage:
    workflows:
      - run_ios_api_specs: {}
      - run_tag_smoke_accounts_ios: {}
      - run_tag_smoke_accounts_android: {}
      # - run_tag_smoke_identity_ios: {}
      # - run_tag_smoke_identity_android: {}
      # - run_tag_smoke_assets_ios: {}
      - run_tag_smoke_assets_android: {}
      - run_tag_smoke_confirmations_ios: {}
      - run_tag_smoke_confirmations_android: {}
      - run_tag_smoke_ramps_android: {}
      # run_tag_smoke_ramps_ios: {}
      - run_tag_smoke_confirmations_redesigned_ios: {}
      - run_tag_smoke_swaps_ios: {}
      - run_tag_smoke_swaps_android: {}
      # run_tag_smoke_stake_ios: {}
      # run_tag_smoke_stake_android: {}
      - run_tag_smoke_core_ios: {}
      - run_tag_smoke_core_android: {}
      - run_tag_multichain_permissions_ios: {}
      - run_tag_multichain_permissions_android: {}
  build_regression_e2e_ios_android_stage:
    workflows:
      - ios_build_regression_tests: {}
      - android_build_regression_tests: {}
  run_regression_e2e_ios_android_stage:
    workflows:
      - ios_run_regression_tests: {}
      - android_run_regression_tests: {}
  run_release_e2e_ios_android_stage:
    workflows:
      - ios_run_regression_tests: {}
      - android_run_regression_tests: {}
      - run_tag_smoke_confirmations_ios: {}
      - run_tag_smoke_confirmations_android: {}
      - run_tag_smoke_confirmations_redesigned_ios: {}
      - run_tag_smoke_accounts_ios: {}
      - run_tag_smoke_accounts_android: {}
      - run_tag_smoke_ramps_android: {}
      # run_tag_smoke_ramps_ios: {}
      # - run_tag_smoke_identity_ios: {}
      # - run_tag_smoke_identity_android: {}
      # - run_tag_smoke_assets_ios: {}
      - run_tag_smoke_assets_android: {}
      # - run_tag_smoke_swaps_ios: {}
      # - run_tag_smoke_swaps_android: {}
      - run_tag_smoke_core_ios: {}
      - run_tag_smoke_core_android: {}
      - run_tag_upgrade_android: {}
      - run_android_app_launch_times_appium_test: {}
  report_results_stage:
    workflows:
      - run_testrail_update_automated_test_results: {}
  run_e2e_ios_android_stage:
    workflows:
      - ios_e2e_test: {}
      - android_e2e_test: {}
  build_e2e_ios_android_stage:
    workflows:
      - build_android_qa: {}
      - ios_e2e_build: {}
      - android_e2e_build: {}
  build_e2e_android_stage:
    workflows:
      - android_e2e_build: {}
  run_e2e_android_stage:
    workflows:
      - android_e2e_test: {}
  notify:
    workflows:
      - notify_success: {}
  app_launch_times_test_stage:
    workflows:
      - run_android_app_launch_times_appium_test: {}
      - run_ios_app_launch_times_appium_test: {}
  app_upgrade_test_stage:
    workflows:
      - run_tag_upgrade_android: {}
  release_notify:
    workflows:
      - release_announcing_stores: {}
  create_build_flask_release:
    workflows:
      - build_android_flask_release: {}
      - build_ios_flask_release: {}
  deploy_flask_build_release:
    workflows:
      - deploy_android_to_store:
          envs:
            - MM_ANDROID_PACKAGE_NAME: 'io.metamask.flask'
      - deploy_ios_to_store:

workflows:
  # Code Setups
  setup:
    steps:
      - activate-ssh-key@4:
          run_if: '{{getenv "SSH_RSA_PRIVATE_KEY" | ne ""}}'
      - git-clone@6: {}
  set_commit_hash:
    steps:
      - script@1:
          title: Set commit hash env variable
          inputs:
            - content: |-
                #!/usr/bin/env bash
                BRANCH_COMMIT_HASH="$(git rev-parse HEAD)"

                # Log the value of BRANCH_COMMIT_HASH
                echo "BRANCH_COMMIT_HASH is set to: $BRANCH_COMMIT_HASH"

                envman add --key BRANCH_COMMIT_HASH --value "$BRANCH_COMMIT_HASH"
      - share-pipeline-variable@1:
          title: Persist commit hash across all stages
          inputs:
            - variables: |-
                BRANCH_COMMIT_HASH
  code_setup:
    before_run:
      - setup
      - prep_environment
    steps:
      - restore-cocoapods-cache@2: {}
      - script@1:
          inputs:
            - content: |-
                #!/usr/bin/env bash
                envman add --key YARN_CACHE_DIR --value "$(yarn cache dir)"
          title: Get Yarn cache directory
      - yarn@0:
          inputs:
            - command: setup
          title: Yarn Setup
  prep_environment:
    steps:
      - restore-cache@2:
          title: Restore Node
          inputs:
            - key: node-{{ getenv "NODE_VERSION" }}-{{ .OS }}-{{ .Arch }}
      - script@1:
          title: node, yarn, corepack installation
          inputs:
            - content: |-
                #!/usr/bin/env bash
                echo "Gems being installed with bundler gem"
                bundle install --gemfile=ios/Gemfile
                echo "Node $NODE_VERSION being installed"

                set -e

                # Add and enable NVM
                wget -O install-nvm.sh "https://raw.githubusercontent.com/nvm-sh/nvm/v${NVM_VERSION}/install.sh"
                echo "${NVM_SHA256SUM} install-nvm.sh" > install-nvm.sh.SHA256SUM
                sha256sum -c install-nvm.sh.SHA256SUM
                chmod +x install-nvm.sh && ./install-nvm.sh && rm ./install-nvm.sh
                source "${HOME}/.nvm/nvm.sh"
                echo 'source "${HOME}/.nvm/nvm.sh"' | tee -a ${HOME}/.{bashrc,profile}

                 # Retry logic for Node installation
                MAX_ATTEMPTS=3
                ATTEMPT=1
                until [ $ATTEMPT -gt $MAX_ATTEMPTS ]
                do
                  echo "Attempt $ATTEMPT to install Node.js"
                  nvm install ${NODE_VERSION}
                  INSTALL_STATUS=$? # Capture the exit status of the nvm install command
                  if [ $INSTALL_STATUS -eq 0 ]; then
                      echo "Node.js installation successful!"
                      break
                  else
                      echo "Node.js installation failed with exit code $INSTALL_STATUS"
                      ATTEMPT=$((ATTEMPT+1))
                      echo "Node.js installation failed, retrying in 5 seconds..."
                      sleep 5
                  fi
                done

                if [ $ATTEMPT -gt $MAX_ATTEMPTS ]; then
                  echo "Node.js installation failed after $MAX_ATTEMPTS attempts."
                  exit 1
                fi
                envman add --key PATH --value $PATH

                node --version

                echo "Corepack being installed with npm"
                npm i -g "corepack@$COREPACK_VERSION"
                echo "Corepack enabling $YARN_VERSION"
                corepack enable
      - save-cache@1:
          title: Save Node
          inputs:
            - key: node-{{ getenv "NODE_VERSION" }}-{{ .OS }}-{{ .Arch }}
            - paths: |-
                ../.nvm/
                ../../../root/.nvm/
  install_applesimutils:
    steps:
      - script@1:
          title: applesimutils installation
          inputs:
            - content: |-
                #!/usr/bin/env bash
                echo "Now installing applesimutils..."
                brew tap wix/brew
                brew install applesimutils

  # Notifications utility workflows
  # Provides values for commit or branch message and path depending on commit env setup initialised or not
  _get_workflow_info:
    steps:
      - activate-ssh-key@4:
          is_always_run: true # always run to also feed failure notifications
          run_if: '{{getenv "SSH_RSA_PRIVATE_KEY" | ne ""}}'
      - git-clone@6:
          inputs:
            - update_submodules: 'no'
          is_always_run: true # always run to also feed failure notifications
      - script@1:
          is_always_run: true # always run to also feed failure notifications
          inputs:
            - content: |
                #!/bin/bash
                # generate reference to commit from env or using git
                COMMIT_SHORT_HASH="${BITRISE_GIT_COMMIT:0:7}"
                BRANCH_HEIGHT=''
                WORKFLOW_TRIGGER='Push'

                if [[ -z "$BITRISE_GIT_COMMIT" ]]; then
                  COMMIT_SHORT_HASH="$(git rev-parse --short HEAD)"
                  BRANCH_HEIGHT='HEAD'
                  WORKFLOW_TRIGGER='Manual'
                fi

                envman add --key COMMIT_SHORT_HASH --value "$COMMIT_SHORT_HASH"
                envman add --key BRANCH_HEIGHT --value "$BRANCH_HEIGHT"
                envman add --key WORKFLOW_TRIGGER --value "$WORKFLOW_TRIGGER"
          title: Get commit or branch name and path variables

  # Slack notification utils: we have two workflows to allow choosing when to notify: on success, on failure or both.
  # A workflow for instance create_qa_builds will notify on failure for each build_android_qa or build_ios_qa
  # but will only notify success if both success and create_qa_builds succeeds.

  # Send a Slack message on successful release
  release_announcing_stores:
    before_run:
      - code_setup
    steps:
      - yarn@0:
          inputs:
            - command: build:announce
          title: Announcing pre-release
          is_always_run: false
    meta:
      bitrise.io:
        stack: linux-docker-android-22.04
        machine_type_id: standard

  # Send a Slack message when workflow succeeds
  notify_success:
    before_run:
      - _get_workflow_info
    steps:
      # Update Bitrise comment in PR with success status
      - comment-on-github-pull-request@0:
          is_always_run: true
          run_if: '{{getenv "TRIGGERED_BY_PR_LABEL" | eq "true"}}'
          inputs:
            - personal_access_token: '$GITHUB_ACCESS_TOKEN'
            - body: |-
                ## [<img alt="https://bitrise.io/" src="https://assets-global.website-files.com/5db35de024bb983af1b4e151/5e6f9ccc3e129dfd8a205e4e_Bitrise%20Logo%20-%20Eggplant%20Bg.png" height="20">](${BITRISEIO_PIPELINE_BUILD_URL}) **Bitrise**

                ✅✅✅ `${BITRISEIO_PIPELINE_TITLE}` passed on Bitrise! ✅✅✅

                Commit hash: ${GITHUB_PR_HASH}
                Build link: ${BITRISEIO_PIPELINE_BUILD_URL}

                >[!NOTE]
                >- You can kick off another `${BITRISEIO_PIPELINE_TITLE}` on Bitrise by removing and re-applying the `Run Smoke E2E` label on the pull request

                <!-- BITRISE_TAG -->
                <!-- BITRISE_SUCCESS_TAG -->
            - repository_url: '$GIT_REPOSITORY_URL'
            - issue_number: '$GITHUB_PR_NUMBER'
            - api_base_url: 'https://api.github.com'
            - update_comment_tag: '$GITHUB_PR_HASH'
  # Send a Slack message when workflow fails
  notify_failure:
    before_run:
      - _get_workflow_info
    steps:
      - script@1:
          is_always_run: true
          title: Check if PR comment should be updated
          inputs:
            - content: |-
                #!/usr/bin/env bash
                if [[ "$TRIGGERED_BY_PR_LABEL" == "true" && $BITRISE_BUILD_STATUS == 1 ]]; then
                  envman add --key SHOULD_UPDATE_PR_COMMENT --value "true"
                else
                  envman add --key SHOULD_UPDATE_PR_COMMENT --value "false"
                fi
      # Update Bitrise comment in PR with failure status
      - comment-on-github-pull-request@0:
          is_always_run: true
          run_if: '{{getenv "SHOULD_UPDATE_PR_COMMENT" | eq "true"}}'
          inputs:
            - personal_access_token: '$GITHUB_ACCESS_TOKEN'
            - body: |-
                ## [<img alt="https://bitrise.io/" src="https://assets-global.website-files.com/5db35de024bb983af1b4e151/5e6f9ccc3e129dfd8a205e4e_Bitrise%20Logo%20-%20Eggplant%20Bg.png" height="20">](${BITRISEIO_PIPELINE_BUILD_URL}) **Bitrise**

                ❌❌❌ `${BITRISEIO_PIPELINE_TITLE}` failed on Bitrise! ❌❌❌

                Commit hash: ${GITHUB_PR_HASH}
                Build link: ${BITRISEIO_PIPELINE_BUILD_URL}

                >[!NOTE]
                >- You can kick off another `${BITRISEIO_PIPELINE_TITLE}` on Bitrise by removing and re-applying the `Run Smoke E2E` label on the pull request

                > [!TIP]
                >- Check the [documentation](https://www.notion.so/metamask-consensys/Bitrise-Pipeline-Overview-43159500c43748a389556f0593e8834b#26052f2ea6e24f8c9cfdb57a7522dc1f) if you have any doubts on how to understand the failure on bitrise

                <!-- BITRISE_TAG -->
                <!-- BITRISE_FAIL_TAG -->
            - repository_url: '$GIT_REPOSITORY_URL'
            - issue_number: '$GITHUB_PR_NUMBER'
            - api_base_url: 'https://api.github.com'
            - update_comment_tag: '$GITHUB_PR_HASH'
  # CI Steps
  ci_test:
    before_run:
      - code_setup
    steps:
      - yarn@0:
          inputs:
            - args: ''
            - command: test:unit --silent
          title: Unit Test
          is_always_run: false
      - script@1:
          inputs:
            - content: |-
                #!/usr/bin/env bash
                echo 'weew - everything passed!'
          title: All Tests Passed
          is_always_run: false
  # E2E Steps

  ### This workflow uses a flag (TEST_SUITE) that defines the specific set of tests to be run.
  ## in this instance Regression. In future iterations we can rename to ios_test_suite_selection & android_test_suite_selection
  ios_build_regression_tests:
    envs:
      - TEST_SUITE: 'Regression'
    after_run:
      - ios_e2e_build
  ios_run_regression_tests:
    envs:
      - TEST_SUITE: 'Regression'
    after_run:
      - ios_e2e_test
  android_build_regression_tests:
    meta:
      bitrise.io:
        stack: linux-docker-android-22.04
        machine_type_id: elite-xl
    envs:
      - TEST_SUITE: 'Regression'
      - MM_MULTICHAIN_V1_ENABLED: false
      - MM_CHAIN_PERMISSIONS: false
    after_run:
      - android_e2e_build
  android_run_regression_tests:
    meta:
      bitrise.io:
        stack: linux-docker-android-22.04
        machine_type_id: elite-xl
    envs:
      - TEST_SUITE: 'Regression'
    after_run:
      - android_e2e_test
  run_tag_upgrade_android:
    meta:
      bitrise.io:
        stack: linux-docker-android-22.04
        machine_type_id: elite-xl
    envs:
      - PRODUCTION_APP_URL: 'bs://6b59d556df4a5a0448ff161cbfcab16d92607b72' # Last production's QA build
      - PRODUCTION_BUILD_NAME: 7.38.0
      - PRODUCTION_BUILD_NUMBER: 1528
      - CUCUMBER_TAG_EXPRESSION: '@upgrade and @androidApp'
      - PRODUCTION_BUILD_STRING: 'MetaMask-QA v$PRODUCTION_BUILD_NAME ($PRODUCTION_BUILD_NUMBER)'
      - NEW_BUILD_STRING: 'MetaMask-QA v$VERSION_NAME ($VERSION_NUMBER)'
      - TEST_TYPE: 'upgrade'
    after_run:
      - wdio_android_e2e_test
  build_ios_multichain_permissions_e2e:
    after_run:
      - ios_e2e_build
      # - android_e2e_build
  build_android_multichain_permissions_e2e:
    meta:
      bitrise.io:
        stack: linux-docker-android-22.04
        machine_type_id: elite-xl
    after_run:
      - android_e2e_build
  run_android_app_launch_times_appium_test:
    envs:
      - TEST_TYPE: 'performance'
    meta:
      bitrise.io:
        stack: linux-docker-android-22.04
        machine_type_id: elite-xl
    after_run:
      - wdio_android_e2e_test

  ### Report automated test results to TestRail
  run_testrail_update_automated_test_results:
    before_run:
      - code_setup
    steps:
      - script@1:
          title: 'Add Automated Test Results to TestRail'
          inputs:
            - content: |-
                #!/usr/bin/env bash
                echo 'REPORT AUTOMATED TEST RESULTS TO TESTRAIL'
                node ./scripts/testrail/testrail.api.js

  run_ios_app_launch_times_appium_test:
    envs:
      - TEST_TYPE: 'performance'
    meta:
      bitrise.io:
        stack: osx-xcode-15.0.x
        machine_type_id: g2.mac.large
    after_run:
      - wdio_ios_e2e_test

  ### Separating workflows so they run concurrently during smoke runs
  run_tag_smoke_accounts_ios:
    envs:
      - TEST_SUITE_FOLDER: './e2e/specs/accounts/*'
      - TEST_SUITE_TAG: '.*SmokeAccounts.*'
    after_run:
      - ios_e2e_test
  run_tag_smoke_accounts_android:
    meta:
      bitrise.io:
        stack: linux-docker-android-22.04
        machine_type_id: elite-xl
    envs:
      - TEST_SUITE_FOLDER: './e2e/specs/accounts/*'
      - TEST_SUITE_TAG: '.*SmokeAccounts.*'
    after_run:
      - android_e2e_test
  run_tag_smoke_identity_ios:
    envs:
      - TEST_SUITE_FOLDER: './e2e/specs/identity/*'
      - TEST_SUITE_TAG: '.*SmokeIdentity.*'
    after_run:
      - ios_e2e_test
  run_tag_smoke_identity_android:
    meta:
      bitrise.io:
        stack: linux-docker-android-22.04
        machine_type_id: elite-xl
    envs:
      - TEST_SUITE_FOLDER: './e2e/specs/identity/*'
      - TEST_SUITE_TAG: '.*SmokeIdentity.*'
    after_run:
      - android_e2e_test
  run_tag_smoke_assets_ios:
    envs:
      - TEST_SUITE_FOLDER: './e2e/specs/assets/*'
      - TEST_SUITE_TAG: '.*SmokeAssets.*'
    after_run:
      - ios_e2e_test
  run_tag_smoke_assets_android:
    meta:
      bitrise.io:
        stack: linux-docker-android-22.04
        machine_type_id: elite-xl
    envs:
      - TEST_SUITE_FOLDER: './e2e/specs/assets/*'
      - TEST_SUITE_TAG: '.*SmokeAssets.*'
    after_run:
      - android_e2e_test
  run_tag_smoke_confirmations_ios:
    envs:
      - TEST_SUITE_FOLDER: './e2e/specs/confirmations/*'
      - TEST_SUITE_TAG: '.*SmokeConfirmations.*'
    after_run:
      - ios_e2e_test
  run_tag_smoke_confirmations_android:
    meta:
      bitrise.io:
        stack: linux-docker-android-22.04
        machine_type_id: elite-xl
    envs:
      - TEST_SUITE_FOLDER: './e2e/specs/confirmations/*'
      - TEST_SUITE_TAG: '.*SmokeConfirmations.*'
    after_run:
      - android_e2e_test
  run_tag_smoke_confirmations_redesigned_ios:
    envs:
      - TEST_SUITE_FOLDER: './e2e/specs/confirmations-redesigned/*'
      - TEST_SUITE_TAG: '.*SmokeConfirmationsRedesigned.*'
    after_run:
      - ios_e2e_test
  run_tag_smoke_swaps_ios:
    envs:
      - TEST_SUITE_FOLDER: './e2e/specs/swaps/*'
      - TEST_SUITE_TAG: '.*SmokeSwaps.*'
    after_run:
      - ios_e2e_test
  run_tag_smoke_swaps_android:
    meta:
      bitrise.io:
        stack: linux-docker-android-22.04
        machine_type_id: elite-xl
    envs:
      - TEST_SUITE_FOLDER: './e2e/specs/swaps/*'
      - TEST_SUITE_TAG: '.*SmokeSwaps.*'
    after_run:
      - android_e2e_test
  run_tag_smoke_stake_ios:
    envs:
      - TEST_SUITE_FOLDER: './e2e/specs/stake/*'
      - TEST_SUITE_TAG: '.*SmokeStake.*'
    after_run:
      - ios_e2e_test
  run_tag_smoke_stake_android:
    meta:
      bitrise.io:
        stack: linux-docker-android-22.04
        machine_type_id: elite-xl
    envs:
      - TEST_SUITE_FOLDER: './e2e/specs/stake/*'
      - TEST_SUITE_TAG: '.*SmokeStake.*'
    after_run:
      - android_e2e_test
  run_ios_api_specs:
    after_run:
      - ios_api_specs
  run_tag_smoke_core_ios:
    envs:
      - TEST_SUITE_FOLDER: './e2e/spec/*/**/*'
      - TEST_SUITE_TAG: '.*SmokeCore.*'
    after_run:
      - ios_e2e_test
  run_tag_smoke_core_android:
    meta:
      bitrise.io:
        stack: linux-docker-android-22.04
        machine_type_id: elite-xl
    envs:
      - TEST_SUITE_FOLDER: './e2e/spec/*/**/*'
      - TEST_SUITE_TAG: '.*SmokeCore.*'
    after_run:
      - android_e2e_test
  run_tag_multichain_permissions_ios:
    envs:
      - TEST_SUITE_FOLDER: './e2e/specs/multichain/*'
      - TEST_SUITE_TAG: '.*SmokeMultiChainPermissions.*'
    after_run:
      - ios_e2e_test
  run_tag_multichain_permissions_android:
    meta:
      bitrise.io:
        stack: linux-docker-android-22.04
        machine_type_id: elite-xl
    envs:
      - TEST_SUITE_FOLDER: './e2e/specs/multichain/*'
      - TEST_SUITE_TAG: '.*SmokeMultiChainPermissions.*'
    after_run:
      - android_e2e_test
  run_tag_smoke_ramps_ios:
    envs:
      - TEST_SUITE_FOLDER: './e2e/specs/ramps/*'
      - TEST_SUITE_TAG: '.*SmokeRamps.*'
    after_run:
      - ios_e2e_test
  run_tag_smoke_ramps_android:
    meta:
      bitrise.io:
        stack: linux-docker-android-22.04
        machine_type_id: elite-xl
    envs:
      - TEST_SUITE_FOLDER: './e2e/specs/ramps/*'
      - TEST_SUITE_TAG: '.*SmokeRamps.*'
    after_run:
      - android_e2e_test
  android_e2e_build:
    before_run:
      - code_setup
      - set_commit_hash
    after_run:
      - notify_failure
    steps:
      - script@1:
          title: Generating ccache key using native folder checksum
          inputs:
            - content: |-
                #!/usr/bin/env bash
                ./scripts/cache/set-cache-envs.sh android
      - restore-gradle-cache@2: {}
      - install-missing-android-tools@3:
          inputs:
            - ndk_version: $NDK_VERSION
            - gradlew_path: $PROJECT_LOCATION/gradlew
      - file-downloader@1:
          inputs:
            - source: $BITRISEIO_ANDROID_QA_KEYSTORE_URL
            - destination: android/keystores/internalRelease.keystore
      - script@1:
          title: Install CCache & symlink
          inputs:
            - content: |-
                #!/usr/bin/env bash
                sudo apt update
                sudo apt install ccache -y
      - restore-cache@2:
          title: Restore CCache
          inputs:
            - key: '{{ getenv "CCACHE_KEY" }}'
      - script@1:
          title: Set skip ccache upload
          run_if: '{{ enveq "BITRISE_CACHE_HIT" "exact" }}'
          inputs:
            - content: |-
                #!/usr/bin/env bash
                envman add --key SKIP_CCACHE_UPLOAD --value "true"
      - script@1:
          title: Run detox build
          timeout: 1200
          is_always_run: true
          inputs:
            - content: |-
                #!/usr/bin/env bash
                ./scripts/cache/setup-ccache.sh
                if [ "$TEST_SUITE" = "Regression" ]; then
                  TEST_SUITE="Regression"
                else
                  TEST_SUITE="Smoke"
                fi
                node -v
                export METAMASK_ENVIRONMENT='local'
                export METAMASK_BUILD_TYPE='main'
                IGNORE_BOXLOGS_DEVELOPMENT="true" yarn test:e2e:android:build:qa-release
      - save-gradle-cache@1: {}
      - save-cache@1:
          title: Save CCache
          run_if: '{{not (enveq "SKIP_CCACHE_UPLOAD" "true")}}'
          inputs:
            - key: '{{ getenv "CCACHE_KEY" }}'
            - paths: |-
                ccache
      - deploy-to-bitrise-io@2.2.3:
          inputs:
            - pipeline_intermediate_files: android/app/build/outputs:INTERMEDIATE_ANDROID_BUILD_DIR
          title: Save Android build
      - save-cache@1:
          title: Save node_modules
          inputs:
            - key: node_modules-{{ .OS }}-{{ .Arch }}-{{ getenv "BRANCH_COMMIT_HASH" }}
            - paths: node_modules
    meta:
      bitrise.io:
        machine_type_id: elite-xl
        stack: linux-docker-android-22.04
  android_e2e_test:
    before_run:
      - setup
      - prep_environment
    after_run:
      - notify_failure
    steps:
      - restore-gradle-cache@2: {}
      - pull-intermediate-files@1:
          inputs:
            - artifact_sources: .*
          title: Pull Android build
      - script@1:
          title: Copy Android build for Detox
          inputs:
            - content: |-
                #!/usr/bin/env bash
                set -ex

                # Create directories for Detox
                mkdir -p "$BITRISE_SOURCE_DIR/android/app/build/outputs"

                # Copy saved files for Detox usage
                # INTERMEDIATE_ANDROID_BUILD_DIR is the cached directory from android_e2e_build's "Save Android build" step
                cp -r "$INTERMEDIATE_ANDROID_BUILD_DIR" "$BITRISE_SOURCE_DIR/android/app/build"
      - restore-cache@2:
          title: Restore cache node_modules
          inputs:
            - key: node_modules-{{ .OS }}-{{ .Arch }}-{{ getenv "BRANCH_COMMIT_HASH" }}
      - avd-manager@1:
          inputs:
            - api_level: '34'
            - abi: 'x86_64'
            - create_command_flags: --sdcard 8192M
            - start_command_flags: -read-only
            - profile: pixel_5
      - wait-for-android-emulator@1: {}
      - script@1:
          title: Run detox test
          timeout: 1200
          is_always_run: false
          inputs:
            - content: |-
                #!/usr/bin/env bash
                if [ -n "$TEST_SUITE_FOLDER" ]; then
                  echo "TEST_SUITE_FOLDER value is: $TEST_SUITE_FOLDER"
                fi
                if [ "$TEST_SUITE" = "Regression" ]; then
                TEST_SUITE="Regression"
                else
                TEST_SUITE="Smoke"
                fi
                if [ -n "$TEST_SUITE_TAG" ]; then
                echo "TEST_SUITE_TAG value is: $TEST_SUITE_TAG"
                TEST_SUITE=$TEST_SUITE_TAG
                fi
                export METAMASK_ENVIRONMENT='local'
                export METAMASK_BUILD_TYPE='main'
                IGNORE_BOXLOGS_DEVELOPMENT="true" yarn test:e2e:android:run:qa-release "$TEST_SUITE_FOLDER" --testNamePattern="$TEST_SUITE"
      - custom-test-results-export@1:
          title: Export test results
          is_always_run: true
          is_skippable: true
          inputs:
            - base_path: $BITRISE_SOURCE_DIR/e2e/reports/
            - test_name: E2E Tests
            - search_pattern: $BITRISE_SOURCE_DIR/e2e/reports/junit.xml
      - deploy-to-bitrise-io@2.2.3:
          title: Deploy test report files
          is_always_run: true
          is_skippable: true
      - script@1:
          title: Copy screenshot files
          is_always_run: true
          run_if: .IsBuildFailed
          inputs:
            - content: |-
                #!/usr/bin/env bash
                set -ex
                cp -r "$BITRISE_SOURCE_DIR/artifacts"  "$BITRISE_DEPLOY_DIR"
      - deploy-to-bitrise-io@2.3:
          title: Deploy test screenshots
          is_always_run: true
          run_if: .IsBuildFailed
          inputs:
            - deploy_path: $BITRISE_DEPLOY_DIR
            - is_compress: true
            - zip_name: E2E_Android_Failure_Artifacts
    meta:
      bitrise.io:
        machine_type_id: elite-xl
        stack: linux-docker-android-22.04
  ios_api_specs:
    before_run:
      - setup
      - install_applesimutils
      - prep_environment
    after_run:
      - notify_failure
    steps:
      - pull-intermediate-files@1:
          inputs:
            - artifact_sources: .*
          title: Pull iOS build
      - script@1:
          title: Copy iOS build for Detox
          inputs:
            - content: |-
                #!/usr/bin/env bash
                set -ex

                # Create directories for Detox
                mkdir -p "$BITRISE_SOURCE_DIR/ios/build/Build"
                mkdir -p "$BITRISE_SOURCE_DIR/../Library/Detox/ios"

                # Copy saved files for Detox usage
                # INTERMEDIATE_IOS_BUILD_DIR & INTERMEDIATE_IOS_DETOX_DIR are the cached directories by ios_e2e_build's "Save iOS build" step
                cp -r "$INTERMEDIATE_IOS_BUILD_DIR" "$BITRISE_SOURCE_DIR/ios/build"
                cp -r "$INTERMEDIATE_IOS_DETOX_DIR" "$BITRISE_SOURCE_DIR/../Library/Detox"
      - restore-cocoapods-cache@2: {}
      - restore-cache@2:
          title: Restore cache node_modules
          inputs:
            - key: node_modules-{{ .OS }}-{{ .Arch }}-{{ getenv "BRANCH_COMMIT_HASH" }}
      - certificate-and-profile-installer@1: {}
      - set-xcode-build-number@1:
          inputs:
            - build_short_version_string: $VERSION_NAME
            - plist_path: $PROJECT_LOCATION_IOS/MetaMask/Info.plist
      - script:
          inputs:
            - content: |-
                # Add cache directory to environment variable
                envman add --key BREW_APPLESIMUTILS --value "$(brew --cellar)/applesimutils"
                envman add --key BREW_OPT_APPLESIMUTILS --value "/usr/local/opt/applesimutils"
                brew tap wix/brew
          title: Set Env Path for caching deps
      - script@1:
          title: Run detox test
          timeout: 1200
          is_always_run: false
          inputs:
            - content: |-
                #!/usr/bin/env bash
                yarn test:api-specs --retries 1
      - script@1:
          is_always_run: true
          is_skippable: false
          title: Add tests reports to Bitrise
          inputs:
            - content: |-
                #!/usr/bin/env bash
                cp -r $BITRISE_SOURCE_DIR/html-report/index.html $BITRISE_HTML_REPORT_DIR/
      - deploy-to-bitrise-io@2.2.3:
          is_always_run: true
          is_skippable: false
          inputs:
            - deploy_path: $BITRISE_HTML_REPORT_DIR
          title: Deploy test report files
  ios_e2e_build:
    envs:
      - NO_FLIPPER: '1'
    before_run:
      - install_applesimutils
      - code_setup
      - set_commit_hash
    after_run:
      - notify_failure
    steps:
      - script@1:
          title: Generating ccache key using native folder checksum
          inputs:
            - content: |-
                #!/usr/bin/env bash
                ./scripts/cache/set-cache-envs.sh ios
      - certificate-and-profile-installer@1: {}
      - set-xcode-build-number@1:
          inputs:
            - build_short_version_string: $VERSION_NAME
            - plist_path: $PROJECT_LOCATION_IOS/MetaMask/Info.plist
      - script:
          inputs:
            - content: |-
                # Add cache directory to environment variable
                envman add --key BREW_APPLESIMUTILS --value "$(brew --cellar)/applesimutils"
                envman add --key BREW_OPT_APPLESIMUTILS --value "/usr/local/opt/applesimutils"
                brew tap wix/brew
          title: Set Env Path for caching deps
      - script@1:
          title: Install CCache & symlink
          inputs:
            - content: |-
                #!/usr/bin/env bash
                brew install ccache with HOMEBREW_NO_DEPENDENTS_CHECK=1
                ln -s $(which ccache) /usr/local/bin/gcc
                ln -s $(which ccache) /usr/local/bin/g++
                ln -s $(which ccache) /usr/local/bin/cc
                ln -s $(which ccache) /usr/local/bin/c++
                ln -s $(which ccache) /usr/local/bin/clang
                ln -s $(which ccache) /usr/local/bin/clang++
      - restore-cache@2:
          title: Restore CCache
          inputs:
            - key: '{{ getenv "CCACHE_KEY" }}'
      - script@1:
          title: Set skip ccache upload
          run_if: '{{ enveq "BITRISE_CACHE_HIT" "exact" }}'
          inputs:
            - content: |-
                #!/usr/bin/env bash
                envman add --key SKIP_CCACHE_UPLOAD --value "true"
      - script@1:
          title: Run detox build
          timeout: 1200
          is_always_run: true
          inputs:
            - content: |-
                #!/usr/bin/env bash
                ./scripts/cache/setup-ccache.sh
                node -v
                export METAMASK_ENVIRONMENT='local'
                export METAMASK_BUILD_TYPE='main'
                IGNORE_BOXLOGS_DEVELOPMENT="true" yarn test:e2e:ios:build:qa-release
      - save-cocoapods-cache@1: {}
      - save-cache@1:
          title: Save CCache
          run_if: '{{not (enveq "SKIP_CCACHE_UPLOAD" "true")}}'
          inputs:
            - key: '{{ getenv "CCACHE_KEY" }}'
            - paths: |-
                ccache
      - deploy-to-bitrise-io@2.2.3:
          inputs:
            - pipeline_intermediate_files: |-
                ios/build/Build:INTERMEDIATE_IOS_BUILD_DIR
                ../Library/Detox/ios:INTERMEDIATE_IOS_DETOX_DIR
          title: Save iOS build
      - save-cache@1:
          title: Save node_modules
          inputs:
            - key: node_modules-{{ .OS }}-{{ .Arch }}-{{ getenv "BRANCH_COMMIT_HASH" }}
            - paths: node_modules
  ios_e2e_test:
    envs:
      - NO_FLIPPER: '1'
    before_run:
      - setup
      - install_applesimutils
      - prep_environment
    after_run:
      - notify_failure
    steps:
      - pull-intermediate-files@1:
          inputs:
            - artifact_sources: .*
          title: Pull iOS build
      - script@1:
          title: Copy iOS build for Detox
          inputs:
            - content: |-
                #!/usr/bin/env bash
                set -ex

                # Create directories for Detox
                mkdir -p "$BITRISE_SOURCE_DIR/ios/build/Build"
                mkdir -p "$BITRISE_SOURCE_DIR/../Library/Detox/ios"

                # Copy saved files for Detox usage
                # INTERMEDIATE_IOS_BUILD_DIR & INTERMEDIATE_IOS_DETOX_DIR are the cached directories by ios_e2e_build's "Save iOS build" step
                cp -r "$INTERMEDIATE_IOS_BUILD_DIR" "$BITRISE_SOURCE_DIR/ios/build"
                cp -r "$INTERMEDIATE_IOS_DETOX_DIR" "$BITRISE_SOURCE_DIR/../Library/Detox"
      - restore-cocoapods-cache@2: {}
      - restore-cache@2:
          title: Restore cache node_modules
          inputs:
            - key: node_modules-{{ .OS }}-{{ .Arch }}-{{ getenv "BRANCH_COMMIT_HASH" }}
      - certificate-and-profile-installer@1: {}
      - set-xcode-build-number@1:
          inputs:
            - build_short_version_string: $VERSION_NAME
            - plist_path: $PROJECT_LOCATION_IOS/MetaMask/MetaMask-QA-Info.plist
      - script:
          inputs:
            - content: |-
                # Add cache directory to environment variable
                envman add --key BREW_APPLESIMUTILS --value "$(brew --cellar)/applesimutils"
                envman add --key BREW_OPT_APPLESIMUTILS --value "/usr/local/opt/applesimutils"
                brew tap wix/brew
          title: Set Env Path for caching deps
      - script@1:
          title: Run detox test
          timeout: 1200
          is_always_run: false
          inputs:
            - content: |-
                #!/usr/bin/env bash
                if [ -n "$TEST_SUITE_FOLDER" ]; then
                  echo "TEST_SUITE_FOLDER value is: $TEST_SUITE_FOLDER"
                fi
                if [ "$TEST_SUITE" = "Regression" ]; then
                  TEST_SUITE="Regression"
                else
                  TEST_SUITE="Smoke"
                fi
                if [ -n "$TEST_SUITE_TAG" ]; then
                echo "TEST_SUITE_TAG value is: $TEST_SUITE_TAG"
                TEST_SUITE=$TEST_SUITE_TAG
                fi
                node -v
                export METAMASK_ENVIRONMENT='local'
                export METAMASK_BUILD_TYPE='main'
                IGNORE_BOXLOGS_DEVELOPMENT="true" yarn test:e2e:ios:run:qa-release "$TEST_SUITE_FOLDER" --testNamePattern="$TEST_SUITE"
      - custom-test-results-export@1:
          is_always_run: true
          is_skippable: false
          title: Export test results
          inputs:
            - base_path: $BITRISE_SOURCE_DIR/e2e/reports/
            - test_name: E2E Tests
            - search_pattern: $BITRISE_SOURCE_DIR/e2e/reports/junit.xml
      - deploy-to-bitrise-io@2.2.3:
          is_always_run: true
          is_skippable: true
          title: Deploy test report files
      - script@1:
          is_always_run: true
          run_if: .IsBuildFailed
          title: Copy screenshot files
          inputs:
            - content: |-
                #!/usr/bin/env bash
                set -ex
                cp -r "$BITRISE_SOURCE_DIR/artifacts"  "$BITRISE_DEPLOY_DIR"
      - deploy-to-bitrise-io@2.3:
          is_always_run: true
          run_if: .IsBuildFailed
          title: Deploy test screenshots
          inputs:
            - deploy_path: $BITRISE_DEPLOY_DIR
            - is_compress: true
            - zip_name: 'E2E_IOS_Failure_Artifacts'
  start_e2e_tests:
    steps:
      - build-router-start@0:
          inputs:
            - workflows: |-
                ios_e2e_test
                wdio_android_e2e_test
            - wait_for_builds: 'true'
            - access_token: $BITRISE_START_BUILD_ACCESS_TOKEN
      - build-router-wait@0:
          inputs:
            - abort_on_fail: 'yes'
            - access_token: $BITRISE_START_BUILD_ACCESS_TOKEN
  build_android_release:
    before_run:
      - code_setup
    after_run:
      - notify_failure
    steps:
      - change-android-versioncode-and-versionname@1:
          inputs:
            - new_version_name: $VERSION_NAME
            - new_version_code: $VERSION_NUMBER
            - build_gradle_path: $PROJECT_LOCATION_ANDROID/app/build.gradle
      - file-downloader@1:
          inputs:
            - source: $BITRISEIO_ANDROID_KEYSTORE_URL
            - destination: android/keystores/release.keystore
      - restore-gradle-cache@2: {}
      - install-missing-android-tools@3:
          inputs:
            - ndk_version: $NDK_VERSION
            - gradlew_path: $PROJECT_LOCATION/gradlew
      - script@1:
          inputs:
            - content: |-
                #!/usr/bin/env bash
                node -v
                METAMASK_BUILD_TYPE='main' METAMASK_ENVIRONMENT='production' yarn build:android:pre-release:bundle
          title: Build Android Pre-Release Bundle
          is_always_run: false
      - save-gradle-cache@1: {}
      - deploy-to-bitrise-io@2.2.3:
          is_always_run: false
          is_skippable: true
          inputs:
            - pipeline_intermediate_files: $PROJECT_LOCATION/app/build/outputs/apk/prod/release/app-prod-release.apk:BITRISE_PLAY_STORE_APK_PATH
            - deploy_path: $PROJECT_LOCATION/app/build/outputs/apk/prod/release/app-prod-release.apk
          title: Bitrise Deploy APK
      - deploy-to-bitrise-io@2.2.3:
          is_always_run: false
          is_skippable: true
          inputs:
            - pipeline_intermediate_files: $PROJECT_LOCATION/app/build/outputs/apk/prod/release/sha512sums.txt:BITRISE_PLAY_STORE_SHA512SUMS_PATH
            - deploy_path: $PROJECT_LOCATION/app/build/outputs/apk/prod/release/sha512sums.txt
          title: Bitrise Deploy Checksum
      - deploy-to-bitrise-io@2.2.3:
          is_always_run: false
          is_skippable: true
          inputs:
            - pipeline_intermediate_files: $PROJECT_LOCATION/app/build/outputs/mapping/prodRelease/mapping.txt:BITRISE_PLAY_STORE_MAPPING_PATH
            - deploy_path: $PROJECT_LOCATION/app/build/outputs/mapping/prodRelease/mapping.txt
          title: Bitrise ProGuard Map Files
      - deploy-to-bitrise-io@2.2.3:
          is_always_run: false
          is_skippable: true
          inputs:
            - pipeline_intermediate_files: $PROJECT_LOCATION/app/build/outputs/bundle/prodRelease/app-prod-release.aab:BITRISE_PLAY_STORE_ABB_PATH
            - deploy_path: $PROJECT_LOCATION/app/build/outputs/bundle/prodRelease/app-prod-release.aab
          title: Bitrise Deploy AAB
      - deploy-to-bitrise-io@2.2.3:
          is_always_run: false
          is_skippable: true
          inputs:
            - pipeline_intermediate_files: sourcemaps/android/index.js.map:BITRISE_PLAY_STORE_SOURCEMAP_PATH
            - deploy_path: sourcemaps/android/index.js.map
          title: Bitrise Deploy Sourcemaps
    meta:
      bitrise.io:
        stack: linux-docker-android-22.04
        machine_type_id: elite-xl
  build_android_release_and_upload_sourcemaps:
    envs:
      - SENTRY_DISABLE_AUTO_UPLOAD: 'false'
    after_run:
      - build_android_release
  build_android_devbuild:
    before_run:
      - code_setup
    after_run:
      - notify_failure
    steps:
      - change-android-versioncode-and-versionname@1:
          inputs:
            - new_version_name: $VERSION_NAME
            - new_version_code: $VERSION_NUMBER
            - build_gradle_path: $PROJECT_LOCATION_ANDROID/app/build.gradle
      - restore-gradle-cache@2: {}
      - install-missing-android-tools@3:
          inputs:
            - ndk_version: $NDK_VERSION
            - gradlew_path: $PROJECT_LOCATION/gradlew
      - script@1:
          inputs:
            - content: |-
                #!/usr/bin/env bash
                node -v
                GIT_BRANCH=$BITRISE_GIT_BRANCH METAMASK_BUILD_TYPE='main' METAMASK_ENVIRONMENT='debug' yarn build:android:devbuild
          title: Build Android Dev Build
          is_always_run: false
      - save-gradle-cache@1: {}
      - script:
          title: Copy and Rename APK
          inputs:
            - content: |-
                # Define the source path of the generated APK
                SOURCE_APK_PATH="$PROJECT_LOCATION/app/build/outputs/apk/prod/debug/app-prod-debug.apk"

                # Define the destination path with the new name
                DEST_APK_PATH="$BITRISE_DEPLOY_DIR/android-expo-dev-build.apk"

                # Copy and rename the APK
                cp "$SOURCE_APK_PATH" "$DEST_APK_PATH"

                # Optionally, print the new path for verification
                echo "APK has been copied and renamed to: $DEST_APK_PATH"
      - deploy-to-bitrise-io@2.2.3:
          is_always_run: false
          is_skippable: true
          inputs:
            - deploy_path: '$BITRISE_DEPLOY_DIR/android-expo-dev-build.apk'
          title: Bitrise Deploy APK
    meta:
      bitrise.io:
        stack: linux-docker-android-22.04
        machine_type_id: elite-xl
  build_android_qa:
    before_run:
      - code_setup
    after_run:
      - _upload_apk_to_browserstack
      - notify_failure
    steps:
      - change-android-versioncode-and-versionname@1:
          inputs:
            - new_version_name: $VERSION_NAME
            - new_version_code: $VERSION_NUMBER
            - build_gradle_path: $PROJECT_LOCATION_ANDROID/app/build.gradle
      - file-downloader@1:
          inputs:
            - source: $BITRISEIO_ANDROID_QA_KEYSTORE_URL
            - destination: android/keystores/internalRelease.keystore
      - restore-gradle-cache@2: {}
      - install-missing-android-tools@3:
          inputs:
            - ndk_version: $NDK_VERSION
            - gradlew_path: $PROJECT_LOCATION/gradlew

      - script@1:
          inputs:
            - content: |-
                #!/usr/bin/env bash
                node -v
                GIT_BRANCH=$BITRISE_GIT_BRANCH METAMASK_BUILD_TYPE='main' METAMASK_ENVIRONMENT='qa' yarn build:android:pre-release:bundle:qa
          title: Build Android Pre-Release Bundle
          is_always_run: false
      - save-gradle-cache@1: {}
      - deploy-to-bitrise-io@2.2.3:
          is_always_run: false
          is_skippable: true
          inputs:
            - deploy_path: $PROJECT_LOCATION/app/build/outputs/apk/qa/release/$QA_APK_NAME.apk
          title: Bitrise Deploy APK
      - deploy-to-bitrise-io@2.2.3:
          is_always_run: false
          is_skippable: true
          inputs:
            - deploy_path: $PROJECT_LOCATION/app/build/outputs/apk/qa/release/sha512sums.txt
          title: Bitrise Deploy Checksum
      - deploy-to-bitrise-io@2.2.3:
          is_always_run: false
          is_skippable: true
          inputs:
            - deploy_path: $PROJECT_LOCATION/app/build/outputs/mapping/qaRelease/mapping.txt
          title: Bitrise ProGuard Map Files
      - deploy-to-bitrise-io@2.2.3:
          is_always_run: false
          is_skippable: true
          inputs:
            - deploy_path: $PROJECT_LOCATION/app/build/outputs/bundle/qaRelease/app-qa-release.aab
          title: Bitrise Deploy AAB
      - deploy-to-bitrise-io@2.2.3:
          is_always_run: false
          is_skippable: true
          inputs:
            - deploy_path: sourcemaps/android/index.js.map
          title: Bitrise Deploy Sourcemaps
    meta:
      bitrise.io:
        stack: linux-docker-android-22.04
        machine_type_id: elite-xl
  _upload_apk_to_browserstack:
    steps:
      - script@1:
          title: Upload APK to Browserstack
          inputs:
            - content: |-
                #!/usr/bin/env bash
                set -e
                set -x
                set -o pipefail
                APK_PATH=$PROJECT_LOCATION/app/build/outputs/apk/qa/release/app-qa-release.apk
                CUSTOM_ID="$BITRISE_GIT_BRANCH-$VERSION_NAME-$VERSION_NUMBER"
                CUSTOM_ID=${CUSTOM_ID////-}
                curl -u "$BROWSERSTACK_USERNAME:$BROWSERSTACK_ACCESS_KEY" -X POST "https://api-cloud.browserstack.com/app-automate/upload" -F "file=@$APK_PATH" -F 'data={"custom_id": "'$CUSTOM_ID'"}' | jq -j '.app_url' | envman add --key BROWSERSTACK_ANDROID_APP_URL
                APK_PATH_FOR_APP_LIVE=$PROJECT_LOCATION/app/build/outputs/apk/qa/release/"$CUSTOM_ID".apk
                mv "$APK_PATH" "$APK_PATH_FOR_APP_LIVE"
                curl -u "$BROWSERSTACK_USERNAME:$BROWSERSTACK_ACCESS_KEY" -X POST "https://api-cloud.browserstack.com/app-live/upload" -F "file=@$APK_PATH_FOR_APP_LIVE" -F 'data={"custom_id": "'$CUSTOM_ID'"}'
                curl -u "$BROWSERSTACK_USERNAME:$BROWSERSTACK_ACCESS_KEY" -X GET https://api-cloud.browserstack.com/app-automate/recent_apps | jq > browserstack_uploaded_apps.json
      - share-pipeline-variable@1:
          title: Persist BROWSERSTACK_ANDROID_APP_URL across all stages
          inputs:
            - variables: |-
                BROWSERSTACK_ANDROID_APP_URL
      - deploy-to-bitrise-io@2.2.3:
          is_always_run: false
          is_skippable: true
          inputs:
            - pipeline_intermediate_files: $BITRISE_SOURCE_DIR/browserstack_uploaded_apps.json:BROWSERSTACK_UPLOADED_APPS_LIST
          title: Save Browserstack uploaded apps JSON
  wdio_android_e2e_test:
    before_run:
      - code_setup
    after_run:
      - notify_failure
    steps:
      - script@1:
          title: Run Android E2E tests on Browserstack
          is_always_run: true
          inputs:
            - content: |-
                #!/usr/bin/env bash

                # Check if TEST_TYPE is set to upgrade
                if [ "$TEST_TYPE" = "upgrade" ]; then
                  TEST_TYPE="--upgrade"

                # Check if TEST_TYPE is set to performance
                elif [ "$TEST_TYPE" = "performance" ]; then
                  TEST_TYPE="--performance"
                fi
                yarn test:wdio:android:browserstack $TEST_TYPE
      - script@1:
          is_always_run: true
          is_skippable: false
          title: Package test reports
          inputs:
            - content: |-
                #!/usr/bin/env bash
                cd $BITRISE_SOURCE_DIR/wdio/reports/
                zip -r test-report.zip html/
                mv test-report.zip $BITRISE_DEPLOY_DIR/
      - deploy-to-bitrise-io@2.2.3:
          is_always_run: true
          is_skippable: false
          inputs:
            - deploy_path: $BITRISE_DEPLOY_DIR/test-report.zip
          title: Deploy test report
    meta:
      bitrise.io:
        stack: linux-docker-android-22.04
        machine_type_id: standard
  wdio_ios_e2e_test:
    before_run:
      - code_setup
    after_run:
      - notify_failure
    steps:
      - script@1:
          title: Run iOS E2E tests on Browserstack
          is_always_run: true
          inputs:
            - content: |-
                #!/usr/bin/env bash
                # Check if TEST_TYPE is set to upgrade
                if [ "$TEST_TYPE" = "upgrade" ]; then
                  TEST_TYPE="--upgrade"
                # Check if TEST_TYPE is set to performance
                elif [ "$TEST_TYPE" = "performance" ]; then
                  TEST_TYPE="--performance"
                fi
                yarn test:wdio:ios:browserstack $TEST_TYPE
      - script@1:
          is_always_run: true
          is_skippable: false
          title: Package test reports
          inputs:
            - content: |-
                #!/usr/bin/env bash
                cd $BITRISE_SOURCE_DIR/wdio/reports/
                zip -r test-report.zip html/
                mv test-report.zip $BITRISE_DEPLOY_DIR/
      - deploy-to-bitrise-io@2.2.3:
          is_always_run: true
          is_skippable: false
          inputs:
            - deploy_path: $BITRISE_DEPLOY_DIR/test-report.zip
          title: Deploy test report
    meta:
      bitrise.io:
        stack: linux-docker-android-22.04
        machine_type_id: standard
  deploy_android_to_store:
    steps:
      - pull-intermediate-files@1:
          inputs:
            - artifact_sources: .*
      - google-play-deploy:
          inputs:
            - app_path: $BITRISE_PLAY_STORE_ABB_PATH
            - track: internal
            - service_account_json_key_path: $BITRISEIO_BITRISEIO_SERVICE_ACCOUNT_JSON_KEY_URL_URL
            - package_name: $MM_ANDROID_PACKAGE_NAME
    envs:
      - opts:
          is_expand: true
        MM_ANDROID_PACKAGE_NAME: io.metamask
  deploy_ios_to_store:
    steps:
      - pull-intermediate-files@1:
          inputs:
            - artifact_sources: .*
      - deploy-to-itunesconnect-application-loader@1:
          inputs:
            - ipa_path: $BITRISE_APP_STORE_IPA_PATH
  build_ios_release:
    envs:
      - NO_FLIPPER: '1'
    before_run:
      - code_setup
    after_run:
      - notify_failure
    steps:
      - certificate-and-profile-installer@1: {}
      - set-xcode-build-number@1:
          inputs:
            - build_short_version_string: $VERSION_NAME
            - build_version: $VERSION_NUMBER
            - plist_path: $PROJECT_LOCATION_IOS/MetaMask/Info.plist
      - script@1:
          inputs:
            - content: |-
                #!/usr/bin/env bash
                METAMASK_BUILD_TYPE='main' METAMASK_ENVIRONMENT='production' yarn build:ios:pre-release
          title: iOS Sourcemaps & Build
          is_always_run: false
      - deploy-to-bitrise-io@2.2.3:
          is_always_run: false
          is_skippable: true
          inputs:
            - pipeline_intermediate_files: ios/build/output/MetaMask.ipa:BITRISE_APP_STORE_IPA_PATH
            - deploy_path: ios/build/output/MetaMask.ipa
          title: Deploy iOS IPA
      - deploy-to-bitrise-io@2.2.3:
          is_always_run: false
          is_skippable: true
          inputs:
            - deploy_path: ios/build/MetaMask.xcarchive
          title: Deploy Symbols File
      - deploy-to-bitrise-io@2.2.3:
          is_always_run: false
          is_skippable: true
          inputs:
            - pipeline_intermediate_files: sourcemaps/ios/index.js.map:BITRISE_APP_STORE_SOURCEMAP_PATH
            - deploy_path: sourcemaps/ios/index.js.map
          title: Deploy Source Map
  build_ios_release_and_upload_sourcemaps:
    envs:
      - SENTRY_DISABLE_AUTO_UPLOAD: 'false'
    after_run:
      - build_ios_release
  build_ios_devbuild:
    before_run:
      - code_setup
    after_run:
      - notify_failure
    steps:
      - certificate-and-profile-installer@1: {}
      - set-xcode-build-number@1:
          inputs:
            - build_short_version_string: $VERSION_NAME
            - build_version: $VERSION_NUMBER
            - plist_path: $PROJECT_LOCATION_IOS/MetaMask/Info.plist
      - script@1:
          inputs:
            - content: |-
                #!/usr/bin/env bash
                node -v
                GIT_BRANCH=$BITRISE_GIT_BRANCH METAMASK_BUILD_TYPE='main' METAMASK_ENVIRONMENT='debug' yarn build:ios:devbuild
          title: iOS Sourcemaps & Build
          is_always_run: false
      - script:
          title: Copy and Rename IPA
          inputs:
            - content: |-
                # Define the source path of the generated IPA
                SOURCE_IPA_PATH="ios/build/output/MetaMask.ipa"

                # Define the destination path with the new name
                DEST_IPA_PATH="$BITRISE_DEPLOY_DIR/ios-expo-dev-build.ipa"

                # Copy and rename the IPA
                cp "$SOURCE_IPA_PATH" "$DEST_IPA_PATH"

                # Optionally, print the new path for verification
                echo "IPA has been copied and renamed to: $DEST_IPA_PATH"
      - deploy-to-bitrise-io@2.2.3:
          is_always_run: false
          is_skippable: true
          inputs:
            - pipeline_intermediate_files: ios/build/output/MetaMask.ipa:BITRISE_APP_STORE_IPA_PATH
            - deploy_path: '$BITRISE_DEPLOY_DIR/ios-expo-dev-build.ipa'
          title: Deploy iOS IPA
  build_ios_qa:
    envs:
      - NO_FLIPPER: '1'
    before_run:
      - code_setup
    after_run:
      - _upload_ipa_to_browserstack
      - notify_failure
    steps:
      - certificate-and-profile-installer@1: {}
      - set-xcode-build-number@1:
          inputs:
            - build_short_version_string: $VERSION_NAME
            - build_version: $VERSION_NUMBER
            - plist_path: $PROJECT_LOCATION_IOS/MetaMask/MetaMask-QA-Info.plist
      - script@1:
          inputs:
            - content: |-
                #!/usr/bin/env bash
                node -v
                GIT_BRANCH=$BITRISE_GIT_BRANCH METAMASK_BUILD_TYPE='main' METAMASK_ENVIRONMENT='qa' yarn build:ios:pre-qa
          title: iOS Sourcemaps & Build
          is_always_run: false
      - deploy-to-bitrise-io@2.2.3:
          is_always_run: false
          is_skippable: true
          inputs:
            - pipeline_intermediate_files: ios/build/output/MetaMask-QA.ipa:BITRISE_APP_STORE_IPA_PATH
            - deploy_path: ios/build/output/MetaMask-QA.ipa
          title: Deploy iOS IPA
      - deploy-to-bitrise-io@2.2.3:
          is_always_run: false
          is_skippable: true
          inputs:
            - deploy_path: ios/build/MetaMask-QA.xcarchive
          title: Deploy Symbols File
      - deploy-to-bitrise-io@2.2.3:
          is_always_run: false
          is_skippable: true
          inputs:
            - pipeline_intermediate_files: sourcemaps/ios/index.js.map:BITRISE_APP_STORE_SOURCEMAP_PATH
            - deploy_path: sourcemaps/ios/index.js.map
          title: Deploy Source Map
  _upload_ipa_to_browserstack:
    steps:
      - script@1:
          title: Upload IPA to Browserstack
          inputs:
            - content: |-
                #!/usr/bin/env bash
                set -e
                set -x
                set -o pipefail
                CUSTOM_ID="$BITRISE_GIT_BRANCH-$VERSION_NAME-$VERSION_NUMBER"
                CUSTOM_ID=${CUSTOM_ID////-}
                IPA_PATH=ios/build/output/MetaMask-QA.ipa
                IPA_PATH_FOR_APP_LIVE=ios/build/output/"$CUSTOM_ID".ipa
                curl -u "$BROWSERSTACK_USERNAME:$BROWSERSTACK_ACCESS_KEY" -X POST "https://api-cloud.browserstack.com/app-automate/upload" -F "file=@$IPA_PATH" -F 'data={"custom_id": "'$CUSTOM_ID'"}' | jq -j '.app_url' | envman add --key BROWSERSTACK_IOS_APP_URL
                mv "$IPA_PATH" "$IPA_PATH_FOR_APP_LIVE"
                curl -u "$BROWSERSTACK_USERNAME:$BROWSERSTACK_ACCESS_KEY" -X POST "https://api-cloud.browserstack.com/app-live/upload" -F "file=@$IPA_PATH_FOR_APP_LIVE" -F 'data={"custom_id": "'$CUSTOM_ID'"}'
                curl -u "$BROWSERSTACK_USERNAME:$BROWSERSTACK_ACCESS_KEY" -X GET https://api-cloud.browserstack.com/app-automate/recent_apps | jq > browserstack_uploaded_apps.json
      - share-pipeline-variable@1:
          title: Persist BROWSERSTACK_IOS_APP_URL across all stages
          inputs:
            - variables: |-
                BROWSERSTACK_IOS_APP_URL
      - deploy-to-bitrise-io@2.2.3:
          is_always_run: false
          is_skippable: true
          inputs:
            - deploy_path: browserstack_uploaded_apps.json
          title: Bitrise Deploy Browserstack Uploaded Apps
  build_ios_flask_release:
    before_run:
      - code_setup
    after_run:
      - notify_failure
    steps:
      - certificate-and-profile-installer@1: {}
      - set-xcode-build-number@1:
          inputs:
            - build_short_version_string: $FLASK_VERSION_NAME
            - build_version: $FLASK_VERSION_NUMBER
            - plist_path: $PROJECT_LOCATION_IOS/MetaMask/MetaMask-Flask-Info.plist
      - script@1:
          inputs:
            - content: |-
                #!/usr/bin/env bash
                node -v
                METAMASK_BUILD_TYPE='flask' METAMASK_ENVIRONMENT='production' yarn build:ios:pre-flask
          title: iOS Sourcemaps & Build
          is_always_run: false
      - deploy-to-bitrise-io@2.2.3:
          is_always_run: false
          is_skippable: true
          inputs:
            - pipeline_intermediate_files: ios/build/output/MetaMask-Flask.ipa:BITRISE_APP_STORE_IPA_PATH
            - deploy_path: ios/build/output/MetaMask-Flask.ipa
          title: Deploy iOS IPA
      - deploy-to-bitrise-io@2.2.3:
          is_always_run: false
          is_skippable: true
          inputs:
            - deploy_path: ios/build/MetaMask-Flask.xcarchive:BITRISE_APP_STORE_XCARCHIVE_PATH
          title: Deploy Symbols File
      - deploy-to-bitrise-io@2.2.3:
          is_always_run: false
          is_skippable: true
          inputs:
            - pipeline_intermediate_files: sourcemaps/ios/index.js.map:BITRISE_APP_STORE_SOURCEMAP_PATH
            - deploy_path: sourcemaps/ios/index.js.map
          title: Deploy Source Map
  build_android_flask_release:
    before_run:
      - code_setup
    after_run:
      - notify_failure
    steps:
      - change-android-versioncode-and-versionname@1:
          inputs:
            - new_version_name: $FLASK_VERSION_NAME
            - new_version_code: $FLASK_VERSION_NUMBER
            - build_gradle_path: $PROJECT_LOCATION_ANDROID/app/build.gradle
      - file-downloader@1:
          inputs:
            - source: $BITRISEIO_ANDROID_FLASK_KEYSTORE_URL_URL
            - destination: android/keystores/flaskRelease.keystore
      - restore-gradle-cache@2: {}
      - install-missing-android-tools@3:
          inputs:
            - ndk_revision: $NDK_VERSION
            - gradlew_path: $PROJECT_LOCATION/gradlew

      - script@1:
          inputs:
            - content: |-
                #!/usr/bin/env bash
                node -v
                METAMASK_BUILD_TYPE='flask' METAMASK_ENVIRONMENT='production' yarn build:android:pre-release:bundle:flask
          title: Build Android Pre-Release Bundle
          is_always_run: false
      - save-gradle-cache@1: {}
      - deploy-to-bitrise-io@2.2.3:
          is_always_run: false
          is_skippable: true
          inputs:
            - pipeline_intermediate_files: $PROJECT_LOCATION/app/build/outputs/apk/flask/release/app-flask-release.apk:BITRISE_PLAY_STORE_APK_PATH
            - deploy_path: $PROJECT_LOCATION/app/build/outputs/apk/flask/release/app-flask-release.apk
          title: Bitrise Deploy APK
      - deploy-to-bitrise-io@2.2.3:
          is_always_run: false
          is_skippable: true
          inputs:
            - pipeline_intermediate_files: $PROJECT_LOCATION/app/build/outputs/apk/flask/release/sha512sums.txt:BITRISE_PLAY_STORE_SHA512SUMS_PATH
            - deploy_path: $PROJECT_LOCATION/app/build/outputs/apk/flask/release/sha512sums.txt
          title: Bitrise Deploy Checksum
      - deploy-to-bitrise-io@2.2.3:
          is_always_run: false
          is_skippable: true
          inputs:
            - pipeline_intermediate_files: $PROJECT_LOCATION/app/build/outputs/mapping/flaskRelease/mapping.txt:BITRISE_PLAY_STORE_MAPPING_PATH
            - deploy_path: $PROJECT_LOCATION/app/build/outputs/mapping/flaskRelease/mapping.txt
          title: Bitrise ProGuard Map Files
      - deploy-to-bitrise-io@2.2.3:
          is_always_run: false
          is_skippable: true
          inputs:
            - pipeline_intermediate_files: $PROJECT_LOCATION/app/build/outputs/bundle/flaskRelease/app-flask-release.aab:BITRISE_PLAY_STORE_ABB_PATH
            - deploy_path: $PROJECT_LOCATION/app/build/outputs/bundle/flaskRelease/app-flask-release.aab
          title: Bitrise Deploy AAB
      - deploy-to-bitrise-io@2.2.3:
          is_always_run: false
          is_skippable: true
          inputs:
            - pipeline_intermediate_files: /bitrise/src/sourcemaps/android/index.js.map:BITRISE_PLAY_STORE_SOURCEMAP_PATH
            - deploy_path: sourcemaps/android/index.js.map
          title: Bitrise Deploy Sourcemaps
    meta:
      bitrise.io:
        stack: linux-docker-android-22.04
        machine_type_id: elite-xl

app:
  envs:
    - opts:
        is_expand: false
      MM_NOTIFICATIONS_UI_ENABLED: false
    - opts:
        is_expand: false
      MM_NETWORK_UI_REDESIGN_ENABLED: false
    - opts:
        is_expand: false
      PORTFOLIO_VIEW: true
    - opts:
        is_expand: false
      MM_MULTICHAIN_V1_ENABLED: true
    - opts:
        is_expand: false
      MM_CHAIN_PERMISSIONS: true
    - opts:
        is_expand: false
      MM_PERMISSIONS_SETTINGS_V1_ENABLED: false
    - opts:
        is_expand: false
      MM_SECURITY_ALERTS_API_ENABLED: true
    - opts:
        is_expand: false
      MM_STABLECOIN_LENDING_UI_ENABLED: false
    - opts:
        is_expand: false
      PROJECT_LOCATION: android
    - opts:
        is_expand: false
      NDK_VERSION: 26.1.10909125
    - opts:
        is_expand: false
      QA_APK_NAME: app-qa-release
    - opts:
        is_expand: false
      MODULE: app
    - opts:
        is_expand: false
      VARIANT: ''
    - opts:
        is_expand: false
      BITRISE_PROJECT_PATH: ios/MetaMask.xcworkspace
    - opts:
        is_expand: false
      BITRISE_SCHEME: MetaMask
    - opts:
        is_expand: false
      BITRISE_EXPORT_METHOD: enterprise
    - opts:
        is_expand: false
      PROJECT_LOCATION_ANDROID: android
    - opts:
        is_expand: false
      PROJECT_LOCATION_IOS: ios
    - opts:
        is_expand: false
<<<<<<< HEAD
      VERSION_NAME: 7.42.991
    - opts:
        is_expand: false
      VERSION_NUMBER: 1595
    - opts:
        is_expand: false
      FLASK_VERSION_NAME: 7.42.991
    - opts:
        is_expand: false
      FLASK_VERSION_NUMBER: 1595
=======
      VERSION_NAME: 7.43.0
    - opts:
        is_expand: false
      VERSION_NUMBER: 1624
    - opts:
        is_expand: false
      FLASK_VERSION_NAME: 7.43.0
    - opts:
        is_expand: false
      FLASK_VERSION_NUMBER: 1624
>>>>>>> 00143948
    - opts:
        is_expand: false
      ANDROID_APK_LINK: ''
    - opts:
        is_expand: false
      ANDROID_AAP_LINK: ''
    - opts:
        is_expand: false
      IOS_APP_LINK: ''
    - opts:
        is_expand: false
      NVM_VERSION: 0.39.7
    - opts:
        is_expand: false
      NVM_SHA256SUM: '8e45fa547f428e9196a5613efad3bfa4d4608b74ca870f930090598f5af5f643'
    - opts:
        is_expand: false
      NODE_VERSION: 20.18.0
    - opts:
        is_expand: false
      YARN_VERSION: 1.22.22
    - opts:
        is_expand: false
      COREPACK_VERSION: 0.28.0
meta:
  bitrise.io:
    stack: osx-xcode-15.0.x
    machine_type_id: g2.mac.large
trigger_map:
  - push_branch: release/*
    pipeline: pr_regression_e2e_pipeline
  - push_branch: main
    pipeline: app_launch_times_and_expo_pipeline
  - tag: 'qa-*'
    pipeline: create_qa_builds_pipeline
  - tag: 'dev-e2e-*'
    pipeline: pr_smoke_e2e_pipeline
  - tag: 'v*.*.*-RC-*'
    pipeline: release_e2e_pipeline
  - push_branch: detox/address-regression-tests-slowdown
    pipeline: multichain_permissions_e2e_pipeline<|MERGE_RESOLUTION|>--- conflicted
+++ resolved
@@ -1825,18 +1825,6 @@
       PROJECT_LOCATION_IOS: ios
     - opts:
         is_expand: false
-<<<<<<< HEAD
-      VERSION_NAME: 7.42.991
-    - opts:
-        is_expand: false
-      VERSION_NUMBER: 1595
-    - opts:
-        is_expand: false
-      FLASK_VERSION_NAME: 7.42.991
-    - opts:
-        is_expand: false
-      FLASK_VERSION_NUMBER: 1595
-=======
       VERSION_NAME: 7.43.0
     - opts:
         is_expand: false
@@ -1847,7 +1835,6 @@
     - opts:
         is_expand: false
       FLASK_VERSION_NUMBER: 1624
->>>>>>> 00143948
     - opts:
         is_expand: false
       ANDROID_APK_LINK: ''
