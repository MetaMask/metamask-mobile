---
format_version: '8'
default_step_lib_source: 'https://github.com/bitrise-io/bitrise-steplib.git'
project_type: react-native

#Pipelines are listed below
pipelines:
  # Generates prod builds for all targets
  create_prod_builds_pipeline:
    stages:
      - create_prod_builds: {}
  create_android_env_builds_pipeline:
    stages:
      - create_android_env_builds: {}
  #Creates MetaMask-QA apps and stores apk/ipa in Bitrise
  create_qa_builds_pipeline:
    stages:
      - create_build_qa: {}
  #Builds MetaMask, MetaMask-QA apps and stores apk/ipa in Bitrise
  build_all_targets_pipeline:
    stages:
      - bump_version_stage: {}
      - create_build_release: {}
      - bump_version_stage: {}
      - create_build_beta: {}
      - bump_version_stage: {}
      - create_build_qa: {}
      - bump_version_stage: {}
  #Releases MetaMask apps and stores apk/ipa into Play(Internal Testing)/App(TestFlight) Store
  release_builds_to_store_pipeline:
    stages:
      - bump_version_stage: {}
      - create_build_release: {}
      - deploy_build_release: {}
      - create_build_qa: {} #Generate QA builds for E2E app upgrade tests
  #Releases MetaMask beta apps and stores apk/ipa into Play(Internal Testing)/App(TestFlight) Store
  beta_builds_to_store_pipeline:
    stages:
      - bump_version_stage: {}
      - create_build_beta: {}
      - deploy_build_release: {}
  #Releases MetaMask RC apps for release buil profiling
  release_rc_builds_to_store_pipeline:
    stages:
      - bump_version_stage: {}
      - create_build_rc: {}
      - deploy_build_release: {}
  #Releases MetaMask apps and stores ipa into App(TestFlight) Store
  release_ios_to_store_pipeline:
    stages:
      - bump_version_stage: {}
      - create_ios_release: {}
      - deploy_ios_release: {}
  #Releases MetaMask apps and stores apk Play(Internal Testing) Store
  release_android_to_store_pipeline:
    stages:
      - bump_version_stage: {}
      - create_android_release: {}
      - deploy_android_release: {}
  # TODO: Remove this workflow since it's not used anymore
  run_e2e_ios_pipeline:
    stages:
      - build_e2e_ios_stage: {}
      - run_e2e_ios_stage: {}
      - notify: {}
  # TODO: Remove this workflow since it's not used anymore
  run_e2e_flask_pipeline:
    stages:
      - pr_cache_check_stage: {}
      - build_e2e_flask_ios_android: {}
      - run_e2e_flask_ios_android: {}
      - notify: {}
  #Run single suits or test files
  run_single_test_suite_ios_android:
    stages:
      - build_smoke_e2e_ios_android_stage: {}
      - run_single_e2e_ios_android_stage: {}
      - notify: {}
  #Run E2E test suite for Android only
  run_e2e_android_pipeline:
    stages:
      - build_e2e_android_stage: {} #builds android detox E2E
      - run_e2e_android_stage: {} #runs android detox test E2E
      - notify: {}
  #PR_e2e_verfication (build ios & android), run iOS (smoke), emulator Android
  release_e2e_pipeline:
    stages:
      - build_e2e_ios_android_stage: {}
      - run_release_e2e_ios_android_stage: {}
      - report_results_stage: {}
      - notify: {}
  #PR_e2e_verfication (build ios & android), run iOS (smoke), emulator Android
  pr_smoke_e2e_pipeline:
    stages:
      - set_main_target_stage: {}
      - pr_cache_check_stage: {}
      - build_smoke_e2e_ios_android_stage: {}
      - run_smoke_e2e_ios_android_stage: {}
      - notify: {}
      
  flask_smoke_e2e_pipeline:
    stages:
      - set_flask_target_stage: {}
      - pr_cache_check_stage: {}
      - build_e2e_flask_ios_android: {}
      - run_e2e_flask_ios_android_stage: {}
      - notify: {}

  #Performance smoke test pipeline - runs only performance tests
  smoke_e2e_performance_pipeline:
    stages:
      - set_main_target_stage: {}
      - pr_cache_check_stage: {}
      - build_smoke_e2e_ios_android_stage: {}
      # - run_smoke_e2e_performance_ios_android_stage: {}
      - notify: {}

  #PR_e2e_verfication (build ios & android), run iOS (regression), emulator Android
  pr_rc_rwy_pipeline:
    workflows:
      set_main_target_workflow: {}
      pr_check_build_cache:
        depends_on:
        - set_main_target_workflow
        abort_on_fail: true
      bump_version_code:
        depends_on:
        - pr_check_build_cache
      build_ios_rc_and_upload_sourcemaps:
        depends_on:
        - bump_version_code
      build_android_rc_and_upload_sourcemaps:
        depends_on:
        - bump_version_code
  expo_dev_pipeline:
    stages:
      - create_build_qa_and_expo: {}
      # - app_launch_times_test_stage: {}
  #Main expo pipeline
  expo_main_pipeline:
    stages:
      - create_build_main_expo: {}
  #Flask expo pipeline
  expo_flask_pipeline:
    stages:
      - create_build_flask_expo: {}
  #QA expo pipeline
  expo_qa_pipeline:
    stages:
      - create_build_qa_expo: {}
  #App Upgrade pipeline. Runs on browserstack
  app_upgrade_pipeline:
    stages:
      - create_build_qa_android: {}
      - app_upgrade_test_stage: {}
  # multichain_permissions_e2e_pipeline:
  #   stages:
  #     - build_multichain_permissions_e2e_ios_android_stage: {}
  #     - run_multichain_permissions_e2e_ios_android_stage: {}
  # Pipeline for Flask
  create_flask_release_builds_pipeline:
    stages:
      - create_build_flask_release: {}
      - notify: {}
  release_flask_builds_to_store_pipeline:
    stages:
      - create_build_flask_release: {}
      - deploy_flask_build_release: {}
      - release_notify: {}
  nightly_exp_builds_pipeline:
    workflows:
      bump_version_code: {}
      build_android_main_exp:
        depends_on:
        - bump_version_code
      build_ios_main_exp:
        depends_on:
        - bump_version_code    
  nightly_rc_builds_pipeline:
    workflows:
      bump_version_code: {}
      build_android_main_rc:
        depends_on:
        - bump_version_code
      build_ios_main_rc:
        depends_on:
        - bump_version_code
#Stages reference workflows. Those workflows cannot but utility "_this-is-a-utility"
stages:
  bump_version_stage:
    workflows:
    - bump_version_code: {}
  create_build_all_targets:
    workflows:
      - build_android_release: {}
      - build_ios_release: {}
      - build_android_flask_release: {}
      - build_ios_flask_release: {}
      - build_android_qa: {}
      - build_ios_qa: {}
      - build_android_devbuild: {}
      - build_ios_devbuild: {}
      - build_ios_simbuild: {}
  create_build_release:
    workflows:
      - build_android_main_prod: {}
      - build_ios_main_prod: {}
  create_build_beta:
    workflows:
      - build_android_main_beta: {}
      - build_ios_main_beta: {}
  deploy_build_release:
    workflows:
      - deploy_android_to_store: {}
      - deploy_ios_to_store: {}
  create_ios_release:
    workflows:
      - build_ios_release: {}
  deploy_ios_release:
    workflows:
      - deploy_ios_to_store: {}
  create_android_release:
    workflows:
      - build_android_main_prod: {}
  create_android_release_new:
    workflows:
      - build_android_main_prod: {}
      - build_android_main_beta: {}
      - build_android_main_rc: {}
  create_ios_release_new:
    workflows:
      - build_ios_main_prod: {}
      - build_ios_main_beta: {}
      - build_ios_main_rc: {}
  create_build_rc:
    workflows:
      - build_android_main_rc: {}
      - build_ios_main_rc: {}
  deploy_android_release:
    workflows:
      - deploy_android_to_store: {}
  create_build_qa_and_expo:
    workflows:
      - build_android_devbuild: {}
      - build_android_qa: {}
      - build_ios_devbuild: {}
      - build_ios_simbuild: {}
      - build_ios_qa: {}
  create_build_main_expo:
    workflows:
      - build_android_devbuild: {}
      - build_ios_devbuild: {}
      - build_ios_simbuild: {}
  create_build_flask_expo:
    workflows:
      - build_android_flask_devbuild: {}
      - build_ios_flask_devbuild: {}
      - build_ios_flask_simbuild: {}
  create_build_qa_expo:
    workflows:
      - build_android_qa_devbuild: {}
      - build_ios_qa_devbuild: {}
      - build_ios_qa_simbuild: {}
  create_build_qa:
    workflows:
      - build_android_qa: {}
      - build_ios_qa: {}
  create_prod_builds:
    workflows:
      - build_ios_main_prod: {}
      - build_android_main_prod: {}
      - build_ios_qa_prod: {}
      - build_android_qa_prod: {}
      - build_ios_flask_prod: {}
      - build_android_flask_prod: {}
  create_android_env_builds:
    workflows:
      - build_android_main_prod: {}
      - build_android_main_rc: {}
      - build_android_main_beta: {}
      - build_android_main_exp: {}
      - build_android_main_test: {}
      - build_android_main_e2e: {}
      - build_android_main_dev: {}
      - build_android_flask_prod: {}
      - build_android_flask_test: {}
      - build_android_flask_e2e: {}
      - build_android_flask_dev: {}
  create_build_qa_android:
    workflows:
      - build_android_qa: {}
  create_build_qa_ios:
    workflows:
      - build_ios_qa: {}
  # TODO: Remove this workflow since it's not used anymore
  build_e2e_ios_stage:
    workflows:
      - ios_e2e_build: {}
  # TODO: Remove this workflow since it's not used anymore
  run_e2e_ios_stage:
    workflows:
      - ios_e2e_test: {}
  pr_cache_check_stage:
    abort_on_fail: true
    workflows:
      - pr_check_build_cache: {}
  # Sets the METAMASK_BUILD_TYPE variable to the main target
  set_main_target_stage:
    workflows:
      - set_main_target_workflow: {}
  # Sets the METAMASK_BUILD_TYPE variable to the flask target
  set_flask_target_stage:
    workflows:
      - set_flask_target_workflow: {}
  build_smoke_e2e_ios_android_stage:
    abort_on_fail: true
    workflows:
      - build_ios_main_e2e:
          run_if: '{{getenv "SKIP_IOS_BUILD" | eq "false"}}'
      # Disabling in CI to allow GHA runs
      # - build_android_main_e2e:
      #     run_if: '{{getenv "SKIP_ANDROID_BUILD" | eq "false"}}'
  build_multichain_permissions_e2e_ios_android_stage:
    abort_on_fail: true
    workflows:
      - build_ios_multichain_permissions_e2e: {}
      - build_android_multichain_permissions_e2e: {}
  # run_multichain_permissions_e2e_ios_android_stage:
  #   workflows:
  #     - run_tag_multichain_permissions_ios: {}
  #     - run_tag_multichain_permissions_android: {}
  run_e2e_flask_ios_android_stage:
    workflows:
      - run_ios_api_specs: {}
      - run_trade_swimlane_ios_smoke: {}
      - run_trade_swimlane_android_smoke: {}
      - run_network_abstraction_swimlane_ios_smoke: {}
      - run_network_abstraction_swimlane_android_smoke: {}
      - run_network_expansion_swimlane_ios_smoke: {}
      - run_network_expansion_swimlane_android_smoke: {}
      - run_wallet_platform_swimlane_ios_smoke: {}
      - run_wallet_platform_swimlane_android_smoke: {}
      - run_tag_smoke_confirmations_redesigned_android: {}
      - run_tag_smoke_confirmations_redesigned_ios: {}
      - run_tag_flask_build_tests_ios: {}
      - run_tag_flask_build_tests_android: {}
      - run_tag_smoke_accounts_ios: {}
      - run_tag_smoke_accounts_android: {}
  run_single_e2e_ios_android_stage:
    workflows:
      - run_single_ios_e2e_test: {}
      - run_single_android_e2e_test: {}
  run_smoke_e2e_ios_android_stage:
    workflows:
      - run_ios_api_specs: {}
      - run_trade_swimlane_ios_smoke: {}
      # - run_trade_swimlane_android_smoke: {}
      - run_network_abstraction_swimlane_ios_smoke: {}
      # - run_network_abstraction_swimlane_android_smoke: {}
      - run_network_expansion_swimlane_ios_smoke: {}
      # - run_network_expansion_swimlane_android_smoke: {}
      - run_wallet_platform_swimlane_ios_smoke: {}
      # - run_wallet_platform_swimlane_android_smoke: {}
      # - run_tag_smoke_confirmations_android: {}
      - run_tag_smoke_identity_ios: {}
      # - run_tag_smoke_identity_android: {}
      - run_tag_smoke_confirmations_redesigned_ios: {}
      - run_tag_smoke_multichain_api_ios: {}
      - run_tag_smoke_accounts_ios: {}
      # - run_tag_smoke_accounts_android: {}
      # - run_tag_smoke_performance_ios: {}
      # - run_tag_smoke_performance_android: {}
      - run_tag_smoke_card_ios: {}
      # - run_tag_smoke_card_android: {}
  # The entire workflow is disabled as Android runs on GHA and iOS was already skipped due to a regression
  # run_smoke_e2e_performance_ios_android_stage:
    # workflows:
      # - run_tag_smoke_performance_ios: {}
      #- run_tag_smoke_performance_android: {}
  # TODO: This stage does the same thing as build_smoke_e2e_ios_android_stage
  build_regression_e2e_ios_android_stage:
    abort_on_fail: true
    workflows:
      - build_ios_main_e2e:
          run_if: '{{getenv "SKIP_IOS_BUILD" | eq "false"}}'
      - build_android_main_e2e:
          run_if: '{{getenv "SKIP_ANDROID_BUILD" | eq "false"}}'
  run_regression_e2e_ios_android_stage:
    workflows:
      - ios_run_regression_confirmations_tests: {}
      - ios_run_regression_wallet_platform_tests: {}
      - ios_run_regression_trade_tests: {}
      - ios_run_regression_network_abstraction_tests: {}
      - ios_run_regression_network_expansion_tests: {}
      - ios_run_regression_accounts_tests: {}
      - ios_run_regression_ux_tests: {}
      - ios_run_regression_assets_tests: {}
      - android_run_regression_confirmations_tests: {}
      - android_run_regression_wallet_platform_tests: {}
      - android_run_regression_trade_tests: {}
      - android_run_regression_network_abstraction_tests: {}
      - android_run_regression_network_expansion_tests: {}
      - android_run_regression_performance_tests: {}
      - android_run_regression_assets_tests: {}
      - android_run_regression_accounts_tests: {}
      - android_run_regression_ux_tests: {}
  run_release_e2e_ios_android_stage:
    workflows:
      - ios_run_regression_confirmations_tests: {}
      - ios_run_regression_wallet_platform_tests: {}
      - ios_run_regression_trade_tests: {}
      - ios_run_regression_network_abstraction_tests: {}
      - ios_run_regression_network_expansion_tests: {}
      - ios_run_regression_accounts_tests: {}
      - ios_run_regression_ux_tests: {}
      - ios_run_regression_assets_tests: {}
      - android_run_regression_confirmations_tests: {}
      - android_run_regression_wallet_platform_tests: {}
      - android_run_regression_trade_tests: {}
      - android_run_regression_network_abstraction_tests: {}
      - android_run_regression_network_expansion_tests: {}
      - android_run_regression_performance_tests: {}
      - android_run_regression_assets_tests: {}
      - android_run_regression_accounts_tests: {}
      - android_run_regression_ux_tests: {}
      - run_ios_api_specs: {}
      - run_trade_swimlane_ios_smoke: {}
      - run_trade_swimlane_android_smoke: {}
      - run_network_expansion_swimlane_ios_smoke: {}
      - run_network_expansion_swimlane_android_smoke: {}
      - run_network_abstraction_swimlane_ios_smoke: {}
      - run_network_abstraction_swimlane_android_smoke: {}
      - run_wallet_platform_swimlane_ios_smoke: {}
      - run_wallet_platform_swimlane_android_smoke: {}
      - run_tag_smoke_confirmations_redesigned_android: {}
      - run_tag_smoke_confirmations_redesigned_ios: {}
      - run_tag_upgrade_android: {}
      - run_android_app_launch_times_appium_test: {}
      - run_tag_smoke_multichain_api_ios: {}
      - run_tag_smoke_accounts_ios: {}
      - run_tag_smoke_accounts_android: {}
      - run_tag_smoke_card_ios: {}
      - run_tag_smoke_card_android: {}
  build_regression_e2e_ios_gns_disabled_stage:
    abort_on_fail: true
    workflows:
      - build_ios_main_e2e_gns_disabled:
          run_if: '{{getenv "SKIP_IOS_BUILD" | eq "false"}}'
  run_regression_e2e_ios_gns_disabled_stage:
    workflows:
      - ios_run_regression_network_abstraction_tests_gns_disabled: {}

  report_results_stage:
    workflows:
      - run_testrail_update_automated_test_results: {}
  # TODO: Remove this stage since it's not used anymore
  run_e2e_ios_android_stage:
    workflows:
      - ios_e2e_test: {}
      - android_e2e_test: {}
  build_e2e_ios_android_stage:
    workflows:
      - build_android_qa: {}
      - ios_e2e_build: {}
      - android_e2e_build: {}
  build_e2e_android_stage:
    workflows:
      - android_e2e_build: {}
  run_e2e_android_stage:
    workflows:
      - android_e2e_test: {}
  notify:
    workflows:
      - notify_success: {}
  app_launch_times_test_stage:
    workflows:
      - run_android_app_launch_times_appium_test: {}
      # - run_ios_app_launch_times_appium_test: {}
  app_upgrade_test_stage:
    workflows:
      - run_tag_upgrade_android: {}
  release_notify:
    workflows:
      - release_announcing_stores: {}
  build_e2e_flask_ios_android:
    workflows:
      - build_android_flask_e2e: {}
      - build_ios_flask_e2e: {}
  # TODO: Remove this workflow since it's not used anymore
  run_e2e_flask_ios_android:
    workflows:
      - run_flask_e2e_android: {}
      - run_flask_e2e_ios: {}
  create_build_flask_release:
    workflows:
      - build_android_flask_release: {}
      - build_ios_flask_release: {}
  deploy_flask_build_release:
    workflows:
      - deploy_android_to_store:
          envs:
            - MM_ANDROID_PACKAGE_NAME: 'io.metamask.flask'
      - deploy_ios_to_store:

workflows:
  # Code Setups
  setup:
    steps:
      - activate-ssh-key@4:
          run_if: '{{getenv "SSH_RSA_PRIVATE_KEY" | ne ""}}'
      - git-clone@6: {}
  set_commit_hash:
    steps:
      - script@1:
          title: Set commit hash env variable
          inputs:
            - content: |-
                #!/usr/bin/env bash
                BRANCH_COMMIT_HASH="$(git rev-parse HEAD)"

                # Log the value of BRANCH_COMMIT_HASH
                echo "BRANCH_COMMIT_HASH is set to: $BRANCH_COMMIT_HASH"

                envman add --key BRANCH_COMMIT_HASH --value "$BRANCH_COMMIT_HASH"
      - share-pipeline-variable@1:
          title: Persist commit hash across all stages
          inputs:
            - variables: |-
                BRANCH_COMMIT_HASH
  code_setup:
    before_run:
      - setup
      - prep_environment
    steps:
      # - restore-cocoapods-cache@2: {}
      - yarn@0:
          inputs:
            - command: install --immutable
          title: Yarn Install
      - script@1:
          inputs:
            - content: |-
                #!/usr/bin/env bash
                envman add --key METAMASK_YARN_CACHE_DIR --value "$(yarn cache dir)"
          title: Get Yarn cache directory
      - yarn@0:
          inputs:
            - command: setup:github-ci
          title: Yarn Setup
  prep_environment:
    steps:
      - restore-cache@2:
          title: Restore Node
          inputs:
            - key: node-{{ getenv "NODE_VERSION" }}-{{ .OS }}-{{ .Arch }}
      - script@1:
          title: node, yarn, corepack installation
          inputs:
            - content: |-
                #!/usr/bin/env bash
                echo "Gems being installed with bundler gem"
                bundle install --gemfile=ios/Gemfile
                echo "Node $NODE_VERSION being installed"

                set -e

                # Add and enable NVM
                wget -O install-nvm.sh "https://raw.githubusercontent.com/nvm-sh/nvm/v${NVM_VERSION}/install.sh"
                echo "${NVM_SHA256SUM} install-nvm.sh" > install-nvm.sh.SHA256SUM
                sha256sum -c install-nvm.sh.SHA256SUM
                chmod +x install-nvm.sh && ./install-nvm.sh && rm ./install-nvm.sh
                source "${HOME}/.nvm/nvm.sh"
                echo 'source "${HOME}/.nvm/nvm.sh"' | tee -a ${HOME}/.{bashrc,profile}

                 # Retry logic for Node installation
                MAX_ATTEMPTS=3
                ATTEMPT=1
                until [ $ATTEMPT -gt $MAX_ATTEMPTS ]
                do
                  echo "Attempt $ATTEMPT to install Node.js"
                  nvm install ${NODE_VERSION}
                  INSTALL_STATUS=$? # Capture the exit status of the nvm install command
                  if [ $INSTALL_STATUS -eq 0 ]; then
                      echo "Node.js installation successful!"
                      break
                  else
                      echo "Node.js installation failed with exit code $INSTALL_STATUS"
                      ATTEMPT=$((ATTEMPT+1))
                      echo "Node.js installation failed, retrying in 5 seconds..."
                      sleep 5
                  fi
                done

                if [ $ATTEMPT -gt $MAX_ATTEMPTS ]; then
                  echo "Node.js installation failed after $MAX_ATTEMPTS attempts."
                  exit 1
                fi
                envman add --key PATH --value $PATH

                node --version

                echo "Corepack being installed with npm"
                npm i -g "corepack@$COREPACK_VERSION"
                echo "Corepack enabling $YARN_VERSION"
                corepack enable
      - save-cache@1:
          title: Save Node
          inputs:
            - key: node-{{ getenv "NODE_VERSION" }}-{{ .OS }}-{{ .Arch }}
            - paths: |-
                ../.nvm/
                ../../../root/.nvm/
  extract_version_info:
    steps:
      - script@1:
          title: Extract Version Info from Android build.gradle
          inputs:
            - content: |
                #!/bin/bash
                set -e
                
                # Path to Android build.gradle file
                BUILD_GRADLE_PATH="$PROJECT_LOCATION_ANDROID/app/build.gradle"
                
                # Extract versionName (remove quotes)
                APP_SEM_VER_NAME_TMP=$(grep -o 'versionName "[^"]*"' "$BUILD_GRADLE_PATH" | sed 's/versionName "\(.*\)"/\1/')
                
                # Extract versionCode
                APP_BUILD_NUMBER_TMP=$(grep -o 'versionCode [0-9]*' "$BUILD_GRADLE_PATH" | sed 's/versionCode \([0-9]*\)/\1/')
                
                # Validate that we found both values
                if [ -z "$APP_SEM_VER_NAME_TMP" ] || [ -z "$APP_BUILD_NUMBER_TMP" ]; then
                    echo "Error: Could not extract version information from $BUILD_GRADLE_PATH"
                    echo "APP_SEM_VER_NAME: $APP_SEM_VER_NAME_TMP"
                    echo "APP_BUILD_NUMBER: $APP_SEM_VER_NAME_TMP"
                    exit 1
                fi

                echo "APP_SEM_VER_NAME: $APP_SEM_VER_NAME_TMP"
                echo "APP_BUILD_NUMBER: $APP_BUILD_NUMBER_TMP"

                # Export as environment variables
                envman add --key APP_SEM_VER_NAME --value "$APP_SEM_VER_NAME_TMP"
                envman add --key APP_BUILD_NUMBER --value "$APP_BUILD_NUMBER_TMP"
  install_applesimutils:
    steps:
      - script@1:
          title: applesimutils installation
          inputs:
            - content: |-
                #!/usr/bin/env bash
                echo "Now installing applesimutils..."
                brew tap wix/brew
                brew install applesimutils

  # Notifications utility workflows
  # Provides values for commit or branch message and path depending on commit env setup initialised or not
  _get_workflow_info:
    steps:
      - activate-ssh-key@4:
          is_always_run: true # always run to also feed failure notifications
          run_if: '{{getenv "SSH_RSA_PRIVATE_KEY" | ne ""}}'
      - git-clone@6:
          inputs:
            - update_submodules: 'no'
          is_always_run: true # always run to also feed failure notifications
      - script@1:
          is_always_run: true # always run to also feed failure notifications
          inputs:
            - content: |
                #!/bin/bash
                # generate reference to commit from env or using git
                COMMIT_SHORT_HASH="${BITRISE_GIT_COMMIT:0:7}"
                BRANCH_HEIGHT=''
                WORKFLOW_TRIGGER='Push'

                if [[ -z "$BITRISE_GIT_COMMIT" ]]; then
                  COMMIT_SHORT_HASH="$(git rev-parse --short HEAD)"
                  BRANCH_HEIGHT='HEAD'
                  WORKFLOW_TRIGGER='Manual'
                fi

                envman add --key COMMIT_SHORT_HASH --value "$COMMIT_SHORT_HASH"
                envman add --key BRANCH_HEIGHT --value "$BRANCH_HEIGHT"
                envman add --key WORKFLOW_TRIGGER --value "$WORKFLOW_TRIGGER"
          title: Get commit or branch name and path variables

  # Slack notification utils: we have two workflows to allow choosing when to notify: on success, on failure or both.
  # A workflow for instance create_qa_builds will notify on failure for each build_android_qa or build_ios_qa
  # but will only notify success if both success and create_qa_builds succeeds.

  # Send a Slack message on successful release
  release_announcing_stores:
    before_run:
      - code_setup
    steps:
      - yarn@0:
          inputs:
            - command: build:announce
          title: Announcing pre-release
          is_always_run: false
    meta:
      bitrise.io:
        stack: linux-docker-android-22.04
        machine_type_id: standard

  # Send a Slack message when workflow succeeds
  notify_success:
    before_run:
      - _get_workflow_info
    steps:
      # Update Bitrise comment in PR with success status
      - comment-on-github-pull-request@0:
          is_always_run: true
          run_if: '{{getenv "TRIGGERED_BY_PR_LABEL" | eq "true"}}'
          inputs:
            - personal_access_token: '$GITHUB_ACCESS_TOKEN'
            - body: |-
                ## [<img alt="https://bitrise.io/" src="https://assets-global.website-files.com/5db35de024bb983af1b4e151/5e6f9ccc3e129dfd8a205e4e_Bitrise%20Logo%20-%20Eggplant%20Bg.png" height="20">](${BITRISEIO_PIPELINE_BUILD_URL}) **Bitrise**

                ✅✅✅ `${BITRISEIO_PIPELINE_TITLE}` passed on Bitrise! ✅✅✅

                Commit hash: ${GITHUB_PR_HASH}
                Build link: ${BITRISEIO_PIPELINE_BUILD_URL}

                >[!NOTE]
                >- You can kick off another `${BITRISEIO_PIPELINE_TITLE}` on Bitrise by removing and re-applying the `run-ios-e2e-smoke` label on the pull request

                <!-- BITRISE_TAG -->
                <!-- BITRISE_SUCCESS_TAG -->
            - repository_url: '$GIT_REPOSITORY_URL'
            - issue_number: '$GITHUB_PR_NUMBER'
            - api_base_url: 'https://api.github.com'
            - update_comment_tag: '$GITHUB_PR_HASH'
      - script@1:
          is_always_run: true
          title: Label PR with success
          inputs:
          - content: |-
              #!/usr/bin/env bash
              # Define label data
              LABELS_JSON='{"labels":["bitrise-result-ready"]}'

              # API URL to add labels to a PR
              API_URL="https://api.github.com/repos/$BITRISEIO_GIT_REPOSITORY_OWNER/$BITRISEIO_GIT_REPOSITORY_SLUG/issues/$GITHUB_PR_NUMBER/labels"

              # Perform the curl request and capture the HTTP status code
              HTTP_RESPONSE=$(curl -s -o response.txt -w "%{http_code}" -X POST -H "Authorization: token $GITHUB_ACCESS_TOKEN" -H "Accept: application/vnd.github.v3+json" -d "$LABELS_JSON" "$API_URL")

              # Output the HTTP status code
              echo "HTTP Response Code: $HTTP_RESPONSE"

              # Optionally check the response
              echo "HTTP Response Code: $HTTP_RESPONSE"

              if [ "$HTTP_RESPONSE" -ne 200 ]; then
                  echo "Failed to apply label. Status code: $HTTP_RESPONSE"
                  cat response.txt  # Show error message from GitHub if any
              else
                  echo "Label applied successfully."
              fi

              # Clean up the response file
              rm response.txt


  # Send a Slack message when workflow fails
  notify_failure:
    before_run:
      - _get_workflow_info
    steps:
      - script@1:
          is_always_run: true
          title: Check if PR comment should be updated
          inputs:
            - content: |-
                #!/usr/bin/env bash
                if [[ "$TRIGGERED_BY_PR_LABEL" == "true" && $BITRISE_BUILD_STATUS == 1 ]]; then
                  envman add --key SHOULD_UPDATE_PR_COMMENT --value "true"
                else
                  envman add --key SHOULD_UPDATE_PR_COMMENT --value "false"
                fi
      # Update Bitrise comment in PR with failure status
      - comment-on-github-pull-request@0:
          is_always_run: true
          run_if: '{{getenv "SHOULD_UPDATE_PR_COMMENT" | eq "true"}}'
          inputs:
            - personal_access_token: '$GITHUB_ACCESS_TOKEN'
            - body: |-
                ## [<img alt="https://bitrise.io/" src="https://assets-global.website-files.com/5db35de024bb983af1b4e151/5e6f9ccc3e129dfd8a205e4e_Bitrise%20Logo%20-%20Eggplant%20Bg.png" height="20">](${BITRISEIO_PIPELINE_BUILD_URL}) **Bitrise**

                ❌❌❌ `${BITRISEIO_PIPELINE_TITLE}` failed on Bitrise! ❌❌❌

                Commit hash: ${GITHUB_PR_HASH}
                Build link: ${BITRISEIO_PIPELINE_BUILD_URL}

                >[!NOTE]
                >- You can rerun any failed steps by opening the Bitrise build, tapping `Rebuild` on the upper right then `Rebuild unsuccessful Workflows`
                >- You can kick off another `${BITRISEIO_PIPELINE_TITLE}` on Bitrise by removing and re-applying the `run-ios-e2e-smoke` label on the pull request

                > [!TIP]
                >- Check the [documentation](https://www.notion.so/metamask-consensys/Bitrise-Pipeline-Overview-43159500c43748a389556f0593e8834b#26052f2ea6e24f8c9cfdb57a7522dc1f) if you have any doubts on how to understand the failure on bitrise

                <!-- BITRISE_TAG -->
                <!-- BITRISE_FAIL_TAG -->
            - repository_url: '$GIT_REPOSITORY_URL'
            - issue_number: '$GITHUB_PR_NUMBER'
            - api_base_url: 'https://api.github.com'
            - update_comment_tag: '$GITHUB_PR_HASH'
  bump_version_code:
    before_run:
      - _get_workflow_info
    steps:
      - script@1:
          is_always_run: true
          title: Trigger Update Build Version Action
          inputs:
            - content: |-
                #!/usr/bin/env bash
                set -e

                # Trigger the workflow
                RESPONSE=$(curl -L \
                  -X POST \
                  -H "Accept: application/vnd.github+json" \
                  -H "Authorization: Bearer $GITHUB_TRIGGER_ACTION_TOKEN" \
                  -H "X-GitHub-Api-Version: 2022-11-28" \
                  "https://api.github.com/repos/MetaMask/metamask-mobile/actions/workflows/125632963/dispatches" \
                  -d "{\"ref\":\"main\",\"inputs\":{\"base-branch\":\"$BITRISE_GIT_BRANCH\"}}" || exit 1)

                echo "Waiting 25 seconds for workflow to start..."
                sleep 25

                # Check completion status every 20 seconds
                for i in {1..5}; do
                  echo "Checking workflow status (Attempt $i of 5)..."

                  RESPONSE=$(curl -L \
                    -H "Accept: application/vnd.github+json" \
                    -H "Authorization: Bearer $GITHUB_TRIGGER_ACTION_TOKEN" \
                    -H "X-GitHub-Api-Version: 2022-11-28" \
                    "https://api.github.com/repos/MetaMask/metamask-mobile/actions/workflows/125632963/runs?branch=main&status=in_progress")

                  # Store the total_count value
                  TOTAL_COUNT=$(echo "$RESPONSE" | jq -r '.total_count')

                  if [ "$TOTAL_COUNT" = "0" ]; then
                    echo "Workflow finished result: https://github.com/MetaMask/metamask-mobile/actions/workflows/update-latest-build-version.yml"
                    exit 0
                  else
                    # Get the status and conclusion of the most recent run
                    STATUS=$(echo "$RESPONSE" | jq -r '.workflow_runs[0].status')
                    echo "Current status: $STATUS"
                    echo "Workflow is still in progress (status: $STATUS)..."
                    sleep 20
                  fi
                done

                echo "Timeout: Workflow did not complete within 100 seconds"
                echo "Check this action status for reason: https://github.com/MetaMask/metamask-mobile/actions/workflows/update-latest-build-version.yml"
                exit 1
    meta:
      bitrise.io:
        stack: linux-docker-android-22.04
        machine_type_id: standard
  # CI Steps
  ci_test:
    before_run:
      - code_setup
    steps:
      - yarn@0:
          inputs:
            - args: ''
            - command: test:unit --silent
          title: Unit Test
          is_always_run: false
      - script@1:
          inputs:
            - content: |-
                #!/usr/bin/env bash
                echo 'weew - everything passed!'
          title: All Tests Passed
          is_always_run: false
  # E2E Steps
  ### This workflow uses a flag (TEST_SUITE) that defines the specific set of tests to be run.
  ## in this instance Regression. In future iterations we can rename to ios_test_suite_selection & android_test_suite_selection
  ios_build_regression_tests:
    after_run:
      - ios_e2e_build
  ios_run_regression_confirmations_tests:
    envs:
      - TEST_SUITE_TAG: 'RegressionConfirmations'
    after_run:
      - ios_e2e_test
  ios_run_regression_wallet_platform_tests:
    envs:
      - TEST_SUITE_TAG: 'RegressionWalletPlatform'
    after_run:
      - ios_e2e_test
  ios_run_regression_trade_tests:
    envs:
      - TEST_SUITE_TAG: 'RegressionTrade'
    after_run:
      - ios_e2e_test
  ios_run_regression_network_abstraction_tests:
    envs:
      - TEST_SUITE_TAG: 'RegressionNetworkAbstractions'
      - MM_REMOVE_GLOBAL_NETWORK_SELECTOR: 'true'
    after_run:
      - ios_e2e_test
  ios_run_regression_network_abstraction_tests_gns_disabled:
    envs:
      - TEST_SUITE_TAG: 'RegressionNetworkAbstractions'
      - MM_REMOVE_GLOBAL_NETWORK_SELECTOR: 'false'
    after_run:
      - ios_e2e_test
  ios_run_regression_network_expansion_tests:
    envs:
      - TEST_SUITE_TAG: 'RegressionNetworkExpansion'
    after_run:
      - ios_e2e_test
  ios_run_regression_performance_tests:
    envs:
      - TEST_SUITE_TAG: 'RegressionPerformance'
    after_run:
      - ios_e2e_test
  ios_run_regression_accounts_tests:
    envs:
      - TEST_SUITE_TAG: 'RegressionAccounts'
    after_run:
      - ios_e2e_test
  ios_run_regression_assets_tests:
    envs:
      - TEST_SUITE_TAG: 'RegressionAssets'
    after_run:
      - ios_e2e_test
  ios_run_regression_ux_tests:
    envs:
      - TEST_SUITE_TAG: 'RegressionWalletUX'
    after_run:
      - ios_e2e_test
  android_build_regression_tests:
    meta:
      bitrise.io:
        stack: linux-docker-android-22.04
        machine_type_id: elite-xl
    after_run:
      - android_e2e_build
  android_run_regression_confirmations_tests:
    meta:
        bitrise.io:
          stack: linux-docker-android-22.04
          machine_type_id: elite-xl
    envs:
      - TEST_SUITE_TAG: 'RegressionConfirmations'
    after_run:
      - android_e2e_test
  android_run_regression_wallet_platform_tests:
    meta:
      bitrise.io:
        stack: linux-docker-android-22.04
        machine_type_id: elite-xl
    envs:
      - TEST_SUITE_TAG: 'RegressionWalletPlatform'
    after_run:
      - android_e2e_test
  android_run_regression_trade_tests:
    meta:
      bitrise.io:
        stack: linux-docker-android-22.04
        machine_type_id: elite-xl
    envs:
      - TEST_SUITE_TAG: 'RegressionTrade'
    after_run:
      - android_e2e_test
  android_run_regression_network_abstraction_tests:
    meta:
      bitrise.io:
        stack: linux-docker-android-22.04
        machine_type_id: elite-xl
    envs:
      - TEST_SUITE_TAG: 'RegressionNetworkAbstractions'
    after_run:
      - android_e2e_test
  android_run_regression_network_expansion_tests:
    meta:
      bitrise.io:
        stack: linux-docker-android-22.04
        machine_type_id: elite-xl
    envs:
      - TEST_SUITE_TAG: 'RegressionNetworkExpansion'
    after_run:
      - android_e2e_test
  android_run_regression_performance_tests:
    meta:
      bitrise.io:
        stack: linux-docker-android-22.04
        machine_type_id: elite-xl
    envs:
      - TEST_SUITE_TAG: 'RegressionPerformance'
    after_run:
      - android_e2e_test
  android_run_regression_accounts_tests:
    meta:
      bitrise.io:
        stack: linux-docker-android-22.04
        machine_type_id: elite-xl
    envs:
      - TEST_SUITE_TAG: 'RegressionAccounts'
    after_run:
      - android_e2e_test
  android_run_regression_ux_tests:
    meta:
      bitrise.io:
        stack: linux-docker-android-22.04
        machine_type_id: elite-xl
    envs:
      - TEST_SUITE_TAG: 'RegressionWalletUX'
    after_run:
      - android_e2e_test
  android_run_regression_assets_tests:
    meta:
      bitrise.io:
        stack: linux-docker-android-22.04
        machine_type_id: elite-xl
    envs:
      - TEST_SUITE_TAG: 'RegressionAssets'
    after_run:
      - android_e2e_test
  download_production_qa_apk:
    steps:
      - script@1:
          title: Download Production QA APK
          inputs:
            - content: |
                #!/usr/bin/env bash
                ./scripts/download-android-qa-app.sh
                # APK_PATH is already set by the download script using envman
  build_flask_e2e_android:
    after_run:
      - android_flask_e2e_build
    meta:
      bitrise.io:
        stack: linux-docker-android-22.04
        machine_type_id: elite-xl
  # TODO: Remove this workflow since it's not used anymore
  run_flask_e2e_android:
    meta:
      bitrise.io:
        stack: linux-docker-android-22.04
        machine_type_id: elite-xl
    envs:
      - METAMASK_BUILD_TYPE: 'flask'
    after_run:
      - android_e2e_test
  build_flask_e2e_ios:
    envs:
      - COMMAND_YARN: 'build:ios:flask:e2e'
    after_run:
      - ios_e2e_build
  # TODO: Remove this workflow since it's not used anymore
  run_flask_e2e_ios:
    envs:
      - METAMASK_BUILD_TYPE: 'flask'
    after_run:
      - ios_e2e_test
  run_tag_upgrade_android:
    meta:
      bitrise.io:
        stack: linux-docker-android-22.04
        machine_type_id: elite-xl
    before_run:
      - setup
      - prep_environment
      - download_production_qa_apk
    after_run:
      -  wdio_android_e2e_test
    envs:
      - CUCUMBER_TAG_EXPRESSION: '@upgrade and @androidApp'
      - TEST_TYPE: 'upgrade'
      - NEW_BUILD_STRING: 'MetaMask v$VERSION_NAME ($VERSION_NUMBER)' # this is the build string for the new build that was generated by build_android_qa
    steps:
      - script@1:
          title: Set Build Strings
          inputs:
            - content: |
                envman add --key PRODUCTION_BUILD_STRING --value "MetaMask v${PRODUCTION_BUILD_NAME} (${PRODUCTION_BUILD_NUMBER})"

                BITRISE_GIT_BRANCH="qa-release"
                VERSION_NAME="$PRODUCTION_BUILD_NAME" #  This value (PRODUCTION_BUILD_NAME) comes from the script to download the production build
                VERSION_NUMBER="$PRODUCTION_BUILD_NUMBER" # This value (PRODUCTION_BUILD_NUMBER) comes from the script to download the production build
                echo "Using qa-release with production version: $VERSION_NAME ($VERSION_NUMBER)"

                CUSTOM_ID="$BITRISE_GIT_BRANCH-$VERSION_NAME-$VERSION_NUMBER"
                CUSTOM_ID=${CUSTOM_ID////-}

                #### The UPLOAD_APK_PATH is the path to the apk file that was downloaded by the download_production_qa_apk step
                echo "apk path: $UPLOAD_APK_PATH"
                RESPONSE=$(curl -u "$BROWSERSTACK_USERNAME:$BROWSERSTACK_ACCESS_KEY" \
                    -X POST "https://api-cloud.browserstack.com/app-automate/upload" \
                    -F "file=@$UPLOAD_APK_PATH" \
                    -F 'data={"custom_id": "'$CUSTOM_ID'"}')

                # Extract app_url
                APP_URL=$(echo "$RESPONSE" | jq -r '.app_url')

                # Set the environment variable
                envman add --key PRODUCTION_APP_URL --value "$APP_URL"

                # Debug output
                echo "Response: $RESPONSE"
                echo "APP_URL: $APP_URL"
                echo "PRODUCTION_APP_URL: $PRODUCTION_APP_URL"

  build_ios_multichain_permissions_e2e:
    after_run:
      - ios_e2e_build
      # - android_e2e_build
  build_android_multichain_permissions_e2e:
    meta:
      bitrise.io:
        stack: linux-docker-android-22.04
        machine_type_id: elite-xl
    after_run:
      - android_e2e_build
  run_android_app_launch_times_appium_test:
    envs:
      - TEST_SUITE_FOLDER: './wdio/features/Performance/*'
      - TEST_TYPE: 'performance'
    meta:
      bitrise.io:
        stack: linux-docker-android-22.04
        machine_type_id: elite-xl
    after_run:
      - wdio_android_e2e_test

  ### Report automated test results to TestRail
  run_testrail_update_automated_test_results:
    before_run:
      - code_setup
    steps:
      - script@1:
          title: 'Add Automated Test Results to TestRail'
          inputs:
            - content: |-
                #!/usr/bin/env bash
                echo 'REPORT AUTOMATED TEST RESULTS TO TESTRAIL'
                node ./scripts/testrail/testrail.api.js

  run_ios_app_launch_times_appium_test:
    envs:
      - TEST_SUITE_FOLDER: './wdio/features/Performance/*'
      - TEST_TYPE: 'performance'
    after_run:
      - wdio_ios_e2e_test

  ### Separating workflows so they run concurrently during smoke runs
  run_tag_smoke_multichain_api_ios:
    envs:
      - TEST_SUITE_TAG: '.*SmokeMultiChainAPI.*'
    after_run:
      - ios_e2e_test

  run_network_expansion_swimlane_ios_smoke:
    envs:
      - TEST_SUITE_TAG: '.*NetworkExpansion.*'
    after_run:
      - ios_e2e_test
  run_network_expansion_swimlane_android_smoke:
    meta:
      bitrise.io:
        stack: linux-docker-android-22.04
        machine_type_id: elite-xl
    envs:
      - TEST_SUITE_TAG: '.*NetworkExpansion.*'
    after_run:
      - android_e2e_test

  run_wallet_platform_swimlane_ios_smoke:
    envs:
      - TEST_SUITE_TAG: '.*SmokeWalletPlatform.*'
    after_run:
      - ios_e2e_test
  run_wallet_platform_swimlane_android_smoke:
    meta:
      bitrise.io:
        stack: linux-docker-android-22.04
        machine_type_id: elite-xl
    envs:
      - TEST_SUITE_TAG: '.*SmokeWalletPlatform.*'
    after_run:
      - android_e2e_test

  run_network_abstraction_swimlane_ios_smoke:
    envs:
      - TEST_SUITE_TAG: '.*SmokeNetworkAbstraction.*'
    after_run:
      - ios_e2e_test
  run_network_abstraction_swimlane_android_smoke:
    meta:
      bitrise.io:
        stack: linux-docker-android-22.04
        machine_type_id: elite-xl
    envs:
      - TEST_SUITE_TAG: '.*SmokeNetworkAbstraction.*'
    after_run:
      - android_e2e_test
  run_trade_swimlane_ios_smoke:
    envs:
      - TEST_SUITE_TAG: '.*SmokeTrade.*'
    after_run:
      - ios_e2e_test
  run_trade_swimlane_android_smoke:
    meta:
      bitrise.io:
        stack: linux-docker-android-22.04
        machine_type_id: elite-xl
    envs:
      - TEST_SUITE_TAG: '.*SmokeTrade.*'
    after_run:
      - android_e2e_test
  run_ios_api_specs:
    after_run:
      - ios_api_specs
  run_tag_smoke_confirmations_redesigned_android:
    meta:
      bitrise.io:
        stack: linux-docker-android-22.04
        machine_type_id: elite-xl
    envs:
      - TEST_SUITE_TAG: 'SmokeConfirmationsRedesigned '
    after_run:
      - android_e2e_test
  run_tag_smoke_confirmations_redesigned_ios:
    envs:
      - TEST_SUITE_TAG: 'SmokeConfirmationsRedesigned'
    after_run:
      - ios_e2e_test
  run_tag_smoke_performance_ios:
    envs:
      - TEST_SUITE_TAG: '.*SmokePerformance.*'
    after_run:
      - ios_e2e_test
  run_tag_smoke_performance_android:
    meta:
      bitrise.io:
        stack: linux-docker-android-22.04
        machine_type_id: elite-xl
    envs:
      - TEST_SUITE_TAG: '.*SmokePerformance.*'
    after_run:
      - android_e2e_test
  run_tag_multichain_permissions_ios:
    envs:
      - TEST_SUITE_TAG: '.*SmokeMultiChainPermissions.*'
    after_run:
      - ios_e2e_test
  run_tag_multichain_permissions_android:
    meta:
      bitrise.io:
        stack: linux-docker-android-22.04
        machine_type_id: elite-xl
    envs:
      - TEST_SUITE_TAG: '.*SmokeMultiChainPermissions.*'
    after_run:
      - android_e2e_test
  run_tag_flask_build_tests_ios:
    envs:
      - TEST_SUITE_TAG: '.*FlaskBuildTests.*'
    after_run:
      - ios_e2e_test
  run_tag_flask_build_tests_android:
    meta:
      bitrise.io:
        stack: linux-docker-android-22.04
        machine_type_id: elite-xl
    envs:
      - TEST_SUITE_TAG: '.*FlaskBuildTests.*'
    after_run:
      - android_e2e_test
  run_tag_smoke_identity_ios:
    envs:
      - TEST_SUITE_TAG: 'SmokeIdentity'
    after_run:
      - ios_e2e_test
  run_tag_smoke_identity_android:
    meta:
      bitrise.io:
        stack: linux-docker-android-22.04
        machine_type_id: elite-xl
    envs:
      - TEST_SUITE_TAG: 'SmokeIdentity'
    after_run:
      - android_e2e_test
  run_tag_smoke_accounts_ios:
    envs:
      - TEST_SUITE_TAG: 'SmokeAccounts'
    after_run:
      - ios_e2e_test
  run_tag_smoke_accounts_android:
    meta:
      bitrise.io:
        stack: linux-docker-android-22.04
        machine_type_id: elite-xl
    envs:
      - TEST_SUITE_TAG: 'SmokeAccounts'
    after_run:
      - android_e2e_test
  run_tag_smoke_card_ios:
    envs:
      - TEST_SUITE_TAG: 'SmokeCard'
    after_run:
      - ios_e2e_test
  run_tag_smoke_card_android:
    meta:
      bitrise.io:
        stack: linux-docker-android-22.04
        machine_type_id: elite-xl
    envs:
      - TEST_SUITE_TAG: 'SmokeCard'
    after_run:
      - android_e2e_test
  android_e2e_build:
    envs:
      - KEYSTORE_URL: $BITRISEIO_ANDROID_KEYSTORE_URL
      - KEYSTORE_PATH: 'android/keystores/release.keystore'
      - BUILD_COMMAND: 'yarn build:android:main:e2e'
    after_run:
      - _android_e2e_build_template
    meta:
      bitrise.io:
        machine_type_id: elite-xl
        stack: linux-docker-android-22.04
  # TODO: Consolidate android_e2e_build and android_flask_e2e_build once _android_e2e_build_template and _android_build_template is consolidated
  android_flask_e2e_build:
    envs:
      - KEYSTORE_URL: $BITRISEIO_ANDROID_FLASK_KEYSTORE_URL_URL
      - KEYSTORE_PATH: 'android/keystores/flaskRelease.keystore'
      - BUILD_COMMAND: 'yarn build:android:flask:e2e'
    after_run:
      - _android_e2e_build_template
    meta:
      bitrise.io:
        machine_type_id: elite-xl
        stack: linux-docker-android-22.04
  run_single_android_e2e_test:
    run_if: '{{ or (ne "$E2E_TEST_FILE" "") (ne "$TEST_SUITE_TAG" "") }}'
    after_run:
      - android_e2e_test
    meta:
      bitrise.io:
        machine_type_id: elite-xl
        stack: linux-docker-android-22.04

  run_single_ios_e2e_test:
    run_if: '{{ or (ne "$E2E_TEST_FILE" "") (ne "$TEST_SUITE_TAG" "") }}'
    after_run:
      - ios_e2e_test

  android_e2e_test:
    before_run:
      - setup
      - prep_environment
    after_run:
      - notify_failure
    steps:
      - restore-gradle-cache@2: {}
      - restore-cache@2:
          title: Restore Android PR Build Cache (if build was skipped)
          run_if: '{{getenv "SKIP_ANDROID_BUILD" | eq "true"}}'
          inputs:
            - key: '{{ getenv "ANDROID_PR_BUILD_CACHE_KEY" }}'
      - script@1:
          title: Copy Android build from cache (if build was skipped)
          run_if: '{{getenv "SKIP_ANDROID_BUILD" | eq "true"}}'
          inputs:
            - content: |-
                #!/usr/bin/env bash
                echo "Copying Android build from cache..."
                
                if [ -d "/tmp/android-cache/build/outputs" ]; then
                    echo "Restoring Android build outputs from cache..."
                    mkdir -p android/app/build/outputs
                    cp -r /tmp/android-cache/build/outputs/* android/app/build/outputs/
                    echo "✅ Android build artifacts restored from cache"
                    
                    echo "Restored files:"
                    find android/app/build/outputs -type f -name "*.apk" -o -name "*.aab" | head -5
                else
                    echo "❌ Cache directory /tmp/android-cache/build/outputs not found"
                    echo "Cache may not have been restored properly"
                fi
      - pull-intermediate-files@1:
          inputs:
            - artifact_sources: .*
          title: Pull Android build
      - script@1:
          title: Copy Android build for Detox
          run_if: '{{getenv "SKIP_ANDROID_BUILD" | eq "false"}}'
          inputs:
            - content: |-
                #!/usr/bin/env bash
                set -ex

                # Create directories for Detox
                mkdir -p "$BITRISE_SOURCE_DIR/android/app/build/outputs"

                # Copy saved files for Detox usage
                # INTERMEDIATE_ANDROID_BUILD_DIR is the cached directory from android_e2e_build's "Save Android build" step
                cp -r "$INTERMEDIATE_ANDROID_BUILD_DIR" "$BITRISE_SOURCE_DIR/android/app/build"
      - restore-cache@2:
          title: Restore cache node_modules
          inputs:
            - key: node_modules-{{ .OS }}-{{ .Arch }}-{{ getenv "BRANCH_COMMIT_HASH" }}
      - script@1:
          title: Install foundry
          inputs:
            - content: |-
                #!/bin/bash
                yarn install:foundryup
      - avd-manager@1:
          inputs:
            - api_level: '34'
            - abi: 'x86_64'
            - create_command_flags: --sdcard 8192M
            - start_command_flags: -read-only
            - profile: pixel_5
      - wait-for-android-emulator@1: {}
      - script@1:
          title: Run detox test
          timeout: 1800
          is_always_run: false
          inputs:
            - content: |-
                #!/usr/bin/env bash
                export METAMASK_ENVIRONMENT='dev'
                 node -v
                if [ -n "${E2E_TEST_FILE:-}" ]; then
                  echo "[INFO] Running only specified E2E_TEST_FILE(s): $E2E_TEST_FILE"
                  IGNORE_BOXLOGS_DEVELOPMENT="true" yarn test:e2e:android:run:qa-release $E2E_TEST_FILE
                elif [ -n "${TEST_SUITE_TAG:-}" ]; then
                  echo "[INFO] Running tests matching TEST_SUITE_TAG: $TEST_SUITE_TAG"
                  ./scripts/run-e2e-tags.sh
                fi
      - custom-test-results-export@1:
          title: Export test results
          is_always_run: true
          is_skippable: true
          inputs:
            - base_path: $BITRISE_SOURCE_DIR/e2e/reports/
            - test_name: E2E Tests
            - search_pattern: $BITRISE_SOURCE_DIR/e2e/reports/junit.xml
      - deploy-to-bitrise-io@2.2.3:
          title: Deploy test report files
          is_always_run: true
          is_skippable: true
      - script@1:
          title: Copy screenshot files
          is_always_run: true
          run_if: .IsBuildFailed
          inputs:
            - content: |-
                #!/usr/bin/env bash
                set -ex
                cp -r "$BITRISE_SOURCE_DIR/artifacts"  "$BITRISE_DEPLOY_DIR"
      - deploy-to-bitrise-io@2.3:
          title: Deploy test screenshots
          is_always_run: true
          run_if: .IsBuildFailed
          inputs:
            - deploy_path: $BITRISE_DEPLOY_DIR
            - is_compress: true
            - zip_name: E2E_Android_Failure_Artifacts
      - script@1:
          title: Copy performance results
          is_always_run: true
          run_if: '{{getenv "TEST_SUITE_TAG" | eq ".*SmokePerformance.*"}}'
          inputs:
            - content: |-
                #!/usr/bin/env bash
                set -ex
                # Create performance results directory
                mkdir -p "$BITRISE_DEPLOY_DIR/performance-results"
                
                # Copy performance JSON files if they exist
                if [ -f "$BITRISE_SOURCE_DIR/e2e/specs/performance/reports/account-list-load-testing-performance-results.json" ]; then
                  cp "$BITRISE_SOURCE_DIR/e2e/specs/performance/reports/account-list-load-testing-performance-results.json" "$BITRISE_DEPLOY_DIR/performance-results/"
                  echo "Copied account-list-load-testing-performance-results.json"
                fi
                
                if [ -f "$BITRISE_SOURCE_DIR/e2e/specs/performance/reports/network-list-load-testing-performance-results.json" ]; then
                  cp "$BITRISE_SOURCE_DIR/e2e/specs/performance/reports/network-list-load-testing-performance-results.json" "$BITRISE_DEPLOY_DIR/performance-results/"
                  echo "Copied network-list-load-testing-performance-results.json"
                fi
                
                if [ -f "$BITRISE_SOURCE_DIR/e2e/specs/performance/reports/switching-accounts-to-dismiss-load-testing-performance-results.json" ]; then
                  cp "$BITRISE_SOURCE_DIR/e2e/specs/performance/reports/switching-accounts-to-dismiss-load-testing-performance-results.json" "$BITRISE_DEPLOY_DIR/performance-results/"
                  echo "Copied switching-accounts-to-dismiss-load-testing-performance-results.json"
                fi
      - deploy-to-bitrise-io@2.3:
          title: Deploy performance results
          is_always_run: true
          run_if: '{{getenv "TEST_SUITE_TAG" | eq ".*SmokePerformance.*"}}'
          inputs:
            - deploy_path: $BITRISE_DEPLOY_DIR/performance-results
            - is_compress: true
            - zip_name: E2E_Performance_Results
    meta:
      bitrise.io:
        machine_type_id: elite-xl
        stack: linux-docker-android-22.04

  # Performance-specific Android E2E test workflow
  android_e2e_test_performance:
    before_run:
      - setup
      - prep_environment
    after_run:
      - notify_failure
    steps:
      - restore-gradle-cache@2: {}
      - pull-intermediate-files@1:
          inputs:
            - artifact_sources: .*
          title: Pull Android build
      - script@1:
          title: Copy Android build for Detox
          run_if: '{{getenv "SKIP_ANDROID_BUILD" | eq "false"}}'
          inputs:
            - content: |-
                #!/usr/bin/env bash
                set -ex

                # Create directories for Detox
                mkdir -p "$BITRISE_SOURCE_DIR/android/app/build/outputs"

                # Copy saved files for Detox usage
                # INTERMEDIATE_ANDROID_BUILD_DIR is the cached directory from android_e2e_build's "Save Android build" step
                cp -r "$INTERMEDIATE_ANDROID_BUILD_DIR" "$BITRISE_SOURCE_DIR/android/app/build"
      - restore-cache@2:
          title: Restore cache node_modules
          inputs:
            - key: node_modules-{{ .OS }}-{{ .Arch }}-{{ getenv "BRANCH_COMMIT_HASH" }}
      - script@1:
          title: Install foundry
          inputs:
            - content: |-
                #!/bin/bash
                yarn install:foundryup
      - avd-manager@1:
          inputs:
            - api_level: '34'
            - abi: 'x86_64'
            - create_command_flags: --sdcard 8192M
            - start_command_flags: -read-only
            - profile: pixel_5
      - wait-for-android-emulator@1: {}
      - script@1:
          title: Run detox test
          timeout: 1200
          is_always_run: false
          inputs:
            - content: |-
                #!/usr/bin/env bash

                export METAMASK_ENVIRONMENT='e2e'

                if [ -n "${E2E_TEST_FILE:-}" ]; then
                  echo "[INFO] Running only specified E2E_TEST_FILE(s): $E2E_TEST_FILE"
                  IGNORE_BOXLOGS_DEVELOPMENT="true" yarn test:e2e:android:$METAMASK_BUILD_TYPE:prod $E2E_TEST_FILE
                elif [ -n "${TEST_SUITE_TAG:-}" ]; then
                  echo "[INFO] Running tests matching TEST_SUITE_TAG: $TEST_SUITE_TAG"
                  ./scripts/run-e2e-tags.sh
                fi
      - custom-test-results-export@1:
          title: Export test results
          is_always_run: true
          is_skippable: true
          inputs:
            - base_path: $BITRISE_SOURCE_DIR/e2e/reports/
            - test_name: E2E Tests
            - search_pattern: $BITRISE_SOURCE_DIR/e2e/reports/junit.xml
      - deploy-to-bitrise-io@2.2.3:
          title: Deploy test report files
          is_always_run: true
          is_skippable: true
      - script@1:
          title: Copy screenshot files
          is_always_run: true
          run_if: .IsBuildFailed
          inputs:
            - content: |-
                #!/usr/bin/env bash
                set -ex
                cp -r "$BITRISE_SOURCE_DIR/artifacts"  "$BITRISE_DEPLOY_DIR"
      - deploy-to-bitrise-io@2.3:
          title: Deploy test screenshots
          is_always_run: true
          run_if: .IsBuildFailed
          inputs:
            - deploy_path: $BITRISE_DEPLOY_DIR
            - is_compress: true
            - zip_name: E2E_Android_Failure_Artifacts
      - script@1:
          title: Copy performance results
          is_always_run: true
          inputs:
            - content: |-
                #!/usr/bin/env bash
                set -ex
                # Create performance results directory
                mkdir -p "$BITRISE_DEPLOY_DIR/performance-results"
                
                # Copy performance JSON files if they exist
                if [ -f "$BITRISE_SOURCE_DIR/e2e/specs/performance/reports/account-list-load-testing-performance-results.json" ]; then
                  cp "$BITRISE_SOURCE_DIR/e2e/specs/performance/reports/account-list-load-testing-performance-results.json" "$BITRISE_DEPLOY_DIR/performance-results/"
                  echo "Copied account-list-load-testing-performance-results.json"
                fi
                
                if [ -f "$BITRISE_SOURCE_DIR/e2e/specs/performance/reports/network-list-load-testing-performance-results.json" ]; then
                  cp "$BITRISE_SOURCE_DIR/e2e/specs/performance/reports/network-list-load-testing-performance-results.json" "$BITRISE_DEPLOY_DIR/performance-results/"
                  echo "Copied network-list-load-testing-performance-results.json"
                fi
                
                if [ -f "$BITRISE_SOURCE_DIR/e2e/specs/performance/reports/switching-accounts-to-dismiss-load-testing-performance-results.json" ]; then
                  cp "$BITRISE_SOURCE_DIR/e2e/specs/performance/reports/switching-accounts-to-dismiss-load-testing-performance-results.json" "$BITRISE_DEPLOY_DIR/performance-results/"
                  echo "Copied switching-accounts-to-dismiss-load-testing-performance-results.json"
                fi
      - deploy-to-bitrise-io@2.3:
          title: Deploy performance results
          is_always_run: true
          inputs:
            - deploy_path: $BITRISE_DEPLOY_DIR/performance-results
            - is_compress: true
            - zip_name: E2E_Performance_Results
    meta:
      bitrise.io:
        machine_type_id: elite-xl
        stack: linux-docker-android-22.04

  ios_api_specs:
    before_run:
      - setup
      - code_setup
      - install_applesimutils
      - prep_environment
    after_run:
      - notify_failure
    steps:
      - restore-cache@2:
          title: Restore iOS PR Build Cache (if build was skipped)
          run_if: '{{getenv "SKIP_IOS_BUILD" | eq "true"}}'
          inputs:
            - key: '{{ getenv "IOS_PR_BUILD_CACHE_KEY" }}'
      - script@1:
          title: Copy iOS build from cache (if build was skipped)
          run_if: '{{getenv "SKIP_IOS_BUILD" | eq "true"}}'
          inputs:
            - content: |-
                #!/usr/bin/env bash
                echo "Copying iOS build from cache..."
                
                # Check if cached build products exist
                if [ -d "ios/build/Build/Products/Release-iphonesimulator" ]; then
                    echo "✅ iOS build artifacts found in cache"
                    echo "Build products directory contents:"
                    ls -la ios/build/Build/Products/Release-iphonesimulator/ | head -5
                else
                    echo "❌ iOS build products not found in cache"
                    mkdir -p ios/build/Build/Products/Release-iphonesimulator
                fi
                
                # Check if cached Detox artifacts exist
                if [ -d "../Library/Detox/ios" ]; then
                    echo "✅ Detox iOS artifacts found in cache"
                    echo "Detox directory contents:"
                    ls -la ../Library/Detox/ios/ | head -5
                else
                    echo "❌ Detox iOS artifacts not found in cache"
                    mkdir -p ../Library/Detox/ios
                fi
                
                echo "iOS build artifacts restored from cache"
      - pull-intermediate-files@1:
          inputs:
            - artifact_sources: .*
          title: Pull iOS build
      - script@1:
          title: Copy iOS build for Detox
          run_if: '{{getenv "SKIP_IOS_BUILD" | eq "false"}}'
          inputs:
            - content: |-
                #!/usr/bin/env bash
                set -ex

                # Create directories for Detox
                mkdir -p "$BITRISE_SOURCE_DIR/ios/build/Build/Products"
                mkdir -p "$BITRISE_SOURCE_DIR/../Library/Detox/ios"

                # Copy saved files for Detox usage
                # INTERMEDIATE_IOS_BUILD_DIR & INTERMEDIATE_IOS_DETOX_DIR are the cached directories by ios_e2e_build's "Save iOS build" step
                cp -r "$INTERMEDIATE_IOS_BUILD_DIR" "$BITRISE_SOURCE_DIR/ios/build/Build/Products"
                cp -r "$INTERMEDIATE_IOS_DETOX_DIR" "$BITRISE_SOURCE_DIR/../Library/Detox"
      # - restore-cocoapods-cache@2: {}
      - restore-cache@2:
          title: Restore cache node_modules
          inputs:
            - key: node_modules-{{ .OS }}-{{ .Arch }}-{{ getenv "BRANCH_COMMIT_HASH" }}
      - script@1:
          title: Install foundry
          inputs:
            - content: |-
                #!/bin/bash
                yarn install:foundryup
      - certificate-and-profile-installer@1: {}
      - set-xcode-build-number@1:
          inputs:
            - build_short_version_string: $VERSION_NAME
            - plist_path: $PROJECT_LOCATION_IOS/MetaMask/Info.plist
      - script:
          inputs:
            - content: |-
                # Add cache directory to environment variable
                envman add --key BREW_APPLESIMUTILS --value "$(brew --cellar)/applesimutils"
                envman add --key BREW_OPT_APPLESIMUTILS --value "/usr/local/opt/applesimutils"
                brew tap wix/brew
          title: Set Env Path for caching deps
      - script@1:
          title: Run detox test
          timeout: 1800
          is_always_run: false
          inputs:
            - content: |-
                #!/usr/bin/env bash
                yarn test:api-specs --retries 1
      - script@1:
          is_always_run: true
          is_skippable: false
          title: Add tests reports to Bitrise
          inputs:
            - content: |-
                #!/usr/bin/env bash
                cp -r $BITRISE_SOURCE_DIR/html-report/index.html $BITRISE_HTML_REPORT_DIR/
      - deploy-to-bitrise-io@2.2.3:
          is_always_run: true
          is_skippable: false
          inputs:
            - deploy_path: $BITRISE_HTML_REPORT_DIR
          title: Deploy test report files

  pr_check_build_cache:
    steps:
      - activate-ssh-key@4:
          run_if: '{{getenv "SSH_RSA_PRIVATE_KEY" | ne ""}}'
      - git-clone@6: {}
      - restore-cache@2:
          title: Restore last successful build commit marker
          is_skippable: true
          inputs:
            - key: 'last-e2e-build-commit-pr-{{ getenv "GITHUB_PR_NUMBER" }}'
      - script@1:
          title: Generate cache keys and check both iOS and Android builds
          inputs:
            - content: |-
                #!/usr/bin/env bash
                ./scripts/generate-pr-cache-keys.sh
      - restore-cache@2:
          title: Check iOS cache
          is_skippable: true
          run_if: '{{getenv "IOS_PR_BUILD_CACHE_KEY" | ne ""}}'
          inputs:
            - key: '{{ getenv "IOS_PR_BUILD_CACHE_KEY" }}'
      - script@1:
          title: Process iOS cache result
          run_if: '{{getenv "IOS_PR_BUILD_CACHE_KEY" | ne ""}}'
          inputs:
            - content: |-
                #!/usr/bin/env bash
                if [[ "$BITRISE_CACHE_HIT" == "exact" ]]; then
                    echo "✅ iOS cache found - build will be skipped"
                    envman add --key SKIP_IOS_BUILD --value "true"
                else
                    echo "❌ iOS cache not found - build will proceed"
                    envman add --key SKIP_IOS_BUILD --value "false"
                fi
                envman add --key BITRISE_CACHE_HIT --value ""  # Reset for next check
      - restore-cache@2:
          title: Check Android cache
          is_skippable: true
          run_if: '{{getenv "ANDROID_PR_BUILD_CACHE_KEY" | ne ""}}'
          inputs:
            - key: '{{ getenv "ANDROID_PR_BUILD_CACHE_KEY" }}'
      - script@1:
          title: Process Android cache result and finalize decisions
          inputs:
            - content: |-
                #!/usr/bin/env bash
                
                # Initialize local variables with current state
                LOCAL_SKIP_IOS="$SKIP_IOS_BUILD"
                LOCAL_SKIP_ANDROID="$SKIP_ANDROID_BUILD"
                
                # Ensure iOS value is set if cache check was skipped
                if [[ -z "$IOS_PR_BUILD_CACHE_KEY" ]]; then
                    echo "No iOS cache key available - build will proceed"
                    LOCAL_SKIP_IOS="false"
                    envman add --key SKIP_IOS_BUILD --value "false"
                fi
                
                # Only process Android cache if we have cache keys
                if [[ -n "$ANDROID_PR_BUILD_CACHE_KEY" ]]; then
                    if [[ "$BITRISE_CACHE_HIT" == "exact" ]]; then
                        echo "✅ Android cache found - build will be skipped"
                        LOCAL_SKIP_ANDROID="true"
                        envman add --key SKIP_ANDROID_BUILD --value "true"
                    else
                        echo "❌ Android cache not found - build will proceed"
                        LOCAL_SKIP_ANDROID="false"
                        envman add --key SKIP_ANDROID_BUILD --value "false"
                    fi
                else
                    echo "No Android cache key available - build will proceed"
                    LOCAL_SKIP_ANDROID="false"
                    envman add --key SKIP_ANDROID_BUILD --value "false"
                fi
                
                echo ""
                echo "=== Final Build Decisions ==="
                echo "iOS build:     $([ "$LOCAL_SKIP_IOS" == "true" ] && echo "SKIP" || echo "BUILD")"
                echo "Android build: $([ "$LOCAL_SKIP_ANDROID" == "true" ] && echo "SKIP" || echo "BUILD")"
      - share-pipeline-variable@1:
          title: Share variables across pipeline stages
          inputs:
            - variables: |-
                SKIP_IOS_BUILD
                SKIP_ANDROID_BUILD
                IOS_PR_BUILD_CACHE_KEY
                ANDROID_PR_BUILD_CACHE_KEY

  ios_e2e_build:
    before_run:
      - install_applesimutils
      - code_setup
      - set_commit_hash
    after_run:
      - notify_failure
    steps:
      - script@1:
          title: Generating ccache key using native folder checksum
          inputs:
            - content: |-
                #!/usr/bin/env bash
                ./scripts/cache/set-cache-envs.sh ios
      - certificate-and-profile-installer@1: {}
      - script:
          inputs:
            - content: |-
                # Add cache directory to environment variable
                envman add --key BREW_APPLESIMUTILS --value "$(brew --cellar)/applesimutils"
                envman add --key BREW_OPT_APPLESIMUTILS --value "/usr/local/opt/applesimutils"
                brew tap wix/brew
          title: Set Env Path for caching deps
      - script@1:
          title: Install CCache & symlink
          inputs:
            - content: |-
                #!/usr/bin/env bash
                brew install ccache with HOMEBREW_NO_DEPENDENTS_CHECK=1
                ln -s $(which ccache) /usr/local/bin/gcc
                ln -s $(which ccache) /usr/local/bin/g++
                ln -s $(which ccache) /usr/local/bin/cc
                ln -s $(which ccache) /usr/local/bin/c++
                ln -s $(which ccache) /usr/local/bin/clang
                ln -s $(which ccache) /usr/local/bin/clang++
      - restore-cache@2:
          title: Restore CCache
          inputs:
            - key: '{{ getenv "CCACHE_KEY" }}'
      - script@1:
          title: Set skip ccache upload
          run_if: '{{ enveq "BITRISE_CACHE_HIT" "exact" }}'
          inputs:
            - content: |-
                #!/usr/bin/env bash
                envman add --key SKIP_CCACHE_UPLOAD --value "true"
      - script@1:
          title: Run detox build
          timeout: 1800
          is_always_run: true
          inputs:
            - content: |-
                #!/usr/bin/env bash
                ./scripts/cache/setup-ccache.sh
                node -v
                if [ -n "$COMMAND_YARN" ]; then
                    GIT_BRANCH=$BITRISE_GIT_BRANCH yarn "$COMMAND_YARN"
                else
                    echo "No COMMAND_YARN provided. Running yarn build:ios:main:e2e..."
                    yarn build:ios:main:e2e
                fi
      - save-cocoapods-cache@1: {}
      - save-cache@1:
          title: Save CCache
          run_if: '{{not (enveq "SKIP_CCACHE_UPLOAD" "true")}}'
          inputs:
            - key: '{{ getenv "CCACHE_KEY" }}'
            - paths: |-
                ccache
      - save-cache@1:
          title: Save iOS PR Build Cache
          inputs:
            - key: '{{ getenv "IOS_PR_BUILD_CACHE_KEY" }}'
            - paths: |-
                ios/build/Build/Products/Release-iphonesimulator
                ../Library/Detox/ios
      - script@1:
          title: Save last successful build commit
          run_if: '{{getenv "GITHUB_PR_NUMBER" | ne ""}}'
          inputs:
            - content: |-
                #!/usr/bin/env bash
                # Create a marker file with the current commit
                mkdir -p /tmp/last-build-commit
                echo "$(git rev-parse HEAD 2>/dev/null || echo ${BITRISE_GIT_COMMIT})" > /tmp/last-build-commit/commit
                echo "Build completed successfully at $(date)" >> /tmp/last-build-commit/commit
      - save-cache@1:
          title: Save last successful build commit marker
          run_if: '{{getenv "GITHUB_PR_NUMBER" | ne ""}}'
          inputs:
            - key: 'last-e2e-build-commit-pr-{{ getenv "GITHUB_PR_NUMBER" }}'
            - paths: /tmp/last-build-commit
      - deploy-to-bitrise-io@2.2.3:
          inputs:
            - pipeline_intermediate_files: |-
                ios/build/Build/Products/Release-iphonesimulator:INTERMEDIATE_IOS_BUILD_DIR
                ../Library/Detox/ios:INTERMEDIATE_IOS_DETOX_DIR
          title: Save iOS build
      - save-cache@1:
          title: Save node_modules
          inputs:
            - key: node_modules-{{ .OS }}-{{ .Arch }}-{{ getenv "BRANCH_COMMIT_HASH" }}
            - paths: node_modules
  ios_e2e_test:
    before_run:
      - setup
      - code_setup
      - install_applesimutils
      - prep_environment
    after_run:
      - notify_failure
    steps:
      - restore-cache@2:
          title: Restore iOS PR Build Cache (if build was skipped)
          run_if: '{{getenv "SKIP_IOS_BUILD" | eq "true"}}'
          inputs:
            - key: '{{ getenv "IOS_PR_BUILD_CACHE_KEY" }}'
      - script@1:
          title: Copy iOS build from cache (if build was skipped)
          run_if: '{{getenv "SKIP_IOS_BUILD" | eq "true"}}'
          inputs:
            - content: |-
                #!/usr/bin/env bash
                echo "Copying iOS build from cache..."
                
                # Check if cached build products exist
                if [ -d "ios/build/Build/Products/Release-iphonesimulator" ]; then
                    echo "✅ iOS build artifacts found in cache"
                    echo "Build products directory contents:"
                    ls -la ios/build/Build/Products/Release-iphonesimulator/ | head -5
                else
                    echo "❌ iOS build products not found in cache"
                    mkdir -p ios/build/Build/Products/Release-iphonesimulator
                fi
                
                # Check if cached Detox artifacts exist
                if [ -d "../Library/Detox/ios" ]; then
                    echo "✅ Detox iOS artifacts found in cache"
                    echo "Detox directory contents:"
                    ls -la ../Library/Detox/ios/ | head -5
                else
                    echo "❌ Detox iOS artifacts not found in cache"
                    mkdir -p ../Library/Detox/ios
                fi
                
                echo "iOS build artifacts restored from cache"
      - pull-intermediate-files@1:
          inputs:
            - artifact_sources: .*
          title: Pull iOS build
      - script@1:
          title: Copy iOS build for Detox
          run_if: '{{getenv "SKIP_IOS_BUILD" | eq "false"}}'
          inputs:
            - content: |-
                #!/usr/bin/env bash
                set -ex

                # Create directories for Detox
                mkdir -p "$BITRISE_SOURCE_DIR/ios/build/Build/Products"
                mkdir -p "$BITRISE_SOURCE_DIR/../Library/Detox/ios"

                # Copy saved files for Detox usage
                # INTERMEDIATE_IOS_BUILD_DIR & INTERMEDIATE_IOS_DETOX_DIR are the cached directories by ios_e2e_build's "Save iOS build" step
                cp -r "$INTERMEDIATE_IOS_BUILD_DIR" "$BITRISE_SOURCE_DIR/ios/build/Build/Products"
                cp -r "$INTERMEDIATE_IOS_DETOX_DIR" "$BITRISE_SOURCE_DIR/../Library/Detox"
      # - restore-cocoapods-cache@2: {}
      - restore-cache@2:
          title: Restore cache node_modules
          inputs:
            - key: node_modules-{{ .OS }}-{{ .Arch }}-{{ getenv "BRANCH_COMMIT_HASH" }}
      - script@1:
          title: Install foundry
          inputs:
            - content: |-
                #!/bin/bash
                yarn install:foundryup
      - certificate-and-profile-installer@1: {}
      - set-xcode-build-number@1:
          inputs:
            - build_short_version_string: $VERSION_NAME
            - plist_path: $PROJECT_LOCATION_IOS/MetaMask/Info.plist
      - script:
          inputs:
            - content: |-
                # Add cache directory to environment variable
                envman add --key BREW_APPLESIMUTILS --value "$(brew --cellar)/applesimutils"
                envman add --key BREW_OPT_APPLESIMUTILS --value "/usr/local/opt/applesimutils"
                brew tap wix/brew
          title: Set Env Path for caching deps
      - script@1:
          title: Boot up simulator
          inputs:
            - content: |-
                #!/usr/bin/env bash
                xcrun simctl boot "iPhone 15 Pro" || true
                xcrun simctl list | grep Booted
      - script@1:
          title: Run detox test
          timeout: 1800
          is_always_run: false
          inputs:
            - content: |-
                #!/usr/bin/env bash

                # node -v
                export METAMASK_ENVIRONMENT='dev'
                export METAMASK_BUILD_TYPE=${METAMASK_BUILD_TYPE:-'main'}
                # if [ "$METAMASK_BUILD_TYPE" = "flask" ]; then
                # IS_TEST='true' METAMASK_BUILD_TYPE='flask' yarn test:e2e:ios:run:qa-release e2e/specs/flask/
                # else
                # ./scripts/run-e2e-tags.sh
                # fi
                if [ -n "${E2E_TEST_FILE:-}" ]; then
                  echo "[INFO] Running only specified E2E_TEST_FILE(s): $E2E_TEST_FILE"
                  IGNORE_BOXLOGS_DEVELOPMENT="true" yarn test:e2e:ios:run:qa-release $E2E_TEST_FILE
                elif [ -n "${TEST_SUITE_TAG:-}" ]; then
                  echo "[INFO] Running tests matching TEST_SUITE_TAG: $TEST_SUITE_TAG"
                  ./scripts/run-e2e-tags.sh
                fi
      - custom-test-results-export@1:
          is_always_run: true
          is_skippable: false
          title: Export test results
          inputs:
            - base_path: $BITRISE_SOURCE_DIR/e2e/reports/
            - test_name: E2E Tests
            - search_pattern: $BITRISE_SOURCE_DIR/e2e/reports/junit.xml
      - deploy-to-bitrise-io@2.2.3:
          is_always_run: true
          is_skippable: true
          title: Deploy test report files
      - script@1:
          is_always_run: true
          run_if: .IsBuildFailed
          title: Copy screenshot files
          inputs:
            - content: |-
                #!/usr/bin/env bash
                set -ex
                cp -r "$BITRISE_SOURCE_DIR/artifacts"  "$BITRISE_DEPLOY_DIR"
      - deploy-to-bitrise-io@2.3:
          is_always_run: true
          run_if: .IsBuildFailed
          title: Deploy test screenshots
          inputs:
            - deploy_path: $BITRISE_DEPLOY_DIR
            - is_compress: true
            - zip_name: 'E2E_IOS_Failure_Artifacts'
      - script@1:
          title: Copy performance results
          is_always_run: true
          run_if: '{{getenv "TEST_SUITE_TAG" | eq ".*SmokePerformance.*"}}'
          inputs:
            - content: |-
                #!/usr/bin/env bash
                set -ex
                # Create performance results directory
                mkdir -p "$BITRISE_DEPLOY_DIR/performance-results"
                
                # Copy performance JSON files if they exist
                if [ -f "$BITRISE_SOURCE_DIR/e2e/specs/performance/reports/account-list-load-testing-performance-results.json" ]; then
                  cp "$BITRISE_SOURCE_DIR/e2e/specs/performance/reports/account-list-load-testing-performance-results.json" "$BITRISE_DEPLOY_DIR/performance-results/"
                  echo "Copied account-list-load-testing-performance-results.json"
                fi
                
                if [ -f "$BITRISE_SOURCE_DIR/e2e/specs/performance/reports/network-list-load-testing-performance-results.json" ]; then
                  cp "$BITRISE_SOURCE_DIR/e2e/specs/performance/reports/network-list-load-testing-performance-results.json" "$BITRISE_DEPLOY_DIR/performance-results/"
                  echo "Copied network-list-load-testing-performance-results.json"
                fi
                
                if [ -f "$BITRISE_SOURCE_DIR/e2e/specs/performance/reports/switching-accounts-to-dismiss-load-testing-performance-results.json" ]; then
                  cp "$BITRISE_SOURCE_DIR/e2e/specs/performance/reports/switching-accounts-to-dismiss-load-testing-performance-results.json" "$BITRISE_DEPLOY_DIR/performance-results/"
                  echo "Copied switching-accounts-to-dismiss-load-testing-performance-results.json"
                fi
      - deploy-to-bitrise-io@2.3:
          title: Deploy performance results
          is_always_run: true
          run_if: '{{getenv "TEST_SUITE_TAG" | eq ".*SmokePerformance.*"}}'
          inputs:
            - deploy_path: $BITRISE_DEPLOY_DIR/performance-results
            - is_compress: true
            - zip_name: E2E_Performance_Results
    meta:
      bitrise.io:
        machine_type_id: elite-xl
        stack: linux-docker-android-22.04

  # Performance-specific iOS E2E test workflow
  ios_e2e_test_performance:
    before_run:
      - setup
      - install_applesimutils
      - prep_environment
    after_run:
      - notify_failure
    steps:
      - pull-intermediate-files@1:
          inputs:
            - artifact_sources: .*
          title: Pull iOS build
      - script@1:
          title: Copy iOS build for Detox
          run_if: '{{getenv "SKIP_IOS_BUILD" | eq "false"}}'
          inputs:
            - content: |-
                #!/usr/bin/env bash
                set -ex

                # Create directories for Detox
                mkdir -p "$BITRISE_SOURCE_DIR/ios/build/Build/Products"
                mkdir -p "$BITRISE_SOURCE_DIR/../Library/Detox/ios"

                # Copy saved files for Detox usage
                # INTERMEDIATE_IOS_BUILD_DIR & INTERMEDIATE_IOS_DETOX_DIR are the cached directories by ios_e2e_build's "Save iOS build" step
                cp -r "$INTERMEDIATE_IOS_BUILD_DIR" "$BITRISE_SOURCE_DIR/ios/build/Build/Products"
                cp -r "$INTERMEDIATE_IOS_DETOX_DIR" "$BITRISE_SOURCE_DIR/../Library/Detox"
      # - restore-cocoapods-cache@2: {}
      - restore-cache@2:
          title: Restore cache node_modules
          inputs:
            - key: node_modules-{{ .OS }}-{{ .Arch }}-{{ getenv "BRANCH_COMMIT_HASH" }}
      - script@1:
          title: Install foundry
          inputs:
            - content: |-
                #!/bin/bash
                yarn install:foundryup
      - certificate-and-profile-installer@1: {}
      - set-xcode-build-number@1:
          inputs:
            - build_short_version_string: $VERSION_NAME
            - plist_path: $PROJECT_LOCATION_IOS/MetaMask/MetaMask-QA-Info.plist
      - script:
          inputs:
            - content: |-
                # Add cache directory to environment variable
                envman add --key BREW_APPLESIMUTILS --value "$(brew --cellar)/applesimutils"
                envman add --key BREW_OPT_APPLESIMUTILS --value "/usr/local/opt/applesimutils"
                brew tap wix/brew
          title: Set Env Path for caching deps
      - script@1:
          title: Boot up simulator
          inputs:
            - content: |-
                #!/usr/bin/env bash
                xcrun simctl boot "iPhone 15 Pro" || true
                xcrun simctl list | grep Booted
      - script@1:
          title: Run detox test
          timeout: 1200
          is_always_run: false
          inputs:
            - content: |-
                #!/usr/bin/env bash

                export METAMASK_ENVIRONMENT='e2e'

                if [ -n "${E2E_TEST_FILE:-}" ]; then
                  echo "[INFO] Running only specified E2E_TEST_FILE(s): $E2E_TEST_FILE"
                  IGNORE_BOXLOGS_DEVELOPMENT="true" yarn test:e2e:ios:$METAMASK_BUILD_TYPE:prod $E2E_TEST_FILE
                elif [ -n "${TEST_SUITE_TAG:-}" ]; then
                  echo "[INFO] Running tests matching TEST_SUITE_TAG: $TEST_SUITE_TAG"
                  ./scripts/run-e2e-tags.sh
                fi
      - custom-test-results-export@1:
          is_always_run: true
          is_skippable: false
          title: Export test results
          inputs:
            - base_path: $BITRISE_SOURCE_DIR/e2e/reports/
            - test_name: E2E Tests
            - search_pattern: $BITRISE_SOURCE_DIR/e2e/reports/junit.xml
      - deploy-to-bitrise-io@2.2.3:
          is_always_run: true
          is_skippable: true
          title: Deploy test report files
      - script@1:
          is_always_run: true
          run_if: .IsBuildFailed
          title: Copy screenshot files
          inputs:
            - content: |-
                #!/usr/bin/env bash
                set -ex
                cp -r "$BITRISE_SOURCE_DIR/artifacts"  "$BITRISE_DEPLOY_DIR"
      - deploy-to-bitrise-io@2.3:
          is_always_run: true
          run_if: .IsBuildFailed
          title: Deploy test screenshots
          inputs:
            - deploy_path: $BITRISE_DEPLOY_DIR
            - is_compress: true
            - zip_name: 'E2E_IOS_Failure_Artifacts'
      - script@1:
          title: Copy performance results
          is_always_run: true
          inputs:
            - content: |-
                #!/usr/bin/env bash
                set -ex
                # Create performance results directory
                mkdir -p "$BITRISE_DEPLOY_DIR/performance-results"
                
                # Copy performance JSON files if they exist
                if [ -f "$BITRISE_SOURCE_DIR/e2e/specs/performance/reports/account-list-load-testing-performance-results.json" ]; then
                  cp "$BITRISE_SOURCE_DIR/e2e/specs/performance/reports/account-list-load-testing-performance-results.json" "$BITRISE_DEPLOY_DIR/performance-results/"
                  echo "Copied account-list-load-testing-performance-results.json"
                fi
                
                if [ -f "$BITRISE_SOURCE_DIR/e2e/specs/performance/reports/network-list-load-testing-performance-results.json" ]; then
                  cp "$BITRISE_SOURCE_DIR/e2e/specs/performance/reports/network-list-load-testing-performance-results.json" "$BITRISE_DEPLOY_DIR/performance-results/"
                  echo "Copied network-list-load-testing-performance-results.json"
                fi
                
                if [ -f "$BITRISE_SOURCE_DIR/e2e/specs/performance/reports/switching-accounts-to-dismiss-load-testing-performance-results.json" ]; then
                  cp "$BITRISE_SOURCE_DIR/e2e/specs/performance/reports/switching-accounts-to-dismiss-load-testing-performance-results.json" "$BITRISE_DEPLOY_DIR/performance-results/"
                  echo "Copied switching-accounts-to-dismiss-load-testing-performance-results.json"
                fi
      - deploy-to-bitrise-io@2.3:
          title: Deploy performance results
          is_always_run: true
          inputs:
            - deploy_path: $BITRISE_DEPLOY_DIR/performance-results
            - is_compress: true
            - zip_name: E2E_Performance_Results
    meta:
      bitrise.io:
        machine_type_id: elite-xl
        stack: linux-docker-android-22.04

  start_e2e_tests:
    steps:
      - build-router-start@0:
          inputs:
            - workflows: |-
                ios_e2e_test
                wdio_android_e2e_test
            - wait_for_builds: 'true'
            - access_token: $BITRISE_START_BUILD_ACCESS_TOKEN
      - build-router-wait@0:
          inputs:
            - abort_on_fail: 'yes'
            - access_token: $BITRISE_START_BUILD_ACCESS_TOKEN
  # Runway Workflow for Release Candidate Builds
  runway_build_release_candidate:
    before_run:
      - bump_version_code
    after_run:
      - build_ios_release_and_upload_sourcemaps
      - build_android_release_and_upload_sourcemaps
  # Android Builds
  _android_build_template:
    before_run:
      - code_setup
      - extract_version_info
    after_run:
      - notify_failure
    steps:
      - file-downloader@1:
          inputs:
            - source: $KEYSTORE_FILE_PATH
            - destination: $KEYSTORE_PATH
          run_if: '{{not (enveq "IS_DEV_BUILD" "true")}}'
      - restore-gradle-cache@2: {}
      - install-missing-android-tools@3:
          inputs:
            - ndk_version: $NDK_VERSION
            - gradlew_path: $PROJECT_LOCATION/gradlew
      # Note - This step will fail if stack is not Linux
      - script@1:
          title: Install ICU libraries for Hermes
          inputs:
            - content: |-
                #!/usr/bin/env bash
                sudo apt update
                sudo apt install libicu-dev -y
      - script@1:
          title: Build Android Binary
          is_always_run: false
          inputs:
            - content: |-
                #!/usr/bin/env bash
                node -v
                if [ -n "$COMMAND_YARN" ]; then
                    GIT_BRANCH=$BITRISE_GIT_BRANCH yarn "$COMMAND_YARN"
                else
                    echo "No COMMAND_YARN provided"
                    exit 1
                fi
      - deploy-to-bitrise-io@2.2.3:
          title: Share Detox files between pipelines
          run_if: '{{getenv "SHARE_WITH_DETOX" | eq "true"}}'
          is_always_run: false
          is_skippable: true
          inputs:
            - pipeline_intermediate_files: android/app/build/outputs:INTERMEDIATE_ANDROID_BUILD_DIR
      - save-gradle-cache@1: {}
      - script@1:
          title: Rename release files
          inputs:
            - content: |-
                #!/usr/bin/env bash
                set -ex

                # Set base paths for release builds
                if [ "$IS_DEV_BUILD" = "true" ]; then
                    APK_DIR="$PROJECT_LOCATION/app/build/outputs/apk/$APP_NAME/debug"
                else
                    APK_DIR="$PROJECT_LOCATION/app/build/outputs/apk/$APP_NAME/release"
                    BUNDLE_DIR="$PROJECT_LOCATION/app/build/outputs/bundle/$OUTPUT_PATH"
                fi

                # Generate new names based on build type and version
                if [ -n "$COMMAND_YARN" ]; then
                  NAME_FROM_YARN_COMMAND="$(cut -d':' -f3- <<< "$COMMAND_YARN" | sed 's/:/-/g')"
                  NEW_BASE_NAME="metamask-${NAME_FROM_YARN_COMMAND}-${APP_BUILD_NUMBER}"
                else
                  NEW_BASE_NAME="metamask-${METAMASK_ENVIRONMENT}-${METAMASK_BUILD_TYPE}-${APP_SEM_VER_NAME}-${APP_BUILD_NUMBER}"
                fi

                # Rename APK
                if [ "$IS_DEV_BUILD" = "true" ]; then
                    OLD_APK="$APK_DIR/app-$APP_NAME-debug.apk"
                    OLD_AAB="$BUNDLE_DIR/app-$APP_NAME-debug.aab"
                else
                    OLD_APK="$APK_DIR/app-$APP_NAME-release.apk"
                    OLD_AAB="$BUNDLE_DIR/app-$APP_NAME-release.aab"
                fi

                NEW_APK="$APK_DIR/$NEW_BASE_NAME.apk"
                cp "$OLD_APK" "$NEW_APK"

                # Rename AAB
                if [ -n "$BUNDLE_DIR" ]; then
                    NEW_AAB="$BUNDLE_DIR/$NEW_BASE_NAME.aab"
                    cp "$OLD_AAB" "$NEW_AAB"
                fi

                # Export new names as environment variables
                envman add --key RENAMED_APK_FILE --value "$NEW_BASE_NAME.apk"
                envman add --key RENAMED_AAB_FILE --value "$NEW_BASE_NAME.aab"
                envman add --key APK_DEPLOY_PATH --value "$APK_DIR/$NEW_BASE_NAME.apk"
      - deploy-to-bitrise-io@2.2.3:
          is_always_run: false
          is_skippable: true
          inputs:
            - deploy_path: $APK_DEPLOY_PATH
          title: Bitrise Deploy APK
      - deploy-to-bitrise-io@2.2.3:
          is_always_run: false
          is_skippable: true
          run_if: '{{not (enveq "IS_DEV_BUILD" "true")}}'
          inputs:
            - pipeline_intermediate_files: $PROJECT_LOCATION/app/build/outputs/apk/$APP_NAME/release/sha512sums.txt:BITRISE_PLAY_STORE_SHA512SUMS_PATH
            - deploy_path: $PROJECT_LOCATION/app/build/outputs/apk/$APP_NAME/release/sha512sums.txt
          title: Bitrise Deploy Checksum
      - deploy-to-bitrise-io@2.2.3:
          is_always_run: false
          is_skippable: true
          run_if: '{{not (enveq "IS_DEV_BUILD" "true")}}'
          inputs:
            - pipeline_intermediate_files: $PROJECT_LOCATION/app/build/outputs/mapping/$OUTPUT_PATH/mapping.txt:BITRISE_PLAY_STORE_MAPPING_PATH
            - deploy_path: $PROJECT_LOCATION/app/build/outputs/mapping/$OUTPUT_PATH/mapping.txt
          title: Bitrise ProGuard Map Files
      - deploy-to-bitrise-io@2.2.3:
          is_always_run: false
          is_skippable: true
          run_if: '{{not (enveq "IS_DEV_BUILD" "true")}}'
          inputs:
            - pipeline_intermediate_files: $PROJECT_LOCATION/app/build/outputs/bundle/$OUTPUT_PATH/$RENAMED_AAB_FILE:BITRISE_PLAY_STORE_ABB_PATH
            - deploy_path: $PROJECT_LOCATION/app/build/outputs/bundle/$OUTPUT_PATH/$RENAMED_AAB_FILE
          title: Bitrise Deploy AAB
      - deploy-to-bitrise-io@2.2.3:
          is_always_run: false
          is_skippable: true
          run_if: '{{not (enveq "IS_DEV_BUILD" "true")}}'
          inputs:
            - deploy_path: $PROJECT_LOCATION/app/build/generated/sourcemaps/react/$OUTPUT_PATH
            - is_compress: true
            - zip_name: Android_Sourcemaps_$OUTPUT_PATH
          title: Deploy Android Sourcemaps
      - script@1:
          title: Prepare Android build outputs for caching
          run_if: '{{and (getenv "ANDROID_PR_BUILD_CACHE_KEY" | ne "") (getenv "SHARE_WITH_DETOX" | eq "true")}}'
          inputs:
            - content: |-
                #!/usr/bin/env bash
                echo "=== Preparing Android cache ==="
                echo "Current working directory: $(pwd)"
                
                # Create a clean cache directory structure
                mkdir -p /tmp/android-cache/build/outputs
                
                if [ -d "android/app/build/outputs" ]; then
                    echo "Copying Android build outputs to cache staging area..."
                    cp -r android/app/build/outputs/* /tmp/android-cache/build/outputs/
                    echo "Cache staging completed"
                    
                    echo "Cache contents:"
                    find /tmp/android-cache -type f | head -10
                    echo "Total cache size: $(du -sh /tmp/android-cache 2>/dev/null || echo 'Unknown')"
                else
                    echo "Warning: android/app/build/outputs not found!"
                fi
      - save-cache@1:
          title: Save Android PR Build Cache
          run_if: '{{and (getenv "ANDROID_PR_BUILD_CACHE_KEY" | ne "") (getenv "SHARE_WITH_DETOX" | eq "true")}}'
          inputs:
            - key: '{{ getenv "ANDROID_PR_BUILD_CACHE_KEY" }}'
            - paths: |-
                /tmp/android-cache
      - script@1:
          title: Save last successful build commit (Android)
          run_if: '{{and (getenv "GITHUB_PR_NUMBER" | ne "") (getenv "SHARE_WITH_DETOX" | eq "true")}}'
          inputs:
            - content: |-
                #!/usr/bin/env bash
                # Create a marker file with the current commit
                mkdir -p /tmp/last-build-commit
                echo "$(git rev-parse HEAD 2>/dev/null || echo ${BITRISE_GIT_COMMIT})" > /tmp/last-build-commit/commit
                echo "Build completed successfully at $(date)" >> /tmp/last-build-commit/commit
      - save-cache@1:
          title: Save last successful build commit marker (Android)
          run_if: '{{and (getenv "GITHUB_PR_NUMBER" | ne "") (getenv "SHARE_WITH_DETOX" | eq "true")}}'
          inputs:
            - key: 'last-e2e-build-commit-pr-{{ getenv "GITHUB_PR_NUMBER" }}'
            - paths: /tmp/last-build-commit

  # Template for E2E Android builds

  _android_e2e_build_template:
    before_run:
      - code_setup
      - set_commit_hash
    after_run:
      - notify_failure
    steps:
      - script@1:
          title: Generating ccache key using native folder checksum
          inputs:
            - content: |-
                #!/usr/bin/env bash
                ./scripts/cache/set-cache-envs.sh android
      - restore-gradle-cache@2: {}
      - install-missing-android-tools@3:
          inputs:
            - ndk_version: $NDK_VERSION
            - gradlew_path: $PROJECT_LOCATION/gradlew
      - file-downloader@1:
          inputs:
            - source: $KEYSTORE_URL
            - destination: $KEYSTORE_PATH
          run_if: '{{not (enveq "IS_DEV_BUILD" "true")}}'
      # Note - This step will fail if stack is not Linux
      - script@1:
          title: Install CCache, ICU libraries & symlink
          inputs:
            - content: |-
                #!/usr/bin/env bash
                sudo apt update
                sudo apt install ccache libicu-dev -y
      - restore-cache@2:
          title: Restore CCache
          inputs:
            - key: '{{ getenv "CCACHE_KEY" }}'
      - script@1:
          title: Set skip ccache upload
          run_if: '{{ enveq "BITRISE_CACHE_HIT" "exact" }}'
          inputs:
            - content: |-
                #!/usr/bin/env bash
                envman add --key SKIP_CCACHE_UPLOAD --value "true"
      - script@1:
          title: Run detox build
          timeout: 1800
          is_always_run: true
          inputs:
            - content: |-
                #!/usr/bin/env bash
                ./scripts/cache/setup-ccache.sh
                node -v
                export METAMASK_ENVIRONMENT=${METAMASK_ENVIRONMENT:-'dev'}
                export METAMASK_BUILD_TYPE=${METAMASK_BUILD_TYPE:-'main'}
                IGNORE_BOXLOGS_DEVELOPMENT="true" $BUILD_COMMAND
      - save-gradle-cache@1: {}
      - save-cache@1:
          title: Save CCache
          run_if: '{{not (enveq "SKIP_CCACHE_UPLOAD" "true")}}'
          inputs:
            - key: '{{ getenv "CCACHE_KEY" }}'
            - paths: |-
                ccache
      - script@1:
          title: Debug Android build outputs before caching
          inputs:
            - content: |-
                #!/usr/bin/env bash
                echo "=== Android Build Output Debug ==="
                echo "Checking for Android build outputs to cache..."
                
                if [ -d "android/app/build/outputs" ]; then
                    echo "✅ android/app/build/outputs directory exists"
                    echo "Directory size: $(du -sh android/app/build/outputs 2>/dev/null || echo 'Could not calculate')"
                    echo "Contents:"
                    find android/app/build/outputs -type f -name "*.apk" -o -name "*.aab" | head -10
                    echo "Total files: $(find android/app/build/outputs -type f | wc -l)"
                else
                    echo "❌ android/app/build/outputs directory does not exist!"
                    echo "This means the Android build failed or output path is incorrect"
                fi
                
                echo "Current working directory: $(pwd)"
                echo "Listing android/app/build directory:"
                ls -la android/app/build/ 2>/dev/null || echo "android/app/build does not exist"
      - script@1:
          title: Prepare Android build outputs for caching
          inputs:
            - content: |-
                #!/usr/bin/env bash
                echo "=== Preparing Android cache with proper paths ==="
                echo "Current working directory: $(pwd)"
                
                # Create a clean cache directory structure
                mkdir -p /tmp/android-cache/build/outputs
                
                if [ -d "android/app/build/outputs" ]; then
                    echo "Copying Android build outputs to cache staging area..."
                    cp -r android/app/build/outputs/* /tmp/android-cache/build/outputs/
                    echo "Cache staging completed"
                    
                    echo "Cache contents:"
                    find /tmp/android-cache -type f | head -10
                    echo "Total cache size: $(du -sh /tmp/android-cache 2>/dev/null || echo 'Unknown')"
                else
                    echo "Warning: android/app/build/outputs not found!"
                fi
      - save-cache@1:
          title: Save Android PR Build Cache
          inputs:
            - key: '{{ getenv "ANDROID_PR_BUILD_CACHE_KEY" }}'
            - paths: |-
                /tmp/android-cache
      - script@1:
          title: Save last successful build commit (Android)
          run_if: '{{getenv "GITHUB_PR_NUMBER" | ne ""}}'
          inputs:
            - content: |-
                #!/usr/bin/env bash
                # Create a marker file with the current commit
                mkdir -p /tmp/last-build-commit
                echo "$(git rev-parse HEAD 2>/dev/null || echo ${BITRISE_GIT_COMMIT})" > /tmp/last-build-commit/commit
                echo "Android build completed successfully at $(date)" >> /tmp/last-build-commit/commit
      - save-cache@1:
          title: Save last successful build commit marker (Android)
          run_if: '{{getenv "GITHUB_PR_NUMBER" | ne ""}}'
          inputs:
            - key: 'last-e2e-build-commit-pr-{{ getenv "GITHUB_PR_NUMBER" }}'
            - paths: /tmp/last-build-commit
      - deploy-to-bitrise-io@2.2.3:
          inputs:
            - pipeline_intermediate_files: android/app/build/outputs:INTERMEDIATE_ANDROID_BUILD_DIR
          title: Save Android build
      - save-cache@1:
          title: Save node_modules
          inputs:
            - key: node_modules-{{ .OS }}-{{ .Arch }}-{{ getenv "BRANCH_COMMIT_HASH" }}
            - paths: node_modules
  # Actual workflows that inherit from templates
  # TODO: Remove this workflow once new build configuration is consolidated
  build_android_release:
    after_run:
      - build_android_main_prod
    meta:
      bitrise.io:
        stack: linux-docker-android-22.04
        machine_type_id: elite-xl
  build_android_flask_prod:
    envs:
      - NAME: $FLASK_VERSION_NAME
      - NUMBER: $FLASK_VERSION_NUMBER
      - KEYSTORE_FILE_PATH: $BITRISEIO_ANDROID_FLASK_KEYSTORE_URL_URL
      - KEYSTORE_PATH: 'android/keystores/flaskRelease.keystore'
      - APP_NAME: 'flask'
      - OUTPUT_PATH: 'flaskRelease'
      - COMMAND_YARN: 'build:android:flask:prod'
    after_run:
      - _android_build_template
    meta:
      bitrise.io:
        stack: linux-docker-android-22.04
        machine_type_id: elite-xl
  build_android_flask_test:
    envs:
      - NAME: $FLASK_VERSION_NAME
      - NUMBER: $FLASK_VERSION_NUMBER
      - KEYSTORE_FILE_PATH: $BITRISEIO_FLASK_UAT_URL
      - KEYSTORE_PATH: 'android/keystores/flask-uat.keystore'
      - APP_NAME: 'flask'
      - OUTPUT_PATH: 'flaskRelease'
      - COMMAND_YARN: 'build:android:flask:test'
    after_run:
      - _android_build_template
    meta:
      bitrise.io:
        stack: linux-docker-android-22.04
        machine_type_id: elite-xl
  build_android_flask_e2e:
    envs:
      - COMMAND_YARN: 'build:android:flask:e2e'
      - NAME: $FLASK_VERSION_NAME
      - NUMBER: $FLASK_VERSION_NUMBER
      - KEYSTORE_FILE_PATH: $BITRISEIO_FLASK_UAT_URL
      - KEYSTORE_PATH: 'android/keystores/flask-uat.keystore'
      - APP_NAME: 'flask'
      - OUTPUT_PATH: 'flaskRelease'
      - SHARE_WITH_DETOX: 'true'
    after_run:
      - _android_build_template
    meta:
      bitrise.io:
        stack: linux-docker-android-22.04
        machine_type_id: elite-xl
  build_android_main_prod:
    envs:
      - CONFIGURATION: 'Release'
      - NAME: $VERSION_NAME
      - NUMBER: $VERSION_NUMBER
      - KEYSTORE_FILE_PATH: $BITRISEIO_ANDROID_KEYSTORE_URL
      - KEYSTORE_PATH: 'android/keystores/release.keystore'
      - APP_NAME: 'prod'
      - OUTPUT_PATH: 'prodRelease'
      - COMMAND_YARN: 'build:android:main:prod'
    after_run:
      - _android_build_template
    meta:
      bitrise.io:
        stack: linux-docker-android-22.04
        machine_type_id: elite-xl
  build_android_main_beta:
    envs:
      - CONFIGURATION: 'Release'
      - COMMAND_YARN: 'build:android:main:beta'
      - NAME: $VERSION_NAME
      - NUMBER: $VERSION_NUMBER
      - KEYSTORE_FILE_PATH: $BITRISEIO_MAIN_RC_KEYSTORE_URL
      - KEYSTORE_PATH: 'android/keystores/rc.keystore'
      - APP_NAME: 'prod'
      - OUTPUT_PATH: 'prodRelease'
    after_run:
      - _android_build_template
    meta:
      bitrise.io:
        stack: linux-docker-android-22.04
        machine_type_id: elite-xl
  build_android_main_rc:
    envs:
      - CONFIGURATION: 'Release'
      - COMMAND_YARN: 'build:android:main:rc'
      - NAME: $VERSION_NAME
      - NUMBER: $VERSION_NUMBER
      - KEYSTORE_FILE_PATH: $BITRISEIO_MAIN_RC_KEYSTORE_URL
      - KEYSTORE_PATH: 'android/keystores/rc.keystore'
      - APP_NAME: 'prod'
      - OUTPUT_PATH: 'prodRelease'
    after_run:
      - _android_build_template
    meta:
      bitrise.io:
        stack: linux-docker-android-22.04
        machine_type_id: elite-xl
  build_android_main_test:
    envs:
      - CONFIGURATION: 'Release'
      - COMMAND_YARN: 'build:android:main:test'
      - NAME: $VERSION_NAME
      - NUMBER: $VERSION_NUMBER
      - KEYSTORE_FILE_PATH: $BITRISEIO_ANDROID_QA_KEYSTORE_URL
      - KEYSTORE_PATH: 'android/keystores/internalRelease.keystore'
      - APP_NAME: 'prod'
      - OUTPUT_PATH: 'prodRelease'
    after_run:
      - _android_build_template
    meta:
      bitrise.io:
        stack: linux-docker-android-22.04
        machine_type_id: elite-xl
  build_android_main_e2e:
    envs:
      - CONFIGURATION: 'Release'
      - COMMAND_YARN: 'build:android:main:e2e'
      - NAME: $VERSION_NAME
      - NUMBER: $VERSION_NUMBER
      - KEYSTORE_FILE_PATH: $BITRISEIO_ANDROID_QA_KEYSTORE_URL
      - KEYSTORE_PATH: 'android/keystores/internalRelease.keystore'
      - APP_NAME: 'prod'
      - OUTPUT_PATH: 'prodRelease'
      - SHARE_WITH_DETOX: 'true'
    after_run:
      - _android_build_template
    meta:
      bitrise.io:
        stack: linux-docker-android-22.04
        machine_type_id: elite-xl
  build_android_main_exp:
    envs:
      - CONFIGURATION: 'Release'
      - COMMAND_YARN: 'build:android:main:exp'
      - NAME: $VERSION_NAME
      - NUMBER: $VERSION_NUMBER
      - KEYSTORE_FILE_PATH: $BITRISEIO_ANDROID_QA_KEYSTORE_URL
      - KEYSTORE_PATH: 'android/keystores/internalRelease.keystore'
      - APP_NAME: 'prod'
      - OUTPUT_PATH: 'prodRelease'
    after_run:
      - _android_build_template
    meta:
      bitrise.io:
        stack: linux-docker-android-22.04
        machine_type_id: elite-xl
  build_android_release_and_upload_sourcemaps:
    envs:
      - SENTRY_DISABLE_AUTO_UPLOAD: 'false'
    after_run:
      - build_android_main_prod
    meta:
      bitrise.io:
        stack: linux-docker-android-22.04
        machine_type_id: elite-xl
  build_android_rc_and_upload_sourcemaps:
    envs:
      - SENTRY_DISABLE_AUTO_UPLOAD: 'false'
    after_run:
      - build_android_main_rc
    meta:
      bitrise.io:
        stack: linux-docker-android-22.04
        machine_type_id: elite-xl
  # TODO: Remove this workflow once new build configuration is consolidated
  build_android_flask_release:
    after_run:
      - build_android_flask_prod
    meta:
      bitrise.io:
        stack: linux-docker-android-22.04
        machine_type_id: elite-xl
  build_android_main_dev:
    envs:
      - CONFIGURATION: 'Debug'
      - IS_DEV_BUILD: 'true'
      - NAME: $VERSION_NAME
      - NUMBER: $VERSION_NUMBER
      - APP_NAME: 'prod'
      - BUILD_COMMAND: 'yarn build:android:main:dev'
    after_run:
      - _android_e2e_build_template
    meta:
      bitrise.io:
        stack: linux-docker-android-22.04
        machine_type_id: elite-xl
  # TODO: Remove this workflow once new build configuration is consolidated
  build_android_devbuild:
    after_run:
      - build_android_main_dev
    meta:
      bitrise.io:
        stack: linux-docker-android-22.04
        machine_type_id: elite-xl
  build_android_flask_dev:
    envs:
      - IS_DEV_BUILD: 'true'
      - NAME: $FLASK_VERSION_NAME
      - NUMBER: $FLASK_VERSION_NUMBER
      - APP_NAME: 'flask'
      - BUILD_COMMAND: 'yarn build:android:flask:dev'
    after_run:
      - _android_e2e_build_template
    meta:
      bitrise.io:
        stack: linux-docker-android-22.04
        machine_type_id: elite-xl
  # TODO: Remove this workflow once new build configuration is consolidated
  build_android_flask_devbuild:
    after_run:
      - build_android_flask_dev
    meta:
      bitrise.io:
        stack: linux-docker-android-22.04
        machine_type_id: elite-xl
  build_android_qa_dev:
    envs:
      - IS_DEV_BUILD: 'true'
      - NAME: $VERSION_NAME
      - NUMBER: $VERSION_NUMBER
      - APP_NAME: 'qa'
      - BUILD_COMMAND: 'yarn build:android:qa:dev'
    after_run:
      - _android_e2e_build_template
    meta:
      bitrise.io:
        stack: linux-docker-android-22.04
        machine_type_id: elite-xl
  # TODO: Remove this workflow once new build configuration is consolidated
  build_android_qa_devbuild:
    after_run:
      - build_android_qa_dev
    meta:
      bitrise.io:
        stack: linux-docker-android-22.04
        machine_type_id: elite-xl
  build_android_qa_prod:
    envs:
      - NAME: $VERSION_NAME
      - NUMBER: $VERSION_NUMBER
      - KEYSTORE_FILE_PATH: $BITRISEIO_ANDROID_QA_KEYSTORE_URL
      - KEYSTORE_PATH: 'android/keystores/internalRelease.keystore'
      - APP_NAME: 'qa'
      - OUTPUT_PATH: 'qaRelease'
      - COMMAND_YARN: 'build:android:qa:prod'
    after_run:
      - _android_build_template
    meta:
      bitrise.io:
        stack: linux-docker-android-22.04
        machine_type_id: elite-xl
  # TODO: Remove this workflow once new build configuration is consolidated
  build_android_qa:
      after_run:
        - build_android_qa_prod
        - _upload_apk_to_browserstack_qa
  _upload_apk_to_browserstack_flask:
    steps:
      - script@1:
          title: Upload Flask APK to Browserstack
          inputs:
            - content: |-
                #!/usr/bin/env bash
                set -e
                set -x
                set -o pipefail
                APK_PATH=$PROJECT_LOCATION/app/build/outputs/apk/flask/release/app-flask-release.apk
                CUSTOM_ID="flask-$BITRISE_GIT_BRANCH-$FLASK_VERSION_NAME-$FLASK_VERSION_NUMBER"
                CUSTOM_ID=${CUSTOM_ID////-}
                curl -u "$BROWSERSTACK_USERNAME:$BROWSERSTACK_ACCESS_KEY" -X POST "https://api-cloud.browserstack.com/app-automate/upload" -F "file=@$APK_PATH" -F 'data={"custom_id": "'$CUSTOM_ID'"}' | jq -j '.app_url' | envman add --key BROWSERSTACK_ANDROID_FLASK_APP_URL
                APK_PATH_FOR_APP_LIVE=$PROJECT_LOCATION/app/build/outputs/apk/flask/release/"$CUSTOM_ID".apk
                cp "$APK_PATH" "$APK_PATH_FOR_APP_LIVE"
                curl -u "$BROWSERSTACK_USERNAME:$BROWSERSTACK_ACCESS_KEY" -X POST "https://api-cloud.browserstack.com/app-live/upload" -F "file=@$APK_PATH_FOR_APP_LIVE" -F 'data={"custom_id": "'$CUSTOM_ID'"}'
                curl -u "$BROWSERSTACK_USERNAME:$BROWSERSTACK_ACCESS_KEY" -X GET https://api-cloud.browserstack.com/app-automate/recent_apps | jq > browserstack_uploaded_flask_apps.json
      - deploy-to-bitrise-io@2.2.3:
          is_always_run: false
          is_skippable: true
          inputs:
            - pipeline_intermediate_files: $BITRISE_SOURCE_DIR/browserstack_uploaded_flask_apps.json:BROWSERSTACK_UPLOADED_FLASK_APPS_LIST
          title: Save Browserstack uploaded Flask apps JSON
  _upload_apk_to_browserstack_qa:
    steps:
      - script@1:
          title: Upload APK to Browserstack
          inputs:
            - content: |-
                #!/usr/bin/env bash
                set -e
                set -x
                set -o pipefail
                APK_DIR="$PROJECT_LOCATION/app/build/outputs/apk/qa/release"
                ORIGINAL_APK="$APK_DIR/app-qa-release.apk"

                CUSTOM_ID="$BITRISE_GIT_BRANCH-$VERSION_NAME-$VERSION_NUMBER"
                CUSTOM_ID=${CUSTOM_ID////-}

                cp "$ORIGINAL_APK" "$APK_DIR/$CUSTOM_ID.apk"
                APK_PATH="$APK_DIR/$CUSTOM_ID.apk"

                # Upload to app-automate
                curl -u "$BROWSERSTACK_USERNAME:$BROWSERSTACK_ACCESS_KEY" \
                    -X POST "https://api-cloud.browserstack.com/app-automate/upload" \
                    -F "file=@$APK_PATH" \
                    -F 'data={"custom_id": "'$CUSTOM_ID'"}' \
                    | jq -j '.app_url' \
                    | envman add --key BROWSERSTACK_ANDROID_APP_URL

                # Upload to app-live
                curl -u "$BROWSERSTACK_USERNAME:$BROWSERSTACK_ACCESS_KEY" \
                    -X POST "https://api-cloud.browserstack.com/app-live/upload" \
                    -F "file=@$APK_PATH" \
                    -F 'data={"custom_id": "'$CUSTOM_ID'"}'

                # Get recent apps
                curl -u "$BROWSERSTACK_USERNAME:$BROWSERSTACK_ACCESS_KEY" \
                    -X GET https://api-cloud.browserstack.com/app-automate/recent_apps \
                    | jq > browserstack_uploaded_apps.json
      - share-pipeline-variable@1:
          title: Persist BROWSERSTACK_ANDROID_APP_URL across all stages
          inputs:
            - variables: |-
                BROWSERSTACK_ANDROID_APP_URL
      - deploy-to-bitrise-io@2.2.3:
          is_always_run: false
          is_skippable: true
          inputs:
            - pipeline_intermediate_files: $BITRISE_SOURCE_DIR/browserstack_uploaded_apps.json:BROWSERSTACK_UPLOADED_APPS_LIST
          title: Save Browserstack uploaded apps JSON
  wdio_android_e2e_test:
    before_run:
      - code_setup
    after_run:
      - notify_failure
    steps:
      - script@1:
          title: Debug Env Variables
          inputs:
            - content: |
                echo "PRODUCTION_BUILD_NAME: $PRODUCTION_BUILD_NAME"
                echo "PRODUCTION_BUILD_NUMBER: $PRODUCTION_BUILD_NUMBER"
                echo "PRODUCTION_APP_URL from tag upgrade workflow: $PRODUCTION_APP_URL"
                echo "BROWSERSTACK_ANDROID_APP_URL: $BROWSERSTACK_ANDROID_APP_URL"
      - script@1:
          title: Run Android E2E tests on Browserstack
          is_always_run: true
          inputs:
            - content: |-
                #!/usr/bin/env bash

                # Check if TEST_TYPE is set to upgrade
                if [ "$TEST_TYPE" = "upgrade" ]; then
                  TEST_TYPE="--upgrade"

                # Check if TEST_TYPE is set to performance
                elif [ "$TEST_TYPE" = "performance" ]; then
                  TEST_TYPE="--performance"
                fi
                yarn test:wdio:android:browserstack "$TEST_SUITE_FOLDER" "$TEST_TYPE"
      - script@1:
          is_always_run: true
          is_skippable: false
          title: Package test reports
          inputs:
            - content: |-
                #!/usr/bin/env bash
                cd $BITRISE_SOURCE_DIR/wdio/reports/
                zip -r test-report.zip html/
                mv test-report.zip $BITRISE_DEPLOY_DIR/
      - deploy-to-bitrise-io@2.2.3:
          is_always_run: true
          is_skippable: false
          inputs:
            - deploy_path: $BITRISE_DEPLOY_DIR/test-report.zip
          title: Deploy test report
    meta:
      bitrise.io:
        stack: linux-docker-android-22.04
        machine_type_id: standard
  wdio_ios_e2e_test:
    before_run:
      - code_setup
    after_run:
      - notify_failure
    steps:
      - script@1:
          title: Run iOS E2E tests on Browserstack
          is_always_run: true
          inputs:
            - content: |-
                #!/usr/bin/env bash
                # Check if TEST_TYPE is set to upgrade
                if [ "$TEST_TYPE" = "upgrade" ]; then
                  TEST_TYPE="--upgrade"
                # Check if TEST_TYPE is set to performance
                elif [ "$TEST_TYPE" = "performance" ]; then
                  TEST_TYPE="--performance"
                fi
                yarn test:wdio:ios:browserstack "$TEST_SUITE_FOLDER" "$TEST_TYPE"
      - script@1:
          is_always_run: true
          is_skippable: false
          title: Package test reports
          inputs:
            - content: |-
                #!/usr/bin/env bash
                cd $BITRISE_SOURCE_DIR/wdio/reports/
                zip -r test-report.zip html/
                mv test-report.zip $BITRISE_DEPLOY_DIR/
      - deploy-to-bitrise-io@2.2.3:
          is_always_run: true
          is_skippable: false
          inputs:
            - deploy_path: $BITRISE_DEPLOY_DIR/test-report.zip
          title: Deploy test report
    meta:
      bitrise.io:
        stack: linux-docker-android-22.04
        machine_type_id: standard
  deploy_android_to_store:
    steps:
      - pull-intermediate-files@1:
          inputs:
            - artifact_sources: .*
      - google-play-deploy:
          inputs:
            - app_path: $BITRISE_PLAY_STORE_ABB_PATH
            - track: internal
            - service_account_json_key_path: $BITRISEIO_BITRISEIO_SERVICE_ACCOUNT_JSON_KEY_URL_URL
            - package_name: $MM_ANDROID_PACKAGE_NAME
    envs:
      - opts:
          is_expand: true
        MM_ANDROID_PACKAGE_NAME: io.metamask
  deploy_ios_to_store:
    steps:
      - pull-intermediate-files@1:
          inputs:
            - artifact_sources: .*
      - deploy-to-itunesconnect-application-loader@1:
          inputs:
            - ipa_path: $BITRISE_APP_STORE_IPA_PATH
  # iOS Builds
  _ios_build_template:
    before_run:
      - code_setup
      - extract_version_info
    after_run:
      - notify_failure
    steps:
      - certificate-and-profile-installer@1: {
        run_if: '{{not (enveq "IS_SIM_BUILD" "true")}}' # Only run for physical builds
      }
      - script@1:
          title: iOS Sourcemaps & Build
          is_always_run: false
          inputs:
            - content: |-
                #!/usr/bin/env bash
                echo 'This is the current build type: $METAMASK_BUILD_TYPE'
                if [ -n "$COMMAND_YARN" ]; then
                    GIT_BRANCH=$BITRISE_GIT_BRANCH yarn "$COMMAND_YARN"
                else
                    echo "No COMMAND_YARN provided"
                    exit 1
                fi
      - deploy-to-bitrise-io@2.2.3:
          title: Share Detox files between pipelines
          run_if: '{{getenv "SHARE_WITH_DETOX" | eq "true"}}'
          is_always_run: false
          is_skippable: true
          inputs:
            - pipeline_intermediate_files: |-
                ios/build/Build/Products/$CONFIGURATION-iphonesimulator:INTERMEDIATE_IOS_BUILD_DIR
                ../Library/Detox/ios:INTERMEDIATE_IOS_DETOX_DIR
      - script@1:
          title: Rename iOS artifact files
          inputs:
            - content: |-
                #!/usr/bin/env bash
                set -ex

                # Set base paths
                if [ "$IS_SIM_BUILD" = "true" ]; then
                  BUILD_DIR="ios/build/Build/Products/${CONFIGURATION}-iphonesimulator"
                  DEVICE_TYPE="simulator"
                  BINARY_EXTENSION=".app"
                else
                  BUILD_DIR="ios/build/output"
                  DEVICE_TYPE="device"
                  BINARY_EXTENSION=".ipa"
                fi

                # Generate new name based on build type and version
                if [ -n "$COMMAND_YARN" ]; then
                  NAME_FROM_YARN_COMMAND="$(cut -d':' -f3- <<< "$COMMAND_YARN" | sed 's/:/-/g')"
                  NEW_BASE_NAME="metamask-${DEVICE_TYPE}-${NAME_FROM_YARN_COMMAND}-${APP_BUILD_NUMBER}"
                else
                  NEW_BASE_NAME="metamask-${DEVICE_TYPE}-${METAMASK_ENVIRONMENT}-${METAMASK_BUILD_TYPE}-${APP_SEM_VER_NAME}-${APP_BUILD_NUMBER}"
                fi

                # Copy binary with new name (preserve original)
                OLD_BINARY="$BUILD_DIR/$APP_NAME$BINARY_EXTENSION"
                NEW_BINARY="$BUILD_DIR/$NEW_BASE_NAME$BINARY_EXTENSION"
                # Need to copy recursively so that .app files are fully copied
                cp -r "$OLD_BINARY" "$NEW_BINARY"

                # Copy xcarchive with new name (only for non-simulator builds, preserve original)
                if [ "$IS_SIM_BUILD" != "true" ]; then
                  ARCHIVE_DIR="ios/build"
                  OLD_ARCHIVE="$ARCHIVE_DIR/$APP_NAME.xcarchive"
                  NEW_ARCHIVE="$ARCHIVE_DIR/$NEW_BASE_NAME.xcarchive"
                  cp -r "$OLD_ARCHIVE" "$NEW_ARCHIVE"
                fi

                # Export new names as environment variables
                envman add --key RENAMED_ARCHIVE_FILE --value "$NEW_BASE_NAME.xcarchive"
                envman add --key BINARY_DEPLOY_PATH --value "$BUILD_DIR/$NEW_BASE_NAME$BINARY_EXTENSION"
      - deploy-to-bitrise-io@2.2.3:
          is_always_run: false
          is_skippable: true
          inputs:
            - pipeline_intermediate_files: $BINARY_DEPLOY_PATH:BITRISE_APP_STORE_IPA_PATH
            - deploy_path: $BINARY_DEPLOY_PATH
            - is_compress: true
          title: Deploy iOS Binary
      - deploy-to-bitrise-io@2.2.3:
          is_always_run: false
          is_skippable: true
          run_if: '{{not (enveq "IS_SIM_BUILD" "true")}}' # Only run for physical builds
          inputs:
            - deploy_path: ios/build/$RENAMED_ARCHIVE_FILE
          title: Deploy Symbols File
      - deploy-to-bitrise-io@2.2.3:
          is_always_run: false
          is_skippable: true
          run_if: '{{not (enveq "IS_SIM_BUILD" "true")}}' # Only run for physical builds
          inputs:
            - pipeline_intermediate_files: sourcemaps/ios/index.js.map:BITRISE_APP_STORE_SOURCEMAP_PATH
            - deploy_path: sourcemaps/ios/index.js.map
          title: Deploy Source Map
      - save-cache@1:
          title: Save iOS PR Build Cache
          run_if: '{{and (getenv "IOS_PR_BUILD_CACHE_KEY" | ne "") (getenv "SHARE_WITH_DETOX" | eq "true")}}'
          inputs:
            - key: '{{ getenv "IOS_PR_BUILD_CACHE_KEY" }}'
            - paths: |-
                ios/build/Build/Products/Release-iphonesimulator
                ../Library/Detox/ios
      - script@1:
          title: Save last successful build commit
          run_if: '{{and (getenv "GITHUB_PR_NUMBER" | ne "") (getenv "SHARE_WITH_DETOX" | eq "true")}}'
          inputs:
            - content: |-
                #!/usr/bin/env bash
                # Create a marker file with the current commit
                mkdir -p /tmp/last-build-commit
                echo "$(git rev-parse HEAD 2>/dev/null || echo ${BITRISE_GIT_COMMIT})" > /tmp/last-build-commit/commit
                echo "Build completed successfully at $(date)" >> /tmp/last-build-commit/commit
      - save-cache@1:
          title: Save last successful build commit marker
          run_if: '{{and (getenv "GITHUB_PR_NUMBER" | ne "") (getenv "SHARE_WITH_DETOX" | eq "true")}}'
          inputs:
            - key: 'last-e2e-build-commit-pr-{{ getenv "GITHUB_PR_NUMBER" }}'
            - paths: /tmp/last-build-commit
    meta:
      bitrise.io:
        stack: osx-xcode-16.3.x
        machine_type_id: g2.mac.4large
  # TODO: Remove this workflow once new build configuration is consolidated
  build_ios_release:
    after_run:
      - build_ios_main_prod
  build_ios_main_prod:
    envs:
      - CONFIGURATION: 'Release'
      - NAME: $VERSION_NAME
      - NUMBER: $VERSION_NUMBER
      - APP_NAME: "MetaMask"
      - INFO_PLIST_NAME: "Info.plist"
      - COMMAND_YARN: 'build:ios:main:prod'
    after_run:
      - _ios_build_template
  build_ios_main_beta:
    envs:
      - CONFIGURATION: 'Release'
      - COMMAND_YARN: 'build:ios:main:beta'
      - NAME: $VERSION_NAME
      - NUMBER: $VERSION_NUMBER
      - APP_NAME: "MetaMask"
      - INFO_PLIST_NAME: "Info.plist"
    after_run:
      - _ios_build_template
  build_ios_main_rc:
    envs:
      - CONFIGURATION: 'Release'
      - COMMAND_YARN: 'build:ios:main:rc'
      - NAME: $VERSION_NAME
      - NUMBER: $VERSION_NUMBER
      - APP_NAME: "MetaMask"
      - INFO_PLIST_NAME: "Info.plist"
    after_run:
      - _ios_build_template
  build_ios_main_exp:
    envs:
      - CONFIGURATION: 'Release'
      - COMMAND_YARN: 'build:ios:main:exp'
      - NAME: $VERSION_NAME
      - NUMBER: $VERSION_NUMBER
      - APP_NAME: "MetaMask"
      - INFO_PLIST_NAME: "Info.plist"
    after_run:
      - _ios_build_template
  build_ios_main_test:
    envs:
      - CONFIGURATION: 'Release'
      - COMMAND_YARN: 'build:ios:main:test'
      - NAME: $VERSION_NAME
      - NUMBER: $VERSION_NUMBER
      - APP_NAME: "MetaMask"
      - INFO_PLIST_NAME: "Info.plist"
    after_run:
      - _ios_build_template
  build_ios_main_e2e:
    envs:
      - CONFIGURATION: 'Release'
      - IS_SIM_BUILD: 'true'
      - SHARE_WITH_DETOX: 'true'
      - NAME: $VERSION_NAME
      - NUMBER: $VERSION_NUMBER
      - APP_NAME: "MetaMask"
      - INFO_PLIST_NAME: "Info.plist"
      - COMMAND_YARN: 'build:ios:main:e2e'
    after_run:
      - _ios_build_template
  build_ios_main_e2e_gns_disabled:
    envs:
      - CONFIGURATION: 'Release'
      - IS_SIM_BUILD: 'true'
      - SHARE_WITH_DETOX: 'true'
      - NAME: $VERSION_NAME
      - NUMBER: $VERSION_NUMBER
      - APP_NAME: "MetaMask"
      - INFO_PLIST_NAME: "Info.plist"
      - COMMAND_YARN: 'build:ios:main:e2e'
      - MM_REMOVE_GLOBAL_NETWORK_SELECTOR: 'false'
    after_run:
      - _ios_build_template
  build_ios_release_and_upload_sourcemaps:
    envs:
      - SENTRY_DISABLE_AUTO_UPLOAD: 'false'
    after_run:
      - build_ios_main_prod
  build_ios_rc_and_upload_sourcemaps:
    envs:
      - SENTRY_DISABLE_AUTO_UPLOAD: 'false'
    after_run:
      - build_ios_main_rc
  # TODO: Remove this workflow once new build configuration is consolidated
  build_ios_flask_release:
    after_run:
      - build_ios_flask_prod
  build_ios_flask_prod:
    envs:
      - CONFIGURATION: 'Release'
      - NAME: $FLASK_VERSION_NAME
      - NUMBER: $FLASK_VERSION_NUMBER
      - APP_NAME: "MetaMask-Flask"
      - INFO_PLIST_NAME: "MetaMask-Flask-Info.plist"
      - COMMAND_YARN: 'build:ios:flask:prod'
    after_run:
      - _ios_build_template
  build_ios_flask_test:
    envs:
      - CONFIGURATION: 'Release'
      - NAME: $FLASK_VERSION_NAME
      - NUMBER: $FLASK_VERSION_NUMBER
      - APP_NAME: "MetaMask-Flask"
      - INFO_PLIST_NAME: "MetaMask-Flask-Info.plist"
      - COMMAND_YARN: 'build:ios:flask:test'
    after_run:
      - _ios_build_template
  build_ios_flask_e2e:
    envs:
      - CONFIGURATION: 'Release'
      - IS_SIM_BUILD: 'true'
      - SHARE_WITH_DETOX: 'true'
      - NAME: $FLASK_VERSION_NAME
      - NUMBER: $FLASK_VERSION_NUMBER
      - APP_NAME: "MetaMask-Flask"
      - INFO_PLIST_NAME: "MetaMask-Flask-Info.plist"
      - COMMAND_YARN: 'build:ios:flask:e2e'
    after_run:
      - _ios_build_template
  build_ios_main_dev:
    envs:
      - CONFIGURATION: 'Debug'
      - NAME: $VERSION_NAME
      - NUMBER: $VERSION_NUMBER
      - APP_NAME: 'MetaMask'
      - INFO_PLIST_NAME: 'Info.plist'
      - COMMAND_YARN: 'build:ios:main:dev'
    after_run:
      - _ios_build_template
  # TODO: Remove this workflow once new build configuration is consolidated
  build_ios_simbuild:
    envs:
      - IS_SIM_BUILD: 'true'
    after_run:
      - build_ios_main_dev
  # TODO: Remove this workflow once new build configuration is consolidated
  build_ios_devbuild:
    after_run:
      - build_ios_main_dev
  build_ios_flask_dev:
    envs:
      - CONFIGURATION: 'Debug'
      - NAME: $FLASK_VERSION_NAME
      - NUMBER: $FLASK_VERSION_NUMBER
      - APP_NAME: "MetaMask-Flask"
      - INFO_PLIST_NAME: "MetaMask-Flask-Info.plist"
      - COMMAND_YARN: 'build:ios:flask:dev'
    after_run:
      - _ios_build_template
  # TODO: Remove this workflow once new build configuration is consolidated
  build_ios_flask_devbuild:
    after_run:
      - build_ios_flask_dev
  build_ios_flask_simbuild:
    envs:
      - IS_SIM_BUILD: 'true'
    after_run:
      - build_ios_flask_dev
  build_ios_qa_dev:
    envs:
      - CONFIGURATION: 'Debug'
      - NAME: $VERSION_NAME
      - NUMBER: $VERSION_NUMBER
      - APP_NAME: "MetaMask-QA"
      - INFO_PLIST_NAME: "MetaMask-QA-Info.plist"
      - COMMAND_YARN: 'build:ios:qa:dev'
    after_run:
      - _ios_build_template
  # TODO: Remove this workflow once new build configuration is consolidated
  build_ios_qa_devbuild:
    after_run:
      - build_ios_qa_dev
  build_ios_qa_simbuild:
    envs:
      - IS_SIM_BUILD: 'true'
    after_run:
      - build_ios_qa_dev
  build_ios_qa_prod:
    envs:
      - CONFIGURATION: 'Release'
      - NAME: $VERSION_NAME
      - NUMBER: $VERSION_NUMBER
      - APP_NAME: "MetaMask-QA"
      - INFO_PLIST_NAME: "MetaMask-QA-Info.plist"
      - COMMAND_YARN: 'build:ios:qa:prod'
    after_run:
      - _ios_build_template
  # TODO: Remove this workflow once new build configuration is consolidated
  build_ios_qa:
    after_run:
      - build_ios_qa_prod
      - _upload_ipa_to_browserstack_qa
  _upload_ipa_to_browserstack_qa:
    steps:
      - script@1:
          title: Upload IPA to Browserstack
          inputs:
            - content: |-
                #!/usr/bin/env bash
                set -e
                set -x
                set -o pipefail

                IPA_DIR="ios/build/output"
                ORIGINAL_IPA="$IPA_DIR/MetaMask-QA.ipa"

                CUSTOM_ID="$BITRISE_GIT_BRANCH-$VERSION_NAME-$VERSION_NUMBER"
                CUSTOM_ID=${CUSTOM_ID////-}

                cp "$ORIGINAL_IPA" "$IPA_DIR/$CUSTOM_ID.ipa"
                IPA_PATH="$IPA_DIR/$CUSTOM_ID.ipa"

                # Upload to app-automate
                curl -u "$BROWSERSTACK_USERNAME:$BROWSERSTACK_ACCESS_KEY" \
                    -X POST "https://api-cloud.browserstack.com/app-automate/upload" \
                    -F "file=@$IPA_PATH" \
                    -F 'data={"custom_id": "'$CUSTOM_ID'"}' \
                    | jq -j '.app_url' \
                    | envman add --key BROWSERSTACK_IOS_APP_URL
                echo "BROWSERSTACK_IOS_APP_URL: $BROWSERSTACK_IOS_APP_URL"
                # Upload to app-live
                curl -u "$BROWSERSTACK_USERNAME:$BROWSERSTACK_ACCESS_KEY" \
                    -X POST "https://api-cloud.browserstack.com/app-live/upload" \
                    -F "file=@$IPA_PATH" \
                    -F 'data={"custom_id": "'$CUSTOM_ID'"}'

                # Get recent apps
                curl -u "$BROWSERSTACK_USERNAME:$BROWSERSTACK_ACCESS_KEY" \
                    -X GET https://api-cloud.browserstack.com/app-automate/recent_apps \
                    | jq > browserstack_uploaded_apps.json
      - share-pipeline-variable@1:
          title: Persist BROWSERSTACK_IOS_APP_URL across all stages
          inputs:
            - variables: |-
                BROWSERSTACK_IOS_APP_URL
      - deploy-to-bitrise-io@2.2.3:
          is_always_run: false
          is_skippable: true
          inputs:
            - deploy_path: browserstack_uploaded_apps.json
          title: Bitrise Deploy Browserstack Uploaded Apps
  build_ios_flask_release:
    before_run:
      - code_setup
    after_run:
      - notify_failure
    steps:
      - certificate-and-profile-installer@1: {}
      - set-xcode-build-number@1:
          inputs:
            - build_short_version_string: $FLASK_VERSION_NAME
            - build_version: $FLASK_VERSION_NUMBER
            - plist_path: $PROJECT_LOCATION_IOS/MetaMask/MetaMask-Flask-Info.plist
      - script@1:
          inputs:
            - content: |-
                #!/usr/bin/env bash
                node -v
                METAMASK_BUILD_TYPE='flask' METAMASK_ENVIRONMENT='production' yarn build:ios:pre-flask
          title: iOS Sourcemaps & Build
          is_always_run: false
      - deploy-to-bitrise-io@2.2.3:
          is_always_run: false
          is_skippable: true
          inputs:
            - pipeline_intermediate_files: ios/build/output/MetaMask-Flask.ipa:BITRISE_APP_STORE_IPA_PATH
            - deploy_path: ios/build/output/MetaMask-Flask.ipa
          title: Deploy iOS IPA
      - deploy-to-bitrise-io@2.2.3:
          is_always_run: false
          is_skippable: true
          inputs:
            - deploy_path: ios/build/MetaMask-Flask.xcarchive:BITRISE_APP_STORE_XCARCHIVE_PATH
          title: Deploy Symbols File
      - deploy-to-bitrise-io@2.2.3:
          is_always_run: false
          is_skippable: true
          inputs:
            - pipeline_intermediate_files: sourcemaps/ios/index.js.map:BITRISE_APP_STORE_SOURCEMAP_PATH
            - deploy_path: sourcemaps/ios/index.js.map
          title: Deploy Source Map
  _upload_ipa_to_browserstack_flask:
    steps:
      - script@1:
          title: Upload Flask IPA to Browserstack
          inputs:
            - content: |-
                #!/usr/bin/env bash
                set -e
                set -x
                set -o pipefail
                CUSTOM_ID="flask-$BITRISE_GIT_BRANCH-$FLASK_VERSION_NAME-$FLASK_VERSION_NUMBER"
                CUSTOM_ID=${CUSTOM_ID////-}
                IPA_PATH=ios/build/output/MetaMask-Flask.ipa
                IPA_PATH_FOR_APP_LIVE=ios/build/output/"$CUSTOM_ID".ipa
                curl -u "$BROWSERSTACK_USERNAME:$BROWSERSTACK_ACCESS_KEY" -X POST "https://api-cloud.browserstack.com/app-automate/upload" -F "file=@$IPA_PATH" -F 'data={"custom_id": "'$CUSTOM_ID'"}' | jq -j '.app_url' | envman add --key BROWSERSTACK_IOS_FLASK_APP_URL
                cp "$IPA_PATH" "$IPA_PATH_FOR_APP_LIVE"
                curl -u "$BROWSERSTACK_USERNAME:$BROWSERSTACK_ACCESS_KEY" -X POST "https://api-cloud.browserstack.com/app-live/upload" -F "file=@$IPA_PATH_FOR_APP_LIVE" -F 'data={"custom_id": "'$CUSTOM_ID'"}'
                curl -u "$BROWSERSTACK_USERNAME:$BROWSERSTACK_ACCESS_KEY" -X GET https://api-cloud.browserstack.com/app-automate/recent_apps | jq > browserstack_uploaded_flask_apps.json
      - share-pipeline-variable@1:
          title: Persist BROWSERSTACK_IOS_FLASK_APP_URL across all stages
          inputs:
            - variables: |-
                BROWSERSTACK_IOS_FLASK_APP_URL
      - deploy-to-bitrise-io@2.2.3:
          is_always_run: false
          is_skippable: true
          inputs:
            - deploy_path: browserstack_uploaded_flask_apps.json
          title: Bitrise Deploy Browserstack Uploaded Flask Apps
  set_main_target_workflow:
    steps:
      - share-pipeline-variable@1:
          title: Persist METAMASK_BUILD_TYPE across all stages and workflows
          inputs:
            - variables: |-
                METAMASK_BUILD_TYPE=main
  set_flask_target_workflow:
    steps:
      - share-pipeline-variable@1:
          title: Persist METAMASK_BUILD_TYPE across all stages and workflows
          inputs:
            - variables: |-
                METAMASK_BUILD_TYPE=flask

app:
  envs:
    - opts:
        is_expand: false
      MM_NOTIFICATIONS_UI_ENABLED: true
    - opts:
        is_expand: false
      MM_NETWORK_UI_REDESIGN_ENABLED: false
    - opts:
        is_expand: false
      MM_PERMISSIONS_SETTINGS_V1_ENABLED: false
    - opts:
        is_expand: false
      MM_SECURITY_ALERTS_API_ENABLED: true
    - opts:
        is_expand: false
      BRIDGE_USE_DEV_APIS: false
    - opts:
        is_expand: false
      MM_PERPS_ENABLED: true
    - opts:
        is_expand: false
      MM_PERPS_BLOCKED_REGIONS: "US,CA-ON,GB,BE"
    - opts:
        is_expand: false
      MM_PERPS_HIP3_ENABLED: true
    - opts:
        is_expand: false
      MM_PERPS_HIP3_ALLOWLIST_MARKETS: ""
    - opts:
        is_expand: false
      MM_PERPS_HIP3_BLOCKLIST_MARKETS: ""
    - opts:
        is_expand: false
      MM_MUSD_CONVERSION_FLOW_ENABLED: false
    - opts:
        is_expand: false
      PROJECT_LOCATION: android
    - opts:
        is_expand: false
      NDK_VERSION: 26.1.10909125
    - opts:
        is_expand: false
      QA_APK_NAME: app-qa-release
    - opts:
        is_expand: false
      MODULE: app
    - opts:
        is_expand: false
      VARIANT: ''
    - opts:
        is_expand: false
      BITRISE_PROJECT_PATH: ios/MetaMask.xcworkspace
    - opts:
        is_expand: false
      BITRISE_SCHEME: MetaMask
    - opts:
        is_expand: false
      BITRISE_EXPORT_METHOD: enterprise
    - opts:
        is_expand: false
      PROJECT_LOCATION_ANDROID: android
    - opts:
        is_expand: false
      PROJECT_LOCATION_IOS: ios
    - opts:
        is_expand: false
      VERSION_NAME: 7.61.0
    - opts:
        is_expand: false
<<<<<<< HEAD
      VERSION_NUMBER: 3158
=======
      VERSION_NUMBER: 3092
>>>>>>> ace43469
    - opts:
        is_expand: false
      FLASK_VERSION_NAME: 7.61.0
    - opts:
        is_expand: false
<<<<<<< HEAD
      FLASK_VERSION_NUMBER: 3158
=======
      FLASK_VERSION_NUMBER: 3092
>>>>>>> ace43469
    - opts:
        is_expand: false
      ANDROID_APK_LINK: ''
    - opts:
        is_expand: false
      ANDROID_AAP_LINK: ''
    - opts:
        is_expand: false
      IOS_APP_LINK: ''
    - opts:
        is_expand: false
      NVM_VERSION: 0.39.7
    - opts:
        is_expand: false
      NVM_SHA256SUM: '8e45fa547f428e9196a5613efad3bfa4d4608b74ca870f930090598f5af5f643'
    - opts:
        is_expand: false
      NODE_VERSION: 20.18.0
    - opts:
        is_expand: false
      YARN_VERSION: 4.10.3
    - opts:
        is_expand: false
      COREPACK_VERSION: 0.28.0
    - opts:
        is_expand: false
      SEEDLESS_ONBOARDING_ENABLED: true
    - opts:
        is_expand: false
      MM_REMOVE_GLOBAL_NETWORK_SELECTOR: 'true'
meta:
  bitrise.io:
    stack: osx-xcode-16.3.x
    machine_type_id: g2.mac.4large
trigger_map:
  # Disable auto RC generation 
  # - push_branch: release/*
  #   pipeline: pr_rc_rwy_pipeline
  - push_branch: main
    pipeline: expo_dev_pipeline
  - tag: 'qa-*'
    pipeline: create_qa_builds_pipeline
  - tag: 'v*.*.*'
    pipeline: create_qa_builds_pipeline<|MERGE_RESOLUTION|>--- conflicted
+++ resolved
@@ -3580,21 +3580,13 @@
       VERSION_NAME: 7.61.0
     - opts:
         is_expand: false
-<<<<<<< HEAD
-      VERSION_NUMBER: 3158
-=======
       VERSION_NUMBER: 3092
->>>>>>> ace43469
     - opts:
         is_expand: false
       FLASK_VERSION_NAME: 7.61.0
     - opts:
         is_expand: false
-<<<<<<< HEAD
-      FLASK_VERSION_NUMBER: 3158
-=======
       FLASK_VERSION_NUMBER: 3092
->>>>>>> ace43469
     - opts:
         is_expand: false
       ANDROID_APK_LINK: ''
