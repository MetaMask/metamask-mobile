--- conflicted
+++ resolved
@@ -4,7 +4,7 @@
 project_type: react-native
 
 #Pipelines are listed below
-pipelines:  
+pipelines:
   #Creates MetaMask-QA apps and stores apk/ipa in Bitrise
   create_qa_builds_pipeline:
     stages:
@@ -29,12 +29,12 @@
   run_e2e_android_pipeline:
     stages:
     - run_e2e_android_stage: {}
-  #PR_e2e_verfication (build ios & android), run iOS (smoke), emulator Android 
+  #PR_e2e_verfication (build ios & android), run iOS (smoke), emulator Android
   release_e2e_pipeline:
     stages:
     - run_e2e_ios_stage: {}
     - run_e2e_android_stage: {}
-  #PR_e2e_verfication (build ios & android), run iOS (smoke), emulator Android 
+  #PR_e2e_verfication (build ios & android), run iOS (smoke), emulator Android
   pr_smoke_e2e_pipeline:
     stages:
     - run_e2e_ios_stage: {}
@@ -111,7 +111,7 @@
   # Slack notification utils: we have two workflows to allow choosing when to notify: on success, on failure or both.
   # A workflow for instance create_qa_builds will notify on failure for each build_android_qa or build_ios_qa
   # but will only notify success if both success and create_qa_builds succeeds.
- 
+
   # Send a Slack message on successful release
   release_announcing_stores:
     steps:
@@ -124,7 +124,7 @@
       bitrise.io:
         stack: linux-docker-android-20.04
         machine_type_id: standard
- 
+
   # Send a Slack message when workflow succeeds
   notify_success_on_slack:
     steps:
@@ -204,12 +204,8 @@
     after_run:
       - _notify_failure_on_slack
     steps:
-<<<<<<< HEAD
       - install-missing-android-tools@3:
-=======
       - restore-gradle-cache@1: {}
-      - install-missing-android-tools@2:
->>>>>>> 4df193d5
           inputs:
             - ndk_version: $NDK_VERSION
             - gradlew_path: $PROJECT_LOCATION/gradlew
@@ -300,12 +296,8 @@
           inputs:
             - source: $BITRISEIO_ANDROID_KEYSTORE_URL
             - destination: android/keystores/release.keystore
-<<<<<<< HEAD
       - install-missing-android-tools@3:
-=======
       - restore-gradle-cache@1: {}
-      - install-missing-android-tools@2:
->>>>>>> 4df193d5
           inputs:
             - ndk_version: $NDK_VERSION
             - gradlew_path: $PROJECT_LOCATION/gradlew
@@ -373,12 +365,8 @@
           inputs:
             - source: $BITRISEIO_ANDROID_QA_KEYSTORE_URL
             - destination: android/keystores/internalRelease.keystore
-<<<<<<< HEAD
       - install-missing-android-tools@3:
-=======
       - restore-gradle-cache@1: {}
-      - install-missing-android-tools@2:
->>>>>>> 4df193d5
           inputs:
             - ndk_version: $NDK_VERSION
             - gradlew_path: $PROJECT_LOCATION/gradlew
@@ -495,7 +483,7 @@
     # before_run:
     #   - build_android_release
     steps:
-      - pull-intermediate-files@1: 
+      - pull-intermediate-files@1:
           inputs:
             - artifact_sources: .*
       - google-play-deploy:
@@ -512,7 +500,7 @@
     # before_run:
     #   - build_ios_release
     steps:
-      - pull-intermediate-files@1: 
+      - pull-intermediate-files@1:
           inputs:
             - artifact_sources: .*
       - deploy-to-itunesconnect-application-loader@1:
@@ -594,7 +582,7 @@
       - deploy-to-bitrise-io@2.2.3:
           is_always_run: false
           is_skippable: true
-          inputs:     
+          inputs:
             - deploy_path: ios/build/MetaMask-QA.xcarchive
           title: Deploy Symbols File
       - deploy-to-bitrise-io@2.2.3:
