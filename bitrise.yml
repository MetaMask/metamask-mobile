--- conflicted
+++ resolved
@@ -180,7 +180,6 @@
           inputs:
             - command: setup
           title: Yarn Setup
-<<<<<<< HEAD
       # - yarn@0:
       #     title: Lint
       #     inputs:
@@ -191,18 +190,8 @@
       #     title: Audit Dependencies
       - cache-push@2:
           # Manual cache path needed here because the `yarn` step only caches for the `install` command
-=======
-      - yarn@0:
-          title: Lint
-          inputs:
-            - command: lint
-      - yarn@0:
-          inputs:
-            - command: audit:ci
-          title: Audit Dependencies
       - save-cache@1:
           title: Save cache dependencies 
->>>>>>> b1271ef4
           inputs:
           - key: '{{ .OS }}-{{ .Arch }}-node-modules-{{ checksum "yarn.lock" }}'
           - paths: |-
@@ -600,11 +589,7 @@
                 envman add --key BREW_APPLESIMUTILS --value "$(brew --cellar)/applesimutils"
                 envman add --key BREW_OPT_APPLESIMUTILS --value "/usr/local/opt/applesimutils"
                 brew tap wix/brew
-<<<<<<< HEAD
-          title: Set Env Path for caching deps & Ruby install
-=======
           title: Set Env Path for caching deps
->>>>>>> b1271ef4
       - script@1:
           inputs:
             - content: |-
