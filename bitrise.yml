---
format_version: '8'
default_step_lib_source: 'https://github.com/bitrise-io/bitrise-steplib.git'
project_type: react-native

#Pipelines are listed below
pipelines:
  #Creates MetaMask-QA apps and stores apk/ipa in Bitrise
  create_qa_builds_pipeline:
    stages:
      - create_build_qa: {}
  #Builds MetaMask, MetaMask-QA apps and stores apk/ipa in Bitrise
  build_all_targets_pipeline:
    stages:
      - create_build_all_targets: {}
  #Releases MetaMask apps and stores apk/ipa into Play(Internal Testing)/App(TestFlight) Store
  release_builds_to_store_pipeline:
    stages:
      - create_build_release: {}
      - deploy_build_release: {}
      - create_build_qa: {} #Generate QA builds for E2E app upgrade tests
  #Releases MetaMask apps and stores ipa into App(TestFlight) Store
  release_ios_to_store_pipeline:
    stages:
      - create_ios_release: {}
      - deploy_ios_release: {}
  #Releases MetaMask apps and stores apk Play(Internal Testing) Store
  release_android_to_store_pipeline:
    stages:
      - create_android_release: {}
      - deploy_android_release: {}
  #Run E2E test suite for iOS only
  run_e2e_ios_pipeline:
    stages:
      - build_e2e_ios_stage: {}
      - run_e2e_ios_stage: {}
      - notify: {}
  #Run E2E test suite for Android only
  run_e2e_android_pipeline:
    stages:
      - build_e2e_android_stage: {} #builds android detox E2E
      - run_e2e_android_stage: {} #runs android detox test E2E
      - notify: {}
  #PR_e2e_verfication (build ios & android), run iOS (smoke), emulator Android
  release_e2e_pipeline:
    stages:
      - build_e2e_ios_android_stage: {}
      - run_release_e2e_ios_android_stage: {}
      - report_results_stage: {}
      - notify: {}
  #PR_e2e_verfication (build ios & android), run iOS (smoke), emulator Android
  pr_smoke_e2e_pipeline:
    stages:
      - build_smoke_e2e_ios_android_stage: {}
      - run_smoke_e2e_ios_android_stage: {}
      - notify: {}

  #PR_e2e_verfication (build ios & android), run iOS (regression), emulator Android
  pr_regression_e2e_pipeline:
    stages:
      - build_regression_e2e_ios_android_stage: {}
      - run_regression_e2e_ios_android_stage: {}
      - notify: {}
  #App launch times pipeline. Runs on browserstack
  app_launch_times_pipeline:
    stages:
      - create_build_qa: {}
      - app_launch_times_test_stage: {}

  #App Upgrade pipeline. Runs on browserstack
  app_upgrade_pipeline:
    stages:
      - create_build_qa_android: {}
      - app_upgrade_test_stage: {}
  # Pipeline for Flask
  create_flask_release_builds_pipeline:
    stages:
      - create_build_flask_release: {}
      - notify: {}
  release_flask_builds_to_store_pipeline:
    stages:
      - create_build_flask_release: {}
      - deploy_flask_build_release: {}
      - release_notify: {}
#Stages reference workflows. Those workflows cannot but utility "_this-is-a-utility"
stages:
  create_build_all_targets:
    workflows:
      - build_android_release: {}
      - build_ios_release: {}
      - build_android_qa: {}
      - build_ios_qa: {}
  create_build_release:
    workflows:
      - build_android_release: {}
      - build_ios_release: {}
  deploy_build_release:
    workflows:
      - deploy_android_to_store: {}
      - deploy_ios_to_store: {}
  create_ios_release:
    workflows:
      - build_ios_release: {}
  deploy_ios_release:
    workflows:
      - deploy_ios_to_store: {}
  create_android_release:
    workflows:
      - build_android_release: {}
  deploy_android_release:
    workflows:
      - deploy_android_to_store: {}
  create_build_qa:
    workflows:
      - build_android_qa: {}
      - build_ios_qa: {}
  create_build_qa_android:
    workflows:
      - build_android_qa: {}
  create_build_qa_ios:
    workflows:
      - build_ios_qa: {}
  build_e2e_ios_stage:
    workflows:
      - ios_e2e_build: {}
  run_e2e_ios_stage:
    workflows:
      - ios_e2e_test: {}
  build_smoke_e2e_ios_android_stage:
    abort_on_fail: true
    workflows:
      - ios_e2e_build: {}
      - android_e2e_build: {}
  run_smoke_e2e_ios_android_stage:
    workflows:
      - run_ios_api_specs: {}
      - run_tag_smoke_accounts_ios: {}
      - run_tag_smoke_accounts_android: {}
      # - run_tag_smoke_notifications_ios: {}
      # - run_tag_smoke_notifications_android: {}
      # - run_tag_smoke_assets_ios: {}
      - run_tag_smoke_assets_android: {}
      - run_tag_smoke_confirmations_ios: {}
      - run_tag_smoke_confirmations_android: {}
      # - run_tag_smoke_swaps_ios: {}
      # - run_tag_smoke_swaps_android: {}
      - run_tag_smoke_core_ios: {}
      - run_tag_smoke_core_android: {}
  build_regression_e2e_ios_android_stage:
    workflows:
      - ios_e2e_build: {}
      - android_e2e_build: {}
  run_regression_e2e_ios_android_stage:
    workflows:
      - ios_run_regression_tests: {}
      - android_run_regression_tests: {}
  run_release_e2e_ios_android_stage:
    workflows:
      - ios_run_regression_tests: {}
      - android_run_regression_tests: {}
      - run_tag_smoke_confirmations_ios: {}
      - run_tag_smoke_confirmations_android: {}
      - run_tag_smoke_accounts_ios: {}
      - run_tag_smoke_accounts_android: {}
      # - run_tag_smoke_notifications_ios: {}
      # - run_tag_smoke_notifications_android: {}
      # - run_tag_smoke_assets_ios: {}
      - run_tag_smoke_assets_android: {}
      # - run_tag_smoke_swaps_ios: {}
      # - run_tag_smoke_swaps_android: {}
      - run_tag_smoke_core_ios: {}
      - run_tag_smoke_core_android: {}
      - run_tag_upgrade_android: {}
      - run_android_app_launch_times_appium_test: {}
  report_results_stage:
    workflows:
      - run_testrail_update_automated_test_results: {}
  run_e2e_ios_android_stage:
    workflows:
      - ios_e2e_test: {}
      - android_e2e_test: {}
  build_e2e_ios_android_stage:
    workflows:
      - build_android_qa: {}
      - ios_e2e_build: {}
      - android_e2e_build: {}
  build_e2e_android_stage:
    workflows:
      - android_e2e_build: {}
  run_e2e_android_stage:
    workflows:
      - android_e2e_test: {}
  notify:
    workflows:
      - notify_success: {}
  app_launch_times_test_stage:
    workflows:
      - run_android_app_launch_times_appium_test: {}
      - run_ios_app_launch_times_appium_test: {}
  app_upgrade_test_stage:
    workflows:
      - run_tag_upgrade_android: {}
  release_notify:
    workflows:
      - release_announcing_stores: {}
  create_build_flask_release:
    workflows:
      - build_android_flask_release: {}
      - build_ios_flask_release: {}
  deploy_flask_build_release:
    workflows:
      - deploy_android_to_store:
          envs:
            - MM_ANDROID_PACKAGE_NAME: 'io.metamask.flask'
      - deploy_ios_to_store:

workflows:
  # Code Setups
  setup:
    steps:
      - activate-ssh-key@4:
          run_if: '{{getenv "SSH_RSA_PRIVATE_KEY" | ne ""}}'
      - git-clone@6: {}
  set_commit_hash:
    steps:
      - script@1:
          title: Set commit hash env variable
          inputs:
            - content: |-
                #!/usr/bin/env bash
                BRANCH_COMMIT_HASH="$(git rev-parse HEAD)"

                # Log the value of BRANCH_COMMIT_HASH
                echo "BRANCH_COMMIT_HASH is set to: $BRANCH_COMMIT_HASH"

                envman add --key BRANCH_COMMIT_HASH --value "$BRANCH_COMMIT_HASH"
      - share-pipeline-variable@1:
          title: Persist commit hash across all stages
          inputs:
            - variables: |-
                BRANCH_COMMIT_HASH
  code_setup:
    before_run:
      - setup
      - prep_environment
    steps:
      - restore-cocoapods-cache@2: {}
      - script@1:
          inputs:
            - content: |-
                #!/usr/bin/env bash
                envman add --key YARN_CACHE_DIR --value "$(yarn cache dir)"
          title: Get Yarn cache directory
      - yarn@0:
          inputs:
            - command: setup
          title: Yarn Setup
  prep_environment:
    steps:
      - restore-cache@2:
          title: Restore Node
          inputs:
            - key: node-{{ getenv "NODE_VERSION" }}-{{ .OS }}-{{ .Arch }}
      - script@1:
          title: node, yarn, corepack installation
          inputs:
            - content: |-
                #!/usr/bin/env bash
                echo "Gems being installed with bundler gem"
                bundle install --gemfile=ios/Gemfile
                echo "Node $NODE_VERSION being installed"

                set -e

                # Add and enable NVM
                wget -O install-nvm.sh "https://raw.githubusercontent.com/nvm-sh/nvm/v${NVM_VERSION}/install.sh"
                echo "${NVM_SHA256SUM} install-nvm.sh" > install-nvm.sh.SHA256SUM
                sha256sum -c install-nvm.sh.SHA256SUM
                chmod +x install-nvm.sh && ./install-nvm.sh && rm ./install-nvm.sh
                source "${HOME}/.nvm/nvm.sh"
                echo 'source "${HOME}/.nvm/nvm.sh"' | tee -a ${HOME}/.{bashrc,profile}

                 # Retry logic for Node installation
                MAX_ATTEMPTS=3
                ATTEMPT=1
                until [ $ATTEMPT -gt $MAX_ATTEMPTS ]
                do
                  echo "Attempt $ATTEMPT to install Node.js"
                  nvm install ${NODE_VERSION}
                  INSTALL_STATUS=$? # Capture the exit status of the nvm install command
                  if [ $INSTALL_STATUS -eq 0 ]; then
                      echo "Node.js installation successful!"
                      break
                  else
                      echo "Node.js installation failed with exit code $INSTALL_STATUS"
                      ATTEMPT=$((ATTEMPT+1))
                      echo "Node.js installation failed, retrying in 5 seconds..."
                      sleep 5
                  fi
                done

                if [ $ATTEMPT -gt $MAX_ATTEMPTS ]; then
                  echo "Node.js installation failed after $MAX_ATTEMPTS attempts."
                  exit 1
                fi
                envman add --key PATH --value $PATH

                node --version

                echo "Corepack being installed with npm"
                npm i -g "corepack@$COREPACK_VERSION"
                echo "Corepack enabling $YARN_VERSION"
                corepack enable
      - save-cache@1:
          title: Save Node
          inputs:
            - key: node-{{ getenv "NODE_VERSION" }}-{{ .OS }}-{{ .Arch }}
            - paths: |-
                ../.nvm/
                ../../../root/.nvm/
  install_applesimutils:
    steps:
      - script@1:
          title: applesimutils installation
          inputs:
            - content: |-
                #!/usr/bin/env bash
                echo "Now installing applesimutils..."
                brew tap wix/brew
                brew install applesimutils

  # Notifications utility workflows
  # Provides values for commit or branch message and path depending on commit env setup initialised or not
  _get_workflow_info:
    steps:
      - activate-ssh-key@4:
          is_always_run: true # always run to also feed failure notifications
          run_if: '{{getenv "SSH_RSA_PRIVATE_KEY" | ne ""}}'
      - git-clone@6:
          inputs:
            - update_submodules: 'no'
          is_always_run: true # always run to also feed failure notifications
      - script@1:
          is_always_run: true # always run to also feed failure notifications
          inputs:
            - content: |
                #!/bin/bash
                # generate reference to commit from env or using git
                COMMIT_SHORT_HASH="${BITRISE_GIT_COMMIT:0:7}"
                BRANCH_HEIGHT=''
                WORKFLOW_TRIGGER='Push'

                if [[ -z "$BITRISE_GIT_COMMIT" ]]; then
                  COMMIT_SHORT_HASH="$(git rev-parse --short HEAD)"
                  BRANCH_HEIGHT='HEAD'
                  WORKFLOW_TRIGGER='Manual'
                fi

                envman add --key COMMIT_SHORT_HASH --value "$COMMIT_SHORT_HASH"
                envman add --key BRANCH_HEIGHT --value "$BRANCH_HEIGHT"
                envman add --key WORKFLOW_TRIGGER --value "$WORKFLOW_TRIGGER"
          title: Get commit or branch name and path variables

  # Slack notification utils: we have two workflows to allow choosing when to notify: on success, on failure or both.
  # A workflow for instance create_qa_builds will notify on failure for each build_android_qa or build_ios_qa
  # but will only notify success if both success and create_qa_builds succeeds.

  # Send a Slack message on successful release
  release_announcing_stores:
    before_run:
      - code_setup
    steps:
      - yarn@0:
          inputs:
            - command: build:announce
          title: Announcing pre-release
          is_always_run: false
    meta:
      bitrise.io:
        stack: linux-docker-android-22.04
        machine_type_id: standard

  # Send a Slack message when workflow succeeds
  notify_success:
    before_run:
      - _get_workflow_info
    steps:
      # Update Bitrise comment in PR with success status
      - comment-on-github-pull-request@0:
          is_always_run: true
          run_if: '{{getenv "TRIGGERED_BY_PR_LABEL" | eq "true"}}'
          inputs:
            - personal_access_token: '$GITHUB_ACCESS_TOKEN'
            - body: |-
                ## [<img alt="https://bitrise.io/" src="https://assets-global.website-files.com/5db35de024bb983af1b4e151/5e6f9ccc3e129dfd8a205e4e_Bitrise%20Logo%20-%20Eggplant%20Bg.png" height="20">](${BITRISEIO_PIPELINE_BUILD_URL}) **Bitrise**

                ✅✅✅ `${BITRISEIO_PIPELINE_TITLE}` passed on Bitrise! ✅✅✅

                Commit hash: ${GITHUB_PR_HASH}
                Build link: ${BITRISEIO_PIPELINE_BUILD_URL}

                >[!NOTE]
                >- You can kick off another `${BITRISEIO_PIPELINE_TITLE}` on Bitrise by removing and re-applying the `Run Smoke E2E` label on the pull request

                <!-- BITRISE_TAG -->
                <!-- BITRISE_SUCCESS_TAG -->
            - repository_url: '$GIT_REPOSITORY_URL'
            - issue_number: '$GITHUB_PR_NUMBER'
            - api_base_url: 'https://api.github.com'
            - update_comment_tag: '$GITHUB_PR_HASH'
  # Send a Slack message when workflow fails
  notify_failure:
    before_run:
      - _get_workflow_info
    steps:
      - script@1:
          is_always_run: true
          title: Check if PR comment should be updated
          inputs:
            - content: |-
                #!/usr/bin/env bash
                if [[ "$TRIGGERED_BY_PR_LABEL" == "true" && $BITRISE_BUILD_STATUS == 1 ]]; then
                  envman add --key SHOULD_UPDATE_PR_COMMENT --value "true"
                else
                  envman add --key SHOULD_UPDATE_PR_COMMENT --value "false"
                fi
      # Update Bitrise comment in PR with failure status
      - comment-on-github-pull-request@0:
          is_always_run: true
          run_if: '{{getenv "SHOULD_UPDATE_PR_COMMENT" | eq "true"}}'
          inputs:
            - personal_access_token: '$GITHUB_ACCESS_TOKEN'
            - body: |-
                ## [<img alt="https://bitrise.io/" src="https://assets-global.website-files.com/5db35de024bb983af1b4e151/5e6f9ccc3e129dfd8a205e4e_Bitrise%20Logo%20-%20Eggplant%20Bg.png" height="20">](${BITRISEIO_PIPELINE_BUILD_URL}) **Bitrise**

                ❌❌❌ `${BITRISEIO_PIPELINE_TITLE}` failed on Bitrise! ❌❌❌

                Commit hash: ${GITHUB_PR_HASH}
                Build link: ${BITRISEIO_PIPELINE_BUILD_URL}

                >[!NOTE]
                >- You can kick off another `${BITRISEIO_PIPELINE_TITLE}` on Bitrise by removing and re-applying the `Run Smoke E2E` label on the pull request

                > [!TIP]
                >- Check the [documentation](https://www.notion.so/metamask-consensys/Bitrise-Pipeline-Overview-43159500c43748a389556f0593e8834b#26052f2ea6e24f8c9cfdb57a7522dc1f) if you have any doubts on how to understand the failure on bitrise

                <!-- BITRISE_TAG -->
                <!-- BITRISE_FAIL_TAG -->
            - repository_url: '$GIT_REPOSITORY_URL'
            - issue_number: '$GITHUB_PR_NUMBER'
            - api_base_url: 'https://api.github.com'
            - update_comment_tag: '$GITHUB_PR_HASH'
  # CI Steps
  ci_test:
    before_run:
      - code_setup
    steps:
      - yarn@0:
          inputs:
            - args: ''
            - command: test:unit --silent
          title: Unit Test
          is_always_run: false
      - script@1:
          inputs:
            - content: |-
                #!/usr/bin/env bash
                echo 'weew - everything passed!'
          title: All Tests Passed
          is_always_run: false
  # E2E Steps

  ### This workflow uses a flag (TEST_SUITE) that defines the specific set of tests to be run.
  ## in this instance Regression. In future iterations we can rename to ios_test_suite_selection & android_test_suite_selection
  ios_build_regression_tests:
    envs:
      - TEST_SUITE: 'Regression'
    after_run:
      - ios_e2e_build
  ios_run_regression_tests:
    envs:
      - TEST_SUITE: 'Regression'
    after_run:
      - ios_e2e_test
  android_build_regression_tests:
    meta:
      bitrise.io:
        stack: linux-docker-android-22.04
        machine_type_id: elite-xl
    envs:
      - TEST_SUITE: 'Regression'
    after_run:
      - android_e2e_build
  android_run_regression_tests:
    meta:
      bitrise.io:
        stack: linux-docker-android-22.04
        machine_type_id: elite-xl
    envs:
      - TEST_SUITE: 'Regression'
    after_run:
      - android_e2e_test
  run_tag_upgrade_android:
    meta:
      bitrise.io:
        stack: linux-docker-android-22.04
        machine_type_id: elite-xl
    envs:
      - PRODUCTION_APP_URL: 'bs://46f0542276828b691f56adec25ac81065b5abf73' # Last production's QA build
      - PRODUCTION_BUILD_NAME: 7.30.0
      - PRODUCTION_BUILD_NUMBER: 1410
      - CUCUMBER_TAG_EXPRESSION: '@upgrade and @androidApp'
      - PRODUCTION_BUILD_STRING: 'MetaMask-QA v$PRODUCTION_BUILD_NAME ($PRODUCTION_BUILD_NUMBER)'
      - NEW_BUILD_STRING: 'MetaMask-QA v$VERSION_NAME ($VERSION_NUMBER)'
      - TEST_TYPE: 'upgrade'
    after_run:
      - wdio_android_e2e_test
  run_android_app_launch_times_appium_test:
    envs:
      - TEST_TYPE: 'performance'
    meta:
      bitrise.io:
        stack: linux-docker-android-22.04
        machine_type_id: elite-xl
    after_run:
      - wdio_android_e2e_test
<<<<<<< HEAD
  ### Report automated test results to TestRail
  run_testrail_update_automated_test_results:
    before_run:
      - code_setup
    steps:
      - script@1:
          title: 'Add Automated Test Results to TestRail'
          inputs:
            - content: |-
                #!/usr/bin/env bash
                echo 'REPORT AUTOMATED TEST RESULTS TO TESTRAIL'
                node ./scripts/testrail/testrail.api.js
=======
  run_ios_app_launch_times_appium_test:
    envs:
      - TEST_TYPE: 'performance'
    meta:
      bitrise.io:
        stack: osx-xcode-15.0.x
        machine_type_id: g2.mac.large
    after_run:
      - wdio_ios_e2e_test

>>>>>>> 0f1a8a0c
  ### Separating workflows so they run concurrently during smoke runs
  run_tag_smoke_accounts_ios:
    envs:
      - TEST_SUITE_FOLDER: './e2e/specs/accounts/*'
      - TEST_SUITE_TAG: '.*SmokeAccounts.*'
    after_run:
      - ios_e2e_test
  run_tag_smoke_accounts_android:
    meta:
      bitrise.io:
        stack: linux-docker-android-22.04
        machine_type_id: elite-xl
    envs:
      - TEST_SUITE_FOLDER: './e2e/specs/accounts/*'
      - TEST_SUITE_TAG: '.*SmokeAccounts.*'
    after_run:
      - android_e2e_test
  run_tag_smoke_notifications_ios:
    envs:
      - TEST_SUITE_FOLDER: './e2e/specs/notifications/*'
      - TEST_SUITE_TAG: '.*SmokeNotifications.*'
    after_run:
      - ios_e2e_test
  run_tag_smoke_notifications_android:
    meta:
      bitrise.io:
        stack: linux-docker-android-22.04
        machine_type_id: elite-xl
    envs:
      - TEST_SUITE_FOLDER: './e2e/specs/notifications/*'
      - TEST_SUITE_TAG: '.*SmokeNotifications.*'
    after_run:
      - android_e2e_test
  run_tag_smoke_assets_ios:
    envs:
      - TEST_SUITE_FOLDER: './e2e/specs/assets/*'
      - TEST_SUITE_TAG: '.*SmokeAssets.*'
    after_run:
      - ios_e2e_test
  run_tag_smoke_assets_android:
    meta:
      bitrise.io:
        stack: linux-docker-android-22.04
        machine_type_id: elite-xl
    envs:
      - TEST_SUITE_FOLDER: './e2e/specs/assets/*'
      - TEST_SUITE_TAG: '.*SmokeAssets.*'
    after_run:
      - android_e2e_test
  run_tag_smoke_confirmations_ios:
    envs:
      - TEST_SUITE_FOLDER: './e2e/specs/confirmations/*'
      - TEST_SUITE_TAG: '.*SmokeConfirmations.*'
    after_run:
      - ios_e2e_test
  run_tag_smoke_confirmations_android:
    meta:
      bitrise.io:
        stack: linux-docker-android-22.04
        machine_type_id: elite-xl
    envs:
      - TEST_SUITE_FOLDER: './e2e/specs/confirmations/*'
      - TEST_SUITE_TAG: '.*SmokeConfirmations.*'
    after_run:
      - android_e2e_test
  run_tag_smoke_swaps_ios:
    envs:
      - TEST_SUITE_FOLDER: './e2e/specs/swaps/*'
      - TEST_SUITE_TAG: '.*SmokeSwaps.*'
    after_run:
      - ios_e2e_test
  run_tag_smoke_swaps_android:
    meta:
      bitrise.io:
        stack: linux-docker-android-22.04
        machine_type_id: elite-xl
    envs:
      - TEST_SUITE_FOLDER: './e2e/specs/swaps/*'
      - TEST_SUITE_TAG: '.*SmokeSwaps.*'
    after_run:
      - android_e2e_test
  run_ios_api_specs:
    after_run:
      - ios_api_specs
  run_tag_smoke_core_ios:
    envs:
      - TEST_SUITE_FOLDER: './e2e/spec/*/**/*'
      - TEST_SUITE_TAG: '.*SmokeCore.*'
    after_run:
      - ios_e2e_test
  run_tag_smoke_core_android:
    meta:
      bitrise.io:
        stack: linux-docker-android-22.04
        machine_type_id: elite-xl
    envs:
      - TEST_SUITE_FOLDER: './e2e/spec/*/**/*'
      - TEST_SUITE_TAG: '.*SmokeCore.*'
    after_run:
      - android_e2e_test
  android_e2e_build:
    before_run:
      - code_setup
      - set_commit_hash
    after_run:
      - notify_failure
    steps:
      - script@1:
          title: Generating ccache key using native folder checksum
          inputs:
            - content: |-
                #!/usr/bin/env bash
                ./scripts/cache/set-cache-envs.sh android
      - restore-gradle-cache@2: {}
      - install-missing-android-tools@3:
          inputs:
            - ndk_version: $NDK_VERSION
            - gradlew_path: $PROJECT_LOCATION/gradlew
      - file-downloader@1:
          inputs:
            - source: $BITRISEIO_ANDROID_QA_KEYSTORE_URL
            - destination: android/keystores/internalRelease.keystore
      - script@1:
          title: Install CCache & symlink
          inputs:
            - content: |-
                #!/usr/bin/env bash
                sudo apt update
                sudo apt install ccache -y
      - restore-cache@2:
          title: Restore CCache
          inputs:
            - key: '{{ getenv "CCACHE_KEY" }}'
      - script@1:
          title: Set skip ccache upload
          run_if: '{{ enveq "BITRISE_CACHE_HIT" "exact" }}'
          inputs:
            - content: |-
                #!/usr/bin/env bash
                envman add --key SKIP_CCACHE_UPLOAD --value "true"
      - script@1:
          title: Run detox build
          timeout: 1200
          is_always_run: true
          inputs:
            - content: |-
                #!/usr/bin/env bash
                ./scripts/cache/setup-ccache.sh
                if [ "$TEST_SUITE" = "Regression" ]; then
                  TEST_SUITE="Regression"
                else
                  TEST_SUITE="Smoke"
                fi
                node -v
                export METAMASK_ENVIRONMENT='local'
                export METAMASK_BUILD_TYPE='main'
                IGNORE_BOXLOGS_DEVELOPMENT="true" yarn test:e2e:android:build:qa-release
      - save-gradle-cache@1: {}
      - save-cache@1:
          title: Save CCache
          run_if: '{{not (enveq "SKIP_CCACHE_UPLOAD" "true")}}'
          inputs:
            - key: '{{ getenv "CCACHE_KEY" }}'
            - paths: |-
                ccache
      - deploy-to-bitrise-io@2.2.3:
          inputs:
            - pipeline_intermediate_files: android/app/build/outputs:INTERMEDIATE_ANDROID_BUILD_DIR
          title: Save Android build
      - save-cache@1:
          title: Save node_modules
          inputs:
            - key: node_modules-{{ .OS }}-{{ .Arch }}-{{ getenv "BRANCH_COMMIT_HASH" }}
            - paths: node_modules
    meta:
      bitrise.io:
        machine_type_id: elite-xl
        stack: linux-docker-android-22.04
  android_e2e_test:
    before_run:
      - setup
      - prep_environment
    after_run:
      - notify_failure
    steps:
      - restore-gradle-cache@2: {}
      - pull-intermediate-files@1:
          inputs:
            - artifact_sources: .*
          title: Pull Android build
      - script@1:
          title: Copy Android build for Detox
          inputs:
            - content: |-
                #!/usr/bin/env bash
                set -ex

                # Create directories for Detox
                mkdir -p "$BITRISE_SOURCE_DIR/android/app/build/outputs"

                # Copy saved files for Detox usage
                # INTERMEDIATE_ANDROID_BUILD_DIR is the cached directory from android_e2e_build's "Save Android build" step
                cp -r "$INTERMEDIATE_ANDROID_BUILD_DIR" "$BITRISE_SOURCE_DIR/android/app/build"
      - restore-cache@2:
          title: Restore cache node_modules
          inputs:
            - key: node_modules-{{ .OS }}-{{ .Arch }}-{{ getenv "BRANCH_COMMIT_HASH" }}
      - avd-manager@1:
          inputs:
            - api_level: '34'
            - abi: 'x86_64'
            - create_command_flags: --sdcard 8192M
            - start_command_flags: -read-only
            - profile: pixel_5
      - wait-for-android-emulator@1: {}
      - script@1:
          title: Run detox test
          timeout: 1200
          is_always_run: false
          inputs:
            - content: |-
                #!/usr/bin/env bash
                if [ -n "$TEST_SUITE_FOLDER" ]; then
                  echo "TEST_SUITE_FOLDER value is: $TEST_SUITE_FOLDER"
                fi
                if [ "$TEST_SUITE" = "Regression" ]; then
                TEST_SUITE="Regression"
                else
                TEST_SUITE="Smoke"
                fi
                if [ -n "$TEST_SUITE_TAG" ]; then
                echo "TEST_SUITE_TAG value is: $TEST_SUITE_TAG"
                TEST_SUITE=$TEST_SUITE_TAG
                fi
                export METAMASK_ENVIRONMENT='local'
                export METAMASK_BUILD_TYPE='main'
                IGNORE_BOXLOGS_DEVELOPMENT="true" yarn test:e2e:android:run:qa-release "$TEST_SUITE_FOLDER" --testNamePattern="$TEST_SUITE"
      - custom-test-results-export@1:
          title: Export test results
          is_always_run: true
          is_skippable: true
          inputs:
            - base_path: $BITRISE_SOURCE_DIR/e2e/reports/
            - test_name: E2E Tests
            - search_pattern: $BITRISE_SOURCE_DIR/e2e/reports/junit.xml
      - deploy-to-bitrise-io@2.2.3:
          title: Deploy test report files
          is_always_run: true
          is_skippable: true
      - script@1:
          title: Copy screenshot files
          is_always_run: true
          run_if: .IsBuildFailed
          inputs:
            - content: |-
                #!/usr/bin/env bash
                set -ex
                cp -r "$BITRISE_SOURCE_DIR/artifacts"  "$BITRISE_DEPLOY_DIR"
      - deploy-to-bitrise-io@2.3:
          title: Deploy test screenshots
          is_always_run: true
          run_if: .IsBuildFailed
          inputs:
            - deploy_path: $BITRISE_DEPLOY_DIR
            - is_compress: true
            - zip_name: E2E_Android_Failure_Artifacts
    meta:
      bitrise.io:
        machine_type_id: elite-xl
        stack: linux-docker-android-22.04
  ios_api_specs:
    before_run:
      - setup
      - install_applesimutils
      - prep_environment
    after_run:
      - notify_failure
    steps:
      - pull-intermediate-files@1:
          inputs:
            - artifact_sources: .*
          title: Pull iOS build
      - script@1:
          title: Copy iOS build for Detox
          inputs:
            - content: |-
                #!/usr/bin/env bash
                set -ex

                # Create directories for Detox
                mkdir -p "$BITRISE_SOURCE_DIR/ios/build/Build"
                mkdir -p "$BITRISE_SOURCE_DIR/../Library/Detox/ios"

                # Copy saved files for Detox usage
                # INTERMEDIATE_IOS_BUILD_DIR & INTERMEDIATE_IOS_DETOX_DIR are the cached directories by ios_e2e_build's "Save iOS build" step
                cp -r "$INTERMEDIATE_IOS_BUILD_DIR" "$BITRISE_SOURCE_DIR/ios/build"
                cp -r "$INTERMEDIATE_IOS_DETOX_DIR" "$BITRISE_SOURCE_DIR/../Library/Detox"
      - restore-cocoapods-cache@2: {}
      - restore-cache@2:
          title: Restore cache node_modules
          inputs:
            - key: node_modules-{{ .OS }}-{{ .Arch }}-{{ getenv "BRANCH_COMMIT_HASH" }}
      - certificate-and-profile-installer@1: {}
      - set-xcode-build-number@1:
          inputs:
            - build_short_version_string: $VERSION_NAME
            - plist_path: $PROJECT_LOCATION_IOS/MetaMask/Info.plist
      - script:
          inputs:
            - content: |-
                # Add cache directory to environment variable
                envman add --key BREW_APPLESIMUTILS --value "$(brew --cellar)/applesimutils"
                envman add --key BREW_OPT_APPLESIMUTILS --value "/usr/local/opt/applesimutils"
                brew tap wix/brew
          title: Set Env Path for caching deps
      - script@1:
          title: Run detox test
          timeout: 1200
          is_always_run: false
          inputs:
            - content: |-
                #!/usr/bin/env bash
                yarn test:api-specs --retries 1
      - script@1:
          is_always_run: true
          is_skippable: false
          title: Add tests reports to Bitrise
          inputs:
            - content: |-
                #!/usr/bin/env bash
                cp -r $BITRISE_SOURCE_DIR/html-report/index.html $BITRISE_HTML_REPORT_DIR/
      - deploy-to-bitrise-io@2.2.3:
          is_always_run: true
          is_skippable: false
          inputs:
            - deploy_path: $BITRISE_HTML_REPORT_DIR
          title: Deploy test report files
  ios_e2e_build:
    envs:
      - NO_FLIPPER: '1'
    before_run:
      - install_applesimutils
      - code_setup
      - set_commit_hash
    after_run:
      - notify_failure
    steps:
      - script@1:
          title: Generating ccache key using native folder checksum
          inputs:
            - content: |-
                #!/usr/bin/env bash
                ./scripts/cache/set-cache-envs.sh ios
      - certificate-and-profile-installer@1: {}
      - set-xcode-build-number@1:
          inputs:
            - build_short_version_string: $VERSION_NAME
            - plist_path: $PROJECT_LOCATION_IOS/MetaMask/Info.plist
      - script:
          inputs:
            - content: |-
                # Add cache directory to environment variable
                envman add --key BREW_APPLESIMUTILS --value "$(brew --cellar)/applesimutils"
                envman add --key BREW_OPT_APPLESIMUTILS --value "/usr/local/opt/applesimutils"
                brew tap wix/brew
          title: Set Env Path for caching deps
      - script@1:
          title: Install CCache & symlink
          inputs:
            - content: |-
                #!/usr/bin/env bash
                brew install ccache with HOMEBREW_NO_DEPENDENTS_CHECK=1
                ln -s $(which ccache) /usr/local/bin/gcc
                ln -s $(which ccache) /usr/local/bin/g++
                ln -s $(which ccache) /usr/local/bin/cc
                ln -s $(which ccache) /usr/local/bin/c++
                ln -s $(which ccache) /usr/local/bin/clang
                ln -s $(which ccache) /usr/local/bin/clang++
      - restore-cache@2:
          title: Restore CCache
          inputs:
            - key: '{{ getenv "CCACHE_KEY" }}'
      - script@1:
          title: Set skip ccache upload
          run_if: '{{ enveq "BITRISE_CACHE_HIT" "exact" }}'
          inputs:
            - content: |-
                #!/usr/bin/env bash
                envman add --key SKIP_CCACHE_UPLOAD --value "true"
      - script@1:
          title: Run detox build
          timeout: 1200
          is_always_run: true
          inputs:
            - content: |-
                #!/usr/bin/env bash
                ./scripts/cache/setup-ccache.sh
                if [ "$TEST_SUITE" = "Regression" ]; then
                  TEST_SUITE="Regression"
                else
                  TEST_SUITE="Smoke"
                fi
                node -v
                export METAMASK_ENVIRONMENT='local'
                export METAMASK_BUILD_TYPE='main'
                IGNORE_BOXLOGS_DEVELOPMENT="true" yarn test:e2e:ios:build:qa-release
      - save-cocoapods-cache@1: {}
      - save-cache@1:
          title: Save CCache
          run_if: '{{not (enveq "SKIP_CCACHE_UPLOAD" "true")}}'
          inputs:
            - key: '{{ getenv "CCACHE_KEY" }}'
            - paths: |-
                ccache
      - deploy-to-bitrise-io@2.2.3:
          inputs:
            - pipeline_intermediate_files: |-
                ios/build/Build:INTERMEDIATE_IOS_BUILD_DIR
                ../Library/Detox/ios:INTERMEDIATE_IOS_DETOX_DIR
          title: Save iOS build
      - save-cache@1:
          title: Save node_modules
          inputs:
            - key: node_modules-{{ .OS }}-{{ .Arch }}-{{ getenv "BRANCH_COMMIT_HASH" }}
            - paths: node_modules
  ios_e2e_test:
    envs:
      - NO_FLIPPER: '1'
    before_run:
      - setup
      - install_applesimutils
      - prep_environment
    after_run:
      - notify_failure
    steps:
      - pull-intermediate-files@1:
          inputs:
            - artifact_sources: .*
          title: Pull iOS build
      - script@1:
          title: Copy iOS build for Detox
          inputs:
            - content: |-
                #!/usr/bin/env bash
                set -ex

                # Create directories for Detox
                mkdir -p "$BITRISE_SOURCE_DIR/ios/build/Build"
                mkdir -p "$BITRISE_SOURCE_DIR/../Library/Detox/ios"

                # Copy saved files for Detox usage
                # INTERMEDIATE_IOS_BUILD_DIR & INTERMEDIATE_IOS_DETOX_DIR are the cached directories by ios_e2e_build's "Save iOS build" step
                cp -r "$INTERMEDIATE_IOS_BUILD_DIR" "$BITRISE_SOURCE_DIR/ios/build"
                cp -r "$INTERMEDIATE_IOS_DETOX_DIR" "$BITRISE_SOURCE_DIR/../Library/Detox"
      - restore-cocoapods-cache@2: {}
      - restore-cache@2:
          title: Restore cache node_modules
          inputs:
            - key: node_modules-{{ .OS }}-{{ .Arch }}-{{ getenv "BRANCH_COMMIT_HASH" }}
      - certificate-and-profile-installer@1: {}
      - set-xcode-build-number@1:
          inputs:
            - build_short_version_string: $VERSION_NAME
            - plist_path: $PROJECT_LOCATION_IOS/MetaMask/MetaMask-QA-Info.plist
      - script:
          inputs:
            - content: |-
                # Add cache directory to environment variable
                envman add --key BREW_APPLESIMUTILS --value "$(brew --cellar)/applesimutils"
                envman add --key BREW_OPT_APPLESIMUTILS --value "/usr/local/opt/applesimutils"
                brew tap wix/brew
          title: Set Env Path for caching deps
      - script@1:
          title: Run detox test
          timeout: 1200
          is_always_run: false
          inputs:
            - content: |-
                #!/usr/bin/env bash
                if [ -n "$TEST_SUITE_FOLDER" ]; then
                  echo "TEST_SUITE_FOLDER value is: $TEST_SUITE_FOLDER"
                fi
                if [ "$TEST_SUITE" = "Regression" ]; then
                  TEST_SUITE="Regression"
                else
                  TEST_SUITE="Smoke"
                fi
                if [ -n "$TEST_SUITE_TAG" ]; then
                echo "TEST_SUITE_TAG value is: $TEST_SUITE_TAG"
                TEST_SUITE=$TEST_SUITE_TAG
                fi
                node -v
                export METAMASK_ENVIRONMENT='local'
                export METAMASK_BUILD_TYPE='main'
                IGNORE_BOXLOGS_DEVELOPMENT="true" yarn test:e2e:ios:run:qa-release "$TEST_SUITE_FOLDER" --testNamePattern="$TEST_SUITE"
      - custom-test-results-export@1:
          is_always_run: true
          is_skippable: false
          title: Export test results
          inputs:
            - base_path: $BITRISE_SOURCE_DIR/e2e/reports/
            - test_name: E2E Tests
            - search_pattern: $BITRISE_SOURCE_DIR/e2e/reports/junit.xml
      - deploy-to-bitrise-io@2.2.3:
          is_always_run: true
          is_skippable: true
          title: Deploy test report files
      - script@1:
          is_always_run: true
          run_if: .IsBuildFailed
          title: Copy screenshot files
          inputs:
            - content: |-
                #!/usr/bin/env bash
                set -ex
                cp -r "$BITRISE_SOURCE_DIR/artifacts"  "$BITRISE_DEPLOY_DIR"
      - deploy-to-bitrise-io@2.3:
          is_always_run: true
          run_if: .IsBuildFailed
          title: Deploy test screenshots
          inputs:
            - deploy_path: $BITRISE_DEPLOY_DIR
            - is_compress: true
            - zip_name: 'E2E_IOS_Failure_Artifacts'
  start_e2e_tests:
    steps:
      - build-router-start@0:
          inputs:
            - workflows: |-
                ios_e2e_test
                wdio_android_e2e_test
            - wait_for_builds: 'true'
            - access_token: $BITRISE_START_BUILD_ACCESS_TOKEN
      - build-router-wait@0:
          inputs:
            - abort_on_fail: 'yes'
            - access_token: $BITRISE_START_BUILD_ACCESS_TOKEN
  build_android_release:
    before_run:
      - code_setup
    after_run:
      - notify_failure
    steps:
      - change-android-versioncode-and-versionname@1:
          inputs:
            - new_version_name: $VERSION_NAME
            - new_version_code: $VERSION_NUMBER
            - build_gradle_path: $PROJECT_LOCATION_ANDROID/app/build.gradle
      - file-downloader@1:
          inputs:
            - source: $BITRISEIO_ANDROID_KEYSTORE_URL
            - destination: android/keystores/release.keystore
      - restore-gradle-cache@2: {}
      - install-missing-android-tools@3:
          inputs:
            - ndk_version: $NDK_VERSION
            - gradlew_path: $PROJECT_LOCATION/gradlew
      - script@1:
          inputs:
            - content: |-
                #!/usr/bin/env bash
                node -v
                METAMASK_BUILD_TYPE='main' METAMASK_ENVIRONMENT='production' yarn build:android:pre-release:bundle
          title: Build Android Pre-Release Bundle
          is_always_run: false
      - save-gradle-cache@1: {}
      - deploy-to-bitrise-io@2.2.3:
          is_always_run: false
          is_skippable: true
          inputs:
            - pipeline_intermediate_files: $PROJECT_LOCATION/app/build/outputs/apk/prod/release/app-prod-release.apk:BITRISE_PLAY_STORE_APK_PATH
            - deploy_path: $PROJECT_LOCATION/app/build/outputs/apk/prod/release/app-prod-release.apk
          title: Bitrise Deploy APK
      - deploy-to-bitrise-io@2.2.3:
          is_always_run: false
          is_skippable: true
          inputs:
            - pipeline_intermediate_files: $PROJECT_LOCATION/app/build/outputs/apk/prod/release/sha512sums.txt:BITRISE_PLAY_STORE_SHA512SUMS_PATH
            - deploy_path: $PROJECT_LOCATION/app/build/outputs/apk/prod/release/sha512sums.txt
          title: Bitrise Deploy Checksum
      - deploy-to-bitrise-io@2.2.3:
          is_always_run: false
          is_skippable: true
          inputs:
            - pipeline_intermediate_files: $PROJECT_LOCATION/app/build/outputs/mapping/prodRelease/mapping.txt:BITRISE_PLAY_STORE_MAPPING_PATH
            - deploy_path: $PROJECT_LOCATION/app/build/outputs/mapping/prodRelease/mapping.txt
          title: Bitrise ProGuard Map Files
      - deploy-to-bitrise-io@2.2.3:
          is_always_run: false
          is_skippable: true
          inputs:
            - pipeline_intermediate_files: $PROJECT_LOCATION/app/build/outputs/bundle/prodRelease/app-prod-release.aab:BITRISE_PLAY_STORE_ABB_PATH
            - deploy_path: $PROJECT_LOCATION/app/build/outputs/bundle/prodRelease/app-prod-release.aab
          title: Bitrise Deploy AAB
      - deploy-to-bitrise-io@2.2.3:
          is_always_run: false
          is_skippable: true
          inputs:
            - pipeline_intermediate_files: sourcemaps/android/index.js.map:BITRISE_PLAY_STORE_SOURCEMAP_PATH
            - deploy_path: sourcemaps/android/index.js.map
          title: Bitrise Deploy Sourcemaps
    meta:
      bitrise.io:
        stack: linux-docker-android-22.04
        machine_type_id: elite-xl
  build_android_release_and_upload_sourcemaps:
    envs:
      - SENTRY_DISABLE_AUTO_UPLOAD: 'false'
    after_run:
      - build_android_release
  build_android_qa:
    before_run:
      - code_setup
    after_run:
      - _upload_apk_to_browserstack
      - notify_failure
    steps:
      - change-android-versioncode-and-versionname@1:
          inputs:
            - new_version_name: $VERSION_NAME
            - new_version_code: $VERSION_NUMBER
            - build_gradle_path: $PROJECT_LOCATION_ANDROID/app/build.gradle
      - file-downloader@1:
          inputs:
            - source: $BITRISEIO_ANDROID_QA_KEYSTORE_URL
            - destination: android/keystores/internalRelease.keystore
      - restore-gradle-cache@2: {}
      - install-missing-android-tools@3:
          inputs:
            - ndk_version: $NDK_VERSION
            - gradlew_path: $PROJECT_LOCATION/gradlew

      - script@1:
          inputs:
            - content: |-
                #!/usr/bin/env bash
                node -v
                GIT_BRANCH=$BITRISE_GIT_BRANCH METAMASK_BUILD_TYPE='main' METAMASK_ENVIRONMENT='qa' yarn build:android:pre-release:bundle:qa
          title: Build Android Pre-Release Bundle
          is_always_run: false
      - save-gradle-cache@1: {}
      - deploy-to-bitrise-io@2.2.3:
          is_always_run: false
          is_skippable: true
          inputs:
            - deploy_path: $PROJECT_LOCATION/app/build/outputs/apk/qa/release/$QA_APK_NAME.apk
          title: Bitrise Deploy APK
      - deploy-to-bitrise-io@2.2.3:
          is_always_run: false
          is_skippable: true
          inputs:
            - deploy_path: $PROJECT_LOCATION/app/build/outputs/apk/qa/release/sha512sums.txt
          title: Bitrise Deploy Checksum
      - deploy-to-bitrise-io@2.2.3:
          is_always_run: false
          is_skippable: true
          inputs:
            - deploy_path: $PROJECT_LOCATION/app/build/outputs/mapping/qaRelease/mapping.txt
          title: Bitrise ProGuard Map Files
      - deploy-to-bitrise-io@2.2.3:
          is_always_run: false
          is_skippable: true
          inputs:
            - deploy_path: $PROJECT_LOCATION/app/build/outputs/bundle/qaRelease/app-qa-release.aab
          title: Bitrise Deploy AAB
      - deploy-to-bitrise-io@2.2.3:
          is_always_run: false
          is_skippable: true
          inputs:
            - deploy_path: sourcemaps/android/index.js.map
          title: Bitrise Deploy Sourcemaps
    meta:
      bitrise.io:
        stack: linux-docker-android-22.04
        machine_type_id: elite-xl
  _upload_apk_to_browserstack:
    steps:
      - script@1:
          title: Upload APK to Browserstack
          inputs:
            - content: |-
                #!/usr/bin/env bash
                set -e
                set -x
                set -o pipefail
                APK_PATH=$PROJECT_LOCATION/app/build/outputs/apk/qa/release/app-qa-release.apk
                CUSTOM_ID="$BITRISE_GIT_BRANCH-$VERSION_NAME-$VERSION_NUMBER"
                CUSTOM_ID=${CUSTOM_ID////-}
                curl -u "$BROWSERSTACK_USERNAME:$BROWSERSTACK_ACCESS_KEY" -X POST "https://api-cloud.browserstack.com/app-automate/upload" -F "file=@$APK_PATH" -F 'data={"custom_id": "'$CUSTOM_ID'"}' | jq -j '.app_url' | envman add --key BROWSERSTACK_ANDROID_APP_URL
                APK_PATH_FOR_APP_LIVE=$PROJECT_LOCATION/app/build/outputs/apk/qa/release/"$CUSTOM_ID".apk
                mv "$APK_PATH" "$APK_PATH_FOR_APP_LIVE"
                curl -u "$BROWSERSTACK_USERNAME:$BROWSERSTACK_ACCESS_KEY" -X POST "https://api-cloud.browserstack.com/app-live/upload" -F "file=@$APK_PATH_FOR_APP_LIVE" -F 'data={"custom_id": "'$CUSTOM_ID'"}'
                curl -u "$BROWSERSTACK_USERNAME:$BROWSERSTACK_ACCESS_KEY" -X GET https://api-cloud.browserstack.com/app-automate/recent_apps | jq > browserstack_uploaded_apps.json
      - share-pipeline-variable@1:
          title: Persist BROWSERSTACK_ANDROID_APP_URL across all stages
          inputs:
            - variables: |-
                BROWSERSTACK_ANDROID_APP_URL
      - deploy-to-bitrise-io@2.2.3:
          is_always_run: false
          is_skippable: true
          inputs:
            - pipeline_intermediate_files: $BITRISE_SOURCE_DIR/browserstack_uploaded_apps.json:BROWSERSTACK_UPLOADED_APPS_LIST
          title: Save Browserstack uploaded apps JSON
  wdio_android_e2e_test:
    before_run:
      - code_setup
    after_run:
      - notify_failure
    steps:
      - script@1:
          title: Run Android E2E tests on Browserstack
          is_always_run: true
          inputs:
            - content: |-
                #!/usr/bin/env bash

                # Check if TEST_TYPE is set to upgrade
                if [ "$TEST_TYPE" = "upgrade" ]; then
                  TEST_TYPE="--upgrade"

                # Check if TEST_TYPE is set to performance
                elif [ "$TEST_TYPE" = "performance" ]; then
                  TEST_TYPE="--performance"
                fi
                yarn test:wdio:android:browserstack $TEST_TYPE
      - script@1:
          is_always_run: true
          is_skippable: false
          title: Package test reports
          inputs:
            - content: |-
                #!/usr/bin/env bash
                cd $BITRISE_SOURCE_DIR/wdio/reports/
                zip -r test-report.zip html/
                mv test-report.zip $BITRISE_DEPLOY_DIR/
      - deploy-to-bitrise-io@2.2.3:
          is_always_run: true
          is_skippable: false
          inputs:
            - deploy_path: $BITRISE_DEPLOY_DIR/test-report.zip
          title: Deploy test report
    meta:
      bitrise.io:
        stack: linux-docker-android-22.04
        machine_type_id: standard
  wdio_ios_e2e_test:
    before_run:
      - code_setup
    after_run:
      - notify_failure
    steps:
      - script@1:
          title: Run iOS E2E tests on Browserstack
          is_always_run: true
          inputs:
            - content: |-
                #!/usr/bin/env bash
                # Check if TEST_TYPE is set to upgrade
                if [ "$TEST_TYPE" = "upgrade" ]; then
                  TEST_TYPE="--upgrade"
                # Check if TEST_TYPE is set to performance
                elif [ "$TEST_TYPE" = "performance" ]; then
                  TEST_TYPE="--performance"
                fi
                yarn test:wdio:ios:browserstack $TEST_TYPE
      - script@1:
          is_always_run: true
          is_skippable: false
          title: Package test reports
          inputs:
            - content: |-
                #!/usr/bin/env bash
                cd $BITRISE_SOURCE_DIR/wdio/reports/
                zip -r test-report.zip html/
                mv test-report.zip $BITRISE_DEPLOY_DIR/
      - deploy-to-bitrise-io@2.2.3:
          is_always_run: true
          is_skippable: false
          inputs:
            - deploy_path: $BITRISE_DEPLOY_DIR/test-report.zip
          title: Deploy test report
    meta:
      bitrise.io:
        stack: linux-docker-android-22.04
        machine_type_id: standard
  deploy_android_to_store:
    steps:
      - pull-intermediate-files@1:
          inputs:
            - artifact_sources: .*
      - google-play-deploy:
          inputs:
            - app_path: $BITRISE_PLAY_STORE_ABB_PATH
            - track: internal
            - service_account_json_key_path: $BITRISEIO_BITRISEIO_SERVICE_ACCOUNT_JSON_KEY_URL_URL
            - package_name: $MM_ANDROID_PACKAGE_NAME
    envs:
      - opts:
          is_expand: true
        MM_ANDROID_PACKAGE_NAME: io.metamask
  deploy_ios_to_store:
    steps:
      - pull-intermediate-files@1:
          inputs:
            - artifact_sources: .*
      - deploy-to-itunesconnect-application-loader@1:
          inputs:
            - ipa_path: $BITRISE_APP_STORE_IPA_PATH
  build_ios_release:
    envs:
      - NO_FLIPPER: '1'
    before_run:
      - code_setup
    after_run:
      - notify_failure
    steps:
      - certificate-and-profile-installer@1: {}
      - set-xcode-build-number@1:
          inputs:
            - build_short_version_string: $VERSION_NAME
            - build_version: $VERSION_NUMBER
            - plist_path: $PROJECT_LOCATION_IOS/MetaMask/Info.plist
      - script@1:
          inputs:
            - content: |-
                #!/usr/bin/env bash
                METAMASK_BUILD_TYPE='main' METAMASK_ENVIRONMENT='production' yarn build:ios:pre-release
          title: iOS Sourcemaps & Build
          is_always_run: false
      - deploy-to-bitrise-io@2.2.3:
          is_always_run: false
          is_skippable: true
          inputs:
            - pipeline_intermediate_files: ios/build/output/MetaMask.ipa:BITRISE_APP_STORE_IPA_PATH
            - deploy_path: ios/build/output/MetaMask.ipa
          title: Deploy iOS IPA
      - deploy-to-bitrise-io@1.6.1:
          is_always_run: false
          is_skippable: true
          inputs:
            - deploy_path: ios/build/MetaMask.xcarchive
          title: Deploy Symbols File
      - deploy-to-bitrise-io@2.2.3:
          is_always_run: false
          is_skippable: true
          inputs:
            - pipeline_intermediate_files: sourcemaps/ios/index.js.map:BITRISE_APP_STORE_SOURCEMAP_PATH
            - deploy_path: sourcemaps/ios/index.js.map
          title: Deploy Source Map
  build_ios_release_and_upload_sourcemaps:
    envs:
      - SENTRY_DISABLE_AUTO_UPLOAD: 'false'
    after_run:
      - build_ios_release
  build_ios_qa:
    envs:
      - NO_FLIPPER: '1'
    before_run:
      - code_setup
    after_run:
      - _upload_ipa_to_browserstack
      - notify_failure
    steps:
      - certificate-and-profile-installer@1: {}
      - set-xcode-build-number@1:
          inputs:
            - build_short_version_string: $VERSION_NAME
            - build_version: $VERSION_NUMBER
            - plist_path: $PROJECT_LOCATION_IOS/MetaMask/MetaMask-QA-Info.plist
      - script@1:
          inputs:
            - content: |-
                #!/usr/bin/env bash
                node -v
                GIT_BRANCH=$BITRISE_GIT_BRANCH METAMASK_BUILD_TYPE='main' METAMASK_ENVIRONMENT='qa' yarn build:ios:pre-qa
          title: iOS Sourcemaps & Build
          is_always_run: false
      - deploy-to-bitrise-io@2.2.3:
          is_always_run: false
          is_skippable: true
          inputs:
            - pipeline_intermediate_files: ios/build/output/MetaMask-QA.ipa:BITRISE_APP_STORE_IPA_PATH
            - deploy_path: ios/build/output/MetaMask-QA.ipa
          title: Deploy iOS IPA
      - deploy-to-bitrise-io@2.2.3:
          is_always_run: false
          is_skippable: true
          inputs:
            - deploy_path: ios/build/MetaMask-QA.xcarchive
          title: Deploy Symbols File
      - deploy-to-bitrise-io@2.2.3:
          is_always_run: false
          is_skippable: true
          inputs:
            - pipeline_intermediate_files: sourcemaps/ios/index.js.map:BITRISE_APP_STORE_SOURCEMAP_PATH
            - deploy_path: sourcemaps/ios/index.js.map
          title: Deploy Source Map
  _upload_ipa_to_browserstack:
    steps:
      - script@1:
          title: Upload IPA to Browserstack
          inputs:
            - content: |-
                #!/usr/bin/env bash
                set -e
                set -x
                set -o pipefail
                CUSTOM_ID="$BITRISE_GIT_BRANCH-$VERSION_NAME-$VERSION_NUMBER"
                CUSTOM_ID=${CUSTOM_ID////-}
                IPA_PATH=ios/build/output/MetaMask-QA.ipa
                IPA_PATH_FOR_APP_LIVE=ios/build/output/"$CUSTOM_ID".ipa
                curl -u "$BROWSERSTACK_USERNAME:$BROWSERSTACK_ACCESS_KEY" -X POST "https://api-cloud.browserstack.com/app-automate/upload" -F "file=@$IPA_PATH" -F 'data={"custom_id": "'$CUSTOM_ID'"}' | jq -j '.app_url' | envman add --key BROWSERSTACK_IOS_APP_URL
                mv "$IPA_PATH" "$IPA_PATH_FOR_APP_LIVE"
                curl -u "$BROWSERSTACK_USERNAME:$BROWSERSTACK_ACCESS_KEY" -X POST "https://api-cloud.browserstack.com/app-live/upload" -F "file=@$IPA_PATH_FOR_APP_LIVE" -F 'data={"custom_id": "'$CUSTOM_ID'"}'
                curl -u "$BROWSERSTACK_USERNAME:$BROWSERSTACK_ACCESS_KEY" -X GET https://api-cloud.browserstack.com/app-automate/recent_apps | jq > browserstack_uploaded_apps.json
      - share-pipeline-variable@1:
          title: Persist BROWSERSTACK_IOS_APP_URL across all stages
          inputs:
            - variables: |-
                BROWSERSTACK_IOS_APP_URL
      - deploy-to-bitrise-io@2.2.3:
          is_always_run: false
          is_skippable: true
          inputs:
            - deploy_path: browserstack_uploaded_apps.json
          title: Bitrise Deploy Browserstack Uploaded Apps
  build_ios_flask_release:
    before_run:
      - code_setup
    after_run:
      - notify_failure
    steps:
      - certificate-and-profile-installer@1: {}
      - set-xcode-build-number@1:
          inputs:
            - build_short_version_string: $FLASK_VERSION_NAME
            - build_version: $FLASK_VERSION_NUMBER
            - plist_path: $PROJECT_LOCATION_IOS/MetaMask/MetaMask-Flask-Info.plist
      - script@1:
          inputs:
            - content: |-
                #!/usr/bin/env bash
                node -v
                METAMASK_BUILD_TYPE='flask' METAMASK_ENVIRONMENT='production' yarn build:ios:pre-flask
          title: iOS Sourcemaps & Build
          is_always_run: false
      - deploy-to-bitrise-io@2.2.3:
          is_always_run: false
          is_skippable: true
          inputs:
            - pipeline_intermediate_files: ios/build/output/MetaMask-Flask.ipa:BITRISE_APP_STORE_IPA_PATH
            - deploy_path: ios/build/output/MetaMask-Flask.ipa
          title: Deploy iOS IPA
      - deploy-to-bitrise-io@1.6.1:
          is_always_run: false
          is_skippable: true
          inputs:
            - deploy_path: ios/build/MetaMask-Flask.xcarchive:BITRISE_APP_STORE_XCARCHIVE_PATH
          title: Deploy Symbols File
      - deploy-to-bitrise-io@2.2.3:
          is_always_run: false
          is_skippable: true
          inputs:
            - pipeline_intermediate_files: sourcemaps/ios/index.js.map:BITRISE_APP_STORE_SOURCEMAP_PATH
            - deploy_path: sourcemaps/ios/index.js.map
          title: Deploy Source Map
  build_android_flask_release:
    before_run:
      - code_setup
    after_run:
      - notify_failure
    steps:
      - change-android-versioncode-and-versionname@1:
          inputs:
            - new_version_name: $FLASK_VERSION_NAME
            - new_version_code: $FLASK_VERSION_NUMBER
            - build_gradle_path: $PROJECT_LOCATION_ANDROID/app/build.gradle
      - file-downloader@1:
          inputs:
            - source: $BITRISEIO_ANDROID_FLASK_KEYSTORE_URL_URL
            - destination: android/keystores/flaskRelease.keystore
      - restore-gradle-cache@2: {}
      - install-missing-android-tools@3:
          inputs:
            - ndk_revision: $NDK_VERSION
            - gradlew_path: $PROJECT_LOCATION/gradlew

      - script@1:
          inputs:
            - content: |-
                #!/usr/bin/env bash
                node -v
                METAMASK_BUILD_TYPE='flask' METAMASK_ENVIRONMENT='production' yarn build:android:pre-release:bundle:flask
          title: Build Android Pre-Release Bundle
          is_always_run: false
      - save-gradle-cache@1: {}
      - deploy-to-bitrise-io@2.2.3:
          is_always_run: false
          is_skippable: true
          inputs:
            - pipeline_intermediate_files: $PROJECT_LOCATION/app/build/outputs/apk/flask/release/app-flask-release.apk:BITRISE_PLAY_STORE_APK_PATH
            - deploy_path: $PROJECT_LOCATION/app/build/outputs/apk/flask/release/app-flask-release.apk
          title: Bitrise Deploy APK
      - deploy-to-bitrise-io@2.2.3:
          is_always_run: false
          is_skippable: true
          inputs:
            - pipeline_intermediate_files: $PROJECT_LOCATION/app/build/outputs/apk/flask/release/sha512sums.txt:BITRISE_PLAY_STORE_SHA512SUMS_PATH
            - deploy_path: $PROJECT_LOCATION/app/build/outputs/apk/flask/release/sha512sums.txt
          title: Bitrise Deploy Checksum
      - deploy-to-bitrise-io@2.2.3:
          is_always_run: false
          is_skippable: true
          inputs:
            - pipeline_intermediate_files: $PROJECT_LOCATION/app/build/outputs/mapping/flaskRelease/mapping.txt:BITRISE_PLAY_STORE_MAPPING_PATH
            - deploy_path: $PROJECT_LOCATION/app/build/outputs/mapping/flaskRelease/mapping.txt
          title: Bitrise ProGuard Map Files
      - deploy-to-bitrise-io@2.2.3:
          is_always_run: false
          is_skippable: true
          inputs:
            - pipeline_intermediate_files: $PROJECT_LOCATION/app/build/outputs/bundle/flaskRelease/app-flask-release.aab:BITRISE_PLAY_STORE_ABB_PATH
            - deploy_path: $PROJECT_LOCATION/app/build/outputs/bundle/flaskRelease/app-flask-release.aab
          title: Bitrise Deploy AAB
      - deploy-to-bitrise-io@2.2.3:
          is_always_run: false
          is_skippable: true
          inputs:
            - pipeline_intermediate_files: /bitrise/src/sourcemaps/android/index.js.map:BITRISE_PLAY_STORE_SOURCEMAP_PATH
            - deploy_path: sourcemaps/android/index.js.map
          title: Bitrise Deploy Sourcemaps
    meta:
      bitrise.io:
        stack: linux-docker-android-22.04
        machine_type_id: elite-xl

app:
  envs:
    - opts:
        is_expand: false
      MM_NOTIFICATIONS_UI_ENABLED: false
    - opts:
        is_expand: false
      MM_NETWORK_UI_REDESIGN_ENABLED: false
    - opts:
        is_expand: false
      PORTFOLIO_VIEW: false
    - opts:
        is_expand: false
      MM_MULTICHAIN_V1_ENABLED: false
    - opts:
        is_expand: false
      MM_CHAIN_PERMISSIONS: false
    - opts:
        is_expand: false
      MM_PERMISSIONS_SETTINGS_V1_ENABLED: false
    - opts:
        is_expand: false
      MM_POOLED_STAKING_UI_ENABLED: true
    - opts:
        is_expand: false
      MM_SECURITY_ALERTS_API_ENABLED: true
    - opts:
        is_expand: false
      PROJECT_LOCATION: android
    - opts:
        is_expand: false
      NDK_VERSION: 24.0.8215888
    - opts:
        is_expand: false
      QA_APK_NAME: app-qa-release
    - opts:
        is_expand: false
      MODULE: app
    - opts:
        is_expand: false
      VARIANT: ''
    - opts:
        is_expand: false
      BITRISE_PROJECT_PATH: ios/MetaMask.xcworkspace
    - opts:
        is_expand: false
      BITRISE_SCHEME: MetaMask
    - opts:
        is_expand: false
      BITRISE_EXPORT_METHOD: enterprise
    - opts:
        is_expand: false
      PROJECT_LOCATION_ANDROID: android
    - opts:
        is_expand: false
      PROJECT_LOCATION_IOS: ios
    - opts:
        is_expand: false
      VERSION_NAME: 7.35.1
    - opts:
        is_expand: false
      VERSION_NUMBER: 1502
    - opts:
        is_expand: false
      FLASK_VERSION_NAME: 7.35.1
    - opts:
        is_expand: false
      FLASK_VERSION_NUMBER: 1502
    - opts:
        is_expand: false
      ANDROID_APK_LINK: ''
    - opts:
        is_expand: false
      ANDROID_AAP_LINK: ''
    - opts:
        is_expand: false
      IOS_APP_LINK: ''
    - opts:
        is_expand: false
      NVM_VERSION: 0.39.7
    - opts:
        is_expand: false
      NVM_SHA256SUM: '8e45fa547f428e9196a5613efad3bfa4d4608b74ca870f930090598f5af5f643'
    - opts:
        is_expand: false
      NODE_VERSION: 20.17.0
    - opts:
        is_expand: false
      YARN_VERSION: 1.22.22
    - opts:
        is_expand: false
      COREPACK_VERSION: 0.28.0
meta:
  bitrise.io:
    stack: osx-xcode-15.0.x
    machine_type_id: g2.mac.large
trigger_map:
  - push_branch: release/*
    pipeline: pr_regression_e2e_pipeline
  - push_branch: main
    pipeline: app_launch_times_pipeline
  - tag: 'qa-*'
    pipeline: create_qa_builds_pipeline
  - tag: 'dev-e2e-*'
    pipeline: pr_smoke_e2e_pipeline
  - tag: 'v*.*.*-RC-*'
    pipeline: release_e2e_pipeline<|MERGE_RESOLUTION|>--- conflicted
+++ resolved
@@ -524,7 +524,7 @@
         machine_type_id: elite-xl
     after_run:
       - wdio_android_e2e_test
-<<<<<<< HEAD
+
   ### Report automated test results to TestRail
   run_testrail_update_automated_test_results:
     before_run:
@@ -537,7 +537,7 @@
                 #!/usr/bin/env bash
                 echo 'REPORT AUTOMATED TEST RESULTS TO TESTRAIL'
                 node ./scripts/testrail/testrail.api.js
-=======
+
   run_ios_app_launch_times_appium_test:
     envs:
       - TEST_TYPE: 'performance'
@@ -548,7 +548,6 @@
     after_run:
       - wdio_ios_e2e_test
 
->>>>>>> 0f1a8a0c
   ### Separating workflows so they run concurrently during smoke runs
   run_tag_smoke_accounts_ios:
     envs:
