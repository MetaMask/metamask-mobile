--- conflicted
+++ resolved
@@ -989,12 +989,6 @@
       PROJECT_LOCATION_IOS: ios
     - opts:
         is_expand: false
-<<<<<<< HEAD
-      VERSION_NAME: 7.12.4
-    - opts:
-        is_expand: false
-      VERSION_NUMBER: 1233
-=======
       VERSION_NAME: 7.14.0
     - opts:
         is_expand: false
@@ -1005,7 +999,6 @@
     - opts:
         is_expand: false
       FLASK_VERSION_NUMBER: 1225
->>>>>>> 29150f35
     - opts:
         is_expand: false
       ANDROID_APK_LINK: ''
