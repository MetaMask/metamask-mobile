--- conflicted
+++ resolved
@@ -3453,11 +3453,7 @@
       - NUMBER: $VERSION_NUMBER
       - APP_NAME: 'MetaMask'
       - INFO_PLIST_NAME: 'Info.plist'
-<<<<<<< HEAD
-      - YARN_COMMAND: 'build:ios:main:dev'
-=======
-      - COMMAND_YARN: 'build:ios:main:local'
->>>>>>> 79a44656
+      - COMMAND_YARN: 'build:ios:main:dev'
     after_run:
       - _ios_build_template
   # TODO: Remove this workflow once new build configuration is consolidated
@@ -3477,11 +3473,7 @@
       - NUMBER: $FLASK_VERSION_NUMBER
       - APP_NAME: "MetaMask-Flask"
       - INFO_PLIST_NAME: "MetaMask-Flask-Info.plist"
-<<<<<<< HEAD
-      - YARN_COMMAND: 'build:ios:flask:dev'
-=======
-      - COMMAND_YARN: 'build:ios:flask:local'
->>>>>>> 79a44656
+      - COMMAND_YARN: 'build:ios:flask:dev'
     after_run:
       - _ios_build_template
   # TODO: Remove this workflow once new build configuration is consolidated
@@ -3500,11 +3492,7 @@
       - NUMBER: $VERSION_NUMBER
       - APP_NAME: "MetaMask-QA"
       - INFO_PLIST_NAME: "MetaMask-QA-Info.plist"
-<<<<<<< HEAD
-      - YARN_COMMAND: 'build:ios:qa:dev'
-=======
-      - COMMAND_YARN: 'build:ios:qa:local'
->>>>>>> 79a44656
+      - COMMAND_YARN: 'build:ios:qa:dev'
     after_run:
       - _ios_build_template
   # TODO: Remove this workflow once new build configuration is consolidated
