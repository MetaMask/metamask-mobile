---
format_version: '8'
default_step_lib_source: 'https://github.com/bitrise-io/bitrise-steplib.git'
project_type: react-native

#Pipelines are listed below
pipelines:
  # Generates prod builds for all targets
  create_prod_builds_pipeline:
    stages:
      - create_prod_builds: {}
  create_android_env_builds_pipeline:
    stages:
      - create_android_env_builds: {}
  #Creates MetaMask-QA apps and stores apk/ipa in Bitrise
  create_qa_builds_pipeline:
    stages:
      - create_build_qa: {}
  #Creates MetaMask-QA Flask apps and stores apk/ipa in Bitrise & browserstack
  create_qa_flask_builds_pipeline:
    stages:
      - create_build_qa_flask: {}
  #Builds MetaMask, MetaMask-QA apps and stores apk/ipa in Bitrise
  build_all_targets_pipeline:
    stages:
      - bump_version_stage: {}
      - create_build_release: {}
      - bump_version_stage: {}
      - create_build_beta: {}
      - bump_version_stage: {}
      - create_build_qa: {}
      - bump_version_stage: {}
      - create_build_qa_flask: {}
  #Releases MetaMask apps and stores apk/ipa into Play(Internal Testing)/App(TestFlight) Store
  release_builds_to_store_pipeline:
    stages:
      - bump_version_stage: {}
      - create_build_release: {}
      - deploy_build_release: {}
      - create_build_qa: {} #Generate QA builds for E2E app upgrade tests
  #Releases MetaMask beta apps and stores apk/ipa into Play(Internal Testing)/App(TestFlight) Store
  beta_builds_to_store_pipeline:
    stages:
      - bump_version_stage: {}
      - create_build_beta: {}
      - deploy_build_release: {}
  #Releases MetaMask RC apps for release buil profiling
  release_rc_builds_to_store_pipeline:
    stages:
      - bump_version_stage: {}
      - create_build_rc: {}
      - deploy_build_release: {}
  #Releases MetaMask apps and stores ipa into App(TestFlight) Store
  release_ios_to_store_pipeline:
    stages:
      - bump_version_stage: {}
      - create_ios_release: {}
      - deploy_ios_release: {}
  #Releases MetaMask apps and stores apk Play(Internal Testing) Store
  release_android_to_store_pipeline:
    stages:
      - bump_version_stage: {}
      - create_android_release: {}
      - deploy_android_release: {}
  # TODO: Remove this workflow since it's not used anymore
  run_e2e_ios_pipeline:
    stages:
      - build_e2e_ios_stage: {}
      - run_e2e_ios_stage: {}
      - notify: {}
  # TODO: Remove this workflow since it's not used anymore
  run_e2e_flask_pipeline:
    stages:
      - pr_cache_check_stage: {}
      - build_e2e_flask_ios_android: {}
      - run_e2e_flask_ios_android: {}
      - notify: {}
  #Run single suits or test files
  run_single_test_suite_ios_android:
    stages:
      - build_smoke_e2e_ios_android_stage: {}
      - run_single_e2e_ios_android_stage: {}
      - notify: {}
  #Run E2E test suite for Android only
  run_e2e_android_pipeline:
    stages:
      - build_e2e_android_stage: {} #builds android detox E2E
      - run_e2e_android_stage: {} #runs android detox test E2E
      - notify: {}
  #PR_e2e_verfication (build ios & android), run iOS (smoke), emulator Android
  release_e2e_pipeline:
    stages:
      - build_e2e_ios_android_stage: {}
      - run_release_e2e_ios_android_stage: {}
      - report_results_stage: {}
      - notify: {}
  #PR_e2e_verfication (build ios & android), run iOS (smoke), emulator Android
  pr_smoke_e2e_pipeline:
    stages:
      - set_main_target_stage: {}
      - pr_cache_check_stage: {}
      - build_smoke_e2e_ios_android_stage: {}
      - run_smoke_e2e_ios_android_stage: {}
      - notify: {}
      
  flask_smoke_e2e_pipeline:
    stages:
      - set_flask_target_stage: {}
      - pr_cache_check_stage: {}
      - build_e2e_flask_ios_android: {}
      - run_e2e_flask_ios_android_stage: {}
      - notify: {}

  #Performance smoke test pipeline - runs only performance tests
  smoke_e2e_performance_pipeline:
    stages:
      - set_main_target_stage: {}
      - pr_cache_check_stage: {}
      - build_smoke_e2e_ios_android_stage: {}
      # - run_smoke_e2e_performance_ios_android_stage: {}
      - notify: {}

  #PR_e2e_verfication (build ios & android), run iOS (regression), emulator Android
  pr_rc_rwy_pipeline:
    workflows:
      set_main_target_workflow: {}
      pr_check_build_cache:
        depends_on:
        - set_main_target_workflow
        abort_on_fail: true
      bump_version_code:
        depends_on:
        - pr_check_build_cache
      build_ios_rc_and_upload_sourcemaps:
        depends_on:
        - bump_version_code
      build_android_rc_and_upload_sourcemaps:
        depends_on:
        - bump_version_code
  expo_dev_pipeline:
    stages:
      - create_build_qa_and_expo: {}
      # - app_launch_times_test_stage: {}
  #Main expo pipeline
  expo_main_pipeline:
    stages:
      - create_build_main_expo: {}
  #Flask expo pipeline
  expo_flask_pipeline:
    stages:
      - create_build_flask_expo: {}
  #QA expo pipeline
  expo_qa_pipeline:
    stages:
      - create_build_qa_expo: {}
  #App Upgrade pipeline. Runs on browserstack
  app_upgrade_pipeline:
    stages:
      - create_build_qa_android: {}
      - app_upgrade_test_stage: {}
  # multichain_permissions_e2e_pipeline:
  #   stages:
  #     - build_multichain_permissions_e2e_ios_android_stage: {}
  #     - run_multichain_permissions_e2e_ios_android_stage: {}
  # Pipeline for Flask
  create_flask_release_builds_pipeline:
    stages:
      - create_build_flask_release: {}
      - notify: {}
  release_flask_builds_to_store_pipeline:
    stages:
      - create_build_flask_release: {}
      - deploy_flask_build_release: {}
      - release_notify: {}
  nightly_exp_builds_pipeline:
    workflows:
      bump_version_code: {}
      build_android_main_exp:
        depends_on:
        - bump_version_code
      build_ios_main_exp:
        depends_on:
        - bump_version_code    
      deploy_ios_to_store:
        depends_on:
        - build_ios_main_exp
  nightly_rc_builds_pipeline:
    workflows:
      bump_version_code: {}
      build_android_main_rc:
        depends_on:
        - bump_version_code
      build_ios_main_rc:
        depends_on:
        - bump_version_code
      deploy_ios_to_store:
        depends_on:
        - build_ios_main_rc    
#Stages reference workflows. Those workflows cannot but utility "_this-is-a-utility"
stages:
  bump_version_stage:
    workflows:
    - bump_version_code: {}
  create_build_all_targets:
    workflows:
      - build_android_release: {}
      - build_ios_release: {}
      - build_android_beta: {}
      - build_ios_beta: {}
      - build_android_flask_release: {}
      - build_ios_flask_release: {}
      - build_android_qa: {}
      - build_ios_qa: {}
      - build_android_devbuild: {}
      - build_ios_devbuild: {}
      - build_ios_simbuild: {}
  create_build_release:
    workflows:
      - build_android_main_prod: {}
      - build_ios_main_prod: {}
  create_build_beta:
    workflows:
      - build_android_main_beta: {}
      - build_ios_main_beta: {}
  deploy_build_release:
    workflows:
      - deploy_android_to_store: {}
      - deploy_ios_to_store: {}
  create_ios_release:
    workflows:
      - build_ios_release: {}
  deploy_ios_release:
    workflows:
      - deploy_ios_to_store: {}
  create_android_release:
    workflows:
      - build_android_main_prod: {}
  create_android_release_new:
    workflows:
      - build_android_main_prod: {}
      - build_android_main_beta: {}
      - build_android_main_rc: {}
  create_ios_release_new:
    workflows:
      - build_ios_main_prod: {}
      - build_ios_main_beta: {}
      - build_ios_main_rc: {}
  create_build_rc:
    workflows:
      - build_android_main_rc: {}
      - build_ios_main_rc: {}
  deploy_android_release:
    workflows:
      - deploy_android_to_store: {}
  create_build_qa_and_expo:
    workflows:
      - build_android_devbuild: {}
      - build_android_qa: {}
      - build_ios_devbuild: {}
      - build_ios_simbuild: {}
      - build_ios_qa: {}
  create_build_main_expo:
    workflows:
      - build_android_devbuild: {}
      - build_ios_devbuild: {}
      - build_ios_simbuild: {}
  create_build_flask_expo:
    workflows:
      - build_android_flask_devbuild: {}
      - build_ios_flask_devbuild: {}
      - build_ios_flask_simbuild: {}
  create_build_qa_expo:
    workflows:
      - build_android_qa_devbuild: {}
      - build_ios_qa_devbuild: {}
      - build_ios_qa_simbuild: {}
  # TODO: This workflow doesn't make sense since both QA and Flask are targets. Need to refactor.
  create_build_qa_flask:
    workflows:
      - build_android_qa_flask: {}
      - build_ios_qa_flask: {}
  create_build_qa:
    workflows:
      - build_android_qa: {}
      - build_ios_qa: {}
  create_prod_builds:
    workflows:
      - build_ios_main_prod: {}
      - build_android_main_prod: {}
      - build_ios_qa_prod: {}
      - build_android_qa_prod: {}
      - build_ios_flask_prod: {}
      - build_android_flask_prod: {}
  create_android_env_builds:
    workflows:
      - build_android_main_prod: {}
      - build_android_main_rc: {}
      - build_android_main_beta: {}
      - build_android_main_exp: {}
      - build_android_main_test: {}
      - build_android_main_e2e: {}
      - build_android_main_dev: {}
      - build_android_flask_prod: {}
      - build_android_flask_test: {}
      - build_android_flask_e2e: {}
      - build_android_flask_dev: {}
  create_build_qa_android:
    workflows:
      - build_android_qa: {}
  create_build_qa_ios:
    workflows:
      - build_ios_qa: {}
  # TODO: Remove this workflow since it's not used anymore
  build_e2e_ios_stage:
    workflows:
      - ios_e2e_build: {}
  # TODO: Remove this workflow since it's not used anymore
  run_e2e_ios_stage:
    workflows:
      - ios_e2e_test: {}
  pr_cache_check_stage:
    abort_on_fail: true
    workflows:
      - pr_check_build_cache: {}
  # Sets the METAMASK_BUILD_TYPE variable to the main target
  set_main_target_stage:
    workflows:
      - set_main_target_workflow: {}
  # Sets the METAMASK_BUILD_TYPE variable to the flask target
  set_flask_target_stage:
    workflows:
      - set_flask_target_workflow: {}
  build_smoke_e2e_ios_android_stage:
    abort_on_fail: true
    workflows:
      - build_ios_main_e2e:
          run_if: '{{getenv "SKIP_IOS_BUILD" | eq "false"}}'
      # Disabling in CI to allow GHA runs
      # - build_android_main_e2e:
      #     run_if: '{{getenv "SKIP_ANDROID_BUILD" | eq "false"}}'
  build_multichain_permissions_e2e_ios_android_stage:
    abort_on_fail: true
    workflows:
      - build_ios_multichain_permissions_e2e: {}
      - build_android_multichain_permissions_e2e: {}
  # run_multichain_permissions_e2e_ios_android_stage:
  #   workflows:
  #     - run_tag_multichain_permissions_ios: {}
  #     - run_tag_multichain_permissions_android: {}
  run_e2e_flask_ios_android_stage:
    workflows:
      - run_ios_api_specs: {}
      - run_trade_swimlane_ios_smoke: {}
      - run_trade_swimlane_android_smoke: {}
      - run_network_abstraction_swimlane_ios_smoke: {}
      - run_network_abstraction_swimlane_android_smoke: {}
      - run_network_expansion_swimlane_ios_smoke: {}
      - run_network_expansion_swimlane_android_smoke: {}
      - run_wallet_platform_swimlane_ios_smoke: {}
      - run_wallet_platform_swimlane_android_smoke: {}
      - run_tag_smoke_confirmations_redesigned_android: {}
      - run_tag_smoke_confirmations_redesigned_ios: {}
      - run_tag_flask_build_tests_ios: {}
      - run_tag_flask_build_tests_android: {}
      - run_tag_smoke_accounts_ios: {}
      - run_tag_smoke_accounts_android: {}
  run_single_e2e_ios_android_stage:
    workflows:
      - run_single_ios_e2e_test: {}
      - run_single_android_e2e_test: {}
  run_smoke_e2e_ios_android_stage:
    workflows:
      - run_ios_api_specs: {}
      - run_trade_swimlane_ios_smoke: {}
      # - run_trade_swimlane_android_smoke: {}
      - run_network_abstraction_swimlane_ios_smoke: {}
      # - run_network_abstraction_swimlane_android_smoke: {}
      - run_network_expansion_swimlane_ios_smoke: {}
      # - run_network_expansion_swimlane_android_smoke: {}
      - run_wallet_platform_swimlane_ios_smoke: {}
      # - run_wallet_platform_swimlane_android_smoke: {}
      # - run_tag_smoke_confirmations_android: {}
      - run_tag_smoke_identity_ios: {}
      # - run_tag_smoke_identity_android: {}
      - run_tag_smoke_confirmations_redesigned_ios: {}
      - run_tag_smoke_multichain_api_ios: {}
      - run_tag_smoke_accounts_ios: {}
      # - run_tag_smoke_accounts_android: {}
      # - run_tag_smoke_performance_ios: {}
      # - run_tag_smoke_performance_android: {}
      - run_tag_smoke_card_ios: {}
      # - run_tag_smoke_card_android: {}
  # The entire workflow is disabled as Android runs on GHA and iOS was already skipped due to a regression
  # run_smoke_e2e_performance_ios_android_stage:
    # workflows:
      # - run_tag_smoke_performance_ios: {}
      #- run_tag_smoke_performance_android: {}
  # TODO: This stage does the same thing as build_smoke_e2e_ios_android_stage
  build_regression_e2e_ios_android_stage:
    abort_on_fail: true
    workflows:
      - build_ios_main_e2e:
          run_if: '{{getenv "SKIP_IOS_BUILD" | eq "false"}}'
      - build_android_main_e2e:
          run_if: '{{getenv "SKIP_ANDROID_BUILD" | eq "false"}}'
  run_regression_e2e_ios_android_stage:
    workflows:
      - ios_run_regression_confirmations_tests: {}
      - ios_run_regression_wallet_platform_tests: {}
      - ios_run_regression_trade_tests: {}
      - ios_run_regression_network_abstraction_tests: {}
      - ios_run_regression_network_expansion_tests: {}
      - ios_run_regression_accounts_tests: {}
      - ios_run_regression_ux_tests: {}
      - ios_run_regression_assets_tests: {}
      - android_run_regression_confirmations_tests: {}
      - android_run_regression_wallet_platform_tests: {}
      - android_run_regression_trade_tests: {}
      - android_run_regression_network_abstraction_tests: {}
      - android_run_regression_network_expansion_tests: {}
      - android_run_regression_performance_tests: {}
      - android_run_regression_assets_tests: {}
      - android_run_regression_accounts_tests: {}
      - android_run_regression_ux_tests: {}
  run_release_e2e_ios_android_stage:
    workflows:
      - ios_run_regression_confirmations_tests: {}
      - ios_run_regression_wallet_platform_tests: {}
      - ios_run_regression_trade_tests: {}
      - ios_run_regression_network_abstraction_tests: {}
      - ios_run_regression_network_expansion_tests: {}
      - ios_run_regression_accounts_tests: {}
      - ios_run_regression_ux_tests: {}
      - ios_run_regression_assets_tests: {}
      - android_run_regression_confirmations_tests: {}
      - android_run_regression_wallet_platform_tests: {}
      - android_run_regression_trade_tests: {}
      - android_run_regression_network_abstraction_tests: {}
      - android_run_regression_network_expansion_tests: {}
      - android_run_regression_performance_tests: {}
      - android_run_regression_assets_tests: {}
      - android_run_regression_accounts_tests: {}
      - android_run_regression_ux_tests: {}
      - run_ios_api_specs: {}
      - run_trade_swimlane_ios_smoke: {}
      - run_trade_swimlane_android_smoke: {}
      - run_network_expansion_swimlane_ios_smoke: {}
      - run_network_expansion_swimlane_android_smoke: {}
      - run_network_abstraction_swimlane_ios_smoke: {}
      - run_network_abstraction_swimlane_android_smoke: {}
      - run_wallet_platform_swimlane_ios_smoke: {}
      - run_wallet_platform_swimlane_android_smoke: {}
      - run_tag_smoke_confirmations_redesigned_android: {}
      - run_tag_smoke_confirmations_redesigned_ios: {}
      - run_tag_upgrade_android: {}
      - run_android_app_launch_times_appium_test: {}
      - run_tag_smoke_multichain_api_ios: {}
      - run_tag_smoke_accounts_ios: {}
      - run_tag_smoke_accounts_android: {}
      - run_tag_smoke_card_ios: {}
      - run_tag_smoke_card_android: {}
  build_regression_e2e_ios_gns_disabled_stage:
    abort_on_fail: true
    workflows:
      - build_ios_main_e2e_gns_disabled:
          run_if: '{{getenv "SKIP_IOS_BUILD" | eq "false"}}'
  run_regression_e2e_ios_gns_disabled_stage:
    workflows:
      - ios_run_regression_network_abstraction_tests_gns_disabled: {}

  report_results_stage:
    workflows:
      - run_testrail_update_automated_test_results: {}
  # TODO: Remove this stage since it's not used anymore
  run_e2e_ios_android_stage:
    workflows:
      - ios_e2e_test: {}
      - android_e2e_test: {}
  build_e2e_ios_android_stage:
    workflows:
      - build_android_qa: {}
      - ios_e2e_build: {}
      - android_e2e_build: {}
  build_e2e_android_stage:
    workflows:
      - android_e2e_build: {}
  run_e2e_android_stage:
    workflows:
      - android_e2e_test: {}
  notify:
    workflows:
      - notify_success: {}
  app_launch_times_test_stage:
    workflows:
      - run_android_app_launch_times_appium_test: {}
      # - run_ios_app_launch_times_appium_test: {}
  app_upgrade_test_stage:
    workflows:
      - run_tag_upgrade_android: {}
  release_notify:
    workflows:
      - release_announcing_stores: {}
  build_e2e_flask_ios_android:
    workflows:
      - build_android_flask_e2e: {}
      - build_ios_flask_e2e: {}
  # TODO: Remove this workflow since it's not used anymore
  run_e2e_flask_ios_android:
    workflows:
      - run_flask_e2e_android: {}
      - run_flask_e2e_ios: {}
  create_build_flask_release:
    workflows:
      - build_android_flask_release: {}
      - build_ios_flask_release: {}
  deploy_flask_build_release:
    workflows:
      - deploy_android_to_store:
          envs:
            - MM_ANDROID_PACKAGE_NAME: 'io.metamask.flask'
      - deploy_ios_to_store:

workflows:
  # Code Setups
  setup:
    steps:
      - activate-ssh-key@4:
          run_if: '{{getenv "SSH_RSA_PRIVATE_KEY" | ne ""}}'
      - git-clone@6: {}
  set_commit_hash:
    steps:
      - script@1:
          title: Set commit hash env variable
          inputs:
            - content: |-
                #!/usr/bin/env bash
                BRANCH_COMMIT_HASH="$(git rev-parse HEAD)"

                # Log the value of BRANCH_COMMIT_HASH
                echo "BRANCH_COMMIT_HASH is set to: $BRANCH_COMMIT_HASH"

                envman add --key BRANCH_COMMIT_HASH --value "$BRANCH_COMMIT_HASH"
      - share-pipeline-variable@1:
          title: Persist commit hash across all stages
          inputs:
            - variables: |-
                BRANCH_COMMIT_HASH
  code_setup:
    before_run:
      - setup
      - prep_environment
    steps:
      # - restore-cocoapods-cache@2: {}
      - yarn@0:
          inputs:
            - command: install --immutable
          title: Yarn Install
      - script@1:
          inputs:
            - content: |-
                #!/usr/bin/env bash
                envman add --key METAMASK_YARN_CACHE_DIR --value "$(yarn cache dir)"
          title: Get Yarn cache directory
      - yarn@0:
          inputs:
            - command: setup:github-ci
          title: Yarn Setup
  prep_environment:
    steps:
      - restore-cache@2:
          title: Restore Node
          inputs:
            - key: node-{{ getenv "NODE_VERSION" }}-{{ .OS }}-{{ .Arch }}
      - script@1:
          title: node, yarn, corepack installation
          inputs:
            - content: |-
                #!/usr/bin/env bash
                echo "Gems being installed with bundler gem"
                bundle install --gemfile=ios/Gemfile
                echo "Node $NODE_VERSION being installed"

                set -e

                # Add and enable NVM
                wget -O install-nvm.sh "https://raw.githubusercontent.com/nvm-sh/nvm/v${NVM_VERSION}/install.sh"
                echo "${NVM_SHA256SUM} install-nvm.sh" > install-nvm.sh.SHA256SUM
                sha256sum -c install-nvm.sh.SHA256SUM
                chmod +x install-nvm.sh && ./install-nvm.sh && rm ./install-nvm.sh
                source "${HOME}/.nvm/nvm.sh"
                echo 'source "${HOME}/.nvm/nvm.sh"' | tee -a ${HOME}/.{bashrc,profile}

                 # Retry logic for Node installation
                MAX_ATTEMPTS=3
                ATTEMPT=1
                until [ $ATTEMPT -gt $MAX_ATTEMPTS ]
                do
                  echo "Attempt $ATTEMPT to install Node.js"
                  nvm install ${NODE_VERSION}
                  INSTALL_STATUS=$? # Capture the exit status of the nvm install command
                  if [ $INSTALL_STATUS -eq 0 ]; then
                      echo "Node.js installation successful!"
                      break
                  else
                      echo "Node.js installation failed with exit code $INSTALL_STATUS"
                      ATTEMPT=$((ATTEMPT+1))
                      echo "Node.js installation failed, retrying in 5 seconds..."
                      sleep 5
                  fi
                done

                if [ $ATTEMPT -gt $MAX_ATTEMPTS ]; then
                  echo "Node.js installation failed after $MAX_ATTEMPTS attempts."
                  exit 1
                fi
                envman add --key PATH --value $PATH

                node --version

                echo "Corepack being installed with npm"
                npm i -g "corepack@$COREPACK_VERSION"
                echo "Corepack enabling $YARN_VERSION"
                corepack enable
      - save-cache@1:
          title: Save Node
          inputs:
            - key: node-{{ getenv "NODE_VERSION" }}-{{ .OS }}-{{ .Arch }}
            - paths: |-
                ../.nvm/
                ../../../root/.nvm/
  extract_version_info:
    steps:
      - script@1:
          title: Extract Version Info from Android build.gradle
          inputs:
            - content: |
                #!/bin/bash
                set -e
                
                # Path to Android build.gradle file
                BUILD_GRADLE_PATH="$PROJECT_LOCATION_ANDROID/app/build.gradle"
                
                # Extract versionName (remove quotes)
                APP_SEM_VER_NAME_TMP=$(grep -o 'versionName "[^"]*"' "$BUILD_GRADLE_PATH" | sed 's/versionName "\(.*\)"/\1/')
                
                # Extract versionCode
                APP_BUILD_NUMBER_TMP=$(grep -o 'versionCode [0-9]*' "$BUILD_GRADLE_PATH" | sed 's/versionCode \([0-9]*\)/\1/')
                
                # Validate that we found both values
                if [ -z "$APP_SEM_VER_NAME_TMP" ] || [ -z "$APP_BUILD_NUMBER_TMP" ]; then
                    echo "Error: Could not extract version information from $BUILD_GRADLE_PATH"
                    echo "APP_SEM_VER_NAME: $APP_SEM_VER_NAME_TMP"
                    echo "APP_BUILD_NUMBER: $APP_SEM_VER_NAME_TMP"
                    exit 1
                fi

                # Export as environment variables
                envman add --key APP_SEM_VER_NAME --value "$APP_SEM_VER_NAME_TMP"
                envman add --key APP_BUILD_NUMBER --value "$APP_BUILD_NUMBER_TMP"
  install_applesimutils:
    steps:
      - script@1:
          title: applesimutils installation
          inputs:
            - content: |-
                #!/usr/bin/env bash
                echo "Now installing applesimutils..."
                brew tap wix/brew
                brew install applesimutils

  # Notifications utility workflows
  # Provides values for commit or branch message and path depending on commit env setup initialised or not
  _get_workflow_info:
    steps:
      - activate-ssh-key@4:
          is_always_run: true # always run to also feed failure notifications
          run_if: '{{getenv "SSH_RSA_PRIVATE_KEY" | ne ""}}'
      - git-clone@6:
          inputs:
            - update_submodules: 'no'
          is_always_run: true # always run to also feed failure notifications
      - script@1:
          is_always_run: true # always run to also feed failure notifications
          inputs:
            - content: |
                #!/bin/bash
                # generate reference to commit from env or using git
                COMMIT_SHORT_HASH="${BITRISE_GIT_COMMIT:0:7}"
                BRANCH_HEIGHT=''
                WORKFLOW_TRIGGER='Push'

                if [[ -z "$BITRISE_GIT_COMMIT" ]]; then
                  COMMIT_SHORT_HASH="$(git rev-parse --short HEAD)"
                  BRANCH_HEIGHT='HEAD'
                  WORKFLOW_TRIGGER='Manual'
                fi

                envman add --key COMMIT_SHORT_HASH --value "$COMMIT_SHORT_HASH"
                envman add --key BRANCH_HEIGHT --value "$BRANCH_HEIGHT"
                envman add --key WORKFLOW_TRIGGER --value "$WORKFLOW_TRIGGER"
          title: Get commit or branch name and path variables

  # Slack notification utils: we have two workflows to allow choosing when to notify: on success, on failure or both.
  # A workflow for instance create_qa_builds will notify on failure for each build_android_qa or build_ios_qa
  # but will only notify success if both success and create_qa_builds succeeds.

  # Send a Slack message on successful release
  release_announcing_stores:
    before_run:
      - code_setup
    steps:
      - yarn@0:
          inputs:
            - command: build:announce
          title: Announcing pre-release
          is_always_run: false
    meta:
      bitrise.io:
        stack: linux-docker-android-22.04
        machine_type_id: standard

  # Send a Slack message when workflow succeeds
  notify_success:
    before_run:
      - _get_workflow_info
    steps:
      # Update Bitrise comment in PR with success status
      - comment-on-github-pull-request@0:
          is_always_run: true
          run_if: '{{getenv "TRIGGERED_BY_PR_LABEL" | eq "true"}}'
          inputs:
            - personal_access_token: '$GITHUB_ACCESS_TOKEN'
            - body: |-
                ## [<img alt="https://bitrise.io/" src="https://assets-global.website-files.com/5db35de024bb983af1b4e151/5e6f9ccc3e129dfd8a205e4e_Bitrise%20Logo%20-%20Eggplant%20Bg.png" height="20">](${BITRISEIO_PIPELINE_BUILD_URL}) **Bitrise**

                ✅✅✅ `${BITRISEIO_PIPELINE_TITLE}` passed on Bitrise! ✅✅✅

                Commit hash: ${GITHUB_PR_HASH}
                Build link: ${BITRISEIO_PIPELINE_BUILD_URL}

                >[!NOTE]
                >- You can kick off another `${BITRISEIO_PIPELINE_TITLE}` on Bitrise by removing and re-applying the `run-ios-e2e-smoke` label on the pull request

                <!-- BITRISE_TAG -->
                <!-- BITRISE_SUCCESS_TAG -->
            - repository_url: '$GIT_REPOSITORY_URL'
            - issue_number: '$GITHUB_PR_NUMBER'
            - api_base_url: 'https://api.github.com'
            - update_comment_tag: '$GITHUB_PR_HASH'
      - script@1:
          is_always_run: true
          title: Label PR with success
          inputs:
          - content: |-
              #!/usr/bin/env bash
              # Define label data
              LABELS_JSON='{"labels":["bitrise-result-ready"]}'

              # API URL to add labels to a PR
              API_URL="https://api.github.com/repos/$BITRISEIO_GIT_REPOSITORY_OWNER/$BITRISEIO_GIT_REPOSITORY_SLUG/issues/$GITHUB_PR_NUMBER/labels"

              # Perform the curl request and capture the HTTP status code
              HTTP_RESPONSE=$(curl -s -o response.txt -w "%{http_code}" -X POST -H "Authorization: token $GITHUB_ACCESS_TOKEN" -H "Accept: application/vnd.github.v3+json" -d "$LABELS_JSON" "$API_URL")

              # Output the HTTP status code
              echo "HTTP Response Code: $HTTP_RESPONSE"

              # Optionally check the response
              echo "HTTP Response Code: $HTTP_RESPONSE"

              if [ "$HTTP_RESPONSE" -ne 200 ]; then
                  echo "Failed to apply label. Status code: $HTTP_RESPONSE"
                  cat response.txt  # Show error message from GitHub if any
              else
                  echo "Label applied successfully."
              fi

              # Clean up the response file
              rm response.txt


  # Send a Slack message when workflow fails
  notify_failure:
    before_run:
      - _get_workflow_info
    steps:
      - script@1:
          is_always_run: true
          title: Check if PR comment should be updated
          inputs:
            - content: |-
                #!/usr/bin/env bash
                if [[ "$TRIGGERED_BY_PR_LABEL" == "true" && $BITRISE_BUILD_STATUS == 1 ]]; then
                  envman add --key SHOULD_UPDATE_PR_COMMENT --value "true"
                else
                  envman add --key SHOULD_UPDATE_PR_COMMENT --value "false"
                fi
      # Update Bitrise comment in PR with failure status
      - comment-on-github-pull-request@0:
          is_always_run: true
          run_if: '{{getenv "SHOULD_UPDATE_PR_COMMENT" | eq "true"}}'
          inputs:
            - personal_access_token: '$GITHUB_ACCESS_TOKEN'
            - body: |-
                ## [<img alt="https://bitrise.io/" src="https://assets-global.website-files.com/5db35de024bb983af1b4e151/5e6f9ccc3e129dfd8a205e4e_Bitrise%20Logo%20-%20Eggplant%20Bg.png" height="20">](${BITRISEIO_PIPELINE_BUILD_URL}) **Bitrise**

                ❌❌❌ `${BITRISEIO_PIPELINE_TITLE}` failed on Bitrise! ❌❌❌

                Commit hash: ${GITHUB_PR_HASH}
                Build link: ${BITRISEIO_PIPELINE_BUILD_URL}

                >[!NOTE]
                >- You can rerun any failed steps by opening the Bitrise build, tapping `Rebuild` on the upper right then `Rebuild unsuccessful Workflows`
                >- You can kick off another `${BITRISEIO_PIPELINE_TITLE}` on Bitrise by removing and re-applying the `run-ios-e2e-smoke` label on the pull request

                > [!TIP]
                >- Check the [documentation](https://www.notion.so/metamask-consensys/Bitrise-Pipeline-Overview-43159500c43748a389556f0593e8834b#26052f2ea6e24f8c9cfdb57a7522dc1f) if you have any doubts on how to understand the failure on bitrise

                <!-- BITRISE_TAG -->
                <!-- BITRISE_FAIL_TAG -->
            - repository_url: '$GIT_REPOSITORY_URL'
            - issue_number: '$GITHUB_PR_NUMBER'
            - api_base_url: 'https://api.github.com'
            - update_comment_tag: '$GITHUB_PR_HASH'
  bump_version_code:
    before_run:
      - _get_workflow_info
    steps:
      - script@1:
          is_always_run: true
          title: Trigger Update Build Version Action
          inputs:
            - content: |-
                #!/usr/bin/env bash
                set -e

                # Trigger the workflow
                RESPONSE=$(curl -L \
                  -X POST \
                  -H "Accept: application/vnd.github+json" \
                  -H "Authorization: Bearer $GITHUB_TRIGGER_ACTION_TOKEN" \
                  -H "X-GitHub-Api-Version: 2022-11-28" \
                  "https://api.github.com/repos/MetaMask/metamask-mobile/actions/workflows/125632963/dispatches" \
                  -d "{\"ref\":\"main\",\"inputs\":{\"base-branch\":\"$BITRISE_GIT_BRANCH\"}}" || exit 1)

                echo "Waiting 25 seconds for workflow to start..."
                sleep 25

                # Check completion status every 20 seconds
                for i in {1..5}; do
                  echo "Checking workflow status (Attempt $i of 5)..."

                  RESPONSE=$(curl -L \
                    -H "Accept: application/vnd.github+json" \
                    -H "Authorization: Bearer $GITHUB_TRIGGER_ACTION_TOKEN" \
                    -H "X-GitHub-Api-Version: 2022-11-28" \
                    "https://api.github.com/repos/MetaMask/metamask-mobile/actions/workflows/125632963/runs?branch=main&status=in_progress")

                  # Store the total_count value
                  TOTAL_COUNT=$(echo "$RESPONSE" | jq -r '.total_count')

                  if [ "$TOTAL_COUNT" = "0" ]; then
                    echo "Workflow finished result: https://github.com/MetaMask/metamask-mobile/actions/workflows/update-latest-build-version.yml"
                    exit 0
                  else
                    # Get the status and conclusion of the most recent run
                    STATUS=$(echo "$RESPONSE" | jq -r '.workflow_runs[0].status')
                    echo "Current status: $STATUS"
                    echo "Workflow is still in progress (status: $STATUS)..."
                    sleep 20
                  fi
                done

                echo "Timeout: Workflow did not complete within 100 seconds"
                echo "Check this action status for reason: https://github.com/MetaMask/metamask-mobile/actions/workflows/update-latest-build-version.yml"
                exit 1
    meta:
      bitrise.io:
        stack: linux-docker-android-22.04
        machine_type_id: standard
  # CI Steps
  ci_test:
    before_run:
      - code_setup
    steps:
      - yarn@0:
          inputs:
            - args: ''
            - command: test:unit --silent
          title: Unit Test
          is_always_run: false
      - script@1:
          inputs:
            - content: |-
                #!/usr/bin/env bash
                echo 'weew - everything passed!'
          title: All Tests Passed
          is_always_run: false
  # E2E Steps
  ### This workflow uses a flag (TEST_SUITE) that defines the specific set of tests to be run.
  ## in this instance Regression. In future iterations we can rename to ios_test_suite_selection & android_test_suite_selection
  ios_build_regression_tests:
    after_run:
      - ios_e2e_build
  ios_run_regression_confirmations_tests:
    envs:
      - TEST_SUITE_TAG: 'RegressionConfirmations'
    after_run:
      - ios_e2e_test
  ios_run_regression_wallet_platform_tests:
    envs:
      - TEST_SUITE_TAG: 'RegressionWalletPlatform'
    after_run:
      - ios_e2e_test
  ios_run_regression_trade_tests:
    envs:
      - TEST_SUITE_TAG: 'RegressionTrade'
    after_run:
      - ios_e2e_test
  ios_run_regression_network_abstraction_tests:
    envs:
      - TEST_SUITE_TAG: 'RegressionNetworkAbstractions'
      - MM_REMOVE_GLOBAL_NETWORK_SELECTOR: 'true'
    after_run:
      - ios_e2e_test
  ios_run_regression_network_abstraction_tests_gns_disabled:
    envs:
      - TEST_SUITE_TAG: 'RegressionNetworkAbstractions'
      - MM_REMOVE_GLOBAL_NETWORK_SELECTOR: 'false'
    after_run:
      - ios_e2e_test
  ios_run_regression_network_expansion_tests:
    envs:
      - TEST_SUITE_TAG: 'RegressionNetworkExpansion'
    after_run:
      - ios_e2e_test
  ios_run_regression_performance_tests:
    envs:
      - TEST_SUITE_TAG: 'RegressionPerformance'
    after_run:
      - ios_e2e_test
  ios_run_regression_accounts_tests:
    envs:
      - TEST_SUITE_TAG: 'RegressionAccounts'
    after_run:
      - ios_e2e_test
  ios_run_regression_assets_tests:
    envs:
      - TEST_SUITE_TAG: 'RegressionAssets'
    after_run:
      - ios_e2e_test
  ios_run_regression_ux_tests:
    envs:
      - TEST_SUITE_TAG: 'RegressionWalletUX'
    after_run:
      - ios_e2e_test
  android_build_regression_tests:
    meta:
      bitrise.io:
        stack: linux-docker-android-22.04
        machine_type_id: elite-xl
    after_run:
      - android_e2e_build
  android_run_regression_confirmations_tests:
    meta:
        bitrise.io:
          stack: linux-docker-android-22.04
          machine_type_id: elite-xl
    envs:
      - TEST_SUITE_TAG: 'RegressionConfirmations'
    after_run:
      - android_e2e_test
  android_run_regression_wallet_platform_tests:
    meta:
      bitrise.io:
        stack: linux-docker-android-22.04
        machine_type_id: elite-xl
    envs:
      - TEST_SUITE_TAG: 'RegressionWalletPlatform'
    after_run:
      - android_e2e_test
  android_run_regression_trade_tests:
    meta:
      bitrise.io:
        stack: linux-docker-android-22.04
        machine_type_id: elite-xl
    envs:
      - TEST_SUITE_TAG: 'RegressionTrade'
    after_run:
      - android_e2e_test
  android_run_regression_network_abstraction_tests:
    meta:
      bitrise.io:
        stack: linux-docker-android-22.04
        machine_type_id: elite-xl
    envs:
      - TEST_SUITE_TAG: 'RegressionNetworkAbstractions'
    after_run:
      - android_e2e_test
  android_run_regression_network_expansion_tests:
    meta:
      bitrise.io:
        stack: linux-docker-android-22.04
        machine_type_id: elite-xl
    envs:
      - TEST_SUITE_TAG: 'RegressionNetworkExpansion'
    after_run:
      - android_e2e_test
  android_run_regression_performance_tests:
    meta:
      bitrise.io:
        stack: linux-docker-android-22.04
        machine_type_id: elite-xl
    envs:
      - TEST_SUITE_TAG: 'RegressionPerformance'
    after_run:
      - android_e2e_test
  android_run_regression_accounts_tests:
    meta:
      bitrise.io:
        stack: linux-docker-android-22.04
        machine_type_id: elite-xl
    envs:
      - TEST_SUITE_TAG: 'RegressionAccounts'
    after_run:
      - android_e2e_test
  android_run_regression_ux_tests:
    meta:
      bitrise.io:
        stack: linux-docker-android-22.04
        machine_type_id: elite-xl
    envs:
      - TEST_SUITE_TAG: 'RegressionWalletUX'
    after_run:
      - android_e2e_test
  android_run_regression_assets_tests:
    meta:
      bitrise.io:
        stack: linux-docker-android-22.04
        machine_type_id: elite-xl
    envs:
      - TEST_SUITE_TAG: 'RegressionAssets'
    after_run:
      - android_e2e_test
  download_production_qa_apk:
    steps:
      - script@1:
          title: Download Production QA APK
          inputs:
            - content: |
                #!/usr/bin/env bash
                ./scripts/download-android-qa-app.sh
                # APK_PATH is already set by the download script using envman
  build_flask_e2e_android:
    after_run:
      - android_flask_e2e_build
    meta:
      bitrise.io:
        stack: linux-docker-android-22.04
        machine_type_id: elite-xl
  # TODO: Remove this workflow since it's not used anymore
  run_flask_e2e_android:
    meta:
      bitrise.io:
        stack: linux-docker-android-22.04
        machine_type_id: elite-xl
    envs:
      - METAMASK_BUILD_TYPE: 'flask'
    after_run:
      - android_e2e_test
  build_flask_e2e_ios:
    envs:
      - COMMAND_YARN: 'build:ios:flask:e2e'
    after_run:
      - ios_e2e_build
  # TODO: Remove this workflow since it's not used anymore
  run_flask_e2e_ios:
    envs:
      - METAMASK_BUILD_TYPE: 'flask'
    after_run:
      - ios_e2e_test
  run_tag_upgrade_android:
    meta:
      bitrise.io:
        stack: linux-docker-android-22.04
        machine_type_id: elite-xl
    before_run:
      - setup
      - prep_environment
      - download_production_qa_apk
    after_run:
      -  wdio_android_e2e_test
    envs:
      - CUCUMBER_TAG_EXPRESSION: '@upgrade and @androidApp'
      - TEST_TYPE: 'upgrade'
      - NEW_BUILD_STRING: 'MetaMask v$VERSION_NAME ($VERSION_NUMBER)' # this is the build string for the new build that was generated by build_android_qa
    steps:
      - script@1:
          title: Set Build Strings
          inputs:
            - content: |
                envman add --key PRODUCTION_BUILD_STRING --value "MetaMask v${PRODUCTION_BUILD_NAME} (${PRODUCTION_BUILD_NUMBER})"

                BITRISE_GIT_BRANCH="qa-release"
                VERSION_NAME="$PRODUCTION_BUILD_NAME" #  This value (PRODUCTION_BUILD_NAME) comes from the script to download the production build
                VERSION_NUMBER="$PRODUCTION_BUILD_NUMBER" # This value (PRODUCTION_BUILD_NUMBER) comes from the script to download the production build
                echo "Using qa-release with production version: $VERSION_NAME ($VERSION_NUMBER)"

                CUSTOM_ID="$BITRISE_GIT_BRANCH-$VERSION_NAME-$VERSION_NUMBER"
                CUSTOM_ID=${CUSTOM_ID////-}

                #### The UPLOAD_APK_PATH is the path to the apk file that was downloaded by the download_production_qa_apk step
                echo "apk path: $UPLOAD_APK_PATH"
                RESPONSE=$(curl -u "$BROWSERSTACK_USERNAME:$BROWSERSTACK_ACCESS_KEY" \
                    -X POST "https://api-cloud.browserstack.com/app-automate/upload" \
                    -F "file=@$UPLOAD_APK_PATH" \
                    -F 'data={"custom_id": "'$CUSTOM_ID'"}')

                # Extract app_url
                APP_URL=$(echo "$RESPONSE" | jq -r '.app_url')

                # Set the environment variable
                envman add --key PRODUCTION_APP_URL --value "$APP_URL"

                # Debug output
                echo "Response: $RESPONSE"
                echo "APP_URL: $APP_URL"
                echo "PRODUCTION_APP_URL: $PRODUCTION_APP_URL"

  build_ios_multichain_permissions_e2e:
    after_run:
      - ios_e2e_build
      # - android_e2e_build
  build_android_multichain_permissions_e2e:
    meta:
      bitrise.io:
        stack: linux-docker-android-22.04
        machine_type_id: elite-xl
    after_run:
      - android_e2e_build
  run_android_app_launch_times_appium_test:
    envs:
      - TEST_SUITE_FOLDER: './wdio/features/Performance/*'
      - TEST_TYPE: 'performance'
    meta:
      bitrise.io:
        stack: linux-docker-android-22.04
        machine_type_id: elite-xl
    after_run:
      - wdio_android_e2e_test

  ### Report automated test results to TestRail
  run_testrail_update_automated_test_results:
    before_run:
      - code_setup
    steps:
      - script@1:
          title: 'Add Automated Test Results to TestRail'
          inputs:
            - content: |-
                #!/usr/bin/env bash
                echo 'REPORT AUTOMATED TEST RESULTS TO TESTRAIL'
                node ./scripts/testrail/testrail.api.js

  run_ios_app_launch_times_appium_test:
    envs:
      - TEST_SUITE_FOLDER: './wdio/features/Performance/*'
      - TEST_TYPE: 'performance'
    after_run:
      - wdio_ios_e2e_test

  ### Separating workflows so they run concurrently during smoke runs
  run_tag_smoke_multichain_api_ios:
    envs:
      - TEST_SUITE_TAG: '.*SmokeMultiChainAPI.*'
    after_run:
      - ios_e2e_test

  run_network_expansion_swimlane_ios_smoke:
    envs:
      - TEST_SUITE_TAG: '.*NetworkExpansion.*'
    after_run:
      - ios_e2e_test
  run_network_expansion_swimlane_android_smoke:
    meta:
      bitrise.io:
        stack: linux-docker-android-22.04
        machine_type_id: elite-xl
    envs:
      - TEST_SUITE_TAG: '.*NetworkExpansion.*'
    after_run:
      - android_e2e_test

  run_wallet_platform_swimlane_ios_smoke:
    envs:
      - TEST_SUITE_TAG: '.*SmokeWalletPlatform.*'
    after_run:
      - ios_e2e_test
  run_wallet_platform_swimlane_android_smoke:
    meta:
      bitrise.io:
        stack: linux-docker-android-22.04
        machine_type_id: elite-xl
    envs:
      - TEST_SUITE_TAG: '.*SmokeWalletPlatform.*'
    after_run:
      - android_e2e_test

  run_network_abstraction_swimlane_ios_smoke:
    envs:
      - TEST_SUITE_TAG: '.*SmokeNetworkAbstraction.*'
    after_run:
      - ios_e2e_test
  run_network_abstraction_swimlane_android_smoke:
    meta:
      bitrise.io:
        stack: linux-docker-android-22.04
        machine_type_id: elite-xl
    envs:
      - TEST_SUITE_TAG: '.*SmokeNetworkAbstraction.*'
    after_run:
      - android_e2e_test
  run_trade_swimlane_ios_smoke:
    envs:
      - TEST_SUITE_TAG: '.*SmokeTrade.*'
    after_run:
      - ios_e2e_test
  run_trade_swimlane_android_smoke:
    meta:
      bitrise.io:
        stack: linux-docker-android-22.04
        machine_type_id: elite-xl
    envs:
      - TEST_SUITE_TAG: '.*SmokeTrade.*'
    after_run:
      - android_e2e_test
  run_ios_api_specs:
    after_run:
      - ios_api_specs
  run_tag_smoke_confirmations_redesigned_android:
    meta:
      bitrise.io:
        stack: linux-docker-android-22.04
        machine_type_id: elite-xl
    envs:
      - TEST_SUITE_TAG: 'SmokeConfirmationsRedesigned '
    after_run:
      - android_e2e_test
  run_tag_smoke_confirmations_redesigned_ios:
    envs:
      - TEST_SUITE_TAG: 'SmokeConfirmationsRedesigned'
    after_run:
      - ios_e2e_test
  run_tag_smoke_performance_ios:
    envs:
      - TEST_SUITE_TAG: '.*SmokePerformance.*'
    after_run:
      - ios_e2e_test
  run_tag_smoke_performance_android:
    meta:
      bitrise.io:
        stack: linux-docker-android-22.04
        machine_type_id: elite-xl
    envs:
      - TEST_SUITE_TAG: '.*SmokePerformance.*'
    after_run:
      - android_e2e_test
  run_tag_multichain_permissions_ios:
    envs:
      - TEST_SUITE_TAG: '.*SmokeMultiChainPermissions.*'
    after_run:
      - ios_e2e_test
  run_tag_multichain_permissions_android:
    meta:
      bitrise.io:
        stack: linux-docker-android-22.04
        machine_type_id: elite-xl
    envs:
      - TEST_SUITE_TAG: '.*SmokeMultiChainPermissions.*'
    after_run:
      - android_e2e_test
  run_tag_flask_build_tests_ios:
    envs:
      - TEST_SUITE_TAG: '.*FlaskBuildTests.*'
    after_run:
      - ios_e2e_test
  run_tag_flask_build_tests_android:
    meta:
      bitrise.io:
        stack: linux-docker-android-22.04
        machine_type_id: elite-xl
    envs:
      - TEST_SUITE_TAG: '.*FlaskBuildTests.*'
    after_run:
      - android_e2e_test
  run_tag_smoke_identity_ios:
    envs:
      - TEST_SUITE_TAG: 'SmokeIdentity'
    after_run:
      - ios_e2e_test
  run_tag_smoke_identity_android:
    meta:
      bitrise.io:
        stack: linux-docker-android-22.04
        machine_type_id: elite-xl
    envs:
      - TEST_SUITE_TAG: 'SmokeIdentity'
    after_run:
      - android_e2e_test
  run_tag_smoke_accounts_ios:
    envs:
      - TEST_SUITE_TAG: 'SmokeAccounts'
    after_run:
      - ios_e2e_test
  run_tag_smoke_accounts_android:
    meta:
      bitrise.io:
        stack: linux-docker-android-22.04
        machine_type_id: elite-xl
    envs:
      - TEST_SUITE_TAG: 'SmokeAccounts'
    after_run:
      - android_e2e_test
  run_tag_smoke_card_ios:
    envs:
      - TEST_SUITE_TAG: 'SmokeCard'
    after_run:
      - ios_e2e_test
  run_tag_smoke_card_android:
    meta:
      bitrise.io:
        stack: linux-docker-android-22.04
        machine_type_id: elite-xl
    envs:
      - TEST_SUITE_TAG: 'SmokeCard'
    after_run:
      - android_e2e_test
  android_e2e_build:
    envs:
      - KEYSTORE_URL: $BITRISEIO_ANDROID_KEYSTORE_URL
      - KEYSTORE_PATH: 'android/keystores/release.keystore'
      - BUILD_COMMAND: 'yarn build:android:main:e2e'
    after_run:
      - _android_e2e_build_template
    meta:
      bitrise.io:
        machine_type_id: elite-xl
        stack: linux-docker-android-22.04
  # TODO: Consolidate android_e2e_build and android_flask_e2e_build once _android_e2e_build_template and _android_build_template is consolidated
  android_flask_e2e_build:
    envs:
      - KEYSTORE_URL: $BITRISEIO_ANDROID_FLASK_KEYSTORE_URL_URL
      - KEYSTORE_PATH: 'android/keystores/flaskRelease.keystore'
      - BUILD_COMMAND: 'yarn build:android:flask:e2e'
    after_run:
      - _android_e2e_build_template
    meta:
      bitrise.io:
        machine_type_id: elite-xl
        stack: linux-docker-android-22.04
  run_single_android_e2e_test:
    run_if: '{{ or (ne "$E2E_TEST_FILE" "") (ne "$TEST_SUITE_TAG" "") }}'
    after_run:
      - android_e2e_test
    meta:
      bitrise.io:
        machine_type_id: elite-xl
        stack: linux-docker-android-22.04

  run_single_ios_e2e_test:
    run_if: '{{ or (ne "$E2E_TEST_FILE" "") (ne "$TEST_SUITE_TAG" "") }}'
    after_run:
      - ios_e2e_test

  android_e2e_test:
    before_run:
      - setup
      - prep_environment
    after_run:
      - notify_failure
    steps:
      - restore-gradle-cache@2: {}
      - restore-cache@2:
          title: Restore Android PR Build Cache (if build was skipped)
          run_if: '{{getenv "SKIP_ANDROID_BUILD" | eq "true"}}'
          inputs:
            - key: '{{ getenv "ANDROID_PR_BUILD_CACHE_KEY" }}'
      - script@1:
          title: Copy Android build from cache (if build was skipped)
          run_if: '{{getenv "SKIP_ANDROID_BUILD" | eq "true"}}'
          inputs:
            - content: |-
                #!/usr/bin/env bash
                echo "Copying Android build from cache..."
                
                if [ -d "/tmp/android-cache/build/outputs" ]; then
                    echo "Restoring Android build outputs from cache..."
                    mkdir -p android/app/build/outputs
                    cp -r /tmp/android-cache/build/outputs/* android/app/build/outputs/
                    echo "✅ Android build artifacts restored from cache"
                    
                    echo "Restored files:"
                    find android/app/build/outputs -type f -name "*.apk" -o -name "*.aab" | head -5
                else
                    echo "❌ Cache directory /tmp/android-cache/build/outputs not found"
                    echo "Cache may not have been restored properly"
                fi
      - pull-intermediate-files@1:
          inputs:
            - artifact_sources: .*
          title: Pull Android build
      - script@1:
          title: Copy Android build for Detox
          run_if: '{{getenv "SKIP_ANDROID_BUILD" | eq "false"}}'
          inputs:
            - content: |-
                #!/usr/bin/env bash
                set -ex

                # Create directories for Detox
                mkdir -p "$BITRISE_SOURCE_DIR/android/app/build/outputs"

                # Copy saved files for Detox usage
                # INTERMEDIATE_ANDROID_BUILD_DIR is the cached directory from android_e2e_build's "Save Android build" step
                cp -r "$INTERMEDIATE_ANDROID_BUILD_DIR" "$BITRISE_SOURCE_DIR/android/app/build"
      - restore-cache@2:
          title: Restore cache node_modules
          inputs:
            - key: node_modules-{{ .OS }}-{{ .Arch }}-{{ getenv "BRANCH_COMMIT_HASH" }}
      - script@1:
          title: Install foundry
          inputs:
            - content: |-
                #!/bin/bash
                yarn install:foundryup
      - avd-manager@1:
          inputs:
            - api_level: '34'
            - abi: 'x86_64'
            - create_command_flags: --sdcard 8192M
            - start_command_flags: -read-only
            - profile: pixel_5
      - wait-for-android-emulator@1: {}
      - script@1:
          title: Run detox test
          timeout: 1800
          is_always_run: false
          inputs:
            - content: |-
                #!/usr/bin/env bash
                export METAMASK_ENVIRONMENT='dev'
                 node -v
                if [ -n "${E2E_TEST_FILE:-}" ]; then
                  echo "[INFO] Running only specified E2E_TEST_FILE(s): $E2E_TEST_FILE"
                  IGNORE_BOXLOGS_DEVELOPMENT="true" yarn test:e2e:android:run:qa-release $E2E_TEST_FILE
                elif [ -n "${TEST_SUITE_TAG:-}" ]; then
                  echo "[INFO] Running tests matching TEST_SUITE_TAG: $TEST_SUITE_TAG"
                  ./scripts/run-e2e-tags.sh
                fi
      - custom-test-results-export@1:
          title: Export test results
          is_always_run: true
          is_skippable: true
          inputs:
            - base_path: $BITRISE_SOURCE_DIR/e2e/reports/
            - test_name: E2E Tests
            - search_pattern: $BITRISE_SOURCE_DIR/e2e/reports/junit.xml
      - deploy-to-bitrise-io@2.2.3:
          title: Deploy test report files
          is_always_run: true
          is_skippable: true
      - script@1:
          title: Copy screenshot files
          is_always_run: true
          run_if: .IsBuildFailed
          inputs:
            - content: |-
                #!/usr/bin/env bash
                set -ex
                cp -r "$BITRISE_SOURCE_DIR/artifacts"  "$BITRISE_DEPLOY_DIR"
      - deploy-to-bitrise-io@2.3:
          title: Deploy test screenshots
          is_always_run: true
          run_if: .IsBuildFailed
          inputs:
            - deploy_path: $BITRISE_DEPLOY_DIR
            - is_compress: true
            - zip_name: E2E_Android_Failure_Artifacts
      - script@1:
          title: Copy performance results
          is_always_run: true
          run_if: '{{getenv "TEST_SUITE_TAG" | eq ".*SmokePerformance.*"}}'
          inputs:
            - content: |-
                #!/usr/bin/env bash
                set -ex
                # Create performance results directory
                mkdir -p "$BITRISE_DEPLOY_DIR/performance-results"
                
                # Copy performance JSON files if they exist
                if [ -f "$BITRISE_SOURCE_DIR/e2e/specs/performance/reports/account-list-load-testing-performance-results.json" ]; then
                  cp "$BITRISE_SOURCE_DIR/e2e/specs/performance/reports/account-list-load-testing-performance-results.json" "$BITRISE_DEPLOY_DIR/performance-results/"
                  echo "Copied account-list-load-testing-performance-results.json"
                fi
                
                if [ -f "$BITRISE_SOURCE_DIR/e2e/specs/performance/reports/network-list-load-testing-performance-results.json" ]; then
                  cp "$BITRISE_SOURCE_DIR/e2e/specs/performance/reports/network-list-load-testing-performance-results.json" "$BITRISE_DEPLOY_DIR/performance-results/"
                  echo "Copied network-list-load-testing-performance-results.json"
                fi
                
                if [ -f "$BITRISE_SOURCE_DIR/e2e/specs/performance/reports/switching-accounts-to-dismiss-load-testing-performance-results.json" ]; then
                  cp "$BITRISE_SOURCE_DIR/e2e/specs/performance/reports/switching-accounts-to-dismiss-load-testing-performance-results.json" "$BITRISE_DEPLOY_DIR/performance-results/"
                  echo "Copied switching-accounts-to-dismiss-load-testing-performance-results.json"
                fi
      - deploy-to-bitrise-io@2.3:
          title: Deploy performance results
          is_always_run: true
          run_if: '{{getenv "TEST_SUITE_TAG" | eq ".*SmokePerformance.*"}}'
          inputs:
            - deploy_path: $BITRISE_DEPLOY_DIR/performance-results
            - is_compress: true
            - zip_name: E2E_Performance_Results
    meta:
      bitrise.io:
        machine_type_id: elite-xl
        stack: linux-docker-android-22.04

  # Performance-specific Android E2E test workflow
  android_e2e_test_performance:
    before_run:
      - setup
      - prep_environment
    after_run:
      - notify_failure
    steps:
      - restore-gradle-cache@2: {}
      - pull-intermediate-files@1:
          inputs:
            - artifact_sources: .*
          title: Pull Android build
      - script@1:
          title: Copy Android build for Detox
          run_if: '{{getenv "SKIP_ANDROID_BUILD" | eq "false"}}'
          inputs:
            - content: |-
                #!/usr/bin/env bash
                set -ex

                # Create directories for Detox
                mkdir -p "$BITRISE_SOURCE_DIR/android/app/build/outputs"

                # Copy saved files for Detox usage
                # INTERMEDIATE_ANDROID_BUILD_DIR is the cached directory from android_e2e_build's "Save Android build" step
                cp -r "$INTERMEDIATE_ANDROID_BUILD_DIR" "$BITRISE_SOURCE_DIR/android/app/build"
      - restore-cache@2:
          title: Restore cache node_modules
          inputs:
            - key: node_modules-{{ .OS }}-{{ .Arch }}-{{ getenv "BRANCH_COMMIT_HASH" }}
      - script@1:
          title: Install foundry
          inputs:
            - content: |-
                #!/bin/bash
                yarn install:foundryup
      - avd-manager@1:
          inputs:
            - api_level: '34'
            - abi: 'x86_64'
            - create_command_flags: --sdcard 8192M
            - start_command_flags: -read-only
            - profile: pixel_5
      - wait-for-android-emulator@1: {}
      - script@1:
          title: Run detox test
          timeout: 1200
          is_always_run: false
          inputs:
            - content: |-
                #!/usr/bin/env bash

                export METAMASK_ENVIRONMENT='e2e'

                if [ -n "${E2E_TEST_FILE:-}" ]; then
                  echo "[INFO] Running only specified E2E_TEST_FILE(s): $E2E_TEST_FILE"
                  IGNORE_BOXLOGS_DEVELOPMENT="true" yarn test:e2e:android:$METAMASK_BUILD_TYPE:prod $E2E_TEST_FILE
                elif [ -n "${TEST_SUITE_TAG:-}" ]; then
                  echo "[INFO] Running tests matching TEST_SUITE_TAG: $TEST_SUITE_TAG"
                  ./scripts/run-e2e-tags.sh
                fi
      - custom-test-results-export@1:
          title: Export test results
          is_always_run: true
          is_skippable: true
          inputs:
            - base_path: $BITRISE_SOURCE_DIR/e2e/reports/
            - test_name: E2E Tests
            - search_pattern: $BITRISE_SOURCE_DIR/e2e/reports/junit.xml
      - deploy-to-bitrise-io@2.2.3:
          title: Deploy test report files
          is_always_run: true
          is_skippable: true
      - script@1:
          title: Copy screenshot files
          is_always_run: true
          run_if: .IsBuildFailed
          inputs:
            - content: |-
                #!/usr/bin/env bash
                set -ex
                cp -r "$BITRISE_SOURCE_DIR/artifacts"  "$BITRISE_DEPLOY_DIR"
      - deploy-to-bitrise-io@2.3:
          title: Deploy test screenshots
          is_always_run: true
          run_if: .IsBuildFailed
          inputs:
            - deploy_path: $BITRISE_DEPLOY_DIR
            - is_compress: true
            - zip_name: E2E_Android_Failure_Artifacts
      - script@1:
          title: Copy performance results
          is_always_run: true
          inputs:
            - content: |-
                #!/usr/bin/env bash
                set -ex
                # Create performance results directory
                mkdir -p "$BITRISE_DEPLOY_DIR/performance-results"
                
                # Copy performance JSON files if they exist
                if [ -f "$BITRISE_SOURCE_DIR/e2e/specs/performance/reports/account-list-load-testing-performance-results.json" ]; then
                  cp "$BITRISE_SOURCE_DIR/e2e/specs/performance/reports/account-list-load-testing-performance-results.json" "$BITRISE_DEPLOY_DIR/performance-results/"
                  echo "Copied account-list-load-testing-performance-results.json"
                fi
                
                if [ -f "$BITRISE_SOURCE_DIR/e2e/specs/performance/reports/network-list-load-testing-performance-results.json" ]; then
                  cp "$BITRISE_SOURCE_DIR/e2e/specs/performance/reports/network-list-load-testing-performance-results.json" "$BITRISE_DEPLOY_DIR/performance-results/"
                  echo "Copied network-list-load-testing-performance-results.json"
                fi
                
                if [ -f "$BITRISE_SOURCE_DIR/e2e/specs/performance/reports/switching-accounts-to-dismiss-load-testing-performance-results.json" ]; then
                  cp "$BITRISE_SOURCE_DIR/e2e/specs/performance/reports/switching-accounts-to-dismiss-load-testing-performance-results.json" "$BITRISE_DEPLOY_DIR/performance-results/"
                  echo "Copied switching-accounts-to-dismiss-load-testing-performance-results.json"
                fi
      - deploy-to-bitrise-io@2.3:
          title: Deploy performance results
          is_always_run: true
          inputs:
            - deploy_path: $BITRISE_DEPLOY_DIR/performance-results
            - is_compress: true
            - zip_name: E2E_Performance_Results
    meta:
      bitrise.io:
        machine_type_id: elite-xl
        stack: linux-docker-android-22.04

  ios_api_specs:
    before_run:
      - setup
      - code_setup
      - install_applesimutils
      - prep_environment
    after_run:
      - notify_failure
    steps:
      - restore-cache@2:
          title: Restore iOS PR Build Cache (if build was skipped)
          run_if: '{{getenv "SKIP_IOS_BUILD" | eq "true"}}'
          inputs:
            - key: '{{ getenv "IOS_PR_BUILD_CACHE_KEY" }}'
      - script@1:
          title: Copy iOS build from cache (if build was skipped)
          run_if: '{{getenv "SKIP_IOS_BUILD" | eq "true"}}'
          inputs:
            - content: |-
                #!/usr/bin/env bash
                echo "Copying iOS build from cache..."
                
                # Check if cached build products exist
                if [ -d "ios/build/Build/Products/Release-iphonesimulator" ]; then
                    echo "✅ iOS build artifacts found in cache"
                    echo "Build products directory contents:"
                    ls -la ios/build/Build/Products/Release-iphonesimulator/ | head -5
                else
                    echo "❌ iOS build products not found in cache"
                    mkdir -p ios/build/Build/Products/Release-iphonesimulator
                fi
                
                # Check if cached Detox artifacts exist
                if [ -d "../Library/Detox/ios" ]; then
                    echo "✅ Detox iOS artifacts found in cache"
                    echo "Detox directory contents:"
                    ls -la ../Library/Detox/ios/ | head -5
                else
                    echo "❌ Detox iOS artifacts not found in cache"
                    mkdir -p ../Library/Detox/ios
                fi
                
                echo "iOS build artifacts restored from cache"
      - pull-intermediate-files@1:
          inputs:
            - artifact_sources: .*
          title: Pull iOS build
      - script@1:
          title: Copy iOS build for Detox
          run_if: '{{getenv "SKIP_IOS_BUILD" | eq "false"}}'
          inputs:
            - content: |-
                #!/usr/bin/env bash
                set -ex

                # Create directories for Detox
                mkdir -p "$BITRISE_SOURCE_DIR/ios/build/Build/Products"
                mkdir -p "$BITRISE_SOURCE_DIR/../Library/Detox/ios"

                # Copy saved files for Detox usage
                # INTERMEDIATE_IOS_BUILD_DIR & INTERMEDIATE_IOS_DETOX_DIR are the cached directories by ios_e2e_build's "Save iOS build" step
                cp -r "$INTERMEDIATE_IOS_BUILD_DIR" "$BITRISE_SOURCE_DIR/ios/build/Build/Products"
                cp -r "$INTERMEDIATE_IOS_DETOX_DIR" "$BITRISE_SOURCE_DIR/../Library/Detox"
      # - restore-cocoapods-cache@2: {}
      - restore-cache@2:
          title: Restore cache node_modules
          inputs:
            - key: node_modules-{{ .OS }}-{{ .Arch }}-{{ getenv "BRANCH_COMMIT_HASH" }}
      - script@1:
          title: Install foundry
          inputs:
            - content: |-
                #!/bin/bash
                yarn install:foundryup
      - certificate-and-profile-installer@1: {}
      - set-xcode-build-number@1:
          inputs:
            - build_short_version_string: $VERSION_NAME
            - plist_path: $PROJECT_LOCATION_IOS/MetaMask/Info.plist
      - script:
          inputs:
            - content: |-
                # Add cache directory to environment variable
                envman add --key BREW_APPLESIMUTILS --value "$(brew --cellar)/applesimutils"
                envman add --key BREW_OPT_APPLESIMUTILS --value "/usr/local/opt/applesimutils"
                brew tap wix/brew
          title: Set Env Path for caching deps
      - script@1:
          title: Run detox test
          timeout: 1800
          is_always_run: false
          inputs:
            - content: |-
                #!/usr/bin/env bash
                yarn test:api-specs --retries 1
      - script@1:
          is_always_run: true
          is_skippable: false
          title: Add tests reports to Bitrise
          inputs:
            - content: |-
                #!/usr/bin/env bash
                cp -r $BITRISE_SOURCE_DIR/html-report/index.html $BITRISE_HTML_REPORT_DIR/
      - deploy-to-bitrise-io@2.2.3:
          is_always_run: true
          is_skippable: false
          inputs:
            - deploy_path: $BITRISE_HTML_REPORT_DIR
          title: Deploy test report files

  pr_check_build_cache:
    steps:
      - activate-ssh-key@4:
          run_if: '{{getenv "SSH_RSA_PRIVATE_KEY" | ne ""}}'
      - git-clone@6: {}
      - restore-cache@2:
          title: Restore last successful build commit marker
          is_skippable: true
          inputs:
            - key: 'last-e2e-build-commit-pr-{{ getenv "GITHUB_PR_NUMBER" }}'
      - script@1:
          title: Generate cache keys and check both iOS and Android builds
          inputs:
            - content: |-
                #!/usr/bin/env bash
                ./scripts/generate-pr-cache-keys.sh
      - restore-cache@2:
          title: Check iOS cache
          is_skippable: true
          run_if: '{{getenv "IOS_PR_BUILD_CACHE_KEY" | ne ""}}'
          inputs:
            - key: '{{ getenv "IOS_PR_BUILD_CACHE_KEY" }}'
      - script@1:
          title: Process iOS cache result
          run_if: '{{getenv "IOS_PR_BUILD_CACHE_KEY" | ne ""}}'
          inputs:
            - content: |-
                #!/usr/bin/env bash
                if [[ "$BITRISE_CACHE_HIT" == "exact" ]]; then
                    echo "✅ iOS cache found - build will be skipped"
                    envman add --key SKIP_IOS_BUILD --value "true"
                else
                    echo "❌ iOS cache not found - build will proceed"
                    envman add --key SKIP_IOS_BUILD --value "false"
                fi
                envman add --key BITRISE_CACHE_HIT --value ""  # Reset for next check
      - restore-cache@2:
          title: Check Android cache
          is_skippable: true
          run_if: '{{getenv "ANDROID_PR_BUILD_CACHE_KEY" | ne ""}}'
          inputs:
            - key: '{{ getenv "ANDROID_PR_BUILD_CACHE_KEY" }}'
      - script@1:
          title: Process Android cache result and finalize decisions
          inputs:
            - content: |-
                #!/usr/bin/env bash
                
                # Initialize local variables with current state
                LOCAL_SKIP_IOS="$SKIP_IOS_BUILD"
                LOCAL_SKIP_ANDROID="$SKIP_ANDROID_BUILD"
                
                # Ensure iOS value is set if cache check was skipped
                if [[ -z "$IOS_PR_BUILD_CACHE_KEY" ]]; then
                    echo "No iOS cache key available - build will proceed"
                    LOCAL_SKIP_IOS="false"
                    envman add --key SKIP_IOS_BUILD --value "false"
                fi
                
                # Only process Android cache if we have cache keys
                if [[ -n "$ANDROID_PR_BUILD_CACHE_KEY" ]]; then
                    if [[ "$BITRISE_CACHE_HIT" == "exact" ]]; then
                        echo "✅ Android cache found - build will be skipped"
                        LOCAL_SKIP_ANDROID="true"
                        envman add --key SKIP_ANDROID_BUILD --value "true"
                    else
                        echo "❌ Android cache not found - build will proceed"
                        LOCAL_SKIP_ANDROID="false"
                        envman add --key SKIP_ANDROID_BUILD --value "false"
                    fi
                else
                    echo "No Android cache key available - build will proceed"
                    LOCAL_SKIP_ANDROID="false"
                    envman add --key SKIP_ANDROID_BUILD --value "false"
                fi
                
                echo ""
                echo "=== Final Build Decisions ==="
                echo "iOS build:     $([ "$LOCAL_SKIP_IOS" == "true" ] && echo "SKIP" || echo "BUILD")"
                echo "Android build: $([ "$LOCAL_SKIP_ANDROID" == "true" ] && echo "SKIP" || echo "BUILD")"
      - share-pipeline-variable@1:
          title: Share variables across pipeline stages
          inputs:
            - variables: |-
                SKIP_IOS_BUILD
                SKIP_ANDROID_BUILD
                IOS_PR_BUILD_CACHE_KEY
                ANDROID_PR_BUILD_CACHE_KEY

  ios_e2e_build:
    before_run:
      - install_applesimutils
      - code_setup
      - set_commit_hash
    after_run:
      - notify_failure
    steps:
      - script@1:
          title: Generating ccache key using native folder checksum
          inputs:
            - content: |-
                #!/usr/bin/env bash
                ./scripts/cache/set-cache-envs.sh ios
      - certificate-and-profile-installer@1: {}
      - script:
          inputs:
            - content: |-
                # Add cache directory to environment variable
                envman add --key BREW_APPLESIMUTILS --value "$(brew --cellar)/applesimutils"
                envman add --key BREW_OPT_APPLESIMUTILS --value "/usr/local/opt/applesimutils"
                brew tap wix/brew
          title: Set Env Path for caching deps
      - script@1:
          title: Install CCache & symlink
          inputs:
            - content: |-
                #!/usr/bin/env bash
                brew install ccache with HOMEBREW_NO_DEPENDENTS_CHECK=1
                ln -s $(which ccache) /usr/local/bin/gcc
                ln -s $(which ccache) /usr/local/bin/g++
                ln -s $(which ccache) /usr/local/bin/cc
                ln -s $(which ccache) /usr/local/bin/c++
                ln -s $(which ccache) /usr/local/bin/clang
                ln -s $(which ccache) /usr/local/bin/clang++
      - restore-cache@2:
          title: Restore CCache
          inputs:
            - key: '{{ getenv "CCACHE_KEY" }}'
      - script@1:
          title: Set skip ccache upload
          run_if: '{{ enveq "BITRISE_CACHE_HIT" "exact" }}'
          inputs:
            - content: |-
                #!/usr/bin/env bash
                envman add --key SKIP_CCACHE_UPLOAD --value "true"
      - script@1:
          title: Run detox build
          timeout: 1800
          is_always_run: true
          inputs:
            - content: |-
                #!/usr/bin/env bash
                ./scripts/cache/setup-ccache.sh
                node -v
                if [ -n "$COMMAND_YARN" ]; then
                    GIT_BRANCH=$BITRISE_GIT_BRANCH yarn "$COMMAND_YARN"
                else
                    echo "No COMMAND_YARN provided. Running yarn build:ios:main:e2e..."
                    yarn build:ios:main:e2e
                fi
      - save-cocoapods-cache@1: {}
      - save-cache@1:
          title: Save CCache
          run_if: '{{not (enveq "SKIP_CCACHE_UPLOAD" "true")}}'
          inputs:
            - key: '{{ getenv "CCACHE_KEY" }}'
            - paths: |-
                ccache
      - save-cache@1:
          title: Save iOS PR Build Cache
          inputs:
            - key: '{{ getenv "IOS_PR_BUILD_CACHE_KEY" }}'
            - paths: |-
                ios/build/Build/Products/Release-iphonesimulator
                ../Library/Detox/ios
      - script@1:
          title: Save last successful build commit
          run_if: '{{getenv "GITHUB_PR_NUMBER" | ne ""}}'
          inputs:
            - content: |-
                #!/usr/bin/env bash
                # Create a marker file with the current commit
                mkdir -p /tmp/last-build-commit
                echo "$(git rev-parse HEAD 2>/dev/null || echo ${BITRISE_GIT_COMMIT})" > /tmp/last-build-commit/commit
                echo "Build completed successfully at $(date)" >> /tmp/last-build-commit/commit
      - save-cache@1:
          title: Save last successful build commit marker
          run_if: '{{getenv "GITHUB_PR_NUMBER" | ne ""}}'
          inputs:
            - key: 'last-e2e-build-commit-pr-{{ getenv "GITHUB_PR_NUMBER" }}'
            - paths: /tmp/last-build-commit
      - deploy-to-bitrise-io@2.2.3:
          inputs:
            - pipeline_intermediate_files: |-
                ios/build/Build/Products/Release-iphonesimulator:INTERMEDIATE_IOS_BUILD_DIR
                ../Library/Detox/ios:INTERMEDIATE_IOS_DETOX_DIR
          title: Save iOS build
      - save-cache@1:
          title: Save node_modules
          inputs:
            - key: node_modules-{{ .OS }}-{{ .Arch }}-{{ getenv "BRANCH_COMMIT_HASH" }}
            - paths: node_modules
  ios_e2e_test:
    before_run:
      - setup
      - code_setup
      - install_applesimutils
      - prep_environment
    after_run:
      - notify_failure
    steps:
      - restore-cache@2:
          title: Restore iOS PR Build Cache (if build was skipped)
          run_if: '{{getenv "SKIP_IOS_BUILD" | eq "true"}}'
          inputs:
            - key: '{{ getenv "IOS_PR_BUILD_CACHE_KEY" }}'
      - script@1:
          title: Copy iOS build from cache (if build was skipped)
          run_if: '{{getenv "SKIP_IOS_BUILD" | eq "true"}}'
          inputs:
            - content: |-
                #!/usr/bin/env bash
                echo "Copying iOS build from cache..."
                
                # Check if cached build products exist
                if [ -d "ios/build/Build/Products/Release-iphonesimulator" ]; then
                    echo "✅ iOS build artifacts found in cache"
                    echo "Build products directory contents:"
                    ls -la ios/build/Build/Products/Release-iphonesimulator/ | head -5
                else
                    echo "❌ iOS build products not found in cache"
                    mkdir -p ios/build/Build/Products/Release-iphonesimulator
                fi
                
                # Check if cached Detox artifacts exist
                if [ -d "../Library/Detox/ios" ]; then
                    echo "✅ Detox iOS artifacts found in cache"
                    echo "Detox directory contents:"
                    ls -la ../Library/Detox/ios/ | head -5
                else
                    echo "❌ Detox iOS artifacts not found in cache"
                    mkdir -p ../Library/Detox/ios
                fi
                
                echo "iOS build artifacts restored from cache"
      - pull-intermediate-files@1:
          inputs:
            - artifact_sources: .*
          title: Pull iOS build
      - script@1:
          title: Copy iOS build for Detox
          run_if: '{{getenv "SKIP_IOS_BUILD" | eq "false"}}'
          inputs:
            - content: |-
                #!/usr/bin/env bash
                set -ex

                # Create directories for Detox
                mkdir -p "$BITRISE_SOURCE_DIR/ios/build/Build/Products"
                mkdir -p "$BITRISE_SOURCE_DIR/../Library/Detox/ios"

                # Copy saved files for Detox usage
                # INTERMEDIATE_IOS_BUILD_DIR & INTERMEDIATE_IOS_DETOX_DIR are the cached directories by ios_e2e_build's "Save iOS build" step
                cp -r "$INTERMEDIATE_IOS_BUILD_DIR" "$BITRISE_SOURCE_DIR/ios/build/Build/Products"
                cp -r "$INTERMEDIATE_IOS_DETOX_DIR" "$BITRISE_SOURCE_DIR/../Library/Detox"
      # - restore-cocoapods-cache@2: {}
      - restore-cache@2:
          title: Restore cache node_modules
          inputs:
            - key: node_modules-{{ .OS }}-{{ .Arch }}-{{ getenv "BRANCH_COMMIT_HASH" }}
      - script@1:
          title: Install foundry
          inputs:
            - content: |-
                #!/bin/bash
                yarn install:foundryup
      - certificate-and-profile-installer@1: {}
      - set-xcode-build-number@1:
          inputs:
            - build_short_version_string: $VERSION_NAME
            - plist_path: $PROJECT_LOCATION_IOS/MetaMask/Info.plist
      - script:
          inputs:
            - content: |-
                # Add cache directory to environment variable
                envman add --key BREW_APPLESIMUTILS --value "$(brew --cellar)/applesimutils"
                envman add --key BREW_OPT_APPLESIMUTILS --value "/usr/local/opt/applesimutils"
                brew tap wix/brew
          title: Set Env Path for caching deps
      - script@1:
          title: Boot up simulator
          inputs:
            - content: |-
                #!/usr/bin/env bash
                xcrun simctl boot "iPhone 15 Pro" || true
                xcrun simctl list | grep Booted
      - script@1:
          title: Run detox test
          timeout: 1800
          is_always_run: false
          inputs:
            - content: |-
                #!/usr/bin/env bash

                # node -v
                export METAMASK_ENVIRONMENT='dev'
                export METAMASK_BUILD_TYPE=${METAMASK_BUILD_TYPE:-'main'}
                # if [ "$METAMASK_BUILD_TYPE" = "flask" ]; then
                # IS_TEST='true' METAMASK_BUILD_TYPE='flask' yarn test:e2e:ios:run:qa-release e2e/specs/flask/
                # else
                # ./scripts/run-e2e-tags.sh
                # fi
                if [ -n "${E2E_TEST_FILE:-}" ]; then
                  echo "[INFO] Running only specified E2E_TEST_FILE(s): $E2E_TEST_FILE"
                  IGNORE_BOXLOGS_DEVELOPMENT="true" yarn test:e2e:ios:run:qa-release $E2E_TEST_FILE
                elif [ -n "${TEST_SUITE_TAG:-}" ]; then
                  echo "[INFO] Running tests matching TEST_SUITE_TAG: $TEST_SUITE_TAG"
                  ./scripts/run-e2e-tags.sh
                fi
      - custom-test-results-export@1:
          is_always_run: true
          is_skippable: false
          title: Export test results
          inputs:
            - base_path: $BITRISE_SOURCE_DIR/e2e/reports/
            - test_name: E2E Tests
            - search_pattern: $BITRISE_SOURCE_DIR/e2e/reports/junit.xml
      - deploy-to-bitrise-io@2.2.3:
          is_always_run: true
          is_skippable: true
          title: Deploy test report files
      - script@1:
          is_always_run: true
          run_if: .IsBuildFailed
          title: Copy screenshot files
          inputs:
            - content: |-
                #!/usr/bin/env bash
                set -ex
                cp -r "$BITRISE_SOURCE_DIR/artifacts"  "$BITRISE_DEPLOY_DIR"
      - deploy-to-bitrise-io@2.3:
          is_always_run: true
          run_if: .IsBuildFailed
          title: Deploy test screenshots
          inputs:
            - deploy_path: $BITRISE_DEPLOY_DIR
            - is_compress: true
            - zip_name: 'E2E_IOS_Failure_Artifacts'
      - script@1:
          title: Copy performance results
          is_always_run: true
          run_if: '{{getenv "TEST_SUITE_TAG" | eq ".*SmokePerformance.*"}}'
          inputs:
            - content: |-
                #!/usr/bin/env bash
                set -ex
                # Create performance results directory
                mkdir -p "$BITRISE_DEPLOY_DIR/performance-results"
                
                # Copy performance JSON files if they exist
                if [ -f "$BITRISE_SOURCE_DIR/e2e/specs/performance/reports/account-list-load-testing-performance-results.json" ]; then
                  cp "$BITRISE_SOURCE_DIR/e2e/specs/performance/reports/account-list-load-testing-performance-results.json" "$BITRISE_DEPLOY_DIR/performance-results/"
                  echo "Copied account-list-load-testing-performance-results.json"
                fi
                
                if [ -f "$BITRISE_SOURCE_DIR/e2e/specs/performance/reports/network-list-load-testing-performance-results.json" ]; then
                  cp "$BITRISE_SOURCE_DIR/e2e/specs/performance/reports/network-list-load-testing-performance-results.json" "$BITRISE_DEPLOY_DIR/performance-results/"
                  echo "Copied network-list-load-testing-performance-results.json"
                fi
                
                if [ -f "$BITRISE_SOURCE_DIR/e2e/specs/performance/reports/switching-accounts-to-dismiss-load-testing-performance-results.json" ]; then
                  cp "$BITRISE_SOURCE_DIR/e2e/specs/performance/reports/switching-accounts-to-dismiss-load-testing-performance-results.json" "$BITRISE_DEPLOY_DIR/performance-results/"
                  echo "Copied switching-accounts-to-dismiss-load-testing-performance-results.json"
                fi
      - deploy-to-bitrise-io@2.3:
          title: Deploy performance results
          is_always_run: true
          run_if: '{{getenv "TEST_SUITE_TAG" | eq ".*SmokePerformance.*"}}'
          inputs:
            - deploy_path: $BITRISE_DEPLOY_DIR/performance-results
            - is_compress: true
            - zip_name: E2E_Performance_Results
    meta:
      bitrise.io:
        machine_type_id: elite-xl
        stack: linux-docker-android-22.04

  # Performance-specific iOS E2E test workflow
  ios_e2e_test_performance:
    before_run:
      - setup
      - install_applesimutils
      - prep_environment
    after_run:
      - notify_failure
    steps:
      - pull-intermediate-files@1:
          inputs:
            - artifact_sources: .*
          title: Pull iOS build
      - script@1:
          title: Copy iOS build for Detox
          run_if: '{{getenv "SKIP_IOS_BUILD" | eq "false"}}'
          inputs:
            - content: |-
                #!/usr/bin/env bash
                set -ex

                # Create directories for Detox
                mkdir -p "$BITRISE_SOURCE_DIR/ios/build/Build/Products"
                mkdir -p "$BITRISE_SOURCE_DIR/../Library/Detox/ios"

                # Copy saved files for Detox usage
                # INTERMEDIATE_IOS_BUILD_DIR & INTERMEDIATE_IOS_DETOX_DIR are the cached directories by ios_e2e_build's "Save iOS build" step
                cp -r "$INTERMEDIATE_IOS_BUILD_DIR" "$BITRISE_SOURCE_DIR/ios/build/Build/Products"
                cp -r "$INTERMEDIATE_IOS_DETOX_DIR" "$BITRISE_SOURCE_DIR/../Library/Detox"
      # - restore-cocoapods-cache@2: {}
      - restore-cache@2:
          title: Restore cache node_modules
          inputs:
            - key: node_modules-{{ .OS }}-{{ .Arch }}-{{ getenv "BRANCH_COMMIT_HASH" }}
      - script@1:
          title: Install foundry
          inputs:
            - content: |-
                #!/bin/bash
                yarn install:foundryup
      - certificate-and-profile-installer@1: {}
      - set-xcode-build-number@1:
          inputs:
            - build_short_version_string: $VERSION_NAME
            - plist_path: $PROJECT_LOCATION_IOS/MetaMask/MetaMask-QA-Info.plist
      - script:
          inputs:
            - content: |-
                # Add cache directory to environment variable
                envman add --key BREW_APPLESIMUTILS --value "$(brew --cellar)/applesimutils"
                envman add --key BREW_OPT_APPLESIMUTILS --value "/usr/local/opt/applesimutils"
                brew tap wix/brew
          title: Set Env Path for caching deps
      - script@1:
          title: Boot up simulator
          inputs:
            - content: |-
                #!/usr/bin/env bash
                xcrun simctl boot "iPhone 15 Pro" || true
                xcrun simctl list | grep Booted
      - script@1:
          title: Run detox test
          timeout: 1200
          is_always_run: false
          inputs:
            - content: |-
                #!/usr/bin/env bash

                export METAMASK_ENVIRONMENT='e2e'

                if [ -n "${E2E_TEST_FILE:-}" ]; then
                  echo "[INFO] Running only specified E2E_TEST_FILE(s): $E2E_TEST_FILE"
                  IGNORE_BOXLOGS_DEVELOPMENT="true" yarn test:e2e:ios:$METAMASK_BUILD_TYPE:prod $E2E_TEST_FILE
                elif [ -n "${TEST_SUITE_TAG:-}" ]; then
                  echo "[INFO] Running tests matching TEST_SUITE_TAG: $TEST_SUITE_TAG"
                  ./scripts/run-e2e-tags.sh
                fi
      - custom-test-results-export@1:
          is_always_run: true
          is_skippable: false
          title: Export test results
          inputs:
            - base_path: $BITRISE_SOURCE_DIR/e2e/reports/
            - test_name: E2E Tests
            - search_pattern: $BITRISE_SOURCE_DIR/e2e/reports/junit.xml
      - deploy-to-bitrise-io@2.2.3:
          is_always_run: true
          is_skippable: true
          title: Deploy test report files
      - script@1:
          is_always_run: true
          run_if: .IsBuildFailed
          title: Copy screenshot files
          inputs:
            - content: |-
                #!/usr/bin/env bash
                set -ex
                cp -r "$BITRISE_SOURCE_DIR/artifacts"  "$BITRISE_DEPLOY_DIR"
      - deploy-to-bitrise-io@2.3:
          is_always_run: true
          run_if: .IsBuildFailed
          title: Deploy test screenshots
          inputs:
            - deploy_path: $BITRISE_DEPLOY_DIR
            - is_compress: true
            - zip_name: 'E2E_IOS_Failure_Artifacts'
      - script@1:
          title: Copy performance results
          is_always_run: true
          inputs:
            - content: |-
                #!/usr/bin/env bash
                set -ex
                # Create performance results directory
                mkdir -p "$BITRISE_DEPLOY_DIR/performance-results"
                
                # Copy performance JSON files if they exist
                if [ -f "$BITRISE_SOURCE_DIR/e2e/specs/performance/reports/account-list-load-testing-performance-results.json" ]; then
                  cp "$BITRISE_SOURCE_DIR/e2e/specs/performance/reports/account-list-load-testing-performance-results.json" "$BITRISE_DEPLOY_DIR/performance-results/"
                  echo "Copied account-list-load-testing-performance-results.json"
                fi
                
                if [ -f "$BITRISE_SOURCE_DIR/e2e/specs/performance/reports/network-list-load-testing-performance-results.json" ]; then
                  cp "$BITRISE_SOURCE_DIR/e2e/specs/performance/reports/network-list-load-testing-performance-results.json" "$BITRISE_DEPLOY_DIR/performance-results/"
                  echo "Copied network-list-load-testing-performance-results.json"
                fi
                
                if [ -f "$BITRISE_SOURCE_DIR/e2e/specs/performance/reports/switching-accounts-to-dismiss-load-testing-performance-results.json" ]; then
                  cp "$BITRISE_SOURCE_DIR/e2e/specs/performance/reports/switching-accounts-to-dismiss-load-testing-performance-results.json" "$BITRISE_DEPLOY_DIR/performance-results/"
                  echo "Copied switching-accounts-to-dismiss-load-testing-performance-results.json"
                fi
      - deploy-to-bitrise-io@2.3:
          title: Deploy performance results
          is_always_run: true
          inputs:
            - deploy_path: $BITRISE_DEPLOY_DIR/performance-results
            - is_compress: true
            - zip_name: E2E_Performance_Results
    meta:
      bitrise.io:
        machine_type_id: elite-xl
        stack: linux-docker-android-22.04

  start_e2e_tests:
    steps:
      - build-router-start@0:
          inputs:
            - workflows: |-
                ios_e2e_test
                wdio_android_e2e_test
            - wait_for_builds: 'true'
            - access_token: $BITRISE_START_BUILD_ACCESS_TOKEN
      - build-router-wait@0:
          inputs:
            - abort_on_fail: 'yes'
            - access_token: $BITRISE_START_BUILD_ACCESS_TOKEN
  # Runway Workflow for Release Candidate Builds
  runway_build_release_candidate:
    before_run:
      - bump_version_code
    after_run:
      - build_ios_release_and_upload_sourcemaps
      - build_android_release_and_upload_sourcemaps
  # Android Builds
  _android_build_template:
    before_run:
      - code_setup
      - extract_version_info
    after_run:
      - notify_failure
    steps:
      - file-downloader@1:
          inputs:
            - source: $KEYSTORE_FILE_PATH
            - destination: $KEYSTORE_PATH
          run_if: '{{not (enveq "IS_DEV_BUILD" "true")}}'
      - restore-gradle-cache@2: {}
      - install-missing-android-tools@3:
          inputs:
            - ndk_version: $NDK_VERSION
            - gradlew_path: $PROJECT_LOCATION/gradlew
      - script@1:
          title: Build Android Binary
          is_always_run: false
          inputs:
            - content: |-
                #!/usr/bin/env bash
                node -v
                if [ -n "$COMMAND_YARN" ]; then
                    GIT_BRANCH=$BITRISE_GIT_BRANCH yarn "$COMMAND_YARN"
                elif [ "$IS_DEV_BUILD" = "true" ]; then #EXPO BUILD
                    GIT_BRANCH=$BITRISE_GIT_BRANCH yarn build:android:main:dev
                elif [ "$METAMASK_BUILD_TYPE" = "main" ]; then
                    yarn build:android:pre-release:bundle
                elif [ "$METAMASK_BUILD_TYPE" = "beta" ]; then
                    yarn build:android:pre-release:bundle:beta
                elif [ "$METAMASK_BUILD_TYPE" = "flask" ]; then
                    yarn build:android:pre-release:bundle:flask
                else
                    echo "Error: Invalid build type specified: $METAMASK_BUILD_TYPE"
                    exit 1
                fi
      - deploy-to-bitrise-io@2.2.3:
          title: Share Detox files between pipelines
          run_if: '{{getenv "SHARE_WITH_DETOX" | eq "true"}}'
          is_always_run: false
          is_skippable: true
          inputs:
            - pipeline_intermediate_files: android/app/build/outputs:INTERMEDIATE_ANDROID_BUILD_DIR
      - save-gradle-cache@1: {}
      - script@1:
          title: Rename release files
          inputs:
            - content: |-
                #!/usr/bin/env bash
                set -ex

                # Set base paths for release builds
                if [ "$IS_DEV_BUILD" = "true" ]; then
                    APK_DIR="$PROJECT_LOCATION/app/build/outputs/apk/$APP_NAME/debug"
                else
                    APK_DIR="$PROJECT_LOCATION/app/build/outputs/apk/$APP_NAME/release"
                    BUNDLE_DIR="$PROJECT_LOCATION/app/build/outputs/bundle/$OUTPUT_PATH"
                fi

                # Generate new names based on build type and version
                if [ -n "$COMMAND_YARN" ]; then
                  NAME_FROM_YARN_COMMAND="$(cut -d':' -f3- <<< "$COMMAND_YARN" | sed 's/:/-/g')"
                  NEW_BASE_NAME="metamask-${NAME_FROM_YARN_COMMAND}-${APP_BUILD_NUMBER}"
                else
                  NEW_BASE_NAME="metamask-${METAMASK_ENVIRONMENT}-${METAMASK_BUILD_TYPE}-${APP_SEM_VER_NAME}-${APP_BUILD_NUMBER}"
                fi

                # Rename APK
                if [ "$IS_DEV_BUILD" = "true" ]; then
                    OLD_APK="$APK_DIR/app-$APP_NAME-debug.apk"
                    OLD_AAB="$BUNDLE_DIR/app-$APP_NAME-debug.aab"
                else
                    OLD_APK="$APK_DIR/app-$APP_NAME-release.apk"
                    OLD_AAB="$BUNDLE_DIR/app-$APP_NAME-release.aab"
                fi

                NEW_APK="$APK_DIR/$NEW_BASE_NAME.apk"
                cp "$OLD_APK" "$NEW_APK"

                # Rename AAB
                if [ -n "$BUNDLE_DIR" ]; then
                    NEW_AAB="$BUNDLE_DIR/$NEW_BASE_NAME.aab"
                    cp "$OLD_AAB" "$NEW_AAB"
                fi

                # Export new names as environment variables
                envman add --key RENAMED_APK_FILE --value "$NEW_BASE_NAME.apk"
                envman add --key RENAMED_AAB_FILE --value "$NEW_BASE_NAME.aab"
                envman add --key APK_DEPLOY_PATH --value "$APK_DIR/$NEW_BASE_NAME.apk"
      - deploy-to-bitrise-io@2.2.3:
          is_always_run: false
          is_skippable: true
          inputs:
            - deploy_path: $APK_DEPLOY_PATH
          title: Bitrise Deploy APK
      - deploy-to-bitrise-io@2.2.3:
          is_always_run: false
          is_skippable: true
          run_if: '{{not (enveq "IS_DEV_BUILD" "true")}}'
          inputs:
            - pipeline_intermediate_files: $PROJECT_LOCATION/app/build/outputs/apk/$APP_NAME/release/sha512sums.txt:BITRISE_PLAY_STORE_SHA512SUMS_PATH
            - deploy_path: $PROJECT_LOCATION/app/build/outputs/apk/$APP_NAME/release/sha512sums.txt
          title: Bitrise Deploy Checksum
      - deploy-to-bitrise-io@2.2.3:
          is_always_run: false
          is_skippable: true
          run_if: '{{not (enveq "IS_DEV_BUILD" "true")}}'
          inputs:
            - pipeline_intermediate_files: $PROJECT_LOCATION/app/build/outputs/mapping/$OUTPUT_PATH/mapping.txt:BITRISE_PLAY_STORE_MAPPING_PATH
            - deploy_path: $PROJECT_LOCATION/app/build/outputs/mapping/$OUTPUT_PATH/mapping.txt
          title: Bitrise ProGuard Map Files
      - deploy-to-bitrise-io@2.2.3:
          is_always_run: false
          is_skippable: true
          run_if: '{{not (enveq "IS_DEV_BUILD" "true")}}'
          inputs:
            - pipeline_intermediate_files: $PROJECT_LOCATION/app/build/outputs/bundle/$OUTPUT_PATH/$RENAMED_AAB_FILE:BITRISE_PLAY_STORE_ABB_PATH
            - deploy_path: $PROJECT_LOCATION/app/build/outputs/bundle/$OUTPUT_PATH/$RENAMED_AAB_FILE
          title: Bitrise Deploy AAB
      - deploy-to-bitrise-io@2.2.3:
          is_always_run: false
          is_skippable: true
          run_if: '{{not (enveq "IS_DEV_BUILD" "true")}}'
          inputs:
            - deploy_path: $PROJECT_LOCATION/app/build/generated/sourcemaps/react/$OUTPUT_PATH
            - is_compress: true
            - zip_name: Android_Sourcemaps_$OUTPUT_PATH
          title: Deploy Android Sourcemaps
      - script@1:
          title: Prepare Android build outputs for caching
          run_if: '{{and (getenv "ANDROID_PR_BUILD_CACHE_KEY" | ne "") (getenv "SHARE_WITH_DETOX" | eq "true")}}'
          inputs:
            - content: |-
                #!/usr/bin/env bash
                echo "=== Preparing Android cache ==="
                echo "Current working directory: $(pwd)"
                
                # Create a clean cache directory structure
                mkdir -p /tmp/android-cache/build/outputs
                
                if [ -d "android/app/build/outputs" ]; then
                    echo "Copying Android build outputs to cache staging area..."
                    cp -r android/app/build/outputs/* /tmp/android-cache/build/outputs/
                    echo "Cache staging completed"
                    
                    echo "Cache contents:"
                    find /tmp/android-cache -type f | head -10
                    echo "Total cache size: $(du -sh /tmp/android-cache 2>/dev/null || echo 'Unknown')"
                else
                    echo "Warning: android/app/build/outputs not found!"
                fi
      - save-cache@1:
          title: Save Android PR Build Cache
          run_if: '{{and (getenv "ANDROID_PR_BUILD_CACHE_KEY" | ne "") (getenv "SHARE_WITH_DETOX" | eq "true")}}'
          inputs:
            - key: '{{ getenv "ANDROID_PR_BUILD_CACHE_KEY" }}'
            - paths: |-
                /tmp/android-cache
      - script@1:
          title: Save last successful build commit (Android)
          run_if: '{{and (getenv "GITHUB_PR_NUMBER" | ne "") (getenv "SHARE_WITH_DETOX" | eq "true")}}'
          inputs:
            - content: |-
                #!/usr/bin/env bash
                # Create a marker file with the current commit
                mkdir -p /tmp/last-build-commit
                echo "$(git rev-parse HEAD 2>/dev/null || echo ${BITRISE_GIT_COMMIT})" > /tmp/last-build-commit/commit
                echo "Build completed successfully at $(date)" >> /tmp/last-build-commit/commit
      - save-cache@1:
          title: Save last successful build commit marker (Android)
          run_if: '{{and (getenv "GITHUB_PR_NUMBER" | ne "") (getenv "SHARE_WITH_DETOX" | eq "true")}}'
          inputs:
            - key: 'last-e2e-build-commit-pr-{{ getenv "GITHUB_PR_NUMBER" }}'
            - paths: /tmp/last-build-commit

  # Template for E2E Android builds

  _android_e2e_build_template:
    before_run:
      - code_setup
      - set_commit_hash
    after_run:
      - notify_failure
    steps:
      - script@1:
          title: Generating ccache key using native folder checksum
          inputs:
            - content: |-
                #!/usr/bin/env bash
                ./scripts/cache/set-cache-envs.sh android
      - restore-gradle-cache@2: {}
      - install-missing-android-tools@3:
          inputs:
            - ndk_version: $NDK_VERSION
            - gradlew_path: $PROJECT_LOCATION/gradlew
      - file-downloader@1:
          inputs:
            - source: $KEYSTORE_URL
            - destination: $KEYSTORE_PATH
          run_if: '{{not (enveq "IS_DEV_BUILD" "true")}}'
      # Note - This step will fail if stack is not Linux
      - script@1:
          title: Install CCache & symlink
          inputs:
            - content: |-
                #!/usr/bin/env bash
                sudo apt update
                sudo apt install ccache -y
      - restore-cache@2:
          title: Restore CCache
          inputs:
            - key: '{{ getenv "CCACHE_KEY" }}'
      - script@1:
          title: Set skip ccache upload
          run_if: '{{ enveq "BITRISE_CACHE_HIT" "exact" }}'
          inputs:
            - content: |-
                #!/usr/bin/env bash
                envman add --key SKIP_CCACHE_UPLOAD --value "true"
      - script@1:
          title: Run detox build
          timeout: 1800
          is_always_run: true
          inputs:
            - content: |-
                #!/usr/bin/env bash
                ./scripts/cache/setup-ccache.sh
                node -v
                export METAMASK_ENVIRONMENT=${METAMASK_ENVIRONMENT:-'dev'}
                export METAMASK_BUILD_TYPE=${METAMASK_BUILD_TYPE:-'main'}
                IGNORE_BOXLOGS_DEVELOPMENT="true" $BUILD_COMMAND
      - save-gradle-cache@1: {}
      - save-cache@1:
          title: Save CCache
          run_if: '{{not (enveq "SKIP_CCACHE_UPLOAD" "true")}}'
          inputs:
            - key: '{{ getenv "CCACHE_KEY" }}'
            - paths: |-
                ccache
      - script@1:
          title: Debug Android build outputs before caching
          inputs:
            - content: |-
                #!/usr/bin/env bash
                echo "=== Android Build Output Debug ==="
                echo "Checking for Android build outputs to cache..."
                
                if [ -d "android/app/build/outputs" ]; then
                    echo "✅ android/app/build/outputs directory exists"
                    echo "Directory size: $(du -sh android/app/build/outputs 2>/dev/null || echo 'Could not calculate')"
                    echo "Contents:"
                    find android/app/build/outputs -type f -name "*.apk" -o -name "*.aab" | head -10
                    echo "Total files: $(find android/app/build/outputs -type f | wc -l)"
                else
                    echo "❌ android/app/build/outputs directory does not exist!"
                    echo "This means the Android build failed or output path is incorrect"
                fi
                
                echo "Current working directory: $(pwd)"
                echo "Listing android/app/build directory:"
                ls -la android/app/build/ 2>/dev/null || echo "android/app/build does not exist"
      - script@1:
          title: Prepare Android build outputs for caching
          inputs:
            - content: |-
                #!/usr/bin/env bash
                echo "=== Preparing Android cache with proper paths ==="
                echo "Current working directory: $(pwd)"
                
                # Create a clean cache directory structure
                mkdir -p /tmp/android-cache/build/outputs
                
                if [ -d "android/app/build/outputs" ]; then
                    echo "Copying Android build outputs to cache staging area..."
                    cp -r android/app/build/outputs/* /tmp/android-cache/build/outputs/
                    echo "Cache staging completed"
                    
                    echo "Cache contents:"
                    find /tmp/android-cache -type f | head -10
                    echo "Total cache size: $(du -sh /tmp/android-cache 2>/dev/null || echo 'Unknown')"
                else
                    echo "Warning: android/app/build/outputs not found!"
                fi
      - save-cache@1:
          title: Save Android PR Build Cache
          inputs:
            - key: '{{ getenv "ANDROID_PR_BUILD_CACHE_KEY" }}'
            - paths: |-
                /tmp/android-cache
      - script@1:
          title: Save last successful build commit (Android)
          run_if: '{{getenv "GITHUB_PR_NUMBER" | ne ""}}'
          inputs:
            - content: |-
                #!/usr/bin/env bash
                # Create a marker file with the current commit
                mkdir -p /tmp/last-build-commit
                echo "$(git rev-parse HEAD 2>/dev/null || echo ${BITRISE_GIT_COMMIT})" > /tmp/last-build-commit/commit
                echo "Android build completed successfully at $(date)" >> /tmp/last-build-commit/commit
      - save-cache@1:
          title: Save last successful build commit marker (Android)
          run_if: '{{getenv "GITHUB_PR_NUMBER" | ne ""}}'
          inputs:
            - key: 'last-e2e-build-commit-pr-{{ getenv "GITHUB_PR_NUMBER" }}'
            - paths: /tmp/last-build-commit
      - deploy-to-bitrise-io@2.2.3:
          inputs:
            - pipeline_intermediate_files: android/app/build/outputs:INTERMEDIATE_ANDROID_BUILD_DIR
          title: Save Android build
      - save-cache@1:
          title: Save node_modules
          inputs:
            - key: node_modules-{{ .OS }}-{{ .Arch }}-{{ getenv "BRANCH_COMMIT_HASH" }}
            - paths: node_modules
  # Actual workflows that inherit from templates
  # TODO: Remove this workflow once new build configuration is consolidated
  build_android_release:
    after_run:
      - build_android_main_prod
    meta:
      bitrise.io:
        stack: linux-docker-android-22.04
        machine_type_id: elite-xl
  build_android_flask_prod:
    envs:
      - NAME: $FLASK_VERSION_NAME
      - NUMBER: $FLASK_VERSION_NUMBER
      - KEYSTORE_FILE_PATH: $BITRISEIO_ANDROID_FLASK_KEYSTORE_URL_URL
      - KEYSTORE_PATH: 'android/keystores/flaskRelease.keystore'
      - APP_NAME: 'flask'
      - OUTPUT_PATH: 'flaskRelease'
      - COMMAND_YARN: 'build:android:flask:prod'
    after_run:
      - _android_build_template
    meta:
      bitrise.io:
        stack: linux-docker-android-22.04
        machine_type_id: elite-xl
  build_android_flask_test:
    envs:
      - NAME: $FLASK_VERSION_NAME
      - NUMBER: $FLASK_VERSION_NUMBER
      - KEYSTORE_FILE_PATH: $BITRISEIO_FLASK_UAT_URL
      - KEYSTORE_PATH: 'android/keystores/flask-uat.keystore'
      - APP_NAME: 'flask'
      - OUTPUT_PATH: 'flaskRelease'
      - COMMAND_YARN: 'build:android:flask:test'
    after_run:
      - _android_build_template
    meta:
      bitrise.io:
        stack: linux-docker-android-22.04
        machine_type_id: elite-xl
  build_android_flask_e2e:
    envs:
      - COMMAND_YARN: 'build:android:flask:e2e'
      - NAME: $FLASK_VERSION_NAME
      - NUMBER: $FLASK_VERSION_NUMBER
      - KEYSTORE_FILE_PATH: $BITRISEIO_FLASK_UAT_URL
      - KEYSTORE_PATH: 'android/keystores/flask-uat.keystore'
      - APP_NAME: 'flask'
      - OUTPUT_PATH: 'flaskRelease'
      - SHARE_WITH_DETOX: 'true'
    after_run:
      - _android_build_template
    meta:
      bitrise.io:
        stack: linux-docker-android-22.04
        machine_type_id: elite-xl
  build_android_main_prod:
    envs:
      - NAME: $VERSION_NAME
      - NUMBER: $VERSION_NUMBER
      - KEYSTORE_FILE_PATH: $BITRISEIO_ANDROID_KEYSTORE_URL
      - KEYSTORE_PATH: 'android/keystores/release.keystore'
      - APP_NAME: 'prod'
      - OUTPUT_PATH: 'prodRelease'
      - COMMAND_YARN: 'build:android:main:prod'
    after_run:
      - _android_build_template
    meta:
      bitrise.io:
        stack: linux-docker-android-22.04
        machine_type_id: elite-xl
  build_android_main_beta:
    envs:
      - COMMAND_YARN: 'build:android:main:beta'
      - NAME: $VERSION_NAME
      - NUMBER: $VERSION_NUMBER
      - KEYSTORE_FILE_PATH: $BITRISEIO_MAIN_RC_KEYSTORE_URL
      - KEYSTORE_PATH: 'android/keystores/rc.keystore'
      - APP_NAME: 'prod'
      - OUTPUT_PATH: 'prodRelease'
    after_run:
      - _android_build_template
    meta:
      bitrise.io:
        stack: linux-docker-android-22.04
        machine_type_id: elite-xl
  build_android_main_rc:
    envs:
      - COMMAND_YARN: 'build:android:main:rc'
      - NAME: $VERSION_NAME
      - NUMBER: $VERSION_NUMBER
      - KEYSTORE_FILE_PATH: $BITRISEIO_MAIN_RC_KEYSTORE_URL
      - KEYSTORE_PATH: 'android/keystores/rc.keystore'
      - APP_NAME: 'prod'
      - OUTPUT_PATH: 'prodRelease'
    after_run:
      - _android_build_template
    meta:
      bitrise.io:
        stack: linux-docker-android-22.04
        machine_type_id: elite-xl
  build_android_main_test:
    envs:
      - COMMAND_YARN: 'build:android:main:test'
      - NAME: $VERSION_NAME
      - NUMBER: $VERSION_NUMBER
      - KEYSTORE_FILE_PATH: $BITRISEIO_ANDROID_QA_KEYSTORE_URL
      - KEYSTORE_PATH: 'android/keystores/internalRelease.keystore'
      - APP_NAME: 'prod'
      - OUTPUT_PATH: 'prodRelease'
    after_run:
      - _android_build_template
    meta:
      bitrise.io:
        stack: linux-docker-android-22.04
        machine_type_id: elite-xl
  build_android_main_e2e:
    envs:
      - COMMAND_YARN: 'build:android:main:e2e'
      - NAME: $VERSION_NAME
      - NUMBER: $VERSION_NUMBER
      - KEYSTORE_FILE_PATH: $BITRISEIO_ANDROID_QA_KEYSTORE_URL
      - KEYSTORE_PATH: 'android/keystores/internalRelease.keystore'
      - APP_NAME: 'prod'
      - OUTPUT_PATH: 'prodRelease'
      - SHARE_WITH_DETOX: 'true'
    after_run:
      - _android_build_template
    meta:
      bitrise.io:
        stack: linux-docker-android-22.04
        machine_type_id: elite-xl
  build_android_main_exp:
    envs:
      - COMMAND_YARN: 'build:android:main:exp'
      - NAME: $VERSION_NAME
      - NUMBER: $VERSION_NUMBER
      - KEYSTORE_FILE_PATH: $BITRISEIO_ANDROID_QA_KEYSTORE_URL
      - KEYSTORE_PATH: 'android/keystores/internalRelease.keystore'
      - APP_NAME: 'prod'
      - OUTPUT_PATH: 'prodRelease'
    after_run:
      - _android_build_template
    meta:
      bitrise.io:
        stack: linux-docker-android-22.04
        machine_type_id: elite-xl
  build_android_beta:
    envs:
      - METAMASK_BUILD_TYPE: 'beta'
      - METAMASK_ENVIRONMENT: 'production'
      - NAME: $VERSION_NAME
      - NUMBER: $VERSION_NUMBER
      - KEYSTORE_FILE_PATH: $BITRISEIO_ANDROID_KEYSTORE_URL
      - KEYSTORE_PATH: 'android/keystores/release.keystore'
      - APP_NAME: 'prod'
      - OUTPUT_PATH: 'prodRelease'
    after_run:
      - _android_build_template
    meta:
      bitrise.io:
        stack: linux-docker-android-22.04
        machine_type_id: elite-xl
  build_android_release_and_upload_sourcemaps:
    envs:
      - SENTRY_DISABLE_AUTO_UPLOAD: 'false'
    after_run:
      - build_android_main_prod
    meta:
      bitrise.io:
        stack: linux-docker-android-22.04
        machine_type_id: elite-xl
  build_android_rc_and_upload_sourcemaps:
    envs:
      - SENTRY_DISABLE_AUTO_UPLOAD: 'false'
    after_run:
      - build_android_main_rc
    meta:
      bitrise.io:
        stack: linux-docker-android-22.04
        machine_type_id: elite-xl
  # TODO: Remove this workflow once new build configuration is consolidated
  build_android_flask_release:
    after_run:
      - build_android_flask_prod
    meta:
      bitrise.io:
        stack: linux-docker-android-22.04
        machine_type_id: elite-xl
  build_android_main_dev:
    envs:
      - IS_DEV_BUILD: 'true'
      - NAME: $VERSION_NAME
      - NUMBER: $VERSION_NUMBER
      - APP_NAME: 'prod'
      - BUILD_COMMAND: 'yarn build:android:main:dev'
    after_run:
      - _android_e2e_build_template
    meta:
      bitrise.io:
        stack: linux-docker-android-22.04
        machine_type_id: elite-xl
  # TODO: Remove this workflow once new build configuration is consolidated
  build_android_devbuild:
    after_run:
      - build_android_main_dev
    meta:
      bitrise.io:
        stack: linux-docker-android-22.04
        machine_type_id: elite-xl
  build_android_flask_dev:
    envs:
      - IS_DEV_BUILD: 'true'
      - NAME: $FLASK_VERSION_NAME
      - NUMBER: $FLASK_VERSION_NUMBER
      - APP_NAME: 'flask'
      - BUILD_COMMAND: 'yarn build:android:flask:dev'
    after_run:
      - _android_e2e_build_template
    meta:
      bitrise.io:
        stack: linux-docker-android-22.04
        machine_type_id: elite-xl
  # TODO: Remove this workflow once new build configuration is consolidated
  build_android_flask_devbuild:
    after_run:
      - build_android_flask_dev
    meta:
      bitrise.io:
        stack: linux-docker-android-22.04
        machine_type_id: elite-xl
  build_android_qa_dev:
    envs:
      - IS_DEV_BUILD: 'true'
      - NAME: $VERSION_NAME
      - NUMBER: $VERSION_NUMBER
      - APP_NAME: 'qa'
      - BUILD_COMMAND: 'yarn build:android:qa:dev'
    after_run:
      - _android_e2e_build_template
    meta:
      bitrise.io:
        stack: linux-docker-android-22.04
        machine_type_id: elite-xl
  # TODO: Remove this workflow once new build configuration is consolidated
  build_android_qa_devbuild:
    after_run:
      - build_android_qa_dev
    meta:
      bitrise.io:
        stack: linux-docker-android-22.04
        machine_type_id: elite-xl
  build_android_qa_prod:
    envs:
      - NAME: $VERSION_NAME
      - NUMBER: $VERSION_NUMBER
      - KEYSTORE_FILE_PATH: $BITRISEIO_ANDROID_QA_KEYSTORE_URL
      - KEYSTORE_PATH: 'android/keystores/internalRelease.keystore'
      - APP_NAME: 'qa'
      - OUTPUT_PATH: 'qaRelease'
      - COMMAND_YARN: 'build:android:qa:prod'
    after_run:
      - _android_build_template
    meta:
      bitrise.io:
        stack: linux-docker-android-22.04
        machine_type_id: elite-xl
  # TODO: Remove this workflow once new build configuration is consolidated
  build_android_qa:
      after_run:
        - build_android_qa_prod
        - _upload_apk_to_browserstack_qa
  build_android_qa_flask:
    before_run:
      - code_setup
    after_run:
      - _upload_apk_to_browserstack_flask
      - notify_failure
    steps:
      - change-android-versioncode-and-versionname@1:
          inputs:
            - new_version_name: $FLASK_VERSION_NAME
            - new_version_code: $FLASK_VERSION_NUMBER
            - build_gradle_path: $PROJECT_LOCATION_ANDROID/app/build.gradle
      - file-downloader@1:
          inputs:
            - source: $BITRISEIO_ANDROID_QA_KEYSTORE_URL
            - destination: android/keystores/internalRelease.keystore
      - restore-gradle-cache@2: {}
      - install-missing-android-tools@3:
          inputs:
            - ndk_version: $NDK_VERSION
            - gradlew_path: $PROJECT_LOCATION/gradlew
      - script@1:
          inputs:
            - content: |-
                #!/usr/bin/env bash
                node -v
                export METAMASK_ENVIRONMENT='qa'
                export METAMASK_BUILD_TYPE='flask'
                GIT_BRANCH=$BITRISE_GIT_BRANCH yarn build:android:pre-release:bundle:flask
          title: Build Android Flask Pre-Release Bundle
          is_always_run: false
      - save-gradle-cache@1: {}
      - deploy-to-bitrise-io@2.2.3:
          is_always_run: false
          is_skippable: true
          inputs:
            - deploy_path: $PROJECT_LOCATION/app/build/outputs/apk/flask/release/app-flask-release.apk
          title: Bitrise Deploy Flask APK
      - deploy-to-bitrise-io@2.2.3:
          is_always_run: false
          is_skippable: true
          inputs:
            - deploy_path: $PROJECT_LOCATION/app/build/outputs/apk/flask/release/sha512sums.txt
          title: Bitrise Deploy Flask Checksum
      - deploy-to-bitrise-io@2.2.3:
          is_always_run: false
          is_skippable: true
          inputs:
            - deploy_path: $PROJECT_LOCATION/app/build/outputs/mapping/flaskRelease/mapping.txt
          title: Bitrise Deploy Flask ProGuard Map Files
      - deploy-to-bitrise-io@2.2.3:
          is_always_run: false
          is_skippable: true
          inputs:
            - deploy_path: $PROJECT_LOCATION/app/build/outputs/bundle/flaskRelease/app-flask-release.aab
          title: Bitrise Deploy Flask AAB
      - deploy-to-bitrise-io@2.2.3:
          is_always_run: false
          is_skippable: true
          inputs:
            - deploy_path: sourcemaps/android/index.js.map
          title: Bitrise Deploy Flask Sourcemaps
    meta:
      bitrise.io:
        stack: linux-docker-android-22.04
        machine_type_id: elite-xl
  _upload_apk_to_browserstack_flask:
    steps:
      - script@1:
          title: Upload Flask APK to Browserstack
          inputs:
            - content: |-
                #!/usr/bin/env bash
                set -e
                set -x
                set -o pipefail
                APK_PATH=$PROJECT_LOCATION/app/build/outputs/apk/flask/release/app-flask-release.apk
                CUSTOM_ID="flask-$BITRISE_GIT_BRANCH-$FLASK_VERSION_NAME-$FLASK_VERSION_NUMBER"
                CUSTOM_ID=${CUSTOM_ID////-}
                curl -u "$BROWSERSTACK_USERNAME:$BROWSERSTACK_ACCESS_KEY" -X POST "https://api-cloud.browserstack.com/app-automate/upload" -F "file=@$APK_PATH" -F 'data={"custom_id": "'$CUSTOM_ID'"}' | jq -j '.app_url' | envman add --key BROWSERSTACK_ANDROID_FLASK_APP_URL
                APK_PATH_FOR_APP_LIVE=$PROJECT_LOCATION/app/build/outputs/apk/flask/release/"$CUSTOM_ID".apk
                cp "$APK_PATH" "$APK_PATH_FOR_APP_LIVE"
                curl -u "$BROWSERSTACK_USERNAME:$BROWSERSTACK_ACCESS_KEY" -X POST "https://api-cloud.browserstack.com/app-live/upload" -F "file=@$APK_PATH_FOR_APP_LIVE" -F 'data={"custom_id": "'$CUSTOM_ID'"}'
                curl -u "$BROWSERSTACK_USERNAME:$BROWSERSTACK_ACCESS_KEY" -X GET https://api-cloud.browserstack.com/app-automate/recent_apps | jq > browserstack_uploaded_flask_apps.json
      - deploy-to-bitrise-io@2.2.3:
          is_always_run: false
          is_skippable: true
          inputs:
            - pipeline_intermediate_files: $BITRISE_SOURCE_DIR/browserstack_uploaded_flask_apps.json:BROWSERSTACK_UPLOADED_FLASK_APPS_LIST
          title: Save Browserstack uploaded Flask apps JSON
  _upload_apk_to_browserstack_qa:
    steps:
      - script@1:
          title: Upload APK to Browserstack
          inputs:
            - content: |-
                #!/usr/bin/env bash
                set -e
                set -x
                set -o pipefail
                APK_DIR="$PROJECT_LOCATION/app/build/outputs/apk/qa/release"
                ORIGINAL_APK="$APK_DIR/app-qa-release.apk"

                CUSTOM_ID="$BITRISE_GIT_BRANCH-$VERSION_NAME-$VERSION_NUMBER"
                CUSTOM_ID=${CUSTOM_ID////-}

                cp "$ORIGINAL_APK" "$APK_DIR/$CUSTOM_ID.apk"
                APK_PATH="$APK_DIR/$CUSTOM_ID.apk"

                # Upload to app-automate
                curl -u "$BROWSERSTACK_USERNAME:$BROWSERSTACK_ACCESS_KEY" \
                    -X POST "https://api-cloud.browserstack.com/app-automate/upload" \
                    -F "file=@$APK_PATH" \
                    -F 'data={"custom_id": "'$CUSTOM_ID'"}' \
                    | jq -j '.app_url' \
                    | envman add --key BROWSERSTACK_ANDROID_APP_URL

                # Upload to app-live
                curl -u "$BROWSERSTACK_USERNAME:$BROWSERSTACK_ACCESS_KEY" \
                    -X POST "https://api-cloud.browserstack.com/app-live/upload" \
                    -F "file=@$APK_PATH" \
                    -F 'data={"custom_id": "'$CUSTOM_ID'"}'

                # Get recent apps
                curl -u "$BROWSERSTACK_USERNAME:$BROWSERSTACK_ACCESS_KEY" \
                    -X GET https://api-cloud.browserstack.com/app-automate/recent_apps \
                    | jq > browserstack_uploaded_apps.json
      - share-pipeline-variable@1:
          title: Persist BROWSERSTACK_ANDROID_APP_URL across all stages
          inputs:
            - variables: |-
                BROWSERSTACK_ANDROID_APP_URL
      - deploy-to-bitrise-io@2.2.3:
          is_always_run: false
          is_skippable: true
          inputs:
            - pipeline_intermediate_files: $BITRISE_SOURCE_DIR/browserstack_uploaded_apps.json:BROWSERSTACK_UPLOADED_APPS_LIST
          title: Save Browserstack uploaded apps JSON
  wdio_android_e2e_test:
    before_run:
      - code_setup
    after_run:
      - notify_failure
    steps:
      - script@1:
          title: Debug Env Variables
          inputs:
            - content: |
                echo "PRODUCTION_BUILD_NAME: $PRODUCTION_BUILD_NAME"
                echo "PRODUCTION_BUILD_NUMBER: $PRODUCTION_BUILD_NUMBER"
                echo "PRODUCTION_APP_URL from tag upgrade workflow: $PRODUCTION_APP_URL"
                echo "BROWSERSTACK_ANDROID_APP_URL: $BROWSERSTACK_ANDROID_APP_URL"
      - script@1:
          title: Run Android E2E tests on Browserstack
          is_always_run: true
          inputs:
            - content: |-
                #!/usr/bin/env bash

                # Check if TEST_TYPE is set to upgrade
                if [ "$TEST_TYPE" = "upgrade" ]; then
                  TEST_TYPE="--upgrade"

                # Check if TEST_TYPE is set to performance
                elif [ "$TEST_TYPE" = "performance" ]; then
                  TEST_TYPE="--performance"
                fi
                yarn test:wdio:android:browserstack "$TEST_SUITE_FOLDER" "$TEST_TYPE"
      - script@1:
          is_always_run: true
          is_skippable: false
          title: Package test reports
          inputs:
            - content: |-
                #!/usr/bin/env bash
                cd $BITRISE_SOURCE_DIR/wdio/reports/
                zip -r test-report.zip html/
                mv test-report.zip $BITRISE_DEPLOY_DIR/
      - deploy-to-bitrise-io@2.2.3:
          is_always_run: true
          is_skippable: false
          inputs:
            - deploy_path: $BITRISE_DEPLOY_DIR/test-report.zip
          title: Deploy test report
    meta:
      bitrise.io:
        stack: linux-docker-android-22.04
        machine_type_id: standard
  wdio_ios_e2e_test:
    before_run:
      - code_setup
    after_run:
      - notify_failure
    steps:
      - script@1:
          title: Run iOS E2E tests on Browserstack
          is_always_run: true
          inputs:
            - content: |-
                #!/usr/bin/env bash
                # Check if TEST_TYPE is set to upgrade
                if [ "$TEST_TYPE" = "upgrade" ]; then
                  TEST_TYPE="--upgrade"
                # Check if TEST_TYPE is set to performance
                elif [ "$TEST_TYPE" = "performance" ]; then
                  TEST_TYPE="--performance"
                fi
                yarn test:wdio:ios:browserstack "$TEST_SUITE_FOLDER" "$TEST_TYPE"
      - script@1:
          is_always_run: true
          is_skippable: false
          title: Package test reports
          inputs:
            - content: |-
                #!/usr/bin/env bash
                cd $BITRISE_SOURCE_DIR/wdio/reports/
                zip -r test-report.zip html/
                mv test-report.zip $BITRISE_DEPLOY_DIR/
      - deploy-to-bitrise-io@2.2.3:
          is_always_run: true
          is_skippable: false
          inputs:
            - deploy_path: $BITRISE_DEPLOY_DIR/test-report.zip
          title: Deploy test report
    meta:
      bitrise.io:
        stack: linux-docker-android-22.04
        machine_type_id: standard
  deploy_android_to_store:
    steps:
      - pull-intermediate-files@1:
          inputs:
            - artifact_sources: .*
      - google-play-deploy:
          inputs:
            - app_path: $BITRISE_PLAY_STORE_ABB_PATH
            - track: internal
            - service_account_json_key_path: $BITRISEIO_BITRISEIO_SERVICE_ACCOUNT_JSON_KEY_URL_URL
            - package_name: $MM_ANDROID_PACKAGE_NAME
    envs:
      - opts:
          is_expand: true
        MM_ANDROID_PACKAGE_NAME: io.metamask
  deploy_ios_to_store:
    steps:
      - pull-intermediate-files@1:
          inputs:
            - artifact_sources: .*
      - deploy-to-itunesconnect-application-loader@1:
          inputs:
            - ipa_path: $BITRISE_APP_STORE_IPA_PATH
  # iOS Builds
  _ios_build_template:
    before_run:
      - code_setup
      - extract_version_info
    after_run:
      - notify_failure
    steps:
      - certificate-and-profile-installer@1: {
        run_if: '{{not (enveq "IS_SIM_BUILD" "true")}}' # Only run for physical builds
      }
      - script@1:
          title: iOS Sourcemaps & Build
          is_always_run: false
          inputs:
            - content: |-
                #!/usr/bin/env bash
                echo 'This is the current build type: $METAMASK_BUILD_TYPE'
                if [ -n "$COMMAND_YARN" ]; then
                    GIT_BRANCH=$BITRISE_GIT_BRANCH yarn "$COMMAND_YARN"
                elif [ "$IS_DEV_BUILD" = "true" ]; then #EXPO BUILD
                    if [ "$IS_SIM_BUILD" = "true" ]; then
                      if [ "$METAMASK_BUILD_TYPE" = "flask" ]; then
                        GIT_BRANCH=$BITRISE_GIT_BRANCH yarn start:ios:e2e:flask
                      else
                        GIT_BRANCH=$BITRISE_GIT_BRANCH yarn start:ios:e2e
                      fi
                    else
                      GIT_BRANCH=$BITRISE_GIT_BRANCH yarn build:ios:main:dev
                    fi
                elif [ "$METAMASK_BUILD_TYPE" = "main" ]; then
                    yarn build:ios:pre-release
                elif [ "$METAMASK_BUILD_TYPE" = "beta" ]; then
                    yarn build:ios:pre-beta
                elif [ "$METAMASK_BUILD_TYPE" = "flask" ]; then
                    yarn build:ios:pre-flask
                else
                    echo "Error: Invalid build type specified: $METAMASK_BUILD_TYPE"
                    exit 1
                fi
      - deploy-to-bitrise-io@2.2.3:
          title: Share Detox files between pipelines
          run_if: '{{getenv "SHARE_WITH_DETOX" | eq "true"}}'
          is_always_run: false
          is_skippable: true
          inputs:
            - pipeline_intermediate_files: |-
                ios/build/Build/Products/$CONFIGURATION-iphonesimulator:INTERMEDIATE_IOS_BUILD_DIR
                ../Library/Detox/ios:INTERMEDIATE_IOS_DETOX_DIR
      - script@1:
          title: Rename iOS artifact files
          inputs:
            - content: |-
                #!/usr/bin/env bash
                set -ex

                # Set base paths
                if [ "$IS_SIM_BUILD" = "true" ]; then
                  BUILD_DIR="ios/build/Build/Products/${CONFIGURATION}-iphonesimulator"
                  DEVICE_TYPE="simulator"
                  BINARY_EXTENSION=".app"
                else
                  BUILD_DIR="ios/build/output"
                  DEVICE_TYPE="device"
                  BINARY_EXTENSION=".ipa"
                fi

                # Generate new name based on build type and version
                if [ -n "$COMMAND_YARN" ]; then
                  NAME_FROM_YARN_COMMAND="$(cut -d':' -f3- <<< "$COMMAND_YARN" | sed 's/:/-/g')"
                  NEW_BASE_NAME="metamask-${DEVICE_TYPE}-${NAME_FROM_YARN_COMMAND}-${APP_BUILD_NUMBER}"
                else
                  NEW_BASE_NAME="metamask-${DEVICE_TYPE}-${METAMASK_ENVIRONMENT}-${METAMASK_BUILD_TYPE}-${APP_SEM_VER_NAME}-${APP_BUILD_NUMBER}"
                fi

                # Copy binary with new name (preserve original)
                OLD_BINARY="$BUILD_DIR/$APP_NAME$BINARY_EXTENSION"
                NEW_BINARY="$BUILD_DIR/$NEW_BASE_NAME$BINARY_EXTENSION"
                # Need to copy recursively so that .app files are fully copied
                cp -r "$OLD_BINARY" "$NEW_BINARY"

                # Copy xcarchive with new name (only for non-simulator builds, preserve original)
                if [ "$IS_SIM_BUILD" != "true" ]; then
                  ARCHIVE_DIR="ios/build"
                  OLD_ARCHIVE="$ARCHIVE_DIR/$APP_NAME.xcarchive"
                  NEW_ARCHIVE="$ARCHIVE_DIR/$NEW_BASE_NAME.xcarchive"
                  cp -r "$OLD_ARCHIVE" "$NEW_ARCHIVE"
                fi

                # Export new names as environment variables
                envman add --key RENAMED_ARCHIVE_FILE --value "$NEW_BASE_NAME.xcarchive"
                envman add --key BINARY_DEPLOY_PATH --value "$BUILD_DIR/$NEW_BASE_NAME$BINARY_EXTENSION"
      - deploy-to-bitrise-io@2.2.3:
          is_always_run: false
          is_skippable: true
          inputs:
            - pipeline_intermediate_files: $BINARY_DEPLOY_PATH:BITRISE_APP_STORE_IPA_PATH
            - deploy_path: $BINARY_DEPLOY_PATH
            - is_compress: true
          title: Deploy iOS Binary
      - deploy-to-bitrise-io@2.2.3:
          is_always_run: false
          is_skippable: true
          run_if: '{{not (enveq "IS_SIM_BUILD" "true")}}' # Only run for physical builds
          inputs:
            - deploy_path: ios/build/$RENAMED_ARCHIVE_FILE
          title: Deploy Symbols File
      - deploy-to-bitrise-io@2.2.3:
          is_always_run: false
          is_skippable: true
          run_if: '{{not (enveq "IS_SIM_BUILD" "true")}}' # Only run for physical builds
          inputs:
            - pipeline_intermediate_files: sourcemaps/ios/index.js.map:BITRISE_APP_STORE_SOURCEMAP_PATH
            - deploy_path: sourcemaps/ios/index.js.map
          title: Deploy Source Map
      - save-cache@1:
          title: Save iOS PR Build Cache
          run_if: '{{and (getenv "IOS_PR_BUILD_CACHE_KEY" | ne "") (getenv "SHARE_WITH_DETOX" | eq "true")}}'
          inputs:
            - key: '{{ getenv "IOS_PR_BUILD_CACHE_KEY" }}'
            - paths: |-
                ios/build/Build/Products/Release-iphonesimulator
                ../Library/Detox/ios
      - script@1:
          title: Save last successful build commit
          run_if: '{{and (getenv "GITHUB_PR_NUMBER" | ne "") (getenv "SHARE_WITH_DETOX" | eq "true")}}'
          inputs:
            - content: |-
                #!/usr/bin/env bash
                # Create a marker file with the current commit
                mkdir -p /tmp/last-build-commit
                echo "$(git rev-parse HEAD 2>/dev/null || echo ${BITRISE_GIT_COMMIT})" > /tmp/last-build-commit/commit
                echo "Build completed successfully at $(date)" >> /tmp/last-build-commit/commit
      - save-cache@1:
          title: Save last successful build commit marker
          run_if: '{{and (getenv "GITHUB_PR_NUMBER" | ne "") (getenv "SHARE_WITH_DETOX" | eq "true")}}'
          inputs:
            - key: 'last-e2e-build-commit-pr-{{ getenv "GITHUB_PR_NUMBER" }}'
            - paths: /tmp/last-build-commit
    meta:
      bitrise.io:
        stack: osx-xcode-16.3.x
        machine_type_id: g2.mac.4large
  # TODO: Remove this workflow once new build configuration is consolidated
  build_ios_release:
    after_run:
      - build_ios_main_prod
  build_ios_main_prod:
    envs:
      - CONFIGURATION: 'Release'
      - NAME: $VERSION_NAME
      - NUMBER: $VERSION_NUMBER
      - APP_NAME: "MetaMask"
      - INFO_PLIST_NAME: "Info.plist"
      - COMMAND_YARN: 'build:ios:main:prod'
    after_run:
      - _ios_build_template
  build_ios_main_beta:
    envs:
      - CONFIGURATION: 'Release'
      - COMMAND_YARN: 'build:ios:main:beta'
      - NAME: $VERSION_NAME
      - NUMBER: $VERSION_NUMBER
      - APP_NAME: "MetaMask"
      - INFO_PLIST_NAME: "Info.plist"
    after_run:
      - _ios_build_template
  build_ios_main_rc:
    envs:
      - CONFIGURATION: 'Release'
      - COMMAND_YARN: 'build:ios:main:rc'
      - NAME: $VERSION_NAME
      - NUMBER: $VERSION_NUMBER
      - APP_NAME: "MetaMask"
      - INFO_PLIST_NAME: "Info.plist"
    after_run:
      - _ios_build_template
  build_ios_main_exp:
    envs:
      - CONFIGURATION: 'Release'
      - COMMAND_YARN: 'build:ios:main:exp'
      - NAME: $VERSION_NAME
      - NUMBER: $VERSION_NUMBER
      - APP_NAME: "MetaMask"
      - INFO_PLIST_NAME: "Info.plist"
    after_run:
      - _ios_build_template
  build_ios_main_test:
    envs:
      - CONFIGURATION: 'Release'
      - COMMAND_YARN: 'build:ios:main:test'
      - NAME: $VERSION_NAME
      - NUMBER: $VERSION_NUMBER
      - APP_NAME: "MetaMask"
      - INFO_PLIST_NAME: "Info.plist"
    after_run:
      - _ios_build_template
  build_ios_main_e2e:
    envs:
      - CONFIGURATION: 'Release'
      - IS_SIM_BUILD: 'true'
      - SHARE_WITH_DETOX: 'true'
      - NAME: $VERSION_NAME
      - NUMBER: $VERSION_NUMBER
      - APP_NAME: "MetaMask"
      - INFO_PLIST_NAME: "Info.plist"
      - COMMAND_YARN: 'build:ios:main:e2e'
    after_run:
      - _ios_build_template
  build_ios_main_e2e_gns_disabled:
    envs:
      - CONFIGURATION: 'Release'
      - IS_SIM_BUILD: 'true'
      - SHARE_WITH_DETOX: 'true'
      - NAME: $VERSION_NAME
      - NUMBER: $VERSION_NUMBER
      - APP_NAME: "MetaMask"
      - INFO_PLIST_NAME: "Info.plist"
      - COMMAND_YARN: 'build:ios:main:e2e'
      - MM_REMOVE_GLOBAL_NETWORK_SELECTOR: 'false'
    after_run:
      - _ios_build_template
  build_ios_release_and_upload_sourcemaps:
    envs:
      - SENTRY_DISABLE_AUTO_UPLOAD: 'false'
    after_run:
      - build_ios_main_prod
  build_ios_rc_and_upload_sourcemaps:
    envs:
      - SENTRY_DISABLE_AUTO_UPLOAD: 'false'
    after_run:
      - build_ios_main_rc
  build_ios_beta:
    envs:
      - CONFIGURATION: 'Release'
      - METAMASK_BUILD_TYPE: "beta"
      - METAMASK_ENVIRONMENT: 'production'
      - NAME: $VERSION_NAME
      - NUMBER: $VERSION_NUMBER
      - APP_NAME: "MetaMask"
      - INFO_PLIST_NAME: "Info.plist"
    after_run:
      - _ios_build_template
  # TODO: Remove this workflow once new build configuration is consolidated
  build_ios_flask_release:
    after_run:
      - build_ios_flask_prod
  build_ios_flask_prod:
    envs:
      - CONFIGURATION: 'Release'
      - NAME: $FLASK_VERSION_NAME
      - NUMBER: $FLASK_VERSION_NUMBER
      - APP_NAME: "MetaMask-Flask"
      - INFO_PLIST_NAME: "MetaMask-Flask-Info.plist"
      - COMMAND_YARN: 'build:ios:flask:prod'
    after_run:
      - _ios_build_template
  build_ios_flask_test:
    envs:
      - CONFIGURATION: 'Release'
      - NAME: $FLASK_VERSION_NAME
      - NUMBER: $FLASK_VERSION_NUMBER
      - APP_NAME: "MetaMask-Flask"
      - INFO_PLIST_NAME: "MetaMask-Flask-Info.plist"
      - COMMAND_YARN: 'build:ios:flask:test'
    after_run:
      - _ios_build_template
  build_ios_flask_e2e:
    envs:
      - CONFIGURATION: 'Release'
      - IS_SIM_BUILD: 'true'
      - SHARE_WITH_DETOX: 'true'
      - NAME: $FLASK_VERSION_NAME
      - NUMBER: $FLASK_VERSION_NUMBER
      - APP_NAME: "MetaMask-Flask"
      - INFO_PLIST_NAME: "MetaMask-Flask-Info.plist"
      - COMMAND_YARN: 'build:ios:flask:e2e'
    after_run:
      - _ios_build_template
  build_ios_main_dev:
    envs:
      - CONFIGURATION: 'Debug'
      - NAME: $VERSION_NAME
      - NUMBER: $VERSION_NUMBER
      - APP_NAME: 'MetaMask'
      - INFO_PLIST_NAME: 'Info.plist'
      - COMMAND_YARN: 'build:ios:main:dev'
    after_run:
      - _ios_build_template
  # TODO: Remove this workflow once new build configuration is consolidated
  build_ios_simbuild:
    envs:
      - IS_SIM_BUILD: 'true'
    after_run:
      - build_ios_main_dev
  # TODO: Remove this workflow once new build configuration is consolidated
  build_ios_devbuild:
    after_run:
      - build_ios_main_dev
  build_ios_flask_dev:
    envs:
      - CONFIGURATION: 'Debug'
      - NAME: $FLASK_VERSION_NAME
      - NUMBER: $FLASK_VERSION_NUMBER
      - APP_NAME: "MetaMask-Flask"
      - INFO_PLIST_NAME: "MetaMask-Flask-Info.plist"
      - COMMAND_YARN: 'build:ios:flask:dev'
    after_run:
      - _ios_build_template
  # TODO: Remove this workflow once new build configuration is consolidated
  build_ios_flask_devbuild:
    after_run:
      - build_ios_flask_dev
  build_ios_flask_simbuild:
    envs:
      - IS_SIM_BUILD: 'true'
    after_run:
      - build_ios_flask_dev
  build_ios_qa_dev:
    envs:
      - CONFIGURATION: 'Debug'
      - NAME: $VERSION_NAME
      - NUMBER: $VERSION_NUMBER
      - APP_NAME: "MetaMask-QA"
      - INFO_PLIST_NAME: "MetaMask-QA-Info.plist"
      - COMMAND_YARN: 'build:ios:qa:dev'
    after_run:
      - _ios_build_template
  # TODO: Remove this workflow once new build configuration is consolidated
  build_ios_qa_devbuild:
    after_run:
      - build_ios_qa_dev
  build_ios_qa_simbuild:
    envs:
      - IS_SIM_BUILD: 'true'
    after_run:
      - build_ios_qa_dev
  build_ios_qa_prod:
    envs:
      - CONFIGURATION: 'Release'
      - NAME: $VERSION_NAME
      - NUMBER: $VERSION_NUMBER
      - APP_NAME: "MetaMask-QA"
      - INFO_PLIST_NAME: "MetaMask-QA-Info.plist"
      - COMMAND_YARN: 'build:ios:qa:prod'
    after_run:
      - _ios_build_template
  # TODO: Remove this workflow once new build configuration is consolidated
  build_ios_qa:
    after_run:
      - build_ios_qa_prod
      - _upload_ipa_to_browserstack_qa
  _upload_ipa_to_browserstack_qa:
    steps:
      - script@1:
          title: Upload IPA to Browserstack
          inputs:
            - content: |-
                #!/usr/bin/env bash
                set -e
                set -x
                set -o pipefail

                IPA_DIR="ios/build/output"
                ORIGINAL_IPA="$IPA_DIR/MetaMask-QA.ipa"

                CUSTOM_ID="$BITRISE_GIT_BRANCH-$VERSION_NAME-$VERSION_NUMBER"
                CUSTOM_ID=${CUSTOM_ID////-}

                cp "$ORIGINAL_IPA" "$IPA_DIR/$CUSTOM_ID.ipa"
                IPA_PATH="$IPA_DIR/$CUSTOM_ID.ipa"

                # Upload to app-automate
                curl -u "$BROWSERSTACK_USERNAME:$BROWSERSTACK_ACCESS_KEY" \
                    -X POST "https://api-cloud.browserstack.com/app-automate/upload" \
                    -F "file=@$IPA_PATH" \
                    -F 'data={"custom_id": "'$CUSTOM_ID'"}' \
                    | jq -j '.app_url' \
                    | envman add --key BROWSERSTACK_IOS_APP_URL
                echo "BROWSERSTACK_IOS_APP_URL: $BROWSERSTACK_IOS_APP_URL"
                # Upload to app-live
                curl -u "$BROWSERSTACK_USERNAME:$BROWSERSTACK_ACCESS_KEY" \
                    -X POST "https://api-cloud.browserstack.com/app-live/upload" \
                    -F "file=@$IPA_PATH" \
                    -F 'data={"custom_id": "'$CUSTOM_ID'"}'

                # Get recent apps
                curl -u "$BROWSERSTACK_USERNAME:$BROWSERSTACK_ACCESS_KEY" \
                    -X GET https://api-cloud.browserstack.com/app-automate/recent_apps \
                    | jq > browserstack_uploaded_apps.json
      - share-pipeline-variable@1:
          title: Persist BROWSERSTACK_IOS_APP_URL across all stages
          inputs:
            - variables: |-
                BROWSERSTACK_IOS_APP_URL
      - deploy-to-bitrise-io@2.2.3:
          is_always_run: false
          is_skippable: true
          inputs:
            - deploy_path: browserstack_uploaded_apps.json
          title: Bitrise Deploy Browserstack Uploaded Apps
  build_ios_flask_release:
    before_run:
      - code_setup
    after_run:
      - notify_failure
    steps:
      - certificate-and-profile-installer@1: {}
      - set-xcode-build-number@1:
          inputs:
            - build_short_version_string: $FLASK_VERSION_NAME
            - build_version: $FLASK_VERSION_NUMBER
            - plist_path: $PROJECT_LOCATION_IOS/MetaMask/MetaMask-Flask-Info.plist
      - script@1:
          inputs:
            - content: |-
                #!/usr/bin/env bash
                node -v
                METAMASK_BUILD_TYPE='flask' METAMASK_ENVIRONMENT='production' yarn build:ios:pre-flask
          title: iOS Sourcemaps & Build
          is_always_run: false
      - deploy-to-bitrise-io@2.2.3:
          is_always_run: false
          is_skippable: true
          inputs:
            - pipeline_intermediate_files: ios/build/output/MetaMask-Flask.ipa:BITRISE_APP_STORE_IPA_PATH
            - deploy_path: ios/build/output/MetaMask-Flask.ipa
          title: Deploy iOS IPA
      - deploy-to-bitrise-io@2.2.3:
          is_always_run: false
          is_skippable: true
          inputs:
            - deploy_path: ios/build/MetaMask-Flask.xcarchive:BITRISE_APP_STORE_XCARCHIVE_PATH
          title: Deploy Symbols File
      - deploy-to-bitrise-io@2.2.3:
          is_always_run: false
          is_skippable: true
          inputs:
            - pipeline_intermediate_files: sourcemaps/ios/index.js.map:BITRISE_APP_STORE_SOURCEMAP_PATH
            - deploy_path: sourcemaps/ios/index.js.map
          title: Deploy Source Map
  build_ios_qa_flask:
    before_run:
      - code_setup
    after_run:
      - _upload_ipa_to_browserstack_flask
      - notify_failure
    steps:
      - certificate-and-profile-installer@1: {}
      - set-xcode-build-number@1:
          inputs:
            - build_short_version_string: $FLASK_VERSION_NAME
            - build_version: $FLASK_VERSION_NUMBER
            - plist_path: $PROJECT_LOCATION_IOS/MetaMask/MetaMask-Flask-Info.plist
      - script@1:
          inputs:
            - content: |-
                #!/usr/bin/env bash
                node -v
                GIT_BRANCH=$BITRISE_GIT_BRANCH METAMASK_BUILD_TYPE='flask' METAMASK_ENVIRONMENT='qa' yarn build:ios:pre-flask
          title: iOS Flask Sourcemaps & Build
          is_always_run: false
      - deploy-to-bitrise-io@2.2.3:
          is_always_run: false
          is_skippable: true
          inputs:
            - pipeline_intermediate_files: ios/build/output/MetaMask-Flask.ipa:BITRISE_APP_STORE_FLASK_IPA_PATH
            - deploy_path: ios/build/output/MetaMask-Flask.ipa
          title: Deploy iOS Flask IPA
      - deploy-to-bitrise-io@2.2.3:
          is_always_run: false
          is_skippable: true
          inputs:
            - deploy_path: ios/build/MetaMask-Flask.xcarchive
          title: Deploy Flask Symbols File
      - deploy-to-bitrise-io@2.2.3:
          is_always_run: false
          is_skippable: true
          inputs:
            - pipeline_intermediate_files: sourcemaps/ios/index.js.map:BITRISE_APP_STORE_FLASK_SOURCEMAP_PATH
            - deploy_path: sourcemaps/ios/index.js.map
          title: Deploy Flask Source Map
  _upload_ipa_to_browserstack_flask:
    steps:
      - script@1:
          title: Upload Flask IPA to Browserstack
          inputs:
            - content: |-
                #!/usr/bin/env bash
                set -e
                set -x
                set -o pipefail
                CUSTOM_ID="flask-$BITRISE_GIT_BRANCH-$FLASK_VERSION_NAME-$FLASK_VERSION_NUMBER"
                CUSTOM_ID=${CUSTOM_ID////-}
                IPA_PATH=ios/build/output/MetaMask-Flask.ipa
                IPA_PATH_FOR_APP_LIVE=ios/build/output/"$CUSTOM_ID".ipa
                curl -u "$BROWSERSTACK_USERNAME:$BROWSERSTACK_ACCESS_KEY" -X POST "https://api-cloud.browserstack.com/app-automate/upload" -F "file=@$IPA_PATH" -F 'data={"custom_id": "'$CUSTOM_ID'"}' | jq -j '.app_url' | envman add --key BROWSERSTACK_IOS_FLASK_APP_URL
                cp "$IPA_PATH" "$IPA_PATH_FOR_APP_LIVE"
                curl -u "$BROWSERSTACK_USERNAME:$BROWSERSTACK_ACCESS_KEY" -X POST "https://api-cloud.browserstack.com/app-live/upload" -F "file=@$IPA_PATH_FOR_APP_LIVE" -F 'data={"custom_id": "'$CUSTOM_ID'"}'
                curl -u "$BROWSERSTACK_USERNAME:$BROWSERSTACK_ACCESS_KEY" -X GET https://api-cloud.browserstack.com/app-automate/recent_apps | jq > browserstack_uploaded_flask_apps.json
      - share-pipeline-variable@1:
          title: Persist BROWSERSTACK_IOS_FLASK_APP_URL across all stages
          inputs:
            - variables: |-
                BROWSERSTACK_IOS_FLASK_APP_URL
      - deploy-to-bitrise-io@2.2.3:
          is_always_run: false
          is_skippable: true
          inputs:
            - deploy_path: browserstack_uploaded_flask_apps.json
          title: Bitrise Deploy Browserstack Uploaded Flask Apps
  set_main_target_workflow:
    steps:
      - share-pipeline-variable@1:
          title: Persist METAMASK_BUILD_TYPE across all stages and workflows
          inputs:
            - variables: |-
                METAMASK_BUILD_TYPE=main
  set_flask_target_workflow:
    steps:
      - share-pipeline-variable@1:
          title: Persist METAMASK_BUILD_TYPE across all stages and workflows
          inputs:
            - variables: |-
                METAMASK_BUILD_TYPE=flask

app:
  envs:
    - opts:
        is_expand: false
      MM_NOTIFICATIONS_UI_ENABLED: true
    - opts:
        is_expand: false
      MM_NETWORK_UI_REDESIGN_ENABLED: false
    - opts:
        is_expand: false
      PORTFOLIO_VIEW: true
    - opts:
        is_expand: false
      MM_PER_DAPP_SELECTED_NETWORK: false
    - opts:
        is_expand: false
      MM_PERMISSIONS_SETTINGS_V1_ENABLED: false
    - opts:
        is_expand: false
      MM_SECURITY_ALERTS_API_ENABLED: true
    - opts:
        is_expand: false
      BRIDGE_USE_DEV_APIS: false
    - opts:
        is_expand: false
      MM_PERPS_ENABLED: false
    - opts:
        is_expand: false
      MM_PERPS_BLOCKED_REGIONS: "US,CA-ON,GB,BE"
    - opts:
        is_expand: false
      PROJECT_LOCATION: android
    - opts:
        is_expand: false
      NDK_VERSION: 26.1.10909125
    - opts:
        is_expand: false
      QA_APK_NAME: app-qa-release
    - opts:
        is_expand: false
      MODULE: app
    - opts:
        is_expand: false
      VARIANT: ''
    - opts:
        is_expand: false
      BITRISE_PROJECT_PATH: ios/MetaMask.xcworkspace
    - opts:
        is_expand: false
      BITRISE_SCHEME: MetaMask
    - opts:
        is_expand: false
      BITRISE_EXPORT_METHOD: enterprise
    - opts:
        is_expand: false
      PROJECT_LOCATION_ANDROID: android
    - opts:
        is_expand: false
      PROJECT_LOCATION_IOS: ios
    - opts:
        is_expand: false
<<<<<<< HEAD
      VERSION_NAME: 7.58.99
    - opts:
        is_expand: false
      VERSION_NUMBER: 2790
    - opts:
        is_expand: false
      FLASK_VERSION_NAME: 7.58.99
    - opts:
        is_expand: false
      FLASK_VERSION_NUMBER: 2790
=======
      VERSION_NAME: 7.59.0
    - opts:
        is_expand: false
      VERSION_NUMBER: 2772
    - opts:
        is_expand: false
      FLASK_VERSION_NAME: 7.59.0
    - opts:
        is_expand: false
      FLASK_VERSION_NUMBER: 2772
>>>>>>> d9d40001
    - opts:
        is_expand: false
      ANDROID_APK_LINK: ''
    - opts:
        is_expand: false
      ANDROID_AAP_LINK: ''
    - opts:
        is_expand: false
      IOS_APP_LINK: ''
    - opts:
        is_expand: false
      NVM_VERSION: 0.39.7
    - opts:
        is_expand: false
      NVM_SHA256SUM: '8e45fa547f428e9196a5613efad3bfa4d4608b74ca870f930090598f5af5f643'
    - opts:
        is_expand: false
      NODE_VERSION: 20.18.0
    - opts:
        is_expand: false
      YARN_VERSION: 4.10.3
    - opts:
        is_expand: false
      COREPACK_VERSION: 0.28.0
    - opts:
        is_expand: false
      SEEDLESS_ONBOARDING_ENABLED: true
    - opts:
        is_expand: false
      MM_REMOVE_GLOBAL_NETWORK_SELECTOR: 'true'
meta:
  bitrise.io:
    stack: osx-xcode-16.3.x
    machine_type_id: g2.mac.4large
trigger_map:
  # Disable auto RC generation 
  # - push_branch: release/*
  #   pipeline: pr_rc_rwy_pipeline
  - push_branch: main
    pipeline: expo_dev_pipeline
  - tag: 'qa-*'
    pipeline: create_qa_builds_pipeline
  - tag: 'v*.*.*'
    pipeline: create_qa_builds_pipeline<|MERGE_RESOLUTION|>--- conflicted
+++ resolved
@@ -3729,18 +3729,6 @@
       PROJECT_LOCATION_IOS: ios
     - opts:
         is_expand: false
-<<<<<<< HEAD
-      VERSION_NAME: 7.58.99
-    - opts:
-        is_expand: false
-      VERSION_NUMBER: 2790
-    - opts:
-        is_expand: false
-      FLASK_VERSION_NAME: 7.58.99
-    - opts:
-        is_expand: false
-      FLASK_VERSION_NUMBER: 2790
-=======
       VERSION_NAME: 7.59.0
     - opts:
         is_expand: false
@@ -3751,7 +3739,6 @@
     - opts:
         is_expand: false
       FLASK_VERSION_NUMBER: 2772
->>>>>>> d9d40001
     - opts:
         is_expand: false
       ANDROID_APK_LINK: ''
