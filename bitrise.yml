--- conflicted
+++ resolved
@@ -1319,7 +1319,6 @@
       PROJECT_LOCATION_IOS: ios
     - opts:
         is_expand: false
-<<<<<<< HEAD
       VERSION_NAME: 7.21.0
     - opts:
         is_expand: false
@@ -1330,18 +1329,6 @@
     - opts:
         is_expand: false
       FLASK_VERSION_NUMBER: 1317
-=======
-      VERSION_NAME: 7.20.1
-    - opts:
-        is_expand: false
-      VERSION_NUMBER: 1314
-    - opts:
-        is_expand: false
-      FLASK_VERSION_NAME: 7.20.1
-    - opts:
-        is_expand: false
-      FLASK_VERSION_NUMBER: 1314
->>>>>>> 2c22d05f
     - opts:
         is_expand: false
       ANDROID_APK_LINK: ''
