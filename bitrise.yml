---
format_version: '8'
default_step_lib_source: 'https://github.com/bitrise-io/bitrise-steplib.git'
project_type: react-native

#Pipelines are listed below
pipelines:
  #Creates MetaMask-QA apps and stores apk/ipa in Bitrise
  create_qa_builds_pipeline:
    stages:
      - create_build_qa: {}
      - notify: {}
  #Releases MetaMask apps and stores apk/ipa into Play(Internal Testing)/App(TestFlight) Store
  release_builds_to_store_pipeline:
    stages:
      - create_build_release: {}
      - deploy_build_release: {}
      - release_notify: {}
  #Releases MetaMask apps and stores ipa into App(TestFlight) Store
  release_ios_to_store_pipeline:
    stages:
      - create_ios_release: {}
      - deploy_ios_release: {}
      - notify: {}
  #Releases MetaMask apps and stores apk Play(Internal Testing) Store
  release_android_to_store_pipeline:
    stages:
      - create_android_release: {}
      - deploy_android_release: {}
      - notify: {}
  #Run E2E test suite for iOS only
  run_e2e_ios_pipeline:
    stages:
      - run_e2e_ios_stage: {}
      - notify: {}
  #Run E2E test suite for Android only
  run_e2e_android_pipeline:
    stages:
      - run_e2e_android_stage: {} #runs android detox E2E
      - notify: {}
  #PR_e2e_verfication (build ios & android), run iOS (smoke), emulator Android
  release_e2e_pipeline:
    stages:
      - run_e2e_ios_android_stage: {}
      # - run_regression_e2e_ios_android_stage: {} Enable whenever regression tests are running successfully. 
      - notify: {}
  #PR_e2e_verfication (build ios & android), run iOS (smoke), emulator Android
  pr_smoke_e2e_pipeline:
    stages:
      - run_smoke_e2e_ios_android_stage: {}
      - notify: {}

 #PR_e2e_verfication (build ios & android), run iOS (regression), emulator Android
  pr_regression_e2e_pipeline:
    stages:
      - run_regression_e2e_ios_android_stage: {}
      - notify: {}

#Stages refrence workflows. Those workflows cannot but utility "_this-is-a-utility"
stages:
  create_build_release:
    workflows:
      - build_android_release: {}
      - build_ios_release: {}
  deploy_build_release:
    workflows:
      - deploy_android_to_store: {}
      - deploy_ios_to_store: {}
  create_ios_release:
    workflows:
      - build_ios_release: {}
  deploy_ios_release:
    workflows:
      - deploy_ios_to_store: {}
  create_android_release:
    workflows:
      - build_android_release: {}
  deploy_android_release:
    workflows:
      - deploy_android_to_store: {}
  create_build_qa:
    workflows:
      - build_android_qa: {}
      - build_ios_qa: {}
  create_build_qa_android:
    workflows:
      - build_android_qa: {}
  create_build_qa_ios:
    workflows:
      - build_ios_qa: {}
  run_e2e_ios_stage:
    workflows:
      - ios_e2e_test: {}
  run_smoke_e2e_ios_android_stage:
    workflows:
      - ios_e2e_test: {}
      - android_e2e_test: {}
  run_regression_e2e_ios_android_stage:
    workflows:
      - ios_run_regression_tests: {}
      - android_run_regression_tests: {}
  run_e2e_ios_android_stage:
    workflows:
      - ios_e2e_test: {}
      - android_e2e_test: {}
  run_e2e_android_stage:
    workflows:
      - android_e2e_test: {}
  notify:
    workflows:
      - notify_success_on_slack: {}
  release_notify:
    workflows:
      - release_announcing_stores: {}
workflows:
  # Code Setups
  setup:
    steps:
      - activate-ssh-key@4:
          run_if: '{{getenv "SSH_RSA_PRIVATE_KEY" | ne ""}}'
      - git-clone@6: {}
  code_setup:
    before_run:
      - setup
    steps:
      - script@1:
          inputs:
            - content: |-
                #!/usr/bin/env bash
                envman add --key YARN_CACHE_DIR --value "$(yarn cache dir)"
          title: Get Yarn cache directory
      - cache-pull@2: {}
      - script@1:
          inputs:
            - content: |-
                #!/usr/bin/env bash
                echo "Node and Yarn being installed"
                asdf list all nodejs
                asdf install nodejs "$NODE_VERSION"
                asdf global nodejs "$NODE_VERSION"
                asdf plugin add yarn
                asdf list all yarn
                asdf install yarn "$YARN_VERSION"
                asdf global yarn "$YARN_VERSION"
          title: Install node and yarn
      - yarn@0:
          inputs:
            - command: setup
          title: Yarn Setup
      - yarn@0:
          title: Lint
          inputs:
            - command: lint
      - yarn@0:
          inputs:
            - command: audit:ci
          title: Audit Dependencies
      - cache-push@2:
          # Manual cache path needed here because the `yarn` step only caches for the `install` command
          inputs:
            # The Yarn cache is easier and safer to cache than `node_modules`, which could include
            # postinstall script modifications and could affect hoisting on subsequent installs.
            - cache_paths: '$YARN_CACHE_DIR -> ./yarn.lock'
  code_setup_dev:
    steps:
      - script@1:
          title: Generate `.npmrc` file for preview builds
          inputs:
            - content: |
                #!/bin/bash
                printf '%s\n\n%s' '@metamask:registry=https://npm.pkg.github.com' "//npm.pkg.github.com/:_authToken=${PACKAGE_READ_TOKEN}" > .npmrc
    after_run:
      - code_setup

  # Notifications utility workflows
  # Provides values for commit or branch message and path depending on commit env setup initialised or not
  _get_workflow_info:
    steps:
      - activate-ssh-key@4:
          is_always_run: true # always run to also feed failure notifications
          run_if: '{{getenv "SSH_RSA_PRIVATE_KEY" | ne ""}}'
      - git-clone@6:
          inputs:
            - update_submodules: 'no'
          is_always_run: true # always run to also feed failure notifications
      - script@1:
          is_always_run: true # always run to also feed failure notifications
          inputs:
            - content: |
                #!/bin/bash
                # generate reference to commit from env or using git
                COMMIT_SHORT_HASH="${BITRISE_GIT_COMMIT:0:7}"
                BRANCH_HEIGHT=''
                WORKFLOW_TRIGGER='Push'

                if [[ -z "$BITRISE_GIT_COMMIT" ]]; then
                  COMMIT_SHORT_HASH="$(git rev-parse --short HEAD)"
                  BRANCH_HEIGHT='HEAD'
                  WORKFLOW_TRIGGER='Manual'
                fi

                envman add --key COMMIT_SHORT_HASH --value "$COMMIT_SHORT_HASH"
                envman add --key BRANCH_HEIGHT --value "$BRANCH_HEIGHT"
                envman add --key WORKFLOW_TRIGGER --value "$WORKFLOW_TRIGGER"
          title: Get commit or branch name and path variables

  # Slack notification utils: we have two workflows to allow choosing when to notify: on success, on failure or both.
  # A workflow for instance create_qa_builds will notify on failure for each build_android_qa or build_ios_qa
  # but will only notify success if both success and create_qa_builds succeeds.

  # Send a Slack message on successful release
  release_announcing_stores:
    before_run:
      - code_setup
    steps:
      - yarn@0:
          inputs:
            - command: build:announce
          title: Accouncing pre-release
          is_always_run: false
    meta:
      bitrise.io:
        stack: linux-docker-android-20.04
        machine_type_id: standard

  # Send a Slack message when workflow succeeds
  notify_success_on_slack:
    before_run:
      - _get_workflow_info
    steps:
      - slack@3:
          inputs:
            - text: '${BITRISE_APP_TITLE} ${BITRISEIO_PIPELINE_TITLE} workflow notification'
            - pretext: ':large_green_circle: *${BITRISEIO_PIPELINE_TITLE} succeeded!*'
            - title: 'Commit #$COMMIT_SHORT_HASH $BRANCH_HEIGHT'
            - title_link: https://github.com/${BITRISEIO_GIT_REPOSITORY_OWNER}/${BITRISEIO_GIT_REPOSITORY_SLUG}/commit/${COMMIT_SHORT_HASH}
            - message: ${BITRISE_GIT_MESSAGE}
            - fields: |
                Branch|${BITRISE_GIT_BRANCH}
                Workflow|${BITRISEIO_PIPELINE_TITLE}
                Trigger|${WORKFLOW_TRIGGER}
                Build|${BITRISE_BUILD_NUMBER}
            - buttons: |
                View app|${BITRISE_APP_URL}
                View build|${BITRISEIO_PIPELINE_BUILD_URL}
                View commit|https://github.com/${BITRISEIO_GIT_REPOSITORY_OWNER}/${BITRISEIO_GIT_REPOSITORY_SLUG}/commit/${COMMIT_SHORT_HASH}
            - footer: 'Bitrise ${BITRISEIO_PIPELINE_TITLE} workflow notification'
            - webhook_url: https://hooks.slack.com/services/${MM_SLACK_TOKEN}/${MM_SLACK_SECRET}/${MM_SLACK_ROOM}

  # Send a Slack message when workflow fails
  _notify_failure_on_slack:
    before_run:
      - _get_workflow_info
    steps:
      - slack@3:
          is_always_run: true
          run_if: .IsBuildFailed
          inputs:
            - text: '${BITRISE_APP_TITLE} ${BITRISE_TRIGGERED_WORKFLOW_TITLE} workflow notification'
            - pretext_on_error: ':red_circle: *${BITRISE_TRIGGERED_WORKFLOW_TITLE} failed!*'
            - title: 'Commit #$COMMIT_SHORT_HASH $BRANCH_HEIGHT'
            - title_link: https://github.com/${BITRISEIO_GIT_REPOSITORY_OWNER}/${BITRISEIO_GIT_REPOSITORY_SLUG}/commit/${COMMIT_SHORT_HASH}
            - message: ${BITRISE_GIT_MESSAGE}
            - fields: |
                Branch|${BITRISE_GIT_BRANCH}
                Workflow|${BITRISE_TRIGGERED_WORKFLOW_TITLE}
                Trigger|${WORKFLOW_TRIGGER}
                Build|${BITRISE_BUILD_NUMBER}
            - buttons: |
                View app|${BITRISE_APP_URL}
                View build|${BITRISE_BUILD_URL}
                View commit|https://github.com/${BITRISEIO_GIT_REPOSITORY_OWNER}/${BITRISEIO_GIT_REPOSITORY_SLUG}/commit/${COMMIT_SHORT_HASH}
            - footer: 'Bitrise ${BITRISE_TRIGGERED_WORKFLOW_TITLE} workflow notification'
            - webhook_url: https://hooks.slack.com/services/${MM_SLACK_TOKEN}/${MM_SLACK_SECRET}/${MM_SLACK_ROOM}

  # CI Steps
  ci_test:
    before_run:
      - code_setup
    steps:
      - yarn@0:
          inputs:
            - args: ''
            - command: test:unit --silent
          title: Unit Test
          is_always_run: false
      - script@1:
          inputs:
            - content: |-
                #!/usr/bin/env bash
                echo 'weew - everything passed!'
          title: All Tests Passed
          is_always_run: false
  # E2E Steps
  
  ### This workflow uses a flag (TEST_SUITE) that defines the specific set of tests to be run.
  ## in this instance Regression. In future iterations we can rename to ios_test_suite_selection & android_test_suite_selection      
  ios_run_regression_tests:
    envs:
    - TEST_SUITE: 'Regression'
    after_run:
    - ios_e2e_test
  android_run_regression_tests:
    meta:
      bitrise.io:
        stack: linux-docker-android-20.04
        machine_type_id: elite-xl
    envs:
    - TEST_SUITE: 'Regression'
    after_run:
    - android_e2e_test

  e2e_setup:
    steps:
      - yarn@:
          inputs:
            - cache_local_deps: 'yes'
            - command: global add detox-cli
          title: Detox - Install CLI
  android_e2e_test:
    before_run:
      - code_setup_dev
      - e2e_setup
    after_run:
      - _notify_failure_on_slack
    steps:
      - restore-gradle-cache@1: {}
      - install-missing-android-tools@3:
          inputs:
            - ndk_version: $NDK_VERSION
            - gradlew_path: $PROJECT_LOCATION/gradlew
      - script@1:
          inputs:
            - content: |-
                #!/usr/bin/env bash
                "${ANDROID_HOME}/tools/bin/sdkmanager" "cmake;3.22.1"
          title: Download cmake 3.22.1 with sdkmanager
          is_always_run: false
      - avd-manager@1:
          inputs:
            - api_level: '30'
            - create_command_flags: '--sdcard 8192M'
            - start_command_flags: '-read-only'
            - profile: pixel_5
      - wait-for-android-emulator@1: {}
      - save-gradle-cache@1: {}
      - script@1:
          inputs:
            - content: |-
                #!/usr/bin/env bash
                if [ "$TEST_SUITE" = "Regression" ]; then
                  TEST_SUITE="Regression"
                else
                  TEST_SUITE="Smoke"
                fi
                node -v
                export METAMASK_ENVIRONMENT='local'
                export METAMASK_BUILD_TYPE='main'
                IGNORE_BOXLOGS_DEVELOPMENT="true" FORCE_BUNDLING=true yarn test:e2e:android:bitrise:debug --testNamePattern="$TEST_SUITE"
          title: Detox Build & Test
          is_always_run: false
      - custom-test-results-export@1:
          is_always_run: true
          is_skippable: true
          title: Export test results
          inputs:
            - base_path: $BITRISE_SOURCE_DIR/e2e/reports/
            - test_name: E2E Tests
            - search_pattern: $BITRISE_SOURCE_DIR/e2e/reports/junit.xml
      - deploy-to-bitrise-io@2.2.3:
          is_always_run: true
          is_skippable: true
          title: Deploy test report files
      - script@1:
          is_always_run: true
          run_if: .IsBuildFailed
          title: Copy screenshot files
          inputs:
            - content: |-
                #!/usr/bin/env bash
                set -ex
                cp -r "$BITRISE_SOURCE_DIR/artifacts/screenshots"  "$BITRISE_DEPLOY_DIR"
      - deploy-to-bitrise-io@2.3:
          is_always_run: true
          run_if: .IsBuildFailed
          title: Deploy test screenshots
          inputs:
            - deploy_path: $BITRISE_DEPLOY_DIR
            - is_compress: true
            - zip_name: 'E2E_Android_Failure_Screenshots'
    meta:
      bitrise.io:
        stack: linux-docker-android-20.04
        machine_type_id: elite-xl
  ios_e2e_test:
    before_run:
      - code_setup_dev
      - e2e_setup
    after_run:
      - _notify_failure_on_slack
    steps:
      - certificate-and-profile-installer@1: {}
      - set-xcode-build-number@1:
          inputs:
            - build_short_version_string: $VERSION_NAME
            - plist_path: $PROJECT_LOCATION_IOS/MetaMask/Info.plist
      - script:
          inputs:
            - content: |-
                # Add cache directory to environment variable
                envman add --key BREW_APPLESIMUTILS --value "$(brew --cellar)/applesimutils"
                envman add --key BREW_OPT_APPLESIMUTILS --value "/usr/local/opt/applesimutils"
                brew tap wix/brew
          title: Set Env Path for caching deps
      - cocoapods-install@2:
          is_always_run: false
      - script@1:
          inputs:
            - content: |-
                #!/usr/bin/env bash
                if [ "$TEST_SUITE" = "Regression" ]; then
                  TEST_SUITE="Regression"
                else
                  TEST_SUITE="Smoke"
                fi
                node -v
                export METAMASK_ENVIRONMENT='local'
                export METAMASK_BUILD_TYPE='main'
                IGNORE_BOXLOGS_DEVELOPMENT="true" FORCE_BUNDLING=true yarn test:e2e:ios:debug --testNamePattern="$TEST_SUITE"
          title: Detox Build & Test
          is_always_run: false
      - custom-test-results-export@1:
          is_always_run: true
          is_skippable: false
          title: Export test results
          inputs:
            - base_path: $BITRISE_SOURCE_DIR/e2e/reports/
            - test_name: E2E Tests
            - search_pattern: $BITRISE_SOURCE_DIR/e2e/reports/junit.xml
      - deploy-to-bitrise-io@2.2.3:
          is_always_run: true
          is_skippable: true
          title: Deploy test report files
      - script@1:
          is_always_run: true
          run_if: .IsBuildFailed
          title: Copy screenshot files
          inputs:
            - content: |-
                #!/usr/bin/env bash
                set -ex
                cp -r "$BITRISE_SOURCE_DIR/artifacts/screenshots"  "$BITRISE_DEPLOY_DIR"
      - deploy-to-bitrise-io@2.3:
          is_always_run: true
          run_if: .IsBuildFailed
          title: Deploy test screenshots
          inputs:
            - deploy_path: $BITRISE_DEPLOY_DIR
            - is_compress: true
            - zip_name: 'E2E_IOS_Failure_Screenshots'
  start_e2e_tests:
    steps:
      - build-router-start@0:
          inputs:
            - workflows: |-
                ios_e2e_test
                wdio_android_e2e_test
            - wait_for_builds: 'true'
            - access_token: $BITRISE_START_BUILD_ACCESS_TOKEN
      - build-router-wait@0:
          inputs:
            - abort_on_fail: 'yes'
            - access_token: $BITRISE_START_BUILD_ACCESS_TOKEN
  build_android_release:
    before_run:
      - code_setup
    after_run:
      - _notify_failure_on_slack
    steps:
      - change-android-versioncode-and-versionname@1:
          inputs:
            - new_version_name: $VERSION_NAME
            - new_version_code: $VERSION_NUMBER
            - build_gradle_path: $PROJECT_LOCATION_ANDROID/app/build.gradle
      - file-downloader@1:
          inputs:
            - source: $BITRISEIO_ANDROID_KEYSTORE_URL
            - destination: android/keystores/release.keystore
      - restore-gradle-cache@1: {}
      - install-missing-android-tools@3:
          inputs:
            - ndk_version: $NDK_VERSION
            - gradlew_path: $PROJECT_LOCATION/gradlew
      - script@1:
          inputs:
            - content: |-
                #!/usr/bin/env bash
                "${ANDROID_HOME}/tools/bin/sdkmanager" "cmake;3.22.1"
          title: Download cmake 3.22.1 with sdkmanager
          is_always_run: false
      - script@1:
          inputs:
            - content: |-
                #!/usr/bin/env bash
                node -v
                METAMASK_BUILD_TYPE='main' METAMASK_ENVIRONMENT='production' yarn build:android:pre-release:bundle
          title: Build Android Pre-Release Bundle
          is_always_run: false
      - save-gradle-cache@1: {}
      - deploy-to-bitrise-io@2.2.3:
          is_always_run: false
          is_skippable: true
          inputs:
            - pipeline_intermediate_files: $PROJECT_LOCATION/app/build/outputs/apk/prod/release/app-prod-release.apk:BITRISE_PLAY_STORE_APK_PATH
            - deploy_path: $PROJECT_LOCATION/app/build/outputs/apk/prod/release/app-prod-release.apk
          title: Bitrise Deploy APK
      - deploy-to-bitrise-io@2.2.3:
          is_always_run: false
          is_skippable: true
          inputs:
            - pipeline_intermediate_files: $PROJECT_LOCATION/app/build/outputs/apk/prod/release/sha512sums.txt:BITRISE_PLAY_STORE_SHA512SUMS_PATH
            - deploy_path: $PROJECT_LOCATION/app/build/outputs/apk/prod/release/sha512sums.txt
          title: Bitrise Deploy Checksum
      - deploy-to-bitrise-io@2.2.3:
          is_always_run: false
          is_skippable: true
          inputs:
            - pipeline_intermediate_files: $PROJECT_LOCATION/app/build/outputs/mapping/prodRelease/mapping.txt:BITRISE_PLAY_STORE_MAPPING_PATH
            - deploy_path: $PROJECT_LOCATION/app/build/outputs/mapping/prodRelease/mapping.txt
          title: Bitrise ProGuard Map Files
      - deploy-to-bitrise-io@2.2.3:
          is_always_run: false
          is_skippable: true
          inputs:
            - pipeline_intermediate_files: $PROJECT_LOCATION/app/build/outputs/bundle/prodRelease/app-prod-release.aab:BITRISE_PLAY_STORE_ABB_PATH
            - deploy_path: $PROJECT_LOCATION/app/build/outputs/bundle/prodRelease/app-prod-release.aab
          title: Bitrise Deploy AAB
      - deploy-to-bitrise-io@2.2.3:
          is_always_run: false
          is_skippable: true
          inputs:
            - pipeline_intermediate_files: sourcemaps/android/index.js.map:BITRISE_PLAY_STORE_SOURCEMAP_PATH
            - deploy_path: sourcemaps/android/index.js.map
          title: Bitrise Deploy Sourcemaps
    meta:
      bitrise.io:
        stack: linux-docker-android-20.04
        machine_type_id: elite-xl
  build_android_qa:
    before_run:
      - code_setup_dev
    after_run:
      - _upload_apk_to_browserstack
      - _notify_failure_on_slack
    steps:
      - change-android-versioncode-and-versionname@1:
          inputs:
            - new_version_name: $VERSION_NAME
            - new_version_code: $VERSION_NUMBER
            - build_gradle_path: $PROJECT_LOCATION_ANDROID/app/build.gradle
      - file-downloader@1:
          inputs:
            - source: $BITRISEIO_ANDROID_QA_KEYSTORE_URL
            - destination: android/keystores/internalRelease.keystore
      - restore-gradle-cache@1: {}
      - install-missing-android-tools@3:
          inputs:
            - ndk_version: $NDK_VERSION
            - gradlew_path: $PROJECT_LOCATION/gradlew
      - script@1:
          inputs:
            - content: |-
                #!/usr/bin/env bash
                "${ANDROID_HOME}/tools/bin/sdkmanager" "cmake;3.22.1"
          title: Download cmake 3.22.1 with sdkmanager
          is_always_run: false
      - script@1:
          inputs:
            - content: |-
                #!/usr/bin/env bash
                node -v
                GIT_BRANCH=$BITRISE_GIT_BRANCH METAMASK_BUILD_TYPE='main' METAMASK_ENVIRONMENT='qa' yarn build:android:pre-release:bundle:qa
          title: Build Android Pre-Release Bundle
          is_always_run: false
      - save-gradle-cache@1: {}
      - deploy-to-bitrise-io@2.2.3:
          is_always_run: false
          is_skippable: true
          inputs:
            - deploy_path: $PROJECT_LOCATION/app/build/outputs/apk/qa/release/$QA_APK_NAME.apk
          title: Bitrise Deploy APK
      - deploy-to-bitrise-io@2.2.3:
          is_always_run: false
          is_skippable: true
          inputs:
            - deploy_path: $PROJECT_LOCATION/app/build/outputs/apk/qa/release/sha512sums.txt
          title: Bitrise Deploy Checksum
      - deploy-to-bitrise-io@2.2.3:
          is_always_run: false
          is_skippable: true
          inputs:
            - deploy_path: $PROJECT_LOCATION/app/build/outputs/mapping/qaRelease/mapping.txt
          title: Bitrise ProGuard Map Files
      - deploy-to-bitrise-io@2.2.3:
          is_always_run: false
          is_skippable: true
          inputs:
            - deploy_path: $PROJECT_LOCATION/app/build/outputs/bundle/qaRelease/app-qa-release.aab
          title: Bitrise Deploy AAB
      - deploy-to-bitrise-io@2.2.3:
          is_always_run: false
          is_skippable: true
          inputs:
            - deploy_path: sourcemaps/android/index.js.map
          title: Bitrise Deploy Sourcemaps
    meta:
      bitrise.io:
        stack: linux-docker-android-20.04
        machine_type_id: elite-xl
  _upload_apk_to_browserstack:
    steps:
      - script@1:
          title: Upload APK to Browserstack
          inputs:
            - content: |-
                #!/usr/bin/env bash
                set -e
                set -x
                set -o pipefail
                APK_PATH=$PROJECT_LOCATION/app/build/outputs/apk/qa/release/app-qa-release.apk
                CUSTOM_ID="$BITRISE_GIT_BRANCH-$VERSION_NAME-$VERSION_NUMBER"
                CUSTOM_ID=${CUSTOM_ID////-}
                curl -u "$BROWSERSTACK_USERNAME:$BROWSERSTACK_ACCESS_KEY" -X POST "https://api-cloud.browserstack.com/app-automate/upload" -F "file=@$APK_PATH" -F 'data={"custom_id": "'$CUSTOM_ID'"}' | jq -j '.app_url' | envman add --key BROWSERSTACK_APP_URL
                APK_PATH_FOR_APP_LIVE=$PROJECT_LOCATION/app/build/outputs/apk/qa/release/"$CUSTOM_ID".apk
                mv "$APK_PATH" "$APK_PATH_FOR_APP_LIVE"
                curl -u "$BROWSERSTACK_USERNAME:$BROWSERSTACK_ACCESS_KEY" -X POST "https://api-cloud.browserstack.com/app-live/upload" -F "file=@$APK_PATH_FOR_APP_LIVE" -F 'data={"custom_id": "'$CUSTOM_ID'"}'
                curl -u "$BROWSERSTACK_USERNAME:$BROWSERSTACK_ACCESS_KEY" -X GET https://api-cloud.browserstack.com/app-automate/recent_apps | jq > browserstack_uploaded_apps.json
      - deploy-to-bitrise-io@2.2.3:
          is_always_run: false
          is_skippable: true
          inputs:
            - deploy_path: browserstack_uploaded_apps.json
          title: Bitrise Deploy Browserstack Uploaded Apps
      - build-router-start@0:
          inputs:
            - workflows: |-
                wdio_android_e2e_test
            - wait_for_builds: 'false'
            - abort_on_fail: 'yes'
            - access_token: $BITRISE_START_BUILD_ACCESS_TOKEN
            - environment_key_list: BROWSERSTACK_APP_URL

                BROWSERSTACK_DEVICE

                BROWSERSTACK_OS_VERSION

                BROWSERSTACK_TAG_EXPRESSION
  wdio_android_e2e_test:
    before_run:
      - code_setup
    after_run:
      - _notify_failure_on_slack
    steps:
      - script@1:
          title: Run Android E2E tests on Browserstack
          inputs:
            - content: |-
                #!/usr/bin/env bash
                yarn test:wdio:android:browserstack
      - script@1:
          is_always_run: true
          is_skippable: false
          title: Add tests reports to Bitrise
          inputs:
            - content: |-
                #!/usr/bin/env bash
                cp -r $BITRISE_SOURCE_DIR/wdio/reports/junit-results/ $BITRISE_TEST_RESULT_DIR/
      - deploy-to-bitrise-io@2.2.3:
          is_always_run: true
          is_skippable: false
          inputs:
            - deploy_path: $BITRISE_TEST_RESULT_DIR
          title: Deploy test report files
    meta:
      bitrise.io:
        stack: linux-docker-android-20.04
        machine_type_id: standard
  deploy_android_to_store:
    steps:
      - pull-intermediate-files@1:
          inputs:
            - artifact_sources: .*
      - google-play-deploy:
          inputs:
            - app_path: $BITRISE_PLAY_STORE_ABB_PATH
            - track: internal
            - service_account_json_key_path: $BITRISEIO_BITRISEIO_SERVICE_ACCOUNT_JSON_KEY_URL_URL
            - package_name: $MM_ANDROID_PACKAGE_NAME
    envs:
      - opts:
          is_expand: false
        MM_ANDROID_PACKAGE_NAME: io.metamask
  deploy_ios_to_store:
    steps:
      - pull-intermediate-files@1:
          inputs:
            - artifact_sources: .*
      - deploy-to-itunesconnect-application-loader@1:
          inputs:
            - ipa_path: $BITRISE_APP_STORE_IPA_PATH
  build_ios_release:
    before_run:
      - code_setup
    after_run:
      - _notify_failure_on_slack
    steps:
      - certificate-and-profile-installer@1: {}
      - set-xcode-build-number@1:
          inputs:
            - build_short_version_string: $VERSION_NAME
            - build_version: $VERSION_NUMBER
            - plist_path: $PROJECT_LOCATION_IOS/MetaMask/Info.plist
      - cocoapods-install@2: {}
      - script@1:
          inputs:
            - content: |-
                #!/usr/bin/env bash
                node -v
                METAMASK_BUILD_TYPE='main' METAMASK_ENVIRONMENT='production' yarn build:ios:pre-release
          title: iOS Sourcemaps & Build
          is_always_run: false
      - deploy-to-bitrise-io@2.2.3:
          is_always_run: false
          is_skippable: true
          inputs:
            - pipeline_intermediate_files: ios/build/output/MetaMask.ipa:BITRISE_APP_STORE_IPA_PATH
            - deploy_path: ios/build/output/MetaMask.ipa
          title: Deploy iOS IPA
      - deploy-to-bitrise-io@1.6.1:
          is_always_run: false
          is_skippable: true
          inputs:
            - deploy_path: ios/build/MetaMask.xcarchive
          title: Deploy Symbols File
      - deploy-to-bitrise-io@2.2.3:
          is_always_run: false
          is_skippable: true
          inputs:
            - pipeline_intermediate_files: sourcemaps/ios/index.js.map:BITRISE_APP_STORE_SOURCEMAP_PATH
            - deploy_path: sourcemaps/ios/index.js.map
          title: Deploy Source Map
  build_ios_qa:
    before_run:
      - code_setup_dev
    after_run:
      - _upload_ipa_to_browserstack
      - _notify_failure_on_slack
    steps:
      - certificate-and-profile-installer@1: {}
      - set-xcode-build-number@1:
          inputs:
            - build_short_version_string: $VERSION_NAME
            - build_version: $VERSION_NUMBER
            - plist_path: $PROJECT_LOCATION_IOS/MetaMask/MetaMask-QA-Info.plist
      - cocoapods-install@2: {}
      - script@1:
          inputs:
            - content: |-
                #!/usr/bin/env bash
                node -v
                GIT_BRANCH=$BITRISE_GIT_BRANCH METAMASK_BUILD_TYPE='main' METAMASK_ENVIRONMENT='qa' yarn build:ios:pre-qa
          title: iOS Sourcemaps & Build
          is_always_run: false
      - deploy-to-bitrise-io@2.2.3:
          is_always_run: false
          is_skippable: true
          inputs:
            - pipeline_intermediate_files: ios/build/output/MetaMask-QA.ipa:BITRISE_APP_STORE_IPA_PATH
            - deploy_path: ios/build/output/MetaMask-QA.ipa
          title: Deploy iOS IPA
      - deploy-to-bitrise-io@2.2.3:
          is_always_run: false
          is_skippable: true
          inputs:
            - deploy_path: ios/build/MetaMask-QA.xcarchive
          title: Deploy Symbols File
      - deploy-to-bitrise-io@2.2.3:
          is_always_run: false
          is_skippable: true
          inputs:
            - pipeline_intermediate_files: sourcemaps/ios/index.js.map:BITRISE_APP_STORE_SOURCEMAP_PATH
            - deploy_path: sourcemaps/ios/index.js.map
          title: Deploy Source Map
  _upload_ipa_to_browserstack:
    steps:
      - script@1:
          title: Upload IPA to Browserstack
          inputs:
            - content: |-
                #!/usr/bin/env bash
                set -e
                set -x
                set -o pipefail
                CUSTOM_ID="$BITRISE_GIT_BRANCH-$VERSION_NAME-$VERSION_NUMBER"
                CUSTOM_ID=${CUSTOM_ID////-}
                IPA_PATH=ios/build/output/MetaMask-QA.ipa
                IPA_PATH_FOR_APP_LIVE=ios/build/output/"$CUSTOM_ID".ipa
                curl -u "$BROWSERSTACK_USERNAME:$BROWSERSTACK_ACCESS_KEY" -X POST "https://api-cloud.browserstack.com/app-automate/upload" -F "file=@$IPA_PATH" -F 'data={"custom_id": "'$CUSTOM_ID'"}' | jq -j '.app_url' | envman add --key BROWSERSTACK_APP_URL
                mv "$IPA_PATH" "$IPA_PATH_FOR_APP_LIVE"
                curl -u "$BROWSERSTACK_USERNAME:$BROWSERSTACK_ACCESS_KEY" -X POST "https://api-cloud.browserstack.com/app-live/upload" -F "file=@$IPA_PATH_FOR_APP_LIVE" -F 'data={"custom_id": "'$CUSTOM_ID'"}'
                curl -u "$BROWSERSTACK_USERNAME:$BROWSERSTACK_ACCESS_KEY" -X GET https://api-cloud.browserstack.com/app-automate/recent_apps | jq > browserstack_uploaded_apps.json
      - deploy-to-bitrise-io@2.2.3:
          is_always_run: false
          is_skippable: true
          inputs:
            - deploy_path: browserstack_uploaded_apps.json
          title: Bitrise Deploy Browserstack Uploaded Apps

app:
  envs:
    - opts:
        is_expand: false
      PROJECT_LOCATION: android
    - opts:
        is_expand: false
      NDK_VERSION: 24.0.8215888
    - opts:
        is_expand: false
      QA_APK_NAME: app-qa-release
    - opts:
        is_expand: false
      MODULE: app
    - opts:
        is_expand: false
      VARIANT: ''
    - opts:
        is_expand: false
      BITRISE_PROJECT_PATH: ios/MetaMask.xcworkspace
    - opts:
        is_expand: false
      BITRISE_SCHEME: MetaMask
    - opts:
        is_expand: false
      BITRISE_EXPORT_METHOD: enterprise
    - opts:
        is_expand: false
      PROJECT_LOCATION_ANDROID: android
    - opts:
        is_expand: false
      PROJECT_LOCATION_IOS: ios
    - opts:
        is_expand: false
<<<<<<< HEAD
      VERSION_NAME: 7.11.0
    - opts:
        is_expand: false
      VERSION_NUMBER: 1197
=======
      VERSION_NAME: 7.12.0
    - opts:
        is_expand: false
      VERSION_NUMBER: 1202
>>>>>>> 5f016c23
    - opts:
        is_expand: false
      ANDROID_APK_LINK: ''
    - opts:
        is_expand: false
      ANDROID_AAP_LINK: ''
    - opts:
        is_expand: false
      IOS_APP_LINK: ''
    - opts:
        is_expand: false
      NODE_VERSION: 18.18.2
    - opts:
        is_expand: false
      YARN_VERSION: 1.22.19

meta:
  bitrise.io:
    stack: osx-xcode-15.0.x
    machine_type_id: g2-m1-max.5core
trigger_map:
  - push_branch: release/*
    pipeline: release_e2e_pipeline
  - push_branch: main
    pipeline: pr_smoke_e2e_pipeline
  - tag: 'v*.*.*-RC-*'
    pipeline: release_builds_to_store_pipeline
  - tag: 'qa-*'
    pipeline: create_qa_builds_pipeline
  - tag: 'dev-e2e-*'
    pipeline: pr_smoke_e2e_pipeline
<|MERGE_RESOLUTION|>--- conflicted
+++ resolved
@@ -850,17 +850,10 @@
       PROJECT_LOCATION_IOS: ios
     - opts:
         is_expand: false
-<<<<<<< HEAD
-      VERSION_NAME: 7.11.0
-    - opts:
-        is_expand: false
-      VERSION_NUMBER: 1197
-=======
       VERSION_NAME: 7.12.0
     - opts:
         is_expand: false
       VERSION_NUMBER: 1202
->>>>>>> 5f016c23
     - opts:
         is_expand: false
       ANDROID_APK_LINK: ''
