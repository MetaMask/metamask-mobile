---
format_version: '8'
default_step_lib_source: 'https://github.com/bitrise-io/bitrise-steplib.git'
project_type: react-native

#Pipelines are listed below
pipelines:
  #Creates MetaMask-QA apps and stores apk/ipa in Bitrise
  create_qa_builds_pipeline:
    stages:
      - create_build_qa: {}
  #Creates MetaMask-QA Flask apps and stores apk/ipa in Bitrise & browserstack
  create_qa_flask_builds_pipeline:
    stages:
      - create_build_qa_flask: {}
  #Builds MetaMask, MetaMask-QA apps and stores apk/ipa in Bitrise
  build_all_targets_pipeline:
    stages:
      - create_build_all_targets: {}
  #Releases MetaMask apps and stores apk/ipa into Play(Internal Testing)/App(TestFlight) Store
  release_builds_to_store_pipeline:
    stages:
      - bump_version_stage: {}
      - create_build_release: {}
      - deploy_build_release: {}
      - create_build_qa: {} #Generate QA builds for E2E app upgrade tests
  #Releases MetaMask beta apps and stores apk/ipa into Play(Internal Testing)/App(TestFlight) Store
  beta_builds_to_store_pipeline:
    stages:
      - bump_version_stage: {}
      - create_build_beta: {}
      - deploy_build_release: {}
  #Releases MetaMask apps and stores ipa into App(TestFlight) Store
  release_ios_to_store_pipeline:
    stages:      
      - bump_version_stage: {}
      - create_ios_release: {}
      - deploy_ios_release: {}
  #Releases MetaMask apps and stores apk Play(Internal Testing) Store
  release_android_to_store_pipeline:
    stages:
      - bump_version_stage: {}
      - create_android_release: {}
      - deploy_android_release: {}
  #Run E2E test suite for iOS only
  run_e2e_ios_pipeline:
    stages:
      - build_e2e_ios_stage: {}
      - run_e2e_ios_stage: {}
      - notify: {}
  #Run E2E test suite for  Flask builds
  run_e2e_flask_pipeline:
    stages:
      - build_e2e_flask_ios_android: {}
      - run_e2e_flask_ios_android: {}
      - notify: {}
  #Run E2E test suite for Android only
  run_e2e_android_pipeline:
    stages:
      - build_e2e_android_stage: {} #builds android detox E2E
      - run_e2e_android_stage: {} #runs android detox test E2E
      - notify: {}
  #PR_e2e_verfication (build ios & android), run iOS (smoke), emulator Android
  release_e2e_pipeline:
    stages:
      - build_e2e_ios_android_stage: {}
      - run_release_e2e_ios_android_stage: {}
      - report_results_stage: {}
      - notify: {}
  #PR_e2e_verfication (build ios & android), run iOS (smoke), emulator Android
  pr_smoke_e2e_pipeline:
    stages:
      - build_smoke_e2e_ios_android_stage: {}
      - run_smoke_e2e_ios_android_stage: {}
      - notify: {}

  #PR_e2e_verfication (build ios & android), run iOS (regression), emulator Android
  pr_regression_e2e_pipeline:
    stages:
      - build_regression_e2e_ios_android_stage: {}
      - run_regression_e2e_ios_android_stage: {}
      - notify: {}
  #App launch times pipeline. Runs on browserstack
  app_launch_times_and_expo_pipeline:
    stages:
      - create_build_qa_and_expo: {}
      - app_launch_times_test_stage: {}
  #App Upgrade pipeline. Runs on browserstack
  app_upgrade_pipeline:
    stages:
      - create_build_qa_android: {}
      - app_upgrade_test_stage: {}
  multichain_permissions_e2e_pipeline:
    stages:
      - build_multichain_permissions_e2e_ios_android_stage: {}
      - run_multichain_permissions_e2e_ios_android_stage: {}
  # Pipeline for Flask
  create_flask_release_builds_pipeline:
    stages:
      - create_build_flask_release: {}
      - notify: {}
  release_flask_builds_to_store_pipeline:
    stages:
      - create_build_flask_release: {}
      - deploy_flask_build_release: {}
      - release_notify: {}
#Stages reference workflows. Those workflows cannot but utility "_this-is-a-utility"
stages:
  bump_version_stage:
    workflows:
    - bump_version_code: {}
  create_build_all_targets:
    workflows:
      - build_android_release: {}
      - build_ios_release: {}
      - build_android_beta: {}
      - build_ios_beta: {}
      - build_android_flask_release: {}
      - build_ios_flask_release: {}
      - build_android_qa: {}
      - build_ios_qa: {}
      - build_android_devbuild: {}
      - build_ios_devbuild: {}
  create_build_release:
    workflows:
      - build_android_release: {}
      - build_ios_release: {}
  create_build_beta:
    workflows:
      - build_android_beta: {}
      - build_ios_beta: {}
  deploy_build_release:
    workflows:
      - deploy_android_to_store: {}
      - deploy_ios_to_store: {}
  create_ios_release:
    workflows:
      - build_ios_release: {}
  deploy_ios_release:
    workflows:
      - deploy_ios_to_store: {}
  create_android_release:
    workflows:
      - build_android_release: {}
  deploy_android_release:
    workflows:
      - deploy_android_to_store: {}
  create_build_qa_and_expo:
    workflows:
      - build_android_devbuild: {}
      - build_android_qa: {}
      - build_ios_devbuild: {}
      - build_ios_qa: {}
  create_build_qa_flask:
    workflows:
      - build_android_qa_flask: {}
      - build_ios_qa_flask: {}
  create_build_qa:
    workflows:
      - build_android_qa: {}
      - build_ios_qa: {}
  create_build_qa_android:
    workflows:
      - build_android_qa: {}
  create_build_qa_ios:
    workflows:
      - build_ios_qa: {}
  build_e2e_ios_stage:
    workflows:
      - ios_e2e_build: {}
  run_e2e_ios_stage:
    workflows:
      - ios_e2e_test: {}
  build_smoke_e2e_ios_android_stage:
    abort_on_fail: true
    workflows:
      - ios_e2e_build: {}
      - android_e2e_build: {}
  build_multichain_permissions_e2e_ios_android_stage:
    abort_on_fail: true
    workflows:
      - build_ios_multichain_permissions_e2e: {}
      - build_android_multichain_permissions_e2e: {}
  run_multichain_permissions_e2e_ios_android_stage:
    workflows:
      - run_tag_multichain_permissions_ios: {}
      - run_tag_multichain_permissions_android: {}
  run_smoke_e2e_ios_android_stage:
    workflows:
      - run_ios_api_specs: {}
      - run_tag_smoke_accounts_ios: {}
      - run_tag_smoke_accounts_android: {}
      - run_tag_smoke_identity_ios: {}
      - run_tag_smoke_identity_android: {}
      # - run_tag_smoke_assets_ios: {}
      - run_tag_smoke_assets_android: {}
      - run_tag_smoke_confirmations_ios: {}
      - run_tag_smoke_confirmations_android: {}
      - run_tag_smoke_ramps_android: {}
      # - run_tag_smoke_ramps_ios: {}
      - run_tag_smoke_confirmations_redesigned_ios: {}
      - run_tag_smoke_swaps_ios: {}
      - run_tag_smoke_swaps_android: {}
      # - run_tag_smoke_stake_ios: {}
      # - run_tag_smoke_stake_android: {}
      - run_tag_smoke_core_ios: {}
      - run_tag_smoke_core_android: {}
      - run_tag_multichain_permissions_ios: {}
      - run_tag_multichain_permissions_android: {}
      - run_tag_smoke_notifications_ios: {}
      - run_tag_smoke_notifications_android: {}
  build_regression_e2e_ios_android_stage:
    workflows:
      - ios_build_regression_tests: {}
      - android_build_regression_tests: {}
  run_regression_e2e_ios_android_stage:
    workflows:
      - ios_run_regression_tests: {}
      - android_run_regression_tests: {}
  run_release_e2e_ios_android_stage:
    workflows:
      - ios_run_regression_tests: {}
      - android_run_regression_tests: {}
      - run_tag_smoke_confirmations_ios: {}
      - run_tag_smoke_confirmations_android: {}
      - run_tag_smoke_confirmations_redesigned_ios: {}
      - run_tag_smoke_accounts_ios: {}
      - run_tag_smoke_accounts_android: {}
      - run_tag_smoke_ramps_android: {}
      - run_tag_smoke_ramps_ios: {}
      - run_tag_smoke_identity_ios: {}
      - run_tag_smoke_identity_android: {}
      # - run_tag_smoke_assets_ios: {}
      - run_tag_smoke_assets_android: {}
      # - run_tag_smoke_swaps_ios: {}
      # - run_tag_smoke_swaps_android: {}
      - run_tag_smoke_core_ios: {}
      - run_tag_smoke_core_android: {}
      - run_tag_smoke_notifications_ios: {}
      - run_tag_smoke_notifications_android: {}
      - run_tag_upgrade_android: {}
      - run_android_app_launch_times_appium_test: {}
  report_results_stage:
    workflows:
      - run_testrail_update_automated_test_results: {}
  run_e2e_ios_android_stage:
    workflows:
      - ios_e2e_test: {}
      - android_e2e_test: {}
  build_e2e_ios_android_stage:
    workflows:
      - build_android_qa: {}
      - ios_e2e_build: {}
      - android_e2e_build: {}
  build_e2e_android_stage:
    workflows:
      - android_e2e_build: {}
  run_e2e_android_stage:
    workflows:
      - android_e2e_test: {}
  notify:
    workflows:
      - notify_success: {}
  app_launch_times_test_stage:
    workflows:
      - run_android_app_launch_times_appium_test: {}
      - run_ios_app_launch_times_appium_test: {}
  app_upgrade_test_stage:
    workflows:
      - run_tag_upgrade_android: {}
  release_notify:
    workflows:
      - release_announcing_stores: {}
  build_e2e_flask_ios_android:
    workflows:
      - build_flask_e2e_android: {}
      - build_flask_e2e_ios: {}
  run_e2e_flask_ios_android:
    workflows:
      - run_flask_e2e_android: {}
      - run_flask_e2e_ios: {}
  create_build_flask_release:
    workflows:
      - build_android_flask_release: {}
      - build_ios_flask_release: {}
  deploy_flask_build_release:
    workflows:
      - deploy_android_to_store:
          envs:
            - MM_ANDROID_PACKAGE_NAME: 'io.metamask.flask'
      - deploy_ios_to_store:

workflows:
  # Code Setups
  setup:
    steps:
      - activate-ssh-key@4:
          run_if: '{{getenv "SSH_RSA_PRIVATE_KEY" | ne ""}}'
      - git-clone@6: {}
  set_commit_hash:
    steps:
      - script@1:
          title: Set commit hash env variable
          inputs:
            - content: |-
                #!/usr/bin/env bash
                BRANCH_COMMIT_HASH="$(git rev-parse HEAD)"

                # Log the value of BRANCH_COMMIT_HASH
                echo "BRANCH_COMMIT_HASH is set to: $BRANCH_COMMIT_HASH"

                envman add --key BRANCH_COMMIT_HASH --value "$BRANCH_COMMIT_HASH"
      - share-pipeline-variable@1:
          title: Persist commit hash across all stages
          inputs:
            - variables: |-
                BRANCH_COMMIT_HASH
  code_setup:
    before_run:
      - setup
      - prep_environment
    steps:
      # - restore-cocoapods-cache@2: {}
      - script@1:
          inputs:
            - content: |-
                #!/usr/bin/env bash
                envman add --key YARN_CACHE_DIR --value "$(yarn cache dir)"
          title: Get Yarn cache directory
      - yarn@0:
          inputs:
            - command: setup
          title: Yarn Setup
  prep_environment:
    steps:
      - restore-cache@2:
          title: Restore Node
          inputs:
            - key: node-{{ getenv "NODE_VERSION" }}-{{ .OS }}-{{ .Arch }}
      - script@1:
          title: node, yarn, corepack installation
          inputs:
            - content: |-
                #!/usr/bin/env bash
                echo "Gems being installed with bundler gem"
                bundle install --gemfile=ios/Gemfile
                echo "Node $NODE_VERSION being installed"

                set -e

                # Add and enable NVM
                wget -O install-nvm.sh "https://raw.githubusercontent.com/nvm-sh/nvm/v${NVM_VERSION}/install.sh"
                echo "${NVM_SHA256SUM} install-nvm.sh" > install-nvm.sh.SHA256SUM
                sha256sum -c install-nvm.sh.SHA256SUM
                chmod +x install-nvm.sh && ./install-nvm.sh && rm ./install-nvm.sh
                source "${HOME}/.nvm/nvm.sh"
                echo 'source "${HOME}/.nvm/nvm.sh"' | tee -a ${HOME}/.{bashrc,profile}

                 # Retry logic for Node installation
                MAX_ATTEMPTS=3
                ATTEMPT=1
                until [ $ATTEMPT -gt $MAX_ATTEMPTS ]
                do
                  echo "Attempt $ATTEMPT to install Node.js"
                  nvm install ${NODE_VERSION}
                  INSTALL_STATUS=$? # Capture the exit status of the nvm install command
                  if [ $INSTALL_STATUS -eq 0 ]; then
                      echo "Node.js installation successful!"
                      break
                  else
                      echo "Node.js installation failed with exit code $INSTALL_STATUS"
                      ATTEMPT=$((ATTEMPT+1))
                      echo "Node.js installation failed, retrying in 5 seconds..."
                      sleep 5
                  fi
                done

                if [ $ATTEMPT -gt $MAX_ATTEMPTS ]; then
                  echo "Node.js installation failed after $MAX_ATTEMPTS attempts."
                  exit 1
                fi
                envman add --key PATH --value $PATH

                node --version

                echo "Corepack being installed with npm"
                npm i -g "corepack@$COREPACK_VERSION"
                echo "Corepack enabling $YARN_VERSION"
                corepack enable
      - save-cache@1:
          title: Save Node
          inputs:
            - key: node-{{ getenv "NODE_VERSION" }}-{{ .OS }}-{{ .Arch }}
            - paths: |-
                ../.nvm/
                ../../../root/.nvm/
  install_applesimutils:
    steps:
      - script@1:
          title: applesimutils installation
          inputs:
            - content: |-
                #!/usr/bin/env bash
                echo "Now installing applesimutils..."
                brew tap wix/brew
                brew install applesimutils

  # Notifications utility workflows
  # Provides values for commit or branch message and path depending on commit env setup initialised or not
  _get_workflow_info:
    steps:
      - activate-ssh-key@4:
          is_always_run: true # always run to also feed failure notifications
          run_if: '{{getenv "SSH_RSA_PRIVATE_KEY" | ne ""}}'
      - git-clone@6:
          inputs:
            - update_submodules: 'no'
          is_always_run: true # always run to also feed failure notifications
      - script@1:
          is_always_run: true # always run to also feed failure notifications
          inputs:
            - content: |
                #!/bin/bash
                # generate reference to commit from env or using git
                COMMIT_SHORT_HASH="${BITRISE_GIT_COMMIT:0:7}"
                BRANCH_HEIGHT=''
                WORKFLOW_TRIGGER='Push'

                if [[ -z "$BITRISE_GIT_COMMIT" ]]; then
                  COMMIT_SHORT_HASH="$(git rev-parse --short HEAD)"
                  BRANCH_HEIGHT='HEAD'
                  WORKFLOW_TRIGGER='Manual'
                fi

                envman add --key COMMIT_SHORT_HASH --value "$COMMIT_SHORT_HASH"
                envman add --key BRANCH_HEIGHT --value "$BRANCH_HEIGHT"
                envman add --key WORKFLOW_TRIGGER --value "$WORKFLOW_TRIGGER"
          title: Get commit or branch name and path variables

  # Slack notification utils: we have two workflows to allow choosing when to notify: on success, on failure or both.
  # A workflow for instance create_qa_builds will notify on failure for each build_android_qa or build_ios_qa
  # but will only notify success if both success and create_qa_builds succeeds.

  # Send a Slack message on successful release
  release_announcing_stores:
    before_run:
      - code_setup
    steps:
      - yarn@0:
          inputs:
            - command: build:announce
          title: Announcing pre-release
          is_always_run: false
    meta:
      bitrise.io:
        stack: linux-docker-android-22.04
        machine_type_id: standard

  # Send a Slack message when workflow succeeds
  notify_success:
    before_run:
      - _get_workflow_info
    steps:
      # Update Bitrise comment in PR with success status
      - comment-on-github-pull-request@0:
          is_always_run: true
          run_if: '{{getenv "TRIGGERED_BY_PR_LABEL" | eq "true"}}'
          inputs:
            - personal_access_token: '$GITHUB_ACCESS_TOKEN'
            - body: |-
                ## [<img alt="https://bitrise.io/" src="https://assets-global.website-files.com/5db35de024bb983af1b4e151/5e6f9ccc3e129dfd8a205e4e_Bitrise%20Logo%20-%20Eggplant%20Bg.png" height="20">](${BITRISEIO_PIPELINE_BUILD_URL}) **Bitrise**

                ✅✅✅ `${BITRISEIO_PIPELINE_TITLE}` passed on Bitrise! ✅✅✅

                Commit hash: ${GITHUB_PR_HASH}
                Build link: ${BITRISEIO_PIPELINE_BUILD_URL}

                >[!NOTE]
                >- You can kick off another `${BITRISEIO_PIPELINE_TITLE}` on Bitrise by removing and re-applying the `Run Smoke E2E` label on the pull request

                <!-- BITRISE_TAG -->
                <!-- BITRISE_SUCCESS_TAG -->
            - repository_url: '$GIT_REPOSITORY_URL'
            - issue_number: '$GITHUB_PR_NUMBER'
            - api_base_url: 'https://api.github.com'
            - update_comment_tag: '$GITHUB_PR_HASH'
      - script@1:
          is_always_run: true
          title: Label PR with success
          inputs:
          - content: |-
              #!/usr/bin/env bash
              # Define label data
              LABELS_JSON='{"labels":["bitrise-result-ready"]}'

              # API URL to add labels to a PR
              API_URL="https://api.github.com/repos/$BITRISEIO_GIT_REPOSITORY_OWNER/$BITRISEIO_GIT_REPOSITORY_SLUG/issues/$GITHUB_PR_NUMBER/labels"

              # Perform the curl request and capture the HTTP status code
              HTTP_RESPONSE=$(curl -s -o response.txt -w "%{http_code}" -X POST -H "Authorization: token $GITHUB_ACCESS_TOKEN" -H "Accept: application/vnd.github.v3+json" -d "$LABELS_JSON" "$API_URL")

              # Output the HTTP status code
              echo "HTTP Response Code: $HTTP_RESPONSE"

              # Optionally check the response
              echo "HTTP Response Code: $HTTP_RESPONSE"

              if [ "$HTTP_RESPONSE" -ne 200 ]; then
                  echo "Failed to apply label. Status code: $HTTP_RESPONSE"
                  cat response.txt  # Show error message from GitHub if any
              else
                  echo "Label applied successfully."
              fi

              # Clean up the response file
              rm response.txt


  # Send a Slack message when workflow fails
  notify_failure:
    before_run:
      - _get_workflow_info
    steps:
      - script@1:
          is_always_run: true
          title: Check if PR comment should be updated
          inputs:
            - content: |-
                #!/usr/bin/env bash
                if [[ "$TRIGGERED_BY_PR_LABEL" == "true" && $BITRISE_BUILD_STATUS == 1 ]]; then
                  envman add --key SHOULD_UPDATE_PR_COMMENT --value "true"
                else
                  envman add --key SHOULD_UPDATE_PR_COMMENT --value "false"
                fi
      # Update Bitrise comment in PR with failure status
      - comment-on-github-pull-request@0:
          is_always_run: true
          run_if: '{{getenv "SHOULD_UPDATE_PR_COMMENT" | eq "true"}}'
          inputs:
            - personal_access_token: '$GITHUB_ACCESS_TOKEN'
            - body: |-
                ## [<img alt="https://bitrise.io/" src="https://assets-global.website-files.com/5db35de024bb983af1b4e151/5e6f9ccc3e129dfd8a205e4e_Bitrise%20Logo%20-%20Eggplant%20Bg.png" height="20">](${BITRISEIO_PIPELINE_BUILD_URL}) **Bitrise**

                ❌❌❌ `${BITRISEIO_PIPELINE_TITLE}` failed on Bitrise! ❌❌❌

                Commit hash: ${GITHUB_PR_HASH}
                Build link: ${BITRISEIO_PIPELINE_BUILD_URL}

                >[!NOTE]
                >- You can kick off another `${BITRISEIO_PIPELINE_TITLE}` on Bitrise by removing and re-applying the `Run Smoke E2E` label on the pull request

                > [!TIP]
                >- Check the [documentation](https://www.notion.so/metamask-consensys/Bitrise-Pipeline-Overview-43159500c43748a389556f0593e8834b#26052f2ea6e24f8c9cfdb57a7522dc1f) if you have any doubts on how to understand the failure on bitrise

                <!-- BITRISE_TAG -->
                <!-- BITRISE_FAIL_TAG -->
            - repository_url: '$GIT_REPOSITORY_URL'
            - issue_number: '$GITHUB_PR_NUMBER'
            - api_base_url: 'https://api.github.com'
            - update_comment_tag: '$GITHUB_PR_HASH'
  bump_version_code:
    before_run:
      - _get_workflow_info
    steps:
      - script@1:
          is_always_run: true
          title: Trigger Update Build Version Action
          inputs:
            - content: |-
                #!/usr/bin/env bash
                set -e

                # Trigger the workflow
                curl -L \
                  -X POST \
                  -H "Accept: application/vnd.github+json" \
                  -H "Authorization: Bearer $GITHUB_ACCESS_TOKEN" \
                  -H "X-GitHub-Api-Version: 2022-11-28" \
                  "https://api.github.com/repos/MetaMask/metamask-mobile/actions/workflows/125632963/dispatches" \
                  -d '{"ref": "main", "inputs":{ "base-branch": '$BITRISE_GIT_BRANCH'}}' || exit 1

                echo "Waiting 60 seconds for workflow to complete..."
                sleep 60

                # Check completion status every 30 seconds for up to 2.5 minutes
                for i in {1..5}; do
                  COMPLETION_CHECK=$(curl -L \
                    -H "Accept: application/vnd.github+json" \
                    -H "Authorization: Bearer $GITHUB_ACCESS_TOKEN" \
                    -H "X-GitHub-Api-Version: 2022-11-28" \
                    "https://api.github.com/repos/MetaMask/metamask-mobile/actions/workflows/125632963/runs?branch=main&status=completed")

                  if [[ $COMPLETION_CHECK == *"total_count\":0"* ]]; then
                    echo "Still running... (Attempt $i of 20)"
                    sleep 30
                  else
                    # Check if the workflow succeeded
                    if [[ $COMPLETION_CHECK == *"conclusion\":\"success\"* ]]; then
                      echo "Workflow completed successfully!"
                      exit 0
                    else
                      echo "Workflow failed or was cancelled"
                      exit 1
                    fi
                  fi
                done

                echo "Timeout: Workflow did not complete within 2.5 minutes"
                exit 1
  # CI Steps
  ci_test:
    before_run:
      - code_setup
    steps:
      - yarn@0:
          inputs:
            - args: ''
            - command: test:unit --silent
          title: Unit Test
          is_always_run: false
      - script@1:
          inputs:
            - content: |-
                #!/usr/bin/env bash
                echo 'weew - everything passed!'
          title: All Tests Passed
          is_always_run: false
  # E2E Steps
  ### This workflow uses a flag (TEST_SUITE) that defines the specific set of tests to be run.
  ## in this instance Regression. In future iterations we can rename to ios_test_suite_selection & android_test_suite_selection
  ios_build_regression_tests:
    envs:
      - TEST_SUITE: 'Regression'
    after_run:
      - ios_e2e_build
  ios_run_regression_tests:
    envs:
      - TEST_SUITE: 'Regression'
    after_run:
      - ios_e2e_test
  android_build_regression_tests:
    meta:
      bitrise.io:
        stack: linux-docker-android-22.04
        machine_type_id: elite-xl
    envs:
      - TEST_SUITE: 'Regression'
      - MM_MULTICHAIN_V1_ENABLED: false
      - MM_CHAIN_PERMISSIONS: false
    after_run:
      - android_e2e_build
  android_run_regression_tests:
    meta:
      bitrise.io:
        stack: linux-docker-android-22.04
        machine_type_id: elite-xl
    envs:
      - TEST_SUITE: 'Regression'
    after_run:
      - android_e2e_test
  build_flask_e2e_android:
    meta:
      bitrise.io:
        stack: linux-docker-android-22.04
        machine_type_id: elite-xl
    envs:
      - METAMASK_BUILD_TYPE: 'flask'
    after_run:
      - android_e2e_build
  run_flask_e2e_android:
    meta:
      bitrise.io:
        stack: linux-docker-android-22.04
        machine_type_id: elite-xl
    envs:
      - METAMASK_BUILD_TYPE: 'flask'
    after_run:
      - android_e2e_test
  build_flask_e2e_ios:
    envs:
      - METAMASK_BUILD_TYPE: 'flask'
    after_run:
      - ios_e2e_build
  run_flask_e2e_ios:
    envs:
      - METAMASK_BUILD_TYPE: 'flask'
    after_run:
      - ios_e2e_test
  run_tag_upgrade_android:
    meta:
      bitrise.io:
        stack: linux-docker-android-22.04
        machine_type_id: elite-xl
    envs:
      - PRODUCTION_APP_URL: 'bs://6b59d556df4a5a0448ff161cbfcab16d92607b72' # Last production's QA build
      - PRODUCTION_BUILD_NAME: 7.38.0
      - PRODUCTION_BUILD_NUMBER: 1528
      - CUCUMBER_TAG_EXPRESSION: '@upgrade and @androidApp'
      - PRODUCTION_BUILD_STRING: 'MetaMask-QA v$PRODUCTION_BUILD_NAME ($PRODUCTION_BUILD_NUMBER)'
      - NEW_BUILD_STRING: 'MetaMask-QA v$VERSION_NAME ($VERSION_NUMBER)'
      - TEST_TYPE: 'upgrade'
    after_run:
      - wdio_android_e2e_test
  build_ios_multichain_permissions_e2e:
    after_run:
      - ios_e2e_build
      # - android_e2e_build
  build_android_multichain_permissions_e2e:
    meta:
      bitrise.io:
        stack: linux-docker-android-22.04
        machine_type_id: elite-xl
    after_run:
      - android_e2e_build
  run_android_app_launch_times_appium_test:
    envs:
      - TEST_SUITE_FOLDER: './wdio/features/Performance/*'
      - TEST_TYPE: 'performance'
    meta:
      bitrise.io:
        stack: linux-docker-android-22.04
        machine_type_id: elite-xl
    after_run:
      - wdio_android_e2e_test

  ### Report automated test results to TestRail
  run_testrail_update_automated_test_results:
    before_run:
      - code_setup
    steps:
      - script@1:
          title: 'Add Automated Test Results to TestRail'
          inputs:
            - content: |-
                #!/usr/bin/env bash
                echo 'REPORT AUTOMATED TEST RESULTS TO TESTRAIL'
                node ./scripts/testrail/testrail.api.js

  run_ios_app_launch_times_appium_test:
    envs:
      - TEST_SUITE_FOLDER: './wdio/features/Performance/*'
      - TEST_TYPE: 'performance'
    meta:
      bitrise.io:
        stack: osx-xcode-15.0.x
        machine_type_id: g2.mac.large
    after_run:
      - wdio_ios_e2e_test

  ### Separating workflows so they run concurrently during smoke runs
  run_tag_smoke_accounts_ios:
    envs:
      - TEST_SUITE_FOLDER: './e2e/specs/accounts/*'
      - TEST_SUITE_TAG: '.*SmokeAccounts.*'
    after_run:
      - ios_e2e_test
  run_tag_smoke_accounts_android:
    meta:
      bitrise.io:
        stack: linux-docker-android-22.04
        machine_type_id: elite-xl
    envs:
      - TEST_SUITE_FOLDER: './e2e/specs/accounts/*'
      - TEST_SUITE_TAG: '.*SmokeAccounts.*'
    after_run:
      - android_e2e_test
  run_tag_smoke_identity_ios:
    envs:
      - TEST_SUITE_FOLDER: './e2e/specs/identity/*'
      - TEST_SUITE_TAG: '.*SmokeIdentity.*'
    after_run:
      - ios_e2e_test
  run_tag_smoke_identity_android:
    meta:
      bitrise.io:
        stack: linux-docker-android-22.04
        machine_type_id: elite-xl
    envs:
      - TEST_SUITE_FOLDER: './e2e/specs/identity/*'
      - TEST_SUITE_TAG: '.*SmokeIdentity.*'
    after_run:
      - android_e2e_test
  run_tag_smoke_assets_ios:
    envs:
      - TEST_SUITE_FOLDER: './e2e/specs/assets/*'
      - TEST_SUITE_TAG: '.*SmokeAssets.*'
    after_run:
      - ios_e2e_test
  run_tag_smoke_assets_android:
    meta:
      bitrise.io:
        stack: linux-docker-android-22.04
        machine_type_id: elite-xl
    envs:
      - TEST_SUITE_FOLDER: './e2e/specs/assets/*'
      - TEST_SUITE_TAG: '.*SmokeAssets.*'
    after_run:
      - android_e2e_test
  run_tag_smoke_confirmations_ios:
    envs:
      - TEST_SUITE_FOLDER: './e2e/specs/confirmations/*'
      - TEST_SUITE_TAG: '.*SmokeConfirmations.*'
    after_run:
      - ios_e2e_test
  run_tag_smoke_confirmations_android:
    meta:
      bitrise.io:
        stack: linux-docker-android-22.04
        machine_type_id: elite-xl
    envs:
      - TEST_SUITE_FOLDER: './e2e/specs/confirmations/*'
      - TEST_SUITE_TAG: '.*SmokeConfirmations.*'
    after_run:
      - android_e2e_test
  run_tag_smoke_confirmations_redesigned_ios:
    envs:
      - TEST_SUITE_FOLDER: './e2e/specs/confirmations-redesigned/*'
      - TEST_SUITE_TAG: '.*SmokeConfirmationsRedesigned.*'
    after_run:
      - ios_e2e_test
  run_tag_smoke_swaps_ios:
    envs:
      - TEST_SUITE_FOLDER: './e2e/specs/swaps/*'
      - TEST_SUITE_TAG: '.*SmokeSwaps.*'
    after_run:
      - ios_e2e_test
  run_tag_smoke_swaps_android:
    meta:
      bitrise.io:
        stack: linux-docker-android-22.04
        machine_type_id: elite-xl
    envs:
      - TEST_SUITE_FOLDER: './e2e/specs/swaps/*'
      - TEST_SUITE_TAG: '.*SmokeSwaps.*'
    after_run:
      - android_e2e_test
  run_tag_smoke_stake_ios:
    envs:
      - TEST_SUITE_FOLDER: './e2e/specs/stake/*'
      - TEST_SUITE_TAG: '.*SmokeStake.*'
    after_run:
      - ios_e2e_test
  run_tag_smoke_stake_android:
    meta:
      bitrise.io:
        stack: linux-docker-android-22.04
        machine_type_id: elite-xl
    envs:
      - TEST_SUITE_FOLDER: './e2e/specs/stake/*'
      - TEST_SUITE_TAG: '.*SmokeStake.*'
    after_run:
      - android_e2e_test
  run_ios_api_specs:
    after_run:
      - ios_api_specs
  run_tag_smoke_core_ios:
    envs:
      - TEST_SUITE_FOLDER: './e2e/spec/*/**/*'
      - TEST_SUITE_TAG: '.*SmokeCore.*'
    after_run:
      - ios_e2e_test
  run_tag_smoke_core_android:
    meta:
      bitrise.io:
        stack: linux-docker-android-22.04
        machine_type_id: elite-xl
    envs:
      - TEST_SUITE_FOLDER: './e2e/spec/*/**/*'
      - TEST_SUITE_TAG: '.*SmokeCore.*'
    after_run:
      - android_e2e_test
  run_tag_multichain_permissions_ios:
    envs:
      - TEST_SUITE_FOLDER: './e2e/specs/multichain/*'
      - TEST_SUITE_TAG: '.*SmokeMultiChainPermissions.*'
    after_run:
      - ios_e2e_test
  run_tag_multichain_permissions_android:
    meta:
      bitrise.io:
        stack: linux-docker-android-22.04
        machine_type_id: elite-xl
    envs:
      - TEST_SUITE_FOLDER: './e2e/specs/multichain/*'
      - TEST_SUITE_TAG: '.*SmokeMultiChainPermissions.*'
    after_run:
      - android_e2e_test
  run_tag_smoke_ramps_ios:
    envs:
      - TEST_SUITE_FOLDER: './e2e/specs/ramps/*'
      - TEST_SUITE_TAG: '.*SmokeRamps.*'
    after_run:
      - ios_e2e_test
  run_tag_smoke_ramps_android:
    meta:
      bitrise.io:
        stack: linux-docker-android-22.04
        machine_type_id: elite-xl
    envs:
      - TEST_SUITE_FOLDER: './e2e/specs/ramps/*'
      - TEST_SUITE_TAG: '.*SmokeRamps.*'
    after_run:
      - android_e2e_test
  run_tag_smoke_notifications_ios:
    envs:
      - TEST_SUITE_FOLDER: './e2e/specs/notifications/*'
      - TEST_SUITE_TAG: '.*SmokeNotifications.*'
    after_run:
      - ios_e2e_test
  run_tag_smoke_notifications_android:
    meta:
      bitrise.io:
        stack: linux-docker-android-22.04
        machine_type_id: elite-xl
    envs:
      - TEST_SUITE_FOLDER: './e2e/specs/notifications/*'
      - TEST_SUITE_TAG: '.*SmokeNotifications.*'
    after_run:
      - android_e2e_test
  android_e2e_build:
    before_run:
      - code_setup
      - set_commit_hash
    after_run:
      - notify_failure
    steps:
      - script@1:
          title: Generating ccache key using native folder checksum
          inputs:
            - content: |-
                #!/usr/bin/env bash
                ./scripts/cache/set-cache-envs.sh android
      - restore-gradle-cache@2: {}
      - install-missing-android-tools@3:
          inputs:
            - ndk_version: $NDK_VERSION
            - gradlew_path: $PROJECT_LOCATION/gradlew
      - file-downloader@1:
          inputs:
            - source: $BITRISEIO_ANDROID_QA_KEYSTORE_URL
            - destination: android/keystores/internalRelease.keystore
      - script@1:
          title: Install CCache & symlink
          inputs:
            - content: |-
                #!/usr/bin/env bash
                sudo apt update
                sudo apt install ccache -y
      - restore-cache@2:
          title: Restore CCache
          inputs:
            - key: '{{ getenv "CCACHE_KEY" }}'
      - script@1:
          title: Set skip ccache upload
          run_if: '{{ enveq "BITRISE_CACHE_HIT" "exact" }}'
          inputs:
            - content: |-
                #!/usr/bin/env bash
                envman add --key SKIP_CCACHE_UPLOAD --value "true"
      - script@1:
          title: Run detox build
          timeout: 1200
          is_always_run: true
          inputs:
            - content: |-
                #!/usr/bin/env bash
                ./scripts/cache/setup-ccache.sh
                if [ "$TEST_SUITE" = "Regression" ]; then
                  TEST_SUITE="Regression"
                else
                  TEST_SUITE="Smoke"
                fi
                node -v
                export METAMASK_ENVIRONMENT='local'
                export METAMASK_BUILD_TYPE=${METAMASK_BUILD_TYPE:-'main'}
                IGNORE_BOXLOGS_DEVELOPMENT="true" yarn test:e2e:android:build:qa-release
      - save-gradle-cache@1: {}
      - save-cache@1:
          title: Save CCache
          run_if: '{{not (enveq "SKIP_CCACHE_UPLOAD" "true")}}'
          inputs:
            - key: '{{ getenv "CCACHE_KEY" }}'
            - paths: |-
                ccache
      - deploy-to-bitrise-io@2.2.3:
          inputs:
            - pipeline_intermediate_files: android/app/build/outputs:INTERMEDIATE_ANDROID_BUILD_DIR
          title: Save Android build
      - save-cache@1:
          title: Save node_modules
          inputs:
            - key: node_modules-{{ .OS }}-{{ .Arch }}-{{ getenv "BRANCH_COMMIT_HASH" }}
            - paths: node_modules
    meta:
      bitrise.io:
        machine_type_id: elite-xl
        stack: linux-docker-android-22.04
  android_e2e_test:
    before_run:
      - setup
      - prep_environment
    after_run:
      - notify_failure
    steps:
      - restore-gradle-cache@2: {}
      - pull-intermediate-files@1:
          inputs:
            - artifact_sources: .*
          title: Pull Android build
      - script@1:
          title: Copy Android build for Detox
          inputs:
            - content: |-
                #!/usr/bin/env bash
                set -ex

                # Create directories for Detox
                mkdir -p "$BITRISE_SOURCE_DIR/android/app/build/outputs"

                # Copy saved files for Detox usage
                # INTERMEDIATE_ANDROID_BUILD_DIR is the cached directory from android_e2e_build's "Save Android build" step
                cp -r "$INTERMEDIATE_ANDROID_BUILD_DIR" "$BITRISE_SOURCE_DIR/android/app/build"
      - restore-cache@2:
          title: Restore cache node_modules
          inputs:
            - key: node_modules-{{ .OS }}-{{ .Arch }}-{{ getenv "BRANCH_COMMIT_HASH" }}
      - avd-manager@1:
          inputs:
            - api_level: '34'
            - abi: 'x86_64'
            - create_command_flags: --sdcard 8192M
            - start_command_flags: -read-only
            - profile: pixel_5
      - wait-for-android-emulator@1: {}
      - script@1:
          title: Run detox test
          timeout: 1200
          is_always_run: false
          inputs:
            - content: |-
                #!/usr/bin/env bash
                if [ -n "$TEST_SUITE_FOLDER" ]; then
                  echo "TEST_SUITE_FOLDER value is: $TEST_SUITE_FOLDER"
                fi
                if [ "$TEST_SUITE" = "Regression" ]; then
                TEST_SUITE="Regression"
                else
                TEST_SUITE="Smoke"
                fi
                if [ -n "$TEST_SUITE_TAG" ]; then
                echo "TEST_SUITE_TAG value is: $TEST_SUITE_TAG"
                TEST_SUITE=$TEST_SUITE_TAG
                fi
                export METAMASK_ENVIRONMENT='local'
                export METAMASK_BUILD_TYPE=${METAMASK_BUILD_TYPE:-'main'}
                if [ "$METAMASK_BUILD_TYPE" = "flask" ]; then
                  IS_TEST='true' METAMASK_BUILD_TYPE='flask' yarn test:e2e:android:run:qa-release e2e/specs/flask/
                else
                  IGNORE_BOXLOGS_DEVELOPMENT="true" yarn test:e2e:android:run:qa-release "$TEST_SUITE_FOLDER" --testNamePattern="$TEST_SUITE"
                fi
      - custom-test-results-export@1:
          title: Export test results
          is_always_run: true
          is_skippable: true
          inputs:
            - base_path: $BITRISE_SOURCE_DIR/e2e/reports/
            - test_name: E2E Tests
            - search_pattern: $BITRISE_SOURCE_DIR/e2e/reports/junit.xml
      - deploy-to-bitrise-io@2.2.3:
          title: Deploy test report files
          is_always_run: true
          is_skippable: true
      - script@1:
          title: Copy screenshot files
          is_always_run: true
          run_if: .IsBuildFailed
          inputs:
            - content: |-
                #!/usr/bin/env bash
                set -ex
                cp -r "$BITRISE_SOURCE_DIR/artifacts"  "$BITRISE_DEPLOY_DIR"
      - deploy-to-bitrise-io@2.3:
          title: Deploy test screenshots
          is_always_run: true
          run_if: .IsBuildFailed
          inputs:
            - deploy_path: $BITRISE_DEPLOY_DIR
            - is_compress: true
            - zip_name: E2E_Android_Failure_Artifacts
    meta:
      bitrise.io:
        machine_type_id: elite-xl
        stack: linux-docker-android-22.04
  ios_api_specs:
    before_run:
      - setup
      - install_applesimutils
      - prep_environment
    after_run:
      - notify_failure
    steps:
      - pull-intermediate-files@1:
          inputs:
            - artifact_sources: .*
          title: Pull iOS build
      - script@1:
          title: Copy iOS build for Detox
          inputs:
            - content: |-
                #!/usr/bin/env bash
                set -ex

                # Create directories for Detox
                mkdir -p "$BITRISE_SOURCE_DIR/ios/build/Build"
                mkdir -p "$BITRISE_SOURCE_DIR/../Library/Detox/ios"

                # Copy saved files for Detox usage
                # INTERMEDIATE_IOS_BUILD_DIR & INTERMEDIATE_IOS_DETOX_DIR are the cached directories by ios_e2e_build's "Save iOS build" step
                cp -r "$INTERMEDIATE_IOS_BUILD_DIR" "$BITRISE_SOURCE_DIR/ios/build"
                cp -r "$INTERMEDIATE_IOS_DETOX_DIR" "$BITRISE_SOURCE_DIR/../Library/Detox"
      # - restore-cocoapods-cache@2: {}
      - restore-cache@2:
          title: Restore cache node_modules
          inputs:
            - key: node_modules-{{ .OS }}-{{ .Arch }}-{{ getenv "BRANCH_COMMIT_HASH" }}
      - certificate-and-profile-installer@1: {}
      - set-xcode-build-number@1:
          inputs:
            - build_short_version_string: $VERSION_NAME
            - plist_path: $PROJECT_LOCATION_IOS/MetaMask/Info.plist
      - script:
          inputs:
            - content: |-
                # Add cache directory to environment variable
                envman add --key BREW_APPLESIMUTILS --value "$(brew --cellar)/applesimutils"
                envman add --key BREW_OPT_APPLESIMUTILS --value "/usr/local/opt/applesimutils"
                brew tap wix/brew
          title: Set Env Path for caching deps
      - script@1:
          title: Run detox test
          timeout: 1200
          is_always_run: false
          inputs:
            - content: |-
                #!/usr/bin/env bash
                yarn test:api-specs --retries 1
      - script@1:
          is_always_run: true
          is_skippable: false
          title: Add tests reports to Bitrise
          inputs:
            - content: |-
                #!/usr/bin/env bash
                cp -r $BITRISE_SOURCE_DIR/html-report/index.html $BITRISE_HTML_REPORT_DIR/
      - deploy-to-bitrise-io@2.2.3:
          is_always_run: true
          is_skippable: false
          inputs:
            - deploy_path: $BITRISE_HTML_REPORT_DIR
          title: Deploy test report files
  ios_e2e_build:
    envs:
      - NO_FLIPPER: '1'
    before_run:
      - install_applesimutils
      - code_setup
      - set_commit_hash
    after_run:
      - notify_failure
    steps:
      - script@1:
          title: Generating ccache key using native folder checksum
          inputs:
            - content: |-
                #!/usr/bin/env bash
                ./scripts/cache/set-cache-envs.sh ios
      - certificate-and-profile-installer@1: {}
      - set-xcode-build-number@1:
          inputs:
            - build_short_version_string: $VERSION_NAME
            - plist_path: $PROJECT_LOCATION_IOS/MetaMask/Info.plist
      - script:
          inputs:
            - content: |-
                # Add cache directory to environment variable
                envman add --key BREW_APPLESIMUTILS --value "$(brew --cellar)/applesimutils"
                envman add --key BREW_OPT_APPLESIMUTILS --value "/usr/local/opt/applesimutils"
                brew tap wix/brew
          title: Set Env Path for caching deps
      - script@1:
          title: Install CCache & symlink
          inputs:
            - content: |-
                #!/usr/bin/env bash
                brew install ccache with HOMEBREW_NO_DEPENDENTS_CHECK=1
                ln -s $(which ccache) /usr/local/bin/gcc
                ln -s $(which ccache) /usr/local/bin/g++
                ln -s $(which ccache) /usr/local/bin/cc
                ln -s $(which ccache) /usr/local/bin/c++
                ln -s $(which ccache) /usr/local/bin/clang
                ln -s $(which ccache) /usr/local/bin/clang++
      - restore-cache@2:
          title: Restore CCache
          inputs:
            - key: '{{ getenv "CCACHE_KEY" }}'
      - script@1:
          title: Set skip ccache upload
          run_if: '{{ enveq "BITRISE_CACHE_HIT" "exact" }}'
          inputs:
            - content: |-
                #!/usr/bin/env bash
                envman add --key SKIP_CCACHE_UPLOAD --value "true"
      - script@1:
          title: Run detox build
          timeout: 1200
          is_always_run: true
          inputs:
            - content: |-
                #!/usr/bin/env bash
                ./scripts/cache/setup-ccache.sh
                node -v
                export METAMASK_ENVIRONMENT='local'
                export METAMASK_BUILD_TYPE=${METAMASK_BUILD_TYPE:-'main'}
                IGNORE_BOXLOGS_DEVELOPMENT="true" yarn test:e2e:ios:build:qa-release
      - save-cocoapods-cache@1: {}
      - save-cache@1:
          title: Save CCache
          run_if: '{{not (enveq "SKIP_CCACHE_UPLOAD" "true")}}'
          inputs:
            - key: '{{ getenv "CCACHE_KEY" }}'
            - paths: |-
                ccache
      - deploy-to-bitrise-io@2.2.3:
          inputs:
            - pipeline_intermediate_files: |-
                ios/build/Build:INTERMEDIATE_IOS_BUILD_DIR
                ../Library/Detox/ios:INTERMEDIATE_IOS_DETOX_DIR
          title: Save iOS build
      - save-cache@1:
          title: Save node_modules
          inputs:
            - key: node_modules-{{ .OS }}-{{ .Arch }}-{{ getenv "BRANCH_COMMIT_HASH" }}
            - paths: node_modules
  ios_e2e_test:
    envs:
      - NO_FLIPPER: '1'
    before_run:
      - setup
      - install_applesimutils
      - prep_environment
    after_run:
      - notify_failure
    steps:
      - pull-intermediate-files@1:
          inputs:
            - artifact_sources: .*
          title: Pull iOS build
      - script@1:
          title: Copy iOS build for Detox
          inputs:
            - content: |-
                #!/usr/bin/env bash
                set -ex

                # Create directories for Detox
                mkdir -p "$BITRISE_SOURCE_DIR/ios/build/Build"
                mkdir -p "$BITRISE_SOURCE_DIR/../Library/Detox/ios"

                # Copy saved files for Detox usage
                # INTERMEDIATE_IOS_BUILD_DIR & INTERMEDIATE_IOS_DETOX_DIR are the cached directories by ios_e2e_build's "Save iOS build" step
                cp -r "$INTERMEDIATE_IOS_BUILD_DIR" "$BITRISE_SOURCE_DIR/ios/build"
                cp -r "$INTERMEDIATE_IOS_DETOX_DIR" "$BITRISE_SOURCE_DIR/../Library/Detox"
      # - restore-cocoapods-cache@2: {}
      - restore-cache@2:
          title: Restore cache node_modules
          inputs:
            - key: node_modules-{{ .OS }}-{{ .Arch }}-{{ getenv "BRANCH_COMMIT_HASH" }}
      - certificate-and-profile-installer@1: {}
      - set-xcode-build-number@1:
          inputs:
            - build_short_version_string: $VERSION_NAME
            - plist_path: $PROJECT_LOCATION_IOS/MetaMask/MetaMask-QA-Info.plist
      - script:
          inputs:
            - content: |-
                # Add cache directory to environment variable
                envman add --key BREW_APPLESIMUTILS --value "$(brew --cellar)/applesimutils"
                envman add --key BREW_OPT_APPLESIMUTILS --value "/usr/local/opt/applesimutils"
                brew tap wix/brew
          title: Set Env Path for caching deps
      - script@1:
          title: Boot up simulator
          inputs:
            - content: |-
                #!/usr/bin/env bash
                xcrun simctl boot "iPhone 15 Pro" || true
                xcrun simctl list | grep Booted
      - script@1:
          title: Run detox test
          timeout: 1200
          is_always_run: false
          inputs:
            - content: |-
                #!/usr/bin/env bash
                if [ -n "$TEST_SUITE_FOLDER" ]; then
                  echo "TEST_SUITE_FOLDER value is: $TEST_SUITE_FOLDER"
                fi
                if [ "$TEST_SUITE" = "Regression" ]; then
                  TEST_SUITE="Regression"
                else
                  TEST_SUITE="Smoke"
                fi
                if [ -n "$TEST_SUITE_TAG" ]; then
                echo "TEST_SUITE_TAG value is: $TEST_SUITE_TAG"
                TEST_SUITE=$TEST_SUITE_TAG
                fi
                node -v
                export METAMASK_ENVIRONMENT='local'
                export METAMASK_BUILD_TYPE=${METAMASK_BUILD_TYPE:-'main'}
                if [ "$METAMASK_BUILD_TYPE" = "flask" ]; then
                IS_TEST='true' METAMASK_BUILD_TYPE='flask' yarn test:e2e:ios:run:qa-release e2e/specs/flask/
                else
                IGNORE_BOXLOGS_DEVELOPMENT="true" yarn test:e2e:ios:run:qa-release "$TEST_SUITE_FOLDER" --testNamePattern="$TEST_SUITE"
                fi
      - custom-test-results-export@1:
          is_always_run: true
          is_skippable: false
          title: Export test results
          inputs:
            - base_path: $BITRISE_SOURCE_DIR/e2e/reports/
            - test_name: E2E Tests
            - search_pattern: $BITRISE_SOURCE_DIR/e2e/reports/junit.xml
      - deploy-to-bitrise-io@2.2.3:
          is_always_run: true
          is_skippable: true
          title: Deploy test report files
      - script@1:
          is_always_run: true
          run_if: .IsBuildFailed
          title: Copy screenshot files
          inputs:
            - content: |-
                #!/usr/bin/env bash
                set -ex
                cp -r "$BITRISE_SOURCE_DIR/artifacts"  "$BITRISE_DEPLOY_DIR"
      - deploy-to-bitrise-io@2.3:
          is_always_run: true
          run_if: .IsBuildFailed
          title: Deploy test screenshots
          inputs:
            - deploy_path: $BITRISE_DEPLOY_DIR
            - is_compress: true
            - zip_name: 'E2E_IOS_Failure_Artifacts'
  start_e2e_tests:
    steps:
      - build-router-start@0:
          inputs:
            - workflows: |-
                ios_e2e_test
                wdio_android_e2e_test
            - wait_for_builds: 'true'
            - access_token: $BITRISE_START_BUILD_ACCESS_TOKEN
      - build-router-wait@0:
          inputs:
            - abort_on_fail: 'yes'
            - access_token: $BITRISE_START_BUILD_ACCESS_TOKEN

  # Android Builds
  _android_build_template:
    before_run:
      - code_setup
    after_run:
      - notify_failure
    steps:
      - change-android-versioncode-and-versionname@1:
          inputs:
            - new_version_name: $NAME
            - new_version_code: $NUMBER
            - build_gradle_path: $PROJECT_LOCATION_ANDROID/app/build.gradle
      - file-downloader@1:
          inputs:
            - source: $BITRISEIO_ANDROID_KEYSTORE_URL
            - destination: $KEYSTORE_PATH
          run_if: '{{not (enveq "IS_DEV_BUILD" "true")}}'
      - restore-gradle-cache@2: {}
      - install-missing-android-tools@3:
          inputs:
            - ndk_version: $NDK_VERSION
            - gradlew_path: $PROJECT_LOCATION/gradlew
      - script@1:
          title: Build Android Pre-Release Bundle
          is_always_run: false
          inputs:
            - content: |-
                #!/usr/bin/env bash
                node -v
                if [ "$IS_DEV_BUILD" = "true" ]; then #EXPO BUILD
                    GIT_BRANCH=$BITRISE_GIT_BRANCH yarn build:android:devbuild
                elif [ "$METAMASK_BUILD_TYPE" = "main" ]; then
                    yarn build:android:pre-release:bundle
                elif [ "$METAMASK_BUILD_TYPE" = "beta" ]; then
                    yarn build:android:pre-release:bundle:beta
                elif [ "$METAMASK_BUILD_TYPE" = "flask" ]; then
                    yarn build:android:pre-release:bundle:flask
                else
                    echo "Error: Invalid build type specified: $METAMASK_BUILD_TYPE"
                    exit 1
                fi
      - save-gradle-cache@1: {}
      - script@1:
          title: Rename release files
          inputs:
            - content: |-
                #!/usr/bin/env bash
                # Set base paths for release builds
                           if [ "$IS_DEV_BUILD" = "true" ]; then
                    APK_DIR="$PROJECT_LOCATION/app/build/outputs/apk/$APP_NAME/debug"
                else
                    APK_DIR="$PROJECT_LOCATION/app/build/outputs/apk/$APP_NAME/release"
                    BUNDLE_DIR="$PROJECT_LOCATION/app/build/outputs/bundle/$OUTPUT_PATH"
                fi

                # Generate new names based on build type and version
                NEW_BASE_NAME="metamask-${METAMASK_ENVIRONMENT}-${METAMASK_BUILD_TYPE}-${NAME}-${NUMBER}"

                # Rename APK
                if [ "$IS_DEV_BUILD" = "true" ]; then
                    OLD_APK="$APK_DIR/app-$APP_NAME-debug.apk"
                    OLD_AAB="$BUNDLE_DIR/app-$APP_NAME-debug.aab"
                else
                    OLD_APK="$APK_DIR/app-$APP_NAME-release.apk"
                    OLD_AAB="$BUNDLE_DIR/app-$APP_NAME-release.aab"
                fi

                NEW_APK="$APK_DIR/$NEW_BASE_NAME.apk"
                mv "$OLD_APK" "$NEW_APK"

                # Rename AAB
                NEW_AAB="$BUNDLE_DIR/$NEW_BASE_NAME.aab"
                mv "$OLD_AAB" "$NEW_AAB"

                # Export new names as environment variables
                envman add --key RENAMED_APK_FILE --value "$NEW_BASE_NAME.apk"
                envman add --key RENAMED_AAB_FILE --value "$NEW_BASE_NAME.aab"
                envman add --key APK_DEPLOY_PATH --value "$APK_DIR/$NEW_BASE_NAME.apk"
      - deploy-to-bitrise-io@2.2.3:
          is_always_run: false
          is_skippable: true
          inputs:
            - deploy_path: $APK_DEPLOY_PATH
          title: Bitrise Deploy APK
      - deploy-to-bitrise-io@2.2.3:
          is_always_run: false
          is_skippable: true
          run_if: '{{not (enveq "IS_DEV_BUILD" "true")}}'
          inputs:
            - pipeline_intermediate_files: $PROJECT_LOCATION/app/build/outputs/apk/$APP_NAME/release/sha512sums.txt:BITRISE_PLAY_STORE_SHA512SUMS_PATH
            - deploy_path: $PROJECT_LOCATION/app/build/outputs/apk/$APP_NAME/release/sha512sums.txt
          title: Bitrise Deploy Checksum
      - deploy-to-bitrise-io@2.2.3:
          is_always_run: false
          is_skippable: true
          run_if: '{{not (enveq "IS_DEV_BUILD" "true")}}'
          inputs:
            - pipeline_intermediate_files: $PROJECT_LOCATION/app/build/outputs/mapping/$OUTPUT_PATH/mapping.txt:BITRISE_PLAY_STORE_MAPPING_PATH
            - deploy_path: $PROJECT_LOCATION/app/build/outputs/mapping/$OUTPUT_PATH/mapping.txt
          title: Bitrise ProGuard Map Files
      - deploy-to-bitrise-io@2.2.3:
          is_always_run: false
          is_skippable: true
          run_if: '{{not (enveq "IS_DEV_BUILD" "true")}}'
          inputs:
            - pipeline_intermediate_files: $PROJECT_LOCATION/app/build/outputs/bundle/$OUTPUT_PATH/$RENAMED_AAB_FILE:BITRISE_PLAY_STORE_ABB_PATH
            - deploy_path: $PROJECT_LOCATION/app/build/outputs/bundle/$OUTPUT_PATH/$RENAMED_AAB_FILE
          title: Bitrise Deploy AAB
    meta:
      bitrise.io:
        stack: linux-docker-android-22.04
        machine_type_id: elite-xl
  # Actual workflows that inherit from templates
  build_android_release:
    envs:
      - METAMASK_BUILD_TYPE: 'main'
      - METAMASK_ENVIRONMENT: 'production'
      - NAME: $VERSION_NAME
      - NUMBER: $VERSION_NUMBER
      - KEYSTORE_PATH: 'android/keystores/release.keystore'
      - APP_NAME: 'prod'
      - OUTPUT_PATH: 'prodRelease'
    after_run:
      - _android_build_template
  build_android_beta:
    envs:
      - METAMASK_BUILD_TYPE: 'beta'
      - METAMASK_ENVIRONMENT: 'production'
      - NAME: $VERSION_NAME
      - NUMBER: $VERSION_NUMBER
      - KEYSTORE_PATH: 'android/keystores/release.keystore'
      - APP_NAME: 'prod'
      - OUTPUT_PATH: 'prodRelease'
    after_run:
      - _android_build_template
  build_android_release_and_upload_sourcemaps:
    envs:
      - SENTRY_DISABLE_AUTO_UPLOAD: 'false'
      - METAMASK_BUILD_TYPE: 'main'
      - METAMASK_ENVIRONMENT: 'production'
      - NAME: $VERSION_NAME
      - NUMBER: $VERSION_NUMBER
      - KEYSTORE_PATH: 'android/keystores/release.keystore'
      - APP_NAME: 'prod'
      - OUTPUT_PATH: 'prodRelease'
    after_run:
      - _android_build_template
  build_android_flask_release:
    envs:
      - METAMASK_BUILD_TYPE: 'flask'
      - METAMASK_ENVIRONMENT: 'production'
      - NAME: $FLASK_VERSION_NAME
      - NUMBER: $FLASK_VERSION_NUMBER
      - KEYSTORE_PATH: 'android/keystores/flaskRelease.keystore'
      - APP_NAME: 'flask'
      - OUTPUT_PATH: 'flaskRelease'
    after_run:
      - _android_build_template
  build_android_devbuild:
    envs:
      - IS_DEV_BUILD: 'true'
      - METAMASK_BUILD_TYPE: 'main'
      - METAMASK_ENVIRONMENT: 'debug'
      - NAME: $VERSION_NAME
      - NUMBER: $VERSION_NUMBER
      - APP_NAME: 'prod'
    after_run:
      - _android_build_template
  build_android_qa:
      before_run:
        - code_setup
      after_run:
        - _upload_apk_to_browserstack
        - notify_failure
      steps:
        - change-android-versioncode-and-versionname@1:
            inputs:
              - new_version_name: $VERSION_NAME
              - new_version_code: $VERSION_NUMBER
              - build_gradle_path: $PROJECT_LOCATION_ANDROID/app/build.gradle
        - file-downloader@1:
            inputs:
              - source: $BITRISEIO_ANDROID_QA_KEYSTORE_URL
              - destination: android/keystores/internalRelease.keystore
        - restore-gradle-cache@2: {}
        - install-missing-android-tools@3:
            inputs:
              - ndk_version: $NDK_VERSION
              - gradlew_path: $PROJECT_LOCATION/gradlew
        - script@1:
            inputs:
              - content: |-
                  #!/usr/bin/env bash
                  node -v
                  GIT_BRANCH=$BITRISE_GIT_BRANCH METAMASK_BUILD_TYPE='main' METAMASK_ENVIRONMENT='qa' yarn build:android:pre-release:bundle:qa
            title: Build Android Pre-Release Bundle
            is_always_run: false
        - save-gradle-cache@1: {}
        - deploy-to-bitrise-io@2.2.3:
            is_always_run: false
            is_skippable: true
            inputs:
              - deploy_path: $PROJECT_LOCATION/app/build/outputs/apk/qa/release/$QA_APK_NAME.apk
            title: Bitrise Deploy APK
        - deploy-to-bitrise-io@2.2.3:
            is_always_run: false
            is_skippable: true
            inputs:
              - deploy_path: $PROJECT_LOCATION/app/build/outputs/apk/qa/release/sha512sums.txt
            title: Bitrise Deploy Checksum
        - deploy-to-bitrise-io@2.2.3:
            is_always_run: false
            is_skippable: true
            inputs:
              - deploy_path: $PROJECT_LOCATION/app/build/outputs/mapping/qaRelease/mapping.txt
            title: Bitrise ProGuard Map Files
        - deploy-to-bitrise-io@2.2.3:
            is_always_run: false
            is_skippable: true
            inputs:
              - deploy_path: $PROJECT_LOCATION/app/build/outputs/bundle/qaRelease/app-qa-release.aab
            title: Bitrise Deploy AAB
        - deploy-to-bitrise-io@2.2.3:
            is_always_run: false
            is_skippable: true
            inputs:
              - deploy_path: sourcemaps/android/index.js.map
            title: Bitrise Deploy Sourcemaps
      meta:
        bitrise.io:
          stack: linux-docker-android-22.04
          machine_type_id: elite-xl
  build_android_qa_flask:
    before_run:
      - code_setup
    after_run:
      - _upload_apk_to_browserstack_flask
      - notify_failure
    steps:
      - change-android-versioncode-and-versionname@1:
          inputs:
            - new_version_name: $FLASK_VERSION_NAME
            - new_version_code: $FLASK_VERSION_NUMBER
            - build_gradle_path: $PROJECT_LOCATION_ANDROID/app/build.gradle
      - file-downloader@1:
          inputs:
            - source: $BITRISEIO_ANDROID_QA_KEYSTORE_URL
            - destination: android/keystores/internalRelease.keystore
      - restore-gradle-cache@2: {}
      - install-missing-android-tools@3:
          inputs:
            - ndk_version: $NDK_VERSION
            - gradlew_path: $PROJECT_LOCATION/gradlew
      - script@1:
          inputs:
            - content: |-
                #!/usr/bin/env bash
                node -v
                export METAMASK_ENVIRONMENT='qa'
                export METAMASK_BUILD_TYPE='flask'
                GIT_BRANCH=$BITRISE_GIT_BRANCH yarn build:android:pre-release:bundle:flask
          title: Build Android Flask Pre-Release Bundle
          is_always_run: false
      - save-gradle-cache@1: {}
      - deploy-to-bitrise-io@2.2.3:
          is_always_run: false
          is_skippable: true
          inputs:
            - deploy_path: $PROJECT_LOCATION/app/build/outputs/apk/flask/release/app-flask-release.apk
          title: Bitrise Deploy Flask APK
      - deploy-to-bitrise-io@2.2.3:
          is_always_run: false
          is_skippable: true
          inputs:
            - deploy_path: $PROJECT_LOCATION/app/build/outputs/apk/flask/release/sha512sums.txt
          title: Bitrise Deploy Flask Checksum
      - deploy-to-bitrise-io@2.2.3:
          is_always_run: false
          is_skippable: true
          inputs:
            - deploy_path: $PROJECT_LOCATION/app/build/outputs/mapping/flaskRelease/mapping.txt
          title: Bitrise Deploy Flask ProGuard Map Files
      - deploy-to-bitrise-io@2.2.3:
          is_always_run: false
          is_skippable: true
          inputs:
            - deploy_path: $PROJECT_LOCATION/app/build/outputs/bundle/flaskRelease/app-flask-release.aab
          title: Bitrise Deploy Flask AAB
      - deploy-to-bitrise-io@2.2.3:
          is_always_run: false
          is_skippable: true
          inputs:
            - deploy_path: sourcemaps/android/index.js.map
          title: Bitrise Deploy Flask Sourcemaps
    meta:
      bitrise.io:
        stack: linux-docker-android-22.04
        machine_type_id: elite-xl
  _upload_apk_to_browserstack_flask:
    steps:
      - script@1:
          title: Upload Flask APK to Browserstack
          inputs:
            - content: |-
                #!/usr/bin/env bash
                set -e
                set -x
                set -o pipefail
                APK_PATH=$PROJECT_LOCATION/app/build/outputs/apk/flask/release/app-flask-release.apk
                CUSTOM_ID="flask-$BITRISE_GIT_BRANCH-$FLASK_VERSION_NAME-$FLASK_VERSION_NUMBER"
                CUSTOM_ID=${CUSTOM_ID////-}
                curl -u "$BROWSERSTACK_USERNAME:$BROWSERSTACK_ACCESS_KEY" -X POST "https://api-cloud.browserstack.com/app-automate/upload" -F "file=@$APK_PATH" -F 'data={"custom_id": "'$CUSTOM_ID'"}' | jq -j '.app_url' | envman add --key BROWSERSTACK_ANDROID_FLASK_APP_URL
                APK_PATH_FOR_APP_LIVE=$PROJECT_LOCATION/app/build/outputs/apk/flask/release/"$CUSTOM_ID".apk
                mv "$APK_PATH" "$APK_PATH_FOR_APP_LIVE"
                curl -u "$BROWSERSTACK_USERNAME:$BROWSERSTACK_ACCESS_KEY" -X POST "https://api-cloud.browserstack.com/app-live/upload" -F "file=@$APK_PATH_FOR_APP_LIVE" -F 'data={"custom_id": "'$CUSTOM_ID'"}'
                curl -u "$BROWSERSTACK_USERNAME:$BROWSERSTACK_ACCESS_KEY" -X GET https://api-cloud.browserstack.com/app-automate/recent_apps | jq > browserstack_uploaded_flask_apps.json
      - deploy-to-bitrise-io@2.2.3:
          is_always_run: false
          is_skippable: true
          inputs:
            - pipeline_intermediate_files: $BITRISE_SOURCE_DIR/browserstack_uploaded_flask_apps.json:BROWSERSTACK_UPLOADED_FLASK_APPS_LIST
          title: Save Browserstack uploaded Flask apps JSON
  _upload_apk_to_browserstack:
    steps:
      - script@1:
          title: Upload APK to Browserstack
          inputs:
            - content: |-
                #!/usr/bin/env bash
                set -e
                set -x
                set -o pipefail
                APK_PATH=$PROJECT_LOCATION/app/build/outputs/apk/qa/release/app-qa-release.apk
                CUSTOM_ID="$BITRISE_GIT_BRANCH-$VERSION_NAME-$VERSION_NUMBER"
                CUSTOM_ID=${CUSTOM_ID////-}
                curl -u "$BROWSERSTACK_USERNAME:$BROWSERSTACK_ACCESS_KEY" -X POST "https://api-cloud.browserstack.com/app-automate/upload" -F "file=@$APK_PATH" -F 'data={"custom_id": "'$CUSTOM_ID'"}' | jq -j '.app_url' | envman add --key BROWSERSTACK_ANDROID_APP_URL
                APK_PATH_FOR_APP_LIVE=$PROJECT_LOCATION/app/build/outputs/apk/qa/release/"$CUSTOM_ID".apk
                mv "$APK_PATH" "$APK_PATH_FOR_APP_LIVE"
                curl -u "$BROWSERSTACK_USERNAME:$BROWSERSTACK_ACCESS_KEY" -X POST "https://api-cloud.browserstack.com/app-live/upload" -F "file=@$APK_PATH_FOR_APP_LIVE" -F 'data={"custom_id": "'$CUSTOM_ID'"}'
                curl -u "$BROWSERSTACK_USERNAME:$BROWSERSTACK_ACCESS_KEY" -X GET https://api-cloud.browserstack.com/app-automate/recent_apps | jq > browserstack_uploaded_apps.json
      - share-pipeline-variable@1:
          title: Persist BROWSERSTACK_ANDROID_APP_URL across all stages
          inputs:
            - variables: |-
                BROWSERSTACK_ANDROID_APP_URL
      - deploy-to-bitrise-io@2.2.3:
          is_always_run: false
          is_skippable: true
          inputs:
            - pipeline_intermediate_files: $BITRISE_SOURCE_DIR/browserstack_uploaded_apps.json:BROWSERSTACK_UPLOADED_APPS_LIST
          title: Save Browserstack uploaded apps JSON
  wdio_android_e2e_test:
    before_run:
      - code_setup
    after_run:
      - notify_failure
    steps:
      - script@1:
          title: Run Android E2E tests on Browserstack
          is_always_run: true
          inputs:
            - content: |-
                #!/usr/bin/env bash

                # Check if TEST_TYPE is set to upgrade
                if [ "$TEST_TYPE" = "upgrade" ]; then
                  TEST_TYPE="--upgrade"

                # Check if TEST_TYPE is set to performance
                elif [ "$TEST_TYPE" = "performance" ]; then
                  TEST_TYPE="--performance"
                fi
                yarn test:wdio:android:browserstack "$TEST_SUITE_FOLDER" "$TEST_TYPE"
      - script@1:
          is_always_run: true
          is_skippable: false
          title: Package test reports
          inputs:
            - content: |-
                #!/usr/bin/env bash
                cd $BITRISE_SOURCE_DIR/wdio/reports/
                zip -r test-report.zip html/
                mv test-report.zip $BITRISE_DEPLOY_DIR/
      - deploy-to-bitrise-io@2.2.3:
          is_always_run: true
          is_skippable: false
          inputs:
            - deploy_path: $BITRISE_DEPLOY_DIR/test-report.zip
          title: Deploy test report
    meta:
      bitrise.io:
        stack: linux-docker-android-22.04
        machine_type_id: standard
  wdio_ios_e2e_test:
    before_run:
      - code_setup
    after_run:
      - notify_failure
    steps:
      - script@1:
          title: Run iOS E2E tests on Browserstack
          is_always_run: true
          inputs:
            - content: |-
                #!/usr/bin/env bash
                # Check if TEST_TYPE is set to upgrade
                if [ "$TEST_TYPE" = "upgrade" ]; then
                  TEST_TYPE="--upgrade"
                # Check if TEST_TYPE is set to performance
                elif [ "$TEST_TYPE" = "performance" ]; then
                  TEST_TYPE="--performance"
                fi
                yarn test:wdio:ios:browserstack "$TEST_SUITE_FOLDER" "$TEST_TYPE"
      - script@1:
          is_always_run: true
          is_skippable: false
          title: Package test reports
          inputs:
            - content: |-
                #!/usr/bin/env bash
                cd $BITRISE_SOURCE_DIR/wdio/reports/
                zip -r test-report.zip html/
                mv test-report.zip $BITRISE_DEPLOY_DIR/
      - deploy-to-bitrise-io@2.2.3:
          is_always_run: true
          is_skippable: false
          inputs:
            - deploy_path: $BITRISE_DEPLOY_DIR/test-report.zip
          title: Deploy test report
    meta:
      bitrise.io:
        stack: linux-docker-android-22.04
        machine_type_id: standard
  deploy_android_to_store:
    steps:
      - pull-intermediate-files@1:
          inputs:
            - artifact_sources: .*
      - google-play-deploy:
          inputs:
            - app_path: $BITRISE_PLAY_STORE_ABB_PATH
            - track: internal
            - service_account_json_key_path: $BITRISEIO_BITRISEIO_SERVICE_ACCOUNT_JSON_KEY_URL_URL
            - package_name: $MM_ANDROID_PACKAGE_NAME
    envs:
      - opts:
          is_expand: true
        MM_ANDROID_PACKAGE_NAME: io.metamask
  deploy_ios_to_store:
    steps:
      - pull-intermediate-files@1:
          inputs:
            - artifact_sources: .*
      - deploy-to-itunesconnect-application-loader@1:
          inputs:
            - ipa_path: $BITRISE_APP_STORE_IPA_PATH
  # iOS Builds
  _ios_build_template:
    envs:
      - NO_FLIPPER: '1'
    before_run:
      - code_setup
    after_run:
      - notify_failure
    steps:
      - certificate-and-profile-installer@1: {
        run_if: '{{not (enveq "IS_SIM_BUILD" "true")}}' # Only run for physical builds
      }
      - set-xcode-build-number@1:
          inputs:
            - build_short_version_string: $NAME
            - build_version: $NUMBER
            - plist_path: $PROJECT_LOCATION_IOS/MetaMask/$INFO_PLIST_NAME
      - script@1:
          title: iOS Sourcemaps & Build
          is_always_run: false
          inputs:
            - content: |-
                #!/usr/bin/env bash
                echo 'This is the current build type: $METAMASK_BUILD_TYPE'
                if [ "$IS_DEV_BUILD" = "true" ]; then #EXPO BUILD
                    if [ "$IS_SIM_BUILD" = "true" ]; then
                        GIT_BRANCH=$BITRISE_GIT_BRANCH yarn start:ios:e2e
                    else
                        GIT_BRANCH=$BITRISE_GIT_BRANCH yarn build:ios:devbuild
                    fi
                elif [ "$METAMASK_BUILD_TYPE" = "main" ]; then
                    yarn build:ios:pre-release
                elif [ "$METAMASK_BUILD_TYPE" = "beta" ]; then
                    yarn build:ios:pre-beta
                elif [ "$METAMASK_BUILD_TYPE" = "flask" ]; then
                    yarn build:ios:pre-flask
                else
                    echo "Error: Invalid build type specified: $METAMASK_BUILD_TYPE"
                    exit 1
                fi
      - script@1:
          title: Rename iOS artifact files
          inputs:
            - content: |-
                #!/usr/bin/env bash
                # Set base paths
                if [ "$IS_SIM_BUILD" = "true" ]; then
                  BUILD_DIR="ios/build/Build/Products/Debug-iphonesimulator"
                  DEVICE_TYPE="simulator"
                  BINARY_EXTENSION=".app"
                else
                  BUILD_DIR="ios/build/output"
                  DEVICE_TYPE="physical"
                  BINARY_EXTENSION=".ipa"
                fi

                # Generate new name based on build type and version
                NEW_BASE_NAME="metamask-${DEVICE_TYPE}-${METAMASK_ENVIRONMENT}-${METAMASK_BUILD_TYPE}-${NAME}-${NUMBER}"

                # Rename binary
                OLD_BINARY="$BUILD_DIR/$APP_NAME$BINARY_EXTENSION"
                NEW_BINARY="$BUILD_DIR/$NEW_BASE_NAME$BINARY_EXTENSION"
                mv "$OLD_BINARY" "$NEW_BINARY"

                # Rename xcarchive (only for non-simulator builds)
                if [ "$IS_SIM_BUILD" != "true" ]; then
                  ARCHIVE_DIR="ios/build"
                  OLD_ARCHIVE="$ARCHIVE_DIR/$APP_NAME.xcarchive"
                  NEW_ARCHIVE="$ARCHIVE_DIR/$NEW_BASE_NAME.xcarchive"
                  mv "$OLD_ARCHIVE" "$NEW_ARCHIVE"
                fi

                # Export new names as environment variables
                envman add --key RENAMED_ARCHIVE_FILE --value "$NEW_BASE_NAME.xcarchive"
                envman add --key BINARY_DEPLOY_PATH --value "$BUILD_DIR/$NEW_BASE_NAME$BINARY_EXTENSION"
      - deploy-to-bitrise-io@2.2.3:
          is_always_run: false
          is_skippable: true
          inputs:
            - pipeline_intermediate_files: $BINARY_DEPLOY_PATH:BITRISE_APP_STORE_IPA_PATH
            - deploy_path: $BINARY_DEPLOY_PATH
            - is_compress: true
          title: Deploy iOS Binary
      - deploy-to-bitrise-io@2.2.3:
          is_always_run: false
          is_skippable: true
          run_if: '{{not (enveq "IS_SIM_BUILD" "true")}}' # Only run for physical builds
          inputs:
            - deploy_path: ios/build/$RENAMED_ARCHIVE_FILE
          title: Deploy Symbols File
      - deploy-to-bitrise-io@2.2.3:
          is_always_run: false
          is_skippable: true
          run_if: '{{not (enveq "IS_SIM_BUILD" "true")}}' # Only run for physical builds
          inputs:
            - pipeline_intermediate_files: sourcemaps/ios/index.js.map:BITRISE_APP_STORE_SOURCEMAP_PATH
            - deploy_path: sourcemaps/ios/index.js.map
          title: Deploy Source Map
  build_ios_release:
    envs:
      - METAMASK_BUILD_TYPE: "main"
      - METAMASK_ENVIRONMENT: 'production'
      - NAME: $VERSION_NAME
      - NUMBER: $VERSION_NUMBER
      - APP_NAME: "MetaMask"
      - INFO_PLIST_NAME: "Info.plist"
    after_run:
      - _ios_build_template
  build_ios_release_and_upload_sourcemaps:
    envs:
      - SENTRY_DISABLE_AUTO_UPLOAD: 'false'
      - METAMASK_BUILD_TYPE: "main"
      - METAMASK_ENVIRONMENT: 'production'
      - NAME: $VERSION_NAME
      - NUMBER: $VERSION_NUMBER
      - APP_NAME: "MetaMask"
      - INFO_PLIST_NAME: "Info.plist"
    after_run:
      - _ios_build_template
  build_ios_beta:
    envs:
      - METAMASK_BUILD_TYPE: "beta"
      - METAMASK_ENVIRONMENT: 'production'
      - NAME: $VERSION_NAME
      - NUMBER: $VERSION_NUMBER
      - APP_NAME: "MetaMask"
      - INFO_PLIST_NAME: "Info.plist"
    after_run:
      - _ios_build_template
  build_ios_flask_release:
    envs:
      - METAMASK_BUILD_TYPE: "flask"
      - METAMASK_ENVIRONMENT: 'production'
      - NAME: $FLASK_VERSION_NAME
      - NUMBER: $FLASK_VERSION_NUMBER
      - APP_NAME: "MetaMask-Flask"
      - INFO_PLIST_NAME: "MetaMask-Flask-Info.plist"
    after_run:
      - _ios_build_template
  build_ios_simbuild:
    envs:
      - IS_SIM_BUILD: 'true'
      - IS_DEV_BUILD: 'true'
      - METAMASK_BUILD_TYPE: 'main'
      - METAMASK_ENVIRONMENT: 'debug'
      - NAME: $VERSION_NAME
      - NUMBER: $VERSION_NUMBER
      - APP_NAME: 'MetaMask'
      - INFO_PLIST_NAME: 'Info.plist'
    after_run:
      - _ios_build_template
  build_ios_devbuild:
    envs:
      - IS_DEV_BUILD: 'true'
      - METAMASK_BUILD_TYPE: 'main'
      - METAMASK_ENVIRONMENT: 'debug'
      - NAME: $VERSION_NAME
      - NUMBER: $VERSION_NUMBER
      - APP_NAME: 'MetaMask'
      - INFO_PLIST_NAME: 'Info.plist'
    after_run:
      - _ios_build_template
  build_ios_qa:
    envs:
      - NO_FLIPPER: '1'
    before_run:
      - code_setup
    after_run:
      - _upload_ipa_to_browserstack
      - notify_failure
    steps:
      - certificate-and-profile-installer@1: {}
      - set-xcode-build-number@1:
          inputs:
            - build_short_version_string: $VERSION_NAME
            - build_version: $VERSION_NUMBER
            - plist_path: $PROJECT_LOCATION_IOS/MetaMask/MetaMask-QA-Info.plist
      - script@1:
          inputs:
            - content: |-
                #!/usr/bin/env bash
                node -v
                GIT_BRANCH=$BITRISE_GIT_BRANCH METAMASK_BUILD_TYPE='main' METAMASK_ENVIRONMENT='qa' yarn build:ios:pre-qa
          title: iOS Sourcemaps & Build
          is_always_run: false
      - deploy-to-bitrise-io@2.2.3:
          is_always_run: false
          is_skippable: true
          inputs:
            - pipeline_intermediate_files: ios/build/output/MetaMask-QA.ipa:BITRISE_APP_STORE_IPA_PATH
            - deploy_path: ios/build/output/MetaMask-QA.ipa
          title: Deploy iOS IPA
      - deploy-to-bitrise-io@2.2.3:
          is_always_run: false
          is_skippable: true
          inputs:
            - deploy_path: ios/build/MetaMask-QA.xcarchive
          title: Deploy Symbols File
      - deploy-to-bitrise-io@2.2.3:
          is_always_run: false
          is_skippable: true
          inputs:
            - pipeline_intermediate_files: sourcemaps/ios/index.js.map:BITRISE_APP_STORE_SOURCEMAP_PATH
            - deploy_path: sourcemaps/ios/index.js.map
          title: Deploy Source Map
  _upload_ipa_to_browserstack:
    steps:
      - script@1:
          title: Upload IPA to Browserstack
          inputs:
            - content: |-
                #!/usr/bin/env bash
                set -e
                set -x
                set -o pipefail
                CUSTOM_ID="$BITRISE_GIT_BRANCH-$VERSION_NAME-$VERSION_NUMBER"
                CUSTOM_ID=${CUSTOM_ID////-}
                IPA_PATH=ios/build/output/MetaMask-QA.ipa
                IPA_PATH_FOR_APP_LIVE=ios/build/output/"$CUSTOM_ID".ipa
                curl -u "$BROWSERSTACK_USERNAME:$BROWSERSTACK_ACCESS_KEY" -X POST "https://api-cloud.browserstack.com/app-automate/upload" -F "file=@$IPA_PATH" -F 'data={"custom_id": "'$CUSTOM_ID'"}' | jq -j '.app_url' | envman add --key BROWSERSTACK_IOS_APP_URL
                mv "$IPA_PATH" "$IPA_PATH_FOR_APP_LIVE"
                curl -u "$BROWSERSTACK_USERNAME:$BROWSERSTACK_ACCESS_KEY" -X POST "https://api-cloud.browserstack.com/app-live/upload" -F "file=@$IPA_PATH_FOR_APP_LIVE" -F 'data={"custom_id": "'$CUSTOM_ID'"}'
                curl -u "$BROWSERSTACK_USERNAME:$BROWSERSTACK_ACCESS_KEY" -X GET https://api-cloud.browserstack.com/app-automate/recent_apps | jq > browserstack_uploaded_apps.json
      - share-pipeline-variable@1:
          title: Persist BROWSERSTACK_IOS_APP_URL across all stages
          inputs:
            - variables: |-
                BROWSERSTACK_IOS_APP_URL
      - deploy-to-bitrise-io@2.2.3:
          is_always_run: false
          is_skippable: true
          inputs:
            - deploy_path: browserstack_uploaded_apps.json
          title: Bitrise Deploy Browserstack Uploaded Apps
  build_ios_flask_release:
    before_run:
      - code_setup
    after_run:
      - notify_failure
    steps:
      - certificate-and-profile-installer@1: {}
      - set-xcode-build-number@1:
          inputs:
            - build_short_version_string: $FLASK_VERSION_NAME
            - build_version: $FLASK_VERSION_NUMBER
            - plist_path: $PROJECT_LOCATION_IOS/MetaMask/MetaMask-Flask-Info.plist
      - script@1:
          inputs:
            - content: |-
                #!/usr/bin/env bash
                node -v
                METAMASK_BUILD_TYPE='flask' METAMASK_ENVIRONMENT='production' yarn build:ios:pre-flask
          title: iOS Sourcemaps & Build
          is_always_run: false
      - deploy-to-bitrise-io@2.2.3:
          is_always_run: false
          is_skippable: true
          inputs:
            - pipeline_intermediate_files: ios/build/output/MetaMask-Flask.ipa:BITRISE_APP_STORE_IPA_PATH
            - deploy_path: ios/build/output/MetaMask-Flask.ipa
          title: Deploy iOS IPA
      - deploy-to-bitrise-io@2.2.3:
          is_always_run: false
          is_skippable: true
          inputs:
            - deploy_path: ios/build/MetaMask-Flask.xcarchive:BITRISE_APP_STORE_XCARCHIVE_PATH
          title: Deploy Symbols File
      - deploy-to-bitrise-io@2.2.3:
          is_always_run: false
          is_skippable: true
          inputs:
            - pipeline_intermediate_files: sourcemaps/ios/index.js.map:BITRISE_APP_STORE_SOURCEMAP_PATH
            - deploy_path: sourcemaps/ios/index.js.map
          title: Deploy Source Map
  build_ios_qa_flask:
    envs:
      - NO_FLIPPER: '1'
    before_run:
      - code_setup
    after_run:
      - _upload_ipa_to_browserstack_flask
      - notify_failure
    steps:
      - certificate-and-profile-installer@1: {}
      - set-xcode-build-number@1:
          inputs:
            - build_short_version_string: $FLASK_VERSION_NAME
            - build_version: $FLASK_VERSION_NUMBER
            - plist_path: $PROJECT_LOCATION_IOS/MetaMask/MetaMask-Flask-Info.plist
      - script@1:
          inputs:
            - content: |-
                #!/usr/bin/env bash
                node -v
                GIT_BRANCH=$BITRISE_GIT_BRANCH METAMASK_BUILD_TYPE='flask' METAMASK_ENVIRONMENT='qa' yarn build:ios:pre-flask
          title: iOS Flask Sourcemaps & Build
          is_always_run: false
      - deploy-to-bitrise-io@2.2.3:
          is_always_run: false
          is_skippable: true
          inputs:
            - pipeline_intermediate_files: ios/build/output/MetaMask-Flask.ipa:BITRISE_APP_STORE_FLASK_IPA_PATH
            - deploy_path: ios/build/output/MetaMask-Flask.ipa
          title: Deploy iOS Flask IPA
      - deploy-to-bitrise-io@2.2.3:
          is_always_run: false
          is_skippable: true
          inputs:
            - deploy_path: ios/build/MetaMask-Flask.xcarchive
          title: Deploy Flask Symbols File
      - deploy-to-bitrise-io@2.2.3:
          is_always_run: false
          is_skippable: true
          inputs:
            - pipeline_intermediate_files: sourcemaps/ios/index.js.map:BITRISE_APP_STORE_FLASK_SOURCEMAP_PATH
            - deploy_path: sourcemaps/ios/index.js.map
          title: Deploy Flask Source Map
  _upload_ipa_to_browserstack_flask:
    steps:
      - script@1:
          title: Upload Flask IPA to Browserstack
          inputs:
            - content: |-
                #!/usr/bin/env bash
                set -e
                set -x
                set -o pipefail
                CUSTOM_ID="flask-$BITRISE_GIT_BRANCH-$FLASK_VERSION_NAME-$FLASK_VERSION_NUMBER"
                CUSTOM_ID=${CUSTOM_ID////-}
                IPA_PATH=ios/build/output/MetaMask-Flask.ipa
                IPA_PATH_FOR_APP_LIVE=ios/build/output/"$CUSTOM_ID".ipa
                curl -u "$BROWSERSTACK_USERNAME:$BROWSERSTACK_ACCESS_KEY" -X POST "https://api-cloud.browserstack.com/app-automate/upload" -F "file=@$IPA_PATH" -F 'data={"custom_id": "'$CUSTOM_ID'"}' | jq -j '.app_url' | envman add --key BROWSERSTACK_IOS_FLASK_APP_URL
                mv "$IPA_PATH" "$IPA_PATH_FOR_APP_LIVE"
                curl -u "$BROWSERSTACK_USERNAME:$BROWSERSTACK_ACCESS_KEY" -X POST "https://api-cloud.browserstack.com/app-live/upload" -F "file=@$IPA_PATH_FOR_APP_LIVE" -F 'data={"custom_id": "'$CUSTOM_ID'"}'
                curl -u "$BROWSERSTACK_USERNAME:$BROWSERSTACK_ACCESS_KEY" -X GET https://api-cloud.browserstack.com/app-automate/recent_apps | jq > browserstack_uploaded_flask_apps.json
      - share-pipeline-variable@1:
          title: Persist BROWSERSTACK_IOS_FLASK_APP_URL across all stages
          inputs:
            - variables: |-
                BROWSERSTACK_IOS_FLASK_APP_URL
      - deploy-to-bitrise-io@2.2.3:
          is_always_run: false
          is_skippable: true
          inputs:
            - deploy_path: browserstack_uploaded_flask_apps.json
          title: Bitrise Deploy Browserstack Uploaded Flask Apps
  build_android_flask_release:
    before_run:
      - code_setup
    after_run:
      - notify_failure
    steps:
      - change-android-versioncode-and-versionname@1:
          inputs:
            - new_version_name: $FLASK_VERSION_NAME
            - new_version_code: $FLASK_VERSION_NUMBER
            - build_gradle_path: $PROJECT_LOCATION_ANDROID/app/build.gradle
      - file-downloader@1:
          inputs:
            - source: $BITRISEIO_ANDROID_FLASK_KEYSTORE_URL_URL
            - destination: android/keystores/flaskRelease.keystore
      - restore-gradle-cache@2: {}
      - install-missing-android-tools@3:
          inputs:
            - ndk_revision: $NDK_VERSION
            - gradlew_path: $PROJECT_LOCATION/gradlew

      - script@1:
          inputs:
            - content: |-
                #!/usr/bin/env bash
                node -v
                METAMASK_BUILD_TYPE='flask' METAMASK_ENVIRONMENT='production' yarn build:android:pre-release:bundle:flask
          title: Build Android Pre-Release Bundle
          is_always_run: false
      - save-gradle-cache@1: {}
      - deploy-to-bitrise-io@2.2.3:
          is_always_run: false
          is_skippable: true
          inputs:
            - pipeline_intermediate_files: $PROJECT_LOCATION/app/build/outputs/apk/flask/release/app-flask-release.apk:BITRISE_PLAY_STORE_APK_PATH
            - deploy_path: $PROJECT_LOCATION/app/build/outputs/apk/flask/release/app-flask-release.apk
          title: Bitrise Deploy APK
      - deploy-to-bitrise-io@2.2.3:
          is_always_run: false
          is_skippable: true
          inputs:
            - pipeline_intermediate_files: $PROJECT_LOCATION/app/build/outputs/apk/flask/release/sha512sums.txt:BITRISE_PLAY_STORE_SHA512SUMS_PATH
            - deploy_path: $PROJECT_LOCATION/app/build/outputs/apk/flask/release/sha512sums.txt
          title: Bitrise Deploy Checksum
      - deploy-to-bitrise-io@2.2.3:
          is_always_run: false
          is_skippable: true
          inputs:
            - pipeline_intermediate_files: $PROJECT_LOCATION/app/build/outputs/mapping/flaskRelease/mapping.txt:BITRISE_PLAY_STORE_MAPPING_PATH
            - deploy_path: $PROJECT_LOCATION/app/build/outputs/mapping/flaskRelease/mapping.txt
          title: Bitrise ProGuard Map Files
      - deploy-to-bitrise-io@2.2.3:
          is_always_run: false
          is_skippable: true
          inputs:
            - pipeline_intermediate_files: $PROJECT_LOCATION/app/build/outputs/bundle/flaskRelease/app-flask-release.aab:BITRISE_PLAY_STORE_ABB_PATH
            - deploy_path: $PROJECT_LOCATION/app/build/outputs/bundle/flaskRelease/app-flask-release.aab
          title: Bitrise Deploy AAB
      - deploy-to-bitrise-io@2.2.3:
          is_always_run: false
          is_skippable: true
          inputs:
            - pipeline_intermediate_files: /bitrise/src/sourcemaps/android/index.js.map:BITRISE_PLAY_STORE_SOURCEMAP_PATH
            - deploy_path: sourcemaps/android/index.js.map
          title: Bitrise Deploy Sourcemaps
    meta:
      bitrise.io:
        stack: linux-docker-android-22.04
        machine_type_id: elite-xl
app:
  envs:
    - opts:
        is_expand: false
      MM_NOTIFICATIONS_UI_ENABLED: true
    - opts:
        is_expand: false
      MM_NETWORK_UI_REDESIGN_ENABLED: false
    - opts:
        is_expand: false
      PORTFOLIO_VIEW: true
    - opts:
        is_expand: false
      MM_MULTICHAIN_V1_ENABLED: true
    - opts:
        is_expand: false
      MM_CHAIN_PERMISSIONS: true
    - opts:
        is_expand: false
      MM_PERMISSIONS_SETTINGS_V1_ENABLED: false
    - opts:
        is_expand: false
      MM_SECURITY_ALERTS_API_ENABLED: true
    - opts:
        is_expand: false
      MM_STABLECOIN_LENDING_UI_ENABLED: false
    - opts:
        is_expand: false
      PROJECT_LOCATION: android
    - opts:
        is_expand: false
      NDK_VERSION: 26.1.10909125
    - opts:
        is_expand: false
      QA_APK_NAME: app-qa-release
    - opts:
        is_expand: false
      MODULE: app
    - opts:
        is_expand: false
      VARIANT: ''
    - opts:
        is_expand: false
      BITRISE_PROJECT_PATH: ios/MetaMask.xcworkspace
    - opts:
        is_expand: false
      BITRISE_SCHEME: MetaMask
    - opts:
        is_expand: false
      BITRISE_EXPORT_METHOD: enterprise
    - opts:
        is_expand: false
      PROJECT_LOCATION_ANDROID: android
    - opts:
        is_expand: false
      PROJECT_LOCATION_IOS: ios
    - opts:
        is_expand: false
      VERSION_NAME: 7.44.0
    - opts:
        is_expand: false
<<<<<<< HEAD
      VERSION_NUMBER: 1679
=======
      VERSION_NUMBER: 1685
>>>>>>> 87d00949
    - opts:
        is_expand: false
      FLASK_VERSION_NAME: 7.44.0
    - opts:
        is_expand: false
<<<<<<< HEAD
      FLASK_VERSION_NUMBER: 1679
=======
      FLASK_VERSION_NUMBER: 1685
>>>>>>> 87d00949
    - opts:
        is_expand: false
      ANDROID_APK_LINK: ''
    - opts:
        is_expand: false
      ANDROID_AAP_LINK: ''
    - opts:
        is_expand: false
      IOS_APP_LINK: ''
    - opts:
        is_expand: false
      NVM_VERSION: 0.39.7
    - opts:
        is_expand: false
      NVM_SHA256SUM: '8e45fa547f428e9196a5613efad3bfa4d4608b74ca870f930090598f5af5f643'
    - opts:
        is_expand: false
      NODE_VERSION: 20.18.0
    - opts:
        is_expand: false
      YARN_VERSION: 1.22.22
    - opts:
        is_expand: false
      COREPACK_VERSION: 0.28.0
meta:
  bitrise.io:
    stack: osx-xcode-16.2.x
    machine_type_id: g2.mac.large
trigger_map:
  - push_branch: release/*
    pipeline: pr_regression_e2e_pipeline
  - push_branch: main
    pipeline: app_launch_times_and_expo_pipeline
  - tag: 'qa-*'
    pipeline: create_qa_builds_pipeline
  - tag: 'v*.*.*'
    pipeline: create_qa_builds_pipeline<|MERGE_RESOLUTION|>--- conflicted
+++ resolved
@@ -2297,21 +2297,13 @@
       VERSION_NAME: 7.44.0
     - opts:
         is_expand: false
-<<<<<<< HEAD
-      VERSION_NUMBER: 1679
-=======
       VERSION_NUMBER: 1685
->>>>>>> 87d00949
     - opts:
         is_expand: false
       FLASK_VERSION_NAME: 7.44.0
     - opts:
         is_expand: false
-<<<<<<< HEAD
-      FLASK_VERSION_NUMBER: 1679
-=======
       FLASK_VERSION_NUMBER: 1685
->>>>>>> 87d00949
     - opts:
         is_expand: false
       ANDROID_APK_LINK: ''
