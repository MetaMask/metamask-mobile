--- conflicted
+++ resolved
@@ -326,11 +326,7 @@
           VERSION_NAME: 5.0.1
         - opts:
               is_expand: false
-<<<<<<< HEAD
-          VERSION_NUMBER: 876
-=======
           VERSION_NUMBER: 877
->>>>>>> 65eb606c
         - opts:
               is_expand: false
           ANDROID_APK_LINK: ''
