---
format_version: '8'
default_step_lib_source: 'https://github.com/bitrise-io/bitrise-steplib.git'
project_type: react-native

#Pipelines are listed below
pipelines:
  #Creates MetaMask-QA apps and stores apk/ipa in Bitrise
  create_qa_builds_pipeline:
    stages:
      - create_build_qa: {}
  #Creates MetaMask-QA Flask apps and stores apk/ipa in Bitrise & browserstack
  create_qa_flask_builds_pipeline:
    stages:
      - create_build_qa_flask: {}
  #Builds MetaMask, MetaMask-QA apps and stores apk/ipa in Bitrise
  build_all_targets_pipeline:
    stages:
      - bump_version_stage: {}
      - create_build_release: {}
      - bump_version_stage: {}
      - create_build_beta: {}
      - bump_version_stage: {}
      - create_build_qa: {}
      - bump_version_stage: {}
      - create_build_qa_flask: {}
  #Releases MetaMask apps and stores apk/ipa into Play(Internal Testing)/App(TestFlight) Store
  release_builds_to_store_pipeline:
    stages:
      - bump_version_stage: {}
      - create_build_release: {}
      - deploy_build_release: {}
      - create_build_qa: {} #Generate QA builds for E2E app upgrade tests
  #Releases MetaMask beta apps and stores apk/ipa into Play(Internal Testing)/App(TestFlight) Store
  beta_builds_to_store_pipeline:
    stages:
      - bump_version_stage: {}
      - create_build_beta: {}
      - deploy_build_release: {}
  #Releases MetaMask apps and stores ipa into App(TestFlight) Store
  release_ios_to_store_pipeline:
    stages:
      - bump_version_stage: {}
      - create_ios_release: {}
      - deploy_ios_release: {}
  #Releases MetaMask apps and stores apk Play(Internal Testing) Store
  release_android_to_store_pipeline:
    stages:
      - bump_version_stage: {}
      - create_android_release: {}
      - deploy_android_release: {}
  #Run E2E test suite for iOS only
  run_e2e_ios_pipeline:
    stages:
      - build_e2e_ios_stage: {}
      - run_e2e_ios_stage: {}
      - notify: {}
  #Run E2E test suite for  Flask builds
  run_e2e_flask_pipeline:
    stages:
      - build_e2e_flask_ios_android: {}
      - run_e2e_flask_ios_android: {}
      - notify: {}
  #Run single suits or test files
  run_single_test_suite_ios_android:
    stages:
      - build_smoke_e2e_ios_android_stage: {}
      - run_single_e2e_ios_android_stage: {}
      - notify: {}
  #Run E2E test suite for Android only
  run_e2e_android_pipeline:
    stages:
      - build_e2e_android_stage: {} #builds android detox E2E
      - run_e2e_android_stage: {} #runs android detox test E2E
      - notify: {}
  #PR_e2e_verfication (build ios & android), run iOS (smoke), emulator Android
  release_e2e_pipeline:
    stages:
      - build_e2e_ios_android_stage: {}
      - run_release_e2e_ios_android_stage: {}
      - report_results_stage: {}
      - notify: {}
  #PR_e2e_verfication (build ios & android), run iOS (smoke), emulator Android
  pr_smoke_e2e_pipeline:
    stages:
      - build_smoke_e2e_ios_android_stage: {}
      - run_smoke_e2e_ios_android_stage: {}
      - notify: {}

  flask_smoke_e2e_pipeline:
    stages:
      - build_e2e_flask_ios_android: {}
      - run_e2e_flask_ios_android_stage: {}
      - notify: {}

  #PR_e2e_verfication (build ios & android), run iOS (regression), emulator Android
  pr_regression_e2e_pipeline:
    stages:
      - build_regression_e2e_ios_android_stage: {}
      - run_regression_e2e_ios_android_stage: {}
      - notify: {}
  #App launch times pipeline. Runs on browserstack
  app_launch_times_and_expo_pipeline:
    stages:
      - create_build_qa_and_expo: {}
      - app_launch_times_test_stage: {}
  #Main expo pipeline
  expo_main_pipeline:
    stages:
      - create_build_main_expo: {}
  #App Upgrade pipeline. Runs on browserstack
  app_upgrade_pipeline:
    stages:
      - create_build_qa_android: {}
      - app_upgrade_test_stage: {}
  # multichain_permissions_e2e_pipeline:
  #   stages:
  #     - build_multichain_permissions_e2e_ios_android_stage: {}
  #     - run_multichain_permissions_e2e_ios_android_stage: {}
  # Pipeline for Flask
  create_flask_release_builds_pipeline:
    stages:
      - create_build_flask_release: {}
      - notify: {}
  release_flask_builds_to_store_pipeline:
    stages:
      - create_build_flask_release: {}
      - deploy_flask_build_release: {}
      - release_notify: {}
#Stages reference workflows. Those workflows cannot but utility "_this-is-a-utility"
stages:
  bump_version_stage:
    workflows:
    - bump_version_code: {}
  create_build_all_targets:
    workflows:
      - build_android_release: {}
      - build_ios_release: {}
      - build_android_beta: {}
      - build_ios_beta: {}
      - build_android_flask_release: {}
      - build_ios_flask_release: {}
      - build_android_qa: {}
      - build_ios_qa: {}
      - build_android_devbuild: {}
      - build_ios_devbuild: {}
      - build_ios_simbuild: {}
  create_build_release:
    workflows:
      - build_android_release: {}
      - build_ios_release: {}
  create_build_beta:
    workflows:
      - build_android_beta: {}
      - build_ios_beta: {}
  deploy_build_release:
    workflows:
      - deploy_android_to_store: {}
      - deploy_ios_to_store: {}
  create_ios_release:
    workflows:
      - build_ios_release: {}
  deploy_ios_release:
    workflows:
      - deploy_ios_to_store: {}
  create_android_release:
    workflows:
      - build_android_release: {}
  create_android_release_new:
    workflows:
      - build_android_main_prod: {}
      - build_android_main_beta: {}
      - build_android_main_rc: {}
  create_ios_release_new:
    workflows:
      - build_ios_main_prod: {}
      - build_ios_main_beta: {}
      - build_ios_main_rc: {}
  deploy_android_release:
    workflows:
      - deploy_android_to_store: {}
  create_build_qa_and_expo:
    workflows:
      - build_android_devbuild: {}
      - build_android_qa: {}
      - build_ios_devbuild: {}
      - build_ios_simbuild: {}
      - build_ios_qa: {}
  create_build_main_expo:
    workflows:
      - build_android_devbuild: {}
      - build_ios_devbuild: {}
      - build_ios_simbuild: {}
  create_build_qa_flask:
    workflows:
      - build_android_qa_flask: {}
      - build_ios_qa_flask: {}
  create_build_qa:
    workflows:
      - build_android_qa: {}
      - build_ios_qa: {}
  create_build_qa_android:
    workflows:
      - build_android_qa: {}
  create_build_qa_ios:
    workflows:
      - build_ios_qa: {}
  build_e2e_ios_stage:
    workflows:
      - ios_e2e_build: {}
  run_e2e_ios_stage:
    workflows:
      - ios_e2e_test: {}
  build_smoke_e2e_ios_android_stage:
    abort_on_fail: true
    workflows:
      - ios_e2e_build: {}
      - android_e2e_build: {}
  build_multichain_permissions_e2e_ios_android_stage:
    abort_on_fail: true
    workflows:
      - build_ios_multichain_permissions_e2e: {}
      - build_android_multichain_permissions_e2e: {}
  # run_multichain_permissions_e2e_ios_android_stage:
  #   workflows:
  #     - run_tag_multichain_permissions_ios: {}
  #     - run_tag_multichain_permissions_android: {}
  run_e2e_flask_ios_android_stage:
    workflows:
      - run_ios_api_specs: {}
      - run_trade_swimlane_ios_smoke: {}
      - run_trade_swimlane_android_smoke: {}
      - run_network_abstraction_swimlane_ios_smoke: {}
      - run_network_abstraction_swimlane_android_smoke: {}
      - run_network_expansion_swimlane_ios_smoke: {}
      - run_network_expansion_swimlane_android_smoke: {}
      - run_wallet_platform_swimlane_ios_smoke: {}
      - run_wallet_platform_swimlane_android_smoke: {}
      - run_tag_smoke_confirmations_ios: {}
      - run_tag_smoke_confirmations_android: {}
      - run_tag_smoke_confirmations_redesigned_ios: {}
      - run_tag_flask_build_tests_ios: {}
      - run_tag_flask_build_tests_android: {}
  run_single_e2e_ios_android_stage:
    workflows:
      - run_single_ios_e2e_test: {}
      - run_single_android_e2e_test: {}
  run_smoke_e2e_ios_android_stage:
    workflows:
      - run_ios_api_specs: {}
      - run_trade_swimlane_ios_smoke: {}
      - run_trade_swimlane_android_smoke: {}
      - run_network_abstraction_swimlane_ios_smoke: {}
      - run_network_abstraction_swimlane_android_smoke: {}
      - run_network_expansion_swimlane_ios_smoke: {}
      - run_network_expansion_swimlane_android_smoke: {}
      - run_wallet_platform_swimlane_ios_smoke: {}
      - run_wallet_platform_swimlane_android_smoke: {}
      - run_tag_smoke_confirmations_ios: {}
      - run_tag_smoke_confirmations_android: {}
      - run_tag_smoke_identity_ios: {}
      - run_tag_smoke_identity_android: {}
      - run_tag_smoke_confirmations_redesigned_ios: {}
      - run_tag_smoke_multichain_api_ios: {}
  build_regression_e2e_ios_android_stage:
    workflows:
      - ios_build_regression_tests: {}
      - android_build_regression_tests: {}
  run_regression_e2e_ios_android_stage:
    workflows:
      - ios_run_regression_tests: {}
      - android_run_regression_tests: {}
  run_release_e2e_ios_android_stage:
    workflows:
      - ios_run_regression_tests: {}
      - android_run_regression_tests: {}
      - run_ios_api_specs: {}
      - run_trade_swimlane_ios_smoke: {}
      - run_trade_swimlane_android_smoke: {}
      - run_network_expansion_swimlane_ios_smoke: {}
      - run_network_expansion_swimlane_android_smoke: {}
      - run_network_abstraction_swimlane_ios_smoke: {}
      - run_network_abstraction_swimlane_android_smoke: {}
      - run_wallet_platform_swimlane_ios_smoke: {}
      - run_wallet_platform_swimlane_android_smoke: {}
      - run_tag_smoke_confirmations_ios: {}
      - run_tag_smoke_confirmations_android: {}
      - run_tag_smoke_confirmations_redesigned_ios: {}
      - run_tag_upgrade_android: {}
      - run_android_app_launch_times_appium_test: {}
      - run_tag_smoke_multichain_api_ios: {}

  report_results_stage:
    workflows:
      - run_testrail_update_automated_test_results: {}
  run_e2e_ios_android_stage:
    workflows:
      - ios_e2e_test: {}
      - android_e2e_test: {}
  build_e2e_ios_android_stage:
    workflows:
      - build_android_qa: {}
      - ios_e2e_build: {}
      - android_e2e_build: {}
  build_e2e_android_stage:
    workflows:
      - android_e2e_build: {}
  run_e2e_android_stage:
    workflows:
      - android_e2e_test: {}
  notify:
    workflows:
      - notify_success: {}
  app_launch_times_test_stage:
    workflows:
      - run_android_app_launch_times_appium_test: {}
      # - run_ios_app_launch_times_appium_test: {}
  app_upgrade_test_stage:
    workflows:
      - run_tag_upgrade_android: {}
  release_notify:
    workflows:
      - release_announcing_stores: {}
  build_e2e_flask_ios_android:
    workflows:
      - build_flask_e2e_android: {}
      - build_flask_e2e_ios: {}
  run_e2e_flask_ios_android:
    workflows:
      - run_flask_e2e_android: {}
      - run_flask_e2e_ios: {}
  create_build_flask_release:
    workflows:
      - build_android_flask_release: {}
      - build_ios_flask_release: {}
  deploy_flask_build_release:
    workflows:
      - deploy_android_to_store:
          envs:
            - MM_ANDROID_PACKAGE_NAME: 'io.metamask.flask'
      - deploy_ios_to_store:

workflows:
  # Code Setups
  setup:
    steps:
      - activate-ssh-key@4:
          run_if: '{{getenv "SSH_RSA_PRIVATE_KEY" | ne ""}}'
      - git-clone@6: {}
  set_commit_hash:
    steps:
      - script@1:
          title: Set commit hash env variable
          inputs:
            - content: |-
                #!/usr/bin/env bash
                BRANCH_COMMIT_HASH="$(git rev-parse HEAD)"

                # Log the value of BRANCH_COMMIT_HASH
                echo "BRANCH_COMMIT_HASH is set to: $BRANCH_COMMIT_HASH"

                envman add --key BRANCH_COMMIT_HASH --value "$BRANCH_COMMIT_HASH"
      - share-pipeline-variable@1:
          title: Persist commit hash across all stages
          inputs:
            - variables: |-
                BRANCH_COMMIT_HASH
  code_setup:
    before_run:
      - setup
      - prep_environment
    steps:
      # - restore-cocoapods-cache@2: {}
      - script@1:
          inputs:
            - content: |-
                #!/usr/bin/env bash
                envman add --key YARN_CACHE_DIR --value "$(yarn cache dir)"
          title: Get Yarn cache directory
      - yarn@0:
          inputs:
            - command: setup
          title: Yarn Setup
  prep_environment:
    steps:
      - restore-cache@2:
          title: Restore Node
          inputs:
            - key: node-{{ getenv "NODE_VERSION" }}-{{ .OS }}-{{ .Arch }}
      - script@1:
          title: node, yarn, corepack installation
          inputs:
            - content: |-
                #!/usr/bin/env bash
                echo "Gems being installed with bundler gem"
                bundle install --gemfile=ios/Gemfile
                echo "Node $NODE_VERSION being installed"

                set -e

                # Add and enable NVM
                wget -O install-nvm.sh "https://raw.githubusercontent.com/nvm-sh/nvm/v${NVM_VERSION}/install.sh"
                echo "${NVM_SHA256SUM} install-nvm.sh" > install-nvm.sh.SHA256SUM
                sha256sum -c install-nvm.sh.SHA256SUM
                chmod +x install-nvm.sh && ./install-nvm.sh && rm ./install-nvm.sh
                source "${HOME}/.nvm/nvm.sh"
                echo 'source "${HOME}/.nvm/nvm.sh"' | tee -a ${HOME}/.{bashrc,profile}

                 # Retry logic for Node installation
                MAX_ATTEMPTS=3
                ATTEMPT=1
                until [ $ATTEMPT -gt $MAX_ATTEMPTS ]
                do
                  echo "Attempt $ATTEMPT to install Node.js"
                  nvm install ${NODE_VERSION}
                  INSTALL_STATUS=$? # Capture the exit status of the nvm install command
                  if [ $INSTALL_STATUS -eq 0 ]; then
                      echo "Node.js installation successful!"
                      break
                  else
                      echo "Node.js installation failed with exit code $INSTALL_STATUS"
                      ATTEMPT=$((ATTEMPT+1))
                      echo "Node.js installation failed, retrying in 5 seconds..."
                      sleep 5
                  fi
                done

                if [ $ATTEMPT -gt $MAX_ATTEMPTS ]; then
                  echo "Node.js installation failed after $MAX_ATTEMPTS attempts."
                  exit 1
                fi
                envman add --key PATH --value $PATH

                node --version

                echo "Corepack being installed with npm"
                npm i -g "corepack@$COREPACK_VERSION"
                echo "Corepack enabling $YARN_VERSION"
                corepack enable
      - save-cache@1:
          title: Save Node
          inputs:
            - key: node-{{ getenv "NODE_VERSION" }}-{{ .OS }}-{{ .Arch }}
            - paths: |-
                ../.nvm/
                ../../../root/.nvm/
  install_applesimutils:
    steps:
      - script@1:
          title: applesimutils installation
          inputs:
            - content: |-
                #!/usr/bin/env bash
                echo "Now installing applesimutils..."
                brew tap wix/brew
                brew install applesimutils

  # Notifications utility workflows
  # Provides values for commit or branch message and path depending on commit env setup initialised or not
  _get_workflow_info:
    steps:
      - activate-ssh-key@4:
          is_always_run: true # always run to also feed failure notifications
          run_if: '{{getenv "SSH_RSA_PRIVATE_KEY" | ne ""}}'
      - git-clone@6:
          inputs:
            - update_submodules: 'no'
          is_always_run: true # always run to also feed failure notifications
      - script@1:
          is_always_run: true # always run to also feed failure notifications
          inputs:
            - content: |
                #!/bin/bash
                # generate reference to commit from env or using git
                COMMIT_SHORT_HASH="${BITRISE_GIT_COMMIT:0:7}"
                BRANCH_HEIGHT=''
                WORKFLOW_TRIGGER='Push'

                if [[ -z "$BITRISE_GIT_COMMIT" ]]; then
                  COMMIT_SHORT_HASH="$(git rev-parse --short HEAD)"
                  BRANCH_HEIGHT='HEAD'
                  WORKFLOW_TRIGGER='Manual'
                fi

                envman add --key COMMIT_SHORT_HASH --value "$COMMIT_SHORT_HASH"
                envman add --key BRANCH_HEIGHT --value "$BRANCH_HEIGHT"
                envman add --key WORKFLOW_TRIGGER --value "$WORKFLOW_TRIGGER"
          title: Get commit or branch name and path variables

  # Slack notification utils: we have two workflows to allow choosing when to notify: on success, on failure or both.
  # A workflow for instance create_qa_builds will notify on failure for each build_android_qa or build_ios_qa
  # but will only notify success if both success and create_qa_builds succeeds.

  # Send a Slack message on successful release
  release_announcing_stores:
    before_run:
      - code_setup
    steps:
      - yarn@0:
          inputs:
            - command: build:announce
          title: Announcing pre-release
          is_always_run: false
    meta:
      bitrise.io:
        stack: linux-docker-android-22.04
        machine_type_id: standard

  # Send a Slack message when workflow succeeds
  notify_success:
    before_run:
      - _get_workflow_info
    steps:
      # Update Bitrise comment in PR with success status
      - comment-on-github-pull-request@0:
          is_always_run: true
          run_if: '{{getenv "TRIGGERED_BY_PR_LABEL" | eq "true"}}'
          inputs:
            - personal_access_token: '$GITHUB_ACCESS_TOKEN'
            - body: |-
                ## [<img alt="https://bitrise.io/" src="https://assets-global.website-files.com/5db35de024bb983af1b4e151/5e6f9ccc3e129dfd8a205e4e_Bitrise%20Logo%20-%20Eggplant%20Bg.png" height="20">](${BITRISEIO_PIPELINE_BUILD_URL}) **Bitrise**

                ✅✅✅ `${BITRISEIO_PIPELINE_TITLE}` passed on Bitrise! ✅✅✅

                Commit hash: ${GITHUB_PR_HASH}
                Build link: ${BITRISEIO_PIPELINE_BUILD_URL}

                >[!NOTE]
                >- You can kick off another `${BITRISEIO_PIPELINE_TITLE}` on Bitrise by removing and re-applying the `Run Smoke E2E` label on the pull request

                <!-- BITRISE_TAG -->
                <!-- BITRISE_SUCCESS_TAG -->
            - repository_url: '$GIT_REPOSITORY_URL'
            - issue_number: '$GITHUB_PR_NUMBER'
            - api_base_url: 'https://api.github.com'
            - update_comment_tag: '$GITHUB_PR_HASH'
      - script@1:
          is_always_run: true
          title: Label PR with success
          inputs:
          - content: |-
              #!/usr/bin/env bash
              # Define label data
              LABELS_JSON='{"labels":["bitrise-result-ready"]}'

              # API URL to add labels to a PR
              API_URL="https://api.github.com/repos/$BITRISEIO_GIT_REPOSITORY_OWNER/$BITRISEIO_GIT_REPOSITORY_SLUG/issues/$GITHUB_PR_NUMBER/labels"

              # Perform the curl request and capture the HTTP status code
              HTTP_RESPONSE=$(curl -s -o response.txt -w "%{http_code}" -X POST -H "Authorization: token $GITHUB_ACCESS_TOKEN" -H "Accept: application/vnd.github.v3+json" -d "$LABELS_JSON" "$API_URL")

              # Output the HTTP status code
              echo "HTTP Response Code: $HTTP_RESPONSE"

              # Optionally check the response
              echo "HTTP Response Code: $HTTP_RESPONSE"

              if [ "$HTTP_RESPONSE" -ne 200 ]; then
                  echo "Failed to apply label. Status code: $HTTP_RESPONSE"
                  cat response.txt  # Show error message from GitHub if any
              else
                  echo "Label applied successfully."
              fi

              # Clean up the response file
              rm response.txt


  # Send a Slack message when workflow fails
  notify_failure:
    before_run:
      - _get_workflow_info
    steps:
      - script@1:
          is_always_run: true
          title: Check if PR comment should be updated
          inputs:
            - content: |-
                #!/usr/bin/env bash
                if [[ "$TRIGGERED_BY_PR_LABEL" == "true" && $BITRISE_BUILD_STATUS == 1 ]]; then
                  envman add --key SHOULD_UPDATE_PR_COMMENT --value "true"
                else
                  envman add --key SHOULD_UPDATE_PR_COMMENT --value "false"
                fi
      # Update Bitrise comment in PR with failure status
      - comment-on-github-pull-request@0:
          is_always_run: true
          run_if: '{{getenv "SHOULD_UPDATE_PR_COMMENT" | eq "true"}}'
          inputs:
            - personal_access_token: '$GITHUB_ACCESS_TOKEN'
            - body: |-
                ## [<img alt="https://bitrise.io/" src="https://assets-global.website-files.com/5db35de024bb983af1b4e151/5e6f9ccc3e129dfd8a205e4e_Bitrise%20Logo%20-%20Eggplant%20Bg.png" height="20">](${BITRISEIO_PIPELINE_BUILD_URL}) **Bitrise**

                ❌❌❌ `${BITRISEIO_PIPELINE_TITLE}` failed on Bitrise! ❌❌❌

                Commit hash: ${GITHUB_PR_HASH}
                Build link: ${BITRISEIO_PIPELINE_BUILD_URL}

                >[!NOTE]
                >- You can rerun any failed steps by opening the Bitrise build, tapping `Rebuild` on the upper right then `Rebuild unsuccessful Workflows`
                >- You can kick off another `${BITRISEIO_PIPELINE_TITLE}` on Bitrise by removing and re-applying the `Run Smoke E2E` label on the pull request

                > [!TIP]
                >- Check the [documentation](https://www.notion.so/metamask-consensys/Bitrise-Pipeline-Overview-43159500c43748a389556f0593e8834b#26052f2ea6e24f8c9cfdb57a7522dc1f) if you have any doubts on how to understand the failure on bitrise

                <!-- BITRISE_TAG -->
                <!-- BITRISE_FAIL_TAG -->
            - repository_url: '$GIT_REPOSITORY_URL'
            - issue_number: '$GITHUB_PR_NUMBER'
            - api_base_url: 'https://api.github.com'
            - update_comment_tag: '$GITHUB_PR_HASH'
  bump_version_code:
    before_run:
      - _get_workflow_info
    steps:
      - script@1:
          is_always_run: true
          title: Trigger Update Build Version Action
          inputs:
            - content: |-
                #!/usr/bin/env bash
                set -e

                # Trigger the workflow
                RESPONSE=$(curl -L \
                  -X POST \
                  -H "Accept: application/vnd.github+json" \
                  -H "Authorization: Bearer $GITHUB_TRIGGER_ACTION_TOKEN" \
                  -H "X-GitHub-Api-Version: 2022-11-28" \
                  "https://api.github.com/repos/MetaMask/metamask-mobile/actions/workflows/125632963/dispatches" \
                  -d "{\"ref\":\"main\",\"inputs\":{\"base-branch\":\"$BITRISE_GIT_BRANCH\"}}" || exit 1)

                echo "Waiting 25 seconds for workflow to start..."
                sleep 25

                # Check completion status every 20 seconds
                for i in {1..5}; do
                  echo "Checking workflow status (Attempt $i of 5)..."

                  RESPONSE=$(curl -L \
                    -H "Accept: application/vnd.github+json" \
                    -H "Authorization: Bearer $GITHUB_TRIGGER_ACTION_TOKEN" \
                    -H "X-GitHub-Api-Version: 2022-11-28" \
                    "https://api.github.com/repos/MetaMask/metamask-mobile/actions/workflows/125632963/runs?branch=main&status=in_progress")

                  # Store the total_count value
                  TOTAL_COUNT=$(echo "$RESPONSE" | jq -r '.total_count')

                  if [ "$TOTAL_COUNT" = "0" ]; then
                    echo "Workflow finished result: https://github.com/MetaMask/metamask-mobile/actions/workflows/update-latest-build-version.yml"
                    exit 0
                  else
                    # Get the status and conclusion of the most recent run
                    STATUS=$(echo "$RESPONSE" | jq -r '.workflow_runs[0].status')
                    echo "Current status: $STATUS"
                    echo "Workflow is still in progress (status: $STATUS)..."
                    sleep 20
                  fi
                done

                echo "Timeout: Workflow did not complete within 100 seconds"
                echo "Check this action status for reason: https://github.com/MetaMask/metamask-mobile/actions/workflows/update-latest-build-version.yml"
                exit 1
    meta:
      bitrise.io:
        stack: linux-docker-android-22.04
        machine_type_id: standard
  # CI Steps
  ci_test:
    before_run:
      - code_setup
    steps:
      - yarn@0:
          inputs:
            - args: ''
            - command: test:unit --silent
          title: Unit Test
          is_always_run: false
      - script@1:
          inputs:
            - content: |-
                #!/usr/bin/env bash
                echo 'weew - everything passed!'
          title: All Tests Passed
          is_always_run: false
  # E2E Steps
  ### This workflow uses a flag (TEST_SUITE) that defines the specific set of tests to be run.
  ## in this instance Regression. In future iterations we can rename to ios_test_suite_selection & android_test_suite_selection
  ios_build_regression_tests:
    after_run:
      - ios_e2e_build
  ios_run_regression_tests:
    envs:
      - TEST_SUITE_TAG: 'Regression'
    after_run:
      - ios_e2e_test
  android_build_regression_tests:
    meta:
      bitrise.io:
        stack: linux-docker-android-22.04
        machine_type_id: elite-xl
    after_run:
      - android_e2e_build
  android_run_regression_tests:
    meta:
      bitrise.io:
        stack: linux-docker-android-22.04
        machine_type_id: elite-xl
    envs:
      - TEST_SUITE_TAG: 'Regression'
    after_run:
      - android_e2e_test
  download_production_qa_apk:
    steps:
      - script@1:
          title: Download Production QA APK
          inputs:
            - content: |
                #!/usr/bin/env bash
                ./scripts/download-android-qa-app.sh
                # APK_PATH is already set by the download script using envman
  build_flask_e2e_android:
    meta:
      bitrise.io:
        stack: linux-docker-android-22.04
        machine_type_id: elite-xl
    envs:
      - METAMASK_BUILD_TYPE: 'flask'
    after_run:
      - android_e2e_build
  run_flask_e2e_android:
    meta:
      bitrise.io:
        stack: linux-docker-android-22.04
        machine_type_id: elite-xl
    envs:
      - METAMASK_BUILD_TYPE: 'flask'
    after_run:
      - android_e2e_test
  build_flask_e2e_ios:
    envs:
      - METAMASK_BUILD_TYPE: 'flask'
    after_run:
      - ios_e2e_build
  run_flask_e2e_ios:
    envs:
      - METAMASK_BUILD_TYPE: 'flask'
    after_run:
      - ios_e2e_test
  run_tag_upgrade_android:
    meta:
      bitrise.io:
        stack: linux-docker-android-22.04
        machine_type_id: elite-xl
    before_run:
      - setup
      - prep_environment
      - download_production_qa_apk
    after_run:
      -  wdio_android_e2e_test
    envs:
      - CUCUMBER_TAG_EXPRESSION: '@upgrade and @androidApp'
      - TEST_TYPE: 'upgrade'
      - NEW_BUILD_STRING: 'MetaMask v$VERSION_NAME ($VERSION_NUMBER)' # this is the build string for the new build that was generated by build_android_qa
    steps:
      - script@1:
          title: Set Build Strings
          inputs:
            - content: |
                envman add --key PRODUCTION_BUILD_STRING --value "MetaMask v${PRODUCTION_BUILD_NAME} (${PRODUCTION_BUILD_NUMBER})"

                BITRISE_GIT_BRANCH="qa-release"
                VERSION_NAME="$PRODUCTION_BUILD_NAME" #  This value (PRODUCTION_BUILD_NAME) comes from the script to download the production build
                VERSION_NUMBER="$PRODUCTION_BUILD_NUMBER" # This value (PRODUCTION_BUILD_NUMBER) comes from the script to download the production build
                echo "Using qa-release with production version: $VERSION_NAME ($VERSION_NUMBER)"

                CUSTOM_ID="$BITRISE_GIT_BRANCH-$VERSION_NAME-$VERSION_NUMBER"
                CUSTOM_ID=${CUSTOM_ID////-}

                #### The UPLOAD_APK_PATH is the path to the apk file that was downloaded by the download_production_qa_apk step
                echo "apk path: $UPLOAD_APK_PATH"
                RESPONSE=$(curl -u "$BROWSERSTACK_USERNAME:$BROWSERSTACK_ACCESS_KEY" \
                    -X POST "https://api-cloud.browserstack.com/app-automate/upload" \
                    -F "file=@$UPLOAD_APK_PATH" \
                    -F 'data={"custom_id": "'$CUSTOM_ID'"}')

                # Extract app_url
                APP_URL=$(echo "$RESPONSE" | jq -r '.app_url')

                # Set the environment variable
                envman add --key PRODUCTION_APP_URL --value "$APP_URL"

                # Debug output
                echo "Response: $RESPONSE"
                echo "APP_URL: $APP_URL"
                echo "PRODUCTION_APP_URL: $PRODUCTION_APP_URL"

  build_ios_multichain_permissions_e2e:
    after_run:
      - ios_e2e_build
      # - android_e2e_build
  build_android_multichain_permissions_e2e:
    meta:
      bitrise.io:
        stack: linux-docker-android-22.04
        machine_type_id: elite-xl
    after_run:
      - android_e2e_build
  run_android_app_launch_times_appium_test:
    envs:
      - TEST_SUITE_FOLDER: './wdio/features/Performance/*'
      - TEST_TYPE: 'performance'
    meta:
      bitrise.io:
        stack: linux-docker-android-22.04
        machine_type_id: elite-xl
    after_run:
      - wdio_android_e2e_test

  ### Report automated test results to TestRail
  run_testrail_update_automated_test_results:
    before_run:
      - code_setup
    steps:
      - script@1:
          title: 'Add Automated Test Results to TestRail'
          inputs:
            - content: |-
                #!/usr/bin/env bash
                echo 'REPORT AUTOMATED TEST RESULTS TO TESTRAIL'
                node ./scripts/testrail/testrail.api.js

  run_ios_app_launch_times_appium_test:
    envs:
      - TEST_SUITE_FOLDER: './wdio/features/Performance/*'
      - TEST_TYPE: 'performance'
    meta:
      bitrise.io:
        stack: osx-xcode-15.0.x
        machine_type_id: g2.mac.large
    after_run:
      - wdio_ios_e2e_test

  ### Separating workflows so they run concurrently during smoke runs
  run_tag_smoke_multichain_api_ios:
    envs:
      - TEST_SUITE_TAG: '.*SmokeMultiChainAPI.*'
    after_run:
      - ios_e2e_test

  run_network_expansion_swimlane_ios_smoke:
    envs:
      - TEST_SUITE_TAG: '.*NetworkExpansion.*'
    after_run:
      - ios_e2e_test
  run_network_expansion_swimlane_android_smoke:
    meta:
      bitrise.io:
        stack: linux-docker-android-22.04
        machine_type_id: elite-xl
    envs:
      - TEST_SUITE_TAG: '.*NetworkExpansion.*'
    after_run:
      - android_e2e_test

  run_wallet_platform_swimlane_ios_smoke:
    envs:
      - TEST_SUITE_TAG: '.*SmokeWalletPlatform.*'
    after_run:
      - ios_e2e_test
  run_wallet_platform_swimlane_android_smoke:
    meta:
      bitrise.io:
        stack: linux-docker-android-22.04
        machine_type_id: elite-xl
    envs:
      - TEST_SUITE_TAG: '.*SmokeWalletPlatform.*'
    after_run:
      - android_e2e_test

  run_network_abstraction_swimlane_ios_smoke:
    envs:
      - TEST_SUITE_TAG: '.*SmokeNetworkAbstraction.*'
    after_run:
      - ios_e2e_test
  run_network_abstraction_swimlane_android_smoke:
    meta:
      bitrise.io:
        stack: linux-docker-android-22.04
        machine_type_id: elite-xl
    envs:
      - TEST_SUITE_TAG: '.*SmokeNetworkAbstraction.*'
    after_run:
      - android_e2e_test
  run_trade_swimlane_ios_smoke:
    envs:
      - TEST_SUITE_TAG: '.*SmokeTrade.*'
    after_run:
      - ios_e2e_test
  run_trade_swimlane_android_smoke:
    meta:
      bitrise.io:
        stack: linux-docker-android-22.04
        machine_type_id: elite-xl
    envs:
      - TEST_SUITE_TAG: '.*SmokeTrade.*'
    after_run:
      - android_e2e_test
  run_ios_api_specs:
    after_run:
      - ios_api_specs
  run_tag_smoke_confirmations_ios:
    envs:
      - TEST_SUITE_TAG: 'SmokeConfirmations '
    after_run:
      - ios_e2e_test
  run_tag_smoke_confirmations_android:
    meta:
      bitrise.io:
        stack: linux-docker-android-22.04
        machine_type_id: elite-xl
    envs:
      - TEST_SUITE_TAG: 'SmokeConfirmations '
    after_run:
      - android_e2e_test
  run_tag_smoke_confirmations_redesigned_ios:
    envs:
      - TEST_SUITE_TAG: 'SmokeConfirmationsRedesigned'
    after_run:
      - ios_e2e_test
  run_tag_multichain_permissions_ios:
    envs:
      - TEST_SUITE_TAG: '.*SmokeMultiChainPermissions.*'
    after_run:
      - ios_e2e_test
  run_tag_multichain_permissions_android:
    meta:
      bitrise.io:
        stack: linux-docker-android-22.04
        machine_type_id: elite-xl
    envs:
      - TEST_SUITE_TAG: '.*SmokeMultiChainPermissions.*'
    after_run:
      - android_e2e_test
  run_tag_flask_build_tests_ios:
    envs:
      - TEST_SUITE_TAG: '.*FlaskBuildTests.*'
    after_run:
      - ios_e2e_test
  run_tag_flask_build_tests_android:
    meta:
      bitrise.io:
        stack: linux-docker-android-22.04
        machine_type_id: elite-xl
    envs:
      - TEST_SUITE_TAG: '.*FlaskBuildTests.*'
    after_run:
      - android_e2e_test
  run_tag_smoke_identity_ios:
    envs:
      - TEST_SUITE_TAG: 'SmokeIdentity'
    after_run:
      - ios_e2e_test
  run_tag_smoke_identity_android:
    meta:
      bitrise.io:
        stack: linux-docker-android-22.04
        machine_type_id: elite-xl
    envs:
      - TEST_SUITE_TAG: 'SmokeIdentity'
    after_run:
      - android_e2e_test
  android_e2e_build:
    envs:
      - KEYSTORE_URL: $BITRISEIO_ANDROID_QA_KEYSTORE_URL
      - BUILD_COMMAND: 'yarn test:e2e:android:build:qa-release'
    after_run:
      - _android_e2e_build_template
    meta:
      bitrise.io:
        machine_type_id: elite-xl
        stack: linux-docker-android-22.04

  run_single_android_e2e_test:
    run_if: '{{ or (ne "$E2E_TEST_FILE" "") (ne "$TEST_SUITE_TAG" "") }}'
    after_run:
      - android_e2e_test
    meta:
      bitrise.io:
        machine_type_id: elite-xl
        stack: linux-docker-android-22.04

  run_single_ios_e2e_test:
    run_if: '{{ or (ne "$E2E_TEST_FILE" "") (ne "$TEST_SUITE_TAG" "") }}'
    after_run:
      - ios_e2e_test

  android_e2e_test:
    before_run:
      - setup
      - prep_environment
    after_run:
      - notify_failure
    steps:
      - restore-gradle-cache@2: {}
      - pull-intermediate-files@1:
          inputs:
            - artifact_sources: .*
          title: Pull Android build
      - script@1:
          title: Copy Android build for Detox
          inputs:
            - content: |-
                #!/usr/bin/env bash
                set -ex

                # Create directories for Detox
                mkdir -p "$BITRISE_SOURCE_DIR/android/app/build/outputs"

                # Copy saved files for Detox usage
                # INTERMEDIATE_ANDROID_BUILD_DIR is the cached directory from android_e2e_build's "Save Android build" step
                cp -r "$INTERMEDIATE_ANDROID_BUILD_DIR" "$BITRISE_SOURCE_DIR/android/app/build"
      - restore-cache@2:
          title: Restore cache node_modules
          inputs:
            - key: node_modules-{{ .OS }}-{{ .Arch }}-{{ getenv "BRANCH_COMMIT_HASH" }}
      - script@1:
          title: Install foundry
          inputs:
            - content: |-
                #!/bin/bash
                yarn install:foundryup
      - avd-manager@1:
          inputs:
            - api_level: '34'
            - abi: 'x86_64'
            - create_command_flags: --sdcard 8192M
            - start_command_flags: -read-only
            - profile: pixel_5
      - wait-for-android-emulator@1: {}
      - script@1:
          title: Run detox test
          timeout: 1200
          is_always_run: false
          inputs:
            - content: |-
                #!/usr/bin/env bash
                export METAMASK_ENVIRONMENT='local'
                 node -v
                if [ -n "${E2E_TEST_FILE:-}" ]; then
                  echo "[INFO] Running only specified E2E_TEST_FILE(s): $E2E_TEST_FILE"
                  IGNORE_BOXLOGS_DEVELOPMENT="true" yarn test:e2e:android:run:qa-release $E2E_TEST_FILE
                elif [ -n "${TEST_SUITE_TAG:-}" ]; then
                  echo "[INFO] Running tests matching TEST_SUITE_TAG: $TEST_SUITE_TAG"
                  ./scripts/run-e2e-tags.sh
                fi
      - custom-test-results-export@1:
          title: Export test results
          is_always_run: true
          is_skippable: true
          inputs:
            - base_path: $BITRISE_SOURCE_DIR/e2e/reports/
            - test_name: E2E Tests
            - search_pattern: $BITRISE_SOURCE_DIR/e2e/reports/junit.xml
      - deploy-to-bitrise-io@2.2.3:
          title: Deploy test report files
          is_always_run: true
          is_skippable: true
      - script@1:
          title: Copy screenshot files
          is_always_run: true
          run_if: .IsBuildFailed
          inputs:
            - content: |-
                #!/usr/bin/env bash
                set -ex
                cp -r "$BITRISE_SOURCE_DIR/artifacts"  "$BITRISE_DEPLOY_DIR"
      - deploy-to-bitrise-io@2.3:
          title: Deploy test screenshots
          is_always_run: true
          run_if: .IsBuildFailed
          inputs:
            - deploy_path: $BITRISE_DEPLOY_DIR
            - is_compress: true
            - zip_name: E2E_Android_Failure_Artifacts
    meta:
      bitrise.io:
        machine_type_id: elite-xl
        stack: linux-docker-android-22.04
  ios_api_specs:
    before_run:
      - setup
      - install_applesimutils
      - prep_environment
    after_run:
      - notify_failure
    steps:
      - pull-intermediate-files@1:
          inputs:
            - artifact_sources: .*
          title: Pull iOS build
      - script@1:
          title: Copy iOS build for Detox
          inputs:
            - content: |-
                #!/usr/bin/env bash
                set -ex

                # Create directories for Detox
                mkdir -p "$BITRISE_SOURCE_DIR/ios/build/Build/Products"
                mkdir -p "$BITRISE_SOURCE_DIR/../Library/Detox/ios"

                # Copy saved files for Detox usage
                # INTERMEDIATE_IOS_BUILD_DIR & INTERMEDIATE_IOS_DETOX_DIR are the cached directories by ios_e2e_build's "Save iOS build" step
                cp -r "$INTERMEDIATE_IOS_BUILD_DIR" "$BITRISE_SOURCE_DIR/ios/build/Build/Products"
                cp -r "$INTERMEDIATE_IOS_DETOX_DIR" "$BITRISE_SOURCE_DIR/../Library/Detox"
      # - restore-cocoapods-cache@2: {}
      - restore-cache@2:
          title: Restore cache node_modules
          inputs:
            - key: node_modules-{{ .OS }}-{{ .Arch }}-{{ getenv "BRANCH_COMMIT_HASH" }}
      - script@1:
          title: Install foundry
          inputs:
            - content: |-
                #!/bin/bash
                yarn install:foundryup
      - certificate-and-profile-installer@1: {}
      - set-xcode-build-number@1:
          inputs:
            - build_short_version_string: $VERSION_NAME
            - plist_path: $PROJECT_LOCATION_IOS/MetaMask/Info.plist
      - script:
          inputs:
            - content: |-
                # Add cache directory to environment variable
                envman add --key BREW_APPLESIMUTILS --value "$(brew --cellar)/applesimutils"
                envman add --key BREW_OPT_APPLESIMUTILS --value "/usr/local/opt/applesimutils"
                brew tap wix/brew
          title: Set Env Path for caching deps
      - script@1:
          title: Run detox test
          timeout: 1200
          is_always_run: false
          inputs:
            - content: |-
                #!/usr/bin/env bash
                yarn test:api-specs --retries 1
      - script@1:
          is_always_run: true
          is_skippable: false
          title: Add tests reports to Bitrise
          inputs:
            - content: |-
                #!/usr/bin/env bash
                cp -r $BITRISE_SOURCE_DIR/html-report/index.html $BITRISE_HTML_REPORT_DIR/
      - deploy-to-bitrise-io@2.2.3:
          is_always_run: true
          is_skippable: false
          inputs:
            - deploy_path: $BITRISE_HTML_REPORT_DIR
          title: Deploy test report files
  ios_e2e_build:
    before_run:
      - install_applesimutils
      - code_setup
      - set_commit_hash
    after_run:
      - notify_failure
    steps:
      - script@1:
          title: Generating ccache key using native folder checksum
          inputs:
            - content: |-
                #!/usr/bin/env bash
                ./scripts/cache/set-cache-envs.sh ios
      - certificate-and-profile-installer@1: {}
      - set-xcode-build-number@1:
          inputs:
            - build_short_version_string: $VERSION_NAME
            - plist_path: $PROJECT_LOCATION_IOS/MetaMask/Info.plist
      - script:
          inputs:
            - content: |-
                # Add cache directory to environment variable
                envman add --key BREW_APPLESIMUTILS --value "$(brew --cellar)/applesimutils"
                envman add --key BREW_OPT_APPLESIMUTILS --value "/usr/local/opt/applesimutils"
                brew tap wix/brew
          title: Set Env Path for caching deps
      - script@1:
          title: Install CCache & symlink
          inputs:
            - content: |-
                #!/usr/bin/env bash
                brew install ccache with HOMEBREW_NO_DEPENDENTS_CHECK=1
                ln -s $(which ccache) /usr/local/bin/gcc
                ln -s $(which ccache) /usr/local/bin/g++
                ln -s $(which ccache) /usr/local/bin/cc
                ln -s $(which ccache) /usr/local/bin/c++
                ln -s $(which ccache) /usr/local/bin/clang
                ln -s $(which ccache) /usr/local/bin/clang++
      - restore-cache@2:
          title: Restore CCache
          inputs:
            - key: '{{ getenv "CCACHE_KEY" }}'
      - script@1:
          title: Set skip ccache upload
          run_if: '{{ enveq "BITRISE_CACHE_HIT" "exact" }}'
          inputs:
            - content: |-
                #!/usr/bin/env bash
                envman add --key SKIP_CCACHE_UPLOAD --value "true"
      - script@1:
          title: Run detox build
          timeout: 1200
          is_always_run: true
          inputs:
            - content: |-
                #!/usr/bin/env bash
                ./scripts/cache/setup-ccache.sh
                node -v
                export METAMASK_ENVIRONMENT='local'
                export METAMASK_BUILD_TYPE=${METAMASK_BUILD_TYPE:-'main'}
                IGNORE_BOXLOGS_DEVELOPMENT="true" yarn test:e2e:ios:build:qa-release
      - save-cocoapods-cache@1: {}
      - save-cache@1:
          title: Save CCache
          run_if: '{{not (enveq "SKIP_CCACHE_UPLOAD" "true")}}'
          inputs:
            - key: '{{ getenv "CCACHE_KEY" }}'
            - paths: |-
                ccache
      - deploy-to-bitrise-io@2.2.3:
          inputs:
            - pipeline_intermediate_files: |-
                ios/build/Build/Products/Release-iphonesimulator:INTERMEDIATE_IOS_BUILD_DIR
                ../Library/Detox/ios:INTERMEDIATE_IOS_DETOX_DIR
          title: Save iOS build
      - save-cache@1:
          title: Save node_modules
          inputs:
            - key: node_modules-{{ .OS }}-{{ .Arch }}-{{ getenv "BRANCH_COMMIT_HASH" }}
            - paths: node_modules
  ios_e2e_test:
    before_run:
      - setup
      - install_applesimutils
      - prep_environment
    after_run:
      - notify_failure
    steps:
      - pull-intermediate-files@1:
          inputs:
            - artifact_sources: .*
          title: Pull iOS build
      - script@1:
          title: Copy iOS build for Detox
          inputs:
            - content: |-
                #!/usr/bin/env bash
                set -ex

                # Create directories for Detox
                mkdir -p "$BITRISE_SOURCE_DIR/ios/build/Build/Products"
                mkdir -p "$BITRISE_SOURCE_DIR/../Library/Detox/ios"

                # Copy saved files for Detox usage
                # INTERMEDIATE_IOS_BUILD_DIR & INTERMEDIATE_IOS_DETOX_DIR are the cached directories by ios_e2e_build's "Save iOS build" step
                cp -r "$INTERMEDIATE_IOS_BUILD_DIR" "$BITRISE_SOURCE_DIR/ios/build/Build/Products"
                cp -r "$INTERMEDIATE_IOS_DETOX_DIR" "$BITRISE_SOURCE_DIR/../Library/Detox"
      # - restore-cocoapods-cache@2: {}
      - restore-cache@2:
          title: Restore cache node_modules
          inputs:
            - key: node_modules-{{ .OS }}-{{ .Arch }}-{{ getenv "BRANCH_COMMIT_HASH" }}
      - script@1:
          title: Install foundry
          inputs:
            - content: |-
                #!/bin/bash
                yarn install:foundryup
      - certificate-and-profile-installer@1: {}
      - set-xcode-build-number@1:
          inputs:
            - build_short_version_string: $VERSION_NAME
            - plist_path: $PROJECT_LOCATION_IOS/MetaMask/MetaMask-QA-Info.plist
      - script:
          inputs:
            - content: |-
                # Add cache directory to environment variable
                envman add --key BREW_APPLESIMUTILS --value "$(brew --cellar)/applesimutils"
                envman add --key BREW_OPT_APPLESIMUTILS --value "/usr/local/opt/applesimutils"
                brew tap wix/brew
          title: Set Env Path for caching deps
      - script@1:
          title: Boot up simulator
          inputs:
            - content: |-
                #!/usr/bin/env bash
                xcrun simctl boot "iPhone 15 Pro" || true
                xcrun simctl list | grep Booted
      - script@1:
          title: Run detox test
          timeout: 1200
          is_always_run: false
          inputs:
            - content: |-
                #!/usr/bin/env bash

                # node -v
                export METAMASK_ENVIRONMENT='local'
                export METAMASK_BUILD_TYPE=${METAMASK_BUILD_TYPE:-'main'}
                # if [ "$METAMASK_BUILD_TYPE" = "flask" ]; then
                # IS_TEST='true' METAMASK_BUILD_TYPE='flask' yarn test:e2e:ios:run:qa-release e2e/specs/flask/
                # else
                # ./scripts/run-e2e-tags.sh
                # fi
                if [ -n "${E2E_TEST_FILE:-}" ]; then
                  echo "[INFO] Running only specified E2E_TEST_FILE(s): $E2E_TEST_FILE"
                  IGNORE_BOXLOGS_DEVELOPMENT="true" yarn test:e2e:ios:run:qa-release $E2E_TEST_FILE
                elif [ -n "${TEST_SUITE_TAG:-}" ]; then
                  echo "[INFO] Running tests matching TEST_SUITE_TAG: $TEST_SUITE_TAG"
                  ./scripts/run-e2e-tags.sh
                fi
      - custom-test-results-export@1:
          is_always_run: true
          is_skippable: false
          title: Export test results
          inputs:
            - base_path: $BITRISE_SOURCE_DIR/e2e/reports/
            - test_name: E2E Tests
            - search_pattern: $BITRISE_SOURCE_DIR/e2e/reports/junit.xml
      - deploy-to-bitrise-io@2.2.3:
          is_always_run: true
          is_skippable: true
          title: Deploy test report files
      - script@1:
          is_always_run: true
          run_if: .IsBuildFailed
          title: Copy screenshot files
          inputs:
            - content: |-
                #!/usr/bin/env bash
                set -ex
                cp -r "$BITRISE_SOURCE_DIR/artifacts"  "$BITRISE_DEPLOY_DIR"
      - deploy-to-bitrise-io@2.3:
          is_always_run: true
          run_if: .IsBuildFailed
          title: Deploy test screenshots
          inputs:
            - deploy_path: $BITRISE_DEPLOY_DIR
            - is_compress: true
            - zip_name: 'E2E_IOS_Failure_Artifacts'
  start_e2e_tests:
    steps:
      - build-router-start@0:
          inputs:
            - workflows: |-
                ios_e2e_test
                wdio_android_e2e_test
            - wait_for_builds: 'true'
            - access_token: $BITRISE_START_BUILD_ACCESS_TOKEN
      - build-router-wait@0:
          inputs:
            - abort_on_fail: 'yes'
            - access_token: $BITRISE_START_BUILD_ACCESS_TOKEN
  # Runway Workflow for Release Candidate Builds
  runway_build_release_candidate:
    before_run:
      - bump_version_code
    after_run:
      - build_ios_release_and_upload_sourcemaps
      - build_android_release_and_upload_sourcemaps
  # Android Builds
  _android_build_template:
    before_run:
      - code_setup
    after_run:
      - notify_failure
    steps:
      - change-android-versioncode-and-versionname@1:
          inputs:
            - new_version_name: $NAME
            - new_version_code: $NUMBER
            - build_gradle_path: $PROJECT_LOCATION_ANDROID/app/build.gradle
      - file-downloader@1:
          inputs:
            - source: $BITRISEIO_ANDROID_KEYSTORE_URL
            - destination: $KEYSTORE_PATH
          run_if: '{{not (enveq "IS_DEV_BUILD" "true")}}'
      - restore-gradle-cache@2: {}
      - install-missing-android-tools@3:
          inputs:
            - ndk_version: $NDK_VERSION
            - gradlew_path: $PROJECT_LOCATION/gradlew
      - script@1:
          title: Build Android Pre-Release Bundle
          is_always_run: false
          inputs:
            - content: |-
                #!/usr/bin/env bash
                node -v
                if [ -n "$YARN_COMMAND" ]; then
                    GIT_BRANCH=$BITRISE_GIT_BRANCH yarn "$YARN_COMMAND"
                elif [ "$IS_DEV_BUILD" = "true" ]; then #EXPO BUILD
                    GIT_BRANCH=$BITRISE_GIT_BRANCH yarn build:android:devbuild
                elif [ "$METAMASK_BUILD_TYPE" = "main" ]; then
                    yarn build:android:pre-release:bundle
                elif [ "$METAMASK_BUILD_TYPE" = "beta" ]; then
                    yarn build:android:pre-release:bundle:beta
                elif [ "$METAMASK_BUILD_TYPE" = "flask" ]; then
                    yarn build:android:pre-release:bundle:flask
                else
                    echo "Error: Invalid build type specified: $METAMASK_BUILD_TYPE"
                    exit 1
                fi
      - save-gradle-cache@1: {}
      - script@1:
          title: Rename release files
          inputs:
            - content: |-
                #!/usr/bin/env bash
                # Set base paths for release builds
                           if [ "$IS_DEV_BUILD" = "true" ]; then
                    APK_DIR="$PROJECT_LOCATION/app/build/outputs/apk/$APP_NAME/debug"
                else
                    APK_DIR="$PROJECT_LOCATION/app/build/outputs/apk/$APP_NAME/release"
                    BUNDLE_DIR="$PROJECT_LOCATION/app/build/outputs/bundle/$OUTPUT_PATH"
                fi

                # Generate new names based on build type and version
                if [ -n "$YARN_COMMAND" ]; then
                  NAME_FROM_YARN_COMMAND="$(cut -d':' -f3- <<< "$YARN_COMMAND" | sed 's/:/-/g')"
                  NEW_BASE_NAME="metamask-${NAME_FROM_YARN_COMMAND}-${NUMBER}"
                else
                  NEW_BASE_NAME="metamask-${METAMASK_ENVIRONMENT}-${METAMASK_BUILD_TYPE}-${NAME}-${NUMBER}"
                fi

                # Rename APK
                if [ "$IS_DEV_BUILD" = "true" ]; then
                    OLD_APK="$APK_DIR/app-$APP_NAME-debug.apk"
                    OLD_AAB="$BUNDLE_DIR/app-$APP_NAME-debug.aab"
                else
                    OLD_APK="$APK_DIR/app-$APP_NAME-release.apk"
                    OLD_AAB="$BUNDLE_DIR/app-$APP_NAME-release.aab"
                fi

                NEW_APK="$APK_DIR/$NEW_BASE_NAME.apk"
                mv "$OLD_APK" "$NEW_APK"

                # Rename AAB
                NEW_AAB="$BUNDLE_DIR/$NEW_BASE_NAME.aab"
                mv "$OLD_AAB" "$NEW_AAB"

                # Export new names as environment variables
                envman add --key RENAMED_APK_FILE --value "$NEW_BASE_NAME.apk"
                envman add --key RENAMED_AAB_FILE --value "$NEW_BASE_NAME.aab"
                envman add --key APK_DEPLOY_PATH --value "$APK_DIR/$NEW_BASE_NAME.apk"
      - deploy-to-bitrise-io@2.2.3:
          is_always_run: false
          is_skippable: true
          inputs:
            - deploy_path: $APK_DEPLOY_PATH
          title: Bitrise Deploy APK
      - deploy-to-bitrise-io@2.2.3:
          is_always_run: false
          is_skippable: true
          run_if: '{{not (enveq "IS_DEV_BUILD" "true")}}'
          inputs:
            - pipeline_intermediate_files: $PROJECT_LOCATION/app/build/outputs/apk/$APP_NAME/release/sha512sums.txt:BITRISE_PLAY_STORE_SHA512SUMS_PATH
            - deploy_path: $PROJECT_LOCATION/app/build/outputs/apk/$APP_NAME/release/sha512sums.txt
          title: Bitrise Deploy Checksum
      - deploy-to-bitrise-io@2.2.3:
          is_always_run: false
          is_skippable: true
          run_if: '{{not (enveq "IS_DEV_BUILD" "true")}}'
          inputs:
            - pipeline_intermediate_files: $PROJECT_LOCATION/app/build/outputs/mapping/$OUTPUT_PATH/mapping.txt:BITRISE_PLAY_STORE_MAPPING_PATH
            - deploy_path: $PROJECT_LOCATION/app/build/outputs/mapping/$OUTPUT_PATH/mapping.txt
          title: Bitrise ProGuard Map Files
      - deploy-to-bitrise-io@2.2.3:
          is_always_run: false
          is_skippable: true
          run_if: '{{not (enveq "IS_DEV_BUILD" "true")}}'
          inputs:
            - pipeline_intermediate_files: $PROJECT_LOCATION/app/build/outputs/bundle/$OUTPUT_PATH/$RENAMED_AAB_FILE:BITRISE_PLAY_STORE_ABB_PATH
            - deploy_path: $PROJECT_LOCATION/app/build/outputs/bundle/$OUTPUT_PATH/$RENAMED_AAB_FILE
          title: Bitrise Deploy AAB

  # Template for E2E Android builds
  _android_e2e_build_template:
    before_run:
      - code_setup
      - set_commit_hash
    after_run:
      - notify_failure
    steps:
      - script@1:
          title: Generating ccache key using native folder checksum
          inputs:
            - content: |-
                #!/usr/bin/env bash
                ./scripts/cache/set-cache-envs.sh android
      - restore-gradle-cache@2: {}
      - install-missing-android-tools@3:
          inputs:
            - ndk_version: $NDK_VERSION
            - gradlew_path: $PROJECT_LOCATION/gradlew
      - file-downloader@1:
          inputs:
            - source: $KEYSTORE_URL
            - destination: android/keystores/internalRelease.keystore
          run_if: '{{not (enveq "IS_DEV_BUILD" "true")}}'
      - script@1:
          title: Install CCache & symlink
          inputs:
            - content: |-
                #!/usr/bin/env bash
                sudo apt update
                sudo apt install ccache -y
      - restore-cache@2:
          title: Restore CCache
          inputs:
            - key: '{{ getenv "CCACHE_KEY" }}'
      - script@1:
          title: Set skip ccache upload
          run_if: '{{ enveq "BITRISE_CACHE_HIT" "exact" }}'
          inputs:
            - content: |-
                #!/usr/bin/env bash
                envman add --key SKIP_CCACHE_UPLOAD --value "true"
      - script@1:
          title: Run detox build
          timeout: 1200
          is_always_run: true
          inputs:
            - content: |-
                #!/usr/bin/env bash
                ./scripts/cache/setup-ccache.sh
                node -v
                export METAMASK_ENVIRONMENT='local'
                export METAMASK_BUILD_TYPE=${METAMASK_BUILD_TYPE:-'main'}
                IGNORE_BOXLOGS_DEVELOPMENT="true" $BUILD_COMMAND
      - save-gradle-cache@1: {}
      - save-cache@1:
          title: Save CCache
          run_if: '{{not (enveq "SKIP_CCACHE_UPLOAD" "true")}}'
          inputs:
            - key: '{{ getenv "CCACHE_KEY" }}'
            - paths: |-
                ccache
      - deploy-to-bitrise-io@2.2.3:
          inputs:
            - pipeline_intermediate_files: android/app/build/outputs:INTERMEDIATE_ANDROID_BUILD_DIR
          title: Save Android build
      - save-cache@1:
          title: Save node_modules
          inputs:
            - key: node_modules-{{ .OS }}-{{ .Arch }}-{{ getenv "BRANCH_COMMIT_HASH" }}
            - paths: node_modules
  # Actual workflows that inherit from templates
  build_android_release:
    envs:
      - METAMASK_BUILD_TYPE: 'main'
      - METAMASK_ENVIRONMENT: 'production'
      - NAME: $VERSION_NAME
      - NUMBER: $VERSION_NUMBER
      - KEYSTORE_PATH: 'android/keystores/release.keystore'
      - APP_NAME: 'prod'
      - OUTPUT_PATH: 'prodRelease'
    after_run:
      - _android_build_template
    meta:
      bitrise.io:
        stack: linux-docker-android-22.04
        machine_type_id: elite-xl
  build_android_main_prod:
    envs:
      - YARN_COMMAND: 'build:android:main:prod'
      - NAME: $VERSION_NAME
      - NUMBER: $VERSION_NUMBER
      - KEYSTORE_PATH: 'android/keystores/release.keystore'
      - APP_NAME: 'prod'
      - OUTPUT_PATH: 'prodRelease'
    after_run:
      - _android_build_template
    meta:
      bitrise.io:
        stack: linux-docker-android-22.04
        machine_type_id: elite-xl
  build_android_main_beta:
    envs:
      - YARN_COMMAND: 'build:android:main:beta'
      - NAME: $VERSION_NAME
      - NUMBER: $VERSION_NUMBER
      - KEYSTORE_PATH: 'android/keystores/release.keystore'
      - APP_NAME: 'prod'
      - OUTPUT_PATH: 'prodRelease'
    after_run:
      - _android_build_template
    meta:
      bitrise.io:
        stack: linux-docker-android-22.04
        machine_type_id: elite-xl
  build_android_main_rc:
    envs:
      - YARN_COMMAND: 'build:android:main:rc'
      - NAME: $VERSION_NAME
      - NUMBER: $VERSION_NUMBER
      - KEYSTORE_PATH: 'android/keystores/release.keystore'
      - APP_NAME: 'prod'
      - OUTPUT_PATH: 'prodRelease'
    after_run:
      - _android_build_template
    meta:
      bitrise.io:
        stack: linux-docker-android-22.04
        machine_type_id: elite-xl
  build_android_main_exp:
    envs:
      - YARN_COMMAND: 'build:android:main:exp'
      - NAME: $VERSION_NAME
      - NUMBER: $VERSION_NUMBER
      - KEYSTORE_PATH: 'android/keystores/release.keystore'
      - APP_NAME: 'prod'
      - OUTPUT_PATH: 'prodRelease'
    after_run:
      - _android_build_template
    meta:
      bitrise.io:
        stack: linux-docker-android-22.04
        machine_type_id: elite-xl
  build_android_beta:
    envs:
      - METAMASK_BUILD_TYPE: 'beta'
      - METAMASK_ENVIRONMENT: 'production'
      - NAME: $VERSION_NAME
      - NUMBER: $VERSION_NUMBER
      - KEYSTORE_PATH: 'android/keystores/release.keystore'
      - APP_NAME: 'prod'
      - OUTPUT_PATH: 'prodRelease'
    after_run:
      - _android_build_template
    meta:
      bitrise.io:
        stack: linux-docker-android-22.04
        machine_type_id: elite-xl
  build_android_release_and_upload_sourcemaps:
    envs:
      - SENTRY_DISABLE_AUTO_UPLOAD: 'false'
      - METAMASK_BUILD_TYPE: 'main'
      - METAMASK_ENVIRONMENT: 'production'
      - NAME: $VERSION_NAME
      - NUMBER: $VERSION_NUMBER
      - KEYSTORE_PATH: 'android/keystores/release.keystore'
      - APP_NAME: 'prod'
      - OUTPUT_PATH: 'prodRelease'
    after_run:
      - _android_build_template
    meta:
      bitrise.io:
        stack: linux-docker-android-22.04
        machine_type_id: elite-xl
  build_android_rc_and_upload_sourcemaps:
    envs:
      - SENTRY_DISABLE_AUTO_UPLOAD: 'false'
      - METAMASK_BUILD_TYPE: 'main'
      - METAMASK_ENVIRONMENT: 'pre-release'
      - NAME: $VERSION_NAME
      - NUMBER: $VERSION_NUMBER
      - KEYSTORE_PATH: 'android/keystores/release.keystore'
      - APP_NAME: 'prod'
      - OUTPUT_PATH: 'prodRelease'
    after_run:
      - _android_build_template
    meta:
      bitrise.io:
        stack: linux-docker-android-22.04
        machine_type_id: elite-xl
  build_android_flask_release:
    envs:
      - METAMASK_BUILD_TYPE: 'flask'
      - METAMASK_ENVIRONMENT: 'production'
      - NAME: $FLASK_VERSION_NAME
      - NUMBER: $FLASK_VERSION_NUMBER
      - KEYSTORE_PATH: 'android/keystores/flaskRelease.keystore'
      - APP_NAME: 'flask'
      - OUTPUT_PATH: 'flaskRelease'
    after_run:
      - _android_build_template
    meta:
      bitrise.io:
        stack: linux-docker-android-22.04
        machine_type_id: elite-xl
  build_android_devbuild:
    envs:
      - IS_DEV_BUILD: 'true'
      - METAMASK_BUILD_TYPE: 'main'
      - METAMASK_ENVIRONMENT: 'debug'
      - NAME: $VERSION_NAME
      - NUMBER: $VERSION_NUMBER
      - APP_NAME: 'prod'
      - BUILD_COMMAND: 'yarn test:e2e:android:debug:build'
    after_run:
      - _android_e2e_build_template
    meta:
      bitrise.io:
        stack: linux-docker-android-22.04
        machine_type_id: elite-xl
  build_android_flask_devbuild:
    envs:
      - IS_DEV_BUILD: 'true'
      - METAMASK_BUILD_TYPE: 'flask'
      - METAMASK_ENVIRONMENT: 'debug'
      - NAME: $FLASK_VERSION_NAME
      - NUMBER: $FLASK_VERSION_NUMBER
      - APP_NAME: 'flask'
    after_run:
      - _android_build_template
    meta:
      bitrise.io:
        stack: linux-docker-android-22.04
        machine_type_id: elite-xl
  build_android_qa:
      before_run:
        - code_setup
      after_run:
        - _upload_apk_to_browserstack
        - notify_failure
      steps:
        - change-android-versioncode-and-versionname@1:
            inputs:
              - new_version_name: $VERSION_NAME
              - new_version_code: $VERSION_NUMBER
              - build_gradle_path: $PROJECT_LOCATION_ANDROID/app/build.gradle
        - file-downloader@1:
            inputs:
              - source: $BITRISEIO_ANDROID_QA_KEYSTORE_URL
              - destination: android/keystores/internalRelease.keystore
        - restore-gradle-cache@2: {}
        - install-missing-android-tools@3:
            inputs:
              - ndk_version: $NDK_VERSION
              - gradlew_path: $PROJECT_LOCATION/gradlew
        - script@1:
            inputs:
              - content: |-
                  #!/usr/bin/env bash
                  node -v
                  GIT_BRANCH=$BITRISE_GIT_BRANCH METAMASK_BUILD_TYPE='main' METAMASK_ENVIRONMENT='qa' yarn build:android:pre-release:bundle:qa
            title: Build Android Pre-Release Bundle
            is_always_run: false
        - save-gradle-cache@1: {}
        - deploy-to-bitrise-io@2.2.3:
            is_always_run: false
            is_skippable: true
            inputs:
              - deploy_path: $PROJECT_LOCATION/app/build/outputs/apk/qa/release/$QA_APK_NAME.apk
            title: Bitrise Deploy APK
        - deploy-to-bitrise-io@2.2.3:
            is_always_run: false
            is_skippable: true
            inputs:
              - deploy_path: $PROJECT_LOCATION/app/build/outputs/apk/qa/release/sha512sums.txt
            title: Bitrise Deploy Checksum
        - deploy-to-bitrise-io@2.2.3:
            is_always_run: false
            is_skippable: true
            inputs:
              - deploy_path: $PROJECT_LOCATION/app/build/outputs/mapping/qaRelease/mapping.txt
            title: Bitrise ProGuard Map Files
        - deploy-to-bitrise-io@2.2.3:
            is_always_run: false
            is_skippable: true
            inputs:
              - deploy_path: $PROJECT_LOCATION/app/build/outputs/bundle/qaRelease/app-qa-release.aab
            title: Bitrise Deploy AAB
        - deploy-to-bitrise-io@2.2.3:
            is_always_run: false
            is_skippable: true
            inputs:
              - deploy_path: sourcemaps/android/index.js.map
            title: Bitrise Deploy Sourcemaps
      meta:
        bitrise.io:
          stack: linux-docker-android-22.04
          machine_type_id: elite-xl
  build_android_qa_flask:
    before_run:
      - code_setup
    after_run:
      - _upload_apk_to_browserstack_flask
      - notify_failure
    steps:
      - change-android-versioncode-and-versionname@1:
          inputs:
            - new_version_name: $FLASK_VERSION_NAME
            - new_version_code: $FLASK_VERSION_NUMBER
            - build_gradle_path: $PROJECT_LOCATION_ANDROID/app/build.gradle
      - file-downloader@1:
          inputs:
            - source: $BITRISEIO_ANDROID_QA_KEYSTORE_URL
            - destination: android/keystores/internalRelease.keystore
      - restore-gradle-cache@2: {}
      - install-missing-android-tools@3:
          inputs:
            - ndk_version: $NDK_VERSION
            - gradlew_path: $PROJECT_LOCATION/gradlew
      - script@1:
          inputs:
            - content: |-
                #!/usr/bin/env bash
                node -v
                export METAMASK_ENVIRONMENT='qa'
                export METAMASK_BUILD_TYPE='flask'
                GIT_BRANCH=$BITRISE_GIT_BRANCH yarn build:android:pre-release:bundle:flask
          title: Build Android Flask Pre-Release Bundle
          is_always_run: false
      - save-gradle-cache@1: {}
      - deploy-to-bitrise-io@2.2.3:
          is_always_run: false
          is_skippable: true
          inputs:
            - deploy_path: $PROJECT_LOCATION/app/build/outputs/apk/flask/release/app-flask-release.apk
          title: Bitrise Deploy Flask APK
      - deploy-to-bitrise-io@2.2.3:
          is_always_run: false
          is_skippable: true
          inputs:
            - deploy_path: $PROJECT_LOCATION/app/build/outputs/apk/flask/release/sha512sums.txt
          title: Bitrise Deploy Flask Checksum
      - deploy-to-bitrise-io@2.2.3:
          is_always_run: false
          is_skippable: true
          inputs:
            - deploy_path: $PROJECT_LOCATION/app/build/outputs/mapping/flaskRelease/mapping.txt
          title: Bitrise Deploy Flask ProGuard Map Files
      - deploy-to-bitrise-io@2.2.3:
          is_always_run: false
          is_skippable: true
          inputs:
            - deploy_path: $PROJECT_LOCATION/app/build/outputs/bundle/flaskRelease/app-flask-release.aab
          title: Bitrise Deploy Flask AAB
      - deploy-to-bitrise-io@2.2.3:
          is_always_run: false
          is_skippable: true
          inputs:
            - deploy_path: sourcemaps/android/index.js.map
          title: Bitrise Deploy Flask Sourcemaps
    meta:
      bitrise.io:
        stack: linux-docker-android-22.04
        machine_type_id: elite-xl
  _upload_apk_to_browserstack_flask:
    steps:
      - script@1:
          title: Upload Flask APK to Browserstack
          inputs:
            - content: |-
                #!/usr/bin/env bash
                set -e
                set -x
                set -o pipefail
                APK_PATH=$PROJECT_LOCATION/app/build/outputs/apk/flask/release/app-flask-release.apk
                CUSTOM_ID="flask-$BITRISE_GIT_BRANCH-$FLASK_VERSION_NAME-$FLASK_VERSION_NUMBER"
                CUSTOM_ID=${CUSTOM_ID////-}
                curl -u "$BROWSERSTACK_USERNAME:$BROWSERSTACK_ACCESS_KEY" -X POST "https://api-cloud.browserstack.com/app-automate/upload" -F "file=@$APK_PATH" -F 'data={"custom_id": "'$CUSTOM_ID'"}' | jq -j '.app_url' | envman add --key BROWSERSTACK_ANDROID_FLASK_APP_URL
                APK_PATH_FOR_APP_LIVE=$PROJECT_LOCATION/app/build/outputs/apk/flask/release/"$CUSTOM_ID".apk
                mv "$APK_PATH" "$APK_PATH_FOR_APP_LIVE"
                curl -u "$BROWSERSTACK_USERNAME:$BROWSERSTACK_ACCESS_KEY" -X POST "https://api-cloud.browserstack.com/app-live/upload" -F "file=@$APK_PATH_FOR_APP_LIVE" -F 'data={"custom_id": "'$CUSTOM_ID'"}'
                curl -u "$BROWSERSTACK_USERNAME:$BROWSERSTACK_ACCESS_KEY" -X GET https://api-cloud.browserstack.com/app-automate/recent_apps | jq > browserstack_uploaded_flask_apps.json
      - deploy-to-bitrise-io@2.2.3:
          is_always_run: false
          is_skippable: true
          inputs:
            - pipeline_intermediate_files: $BITRISE_SOURCE_DIR/browserstack_uploaded_flask_apps.json:BROWSERSTACK_UPLOADED_FLASK_APPS_LIST
          title: Save Browserstack uploaded Flask apps JSON
  _upload_apk_to_browserstack:
    steps:
      - script@1:
          title: Upload APK to Browserstack
          inputs:
            - content: |-
                #!/usr/bin/env bash
                set -e
                set -x
                set -o pipefail
                APK_DIR="$PROJECT_LOCATION/app/build/outputs/apk/qa/release"
                ORIGINAL_APK="$APK_DIR/app-qa-release.apk"

                CUSTOM_ID="$BITRISE_GIT_BRANCH-$VERSION_NAME-$VERSION_NUMBER"
                CUSTOM_ID=${CUSTOM_ID////-}

                mv "$ORIGINAL_APK" "$APK_DIR/$CUSTOM_ID.apk"
                APK_PATH="$APK_DIR/$CUSTOM_ID.apk"

                # Upload to app-automate
                curl -u "$BROWSERSTACK_USERNAME:$BROWSERSTACK_ACCESS_KEY" \
                    -X POST "https://api-cloud.browserstack.com/app-automate/upload" \
                    -F "file=@$APK_PATH" \
                    -F 'data={"custom_id": "'$CUSTOM_ID'"}' \
                    | jq -j '.app_url' \
                    | envman add --key BROWSERSTACK_ANDROID_APP_URL

                # Upload to app-live
                curl -u "$BROWSERSTACK_USERNAME:$BROWSERSTACK_ACCESS_KEY" \
                    -X POST "https://api-cloud.browserstack.com/app-live/upload" \
                    -F "file=@$APK_PATH" \
                    -F 'data={"custom_id": "'$CUSTOM_ID'"}'

                # Get recent apps
                curl -u "$BROWSERSTACK_USERNAME:$BROWSERSTACK_ACCESS_KEY" \
                    -X GET https://api-cloud.browserstack.com/app-automate/recent_apps \
                    | jq > browserstack_uploaded_apps.json
      - share-pipeline-variable@1:
          title: Persist BROWSERSTACK_ANDROID_APP_URL across all stages
          inputs:
            - variables: |-
                BROWSERSTACK_ANDROID_APP_URL
      - deploy-to-bitrise-io@2.2.3:
          is_always_run: false
          is_skippable: true
          inputs:
            - pipeline_intermediate_files: $BITRISE_SOURCE_DIR/browserstack_uploaded_apps.json:BROWSERSTACK_UPLOADED_APPS_LIST
          title: Save Browserstack uploaded apps JSON
  wdio_android_e2e_test:
    before_run:
      - code_setup
    after_run:
      - notify_failure
    steps:
      - script@1:
          title: Debug Env Variables
          inputs:
            - content: |
                echo "PRODUCTION_BUILD_NAME: $PRODUCTION_BUILD_NAME"
                echo "PRODUCTION_BUILD_NUMBER: $PRODUCTION_BUILD_NUMBER"
                echo "PRODUCTION_APP_URL from tag upgrade workflow: $PRODUCTION_APP_URL"
                echo "BROWSERSTACK_ANDROID_APP_URL: $BROWSERSTACK_ANDROID_APP_URL"
      - script@1:
          title: Run Android E2E tests on Browserstack
          is_always_run: true
          inputs:
            - content: |-
                #!/usr/bin/env bash

                # Check if TEST_TYPE is set to upgrade
                if [ "$TEST_TYPE" = "upgrade" ]; then
                  TEST_TYPE="--upgrade"

                # Check if TEST_TYPE is set to performance
                elif [ "$TEST_TYPE" = "performance" ]; then
                  TEST_TYPE="--performance"
                fi
                yarn test:wdio:android:browserstack "$TEST_SUITE_FOLDER" "$TEST_TYPE"
      - script@1:
          is_always_run: true
          is_skippable: false
          title: Package test reports
          inputs:
            - content: |-
                #!/usr/bin/env bash
                cd $BITRISE_SOURCE_DIR/wdio/reports/
                zip -r test-report.zip html/
                mv test-report.zip $BITRISE_DEPLOY_DIR/
      - deploy-to-bitrise-io@2.2.3:
          is_always_run: true
          is_skippable: false
          inputs:
            - deploy_path: $BITRISE_DEPLOY_DIR/test-report.zip
          title: Deploy test report
    meta:
      bitrise.io:
        stack: linux-docker-android-22.04
        machine_type_id: standard
  wdio_ios_e2e_test:
    before_run:
      - code_setup
    after_run:
      - notify_failure
    steps:
      - script@1:
          title: Run iOS E2E tests on Browserstack
          is_always_run: true
          inputs:
            - content: |-
                #!/usr/bin/env bash
                # Check if TEST_TYPE is set to upgrade
                if [ "$TEST_TYPE" = "upgrade" ]; then
                  TEST_TYPE="--upgrade"
                # Check if TEST_TYPE is set to performance
                elif [ "$TEST_TYPE" = "performance" ]; then
                  TEST_TYPE="--performance"
                fi
                yarn test:wdio:ios:browserstack "$TEST_SUITE_FOLDER" "$TEST_TYPE"
      - script@1:
          is_always_run: true
          is_skippable: false
          title: Package test reports
          inputs:
            - content: |-
                #!/usr/bin/env bash
                cd $BITRISE_SOURCE_DIR/wdio/reports/
                zip -r test-report.zip html/
                mv test-report.zip $BITRISE_DEPLOY_DIR/
      - deploy-to-bitrise-io@2.2.3:
          is_always_run: true
          is_skippable: false
          inputs:
            - deploy_path: $BITRISE_DEPLOY_DIR/test-report.zip
          title: Deploy test report
    meta:
      bitrise.io:
        stack: linux-docker-android-22.04
        machine_type_id: standard
  deploy_android_to_store:
    steps:
      - pull-intermediate-files@1:
          inputs:
            - artifact_sources: .*
      - google-play-deploy:
          inputs:
            - app_path: $BITRISE_PLAY_STORE_ABB_PATH
            - track: internal
            - service_account_json_key_path: $BITRISEIO_BITRISEIO_SERVICE_ACCOUNT_JSON_KEY_URL_URL
            - package_name: $MM_ANDROID_PACKAGE_NAME
    envs:
      - opts:
          is_expand: true
        MM_ANDROID_PACKAGE_NAME: io.metamask
  deploy_ios_to_store:
    steps:
      - pull-intermediate-files@1:
          inputs:
            - artifact_sources: .*
      - deploy-to-itunesconnect-application-loader@1:
          inputs:
            - ipa_path: $BITRISE_APP_STORE_IPA_PATH
  # iOS Builds
  _ios_build_template:
    before_run:
      - code_setup
    after_run:
      - notify_failure
    steps:
      - certificate-and-profile-installer@1: {
        run_if: '{{not (enveq "IS_SIM_BUILD" "true")}}' # Only run for physical builds
      }
      - set-xcode-build-number@1:
          inputs:
            - build_short_version_string: $NAME
            - build_version: $NUMBER
            - plist_path: $PROJECT_LOCATION_IOS/MetaMask/$INFO_PLIST_NAME
      - script@1:
          title: iOS Sourcemaps & Build
          is_always_run: false
          inputs:
            - content: |-
                #!/usr/bin/env bash
                echo 'This is the current build type: $METAMASK_BUILD_TYPE'
                if [ -n "$YARN_COMMAND" ]; then
                    GIT_BRANCH=$BITRISE_GIT_BRANCH yarn "$YARN_COMMAND"
                elif [ "$IS_DEV_BUILD" = "true" ]; then #EXPO BUILD
                    if [ "$IS_SIM_BUILD" = "true" ]; then
                      if [ "$METAMASK_BUILD_TYPE" = "flask" ]; then
                        GIT_BRANCH=$BITRISE_GIT_BRANCH yarn start:ios:e2e:flask
                      else
                        GIT_BRANCH=$BITRISE_GIT_BRANCH yarn start:ios:e2e
                      fi
                    else
                        GIT_BRANCH=$BITRISE_GIT_BRANCH yarn build:ios:devbuild
                    fi
                elif [ "$METAMASK_BUILD_TYPE" = "main" ]; then
                    yarn build:ios:pre-release
                elif [ "$METAMASK_BUILD_TYPE" = "beta" ]; then
                    yarn build:ios:pre-beta
                elif [ "$METAMASK_BUILD_TYPE" = "flask" ]; then
                    yarn build:ios:pre-flask
                else
                    echo "Error: Invalid build type specified: $METAMASK_BUILD_TYPE"
                    exit 1
                fi
      - script@1:
          title: Rename iOS artifact files
          inputs:
            - content: |-
                #!/usr/bin/env bash
                # Set base paths
                if [ "$IS_SIM_BUILD" = "true" ]; then
                  BUILD_DIR="ios/build/Build/Products/Debug-iphonesimulator"
                  DEVICE_TYPE="simulator"
                  BINARY_EXTENSION=".app"
                else
                  BUILD_DIR="ios/build/output"
                  DEVICE_TYPE="physical"
                  BINARY_EXTENSION=".ipa"
                fi

                # Generate new name based on build type and version
                if [ -n "$YARN_COMMAND" ]; then
                  NAME_FROM_YARN_COMMAND="$(cut -d':' -f3- <<< "$YARN_COMMAND" | sed 's/:/-/g')"
                  NEW_BASE_NAME="metamask-${DEVICE_TYPE}-${NAME_FROM_YARN_COMMAND}-${NUMBER}"
                else
                  NEW_BASE_NAME="metamask-${DEVICE_TYPE}-${METAMASK_ENVIRONMENT}-${METAMASK_BUILD_TYPE}-${NAME}-${NUMBER}"
                fi

                # Rename binary
                OLD_BINARY="$BUILD_DIR/$APP_NAME$BINARY_EXTENSION"
                NEW_BINARY="$BUILD_DIR/$NEW_BASE_NAME$BINARY_EXTENSION"
                mv "$OLD_BINARY" "$NEW_BINARY"

                # Rename xcarchive (only for non-simulator builds)
                if [ "$IS_SIM_BUILD" != "true" ]; then
                  ARCHIVE_DIR="ios/build"
                  OLD_ARCHIVE="$ARCHIVE_DIR/$APP_NAME.xcarchive"
                  NEW_ARCHIVE="$ARCHIVE_DIR/$NEW_BASE_NAME.xcarchive"
                  mv "$OLD_ARCHIVE" "$NEW_ARCHIVE"
                fi

                # Export new names as environment variables
                envman add --key RENAMED_ARCHIVE_FILE --value "$NEW_BASE_NAME.xcarchive"
                envman add --key BINARY_DEPLOY_PATH --value "$BUILD_DIR/$NEW_BASE_NAME$BINARY_EXTENSION"
      - deploy-to-bitrise-io@2.2.3:
          is_always_run: false
          is_skippable: true
          inputs:
            - pipeline_intermediate_files: $BINARY_DEPLOY_PATH:BITRISE_APP_STORE_IPA_PATH
            - deploy_path: $BINARY_DEPLOY_PATH
            - is_compress: true
          title: Deploy iOS Binary
      - deploy-to-bitrise-io@2.2.3:
          is_always_run: false
          is_skippable: true
          run_if: '{{not (enveq "IS_SIM_BUILD" "true")}}' # Only run for physical builds
          inputs:
            - deploy_path: ios/build/$RENAMED_ARCHIVE_FILE
          title: Deploy Symbols File
      - deploy-to-bitrise-io@2.2.3:
          is_always_run: false
          is_skippable: true
          run_if: '{{not (enveq "IS_SIM_BUILD" "true")}}' # Only run for physical builds
          inputs:
            - pipeline_intermediate_files: sourcemaps/ios/index.js.map:BITRISE_APP_STORE_SOURCEMAP_PATH
            - deploy_path: sourcemaps/ios/index.js.map
          title: Deploy Source Map
  build_ios_release:
    envs:
      - METAMASK_BUILD_TYPE: "main"
      - METAMASK_ENVIRONMENT: 'production'
      - NAME: $VERSION_NAME
      - NUMBER: $VERSION_NUMBER
      - APP_NAME: "MetaMask"
      - INFO_PLIST_NAME: "Info.plist"
    after_run:
      - _ios_build_template
  build_ios_main_prod:
    envs:
      - YARN_COMMAND: 'build:ios:main:prod'
      - NAME: $VERSION_NAME
      - NUMBER: $VERSION_NUMBER
      - APP_NAME: "MetaMask"
      - INFO_PLIST_NAME: "Info.plist"
    after_run:
      - _ios_build_template
  build_ios_main_beta:
    envs:
      - YARN_COMMAND: 'build:ios:main:beta'
      - NAME: $VERSION_NAME
      - NUMBER: $VERSION_NUMBER
      - APP_NAME: "MetaMask"
      - INFO_PLIST_NAME: "Info.plist"
    after_run:
      - _ios_build_template
  build_ios_main_rc:
    envs:
      - YARN_COMMAND: 'build:ios:main:rc'
      - NAME: $VERSION_NAME
      - NUMBER: $VERSION_NUMBER
      - APP_NAME: "MetaMask"
      - INFO_PLIST_NAME: "Info.plist"
    after_run:
      - _ios_build_template
  build_ios_main_exp:
    envs:
      - YARN_COMMAND: 'build:ios:main:exp'
      - NAME: $VERSION_NAME
      - NUMBER: $VERSION_NUMBER
      - APP_NAME: "MetaMask"
      - INFO_PLIST_NAME: "Info.plist"
    after_run:
      - _ios_build_template
  build_ios_release_and_upload_sourcemaps:
    envs:
      - SENTRY_DISABLE_AUTO_UPLOAD: 'false'
      - METAMASK_BUILD_TYPE: 'main'
      - METAMASK_ENVIRONMENT: 'production'
      - NAME: $VERSION_NAME
      - NUMBER: $VERSION_NUMBER
      - APP_NAME: "MetaMask"
      - INFO_PLIST_NAME: "Info.plist"
    after_run:
      - _ios_build_template
  build_ios_rc_and_upload_sourcemaps:
    envs:
      - SENTRY_DISABLE_AUTO_UPLOAD: 'false'
      - METAMASK_BUILD_TYPE: 'main'
      - METAMASK_ENVIRONMENT: 'pre-release'
      - NAME: $VERSION_NAME
      - NUMBER: $VERSION_NUMBER
      - APP_NAME: "MetaMask"
      - INFO_PLIST_NAME: "Info.plist"
    after_run:
      - _ios_build_template
  build_ios_beta:
    envs:
      - METAMASK_BUILD_TYPE: "beta"
      - METAMASK_ENVIRONMENT: 'production'
      - NAME: $VERSION_NAME
      - NUMBER: $VERSION_NUMBER
      - APP_NAME: "MetaMask"
      - INFO_PLIST_NAME: "Info.plist"
    after_run:
      - _ios_build_template
  build_ios_flask_release:
    envs:
      - METAMASK_BUILD_TYPE: "flask"
      - METAMASK_ENVIRONMENT: 'production'
      - NAME: $FLASK_VERSION_NAME
      - NUMBER: $FLASK_VERSION_NUMBER
      - APP_NAME: "MetaMask-Flask"
      - INFO_PLIST_NAME: "MetaMask-Flask-Info.plist"
    after_run:
      - _ios_build_template
  build_ios_simbuild:
    envs:
      - IS_SIM_BUILD: 'true'
      - IS_DEV_BUILD: 'true'
      - METAMASK_BUILD_TYPE: 'main'
      - METAMASK_ENVIRONMENT: 'debug'
      - NAME: $VERSION_NAME
      - NUMBER: $VERSION_NUMBER
      - APP_NAME: 'MetaMask'
      - INFO_PLIST_NAME: 'Info.plist'
    after_run:
      - _ios_build_template
  build_ios_devbuild:
    envs:
      - IS_DEV_BUILD: 'true'
      - METAMASK_BUILD_TYPE: 'main'
      - METAMASK_ENVIRONMENT: 'debug'
      - NAME: $VERSION_NAME
      - NUMBER: $VERSION_NUMBER
      - APP_NAME: 'MetaMask'
      - INFO_PLIST_NAME: 'Info.plist'
    after_run:
      - _ios_build_template
  build_ios_flask_devbuild:
    envs:
      - IS_DEV_BUILD: 'true'
      - METAMASK_BUILD_TYPE: 'flask'
      - METAMASK_ENVIRONMENT: 'debug'
      - NAME: $FLASK_VERSION_NAME
      - NUMBER: $FLASK_VERSION_NUMBER
      - APP_NAME: "MetaMask-Flask"
      - INFO_PLIST_NAME: "MetaMask-Flask-Info.plist"
    after_run:
      - _ios_build_template
  build_ios_flask_simbuild:
    envs:
      - IS_SIM_BUILD: 'true'
      - IS_DEV_BUILD: 'true'
      - METAMASK_BUILD_TYPE: 'flask'
      - METAMASK_ENVIRONMENT: 'debug'
      - NAME: $FLASK_VERSION_NAME
      - NUMBER: $FLASK_VERSION_NUMBER
      - APP_NAME: "MetaMask-Flask"
      - INFO_PLIST_NAME: "MetaMask-Flask-Info.plist"
    after_run:
      - _ios_build_template
  build_ios_qa:
    before_run:
      - code_setup
    after_run:
      - _upload_ipa_to_browserstack
      - notify_failure
    steps:
      - certificate-and-profile-installer@1: {}
      - set-xcode-build-number@1:
          inputs:
            - build_short_version_string: $VERSION_NAME
            - build_version: $VERSION_NUMBER
            - plist_path: $PROJECT_LOCATION_IOS/MetaMask/MetaMask-QA-Info.plist
      - script@1:
          inputs:
            - content: |-
                #!/usr/bin/env bash
                node -v
                GIT_BRANCH=$BITRISE_GIT_BRANCH METAMASK_BUILD_TYPE='main' METAMASK_ENVIRONMENT='qa' yarn build:ios:pre-qa
          title: iOS Sourcemaps & Build
          is_always_run: false
      - deploy-to-bitrise-io@2.2.3:
          is_always_run: false
          is_skippable: true
          inputs:
            - pipeline_intermediate_files: ios/build/output/MetaMask-QA.ipa:BITRISE_APP_STORE_IPA_PATH
            - deploy_path: ios/build/output/MetaMask-QA.ipa
          title: Deploy iOS IPA
      - deploy-to-bitrise-io@2.2.3:
          is_always_run: false
          is_skippable: true
          inputs:
            - deploy_path: ios/build/MetaMask-QA.xcarchive
          title: Deploy Symbols File
      - deploy-to-bitrise-io@2.2.3:
          is_always_run: false
          is_skippable: true
          inputs:
            - pipeline_intermediate_files: sourcemaps/ios/index.js.map:BITRISE_APP_STORE_SOURCEMAP_PATH
            - deploy_path: sourcemaps/ios/index.js.map
          title: Deploy Source Map
  _upload_ipa_to_browserstack:
    steps:
      - script@1:
          title: Upload IPA to Browserstack
          inputs:
            - content: |-
                #!/usr/bin/env bash
                set -e
                set -x
                set -o pipefail

                IPA_DIR="ios/build/output"
                ORIGINAL_IPA="$IPA_DIR/MetaMask-QA.ipa"

                CUSTOM_ID="$BITRISE_GIT_BRANCH-$VERSION_NAME-$VERSION_NUMBER"
                CUSTOM_ID=${CUSTOM_ID////-}

                mv "$ORIGINAL_IPA" "$IPA_DIR/$CUSTOM_ID.ipa"
                IPA_PATH="$IPA_DIR/$CUSTOM_ID.ipa"

                # Upload to app-automate
                curl -u "$BROWSERSTACK_USERNAME:$BROWSERSTACK_ACCESS_KEY" \
                    -X POST "https://api-cloud.browserstack.com/app-automate/upload" \
                    -F "file=@$IPA_PATH" \
                    -F 'data={"custom_id": "'$CUSTOM_ID'"}' \
                    | jq -j '.app_url' \
                    | envman add --key BROWSERSTACK_IOS_APP_URL
                echo "BROWSERSTACK_IOS_APP_URL: $BROWSERSTACK_IOS_APP_URL"
                # Upload to app-live
                curl -u "$BROWSERSTACK_USERNAME:$BROWSERSTACK_ACCESS_KEY" \
                    -X POST "https://api-cloud.browserstack.com/app-live/upload" \
                    -F "file=@$IPA_PATH" \
                    -F 'data={"custom_id": "'$CUSTOM_ID'"}'

                # Get recent apps
                curl -u "$BROWSERSTACK_USERNAME:$BROWSERSTACK_ACCESS_KEY" \
                    -X GET https://api-cloud.browserstack.com/app-automate/recent_apps \
                    | jq > browserstack_uploaded_apps.json
      - share-pipeline-variable@1:
          title: Persist BROWSERSTACK_IOS_APP_URL across all stages
          inputs:
            - variables: |-
                BROWSERSTACK_IOS_APP_URL
      - deploy-to-bitrise-io@2.2.3:
          is_always_run: false
          is_skippable: true
          inputs:
            - deploy_path: browserstack_uploaded_apps.json
          title: Bitrise Deploy Browserstack Uploaded Apps
  build_ios_flask_release:
    before_run:
      - code_setup
    after_run:
      - notify_failure
    steps:
      - certificate-and-profile-installer@1: {}
      - set-xcode-build-number@1:
          inputs:
            - build_short_version_string: $FLASK_VERSION_NAME
            - build_version: $FLASK_VERSION_NUMBER
            - plist_path: $PROJECT_LOCATION_IOS/MetaMask/MetaMask-Flask-Info.plist
      - script@1:
          inputs:
            - content: |-
                #!/usr/bin/env bash
                node -v
                METAMASK_BUILD_TYPE='flask' METAMASK_ENVIRONMENT='production' yarn build:ios:pre-flask
          title: iOS Sourcemaps & Build
          is_always_run: false
      - deploy-to-bitrise-io@2.2.3:
          is_always_run: false
          is_skippable: true
          inputs:
            - pipeline_intermediate_files: ios/build/output/MetaMask-Flask.ipa:BITRISE_APP_STORE_IPA_PATH
            - deploy_path: ios/build/output/MetaMask-Flask.ipa
          title: Deploy iOS IPA
      - deploy-to-bitrise-io@2.2.3:
          is_always_run: false
          is_skippable: true
          inputs:
            - deploy_path: ios/build/MetaMask-Flask.xcarchive:BITRISE_APP_STORE_XCARCHIVE_PATH
          title: Deploy Symbols File
      - deploy-to-bitrise-io@2.2.3:
          is_always_run: false
          is_skippable: true
          inputs:
            - pipeline_intermediate_files: sourcemaps/ios/index.js.map:BITRISE_APP_STORE_SOURCEMAP_PATH
            - deploy_path: sourcemaps/ios/index.js.map
          title: Deploy Source Map
  build_ios_qa_flask:
    before_run:
      - code_setup
    after_run:
      - _upload_ipa_to_browserstack_flask
      - notify_failure
    steps:
      - certificate-and-profile-installer@1: {}
      - set-xcode-build-number@1:
          inputs:
            - build_short_version_string: $FLASK_VERSION_NAME
            - build_version: $FLASK_VERSION_NUMBER
            - plist_path: $PROJECT_LOCATION_IOS/MetaMask/MetaMask-Flask-Info.plist
      - script@1:
          inputs:
            - content: |-
                #!/usr/bin/env bash
                node -v
                GIT_BRANCH=$BITRISE_GIT_BRANCH METAMASK_BUILD_TYPE='flask' METAMASK_ENVIRONMENT='qa' yarn build:ios:pre-flask
          title: iOS Flask Sourcemaps & Build
          is_always_run: false
      - deploy-to-bitrise-io@2.2.3:
          is_always_run: false
          is_skippable: true
          inputs:
            - pipeline_intermediate_files: ios/build/output/MetaMask-Flask.ipa:BITRISE_APP_STORE_FLASK_IPA_PATH
            - deploy_path: ios/build/output/MetaMask-Flask.ipa
          title: Deploy iOS Flask IPA
      - deploy-to-bitrise-io@2.2.3:
          is_always_run: false
          is_skippable: true
          inputs:
            - deploy_path: ios/build/MetaMask-Flask.xcarchive
          title: Deploy Flask Symbols File
      - deploy-to-bitrise-io@2.2.3:
          is_always_run: false
          is_skippable: true
          inputs:
            - pipeline_intermediate_files: sourcemaps/ios/index.js.map:BITRISE_APP_STORE_FLASK_SOURCEMAP_PATH
            - deploy_path: sourcemaps/ios/index.js.map
          title: Deploy Flask Source Map
  _upload_ipa_to_browserstack_flask:
    steps:
      - script@1:
          title: Upload Flask IPA to Browserstack
          inputs:
            - content: |-
                #!/usr/bin/env bash
                set -e
                set -x
                set -o pipefail
                CUSTOM_ID="flask-$BITRISE_GIT_BRANCH-$FLASK_VERSION_NAME-$FLASK_VERSION_NUMBER"
                CUSTOM_ID=${CUSTOM_ID////-}
                IPA_PATH=ios/build/output/MetaMask-Flask.ipa
                IPA_PATH_FOR_APP_LIVE=ios/build/output/"$CUSTOM_ID".ipa
                curl -u "$BROWSERSTACK_USERNAME:$BROWSERSTACK_ACCESS_KEY" -X POST "https://api-cloud.browserstack.com/app-automate/upload" -F "file=@$IPA_PATH" -F 'data={"custom_id": "'$CUSTOM_ID'"}' | jq -j '.app_url' | envman add --key BROWSERSTACK_IOS_FLASK_APP_URL
                mv "$IPA_PATH" "$IPA_PATH_FOR_APP_LIVE"
                curl -u "$BROWSERSTACK_USERNAME:$BROWSERSTACK_ACCESS_KEY" -X POST "https://api-cloud.browserstack.com/app-live/upload" -F "file=@$IPA_PATH_FOR_APP_LIVE" -F 'data={"custom_id": "'$CUSTOM_ID'"}'
                curl -u "$BROWSERSTACK_USERNAME:$BROWSERSTACK_ACCESS_KEY" -X GET https://api-cloud.browserstack.com/app-automate/recent_apps | jq > browserstack_uploaded_flask_apps.json
      - share-pipeline-variable@1:
          title: Persist BROWSERSTACK_IOS_FLASK_APP_URL across all stages
          inputs:
            - variables: |-
                BROWSERSTACK_IOS_FLASK_APP_URL
      - deploy-to-bitrise-io@2.2.3:
          is_always_run: false
          is_skippable: true
          inputs:
            - deploy_path: browserstack_uploaded_flask_apps.json
          title: Bitrise Deploy Browserstack Uploaded Flask Apps
app:
  envs:
    - opts:
        is_expand: false
      MM_NOTIFICATIONS_UI_ENABLED: true
    - opts:
        is_expand: false
      MM_NETWORK_UI_REDESIGN_ENABLED: false
    - opts:
        is_expand: false
      PORTFOLIO_VIEW: true
    - opts:
        is_expand: false
      MM_PER_DAPP_SELECTED_NETWORK: false
    - opts:
        is_expand: false
      MM_REMOVE_GLOBAL_NETWORK_SELECTOR: false

    - opts:
        is_expand: false
      MM_PERMISSIONS_SETTINGS_V1_ENABLED: false
    - opts:
        is_expand: false
      MM_SECURITY_ALERTS_API_ENABLED: true
    - opts:
        is_expand: false
      BRIDGE_USE_DEV_APIS: false
    - opts:
        is_expand: false
      MM_BRIDGE_ENABLED: true
    - opts:
        is_expand: false
      PROJECT_LOCATION: android
    - opts:
        is_expand: false
      NDK_VERSION: 26.1.10909125
    - opts:
        is_expand: false
      QA_APK_NAME: app-qa-release
    - opts:
        is_expand: false
      MODULE: app
    - opts:
        is_expand: false
      VARIANT: ''
    - opts:
        is_expand: false
      BITRISE_PROJECT_PATH: ios/MetaMask.xcworkspace
    - opts:
        is_expand: false
      BITRISE_SCHEME: MetaMask
    - opts:
        is_expand: false
      BITRISE_EXPORT_METHOD: enterprise
    - opts:
        is_expand: false
      PROJECT_LOCATION_ANDROID: android
    - opts:
        is_expand: false
      PROJECT_LOCATION_IOS: ios
    - opts:
        is_expand: false
<<<<<<< HEAD
      VERSION_NAME: 7.48.99
    - opts:
        is_expand: false
      VERSION_NUMBER: 2082
    - opts:
        is_expand: false
      FLASK_VERSION_NAME: 7.48.99
    - opts:
        is_expand: false
      FLASK_VERSION_NUMBER: 2082
=======
      VERSION_NAME: 7.47.3
    - opts:
        is_expand: false
      VERSION_NUMBER: 2051
    - opts:
        is_expand: false
      FLASK_VERSION_NAME: 7.47.3
    - opts:
        is_expand: false
      FLASK_VERSION_NUMBER: 2051
>>>>>>> ad309603
    - opts:
        is_expand: false
      ANDROID_APK_LINK: ''
    - opts:
        is_expand: false
      ANDROID_AAP_LINK: ''
    - opts:
        is_expand: false
      IOS_APP_LINK: ''
    - opts:
        is_expand: false
      NVM_VERSION: 0.39.7
    - opts:
        is_expand: false
      NVM_SHA256SUM: '8e45fa547f428e9196a5613efad3bfa4d4608b74ca870f930090598f5af5f643'
    - opts:
        is_expand: false
      NODE_VERSION: 20.18.0
    - opts:
        is_expand: false
      YARN_VERSION: 1.22.22
    - opts:
        is_expand: false
      COREPACK_VERSION: 0.28.0
    - opts:
        is_expand: false
      WEB3AUTH_NETWORK: 'sapphire_devnet'
meta:
  bitrise.io:
    stack: osx-xcode-16.2.x
    machine_type_id: g2.mac.4large
trigger_map:
  - push_branch: release/*
    pipeline: pr_regression_e2e_pipeline
  - push_branch: main
    pipeline: app_launch_times_and_expo_pipeline
  - tag: 'qa-*'
    pipeline: create_qa_builds_pipeline
  - tag: 'v*.*.*'
    pipeline: create_qa_builds_pipeline<|MERGE_RESOLUTION|>--- conflicted
+++ resolved
@@ -2539,18 +2539,6 @@
       PROJECT_LOCATION_IOS: ios
     - opts:
         is_expand: false
-<<<<<<< HEAD
-      VERSION_NAME: 7.48.99
-    - opts:
-        is_expand: false
-      VERSION_NUMBER: 2082
-    - opts:
-        is_expand: false
-      FLASK_VERSION_NAME: 7.48.99
-    - opts:
-        is_expand: false
-      FLASK_VERSION_NUMBER: 2082
-=======
       VERSION_NAME: 7.47.3
     - opts:
         is_expand: false
@@ -2561,7 +2549,6 @@
     - opts:
         is_expand: false
       FLASK_VERSION_NUMBER: 2051
->>>>>>> ad309603
     - opts:
         is_expand: false
       ANDROID_APK_LINK: ''
