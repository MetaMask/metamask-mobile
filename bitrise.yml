---
format_version: '8'
default_step_lib_source: 'https://github.com/bitrise-io/bitrise-steplib.git'
project_type: react-native

#Pipelines are listed below
pipelines:
  # Generates prod builds for all targets
  create_prod_builds_pipeline:
    stages:
      - create_prod_builds: {}
  create_android_env_builds_pipeline:
    stages:
      - create_android_env_builds: {}
  #Creates MetaMask-QA apps and stores apk/ipa in Bitrise
  create_qa_builds_pipeline:
    stages:
      - create_build_qa: {}
  #Builds MetaMask, MetaMask-QA apps and stores apk/ipa in Bitrise
  build_all_targets_pipeline:
    stages:
      - bump_version_stage: {}
      - create_build_release: {}
      - bump_version_stage: {}
      - create_build_beta: {}
      - bump_version_stage: {}
      - create_build_qa: {}
      - bump_version_stage: {}
  #Releases MetaMask apps and stores apk/ipa into Play(Internal Testing)/App(TestFlight) Store
  release_builds_to_store_pipeline:
    stages:
      - bump_version_stage: {}
      - create_build_release: {}
      - deploy_build_release: {}
      - create_build_qa: {} #Generate QA builds for E2E app upgrade tests
  #Releases MetaMask beta apps and stores apk/ipa into Play(Internal Testing)/App(TestFlight) Store
  beta_builds_to_store_pipeline:
    stages:
      - bump_version_stage: {}
      - create_build_beta: {}
      - deploy_build_release: {}
  #Releases MetaMask RC apps for release buil profiling
  release_rc_builds_to_store_pipeline:
    stages:
      - bump_version_stage: {}
      - create_build_rc: {}
      - deploy_build_release: {}
  #Releases MetaMask apps and stores ipa into App(TestFlight) Store
  release_ios_to_store_pipeline:
    stages:
      - bump_version_stage: {}
      - create_ios_release: {}
      - deploy_ios_release: {}
  #Releases MetaMask apps and stores apk Play(Internal Testing) Store
  release_android_to_store_pipeline:
    stages:
      - bump_version_stage: {}
      - create_android_release: {}
      - deploy_android_release: {}
  # TODO: Remove this workflow since it's not used anymore
  run_e2e_ios_pipeline:
    stages:
      - build_e2e_ios_stage: {}
      - run_e2e_ios_stage: {}
      - notify: {}
  # TODO: Remove this workflow since it's not used anymore
  run_e2e_flask_pipeline:
    stages:
      - pr_cache_check_stage: {}
      - build_e2e_flask_ios_android: {}
      - run_e2e_flask_ios_android: {}
      - notify: {}
  #Run single suits or test files
  run_single_test_suite_ios_android:
    stages:
      - build_smoke_e2e_ios_android_stage: {}
      - run_single_e2e_ios_android_stage: {}
      - notify: {}
  #Run E2E test suite for Android only
  run_e2e_android_pipeline:
    stages:
      - build_e2e_android_stage: {} #builds android detox E2E
      - run_e2e_android_stage: {} #runs android detox test E2E
      - notify: {}
  #PR_e2e_verfication (build ios & android), run iOS (smoke), emulator Android
  release_e2e_pipeline:
    stages:
      - build_e2e_ios_android_stage: {}
      - run_release_e2e_ios_android_stage: {}
      - report_results_stage: {}
      - notify: {}
  #PR_e2e_verfication (build ios & android), run iOS (smoke), emulator Android
  pr_smoke_e2e_pipeline:
    stages:
      - set_main_target_stage: {}
      - pr_cache_check_stage: {}
      - build_smoke_e2e_ios_android_stage: {}
      - run_smoke_e2e_ios_android_stage: {}
      - notify: {}
      
  flask_smoke_e2e_pipeline:
    stages:
      - set_flask_target_stage: {}
      - pr_cache_check_stage: {}
      - build_e2e_flask_ios_android: {}
      - run_e2e_flask_ios_android_stage: {}
      - notify: {}

  #Performance smoke test pipeline - runs only performance tests
  smoke_e2e_performance_pipeline:
    stages:
      - set_main_target_stage: {}
      - pr_cache_check_stage: {}
      - build_smoke_e2e_ios_android_stage: {}
      # - run_smoke_e2e_performance_ios_android_stage: {}
      - notify: {}

  #PR_e2e_verfication (build ios & android), run iOS (regression), emulator Android
  pr_rc_rwy_pipeline:
    workflows:
      set_main_target_workflow: {}
      pr_check_build_cache:
        depends_on:
        - set_main_target_workflow
        abort_on_fail: true
      bump_version_code:
        depends_on:
        - pr_check_build_cache
      build_ios_rc_and_upload_sourcemaps:
        depends_on:
        - bump_version_code
      build_android_rc_and_upload_sourcemaps:
        depends_on:
        - bump_version_code
  expo_dev_pipeline:
    stages:
      - create_build_qa_and_expo: {}
      # - app_launch_times_test_stage: {}
  #Main expo pipeline
  expo_main_pipeline:
    stages:
      - create_build_main_expo: {}
  #Flask expo pipeline
  expo_flask_pipeline:
    stages:
      - create_build_flask_expo: {}
  #QA expo pipeline
  expo_qa_pipeline:
    stages:
      - create_build_qa_expo: {}
  #App Upgrade pipeline. Runs on browserstack
  app_upgrade_pipeline:
    stages:
      - create_build_qa_android: {}
      - app_upgrade_test_stage: {}
  # multichain_permissions_e2e_pipeline:
  #   stages:
  #     - build_multichain_permissions_e2e_ios_android_stage: {}
  #     - run_multichain_permissions_e2e_ios_android_stage: {}
  # Pipeline for Flask
  create_flask_release_builds_pipeline:
    stages:
      - create_build_flask_release: {}
      - notify: {}
  release_flask_builds_to_store_pipeline:
    stages:
      - create_build_flask_release: {}
      - deploy_flask_build_release: {}
      - release_notify: {}
  nightly_exp_builds_pipeline:
    workflows:
      bump_version_code: {}
      build_android_main_exp:
        depends_on:
        - bump_version_code
      build_ios_main_exp:
        depends_on:
        - bump_version_code    
  nightly_rc_builds_pipeline:
    workflows:
      bump_version_code: {}
      build_android_main_rc:
        depends_on:
        - bump_version_code
      build_ios_main_rc:
        depends_on:
        - bump_version_code
#Stages reference workflows. Those workflows cannot but utility "_this-is-a-utility"
stages:
  bump_version_stage:
    workflows:
    - bump_version_code: {}
  create_build_all_targets:
    workflows:
      - build_android_release: {}
      - build_ios_release: {}
      - build_android_flask_release: {}
      - build_ios_flask_release: {}
      - build_android_qa: {}
      - build_ios_qa: {}
      - build_android_devbuild: {}
      - build_ios_devbuild: {}
      - build_ios_simbuild: {}
  create_build_release:
    workflows:
      - build_android_main_prod: {}
      - build_ios_main_prod: {}
  create_build_beta:
    workflows:
      - build_android_main_beta: {}
      - build_ios_main_beta: {}
  deploy_build_release:
    workflows:
      - deploy_android_to_store: {}
      - deploy_ios_to_store: {}
  create_ios_release:
    workflows:
      - build_ios_release: {}
  deploy_ios_release:
    workflows:
      - deploy_ios_to_store: {}
  create_android_release:
    workflows:
      - build_android_main_prod: {}
  create_android_release_new:
    workflows:
      - build_android_main_prod: {}
      - build_android_main_beta: {}
      - build_android_main_rc: {}
  create_ios_release_new:
    workflows:
      - build_ios_main_prod: {}
      - build_ios_main_beta: {}
      - build_ios_main_rc: {}
  create_build_rc:
    workflows:
      - build_android_main_rc: {}
      - build_ios_main_rc: {}
  deploy_android_release:
    workflows:
      - deploy_android_to_store: {}
  create_build_qa_and_expo:
    workflows:
      - build_android_devbuild: {}
      - build_android_qa: {}
      - build_ios_devbuild: {}
      - build_ios_simbuild: {}
      - build_ios_qa: {}
  create_build_main_expo:
    workflows:
      - build_android_devbuild: {}
      - build_ios_devbuild: {}
      - build_ios_simbuild: {}
  create_build_flask_expo:
    workflows:
      - build_android_flask_devbuild: {}
      - build_ios_flask_devbuild: {}
      - build_ios_flask_simbuild: {}
  create_build_qa_expo:
    workflows:
      - build_android_qa_devbuild: {}
      - build_ios_qa_devbuild: {}
      - build_ios_qa_simbuild: {}
  create_build_qa:
    workflows:
      - build_android_qa: {}
      - build_ios_qa: {}
  create_prod_builds:
    workflows:
      - build_ios_main_prod: {}
      - build_android_main_prod: {}
      - build_ios_qa_prod: {}
      - build_android_qa_prod: {}
      - build_ios_flask_prod: {}
      - build_android_flask_prod: {}
  create_android_env_builds:
    workflows:
      - build_android_main_prod: {}
      - build_android_main_rc: {}
      - build_android_main_beta: {}
      - build_android_main_exp: {}
      - build_android_main_test: {}
      - build_android_main_e2e: {}
      - build_android_main_dev: {}
      - build_android_flask_prod: {}
      - build_android_flask_test: {}
      - build_android_flask_e2e: {}
      - build_android_flask_dev: {}
  create_build_qa_android:
    workflows:
      - build_android_qa: {}
  create_build_qa_ios:
    workflows:
      - build_ios_qa: {}
  # TODO: Remove this workflow since it's not used anymore
  build_e2e_ios_stage:
    workflows:
      - ios_e2e_build: {}
  # TODO: Remove this workflow since it's not used anymore
  run_e2e_ios_stage:
    workflows:
      - ios_e2e_test: {}
  pr_cache_check_stage:
    abort_on_fail: true
    workflows:
      - pr_check_build_cache: {}
  # Sets the METAMASK_BUILD_TYPE variable to the main target
  set_main_target_stage:
    workflows:
      - set_main_target_workflow: {}
  # Sets the METAMASK_BUILD_TYPE variable to the flask target
  set_flask_target_stage:
    workflows:
      - set_flask_target_workflow: {}
  build_smoke_e2e_ios_android_stage:
    abort_on_fail: true
    workflows:
      - build_ios_main_e2e:
          run_if: '{{getenv "SKIP_IOS_BUILD" | eq "false"}}'
      # Disabling in CI to allow GHA runs
      # - build_android_main_e2e:
      #     run_if: '{{getenv "SKIP_ANDROID_BUILD" | eq "false"}}'
  build_multichain_permissions_e2e_ios_android_stage:
    abort_on_fail: true
    workflows:
      - build_ios_multichain_permissions_e2e: {}
      - build_android_multichain_permissions_e2e: {}
  # run_multichain_permissions_e2e_ios_android_stage:
  #   workflows:
  #     - run_tag_multichain_permissions_ios: {}
  #     - run_tag_multichain_permissions_android: {}
  run_e2e_flask_ios_android_stage:
    workflows:
      - run_ios_api_specs: {}
      - run_trade_swimlane_ios_smoke: {}
      - run_trade_swimlane_android_smoke: {}
      - run_network_abstraction_swimlane_ios_smoke: {}
      - run_network_abstraction_swimlane_android_smoke: {}
      - run_network_expansion_swimlane_ios_smoke: {}
      - run_network_expansion_swimlane_android_smoke: {}
      - run_wallet_platform_swimlane_ios_smoke: {}
      - run_wallet_platform_swimlane_android_smoke: {}
      - run_tag_smoke_confirmations_redesigned_android: {}
      - run_tag_smoke_confirmations_redesigned_ios: {}
      - run_tag_flask_build_tests_ios: {}
      - run_tag_flask_build_tests_android: {}
      - run_tag_smoke_accounts_ios: {}
      - run_tag_smoke_accounts_android: {}
  run_single_e2e_ios_android_stage:
    workflows:
      - run_single_ios_e2e_test: {}
      - run_single_android_e2e_test: {}
  run_smoke_e2e_ios_android_stage:
    workflows:
      - run_ios_api_specs: {}
      - run_trade_swimlane_ios_smoke: {}
      # - run_trade_swimlane_android_smoke: {}
      - run_network_abstraction_swimlane_ios_smoke: {}
      # - run_network_abstraction_swimlane_android_smoke: {}
      - run_network_expansion_swimlane_ios_smoke: {}
      # - run_network_expansion_swimlane_android_smoke: {}
      - run_wallet_platform_swimlane_ios_smoke: {}
      # - run_wallet_platform_swimlane_android_smoke: {}
      # - run_tag_smoke_confirmations_android: {}
      - run_tag_smoke_identity_ios: {}
      # - run_tag_smoke_identity_android: {}
      - run_tag_smoke_confirmations_redesigned_ios: {}
      - run_tag_smoke_multichain_api_ios: {}
      - run_tag_smoke_accounts_ios: {}
      # - run_tag_smoke_accounts_android: {}
      # - run_tag_smoke_performance_ios: {}
      # - run_tag_smoke_performance_android: {}
      - run_tag_smoke_card_ios: {}
      # - run_tag_smoke_card_android: {}
  # The entire workflow is disabled as Android runs on GHA and iOS was already skipped due to a regression
  # run_smoke_e2e_performance_ios_android_stage:
    # workflows:
      # - run_tag_smoke_performance_ios: {}
      #- run_tag_smoke_performance_android: {}
  # TODO: This stage does the same thing as build_smoke_e2e_ios_android_stage
  build_regression_e2e_ios_android_stage:
    abort_on_fail: true
    workflows:
      - build_ios_main_e2e:
          run_if: '{{getenv "SKIP_IOS_BUILD" | eq "false"}}'
      - build_android_main_e2e:
          run_if: '{{getenv "SKIP_ANDROID_BUILD" | eq "false"}}'
  run_regression_e2e_ios_android_stage:
    workflows:
      - ios_run_regression_confirmations_tests: {}
      - ios_run_regression_wallet_platform_tests: {}
      - ios_run_regression_trade_tests: {}
      - ios_run_regression_network_abstraction_tests: {}
      - ios_run_regression_network_expansion_tests: {}
      - ios_run_regression_accounts_tests: {}
      - ios_run_regression_ux_tests: {}
      - ios_run_regression_assets_tests: {}
      - android_run_regression_confirmations_tests: {}
      - android_run_regression_wallet_platform_tests: {}
      - android_run_regression_trade_tests: {}
      - android_run_regression_network_abstraction_tests: {}
      - android_run_regression_network_expansion_tests: {}
      - android_run_regression_performance_tests: {}
      - android_run_regression_assets_tests: {}
      - android_run_regression_accounts_tests: {}
      - android_run_regression_ux_tests: {}
  run_release_e2e_ios_android_stage:
    workflows:
      - ios_run_regression_confirmations_tests: {}
      - ios_run_regression_wallet_platform_tests: {}
      - ios_run_regression_trade_tests: {}
      - ios_run_regression_network_abstraction_tests: {}
      - ios_run_regression_network_expansion_tests: {}
      - ios_run_regression_accounts_tests: {}
      - ios_run_regression_ux_tests: {}
      - ios_run_regression_assets_tests: {}
      - android_run_regression_confirmations_tests: {}
      - android_run_regression_wallet_platform_tests: {}
      - android_run_regression_trade_tests: {}
      - android_run_regression_network_abstraction_tests: {}
      - android_run_regression_network_expansion_tests: {}
      - android_run_regression_performance_tests: {}
      - android_run_regression_assets_tests: {}
      - android_run_regression_accounts_tests: {}
      - android_run_regression_ux_tests: {}
      - run_ios_api_specs: {}
      - run_trade_swimlane_ios_smoke: {}
      - run_trade_swimlane_android_smoke: {}
      - run_network_expansion_swimlane_ios_smoke: {}
      - run_network_expansion_swimlane_android_smoke: {}
      - run_network_abstraction_swimlane_ios_smoke: {}
      - run_network_abstraction_swimlane_android_smoke: {}
      - run_wallet_platform_swimlane_ios_smoke: {}
      - run_wallet_platform_swimlane_android_smoke: {}
      - run_tag_smoke_confirmations_redesigned_android: {}
      - run_tag_smoke_confirmations_redesigned_ios: {}
      - run_tag_upgrade_android: {}
      - run_android_app_launch_times_appium_test: {}
      - run_tag_smoke_multichain_api_ios: {}
      - run_tag_smoke_accounts_ios: {}
      - run_tag_smoke_accounts_android: {}
      - run_tag_smoke_card_ios: {}
      - run_tag_smoke_card_android: {}
  build_regression_e2e_ios_gns_disabled_stage:
    abort_on_fail: true
    workflows:
      - build_ios_main_e2e_gns_disabled:
          run_if: '{{getenv "SKIP_IOS_BUILD" | eq "false"}}'
  run_regression_e2e_ios_gns_disabled_stage:
    workflows:
      - ios_run_regression_network_abstraction_tests_gns_disabled: {}

  report_results_stage:
    workflows:
      - run_testrail_update_automated_test_results: {}
  # TODO: Remove this stage since it's not used anymore
  run_e2e_ios_android_stage:
    workflows:
      - ios_e2e_test: {}
      - android_e2e_test: {}
  build_e2e_ios_android_stage:
    workflows:
      - build_android_qa: {}
      - ios_e2e_build: {}
      - android_e2e_build: {}
  build_e2e_android_stage:
    workflows:
      - android_e2e_build: {}
  run_e2e_android_stage:
    workflows:
      - android_e2e_test: {}
  notify:
    workflows:
      - notify_success: {}
  app_launch_times_test_stage:
    workflows:
      - run_android_app_launch_times_appium_test: {}
      # - run_ios_app_launch_times_appium_test: {}
  app_upgrade_test_stage:
    workflows:
      - run_tag_upgrade_android: {}
  release_notify:
    workflows:
      - release_announcing_stores: {}
  build_e2e_flask_ios_android:
    workflows:
      - build_android_flask_e2e: {}
      - build_ios_flask_e2e: {}
  # TODO: Remove this workflow since it's not used anymore
  run_e2e_flask_ios_android:
    workflows:
      - run_flask_e2e_android: {}
      - run_flask_e2e_ios: {}
  create_build_flask_release:
    workflows:
      - build_android_flask_release: {}
      - build_ios_flask_release: {}
  deploy_flask_build_release:
    workflows:
      - deploy_android_to_store:
          envs:
            - MM_ANDROID_PACKAGE_NAME: 'io.metamask.flask'
      - deploy_ios_to_store:

workflows:
  # Code Setups
  setup:
    steps:
      - activate-ssh-key@4:
          run_if: '{{getenv "SSH_RSA_PRIVATE_KEY" | ne ""}}'
      - git-clone@6: {}
  set_commit_hash:
    steps:
      - script@1:
          title: Set commit hash env variable
          inputs:
            - content: |-
                #!/usr/bin/env bash
                BRANCH_COMMIT_HASH="$(git rev-parse HEAD)"

                # Log the value of BRANCH_COMMIT_HASH
                echo "BRANCH_COMMIT_HASH is set to: $BRANCH_COMMIT_HASH"

                envman add --key BRANCH_COMMIT_HASH --value "$BRANCH_COMMIT_HASH"
      - share-pipeline-variable@1:
          title: Persist commit hash across all stages
          inputs:
            - variables: |-
                BRANCH_COMMIT_HASH
  code_setup:
    before_run:
      - setup
      - prep_environment
    steps:
      # - restore-cocoapods-cache@2: {}
      - yarn@0:
          inputs:
            - command: install --immutable
          title: Yarn Install
      - script@1:
          inputs:
            - content: |-
                #!/usr/bin/env bash
                envman add --key METAMASK_YARN_CACHE_DIR --value "$(yarn cache dir)"
          title: Get Yarn cache directory
      - yarn@0:
          inputs:
            - command: setup:github-ci
          title: Yarn Setup
  prep_environment:
    steps:
      - restore-cache@2:
          title: Restore Node
          inputs:
            - key: node-{{ getenv "NODE_VERSION" }}-{{ .OS }}-{{ .Arch }}
      - script@1:
          title: node, yarn, corepack installation
          inputs:
            - content: |-
                #!/usr/bin/env bash
                echo "Gems being installed with bundler gem"
                bundle install --gemfile=ios/Gemfile
                echo "Node $NODE_VERSION being installed"

                set -e

                # Add and enable NVM
                wget -O install-nvm.sh "https://raw.githubusercontent.com/nvm-sh/nvm/v${NVM_VERSION}/install.sh"
                echo "${NVM_SHA256SUM} install-nvm.sh" > install-nvm.sh.SHA256SUM
                sha256sum -c install-nvm.sh.SHA256SUM
                chmod +x install-nvm.sh && ./install-nvm.sh && rm ./install-nvm.sh
                source "${HOME}/.nvm/nvm.sh"
                echo 'source "${HOME}/.nvm/nvm.sh"' | tee -a ${HOME}/.{bashrc,profile}

                 # Retry logic for Node installation
                MAX_ATTEMPTS=3
                ATTEMPT=1
                until [ $ATTEMPT -gt $MAX_ATTEMPTS ]
                do
                  echo "Attempt $ATTEMPT to install Node.js"
                  nvm install ${NODE_VERSION}
                  INSTALL_STATUS=$? # Capture the exit status of the nvm install command
                  if [ $INSTALL_STATUS -eq 0 ]; then
                      echo "Node.js installation successful!"
                      break
                  else
                      echo "Node.js installation failed with exit code $INSTALL_STATUS"
                      ATTEMPT=$((ATTEMPT+1))
                      echo "Node.js installation failed, retrying in 5 seconds..."
                      sleep 5
                  fi
                done

                if [ $ATTEMPT -gt $MAX_ATTEMPTS ]; then
                  echo "Node.js installation failed after $MAX_ATTEMPTS attempts."
                  exit 1
                fi
                envman add --key PATH --value $PATH

                node --version

                echo "Corepack being installed with npm"
                npm i -g "corepack@$COREPACK_VERSION"
                echo "Corepack enabling $YARN_VERSION"
                corepack enable
      - save-cache@1:
          title: Save Node
          inputs:
            - key: node-{{ getenv "NODE_VERSION" }}-{{ .OS }}-{{ .Arch }}
            - paths: |-
                ../.nvm/
                ../../../root/.nvm/
  extract_version_info:
    steps:
      - script@1:
          title: Extract Version Info from Android build.gradle
          inputs:
            - content: |
                #!/bin/bash
                set -e
                
                # Path to Android build.gradle file
                BUILD_GRADLE_PATH="$PROJECT_LOCATION_ANDROID/app/build.gradle"
                
                # Extract versionName (remove quotes)
                APP_SEM_VER_NAME_TMP=$(grep -o 'versionName "[^"]*"' "$BUILD_GRADLE_PATH" | sed 's/versionName "\(.*\)"/\1/')
                
                # Extract versionCode
                APP_BUILD_NUMBER_TMP=$(grep -o 'versionCode [0-9]*' "$BUILD_GRADLE_PATH" | sed 's/versionCode \([0-9]*\)/\1/')
                
                # Validate that we found both values
                if [ -z "$APP_SEM_VER_NAME_TMP" ] || [ -z "$APP_BUILD_NUMBER_TMP" ]; then
                    echo "Error: Could not extract version information from $BUILD_GRADLE_PATH"
                    echo "APP_SEM_VER_NAME: $APP_SEM_VER_NAME_TMP"
                    echo "APP_BUILD_NUMBER: $APP_SEM_VER_NAME_TMP"
                    exit 1
                fi

                echo "APP_SEM_VER_NAME: $APP_SEM_VER_NAME_TMP"
                echo "APP_BUILD_NUMBER: $APP_BUILD_NUMBER_TMP"

                # Export as environment variables
                envman add --key APP_SEM_VER_NAME --value "$APP_SEM_VER_NAME_TMP"
                envman add --key APP_BUILD_NUMBER --value "$APP_BUILD_NUMBER_TMP"
  install_applesimutils:
    steps:
      - script@1:
          title: applesimutils installation
          inputs:
            - content: |-
                #!/usr/bin/env bash
                echo "Now installing applesimutils..."
                brew tap wix/brew
                brew install applesimutils

  # Notifications utility workflows
  # Provides values for commit or branch message and path depending on commit env setup initialised or not
  _get_workflow_info:
    steps:
      - activate-ssh-key@4:
          is_always_run: true # always run to also feed failure notifications
          run_if: '{{getenv "SSH_RSA_PRIVATE_KEY" | ne ""}}'
      - git-clone@6:
          inputs:
            - update_submodules: 'no'
          is_always_run: true # always run to also feed failure notifications
      - script@1:
          is_always_run: true # always run to also feed failure notifications
          inputs:
            - content: |
                #!/bin/bash
                # generate reference to commit from env or using git
                COMMIT_SHORT_HASH="${BITRISE_GIT_COMMIT:0:7}"
                BRANCH_HEIGHT=''
                WORKFLOW_TRIGGER='Push'

                if [[ -z "$BITRISE_GIT_COMMIT" ]]; then
                  COMMIT_SHORT_HASH="$(git rev-parse --short HEAD)"
                  BRANCH_HEIGHT='HEAD'
                  WORKFLOW_TRIGGER='Manual'
                fi

                envman add --key COMMIT_SHORT_HASH --value "$COMMIT_SHORT_HASH"
                envman add --key BRANCH_HEIGHT --value "$BRANCH_HEIGHT"
                envman add --key WORKFLOW_TRIGGER --value "$WORKFLOW_TRIGGER"
          title: Get commit or branch name and path variables

  # Slack notification utils: we have two workflows to allow choosing when to notify: on success, on failure or both.
  # A workflow for instance create_qa_builds will notify on failure for each build_android_qa or build_ios_qa
  # but will only notify success if both success and create_qa_builds succeeds.

  # Send a Slack message on successful release
  release_announcing_stores:
    before_run:
      - code_setup
    steps:
      - yarn@0:
          inputs:
            - command: build:announce
          title: Announcing pre-release
          is_always_run: false
    meta:
      bitrise.io:
        stack: linux-docker-android-22.04
        machine_type_id: standard

  # Send a Slack message when workflow succeeds
  notify_success:
    before_run:
      - _get_workflow_info
    steps:
      # Update Bitrise comment in PR with success status
      - comment-on-github-pull-request@0:
          is_always_run: true
          run_if: '{{getenv "TRIGGERED_BY_PR_LABEL" | eq "true"}}'
          inputs:
            - personal_access_token: '$GITHUB_ACCESS_TOKEN'
            - body: |-
                ## [<img alt="https://bitrise.io/" src="https://assets-global.website-files.com/5db35de024bb983af1b4e151/5e6f9ccc3e129dfd8a205e4e_Bitrise%20Logo%20-%20Eggplant%20Bg.png" height="20">](${BITRISEIO_PIPELINE_BUILD_URL}) **Bitrise**

                ✅✅✅ `${BITRISEIO_PIPELINE_TITLE}` passed on Bitrise! ✅✅✅

                Commit hash: ${GITHUB_PR_HASH}
                Build link: ${BITRISEIO_PIPELINE_BUILD_URL}

                >[!NOTE]
                >- You can kick off another `${BITRISEIO_PIPELINE_TITLE}` on Bitrise by removing and re-applying the `run-ios-e2e-smoke` label on the pull request

                <!-- BITRISE_TAG -->
                <!-- BITRISE_SUCCESS_TAG -->
            - repository_url: '$GIT_REPOSITORY_URL'
            - issue_number: '$GITHUB_PR_NUMBER'
            - api_base_url: 'https://api.github.com'
            - update_comment_tag: '$GITHUB_PR_HASH'
      - script@1:
          is_always_run: true
          title: Label PR with success
          inputs:
          - content: |-
              #!/usr/bin/env bash
              # Define label data
              LABELS_JSON='{"labels":["bitrise-result-ready"]}'

              # API URL to add labels to a PR
              API_URL="https://api.github.com/repos/$BITRISEIO_GIT_REPOSITORY_OWNER/$BITRISEIO_GIT_REPOSITORY_SLUG/issues/$GITHUB_PR_NUMBER/labels"

              # Perform the curl request and capture the HTTP status code
              HTTP_RESPONSE=$(curl -s -o response.txt -w "%{http_code}" -X POST -H "Authorization: token $GITHUB_ACCESS_TOKEN" -H "Accept: application/vnd.github.v3+json" -d "$LABELS_JSON" "$API_URL")

              # Output the HTTP status code
              echo "HTTP Response Code: $HTTP_RESPONSE"

              # Optionally check the response
              echo "HTTP Response Code: $HTTP_RESPONSE"

              if [ "$HTTP_RESPONSE" -ne 200 ]; then
                  echo "Failed to apply label. Status code: $HTTP_RESPONSE"
                  cat response.txt  # Show error message from GitHub if any
              else
                  echo "Label applied successfully."
              fi

              # Clean up the response file
              rm response.txt


  # Send a Slack message when workflow fails
  notify_failure:
    before_run:
      - _get_workflow_info
    steps:
      - script@1:
          is_always_run: true
          title: Check if PR comment should be updated
          inputs:
            - content: |-
                #!/usr/bin/env bash
                if [[ "$TRIGGERED_BY_PR_LABEL" == "true" && $BITRISE_BUILD_STATUS == 1 ]]; then
                  envman add --key SHOULD_UPDATE_PR_COMMENT --value "true"
                else
                  envman add --key SHOULD_UPDATE_PR_COMMENT --value "false"
                fi
      # Update Bitrise comment in PR with failure status
      - comment-on-github-pull-request@0:
          is_always_run: true
          run_if: '{{getenv "SHOULD_UPDATE_PR_COMMENT" | eq "true"}}'
          inputs:
            - personal_access_token: '$GITHUB_ACCESS_TOKEN'
            - body: |-
                ## [<img alt="https://bitrise.io/" src="https://assets-global.website-files.com/5db35de024bb983af1b4e151/5e6f9ccc3e129dfd8a205e4e_Bitrise%20Logo%20-%20Eggplant%20Bg.png" height="20">](${BITRISEIO_PIPELINE_BUILD_URL}) **Bitrise**

                ❌❌❌ `${BITRISEIO_PIPELINE_TITLE}` failed on Bitrise! ❌❌❌

                Commit hash: ${GITHUB_PR_HASH}
                Build link: ${BITRISEIO_PIPELINE_BUILD_URL}

                >[!NOTE]
                >- You can rerun any failed steps by opening the Bitrise build, tapping `Rebuild` on the upper right then `Rebuild unsuccessful Workflows`
                >- You can kick off another `${BITRISEIO_PIPELINE_TITLE}` on Bitrise by removing and re-applying the `run-ios-e2e-smoke` label on the pull request

                > [!TIP]
                >- Check the [documentation](https://www.notion.so/metamask-consensys/Bitrise-Pipeline-Overview-43159500c43748a389556f0593e8834b#26052f2ea6e24f8c9cfdb57a7522dc1f) if you have any doubts on how to understand the failure on bitrise

                <!-- BITRISE_TAG -->
                <!-- BITRISE_FAIL_TAG -->
            - repository_url: '$GIT_REPOSITORY_URL'
            - issue_number: '$GITHUB_PR_NUMBER'
            - api_base_url: 'https://api.github.com'
            - update_comment_tag: '$GITHUB_PR_HASH'
  bump_version_code:
    before_run:
      - _get_workflow_info
    steps:
      - script@1:
          is_always_run: true
          title: Trigger Update Build Version Action
          inputs:
            - content: |-
                #!/usr/bin/env bash
                set -e

                # Trigger the workflow
                RESPONSE=$(curl -L \
                  -X POST \
                  -H "Accept: application/vnd.github+json" \
                  -H "Authorization: Bearer $GITHUB_TRIGGER_ACTION_TOKEN" \
                  -H "X-GitHub-Api-Version: 2022-11-28" \
                  "https://api.github.com/repos/MetaMask/metamask-mobile/actions/workflows/125632963/dispatches" \
                  -d "{\"ref\":\"main\",\"inputs\":{\"base-branch\":\"$BITRISE_GIT_BRANCH\"}}" || exit 1)

                echo "Waiting 25 seconds for workflow to start..."
                sleep 25

                # Check completion status every 20 seconds
                for i in {1..5}; do
                  echo "Checking workflow status (Attempt $i of 5)..."

                  RESPONSE=$(curl -L \
                    -H "Accept: application/vnd.github+json" \
                    -H "Authorization: Bearer $GITHUB_TRIGGER_ACTION_TOKEN" \
                    -H "X-GitHub-Api-Version: 2022-11-28" \
                    "https://api.github.com/repos/MetaMask/metamask-mobile/actions/workflows/125632963/runs?branch=main&status=in_progress")

                  # Store the total_count value
                  TOTAL_COUNT=$(echo "$RESPONSE" | jq -r '.total_count')

                  if [ "$TOTAL_COUNT" = "0" ]; then
                    echo "Workflow finished result: https://github.com/MetaMask/metamask-mobile/actions/workflows/update-latest-build-version.yml"
                    exit 0
                  else
                    # Get the status and conclusion of the most recent run
                    STATUS=$(echo "$RESPONSE" | jq -r '.workflow_runs[0].status')
                    echo "Current status: $STATUS"
                    echo "Workflow is still in progress (status: $STATUS)..."
                    sleep 20
                  fi
                done

                echo "Timeout: Workflow did not complete within 100 seconds"
                echo "Check this action status for reason: https://github.com/MetaMask/metamask-mobile/actions/workflows/update-latest-build-version.yml"
                exit 1
    meta:
      bitrise.io:
        stack: linux-docker-android-22.04
        machine_type_id: standard
  # CI Steps
  ci_test:
    before_run:
      - code_setup
    steps:
      - yarn@0:
          inputs:
            - args: ''
            - command: test:unit --silent
          title: Unit Test
          is_always_run: false
      - script@1:
          inputs:
            - content: |-
                #!/usr/bin/env bash
                echo 'weew - everything passed!'
          title: All Tests Passed
          is_always_run: false
  # E2E Steps
  ### This workflow uses a flag (TEST_SUITE) that defines the specific set of tests to be run.
  ## in this instance Regression. In future iterations we can rename to ios_test_suite_selection & android_test_suite_selection
  ios_build_regression_tests:
    after_run:
      - ios_e2e_build
  ios_run_regression_confirmations_tests:
    envs:
      - TEST_SUITE_TAG: 'RegressionConfirmations'
    after_run:
      - ios_e2e_test
  ios_run_regression_wallet_platform_tests:
    envs:
      - TEST_SUITE_TAG: 'RegressionWalletPlatform'
    after_run:
      - ios_e2e_test
  ios_run_regression_trade_tests:
    envs:
      - TEST_SUITE_TAG: 'RegressionTrade'
    after_run:
      - ios_e2e_test
  ios_run_regression_network_abstraction_tests:
    envs:
      - TEST_SUITE_TAG: 'RegressionNetworkAbstractions'
      - MM_REMOVE_GLOBAL_NETWORK_SELECTOR: 'true'
    after_run:
      - ios_e2e_test
  ios_run_regression_network_abstraction_tests_gns_disabled:
    envs:
      - TEST_SUITE_TAG: 'RegressionNetworkAbstractions'
      - MM_REMOVE_GLOBAL_NETWORK_SELECTOR: 'false'
    after_run:
      - ios_e2e_test
  ios_run_regression_network_expansion_tests:
    envs:
      - TEST_SUITE_TAG: 'RegressionNetworkExpansion'
    after_run:
      - ios_e2e_test
  ios_run_regression_performance_tests:
    envs:
      - TEST_SUITE_TAG: 'RegressionPerformance'
    after_run:
      - ios_e2e_test
  ios_run_regression_accounts_tests:
    envs:
      - TEST_SUITE_TAG: 'RegressionAccounts'
    after_run:
      - ios_e2e_test
  ios_run_regression_assets_tests:
    envs:
      - TEST_SUITE_TAG: 'RegressionAssets'
    after_run:
      - ios_e2e_test
  ios_run_regression_ux_tests:
    envs:
      - TEST_SUITE_TAG: 'RegressionWalletUX'
    after_run:
      - ios_e2e_test
  android_build_regression_tests:
    meta:
      bitrise.io:
        stack: linux-docker-android-22.04
        machine_type_id: elite-xl
    after_run:
      - android_e2e_build
  android_run_regression_confirmations_tests:
    meta:
        bitrise.io:
          stack: linux-docker-android-22.04
          machine_type_id: elite-xl
    envs:
      - TEST_SUITE_TAG: 'RegressionConfirmations'
    after_run:
      - android_e2e_test
  android_run_regression_wallet_platform_tests:
    meta:
      bitrise.io:
        stack: linux-docker-android-22.04
        machine_type_id: elite-xl
    envs:
      - TEST_SUITE_TAG: 'RegressionWalletPlatform'
    after_run:
      - android_e2e_test
  android_run_regression_trade_tests:
    meta:
      bitrise.io:
        stack: linux-docker-android-22.04
        machine_type_id: elite-xl
    envs:
      - TEST_SUITE_TAG: 'RegressionTrade'
    after_run:
      - android_e2e_test
  android_run_regression_network_abstraction_tests:
    meta:
      bitrise.io:
        stack: linux-docker-android-22.04
        machine_type_id: elite-xl
    envs:
      - TEST_SUITE_TAG: 'RegressionNetworkAbstractions'
    after_run:
      - android_e2e_test
  android_run_regression_network_expansion_tests:
    meta:
      bitrise.io:
        stack: linux-docker-android-22.04
        machine_type_id: elite-xl
    envs:
      - TEST_SUITE_TAG: 'RegressionNetworkExpansion'
    after_run:
      - android_e2e_test
  android_run_regression_performance_tests:
    meta:
      bitrise.io:
        stack: linux-docker-android-22.04
        machine_type_id: elite-xl
    envs:
      - TEST_SUITE_TAG: 'RegressionPerformance'
    after_run:
      - android_e2e_test
  android_run_regression_accounts_tests:
    meta:
      bitrise.io:
        stack: linux-docker-android-22.04
        machine_type_id: elite-xl
    envs:
      - TEST_SUITE_TAG: 'RegressionAccounts'
    after_run:
      - android_e2e_test
  android_run_regression_ux_tests:
    meta:
      bitrise.io:
        stack: linux-docker-android-22.04
        machine_type_id: elite-xl
    envs:
      - TEST_SUITE_TAG: 'RegressionWalletUX'
    after_run:
      - android_e2e_test
  android_run_regression_assets_tests:
    meta:
      bitrise.io:
        stack: linux-docker-android-22.04
        machine_type_id: elite-xl
    envs:
      - TEST_SUITE_TAG: 'RegressionAssets'
    after_run:
      - android_e2e_test
  download_production_qa_apk:
    steps:
      - script@1:
          title: Download Production QA APK
          inputs:
            - content: |
                #!/usr/bin/env bash
                ./scripts/download-android-qa-app.sh
                # APK_PATH is already set by the download script using envman
  build_flask_e2e_android:
    after_run:
      - android_flask_e2e_build
    meta:
      bitrise.io:
        stack: linux-docker-android-22.04
        machine_type_id: elite-xl
  # TODO: Remove this workflow since it's not used anymore
  run_flask_e2e_android:
    meta:
      bitrise.io:
        stack: linux-docker-android-22.04
        machine_type_id: elite-xl
    envs:
      - METAMASK_BUILD_TYPE: 'flask'
    after_run:
      - android_e2e_test
  build_flask_e2e_ios:
    envs:
      - COMMAND_YARN: 'build:ios:flask:e2e'
    after_run:
      - ios_e2e_build
  # TODO: Remove this workflow since it's not used anymore
  run_flask_e2e_ios:
    envs:
      - METAMASK_BUILD_TYPE: 'flask'
    after_run:
      - ios_e2e_test
  run_tag_upgrade_android:
    meta:
      bitrise.io:
        stack: linux-docker-android-22.04
        machine_type_id: elite-xl
    before_run:
      - setup
      - prep_environment
      - download_production_qa_apk
    after_run:
      -  wdio_android_e2e_test
    envs:
      - CUCUMBER_TAG_EXPRESSION: '@upgrade and @androidApp'
      - TEST_TYPE: 'upgrade'
      - NEW_BUILD_STRING: 'MetaMask v$VERSION_NAME ($VERSION_NUMBER)' # this is the build string for the new build that was generated by build_android_qa
    steps:
      - script@1:
          title: Set Build Strings
          inputs:
            - content: |
                envman add --key PRODUCTION_BUILD_STRING --value "MetaMask v${PRODUCTION_BUILD_NAME} (${PRODUCTION_BUILD_NUMBER})"

                BITRISE_GIT_BRANCH="qa-release"
                VERSION_NAME="$PRODUCTION_BUILD_NAME" #  This value (PRODUCTION_BUILD_NAME) comes from the script to download the production build
                VERSION_NUMBER="$PRODUCTION_BUILD_NUMBER" # This value (PRODUCTION_BUILD_NUMBER) comes from the script to download the production build
                echo "Using qa-release with production version: $VERSION_NAME ($VERSION_NUMBER)"

                CUSTOM_ID="$BITRISE_GIT_BRANCH-$VERSION_NAME-$VERSION_NUMBER"
                CUSTOM_ID=${CUSTOM_ID////-}

                #### The UPLOAD_APK_PATH is the path to the apk file that was downloaded by the download_production_qa_apk step
                echo "apk path: $UPLOAD_APK_PATH"
                RESPONSE=$(curl -u "$BROWSERSTACK_USERNAME:$BROWSERSTACK_ACCESS_KEY" \
                    -X POST "https://api-cloud.browserstack.com/app-automate/upload" \
                    -F "file=@$UPLOAD_APK_PATH" \
                    -F 'data={"custom_id": "'$CUSTOM_ID'"}')

                # Extract app_url
                APP_URL=$(echo "$RESPONSE" | jq -r '.app_url')

                # Set the environment variable
                envman add --key PRODUCTION_APP_URL --value "$APP_URL"

                # Debug output
                echo "Response: $RESPONSE"
                echo "APP_URL: $APP_URL"
                echo "PRODUCTION_APP_URL: $PRODUCTION_APP_URL"

  build_ios_multichain_permissions_e2e:
    after_run:
      - ios_e2e_build
      # - android_e2e_build
  build_android_multichain_permissions_e2e:
    meta:
      bitrise.io:
        stack: linux-docker-android-22.04
        machine_type_id: elite-xl
    after_run:
      - android_e2e_build
  run_android_app_launch_times_appium_test:
    envs:
      - TEST_SUITE_FOLDER: './wdio/features/Performance/*'
      - TEST_TYPE: 'performance'
    meta:
      bitrise.io:
        stack: linux-docker-android-22.04
        machine_type_id: elite-xl
    after_run:
      - wdio_android_e2e_test

  ### Report automated test results to TestRail
  run_testrail_update_automated_test_results:
    before_run:
      - code_setup
    steps:
      - script@1:
          title: 'Add Automated Test Results to TestRail'
          inputs:
            - content: |-
                #!/usr/bin/env bash
                echo 'REPORT AUTOMATED TEST RESULTS TO TESTRAIL'
                node ./scripts/testrail/testrail.api.js

  run_ios_app_launch_times_appium_test:
    envs:
      - TEST_SUITE_FOLDER: './wdio/features/Performance/*'
      - TEST_TYPE: 'performance'
    after_run:
      - wdio_ios_e2e_test

  ### Separating workflows so they run concurrently during smoke runs
  run_tag_smoke_multichain_api_ios:
    envs:
      - TEST_SUITE_TAG: '.*SmokeMultiChainAPI.*'
    after_run:
      - ios_e2e_test

  run_network_expansion_swimlane_ios_smoke:
    envs:
      - TEST_SUITE_TAG: '.*NetworkExpansion.*'
    after_run:
      - ios_e2e_test
  run_network_expansion_swimlane_android_smoke:
    meta:
      bitrise.io:
        stack: linux-docker-android-22.04
        machine_type_id: elite-xl
    envs:
      - TEST_SUITE_TAG: '.*NetworkExpansion.*'
    after_run:
      - android_e2e_test

  run_wallet_platform_swimlane_ios_smoke:
    envs:
      - TEST_SUITE_TAG: '.*SmokeWalletPlatform.*'
    after_run:
      - ios_e2e_test
  run_wallet_platform_swimlane_android_smoke:
    meta:
      bitrise.io:
        stack: linux-docker-android-22.04
        machine_type_id: elite-xl
    envs:
      - TEST_SUITE_TAG: '.*SmokeWalletPlatform.*'
    after_run:
      - android_e2e_test

  run_network_abstraction_swimlane_ios_smoke:
    envs:
      - TEST_SUITE_TAG: '.*SmokeNetworkAbstraction.*'
    after_run:
      - ios_e2e_test
  run_network_abstraction_swimlane_android_smoke:
    meta:
      bitrise.io:
        stack: linux-docker-android-22.04
        machine_type_id: elite-xl
    envs:
      - TEST_SUITE_TAG: '.*SmokeNetworkAbstraction.*'
    after_run:
      - android_e2e_test
  run_trade_swimlane_ios_smoke:
    envs:
      - TEST_SUITE_TAG: '.*SmokeTrade.*'
    after_run:
      - ios_e2e_test
  run_trade_swimlane_android_smoke:
    meta:
      bitrise.io:
        stack: linux-docker-android-22.04
        machine_type_id: elite-xl
    envs:
      - TEST_SUITE_TAG: '.*SmokeTrade.*'
    after_run:
      - android_e2e_test
  run_ios_api_specs:
    after_run:
      - ios_api_specs
  run_tag_smoke_confirmations_redesigned_android:
    meta:
      bitrise.io:
        stack: linux-docker-android-22.04
        machine_type_id: elite-xl
    envs:
      - TEST_SUITE_TAG: 'SmokeConfirmationsRedesigned '
    after_run:
      - android_e2e_test
  run_tag_smoke_confirmations_redesigned_ios:
    envs:
      - TEST_SUITE_TAG: 'SmokeConfirmationsRedesigned'
    after_run:
      - ios_e2e_test
  run_tag_smoke_performance_ios:
    envs:
      - TEST_SUITE_TAG: '.*SmokePerformance.*'
    after_run:
      - ios_e2e_test
  run_tag_smoke_performance_android:
    meta:
      bitrise.io:
        stack: linux-docker-android-22.04
        machine_type_id: elite-xl
    envs:
      - TEST_SUITE_TAG: '.*SmokePerformance.*'
    after_run:
      - android_e2e_test
  run_tag_multichain_permissions_ios:
    envs:
      - TEST_SUITE_TAG: '.*SmokeMultiChainPermissions.*'
    after_run:
      - ios_e2e_test
  run_tag_multichain_permissions_android:
    meta:
      bitrise.io:
        stack: linux-docker-android-22.04
        machine_type_id: elite-xl
    envs:
      - TEST_SUITE_TAG: '.*SmokeMultiChainPermissions.*'
    after_run:
      - android_e2e_test
  run_tag_flask_build_tests_ios:
    envs:
      - TEST_SUITE_TAG: '.*FlaskBuildTests.*'
    after_run:
      - ios_e2e_test
  run_tag_flask_build_tests_android:
    meta:
      bitrise.io:
        stack: linux-docker-android-22.04
        machine_type_id: elite-xl
    envs:
      - TEST_SUITE_TAG: '.*FlaskBuildTests.*'
    after_run:
      - android_e2e_test
  run_tag_smoke_identity_ios:
    envs:
      - TEST_SUITE_TAG: 'SmokeIdentity'
    after_run:
      - ios_e2e_test
  run_tag_smoke_identity_android:
    meta:
      bitrise.io:
        stack: linux-docker-android-22.04
        machine_type_id: elite-xl
    envs:
      - TEST_SUITE_TAG: 'SmokeIdentity'
    after_run:
      - android_e2e_test
  run_tag_smoke_accounts_ios:
    envs:
      - TEST_SUITE_TAG: 'SmokeAccounts'
    after_run:
      - ios_e2e_test
  run_tag_smoke_accounts_android:
    meta:
      bitrise.io:
        stack: linux-docker-android-22.04
        machine_type_id: elite-xl
    envs:
      - TEST_SUITE_TAG: 'SmokeAccounts'
    after_run:
      - android_e2e_test
  run_tag_smoke_card_ios:
    envs:
      - TEST_SUITE_TAG: 'SmokeCard'
    after_run:
      - ios_e2e_test
  run_tag_smoke_card_android:
    meta:
      bitrise.io:
        stack: linux-docker-android-22.04
        machine_type_id: elite-xl
    envs:
      - TEST_SUITE_TAG: 'SmokeCard'
    after_run:
      - android_e2e_test
  android_e2e_build:
    envs:
      - KEYSTORE_URL: $BITRISEIO_ANDROID_KEYSTORE_URL
      - KEYSTORE_PATH: 'android/keystores/release.keystore'
      - BUILD_COMMAND: 'yarn build:android:main:e2e'
    after_run:
      - _android_e2e_build_template
    meta:
      bitrise.io:
        machine_type_id: elite-xl
        stack: linux-docker-android-22.04
  # TODO: Consolidate android_e2e_build and android_flask_e2e_build once _android_e2e_build_template and _android_build_template is consolidated
  android_flask_e2e_build:
    envs:
      - KEYSTORE_URL: $BITRISEIO_ANDROID_FLASK_KEYSTORE_URL_URL
      - KEYSTORE_PATH: 'android/keystores/flaskRelease.keystore'
      - BUILD_COMMAND: 'yarn build:android:flask:e2e'
    after_run:
      - _android_e2e_build_template
    meta:
      bitrise.io:
        machine_type_id: elite-xl
        stack: linux-docker-android-22.04
  run_single_android_e2e_test:
    run_if: '{{ or (ne "$E2E_TEST_FILE" "") (ne "$TEST_SUITE_TAG" "") }}'
    after_run:
      - android_e2e_test
    meta:
      bitrise.io:
        machine_type_id: elite-xl
        stack: linux-docker-android-22.04

  run_single_ios_e2e_test:
    run_if: '{{ or (ne "$E2E_TEST_FILE" "") (ne "$TEST_SUITE_TAG" "") }}'
    after_run:
      - ios_e2e_test

  android_e2e_test:
    before_run:
      - setup
      - prep_environment
    after_run:
      - notify_failure
    steps:
      - restore-gradle-cache@2: {}
      - restore-cache@2:
          title: Restore Android PR Build Cache (if build was skipped)
          run_if: '{{getenv "SKIP_ANDROID_BUILD" | eq "true"}}'
          inputs:
            - key: '{{ getenv "ANDROID_PR_BUILD_CACHE_KEY" }}'
      - script@1:
          title: Copy Android build from cache (if build was skipped)
          run_if: '{{getenv "SKIP_ANDROID_BUILD" | eq "true"}}'
          inputs:
            - content: |-
                #!/usr/bin/env bash
                echo "Copying Android build from cache..."
                
                if [ -d "/tmp/android-cache/build/outputs" ]; then
                    echo "Restoring Android build outputs from cache..."
                    mkdir -p android/app/build/outputs
                    cp -r /tmp/android-cache/build/outputs/* android/app/build/outputs/
                    echo "✅ Android build artifacts restored from cache"
                    
                    echo "Restored files:"
                    find android/app/build/outputs -type f -name "*.apk" -o -name "*.aab" | head -5
                else
                    echo "❌ Cache directory /tmp/android-cache/build/outputs not found"
                    echo "Cache may not have been restored properly"
                fi
      - pull-intermediate-files@1:
          inputs:
            - artifact_sources: .*
          title: Pull Android build
      - script@1:
          title: Copy Android build for Detox
          run_if: '{{getenv "SKIP_ANDROID_BUILD" | eq "false"}}'
          inputs:
            - content: |-
                #!/usr/bin/env bash
                set -ex

                # Create directories for Detox
                mkdir -p "$BITRISE_SOURCE_DIR/android/app/build/outputs"

                # Copy saved files for Detox usage
                # INTERMEDIATE_ANDROID_BUILD_DIR is the cached directory from android_e2e_build's "Save Android build" step
                cp -r "$INTERMEDIATE_ANDROID_BUILD_DIR" "$BITRISE_SOURCE_DIR/android/app/build"
      - restore-cache@2:
          title: Restore cache node_modules
          inputs:
            - key: node_modules-{{ .OS }}-{{ .Arch }}-{{ getenv "BRANCH_COMMIT_HASH" }}
      - script@1:
          title: Install foundry
          inputs:
            - content: |-
                #!/bin/bash
                yarn install:foundryup
      - avd-manager@1:
          inputs:
            - api_level: '34'
            - abi: 'x86_64'
            - create_command_flags: --sdcard 8192M
            - start_command_flags: -read-only
            - profile: pixel_5
      - wait-for-android-emulator@1: {}
      - script@1:
          title: Run detox test
          timeout: 1800
          is_always_run: false
          inputs:
            - content: |-
                #!/usr/bin/env bash
                export METAMASK_ENVIRONMENT='dev'
                 node -v
                if [ -n "${E2E_TEST_FILE:-}" ]; then
                  echo "[INFO] Running only specified E2E_TEST_FILE(s): $E2E_TEST_FILE"
                  IGNORE_BOXLOGS_DEVELOPMENT="true" yarn test:e2e:android:run:qa-release $E2E_TEST_FILE
                elif [ -n "${TEST_SUITE_TAG:-}" ]; then
                  echo "[INFO] Running tests matching TEST_SUITE_TAG: $TEST_SUITE_TAG"
                  ./scripts/run-e2e-tags.sh
                fi
      - custom-test-results-export@1:
          title: Export test results
          is_always_run: true
          is_skippable: true
          inputs:
            - base_path: $BITRISE_SOURCE_DIR/e2e/reports/
            - test_name: E2E Tests
            - search_pattern: $BITRISE_SOURCE_DIR/e2e/reports/junit.xml
      - deploy-to-bitrise-io@2.2.3:
          title: Deploy test report files
          is_always_run: true
          is_skippable: true
      - script@1:
          title: Copy screenshot files
          is_always_run: true
          run_if: .IsBuildFailed
          inputs:
            - content: |-
                #!/usr/bin/env bash
                set -ex
                cp -r "$BITRISE_SOURCE_DIR/artifacts"  "$BITRISE_DEPLOY_DIR"
      - deploy-to-bitrise-io@2.3:
          title: Deploy test screenshots
          is_always_run: true
          run_if: .IsBuildFailed
          inputs:
            - deploy_path: $BITRISE_DEPLOY_DIR
            - is_compress: true
            - zip_name: E2E_Android_Failure_Artifacts
      - script@1:
          title: Copy performance results
          is_always_run: true
          run_if: '{{getenv "TEST_SUITE_TAG" | eq ".*SmokePerformance.*"}}'
          inputs:
            - content: |-
                #!/usr/bin/env bash
                set -ex
                # Create performance results directory
                mkdir -p "$BITRISE_DEPLOY_DIR/performance-results"
                
                # Copy performance JSON files if they exist
                if [ -f "$BITRISE_SOURCE_DIR/e2e/specs/performance/reports/account-list-load-testing-performance-results.json" ]; then
                  cp "$BITRISE_SOURCE_DIR/e2e/specs/performance/reports/account-list-load-testing-performance-results.json" "$BITRISE_DEPLOY_DIR/performance-results/"
                  echo "Copied account-list-load-testing-performance-results.json"
                fi
                
                if [ -f "$BITRISE_SOURCE_DIR/e2e/specs/performance/reports/network-list-load-testing-performance-results.json" ]; then
                  cp "$BITRISE_SOURCE_DIR/e2e/specs/performance/reports/network-list-load-testing-performance-results.json" "$BITRISE_DEPLOY_DIR/performance-results/"
                  echo "Copied network-list-load-testing-performance-results.json"
                fi
                
                if [ -f "$BITRISE_SOURCE_DIR/e2e/specs/performance/reports/switching-accounts-to-dismiss-load-testing-performance-results.json" ]; then
                  cp "$BITRISE_SOURCE_DIR/e2e/specs/performance/reports/switching-accounts-to-dismiss-load-testing-performance-results.json" "$BITRISE_DEPLOY_DIR/performance-results/"
                  echo "Copied switching-accounts-to-dismiss-load-testing-performance-results.json"
                fi
      - deploy-to-bitrise-io@2.3:
          title: Deploy performance results
          is_always_run: true
          run_if: '{{getenv "TEST_SUITE_TAG" | eq ".*SmokePerformance.*"}}'
          inputs:
            - deploy_path: $BITRISE_DEPLOY_DIR/performance-results
            - is_compress: true
            - zip_name: E2E_Performance_Results
    meta:
      bitrise.io:
        machine_type_id: elite-xl
        stack: linux-docker-android-22.04

  # Performance-specific Android E2E test workflow
  android_e2e_test_performance:
    before_run:
      - setup
      - prep_environment
    after_run:
      - notify_failure
    steps:
      - restore-gradle-cache@2: {}
      - pull-intermediate-files@1:
          inputs:
            - artifact_sources: .*
          title: Pull Android build
      - script@1:
          title: Copy Android build for Detox
          run_if: '{{getenv "SKIP_ANDROID_BUILD" | eq "false"}}'
          inputs:
            - content: |-
                #!/usr/bin/env bash
                set -ex

                # Create directories for Detox
                mkdir -p "$BITRISE_SOURCE_DIR/android/app/build/outputs"

                # Copy saved files for Detox usage
                # INTERMEDIATE_ANDROID_BUILD_DIR is the cached directory from android_e2e_build's "Save Android build" step
                cp -r "$INTERMEDIATE_ANDROID_BUILD_DIR" "$BITRISE_SOURCE_DIR/android/app/build"
      - restore-cache@2:
          title: Restore cache node_modules
          inputs:
            - key: node_modules-{{ .OS }}-{{ .Arch }}-{{ getenv "BRANCH_COMMIT_HASH" }}
      - script@1:
          title: Install foundry
          inputs:
            - content: |-
                #!/bin/bash
                yarn install:foundryup
      - avd-manager@1:
          inputs:
            - api_level: '34'
            - abi: 'x86_64'
            - create_command_flags: --sdcard 8192M
            - start_command_flags: -read-only
            - profile: pixel_5
      - wait-for-android-emulator@1: {}
      - script@1:
          title: Run detox test
          timeout: 1200
          is_always_run: false
          inputs:
            - content: |-
                #!/usr/bin/env bash

                export METAMASK_ENVIRONMENT='e2e'

                if [ -n "${E2E_TEST_FILE:-}" ]; then
                  echo "[INFO] Running only specified E2E_TEST_FILE(s): $E2E_TEST_FILE"
                  IGNORE_BOXLOGS_DEVELOPMENT="true" yarn test:e2e:android:$METAMASK_BUILD_TYPE:prod $E2E_TEST_FILE
                elif [ -n "${TEST_SUITE_TAG:-}" ]; then
                  echo "[INFO] Running tests matching TEST_SUITE_TAG: $TEST_SUITE_TAG"
                  ./scripts/run-e2e-tags.sh
                fi
      - custom-test-results-export@1:
          title: Export test results
          is_always_run: true
          is_skippable: true
          inputs:
            - base_path: $BITRISE_SOURCE_DIR/e2e/reports/
            - test_name: E2E Tests
            - search_pattern: $BITRISE_SOURCE_DIR/e2e/reports/junit.xml
      - deploy-to-bitrise-io@2.2.3:
          title: Deploy test report files
          is_always_run: true
          is_skippable: true
      - script@1:
          title: Copy screenshot files
          is_always_run: true
          run_if: .IsBuildFailed
          inputs:
            - content: |-
                #!/usr/bin/env bash
                set -ex
                cp -r "$BITRISE_SOURCE_DIR/artifacts"  "$BITRISE_DEPLOY_DIR"
      - deploy-to-bitrise-io@2.3:
          title: Deploy test screenshots
          is_always_run: true
          run_if: .IsBuildFailed
          inputs:
            - deploy_path: $BITRISE_DEPLOY_DIR
            - is_compress: true
            - zip_name: E2E_Android_Failure_Artifacts
      - script@1:
          title: Copy performance results
          is_always_run: true
          inputs:
            - content: |-
                #!/usr/bin/env bash
                set -ex
                # Create performance results directory
                mkdir -p "$BITRISE_DEPLOY_DIR/performance-results"
                
                # Copy performance JSON files if they exist
                if [ -f "$BITRISE_SOURCE_DIR/e2e/specs/performance/reports/account-list-load-testing-performance-results.json" ]; then
                  cp "$BITRISE_SOURCE_DIR/e2e/specs/performance/reports/account-list-load-testing-performance-results.json" "$BITRISE_DEPLOY_DIR/performance-results/"
                  echo "Copied account-list-load-testing-performance-results.json"
                fi
                
                if [ -f "$BITRISE_SOURCE_DIR/e2e/specs/performance/reports/network-list-load-testing-performance-results.json" ]; then
                  cp "$BITRISE_SOURCE_DIR/e2e/specs/performance/reports/network-list-load-testing-performance-results.json" "$BITRISE_DEPLOY_DIR/performance-results/"
                  echo "Copied network-list-load-testing-performance-results.json"
                fi
                
                if [ -f "$BITRISE_SOURCE_DIR/e2e/specs/performance/reports/switching-accounts-to-dismiss-load-testing-performance-results.json" ]; then
                  cp "$BITRISE_SOURCE_DIR/e2e/specs/performance/reports/switching-accounts-to-dismiss-load-testing-performance-results.json" "$BITRISE_DEPLOY_DIR/performance-results/"
                  echo "Copied switching-accounts-to-dismiss-load-testing-performance-results.json"
                fi
      - deploy-to-bitrise-io@2.3:
          title: Deploy performance results
          is_always_run: true
          inputs:
            - deploy_path: $BITRISE_DEPLOY_DIR/performance-results
            - is_compress: true
            - zip_name: E2E_Performance_Results
    meta:
      bitrise.io:
        machine_type_id: elite-xl
        stack: linux-docker-android-22.04

  ios_api_specs:
    before_run:
      - setup
      - code_setup
      - install_applesimutils
      - prep_environment
    after_run:
      - notify_failure
    steps:
      - restore-cache@2:
          title: Restore iOS PR Build Cache (if build was skipped)
          run_if: '{{getenv "SKIP_IOS_BUILD" | eq "true"}}'
          inputs:
            - key: '{{ getenv "IOS_PR_BUILD_CACHE_KEY" }}'
      - script@1:
          title: Copy iOS build from cache (if build was skipped)
          run_if: '{{getenv "SKIP_IOS_BUILD" | eq "true"}}'
          inputs:
            - content: |-
                #!/usr/bin/env bash
                echo "Copying iOS build from cache..."
                
                # Check if cached build products exist
                if [ -d "ios/build/Build/Products/Release-iphonesimulator" ]; then
                    echo "✅ iOS build artifacts found in cache"
                    echo "Build products directory contents:"
                    ls -la ios/build/Build/Products/Release-iphonesimulator/ | head -5
                else
                    echo "❌ iOS build products not found in cache"
                    mkdir -p ios/build/Build/Products/Release-iphonesimulator
                fi
                
                # Check if cached Detox artifacts exist
                if [ -d "../Library/Detox/ios" ]; then
                    echo "✅ Detox iOS artifacts found in cache"
                    echo "Detox directory contents:"
                    ls -la ../Library/Detox/ios/ | head -5
                else
                    echo "❌ Detox iOS artifacts not found in cache"
                    mkdir -p ../Library/Detox/ios
                fi
                
                echo "iOS build artifacts restored from cache"
      - pull-intermediate-files@1:
          inputs:
            - artifact_sources: .*
          title: Pull iOS build
      - script@1:
          title: Copy iOS build for Detox
          run_if: '{{getenv "SKIP_IOS_BUILD" | eq "false"}}'
          inputs:
            - content: |-
                #!/usr/bin/env bash
                set -ex

                # Create directories for Detox
                mkdir -p "$BITRISE_SOURCE_DIR/ios/build/Build/Products"
                mkdir -p "$BITRISE_SOURCE_DIR/../Library/Detox/ios"

                # Copy saved files for Detox usage
                # INTERMEDIATE_IOS_BUILD_DIR & INTERMEDIATE_IOS_DETOX_DIR are the cached directories by ios_e2e_build's "Save iOS build" step
                cp -r "$INTERMEDIATE_IOS_BUILD_DIR" "$BITRISE_SOURCE_DIR/ios/build/Build/Products"
                cp -r "$INTERMEDIATE_IOS_DETOX_DIR" "$BITRISE_SOURCE_DIR/../Library/Detox"
      # - restore-cocoapods-cache@2: {}
      - restore-cache@2:
          title: Restore cache node_modules
          inputs:
            - key: node_modules-{{ .OS }}-{{ .Arch }}-{{ getenv "BRANCH_COMMIT_HASH" }}
      - script@1:
          title: Install foundry
          inputs:
            - content: |-
                #!/bin/bash
                yarn install:foundryup
      - certificate-and-profile-installer@1: {}
      - set-xcode-build-number@1:
          inputs:
            - build_short_version_string: $VERSION_NAME
            - plist_path: $PROJECT_LOCATION_IOS/MetaMask/Info.plist
      - script:
          inputs:
            - content: |-
                # Add cache directory to environment variable
                envman add --key BREW_APPLESIMUTILS --value "$(brew --cellar)/applesimutils"
                envman add --key BREW_OPT_APPLESIMUTILS --value "/usr/local/opt/applesimutils"
                brew tap wix/brew
          title: Set Env Path for caching deps
      - script@1:
          title: Run detox test
          timeout: 1800
          is_always_run: false
          inputs:
            - content: |-
                #!/usr/bin/env bash
                yarn test:api-specs --retries 1
      - script@1:
          is_always_run: true
          is_skippable: false
          title: Add tests reports to Bitrise
          inputs:
            - content: |-
                #!/usr/bin/env bash
                cp -r $BITRISE_SOURCE_DIR/html-report/index.html $BITRISE_HTML_REPORT_DIR/
      - deploy-to-bitrise-io@2.2.3:
          is_always_run: true
          is_skippable: false
          inputs:
            - deploy_path: $BITRISE_HTML_REPORT_DIR
          title: Deploy test report files

  pr_check_build_cache:
    steps:
      - activate-ssh-key@4:
          run_if: '{{getenv "SSH_RSA_PRIVATE_KEY" | ne ""}}'
      - git-clone@6: {}
      - restore-cache@2:
          title: Restore last successful build commit marker
          is_skippable: true
          inputs:
            - key: 'last-e2e-build-commit-pr-{{ getenv "GITHUB_PR_NUMBER" }}'
      - script@1:
          title: Generate cache keys and check both iOS and Android builds
          inputs:
            - content: |-
                #!/usr/bin/env bash
                ./scripts/generate-pr-cache-keys.sh
      - restore-cache@2:
          title: Check iOS cache
          is_skippable: true
          run_if: '{{getenv "IOS_PR_BUILD_CACHE_KEY" | ne ""}}'
          inputs:
            - key: '{{ getenv "IOS_PR_BUILD_CACHE_KEY" }}'
      - script@1:
          title: Process iOS cache result
          run_if: '{{getenv "IOS_PR_BUILD_CACHE_KEY" | ne ""}}'
          inputs:
            - content: |-
                #!/usr/bin/env bash
                if [[ "$BITRISE_CACHE_HIT" == "exact" ]]; then
                    echo "✅ iOS cache found - build will be skipped"
                    envman add --key SKIP_IOS_BUILD --value "true"
                else
                    echo "❌ iOS cache not found - build will proceed"
                    envman add --key SKIP_IOS_BUILD --value "false"
                fi
                envman add --key BITRISE_CACHE_HIT --value ""  # Reset for next check
      - restore-cache@2:
          title: Check Android cache
          is_skippable: true
          run_if: '{{getenv "ANDROID_PR_BUILD_CACHE_KEY" | ne ""}}'
          inputs:
            - key: '{{ getenv "ANDROID_PR_BUILD_CACHE_KEY" }}'
      - script@1:
          title: Process Android cache result and finalize decisions
          inputs:
            - content: |-
                #!/usr/bin/env bash
                
                # Initialize local variables with current state
                LOCAL_SKIP_IOS="$SKIP_IOS_BUILD"
                LOCAL_SKIP_ANDROID="$SKIP_ANDROID_BUILD"
                
                # Ensure iOS value is set if cache check was skipped
                if [[ -z "$IOS_PR_BUILD_CACHE_KEY" ]]; then
                    echo "No iOS cache key available - build will proceed"
                    LOCAL_SKIP_IOS="false"
                    envman add --key SKIP_IOS_BUILD --value "false"
                fi
                
                # Only process Android cache if we have cache keys
                if [[ -n "$ANDROID_PR_BUILD_CACHE_KEY" ]]; then
                    if [[ "$BITRISE_CACHE_HIT" == "exact" ]]; then
                        echo "✅ Android cache found - build will be skipped"
                        LOCAL_SKIP_ANDROID="true"
                        envman add --key SKIP_ANDROID_BUILD --value "true"
                    else
                        echo "❌ Android cache not found - build will proceed"
                        LOCAL_SKIP_ANDROID="false"
                        envman add --key SKIP_ANDROID_BUILD --value "false"
                    fi
                else
                    echo "No Android cache key available - build will proceed"
                    LOCAL_SKIP_ANDROID="false"
                    envman add --key SKIP_ANDROID_BUILD --value "false"
                fi
                
                echo ""
                echo "=== Final Build Decisions ==="
                echo "iOS build:     $([ "$LOCAL_SKIP_IOS" == "true" ] && echo "SKIP" || echo "BUILD")"
                echo "Android build: $([ "$LOCAL_SKIP_ANDROID" == "true" ] && echo "SKIP" || echo "BUILD")"
      - share-pipeline-variable@1:
          title: Share variables across pipeline stages
          inputs:
            - variables: |-
                SKIP_IOS_BUILD
                SKIP_ANDROID_BUILD
                IOS_PR_BUILD_CACHE_KEY
                ANDROID_PR_BUILD_CACHE_KEY

  ios_e2e_build:
    before_run:
      - install_applesimutils
      - code_setup
      - set_commit_hash
    after_run:
      - notify_failure
    steps:
      - script@1:
          title: Generating ccache key using native folder checksum
          inputs:
            - content: |-
                #!/usr/bin/env bash
                ./scripts/cache/set-cache-envs.sh ios
      - certificate-and-profile-installer@1: {}
      - script:
          inputs:
            - content: |-
                # Add cache directory to environment variable
                envman add --key BREW_APPLESIMUTILS --value "$(brew --cellar)/applesimutils"
                envman add --key BREW_OPT_APPLESIMUTILS --value "/usr/local/opt/applesimutils"
                brew tap wix/brew
          title: Set Env Path for caching deps
      - script@1:
          title: Install CCache & symlink
          inputs:
            - content: |-
                #!/usr/bin/env bash
                brew install ccache with HOMEBREW_NO_DEPENDENTS_CHECK=1
                ln -s $(which ccache) /usr/local/bin/gcc
                ln -s $(which ccache) /usr/local/bin/g++
                ln -s $(which ccache) /usr/local/bin/cc
                ln -s $(which ccache) /usr/local/bin/c++
                ln -s $(which ccache) /usr/local/bin/clang
                ln -s $(which ccache) /usr/local/bin/clang++
      - restore-cache@2:
          title: Restore CCache
          inputs:
            - key: '{{ getenv "CCACHE_KEY" }}'
      - script@1:
          title: Set skip ccache upload
          run_if: '{{ enveq "BITRISE_CACHE_HIT" "exact" }}'
          inputs:
            - content: |-
                #!/usr/bin/env bash
                envman add --key SKIP_CCACHE_UPLOAD --value "true"
      - script@1:
          title: Run detox build
          timeout: 1800
          is_always_run: true
          inputs:
            - content: |-
                #!/usr/bin/env bash
                ./scripts/cache/setup-ccache.sh
                node -v
                if [ -n "$COMMAND_YARN" ]; then
                    GIT_BRANCH=$BITRISE_GIT_BRANCH yarn "$COMMAND_YARN"
                else
                    echo "No COMMAND_YARN provided. Running yarn build:ios:main:e2e..."
                    yarn build:ios:main:e2e
                fi
      - save-cocoapods-cache@1: {}
      - save-cache@1:
          title: Save CCache
          run_if: '{{not (enveq "SKIP_CCACHE_UPLOAD" "true")}}'
          inputs:
            - key: '{{ getenv "CCACHE_KEY" }}'
            - paths: |-
                ccache
      - save-cache@1:
          title: Save iOS PR Build Cache
          inputs:
            - key: '{{ getenv "IOS_PR_BUILD_CACHE_KEY" }}'
            - paths: |-
                ios/build/Build/Products/Release-iphonesimulator
                ../Library/Detox/ios
      - script@1:
          title: Save last successful build commit
          run_if: '{{getenv "GITHUB_PR_NUMBER" | ne ""}}'
          inputs:
            - content: |-
                #!/usr/bin/env bash
                # Create a marker file with the current commit
                mkdir -p /tmp/last-build-commit
                echo "$(git rev-parse HEAD 2>/dev/null || echo ${BITRISE_GIT_COMMIT})" > /tmp/last-build-commit/commit
                echo "Build completed successfully at $(date)" >> /tmp/last-build-commit/commit
      - save-cache@1:
          title: Save last successful build commit marker
          run_if: '{{getenv "GITHUB_PR_NUMBER" | ne ""}}'
          inputs:
            - key: 'last-e2e-build-commit-pr-{{ getenv "GITHUB_PR_NUMBER" }}'
            - paths: /tmp/last-build-commit
      - deploy-to-bitrise-io@2.2.3:
          inputs:
            - pipeline_intermediate_files: |-
                ios/build/Build/Products/Release-iphonesimulator:INTERMEDIATE_IOS_BUILD_DIR
                ../Library/Detox/ios:INTERMEDIATE_IOS_DETOX_DIR
          title: Save iOS build
      - save-cache@1:
          title: Save node_modules
          inputs:
            - key: node_modules-{{ .OS }}-{{ .Arch }}-{{ getenv "BRANCH_COMMIT_HASH" }}
            - paths: node_modules
  ios_e2e_test:
    before_run:
      - setup
      - code_setup
      - install_applesimutils
      - prep_environment
    after_run:
      - notify_failure
    steps:
      - restore-cache@2:
          title: Restore iOS PR Build Cache (if build was skipped)
          run_if: '{{getenv "SKIP_IOS_BUILD" | eq "true"}}'
          inputs:
            - key: '{{ getenv "IOS_PR_BUILD_CACHE_KEY" }}'
      - script@1:
          title: Copy iOS build from cache (if build was skipped)
          run_if: '{{getenv "SKIP_IOS_BUILD" | eq "true"}}'
          inputs:
            - content: |-
                #!/usr/bin/env bash
                echo "Copying iOS build from cache..."
                
                # Check if cached build products exist
                if [ -d "ios/build/Build/Products/Release-iphonesimulator" ]; then
                    echo "✅ iOS build artifacts found in cache"
                    echo "Build products directory contents:"
                    ls -la ios/build/Build/Products/Release-iphonesimulator/ | head -5
                else
                    echo "❌ iOS build products not found in cache"
                    mkdir -p ios/build/Build/Products/Release-iphonesimulator
                fi
                
                # Check if cached Detox artifacts exist
                if [ -d "../Library/Detox/ios" ]; then
                    echo "✅ Detox iOS artifacts found in cache"
                    echo "Detox directory contents:"
                    ls -la ../Library/Detox/ios/ | head -5
                else
                    echo "❌ Detox iOS artifacts not found in cache"
                    mkdir -p ../Library/Detox/ios
                fi
                
                echo "iOS build artifacts restored from cache"
      - pull-intermediate-files@1:
          inputs:
            - artifact_sources: .*
          title: Pull iOS build
      - script@1:
          title: Copy iOS build for Detox
          run_if: '{{getenv "SKIP_IOS_BUILD" | eq "false"}}'
          inputs:
            - content: |-
                #!/usr/bin/env bash
                set -ex

                # Create directories for Detox
                mkdir -p "$BITRISE_SOURCE_DIR/ios/build/Build/Products"
                mkdir -p "$BITRISE_SOURCE_DIR/../Library/Detox/ios"

                # Copy saved files for Detox usage
                # INTERMEDIATE_IOS_BUILD_DIR & INTERMEDIATE_IOS_DETOX_DIR are the cached directories by ios_e2e_build's "Save iOS build" step
                cp -r "$INTERMEDIATE_IOS_BUILD_DIR" "$BITRISE_SOURCE_DIR/ios/build/Build/Products"
                cp -r "$INTERMEDIATE_IOS_DETOX_DIR" "$BITRISE_SOURCE_DIR/../Library/Detox"
      # - restore-cocoapods-cache@2: {}
      - restore-cache@2:
          title: Restore cache node_modules
          inputs:
            - key: node_modules-{{ .OS }}-{{ .Arch }}-{{ getenv "BRANCH_COMMIT_HASH" }}
      - script@1:
          title: Install foundry
          inputs:
            - content: |-
                #!/bin/bash
                yarn install:foundryup
      - certificate-and-profile-installer@1: {}
      - set-xcode-build-number@1:
          inputs:
            - build_short_version_string: $VERSION_NAME
            - plist_path: $PROJECT_LOCATION_IOS/MetaMask/Info.plist
      - script:
          inputs:
            - content: |-
                # Add cache directory to environment variable
                envman add --key BREW_APPLESIMUTILS --value "$(brew --cellar)/applesimutils"
                envman add --key BREW_OPT_APPLESIMUTILS --value "/usr/local/opt/applesimutils"
                brew tap wix/brew
          title: Set Env Path for caching deps
      - script@1:
          title: Boot up simulator
          inputs:
            - content: |-
                #!/usr/bin/env bash
                xcrun simctl boot "iPhone 15 Pro" || true
                xcrun simctl list | grep Booted
      - script@1:
          title: Run detox test
          timeout: 1800
          is_always_run: false
          inputs:
            - content: |-
                #!/usr/bin/env bash

                # node -v
                export METAMASK_ENVIRONMENT='dev'
                export METAMASK_BUILD_TYPE=${METAMASK_BUILD_TYPE:-'main'}
                # if [ "$METAMASK_BUILD_TYPE" = "flask" ]; then
                # IS_TEST='true' METAMASK_BUILD_TYPE='flask' yarn test:e2e:ios:run:qa-release e2e/specs/flask/
                # else
                # ./scripts/run-e2e-tags.sh
                # fi
                if [ -n "${E2E_TEST_FILE:-}" ]; then
                  echo "[INFO] Running only specified E2E_TEST_FILE(s): $E2E_TEST_FILE"
                  IGNORE_BOXLOGS_DEVELOPMENT="true" yarn test:e2e:ios:run:qa-release $E2E_TEST_FILE
                elif [ -n "${TEST_SUITE_TAG:-}" ]; then
                  echo "[INFO] Running tests matching TEST_SUITE_TAG: $TEST_SUITE_TAG"
                  ./scripts/run-e2e-tags.sh
                fi
      - custom-test-results-export@1:
          is_always_run: true
          is_skippable: false
          title: Export test results
          inputs:
            - base_path: $BITRISE_SOURCE_DIR/e2e/reports/
            - test_name: E2E Tests
            - search_pattern: $BITRISE_SOURCE_DIR/e2e/reports/junit.xml
      - deploy-to-bitrise-io@2.2.3:
          is_always_run: true
          is_skippable: true
          title: Deploy test report files
      - script@1:
          is_always_run: true
          run_if: .IsBuildFailed
          title: Copy screenshot files
          inputs:
            - content: |-
                #!/usr/bin/env bash
                set -ex
                cp -r "$BITRISE_SOURCE_DIR/artifacts"  "$BITRISE_DEPLOY_DIR"
      - deploy-to-bitrise-io@2.3:
          is_always_run: true
          run_if: .IsBuildFailed
          title: Deploy test screenshots
          inputs:
            - deploy_path: $BITRISE_DEPLOY_DIR
            - is_compress: true
            - zip_name: 'E2E_IOS_Failure_Artifacts'
      - script@1:
          title: Copy performance results
          is_always_run: true
          run_if: '{{getenv "TEST_SUITE_TAG" | eq ".*SmokePerformance.*"}}'
          inputs:
            - content: |-
                #!/usr/bin/env bash
                set -ex
                # Create performance results directory
                mkdir -p "$BITRISE_DEPLOY_DIR/performance-results"
                
                # Copy performance JSON files if they exist
                if [ -f "$BITRISE_SOURCE_DIR/e2e/specs/performance/reports/account-list-load-testing-performance-results.json" ]; then
                  cp "$BITRISE_SOURCE_DIR/e2e/specs/performance/reports/account-list-load-testing-performance-results.json" "$BITRISE_DEPLOY_DIR/performance-results/"
                  echo "Copied account-list-load-testing-performance-results.json"
                fi
                
                if [ -f "$BITRISE_SOURCE_DIR/e2e/specs/performance/reports/network-list-load-testing-performance-results.json" ]; then
                  cp "$BITRISE_SOURCE_DIR/e2e/specs/performance/reports/network-list-load-testing-performance-results.json" "$BITRISE_DEPLOY_DIR/performance-results/"
                  echo "Copied network-list-load-testing-performance-results.json"
                fi
                
                if [ -f "$BITRISE_SOURCE_DIR/e2e/specs/performance/reports/switching-accounts-to-dismiss-load-testing-performance-results.json" ]; then
                  cp "$BITRISE_SOURCE_DIR/e2e/specs/performance/reports/switching-accounts-to-dismiss-load-testing-performance-results.json" "$BITRISE_DEPLOY_DIR/performance-results/"
                  echo "Copied switching-accounts-to-dismiss-load-testing-performance-results.json"
                fi
      - deploy-to-bitrise-io@2.3:
          title: Deploy performance results
          is_always_run: true
          run_if: '{{getenv "TEST_SUITE_TAG" | eq ".*SmokePerformance.*"}}'
          inputs:
            - deploy_path: $BITRISE_DEPLOY_DIR/performance-results
            - is_compress: true
            - zip_name: E2E_Performance_Results
    meta:
      bitrise.io:
        machine_type_id: elite-xl
        stack: linux-docker-android-22.04

  # Performance-specific iOS E2E test workflow
  ios_e2e_test_performance:
    before_run:
      - setup
      - install_applesimutils
      - prep_environment
    after_run:
      - notify_failure
    steps:
      - pull-intermediate-files@1:
          inputs:
            - artifact_sources: .*
          title: Pull iOS build
      - script@1:
          title: Copy iOS build for Detox
          run_if: '{{getenv "SKIP_IOS_BUILD" | eq "false"}}'
          inputs:
            - content: |-
                #!/usr/bin/env bash
                set -ex

                # Create directories for Detox
                mkdir -p "$BITRISE_SOURCE_DIR/ios/build/Build/Products"
                mkdir -p "$BITRISE_SOURCE_DIR/../Library/Detox/ios"

                # Copy saved files for Detox usage
                # INTERMEDIATE_IOS_BUILD_DIR & INTERMEDIATE_IOS_DETOX_DIR are the cached directories by ios_e2e_build's "Save iOS build" step
                cp -r "$INTERMEDIATE_IOS_BUILD_DIR" "$BITRISE_SOURCE_DIR/ios/build/Build/Products"
                cp -r "$INTERMEDIATE_IOS_DETOX_DIR" "$BITRISE_SOURCE_DIR/../Library/Detox"
      # - restore-cocoapods-cache@2: {}
      - restore-cache@2:
          title: Restore cache node_modules
          inputs:
            - key: node_modules-{{ .OS }}-{{ .Arch }}-{{ getenv "BRANCH_COMMIT_HASH" }}
      - script@1:
          title: Install foundry
          inputs:
            - content: |-
                #!/bin/bash
                yarn install:foundryup
      - certificate-and-profile-installer@1: {}
      - set-xcode-build-number@1:
          inputs:
            - build_short_version_string: $VERSION_NAME
            - plist_path: $PROJECT_LOCATION_IOS/MetaMask/MetaMask-QA-Info.plist
      - script:
          inputs:
            - content: |-
                # Add cache directory to environment variable
                envman add --key BREW_APPLESIMUTILS --value "$(brew --cellar)/applesimutils"
                envman add --key BREW_OPT_APPLESIMUTILS --value "/usr/local/opt/applesimutils"
                brew tap wix/brew
          title: Set Env Path for caching deps
      - script@1:
          title: Boot up simulator
          inputs:
            - content: |-
                #!/usr/bin/env bash
                xcrun simctl boot "iPhone 15 Pro" || true
                xcrun simctl list | grep Booted
      - script@1:
          title: Run detox test
          timeout: 1200
          is_always_run: false
          inputs:
            - content: |-
                #!/usr/bin/env bash

                export METAMASK_ENVIRONMENT='e2e'

                if [ -n "${E2E_TEST_FILE:-}" ]; then
                  echo "[INFO] Running only specified E2E_TEST_FILE(s): $E2E_TEST_FILE"
                  IGNORE_BOXLOGS_DEVELOPMENT="true" yarn test:e2e:ios:$METAMASK_BUILD_TYPE:prod $E2E_TEST_FILE
                elif [ -n "${TEST_SUITE_TAG:-}" ]; then
                  echo "[INFO] Running tests matching TEST_SUITE_TAG: $TEST_SUITE_TAG"
                  ./scripts/run-e2e-tags.sh
                fi
      - custom-test-results-export@1:
          is_always_run: true
          is_skippable: false
          title: Export test results
          inputs:
            - base_path: $BITRISE_SOURCE_DIR/e2e/reports/
            - test_name: E2E Tests
            - search_pattern: $BITRISE_SOURCE_DIR/e2e/reports/junit.xml
      - deploy-to-bitrise-io@2.2.3:
          is_always_run: true
          is_skippable: true
          title: Deploy test report files
      - script@1:
          is_always_run: true
          run_if: .IsBuildFailed
          title: Copy screenshot files
          inputs:
            - content: |-
                #!/usr/bin/env bash
                set -ex
                cp -r "$BITRISE_SOURCE_DIR/artifacts"  "$BITRISE_DEPLOY_DIR"
      - deploy-to-bitrise-io@2.3:
          is_always_run: true
          run_if: .IsBuildFailed
          title: Deploy test screenshots
          inputs:
            - deploy_path: $BITRISE_DEPLOY_DIR
            - is_compress: true
            - zip_name: 'E2E_IOS_Failure_Artifacts'
      - script@1:
          title: Copy performance results
          is_always_run: true
          inputs:
            - content: |-
                #!/usr/bin/env bash
                set -ex
                # Create performance results directory
                mkdir -p "$BITRISE_DEPLOY_DIR/performance-results"
                
                # Copy performance JSON files if they exist
                if [ -f "$BITRISE_SOURCE_DIR/e2e/specs/performance/reports/account-list-load-testing-performance-results.json" ]; then
                  cp "$BITRISE_SOURCE_DIR/e2e/specs/performance/reports/account-list-load-testing-performance-results.json" "$BITRISE_DEPLOY_DIR/performance-results/"
                  echo "Copied account-list-load-testing-performance-results.json"
                fi
                
                if [ -f "$BITRISE_SOURCE_DIR/e2e/specs/performance/reports/network-list-load-testing-performance-results.json" ]; then
                  cp "$BITRISE_SOURCE_DIR/e2e/specs/performance/reports/network-list-load-testing-performance-results.json" "$BITRISE_DEPLOY_DIR/performance-results/"
                  echo "Copied network-list-load-testing-performance-results.json"
                fi
                
                if [ -f "$BITRISE_SOURCE_DIR/e2e/specs/performance/reports/switching-accounts-to-dismiss-load-testing-performance-results.json" ]; then
                  cp "$BITRISE_SOURCE_DIR/e2e/specs/performance/reports/switching-accounts-to-dismiss-load-testing-performance-results.json" "$BITRISE_DEPLOY_DIR/performance-results/"
                  echo "Copied switching-accounts-to-dismiss-load-testing-performance-results.json"
                fi
      - deploy-to-bitrise-io@2.3:
          title: Deploy performance results
          is_always_run: true
          inputs:
            - deploy_path: $BITRISE_DEPLOY_DIR/performance-results
            - is_compress: true
            - zip_name: E2E_Performance_Results
    meta:
      bitrise.io:
        machine_type_id: elite-xl
        stack: linux-docker-android-22.04

  start_e2e_tests:
    steps:
      - build-router-start@0:
          inputs:
            - workflows: |-
                ios_e2e_test
                wdio_android_e2e_test
            - wait_for_builds: 'true'
            - access_token: $BITRISE_START_BUILD_ACCESS_TOKEN
      - build-router-wait@0:
          inputs:
            - abort_on_fail: 'yes'
            - access_token: $BITRISE_START_BUILD_ACCESS_TOKEN
  # Runway Workflow for Release Candidate Builds
  runway_build_release_candidate:
    before_run:
      - bump_version_code
    after_run:
      - build_ios_release_and_upload_sourcemaps
      - build_android_release_and_upload_sourcemaps
  # Android Builds
  _android_build_template:
    before_run:
      - code_setup
      - extract_version_info
    after_run:
      - notify_failure
    steps:
      - file-downloader@1:
          inputs:
            - source: $KEYSTORE_FILE_PATH
            - destination: $KEYSTORE_PATH
          run_if: '{{not (enveq "IS_DEV_BUILD" "true")}}'
      - restore-gradle-cache@2: {}
      - install-missing-android-tools@3:
          inputs:
            - ndk_version: $NDK_VERSION
            - gradlew_path: $PROJECT_LOCATION/gradlew
      # Note - This step will fail if stack is not Linux
      - script@1:
          title: Install ICU libraries for Hermes
          inputs:
            - content: |-
                #!/usr/bin/env bash
                sudo apt update
                sudo apt install libicu-dev -y
      - script@1:
          title: Build Android Binary
          is_always_run: false
          inputs:
            - content: |-
                #!/usr/bin/env bash
                node -v
                if [ -n "$COMMAND_YARN" ]; then
                    GIT_BRANCH=$BITRISE_GIT_BRANCH yarn "$COMMAND_YARN"
                else
                    echo "No COMMAND_YARN provided"
                    exit 1
                fi
      - deploy-to-bitrise-io@2.2.3:
          title: Share Detox files between pipelines
          run_if: '{{getenv "SHARE_WITH_DETOX" | eq "true"}}'
          is_always_run: false
          is_skippable: true
          inputs:
            - pipeline_intermediate_files: android/app/build/outputs:INTERMEDIATE_ANDROID_BUILD_DIR
      - save-gradle-cache@1: {}
      - script@1:
          title: Rename release files
          inputs:
            - content: |-
                #!/usr/bin/env bash
                set -ex

                # Set base paths for release builds
                if [ "$IS_DEV_BUILD" = "true" ]; then
                    APK_DIR="$PROJECT_LOCATION/app/build/outputs/apk/$APP_NAME/debug"
                else
                    APK_DIR="$PROJECT_LOCATION/app/build/outputs/apk/$APP_NAME/release"
                    BUNDLE_DIR="$PROJECT_LOCATION/app/build/outputs/bundle/$OUTPUT_PATH"
                fi

                # Generate new names based on build type and version
                if [ -n "$COMMAND_YARN" ]; then
                  NAME_FROM_YARN_COMMAND="$(cut -d':' -f3- <<< "$COMMAND_YARN" | sed 's/:/-/g')"
                  NEW_BASE_NAME="metamask-${NAME_FROM_YARN_COMMAND}-${APP_BUILD_NUMBER}"
                else
                  NEW_BASE_NAME="metamask-${METAMASK_ENVIRONMENT}-${METAMASK_BUILD_TYPE}-${APP_SEM_VER_NAME}-${APP_BUILD_NUMBER}"
                fi

                # Rename APK
                if [ "$IS_DEV_BUILD" = "true" ]; then
                    OLD_APK="$APK_DIR/app-$APP_NAME-debug.apk"
                    OLD_AAB="$BUNDLE_DIR/app-$APP_NAME-debug.aab"
                else
                    OLD_APK="$APK_DIR/app-$APP_NAME-release.apk"
                    OLD_AAB="$BUNDLE_DIR/app-$APP_NAME-release.aab"
                fi

                NEW_APK="$APK_DIR/$NEW_BASE_NAME.apk"
                cp "$OLD_APK" "$NEW_APK"

                # Rename AAB
                if [ -n "$BUNDLE_DIR" ]; then
                    NEW_AAB="$BUNDLE_DIR/$NEW_BASE_NAME.aab"
                    cp "$OLD_AAB" "$NEW_AAB"
                fi

                # Export new names as environment variables
                envman add --key RENAMED_APK_FILE --value "$NEW_BASE_NAME.apk"
                envman add --key RENAMED_AAB_FILE --value "$NEW_BASE_NAME.aab"
                envman add --key APK_DEPLOY_PATH --value "$APK_DIR/$NEW_BASE_NAME.apk"
      - deploy-to-bitrise-io@2.2.3:
          is_always_run: false
          is_skippable: true
          inputs:
            - deploy_path: $APK_DEPLOY_PATH
          title: Bitrise Deploy APK
      - deploy-to-bitrise-io@2.2.3:
          is_always_run: false
          is_skippable: true
          run_if: '{{not (enveq "IS_DEV_BUILD" "true")}}'
          inputs:
            - pipeline_intermediate_files: $PROJECT_LOCATION/app/build/outputs/apk/$APP_NAME/release/sha512sums.txt:BITRISE_PLAY_STORE_SHA512SUMS_PATH
            - deploy_path: $PROJECT_LOCATION/app/build/outputs/apk/$APP_NAME/release/sha512sums.txt
          title: Bitrise Deploy Checksum
      - deploy-to-bitrise-io@2.2.3:
          is_always_run: false
          is_skippable: true
          run_if: '{{not (enveq "IS_DEV_BUILD" "true")}}'
          inputs:
            - pipeline_intermediate_files: $PROJECT_LOCATION/app/build/outputs/mapping/$OUTPUT_PATH/mapping.txt:BITRISE_PLAY_STORE_MAPPING_PATH
            - deploy_path: $PROJECT_LOCATION/app/build/outputs/mapping/$OUTPUT_PATH/mapping.txt
          title: Bitrise ProGuard Map Files
      - deploy-to-bitrise-io@2.2.3:
          is_always_run: false
          is_skippable: true
          run_if: '{{not (enveq "IS_DEV_BUILD" "true")}}'
          inputs:
            - pipeline_intermediate_files: $PROJECT_LOCATION/app/build/outputs/bundle/$OUTPUT_PATH/$RENAMED_AAB_FILE:BITRISE_PLAY_STORE_ABB_PATH
            - deploy_path: $PROJECT_LOCATION/app/build/outputs/bundle/$OUTPUT_PATH/$RENAMED_AAB_FILE
          title: Bitrise Deploy AAB
      - deploy-to-bitrise-io@2.2.3:
          is_always_run: false
          is_skippable: true
          run_if: '{{not (enveq "IS_DEV_BUILD" "true")}}'
          inputs:
            - deploy_path: $PROJECT_LOCATION/app/build/generated/sourcemaps/react/$OUTPUT_PATH
            - is_compress: true
            - zip_name: Android_Sourcemaps_$OUTPUT_PATH
          title: Deploy Android Sourcemaps
      - script@1:
          title: Prepare Android build outputs for caching
          run_if: '{{and (getenv "ANDROID_PR_BUILD_CACHE_KEY" | ne "") (getenv "SHARE_WITH_DETOX" | eq "true")}}'
          inputs:
            - content: |-
                #!/usr/bin/env bash
                echo "=== Preparing Android cache ==="
                echo "Current working directory: $(pwd)"
                
                # Create a clean cache directory structure
                mkdir -p /tmp/android-cache/build/outputs
                
                if [ -d "android/app/build/outputs" ]; then
                    echo "Copying Android build outputs to cache staging area..."
                    cp -r android/app/build/outputs/* /tmp/android-cache/build/outputs/
                    echo "Cache staging completed"
                    
                    echo "Cache contents:"
                    find /tmp/android-cache -type f | head -10
                    echo "Total cache size: $(du -sh /tmp/android-cache 2>/dev/null || echo 'Unknown')"
                else
                    echo "Warning: android/app/build/outputs not found!"
                fi
      - save-cache@1:
          title: Save Android PR Build Cache
          run_if: '{{and (getenv "ANDROID_PR_BUILD_CACHE_KEY" | ne "") (getenv "SHARE_WITH_DETOX" | eq "true")}}'
          inputs:
            - key: '{{ getenv "ANDROID_PR_BUILD_CACHE_KEY" }}'
            - paths: |-
                /tmp/android-cache
      - script@1:
          title: Save last successful build commit (Android)
          run_if: '{{and (getenv "GITHUB_PR_NUMBER" | ne "") (getenv "SHARE_WITH_DETOX" | eq "true")}}'
          inputs:
            - content: |-
                #!/usr/bin/env bash
                # Create a marker file with the current commit
                mkdir -p /tmp/last-build-commit
                echo "$(git rev-parse HEAD 2>/dev/null || echo ${BITRISE_GIT_COMMIT})" > /tmp/last-build-commit/commit
                echo "Build completed successfully at $(date)" >> /tmp/last-build-commit/commit
      - save-cache@1:
          title: Save last successful build commit marker (Android)
          run_if: '{{and (getenv "GITHUB_PR_NUMBER" | ne "") (getenv "SHARE_WITH_DETOX" | eq "true")}}'
          inputs:
            - key: 'last-e2e-build-commit-pr-{{ getenv "GITHUB_PR_NUMBER" }}'
            - paths: /tmp/last-build-commit

  # Template for E2E Android builds

  _android_e2e_build_template:
    before_run:
      - code_setup
      - set_commit_hash
    after_run:
      - notify_failure
    steps:
      - script@1:
          title: Generating ccache key using native folder checksum
          inputs:
            - content: |-
                #!/usr/bin/env bash
                ./scripts/cache/set-cache-envs.sh android
      - restore-gradle-cache@2: {}
      - install-missing-android-tools@3:
          inputs:
            - ndk_version: $NDK_VERSION
            - gradlew_path: $PROJECT_LOCATION/gradlew
      - file-downloader@1:
          inputs:
            - source: $KEYSTORE_URL
            - destination: $KEYSTORE_PATH
          run_if: '{{not (enveq "IS_DEV_BUILD" "true")}}'
      # Note - This step will fail if stack is not Linux
      - script@1:
          title: Install CCache, ICU libraries & symlink
          inputs:
            - content: |-
                #!/usr/bin/env bash
                sudo apt update
                sudo apt install ccache libicu-dev -y
      - restore-cache@2:
          title: Restore CCache
          inputs:
            - key: '{{ getenv "CCACHE_KEY" }}'
      - script@1:
          title: Set skip ccache upload
          run_if: '{{ enveq "BITRISE_CACHE_HIT" "exact" }}'
          inputs:
            - content: |-
                #!/usr/bin/env bash
                envman add --key SKIP_CCACHE_UPLOAD --value "true"
      - script@1:
          title: Run detox build
          timeout: 1800
          is_always_run: true
          inputs:
            - content: |-
                #!/usr/bin/env bash
                ./scripts/cache/setup-ccache.sh
                node -v
                export METAMASK_ENVIRONMENT=${METAMASK_ENVIRONMENT:-'dev'}
                export METAMASK_BUILD_TYPE=${METAMASK_BUILD_TYPE:-'main'}
                IGNORE_BOXLOGS_DEVELOPMENT="true" $BUILD_COMMAND
      - save-gradle-cache@1: {}
      - save-cache@1:
          title: Save CCache
          run_if: '{{not (enveq "SKIP_CCACHE_UPLOAD" "true")}}'
          inputs:
            - key: '{{ getenv "CCACHE_KEY" }}'
            - paths: |-
                ccache
      - script@1:
          title: Debug Android build outputs before caching
          inputs:
            - content: |-
                #!/usr/bin/env bash
                echo "=== Android Build Output Debug ==="
                echo "Checking for Android build outputs to cache..."
                
                if [ -d "android/app/build/outputs" ]; then
                    echo "✅ android/app/build/outputs directory exists"
                    echo "Directory size: $(du -sh android/app/build/outputs 2>/dev/null || echo 'Could not calculate')"
                    echo "Contents:"
                    find android/app/build/outputs -type f -name "*.apk" -o -name "*.aab" | head -10
                    echo "Total files: $(find android/app/build/outputs -type f | wc -l)"
                else
                    echo "❌ android/app/build/outputs directory does not exist!"
                    echo "This means the Android build failed or output path is incorrect"
                fi
                
                echo "Current working directory: $(pwd)"
                echo "Listing android/app/build directory:"
                ls -la android/app/build/ 2>/dev/null || echo "android/app/build does not exist"
      - script@1:
          title: Prepare Android build outputs for caching
          inputs:
            - content: |-
                #!/usr/bin/env bash
                echo "=== Preparing Android cache with proper paths ==="
                echo "Current working directory: $(pwd)"
                
                # Create a clean cache directory structure
                mkdir -p /tmp/android-cache/build/outputs
                
                if [ -d "android/app/build/outputs" ]; then
                    echo "Copying Android build outputs to cache staging area..."
                    cp -r android/app/build/outputs/* /tmp/android-cache/build/outputs/
                    echo "Cache staging completed"
                    
                    echo "Cache contents:"
                    find /tmp/android-cache -type f | head -10
                    echo "Total cache size: $(du -sh /tmp/android-cache 2>/dev/null || echo 'Unknown')"
                else
                    echo "Warning: android/app/build/outputs not found!"
                fi
      - save-cache@1:
          title: Save Android PR Build Cache
          inputs:
            - key: '{{ getenv "ANDROID_PR_BUILD_CACHE_KEY" }}'
            - paths: |-
                /tmp/android-cache
      - script@1:
          title: Save last successful build commit (Android)
          run_if: '{{getenv "GITHUB_PR_NUMBER" | ne ""}}'
          inputs:
            - content: |-
                #!/usr/bin/env bash
                # Create a marker file with the current commit
                mkdir -p /tmp/last-build-commit
                echo "$(git rev-parse HEAD 2>/dev/null || echo ${BITRISE_GIT_COMMIT})" > /tmp/last-build-commit/commit
                echo "Android build completed successfully at $(date)" >> /tmp/last-build-commit/commit
      - save-cache@1:
          title: Save last successful build commit marker (Android)
          run_if: '{{getenv "GITHUB_PR_NUMBER" | ne ""}}'
          inputs:
            - key: 'last-e2e-build-commit-pr-{{ getenv "GITHUB_PR_NUMBER" }}'
            - paths: /tmp/last-build-commit
      - deploy-to-bitrise-io@2.2.3:
          inputs:
            - pipeline_intermediate_files: android/app/build/outputs:INTERMEDIATE_ANDROID_BUILD_DIR
          title: Save Android build
      - save-cache@1:
          title: Save node_modules
          inputs:
            - key: node_modules-{{ .OS }}-{{ .Arch }}-{{ getenv "BRANCH_COMMIT_HASH" }}
            - paths: node_modules
  # Actual workflows that inherit from templates
  # TODO: Remove this workflow once new build configuration is consolidated
  build_android_release:
    after_run:
      - build_android_main_prod
    meta:
      bitrise.io:
        stack: linux-docker-android-22.04
        machine_type_id: elite-xl
  build_android_flask_prod:
    envs:
      - NAME: $FLASK_VERSION_NAME
      - NUMBER: $FLASK_VERSION_NUMBER
      - KEYSTORE_FILE_PATH: $BITRISEIO_ANDROID_FLASK_KEYSTORE_URL_URL
      - KEYSTORE_PATH: 'android/keystores/flaskRelease.keystore'
      - APP_NAME: 'flask'
      - OUTPUT_PATH: 'flaskRelease'
      - COMMAND_YARN: 'build:android:flask:prod'
    after_run:
      - _android_build_template
    meta:
      bitrise.io:
        stack: linux-docker-android-22.04
        machine_type_id: elite-xl
  build_android_flask_test:
    envs:
      - NAME: $FLASK_VERSION_NAME
      - NUMBER: $FLASK_VERSION_NUMBER
      - KEYSTORE_FILE_PATH: $BITRISEIO_FLASK_UAT_URL
      - KEYSTORE_PATH: 'android/keystores/flask-uat.keystore'
      - APP_NAME: 'flask'
      - OUTPUT_PATH: 'flaskRelease'
      - COMMAND_YARN: 'build:android:flask:test'
    after_run:
      - _android_build_template
    meta:
      bitrise.io:
        stack: linux-docker-android-22.04
        machine_type_id: elite-xl
  build_android_flask_e2e:
    envs:
      - COMMAND_YARN: 'build:android:flask:e2e'
      - NAME: $FLASK_VERSION_NAME
      - NUMBER: $FLASK_VERSION_NUMBER
      - KEYSTORE_FILE_PATH: $BITRISEIO_FLASK_UAT_URL
      - KEYSTORE_PATH: 'android/keystores/flask-uat.keystore'
      - APP_NAME: 'flask'
      - OUTPUT_PATH: 'flaskRelease'
      - SHARE_WITH_DETOX: 'true'
    after_run:
      - _android_build_template
    meta:
      bitrise.io:
        stack: linux-docker-android-22.04
        machine_type_id: elite-xl
  build_android_main_prod:
    envs:
      - CONFIGURATION: 'Release'
      - NAME: $VERSION_NAME
      - NUMBER: $VERSION_NUMBER
      - KEYSTORE_FILE_PATH: $BITRISEIO_ANDROID_KEYSTORE_URL
      - KEYSTORE_PATH: 'android/keystores/release.keystore'
      - APP_NAME: 'prod'
      - OUTPUT_PATH: 'prodRelease'
      - COMMAND_YARN: 'build:android:main:prod'
    after_run:
      - _android_build_template
    meta:
      bitrise.io:
        stack: linux-docker-android-22.04
        machine_type_id: elite-xl
  build_android_main_beta:
    envs:
      - CONFIGURATION: 'Release'
      - COMMAND_YARN: 'build:android:main:beta'
      - NAME: $VERSION_NAME
      - NUMBER: $VERSION_NUMBER
      - KEYSTORE_FILE_PATH: $BITRISEIO_MAIN_RC_KEYSTORE_URL
      - KEYSTORE_PATH: 'android/keystores/rc.keystore'
      - APP_NAME: 'prod'
      - OUTPUT_PATH: 'prodRelease'
    after_run:
      - _android_build_template
    meta:
      bitrise.io:
        stack: linux-docker-android-22.04
        machine_type_id: elite-xl
  build_android_main_rc:
    envs:
      - CONFIGURATION: 'Release'
      - COMMAND_YARN: 'build:android:main:rc'
      - NAME: $VERSION_NAME
      - NUMBER: $VERSION_NUMBER
      - KEYSTORE_FILE_PATH: $BITRISEIO_MAIN_RC_KEYSTORE_URL
      - KEYSTORE_PATH: 'android/keystores/rc.keystore'
      - APP_NAME: 'prod'
      - OUTPUT_PATH: 'prodRelease'
    after_run:
      - _android_build_template
    meta:
      bitrise.io:
        stack: linux-docker-android-22.04
        machine_type_id: elite-xl
  build_android_main_test:
    envs:
      - CONFIGURATION: 'Release'
      - COMMAND_YARN: 'build:android:main:test'
      - NAME: $VERSION_NAME
      - NUMBER: $VERSION_NUMBER
      - KEYSTORE_FILE_PATH: $BITRISEIO_ANDROID_QA_KEYSTORE_URL
      - KEYSTORE_PATH: 'android/keystores/internalRelease.keystore'
      - APP_NAME: 'prod'
      - OUTPUT_PATH: 'prodRelease'
    after_run:
      - _android_build_template
    meta:
      bitrise.io:
        stack: linux-docker-android-22.04
        machine_type_id: elite-xl
  build_android_main_e2e:
    envs:
      - CONFIGURATION: 'Release'
      - COMMAND_YARN: 'build:android:main:e2e'
      - NAME: $VERSION_NAME
      - NUMBER: $VERSION_NUMBER
      - KEYSTORE_FILE_PATH: $BITRISEIO_ANDROID_QA_KEYSTORE_URL
      - KEYSTORE_PATH: 'android/keystores/internalRelease.keystore'
      - APP_NAME: 'prod'
      - OUTPUT_PATH: 'prodRelease'
      - SHARE_WITH_DETOX: 'true'
    after_run:
      - _android_build_template
    meta:
      bitrise.io:
        stack: linux-docker-android-22.04
        machine_type_id: elite-xl
  build_android_main_exp:
    envs:
      - CONFIGURATION: 'Release'
      - COMMAND_YARN: 'build:android:main:exp'
      - NAME: $VERSION_NAME
      - NUMBER: $VERSION_NUMBER
      - KEYSTORE_FILE_PATH: $BITRISEIO_ANDROID_QA_KEYSTORE_URL
      - KEYSTORE_PATH: 'android/keystores/internalRelease.keystore'
      - APP_NAME: 'prod'
      - OUTPUT_PATH: 'prodRelease'
    after_run:
      - _android_build_template
    meta:
      bitrise.io:
        stack: linux-docker-android-22.04
        machine_type_id: elite-xl
  build_android_release_and_upload_sourcemaps:
    envs:
      - SENTRY_DISABLE_AUTO_UPLOAD: 'false'
    after_run:
      - build_android_main_prod
    meta:
      bitrise.io:
        stack: linux-docker-android-22.04
        machine_type_id: elite-xl
  build_android_rc_and_upload_sourcemaps:
    envs:
      - SENTRY_DISABLE_AUTO_UPLOAD: 'false'
    after_run:
      - build_android_main_rc
    meta:
      bitrise.io:
        stack: linux-docker-android-22.04
        machine_type_id: elite-xl
  # TODO: Remove this workflow once new build configuration is consolidated
  build_android_flask_release:
    after_run:
      - build_android_flask_prod
    meta:
      bitrise.io:
        stack: linux-docker-android-22.04
        machine_type_id: elite-xl
  build_android_main_dev:
    envs:
      - CONFIGURATION: 'Debug'
      - IS_DEV_BUILD: 'true'
      - NAME: $VERSION_NAME
      - NUMBER: $VERSION_NUMBER
      - APP_NAME: 'prod'
      - BUILD_COMMAND: 'yarn build:android:main:dev'
    after_run:
      - _android_e2e_build_template
    meta:
      bitrise.io:
        stack: linux-docker-android-22.04
        machine_type_id: elite-xl
  # TODO: Remove this workflow once new build configuration is consolidated
  build_android_devbuild:
    after_run:
      - build_android_main_dev
    meta:
      bitrise.io:
        stack: linux-docker-android-22.04
        machine_type_id: elite-xl
  build_android_flask_dev:
    envs:
      - IS_DEV_BUILD: 'true'
      - NAME: $FLASK_VERSION_NAME
      - NUMBER: $FLASK_VERSION_NUMBER
      - APP_NAME: 'flask'
      - BUILD_COMMAND: 'yarn build:android:flask:dev'
    after_run:
      - _android_e2e_build_template
    meta:
      bitrise.io:
        stack: linux-docker-android-22.04
        machine_type_id: elite-xl
  # TODO: Remove this workflow once new build configuration is consolidated
  build_android_flask_devbuild:
    after_run:
      - build_android_flask_dev
    meta:
      bitrise.io:
        stack: linux-docker-android-22.04
        machine_type_id: elite-xl
  build_android_qa_dev:
    envs:
      - IS_DEV_BUILD: 'true'
      - NAME: $VERSION_NAME
      - NUMBER: $VERSION_NUMBER
      - APP_NAME: 'qa'
      - BUILD_COMMAND: 'yarn build:android:qa:dev'
    after_run:
      - _android_e2e_build_template
    meta:
      bitrise.io:
        stack: linux-docker-android-22.04
        machine_type_id: elite-xl
  # TODO: Remove this workflow once new build configuration is consolidated
  build_android_qa_devbuild:
    after_run:
      - build_android_qa_dev
    meta:
      bitrise.io:
        stack: linux-docker-android-22.04
        machine_type_id: elite-xl
  build_android_qa_prod:
    envs:
      - NAME: $VERSION_NAME
      - NUMBER: $VERSION_NUMBER
      - KEYSTORE_FILE_PATH: $BITRISEIO_ANDROID_QA_KEYSTORE_URL
      - KEYSTORE_PATH: 'android/keystores/internalRelease.keystore'
      - APP_NAME: 'qa'
      - OUTPUT_PATH: 'qaRelease'
      - COMMAND_YARN: 'build:android:qa:prod'
    after_run:
      - _android_build_template
    meta:
      bitrise.io:
        stack: linux-docker-android-22.04
        machine_type_id: elite-xl
  # TODO: Remove this workflow once new build configuration is consolidated
  build_android_qa:
      after_run:
        - build_android_qa_prod
        - _upload_apk_to_browserstack_qa
  _upload_apk_to_browserstack_flask:
    steps:
      - script@1:
          title: Upload Flask APK to Browserstack
          inputs:
            - content: |-
                #!/usr/bin/env bash
                set -e
                set -x
                set -o pipefail
                APK_PATH=$PROJECT_LOCATION/app/build/outputs/apk/flask/release/app-flask-release.apk
                CUSTOM_ID="flask-$BITRISE_GIT_BRANCH-$FLASK_VERSION_NAME-$FLASK_VERSION_NUMBER"
                CUSTOM_ID=${CUSTOM_ID////-}
                curl -u "$BROWSERSTACK_USERNAME:$BROWSERSTACK_ACCESS_KEY" -X POST "https://api-cloud.browserstack.com/app-automate/upload" -F "file=@$APK_PATH" -F 'data={"custom_id": "'$CUSTOM_ID'"}' | jq -j '.app_url' | envman add --key BROWSERSTACK_ANDROID_FLASK_APP_URL
                APK_PATH_FOR_APP_LIVE=$PROJECT_LOCATION/app/build/outputs/apk/flask/release/"$CUSTOM_ID".apk
                cp "$APK_PATH" "$APK_PATH_FOR_APP_LIVE"
                curl -u "$BROWSERSTACK_USERNAME:$BROWSERSTACK_ACCESS_KEY" -X POST "https://api-cloud.browserstack.com/app-live/upload" -F "file=@$APK_PATH_FOR_APP_LIVE" -F 'data={"custom_id": "'$CUSTOM_ID'"}'
                curl -u "$BROWSERSTACK_USERNAME:$BROWSERSTACK_ACCESS_KEY" -X GET https://api-cloud.browserstack.com/app-automate/recent_apps | jq > browserstack_uploaded_flask_apps.json
      - deploy-to-bitrise-io@2.2.3:
          is_always_run: false
          is_skippable: true
          inputs:
            - pipeline_intermediate_files: $BITRISE_SOURCE_DIR/browserstack_uploaded_flask_apps.json:BROWSERSTACK_UPLOADED_FLASK_APPS_LIST
          title: Save Browserstack uploaded Flask apps JSON
  _upload_apk_to_browserstack_qa:
    steps:
      - script@1:
          title: Upload APK to Browserstack
          inputs:
            - content: |-
                #!/usr/bin/env bash
                set -e
                set -x
                set -o pipefail
                APK_DIR="$PROJECT_LOCATION/app/build/outputs/apk/qa/release"
                ORIGINAL_APK="$APK_DIR/app-qa-release.apk"

                CUSTOM_ID="$BITRISE_GIT_BRANCH-$VERSION_NAME-$VERSION_NUMBER"
                CUSTOM_ID=${CUSTOM_ID////-}

                cp "$ORIGINAL_APK" "$APK_DIR/$CUSTOM_ID.apk"
                APK_PATH="$APK_DIR/$CUSTOM_ID.apk"

                # Upload to app-automate
                curl -u "$BROWSERSTACK_USERNAME:$BROWSERSTACK_ACCESS_KEY" \
                    -X POST "https://api-cloud.browserstack.com/app-automate/upload" \
                    -F "file=@$APK_PATH" \
                    -F 'data={"custom_id": "'$CUSTOM_ID'"}' \
                    | jq -j '.app_url' \
                    | envman add --key BROWSERSTACK_ANDROID_APP_URL

                # Upload to app-live
                curl -u "$BROWSERSTACK_USERNAME:$BROWSERSTACK_ACCESS_KEY" \
                    -X POST "https://api-cloud.browserstack.com/app-live/upload" \
                    -F "file=@$APK_PATH" \
                    -F 'data={"custom_id": "'$CUSTOM_ID'"}'

                # Get recent apps
                curl -u "$BROWSERSTACK_USERNAME:$BROWSERSTACK_ACCESS_KEY" \
                    -X GET https://api-cloud.browserstack.com/app-automate/recent_apps \
                    | jq > browserstack_uploaded_apps.json
      - share-pipeline-variable@1:
          title: Persist BROWSERSTACK_ANDROID_APP_URL across all stages
          inputs:
            - variables: |-
                BROWSERSTACK_ANDROID_APP_URL
      - deploy-to-bitrise-io@2.2.3:
          is_always_run: false
          is_skippable: true
          inputs:
            - pipeline_intermediate_files: $BITRISE_SOURCE_DIR/browserstack_uploaded_apps.json:BROWSERSTACK_UPLOADED_APPS_LIST
          title: Save Browserstack uploaded apps JSON
  wdio_android_e2e_test:
    before_run:
      - code_setup
    after_run:
      - notify_failure
    steps:
      - script@1:
          title: Debug Env Variables
          inputs:
            - content: |
                echo "PRODUCTION_BUILD_NAME: $PRODUCTION_BUILD_NAME"
                echo "PRODUCTION_BUILD_NUMBER: $PRODUCTION_BUILD_NUMBER"
                echo "PRODUCTION_APP_URL from tag upgrade workflow: $PRODUCTION_APP_URL"
                echo "BROWSERSTACK_ANDROID_APP_URL: $BROWSERSTACK_ANDROID_APP_URL"
      - script@1:
          title: Run Android E2E tests on Browserstack
          is_always_run: true
          inputs:
            - content: |-
                #!/usr/bin/env bash

                # Check if TEST_TYPE is set to upgrade
                if [ "$TEST_TYPE" = "upgrade" ]; then
                  TEST_TYPE="--upgrade"

                # Check if TEST_TYPE is set to performance
                elif [ "$TEST_TYPE" = "performance" ]; then
                  TEST_TYPE="--performance"
                fi
                yarn test:wdio:android:browserstack "$TEST_SUITE_FOLDER" "$TEST_TYPE"
      - script@1:
          is_always_run: true
          is_skippable: false
          title: Package test reports
          inputs:
            - content: |-
                #!/usr/bin/env bash
                cd $BITRISE_SOURCE_DIR/wdio/reports/
                zip -r test-report.zip html/
                mv test-report.zip $BITRISE_DEPLOY_DIR/
      - deploy-to-bitrise-io@2.2.3:
          is_always_run: true
          is_skippable: false
          inputs:
            - deploy_path: $BITRISE_DEPLOY_DIR/test-report.zip
          title: Deploy test report
    meta:
      bitrise.io:
        stack: linux-docker-android-22.04
        machine_type_id: standard
  wdio_ios_e2e_test:
    before_run:
      - code_setup
    after_run:
      - notify_failure
    steps:
      - script@1:
          title: Run iOS E2E tests on Browserstack
          is_always_run: true
          inputs:
            - content: |-
                #!/usr/bin/env bash
                # Check if TEST_TYPE is set to upgrade
                if [ "$TEST_TYPE" = "upgrade" ]; then
                  TEST_TYPE="--upgrade"
                # Check if TEST_TYPE is set to performance
                elif [ "$TEST_TYPE" = "performance" ]; then
                  TEST_TYPE="--performance"
                fi
                yarn test:wdio:ios:browserstack "$TEST_SUITE_FOLDER" "$TEST_TYPE"
      - script@1:
          is_always_run: true
          is_skippable: false
          title: Package test reports
          inputs:
            - content: |-
                #!/usr/bin/env bash
                cd $BITRISE_SOURCE_DIR/wdio/reports/
                zip -r test-report.zip html/
                mv test-report.zip $BITRISE_DEPLOY_DIR/
      - deploy-to-bitrise-io@2.2.3:
          is_always_run: true
          is_skippable: false
          inputs:
            - deploy_path: $BITRISE_DEPLOY_DIR/test-report.zip
          title: Deploy test report
    meta:
      bitrise.io:
        stack: linux-docker-android-22.04
        machine_type_id: standard
  deploy_android_to_store:
    steps:
      - pull-intermediate-files@1:
          inputs:
            - artifact_sources: .*
      - google-play-deploy:
          inputs:
            - app_path: $BITRISE_PLAY_STORE_ABB_PATH
            - track: internal
            - service_account_json_key_path: $BITRISEIO_BITRISEIO_SERVICE_ACCOUNT_JSON_KEY_URL_URL
            - package_name: $MM_ANDROID_PACKAGE_NAME
    envs:
      - opts:
          is_expand: true
        MM_ANDROID_PACKAGE_NAME: io.metamask
  deploy_ios_to_store:
    steps:
      - pull-intermediate-files@1:
          inputs:
            - artifact_sources: .*
      - deploy-to-itunesconnect-application-loader@1:
          inputs:
            - ipa_path: $BITRISE_APP_STORE_IPA_PATH
  # iOS Builds
  _ios_build_template:
    before_run:
      - code_setup
      - extract_version_info
    after_run:
      - notify_failure
    steps:
      - certificate-and-profile-installer@1: {
        run_if: '{{not (enveq "IS_SIM_BUILD" "true")}}' # Only run for physical builds
      }
      - script@1:
          title: iOS Sourcemaps & Build
          is_always_run: false
          inputs:
            - content: |-
                #!/usr/bin/env bash
                echo 'This is the current build type: $METAMASK_BUILD_TYPE'
                if [ -n "$COMMAND_YARN" ]; then
                    GIT_BRANCH=$BITRISE_GIT_BRANCH yarn "$COMMAND_YARN"
                else
                    echo "No COMMAND_YARN provided"
                    exit 1
                fi
      - deploy-to-bitrise-io@2.2.3:
          title: Share Detox files between pipelines
          run_if: '{{getenv "SHARE_WITH_DETOX" | eq "true"}}'
          is_always_run: false
          is_skippable: true
          inputs:
            - pipeline_intermediate_files: |-
                ios/build/Build/Products/$CONFIGURATION-iphonesimulator:INTERMEDIATE_IOS_BUILD_DIR
                ../Library/Detox/ios:INTERMEDIATE_IOS_DETOX_DIR
      - script@1:
          title: Rename iOS artifact files
          inputs:
            - content: |-
                #!/usr/bin/env bash
                set -ex

                # Set base paths
                if [ "$IS_SIM_BUILD" = "true" ]; then
                  BUILD_DIR="ios/build/Build/Products/${CONFIGURATION}-iphonesimulator"
                  DEVICE_TYPE="simulator"
                  BINARY_EXTENSION=".app"
                else
                  BUILD_DIR="ios/build/output"
                  DEVICE_TYPE="device"
                  BINARY_EXTENSION=".ipa"
                fi

                # Generate new name based on build type and version
                if [ -n "$COMMAND_YARN" ]; then
                  NAME_FROM_YARN_COMMAND="$(cut -d':' -f3- <<< "$COMMAND_YARN" | sed 's/:/-/g')"
                  NEW_BASE_NAME="metamask-${DEVICE_TYPE}-${NAME_FROM_YARN_COMMAND}-${APP_BUILD_NUMBER}"
                else
                  NEW_BASE_NAME="metamask-${DEVICE_TYPE}-${METAMASK_ENVIRONMENT}-${METAMASK_BUILD_TYPE}-${APP_SEM_VER_NAME}-${APP_BUILD_NUMBER}"
                fi

                # Copy binary with new name (preserve original)
                OLD_BINARY="$BUILD_DIR/$APP_NAME$BINARY_EXTENSION"
                NEW_BINARY="$BUILD_DIR/$NEW_BASE_NAME$BINARY_EXTENSION"
                # Need to copy recursively so that .app files are fully copied
                cp -r "$OLD_BINARY" "$NEW_BINARY"

                # Copy xcarchive with new name (only for non-simulator builds, preserve original)
                if [ "$IS_SIM_BUILD" != "true" ]; then
                  ARCHIVE_DIR="ios/build"
                  OLD_ARCHIVE="$ARCHIVE_DIR/$APP_NAME.xcarchive"
                  NEW_ARCHIVE="$ARCHIVE_DIR/$NEW_BASE_NAME.xcarchive"
                  cp -r "$OLD_ARCHIVE" "$NEW_ARCHIVE"
                fi

                # Export new names as environment variables
                envman add --key RENAMED_ARCHIVE_FILE --value "$NEW_BASE_NAME.xcarchive"
                envman add --key BINARY_DEPLOY_PATH --value "$BUILD_DIR/$NEW_BASE_NAME$BINARY_EXTENSION"
      - deploy-to-bitrise-io@2.2.3:
          is_always_run: false
          is_skippable: true
          inputs:
            - pipeline_intermediate_files: $BINARY_DEPLOY_PATH:BITRISE_APP_STORE_IPA_PATH
            - deploy_path: $BINARY_DEPLOY_PATH
            - is_compress: true
          title: Deploy iOS Binary
      - deploy-to-bitrise-io@2.2.3:
          is_always_run: false
          is_skippable: true
          run_if: '{{not (enveq "IS_SIM_BUILD" "true")}}' # Only run for physical builds
          inputs:
            - deploy_path: ios/build/$RENAMED_ARCHIVE_FILE
          title: Deploy Symbols File
      - deploy-to-bitrise-io@2.2.3:
          is_always_run: false
          is_skippable: true
          run_if: '{{not (enveq "IS_SIM_BUILD" "true")}}' # Only run for physical builds
          inputs:
            - pipeline_intermediate_files: sourcemaps/ios/index.js.map:BITRISE_APP_STORE_SOURCEMAP_PATH
            - deploy_path: sourcemaps/ios/index.js.map
          title: Deploy Source Map
      - save-cache@1:
          title: Save iOS PR Build Cache
          run_if: '{{and (getenv "IOS_PR_BUILD_CACHE_KEY" | ne "") (getenv "SHARE_WITH_DETOX" | eq "true")}}'
          inputs:
            - key: '{{ getenv "IOS_PR_BUILD_CACHE_KEY" }}'
            - paths: |-
                ios/build/Build/Products/Release-iphonesimulator
                ../Library/Detox/ios
      - script@1:
          title: Save last successful build commit
          run_if: '{{and (getenv "GITHUB_PR_NUMBER" | ne "") (getenv "SHARE_WITH_DETOX" | eq "true")}}'
          inputs:
            - content: |-
                #!/usr/bin/env bash
                # Create a marker file with the current commit
                mkdir -p /tmp/last-build-commit
                echo "$(git rev-parse HEAD 2>/dev/null || echo ${BITRISE_GIT_COMMIT})" > /tmp/last-build-commit/commit
                echo "Build completed successfully at $(date)" >> /tmp/last-build-commit/commit
      - save-cache@1:
          title: Save last successful build commit marker
          run_if: '{{and (getenv "GITHUB_PR_NUMBER" | ne "") (getenv "SHARE_WITH_DETOX" | eq "true")}}'
          inputs:
            - key: 'last-e2e-build-commit-pr-{{ getenv "GITHUB_PR_NUMBER" }}'
            - paths: /tmp/last-build-commit
    meta:
      bitrise.io:
        stack: osx-xcode-16.3.x
        machine_type_id: g2.mac.4large
  # TODO: Remove this workflow once new build configuration is consolidated
  build_ios_release:
    after_run:
      - build_ios_main_prod
  build_ios_main_prod:
    envs:
      - CONFIGURATION: 'Release'
      - NAME: $VERSION_NAME
      - NUMBER: $VERSION_NUMBER
      - APP_NAME: "MetaMask"
      - INFO_PLIST_NAME: "Info.plist"
      - COMMAND_YARN: 'build:ios:main:prod'
    after_run:
      - _ios_build_template
  build_ios_main_beta:
    envs:
      - CONFIGURATION: 'Release'
      - COMMAND_YARN: 'build:ios:main:beta'
      - NAME: $VERSION_NAME
      - NUMBER: $VERSION_NUMBER
      - APP_NAME: "MetaMask"
      - INFO_PLIST_NAME: "Info.plist"
    after_run:
      - _ios_build_template
  build_ios_main_rc:
    envs:
      - CONFIGURATION: 'Release'
      - COMMAND_YARN: 'build:ios:main:rc'
      - NAME: $VERSION_NAME
      - NUMBER: $VERSION_NUMBER
      - APP_NAME: "MetaMask"
      - INFO_PLIST_NAME: "Info.plist"
    after_run:
      - _ios_build_template
  build_ios_main_exp:
    envs:
      - CONFIGURATION: 'Release'
      - COMMAND_YARN: 'build:ios:main:exp'
      - NAME: $VERSION_NAME
      - NUMBER: $VERSION_NUMBER
      - APP_NAME: "MetaMask"
      - INFO_PLIST_NAME: "Info.plist"
    after_run:
      - _ios_build_template
  build_ios_main_test:
    envs:
      - CONFIGURATION: 'Release'
      - COMMAND_YARN: 'build:ios:main:test'
      - NAME: $VERSION_NAME
      - NUMBER: $VERSION_NUMBER
      - APP_NAME: "MetaMask"
      - INFO_PLIST_NAME: "Info.plist"
    after_run:
      - _ios_build_template
  build_ios_main_e2e:
    envs:
      - CONFIGURATION: 'Release'
      - IS_SIM_BUILD: 'true'
      - SHARE_WITH_DETOX: 'true'
      - NAME: $VERSION_NAME
      - NUMBER: $VERSION_NUMBER
      - APP_NAME: "MetaMask"
      - INFO_PLIST_NAME: "Info.plist"
      - COMMAND_YARN: 'build:ios:main:e2e'
    after_run:
      - _ios_build_template
  build_ios_main_e2e_gns_disabled:
    envs:
      - CONFIGURATION: 'Release'
      - IS_SIM_BUILD: 'true'
      - SHARE_WITH_DETOX: 'true'
      - NAME: $VERSION_NAME
      - NUMBER: $VERSION_NUMBER
      - APP_NAME: "MetaMask"
      - INFO_PLIST_NAME: "Info.plist"
      - COMMAND_YARN: 'build:ios:main:e2e'
      - MM_REMOVE_GLOBAL_NETWORK_SELECTOR: 'false'
    after_run:
      - _ios_build_template
  build_ios_release_and_upload_sourcemaps:
    envs:
      - SENTRY_DISABLE_AUTO_UPLOAD: 'false'
    after_run:
      - build_ios_main_prod
  build_ios_rc_and_upload_sourcemaps:
    envs:
      - SENTRY_DISABLE_AUTO_UPLOAD: 'false'
    after_run:
      - build_ios_main_rc
  # TODO: Remove this workflow once new build configuration is consolidated
  build_ios_flask_release:
    after_run:
      - build_ios_flask_prod
  build_ios_flask_prod:
    envs:
      - CONFIGURATION: 'Release'
      - NAME: $FLASK_VERSION_NAME
      - NUMBER: $FLASK_VERSION_NUMBER
      - APP_NAME: "MetaMask-Flask"
      - INFO_PLIST_NAME: "MetaMask-Flask-Info.plist"
      - COMMAND_YARN: 'build:ios:flask:prod'
    after_run:
      - _ios_build_template
  build_ios_flask_test:
    envs:
      - CONFIGURATION: 'Release'
      - NAME: $FLASK_VERSION_NAME
      - NUMBER: $FLASK_VERSION_NUMBER
      - APP_NAME: "MetaMask-Flask"
      - INFO_PLIST_NAME: "MetaMask-Flask-Info.plist"
      - COMMAND_YARN: 'build:ios:flask:test'
    after_run:
      - _ios_build_template
  build_ios_flask_e2e:
    envs:
      - CONFIGURATION: 'Release'
      - IS_SIM_BUILD: 'true'
      - SHARE_WITH_DETOX: 'true'
      - NAME: $FLASK_VERSION_NAME
      - NUMBER: $FLASK_VERSION_NUMBER
      - APP_NAME: "MetaMask-Flask"
      - INFO_PLIST_NAME: "MetaMask-Flask-Info.plist"
      - COMMAND_YARN: 'build:ios:flask:e2e'
    after_run:
      - _ios_build_template
  build_ios_main_dev:
    envs:
      - CONFIGURATION: 'Debug'
      - NAME: $VERSION_NAME
      - NUMBER: $VERSION_NUMBER
      - APP_NAME: 'MetaMask'
      - INFO_PLIST_NAME: 'Info.plist'
      - COMMAND_YARN: 'build:ios:main:dev'
    after_run:
      - _ios_build_template
  # TODO: Remove this workflow once new build configuration is consolidated
  build_ios_simbuild:
    envs:
      - IS_SIM_BUILD: 'true'
    after_run:
      - build_ios_main_dev
  # TODO: Remove this workflow once new build configuration is consolidated
  build_ios_devbuild:
    after_run:
      - build_ios_main_dev
  build_ios_flask_dev:
    envs:
      - CONFIGURATION: 'Debug'
      - NAME: $FLASK_VERSION_NAME
      - NUMBER: $FLASK_VERSION_NUMBER
      - APP_NAME: "MetaMask-Flask"
      - INFO_PLIST_NAME: "MetaMask-Flask-Info.plist"
      - COMMAND_YARN: 'build:ios:flask:dev'
    after_run:
      - _ios_build_template
  # TODO: Remove this workflow once new build configuration is consolidated
  build_ios_flask_devbuild:
    after_run:
      - build_ios_flask_dev
  build_ios_flask_simbuild:
    envs:
      - IS_SIM_BUILD: 'true'
    after_run:
      - build_ios_flask_dev
  build_ios_qa_dev:
    envs:
      - CONFIGURATION: 'Debug'
      - NAME: $VERSION_NAME
      - NUMBER: $VERSION_NUMBER
      - APP_NAME: "MetaMask-QA"
      - INFO_PLIST_NAME: "MetaMask-QA-Info.plist"
      - COMMAND_YARN: 'build:ios:qa:dev'
    after_run:
      - _ios_build_template
  # TODO: Remove this workflow once new build configuration is consolidated
  build_ios_qa_devbuild:
    after_run:
      - build_ios_qa_dev
  build_ios_qa_simbuild:
    envs:
      - IS_SIM_BUILD: 'true'
    after_run:
      - build_ios_qa_dev
  build_ios_qa_prod:
    envs:
      - CONFIGURATION: 'Release'
      - NAME: $VERSION_NAME
      - NUMBER: $VERSION_NUMBER
      - APP_NAME: "MetaMask-QA"
      - INFO_PLIST_NAME: "MetaMask-QA-Info.plist"
      - COMMAND_YARN: 'build:ios:qa:prod'
    after_run:
      - _ios_build_template
  # TODO: Remove this workflow once new build configuration is consolidated
  build_ios_qa:
    after_run:
      - build_ios_qa_prod
      - _upload_ipa_to_browserstack_qa
  _upload_ipa_to_browserstack_qa:
    steps:
      - script@1:
          title: Upload IPA to Browserstack
          inputs:
            - content: |-
                #!/usr/bin/env bash
                set -e
                set -x
                set -o pipefail

                IPA_DIR="ios/build/output"
                ORIGINAL_IPA="$IPA_DIR/MetaMask-QA.ipa"

                CUSTOM_ID="$BITRISE_GIT_BRANCH-$VERSION_NAME-$VERSION_NUMBER"
                CUSTOM_ID=${CUSTOM_ID////-}

                cp "$ORIGINAL_IPA" "$IPA_DIR/$CUSTOM_ID.ipa"
                IPA_PATH="$IPA_DIR/$CUSTOM_ID.ipa"

                # Upload to app-automate
                curl -u "$BROWSERSTACK_USERNAME:$BROWSERSTACK_ACCESS_KEY" \
                    -X POST "https://api-cloud.browserstack.com/app-automate/upload" \
                    -F "file=@$IPA_PATH" \
                    -F 'data={"custom_id": "'$CUSTOM_ID'"}' \
                    | jq -j '.app_url' \
                    | envman add --key BROWSERSTACK_IOS_APP_URL
                echo "BROWSERSTACK_IOS_APP_URL: $BROWSERSTACK_IOS_APP_URL"
                # Upload to app-live
                curl -u "$BROWSERSTACK_USERNAME:$BROWSERSTACK_ACCESS_KEY" \
                    -X POST "https://api-cloud.browserstack.com/app-live/upload" \
                    -F "file=@$IPA_PATH" \
                    -F 'data={"custom_id": "'$CUSTOM_ID'"}'

                # Get recent apps
                curl -u "$BROWSERSTACK_USERNAME:$BROWSERSTACK_ACCESS_KEY" \
                    -X GET https://api-cloud.browserstack.com/app-automate/recent_apps \
                    | jq > browserstack_uploaded_apps.json
      - share-pipeline-variable@1:
          title: Persist BROWSERSTACK_IOS_APP_URL across all stages
          inputs:
            - variables: |-
                BROWSERSTACK_IOS_APP_URL
      - deploy-to-bitrise-io@2.2.3:
          is_always_run: false
          is_skippable: true
          inputs:
            - deploy_path: browserstack_uploaded_apps.json
          title: Bitrise Deploy Browserstack Uploaded Apps
  build_ios_flask_release:
    before_run:
      - code_setup
    after_run:
      - notify_failure
    steps:
      - certificate-and-profile-installer@1: {}
      - set-xcode-build-number@1:
          inputs:
            - build_short_version_string: $FLASK_VERSION_NAME
            - build_version: $FLASK_VERSION_NUMBER
            - plist_path: $PROJECT_LOCATION_IOS/MetaMask/MetaMask-Flask-Info.plist
      - script@1:
          inputs:
            - content: |-
                #!/usr/bin/env bash
                node -v
                METAMASK_BUILD_TYPE='flask' METAMASK_ENVIRONMENT='production' yarn build:ios:pre-flask
          title: iOS Sourcemaps & Build
          is_always_run: false
      - deploy-to-bitrise-io@2.2.3:
          is_always_run: false
          is_skippable: true
          inputs:
            - pipeline_intermediate_files: ios/build/output/MetaMask-Flask.ipa:BITRISE_APP_STORE_IPA_PATH
            - deploy_path: ios/build/output/MetaMask-Flask.ipa
          title: Deploy iOS IPA
      - deploy-to-bitrise-io@2.2.3:
          is_always_run: false
          is_skippable: true
          inputs:
            - deploy_path: ios/build/MetaMask-Flask.xcarchive:BITRISE_APP_STORE_XCARCHIVE_PATH
          title: Deploy Symbols File
      - deploy-to-bitrise-io@2.2.3:
          is_always_run: false
          is_skippable: true
          inputs:
            - pipeline_intermediate_files: sourcemaps/ios/index.js.map:BITRISE_APP_STORE_SOURCEMAP_PATH
            - deploy_path: sourcemaps/ios/index.js.map
          title: Deploy Source Map
  _upload_ipa_to_browserstack_flask:
    steps:
      - script@1:
          title: Upload Flask IPA to Browserstack
          inputs:
            - content: |-
                #!/usr/bin/env bash
                set -e
                set -x
                set -o pipefail
                CUSTOM_ID="flask-$BITRISE_GIT_BRANCH-$FLASK_VERSION_NAME-$FLASK_VERSION_NUMBER"
                CUSTOM_ID=${CUSTOM_ID////-}
                IPA_PATH=ios/build/output/MetaMask-Flask.ipa
                IPA_PATH_FOR_APP_LIVE=ios/build/output/"$CUSTOM_ID".ipa
                curl -u "$BROWSERSTACK_USERNAME:$BROWSERSTACK_ACCESS_KEY" -X POST "https://api-cloud.browserstack.com/app-automate/upload" -F "file=@$IPA_PATH" -F 'data={"custom_id": "'$CUSTOM_ID'"}' | jq -j '.app_url' | envman add --key BROWSERSTACK_IOS_FLASK_APP_URL
                cp "$IPA_PATH" "$IPA_PATH_FOR_APP_LIVE"
                curl -u "$BROWSERSTACK_USERNAME:$BROWSERSTACK_ACCESS_KEY" -X POST "https://api-cloud.browserstack.com/app-live/upload" -F "file=@$IPA_PATH_FOR_APP_LIVE" -F 'data={"custom_id": "'$CUSTOM_ID'"}'
                curl -u "$BROWSERSTACK_USERNAME:$BROWSERSTACK_ACCESS_KEY" -X GET https://api-cloud.browserstack.com/app-automate/recent_apps | jq > browserstack_uploaded_flask_apps.json
      - share-pipeline-variable@1:
          title: Persist BROWSERSTACK_IOS_FLASK_APP_URL across all stages
          inputs:
            - variables: |-
                BROWSERSTACK_IOS_FLASK_APP_URL
      - deploy-to-bitrise-io@2.2.3:
          is_always_run: false
          is_skippable: true
          inputs:
            - deploy_path: browserstack_uploaded_flask_apps.json
          title: Bitrise Deploy Browserstack Uploaded Flask Apps
  set_main_target_workflow:
    steps:
      - share-pipeline-variable@1:
          title: Persist METAMASK_BUILD_TYPE across all stages and workflows
          inputs:
            - variables: |-
                METAMASK_BUILD_TYPE=main
  set_flask_target_workflow:
    steps:
      - share-pipeline-variable@1:
          title: Persist METAMASK_BUILD_TYPE across all stages and workflows
          inputs:
            - variables: |-
                METAMASK_BUILD_TYPE=flask

app:
  envs:
    - opts:
        is_expand: false
      MM_NOTIFICATIONS_UI_ENABLED: true
    - opts:
        is_expand: false
      MM_NETWORK_UI_REDESIGN_ENABLED: false
    - opts:
        is_expand: false
      MM_PERMISSIONS_SETTINGS_V1_ENABLED: false
    - opts:
        is_expand: false
      MM_SECURITY_ALERTS_API_ENABLED: true
    - opts:
        is_expand: false
      BRIDGE_USE_DEV_APIS: false
    - opts:
        is_expand: false
      MM_PERPS_ENABLED: true
    - opts:
        is_expand: false
      MM_PERPS_BLOCKED_REGIONS: "US,CA-ON,GB,BE"
    - opts:
        is_expand: false
      MM_PERPS_HIP3_ENABLED: true
    - opts:
        is_expand: false
      MM_PERPS_HIP3_ALLOWLIST_MARKETS: ""
    - opts:
        is_expand: false
      MM_PERPS_HIP3_BLOCKLIST_MARKETS: ""
    - opts:
        is_expand: false
      PROJECT_LOCATION: android
    - opts:
        is_expand: false
      NDK_VERSION: 26.1.10909125
    - opts:
        is_expand: false
      QA_APK_NAME: app-qa-release
    - opts:
        is_expand: false
      MODULE: app
    - opts:
        is_expand: false
      VARIANT: ''
    - opts:
        is_expand: false
      BITRISE_PROJECT_PATH: ios/MetaMask.xcworkspace
    - opts:
        is_expand: false
      BITRISE_SCHEME: MetaMask
    - opts:
        is_expand: false
      BITRISE_EXPORT_METHOD: enterprise
    - opts:
        is_expand: false
      PROJECT_LOCATION_ANDROID: android
    - opts:
        is_expand: false
      PROJECT_LOCATION_IOS: ios
    - opts:
        is_expand: false
<<<<<<< HEAD
      VERSION_NAME: 7.58.2
    - opts:
        is_expand: false
      VERSION_NUMBER: 3004
    - opts:
        is_expand: false
      FLASK_VERSION_NAME: 7.58.2
    - opts:
        is_expand: false
      FLASK_VERSION_NUMBER: 3004
=======
      VERSION_NAME: 7.60.0
    - opts:
        is_expand: false
      VERSION_NUMBER: 2993
    - opts:
        is_expand: false
      FLASK_VERSION_NAME: 7.60.0
    - opts:
        is_expand: false
      FLASK_VERSION_NUMBER: 2993
>>>>>>> 206c5c62
    - opts:
        is_expand: false
      ANDROID_APK_LINK: ''
    - opts:
        is_expand: false
      ANDROID_AAP_LINK: ''
    - opts:
        is_expand: false
      IOS_APP_LINK: ''
    - opts:
        is_expand: false
      NVM_VERSION: 0.39.7
    - opts:
        is_expand: false
      NVM_SHA256SUM: '8e45fa547f428e9196a5613efad3bfa4d4608b74ca870f930090598f5af5f643'
    - opts:
        is_expand: false
      NODE_VERSION: 20.18.0
    - opts:
        is_expand: false
      YARN_VERSION: 4.10.3
    - opts:
        is_expand: false
      COREPACK_VERSION: 0.28.0
    - opts:
        is_expand: false
      SEEDLESS_ONBOARDING_ENABLED: true
    - opts:
        is_expand: false
      MM_REMOVE_GLOBAL_NETWORK_SELECTOR: 'true'
meta:
  bitrise.io:
    stack: osx-xcode-16.3.x
    machine_type_id: g2.mac.4large
trigger_map:
  # Disable auto RC generation 
  # - push_branch: release/*
  #   pipeline: pr_rc_rwy_pipeline
  - push_branch: main
    pipeline: expo_dev_pipeline
  - tag: 'qa-*'
    pipeline: create_qa_builds_pipeline
  - tag: 'v*.*.*'
    pipeline: create_qa_builds_pipeline<|MERGE_RESOLUTION|>--- conflicted
+++ resolved
@@ -3574,18 +3574,6 @@
       PROJECT_LOCATION_IOS: ios
     - opts:
         is_expand: false
-<<<<<<< HEAD
-      VERSION_NAME: 7.58.2
-    - opts:
-        is_expand: false
-      VERSION_NUMBER: 3004
-    - opts:
-        is_expand: false
-      FLASK_VERSION_NAME: 7.58.2
-    - opts:
-        is_expand: false
-      FLASK_VERSION_NUMBER: 3004
-=======
       VERSION_NAME: 7.60.0
     - opts:
         is_expand: false
@@ -3596,7 +3584,6 @@
     - opts:
         is_expand: false
       FLASK_VERSION_NUMBER: 2993
->>>>>>> 206c5c62
     - opts:
         is_expand: false
       ANDROID_APK_LINK: ''
