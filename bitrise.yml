---
format_version: '8'
default_step_lib_source: 'https://github.com/bitrise-io/bitrise-steplib.git'
project_type: react-native

#Pipelines are listed below
pipelines:
  #Creates MetaMask-QA apps and stores apk/ipa in Bitrise
  create_qa_builds_pipeline:
    stages:
      - create_build_qa: {}
  #Builds MetaMask, MetaMask-QA apps and stores apk/ipa in Bitrise
  build_all_targets_pipeline:
    stages:
      - create_build_all_targets: {}
  #Releases MetaMask apps and stores apk/ipa into Play(Internal Testing)/App(TestFlight) Store
  release_builds_to_store_pipeline:
    stages:
      - create_build_release: {}
      - deploy_build_release: {}
      - create_build_qa: {} #Generate QA builds for E2E app upgrade tests
  #Releases MetaMask apps and stores ipa into App(TestFlight) Store
  release_ios_to_store_pipeline:
    stages:
      - create_ios_release: {}
      - deploy_ios_release: {}
  #Releases MetaMask apps and stores apk Play(Internal Testing) Store
  release_android_to_store_pipeline:
    stages:
      - create_android_release: {}
      - deploy_android_release: {}
  #Run E2E test suite for iOS only
  run_e2e_ios_pipeline:
    stages:
      - build_e2e_ios_stage: {}
      - run_e2e_ios_stage: {}
      - notify: {}
  #Run E2E test suite for Android only
  run_e2e_android_pipeline:
    stages:
      - build_e2e_android_stage: {} #builds android detox E2E
      - run_e2e_android_stage: {} #runs android detox test E2E
      - notify: {}
  #PR_e2e_verfication (build ios & android), run iOS (smoke), emulator Android
  release_e2e_pipeline:
    stages:
      - build_e2e_ios_android_stage: {}
      - run_release_e2e_ios_android_stage: {}
      - notify: {}
  #PR_e2e_verfication (build ios & android), run iOS (smoke), emulator Android
  pr_smoke_e2e_pipeline:
    stages:
      - build_smoke_e2e_ios_android_stage: {}
      - run_smoke_e2e_ios_android_stage: {}
      - notify: {}

  #PR_e2e_verfication (build ios & android), run iOS (regression), emulator Android
  pr_regression_e2e_pipeline:
    stages:
      - build_regression_e2e_ios_android_stage: {}
      - run_regression_e2e_ios_android_stage: {}
      - notify: {}
  #App launch times pipeline. Runs on browserstack
  app_launch_times_pipeline:
    stages:
      - create_build_qa_android: {}
      - app_launch_times_test_stage: {}

  #App Upgrade pipeline. Runs on browserstack
  app_upgrade_pipeline:
    stages:
      - create_build_qa_android: {}
      - app_upgrade_test_stage: {}
  # Pipeline for Flask
  create_flask_release_builds_pipeline:
    stages:
      - create_build_flask_release: {}
      - notify: {}
  release_flask_builds_to_store_pipeline:
    stages:
      - create_build_flask_release: {}
      - deploy_flask_build_release: {}
      - release_notify: {}
#Stages reference workflows. Those workflows cannot but utility "_this-is-a-utility"
stages:
  create_build_all_targets:
    workflows:
      - build_android_release: {}
      - build_ios_release: {}
      - build_android_qa: {}
      - build_ios_qa: {}
  create_build_release:
    workflows:
      - build_android_release: {}
      - build_ios_release: {}
  deploy_build_release:
    workflows:
      - deploy_android_to_store: {}
      - deploy_ios_to_store: {}
  create_ios_release:
    workflows:
      - build_ios_release: {}
  deploy_ios_release:
    workflows:
      - deploy_ios_to_store: {}
  create_android_release:
    workflows:
      - build_android_release: {}
  deploy_android_release:
    workflows:
      - deploy_android_to_store: {}
  create_build_qa:
    workflows:
      - build_android_qa: {}
      - build_ios_qa: {}
  create_build_qa_android:
    workflows:
      - build_android_qa: {}
  create_build_qa_ios:
    workflows:
      - build_ios_qa: {}
  build_e2e_ios_stage:
    workflows:
      - ios_e2e_build: {}
  run_e2e_ios_stage:
    workflows:
      - ios_e2e_test: {}
  build_smoke_e2e_ios_android_stage:
    abort_on_fail: true
    workflows:
      - ios_e2e_build: {}
      - android_e2e_build: {}
  run_smoke_e2e_ios_android_stage:
    workflows:
      # - run_ios_api_specs: {} flakiness in pipeline. Disabling for now
      - run_tag_smoke_accounts_ios: {}
      - run_tag_smoke_accounts_android: {}
      - run_tag_smoke_assets_ios: {}
      - run_tag_smoke_assets_android: {}
      - run_tag_smoke_confirmations_ios: {}
      - run_tag_smoke_confirmations_android: {}
      - run_tag_smoke_swaps_ios: {}
      - run_tag_smoke_swaps_android: {}
      - run_tag_smoke_core_ios: {}
      - run_tag_smoke_core_android: {}
  build_regression_e2e_ios_android_stage:
    workflows:
      - ios_build_regression_tests: {}
      - android_build_regression_tests: {}
  run_regression_e2e_ios_android_stage:
    workflows:
      - ios_run_regression_tests: {}
      - android_run_regression_tests: {}
  run_release_e2e_ios_android_stage:
    workflows:
      - ios_run_regression_tests: {}
      - android_run_regression_tests: {}
      - run_tag_smoke_confirmations_ios: {}
      - run_tag_smoke_confirmations_android: {}
      - run_tag_smoke_accounts_ios: {}
      - run_tag_smoke_accounts_android: {}
      - run_tag_smoke_assets_ios: {}
      - run_tag_smoke_assets_android: {}
      - run_tag_smoke_swaps_ios: {}
      - run_tag_smoke_swaps_android: {}
      - run_tag_smoke_core_ios: {}
      - run_tag_smoke_core_android: {}
      - run_tag_upgrade_android: {}
      - run_android_app_launch_times_appium_test: {}
  run_e2e_ios_android_stage:
    workflows:
      - ios_e2e_test: {}
      - android_e2e_test: {}
  build_e2e_ios_android_stage:
    workflows:
      - build_android_qa: {}
      - ios_e2e_build: {}
      - android_e2e_build: {}
  build_e2e_android_stage:
    workflows:
      - android_e2e_build: {}
  run_e2e_android_stage:
    workflows:
      - android_e2e_test: {}
  notify:
    workflows:
      - notify_success: {}
  app_launch_times_test_stage:
    workflows:
      - run_android_app_launch_times_appium_test: {}
  app_upgrade_test_stage:
    workflows:
      - run_tag_upgrade_android: {}
  release_notify:
    workflows:
      - release_announcing_stores: {}
  create_build_flask_release:
    workflows:
      - build_android_flask_release: {}
      - build_ios_flask_release: {}
  deploy_flask_build_release:
    workflows:
      - deploy_android_to_store:
          envs:
            - MM_ANDROID_PACKAGE_NAME: 'io.metamask.flask'
      - deploy_ios_to_store:

workflows:
  # Code Setups
  setup:
    steps:
      - activate-ssh-key@4:
          run_if: '{{getenv "SSH_RSA_PRIVATE_KEY" | ne ""}}'
      - git-clone@6: {}
  set_commit_hash:
    steps:
      - script@1:
          title: Set commit hash env variable
          inputs:
            - content: |-
                #!/usr/bin/env bash
                BRANCH_COMMIT_HASH="$(git rev-parse HEAD)"

                # Log the value of BRANCH_COMMIT_HASH
                echo "BRANCH_COMMIT_HASH is set to: $BRANCH_COMMIT_HASH"

                envman add --key BRANCH_COMMIT_HASH --value "$BRANCH_COMMIT_HASH"
      - share-pipeline-variable@1:
          title: Persist commit hash across all stages
          inputs:
            - variables: |-
                BRANCH_COMMIT_HASH
  code_setup:
    before_run:
      - setup
      - prep_environment
    steps:
      - restore-cocoapods-cache@2: {}
      - script@1:
          inputs:
            - content: |-
                #!/usr/bin/env bash
                envman add --key YARN_CACHE_DIR --value "$(yarn cache dir)"
          title: Get Yarn cache directory
      - yarn@0:
          inputs:
            - command: setup
          title: Yarn Setup
  prep_environment:
    steps:
      - script@1:
          inputs:
            - content: |-
                #!/usr/bin/env bash
                echo "Gems being installed with bundler gem"
                bundle install
                echo "Node $NODE_VERSION being installed"

                set -e

                # Install and enable NVM
                wget -O install-nvm.sh "https://raw.githubusercontent.com/nvm-sh/nvm/v${NVM_VERSION}/install.sh"
                echo "${NVM_SHA256SUM} install-nvm.sh" > install-nvm.sh.SHA256SUM
                sha256sum -c install-nvm.sh.SHA256SUM
                chmod +x install-nvm.sh && ./install-nvm.sh && rm ./install-nvm.sh
                source "${HOME}/.nvm/nvm.sh"
                echo 'source "${HOME}/.nvm/nvm.sh"' | tee -a ${HOME}/.{bashrc,profile}

                nvm install ${NODE_VERSION}

                envman add --key PATH --value $PATH

                node --version

                echo "Corepack being installed with npm"
                npm i -g "corepack@$COREPACK_VERSION"
                echo "Corepack enabling $YARN_VERSION"
                corepack enable
          title: Install node, yarn and corepack
  install_detox:
    steps:
      - script@1:
          inputs:
            - content: |-
                #!/usr/bin/env bash
                scripts/detox-setup.sh
          title: Install Detox Dependencies

  # Notifications utility workflows
  # Provides values for commit or branch message and path depending on commit env setup initialised or not
  _get_workflow_info:
    steps:
      - activate-ssh-key@4:
          is_always_run: true # always run to also feed failure notifications
          run_if: '{{getenv "SSH_RSA_PRIVATE_KEY" | ne ""}}'
      - git-clone@6:
          inputs:
            - update_submodules: 'no'
          is_always_run: true # always run to also feed failure notifications
      - script@1:
          is_always_run: true # always run to also feed failure notifications
          inputs:
            - content: |
                #!/bin/bash
                # generate reference to commit from env or using git
                COMMIT_SHORT_HASH="${BITRISE_GIT_COMMIT:0:7}"
                BRANCH_HEIGHT=''
                WORKFLOW_TRIGGER='Push'

                if [[ -z "$BITRISE_GIT_COMMIT" ]]; then
                  COMMIT_SHORT_HASH="$(git rev-parse --short HEAD)"
                  BRANCH_HEIGHT='HEAD'
                  WORKFLOW_TRIGGER='Manual'
                fi

                envman add --key COMMIT_SHORT_HASH --value "$COMMIT_SHORT_HASH"
                envman add --key BRANCH_HEIGHT --value "$BRANCH_HEIGHT"
                envman add --key WORKFLOW_TRIGGER --value "$WORKFLOW_TRIGGER"
          title: Get commit or branch name and path variables

  # Slack notification utils: we have two workflows to allow choosing when to notify: on success, on failure or both.
  # A workflow for instance create_qa_builds will notify on failure for each build_android_qa or build_ios_qa
  # but will only notify success if both success and create_qa_builds succeeds.

  # Send a Slack message on successful release
  release_announcing_stores:
    before_run:
      - code_setup
    steps:
      - yarn@0:
          inputs:
            - command: build:announce
          title: Announcing pre-release
          is_always_run: false
    meta:
      bitrise.io:
        stack: linux-docker-android-22.04
        machine_type_id: standard

  # Send a Slack message when workflow succeeds
  notify_success:
    before_run:
      - _get_workflow_info
    steps:
      # Update Bitrise comment in PR with success status
      - comment-on-github-pull-request@0:
          is_always_run: true
          run_if: '{{getenv "TRIGGERED_BY_PR_LABEL" | eq "true"}}'
          inputs:
            - personal_access_token: '$GITHUB_ACCESS_TOKEN'
            - body: |-
                ## [<img alt="https://bitrise.io/" src="https://assets-global.website-files.com/5db35de024bb983af1b4e151/5e6f9ccc3e129dfd8a205e4e_Bitrise%20Logo%20-%20Eggplant%20Bg.png" height="20">](${BITRISEIO_PIPELINE_BUILD_URL}) **Bitrise**

                ✅✅✅ `${BITRISEIO_PIPELINE_TITLE}` passed on Bitrise! ✅✅✅

                Commit hash: ${GITHUB_PR_HASH}
                Build link: ${BITRISEIO_PIPELINE_BUILD_URL}

                >[!NOTE]
                >- You can kick off another `${BITRISEIO_PIPELINE_TITLE}` on Bitrise by removing and re-applying the `Run Smoke E2E` label on the pull request

                <!-- BITRISE_TAG -->
                <!-- BITRISE_SUCCESS_TAG -->
            - repository_url: '$GIT_REPOSITORY_URL'
            - issue_number: '$GITHUB_PR_NUMBER'
            - api_base_url: 'https://api.github.com'
            - update_comment_tag: '$GITHUB_PR_HASH'
  # Send a Slack message when workflow fails
  notify_failure:
    before_run:
      - _get_workflow_info
    steps:
      - script@1:
          is_always_run: true
          title: Check if PR comment should be updated
          inputs:
            - content: |-
                #!/usr/bin/env bash
                if [[ "$TRIGGERED_BY_PR_LABEL" == "true" && $BITRISE_BUILD_STATUS == 1 ]]; then
                  envman add --key SHOULD_UPDATE_PR_COMMENT --value "true"
                else
                  envman add --key SHOULD_UPDATE_PR_COMMENT --value "false"
                fi
      # Update Bitrise comment in PR with failure status
      - comment-on-github-pull-request@0:
          is_always_run: true
          run_if: '{{getenv "SHOULD_UPDATE_PR_COMMENT" | eq "true"}}'
          inputs:
            - personal_access_token: '$GITHUB_ACCESS_TOKEN'
            - body: |-
                ## [<img alt="https://bitrise.io/" src="https://assets-global.website-files.com/5db35de024bb983af1b4e151/5e6f9ccc3e129dfd8a205e4e_Bitrise%20Logo%20-%20Eggplant%20Bg.png" height="20">](${BITRISEIO_PIPELINE_BUILD_URL}) **Bitrise**

                ❌❌❌ `${BITRISEIO_PIPELINE_TITLE}` failed on Bitrise! ❌❌❌

                Commit hash: ${GITHUB_PR_HASH}
                Build link: ${BITRISEIO_PIPELINE_BUILD_URL}

                >[!NOTE]
                >- You can kick off another `${BITRISEIO_PIPELINE_TITLE}` on Bitrise by removing and re-applying the `Run Smoke E2E` label on the pull request

                <!-- BITRISE_TAG -->
                <!-- BITRISE_FAIL_TAG -->
            - repository_url: '$GIT_REPOSITORY_URL'
            - issue_number: '$GITHUB_PR_NUMBER'
            - api_base_url: 'https://api.github.com'
            - update_comment_tag: '$GITHUB_PR_HASH'
  # CI Steps
  ci_test:
    before_run:
      - code_setup
    steps:
      - yarn@0:
          inputs:
            - args: ''
            - command: test:unit --silent
          title: Unit Test
          is_always_run: false
      - script@1:
          inputs:
            - content: |-
                #!/usr/bin/env bash
                echo 'weew - everything passed!'
          title: All Tests Passed
          is_always_run: false
  # E2E Steps

  ### This workflow uses a flag (TEST_SUITE) that defines the specific set of tests to be run.
  ## in this instance Regression. In future iterations we can rename to ios_test_suite_selection & android_test_suite_selection
  ios_build_regression_tests:
    envs:
      - TEST_SUITE: 'Regression'
    after_run:
      - ios_e2e_build
  ios_run_regression_tests:
    envs:
      - TEST_SUITE: 'Regression'
    after_run:
      - ios_e2e_test
  android_build_regression_tests:
    meta:
      bitrise.io:
        stack: linux-docker-android-22.04
        machine_type_id: elite-xl
    envs:
      - TEST_SUITE: 'Regression'
    after_run:
      - android_e2e_build
  android_run_regression_tests:
    meta:
      bitrise.io:
        stack: linux-docker-android-22.04
        machine_type_id: elite-xl
    envs:
      - TEST_SUITE: 'Regression'
    after_run:
      - android_e2e_test
  run_tag_upgrade_android:
    meta:
      bitrise.io:
        stack: linux-docker-android-22.04
        machine_type_id: elite-xl
    envs:
      - PRODUCTION_APP_URL: 'bs://46f0542276828b691f56adec25ac81065b5abf73' # Last production's QA build
      - PRODUCTION_BUILD_NAME: 7.30.0
      - PRODUCTION_BUILD_NUMBER: 1410
      - CUCUMBER_TAG_EXPRESSION: '@upgrade and @androidApp'
      - PRODUCTION_BUILD_STRING: 'MetaMask-QA v$PRODUCTION_BUILD_NAME ($PRODUCTION_BUILD_NUMBER)'
      - NEW_BUILD_STRING: 'MetaMask-QA v$VERSION_NAME ($VERSION_NUMBER)'
      - TEST_TYPE: 'upgrade'
    after_run:
      - wdio_android_e2e_test
  run_android_app_launch_times_appium_test:
    envs:
      - TEST_TYPE: 'performance'
    meta:
      bitrise.io:
        stack: linux-docker-android-22.04
        machine_type_id: elite-xl
    after_run:
      - wdio_android_e2e_test

  ### Separating workflows so they run concurrently during smoke runs
  run_tag_smoke_accounts_ios:
    envs:
      - TEST_SUITE_FOLDER: './e2e/specs/accounts/*'
      - TEST_SUITE_TAG: '.*SmokeAccounts.*'
    after_run:
      - ios_e2e_test
  run_tag_smoke_accounts_android:
    meta:
      bitrise.io:
        stack: linux-docker-android-22.04
        machine_type_id: elite-xl
    envs:
      - TEST_SUITE_FOLDER: './e2e/specs/accounts/*'
      - TEST_SUITE_TAG: '.*SmokeAccounts.*'
    after_run:
      - android_e2e_test
  run_tag_smoke_assets_ios:
    envs:
      - TEST_SUITE_FOLDER: './e2e/specs/assets/*'
      - TEST_SUITE_TAG: '.*SmokeAssets.*'
    after_run:
      - ios_e2e_test
  run_tag_smoke_assets_android:
    meta:
      bitrise.io:
        stack: linux-docker-android-22.04
        machine_type_id: elite-xl
    envs:
      - TEST_SUITE_FOLDER: './e2e/specs/assets/*'
      - TEST_SUITE_TAG: '.*SmokeAssets.*'
    after_run:
      - android_e2e_test
  run_tag_smoke_confirmations_ios:
    envs:
      - TEST_SUITE_FOLDER: './e2e/specs/confirmations/*'
      - TEST_SUITE_TAG: '.*SmokeConfirmations.*'
    after_run:
      - ios_e2e_test
  run_tag_smoke_confirmations_android:
    meta:
      bitrise.io:
        stack: linux-docker-android-22.04
        machine_type_id: elite-xl
    envs:
      - TEST_SUITE_FOLDER: './e2e/specs/confirmations/*'
      - TEST_SUITE_TAG: '.*SmokeConfirmations.*'
    after_run:
      - android_e2e_test
  run_tag_smoke_swaps_ios:
    envs:
      - TEST_SUITE_FOLDER: './e2e/specs/swaps/*'
      - TEST_SUITE_TAG: '.*SmokeSwaps.*'
    after_run:
      - ios_e2e_test
  run_tag_smoke_swaps_android:
    meta:
      bitrise.io:
        stack: linux-docker-android-22.04
        machine_type_id: elite-xl
    envs:
      - TEST_SUITE_FOLDER: './e2e/specs/swaps/*'
      - TEST_SUITE_TAG: '.*SmokeSwaps.*'
    after_run:
      - android_e2e_test
  run_ios_api_specs:
    after_run:
      - ios_api_specs
  run_tag_smoke_core_ios:
    envs:
      - TEST_SUITE_FOLDER: './e2e/spec/*/**/*'
      - TEST_SUITE_TAG: '.*SmokeCore.*'
    after_run:
      - ios_e2e_test
  run_tag_smoke_core_android:
    meta:
      bitrise.io:
        stack: linux-docker-android-22.04
        machine_type_id: elite-xl
    envs:
      - TEST_SUITE_FOLDER: './e2e/spec/*/**/*'
      - TEST_SUITE_TAG: '.*SmokeCore.*'
    after_run:
      - android_e2e_test
  android_e2e_build:
    before_run:
      - code_setup
      - install_detox
      - set_commit_hash
    after_run:
      - notify_failure
    steps:
      - script@1:
          title: Generating ccache key using native folder checksum
          inputs:
            - content: |-
                #!/usr/bin/env bash
                ./scripts/cache/set-cache-envs.sh android
      - restore-gradle-cache@2: {}
      - install-missing-android-tools@3:
          inputs:
            - ndk_version: $NDK_VERSION
            - gradlew_path: $PROJECT_LOCATION/gradlew
      - script@1:
          title: Install CCache & symlink
          inputs:
            - content: |-
                #!/usr/bin/env bash
                sudo apt update
                sudo apt install ccache -y
      - restore-cache@2:
          title: Restore CCache
          inputs:
            - key: '{{ getenv "CCACHE_KEY" }}'
      - script@1:
          title: Set skip ccache upload
          run_if: '{{ enveq "BITRISE_CACHE_HIT" "exact" }}'
          inputs:
            - content: |-
                #!/usr/bin/env bash
                envman add --key SKIP_CCACHE_UPLOAD --value "true"
      - script@1:
          title: Run detox build
          timeout: 1200
          is_always_run: true
          inputs:
            - content: |-
                #!/usr/bin/env bash
                ./scripts/cache/setup-ccache.sh
                if [ "$TEST_SUITE" = "Regression" ]; then
                  TEST_SUITE="Regression"
                else
                  TEST_SUITE="Smoke"
                fi
                node -v
                export METAMASK_ENVIRONMENT='local'
                export METAMASK_BUILD_TYPE='main'
                IGNORE_BOXLOGS_DEVELOPMENT="true" FORCE_BUNDLING=true yarn test:e2e:android:bitrise:build
      - save-gradle-cache@1: {}
      - save-cache@1:
          title: Save CCache
          run_if: '{{not (enveq "SKIP_CCACHE_UPLOAD" "true")}}'
          inputs:
            - key: '{{ getenv "CCACHE_KEY" }}'
            - paths: |-
                ccache
      - deploy-to-bitrise-io@2.2.3:
          inputs:
            - pipeline_intermediate_files: android/app/build/outputs:INTERMEDIATE_ANDROID_BUILD_DIR
          title: Save Android build
      - save-cache@1:
          title: Save node_modules
          inputs:
            - key: node_modules-{{ .OS }}-{{ .Arch }}-{{ getenv "BRANCH_COMMIT_HASH" }}
            - paths: node_modules
    meta:
      bitrise.io:
        machine_type_id: elite-xl
        stack: linux-docker-android-22.04
  android_e2e_test:
    before_run:
      - setup
      - install_detox
      - prep_environment
    after_run:
      - notify_failure
    steps:
      - restore-gradle-cache@2: {}
      - pull-intermediate-files@1:
          inputs:
            - artifact_sources: .*
          title: Pull Android build
      - script@1:
          title: Copy Android build for Detox
          inputs:
            - content: |-
                #!/usr/bin/env bash
                set -ex

                # Create directories for Detox
                mkdir -p "$BITRISE_SOURCE_DIR/android/app/build/outputs"

                # Copy saved files for Detox usage
                # INTERMEDIATE_ANDROID_BUILD_DIR is the cached directory from android_e2e_build's "Save Android build" step
                cp -r "$INTERMEDIATE_ANDROID_BUILD_DIR" "$BITRISE_SOURCE_DIR/android/app/build"
      - restore-cache@2:
          title: Restore cache node_modules
          inputs:
            - key: node_modules-{{ .OS }}-{{ .Arch }}-{{ getenv "BRANCH_COMMIT_HASH" }}
      - avd-manager@1:
          inputs:
            - api_level: '34'
            - abi: 'x86_64'
            - create_command_flags: --sdcard 8192M
            - start_command_flags: -read-only
            - profile: pixel_5
      - wait-for-android-emulator@1: {}
      - script@1:
          title: Run detox test
          timeout: 1200
          is_always_run: false
          inputs:
            - content: |-
                #!/usr/bin/env bash
                if [ -n "$TEST_SUITE_FOLDER" ]; then
                  echo "TEST_SUITE_FOLDER value is: $TEST_SUITE_FOLDER"
                fi
                if [ "$TEST_SUITE" = "Regression" ]; then
                TEST_SUITE="Regression"
                else
                TEST_SUITE="Smoke"
                fi
                if [ -n "$TEST_SUITE_TAG" ]; then
                echo "TEST_SUITE_TAG value is: $TEST_SUITE_TAG"
                TEST_SUITE=$TEST_SUITE_TAG
                fi
                export METAMASK_ENVIRONMENT='local'
                export METAMASK_BUILD_TYPE='main'
                IGNORE_BOXLOGS_DEVELOPMENT="true" FORCE_BUNDLING=true yarn test:e2e:android:bitrise:run "$TEST_SUITE_FOLDER" --testNamePattern="$TEST_SUITE"
      - custom-test-results-export@1:
          title: Export test results
          is_always_run: true
          is_skippable: true
          inputs:
            - base_path: $BITRISE_SOURCE_DIR/e2e/reports/
            - test_name: E2E Tests
            - search_pattern: $BITRISE_SOURCE_DIR/e2e/reports/junit.xml
      - deploy-to-bitrise-io@2.2.3:
          title: Deploy test report files
          is_always_run: true
          is_skippable: true
      - script@1:
          title: Copy screenshot files
          is_always_run: true
          run_if: .IsBuildFailed
          inputs:
            - content: |-
                #!/usr/bin/env bash
                set -ex
                cp -r "$BITRISE_SOURCE_DIR/artifacts/screenshots"  "$BITRISE_DEPLOY_DIR"
      - deploy-to-bitrise-io@2.3:
          title: Deploy test screenshots
          is_always_run: true
          run_if: .IsBuildFailed
          inputs:
            - deploy_path: $BITRISE_DEPLOY_DIR
            - is_compress: true
            - zip_name: E2E_Android_Failure_Screenshots
    meta:
      bitrise.io:
        machine_type_id: elite-xl
        stack: linux-docker-android-22.04
  ios_api_specs:
    before_run:
      - setup
      - install_detox
      - prep_environment
    after_run:
      - notify_failure
    steps:
      - pull-intermediate-files@1:
          inputs:
            - artifact_sources: .*
          title: Pull iOS build
      - script@1:
          title: Copy iOS build for Detox
          inputs:
            - content: |-
                #!/usr/bin/env bash
                set -ex

                # Create directories for Detox
                mkdir -p "$BITRISE_SOURCE_DIR/ios/build/Build"
                mkdir -p "$BITRISE_SOURCE_DIR/../Library/Detox/ios"

                # Copy saved files for Detox usage
                # INTERMEDIATE_IOS_BUILD_DIR & INTERMEDIATE_IOS_DETOX_DIR are the cached directories by ios_e2e_build's "Save iOS build" step
                cp -r "$INTERMEDIATE_IOS_BUILD_DIR" "$BITRISE_SOURCE_DIR/ios/build"
                cp -r "$INTERMEDIATE_IOS_DETOX_DIR" "$BITRISE_SOURCE_DIR/../Library/Detox"
      - restore-cocoapods-cache@2: {}
      - restore-cache@2:
          title: Restore cache node_modules
          inputs:
            - key: node_modules-{{ .OS }}-{{ .Arch }}-{{ getenv "BRANCH_COMMIT_HASH" }}
      - certificate-and-profile-installer@1: {}
      - set-xcode-build-number@1:
          inputs:
            - build_short_version_string: $VERSION_NAME
            - plist_path: $PROJECT_LOCATION_IOS/MetaMask/Info.plist
      - script:
          inputs:
            - content: |-
                # Add cache directory to environment variable
                envman add --key BREW_APPLESIMUTILS --value "$(brew --cellar)/applesimutils"
                envman add --key BREW_OPT_APPLESIMUTILS --value "/usr/local/opt/applesimutils"
                brew tap wix/brew
          title: Set Env Path for caching deps
      - script@1:
          title: Run detox test
          timeout: 1200
          is_always_run: false
          inputs:
            - content: |-
                #!/usr/bin/env bash
                yarn test:api-specs
      - script@1:
          is_always_run: true
          is_skippable: false
          title: Add tests reports to Bitrise
          inputs:
            - content: |-
                #!/usr/bin/env bash
                cp -r $BITRISE_SOURCE_DIR/html-report/index.html $BITRISE_HTML_REPORT_DIR/
      - deploy-to-bitrise-io@2.2.3:
          is_always_run: true
          is_skippable: false
          inputs:
            - deploy_path: $BITRISE_HTML_REPORT_DIR
          title: Deploy test report files
  ios_e2e_build:
    before_run:
      - code_setup
      - install_detox
      - set_commit_hash
    after_run:
      - notify_failure
    steps:
      - script@1:
          title: Generating ccache key using native folder checksum
          inputs:
            - content: |-
                #!/usr/bin/env bash
                ./scripts/cache/set-cache-envs.sh ios
      - certificate-and-profile-installer@1: {}
      - set-xcode-build-number@1:
          inputs:
            - build_short_version_string: $VERSION_NAME
            - plist_path: $PROJECT_LOCATION_IOS/MetaMask/Info.plist
      - script:
          inputs:
            - content: |-
                # Add cache directory to environment variable
                envman add --key BREW_APPLESIMUTILS --value "$(brew --cellar)/applesimutils"
                envman add --key BREW_OPT_APPLESIMUTILS --value "/usr/local/opt/applesimutils"
                brew tap wix/brew
          title: Set Env Path for caching deps
      - script@1:
          title: Install CCache & symlink
          inputs:
            - content: |-
                #!/usr/bin/env bash
                brew install ccache with HOMEBREW_NO_DEPENDENTS_CHECK=1
                ln -s $(which ccache) /usr/local/bin/gcc
                ln -s $(which ccache) /usr/local/bin/g++
                ln -s $(which ccache) /usr/local/bin/cc
                ln -s $(which ccache) /usr/local/bin/c++
                ln -s $(which ccache) /usr/local/bin/clang
                ln -s $(which ccache) /usr/local/bin/clang++
      - restore-cache@2:
          title: Restore CCache
          inputs:
            - key: '{{ getenv "CCACHE_KEY" }}'
      - script@1:
          title: Set skip ccache upload
          run_if: '{{ enveq "BITRISE_CACHE_HIT" "exact" }}'
          inputs:
            - content: |-
                #!/usr/bin/env bash
                envman add --key SKIP_CCACHE_UPLOAD --value "true"
      - script@1:
          title: Run detox build
          timeout: 1200
          is_always_run: true
          inputs:
            - content: |-
                #!/usr/bin/env bash
                ./scripts/cache/setup-ccache.sh
                if [ "$TEST_SUITE" = "Regression" ]; then
                  TEST_SUITE="Regression"
                else
                  TEST_SUITE="Smoke"
                fi
                node -v
                export METAMASK_ENVIRONMENT='local'
                export METAMASK_BUILD_TYPE='main'
                IGNORE_BOXLOGS_DEVELOPMENT="true" FORCE_BUNDLING=true yarn test:e2e:ios:debug:build
      - save-cocoapods-cache@1: {}
      - save-cache@1:
          title: Save CCache
          run_if: '{{not (enveq "SKIP_CCACHE_UPLOAD" "true")}}'
          inputs:
            - key: '{{ getenv "CCACHE_KEY" }}'
            - paths: |-
                ccache
      - deploy-to-bitrise-io@2.2.3:
          inputs:
            - pipeline_intermediate_files: |-
                ios/build/Build:INTERMEDIATE_IOS_BUILD_DIR
                ../Library/Detox/ios:INTERMEDIATE_IOS_DETOX_DIR
          title: Save iOS build
      - save-cache@1:
          title: Save node_modules
          inputs:
            - key: node_modules-{{ .OS }}-{{ .Arch }}-{{ getenv "BRANCH_COMMIT_HASH" }}
            - paths: node_modules
  ios_e2e_test:
    before_run:
      - setup
      - install_detox
      - prep_environment
    after_run:
      - notify_failure
    steps:
      - pull-intermediate-files@1:
          inputs:
            - artifact_sources: .*
          title: Pull iOS build
      - script@1:
          title: Copy iOS build for Detox
          inputs:
            - content: |-
                #!/usr/bin/env bash
                set -ex

                # Create directories for Detox
                mkdir -p "$BITRISE_SOURCE_DIR/ios/build/Build"
                mkdir -p "$BITRISE_SOURCE_DIR/../Library/Detox/ios"

                # Copy saved files for Detox usage
                # INTERMEDIATE_IOS_BUILD_DIR & INTERMEDIATE_IOS_DETOX_DIR are the cached directories by ios_e2e_build's "Save iOS build" step
                cp -r "$INTERMEDIATE_IOS_BUILD_DIR" "$BITRISE_SOURCE_DIR/ios/build"
                cp -r "$INTERMEDIATE_IOS_DETOX_DIR" "$BITRISE_SOURCE_DIR/../Library/Detox"
      - restore-cocoapods-cache@2: {}
      - restore-cache@2:
          title: Restore cache node_modules
          inputs:
            - key: node_modules-{{ .OS }}-{{ .Arch }}-{{ getenv "BRANCH_COMMIT_HASH" }}
      - certificate-and-profile-installer@1: {}
      - set-xcode-build-number@1:
          inputs:
            - build_short_version_string: $VERSION_NAME
            - plist_path: $PROJECT_LOCATION_IOS/MetaMask/Info.plist
      - script:
          inputs:
            - content: |-
                # Add cache directory to environment variable
                envman add --key BREW_APPLESIMUTILS --value "$(brew --cellar)/applesimutils"
                envman add --key BREW_OPT_APPLESIMUTILS --value "/usr/local/opt/applesimutils"
                brew tap wix/brew
          title: Set Env Path for caching deps
      - script@1:
          title: Run detox test
          timeout: 1200
          is_always_run: false
          inputs:
            - content: |-
                #!/usr/bin/env bash
                if [ -n "$TEST_SUITE_FOLDER" ]; then
                  echo "TEST_SUITE_FOLDER value is: $TEST_SUITE_FOLDER"
                fi
                if [ "$TEST_SUITE" = "Regression" ]; then
                  TEST_SUITE="Regression"
                else
                  TEST_SUITE="Smoke"
                fi
                if [ -n "$TEST_SUITE_TAG" ]; then
                echo "TEST_SUITE_TAG value is: $TEST_SUITE_TAG"
                TEST_SUITE=$TEST_SUITE_TAG
                fi
                node -v
                export METAMASK_ENVIRONMENT='local'
                export METAMASK_BUILD_TYPE='main'
                IGNORE_BOXLOGS_DEVELOPMENT="true" FORCE_BUNDLING=true yarn test:e2e:ios:debug:run "$TEST_SUITE_FOLDER" --testNamePattern="$TEST_SUITE"
      - custom-test-results-export@1:
          is_always_run: true
          is_skippable: false
          title: Export test results
          inputs:
            - base_path: $BITRISE_SOURCE_DIR/e2e/reports/
            - test_name: E2E Tests
            - search_pattern: $BITRISE_SOURCE_DIR/e2e/reports/junit.xml
      - deploy-to-bitrise-io@2.2.3:
          is_always_run: true
          is_skippable: true
          title: Deploy test report files
      - script@1:
          is_always_run: true
          run_if: .IsBuildFailed
          title: Copy screenshot files
          inputs:
            - content: |-
                #!/usr/bin/env bash
                set -ex
                cp -r "$BITRISE_SOURCE_DIR/artifacts/screenshots"  "$BITRISE_DEPLOY_DIR"
      - deploy-to-bitrise-io@2.3:
          is_always_run: true
          run_if: .IsBuildFailed
          title: Deploy test screenshots
          inputs:
            - deploy_path: $BITRISE_DEPLOY_DIR
            - is_compress: true
            - zip_name: 'E2E_IOS_Failure_Screenshots'
  start_e2e_tests:
    steps:
      - build-router-start@0:
          inputs:
            - workflows: |-
                ios_e2e_test
                wdio_android_e2e_test
            - wait_for_builds: 'true'
            - access_token: $BITRISE_START_BUILD_ACCESS_TOKEN
      - build-router-wait@0:
          inputs:
            - abort_on_fail: 'yes'
            - access_token: $BITRISE_START_BUILD_ACCESS_TOKEN
  build_android_release:
    before_run:
      - code_setup
    after_run:
      - notify_failure
    steps:
      - change-android-versioncode-and-versionname@1:
          inputs:
            - new_version_name: $VERSION_NAME
            - new_version_code: $VERSION_NUMBER
            - build_gradle_path: $PROJECT_LOCATION_ANDROID/app/build.gradle
      - file-downloader@1:
          inputs:
            - source: $BITRISEIO_ANDROID_KEYSTORE_URL
            - destination: android/keystores/release.keystore
      - restore-gradle-cache@2: {}
      - install-missing-android-tools@3:
          inputs:
            - ndk_version: $NDK_VERSION
            - gradlew_path: $PROJECT_LOCATION/gradlew
      - script@1:
          inputs:
            - content: |-
                #!/usr/bin/env bash
                node -v
                METAMASK_BUILD_TYPE='main' METAMASK_ENVIRONMENT='production' yarn build:android:pre-release:bundle
          title: Build Android Pre-Release Bundle
          is_always_run: false
      - save-gradle-cache@1: {}
      - deploy-to-bitrise-io@2.2.3:
          is_always_run: false
          is_skippable: true
          inputs:
            - pipeline_intermediate_files: $PROJECT_LOCATION/app/build/outputs/apk/prod/release/app-prod-release.apk:BITRISE_PLAY_STORE_APK_PATH
            - deploy_path: $PROJECT_LOCATION/app/build/outputs/apk/prod/release/app-prod-release.apk
          title: Bitrise Deploy APK
      - deploy-to-bitrise-io@2.2.3:
          is_always_run: false
          is_skippable: true
          inputs:
            - pipeline_intermediate_files: $PROJECT_LOCATION/app/build/outputs/apk/prod/release/sha512sums.txt:BITRISE_PLAY_STORE_SHA512SUMS_PATH
            - deploy_path: $PROJECT_LOCATION/app/build/outputs/apk/prod/release/sha512sums.txt
          title: Bitrise Deploy Checksum
      - deploy-to-bitrise-io@2.2.3:
          is_always_run: false
          is_skippable: true
          inputs:
            - pipeline_intermediate_files: $PROJECT_LOCATION/app/build/outputs/mapping/prodRelease/mapping.txt:BITRISE_PLAY_STORE_MAPPING_PATH
            - deploy_path: $PROJECT_LOCATION/app/build/outputs/mapping/prodRelease/mapping.txt
          title: Bitrise ProGuard Map Files
      - deploy-to-bitrise-io@2.2.3:
          is_always_run: false
          is_skippable: true
          inputs:
            - pipeline_intermediate_files: $PROJECT_LOCATION/app/build/outputs/bundle/prodRelease/app-prod-release.aab:BITRISE_PLAY_STORE_ABB_PATH
            - deploy_path: $PROJECT_LOCATION/app/build/outputs/bundle/prodRelease/app-prod-release.aab
          title: Bitrise Deploy AAB
      - deploy-to-bitrise-io@2.2.3:
          is_always_run: false
          is_skippable: true
          inputs:
            - pipeline_intermediate_files: sourcemaps/android/index.js.map:BITRISE_PLAY_STORE_SOURCEMAP_PATH
            - deploy_path: sourcemaps/android/index.js.map
          title: Bitrise Deploy Sourcemaps
    meta:
      bitrise.io:
        stack: linux-docker-android-22.04
        machine_type_id: elite-xl
  build_android_qa:
    before_run:
      - code_setup
    after_run:
      - _upload_apk_to_browserstack
      - notify_failure
    steps:
      - change-android-versioncode-and-versionname@1:
          inputs:
            - new_version_name: $VERSION_NAME
            - new_version_code: $VERSION_NUMBER
            - build_gradle_path: $PROJECT_LOCATION_ANDROID/app/build.gradle
      - file-downloader@1:
          inputs:
            - source: $BITRISEIO_ANDROID_QA_KEYSTORE_URL
            - destination: android/keystores/internalRelease.keystore
      - restore-gradle-cache@2: {}
      - install-missing-android-tools@3:
          inputs:
            - ndk_version: $NDK_VERSION
            - gradlew_path: $PROJECT_LOCATION/gradlew

      - script@1:
          inputs:
            - content: |-
                #!/usr/bin/env bash
                node -v
                GIT_BRANCH=$BITRISE_GIT_BRANCH METAMASK_BUILD_TYPE='main' METAMASK_ENVIRONMENT='qa' yarn build:android:pre-release:bundle:qa
          title: Build Android Pre-Release Bundle
          is_always_run: false
      - save-gradle-cache@1: {}
      - deploy-to-bitrise-io@2.2.3:
          is_always_run: false
          is_skippable: true
          inputs:
            - deploy_path: $PROJECT_LOCATION/app/build/outputs/apk/qa/release/$QA_APK_NAME.apk
          title: Bitrise Deploy APK
      - deploy-to-bitrise-io@2.2.3:
          is_always_run: false
          is_skippable: true
          inputs:
            - deploy_path: $PROJECT_LOCATION/app/build/outputs/apk/qa/release/sha512sums.txt
          title: Bitrise Deploy Checksum
      - deploy-to-bitrise-io@2.2.3:
          is_always_run: false
          is_skippable: true
          inputs:
            - deploy_path: $PROJECT_LOCATION/app/build/outputs/mapping/qaRelease/mapping.txt
          title: Bitrise ProGuard Map Files
      - deploy-to-bitrise-io@2.2.3:
          is_always_run: false
          is_skippable: true
          inputs:
            - deploy_path: $PROJECT_LOCATION/app/build/outputs/bundle/qaRelease/app-qa-release.aab
          title: Bitrise Deploy AAB
      - deploy-to-bitrise-io@2.2.3:
          is_always_run: false
          is_skippable: true
          inputs:
            - deploy_path: sourcemaps/android/index.js.map
          title: Bitrise Deploy Sourcemaps
    meta:
      bitrise.io:
        stack: linux-docker-android-22.04
        machine_type_id: elite-xl
  _upload_apk_to_browserstack:
    steps:
      - script@1:
          title: Upload APK to Browserstack
          inputs:
            - content: |-
                #!/usr/bin/env bash
                set -e
                set -x
                set -o pipefail
                APK_PATH=$PROJECT_LOCATION/app/build/outputs/apk/qa/release/app-qa-release.apk
                CUSTOM_ID="$BITRISE_GIT_BRANCH-$VERSION_NAME-$VERSION_NUMBER"
                CUSTOM_ID=${CUSTOM_ID////-}
                curl -u "$BROWSERSTACK_USERNAME:$BROWSERSTACK_ACCESS_KEY" -X POST "https://api-cloud.browserstack.com/app-automate/upload" -F "file=@$APK_PATH" -F 'data={"custom_id": "'$CUSTOM_ID'"}' | jq -j '.app_url' | envman add --key BROWSERSTACK_APP_URL
                APK_PATH_FOR_APP_LIVE=$PROJECT_LOCATION/app/build/outputs/apk/qa/release/"$CUSTOM_ID".apk
                mv "$APK_PATH" "$APK_PATH_FOR_APP_LIVE"
                curl -u "$BROWSERSTACK_USERNAME:$BROWSERSTACK_ACCESS_KEY" -X POST "https://api-cloud.browserstack.com/app-live/upload" -F "file=@$APK_PATH_FOR_APP_LIVE" -F 'data={"custom_id": "'$CUSTOM_ID'"}'
                curl -u "$BROWSERSTACK_USERNAME:$BROWSERSTACK_ACCESS_KEY" -X GET https://api-cloud.browserstack.com/app-automate/recent_apps | jq > browserstack_uploaded_apps.json
      - deploy-to-bitrise-io@2.2.3:
          is_always_run: false
          is_skippable: true
          inputs:
            - pipeline_intermediate_files: $BITRISE_SOURCE_DIR/browserstack_uploaded_apps.json:BROWSERSTACK_UPLOADED_APPS_LIST
          title: Save Browserstack uploaded apps JSON
  wdio_android_e2e_test:
    before_run:
      - code_setup
    after_run:
      - notify_failure
    steps:
      - pull-intermediate-files@1:
          inputs:
            - artifact_sources: .*
          title: Pull browserstack app json list
      - script@1:
          title: Run Android E2E tests on Browserstack
          is_always_run: true
          inputs:
            - content: |-
                #!/usr/bin/env bash

                # Check if BROWSERSTACK_UPLOADED_APPS_LIST is empty or does not exist
                if [ ! -s "$BROWSERSTACK_UPLOADED_APPS_LIST" ]; then
                  # If the file is empty or does not exist, use the existing BROWSERSTACK_APP_URL.
                  # This is incase an engineer wants to kick off the tests with an existing browserstack url
                  echo "BROWSERSTACK_UPLOADED_APPS_LIST is empty or does not exist. Using existing BROWSERSTACK_APP_URL."
                else
                  # If the file is not empty, extract the app_url
                  export BROWSERSTACK_APP_URL=$(jq -r '.[0].app_url' "$BROWSERSTACK_UPLOADED_APPS_LIST")
                  echo "BROWSERSTACK_APP_URL extracted from BROWSERSTACK_UPLOADED_APPS_LIST: $BROWSERSTACK_APP_URL"
                fi
                # Check if TEST_TYPE is set to upgrade
                if [ "$TEST_TYPE" = "upgrade" ]; then
                  TEST_TYPE="--upgrade"

                # Check if TEST_TYPE is set to performance
                elif [ "$TEST_TYPE" = "performance" ]; then
                  TEST_TYPE="--performance"
                fi
                yarn test:wdio:android:browserstack $TEST_TYPE
      - script@1:
          is_always_run: true
          is_skippable: false
          title: Package test reports
          inputs:
            - content: |-
                #!/usr/bin/env bash
                cd $BITRISE_SOURCE_DIR/wdio/reports/
                zip -r test-report.zip html/
                mv test-report.zip $BITRISE_DEPLOY_DIR/
      - deploy-to-bitrise-io@2.2.3:
          is_always_run: true
          is_skippable: false
          inputs:
            - deploy_path: $BITRISE_DEPLOY_DIR/test-report.zip
          title: Deploy test report
    meta:
      bitrise.io:
        stack: linux-docker-android-22.04
        machine_type_id: standard
  deploy_android_to_store:
    steps:
      - pull-intermediate-files@1:
          inputs:
            - artifact_sources: .*
      - google-play-deploy:
          inputs:
            - app_path: $BITRISE_PLAY_STORE_ABB_PATH
            - track: internal
            - service_account_json_key_path: $BITRISEIO_BITRISEIO_SERVICE_ACCOUNT_JSON_KEY_URL_URL
            - package_name: $MM_ANDROID_PACKAGE_NAME
    envs:
      - opts:
          is_expand: true
        MM_ANDROID_PACKAGE_NAME: io.metamask
  deploy_ios_to_store:
    steps:
      - pull-intermediate-files@1:
          inputs:
            - artifact_sources: .*
      - deploy-to-itunesconnect-application-loader@1:
          inputs:
            - ipa_path: $BITRISE_APP_STORE_IPA_PATH
  build_ios_release:
    envs:
      - NO_FLIPPER: '1'
    before_run:
      - code_setup
    after_run:
      - notify_failure
    steps:
      - certificate-and-profile-installer@1: {}
      - set-xcode-build-number@1:
          inputs:
            - build_short_version_string: $VERSION_NAME
            - build_version: $VERSION_NUMBER
            - plist_path: $PROJECT_LOCATION_IOS/MetaMask/Info.plist
      - script@1:
          inputs:
            - content: |-
                #!/usr/bin/env bash
                METAMASK_BUILD_TYPE='main' METAMASK_ENVIRONMENT='production' yarn build:ios:pre-release
          title: iOS Sourcemaps & Build
          is_always_run: false
      - deploy-to-bitrise-io@2.2.3:
          is_always_run: false
          is_skippable: true
          inputs:
            - pipeline_intermediate_files: ios/build/output/MetaMask.ipa:BITRISE_APP_STORE_IPA_PATH
            - deploy_path: ios/build/output/MetaMask.ipa
          title: Deploy iOS IPA
      - deploy-to-bitrise-io@1.6.1:
          is_always_run: false
          is_skippable: true
          inputs:
            - deploy_path: ios/build/MetaMask.xcarchive
          title: Deploy Symbols File
      - deploy-to-bitrise-io@2.2.3:
          is_always_run: false
          is_skippable: true
          inputs:
            - pipeline_intermediate_files: sourcemaps/ios/index.js.map:BITRISE_APP_STORE_SOURCEMAP_PATH
            - deploy_path: sourcemaps/ios/index.js.map
          title: Deploy Source Map
  build_ios_qa:
    envs:
      - NO_FLIPPER: '1'
    before_run:
      - code_setup
    after_run:
      - _upload_ipa_to_browserstack
      - notify_failure
    steps:
      - certificate-and-profile-installer@1: {}
      - set-xcode-build-number@1:
          inputs:
            - build_short_version_string: $VERSION_NAME
            - build_version: $VERSION_NUMBER
            - plist_path: $PROJECT_LOCATION_IOS/MetaMask/MetaMask-QA-Info.plist
      - script@1:
          inputs:
            - content: |-
                #!/usr/bin/env bash
                node -v
                GIT_BRANCH=$BITRISE_GIT_BRANCH METAMASK_BUILD_TYPE='main' METAMASK_ENVIRONMENT='qa' yarn build:ios:pre-qa
          title: iOS Sourcemaps & Build
          is_always_run: false
      - deploy-to-bitrise-io@2.2.3:
          is_always_run: false
          is_skippable: true
          inputs:
            - pipeline_intermediate_files: ios/build/output/MetaMask-QA.ipa:BITRISE_APP_STORE_IPA_PATH
            - deploy_path: ios/build/output/MetaMask-QA.ipa
          title: Deploy iOS IPA
      - deploy-to-bitrise-io@2.2.3:
          is_always_run: false
          is_skippable: true
          inputs:
            - deploy_path: ios/build/MetaMask-QA.xcarchive
          title: Deploy Symbols File
      - deploy-to-bitrise-io@2.2.3:
          is_always_run: false
          is_skippable: true
          inputs:
            - pipeline_intermediate_files: sourcemaps/ios/index.js.map:BITRISE_APP_STORE_SOURCEMAP_PATH
            - deploy_path: sourcemaps/ios/index.js.map
          title: Deploy Source Map
  _upload_ipa_to_browserstack:
    steps:
      - script@1:
          title: Upload IPA to Browserstack
          inputs:
            - content: |-
                #!/usr/bin/env bash
                set -e
                set -x
                set -o pipefail
                CUSTOM_ID="$BITRISE_GIT_BRANCH-$VERSION_NAME-$VERSION_NUMBER"
                CUSTOM_ID=${CUSTOM_ID////-}
                IPA_PATH=ios/build/output/MetaMask-QA.ipa
                IPA_PATH_FOR_APP_LIVE=ios/build/output/"$CUSTOM_ID".ipa
                curl -u "$BROWSERSTACK_USERNAME:$BROWSERSTACK_ACCESS_KEY" -X POST "https://api-cloud.browserstack.com/app-automate/upload" -F "file=@$IPA_PATH" -F 'data={"custom_id": "'$CUSTOM_ID'"}' | jq -j '.app_url' | envman add --key BROWSERSTACK_APP_URL
                mv "$IPA_PATH" "$IPA_PATH_FOR_APP_LIVE"
                curl -u "$BROWSERSTACK_USERNAME:$BROWSERSTACK_ACCESS_KEY" -X POST "https://api-cloud.browserstack.com/app-live/upload" -F "file=@$IPA_PATH_FOR_APP_LIVE" -F 'data={"custom_id": "'$CUSTOM_ID'"}'
                curl -u "$BROWSERSTACK_USERNAME:$BROWSERSTACK_ACCESS_KEY" -X GET https://api-cloud.browserstack.com/app-automate/recent_apps | jq > browserstack_uploaded_apps.json
      - deploy-to-bitrise-io@2.2.3:
          is_always_run: false
          is_skippable: true
          inputs:
            - deploy_path: browserstack_uploaded_apps.json
          title: Bitrise Deploy Browserstack Uploaded Apps
  build_ios_flask_release:
    before_run:
      - code_setup
    after_run:
      - notify_failure
    steps:
      - certificate-and-profile-installer@1: {}
      - set-xcode-build-number@1:
          inputs:
            - build_short_version_string: $FLASK_VERSION_NAME
            - build_version: $FLASK_VERSION_NUMBER
            - plist_path: $PROJECT_LOCATION_IOS/MetaMask/MetaMask-Flask-Info.plist
      - script@1:
          inputs:
            - content: |-
                #!/usr/bin/env bash
                node -v
                METAMASK_BUILD_TYPE='flask' METAMASK_ENVIRONMENT='production' yarn build:ios:pre-flask
          title: iOS Sourcemaps & Build
          is_always_run: false
      - deploy-to-bitrise-io@2.2.3:
          is_always_run: false
          is_skippable: true
          inputs:
            - pipeline_intermediate_files: ios/build/output/MetaMask-Flask.ipa:BITRISE_APP_STORE_IPA_PATH
            - deploy_path: ios/build/output/MetaMask-Flask.ipa
          title: Deploy iOS IPA
      - deploy-to-bitrise-io@1.6.1:
          is_always_run: false
          is_skippable: true
          inputs:
            - deploy_path: ios/build/MetaMask-Flask.xcarchive:BITRISE_APP_STORE_XCARCHIVE_PATH
          title: Deploy Symbols File
      - deploy-to-bitrise-io@2.2.3:
          is_always_run: false
          is_skippable: true
          inputs:
            - pipeline_intermediate_files: sourcemaps/ios/index.js.map:BITRISE_APP_STORE_SOURCEMAP_PATH
            - deploy_path: sourcemaps/ios/index.js.map
          title: Deploy Source Map
  build_android_flask_release:
    before_run:
      - code_setup
    after_run:
      - notify_failure
    steps:
      - change-android-versioncode-and-versionname@1:
          inputs:
            - new_version_name: $FLASK_VERSION_NAME
            - new_version_code: $FLASK_VERSION_NUMBER
            - build_gradle_path: $PROJECT_LOCATION_ANDROID/app/build.gradle
      - file-downloader@1:
          inputs:
            - source: $BITRISEIO_ANDROID_FLASK_KEYSTORE_URL_URL
            - destination: android/keystores/flaskRelease.keystore
      - restore-gradle-cache@2: {}
      - install-missing-android-tools@3:
          inputs:
            - ndk_revision: $NDK_VERSION
            - gradlew_path: $PROJECT_LOCATION/gradlew

      - script@1:
          inputs:
            - content: |-
                #!/usr/bin/env bash
                node -v
                METAMASK_BUILD_TYPE='flask' METAMASK_ENVIRONMENT='production' yarn build:android:pre-release:bundle:flask
          title: Build Android Pre-Release Bundle
          is_always_run: false
      - save-gradle-cache@1: {}
      - deploy-to-bitrise-io@2.2.3:
          is_always_run: false
          is_skippable: true
          inputs:
            - pipeline_intermediate_files: $PROJECT_LOCATION/app/build/outputs/apk/flask/release/app-flask-release.apk:BITRISE_PLAY_STORE_APK_PATH
            - deploy_path: $PROJECT_LOCATION/app/build/outputs/apk/flask/release/app-flask-release.apk
          title: Bitrise Deploy APK
      - deploy-to-bitrise-io@2.2.3:
          is_always_run: false
          is_skippable: true
          inputs:
            - pipeline_intermediate_files: $PROJECT_LOCATION/app/build/outputs/apk/flask/release/sha512sums.txt:BITRISE_PLAY_STORE_SHA512SUMS_PATH
            - deploy_path: $PROJECT_LOCATION/app/build/outputs/apk/flask/release/sha512sums.txt
          title: Bitrise Deploy Checksum
      - deploy-to-bitrise-io@2.2.3:
          is_always_run: false
          is_skippable: true
          inputs:
            - pipeline_intermediate_files: $PROJECT_LOCATION/app/build/outputs/mapping/flaskRelease/mapping.txt:BITRISE_PLAY_STORE_MAPPING_PATH
            - deploy_path: $PROJECT_LOCATION/app/build/outputs/mapping/flaskRelease/mapping.txt
          title: Bitrise ProGuard Map Files
      - deploy-to-bitrise-io@2.2.3:
          is_always_run: false
          is_skippable: true
          inputs:
            - pipeline_intermediate_files: $PROJECT_LOCATION/app/build/outputs/bundle/flaskRelease/app-flask-release.aab:BITRISE_PLAY_STORE_ABB_PATH
            - deploy_path: $PROJECT_LOCATION/app/build/outputs/bundle/flaskRelease/app-flask-release.aab
          title: Bitrise Deploy AAB
      - deploy-to-bitrise-io@2.2.3:
          is_always_run: false
          is_skippable: true
          inputs:
            - pipeline_intermediate_files: /bitrise/src/sourcemaps/android/index.js.map:BITRISE_PLAY_STORE_SOURCEMAP_PATH
            - deploy_path: sourcemaps/android/index.js.map
          title: Bitrise Deploy Sourcemaps
    meta:
      bitrise.io:
        stack: linux-docker-android-22.04
        machine_type_id: elite-xl

app:
  envs:
    - opts:
        is_expand: false
      MM_NOTIFICATIONS_UI_ENABLED: false
    - opts:
        is_expand: false
      MM_NETWORK_UI_REDESIGN_ENABLED: false
    - opts:
        is_expand: false
      MM_MULTICHAIN_V1_ENABLED: false
    - opts:
        is_expand: false
      MM_POOLED_STAKING_UI_ENABLED: false
    - opts:
        is_expand: false
      PROJECT_LOCATION: android
    - opts:
        is_expand: false
      NDK_VERSION: 24.0.8215888
    - opts:
        is_expand: false
      QA_APK_NAME: app-qa-release
    - opts:
        is_expand: false
      MODULE: app
    - opts:
        is_expand: false
      VARIANT: ''
    - opts:
        is_expand: false
      BITRISE_PROJECT_PATH: ios/MetaMask.xcworkspace
    - opts:
        is_expand: false
      BITRISE_SCHEME: MetaMask
    - opts:
        is_expand: false
      BITRISE_EXPORT_METHOD: enterprise
    - opts:
        is_expand: false
      PROJECT_LOCATION_ANDROID: android
    - opts:
        is_expand: false
      PROJECT_LOCATION_IOS: ios
    - opts:
        is_expand: false
      VERSION_NAME: 7.31.0
    - opts:
        is_expand: false
<<<<<<< HEAD
      VERSION_NUMBER: 1429
=======
      VERSION_NUMBER: 1427
>>>>>>> e85d2dd7
    - opts:
        is_expand: false
      FLASK_VERSION_NAME: 7.31.0
    - opts:
        is_expand: false
<<<<<<< HEAD
      FLASK_VERSION_NUMBER: 1429
=======
      FLASK_VERSION_NUMBER: 1427
>>>>>>> e85d2dd7
    - opts:
        is_expand: false
      ANDROID_APK_LINK: ''
    - opts:
        is_expand: false
      ANDROID_AAP_LINK: ''
    - opts:
        is_expand: false
      IOS_APP_LINK: ''
    - opts:
        is_expand: false
      NVM_VERSION: 0.39.7
    - opts:
        is_expand: false
      NVM_SHA256SUM: '8e45fa547f428e9196a5613efad3bfa4d4608b74ca870f930090598f5af5f643'
    - opts:
        is_expand: false
      NODE_VERSION: 20.12.2
    - opts:
        is_expand: false
      YARN_VERSION: 1.22.22
    - opts:
        is_expand: false
      COREPACK_VERSION: 0.28.0
meta:
  bitrise.io:
    stack: osx-xcode-15.0.x
    machine_type_id: g2-m1-max.5core
trigger_map:
  - push_branch: release/*
    pipeline: release_e2e_pipeline
  - push_branch: main
    pipeline: app_launch_times_pipeline
  - tag: 'qa-*'
    pipeline: create_qa_builds_pipeline
  - tag: 'dev-e2e-*'
    pipeline: pr_smoke_e2e_pipeline<|MERGE_RESOLUTION|>--- conflicted
+++ resolved
@@ -1497,21 +1497,13 @@
       VERSION_NAME: 7.31.0
     - opts:
         is_expand: false
-<<<<<<< HEAD
       VERSION_NUMBER: 1429
-=======
-      VERSION_NUMBER: 1427
->>>>>>> e85d2dd7
     - opts:
         is_expand: false
       FLASK_VERSION_NAME: 7.31.0
     - opts:
         is_expand: false
-<<<<<<< HEAD
-      FLASK_VERSION_NUMBER: 1429
-=======
       FLASK_VERSION_NUMBER: 1427
->>>>>>> e85d2dd7
     - opts:
         is_expand: false
       ANDROID_APK_LINK: ''
