--- conflicted
+++ resolved
@@ -620,7 +620,6 @@
                 echo "Timeout: Workflow did not complete within 100 seconds"
                 echo "Check this action status for reason: https://github.com/MetaMask/metamask-mobile/actions/workflows/update-latest-build-version.yml"
                 exit 1
-<<<<<<< HEAD
     meta:
       bitrise.io:
         stack: linux-docker-android-22.04
@@ -1883,8 +1882,6 @@
             - deploy_path: $BITRISE_DEPLOY_DIR/performance-results
             - is_compress: true
             - zip_name: E2E_Performance_Results
-=======
->>>>>>> 56eb29ba
     meta:
       bitrise.io:
         stack: linux-docker-android-22.04
