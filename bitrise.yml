---
format_version: '8'
default_step_lib_source: 'https://github.com/bitrise-io/bitrise-steplib.git'
project_type: react-native

#Pipelines are listed below
pipelines:
  #Creates MetaMask-QA apps and stores apk/ipa in Bitrise
  create_qa_builds_pipeline:
    stages:
      - create_build_qa: {}
  #Creates MetaMask-QA Flask apps and stores apk/ipa in Bitrise & browserstack
  create_qa_flask_builds_pipeline:
    stages:
      - create_build_qa_flask: {}
  #Builds MetaMask, MetaMask-QA apps and stores apk/ipa in Bitrise
  build_all_targets_pipeline:
    stages:
      - bump_version_stage: {}
      - create_build_release: {}
      - bump_version_stage: {}
      - create_build_beta: {}
      - bump_version_stage: {}
      - create_build_qa: {}
      - bump_version_stage: {}
      - create_build_qa_flask: {}
  #Releases MetaMask apps and stores apk/ipa into Play(Internal Testing)/App(TestFlight) Store
  release_builds_to_store_pipeline:
    stages:
      - bump_version_stage: {}
      - create_build_release: {}
      - deploy_build_release: {}
      - create_build_qa: {} #Generate QA builds for E2E app upgrade tests
  #Releases MetaMask beta apps and stores apk/ipa into Play(Internal Testing)/App(TestFlight) Store
  beta_builds_to_store_pipeline:
    stages:
      - bump_version_stage: {}
      - create_build_beta: {}
      - deploy_build_release: {}
  #Releases MetaMask apps and stores ipa into App(TestFlight) Store
  release_ios_to_store_pipeline:
    stages:
      - bump_version_stage: {}
      - create_ios_release: {}
      - deploy_ios_release: {}
  #Releases MetaMask apps and stores apk Play(Internal Testing) Store
  release_android_to_store_pipeline:
    stages:
      - bump_version_stage: {}
      - create_android_release: {}
      - deploy_android_release: {}
  #Run E2E test suite for iOS only
  run_e2e_ios_pipeline:
    stages:
      - build_e2e_ios_stage: {}
      - run_e2e_ios_stage: {}
      - notify: {}
  #Run E2E test suite for  Flask builds
  run_e2e_flask_pipeline:
    stages:
      - build_e2e_flask_ios_android: {}
      - run_e2e_flask_ios_android: {}
      - notify: {}
  #Run single suits or test files
  run_single_test_suite_ios_android:
    stages:
      - build_smoke_e2e_ios_android_stage: {}
      - run_single_e2e_ios_android_stage: {}
      - notify: {}
  #Run E2E test suite for Android only
  run_e2e_android_pipeline:
    stages:
      - build_e2e_android_stage: {} #builds android detox E2E
      - run_e2e_android_stage: {} #runs android detox test E2E
      - notify: {}
  #PR_e2e_verfication (build ios & android), run iOS (smoke), emulator Android
  release_e2e_pipeline:
    stages:
      - build_e2e_ios_android_stage: {}
      - run_release_e2e_ios_android_stage: {}
      - report_results_stage: {}
      - notify: {}
  #PR_e2e_verfication (build ios & android), run iOS (smoke), emulator Android
  pr_smoke_e2e_pipeline:
    stages:
      - pr_cache_check_stage: {}
      - build_smoke_e2e_ios_android_stage: {}
      - run_smoke_e2e_ios_android_stage: {}
      - notify: {}
  

  flask_smoke_e2e_pipeline:
    stages:
      - build_e2e_flask_ios_android: {}
      - run_e2e_flask_ios_android_stage: {}
      - notify: {}

  #Performance smoke test pipeline - runs only performance tests
  smoke_e2e_performance_pipeline:
    stages:
      - build_smoke_e2e_ios_android_stage: {}
      - run_smoke_e2e_performance_ios_android_stage: {}
      - notify: {}

  #PR_e2e_verfication (build ios & android), run iOS (regression), emulator Android
  pr_regression_e2e_pipeline:
    stages:
      - build_regression_e2e_ios_android_stage: {}
      - run_regression_e2e_ios_android_stage: {}
      - notify: {}
  #App launch times pipeline. Runs on browserstack
  app_launch_times_and_expo_pipeline:
    stages:
      - create_build_qa_and_expo: {}
      - app_launch_times_test_stage: {}
  #Main expo pipeline
  expo_main_pipeline:
    stages:
      - create_build_main_expo: {}
  #Flask expo pipeline
  expo_flask_pipeline:
    stages:
      - create_build_flask_expo: {}
  #QA expo pipeline
  expo_qa_pipeline:
    stages:
      - create_build_qa_expo: {}
  #App Upgrade pipeline. Runs on browserstack
  app_upgrade_pipeline:
    stages:
      - create_build_qa_android: {}
      - app_upgrade_test_stage: {}
  # multichain_permissions_e2e_pipeline:
  #   stages:
  #     - build_multichain_permissions_e2e_ios_android_stage: {}
  #     - run_multichain_permissions_e2e_ios_android_stage: {}
  # Pipeline for Flask
  create_flask_release_builds_pipeline:
    stages:
      - create_build_flask_release: {}
      - notify: {}
  release_flask_builds_to_store_pipeline:
    stages:
      - create_build_flask_release: {}
      - deploy_flask_build_release: {}
      - release_notify: {}
#Stages reference workflows. Those workflows cannot but utility "_this-is-a-utility"
stages:
  bump_version_stage:
    workflows:
    - bump_version_code: {}
  create_build_all_targets:
    workflows:
      - build_android_release: {}
      - build_ios_release: {}
      - build_android_beta: {}
      - build_ios_beta: {}
      - build_android_flask_release: {}
      - build_ios_flask_release: {}
      - build_android_qa: {}
      - build_ios_qa: {}
      - build_android_devbuild: {}
      - build_ios_devbuild: {}
      - build_ios_simbuild: {}
  create_build_release:
    workflows:
      - build_android_release: {}
      - build_ios_release: {}
  create_build_beta:
    workflows:
      - build_android_beta: {}
      - build_ios_beta: {}
  deploy_build_release:
    workflows:
      - deploy_android_to_store: {}
      - deploy_ios_to_store: {}
  create_ios_release:
    workflows:
      - build_ios_release: {}
  deploy_ios_release:
    workflows:
      - deploy_ios_to_store: {}
  create_android_release:
    workflows:
      - build_android_release: {}
  create_android_release_new:
    workflows:
      - build_android_main_prod: {}
      - build_android_main_beta: {}
      - build_android_main_rc: {}
  create_ios_release_new:
    workflows:
      - build_ios_main_prod: {}
      - build_ios_main_beta: {}
      - build_ios_main_rc: {}
  deploy_android_release:
    workflows:
      - deploy_android_to_store: {}
  create_build_qa_and_expo:
    workflows:
      - build_android_devbuild: {}
      - build_android_qa: {}
      - build_ios_devbuild: {}
      - build_ios_simbuild: {}
      - build_ios_qa: {}
  create_build_main_expo:
    workflows:
      - build_android_devbuild: {}
      - build_ios_devbuild: {}
      - build_ios_simbuild: {}
  create_build_flask_expo:
    workflows:
      - build_android_flask_devbuild: {}
      - build_ios_flask_devbuild: {}
      - build_ios_flask_simbuild: {}
  create_build_qa_expo:
    workflows:
      - build_android_qa_devbuild: {}
      - build_ios_qa_devbuild: {}
      - build_ios_qa_simbuild: {}
  create_build_qa_flask:
    workflows:
      - build_android_qa_flask: {}
      - build_ios_qa_flask: {}
  create_build_qa:
    workflows:
      - build_android_qa: {}
      - build_ios_qa: {}
  create_build_qa_android:
    workflows:
      - build_android_qa: {}
  create_build_qa_ios:
    workflows:
      - build_ios_qa: {}
  build_e2e_ios_stage:
    workflows:
      - ios_e2e_build: {}
  run_e2e_ios_stage:
    workflows:
      - ios_e2e_test: {}
  pr_cache_check_stage:
    abort_on_fail: true
    workflows:
      - pr_check_build_cache: {}
  build_smoke_e2e_ios_android_stage:
    abort_on_fail: true
    workflows:
      - ios_e2e_build:
          run_if: '{{getenv "SKIP_IOS_BUILD" | eq "false"}}'
      - android_e2e_build:
          run_if: '{{getenv "SKIP_ANDROID_BUILD" | eq "false"}}'
  build_multichain_permissions_e2e_ios_android_stage:
    abort_on_fail: true
    workflows:
      - build_ios_multichain_permissions_e2e: {}
      - build_android_multichain_permissions_e2e: {}
  # run_multichain_permissions_e2e_ios_android_stage:
  #   workflows:
  #     - run_tag_multichain_permissions_ios: {}
  #     - run_tag_multichain_permissions_android: {}
  run_e2e_flask_ios_android_stage:
    workflows:
      - run_ios_api_specs: {}
      - run_trade_swimlane_ios_smoke: {}
      - run_trade_swimlane_android_smoke: {}
      - run_network_abstraction_swimlane_ios_smoke: {}
      - run_network_abstraction_swimlane_android_smoke: {}
      - run_network_expansion_swimlane_ios_smoke: {}
      - run_network_expansion_swimlane_android_smoke: {}
      - run_wallet_platform_swimlane_ios_smoke: {}
      - run_wallet_platform_swimlane_android_smoke: {}
      - run_tag_smoke_confirmations_ios: {}
      - run_tag_smoke_confirmations_android: {}
      - run_tag_smoke_confirmations_redesigned_ios: {}
      - run_tag_flask_build_tests_ios: {}
      - run_tag_flask_build_tests_android: {}
      - run_tag_smoke_accounts_ios: {}
      - run_tag_smoke_accounts_android: {}
  run_single_e2e_ios_android_stage:
    workflows:
      - run_single_ios_e2e_test: {}
      - run_single_android_e2e_test: {}
  run_smoke_e2e_ios_android_stage:
    workflows:
      - run_ios_api_specs: {}
      - run_trade_swimlane_ios_smoke: {}
      - run_trade_swimlane_android_smoke: {}
      - run_network_abstraction_swimlane_ios_smoke: {}
      - run_network_abstraction_swimlane_android_smoke: {}
      - run_network_expansion_swimlane_ios_smoke: {}
      - run_network_expansion_swimlane_android_smoke: {}
      - run_wallet_platform_swimlane_ios_smoke: {}
      - run_wallet_platform_swimlane_android_smoke: {}
      - run_tag_smoke_confirmations_ios: {}
      - run_tag_smoke_confirmations_android: {}
      - run_tag_smoke_identity_ios: {}
      - run_tag_smoke_identity_android: {}
      - run_tag_smoke_confirmations_redesigned_ios: {}
      - run_tag_smoke_multichain_api_ios: {}
<<<<<<< HEAD
      - run_tag_smoke_performance_ios: {}
      - run_tag_smoke_performance_android: {}
  run_smoke_e2e_performance_ios_android_stage:
    workflows:
      - run_tag_smoke_performance_ios: {}
      - run_tag_smoke_performance_android: {}
=======
      - run_tag_smoke_accounts_ios: {}
      - run_tag_smoke_accounts_android: {}
>>>>>>> 7aad7163
  build_regression_e2e_ios_android_stage:
    workflows:
      - ios_build_regression_tests: {}
      - android_build_regression_tests: {}
  run_regression_e2e_ios_android_stage:
    workflows:
      - ios_run_regression_tests: {}
      - android_run_regression_tests: {}
  run_release_e2e_ios_android_stage:
    workflows:
      - ios_run_regression_tests: {}
      - android_run_regression_tests: {}
      - run_ios_api_specs: {}
      - run_trade_swimlane_ios_smoke: {}
      - run_trade_swimlane_android_smoke: {}
      - run_network_expansion_swimlane_ios_smoke: {}
      - run_network_expansion_swimlane_android_smoke: {}
      - run_network_abstraction_swimlane_ios_smoke: {}
      - run_network_abstraction_swimlane_android_smoke: {}
      - run_wallet_platform_swimlane_ios_smoke: {}
      - run_wallet_platform_swimlane_android_smoke: {}
      - run_tag_smoke_confirmations_ios: {}
      - run_tag_smoke_confirmations_android: {}
      - run_tag_smoke_confirmations_redesigned_ios: {}
      - run_tag_upgrade_android: {}
      - run_android_app_launch_times_appium_test: {}
      - run_tag_smoke_multichain_api_ios: {}
      - run_tag_smoke_accounts_ios: {}
      - run_tag_smoke_accounts_android: {}

  report_results_stage:
    workflows:
      - run_testrail_update_automated_test_results: {}
  run_e2e_ios_android_stage:
    workflows:
      - ios_e2e_test: {}
      - android_e2e_test: {}
  build_e2e_ios_android_stage:
    workflows:
      - build_android_qa: {}
      - ios_e2e_build: {}
      - android_e2e_build: {}
  build_e2e_android_stage:
    workflows:
      - android_e2e_build: {}
  run_e2e_android_stage:
    workflows:
      - android_e2e_test: {}
  notify:
    workflows:
      - notify_success: {}
  app_launch_times_test_stage:
    workflows:
      - run_android_app_launch_times_appium_test: {}
      # - run_ios_app_launch_times_appium_test: {}
  app_upgrade_test_stage:
    workflows:
      - run_tag_upgrade_android: {}
  release_notify:
    workflows:
      - release_announcing_stores: {}
  build_e2e_flask_ios_android:
    workflows:
      - build_flask_e2e_android: {}
      - build_flask_e2e_ios: {}
  run_e2e_flask_ios_android:
    workflows:
      - run_flask_e2e_android: {}
      - run_flask_e2e_ios: {}
  create_build_flask_release:
    workflows:
      - build_android_flask_release: {}
      - build_ios_flask_release: {}
  deploy_flask_build_release:
    workflows:
      - deploy_android_to_store:
          envs:
            - MM_ANDROID_PACKAGE_NAME: 'io.metamask.flask'
      - deploy_ios_to_store:

workflows:
  # Code Setups
  setup:
    steps:
      - activate-ssh-key@4:
          run_if: '{{getenv "SSH_RSA_PRIVATE_KEY" | ne ""}}'
      - git-clone@6: {}
  set_commit_hash:
    steps:
      - script@1:
          title: Set commit hash env variable
          inputs:
            - content: |-
                #!/usr/bin/env bash
                BRANCH_COMMIT_HASH="$(git rev-parse HEAD)"

                # Log the value of BRANCH_COMMIT_HASH
                echo "BRANCH_COMMIT_HASH is set to: $BRANCH_COMMIT_HASH"

                envman add --key BRANCH_COMMIT_HASH --value "$BRANCH_COMMIT_HASH"
      - share-pipeline-variable@1:
          title: Persist commit hash across all stages
          inputs:
            - variables: |-
                BRANCH_COMMIT_HASH
  code_setup:
    before_run:
      - setup
      - prep_environment
    steps:
      # - restore-cocoapods-cache@2: {}
      - script@1:
          inputs:
            - content: |-
                #!/usr/bin/env bash
                envman add --key YARN_CACHE_DIR --value "$(yarn cache dir)"
          title: Get Yarn cache directory
      - yarn@0:
          inputs:
            - command: setup
          title: Yarn Setup
  prep_environment:
    steps:
      - restore-cache@2:
          title: Restore Node
          inputs:
            - key: node-{{ getenv "NODE_VERSION" }}-{{ .OS }}-{{ .Arch }}
      - script@1:
          title: node, yarn, corepack installation
          inputs:
            - content: |-
                #!/usr/bin/env bash
                echo "Gems being installed with bundler gem"
                bundle install --gemfile=ios/Gemfile
                echo "Node $NODE_VERSION being installed"

                set -e

                # Add and enable NVM
                wget -O install-nvm.sh "https://raw.githubusercontent.com/nvm-sh/nvm/v${NVM_VERSION}/install.sh"
                echo "${NVM_SHA256SUM} install-nvm.sh" > install-nvm.sh.SHA256SUM
                sha256sum -c install-nvm.sh.SHA256SUM
                chmod +x install-nvm.sh && ./install-nvm.sh && rm ./install-nvm.sh
                source "${HOME}/.nvm/nvm.sh"
                echo 'source "${HOME}/.nvm/nvm.sh"' | tee -a ${HOME}/.{bashrc,profile}

                 # Retry logic for Node installation
                MAX_ATTEMPTS=3
                ATTEMPT=1
                until [ $ATTEMPT -gt $MAX_ATTEMPTS ]
                do
                  echo "Attempt $ATTEMPT to install Node.js"
                  nvm install ${NODE_VERSION}
                  INSTALL_STATUS=$? # Capture the exit status of the nvm install command
                  if [ $INSTALL_STATUS -eq 0 ]; then
                      echo "Node.js installation successful!"
                      break
                  else
                      echo "Node.js installation failed with exit code $INSTALL_STATUS"
                      ATTEMPT=$((ATTEMPT+1))
                      echo "Node.js installation failed, retrying in 5 seconds..."
                      sleep 5
                  fi
                done

                if [ $ATTEMPT -gt $MAX_ATTEMPTS ]; then
                  echo "Node.js installation failed after $MAX_ATTEMPTS attempts."
                  exit 1
                fi
                envman add --key PATH --value $PATH

                node --version

                echo "Corepack being installed with npm"
                npm i -g "corepack@$COREPACK_VERSION"
                echo "Corepack enabling $YARN_VERSION"
                corepack enable
      - save-cache@1:
          title: Save Node
          inputs:
            - key: node-{{ getenv "NODE_VERSION" }}-{{ .OS }}-{{ .Arch }}
            - paths: |-
                ../.nvm/
                ../../../root/.nvm/
  install_applesimutils:
    steps:
      - script@1:
          title: applesimutils installation
          inputs:
            - content: |-
                #!/usr/bin/env bash
                echo "Now installing applesimutils..."
                brew tap wix/brew
                brew install applesimutils

  # Notifications utility workflows
  # Provides values for commit or branch message and path depending on commit env setup initialised or not
  _get_workflow_info:
    steps:
      - activate-ssh-key@4:
          is_always_run: true # always run to also feed failure notifications
          run_if: '{{getenv "SSH_RSA_PRIVATE_KEY" | ne ""}}'
      - git-clone@6:
          inputs:
            - update_submodules: 'no'
          is_always_run: true # always run to also feed failure notifications
      - script@1:
          is_always_run: true # always run to also feed failure notifications
          inputs:
            - content: |
                #!/bin/bash
                # generate reference to commit from env or using git
                COMMIT_SHORT_HASH="${BITRISE_GIT_COMMIT:0:7}"
                BRANCH_HEIGHT=''
                WORKFLOW_TRIGGER='Push'

                if [[ -z "$BITRISE_GIT_COMMIT" ]]; then
                  COMMIT_SHORT_HASH="$(git rev-parse --short HEAD)"
                  BRANCH_HEIGHT='HEAD'
                  WORKFLOW_TRIGGER='Manual'
                fi

                envman add --key COMMIT_SHORT_HASH --value "$COMMIT_SHORT_HASH"
                envman add --key BRANCH_HEIGHT --value "$BRANCH_HEIGHT"
                envman add --key WORKFLOW_TRIGGER --value "$WORKFLOW_TRIGGER"
          title: Get commit or branch name and path variables

  # Slack notification utils: we have two workflows to allow choosing when to notify: on success, on failure or both.
  # A workflow for instance create_qa_builds will notify on failure for each build_android_qa or build_ios_qa
  # but will only notify success if both success and create_qa_builds succeeds.

  # Send a Slack message on successful release
  release_announcing_stores:
    before_run:
      - code_setup
    steps:
      - yarn@0:
          inputs:
            - command: build:announce
          title: Announcing pre-release
          is_always_run: false
    meta:
      bitrise.io:
        stack: linux-docker-android-22.04
        machine_type_id: standard

  # Send a Slack message when workflow succeeds
  notify_success:
    before_run:
      - _get_workflow_info
    steps:
      # Update Bitrise comment in PR with success status
      - comment-on-github-pull-request@0:
          is_always_run: true
          run_if: '{{getenv "TRIGGERED_BY_PR_LABEL" | eq "true"}}'
          inputs:
            - personal_access_token: '$GITHUB_ACCESS_TOKEN'
            - body: |-
                ## [<img alt="https://bitrise.io/" src="https://assets-global.website-files.com/5db35de024bb983af1b4e151/5e6f9ccc3e129dfd8a205e4e_Bitrise%20Logo%20-%20Eggplant%20Bg.png" height="20">](${BITRISEIO_PIPELINE_BUILD_URL}) **Bitrise**

                ✅✅✅ `${BITRISEIO_PIPELINE_TITLE}` passed on Bitrise! ✅✅✅

                Commit hash: ${GITHUB_PR_HASH}
                Build link: ${BITRISEIO_PIPELINE_BUILD_URL}

                >[!NOTE]
                >- You can kick off another `${BITRISEIO_PIPELINE_TITLE}` on Bitrise by removing and re-applying the `Run Smoke E2E` label on the pull request

                <!-- BITRISE_TAG -->
                <!-- BITRISE_SUCCESS_TAG -->
            - repository_url: '$GIT_REPOSITORY_URL'
            - issue_number: '$GITHUB_PR_NUMBER'
            - api_base_url: 'https://api.github.com'
            - update_comment_tag: '$GITHUB_PR_HASH'
      - script@1:
          is_always_run: true
          title: Label PR with success
          inputs:
          - content: |-
              #!/usr/bin/env bash
              # Define label data
              LABELS_JSON='{"labels":["bitrise-result-ready"]}'

              # API URL to add labels to a PR
              API_URL="https://api.github.com/repos/$BITRISEIO_GIT_REPOSITORY_OWNER/$BITRISEIO_GIT_REPOSITORY_SLUG/issues/$GITHUB_PR_NUMBER/labels"

              # Perform the curl request and capture the HTTP status code
              HTTP_RESPONSE=$(curl -s -o response.txt -w "%{http_code}" -X POST -H "Authorization: token $GITHUB_ACCESS_TOKEN" -H "Accept: application/vnd.github.v3+json" -d "$LABELS_JSON" "$API_URL")

              # Output the HTTP status code
              echo "HTTP Response Code: $HTTP_RESPONSE"

              # Optionally check the response
              echo "HTTP Response Code: $HTTP_RESPONSE"

              if [ "$HTTP_RESPONSE" -ne 200 ]; then
                  echo "Failed to apply label. Status code: $HTTP_RESPONSE"
                  cat response.txt  # Show error message from GitHub if any
              else
                  echo "Label applied successfully."
              fi

              # Clean up the response file
              rm response.txt


  # Send a Slack message when workflow fails
  notify_failure:
    before_run:
      - _get_workflow_info
    steps:
      - script@1:
          is_always_run: true
          title: Check if PR comment should be updated
          inputs:
            - content: |-
                #!/usr/bin/env bash
                if [[ "$TRIGGERED_BY_PR_LABEL" == "true" && $BITRISE_BUILD_STATUS == 1 ]]; then
                  envman add --key SHOULD_UPDATE_PR_COMMENT --value "true"
                else
                  envman add --key SHOULD_UPDATE_PR_COMMENT --value "false"
                fi
      # Update Bitrise comment in PR with failure status
      - comment-on-github-pull-request@0:
          is_always_run: true
          run_if: '{{getenv "SHOULD_UPDATE_PR_COMMENT" | eq "true"}}'
          inputs:
            - personal_access_token: '$GITHUB_ACCESS_TOKEN'
            - body: |-
                ## [<img alt="https://bitrise.io/" src="https://assets-global.website-files.com/5db35de024bb983af1b4e151/5e6f9ccc3e129dfd8a205e4e_Bitrise%20Logo%20-%20Eggplant%20Bg.png" height="20">](${BITRISEIO_PIPELINE_BUILD_URL}) **Bitrise**

                ❌❌❌ `${BITRISEIO_PIPELINE_TITLE}` failed on Bitrise! ❌❌❌

                Commit hash: ${GITHUB_PR_HASH}
                Build link: ${BITRISEIO_PIPELINE_BUILD_URL}

                >[!NOTE]
                >- You can rerun any failed steps by opening the Bitrise build, tapping `Rebuild` on the upper right then `Rebuild unsuccessful Workflows`
                >- You can kick off another `${BITRISEIO_PIPELINE_TITLE}` on Bitrise by removing and re-applying the `Run Smoke E2E` label on the pull request

                > [!TIP]
                >- Check the [documentation](https://www.notion.so/metamask-consensys/Bitrise-Pipeline-Overview-43159500c43748a389556f0593e8834b#26052f2ea6e24f8c9cfdb57a7522dc1f) if you have any doubts on how to understand the failure on bitrise

                <!-- BITRISE_TAG -->
                <!-- BITRISE_FAIL_TAG -->
            - repository_url: '$GIT_REPOSITORY_URL'
            - issue_number: '$GITHUB_PR_NUMBER'
            - api_base_url: 'https://api.github.com'
            - update_comment_tag: '$GITHUB_PR_HASH'
  bump_version_code:
    before_run:
      - _get_workflow_info
    steps:
      - script@1:
          is_always_run: true
          title: Trigger Update Build Version Action
          inputs:
            - content: |-
                #!/usr/bin/env bash
                set -e

                # Trigger the workflow
                RESPONSE=$(curl -L \
                  -X POST \
                  -H "Accept: application/vnd.github+json" \
                  -H "Authorization: Bearer $GITHUB_TRIGGER_ACTION_TOKEN" \
                  -H "X-GitHub-Api-Version: 2022-11-28" \
                  "https://api.github.com/repos/MetaMask/metamask-mobile/actions/workflows/125632963/dispatches" \
                  -d "{\"ref\":\"main\",\"inputs\":{\"base-branch\":\"$BITRISE_GIT_BRANCH\"}}" || exit 1)

                echo "Waiting 25 seconds for workflow to start..."
                sleep 25

                # Check completion status every 20 seconds
                for i in {1..5}; do
                  echo "Checking workflow status (Attempt $i of 5)..."

                  RESPONSE=$(curl -L \
                    -H "Accept: application/vnd.github+json" \
                    -H "Authorization: Bearer $GITHUB_TRIGGER_ACTION_TOKEN" \
                    -H "X-GitHub-Api-Version: 2022-11-28" \
                    "https://api.github.com/repos/MetaMask/metamask-mobile/actions/workflows/125632963/runs?branch=main&status=in_progress")

                  # Store the total_count value
                  TOTAL_COUNT=$(echo "$RESPONSE" | jq -r '.total_count')

                  if [ "$TOTAL_COUNT" = "0" ]; then
                    echo "Workflow finished result: https://github.com/MetaMask/metamask-mobile/actions/workflows/update-latest-build-version.yml"
                    exit 0
                  else
                    # Get the status and conclusion of the most recent run
                    STATUS=$(echo "$RESPONSE" | jq -r '.workflow_runs[0].status')
                    echo "Current status: $STATUS"
                    echo "Workflow is still in progress (status: $STATUS)..."
                    sleep 20
                  fi
                done

                echo "Timeout: Workflow did not complete within 100 seconds"
                echo "Check this action status for reason: https://github.com/MetaMask/metamask-mobile/actions/workflows/update-latest-build-version.yml"
                exit 1
    meta:
      bitrise.io:
        stack: linux-docker-android-22.04
        machine_type_id: standard
  # CI Steps
  ci_test:
    before_run:
      - code_setup
    steps:
      - yarn@0:
          inputs:
            - args: ''
            - command: test:unit --silent
          title: Unit Test
          is_always_run: false
      - script@1:
          inputs:
            - content: |-
                #!/usr/bin/env bash
                echo 'weew - everything passed!'
          title: All Tests Passed
          is_always_run: false
  # E2E Steps
  ### This workflow uses a flag (TEST_SUITE) that defines the specific set of tests to be run.
  ## in this instance Regression. In future iterations we can rename to ios_test_suite_selection & android_test_suite_selection
  ios_build_regression_tests:
    after_run:
      - ios_e2e_build
  ios_run_regression_tests:
    envs:
      - TEST_SUITE_TAG: 'Regression'
    after_run:
      - ios_e2e_test
  android_build_regression_tests:
    meta:
      bitrise.io:
        stack: linux-docker-android-22.04
        machine_type_id: elite-xl
    after_run:
      - android_e2e_build
  android_run_regression_tests:
    meta:
      bitrise.io:
        stack: linux-docker-android-22.04
        machine_type_id: elite-xl
    envs:
      - TEST_SUITE_TAG: 'Regression'
    after_run:
      - android_e2e_test
  download_production_qa_apk:
    steps:
      - script@1:
          title: Download Production QA APK
          inputs:
            - content: |
                #!/usr/bin/env bash
                ./scripts/download-android-qa-app.sh
                # APK_PATH is already set by the download script using envman
  build_flask_e2e_android:
    meta:
      bitrise.io:
        stack: linux-docker-android-22.04
        machine_type_id: elite-xl
    envs:
      - METAMASK_BUILD_TYPE: 'flask'
    after_run:
      - android_e2e_build
  run_flask_e2e_android:
    meta:
      bitrise.io:
        stack: linux-docker-android-22.04
        machine_type_id: elite-xl
    envs:
      - METAMASK_BUILD_TYPE: 'flask'
    after_run:
      - android_e2e_test
  build_flask_e2e_ios:
    envs:
      - METAMASK_BUILD_TYPE: 'flask'
    after_run:
      - ios_e2e_build
  run_flask_e2e_ios:
    envs:
      - METAMASK_BUILD_TYPE: 'flask'
    after_run:
      - ios_e2e_test
  run_tag_upgrade_android:
    meta:
      bitrise.io:
        stack: linux-docker-android-22.04
        machine_type_id: elite-xl
    before_run:
      - setup
      - prep_environment
      - download_production_qa_apk
    after_run:
      -  wdio_android_e2e_test
    envs:
      - CUCUMBER_TAG_EXPRESSION: '@upgrade and @androidApp'
      - TEST_TYPE: 'upgrade'
      - NEW_BUILD_STRING: 'MetaMask v$VERSION_NAME ($VERSION_NUMBER)' # this is the build string for the new build that was generated by build_android_qa
    steps:
      - script@1:
          title: Set Build Strings
          inputs:
            - content: |
                envman add --key PRODUCTION_BUILD_STRING --value "MetaMask v${PRODUCTION_BUILD_NAME} (${PRODUCTION_BUILD_NUMBER})"

                BITRISE_GIT_BRANCH="qa-release"
                VERSION_NAME="$PRODUCTION_BUILD_NAME" #  This value (PRODUCTION_BUILD_NAME) comes from the script to download the production build
                VERSION_NUMBER="$PRODUCTION_BUILD_NUMBER" # This value (PRODUCTION_BUILD_NUMBER) comes from the script to download the production build
                echo "Using qa-release with production version: $VERSION_NAME ($VERSION_NUMBER)"

                CUSTOM_ID="$BITRISE_GIT_BRANCH-$VERSION_NAME-$VERSION_NUMBER"
                CUSTOM_ID=${CUSTOM_ID////-}

                #### The UPLOAD_APK_PATH is the path to the apk file that was downloaded by the download_production_qa_apk step
                echo "apk path: $UPLOAD_APK_PATH"
                RESPONSE=$(curl -u "$BROWSERSTACK_USERNAME:$BROWSERSTACK_ACCESS_KEY" \
                    -X POST "https://api-cloud.browserstack.com/app-automate/upload" \
                    -F "file=@$UPLOAD_APK_PATH" \
                    -F 'data={"custom_id": "'$CUSTOM_ID'"}')

                # Extract app_url
                APP_URL=$(echo "$RESPONSE" | jq -r '.app_url')

                # Set the environment variable
                envman add --key PRODUCTION_APP_URL --value "$APP_URL"

                # Debug output
                echo "Response: $RESPONSE"
                echo "APP_URL: $APP_URL"
                echo "PRODUCTION_APP_URL: $PRODUCTION_APP_URL"

  build_ios_multichain_permissions_e2e:
    after_run:
      - ios_e2e_build
      # - android_e2e_build
  build_android_multichain_permissions_e2e:
    meta:
      bitrise.io:
        stack: linux-docker-android-22.04
        machine_type_id: elite-xl
    after_run:
      - android_e2e_build
  run_android_app_launch_times_appium_test:
    envs:
      - TEST_SUITE_FOLDER: './wdio/features/Performance/*'
      - TEST_TYPE: 'performance'
    meta:
      bitrise.io:
        stack: linux-docker-android-22.04
        machine_type_id: elite-xl
    after_run:
      - wdio_android_e2e_test

  ### Report automated test results to TestRail
  run_testrail_update_automated_test_results:
    before_run:
      - code_setup
    steps:
      - script@1:
          title: 'Add Automated Test Results to TestRail'
          inputs:
            - content: |-
                #!/usr/bin/env bash
                echo 'REPORT AUTOMATED TEST RESULTS TO TESTRAIL'
                node ./scripts/testrail/testrail.api.js

  run_ios_app_launch_times_appium_test:
    envs:
      - TEST_SUITE_FOLDER: './wdio/features/Performance/*'
      - TEST_TYPE: 'performance'
    meta:
      bitrise.io:
        stack: osx-xcode-15.0.x
        machine_type_id: g2.mac.large
    after_run:
      - wdio_ios_e2e_test

  ### Separating workflows so they run concurrently during smoke runs
  run_tag_smoke_multichain_api_ios:
    envs:
      - TEST_SUITE_TAG: '.*SmokeMultiChainAPI.*'
    after_run:
      - ios_e2e_test

  run_network_expansion_swimlane_ios_smoke:
    envs:
      - TEST_SUITE_TAG: '.*NetworkExpansion.*'
    after_run:
      - ios_e2e_test
  run_network_expansion_swimlane_android_smoke:
    meta:
      bitrise.io:
        stack: linux-docker-android-22.04
        machine_type_id: elite-xl
    envs:
      - TEST_SUITE_TAG: '.*NetworkExpansion.*'
    after_run:
      - android_e2e_test

  run_wallet_platform_swimlane_ios_smoke:
    envs:
      - TEST_SUITE_TAG: '.*SmokeWalletPlatform.*'
    after_run:
      - ios_e2e_test
  run_wallet_platform_swimlane_android_smoke:
    meta:
      bitrise.io:
        stack: linux-docker-android-22.04
        machine_type_id: elite-xl
    envs:
      - TEST_SUITE_TAG: '.*SmokeWalletPlatform.*'
    after_run:
      - android_e2e_test

  run_network_abstraction_swimlane_ios_smoke:
    envs:
      - TEST_SUITE_TAG: '.*SmokeNetworkAbstraction.*'
    after_run:
      - ios_e2e_test
  run_network_abstraction_swimlane_android_smoke:
    meta:
      bitrise.io:
        stack: linux-docker-android-22.04
        machine_type_id: elite-xl
    envs:
      - TEST_SUITE_TAG: '.*SmokeNetworkAbstraction.*'
    after_run:
      - android_e2e_test
  run_trade_swimlane_ios_smoke:
    envs:
      - TEST_SUITE_TAG: '.*SmokeTrade.*'
    after_run:
      - ios_e2e_test
  run_trade_swimlane_android_smoke:
    meta:
      bitrise.io:
        stack: linux-docker-android-22.04
        machine_type_id: elite-xl
    envs:
      - TEST_SUITE_TAG: '.*SmokeTrade.*'
    after_run:
      - android_e2e_test
  run_ios_api_specs:
    after_run:
      - ios_api_specs
  run_tag_smoke_confirmations_ios:
    envs:
      - TEST_SUITE_TAG: 'SmokeConfirmations '
    after_run:
      - ios_e2e_test
  run_tag_smoke_confirmations_android:
    meta:
      bitrise.io:
        stack: linux-docker-android-22.04
        machine_type_id: elite-xl
    envs:
      - TEST_SUITE_TAG: 'SmokeConfirmations '
    after_run:
      - android_e2e_test
  run_tag_smoke_confirmations_redesigned_ios:
    envs:
      - TEST_SUITE_TAG: 'SmokeConfirmationsRedesigned'
    after_run:
      - ios_e2e_test
  run_tag_smoke_performance_ios:
    envs:
      - TEST_SUITE_TAG: '.*SmokePerformance.*'
    after_run:
      - ios_e2e_test_performance
  run_tag_smoke_performance_android:
    meta:
      bitrise.io:
        stack: linux-docker-android-22.04
        machine_type_id: elite-xl
    envs:
      - TEST_SUITE_TAG: '.*SmokePerformance.*'
    after_run:
      - android_e2e_test_performance
  run_tag_multichain_permissions_ios:
    envs:
      - TEST_SUITE_TAG: '.*SmokeMultiChainPermissions.*'
    after_run:
      - ios_e2e_test
  run_tag_multichain_permissions_android:
    meta:
      bitrise.io:
        stack: linux-docker-android-22.04
        machine_type_id: elite-xl
    envs:
      - TEST_SUITE_TAG: '.*SmokeMultiChainPermissions.*'
    after_run:
      - android_e2e_test
  run_tag_flask_build_tests_ios:
    envs:
      - TEST_SUITE_TAG: '.*FlaskBuildTests.*'
    after_run:
      - ios_e2e_test
  run_tag_flask_build_tests_android:
    meta:
      bitrise.io:
        stack: linux-docker-android-22.04
        machine_type_id: elite-xl
    envs:
      - TEST_SUITE_TAG: '.*FlaskBuildTests.*'
    after_run:
      - android_e2e_test
  run_tag_smoke_identity_ios:
    envs:
      - TEST_SUITE_TAG: 'SmokeIdentity'
    after_run:
      - ios_e2e_test
  run_tag_smoke_identity_android:
    meta:
      bitrise.io:
        stack: linux-docker-android-22.04
        machine_type_id: elite-xl
    envs:
      - TEST_SUITE_TAG: 'SmokeIdentity'
    after_run:
      - android_e2e_test
  run_tag_smoke_accounts_ios:
    envs:
      - TEST_SUITE_TAG: 'SmokeAccounts'
    after_run:
      - ios_e2e_test
  run_tag_smoke_accounts_android:
    meta:
      bitrise.io:
        stack: linux-docker-android-22.04
        machine_type_id: elite-xl
    envs:
      - TEST_SUITE_TAG: 'SmokeAccounts'
    after_run:
      - android_e2e_test
  android_e2e_build:
    envs:
      - KEYSTORE_URL: $BITRISEIO_ANDROID_QA_KEYSTORE_URL
      - BUILD_COMMAND: 'yarn test:e2e:android:build:qa-release'
    after_run:
      - _android_e2e_build_template
    meta:
      bitrise.io:
        machine_type_id: elite-xl
        stack: linux-docker-android-22.04

  run_single_android_e2e_test:
    run_if: '{{ or (ne "$E2E_TEST_FILE" "") (ne "$TEST_SUITE_TAG" "") }}'
    after_run:
      - android_e2e_test
    meta:
      bitrise.io:
        machine_type_id: elite-xl
        stack: linux-docker-android-22.04

  run_single_ios_e2e_test:
    run_if: '{{ or (ne "$E2E_TEST_FILE" "") (ne "$TEST_SUITE_TAG" "") }}'
    after_run:
      - ios_e2e_test

  android_e2e_test:
    before_run:
      - setup
      - prep_environment
    after_run:
      - notify_failure
    steps:
      - restore-gradle-cache@2: {}
      - restore-cache@2:
          title: Restore Android PR Build Cache (if build was skipped)
          run_if: '{{getenv "SKIP_ANDROID_BUILD" | eq "true"}}'
          inputs:
            - key: '{{ getenv "ANDROID_PR_BUILD_CACHE_KEY" }}'
      - script@1:
          title: Copy Android build from cache (if build was skipped)
          run_if: '{{getenv "SKIP_ANDROID_BUILD" | eq "true"}}'
          inputs:
            - content: |-
                #!/usr/bin/env bash
                echo "Copying Android build from cache..."
                
                if [ -d "/tmp/android-cache/build/outputs" ]; then
                    echo "Restoring Android build outputs from cache..."
                    mkdir -p android/app/build/outputs
                    cp -r /tmp/android-cache/build/outputs/* android/app/build/outputs/
                    echo "✅ Android build artifacts restored from cache"
                    
                    echo "Restored files:"
                    find android/app/build/outputs -type f -name "*.apk" -o -name "*.aab" | head -5
                else
                    echo "❌ Cache directory /tmp/android-cache/build/outputs not found"
                    echo "Cache may not have been restored properly"
                fi
      - pull-intermediate-files@1:
          inputs:
            - artifact_sources: .*
          title: Pull Android build
      - script@1:
          title: Copy Android build for Detox
          run_if: '{{getenv "SKIP_ANDROID_BUILD" | eq "false"}}'
          inputs:
            - content: |-
                #!/usr/bin/env bash
                set -ex

                # Create directories for Detox
                mkdir -p "$BITRISE_SOURCE_DIR/android/app/build/outputs"

                # Copy saved files for Detox usage
                # INTERMEDIATE_ANDROID_BUILD_DIR is the cached directory from android_e2e_build's "Save Android build" step
                cp -r "$INTERMEDIATE_ANDROID_BUILD_DIR" "$BITRISE_SOURCE_DIR/android/app/build"
      - restore-cache@2:
          title: Restore cache node_modules
          inputs:
            - key: node_modules-{{ .OS }}-{{ .Arch }}-{{ getenv "BRANCH_COMMIT_HASH" }}
      - script@1:
          title: Install foundry
          inputs:
            - content: |-
                #!/bin/bash
                yarn install:foundryup
      - avd-manager@1:
          inputs:
            - api_level: '34'
            - abi: 'x86_64'
            - create_command_flags: --sdcard 8192M
            - start_command_flags: -read-only
            - profile: pixel_5
      - wait-for-android-emulator@1: {}
      - script@1:
          title: Run detox test
          timeout: 1200
          is_always_run: false
          inputs:
            - content: |-
                #!/usr/bin/env bash
                export METAMASK_ENVIRONMENT='local'
                 node -v
                if [ -n "${E2E_TEST_FILE:-}" ]; then
                  echo "[INFO] Running only specified E2E_TEST_FILE(s): $E2E_TEST_FILE"
                  IGNORE_BOXLOGS_DEVELOPMENT="true" yarn test:e2e:android:run:qa-release $E2E_TEST_FILE
                elif [ -n "${TEST_SUITE_TAG:-}" ]; then
                  echo "[INFO] Running tests matching TEST_SUITE_TAG: $TEST_SUITE_TAG"
                  ./scripts/run-e2e-tags.sh
                fi
      - custom-test-results-export@1:
          title: Export test results
          is_always_run: true
          is_skippable: true
          inputs:
            - base_path: $BITRISE_SOURCE_DIR/e2e/reports/
            - test_name: E2E Tests
            - search_pattern: $BITRISE_SOURCE_DIR/e2e/reports/junit.xml
      - deploy-to-bitrise-io@2.2.3:
          title: Deploy test report files
          is_always_run: true
          is_skippable: true
      - script@1:
          title: Copy screenshot files
          is_always_run: true
          run_if: .IsBuildFailed
          inputs:
            - content: |-
                #!/usr/bin/env bash
                set -ex
                cp -r "$BITRISE_SOURCE_DIR/artifacts"  "$BITRISE_DEPLOY_DIR"
      - deploy-to-bitrise-io@2.3:
          title: Deploy test screenshots
          is_always_run: true
          run_if: .IsBuildFailed
          inputs:
            - deploy_path: $BITRISE_DEPLOY_DIR
            - is_compress: true
            - zip_name: E2E_Android_Failure_Artifacts
    meta:
      bitrise.io:
        machine_type_id: elite-xl
        stack: linux-docker-android-22.04

  # Performance-specific Android E2E test workflow
  android_e2e_test_performance:
    before_run:
      - setup
      - prep_environment
    after_run:
      - notify_failure
    steps:
      - restore-gradle-cache@2: {}
      - pull-intermediate-files@1:
          inputs:
            - artifact_sources: .*
          title: Pull Android build
      - script@1:
          title: Copy Android build for Detox
          inputs:
            - content: |-
                #!/usr/bin/env bash
                set -ex

                # Create directories for Detox
                mkdir -p "$BITRISE_SOURCE_DIR/android/app/build/outputs"

                # Copy saved files for Detox usage
                # INTERMEDIATE_ANDROID_BUILD_DIR is the cached directory from android_e2e_build's "Save Android build" step
                cp -r "$INTERMEDIATE_ANDROID_BUILD_DIR" "$BITRISE_SOURCE_DIR/android/app/build"
      - restore-cache@2:
          title: Restore cache node_modules
          inputs:
            - key: node_modules-{{ .OS }}-{{ .Arch }}-{{ getenv "BRANCH_COMMIT_HASH" }}
      - script@1:
          title: Install foundry
          inputs:
            - content: |-
                #!/bin/bash
                yarn install:foundryup
      - avd-manager@1:
          inputs:
            - api_level: '34'
            - abi: 'x86_64'
            - create_command_flags: --sdcard 8192M
            - start_command_flags: -read-only
            - profile: pixel_5
      - wait-for-android-emulator@1: {}
      - script@1:
          title: Run detox test
          timeout: 1200
          is_always_run: false
          inputs:
            - content: |-
                #!/usr/bin/env bash
                export METAMASK_ENVIRONMENT='local'
                 node -v
                if [ -n "${E2E_TEST_FILE:-}" ]; then
                  echo "[INFO] Running only specified E2E_TEST_FILE(s): $E2E_TEST_FILE"
                  IGNORE_BOXLOGS_DEVELOPMENT="true" yarn test:e2e:android:run:qa-release $E2E_TEST_FILE
                elif [ -n "${TEST_SUITE_TAG:-}" ]; then
                  echo "[INFO] Running tests matching TEST_SUITE_TAG: $TEST_SUITE_TAG"
                  ./scripts/run-e2e-tags.sh
                fi
      - custom-test-results-export@1:
          title: Export test results
          is_always_run: true
          is_skippable: true
          inputs:
            - base_path: $BITRISE_SOURCE_DIR/e2e/reports/
            - test_name: E2E Tests
            - search_pattern: $BITRISE_SOURCE_DIR/e2e/reports/junit.xml
      - deploy-to-bitrise-io@2.2.3:
          title: Deploy test report files
          is_always_run: true
          is_skippable: true
      - script@1:
          title: Copy screenshot files
          is_always_run: true
          run_if: .IsBuildFailed
          inputs:
            - content: |-
                #!/usr/bin/env bash
                set -ex
                cp -r "$BITRISE_SOURCE_DIR/artifacts"  "$BITRISE_DEPLOY_DIR"
      - deploy-to-bitrise-io@2.3:
          title: Deploy test screenshots
          is_always_run: true
          run_if: .IsBuildFailed
          inputs:
            - deploy_path: $BITRISE_DEPLOY_DIR
            - is_compress: true
            - zip_name: E2E_Android_Failure_Artifacts
      - script@1:
          title: Copy performance results
          is_always_run: true
          inputs:
            - content: |-
                #!/usr/bin/env bash
                set -ex
                # Create performance results directory
                mkdir -p "$BITRISE_DEPLOY_DIR/performance-results"
                
                # Copy performance JSON files if they exist
                if [ -f "$BITRISE_SOURCE_DIR/e2e/specs/performance/reports/account-list-load-testing-performance-results.json" ]; then
                  cp "$BITRISE_SOURCE_DIR/e2e/specs/performance/reports/account-list-load-testing-performance-results.json" "$BITRISE_DEPLOY_DIR/performance-results/"
                  echo "Copied account-list-load-testing-performance-results.json"
                fi
                
                if [ -f "$BITRISE_SOURCE_DIR/e2e/specs/performance/reports/network-list-load-testing-performance-results.json" ]; then
                  cp "$BITRISE_SOURCE_DIR/e2e/specs/performance/reports/network-list-load-testing-performance-results.json" "$BITRISE_DEPLOY_DIR/performance-results/"
                  echo "Copied network-list-load-testing-performance-results.json"
                fi
                
                if [ -f "$BITRISE_SOURCE_DIR/e2e/specs/performance/reports/switching-accounts-to-dismiss-load-testing-performance-results.json" ]; then
                  cp "$BITRISE_SOURCE_DIR/e2e/specs/performance/reports/switching-accounts-to-dismiss-load-testing-performance-results.json" "$BITRISE_DEPLOY_DIR/performance-results/"
                  echo "Copied switching-accounts-to-dismiss-load-testing-performance-results.json"
                fi
      - deploy-to-bitrise-io@2.3:
          title: Deploy performance results
          is_always_run: true
          inputs:
            - deploy_path: $BITRISE_DEPLOY_DIR/performance-results
            - is_compress: true
            - zip_name: E2E_Performance_Results
    meta:
      bitrise.io:
        machine_type_id: elite-xl
        stack: linux-docker-android-22.04

  ios_api_specs:
    before_run:
      - setup
      - install_applesimutils
      - prep_environment
    after_run:
      - notify_failure
    steps:
      - restore-cache@2:
          title: Restore iOS PR Build Cache (if build was skipped)
          run_if: '{{getenv "SKIP_IOS_BUILD" | eq "true"}}'
          inputs:
            - key: '{{ getenv "IOS_PR_BUILD_CACHE_KEY" }}'
      - script@1:
          title: Copy iOS build from cache (if build was skipped)
          run_if: '{{getenv "SKIP_IOS_BUILD" | eq "true"}}'
          inputs:
            - content: |-
                #!/usr/bin/env bash
                echo "Copying iOS build from cache..."
                
                # Check if cached build products exist
                if [ -d "ios/build/Build/Products/Release-iphonesimulator" ]; then
                    echo "✅ iOS build artifacts found in cache"
                    echo "Build products directory contents:"
                    ls -la ios/build/Build/Products/Release-iphonesimulator/ | head -5
                else
                    echo "❌ iOS build products not found in cache"
                    mkdir -p ios/build/Build/Products/Release-iphonesimulator
                fi
                
                # Check if cached Detox artifacts exist
                if [ -d "../Library/Detox/ios" ]; then
                    echo "✅ Detox iOS artifacts found in cache"
                    echo "Detox directory contents:"
                    ls -la ../Library/Detox/ios/ | head -5
                else
                    echo "❌ Detox iOS artifacts not found in cache"
                    mkdir -p ../Library/Detox/ios
                fi
                
                echo "iOS build artifacts restored from cache"
      - pull-intermediate-files@1:
          inputs:
            - artifact_sources: .*
          title: Pull iOS build
      - script@1:
          title: Copy iOS build for Detox
          run_if: '{{getenv "SKIP_IOS_BUILD" | eq "false"}}'
          inputs:
            - content: |-
                #!/usr/bin/env bash
                set -ex

                # Create directories for Detox
                mkdir -p "$BITRISE_SOURCE_DIR/ios/build/Build/Products"
                mkdir -p "$BITRISE_SOURCE_DIR/../Library/Detox/ios"

                # Copy saved files for Detox usage
                # INTERMEDIATE_IOS_BUILD_DIR & INTERMEDIATE_IOS_DETOX_DIR are the cached directories by ios_e2e_build's "Save iOS build" step
                cp -r "$INTERMEDIATE_IOS_BUILD_DIR" "$BITRISE_SOURCE_DIR/ios/build/Build/Products"
                cp -r "$INTERMEDIATE_IOS_DETOX_DIR" "$BITRISE_SOURCE_DIR/../Library/Detox"
      # - restore-cocoapods-cache@2: {}
      - restore-cache@2:
          title: Restore cache node_modules
          inputs:
            - key: node_modules-{{ .OS }}-{{ .Arch }}-{{ getenv "BRANCH_COMMIT_HASH" }}
      - script@1:
          title: Install foundry
          inputs:
            - content: |-
                #!/bin/bash
                yarn install:foundryup
      - certificate-and-profile-installer@1: {}
      - set-xcode-build-number@1:
          inputs:
            - build_short_version_string: $VERSION_NAME
            - plist_path: $PROJECT_LOCATION_IOS/MetaMask/Info.plist
      - script:
          inputs:
            - content: |-
                # Add cache directory to environment variable
                envman add --key BREW_APPLESIMUTILS --value "$(brew --cellar)/applesimutils"
                envman add --key BREW_OPT_APPLESIMUTILS --value "/usr/local/opt/applesimutils"
                brew tap wix/brew
          title: Set Env Path for caching deps
      - script@1:
          title: Run detox test
          timeout: 1200
          is_always_run: false
          inputs:
            - content: |-
                #!/usr/bin/env bash
                yarn test:api-specs --retries 1
      - script@1:
          is_always_run: true
          is_skippable: false
          title: Add tests reports to Bitrise
          inputs:
            - content: |-
                #!/usr/bin/env bash
                cp -r $BITRISE_SOURCE_DIR/html-report/index.html $BITRISE_HTML_REPORT_DIR/
      - deploy-to-bitrise-io@2.2.3:
          is_always_run: true
          is_skippable: false
          inputs:
            - deploy_path: $BITRISE_HTML_REPORT_DIR
          title: Deploy test report files

  pr_check_build_cache:
    steps:
      - activate-ssh-key@4:
          run_if: '{{getenv "SSH_RSA_PRIVATE_KEY" | ne ""}}'
      - git-clone@6: {}
      - restore-cache@2:
          title: Restore last successful build commit marker
          is_skippable: true
          inputs:
            - key: 'last-e2e-build-commit-pr-{{ getenv "GITHUB_PR_NUMBER" }}'
      - script@1:
          title: Generate cache keys and check both iOS and Android builds
          inputs:
            - content: |-
                #!/usr/bin/env bash
                ./scripts/generate-pr-cache-keys.sh
      - restore-cache@2:
          title: Check iOS cache
          is_skippable: true
          run_if: '{{getenv "IOS_PR_BUILD_CACHE_KEY" | ne ""}}'
          inputs:
            - key: '{{ getenv "IOS_PR_BUILD_CACHE_KEY" }}'
      - script@1:
          title: Process iOS cache result
          run_if: '{{getenv "IOS_PR_BUILD_CACHE_KEY" | ne ""}}'
          inputs:
            - content: |-
                #!/usr/bin/env bash
                if [[ "$BITRISE_CACHE_HIT" == "exact" ]]; then
                    echo "✅ iOS cache found - build will be skipped"
                    envman add --key SKIP_IOS_BUILD --value "true"
                else
                    echo "❌ iOS cache not found - build will proceed"
                    envman add --key SKIP_IOS_BUILD --value "false"
                fi
                envman add --key BITRISE_CACHE_HIT --value ""  # Reset for next check
      - restore-cache@2:
          title: Check Android cache
          is_skippable: true
          run_if: '{{getenv "ANDROID_PR_BUILD_CACHE_KEY" | ne ""}}'
          inputs:
            - key: '{{ getenv "ANDROID_PR_BUILD_CACHE_KEY" }}'
      - script@1:
          title: Process Android cache result and finalize decisions
          inputs:
            - content: |-
                #!/usr/bin/env bash
                
                # Initialize local variables with current state
                LOCAL_SKIP_IOS="$SKIP_IOS_BUILD"
                LOCAL_SKIP_ANDROID="$SKIP_ANDROID_BUILD"
                
                # Ensure iOS value is set if cache check was skipped
                if [[ -z "$IOS_PR_BUILD_CACHE_KEY" ]]; then
                    echo "No iOS cache key available - build will proceed"
                    LOCAL_SKIP_IOS="false"
                    envman add --key SKIP_IOS_BUILD --value "false"
                fi
                
                # Only process Android cache if we have cache keys
                if [[ -n "$ANDROID_PR_BUILD_CACHE_KEY" ]]; then
                    if [[ "$BITRISE_CACHE_HIT" == "exact" ]]; then
                        echo "✅ Android cache found - build will be skipped"
                        LOCAL_SKIP_ANDROID="true"
                        envman add --key SKIP_ANDROID_BUILD --value "true"
                    else
                        echo "❌ Android cache not found - build will proceed"
                        LOCAL_SKIP_ANDROID="false"
                        envman add --key SKIP_ANDROID_BUILD --value "false"
                    fi
                else
                    echo "No Android cache key available - build will proceed"
                    LOCAL_SKIP_ANDROID="false"
                    envman add --key SKIP_ANDROID_BUILD --value "false"
                fi
                
                echo ""
                echo "=== Final Build Decisions ==="
                echo "iOS build:     $([ "$LOCAL_SKIP_IOS" == "true" ] && echo "SKIP" || echo "BUILD")"
                echo "Android build: $([ "$LOCAL_SKIP_ANDROID" == "true" ] && echo "SKIP" || echo "BUILD")"
      - share-pipeline-variable@1:
          title: Share variables across pipeline stages
          inputs:
            - variables: |-
                SKIP_IOS_BUILD
                SKIP_ANDROID_BUILD
                IOS_PR_BUILD_CACHE_KEY
                ANDROID_PR_BUILD_CACHE_KEY

  ios_e2e_build:
    before_run:
      - install_applesimutils
      - code_setup
      - set_commit_hash
    after_run:
      - notify_failure
    steps:
      - script@1:
          title: Generating ccache key using native folder checksum
          inputs:
            - content: |-
                #!/usr/bin/env bash
                ./scripts/cache/set-cache-envs.sh ios
      - certificate-and-profile-installer@1: {}
      - set-xcode-build-number@1:
          inputs:
            - build_short_version_string: $VERSION_NAME
            - plist_path: $PROJECT_LOCATION_IOS/MetaMask/Info.plist
      - script:
          inputs:
            - content: |-
                # Add cache directory to environment variable
                envman add --key BREW_APPLESIMUTILS --value "$(brew --cellar)/applesimutils"
                envman add --key BREW_OPT_APPLESIMUTILS --value "/usr/local/opt/applesimutils"
                brew tap wix/brew
          title: Set Env Path for caching deps
      - script@1:
          title: Install CCache & symlink
          inputs:
            - content: |-
                #!/usr/bin/env bash
                brew install ccache with HOMEBREW_NO_DEPENDENTS_CHECK=1
                ln -s $(which ccache) /usr/local/bin/gcc
                ln -s $(which ccache) /usr/local/bin/g++
                ln -s $(which ccache) /usr/local/bin/cc
                ln -s $(which ccache) /usr/local/bin/c++
                ln -s $(which ccache) /usr/local/bin/clang
                ln -s $(which ccache) /usr/local/bin/clang++
      - restore-cache@2:
          title: Restore CCache
          inputs:
            - key: '{{ getenv "CCACHE_KEY" }}'
      - script@1:
          title: Set skip ccache upload
          run_if: '{{ enveq "BITRISE_CACHE_HIT" "exact" }}'
          inputs:
            - content: |-
                #!/usr/bin/env bash
                envman add --key SKIP_CCACHE_UPLOAD --value "true"
      - script@1:
          title: Run detox build
          timeout: 1200
          is_always_run: true
          inputs:
            - content: |-
                #!/usr/bin/env bash
                ./scripts/cache/setup-ccache.sh
                node -v
                export METAMASK_ENVIRONMENT='local'
                export METAMASK_BUILD_TYPE=${METAMASK_BUILD_TYPE:-'main'}
                IGNORE_BOXLOGS_DEVELOPMENT="true" yarn test:e2e:ios:build:qa-release
      - save-cocoapods-cache@1: {}
      - save-cache@1:
          title: Save CCache
          run_if: '{{not (enveq "SKIP_CCACHE_UPLOAD" "true")}}'
          inputs:
            - key: '{{ getenv "CCACHE_KEY" }}'
            - paths: |-
                ccache
      - save-cache@1:
          title: Save iOS PR Build Cache
          inputs:
            - key: '{{ getenv "IOS_PR_BUILD_CACHE_KEY" }}'
            - paths: |-
                ios/build/Build/Products/Release-iphonesimulator
                ../Library/Detox/ios
      - script@1:
          title: Save last successful build commit
          run_if: '{{getenv "GITHUB_PR_NUMBER" | ne ""}}'
          inputs:
            - content: |-
                #!/usr/bin/env bash
                # Create a marker file with the current commit
                mkdir -p /tmp/last-build-commit
                echo "$(git rev-parse HEAD 2>/dev/null || echo ${BITRISE_GIT_COMMIT})" > /tmp/last-build-commit/commit
                echo "Build completed successfully at $(date)" >> /tmp/last-build-commit/commit
      - save-cache@1:
          title: Save last successful build commit marker
          run_if: '{{getenv "GITHUB_PR_NUMBER" | ne ""}}'
          inputs:
            - key: 'last-e2e-build-commit-pr-{{ getenv "GITHUB_PR_NUMBER" }}'
            - paths: /tmp/last-build-commit
      - deploy-to-bitrise-io@2.2.3:
          inputs:
            - pipeline_intermediate_files: |-
                ios/build/Build/Products/Release-iphonesimulator:INTERMEDIATE_IOS_BUILD_DIR
                ../Library/Detox/ios:INTERMEDIATE_IOS_DETOX_DIR
          title: Save iOS build
      - save-cache@1:
          title: Save node_modules
          inputs:
            - key: node_modules-{{ .OS }}-{{ .Arch }}-{{ getenv "BRANCH_COMMIT_HASH" }}
            - paths: node_modules
  ios_e2e_test:
    before_run:
      - setup
      - install_applesimutils
      - prep_environment
    after_run:
      - notify_failure
    steps:
      - restore-cache@2:
          title: Restore iOS PR Build Cache (if build was skipped)
          run_if: '{{getenv "SKIP_IOS_BUILD" | eq "true"}}'
          inputs:
            - key: '{{ getenv "IOS_PR_BUILD_CACHE_KEY" }}'
      - script@1:
          title: Copy iOS build from cache (if build was skipped)
          run_if: '{{getenv "SKIP_IOS_BUILD" | eq "true"}}'
          inputs:
            - content: |-
                #!/usr/bin/env bash
                echo "Copying iOS build from cache..."
                
                # Check if cached build products exist
                if [ -d "ios/build/Build/Products/Release-iphonesimulator" ]; then
                    echo "✅ iOS build artifacts found in cache"
                    echo "Build products directory contents:"
                    ls -la ios/build/Build/Products/Release-iphonesimulator/ | head -5
                else
                    echo "❌ iOS build products not found in cache"
                    mkdir -p ios/build/Build/Products/Release-iphonesimulator
                fi
                
                # Check if cached Detox artifacts exist
                if [ -d "../Library/Detox/ios" ]; then
                    echo "✅ Detox iOS artifacts found in cache"
                    echo "Detox directory contents:"
                    ls -la ../Library/Detox/ios/ | head -5
                else
                    echo "❌ Detox iOS artifacts not found in cache"
                    mkdir -p ../Library/Detox/ios
                fi
                
                echo "iOS build artifacts restored from cache"
      - pull-intermediate-files@1:
          inputs:
            - artifact_sources: .*
          title: Pull iOS build
      - script@1:
          title: Copy iOS build for Detox
          run_if: '{{getenv "SKIP_IOS_BUILD" | eq "false"}}'
          inputs:
            - content: |-
                #!/usr/bin/env bash
                set -ex

                # Create directories for Detox
                mkdir -p "$BITRISE_SOURCE_DIR/ios/build/Build/Products"
                mkdir -p "$BITRISE_SOURCE_DIR/../Library/Detox/ios"

                # Copy saved files for Detox usage
                # INTERMEDIATE_IOS_BUILD_DIR & INTERMEDIATE_IOS_DETOX_DIR are the cached directories by ios_e2e_build's "Save iOS build" step
                cp -r "$INTERMEDIATE_IOS_BUILD_DIR" "$BITRISE_SOURCE_DIR/ios/build/Build/Products"
                cp -r "$INTERMEDIATE_IOS_DETOX_DIR" "$BITRISE_SOURCE_DIR/../Library/Detox"
      # - restore-cocoapods-cache@2: {}
      - restore-cache@2:
          title: Restore cache node_modules
          inputs:
            - key: node_modules-{{ .OS }}-{{ .Arch }}-{{ getenv "BRANCH_COMMIT_HASH" }}
      - script@1:
          title: Install foundry
          inputs:
            - content: |-
                #!/bin/bash
                yarn install:foundryup
      - certificate-and-profile-installer@1: {}
      - set-xcode-build-number@1:
          inputs:
            - build_short_version_string: $VERSION_NAME
            - plist_path: $PROJECT_LOCATION_IOS/MetaMask/MetaMask-QA-Info.plist
      - script:
          inputs:
            - content: |-
                # Add cache directory to environment variable
                envman add --key BREW_APPLESIMUTILS --value "$(brew --cellar)/applesimutils"
                envman add --key BREW_OPT_APPLESIMUTILS --value "/usr/local/opt/applesimutils"
                brew tap wix/brew
          title: Set Env Path for caching deps
      - script@1:
          title: Boot up simulator
          inputs:
            - content: |-
                #!/usr/bin/env bash
                xcrun simctl boot "iPhone 15 Pro" || true
                xcrun simctl list | grep Booted
      - script@1:
          title: Run detox test
          timeout: 1200
          is_always_run: false
          inputs:
            - content: |-
                #!/usr/bin/env bash

                # node -v
                export METAMASK_ENVIRONMENT='local'
                export METAMASK_BUILD_TYPE=${METAMASK_BUILD_TYPE:-'main'}
                # if [ "$METAMASK_BUILD_TYPE" = "flask" ]; then
                # IS_TEST='true' METAMASK_BUILD_TYPE='flask' yarn test:e2e:ios:run:qa-release e2e/specs/flask/
                # else
                # ./scripts/run-e2e-tags.sh
                # fi
                if [ -n "${E2E_TEST_FILE:-}" ]; then
                  echo "[INFO] Running only specified E2E_TEST_FILE(s): $E2E_TEST_FILE"
                  IGNORE_BOXLOGS_DEVELOPMENT="true" yarn test:e2e:ios:run:qa-release $E2E_TEST_FILE
                elif [ -n "${TEST_SUITE_TAG:-}" ]; then
                  echo "[INFO] Running tests matching TEST_SUITE_TAG: $TEST_SUITE_TAG"
                  ./scripts/run-e2e-tags.sh
                fi
      - custom-test-results-export@1:
          is_always_run: true
          is_skippable: false
          title: Export test results
          inputs:
            - base_path: $BITRISE_SOURCE_DIR/e2e/reports/
            - test_name: E2E Tests
            - search_pattern: $BITRISE_SOURCE_DIR/e2e/reports/junit.xml
      - deploy-to-bitrise-io@2.2.3:
          is_always_run: true
          is_skippable: true
          title: Deploy test report files
      - script@1:
          is_always_run: true
          run_if: .IsBuildFailed
          title: Copy screenshot files
          inputs:
            - content: |-
                #!/usr/bin/env bash
                set -ex
                cp -r "$BITRISE_SOURCE_DIR/artifacts"  "$BITRISE_DEPLOY_DIR"
      - deploy-to-bitrise-io@2.3:
          is_always_run: true
          run_if: .IsBuildFailed
          title: Deploy test screenshots
          inputs:
            - deploy_path: $BITRISE_DEPLOY_DIR
            - is_compress: true
            - zip_name: 'E2E_IOS_Failure_Artifacts'

  # Performance-specific iOS E2E test workflow
  ios_e2e_test_performance:
    before_run:
      - setup
      - install_applesimutils
      - prep_environment
    after_run:
      - notify_failure
    steps:
      - pull-intermediate-files@1:
          inputs:
            - artifact_sources: .*
          title: Pull iOS build
      - script@1:
          title: Copy iOS build for Detox
          inputs:
            - content: |-
                #!/usr/bin/env bash
                set -ex

                # Create directories for Detox
                mkdir -p "$BITRISE_SOURCE_DIR/ios/build/Build/Products"
                mkdir -p "$BITRISE_SOURCE_DIR/../Library/Detox/ios"

                # Copy saved files for Detox usage
                # INTERMEDIATE_IOS_BUILD_DIR & INTERMEDIATE_IOS_DETOX_DIR are the cached directories by ios_e2e_build's "Save iOS build" step
                cp -r "$INTERMEDIATE_IOS_BUILD_DIR" "$BITRISE_SOURCE_DIR/ios/build/Build/Products"
                cp -r "$INTERMEDIATE_IOS_DETOX_DIR" "$BITRISE_SOURCE_DIR/../Library/Detox"
      # - restore-cocoapods-cache@2: {}
      - restore-cache@2:
          title: Restore cache node_modules
          inputs:
            - key: node_modules-{{ .OS }}-{{ .Arch }}-{{ getenv "BRANCH_COMMIT_HASH" }}
      - script@1:
          title: Install foundry
          inputs:
            - content: |-
                #!/bin/bash
                yarn install:foundryup
      - certificate-and-profile-installer@1: {}
      - set-xcode-build-number@1:
          inputs:
            - build_short_version_string: $VERSION_NAME
            - plist_path: $PROJECT_LOCATION_IOS/MetaMask/MetaMask-QA-Info.plist
      - script:
          inputs:
            - content: |-
                # Add cache directory to environment variable
                envman add --key BREW_APPLESIMUTILS --value "$(brew --cellar)/applesimutils"
                envman add --key BREW_OPT_APPLESIMUTILS --value "/usr/local/opt/applesimutils"
                brew tap wix/brew
          title: Set Env Path for caching deps
      - script@1:
          title: Boot up simulator
          inputs:
            - content: |-
                #!/usr/bin/env bash
                xcrun simctl boot "iPhone 15 Pro" || true
                xcrun simctl list | grep Booted
      - script@1:
          title: Run detox test
          timeout: 1200
          is_always_run: false
          inputs:
            - content: |-
                #!/usr/bin/env bash

                # node -v
                export METAMASK_ENVIRONMENT='local'
                export METAMASK_BUILD_TYPE=${METAMASK_BUILD_TYPE:-'main'}
                # if [ "$METAMASK_BUILD_TYPE" = "flask" ]; then
                # IS_TEST='true' METAMASK_BUILD_TYPE='flask' yarn test:e2e:ios:run:qa-release e2e/specs/flask/
                # else
                # ./scripts/run-e2e-tags.sh
                # fi
                if [ -n "${E2E_TEST_FILE:-}" ]; then
                  echo "[INFO] Running only specified E2E_TEST_FILE(s): $E2E_TEST_FILE"
                  IGNORE_BOXLOGS_DEVELOPMENT="true" yarn test:e2e:ios:run:qa-release $E2E_TEST_FILE
                elif [ -n "${TEST_SUITE_TAG:-}" ]; then
                  echo "[INFO] Running tests matching TEST_SUITE_TAG: $TEST_SUITE_TAG"
                  ./scripts/run-e2e-tags.sh
                fi
      - custom-test-results-export@1:
          is_always_run: true
          is_skippable: false
          title: Export test results
          inputs:
            - base_path: $BITRISE_SOURCE_DIR/e2e/reports/
            - test_name: E2E Tests
            - search_pattern: $BITRISE_SOURCE_DIR/e2e/reports/junit.xml
      - deploy-to-bitrise-io@2.2.3:
          is_always_run: true
          is_skippable: true
          title: Deploy test report files
      - script@1:
          is_always_run: true
          run_if: .IsBuildFailed
          title: Copy screenshot files
          inputs:
            - content: |-
                #!/usr/bin/env bash
                set -ex
                cp -r "$BITRISE_SOURCE_DIR/artifacts"  "$BITRISE_DEPLOY_DIR"
      - deploy-to-bitrise-io@2.3:
          is_always_run: true
          run_if: .IsBuildFailed
          title: Deploy test screenshots
          inputs:
            - deploy_path: $BITRISE_DEPLOY_DIR
            - is_compress: true
            - zip_name: 'E2E_IOS_Failure_Artifacts'
      - script@1:
          title: Copy performance results
          is_always_run: true
          inputs:
            - content: |-
                #!/usr/bin/env bash
                set -ex
                # Create performance results directory
                mkdir -p "$BITRISE_DEPLOY_DIR/performance-results"
                
                # Copy performance JSON files if they exist
                if [ -f "$BITRISE_SOURCE_DIR/e2e/specs/performance/reports/account-list-load-testing-performance-results.json" ]; then
                  cp "$BITRISE_SOURCE_DIR/e2e/specs/performance/reports/account-list-load-testing-performance-results.json" "$BITRISE_DEPLOY_DIR/performance-results/"
                  echo "Copied account-list-load-testing-performance-results.json"
                fi
                
                if [ -f "$BITRISE_SOURCE_DIR/e2e/specs/performance/reports/network-list-load-testing-performance-results.json" ]; then
                  cp "$BITRISE_SOURCE_DIR/e2e/specs/performance/reports/network-list-load-testing-performance-results.json" "$BITRISE_DEPLOY_DIR/performance-results/"
                  echo "Copied network-list-load-testing-performance-results.json"
                fi
                
                if [ -f "$BITRISE_SOURCE_DIR/e2e/specs/performance/reports/switching-accounts-to-dismiss-load-testing-performance-results.json" ]; then
                  cp "$BITRISE_SOURCE_DIR/e2e/specs/performance/reports/switching-accounts-to-dismiss-load-testing-performance-results.json" "$BITRISE_DEPLOY_DIR/performance-results/"
                  echo "Copied switching-accounts-to-dismiss-load-testing-performance-results.json"
                fi
      - deploy-to-bitrise-io@2.3:
          title: Deploy performance results
          is_always_run: true
          inputs:
            - deploy_path: $BITRISE_DEPLOY_DIR/performance-results
            - is_compress: true
            - zip_name: E2E_Performance_Results
    meta:
      bitrise.io:
        machine_type_id: elite-xl
        stack: linux-docker-android-22.04

  start_e2e_tests:
    steps:
      - build-router-start@0:
          inputs:
            - workflows: |-
                ios_e2e_test
                wdio_android_e2e_test
            - wait_for_builds: 'true'
            - access_token: $BITRISE_START_BUILD_ACCESS_TOKEN
      - build-router-wait@0:
          inputs:
            - abort_on_fail: 'yes'
            - access_token: $BITRISE_START_BUILD_ACCESS_TOKEN
  # Runway Workflow for Release Candidate Builds
  runway_build_release_candidate:
    before_run:
      - bump_version_code
    after_run:
      - build_ios_release_and_upload_sourcemaps
      - build_android_release_and_upload_sourcemaps
  # Android Builds
  _android_build_template:
    before_run:
      - code_setup
    after_run:
      - notify_failure
    steps:
      - change-android-versioncode-and-versionname@1:
          inputs:
            - new_version_name: $NAME
            - new_version_code: $NUMBER
            - build_gradle_path: $PROJECT_LOCATION_ANDROID/app/build.gradle
      - file-downloader@1:
          inputs:
            - source: $BITRISEIO_ANDROID_KEYSTORE_URL
            - destination: $KEYSTORE_PATH
          run_if: '{{not (enveq "IS_DEV_BUILD" "true")}}'
      - restore-gradle-cache@2: {}
      - install-missing-android-tools@3:
          inputs:
            - ndk_version: $NDK_VERSION
            - gradlew_path: $PROJECT_LOCATION/gradlew
      - script@1:
          title: Build Android Pre-Release Bundle
          is_always_run: false
          inputs:
            - content: |-
                #!/usr/bin/env bash
                node -v
                if [ -n "$YARN_COMMAND" ]; then
                    GIT_BRANCH=$BITRISE_GIT_BRANCH yarn "$YARN_COMMAND"
                elif [ "$IS_DEV_BUILD" = "true" ]; then #EXPO BUILD
                    GIT_BRANCH=$BITRISE_GIT_BRANCH yarn build:android:main:local
                elif [ "$METAMASK_BUILD_TYPE" = "main" ]; then
                    yarn build:android:pre-release:bundle
                elif [ "$METAMASK_BUILD_TYPE" = "beta" ]; then
                    yarn build:android:pre-release:bundle:beta
                elif [ "$METAMASK_BUILD_TYPE" = "flask" ]; then
                    yarn build:android:pre-release:bundle:flask
                else
                    echo "Error: Invalid build type specified: $METAMASK_BUILD_TYPE"
                    exit 1
                fi
      - save-gradle-cache@1: {}
      - script@1:
          title: Rename release files
          inputs:
            - content: |-
                #!/usr/bin/env bash
                set -ex

                # Set base paths for release builds
                if [ "$IS_DEV_BUILD" = "true" ]; then
                    APK_DIR="$PROJECT_LOCATION/app/build/outputs/apk/$APP_NAME/debug"
                else
                    APK_DIR="$PROJECT_LOCATION/app/build/outputs/apk/$APP_NAME/release"
                    BUNDLE_DIR="$PROJECT_LOCATION/app/build/outputs/bundle/$OUTPUT_PATH"
                fi

                # Generate new names based on build type and version
                if [ -n "$YARN_COMMAND" ]; then
                  NAME_FROM_YARN_COMMAND="$(cut -d':' -f3- <<< "$YARN_COMMAND" | sed 's/:/-/g')"
                  NEW_BASE_NAME="metamask-${NAME_FROM_YARN_COMMAND}-${NUMBER}"
                else
                  NEW_BASE_NAME="metamask-${METAMASK_ENVIRONMENT}-${METAMASK_BUILD_TYPE}-${NAME}-${NUMBER}"
                fi

                # Rename APK
                if [ "$IS_DEV_BUILD" = "true" ]; then
                    OLD_APK="$APK_DIR/app-$APP_NAME-debug.apk"
                    OLD_AAB="$BUNDLE_DIR/app-$APP_NAME-debug.aab"
                else
                    OLD_APK="$APK_DIR/app-$APP_NAME-release.apk"
                    OLD_AAB="$BUNDLE_DIR/app-$APP_NAME-release.aab"
                fi

                NEW_APK="$APK_DIR/$NEW_BASE_NAME.apk"
                mv "$OLD_APK" "$NEW_APK"

                # Rename AAB
                if [ -n "$BUNDLE_DIR" ]; then
                    NEW_AAB="$BUNDLE_DIR/$NEW_BASE_NAME.aab"
                    mv "$OLD_AAB" "$NEW_AAB"
                fi

                # Export new names as environment variables
                envman add --key RENAMED_APK_FILE --value "$NEW_BASE_NAME.apk"
                envman add --key RENAMED_AAB_FILE --value "$NEW_BASE_NAME.aab"
                envman add --key APK_DEPLOY_PATH --value "$APK_DIR/$NEW_BASE_NAME.apk"
      - deploy-to-bitrise-io@2.2.3:
          is_always_run: false
          is_skippable: true
          inputs:
            - deploy_path: $APK_DEPLOY_PATH
          title: Bitrise Deploy APK
      - deploy-to-bitrise-io@2.2.3:
          is_always_run: false
          is_skippable: true
          run_if: '{{not (enveq "IS_DEV_BUILD" "true")}}'
          inputs:
            - pipeline_intermediate_files: $PROJECT_LOCATION/app/build/outputs/apk/$APP_NAME/release/sha512sums.txt:BITRISE_PLAY_STORE_SHA512SUMS_PATH
            - deploy_path: $PROJECT_LOCATION/app/build/outputs/apk/$APP_NAME/release/sha512sums.txt
          title: Bitrise Deploy Checksum
      - deploy-to-bitrise-io@2.2.3:
          is_always_run: false
          is_skippable: true
          run_if: '{{not (enveq "IS_DEV_BUILD" "true")}}'
          inputs:
            - pipeline_intermediate_files: $PROJECT_LOCATION/app/build/outputs/mapping/$OUTPUT_PATH/mapping.txt:BITRISE_PLAY_STORE_MAPPING_PATH
            - deploy_path: $PROJECT_LOCATION/app/build/outputs/mapping/$OUTPUT_PATH/mapping.txt
          title: Bitrise ProGuard Map Files
      - deploy-to-bitrise-io@2.2.3:
          is_always_run: false
          is_skippable: true
          run_if: '{{not (enveq "IS_DEV_BUILD" "true")}}'
          inputs:
            - pipeline_intermediate_files: $PROJECT_LOCATION/app/build/outputs/bundle/$OUTPUT_PATH/$RENAMED_AAB_FILE:BITRISE_PLAY_STORE_ABB_PATH
            - deploy_path: $PROJECT_LOCATION/app/build/outputs/bundle/$OUTPUT_PATH/$RENAMED_AAB_FILE
          title: Bitrise Deploy AAB

  # Template for E2E Android builds

  _android_e2e_build_template:
    before_run:
      - code_setup
      - set_commit_hash
    after_run:
      - notify_failure
    steps:
      - script@1:
          title: Generating ccache key using native folder checksum
          inputs:
            - content: |-
                #!/usr/bin/env bash
                ./scripts/cache/set-cache-envs.sh android
      - restore-gradle-cache@2: {}
      - install-missing-android-tools@3:
          inputs:
            - ndk_version: $NDK_VERSION
            - gradlew_path: $PROJECT_LOCATION/gradlew
      - file-downloader@1:
          inputs:
            - source: $KEYSTORE_URL
            - destination: android/keystores/internalRelease.keystore
          run_if: '{{not (enveq "IS_DEV_BUILD" "true")}}'
      - script@1:
          title: Install CCache & symlink
          inputs:
            - content: |-
                #!/usr/bin/env bash
                sudo apt update
                sudo apt install ccache -y
      - restore-cache@2:
          title: Restore CCache
          inputs:
            - key: '{{ getenv "CCACHE_KEY" }}'
      - script@1:
          title: Set skip ccache upload
          run_if: '{{ enveq "BITRISE_CACHE_HIT" "exact" }}'
          inputs:
            - content: |-
                #!/usr/bin/env bash
                envman add --key SKIP_CCACHE_UPLOAD --value "true"
      - script@1:
          title: Run detox build
          timeout: 1200
          is_always_run: true
          inputs:
            - content: |-
                #!/usr/bin/env bash
                ./scripts/cache/setup-ccache.sh
                node -v
                export METAMASK_ENVIRONMENT=${METAMASK_ENVIRONMENT:-'local'}
                export METAMASK_BUILD_TYPE=${METAMASK_BUILD_TYPE:-'main'}
                IGNORE_BOXLOGS_DEVELOPMENT="true" $BUILD_COMMAND
      - save-gradle-cache@1: {}
      - save-cache@1:
          title: Save CCache
          run_if: '{{not (enveq "SKIP_CCACHE_UPLOAD" "true")}}'
          inputs:
            - key: '{{ getenv "CCACHE_KEY" }}'
            - paths: |-
                ccache
      - script@1:
          title: Debug Android build outputs before caching
          inputs:
            - content: |-
                #!/usr/bin/env bash
                echo "=== Android Build Output Debug ==="
                echo "Checking for Android build outputs to cache..."
                
                if [ -d "android/app/build/outputs" ]; then
                    echo "✅ android/app/build/outputs directory exists"
                    echo "Directory size: $(du -sh android/app/build/outputs 2>/dev/null || echo 'Could not calculate')"
                    echo "Contents:"
                    find android/app/build/outputs -type f -name "*.apk" -o -name "*.aab" | head -10
                    echo "Total files: $(find android/app/build/outputs -type f | wc -l)"
                else
                    echo "❌ android/app/build/outputs directory does not exist!"
                    echo "This means the Android build failed or output path is incorrect"
                fi
                
                echo "Current working directory: $(pwd)"
                echo "Listing android/app/build directory:"
                ls -la android/app/build/ 2>/dev/null || echo "android/app/build does not exist"
      - script@1:
          title: Prepare Android build outputs for caching
          inputs:
            - content: |-
                #!/usr/bin/env bash
                echo "=== Preparing Android cache with proper paths ==="
                echo "Current working directory: $(pwd)"
                
                # Create a clean cache directory structure
                mkdir -p /tmp/android-cache/build/outputs
                
                if [ -d "android/app/build/outputs" ]; then
                    echo "Copying Android build outputs to cache staging area..."
                    cp -r android/app/build/outputs/* /tmp/android-cache/build/outputs/
                    echo "Cache staging completed"
                    
                    echo "Cache contents:"
                    find /tmp/android-cache -type f | head -10
                    echo "Total cache size: $(du -sh /tmp/android-cache 2>/dev/null || echo 'Unknown')"
                else
                    echo "Warning: android/app/build/outputs not found!"
                fi
      - save-cache@1:
          title: Save Android PR Build Cache
          inputs:
            - key: '{{ getenv "ANDROID_PR_BUILD_CACHE_KEY" }}'
            - paths: |-
                /tmp/android-cache
      - script@1:
          title: Save last successful build commit (Android)
          run_if: '{{getenv "GITHUB_PR_NUMBER" | ne ""}}'
          inputs:
            - content: |-
                #!/usr/bin/env bash
                # Create a marker file with the current commit
                mkdir -p /tmp/last-build-commit
                echo "$(git rev-parse HEAD 2>/dev/null || echo ${BITRISE_GIT_COMMIT})" > /tmp/last-build-commit/commit
                echo "Android build completed successfully at $(date)" >> /tmp/last-build-commit/commit
      - save-cache@1:
          title: Save last successful build commit marker (Android)
          run_if: '{{getenv "GITHUB_PR_NUMBER" | ne ""}}'
          inputs:
            - key: 'last-e2e-build-commit-pr-{{ getenv "GITHUB_PR_NUMBER" }}'
            - paths: /tmp/last-build-commit
      - deploy-to-bitrise-io@2.2.3:
          inputs:
            - pipeline_intermediate_files: android/app/build/outputs:INTERMEDIATE_ANDROID_BUILD_DIR
          title: Save Android build
      - save-cache@1:
          title: Save node_modules
          inputs:
            - key: node_modules-{{ .OS }}-{{ .Arch }}-{{ getenv "BRANCH_COMMIT_HASH" }}
            - paths: node_modules
  # Actual workflows that inherit from templates
  build_android_release:
    envs:
      - METAMASK_BUILD_TYPE: 'main'
      - METAMASK_ENVIRONMENT: 'production'
      - NAME: $VERSION_NAME
      - NUMBER: $VERSION_NUMBER
      - KEYSTORE_PATH: 'android/keystores/release.keystore'
      - APP_NAME: 'prod'
      - OUTPUT_PATH: 'prodRelease'
    after_run:
      - _android_build_template
    meta:
      bitrise.io:
        stack: linux-docker-android-22.04
        machine_type_id: elite-xl
  build_android_main_prod:
    envs:
      - YARN_COMMAND: 'build:android:main:prod'
      - NAME: $VERSION_NAME
      - NUMBER: $VERSION_NUMBER
      - KEYSTORE_PATH: 'android/keystores/release.keystore'
      - APP_NAME: 'prod'
      - OUTPUT_PATH: 'prodRelease'
    after_run:
      - _android_build_template
    meta:
      bitrise.io:
        stack: linux-docker-android-22.04
        machine_type_id: elite-xl
  build_android_main_beta:
    envs:
      - YARN_COMMAND: 'build:android:main:beta'
      - NAME: $VERSION_NAME
      - NUMBER: $VERSION_NUMBER
      - KEYSTORE_PATH: 'android/keystores/release.keystore'
      - APP_NAME: 'prod'
      - OUTPUT_PATH: 'prodRelease'
    after_run:
      - _android_build_template
    meta:
      bitrise.io:
        stack: linux-docker-android-22.04
        machine_type_id: elite-xl
  build_android_main_rc:
    envs:
      - YARN_COMMAND: 'build:android:main:rc'
      - NAME: $VERSION_NAME
      - NUMBER: $VERSION_NUMBER
      - KEYSTORE_PATH: 'android/keystores/release.keystore'
      - APP_NAME: 'prod'
      - OUTPUT_PATH: 'prodRelease'
    after_run:
      - _android_build_template
    meta:
      bitrise.io:
        stack: linux-docker-android-22.04
        machine_type_id: elite-xl
  build_android_main_exp:
    envs:
      - YARN_COMMAND: 'build:android:main:exp'
      - NAME: $VERSION_NAME
      - NUMBER: $VERSION_NUMBER
      - KEYSTORE_PATH: 'android/keystores/release.keystore'
      - APP_NAME: 'prod'
      - OUTPUT_PATH: 'prodRelease'
    after_run:
      - _android_build_template
    meta:
      bitrise.io:
        stack: linux-docker-android-22.04
        machine_type_id: elite-xl
  build_android_beta:
    envs:
      - METAMASK_BUILD_TYPE: 'beta'
      - METAMASK_ENVIRONMENT: 'production'
      - NAME: $VERSION_NAME
      - NUMBER: $VERSION_NUMBER
      - KEYSTORE_PATH: 'android/keystores/release.keystore'
      - APP_NAME: 'prod'
      - OUTPUT_PATH: 'prodRelease'
    after_run:
      - _android_build_template
    meta:
      bitrise.io:
        stack: linux-docker-android-22.04
        machine_type_id: elite-xl
  build_android_release_and_upload_sourcemaps:
    envs:
      - SENTRY_DISABLE_AUTO_UPLOAD: 'false'
      - METAMASK_BUILD_TYPE: 'main'
      - METAMASK_ENVIRONMENT: 'production'
      - NAME: $VERSION_NAME
      - NUMBER: $VERSION_NUMBER
      - KEYSTORE_PATH: 'android/keystores/release.keystore'
      - APP_NAME: 'prod'
      - OUTPUT_PATH: 'prodRelease'
    after_run:
      - _android_build_template
    meta:
      bitrise.io:
        stack: linux-docker-android-22.04
        machine_type_id: elite-xl
  build_android_rc_and_upload_sourcemaps:
    envs:
      - SENTRY_DISABLE_AUTO_UPLOAD: 'false'
      - METAMASK_BUILD_TYPE: 'main'
      - METAMASK_ENVIRONMENT: 'pre-release'
      - NAME: $VERSION_NAME
      - NUMBER: $VERSION_NUMBER
      - KEYSTORE_PATH: 'android/keystores/release.keystore'
      - APP_NAME: 'prod'
      - OUTPUT_PATH: 'prodRelease'
    after_run:
      - _android_build_template
    meta:
      bitrise.io:
        stack: linux-docker-android-22.04
        machine_type_id: elite-xl
  build_android_flask_release:
    envs:
      - METAMASK_BUILD_TYPE: 'flask'
      - METAMASK_ENVIRONMENT: 'production'
      - NAME: $FLASK_VERSION_NAME
      - NUMBER: $FLASK_VERSION_NUMBER
      - KEYSTORE_PATH: 'android/keystores/flaskRelease.keystore'
      - APP_NAME: 'flask'
      - OUTPUT_PATH: 'flaskRelease'
    after_run:
      - _android_build_template
    meta:
      bitrise.io:
        stack: linux-docker-android-22.04
        machine_type_id: elite-xl
  build_android_devbuild:
    envs:
      - IS_DEV_BUILD: 'true'
      - NAME: $VERSION_NAME
      - NUMBER: $VERSION_NUMBER
      - APP_NAME: 'prod'
      - BUILD_COMMAND: 'yarn build:android:main:local'
    after_run:
      - _android_e2e_build_template
    meta:
      bitrise.io:
        stack: linux-docker-android-22.04
        machine_type_id: elite-xl
  build_android_flask_devbuild:
    envs:
      - IS_DEV_BUILD: 'true'
      - NAME: $FLASK_VERSION_NAME
      - NUMBER: $FLASK_VERSION_NUMBER
      - APP_NAME: 'flask'
      - BUILD_COMMAND: 'yarn build:android:flask:local'
    after_run:
      - _android_e2e_build_template
    meta:
      bitrise.io:
        stack: linux-docker-android-22.04
        machine_type_id: elite-xl
  build_android_qa_devbuild:
    envs:
      - IS_DEV_BUILD: 'true'
      - NAME: $VERSION_NAME
      - NUMBER: $VERSION_NUMBER
      - APP_NAME: 'qa'
      - BUILD_COMMAND: 'yarn build:android:qa:local'
    after_run:
      - _android_e2e_build_template
    meta:
      bitrise.io:
        stack: linux-docker-android-22.04
        machine_type_id: elite-xl
  build_android_qa:
      before_run:
        - code_setup
      after_run:
        - _upload_apk_to_browserstack
        - notify_failure
      steps:
        - change-android-versioncode-and-versionname@1:
            inputs:
              - new_version_name: $VERSION_NAME
              - new_version_code: $VERSION_NUMBER
              - build_gradle_path: $PROJECT_LOCATION_ANDROID/app/build.gradle
        - file-downloader@1:
            inputs:
              - source: $BITRISEIO_ANDROID_QA_KEYSTORE_URL
              - destination: android/keystores/internalRelease.keystore
        - restore-gradle-cache@2: {}
        - install-missing-android-tools@3:
            inputs:
              - ndk_version: $NDK_VERSION
              - gradlew_path: $PROJECT_LOCATION/gradlew
        - script@1:
            inputs:
              - content: |-
                  #!/usr/bin/env bash
                  node -v
                  GIT_BRANCH=$BITRISE_GIT_BRANCH METAMASK_BUILD_TYPE='main' METAMASK_ENVIRONMENT='qa' yarn build:android:pre-release:bundle:qa
            title: Build Android Pre-Release Bundle
            is_always_run: false
        - save-gradle-cache@1: {}
        - deploy-to-bitrise-io@2.2.3:
            is_always_run: false
            is_skippable: true
            inputs:
              - deploy_path: $PROJECT_LOCATION/app/build/outputs/apk/qa/release/$QA_APK_NAME.apk
            title: Bitrise Deploy APK
        - deploy-to-bitrise-io@2.2.3:
            is_always_run: false
            is_skippable: true
            inputs:
              - deploy_path: $PROJECT_LOCATION/app/build/outputs/apk/qa/release/sha512sums.txt
            title: Bitrise Deploy Checksum
        - deploy-to-bitrise-io@2.2.3:
            is_always_run: false
            is_skippable: true
            inputs:
              - deploy_path: $PROJECT_LOCATION/app/build/outputs/mapping/qaRelease/mapping.txt
            title: Bitrise ProGuard Map Files
        - deploy-to-bitrise-io@2.2.3:
            is_always_run: false
            is_skippable: true
            inputs:
              - deploy_path: $PROJECT_LOCATION/app/build/outputs/bundle/qaRelease/app-qa-release.aab
            title: Bitrise Deploy AAB
        - deploy-to-bitrise-io@2.2.3:
            is_always_run: false
            is_skippable: true
            inputs:
              - deploy_path: sourcemaps/android/index.js.map
            title: Bitrise Deploy Sourcemaps
      meta:
        bitrise.io:
          stack: linux-docker-android-22.04
          machine_type_id: elite-xl
  build_android_qa_flask:
    before_run:
      - code_setup
    after_run:
      - _upload_apk_to_browserstack_flask
      - notify_failure
    steps:
      - change-android-versioncode-and-versionname@1:
          inputs:
            - new_version_name: $FLASK_VERSION_NAME
            - new_version_code: $FLASK_VERSION_NUMBER
            - build_gradle_path: $PROJECT_LOCATION_ANDROID/app/build.gradle
      - file-downloader@1:
          inputs:
            - source: $BITRISEIO_ANDROID_QA_KEYSTORE_URL
            - destination: android/keystores/internalRelease.keystore
      - restore-gradle-cache@2: {}
      - install-missing-android-tools@3:
          inputs:
            - ndk_version: $NDK_VERSION
            - gradlew_path: $PROJECT_LOCATION/gradlew
      - script@1:
          inputs:
            - content: |-
                #!/usr/bin/env bash
                node -v
                export METAMASK_ENVIRONMENT='qa'
                export METAMASK_BUILD_TYPE='flask'
                GIT_BRANCH=$BITRISE_GIT_BRANCH yarn build:android:pre-release:bundle:flask
          title: Build Android Flask Pre-Release Bundle
          is_always_run: false
      - save-gradle-cache@1: {}
      - deploy-to-bitrise-io@2.2.3:
          is_always_run: false
          is_skippable: true
          inputs:
            - deploy_path: $PROJECT_LOCATION/app/build/outputs/apk/flask/release/app-flask-release.apk
          title: Bitrise Deploy Flask APK
      - deploy-to-bitrise-io@2.2.3:
          is_always_run: false
          is_skippable: true
          inputs:
            - deploy_path: $PROJECT_LOCATION/app/build/outputs/apk/flask/release/sha512sums.txt
          title: Bitrise Deploy Flask Checksum
      - deploy-to-bitrise-io@2.2.3:
          is_always_run: false
          is_skippable: true
          inputs:
            - deploy_path: $PROJECT_LOCATION/app/build/outputs/mapping/flaskRelease/mapping.txt
          title: Bitrise Deploy Flask ProGuard Map Files
      - deploy-to-bitrise-io@2.2.3:
          is_always_run: false
          is_skippable: true
          inputs:
            - deploy_path: $PROJECT_LOCATION/app/build/outputs/bundle/flaskRelease/app-flask-release.aab
          title: Bitrise Deploy Flask AAB
      - deploy-to-bitrise-io@2.2.3:
          is_always_run: false
          is_skippable: true
          inputs:
            - deploy_path: sourcemaps/android/index.js.map
          title: Bitrise Deploy Flask Sourcemaps
    meta:
      bitrise.io:
        stack: linux-docker-android-22.04
        machine_type_id: elite-xl
  _upload_apk_to_browserstack_flask:
    steps:
      - script@1:
          title: Upload Flask APK to Browserstack
          inputs:
            - content: |-
                #!/usr/bin/env bash
                set -e
                set -x
                set -o pipefail
                APK_PATH=$PROJECT_LOCATION/app/build/outputs/apk/flask/release/app-flask-release.apk
                CUSTOM_ID="flask-$BITRISE_GIT_BRANCH-$FLASK_VERSION_NAME-$FLASK_VERSION_NUMBER"
                CUSTOM_ID=${CUSTOM_ID////-}
                curl -u "$BROWSERSTACK_USERNAME:$BROWSERSTACK_ACCESS_KEY" -X POST "https://api-cloud.browserstack.com/app-automate/upload" -F "file=@$APK_PATH" -F 'data={"custom_id": "'$CUSTOM_ID'"}' | jq -j '.app_url' | envman add --key BROWSERSTACK_ANDROID_FLASK_APP_URL
                APK_PATH_FOR_APP_LIVE=$PROJECT_LOCATION/app/build/outputs/apk/flask/release/"$CUSTOM_ID".apk
                mv "$APK_PATH" "$APK_PATH_FOR_APP_LIVE"
                curl -u "$BROWSERSTACK_USERNAME:$BROWSERSTACK_ACCESS_KEY" -X POST "https://api-cloud.browserstack.com/app-live/upload" -F "file=@$APK_PATH_FOR_APP_LIVE" -F 'data={"custom_id": "'$CUSTOM_ID'"}'
                curl -u "$BROWSERSTACK_USERNAME:$BROWSERSTACK_ACCESS_KEY" -X GET https://api-cloud.browserstack.com/app-automate/recent_apps | jq > browserstack_uploaded_flask_apps.json
      - deploy-to-bitrise-io@2.2.3:
          is_always_run: false
          is_skippable: true
          inputs:
            - pipeline_intermediate_files: $BITRISE_SOURCE_DIR/browserstack_uploaded_flask_apps.json:BROWSERSTACK_UPLOADED_FLASK_APPS_LIST
          title: Save Browserstack uploaded Flask apps JSON
  _upload_apk_to_browserstack:
    steps:
      - script@1:
          title: Upload APK to Browserstack
          inputs:
            - content: |-
                #!/usr/bin/env bash
                set -e
                set -x
                set -o pipefail
                APK_DIR="$PROJECT_LOCATION/app/build/outputs/apk/qa/release"
                ORIGINAL_APK="$APK_DIR/app-qa-release.apk"

                CUSTOM_ID="$BITRISE_GIT_BRANCH-$VERSION_NAME-$VERSION_NUMBER"
                CUSTOM_ID=${CUSTOM_ID////-}

                mv "$ORIGINAL_APK" "$APK_DIR/$CUSTOM_ID.apk"
                APK_PATH="$APK_DIR/$CUSTOM_ID.apk"

                # Upload to app-automate
                curl -u "$BROWSERSTACK_USERNAME:$BROWSERSTACK_ACCESS_KEY" \
                    -X POST "https://api-cloud.browserstack.com/app-automate/upload" \
                    -F "file=@$APK_PATH" \
                    -F 'data={"custom_id": "'$CUSTOM_ID'"}' \
                    | jq -j '.app_url' \
                    | envman add --key BROWSERSTACK_ANDROID_APP_URL

                # Upload to app-live
                curl -u "$BROWSERSTACK_USERNAME:$BROWSERSTACK_ACCESS_KEY" \
                    -X POST "https://api-cloud.browserstack.com/app-live/upload" \
                    -F "file=@$APK_PATH" \
                    -F 'data={"custom_id": "'$CUSTOM_ID'"}'

                # Get recent apps
                curl -u "$BROWSERSTACK_USERNAME:$BROWSERSTACK_ACCESS_KEY" \
                    -X GET https://api-cloud.browserstack.com/app-automate/recent_apps \
                    | jq > browserstack_uploaded_apps.json
      - share-pipeline-variable@1:
          title: Persist BROWSERSTACK_ANDROID_APP_URL across all stages
          inputs:
            - variables: |-
                BROWSERSTACK_ANDROID_APP_URL
      - deploy-to-bitrise-io@2.2.3:
          is_always_run: false
          is_skippable: true
          inputs:
            - pipeline_intermediate_files: $BITRISE_SOURCE_DIR/browserstack_uploaded_apps.json:BROWSERSTACK_UPLOADED_APPS_LIST
          title: Save Browserstack uploaded apps JSON
  wdio_android_e2e_test:
    before_run:
      - code_setup
    after_run:
      - notify_failure
    steps:
      - script@1:
          title: Debug Env Variables
          inputs:
            - content: |
                echo "PRODUCTION_BUILD_NAME: $PRODUCTION_BUILD_NAME"
                echo "PRODUCTION_BUILD_NUMBER: $PRODUCTION_BUILD_NUMBER"
                echo "PRODUCTION_APP_URL from tag upgrade workflow: $PRODUCTION_APP_URL"
                echo "BROWSERSTACK_ANDROID_APP_URL: $BROWSERSTACK_ANDROID_APP_URL"
      - script@1:
          title: Run Android E2E tests on Browserstack
          is_always_run: true
          inputs:
            - content: |-
                #!/usr/bin/env bash

                # Check if TEST_TYPE is set to upgrade
                if [ "$TEST_TYPE" = "upgrade" ]; then
                  TEST_TYPE="--upgrade"

                # Check if TEST_TYPE is set to performance
                elif [ "$TEST_TYPE" = "performance" ]; then
                  TEST_TYPE="--performance"
                fi
                yarn test:wdio:android:browserstack "$TEST_SUITE_FOLDER" "$TEST_TYPE"
      - script@1:
          is_always_run: true
          is_skippable: false
          title: Package test reports
          inputs:
            - content: |-
                #!/usr/bin/env bash
                cd $BITRISE_SOURCE_DIR/wdio/reports/
                zip -r test-report.zip html/
                mv test-report.zip $BITRISE_DEPLOY_DIR/
      - deploy-to-bitrise-io@2.2.3:
          is_always_run: true
          is_skippable: false
          inputs:
            - deploy_path: $BITRISE_DEPLOY_DIR/test-report.zip
          title: Deploy test report
    meta:
      bitrise.io:
        stack: linux-docker-android-22.04
        machine_type_id: standard
  wdio_ios_e2e_test:
    before_run:
      - code_setup
    after_run:
      - notify_failure
    steps:
      - script@1:
          title: Run iOS E2E tests on Browserstack
          is_always_run: true
          inputs:
            - content: |-
                #!/usr/bin/env bash
                # Check if TEST_TYPE is set to upgrade
                if [ "$TEST_TYPE" = "upgrade" ]; then
                  TEST_TYPE="--upgrade"
                # Check if TEST_TYPE is set to performance
                elif [ "$TEST_TYPE" = "performance" ]; then
                  TEST_TYPE="--performance"
                fi
                yarn test:wdio:ios:browserstack "$TEST_SUITE_FOLDER" "$TEST_TYPE"
      - script@1:
          is_always_run: true
          is_skippable: false
          title: Package test reports
          inputs:
            - content: |-
                #!/usr/bin/env bash
                cd $BITRISE_SOURCE_DIR/wdio/reports/
                zip -r test-report.zip html/
                mv test-report.zip $BITRISE_DEPLOY_DIR/
      - deploy-to-bitrise-io@2.2.3:
          is_always_run: true
          is_skippable: false
          inputs:
            - deploy_path: $BITRISE_DEPLOY_DIR/test-report.zip
          title: Deploy test report
    meta:
      bitrise.io:
        stack: linux-docker-android-22.04
        machine_type_id: standard
  deploy_android_to_store:
    steps:
      - pull-intermediate-files@1:
          inputs:
            - artifact_sources: .*
      - google-play-deploy:
          inputs:
            - app_path: $BITRISE_PLAY_STORE_ABB_PATH
            - track: internal
            - service_account_json_key_path: $BITRISEIO_BITRISEIO_SERVICE_ACCOUNT_JSON_KEY_URL_URL
            - package_name: $MM_ANDROID_PACKAGE_NAME
    envs:
      - opts:
          is_expand: true
        MM_ANDROID_PACKAGE_NAME: io.metamask
  deploy_ios_to_store:
    steps:
      - pull-intermediate-files@1:
          inputs:
            - artifact_sources: .*
      - deploy-to-itunesconnect-application-loader@1:
          inputs:
            - ipa_path: $BITRISE_APP_STORE_IPA_PATH
  # iOS Builds
  _ios_build_template:
    before_run:
      - code_setup
    after_run:
      - notify_failure
    steps:
      - certificate-and-profile-installer@1: {
        run_if: '{{not (enveq "IS_SIM_BUILD" "true")}}' # Only run for physical builds
      }
      - set-xcode-build-number@1:
          inputs:
            - build_short_version_string: $NAME
            - build_version: $NUMBER
            - plist_path: $PROJECT_LOCATION_IOS/MetaMask/$INFO_PLIST_NAME
      - script@1:
          title: iOS Sourcemaps & Build
          is_always_run: false
          inputs:
            - content: |-
                #!/usr/bin/env bash
                echo 'This is the current build type: $METAMASK_BUILD_TYPE'
                if [ -n "$YARN_COMMAND" ]; then
                    GIT_BRANCH=$BITRISE_GIT_BRANCH yarn "$YARN_COMMAND"
                elif [ "$IS_DEV_BUILD" = "true" ]; then #EXPO BUILD
                    if [ "$IS_SIM_BUILD" = "true" ]; then
                      if [ "$METAMASK_BUILD_TYPE" = "flask" ]; then
                        GIT_BRANCH=$BITRISE_GIT_BRANCH yarn start:ios:e2e:flask
                      else
                        GIT_BRANCH=$BITRISE_GIT_BRANCH yarn start:ios:e2e
                      fi
                    else
                      GIT_BRANCH=$BITRISE_GIT_BRANCH yarn build:ios:main:local
                    fi
                elif [ "$METAMASK_BUILD_TYPE" = "main" ]; then
                    yarn build:ios:pre-release
                elif [ "$METAMASK_BUILD_TYPE" = "beta" ]; then
                    yarn build:ios:pre-beta
                elif [ "$METAMASK_BUILD_TYPE" = "flask" ]; then
                    yarn build:ios:pre-flask
                else
                    echo "Error: Invalid build type specified: $METAMASK_BUILD_TYPE"
                    exit 1
                fi
      - script@1:
          title: Rename iOS artifact files
          inputs:
            - content: |-
                #!/usr/bin/env bash
                set -ex
                # Set base paths
                if [ "$IS_SIM_BUILD" = "true" ]; then
                  BUILD_DIR="ios/build/Build/Products/Debug-iphonesimulator"
                  DEVICE_TYPE="simulator"
                  BINARY_EXTENSION=".app"
                else
                  BUILD_DIR="ios/build/output"
                  DEVICE_TYPE="device"
                  BINARY_EXTENSION=".ipa"
                fi

                # Generate new name based on build type and version
                if [ -n "$YARN_COMMAND" ]; then
                  NAME_FROM_YARN_COMMAND="$(cut -d':' -f3- <<< "$YARN_COMMAND" | sed 's/:/-/g')"
                  NEW_BASE_NAME="metamask-${DEVICE_TYPE}-${NAME_FROM_YARN_COMMAND}-${NUMBER}"
                else
                  NEW_BASE_NAME="metamask-${DEVICE_TYPE}-${METAMASK_ENVIRONMENT}-${METAMASK_BUILD_TYPE}-${NAME}-${NUMBER}"
                fi

                # Rename binary
                OLD_BINARY="$BUILD_DIR/$APP_NAME$BINARY_EXTENSION"
                NEW_BINARY="$BUILD_DIR/$NEW_BASE_NAME$BINARY_EXTENSION"
                mv "$OLD_BINARY" "$NEW_BINARY"

                # Rename xcarchive (only for non-simulator builds)
                if [ "$IS_SIM_BUILD" != "true" ]; then
                  ARCHIVE_DIR="ios/build"
                  OLD_ARCHIVE="$ARCHIVE_DIR/$APP_NAME.xcarchive"
                  NEW_ARCHIVE="$ARCHIVE_DIR/$NEW_BASE_NAME.xcarchive"
                  mv "$OLD_ARCHIVE" "$NEW_ARCHIVE"
                fi

                # Export new names as environment variables
                envman add --key RENAMED_ARCHIVE_FILE --value "$NEW_BASE_NAME.xcarchive"
                envman add --key BINARY_DEPLOY_PATH --value "$BUILD_DIR/$NEW_BASE_NAME$BINARY_EXTENSION"
      - deploy-to-bitrise-io@2.2.3:
          is_always_run: false
          is_skippable: true
          inputs:
            - pipeline_intermediate_files: $BINARY_DEPLOY_PATH:BITRISE_APP_STORE_IPA_PATH
            - deploy_path: $BINARY_DEPLOY_PATH
            - is_compress: true
          title: Deploy iOS Binary
      - deploy-to-bitrise-io@2.2.3:
          is_always_run: false
          is_skippable: true
          run_if: '{{not (enveq "IS_SIM_BUILD" "true")}}' # Only run for physical builds
          inputs:
            - deploy_path: ios/build/$RENAMED_ARCHIVE_FILE
          title: Deploy Symbols File
      - deploy-to-bitrise-io@2.2.3:
          is_always_run: false
          is_skippable: true
          run_if: '{{not (enveq "IS_SIM_BUILD" "true")}}' # Only run for physical builds
          inputs:
            - pipeline_intermediate_files: sourcemaps/ios/index.js.map:BITRISE_APP_STORE_SOURCEMAP_PATH
            - deploy_path: sourcemaps/ios/index.js.map
          title: Deploy Source Map
  build_ios_release:
    envs:
      - METAMASK_BUILD_TYPE: "main"
      - METAMASK_ENVIRONMENT: 'production'
      - NAME: $VERSION_NAME
      - NUMBER: $VERSION_NUMBER
      - APP_NAME: "MetaMask"
      - INFO_PLIST_NAME: "Info.plist"
    after_run:
      - _ios_build_template
  build_ios_main_prod:
    envs:
      - YARN_COMMAND: 'build:ios:main:prod'
      - NAME: $VERSION_NAME
      - NUMBER: $VERSION_NUMBER
      - APP_NAME: "MetaMask"
      - INFO_PLIST_NAME: "Info.plist"
    after_run:
      - _ios_build_template
  build_ios_main_beta:
    envs:
      - YARN_COMMAND: 'build:ios:main:beta'
      - NAME: $VERSION_NAME
      - NUMBER: $VERSION_NUMBER
      - APP_NAME: "MetaMask"
      - INFO_PLIST_NAME: "Info.plist"
    after_run:
      - _ios_build_template
  build_ios_main_rc:
    envs:
      - YARN_COMMAND: 'build:ios:main:rc'
      - NAME: $VERSION_NAME
      - NUMBER: $VERSION_NUMBER
      - APP_NAME: "MetaMask"
      - INFO_PLIST_NAME: "Info.plist"
    after_run:
      - _ios_build_template
  build_ios_main_exp:
    envs:
      - YARN_COMMAND: 'build:ios:main:exp'
      - NAME: $VERSION_NAME
      - NUMBER: $VERSION_NUMBER
      - APP_NAME: "MetaMask"
      - INFO_PLIST_NAME: "Info.plist"
    after_run:
      - _ios_build_template
  build_ios_release_and_upload_sourcemaps:
    envs:
      - SENTRY_DISABLE_AUTO_UPLOAD: 'false'
      - METAMASK_BUILD_TYPE: 'main'
      - METAMASK_ENVIRONMENT: 'production'
      - NAME: $VERSION_NAME
      - NUMBER: $VERSION_NUMBER
      - APP_NAME: "MetaMask"
      - INFO_PLIST_NAME: "Info.plist"
    after_run:
      - _ios_build_template
  build_ios_rc_and_upload_sourcemaps:
    envs:
      - SENTRY_DISABLE_AUTO_UPLOAD: 'false'
      - METAMASK_BUILD_TYPE: 'main'
      - METAMASK_ENVIRONMENT: 'pre-release'
      - NAME: $VERSION_NAME
      - NUMBER: $VERSION_NUMBER
      - APP_NAME: "MetaMask"
      - INFO_PLIST_NAME: "Info.plist"
    after_run:
      - _ios_build_template
  build_ios_beta:
    envs:
      - METAMASK_BUILD_TYPE: "beta"
      - METAMASK_ENVIRONMENT: 'production'
      - NAME: $VERSION_NAME
      - NUMBER: $VERSION_NUMBER
      - APP_NAME: "MetaMask"
      - INFO_PLIST_NAME: "Info.plist"
    after_run:
      - _ios_build_template
  build_ios_flask_release:
    envs:
      - METAMASK_BUILD_TYPE: "flask"
      - METAMASK_ENVIRONMENT: 'production'
      - NAME: $FLASK_VERSION_NAME
      - NUMBER: $FLASK_VERSION_NUMBER
      - APP_NAME: "MetaMask-Flask"
      - INFO_PLIST_NAME: "MetaMask-Flask-Info.plist"
    after_run:
      - _ios_build_template
  build_ios_simbuild:
    envs:
      - IS_SIM_BUILD: 'true'
      - IS_DEV_BUILD: 'true'
      - METAMASK_BUILD_TYPE: 'main'
      - METAMASK_ENVIRONMENT: 'debug'
      - NAME: $VERSION_NAME
      - NUMBER: $VERSION_NUMBER
      - APP_NAME: 'MetaMask'
      - INFO_PLIST_NAME: 'Info.plist'
    after_run:
      - _ios_build_template
  build_ios_devbuild:
    envs:
      - NAME: $VERSION_NAME
      - NUMBER: $VERSION_NUMBER
      - APP_NAME: 'MetaMask'
      - INFO_PLIST_NAME: 'Info.plist'
      - YARN_COMMAND: 'build:ios:main:local'
    after_run:
      - _ios_build_template
  build_ios_flask_devbuild:
    envs:
      - NAME: $FLASK_VERSION_NAME
      - NUMBER: $FLASK_VERSION_NUMBER
      - APP_NAME: "MetaMask-Flask"
      - INFO_PLIST_NAME: "MetaMask-Flask-Info.plist"
      - YARN_COMMAND: 'build:ios:flask:local'
    after_run:
      - _ios_build_template
  build_ios_qa_devbuild:
    envs:
      - IS_DEV_BUILD: 'true'
      - NAME: $VERSION_NAME
      - NUMBER: $VERSION_NUMBER
      - APP_NAME: "MetaMask-QA"
      - INFO_PLIST_NAME: "MetaMask-QA-Info.plist"
      - YARN_COMMAND: 'build:ios:qa:local'
    after_run:
      - _ios_build_template
  build_ios_flask_simbuild:
    envs:
      - IS_SIM_BUILD: 'true'
      - NAME: $FLASK_VERSION_NAME
      - NUMBER: $FLASK_VERSION_NUMBER
      - APP_NAME: "MetaMask-Flask"
      - INFO_PLIST_NAME: "MetaMask-Flask-Info.plist"
      - YARN_COMMAND: 'build:ios:flask:local'
    after_run:
      - _ios_build_template
  build_ios_qa_simbuild:
    envs:
      - IS_SIM_BUILD: 'true'
      - NAME: $VERSION_NAME
      - NUMBER: $VERSION_NUMBER
      - APP_NAME: "MetaMask-QA"
      - INFO_PLIST_NAME: "MetaMask-QA-Info.plist"
      - YARN_COMMAND: 'build:ios:qa:local'
    after_run:
      - _ios_build_template
  build_ios_qa:
    before_run:
      - code_setup
    after_run:
      - _upload_ipa_to_browserstack
      - notify_failure
    steps:
      - certificate-and-profile-installer@1: {}
      - set-xcode-build-number@1:
          inputs:
            - build_short_version_string: $VERSION_NAME
            - build_version: $VERSION_NUMBER
            - plist_path: $PROJECT_LOCATION_IOS/MetaMask/MetaMask-QA-Info.plist
      - script@1:
          inputs:
            - content: |-
                #!/usr/bin/env bash
                node -v
                GIT_BRANCH=$BITRISE_GIT_BRANCH METAMASK_BUILD_TYPE='main' METAMASK_ENVIRONMENT='qa' yarn build:ios:pre-qa
          title: iOS Sourcemaps & Build
          is_always_run: false
      - deploy-to-bitrise-io@2.2.3:
          is_always_run: false
          is_skippable: true
          inputs:
            - pipeline_intermediate_files: ios/build/output/MetaMask-QA.ipa:BITRISE_APP_STORE_IPA_PATH
            - deploy_path: ios/build/output/MetaMask-QA.ipa
          title: Deploy iOS IPA
      - deploy-to-bitrise-io@2.2.3:
          is_always_run: false
          is_skippable: true
          inputs:
            - deploy_path: ios/build/MetaMask-QA.xcarchive
          title: Deploy Symbols File
      - deploy-to-bitrise-io@2.2.3:
          is_always_run: false
          is_skippable: true
          inputs:
            - pipeline_intermediate_files: sourcemaps/ios/index.js.map:BITRISE_APP_STORE_SOURCEMAP_PATH
            - deploy_path: sourcemaps/ios/index.js.map
          title: Deploy Source Map
  _upload_ipa_to_browserstack:
    steps:
      - script@1:
          title: Upload IPA to Browserstack
          inputs:
            - content: |-
                #!/usr/bin/env bash
                set -e
                set -x
                set -o pipefail

                IPA_DIR="ios/build/output"
                ORIGINAL_IPA="$IPA_DIR/MetaMask-QA.ipa"

                CUSTOM_ID="$BITRISE_GIT_BRANCH-$VERSION_NAME-$VERSION_NUMBER"
                CUSTOM_ID=${CUSTOM_ID////-}

                mv "$ORIGINAL_IPA" "$IPA_DIR/$CUSTOM_ID.ipa"
                IPA_PATH="$IPA_DIR/$CUSTOM_ID.ipa"

                # Upload to app-automate
                curl -u "$BROWSERSTACK_USERNAME:$BROWSERSTACK_ACCESS_KEY" \
                    -X POST "https://api-cloud.browserstack.com/app-automate/upload" \
                    -F "file=@$IPA_PATH" \
                    -F 'data={"custom_id": "'$CUSTOM_ID'"}' \
                    | jq -j '.app_url' \
                    | envman add --key BROWSERSTACK_IOS_APP_URL
                echo "BROWSERSTACK_IOS_APP_URL: $BROWSERSTACK_IOS_APP_URL"
                # Upload to app-live
                curl -u "$BROWSERSTACK_USERNAME:$BROWSERSTACK_ACCESS_KEY" \
                    -X POST "https://api-cloud.browserstack.com/app-live/upload" \
                    -F "file=@$IPA_PATH" \
                    -F 'data={"custom_id": "'$CUSTOM_ID'"}'

                # Get recent apps
                curl -u "$BROWSERSTACK_USERNAME:$BROWSERSTACK_ACCESS_KEY" \
                    -X GET https://api-cloud.browserstack.com/app-automate/recent_apps \
                    | jq > browserstack_uploaded_apps.json
      - share-pipeline-variable@1:
          title: Persist BROWSERSTACK_IOS_APP_URL across all stages
          inputs:
            - variables: |-
                BROWSERSTACK_IOS_APP_URL
      - deploy-to-bitrise-io@2.2.3:
          is_always_run: false
          is_skippable: true
          inputs:
            - deploy_path: browserstack_uploaded_apps.json
          title: Bitrise Deploy Browserstack Uploaded Apps
  build_ios_flask_release:
    before_run:
      - code_setup
    after_run:
      - notify_failure
    steps:
      - certificate-and-profile-installer@1: {}
      - set-xcode-build-number@1:
          inputs:
            - build_short_version_string: $FLASK_VERSION_NAME
            - build_version: $FLASK_VERSION_NUMBER
            - plist_path: $PROJECT_LOCATION_IOS/MetaMask/MetaMask-Flask-Info.plist
      - script@1:
          inputs:
            - content: |-
                #!/usr/bin/env bash
                node -v
                METAMASK_BUILD_TYPE='flask' METAMASK_ENVIRONMENT='production' yarn build:ios:pre-flask
          title: iOS Sourcemaps & Build
          is_always_run: false
      - deploy-to-bitrise-io@2.2.3:
          is_always_run: false
          is_skippable: true
          inputs:
            - pipeline_intermediate_files: ios/build/output/MetaMask-Flask.ipa:BITRISE_APP_STORE_IPA_PATH
            - deploy_path: ios/build/output/MetaMask-Flask.ipa
          title: Deploy iOS IPA
      - deploy-to-bitrise-io@2.2.3:
          is_always_run: false
          is_skippable: true
          inputs:
            - deploy_path: ios/build/MetaMask-Flask.xcarchive:BITRISE_APP_STORE_XCARCHIVE_PATH
          title: Deploy Symbols File
      - deploy-to-bitrise-io@2.2.3:
          is_always_run: false
          is_skippable: true
          inputs:
            - pipeline_intermediate_files: sourcemaps/ios/index.js.map:BITRISE_APP_STORE_SOURCEMAP_PATH
            - deploy_path: sourcemaps/ios/index.js.map
          title: Deploy Source Map
  build_ios_qa_flask:
    before_run:
      - code_setup
    after_run:
      - _upload_ipa_to_browserstack_flask
      - notify_failure
    steps:
      - certificate-and-profile-installer@1: {}
      - set-xcode-build-number@1:
          inputs:
            - build_short_version_string: $FLASK_VERSION_NAME
            - build_version: $FLASK_VERSION_NUMBER
            - plist_path: $PROJECT_LOCATION_IOS/MetaMask/MetaMask-Flask-Info.plist
      - script@1:
          inputs:
            - content: |-
                #!/usr/bin/env bash
                node -v
                GIT_BRANCH=$BITRISE_GIT_BRANCH METAMASK_BUILD_TYPE='flask' METAMASK_ENVIRONMENT='qa' yarn build:ios:pre-flask
          title: iOS Flask Sourcemaps & Build
          is_always_run: false
      - deploy-to-bitrise-io@2.2.3:
          is_always_run: false
          is_skippable: true
          inputs:
            - pipeline_intermediate_files: ios/build/output/MetaMask-Flask.ipa:BITRISE_APP_STORE_FLASK_IPA_PATH
            - deploy_path: ios/build/output/MetaMask-Flask.ipa
          title: Deploy iOS Flask IPA
      - deploy-to-bitrise-io@2.2.3:
          is_always_run: false
          is_skippable: true
          inputs:
            - deploy_path: ios/build/MetaMask-Flask.xcarchive
          title: Deploy Flask Symbols File
      - deploy-to-bitrise-io@2.2.3:
          is_always_run: false
          is_skippable: true
          inputs:
            - pipeline_intermediate_files: sourcemaps/ios/index.js.map:BITRISE_APP_STORE_FLASK_SOURCEMAP_PATH
            - deploy_path: sourcemaps/ios/index.js.map
          title: Deploy Flask Source Map
  _upload_ipa_to_browserstack_flask:
    steps:
      - script@1:
          title: Upload Flask IPA to Browserstack
          inputs:
            - content: |-
                #!/usr/bin/env bash
                set -e
                set -x
                set -o pipefail
                CUSTOM_ID="flask-$BITRISE_GIT_BRANCH-$FLASK_VERSION_NAME-$FLASK_VERSION_NUMBER"
                CUSTOM_ID=${CUSTOM_ID////-}
                IPA_PATH=ios/build/output/MetaMask-Flask.ipa
                IPA_PATH_FOR_APP_LIVE=ios/build/output/"$CUSTOM_ID".ipa
                curl -u "$BROWSERSTACK_USERNAME:$BROWSERSTACK_ACCESS_KEY" -X POST "https://api-cloud.browserstack.com/app-automate/upload" -F "file=@$IPA_PATH" -F 'data={"custom_id": "'$CUSTOM_ID'"}' | jq -j '.app_url' | envman add --key BROWSERSTACK_IOS_FLASK_APP_URL
                mv "$IPA_PATH" "$IPA_PATH_FOR_APP_LIVE"
                curl -u "$BROWSERSTACK_USERNAME:$BROWSERSTACK_ACCESS_KEY" -X POST "https://api-cloud.browserstack.com/app-live/upload" -F "file=@$IPA_PATH_FOR_APP_LIVE" -F 'data={"custom_id": "'$CUSTOM_ID'"}'
                curl -u "$BROWSERSTACK_USERNAME:$BROWSERSTACK_ACCESS_KEY" -X GET https://api-cloud.browserstack.com/app-automate/recent_apps | jq > browserstack_uploaded_flask_apps.json
      - share-pipeline-variable@1:
          title: Persist BROWSERSTACK_IOS_FLASK_APP_URL across all stages
          inputs:
            - variables: |-
                BROWSERSTACK_IOS_FLASK_APP_URL
      - deploy-to-bitrise-io@2.2.3:
          is_always_run: false
          is_skippable: true
          inputs:
            - deploy_path: browserstack_uploaded_flask_apps.json
          title: Bitrise Deploy Browserstack Uploaded Flask Apps


app:
  envs:
    - opts:
        is_expand: false
      MM_NOTIFICATIONS_UI_ENABLED: true
    - opts:
        is_expand: false
      MM_NETWORK_UI_REDESIGN_ENABLED: false
    - opts:
        is_expand: false
      PORTFOLIO_VIEW: true
    - opts:
        is_expand: false
      MM_PER_DAPP_SELECTED_NETWORK: false
    - opts:
        is_expand: false
      MM_REMOVE_GLOBAL_NETWORK_SELECTOR: false

    - opts:
        is_expand: false
      MM_PERMISSIONS_SETTINGS_V1_ENABLED: false
    - opts:
        is_expand: false
      MM_SECURITY_ALERTS_API_ENABLED: true
    - opts:
        is_expand: false
      BRIDGE_USE_DEV_APIS: true
    - opts:
        is_expand: false
      MM_BRIDGE_ENABLED: true
    - opts:
        is_expand: false
      MM_UNIFIED_SWAPS_ENABLED: true
    - opts:
        is_expand: false
      PROJECT_LOCATION: android
    - opts:
        is_expand: false
      NDK_VERSION: 26.1.10909125
    - opts:
        is_expand: false
      QA_APK_NAME: app-qa-release
    - opts:
        is_expand: false
      MODULE: app
    - opts:
        is_expand: false
      VARIANT: ''
    - opts:
        is_expand: false
      BITRISE_PROJECT_PATH: ios/MetaMask.xcworkspace
    - opts:
        is_expand: false
      BITRISE_SCHEME: MetaMask
    - opts:
        is_expand: false
      BITRISE_EXPORT_METHOD: enterprise
    - opts:
        is_expand: false
      PROJECT_LOCATION_ANDROID: android
    - opts:
        is_expand: false
      PROJECT_LOCATION_IOS: ios
    - opts:
        is_expand: false
      VERSION_NAME: 7.47.3
    - opts:
        is_expand: false
      VERSION_NUMBER: 2051
    - opts:
        is_expand: false
      FLASK_VERSION_NAME: 7.47.3
    - opts:
        is_expand: false
      FLASK_VERSION_NUMBER: 2051
    - opts:
        is_expand: false
      ANDROID_APK_LINK: ''
    - opts:
        is_expand: false
      ANDROID_AAP_LINK: ''
    - opts:
        is_expand: false
      IOS_APP_LINK: ''
    - opts:
        is_expand: false
      NVM_VERSION: 0.39.7
    - opts:
        is_expand: false
      NVM_SHA256SUM: '8e45fa547f428e9196a5613efad3bfa4d4608b74ca870f930090598f5af5f643'
    - opts:
        is_expand: false
      NODE_VERSION: 20.18.0
    - opts:
        is_expand: false
      YARN_VERSION: 1.22.22
    - opts:
        is_expand: false
      COREPACK_VERSION: 0.28.0
    - opts:
        is_expand: false
      WEB3AUTH_NETWORK: 'sapphire_devnet'
meta:
  bitrise.io:
    stack: osx-xcode-16.2.x
    machine_type_id: g2.mac.4large
trigger_map:
  - push_branch: release/*
    pipeline: pr_regression_e2e_pipeline
  - push_branch: main
    pipeline: app_launch_times_and_expo_pipeline
  - tag: 'qa-*'
    pipeline: create_qa_builds_pipeline
  - tag: 'v*.*.*'
    pipeline: create_qa_builds_pipeline<|MERGE_RESOLUTION|>--- conflicted
+++ resolved
@@ -297,17 +297,14 @@
       - run_tag_smoke_identity_android: {}
       - run_tag_smoke_confirmations_redesigned_ios: {}
       - run_tag_smoke_multichain_api_ios: {}
-<<<<<<< HEAD
+      - run_tag_smoke_accounts_ios: {}
+      - run_tag_smoke_accounts_android: {}
       - run_tag_smoke_performance_ios: {}
       - run_tag_smoke_performance_android: {}
   run_smoke_e2e_performance_ios_android_stage:
     workflows:
       - run_tag_smoke_performance_ios: {}
       - run_tag_smoke_performance_android: {}
-=======
-      - run_tag_smoke_accounts_ios: {}
-      - run_tag_smoke_accounts_android: {}
->>>>>>> 7aad7163
   build_regression_e2e_ios_android_stage:
     workflows:
       - ios_build_regression_tests: {}
