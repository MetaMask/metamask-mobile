---
format_version: '8'
default_step_lib_source: 'https://github.com/bitrise-io/bitrise-steplib.git'
project_type: react-native

#Pipelines are listed below
pipelines:
  # Generates prod builds for all targets
  create_prod_builds_pipeline:
    stages:
      - create_prod_builds: {}
  create_android_env_builds_pipeline:
    stages:
      - create_android_env_builds: {}
  #Creates MetaMask-QA apps and stores apk/ipa in Bitrise
  create_qa_builds_pipeline:
    stages:
      - create_build_qa: {}
  #Creates MetaMask-QA Flask apps and stores apk/ipa in Bitrise & browserstack
  create_qa_flask_builds_pipeline:
    stages:
      - create_build_qa_flask: {}
  #Builds MetaMask, MetaMask-QA apps and stores apk/ipa in Bitrise
  build_all_targets_pipeline:
    stages:
      - bump_version_stage: {}
      - create_build_release: {}
      - bump_version_stage: {}
      - create_build_beta: {}
      - bump_version_stage: {}
      - create_build_qa: {}
      - bump_version_stage: {}
      - create_build_qa_flask: {}
  #Releases MetaMask apps and stores apk/ipa into Play(Internal Testing)/App(TestFlight) Store
  release_builds_to_store_pipeline:
    stages:
      - bump_version_stage: {}
      - create_build_release: {}
      - deploy_build_release: {}
      - create_build_qa: {} #Generate QA builds for E2E app upgrade tests
  #Releases MetaMask beta apps and stores apk/ipa into Play(Internal Testing)/App(TestFlight) Store
  beta_builds_to_store_pipeline:
    stages:
      - bump_version_stage: {}
      - create_build_beta: {}
      - deploy_build_release: {}
  #Releases MetaMask RC apps for release buil profiling
  release_rc_builds_to_store_pipeline:
    stages:
      - bump_version_stage: {}
      - create_build_rc: {}
      - deploy_build_release: {}
  #Releases MetaMask apps and stores ipa into App(TestFlight) Store
  release_ios_to_store_pipeline:
    stages:
      - bump_version_stage: {}
      - create_ios_release: {}
      - deploy_ios_release: {}
  #Releases MetaMask apps and stores apk Play(Internal Testing) Store
  release_android_to_store_pipeline:
    stages:
      - bump_version_stage: {}
      - create_android_release: {}
      - deploy_android_release: {}
  # TODO: Remove this workflow since it's not used anymore
  run_e2e_ios_pipeline:
    stages:
      - build_e2e_ios_stage: {}
      - run_e2e_ios_stage: {}
      - notify: {}
  # TODO: Remove this workflow since it's not used anymore
  run_e2e_flask_pipeline:
    stages:
      - pr_cache_check_stage: {}
      - build_e2e_flask_ios_android: {}
      - run_e2e_flask_ios_android: {}
      - notify: {}
  #Run single suits or test files
  run_single_test_suite_ios_android:
    stages:
      - build_smoke_e2e_ios_android_stage: {}
      - run_single_e2e_ios_android_stage: {}
      - notify: {}
  #Run E2E test suite for Android only
  run_e2e_android_pipeline:
    stages:
      - build_e2e_android_stage: {} #builds android detox E2E
      - run_e2e_android_stage: {} #runs android detox test E2E
      - notify: {}
  #PR_e2e_verfication (build ios & android), run iOS (smoke), emulator Android
  release_e2e_pipeline:
    stages:
      - build_e2e_ios_android_stage: {}
      - run_release_e2e_ios_android_stage: {}
      - report_results_stage: {}
      - notify: {}
  #PR_e2e_verfication (build ios & android), run iOS (smoke), emulator Android
  pr_smoke_e2e_pipeline:
    stages:
      - set_main_target_stage: {}
      - pr_cache_check_stage: {}
      - build_smoke_e2e_ios_android_stage: {}
      - run_smoke_e2e_ios_android_stage: {}
      - notify: {}
      
  flask_smoke_e2e_pipeline:
    stages:
      - set_flask_target_stage: {}
      - pr_cache_check_stage: {}
      - build_e2e_flask_ios_android: {}
      - run_e2e_flask_ios_android_stage: {}
      - notify: {}

  #Performance smoke test pipeline - runs only performance tests
  smoke_e2e_performance_pipeline:
    stages:
      - set_main_target_stage: {}
      - pr_cache_check_stage: {}
      - build_smoke_e2e_ios_android_stage: {}
      # - run_smoke_e2e_performance_ios_android_stage: {}
      - notify: {}

  #PR_e2e_verfication (build ios & android), run iOS (regression), emulator Android
  pr_rc_rwy_pipeline:
    workflows:
      set_main_target_workflow: {}
      pr_check_build_cache:
        depends_on:
        - set_main_target_workflow
        abort_on_fail: true
      bump_version_code:
        depends_on:
        - pr_check_build_cache
      build_ios_rc_and_upload_sourcemaps:
        depends_on:
        - bump_version_code
      build_android_rc_and_upload_sourcemaps:
        depends_on:
        - bump_version_code
  #App launch times pipeline. Runs on browserstack
  app_launch_times_and_expo_pipeline:
    stages:
      - create_build_qa_and_expo: {}
      - app_launch_times_test_stage: {}
  #Main expo pipeline
  expo_main_pipeline:
    stages:
      - create_build_main_expo: {}
  #Flask expo pipeline
  expo_flask_pipeline:
    stages:
      - create_build_flask_expo: {}
  #QA expo pipeline
  expo_qa_pipeline:
    stages:
      - create_build_qa_expo: {}
  #App Upgrade pipeline. Runs on browserstack
  app_upgrade_pipeline:
    stages:
      - create_build_qa_android: {}
      - app_upgrade_test_stage: {}
  # multichain_permissions_e2e_pipeline:
  #   stages:
  #     - build_multichain_permissions_e2e_ios_android_stage: {}
  #     - run_multichain_permissions_e2e_ios_android_stage: {}
  # Pipeline for Flask
  create_flask_release_builds_pipeline:
    stages:
      - create_build_flask_release: {}
      - notify: {}
  release_flask_builds_to_store_pipeline:
    stages:
      - create_build_flask_release: {}
      - deploy_flask_build_release: {}
      - release_notify: {}
  nightly_exp_builds_pipeline:
    workflows:
      bump_version_code: {}
      build_android_main_exp:
        depends_on:
        - bump_version_code
      build_ios_main_exp:
        depends_on:
        - bump_version_code    
      deploy_ios_to_store:
        depends_on:
        - build_ios_main_exp
  nightly_rc_builds_pipeline:
    workflows:
      bump_version_code: {}
      build_android_main_rc:
        depends_on:
        - bump_version_code
      build_ios_main_rc:
        depends_on:
        - bump_version_code
      deploy_ios_to_store:
        depends_on:
        - build_ios_main_rc    
#Stages reference workflows. Those workflows cannot but utility "_this-is-a-utility"
stages:
  bump_version_stage:
    workflows:
    - bump_version_code: {}
  create_build_all_targets:
    workflows:
      - build_android_release: {}
      - build_ios_release: {}
      - build_android_beta: {}
      - build_ios_beta: {}
      - build_android_flask_release: {}
      - build_ios_flask_release: {}
      - build_android_qa: {}
      - build_ios_qa: {}
      - build_android_devbuild: {}
      - build_ios_devbuild: {}
      - build_ios_simbuild: {}
  create_build_release:
    workflows:
      - build_android_main_prod: {}
      - build_ios_main_prod: {}
  create_build_beta:
    workflows:
      - build_android_main_beta: {}
      - build_ios_main_beta: {}
  deploy_build_release:
    workflows:
      - deploy_android_to_store: {}
      - deploy_ios_to_store: {}
  create_ios_release:
    workflows:
      - build_ios_release: {}
  deploy_ios_release:
    workflows:
      - deploy_ios_to_store: {}
  create_android_release:
    workflows:
      - build_android_main_prod: {}
  create_android_release_new:
    workflows:
      - build_android_main_prod: {}
      - build_android_main_beta: {}
      - build_android_main_rc: {}
  create_ios_release_new:
    workflows:
      - build_ios_main_prod: {}
      - build_ios_main_beta: {}
      - build_ios_main_rc: {}
  create_build_rc:
    workflows:
      - build_android_main_rc: {}
      - build_ios_main_rc: {}
  deploy_android_release:
    workflows:
      - deploy_android_to_store: {}
  create_build_qa_and_expo:
    workflows:
      - build_android_devbuild: {}
      - build_android_qa: {}
      - build_ios_devbuild: {}
      - build_ios_simbuild: {}
      - build_ios_qa: {}
  create_build_main_expo:
    workflows:
      - build_android_devbuild: {}
      - build_ios_devbuild: {}
      - build_ios_simbuild: {}
  create_build_flask_expo:
    workflows:
      - build_android_flask_devbuild: {}
      - build_ios_flask_devbuild: {}
      - build_ios_flask_simbuild: {}
  create_build_qa_expo:
    workflows:
      - build_android_qa_devbuild: {}
      - build_ios_qa_devbuild: {}
      - build_ios_qa_simbuild: {}
  # TODO: This workflow doesn't make sense since both QA and Flask are targets. Need to refactor.
  create_build_qa_flask:
    workflows:
      - build_android_qa_flask: {}
      - build_ios_qa_flask: {}
  create_build_qa:
    workflows:
      - build_android_qa: {}
      - build_ios_qa: {}
  create_prod_builds:
    workflows:
      - build_ios_main_prod: {}
      - build_android_main_prod: {}
      - build_ios_qa_prod: {}
      - build_android_qa_prod: {}
      - build_ios_flask_prod: {}
      - build_android_flask_prod: {}
  create_android_env_builds:
    workflows:
      - build_android_main_prod: {}
      - build_android_main_rc: {}
      - build_android_main_beta: {}
      - build_android_main_exp: {}
      - build_android_main_test: {}
      - build_android_main_e2e: {}
      - build_android_main_dev: {}
      - build_android_flask_prod: {}
      - build_android_flask_test: {}
      - build_android_flask_e2e: {}
      - build_android_flask_dev: {}
  create_build_qa_android:
    workflows:
      - build_android_qa: {}
  create_build_qa_ios:
    workflows:
      - build_ios_qa: {}
  # TODO: Remove this workflow since it's not used anymore
  build_e2e_ios_stage:
    workflows:
      - ios_e2e_build: {}
  # TODO: Remove this workflow since it's not used anymore
  run_e2e_ios_stage:
    workflows:
      - ios_e2e_test: {}
  pr_cache_check_stage:
    abort_on_fail: true
    workflows:
      - pr_check_build_cache: {}
  # Sets the METAMASK_BUILD_TYPE variable to the main target
  set_main_target_stage:
    workflows:
      - set_main_target_workflow: {}
  # Sets the METAMASK_BUILD_TYPE variable to the flask target
  set_flask_target_stage:
    workflows:
      - set_flask_target_workflow: {}
  build_smoke_e2e_ios_android_stage:
    abort_on_fail: true
    workflows:
      - build_ios_main_e2e:
          run_if: '{{getenv "SKIP_IOS_BUILD" | eq "false"}}'
      # Disabling in CI to allow GHA runs
      # - build_android_main_e2e:
      #     run_if: '{{getenv "SKIP_ANDROID_BUILD" | eq "false"}}'
  build_multichain_permissions_e2e_ios_android_stage:
    abort_on_fail: true
    workflows:
      - build_ios_multichain_permissions_e2e: {}
      - build_android_multichain_permissions_e2e: {}
  # run_multichain_permissions_e2e_ios_android_stage:
  #   workflows:
  #     - run_tag_multichain_permissions_ios: {}
  #     - run_tag_multichain_permissions_android: {}
  run_e2e_flask_ios_android_stage:
    workflows:
      - run_ios_api_specs: {}
      - run_trade_swimlane_ios_smoke: {}
      - run_trade_swimlane_android_smoke: {}
      - run_network_abstraction_swimlane_ios_smoke: {}
      - run_network_abstraction_swimlane_android_smoke: {}
      - run_network_expansion_swimlane_ios_smoke: {}
      - run_network_expansion_swimlane_android_smoke: {}
      - run_wallet_platform_swimlane_ios_smoke: {}
      - run_wallet_platform_swimlane_android_smoke: {}
      - run_tag_smoke_confirmations_ios: {}
      - run_tag_smoke_confirmations_android: {}
      - run_tag_smoke_confirmations_redesigned_ios: {}
      - run_tag_flask_build_tests_ios: {}
      - run_tag_flask_build_tests_android: {}
      - run_tag_smoke_accounts_ios: {}
      - run_tag_smoke_accounts_android: {}
  run_single_e2e_ios_android_stage:
    workflows:
      - run_single_ios_e2e_test: {}
      - run_single_android_e2e_test: {}
  run_smoke_e2e_ios_android_stage:
    workflows:
      - run_ios_api_specs: {}
      - run_trade_swimlane_ios_smoke: {}
      # - run_trade_swimlane_android_smoke: {}
      - run_network_abstraction_swimlane_ios_smoke: {}
      # - run_network_abstraction_swimlane_android_smoke: {}
      - run_network_expansion_swimlane_ios_smoke: {}
      # - run_network_expansion_swimlane_android_smoke: {}
      - run_wallet_platform_swimlane_ios_smoke: {}
      # - run_wallet_platform_swimlane_android_smoke: {}
      - run_tag_smoke_confirmations_ios: {}
      # - run_tag_smoke_confirmations_android: {}
      - run_tag_smoke_identity_ios: {}
      # - run_tag_smoke_identity_android: {}
      - run_tag_smoke_confirmations_redesigned_ios: {}
      - run_tag_smoke_multichain_api_ios: {}
      - run_tag_smoke_accounts_ios: {}
      # - run_tag_smoke_accounts_android: {}
      # - run_tag_smoke_performance_ios: {}
      # - run_tag_smoke_performance_android: {}
      - run_tag_smoke_card_ios: {}
      # - run_tag_smoke_card_android: {}
  # The entire workflow is disabled as Android runs on GHA and iOS was already skipped due to a regression
  # run_smoke_e2e_performance_ios_android_stage:
    # workflows:
      # - run_tag_smoke_performance_ios: {}
      #- run_tag_smoke_performance_android: {}
  # TODO: This stage does the same thing as build_smoke_e2e_ios_android_stage
  build_regression_e2e_ios_android_stage:
    abort_on_fail: true
    workflows:
      - build_ios_main_e2e:
          run_if: '{{getenv "SKIP_IOS_BUILD" | eq "false"}}'
      - build_android_main_e2e:
          run_if: '{{getenv "SKIP_ANDROID_BUILD" | eq "false"}}'
  run_regression_e2e_ios_android_stage:
    workflows:
      - ios_run_regression_confirmations_tests: {}
      - ios_run_regression_wallet_platform_tests: {}
      - ios_run_regression_trade_tests: {}
      - ios_run_regression_network_abstraction_tests: {}
      - ios_run_regression_network_expansion_tests: {}
      - ios_run_regression_identity_tests: {}
      - ios_run_regression_accounts_tests: {}
      - ios_run_regression_ux_tests: {}
      - ios_run_regression_assets_tests: {}
      - android_run_regression_confirmations_tests: {}
      - android_run_regression_wallet_platform_tests: {}
      - android_run_regression_trade_tests: {}
      - android_run_regression_network_abstraction_tests: {}
      - android_run_regression_network_expansion_tests: {}
      - android_run_regression_performance_tests: {}
      - android_run_regression_assets_tests: {}
      - android_run_regression_identity_tests: {}
      - android_run_regression_accounts_tests: {}
      - android_run_regression_ux_tests: {}
  run_release_e2e_ios_android_stage:
    workflows:
      - ios_run_regression_confirmations_tests: {}
      - ios_run_regression_wallet_platform_tests: {}
      - ios_run_regression_trade_tests: {}
      - ios_run_regression_network_abstraction_tests: {}
      - ios_run_regression_network_expansion_tests: {}
      - ios_run_regression_identity_tests: {}
      - ios_run_regression_accounts_tests: {}
      - ios_run_regression_ux_tests: {}
      - ios_run_regression_assets_tests: {}
      - android_run_regression_confirmations_tests: {}
      - android_run_regression_wallet_platform_tests: {}
      - android_run_regression_trade_tests: {}
      - android_run_regression_network_abstraction_tests: {}
      - android_run_regression_network_expansion_tests: {}
      - android_run_regression_performance_tests: {}
      - android_run_regression_assets_tests: {}
      - android_run_regression_identity_tests: {}
      - android_run_regression_accounts_tests: {}
      - android_run_regression_ux_tests: {}
      - run_ios_api_specs: {}
      - run_trade_swimlane_ios_smoke: {}
      - run_trade_swimlane_android_smoke: {}
      - run_network_expansion_swimlane_ios_smoke: {}
      - run_network_expansion_swimlane_android_smoke: {}
      - run_network_abstraction_swimlane_ios_smoke: {}
      - run_network_abstraction_swimlane_android_smoke: {}
      - run_wallet_platform_swimlane_ios_smoke: {}
      - run_wallet_platform_swimlane_android_smoke: {}
      - run_tag_smoke_confirmations_ios: {}
      - run_tag_smoke_confirmations_android: {}
      - run_tag_smoke_confirmations_redesigned_ios: {}
      - run_tag_upgrade_android: {}
      - run_android_app_launch_times_appium_test: {}
      - run_tag_smoke_multichain_api_ios: {}
      - run_tag_smoke_accounts_ios: {}
      - run_tag_smoke_accounts_android: {}
      - run_tag_smoke_card_ios: {}
      - run_tag_smoke_card_android: {}
  build_regression_e2e_ios_gns_disabled_stage:
    abort_on_fail: true
    workflows:
      - build_ios_main_e2e_gns_disabled:
          run_if: '{{getenv "SKIP_IOS_BUILD" | eq "false"}}'
  run_regression_e2e_ios_gns_disabled_stage:
    workflows:
      - ios_run_regression_network_abstraction_tests_gns_disabled: {}

  report_results_stage:
    workflows:
      - run_testrail_update_automated_test_results: {}
  # TODO: Remove this stage since it's not used anymore
  run_e2e_ios_android_stage:
    workflows:
      - ios_e2e_test: {}
      - android_e2e_test: {}
  build_e2e_ios_android_stage:
    workflows:
      - build_android_qa: {}
      - ios_e2e_build: {}
      - android_e2e_build: {}
  build_e2e_android_stage:
    workflows:
      - android_e2e_build: {}
  run_e2e_android_stage:
    workflows:
      - android_e2e_test: {}
  notify:
    workflows:
      - notify_success: {}
  app_launch_times_test_stage:
    workflows:
      - run_android_app_launch_times_appium_test: {}
      # - run_ios_app_launch_times_appium_test: {}
  app_upgrade_test_stage:
    workflows:
      - run_tag_upgrade_android: {}
  release_notify:
    workflows:
      - release_announcing_stores: {}
  build_e2e_flask_ios_android:
    workflows:
      - build_android_flask_e2e: {}
      - build_ios_flask_e2e: {}
  # TODO: Remove this workflow since it's not used anymore
  run_e2e_flask_ios_android:
    workflows:
      - run_flask_e2e_android: {}
      - run_flask_e2e_ios: {}
  create_build_flask_release:
    workflows:
      - build_android_flask_release: {}
      - build_ios_flask_release: {}
  deploy_flask_build_release:
    workflows:
      - deploy_android_to_store:
          envs:
            - MM_ANDROID_PACKAGE_NAME: 'io.metamask.flask'
      - deploy_ios_to_store:

workflows:
  # Code Setups
  setup:
    steps:
      - activate-ssh-key@4:
          run_if: '{{getenv "SSH_RSA_PRIVATE_KEY" | ne ""}}'
      - git-clone@6: {}
  set_commit_hash:
    steps:
      - script@1:
          title: Set commit hash env variable
          inputs:
            - content: |-
                #!/usr/bin/env bash
                BRANCH_COMMIT_HASH="$(git rev-parse HEAD)"

                # Log the value of BRANCH_COMMIT_HASH
                echo "BRANCH_COMMIT_HASH is set to: $BRANCH_COMMIT_HASH"

                envman add --key BRANCH_COMMIT_HASH --value "$BRANCH_COMMIT_HASH"
      - share-pipeline-variable@1:
          title: Persist commit hash across all stages
          inputs:
            - variables: |-
                BRANCH_COMMIT_HASH
  code_setup:
    before_run:
      - setup
      - prep_environment
    steps:
      # - restore-cocoapods-cache@2: {}
      - yarn@0:
          inputs:
            - command: install --immutable
          title: Yarn Install
      - script@1:
          inputs:
            - content: |-
                #!/usr/bin/env bash
                envman add --key METAMASK_YARN_CACHE_DIR --value "$(yarn cache dir)"
          title: Get Yarn cache directory
      - yarn@0:
          inputs:
            - command: setup:github-ci
          title: Yarn Setup
  prep_environment:
    steps:
      - restore-cache@2:
          title: Restore Node
          inputs:
            - key: node-{{ getenv "NODE_VERSION" }}-{{ .OS }}-{{ .Arch }}
      - script@1:
          title: node, yarn, corepack installation
          inputs:
            - content: |-
                #!/usr/bin/env bash
                echo "Gems being installed with bundler gem"
                bundle install --gemfile=ios/Gemfile
                echo "Node $NODE_VERSION being installed"

                set -e

                # Add and enable NVM
                wget -O install-nvm.sh "https://raw.githubusercontent.com/nvm-sh/nvm/v${NVM_VERSION}/install.sh"
                echo "${NVM_SHA256SUM} install-nvm.sh" > install-nvm.sh.SHA256SUM
                sha256sum -c install-nvm.sh.SHA256SUM
                chmod +x install-nvm.sh && ./install-nvm.sh && rm ./install-nvm.sh
                source "${HOME}/.nvm/nvm.sh"
                echo 'source "${HOME}/.nvm/nvm.sh"' | tee -a ${HOME}/.{bashrc,profile}

                 # Retry logic for Node installation
                MAX_ATTEMPTS=3
                ATTEMPT=1
                until [ $ATTEMPT -gt $MAX_ATTEMPTS ]
                do
                  echo "Attempt $ATTEMPT to install Node.js"
                  nvm install ${NODE_VERSION}
                  INSTALL_STATUS=$? # Capture the exit status of the nvm install command
                  if [ $INSTALL_STATUS -eq 0 ]; then
                      echo "Node.js installation successful!"
                      break
                  else
                      echo "Node.js installation failed with exit code $INSTALL_STATUS"
                      ATTEMPT=$((ATTEMPT+1))
                      echo "Node.js installation failed, retrying in 5 seconds..."
                      sleep 5
                  fi
                done

                if [ $ATTEMPT -gt $MAX_ATTEMPTS ]; then
                  echo "Node.js installation failed after $MAX_ATTEMPTS attempts."
                  exit 1
                fi
                envman add --key PATH --value $PATH

                node --version

                echo "Corepack being installed with npm"
                npm i -g "corepack@$COREPACK_VERSION"
                echo "Corepack enabling $YARN_VERSION"
                corepack enable
      - save-cache@1:
          title: Save Node
          inputs:
            - key: node-{{ getenv "NODE_VERSION" }}-{{ .OS }}-{{ .Arch }}
            - paths: |-
                ../.nvm/
                ../../../root/.nvm/
  extract_version_info:
    steps:
      - script@1:
          title: Extract Version Info from Android build.gradle
          inputs:
            - content: |
                #!/bin/bash
                set -e
                
                # Path to Android build.gradle file
                BUILD_GRADLE_PATH="$PROJECT_LOCATION_ANDROID/app/build.gradle"
                
                # Extract versionName (remove quotes)
                APP_SEM_VER_NAME_TMP=$(grep -o 'versionName "[^"]*"' "$BUILD_GRADLE_PATH" | sed 's/versionName "\(.*\)"/\1/')
                
                # Extract versionCode
                APP_BUILD_NUMBER_TMP=$(grep -o 'versionCode [0-9]*' "$BUILD_GRADLE_PATH" | sed 's/versionCode \([0-9]*\)/\1/')
                
                # Validate that we found both values
                if [ -z "$APP_SEM_VER_NAME_TMP" ] || [ -z "$APP_BUILD_NUMBER_TMP" ]; then
                    echo "Error: Could not extract version information from $BUILD_GRADLE_PATH"
                    echo "APP_SEM_VER_NAME: $APP_SEM_VER_NAME_TMP"
                    echo "APP_BUILD_NUMBER: $APP_SEM_VER_NAME_TMP"
                    exit 1
                fi

                # Export as environment variables
                envman add --key APP_SEM_VER_NAME --value "$APP_SEM_VER_NAME_TMP"
                envman add --key APP_BUILD_NUMBER --value "$APP_BUILD_NUMBER_TMP"
  install_applesimutils:
    steps:
      - script@1:
          title: applesimutils installation
          inputs:
            - content: |-
                #!/usr/bin/env bash
                echo "Now installing applesimutils..."
                brew tap wix/brew
                brew install applesimutils

  # Notifications utility workflows
  # Provides values for commit or branch message and path depending on commit env setup initialised or not
  _get_workflow_info:
    steps:
      - activate-ssh-key@4:
          is_always_run: true # always run to also feed failure notifications
          run_if: '{{getenv "SSH_RSA_PRIVATE_KEY" | ne ""}}'
      - git-clone@6:
          inputs:
            - update_submodules: 'no'
          is_always_run: true # always run to also feed failure notifications
      - script@1:
          is_always_run: true # always run to also feed failure notifications
          inputs:
            - content: |
                #!/bin/bash
                # generate reference to commit from env or using git
                COMMIT_SHORT_HASH="${BITRISE_GIT_COMMIT:0:7}"
                BRANCH_HEIGHT=''
                WORKFLOW_TRIGGER='Push'

                if [[ -z "$BITRISE_GIT_COMMIT" ]]; then
                  COMMIT_SHORT_HASH="$(git rev-parse --short HEAD)"
                  BRANCH_HEIGHT='HEAD'
                  WORKFLOW_TRIGGER='Manual'
                fi

                envman add --key COMMIT_SHORT_HASH --value "$COMMIT_SHORT_HASH"
                envman add --key BRANCH_HEIGHT --value "$BRANCH_HEIGHT"
                envman add --key WORKFLOW_TRIGGER --value "$WORKFLOW_TRIGGER"
          title: Get commit or branch name and path variables

  # Slack notification utils: we have two workflows to allow choosing when to notify: on success, on failure or both.
  # A workflow for instance create_qa_builds will notify on failure for each build_android_qa or build_ios_qa
  # but will only notify success if both success and create_qa_builds succeeds.

  # Send a Slack message on successful release
  release_announcing_stores:
    before_run:
      - code_setup
    steps:
      - yarn@0:
          inputs:
            - command: build:announce
          title: Announcing pre-release
          is_always_run: false
    meta:
      bitrise.io:
        stack: linux-docker-android-22.04
        machine_type_id: standard

  # Send a Slack message when workflow succeeds
  notify_success:
    before_run:
      - _get_workflow_info
    steps:
      # Update Bitrise comment in PR with success status
      - comment-on-github-pull-request@0:
          is_always_run: true
          run_if: '{{getenv "TRIGGERED_BY_PR_LABEL" | eq "true"}}'
          inputs:
            - personal_access_token: '$GITHUB_ACCESS_TOKEN'
            - body: |-
                ## [<img alt="https://bitrise.io/" src="https://assets-global.website-files.com/5db35de024bb983af1b4e151/5e6f9ccc3e129dfd8a205e4e_Bitrise%20Logo%20-%20Eggplant%20Bg.png" height="20">](${BITRISEIO_PIPELINE_BUILD_URL}) **Bitrise**

                ✅✅✅ `${BITRISEIO_PIPELINE_TITLE}` passed on Bitrise! ✅✅✅

                Commit hash: ${GITHUB_PR_HASH}
                Build link: ${BITRISEIO_PIPELINE_BUILD_URL}

                >[!NOTE]
                >- You can kick off another `${BITRISEIO_PIPELINE_TITLE}` on Bitrise by removing and re-applying the `run-ios-e2e-smoke` label on the pull request

                <!-- BITRISE_TAG -->
                <!-- BITRISE_SUCCESS_TAG -->
            - repository_url: '$GIT_REPOSITORY_URL'
            - issue_number: '$GITHUB_PR_NUMBER'
            - api_base_url: 'https://api.github.com'
            - update_comment_tag: '$GITHUB_PR_HASH'
      - script@1:
          is_always_run: true
          title: Label PR with success
          inputs:
          - content: |-
              #!/usr/bin/env bash
              # Define label data
              LABELS_JSON='{"labels":["bitrise-result-ready"]}'

              # API URL to add labels to a PR
              API_URL="https://api.github.com/repos/$BITRISEIO_GIT_REPOSITORY_OWNER/$BITRISEIO_GIT_REPOSITORY_SLUG/issues/$GITHUB_PR_NUMBER/labels"

              # Perform the curl request and capture the HTTP status code
              HTTP_RESPONSE=$(curl -s -o response.txt -w "%{http_code}" -X POST -H "Authorization: token $GITHUB_ACCESS_TOKEN" -H "Accept: application/vnd.github.v3+json" -d "$LABELS_JSON" "$API_URL")

              # Output the HTTP status code
              echo "HTTP Response Code: $HTTP_RESPONSE"

              # Optionally check the response
              echo "HTTP Response Code: $HTTP_RESPONSE"

              if [ "$HTTP_RESPONSE" -ne 200 ]; then
                  echo "Failed to apply label. Status code: $HTTP_RESPONSE"
                  cat response.txt  # Show error message from GitHub if any
              else
                  echo "Label applied successfully."
              fi

              # Clean up the response file
              rm response.txt


  # Send a Slack message when workflow fails
  notify_failure:
    before_run:
      - _get_workflow_info
    steps:
      - script@1:
          is_always_run: true
          title: Check if PR comment should be updated
          inputs:
            - content: |-
                #!/usr/bin/env bash
                if [[ "$TRIGGERED_BY_PR_LABEL" == "true" && $BITRISE_BUILD_STATUS == 1 ]]; then
                  envman add --key SHOULD_UPDATE_PR_COMMENT --value "true"
                else
                  envman add --key SHOULD_UPDATE_PR_COMMENT --value "false"
                fi
      # Update Bitrise comment in PR with failure status
      - comment-on-github-pull-request@0:
          is_always_run: true
          run_if: '{{getenv "SHOULD_UPDATE_PR_COMMENT" | eq "true"}}'
          inputs:
            - personal_access_token: '$GITHUB_ACCESS_TOKEN'
            - body: |-
                ## [<img alt="https://bitrise.io/" src="https://assets-global.website-files.com/5db35de024bb983af1b4e151/5e6f9ccc3e129dfd8a205e4e_Bitrise%20Logo%20-%20Eggplant%20Bg.png" height="20">](${BITRISEIO_PIPELINE_BUILD_URL}) **Bitrise**

                ❌❌❌ `${BITRISEIO_PIPELINE_TITLE}` failed on Bitrise! ❌❌❌

                Commit hash: ${GITHUB_PR_HASH}
                Build link: ${BITRISEIO_PIPELINE_BUILD_URL}

                >[!NOTE]
                >- You can rerun any failed steps by opening the Bitrise build, tapping `Rebuild` on the upper right then `Rebuild unsuccessful Workflows`
                >- You can kick off another `${BITRISEIO_PIPELINE_TITLE}` on Bitrise by removing and re-applying the `run-ios-e2e-smoke` label on the pull request

                > [!TIP]
                >- Check the [documentation](https://www.notion.so/metamask-consensys/Bitrise-Pipeline-Overview-43159500c43748a389556f0593e8834b#26052f2ea6e24f8c9cfdb57a7522dc1f) if you have any doubts on how to understand the failure on bitrise

                <!-- BITRISE_TAG -->
                <!-- BITRISE_FAIL_TAG -->
            - repository_url: '$GIT_REPOSITORY_URL'
            - issue_number: '$GITHUB_PR_NUMBER'
            - api_base_url: 'https://api.github.com'
            - update_comment_tag: '$GITHUB_PR_HASH'
  bump_version_code:
    before_run:
      - _get_workflow_info
    steps:
      - script@1:
          is_always_run: true
          title: Trigger Update Build Version Action
          inputs:
            - content: |-
                #!/usr/bin/env bash
                set -e

                # Trigger the workflow
                RESPONSE=$(curl -L \
                  -X POST \
                  -H "Accept: application/vnd.github+json" \
                  -H "Authorization: Bearer $GITHUB_TRIGGER_ACTION_TOKEN" \
                  -H "X-GitHub-Api-Version: 2022-11-28" \
                  "https://api.github.com/repos/MetaMask/metamask-mobile/actions/workflows/125632963/dispatches" \
                  -d "{\"ref\":\"main\",\"inputs\":{\"base-branch\":\"$BITRISE_GIT_BRANCH\"}}" || exit 1)

                echo "Waiting 25 seconds for workflow to start..."
                sleep 25

                # Check completion status every 20 seconds
                for i in {1..5}; do
                  echo "Checking workflow status (Attempt $i of 5)..."

                  RESPONSE=$(curl -L \
                    -H "Accept: application/vnd.github+json" \
                    -H "Authorization: Bearer $GITHUB_TRIGGER_ACTION_TOKEN" \
                    -H "X-GitHub-Api-Version: 2022-11-28" \
                    "https://api.github.com/repos/MetaMask/metamask-mobile/actions/workflows/125632963/runs?branch=main&status=in_progress")

                  # Store the total_count value
                  TOTAL_COUNT=$(echo "$RESPONSE" | jq -r '.total_count')

                  if [ "$TOTAL_COUNT" = "0" ]; then
                    echo "Workflow finished result: https://github.com/MetaMask/metamask-mobile/actions/workflows/update-latest-build-version.yml"
                    exit 0
                  else
                    # Get the status and conclusion of the most recent run
                    STATUS=$(echo "$RESPONSE" | jq -r '.workflow_runs[0].status')
                    echo "Current status: $STATUS"
                    echo "Workflow is still in progress (status: $STATUS)..."
                    sleep 20
                  fi
                done

                echo "Timeout: Workflow did not complete within 100 seconds"
                echo "Check this action status for reason: https://github.com/MetaMask/metamask-mobile/actions/workflows/update-latest-build-version.yml"
                exit 1
    meta:
      bitrise.io:
        stack: linux-docker-android-22.04
        machine_type_id: standard
  # CI Steps
  ci_test:
    before_run:
      - code_setup
    steps:
      - yarn@0:
          inputs:
            - args: ''
            - command: test:unit --silent
          title: Unit Test
          is_always_run: false
      - script@1:
          inputs:
            - content: |-
                #!/usr/bin/env bash
                echo 'weew - everything passed!'
          title: All Tests Passed
          is_always_run: false
  # E2E Steps
  ### This workflow uses a flag (TEST_SUITE) that defines the specific set of tests to be run.
  ## in this instance Regression. In future iterations we can rename to ios_test_suite_selection & android_test_suite_selection
  ios_build_regression_tests:
    after_run:
      - ios_e2e_build
  ios_run_regression_confirmations_tests:
    envs:
      - TEST_SUITE_TAG: 'RegressionConfirmations'
    after_run:
      - ios_e2e_test
  ios_run_regression_wallet_platform_tests:
    envs:
      - TEST_SUITE_TAG: 'RegressionWalletPlatform'
    after_run:
      - ios_e2e_test
  ios_run_regression_trade_tests:
    envs:
      - TEST_SUITE_TAG: 'RegressionTrade'
    after_run:
      - ios_e2e_test
  ios_run_regression_network_abstraction_tests:
    envs:
      - TEST_SUITE_TAG: 'RegressionNetworkAbstractions'
      - MM_REMOVE_GLOBAL_NETWORK_SELECTOR: 'true'
    after_run:
      - ios_e2e_test
  ios_run_regression_network_abstraction_tests_gns_disabled:
    envs:
      - TEST_SUITE_TAG: 'RegressionNetworkAbstractions'
      - MM_REMOVE_GLOBAL_NETWORK_SELECTOR: 'false'
    after_run:
      - ios_e2e_test
  ios_run_regression_network_expansion_tests:
    envs:
      - TEST_SUITE_TAG: 'RegressionNetworkExpansion'
    after_run:
      - ios_e2e_test
  ios_run_regression_performance_tests:
    envs:
      - TEST_SUITE_TAG: 'RegressionPerformance'
    after_run:
      - ios_e2e_test
  ios_run_regression_identity_tests:
    envs:
      - TEST_SUITE_TAG: 'RegressionIdentity'
    after_run:
      - ios_e2e_test
  ios_run_regression_accounts_tests:
    envs:
      - TEST_SUITE_TAG: 'RegressionAccounts'
    after_run:
      - ios_e2e_test
  ios_run_regression_assets_tests:
    envs:
      - TEST_SUITE_TAG: 'RegressionAssets'
    after_run:
      - ios_e2e_test
  ios_run_regression_ux_tests:
    envs:
      - TEST_SUITE_TAG: 'RegressionWalletUX'
    after_run:
      - ios_e2e_test
  android_build_regression_tests:
    meta:
      bitrise.io:
        stack: linux-docker-android-22.04
        machine_type_id: elite-xl
    after_run:
      - android_e2e_build
  android_run_regression_confirmations_tests:
    meta:
        bitrise.io:
          stack: linux-docker-android-22.04
          machine_type_id: elite-xl
    envs:
      - TEST_SUITE_TAG: 'RegressionConfirmations'
    after_run:
      - android_e2e_test
  android_run_regression_wallet_platform_tests:
    meta:
      bitrise.io:
        stack: linux-docker-android-22.04
        machine_type_id: elite-xl
    envs:
      - TEST_SUITE_TAG: 'RegressionWalletPlatform'
    after_run:
      - android_e2e_test
  android_run_regression_trade_tests:
    meta:
      bitrise.io:
        stack: linux-docker-android-22.04
        machine_type_id: elite-xl
    envs:
      - TEST_SUITE_TAG: 'RegressionTrade'
    after_run:
      - android_e2e_test
  android_run_regression_network_abstraction_tests:
    meta:
      bitrise.io:
        stack: linux-docker-android-22.04
        machine_type_id: elite-xl
    envs:
      - TEST_SUITE_TAG: 'RegressionNetworkAbstractions'
    after_run:
      - android_e2e_test
  android_run_regression_network_expansion_tests:
    meta:
      bitrise.io:
        stack: linux-docker-android-22.04
        machine_type_id: elite-xl
    envs:
      - TEST_SUITE_TAG: 'RegressionNetworkExpansion'
    after_run:
      - android_e2e_test
  android_run_regression_performance_tests:
    meta:
      bitrise.io:
        stack: linux-docker-android-22.04
        machine_type_id: elite-xl
    envs:
      - TEST_SUITE_TAG: 'RegressionPerformance'
    after_run:
      - android_e2e_test
  android_run_regression_identity_tests:
    meta:
      bitrise.io:
        stack: linux-docker-android-22.04
        machine_type_id: elite-xl
    envs:
      - TEST_SUITE_TAG: 'RegressionIdentity'
    after_run:
      - android_e2e_test
  android_run_regression_accounts_tests:
    meta:
      bitrise.io:
        stack: linux-docker-android-22.04
        machine_type_id: elite-xl
    envs:
      - TEST_SUITE_TAG: 'RegressionAccounts'
    after_run:
      - android_e2e_test
  android_run_regression_ux_tests:
    meta:
      bitrise.io:
        stack: linux-docker-android-22.04
        machine_type_id: elite-xl
    envs:
      - TEST_SUITE_TAG: 'RegressionWalletUX'
    after_run:
      - android_e2e_test
  android_run_regression_assets_tests:
    meta:
      bitrise.io:
        stack: linux-docker-android-22.04
        machine_type_id: elite-xl
    envs:
      - TEST_SUITE_TAG: 'RegressionAssets'
    after_run:
      - android_e2e_test
  download_production_qa_apk:
    steps:
      - script@1:
          title: Download Production QA APK
          inputs:
            - content: |
                #!/usr/bin/env bash
                ./scripts/download-android-qa-app.sh
                # APK_PATH is already set by the download script using envman
  build_flask_e2e_android:
    after_run:
      - android_flask_e2e_build
    meta:
      bitrise.io:
        stack: linux-docker-android-22.04
        machine_type_id: elite-xl
  # TODO: Remove this workflow since it's not used anymore
  run_flask_e2e_android:
    meta:
      bitrise.io:
        stack: linux-docker-android-22.04
        machine_type_id: elite-xl
    envs:
      - METAMASK_BUILD_TYPE: 'flask'
    after_run:
      - android_e2e_test
  build_flask_e2e_ios:
    envs:
      - COMMAND_YARN: 'build:ios:flask:e2e'
    after_run:
      - ios_e2e_build
  # TODO: Remove this workflow since it's not used anymore
  run_flask_e2e_ios:
    envs:
      - METAMASK_BUILD_TYPE: 'flask'
    after_run:
      - ios_e2e_test
  run_tag_upgrade_android:
    meta:
      bitrise.io:
        stack: linux-docker-android-22.04
        machine_type_id: elite-xl
    before_run:
      - setup
      - prep_environment
      - download_production_qa_apk
    after_run:
      -  wdio_android_e2e_test
    envs:
      - CUCUMBER_TAG_EXPRESSION: '@upgrade and @androidApp'
      - TEST_TYPE: 'upgrade'
      - NEW_BUILD_STRING: 'MetaMask v$VERSION_NAME ($VERSION_NUMBER)' # this is the build string for the new build that was generated by build_android_qa
    steps:
      - script@1:
          title: Set Build Strings
          inputs:
            - content: |
                envman add --key PRODUCTION_BUILD_STRING --value "MetaMask v${PRODUCTION_BUILD_NAME} (${PRODUCTION_BUILD_NUMBER})"

                BITRISE_GIT_BRANCH="qa-release"
                VERSION_NAME="$PRODUCTION_BUILD_NAME" #  This value (PRODUCTION_BUILD_NAME) comes from the script to download the production build
                VERSION_NUMBER="$PRODUCTION_BUILD_NUMBER" # This value (PRODUCTION_BUILD_NUMBER) comes from the script to download the production build
                echo "Using qa-release with production version: $VERSION_NAME ($VERSION_NUMBER)"

                CUSTOM_ID="$BITRISE_GIT_BRANCH-$VERSION_NAME-$VERSION_NUMBER"
                CUSTOM_ID=${CUSTOM_ID////-}

                #### The UPLOAD_APK_PATH is the path to the apk file that was downloaded by the download_production_qa_apk step
                echo "apk path: $UPLOAD_APK_PATH"
                RESPONSE=$(curl -u "$BROWSERSTACK_USERNAME:$BROWSERSTACK_ACCESS_KEY" \
                    -X POST "https://api-cloud.browserstack.com/app-automate/upload" \
                    -F "file=@$UPLOAD_APK_PATH" \
                    -F 'data={"custom_id": "'$CUSTOM_ID'"}')

                # Extract app_url
                APP_URL=$(echo "$RESPONSE" | jq -r '.app_url')

                # Set the environment variable
                envman add --key PRODUCTION_APP_URL --value "$APP_URL"

                # Debug output
                echo "Response: $RESPONSE"
                echo "APP_URL: $APP_URL"
                echo "PRODUCTION_APP_URL: $PRODUCTION_APP_URL"

  build_ios_multichain_permissions_e2e:
    after_run:
      - ios_e2e_build
      # - android_e2e_build
  build_android_multichain_permissions_e2e:
    meta:
      bitrise.io:
        stack: linux-docker-android-22.04
        machine_type_id: elite-xl
    after_run:
      - android_e2e_build
  run_android_app_launch_times_appium_test:
    envs:
      - TEST_SUITE_FOLDER: './wdio/features/Performance/*'
      - TEST_TYPE: 'performance'
    meta:
      bitrise.io:
        stack: linux-docker-android-22.04
        machine_type_id: elite-xl
    after_run:
      - wdio_android_e2e_test

  ### Report automated test results to TestRail
  run_testrail_update_automated_test_results:
    before_run:
      - code_setup
    steps:
      - script@1:
          title: 'Add Automated Test Results to TestRail'
          inputs:
            - content: |-
                #!/usr/bin/env bash
                echo 'REPORT AUTOMATED TEST RESULTS TO TESTRAIL'
                node ./scripts/testrail/testrail.api.js

  run_ios_app_launch_times_appium_test:
    envs:
      - TEST_SUITE_FOLDER: './wdio/features/Performance/*'
      - TEST_TYPE: 'performance'
    after_run:
      - wdio_ios_e2e_test

  ### Separating workflows so they run concurrently during smoke runs
  run_tag_smoke_multichain_api_ios:
    envs:
      - TEST_SUITE_TAG: '.*SmokeMultiChainAPI.*'
    after_run:
      - ios_e2e_test

  run_network_expansion_swimlane_ios_smoke:
    envs:
      - TEST_SUITE_TAG: '.*NetworkExpansion.*'
    after_run:
      - ios_e2e_test
  run_network_expansion_swimlane_android_smoke:
    meta:
      bitrise.io:
        stack: linux-docker-android-22.04
        machine_type_id: elite-xl
    envs:
      - TEST_SUITE_TAG: '.*NetworkExpansion.*'
    after_run:
      - android_e2e_test

  run_wallet_platform_swimlane_ios_smoke:
    envs:
      - TEST_SUITE_TAG: '.*SmokeWalletPlatform.*'
    after_run:
      - ios_e2e_test
  run_wallet_platform_swimlane_android_smoke:
    meta:
      bitrise.io:
        stack: linux-docker-android-22.04
        machine_type_id: elite-xl
    envs:
      - TEST_SUITE_TAG: '.*SmokeWalletPlatform.*'
    after_run:
      - android_e2e_test

  run_network_abstraction_swimlane_ios_smoke:
    envs:
      - TEST_SUITE_TAG: '.*SmokeNetworkAbstraction.*'
    after_run:
      - ios_e2e_test
  run_network_abstraction_swimlane_android_smoke:
    meta:
      bitrise.io:
        stack: linux-docker-android-22.04
        machine_type_id: elite-xl
    envs:
      - TEST_SUITE_TAG: '.*SmokeNetworkAbstraction.*'
    after_run:
      - android_e2e_test
  run_trade_swimlane_ios_smoke:
    envs:
      - TEST_SUITE_TAG: '.*SmokeTrade.*'
    after_run:
      - ios_e2e_test
  run_trade_swimlane_android_smoke:
    meta:
      bitrise.io:
        stack: linux-docker-android-22.04
        machine_type_id: elite-xl
    envs:
      - TEST_SUITE_TAG: '.*SmokeTrade.*'
    after_run:
      - android_e2e_test
  run_ios_api_specs:
    after_run:
      - ios_api_specs
  run_tag_smoke_confirmations_ios:
    envs:
      - TEST_SUITE_TAG: 'SmokeConfirmations '
    after_run:
      - ios_e2e_test
  run_tag_smoke_confirmations_android:
    meta:
      bitrise.io:
        stack: linux-docker-android-22.04
        machine_type_id: elite-xl
    envs:
      - TEST_SUITE_TAG: 'SmokeConfirmations '
    after_run:
      - android_e2e_test
  run_tag_smoke_confirmations_redesigned_ios:
    envs:
      - TEST_SUITE_TAG: 'SmokeConfirmationsRedesigned'
    after_run:
      - ios_e2e_test
  run_tag_smoke_performance_ios:
    envs:
      - TEST_SUITE_TAG: '.*SmokePerformance.*'
    after_run:
      - ios_e2e_test
  run_tag_smoke_performance_android:
    meta:
      bitrise.io:
        stack: linux-docker-android-22.04
        machine_type_id: elite-xl
    envs:
      - TEST_SUITE_TAG: '.*SmokePerformance.*'
    after_run:
      - android_e2e_test
  run_tag_multichain_permissions_ios:
    envs:
      - TEST_SUITE_TAG: '.*SmokeMultiChainPermissions.*'
    after_run:
      - ios_e2e_test
  run_tag_multichain_permissions_android:
    meta:
      bitrise.io:
        stack: linux-docker-android-22.04
        machine_type_id: elite-xl
    envs:
      - TEST_SUITE_TAG: '.*SmokeMultiChainPermissions.*'
    after_run:
      - android_e2e_test
  run_tag_flask_build_tests_ios:
    envs:
      - TEST_SUITE_TAG: '.*FlaskBuildTests.*'
    after_run:
      - ios_e2e_test
  run_tag_flask_build_tests_android:
    meta:
      bitrise.io:
        stack: linux-docker-android-22.04
        machine_type_id: elite-xl
    envs:
      - TEST_SUITE_TAG: '.*FlaskBuildTests.*'
    after_run:
      - android_e2e_test
  run_tag_smoke_identity_ios:
    envs:
      - TEST_SUITE_TAG: 'SmokeIdentity'
    after_run:
      - ios_e2e_test
  run_tag_smoke_identity_android:
    meta:
      bitrise.io:
        stack: linux-docker-android-22.04
        machine_type_id: elite-xl
    envs:
      - TEST_SUITE_TAG: 'SmokeIdentity'
    after_run:
      - android_e2e_test
  run_tag_smoke_accounts_ios:
    envs:
      - TEST_SUITE_TAG: 'SmokeAccounts'
    after_run:
      - ios_e2e_test
  run_tag_smoke_accounts_android:
    meta:
      bitrise.io:
        stack: linux-docker-android-22.04
        machine_type_id: elite-xl
    envs:
      - TEST_SUITE_TAG: 'SmokeAccounts'
    after_run:
      - android_e2e_test
  run_tag_smoke_card_ios:
    envs:
      - TEST_SUITE_TAG: 'SmokeCard'
    after_run:
      - ios_e2e_test
  run_tag_smoke_card_android:
    meta:
      bitrise.io:
        stack: linux-docker-android-22.04
        machine_type_id: elite-xl
    envs:
      - TEST_SUITE_TAG: 'SmokeCard'
    after_run:
      - android_e2e_test
  android_e2e_build:
    envs:
      - KEYSTORE_URL: $BITRISEIO_ANDROID_KEYSTORE_URL
      - KEYSTORE_PATH: 'android/keystores/release.keystore'
      - BUILD_COMMAND: 'yarn build:android:main:e2e'
    after_run:
      - _android_e2e_build_template
    meta:
      bitrise.io:
        machine_type_id: elite-xl
        stack: linux-docker-android-22.04
  # TODO: Consolidate android_e2e_build and android_flask_e2e_build once _android_e2e_build_template and _android_build_template is consolidated
  android_flask_e2e_build:
    envs:
      - KEYSTORE_URL: $BITRISEIO_ANDROID_FLASK_KEYSTORE_URL_URL
      - KEYSTORE_PATH: 'android/keystores/flaskRelease.keystore'
      - BUILD_COMMAND: 'yarn build:android:flask:e2e'
    after_run:
      - _android_e2e_build_template
    meta:
      bitrise.io:
        machine_type_id: elite-xl
        stack: linux-docker-android-22.04
  run_single_android_e2e_test:
    run_if: '{{ or (ne "$E2E_TEST_FILE" "") (ne "$TEST_SUITE_TAG" "") }}'
    after_run:
      - android_e2e_test
    meta:
      bitrise.io:
        machine_type_id: elite-xl
        stack: linux-docker-android-22.04

  run_single_ios_e2e_test:
    run_if: '{{ or (ne "$E2E_TEST_FILE" "") (ne "$TEST_SUITE_TAG" "") }}'
    after_run:
      - ios_e2e_test

  android_e2e_test:
    before_run:
      - setup
      - prep_environment
    after_run:
      - notify_failure
    steps:
      - restore-gradle-cache@2: {}
      - restore-cache@2:
          title: Restore Android PR Build Cache (if build was skipped)
          run_if: '{{getenv "SKIP_ANDROID_BUILD" | eq "true"}}'
          inputs:
            - key: '{{ getenv "ANDROID_PR_BUILD_CACHE_KEY" }}'
      - script@1:
          title: Copy Android build from cache (if build was skipped)
          run_if: '{{getenv "SKIP_ANDROID_BUILD" | eq "true"}}'
          inputs:
            - content: |-
                #!/usr/bin/env bash
                echo "Copying Android build from cache..."
                
                if [ -d "/tmp/android-cache/build/outputs" ]; then
                    echo "Restoring Android build outputs from cache..."
                    mkdir -p android/app/build/outputs
                    cp -r /tmp/android-cache/build/outputs/* android/app/build/outputs/
                    echo "✅ Android build artifacts restored from cache"
                    
                    echo "Restored files:"
                    find android/app/build/outputs -type f -name "*.apk" -o -name "*.aab" | head -5
                else
                    echo "❌ Cache directory /tmp/android-cache/build/outputs not found"
                    echo "Cache may not have been restored properly"
                fi
      - pull-intermediate-files@1:
          inputs:
            - artifact_sources: .*
          title: Pull Android build
      - script@1:
          title: Copy Android build for Detox
          run_if: '{{getenv "SKIP_ANDROID_BUILD" | eq "false"}}'
          inputs:
            - content: |-
                #!/usr/bin/env bash
                set -ex

                # Create directories for Detox
                mkdir -p "$BITRISE_SOURCE_DIR/android/app/build/outputs"

                # Copy saved files for Detox usage
                # INTERMEDIATE_ANDROID_BUILD_DIR is the cached directory from android_e2e_build's "Save Android build" step
                cp -r "$INTERMEDIATE_ANDROID_BUILD_DIR" "$BITRISE_SOURCE_DIR/android/app/build"
      - restore-cache@2:
          title: Restore cache node_modules
          inputs:
            - key: node_modules-{{ .OS }}-{{ .Arch }}-{{ getenv "BRANCH_COMMIT_HASH" }}
      - script@1:
          title: Install foundry
          inputs:
            - content: |-
                #!/bin/bash
                yarn install:foundryup
      - avd-manager@1:
          inputs:
            - api_level: '34'
            - abi: 'x86_64'
            - create_command_flags: --sdcard 8192M
            - start_command_flags: -read-only
            - profile: pixel_5
      - wait-for-android-emulator@1: {}
      - script@1:
          title: Run detox test
          timeout: 1800
          is_always_run: false
          inputs:
            - content: |-
                #!/usr/bin/env bash
                export METAMASK_ENVIRONMENT='dev'
                 node -v
                if [ -n "${E2E_TEST_FILE:-}" ]; then
                  echo "[INFO] Running only specified E2E_TEST_FILE(s): $E2E_TEST_FILE"
                  IGNORE_BOXLOGS_DEVELOPMENT="true" yarn test:e2e:android:run:qa-release $E2E_TEST_FILE
                elif [ -n "${TEST_SUITE_TAG:-}" ]; then
                  echo "[INFO] Running tests matching TEST_SUITE_TAG: $TEST_SUITE_TAG"
                  ./scripts/run-e2e-tags.sh
                fi
      - custom-test-results-export@1:
          title: Export test results
          is_always_run: true
          is_skippable: true
          inputs:
            - base_path: $BITRISE_SOURCE_DIR/e2e/reports/
            - test_name: E2E Tests
            - search_pattern: $BITRISE_SOURCE_DIR/e2e/reports/junit.xml
      - deploy-to-bitrise-io@2.2.3:
          title: Deploy test report files
          is_always_run: true
          is_skippable: true
      - script@1:
          title: Copy screenshot files
          is_always_run: true
          run_if: .IsBuildFailed
          inputs:
            - content: |-
                #!/usr/bin/env bash
                set -ex
                cp -r "$BITRISE_SOURCE_DIR/artifacts"  "$BITRISE_DEPLOY_DIR"
      - deploy-to-bitrise-io@2.3:
          title: Deploy test screenshots
          is_always_run: true
          run_if: .IsBuildFailed
          inputs:
            - deploy_path: $BITRISE_DEPLOY_DIR
            - is_compress: true
            - zip_name: E2E_Android_Failure_Artifacts
      - script@1:
          title: Copy performance results
          is_always_run: true
          run_if: '{{getenv "TEST_SUITE_TAG" | eq ".*SmokePerformance.*"}}'
          inputs:
            - content: |-
                #!/usr/bin/env bash
                set -ex
                # Create performance results directory
                mkdir -p "$BITRISE_DEPLOY_DIR/performance-results"
                
                # Copy performance JSON files if they exist
                if [ -f "$BITRISE_SOURCE_DIR/e2e/specs/performance/reports/account-list-load-testing-performance-results.json" ]; then
                  cp "$BITRISE_SOURCE_DIR/e2e/specs/performance/reports/account-list-load-testing-performance-results.json" "$BITRISE_DEPLOY_DIR/performance-results/"
                  echo "Copied account-list-load-testing-performance-results.json"
                fi
                
                if [ -f "$BITRISE_SOURCE_DIR/e2e/specs/performance/reports/network-list-load-testing-performance-results.json" ]; then
                  cp "$BITRISE_SOURCE_DIR/e2e/specs/performance/reports/network-list-load-testing-performance-results.json" "$BITRISE_DEPLOY_DIR/performance-results/"
                  echo "Copied network-list-load-testing-performance-results.json"
                fi
                
                if [ -f "$BITRISE_SOURCE_DIR/e2e/specs/performance/reports/switching-accounts-to-dismiss-load-testing-performance-results.json" ]; then
                  cp "$BITRISE_SOURCE_DIR/e2e/specs/performance/reports/switching-accounts-to-dismiss-load-testing-performance-results.json" "$BITRISE_DEPLOY_DIR/performance-results/"
                  echo "Copied switching-accounts-to-dismiss-load-testing-performance-results.json"
                fi
      - deploy-to-bitrise-io@2.3:
          title: Deploy performance results
          is_always_run: true
          run_if: '{{getenv "TEST_SUITE_TAG" | eq ".*SmokePerformance.*"}}'
          inputs:
            - deploy_path: $BITRISE_DEPLOY_DIR/performance-results
            - is_compress: true
            - zip_name: E2E_Performance_Results
    meta:
      bitrise.io:
        machine_type_id: elite-xl
        stack: linux-docker-android-22.04

  # Performance-specific Android E2E test workflow
  android_e2e_test_performance:
    before_run:
      - setup
      - prep_environment
    after_run:
      - notify_failure
    steps:
      - restore-gradle-cache@2: {}
      - pull-intermediate-files@1:
          inputs:
            - artifact_sources: .*
          title: Pull Android build
      - script@1:
          title: Copy Android build for Detox
          run_if: '{{getenv "SKIP_ANDROID_BUILD" | eq "false"}}'
          inputs:
            - content: |-
                #!/usr/bin/env bash
                set -ex

                # Create directories for Detox
                mkdir -p "$BITRISE_SOURCE_DIR/android/app/build/outputs"

                # Copy saved files for Detox usage
                # INTERMEDIATE_ANDROID_BUILD_DIR is the cached directory from android_e2e_build's "Save Android build" step
                cp -r "$INTERMEDIATE_ANDROID_BUILD_DIR" "$BITRISE_SOURCE_DIR/android/app/build"
      - restore-cache@2:
          title: Restore cache node_modules
          inputs:
            - key: node_modules-{{ .OS }}-{{ .Arch }}-{{ getenv "BRANCH_COMMIT_HASH" }}
      - script@1:
          title: Install foundry
          inputs:
            - content: |-
                #!/bin/bash
                yarn install:foundryup
      - avd-manager@1:
          inputs:
            - api_level: '34'
            - abi: 'x86_64'
            - create_command_flags: --sdcard 8192M
            - start_command_flags: -read-only
            - profile: pixel_5
      - wait-for-android-emulator@1: {}
      - script@1:
          title: Run detox test
          timeout: 1200
          is_always_run: false
          inputs:
            - content: |-
                #!/usr/bin/env bash

                export METAMASK_ENVIRONMENT='e2e'

                if [ -n "${E2E_TEST_FILE:-}" ]; then
                  echo "[INFO] Running only specified E2E_TEST_FILE(s): $E2E_TEST_FILE"
                  IGNORE_BOXLOGS_DEVELOPMENT="true" yarn test:e2e:android:$METAMASK_BUILD_TYPE:prod $E2E_TEST_FILE
                elif [ -n "${TEST_SUITE_TAG:-}" ]; then
                  echo "[INFO] Running tests matching TEST_SUITE_TAG: $TEST_SUITE_TAG"
                  ./scripts/run-e2e-tags.sh
                fi
      - custom-test-results-export@1:
          title: Export test results
          is_always_run: true
          is_skippable: true
          inputs:
            - base_path: $BITRISE_SOURCE_DIR/e2e/reports/
            - test_name: E2E Tests
            - search_pattern: $BITRISE_SOURCE_DIR/e2e/reports/junit.xml
      - deploy-to-bitrise-io@2.2.3:
          title: Deploy test report files
          is_always_run: true
          is_skippable: true
      - script@1:
          title: Copy screenshot files
          is_always_run: true
          run_if: .IsBuildFailed
          inputs:
            - content: |-
                #!/usr/bin/env bash
                set -ex
                cp -r "$BITRISE_SOURCE_DIR/artifacts"  "$BITRISE_DEPLOY_DIR"
      - deploy-to-bitrise-io@2.3:
          title: Deploy test screenshots
          is_always_run: true
          run_if: .IsBuildFailed
          inputs:
            - deploy_path: $BITRISE_DEPLOY_DIR
            - is_compress: true
            - zip_name: E2E_Android_Failure_Artifacts
      - script@1:
          title: Copy performance results
          is_always_run: true
          inputs:
            - content: |-
                #!/usr/bin/env bash
                set -ex
                # Create performance results directory
                mkdir -p "$BITRISE_DEPLOY_DIR/performance-results"
                
                # Copy performance JSON files if they exist
                if [ -f "$BITRISE_SOURCE_DIR/e2e/specs/performance/reports/account-list-load-testing-performance-results.json" ]; then
                  cp "$BITRISE_SOURCE_DIR/e2e/specs/performance/reports/account-list-load-testing-performance-results.json" "$BITRISE_DEPLOY_DIR/performance-results/"
                  echo "Copied account-list-load-testing-performance-results.json"
                fi
                
                if [ -f "$BITRISE_SOURCE_DIR/e2e/specs/performance/reports/network-list-load-testing-performance-results.json" ]; then
                  cp "$BITRISE_SOURCE_DIR/e2e/specs/performance/reports/network-list-load-testing-performance-results.json" "$BITRISE_DEPLOY_DIR/performance-results/"
                  echo "Copied network-list-load-testing-performance-results.json"
                fi
                
                if [ -f "$BITRISE_SOURCE_DIR/e2e/specs/performance/reports/switching-accounts-to-dismiss-load-testing-performance-results.json" ]; then
                  cp "$BITRISE_SOURCE_DIR/e2e/specs/performance/reports/switching-accounts-to-dismiss-load-testing-performance-results.json" "$BITRISE_DEPLOY_DIR/performance-results/"
                  echo "Copied switching-accounts-to-dismiss-load-testing-performance-results.json"
                fi
      - deploy-to-bitrise-io@2.3:
          title: Deploy performance results
          is_always_run: true
          inputs:
            - deploy_path: $BITRISE_DEPLOY_DIR/performance-results
            - is_compress: true
            - zip_name: E2E_Performance_Results
    meta:
      bitrise.io:
        machine_type_id: elite-xl
        stack: linux-docker-android-22.04

  ios_api_specs:
    before_run:
      - setup
      - code_setup
      - install_applesimutils
      - prep_environment
    after_run:
      - notify_failure
    steps:
      - restore-cache@2:
          title: Restore iOS PR Build Cache (if build was skipped)
          run_if: '{{getenv "SKIP_IOS_BUILD" | eq "true"}}'
          inputs:
            - key: '{{ getenv "IOS_PR_BUILD_CACHE_KEY" }}'
      - script@1:
          title: Copy iOS build from cache (if build was skipped)
          run_if: '{{getenv "SKIP_IOS_BUILD" | eq "true"}}'
          inputs:
            - content: |-
                #!/usr/bin/env bash
                echo "Copying iOS build from cache..."
                
                # Check if cached build products exist
                if [ -d "ios/build/Build/Products/Release-iphonesimulator" ]; then
                    echo "✅ iOS build artifacts found in cache"
                    echo "Build products directory contents:"
                    ls -la ios/build/Build/Products/Release-iphonesimulator/ | head -5
                else
                    echo "❌ iOS build products not found in cache"
                    mkdir -p ios/build/Build/Products/Release-iphonesimulator
                fi
                
                # Check if cached Detox artifacts exist
                if [ -d "../Library/Detox/ios" ]; then
                    echo "✅ Detox iOS artifacts found in cache"
                    echo "Detox directory contents:"
                    ls -la ../Library/Detox/ios/ | head -5
                else
                    echo "❌ Detox iOS artifacts not found in cache"
                    mkdir -p ../Library/Detox/ios
                fi
                
                echo "iOS build artifacts restored from cache"
      - pull-intermediate-files@1:
          inputs:
            - artifact_sources: .*
          title: Pull iOS build
      - script@1:
          title: Copy iOS build for Detox
          run_if: '{{getenv "SKIP_IOS_BUILD" | eq "false"}}'
          inputs:
            - content: |-
                #!/usr/bin/env bash
                set -ex

                # Create directories for Detox
                mkdir -p "$BITRISE_SOURCE_DIR/ios/build/Build/Products"
                mkdir -p "$BITRISE_SOURCE_DIR/../Library/Detox/ios"

                # Copy saved files for Detox usage
                # INTERMEDIATE_IOS_BUILD_DIR & INTERMEDIATE_IOS_DETOX_DIR are the cached directories by ios_e2e_build's "Save iOS build" step
                cp -r "$INTERMEDIATE_IOS_BUILD_DIR" "$BITRISE_SOURCE_DIR/ios/build/Build/Products"
                cp -r "$INTERMEDIATE_IOS_DETOX_DIR" "$BITRISE_SOURCE_DIR/../Library/Detox"
      # - restore-cocoapods-cache@2: {}
      - restore-cache@2:
          title: Restore cache node_modules
          inputs:
            - key: node_modules-{{ .OS }}-{{ .Arch }}-{{ getenv "BRANCH_COMMIT_HASH" }}
      - script@1:
          title: Install foundry
          inputs:
            - content: |-
                #!/bin/bash
                yarn install:foundryup
      - certificate-and-profile-installer@1: {}
      - set-xcode-build-number@1:
          inputs:
            - build_short_version_string: $VERSION_NAME
            - plist_path: $PROJECT_LOCATION_IOS/MetaMask/Info.plist
      - script:
          inputs:
            - content: |-
                # Add cache directory to environment variable
                envman add --key BREW_APPLESIMUTILS --value "$(brew --cellar)/applesimutils"
                envman add --key BREW_OPT_APPLESIMUTILS --value "/usr/local/opt/applesimutils"
                brew tap wix/brew
          title: Set Env Path for caching deps
      - script@1:
          title: Run detox test
          timeout: 1800
          is_always_run: false
          inputs:
            - content: |-
                #!/usr/bin/env bash
                yarn test:api-specs --retries 1
      - script@1:
          is_always_run: true
          is_skippable: false
          title: Add tests reports to Bitrise
          inputs:
            - content: |-
                #!/usr/bin/env bash
                cp -r $BITRISE_SOURCE_DIR/html-report/index.html $BITRISE_HTML_REPORT_DIR/
      - deploy-to-bitrise-io@2.2.3:
          is_always_run: true
          is_skippable: false
          inputs:
            - deploy_path: $BITRISE_HTML_REPORT_DIR
          title: Deploy test report files

  pr_check_build_cache:
    steps:
      - activate-ssh-key@4:
          run_if: '{{getenv "SSH_RSA_PRIVATE_KEY" | ne ""}}'
      - git-clone@6: {}
      - restore-cache@2:
          title: Restore last successful build commit marker
          is_skippable: true
          inputs:
            - key: 'last-e2e-build-commit-pr-{{ getenv "GITHUB_PR_NUMBER" }}'
      - script@1:
          title: Generate cache keys and check both iOS and Android builds
          inputs:
            - content: |-
                #!/usr/bin/env bash
                ./scripts/generate-pr-cache-keys.sh
      - restore-cache@2:
          title: Check iOS cache
          is_skippable: true
          run_if: '{{getenv "IOS_PR_BUILD_CACHE_KEY" | ne ""}}'
          inputs:
            - key: '{{ getenv "IOS_PR_BUILD_CACHE_KEY" }}'
      - script@1:
          title: Process iOS cache result
          run_if: '{{getenv "IOS_PR_BUILD_CACHE_KEY" | ne ""}}'
          inputs:
            - content: |-
                #!/usr/bin/env bash
                if [[ "$BITRISE_CACHE_HIT" == "exact" ]]; then
                    echo "✅ iOS cache found - build will be skipped"
                    envman add --key SKIP_IOS_BUILD --value "true"
                else
                    echo "❌ iOS cache not found - build will proceed"
                    envman add --key SKIP_IOS_BUILD --value "false"
                fi
                envman add --key BITRISE_CACHE_HIT --value ""  # Reset for next check
      - restore-cache@2:
          title: Check Android cache
          is_skippable: true
          run_if: '{{getenv "ANDROID_PR_BUILD_CACHE_KEY" | ne ""}}'
          inputs:
            - key: '{{ getenv "ANDROID_PR_BUILD_CACHE_KEY" }}'
      - script@1:
          title: Process Android cache result and finalize decisions
          inputs:
            - content: |-
                #!/usr/bin/env bash
                
                # Initialize local variables with current state
                LOCAL_SKIP_IOS="$SKIP_IOS_BUILD"
                LOCAL_SKIP_ANDROID="$SKIP_ANDROID_BUILD"
                
                # Ensure iOS value is set if cache check was skipped
                if [[ -z "$IOS_PR_BUILD_CACHE_KEY" ]]; then
                    echo "No iOS cache key available - build will proceed"
                    LOCAL_SKIP_IOS="false"
                    envman add --key SKIP_IOS_BUILD --value "false"
                fi
                
                # Only process Android cache if we have cache keys
                if [[ -n "$ANDROID_PR_BUILD_CACHE_KEY" ]]; then
                    if [[ "$BITRISE_CACHE_HIT" == "exact" ]]; then
                        echo "✅ Android cache found - build will be skipped"
                        LOCAL_SKIP_ANDROID="true"
                        envman add --key SKIP_ANDROID_BUILD --value "true"
                    else
                        echo "❌ Android cache not found - build will proceed"
                        LOCAL_SKIP_ANDROID="false"
                        envman add --key SKIP_ANDROID_BUILD --value "false"
                    fi
                else
                    echo "No Android cache key available - build will proceed"
                    LOCAL_SKIP_ANDROID="false"
                    envman add --key SKIP_ANDROID_BUILD --value "false"
                fi
                
                echo ""
                echo "=== Final Build Decisions ==="
                echo "iOS build:     $([ "$LOCAL_SKIP_IOS" == "true" ] && echo "SKIP" || echo "BUILD")"
                echo "Android build: $([ "$LOCAL_SKIP_ANDROID" == "true" ] && echo "SKIP" || echo "BUILD")"
      - share-pipeline-variable@1:
          title: Share variables across pipeline stages
          inputs:
            - variables: |-
                SKIP_IOS_BUILD
                SKIP_ANDROID_BUILD
                IOS_PR_BUILD_CACHE_KEY
                ANDROID_PR_BUILD_CACHE_KEY

  ios_e2e_build:
    before_run:
      - install_applesimutils
      - code_setup
      - set_commit_hash
    after_run:
      - notify_failure
    steps:
      - script@1:
          title: Generating ccache key using native folder checksum
          inputs:
            - content: |-
                #!/usr/bin/env bash
                ./scripts/cache/set-cache-envs.sh ios
      - certificate-and-profile-installer@1: {}
      - script:
          inputs:
            - content: |-
                # Add cache directory to environment variable
                envman add --key BREW_APPLESIMUTILS --value "$(brew --cellar)/applesimutils"
                envman add --key BREW_OPT_APPLESIMUTILS --value "/usr/local/opt/applesimutils"
                brew tap wix/brew
          title: Set Env Path for caching deps
      - script@1:
          title: Install CCache & symlink
          inputs:
            - content: |-
                #!/usr/bin/env bash
                brew install ccache with HOMEBREW_NO_DEPENDENTS_CHECK=1
                ln -s $(which ccache) /usr/local/bin/gcc
                ln -s $(which ccache) /usr/local/bin/g++
                ln -s $(which ccache) /usr/local/bin/cc
                ln -s $(which ccache) /usr/local/bin/c++
                ln -s $(which ccache) /usr/local/bin/clang
                ln -s $(which ccache) /usr/local/bin/clang++
      - restore-cache@2:
          title: Restore CCache
          inputs:
            - key: '{{ getenv "CCACHE_KEY" }}'
      - script@1:
          title: Set skip ccache upload
          run_if: '{{ enveq "BITRISE_CACHE_HIT" "exact" }}'
          inputs:
            - content: |-
                #!/usr/bin/env bash
                envman add --key SKIP_CCACHE_UPLOAD --value "true"
      - script@1:
          title: Run detox build
          timeout: 1800
          is_always_run: true
          inputs:
            - content: |-
                #!/usr/bin/env bash
                ./scripts/cache/setup-ccache.sh
                node -v
                if [ -n "$COMMAND_YARN" ]; then
                    GIT_BRANCH=$BITRISE_GIT_BRANCH yarn "$COMMAND_YARN"
                else
                    echo "No COMMAND_YARN provided. Running yarn build:ios:main:e2e..."
                    yarn build:ios:main:e2e
                fi
      - save-cocoapods-cache@1: {}
      - save-cache@1:
          title: Save CCache
          run_if: '{{not (enveq "SKIP_CCACHE_UPLOAD" "true")}}'
          inputs:
            - key: '{{ getenv "CCACHE_KEY" }}'
            - paths: |-
                ccache
      - save-cache@1:
          title: Save iOS PR Build Cache
          inputs:
            - key: '{{ getenv "IOS_PR_BUILD_CACHE_KEY" }}'
            - paths: |-
                ios/build/Build/Products/Release-iphonesimulator
                ../Library/Detox/ios
      - script@1:
          title: Save last successful build commit
          run_if: '{{getenv "GITHUB_PR_NUMBER" | ne ""}}'
          inputs:
            - content: |-
                #!/usr/bin/env bash
                # Create a marker file with the current commit
                mkdir -p /tmp/last-build-commit
                echo "$(git rev-parse HEAD 2>/dev/null || echo ${BITRISE_GIT_COMMIT})" > /tmp/last-build-commit/commit
                echo "Build completed successfully at $(date)" >> /tmp/last-build-commit/commit
      - save-cache@1:
          title: Save last successful build commit marker
          run_if: '{{getenv "GITHUB_PR_NUMBER" | ne ""}}'
          inputs:
            - key: 'last-e2e-build-commit-pr-{{ getenv "GITHUB_PR_NUMBER" }}'
            - paths: /tmp/last-build-commit
      - deploy-to-bitrise-io@2.2.3:
          inputs:
            - pipeline_intermediate_files: |-
                ios/build/Build/Products/Release-iphonesimulator:INTERMEDIATE_IOS_BUILD_DIR
                ../Library/Detox/ios:INTERMEDIATE_IOS_DETOX_DIR
          title: Save iOS build
      - save-cache@1:
          title: Save node_modules
          inputs:
            - key: node_modules-{{ .OS }}-{{ .Arch }}-{{ getenv "BRANCH_COMMIT_HASH" }}
            - paths: node_modules
  ios_e2e_test:
    before_run:
      - setup
      - code_setup
      - install_applesimutils
      - prep_environment
    after_run:
      - notify_failure
    steps:
      - restore-cache@2:
          title: Restore iOS PR Build Cache (if build was skipped)
          run_if: '{{getenv "SKIP_IOS_BUILD" | eq "true"}}'
          inputs:
            - key: '{{ getenv "IOS_PR_BUILD_CACHE_KEY" }}'
      - script@1:
          title: Copy iOS build from cache (if build was skipped)
          run_if: '{{getenv "SKIP_IOS_BUILD" | eq "true"}}'
          inputs:
            - content: |-
                #!/usr/bin/env bash
                echo "Copying iOS build from cache..."
                
                # Check if cached build products exist
                if [ -d "ios/build/Build/Products/Release-iphonesimulator" ]; then
                    echo "✅ iOS build artifacts found in cache"
                    echo "Build products directory contents:"
                    ls -la ios/build/Build/Products/Release-iphonesimulator/ | head -5
                else
                    echo "❌ iOS build products not found in cache"
                    mkdir -p ios/build/Build/Products/Release-iphonesimulator
                fi
                
                # Check if cached Detox artifacts exist
                if [ -d "../Library/Detox/ios" ]; then
                    echo "✅ Detox iOS artifacts found in cache"
                    echo "Detox directory contents:"
                    ls -la ../Library/Detox/ios/ | head -5
                else
                    echo "❌ Detox iOS artifacts not found in cache"
                    mkdir -p ../Library/Detox/ios
                fi
                
                echo "iOS build artifacts restored from cache"
      - pull-intermediate-files@1:
          inputs:
            - artifact_sources: .*
          title: Pull iOS build
      - script@1:
          title: Copy iOS build for Detox
          run_if: '{{getenv "SKIP_IOS_BUILD" | eq "false"}}'
          inputs:
            - content: |-
                #!/usr/bin/env bash
                set -ex

                # Create directories for Detox
                mkdir -p "$BITRISE_SOURCE_DIR/ios/build/Build/Products"
                mkdir -p "$BITRISE_SOURCE_DIR/../Library/Detox/ios"

                # Copy saved files for Detox usage
                # INTERMEDIATE_IOS_BUILD_DIR & INTERMEDIATE_IOS_DETOX_DIR are the cached directories by ios_e2e_build's "Save iOS build" step
                cp -r "$INTERMEDIATE_IOS_BUILD_DIR" "$BITRISE_SOURCE_DIR/ios/build/Build/Products"
                cp -r "$INTERMEDIATE_IOS_DETOX_DIR" "$BITRISE_SOURCE_DIR/../Library/Detox"
      # - restore-cocoapods-cache@2: {}
      - restore-cache@2:
          title: Restore cache node_modules
          inputs:
            - key: node_modules-{{ .OS }}-{{ .Arch }}-{{ getenv "BRANCH_COMMIT_HASH" }}
      - script@1:
          title: Install foundry
          inputs:
            - content: |-
                #!/bin/bash
                yarn install:foundryup
      - certificate-and-profile-installer@1: {}
      - set-xcode-build-number@1:
          inputs:
            - build_short_version_string: $VERSION_NAME
            - plist_path: $PROJECT_LOCATION_IOS/MetaMask/Info.plist
      - script:
          inputs:
            - content: |-
                # Add cache directory to environment variable
                envman add --key BREW_APPLESIMUTILS --value "$(brew --cellar)/applesimutils"
                envman add --key BREW_OPT_APPLESIMUTILS --value "/usr/local/opt/applesimutils"
                brew tap wix/brew
          title: Set Env Path for caching deps
      - script@1:
          title: Boot up simulator
          inputs:
            - content: |-
                #!/usr/bin/env bash
                xcrun simctl boot "iPhone 15 Pro" || true
                xcrun simctl list | grep Booted
      - script@1:
          title: Run detox test
          timeout: 1800
          is_always_run: false
          inputs:
            - content: |-
                #!/usr/bin/env bash

                # node -v
                export METAMASK_ENVIRONMENT='dev'
                export METAMASK_BUILD_TYPE=${METAMASK_BUILD_TYPE:-'main'}
                # if [ "$METAMASK_BUILD_TYPE" = "flask" ]; then
                # IS_TEST='true' METAMASK_BUILD_TYPE='flask' yarn test:e2e:ios:run:qa-release e2e/specs/flask/
                # else
                # ./scripts/run-e2e-tags.sh
                # fi
                if [ -n "${E2E_TEST_FILE:-}" ]; then
                  echo "[INFO] Running only specified E2E_TEST_FILE(s): $E2E_TEST_FILE"
                  IGNORE_BOXLOGS_DEVELOPMENT="true" yarn test:e2e:ios:run:qa-release $E2E_TEST_FILE
                elif [ -n "${TEST_SUITE_TAG:-}" ]; then
                  echo "[INFO] Running tests matching TEST_SUITE_TAG: $TEST_SUITE_TAG"
                  ./scripts/run-e2e-tags.sh
                fi
      - custom-test-results-export@1:
          is_always_run: true
          is_skippable: false
          title: Export test results
          inputs:
            - base_path: $BITRISE_SOURCE_DIR/e2e/reports/
            - test_name: E2E Tests
            - search_pattern: $BITRISE_SOURCE_DIR/e2e/reports/junit.xml
      - deploy-to-bitrise-io@2.2.3:
          is_always_run: true
          is_skippable: true
          title: Deploy test report files
      - script@1:
          is_always_run: true
          run_if: .IsBuildFailed
          title: Copy screenshot files
          inputs:
            - content: |-
                #!/usr/bin/env bash
                set -ex
                cp -r "$BITRISE_SOURCE_DIR/artifacts"  "$BITRISE_DEPLOY_DIR"
      - deploy-to-bitrise-io@2.3:
          is_always_run: true
          run_if: .IsBuildFailed
          title: Deploy test screenshots
          inputs:
            - deploy_path: $BITRISE_DEPLOY_DIR
            - is_compress: true
            - zip_name: 'E2E_IOS_Failure_Artifacts'
      - script@1:
          title: Copy performance results
          is_always_run: true
          run_if: '{{getenv "TEST_SUITE_TAG" | eq ".*SmokePerformance.*"}}'
          inputs:
            - content: |-
                #!/usr/bin/env bash
                set -ex
                # Create performance results directory
                mkdir -p "$BITRISE_DEPLOY_DIR/performance-results"
                
                # Copy performance JSON files if they exist
                if [ -f "$BITRISE_SOURCE_DIR/e2e/specs/performance/reports/account-list-load-testing-performance-results.json" ]; then
                  cp "$BITRISE_SOURCE_DIR/e2e/specs/performance/reports/account-list-load-testing-performance-results.json" "$BITRISE_DEPLOY_DIR/performance-results/"
                  echo "Copied account-list-load-testing-performance-results.json"
                fi
                
                if [ -f "$BITRISE_SOURCE_DIR/e2e/specs/performance/reports/network-list-load-testing-performance-results.json" ]; then
                  cp "$BITRISE_SOURCE_DIR/e2e/specs/performance/reports/network-list-load-testing-performance-results.json" "$BITRISE_DEPLOY_DIR/performance-results/"
                  echo "Copied network-list-load-testing-performance-results.json"
                fi
                
                if [ -f "$BITRISE_SOURCE_DIR/e2e/specs/performance/reports/switching-accounts-to-dismiss-load-testing-performance-results.json" ]; then
                  cp "$BITRISE_SOURCE_DIR/e2e/specs/performance/reports/switching-accounts-to-dismiss-load-testing-performance-results.json" "$BITRISE_DEPLOY_DIR/performance-results/"
                  echo "Copied switching-accounts-to-dismiss-load-testing-performance-results.json"
                fi
      - deploy-to-bitrise-io@2.3:
          title: Deploy performance results
          is_always_run: true
          run_if: '{{getenv "TEST_SUITE_TAG" | eq ".*SmokePerformance.*"}}'
          inputs:
            - deploy_path: $BITRISE_DEPLOY_DIR/performance-results
            - is_compress: true
            - zip_name: E2E_Performance_Results
    meta:
      bitrise.io:
        machine_type_id: elite-xl
        stack: linux-docker-android-22.04

  # Performance-specific iOS E2E test workflow
  ios_e2e_test_performance:
    before_run:
      - setup
      - install_applesimutils
      - prep_environment
    after_run:
      - notify_failure
    steps:
      - pull-intermediate-files@1:
          inputs:
            - artifact_sources: .*
          title: Pull iOS build
      - script@1:
          title: Copy iOS build for Detox
          run_if: '{{getenv "SKIP_IOS_BUILD" | eq "false"}}'
          inputs:
            - content: |-
                #!/usr/bin/env bash
                set -ex

                # Create directories for Detox
                mkdir -p "$BITRISE_SOURCE_DIR/ios/build/Build/Products"
                mkdir -p "$BITRISE_SOURCE_DIR/../Library/Detox/ios"

                # Copy saved files for Detox usage
                # INTERMEDIATE_IOS_BUILD_DIR & INTERMEDIATE_IOS_DETOX_DIR are the cached directories by ios_e2e_build's "Save iOS build" step
                cp -r "$INTERMEDIATE_IOS_BUILD_DIR" "$BITRISE_SOURCE_DIR/ios/build/Build/Products"
                cp -r "$INTERMEDIATE_IOS_DETOX_DIR" "$BITRISE_SOURCE_DIR/../Library/Detox"
      # - restore-cocoapods-cache@2: {}
      - restore-cache@2:
          title: Restore cache node_modules
          inputs:
            - key: node_modules-{{ .OS }}-{{ .Arch }}-{{ getenv "BRANCH_COMMIT_HASH" }}
      - script@1:
          title: Install foundry
          inputs:
            - content: |-
                #!/bin/bash
                yarn install:foundryup
      - certificate-and-profile-installer@1: {}
      - set-xcode-build-number@1:
          inputs:
            - build_short_version_string: $VERSION_NAME
            - plist_path: $PROJECT_LOCATION_IOS/MetaMask/MetaMask-QA-Info.plist
      - script:
          inputs:
            - content: |-
                # Add cache directory to environment variable
                envman add --key BREW_APPLESIMUTILS --value "$(brew --cellar)/applesimutils"
                envman add --key BREW_OPT_APPLESIMUTILS --value "/usr/local/opt/applesimutils"
                brew tap wix/brew
          title: Set Env Path for caching deps
      - script@1:
          title: Boot up simulator
          inputs:
            - content: |-
                #!/usr/bin/env bash
                xcrun simctl boot "iPhone 15 Pro" || true
                xcrun simctl list | grep Booted
      - script@1:
          title: Run detox test
          timeout: 1200
          is_always_run: false
          inputs:
            - content: |-
                #!/usr/bin/env bash

                export METAMASK_ENVIRONMENT='e2e'

                if [ -n "${E2E_TEST_FILE:-}" ]; then
                  echo "[INFO] Running only specified E2E_TEST_FILE(s): $E2E_TEST_FILE"
                  IGNORE_BOXLOGS_DEVELOPMENT="true" yarn test:e2e:ios:$METAMASK_BUILD_TYPE:prod $E2E_TEST_FILE
                elif [ -n "${TEST_SUITE_TAG:-}" ]; then
                  echo "[INFO] Running tests matching TEST_SUITE_TAG: $TEST_SUITE_TAG"
                  ./scripts/run-e2e-tags.sh
                fi
      - custom-test-results-export@1:
          is_always_run: true
          is_skippable: false
          title: Export test results
          inputs:
            - base_path: $BITRISE_SOURCE_DIR/e2e/reports/
            - test_name: E2E Tests
            - search_pattern: $BITRISE_SOURCE_DIR/e2e/reports/junit.xml
      - deploy-to-bitrise-io@2.2.3:
          is_always_run: true
          is_skippable: true
          title: Deploy test report files
      - script@1:
          is_always_run: true
          run_if: .IsBuildFailed
          title: Copy screenshot files
          inputs:
            - content: |-
                #!/usr/bin/env bash
                set -ex
                cp -r "$BITRISE_SOURCE_DIR/artifacts"  "$BITRISE_DEPLOY_DIR"
      - deploy-to-bitrise-io@2.3:
          is_always_run: true
          run_if: .IsBuildFailed
          title: Deploy test screenshots
          inputs:
            - deploy_path: $BITRISE_DEPLOY_DIR
            - is_compress: true
            - zip_name: 'E2E_IOS_Failure_Artifacts'
      - script@1:
          title: Copy performance results
          is_always_run: true
          inputs:
            - content: |-
                #!/usr/bin/env bash
                set -ex
                # Create performance results directory
                mkdir -p "$BITRISE_DEPLOY_DIR/performance-results"
                
                # Copy performance JSON files if they exist
                if [ -f "$BITRISE_SOURCE_DIR/e2e/specs/performance/reports/account-list-load-testing-performance-results.json" ]; then
                  cp "$BITRISE_SOURCE_DIR/e2e/specs/performance/reports/account-list-load-testing-performance-results.json" "$BITRISE_DEPLOY_DIR/performance-results/"
                  echo "Copied account-list-load-testing-performance-results.json"
                fi
                
                if [ -f "$BITRISE_SOURCE_DIR/e2e/specs/performance/reports/network-list-load-testing-performance-results.json" ]; then
                  cp "$BITRISE_SOURCE_DIR/e2e/specs/performance/reports/network-list-load-testing-performance-results.json" "$BITRISE_DEPLOY_DIR/performance-results/"
                  echo "Copied network-list-load-testing-performance-results.json"
                fi
                
                if [ -f "$BITRISE_SOURCE_DIR/e2e/specs/performance/reports/switching-accounts-to-dismiss-load-testing-performance-results.json" ]; then
                  cp "$BITRISE_SOURCE_DIR/e2e/specs/performance/reports/switching-accounts-to-dismiss-load-testing-performance-results.json" "$BITRISE_DEPLOY_DIR/performance-results/"
                  echo "Copied switching-accounts-to-dismiss-load-testing-performance-results.json"
                fi
      - deploy-to-bitrise-io@2.3:
          title: Deploy performance results
          is_always_run: true
          inputs:
            - deploy_path: $BITRISE_DEPLOY_DIR/performance-results
            - is_compress: true
            - zip_name: E2E_Performance_Results
    meta:
      bitrise.io:
        machine_type_id: elite-xl
        stack: linux-docker-android-22.04

  start_e2e_tests:
    steps:
      - build-router-start@0:
          inputs:
            - workflows: |-
                ios_e2e_test
                wdio_android_e2e_test
            - wait_for_builds: 'true'
            - access_token: $BITRISE_START_BUILD_ACCESS_TOKEN
      - build-router-wait@0:
          inputs:
            - abort_on_fail: 'yes'
            - access_token: $BITRISE_START_BUILD_ACCESS_TOKEN
  # Runway Workflow for Release Candidate Builds
  runway_build_release_candidate:
    before_run:
      - bump_version_code
    after_run:
      - build_ios_release_and_upload_sourcemaps
      - build_android_release_and_upload_sourcemaps
  # Android Builds
  _android_build_template:
    before_run:
      - code_setup
      - extract_version_info
    after_run:
      - notify_failure
    steps:
      - file-downloader@1:
          inputs:
            - source: $KEYSTORE_FILE_PATH
            - destination: $KEYSTORE_PATH
          run_if: '{{not (enveq "IS_DEV_BUILD" "true")}}'
      - restore-gradle-cache@2: {}
      - install-missing-android-tools@3:
          inputs:
            - ndk_version: $NDK_VERSION
            - gradlew_path: $PROJECT_LOCATION/gradlew
      - script@1:
          title: Build Android Binary
          is_always_run: false
          inputs:
            - content: |-
                #!/usr/bin/env bash
                node -v
                if [ -n "$COMMAND_YARN" ]; then
                    GIT_BRANCH=$BITRISE_GIT_BRANCH yarn "$COMMAND_YARN"
                elif [ "$IS_DEV_BUILD" = "true" ]; then #EXPO BUILD
                    GIT_BRANCH=$BITRISE_GIT_BRANCH yarn build:android:main:dev
                elif [ "$METAMASK_BUILD_TYPE" = "main" ]; then
                    yarn build:android:pre-release:bundle
                elif [ "$METAMASK_BUILD_TYPE" = "beta" ]; then
                    yarn build:android:pre-release:bundle:beta
                elif [ "$METAMASK_BUILD_TYPE" = "flask" ]; then
                    yarn build:android:pre-release:bundle:flask
                else
                    echo "Error: Invalid build type specified: $METAMASK_BUILD_TYPE"
                    exit 1
                fi
      - deploy-to-bitrise-io@2.2.3:
          title: Share Detox files between pipelines
          run_if: '{{getenv "SHARE_WITH_DETOX" | eq "true"}}'
          is_always_run: false
          is_skippable: true
          inputs:
            - pipeline_intermediate_files: android/app/build/outputs:INTERMEDIATE_ANDROID_BUILD_DIR
      - save-gradle-cache@1: {}
      - script@1:
          title: Rename release files
          inputs:
            - content: |-
                #!/usr/bin/env bash
                set -ex

                # Set base paths for release builds
                if [ "$IS_DEV_BUILD" = "true" ]; then
                    APK_DIR="$PROJECT_LOCATION/app/build/outputs/apk/$APP_NAME/debug"
                else
                    APK_DIR="$PROJECT_LOCATION/app/build/outputs/apk/$APP_NAME/release"
                    BUNDLE_DIR="$PROJECT_LOCATION/app/build/outputs/bundle/$OUTPUT_PATH"
                fi

                # Generate new names based on build type and version
                if [ -n "$COMMAND_YARN" ]; then
                  NAME_FROM_YARN_COMMAND="$(cut -d':' -f3- <<< "$COMMAND_YARN" | sed 's/:/-/g')"
                  NEW_BASE_NAME="metamask-${NAME_FROM_YARN_COMMAND}-${APP_BUILD_NUMBER}"
                else
                  NEW_BASE_NAME="metamask-${METAMASK_ENVIRONMENT}-${METAMASK_BUILD_TYPE}-${APP_SEM_VER_NAME}-${APP_BUILD_NUMBER}"
                fi

                # Rename APK
                if [ "$IS_DEV_BUILD" = "true" ]; then
                    OLD_APK="$APK_DIR/app-$APP_NAME-debug.apk"
                    OLD_AAB="$BUNDLE_DIR/app-$APP_NAME-debug.aab"
                else
                    OLD_APK="$APK_DIR/app-$APP_NAME-release.apk"
                    OLD_AAB="$BUNDLE_DIR/app-$APP_NAME-release.aab"
                fi

                NEW_APK="$APK_DIR/$NEW_BASE_NAME.apk"
                cp "$OLD_APK" "$NEW_APK"

                # Rename AAB
                if [ -n "$BUNDLE_DIR" ]; then
                    NEW_AAB="$BUNDLE_DIR/$NEW_BASE_NAME.aab"
                    cp "$OLD_AAB" "$NEW_AAB"
                fi

                # Export new names as environment variables
                envman add --key RENAMED_APK_FILE --value "$NEW_BASE_NAME.apk"
                envman add --key RENAMED_AAB_FILE --value "$NEW_BASE_NAME.aab"
                envman add --key APK_DEPLOY_PATH --value "$APK_DIR/$NEW_BASE_NAME.apk"
      - deploy-to-bitrise-io@2.2.3:
          is_always_run: false
          is_skippable: true
          inputs:
            - deploy_path: $APK_DEPLOY_PATH
          title: Bitrise Deploy APK
      - deploy-to-bitrise-io@2.2.3:
          is_always_run: false
          is_skippable: true
          run_if: '{{not (enveq "IS_DEV_BUILD" "true")}}'
          inputs:
            - pipeline_intermediate_files: $PROJECT_LOCATION/app/build/outputs/apk/$APP_NAME/release/sha512sums.txt:BITRISE_PLAY_STORE_SHA512SUMS_PATH
            - deploy_path: $PROJECT_LOCATION/app/build/outputs/apk/$APP_NAME/release/sha512sums.txt
          title: Bitrise Deploy Checksum
      - deploy-to-bitrise-io@2.2.3:
          is_always_run: false
          is_skippable: true
          run_if: '{{not (enveq "IS_DEV_BUILD" "true")}}'
          inputs:
            - pipeline_intermediate_files: $PROJECT_LOCATION/app/build/outputs/mapping/$OUTPUT_PATH/mapping.txt:BITRISE_PLAY_STORE_MAPPING_PATH
            - deploy_path: $PROJECT_LOCATION/app/build/outputs/mapping/$OUTPUT_PATH/mapping.txt
          title: Bitrise ProGuard Map Files
      - deploy-to-bitrise-io@2.2.3:
          is_always_run: false
          is_skippable: true
          run_if: '{{not (enveq "IS_DEV_BUILD" "true")}}'
          inputs:
            - pipeline_intermediate_files: $PROJECT_LOCATION/app/build/outputs/bundle/$OUTPUT_PATH/$RENAMED_AAB_FILE:BITRISE_PLAY_STORE_ABB_PATH
            - deploy_path: $PROJECT_LOCATION/app/build/outputs/bundle/$OUTPUT_PATH/$RENAMED_AAB_FILE
          title: Bitrise Deploy AAB
      - deploy-to-bitrise-io@2.2.3:
          is_always_run: false
          is_skippable: true
          run_if: '{{not (enveq "IS_DEV_BUILD" "true")}}'
          inputs:
            - deploy_path: $PROJECT_LOCATION/app/build/generated/sourcemaps/react/$OUTPUT_PATH
            - is_compress: true
            - zip_name: Android_Sourcemaps_$OUTPUT_PATH
          title: Deploy Android Sourcemaps
      - script@1:
          title: Prepare Android build outputs for caching
          run_if: '{{and (getenv "ANDROID_PR_BUILD_CACHE_KEY" | ne "") (getenv "SHARE_WITH_DETOX" | eq "true")}}'
          inputs:
            - content: |-
                #!/usr/bin/env bash
                echo "=== Preparing Android cache ==="
                echo "Current working directory: $(pwd)"
                
                # Create a clean cache directory structure
                mkdir -p /tmp/android-cache/build/outputs
                
                if [ -d "android/app/build/outputs" ]; then
                    echo "Copying Android build outputs to cache staging area..."
                    cp -r android/app/build/outputs/* /tmp/android-cache/build/outputs/
                    echo "Cache staging completed"
                    
                    echo "Cache contents:"
                    find /tmp/android-cache -type f | head -10
                    echo "Total cache size: $(du -sh /tmp/android-cache 2>/dev/null || echo 'Unknown')"
                else
                    echo "Warning: android/app/build/outputs not found!"
                fi
      - save-cache@1:
          title: Save Android PR Build Cache
          run_if: '{{and (getenv "ANDROID_PR_BUILD_CACHE_KEY" | ne "") (getenv "SHARE_WITH_DETOX" | eq "true")}}'
          inputs:
            - key: '{{ getenv "ANDROID_PR_BUILD_CACHE_KEY" }}'
            - paths: |-
                /tmp/android-cache
      - script@1:
          title: Save last successful build commit (Android)
          run_if: '{{and (getenv "GITHUB_PR_NUMBER" | ne "") (getenv "SHARE_WITH_DETOX" | eq "true")}}'
          inputs:
            - content: |-
                #!/usr/bin/env bash
                # Create a marker file with the current commit
                mkdir -p /tmp/last-build-commit
                echo "$(git rev-parse HEAD 2>/dev/null || echo ${BITRISE_GIT_COMMIT})" > /tmp/last-build-commit/commit
                echo "Build completed successfully at $(date)" >> /tmp/last-build-commit/commit
      - save-cache@1:
          title: Save last successful build commit marker (Android)
          run_if: '{{and (getenv "GITHUB_PR_NUMBER" | ne "") (getenv "SHARE_WITH_DETOX" | eq "true")}}'
          inputs:
            - key: 'last-e2e-build-commit-pr-{{ getenv "GITHUB_PR_NUMBER" }}'
            - paths: /tmp/last-build-commit

  # Template for E2E Android builds

  _android_e2e_build_template:
    before_run:
      - code_setup
      - set_commit_hash
    after_run:
      - notify_failure
    steps:
      - script@1:
          title: Generating ccache key using native folder checksum
          inputs:
            - content: |-
                #!/usr/bin/env bash
                ./scripts/cache/set-cache-envs.sh android
      - restore-gradle-cache@2: {}
      - install-missing-android-tools@3:
          inputs:
            - ndk_version: $NDK_VERSION
            - gradlew_path: $PROJECT_LOCATION/gradlew
      - file-downloader@1:
          inputs:
            - source: $KEYSTORE_URL
            - destination: $KEYSTORE_PATH
          run_if: '{{not (enveq "IS_DEV_BUILD" "true")}}'
      # Note - This step will fail if stack is not Linux
      - script@1:
          title: Install CCache & symlink
          inputs:
            - content: |-
                #!/usr/bin/env bash
                sudo apt update
                sudo apt install ccache -y
      - restore-cache@2:
          title: Restore CCache
          inputs:
            - key: '{{ getenv "CCACHE_KEY" }}'
      - script@1:
          title: Set skip ccache upload
          run_if: '{{ enveq "BITRISE_CACHE_HIT" "exact" }}'
          inputs:
            - content: |-
                #!/usr/bin/env bash
                envman add --key SKIP_CCACHE_UPLOAD --value "true"
      - script@1:
          title: Run detox build
          timeout: 1800
          is_always_run: true
          inputs:
            - content: |-
                #!/usr/bin/env bash
                ./scripts/cache/setup-ccache.sh
                node -v
                export METAMASK_ENVIRONMENT=${METAMASK_ENVIRONMENT:-'dev'}
                export METAMASK_BUILD_TYPE=${METAMASK_BUILD_TYPE:-'main'}
                IGNORE_BOXLOGS_DEVELOPMENT="true" $BUILD_COMMAND
      - save-gradle-cache@1: {}
      - save-cache@1:
          title: Save CCache
          run_if: '{{not (enveq "SKIP_CCACHE_UPLOAD" "true")}}'
          inputs:
            - key: '{{ getenv "CCACHE_KEY" }}'
            - paths: |-
                ccache
      - script@1:
          title: Debug Android build outputs before caching
          inputs:
            - content: |-
                #!/usr/bin/env bash
                echo "=== Android Build Output Debug ==="
                echo "Checking for Android build outputs to cache..."
                
                if [ -d "android/app/build/outputs" ]; then
                    echo "✅ android/app/build/outputs directory exists"
                    echo "Directory size: $(du -sh android/app/build/outputs 2>/dev/null || echo 'Could not calculate')"
                    echo "Contents:"
                    find android/app/build/outputs -type f -name "*.apk" -o -name "*.aab" | head -10
                    echo "Total files: $(find android/app/build/outputs -type f | wc -l)"
                else
                    echo "❌ android/app/build/outputs directory does not exist!"
                    echo "This means the Android build failed or output path is incorrect"
                fi
                
                echo "Current working directory: $(pwd)"
                echo "Listing android/app/build directory:"
                ls -la android/app/build/ 2>/dev/null || echo "android/app/build does not exist"
      - script@1:
          title: Prepare Android build outputs for caching
          inputs:
            - content: |-
                #!/usr/bin/env bash
                echo "=== Preparing Android cache with proper paths ==="
                echo "Current working directory: $(pwd)"
                
                # Create a clean cache directory structure
                mkdir -p /tmp/android-cache/build/outputs
                
                if [ -d "android/app/build/outputs" ]; then
                    echo "Copying Android build outputs to cache staging area..."
                    cp -r android/app/build/outputs/* /tmp/android-cache/build/outputs/
                    echo "Cache staging completed"
                    
                    echo "Cache contents:"
                    find /tmp/android-cache -type f | head -10
                    echo "Total cache size: $(du -sh /tmp/android-cache 2>/dev/null || echo 'Unknown')"
                else
                    echo "Warning: android/app/build/outputs not found!"
                fi
      - save-cache@1:
          title: Save Android PR Build Cache
          inputs:
            - key: '{{ getenv "ANDROID_PR_BUILD_CACHE_KEY" }}'
            - paths: |-
                /tmp/android-cache
      - script@1:
          title: Save last successful build commit (Android)
          run_if: '{{getenv "GITHUB_PR_NUMBER" | ne ""}}'
          inputs:
            - content: |-
                #!/usr/bin/env bash
                # Create a marker file with the current commit
                mkdir -p /tmp/last-build-commit
                echo "$(git rev-parse HEAD 2>/dev/null || echo ${BITRISE_GIT_COMMIT})" > /tmp/last-build-commit/commit
                echo "Android build completed successfully at $(date)" >> /tmp/last-build-commit/commit
      - save-cache@1:
          title: Save last successful build commit marker (Android)
          run_if: '{{getenv "GITHUB_PR_NUMBER" | ne ""}}'
          inputs:
            - key: 'last-e2e-build-commit-pr-{{ getenv "GITHUB_PR_NUMBER" }}'
            - paths: /tmp/last-build-commit
      - deploy-to-bitrise-io@2.2.3:
          inputs:
            - pipeline_intermediate_files: android/app/build/outputs:INTERMEDIATE_ANDROID_BUILD_DIR
          title: Save Android build
      - save-cache@1:
          title: Save node_modules
          inputs:
            - key: node_modules-{{ .OS }}-{{ .Arch }}-{{ getenv "BRANCH_COMMIT_HASH" }}
            - paths: node_modules
  # Actual workflows that inherit from templates
  # TODO: Remove this workflow once new build configuration is consolidated
  build_android_release:
    after_run:
      - build_android_main_prod
    meta:
      bitrise.io:
        stack: linux-docker-android-22.04
        machine_type_id: elite-xl
  build_android_flask_prod:
    envs:
      - NAME: $FLASK_VERSION_NAME
      - NUMBER: $FLASK_VERSION_NUMBER
      - KEYSTORE_FILE_PATH: $BITRISEIO_ANDROID_FLASK_KEYSTORE_URL_URL
      - KEYSTORE_PATH: 'android/keystores/flaskRelease.keystore'
      - APP_NAME: 'flask'
      - OUTPUT_PATH: 'flaskRelease'
      - COMMAND_YARN: 'build:android:flask:prod'
    after_run:
      - _android_build_template
    meta:
      bitrise.io:
        stack: linux-docker-android-22.04
        machine_type_id: elite-xl
  build_android_flask_test:
    envs:
      - NAME: $FLASK_VERSION_NAME
      - NUMBER: $FLASK_VERSION_NUMBER
      - KEYSTORE_FILE_PATH: $BITRISEIO_FLASK_UAT_URL
      - KEYSTORE_PATH: 'android/keystores/flask-uat.keystore'
      - APP_NAME: 'flask'
      - OUTPUT_PATH: 'flaskRelease'
      - COMMAND_YARN: 'build:android:flask:test'
    after_run:
      - _android_build_template
    meta:
      bitrise.io:
        stack: linux-docker-android-22.04
        machine_type_id: elite-xl
  build_android_flask_e2e:
    envs:
      - COMMAND_YARN: 'build:android:flask:e2e'
      - NAME: $FLASK_VERSION_NAME
      - NUMBER: $FLASK_VERSION_NUMBER
      - KEYSTORE_FILE_PATH: $BITRISEIO_FLASK_UAT_URL
      - KEYSTORE_PATH: 'android/keystores/flask-uat.keystore'
      - APP_NAME: 'flask'
      - OUTPUT_PATH: 'flaskRelease'
      - SHARE_WITH_DETOX: 'true'
    after_run:
      - _android_build_template
    meta:
      bitrise.io:
        stack: linux-docker-android-22.04
        machine_type_id: elite-xl
  build_android_main_prod:
    envs:
      - NAME: $VERSION_NAME
      - NUMBER: $VERSION_NUMBER
      - KEYSTORE_FILE_PATH: $BITRISEIO_ANDROID_KEYSTORE_URL
      - KEYSTORE_PATH: 'android/keystores/release.keystore'
      - APP_NAME: 'prod'
      - OUTPUT_PATH: 'prodRelease'
      - COMMAND_YARN: 'build:android:main:prod'
    after_run:
      - _android_build_template
    meta:
      bitrise.io:
        stack: linux-docker-android-22.04
        machine_type_id: elite-xl
  build_android_main_beta:
    envs:
      - COMMAND_YARN: 'build:android:main:beta'
      - NAME: $VERSION_NAME
      - NUMBER: $VERSION_NUMBER
      - KEYSTORE_FILE_PATH: $BITRISEIO_MAIN_RC_KEYSTORE_URL
      - KEYSTORE_PATH: 'android/keystores/rc.keystore'
      - APP_NAME: 'prod'
      - OUTPUT_PATH: 'prodRelease'
    after_run:
      - _android_build_template
    meta:
      bitrise.io:
        stack: linux-docker-android-22.04
        machine_type_id: elite-xl
  build_android_main_rc:
    envs:
      - COMMAND_YARN: 'build:android:main:rc'
      - NAME: $VERSION_NAME
      - NUMBER: $VERSION_NUMBER
      - KEYSTORE_FILE_PATH: $BITRISEIO_MAIN_RC_KEYSTORE_URL
      - KEYSTORE_PATH: 'android/keystores/rc.keystore'
      - APP_NAME: 'prod'
      - OUTPUT_PATH: 'prodRelease'
    after_run:
      - _android_build_template
    meta:
      bitrise.io:
        stack: linux-docker-android-22.04
        machine_type_id: elite-xl
  build_android_main_test:
    envs:
      - COMMAND_YARN: 'build:android:main:test'
      - NAME: $VERSION_NAME
      - NUMBER: $VERSION_NUMBER
      - KEYSTORE_FILE_PATH: $BITRISEIO_ANDROID_QA_KEYSTORE_URL
      - KEYSTORE_PATH: 'android/keystores/internalRelease.keystore'
      - APP_NAME: 'prod'
      - OUTPUT_PATH: 'prodRelease'
    after_run:
      - _android_build_template
    meta:
      bitrise.io:
        stack: linux-docker-android-22.04
        machine_type_id: elite-xl
  build_android_main_e2e:
    envs:
      - COMMAND_YARN: 'build:android:main:e2e'
      - NAME: $VERSION_NAME
      - NUMBER: $VERSION_NUMBER
      - KEYSTORE_FILE_PATH: $BITRISEIO_ANDROID_QA_KEYSTORE_URL
      - KEYSTORE_PATH: 'android/keystores/internalRelease.keystore'
      - APP_NAME: 'prod'
      - OUTPUT_PATH: 'prodRelease'
      - SHARE_WITH_DETOX: 'true'
    after_run:
      - _android_build_template
    meta:
      bitrise.io:
        stack: linux-docker-android-22.04
        machine_type_id: elite-xl
  build_android_main_exp:
    envs:
      - COMMAND_YARN: 'build:android:main:exp'
      - NAME: $VERSION_NAME
      - NUMBER: $VERSION_NUMBER
      - KEYSTORE_FILE_PATH: $BITRISEIO_ANDROID_QA_KEYSTORE_URL
      - KEYSTORE_PATH: 'android/keystores/internalRelease.keystore'
      - APP_NAME: 'prod'
      - OUTPUT_PATH: 'prodRelease'
    after_run:
      - _android_build_template
    meta:
      bitrise.io:
        stack: linux-docker-android-22.04
        machine_type_id: elite-xl
  build_android_beta:
    envs:
      - METAMASK_BUILD_TYPE: 'beta'
      - METAMASK_ENVIRONMENT: 'production'
      - NAME: $VERSION_NAME
      - NUMBER: $VERSION_NUMBER
      - KEYSTORE_FILE_PATH: $BITRISEIO_ANDROID_KEYSTORE_URL
      - KEYSTORE_PATH: 'android/keystores/release.keystore'
      - APP_NAME: 'prod'
      - OUTPUT_PATH: 'prodRelease'
    after_run:
      - _android_build_template
    meta:
      bitrise.io:
        stack: linux-docker-android-22.04
        machine_type_id: elite-xl
  build_android_release_and_upload_sourcemaps:
    envs:
      - SENTRY_DISABLE_AUTO_UPLOAD: 'false'
    after_run:
      - build_android_main_prod
    meta:
      bitrise.io:
        stack: linux-docker-android-22.04
        machine_type_id: elite-xl
  build_android_rc_and_upload_sourcemaps:
    envs:
      - SENTRY_DISABLE_AUTO_UPLOAD: 'false'
    after_run:
      - build_android_main_rc
    meta:
      bitrise.io:
        stack: linux-docker-android-22.04
        machine_type_id: elite-xl
  # TODO: Remove this workflow once new build configuration is consolidated
  build_android_flask_release:
    after_run:
      - build_android_flask_prod
    meta:
      bitrise.io:
        stack: linux-docker-android-22.04
        machine_type_id: elite-xl
  build_android_main_dev:
    envs:
      - IS_DEV_BUILD: 'true'
      - NAME: $VERSION_NAME
      - NUMBER: $VERSION_NUMBER
      - APP_NAME: 'prod'
      - BUILD_COMMAND: 'yarn build:android:main:dev'
    after_run:
      - _android_e2e_build_template
    meta:
      bitrise.io:
        stack: linux-docker-android-22.04
        machine_type_id: elite-xl
  # TODO: Remove this workflow once new build configuration is consolidated
  build_android_devbuild:
    after_run:
      - build_android_main_dev
    meta:
      bitrise.io:
        stack: linux-docker-android-22.04
        machine_type_id: elite-xl
  build_android_flask_dev:
    envs:
      - IS_DEV_BUILD: 'true'
      - NAME: $FLASK_VERSION_NAME
      - NUMBER: $FLASK_VERSION_NUMBER
      - APP_NAME: 'flask'
      - BUILD_COMMAND: 'yarn build:android:flask:dev'
    after_run:
      - _android_e2e_build_template
    meta:
      bitrise.io:
        stack: linux-docker-android-22.04
        machine_type_id: elite-xl
  # TODO: Remove this workflow once new build configuration is consolidated
  build_android_flask_devbuild:
    after_run:
      - build_android_flask_dev
    meta:
      bitrise.io:
        stack: linux-docker-android-22.04
        machine_type_id: elite-xl
  build_android_qa_dev:
    envs:
      - IS_DEV_BUILD: 'true'
      - NAME: $VERSION_NAME
      - NUMBER: $VERSION_NUMBER
      - APP_NAME: 'qa'
      - BUILD_COMMAND: 'yarn build:android:qa:dev'
    after_run:
      - _android_e2e_build_template
    meta:
      bitrise.io:
        stack: linux-docker-android-22.04
        machine_type_id: elite-xl
  # TODO: Remove this workflow once new build configuration is consolidated
  build_android_qa_devbuild:
    after_run:
      - build_android_qa_dev
    meta:
      bitrise.io:
        stack: linux-docker-android-22.04
        machine_type_id: elite-xl
  build_android_qa_prod:
    envs:
      - NAME: $VERSION_NAME
      - NUMBER: $VERSION_NUMBER
      - KEYSTORE_FILE_PATH: $BITRISEIO_ANDROID_QA_KEYSTORE_URL
      - KEYSTORE_PATH: 'android/keystores/internalRelease.keystore'
      - APP_NAME: 'qa'
      - OUTPUT_PATH: 'qaRelease'
      - COMMAND_YARN: 'build:android:qa:prod'
    after_run:
      - _android_build_template
    meta:
      bitrise.io:
        stack: linux-docker-android-22.04
        machine_type_id: elite-xl
  # TODO: Remove this workflow once new build configuration is consolidated
  build_android_qa:
      after_run:
        - build_android_qa_prod
        - _upload_apk_to_browserstack_qa
  build_android_qa_flask:
    before_run:
      - code_setup
    after_run:
      - _upload_apk_to_browserstack_flask
      - notify_failure
    steps:
      - change-android-versioncode-and-versionname@1:
          inputs:
            - new_version_name: $FLASK_VERSION_NAME
            - new_version_code: $FLASK_VERSION_NUMBER
            - build_gradle_path: $PROJECT_LOCATION_ANDROID/app/build.gradle
      - file-downloader@1:
          inputs:
            - source: $BITRISEIO_ANDROID_QA_KEYSTORE_URL
            - destination: android/keystores/internalRelease.keystore
      - restore-gradle-cache@2: {}
      - install-missing-android-tools@3:
          inputs:
            - ndk_version: $NDK_VERSION
            - gradlew_path: $PROJECT_LOCATION/gradlew
      - script@1:
          inputs:
            - content: |-
                #!/usr/bin/env bash
                node -v
                export METAMASK_ENVIRONMENT='qa'
                export METAMASK_BUILD_TYPE='flask'
                GIT_BRANCH=$BITRISE_GIT_BRANCH yarn build:android:pre-release:bundle:flask
          title: Build Android Flask Pre-Release Bundle
          is_always_run: false
      - save-gradle-cache@1: {}
      - deploy-to-bitrise-io@2.2.3:
          is_always_run: false
          is_skippable: true
          inputs:
            - deploy_path: $PROJECT_LOCATION/app/build/outputs/apk/flask/release/app-flask-release.apk
          title: Bitrise Deploy Flask APK
      - deploy-to-bitrise-io@2.2.3:
          is_always_run: false
          is_skippable: true
          inputs:
            - deploy_path: $PROJECT_LOCATION/app/build/outputs/apk/flask/release/sha512sums.txt
          title: Bitrise Deploy Flask Checksum
      - deploy-to-bitrise-io@2.2.3:
          is_always_run: false
          is_skippable: true
          inputs:
            - deploy_path: $PROJECT_LOCATION/app/build/outputs/mapping/flaskRelease/mapping.txt
          title: Bitrise Deploy Flask ProGuard Map Files
      - deploy-to-bitrise-io@2.2.3:
          is_always_run: false
          is_skippable: true
          inputs:
            - deploy_path: $PROJECT_LOCATION/app/build/outputs/bundle/flaskRelease/app-flask-release.aab
          title: Bitrise Deploy Flask AAB
      - deploy-to-bitrise-io@2.2.3:
          is_always_run: false
          is_skippable: true
          inputs:
            - deploy_path: sourcemaps/android/index.js.map
          title: Bitrise Deploy Flask Sourcemaps
    meta:
      bitrise.io:
        stack: linux-docker-android-22.04
        machine_type_id: elite-xl
  _upload_apk_to_browserstack_flask:
    steps:
      - script@1:
          title: Upload Flask APK to Browserstack
          inputs:
            - content: |-
                #!/usr/bin/env bash
                set -e
                set -x
                set -o pipefail
                APK_PATH=$PROJECT_LOCATION/app/build/outputs/apk/flask/release/app-flask-release.apk
                CUSTOM_ID="flask-$BITRISE_GIT_BRANCH-$FLASK_VERSION_NAME-$FLASK_VERSION_NUMBER"
                CUSTOM_ID=${CUSTOM_ID////-}
                curl -u "$BROWSERSTACK_USERNAME:$BROWSERSTACK_ACCESS_KEY" -X POST "https://api-cloud.browserstack.com/app-automate/upload" -F "file=@$APK_PATH" -F 'data={"custom_id": "'$CUSTOM_ID'"}' | jq -j '.app_url' | envman add --key BROWSERSTACK_ANDROID_FLASK_APP_URL
                APK_PATH_FOR_APP_LIVE=$PROJECT_LOCATION/app/build/outputs/apk/flask/release/"$CUSTOM_ID".apk
                cp "$APK_PATH" "$APK_PATH_FOR_APP_LIVE"
                curl -u "$BROWSERSTACK_USERNAME:$BROWSERSTACK_ACCESS_KEY" -X POST "https://api-cloud.browserstack.com/app-live/upload" -F "file=@$APK_PATH_FOR_APP_LIVE" -F 'data={"custom_id": "'$CUSTOM_ID'"}'
                curl -u "$BROWSERSTACK_USERNAME:$BROWSERSTACK_ACCESS_KEY" -X GET https://api-cloud.browserstack.com/app-automate/recent_apps | jq > browserstack_uploaded_flask_apps.json
      - deploy-to-bitrise-io@2.2.3:
          is_always_run: false
          is_skippable: true
          inputs:
            - pipeline_intermediate_files: $BITRISE_SOURCE_DIR/browserstack_uploaded_flask_apps.json:BROWSERSTACK_UPLOADED_FLASK_APPS_LIST
          title: Save Browserstack uploaded Flask apps JSON
  _upload_apk_to_browserstack_qa:
    steps:
      - script@1:
          title: Upload APK to Browserstack
          inputs:
            - content: |-
                #!/usr/bin/env bash
                set -e
                set -x
                set -o pipefail
                APK_DIR="$PROJECT_LOCATION/app/build/outputs/apk/qa/release"
                ORIGINAL_APK="$APK_DIR/app-qa-release.apk"

                CUSTOM_ID="$BITRISE_GIT_BRANCH-$VERSION_NAME-$VERSION_NUMBER"
                CUSTOM_ID=${CUSTOM_ID////-}

                cp "$ORIGINAL_APK" "$APK_DIR/$CUSTOM_ID.apk"
                APK_PATH="$APK_DIR/$CUSTOM_ID.apk"

                # Upload to app-automate
                curl -u "$BROWSERSTACK_USERNAME:$BROWSERSTACK_ACCESS_KEY" \
                    -X POST "https://api-cloud.browserstack.com/app-automate/upload" \
                    -F "file=@$APK_PATH" \
                    -F 'data={"custom_id": "'$CUSTOM_ID'"}' \
                    | jq -j '.app_url' \
                    | envman add --key BROWSERSTACK_ANDROID_APP_URL

                # Upload to app-live
                curl -u "$BROWSERSTACK_USERNAME:$BROWSERSTACK_ACCESS_KEY" \
                    -X POST "https://api-cloud.browserstack.com/app-live/upload" \
                    -F "file=@$APK_PATH" \
                    -F 'data={"custom_id": "'$CUSTOM_ID'"}'

                # Get recent apps
                curl -u "$BROWSERSTACK_USERNAME:$BROWSERSTACK_ACCESS_KEY" \
                    -X GET https://api-cloud.browserstack.com/app-automate/recent_apps \
                    | jq > browserstack_uploaded_apps.json
      - share-pipeline-variable@1:
          title: Persist BROWSERSTACK_ANDROID_APP_URL across all stages
          inputs:
            - variables: |-
                BROWSERSTACK_ANDROID_APP_URL
      - deploy-to-bitrise-io@2.2.3:
          is_always_run: false
          is_skippable: true
          inputs:
            - pipeline_intermediate_files: $BITRISE_SOURCE_DIR/browserstack_uploaded_apps.json:BROWSERSTACK_UPLOADED_APPS_LIST
          title: Save Browserstack uploaded apps JSON
  wdio_android_e2e_test:
    before_run:
      - code_setup
    after_run:
      - notify_failure
    steps:
      - script@1:
          title: Debug Env Variables
          inputs:
            - content: |
                echo "PRODUCTION_BUILD_NAME: $PRODUCTION_BUILD_NAME"
                echo "PRODUCTION_BUILD_NUMBER: $PRODUCTION_BUILD_NUMBER"
                echo "PRODUCTION_APP_URL from tag upgrade workflow: $PRODUCTION_APP_URL"
                echo "BROWSERSTACK_ANDROID_APP_URL: $BROWSERSTACK_ANDROID_APP_URL"
      - script@1:
          title: Run Android E2E tests on Browserstack
          is_always_run: true
          inputs:
            - content: |-
                #!/usr/bin/env bash

                # Check if TEST_TYPE is set to upgrade
                if [ "$TEST_TYPE" = "upgrade" ]; then
                  TEST_TYPE="--upgrade"

                # Check if TEST_TYPE is set to performance
                elif [ "$TEST_TYPE" = "performance" ]; then
                  TEST_TYPE="--performance"
                fi
                yarn test:wdio:android:browserstack "$TEST_SUITE_FOLDER" "$TEST_TYPE"
      - script@1:
          is_always_run: true
          is_skippable: false
          title: Package test reports
          inputs:
            - content: |-
                #!/usr/bin/env bash
                cd $BITRISE_SOURCE_DIR/wdio/reports/
                zip -r test-report.zip html/
                mv test-report.zip $BITRISE_DEPLOY_DIR/
      - deploy-to-bitrise-io@2.2.3:
          is_always_run: true
          is_skippable: false
          inputs:
            - deploy_path: $BITRISE_DEPLOY_DIR/test-report.zip
          title: Deploy test report
    meta:
      bitrise.io:
        stack: linux-docker-android-22.04
        machine_type_id: standard
  wdio_ios_e2e_test:
    before_run:
      - code_setup
    after_run:
      - notify_failure
    steps:
      - script@1:
          title: Run iOS E2E tests on Browserstack
          is_always_run: true
          inputs:
            - content: |-
                #!/usr/bin/env bash
                # Check if TEST_TYPE is set to upgrade
                if [ "$TEST_TYPE" = "upgrade" ]; then
                  TEST_TYPE="--upgrade"
                # Check if TEST_TYPE is set to performance
                elif [ "$TEST_TYPE" = "performance" ]; then
                  TEST_TYPE="--performance"
                fi
                yarn test:wdio:ios:browserstack "$TEST_SUITE_FOLDER" "$TEST_TYPE"
      - script@1:
          is_always_run: true
          is_skippable: false
          title: Package test reports
          inputs:
            - content: |-
                #!/usr/bin/env bash
                cd $BITRISE_SOURCE_DIR/wdio/reports/
                zip -r test-report.zip html/
                mv test-report.zip $BITRISE_DEPLOY_DIR/
      - deploy-to-bitrise-io@2.2.3:
          is_always_run: true
          is_skippable: false
          inputs:
            - deploy_path: $BITRISE_DEPLOY_DIR/test-report.zip
          title: Deploy test report
    meta:
      bitrise.io:
        stack: linux-docker-android-22.04
        machine_type_id: standard
  deploy_android_to_store:
    steps:
      - pull-intermediate-files@1:
          inputs:
            - artifact_sources: .*
      - google-play-deploy:
          inputs:
            - app_path: $BITRISE_PLAY_STORE_ABB_PATH
            - track: internal
            - service_account_json_key_path: $BITRISEIO_BITRISEIO_SERVICE_ACCOUNT_JSON_KEY_URL_URL
            - package_name: $MM_ANDROID_PACKAGE_NAME
    envs:
      - opts:
          is_expand: true
        MM_ANDROID_PACKAGE_NAME: io.metamask
  deploy_ios_to_store:
    steps:
      - pull-intermediate-files@1:
          inputs:
            - artifact_sources: .*
      - deploy-to-itunesconnect-application-loader@1:
          inputs:
            - ipa_path: $BITRISE_APP_STORE_IPA_PATH
  # iOS Builds
  _ios_build_template:
    before_run:
      - code_setup
      - extract_version_info
    after_run:
      - notify_failure
    steps:
      - certificate-and-profile-installer@1: {
        run_if: '{{not (enveq "IS_SIM_BUILD" "true")}}' # Only run for physical builds
      }
      - script@1:
          title: iOS Sourcemaps & Build
          is_always_run: false
          inputs:
            - content: |-
                #!/usr/bin/env bash
                echo 'This is the current build type: $METAMASK_BUILD_TYPE'
                if [ -n "$COMMAND_YARN" ]; then
                    GIT_BRANCH=$BITRISE_GIT_BRANCH yarn "$COMMAND_YARN"
                elif [ "$IS_DEV_BUILD" = "true" ]; then #EXPO BUILD
                    if [ "$IS_SIM_BUILD" = "true" ]; then
                      if [ "$METAMASK_BUILD_TYPE" = "flask" ]; then
                        GIT_BRANCH=$BITRISE_GIT_BRANCH yarn start:ios:e2e:flask
                      else
                        GIT_BRANCH=$BITRISE_GIT_BRANCH yarn start:ios:e2e
                      fi
                    else
                      GIT_BRANCH=$BITRISE_GIT_BRANCH yarn build:ios:main:dev
                    fi
                elif [ "$METAMASK_BUILD_TYPE" = "main" ]; then
                    yarn build:ios:pre-release
                elif [ "$METAMASK_BUILD_TYPE" = "beta" ]; then
                    yarn build:ios:pre-beta
                elif [ "$METAMASK_BUILD_TYPE" = "flask" ]; then
                    yarn build:ios:pre-flask
                else
                    echo "Error: Invalid build type specified: $METAMASK_BUILD_TYPE"
                    exit 1
                fi
      - deploy-to-bitrise-io@2.2.3:
          title: Share Detox files between pipelines
          run_if: '{{getenv "SHARE_WITH_DETOX" | eq "true"}}'
          is_always_run: false
          is_skippable: true
          inputs:
            - pipeline_intermediate_files: |-
                ios/build/Build/Products/$CONFIGURATION-iphonesimulator:INTERMEDIATE_IOS_BUILD_DIR
                ../Library/Detox/ios:INTERMEDIATE_IOS_DETOX_DIR
      - script@1:
          title: Rename iOS artifact files
          inputs:
            - content: |-
                #!/usr/bin/env bash
                set -ex

                # Set base paths
                if [ "$IS_SIM_BUILD" = "true" ]; then
                  BUILD_DIR="ios/build/Build/Products/${CONFIGURATION}-iphonesimulator"
                  DEVICE_TYPE="simulator"
                  BINARY_EXTENSION=".app"
                else
                  BUILD_DIR="ios/build/output"
                  DEVICE_TYPE="device"
                  BINARY_EXTENSION=".ipa"
                fi

                # Generate new name based on build type and version
                if [ -n "$COMMAND_YARN" ]; then
                  NAME_FROM_YARN_COMMAND="$(cut -d':' -f3- <<< "$COMMAND_YARN" | sed 's/:/-/g')"
                  NEW_BASE_NAME="metamask-${DEVICE_TYPE}-${NAME_FROM_YARN_COMMAND}-${APP_BUILD_NUMBER}"
                else
                  NEW_BASE_NAME="metamask-${DEVICE_TYPE}-${METAMASK_ENVIRONMENT}-${METAMASK_BUILD_TYPE}-${APP_SEM_VER_NAME}-${APP_BUILD_NUMBER}"
                fi

                # Copy binary with new name (preserve original)
                OLD_BINARY="$BUILD_DIR/$APP_NAME$BINARY_EXTENSION"
                NEW_BINARY="$BUILD_DIR/$NEW_BASE_NAME$BINARY_EXTENSION"
                # Need to copy recursively so that .app files are fully copied
                cp -r "$OLD_BINARY" "$NEW_BINARY"

                # Copy xcarchive with new name (only for non-simulator builds, preserve original)
                if [ "$IS_SIM_BUILD" != "true" ]; then
                  ARCHIVE_DIR="ios/build"
                  OLD_ARCHIVE="$ARCHIVE_DIR/$APP_NAME.xcarchive"
                  NEW_ARCHIVE="$ARCHIVE_DIR/$NEW_BASE_NAME.xcarchive"
                  cp -r "$OLD_ARCHIVE" "$NEW_ARCHIVE"
                fi

                # Export new names as environment variables
                envman add --key RENAMED_ARCHIVE_FILE --value "$NEW_BASE_NAME.xcarchive"
                envman add --key BINARY_DEPLOY_PATH --value "$BUILD_DIR/$NEW_BASE_NAME$BINARY_EXTENSION"
      - deploy-to-bitrise-io@2.2.3:
          is_always_run: false
          is_skippable: true
          inputs:
            - pipeline_intermediate_files: $BINARY_DEPLOY_PATH:BITRISE_APP_STORE_IPA_PATH
            - deploy_path: $BINARY_DEPLOY_PATH
            - is_compress: true
          title: Deploy iOS Binary
      - deploy-to-bitrise-io@2.2.3:
          is_always_run: false
          is_skippable: true
          run_if: '{{not (enveq "IS_SIM_BUILD" "true")}}' # Only run for physical builds
          inputs:
            - deploy_path: ios/build/$RENAMED_ARCHIVE_FILE
          title: Deploy Symbols File
      - deploy-to-bitrise-io@2.2.3:
          is_always_run: false
          is_skippable: true
          run_if: '{{not (enveq "IS_SIM_BUILD" "true")}}' # Only run for physical builds
          inputs:
            - pipeline_intermediate_files: sourcemaps/ios/index.js.map:BITRISE_APP_STORE_SOURCEMAP_PATH
            - deploy_path: sourcemaps/ios/index.js.map
          title: Deploy Source Map
      - save-cache@1:
          title: Save iOS PR Build Cache
          run_if: '{{and (getenv "IOS_PR_BUILD_CACHE_KEY" | ne "") (getenv "SHARE_WITH_DETOX" | eq "true")}}'
          inputs:
            - key: '{{ getenv "IOS_PR_BUILD_CACHE_KEY" }}'
            - paths: |-
                ios/build/Build/Products/Release-iphonesimulator
                ../Library/Detox/ios
      - script@1:
          title: Save last successful build commit
          run_if: '{{and (getenv "GITHUB_PR_NUMBER" | ne "") (getenv "SHARE_WITH_DETOX" | eq "true")}}'
          inputs:
            - content: |-
                #!/usr/bin/env bash
                # Create a marker file with the current commit
                mkdir -p /tmp/last-build-commit
                echo "$(git rev-parse HEAD 2>/dev/null || echo ${BITRISE_GIT_COMMIT})" > /tmp/last-build-commit/commit
                echo "Build completed successfully at $(date)" >> /tmp/last-build-commit/commit
      - save-cache@1:
          title: Save last successful build commit marker
          run_if: '{{and (getenv "GITHUB_PR_NUMBER" | ne "") (getenv "SHARE_WITH_DETOX" | eq "true")}}'
          inputs:
            - key: 'last-e2e-build-commit-pr-{{ getenv "GITHUB_PR_NUMBER" }}'
            - paths: /tmp/last-build-commit
    meta:
      bitrise.io:
        stack: osx-xcode-16.3.x
        machine_type_id: g2.mac.4large
  # TODO: Remove this workflow once new build configuration is consolidated
  build_ios_release:
    after_run:
      - build_ios_main_prod
  build_ios_main_prod:
    envs:
      - CONFIGURATION: 'Release'
      - NAME: $VERSION_NAME
      - NUMBER: $VERSION_NUMBER
      - APP_NAME: "MetaMask"
      - INFO_PLIST_NAME: "Info.plist"
      - COMMAND_YARN: 'build:ios:main:prod'
    after_run:
      - _ios_build_template
  build_ios_main_beta:
    envs:
      - CONFIGURATION: 'Release'
      - COMMAND_YARN: 'build:ios:main:beta'
      - NAME: $VERSION_NAME
      - NUMBER: $VERSION_NUMBER
      - APP_NAME: "MetaMask"
      - INFO_PLIST_NAME: "Info.plist"
    after_run:
      - _ios_build_template
  build_ios_main_rc:
    envs:
      - CONFIGURATION: 'Release'
      - COMMAND_YARN: 'build:ios:main:rc'
      - NAME: $VERSION_NAME
      - NUMBER: $VERSION_NUMBER
      - APP_NAME: "MetaMask"
      - INFO_PLIST_NAME: "Info.plist"
    after_run:
      - _ios_build_template
  build_ios_main_exp:
    envs:
      - CONFIGURATION: 'Release'
      - COMMAND_YARN: 'build:ios:main:exp'
      - NAME: $VERSION_NAME
      - NUMBER: $VERSION_NUMBER
      - APP_NAME: "MetaMask"
      - INFO_PLIST_NAME: "Info.plist"
    after_run:
      - _ios_build_template
  build_ios_main_test:
    envs:
      - CONFIGURATION: 'Release'
      - COMMAND_YARN: 'build:ios:main:test'
      - NAME: $VERSION_NAME
      - NUMBER: $VERSION_NUMBER
      - APP_NAME: "MetaMask"
      - INFO_PLIST_NAME: "Info.plist"
    after_run:
      - _ios_build_template
  build_ios_main_e2e:
    envs:
      - CONFIGURATION: 'Release'
      - IS_SIM_BUILD: 'true'
      - SHARE_WITH_DETOX: 'true'
      - NAME: $VERSION_NAME
      - NUMBER: $VERSION_NUMBER
      - APP_NAME: "MetaMask"
      - INFO_PLIST_NAME: "Info.plist"
      - COMMAND_YARN: 'build:ios:main:e2e'
    after_run:
      - _ios_build_template
  build_ios_main_e2e_gns_disabled:
    envs:
      - CONFIGURATION: 'Release'
      - IS_SIM_BUILD: 'true'
      - SHARE_WITH_DETOX: 'true'
      - NAME: $VERSION_NAME
      - NUMBER: $VERSION_NUMBER
      - APP_NAME: "MetaMask"
      - INFO_PLIST_NAME: "Info.plist"
      - COMMAND_YARN: 'build:ios:main:e2e'
      - MM_REMOVE_GLOBAL_NETWORK_SELECTOR: 'false'
    after_run:
      - _ios_build_template
  build_ios_release_and_upload_sourcemaps:
    envs:
      - SENTRY_DISABLE_AUTO_UPLOAD: 'false'
    after_run:
      - build_ios_main_prod
  build_ios_rc_and_upload_sourcemaps:
    envs:
      - SENTRY_DISABLE_AUTO_UPLOAD: 'false'
    after_run:
      - build_ios_main_rc
  build_ios_beta:
    envs:
      - CONFIGURATION: 'Release'
      - METAMASK_BUILD_TYPE: "beta"
      - METAMASK_ENVIRONMENT: 'production'
      - NAME: $VERSION_NAME
      - NUMBER: $VERSION_NUMBER
      - APP_NAME: "MetaMask"
      - INFO_PLIST_NAME: "Info.plist"
    after_run:
      - _ios_build_template
  # TODO: Remove this workflow once new build configuration is consolidated
  build_ios_flask_release:
    after_run:
      - build_ios_flask_prod
  build_ios_flask_prod:
    envs:
      - CONFIGURATION: 'Release'
      - NAME: $FLASK_VERSION_NAME
      - NUMBER: $FLASK_VERSION_NUMBER
      - APP_NAME: "MetaMask-Flask"
      - INFO_PLIST_NAME: "MetaMask-Flask-Info.plist"
      - COMMAND_YARN: 'build:ios:flask:prod'
    after_run:
      - _ios_build_template
  build_ios_flask_test:
    envs:
      - CONFIGURATION: 'Release'
      - NAME: $FLASK_VERSION_NAME
      - NUMBER: $FLASK_VERSION_NUMBER
      - APP_NAME: "MetaMask-Flask"
      - INFO_PLIST_NAME: "MetaMask-Flask-Info.plist"
      - COMMAND_YARN: 'build:ios:flask:test'
    after_run:
      - _ios_build_template
  build_ios_flask_e2e:
    envs:
      - CONFIGURATION: 'Release'
      - IS_SIM_BUILD: 'true'
      - SHARE_WITH_DETOX: 'true'
      - NAME: $FLASK_VERSION_NAME
      - NUMBER: $FLASK_VERSION_NUMBER
      - APP_NAME: "MetaMask-Flask"
      - INFO_PLIST_NAME: "MetaMask-Flask-Info.plist"
      - COMMAND_YARN: 'build:ios:flask:e2e'
    after_run:
      - _ios_build_template
  build_ios_main_dev:
    envs:
      - CONFIGURATION: 'Debug'
      - NAME: $VERSION_NAME
      - NUMBER: $VERSION_NUMBER
      - APP_NAME: 'MetaMask'
      - INFO_PLIST_NAME: 'Info.plist'
      - COMMAND_YARN: 'build:ios:main:dev'
    after_run:
      - _ios_build_template
  # TODO: Remove this workflow once new build configuration is consolidated
  build_ios_simbuild:
    envs:
      - IS_SIM_BUILD: 'true'
    after_run:
      - build_ios_main_dev
  # TODO: Remove this workflow once new build configuration is consolidated
  build_ios_devbuild:
    after_run:
      - build_ios_main_dev
  build_ios_flask_dev:
    envs:
      - CONFIGURATION: 'Debug'
      - NAME: $FLASK_VERSION_NAME
      - NUMBER: $FLASK_VERSION_NUMBER
      - APP_NAME: "MetaMask-Flask"
      - INFO_PLIST_NAME: "MetaMask-Flask-Info.plist"
      - COMMAND_YARN: 'build:ios:flask:dev'
    after_run:
      - _ios_build_template
  # TODO: Remove this workflow once new build configuration is consolidated
  build_ios_flask_devbuild:
    after_run:
      - build_ios_flask_dev
  build_ios_flask_simbuild:
    envs:
      - IS_SIM_BUILD: 'true'
    after_run:
      - build_ios_flask_dev
  build_ios_qa_dev:
    envs:
      - CONFIGURATION: 'Debug'
      - NAME: $VERSION_NAME
      - NUMBER: $VERSION_NUMBER
      - APP_NAME: "MetaMask-QA"
      - INFO_PLIST_NAME: "MetaMask-QA-Info.plist"
      - COMMAND_YARN: 'build:ios:qa:dev'
    after_run:
      - _ios_build_template
  # TODO: Remove this workflow once new build configuration is consolidated
  build_ios_qa_devbuild:
    after_run:
      - build_ios_qa_dev
  build_ios_qa_simbuild:
    envs:
      - IS_SIM_BUILD: 'true'
    after_run:
      - build_ios_qa_dev
  build_ios_qa_prod:
    envs:
      - CONFIGURATION: 'Release'
      - NAME: $VERSION_NAME
      - NUMBER: $VERSION_NUMBER
      - APP_NAME: "MetaMask-QA"
      - INFO_PLIST_NAME: "MetaMask-QA-Info.plist"
      - COMMAND_YARN: 'build:ios:qa:prod'
    after_run:
      - _ios_build_template
  # TODO: Remove this workflow once new build configuration is consolidated
  build_ios_qa:
    after_run:
      - build_ios_qa_prod
      - _upload_ipa_to_browserstack_qa
  _upload_ipa_to_browserstack_qa:
    steps:
      - script@1:
          title: Upload IPA to Browserstack
          inputs:
            - content: |-
                #!/usr/bin/env bash
                set -e
                set -x
                set -o pipefail

                IPA_DIR="ios/build/output"
                ORIGINAL_IPA="$IPA_DIR/MetaMask-QA.ipa"

                CUSTOM_ID="$BITRISE_GIT_BRANCH-$VERSION_NAME-$VERSION_NUMBER"
                CUSTOM_ID=${CUSTOM_ID////-}

                cp "$ORIGINAL_IPA" "$IPA_DIR/$CUSTOM_ID.ipa"
                IPA_PATH="$IPA_DIR/$CUSTOM_ID.ipa"

                # Upload to app-automate
                curl -u "$BROWSERSTACK_USERNAME:$BROWSERSTACK_ACCESS_KEY" \
                    -X POST "https://api-cloud.browserstack.com/app-automate/upload" \
                    -F "file=@$IPA_PATH" \
                    -F 'data={"custom_id": "'$CUSTOM_ID'"}' \
                    | jq -j '.app_url' \
                    | envman add --key BROWSERSTACK_IOS_APP_URL
                echo "BROWSERSTACK_IOS_APP_URL: $BROWSERSTACK_IOS_APP_URL"
                # Upload to app-live
                curl -u "$BROWSERSTACK_USERNAME:$BROWSERSTACK_ACCESS_KEY" \
                    -X POST "https://api-cloud.browserstack.com/app-live/upload" \
                    -F "file=@$IPA_PATH" \
                    -F 'data={"custom_id": "'$CUSTOM_ID'"}'

                # Get recent apps
                curl -u "$BROWSERSTACK_USERNAME:$BROWSERSTACK_ACCESS_KEY" \
                    -X GET https://api-cloud.browserstack.com/app-automate/recent_apps \
                    | jq > browserstack_uploaded_apps.json
      - share-pipeline-variable@1:
          title: Persist BROWSERSTACK_IOS_APP_URL across all stages
          inputs:
            - variables: |-
                BROWSERSTACK_IOS_APP_URL
      - deploy-to-bitrise-io@2.2.3:
          is_always_run: false
          is_skippable: true
          inputs:
            - deploy_path: browserstack_uploaded_apps.json
          title: Bitrise Deploy Browserstack Uploaded Apps
  build_ios_flask_release:
    before_run:
      - code_setup
    after_run:
      - notify_failure
    steps:
      - certificate-and-profile-installer@1: {}
      - set-xcode-build-number@1:
          inputs:
            - build_short_version_string: $FLASK_VERSION_NAME
            - build_version: $FLASK_VERSION_NUMBER
            - plist_path: $PROJECT_LOCATION_IOS/MetaMask/MetaMask-Flask-Info.plist
      - script@1:
          inputs:
            - content: |-
                #!/usr/bin/env bash
                node -v
                METAMASK_BUILD_TYPE='flask' METAMASK_ENVIRONMENT='production' yarn build:ios:pre-flask
          title: iOS Sourcemaps & Build
          is_always_run: false
      - deploy-to-bitrise-io@2.2.3:
          is_always_run: false
          is_skippable: true
          inputs:
            - pipeline_intermediate_files: ios/build/output/MetaMask-Flask.ipa:BITRISE_APP_STORE_IPA_PATH
            - deploy_path: ios/build/output/MetaMask-Flask.ipa
          title: Deploy iOS IPA
      - deploy-to-bitrise-io@2.2.3:
          is_always_run: false
          is_skippable: true
          inputs:
            - deploy_path: ios/build/MetaMask-Flask.xcarchive:BITRISE_APP_STORE_XCARCHIVE_PATH
          title: Deploy Symbols File
      - deploy-to-bitrise-io@2.2.3:
          is_always_run: false
          is_skippable: true
          inputs:
            - pipeline_intermediate_files: sourcemaps/ios/index.js.map:BITRISE_APP_STORE_SOURCEMAP_PATH
            - deploy_path: sourcemaps/ios/index.js.map
          title: Deploy Source Map
  build_ios_qa_flask:
    before_run:
      - code_setup
    after_run:
      - _upload_ipa_to_browserstack_flask
      - notify_failure
    steps:
      - certificate-and-profile-installer@1: {}
      - set-xcode-build-number@1:
          inputs:
            - build_short_version_string: $FLASK_VERSION_NAME
            - build_version: $FLASK_VERSION_NUMBER
            - plist_path: $PROJECT_LOCATION_IOS/MetaMask/MetaMask-Flask-Info.plist
      - script@1:
          inputs:
            - content: |-
                #!/usr/bin/env bash
                node -v
                GIT_BRANCH=$BITRISE_GIT_BRANCH METAMASK_BUILD_TYPE='flask' METAMASK_ENVIRONMENT='qa' yarn build:ios:pre-flask
          title: iOS Flask Sourcemaps & Build
          is_always_run: false
      - deploy-to-bitrise-io@2.2.3:
          is_always_run: false
          is_skippable: true
          inputs:
            - pipeline_intermediate_files: ios/build/output/MetaMask-Flask.ipa:BITRISE_APP_STORE_FLASK_IPA_PATH
            - deploy_path: ios/build/output/MetaMask-Flask.ipa
          title: Deploy iOS Flask IPA
      - deploy-to-bitrise-io@2.2.3:
          is_always_run: false
          is_skippable: true
          inputs:
            - deploy_path: ios/build/MetaMask-Flask.xcarchive
          title: Deploy Flask Symbols File
      - deploy-to-bitrise-io@2.2.3:
          is_always_run: false
          is_skippable: true
          inputs:
            - pipeline_intermediate_files: sourcemaps/ios/index.js.map:BITRISE_APP_STORE_FLASK_SOURCEMAP_PATH
            - deploy_path: sourcemaps/ios/index.js.map
          title: Deploy Flask Source Map
  _upload_ipa_to_browserstack_flask:
    steps:
      - script@1:
          title: Upload Flask IPA to Browserstack
          inputs:
            - content: |-
                #!/usr/bin/env bash
                set -e
                set -x
                set -o pipefail
                CUSTOM_ID="flask-$BITRISE_GIT_BRANCH-$FLASK_VERSION_NAME-$FLASK_VERSION_NUMBER"
                CUSTOM_ID=${CUSTOM_ID////-}
                IPA_PATH=ios/build/output/MetaMask-Flask.ipa
                IPA_PATH_FOR_APP_LIVE=ios/build/output/"$CUSTOM_ID".ipa
                curl -u "$BROWSERSTACK_USERNAME:$BROWSERSTACK_ACCESS_KEY" -X POST "https://api-cloud.browserstack.com/app-automate/upload" -F "file=@$IPA_PATH" -F 'data={"custom_id": "'$CUSTOM_ID'"}' | jq -j '.app_url' | envman add --key BROWSERSTACK_IOS_FLASK_APP_URL
                cp "$IPA_PATH" "$IPA_PATH_FOR_APP_LIVE"
                curl -u "$BROWSERSTACK_USERNAME:$BROWSERSTACK_ACCESS_KEY" -X POST "https://api-cloud.browserstack.com/app-live/upload" -F "file=@$IPA_PATH_FOR_APP_LIVE" -F 'data={"custom_id": "'$CUSTOM_ID'"}'
                curl -u "$BROWSERSTACK_USERNAME:$BROWSERSTACK_ACCESS_KEY" -X GET https://api-cloud.browserstack.com/app-automate/recent_apps | jq > browserstack_uploaded_flask_apps.json
      - share-pipeline-variable@1:
          title: Persist BROWSERSTACK_IOS_FLASK_APP_URL across all stages
          inputs:
            - variables: |-
                BROWSERSTACK_IOS_FLASK_APP_URL
      - deploy-to-bitrise-io@2.2.3:
          is_always_run: false
          is_skippable: true
          inputs:
            - deploy_path: browserstack_uploaded_flask_apps.json
          title: Bitrise Deploy Browserstack Uploaded Flask Apps
  set_main_target_workflow:
    steps:
      - share-pipeline-variable@1:
          title: Persist METAMASK_BUILD_TYPE across all stages and workflows
          inputs:
            - variables: |-
                METAMASK_BUILD_TYPE=main
  set_flask_target_workflow:
    steps:
      - share-pipeline-variable@1:
          title: Persist METAMASK_BUILD_TYPE across all stages and workflows
          inputs:
            - variables: |-
                METAMASK_BUILD_TYPE=flask

app:
  envs:
    - opts:
        is_expand: false
      MM_NOTIFICATIONS_UI_ENABLED: true
    - opts:
        is_expand: false
      MM_NETWORK_UI_REDESIGN_ENABLED: false
    - opts:
        is_expand: false
      PORTFOLIO_VIEW: true
    - opts:
        is_expand: false
      MM_PER_DAPP_SELECTED_NETWORK: false
    - opts:
        is_expand: false
      MM_PERMISSIONS_SETTINGS_V1_ENABLED: false
    - opts:
        is_expand: false
      MM_SECURITY_ALERTS_API_ENABLED: true
    - opts:
        is_expand: false
      BRIDGE_USE_DEV_APIS: false
    - opts:
        is_expand: false
      MM_BRIDGE_ENABLED: true
    - opts:
        is_expand: false
      MM_UNIFIED_SWAPS_ENABLED: true
    - opts:
        is_expand: false
      MM_PERPS_ENABLED: true
    - opts:
        is_expand: false
      MM_PERPS_BLOCKED_REGIONS: "US,CA-ON,GB,BE"
    - opts:
        is_expand: false
      PROJECT_LOCATION: android
    - opts:
        is_expand: false
      NDK_VERSION: 26.1.10909125
    - opts:
        is_expand: false
      QA_APK_NAME: app-qa-release
    - opts:
        is_expand: false
      MODULE: app
    - opts:
        is_expand: false
      VARIANT: ''
    - opts:
        is_expand: false
      BITRISE_PROJECT_PATH: ios/MetaMask.xcworkspace
    - opts:
        is_expand: false
      BITRISE_SCHEME: MetaMask
    - opts:
        is_expand: false
      BITRISE_EXPORT_METHOD: enterprise
    - opts:
        is_expand: false
      PROJECT_LOCATION_ANDROID: android
    - opts:
        is_expand: false
      PROJECT_LOCATION_IOS: ios
    - opts:
        is_expand: false
      VERSION_NAME: 7.57.0
    - opts:
        is_expand: false
<<<<<<< HEAD
      VERSION_NUMBER: 2739
=======
      VERSION_NUMBER: 2762
>>>>>>> 844995ec
    - opts:
        is_expand: false
      FLASK_VERSION_NAME: 7.57.0
    - opts:
        is_expand: false
<<<<<<< HEAD
      FLASK_VERSION_NUMBER: 2739
=======
      FLASK_VERSION_NUMBER: 2762
>>>>>>> 844995ec
    - opts:
        is_expand: false
      ANDROID_APK_LINK: ''
    - opts:
        is_expand: false
      ANDROID_AAP_LINK: ''
    - opts:
        is_expand: false
      IOS_APP_LINK: ''
    - opts:
        is_expand: false
      NVM_VERSION: 0.39.7
    - opts:
        is_expand: false
      NVM_SHA256SUM: '8e45fa547f428e9196a5613efad3bfa4d4608b74ca870f930090598f5af5f643'
    - opts:
        is_expand: false
      NODE_VERSION: 20.18.0
    - opts:
        is_expand: false
      YARN_VERSION: 3.8.7
    - opts:
        is_expand: false
      COREPACK_VERSION: 0.28.0
    - opts:
        is_expand: false
      SEEDLESS_ONBOARDING_ENABLED: true
    - opts:
        is_expand: false
      MM_REMOVE_GLOBAL_NETWORK_SELECTOR: 'true'
meta:
  bitrise.io:
    stack: osx-xcode-16.3.x
    machine_type_id: g2.mac.4large
trigger_map:
  # Disable auto RC generation 
  # - push_branch: release/*
  #   pipeline: pr_rc_rwy_pipeline
  - push_branch: main
    pipeline: app_launch_times_and_expo_pipeline
  - tag: 'qa-*'
    pipeline: create_qa_builds_pipeline
  - tag: 'v*.*.*'
    pipeline: create_qa_builds_pipeline<|MERGE_RESOLUTION|>--- conflicted
+++ resolved
@@ -3765,21 +3765,13 @@
       VERSION_NAME: 7.57.0
     - opts:
         is_expand: false
-<<<<<<< HEAD
-      VERSION_NUMBER: 2739
-=======
       VERSION_NUMBER: 2762
->>>>>>> 844995ec
     - opts:
         is_expand: false
       FLASK_VERSION_NAME: 7.57.0
     - opts:
         is_expand: false
-<<<<<<< HEAD
-      FLASK_VERSION_NUMBER: 2739
-=======
       FLASK_VERSION_NUMBER: 2762
->>>>>>> 844995ec
     - opts:
         is_expand: false
       ANDROID_APK_LINK: ''
