--- conflicted
+++ resolved
@@ -16,37 +16,26 @@
   #Builds MetaMask, MetaMask-QA apps and stores apk/ipa in Bitrise
   build_all_targets_pipeline:
     stages:
-      - bump_version_stage: {}
-      - create_build_release: {}
-      - bump_version_stage: {}
-      - create_build_beta: {}
-      - bump_version_stage: {}
-      - create_build_qa: {}
-      - bump_version_stage: {}
-      - create_build_qa_flask: {}
+      - create_build_all_targets: {}
   #Releases MetaMask apps and stores apk/ipa into Play(Internal Testing)/App(TestFlight) Store
   release_builds_to_store_pipeline:
     stages:
-      - bump_version_stage: {}
       - create_build_release: {}
       - deploy_build_release: {}
       - create_build_qa: {} #Generate QA builds for E2E app upgrade tests
   #Releases MetaMask beta apps and stores apk/ipa into Play(Internal Testing)/App(TestFlight) Store
   beta_builds_to_store_pipeline:
     stages:
-      - bump_version_stage: {}
       - create_build_beta: {}
       - deploy_build_release: {}
   #Releases MetaMask apps and stores ipa into App(TestFlight) Store
   release_ios_to_store_pipeline:
-    stages:      
-      - bump_version_stage: {}
+    stages:
       - create_ios_release: {}
       - deploy_ios_release: {}
   #Releases MetaMask apps and stores apk Play(Internal Testing) Store
   release_android_to_store_pipeline:
     stages:
-      - bump_version_stage: {}
       - create_android_release: {}
       - deploy_android_release: {}
   #Run E2E test suite for iOS only
@@ -97,10 +86,10 @@
     stages:
       - create_build_qa_android: {}
       - app_upgrade_test_stage: {}
-  # multichain_permissions_e2e_pipeline:
-  #   stages:
-  #     - build_multichain_permissions_e2e_ios_android_stage: {}
-  #     - run_multichain_permissions_e2e_ios_android_stage: {}
+  multichain_permissions_e2e_pipeline:
+    stages:
+      - build_multichain_permissions_e2e_ios_android_stage: {}
+      - run_multichain_permissions_e2e_ios_android_stage: {}
   # Pipeline for Flask
   create_flask_release_builds_pipeline:
     stages:
@@ -113,9 +102,6 @@
       - release_notify: {}
 #Stages reference workflows. Those workflows cannot but utility "_this-is-a-utility"
 stages:
-  bump_version_stage:
-    workflows:
-    - bump_version_code: {}
   create_build_all_targets:
     workflows:
       - build_android_release: {}
@@ -157,6 +143,7 @@
       - build_android_devbuild: {}
       - build_android_qa: {}
       - build_ios_devbuild: {}
+      - build_ios_simbuild: {}
       - build_ios_qa: {}
   create_build_qa_flask:
     workflows:
@@ -188,52 +175,63 @@
     workflows:
       - build_ios_multichain_permissions_e2e: {}
       - build_android_multichain_permissions_e2e: {}
-  # run_multichain_permissions_e2e_ios_android_stage:
-  #   workflows:
-  #     - run_tag_multichain_permissions_ios: {}
-  #     - run_tag_multichain_permissions_android: {}
+  run_multichain_permissions_e2e_ios_android_stage:
+    workflows:
+      - run_tag_multichain_permissions_ios: {}
+      - run_tag_multichain_permissions_android: {}
   run_smoke_e2e_ios_android_stage:
     workflows:
       - run_ios_api_specs: {}
-      - run_trade_swimlane_ios_smoke: {}
-      - run_trade_swimlane_android_smoke: {}
-      - run_network_abstraction_swimlane_ios_smoke: {}
-      - run_network_abstraction_swimlane_android_smoke: {}
-      - run_network_expansion_swimlane_ios_smoke: {}
-      - run_network_expansion_swimlane_android_smoke: {}
-      - run_wallet_platform_swimlane_ios_smoke: {}
-      - run_wallet_platform_swimlane_android_smoke: {}
+      - run_tag_smoke_accounts_ios: {}
+      - run_tag_smoke_accounts_android: {}
+      - run_tag_smoke_identity_ios: {}
+      - run_tag_smoke_identity_android: {}
+      # - run_tag_smoke_assets_ios: {}
+      - run_tag_smoke_assets_android: {}
+      - run_tag_smoke_confirmations_ios: {}
+      - run_tag_smoke_confirmations_android: {}
+      - run_tag_smoke_ramps_android: {}
+      # - run_tag_smoke_ramps_ios: {}
+      - run_tag_smoke_confirmations_redesigned_ios: {}
+      - run_tag_smoke_swaps_ios: {}
+      - run_tag_smoke_swaps_android: {}
+      # - run_tag_smoke_stake_ios: {}
+      # - run_tag_smoke_stake_android: {}
+      - run_tag_smoke_core_ios: {}
+      - run_tag_smoke_core_android: {}
+      - run_tag_multichain_permissions_ios: {}
+      - run_tag_multichain_permissions_android: {}
+      - run_tag_smoke_notifications_ios: {}
+      - run_tag_smoke_notifications_android: {}
+  build_regression_e2e_ios_android_stage:
+    workflows:
+      - ios_build_regression_tests: {}
+      - android_build_regression_tests: {}
+  run_regression_e2e_ios_android_stage:
+    workflows:
+      - ios_run_regression_tests: {}
+      - android_run_regression_tests: {}
+  run_release_e2e_ios_android_stage:
+    workflows:
+      - ios_run_regression_tests: {}
+      - android_run_regression_tests: {}
       - run_tag_smoke_confirmations_ios: {}
       - run_tag_smoke_confirmations_android: {}
       - run_tag_smoke_confirmations_redesigned_ios: {}
-      # - run_tag_multichain_permissions_ios: {}
-      # - run_tag_multichain_permissions_android: {}
-  build_regression_e2e_ios_android_stage:
-    workflows:
-      - ios_build_regression_tests: {}
-      - android_build_regression_tests: {}
-  run_regression_e2e_ios_android_stage:
-    workflows:
-      - ios_run_regression_tests: {}
-      - android_run_regression_tests: {}
-  run_release_e2e_ios_android_stage:
-    workflows:
-      - ios_run_regression_tests: {}
-      - android_run_regression_tests: {}
-      - run_ios_api_specs: {}
-      - run_trade_swimlane_ios_smoke: {}
-      - run_trade_swimlane_android_smoke: {}
-      - run_network_expansion_swimlane_ios_smoke: {}
-      - run_network_expansion_swimlane_android_smoke: {}
-      - run_network_abstraction_swimlane_ios_smoke: {}
-      - run_network_abstraction_swimlane_android_smoke: {}
-      - run_wallet_platform_swimlane_ios_smoke: {}
-      - run_wallet_platform_swimlane_android_smoke: {}
-      - run_tag_smoke_confirmations_ios: {}
-      - run_tag_smoke_confirmations_android: {}
-      - run_tag_smoke_confirmations_redesigned_ios: {}
-      # - run_tag_multichain_permissions_ios: {}
-      # - run_tag_multichain_permissions_android: {}
+      - run_tag_smoke_accounts_ios: {}
+      - run_tag_smoke_accounts_android: {}
+      - run_tag_smoke_ramps_android: {}
+      - run_tag_smoke_ramps_ios: {}
+      - run_tag_smoke_identity_ios: {}
+      - run_tag_smoke_identity_android: {}
+      # - run_tag_smoke_assets_ios: {}
+      - run_tag_smoke_assets_android: {}
+      # - run_tag_smoke_swaps_ios: {}
+      # - run_tag_smoke_swaps_android: {}
+      - run_tag_smoke_core_ios: {}
+      - run_tag_smoke_core_android: {}
+      - run_tag_smoke_notifications_ios: {}
+      - run_tag_smoke_notifications_android: {}
       - run_tag_upgrade_android: {}
       - run_android_app_launch_times_appium_test: {}
   report_results_stage:
@@ -260,7 +258,7 @@
   app_launch_times_test_stage:
     workflows:
       - run_android_app_launch_times_appium_test: {}
-      # - run_ios_app_launch_times_appium_test: {}
+      - run_ios_app_launch_times_appium_test: {}
   app_upgrade_test_stage:
     workflows:
       - run_tag_upgrade_android: {}
@@ -554,62 +552,6 @@
             - issue_number: '$GITHUB_PR_NUMBER'
             - api_base_url: 'https://api.github.com'
             - update_comment_tag: '$GITHUB_PR_HASH'
-  bump_version_code:
-    before_run:
-      - _get_workflow_info
-    steps:
-      - script@1:
-          is_always_run: true
-          title: Trigger Update Build Version Action
-          inputs:
-            - content: |-
-                #!/usr/bin/env bash
-                set -e
-
-                # Trigger the workflow
-                RESPONSE=$(curl -L \
-                  -X POST \
-                  -H "Accept: application/vnd.github+json" \
-                  -H "Authorization: Bearer $GITHUB_TRIGGER_ACTION_TOKEN" \
-                  -H "X-GitHub-Api-Version: 2022-11-28" \
-                  "https://api.github.com/repos/MetaMask/metamask-mobile/actions/workflows/125632963/dispatches" \
-                  -d "{\"ref\":\"main\",\"inputs\":{\"base-branch\":\"$BITRISE_GIT_BRANCH\"}}" || exit 1)
-
-                echo "Waiting 25 seconds for workflow to start..."
-                sleep 25
-
-                # Check completion status every 20 seconds
-                for i in {1..5}; do
-                  echo "Checking workflow status (Attempt $i of 5)..."
-                  
-                  RESPONSE=$(curl -L \
-                    -H "Accept: application/vnd.github+json" \
-                    -H "Authorization: Bearer $GITHUB_TRIGGER_ACTION_TOKEN" \
-                    -H "X-GitHub-Api-Version: 2022-11-28" \
-                    "https://api.github.com/repos/MetaMask/metamask-mobile/actions/workflows/125632963/runs?branch=main&status=in_progress")
-                  
-                  # Store the total_count value
-                  TOTAL_COUNT=$(echo "$RESPONSE" | jq -r '.total_count')
-                  
-                  if [ "$TOTAL_COUNT" = "0" ]; then
-                    echo "Workflow finished result: https://github.com/MetaMask/metamask-mobile/actions/workflows/update-latest-build-version.yml"
-                    exit 0
-                  else
-                    # Get the status and conclusion of the most recent run
-                    STATUS=$(echo "$RESPONSE" | jq -r '.workflow_runs[0].status')
-                    echo "Current status: $STATUS"
-                    echo "Workflow is still in progress (status: $STATUS)..."
-                    sleep 20
-                  fi
-                done
-
-                echo "Timeout: Workflow did not complete within 100 seconds"
-                echo "Check this action status for reason: https://github.com/MetaMask/metamask-mobile/actions/workflows/update-latest-build-version.yml"
-                exit 1
-    meta:
-      bitrise.io:
-        stack: linux-docker-android-22.04
-        machine_type_id: standard
   # CI Steps
   ci_test:
     before_run:
@@ -632,11 +574,13 @@
   ### This workflow uses a flag (TEST_SUITE) that defines the specific set of tests to be run.
   ## in this instance Regression. In future iterations we can rename to ios_test_suite_selection & android_test_suite_selection
   ios_build_regression_tests:
+    envs:
+      - TEST_SUITE: 'Regression'
     after_run:
       - ios_e2e_build
   ios_run_regression_tests:
     envs:
-      - TEST_SUITE_TAG: 'Regression'
+      - TEST_SUITE: 'Regression'
     after_run:
       - ios_e2e_test
   android_build_regression_tests:
@@ -644,6 +588,10 @@
       bitrise.io:
         stack: linux-docker-android-22.04
         machine_type_id: elite-xl
+    envs:
+      - TEST_SUITE: 'Regression'
+      - MM_MULTICHAIN_V1_ENABLED: false
+      - MM_CHAIN_PERMISSIONS: false
     after_run:
       - android_e2e_build
   android_run_regression_tests:
@@ -652,18 +600,9 @@
         stack: linux-docker-android-22.04
         machine_type_id: elite-xl
     envs:
-      - TEST_SUITE_TAG: 'Regression'
+      - TEST_SUITE: 'Regression'
     after_run:
       - android_e2e_test
-  download_production_qa_apk:
-    steps:
-      - script@1:
-          title: Download Production QA APK
-          inputs:
-            - content: |
-                #!/usr/bin/env bash
-                ./scripts/download-android-qa-app.sh
-                # APK_PATH is already set by the download script using envman
   build_flask_e2e_android:
     meta:
       bitrise.io:
@@ -697,49 +636,16 @@
       bitrise.io:
         stack: linux-docker-android-22.04
         machine_type_id: elite-xl
-    before_run:
-      - setup
-      - prep_environment
-      - download_production_qa_apk
-    after_run:
-      -  wdio_android_e2e_test
-    envs:
+    envs:
+      - PRODUCTION_APP_URL: 'bs://6b59d556df4a5a0448ff161cbfcab16d92607b72' # Last production's QA build
+      - PRODUCTION_BUILD_NAME: 7.38.0
+      - PRODUCTION_BUILD_NUMBER: 1528
       - CUCUMBER_TAG_EXPRESSION: '@upgrade and @androidApp'
+      - PRODUCTION_BUILD_STRING: 'MetaMask-QA v$PRODUCTION_BUILD_NAME ($PRODUCTION_BUILD_NUMBER)'
+      - NEW_BUILD_STRING: 'MetaMask-QA v$VERSION_NAME ($VERSION_NUMBER)'
       - TEST_TYPE: 'upgrade'
-      - NEW_BUILD_STRING: 'MetaMask v$VERSION_NAME ($VERSION_NUMBER)' # this is the build string for the new build that was generated by build_android_qa
-    steps:
-      - script@1:
-          title: Set Build Strings
-          inputs:
-            - content: |
-                envman add --key PRODUCTION_BUILD_STRING --value "MetaMask v${PRODUCTION_BUILD_NAME} (${PRODUCTION_BUILD_NUMBER})"
-                
-                BITRISE_GIT_BRANCH="qa-release"
-                VERSION_NAME="$PRODUCTION_BUILD_NAME" #  This value (PRODUCTION_BUILD_NAME) comes from the script to download the production build
-                VERSION_NUMBER="$PRODUCTION_BUILD_NUMBER" # This value (PRODUCTION_BUILD_NUMBER) comes from the script to download the production build
-                echo "Using qa-release with production version: $VERSION_NAME ($VERSION_NUMBER)"
-
-                CUSTOM_ID="$BITRISE_GIT_BRANCH-$VERSION_NAME-$VERSION_NUMBER"
-                CUSTOM_ID=${CUSTOM_ID////-}
-
-                #### The UPLOAD_APK_PATH is the path to the apk file that was downloaded by the download_production_qa_apk step
-                echo "apk path: $UPLOAD_APK_PATH"
-                RESPONSE=$(curl -u "$BROWSERSTACK_USERNAME:$BROWSERSTACK_ACCESS_KEY" \
-                    -X POST "https://api-cloud.browserstack.com/app-automate/upload" \
-                    -F "file=@$UPLOAD_APK_PATH" \
-                    -F 'data={"custom_id": "'$CUSTOM_ID'"}')
-
-                # Extract app_url
-                APP_URL=$(echo "$RESPONSE" | jq -r '.app_url')
-
-                # Set the environment variable
-                envman add --key PRODUCTION_APP_URL --value "$APP_URL"
-                
-                # Debug output
-                echo "Response: $RESPONSE"
-                echo "APP_URL: $APP_URL"
-                echo "PRODUCTION_APP_URL: $PRODUCTION_APP_URL"
-      
+    after_run:
+      - wdio_android_e2e_test
   build_ios_multichain_permissions_e2e:
     after_run:
       - ios_e2e_build
@@ -787,88 +693,130 @@
       - wdio_ios_e2e_test
 
   ### Separating workflows so they run concurrently during smoke runs
-  run_network_expansion_swimlane_ios_smoke:
-    envs:
-      - TEST_SUITE_TAG: '.*NetworkExpansion.*'
+  run_tag_smoke_accounts_ios:
+    envs:
+      - TEST_SUITE_FOLDER: './e2e/specs/accounts/*'
+      - TEST_SUITE_TAG: '.*SmokeAccounts.*'
     after_run:
       - ios_e2e_test
-  run_network_expansion_swimlane_android_smoke:
+  run_tag_smoke_accounts_android:
     meta:
       bitrise.io:
         stack: linux-docker-android-22.04
         machine_type_id: elite-xl
     envs:
-      - TEST_SUITE_TAG: '.*NetworkExpansion.*'
+      - TEST_SUITE_FOLDER: './e2e/specs/accounts/*'
+      - TEST_SUITE_TAG: '.*SmokeAccounts.*'
     after_run:
       - android_e2e_test
-  
-  run_wallet_platform_swimlane_ios_smoke:
-    envs:
-      - TEST_SUITE_TAG: '.*SmokeWalletPlatform.*'
+  run_tag_smoke_identity_ios:
+    envs:
+      - TEST_SUITE_FOLDER: './e2e/specs/identity/*'
+      - TEST_SUITE_TAG: '.*SmokeIdentity.*'
     after_run:
       - ios_e2e_test
-  run_wallet_platform_swimlane_android_smoke:
+  run_tag_smoke_identity_android:
     meta:
       bitrise.io:
         stack: linux-docker-android-22.04
         machine_type_id: elite-xl
     envs:
-      - TEST_SUITE_TAG: '.*SmokeWalletPlatform.*'
+      - TEST_SUITE_FOLDER: './e2e/specs/identity/*'
+      - TEST_SUITE_TAG: '.*SmokeIdentity.*'
     after_run:
       - android_e2e_test
-
-  run_network_abstraction_swimlane_ios_smoke:
-    envs:
-      - TEST_SUITE_TAG: '.*SmokeNetworkAbstraction.*'
+  run_tag_smoke_assets_ios:
+    envs:
+      - TEST_SUITE_FOLDER: './e2e/specs/assets/*'
+      - TEST_SUITE_TAG: '.*SmokeAssets.*'
     after_run:
       - ios_e2e_test
-  run_network_abstraction_swimlane_android_smoke:
+  run_tag_smoke_assets_android:
     meta:
       bitrise.io:
         stack: linux-docker-android-22.04
         machine_type_id: elite-xl
     envs:
-      - TEST_SUITE_TAG: '.*SmokeNetworkAbstraction.*'
+      - TEST_SUITE_FOLDER: './e2e/specs/assets/*'
+      - TEST_SUITE_TAG: '.*SmokeAssets.*'
     after_run:
       - android_e2e_test
-  run_trade_swimlane_ios_smoke:
-    envs:
-      - TEST_SUITE_TAG: '.*SmokeTrade.*'
+  run_tag_smoke_confirmations_ios:
+    envs:
+      - TEST_SUITE_FOLDER: './e2e/specs/confirmations/*'
+      - TEST_SUITE_TAG: '.*SmokeConfirmations.*'
     after_run:
       - ios_e2e_test
-  run_trade_swimlane_android_smoke:
+  run_tag_smoke_confirmations_android:
     meta:
       bitrise.io:
         stack: linux-docker-android-22.04
         machine_type_id: elite-xl
     envs:
-      - TEST_SUITE_TAG: '.*SmokeTrade.*'
+      - TEST_SUITE_FOLDER: './e2e/specs/confirmations/*'
+      - TEST_SUITE_TAG: '.*SmokeConfirmations.*'
+    after_run:
+      - android_e2e_test
+  run_tag_smoke_confirmations_redesigned_ios:
+    envs:
+      - TEST_SUITE_FOLDER: './e2e/specs/confirmations-redesigned/*'
+      - TEST_SUITE_TAG: '.*SmokeConfirmationsRedesigned.*'
+    after_run:
+      - ios_e2e_test
+  run_tag_smoke_swaps_ios:
+    envs:
+      - TEST_SUITE_FOLDER: './e2e/specs/swaps/*'
+      - TEST_SUITE_TAG: '.*SmokeSwaps.*'
+    after_run:
+      - ios_e2e_test
+  run_tag_smoke_swaps_android:
+    meta:
+      bitrise.io:
+        stack: linux-docker-android-22.04
+        machine_type_id: elite-xl
+    envs:
+      - TEST_SUITE_FOLDER: './e2e/specs/swaps/*'
+      - TEST_SUITE_TAG: '.*SmokeSwaps.*'
+    after_run:
+      - android_e2e_test
+  run_tag_smoke_stake_ios:
+    envs:
+      - TEST_SUITE_FOLDER: './e2e/specs/stake/*'
+      - TEST_SUITE_TAG: '.*SmokeStake.*'
+    after_run:
+      - ios_e2e_test
+  run_tag_smoke_stake_android:
+    meta:
+      bitrise.io:
+        stack: linux-docker-android-22.04
+        machine_type_id: elite-xl
+    envs:
+      - TEST_SUITE_FOLDER: './e2e/specs/stake/*'
+      - TEST_SUITE_TAG: '.*SmokeStake.*'
     after_run:
       - android_e2e_test
   run_ios_api_specs:
     after_run:
       - ios_api_specs
-  run_tag_smoke_confirmations_ios:
-    envs:
-      - TEST_SUITE_TAG: 'SmokeConfirmations '
+  run_tag_smoke_core_ios:
+    envs:
+      - TEST_SUITE_FOLDER: './e2e/spec/*/**/*'
+      - TEST_SUITE_TAG: '.*SmokeCore.*'
     after_run:
       - ios_e2e_test
-  run_tag_smoke_confirmations_android:
+  run_tag_smoke_core_android:
     meta:
       bitrise.io:
         stack: linux-docker-android-22.04
         machine_type_id: elite-xl
     envs:
-      - TEST_SUITE_TAG: 'SmokeConfirmations '
+      - TEST_SUITE_FOLDER: './e2e/spec/*/**/*'
+      - TEST_SUITE_TAG: '.*SmokeCore.*'
     after_run:
       - android_e2e_test
-  run_tag_smoke_confirmations_redesigned_ios:
-    envs:
-      - TEST_SUITE_TAG: 'SmokeConfirmationsRedesigned'
-    after_run:
-      - ios_e2e_test
   run_tag_multichain_permissions_ios:
     envs:
+      - TEST_SUITE_FOLDER: './e2e/specs/multichain/*'
       - TEST_SUITE_TAG: '.*SmokeMultiChainPermissions.*'
     after_run:
       - ios_e2e_test
@@ -878,10 +826,42 @@
         stack: linux-docker-android-22.04
         machine_type_id: elite-xl
     envs:
+      - TEST_SUITE_FOLDER: './e2e/specs/multichain/*'
       - TEST_SUITE_TAG: '.*SmokeMultiChainPermissions.*'
     after_run:
       - android_e2e_test
-
+  run_tag_smoke_ramps_ios:
+    envs:
+      - TEST_SUITE_FOLDER: './e2e/specs/ramps/*'
+      - TEST_SUITE_TAG: '.*SmokeRamps.*'
+    after_run:
+      - ios_e2e_test
+  run_tag_smoke_ramps_android:
+    meta:
+      bitrise.io:
+        stack: linux-docker-android-22.04
+        machine_type_id: elite-xl
+    envs:
+      - TEST_SUITE_FOLDER: './e2e/specs/ramps/*'
+      - TEST_SUITE_TAG: '.*SmokeRamps.*'
+    after_run:
+      - android_e2e_test
+  run_tag_smoke_notifications_ios:
+    envs:
+      - TEST_SUITE_FOLDER: './e2e/specs/notifications/*'
+      - TEST_SUITE_TAG: '.*SmokeNotifications.*'
+    after_run:
+      - ios_e2e_test
+  run_tag_smoke_notifications_android:
+    meta:
+      bitrise.io:
+        stack: linux-docker-android-22.04
+        machine_type_id: elite-xl
+    envs:
+      - TEST_SUITE_FOLDER: './e2e/specs/notifications/*'
+      - TEST_SUITE_TAG: '.*SmokeNotifications.*'
+    after_run:
+      - android_e2e_test
   android_e2e_build:
     before_run:
       - code_setup
@@ -930,6 +910,11 @@
             - content: |-
                 #!/usr/bin/env bash
                 ./scripts/cache/setup-ccache.sh
+                if [ "$TEST_SUITE" = "Regression" ]; then
+                  TEST_SUITE="Regression"
+                else
+                  TEST_SUITE="Smoke"
+                fi
                 node -v
                 export METAMASK_ENVIRONMENT='local'
                 export METAMASK_BUILD_TYPE=${METAMASK_BUILD_TYPE:-'main'}
@@ -999,13 +984,24 @@
           inputs:
             - content: |-
                 #!/usr/bin/env bash
-       
+                if [ -n "$TEST_SUITE_FOLDER" ]; then
+                  echo "TEST_SUITE_FOLDER value is: $TEST_SUITE_FOLDER"
+                fi
+                if [ "$TEST_SUITE" = "Regression" ]; then
+                TEST_SUITE="Regression"
+                else
+                TEST_SUITE="Smoke"
+                fi
+                if [ -n "$TEST_SUITE_TAG" ]; then
+                echo "TEST_SUITE_TAG value is: $TEST_SUITE_TAG"
+                TEST_SUITE=$TEST_SUITE_TAG
+                fi
                 export METAMASK_ENVIRONMENT='local'
                 export METAMASK_BUILD_TYPE=${METAMASK_BUILD_TYPE:-'main'}
                 if [ "$METAMASK_BUILD_TYPE" = "flask" ]; then
                   IS_TEST='true' METAMASK_BUILD_TYPE='flask' yarn test:e2e:android:run:qa-release e2e/specs/flask/
                 else
-                ./scripts/run-e2e-tags.sh
+                  IGNORE_BOXLOGS_DEVELOPMENT="true" yarn test:e2e:android:run:qa-release "$TEST_SUITE_FOLDER" --testNamePattern="$TEST_SUITE"
                 fi
       - custom-test-results-export@1:
           title: Export test results
@@ -1238,27 +1234,31 @@
                 brew tap wix/brew
           title: Set Env Path for caching deps
       - script@1:
-          title: Boot up simulator
-          inputs:
-            - content: |-
-                #!/usr/bin/env bash
-                xcrun simctl boot "iPhone 15 Pro" || true
-                xcrun simctl list | grep Booted
-      - script@1:
           title: Run detox test
           timeout: 1200
           is_always_run: false
           inputs:
             - content: |-
                 #!/usr/bin/env bash
-
+                if [ -n "$TEST_SUITE_FOLDER" ]; then
+                  echo "TEST_SUITE_FOLDER value is: $TEST_SUITE_FOLDER"
+                fi
+                if [ "$TEST_SUITE" = "Regression" ]; then
+                  TEST_SUITE="Regression"
+                else
+                  TEST_SUITE="Smoke"
+                fi
+                if [ -n "$TEST_SUITE_TAG" ]; then
+                echo "TEST_SUITE_TAG value is: $TEST_SUITE_TAG"
+                TEST_SUITE=$TEST_SUITE_TAG
+                fi
                 node -v
                 export METAMASK_ENVIRONMENT='local'
                 export METAMASK_BUILD_TYPE=${METAMASK_BUILD_TYPE:-'main'}
                 if [ "$METAMASK_BUILD_TYPE" = "flask" ]; then
                 IS_TEST='true' METAMASK_BUILD_TYPE='flask' yarn test:e2e:ios:run:qa-release e2e/specs/flask/
                 else
-                ./scripts/run-e2e-tags.sh
+                IGNORE_BOXLOGS_DEVELOPMENT="true" yarn test:e2e:ios:run:qa-release "$TEST_SUITE_FOLDER" --testNamePattern="$TEST_SUITE"
                 fi
       - custom-test-results-export@1:
           is_always_run: true
@@ -1302,13 +1302,7 @@
           inputs:
             - abort_on_fail: 'yes'
             - access_token: $BITRISE_START_BUILD_ACCESS_TOKEN
-  # Runway Workflow for Release Candidate Builds
-  runway_build_release_candidate:
-    before_run:
-      - bump_version_code
-    after_run:
-      - build_ios_release_and_upload_sourcemaps
-      - build_android_release_and_upload_sourcemaps
+
   # Android Builds
   _android_build_template:
     before_run:
@@ -1417,6 +1411,10 @@
             - pipeline_intermediate_files: $PROJECT_LOCATION/app/build/outputs/bundle/$OUTPUT_PATH/$RENAMED_AAB_FILE:BITRISE_PLAY_STORE_ABB_PATH
             - deploy_path: $PROJECT_LOCATION/app/build/outputs/bundle/$OUTPUT_PATH/$RENAMED_AAB_FILE
           title: Bitrise Deploy AAB
+    meta:
+      bitrise.io:
+        stack: linux-docker-android-22.04
+        machine_type_id: elite-xl
   # Actual workflows that inherit from templates
   build_android_release:
     envs:
@@ -1429,10 +1427,6 @@
       - OUTPUT_PATH: 'prodRelease'
     after_run:
       - _android_build_template
-    meta:
-      bitrise.io:
-        stack: linux-docker-android-22.04
-        machine_type_id: elite-xl
   build_android_beta:
     envs:
       - METAMASK_BUILD_TYPE: 'beta'
@@ -1444,10 +1438,6 @@
       - OUTPUT_PATH: 'prodRelease'
     after_run:
       - _android_build_template
-    meta:
-      bitrise.io:
-        stack: linux-docker-android-22.04
-        machine_type_id: elite-xl
   build_android_release_and_upload_sourcemaps:
     envs:
       - SENTRY_DISABLE_AUTO_UPLOAD: 'false'
@@ -1460,10 +1450,6 @@
       - OUTPUT_PATH: 'prodRelease'
     after_run:
       - _android_build_template
-    meta:
-      bitrise.io:
-        stack: linux-docker-android-22.04
-        machine_type_id: elite-xl
   build_android_flask_release:
     envs:
       - METAMASK_BUILD_TYPE: 'flask'
@@ -1475,10 +1461,6 @@
       - OUTPUT_PATH: 'flaskRelease'
     after_run:
       - _android_build_template
-    meta:
-      bitrise.io:
-        stack: linux-docker-android-22.04
-        machine_type_id: elite-xl
   build_android_devbuild:
     envs:
       - IS_DEV_BUILD: 'true'
@@ -1489,10 +1471,6 @@
       - APP_NAME: 'prod'
     after_run:
       - _android_build_template
-    meta:
-      bitrise.io:
-        stack: linux-docker-android-22.04
-        machine_type_id: elite-xl
   build_android_qa:
       before_run:
         - code_setup
@@ -1657,33 +1635,14 @@
                 set -e
                 set -x
                 set -o pipefail
-                APK_DIR="$PROJECT_LOCATION/app/build/outputs/apk/qa/release"
-                ORIGINAL_APK="$APK_DIR/app-qa-release.apk"
-                
-                CUSTOM_ID="$BITRISE_GIT_BRANCH-$VERSION_NAME-$VERSION_NUMBER"                
+                APK_PATH=$PROJECT_LOCATION/app/build/outputs/apk/qa/release/app-qa-release.apk
+                CUSTOM_ID="$BITRISE_GIT_BRANCH-$VERSION_NAME-$VERSION_NUMBER"
                 CUSTOM_ID=${CUSTOM_ID////-}
-                
-                mv "$ORIGINAL_APK" "$APK_DIR/$CUSTOM_ID.apk"
-                APK_PATH="$APK_DIR/$CUSTOM_ID.apk"
-                
-                # Upload to app-automate
-                curl -u "$BROWSERSTACK_USERNAME:$BROWSERSTACK_ACCESS_KEY" \
-                    -X POST "https://api-cloud.browserstack.com/app-automate/upload" \
-                    -F "file=@$APK_PATH" \
-                    -F 'data={"custom_id": "'$CUSTOM_ID'"}' \
-                    | jq -j '.app_url' \
-                    | envman add --key BROWSERSTACK_ANDROID_APP_URL
-
-                # Upload to app-live
-                curl -u "$BROWSERSTACK_USERNAME:$BROWSERSTACK_ACCESS_KEY" \
-                    -X POST "https://api-cloud.browserstack.com/app-live/upload" \
-                    -F "file=@$APK_PATH" \
-                    -F 'data={"custom_id": "'$CUSTOM_ID'"}'
-
-                # Get recent apps
-                curl -u "$BROWSERSTACK_USERNAME:$BROWSERSTACK_ACCESS_KEY" \
-                    -X GET https://api-cloud.browserstack.com/app-automate/recent_apps \
-                    | jq > browserstack_uploaded_apps.json
+                curl -u "$BROWSERSTACK_USERNAME:$BROWSERSTACK_ACCESS_KEY" -X POST "https://api-cloud.browserstack.com/app-automate/upload" -F "file=@$APK_PATH" -F 'data={"custom_id": "'$CUSTOM_ID'"}' | jq -j '.app_url' | envman add --key BROWSERSTACK_ANDROID_APP_URL
+                APK_PATH_FOR_APP_LIVE=$PROJECT_LOCATION/app/build/outputs/apk/qa/release/"$CUSTOM_ID".apk
+                mv "$APK_PATH" "$APK_PATH_FOR_APP_LIVE"
+                curl -u "$BROWSERSTACK_USERNAME:$BROWSERSTACK_ACCESS_KEY" -X POST "https://api-cloud.browserstack.com/app-live/upload" -F "file=@$APK_PATH_FOR_APP_LIVE" -F 'data={"custom_id": "'$CUSTOM_ID'"}'
+                curl -u "$BROWSERSTACK_USERNAME:$BROWSERSTACK_ACCESS_KEY" -X GET https://api-cloud.browserstack.com/app-automate/recent_apps | jq > browserstack_uploaded_apps.json
       - share-pipeline-variable@1:
           title: Persist BROWSERSTACK_ANDROID_APP_URL across all stages
           inputs:
@@ -1701,14 +1660,6 @@
     after_run:
       - notify_failure
     steps:
-      - script@1:
-          title: Debug Env Variables
-          inputs:
-            - content: |
-                echo "PRODUCTION_BUILD_NAME: $PRODUCTION_BUILD_NAME"
-                echo "PRODUCTION_BUILD_NUMBER: $PRODUCTION_BUILD_NUMBER"
-                echo "PRODUCTION_APP_URL from tag upgrade workflow: $PRODUCTION_APP_URL"
-                echo "BROWSERSTACK_ANDROID_APP_URL: $BROWSERSTACK_ANDROID_APP_URL"
       - script@1:
           title: Run Android E2E tests on Browserstack
           is_always_run: true
@@ -2023,34 +1974,14 @@
                 set -e
                 set -x
                 set -o pipefail
-
-                IPA_DIR="ios/build/output"
-                ORIGINAL_IPA="$IPA_DIR/MetaMask-QA.ipa"
-                
                 CUSTOM_ID="$BITRISE_GIT_BRANCH-$VERSION_NAME-$VERSION_NUMBER"
                 CUSTOM_ID=${CUSTOM_ID////-}
-                
-                mv "$ORIGINAL_IPA" "$IPA_DIR/$CUSTOM_ID.ipa"
-                IPA_PATH="$IPA_DIR/$CUSTOM_ID.ipa"
-
-                # Upload to app-automate
-                curl -u "$BROWSERSTACK_USERNAME:$BROWSERSTACK_ACCESS_KEY" \
-                    -X POST "https://api-cloud.browserstack.com/app-automate/upload" \
-                    -F "file=@$IPA_PATH" \
-                    -F 'data={"custom_id": "'$CUSTOM_ID'"}' \
-                    | jq -j '.app_url' \
-                    | envman add --key BROWSERSTACK_IOS_APP_URL
-                echo "BROWSERSTACK_IOS_APP_URL: $BROWSERSTACK_IOS_APP_URL"
-                # Upload to app-live
-                curl -u "$BROWSERSTACK_USERNAME:$BROWSERSTACK_ACCESS_KEY" \
-                    -X POST "https://api-cloud.browserstack.com/app-live/upload" \
-                    -F "file=@$IPA_PATH" \
-                    -F 'data={"custom_id": "'$CUSTOM_ID'"}'
-
-                # Get recent apps
-                curl -u "$BROWSERSTACK_USERNAME:$BROWSERSTACK_ACCESS_KEY" \
-                    -X GET https://api-cloud.browserstack.com/app-automate/recent_apps \
-                    | jq > browserstack_uploaded_apps.json
+                IPA_PATH=ios/build/output/MetaMask-QA.ipa
+                IPA_PATH_FOR_APP_LIVE=ios/build/output/"$CUSTOM_ID".ipa
+                curl -u "$BROWSERSTACK_USERNAME:$BROWSERSTACK_ACCESS_KEY" -X POST "https://api-cloud.browserstack.com/app-automate/upload" -F "file=@$IPA_PATH" -F 'data={"custom_id": "'$CUSTOM_ID'"}' | jq -j '.app_url' | envman add --key BROWSERSTACK_IOS_APP_URL
+                mv "$IPA_PATH" "$IPA_PATH_FOR_APP_LIVE"
+                curl -u "$BROWSERSTACK_USERNAME:$BROWSERSTACK_ACCESS_KEY" -X POST "https://api-cloud.browserstack.com/app-live/upload" -F "file=@$IPA_PATH_FOR_APP_LIVE" -F 'data={"custom_id": "'$CUSTOM_ID'"}'
+                curl -u "$BROWSERSTACK_USERNAME:$BROWSERSTACK_ACCESS_KEY" -X GET https://api-cloud.browserstack.com/app-automate/recent_apps | jq > browserstack_uploaded_apps.json
       - share-pipeline-variable@1:
           title: Persist BROWSERSTACK_IOS_APP_URL across all stages
           inputs:
@@ -2268,6 +2199,9 @@
       MM_SECURITY_ALERTS_API_ENABLED: true
     - opts:
         is_expand: false
+      MM_STABLECOIN_LENDING_UI_ENABLED: false
+    - opts:
+        is_expand: false
       PROJECT_LOCATION: android
     - opts:
         is_expand: false
@@ -2301,21 +2235,13 @@
       VERSION_NAME: 7.45.2
     - opts:
         is_expand: false
-<<<<<<< HEAD
-      VERSION_NUMBER: 1773
-=======
       VERSION_NUMBER: 1810
->>>>>>> c3b2efdc
     - opts:
         is_expand: false
       FLASK_VERSION_NAME: 7.45.2
     - opts:
         is_expand: false
-<<<<<<< HEAD
-      FLASK_VERSION_NUMBER: 1773
-=======
       FLASK_VERSION_NUMBER: 1810
->>>>>>> c3b2efdc
     - opts:
         is_expand: false
       ANDROID_APK_LINK: ''
