---
format_version: '8'
default_step_lib_source: 'https://github.com/bitrise-io/bitrise-steplib.git'
project_type: react-native

#Pipelines are listed below
pipelines:
  #Creates MetaMask-QA apps and stores apk/ipa in Bitrise
  create_qa_builds_pipeline:
    stages:
      - create_build_qa: {}
      - notify: {}
  #Creates MetaMask apps and stores apk/ipa in Bitrise
  create_release_builds_pipeline:
    stages:
      - create_build_release: {}
      - notify: {}
  #Releases MetaMask apps and stores apk/ipa into Play(Internal Testing)/App(TestFlight) Store
  release_builds_to_store_pipeline:
    stages:
      - create_build_release: {}
      - deploy_build_release: {}
      - release_notify: {}
  #Releases MetaMask apps and stores ipa into App(TestFlight) Store
  release_ios_to_store_pipeline:
    stages:
      - create_ios_release: {}
      - deploy_ios_release: {}
      - notify: {}
  #Releases MetaMask apps and stores apk Play(Internal Testing) Store
  release_android_to_store_pipeline:
    stages:
      - create_android_release: {}
      - deploy_android_release: {}
      - notify: {}
  #Run E2E test suite for iOS only
  run_e2e_ios_pipeline:
    stages:
      - run_e2e_ios_stage: {}
      - notify: {}
  #Run E2E test suite for Android only
  run_e2e_android_pipeline:
    stages:
      - run_e2e_android_stage: {} #runs android detox E2E
      - notify: {}
  #PR_e2e_verfication (build ios & android), run iOS (smoke), emulator Android
  release_e2e_pipeline:
    stages:
      - run_e2e_ios_android_stage: {}
      - notify: {}
  #PR_e2e_verfication (build ios & android), run iOS (smoke), emulator Android
  pr_smoke_e2e_pipeline:
    stages:
      - run_smoke_e2e_ios_android_stage: {}
      - notify: {}

#Stages refrence workflows. Those workflows cannot but utility "_this-is-a-utility"
stages:
  create_build_release:
    workflows:
      - build_android_release: {}
      - build_ios_release: {}
  deploy_build_release:
    workflows:
      - deploy_android_to_store: {}
      - deploy_ios_to_store: {}
  create_ios_release:
    workflows:
      - build_ios_release: {}
  deploy_ios_release:
    workflows:
      - deploy_ios_to_store: {}
  create_android_release:
    workflows:
      - build_android_release: {}
  deploy_android_release:
    workflows:
      - deploy_android_to_store: {}
  create_build_qa:
    workflows:
      - build_android_qa: {}
      - build_ios_qa: {}
  create_build_qa_android:
    workflows:
      - build_android_qa: {}
  create_build_qa_ios:
    workflows:
      - build_ios_qa: {}
  run_e2e_ios_stage:
    workflows:
      - ios_e2e_test: {}
  run_smoke_e2e_ios_android_stage:
    workflows:
    - ios_e2e_test: {}
    - android_e2e_test: {}
  run_e2e_ios_android_stage:
    workflows:
      - ios_e2e_test: {}
      - android_e2e_test: {}
  run_e2e_android_stage:
    workflows:
      - android_e2e_test: {} 
  notify:
    workflows:
      - notify_success_on_slack: {}
  release_notify:
    workflows:
      - release_announcing_stores: {}
workflows:
  # Code Setups
  setup:
    steps:
      - activate-ssh-key@4:
          run_if: '{{getenv "SSH_RSA_PRIVATE_KEY" | ne ""}}'
      - git-clone@6: {}
      - nvm@1.3.0:
          inputs:
            - node_version: '16.13.0'
  code_setup:
    before_run:
      - setup
    steps:
      - script@1:
          inputs:
            - content: |-
                #!/usr/bin/env bash
                envman add --key YARN_CACHE_DIR --value "$(yarn cache dir)"
          title: Get Yarn cache directory
      - cache-pull@2: {}
      - yarn@0:
          inputs:
            - command: setup
          title: Yarn Setup
      - yarn@0:
          title: Lint
          inputs:
            - command: lint
      - yarn@0:
          inputs:
            - command: audit:ci
          title: Audit Dependencies
      - cache-push@2:
          # Manual cache path needed here because the `yarn` step only caches for the `install` command
          inputs:
            # The Yarn cache is easier and safer to cache than `node_modules`, which could include
            # postinstall script modifications and could affect hoisting on subsequent installs.
            - cache_paths: '$YARN_CACHE_DIR -> ./yarn.lock'
  code_setup_dev:
    before_run:
      - setup
    steps:
      - script@1:
          title: Generate `.npmrc` file for preview builds
          inputs:
            - content: |
                #!/bin/bash
                printf '%s\n\n%s' '@metamask:registry=https://npm.pkg.github.com' "//npm.pkg.github.com/:_authToken=${PACKAGE_READ_TOKEN}" > .npmrc
    after_run:
      - code_setup

  # Notifications utility workflows
  # Provides values for commit or branch message and path depending on commit env setup initialised or not
  _get_workflow_info:
    steps:
      - activate-ssh-key@4:
          is_always_run: true # always run to also feed failure notifications
          run_if: '{{getenv "SSH_RSA_PRIVATE_KEY" | ne ""}}'
      - git-clone@6:
          inputs:
            - update_submodules: 'no'
          is_always_run: true # always run to also feed failure notifications
      - script@1:
          is_always_run: true # always run to also feed failure notifications
          inputs:
            - content: |
                #!/bin/bash
                # generate reference to commit from env or using git
                COMMIT_SHORT_HASH="${BITRISE_GIT_COMMIT:0:7}"
                BRANCH_HEIGHT=''
                WORKFLOW_TRIGGER='Push'

                if [[ -z "$BITRISE_GIT_COMMIT" ]]; then
                  COMMIT_SHORT_HASH="$(git rev-parse --short HEAD)"
                  BRANCH_HEIGHT='HEAD'
                  WORKFLOW_TRIGGER='Manual'
                fi

                envman add --key COMMIT_SHORT_HASH --value "$COMMIT_SHORT_HASH"
                envman add --key BRANCH_HEIGHT --value "$BRANCH_HEIGHT"
                envman add --key WORKFLOW_TRIGGER --value "$WORKFLOW_TRIGGER"
          title: Get commit or branch name and path variables

  # Slack notification utils: we have two workflows to allow choosing when to notify: on success, on failure or both.
  # A workflow for instance create_qa_builds will notify on failure for each build_android_qa or build_ios_qa
  # but will only notify success if both success and create_qa_builds succeeds.

  # Send a Slack message on successful release
  release_announcing_stores:
    before_run:
      - code_setup
    steps:
      - yarn@0:
          inputs:
            - command: build:announce
          title: Accouncing pre-release
          is_always_run: false
    meta:
      bitrise.io:
        stack: linux-docker-android-20.04
        machine_type_id: standard

  # Send a Slack message when workflow succeeds
  notify_success_on_slack:
    before_run:
      - _get_workflow_info
    steps:
      - slack@3:
          inputs:
            - text: '${BITRISE_APP_TITLE} ${BITRISEIO_PIPELINE_TITLE} workflow notification'
            - pretext: ':large_green_circle: *${BITRISEIO_PIPELINE_TITLE} succeeded!*'
            - title: 'Commit #$COMMIT_SHORT_HASH $BRANCH_HEIGHT'
            - title_link: https://github.com/${BITRISEIO_GIT_REPOSITORY_OWNER}/${BITRISEIO_GIT_REPOSITORY_SLUG}/commit/${COMMIT_SHORT_HASH}
            - message: ${BITRISE_GIT_MESSAGE}
            - fields: |
                Branch|${BITRISE_GIT_BRANCH}
                Workflow|${BITRISEIO_PIPELINE_TITLE}
                Trigger|${WORKFLOW_TRIGGER}
                Build|${BITRISE_BUILD_NUMBER}
            - buttons: |
                View app|${BITRISE_APP_URL}
                View build|${BITRISEIO_PIPELINE_BUILD_URL}
                View commit|https://github.com/${BITRISEIO_GIT_REPOSITORY_OWNER}/${BITRISEIO_GIT_REPOSITORY_SLUG}/commit/${COMMIT_SHORT_HASH}
            - footer: 'Bitrise ${BITRISEIO_PIPELINE_TITLE} workflow notification'
            - webhook_url: https://hooks.slack.com/services/${MM_SLACK_TOKEN}/${MM_SLACK_SECRET}/${MM_SLACK_ROOM}

  # Send a Slack message when workflow fails
  _notify_failure_on_slack:
    before_run:
      - _get_workflow_info
    steps:
      - slack@3:
          is_always_run: true
          run_if: .IsBuildFailed
          inputs:
            - text: '${BITRISE_APP_TITLE} ${BITRISE_TRIGGERED_WORKFLOW_TITLE} workflow notification'
            - pretext_on_error: ':red_circle: *${BITRISE_TRIGGERED_WORKFLOW_TITLE} failed!*'
            - title: 'Commit #$COMMIT_SHORT_HASH $BRANCH_HEIGHT'
            - title_link: https://github.com/${BITRISEIO_GIT_REPOSITORY_OWNER}/${BITRISEIO_GIT_REPOSITORY_SLUG}/commit/${COMMIT_SHORT_HASH}
            - message: ${BITRISE_GIT_MESSAGE}
            - fields: |
                Branch|${BITRISE_GIT_BRANCH}
                Workflow|${BITRISE_TRIGGERED_WORKFLOW_TITLE}
                Trigger|${WORKFLOW_TRIGGER}
                Build|${BITRISE_BUILD_NUMBER}
            - buttons: |
                View app|${BITRISE_APP_URL}
                View build|${BITRISE_BUILD_URL}
                View commit|https://github.com/${BITRISEIO_GIT_REPOSITORY_OWNER}/${BITRISEIO_GIT_REPOSITORY_SLUG}/commit/${COMMIT_SHORT_HASH}
            - footer: 'Bitrise ${BITRISE_TRIGGERED_WORKFLOW_TITLE} workflow notification'
            - webhook_url: https://hooks.slack.com/services/${MM_SLACK_TOKEN}/${MM_SLACK_SECRET}/${MM_SLACK_ROOM}

  # CI Steps
  ci_test:
    before_run:
      - code_setup
    steps:
      - yarn@0:
          inputs:
            - args: ''
            - command: test:unit --silent
          title: Unit Test
          is_always_run: false
      - script@1:
          inputs:
            - content: |-
                #!/usr/bin/env bash
                echo 'weew - everything passed!'
          title: All Tests Passed
          is_always_run: false
  # E2E Steps
  e2e_setup:
    steps:
      - yarn@:
          inputs:
            - cache_local_deps: 'yes'
            - command: global add detox-cli
          title: Detox - Install CLI
  android_e2e_test:
    before_run:
      - code_setup_dev
      - e2e_setup
    after_run:
      - _notify_failure_on_slack
    steps:
      - restore-gradle-cache@1: {}
      - install-missing-android-tools@3:
          inputs:
            - ndk_version: $NDK_VERSION
            - gradlew_path: $PROJECT_LOCATION/gradlew
      - script@1:
          inputs:
            - content: |-
                #!/usr/bin/env bash
                "${ANDROID_HOME}/tools/bin/sdkmanager" "cmake;3.22.1"
          title: Download cmake 3.22.1 with sdkmanager
          is_always_run: false
      - avd-manager@1:
          inputs:
            - api_level: '30'
            - create_command_flags: '--sdcard 8192M'
            - profile: pixel_5
      - wait-for-android-emulator@1: {}
      - save-gradle-cache@1: {}
      - script@1:
          inputs:
            - content: |-
                #!/usr/bin/env bash
                node -v
                IGNORE_BOXLOGS_DEVELOPMENT="true" FORCE_BUNDLING=true yarn test:e2e:android:bitrise:debug --testNamePattern='Smoke'
          title: Detox Build & Test
          is_always_run: false
      - custom-test-results-export@1:
          is_always_run: true
          is_skippable: false
          title: Export test results
          inputs:
            - base_path: $BITRISE_SOURCE_DIR/e2e/reports/
            - test_name: E2E Tests
            - search_pattern: $BITRISE_SOURCE_DIR/e2e/reports/junit.xml
      - deploy-to-bitrise-io@2.2.3:
          is_always_run: true
          is_skippable: false
          title: Deploy test report files
    meta:
      bitrise.io:
        stack: linux-docker-android-20.04
        machine_type_id: elite-xl
  ios_e2e_test:
    before_run:
      - code_setup_dev
      - e2e_setup
    after_run:
      - _notify_failure_on_slack
    steps:
      - certificate-and-profile-installer@1: {}
      - set-xcode-build-number@1:
          inputs:
            - build_short_version_string: $VERSION_NAME
            - plist_path: $PROJECT_LOCATION_IOS/MetaMask/Info.plist
      - script:
          inputs:
            - content: |-
                # Add cache directory to environment variable
                envman add --key BREW_APPLESIMUTILS --value "$(brew --cellar)/applesimutils"
                envman add --key BREW_OPT_APPLESIMUTILS --value "/usr/local/opt/applesimutils"
                brew tap wix/brew
          title: Set Env Path for caching deps
      - cocoapods-install@2:
          is_always_run: false
      - script@1:
          inputs:
            - content: |-
                #!/usr/bin/env bash
                node -v
                IGNORE_BOXLOGS_DEVELOPMENT="true" FORCE_BUNDLING=true yarn test:e2e:ios:debug --testNamePattern='Smoke'
          title: Detox Build & Test
          is_always_run: false
      - custom-test-results-export@1:
          is_always_run: true
          is_skippable: false
          title: Export test results
          inputs:
            - base_path: $BITRISE_SOURCE_DIR/e2e/reports/
            - test_name: E2E Tests
            - search_pattern: $BITRISE_SOURCE_DIR/e2e/reports/junit.xml
      - deploy-to-bitrise-io@2.2.3:
          is_always_run: true
          is_skippable: false
          title: Deploy test report files
  start_e2e_tests:
    steps:
      - build-router-start@0:
          inputs:
            - workflows: |-
                ios_e2e_test
                wdio_android_e2e_test
            - wait_for_builds: 'true'
            - access_token: $BITRISE_START_BUILD_ACCESS_TOKEN
      - build-router-wait@0:
          inputs:
            - abort_on_fail: 'yes'
            - access_token: $BITRISE_START_BUILD_ACCESS_TOKEN
  build_android_release:
    before_run:
      - code_setup
    after_run:
      - _notify_failure_on_slack
    steps:
      - change-android-versioncode-and-versionname@1:
          inputs:
            - new_version_name: $VERSION_NAME
            - new_version_code: $VERSION_NUMBER
            - build_gradle_path: $PROJECT_LOCATION_ANDROID/app/build.gradle
      - file-downloader@1:
          inputs:
            - source: $BITRISEIO_ANDROID_KEYSTORE_URL
            - destination: android/keystores/release.keystore
      - restore-gradle-cache@1: {}
      - install-missing-android-tools@3:
          inputs:
            - ndk_version: $NDK_VERSION
            - gradlew_path: $PROJECT_LOCATION/gradlew
      - script@1:
          inputs:
            - content: |-
                #!/usr/bin/env bash
                "${ANDROID_HOME}/tools/bin/sdkmanager" "cmake;3.22.1"
          title: Download cmake 3.22.1 with sdkmanager
          is_always_run: false
      - script@1:
          inputs:
            - content: |-
                #!/usr/bin/env bash
                node -v
                if [ "$BITRISEIO_PIPELINE_TITLE" == "release_builds_to_store_pipeline" ] ; then
                  #Sends sourcemap bundle to Sentry
                  METAMASK_ENVIRONMENT='production' yarn build:android:pre-release:bundle
                else
                  #Sends sourcemap ommits to Sentry
                  METAMASK_ENVIRONMENT='production' yarn build:android:release
                fi
          title: Build Android Pre-Release Bundle
          is_always_run: false
      - save-gradle-cache@1: {}
      - deploy-to-bitrise-io@2.2.3:
          is_always_run: false
          is_skippable: true
          inputs:
            - pipeline_intermediate_files: $PROJECT_LOCATION/app/build/outputs/apk/prod/release/app-prod-release.apk:BITRISE_PLAY_STORE_APK_PATH
            - deploy_path: $PROJECT_LOCATION/app/build/outputs/apk/prod/release/app-prod-release.apk
          title: Bitrise Deploy APK
      - deploy-to-bitrise-io@2.2.3:
          is_always_run: false
          is_skippable: true
          inputs:
            - pipeline_intermediate_files: $PROJECT_LOCATION/app/build/outputs/apk/prod/release/sha512sums.txt:BITRISE_PLAY_STORE_SHA512SUMS_PATH
            - deploy_path: $PROJECT_LOCATION/app/build/outputs/apk/prod/release/sha512sums.txt
          title: Bitrise Deploy Checksum
      - deploy-to-bitrise-io@2.2.3:
          is_always_run: false
          is_skippable: true
          inputs:
            - pipeline_intermediate_files: $PROJECT_LOCATION/app/build/outputs/mapping/prodRelease/mapping.txt:BITRISE_PLAY_STORE_MAPPING_PATH
            - deploy_path: $PROJECT_LOCATION/app/build/outputs/mapping/prodRelease/mapping.txt
          title: Bitrise ProGuard Map Files
      - deploy-to-bitrise-io@2.2.3:
          is_always_run: false
          is_skippable: true
          inputs:
            - pipeline_intermediate_files: $PROJECT_LOCATION/app/build/outputs/bundle/prodRelease/app-prod-release.aab:BITRISE_PLAY_STORE_ABB_PATH
            - deploy_path: $PROJECT_LOCATION/app/build/outputs/bundle/prodRelease/app-prod-release.aab
          title: Bitrise Deploy AAB
      - deploy-to-bitrise-io@2.2.3:
          is_always_run: false
          is_skippable: true
          inputs:
            - pipeline_intermediate_files: sourcemaps/android/index.js.map:BITRISE_PLAY_STORE_SOURCEMAP_PATH
            - deploy_path: sourcemaps/android/index.js.map
          title: Bitrise Deploy Sourcemaps
    meta:
      bitrise.io:
        stack: linux-docker-android-20.04
        machine_type_id: elite-xl
  build_android_qa:
    before_run:
      - code_setup_dev
    after_run:
      - _upload_apk_to_browserstack
      - _notify_failure_on_slack
    steps:
      - change-android-versioncode-and-versionname@1:
          inputs:
            - new_version_name: $VERSION_NAME
            - new_version_code: $VERSION_NUMBER
            - build_gradle_path: $PROJECT_LOCATION_ANDROID/app/build.gradle
      - file-downloader@1:
          inputs:
            - source: $BITRISEIO_ANDROID_QA_KEYSTORE_URL
            - destination: android/keystores/internalRelease.keystore
      - restore-gradle-cache@1: {}
      - install-missing-android-tools@3:
          inputs:
            - ndk_version: $NDK_VERSION
            - gradlew_path: $PROJECT_LOCATION/gradlew
      - script@1:
          inputs:
            - content: |-
                #!/usr/bin/env bash
                "${ANDROID_HOME}/tools/bin/sdkmanager" "cmake;3.22.1"
          title: Download cmake 3.22.1 with sdkmanager
          is_always_run: false
      - script@1:
          inputs:
            - content: |-
                #!/usr/bin/env bash
                node -v
                GIT_BRANCH=$BITRISE_GIT_BRANCH METAMASK_ENVIRONMENT='qa' yarn build:android:pre-release:bundle:qa
          title: Build Android Pre-Release Bundle
          is_always_run: false
      - save-gradle-cache@1: {}
      - deploy-to-bitrise-io@2.2.3:
          is_always_run: false
          is_skippable: true
          inputs:
            - deploy_path: $PROJECT_LOCATION/app/build/outputs/apk/qa/release/$QA_APK_NAME.apk
          title: Bitrise Deploy APK
      - deploy-to-bitrise-io@2.2.3:
          is_always_run: false
          is_skippable: true
          inputs:
            - deploy_path: $PROJECT_LOCATION/app/build/outputs/apk/qa/release/sha512sums.txt
          title: Bitrise Deploy Checksum
      - deploy-to-bitrise-io@2.2.3:
          is_always_run: false
          is_skippable: true
          inputs:
            - deploy_path: $PROJECT_LOCATION/app/build/outputs/mapping/qaRelease/mapping.txt
          title: Bitrise ProGuard Map Files
      - deploy-to-bitrise-io@2.2.3:
          is_always_run: false
          is_skippable: true
          inputs:
            - deploy_path: $PROJECT_LOCATION/app/build/outputs/bundle/qaRelease/app-qa-release.aab
          title: Bitrise Deploy AAB
      - deploy-to-bitrise-io@2.2.3:
          is_always_run: false
          is_skippable: true
          inputs:
            - deploy_path: sourcemaps/android/index.js.map
          title: Bitrise Deploy Sourcemaps
    meta:
      bitrise.io:
        stack: linux-docker-android-20.04
        machine_type_id: elite-xl
  _upload_apk_to_browserstack:
    steps:
      - script@1:
          title: Upload APK to Browserstack
          inputs:
            - content: |-
                #!/usr/bin/env bash
                set -e
                set -x
                set -o pipefail
                APK_PATH=$PROJECT_LOCATION/app/build/outputs/apk/qa/release/app-qa-release.apk
                CUSTOM_ID="$BITRISE_GIT_BRANCH-$VERSION_NAME-$VERSION_NUMBER"
                CUSTOM_ID=${CUSTOM_ID////-}
                curl -u "$BROWSERSTACK_USERNAME:$BROWSERSTACK_ACCESS_KEY" -X POST "https://api-cloud.browserstack.com/app-automate/upload" -F "file=@$APK_PATH" -F 'data={"custom_id": "'$CUSTOM_ID'"}' | jq -j '.app_url' | envman add --key BROWSERSTACK_APP_URL
                curl -u "$BROWSERSTACK_USERNAME:$BROWSERSTACK_ACCESS_KEY" -X GET https://api-cloud.browserstack.com/app-automate/recent_apps | jq > browserstack_uploaded_apps.json
      - deploy-to-bitrise-io@2.2.3:
          is_always_run: false
          is_skippable: true
          inputs:
            - deploy_path: browserstack_uploaded_apps.json
          title: Bitrise Deploy Browserstack Uploaded Apps
      - build-router-start@0:
          inputs:
            - workflows: |-
                wdio_android_e2e_test
            - wait_for_builds: 'false'
            - abort_on_fail: 'yes'
            - access_token: $BITRISE_START_BUILD_ACCESS_TOKEN
            - environment_key_list: BROWSERSTACK_APP_URL

                BROWSERSTACK_DEVICE

                BROWSERSTACK_OS_VERSION

                BROWSERSTACK_TAG_EXPRESSION
  wdio_android_e2e_test:
    before_run:
      - code_setup
    after_run:
      - _notify_failure_on_slack
    steps:
      - script@1:
          title: Run Android E2E tests on Browserstack
          inputs:
            - content: |-
                #!/usr/bin/env bash
                yarn test:wdio:android:browserstack
      - script@1:
          is_always_run: true
          is_skippable: false
          title: Add tests reports to Bitrise
          inputs:
            - content: |-
                #!/usr/bin/env bash
                cp -r $BITRISE_SOURCE_DIR/wdio/reports/junit-results/ $BITRISE_TEST_RESULT_DIR/
      - deploy-to-bitrise-io@2.2.3:
          is_always_run: true
          is_skippable: false
          inputs:
            - deploy_path: $BITRISE_TEST_RESULT_DIR
          title: Deploy test report files
    meta:
      bitrise.io:
        stack: linux-docker-android-20.04
        machine_type_id: standard
  deploy_android_to_store:
    steps:
      - pull-intermediate-files@1:
          inputs:
            - artifact_sources: .*
      - google-play-deploy:
          inputs:
            - app_path: $BITRISE_PLAY_STORE_ABB_PATH
            - track: internal
            - service_account_json_key_path: $BITRISEIO_BITRISEIO_SERVICE_ACCOUNT_JSON_KEY_URL_URL
            - package_name: $MM_ANDROID_PACKAGE_NAME
    envs:
      - opts:
          is_expand: false
        MM_ANDROID_PACKAGE_NAME: io.metamask
  deploy_ios_to_store:
    steps:
      - pull-intermediate-files@1:
          inputs:
            - artifact_sources: .*
      - deploy-to-itunesconnect-application-loader@1:
          inputs:
            - ipa_path: $BITRISE_APP_STORE_IPA_PATH
  build_ios_release:
    before_run:
      - code_setup
    after_run:
      - _notify_failure_on_slack
    steps:
      - certificate-and-profile-installer@1: {}
      - set-xcode-build-number@1:
          inputs:
            - build_short_version_string: $VERSION_NAME
            - build_version: $VERSION_NUMBER
            - plist_path: $PROJECT_LOCATION_IOS/MetaMask/Info.plist
      - cocoapods-install@2: {}
      - script@1:
          inputs:
<<<<<<< HEAD
          - content: |-
              #!/usr/bin/env bash
              node -v
              if [ "$BITRISEIO_PIPELINE_TITLE" == "release_builds_to_store_pipeline" ] ; then
                #Sends sourcemap bundle to Sentry
                METAMASK_ENVIRONMENT='production' yarn build:ios:pre-release
              else
                #Sends sourcemap ommits to Sentry
                METAMASK_ENVIRONMENT='production' yarn build:ios:release
              fi
=======
            - content: |-
                #!/usr/bin/env bash
                node -v
                METAMASK_ENVIRONMENT='production' yarn build:ios:pre-release
>>>>>>> f5f3e1fa
          title: iOS Sourcemaps & Build
          is_always_run: false
      - deploy-to-bitrise-io@2.2.3:
          is_always_run: false
          is_skippable: true
          inputs:
            - pipeline_intermediate_files: ios/build/output/MetaMask.ipa:BITRISE_APP_STORE_IPA_PATH
            - deploy_path: ios/build/output/MetaMask.ipa
          title: Deploy iOS IPA
      - deploy-to-bitrise-io@1.6.1:
          is_always_run: false
          is_skippable: true
          inputs:
            - deploy_path: ios/build/MetaMask.xcarchive
          title: Deploy Symbols File
      - deploy-to-bitrise-io@2.2.3:
          is_always_run: false
          is_skippable: true
          inputs:
            - pipeline_intermediate_files: sourcemaps/ios/index.js.map:BITRISE_APP_STORE_SOURCEMAP_PATH
            - deploy_path: sourcemaps/ios/index.js.map
          title: Deploy Source Map
  build_ios_qa:
    before_run:
      - code_setup_dev
    after_run:
      - _notify_failure_on_slack
    steps:
      - certificate-and-profile-installer@1: {}
      - set-xcode-build-number@1:
          inputs:
            - build_short_version_string: $VERSION_NAME
            - build_version: $VERSION_NUMBER
            - plist_path: $PROJECT_LOCATION_IOS/MetaMask/MetaMask-QA-Info.plist
      - cocoapods-install@2: {}
      - script@1:
          inputs:
            - content: |-
                #!/usr/bin/env bash
                node -v
                GIT_BRANCH=$BITRISE_GIT_BRANCH METAMASK_ENVIRONMENT='qa' yarn build:ios:pre-qa
          title: iOS Sourcemaps & Build
          is_always_run: false
      - deploy-to-bitrise-io@2.2.3:
          is_always_run: false
          is_skippable: true
          inputs:
            - pipeline_intermediate_files: ios/build/output/MetaMask-QA.ipa:BITRISE_APP_STORE_IPA_PATH
            - deploy_path: ios/build/output/MetaMask-QA.ipa
          title: Deploy iOS IPA
      - deploy-to-bitrise-io@2.2.3:
          is_always_run: false
          is_skippable: true
          inputs:
            - deploy_path: ios/build/MetaMask-QA.xcarchive
          title: Deploy Symbols File
      - deploy-to-bitrise-io@2.2.3:
          is_always_run: false
          is_skippable: true
          inputs:
            - pipeline_intermediate_files: sourcemaps/ios/index.js.map:BITRISE_APP_STORE_SOURCEMAP_PATH
            - deploy_path: sourcemaps/ios/index.js.map
          title: Deploy Source Map
app:
  envs:
    - opts:
        is_expand: false
      PROJECT_LOCATION: android
    - opts:
        is_expand: false
      NDK_VERSION: 24.0.8215888
    - opts:
        is_expand: false
      QA_APK_NAME: app-qa-release
    - opts:
        is_expand: false
      MODULE: app
    - opts:
        is_expand: false
      VARIANT: ''
    - opts:
        is_expand: false
      BITRISE_PROJECT_PATH: ios/MetaMask.xcworkspace
    - opts:
        is_expand: false
      BITRISE_SCHEME: MetaMask
    - opts:
        is_expand: false
      BITRISE_EXPORT_METHOD: enterprise
    - opts:
        is_expand: false
      PROJECT_LOCATION_ANDROID: android
    - opts:
        is_expand: false
      PROJECT_LOCATION_IOS: ios
    - opts:
        is_expand: false
      VERSION_NAME: 7.2.0
    - opts:
        is_expand: false
      VERSION_NUMBER: 1142
    - opts:
        is_expand: false
      ANDROID_APK_LINK: ''
    - opts:
        is_expand: false
      ANDROID_AAP_LINK: ''
    - opts:
        is_expand: false
      IOS_APP_LINK: ''
meta:
  bitrise.io:
    stack: osx-xcode-14.2.x-ventura
    machine_type_id: g2-m1-max.5core
trigger_map:
  - push_branch: release/*
    pipeline: release_e2e_pipeline
  - tag: 'v*.*.*-RC-*'
    pipeline: release_builds_to_store_pipeline
  - tag: 'qa-*'
    pipeline: create_qa_builds_pipeline
  - tag: 'dev-e2e-*'
    pipeline: pr_smoke_e2e_pipeline<|MERGE_RESOLUTION|>--- conflicted
+++ resolved
@@ -9,11 +9,6 @@
   create_qa_builds_pipeline:
     stages:
       - create_build_qa: {}
-      - notify: {}
-  #Creates MetaMask apps and stores apk/ipa in Bitrise
-  create_release_builds_pipeline:
-    stages:
-      - create_build_release: {}
       - notify: {}
   #Releases MetaMask apps and stores apk/ipa into Play(Internal Testing)/App(TestFlight) Store
   release_builds_to_store_pipeline:
@@ -645,23 +640,10 @@
       - cocoapods-install@2: {}
       - script@1:
           inputs:
-<<<<<<< HEAD
-          - content: |-
-              #!/usr/bin/env bash
-              node -v
-              if [ "$BITRISEIO_PIPELINE_TITLE" == "release_builds_to_store_pipeline" ] ; then
-                #Sends sourcemap bundle to Sentry
-                METAMASK_ENVIRONMENT='production' yarn build:ios:pre-release
-              else
-                #Sends sourcemap ommits to Sentry
-                METAMASK_ENVIRONMENT='production' yarn build:ios:release
-              fi
-=======
             - content: |-
                 #!/usr/bin/env bash
                 node -v
                 METAMASK_ENVIRONMENT='production' yarn build:ios:pre-release
->>>>>>> f5f3e1fa
           title: iOS Sourcemaps & Build
           is_always_run: false
       - deploy-to-bitrise-io@2.2.3:
