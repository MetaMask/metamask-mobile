---
format_version: '8'
default_step_lib_source: 'https://github.com/bitrise-io/bitrise-steplib.git'
project_type: react-native

#Pipelines are listed below
pipelines:
  #Creates MetaMask-QA apps and stores apk/ipa in Bitrise
  create_qa_builds_pipeline:
    stages:
      - create_build_qa: {}
  #Creates MetaMask-QA Flask apps and stores apk/ipa in Bitrise & browserstack
  create_qa_flask_builds_pipeline:
    stages:
      - create_build_qa_flask: {}
  #Builds MetaMask, MetaMask-QA apps and stores apk/ipa in Bitrise
  build_all_targets_pipeline:
    stages:
      - bump_version_stage: {}
      - create_build_release: {}
      - bump_version_stage: {}
      - create_build_beta: {}
      - bump_version_stage: {}
      - create_build_qa: {}
      - bump_version_stage: {}
      - create_build_qa_flask: {}
  #Releases MetaMask apps and stores apk/ipa into Play(Internal Testing)/App(TestFlight) Store
  release_builds_to_store_pipeline:
    stages:
      - bump_version_stage: {}
      - create_build_release: {}
      - deploy_build_release: {}
      - create_build_qa: {} #Generate QA builds for E2E app upgrade tests
  #Releases MetaMask beta apps and stores apk/ipa into Play(Internal Testing)/App(TestFlight) Store
  beta_builds_to_store_pipeline:
    stages:
      - bump_version_stage: {}
      - create_build_beta: {}
      - deploy_build_release: {}
  #Releases MetaMask apps and stores ipa into App(TestFlight) Store
  release_ios_to_store_pipeline:
    stages:      
      - bump_version_stage: {}
      - create_ios_release: {}
      - deploy_ios_release: {}
  #Releases MetaMask apps and stores apk Play(Internal Testing) Store
  release_android_to_store_pipeline:
    stages:
      - bump_version_stage: {}
      - create_android_release: {}
      - deploy_android_release: {}
  #Run E2E test suite for iOS only
  run_e2e_ios_pipeline:
    stages:
      - build_e2e_ios_stage: {}
      - run_e2e_ios_stage: {}
      - notify: {}
  #Run E2E test suite for  Flask builds
  run_e2e_flask_pipeline:
    stages:
      - build_e2e_flask_ios_android: {}
      - run_e2e_flask_ios_android: {}
      - notify: {}
  #Run E2E test suite for Android only
  run_e2e_android_pipeline:
    stages:
      - build_e2e_android_stage: {} #builds android detox E2E
      - run_e2e_android_stage: {} #runs android detox test E2E
      - notify: {}
  #PR_e2e_verfication (build ios & android), run iOS (smoke), emulator Android
  release_e2e_pipeline:
    stages:
      - build_e2e_ios_android_stage: {}
      - run_release_e2e_ios_android_stage: {}
      - report_results_stage: {}
      - notify: {}
  #PR_e2e_verfication (build ios & android), run iOS (smoke), emulator Android
  pr_smoke_e2e_pipeline:
    stages:
      - build_smoke_e2e_ios_android_stage: {}
      - run_smoke_e2e_ios_android_stage: {}
      - notify: {}

  #PR_e2e_verfication (build ios & android), run iOS (regression), emulator Android
  pr_regression_e2e_pipeline:
    stages:
      - build_regression_e2e_ios_android_stage: {}
      - run_regression_e2e_ios_android_stage: {}
      - notify: {}
  #App launch times pipeline. Runs on browserstack
  app_launch_times_and_expo_pipeline:
    stages:
      - create_build_qa_and_expo: {}
      - app_launch_times_test_stage: {}
  #App Upgrade pipeline. Runs on browserstack
  app_upgrade_pipeline:
    stages:
      - create_build_qa_android: {}
      - app_upgrade_test_stage: {}
  # multichain_permissions_e2e_pipeline:
  #   stages:
  #     - build_multichain_permissions_e2e_ios_android_stage: {}
  #     - run_multichain_permissions_e2e_ios_android_stage: {}
  # Pipeline for Flask
  create_flask_release_builds_pipeline:
    stages:
      - create_build_flask_release: {}
      - notify: {}
  release_flask_builds_to_store_pipeline:
    stages:
      - create_build_flask_release: {}
      - deploy_flask_build_release: {}
      - release_notify: {}
#Stages reference workflows. Those workflows cannot but utility "_this-is-a-utility"
stages:
  bump_version_stage:
    workflows:
    - bump_version_code: {}
  create_build_all_targets:
    workflows:
      - build_android_release: {}
      - build_ios_release: {}
      - build_android_beta: {}
      - build_ios_beta: {}
      - build_android_flask_release: {}
      - build_ios_flask_release: {}
      - build_android_qa: {}
      - build_ios_qa: {}
      - build_android_devbuild: {}
      - build_ios_devbuild: {}
  create_build_release:
    workflows:
      - build_android_release: {}
      - build_ios_release: {}
  create_build_beta:
    workflows:
      - build_android_beta: {}
      - build_ios_beta: {}
  deploy_build_release:
    workflows:
      - deploy_android_to_store: {}
      - deploy_ios_to_store: {}
  create_ios_release:
    workflows:
      - build_ios_release: {}
  deploy_ios_release:
    workflows:
      - deploy_ios_to_store: {}
  create_android_release:
    workflows:
      - build_android_release: {}
  deploy_android_release:
    workflows:
      - deploy_android_to_store: {}
  create_build_qa_and_expo:
    workflows:
      - build_android_devbuild: {}
      - build_android_qa: {}
      - build_ios_devbuild: {}
      - build_ios_qa: {}
  create_build_qa_flask:
    workflows:
      - build_android_qa_flask: {}
      - build_ios_qa_flask: {}
  create_build_qa:
    workflows:
      - build_android_qa: {}
      - build_ios_qa: {}
  create_build_qa_android:
    workflows:
      - build_android_qa: {}
  create_build_qa_ios:
    workflows:
      - build_ios_qa: {}
  build_e2e_ios_stage:
    workflows:
      - ios_e2e_build: {}
  run_e2e_ios_stage:
    workflows:
      - ios_e2e_test: {}
  build_smoke_e2e_ios_android_stage:
    abort_on_fail: true
    workflows:
      - ios_e2e_build: {}
      - android_e2e_build: {}
  build_multichain_permissions_e2e_ios_android_stage:
    abort_on_fail: true
    workflows:
      - build_ios_multichain_permissions_e2e: {}
      - build_android_multichain_permissions_e2e: {}
  # run_multichain_permissions_e2e_ios_android_stage:
  #   workflows:
  #     - run_tag_multichain_permissions_ios: {}
  #     - run_tag_multichain_permissions_android: {}
  run_smoke_e2e_ios_android_stage:
    workflows:
      - run_ios_api_specs: {}
      - run_trade_swimlane_ios_smoke: {}
      - run_trade_swimlane_android_smoke: {}
      - run_network_abstraction_swimlane_ios_smoke: {}
      - run_network_abstraction_swimlane_android_smoke: {}
      - run_network_expansion_swimlane_ios_smoke: {}
      - run_network_expansion_swimlane_android_smoke: {}
      - run_wallet_platform_swimlane_ios_smoke: {}
      - run_wallet_platform_swimlane_android_smoke: {}
      - run_tag_smoke_confirmations_ios: {}
      - run_tag_smoke_confirmations_android: {}
      - run_tag_smoke_confirmations_redesigned_ios: {}
      # - run_tag_multichain_permissions_ios: {}
      # - run_tag_multichain_permissions_android: {}
  build_regression_e2e_ios_android_stage:
    workflows:
      - ios_build_regression_tests: {}
      - android_build_regression_tests: {}
  run_regression_e2e_ios_android_stage:
    workflows:
      - ios_run_regression_tests: {}
      - android_run_regression_tests: {}
  run_release_e2e_ios_android_stage:
    workflows:
      - ios_run_regression_tests: {}
      - android_run_regression_tests: {}
      - run_ios_api_specs: {}
      - run_trade_swimlane_ios_smoke: {}
      - run_trade_swimlane_android_smoke: {}
      - run_network_expansion_swimlane_ios_smoke: {}
      - run_network_expansion_swimlane_android_smoke: {}
      - run_network_abstraction_swimlane_ios_smoke: {}
      - run_network_abstraction_swimlane_android_smoke: {}
      - run_wallet_platform_swimlane_ios_smoke: {}
      - run_wallet_platform_swimlane_android_smoke: {}
      - run_tag_smoke_confirmations_ios: {}
      - run_tag_smoke_confirmations_android: {}
      - run_tag_smoke_confirmations_redesigned_ios: {}
      # - run_tag_multichain_permissions_ios: {}
      # - run_tag_multichain_permissions_android: {}
      - run_tag_upgrade_android: {}
      - run_android_app_launch_times_appium_test: {}
  report_results_stage:
    workflows:
      - run_testrail_update_automated_test_results: {}
  run_e2e_ios_android_stage:
    workflows:
      - ios_e2e_test: {}
      - android_e2e_test: {}
  build_e2e_ios_android_stage:
    workflows:
      - build_android_qa: {}
      - ios_e2e_build: {}
      - android_e2e_build: {}
  build_e2e_android_stage:
    workflows:
      - android_e2e_build: {}
  run_e2e_android_stage:
    workflows:
      - android_e2e_test: {}
  notify:
    workflows:
      - notify_success: {}
  app_launch_times_test_stage:
    workflows:
      - run_android_app_launch_times_appium_test: {}
      # - run_ios_app_launch_times_appium_test: {}
  app_upgrade_test_stage:
    workflows:
      - run_tag_upgrade_android: {}
  release_notify:
    workflows:
      - release_announcing_stores: {}
  build_e2e_flask_ios_android:
    workflows:
      - build_flask_e2e_android: {}
      - build_flask_e2e_ios: {}
  run_e2e_flask_ios_android:
    workflows:
      - run_flask_e2e_android: {}
      - run_flask_e2e_ios: {}
  create_build_flask_release:
    workflows:
      - build_android_flask_release: {}
      - build_ios_flask_release: {}
  deploy_flask_build_release:
    workflows:
      - deploy_android_to_store:
          envs:
            - MM_ANDROID_PACKAGE_NAME: 'io.metamask.flask'
      - deploy_ios_to_store:

workflows:
  # Code Setups
  setup:
    steps:
      - activate-ssh-key@4:
          run_if: '{{getenv "SSH_RSA_PRIVATE_KEY" | ne ""}}'
      - git-clone@6: 
          inputs:
            - reset_repository: "Yes"
  set_commit_hash:
    steps:
      - script@1:
          title: Set commit hash env variable
          inputs:
            - content: |-
                #!/usr/bin/env bash
                BRANCH_COMMIT_HASH="$(git rev-parse HEAD)"

                # Log the value of BRANCH_COMMIT_HASH
                echo "BRANCH_COMMIT_HASH is set to: $BRANCH_COMMIT_HASH"

                envman add --key BRANCH_COMMIT_HASH --value "$BRANCH_COMMIT_HASH"
      - share-pipeline-variable@1:
          title: Persist commit hash across all stages
          inputs:
            - variables: |-
                BRANCH_COMMIT_HASH
  code_setup:
    before_run:
      - setup
      - prep_environment
    steps:
      # - restore-cocoapods-cache@2: {}
      - script@1:
          inputs:
            - content: |-
                #!/usr/bin/env bash
                envman add --key YARN_CACHE_DIR --value "$(yarn cache dir)"
          title: Get Yarn cache directory
      - yarn@0:
          inputs:
            - command: setup
          title: Yarn Setup
  prep_environment:
    steps:
      - restore-cache@2:
          title: Restore Node
          inputs:
            - key: node-{{ getenv "NODE_VERSION" }}-{{ .OS }}-{{ .Arch }}
      - script@1:
          title: node, yarn, corepack installation
          inputs:
            - content: |-
                #!/usr/bin/env bash
                echo "Gems being installed with bundler gem"
                bundle install --gemfile=ios/Gemfile
                echo "Node $NODE_VERSION being installed"

                set -e

                # Add and enable NVM
                wget -O install-nvm.sh "https://raw.githubusercontent.com/nvm-sh/nvm/v${NVM_VERSION}/install.sh"
                echo "${NVM_SHA256SUM} install-nvm.sh" > install-nvm.sh.SHA256SUM
                sha256sum -c install-nvm.sh.SHA256SUM
                chmod +x install-nvm.sh && ./install-nvm.sh && rm ./install-nvm.sh
                source "${HOME}/.nvm/nvm.sh"
                echo 'source "${HOME}/.nvm/nvm.sh"' | tee -a ${HOME}/.{bashrc,profile}

                 # Retry logic for Node installation
                MAX_ATTEMPTS=3
                ATTEMPT=1
                until [ $ATTEMPT -gt $MAX_ATTEMPTS ]
                do
                  echo "Attempt $ATTEMPT to install Node.js"
                  nvm install ${NODE_VERSION}
                  INSTALL_STATUS=$? # Capture the exit status of the nvm install command
                  if [ $INSTALL_STATUS -eq 0 ]; then
                      echo "Node.js installation successful!"
                      break
                  else
                      echo "Node.js installation failed with exit code $INSTALL_STATUS"
                      ATTEMPT=$((ATTEMPT+1))
                      echo "Node.js installation failed, retrying in 5 seconds..."
                      sleep 5
                  fi
                done

                if [ $ATTEMPT -gt $MAX_ATTEMPTS ]; then
                  echo "Node.js installation failed after $MAX_ATTEMPTS attempts."
                  exit 1
                fi
                envman add --key PATH --value $PATH

                node --version

                echo "Corepack being installed with npm"
                npm i -g "corepack@$COREPACK_VERSION"
                echo "Corepack enabling $YARN_VERSION"
                corepack enable
      - save-cache@1:
          title: Save Node
          inputs:
            - key: node-{{ getenv "NODE_VERSION" }}-{{ .OS }}-{{ .Arch }}
            - paths: |-
                ../.nvm/
                ../../../root/.nvm/
  install_applesimutils:
    steps:
      - script@1:
          title: applesimutils installation
          inputs:
            - content: |-
                #!/usr/bin/env bash
                echo "Now installing applesimutils..."
                brew tap wix/brew
                brew install applesimutils

  # Notifications utility workflows
  # Provides values for commit or branch message and path depending on commit env setup initialised or not
  _get_workflow_info:
    steps:
      - activate-ssh-key@4:
          is_always_run: true # always run to also feed failure notifications
          run_if: '{{getenv "SSH_RSA_PRIVATE_KEY" | ne ""}}'
      - git-clone@6:
          inputs:
            - update_submodules: 'no'
            - reset_repository: "Yes"
          is_always_run: true # always run to also feed failure notifications
      - script@1:
          is_always_run: true # always run to also feed failure notifications
          inputs:
            - content: |
                #!/bin/bash
                # generate reference to commit from env or using git
                COMMIT_SHORT_HASH="${BITRISE_GIT_COMMIT:0:7}"
                BRANCH_HEIGHT=''
                WORKFLOW_TRIGGER='Push'

                if [[ -z "$BITRISE_GIT_COMMIT" ]]; then
                  COMMIT_SHORT_HASH="$(git rev-parse --short HEAD)"
                  BRANCH_HEIGHT='HEAD'
                  WORKFLOW_TRIGGER='Manual'
                fi

                envman add --key COMMIT_SHORT_HASH --value "$COMMIT_SHORT_HASH"
                envman add --key BRANCH_HEIGHT --value "$BRANCH_HEIGHT"
                envman add --key WORKFLOW_TRIGGER --value "$WORKFLOW_TRIGGER"
          title: Get commit or branch name and path variables

  # Slack notification utils: we have two workflows to allow choosing when to notify: on success, on failure or both.
  # A workflow for instance create_qa_builds will notify on failure for each build_android_qa or build_ios_qa
  # but will only notify success if both success and create_qa_builds succeeds.

  # Send a Slack message on successful release
  release_announcing_stores:
    before_run:
      - code_setup
    steps:
      - yarn@0:
          inputs:
            - command: build:announce
          title: Announcing pre-release
          is_always_run: false
    meta:
      bitrise.io:
        stack: linux-docker-android-22.04
        machine_type_id: standard

  # Send a Slack message when workflow succeeds
  notify_success:
    before_run:
      - _get_workflow_info
    steps:
      # Update Bitrise comment in PR with success status
      - comment-on-github-pull-request@0:
          is_always_run: true
          run_if: '{{getenv "TRIGGERED_BY_PR_LABEL" | eq "true"}}'
          inputs:
            - personal_access_token: '$GITHUB_ACCESS_TOKEN'
            - body: |-
                ## [<img alt="https://bitrise.io/" src="https://assets-global.website-files.com/5db35de024bb983af1b4e151/5e6f9ccc3e129dfd8a205e4e_Bitrise%20Logo%20-%20Eggplant%20Bg.png" height="20">](${BITRISEIO_PIPELINE_BUILD_URL}) **Bitrise**

                ✅✅✅ `${BITRISEIO_PIPELINE_TITLE}` passed on Bitrise! ✅✅✅

                Commit hash: ${GITHUB_PR_HASH}
                Build link: ${BITRISEIO_PIPELINE_BUILD_URL}

                >[!NOTE]
                >- You can kick off another `${BITRISEIO_PIPELINE_TITLE}` on Bitrise by removing and re-applying the `Run Smoke E2E` label on the pull request

                <!-- BITRISE_TAG -->
                <!-- BITRISE_SUCCESS_TAG -->
            - repository_url: '$GIT_REPOSITORY_URL'
            - issue_number: '$GITHUB_PR_NUMBER'
            - api_base_url: 'https://api.github.com'
            - update_comment_tag: '$GITHUB_PR_HASH'
      - script@1:
          is_always_run: true
          title: Label PR with success
          inputs:
          - content: |-
              #!/usr/bin/env bash
              # Define label data
              LABELS_JSON='{"labels":["bitrise-result-ready"]}'

              # API URL to add labels to a PR
              API_URL="https://api.github.com/repos/$BITRISEIO_GIT_REPOSITORY_OWNER/$BITRISEIO_GIT_REPOSITORY_SLUG/issues/$GITHUB_PR_NUMBER/labels"

              # Perform the curl request and capture the HTTP status code
              HTTP_RESPONSE=$(curl -s -o response.txt -w "%{http_code}" -X POST -H "Authorization: token $GITHUB_ACCESS_TOKEN" -H "Accept: application/vnd.github.v3+json" -d "$LABELS_JSON" "$API_URL")

              # Output the HTTP status code
              echo "HTTP Response Code: $HTTP_RESPONSE"

              # Optionally check the response
              echo "HTTP Response Code: $HTTP_RESPONSE"

              if [ "$HTTP_RESPONSE" -ne 200 ]; then
                  echo "Failed to apply label. Status code: $HTTP_RESPONSE"
                  cat response.txt  # Show error message from GitHub if any
              else
                  echo "Label applied successfully."
              fi

              # Clean up the response file
              rm response.txt


  # Send a Slack message when workflow fails
  notify_failure:
    before_run:
      - _get_workflow_info
    steps:
      - script@1:
          is_always_run: true
          title: Check if PR comment should be updated
          inputs:
            - content: |-
                #!/usr/bin/env bash
                if [[ "$TRIGGERED_BY_PR_LABEL" == "true" && $BITRISE_BUILD_STATUS == 1 ]]; then
                  envman add --key SHOULD_UPDATE_PR_COMMENT --value "true"
                else
                  envman add --key SHOULD_UPDATE_PR_COMMENT --value "false"
                fi
      # Update Bitrise comment in PR with failure status
      - comment-on-github-pull-request@0:
          is_always_run: true
          run_if: '{{getenv "SHOULD_UPDATE_PR_COMMENT" | eq "true"}}'
          inputs:
            - personal_access_token: '$GITHUB_ACCESS_TOKEN'
            - body: |-
                ## [<img alt="https://bitrise.io/" src="https://assets-global.website-files.com/5db35de024bb983af1b4e151/5e6f9ccc3e129dfd8a205e4e_Bitrise%20Logo%20-%20Eggplant%20Bg.png" height="20">](${BITRISEIO_PIPELINE_BUILD_URL}) **Bitrise**

                ❌❌❌ `${BITRISEIO_PIPELINE_TITLE}` failed on Bitrise! ❌❌❌

                Commit hash: ${GITHUB_PR_HASH}
                Build link: ${BITRISEIO_PIPELINE_BUILD_URL}

                >[!NOTE]
                >- You can kick off another `${BITRISEIO_PIPELINE_TITLE}` on Bitrise by removing and re-applying the `Run Smoke E2E` label on the pull request

                > [!TIP]
                >- Check the [documentation](https://www.notion.so/metamask-consensys/Bitrise-Pipeline-Overview-43159500c43748a389556f0593e8834b#26052f2ea6e24f8c9cfdb57a7522dc1f) if you have any doubts on how to understand the failure on bitrise

                <!-- BITRISE_TAG -->
                <!-- BITRISE_FAIL_TAG -->
            - repository_url: '$GIT_REPOSITORY_URL'
            - issue_number: '$GITHUB_PR_NUMBER'
            - api_base_url: 'https://api.github.com'
            - update_comment_tag: '$GITHUB_PR_HASH'
  bump_version_code:
    before_run:
      - _get_workflow_info
    steps:
      - script@1:
          is_always_run: true
          title: Trigger Update Build Version Action
          inputs:
            - content: |-
                #!/usr/bin/env bash
                set -e

                # Trigger the workflow
                RESPONSE=$(curl -L \
                  -X POST \
                  -H "Accept: application/vnd.github+json" \
                  -H "Authorization: Bearer $GITHUB_TRIGGER_ACTION_TOKEN" \
                  -H "X-GitHub-Api-Version: 2022-11-28" \
                  "https://api.github.com/repos/MetaMask/metamask-mobile/actions/workflows/125632963/dispatches" \
                  -d "{\"ref\":\"main\",\"inputs\":{\"base-branch\":\"$BITRISE_GIT_BRANCH\"}}" || exit 1)

                echo "Waiting 25 seconds for workflow to start..."
                sleep 25

                # Check completion status every 20 seconds
                for i in {1..5}; do
                  echo "Checking workflow status (Attempt $i of 5)..."
                  
                  RESPONSE=$(curl -L \
                    -H "Accept: application/vnd.github+json" \
                    -H "Authorization: Bearer $GITHUB_TRIGGER_ACTION_TOKEN" \
                    -H "X-GitHub-Api-Version: 2022-11-28" \
                    "https://api.github.com/repos/MetaMask/metamask-mobile/actions/workflows/125632963/runs?branch=main&status=in_progress")
                  
                  # Store the total_count value
                  TOTAL_COUNT=$(echo "$RESPONSE" | jq -r '.total_count')
                  
                  if [ "$TOTAL_COUNT" = "0" ]; then
                    echo "Workflow finished result: https://github.com/MetaMask/metamask-mobile/actions/workflows/update-latest-build-version.yml"
                    exit 0
                  else
                    # Get the status and conclusion of the most recent run
                    STATUS=$(echo "$RESPONSE" | jq -r '.workflow_runs[0].status')
                    echo "Current status: $STATUS"
                    echo "Workflow is still in progress (status: $STATUS)..."
                    sleep 20
                  fi
                done

                echo "Timeout: Workflow did not complete within 100 seconds"
                echo "Check this action status for reason: https://github.com/MetaMask/metamask-mobile/actions/workflows/update-latest-build-version.yml"
                exit 1
    meta:
      bitrise.io:
        stack: linux-docker-android-22.04
        machine_type_id: standard
  # CI Steps
  ci_test:
    before_run:
      - code_setup
    steps:
      - yarn@0:
          inputs:
            - args: ''
            - command: test:unit --silent
          title: Unit Test
          is_always_run: false
      - script@1:
          inputs:
            - content: |-
                #!/usr/bin/env bash
                echo 'weew - everything passed!'
          title: All Tests Passed
          is_always_run: false
  # E2E Steps
  ### This workflow uses a flag (TEST_SUITE) that defines the specific set of tests to be run.
  ## in this instance Regression. In future iterations we can rename to ios_test_suite_selection & android_test_suite_selection
  ios_build_regression_tests:
    after_run:
      - ios_e2e_build
  ios_run_regression_tests:
    envs:
      - TEST_SUITE_TAG: 'Regression'
    after_run:
      - ios_e2e_test
  android_build_regression_tests:
    meta:
      bitrise.io:
        stack: linux-docker-android-22.04
        machine_type_id: elite-xl
    after_run:
      - android_e2e_build
  android_run_regression_tests:
    meta:
      bitrise.io:
        stack: linux-docker-android-22.04
        machine_type_id: elite-xl
    envs:
      - TEST_SUITE_TAG: 'Regression'
    after_run:
      - android_e2e_test
  download_production_qa_apk:
    steps:
      - script@1:
          title: Download Production QA APK
          inputs:
            - content: |
                #!/usr/bin/env bash
                ./scripts/download-android-qa-app.sh
                # APK_PATH is already set by the download script using envman
  build_flask_e2e_android:
    meta:
      bitrise.io:
        stack: linux-docker-android-22.04
        machine_type_id: elite-xl
    envs:
      - METAMASK_BUILD_TYPE: 'flask'
    after_run:
      - android_e2e_build
  run_flask_e2e_android:
    meta:
      bitrise.io:
        stack: linux-docker-android-22.04
        machine_type_id: elite-xl
    envs:
      - METAMASK_BUILD_TYPE: 'flask'
    after_run:
      - android_e2e_test
  build_flask_e2e_ios:
    envs:
      - METAMASK_BUILD_TYPE: 'flask'
    after_run:
      - ios_e2e_build
  run_flask_e2e_ios:
    envs:
      - METAMASK_BUILD_TYPE: 'flask'
    after_run:
      - ios_e2e_test
  run_tag_upgrade_android:
    meta:
      bitrise.io:
        stack: linux-docker-android-22.04
        machine_type_id: elite-xl
    before_run:
      - setup
      - prep_environment
      - download_production_qa_apk
    after_run:
      -  wdio_android_e2e_test
    envs:
      - CUCUMBER_TAG_EXPRESSION: '@upgrade and @androidApp'
      - TEST_TYPE: 'upgrade'
      - NEW_BUILD_STRING: 'MetaMask v$VERSION_NAME ($VERSION_NUMBER)' # this is the build string for the new build that was generated by build_android_qa
    steps:
      - script@1:
          title: Set Build Strings
          inputs:
            - content: |
                envman add --key PRODUCTION_BUILD_STRING --value "MetaMask v${PRODUCTION_BUILD_NAME} (${PRODUCTION_BUILD_NUMBER})"
                
                BITRISE_GIT_BRANCH="qa-release"
                VERSION_NAME="$PRODUCTION_BUILD_NAME" #  This value (PRODUCTION_BUILD_NAME) comes from the script to download the production build
                VERSION_NUMBER="$PRODUCTION_BUILD_NUMBER" # This value (PRODUCTION_BUILD_NUMBER) comes from the script to download the production build
                echo "Using qa-release with production version: $VERSION_NAME ($VERSION_NUMBER)"

                CUSTOM_ID="$BITRISE_GIT_BRANCH-$VERSION_NAME-$VERSION_NUMBER"
                CUSTOM_ID=${CUSTOM_ID////-}

                #### The UPLOAD_APK_PATH is the path to the apk file that was downloaded by the download_production_qa_apk step
                echo "apk path: $UPLOAD_APK_PATH"
                RESPONSE=$(curl -u "$BROWSERSTACK_USERNAME:$BROWSERSTACK_ACCESS_KEY" \
                    -X POST "https://api-cloud.browserstack.com/app-automate/upload" \
                    -F "file=@$UPLOAD_APK_PATH" \
                    -F 'data={"custom_id": "'$CUSTOM_ID'"}')

                # Extract app_url
                APP_URL=$(echo "$RESPONSE" | jq -r '.app_url')

                # Set the environment variable
                envman add --key PRODUCTION_APP_URL --value "$APP_URL"
                
                # Debug output
                echo "Response: $RESPONSE"
                echo "APP_URL: $APP_URL"
                echo "PRODUCTION_APP_URL: $PRODUCTION_APP_URL"
      
  build_ios_multichain_permissions_e2e:
    after_run:
      - ios_e2e_build
      # - android_e2e_build
  build_android_multichain_permissions_e2e:
    meta:
      bitrise.io:
        stack: linux-docker-android-22.04
        machine_type_id: elite-xl
    after_run:
      - android_e2e_build
  run_android_app_launch_times_appium_test:
    envs:
      - TEST_SUITE_FOLDER: './wdio/features/Performance/*'
      - TEST_TYPE: 'performance'
    meta:
      bitrise.io:
        stack: linux-docker-android-22.04
        machine_type_id: elite-xl
    after_run:
      - wdio_android_e2e_test

  ### Report automated test results to TestRail
  run_testrail_update_automated_test_results:
    before_run:
      - code_setup
    steps:
      - script@1:
          title: 'Add Automated Test Results to TestRail'
          inputs:
            - content: |-
                #!/usr/bin/env bash
                echo 'REPORT AUTOMATED TEST RESULTS TO TESTRAIL'
                node ./scripts/testrail/testrail.api.js

  run_ios_app_launch_times_appium_test:
    envs:
      - TEST_SUITE_FOLDER: './wdio/features/Performance/*'
      - TEST_TYPE: 'performance'
    meta:
      bitrise.io:
        stack: osx-xcode-15.0.x
        machine_type_id: g2.mac.large
    after_run:
      - wdio_ios_e2e_test

  ### Separating workflows so they run concurrently during smoke runs
  run_network_expansion_swimlane_ios_smoke:
    envs:
      - TEST_SUITE_TAG: '.*NetworkExpansion.*'
    after_run:
      - ios_e2e_test
  run_network_expansion_swimlane_android_smoke:
    meta:
      bitrise.io:
        stack: linux-docker-android-22.04
        machine_type_id: elite-xl
    envs:
      - TEST_SUITE_TAG: '.*NetworkExpansion.*'
    after_run:
      - android_e2e_test
  
  run_wallet_platform_swimlane_ios_smoke:
    envs:
      - TEST_SUITE_TAG: '.*SmokeWalletPlatform.*'
    after_run:
      - ios_e2e_test
  run_wallet_platform_swimlane_android_smoke:
    meta:
      bitrise.io:
        stack: linux-docker-android-22.04
        machine_type_id: elite-xl
    envs:
      - TEST_SUITE_TAG: '.*SmokeWalletPlatform.*'
    after_run:
      - android_e2e_test

  run_network_abstraction_swimlane_ios_smoke:
    envs:
      - TEST_SUITE_TAG: '.*SmokeNetworkAbstraction.*'
    after_run:
      - ios_e2e_test
  run_network_abstraction_swimlane_android_smoke:
    meta:
      bitrise.io:
        stack: linux-docker-android-22.04
        machine_type_id: elite-xl
    envs:
      - TEST_SUITE_TAG: '.*SmokeNetworkAbstraction.*'
    after_run:
      - android_e2e_test
  run_trade_swimlane_ios_smoke:
    envs:
      - TEST_SUITE_TAG: '.*SmokeTrade.*'
    after_run:
      - ios_e2e_test
  run_trade_swimlane_android_smoke:
    meta:
      bitrise.io:
        stack: linux-docker-android-22.04
        machine_type_id: elite-xl
    envs:
      - TEST_SUITE_TAG: '.*SmokeTrade.*'
    after_run:
      - android_e2e_test
  run_ios_api_specs:
    after_run:
      - ios_api_specs
  run_tag_smoke_confirmations_ios:
    envs:
      - TEST_SUITE_TAG: 'SmokeConfirmations '
    after_run:
      - ios_e2e_test
  run_tag_smoke_confirmations_android:
    meta:
      bitrise.io:
        stack: linux-docker-android-22.04
        machine_type_id: elite-xl
    envs:
      - TEST_SUITE_TAG: 'SmokeConfirmations '
    after_run:
      - android_e2e_test
  run_tag_smoke_confirmations_redesigned_ios:
    envs:
      - TEST_SUITE_TAG: 'SmokeConfirmationsRedesigned'
    after_run:
      - ios_e2e_test
  run_tag_multichain_permissions_ios:
    envs:
      - TEST_SUITE_TAG: '.*SmokeMultiChainPermissions.*'
    after_run:
      - ios_e2e_test
  run_tag_multichain_permissions_android:
    meta:
      bitrise.io:
        stack: linux-docker-android-22.04
        machine_type_id: elite-xl
    envs:
      - TEST_SUITE_TAG: '.*SmokeMultiChainPermissions.*'
    after_run:
      - android_e2e_test

  android_e2e_build:
    before_run:
      - code_setup
      - set_commit_hash
    after_run:
      - notify_failure
    steps:
      - script@1:
          title: Generating ccache key using native folder checksum
          inputs:
            - content: |-
                #!/usr/bin/env bash
                ./scripts/cache/set-cache-envs.sh android
      - restore-gradle-cache@2: {}
      - install-missing-android-tools@3:
          inputs:
            - ndk_version: $NDK_VERSION
            - gradlew_path: $PROJECT_LOCATION/gradlew
      - file-downloader@1:
          inputs:
            - source: $BITRISEIO_ANDROID_QA_KEYSTORE_URL
            - destination: android/keystores/internalRelease.keystore
      - script@1:
          title: Install CCache & symlink
          inputs:
            - content: |-
                #!/usr/bin/env bash
                sudo apt update
                sudo apt install ccache -y
      - restore-cache@2:
          title: Restore CCache
          inputs:
            - key: '{{ getenv "CCACHE_KEY" }}'
      - script@1:
          title: Set skip ccache upload
          run_if: '{{ enveq "BITRISE_CACHE_HIT" "exact" }}'
          inputs:
            - content: |-
                #!/usr/bin/env bash
                envman add --key SKIP_CCACHE_UPLOAD --value "true"
      - script@1:
          title: Run detox build
          timeout: 1200
          is_always_run: true
          inputs:
            - content: |-
                #!/usr/bin/env bash
                ./scripts/cache/setup-ccache.sh
                node -v
                export METAMASK_ENVIRONMENT='local'
                export METAMASK_BUILD_TYPE=${METAMASK_BUILD_TYPE:-'main'}
                IGNORE_BOXLOGS_DEVELOPMENT="true" yarn test:e2e:android:build:qa-release
      - save-gradle-cache@1: {}
      - save-cache@1:
          title: Save CCache
          run_if: '{{not (enveq "SKIP_CCACHE_UPLOAD" "true")}}'
          inputs:
            - key: '{{ getenv "CCACHE_KEY" }}'
            - paths: |-
                ccache
      - deploy-to-bitrise-io@2.2.3:
          inputs:
            - pipeline_intermediate_files: android/app/build/outputs:INTERMEDIATE_ANDROID_BUILD_DIR
          title: Save Android build
      - save-cache@1:
          title: Save node_modules
          inputs:
            - key: node_modules-{{ .OS }}-{{ .Arch }}-{{ getenv "BRANCH_COMMIT_HASH" }}
            - paths: node_modules
    meta:
      bitrise.io:
        machine_type_id: elite-xl
        stack: linux-docker-android-22.04
  android_e2e_test:
    before_run:
      - setup
      - prep_environment
    after_run:
      - notify_failure
    steps:
      - restore-gradle-cache@2: {}
      - pull-intermediate-files@1:
          inputs:
            - artifact_sources: .*
          title: Pull Android build
      - script@1:
          title: Copy Android build for Detox
          inputs:
            - content: |-
                #!/usr/bin/env bash
                set -ex

                # Create directories for Detox
                mkdir -p "$BITRISE_SOURCE_DIR/android/app/build/outputs"

                # Copy saved files for Detox usage
                # INTERMEDIATE_ANDROID_BUILD_DIR is the cached directory from android_e2e_build's "Save Android build" step
                cp -r "$INTERMEDIATE_ANDROID_BUILD_DIR" "$BITRISE_SOURCE_DIR/android/app/build"
      - restore-cache@2:
          title: Restore cache node_modules
          inputs:
            - key: node_modules-{{ .OS }}-{{ .Arch }}-{{ getenv "BRANCH_COMMIT_HASH" }}
      - avd-manager@1:
          inputs:
            - api_level: '34'
            - abi: 'x86_64'
            - create_command_flags: --sdcard 8192M
            - start_command_flags: -read-only
            - profile: pixel_5
      - wait-for-android-emulator@1: {}
      - script@1:
          title: Run detox test
          timeout: 1200
          is_always_run: false
          inputs:
            - content: |-
                #!/usr/bin/env bash
       
                export METAMASK_ENVIRONMENT='local'
                export METAMASK_BUILD_TYPE=${METAMASK_BUILD_TYPE:-'main'}
                if [ "$METAMASK_BUILD_TYPE" = "flask" ]; then
                  IS_TEST='true' METAMASK_BUILD_TYPE='flask' yarn test:e2e:android:run:qa-release e2e/specs/flask/
                else
                ./scripts/run-e2e-tags.sh
                fi
      - custom-test-results-export@1:
          title: Export test results
          is_always_run: true
          is_skippable: true
          inputs:
            - base_path: $BITRISE_SOURCE_DIR/e2e/reports/
            - test_name: E2E Tests
            - search_pattern: $BITRISE_SOURCE_DIR/e2e/reports/junit.xml
      - deploy-to-bitrise-io@2.2.3:
          title: Deploy test report files
          is_always_run: true
          is_skippable: true
      - script@1:
          title: Copy screenshot files
          is_always_run: true
          run_if: .IsBuildFailed
          inputs:
            - content: |-
                #!/usr/bin/env bash
                set -ex
                cp -r "$BITRISE_SOURCE_DIR/artifacts"  "$BITRISE_DEPLOY_DIR"
      - deploy-to-bitrise-io@2.3:
          title: Deploy test screenshots
          is_always_run: true
          run_if: .IsBuildFailed
          inputs:
            - deploy_path: $BITRISE_DEPLOY_DIR
            - is_compress: true
            - zip_name: E2E_Android_Failure_Artifacts
    meta:
      bitrise.io:
        machine_type_id: elite-xl
        stack: linux-docker-android-22.04
  ios_api_specs:
    before_run:
      - setup
      - install_applesimutils
      - prep_environment
    after_run:
      - notify_failure
    steps:
      - pull-intermediate-files@1:
          inputs:
            - artifact_sources: .*
          title: Pull iOS build
      - script@1:
          title: Copy iOS build for Detox
          inputs:
            - content: |-
                #!/usr/bin/env bash
                set -ex

                # Create directories for Detox
                mkdir -p "$BITRISE_SOURCE_DIR/ios/build/Build"
                mkdir -p "$BITRISE_SOURCE_DIR/../Library/Detox/ios"

                # Copy saved files for Detox usage
                # INTERMEDIATE_IOS_BUILD_DIR & INTERMEDIATE_IOS_DETOX_DIR are the cached directories by ios_e2e_build's "Save iOS build" step
                cp -r "$INTERMEDIATE_IOS_BUILD_DIR" "$BITRISE_SOURCE_DIR/ios/build"
                cp -r "$INTERMEDIATE_IOS_DETOX_DIR" "$BITRISE_SOURCE_DIR/../Library/Detox"
      # - restore-cocoapods-cache@2: {}
      - restore-cache@2:
          title: Restore cache node_modules
          inputs:
            - key: node_modules-{{ .OS }}-{{ .Arch }}-{{ getenv "BRANCH_COMMIT_HASH" }}
      - certificate-and-profile-installer@1: {}
      - set-xcode-build-number@1:
          inputs:
            - build_short_version_string: $VERSION_NAME
            - plist_path: $PROJECT_LOCATION_IOS/MetaMask/Info.plist
      - script:
          inputs:
            - content: |-
                # Add cache directory to environment variable
                envman add --key BREW_APPLESIMUTILS --value "$(brew --cellar)/applesimutils"
                envman add --key BREW_OPT_APPLESIMUTILS --value "/usr/local/opt/applesimutils"
                brew tap wix/brew
          title: Set Env Path for caching deps
      - script@1:
          title: Run detox test
          timeout: 1200
          is_always_run: false
          inputs:
            - content: |-
                #!/usr/bin/env bash
                yarn test:api-specs --retries 1
      - script@1:
          is_always_run: true
          is_skippable: false
          title: Add tests reports to Bitrise
          inputs:
            - content: |-
                #!/usr/bin/env bash
                cp -r $BITRISE_SOURCE_DIR/html-report/index.html $BITRISE_HTML_REPORT_DIR/
      - deploy-to-bitrise-io@2.2.3:
          is_always_run: true
          is_skippable: false
          inputs:
            - deploy_path: $BITRISE_HTML_REPORT_DIR
          title: Deploy test report files
  ios_e2e_build:
    envs:
      - NO_FLIPPER: '1'
    before_run:
      - install_applesimutils
      - code_setup
      - set_commit_hash
    after_run:
      - notify_failure
    steps:
      - script@1:
          title: Generating ccache key using native folder checksum
          inputs:
            - content: |-
                #!/usr/bin/env bash
                ./scripts/cache/set-cache-envs.sh ios
      - certificate-and-profile-installer@1: {}
      - set-xcode-build-number@1:
          inputs:
            - build_short_version_string: $VERSION_NAME
            - plist_path: $PROJECT_LOCATION_IOS/MetaMask/Info.plist
      - script:
          inputs:
            - content: |-
                # Add cache directory to environment variable
                envman add --key BREW_APPLESIMUTILS --value "$(brew --cellar)/applesimutils"
                envman add --key BREW_OPT_APPLESIMUTILS --value "/usr/local/opt/applesimutils"
                brew tap wix/brew
          title: Set Env Path for caching deps
      - script@1:
          title: Install CCache & symlink
          inputs:
            - content: |-
                #!/usr/bin/env bash
                brew install ccache with HOMEBREW_NO_DEPENDENTS_CHECK=1
                ln -s $(which ccache) /usr/local/bin/gcc
                ln -s $(which ccache) /usr/local/bin/g++
                ln -s $(which ccache) /usr/local/bin/cc
                ln -s $(which ccache) /usr/local/bin/c++
                ln -s $(which ccache) /usr/local/bin/clang
                ln -s $(which ccache) /usr/local/bin/clang++
      - restore-cache@2:
          title: Restore CCache
          inputs:
            - key: '{{ getenv "CCACHE_KEY" }}'
      - script@1:
          title: Set skip ccache upload
          run_if: '{{ enveq "BITRISE_CACHE_HIT" "exact" }}'
          inputs:
            - content: |-
                #!/usr/bin/env bash
                envman add --key SKIP_CCACHE_UPLOAD --value "true"
      - script@1:
          title: Run detox build
          timeout: 1200
          is_always_run: true
          inputs:
            - content: |-
                #!/usr/bin/env bash
                ./scripts/cache/setup-ccache.sh
                node -v
                export METAMASK_ENVIRONMENT='local'
                export METAMASK_BUILD_TYPE=${METAMASK_BUILD_TYPE:-'main'}
                IGNORE_BOXLOGS_DEVELOPMENT="true" yarn test:e2e:ios:build:qa-release
      - save-cocoapods-cache@1: {}
      - save-cache@1:
          title: Save CCache
          run_if: '{{not (enveq "SKIP_CCACHE_UPLOAD" "true")}}'
          inputs:
            - key: '{{ getenv "CCACHE_KEY" }}'
            - paths: |-
                ccache
      - deploy-to-bitrise-io@2.2.3:
          inputs:
            - pipeline_intermediate_files: |-
                ios/build/Build:INTERMEDIATE_IOS_BUILD_DIR
                ../Library/Detox/ios:INTERMEDIATE_IOS_DETOX_DIR
          title: Save iOS build
      - save-cache@1:
          title: Save node_modules
          inputs:
            - key: node_modules-{{ .OS }}-{{ .Arch }}-{{ getenv "BRANCH_COMMIT_HASH" }}
            - paths: node_modules
  ios_e2e_test:
    envs:
      - NO_FLIPPER: '1'
    before_run:
      - setup
      - install_applesimutils
      - prep_environment
    after_run:
      - notify_failure
    steps:
      - pull-intermediate-files@1:
          inputs:
            - artifact_sources: .*
          title: Pull iOS build
      - script@1:
          title: Copy iOS build for Detox
          inputs:
            - content: |-
                #!/usr/bin/env bash
                set -ex

                # Create directories for Detox
                mkdir -p "$BITRISE_SOURCE_DIR/ios/build/Build"
                mkdir -p "$BITRISE_SOURCE_DIR/../Library/Detox/ios"

                # Copy saved files for Detox usage
                # INTERMEDIATE_IOS_BUILD_DIR & INTERMEDIATE_IOS_DETOX_DIR are the cached directories by ios_e2e_build's "Save iOS build" step
                cp -r "$INTERMEDIATE_IOS_BUILD_DIR" "$BITRISE_SOURCE_DIR/ios/build"
                cp -r "$INTERMEDIATE_IOS_DETOX_DIR" "$BITRISE_SOURCE_DIR/../Library/Detox"
      # - restore-cocoapods-cache@2: {}
      - restore-cache@2:
          title: Restore cache node_modules
          inputs:
            - key: node_modules-{{ .OS }}-{{ .Arch }}-{{ getenv "BRANCH_COMMIT_HASH" }}
      - certificate-and-profile-installer@1: {}
      - set-xcode-build-number@1:
          inputs:
            - build_short_version_string: $VERSION_NAME
            - plist_path: $PROJECT_LOCATION_IOS/MetaMask/MetaMask-QA-Info.plist
      - script:
          inputs:
            - content: |-
                # Add cache directory to environment variable
                envman add --key BREW_APPLESIMUTILS --value "$(brew --cellar)/applesimutils"
                envman add --key BREW_OPT_APPLESIMUTILS --value "/usr/local/opt/applesimutils"
                brew tap wix/brew
          title: Set Env Path for caching deps
      - script@1:
          title: Boot up simulator
          inputs:
            - content: |-
                #!/usr/bin/env bash
                xcrun simctl boot "iPhone 15 Pro" || true
                xcrun simctl list | grep Booted
      - script@1:
          title: Run detox test
          timeout: 1200
          is_always_run: false
          inputs:
            - content: |-
                #!/usr/bin/env bash

                node -v
                export METAMASK_ENVIRONMENT='local'
                export METAMASK_BUILD_TYPE=${METAMASK_BUILD_TYPE:-'main'}
                if [ "$METAMASK_BUILD_TYPE" = "flask" ]; then
                IS_TEST='true' METAMASK_BUILD_TYPE='flask' yarn test:e2e:ios:run:qa-release e2e/specs/flask/
                else
                ./scripts/run-e2e-tags.sh
                fi
      - custom-test-results-export@1:
          is_always_run: true
          is_skippable: false
          title: Export test results
          inputs:
            - base_path: $BITRISE_SOURCE_DIR/e2e/reports/
            - test_name: E2E Tests
            - search_pattern: $BITRISE_SOURCE_DIR/e2e/reports/junit.xml
      - deploy-to-bitrise-io@2.2.3:
          is_always_run: true
          is_skippable: true
          title: Deploy test report files
      - script@1:
          is_always_run: true
          run_if: .IsBuildFailed
          title: Copy screenshot files
          inputs:
            - content: |-
                #!/usr/bin/env bash
                set -ex
                cp -r "$BITRISE_SOURCE_DIR/artifacts"  "$BITRISE_DEPLOY_DIR"
      - deploy-to-bitrise-io@2.3:
          is_always_run: true
          run_if: .IsBuildFailed
          title: Deploy test screenshots
          inputs:
            - deploy_path: $BITRISE_DEPLOY_DIR
            - is_compress: true
            - zip_name: 'E2E_IOS_Failure_Artifacts'
  start_e2e_tests:
    steps:
      - build-router-start@0:
          inputs:
            - workflows: |-
                ios_e2e_test
                wdio_android_e2e_test
            - wait_for_builds: 'true'
            - access_token: $BITRISE_START_BUILD_ACCESS_TOKEN
      - build-router-wait@0:
          inputs:
            - abort_on_fail: 'yes'
            - access_token: $BITRISE_START_BUILD_ACCESS_TOKEN
  # Runway Workflow for Release Candidate Builds
  runway_build_release_candidate:
    before_run:
      - bump_version_code
    after_run:
      - build_ios_release_and_upload_sourcemaps
      - build_android_release_and_upload_sourcemaps
  # Android Builds
  _android_build_template:
    before_run:
      - code_setup
    after_run:
      - notify_failure
    steps:
      - change-android-versioncode-and-versionname@1:
          inputs:
            - new_version_name: $NAME
            - new_version_code: $NUMBER
            - build_gradle_path: $PROJECT_LOCATION_ANDROID/app/build.gradle
      - file-downloader@1:
          inputs:
            - source: $BITRISEIO_ANDROID_KEYSTORE_URL
            - destination: $KEYSTORE_PATH
          run_if: '{{not (enveq "IS_DEV_BUILD" "true")}}'
      - restore-gradle-cache@2: {}
      - install-missing-android-tools@3:
          inputs:
            - ndk_version: $NDK_VERSION
            - gradlew_path: $PROJECT_LOCATION/gradlew
      - script@1:
          title: Build Android Pre-Release Bundle
          is_always_run: false
          inputs:
            - content: |-
                #!/usr/bin/env bash
                node -v
                if [ "$IS_DEV_BUILD" = "true" ]; then #EXPO BUILD
                    GIT_BRANCH=$BITRISE_GIT_BRANCH yarn build:android:devbuild
                elif [ "$METAMASK_BUILD_TYPE" = "main" ]; then
                    yarn build:android:pre-release:bundle
                elif [ "$METAMASK_BUILD_TYPE" = "beta" ]; then
                    yarn build:android:pre-release:bundle:beta
                elif [ "$METAMASK_BUILD_TYPE" = "flask" ]; then
                    yarn build:android:pre-release:bundle:flask
                else
                    echo "Error: Invalid build type specified: $METAMASK_BUILD_TYPE"
                    exit 1
                fi
      - save-gradle-cache@1: {}
      - script@1:
          title: Rename release files
          inputs:
            - content: |-
                #!/usr/bin/env bash
                # Set base paths for release builds
                           if [ "$IS_DEV_BUILD" = "true" ]; then
                    APK_DIR="$PROJECT_LOCATION/app/build/outputs/apk/$APP_NAME/debug"
                else
                    APK_DIR="$PROJECT_LOCATION/app/build/outputs/apk/$APP_NAME/release"
                    BUNDLE_DIR="$PROJECT_LOCATION/app/build/outputs/bundle/$OUTPUT_PATH"
                fi

                # Generate new names based on build type and version
                NEW_BASE_NAME="metamask-${METAMASK_ENVIRONMENT}-${METAMASK_BUILD_TYPE}-${NAME}-${NUMBER}"

                # Rename APK
                if [ "$IS_DEV_BUILD" = "true" ]; then
                    OLD_APK="$APK_DIR/app-$APP_NAME-debug.apk"
                    OLD_AAB="$BUNDLE_DIR/app-$APP_NAME-debug.aab"
                else
                    OLD_APK="$APK_DIR/app-$APP_NAME-release.apk"
                    OLD_AAB="$BUNDLE_DIR/app-$APP_NAME-release.aab"
                fi

                NEW_APK="$APK_DIR/$NEW_BASE_NAME.apk"
                mv "$OLD_APK" "$NEW_APK"

                # Rename AAB
                NEW_AAB="$BUNDLE_DIR/$NEW_BASE_NAME.aab"
                mv "$OLD_AAB" "$NEW_AAB"

                # Export new names as environment variables
                envman add --key RENAMED_APK_FILE --value "$NEW_BASE_NAME.apk"
                envman add --key RENAMED_AAB_FILE --value "$NEW_BASE_NAME.aab"
                envman add --key APK_DEPLOY_PATH --value "$APK_DIR/$NEW_BASE_NAME.apk"
      - deploy-to-bitrise-io@2.2.3:
          is_always_run: false
          is_skippable: true
          inputs:
            - deploy_path: $APK_DEPLOY_PATH
          title: Bitrise Deploy APK
      - deploy-to-bitrise-io@2.2.3:
          is_always_run: false
          is_skippable: true
          run_if: '{{not (enveq "IS_DEV_BUILD" "true")}}'
          inputs:
            - pipeline_intermediate_files: $PROJECT_LOCATION/app/build/outputs/apk/$APP_NAME/release/sha512sums.txt:BITRISE_PLAY_STORE_SHA512SUMS_PATH
            - deploy_path: $PROJECT_LOCATION/app/build/outputs/apk/$APP_NAME/release/sha512sums.txt
          title: Bitrise Deploy Checksum
      - deploy-to-bitrise-io@2.2.3:
          is_always_run: false
          is_skippable: true
          run_if: '{{not (enveq "IS_DEV_BUILD" "true")}}'
          inputs:
            - pipeline_intermediate_files: $PROJECT_LOCATION/app/build/outputs/mapping/$OUTPUT_PATH/mapping.txt:BITRISE_PLAY_STORE_MAPPING_PATH
            - deploy_path: $PROJECT_LOCATION/app/build/outputs/mapping/$OUTPUT_PATH/mapping.txt
          title: Bitrise ProGuard Map Files
      - deploy-to-bitrise-io@2.2.3:
          is_always_run: false
          is_skippable: true
          run_if: '{{not (enveq "IS_DEV_BUILD" "true")}}'
          inputs:
            - pipeline_intermediate_files: $PROJECT_LOCATION/app/build/outputs/bundle/$OUTPUT_PATH/$RENAMED_AAB_FILE:BITRISE_PLAY_STORE_ABB_PATH
            - deploy_path: $PROJECT_LOCATION/app/build/outputs/bundle/$OUTPUT_PATH/$RENAMED_AAB_FILE
          title: Bitrise Deploy AAB
  # Actual workflows that inherit from templates
  build_android_release:
    envs:
      - METAMASK_BUILD_TYPE: 'main'
      - METAMASK_ENVIRONMENT: 'production'
      - NAME: $VERSION_NAME
      - NUMBER: $VERSION_NUMBER
      - KEYSTORE_PATH: 'android/keystores/release.keystore'
      - APP_NAME: 'prod'
      - OUTPUT_PATH: 'prodRelease'
    after_run:
      - _android_build_template
    meta:
      bitrise.io:
        stack: linux-docker-android-22.04
        machine_type_id: elite-xl
  build_android_beta:
    envs:
      - METAMASK_BUILD_TYPE: 'beta'
      - METAMASK_ENVIRONMENT: 'production'
      - NAME: $VERSION_NAME
      - NUMBER: $VERSION_NUMBER
      - KEYSTORE_PATH: 'android/keystores/release.keystore'
      - APP_NAME: 'prod'
      - OUTPUT_PATH: 'prodRelease'
    after_run:
      - _android_build_template
    meta:
      bitrise.io:
        stack: linux-docker-android-22.04
        machine_type_id: elite-xl
  build_android_release_and_upload_sourcemaps:
    envs:
      - SENTRY_DISABLE_AUTO_UPLOAD: 'false'
      - METAMASK_BUILD_TYPE: 'main'
      - METAMASK_ENVIRONMENT: 'production'
      - NAME: $VERSION_NAME
      - NUMBER: $VERSION_NUMBER
      - KEYSTORE_PATH: 'android/keystores/release.keystore'
      - APP_NAME: 'prod'
      - OUTPUT_PATH: 'prodRelease'
<<<<<<< HEAD
    after_run:
      - _android_build_template
    meta:
      bitrise.io:
        stack: linux-docker-android-22.04
        machine_type_id: elite-xl
  build_android_flask_release:
    envs:
      - METAMASK_BUILD_TYPE: 'flask'
      - METAMASK_ENVIRONMENT: 'production'
      - NAME: $FLASK_VERSION_NAME
      - NUMBER: $FLASK_VERSION_NUMBER
      - KEYSTORE_PATH: 'android/keystores/flaskRelease.keystore'
      - APP_NAME: 'flask'
      - OUTPUT_PATH: 'flaskRelease'
=======
>>>>>>> ce320cf8
    after_run:
      - _android_build_template
    meta:
      bitrise.io:
        stack: linux-docker-android-22.04
        machine_type_id: elite-xl
<<<<<<< HEAD
=======
  build_android_rc_and_upload_sourcemaps:
    envs:
      - SENTRY_DISABLE_AUTO_UPLOAD: 'false'
      - METAMASK_BUILD_TYPE: 'main'
      - METAMASK_ENVIRONMENT: 'pre-release'
      - NAME: $VERSION_NAME
      - NUMBER: $VERSION_NUMBER
      - KEYSTORE_PATH: 'android/keystores/release.keystore'
      - APP_NAME: 'prod'
      - OUTPUT_PATH: 'prodRelease'
    after_run:
      - _android_build_template
    meta:
      bitrise.io:
        stack: linux-docker-android-22.04
        machine_type_id: elite-xl
  build_android_flask_release:
    envs:
      - METAMASK_BUILD_TYPE: 'flask'
      - METAMASK_ENVIRONMENT: 'production'
      - NAME: $FLASK_VERSION_NAME
      - NUMBER: $FLASK_VERSION_NUMBER
      - KEYSTORE_PATH: 'android/keystores/flaskRelease.keystore'
      - APP_NAME: 'flask'
      - OUTPUT_PATH: 'flaskRelease'
    after_run:
      - _android_build_template
    meta:
      bitrise.io:
        stack: linux-docker-android-22.04
        machine_type_id: elite-xl
>>>>>>> ce320cf8
  build_android_devbuild:
    envs:
      - IS_DEV_BUILD: 'true'
      - METAMASK_BUILD_TYPE: 'main'
      - METAMASK_ENVIRONMENT: 'debug'
      - NAME: $VERSION_NAME
      - NUMBER: $VERSION_NUMBER
      - APP_NAME: 'prod'
    after_run:
      - _android_build_template
<<<<<<< HEAD
=======
    meta:
      bitrise.io:
        stack: linux-docker-android-22.04
        machine_type_id: elite-xl
  build_android_flask_devbuild:
    envs:
      - IS_DEV_BUILD: 'true'
      - METAMASK_BUILD_TYPE: 'flask'
      - METAMASK_ENVIRONMENT: 'debug'
      - NAME: $FLASK_VERSION_NAME
      - NUMBER: $FLASK_VERSION_NUMBER
      - APP_NAME: 'flask'
    after_run:
      - _android_build_template
>>>>>>> ce320cf8
    meta:
      bitrise.io:
        stack: linux-docker-android-22.04
        machine_type_id: elite-xl
  build_android_qa:
      before_run:
        - code_setup
      after_run:
        - _upload_apk_to_browserstack
        - notify_failure
      steps:
        - change-android-versioncode-and-versionname@1:
            inputs:
              - new_version_name: $VERSION_NAME
              - new_version_code: $VERSION_NUMBER
              - build_gradle_path: $PROJECT_LOCATION_ANDROID/app/build.gradle
        - file-downloader@1:
            inputs:
              - source: $BITRISEIO_ANDROID_QA_KEYSTORE_URL
              - destination: android/keystores/internalRelease.keystore
        - restore-gradle-cache@2: {}
        - install-missing-android-tools@3:
            inputs:
              - ndk_version: $NDK_VERSION
              - gradlew_path: $PROJECT_LOCATION/gradlew
        - script@1:
            inputs:
              - content: |-
                  #!/usr/bin/env bash
                  node -v
                  GIT_BRANCH=$BITRISE_GIT_BRANCH METAMASK_BUILD_TYPE='main' METAMASK_ENVIRONMENT='qa' yarn build:android:pre-release:bundle:qa
            title: Build Android Pre-Release Bundle
            is_always_run: false
        - save-gradle-cache@1: {}
        - deploy-to-bitrise-io@2.2.3:
            is_always_run: false
            is_skippable: true
            inputs:
              - deploy_path: $PROJECT_LOCATION/app/build/outputs/apk/qa/release/$QA_APK_NAME.apk
            title: Bitrise Deploy APK
        - deploy-to-bitrise-io@2.2.3:
            is_always_run: false
            is_skippable: true
            inputs:
              - deploy_path: $PROJECT_LOCATION/app/build/outputs/apk/qa/release/sha512sums.txt
            title: Bitrise Deploy Checksum
        - deploy-to-bitrise-io@2.2.3:
            is_always_run: false
            is_skippable: true
            inputs:
              - deploy_path: $PROJECT_LOCATION/app/build/outputs/mapping/qaRelease/mapping.txt
            title: Bitrise ProGuard Map Files
        - deploy-to-bitrise-io@2.2.3:
            is_always_run: false
            is_skippable: true
            inputs:
              - deploy_path: $PROJECT_LOCATION/app/build/outputs/bundle/qaRelease/app-qa-release.aab
            title: Bitrise Deploy AAB
        - deploy-to-bitrise-io@2.2.3:
            is_always_run: false
            is_skippable: true
            inputs:
              - deploy_path: sourcemaps/android/index.js.map
            title: Bitrise Deploy Sourcemaps
      meta:
        bitrise.io:
          stack: linux-docker-android-22.04
          machine_type_id: elite-xl
  build_android_qa_flask:
    before_run:
      - code_setup
    after_run:
      - _upload_apk_to_browserstack_flask
      - notify_failure
    steps:
      - change-android-versioncode-and-versionname@1:
          inputs:
            - new_version_name: $FLASK_VERSION_NAME
            - new_version_code: $FLASK_VERSION_NUMBER
            - build_gradle_path: $PROJECT_LOCATION_ANDROID/app/build.gradle
      - file-downloader@1:
          inputs:
            - source: $BITRISEIO_ANDROID_QA_KEYSTORE_URL
            - destination: android/keystores/internalRelease.keystore
      - restore-gradle-cache@2: {}
      - install-missing-android-tools@3:
          inputs:
            - ndk_version: $NDK_VERSION
            - gradlew_path: $PROJECT_LOCATION/gradlew
      - script@1:
          inputs:
            - content: |-
                #!/usr/bin/env bash
                node -v
                export METAMASK_ENVIRONMENT='qa'
                export METAMASK_BUILD_TYPE='flask'
                GIT_BRANCH=$BITRISE_GIT_BRANCH yarn build:android:pre-release:bundle:flask
          title: Build Android Flask Pre-Release Bundle
          is_always_run: false
      - save-gradle-cache@1: {}
      - deploy-to-bitrise-io@2.2.3:
          is_always_run: false
          is_skippable: true
          inputs:
            - deploy_path: $PROJECT_LOCATION/app/build/outputs/apk/flask/release/app-flask-release.apk
          title: Bitrise Deploy Flask APK
      - deploy-to-bitrise-io@2.2.3:
          is_always_run: false
          is_skippable: true
          inputs:
            - deploy_path: $PROJECT_LOCATION/app/build/outputs/apk/flask/release/sha512sums.txt
          title: Bitrise Deploy Flask Checksum
      - deploy-to-bitrise-io@2.2.3:
          is_always_run: false
          is_skippable: true
          inputs:
            - deploy_path: $PROJECT_LOCATION/app/build/outputs/mapping/flaskRelease/mapping.txt
          title: Bitrise Deploy Flask ProGuard Map Files
      - deploy-to-bitrise-io@2.2.3:
          is_always_run: false
          is_skippable: true
          inputs:
            - deploy_path: $PROJECT_LOCATION/app/build/outputs/bundle/flaskRelease/app-flask-release.aab
          title: Bitrise Deploy Flask AAB
      - deploy-to-bitrise-io@2.2.3:
          is_always_run: false
          is_skippable: true
          inputs:
            - deploy_path: sourcemaps/android/index.js.map
          title: Bitrise Deploy Flask Sourcemaps
    meta:
      bitrise.io:
        stack: linux-docker-android-22.04
        machine_type_id: elite-xl
  _upload_apk_to_browserstack_flask:
    steps:
      - script@1:
          title: Upload Flask APK to Browserstack
          inputs:
            - content: |-
                #!/usr/bin/env bash
                set -e
                set -x
                set -o pipefail
                APK_PATH=$PROJECT_LOCATION/app/build/outputs/apk/flask/release/app-flask-release.apk
                CUSTOM_ID="flask-$BITRISE_GIT_BRANCH-$FLASK_VERSION_NAME-$FLASK_VERSION_NUMBER"
                CUSTOM_ID=${CUSTOM_ID////-}
                curl -u "$BROWSERSTACK_USERNAME:$BROWSERSTACK_ACCESS_KEY" -X POST "https://api-cloud.browserstack.com/app-automate/upload" -F "file=@$APK_PATH" -F 'data={"custom_id": "'$CUSTOM_ID'"}' | jq -j '.app_url' | envman add --key BROWSERSTACK_ANDROID_FLASK_APP_URL
                APK_PATH_FOR_APP_LIVE=$PROJECT_LOCATION/app/build/outputs/apk/flask/release/"$CUSTOM_ID".apk
                mv "$APK_PATH" "$APK_PATH_FOR_APP_LIVE"
                curl -u "$BROWSERSTACK_USERNAME:$BROWSERSTACK_ACCESS_KEY" -X POST "https://api-cloud.browserstack.com/app-live/upload" -F "file=@$APK_PATH_FOR_APP_LIVE" -F 'data={"custom_id": "'$CUSTOM_ID'"}'
                curl -u "$BROWSERSTACK_USERNAME:$BROWSERSTACK_ACCESS_KEY" -X GET https://api-cloud.browserstack.com/app-automate/recent_apps | jq > browserstack_uploaded_flask_apps.json
      - deploy-to-bitrise-io@2.2.3:
          is_always_run: false
          is_skippable: true
          inputs:
            - pipeline_intermediate_files: $BITRISE_SOURCE_DIR/browserstack_uploaded_flask_apps.json:BROWSERSTACK_UPLOADED_FLASK_APPS_LIST
          title: Save Browserstack uploaded Flask apps JSON
  _upload_apk_to_browserstack:
    steps:
      - script@1:
          title: Upload APK to Browserstack
          inputs:
            - content: |-
                #!/usr/bin/env bash
                set -e
                set -x
                set -o pipefail
                APK_DIR="$PROJECT_LOCATION/app/build/outputs/apk/qa/release"
                ORIGINAL_APK="$APK_DIR/app-qa-release.apk"
                
                CUSTOM_ID="$BITRISE_GIT_BRANCH-$VERSION_NAME-$VERSION_NUMBER"                
                CUSTOM_ID=${CUSTOM_ID////-}
                
                mv "$ORIGINAL_APK" "$APK_DIR/$CUSTOM_ID.apk"
                APK_PATH="$APK_DIR/$CUSTOM_ID.apk"
                
                # Upload to app-automate
                curl -u "$BROWSERSTACK_USERNAME:$BROWSERSTACK_ACCESS_KEY" \
                    -X POST "https://api-cloud.browserstack.com/app-automate/upload" \
                    -F "file=@$APK_PATH" \
                    -F 'data={"custom_id": "'$CUSTOM_ID'"}' \
                    | jq -j '.app_url' \
                    | envman add --key BROWSERSTACK_ANDROID_APP_URL

                # Upload to app-live
                curl -u "$BROWSERSTACK_USERNAME:$BROWSERSTACK_ACCESS_KEY" \
                    -X POST "https://api-cloud.browserstack.com/app-live/upload" \
                    -F "file=@$APK_PATH" \
                    -F 'data={"custom_id": "'$CUSTOM_ID'"}'

                # Get recent apps
                curl -u "$BROWSERSTACK_USERNAME:$BROWSERSTACK_ACCESS_KEY" \
                    -X GET https://api-cloud.browserstack.com/app-automate/recent_apps \
                    | jq > browserstack_uploaded_apps.json
      - share-pipeline-variable@1:
          title: Persist BROWSERSTACK_ANDROID_APP_URL across all stages
          inputs:
            - variables: |-
                BROWSERSTACK_ANDROID_APP_URL
      - deploy-to-bitrise-io@2.2.3:
          is_always_run: false
          is_skippable: true
          inputs:
            - pipeline_intermediate_files: $BITRISE_SOURCE_DIR/browserstack_uploaded_apps.json:BROWSERSTACK_UPLOADED_APPS_LIST
          title: Save Browserstack uploaded apps JSON
  wdio_android_e2e_test:
    before_run:
      - code_setup
    after_run:
      - notify_failure
    steps:
      - script@1:
          title: Debug Env Variables
          inputs:
            - content: |
                echo "PRODUCTION_BUILD_NAME: $PRODUCTION_BUILD_NAME"
                echo "PRODUCTION_BUILD_NUMBER: $PRODUCTION_BUILD_NUMBER"
                echo "PRODUCTION_APP_URL from tag upgrade workflow: $PRODUCTION_APP_URL"
                echo "BROWSERSTACK_ANDROID_APP_URL: $BROWSERSTACK_ANDROID_APP_URL"
      - script@1:
          title: Run Android E2E tests on Browserstack
          is_always_run: true
          inputs:
            - content: |-
                #!/usr/bin/env bash

                # Check if TEST_TYPE is set to upgrade
                if [ "$TEST_TYPE" = "upgrade" ]; then
                  TEST_TYPE="--upgrade"

                # Check if TEST_TYPE is set to performance
                elif [ "$TEST_TYPE" = "performance" ]; then
                  TEST_TYPE="--performance"
                fi
                yarn test:wdio:android:browserstack "$TEST_SUITE_FOLDER" "$TEST_TYPE"
      - script@1:
          is_always_run: true
          is_skippable: false
          title: Package test reports
          inputs:
            - content: |-
                #!/usr/bin/env bash
                cd $BITRISE_SOURCE_DIR/wdio/reports/
                zip -r test-report.zip html/
                mv test-report.zip $BITRISE_DEPLOY_DIR/
      - deploy-to-bitrise-io@2.2.3:
          is_always_run: true
          is_skippable: false
          inputs:
            - deploy_path: $BITRISE_DEPLOY_DIR/test-report.zip
          title: Deploy test report
    meta:
      bitrise.io:
        stack: linux-docker-android-22.04
        machine_type_id: standard
  wdio_ios_e2e_test:
    before_run:
      - code_setup
    after_run:
      - notify_failure
    steps:
      - script@1:
          title: Run iOS E2E tests on Browserstack
          is_always_run: true
          inputs:
            - content: |-
                #!/usr/bin/env bash
                # Check if TEST_TYPE is set to upgrade
                if [ "$TEST_TYPE" = "upgrade" ]; then
                  TEST_TYPE="--upgrade"
                # Check if TEST_TYPE is set to performance
                elif [ "$TEST_TYPE" = "performance" ]; then
                  TEST_TYPE="--performance"
                fi
                yarn test:wdio:ios:browserstack "$TEST_SUITE_FOLDER" "$TEST_TYPE"
      - script@1:
          is_always_run: true
          is_skippable: false
          title: Package test reports
          inputs:
            - content: |-
                #!/usr/bin/env bash
                cd $BITRISE_SOURCE_DIR/wdio/reports/
                zip -r test-report.zip html/
                mv test-report.zip $BITRISE_DEPLOY_DIR/
      - deploy-to-bitrise-io@2.2.3:
          is_always_run: true
          is_skippable: false
          inputs:
            - deploy_path: $BITRISE_DEPLOY_DIR/test-report.zip
          title: Deploy test report
    meta:
      bitrise.io:
        stack: linux-docker-android-22.04
        machine_type_id: standard
  deploy_android_to_store:
    steps:
      - pull-intermediate-files@1:
          inputs:
            - artifact_sources: .*
      - google-play-deploy:
          inputs:
            - app_path: $BITRISE_PLAY_STORE_ABB_PATH
            - track: internal
            - service_account_json_key_path: $BITRISEIO_BITRISEIO_SERVICE_ACCOUNT_JSON_KEY_URL_URL
            - package_name: $MM_ANDROID_PACKAGE_NAME
    envs:
      - opts:
          is_expand: true
        MM_ANDROID_PACKAGE_NAME: io.metamask
  deploy_ios_to_store:
    before_run:
      - setup
      - prep_environment
    after_run:
      - notify_failure
    steps:
      - script@1:
          title: Set version env vars
          inputs:
            - content: |-
                #!/usr/bin/env bash
                # Ignore if user changes branch to avoid errors in CircleCI
                if [[ -z "$VERSION_NAME" || -z "$VERSION_NUMBER" ]]; then
                  BRANCH="release/v$VERSION_NAME"
                  BRANCH_VERSION_NAME="$VERSION_NAME"

                  # Store build number (only if provided directly)
                  if [[ -n "$VERSION_NUMBER" ]]; then
                    BRANCH_VERSION_NUMBER="$VERSION_NUMBER"
                  fi
                fi

                # Setup default env vars
                envman add --key BITRISE_SCHEME --value "MetaMask"
                envman add --key VERSION_NAME --value "$BRANCH_VERSION_NAME"
                envman add --key VERSION_NUMBER --value "$BRANCH_VERSION_NUMBER"
      - certificate-and-profile-installer@1: {}
      - pull-intermediate-files@1:
          inputs:
            - artifact_sources: .*
          title: Pull artifact IPA file from build workflow
      - script@1:
          title: Find IPA file and fix OpenSSL bitcode issues
          inputs:
            - content: |-
                #!/usr/bin/env bash
                set -e

                echo "Searching for IPA file in artifact directory..."
                IPA_FILE=$(find "$BITRISE_DEPLOY_DIR" -name "*.ipa" -type f | head -1)
                
                if [ -z "$IPA_FILE" ]; then
                  echo "No IPA file found in deploy directory. Searching in temp directory..."
                  IPA_FILE=$(find /var/folders -name "*.ipa" -type f 2>/dev/null | grep -i metamask | head -1)
                fi
                
                if [ -z "$IPA_FILE" ]; then
                  echo "Error: No IPA file found"
                  exit 1
                fi
                
                echo "Found IPA file: $IPA_FILE"
                envman add --key IPA_PATH --value "$IPA_FILE"
                
                echo "Applying OpenSSL bitcode fix..."
                cd ios
                chmod +x remove_bitcode_for_bitrise.sh
                # Skip signing since we're in Bitrise environment - we'll let the App Store Connect upload handle it
                ./remove_bitcode_for_bitrise.sh "$IPA_FILE" true
                
                echo "OpenSSL bitcode fix applied successfully"
      - deploy-to-itunesconnect-application-loader@1:
          inputs:
<<<<<<< HEAD
            - ipa_path: $IPA_PATH
            - api_key_path: $BITRISEIO_APPLE_API_KEY_URL
            - api_issuer: $APPLE_API_ISSUER
            - connection: 'api_key'
=======
            - ipa_path: $BITRISE_APP_STORE_IPA_PATH
>>>>>>> ce320cf8
  # iOS Builds
  _ios_build_template:
    envs:
      - NO_FLIPPER: '1'
    before_run:
      - code_setup
    after_run:
      - notify_failure
    steps:
      - certificate-and-profile-installer@1: {
        run_if: '{{not (enveq "IS_SIM_BUILD" "true")}}' # Only run for physical builds
      }
      - set-xcode-build-number@1:
          inputs:
            - build_short_version_string: $NAME
            - build_version: $NUMBER
            - plist_path: $PROJECT_LOCATION_IOS/MetaMask/$INFO_PLIST_NAME
      - script@1:
          title: iOS Sourcemaps & Build
          is_always_run: false
          inputs:
            - content: |-
                #!/usr/bin/env bash
                echo 'This is the current build type: $METAMASK_BUILD_TYPE'
                if [ "$IS_DEV_BUILD" = "true" ]; then #EXPO BUILD
                    if [ "$IS_SIM_BUILD" = "true" ]; then
<<<<<<< HEAD
                        GIT_BRANCH=$BITRISE_GIT_BRANCH yarn start:ios:e2e
=======
                      if [ "$METAMASK_BUILD_TYPE" = "flask" ]; then
                        GIT_BRANCH=$BITRISE_GIT_BRANCH yarn start:ios:e2e:flask
                      else
                        GIT_BRANCH=$BITRISE_GIT_BRANCH yarn start:ios:e2e
                      fi
>>>>>>> ce320cf8
                    else
                        GIT_BRANCH=$BITRISE_GIT_BRANCH yarn build:ios:devbuild
                    fi
                elif [ "$METAMASK_BUILD_TYPE" = "main" ]; then
                    yarn build:ios:pre-release
                elif [ "$METAMASK_BUILD_TYPE" = "beta" ]; then
                    yarn build:ios:pre-beta
                elif [ "$METAMASK_BUILD_TYPE" = "flask" ]; then
                    yarn build:ios:pre-flask
                else
                    echo "Error: Invalid build type specified: $METAMASK_BUILD_TYPE"
                    exit 1
                fi
      - script@1:
          title: Rename iOS artifact files
          inputs:
            - content: |-
                #!/usr/bin/env bash
                # Set base paths
                if [ "$IS_SIM_BUILD" = "true" ]; then
                  BUILD_DIR="ios/build/Build/Products/Debug-iphonesimulator"
                  DEVICE_TYPE="simulator"
                  BINARY_EXTENSION=".app"
                else
                  BUILD_DIR="ios/build/output"
                  DEVICE_TYPE="physical"
                  BINARY_EXTENSION=".ipa"
                fi

                # Generate new name based on build type and version
                NEW_BASE_NAME="metamask-${DEVICE_TYPE}-${METAMASK_ENVIRONMENT}-${METAMASK_BUILD_TYPE}-${NAME}-${NUMBER}"

                # Rename binary
                OLD_BINARY="$BUILD_DIR/$APP_NAME$BINARY_EXTENSION"
                NEW_BINARY="$BUILD_DIR/$NEW_BASE_NAME$BINARY_EXTENSION"
                mv "$OLD_BINARY" "$NEW_BINARY"

                # Rename xcarchive (only for non-simulator builds)
                if [ "$IS_SIM_BUILD" != "true" ]; then
                  ARCHIVE_DIR="ios/build"
                  OLD_ARCHIVE="$ARCHIVE_DIR/$APP_NAME.xcarchive"
                  NEW_ARCHIVE="$ARCHIVE_DIR/$NEW_BASE_NAME.xcarchive"
                  mv "$OLD_ARCHIVE" "$NEW_ARCHIVE"
                fi

                # Export new names as environment variables
                envman add --key RENAMED_ARCHIVE_FILE --value "$NEW_BASE_NAME.xcarchive"
                envman add --key BINARY_DEPLOY_PATH --value "$BUILD_DIR/$NEW_BASE_NAME$BINARY_EXTENSION"
      - deploy-to-bitrise-io@2.2.3:
          is_always_run: false
          is_skippable: true
          inputs:
            - pipeline_intermediate_files: $BINARY_DEPLOY_PATH:BITRISE_APP_STORE_IPA_PATH
            - deploy_path: $BINARY_DEPLOY_PATH
            - is_compress: true
          title: Deploy iOS Binary
      - deploy-to-bitrise-io@2.2.3:
          is_always_run: false
          is_skippable: true
          run_if: '{{not (enveq "IS_SIM_BUILD" "true")}}' # Only run for physical builds
          inputs:
            - deploy_path: ios/build/$RENAMED_ARCHIVE_FILE
          title: Deploy Symbols File
      - deploy-to-bitrise-io@2.2.3:
          is_always_run: false
          is_skippable: true
          run_if: '{{not (enveq "IS_SIM_BUILD" "true")}}' # Only run for physical builds
          inputs:
            - pipeline_intermediate_files: sourcemaps/ios/index.js.map:BITRISE_APP_STORE_SOURCEMAP_PATH
            - deploy_path: sourcemaps/ios/index.js.map
          title: Deploy Source Map
  build_ios_release:
    envs:
      - METAMASK_BUILD_TYPE: "main"
      - METAMASK_ENVIRONMENT: 'production'
      - NAME: $VERSION_NAME
      - NUMBER: $VERSION_NUMBER
      - APP_NAME: "MetaMask"
      - INFO_PLIST_NAME: "Info.plist"
    after_run:
      - _ios_build_template
  build_ios_release_and_upload_sourcemaps:
    envs:
      - SENTRY_DISABLE_AUTO_UPLOAD: 'false'
<<<<<<< HEAD
      - METAMASK_BUILD_TYPE: "main"
=======
      - METAMASK_BUILD_TYPE: 'main'
>>>>>>> ce320cf8
      - METAMASK_ENVIRONMENT: 'production'
      - NAME: $VERSION_NAME
      - NUMBER: $VERSION_NUMBER
      - APP_NAME: "MetaMask"
      - INFO_PLIST_NAME: "Info.plist"
    after_run:
      - _ios_build_template
<<<<<<< HEAD
=======
  build_ios_rc_and_upload_sourcemaps:
    envs:
      - SENTRY_DISABLE_AUTO_UPLOAD: 'false'
      - METAMASK_BUILD_TYPE: 'main'
      - METAMASK_ENVIRONMENT: 'pre-release'
      - NAME: $VERSION_NAME
      - NUMBER: $VERSION_NUMBER
      - APP_NAME: "MetaMask"
      - INFO_PLIST_NAME: "Info.plist"
    after_run:
      - _ios_build_template
>>>>>>> ce320cf8
  build_ios_beta:
    envs:
      - METAMASK_BUILD_TYPE: "beta"
      - METAMASK_ENVIRONMENT: 'production'
      - NAME: $VERSION_NAME
      - NUMBER: $VERSION_NUMBER
      - APP_NAME: "MetaMask"
      - INFO_PLIST_NAME: "Info.plist"
    after_run:
      - _ios_build_template
  build_ios_flask_release:
    envs:
      - METAMASK_BUILD_TYPE: "flask"
      - METAMASK_ENVIRONMENT: 'production'
      - NAME: $FLASK_VERSION_NAME
      - NUMBER: $FLASK_VERSION_NUMBER
      - APP_NAME: "MetaMask-Flask"
      - INFO_PLIST_NAME: "MetaMask-Flask-Info.plist"
    after_run:
      - _ios_build_template
  build_ios_simbuild:
    envs:
      - IS_SIM_BUILD: 'true'
      - IS_DEV_BUILD: 'true'
      - METAMASK_BUILD_TYPE: 'main'
      - METAMASK_ENVIRONMENT: 'debug'
      - NAME: $VERSION_NAME
      - NUMBER: $VERSION_NUMBER
      - APP_NAME: 'MetaMask'
      - INFO_PLIST_NAME: 'Info.plist'
    after_run:
      - _ios_build_template
  build_ios_devbuild:
    envs:
      - IS_DEV_BUILD: 'true'
      - METAMASK_BUILD_TYPE: 'main'
      - METAMASK_ENVIRONMENT: 'debug'
      - NAME: $VERSION_NAME
      - NUMBER: $VERSION_NUMBER
      - APP_NAME: 'MetaMask'
      - INFO_PLIST_NAME: 'Info.plist'
    after_run:
      - _ios_build_template
<<<<<<< HEAD
=======
  build_ios_flask_devbuild:
    envs:
      - IS_DEV_BUILD: 'true'
      - METAMASK_BUILD_TYPE: 'flask'
      - METAMASK_ENVIRONMENT: 'debug'
      - NAME: $FLASK_VERSION_NAME
      - NUMBER: $FLASK_VERSION_NUMBER
      - APP_NAME: "MetaMask-Flask"
      - INFO_PLIST_NAME: "MetaMask-Flask-Info.plist"
    after_run:
      - _ios_build_template
  build_ios_flask_simbuild:
    envs:
      - IS_SIM_BUILD: 'true'
      - IS_DEV_BUILD: 'true'
      - METAMASK_BUILD_TYPE: 'flask'
      - METAMASK_ENVIRONMENT: 'debug'
      - NAME: $FLASK_VERSION_NAME
      - NUMBER: $FLASK_VERSION_NUMBER
      - APP_NAME: "MetaMask-Flask"
      - INFO_PLIST_NAME: "MetaMask-Flask-Info.plist"
    after_run:
      - _ios_build_template
>>>>>>> ce320cf8
  build_ios_qa:
    envs:
      - NO_FLIPPER: '1'
    before_run:
      - code_setup
    after_run:
      - _upload_ipa_to_browserstack
      - notify_failure
    steps:
      - certificate-and-profile-installer@1: {}
      - set-xcode-build-number@1:
          inputs:
            - build_short_version_string: $VERSION_NAME
            - build_version: $VERSION_NUMBER
            - plist_path: $PROJECT_LOCATION_IOS/MetaMask/MetaMask-QA-Info.plist
      - script@1:
          inputs:
            - content: |-
                #!/usr/bin/env bash
                node -v
                GIT_BRANCH=$BITRISE_GIT_BRANCH METAMASK_BUILD_TYPE='main' METAMASK_ENVIRONMENT='qa' yarn build:ios:pre-qa
          title: iOS Sourcemaps & Build
          is_always_run: false
      - deploy-to-bitrise-io@2.2.3:
          is_always_run: false
          is_skippable: true
          inputs:
            - pipeline_intermediate_files: ios/build/output/MetaMask-QA.ipa:BITRISE_APP_STORE_IPA_PATH
            - deploy_path: ios/build/output/MetaMask-QA.ipa
          title: Deploy iOS IPA
      - deploy-to-bitrise-io@2.2.3:
          is_always_run: false
          is_skippable: true
          inputs:
            - deploy_path: ios/build/MetaMask-QA.xcarchive
          title: Deploy Symbols File
      - deploy-to-bitrise-io@2.2.3:
          is_always_run: false
          is_skippable: true
          inputs:
            - pipeline_intermediate_files: sourcemaps/ios/index.js.map:BITRISE_APP_STORE_SOURCEMAP_PATH
            - deploy_path: sourcemaps/ios/index.js.map
          title: Deploy Source Map
  _upload_ipa_to_browserstack:
    steps:
      - script@1:
          title: Upload IPA to Browserstack
          inputs:
            - content: |-
                #!/usr/bin/env bash
                set -e
                set -x
                set -o pipefail

                IPA_DIR="ios/build/output"
                ORIGINAL_IPA="$IPA_DIR/MetaMask-QA.ipa"
                
                CUSTOM_ID="$BITRISE_GIT_BRANCH-$VERSION_NAME-$VERSION_NUMBER"
                CUSTOM_ID=${CUSTOM_ID////-}
                
                mv "$ORIGINAL_IPA" "$IPA_DIR/$CUSTOM_ID.ipa"
                IPA_PATH="$IPA_DIR/$CUSTOM_ID.ipa"

                # Upload to app-automate
                curl -u "$BROWSERSTACK_USERNAME:$BROWSERSTACK_ACCESS_KEY" \
                    -X POST "https://api-cloud.browserstack.com/app-automate/upload" \
                    -F "file=@$IPA_PATH" \
                    -F 'data={"custom_id": "'$CUSTOM_ID'"}' \
                    | jq -j '.app_url' \
                    | envman add --key BROWSERSTACK_IOS_APP_URL
                echo "BROWSERSTACK_IOS_APP_URL: $BROWSERSTACK_IOS_APP_URL"
                # Upload to app-live
                curl -u "$BROWSERSTACK_USERNAME:$BROWSERSTACK_ACCESS_KEY" \
                    -X POST "https://api-cloud.browserstack.com/app-live/upload" \
                    -F "file=@$IPA_PATH" \
                    -F 'data={"custom_id": "'$CUSTOM_ID'"}'

                # Get recent apps
                curl -u "$BROWSERSTACK_USERNAME:$BROWSERSTACK_ACCESS_KEY" \
                    -X GET https://api-cloud.browserstack.com/app-automate/recent_apps \
                    | jq > browserstack_uploaded_apps.json
      - share-pipeline-variable@1:
          title: Persist BROWSERSTACK_IOS_APP_URL across all stages
          inputs:
            - variables: |-
                BROWSERSTACK_IOS_APP_URL
      - deploy-to-bitrise-io@2.2.3:
          is_always_run: false
          is_skippable: true
          inputs:
            - deploy_path: browserstack_uploaded_apps.json
          title: Bitrise Deploy Browserstack Uploaded Apps
  build_ios_flask_release:
    before_run:
      - code_setup
    after_run:
      - notify_failure
    steps:
      - certificate-and-profile-installer@1: {}
      - set-xcode-build-number@1:
          inputs:
            - build_short_version_string: $FLASK_VERSION_NAME
            - build_version: $FLASK_VERSION_NUMBER
            - plist_path: $PROJECT_LOCATION_IOS/MetaMask/MetaMask-Flask-Info.plist
      - script@1:
          inputs:
            - content: |-
                #!/usr/bin/env bash
                node -v
                METAMASK_BUILD_TYPE='flask' METAMASK_ENVIRONMENT='production' yarn build:ios:pre-flask
          title: iOS Sourcemaps & Build
          is_always_run: false
      - deploy-to-bitrise-io@2.2.3:
          is_always_run: false
          is_skippable: true
          inputs:
            - pipeline_intermediate_files: ios/build/output/MetaMask-Flask.ipa:BITRISE_APP_STORE_IPA_PATH
            - deploy_path: ios/build/output/MetaMask-Flask.ipa
          title: Deploy iOS IPA
      - deploy-to-bitrise-io@2.2.3:
          is_always_run: false
          is_skippable: true
          inputs:
            - deploy_path: ios/build/MetaMask-Flask.xcarchive:BITRISE_APP_STORE_XCARCHIVE_PATH
          title: Deploy Symbols File
      - deploy-to-bitrise-io@2.2.3:
          is_always_run: false
          is_skippable: true
          inputs:
            - pipeline_intermediate_files: sourcemaps/ios/index.js.map:BITRISE_APP_STORE_SOURCEMAP_PATH
            - deploy_path: sourcemaps/ios/index.js.map
          title: Deploy Source Map
  build_ios_qa_flask:
    envs:
      - NO_FLIPPER: '1'
<<<<<<< HEAD
    before_run:
      - code_setup
    after_run:
      - _upload_ipa_to_browserstack_flask
      - notify_failure
    steps:
      - certificate-and-profile-installer@1: {}
      - set-xcode-build-number@1:
          inputs:
            - build_short_version_string: $FLASK_VERSION_NAME
            - build_version: $FLASK_VERSION_NUMBER
            - plist_path: $PROJECT_LOCATION_IOS/MetaMask/MetaMask-Flask-Info.plist
      - script@1:
          inputs:
            - content: |-
                #!/usr/bin/env bash
                node -v
                GIT_BRANCH=$BITRISE_GIT_BRANCH METAMASK_BUILD_TYPE='flask' METAMASK_ENVIRONMENT='qa' yarn build:ios:pre-flask
          title: iOS Flask Sourcemaps & Build
          is_always_run: false
      - deploy-to-bitrise-io@2.2.3:
          is_always_run: false
          is_skippable: true
          inputs:
            - pipeline_intermediate_files: ios/build/output/MetaMask-Flask.ipa:BITRISE_APP_STORE_FLASK_IPA_PATH
            - deploy_path: ios/build/output/MetaMask-Flask.ipa
          title: Deploy iOS Flask IPA
      - deploy-to-bitrise-io@2.2.3:
          is_always_run: false
          is_skippable: true
          inputs:
            - deploy_path: ios/build/MetaMask-Flask.xcarchive
          title: Deploy Flask Symbols File
      - deploy-to-bitrise-io@2.2.3:
          is_always_run: false
          is_skippable: true
          inputs:
            - pipeline_intermediate_files: sourcemaps/ios/index.js.map:BITRISE_APP_STORE_FLASK_SOURCEMAP_PATH
            - deploy_path: sourcemaps/ios/index.js.map
          title: Deploy Flask Source Map
  _upload_ipa_to_browserstack_flask:
    steps:
      - script@1:
          title: Upload Flask IPA to Browserstack
          inputs:
            - content: |-
                #!/usr/bin/env bash
                set -e
                set -x
                set -o pipefail
                CUSTOM_ID="flask-$BITRISE_GIT_BRANCH-$FLASK_VERSION_NAME-$FLASK_VERSION_NUMBER"
                CUSTOM_ID=${CUSTOM_ID////-}
                IPA_PATH=ios/build/output/MetaMask-Flask.ipa
                IPA_PATH_FOR_APP_LIVE=ios/build/output/"$CUSTOM_ID".ipa
                curl -u "$BROWSERSTACK_USERNAME:$BROWSERSTACK_ACCESS_KEY" -X POST "https://api-cloud.browserstack.com/app-automate/upload" -F "file=@$IPA_PATH" -F 'data={"custom_id": "'$CUSTOM_ID'"}' | jq -j '.app_url' | envman add --key BROWSERSTACK_IOS_FLASK_APP_URL
                mv "$IPA_PATH" "$IPA_PATH_FOR_APP_LIVE"
                curl -u "$BROWSERSTACK_USERNAME:$BROWSERSTACK_ACCESS_KEY" -X POST "https://api-cloud.browserstack.com/app-live/upload" -F "file=@$IPA_PATH_FOR_APP_LIVE" -F 'data={"custom_id": "'$CUSTOM_ID'"}'
                curl -u "$BROWSERSTACK_USERNAME:$BROWSERSTACK_ACCESS_KEY" -X GET https://api-cloud.browserstack.com/app-automate/recent_apps | jq > browserstack_uploaded_flask_apps.json
      - share-pipeline-variable@1:
          title: Persist BROWSERSTACK_IOS_FLASK_APP_URL across all stages
          inputs:
            - variables: |-
                BROWSERSTACK_IOS_FLASK_APP_URL
      - deploy-to-bitrise-io@2.2.3:
          is_always_run: false
          is_skippable: true
          inputs:
            - deploy_path: browserstack_uploaded_flask_apps.json
          title: Bitrise Deploy Browserstack Uploaded Flask Apps
  build_android_flask_release:
=======
>>>>>>> ce320cf8
    before_run:
      - code_setup
    after_run:
      - _upload_ipa_to_browserstack_flask
      - notify_failure
    steps:
      - certificate-and-profile-installer@1: {}
      - set-xcode-build-number@1:
          inputs:
            - build_short_version_string: $FLASK_VERSION_NAME
            - build_version: $FLASK_VERSION_NUMBER
            - plist_path: $PROJECT_LOCATION_IOS/MetaMask/MetaMask-Flask-Info.plist
      - script@1:
          inputs:
            - content: |-
                #!/usr/bin/env bash
                node -v
                GIT_BRANCH=$BITRISE_GIT_BRANCH METAMASK_BUILD_TYPE='flask' METAMASK_ENVIRONMENT='qa' yarn build:ios:pre-flask
          title: iOS Flask Sourcemaps & Build
          is_always_run: false
      - deploy-to-bitrise-io@2.2.3:
          is_always_run: false
          is_skippable: true
          inputs:
            - pipeline_intermediate_files: ios/build/output/MetaMask-Flask.ipa:BITRISE_APP_STORE_FLASK_IPA_PATH
            - deploy_path: ios/build/output/MetaMask-Flask.ipa
          title: Deploy iOS Flask IPA
      - deploy-to-bitrise-io@2.2.3:
          is_always_run: false
          is_skippable: true
          inputs:
            - deploy_path: ios/build/MetaMask-Flask.xcarchive
          title: Deploy Flask Symbols File
      - deploy-to-bitrise-io@2.2.3:
          is_always_run: false
          is_skippable: true
          inputs:
            - pipeline_intermediate_files: sourcemaps/ios/index.js.map:BITRISE_APP_STORE_FLASK_SOURCEMAP_PATH
            - deploy_path: sourcemaps/ios/index.js.map
          title: Deploy Flask Source Map
  _upload_ipa_to_browserstack_flask:
    steps:
      - script@1:
          title: Upload Flask IPA to Browserstack
          inputs:
            - content: |-
                #!/usr/bin/env bash
                set -e
                set -x
                set -o pipefail
                CUSTOM_ID="flask-$BITRISE_GIT_BRANCH-$FLASK_VERSION_NAME-$FLASK_VERSION_NUMBER"
                CUSTOM_ID=${CUSTOM_ID////-}
                IPA_PATH=ios/build/output/MetaMask-Flask.ipa
                IPA_PATH_FOR_APP_LIVE=ios/build/output/"$CUSTOM_ID".ipa
                curl -u "$BROWSERSTACK_USERNAME:$BROWSERSTACK_ACCESS_KEY" -X POST "https://api-cloud.browserstack.com/app-automate/upload" -F "file=@$IPA_PATH" -F 'data={"custom_id": "'$CUSTOM_ID'"}' | jq -j '.app_url' | envman add --key BROWSERSTACK_IOS_FLASK_APP_URL
                mv "$IPA_PATH" "$IPA_PATH_FOR_APP_LIVE"
                curl -u "$BROWSERSTACK_USERNAME:$BROWSERSTACK_ACCESS_KEY" -X POST "https://api-cloud.browserstack.com/app-live/upload" -F "file=@$IPA_PATH_FOR_APP_LIVE" -F 'data={"custom_id": "'$CUSTOM_ID'"}'
                curl -u "$BROWSERSTACK_USERNAME:$BROWSERSTACK_ACCESS_KEY" -X GET https://api-cloud.browserstack.com/app-automate/recent_apps | jq > browserstack_uploaded_flask_apps.json
      - share-pipeline-variable@1:
          title: Persist BROWSERSTACK_IOS_FLASK_APP_URL across all stages
          inputs:
            - variables: |-
                BROWSERSTACK_IOS_FLASK_APP_URL
      - deploy-to-bitrise-io@2.2.3:
          is_always_run: false
          is_skippable: true
          inputs:
<<<<<<< HEAD
            - pipeline_intermediate_files: /bitrise/src/sourcemaps/android/index.js.map:BITRISE_PLAY_STORE_SOURCEMAP_PATH
            - deploy_path: sourcemaps/android/index.js.map
          title: Bitrise Deploy Sourcemaps
    meta:
      bitrise.io:
        stack: linux-docker-android-22.04
        machine_type_id: elite-xl
=======
            - deploy_path: browserstack_uploaded_flask_apps.json
          title: Bitrise Deploy Browserstack Uploaded Flask Apps
>>>>>>> ce320cf8
app:
  envs:
    - opts:
        is_expand: false
      MM_NOTIFICATIONS_UI_ENABLED: true
    - opts:
        is_expand: false
      MM_NETWORK_UI_REDESIGN_ENABLED: false
    - opts:
        is_expand: false
      MM_BRIDGE_UI_ENABLED: true
    - opts:
        is_expand: false
      PORTFOLIO_VIEW: true
    - opts:
        is_expand: false
      MM_MULTICHAIN_V1_ENABLED: true
    - opts:
        is_expand: false
      MM_CHAIN_PERMISSIONS: true
    - opts:
        is_expand: false
      MM_PERMISSIONS_SETTINGS_V1_ENABLED: false
    - opts:
        is_expand: false
      MM_SECURITY_ALERTS_API_ENABLED: true
    - opts:
        is_expand: false
      PROJECT_LOCATION: android
    - opts:
        is_expand: false
      NDK_VERSION: 26.1.10909125
    - opts:
        is_expand: false
      QA_APK_NAME: app-qa-release
    - opts:
        is_expand: false
      MODULE: app
    - opts:
        is_expand: false
      VARIANT: ''
    - opts:
        is_expand: false
      BITRISE_PROJECT_PATH: ios/MetaMask.xcworkspace
    - opts:
        is_expand: false
      BITRISE_SCHEME: MetaMask
    - opts:
        is_expand: false
      BITRISE_EXPORT_METHOD: enterprise
    - opts:
        is_expand: false
      PROJECT_LOCATION_ANDROID: android
    - opts:
        is_expand: false
      PROJECT_LOCATION_IOS: ios
    - opts:
        is_expand: false
<<<<<<< HEAD
      VERSION_NAME: 7.45.99
    - opts:
        is_expand: false
      VERSION_NUMBER: 1822
    - opts:
        is_expand: false
      FLASK_VERSION_NAME: 7.45.99
    - opts:
        is_expand: false
      FLASK_VERSION_NUMBER: 1822
=======
      VERSION_NAME: 7.44.0
    - opts:
        is_expand: false
      VERSION_NUMBER: 1773
    - opts:
        is_expand: false
      FLASK_VERSION_NAME: 7.44.0
    - opts:
        is_expand: false
      FLASK_VERSION_NUMBER: 1773
>>>>>>> ce320cf8
    - opts:
        is_expand: false
      ANDROID_APK_LINK: ''
    - opts:
        is_expand: false
      ANDROID_AAP_LINK: ''
    - opts:
        is_expand: false
      IOS_APP_LINK: ''
    - opts:
        is_expand: false
      NVM_VERSION: 0.39.7
    - opts:
        is_expand: false
      NVM_SHA256SUM: '8e45fa547f428e9196a5613efad3bfa4d4608b74ca870f930090598f5af5f643'
    - opts:
        is_expand: false
      NODE_VERSION: 20.18.0
    - opts:
        is_expand: false
      YARN_VERSION: 1.22.22
    - opts:
        is_expand: false
      COREPACK_VERSION: 0.28.0
meta:
  bitrise.io:
    stack: osx-xcode-16.2.x
<<<<<<< HEAD
    machine_type_id: g2.mac.large
=======
    machine_type_id: g2.mac.4large
>>>>>>> ce320cf8
trigger_map:
  - push_branch: release/*
    pipeline: pr_regression_e2e_pipeline
  - push_branch: main
    pipeline: app_launch_times_and_expo_pipeline
  - tag: 'qa-*'
    pipeline: create_qa_builds_pipeline
  - tag: 'v*.*.*'
    pipeline: create_qa_builds_pipeline<|MERGE_RESOLUTION|>--- conflicted
+++ resolved
@@ -292,9 +292,7 @@
     steps:
       - activate-ssh-key@4:
           run_if: '{{getenv "SSH_RSA_PRIVATE_KEY" | ne ""}}'
-      - git-clone@6: 
-          inputs:
-            - reset_repository: "Yes"
+      - git-clone@6: {}
   set_commit_hash:
     steps:
       - script@1:
@@ -413,7 +411,6 @@
       - git-clone@6:
           inputs:
             - update_submodules: 'no'
-            - reset_repository: "Yes"
           is_always_run: true # always run to also feed failure notifications
       - script@1:
           is_always_run: true # always run to also feed failure notifications
@@ -1461,32 +1458,12 @@
       - KEYSTORE_PATH: 'android/keystores/release.keystore'
       - APP_NAME: 'prod'
       - OUTPUT_PATH: 'prodRelease'
-<<<<<<< HEAD
     after_run:
       - _android_build_template
     meta:
       bitrise.io:
         stack: linux-docker-android-22.04
         machine_type_id: elite-xl
-  build_android_flask_release:
-    envs:
-      - METAMASK_BUILD_TYPE: 'flask'
-      - METAMASK_ENVIRONMENT: 'production'
-      - NAME: $FLASK_VERSION_NAME
-      - NUMBER: $FLASK_VERSION_NUMBER
-      - KEYSTORE_PATH: 'android/keystores/flaskRelease.keystore'
-      - APP_NAME: 'flask'
-      - OUTPUT_PATH: 'flaskRelease'
-=======
->>>>>>> ce320cf8
-    after_run:
-      - _android_build_template
-    meta:
-      bitrise.io:
-        stack: linux-docker-android-22.04
-        machine_type_id: elite-xl
-<<<<<<< HEAD
-=======
   build_android_rc_and_upload_sourcemaps:
     envs:
       - SENTRY_DISABLE_AUTO_UPLOAD: 'false'
@@ -1518,7 +1495,6 @@
       bitrise.io:
         stack: linux-docker-android-22.04
         machine_type_id: elite-xl
->>>>>>> ce320cf8
   build_android_devbuild:
     envs:
       - IS_DEV_BUILD: 'true'
@@ -1529,8 +1505,6 @@
       - APP_NAME: 'prod'
     after_run:
       - _android_build_template
-<<<<<<< HEAD
-=======
     meta:
       bitrise.io:
         stack: linux-docker-android-22.04
@@ -1545,7 +1519,6 @@
       - APP_NAME: 'flask'
     after_run:
       - _android_build_template
->>>>>>> ce320cf8
     meta:
       bitrise.io:
         stack: linux-docker-android-22.04
@@ -1858,77 +1831,13 @@
           is_expand: true
         MM_ANDROID_PACKAGE_NAME: io.metamask
   deploy_ios_to_store:
-    before_run:
-      - setup
-      - prep_environment
-    after_run:
-      - notify_failure
-    steps:
-      - script@1:
-          title: Set version env vars
-          inputs:
-            - content: |-
-                #!/usr/bin/env bash
-                # Ignore if user changes branch to avoid errors in CircleCI
-                if [[ -z "$VERSION_NAME" || -z "$VERSION_NUMBER" ]]; then
-                  BRANCH="release/v$VERSION_NAME"
-                  BRANCH_VERSION_NAME="$VERSION_NAME"
-
-                  # Store build number (only if provided directly)
-                  if [[ -n "$VERSION_NUMBER" ]]; then
-                    BRANCH_VERSION_NUMBER="$VERSION_NUMBER"
-                  fi
-                fi
-
-                # Setup default env vars
-                envman add --key BITRISE_SCHEME --value "MetaMask"
-                envman add --key VERSION_NAME --value "$BRANCH_VERSION_NAME"
-                envman add --key VERSION_NUMBER --value "$BRANCH_VERSION_NUMBER"
-      - certificate-and-profile-installer@1: {}
+    steps:
       - pull-intermediate-files@1:
           inputs:
             - artifact_sources: .*
-          title: Pull artifact IPA file from build workflow
-      - script@1:
-          title: Find IPA file and fix OpenSSL bitcode issues
-          inputs:
-            - content: |-
-                #!/usr/bin/env bash
-                set -e
-
-                echo "Searching for IPA file in artifact directory..."
-                IPA_FILE=$(find "$BITRISE_DEPLOY_DIR" -name "*.ipa" -type f | head -1)
-                
-                if [ -z "$IPA_FILE" ]; then
-                  echo "No IPA file found in deploy directory. Searching in temp directory..."
-                  IPA_FILE=$(find /var/folders -name "*.ipa" -type f 2>/dev/null | grep -i metamask | head -1)
-                fi
-                
-                if [ -z "$IPA_FILE" ]; then
-                  echo "Error: No IPA file found"
-                  exit 1
-                fi
-                
-                echo "Found IPA file: $IPA_FILE"
-                envman add --key IPA_PATH --value "$IPA_FILE"
-                
-                echo "Applying OpenSSL bitcode fix..."
-                cd ios
-                chmod +x remove_bitcode_for_bitrise.sh
-                # Skip signing since we're in Bitrise environment - we'll let the App Store Connect upload handle it
-                ./remove_bitcode_for_bitrise.sh "$IPA_FILE" true
-                
-                echo "OpenSSL bitcode fix applied successfully"
       - deploy-to-itunesconnect-application-loader@1:
           inputs:
-<<<<<<< HEAD
-            - ipa_path: $IPA_PATH
-            - api_key_path: $BITRISEIO_APPLE_API_KEY_URL
-            - api_issuer: $APPLE_API_ISSUER
-            - connection: 'api_key'
-=======
             - ipa_path: $BITRISE_APP_STORE_IPA_PATH
->>>>>>> ce320cf8
   # iOS Builds
   _ios_build_template:
     envs:
@@ -1955,15 +1864,11 @@
                 echo 'This is the current build type: $METAMASK_BUILD_TYPE'
                 if [ "$IS_DEV_BUILD" = "true" ]; then #EXPO BUILD
                     if [ "$IS_SIM_BUILD" = "true" ]; then
-<<<<<<< HEAD
-                        GIT_BRANCH=$BITRISE_GIT_BRANCH yarn start:ios:e2e
-=======
                       if [ "$METAMASK_BUILD_TYPE" = "flask" ]; then
                         GIT_BRANCH=$BITRISE_GIT_BRANCH yarn start:ios:e2e:flask
                       else
                         GIT_BRANCH=$BITRISE_GIT_BRANCH yarn start:ios:e2e
                       fi
->>>>>>> ce320cf8
                     else
                         GIT_BRANCH=$BITRISE_GIT_BRANCH yarn build:ios:devbuild
                     fi
@@ -2048,11 +1953,7 @@
   build_ios_release_and_upload_sourcemaps:
     envs:
       - SENTRY_DISABLE_AUTO_UPLOAD: 'false'
-<<<<<<< HEAD
-      - METAMASK_BUILD_TYPE: "main"
-=======
       - METAMASK_BUILD_TYPE: 'main'
->>>>>>> ce320cf8
       - METAMASK_ENVIRONMENT: 'production'
       - NAME: $VERSION_NAME
       - NUMBER: $VERSION_NUMBER
@@ -2060,8 +1961,6 @@
       - INFO_PLIST_NAME: "Info.plist"
     after_run:
       - _ios_build_template
-<<<<<<< HEAD
-=======
   build_ios_rc_and_upload_sourcemaps:
     envs:
       - SENTRY_DISABLE_AUTO_UPLOAD: 'false'
@@ -2073,7 +1972,6 @@
       - INFO_PLIST_NAME: "Info.plist"
     after_run:
       - _ios_build_template
->>>>>>> ce320cf8
   build_ios_beta:
     envs:
       - METAMASK_BUILD_TYPE: "beta"
@@ -2117,8 +2015,6 @@
       - INFO_PLIST_NAME: 'Info.plist'
     after_run:
       - _ios_build_template
-<<<<<<< HEAD
-=======
   build_ios_flask_devbuild:
     envs:
       - IS_DEV_BUILD: 'true'
@@ -2142,7 +2038,6 @@
       - INFO_PLIST_NAME: "MetaMask-Flask-Info.plist"
     after_run:
       - _ios_build_template
->>>>>>> ce320cf8
   build_ios_qa:
     envs:
       - NO_FLIPPER: '1'
@@ -2278,7 +2173,6 @@
   build_ios_qa_flask:
     envs:
       - NO_FLIPPER: '1'
-<<<<<<< HEAD
     before_run:
       - code_setup
     after_run:
@@ -2348,88 +2242,6 @@
           inputs:
             - deploy_path: browserstack_uploaded_flask_apps.json
           title: Bitrise Deploy Browserstack Uploaded Flask Apps
-  build_android_flask_release:
-=======
->>>>>>> ce320cf8
-    before_run:
-      - code_setup
-    after_run:
-      - _upload_ipa_to_browserstack_flask
-      - notify_failure
-    steps:
-      - certificate-and-profile-installer@1: {}
-      - set-xcode-build-number@1:
-          inputs:
-            - build_short_version_string: $FLASK_VERSION_NAME
-            - build_version: $FLASK_VERSION_NUMBER
-            - plist_path: $PROJECT_LOCATION_IOS/MetaMask/MetaMask-Flask-Info.plist
-      - script@1:
-          inputs:
-            - content: |-
-                #!/usr/bin/env bash
-                node -v
-                GIT_BRANCH=$BITRISE_GIT_BRANCH METAMASK_BUILD_TYPE='flask' METAMASK_ENVIRONMENT='qa' yarn build:ios:pre-flask
-          title: iOS Flask Sourcemaps & Build
-          is_always_run: false
-      - deploy-to-bitrise-io@2.2.3:
-          is_always_run: false
-          is_skippable: true
-          inputs:
-            - pipeline_intermediate_files: ios/build/output/MetaMask-Flask.ipa:BITRISE_APP_STORE_FLASK_IPA_PATH
-            - deploy_path: ios/build/output/MetaMask-Flask.ipa
-          title: Deploy iOS Flask IPA
-      - deploy-to-bitrise-io@2.2.3:
-          is_always_run: false
-          is_skippable: true
-          inputs:
-            - deploy_path: ios/build/MetaMask-Flask.xcarchive
-          title: Deploy Flask Symbols File
-      - deploy-to-bitrise-io@2.2.3:
-          is_always_run: false
-          is_skippable: true
-          inputs:
-            - pipeline_intermediate_files: sourcemaps/ios/index.js.map:BITRISE_APP_STORE_FLASK_SOURCEMAP_PATH
-            - deploy_path: sourcemaps/ios/index.js.map
-          title: Deploy Flask Source Map
-  _upload_ipa_to_browserstack_flask:
-    steps:
-      - script@1:
-          title: Upload Flask IPA to Browserstack
-          inputs:
-            - content: |-
-                #!/usr/bin/env bash
-                set -e
-                set -x
-                set -o pipefail
-                CUSTOM_ID="flask-$BITRISE_GIT_BRANCH-$FLASK_VERSION_NAME-$FLASK_VERSION_NUMBER"
-                CUSTOM_ID=${CUSTOM_ID////-}
-                IPA_PATH=ios/build/output/MetaMask-Flask.ipa
-                IPA_PATH_FOR_APP_LIVE=ios/build/output/"$CUSTOM_ID".ipa
-                curl -u "$BROWSERSTACK_USERNAME:$BROWSERSTACK_ACCESS_KEY" -X POST "https://api-cloud.browserstack.com/app-automate/upload" -F "file=@$IPA_PATH" -F 'data={"custom_id": "'$CUSTOM_ID'"}' | jq -j '.app_url' | envman add --key BROWSERSTACK_IOS_FLASK_APP_URL
-                mv "$IPA_PATH" "$IPA_PATH_FOR_APP_LIVE"
-                curl -u "$BROWSERSTACK_USERNAME:$BROWSERSTACK_ACCESS_KEY" -X POST "https://api-cloud.browserstack.com/app-live/upload" -F "file=@$IPA_PATH_FOR_APP_LIVE" -F 'data={"custom_id": "'$CUSTOM_ID'"}'
-                curl -u "$BROWSERSTACK_USERNAME:$BROWSERSTACK_ACCESS_KEY" -X GET https://api-cloud.browserstack.com/app-automate/recent_apps | jq > browserstack_uploaded_flask_apps.json
-      - share-pipeline-variable@1:
-          title: Persist BROWSERSTACK_IOS_FLASK_APP_URL across all stages
-          inputs:
-            - variables: |-
-                BROWSERSTACK_IOS_FLASK_APP_URL
-      - deploy-to-bitrise-io@2.2.3:
-          is_always_run: false
-          is_skippable: true
-          inputs:
-<<<<<<< HEAD
-            - pipeline_intermediate_files: /bitrise/src/sourcemaps/android/index.js.map:BITRISE_PLAY_STORE_SOURCEMAP_PATH
-            - deploy_path: sourcemaps/android/index.js.map
-          title: Bitrise Deploy Sourcemaps
-    meta:
-      bitrise.io:
-        stack: linux-docker-android-22.04
-        machine_type_id: elite-xl
-=======
-            - deploy_path: browserstack_uploaded_flask_apps.json
-          title: Bitrise Deploy Browserstack Uploaded Flask Apps
->>>>>>> ce320cf8
 app:
   envs:
     - opts:
@@ -2440,9 +2252,6 @@
       MM_NETWORK_UI_REDESIGN_ENABLED: false
     - opts:
         is_expand: false
-      MM_BRIDGE_UI_ENABLED: true
-    - opts:
-        is_expand: false
       PORTFOLIO_VIEW: true
     - opts:
         is_expand: false
@@ -2488,18 +2297,6 @@
       PROJECT_LOCATION_IOS: ios
     - opts:
         is_expand: false
-<<<<<<< HEAD
-      VERSION_NAME: 7.45.99
-    - opts:
-        is_expand: false
-      VERSION_NUMBER: 1822
-    - opts:
-        is_expand: false
-      FLASK_VERSION_NAME: 7.45.99
-    - opts:
-        is_expand: false
-      FLASK_VERSION_NUMBER: 1822
-=======
       VERSION_NAME: 7.44.0
     - opts:
         is_expand: false
@@ -2510,7 +2307,6 @@
     - opts:
         is_expand: false
       FLASK_VERSION_NUMBER: 1773
->>>>>>> ce320cf8
     - opts:
         is_expand: false
       ANDROID_APK_LINK: ''
@@ -2538,11 +2334,7 @@
 meta:
   bitrise.io:
     stack: osx-xcode-16.2.x
-<<<<<<< HEAD
-    machine_type_id: g2.mac.large
-=======
     machine_type_id: g2.mac.4large
->>>>>>> ce320cf8
 trigger_map:
   - push_branch: release/*
     pipeline: pr_regression_e2e_pipeline
