--- conflicted
+++ resolved
@@ -96,11 +96,8 @@
 
   flask_smoke_e2e_pipeline:
     stages:
-<<<<<<< HEAD
       - set_flask_target_stage: {}
-=======
       - pr_cache_check_stage: {}
->>>>>>> ff613b3a
       - build_e2e_flask_ios_android: {}
       - run_e2e_flask_ios_android_stage: {}
       - notify: {}
@@ -402,16 +399,9 @@
       - release_announcing_stores: {}
   build_e2e_flask_ios_android:
     workflows:
-<<<<<<< HEAD
       - build_android_flask_e2e: {}
       - build_ios_flask_e2e: {}
   # TODO: Remove this workflow since it's not used anymore
-=======
-      - build_flask_e2e_android: 
-          run_if: '{{getenv "SKIP_ANDROID_BUILD" | eq "false"}}'
-      - build_flask_e2e_ios: 
-          run_if: '{{getenv "SKIP_IOS_BUILD" | eq "false"}}'
->>>>>>> ff613b3a
   run_e2e_flask_ios_android:
     workflows:
       - run_flask_e2e_android: {}
@@ -2004,9 +1994,6 @@
             - deploy_path: $BITRISE_DEPLOY_DIR
             - is_compress: true
             - zip_name: 'E2E_IOS_Failure_Artifacts'
-<<<<<<< HEAD
-  # TODO: Remove this workflow since it's not used anymore
-=======
       - script@1:
           title: Copy performance results
           is_always_run: true
@@ -2044,7 +2031,6 @@
         machine_type_id: elite-xl
         stack: linux-docker-android-22.04
 
->>>>>>> ff613b3a
   start_e2e_tests:
     steps:
       - build-router-start@0:
