--- conflicted
+++ resolved
@@ -3756,21 +3756,13 @@
       PROJECT_LOCATION_IOS: ios
     - opts:
         is_expand: false
-<<<<<<< HEAD
-      VERSION_NAME: 7.56.0
-=======
       VERSION_NAME: 7.58.0
->>>>>>> 790fcfb3
     - opts:
         is_expand: false
       VERSION_NUMBER: 2624
     - opts:
         is_expand: false
-<<<<<<< HEAD
-      FLASK_VERSION_NAME: 7.56.0
-=======
       FLASK_VERSION_NAME: 7.58.0
->>>>>>> 790fcfb3
     - opts:
         is_expand: false
       FLASK_VERSION_NUMBER: 2624
