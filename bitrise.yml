--- conflicted
+++ resolved
@@ -11,14 +11,7 @@
       - git-clone@6: {}
       - nvm@1.3.0:
           inputs:
-<<<<<<< HEAD
             - node_version: '14'
-      - install-missing-android-tools@3:
-          inputs:
-            - gradlew_path: $PROJECT_LOCATION/gradlew
-=======
-            - node_version: '16.13.0'
->>>>>>> fdc979d0
   code_setup:
     before_run:
       - setup
