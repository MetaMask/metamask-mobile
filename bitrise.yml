--- conflicted
+++ resolved
@@ -3520,12 +3520,6 @@
       MM_NETWORK_UI_REDESIGN_ENABLED: false
     - opts:
         is_expand: false
-<<<<<<< HEAD
-      MM_PER_DAPP_SELECTED_NETWORK: false
-    - opts:
-        is_expand: false
-=======
->>>>>>> f4e8f8d0
       MM_PERMISSIONS_SETTINGS_V1_ENABLED: false
     - opts:
         is_expand: false
@@ -3580,18 +3574,6 @@
       PROJECT_LOCATION_IOS: ios
     - opts:
         is_expand: false
-<<<<<<< HEAD
-      VERSION_NAME: 7.59.0
-    - opts:
-        is_expand: false
-      VERSION_NUMBER: 3075
-    - opts:
-        is_expand: false
-      FLASK_VERSION_NAME: 7.59.0
-    - opts:
-        is_expand: false
-      FLASK_VERSION_NUMBER: 3075
-=======
       VERSION_NAME: 7.61.99
     - opts:
         is_expand: false
@@ -3602,7 +3584,6 @@
     - opts:
         is_expand: false
       FLASK_VERSION_NUMBER: 3092
->>>>>>> f4e8f8d0
     - opts:
         is_expand: false
       ANDROID_APK_LINK: ''
