--- conflicted
+++ resolved
@@ -1226,17 +1226,10 @@
       PROJECT_LOCATION_IOS: ios
     - opts:
         is_expand: false
-<<<<<<< HEAD
-      VERSION_NAME: 7.12.5
-    - opts:
-        is_expand: false
-      VERSION_NUMBER: 1235
-=======
       VERSION_NAME: 7.14.0
     - opts:
         is_expand: false
       VERSION_NUMBER: 1237
->>>>>>> f51f63ef
     - opts:
         is_expand: false
       FLASK_VERSION_NAME: 0.0.4
