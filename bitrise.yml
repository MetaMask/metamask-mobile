--- conflicted
+++ resolved
@@ -3740,21 +3740,13 @@
       VERSION_NAME: 7.59.0
     - opts:
         is_expand: false
-<<<<<<< HEAD
-      VERSION_NUMBER: 2800
-=======
       VERSION_NUMBER: 2818
->>>>>>> 9713bcd8
     - opts:
         is_expand: false
       FLASK_VERSION_NAME: 7.59.0
     - opts:
         is_expand: false
-<<<<<<< HEAD
-      FLASK_VERSION_NUMBER: 2800
-=======
       FLASK_VERSION_NUMBER: 2818
->>>>>>> 9713bcd8
     - opts:
         is_expand: false
       ANDROID_APK_LINK: ''
