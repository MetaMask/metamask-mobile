---
format_version: '8'
default_step_lib_source: 'https://github.com/bitrise-io/bitrise-steplib.git'
project_type: react-native

#Pipelines are listed below
pipelines:
  #Creates MetaMask-QA apps and stores apk/ipa in Bitrise
  create_qa_builds_pipeline:
    stages:
      - create_build_qa: {}
  #Creates MetaMask-QA Flask apps and stores apk/ipa in Bitrise & browserstack
  create_qa_flask_builds_pipeline:
    stages:
      - create_build_qa_flask: {}
  #Builds MetaMask, MetaMask-QA apps and stores apk/ipa in Bitrise
  build_all_targets_pipeline:
    stages:
      - bump_version_stage: {}
      - create_build_release: {}
      - bump_version_stage: {}
      - create_build_beta: {}
      - bump_version_stage: {}
      - create_build_qa: {}
      - bump_version_stage: {}
      - create_build_qa_flask: {}
  #Releases MetaMask apps and stores apk/ipa into Play(Internal Testing)/App(TestFlight) Store
  release_builds_to_store_pipeline:
    stages:
      - bump_version_stage: {}
      - create_build_release: {}
      - deploy_build_release: {}
      - create_build_qa: {} #Generate QA builds for E2E app upgrade tests
  #Releases MetaMask beta apps and stores apk/ipa into Play(Internal Testing)/App(TestFlight) Store
  beta_builds_to_store_pipeline:
    stages:
      - bump_version_stage: {}
      - create_build_beta: {}
      - deploy_build_release: {}
  #Releases MetaMask apps and stores ipa into App(TestFlight) Store
  release_ios_to_store_pipeline:
    stages:
      - bump_version_stage: {}
      - create_ios_release: {}
      - deploy_ios_release: {}
  #Releases MetaMask apps and stores apk Play(Internal Testing) Store
  release_android_to_store_pipeline:
    stages:
      - bump_version_stage: {}
      - create_android_release: {}
      - deploy_android_release: {}
  #Run E2E test suite for iOS only
  run_e2e_ios_pipeline:
    stages:
      - build_e2e_ios_stage: {}
      - run_e2e_ios_stage: {}
      - notify: {}
  #Run E2E test suite for  Flask builds
  run_e2e_flask_pipeline:
    stages:
      - pr_cache_check_stage: {}
      - build_e2e_flask_ios_android: {}
      - run_e2e_flask_ios_android: {}
      - notify: {}
  #Run single suits or test files
  run_single_test_suite_ios_android:
    stages:
      - build_smoke_e2e_ios_android_stage: {}
      - run_single_e2e_ios_android_stage: {}
      - notify: {}
  #Run E2E test suite for Android only
  run_e2e_android_pipeline:
    stages:
      - build_e2e_android_stage: {} #builds android detox E2E
      - run_e2e_android_stage: {} #runs android detox test E2E
      - notify: {}
  #PR_e2e_verfication (build ios & android), run iOS (smoke), emulator Android
  release_e2e_pipeline:
    stages:
      - build_e2e_ios_android_stage: {}
      - run_release_e2e_ios_android_stage: {}
      - report_results_stage: {}
      - notify: {}
  #PR_e2e_verfication (build ios & android), run iOS (smoke), emulator Android
  pr_smoke_e2e_pipeline:
    stages:
      - pr_cache_check_stage: {}
      - build_smoke_e2e_ios_android_stage: {}
      - run_smoke_e2e_ios_android_stage: {}
      - notify: {}

  flask_smoke_e2e_pipeline:
    stages:
      - pr_cache_check_stage: {}
      - build_e2e_flask_ios_android: {}
      - run_e2e_flask_ios_android_stage: {}
      - notify: {}

  #PR_e2e_verfication (build ios & android), run iOS (regression), emulator Android
  pr_regression_e2e_pipeline:
    stages:
      - pr_cache_check_stage: {}
      - build_regression_e2e_ios_android_stage: {}
      - run_regression_e2e_ios_android_stage: {}
      - notify: {}
  #App launch times pipeline. Runs on browserstack
  app_launch_times_and_expo_pipeline:
    stages:
      - create_build_qa_and_expo: {}
      - app_launch_times_test_stage: {}
  #Main expo pipeline
  expo_main_pipeline:
    stages:
      - create_build_main_expo: {}
  #Flask expo pipeline
  expo_flask_pipeline:
    stages:
      - create_build_flask_expo: {}
  #QA expo pipeline
  expo_qa_pipeline:
    stages:
      - create_build_qa_expo: {}
  #App Upgrade pipeline. Runs on browserstack
  app_upgrade_pipeline:
    stages:
      - create_build_qa_android: {}
      - app_upgrade_test_stage: {}
  # multichain_permissions_e2e_pipeline:
  #   stages:
  #     - build_multichain_permissions_e2e_ios_android_stage: {}
  #     - run_multichain_permissions_e2e_ios_android_stage: {}
  # Pipeline for Flask
  create_flask_release_builds_pipeline:
    stages:
      - create_build_flask_release: {}
      - notify: {}
  release_flask_builds_to_store_pipeline:
    stages:
      - create_build_flask_release: {}
      - deploy_flask_build_release: {}
      - release_notify: {}
#Stages reference workflows. Those workflows cannot but utility "_this-is-a-utility"
stages:
  bump_version_stage:
    workflows:
    - bump_version_code: {}
  create_build_all_targets:
    workflows:
      - build_android_release: {}
      - build_ios_release: {}
      - build_android_beta: {}
      - build_ios_beta: {}
      - build_android_flask_release: {}
      - build_ios_flask_release: {}
      - build_android_qa: {}
      - build_ios_qa: {}
      - build_android_devbuild: {}
      - build_ios_devbuild: {}
      - build_ios_simbuild: {}
  create_build_release:
    workflows:
      - build_android_release: {}
      - build_ios_release: {}
  create_build_beta:
    workflows:
      - build_android_beta: {}
      - build_ios_beta: {}
  deploy_build_release:
    workflows:
      - deploy_android_to_store: {}
      - deploy_ios_to_store: {}
  create_ios_release:
    workflows:
      - build_ios_release: {}
  deploy_ios_release:
    workflows:
      - deploy_ios_to_store: {}
  create_android_release:
    workflows:
      - build_android_release: {}
  create_android_release_new:
    workflows:
      - build_android_main_prod: {}
      - build_android_main_beta: {}
      - build_android_main_rc: {}
  create_ios_release_new:
    workflows:
      - build_ios_main_prod: {}
      - build_ios_main_beta: {}
      - build_ios_main_rc: {}
  deploy_android_release:
    workflows:
      - deploy_android_to_store: {}
  create_build_qa_and_expo:
    workflows:
      - build_android_devbuild: {}
      - build_android_qa: {}
      - build_ios_devbuild: {}
      - build_ios_simbuild: {}
      - build_ios_qa: {}
  create_build_main_expo:
    workflows:
      - build_android_devbuild: {}
      - build_ios_devbuild: {}
      - build_ios_simbuild: {}
  create_build_flask_expo:
    workflows:
      - build_android_flask_devbuild: {}
      - build_ios_flask_devbuild: {}
      - build_ios_flask_simbuild: {}
  create_build_qa_expo:
    workflows:
      - build_android_qa_devbuild: {}
      - build_ios_qa_devbuild: {}
      - build_ios_qa_simbuild: {}
  create_build_qa_flask:
    workflows:
      - build_android_qa_flask: {}
      - build_ios_qa_flask: {}
  create_build_qa:
    workflows:
      - build_android_qa: {}
      - build_ios_qa: {}
  create_build_qa_android:
    workflows:
      - build_android_qa: {}
  create_build_qa_ios:
    workflows:
      - build_ios_qa: {}
  build_e2e_ios_stage:
    workflows:
      - ios_e2e_build: {}
  run_e2e_ios_stage:
    workflows:
      - ios_e2e_test: {}
  pr_cache_check_stage:
    abort_on_fail: true
    workflows:
      - pr_check_build_cache: {}
  build_smoke_e2e_ios_android_stage:
    abort_on_fail: true
    workflows:
      - ios_e2e_build:
          run_if: '{{getenv "SKIP_IOS_BUILD" | eq "false"}}'
      - android_e2e_build:
          run_if: '{{getenv "SKIP_ANDROID_BUILD" | eq "false"}}'
  build_multichain_permissions_e2e_ios_android_stage:
    abort_on_fail: true
    workflows:
      - build_ios_multichain_permissions_e2e: {}
      - build_android_multichain_permissions_e2e: {}
  # run_multichain_permissions_e2e_ios_android_stage:
  #   workflows:
  #     - run_tag_multichain_permissions_ios: {}
  #     - run_tag_multichain_permissions_android: {}
  run_e2e_flask_ios_android_stage:
    workflows:
      - run_ios_api_specs: {}
      - run_trade_swimlane_ios_smoke: {}
      - run_trade_swimlane_android_smoke: {}
      - run_network_abstraction_swimlane_ios_smoke: {}
      - run_network_abstraction_swimlane_android_smoke: {}
      - run_network_expansion_swimlane_ios_smoke: {}
      - run_network_expansion_swimlane_android_smoke: {}
      - run_wallet_platform_swimlane_ios_smoke: {}
      - run_wallet_platform_swimlane_android_smoke: {}
      - run_tag_smoke_confirmations_ios: {}
      - run_tag_smoke_confirmations_android: {}
      - run_tag_smoke_confirmations_redesigned_ios: {}
      - run_tag_flask_build_tests_ios: {}
      - run_tag_flask_build_tests_android: {}
      - run_tag_smoke_accounts_ios: {}
      - run_tag_smoke_accounts_android: {}
  run_single_e2e_ios_android_stage:
    workflows:
      - run_single_ios_e2e_test: {}
      - run_single_android_e2e_test: {}
  run_smoke_e2e_ios_android_stage:
    workflows:
      - run_ios_api_specs: {}
      - run_trade_swimlane_ios_smoke: {}
      - run_trade_swimlane_android_smoke: {}
      - run_network_abstraction_swimlane_ios_smoke: {}
      - run_network_abstraction_swimlane_android_smoke: {}
      - run_network_expansion_swimlane_ios_smoke: {}
      - run_network_expansion_swimlane_android_smoke: {}
      - run_wallet_platform_swimlane_ios_smoke: {}
      - run_wallet_platform_swimlane_android_smoke: {}
      - run_tag_smoke_confirmations_ios: {}
      - run_tag_smoke_confirmations_android: {}
      - run_tag_smoke_identity_ios: {}
      - run_tag_smoke_identity_android: {}
      - run_tag_smoke_confirmations_redesigned_ios: {}
      - run_tag_smoke_multichain_api_ios: {}
      - run_tag_smoke_accounts_ios: {}
      - run_tag_smoke_accounts_android: {}
  build_regression_e2e_ios_android_stage:
    abort_on_fail: true
    workflows:
      - ios_build_regression_tests:
          run_if: '{{getenv "SKIP_IOS_BUILD" | eq "false"}}'
      - android_build_regression_tests:
          run_if: '{{getenv "SKIP_ANDROID_BUILD" | eq "false"}}'
  run_regression_e2e_ios_android_stage:
    workflows:
      - ios_run_regression_tests: {}
      - android_run_regression_tests: {}
  run_release_e2e_ios_android_stage:
    workflows:
      - ios_run_regression_tests: {}
      - android_run_regression_tests: {}
      - run_ios_api_specs: {}
      - run_trade_swimlane_ios_smoke: {}
      - run_trade_swimlane_android_smoke: {}
      - run_network_expansion_swimlane_ios_smoke: {}
      - run_network_expansion_swimlane_android_smoke: {}
      - run_network_abstraction_swimlane_ios_smoke: {}
      - run_network_abstraction_swimlane_android_smoke: {}
      - run_wallet_platform_swimlane_ios_smoke: {}
      - run_wallet_platform_swimlane_android_smoke: {}
      - run_tag_smoke_confirmations_ios: {}
      - run_tag_smoke_confirmations_android: {}
      - run_tag_smoke_confirmations_redesigned_ios: {}
      - run_tag_upgrade_android: {}
      - run_android_app_launch_times_appium_test: {}
      - run_tag_smoke_multichain_api_ios: {}
      - run_tag_smoke_accounts_ios: {}
      - run_tag_smoke_accounts_android: {}

  report_results_stage:
    workflows:
      - run_testrail_update_automated_test_results: {}
  run_e2e_ios_android_stage:
    workflows:
      - ios_e2e_test: {}
      - android_e2e_test: {}
  build_e2e_ios_android_stage:
    workflows:
      - build_android_qa: {}
      - ios_e2e_build: {}
      - android_e2e_build: {}
  build_e2e_android_stage:
    workflows:
      - android_e2e_build: {}
  run_e2e_android_stage:
    workflows:
      - android_e2e_test: {}
  notify:
    workflows:
      - notify_success: {}
  app_launch_times_test_stage:
    workflows:
      - run_android_app_launch_times_appium_test: {}
      # - run_ios_app_launch_times_appium_test: {}
  app_upgrade_test_stage:
    workflows:
      - run_tag_upgrade_android: {}
  release_notify:
    workflows:
      - release_announcing_stores: {}
  build_e2e_flask_ios_android:
    workflows:
      - build_flask_e2e_android: 
          run_if: '{{getenv "SKIP_ANDROID_BUILD" | eq "false"}}'
      - build_flask_e2e_ios: 
          run_if: '{{getenv "SKIP_IOS_BUILD" | eq "false"}}'
  run_e2e_flask_ios_android:
    workflows:
      - run_flask_e2e_android: {}
      - run_flask_e2e_ios: {}
  create_build_flask_release:
    workflows:
      - build_android_flask_release: {}
      - build_ios_flask_release: {}
  deploy_flask_build_release:
    workflows:
      - deploy_android_to_store:
          envs:
            - MM_ANDROID_PACKAGE_NAME: 'io.metamask.flask'
      - deploy_ios_to_store:

workflows:
  # Code Setups
  setup:
    steps:
      - activate-ssh-key@4:
          run_if: '{{getenv "SSH_RSA_PRIVATE_KEY" | ne ""}}'
      - git-clone@6: {}
  set_commit_hash:
    steps:
      - script@1:
          title: Set commit hash env variable
          inputs:
            - content: |-
                #!/usr/bin/env bash
                BRANCH_COMMIT_HASH="$(git rev-parse HEAD)"

                # Log the value of BRANCH_COMMIT_HASH
                echo "BRANCH_COMMIT_HASH is set to: $BRANCH_COMMIT_HASH"

                envman add --key BRANCH_COMMIT_HASH --value "$BRANCH_COMMIT_HASH"
      - share-pipeline-variable@1:
          title: Persist commit hash across all stages
          inputs:
            - variables: |-
                BRANCH_COMMIT_HASH
  code_setup:
    before_run:
      - setup
      - prep_environment
    steps:
      # - restore-cocoapods-cache@2: {}
      - script@1:
          inputs:
            - content: |-
                #!/usr/bin/env bash
                envman add --key YARN_CACHE_DIR --value "$(yarn cache dir)"
          title: Get Yarn cache directory
      - yarn@0:
          inputs:
            - command: setup
          title: Yarn Setup
  prep_environment:
    steps:
      - restore-cache@2:
          title: Restore Node
          inputs:
            - key: node-{{ getenv "NODE_VERSION" }}-{{ .OS }}-{{ .Arch }}
      - script@1:
          title: node, yarn, corepack installation
          inputs:
            - content: |-
                #!/usr/bin/env bash
                echo "Gems being installed with bundler gem"
                bundle install --gemfile=ios/Gemfile
                echo "Node $NODE_VERSION being installed"

                set -e

                # Add and enable NVM
                wget -O install-nvm.sh "https://raw.githubusercontent.com/nvm-sh/nvm/v${NVM_VERSION}/install.sh"
                echo "${NVM_SHA256SUM} install-nvm.sh" > install-nvm.sh.SHA256SUM
                sha256sum -c install-nvm.sh.SHA256SUM
                chmod +x install-nvm.sh && ./install-nvm.sh && rm ./install-nvm.sh
                source "${HOME}/.nvm/nvm.sh"
                echo 'source "${HOME}/.nvm/nvm.sh"' | tee -a ${HOME}/.{bashrc,profile}

                 # Retry logic for Node installation
                MAX_ATTEMPTS=3
                ATTEMPT=1
                until [ $ATTEMPT -gt $MAX_ATTEMPTS ]
                do
                  echo "Attempt $ATTEMPT to install Node.js"
                  nvm install ${NODE_VERSION}
                  INSTALL_STATUS=$? # Capture the exit status of the nvm install command
                  if [ $INSTALL_STATUS -eq 0 ]; then
                      echo "Node.js installation successful!"
                      break
                  else
                      echo "Node.js installation failed with exit code $INSTALL_STATUS"
                      ATTEMPT=$((ATTEMPT+1))
                      echo "Node.js installation failed, retrying in 5 seconds..."
                      sleep 5
                  fi
                done

                if [ $ATTEMPT -gt $MAX_ATTEMPTS ]; then
                  echo "Node.js installation failed after $MAX_ATTEMPTS attempts."
                  exit 1
                fi
                envman add --key PATH --value $PATH

                node --version

                echo "Corepack being installed with npm"
                npm i -g "corepack@$COREPACK_VERSION"
                echo "Corepack enabling $YARN_VERSION"
                corepack enable
      - save-cache@1:
          title: Save Node
          inputs:
            - key: node-{{ getenv "NODE_VERSION" }}-{{ .OS }}-{{ .Arch }}
            - paths: |-
                ../.nvm/
                ../../../root/.nvm/
  install_applesimutils:
    steps:
      - script@1:
          title: applesimutils installation
          inputs:
            - content: |-
                #!/usr/bin/env bash
                echo "Now installing applesimutils..."
                brew tap wix/brew
                brew install applesimutils

  # Notifications utility workflows
  # Provides values for commit or branch message and path depending on commit env setup initialised or not
  _get_workflow_info:
    steps:
      - activate-ssh-key@4:
          is_always_run: true # always run to also feed failure notifications
          run_if: '{{getenv "SSH_RSA_PRIVATE_KEY" | ne ""}}'
      - git-clone@6:
          inputs:
            - update_submodules: 'no'
          is_always_run: true # always run to also feed failure notifications
      - script@1:
          is_always_run: true # always run to also feed failure notifications
          inputs:
            - content: |
                #!/bin/bash
                # generate reference to commit from env or using git
                COMMIT_SHORT_HASH="${BITRISE_GIT_COMMIT:0:7}"
                BRANCH_HEIGHT=''
                WORKFLOW_TRIGGER='Push'

                if [[ -z "$BITRISE_GIT_COMMIT" ]]; then
                  COMMIT_SHORT_HASH="$(git rev-parse --short HEAD)"
                  BRANCH_HEIGHT='HEAD'
                  WORKFLOW_TRIGGER='Manual'
                fi

                envman add --key COMMIT_SHORT_HASH --value "$COMMIT_SHORT_HASH"
                envman add --key BRANCH_HEIGHT --value "$BRANCH_HEIGHT"
                envman add --key WORKFLOW_TRIGGER --value "$WORKFLOW_TRIGGER"
          title: Get commit or branch name and path variables

  # Slack notification utils: we have two workflows to allow choosing when to notify: on success, on failure or both.
  # A workflow for instance create_qa_builds will notify on failure for each build_android_qa or build_ios_qa
  # but will only notify success if both success and create_qa_builds succeeds.

  # Send a Slack message on successful release
  release_announcing_stores:
    before_run:
      - code_setup
    steps:
      - yarn@0:
          inputs:
            - command: build:announce
          title: Announcing pre-release
          is_always_run: false
    meta:
      bitrise.io:
        stack: linux-docker-android-22.04
        machine_type_id: standard

  # Send a Slack message when workflow succeeds
  notify_success:
    before_run:
      - _get_workflow_info
    steps:
      # Update Bitrise comment in PR with success status
      - comment-on-github-pull-request@0:
          is_always_run: true
          run_if: '{{getenv "TRIGGERED_BY_PR_LABEL" | eq "true"}}'
          inputs:
            - personal_access_token: '$GITHUB_ACCESS_TOKEN'
            - body: |-
                ## [<img alt="https://bitrise.io/" src="https://assets-global.website-files.com/5db35de024bb983af1b4e151/5e6f9ccc3e129dfd8a205e4e_Bitrise%20Logo%20-%20Eggplant%20Bg.png" height="20">](${BITRISEIO_PIPELINE_BUILD_URL}) **Bitrise**

                ✅✅✅ `${BITRISEIO_PIPELINE_TITLE}` passed on Bitrise! ✅✅✅

                Commit hash: ${GITHUB_PR_HASH}
                Build link: ${BITRISEIO_PIPELINE_BUILD_URL}

                >[!NOTE]
                >- You can kick off another `${BITRISEIO_PIPELINE_TITLE}` on Bitrise by removing and re-applying the `Run Smoke E2E` label on the pull request

                <!-- BITRISE_TAG -->
                <!-- BITRISE_SUCCESS_TAG -->
            - repository_url: '$GIT_REPOSITORY_URL'
            - issue_number: '$GITHUB_PR_NUMBER'
            - api_base_url: 'https://api.github.com'
            - update_comment_tag: '$GITHUB_PR_HASH'
      - script@1:
          is_always_run: true
          title: Label PR with success
          inputs:
          - content: |-
              #!/usr/bin/env bash
              # Define label data
              LABELS_JSON='{"labels":["bitrise-result-ready"]}'

              # API URL to add labels to a PR
              API_URL="https://api.github.com/repos/$BITRISEIO_GIT_REPOSITORY_OWNER/$BITRISEIO_GIT_REPOSITORY_SLUG/issues/$GITHUB_PR_NUMBER/labels"

              # Perform the curl request and capture the HTTP status code
              HTTP_RESPONSE=$(curl -s -o response.txt -w "%{http_code}" -X POST -H "Authorization: token $GITHUB_ACCESS_TOKEN" -H "Accept: application/vnd.github.v3+json" -d "$LABELS_JSON" "$API_URL")

              # Output the HTTP status code
              echo "HTTP Response Code: $HTTP_RESPONSE"

              # Optionally check the response
              echo "HTTP Response Code: $HTTP_RESPONSE"

              if [ "$HTTP_RESPONSE" -ne 200 ]; then
                  echo "Failed to apply label. Status code: $HTTP_RESPONSE"
                  cat response.txt  # Show error message from GitHub if any
              else
                  echo "Label applied successfully."
              fi

              # Clean up the response file
              rm response.txt


  # Send a Slack message when workflow fails
  notify_failure:
    before_run:
      - _get_workflow_info
    steps:
      - script@1:
          is_always_run: true
          title: Check if PR comment should be updated
          inputs:
            - content: |-
                #!/usr/bin/env bash
                if [[ "$TRIGGERED_BY_PR_LABEL" == "true" && $BITRISE_BUILD_STATUS == 1 ]]; then
                  envman add --key SHOULD_UPDATE_PR_COMMENT --value "true"
                else
                  envman add --key SHOULD_UPDATE_PR_COMMENT --value "false"
                fi
      # Update Bitrise comment in PR with failure status
      - comment-on-github-pull-request@0:
          is_always_run: true
          run_if: '{{getenv "SHOULD_UPDATE_PR_COMMENT" | eq "true"}}'
          inputs:
            - personal_access_token: '$GITHUB_ACCESS_TOKEN'
            - body: |-
                ## [<img alt="https://bitrise.io/" src="https://assets-global.website-files.com/5db35de024bb983af1b4e151/5e6f9ccc3e129dfd8a205e4e_Bitrise%20Logo%20-%20Eggplant%20Bg.png" height="20">](${BITRISEIO_PIPELINE_BUILD_URL}) **Bitrise**

                ❌❌❌ `${BITRISEIO_PIPELINE_TITLE}` failed on Bitrise! ❌❌❌

                Commit hash: ${GITHUB_PR_HASH}
                Build link: ${BITRISEIO_PIPELINE_BUILD_URL}

                >[!NOTE]
                >- You can rerun any failed steps by opening the Bitrise build, tapping `Rebuild` on the upper right then `Rebuild unsuccessful Workflows`
                >- You can kick off another `${BITRISEIO_PIPELINE_TITLE}` on Bitrise by removing and re-applying the `Run Smoke E2E` label on the pull request

                > [!TIP]
                >- Check the [documentation](https://www.notion.so/metamask-consensys/Bitrise-Pipeline-Overview-43159500c43748a389556f0593e8834b#26052f2ea6e24f8c9cfdb57a7522dc1f) if you have any doubts on how to understand the failure on bitrise

                <!-- BITRISE_TAG -->
                <!-- BITRISE_FAIL_TAG -->
            - repository_url: '$GIT_REPOSITORY_URL'
            - issue_number: '$GITHUB_PR_NUMBER'
            - api_base_url: 'https://api.github.com'
            - update_comment_tag: '$GITHUB_PR_HASH'
  bump_version_code:
    before_run:
      - _get_workflow_info
    steps:
      - script@1:
          is_always_run: true
          title: Trigger Update Build Version Action
          inputs:
            - content: |-
                #!/usr/bin/env bash
                set -e

                # Trigger the workflow
                RESPONSE=$(curl -L \
                  -X POST \
                  -H "Accept: application/vnd.github+json" \
                  -H "Authorization: Bearer $GITHUB_TRIGGER_ACTION_TOKEN" \
                  -H "X-GitHub-Api-Version: 2022-11-28" \
                  "https://api.github.com/repos/MetaMask/metamask-mobile/actions/workflows/125632963/dispatches" \
                  -d "{\"ref\":\"main\",\"inputs\":{\"base-branch\":\"$BITRISE_GIT_BRANCH\"}}" || exit 1)

                echo "Waiting 25 seconds for workflow to start..."
                sleep 25

                # Check completion status every 20 seconds
                for i in {1..5}; do
                  echo "Checking workflow status (Attempt $i of 5)..."

                  RESPONSE=$(curl -L \
                    -H "Accept: application/vnd.github+json" \
                    -H "Authorization: Bearer $GITHUB_TRIGGER_ACTION_TOKEN" \
                    -H "X-GitHub-Api-Version: 2022-11-28" \
                    "https://api.github.com/repos/MetaMask/metamask-mobile/actions/workflows/125632963/runs?branch=main&status=in_progress")

                  # Store the total_count value
                  TOTAL_COUNT=$(echo "$RESPONSE" | jq -r '.total_count')

                  if [ "$TOTAL_COUNT" = "0" ]; then
                    echo "Workflow finished result: https://github.com/MetaMask/metamask-mobile/actions/workflows/update-latest-build-version.yml"
                    exit 0
                  else
                    # Get the status and conclusion of the most recent run
                    STATUS=$(echo "$RESPONSE" | jq -r '.workflow_runs[0].status')
                    echo "Current status: $STATUS"
                    echo "Workflow is still in progress (status: $STATUS)..."
                    sleep 20
                  fi
                done

                echo "Timeout: Workflow did not complete within 100 seconds"
                echo "Check this action status for reason: https://github.com/MetaMask/metamask-mobile/actions/workflows/update-latest-build-version.yml"
                exit 1
    meta:
      bitrise.io:
        stack: linux-docker-android-22.04
        machine_type_id: standard
  # CI Steps
  ci_test:
    before_run:
      - code_setup
    steps:
      - yarn@0:
          inputs:
            - args: ''
            - command: test:unit --silent
          title: Unit Test
          is_always_run: false
      - script@1:
          inputs:
            - content: |-
                #!/usr/bin/env bash
                echo 'weew - everything passed!'
          title: All Tests Passed
          is_always_run: false
  # E2E Steps
  ### This workflow uses a flag (TEST_SUITE) that defines the specific set of tests to be run.
  ## in this instance Regression. In future iterations we can rename to ios_test_suite_selection & android_test_suite_selection
  ios_build_regression_tests:
    after_run:
      - ios_e2e_build
  ios_run_regression_tests:
    envs:
      - TEST_SUITE_TAG: 'Regression'
    after_run:
      - ios_e2e_test
  android_build_regression_tests:
    meta:
      bitrise.io:
        stack: linux-docker-android-22.04
        machine_type_id: elite-xl
    after_run:
      - android_e2e_build
  android_run_regression_tests:
    meta:
      bitrise.io:
        stack: linux-docker-android-22.04
        machine_type_id: elite-xl
    envs:
      - TEST_SUITE_TAG: 'Regression'
    after_run:
      - android_e2e_test
  download_production_qa_apk:
    steps:
      - script@1:
          title: Download Production QA APK
          inputs:
            - content: |
                #!/usr/bin/env bash
                ./scripts/download-android-qa-app.sh
                # APK_PATH is already set by the download script using envman
  build_flask_e2e_android:
    meta:
      bitrise.io:
        stack: linux-docker-android-22.04
        machine_type_id: elite-xl
    envs:
      - METAMASK_BUILD_TYPE: 'flask'
    after_run:
      - android_e2e_build
  run_flask_e2e_android:
    meta:
      bitrise.io:
        stack: linux-docker-android-22.04
        machine_type_id: elite-xl
    envs:
      - METAMASK_BUILD_TYPE: 'flask'
    after_run:
      - android_e2e_test
  build_flask_e2e_ios:
    envs:
      - METAMASK_BUILD_TYPE: 'flask'
    after_run:
      - ios_e2e_build
  run_flask_e2e_ios:
    envs:
      - METAMASK_BUILD_TYPE: 'flask'
    after_run:
      - ios_e2e_test
  run_tag_upgrade_android:
    meta:
      bitrise.io:
        stack: linux-docker-android-22.04
        machine_type_id: elite-xl
    before_run:
      - setup
      - prep_environment
      - download_production_qa_apk
    after_run:
      -  wdio_android_e2e_test
    envs:
      - CUCUMBER_TAG_EXPRESSION: '@upgrade and @androidApp'
      - TEST_TYPE: 'upgrade'
      - NEW_BUILD_STRING: 'MetaMask v$VERSION_NAME ($VERSION_NUMBER)' # this is the build string for the new build that was generated by build_android_qa
    steps:
      - script@1:
          title: Set Build Strings
          inputs:
            - content: |
                envman add --key PRODUCTION_BUILD_STRING --value "MetaMask v${PRODUCTION_BUILD_NAME} (${PRODUCTION_BUILD_NUMBER})"

                BITRISE_GIT_BRANCH="qa-release"
                VERSION_NAME="$PRODUCTION_BUILD_NAME" #  This value (PRODUCTION_BUILD_NAME) comes from the script to download the production build
                VERSION_NUMBER="$PRODUCTION_BUILD_NUMBER" # This value (PRODUCTION_BUILD_NUMBER) comes from the script to download the production build
                echo "Using qa-release with production version: $VERSION_NAME ($VERSION_NUMBER)"

                CUSTOM_ID="$BITRISE_GIT_BRANCH-$VERSION_NAME-$VERSION_NUMBER"
                CUSTOM_ID=${CUSTOM_ID////-}

                #### The UPLOAD_APK_PATH is the path to the apk file that was downloaded by the download_production_qa_apk step
                echo "apk path: $UPLOAD_APK_PATH"
                RESPONSE=$(curl -u "$BROWSERSTACK_USERNAME:$BROWSERSTACK_ACCESS_KEY" \
                    -X POST "https://api-cloud.browserstack.com/app-automate/upload" \
                    -F "file=@$UPLOAD_APK_PATH" \
                    -F 'data={"custom_id": "'$CUSTOM_ID'"}')

                # Extract app_url
                APP_URL=$(echo "$RESPONSE" | jq -r '.app_url')

                # Set the environment variable
                envman add --key PRODUCTION_APP_URL --value "$APP_URL"

                # Debug output
                echo "Response: $RESPONSE"
                echo "APP_URL: $APP_URL"
                echo "PRODUCTION_APP_URL: $PRODUCTION_APP_URL"

  build_ios_multichain_permissions_e2e:
    after_run:
      - ios_e2e_build
      # - android_e2e_build
  build_android_multichain_permissions_e2e:
    meta:
      bitrise.io:
        stack: linux-docker-android-22.04
        machine_type_id: elite-xl
    after_run:
      - android_e2e_build
  run_android_app_launch_times_appium_test:
    envs:
      - TEST_SUITE_FOLDER: './wdio/features/Performance/*'
      - TEST_TYPE: 'performance'
    meta:
      bitrise.io:
        stack: linux-docker-android-22.04
        machine_type_id: elite-xl
    after_run:
      - wdio_android_e2e_test

  ### Report automated test results to TestRail
  run_testrail_update_automated_test_results:
    before_run:
      - code_setup
    steps:
      - script@1:
          title: 'Add Automated Test Results to TestRail'
          inputs:
            - content: |-
                #!/usr/bin/env bash
                echo 'REPORT AUTOMATED TEST RESULTS TO TESTRAIL'
                node ./scripts/testrail/testrail.api.js

  run_ios_app_launch_times_appium_test:
    envs:
      - TEST_SUITE_FOLDER: './wdio/features/Performance/*'
      - TEST_TYPE: 'performance'
    meta:
      bitrise.io:
        stack: osx-xcode-15.0.x
        machine_type_id: g2.mac.large
    after_run:
      - wdio_ios_e2e_test

  ### Separating workflows so they run concurrently during smoke runs
  run_tag_smoke_multichain_api_ios:
    envs:
      - TEST_SUITE_TAG: '.*SmokeMultiChainAPI.*'
    after_run:
      - ios_e2e_test

  run_network_expansion_swimlane_ios_smoke:
    envs:
      - TEST_SUITE_TAG: '.*NetworkExpansion.*'
    after_run:
      - ios_e2e_test
  run_network_expansion_swimlane_android_smoke:
    meta:
      bitrise.io:
        stack: linux-docker-android-22.04
        machine_type_id: elite-xl
    envs:
      - TEST_SUITE_TAG: '.*NetworkExpansion.*'
    after_run:
      - android_e2e_test

  run_wallet_platform_swimlane_ios_smoke:
    envs:
      - TEST_SUITE_TAG: '.*SmokeWalletPlatform.*'
    after_run:
      - ios_e2e_test
  run_wallet_platform_swimlane_android_smoke:
    meta:
      bitrise.io:
        stack: linux-docker-android-22.04
        machine_type_id: elite-xl
    envs:
      - TEST_SUITE_TAG: '.*SmokeWalletPlatform.*'
    after_run:
      - android_e2e_test

  run_network_abstraction_swimlane_ios_smoke:
    envs:
      - TEST_SUITE_TAG: '.*SmokeNetworkAbstraction.*'
    after_run:
      - ios_e2e_test
  run_network_abstraction_swimlane_android_smoke:
    meta:
      bitrise.io:
        stack: linux-docker-android-22.04
        machine_type_id: elite-xl
    envs:
      - TEST_SUITE_TAG: '.*SmokeNetworkAbstraction.*'
    after_run:
      - android_e2e_test
  run_trade_swimlane_ios_smoke:
    envs:
      - TEST_SUITE_TAG: '.*SmokeTrade.*'
    after_run:
      - ios_e2e_test
  run_trade_swimlane_android_smoke:
    meta:
      bitrise.io:
        stack: linux-docker-android-22.04
        machine_type_id: elite-xl
    envs:
      - TEST_SUITE_TAG: '.*SmokeTrade.*'
    after_run:
      - android_e2e_test
  run_ios_api_specs:
    after_run:
      - ios_api_specs
  run_tag_smoke_confirmations_ios:
    envs:
      - TEST_SUITE_TAG: 'SmokeConfirmations '
    after_run:
      - ios_e2e_test
  run_tag_smoke_confirmations_android:
    meta:
      bitrise.io:
        stack: linux-docker-android-22.04
        machine_type_id: elite-xl
    envs:
      - TEST_SUITE_TAG: 'SmokeConfirmations '
    after_run:
      - android_e2e_test
  run_tag_smoke_confirmations_redesigned_ios:
    envs:
      - TEST_SUITE_TAG: 'SmokeConfirmationsRedesigned'
    after_run:
      - ios_e2e_test
  run_tag_multichain_permissions_ios:
    envs:
      - TEST_SUITE_TAG: '.*SmokeMultiChainPermissions.*'
    after_run:
      - ios_e2e_test
  run_tag_multichain_permissions_android:
    meta:
      bitrise.io:
        stack: linux-docker-android-22.04
        machine_type_id: elite-xl
    envs:
      - TEST_SUITE_TAG: '.*SmokeMultiChainPermissions.*'
    after_run:
      - android_e2e_test
  run_tag_flask_build_tests_ios:
    envs:
      - TEST_SUITE_TAG: '.*FlaskBuildTests.*'
    after_run:
      - ios_e2e_test
  run_tag_flask_build_tests_android:
    meta:
      bitrise.io:
        stack: linux-docker-android-22.04
        machine_type_id: elite-xl
    envs:
      - TEST_SUITE_TAG: '.*FlaskBuildTests.*'
    after_run:
      - android_e2e_test
  run_tag_smoke_identity_ios:
    envs:
      - TEST_SUITE_TAG: 'SmokeIdentity'
    after_run:
      - ios_e2e_test
  run_tag_smoke_identity_android:
    meta:
      bitrise.io:
        stack: linux-docker-android-22.04
        machine_type_id: elite-xl
    envs:
      - TEST_SUITE_TAG: 'SmokeIdentity'
    after_run:
      - android_e2e_test
  run_tag_smoke_accounts_ios:
    envs:
      - TEST_SUITE_TAG: 'SmokeAccounts'
    after_run:
      - ios_e2e_test
  run_tag_smoke_accounts_android:
    meta:
      bitrise.io:
        stack: linux-docker-android-22.04
        machine_type_id: elite-xl
    envs:
      - TEST_SUITE_TAG: 'SmokeAccounts'
    after_run:
      - android_e2e_test
  android_e2e_build:
    envs:
      - KEYSTORE_URL: $BITRISEIO_ANDROID_QA_KEYSTORE_URL
      - BUILD_COMMAND: 'yarn test:e2e:android:build:qa-release'
    after_run:
      - _android_e2e_build_template
    meta:
      bitrise.io:
        machine_type_id: elite-xl
        stack: linux-docker-android-22.04

  run_single_android_e2e_test:
    run_if: '{{ or (ne "$E2E_TEST_FILE" "") (ne "$TEST_SUITE_TAG" "") }}'
    after_run:
      - android_e2e_test
    meta:
      bitrise.io:
        machine_type_id: elite-xl
        stack: linux-docker-android-22.04

  run_single_ios_e2e_test:
    run_if: '{{ or (ne "$E2E_TEST_FILE" "") (ne "$TEST_SUITE_TAG" "") }}'
    after_run:
      - ios_e2e_test

  android_e2e_test:
    before_run:
      - setup
      - prep_environment
    after_run:
      - notify_failure
    steps:
      - restore-gradle-cache@2: {}
      - restore-cache@2:
          title: Restore Android PR Build Cache (if build was skipped)
          run_if: '{{getenv "SKIP_ANDROID_BUILD" | eq "true"}}'
          inputs:
            - key: '{{ getenv "ANDROID_PR_BUILD_CACHE_KEY" }}'
      - script@1:
          title: Copy Android build from cache (if build was skipped)
          run_if: '{{getenv "SKIP_ANDROID_BUILD" | eq "true"}}'
          inputs:
            - content: |-
                #!/usr/bin/env bash
                echo "Copying Android build from cache..."
                
                if [ -d "/tmp/android-cache/build/outputs" ]; then
                    echo "Restoring Android build outputs from cache..."
                    mkdir -p android/app/build/outputs
                    cp -r /tmp/android-cache/build/outputs/* android/app/build/outputs/
                    echo "✅ Android build artifacts restored from cache"
                    
                    echo "Restored files:"
                    find android/app/build/outputs -type f -name "*.apk" -o -name "*.aab" | head -5
                else
                    echo "❌ Cache directory /tmp/android-cache/build/outputs not found"
                    echo "Cache may not have been restored properly"
                fi
      - pull-intermediate-files@1:
          inputs:
            - artifact_sources: .*
          title: Pull Android build
      - script@1:
          title: Copy Android build for Detox
          run_if: '{{getenv "SKIP_ANDROID_BUILD" | eq "false"}}'
          inputs:
            - content: |-
                #!/usr/bin/env bash
                set -ex

                # Create directories for Detox
                mkdir -p "$BITRISE_SOURCE_DIR/android/app/build/outputs"

                # Copy saved files for Detox usage
                # INTERMEDIATE_ANDROID_BUILD_DIR is the cached directory from android_e2e_build's "Save Android build" step
                cp -r "$INTERMEDIATE_ANDROID_BUILD_DIR" "$BITRISE_SOURCE_DIR/android/app/build"
      - restore-cache@2:
          title: Restore cache node_modules
          inputs:
            - key: node_modules-{{ .OS }}-{{ .Arch }}-{{ getenv "BRANCH_COMMIT_HASH" }}
      - script@1:
          title: Install foundry
          inputs:
            - content: |-
                #!/bin/bash
                yarn install:foundryup
      - avd-manager@1:
          inputs:
            - api_level: '34'
            - abi: 'x86_64'
            - create_command_flags: --sdcard 8192M
            - start_command_flags: -read-only
            - profile: pixel_5
      - wait-for-android-emulator@1: {}
      - script@1:
          title: Run detox test
          timeout: 1200
          is_always_run: false
          inputs:
            - content: |-
                #!/usr/bin/env bash
                export METAMASK_ENVIRONMENT='local'
                 node -v
                if [ -n "${E2E_TEST_FILE:-}" ]; then
                  echo "[INFO] Running only specified E2E_TEST_FILE(s): $E2E_TEST_FILE"
                  IGNORE_BOXLOGS_DEVELOPMENT="true" yarn test:e2e:android:run:qa-release $E2E_TEST_FILE
                elif [ -n "${TEST_SUITE_TAG:-}" ]; then
                  echo "[INFO] Running tests matching TEST_SUITE_TAG: $TEST_SUITE_TAG"
                  ./scripts/run-e2e-tags.sh
                fi
      - custom-test-results-export@1:
          title: Export test results
          is_always_run: true
          is_skippable: true
          inputs:
            - base_path: $BITRISE_SOURCE_DIR/e2e/reports/
            - test_name: E2E Tests
            - search_pattern: $BITRISE_SOURCE_DIR/e2e/reports/junit.xml
      - deploy-to-bitrise-io@2.2.3:
          title: Deploy test report files
          is_always_run: true
          is_skippable: true
      - script@1:
          title: Copy screenshot files
          is_always_run: true
          run_if: .IsBuildFailed
          inputs:
            - content: |-
                #!/usr/bin/env bash
                set -ex
                cp -r "$BITRISE_SOURCE_DIR/artifacts"  "$BITRISE_DEPLOY_DIR"
      - deploy-to-bitrise-io@2.3:
          title: Deploy test screenshots
          is_always_run: true
          run_if: .IsBuildFailed
          inputs:
            - deploy_path: $BITRISE_DEPLOY_DIR
            - is_compress: true
            - zip_name: E2E_Android_Failure_Artifacts
    meta:
      bitrise.io:
        machine_type_id: elite-xl
        stack: linux-docker-android-22.04
  ios_api_specs:
    before_run:
      - setup
      - install_applesimutils
      - prep_environment
    after_run:
      - notify_failure
    steps:
      - restore-cache@2:
          title: Restore iOS PR Build Cache (if build was skipped)
          run_if: '{{getenv "SKIP_IOS_BUILD" | eq "true"}}'
          inputs:
            - key: '{{ getenv "IOS_PR_BUILD_CACHE_KEY" }}'
      - script@1:
          title: Copy iOS build from cache (if build was skipped)
          run_if: '{{getenv "SKIP_IOS_BUILD" | eq "true"}}'
          inputs:
            - content: |-
                #!/usr/bin/env bash
                echo "Copying iOS build from cache..."
                
                # Check if cached build products exist
                if [ -d "ios/build/Build/Products/Release-iphonesimulator" ]; then
                    echo "✅ iOS build artifacts found in cache"
                    echo "Build products directory contents:"
                    ls -la ios/build/Build/Products/Release-iphonesimulator/ | head -5
                else
                    echo "❌ iOS build products not found in cache"
                    mkdir -p ios/build/Build/Products/Release-iphonesimulator
                fi
                
                # Check if cached Detox artifacts exist
                if [ -d "../Library/Detox/ios" ]; then
                    echo "✅ Detox iOS artifacts found in cache"
                    echo "Detox directory contents:"
                    ls -la ../Library/Detox/ios/ | head -5
                else
                    echo "❌ Detox iOS artifacts not found in cache"
                    mkdir -p ../Library/Detox/ios
                fi
                
                echo "iOS build artifacts restored from cache"
      - pull-intermediate-files@1:
          inputs:
            - artifact_sources: .*
          title: Pull iOS build
      - script@1:
          title: Copy iOS build for Detox
          run_if: '{{getenv "SKIP_IOS_BUILD" | eq "false"}}'
          inputs:
            - content: |-
                #!/usr/bin/env bash
                set -ex

                # Create directories for Detox
                mkdir -p "$BITRISE_SOURCE_DIR/ios/build/Build/Products"
                mkdir -p "$BITRISE_SOURCE_DIR/../Library/Detox/ios"

                # Copy saved files for Detox usage
                # INTERMEDIATE_IOS_BUILD_DIR & INTERMEDIATE_IOS_DETOX_DIR are the cached directories by ios_e2e_build's "Save iOS build" step
                cp -r "$INTERMEDIATE_IOS_BUILD_DIR" "$BITRISE_SOURCE_DIR/ios/build/Build/Products"
                cp -r "$INTERMEDIATE_IOS_DETOX_DIR" "$BITRISE_SOURCE_DIR/../Library/Detox"
      # - restore-cocoapods-cache@2: {}
      - restore-cache@2:
          title: Restore cache node_modules
          inputs:
            - key: node_modules-{{ .OS }}-{{ .Arch }}-{{ getenv "BRANCH_COMMIT_HASH" }}
      - script@1:
          title: Install foundry
          inputs:
            - content: |-
                #!/bin/bash
                yarn install:foundryup
      - certificate-and-profile-installer@1: {}
      - set-xcode-build-number@1:
          inputs:
            - build_short_version_string: $VERSION_NAME
            - plist_path: $PROJECT_LOCATION_IOS/MetaMask/Info.plist
      - script:
          inputs:
            - content: |-
                # Add cache directory to environment variable
                envman add --key BREW_APPLESIMUTILS --value "$(brew --cellar)/applesimutils"
                envman add --key BREW_OPT_APPLESIMUTILS --value "/usr/local/opt/applesimutils"
                brew tap wix/brew
          title: Set Env Path for caching deps
      - script@1:
          title: Run detox test
          timeout: 1200
          is_always_run: false
          inputs:
            - content: |-
                #!/usr/bin/env bash
                yarn test:api-specs --retries 1
      - script@1:
          is_always_run: true
          is_skippable: false
          title: Add tests reports to Bitrise
          inputs:
            - content: |-
                #!/usr/bin/env bash
                cp -r $BITRISE_SOURCE_DIR/html-report/index.html $BITRISE_HTML_REPORT_DIR/
      - deploy-to-bitrise-io@2.2.3:
          is_always_run: true
          is_skippable: false
          inputs:
            - deploy_path: $BITRISE_HTML_REPORT_DIR
          title: Deploy test report files

  pr_check_build_cache:
    steps:
      - activate-ssh-key@4:
          run_if: '{{getenv "SSH_RSA_PRIVATE_KEY" | ne ""}}'
      - git-clone@6: {}
      - restore-cache@2:
          title: Restore last successful build commit marker
          is_skippable: true
          inputs:
            - key: 'last-e2e-build-commit-pr-{{ getenv "GITHUB_PR_NUMBER" }}'
      - script@1:
          title: Generate cache keys and check both iOS and Android builds
          inputs:
            - content: |-
                #!/usr/bin/env bash
                ./scripts/generate-pr-cache-keys.sh
      - restore-cache@2:
          title: Check iOS cache
          is_skippable: true
          run_if: '{{getenv "IOS_PR_BUILD_CACHE_KEY" | ne ""}}'
          inputs:
            - key: '{{ getenv "IOS_PR_BUILD_CACHE_KEY" }}'
      - script@1:
          title: Process iOS cache result
          run_if: '{{getenv "IOS_PR_BUILD_CACHE_KEY" | ne ""}}'
          inputs:
            - content: |-
                #!/usr/bin/env bash
                if [[ "$BITRISE_CACHE_HIT" == "exact" ]]; then
                    echo "✅ iOS cache found - build will be skipped"
                    envman add --key SKIP_IOS_BUILD --value "true"
                else
                    echo "❌ iOS cache not found - build will proceed"
                    envman add --key SKIP_IOS_BUILD --value "false"
                fi
                envman add --key BITRISE_CACHE_HIT --value ""  # Reset for next check
      - restore-cache@2:
          title: Check Android cache
          is_skippable: true
          run_if: '{{getenv "ANDROID_PR_BUILD_CACHE_KEY" | ne ""}}'
          inputs:
            - key: '{{ getenv "ANDROID_PR_BUILD_CACHE_KEY" }}'
      - script@1:
          title: Process Android cache result and finalize decisions
          inputs:
            - content: |-
                #!/usr/bin/env bash
                
                # Initialize local variables with current state
                LOCAL_SKIP_IOS="$SKIP_IOS_BUILD"
                LOCAL_SKIP_ANDROID="$SKIP_ANDROID_BUILD"
                
                # Ensure iOS value is set if cache check was skipped
                if [[ -z "$IOS_PR_BUILD_CACHE_KEY" ]]; then
                    echo "No iOS cache key available - build will proceed"
                    LOCAL_SKIP_IOS="false"
                    envman add --key SKIP_IOS_BUILD --value "false"
                fi
                
                # Only process Android cache if we have cache keys
                if [[ -n "$ANDROID_PR_BUILD_CACHE_KEY" ]]; then
                    if [[ "$BITRISE_CACHE_HIT" == "exact" ]]; then
                        echo "✅ Android cache found - build will be skipped"
                        LOCAL_SKIP_ANDROID="true"
                        envman add --key SKIP_ANDROID_BUILD --value "true"
                    else
                        echo "❌ Android cache not found - build will proceed"
                        LOCAL_SKIP_ANDROID="false"
                        envman add --key SKIP_ANDROID_BUILD --value "false"
                    fi
                else
                    echo "No Android cache key available - build will proceed"
                    LOCAL_SKIP_ANDROID="false"
                    envman add --key SKIP_ANDROID_BUILD --value "false"
                fi
                
                echo ""
                echo "=== Final Build Decisions ==="
                echo "iOS build:     $([ "$LOCAL_SKIP_IOS" == "true" ] && echo "SKIP" || echo "BUILD")"
                echo "Android build: $([ "$LOCAL_SKIP_ANDROID" == "true" ] && echo "SKIP" || echo "BUILD")"
      - share-pipeline-variable@1:
          title: Share variables across pipeline stages
          inputs:
            - variables: |-
                SKIP_IOS_BUILD
                SKIP_ANDROID_BUILD
                IOS_PR_BUILD_CACHE_KEY
                ANDROID_PR_BUILD_CACHE_KEY

  ios_e2e_build:
    before_run:
      - install_applesimutils
      - code_setup
      - set_commit_hash
    after_run:
      - notify_failure
    steps:
      - script@1:
          title: Generating ccache key using native folder checksum
          inputs:
            - content: |-
                #!/usr/bin/env bash
                ./scripts/cache/set-cache-envs.sh ios
      - certificate-and-profile-installer@1: {}
      - set-xcode-build-number@1:
          inputs:
            - build_short_version_string: $VERSION_NAME
            - plist_path: $PROJECT_LOCATION_IOS/MetaMask/Info.plist
      - script:
          inputs:
            - content: |-
                # Add cache directory to environment variable
                envman add --key BREW_APPLESIMUTILS --value "$(brew --cellar)/applesimutils"
                envman add --key BREW_OPT_APPLESIMUTILS --value "/usr/local/opt/applesimutils"
                brew tap wix/brew
          title: Set Env Path for caching deps
      - script@1:
          title: Install CCache & symlink
          inputs:
            - content: |-
                #!/usr/bin/env bash
                brew install ccache with HOMEBREW_NO_DEPENDENTS_CHECK=1
                ln -s $(which ccache) /usr/local/bin/gcc
                ln -s $(which ccache) /usr/local/bin/g++
                ln -s $(which ccache) /usr/local/bin/cc
                ln -s $(which ccache) /usr/local/bin/c++
                ln -s $(which ccache) /usr/local/bin/clang
                ln -s $(which ccache) /usr/local/bin/clang++
      - restore-cache@2:
          title: Restore CCache
          inputs:
            - key: '{{ getenv "CCACHE_KEY" }}'
      - script@1:
          title: Set skip ccache upload
          run_if: '{{ enveq "BITRISE_CACHE_HIT" "exact" }}'
          inputs:
            - content: |-
                #!/usr/bin/env bash
                envman add --key SKIP_CCACHE_UPLOAD --value "true"
      - script@1:
          title: Run detox build
          timeout: 1200
          is_always_run: true
          inputs:
            - content: |-
                #!/usr/bin/env bash
                ./scripts/cache/setup-ccache.sh
                node -v
                export METAMASK_ENVIRONMENT='local'
                export METAMASK_BUILD_TYPE=${METAMASK_BUILD_TYPE:-'main'}
                IGNORE_BOXLOGS_DEVELOPMENT="true" yarn test:e2e:ios:build:qa-release
      - save-cocoapods-cache@1: {}
      - save-cache@1:
          title: Save CCache
          run_if: '{{not (enveq "SKIP_CCACHE_UPLOAD" "true")}}'
          inputs:
            - key: '{{ getenv "CCACHE_KEY" }}'
            - paths: |-
                ccache
      - save-cache@1:
          title: Save iOS PR Build Cache
          inputs:
            - key: '{{ getenv "IOS_PR_BUILD_CACHE_KEY" }}'
            - paths: |-
                ios/build/Build/Products/Release-iphonesimulator
                ../Library/Detox/ios
      - script@1:
          title: Save last successful build commit
          run_if: '{{getenv "GITHUB_PR_NUMBER" | ne ""}}'
          inputs:
            - content: |-
                #!/usr/bin/env bash
                # Create a marker file with the current commit
                mkdir -p /tmp/last-build-commit
                echo "$(git rev-parse HEAD 2>/dev/null || echo ${BITRISE_GIT_COMMIT})" > /tmp/last-build-commit/commit
                echo "Build completed successfully at $(date)" >> /tmp/last-build-commit/commit
      - save-cache@1:
          title: Save last successful build commit marker
          run_if: '{{getenv "GITHUB_PR_NUMBER" | ne ""}}'
          inputs:
            - key: 'last-e2e-build-commit-pr-{{ getenv "GITHUB_PR_NUMBER" }}'
            - paths: /tmp/last-build-commit
      - deploy-to-bitrise-io@2.2.3:
          inputs:
            - pipeline_intermediate_files: |-
                ios/build/Build/Products/Release-iphonesimulator:INTERMEDIATE_IOS_BUILD_DIR
                ../Library/Detox/ios:INTERMEDIATE_IOS_DETOX_DIR
          title: Save iOS build
      - save-cache@1:
          title: Save node_modules
          inputs:
            - key: node_modules-{{ .OS }}-{{ .Arch }}-{{ getenv "BRANCH_COMMIT_HASH" }}
            - paths: node_modules
  ios_e2e_test:
    before_run:
      - setup
      - install_applesimutils
      - prep_environment
    after_run:
      - notify_failure
    steps:
      - restore-cache@2:
          title: Restore iOS PR Build Cache (if build was skipped)
          run_if: '{{getenv "SKIP_IOS_BUILD" | eq "true"}}'
          inputs:
            - key: '{{ getenv "IOS_PR_BUILD_CACHE_KEY" }}'
      - script@1:
          title: Copy iOS build from cache (if build was skipped)
          run_if: '{{getenv "SKIP_IOS_BUILD" | eq "true"}}'
          inputs:
            - content: |-
                #!/usr/bin/env bash
                echo "Copying iOS build from cache..."
                
                # Check if cached build products exist
                if [ -d "ios/build/Build/Products/Release-iphonesimulator" ]; then
                    echo "✅ iOS build artifacts found in cache"
                    echo "Build products directory contents:"
                    ls -la ios/build/Build/Products/Release-iphonesimulator/ | head -5
                else
                    echo "❌ iOS build products not found in cache"
                    mkdir -p ios/build/Build/Products/Release-iphonesimulator
                fi
                
                # Check if cached Detox artifacts exist
                if [ -d "../Library/Detox/ios" ]; then
                    echo "✅ Detox iOS artifacts found in cache"
                    echo "Detox directory contents:"
                    ls -la ../Library/Detox/ios/ | head -5
                else
                    echo "❌ Detox iOS artifacts not found in cache"
                    mkdir -p ../Library/Detox/ios
                fi
                
                echo "iOS build artifacts restored from cache"
      - pull-intermediate-files@1:
          inputs:
            - artifact_sources: .*
          title: Pull iOS build
      - script@1:
          title: Copy iOS build for Detox
          run_if: '{{getenv "SKIP_IOS_BUILD" | eq "false"}}'
          inputs:
            - content: |-
                #!/usr/bin/env bash
                set -ex

                # Create directories for Detox
                mkdir -p "$BITRISE_SOURCE_DIR/ios/build/Build/Products"
                mkdir -p "$BITRISE_SOURCE_DIR/../Library/Detox/ios"

                # Copy saved files for Detox usage
                # INTERMEDIATE_IOS_BUILD_DIR & INTERMEDIATE_IOS_DETOX_DIR are the cached directories by ios_e2e_build's "Save iOS build" step
                cp -r "$INTERMEDIATE_IOS_BUILD_DIR" "$BITRISE_SOURCE_DIR/ios/build/Build/Products"
                cp -r "$INTERMEDIATE_IOS_DETOX_DIR" "$BITRISE_SOURCE_DIR/../Library/Detox"
      # - restore-cocoapods-cache@2: {}
      - restore-cache@2:
          title: Restore cache node_modules
          inputs:
            - key: node_modules-{{ .OS }}-{{ .Arch }}-{{ getenv "BRANCH_COMMIT_HASH" }}
      - script@1:
          title: Install foundry
          inputs:
            - content: |-
                #!/bin/bash
                yarn install:foundryup
      - certificate-and-profile-installer@1: {}
      - set-xcode-build-number@1:
          inputs:
            - build_short_version_string: $VERSION_NAME
            - plist_path: $PROJECT_LOCATION_IOS/MetaMask/MetaMask-QA-Info.plist
      - script:
          inputs:
            - content: |-
                # Add cache directory to environment variable
                envman add --key BREW_APPLESIMUTILS --value "$(brew --cellar)/applesimutils"
                envman add --key BREW_OPT_APPLESIMUTILS --value "/usr/local/opt/applesimutils"
                brew tap wix/brew
          title: Set Env Path for caching deps
      - script@1:
          title: Boot up simulator
          inputs:
            - content: |-
                #!/usr/bin/env bash
                xcrun simctl boot "iPhone 15 Pro" || true
                xcrun simctl list | grep Booted
      - script@1:
          title: Run detox test
          timeout: 1200
          is_always_run: false
          inputs:
            - content: |-
                #!/usr/bin/env bash

                # node -v
                export METAMASK_ENVIRONMENT='local'
                export METAMASK_BUILD_TYPE=${METAMASK_BUILD_TYPE:-'main'}
                # if [ "$METAMASK_BUILD_TYPE" = "flask" ]; then
                # IS_TEST='true' METAMASK_BUILD_TYPE='flask' yarn test:e2e:ios:run:qa-release e2e/specs/flask/
                # else
                # ./scripts/run-e2e-tags.sh
                # fi
                if [ -n "${E2E_TEST_FILE:-}" ]; then
                  echo "[INFO] Running only specified E2E_TEST_FILE(s): $E2E_TEST_FILE"
                  IGNORE_BOXLOGS_DEVELOPMENT="true" yarn test:e2e:ios:run:qa-release $E2E_TEST_FILE
                elif [ -n "${TEST_SUITE_TAG:-}" ]; then
                  echo "[INFO] Running tests matching TEST_SUITE_TAG: $TEST_SUITE_TAG"
                  ./scripts/run-e2e-tags.sh
                fi
      - custom-test-results-export@1:
          is_always_run: true
          is_skippable: false
          title: Export test results
          inputs:
            - base_path: $BITRISE_SOURCE_DIR/e2e/reports/
            - test_name: E2E Tests
            - search_pattern: $BITRISE_SOURCE_DIR/e2e/reports/junit.xml
      - deploy-to-bitrise-io@2.2.3:
          is_always_run: true
          is_skippable: true
          title: Deploy test report files
      - script@1:
          is_always_run: true
          run_if: .IsBuildFailed
          title: Copy screenshot files
          inputs:
            - content: |-
                #!/usr/bin/env bash
                set -ex
                cp -r "$BITRISE_SOURCE_DIR/artifacts"  "$BITRISE_DEPLOY_DIR"
      - deploy-to-bitrise-io@2.3:
          is_always_run: true
          run_if: .IsBuildFailed
          title: Deploy test screenshots
          inputs:
            - deploy_path: $BITRISE_DEPLOY_DIR
            - is_compress: true
            - zip_name: 'E2E_IOS_Failure_Artifacts'
  start_e2e_tests:
    steps:
      - build-router-start@0:
          inputs:
            - workflows: |-
                ios_e2e_test
                wdio_android_e2e_test
            - wait_for_builds: 'true'
            - access_token: $BITRISE_START_BUILD_ACCESS_TOKEN
      - build-router-wait@0:
          inputs:
            - abort_on_fail: 'yes'
            - access_token: $BITRISE_START_BUILD_ACCESS_TOKEN
  # Runway Workflow for Release Candidate Builds
  runway_build_release_candidate:
    before_run:
      - bump_version_code
    after_run:
      - build_ios_release_and_upload_sourcemaps
      - build_android_release_and_upload_sourcemaps
  # Android Builds
  _android_build_template:
    before_run:
      - code_setup
    after_run:
      - notify_failure
    steps:
      - change-android-versioncode-and-versionname@1:
          inputs:
            - new_version_name: $NAME
            - new_version_code: $NUMBER
            - build_gradle_path: $PROJECT_LOCATION_ANDROID/app/build.gradle
      - file-downloader@1:
          inputs:
            - source: $KEYSTORE_FILE_PATH
            - destination: $KEYSTORE_PATH
          run_if: '{{not (enveq "IS_DEV_BUILD" "true")}}'
      - restore-gradle-cache@2: {}
      - install-missing-android-tools@3:
          inputs:
            - ndk_version: $NDK_VERSION
            - gradlew_path: $PROJECT_LOCATION/gradlew
      - script@1:
          title: Build Android Pre-Release Bundle
          is_always_run: false
          inputs:
            - content: |-
                #!/usr/bin/env bash
                node -v
                if [ -n "$YARN_COMMAND" ]; then
                    GIT_BRANCH=$BITRISE_GIT_BRANCH yarn "$YARN_COMMAND"
                elif [ "$IS_DEV_BUILD" = "true" ]; then #EXPO BUILD
                    GIT_BRANCH=$BITRISE_GIT_BRANCH yarn build:android:main:local
                elif [ "$METAMASK_BUILD_TYPE" = "main" ]; then
                    yarn build:android:pre-release:bundle
                elif [ "$METAMASK_BUILD_TYPE" = "beta" ]; then
                    yarn build:android:pre-release:bundle:beta
                elif [ "$METAMASK_BUILD_TYPE" = "flask" ]; then
                    yarn build:android:pre-release:bundle:flask
                else
                    echo "Error: Invalid build type specified: $METAMASK_BUILD_TYPE"
                    exit 1
                fi
      - save-gradle-cache@1: {}
      - script@1:
          title: Rename release files
          inputs:
            - content: |-
                #!/usr/bin/env bash
                set -ex

                # Set base paths for release builds
                if [ "$IS_DEV_BUILD" = "true" ]; then
                    APK_DIR="$PROJECT_LOCATION/app/build/outputs/apk/$APP_NAME/debug"
                else
                    APK_DIR="$PROJECT_LOCATION/app/build/outputs/apk/$APP_NAME/release"
                    BUNDLE_DIR="$PROJECT_LOCATION/app/build/outputs/bundle/$OUTPUT_PATH"
                fi

                # Generate new names based on build type and version
                if [ -n "$YARN_COMMAND" ]; then
                  NAME_FROM_YARN_COMMAND="$(cut -d':' -f3- <<< "$YARN_COMMAND" | sed 's/:/-/g')"
                  NEW_BASE_NAME="metamask-${NAME_FROM_YARN_COMMAND}-${NUMBER}"
                else
                  NEW_BASE_NAME="metamask-${METAMASK_ENVIRONMENT}-${METAMASK_BUILD_TYPE}-${NAME}-${NUMBER}"
                fi

                # Rename APK
                if [ "$IS_DEV_BUILD" = "true" ]; then
                    OLD_APK="$APK_DIR/app-$APP_NAME-debug.apk"
                    OLD_AAB="$BUNDLE_DIR/app-$APP_NAME-debug.aab"
                else
                    OLD_APK="$APK_DIR/app-$APP_NAME-release.apk"
                    OLD_AAB="$BUNDLE_DIR/app-$APP_NAME-release.aab"
                fi

                NEW_APK="$APK_DIR/$NEW_BASE_NAME.apk"
                mv "$OLD_APK" "$NEW_APK"

                # Rename AAB
                if [ -n "$BUNDLE_DIR" ]; then
                    NEW_AAB="$BUNDLE_DIR/$NEW_BASE_NAME.aab"
                    mv "$OLD_AAB" "$NEW_AAB"
                fi

                # Export new names as environment variables
                envman add --key RENAMED_APK_FILE --value "$NEW_BASE_NAME.apk"
                envman add --key RENAMED_AAB_FILE --value "$NEW_BASE_NAME.aab"
                envman add --key APK_DEPLOY_PATH --value "$APK_DIR/$NEW_BASE_NAME.apk"
      - deploy-to-bitrise-io@2.2.3:
          is_always_run: false
          is_skippable: true
          inputs:
            - deploy_path: $APK_DEPLOY_PATH
          title: Bitrise Deploy APK
      - deploy-to-bitrise-io@2.2.3:
          is_always_run: false
          is_skippable: true
          run_if: '{{not (enveq "IS_DEV_BUILD" "true")}}'
          inputs:
            - pipeline_intermediate_files: $PROJECT_LOCATION/app/build/outputs/apk/$APP_NAME/release/sha512sums.txt:BITRISE_PLAY_STORE_SHA512SUMS_PATH
            - deploy_path: $PROJECT_LOCATION/app/build/outputs/apk/$APP_NAME/release/sha512sums.txt
          title: Bitrise Deploy Checksum
      - deploy-to-bitrise-io@2.2.3:
          is_always_run: false
          is_skippable: true
          run_if: '{{not (enveq "IS_DEV_BUILD" "true")}}'
          inputs:
            - pipeline_intermediate_files: $PROJECT_LOCATION/app/build/outputs/mapping/$OUTPUT_PATH/mapping.txt:BITRISE_PLAY_STORE_MAPPING_PATH
            - deploy_path: $PROJECT_LOCATION/app/build/outputs/mapping/$OUTPUT_PATH/mapping.txt
          title: Bitrise ProGuard Map Files
      - deploy-to-bitrise-io@2.2.3:
          is_always_run: false
          is_skippable: true
          run_if: '{{not (enveq "IS_DEV_BUILD" "true")}}'
          inputs:
            - pipeline_intermediate_files: $PROJECT_LOCATION/app/build/outputs/bundle/$OUTPUT_PATH/$RENAMED_AAB_FILE:BITRISE_PLAY_STORE_ABB_PATH
            - deploy_path: $PROJECT_LOCATION/app/build/outputs/bundle/$OUTPUT_PATH/$RENAMED_AAB_FILE
          title: Bitrise Deploy AAB

  # Template for E2E Android builds

  _android_e2e_build_template:
    before_run:
      - code_setup
      - set_commit_hash
    after_run:
      - notify_failure
    steps:
      - script@1:
          title: Generating ccache key using native folder checksum
          inputs:
            - content: |-
                #!/usr/bin/env bash
                ./scripts/cache/set-cache-envs.sh android
      - restore-gradle-cache@2: {}
      - install-missing-android-tools@3:
          inputs:
            - ndk_version: $NDK_VERSION
            - gradlew_path: $PROJECT_LOCATION/gradlew
      - file-downloader@1:
          inputs:
            - source: $KEYSTORE_URL
            - destination: android/keystores/internalRelease.keystore
          run_if: '{{not (enveq "IS_DEV_BUILD" "true")}}'
      - script@1:
          title: Install CCache & symlink
          inputs:
            - content: |-
                #!/usr/bin/env bash
                sudo apt update
                sudo apt install ccache -y
      - restore-cache@2:
          title: Restore CCache
          inputs:
            - key: '{{ getenv "CCACHE_KEY" }}'
      - script@1:
          title: Set skip ccache upload
          run_if: '{{ enveq "BITRISE_CACHE_HIT" "exact" }}'
          inputs:
            - content: |-
                #!/usr/bin/env bash
                envman add --key SKIP_CCACHE_UPLOAD --value "true"
      - script@1:
          title: Run detox build
          timeout: 1200
          is_always_run: true
          inputs:
            - content: |-
                #!/usr/bin/env bash
                ./scripts/cache/setup-ccache.sh
                node -v
                export METAMASK_ENVIRONMENT=${METAMASK_ENVIRONMENT:-'local'}
                export METAMASK_BUILD_TYPE=${METAMASK_BUILD_TYPE:-'main'}
                IGNORE_BOXLOGS_DEVELOPMENT="true" $BUILD_COMMAND
      - save-gradle-cache@1: {}
      - save-cache@1:
          title: Save CCache
          run_if: '{{not (enveq "SKIP_CCACHE_UPLOAD" "true")}}'
          inputs:
            - key: '{{ getenv "CCACHE_KEY" }}'
            - paths: |-
                ccache
      - script@1:
          title: Debug Android build outputs before caching
          inputs:
            - content: |-
                #!/usr/bin/env bash
                echo "=== Android Build Output Debug ==="
                echo "Checking for Android build outputs to cache..."
                
                if [ -d "android/app/build/outputs" ]; then
                    echo "✅ android/app/build/outputs directory exists"
                    echo "Directory size: $(du -sh android/app/build/outputs 2>/dev/null || echo 'Could not calculate')"
                    echo "Contents:"
                    find android/app/build/outputs -type f -name "*.apk" -o -name "*.aab" | head -10
                    echo "Total files: $(find android/app/build/outputs -type f | wc -l)"
                else
                    echo "❌ android/app/build/outputs directory does not exist!"
                    echo "This means the Android build failed or output path is incorrect"
                fi
                
                echo "Current working directory: $(pwd)"
                echo "Listing android/app/build directory:"
                ls -la android/app/build/ 2>/dev/null || echo "android/app/build does not exist"
      - script@1:
          title: Prepare Android build outputs for caching
          inputs:
            - content: |-
                #!/usr/bin/env bash
                echo "=== Preparing Android cache with proper paths ==="
                echo "Current working directory: $(pwd)"
                
                # Create a clean cache directory structure
                mkdir -p /tmp/android-cache/build/outputs
                
                if [ -d "android/app/build/outputs" ]; then
                    echo "Copying Android build outputs to cache staging area..."
                    cp -r android/app/build/outputs/* /tmp/android-cache/build/outputs/
                    echo "Cache staging completed"
                    
                    echo "Cache contents:"
                    find /tmp/android-cache -type f | head -10
                    echo "Total cache size: $(du -sh /tmp/android-cache 2>/dev/null || echo 'Unknown')"
                else
                    echo "Warning: android/app/build/outputs not found!"
                fi
      - save-cache@1:
          title: Save Android PR Build Cache
          inputs:
            - key: '{{ getenv "ANDROID_PR_BUILD_CACHE_KEY" }}'
            - paths: |-
                /tmp/android-cache
      - script@1:
          title: Save last successful build commit (Android)
          run_if: '{{getenv "GITHUB_PR_NUMBER" | ne ""}}'
          inputs:
            - content: |-
                #!/usr/bin/env bash
                # Create a marker file with the current commit
                mkdir -p /tmp/last-build-commit
                echo "$(git rev-parse HEAD 2>/dev/null || echo ${BITRISE_GIT_COMMIT})" > /tmp/last-build-commit/commit
                echo "Android build completed successfully at $(date)" >> /tmp/last-build-commit/commit
      - save-cache@1:
          title: Save last successful build commit marker (Android)
          run_if: '{{getenv "GITHUB_PR_NUMBER" | ne ""}}'
          inputs:
            - key: 'last-e2e-build-commit-pr-{{ getenv "GITHUB_PR_NUMBER" }}'
            - paths: /tmp/last-build-commit
      - deploy-to-bitrise-io@2.2.3:
          inputs:
            - pipeline_intermediate_files: android/app/build/outputs:INTERMEDIATE_ANDROID_BUILD_DIR
          title: Save Android build
      - save-cache@1:
          title: Save node_modules
          inputs:
            - key: node_modules-{{ .OS }}-{{ .Arch }}-{{ getenv "BRANCH_COMMIT_HASH" }}
            - paths: node_modules
  # Actual workflows that inherit from templates
  # TODO: Remove this workflow once new build configuration is consolidated
  build_android_release:
    after_run:
      - build_android_main_prod
    meta:
      bitrise.io:
        stack: linux-docker-android-22.04
        machine_type_id: elite-xl
  build_android_flask_prod:
    envs:
      - NAME: $FLASK_VERSION_NAME
      - NUMBER: $FLASK_VERSION_NUMBER
      - KEYSTORE_FILE_PATH: $BITRISEIO_ANDROID_FLASK_KEYSTORE_URL_URL
      - KEYSTORE_PATH: 'android/keystores/flaskRelease.keystore'
      - APP_NAME: 'flask'
      - OUTPUT_PATH: 'flaskRelease'
      - YARN_COMMAND: 'build:android:flask:prod'
    after_run:
      - _android_build_template
    meta:
      bitrise.io:
        stack: linux-docker-android-22.04
        machine_type_id: elite-xl
  build_android_main_prod:
    envs:
      - NAME: $VERSION_NAME
      - NUMBER: $VERSION_NUMBER
      - KEYSTORE_FILE_PATH: $BITRISEIO_ANDROID_KEYSTORE_URL
      - KEYSTORE_PATH: 'android/keystores/release.keystore'
      - APP_NAME: 'prod'
      - OUTPUT_PATH: 'prodRelease'
      - YARN_COMMAND: 'build:android:main:prod'
    after_run:
      - _android_build_template
    meta:
      bitrise.io:
        stack: linux-docker-android-22.04
        machine_type_id: elite-xl
  build_android_main_beta:
    envs:
      - YARN_COMMAND: 'build:android:main:beta'
      - NAME: $VERSION_NAME
      - NUMBER: $VERSION_NUMBER
      - KEYSTORE_FILE_PATH: $BITRISEIO_ANDROID_KEYSTORE_URL
      - KEYSTORE_PATH: 'android/keystores/release.keystore'
      - APP_NAME: 'prod'
      - OUTPUT_PATH: 'prodRelease'
    after_run:
      - _android_build_template
    meta:
      bitrise.io:
        stack: linux-docker-android-22.04
        machine_type_id: elite-xl
  build_android_main_rc:
    envs:
      - YARN_COMMAND: 'build:android:main:rc'
      - NAME: $VERSION_NAME
      - NUMBER: $VERSION_NUMBER
      - KEYSTORE_FILE_PATH: $BITRISEIO_ANDROID_KEYSTORE_URL
      - KEYSTORE_PATH: 'android/keystores/release.keystore'
      - APP_NAME: 'prod'
      - OUTPUT_PATH: 'prodRelease'
    after_run:
      - _android_build_template
    meta:
      bitrise.io:
        stack: linux-docker-android-22.04
        machine_type_id: elite-xl
  build_android_main_exp:
    envs:
      - YARN_COMMAND: 'build:android:main:exp'
      - NAME: $VERSION_NAME
      - NUMBER: $VERSION_NUMBER
      - KEYSTORE_FILE_PATH: $BITRISEIO_ANDROID_KEYSTORE_URL
      - KEYSTORE_PATH: 'android/keystores/release.keystore'
      - APP_NAME: 'prod'
      - OUTPUT_PATH: 'prodRelease'
    after_run:
      - _android_build_template
    meta:
      bitrise.io:
        stack: linux-docker-android-22.04
        machine_type_id: elite-xl
  build_android_beta:
    envs:
      - METAMASK_BUILD_TYPE: 'beta'
      - METAMASK_ENVIRONMENT: 'production'
      - NAME: $VERSION_NAME
      - NUMBER: $VERSION_NUMBER
      - KEYSTORE_FILE_PATH: $BITRISEIO_ANDROID_KEYSTORE_URL
      - KEYSTORE_PATH: 'android/keystores/release.keystore'
      - APP_NAME: 'prod'
      - OUTPUT_PATH: 'prodRelease'
    after_run:
      - _android_build_template
    meta:
      bitrise.io:
        stack: linux-docker-android-22.04
        machine_type_id: elite-xl
  build_android_release_and_upload_sourcemaps:
    envs:
      - SENTRY_DISABLE_AUTO_UPLOAD: 'false'
    after_run:
      - build_android_main_prod
    meta:
      bitrise.io:
        stack: linux-docker-android-22.04
        machine_type_id: elite-xl
  build_android_rc_and_upload_sourcemaps:
    envs:
      - SENTRY_DISABLE_AUTO_UPLOAD: 'false'
    after_run:
      - build_android_main_rc
    meta:
      bitrise.io:
        stack: linux-docker-android-22.04
        machine_type_id: elite-xl
  # TODO: Remove this workflow once new build configuration is consolidated
  build_android_flask_release:
    after_run:
      - build_android_flask_prod
    meta:
      bitrise.io:
        stack: linux-docker-android-22.04
        machine_type_id: elite-xl
  build_android_devbuild:
    envs:
      - IS_DEV_BUILD: 'true'
      - NAME: $VERSION_NAME
      - NUMBER: $VERSION_NUMBER
      - APP_NAME: 'prod'
      - BUILD_COMMAND: 'yarn build:android:main:local'
    after_run:
      - _android_e2e_build_template
    meta:
      bitrise.io:
        stack: linux-docker-android-22.04
        machine_type_id: elite-xl
  build_android_flask_devbuild:
    envs:
      - IS_DEV_BUILD: 'true'
      - NAME: $FLASK_VERSION_NAME
      - NUMBER: $FLASK_VERSION_NUMBER
      - APP_NAME: 'flask'
      - BUILD_COMMAND: 'yarn build:android:flask:local'
    after_run:
      - _android_e2e_build_template
    meta:
      bitrise.io:
        stack: linux-docker-android-22.04
        machine_type_id: elite-xl
  build_android_qa_devbuild:
    envs:
      - IS_DEV_BUILD: 'true'
      - NAME: $VERSION_NAME
      - NUMBER: $VERSION_NUMBER
      - APP_NAME: 'qa'
      - BUILD_COMMAND: 'yarn build:android:qa:local'
    after_run:
      - _android_e2e_build_template
    meta:
      bitrise.io:
        stack: linux-docker-android-22.04
        machine_type_id: elite-xl
  build_android_qa:
      before_run:
        - code_setup
      after_run:
        - _upload_apk_to_browserstack
        - notify_failure
      steps:
        - change-android-versioncode-and-versionname@1:
            inputs:
              - new_version_name: $VERSION_NAME
              - new_version_code: $VERSION_NUMBER
              - build_gradle_path: $PROJECT_LOCATION_ANDROID/app/build.gradle
        - file-downloader@1:
            inputs:
              - source: $BITRISEIO_ANDROID_QA_KEYSTORE_URL
              - destination: android/keystores/internalRelease.keystore
        - restore-gradle-cache@2: {}
        - install-missing-android-tools@3:
            inputs:
              - ndk_version: $NDK_VERSION
              - gradlew_path: $PROJECT_LOCATION/gradlew
        - script@1:
            inputs:
              - content: |-
                  #!/usr/bin/env bash
                  node -v
                  GIT_BRANCH=$BITRISE_GIT_BRANCH METAMASK_BUILD_TYPE='main' METAMASK_ENVIRONMENT='qa' yarn build:android:pre-release:bundle:qa
            title: Build Android Pre-Release Bundle
            is_always_run: false
        - save-gradle-cache@1: {}
        - deploy-to-bitrise-io@2.2.3:
            is_always_run: false
            is_skippable: true
            inputs:
              - deploy_path: $PROJECT_LOCATION/app/build/outputs/apk/qa/release/$QA_APK_NAME.apk
            title: Bitrise Deploy APK
        - deploy-to-bitrise-io@2.2.3:
            is_always_run: false
            is_skippable: true
            inputs:
              - deploy_path: $PROJECT_LOCATION/app/build/outputs/apk/qa/release/sha512sums.txt
            title: Bitrise Deploy Checksum
        - deploy-to-bitrise-io@2.2.3:
            is_always_run: false
            is_skippable: true
            inputs:
              - deploy_path: $PROJECT_LOCATION/app/build/outputs/mapping/qaRelease/mapping.txt
            title: Bitrise ProGuard Map Files
        - deploy-to-bitrise-io@2.2.3:
            is_always_run: false
            is_skippable: true
            inputs:
              - deploy_path: $PROJECT_LOCATION/app/build/outputs/bundle/qaRelease/app-qa-release.aab
            title: Bitrise Deploy AAB
        - deploy-to-bitrise-io@2.2.3:
            is_always_run: false
            is_skippable: true
            inputs:
              - deploy_path: sourcemaps/android/index.js.map
            title: Bitrise Deploy Sourcemaps
      meta:
        bitrise.io:
          stack: linux-docker-android-22.04
          machine_type_id: elite-xl
  build_android_qa_flask:
    before_run:
      - code_setup
    after_run:
      - _upload_apk_to_browserstack_flask
      - notify_failure
    steps:
      - change-android-versioncode-and-versionname@1:
          inputs:
            - new_version_name: $FLASK_VERSION_NAME
            - new_version_code: $FLASK_VERSION_NUMBER
            - build_gradle_path: $PROJECT_LOCATION_ANDROID/app/build.gradle
      - file-downloader@1:
          inputs:
            - source: $BITRISEIO_ANDROID_QA_KEYSTORE_URL
            - destination: android/keystores/internalRelease.keystore
      - restore-gradle-cache@2: {}
      - install-missing-android-tools@3:
          inputs:
            - ndk_version: $NDK_VERSION
            - gradlew_path: $PROJECT_LOCATION/gradlew
      - script@1:
          inputs:
            - content: |-
                #!/usr/bin/env bash
                node -v
                export METAMASK_ENVIRONMENT='qa'
                export METAMASK_BUILD_TYPE='flask'
                GIT_BRANCH=$BITRISE_GIT_BRANCH yarn build:android:pre-release:bundle:flask
          title: Build Android Flask Pre-Release Bundle
          is_always_run: false
      - save-gradle-cache@1: {}
      - deploy-to-bitrise-io@2.2.3:
          is_always_run: false
          is_skippable: true
          inputs:
            - deploy_path: $PROJECT_LOCATION/app/build/outputs/apk/flask/release/app-flask-release.apk
          title: Bitrise Deploy Flask APK
      - deploy-to-bitrise-io@2.2.3:
          is_always_run: false
          is_skippable: true
          inputs:
            - deploy_path: $PROJECT_LOCATION/app/build/outputs/apk/flask/release/sha512sums.txt
          title: Bitrise Deploy Flask Checksum
      - deploy-to-bitrise-io@2.2.3:
          is_always_run: false
          is_skippable: true
          inputs:
            - deploy_path: $PROJECT_LOCATION/app/build/outputs/mapping/flaskRelease/mapping.txt
          title: Bitrise Deploy Flask ProGuard Map Files
      - deploy-to-bitrise-io@2.2.3:
          is_always_run: false
          is_skippable: true
          inputs:
            - deploy_path: $PROJECT_LOCATION/app/build/outputs/bundle/flaskRelease/app-flask-release.aab
          title: Bitrise Deploy Flask AAB
      - deploy-to-bitrise-io@2.2.3:
          is_always_run: false
          is_skippable: true
          inputs:
            - deploy_path: sourcemaps/android/index.js.map
          title: Bitrise Deploy Flask Sourcemaps
    meta:
      bitrise.io:
        stack: linux-docker-android-22.04
        machine_type_id: elite-xl
  _upload_apk_to_browserstack_flask:
    steps:
      - script@1:
          title: Upload Flask APK to Browserstack
          inputs:
            - content: |-
                #!/usr/bin/env bash
                set -e
                set -x
                set -o pipefail
                APK_PATH=$PROJECT_LOCATION/app/build/outputs/apk/flask/release/app-flask-release.apk
                CUSTOM_ID="flask-$BITRISE_GIT_BRANCH-$FLASK_VERSION_NAME-$FLASK_VERSION_NUMBER"
                CUSTOM_ID=${CUSTOM_ID////-}
                curl -u "$BROWSERSTACK_USERNAME:$BROWSERSTACK_ACCESS_KEY" -X POST "https://api-cloud.browserstack.com/app-automate/upload" -F "file=@$APK_PATH" -F 'data={"custom_id": "'$CUSTOM_ID'"}' | jq -j '.app_url' | envman add --key BROWSERSTACK_ANDROID_FLASK_APP_URL
                APK_PATH_FOR_APP_LIVE=$PROJECT_LOCATION/app/build/outputs/apk/flask/release/"$CUSTOM_ID".apk
                mv "$APK_PATH" "$APK_PATH_FOR_APP_LIVE"
                curl -u "$BROWSERSTACK_USERNAME:$BROWSERSTACK_ACCESS_KEY" -X POST "https://api-cloud.browserstack.com/app-live/upload" -F "file=@$APK_PATH_FOR_APP_LIVE" -F 'data={"custom_id": "'$CUSTOM_ID'"}'
                curl -u "$BROWSERSTACK_USERNAME:$BROWSERSTACK_ACCESS_KEY" -X GET https://api-cloud.browserstack.com/app-automate/recent_apps | jq > browserstack_uploaded_flask_apps.json
      - deploy-to-bitrise-io@2.2.3:
          is_always_run: false
          is_skippable: true
          inputs:
            - pipeline_intermediate_files: $BITRISE_SOURCE_DIR/browserstack_uploaded_flask_apps.json:BROWSERSTACK_UPLOADED_FLASK_APPS_LIST
          title: Save Browserstack uploaded Flask apps JSON
  _upload_apk_to_browserstack:
    steps:
      - script@1:
          title: Upload APK to Browserstack
          inputs:
            - content: |-
                #!/usr/bin/env bash
                set -e
                set -x
                set -o pipefail
                APK_DIR="$PROJECT_LOCATION/app/build/outputs/apk/qa/release"
                ORIGINAL_APK="$APK_DIR/app-qa-release.apk"

                CUSTOM_ID="$BITRISE_GIT_BRANCH-$VERSION_NAME-$VERSION_NUMBER"
                CUSTOM_ID=${CUSTOM_ID////-}

                mv "$ORIGINAL_APK" "$APK_DIR/$CUSTOM_ID.apk"
                APK_PATH="$APK_DIR/$CUSTOM_ID.apk"

                # Upload to app-automate
                curl -u "$BROWSERSTACK_USERNAME:$BROWSERSTACK_ACCESS_KEY" \
                    -X POST "https://api-cloud.browserstack.com/app-automate/upload" \
                    -F "file=@$APK_PATH" \
                    -F 'data={"custom_id": "'$CUSTOM_ID'"}' \
                    | jq -j '.app_url' \
                    | envman add --key BROWSERSTACK_ANDROID_APP_URL

                # Upload to app-live
                curl -u "$BROWSERSTACK_USERNAME:$BROWSERSTACK_ACCESS_KEY" \
                    -X POST "https://api-cloud.browserstack.com/app-live/upload" \
                    -F "file=@$APK_PATH" \
                    -F 'data={"custom_id": "'$CUSTOM_ID'"}'

                # Get recent apps
                curl -u "$BROWSERSTACK_USERNAME:$BROWSERSTACK_ACCESS_KEY" \
                    -X GET https://api-cloud.browserstack.com/app-automate/recent_apps \
                    | jq > browserstack_uploaded_apps.json
      - share-pipeline-variable@1:
          title: Persist BROWSERSTACK_ANDROID_APP_URL across all stages
          inputs:
            - variables: |-
                BROWSERSTACK_ANDROID_APP_URL
      - deploy-to-bitrise-io@2.2.3:
          is_always_run: false
          is_skippable: true
          inputs:
            - pipeline_intermediate_files: $BITRISE_SOURCE_DIR/browserstack_uploaded_apps.json:BROWSERSTACK_UPLOADED_APPS_LIST
          title: Save Browserstack uploaded apps JSON
  wdio_android_e2e_test:
    before_run:
      - code_setup
    after_run:
      - notify_failure
    steps:
      - script@1:
          title: Debug Env Variables
          inputs:
            - content: |
                echo "PRODUCTION_BUILD_NAME: $PRODUCTION_BUILD_NAME"
                echo "PRODUCTION_BUILD_NUMBER: $PRODUCTION_BUILD_NUMBER"
                echo "PRODUCTION_APP_URL from tag upgrade workflow: $PRODUCTION_APP_URL"
                echo "BROWSERSTACK_ANDROID_APP_URL: $BROWSERSTACK_ANDROID_APP_URL"
      - script@1:
          title: Run Android E2E tests on Browserstack
          is_always_run: true
          inputs:
            - content: |-
                #!/usr/bin/env bash

                # Check if TEST_TYPE is set to upgrade
                if [ "$TEST_TYPE" = "upgrade" ]; then
                  TEST_TYPE="--upgrade"

                # Check if TEST_TYPE is set to performance
                elif [ "$TEST_TYPE" = "performance" ]; then
                  TEST_TYPE="--performance"
                fi
                yarn test:wdio:android:browserstack "$TEST_SUITE_FOLDER" "$TEST_TYPE"
      - script@1:
          is_always_run: true
          is_skippable: false
          title: Package test reports
          inputs:
            - content: |-
                #!/usr/bin/env bash
                cd $BITRISE_SOURCE_DIR/wdio/reports/
                zip -r test-report.zip html/
                mv test-report.zip $BITRISE_DEPLOY_DIR/
      - deploy-to-bitrise-io@2.2.3:
          is_always_run: true
          is_skippable: false
          inputs:
            - deploy_path: $BITRISE_DEPLOY_DIR/test-report.zip
          title: Deploy test report
    meta:
      bitrise.io:
        stack: linux-docker-android-22.04
        machine_type_id: standard
  wdio_ios_e2e_test:
    before_run:
      - code_setup
    after_run:
      - notify_failure
    steps:
      - script@1:
          title: Run iOS E2E tests on Browserstack
          is_always_run: true
          inputs:
            - content: |-
                #!/usr/bin/env bash
                # Check if TEST_TYPE is set to upgrade
                if [ "$TEST_TYPE" = "upgrade" ]; then
                  TEST_TYPE="--upgrade"
                # Check if TEST_TYPE is set to performance
                elif [ "$TEST_TYPE" = "performance" ]; then
                  TEST_TYPE="--performance"
                fi
                yarn test:wdio:ios:browserstack "$TEST_SUITE_FOLDER" "$TEST_TYPE"
      - script@1:
          is_always_run: true
          is_skippable: false
          title: Package test reports
          inputs:
            - content: |-
                #!/usr/bin/env bash
                cd $BITRISE_SOURCE_DIR/wdio/reports/
                zip -r test-report.zip html/
                mv test-report.zip $BITRISE_DEPLOY_DIR/
      - deploy-to-bitrise-io@2.2.3:
          is_always_run: true
          is_skippable: false
          inputs:
            - deploy_path: $BITRISE_DEPLOY_DIR/test-report.zip
          title: Deploy test report
    meta:
      bitrise.io:
        stack: linux-docker-android-22.04
        machine_type_id: standard
  deploy_android_to_store:
    steps:
      - pull-intermediate-files@1:
          inputs:
            - artifact_sources: .*
      - google-play-deploy:
          inputs:
            - app_path: $BITRISE_PLAY_STORE_ABB_PATH
            - track: internal
            - service_account_json_key_path: $BITRISEIO_BITRISEIO_SERVICE_ACCOUNT_JSON_KEY_URL_URL
            - package_name: $MM_ANDROID_PACKAGE_NAME
    envs:
      - opts:
          is_expand: true
        MM_ANDROID_PACKAGE_NAME: io.metamask
  deploy_ios_to_store:
    steps:
      - pull-intermediate-files@1:
          inputs:
            - artifact_sources: .*
      - deploy-to-itunesconnect-application-loader@1:
          inputs:
            - ipa_path: $BITRISE_APP_STORE_IPA_PATH
  # iOS Builds
  _ios_build_template:
    before_run:
      - code_setup
    after_run:
      - notify_failure
    steps:
      - certificate-and-profile-installer@1: {
        run_if: '{{not (enveq "IS_SIM_BUILD" "true")}}' # Only run for physical builds
      }
      - set-xcode-build-number@1:
          inputs:
            - build_short_version_string: $NAME
            - build_version: $NUMBER
            - plist_path: $PROJECT_LOCATION_IOS/MetaMask/$INFO_PLIST_NAME
      - script@1:
          title: iOS Sourcemaps & Build
          is_always_run: false
          inputs:
            - content: |-
                #!/usr/bin/env bash
                echo 'This is the current build type: $METAMASK_BUILD_TYPE'
                if [ -n "$YARN_COMMAND" ]; then
                    GIT_BRANCH=$BITRISE_GIT_BRANCH yarn "$YARN_COMMAND"
                elif [ "$IS_DEV_BUILD" = "true" ]; then #EXPO BUILD
                    if [ "$IS_SIM_BUILD" = "true" ]; then
                      if [ "$METAMASK_BUILD_TYPE" = "flask" ]; then
                        GIT_BRANCH=$BITRISE_GIT_BRANCH yarn start:ios:e2e:flask
                      else
                        GIT_BRANCH=$BITRISE_GIT_BRANCH yarn start:ios:e2e
                      fi
                    else
                      GIT_BRANCH=$BITRISE_GIT_BRANCH yarn build:ios:main:local
                    fi
                elif [ "$METAMASK_BUILD_TYPE" = "main" ]; then
                    yarn build:ios:pre-release
                elif [ "$METAMASK_BUILD_TYPE" = "beta" ]; then
                    yarn build:ios:pre-beta
                elif [ "$METAMASK_BUILD_TYPE" = "flask" ]; then
                    yarn build:ios:pre-flask
                else
                    echo "Error: Invalid build type specified: $METAMASK_BUILD_TYPE"
                    exit 1
                fi
      - script@1:
          title: Rename iOS artifact files
          inputs:
            - content: |-
                #!/usr/bin/env bash
                set -ex
                # Set base paths
                if [ "$IS_SIM_BUILD" = "true" ]; then
                  BUILD_DIR="ios/build/Build/Products/Debug-iphonesimulator"
                  DEVICE_TYPE="simulator"
                  BINARY_EXTENSION=".app"
                else
                  BUILD_DIR="ios/build/output"
                  DEVICE_TYPE="device"
                  BINARY_EXTENSION=".ipa"
                fi

                # Generate new name based on build type and version
                if [ -n "$YARN_COMMAND" ]; then
                  NAME_FROM_YARN_COMMAND="$(cut -d':' -f3- <<< "$YARN_COMMAND" | sed 's/:/-/g')"
                  NEW_BASE_NAME="metamask-${DEVICE_TYPE}-${NAME_FROM_YARN_COMMAND}-${NUMBER}"
                else
                  NEW_BASE_NAME="metamask-${DEVICE_TYPE}-${METAMASK_ENVIRONMENT}-${METAMASK_BUILD_TYPE}-${NAME}-${NUMBER}"
                fi

                # Rename binary
                OLD_BINARY="$BUILD_DIR/$APP_NAME$BINARY_EXTENSION"
                NEW_BINARY="$BUILD_DIR/$NEW_BASE_NAME$BINARY_EXTENSION"
                mv "$OLD_BINARY" "$NEW_BINARY"

                # Rename xcarchive (only for non-simulator builds)
                if [ "$IS_SIM_BUILD" != "true" ]; then
                  ARCHIVE_DIR="ios/build"
                  OLD_ARCHIVE="$ARCHIVE_DIR/$APP_NAME.xcarchive"
                  NEW_ARCHIVE="$ARCHIVE_DIR/$NEW_BASE_NAME.xcarchive"
                  mv "$OLD_ARCHIVE" "$NEW_ARCHIVE"
                fi

                # Export new names as environment variables
                envman add --key RENAMED_ARCHIVE_FILE --value "$NEW_BASE_NAME.xcarchive"
                envman add --key BINARY_DEPLOY_PATH --value "$BUILD_DIR/$NEW_BASE_NAME$BINARY_EXTENSION"
      - deploy-to-bitrise-io@2.2.3:
          is_always_run: false
          is_skippable: true
          inputs:
            - pipeline_intermediate_files: $BINARY_DEPLOY_PATH:BITRISE_APP_STORE_IPA_PATH
            - deploy_path: $BINARY_DEPLOY_PATH
            - is_compress: true
          title: Deploy iOS Binary
      - deploy-to-bitrise-io@2.2.3:
          is_always_run: false
          is_skippable: true
          run_if: '{{not (enveq "IS_SIM_BUILD" "true")}}' # Only run for physical builds
          inputs:
            - deploy_path: ios/build/$RENAMED_ARCHIVE_FILE
          title: Deploy Symbols File
      - deploy-to-bitrise-io@2.2.3:
          is_always_run: false
          is_skippable: true
          run_if: '{{not (enveq "IS_SIM_BUILD" "true")}}' # Only run for physical builds
          inputs:
            - pipeline_intermediate_files: sourcemaps/ios/index.js.map:BITRISE_APP_STORE_SOURCEMAP_PATH
            - deploy_path: sourcemaps/ios/index.js.map
          title: Deploy Source Map
  # TODO: Remove this workflow once new build configuration is consolidated
  build_ios_release:
    after_run:
      - build_ios_main_prod
  build_ios_main_prod:
    envs:
      - NAME: $VERSION_NAME
      - NUMBER: $VERSION_NUMBER
      - APP_NAME: "MetaMask"
      - INFO_PLIST_NAME: "Info.plist"
      - YARN_COMMAND: 'build:ios:main:prod'
    after_run:
      - _ios_build_template
  build_ios_main_beta:
    envs:
      - YARN_COMMAND: 'build:ios:main:beta'
      - NAME: $VERSION_NAME
      - NUMBER: $VERSION_NUMBER
      - APP_NAME: "MetaMask"
      - INFO_PLIST_NAME: "Info.plist"
    after_run:
      - _ios_build_template
  build_ios_main_rc:
    envs:
      - YARN_COMMAND: 'build:ios:main:rc'
      - NAME: $VERSION_NAME
      - NUMBER: $VERSION_NUMBER
      - APP_NAME: "MetaMask"
      - INFO_PLIST_NAME: "Info.plist"
    after_run:
      - _ios_build_template
  build_ios_main_exp:
    envs:
      - YARN_COMMAND: 'build:ios:main:exp'
      - NAME: $VERSION_NAME
      - NUMBER: $VERSION_NUMBER
      - APP_NAME: "MetaMask"
      - INFO_PLIST_NAME: "Info.plist"
    after_run:
      - _ios_build_template
  build_ios_release_and_upload_sourcemaps:
    envs:
      - SENTRY_DISABLE_AUTO_UPLOAD: 'false'
    after_run:
      - build_ios_main_prod
  build_ios_rc_and_upload_sourcemaps:
    envs:
      - SENTRY_DISABLE_AUTO_UPLOAD: 'false'
    after_run:
      - build_ios_main_rc
  build_ios_beta:
    envs:
      - METAMASK_BUILD_TYPE: "beta"
      - METAMASK_ENVIRONMENT: 'production'
      - NAME: $VERSION_NAME
      - NUMBER: $VERSION_NUMBER
      - APP_NAME: "MetaMask"
      - INFO_PLIST_NAME: "Info.plist"
    after_run:
      - _ios_build_template
  # TODO: Remove this workflow once new build configuration is consolidated
  build_ios_flask_release:
    after_run:
      - build_ios_flask_prod
  build_ios_flask_prod:
    envs:
      - NAME: $FLASK_VERSION_NAME
      - NUMBER: $FLASK_VERSION_NUMBER
      - APP_NAME: "MetaMask-Flask"
      - INFO_PLIST_NAME: "MetaMask-Flask-Info.plist"
      - YARN_COMMAND: 'build:ios:flask:prod'
    after_run:
      - _ios_build_template
  build_ios_simbuild:
    envs:
      - IS_SIM_BUILD: 'true'
      - IS_DEV_BUILD: 'true'
      - METAMASK_BUILD_TYPE: 'main'
      - METAMASK_ENVIRONMENT: 'debug'
      - NAME: $VERSION_NAME
      - NUMBER: $VERSION_NUMBER
      - APP_NAME: 'MetaMask'
      - INFO_PLIST_NAME: 'Info.plist'
    after_run:
      - _ios_build_template
  build_ios_devbuild:
    envs:
      - NAME: $VERSION_NAME
      - NUMBER: $VERSION_NUMBER
      - APP_NAME: 'MetaMask'
      - INFO_PLIST_NAME: 'Info.plist'
      - YARN_COMMAND: 'build:ios:main:local'
    after_run:
      - _ios_build_template
  build_ios_flask_devbuild:
    envs:
      - NAME: $FLASK_VERSION_NAME
      - NUMBER: $FLASK_VERSION_NUMBER
      - APP_NAME: "MetaMask-Flask"
      - INFO_PLIST_NAME: "MetaMask-Flask-Info.plist"
      - YARN_COMMAND: 'build:ios:flask:local'
    after_run:
      - _ios_build_template
  build_ios_qa_devbuild:
    envs:
      - IS_DEV_BUILD: 'true'
      - NAME: $VERSION_NAME
      - NUMBER: $VERSION_NUMBER
      - APP_NAME: "MetaMask-QA"
      - INFO_PLIST_NAME: "MetaMask-QA-Info.plist"
      - YARN_COMMAND: 'build:ios:qa:local'
    after_run:
      - _ios_build_template
  build_ios_flask_simbuild:
    envs:
      - IS_SIM_BUILD: 'true'
      - NAME: $FLASK_VERSION_NAME
      - NUMBER: $FLASK_VERSION_NUMBER
      - APP_NAME: "MetaMask-Flask"
      - INFO_PLIST_NAME: "MetaMask-Flask-Info.plist"
      - YARN_COMMAND: 'build:ios:flask:local'
    after_run:
      - _ios_build_template
  build_ios_qa_simbuild:
    envs:
      - IS_SIM_BUILD: 'true'
      - NAME: $VERSION_NAME
      - NUMBER: $VERSION_NUMBER
      - APP_NAME: "MetaMask-QA"
      - INFO_PLIST_NAME: "MetaMask-QA-Info.plist"
      - YARN_COMMAND: 'build:ios:qa:local'
    after_run:
      - _ios_build_template
  build_ios_qa:
    before_run:
      - code_setup
    after_run:
      - _upload_ipa_to_browserstack
      - notify_failure
    steps:
      - certificate-and-profile-installer@1: {}
      - set-xcode-build-number@1:
          inputs:
            - build_short_version_string: $VERSION_NAME
            - build_version: $VERSION_NUMBER
            - plist_path: $PROJECT_LOCATION_IOS/MetaMask/MetaMask-QA-Info.plist
      - script@1:
          inputs:
            - content: |-
                #!/usr/bin/env bash
                node -v
                GIT_BRANCH=$BITRISE_GIT_BRANCH METAMASK_BUILD_TYPE='main' METAMASK_ENVIRONMENT='qa' yarn build:ios:pre-qa
          title: iOS Sourcemaps & Build
          is_always_run: false
      - deploy-to-bitrise-io@2.2.3:
          is_always_run: false
          is_skippable: true
          inputs:
            - pipeline_intermediate_files: ios/build/output/MetaMask-QA.ipa:BITRISE_APP_STORE_IPA_PATH
            - deploy_path: ios/build/output/MetaMask-QA.ipa
          title: Deploy iOS IPA
      - deploy-to-bitrise-io@2.2.3:
          is_always_run: false
          is_skippable: true
          inputs:
            - deploy_path: ios/build/MetaMask-QA.xcarchive
          title: Deploy Symbols File
      - deploy-to-bitrise-io@2.2.3:
          is_always_run: false
          is_skippable: true
          inputs:
            - pipeline_intermediate_files: sourcemaps/ios/index.js.map:BITRISE_APP_STORE_SOURCEMAP_PATH
            - deploy_path: sourcemaps/ios/index.js.map
          title: Deploy Source Map
  _upload_ipa_to_browserstack:
    steps:
      - script@1:
          title: Upload IPA to Browserstack
          inputs:
            - content: |-
                #!/usr/bin/env bash
                set -e
                set -x
                set -o pipefail

                IPA_DIR="ios/build/output"
                ORIGINAL_IPA="$IPA_DIR/MetaMask-QA.ipa"

                CUSTOM_ID="$BITRISE_GIT_BRANCH-$VERSION_NAME-$VERSION_NUMBER"
                CUSTOM_ID=${CUSTOM_ID////-}

                mv "$ORIGINAL_IPA" "$IPA_DIR/$CUSTOM_ID.ipa"
                IPA_PATH="$IPA_DIR/$CUSTOM_ID.ipa"

                # Upload to app-automate
                curl -u "$BROWSERSTACK_USERNAME:$BROWSERSTACK_ACCESS_KEY" \
                    -X POST "https://api-cloud.browserstack.com/app-automate/upload" \
                    -F "file=@$IPA_PATH" \
                    -F 'data={"custom_id": "'$CUSTOM_ID'"}' \
                    | jq -j '.app_url' \
                    | envman add --key BROWSERSTACK_IOS_APP_URL
                echo "BROWSERSTACK_IOS_APP_URL: $BROWSERSTACK_IOS_APP_URL"
                # Upload to app-live
                curl -u "$BROWSERSTACK_USERNAME:$BROWSERSTACK_ACCESS_KEY" \
                    -X POST "https://api-cloud.browserstack.com/app-live/upload" \
                    -F "file=@$IPA_PATH" \
                    -F 'data={"custom_id": "'$CUSTOM_ID'"}'

                # Get recent apps
                curl -u "$BROWSERSTACK_USERNAME:$BROWSERSTACK_ACCESS_KEY" \
                    -X GET https://api-cloud.browserstack.com/app-automate/recent_apps \
                    | jq > browserstack_uploaded_apps.json
      - share-pipeline-variable@1:
          title: Persist BROWSERSTACK_IOS_APP_URL across all stages
          inputs:
            - variables: |-
                BROWSERSTACK_IOS_APP_URL
      - deploy-to-bitrise-io@2.2.3:
          is_always_run: false
          is_skippable: true
          inputs:
            - deploy_path: browserstack_uploaded_apps.json
          title: Bitrise Deploy Browserstack Uploaded Apps
  build_ios_flask_release:
    before_run:
      - code_setup
    after_run:
      - notify_failure
    steps:
      - certificate-and-profile-installer@1: {}
      - set-xcode-build-number@1:
          inputs:
            - build_short_version_string: $FLASK_VERSION_NAME
            - build_version: $FLASK_VERSION_NUMBER
            - plist_path: $PROJECT_LOCATION_IOS/MetaMask/MetaMask-Flask-Info.plist
      - script@1:
          inputs:
            - content: |-
                #!/usr/bin/env bash
                node -v
                METAMASK_BUILD_TYPE='flask' METAMASK_ENVIRONMENT='production' yarn build:ios:pre-flask
          title: iOS Sourcemaps & Build
          is_always_run: false
      - deploy-to-bitrise-io@2.2.3:
          is_always_run: false
          is_skippable: true
          inputs:
            - pipeline_intermediate_files: ios/build/output/MetaMask-Flask.ipa:BITRISE_APP_STORE_IPA_PATH
            - deploy_path: ios/build/output/MetaMask-Flask.ipa
          title: Deploy iOS IPA
      - deploy-to-bitrise-io@2.2.3:
          is_always_run: false
          is_skippable: true
          inputs:
            - deploy_path: ios/build/MetaMask-Flask.xcarchive:BITRISE_APP_STORE_XCARCHIVE_PATH
          title: Deploy Symbols File
      - deploy-to-bitrise-io@2.2.3:
          is_always_run: false
          is_skippable: true
          inputs:
            - pipeline_intermediate_files: sourcemaps/ios/index.js.map:BITRISE_APP_STORE_SOURCEMAP_PATH
            - deploy_path: sourcemaps/ios/index.js.map
          title: Deploy Source Map
  build_ios_qa_flask:
    before_run:
      - code_setup
    after_run:
      - _upload_ipa_to_browserstack_flask
      - notify_failure
    steps:
      - certificate-and-profile-installer@1: {}
      - set-xcode-build-number@1:
          inputs:
            - build_short_version_string: $FLASK_VERSION_NAME
            - build_version: $FLASK_VERSION_NUMBER
            - plist_path: $PROJECT_LOCATION_IOS/MetaMask/MetaMask-Flask-Info.plist
      - script@1:
          inputs:
            - content: |-
                #!/usr/bin/env bash
                node -v
                GIT_BRANCH=$BITRISE_GIT_BRANCH METAMASK_BUILD_TYPE='flask' METAMASK_ENVIRONMENT='qa' yarn build:ios:pre-flask
          title: iOS Flask Sourcemaps & Build
          is_always_run: false
      - deploy-to-bitrise-io@2.2.3:
          is_always_run: false
          is_skippable: true
          inputs:
            - pipeline_intermediate_files: ios/build/output/MetaMask-Flask.ipa:BITRISE_APP_STORE_FLASK_IPA_PATH
            - deploy_path: ios/build/output/MetaMask-Flask.ipa
          title: Deploy iOS Flask IPA
      - deploy-to-bitrise-io@2.2.3:
          is_always_run: false
          is_skippable: true
          inputs:
            - deploy_path: ios/build/MetaMask-Flask.xcarchive
          title: Deploy Flask Symbols File
      - deploy-to-bitrise-io@2.2.3:
          is_always_run: false
          is_skippable: true
          inputs:
            - pipeline_intermediate_files: sourcemaps/ios/index.js.map:BITRISE_APP_STORE_FLASK_SOURCEMAP_PATH
            - deploy_path: sourcemaps/ios/index.js.map
          title: Deploy Flask Source Map
  _upload_ipa_to_browserstack_flask:
    steps:
      - script@1:
          title: Upload Flask IPA to Browserstack
          inputs:
            - content: |-
                #!/usr/bin/env bash
                set -e
                set -x
                set -o pipefail
                CUSTOM_ID="flask-$BITRISE_GIT_BRANCH-$FLASK_VERSION_NAME-$FLASK_VERSION_NUMBER"
                CUSTOM_ID=${CUSTOM_ID////-}
                IPA_PATH=ios/build/output/MetaMask-Flask.ipa
                IPA_PATH_FOR_APP_LIVE=ios/build/output/"$CUSTOM_ID".ipa
                curl -u "$BROWSERSTACK_USERNAME:$BROWSERSTACK_ACCESS_KEY" -X POST "https://api-cloud.browserstack.com/app-automate/upload" -F "file=@$IPA_PATH" -F 'data={"custom_id": "'$CUSTOM_ID'"}' | jq -j '.app_url' | envman add --key BROWSERSTACK_IOS_FLASK_APP_URL
                mv "$IPA_PATH" "$IPA_PATH_FOR_APP_LIVE"
                curl -u "$BROWSERSTACK_USERNAME:$BROWSERSTACK_ACCESS_KEY" -X POST "https://api-cloud.browserstack.com/app-live/upload" -F "file=@$IPA_PATH_FOR_APP_LIVE" -F 'data={"custom_id": "'$CUSTOM_ID'"}'
                curl -u "$BROWSERSTACK_USERNAME:$BROWSERSTACK_ACCESS_KEY" -X GET https://api-cloud.browserstack.com/app-automate/recent_apps | jq > browserstack_uploaded_flask_apps.json
      - share-pipeline-variable@1:
          title: Persist BROWSERSTACK_IOS_FLASK_APP_URL across all stages
          inputs:
            - variables: |-
                BROWSERSTACK_IOS_FLASK_APP_URL
      - deploy-to-bitrise-io@2.2.3:
          is_always_run: false
          is_skippable: true
          inputs:
            - deploy_path: browserstack_uploaded_flask_apps.json
          title: Bitrise Deploy Browserstack Uploaded Flask Apps


app:
  envs:
    - opts:
        is_expand: false
      MM_NOTIFICATIONS_UI_ENABLED: true
    - opts:
        is_expand: false
      MM_NETWORK_UI_REDESIGN_ENABLED: false
    - opts:
        is_expand: false
      PORTFOLIO_VIEW: true
    - opts:
        is_expand: false
      MM_PER_DAPP_SELECTED_NETWORK: false
    - opts:
        is_expand: false
      MM_REMOVE_GLOBAL_NETWORK_SELECTOR: false

    - opts:
        is_expand: false
      MM_PERMISSIONS_SETTINGS_V1_ENABLED: false
    - opts:
        is_expand: false
      MM_SECURITY_ALERTS_API_ENABLED: true
    - opts:
        is_expand: false
      BRIDGE_USE_DEV_APIS: false
    - opts:
        is_expand: false
      MM_BRIDGE_ENABLED: true
    - opts:
        is_expand: false
      MM_UNIFIED_SWAPS_ENABLED: true
    - opts:
        is_expand: false
      PROJECT_LOCATION: android
    - opts:
        is_expand: false
      NDK_VERSION: 26.1.10909125
    - opts:
        is_expand: false
      QA_APK_NAME: app-qa-release
    - opts:
        is_expand: false
      MODULE: app
    - opts:
        is_expand: false
      VARIANT: ''
    - opts:
        is_expand: false
      BITRISE_PROJECT_PATH: ios/MetaMask.xcworkspace
    - opts:
        is_expand: false
      BITRISE_SCHEME: MetaMask
    - opts:
        is_expand: false
      BITRISE_EXPORT_METHOD: enterprise
    - opts:
        is_expand: false
      PROJECT_LOCATION_ANDROID: android
    - opts:
        is_expand: false
      PROJECT_LOCATION_IOS: ios
    - opts:
        is_expand: false
      VERSION_NAME: 7.51.910
    - opts:
        is_expand: false
<<<<<<< HEAD
      VERSION_NUMBER: 2146
=======
      VERSION_NUMBER: 2103
>>>>>>> 5c0e4b0e
    - opts:
        is_expand: false
      FLASK_VERSION_NAME: 7.50.1
    - opts:
        is_expand: false
<<<<<<< HEAD
      FLASK_VERSION_NUMBER: 2146
=======
      FLASK_VERSION_NUMBER: 2103
>>>>>>> 5c0e4b0e
    - opts:
        is_expand: false
      ANDROID_APK_LINK: ''
    - opts:
        is_expand: false
      ANDROID_AAP_LINK: ''
    - opts:
        is_expand: false
      IOS_APP_LINK: ''
    - opts:
        is_expand: false
      NVM_VERSION: 0.39.7
    - opts:
        is_expand: false
      NVM_SHA256SUM: '8e45fa547f428e9196a5613efad3bfa4d4608b74ca870f930090598f5af5f643'
    - opts:
        is_expand: false
      NODE_VERSION: 20.18.0
    - opts:
        is_expand: false
      YARN_VERSION: 1.22.22
    - opts:
        is_expand: false
      COREPACK_VERSION: 0.28.0
    - opts:
        is_expand: false
      WEB3AUTH_NETWORK: 'sapphire_devnet'
meta:
  bitrise.io:
    stack: osx-xcode-16.2.x
    machine_type_id: g2.mac.4large
trigger_map:
  - push_branch: release/*
    pipeline: pr_regression_e2e_pipeline
  - push_branch: main
    pipeline: app_launch_times_and_expo_pipeline
  - tag: 'qa-*'
    pipeline: create_qa_builds_pipeline
  - tag: 'v*.*.*'
    pipeline: create_qa_builds_pipeline<|MERGE_RESOLUTION|>--- conflicted
+++ resolved
@@ -2882,21 +2882,13 @@
       VERSION_NAME: 7.51.910
     - opts:
         is_expand: false
-<<<<<<< HEAD
       VERSION_NUMBER: 2146
-=======
-      VERSION_NUMBER: 2103
->>>>>>> 5c0e4b0e
     - opts:
         is_expand: false
       FLASK_VERSION_NAME: 7.50.1
     - opts:
         is_expand: false
-<<<<<<< HEAD
       FLASK_VERSION_NUMBER: 2146
-=======
-      FLASK_VERSION_NUMBER: 2103
->>>>>>> 5c0e4b0e
     - opts:
         is_expand: false
       ANDROID_APK_LINK: ''
