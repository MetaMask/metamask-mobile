--- conflicted
+++ resolved
@@ -1586,11 +1586,7 @@
       NVM_SHA256SUM: '8e45fa547f428e9196a5613efad3bfa4d4608b74ca870f930090598f5af5f643'
     - opts:
         is_expand: false
-<<<<<<< HEAD
       NODE_VERSION: 20.18.0
-=======
-      NODE_VERSION: 20.17.0
->>>>>>> d112027e
     - opts:
         is_expand: false
       YARN_VERSION: 1.22.22
