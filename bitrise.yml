--- conflicted
+++ resolved
@@ -195,20 +195,6 @@
   #     - run_tag_multichain_permissions_android: {}
   run_smoke_e2e_ios_android_stage:
     workflows:
-<<<<<<< HEAD
-       - run_ios_api_specs: {}
-       - run_trade_swimlane_ios_smoke: {}
-       - run_trade_swimlane_android_smoke: {}
-       - run_network_abstraction_swimlane_ios_smoke: {}
-       - run_network_abstraction_swimlane_android_smoke: {}
-       - run_network_expansion_swimlane_ios_smoke: {}
-       - run_network_expansion_swimlane_android_smoke: {}
-       - run_wallet_platform_swimlane_ios_smoke: {}
-       - run_wallet_platform_swimlane_android_smoke: {}
-       - run_tag_smoke_confirmations_ios: {}
-       - run_tag_smoke_confirmations_android: {}
-       - run_tag_smoke_confirmations_redesigned_ios: {}
-=======
       # TODO: Re-enable in a future commit
       #- run_ios_api_specs: {}
       - run_trade_swimlane_ios_smoke: {}
@@ -224,7 +210,6 @@
       - run_tag_smoke_confirmations_redesigned_ios: {}
       # - run_tag_multichain_permissions_ios: {}
       # - run_tag_multichain_permissions_android: {}
->>>>>>> d81ed217
   build_regression_e2e_ios_android_stage:
     workflows:
       - ios_build_regression_tests: {}
