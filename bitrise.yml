---
format_version: '8'
default_step_lib_source: 'https://github.com/bitrise-io/bitrise-steplib.git'
project_type: react-native

#Pipelines are listed below
pipelines:
  #Creates MetaMask-QA apps and stores apk/ipa in Bitrise
  create_qa_builds_pipeline:
    stages:
      - create_build_qa: {}
  #Creates MetaMask-QA Flask apps and stores apk/ipa in Bitrise & browserstack
  create_qa_flask_builds_pipeline:
    stages:
      - create_build_qa_flask: {}
  #Builds MetaMask, MetaMask-QA apps and stores apk/ipa in Bitrise
  build_all_targets_pipeline:
    stages:
      - create_build_all_targets: {}
  #Releases MetaMask apps and stores apk/ipa into Play(Internal Testing)/App(TestFlight) Store
  release_builds_to_store_pipeline:
    stages:
      - create_build_release: {}
      - deploy_build_release: {}
      - create_build_qa: {} #Generate QA builds for E2E app upgrade tests
  #Releases MetaMask beta apps and stores apk/ipa into Play(Internal Testing)/App(TestFlight) Store
  beta_builds_to_store_pipeline:
    stages:
      - create_build_beta: {}
      - deploy_build_release: {}
  #Releases MetaMask apps and stores ipa into App(TestFlight) Store
  release_ios_to_store_pipeline:
    stages:
      - create_ios_release: {}
      - deploy_ios_release: {}
  #Releases MetaMask apps and stores apk Play(Internal Testing) Store
  release_android_to_store_pipeline:
    stages:
      - create_android_release: {}
      - deploy_android_release: {}
  #Run E2E test suite for iOS only
  run_e2e_ios_pipeline:
    stages:
      - build_e2e_ios_stage: {}
      - run_e2e_ios_stage: {}
      - notify: {}
  #Run E2E test suite for  Flask builds
  run_e2e_flask_pipeline:
    stages:
      - build_e2e_flask_ios_android: {}
      - run_e2e_flask_ios_android: {}
      - notify: {}
  #Run E2E test suite for Android only
  run_e2e_android_pipeline:
    stages:
      - build_e2e_android_stage: {} #builds android detox E2E
      - run_e2e_android_stage: {} #runs android detox test E2E
      - notify: {}
  #PR_e2e_verfication (build ios & android), run iOS (smoke), emulator Android
  release_e2e_pipeline:
    stages:
      - build_e2e_ios_android_stage: {}
      - run_release_e2e_ios_android_stage: {}
      - report_results_stage: {}
      - notify: {}
  #PR_e2e_verfication (build ios & android), run iOS (smoke), emulator Android
  pr_smoke_e2e_pipeline:
    stages:
      - build_smoke_e2e_ios_android_stage: {}
      - run_smoke_e2e_ios_android_stage: {}
      - notify: {}

  #PR_e2e_verfication (build ios & android), run iOS (regression), emulator Android
  pr_regression_e2e_pipeline:
    stages:
      - build_regression_e2e_ios_android_stage: {}
      - run_regression_e2e_ios_android_stage: {}
      - notify: {}
  #App launch times pipeline. Runs on browserstack
  app_launch_times_and_expo_pipeline:
    stages:
      - create_build_qa_and_expo: {}
      - app_launch_times_test_stage: {}
  #App Upgrade pipeline. Runs on browserstack
  app_upgrade_pipeline:
    stages:
      - create_build_qa_android: {}
      - app_upgrade_test_stage: {}
  multichain_permissions_e2e_pipeline:
    stages:
      - build_multichain_permissions_e2e_ios_android_stage: {}
      - run_multichain_permissions_e2e_ios_android_stage: {}
  # Pipeline for Flask
  create_flask_release_builds_pipeline:
    stages:
      - create_build_flask_release: {}
      - notify: {}
  release_flask_builds_to_store_pipeline:
    stages:
      - create_build_flask_release: {}
      - deploy_flask_build_release: {}
      - release_notify: {}
#Stages reference workflows. Those workflows cannot but utility "_this-is-a-utility"
stages:
  create_build_all_targets:
    workflows:
      - build_android_release: {}
      - build_ios_release: {}
      - build_android_beta: {}
      - build_ios_beta: {}
      - build_android_flask_release: {}
      - build_ios_flask_release: {}
      - build_android_qa: {}
      - build_ios_qa: {}
      - build_android_devbuild: {}
      - build_ios_devbuild: {}
  create_build_release:
    workflows:
      - build_android_release: {}
      - build_ios_release: {}
  create_build_beta:
    workflows:
      - build_android_beta: {}
      - build_ios_beta: {}
  deploy_build_release:
    workflows:
      - deploy_android_to_store: {}
      - deploy_ios_to_store: {}
  create_ios_release:
    workflows:
      - build_ios_release: {}
  deploy_ios_release:
    workflows:
      - deploy_ios_to_store: {}
  create_android_release:
    workflows:
      - build_android_release: {}
  deploy_android_release:
    workflows:
      - deploy_android_to_store: {}
  create_build_qa_and_expo:
    workflows:
      - build_android_devbuild: {}
      - build_android_qa: {}
      - build_ios_devbuild: {}
      - build_ios_simbuild: {}
      - build_ios_qa: {}
  create_build_qa_flask:
    workflows:
      - build_android_qa_flask: {}
      - build_ios_qa_flask: {}
  create_build_qa:
    workflows:
      - build_android_qa: {}
      - build_ios_qa: {}
  create_build_qa_android:
    workflows:
      - build_android_qa: {}
  create_build_qa_ios:
    workflows:
      - build_ios_qa: {}
  build_e2e_ios_stage:
    workflows:
      - ios_e2e_build: {}
  run_e2e_ios_stage:
    workflows:
      - ios_e2e_test: {}
  build_smoke_e2e_ios_android_stage:
    abort_on_fail: true
    workflows:
      - ios_e2e_build: {}
      - android_e2e_build: {}
  build_multichain_permissions_e2e_ios_android_stage:
    abort_on_fail: true
    workflows:
      - build_ios_multichain_permissions_e2e: {}
      - build_android_multichain_permissions_e2e: {}
  run_multichain_permissions_e2e_ios_android_stage:
    workflows:
      - run_tag_multichain_permissions_ios: {}
      - run_tag_multichain_permissions_android: {}
  run_smoke_e2e_ios_android_stage:
    workflows:
      - run_ios_api_specs: {}
      - run_tag_smoke_accounts_ios: {}
      - run_tag_smoke_accounts_android: {}
      - run_tag_smoke_identity_ios: {}
      - run_tag_smoke_identity_android: {}
      # - run_tag_smoke_assets_ios: {}
      - run_tag_smoke_assets_android: {}
      - run_tag_smoke_confirmations_ios: {}
      - run_tag_smoke_confirmations_android: {}
      - run_tag_smoke_ramps_android: {}
      # - run_tag_smoke_ramps_ios: {}
      - run_tag_smoke_confirmations_redesigned_ios: {}
      - run_tag_smoke_swaps_ios: {}
      - run_tag_smoke_swaps_android: {}
      # - run_tag_smoke_stake_ios: {}
      # - run_tag_smoke_stake_android: {}
      - run_tag_smoke_core_ios: {}
      - run_tag_smoke_core_android: {}
      - run_tag_multichain_permissions_ios: {}
      - run_tag_multichain_permissions_android: {}
      - run_tag_smoke_notifications_ios: {}
      - run_tag_smoke_notifications_android: {}
  build_regression_e2e_ios_android_stage:
    workflows:
      - ios_build_regression_tests: {}
      - android_build_regression_tests: {}
  run_regression_e2e_ios_android_stage:
    workflows:
      - ios_run_regression_tests: {}
      - android_run_regression_tests: {}
  run_release_e2e_ios_android_stage:
    workflows:
      - ios_run_regression_tests: {}
      - android_run_regression_tests: {}
      - run_tag_smoke_confirmations_ios: {}
      - run_tag_smoke_confirmations_android: {}
      - run_tag_smoke_confirmations_redesigned_ios: {}
      - run_tag_smoke_accounts_ios: {}
      - run_tag_smoke_accounts_android: {}
      - run_tag_smoke_ramps_android: {}
      - run_tag_smoke_ramps_ios: {}
      - run_tag_smoke_identity_ios: {}
      - run_tag_smoke_identity_android: {}
      # - run_tag_smoke_assets_ios: {}
      - run_tag_smoke_assets_android: {}
      # - run_tag_smoke_swaps_ios: {}
      # - run_tag_smoke_swaps_android: {}
      - run_tag_smoke_core_ios: {}
      - run_tag_smoke_core_android: {}
      - run_tag_smoke_notifications_ios: {}
      - run_tag_smoke_notifications_android: {}
      - run_tag_upgrade_android: {}
      - run_android_app_launch_times_appium_test: {}
  report_results_stage:
    workflows:
      - run_testrail_update_automated_test_results: {}
  run_e2e_ios_android_stage:
    workflows:
      - ios_e2e_test: {}
      - android_e2e_test: {}
  build_e2e_ios_android_stage:
    workflows:
      - build_android_qa: {}
      - ios_e2e_build: {}
      - android_e2e_build: {}
  build_e2e_android_stage:
    workflows:
      - android_e2e_build: {}
  run_e2e_android_stage:
    workflows:
      - android_e2e_test: {}
  notify:
    workflows:
      - notify_success: {}
  app_launch_times_test_stage:
    workflows:
      - run_android_app_launch_times_appium_test: {}
      - run_ios_app_launch_times_appium_test: {}
  app_upgrade_test_stage:
    workflows:
      - run_tag_upgrade_android: {}
  release_notify:
    workflows:
      - release_announcing_stores: {}
  build_e2e_flask_ios_android:
    workflows:
      - build_flask_e2e_android: {}
      - build_flask_e2e_ios: {}
  run_e2e_flask_ios_android:
    workflows:
      - run_flask_e2e_android: {}
      - run_flask_e2e_ios: {}
  create_build_flask_release:
    workflows:
      - build_android_flask_release: {}
      - build_ios_flask_release: {}
  deploy_flask_build_release:
    workflows:
      - deploy_android_to_store:
          envs:
            - MM_ANDROID_PACKAGE_NAME: 'io.metamask.flask'
      - deploy_ios_to_store:

workflows:
  # Code Setups
  setup:
    steps:
      - activate-ssh-key@4:
          run_if: '{{getenv "SSH_RSA_PRIVATE_KEY" | ne ""}}'
      - git-clone@6: {}
  set_commit_hash:
    steps:
      - script@1:
          title: Set commit hash env variable
          inputs:
            - content: |-
                #!/usr/bin/env bash
                BRANCH_COMMIT_HASH="$(git rev-parse HEAD)"

                # Log the value of BRANCH_COMMIT_HASH
                echo "BRANCH_COMMIT_HASH is set to: $BRANCH_COMMIT_HASH"

                envman add --key BRANCH_COMMIT_HASH --value "$BRANCH_COMMIT_HASH"
      - share-pipeline-variable@1:
          title: Persist commit hash across all stages
          inputs:
            - variables: |-
                BRANCH_COMMIT_HASH
  code_setup:
    before_run:
      - setup
      - prep_environment
    steps:
      # - restore-cocoapods-cache@2: {}
      - script@1:
          inputs:
            - content: |-
                #!/usr/bin/env bash
                envman add --key YARN_CACHE_DIR --value "$(yarn cache dir)"
          title: Get Yarn cache directory
      - yarn@0:
          inputs:
            - command: setup
          title: Yarn Setup
  prep_environment:
    steps:
      - restore-cache@2:
          title: Restore Node
          inputs:
            - key: node-{{ getenv "NODE_VERSION" }}-{{ .OS }}-{{ .Arch }}
      - script@1:
          title: node, yarn, corepack installation
          inputs:
            - content: |-
                #!/usr/bin/env bash
                echo "Gems being installed with bundler gem"
                bundle install --gemfile=ios/Gemfile
                echo "Node $NODE_VERSION being installed"

                set -e

                # Add and enable NVM
                wget -O install-nvm.sh "https://raw.githubusercontent.com/nvm-sh/nvm/v${NVM_VERSION}/install.sh"
                echo "${NVM_SHA256SUM} install-nvm.sh" > install-nvm.sh.SHA256SUM
                sha256sum -c install-nvm.sh.SHA256SUM
                chmod +x install-nvm.sh && ./install-nvm.sh && rm ./install-nvm.sh
                source "${HOME}/.nvm/nvm.sh"
                echo 'source "${HOME}/.nvm/nvm.sh"' | tee -a ${HOME}/.{bashrc,profile}

                 # Retry logic for Node installation
                MAX_ATTEMPTS=3
                ATTEMPT=1
                until [ $ATTEMPT -gt $MAX_ATTEMPTS ]
                do
                  echo "Attempt $ATTEMPT to install Node.js"
                  nvm install ${NODE_VERSION}
                  INSTALL_STATUS=$? # Capture the exit status of the nvm install command
                  if [ $INSTALL_STATUS -eq 0 ]; then
                      echo "Node.js installation successful!"
                      break
                  else
                      echo "Node.js installation failed with exit code $INSTALL_STATUS"
                      ATTEMPT=$((ATTEMPT+1))
                      echo "Node.js installation failed, retrying in 5 seconds..."
                      sleep 5
                  fi
                done

                if [ $ATTEMPT -gt $MAX_ATTEMPTS ]; then
                  echo "Node.js installation failed after $MAX_ATTEMPTS attempts."
                  exit 1
                fi
                envman add --key PATH --value $PATH

                node --version

                echo "Corepack being installed with npm"
                npm i -g "corepack@$COREPACK_VERSION"
                echo "Corepack enabling $YARN_VERSION"
                corepack enable
      - save-cache@1:
          title: Save Node
          inputs:
            - key: node-{{ getenv "NODE_VERSION" }}-{{ .OS }}-{{ .Arch }}
            - paths: |-
                ../.nvm/
                ../../../root/.nvm/
  install_applesimutils:
    steps:
      - script@1:
          title: applesimutils installation
          inputs:
            - content: |-
                #!/usr/bin/env bash
                echo "Now installing applesimutils..."
                brew tap wix/brew
                brew install applesimutils

  # Notifications utility workflows
  # Provides values for commit or branch message and path depending on commit env setup initialised or not
  _get_workflow_info:
    steps:
      - activate-ssh-key@4:
          is_always_run: true # always run to also feed failure notifications
          run_if: '{{getenv "SSH_RSA_PRIVATE_KEY" | ne ""}}'
      - git-clone@6:
          inputs:
            - update_submodules: 'no'
          is_always_run: true # always run to also feed failure notifications
      - script@1:
          is_always_run: true # always run to also feed failure notifications
          inputs:
            - content: |
                #!/bin/bash
                # generate reference to commit from env or using git
                COMMIT_SHORT_HASH="${BITRISE_GIT_COMMIT:0:7}"
                BRANCH_HEIGHT=''
                WORKFLOW_TRIGGER='Push'

                if [[ -z "$BITRISE_GIT_COMMIT" ]]; then
                  COMMIT_SHORT_HASH="$(git rev-parse --short HEAD)"
                  BRANCH_HEIGHT='HEAD'
                  WORKFLOW_TRIGGER='Manual'
                fi

                envman add --key COMMIT_SHORT_HASH --value "$COMMIT_SHORT_HASH"
                envman add --key BRANCH_HEIGHT --value "$BRANCH_HEIGHT"
                envman add --key WORKFLOW_TRIGGER --value "$WORKFLOW_TRIGGER"
          title: Get commit or branch name and path variables

  # Slack notification utils: we have two workflows to allow choosing when to notify: on success, on failure or both.
  # A workflow for instance create_qa_builds will notify on failure for each build_android_qa or build_ios_qa
  # but will only notify success if both success and create_qa_builds succeeds.

  # Send a Slack message on successful release
  release_announcing_stores:
    before_run:
      - code_setup
    steps:
      - yarn@0:
          inputs:
            - command: build:announce
          title: Announcing pre-release
          is_always_run: false
    meta:
      bitrise.io:
        stack: linux-docker-android-22.04
        machine_type_id: standard

  # Send a Slack message when workflow succeeds
  notify_success:
    before_run:
      - _get_workflow_info
    steps:
      # Update Bitrise comment in PR with success status
      - comment-on-github-pull-request@0:
          is_always_run: true
          run_if: '{{getenv "TRIGGERED_BY_PR_LABEL" | eq "true"}}'
          inputs:
            - personal_access_token: '$GITHUB_ACCESS_TOKEN'
            - body: |-
                ## [<img alt="https://bitrise.io/" src="https://assets-global.website-files.com/5db35de024bb983af1b4e151/5e6f9ccc3e129dfd8a205e4e_Bitrise%20Logo%20-%20Eggplant%20Bg.png" height="20">](${BITRISEIO_PIPELINE_BUILD_URL}) **Bitrise**

                ✅✅✅ `${BITRISEIO_PIPELINE_TITLE}` passed on Bitrise! ✅✅✅

                Commit hash: ${GITHUB_PR_HASH}
                Build link: ${BITRISEIO_PIPELINE_BUILD_URL}

                >[!NOTE]
                >- You can kick off another `${BITRISEIO_PIPELINE_TITLE}` on Bitrise by removing and re-applying the `Run Smoke E2E` label on the pull request

                <!-- BITRISE_TAG -->
                <!-- BITRISE_SUCCESS_TAG -->
            - repository_url: '$GIT_REPOSITORY_URL'
            - issue_number: '$GITHUB_PR_NUMBER'
            - api_base_url: 'https://api.github.com'
            - update_comment_tag: '$GITHUB_PR_HASH'
      - script@1:
          is_always_run: true
          title: Label PR with success
          inputs:
          - content: |-
              #!/usr/bin/env bash
              # Define label data
              LABELS_JSON='{"labels":["bitrise-result-ready"]}'

              # API URL to add labels to a PR
              API_URL="https://api.github.com/repos/$BITRISEIO_GIT_REPOSITORY_OWNER/$BITRISEIO_GIT_REPOSITORY_SLUG/issues/$GITHUB_PR_NUMBER/labels"

              # Perform the curl request and capture the HTTP status code
              HTTP_RESPONSE=$(curl -s -o response.txt -w "%{http_code}" -X POST -H "Authorization: token $GITHUB_ACCESS_TOKEN" -H "Accept: application/vnd.github.v3+json" -d "$LABELS_JSON" "$API_URL")

              # Output the HTTP status code
              echo "HTTP Response Code: $HTTP_RESPONSE"

              # Optionally check the response
              echo "HTTP Response Code: $HTTP_RESPONSE"

              if [ "$HTTP_RESPONSE" -ne 200 ]; then
                  echo "Failed to apply label. Status code: $HTTP_RESPONSE"
                  cat response.txt  # Show error message from GitHub if any
              else
                  echo "Label applied successfully."
              fi

              # Clean up the response file
              rm response.txt


  # Send a Slack message when workflow fails
  notify_failure:
    before_run:
      - _get_workflow_info
    steps:
      - script@1:
          is_always_run: true
          title: Check if PR comment should be updated
          inputs:
            - content: |-
                #!/usr/bin/env bash
                if [[ "$TRIGGERED_BY_PR_LABEL" == "true" && $BITRISE_BUILD_STATUS == 1 ]]; then
                  envman add --key SHOULD_UPDATE_PR_COMMENT --value "true"
                else
                  envman add --key SHOULD_UPDATE_PR_COMMENT --value "false"
                fi
      # Update Bitrise comment in PR with failure status
      - comment-on-github-pull-request@0:
          is_always_run: true
          run_if: '{{getenv "SHOULD_UPDATE_PR_COMMENT" | eq "true"}}'
          inputs:
            - personal_access_token: '$GITHUB_ACCESS_TOKEN'
            - body: |-
                ## [<img alt="https://bitrise.io/" src="https://assets-global.website-files.com/5db35de024bb983af1b4e151/5e6f9ccc3e129dfd8a205e4e_Bitrise%20Logo%20-%20Eggplant%20Bg.png" height="20">](${BITRISEIO_PIPELINE_BUILD_URL}) **Bitrise**

                ❌❌❌ `${BITRISEIO_PIPELINE_TITLE}` failed on Bitrise! ❌❌❌

                Commit hash: ${GITHUB_PR_HASH}
                Build link: ${BITRISEIO_PIPELINE_BUILD_URL}

                >[!NOTE]
                >- You can kick off another `${BITRISEIO_PIPELINE_TITLE}` on Bitrise by removing and re-applying the `Run Smoke E2E` label on the pull request

                > [!TIP]
                >- Check the [documentation](https://www.notion.so/metamask-consensys/Bitrise-Pipeline-Overview-43159500c43748a389556f0593e8834b#26052f2ea6e24f8c9cfdb57a7522dc1f) if you have any doubts on how to understand the failure on bitrise

                <!-- BITRISE_TAG -->
                <!-- BITRISE_FAIL_TAG -->
            - repository_url: '$GIT_REPOSITORY_URL'
            - issue_number: '$GITHUB_PR_NUMBER'
            - api_base_url: 'https://api.github.com'
            - update_comment_tag: '$GITHUB_PR_HASH'
  # CI Steps
  ci_test:
    before_run:
      - code_setup
    steps:
      - yarn@0:
          inputs:
            - args: ''
            - command: test:unit --silent
          title: Unit Test
          is_always_run: false
      - script@1:
          inputs:
            - content: |-
                #!/usr/bin/env bash
                echo 'weew - everything passed!'
          title: All Tests Passed
          is_always_run: false
  # E2E Steps
  ### This workflow uses a flag (TEST_SUITE) that defines the specific set of tests to be run.
  ## in this instance Regression. In future iterations we can rename to ios_test_suite_selection & android_test_suite_selection
  ios_build_regression_tests:
    envs:
      - TEST_SUITE: 'Regression'
    after_run:
      - ios_e2e_build
  ios_run_regression_tests:
    envs:
      - TEST_SUITE: 'Regression'
    after_run:
      - ios_e2e_test
  android_build_regression_tests:
    meta:
      bitrise.io:
        stack: linux-docker-android-22.04
        machine_type_id: elite-xl
    envs:
      - TEST_SUITE: 'Regression'
      - MM_MULTICHAIN_V1_ENABLED: false
      - MM_CHAIN_PERMISSIONS: false
    after_run:
      - android_e2e_build
  android_run_regression_tests:
    meta:
      bitrise.io:
        stack: linux-docker-android-22.04
        machine_type_id: elite-xl
    envs:
      - TEST_SUITE: 'Regression'
    after_run:
      - android_e2e_test
  build_flask_e2e_android:
    meta:
      bitrise.io:
        stack: linux-docker-android-22.04
        machine_type_id: elite-xl
    envs:
      - METAMASK_BUILD_TYPE: 'flask'
    after_run:
      - android_e2e_build
  run_flask_e2e_android:
    meta:
      bitrise.io:
        stack: linux-docker-android-22.04
        machine_type_id: elite-xl
    envs:
      - METAMASK_BUILD_TYPE: 'flask'
    after_run:
      - android_e2e_test
  build_flask_e2e_ios:
    envs:
      - METAMASK_BUILD_TYPE: 'flask'
    after_run:
      - ios_e2e_build
  run_flask_e2e_ios:
    envs:
      - METAMASK_BUILD_TYPE: 'flask'
    after_run:
      - ios_e2e_test
  run_tag_upgrade_android:
    meta:
      bitrise.io:
        stack: linux-docker-android-22.04
        machine_type_id: elite-xl
    envs:
      - PRODUCTION_APP_URL: 'bs://6b59d556df4a5a0448ff161cbfcab16d92607b72' # Last production's QA build
      - PRODUCTION_BUILD_NAME: 7.38.0
      - PRODUCTION_BUILD_NUMBER: 1528
      - CUCUMBER_TAG_EXPRESSION: '@upgrade and @androidApp'
      - PRODUCTION_BUILD_STRING: 'MetaMask-QA v$PRODUCTION_BUILD_NAME ($PRODUCTION_BUILD_NUMBER)'
      - NEW_BUILD_STRING: 'MetaMask-QA v$VERSION_NAME ($VERSION_NUMBER)'
      - TEST_TYPE: 'upgrade'
    after_run:
      - wdio_android_e2e_test
  build_ios_multichain_permissions_e2e:
    after_run:
      - ios_e2e_build
      # - android_e2e_build
  build_android_multichain_permissions_e2e:
    meta:
      bitrise.io:
        stack: linux-docker-android-22.04
        machine_type_id: elite-xl
    after_run:
      - android_e2e_build
  run_android_app_launch_times_appium_test:
    envs:
      - TEST_SUITE_FOLDER: './wdio/features/Performance/*'
      - TEST_TYPE: 'performance'
    meta:
      bitrise.io:
        stack: linux-docker-android-22.04
        machine_type_id: elite-xl
    after_run:
      - wdio_android_e2e_test

  ### Report automated test results to TestRail
  run_testrail_update_automated_test_results:
    before_run:
      - code_setup
    steps:
      - script@1:
          title: 'Add Automated Test Results to TestRail'
          inputs:
            - content: |-
                #!/usr/bin/env bash
                echo 'REPORT AUTOMATED TEST RESULTS TO TESTRAIL'
                node ./scripts/testrail/testrail.api.js

  run_ios_app_launch_times_appium_test:
    envs:
      - TEST_SUITE_FOLDER: './wdio/features/Performance/*'
      - TEST_TYPE: 'performance'
    meta:
      bitrise.io:
        stack: osx-xcode-15.0.x
        machine_type_id: g2.mac.large
    after_run:
      - wdio_ios_e2e_test

  ### Separating workflows so they run concurrently during smoke runs
  run_tag_smoke_accounts_ios:
    envs:
      - TEST_SUITE_FOLDER: './e2e/specs/accounts/*'
      - TEST_SUITE_TAG: '.*SmokeAccounts.*'
    after_run:
      - ios_e2e_test
  run_tag_smoke_accounts_android:
    meta:
      bitrise.io:
        stack: linux-docker-android-22.04
        machine_type_id: elite-xl
    envs:
      - TEST_SUITE_FOLDER: './e2e/specs/accounts/*'
      - TEST_SUITE_TAG: '.*SmokeAccounts.*'
    after_run:
      - android_e2e_test
  run_tag_smoke_identity_ios:
    envs:
      - TEST_SUITE_FOLDER: './e2e/specs/identity/*'
      - TEST_SUITE_TAG: '.*SmokeIdentity.*'
    after_run:
      - ios_e2e_test
  run_tag_smoke_identity_android:
    meta:
      bitrise.io:
        stack: linux-docker-android-22.04
        machine_type_id: elite-xl
    envs:
      - TEST_SUITE_FOLDER: './e2e/specs/identity/*'
      - TEST_SUITE_TAG: '.*SmokeIdentity.*'
    after_run:
      - android_e2e_test
  run_tag_smoke_assets_ios:
    envs:
      - TEST_SUITE_FOLDER: './e2e/specs/assets/*'
      - TEST_SUITE_TAG: '.*SmokeAssets.*'
    after_run:
      - ios_e2e_test
  run_tag_smoke_assets_android:
    meta:
      bitrise.io:
        stack: linux-docker-android-22.04
        machine_type_id: elite-xl
    envs:
      - TEST_SUITE_FOLDER: './e2e/specs/assets/*'
      - TEST_SUITE_TAG: '.*SmokeAssets.*'
    after_run:
      - android_e2e_test
  run_tag_smoke_confirmations_ios:
    envs:
      - TEST_SUITE_FOLDER: './e2e/specs/confirmations/*'
      - TEST_SUITE_TAG: '.*SmokeConfirmations.*'
    after_run:
      - ios_e2e_test
  run_tag_smoke_confirmations_android:
    meta:
      bitrise.io:
        stack: linux-docker-android-22.04
        machine_type_id: elite-xl
    envs:
      - TEST_SUITE_FOLDER: './e2e/specs/confirmations/*'
      - TEST_SUITE_TAG: '.*SmokeConfirmations.*'
    after_run:
      - android_e2e_test
  run_tag_smoke_confirmations_redesigned_ios:
    envs:
      - TEST_SUITE_FOLDER: './e2e/specs/confirmations-redesigned/*'
      - TEST_SUITE_TAG: '.*SmokeConfirmationsRedesigned.*'
    after_run:
      - ios_e2e_test
  run_tag_smoke_swaps_ios:
    envs:
      - TEST_SUITE_FOLDER: './e2e/specs/swaps/*'
      - TEST_SUITE_TAG: '.*SmokeSwaps.*'
    after_run:
      - ios_e2e_test
  run_tag_smoke_swaps_android:
    meta:
      bitrise.io:
        stack: linux-docker-android-22.04
        machine_type_id: elite-xl
    envs:
      - TEST_SUITE_FOLDER: './e2e/specs/swaps/*'
      - TEST_SUITE_TAG: '.*SmokeSwaps.*'
    after_run:
      - android_e2e_test
  run_tag_smoke_stake_ios:
    envs:
      - TEST_SUITE_FOLDER: './e2e/specs/stake/*'
      - TEST_SUITE_TAG: '.*SmokeStake.*'
    after_run:
      - ios_e2e_test
  run_tag_smoke_stake_android:
    meta:
      bitrise.io:
        stack: linux-docker-android-22.04
        machine_type_id: elite-xl
    envs:
      - TEST_SUITE_FOLDER: './e2e/specs/stake/*'
      - TEST_SUITE_TAG: '.*SmokeStake.*'
    after_run:
      - android_e2e_test
  run_ios_api_specs:
    after_run:
      - ios_api_specs
  run_tag_smoke_core_ios:
    envs:
      - TEST_SUITE_FOLDER: './e2e/spec/*/**/*'
      - TEST_SUITE_TAG: '.*SmokeCore.*'
    after_run:
      - ios_e2e_test
  run_tag_smoke_core_android:
    meta:
      bitrise.io:
        stack: linux-docker-android-22.04
        machine_type_id: elite-xl
    envs:
      - TEST_SUITE_FOLDER: './e2e/spec/*/**/*'
      - TEST_SUITE_TAG: '.*SmokeCore.*'
    after_run:
      - android_e2e_test
  run_tag_multichain_permissions_ios:
    envs:
      - TEST_SUITE_FOLDER: './e2e/specs/multichain/*'
      - TEST_SUITE_TAG: '.*SmokeMultiChainPermissions.*'
    after_run:
      - ios_e2e_test
  run_tag_multichain_permissions_android:
    meta:
      bitrise.io:
        stack: linux-docker-android-22.04
        machine_type_id: elite-xl
    envs:
      - TEST_SUITE_FOLDER: './e2e/specs/multichain/*'
      - TEST_SUITE_TAG: '.*SmokeMultiChainPermissions.*'
    after_run:
      - android_e2e_test
  run_tag_smoke_ramps_ios:
    envs:
      - TEST_SUITE_FOLDER: './e2e/specs/ramps/*'
      - TEST_SUITE_TAG: '.*SmokeRamps.*'
    after_run:
      - ios_e2e_test
  run_tag_smoke_ramps_android:
    meta:
      bitrise.io:
        stack: linux-docker-android-22.04
        machine_type_id: elite-xl
    envs:
      - TEST_SUITE_FOLDER: './e2e/specs/ramps/*'
      - TEST_SUITE_TAG: '.*SmokeRamps.*'
    after_run:
      - android_e2e_test
  run_tag_smoke_notifications_ios:
    envs:
      - TEST_SUITE_FOLDER: './e2e/specs/notifications/*'
      - TEST_SUITE_TAG: '.*SmokeNotifications.*'
    after_run:
      - ios_e2e_test
  run_tag_smoke_notifications_android:
    meta:
      bitrise.io:
        stack: linux-docker-android-22.04
        machine_type_id: elite-xl
    envs:
      - TEST_SUITE_FOLDER: './e2e/specs/notifications/*'
      - TEST_SUITE_TAG: '.*SmokeNotifications.*'
    after_run:
      - android_e2e_test
  android_e2e_build:
    before_run:
      - code_setup
      - set_commit_hash
    after_run:
      - notify_failure
    steps:
      - script@1:
          title: Generating ccache key using native folder checksum
          inputs:
            - content: |-
                #!/usr/bin/env bash
                ./scripts/cache/set-cache-envs.sh android
      - restore-gradle-cache@2: {}
      - install-missing-android-tools@3:
          inputs:
            - ndk_version: $NDK_VERSION
            - gradlew_path: $PROJECT_LOCATION/gradlew
      - file-downloader@1:
          inputs:
            - source: $BITRISEIO_ANDROID_QA_KEYSTORE_URL
            - destination: android/keystores/internalRelease.keystore
      - script@1:
          title: Install CCache & symlink
          inputs:
            - content: |-
                #!/usr/bin/env bash
                sudo apt update
                sudo apt install ccache -y
      - restore-cache@2:
          title: Restore CCache
          inputs:
            - key: '{{ getenv "CCACHE_KEY" }}'
      - script@1:
          title: Set skip ccache upload
          run_if: '{{ enveq "BITRISE_CACHE_HIT" "exact" }}'
          inputs:
            - content: |-
                #!/usr/bin/env bash
                envman add --key SKIP_CCACHE_UPLOAD --value "true"
      - script@1:
          title: Run detox build
          timeout: 1200
          is_always_run: true
          inputs:
            - content: |-
                #!/usr/bin/env bash
                ./scripts/cache/setup-ccache.sh
                if [ "$TEST_SUITE" = "Regression" ]; then
                  TEST_SUITE="Regression"
                else
                  TEST_SUITE="Smoke"
                fi
                node -v
                export METAMASK_ENVIRONMENT='local'
                export METAMASK_BUILD_TYPE=${METAMASK_BUILD_TYPE:-'main'}
                IGNORE_BOXLOGS_DEVELOPMENT="true" yarn test:e2e:android:build:qa-release
      - save-gradle-cache@1: {}
      - save-cache@1:
          title: Save CCache
          run_if: '{{not (enveq "SKIP_CCACHE_UPLOAD" "true")}}'
          inputs:
            - key: '{{ getenv "CCACHE_KEY" }}'
            - paths: |-
                ccache
      - deploy-to-bitrise-io@2.2.3:
          inputs:
            - pipeline_intermediate_files: android/app/build/outputs:INTERMEDIATE_ANDROID_BUILD_DIR
          title: Save Android build
      - save-cache@1:
          title: Save node_modules
          inputs:
            - key: node_modules-{{ .OS }}-{{ .Arch }}-{{ getenv "BRANCH_COMMIT_HASH" }}
            - paths: node_modules
    meta:
      bitrise.io:
        machine_type_id: elite-xl
        stack: linux-docker-android-22.04
  android_e2e_test:
    before_run:
      - setup
      - prep_environment
    after_run:
      - notify_failure
    steps:
      - restore-gradle-cache@2: {}
      - pull-intermediate-files@1:
          inputs:
            - artifact_sources: .*
          title: Pull Android build
      - script@1:
          title: Copy Android build for Detox
          inputs:
            - content: |-
                #!/usr/bin/env bash
                set -ex

                # Create directories for Detox
                mkdir -p "$BITRISE_SOURCE_DIR/android/app/build/outputs"

                # Copy saved files for Detox usage
                # INTERMEDIATE_ANDROID_BUILD_DIR is the cached directory from android_e2e_build's "Save Android build" step
                cp -r "$INTERMEDIATE_ANDROID_BUILD_DIR" "$BITRISE_SOURCE_DIR/android/app/build"
      - restore-cache@2:
          title: Restore cache node_modules
          inputs:
            - key: node_modules-{{ .OS }}-{{ .Arch }}-{{ getenv "BRANCH_COMMIT_HASH" }}
      - avd-manager@1:
          inputs:
            - api_level: '34'
            - abi: 'x86_64'
            - create_command_flags: --sdcard 8192M
            - start_command_flags: -read-only
            - profile: pixel_5
      - wait-for-android-emulator@1: {}
      - script@1:
          title: Run detox test
          timeout: 1200
          is_always_run: false
          inputs:
            - content: |-
                #!/usr/bin/env bash
                if [ -n "$TEST_SUITE_FOLDER" ]; then
                  echo "TEST_SUITE_FOLDER value is: $TEST_SUITE_FOLDER"
                fi
                if [ "$TEST_SUITE" = "Regression" ]; then
                TEST_SUITE="Regression"
                else
                TEST_SUITE="Smoke"
                fi
                if [ -n "$TEST_SUITE_TAG" ]; then
                echo "TEST_SUITE_TAG value is: $TEST_SUITE_TAG"
                TEST_SUITE=$TEST_SUITE_TAG
                fi
                export METAMASK_ENVIRONMENT='local'
                export METAMASK_BUILD_TYPE=${METAMASK_BUILD_TYPE:-'main'}
                if [ "$METAMASK_BUILD_TYPE" = "flask" ]; then
                  IS_TEST='true' METAMASK_BUILD_TYPE='flask' yarn test:e2e:android:run:qa-release e2e/specs/flask/
                else
                  IGNORE_BOXLOGS_DEVELOPMENT="true" yarn test:e2e:android:run:qa-release "$TEST_SUITE_FOLDER" --testNamePattern="$TEST_SUITE"
                fi
      - custom-test-results-export@1:
          title: Export test results
          is_always_run: true
          is_skippable: true
          inputs:
            - base_path: $BITRISE_SOURCE_DIR/e2e/reports/
            - test_name: E2E Tests
            - search_pattern: $BITRISE_SOURCE_DIR/e2e/reports/junit.xml
      - deploy-to-bitrise-io@2.2.3:
          title: Deploy test report files
          is_always_run: true
          is_skippable: true
      - script@1:
          title: Copy screenshot files
          is_always_run: true
          run_if: .IsBuildFailed
          inputs:
            - content: |-
                #!/usr/bin/env bash
                set -ex
                cp -r "$BITRISE_SOURCE_DIR/artifacts"  "$BITRISE_DEPLOY_DIR"
      - deploy-to-bitrise-io@2.3:
          title: Deploy test screenshots
          is_always_run: true
          run_if: .IsBuildFailed
          inputs:
            - deploy_path: $BITRISE_DEPLOY_DIR
            - is_compress: true
            - zip_name: E2E_Android_Failure_Artifacts
    meta:
      bitrise.io:
        machine_type_id: elite-xl
        stack: linux-docker-android-22.04
  ios_api_specs:
    before_run:
      - setup
      - install_applesimutils
      - prep_environment
    after_run:
      - notify_failure
    steps:
      - pull-intermediate-files@1:
          inputs:
            - artifact_sources: .*
          title: Pull iOS build
      - script@1:
          title: Copy iOS build for Detox
          inputs:
            - content: |-
                #!/usr/bin/env bash
                set -ex

                # Create directories for Detox
                mkdir -p "$BITRISE_SOURCE_DIR/ios/build/Build"
                mkdir -p "$BITRISE_SOURCE_DIR/../Library/Detox/ios"

                # Copy saved files for Detox usage
                # INTERMEDIATE_IOS_BUILD_DIR & INTERMEDIATE_IOS_DETOX_DIR are the cached directories by ios_e2e_build's "Save iOS build" step
                cp -r "$INTERMEDIATE_IOS_BUILD_DIR" "$BITRISE_SOURCE_DIR/ios/build"
                cp -r "$INTERMEDIATE_IOS_DETOX_DIR" "$BITRISE_SOURCE_DIR/../Library/Detox"
      # - restore-cocoapods-cache@2: {}
      - restore-cache@2:
          title: Restore cache node_modules
          inputs:
            - key: node_modules-{{ .OS }}-{{ .Arch }}-{{ getenv "BRANCH_COMMIT_HASH" }}
      - certificate-and-profile-installer@1: {}
      - set-xcode-build-number@1:
          inputs:
            - build_short_version_string: $VERSION_NAME
            - plist_path: $PROJECT_LOCATION_IOS/MetaMask/Info.plist
      - script:
          inputs:
            - content: |-
                # Add cache directory to environment variable
                envman add --key BREW_APPLESIMUTILS --value "$(brew --cellar)/applesimutils"
                envman add --key BREW_OPT_APPLESIMUTILS --value "/usr/local/opt/applesimutils"
                brew tap wix/brew
          title: Set Env Path for caching deps
      - script@1:
          title: Run detox test
          timeout: 1200
          is_always_run: false
          inputs:
            - content: |-
                #!/usr/bin/env bash
                yarn test:api-specs --retries 1
      - script@1:
          is_always_run: true
          is_skippable: false
          title: Add tests reports to Bitrise
          inputs:
            - content: |-
                #!/usr/bin/env bash
                cp -r $BITRISE_SOURCE_DIR/html-report/index.html $BITRISE_HTML_REPORT_DIR/
      - deploy-to-bitrise-io@2.2.3:
          is_always_run: true
          is_skippable: false
          inputs:
            - deploy_path: $BITRISE_HTML_REPORT_DIR
          title: Deploy test report files
  ios_e2e_build:
    envs:
      - NO_FLIPPER: '1'
    before_run:
      - install_applesimutils
      - code_setup
      - set_commit_hash
    after_run:
      - notify_failure
    steps:
      - script@1:
          title: Generating ccache key using native folder checksum
          inputs:
            - content: |-
                #!/usr/bin/env bash
                ./scripts/cache/set-cache-envs.sh ios
      - certificate-and-profile-installer@1: {}
      - set-xcode-build-number@1:
          inputs:
            - build_short_version_string: $VERSION_NAME
            - plist_path: $PROJECT_LOCATION_IOS/MetaMask/Info.plist
      - script:
          inputs:
            - content: |-
                # Add cache directory to environment variable
                envman add --key BREW_APPLESIMUTILS --value "$(brew --cellar)/applesimutils"
                envman add --key BREW_OPT_APPLESIMUTILS --value "/usr/local/opt/applesimutils"
                brew tap wix/brew
          title: Set Env Path for caching deps
      - script@1:
          title: Install CCache & symlink
          inputs:
            - content: |-
                #!/usr/bin/env bash
                brew install ccache with HOMEBREW_NO_DEPENDENTS_CHECK=1
                ln -s $(which ccache) /usr/local/bin/gcc
                ln -s $(which ccache) /usr/local/bin/g++
                ln -s $(which ccache) /usr/local/bin/cc
                ln -s $(which ccache) /usr/local/bin/c++
                ln -s $(which ccache) /usr/local/bin/clang
                ln -s $(which ccache) /usr/local/bin/clang++
      - restore-cache@2:
          title: Restore CCache
          inputs:
            - key: '{{ getenv "CCACHE_KEY" }}'
      - script@1:
          title: Set skip ccache upload
          run_if: '{{ enveq "BITRISE_CACHE_HIT" "exact" }}'
          inputs:
            - content: |-
                #!/usr/bin/env bash
                envman add --key SKIP_CCACHE_UPLOAD --value "true"
      - script@1:
          title: Run detox build
          timeout: 1200
          is_always_run: true
          inputs:
            - content: |-
                #!/usr/bin/env bash
                ./scripts/cache/setup-ccache.sh
                node -v
                export METAMASK_ENVIRONMENT='local'
                export METAMASK_BUILD_TYPE=${METAMASK_BUILD_TYPE:-'main'}
                IGNORE_BOXLOGS_DEVELOPMENT="true" yarn test:e2e:ios:build:qa-release
      - save-cocoapods-cache@1: {}
      - save-cache@1:
          title: Save CCache
          run_if: '{{not (enveq "SKIP_CCACHE_UPLOAD" "true")}}'
          inputs:
            - key: '{{ getenv "CCACHE_KEY" }}'
            - paths: |-
                ccache
      - deploy-to-bitrise-io@2.2.3:
          inputs:
            - pipeline_intermediate_files: |-
                ios/build/Build:INTERMEDIATE_IOS_BUILD_DIR
                ../Library/Detox/ios:INTERMEDIATE_IOS_DETOX_DIR
          title: Save iOS build
      - save-cache@1:
          title: Save node_modules
          inputs:
            - key: node_modules-{{ .OS }}-{{ .Arch }}-{{ getenv "BRANCH_COMMIT_HASH" }}
            - paths: node_modules
  ios_e2e_test:
    envs:
      - NO_FLIPPER: '1'
    before_run:
      - setup
      - install_applesimutils
      - prep_environment
    after_run:
      - notify_failure
    steps:
      - pull-intermediate-files@1:
          inputs:
            - artifact_sources: .*
          title: Pull iOS build
      - script@1:
          title: Copy iOS build for Detox
          inputs:
            - content: |-
                #!/usr/bin/env bash
                set -ex

                # Create directories for Detox
                mkdir -p "$BITRISE_SOURCE_DIR/ios/build/Build"
                mkdir -p "$BITRISE_SOURCE_DIR/../Library/Detox/ios"

                # Copy saved files for Detox usage
                # INTERMEDIATE_IOS_BUILD_DIR & INTERMEDIATE_IOS_DETOX_DIR are the cached directories by ios_e2e_build's "Save iOS build" step
                cp -r "$INTERMEDIATE_IOS_BUILD_DIR" "$BITRISE_SOURCE_DIR/ios/build"
                cp -r "$INTERMEDIATE_IOS_DETOX_DIR" "$BITRISE_SOURCE_DIR/../Library/Detox"
      # - restore-cocoapods-cache@2: {}
      - restore-cache@2:
          title: Restore cache node_modules
          inputs:
            - key: node_modules-{{ .OS }}-{{ .Arch }}-{{ getenv "BRANCH_COMMIT_HASH" }}
      - certificate-and-profile-installer@1: {}
      - set-xcode-build-number@1:
          inputs:
            - build_short_version_string: $VERSION_NAME
            - plist_path: $PROJECT_LOCATION_IOS/MetaMask/MetaMask-QA-Info.plist
      - script:
          inputs:
            - content: |-
                # Add cache directory to environment variable
                envman add --key BREW_APPLESIMUTILS --value "$(brew --cellar)/applesimutils"
                envman add --key BREW_OPT_APPLESIMUTILS --value "/usr/local/opt/applesimutils"
                brew tap wix/brew
          title: Set Env Path for caching deps
      - script@1:
          title: Run detox test
          timeout: 1200
          is_always_run: false
          inputs:
            - content: |-
                #!/usr/bin/env bash
                if [ -n "$TEST_SUITE_FOLDER" ]; then
                  echo "TEST_SUITE_FOLDER value is: $TEST_SUITE_FOLDER"
                fi
                if [ "$TEST_SUITE" = "Regression" ]; then
                  TEST_SUITE="Regression"
                else
                  TEST_SUITE="Smoke"
                fi
                if [ -n "$TEST_SUITE_TAG" ]; then
                echo "TEST_SUITE_TAG value is: $TEST_SUITE_TAG"
                TEST_SUITE=$TEST_SUITE_TAG
                fi
                node -v
                export METAMASK_ENVIRONMENT='local'
                export METAMASK_BUILD_TYPE=${METAMASK_BUILD_TYPE:-'main'}
                if [ "$METAMASK_BUILD_TYPE" = "flask" ]; then
                IS_TEST='true' METAMASK_BUILD_TYPE='flask' yarn test:e2e:ios:run:qa-release e2e/specs/flask/
                else
                IGNORE_BOXLOGS_DEVELOPMENT="true" yarn test:e2e:ios:run:qa-release "$TEST_SUITE_FOLDER" --testNamePattern="$TEST_SUITE"
                fi
      - custom-test-results-export@1:
          is_always_run: true
          is_skippable: false
          title: Export test results
          inputs:
            - base_path: $BITRISE_SOURCE_DIR/e2e/reports/
            - test_name: E2E Tests
            - search_pattern: $BITRISE_SOURCE_DIR/e2e/reports/junit.xml
      - deploy-to-bitrise-io@2.2.3:
          is_always_run: true
          is_skippable: true
          title: Deploy test report files
      - script@1:
          is_always_run: true
          run_if: .IsBuildFailed
          title: Copy screenshot files
          inputs:
            - content: |-
                #!/usr/bin/env bash
                set -ex
                cp -r "$BITRISE_SOURCE_DIR/artifacts"  "$BITRISE_DEPLOY_DIR"
      - deploy-to-bitrise-io@2.3:
          is_always_run: true
          run_if: .IsBuildFailed
          title: Deploy test screenshots
          inputs:
            - deploy_path: $BITRISE_DEPLOY_DIR
            - is_compress: true
            - zip_name: 'E2E_IOS_Failure_Artifacts'
  start_e2e_tests:
    steps:
      - build-router-start@0:
          inputs:
            - workflows: |-
                ios_e2e_test
                wdio_android_e2e_test
            - wait_for_builds: 'true'
            - access_token: $BITRISE_START_BUILD_ACCESS_TOKEN
      - build-router-wait@0:
          inputs:
            - abort_on_fail: 'yes'
            - access_token: $BITRISE_START_BUILD_ACCESS_TOKEN

  # Android Builds
  _android_build_template:
    before_run:
      - code_setup
    after_run:
      - notify_failure
    steps:
      - change-android-versioncode-and-versionname@1:
          inputs:
            - new_version_name: $NAME
            - new_version_code: $NUMBER
            - build_gradle_path: $PROJECT_LOCATION_ANDROID/app/build.gradle
      - file-downloader@1:
          inputs:
            - source: $BITRISEIO_ANDROID_KEYSTORE_URL
            - destination: $KEYSTORE_PATH
          run_if: '{{not (enveq "IS_DEV_BUILD" "true")}}'
      - restore-gradle-cache@2: {}
      - install-missing-android-tools@3:
          inputs:
            - ndk_version: $NDK_VERSION
            - gradlew_path: $PROJECT_LOCATION/gradlew
      - script@1:
          title: Build Android Pre-Release Bundle
          is_always_run: false
          inputs:
            - content: |-
                #!/usr/bin/env bash
                node -v
                if [ "$IS_DEV_BUILD" = "true" ]; then #EXPO BUILD
                    GIT_BRANCH=$BITRISE_GIT_BRANCH yarn build:android:devbuild
                elif [ "$METAMASK_BUILD_TYPE" = "main" ]; then
                    yarn build:android:pre-release:bundle
                elif [ "$METAMASK_BUILD_TYPE" = "beta" ]; then
                    yarn build:android:pre-release:bundle:beta
                elif [ "$METAMASK_BUILD_TYPE" = "flask" ]; then
                    yarn build:android:pre-release:bundle:flask
                else
                    echo "Error: Invalid build type specified: $METAMASK_BUILD_TYPE"
                    exit 1
                fi
      - save-gradle-cache@1: {}
      - script@1:
          title: Rename release files
          inputs:
            - content: |-
                #!/usr/bin/env bash
                # Set base paths for release builds
                           if [ "$IS_DEV_BUILD" = "true" ]; then
                    APK_DIR="$PROJECT_LOCATION/app/build/outputs/apk/$APP_NAME/debug"
                else
                    APK_DIR="$PROJECT_LOCATION/app/build/outputs/apk/$APP_NAME/release"
                    BUNDLE_DIR="$PROJECT_LOCATION/app/build/outputs/bundle/$OUTPUT_PATH"
                fi

                # Generate new names based on build type and version
                NEW_BASE_NAME="metamask-${METAMASK_ENVIRONMENT}-${METAMASK_BUILD_TYPE}-${NAME}-${NUMBER}"

                # Rename APK
                if [ "$IS_DEV_BUILD" = "true" ]; then
                    OLD_APK="$APK_DIR/app-$APP_NAME-debug.apk"
                    OLD_AAB="$BUNDLE_DIR/app-$APP_NAME-debug.aab"
                else
                    OLD_APK="$APK_DIR/app-$APP_NAME-release.apk"
                    OLD_AAB="$BUNDLE_DIR/app-$APP_NAME-release.aab"
                fi

                NEW_APK="$APK_DIR/$NEW_BASE_NAME.apk"
                mv "$OLD_APK" "$NEW_APK"

                # Rename AAB
                NEW_AAB="$BUNDLE_DIR/$NEW_BASE_NAME.aab"
                mv "$OLD_AAB" "$NEW_AAB"

                # Export new names as environment variables
                envman add --key RENAMED_APK_FILE --value "$NEW_BASE_NAME.apk"
                envman add --key RENAMED_AAB_FILE --value "$NEW_BASE_NAME.aab"
                envman add --key APK_DEPLOY_PATH --value "$APK_DIR/$NEW_BASE_NAME.apk"
      - deploy-to-bitrise-io@2.2.3:
          is_always_run: false
          is_skippable: true
          inputs:
            - deploy_path: $APK_DEPLOY_PATH
          title: Bitrise Deploy APK
      - deploy-to-bitrise-io@2.2.3:
          is_always_run: false
          is_skippable: true
          run_if: '{{not (enveq "IS_DEV_BUILD" "true")}}'
          inputs:
            - pipeline_intermediate_files: $PROJECT_LOCATION/app/build/outputs/apk/$APP_NAME/release/sha512sums.txt:BITRISE_PLAY_STORE_SHA512SUMS_PATH
            - deploy_path: $PROJECT_LOCATION/app/build/outputs/apk/$APP_NAME/release/sha512sums.txt
          title: Bitrise Deploy Checksum
      - deploy-to-bitrise-io@2.2.3:
          is_always_run: false
          is_skippable: true
          run_if: '{{not (enveq "IS_DEV_BUILD" "true")}}'
          inputs:
            - pipeline_intermediate_files: $PROJECT_LOCATION/app/build/outputs/mapping/$OUTPUT_PATH/mapping.txt:BITRISE_PLAY_STORE_MAPPING_PATH
            - deploy_path: $PROJECT_LOCATION/app/build/outputs/mapping/$OUTPUT_PATH/mapping.txt
          title: Bitrise ProGuard Map Files
      - deploy-to-bitrise-io@2.2.3:
          is_always_run: false
          is_skippable: true
          run_if: '{{not (enveq "IS_DEV_BUILD" "true")}}'
          inputs:
            - pipeline_intermediate_files: $PROJECT_LOCATION/app/build/outputs/bundle/$OUTPUT_PATH/$RENAMED_AAB_FILE:BITRISE_PLAY_STORE_ABB_PATH
            - deploy_path: $PROJECT_LOCATION/app/build/outputs/bundle/$OUTPUT_PATH/$RENAMED_AAB_FILE
          title: Bitrise Deploy AAB
    meta:
      bitrise.io:
        stack: linux-docker-android-22.04
        machine_type_id: elite-xl
  # Actual workflows that inherit from templates
  build_android_release:
    envs:
      - METAMASK_BUILD_TYPE: 'main'
      - METAMASK_ENVIRONMENT: 'production'
      - NAME: $VERSION_NAME
      - NUMBER: $VERSION_NUMBER
      - KEYSTORE_PATH: 'android/keystores/release.keystore'
      - APP_NAME: 'prod'
      - OUTPUT_PATH: 'prodRelease'
    after_run:
      - _android_build_template
  build_android_beta:
    envs:
      - METAMASK_BUILD_TYPE: 'beta'
      - METAMASK_ENVIRONMENT: 'production'
      - NAME: $VERSION_NAME
      - NUMBER: $VERSION_NUMBER
      - KEYSTORE_PATH: 'android/keystores/release.keystore'
      - APP_NAME: 'prod'
      - OUTPUT_PATH: 'prodRelease'
    after_run:
      - _android_build_template
  build_android_release_and_upload_sourcemaps:
    envs:
      - SENTRY_DISABLE_AUTO_UPLOAD: 'false'
      - METAMASK_BUILD_TYPE: 'main'
      - METAMASK_ENVIRONMENT: 'production'
      - NAME: $VERSION_NAME
      - NUMBER: $VERSION_NUMBER
      - KEYSTORE_PATH: 'android/keystores/release.keystore'
      - APP_NAME: 'prod'
      - OUTPUT_PATH: 'prodRelease'
    after_run:
      - _android_build_template
  build_android_flask_release:
    envs:
      - METAMASK_BUILD_TYPE: 'flask'
      - METAMASK_ENVIRONMENT: 'production'
      - NAME: $FLASK_VERSION_NAME
      - NUMBER: $FLASK_VERSION_NUMBER
      - KEYSTORE_PATH: 'android/keystores/flaskRelease.keystore'
      - APP_NAME: 'flask'
      - OUTPUT_PATH: 'flaskRelease'
    after_run:
      - _android_build_template
  build_android_devbuild:
    envs:
      - IS_DEV_BUILD: 'true'
      - METAMASK_BUILD_TYPE: 'main'
      - METAMASK_ENVIRONMENT: 'debug'
      - NAME: $VERSION_NAME
      - NUMBER: $VERSION_NUMBER
      - APP_NAME: 'prod'
    after_run:
      - _android_build_template
  build_android_qa:
      before_run:
        - code_setup
      after_run:
        - _upload_apk_to_browserstack
        - notify_failure
      steps:
        - change-android-versioncode-and-versionname@1:
            inputs:
              - new_version_name: $VERSION_NAME
              - new_version_code: $VERSION_NUMBER
              - build_gradle_path: $PROJECT_LOCATION_ANDROID/app/build.gradle
        - file-downloader@1:
            inputs:
              - source: $BITRISEIO_ANDROID_QA_KEYSTORE_URL
              - destination: android/keystores/internalRelease.keystore
        - restore-gradle-cache@2: {}
        - install-missing-android-tools@3:
            inputs:
              - ndk_version: $NDK_VERSION
              - gradlew_path: $PROJECT_LOCATION/gradlew
        - script@1:
            inputs:
              - content: |-
                  #!/usr/bin/env bash
                  node -v
                  GIT_BRANCH=$BITRISE_GIT_BRANCH METAMASK_BUILD_TYPE='main' METAMASK_ENVIRONMENT='qa' yarn build:android:pre-release:bundle:qa
            title: Build Android Pre-Release Bundle
            is_always_run: false
        - save-gradle-cache@1: {}
        - deploy-to-bitrise-io@2.2.3:
            is_always_run: false
            is_skippable: true
            inputs:
              - deploy_path: $PROJECT_LOCATION/app/build/outputs/apk/qa/release/$QA_APK_NAME.apk
            title: Bitrise Deploy APK
        - deploy-to-bitrise-io@2.2.3:
            is_always_run: false
            is_skippable: true
            inputs:
              - deploy_path: $PROJECT_LOCATION/app/build/outputs/apk/qa/release/sha512sums.txt
            title: Bitrise Deploy Checksum
        - deploy-to-bitrise-io@2.2.3:
            is_always_run: false
            is_skippable: true
            inputs:
              - deploy_path: $PROJECT_LOCATION/app/build/outputs/mapping/qaRelease/mapping.txt
            title: Bitrise ProGuard Map Files
        - deploy-to-bitrise-io@2.2.3:
            is_always_run: false
            is_skippable: true
            inputs:
              - deploy_path: $PROJECT_LOCATION/app/build/outputs/bundle/qaRelease/app-qa-release.aab
            title: Bitrise Deploy AAB
        - deploy-to-bitrise-io@2.2.3:
            is_always_run: false
            is_skippable: true
            inputs:
              - deploy_path: sourcemaps/android/index.js.map
            title: Bitrise Deploy Sourcemaps
      meta:
        bitrise.io:
          stack: linux-docker-android-22.04
          machine_type_id: elite-xl
  build_android_qa_flask:
    before_run:
      - code_setup
    after_run:
      - _upload_apk_to_browserstack_flask
      - notify_failure
    steps:
      - change-android-versioncode-and-versionname@1:
          inputs:
            - new_version_name: $FLASK_VERSION_NAME
            - new_version_code: $FLASK_VERSION_NUMBER
            - build_gradle_path: $PROJECT_LOCATION_ANDROID/app/build.gradle
      - file-downloader@1:
          inputs:
            - source: $BITRISEIO_ANDROID_QA_KEYSTORE_URL
            - destination: android/keystores/internalRelease.keystore
      - restore-gradle-cache@2: {}
      - install-missing-android-tools@3:
          inputs:
            - ndk_version: $NDK_VERSION
            - gradlew_path: $PROJECT_LOCATION/gradlew
      - script@1:
          inputs:
            - content: |-
                #!/usr/bin/env bash
                node -v
                export METAMASK_ENVIRONMENT='qa'
                export METAMASK_BUILD_TYPE='flask'
                GIT_BRANCH=$BITRISE_GIT_BRANCH yarn build:android:pre-release:bundle:flask
          title: Build Android Flask Pre-Release Bundle
          is_always_run: false
      - save-gradle-cache@1: {}
      - deploy-to-bitrise-io@2.2.3:
          is_always_run: false
          is_skippable: true
          inputs:
            - deploy_path: $PROJECT_LOCATION/app/build/outputs/apk/flask/release/app-flask-release.apk
          title: Bitrise Deploy Flask APK
      - deploy-to-bitrise-io@2.2.3:
          is_always_run: false
          is_skippable: true
          inputs:
            - deploy_path: $PROJECT_LOCATION/app/build/outputs/apk/flask/release/sha512sums.txt
          title: Bitrise Deploy Flask Checksum
      - deploy-to-bitrise-io@2.2.3:
          is_always_run: false
          is_skippable: true
          inputs:
            - deploy_path: $PROJECT_LOCATION/app/build/outputs/mapping/flaskRelease/mapping.txt
          title: Bitrise Deploy Flask ProGuard Map Files
      - deploy-to-bitrise-io@2.2.3:
          is_always_run: false
          is_skippable: true
          inputs:
            - deploy_path: $PROJECT_LOCATION/app/build/outputs/bundle/flaskRelease/app-flask-release.aab
          title: Bitrise Deploy Flask AAB
      - deploy-to-bitrise-io@2.2.3:
          is_always_run: false
          is_skippable: true
          inputs:
            - deploy_path: sourcemaps/android/index.js.map
          title: Bitrise Deploy Flask Sourcemaps
    meta:
      bitrise.io:
        stack: linux-docker-android-22.04
        machine_type_id: elite-xl
  _upload_apk_to_browserstack_flask:
    steps:
      - script@1:
          title: Upload Flask APK to Browserstack
          inputs:
            - content: |-
                #!/usr/bin/env bash
                set -e
                set -x
                set -o pipefail
                APK_PATH=$PROJECT_LOCATION/app/build/outputs/apk/flask/release/app-flask-release.apk
                CUSTOM_ID="flask-$BITRISE_GIT_BRANCH-$FLASK_VERSION_NAME-$FLASK_VERSION_NUMBER"
                CUSTOM_ID=${CUSTOM_ID////-}
                curl -u "$BROWSERSTACK_USERNAME:$BROWSERSTACK_ACCESS_KEY" -X POST "https://api-cloud.browserstack.com/app-automate/upload" -F "file=@$APK_PATH" -F 'data={"custom_id": "'$CUSTOM_ID'"}' | jq -j '.app_url' | envman add --key BROWSERSTACK_ANDROID_FLASK_APP_URL
                APK_PATH_FOR_APP_LIVE=$PROJECT_LOCATION/app/build/outputs/apk/flask/release/"$CUSTOM_ID".apk
                mv "$APK_PATH" "$APK_PATH_FOR_APP_LIVE"
                curl -u "$BROWSERSTACK_USERNAME:$BROWSERSTACK_ACCESS_KEY" -X POST "https://api-cloud.browserstack.com/app-live/upload" -F "file=@$APK_PATH_FOR_APP_LIVE" -F 'data={"custom_id": "'$CUSTOM_ID'"}'
                curl -u "$BROWSERSTACK_USERNAME:$BROWSERSTACK_ACCESS_KEY" -X GET https://api-cloud.browserstack.com/app-automate/recent_apps | jq > browserstack_uploaded_flask_apps.json
      - deploy-to-bitrise-io@2.2.3:
          is_always_run: false
          is_skippable: true
          inputs:
            - pipeline_intermediate_files: $BITRISE_SOURCE_DIR/browserstack_uploaded_flask_apps.json:BROWSERSTACK_UPLOADED_FLASK_APPS_LIST
          title: Save Browserstack uploaded Flask apps JSON
  _upload_apk_to_browserstack:
    steps:
      - script@1:
          title: Upload APK to Browserstack
          inputs:
            - content: |-
                #!/usr/bin/env bash
                set -e
                set -x
                set -o pipefail
                APK_PATH=$PROJECT_LOCATION/app/build/outputs/apk/qa/release/app-qa-release.apk
                CUSTOM_ID="$BITRISE_GIT_BRANCH-$VERSION_NAME-$VERSION_NUMBER"
                CUSTOM_ID=${CUSTOM_ID////-}
                curl -u "$BROWSERSTACK_USERNAME:$BROWSERSTACK_ACCESS_KEY" -X POST "https://api-cloud.browserstack.com/app-automate/upload" -F "file=@$APK_PATH" -F 'data={"custom_id": "'$CUSTOM_ID'"}' | jq -j '.app_url' | envman add --key BROWSERSTACK_ANDROID_APP_URL
                APK_PATH_FOR_APP_LIVE=$PROJECT_LOCATION/app/build/outputs/apk/qa/release/"$CUSTOM_ID".apk
                mv "$APK_PATH" "$APK_PATH_FOR_APP_LIVE"
                curl -u "$BROWSERSTACK_USERNAME:$BROWSERSTACK_ACCESS_KEY" -X POST "https://api-cloud.browserstack.com/app-live/upload" -F "file=@$APK_PATH_FOR_APP_LIVE" -F 'data={"custom_id": "'$CUSTOM_ID'"}'
                curl -u "$BROWSERSTACK_USERNAME:$BROWSERSTACK_ACCESS_KEY" -X GET https://api-cloud.browserstack.com/app-automate/recent_apps | jq > browserstack_uploaded_apps.json
      - share-pipeline-variable@1:
          title: Persist BROWSERSTACK_ANDROID_APP_URL across all stages
          inputs:
            - variables: |-
                BROWSERSTACK_ANDROID_APP_URL
      - deploy-to-bitrise-io@2.2.3:
          is_always_run: false
          is_skippable: true
          inputs:
            - pipeline_intermediate_files: $BITRISE_SOURCE_DIR/browserstack_uploaded_apps.json:BROWSERSTACK_UPLOADED_APPS_LIST
          title: Save Browserstack uploaded apps JSON
  wdio_android_e2e_test:
    before_run:
      - code_setup
    after_run:
      - notify_failure
    steps:
      - script@1:
          title: Run Android E2E tests on Browserstack
          is_always_run: true
          inputs:
            - content: |-
                #!/usr/bin/env bash

                # Check if TEST_TYPE is set to upgrade
                if [ "$TEST_TYPE" = "upgrade" ]; then
                  TEST_TYPE="--upgrade"

                # Check if TEST_TYPE is set to performance
                elif [ "$TEST_TYPE" = "performance" ]; then
                  TEST_TYPE="--performance"
                fi
                yarn test:wdio:android:browserstack "$TEST_SUITE_FOLDER" "$TEST_TYPE"
      - script@1:
          is_always_run: true
          is_skippable: false
          title: Package test reports
          inputs:
            - content: |-
                #!/usr/bin/env bash
                cd $BITRISE_SOURCE_DIR/wdio/reports/
                zip -r test-report.zip html/
                mv test-report.zip $BITRISE_DEPLOY_DIR/
      - deploy-to-bitrise-io@2.2.3:
          is_always_run: true
          is_skippable: false
          inputs:
            - deploy_path: $BITRISE_DEPLOY_DIR/test-report.zip
          title: Deploy test report
    meta:
      bitrise.io:
        stack: linux-docker-android-22.04
        machine_type_id: standard
  wdio_ios_e2e_test:
    before_run:
      - code_setup
    after_run:
      - notify_failure
    steps:
      - script@1:
          title: Run iOS E2E tests on Browserstack
          is_always_run: true
          inputs:
            - content: |-
                #!/usr/bin/env bash
                # Check if TEST_TYPE is set to upgrade
                if [ "$TEST_TYPE" = "upgrade" ]; then
                  TEST_TYPE="--upgrade"
                # Check if TEST_TYPE is set to performance
                elif [ "$TEST_TYPE" = "performance" ]; then
                  TEST_TYPE="--performance"
                fi
                yarn test:wdio:ios:browserstack "$TEST_SUITE_FOLDER" "$TEST_TYPE"
      - script@1:
          is_always_run: true
          is_skippable: false
          title: Package test reports
          inputs:
            - content: |-
                #!/usr/bin/env bash
                cd $BITRISE_SOURCE_DIR/wdio/reports/
                zip -r test-report.zip html/
                mv test-report.zip $BITRISE_DEPLOY_DIR/
      - deploy-to-bitrise-io@2.2.3:
          is_always_run: true
          is_skippable: false
          inputs:
            - deploy_path: $BITRISE_DEPLOY_DIR/test-report.zip
          title: Deploy test report
    meta:
      bitrise.io:
        stack: linux-docker-android-22.04
        machine_type_id: standard
  deploy_android_to_store:
    steps:
      - pull-intermediate-files@1:
          inputs:
            - artifact_sources: .*
      - google-play-deploy:
          inputs:
            - app_path: $BITRISE_PLAY_STORE_ABB_PATH
            - track: internal
            - service_account_json_key_path: $BITRISEIO_BITRISEIO_SERVICE_ACCOUNT_JSON_KEY_URL_URL
            - package_name: $MM_ANDROID_PACKAGE_NAME
    envs:
      - opts:
          is_expand: true
        MM_ANDROID_PACKAGE_NAME: io.metamask
  deploy_ios_to_store:
    steps:
      - pull-intermediate-files@1:
          inputs:
            - artifact_sources: .*
      - deploy-to-itunesconnect-application-loader@1:
          inputs:
            - ipa_path: $BITRISE_APP_STORE_IPA_PATH
  # iOS Builds
  _ios_build_template:
    envs:
      - NO_FLIPPER: '1'
    before_run:
      - code_setup
    after_run:
      - notify_failure
    steps:
      - certificate-and-profile-installer@1: {
        run_if: '{{not (enveq "IS_SIM_BUILD" "true")}}' # Only run for physical builds
      }
      - set-xcode-build-number@1:
          inputs:
            - build_short_version_string: $NAME
            - build_version: $NUMBER
            - plist_path: $PROJECT_LOCATION_IOS/MetaMask/$INFO_PLIST_NAME
      - script@1:
          title: iOS Sourcemaps & Build
          is_always_run: false
          inputs:
            - content: |-
                #!/usr/bin/env bash
                echo 'This is the current build type: $METAMASK_BUILD_TYPE'
                if [ "$IS_DEV_BUILD" = "true" ]; then #EXPO BUILD
                    if [ "$IS_SIM_BUILD" = "true" ]; then
                        GIT_BRANCH=$BITRISE_GIT_BRANCH yarn start:ios:e2e
                    else
                        GIT_BRANCH=$BITRISE_GIT_BRANCH yarn build:ios:devbuild
                    fi
                elif [ "$METAMASK_BUILD_TYPE" = "main" ]; then
                    yarn build:ios:pre-release
                elif [ "$METAMASK_BUILD_TYPE" = "beta" ]; then
                    yarn build:ios:pre-beta
                elif [ "$METAMASK_BUILD_TYPE" = "flask" ]; then
                    yarn build:ios:pre-flask
                else
                    echo "Error: Invalid build type specified: $METAMASK_BUILD_TYPE"
                    exit 1
                fi
      - script@1:
          title: Rename iOS artifact files
          inputs:
            - content: |-
                #!/usr/bin/env bash
                # Set base paths
                if [ "$IS_SIM_BUILD" = "true" ]; then
                  BUILD_DIR="ios/build/Build/Products/Debug-iphonesimulator"
                  DEVICE_TYPE="simulator"
                  BINARY_EXTENSION=".app"
                else
                  BUILD_DIR="ios/build/output"
                  DEVICE_TYPE="physical"
                  BINARY_EXTENSION=".ipa"
                fi

                # Generate new name based on build type and version
                NEW_BASE_NAME="metamask-${DEVICE_TYPE}-${METAMASK_ENVIRONMENT}-${METAMASK_BUILD_TYPE}-${NAME}-${NUMBER}"

                # Rename binary
                OLD_BINARY="$BUILD_DIR/$APP_NAME$BINARY_EXTENSION"
                NEW_BINARY="$BUILD_DIR/$NEW_BASE_NAME$BINARY_EXTENSION"
                mv "$OLD_BINARY" "$NEW_BINARY"

                # Rename xcarchive (only for non-simulator builds)
                if [ "$IS_SIM_BUILD" != "true" ]; then
                  ARCHIVE_DIR="ios/build"
                  OLD_ARCHIVE="$ARCHIVE_DIR/$APP_NAME.xcarchive"
                  NEW_ARCHIVE="$ARCHIVE_DIR/$NEW_BASE_NAME.xcarchive"
                  mv "$OLD_ARCHIVE" "$NEW_ARCHIVE"
                fi

                # Export new names as environment variables
                envman add --key RENAMED_ARCHIVE_FILE --value "$NEW_BASE_NAME.xcarchive"
                envman add --key BINARY_DEPLOY_PATH --value "$BUILD_DIR/$NEW_BASE_NAME$BINARY_EXTENSION"
      - deploy-to-bitrise-io@2.2.3:
          is_always_run: false
          is_skippable: true
          inputs:
            - pipeline_intermediate_files: $BINARY_DEPLOY_PATH:BITRISE_APP_STORE_IPA_PATH
            - deploy_path: $BINARY_DEPLOY_PATH
            - is_compress: true
          title: Deploy iOS Binary
      - deploy-to-bitrise-io@2.2.3:
          is_always_run: false
          is_skippable: true
          run_if: '{{not (enveq "IS_SIM_BUILD" "true")}}' # Only run for physical builds
          inputs:
            - deploy_path: ios/build/$RENAMED_ARCHIVE_FILE
          title: Deploy Symbols File
      - deploy-to-bitrise-io@2.2.3:
          is_always_run: false
          is_skippable: true
          run_if: '{{not (enveq "IS_SIM_BUILD" "true")}}' # Only run for physical builds
          inputs:
            - pipeline_intermediate_files: sourcemaps/ios/index.js.map:BITRISE_APP_STORE_SOURCEMAP_PATH
            - deploy_path: sourcemaps/ios/index.js.map
          title: Deploy Source Map
  build_ios_release:
    envs:
      - METAMASK_BUILD_TYPE: "main"
      - METAMASK_ENVIRONMENT: 'production'
      - NAME: $VERSION_NAME
      - NUMBER: $VERSION_NUMBER
      - APP_NAME: "MetaMask"
      - INFO_PLIST_NAME: "Info.plist"
    after_run:
      - _ios_build_template
  build_ios_release_and_upload_sourcemaps:
    envs:
      - SENTRY_DISABLE_AUTO_UPLOAD: 'false'
      - METAMASK_BUILD_TYPE: "main"
      - METAMASK_ENVIRONMENT: 'production'
      - NAME: $VERSION_NAME
      - NUMBER: $VERSION_NUMBER
      - APP_NAME: "MetaMask"
      - INFO_PLIST_NAME: "Info.plist"
    after_run:
      - _ios_build_template
  build_ios_beta:
    envs:
      - METAMASK_BUILD_TYPE: "beta"
      - METAMASK_ENVIRONMENT: 'production'
      - NAME: $VERSION_NAME
      - NUMBER: $VERSION_NUMBER
      - APP_NAME: "MetaMask"
      - INFO_PLIST_NAME: "Info.plist"
    after_run:
      - _ios_build_template
  build_ios_flask_release:
    envs:
      - METAMASK_BUILD_TYPE: "flask"
      - METAMASK_ENVIRONMENT: 'production'
      - NAME: $FLASK_VERSION_NAME
      - NUMBER: $FLASK_VERSION_NUMBER
      - APP_NAME: "MetaMask-Flask"
      - INFO_PLIST_NAME: "MetaMask-Flask-Info.plist"
    after_run:
      - _ios_build_template
  build_ios_simbuild:
    envs:
      - IS_SIM_BUILD: 'true'
      - IS_DEV_BUILD: 'true'
      - METAMASK_BUILD_TYPE: 'main'
      - METAMASK_ENVIRONMENT: 'debug'
      - NAME: $VERSION_NAME
      - NUMBER: $VERSION_NUMBER
      - APP_NAME: 'MetaMask'
      - INFO_PLIST_NAME: 'Info.plist'
    after_run:
      - _ios_build_template
  build_ios_devbuild:
    envs:
      - IS_DEV_BUILD: 'true'
      - METAMASK_BUILD_TYPE: 'main'
      - METAMASK_ENVIRONMENT: 'debug'
      - NAME: $VERSION_NAME
      - NUMBER: $VERSION_NUMBER
      - APP_NAME: 'MetaMask'
      - INFO_PLIST_NAME: 'Info.plist'
    after_run:
      - _ios_build_template
  build_ios_qa:
    envs:
      - NO_FLIPPER: '1'
    before_run:
      - code_setup
    after_run:
      - _upload_ipa_to_browserstack
      - notify_failure
    steps:
      - certificate-and-profile-installer@1: {}
      - set-xcode-build-number@1:
          inputs:
            - build_short_version_string: $VERSION_NAME
            - build_version: $VERSION_NUMBER
            - plist_path: $PROJECT_LOCATION_IOS/MetaMask/MetaMask-QA-Info.plist
      - script@1:
          inputs:
            - content: |-
                #!/usr/bin/env bash
                node -v
                GIT_BRANCH=$BITRISE_GIT_BRANCH METAMASK_BUILD_TYPE='main' METAMASK_ENVIRONMENT='qa' yarn build:ios:pre-qa
          title: iOS Sourcemaps & Build
          is_always_run: false
      - deploy-to-bitrise-io@2.2.3:
          is_always_run: false
          is_skippable: true
          inputs:
            - pipeline_intermediate_files: ios/build/output/MetaMask-QA.ipa:BITRISE_APP_STORE_IPA_PATH
            - deploy_path: ios/build/output/MetaMask-QA.ipa
          title: Deploy iOS IPA
      - deploy-to-bitrise-io@2.2.3:
          is_always_run: false
          is_skippable: true
          inputs:
            - deploy_path: ios/build/MetaMask-QA.xcarchive
          title: Deploy Symbols File
      - deploy-to-bitrise-io@2.2.3:
          is_always_run: false
          is_skippable: true
          inputs:
            - pipeline_intermediate_files: sourcemaps/ios/index.js.map:BITRISE_APP_STORE_SOURCEMAP_PATH
            - deploy_path: sourcemaps/ios/index.js.map
          title: Deploy Source Map
  _upload_ipa_to_browserstack:
    steps:
      - script@1:
          title: Upload IPA to Browserstack
          inputs:
            - content: |-
                #!/usr/bin/env bash
                set -e
                set -x
                set -o pipefail
                CUSTOM_ID="$BITRISE_GIT_BRANCH-$VERSION_NAME-$VERSION_NUMBER"
                CUSTOM_ID=${CUSTOM_ID////-}
                IPA_PATH=ios/build/output/MetaMask-QA.ipa
                IPA_PATH_FOR_APP_LIVE=ios/build/output/"$CUSTOM_ID".ipa
                curl -u "$BROWSERSTACK_USERNAME:$BROWSERSTACK_ACCESS_KEY" -X POST "https://api-cloud.browserstack.com/app-automate/upload" -F "file=@$IPA_PATH" -F 'data={"custom_id": "'$CUSTOM_ID'"}' | jq -j '.app_url' | envman add --key BROWSERSTACK_IOS_APP_URL
                mv "$IPA_PATH" "$IPA_PATH_FOR_APP_LIVE"
                curl -u "$BROWSERSTACK_USERNAME:$BROWSERSTACK_ACCESS_KEY" -X POST "https://api-cloud.browserstack.com/app-live/upload" -F "file=@$IPA_PATH_FOR_APP_LIVE" -F 'data={"custom_id": "'$CUSTOM_ID'"}'
                curl -u "$BROWSERSTACK_USERNAME:$BROWSERSTACK_ACCESS_KEY" -X GET https://api-cloud.browserstack.com/app-automate/recent_apps | jq > browserstack_uploaded_apps.json
      - share-pipeline-variable@1:
          title: Persist BROWSERSTACK_IOS_APP_URL across all stages
          inputs:
            - variables: |-
                BROWSERSTACK_IOS_APP_URL
      - deploy-to-bitrise-io@2.2.3:
          is_always_run: false
          is_skippable: true
          inputs:
            - deploy_path: browserstack_uploaded_apps.json
          title: Bitrise Deploy Browserstack Uploaded Apps
  build_ios_flask_release:
    before_run:
      - code_setup
    after_run:
      - notify_failure
    steps:
      - certificate-and-profile-installer@1: {}
      - set-xcode-build-number@1:
          inputs:
            - build_short_version_string: $FLASK_VERSION_NAME
            - build_version: $FLASK_VERSION_NUMBER
            - plist_path: $PROJECT_LOCATION_IOS/MetaMask/MetaMask-Flask-Info.plist
      - script@1:
          inputs:
            - content: |-
                #!/usr/bin/env bash
                node -v
                METAMASK_BUILD_TYPE='flask' METAMASK_ENVIRONMENT='production' yarn build:ios:pre-flask
          title: iOS Sourcemaps & Build
          is_always_run: false
      - deploy-to-bitrise-io@2.2.3:
          is_always_run: false
          is_skippable: true
          inputs:
            - pipeline_intermediate_files: ios/build/output/MetaMask-Flask.ipa:BITRISE_APP_STORE_IPA_PATH
            - deploy_path: ios/build/output/MetaMask-Flask.ipa
          title: Deploy iOS IPA
      - deploy-to-bitrise-io@2.2.3:
          is_always_run: false
          is_skippable: true
          inputs:
            - deploy_path: ios/build/MetaMask-Flask.xcarchive:BITRISE_APP_STORE_XCARCHIVE_PATH
          title: Deploy Symbols File
      - deploy-to-bitrise-io@2.2.3:
          is_always_run: false
          is_skippable: true
          inputs:
            - pipeline_intermediate_files: sourcemaps/ios/index.js.map:BITRISE_APP_STORE_SOURCEMAP_PATH
            - deploy_path: sourcemaps/ios/index.js.map
          title: Deploy Source Map
  build_ios_qa_flask:
    envs:
      - NO_FLIPPER: '1'
    before_run:
      - code_setup
    after_run:
      - _upload_ipa_to_browserstack_flask
      - notify_failure
    steps:
      - certificate-and-profile-installer@1: {}
      - set-xcode-build-number@1:
          inputs:
            - build_short_version_string: $FLASK_VERSION_NAME
            - build_version: $FLASK_VERSION_NUMBER
            - plist_path: $PROJECT_LOCATION_IOS/MetaMask/MetaMask-Flask-Info.plist
      - script@1:
          inputs:
            - content: |-
                #!/usr/bin/env bash
                node -v
                GIT_BRANCH=$BITRISE_GIT_BRANCH METAMASK_BUILD_TYPE='flask' METAMASK_ENVIRONMENT='qa' yarn build:ios:pre-flask
          title: iOS Flask Sourcemaps & Build
          is_always_run: false
      - deploy-to-bitrise-io@2.2.3:
          is_always_run: false
          is_skippable: true
          inputs:
            - pipeline_intermediate_files: ios/build/output/MetaMask-Flask.ipa:BITRISE_APP_STORE_FLASK_IPA_PATH
            - deploy_path: ios/build/output/MetaMask-Flask.ipa
          title: Deploy iOS Flask IPA
      - deploy-to-bitrise-io@2.2.3:
          is_always_run: false
          is_skippable: true
          inputs:
            - deploy_path: ios/build/MetaMask-Flask.xcarchive
          title: Deploy Flask Symbols File
      - deploy-to-bitrise-io@2.2.3:
          is_always_run: false
          is_skippable: true
          inputs:
            - pipeline_intermediate_files: sourcemaps/ios/index.js.map:BITRISE_APP_STORE_FLASK_SOURCEMAP_PATH
            - deploy_path: sourcemaps/ios/index.js.map
          title: Deploy Flask Source Map
  _upload_ipa_to_browserstack_flask:
    steps:
      - script@1:
          title: Upload Flask IPA to Browserstack
          inputs:
            - content: |-
                #!/usr/bin/env bash
                set -e
                set -x
                set -o pipefail
                CUSTOM_ID="flask-$BITRISE_GIT_BRANCH-$FLASK_VERSION_NAME-$FLASK_VERSION_NUMBER"
                CUSTOM_ID=${CUSTOM_ID////-}
                IPA_PATH=ios/build/output/MetaMask-Flask.ipa
                IPA_PATH_FOR_APP_LIVE=ios/build/output/"$CUSTOM_ID".ipa
                curl -u "$BROWSERSTACK_USERNAME:$BROWSERSTACK_ACCESS_KEY" -X POST "https://api-cloud.browserstack.com/app-automate/upload" -F "file=@$IPA_PATH" -F 'data={"custom_id": "'$CUSTOM_ID'"}' | jq -j '.app_url' | envman add --key BROWSERSTACK_IOS_FLASK_APP_URL
                mv "$IPA_PATH" "$IPA_PATH_FOR_APP_LIVE"
                curl -u "$BROWSERSTACK_USERNAME:$BROWSERSTACK_ACCESS_KEY" -X POST "https://api-cloud.browserstack.com/app-live/upload" -F "file=@$IPA_PATH_FOR_APP_LIVE" -F 'data={"custom_id": "'$CUSTOM_ID'"}'
                curl -u "$BROWSERSTACK_USERNAME:$BROWSERSTACK_ACCESS_KEY" -X GET https://api-cloud.browserstack.com/app-automate/recent_apps | jq > browserstack_uploaded_flask_apps.json
      - share-pipeline-variable@1:
          title: Persist BROWSERSTACK_IOS_FLASK_APP_URL across all stages
          inputs:
            - variables: |-
                BROWSERSTACK_IOS_FLASK_APP_URL
      - deploy-to-bitrise-io@2.2.3:
          is_always_run: false
          is_skippable: true
          inputs:
            - deploy_path: browserstack_uploaded_flask_apps.json
          title: Bitrise Deploy Browserstack Uploaded Flask Apps
  build_android_flask_release:
    before_run:
      - code_setup
    after_run:
      - notify_failure
    steps:
      - change-android-versioncode-and-versionname@1:
          inputs:
            - new_version_name: $FLASK_VERSION_NAME
            - new_version_code: $FLASK_VERSION_NUMBER
            - build_gradle_path: $PROJECT_LOCATION_ANDROID/app/build.gradle
      - file-downloader@1:
          inputs:
            - source: $BITRISEIO_ANDROID_FLASK_KEYSTORE_URL_URL
            - destination: android/keystores/flaskRelease.keystore
      - restore-gradle-cache@2: {}
      - install-missing-android-tools@3:
          inputs:
            - ndk_revision: $NDK_VERSION
            - gradlew_path: $PROJECT_LOCATION/gradlew

      - script@1:
          inputs:
            - content: |-
                #!/usr/bin/env bash
                node -v
                METAMASK_BUILD_TYPE='flask' METAMASK_ENVIRONMENT='production' yarn build:android:pre-release:bundle:flask
          title: Build Android Pre-Release Bundle
          is_always_run: false
      - save-gradle-cache@1: {}
      - deploy-to-bitrise-io@2.2.3:
          is_always_run: false
          is_skippable: true
          inputs:
            - pipeline_intermediate_files: $PROJECT_LOCATION/app/build/outputs/apk/flask/release/app-flask-release.apk:BITRISE_PLAY_STORE_APK_PATH
            - deploy_path: $PROJECT_LOCATION/app/build/outputs/apk/flask/release/app-flask-release.apk
          title: Bitrise Deploy APK
      - deploy-to-bitrise-io@2.2.3:
          is_always_run: false
          is_skippable: true
          inputs:
            - pipeline_intermediate_files: $PROJECT_LOCATION/app/build/outputs/apk/flask/release/sha512sums.txt:BITRISE_PLAY_STORE_SHA512SUMS_PATH
            - deploy_path: $PROJECT_LOCATION/app/build/outputs/apk/flask/release/sha512sums.txt
          title: Bitrise Deploy Checksum
      - deploy-to-bitrise-io@2.2.3:
          is_always_run: false
          is_skippable: true
          inputs:
            - pipeline_intermediate_files: $PROJECT_LOCATION/app/build/outputs/mapping/flaskRelease/mapping.txt:BITRISE_PLAY_STORE_MAPPING_PATH
            - deploy_path: $PROJECT_LOCATION/app/build/outputs/mapping/flaskRelease/mapping.txt
          title: Bitrise ProGuard Map Files
      - deploy-to-bitrise-io@2.2.3:
          is_always_run: false
          is_skippable: true
          inputs:
            - pipeline_intermediate_files: $PROJECT_LOCATION/app/build/outputs/bundle/flaskRelease/app-flask-release.aab:BITRISE_PLAY_STORE_ABB_PATH
            - deploy_path: $PROJECT_LOCATION/app/build/outputs/bundle/flaskRelease/app-flask-release.aab
          title: Bitrise Deploy AAB
      - deploy-to-bitrise-io@2.2.3:
          is_always_run: false
          is_skippable: true
          inputs:
            - pipeline_intermediate_files: /bitrise/src/sourcemaps/android/index.js.map:BITRISE_PLAY_STORE_SOURCEMAP_PATH
            - deploy_path: sourcemaps/android/index.js.map
          title: Bitrise Deploy Sourcemaps
    meta:
      bitrise.io:
        stack: linux-docker-android-22.04
        machine_type_id: elite-xl
app:
  envs:
    - opts:
        is_expand: false
      MM_NOTIFICATIONS_UI_ENABLED: true
    - opts:
        is_expand: false
      MM_NETWORK_UI_REDESIGN_ENABLED: false
    - opts:
        is_expand: false
      PORTFOLIO_VIEW: true
    - opts:
        is_expand: false
      MM_MULTICHAIN_V1_ENABLED: true
    - opts:
        is_expand: false
      MM_CHAIN_PERMISSIONS: true
    - opts:
        is_expand: false
      MM_PERMISSIONS_SETTINGS_V1_ENABLED: false
    - opts:
        is_expand: false
      MM_SECURITY_ALERTS_API_ENABLED: true
    - opts:
        is_expand: false
      MM_STABLECOIN_LENDING_UI_ENABLED: false
    - opts:
        is_expand: false
      PROJECT_LOCATION: android
    - opts:
        is_expand: false
      NDK_VERSION: 26.1.10909125
    - opts:
        is_expand: false
      QA_APK_NAME: app-qa-release
    - opts:
        is_expand: false
      MODULE: app
    - opts:
        is_expand: false
      VARIANT: ''
    - opts:
        is_expand: false
      BITRISE_PROJECT_PATH: ios/MetaMask.xcworkspace
    - opts:
        is_expand: false
      BITRISE_SCHEME: MetaMask
    - opts:
        is_expand: false
      BITRISE_EXPORT_METHOD: enterprise
    - opts:
        is_expand: false
      PROJECT_LOCATION_ANDROID: android
    - opts:
        is_expand: false
      PROJECT_LOCATION_IOS: ios
    - opts:
        is_expand: false
<<<<<<< HEAD
      VERSION_NAME: 7.44.0
    - opts:
        is_expand: false
      VERSION_NUMBER: 1674
    - opts:
        is_expand: false
      FLASK_VERSION_NAME: 7.44.0
    - opts:
        is_expand: false
      FLASK_VERSION_NUMBER: 1674
=======
      VERSION_NAME: 7.45.0
    - opts:
        is_expand: false
      VERSION_NUMBER: 1718
    - opts:
        is_expand: false
      FLASK_VERSION_NAME: 7.45.0
    - opts:
        is_expand: false
      FLASK_VERSION_NUMBER: 1718
>>>>>>> be5ff91b
    - opts:
        is_expand: false
      ANDROID_APK_LINK: ''
    - opts:
        is_expand: false
      ANDROID_AAP_LINK: ''
    - opts:
        is_expand: false
      IOS_APP_LINK: ''
    - opts:
        is_expand: false
      NVM_VERSION: 0.39.7
    - opts:
        is_expand: false
      NVM_SHA256SUM: '8e45fa547f428e9196a5613efad3bfa4d4608b74ca870f930090598f5af5f643'
    - opts:
        is_expand: false
      NODE_VERSION: 20.18.0
    - opts:
        is_expand: false
      YARN_VERSION: 1.22.22
    - opts:
        is_expand: false
      COREPACK_VERSION: 0.28.0
meta:
  bitrise.io:
    stack: osx-xcode-16.2.x
    machine_type_id: g2.mac.large
trigger_map:
  - push_branch: release/*
    pipeline: pr_regression_e2e_pipeline
  - push_branch: main
    pipeline: app_launch_times_and_expo_pipeline
  - tag: 'qa-*'
    pipeline: create_qa_builds_pipeline
  - tag: 'v*.*.*'
    pipeline: create_qa_builds_pipeline<|MERGE_RESOLUTION|>--- conflicted
+++ resolved
@@ -2232,18 +2232,6 @@
       PROJECT_LOCATION_IOS: ios
     - opts:
         is_expand: false
-<<<<<<< HEAD
-      VERSION_NAME: 7.44.0
-    - opts:
-        is_expand: false
-      VERSION_NUMBER: 1674
-    - opts:
-        is_expand: false
-      FLASK_VERSION_NAME: 7.44.0
-    - opts:
-        is_expand: false
-      FLASK_VERSION_NUMBER: 1674
-=======
       VERSION_NAME: 7.45.0
     - opts:
         is_expand: false
@@ -2254,7 +2242,6 @@
     - opts:
         is_expand: false
       FLASK_VERSION_NUMBER: 1718
->>>>>>> be5ff91b
     - opts:
         is_expand: false
       ANDROID_APK_LINK: ''
