--- conflicted
+++ resolved
@@ -114,14 +114,9 @@
     workflows:
       - deploy_android_to_store: {}
   create_build_qa_and_expo:
-<<<<<<< HEAD
       workflows:
       - build_android_expo_dev: {}
       - build_android_expo_qa: {}
-=======
-    workflows:
-      - build_android_devbuild: {}
->>>>>>> ef3b5d11
       - build_android_qa: {}
       - build_ios_expo_dev: {}
       - build_ios_expo_qa: {}
