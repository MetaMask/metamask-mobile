--- conflicted
+++ resolved
@@ -1800,24 +1800,16 @@
       PROJECT_LOCATION_IOS: ios
     - opts:
         is_expand: false
-      VERSION_NAME: 7.38.99
-    - opts:
-        is_expand: false
-<<<<<<< HEAD
-      VERSION_NUMBER: 1527
-=======
+      VERSION_NAME: 7.37.1
+    - opts:
+        is_expand: false
       VERSION_NUMBER: 1534
->>>>>>> 15cd3913
-    - opts:
-        is_expand: false
-      FLASK_VERSION_NAME: 7.38.99
-    - opts:
-        is_expand: false
-<<<<<<< HEAD
-      FLASK_VERSION_NUMBER: 1527
-=======
+    - opts:
+        is_expand: false
+      FLASK_VERSION_NAME: 7.37.1
+    - opts:
+        is_expand: false
       FLASK_VERSION_NUMBER: 1534
->>>>>>> 15cd3913
     - opts:
         is_expand: false
       ANDROID_APK_LINK: ''
