---
format_version: '8'
default_step_lib_source: 'https://github.com/bitrise-io/bitrise-steplib.git'
project_type: react-native

#Pipelines are listed below
pipelines:
  #Creates MetaMask-QA apps and stores apk/ipa in Bitrise
  create_qa_builds_pipeline:
    stages:
      - create_build_qa: {}
  #Builds MetaMask, MetaMask-QA apps and stores apk/ipa in Bitrise
  build_all_targets_pipeline:
    stages:
      - create_build_all_targets: {}
  #Releases MetaMask apps and stores apk/ipa into Play(Internal Testing)/App(TestFlight) Store
  release_builds_to_store_pipeline:
    stages:
      - create_build_release: {}
      - deploy_build_release: {}
      - create_build_qa: {} #Generate QA builds for E2E app upgrade tests
  #Releases MetaMask apps and stores ipa into App(TestFlight) Store
  release_ios_to_store_pipeline:
    stages:
      - create_ios_release: {}
      - deploy_ios_release: {}
  #Releases MetaMask apps and stores apk Play(Internal Testing) Store
  release_android_to_store_pipeline:
    stages:
      - create_android_release: {}
      - deploy_android_release: {}
  #Run E2E test suite for iOS only
  run_e2e_ios_pipeline:
    stages:
      - build_e2e_ios_stage: {}
      - run_e2e_ios_stage: {}
      - notify: {}
  #Run E2E test suite for Android only
  run_e2e_android_pipeline:
    stages:
      - build_e2e_android_stage: {} #builds android detox E2E
      - run_e2e_android_stage: {} #runs android detox test E2E
      - notify: {}
  #PR_e2e_verfication (build ios & android), run iOS (smoke), emulator Android
  release_e2e_pipeline:
    stages:
      - build_e2e_ios_android_stage: {}
      - run_release_e2e_ios_android_stage: {}
      - notify: {}
  #PR_e2e_verfication (build ios & android), run iOS (smoke), emulator Android
  pr_smoke_e2e_pipeline:
    stages:
      - build_smoke_e2e_ios_android_stage: {}
      - run_smoke_e2e_ios_android_stage: {}
      - notify: {}

  #PR_e2e_verfication (build ios & android), run iOS (regression), emulator Android
  pr_regression_e2e_pipeline:
    stages:
      - build_regression_e2e_ios_android_stage: {}
      - run_regression_e2e_ios_android_stage: {}
      - notify: {}
  #App launch times pipeline. Runs on browserstack
  app_launch_times_pipeline:
    stages:
      - create_build_qa_android: {}
      - app_launch_times_test_stage: {}

  #App Upgrade pipeline. Runs on browserstack
  app_upgrade_pipeline:
    stages:
      - create_build_qa_android: {}
      - app_upgrade_test_stage: {}
  # Pipeline for Flask
  create_flask_release_builds_pipeline:
    stages:
      - create_build_flask_release: {}
      - notify: {}
  release_flask_builds_to_store_pipeline:
    stages:
      - create_build_flask_release: {}
      - deploy_flask_build_release: {}
      - release_notify: {}
#Stages reference workflows. Those workflows cannot but utility "_this-is-a-utility"
stages:
  create_build_all_targets:
    workflows:
      - build_android_release: {}
      - build_ios_release: {}
      - build_android_qa: {}
      - build_ios_qa: {}
  create_build_release:
    workflows:
      - build_android_release: {}
      - build_ios_release: {}
  deploy_build_release:
    workflows:
      - deploy_android_to_store: {}
      - deploy_ios_to_store: {}
  create_ios_release:
    workflows:
      - build_ios_release: {}
  deploy_ios_release:
    workflows:
      - deploy_ios_to_store: {}
  create_android_release:
    workflows:
      - build_android_release: {}
  deploy_android_release:
    workflows:
      - deploy_android_to_store: {}
  create_build_qa:
    workflows:
      - build_android_qa: {}
      - build_ios_qa: {}
  create_build_qa_android:
    workflows:
      - build_android_qa: {}
  create_build_qa_ios:
    workflows:
      - build_ios_qa: {}
  build_e2e_ios_stage:
    workflows:
      - ios_e2e_build: {}
  run_e2e_ios_stage:
    workflows:
      - ios_e2e_test: {}
  build_smoke_e2e_ios_android_stage:
    abort_on_fail: true
    workflows:
      - ios_e2e_build: {}
      - android_e2e_build: {}
  run_smoke_e2e_ios_android_stage:
    workflows:
      - run_ios_api_specs: {}
      - run_tag_smoke_accounts_ios: {}
      - run_tag_smoke_accounts_android: {}
      # - run_tag_smoke_assets_ios: {}
      - run_tag_smoke_assets_android: {}
      - run_tag_smoke_confirmations_ios: {}
      - run_tag_smoke_confirmations_android: {}
      # - run_tag_smoke_swaps_ios: {}
      # - run_tag_smoke_swaps_android: {}
      - run_tag_smoke_core_ios: {}
      - run_tag_smoke_core_android: {}
  build_regression_e2e_ios_android_stage:
    workflows:
        - ios_e2e_build: {}
        - android_e2e_build: {}
  run_regression_e2e_ios_android_stage:
    workflows:
      - ios_run_regression_tests: {}
      - android_run_regression_tests: {}
  run_release_e2e_ios_android_stage:
    workflows:
      - ios_run_regression_tests: {}
      - android_run_regression_tests: {}
      - run_tag_smoke_confirmations_ios: {}
      - run_tag_smoke_confirmations_android: {}
      - run_tag_smoke_accounts_ios: {}
      - run_tag_smoke_accounts_android: {}
      - run_tag_smoke_assets_ios: {}
      - run_tag_smoke_assets_android: {}
      - run_tag_smoke_swaps_ios: {}
      - run_tag_smoke_swaps_android: {}
      - run_tag_smoke_core_ios: {}
      - run_tag_smoke_core_android: {}
      - run_tag_upgrade_android: {}
      - run_android_app_launch_times_appium_test: {}
  run_e2e_ios_android_stage:
    workflows:
      - ios_e2e_test: {}
      - android_e2e_test: {}
  build_e2e_ios_android_stage:
    workflows:
      - build_android_qa: {}
      - ios_e2e_build: {}
      - android_e2e_build: {}
  build_e2e_android_stage:
    workflows:
      - android_e2e_build: {}
  run_e2e_android_stage:
    workflows:
      - android_e2e_test: {}
  notify:
    workflows:
      - notify_success: {}
  app_launch_times_test_stage:
    workflows:
      - run_android_app_launch_times_appium_test: {}
  app_upgrade_test_stage:
    workflows:
      - run_tag_upgrade_android: {}
  release_notify:
    workflows:
      - release_announcing_stores: {}
  create_build_flask_release:
    workflows:
      - build_android_flask_release: {}
      - build_ios_flask_release: {}
  deploy_flask_build_release:
    workflows:
      - deploy_android_to_store:
          envs:
            - MM_ANDROID_PACKAGE_NAME: 'io.metamask.flask'
      - deploy_ios_to_store:

workflows:
  # Code Setups
  setup:
    steps:
      - activate-ssh-key@4:
          run_if: '{{getenv "SSH_RSA_PRIVATE_KEY" | ne ""}}'
      - git-clone@6: {}
  set_commit_hash:
    steps:
      - script@1:
          title: Set commit hash env variable
          inputs:
            - content: |-
                #!/usr/bin/env bash
                BRANCH_COMMIT_HASH="$(git rev-parse HEAD)"

                # Log the value of BRANCH_COMMIT_HASH
                echo "BRANCH_COMMIT_HASH is set to: $BRANCH_COMMIT_HASH"

                envman add --key BRANCH_COMMIT_HASH --value "$BRANCH_COMMIT_HASH"
      - share-pipeline-variable@1:
          title: Persist commit hash across all stages
          inputs:
            - variables: |-
                BRANCH_COMMIT_HASH
  code_setup:
    before_run:
      - setup
      - prep_environment
    steps:
      - restore-cocoapods-cache@2: {}
      - script@1:
          inputs:
            - content: |-
                #!/usr/bin/env bash
                envman add --key YARN_CACHE_DIR --value "$(yarn cache dir)"
          title: Get Yarn cache directory
      - yarn@0:
          inputs:
            - command: setup
          title: Yarn Setup
  prep_environment:
    steps:
      - script@1:
          title: node, yarn, corepack installation
          inputs:
            - content: |-
                #!/usr/bin/env bash
                echo "Gems being installed with bundler gem"
                bundle install --gemfile=ios/Gemfile
                echo "Node $NODE_VERSION being installed"

                set -e

                # Add and enable NVM
                wget -O install-nvm.sh "https://raw.githubusercontent.com/nvm-sh/nvm/v${NVM_VERSION}/install.sh"
                echo "${NVM_SHA256SUM} install-nvm.sh" > install-nvm.sh.SHA256SUM
                sha256sum -c install-nvm.sh.SHA256SUM
                chmod +x install-nvm.sh && ./install-nvm.sh && rm ./install-nvm.sh
                source "${HOME}/.nvm/nvm.sh"
                echo 'source "${HOME}/.nvm/nvm.sh"' | tee -a ${HOME}/.{bashrc,profile}

                 # Retry logic for Node installation
                MAX_ATTEMPTS=3
                ATTEMPT=1
                until [ $ATTEMPT -gt $MAX_ATTEMPTS ]
                do
                  echo "Attempt $ATTEMPT to install Node.js"
                  nvm install ${NODE_VERSION}
                  INSTALL_STATUS=$? # Capture the exit status of the nvm install command
                  if [ $INSTALL_STATUS -eq 0 ]; then
                      echo "Node.js installation successful!"
                      break
                  else
                      echo "Node.js installation failed with exit code $INSTALL_STATUS"
                      ATTEMPT=$((ATTEMPT+1))
                      echo "Node.js installation failed, retrying in 5 seconds..."
                      sleep 5
                  fi
                done

                if [ $ATTEMPT -gt $MAX_ATTEMPTS ]; then
                  echo "Node.js installation failed after $MAX_ATTEMPTS attempts."
                  exit 1
                fi
                envman add --key PATH --value $PATH

                node --version

                echo "Corepack being installed with npm"
                npm i -g "corepack@$COREPACK_VERSION"
                echo "Corepack enabling $YARN_VERSION"
                corepack enable
  install_applesimutils:
    steps:
      - script@1:
          title: applesimutils installation
          inputs:
            - content: |-
                #!/usr/bin/env bash
                echo "Now installing applesimutils..."
                brew tap wix/brew
                brew install applesimutils

  # Notifications utility workflows
  # Provides values for commit or branch message and path depending on commit env setup initialised or not
  _get_workflow_info:
    steps:
      - activate-ssh-key@4:
          is_always_run: true # always run to also feed failure notifications
          run_if: '{{getenv "SSH_RSA_PRIVATE_KEY" | ne ""}}'
      - git-clone@6:
          inputs:
            - update_submodules: 'no'
          is_always_run: true # always run to also feed failure notifications
      - script@1:
          is_always_run: true # always run to also feed failure notifications
          inputs:
            - content: |
                #!/bin/bash
                # generate reference to commit from env or using git
                COMMIT_SHORT_HASH="${BITRISE_GIT_COMMIT:0:7}"
                BRANCH_HEIGHT=''
                WORKFLOW_TRIGGER='Push'

                if [[ -z "$BITRISE_GIT_COMMIT" ]]; then
                  COMMIT_SHORT_HASH="$(git rev-parse --short HEAD)"
                  BRANCH_HEIGHT='HEAD'
                  WORKFLOW_TRIGGER='Manual'
                fi

                envman add --key COMMIT_SHORT_HASH --value "$COMMIT_SHORT_HASH"
                envman add --key BRANCH_HEIGHT --value "$BRANCH_HEIGHT"
                envman add --key WORKFLOW_TRIGGER --value "$WORKFLOW_TRIGGER"
          title: Get commit or branch name and path variables

  # Slack notification utils: we have two workflows to allow choosing when to notify: on success, on failure or both.
  # A workflow for instance create_qa_builds will notify on failure for each build_android_qa or build_ios_qa
  # but will only notify success if both success and create_qa_builds succeeds.

  # Send a Slack message on successful release
  release_announcing_stores:
    before_run:
      - code_setup
    steps:
      - yarn@0:
          inputs:
            - command: build:announce
          title: Announcing pre-release
          is_always_run: false
    meta:
      bitrise.io:
        stack: linux-docker-android-22.04
        machine_type_id: standard

  # Send a Slack message when workflow succeeds
  notify_success:
    before_run:
      - _get_workflow_info
    steps:
      # Update Bitrise comment in PR with success status
      - comment-on-github-pull-request@0:
          is_always_run: true
          run_if: '{{getenv "TRIGGERED_BY_PR_LABEL" | eq "true"}}'
          inputs:
            - personal_access_token: '$GITHUB_ACCESS_TOKEN'
            - body: |-
                ## [<img alt="https://bitrise.io/" src="https://assets-global.website-files.com/5db35de024bb983af1b4e151/5e6f9ccc3e129dfd8a205e4e_Bitrise%20Logo%20-%20Eggplant%20Bg.png" height="20">](${BITRISEIO_PIPELINE_BUILD_URL}) **Bitrise**

                ✅✅✅ `${BITRISEIO_PIPELINE_TITLE}` passed on Bitrise! ✅✅✅

                Commit hash: ${GITHUB_PR_HASH}
                Build link: ${BITRISEIO_PIPELINE_BUILD_URL}

                >[!NOTE]
                >- You can kick off another `${BITRISEIO_PIPELINE_TITLE}` on Bitrise by removing and re-applying the `Run Smoke E2E` label on the pull request

                <!-- BITRISE_TAG -->
                <!-- BITRISE_SUCCESS_TAG -->
            - repository_url: '$GIT_REPOSITORY_URL'
            - issue_number: '$GITHUB_PR_NUMBER'
            - api_base_url: 'https://api.github.com'
            - update_comment_tag: '$GITHUB_PR_HASH'
  # Send a Slack message when workflow fails
  notify_failure:
    before_run:
      - _get_workflow_info
    steps:
      - script@1:
          is_always_run: true
          title: Check if PR comment should be updated
          inputs:
            - content: |-
                #!/usr/bin/env bash
                if [[ "$TRIGGERED_BY_PR_LABEL" == "true" && $BITRISE_BUILD_STATUS == 1 ]]; then
                  envman add --key SHOULD_UPDATE_PR_COMMENT --value "true"
                else
                  envman add --key SHOULD_UPDATE_PR_COMMENT --value "false"
                fi
      # Update Bitrise comment in PR with failure status
      - comment-on-github-pull-request@0:
          is_always_run: true
          run_if: '{{getenv "SHOULD_UPDATE_PR_COMMENT" | eq "true"}}'
          inputs:
            - personal_access_token: '$GITHUB_ACCESS_TOKEN'
            - body: |-
                ## [<img alt="https://bitrise.io/" src="https://assets-global.website-files.com/5db35de024bb983af1b4e151/5e6f9ccc3e129dfd8a205e4e_Bitrise%20Logo%20-%20Eggplant%20Bg.png" height="20">](${BITRISEIO_PIPELINE_BUILD_URL}) **Bitrise**

                ❌❌❌ `${BITRISEIO_PIPELINE_TITLE}` failed on Bitrise! ❌❌❌

                Commit hash: ${GITHUB_PR_HASH}
                Build link: ${BITRISEIO_PIPELINE_BUILD_URL}

                >[!NOTE]
                >- You can kick off another `${BITRISEIO_PIPELINE_TITLE}` on Bitrise by removing and re-applying the `Run Smoke E2E` label on the pull request

                > [!TIP]
                >- Check the [documentation](https://www.notion.so/metamask-consensys/Bitrise-Pipeline-Overview-43159500c43748a389556f0593e8834b#26052f2ea6e24f8c9cfdb57a7522dc1f) if you have any doubts on how to understand the failure on bitrise

                <!-- BITRISE_TAG -->
                <!-- BITRISE_FAIL_TAG -->
            - repository_url: '$GIT_REPOSITORY_URL'
            - issue_number: '$GITHUB_PR_NUMBER'
            - api_base_url: 'https://api.github.com'
            - update_comment_tag: '$GITHUB_PR_HASH'
  # CI Steps
  ci_test:
    before_run:
      - code_setup
    steps:
      - yarn@0:
          inputs:
            - args: ''
            - command: test:unit --silent
          title: Unit Test
          is_always_run: false
      - script@1:
          inputs:
            - content: |-
                #!/usr/bin/env bash
                echo 'weew - everything passed!'
          title: All Tests Passed
          is_always_run: false
  # E2E Steps

  ### This workflow uses a flag (TEST_SUITE) that defines the specific set of tests to be run.
  ## in this instance Regression. In future iterations we can rename to ios_test_suite_selection & android_test_suite_selection
  ios_build_regression_tests:
    envs:
      - TEST_SUITE: 'Regression'
    after_run:
      - ios_e2e_build
  ios_run_regression_tests:
    envs:
      - TEST_SUITE: 'Regression'
    after_run:
      - ios_e2e_test
  android_build_regression_tests:
    meta:
      bitrise.io:
        stack: linux-docker-android-22.04
        machine_type_id: elite-xl
    envs:
      - TEST_SUITE: 'Regression'
    after_run:
      - android_e2e_build
  android_run_regression_tests:
    meta:
      bitrise.io:
        stack: linux-docker-android-22.04
        machine_type_id: elite-xl
    envs:
      - TEST_SUITE: 'Regression'
    after_run:
      - android_e2e_test
  run_tag_upgrade_android:
    meta:
      bitrise.io:
        stack: linux-docker-android-22.04
        machine_type_id: elite-xl
    envs:
      - PRODUCTION_APP_URL: 'bs://46f0542276828b691f56adec25ac81065b5abf73' # Last production's QA build
      - PRODUCTION_BUILD_NAME: 7.30.0
      - PRODUCTION_BUILD_NUMBER: 1410
      - CUCUMBER_TAG_EXPRESSION: '@upgrade and @androidApp'
      - PRODUCTION_BUILD_STRING: 'MetaMask-QA v$PRODUCTION_BUILD_NAME ($PRODUCTION_BUILD_NUMBER)'
      - NEW_BUILD_STRING: 'MetaMask-QA v$VERSION_NAME ($VERSION_NUMBER)'
      - TEST_TYPE: 'upgrade'
    after_run:
      - wdio_android_e2e_test
  run_android_app_launch_times_appium_test:
    envs:
      - TEST_TYPE: 'performance'
    meta:
      bitrise.io:
        stack: linux-docker-android-22.04
        machine_type_id: elite-xl
    after_run:
      - wdio_android_e2e_test

  ### Separating workflows so they run concurrently during smoke runs
  run_tag_smoke_accounts_ios:
    envs:
      - TEST_SUITE_FOLDER: './e2e/specs/accounts/*'
      - TEST_SUITE_TAG: '.*SmokeAccounts.*'
    after_run:
      - ios_e2e_test
  run_tag_smoke_accounts_android:
    meta:
      bitrise.io:
        stack: linux-docker-android-22.04
        machine_type_id: elite-xl
    envs:
      - TEST_SUITE_FOLDER: './e2e/specs/accounts/*'
      - TEST_SUITE_TAG: '.*SmokeAccounts.*'
    after_run:
      - android_e2e_test
  run_tag_smoke_assets_ios:
    envs:
      - TEST_SUITE_FOLDER: './e2e/specs/assets/*'
      - TEST_SUITE_TAG: '.*SmokeAssets.*'
    after_run:
      - ios_e2e_test
  run_tag_smoke_assets_android:
    meta:
      bitrise.io:
        stack: linux-docker-android-22.04
        machine_type_id: elite-xl
    envs:
      - TEST_SUITE_FOLDER: './e2e/specs/assets/*'
      - TEST_SUITE_TAG: '.*SmokeAssets.*'
    after_run:
      - android_e2e_test
  run_tag_smoke_confirmations_ios:
    envs:
      - TEST_SUITE_FOLDER: './e2e/specs/confirmations/*'
      - TEST_SUITE_TAG: '.*SmokeConfirmations.*'
    after_run:
      - ios_e2e_test
  run_tag_smoke_confirmations_android:
    meta:
      bitrise.io:
        stack: linux-docker-android-22.04
        machine_type_id: elite-xl
    envs:
      - TEST_SUITE_FOLDER: './e2e/specs/confirmations/*'
      - TEST_SUITE_TAG: '.*SmokeConfirmations.*'
    after_run:
      - android_e2e_test
  run_tag_smoke_swaps_ios:
    envs:
      - TEST_SUITE_FOLDER: './e2e/specs/swaps/*'
      - TEST_SUITE_TAG: '.*SmokeSwaps.*'
    after_run:
      - ios_e2e_test
  run_tag_smoke_swaps_android:
    meta:
      bitrise.io:
        stack: linux-docker-android-22.04
        machine_type_id: elite-xl
    envs:
      - TEST_SUITE_FOLDER: './e2e/specs/swaps/*'
      - TEST_SUITE_TAG: '.*SmokeSwaps.*'
    after_run:
      - android_e2e_test
  run_ios_api_specs:
    after_run:
      - ios_api_specs
  run_tag_smoke_core_ios:
    envs:
      - TEST_SUITE_FOLDER: './e2e/spec/*/**/*'
      - TEST_SUITE_TAG: '.*SmokeCore.*'
    after_run:
      - ios_e2e_test
  run_tag_smoke_core_android:
    meta:
      bitrise.io:
        stack: linux-docker-android-22.04
        machine_type_id: elite-xl
    envs:
      - TEST_SUITE_FOLDER: './e2e/spec/*/**/*'
      - TEST_SUITE_TAG: '.*SmokeCore.*'
    after_run:
      - android_e2e_test
  android_e2e_build:
    before_run:
      - code_setup
      - set_commit_hash
    after_run:
      - notify_failure
    steps:
      - script@1:
          title: Generating ccache key using native folder checksum
          inputs:
            - content: |-
                #!/usr/bin/env bash
                ./scripts/cache/set-cache-envs.sh android
      - restore-gradle-cache@2: {}
      - install-missing-android-tools@3:
          inputs:
            - ndk_version: $NDK_VERSION
            - gradlew_path: $PROJECT_LOCATION/gradlew
      - file-downloader@1:
          inputs:
            - source: $BITRISEIO_ANDROID_QA_KEYSTORE_URL
            - destination: android/keystores/internalRelease.keystore
      - script@1:
          title: Install CCache & symlink
          inputs:
            - content: |-
                #!/usr/bin/env bash
                sudo apt update
                sudo apt install ccache -y
      - restore-cache@2:
          title: Restore CCache
          inputs:
            - key: '{{ getenv "CCACHE_KEY" }}'
      - script@1:
          title: Set skip ccache upload
          run_if: '{{ enveq "BITRISE_CACHE_HIT" "exact" }}'
          inputs:
            - content: |-
                #!/usr/bin/env bash
                envman add --key SKIP_CCACHE_UPLOAD --value "true"
      - script@1:
          title: Run detox build
          timeout: 1200
          is_always_run: true
          inputs:
            - content: |-
                #!/usr/bin/env bash
                ./scripts/cache/setup-ccache.sh
                if [ "$TEST_SUITE" = "Regression" ]; then
                  TEST_SUITE="Regression"
                else
                  TEST_SUITE="Smoke"
                fi
                node -v
                export METAMASK_ENVIRONMENT='local'
                export METAMASK_BUILD_TYPE='main'
                IGNORE_BOXLOGS_DEVELOPMENT="true" yarn test:e2e:android:build:qa-release
      - save-gradle-cache@1: {}
      - save-cache@1:
          title: Save CCache
          run_if: '{{not (enveq "SKIP_CCACHE_UPLOAD" "true")}}'
          inputs:
            - key: '{{ getenv "CCACHE_KEY" }}'
            - paths: |-
                ccache
      - deploy-to-bitrise-io@2.2.3:
          inputs:
            - pipeline_intermediate_files: android/app/build/outputs:INTERMEDIATE_ANDROID_BUILD_DIR
          title: Save Android build
      - save-cache@1:
          title: Save node_modules
          inputs:
            - key: node_modules-{{ .OS }}-{{ .Arch }}-{{ getenv "BRANCH_COMMIT_HASH" }}
            - paths: node_modules
    meta:
      bitrise.io:
        machine_type_id: elite-xl
        stack: linux-docker-android-22.04
  android_e2e_test:
    before_run:
      - setup
      - prep_environment
    after_run:
      - notify_failure
    steps:
      - restore-gradle-cache@2: {}
      - pull-intermediate-files@1:
          inputs:
            - artifact_sources: .*
          title: Pull Android build
      - script@1:
          title: Copy Android build for Detox
          inputs:
            - content: |-
                #!/usr/bin/env bash
                set -ex

                # Create directories for Detox
                mkdir -p "$BITRISE_SOURCE_DIR/android/app/build/outputs"

                # Copy saved files for Detox usage
                # INTERMEDIATE_ANDROID_BUILD_DIR is the cached directory from android_e2e_build's "Save Android build" step
                cp -r "$INTERMEDIATE_ANDROID_BUILD_DIR" "$BITRISE_SOURCE_DIR/android/app/build"
      - restore-cache@2:
          title: Restore cache node_modules
          inputs:
            - key: node_modules-{{ .OS }}-{{ .Arch }}-{{ getenv "BRANCH_COMMIT_HASH" }}
      - avd-manager@1:
          inputs:
            - api_level: '34'
            - abi: 'x86_64'
            - create_command_flags: --sdcard 8192M
            - start_command_flags: -read-only
            - profile: pixel_5
      - wait-for-android-emulator@1: {}
      - script@1:
          title: Run detox test
          timeout: 1200
          is_always_run: false
          inputs:
            - content: |-
                #!/usr/bin/env bash
                if [ -n "$TEST_SUITE_FOLDER" ]; then
                  echo "TEST_SUITE_FOLDER value is: $TEST_SUITE_FOLDER"
                fi
                if [ "$TEST_SUITE" = "Regression" ]; then
                TEST_SUITE="Regression"
                else
                TEST_SUITE="Smoke"
                fi
                if [ -n "$TEST_SUITE_TAG" ]; then
                echo "TEST_SUITE_TAG value is: $TEST_SUITE_TAG"
                TEST_SUITE=$TEST_SUITE_TAG
                fi
                export METAMASK_ENVIRONMENT='local'
                export METAMASK_BUILD_TYPE='main'
                IGNORE_BOXLOGS_DEVELOPMENT="true" yarn test:e2e:android:run:qa-release "$TEST_SUITE_FOLDER" --testNamePattern="$TEST_SUITE"
      - custom-test-results-export@1:
          title: Export test results
          is_always_run: true
          is_skippable: true
          inputs:
            - base_path: $BITRISE_SOURCE_DIR/e2e/reports/
            - test_name: E2E Tests
            - search_pattern: $BITRISE_SOURCE_DIR/e2e/reports/junit.xml
      - deploy-to-bitrise-io@2.2.3:
          title: Deploy test report files
          is_always_run: true
          is_skippable: true
      - script@1:
          title: Copy screenshot files
          is_always_run: true
          run_if: .IsBuildFailed
          inputs:
            - content: |-
                #!/usr/bin/env bash
                set -ex
                cp -r "$BITRISE_SOURCE_DIR/artifacts/screenshots"  "$BITRISE_DEPLOY_DIR"
      - deploy-to-bitrise-io@2.3:
          title: Deploy test screenshots
          is_always_run: true
          run_if: .IsBuildFailed
          inputs:
            - deploy_path: $BITRISE_DEPLOY_DIR
            - is_compress: true
            - zip_name: E2E_Android_Failure_Screenshots
    meta:
      bitrise.io:
        machine_type_id: elite-xl
        stack: linux-docker-android-22.04
  ios_api_specs:
    before_run:
      - setup
      - install_applesimutils
      - prep_environment
    after_run:
      - notify_failure
    steps:
      - pull-intermediate-files@1:
          inputs:
            - artifact_sources: .*
          title: Pull iOS build
      - script@1:
          title: Copy iOS build for Detox
          inputs:
            - content: |-
                #!/usr/bin/env bash
                set -ex

                # Create directories for Detox
                mkdir -p "$BITRISE_SOURCE_DIR/ios/build/Build"
                mkdir -p "$BITRISE_SOURCE_DIR/../Library/Detox/ios"

                # Copy saved files for Detox usage
                # INTERMEDIATE_IOS_BUILD_DIR & INTERMEDIATE_IOS_DETOX_DIR are the cached directories by ios_e2e_build's "Save iOS build" step
                cp -r "$INTERMEDIATE_IOS_BUILD_DIR" "$BITRISE_SOURCE_DIR/ios/build"
                cp -r "$INTERMEDIATE_IOS_DETOX_DIR" "$BITRISE_SOURCE_DIR/../Library/Detox"
      - restore-cocoapods-cache@2: {}
      - restore-cache@2:
          title: Restore cache node_modules
          inputs:
            - key: node_modules-{{ .OS }}-{{ .Arch }}-{{ getenv "BRANCH_COMMIT_HASH" }}
      - certificate-and-profile-installer@1: {}
      - set-xcode-build-number@1:
          inputs:
            - build_short_version_string: $VERSION_NAME
            - plist_path: $PROJECT_LOCATION_IOS/MetaMask/Info.plist
      - script:
          inputs:
            - content: |-
                # Add cache directory to environment variable
                envman add --key BREW_APPLESIMUTILS --value "$(brew --cellar)/applesimutils"
                envman add --key BREW_OPT_APPLESIMUTILS --value "/usr/local/opt/applesimutils"
                brew tap wix/brew
          title: Set Env Path for caching deps
      - script@1:
          title: Run detox test
          timeout: 1200
          is_always_run: false
          inputs:
            - content: |-
                #!/usr/bin/env bash
                yarn test:api-specs --retries 1
      - script@1:
          is_always_run: true
          is_skippable: false
          title: Add tests reports to Bitrise
          inputs:
            - content: |-
                #!/usr/bin/env bash
                cp -r $BITRISE_SOURCE_DIR/html-report/index.html $BITRISE_HTML_REPORT_DIR/
      - deploy-to-bitrise-io@2.2.3:
          is_always_run: true
          is_skippable: false
          inputs:
            - deploy_path: $BITRISE_HTML_REPORT_DIR
          title: Deploy test report files
  ios_e2e_build:
    envs:
      - NO_FLIPPER: '1'
    before_run:
      - install_applesimutils
      - code_setup
      - set_commit_hash
    after_run:
      - notify_failure
    steps:
      - script@1:
          title: Generating ccache key using native folder checksum
          inputs:
            - content: |-
                #!/usr/bin/env bash
                ./scripts/cache/set-cache-envs.sh ios
      - certificate-and-profile-installer@1: {}
      - set-xcode-build-number@1:
          inputs:
            - build_short_version_string: $VERSION_NAME
            - plist_path: $PROJECT_LOCATION_IOS/MetaMask/Info.plist
      - script:
          inputs:
            - content: |-
                # Add cache directory to environment variable
                envman add --key BREW_APPLESIMUTILS --value "$(brew --cellar)/applesimutils"
                envman add --key BREW_OPT_APPLESIMUTILS --value "/usr/local/opt/applesimutils"
                brew tap wix/brew
          title: Set Env Path for caching deps
      - script@1:
          title: Install CCache & symlink
          inputs:
            - content: |-
                #!/usr/bin/env bash
                brew install ccache with HOMEBREW_NO_DEPENDENTS_CHECK=1
                ln -s $(which ccache) /usr/local/bin/gcc
                ln -s $(which ccache) /usr/local/bin/g++
                ln -s $(which ccache) /usr/local/bin/cc
                ln -s $(which ccache) /usr/local/bin/c++
                ln -s $(which ccache) /usr/local/bin/clang
                ln -s $(which ccache) /usr/local/bin/clang++
      - restore-cache@2:
          title: Restore CCache
          inputs:
            - key: '{{ getenv "CCACHE_KEY" }}'
      - script@1:
          title: Set skip ccache upload
          run_if: '{{ enveq "BITRISE_CACHE_HIT" "exact" }}'
          inputs:
            - content: |-
                #!/usr/bin/env bash
                envman add --key SKIP_CCACHE_UPLOAD --value "true"
      - script@1:
          title: Run detox build
          timeout: 1200
          is_always_run: true
          inputs:
            - content: |-
                #!/usr/bin/env bash
                ./scripts/cache/setup-ccache.sh
                if [ "$TEST_SUITE" = "Regression" ]; then
                  TEST_SUITE="Regression"
                else
                  TEST_SUITE="Smoke"
                fi
                node -v
                export METAMASK_ENVIRONMENT='local'
                export METAMASK_BUILD_TYPE='main'
                IGNORE_BOXLOGS_DEVELOPMENT="true" yarn test:e2e:ios:build:qa-release
      - save-cocoapods-cache@1: {}
      - save-cache@1:
          title: Save CCache
          run_if: '{{not (enveq "SKIP_CCACHE_UPLOAD" "true")}}'
          inputs:
            - key: '{{ getenv "CCACHE_KEY" }}'
            - paths: |-
                ccache
      - deploy-to-bitrise-io@2.2.3:
          inputs:
            - pipeline_intermediate_files: |-
                ios/build/Build:INTERMEDIATE_IOS_BUILD_DIR
                ../Library/Detox/ios:INTERMEDIATE_IOS_DETOX_DIR
          title: Save iOS build
      - save-cache@1:
          title: Save node_modules
          inputs:
            - key: node_modules-{{ .OS }}-{{ .Arch }}-{{ getenv "BRANCH_COMMIT_HASH" }}
            - paths: node_modules
  ios_e2e_test:
    envs:
      - NO_FLIPPER: '1'
    before_run:
      - setup
      - install_applesimutils
      - prep_environment
    after_run:
      - notify_failure
    steps:
      - pull-intermediate-files@1:
          inputs:
            - artifact_sources: .*
          title: Pull iOS build
      - script@1:
          title: Copy iOS build for Detox
          inputs:
            - content: |-
                #!/usr/bin/env bash
                set -ex

                # Create directories for Detox
                mkdir -p "$BITRISE_SOURCE_DIR/ios/build/Build"
                mkdir -p "$BITRISE_SOURCE_DIR/../Library/Detox/ios"

                # Copy saved files for Detox usage
                # INTERMEDIATE_IOS_BUILD_DIR & INTERMEDIATE_IOS_DETOX_DIR are the cached directories by ios_e2e_build's "Save iOS build" step
                cp -r "$INTERMEDIATE_IOS_BUILD_DIR" "$BITRISE_SOURCE_DIR/ios/build"
                cp -r "$INTERMEDIATE_IOS_DETOX_DIR" "$BITRISE_SOURCE_DIR/../Library/Detox"
      - restore-cocoapods-cache@2: {}
      - restore-cache@2:
          title: Restore cache node_modules
          inputs:
            - key: node_modules-{{ .OS }}-{{ .Arch }}-{{ getenv "BRANCH_COMMIT_HASH" }}
      - certificate-and-profile-installer@1: {}
      - set-xcode-build-number@1:
          inputs:
            - build_short_version_string: $VERSION_NAME
            - plist_path: $PROJECT_LOCATION_IOS/MetaMask/MetaMask-QA-Info.plist
      - script:
          inputs:
            - content: |-
                # Add cache directory to environment variable
                envman add --key BREW_APPLESIMUTILS --value "$(brew --cellar)/applesimutils"
                envman add --key BREW_OPT_APPLESIMUTILS --value "/usr/local/opt/applesimutils"
                brew tap wix/brew
          title: Set Env Path for caching deps
      - script@1:
          title: Run detox test
          timeout: 1200
          is_always_run: false
          inputs:
            - content: |-
                #!/usr/bin/env bash
                if [ -n "$TEST_SUITE_FOLDER" ]; then
                  echo "TEST_SUITE_FOLDER value is: $TEST_SUITE_FOLDER"
                fi
                if [ "$TEST_SUITE" = "Regression" ]; then
                  TEST_SUITE="Regression"
                else
                  TEST_SUITE="Smoke"
                fi
                if [ -n "$TEST_SUITE_TAG" ]; then
                echo "TEST_SUITE_TAG value is: $TEST_SUITE_TAG"
                TEST_SUITE=$TEST_SUITE_TAG
                fi
                node -v
                export METAMASK_ENVIRONMENT='local'
                export METAMASK_BUILD_TYPE='main'
                IGNORE_BOXLOGS_DEVELOPMENT="true" yarn test:e2e:ios:run:qa-release "$TEST_SUITE_FOLDER" --testNamePattern="$TEST_SUITE"
      - custom-test-results-export@1:
          is_always_run: true
          is_skippable: false
          title: Export test results
          inputs:
            - base_path: $BITRISE_SOURCE_DIR/e2e/reports/
            - test_name: E2E Tests
            - search_pattern: $BITRISE_SOURCE_DIR/e2e/reports/junit.xml
      - deploy-to-bitrise-io@2.2.3:
          is_always_run: true
          is_skippable: true
          title: Deploy test report files
      - script@1:
          is_always_run: true
          run_if: .IsBuildFailed
          title: Copy screenshot files
          inputs:
            - content: |-
                #!/usr/bin/env bash
                set -ex
                cp -r "$BITRISE_SOURCE_DIR/artifacts/screenshots"  "$BITRISE_DEPLOY_DIR"
      - deploy-to-bitrise-io@2.3:
          is_always_run: true
          run_if: .IsBuildFailed
          title: Deploy test screenshots
          inputs:
            - deploy_path: $BITRISE_DEPLOY_DIR
            - is_compress: true
            - zip_name: 'E2E_IOS_Failure_Screenshots'
  start_e2e_tests:
    steps:
      - build-router-start@0:
          inputs:
            - workflows: |-
                ios_e2e_test
                wdio_android_e2e_test
            - wait_for_builds: 'true'
            - access_token: $BITRISE_START_BUILD_ACCESS_TOKEN
      - build-router-wait@0:
          inputs:
            - abort_on_fail: 'yes'
            - access_token: $BITRISE_START_BUILD_ACCESS_TOKEN
  build_android_release:
    before_run:
      - code_setup
    after_run:
      - notify_failure
    steps:
      - change-android-versioncode-and-versionname@1:
          inputs:
            - new_version_name: $VERSION_NAME
            - new_version_code: $VERSION_NUMBER
            - build_gradle_path: $PROJECT_LOCATION_ANDROID/app/build.gradle
      - file-downloader@1:
          inputs:
            - source: $BITRISEIO_ANDROID_KEYSTORE_URL
            - destination: android/keystores/release.keystore
      - restore-gradle-cache@2: {}
      - install-missing-android-tools@3:
          inputs:
            - ndk_version: $NDK_VERSION
            - gradlew_path: $PROJECT_LOCATION/gradlew
      - script@1:
          inputs:
            - content: |-
                #!/usr/bin/env bash
                node -v
                METAMASK_BUILD_TYPE='main' METAMASK_ENVIRONMENT='production' yarn build:android:pre-release:bundle
          title: Build Android Pre-Release Bundle
          is_always_run: false
      - save-gradle-cache@1: {}
      - deploy-to-bitrise-io@2.2.3:
          is_always_run: false
          is_skippable: true
          inputs:
            - pipeline_intermediate_files: $PROJECT_LOCATION/app/build/outputs/apk/prod/release/app-prod-release.apk:BITRISE_PLAY_STORE_APK_PATH
            - deploy_path: $PROJECT_LOCATION/app/build/outputs/apk/prod/release/app-prod-release.apk
          title: Bitrise Deploy APK
      - deploy-to-bitrise-io@2.2.3:
          is_always_run: false
          is_skippable: true
          inputs:
            - pipeline_intermediate_files: $PROJECT_LOCATION/app/build/outputs/apk/prod/release/sha512sums.txt:BITRISE_PLAY_STORE_SHA512SUMS_PATH
            - deploy_path: $PROJECT_LOCATION/app/build/outputs/apk/prod/release/sha512sums.txt
          title: Bitrise Deploy Checksum
      - deploy-to-bitrise-io@2.2.3:
          is_always_run: false
          is_skippable: true
          inputs:
            - pipeline_intermediate_files: $PROJECT_LOCATION/app/build/outputs/mapping/prodRelease/mapping.txt:BITRISE_PLAY_STORE_MAPPING_PATH
            - deploy_path: $PROJECT_LOCATION/app/build/outputs/mapping/prodRelease/mapping.txt
          title: Bitrise ProGuard Map Files
      - deploy-to-bitrise-io@2.2.3:
          is_always_run: false
          is_skippable: true
          inputs:
            - pipeline_intermediate_files: $PROJECT_LOCATION/app/build/outputs/bundle/prodRelease/app-prod-release.aab:BITRISE_PLAY_STORE_ABB_PATH
            - deploy_path: $PROJECT_LOCATION/app/build/outputs/bundle/prodRelease/app-prod-release.aab
          title: Bitrise Deploy AAB
      - deploy-to-bitrise-io@2.2.3:
          is_always_run: false
          is_skippable: true
          inputs:
            - pipeline_intermediate_files: sourcemaps/android/index.js.map:BITRISE_PLAY_STORE_SOURCEMAP_PATH
            - deploy_path: sourcemaps/android/index.js.map
          title: Bitrise Deploy Sourcemaps
    meta:
      bitrise.io:
        stack: linux-docker-android-22.04
        machine_type_id: elite-xl
  build_android_qa:
    before_run:
      - code_setup
    after_run:
      - _upload_apk_to_browserstack
      - notify_failure
    steps:
      - change-android-versioncode-and-versionname@1:
          inputs:
            - new_version_name: $VERSION_NAME
            - new_version_code: $VERSION_NUMBER
            - build_gradle_path: $PROJECT_LOCATION_ANDROID/app/build.gradle
      - file-downloader@1:
          inputs:
            - source: $BITRISEIO_ANDROID_QA_KEYSTORE_URL
            - destination: android/keystores/internalRelease.keystore
      - restore-gradle-cache@2: {}
      - install-missing-android-tools@3:
          inputs:
            - ndk_version: $NDK_VERSION
            - gradlew_path: $PROJECT_LOCATION/gradlew

      - script@1:
          inputs:
            - content: |-
                #!/usr/bin/env bash
                node -v
                GIT_BRANCH=$BITRISE_GIT_BRANCH METAMASK_BUILD_TYPE='main' METAMASK_ENVIRONMENT='qa' yarn build:android:pre-release:bundle:qa
          title: Build Android Pre-Release Bundle
          is_always_run: false
      - save-gradle-cache@1: {}
      - deploy-to-bitrise-io@2.2.3:
          is_always_run: false
          is_skippable: true
          inputs:
            - deploy_path: $PROJECT_LOCATION/app/build/outputs/apk/qa/release/$QA_APK_NAME.apk
          title: Bitrise Deploy APK
      - deploy-to-bitrise-io@2.2.3:
          is_always_run: false
          is_skippable: true
          inputs:
            - deploy_path: $PROJECT_LOCATION/app/build/outputs/apk/qa/release/sha512sums.txt
          title: Bitrise Deploy Checksum
      - deploy-to-bitrise-io@2.2.3:
          is_always_run: false
          is_skippable: true
          inputs:
            - deploy_path: $PROJECT_LOCATION/app/build/outputs/mapping/qaRelease/mapping.txt
          title: Bitrise ProGuard Map Files
      - deploy-to-bitrise-io@2.2.3:
          is_always_run: false
          is_skippable: true
          inputs:
            - deploy_path: $PROJECT_LOCATION/app/build/outputs/bundle/qaRelease/app-qa-release.aab
          title: Bitrise Deploy AAB
      - deploy-to-bitrise-io@2.2.3:
          is_always_run: false
          is_skippable: true
          inputs:
            - deploy_path: sourcemaps/android/index.js.map
          title: Bitrise Deploy Sourcemaps
    meta:
      bitrise.io:
        stack: linux-docker-android-22.04
        machine_type_id: elite-xl
  _upload_apk_to_browserstack:
    steps:
      - script@1:
          title: Upload APK to Browserstack
          inputs:
            - content: |-
                #!/usr/bin/env bash
                set -e
                set -x
                set -o pipefail
                APK_PATH=$PROJECT_LOCATION/app/build/outputs/apk/qa/release/app-qa-release.apk
                CUSTOM_ID="$BITRISE_GIT_BRANCH-$VERSION_NAME-$VERSION_NUMBER"
                CUSTOM_ID=${CUSTOM_ID////-}
                curl -u "$BROWSERSTACK_USERNAME:$BROWSERSTACK_ACCESS_KEY" -X POST "https://api-cloud.browserstack.com/app-automate/upload" -F "file=@$APK_PATH" -F 'data={"custom_id": "'$CUSTOM_ID'"}' | jq -j '.app_url' | envman add --key BROWSERSTACK_APP_URL
                APK_PATH_FOR_APP_LIVE=$PROJECT_LOCATION/app/build/outputs/apk/qa/release/"$CUSTOM_ID".apk
                mv "$APK_PATH" "$APK_PATH_FOR_APP_LIVE"
                curl -u "$BROWSERSTACK_USERNAME:$BROWSERSTACK_ACCESS_KEY" -X POST "https://api-cloud.browserstack.com/app-live/upload" -F "file=@$APK_PATH_FOR_APP_LIVE" -F 'data={"custom_id": "'$CUSTOM_ID'"}'
                curl -u "$BROWSERSTACK_USERNAME:$BROWSERSTACK_ACCESS_KEY" -X GET https://api-cloud.browserstack.com/app-automate/recent_apps | jq > browserstack_uploaded_apps.json
      - deploy-to-bitrise-io@2.2.3:
          is_always_run: false
          is_skippable: true
          inputs:
            - pipeline_intermediate_files: $BITRISE_SOURCE_DIR/browserstack_uploaded_apps.json:BROWSERSTACK_UPLOADED_APPS_LIST
          title: Save Browserstack uploaded apps JSON
  wdio_android_e2e_test:
    before_run:
      - code_setup
    after_run:
      - notify_failure
    steps:
      - pull-intermediate-files@1:
          inputs:
            - artifact_sources: .*
          title: Pull browserstack app json list
      - script@1:
          title: Run Android E2E tests on Browserstack
          is_always_run: true
          inputs:
            - content: |-
                #!/usr/bin/env bash

                # Check if BROWSERSTACK_UPLOADED_APPS_LIST is empty or does not exist
                if [ ! -s "$BROWSERSTACK_UPLOADED_APPS_LIST" ]; then
                  # If the file is empty or does not exist, use the existing BROWSERSTACK_APP_URL.
                  # This is incase an engineer wants to kick off the tests with an existing browserstack url
                  echo "BROWSERSTACK_UPLOADED_APPS_LIST is empty or does not exist. Using existing BROWSERSTACK_APP_URL."
                else
                  # If the file is not empty, extract the app_url
                  export BROWSERSTACK_APP_URL=$(jq -r '.[0].app_url' "$BROWSERSTACK_UPLOADED_APPS_LIST")
                  echo "BROWSERSTACK_APP_URL extracted from BROWSERSTACK_UPLOADED_APPS_LIST: $BROWSERSTACK_APP_URL"
                fi
                # Check if TEST_TYPE is set to upgrade
                if [ "$TEST_TYPE" = "upgrade" ]; then
                  TEST_TYPE="--upgrade"

                # Check if TEST_TYPE is set to performance
                elif [ "$TEST_TYPE" = "performance" ]; then
                  TEST_TYPE="--performance"
                fi
                yarn test:wdio:android:browserstack $TEST_TYPE
      - script@1:
          is_always_run: true
          is_skippable: false
          title: Package test reports
          inputs:
            - content: |-
                #!/usr/bin/env bash
                cd $BITRISE_SOURCE_DIR/wdio/reports/
                zip -r test-report.zip html/
                mv test-report.zip $BITRISE_DEPLOY_DIR/
      - deploy-to-bitrise-io@2.2.3:
          is_always_run: true
          is_skippable: false
          inputs:
            - deploy_path: $BITRISE_DEPLOY_DIR/test-report.zip
          title: Deploy test report
    meta:
      bitrise.io:
        stack: linux-docker-android-22.04
        machine_type_id: standard
  deploy_android_to_store:
    steps:
      - pull-intermediate-files@1:
          inputs:
            - artifact_sources: .*
      - google-play-deploy:
          inputs:
            - app_path: $BITRISE_PLAY_STORE_ABB_PATH
            - track: internal
            - service_account_json_key_path: $BITRISEIO_BITRISEIO_SERVICE_ACCOUNT_JSON_KEY_URL_URL
            - package_name: $MM_ANDROID_PACKAGE_NAME
    envs:
      - opts:
          is_expand: true
        MM_ANDROID_PACKAGE_NAME: io.metamask
  deploy_ios_to_store:
    steps:
      - pull-intermediate-files@1:
          inputs:
            - artifact_sources: .*
      - deploy-to-itunesconnect-application-loader@1:
          inputs:
            - ipa_path: $BITRISE_APP_STORE_IPA_PATH
  build_ios_release:
    envs:
       - NO_FLIPPER: '1'
    before_run:
      - code_setup
    after_run:
      - notify_failure
    steps:
      - certificate-and-profile-installer@1: {}
      - set-xcode-build-number@1:
          inputs:
            - build_short_version_string: $VERSION_NAME
            - build_version: $VERSION_NUMBER
            - plist_path: $PROJECT_LOCATION_IOS/MetaMask/Info.plist
      - script@1:
          inputs:
            - content: |-
                #!/usr/bin/env bash
                METAMASK_BUILD_TYPE='main' METAMASK_ENVIRONMENT='production' yarn build:ios:pre-release
          title: iOS Sourcemaps & Build
          is_always_run: false
      - deploy-to-bitrise-io@2.2.3:
          is_always_run: false
          is_skippable: true
          inputs:
            - pipeline_intermediate_files: ios/build/output/MetaMask.ipa:BITRISE_APP_STORE_IPA_PATH
            - deploy_path: ios/build/output/MetaMask.ipa
          title: Deploy iOS IPA
      - deploy-to-bitrise-io@1.6.1:
          is_always_run: false
          is_skippable: true
          inputs:
            - deploy_path: ios/build/MetaMask.xcarchive
          title: Deploy Symbols File
      - deploy-to-bitrise-io@2.2.3:
          is_always_run: false
          is_skippable: true
          inputs:
            - pipeline_intermediate_files: sourcemaps/ios/index.js.map:BITRISE_APP_STORE_SOURCEMAP_PATH
            - deploy_path: sourcemaps/ios/index.js.map
          title: Deploy Source Map
  build_ios_qa:
    envs:
       - NO_FLIPPER: '1'
    before_run:
      - code_setup
    after_run:
      - _upload_ipa_to_browserstack
      - notify_failure
    steps:
      - certificate-and-profile-installer@1: {}
      - set-xcode-build-number@1:
          inputs:
            - build_short_version_string: $VERSION_NAME
            - build_version: $VERSION_NUMBER
            - plist_path: $PROJECT_LOCATION_IOS/MetaMask/MetaMask-QA-Info.plist
      - script@1:
          inputs:
            - content: |-
                #!/usr/bin/env bash
                node -v
                GIT_BRANCH=$BITRISE_GIT_BRANCH METAMASK_BUILD_TYPE='main' METAMASK_ENVIRONMENT='qa' yarn build:ios:pre-qa
          title: iOS Sourcemaps & Build
          is_always_run: false
      - deploy-to-bitrise-io@2.2.3:
          is_always_run: false
          is_skippable: true
          inputs:
            - pipeline_intermediate_files: ios/build/output/MetaMask-QA.ipa:BITRISE_APP_STORE_IPA_PATH
            - deploy_path: ios/build/output/MetaMask-QA.ipa
          title: Deploy iOS IPA
      - deploy-to-bitrise-io@2.2.3:
          is_always_run: false
          is_skippable: true
          inputs:
            - deploy_path: ios/build/MetaMask-QA.xcarchive
          title: Deploy Symbols File
      - deploy-to-bitrise-io@2.2.3:
          is_always_run: false
          is_skippable: true
          inputs:
            - pipeline_intermediate_files: sourcemaps/ios/index.js.map:BITRISE_APP_STORE_SOURCEMAP_PATH
            - deploy_path: sourcemaps/ios/index.js.map
          title: Deploy Source Map
  _upload_ipa_to_browserstack:
    steps:
      - script@1:
          title: Upload IPA to Browserstack
          inputs:
            - content: |-
                #!/usr/bin/env bash
                set -e
                set -x
                set -o pipefail
                CUSTOM_ID="$BITRISE_GIT_BRANCH-$VERSION_NAME-$VERSION_NUMBER"
                CUSTOM_ID=${CUSTOM_ID////-}
                IPA_PATH=ios/build/output/MetaMask-QA.ipa
                IPA_PATH_FOR_APP_LIVE=ios/build/output/"$CUSTOM_ID".ipa
                curl -u "$BROWSERSTACK_USERNAME:$BROWSERSTACK_ACCESS_KEY" -X POST "https://api-cloud.browserstack.com/app-automate/upload" -F "file=@$IPA_PATH" -F 'data={"custom_id": "'$CUSTOM_ID'"}' | jq -j '.app_url' | envman add --key BROWSERSTACK_APP_URL
                mv "$IPA_PATH" "$IPA_PATH_FOR_APP_LIVE"
                curl -u "$BROWSERSTACK_USERNAME:$BROWSERSTACK_ACCESS_KEY" -X POST "https://api-cloud.browserstack.com/app-live/upload" -F "file=@$IPA_PATH_FOR_APP_LIVE" -F 'data={"custom_id": "'$CUSTOM_ID'"}'
                curl -u "$BROWSERSTACK_USERNAME:$BROWSERSTACK_ACCESS_KEY" -X GET https://api-cloud.browserstack.com/app-automate/recent_apps | jq > browserstack_uploaded_apps.json
      - deploy-to-bitrise-io@2.2.3:
          is_always_run: false
          is_skippable: true
          inputs:
            - deploy_path: browserstack_uploaded_apps.json
          title: Bitrise Deploy Browserstack Uploaded Apps
  build_ios_flask_release:
    before_run:
      - code_setup
    after_run:
      - notify_failure
    steps:
      - certificate-and-profile-installer@1: {}
      - set-xcode-build-number@1:
          inputs:
            - build_short_version_string: $FLASK_VERSION_NAME
            - build_version: $FLASK_VERSION_NUMBER
            - plist_path: $PROJECT_LOCATION_IOS/MetaMask/MetaMask-Flask-Info.plist
      - script@1:
          inputs:
            - content: |-
                #!/usr/bin/env bash
                node -v
                METAMASK_BUILD_TYPE='flask' METAMASK_ENVIRONMENT='production' yarn build:ios:pre-flask
          title: iOS Sourcemaps & Build
          is_always_run: false
      - deploy-to-bitrise-io@2.2.3:
          is_always_run: false
          is_skippable: true
          inputs:
            - pipeline_intermediate_files: ios/build/output/MetaMask-Flask.ipa:BITRISE_APP_STORE_IPA_PATH
            - deploy_path: ios/build/output/MetaMask-Flask.ipa
          title: Deploy iOS IPA
      - deploy-to-bitrise-io@1.6.1:
          is_always_run: false
          is_skippable: true
          inputs:
            - deploy_path: ios/build/MetaMask-Flask.xcarchive:BITRISE_APP_STORE_XCARCHIVE_PATH
          title: Deploy Symbols File
      - deploy-to-bitrise-io@2.2.3:
          is_always_run: false
          is_skippable: true
          inputs:
            - pipeline_intermediate_files: sourcemaps/ios/index.js.map:BITRISE_APP_STORE_SOURCEMAP_PATH
            - deploy_path: sourcemaps/ios/index.js.map
          title: Deploy Source Map
  build_android_flask_release:
    before_run:
      - code_setup
    after_run:
      - notify_failure
    steps:
      - change-android-versioncode-and-versionname@1:
          inputs:
            - new_version_name: $FLASK_VERSION_NAME
            - new_version_code: $FLASK_VERSION_NUMBER
            - build_gradle_path: $PROJECT_LOCATION_ANDROID/app/build.gradle
      - file-downloader@1:
          inputs:
            - source: $BITRISEIO_ANDROID_FLASK_KEYSTORE_URL_URL
            - destination: android/keystores/flaskRelease.keystore
      - restore-gradle-cache@2: {}
      - install-missing-android-tools@3:
          inputs:
            - ndk_revision: $NDK_VERSION
            - gradlew_path: $PROJECT_LOCATION/gradlew

      - script@1:
          inputs:
            - content: |-
                #!/usr/bin/env bash
                node -v
                METAMASK_BUILD_TYPE='flask' METAMASK_ENVIRONMENT='production' yarn build:android:pre-release:bundle:flask
          title: Build Android Pre-Release Bundle
          is_always_run: false
      - save-gradle-cache@1: {}
      - deploy-to-bitrise-io@2.2.3:
          is_always_run: false
          is_skippable: true
          inputs:
            - pipeline_intermediate_files: $PROJECT_LOCATION/app/build/outputs/apk/flask/release/app-flask-release.apk:BITRISE_PLAY_STORE_APK_PATH
            - deploy_path: $PROJECT_LOCATION/app/build/outputs/apk/flask/release/app-flask-release.apk
          title: Bitrise Deploy APK
      - deploy-to-bitrise-io@2.2.3:
          is_always_run: false
          is_skippable: true
          inputs:
            - pipeline_intermediate_files: $PROJECT_LOCATION/app/build/outputs/apk/flask/release/sha512sums.txt:BITRISE_PLAY_STORE_SHA512SUMS_PATH
            - deploy_path: $PROJECT_LOCATION/app/build/outputs/apk/flask/release/sha512sums.txt
          title: Bitrise Deploy Checksum
      - deploy-to-bitrise-io@2.2.3:
          is_always_run: false
          is_skippable: true
          inputs:
            - pipeline_intermediate_files: $PROJECT_LOCATION/app/build/outputs/mapping/flaskRelease/mapping.txt:BITRISE_PLAY_STORE_MAPPING_PATH
            - deploy_path: $PROJECT_LOCATION/app/build/outputs/mapping/flaskRelease/mapping.txt
          title: Bitrise ProGuard Map Files
      - deploy-to-bitrise-io@2.2.3:
          is_always_run: false
          is_skippable: true
          inputs:
            - pipeline_intermediate_files: $PROJECT_LOCATION/app/build/outputs/bundle/flaskRelease/app-flask-release.aab:BITRISE_PLAY_STORE_ABB_PATH
            - deploy_path: $PROJECT_LOCATION/app/build/outputs/bundle/flaskRelease/app-flask-release.aab
          title: Bitrise Deploy AAB
      - deploy-to-bitrise-io@2.2.3:
          is_always_run: false
          is_skippable: true
          inputs:
            - pipeline_intermediate_files: /bitrise/src/sourcemaps/android/index.js.map:BITRISE_PLAY_STORE_SOURCEMAP_PATH
            - deploy_path: sourcemaps/android/index.js.map
          title: Bitrise Deploy Sourcemaps
    meta:
      bitrise.io:
        stack: linux-docker-android-22.04
        machine_type_id: elite-xl

app:
  envs:
    - opts:
        is_expand: false
      MM_NOTIFICATIONS_UI_ENABLED: false
    - opts:
        is_expand: false
      MM_NETWORK_UI_REDESIGN_ENABLED: false
    - opts:
        is_expand: false
      MM_MULTICHAIN_V1_ENABLED: false
    - opts:
        is_expand: false
      MM_POOLED_STAKING_UI_ENABLED: false
    - opts:
        is_expand: false
      PROJECT_LOCATION: android
    - opts:
        is_expand: false
      NDK_VERSION: 24.0.8215888
    - opts:
        is_expand: false
      QA_APK_NAME: app-qa-release
    - opts:
        is_expand: false
      MODULE: app
    - opts:
        is_expand: false
      VARIANT: ''
    - opts:
        is_expand: false
      BITRISE_PROJECT_PATH: ios/MetaMask.xcworkspace
    - opts:
        is_expand: false
      BITRISE_SCHEME: MetaMask
    - opts:
        is_expand: false
      BITRISE_EXPORT_METHOD: enterprise
    - opts:
        is_expand: false
      PROJECT_LOCATION_ANDROID: android
    - opts:
        is_expand: false
      PROJECT_LOCATION_IOS: ios
    - opts:
        is_expand: false
      VERSION_NAME: 7.33.0
    - opts:
        is_expand: false
<<<<<<< HEAD
      VERSION_NUMBER: 1460
=======
      VERSION_NUMBER: 1450
>>>>>>> 23a8b09d
    - opts:
        is_expand: false
      FLASK_VERSION_NAME: 7.33.0
    - opts:
        is_expand: false
<<<<<<< HEAD
      FLASK_VERSION_NUMBER: 1460
=======
      FLASK_VERSION_NUMBER: 1450
>>>>>>> 23a8b09d
    - opts:
        is_expand: false
      ANDROID_APK_LINK: ''
    - opts:
        is_expand: false
      ANDROID_AAP_LINK: ''
    - opts:
        is_expand: false
      IOS_APP_LINK: ''
    - opts:
        is_expand: false
      NVM_VERSION: 0.39.7
    - opts:
        is_expand: false
      NVM_SHA256SUM: '8e45fa547f428e9196a5613efad3bfa4d4608b74ca870f930090598f5af5f643'
    - opts:
        is_expand: false
      NODE_VERSION: 20.12.2
    - opts:
        is_expand: false
      YARN_VERSION: 1.22.22
    - opts:
        is_expand: false
      COREPACK_VERSION: 0.28.0
meta:
  bitrise.io:
    stack: osx-xcode-15.0.x
    machine_type_id: g2-m1-max.5core
trigger_map:
  - push_branch: release/*
    pipeline: pr_regression_e2e_pipeline
  - push_branch: main
    pipeline: app_launch_times_pipeline
  - tag: 'qa-*'
    pipeline: create_qa_builds_pipeline
  - tag: 'dev-e2e-*'
    pipeline: pr_smoke_e2e_pipeline
  - tag: 'v*.*.*-RC-*'
    pipeline: release_e2e_pipeline<|MERGE_RESOLUTION|>--- conflicted
+++ resolved
@@ -1529,21 +1529,13 @@
       VERSION_NAME: 7.33.0
     - opts:
         is_expand: false
-<<<<<<< HEAD
       VERSION_NUMBER: 1460
-=======
-      VERSION_NUMBER: 1450
->>>>>>> 23a8b09d
     - opts:
         is_expand: false
       FLASK_VERSION_NAME: 7.33.0
     - opts:
         is_expand: false
-<<<<<<< HEAD
       FLASK_VERSION_NUMBER: 1460
-=======
-      FLASK_VERSION_NUMBER: 1450
->>>>>>> 23a8b09d
     - opts:
         is_expand: false
       ANDROID_APK_LINK: ''
