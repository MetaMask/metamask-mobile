--- conflicted
+++ resolved
@@ -1239,21 +1239,13 @@
       VERSION_NAME: 7.16.0
     - opts:
         is_expand: false
-<<<<<<< HEAD
-      VERSION_NUMBER: 1247
-=======
       VERSION_NUMBER: 1249
->>>>>>> 8c1d175f
     - opts:
         is_expand: false
       FLASK_VERSION_NAME: 7.16.0
     - opts:
         is_expand: false
-<<<<<<< HEAD
-      FLASK_VERSION_NUMBER: 1247
-=======
       FLASK_VERSION_NUMBER: 1248
->>>>>>> 8c1d175f
     - opts:
         is_expand: false
       ANDROID_APK_LINK: ''
