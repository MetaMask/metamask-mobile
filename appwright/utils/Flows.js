import AccountListComponent from '../../wdio/screen-objects/AccountListComponent.js';
import AddAccountModal from '../../wdio/screen-objects/Modals/AddAccountModal.js';
import ImportFromSeedScreen from '../../wdio/screen-objects/Onboarding/ImportFromSeedScreen.js';
import WalletMainScreen from '../../wdio/screen-objects/WalletMainScreen.js';
import TimerHelper from './TimersHelper.js';
import WelcomeScreen from '../../wdio/screen-objects/Onboarding/OnboardingCarousel.js';
import TermOfUseScreen from '../../wdio/screen-objects/Modals/TermOfUseScreen.js';
import OnboardingScreen from '../../wdio/screen-objects/Onboarding/OnboardingScreen.js';
import OnboardingSheet from '../../wdio/screen-objects/Onboarding/OnboardingSheet.js';
import CreatePasswordScreen from '../../wdio/screen-objects/Onboarding/CreatePasswordScreen.js';
import MetaMetricsScreen from '../../wdio/screen-objects/Onboarding/MetaMetricsScreen.js';
import OnboardingSucessScreen from '../../wdio/screen-objects/OnboardingSucessScreen.js';
import { getPasswordForScenario } from './TestConstants.js';
import LoginScreen from '../../wdio/screen-objects/LoginScreen.js';
import AppwrightSelectors from '../../wdio/helpers/AppwrightSelectors.js';
import { PerpsGTMModalSelectorsIDs } from '../../e2e/selectors/Perps/Perps.selectors.js';
import { MULTICHAIN_ACCOUNTS_INTRO_MODAL_TEST_IDS } from '../../app/components/Views/MultichainAccounts/IntroModal/testIds.js';

export async function onboardingFlowImportSRP(device, srp) {
  WelcomeScreen.device = device;
  TermOfUseScreen.device = device;
  OnboardingScreen.device = device;
  OnboardingSheet.device = device;
  ImportFromSeedScreen.device = device;
  CreatePasswordScreen.device = device;
  MetaMetricsScreen.device = device;
  OnboardingSucessScreen.device = device;

  await OnboardingScreen.isScreenTitleVisible();

  await OnboardingScreen.tapHaveAnExistingWallet();
  await OnboardingSheet.isVisible();
  await OnboardingSheet.tapImportSeedButton();
  await ImportFromSeedScreen.isScreenTitleVisible();

  await ImportFromSeedScreen.typeSecretRecoveryPhrase(srp, true);
  await ImportFromSeedScreen.tapImportScreenTitleToDismissKeyboard();

  await ImportFromSeedScreen.tapContinueButton();

  await CreatePasswordScreen.isVisible();

  await CreatePasswordScreen.enterPassword(
    getPasswordForScenario('onboarding'),
  );
  await CreatePasswordScreen.reEnterPassword(
    getPasswordForScenario('onboarding'),
  );
  await CreatePasswordScreen.tapIUnderstandCheckBox();
  await CreatePasswordScreen.tapCreatePasswordButton();

  await MetaMetricsScreen.isScreenTitleVisible();
  await MetaMetricsScreen.tapIAgreeButton();

  await OnboardingSucessScreen.isVisible();
  await OnboardingSucessScreen.tapDone();

  await tapPerpsBottomSheetGotItButton(device);
  await dismissMultichainAccountsIntroModal(device);
  await dismissSystemDialogs(device);

  await WalletMainScreen.isMainWalletViewVisible();
}

export async function importSRPFlow(device, srp) {
  WalletMainScreen.device = device;
  AccountListComponent.device = device;
  AddAccountModal.device = device;
  ImportFromSeedScreen.device = device;
  const timers = [];
  const timer = new TimerHelper(
    'Time since the user clicks on "Account list" button until the account list is visible',
  );
  const timer2 = new TimerHelper(
    'Time since the user clicks on "Add account" button until the next modal is visible',
  );
  const timer3 = new TimerHelper(
    'Time since the user clicks on "Import SRP" button until SRP field is displayed',
  );
  const timer4 = new TimerHelper(
    'Time since the user clicks on "Continue" button on SRP screen until Wallet main screen is visible',
  );

  timer.start();

  await WalletMainScreen.tapIdenticon();
  await AccountListComponent.isComponentDisplayed();
  timer.stop();

  timer2.start();
  await AccountListComponent.tapCreateAccountButton();
  await AddAccountModal.isVisible();
  timer2.stop();

  timer3.start();
  await AddAccountModal.tapImportSrpButton();
  await ImportFromSeedScreen.isScreenTitleVisible(false);
  timer3.stop();
  await ImportFromSeedScreen.typeSecretRecoveryPhrase(srp, false);
  await ImportFromSeedScreen.tapImportScreenTitleToDismissKeyboard(false);

  timer4.start();
  await ImportFromSeedScreen.tapContinueButton(false);
  await WalletMainScreen.isMainWalletViewVisible();
  timer4.stop();

  timers.push(timer, timer2, timer3, timer4);
  return timers;
}

export async function login(device, options = {}) {
  LoginScreen.device = device;
  const { skipIntro = false, scenarioType = 'login' } = options;

  const password = getPasswordForScenario(scenarioType);

  // Type password and unlock
  await LoginScreen.typePassword(password);
  await LoginScreen.tapUnlockButton();
  // Wait for app to settle after unlock
<<<<<<< HEAD
=======
  await dismissSystemDialogs(device);

  // Only tap intro screens on first login
  if (!skipIntro) {
    await dismissMultichainAccountsIntroModal(device);
    await tapPerpsBottomSheetGotItButton(device);
    await dismissSystemDialogs(device);
  }
>>>>>>> 766c1a1a
}
export async function tapPerpsBottomSheetGotItButton(device) {
  console.log('Looking for perps onboarding button...');
  const button = await AppwrightSelectors.getElementByID(
    device,
    PerpsGTMModalSelectorsIDs.PERPS_NOT_NOW_BUTTON,
  );
  await button.tap();
  console.log('Perps onboarding dismissed');
}

export async function dismissMultichainAccountsIntroModal(
  device,
  timeout = 5000,
) {
  const closeButton = await AppwrightSelectors.getElementByID(
    device,
    MULTICHAIN_ACCOUNTS_INTRO_MODAL_TEST_IDS.CLOSE_BUTTON,
  );
  if (await closeButton.isVisible({ timeout })) {
    await closeButton.tap();
  }
}<|MERGE_RESOLUTION|>--- conflicted
+++ resolved
@@ -57,7 +57,6 @@
 
   await tapPerpsBottomSheetGotItButton(device);
   await dismissMultichainAccountsIntroModal(device);
-  await dismissSystemDialogs(device);
 
   await WalletMainScreen.isMainWalletViewVisible();
 }
@@ -118,17 +117,12 @@
   await LoginScreen.typePassword(password);
   await LoginScreen.tapUnlockButton();
   // Wait for app to settle after unlock
-<<<<<<< HEAD
-=======
-  await dismissSystemDialogs(device);
 
   // Only tap intro screens on first login
   if (!skipIntro) {
     await dismissMultichainAccountsIntroModal(device);
     await tapPerpsBottomSheetGotItButton(device);
-    await dismissSystemDialogs(device);
   }
->>>>>>> 766c1a1a
 }
 export async function tapPerpsBottomSheetGotItButton(device) {
   console.log('Looking for perps onboarding button...');
