--- conflicted
+++ resolved
@@ -75,20 +75,9 @@
 
   await OnboardingSucessScreen.isVisible();
   await OnboardingSucessScreen.tapDone();
-<<<<<<< HEAD
-  //Dismiss any GTM modal
-  const notNowButton = await AppwrightSelectors.getElementByText(
-    device,
-    'Not now',
-  );
-  if (await notNowButton.isVisible({ timeout: 2000 })) {
-    await notNowButton.tap();
-  }
-=======
 
   await OnboardingSheet.tapNotNow();
 
->>>>>>> f0200721
   await WalletMainScreen.isMainWalletViewVisible();
 
   await dismissSystemDialogs(device);
