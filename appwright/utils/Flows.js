--- conflicted
+++ resolved
@@ -14,11 +14,7 @@
 import LoginScreen from '../../wdio/screen-objects/LoginScreen.js';
 import AppwrightSelectors from '../../wdio/helpers/AppwrightSelectors.js';
 import { PerpsGTMModalSelectorsIDs } from '../../e2e/selectors/Perps/Perps.selectors.js';
-<<<<<<< HEAD
 import { MULTICHAIN_ACCOUNTS_INTRO_MODAL_TEST_IDS } from '../../app/components/Views/MultichainAccounts/IntroModal/MultichainAccountsIntroModal.testIds.ts';
-=======
-import { MULTICHAIN_ACCOUNTS_INTRO_MODAL_TEST_IDS } from '../../app/components/Views/MultichainAccounts/IntroModal/testIds.js';
->>>>>>> 1d51c4ae
 
 /**
  * Generic function to dismiss system dialogs (iOS permission dialogs, etc.)
@@ -189,17 +185,4 @@
   );
   await button.tap();
   console.log('Perps onboarding dismissed');
-}
-
-export async function dismissMultichainAccountsIntroModal(
-  device,
-  timeout = 5000,
-) {
-  const closeButton = await AppwrightSelectors.getElementByID(
-    device,
-    MULTICHAIN_ACCOUNTS_INTRO_MODAL_TEST_IDS.CLOSE_BUTTON,
-  );
-  if (await closeButton.isVisible({ timeout })) {
-    await closeButton.tap();
-  }
 }