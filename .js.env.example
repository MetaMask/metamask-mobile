--- conflicted
+++ resolved
@@ -114,12 +114,10 @@
 # Feature flag for Stablecoin Lending UI
 export MM_STABLECOIN_LENDING_UI_ENABLED="true"
 
-<<<<<<< HEAD
 # Solana feature flag
 export SOLANA_ENABLED="true"
-=======
+
 # Activates remote feature flag override mode.
 # Remote feature flag values won't be updated,
 # and selectors should return their fallback values
-export OVERRIDE_REMOTE_FEATURE_FLAGS="false"
->>>>>>> c7c8ecf8
+export OVERRIDE_REMOTE_FEATURE_FLAGS="false"