--- conflicted
+++ resolved
@@ -84,12 +84,6 @@
 export FEATURES_ANNOUNCEMENTS_ACCESS_TOKEN=
 export FEATURES_ANNOUNCEMENTS_SPACE_ID=
 
-<<<<<<< HEAD
-#Multichain Feature flag
-export MULTICHAIN_V1=""
-#Multichain feature flag specific to UI changes
-export MM_MULTICHAIN_V1_ENABLED=""
-=======
 # Enables the Settings Page - Developer Options
 export MM_ENABLE_SETTINGS_PAGE_DEV_OPTIONS="true"
 
@@ -98,4 +92,5 @@
 
 # Multichain Feature flag
 export MULTICHAIN_V1=""
->>>>>>> 726ca826
+#Multichain feature flag specific to UI changes
+export MM_MULTICHAIN_V1_ENABLED=""