--- conflicted
+++ resolved
@@ -112,13 +112,10 @@
 # Feature flag for Stablecoin Lending UI
 export MM_STABLECOIN_LENDING_UI_ENABLED="true"
 
-<<<<<<< HEAD
+export FEATURE_FLAG_PRODUCT_SAFETY_DAPP_SCANNING="false"
+
 # Feature flag for Product Safety Dapp Scanning
 export PRODUCT_SAFETY_DAPP_SCANNING="true"
-=======
-export FEATURE_FLAG_PRODUCT_SAFETY_DAPP_SCANNING="false"
-
->>>>>>> 2ffc6ae9
 
 # Activates remote feature flag override mode.
 # Remote feature flag values won't be updated,
