# Sign up and generate your own keys at pubnub.com
# Then rename this file to ".js.env" and rebuild the app
#
# In order for this feature to work properly, you need to
# build metamask-extension from source (https://github.com/MetaMask/metamask-extension)
# and set your the same values there.
#
# For more info take a look at https://github.com/MetaMask/metamask-extension/pull/5955

export MM_PUBNUB_SUB_KEY=""
export MM_PUBNUB_PUB_KEY=""
export MM_OPENSEA_KEY=""
export MM_FOX_CODE="EXAMPLE_FOX_CODE"

# NOTE: Non-MetaMask only, will need to create an account and generate
# API key at https://infura.io in order to connect to main and test nets.
# More info: https://github.com/MetaMask/metamask-mobile/issues/1984

export MM_INFURA_PROJECT_ID="null"
export IGNORE_BOXLOGS_DEVELOPMENT="false"

# Sentry.init dsn value
export MM_SENTRY_DSN=""
# Sentry.init debug option is set to true in dev environments by default. Set this to "false" to turn it off
export SENTRY_DEBUG_DEV="false"
# Determines if Sentry will auto upload source maps and debug files. Disabled by default
export SENTRY_DISABLE_AUTO_UPLOAD="true"

# ENV vars for e2e tests
# enable e2e tests when value is true
export IS_TEST=""
# defined as secrets to run on Bitrise CI
# but have to be defined here for local tests
export MM_TEST_ACCOUNT_SRP=""
export MM_TEST_ACCOUNT_PRIVATE_KEY=""
export MM_STAKE_TEST_ACCOUNT_PRIVATE_KEY=""

# address is the address of the first account generated from the previous SRP
export MM_TEST_ACCOUNT_ADDRESS=""


# Wallet connect project id -- should be v2 compatible
export WALLET_CONNECT_PROJECT_ID=""

# Optional: SDK Remote Communication url (for testing with your local socket server)
# export SDK_COMMLAYER_URL="http://{YOUR_LOCAL_IP}

# CDN for blockaid files
export BLOCKAID_FILE_CDN=""
export BLOCKAID_PUBLIC_KEY=""

# Default PORT for metro
export WATCHER_PORT=8081

# Environment: "production", "pre-release" or "local"
export METAMASK_ENVIRONMENT="local"

# Build type: "main" or "flask" or "beta"
export METAMASK_BUILD_TYPE="main"

# Segment SDK proxy endpoint and write key
export SEGMENT_WRITE_KEY=""
export SEGMENT_PROXY_URL=""
export SEGMENT_DELETE_API_SOURCE_ID=""
export SEGMENT_REGULATIONS_ENDPOINT=""

# Optional for dev purpose: Segment flush interval in seconds
# example for 1 second flush interval
export SEGMENT_FLUSH_INTERVAL="1"
# example for flush when 1 event is queued
export SEGMENT_FLUSH_EVENT_LIMIT="1"

# URL of the decoding API used to provide additional data from signature requests
export DECODING_API_URL: 'https://signature-insights.api.cx.metamask.io/v1'

# URL of security alerts API used to validate dApp requests.
export SECURITY_ALERTS_API_URL="https://security-alerts.api.cx.metamask.io"

# Enable Portfolio View
export PORTFOLIO_VIEW="true"


# Temporary mechanism to enable security alerts API prior to release.
export MM_SECURITY_ALERTS_API_ENABLED="true"
# Firebase
export GOOGLE_SERVICES_B64_ANDROID=""
export GOOGLE_SERVICES_B64_IOS=""
# Notifications Feature Announcements
# These are Contentful variables used to fetch feature announcements
export FEATURES_ANNOUNCEMENTS_ACCESS_TOKEN=
export FEATURES_ANNOUNCEMENTS_SPACE_ID=

# Enables the Settings Page - Developer Options
export MM_ENABLE_SETTINGS_PAGE_DEV_OPTIONS="true"

# The endpoint used to submit errors and tracing data to Sentry for dev environment.
# export MM_SENTRY_DSN_DEV=

# Per dapp selected network feature flag
export MM_PER_DAPP_SELECTED_NETWORK=""

<<<<<<< HEAD
=======
# Remove global network selector flag
export MM_REMOVE_GLOBAL_NETWORK_SELECTOR=""

export MM_CHAIN_PERMISSIONS="true"

>>>>>>> eff82164
# Permissions Settings feature flag specific to UI changes
export MM_PERMISSIONS_SETTINGS_V1_ENABLED=""

# Earn Variables
## Stablecoin Lending
export MM_STABLECOIN_LENDING_UI_ENABLED="true"
export MM_STABLE_COIN_SERVICE_INTERRUPTION_BANNER_ENABLED="true"
## Pooled-Staking
export MM_POOLED_STAKING_ENABLED="true"
export MM_POOLED_STAKING_SERVICE_INTERRUPTION_BANNER_ENABLED="true"

# Activates remote feature flag override mode.
# Remote feature flag values won't be updated,
# and selectors should return their fallback values
export OVERRIDE_REMOTE_FEATURE_FLAGS="false"

#Bridge flag to toggle between dev and prod API
export BRIDGE_USE_DEV_APIS="false"

export MM_BRIDGE_ENABLED="true"

# Set ramps environment to staging.
# This is required when developing or checking existing ramps tests locally.
export RAMP_INTERNAL_BUILD="true"<|MERGE_RESOLUTION|>--- conflicted
+++ resolved
@@ -99,14 +99,11 @@
 # Per dapp selected network feature flag
 export MM_PER_DAPP_SELECTED_NETWORK=""
 
-<<<<<<< HEAD
-=======
 # Remove global network selector flag
 export MM_REMOVE_GLOBAL_NETWORK_SELECTOR=""
 
-export MM_CHAIN_PERMISSIONS="true"
 
->>>>>>> eff82164
+
 # Permissions Settings feature flag specific to UI changes
 export MM_PERMISSIONS_SETTINGS_V1_ENABLED=""
 
