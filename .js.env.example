--- conflicted
+++ resolved
@@ -84,13 +84,11 @@
 export FEATURES_ANNOUNCEMENTS_ACCESS_TOKEN=
 export FEATURES_ANNOUNCEMENTS_SPACE_ID=
 
-<<<<<<< HEAD
 # Enables the Settings Page - Developer Options
 export MM_ENABLE_SETTINGS_PAGE_DEV_OPTIONS="true"
 
 # The endpoint used to submit errors and tracing data to Sentry for dev environment.
 # export MM_SENTRY_DSN_DEV=
-=======
-#Multichain Feature flag
-export MULTICHAIN_V1=""
->>>>>>> 059a3918
+
+# Multichain Feature flag
+export MULTICHAIN_V1=""