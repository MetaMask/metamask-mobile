# Sign up and generate your own keys at pubnub.com
# Then rename this file to ".js.env" and rebuild the app
#
# In order for this feature to work properly, you need to
# build metamask-extension from source (https://github.com/MetaMask/metamask-extension)
# and set your the same values there.
#
# For more info take a look at https://github.com/MetaMask/metamask-extension/pull/5955

export MM_PUBNUB_SUB_KEY=""
export MM_PUBNUB_PUB_KEY=""
export MM_OPENSEA_KEY=""
export MM_FOX_CODE="EXAMPLE_FOX_CODE"

# NOTE: Non-MetaMask only, will need to create an account and generate
# API key at https://infura.io in order to connect to main and test nets.
# More info: https://github.com/MetaMask/metamask-mobile/issues/1984

export MM_INFURA_PROJECT_ID="null"
export IGNORE_BOXLOGS_DEVELOPMENT="false"

# Sentry.init dsn value
export MM_SENTRY_DSN=""
# Sentry.init debug option is set to true in dev environments by default. Set this to "false" to turn it off
export SENTRY_DEBUG_DEV="false"
# Determines if Sentry will auto upload source maps and debug files. Disabled by default
export SENTRY_DISABLE_AUTO_UPLOAD="true"

# ENV vars for e2e tests
# enable e2e tests when value is true
export IS_TEST=""
# defined as secrets to run on Bitrise CI
# but have to be defined here for local tests
export MM_TEST_ACCOUNT_SRP=""
export MM_TEST_ACCOUNT_PRIVATE_KEY=""
export MM_STAKE_TEST_ACCOUNT_PRIVATE_KEY=""

# address is the address of the first account generated from the previous SRP
export MM_TEST_ACCOUNT_ADDRESS=""


# Wallet connect project id -- should be v2 compatible
export WALLET_CONNECT_PROJECT_ID=""

# Optional: SDK Remote Communication url (for testing with your local socket server)
# export SDK_COMMLAYER_URL="http://{YOUR_LOCAL_IP}

# CDN for blockaid files
export BLOCKAID_FILE_CDN=""
export BLOCKAID_PUBLIC_KEY=""

# Default PORT for metro
export WATCHER_PORT=8081

# Environment: "production", "pre-release" or "local"
export METAMASK_ENVIRONMENT="local"

# Build type: "main" or "flask" or "beta"
export METAMASK_BUILD_TYPE="main"

# Segment SDK proxy endpoint and write key
export SEGMENT_WRITE_KEY=""
export SEGMENT_PROXY_URL=""
export SEGMENT_DELETE_API_SOURCE_ID=""
export SEGMENT_REGULATIONS_ENDPOINT=""

# Optional for dev purpose: Segment flush interval in seconds
# example for 1 second flush interval
export SEGMENT_FLUSH_INTERVAL="1"
# example for flush when 1 event is queued
export SEGMENT_FLUSH_EVENT_LIMIT="1"

# URL of the decoding API used to provide additional data from signature requests
export DECODING_API_URL: 'https://signature-insights.api.cx.metamask.io/v1'

# URL of security alerts API used to validate dApp requests.
export SECURITY_ALERTS_API_URL="https://security-alerts.api.cx.metamask.io"

# Enable Portfolio View
export PORTFOLIO_VIEW="true"


# Temporary mechanism to enable security alerts API prior to release.
export MM_SECURITY_ALERTS_API_ENABLED="true"
# Firebase
export GOOGLE_SERVICES_B64_ANDROID=""
export GOOGLE_SERVICES_B64_IOS=""
# Notifications Feature Announcements
export FEATURES_ANNOUNCEMENTS_ACCESS_TOKEN=
export FEATURES_ANNOUNCEMENTS_SPACE_ID=

# Enables the Settings Page - Developer Options
export MM_ENABLE_SETTINGS_PAGE_DEV_OPTIONS="true"

# The endpoint used to submit errors and tracing data to Sentry for dev environment.
# export MM_SENTRY_DSN_DEV=

# Per dapp selected network (Amon Hen) feature flag
export MM_PER_DAPP_SELECTED_NETWORK=""

# Multichain permissions now set to true in production via the CI
# MM_MULTICHAIN_V1_ENABLED is the UI, and MM_CHAIN_PERMISSIONS is the engine
export MM_MULTICHAIN_V1_ENABLED="true"
export MM_CHAIN_PERMISSIONS="true"

# Multichain feature flag specific to UI changes
export MM_MULTICHAIN_V1_ENABLED=""

# Permissions Settings feature flag specific to UI changes
export MM_PERMISSIONS_SETTINGS_V1_ENABLED=""

# Earn Variables
## Stablecoin Lending
export MM_STABLECOIN_LENDING_UI_ENABLED="true"
export MM_STABLE_COIN_SERVICE_INTERRUPTION_BANNER_ENABLED="true"
## Pooled-Staking
export MM_POOLED_STAKING_ENABLED="true"
export MM_POOLED_STAKING_SERVICE_INTERRUPTION_BANNER_ENABLED="true"

# Activates remote feature flag override mode.
# Remote feature flag values won't be updated,
# and selectors should return their fallback values
export OVERRIDE_REMOTE_FEATURE_FLAGS="false"
<<<<<<< HEAD
=======
# Public key used to validate EIP-7702 contract signatures from LaunchDarkly
>>>>>>> 8260aedf
export EIP_7702_PUBLIC_KEY=""<|MERGE_RESOLUTION|>--- conflicted
+++ resolved
@@ -121,8 +121,5 @@
 # Remote feature flag values won't be updated,
 # and selectors should return their fallback values
 export OVERRIDE_REMOTE_FEATURE_FLAGS="false"
-<<<<<<< HEAD
-=======
 # Public key used to validate EIP-7702 contract signatures from LaunchDarkly
->>>>>>> 8260aedf
 export EIP_7702_PUBLIC_KEY=""