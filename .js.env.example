--- conflicted
+++ resolved
@@ -110,13 +110,9 @@
 export MM_PERMISSIONS_SETTINGS_V1_ENABLED=""
 
 # Feature flag for Stablecoin Lending UI
-<<<<<<< HEAD
 export MM_STABLECOIN_LENDING_UI_ENABLED="true"
 
 # Activates remote feature flag override mode.
 # Remote feature flag values won't be updated,
 # and selectors should return their fallback values
-export OVERRIDE_REMOTE_FEATURE_FLAGS="false"
-=======
-export MM_STABLECOIN_LENDING_UI_ENABLED="true"
->>>>>>> 61866928
+export OVERRIDE_REMOTE_FEATURE_FLAGS="false"