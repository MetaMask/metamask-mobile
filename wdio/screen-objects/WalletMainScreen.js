import Selectors from '../helpers/Selectors';
import Gestures from '../helpers/Gestures.js';
import { ProtectWalletModalSelectorsIDs } from '../../e2e/selectors/Onboarding/ProtectWalletModal.selectors';
import { AccountActionsBottomSheetSelectorsIDs } from '../../e2e/selectors/wallet/AccountActionsBottomSheet.selectors';
import { ToastSelectorsIDs } from '../../e2e/selectors/wallet/ToastModal.selectors';
import { TabBarSelectorIDs } from '../../e2e/selectors/wallet/TabBar.selectors';

import { BACK_BUTTON_SIMPLE_WEBVIEW } from './testIDs/Components/SimpleWebView.testIds';
import { WalletViewSelectorsIDs } from '../../e2e/selectors/wallet/WalletView.selectors';
import AppwrightSelectors from '../../e2e/framework/AppwrightSelectors';
import AppwrightGestures from '../../e2e/framework/AppwrightGestures';
import { expect as appwrightExpect } from 'appwright';

class WalletMainScreen {

  get device() {
    return this._device;
  }

  set device(device) {
    this._device = device;
  }

  get ImportToken() {
    return Selectors.getElementByPlatform(WalletViewSelectorsIDs.IMPORT_TOKEN_BUTTON);
  }

  get ImportNFT() {
    return Selectors.getElementByPlatform(WalletViewSelectorsIDs.IMPORT_NFT_BUTTON);
  }

  get TokenNotificationTitle() {
    return Selectors.getElementByPlatform(ToastSelectorsIDs.NOTIFICATION_TITLE);
  }

  get accountIcon() {
    if (!this._device) {
      return Selectors.getXpathElementByResourceId(WalletViewSelectorsIDs.ACCOUNT_ICON);
    } else {

          if (AppwrightSelectors.isAndroid(this._device)) {
            return AppwrightSelectors.getElementByID(
              this._device,
              WalletViewSelectorsIDs.ACCOUNT_ICON,
            );
          } else {
            return AppwrightSelectors.getElementByCatchAll(this._device, WalletViewSelectorsIDs.ACCOUNT_ICON);
          }
        }
      
  
   
  }

  get swapButton() {
    if (!this._device) {
      return Selectors.getXpathElementByResourceId(WalletViewSelectorsIDs.WALLET_SWAP_BUTTON);
    } else {
      return AppwrightSelectors.getElementByID(this._device, WalletViewSelectorsIDs.WALLET_SWAP_BUTTON);
    }
  }

  get WalletScreenContainer() {
    if (!this._device) {
      return Selectors.getXpathElementByResourceId(WalletViewSelectorsIDs.WALLET_CONTAINER);
    } else {
      return AppwrightSelectors.getElementByID(this._device, WalletViewSelectorsIDs.WALLET_CONTAINER);
    }
  }

  get networkInNavBar() {
    if (!this._device) {
      return Selectors.getXpathElementByResourceId(WalletViewSelectorsIDs.NAVBAR_NETWORK_BUTTON);
    } else {
      return AppwrightSelectors.getElementByID(this._device, 'tokens-network-filter');
    }
  }

  get remindMeLaterNotification() {
    return Selectors.getElementByPlatform(
      ProtectWalletModalSelectorsIDs.REMIND_ME_LATER_BUTTON,
    );
  }

  get backupAlertModal() {
    return Selectors.getElementByPlatform(ProtectWalletModalSelectorsIDs.COLLAPSED_WALLET_MODAL);
  }

  get networkNavbarTitle() {
    return Selectors.getXpathElementByResourceId(WalletViewSelectorsIDs.NAVBAR_NETWORK_TEXT);
  }

  get accountActionsButton() {
    if (!this._device) {
      return Selectors.getXpathElementByResourceId(WalletViewSelectorsIDs.ACCOUNT_ACTIONS);
    } else {
      return AppwrightSelectors.getElementByID(this._device, WalletViewSelectorsIDs.ACCOUNT_ACTIONS);
    }
  }

  get privateKeyActionButton() {
    return Selectors.getElementByPlatform(AccountActionsBottomSheetSelectorsIDs.SHOW_PRIVATE_KEY);
  }

  get shareAddressActionButton() {
    return Selectors.getElementByPlatform(AccountActionsBottomSheetSelectorsIDs.SHARE_ADDRESS);
  }

  get viewEtherscanActionButton() {
    return Selectors.getElementByPlatform(AccountActionsBottomSheetSelectorsIDs.VIEW_ETHERSCAN);
  }

  get walletButton() {
    if (!this._device) {
      return Selectors.getXpathElementByResourceId(TabBarSelectorIDs.WALLET);
    } else {
      return AppwrightSelectors.getElementByID(this._device, TabBarSelectorIDs.WALLET);

    }
  }

  get goBackSimpleWebViewButton() {
    return Selectors.getElementByPlatform(BACK_BUTTON_SIMPLE_WEBVIEW);
  }

  get networkModal() {
    return Selectors.getXpathElementByText('Localhost 8545 now active.');
  }

  async tapImportTokensButton() {
    const importToken = await this.ImportToken;
    await importToken.waitForDisplayed();

    let displayed = true;
    while (displayed) {
      if (await importToken.isExisting()) {
        await importToken.click();
        await driver.pause(3000);
      } else {
        displayed = false;
      }
    }
  }

  async tapImportNFTButton() {
    await Gestures.swipe({ x: 100, y: 500 }, { x: 100, y: 10 });
    await Gestures.waitAndTap(this.ImportNFT);
  }

  async tapNFTTab() {
    await Gestures.tapTextByXpath('NFTs');
  }

  async tapOnToken(token) {
    if (!this._device) {
      await Gestures.waitAndTap(this.accountIcon);
    } else {
<<<<<<< HEAD
      let tokenName = await AppwrightSelectors.getElementByCatchAll(this._device, token); // for some reason by Id does not work sometimes
      await tokenName.tap();
=======
      if (AppwrightSelectors.isAndroid(this._device)) {
        let tokenName = await AppwrightSelectors.getElementByID(this._device, `asset-${token}`); // for some reason by Id does not work sometimeselse {
        await tokenName.tap();
      } else { // if ios, click on any token that is visible
        const anyToken = await AppwrightSelectors.getElementByXpath(this._device, `//*[@name="token-list"]//XCUIElementTypeOther[1]`);
        await AppwrightGestures.tap(anyToken);
        await new Promise(resolve => setTimeout(resolve, 2000));
      }
>>>>>>> d5ca588d
    }

    
  }

  async isTokenVisible(token) {
    const isAndroid = AppwrightSelectors.isAndroid(this._device);
    if (isAndroid) {
      const tokenName = await AppwrightSelectors.getElementByID(this._device, `asset-${token}`);
      await tokenName.isVisible();
    } else {
      const tokenName = await AppwrightSelectors.getElementByID(this._device, `asset-${token}`);
      await tokenName.isVisible();
    }
  }

  async tapIdenticon() {
    if (!this._device) {
      await Gestures.waitAndTap(this.accountIcon);
    } else {
      await AppwrightGestures.tap(this.accountIcon); // Use static tapElement method with retry logic
    }
  }
  async tapSwapButton() {
    if (!this._device) {
      await Gestures.waitAndTap(this.swapButton);
    } else {
      await AppwrightGestures.tap(this.swapButton); // Use static tapElement method with retry logic
    }
  }

  async tapNetworkNavBar() {

    if (!this._device) {
      await Gestures.waitAndTap(await this.networkInNavBar);
    } else {
      await AppwrightGestures.tap(this.networkInNavBar); // Use static tapElement method with retry logic
    }
  }

  async tapRemindMeLaterOnNotification() {
    await Gestures.waitAndTap(await this.remindMeLaterNotification);
  }

  async backupAlertModalIsVisible() {
    const element = await this.backupAlertModal;
    return element.isDisplayed();
  }

  async isVisible() {
    await expect(this.WalletScreenContainer).toBeDisplayed();
  }

  async clickOnMainScreen() { // to close account actions bottom sheet
    if (!this._device) {
      await Gestures.waitAndTap(this.WalletScreenContainer);
    } else {
      await this._device.tap({ x: 100, y: 100 });
    }
  }

  async isNetworkNameCorrect(network) {
    const networkName = await Selectors.getXpathElementByTextContains(network);
    await networkName.waitForDisplayed();
  }

  async isTokenTextVisible(token) {
    const tokenText = await Selectors.getXpathElementByTextContains(token);
    await expect(tokenText).toBeDisplayed();
    await tokenText.waitForExist({ reverse: true });
  }

  async isMainWalletViewVisible() {
    if (!this._device) {
      await this.walletButton.waitForDisplayed();
    } else {
      const element = await this.walletButton;
      await appwrightExpect(element).toBeVisible({ timeout: 10000 });
    }
  }

  async isSubmittedNotificationDisplayed() {
    const element = await this.TokenNotificationTitle;
    await element.waitForDisplayed();
    await expect(element).toHaveText('Transaction submitted');
    await element.waitForExist({ reverse: true });
  }

  async isCompleteNotificationDisplayed() {
    const element = await this.TokenNotificationTitle;
    await element.waitForDisplayed();
    await expect(element).toHaveTextContaining('Transaction');
    await expect(element).toHaveTextContaining('Complete!');
    await element.waitForExist({ reverse: true });
  }

  async isNetworkNavbarTitle(text) {
    await expect(this.networkNavbarTitle).toHaveText(text);
  }

  async tapAccountActions() {
    if (!this._device) {
      await Gestures.waitAndTap(this.accountActionsButton);
    } else {
      await AppwrightGestures.tap(this.accountActionsButton); // Use static tapElement method with retry logic
    }
  }

  async tapShowPrivateKey() {
    await Gestures.waitAndTap(this.privateKeyActionButton);
    await Gestures.waitAndTap(this.walletButton);
  }

  async tapShareAddress() {
    await Gestures.waitAndTap(this.shareAddressActionButton);
  }

  async tapViewOnEtherscan() {
    await Gestures.waitAndTap(this.viewEtherscanActionButton);
    await Gestures.waitAndTap(this.goBackSimpleWebViewButton);
  }

  async waitForNetworkModalToDisappear() {
    const element = await this.networkModal;
    await element.waitForExist({ reverse: true });
  }
}

export default new WalletMainScreen();<|MERGE_RESOLUTION|>--- conflicted
+++ resolved
@@ -155,10 +155,6 @@
     if (!this._device) {
       await Gestures.waitAndTap(this.accountIcon);
     } else {
-<<<<<<< HEAD
-      let tokenName = await AppwrightSelectors.getElementByCatchAll(this._device, token); // for some reason by Id does not work sometimes
-      await tokenName.tap();
-=======
       if (AppwrightSelectors.isAndroid(this._device)) {
         let tokenName = await AppwrightSelectors.getElementByID(this._device, `asset-${token}`); // for some reason by Id does not work sometimeselse {
         await tokenName.tap();
@@ -167,7 +163,6 @@
         await AppwrightGestures.tap(anyToken);
         await new Promise(resolve => setTimeout(resolve, 2000));
       }
->>>>>>> d5ca588d
     }
 
     
