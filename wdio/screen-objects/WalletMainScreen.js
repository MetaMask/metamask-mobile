import Selectors from '../helpers/Selectors';
import Gestures from '../helpers/Gestures.js';
import { ProtectWalletModalSelectorsIDs } from '../../e2e/selectors/Onboarding/ProtectWalletModal.selectors';
import { AccountActionsBottomSheetSelectorsIDs } from '../../e2e/selectors/wallet/AccountActionsBottomSheet.selectors';
import { ToastSelectorsIDs } from '../../e2e/selectors/wallet/ToastModal.selectors';
import { TabBarSelectorIDs } from '../../e2e/selectors/wallet/TabBar.selectors';

import { BACK_BUTTON_SIMPLE_WEBVIEW } from './testIDs/Components/SimpleWebView.testIds';
import { WalletViewSelectorsIDs } from '../../e2e/selectors/wallet/WalletView.selectors';
import AppwrightSelectors from '../../e2e/framework/AppwrightSelectors';
import AppwrightGestures from '../../e2e/framework/AppwrightGestures';
import { expect as appwrightExpect } from 'appwright';

class WalletMainScreen {

  get device() {
    return this._device;
  }

  set device(device) {
    this._device = device;
  }

  get ImportToken() {
    return Selectors.getElementByPlatform(WalletViewSelectorsIDs.IMPORT_TOKEN_BUTTON);
  }

  get ImportNFT() {
    return Selectors.getElementByPlatform(WalletViewSelectorsIDs.IMPORT_NFT_BUTTON);
  }

  get TokenNotificationTitle() {
    return Selectors.getElementByPlatform(ToastSelectorsIDs.NOTIFICATION_TITLE);
  }

  get accountIcon() {
    if (!this._device) {
      return Selectors.getXpathElementByResourceId(WalletViewSelectorsIDs.ACCOUNT_ICON);
    } else {

          if (AppwrightSelectors.isAndroid(this._device)) {
            return AppwrightSelectors.getElementByID(
              this._device,
              WalletViewSelectorsIDs.ACCOUNT_ICON,
            );
          } else {
            return AppwrightSelectors.getElementByCatchAll(this._device, WalletViewSelectorsIDs.ACCOUNT_ICON);
          }
        }
      
  
   
  }

  get swapButton() {
    if (!this._device) {
      return Selectors.getXpathElementByResourceId(WalletViewSelectorsIDs.WALLET_SWAP_BUTTON);
    } else {
      return AppwrightSelectors.getElementByID(this._device, WalletViewSelectorsIDs.WALLET_SWAP_BUTTON);
    }
  }

  get WalletScreenContainer() {
    if (!this._device) {
      return Selectors.getXpathElementByResourceId(WalletViewSelectorsIDs.WALLET_CONTAINER);
    } else {
      return AppwrightSelectors.getElementByID(this._device, WalletViewSelectorsIDs.WALLET_CONTAINER);
    }
  }

  get networkInNavBar() {
    if (!this._device) {
      return Selectors.getXpathElementByResourceId(WalletViewSelectorsIDs.NAVBAR_NETWORK_BUTTON);
    } else {
<<<<<<< HEAD
      return AppwrightSelectors.getElementByText(this._device, "All Networks");

      // return AppwrightSelectors.getElementByID(this._device, "tokens-network-filter");
=======
      return AppwrightSelectors.getElementByID(this._device, 'tokens-network-filter');
>>>>>>> cec53290
    }
  }

  get remindMeLaterNotification() {
    return Selectors.getElementByPlatform(
      ProtectWalletModalSelectorsIDs.REMIND_ME_LATER_BUTTON,
    );
  }

  get backupAlertModal() {
    return Selectors.getElementByPlatform(ProtectWalletModalSelectorsIDs.COLLAPSED_WALLET_MODAL);
  }

  get networkNavbarTitle() {
    return Selectors.getXpathElementByResourceId(WalletViewSelectorsIDs.NAVBAR_NETWORK_TEXT);
  }

  get accountActionsButton() {
    if (!this._device) {
      return Selectors.getXpathElementByResourceId(WalletViewSelectorsIDs.ACCOUNT_ACTIONS);
    } else {
      return AppwrightSelectors.getElementByID(this._device, WalletViewSelectorsIDs.ACCOUNT_ACTIONS);
    }
  }

  get privateKeyActionButton() {
    return Selectors.getElementByPlatform(AccountActionsBottomSheetSelectorsIDs.SHOW_PRIVATE_KEY);
  }

  get shareAddressActionButton() {
    return Selectors.getElementByPlatform(AccountActionsBottomSheetSelectorsIDs.SHARE_ADDRESS);
  }

  get viewEtherscanActionButton() {
    return Selectors.getElementByPlatform(AccountActionsBottomSheetSelectorsIDs.VIEW_ETHERSCAN);
  }

  get walletButton() {
    if (!this._device) {
      return Selectors.getXpathElementByResourceId(TabBarSelectorIDs.WALLET);
    } else {
      return AppwrightSelectors.getElementByID(this._device, TabBarSelectorIDs.WALLET);

    }
  }

  get goBackSimpleWebViewButton() {
    return Selectors.getElementByPlatform(BACK_BUTTON_SIMPLE_WEBVIEW);
  }

  get networkModal() {
    return Selectors.getXpathElementByText('Localhost 8545 now active.');
  }

  async tapImportTokensButton() {
    const importToken = await this.ImportToken;
    await importToken.waitForDisplayed();

    let displayed = true;
    while (displayed) {
      if (await importToken.isExisting()) {
        await importToken.click();
        await driver.pause(3000);
      } else {
        displayed = false;
      }
    }
  }

  async tapImportNFTButton() {
    await Gestures.swipe({ x: 100, y: 500 }, { x: 100, y: 10 });
    await Gestures.waitAndTap(this.ImportNFT);
  }

  async tapNFTTab() {
    await Gestures.tapTextByXpath('NFTs');
  }

  async tapOnToken(token) {
    if (!this._device) {
      await Gestures.waitAndTap(this.accountIcon);
    } else {
      let tokenName = await AppwrightSelectors.getElementByCatchAll(this._device, token); // for some reason by Id does not work sometimes
      await tokenName.tap();
    }
  }

  async isTokenVisible(token) {
    const isAndroid = AppwrightSelectors.isAndroid(this._device);
    if (isAndroid) {
      const tokenName = await AppwrightSelectors.getElementByID(this._device, `asset-${token}`);
      await tokenName.isVisible();
    } else {
      const tokenName = await AppwrightSelectors.getElementByID(this._device, `asset-${token}`);
      await tokenName.isVisible();
    }
  }

  async tapIdenticon() {
    if (!this._device) {
      await Gestures.waitAndTap(this.accountIcon);
    } else {
      await AppwrightGestures.tap(this.accountIcon); // Use static tapElement method with retry logic
    }
  }
  async tapSwapButton() {
    if (!this._device) {
      await Gestures.waitAndTap(this.swapButton);
    } else {
      await AppwrightGestures.tap(this.swapButton); // Use static tapElement method with retry logic
    }
  }

  async tapNetworkNavBar() {

    if (!this._device) {
      await Gestures.waitAndTap(await this.networkInNavBar);
    } else {
      await AppwrightGestures.tap(this.networkInNavBar); // Use static tapElement method with retry logic
    }
  }

  async tapRemindMeLaterOnNotification() {
    await Gestures.waitAndTap(await this.remindMeLaterNotification);
  }

  async backupAlertModalIsVisible() {
    const element = await this.backupAlertModal;
    return element.isDisplayed();
  }

  async isVisible() {
    await expect(this.WalletScreenContainer).toBeDisplayed();
  }

  async clickOnMainScreen() { // to close account actions bottom sheet
    if (!this._device) {
      await Gestures.waitAndTap(this.WalletScreenContainer);
    } else {
      await this._device.tap({ x: 100, y: 100 });
    }
  }

  async isNetworkNameCorrect(network) {
    const networkName = await Selectors.getXpathElementByTextContains(network);
    await networkName.waitForDisplayed();
  }

  async isTokenTextVisible(token) {
    const tokenText = await Selectors.getXpathElementByTextContains(token);
    await expect(tokenText).toBeDisplayed();
    await tokenText.waitForExist({ reverse: true });
  }

  async isMainWalletViewVisible() {
    if (!this._device) {
      await this.walletButton.waitForDisplayed();
    } else {
      const element = await this.walletButton;
      await element.waitFor('visible',{ timeout: 10000 });
      await appwrightExpect(element).toBeVisible();
    }
  }

  async isSubmittedNotificationDisplayed() {
    const element = await this.TokenNotificationTitle;
    await element.waitForDisplayed();
    await expect(element).toHaveText('Transaction submitted');
    await element.waitForExist({ reverse: true });
  }

  async isCompleteNotificationDisplayed() {
    const element = await this.TokenNotificationTitle;
    await element.waitForDisplayed();
    await expect(element).toHaveTextContaining('Transaction');
    await expect(element).toHaveTextContaining('Complete!');
    await element.waitForExist({ reverse: true });
  }

  async isNetworkNavbarTitle(text) {
    await expect(this.networkNavbarTitle).toHaveText(text);
  }

  async tapAccountActions() {
    if (!this._device) {
      await Gestures.waitAndTap(this.accountActionsButton);
    } else {
      await AppwrightGestures.tap(this.accountActionsButton); // Use static tapElement method with retry logic
    }
  }

  async tapShowPrivateKey() {
    await Gestures.waitAndTap(this.privateKeyActionButton);
    await Gestures.waitAndTap(this.walletButton);
  }

  async tapShareAddress() {
    await Gestures.waitAndTap(this.shareAddressActionButton);
  }

  async tapViewOnEtherscan() {
    await Gestures.waitAndTap(this.viewEtherscanActionButton);
    await Gestures.waitAndTap(this.goBackSimpleWebViewButton);
  }

  async waitForNetworkModalToDisappear() {
    const element = await this.networkModal;
    await element.waitForExist({ reverse: true });
  }
}

export default new WalletMainScreen();<|MERGE_RESOLUTION|>--- conflicted
+++ resolved
@@ -72,13 +72,7 @@
     if (!this._device) {
       return Selectors.getXpathElementByResourceId(WalletViewSelectorsIDs.NAVBAR_NETWORK_BUTTON);
     } else {
-<<<<<<< HEAD
-      return AppwrightSelectors.getElementByText(this._device, "All Networks");
-
-      // return AppwrightSelectors.getElementByID(this._device, "tokens-network-filter");
-=======
       return AppwrightSelectors.getElementByID(this._device, 'tokens-network-filter');
->>>>>>> cec53290
     }
   }
 
