--- conflicted
+++ resolved
@@ -30,12 +30,6 @@
     if (!this._device) {
       return Selectors.getXpathElementByResourceId(AccountListBottomSheetSelectorsIDs.ACCOUNT_LIST_ADD_BUTTON_ID);
     } else {
-<<<<<<< HEAD
-      return AppwrightSelectors.getElementByID(this._device, AccountListBottomSheetSelectorsIDs.CREATE_ACCOUNT);
-    }
-  }
-
-=======
       return AppwrightSelectors.getElementByCatchAll(this._device, 'Add account');
     }
   }
@@ -44,7 +38,6 @@
     return AppwrightSelectors.getElementByID(this._device, 'account-list-add-account-button');
   }
 
->>>>>>> 338177c4
   async tapCreateAccountButton() {
     if (!this._device) {
       await Gestures.waitAndTap(this.addAccountButton);
