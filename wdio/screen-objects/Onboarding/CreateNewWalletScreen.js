--- conflicted
+++ resolved
@@ -70,12 +70,8 @@
           CREATE_PASSWORD_INPUT_FIRST_FIELD,
         );
       } else {
-<<<<<<< HEAD
-        return  AppwrightSelectors.getElementByXpath(this._device, '(//XCUIElementTypeOther[@name="textfield"])[1]');
-            
-=======
         return AppwrightSelectors.getElementByXpath(this._device, '(//XCUIElementTypeOther[@name="textfield"])[1]');            
->>>>>>> 29138905
+
       }
     }
   }
