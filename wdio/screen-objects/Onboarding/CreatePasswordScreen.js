--- conflicted
+++ resolved
@@ -38,11 +38,7 @@
       if (AppwrightSelectors.isAndroid(this._device)) {
         return AppwrightSelectors.getElementByID(this._device, CREATE_PASSWORD_INPUT_FIRST_FIELD);
       } else {
-<<<<<<< HEAD
         return AppwrightSelectors.getElementByXpath(this._device, '(//XCUIElementTypeOther[@name="textfield"])[1]');
-=======
-        return AppwrightSelectors.getElementByXpath(this._device, '(//XCUIElementTypeOther[@name="textfield"])[1]');      
->>>>>>> 766c1a1a
       }
     }
   }
@@ -56,11 +52,7 @@
       if (AppwrightSelectors.isAndroid(this._device)) {
         return AppwrightSelectors.getElementByID(this._device, CONFIRM_PASSWORD_INPUT_FIRST_FIELD);
       } else {
-<<<<<<< HEAD
-        return AppwrightSelectors.getElementByXpath(this._device, '(//XCUIElementTypeOther[@name="textfield"])[2]');
-=======
         return AppwrightSelectors.getElementByXpath(this._device, '(//XCUIElementTypeOther[@name="textfield"])[2]');     
->>>>>>> 766c1a1a
       }
     }
   }
