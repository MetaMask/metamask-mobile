--- conflicted
+++ resolved
@@ -32,11 +32,7 @@
       if (AppwrightSelectors.isAndroid(this._device)) {
         return AppwrightSelectors.getElementByID(this._device, CREATE_PASSWORD_INPUT_FIRST_FIELD);
       } else {
-<<<<<<< HEAD
         return AppwrightSelectors.getElementByXpath(this._device, '(//XCUIElementTypeOther[@name="textfield"])[1]');
-=======
-        return AppwrightSelectors.getElementByXpath(this._device, '(//XCUIElementTypeOther[@name="textfield"])[1]');      
->>>>>>> 29138905
       }
     }
   }
@@ -50,11 +46,7 @@
       if (AppwrightSelectors.isAndroid(this._device)) {
         return AppwrightSelectors.getElementByID(this._device, CONFIRM_PASSWORD_INPUT_FIRST_FIELD);
       } else {
-<<<<<<< HEAD
-        return AppwrightSelectors.getElementByXpath(this._device, '(//XCUIElementTypeOther[@name="textfield"])[2]');
-=======
         return AppwrightSelectors.getElementByXpath(this._device, '(//XCUIElementTypeOther[@name="textfield"])[2]');     
->>>>>>> 29138905
       }
     }
   }
