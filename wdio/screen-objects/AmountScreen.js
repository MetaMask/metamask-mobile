import AppwrightSelectors from '../../e2e/framework/AppwrightSelectors';
import AppwrightGestures from '../../e2e/framework/AppwrightGestures';
import Gestures from '../helpers/Gestures';
import Selectors from '../helpers/Selectors';
import { expect as appwrightExpect } from 'appwright';
import {
  AMOUNT_ERROR,
  AMOUNT_SCREEN,
  NEXT_BUTTON,
  TRANSACTION_AMOUNT_INPUT,
} from './testIDs/Screens/AmountScreen.testIds';

class AmountScreen {

  get device() {
    return this._device;
  }

  set device(device) {
    this._device = device;

  }

  get amountInputField() {
    if (!this._device) {
      return Selectors.getElementByPlatform(TRANSACTION_AMOUNT_INPUT);
    } else {
      return AppwrightSelectors.getElementByID(this._device, TRANSACTION_AMOUNT_INPUT);
    }
  }

  get amountScreen() {
    if (!this._device) {
      return Selectors.getElementByPlatform(AMOUNT_SCREEN);
    } else {
      return AppwrightSelectors.getElementByID(this._device, AMOUNT_SCREEN);
    }
  }

  get amountError() {
    return Selectors.getElementByPlatform(AMOUNT_ERROR);
  }

  get nextButton() {
    if (!this._device) {
      return Selectors.getElementByPlatform(NEXT_BUTTON);
    } else {
<<<<<<< HEAD
      return AppwrightSelectors.getElementByText(this._device, 'Continue');
=======
      return AppwrightSelectors.getElementByCatchAll(this._device, 'Continue');
    }
  }
  // Helper method to split amount into digits
  splitAmountIntoDigits(amount) {
    // Convert to string and split into array of digits
    return amount.toString().split('').map(char => {
      // Return only numeric digits, filter out decimal points, commas, etc.
      return /\d/.test(char) ? parseInt(char, 10) : char;
    });
  }

  async tapNumberKey(digit) {
    console.log(`tapNumberKey called with digit: "${digit}"`);
    
    try {
      if (AppwrightSelectors.isAndroid(this._device)) {
        console.log(`Android: Looking for button with content-desc='${digit}'`);
        const numberKey = await AppwrightSelectors.getElementByXpath(this._device, `//android.widget.Button[@content-desc='${digit}']`)
        console.log(`Android: Found element, checking visibility`);
        await appwrightExpect(numberKey).toBeVisible({ timeout: 30000 });
        console.log(`Android: Element visible, tapping`);
        await AppwrightGestures.tap(numberKey);
        console.log(`Android: Successfully tapped digit: ${digit}`);
      }
      else {
        console.log(`iOS: Looking for button with name="${digit}"`);
        const numberKey = await AppwrightSelectors.getElementByXpath(this._device, `//XCUIElementTypeButton[@name="${digit}"]`);
        console.log(`iOS: Found element, checking visibility`);
        await appwrightExpect(numberKey).toBeVisible({ timeout: 30000 });
        console.log('iOS: Tapping number key:', digit);
        await AppwrightGestures.tap(numberKey);
        console.log(`iOS: Successfully tapped digit: ${digit}`);
      }
    } catch (error) {
      console.error(`Error in tapNumberKey for digit "${digit}":`, error);
      throw error;
>>>>>>> d5ca588d
    }
  }
  // Helper method to split amount into digits
  splitAmountIntoDigits(amount) {
    // Convert to string and split into array of digits
    return amount.toString().split('').map(char => {
      // Return only numeric digits, filter out decimal points, commas, etc.
      return /\d/.test(char) ? parseInt(char, 10) : char;
    });
  }

  async enterAmount(text) {
    if (!this._device) {
      await Gestures.waitAndTap(this.amountInputField);
      await Gestures.typeText(this.amountInputField, text);
    } else {
<<<<<<< HEAD
      // Split amount into digits
    const digits = this.splitAmountIntoDigits(text);
    console.log('Amount digits:', digits);
    for (const digit of digits) {
      if (AppwrightSelectors.isAndroid(this._device)) {
        const numberKey = await AppwrightSelectors.getElementByXpath(this._device, `//android.widget.Button[@content-desc='${digit}']`)
        await appwrightExpect(numberKey).toBeVisible({ timeout: 30000 });
        await AppwrightGestures.tap(numberKey);
      }
      else {
        const numberKey = await AppwrightSelectors.getElementByXpath(this._device, `//XCUIElementTypeButton[@name="${digit}"]`);
        await appwrightExpect(numberKey).toBeVisible({ timeout: 30000 });
        await AppwrightGestures.tap(numberKey);
      }
    }
    }
=======
        console.log('Direct input failed, falling back to digit tapping');
        // Fallback to digit tapping if direct input fails
        const digits = this.splitAmountIntoDigits(text);
        for (const digit of digits) {
          console.log('Tapping digit:', digit);
          await this.tapNumberKey(digit);
        }
      }
>>>>>>> d5ca588d
  }


  async isTokenCorrect(token) {
    expect(this.confirmAmount).toHaveText(token);
  }

  async waitForAmountErrorMessage() {
    const amountError = await this.amountError;
    await amountError.waitForDisplayed();
  }

  async waitNextButtonEnabled() {
    const nextButton = await this.nextButton;
    await nextButton.waitForEnabled();
  }

  async tapOnNextButton() {
<<<<<<< HEAD
    await AppwrightGestures.tap(this.nextButton, );
=======
    await AppwrightGestures.tap(this.nextButton);
>>>>>>> d5ca588d
  }

  async isVisible() {
    if (!this._device) {
      const element = await this.amountScreen;
      await element.waitForDisplayed();
    } else {
      const element = await AppwrightSelectors.getElementByCatchAll(this._device, '25%');
      await appwrightExpect(element).toBeVisible();
    }
  }
}

export default new AmountScreen();<|MERGE_RESOLUTION|>--- conflicted
+++ resolved
@@ -45,9 +45,6 @@
     if (!this._device) {
       return Selectors.getElementByPlatform(NEXT_BUTTON);
     } else {
-<<<<<<< HEAD
-      return AppwrightSelectors.getElementByText(this._device, 'Continue');
-=======
       return AppwrightSelectors.getElementByCatchAll(this._device, 'Continue');
     }
   }
@@ -85,16 +82,7 @@
     } catch (error) {
       console.error(`Error in tapNumberKey for digit "${digit}":`, error);
       throw error;
->>>>>>> d5ca588d
     }
-  }
-  // Helper method to split amount into digits
-  splitAmountIntoDigits(amount) {
-    // Convert to string and split into array of digits
-    return amount.toString().split('').map(char => {
-      // Return only numeric digits, filter out decimal points, commas, etc.
-      return /\d/.test(char) ? parseInt(char, 10) : char;
-    });
   }
 
   async enterAmount(text) {
@@ -102,24 +90,6 @@
       await Gestures.waitAndTap(this.amountInputField);
       await Gestures.typeText(this.amountInputField, text);
     } else {
-<<<<<<< HEAD
-      // Split amount into digits
-    const digits = this.splitAmountIntoDigits(text);
-    console.log('Amount digits:', digits);
-    for (const digit of digits) {
-      if (AppwrightSelectors.isAndroid(this._device)) {
-        const numberKey = await AppwrightSelectors.getElementByXpath(this._device, `//android.widget.Button[@content-desc='${digit}']`)
-        await appwrightExpect(numberKey).toBeVisible({ timeout: 30000 });
-        await AppwrightGestures.tap(numberKey);
-      }
-      else {
-        const numberKey = await AppwrightSelectors.getElementByXpath(this._device, `//XCUIElementTypeButton[@name="${digit}"]`);
-        await appwrightExpect(numberKey).toBeVisible({ timeout: 30000 });
-        await AppwrightGestures.tap(numberKey);
-      }
-    }
-    }
-=======
         console.log('Direct input failed, falling back to digit tapping');
         // Fallback to digit tapping if direct input fails
         const digits = this.splitAmountIntoDigits(text);
@@ -128,7 +98,6 @@
           await this.tapNumberKey(digit);
         }
       }
->>>>>>> d5ca588d
   }
 
 
@@ -147,11 +116,7 @@
   }
 
   async tapOnNextButton() {
-<<<<<<< HEAD
-    await AppwrightGestures.tap(this.nextButton, );
-=======
     await AppwrightGestures.tap(this.nextButton);
->>>>>>> d5ca588d
   }
 
   async isVisible() {
