--- conflicted
+++ resolved
@@ -143,7 +143,7 @@
     await expect(this.blockExplorerInputField).toBeDisplayed();
   }
 
-  async addButtonNetworkIsDisabled() {
+  async addButtonNetworkIsdisabled() {
     await expect(this.addNetworkButton).toHaveAttrContaining(
       'clickable',
       'false',
@@ -201,15 +201,11 @@
     await Gestures.tapTextByXpath(text);
   }
 
-  async isNetworkNameDisplayed(network) {
+  async isNetworknameDisplayed(network) {
     expect(await Selectors.getXpathElementByText(network)).toBeDisplayed();
   }
 
   async tapBackButtonInNewScreen() {
-<<<<<<< HEAD
-=======
-    await driver.pause(2000);
->>>>>>> af126cef
     await Gestures.waitAndTap(this.networkScreenBackButton);
   }
 
