--- conflicted
+++ resolved
@@ -20,14 +20,11 @@
 
   async tapGotItButton() {
     await Gestures.waitAndTap(this.networkEducationCloseButton);
-<<<<<<< HEAD
-=======
   }
 
   async waitForGotItButtonToDisappear() {
     const element = await this.networkEducationCloseButton;
     await element.waitForExist({ reverse: true });
->>>>>>> df2a70bf
   }
 
   async isNetworkEducationNetworkName(name) {
