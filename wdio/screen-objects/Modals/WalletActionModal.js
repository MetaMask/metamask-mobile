import Selectors from '../../helpers/Selectors';
import Gestures from '../../helpers/Gestures';
import AppwrightSelectors from '../../helpers/AppwrightSelectors';
import { WalletActionsBottomSheetSelectorsIDs } from '../../../e2e/selectors/wallet/WalletActionsBottomSheet.selectors';

class WalletActionModal {
  get device() {
    return this._device;
  }

  set device(device) {
    this._device = device;
  }

  get sendButton() {
    if (!this._device) {
      return Selectors.getElementByPlatform(WalletActionsBottomSheetSelectorsIDs.SEND_BUTTON);
    } else {
      return AppwrightSelectors.getElementByID(this._device, 'wallet-send-button');
    }
  }

  get receiveButton() {
    return Selectors.getElementByPlatform(WalletActionsBottomSheetSelectorsIDs.RECEIVE_BUTTON);
  }

  get swapButton() {
    if (!this._device) {
      return Selectors.getElementByPlatform(WalletActionsBottomSheetSelectorsIDs.SWAP_BUTTON);
    } else {
<<<<<<< HEAD
      return AppwrightSelectors.getElementByResourceId(this._device, WalletActionsBottomSheetSelectorsIDs.SWAP_BUTTON);
=======
      return AppwrightSelectors.getElementByID(this._device, WalletActionsBottomSheetSelectorsIDs.SWAP_BUTTON);
    }
  }

  get bridgeButton() {
    if (!this._device) {
      return Selectors.getElementByPlatform(WalletActionsBottomSheetSelectorsIDs.BRIDGE_BUTTON);
    } else {
      return AppwrightSelectors.getElementByID(this._device, WalletActionsBottomSheetSelectorsIDs.BRIDGE_BUTTON);
>>>>>>> 0405d128
    }
  }

  async tapSendButton() {
    if (!this._device) {
      await Gestures.waitAndTap(this.sendButton);
    } else {
      const element = await this.sendButton;
      await element.tap();
    }
  }

  async tapReceiveButton() {
    await Gestures.waitAndTap(this.receiveButton);
  }

  async tapSwapButton() {
    if (!this._device) {
      await Gestures.waitAndTap(this.swapButton);
    } else {
      const element = await this.swapButton;
      await element.tap();
    }
  }

  async tapBridgeButton() {
    if (!this._device) {
      await Gestures.waitAndTap(this.bridgeButton);
    } else {
      const element = await this.bridgeButton;
      await element.tap();
    }
  }
}

export default new WalletActionModal();<|MERGE_RESOLUTION|>--- conflicted
+++ resolved
@@ -28,9 +28,6 @@
     if (!this._device) {
       return Selectors.getElementByPlatform(WalletActionsBottomSheetSelectorsIDs.SWAP_BUTTON);
     } else {
-<<<<<<< HEAD
-      return AppwrightSelectors.getElementByResourceId(this._device, WalletActionsBottomSheetSelectorsIDs.SWAP_BUTTON);
-=======
       return AppwrightSelectors.getElementByID(this._device, WalletActionsBottomSheetSelectorsIDs.SWAP_BUTTON);
     }
   }
@@ -40,7 +37,6 @@
       return Selectors.getElementByPlatform(WalletActionsBottomSheetSelectorsIDs.BRIDGE_BUTTON);
     } else {
       return AppwrightSelectors.getElementByID(this._device, WalletActionsBottomSheetSelectorsIDs.BRIDGE_BUTTON);
->>>>>>> 0405d128
     }
   }
 
