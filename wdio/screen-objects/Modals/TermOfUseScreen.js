import Selectors from '../../helpers/Selectors';
import {
  TERMS_OF_USE_ACCEPT_BUTTON_ID,
  TERMS_OF_USE_CHECKBOX_ICON_ID,
  TERMS_OF_USE_SCREEN_ID,
  TERMS_OF_USE_SCROLL_END_ARROW_BUTTON_ID,
  TERMS_OF_USE_WEBVIEW_ID,
} from '../testIDs/Components/TermsOfUse.testIds';
import Gestures from '../../helpers/Gestures';

class TermOfUseScreen {
  get container() {
    return Selectors.getElementByPlatform(TERMS_OF_USE_SCREEN_ID);
  }

  get checkbox() {
    return Selectors.getElementByPlatform(TERMS_OF_USE_CHECKBOX_ICON_ID);
  }

  get scrollEndArrowButton() {
    return Selectors.getElementByPlatform(
      TERMS_OF_USE_SCROLL_END_ARROW_BUTTON_ID,
    );
  }

  get acceptButton() {
    return Selectors.getElementByPlatform(TERMS_OF_USE_ACCEPT_BUTTON_ID);
  }

  get webview() {
    return Selectors.getElementByPlatform(TERMS_OF_USE_WEBVIEW_ID);
  }

  async isDisplayed() {
    const container = await this.container;
    await container.waitForDisplayed();
<<<<<<< HEAD
=======
  }

  async textIsDisplayed() {
    const termsText = await Selectors.getXpathElementByTextContains('Last Updated')
    await termsText.waitForDisplayed();
>>>>>>> 82ebe72e
  }

  async isNotDisplayed() {
    const container = await this.container;
    await container.waitForExist({ reverse: true});
  }

  async tapAgreeCheckBox() {
    await Gestures.waitAndTap(this.checkbox);
  }

  async tapScrollEndButton() {
    await driver.pause(500);
    await Gestures.swipeUp(0.5);
    await Gestures.tap(this.scrollEndArrowButton);
    await driver.pause(500);
  }

  async acceptIsEnabled() {
    const element = await this.acceptButton;
    return element.isEnabled();
  }

  async isCheckBoxChecked() {
    const element = await this.checkbox;
    return element.isEnabled();
  }

  async tapAcceptButton() {
    await Gestures.tap(this.acceptButton);
  }
}

export default new TermOfUseScreen();<|MERGE_RESOLUTION|>--- conflicted
+++ resolved
@@ -34,14 +34,11 @@
   async isDisplayed() {
     const container = await this.container;
     await container.waitForDisplayed();
-<<<<<<< HEAD
-=======
   }
 
   async textIsDisplayed() {
     const termsText = await Selectors.getXpathElementByTextContains('Last Updated')
     await termsText.waitForDisplayed();
->>>>>>> 82ebe72e
   }
 
   async isNotDisplayed() {
