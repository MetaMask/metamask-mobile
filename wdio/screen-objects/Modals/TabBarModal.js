import Selectors from '../../helpers/Selectors';

import { TabBarSelectorIDs } from '../../../e2e/selectors/TabBar.selectors';

import Gestures from '../../helpers/Gestures';
import BrowserScreen from '../BrowserObject/BrowserScreen';

class TabBarModal {
  get walletButton() {
    return Selectors.getXpathElementByResourceId(TabBarSelectorIDs.WALLET);
  }

  get browserButton() {
    return Selectors.getXpathElementByResourceId(TabBarSelectorIDs.BROWSER);
  }

  get actionButton() {
    return Selectors.getXpathElementByResourceId(TabBarSelectorIDs.ACTIONS);
  }

  get settingsButton() {
<<<<<<< HEAD
    return Selectors.getXpathElementByResourceId(TAB_BAR_SETTING_BUTTON);
=======
    return Selectors.getXpathElementByResourceId(TabBarSelectorIDs.SETTING);
>>>>>>> 54405418
  }

  get activityButton() {
    return Selectors.getXpathElementByResourceId(TabBarSelectorIDs.ACTIVITY);
  }

  async tapWalletButton() {
    const walletButton = await this.walletButton;
    await walletButton.waitForDisplayed();

    const browserScreen = await BrowserScreen.container;
    let isBrowserDisplayed = true;

    while (isBrowserDisplayed) {
      await walletButton.click();
      await driver.pause(3000);
      isBrowserDisplayed = await browserScreen.isExisting();
    }
  }

  async tapBrowserButton() {
    await Gestures.waitAndTap(this.browserButton);
  }

  async tapActionButton() {
    const actionButton = await this.actionButton;
    await actionButton.waitForEnabled();
    await driver.pause(3000);
    await Gestures.longPress(actionButton, 500);
  }

  async tapSettingButton() {
    await driver.pause(10000);
    await Gestures.waitAndTap(this.settingsButton);
  }

  async tapActivityButton() {
    await Gestures.waitAndTap(this.activityButton);
  }
}

export default new TabBarModal();<|MERGE_RESOLUTION|>--- conflicted
+++ resolved
@@ -19,11 +19,7 @@
   }
 
   get settingsButton() {
-<<<<<<< HEAD
-    return Selectors.getXpathElementByResourceId(TAB_BAR_SETTING_BUTTON);
-=======
     return Selectors.getXpathElementByResourceId(TabBarSelectorIDs.SETTING);
->>>>>>> 54405418
   }
 
   get activityButton() {
