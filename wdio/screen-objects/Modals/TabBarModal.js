import Selectors from '../../helpers/Selectors';
import AppwrightSelectors from '../../helpers/AppwrightSelectors.js';
import AppwrightGestures from '../../../appwright/utils/AppwrightGestures.js';
import { TabBarSelectorIDs } from '../../../e2e/selectors/wallet/TabBar.selectors';
import Gestures from '../../helpers/Gestures';
import BrowserScreen from '../BrowserObject/BrowserScreen';
import { expect as appwrightExpect } from 'appwright';

class TabBarModal extends AppwrightGestures {
  constructor() {
    super();
  }

  get device() {
    return this._device;
  }

  set device(device) {
    this._device = device;
    super.device = device; // Set device in parent class too
  }

  get walletButton() {
    if (!this._device) {
      return Selectors.getXpathElementByResourceId(TabBarSelectorIDs.WALLET);
    } else {
      return AppwrightSelectors.getElementByID(this._device, TabBarSelectorIDs.WALLET);
    }
  }

  get browserButton() {
    if (!this._device) {
      return Selectors.getXpathElementByResourceId(TabBarSelectorIDs.BROWSER);
    } else {
      return AppwrightSelectors.getElementByID(this._device, TabBarSelectorIDs.BROWSER);
    }
  }

  get actionButton() {
    if (!this._device) {
      return Selectors.getXpathElementByResourceId(TabBarSelectorIDs.ACTIONS);
    } else {
      return AppwrightSelectors.getElementByID(this._device, TabBarSelectorIDs.ACTIONS);
    }
  }

  get tradeButton() {
    if (!this._device) {
      return Selectors.getXpathElementByResourceId(TabBarSelectorIDs.TRADE);
    } else {
      return AppwrightSelectors.getElementByID(this._device, TabBarSelectorIDs.TRADE);
    }
  }

  get settingsButton() {
    if (!this._device) {
      return Selectors.getXpathElementByResourceId(TabBarSelectorIDs.SETTING);
    } else {
      return AppwrightSelectors.getElementByID(this._device, TabBarSelectorIDs.SETTING);
    }
  }

  get activityButton() {
    if (!this._device) {
      return Selectors.getXpathElementByResourceId(TabBarSelectorIDs.ACTIVITY);
    } else {
      return AppwrightSelectors.getElementByID(this._device, TabBarSelectorIDs.ACTIVITY);
    }
  }

  async tapWalletButton() {
    if (!this._device) {
      const walletButton = await this.walletButton;
      await walletButton.waitForDisplayed();

      const browserScreen = await BrowserScreen.container;
      let isBrowserDisplayed = true;

      while (isBrowserDisplayed) {
        await walletButton.click();
        await driver.pause(3000);
        isBrowserDisplayed = await browserScreen.isExisting();
      }
    } else {
      const walletIcon = await this.walletButton;
      await appwrightExpect(walletIcon).toBeVisible();

      // Use inherited tap method with retry logic
      await this.tap(walletIcon);
    }
  }

  async tapBrowserButton() {
    if (!this._device) {
      await Gestures.waitAndTap(this.browserButton);
    } else {
<<<<<<< HEAD
      const browserIcon = await this.browserButton;
      await this.tap(browserIcon); // Use inherited tap method with retry logic
=======
      try {
        const browserIcon = await this.browserButton;
        await browserIcon.tap();
      } catch (error) {
        if (error.message.includes('not found')) {
          console.log('Browser button not found, retrying...');
          const browserIcon = await this.browserButton;
          await browserIcon.tap();
        } else {
          throw error;
        }
      }
>>>>>>> 766c1a1a
    }
  }

  async tapActionButton() {
    if (!this._device) {
      const actionButton = await this.actionButton;
      await actionButton.waitForEnabled();
      await driver.pause(3000);
      await Gestures.longPress(actionButton, 500);
    } else {
      const actionButton = await this.actionButton;
      await appwrightExpect(actionButton).toBeVisible();
      await this.tap(actionButton); // Use inherited tap method with retry logic
    }
  }

  async tapTradeButton() {
    if (!this._device) {
      await Gestures.waitAndTap(this.tradeButton);
    } else {
      const tradeButton = await this.tradeButton;
      await tradeButton.tap();
    }
  }

  async tapSettingButton() {
    if (!this._device) {
      await driver.pause(10000);
      await Gestures.waitAndTap(this.settingsButton);
    } else {
      const settingsButton = await this.settingsButton;
      await this.tap(settingsButton); // Use inherited tap method with retry logic
    }
  }

  async tapActivityButton() {
    if (!this._device) {
      await Gestures.waitAndTap(this.activityButton);
    } else {
      const activityButton = await this.activityButton;
      await this.tap(activityButton); // Use inherited tap method with retry logic
    }
  }
}

export default new TabBarModal();<|MERGE_RESOLUTION|>--- conflicted
+++ resolved
@@ -94,23 +94,8 @@
     if (!this._device) {
       await Gestures.waitAndTap(this.browserButton);
     } else {
-<<<<<<< HEAD
       const browserIcon = await this.browserButton;
       await this.tap(browserIcon); // Use inherited tap method with retry logic
-=======
-      try {
-        const browserIcon = await this.browserButton;
-        await browserIcon.tap();
-      } catch (error) {
-        if (error.message.includes('not found')) {
-          console.log('Browser button not found, retrying...');
-          const browserIcon = await this.browserButton;
-          await browserIcon.tap();
-        } else {
-          throw error;
-        }
-      }
->>>>>>> 766c1a1a
     }
   }
 
