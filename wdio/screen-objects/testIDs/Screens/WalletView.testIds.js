export const WALLET_VIEW_BURGER_ICON_ID = 'wallet-view-burger-icon';

export const HAMBURGER_MENU_BUTTON = 'hamburger-menu-button-wallet';

export const SEND_BUTTON_ID = 'token-send-button';
export const IMPORT_NFT_BUTTON_ID = 'import-collectible-button';
export const IMPORT_TOKEN_BUTTON_ID = 'import-token-button';
export const MAIN_WALLET_VIEW_VIA_TOKENS_ID = 'tokens';

export const WALLET_ACCOUNT_ICON = 'wallet-account-identicon';
export const WALLET_ACCOUNT_NAME_LABEL_TEXT = 'edit-account-label';
export const WALLET_ACCOUNT_NAME_LABEL_INPUT = 'account-label-text-input';

export const ACCOUNT_OVERVIEW_ID = 'account-overview';
export const NAVBAR_NETWORK_BUTTON = 'open-networks-button';

export const NFT_TAB_CONTAINER_ID = 'collectible-contracts';

export const NOTIFICATION_REMIND_ME_LATER_BUTTON_ID =
  'notification-remind-later-button';

export const SECURE_WALLET_BACKUP_ALERT_MODAL = 'backup-alert';

export const NAVBAR_NETWORK_TEXT = 'open-networks-text';
export const getAssetTestId = (token) => {
  return `asset-${token}`;
<<<<<<< HEAD
};
=======
}

export const NAVBAR_NETWORK_TEXT = 'open-networks-text';
>>>>>>> df2a70bf
<|MERGE_RESOLUTION|>--- conflicted
+++ resolved
@@ -24,10 +24,4 @@
 export const NAVBAR_NETWORK_TEXT = 'open-networks-text';
 export const getAssetTestId = (token) => {
   return `asset-${token}`;
-<<<<<<< HEAD
-};
-=======
-}
-
-export const NAVBAR_NETWORK_TEXT = 'open-networks-text';
->>>>>>> df2a70bf
+};