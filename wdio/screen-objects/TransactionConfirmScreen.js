--- conflicted
+++ resolved
@@ -15,13 +15,6 @@
   }
 
   async isCorrectTokenConfirm(token) {
-<<<<<<< HEAD
-    expect(this.confirmAmount).toHaveTextContaining(token);
-  }
-
-  async isCorrectTokenAmountDisplayed(amount) {
-    expect(this.confirmAmount).toHaveTextContaining(amount);
-=======
     const confirmAmount = await this.confirmAmount;
     await confirmAmount.waitForDisplayed();
     expect(confirmAmount).toHaveTextContaining(token);
@@ -31,7 +24,6 @@
     const confirmAmount = await this.confirmAmount;
     await confirmAmount.waitForDisplayed();
     expect(confirmAmount).toHaveTextContaining(amount);
->>>>>>> 319d5d96
   }
 
   async isConfirmScreenVisible() {
@@ -40,7 +32,13 @@
   }
 
   async tapSendButton() {
-    await Gestures.waitAndTap(this.sendButton);
+    const sendButton = await this.sendButton;
+    await sendButton.waitForDisplayed();
+
+    while (await sendButton.isExisting()) {
+      await Gestures.waitAndTap(this.sendButton);
+      await driver.pause(3000);
+    }
   }
 }
 
