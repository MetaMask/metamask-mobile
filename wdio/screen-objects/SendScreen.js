import Gestures from '../helpers/Gestures';
import Selectors from '../helpers/Selectors';
import {
  ADD_ADDRESS_BUTTON,
  AMOUNT_SCREEN,
  SEND_ADDRESS_INPUT_FIELD,
  SEND_CANCEL_BUTTON,
  SEND_SCREEN_ID,
  SEND_WARNING_MESSAGE,
  UNDERSTAND_WARNING_CONTINUE,
} from './testIDs/Screens/SendScreen.testIds';
import { TRANSACTION_AMOUNT_INPUT } from './testIDs/Screens/AmountScreen.testIds.js';
import AppwrightSelectors from '../../e2e/framework/AppwrightSelectors';
import AppwrightGestures from '../../e2e/framework/AppwrightGestures';
import { SendViewSelectorsIDs } from '../../e2e/selectors/SendFlow/SendView.selectors.js';
import { expect as appwrightExpect } from 'appwright';
import { NETWORK_SELECTOR_TEST_IDS } from '../../app/constants/networkSelector.js';

class SendScreen {

  get device() {
    return this._device;
  }

  set device(device) {
    this._device = device;

  }

  get container() {
    if (!this._device) {
      return Selectors.getElementByPlatform(SEND_SCREEN_ID);
    } else {
      return AppwrightSelectors.getElementByID(this._device, SEND_SCREEN_ID);
    }
  }

  get networkPicker() {
    if (!this._device) {
      return Selectors.getElementByPlatform(NETWORK_SELECTOR_TEST_IDS.CONTEXTUAL_NETWORK_PICKER);
    } else {
      return AppwrightSelectors.getElementByID(this._device, NETWORK_SELECTOR_TEST_IDS.CONTEXTUAL_NETWORK_PICKER);
    }
  }

  get reviewButton() {
    return AppwrightSelectors.getElementByID(this._device, 'review-button-send');
  }

  get sendAddressInputField() {
    return Selectors.getElementByPlatform(SEND_ADDRESS_INPUT_FIELD);
  }

  get sendWarningMessage() {
    return Selectors.getElementByPlatform(SEND_WARNING_MESSAGE);
  }

  get sendCancelButton() {
    return Selectors.getElementByPlatform(SEND_CANCEL_BUTTON);
  }

  get amountInputField() {
    return Selectors.getElementByPlatform(TRANSACTION_AMOUNT_INPUT);
  }

  get understandWarningcontinue() {
    return Selectors.getElementByPlatform(UNDERSTAND_WARNING_CONTINUE);
  }

  get amountScreen() {
    return Selectors.getElementByPlatform(AMOUNT_SCREEN);
  }

  get confirmAmount() {
    // eslint-disable-next-line no-undef
    return Selectors.getElementByPlatform(CONFIRM_TXN_AMOUNT);
  }

  get addAddressButton() {
    return Selectors.getElementByPlatform(ADD_ADDRESS_BUTTON);
  }
  

  get searchTokenField() {
    return AppwrightSelectors.getElementByCatchAll(this._device, 'Search tokens and NFTs');
  }
  

  async openNetworkPicker() {
    if (!this._device) {
      await Gestures.waitAndTap(await this.networkPicker);
    } else {
      const element = await this.networkPicker;
      await element.tap();
    }
  }

  async typeAddressInSendAddressField(address) {
    if (!this._device) {
      await Gestures.typeText(this.sendAddressInputField, address);
    } else {
<<<<<<< HEAD
      const element = await AppwrightSelectors.getElementByCatchAll(this._device, 'Enter address to send to');
=======
      console.log('Typing address in send address field');
      const element = await AppwrightSelectors.getElementByCatchAll(this._device, 'Enter address to send to');
      console.log('element got found', address);
>>>>>>> 338177c4
      await AppwrightGestures.typeText(element, address);
    }
  }

  async clickOnReviewButton() {
    const reviewButton = await this.reviewButton;
    await reviewButton.tap();
  }

  async clickOnAccountByName(accountName) {
    const account = await AppwrightSelectors.getElementByCatchAll(this._device, accountName);
    await AppwrightGestures.tap(account);
  }

  async clickOnAccountByAddress(accountAddress) {
    const accountId = `recipient-name-${accountAddress}`;
    const account = await AppwrightSelectors.getElementByID(this._device, accountId);
    await account.tap();
  }

  async isSendWarningMessageVisible(message) {
    expect(await Selectors.getXpathElementByText(message)).toBeDisplayed();
  }

  async isTextVisible(message) {
    expect(await Selectors.getXpathElementByText(message)).toBeDisplayed();
  }

  async isContinueTextVisible() {
    await expect(this.understandWarningcontinue).toBeDisplayed();
  }

  async isVisible() {
<<<<<<< HEAD
    const networkButton = await AppwrightSelectors.getElementByCatchAll(this._device, 'Ethereum');
=======
    const networkButton = await AppwrightSelectors.getElementByCatchAll(this._device, 'Tokens');
>>>>>>> 338177c4
    await appwrightExpect(networkButton).toBeVisible();
  }

  async tapAddAddressButton() {
    await Gestures.tapTextByXpath(this.addAddressButton);
  }

  async tapCancelButton() {
    await Gestures.waitAndTap(this.sendCancelButton);
  }

  async isAmountScreenDisplayed() {
    if (!this._device) {
      const amountScreen = await this.amountScreen;
      await amountScreen.waitForDisplayed();
    } else {
      const element = await AppwrightSelectors.getElementByID(this._device, AMOUNT_SCREEN);
      await appwrightExpect(element).toBeVisible();
    }
  }

  async isChangedContactNameVisible(contactName) {
    expect(await Selectors.getXpathElementByText(contactName)).toBeDisplayed();
  }

  async isContactNameVisible(contact) {
    expect(await Selectors.getXpathElementByText(contact)).toBeDisplayed();
  }

  async isDeletedContactNameNotVisible(contact) {
    expect(await Selectors.getXpathElementByText(contact)).not.toBeDisplayed();
  }

  async waitForDisplayed() {
    const screen = await this.container;
    await screen.waitForDisplayed();
  }

  async tapOnContactAddress(contactName) {
    if (!this._device) {
      await Gestures.tapTextByXpath(contactName);
    } else {
      const element = await AppwrightSelectors.getElementByText(this._device, contactName);
      await AppwrightGestures.tap(element); // Use static tap method with retry logic
    }
  }

  async tapOnNextButton() {
    if (!this._device) {
      await Gestures.tapTextByXpath(NEXT_BUTTON);
    } else {
      const element = await AppwrightSelectors.getElementByID(this._device, SendViewSelectorsIDs.ADDRESS_BOOK_NEXT_BUTTON);
      await AppwrightGestures.tap(element); // Use static tap method with retry logic
<<<<<<< HEAD
    }
  }

=======
    }
  }

  async typeTokenName(tokenName) {
    if (!this._device) {
      await Gestures.typeText(this.searchTokenField, tokenName);
    } else {
      const element = await this.searchTokenField;
      await element.fill(tokenName);
    }
  }

  async clickOnFirstTokenBadge() {
    const firstTokenBadge = await AppwrightSelectors.getElementByXpath(this._device, `//XCUIElementTypeOther[@name="badge-wrapper-badge"]`);
    appwrightExpect(firstTokenBadge).toBeVisible();
    await AppwrightGestures.tap(firstTokenBadge);
  }

>>>>>>> 338177c4
  async selectNetwork(network) {
    if (!this._device) {
      await Gestures.tapTextByXpath(network);
    } else {
<<<<<<< HEAD
      const networkButton = await AppwrightSelectors.getElementByXpath(this._device, `//*[@content-desc="${network}"]`);
      await AppwrightGestures.tap(networkButton);
    }
  }

  async selectToken(tokenName, tokenSymbol) {
=======
      if (AppwrightSelectors.isAndroid(this._device)) {
        const networkButton = await AppwrightSelectors.getElementByXpath(this._device, `//*[@content-desc="${network}"]`);
        await AppwrightGestures.tap(networkButton);
      } else {
        const networkButton = await AppwrightSelectors.getElementByXpath(this._device, `//XCUIElementTypeOther[@name="${network}"]`);
        await AppwrightGestures.tap(networkButton);
      }
    }
  }

  async selectToken(networkName = 'Ethereum', tokenSymbol) {
>>>>>>> 338177c4

    if (!this._device) {
      await Gestures.tapTextByXpath(tokenName);
    } else {
<<<<<<< HEAD
      const tokenButton = await AppwrightSelectors.getElementByCatchAll(this._device, `${tokenName}, ${tokenSymbol}`);
      await tokenButton.tap();
=======
      if (AppwrightSelectors.isAndroid(this._device)) {
        const networkButton = await AppwrightSelectors.getEl(this._device, `asset-${networkName}`);
        const tokenButton = await AppwrightSelectors.getElementByID(this._device, `asset-${tokenSymbol}`);
        await AppwrightGestures.tap(tokenButton);
      } else {
        const networkButton = await AppwrightSelectors.getElementByXpath(this._device, `//XCUIElementTypeOther[@name="${networkName}"]`);
        await AppwrightGestures.tap(networkButton);
        const tokenButton = await AppwrightSelectors.getElementByNameiOS(this._device, tokenSymbol);
        await AppwrightGestures.tap(tokenButton);
      }

>>>>>>> 338177c4
    }
  }

  async assetsListIsDisplayed() {
<<<<<<< HEAD
    const assetsList = await AppwrightSelectors.getElementByCatchAll(this._device, 'Tokens');
    await appwrightExpect(assetsList).toBeVisible();
  }

  async isSelectAddressScreenDisplayed() {
    const selectAddressScreen = await AppwrightSelectors.getElementByCatchAll(this._device, 'Enter address to send to');
    appwrightExpect(await selectAddressScreen).toBeVisible();
=======
    const searchTokenField = await this.searchTokenField
    await appwrightExpect(searchTokenField).toBeVisible();
  }

  async isSelectAddressScreenDisplayed() {
    console.log('Checking if select address screen is displayed');
    const selectAddressScreen = await AppwrightSelectors.getElementByCatchAll(this._device, 'Enter address to send to');
    appwrightExpect(await selectAddressScreen).toBeVisible({timeout: 10000});
>>>>>>> 338177c4
  }
}

export default new SendScreen();<|MERGE_RESOLUTION|>--- conflicted
+++ resolved
@@ -79,7 +79,6 @@
   get addAddressButton() {
     return Selectors.getElementByPlatform(ADD_ADDRESS_BUTTON);
   }
-  
 
   get searchTokenField() {
     return AppwrightSelectors.getElementByCatchAll(this._device, 'Search tokens and NFTs');
@@ -99,13 +98,9 @@
     if (!this._device) {
       await Gestures.typeText(this.sendAddressInputField, address);
     } else {
-<<<<<<< HEAD
-      const element = await AppwrightSelectors.getElementByCatchAll(this._device, 'Enter address to send to');
-=======
       console.log('Typing address in send address field');
       const element = await AppwrightSelectors.getElementByCatchAll(this._device, 'Enter address to send to');
       console.log('element got found', address);
->>>>>>> 338177c4
       await AppwrightGestures.typeText(element, address);
     }
   }
@@ -139,11 +134,7 @@
   }
 
   async isVisible() {
-<<<<<<< HEAD
-    const networkButton = await AppwrightSelectors.getElementByCatchAll(this._device, 'Ethereum');
-=======
     const networkButton = await AppwrightSelectors.getElementByCatchAll(this._device, 'Tokens');
->>>>>>> 338177c4
     await appwrightExpect(networkButton).toBeVisible();
   }
 
@@ -197,11 +188,6 @@
     } else {
       const element = await AppwrightSelectors.getElementByID(this._device, SendViewSelectorsIDs.ADDRESS_BOOK_NEXT_BUTTON);
       await AppwrightGestures.tap(element); // Use static tap method with retry logic
-<<<<<<< HEAD
-    }
-  }
-
-=======
     }
   }
 
@@ -220,19 +206,10 @@
     await AppwrightGestures.tap(firstTokenBadge);
   }
 
->>>>>>> 338177c4
   async selectNetwork(network) {
     if (!this._device) {
       await Gestures.tapTextByXpath(network);
     } else {
-<<<<<<< HEAD
-      const networkButton = await AppwrightSelectors.getElementByXpath(this._device, `//*[@content-desc="${network}"]`);
-      await AppwrightGestures.tap(networkButton);
-    }
-  }
-
-  async selectToken(tokenName, tokenSymbol) {
-=======
       if (AppwrightSelectors.isAndroid(this._device)) {
         const networkButton = await AppwrightSelectors.getElementByXpath(this._device, `//*[@content-desc="${network}"]`);
         await AppwrightGestures.tap(networkButton);
@@ -244,15 +221,10 @@
   }
 
   async selectToken(networkName = 'Ethereum', tokenSymbol) {
->>>>>>> 338177c4
 
     if (!this._device) {
       await Gestures.tapTextByXpath(tokenName);
     } else {
-<<<<<<< HEAD
-      const tokenButton = await AppwrightSelectors.getElementByCatchAll(this._device, `${tokenName}, ${tokenSymbol}`);
-      await tokenButton.tap();
-=======
       if (AppwrightSelectors.isAndroid(this._device)) {
         const networkButton = await AppwrightSelectors.getEl(this._device, `asset-${networkName}`);
         const tokenButton = await AppwrightSelectors.getElementByID(this._device, `asset-${tokenSymbol}`);
@@ -264,20 +236,10 @@
         await AppwrightGestures.tap(tokenButton);
       }
 
->>>>>>> 338177c4
     }
   }
 
   async assetsListIsDisplayed() {
-<<<<<<< HEAD
-    const assetsList = await AppwrightSelectors.getElementByCatchAll(this._device, 'Tokens');
-    await appwrightExpect(assetsList).toBeVisible();
-  }
-
-  async isSelectAddressScreenDisplayed() {
-    const selectAddressScreen = await AppwrightSelectors.getElementByCatchAll(this._device, 'Enter address to send to');
-    appwrightExpect(await selectAddressScreen).toBeVisible();
-=======
     const searchTokenField = await this.searchTokenField
     await appwrightExpect(searchTokenField).toBeVisible();
   }
@@ -286,7 +248,6 @@
     console.log('Checking if select address screen is displayed');
     const selectAddressScreen = await AppwrightSelectors.getElementByCatchAll(this._device, 'Enter address to send to');
     appwrightExpect(await selectAddressScreen).toBeVisible({timeout: 10000});
->>>>>>> 338177c4
   }
 }
 
