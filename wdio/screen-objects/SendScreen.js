--- conflicted
+++ resolved
@@ -92,13 +92,8 @@
     if (!this._device) {
       await Gestures.typeText(this.sendAddressInputField, address);
     } else {
-<<<<<<< HEAD
-      const element = await AppwrightSelectors.getElementByID(this._device, SEND_ADDRESS_INPUT_FIELD);
+      const element = await AppwrightSelectors.getElementByCatchAll(this._device, 'Enter address to send to');
       await this.typeText(element, address); // Use inherited typeText method with retry logic
-=======
-      const element = await AppwrightSelectors.getElementByCatchAll(this._device, 'Enter address to send to');
-      await element.fill(address);
->>>>>>> 766c1a1a
     }
   }
 
