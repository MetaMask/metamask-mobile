--- conflicted
+++ resolved
@@ -20,12 +20,7 @@
   }
 
   async tapBackButton() {
-<<<<<<< HEAD
-    const elem = await this.backButtonTokenOverview;
-    await Gestures.longPress(elem, 100);
-=======
     await Gestures.waitAndTap(this.backButtonTokenOverview);
->>>>>>> 62406715
   }
 
   async isTokenOverviewVisible() {
