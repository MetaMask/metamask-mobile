import { removeSync } from 'fs-extra';
import generateTestReports from '../../wdio/utils/generateTestReports';
import { config } from '../../wdio.conf';

const browserstack = require('browserstack-local');

// Appium capabilities
// https://appium.io/docs/en/writing-running-appium/caps/

config.user = process.env.BROWSERSTACK_USERNAME;
config.key = process.env.BROWSERSTACK_ACCESS_KEY;

config.capabilities = [
  {
    platformName: 'Android',
    noReset: false,
    fullReset: false,
    maxInstances: 1,
    build: 'Android QA E2E Smoke Tests',
    device: process.env.BROWSERSTACK_DEVICE || 'Google Pixel 6',
    os_version: process.env.BROWSERSTACK_OS_VERSION || '12.0',
    app: process.env.BROWSERSTACK_APP_URL,
    'browserstack.debug': true,
    'browserstack.local': true,
  },
];

config.waitforTimeout = 10000;
config.connectionRetryTimeout = 90000;
config.connectionRetryCount = 3;
config.cucumberOpts.tagExpression =
  process.env.BROWSERSTACK_TAG_EXPRESSION || '@smoke'; // pass tag to run tests specific to android
<<<<<<< HEAD
=======

config.onPrepare = function (config, capabilities) {
  removeSync('./wdio/reports');
  console.log('Connecting local');
  return new Promise((resolve, reject) => {
    exports.bs_local = new browserstack.Local();
    exports.bs_local.start({ key: config.key }, (error) => {
      if (error) return reject(error);
      console.log('Connected. Now testing...');

      resolve();
    });
  });
};
config.onComplete = function (exitCode, config, capabilities, results) {
  generateTestReports();
  console.log('Closing local tunnel');
  return new Promise((resolve, reject) => {
    exports.bs_local.stop((error) => {
      if (error) return reject(error);
      console.log('Stopped BrowserStackLocal');

      resolve();
    });
  });
};
>>>>>>> 1cb212f2

delete config.port;
delete config.path;
delete config.services;

const _config = config;
// eslint-disable-next-line import/prefer-default-export
export { _config as config };<|MERGE_RESOLUTION|>--- conflicted
+++ resolved
@@ -30,8 +30,6 @@
 config.connectionRetryCount = 3;
 config.cucumberOpts.tagExpression =
   process.env.BROWSERSTACK_TAG_EXPRESSION || '@smoke'; // pass tag to run tests specific to android
-<<<<<<< HEAD
-=======
 
 config.onPrepare = function (config, capabilities) {
   removeSync('./wdio/reports');
@@ -58,7 +56,6 @@
     });
   });
 };
->>>>>>> 1cb212f2
 
 delete config.port;
 delete config.path;
