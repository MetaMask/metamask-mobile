--- conflicted
+++ resolved
@@ -418,17 +418,13 @@
   await AccountApprovalModal.waitForDisappear();
 });
 
-<<<<<<< HEAD
 When(/^I transfer an ERC721 token$/, async () => {
   await ExternalWebsitesScreen.tapDappTransferNft();
   await AccountApprovalModal.tapConfirmButtonByText();
   await AccountApprovalModal.waitForDisappear();
 });
 
-When(/^I approve ERC20 tokens$/, async () => {
-=======
 When(/^I approve default ERC20 token amount$/, async () => {
->>>>>>> 9434cad1
   await ExternalWebsitesScreen.tapDappApproveTokens();
   await AccountApprovalModal.tapUseDefaultApproveByText();
   await AccountApprovalModal.tapNextButtonByText();
