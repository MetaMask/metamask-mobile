--- conflicted
+++ resolved
@@ -12,14 +12,11 @@
 
 When(/^A new account is created/, async () => {
   await CommonScreen.waitForProgressBarToDisplay();
-  await CommonScreen.isNewCellCreated();
 });
 
 Then(/^I am on the new account/, async () => {
-<<<<<<< HEAD
-  await CommonScreen.tapCellTitle('Account 2');
-=======
->>>>>>> 319d5d96
+  await CommonScreen.tapOnText('Account 2');
   await WalletMainScreen.tapIdenticon();
-  await WalletAccountModal.isAccountNameLabelEqualTo('Account 2'); // this could be better. This stemp could be a bit more dynmic
+  await AccountListComponent.isComponentNotDisplayed();
+  await WalletAccountModal.isAccountNameLabelEqualTo('Account 2');
 });