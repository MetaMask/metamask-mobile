--- conflicted
+++ resolved
@@ -16,10 +16,6 @@
 });
 
 Then(/^I am on the new account/, async () => {
-<<<<<<< HEAD
-  await CommonScreen.tapOnText('Account 2');
-=======
->>>>>>> 62406715
   await WalletMainScreen.tapIdenticon();
   await WalletAccountModal.isAccountNameLabelEqualTo('Account 2'); // this could be better. This stemp could be a bit more dynmic
 });