import { Given, Then, When } from '@wdio/cucumber-framework';
import Accounts from '../helpers/Accounts';
import WelcomeScreen from '../screen-objects/Onboarding/OnboardingCarousel';
import OnboardingScreen from '../screen-objects/Onboarding/OnboardingScreen';
import MetaMetricsScreen from '../screen-objects/Onboarding/MetaMetricsScreen';
import ImportFromSeedScreen from '../screen-objects/Onboarding/ImportFromSeedScreen';

import CreateNewWalletScreen from '../screen-objects/Onboarding/CreateNewWalletScreen.js';
import WalletMainScreen from '../screen-objects/WalletMainScreen';
import CommonScreen from '../screen-objects/CommonScreen';

import SkipAccountSecurityModal from '../screen-objects/Modals/SkipAccountSecurityModal.js';
import OnboardingWizardModal from '../screen-objects/Modals/OnboardingWizardModal.js';
import LoginScreen from '../screen-objects/LoginScreen';
import TermOfUseScreen from '../screen-objects/Modals/TermOfUseScreen';
import WhatsNewModal from "../screen-objects/Modals/WhatsNewModal";

import Ganache from '../../app/util/test/ganache';

const ganacheServer = new Ganache();
const validAccount = Accounts.getValidAccount();

Then(/^the Welcome Screen is displayed$/, async () => {
  await WelcomeScreen.waitForScreenToDisplay();
});

Given(/^the app displayed the splash animation$/, async () => {
  await WelcomeScreen.waitForSplashAnimationToDisplay();
});

Given(/^the splash animation disappears$/, async () => {
  await WelcomeScreen.waitForSplashAnimationToNotExit();
});

Then(/^Terms of Use is displayed$/, async () => {
  await TermOfUseScreen.isDisplayed();
});

When(/^I agree to terms$/, async () => {
  await TermOfUseScreen.isDisplayed();
  await TermOfUseScreen.tapScrollEndButton();
  await TermOfUseScreen.tapAgreeCheckBox();
  await TermOfUseScreen.tapAcceptButton();
});

Then(/^Terms of Use is not displayed$/, async () => {
  await TermOfUseScreen.isNotDisplayed();
});

Given(/^I have imported my wallet$/, async () => {
  const validAccount = Accounts.getValidAccount();

  await WelcomeScreen.clickGetStartedButton();
  await OnboardingScreen.isScreenTitleVisible();
  await OnboardingScreen.clickImportWalletButton();
  await MetaMetricsScreen.isScreenTitleVisible();
  await MetaMetricsScreen.tapIAgreeButton();
  await TermOfUseScreen.isDisplayed();
  await TermOfUseScreen.tapAgreeCheckBox();
  await TermOfUseScreen.tapScrollEndButton();
  await driver.pause();
  await TermOfUseScreen.tapAcceptButton();
  await ImportFromSeedScreen.isScreenTitleVisible();
  await ImportFromSeedScreen.typeSecretRecoveryPhrase(validAccount.seedPhrase);
  await ImportFromSeedScreen.typeNewPassword(validAccount.password);
  await ImportFromSeedScreen.tapImportFromSeedTextToDismissKeyboard();
  await ImportFromSeedScreen.typeConfirmPassword(validAccount.password);
  await ImportFromSeedScreen.tapImportFromSeedTextToDismissKeyboard();
  await ImportFromSeedScreen.clickImportButton();
});

Given(/^I create a new wallet$/, async () => {
  const validAccount = Accounts.getValidAccount();

  await WelcomeScreen.waitForSplashAnimationToDisplay();
  await WelcomeScreen.waitForScreenToDisplay();
  await WelcomeScreen.clickGetStartedButton();
  await OnboardingScreen.isScreenTitleVisible();
  await OnboardingScreen.tapCreateNewWalletButton();
  await MetaMetricsScreen.isScreenTitleVisible();
  await MetaMetricsScreen.tapNoThanksButton();
  await TermOfUseScreen.isDisplayed();
  await TermOfUseScreen.tapAgreeCheckBox();
  await TermOfUseScreen.tapScrollEndButton();
  await driver.pause();
  await TermOfUseScreen.tapAcceptButton();
  await CreateNewWalletScreen.isNewAccountScreenFieldsVisible();
  await CreateNewWalletScreen.inputPasswordInFirstField(validAccount.password);
  await CreateNewWalletScreen.inputConfirmPasswordField(validAccount.password); // Had to seperate steps due to onboarding video on physical device
});

Given(
  /^I tap the remind me later button on the Protect Your Wallet Modal$/,
  async () => {
    const timeOut = 3000;
    await driver.pause(timeOut);
    await WalletMainScreen.backupAlertModalIsVisible();
    await WalletMainScreen.tapRemindMeLaterOnNotification();
    await SkipAccountSecurityModal.proceedWithoutWalletSecure();
    if (await WalletMainScreen.backupAlertModalIsVisible()) {
      // on some devices clicking testID is not viable, so we use xpath if modal still visible
      await CommonScreen.tapOnText('Remind me later');
      await SkipAccountSecurityModal.proceedWithoutWalletSecure();
    }
  },
);

Given(/^I import wallet using seed phrase "([^"]*)?"/, async (phrase) => {
  const validAccount = Accounts.getValidAccount();
  await ImportFromSeedScreen.typeSecretRecoveryPhrase(phrase);
  await ImportFromSeedScreen.typeNewPassword(validAccount.password);
  await ImportFromSeedScreen.typeConfirmPassword(validAccount.password);
  await ImportFromSeedScreen.clickImportButton();
});

Given(/^I tap No thanks on the onboarding welcome tutorial/, async () => {
  await OnboardingWizardModal.isVisible();
  const setTimeout = 1500;
  await driver.pause(setTimeout);
  await OnboardingWizardModal.tapNoThanksButton();
});

Then(/^"([^"]*)?" is visible/, async (text) => {
  const timeout = 1000;
  await driver.pause(timeout);
  await CommonScreen.isTextDisplayed(text);
});

Then(/^"([^"]*)?" is displayed on (.*) (.*) view/, async (text) => {
  const timeout = 1000;
  await driver.pause(timeout);
  await CommonScreen.isTextDisplayed(text);
});

Then(/^"([^"]*)?" is not displayed/, async (text) => {
  const timeout = 1000;
  await driver.pause(timeout);
  await CommonScreen.isTextElementNotDisplayed(text);
});

Then(/^Sending token takes me to main wallet view/, async () => {
  const timeout = 1000;
  await driver.pause(timeout);
  await WalletMainScreen.isMainWalletViewVisible();
});

Then(/^I tap on button with text "([^"]*)?"/, async (text) => {
  const timeout = 1000;
  await driver.pause(timeout);
  await CommonScreen.tapOnText(text);
});

Then(
  /^I see "([^"]*)?" visible in the top navigation bar/,
  async (networkName) => {
    const timeout = 1000;
    await driver.pause(timeout);
    await WalletMainScreen.isNetworkNameCorrect(networkName);
  },
);

When(/^I log into my wallet$/, async () => {
  await LoginScreen.tapUnlockButton();
  await WalletMainScreen.isMainWalletViewVisible();
});

When(/^I kill the app$/, async () => {
  await driver.closeApp();
});

When(/^I relaunch the app$/, async () => {
  await driver.startActivity('io.metamask.qa', 'io.metamask.MainActivity');
});

When(/^I fill my password in the Login screen$/, async () => {
  const validAccount = Accounts.getValidAccount();

  await LoginScreen.waitForScreenToDisplay();
  await LoginScreen.typePassword(validAccount.password);
  await LoginScreen.tapTitle();
});
When(/^I unlock wallet with (.*)$/, async (password) => {
  await LoginScreen.waitForScreenToDisplay();
  await LoginScreen.typePassword(password);
  await LoginScreen.tapTitle();
  await LoginScreen.tapUnlockButton();
  await WalletMainScreen.isMainWalletViewVisible();
});

Then(
  /^I tap (.*) "([^"]*)?" on (.*) (.*) view/,
  async (elementType, button, screen, type) => {
    await CommonScreen.tapOnText(button);
  },
);

Then(/^I tap (.*) containing text "([^"]*)?"/, async (elementType, button) => {
  await CommonScreen.tapTextContains(button);
});

Then(
  /^I tap button "([^"]*)?" to navigate to (.*) view/,
  async (button, screen) => {
    await CommonScreen.tapOnText(button);
    await CommonScreen.tapOnText(button);
  },
);

Then(
  /^(.*) "([^"]*)?" is displayed on (.*) (.*) view/,
  async (elementType, text, type, screen) => {
    await CommonScreen.isTextDisplayed(text);
  },
);

Then(
  /^(.*) "([^"]*)?" is not displayed on (.*) (.*) view/,
  async (elementType, textElement, type, screen) => {
    await CommonScreen.isTextElementNotDisplayed(textElement);
  },
);

Then(/^I am on the main wallet view/, async () => {
  await WalletMainScreen.isMainWalletViewVisible();
});

When(/^the toast is displayed$/, async () => {
  await CommonScreen.waitForToastToDisplay();
  await CommonScreen.waitForToastToDisappear();
});
<<<<<<< HEAD

Given(/^Ganache server is started$/, async () => {
  await ganacheServer.start({ mnemonic: validAccount.seedPhrase });
});

Then(/^Ganache server is stopped$/, async () => {
  await ganacheServer.quit();
=======
Given(/^I close the Whats New modal$/, async () => {
  await WhatsNewModal.waitForDisplay();
  await WhatsNewModal.tapCloseButton();
  await WhatsNewModal.waitForDisappear();
>>>>>>> e3c09e12
});<|MERGE_RESOLUTION|>--- conflicted
+++ resolved
@@ -228,18 +228,17 @@
   await CommonScreen.waitForToastToDisplay();
   await CommonScreen.waitForToastToDisappear();
 });
-<<<<<<< HEAD
-
-Given(/^Ganache server is started$/, async () => {
-  await ganacheServer.start({ mnemonic: validAccount.seedPhrase });
-});
-
-Then(/^Ganache server is stopped$/, async () => {
-  await ganacheServer.quit();
-=======
+
 Given(/^I close the Whats New modal$/, async () => {
   await WhatsNewModal.waitForDisplay();
   await WhatsNewModal.tapCloseButton();
   await WhatsNewModal.waitForDisappear();
->>>>>>> e3c09e12
+});
+
+Given(/^Ganache server is started$/, async () => {
+  await ganacheServer.start({ mnemonic: validAccount.seedPhrase });
+});
+
+Then(/^Ganache server is stopped$/, async () => {
+  await ganacheServer.quit();
 });