import { Given, Then, When } from '@wdio/cucumber-framework';
import Accounts from '../helpers/Accounts';
import WelcomeScreen from '../screen-objects/Onboarding/OnboardingCarousel';
import OnboardingScreen from '../screen-objects/Onboarding/OnboardingScreen';
import MetaMetricsScreen from '../screen-objects/Onboarding/MetaMetricsScreen';
import ImportFromSeedScreen from '../screen-objects/Onboarding/ImportFromSeedScreen';

import CreateNewWalletScreen from '../screen-objects/Onboarding/CreateNewWalletScreen.js';
import WalletMainScreen from '../screen-objects/WalletMainScreen';
import CommonScreen from '../screen-objects/CommonScreen';

import SkipAccountSecurityModal from '../screen-objects/Modals/SkipAccountSecurityModal.js';
import OnboardingWizardModal from '../screen-objects/Modals/OnboardingWizardModal.js';
import LoginScreen from '../screen-objects/LoginScreen';
import TermOfUseScreen from '../screen-objects/Modals/TermOfUseScreen';
import WhatsNewModal from '../screen-objects/Modals/WhatsNewModal';

import Ganache from '../../app/util/test/ganache';

const ganacheServer = new Ganache();
const validAccount = Accounts.getValidAccount();

import Ganache from '../../app/util/test/ganache';
import { SMART_CONTRACTS } from '../../app/util/test/smart-contracts';
import GanacheSeeder from '../../app/util/test/ganache-seeder';

const ganacheServer = new Ganache();
const validAccount = Accounts.getValidAccount();

Then(/^the Welcome Screen is displayed$/, async () => {
  await WelcomeScreen.waitForScreenToDisplay();
});

Given(/^the app displayed the splash animation$/, async () => {
  await WelcomeScreen.waitForSplashAnimationToDisplay();
});

Given(/^the splash animation disappears$/, async () => {
  await WelcomeScreen.waitForSplashAnimationToNotExit();
});

Then(/^Terms of Use is displayed$/, async () => {
  await TermOfUseScreen.isDisplayed();
  await TermOfUseScreen.textIsDisplayed();
});

When(/^I agree to terms$/, async () => {
  await TermOfUseScreen.isDisplayed();
  await TermOfUseScreen.tapScrollEndButton();
  await TermOfUseScreen.tapAgreeCheckBox();
  await TermOfUseScreen.tapAcceptButton();
});

Then(/^Terms of Use is not displayed$/, async () => {
  await TermOfUseScreen.isNotDisplayed();
});

Given(/^I have imported my wallet$/, async () => {
  const validAccount = Accounts.getValidAccount();

  await WelcomeScreen.clickGetStartedButton();
  await OnboardingScreen.isScreenTitleVisible();
  await OnboardingScreen.clickImportWalletButton();
  await MetaMetricsScreen.isScreenTitleVisible();
  await MetaMetricsScreen.tapIAgreeButton();
  await TermOfUseScreen.isDisplayed();
  await TermOfUseScreen.textIsDisplayed();
  await TermOfUseScreen.tapAgreeCheckBox();
  await TermOfUseScreen.tapScrollEndButton();
  if (!await TermOfUseScreen.isCheckBoxChecked()){
    await TermOfUseScreen.tapAgreeCheckBox();
    await TermOfUseScreen.tapAcceptButton();
  } else {
    await TermOfUseScreen.tapAcceptButton();
  }
  await ImportFromSeedScreen.isScreenTitleVisible();
  await ImportFromSeedScreen.typeSecretRecoveryPhrase(validAccount.seedPhrase);
  await ImportFromSeedScreen.typeNewPassword(validAccount.password);
  await ImportFromSeedScreen.tapImportFromSeedTextToDismissKeyboard();
  await ImportFromSeedScreen.typeConfirmPassword(validAccount.password);
  await ImportFromSeedScreen.tapImportFromSeedTextToDismissKeyboard();
  await ImportFromSeedScreen.clickImportButton();
});

Given(/^I create a new wallet$/, async () => {
  const validAccount = Accounts.getValidAccount();

  await WelcomeScreen.waitForSplashAnimationToDisplay();
  await WelcomeScreen.waitForScreenToDisplay();
  await WelcomeScreen.clickGetStartedButton();
  await OnboardingScreen.isScreenTitleVisible();
  await OnboardingScreen.tapCreateNewWalletButton();
  await MetaMetricsScreen.isScreenTitleVisible();
  await MetaMetricsScreen.tapNoThanksButton();
  await TermOfUseScreen.isDisplayed();
  await TermOfUseScreen.tapAgreeCheckBox();
  await TermOfUseScreen.tapScrollEndButton();
  await driver.pause();
  await TermOfUseScreen.tapAcceptButton();
  await CreateNewWalletScreen.isNewAccountScreenFieldsVisible();
  await CreateNewWalletScreen.inputPasswordInFirstField(validAccount.password);
  await CreateNewWalletScreen.inputConfirmPasswordField(validAccount.password); // Had to seperate steps due to onboarding video on physical device
});

Given(
  /^I tap the remind me later button on the Protect Your Wallet Modal$/,
  async () => {
    const timeOut = 3000;
    await driver.pause(timeOut);
    await WalletMainScreen.backupAlertModalIsVisible();
    await WalletMainScreen.tapRemindMeLaterOnNotification();
    await SkipAccountSecurityModal.proceedWithoutWalletSecure();
    if (await WalletMainScreen.backupAlertModalIsVisible()) {
      // on some devices clicking testID is not viable, so we use xpath if modal still visible
      await CommonScreen.tapOnText('Remind me later');
      await SkipAccountSecurityModal.proceedWithoutWalletSecure();
    }
  },
);

Given(/^I import wallet using seed phrase "([^"]*)?"/, async (phrase) => {
  const validAccount = Accounts.getValidAccount();
  await ImportFromSeedScreen.typeSecretRecoveryPhrase(phrase);
  await ImportFromSeedScreen.typeNewPassword(validAccount.password);
  await ImportFromSeedScreen.typeConfirmPassword(validAccount.password);
  await ImportFromSeedScreen.clickImportButton();
});

Given(/^I tap No thanks on the onboarding welcome tutorial/, async () => {
  await OnboardingWizardModal.isVisible();
  const setTimeout = 1500;
  await driver.pause(setTimeout);
  await OnboardingWizardModal.tapNoThanksButton();
});

Then(/^"([^"]*)?" is visible/, async (text) => {
  const timeout = 2500;
  await driver.pause(timeout);
  await CommonScreen.isTextDisplayed(text);
});

Then(/^"([^"]*)?" is displayed on (.*) (.*) view/, async (text) => {
  const timeout = 1000;
  await driver.pause(timeout);
  await CommonScreen.isTextDisplayed(text);
});

Then(/^"([^"]*)?" is not displayed/, async (text) => {
  const timeout = 1000;
  await driver.pause(timeout);
  await CommonScreen.isTextElementNotDisplayed(text);
});

Then(/^"([^"]*)?" is displayed/, async (text) => {
  const timeout = 1000;
  await driver.pause(timeout);
  await CommonScreen.isTextDisplayed(text);
});

Then(/^Sending token takes me to main wallet view/, async () => {
  const timeout = 1000;
  await driver.pause(timeout);
  await WalletMainScreen.isMainWalletViewVisible();
});

Then(/^I tap on button with text "([^"]*)?"/, async (text) => {
  const timeout = 1000;
  await driver.pause(timeout);
  await CommonScreen.tapOnText(text);
});

Then(
  /^I see "([^"]*)?" visible in the top navigation bar/,
  async (networkName) => {
    const timeout = 1000;
    await driver.pause(timeout);
    await WalletMainScreen.isNetworkNameCorrect(networkName);
  },
);

When(/^I log into my wallet$/, async () => {
  await LoginScreen.tapUnlockButton();
  await WalletMainScreen.isMainWalletViewVisible();
});

When(/^I kill the app$/, async () => {
  await driver.closeApp();
});

When(/^I relaunch the app$/, async () => {
  await driver.startActivity('io.metamask.qa', 'io.metamask.MainActivity');
});

When(/^I fill my password in the Login screen$/, async () => {
  const validAccount = Accounts.getValidAccount();

  await LoginScreen.waitForScreenToDisplay();
  await LoginScreen.typePassword(validAccount.password);
  await LoginScreen.tapTitle();
});
When(/^I unlock wallet with (.*)$/, async (password) => {
  await LoginScreen.waitForScreenToDisplay();
  await LoginScreen.typePassword(password);
  await LoginScreen.tapTitle();
  await LoginScreen.tapUnlockButton();
  await WalletMainScreen.isMainWalletViewVisible();
});

Then(
  /^I tap (.*) "([^"]*)?" on (.*) (.*) view/,
  async (elementType, button, screen, type) => {
    await CommonScreen.checkNoNotification(); // Notification appears a little late and inteferes with clicking function
    await CommonScreen.tapOnText(button);
  },
);

Then(/^I tap (.*) containing text "([^"]*)?"/, async (elementType, button) => {
  await CommonScreen.tapTextContains(button);
});

Then(
  /^I tap button "([^"]*)?" to navigate to (.*) view/,
  async (button, screen) => {
    await CommonScreen.tapOnText(button);
    await CommonScreen.tapOnText(button);
  },
);

Then(
  /^(.*) "([^"]*)?" is displayed on (.*) (.*) view/,
  async (elementType, text, type, screen) => {
    await CommonScreen.isTextDisplayed(text);
  },
);

Then(
  /^(.*) "([^"]*)?" is not displayed on (.*) (.*) view/,
  async (elementType, textElement, type, screen) => {
    await CommonScreen.isTextElementNotDisplayed(textElement);
  },
);

Then(/^I am on the main wallet view/, async () => {
  await WalletMainScreen.isMainWalletViewVisible();
});

When(/^the toast is displayed$/, async () => {
  await CommonScreen.waitForToastToDisplay();
  await CommonScreen.waitForToastToDisappear();
});

<<<<<<< HEAD
=======
Given(/^I close the Whats New modal$/, async () => {
  await WhatsNewModal.waitForDisplay();
  await WhatsNewModal.tapCloseButton();
  await WhatsNewModal.waitForDisappear();
});

>>>>>>> 7f3fad8b
Given(/^Ganache server is started$/, async () => {
  await ganacheServer.start({ mnemonic: validAccount.seedPhrase });
});

Then(/^Ganache server is stopped$/, async () => {
  await ganacheServer.quit();
<<<<<<< HEAD
});

Given(/^Multisig contract is deployed$/, async () => {
  const ganacheSeeder = await new GanacheSeeder(ganacheServer.getProvider());
  await ganacheSeeder.deploySmartContract(SMART_CONTRACTS.MULTISIG);
  const contractRegistry = ganacheSeeder.getContractRegistry();
  const contractAddress = await contractRegistry.getContractAddress(SMART_CONTRACTS.MULTISIG);
  return contractAddress;
=======
>>>>>>> 7f3fad8b
});<|MERGE_RESOLUTION|>--- conflicted
+++ resolved
@@ -249,22 +249,18 @@
   await CommonScreen.waitForToastToDisappear();
 });
 
-<<<<<<< HEAD
-=======
 Given(/^I close the Whats New modal$/, async () => {
   await WhatsNewModal.waitForDisplay();
   await WhatsNewModal.tapCloseButton();
   await WhatsNewModal.waitForDisappear();
 });
 
->>>>>>> 7f3fad8b
 Given(/^Ganache server is started$/, async () => {
   await ganacheServer.start({ mnemonic: validAccount.seedPhrase });
 });
 
 Then(/^Ganache server is stopped$/, async () => {
   await ganacheServer.quit();
-<<<<<<< HEAD
 });
 
 Given(/^Multisig contract is deployed$/, async () => {
@@ -273,6 +269,4 @@
   const contractRegistry = ganacheSeeder.getContractRegistry();
   const contractAddress = await contractRegistry.getContractAddress(SMART_CONTRACTS.MULTISIG);
   return contractAddress;
-=======
->>>>>>> 7f3fad8b
 });