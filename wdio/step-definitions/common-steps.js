import { Given, Then, When } from '@wdio/cucumber-framework';

import Accounts from '../helpers/Accounts';
import WelcomeScreen from '../screen-objects/Onboarding/OnboardingCarousel';
import OnboardingScreen from '../screen-objects/Onboarding/OnboardingScreen';
import MetaMetricsScreen from '../screen-objects/Onboarding/MetaMetricsScreen';
import ImportFromSeedScreen from '../screen-objects/Onboarding/ImportFromSeedScreen';
import TabBarModal from "../screen-objects/Modals/TabBarModal";
import CreateNewWalletScreen from '../screen-objects/Onboarding/CreateNewWalletScreen.js';
import WalletMainScreen from '../screen-objects/WalletMainScreen';
import CommonScreen from '../screen-objects/CommonScreen';
import SkipAccountSecurityModal from '../screen-objects/Modals/SkipAccountSecurityModal.js';
import OnboardingWizardModal from '../screen-objects/Modals/OnboardingWizardModal.js';
import LoginScreen from '../screen-objects/LoginScreen';
import TermOfUseScreen from '../screen-objects/Modals/TermOfUseScreen';
import WhatsNewModal from '../screen-objects/Modals/WhatsNewModal';

Then(/^the Welcome Screen is displayed$/, async () => {
  await WelcomeScreen.waitForScreenToDisplay();
});

Given(/^the app displayed the splash animation$/, async () => {
  await WelcomeScreen.waitForSplashAnimationToDisplay();
});

Given(/^the splash animation disappears$/, async () => {
  await WelcomeScreen.waitForSplashAnimationToNotExit();
});

Then(/^Terms of Use is displayed$/, async () => {
  await TermOfUseScreen.isDisplayed();
  await TermOfUseScreen.textIsDisplayed();
});

When(/^I agree to terms$/, async () => {
  await TermOfUseScreen.isDisplayed();
  await TermOfUseScreen.tapScrollEndButton();
  await TermOfUseScreen.tapAgreeCheckBox();
  await TermOfUseScreen.tapAcceptButton();
});

Then(/^Terms of Use is not displayed$/, async () => {
  await TermOfUseScreen.isNotDisplayed();
});

Given(/^I have imported my wallet$/, async () => {
  const validAccount = Accounts.getValidAccount();

  await WelcomeScreen.clickGetStartedButton();
  await OnboardingScreen.isScreenTitleVisible();
  await OnboardingScreen.clickImportWalletButton();
  await MetaMetricsScreen.isScreenTitleVisible();
  await MetaMetricsScreen.tapIAgreeButton();
  await TermOfUseScreen.isDisplayed();
  await TermOfUseScreen.textIsDisplayed();
  await TermOfUseScreen.tapAgreeCheckBox();
  await TermOfUseScreen.tapScrollEndButton();
  if (!await TermOfUseScreen.isCheckBoxChecked()){
    await TermOfUseScreen.tapAgreeCheckBox();
    await TermOfUseScreen.tapAcceptButton();
  } else {
    await TermOfUseScreen.tapAcceptButton();
  }
  await ImportFromSeedScreen.isScreenTitleVisible();
  await ImportFromSeedScreen.typeSecretRecoveryPhrase(validAccount.seedPhrase);
  await ImportFromSeedScreen.typeNewPassword(validAccount.password);
  await ImportFromSeedScreen.tapImportFromSeedTextToDismissKeyboard();
  await ImportFromSeedScreen.typeConfirmPassword(validAccount.password);
  await ImportFromSeedScreen.tapImportFromSeedTextToDismissKeyboard();
  await ImportFromSeedScreen.clickImportButton();
});

Given(/^I create a new wallet$/, async () => {
  const validAccount = Accounts.getValidAccount();

  await WelcomeScreen.waitForSplashAnimationToDisplay();
  await WelcomeScreen.waitForScreenToDisplay();
  await WelcomeScreen.clickGetStartedButton();
  await OnboardingScreen.isScreenTitleVisible();
  await OnboardingScreen.tapCreateNewWalletButton();
  await MetaMetricsScreen.isScreenTitleVisible();
  await MetaMetricsScreen.tapNoThanksButton();
  await TermOfUseScreen.isDisplayed();
  await TermOfUseScreen.tapAgreeCheckBox();
  await TermOfUseScreen.tapScrollEndButton();
  await driver.pause();
  await TermOfUseScreen.tapAcceptButton();
  await CreateNewWalletScreen.isNewAccountScreenFieldsVisible();
  await CreateNewWalletScreen.inputPasswordInFirstField(validAccount.password);
  await CreateNewWalletScreen.inputConfirmPasswordField(validAccount.password); // Had to seperate steps due to onboarding video on physical device
});

Given(
  /^I tap the remind me later button on the Protect Your Wallet Modal$/,
  async () => {
    const timeOut = 3000;
    await driver.pause(timeOut);
    await WalletMainScreen.backupAlertModalIsVisible();
    await WalletMainScreen.tapRemindMeLaterOnNotification();
    await SkipAccountSecurityModal.proceedWithoutWalletSecure();
    if (await WalletMainScreen.backupAlertModalIsVisible()) {
      // on some devices clicking testID is not viable, so we use xpath if modal still visible
      await CommonScreen.tapOnText('Remind me later');
      await SkipAccountSecurityModal.proceedWithoutWalletSecure();
    }
  },
);

Given(/^I import wallet using seed phrase "([^"]*)?"/, async (phrase) => {
  const validAccount = Accounts.getValidAccount();
  await ImportFromSeedScreen.typeSecretRecoveryPhrase(phrase);
  await ImportFromSeedScreen.typeNewPassword(validAccount.password);
  await ImportFromSeedScreen.typeConfirmPassword(validAccount.password);
  await ImportFromSeedScreen.clickImportButton();
});

Given(/^I tap No thanks on the onboarding welcome tutorial/, async () => {
  await OnboardingWizardModal.isVisible();
  const setTimeout = 1500;
  await driver.pause(setTimeout);
  await OnboardingWizardModal.tapNoThanksButton();
});

Then(/^"([^"]*)?" is visible/, async (text) => {
  const timeout = 2500;
  await driver.pause(timeout);
  await CommonScreen.isTextDisplayed(text);
});

Then(/^"([^"]*)?" is displayed on (.*) (.*) view/, async (text) => {
  const timeout = 1000;
  await driver.pause(timeout);
  await CommonScreen.isTextDisplayed(text);
});

Then(/^"([^"]*)?" is not displayed/, async (text) => {
  const timeout = 1000;
  await driver.pause(timeout);
  await CommonScreen.isTextElementNotDisplayed(text);
});

Then(/^Sending token takes me to main wallet view/, async () => {
  const timeout = 1000;
  await driver.pause(timeout);
  await WalletMainScreen.isMainWalletViewVisible();
});

Then(/^I tap on button with text "([^"]*)?"/, async (text) => {
  const timeout = 1000;
  await driver.pause(timeout);
  await CommonScreen.tapOnText(text);
});

Then(
  /^I see "([^"]*)?" visible in the top navigation bar/,
  async (networkName) => {
    const timeout = 1000;
    await driver.pause(timeout);
    await WalletMainScreen.isNetworkNameCorrect(networkName);
  },
);

When(/^I log into my wallet$/, async () => {
  await LoginScreen.tapUnlockButton();
  await WalletMainScreen.isMainWalletViewVisible();
});

When(/^I kill the app$/, async () => {
  await driver.closeApp();
});

When(/^I relaunch the app$/, async () => {
  await driver.startActivity('io.metamask.qa', 'io.metamask.MainActivity');
});

When(/^I fill my password in the Login screen$/, async () => {
  const validAccount = Accounts.getValidAccount();

  await LoginScreen.waitForScreenToDisplay();
  await LoginScreen.typePassword(validAccount.password);
  await LoginScreen.tapTitle();
});
When(/^I unlock wallet with (.*)$/, async (password) => {
  await LoginScreen.waitForScreenToDisplay();
  await LoginScreen.typePassword(password);
  await LoginScreen.tapTitle();
  await LoginScreen.tapUnlockButton();
  await WalletMainScreen.isMainWalletViewVisible();
});

Then(
  /^I tap (.*) "([^"]*)?" on (.*) (.*) view/,
  async (elementType, button, screen, type) => {
    await CommonScreen.checkNoNotification(); // Notification appears a little late and inteferes with clicking function
    await CommonScreen.tapOnText(button);
  },
);

Then(/^I tap (.*) containing text "([^"]*)?"/, async (elementType, button) => {
  await CommonScreen.tapTextContains(button);
});

Then(
  /^I tap button "([^"]*)?" to navigate to (.*) view/,
  async (button, screen) => {
    await CommonScreen.tapOnText(button);
    await CommonScreen.tapOnText(button);
  },
);

Then(
  /^(.*) "([^"]*)?" is displayed on (.*) (.*) view/,
  async (elementType, text, type, screen) => {
    await CommonScreen.isTextDisplayed(text);
  },
);

Then(
  /^(.*) "([^"]*)?" is not displayed on (.*) (.*) view/,
  async (elementType, textElement, type, screen) => {
    await CommonScreen.isTextElementNotDisplayed(textElement);
  },
);

Then(/^I am on the main wallet view/, async () => {
  await WalletMainScreen.isMainWalletViewVisible();
});

When(/^the toast is displayed$/, async () => {
  await CommonScreen.waitForToastToDisplay();
  await CommonScreen.waitForToastToDisappear();
});

Given(/^I close the Whats New modal$/, async () => {
  await WhatsNewModal.waitForDisplay();
  await WhatsNewModal.tapCloseButton();
  await WhatsNewModal.waitForDisappear();
<<<<<<< HEAD
});

Given(/^Ganache server is started$/, async () => {
  await ganacheServer.start({ mnemonic: validAccount.seedPhrase });
});

Then(/^Ganache server is stopped$/, async () => {
  await ganacheServer.quit();
});

When(/^I tap on the Settings tab option$/, async () => {
  await TabBarModal.tapSettingButton();
});

Given(/^Multisig contract is deployed$/, async () => {
  const ganacheSeeder = await new GanacheSeeder(ganacheServer.getProvider());
  await ganacheSeeder.deploySmartContract(SMART_CONTRACTS.MULTISIG);
  const contractRegistry = ganacheSeeder.getContractRegistry();
  const contractAddress = await contractRegistry.getContractAddress(SMART_CONTRACTS.MULTISIG);
  return contractAddress;
=======
>>>>>>> 797d64d6
});<|MERGE_RESOLUTION|>--- conflicted
+++ resolved
@@ -235,7 +235,6 @@
   await WhatsNewModal.waitForDisplay();
   await WhatsNewModal.tapCloseButton();
   await WhatsNewModal.waitForDisappear();
-<<<<<<< HEAD
 });
 
 Given(/^Ganache server is started$/, async () => {
@@ -256,6 +255,4 @@
   const contractRegistry = ganacheSeeder.getContractRegistry();
   const contractAddress = await contractRegistry.getContractAddress(SMART_CONTRACTS.MULTISIG);
   return contractAddress;
-=======
->>>>>>> 797d64d6
 });