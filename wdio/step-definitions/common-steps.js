--- conflicted
+++ resolved
@@ -15,12 +15,7 @@
 
 Given(/^I have imported my wallet$/, async () => {
   const validAccount = Accounts.getValidAccount();
-<<<<<<< HEAD
   await WelcomeScreen.isScreenTitleVisible();
-=======
-  // await WelcomeScreen.isScreenTitleVisible();
-  await driver.pause(22000); //TODO: Needs a smarter set timeout
->>>>>>> 8b3a8ed0
   await WelcomeScreen.clickGetStartedButton();
   await OnboardingScreen.isScreenTitleVisible();
   await OnboardingScreen.clickImportWalletButton();
