import { Given, Then, When } from '@wdio/cucumber-framework';

import Accounts from '../helpers/Accounts';
import WelcomeScreen from '../screen-objects/Onboarding/OnboardingCarousel';
import OnboardingScreen from '../screen-objects/Onboarding/OnboardingScreen';
import MetaMetricsScreen from '../screen-objects/Onboarding/MetaMetricsScreen';
import ImportFromSeedScreen from '../screen-objects/Onboarding/ImportFromSeedScreen';
import TabBarModal from '../screen-objects/Modals/TabBarModal';
import CreateNewWalletScreen from '../screen-objects/Onboarding/CreateNewWalletScreen.js';
import WalletMainScreen from '../screen-objects/WalletMainScreen';
import CommonScreen from '../screen-objects/CommonScreen';
import SkipAccountSecurityModal from '../screen-objects/Modals/SkipAccountSecurityModal.js';
import OnboardingWizardModal from '../screen-objects/Modals/OnboardingWizardModal.js';
import LoginScreen from '../screen-objects/LoginScreen';
import TermOfUseScreen from '../screen-objects/Modals/TermOfUseScreen';
import WhatsNewModal from '../screen-objects/Modals/WhatsNewModal';
import Gestures from "../helpers/Gestures";

Then(/^the Welcome screen is displayed$/, async () => {
  await WelcomeScreen.isScreenDisplayed();
});

Given(/^the app displayed the splash animation$/, async () => {
  await WelcomeScreen.isScreenDisplayed();
});

Given(/^the splash animation disappears$/, async () => {
  await WelcomeScreen.waitForSplashAnimationToNotExit();
});

Then(/^Terms of Use is displayed$/, async () => {
  await TermOfUseScreen.isDisplayed();
  await TermOfUseScreen.textIsDisplayed();
});

When(/^I agree to terms$/, async () => {
  await TermOfUseScreen.isDisplayed();
  await TermOfUseScreen.tapScrollEndButton();
  await TermOfUseScreen.tapAgreeCheckBox();
  await TermOfUseScreen.tapAcceptButton();
});

Then(/^Terms of Use is not displayed$/, async () => {
  await TermOfUseScreen.isNotDisplayed();
});

Given(/^I have imported my wallet$/, async () => {
  const validAccount = Accounts.getValidAccount();

  await WelcomeScreen.clickGetStartedButton();
  await OnboardingScreen.isScreenTitleVisible();
  await OnboardingScreen.clickImportWalletButton();
  await MetaMetricsScreen.isScreenTitleVisible();
  await MetaMetricsScreen.tapIAgreeButton();
  await TermOfUseScreen.isDisplayed();
  await TermOfUseScreen.textIsDisplayed();
  await TermOfUseScreen.tapAgreeCheckBox();
  await TermOfUseScreen.tapScrollEndButton();
  if (!(await TermOfUseScreen.isCheckBoxChecked())) {
    await TermOfUseScreen.tapAgreeCheckBox();
    await TermOfUseScreen.tapAcceptButton();
  } else {
    await TermOfUseScreen.tapAcceptButton();
  }
  await ImportFromSeedScreen.isScreenTitleVisible();
  await ImportFromSeedScreen.typeSecretRecoveryPhrase(validAccount.seedPhrase);
  await ImportFromSeedScreen.typeNewPassword(validAccount.password);
  await ImportFromSeedScreen.tapImportFromSeedTextToDismissKeyboard();
  await ImportFromSeedScreen.typeConfirmPassword(validAccount.password);
  await ImportFromSeedScreen.tapImportFromSeedTextToDismissKeyboard();
  await ImportFromSeedScreen.clickImportButton();
});

Given(/^I create a new wallet$/, async () => {
  const validAccount = Accounts.getValidAccount();

  await WelcomeScreen.waitForSplashAnimationToDisplay();
  await WelcomeScreen.waitForScreenToDisplay();
  await WelcomeScreen.clickGetStartedButton();
  await OnboardingScreen.isScreenTitleVisible();
  await OnboardingScreen.tapCreateNewWalletButton();
  await MetaMetricsScreen.isScreenTitleVisible();
  await MetaMetricsScreen.tapNoThanksButton();
  await TermOfUseScreen.isDisplayed();
  await TermOfUseScreen.tapAgreeCheckBox();
  await TermOfUseScreen.tapScrollEndButton();
  await driver.pause();
  await TermOfUseScreen.tapAcceptButton();
  await CreateNewWalletScreen.isNewAccountScreenFieldsVisible();
  await CreateNewWalletScreen.inputPasswordInFirstField(validAccount.password);
  await CreateNewWalletScreen.inputConfirmPasswordField(validAccount.password); // Had to seperate steps due to onboarding video on physical device
});

Given(
  /^I tap the remind me later button on the Protect Your Wallet Modal$/,
  async () => {
    const timeOut = 3000;
    await driver.pause(timeOut);
    await WalletMainScreen.backupAlertModalIsVisible();
    await WalletMainScreen.tapRemindMeLaterOnNotification();
    await SkipAccountSecurityModal.proceedWithoutWalletSecure();
    if (await WalletMainScreen.backupAlertModalIsVisible()) {
      // on some devices clicking testID is not viable, so we use xpath if modal still visible
      await CommonScreen.tapOnText('Remind me later');
      await SkipAccountSecurityModal.proceedWithoutWalletSecure();
    }
  },
);

Given(/^I import wallet using seed phrase "([^"]*)?"/, async (phrase) => {
  const validAccount = Accounts.getValidAccount();
  await ImportFromSeedScreen.typeSecretRecoveryPhrase(phrase);
  await ImportFromSeedScreen.typeNewPassword(validAccount.password);
  await ImportFromSeedScreen.typeConfirmPassword(validAccount.password);
  await ImportFromSeedScreen.clickImportButton();
});

Given(/^I tap No thanks on the onboarding welcome tutorial/, async () => {
  await OnboardingWizardModal.isVisible();
  const setTimeout = 1500;
  await driver.pause(setTimeout);
  await OnboardingWizardModal.tapNoThanksButton();
});

Then(/^"([^"]*)?" is visible/, async (text) => {
  const timeout = 2500;
  await driver.pause(timeout);
  await CommonScreen.isTextDisplayed(text);
});

Then(/^"([^"]*)?" is displayed on (.*) (.*) view/, async (text) => {
  const timeout = 1000;
  await driver.pause(timeout);
  await CommonScreen.isTextDisplayed(text);
});

Then(/^"([^"]*)?" is displayed/, async (text) => {
  const timeout = 1000;
  await driver.pause(timeout);
  await CommonScreen.isTextDisplayed(text);
});

Then(/^version "([^"]*)?" is displayed for app upgrade step/, async (text) => {
  const appUpgradeText = process.env[text];
  const timeout = 1000;
  await driver.pause(timeout);
  await CommonScreen.isTextDisplayed(appUpgradeText);
});

Then(/^"([^"]*)?" is not displayed/, async (text) => {
  const timeout = 1000;
  await driver.pause(timeout);
  await CommonScreen.isTextElementNotDisplayed(text);
});

Then(/^Sending token takes me to main wallet view/, async () => {
  const timeout = 1000;
  await driver.pause(timeout);
  await WalletMainScreen.isMainWalletViewVisible();
});

Then(/^I tap on button with text "([^"]*)?"/, async (text) => {
  const timeout = 1000;
  await driver.pause(timeout);
  await CommonScreen.tapOnText(text);
});

Then(
  /^I see "([^"]*)?" visible in the top navigation bar/,
  async (networkName) => {
    const timeout = 1000;
    await driver.pause(timeout);
    await WalletMainScreen.isNetworkNameCorrect(networkName);
  },
);

When(/^I log into my wallet$/, async () => {
  await LoginScreen.tapUnlockButton();
<<<<<<< HEAD
=======
  await driver.pause(10000);
  await WalletMainScreen.isMainWalletViewVisible();
>>>>>>> 66821fd9
});

When(/^I kill the app$/, async () => {
  const platform = await driver.getPlatform();
  if (platform === 'iOS') {
    await driver.terminateApp('io.metamask.MetaMask-QA');
  }

  if (platform === 'Android') {
    await driver.closeApp();
  }
});

When(/^I relaunch the app$/, async () => {
  const platform = await driver.getPlatform();
  if (platform === 'iOS') {
    await driver.activateApp('io.metamask.MetaMask-QA');
  }

  if (platform === 'Android') {
    await driver.startActivity('io.metamask.qa', 'io.metamask.MainActivity');
  }
});

When(/^I fill my password in the Login screen$/, async () => {
  const validAccount = Accounts.getValidAccount();

  await LoginScreen.waitForScreenToDisplay();
  await LoginScreen.typePassword(validAccount.password);
  await LoginScreen.tapTitle();
});
When(/^I unlock wallet with (.*)$/, async (password) => {
  await LoginScreen.waitForScreenToDisplay();
  await LoginScreen.typePassword(password);
  await LoginScreen.tapTitle();
  await LoginScreen.tapUnlockButton();
  await WalletMainScreen.isMainWalletViewVisible();
});

Then(
  /^I tap (.*) "([^"]*)?" on (.*) (.*) view/,
  async (elementType, button) => {
    await CommonScreen.checkNoNotification(); // Notification appears a little late and inteferes with clicking function
    await CommonScreen.tapOnText(button);
  },
);

Then(/^I tap (.*) containing text "([^"]*)?"/, async (elementType, button) => {
  await CommonScreen.tapTextContains(button);
});

Then(
  /^I tap button "([^"]*)?" to navigate to (.*) view/,
  async (button) => {
    await CommonScreen.tapOnText(button);
    await CommonScreen.tapOnText(button);
  },
);

Then(
  /^(.*) "([^"]*)?" is displayed on (.*) (.*) view/,
  async (elementType, text) => {
    await CommonScreen.isTextDisplayed(text);
  },
);

Then(
  /^(.*) "([^"]*)?" is not displayed on (.*) (.*) view/,
  async (elementType, textElement) => {
    await CommonScreen.isTextElementNotDisplayed(textElement);
  },
);

Then(/^I am on the main wallet view/, async () => {
  await WalletMainScreen.isMainWalletViewVisible();
});

When(/^the toast is displayed$/, async () => {
  await CommonScreen.waitForToastToDisplay();
  await CommonScreen.waitForToastToDisappear();
});

Given(/^I close the Whats New modal$/, async () => {
  await WhatsNewModal.waitForDisplay();
  await WhatsNewModal.tapCloseButton();
  await WhatsNewModal.waitForDisappear();
});

When(/^I tap on the Settings tab option$/, async () => {
  await TabBarModal.tapSettingButton();
});

When(/^I tap on the Activity tab option$/, async () => {
  await TabBarModal.tapActivityButton();
});

When(/^I install upgrade the app$/, async () => {
  await driver.installApp(process.env.BROWSERSTACK_APP_URL)
});

When(/^I scroll up$/, async () => {
  await Gestures.swipeUp(0.5);
});

Then(/^removed test app$/, async () => {
  const platform = await driver.getPlatform();
  // TODO: Use environment variables for bundle IDs
  if (platform === 'iOS') {
    await driver.removeApp('io.metamask.MetaMask-QA');
  }

  if (platform === 'Android') {
    await driver.removeApp('io.metamask.qa');
  }
});

Given(/^the splash animation completes$/, async () => {
  await WelcomeScreen.waitForSplashAnimationToComplete();
<<<<<<< HEAD
});

Then(/^I am on the "([^"]*)" account$/, async (accountName) => {
  await CommonScreen.isTextDisplayed(accountName)
});

When(/^I tap on the Identicon$/, async () => {
  await WalletMainScreen.tapIdenticon();
});

Then(/^tokens (.*) in account should be displayed$/, async (token) => {
  await CommonScreen.isTextDisplayed(token)
=======
>>>>>>> 66821fd9
});<|MERGE_RESOLUTION|>--- conflicted
+++ resolved
@@ -176,11 +176,8 @@
 
 When(/^I log into my wallet$/, async () => {
   await LoginScreen.tapUnlockButton();
-<<<<<<< HEAD
-=======
   await driver.pause(10000);
   await WalletMainScreen.isMainWalletViewVisible();
->>>>>>> 66821fd9
 });
 
 When(/^I kill the app$/, async () => {
@@ -299,7 +296,6 @@
 
 Given(/^the splash animation completes$/, async () => {
   await WelcomeScreen.waitForSplashAnimationToComplete();
-<<<<<<< HEAD
 });
 
 Then(/^I am on the "([^"]*)" account$/, async (accountName) => {
@@ -312,6 +308,4 @@
 
 Then(/^tokens (.*) in account should be displayed$/, async (token) => {
   await CommonScreen.isTextDisplayed(token)
-=======
->>>>>>> 66821fd9
 });