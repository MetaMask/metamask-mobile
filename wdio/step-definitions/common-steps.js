/* global driver */
import { Given, Then, When } from '@wdio/cucumber-framework';
import Accounts from '../helpers/Accounts';
import WelcomeScreen from '../screen-objects/Onboarding/OnboardingCarousel';
import OnboardingScreen from '../screen-objects/Onboarding/OnboardingScreen';
import MetaMetricsScreen from '../screen-objects/Onboarding/MetaMetricsScreen';
import ImportFromSeedScreen from '../screen-objects/Onboarding/ImportFromSeedScreen';

import CreateNewWalletScreen from '../screen-objects/Onboarding/CreateNewWalletScreen.js';
import WalletMainScreen from '../screen-objects/WalletMainScreen';
import CommonScreen from '../screen-objects/CommonScreen';

import SkipAccountSecurityModal from '../screen-objects/Modals/SkipAccountSecurityModal.js';
import OnboardingWizardModal from '../screen-objects/Modals/OnboardingWizardModal.js';
import LoginScreen from '../screen-objects/LoginScreen';
import TermOfUseScreen from '../screen-objects/Modals/TermOfUseScreen';

Then(/^the Welcome Screen is displayed$/, async () => {
  await WelcomeScreen.waitForScreenToDisplay();
});

Given(/^the app displayed the splash animation$/, async () => {
  await WelcomeScreen.waitForSplashAnimationToDisplay();
});

Given(/^the splash animation disappears$/, async () => {
  await WelcomeScreen.waitForSplashAnimationToNotExit();
});

Then(/^Terms of Use is displayed$/, async () => {
  await TermOfUseScreen.isDisplayed();
});

When(/^I agree to terms$/, async () => {
  await TermOfUseScreen.isDisplayed();
  await TermOfUseScreen.tapScrollEndButton();
  await TermOfUseScreen.tapAgreeCheckBox();
  await TermOfUseScreen.tapAcceptButton();
});

Then(/^Terms of Use is not displayed$/, async () => {
  await TermOfUseScreen.isNotDisplayed();
});

Given(/^I have imported my wallet$/, async () => {
  const validAccount = Accounts.getValidAccount();

<<<<<<< HEAD
  await WelcomeScreen.waitForScreenToDisplay();
=======
>>>>>>> df2a70bf
  await WelcomeScreen.clickGetStartedButton();
  await OnboardingScreen.isScreenTitleVisible();
  await OnboardingScreen.clickImportWalletButton();
  await MetaMetricsScreen.isScreenTitleVisible();
  await MetaMetricsScreen.tapIAgreeButton();
  await TermOfUseScreen.isDisplayed();
  await TermOfUseScreen.tapAgreeCheckBox();
  await TermOfUseScreen.tapScrollEndButton();
  await driver.pause();
  await TermOfUseScreen.tapAcceptButton();
  await ImportFromSeedScreen.isScreenTitleVisible();
  await ImportFromSeedScreen.typeSecretRecoveryPhrase(validAccount.seedPhrase);
  await ImportFromSeedScreen.typeNewPassword(validAccount.password);
  await ImportFromSeedScreen.tapImportFromSeedTextToDismissKeyboard();
  await ImportFromSeedScreen.typeConfirmPassword(validAccount.password);
  await ImportFromSeedScreen.tapImportFromSeedTextToDismissKeyboard();
  await ImportFromSeedScreen.clickImportButton();
});

Given(/^I create a new wallet$/, async () => {
  const validAccount = Accounts.getValidAccount();

  await WelcomeScreen.waitForSplashAnimationToDisplay();
  await WelcomeScreen.waitForScreenToDisplay();
  await WelcomeScreen.clickGetStartedButton();
  await OnboardingScreen.isScreenTitleVisible();
  await OnboardingScreen.tapCreateNewWalletButton();
  await MetaMetricsScreen.isScreenTitleVisible();
  await MetaMetricsScreen.tapNoThanksButton();
  await TermOfUseScreen.isDisplayed();
  await TermOfUseScreen.tapAgreeCheckBox();
  await TermOfUseScreen.tapScrollEndButton();
  await driver.pause();
  await TermOfUseScreen.tapAcceptButton();
  await CreateNewWalletScreen.isNewAccountScreenFieldsVisible();
  await CreateNewWalletScreen.inputPasswordInFirstField(validAccount.password);
  await CreateNewWalletScreen.inputConfirmPasswordField(validAccount.password); // Had to seperate steps due to onboarding video on physical device
});

Given(
  /^I tap the remind me later button on the Protect Your Wallet Modal$/,
  async () => {
    const timeOut = 3000;
    await driver.pause(timeOut);
    await WalletMainScreen.backupAlertModalIsVisible();
    await WalletMainScreen.tapRemindMeLaterOnNotification();
    await SkipAccountSecurityModal.proceedWithoutWalletSecure();
    if (await WalletMainScreen.backupAlertModalIsVisible()) {
      // on some devices clicking testID is not viable, so we use xpath if modal still visible
      await CommonScreen.tapOnText('Remind me later');
      await SkipAccountSecurityModal.proceedWithoutWalletSecure();
    }
  },
);

Given(/^I import wallet using seed phrase "([^"]*)?"/, async (phrase) => {
  const validAccount = Accounts.getValidAccount();
  await ImportFromSeedScreen.typeSecretRecoveryPhrase(phrase);
  await ImportFromSeedScreen.typeNewPassword(validAccount.password);
  await ImportFromSeedScreen.typeConfirmPassword(validAccount.password);
  await ImportFromSeedScreen.clickImportButton();
});

Given(/^I tap No thanks on the onboarding welcome tutorial/, async () => {
  await OnboardingWizardModal.isVisible();
  const setTimeout = 1500;
  await driver.pause(setTimeout);
  await OnboardingWizardModal.tapNoThanksButton();
});

Then(/^"([^"]*)?" is visible/, async (text) => {
  const timeout = 1000;
  await driver.pause(timeout);
  await CommonScreen.isTextDisplayed(text);
});

Then(/^"([^"]*)?" is displayed on (.*) (.*) view/, async (text) => {
  const timeout = 1000;
  await driver.pause(timeout);
  await CommonScreen.isTextDisplayed(text);
});

Then(/^"([^"]*)?" is not displayed/, async (text) => {
  const timeout = 1000;
  await driver.pause(timeout);
  await CommonScreen.isTextElementNotDisplayed(text);
});

Then(/^Sending token takes me to main wallet view/, async () => {
  const timeout = 1000;
  await driver.pause(timeout);
  await WalletMainScreen.isMainWalletViewVisible();
});

Then(/^I tap on button with text "([^"]*)?"/, async (text) => {
  const timeout = 1000;
  await driver.pause(timeout);
  await CommonScreen.tapOnText(text);
});

Then(
  /^I see "([^"]*)?" visible in the top navigation bar/,
  async (networkName) => {
    const timeout = 1000;
    await driver.pause(timeout);
    await WalletMainScreen.isNetworkNameCorrect(networkName);
  },
);

When(/^I log into my wallet$/, async () => {
  await LoginScreen.tapUnlockButton();
  await WalletMainScreen.isMainWalletViewVisible();
});

When(/^I kill the app$/, async () => {
  await driver.closeApp();
});

When(/^I relaunch the app$/, async () => {
  await driver.startActivity('io.metamask.qa', 'io.metamask.MainActivity');
});

When(/^I fill my password in the Login screen$/, async () => {
  const validAccount = Accounts.getValidAccount();

  await LoginScreen.waitForScreenToDisplay();
  await LoginScreen.typePassword(validAccount.password);
  await LoginScreen.tapTitle();
});
When(/^I unlock wallet with (.*)$/, async (password) => {
  await LoginScreen.waitForScreenToDisplay();
  await LoginScreen.typePassword(password);
  await LoginScreen.tapTitle();
  await LoginScreen.tapUnlockButton();
  await WalletMainScreen.isMainWalletViewVisible();
});

Then(
  /^I tap (.*) "([^"]*)?" on (.*) (.*) view/,
  async (elementType, button, screen, type) => {
    await CommonScreen.tapOnText(button);
  },
);

Then(/^I tap (.*) containing text "([^"]*)?"/, async (elementType, button) => {
  await CommonScreen.tapTextContains(button);
});

Then(
  /^I tap button "([^"]*)?" to navigate to (.*) view/,
  async (button, screen) => {
    await CommonScreen.tapOnText(button);
    await CommonScreen.tapOnText(button);
  },
);

Then(
  /^(.*) "([^"]*)?" is displayed on (.*) (.*) view/,
  async (elementType, text, type, screen) => {
    await CommonScreen.isTextDisplayed(text);
  },
);

Then(
  /^(.*) "([^"]*)?" is not displayed on (.*) (.*) view/,
  async (elementType, textElement, type, screen) => {
    await CommonScreen.isTextElementNotDisplayed(textElement);
  },
);

Then(/^I am on the main wallet view/, async () => {
  await WalletMainScreen.isMainWalletViewVisible();
});

When(/^the toast is displayed$/, async () => {
  await CommonScreen.waitForToastToDisplay();
  await CommonScreen.waitForToastToDisappear();
});<|MERGE_RESOLUTION|>--- conflicted
+++ resolved
@@ -45,10 +45,6 @@
 Given(/^I have imported my wallet$/, async () => {
   const validAccount = Accounts.getValidAccount();
 
-<<<<<<< HEAD
-  await WelcomeScreen.waitForScreenToDisplay();
-=======
->>>>>>> df2a70bf
   await WelcomeScreen.clickGetStartedButton();
   await OnboardingScreen.isScreenTitleVisible();
   await OnboardingScreen.clickImportWalletButton();
