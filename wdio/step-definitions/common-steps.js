--- conflicted
+++ resolved
@@ -127,7 +127,14 @@
   await LoginScreen.tapUnlockButton();
   await WalletMainScreen.isMainWalletViewVisible();
 });
-<<<<<<< HEAD
+
+When(/^I unlock wallet with (.*)$/, async (password) => {
+  await WelcomeScreen.waitForSplashAnimationToDisplay();
+  await WelcomeScreen.waitForSplashAnimationToNotExit();
+  await LoginScreen.typePassword(password);
+  await LoginScreen.tapTitle();
+  await LoginScreen.tapUnlockButton();
+});
 
 Then(
   /^I tap (.*) "([^"]*)?" on (.*) (.*) view/,
@@ -159,13 +166,5 @@
 );
 
 Then(/^I am on the main wallet view/, async () => {
-=======
-When(/^I unlock wallet with (.*)$/, async (password) => {
-  await WelcomeScreen.waitForSplashAnimationToDisplay();
-  await WelcomeScreen.waitForSplashAnimationToNotExit();
-  await LoginScreen.typePassword(password);
-  await LoginScreen.tapTitle();
-  await LoginScreen.tapUnlockButton();
->>>>>>> 85b8f460
   await WalletMainScreen.isMainWalletViewVisible();
 });