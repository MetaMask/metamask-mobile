<<<<<<< HEAD
@androidApp @ChainScenarios @regression
=======
@androidApp
@ChainScenarios
>>>>>>> 74ed06d5
Feature: Adding addresses to contacts via address book modal and the contacts screen
  A user should see the correct warning when trying to send funds to a contract address
  A user can saved an ENS name to your address book
  

  The contacts you saved on network A does not carry over to network B

  Scenario: Import account and navigate to Send
    Given I import wallet using seed phrase "fold media south add since false relax immense pause cloth just raven"
    And I tap No Thanks on the Enable security check screen
    And I tap No thanks on the onboarding welcome tutorial
    And On the Main Wallet view I tap "Send"

  Scenario Outline: Validate invalid and valid wallet address <Case>
    When I enter address "<contractAddress>" in the sender's input box
    Then I should see a warning message "<Warning>"

    Examples:
      | Case            | contractAddress                            | Warning                                                                                           |
      | Invalid address | 0xB8B4EE5B1b693971eB60bDa15211570df2dB221L | Recipient address is invalid.                                                                     |
      | Valid address   | 0xdac17f958d2ee523a2206206994597c13d831ec7 | This address is a token contract address. If you send tokens to this address, you will lose them. |

  Scenario: Confirm contract address warning
    When I tap on button with text "I understand the risks, continue"
    Then I proceed to the amount view
    And I tap on button with text "Cancel"

  Scenario: A user adds an address to their contacts from the send flow and confirms it is visible on the contacts view
    When On the Main Wallet view I tap "Send"

    When I enter address "<Address>" in the sender's input box
    And I tap on button with text "Add this address to your address book"
    Then On the Address book modal Cancel button is enabled

    When I enter in a contact name "<ContactName>"
    Then the Save button becomes enabled

    When I tap the Save button
    And the contact name "<ContactName>" appears in the senders input box above the contact address
    And I navigate to the main wallet screen
    And I tap burger icon
    And I tap on "Settings" in the menu
    And In settings I tap on "Contacts"
    Then the saved contact "<ContactName>" should appear

    Examples:
      | Address                                    | ContactName |
      | 0x1FDb169Ef12954F20A15852980e1F0C122BfC1D6 | TestAlias   |

  Scenario: A user has a saved address then deletes it
    When I tap on contact name "<ContactName>"
    And I tap on Edit button to edit Saved contact details
    And I tap on button with text "Delete"
    And I tap on button with text "Delete"
    Then the deleted contact "<ContactName>" should not appear

    Examples:
      | ContactName |
      | TestAlias   |

  Scenario: A user can add a contact on the contacts view and edit the saved contact
    Given I am on the contacts view
    And I tap on the "Add contact" button
    And I input "<ContactName>" into the contact name field
    And I input "<AddressName>" in the Address field
    And I tap button "Add contact" which is now enabled
    Then the saved contact "<ContactName>" should appear

    When I tap on contact name "<ContactName>"
    And I tap on Edit button to edit Saved contact details
    Then I can edit the contact name to "<EditContactName>"

    When I tap the Edit Contact button which is enabled to confirm the change
    Then the saved contact "<EditContactName>" should appear

    When I go back to the main wallet screen
    And On the Main Wallet view I tap "Send"
    Then I should see the edited name "<EditContactName>" contact under Recents on the send screen
    And the deleted contact "<DeletedContactName>" should not appear

    Examples:
      | ContactName | AddressName | EditContactName | DeletedContactName |
      | Birdis      | mike.eth    | James           | TestAlias          |

  Scenario: A user saves an address on mainnet and should not see that saved address on Goreli
    Given I navigate to the main wallet view from Send screen
    And I tap on the navbar network title button
    And I tap on button with text "Goerli Test Network"
    And I tap on button with text "Got it"
    Then I should see the added network name "Goerli Test Network" in the top navigation bar
    And I tap burger icon
    And I tap on "Settings" in the menu
    And In settings I tap on "Contacts"
    Then I should not see "<ContactName>" appear in the contact list

    Examples:
      | ContactName |
      | Birdis      |<|MERGE_RESOLUTION|>--- conflicted
+++ resolved
@@ -1,9 +1,7 @@
-<<<<<<< HEAD
-@androidApp @ChainScenarios @regression
-=======
-@androidApp
-@ChainScenarios
->>>>>>> 74ed06d5
+@androidApp 
+@ChainScenarios 
+@regression
+
 Feature: Adding addresses to contacts via address book modal and the contacts screen
   A user should see the correct warning when trying to send funds to a contract address
   A user can saved an ENS name to your address book
