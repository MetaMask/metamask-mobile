--- conflicted
+++ resolved
@@ -1,14 +1,10 @@
-<<<<<<< HEAD
 @androidApp @ChainScenarios @regression
-Feature: Address
-  You can saved an ENS name to your address book
-=======
-@androidApp @ChainScenarios
 Feature: Adding addresses to contacts via address book modal and the contacts screen
 
   A user should see the correct warning when trying to send funds to a contract address
   A user can saved an ENS name to your address book
->>>>>>> 4ab32062
+  
+
   The contacts you saved on network A does not carry over to network B
 
   Scenario: Import account and navigate to Send
