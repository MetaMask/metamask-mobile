--- conflicted
+++ resolved
@@ -1,76 +1,68 @@
 import Gestures from '../helpers/Gestures';
 import Selectors from '../helpers/Selectors';
-import {
+import { 
   SEND_ADDRESS_INPUT_FIELD,
   SEND_WARNING_MESSAGE,
   UNDERSTAND_WARNING_CONTINUE,
   AMOUNT_SCREEN,
   ADD_ADDRESS_BUTTON,
-  SEND_CANCEL_BUTTON,
+  SEND_CANCEL_BUTTON
 } from '../testIDs/Screens/SendScreen.testIds';
 
 class SendScreen {
-  get sendAddressInputField() {
-    return Selectors.getElementByPlatform(SEND_ADDRESS_INPUT_FIELD);
-  }
 
-  get sendWarningMessage() {
-    return Selectors.getElementByPlatform(SEND_WARNING_MESSAGE);
-  }
+    get sendAddressInputField (){
+       return Selectors.getElementByPlatform(SEND_ADDRESS_INPUT_FIELD);
+    }
 
-  get sendCancelButton() {
-    return Selectors.getElementByPlatform(SEND_CANCEL_BUTTON);
-  }
+    get sendWarningMessage (){
+        return Selectors.getElementByPlatform(SEND_WARNING_MESSAGE);
+     }
 
-  get understandWarningcontinue() {
-    return Selectors.getElementByPlatform(UNDERSTAND_WARNING_CONTINUE);
-  }
+     get sendCancelButton (){
+        return Selectors.getElementByPlatform(SEND_CANCEL_BUTTON);
+     }
 
-  get amountScreen() {
-    return Selectors.getElementByPlatform(AMOUNT_SCREEN);
-  }
+     get understandWarningcontinue (){
+        return Selectors.getElementByPlatform(UNDERSTAND_WARNING_CONTINUE);
+     }
 
-  get addAddressButton() {
-    return Selectors.getElementByPlatform(ADD_ADDRESS_BUTTON);
-  }
+     get amountScreen (){
+        return Selectors.getElementByPlatform(AMOUNT_SCREEN);
+     }
 
-  async typeAddressInSendAddressField(address) {
-    await Gestures.typeText(this.sendAddressInputField, address);
-  }
+     get addAddressButton(){
+        return Selectors.getElementByPlatform(ADD_ADDRESS_BUTTON);
+     }
 
-  async isSendWarningMessageVisible(message) {
-    expect(await Selectors.getXpathElementByText(message)).toBeDisplayed();
-  }
+    async typeAddressInSendAddressField(address){
+        await Gestures.typeText(this.sendAddressInputField, address);
+    }
 
-  async isTextVisible(message) {
-    expect(await Selectors.getXpathElementByText(message)).toBeDisplayed();
-  }
+    async isSendWarningMessageVisible(message){
+        expect(await (Selectors.getXpathElementByText(message))).toBeDisplayed();
+    }
 
-  async isContinueTextVisible() {
-    await expect(this.understandWarningcontinue).toBeDisplayed();
-  }
+    async isTextVisible(message){
+        expect(await (Selectors.getXpathElementByText(message))).toBeDisplayed();
+    }
 
-  async tapAddAddressButton() {
-    await Gestures.tapTextByXpath(this.addAddressButton);
-  }
+     async isContinueTextVisible(){
+        await expect(this.understandWarningcontinue).toBeDisplayed();
+    }
 
-  async tapCancelButton() {
-    await Gestures.tap(this.sendCancelButton);
-  }
+    async tapAddAddressButton(){
+        await Gestures.tapTextByXpath(this.addAddressButton);
+     }
 
-  async tapOnText(text) {
-    await Gestures.tapTextByXpath(text);
-  }
+     async tapCancelButton(){
+        await Gestures.tap(this.sendCancelButton);
+     }
 
-  async isAmountScreenDisplayed() {
-    await expect(this.amountScreen).toBeDisplayed();
-  }
+    async tapOnText(text){
+       await Gestures.tapTextByXpath(text);
+    }
 
-<<<<<<< HEAD
-  async isChangedContactNameVisible(contactName) {
-    expect(await Selectors.getXpathElementByText(contactName)).toBeDisplayed();
-  }
-=======
     async isAmountScreenDisplayed(){
         await expect(this.amountScreen).toBeDisplayed();
     }
@@ -85,6 +77,5 @@
     async isDeletedContactNameNotVisible(contact) {
       expect(await Selectors.getXpathElementByText(contact)).not.toBeDisplayed();
    }
->>>>>>> 764a0089
 }
 export default new SendScreen();