@androidApp
@confirmations
@regression

Feature: Sending ETH to an EOA
  A user should be able to send ETH to another EOA address.

  Scenario: Import wallet
    Given the app displayed the splash animation
    And I have imported my wallet
    And I tap No Thanks on the Enable security check screen
    And I tap No thanks on the onboarding welcome tutorial
                                                      
  Scenario Outline: Sending ETH to an EOA from inside MetaMask wallet
    Given Ganache server is started
    And I close the Whats New modal
<<<<<<< HEAD
    When I tap on the Settings tab option
    And In settings I tap on "Networks"
    And I tap on the Add Network button
    Then "POPULAR" tab is displayed on networks screen
    And "CUSTOM NETWORKS" tab is displayed on networks screen

    When I tap on the "CUSTOM NETWORKS" tab

    When I type "<Network>" into Network name field
    And I type "<rpcUrl>" into the RPC url field
    And I type "<ChainID>" into the Chain ID field
    And I type "<Symbol>" into the Network symbol field

    When I tap on the Add button
    And "<Network>" should be displayed in network educational modal
    Then I should see the added network name "<Network>" in the top navigation bar

    Examples:
      | Network        | rpcUrl                 | ChainID | Symbol |
      | Localhost 8545 | http://localhost:8545  | 1337    | ETH    |

  Scenario Outline: Sending ETH to an EOA from inside MetaMask wallet
=======
    And Ganache network is selected
>>>>>>> dc84f73a
    When On the Main Wallet view I tap "ETHER"
    And On the Main Wallet view I tap "Send"
    And I enter address "<Address>" in the sender's input box
    When I tap button "Next" on Send To view
    Then I proceed to the amount view
    When I type amount "<Amount>" into amount input field
    And I tap button "Next" on the Amount view
    Then I should be taken to the transaction confirmation view
    And the token amount <Amount> to be sent is visible
    When I tap button "Send" on Confirm Amount view
    Then I am taken to the token overview screen
    And the transaction is submitted with Transaction Complete! toast appearing
    Then Ganache server is stopped
    Examples:
      | Address                                    | Amount |
      | 0x1FDb169Ef12954F20A15852980e1F0C122BfC1D6 | 1      |<|MERGE_RESOLUTION|>--- conflicted
+++ resolved
@@ -14,32 +14,7 @@
   Scenario Outline: Sending ETH to an EOA from inside MetaMask wallet
     Given Ganache server is started
     And I close the Whats New modal
-<<<<<<< HEAD
-    When I tap on the Settings tab option
-    And In settings I tap on "Networks"
-    And I tap on the Add Network button
-    Then "POPULAR" tab is displayed on networks screen
-    And "CUSTOM NETWORKS" tab is displayed on networks screen
-
-    When I tap on the "CUSTOM NETWORKS" tab
-
-    When I type "<Network>" into Network name field
-    And I type "<rpcUrl>" into the RPC url field
-    And I type "<ChainID>" into the Chain ID field
-    And I type "<Symbol>" into the Network symbol field
-
-    When I tap on the Add button
-    And "<Network>" should be displayed in network educational modal
-    Then I should see the added network name "<Network>" in the top navigation bar
-
-    Examples:
-      | Network        | rpcUrl                 | ChainID | Symbol |
-      | Localhost 8545 | http://localhost:8545  | 1337    | ETH    |
-
-  Scenario Outline: Sending ETH to an EOA from inside MetaMask wallet
-=======
     And Ganache network is selected
->>>>>>> dc84f73a
     When On the Main Wallet view I tap "ETHER"
     And On the Main Wallet view I tap "Send"
     And I enter address "<Address>" in the sender's input box
