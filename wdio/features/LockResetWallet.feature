--- conflicted
+++ resolved
@@ -1,10 +1,7 @@
-<<<<<<< HEAD
-@iosApp @androidApp @ChainScenarios @regression
-=======
 @iosApp
 @androidApp
 @ChainScenarios
->>>>>>> 74ed06d5
+@regression
 Feature: Lock and Reset Wallet
 
   Scenario: Import wallet
