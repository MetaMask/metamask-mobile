--- conflicted
+++ resolved
@@ -36,16 +36,9 @@
     Then I should be taken to the transaction confirmation view
     And the token <TOKEN_SYMBOL> being sent is visible
     And the token amount <AMOUNT> to be sent is visible
-<<<<<<< HEAD
-    When I tap button Send on Confirm Amount view
-    And Sending token takes me to main wallet view
-=======
     When I tap button "Send" on Confirm Amount view
     # Then the transaction is submitted with Transaction Complete! toast appearing
     And I am taken to the token overview screen
-
-
->>>>>>> 6541a904
     Examples:
       | TOKEN_NAME      | TOKEN_SYMBOL | AMOUNT | Address                                    |
       | ChainLink Token | LINK         | 0.002  | 0x2990079bcdEe240329a520d2444386FC119da21a |
@@ -62,14 +55,8 @@
     And the token <TOKEN> being sent is visible
     And the token amount <AMOUNT> to be sent is visible
     When I tap button "Send" on Confirm Amount view
-<<<<<<< HEAD
-    Then the transaction is submitted with Transaction Complete! toast appearing
-    And I am taken to the token overview screen
-=======
     # Then the transaction is submitted with Transaction Complete! toast appearing
     And Sending token takes me to main wallet view
-
->>>>>>> 6541a904
     Examples:
       | TOKEN      | AMOUNT | Address                                    |
       | SepoliaETH | 0.002  | 0x2990079bcdEe240329a520d2444386FC119da21a |
