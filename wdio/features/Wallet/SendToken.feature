--- conflicted
+++ resolved
@@ -21,31 +21,8 @@
     When I tap on the Import button
     Then I should see "Imported Token" toast message
     Examples:
-<<<<<<< HEAD
-      | NETWORK   | TOKENADDRESS                               |
-      | AVAX Fuji | 0x5425890298aed601595a70AB815c96711a31Bc65 |
-
-  Scenario Outline: A user can send native tokens to an Address via the wallet view send button
-    Given I see "<NETWORK>" visible in the top navigation bar
-    And On the Main Wallet view I tap on the Send Action
-    And I enter address "<Address>" in the sender's input box
-    When I tap button "Next" on Send To view
-    Then I proceed to the amount view
-    When I type amount "<AMOUNT>" into amount input field
-    And I tap button "Next" on the Amount view
-    Then I should be taken to the transaction confirmation view
-    And the token <TOKEN> being sent is visible
-    And the token amount <AMOUNT> to be sent is visible
-    When I tap button Send on Confirm Amount view
-    And Sending token takes me to main wallet view
-
-    Examples:
-      | NETWORK   | TOKEN | AMOUNT | Address                                    |
-      | AVAX Fuji | AVAX  | 0.005  | 0x2990079bcdEe240329a520d2444386FC119da21a |
-=======
       | NETWORK              | TOKEN_ADDRESS                              |
       | Sepolia Test Network | 0x779877A7B0D9E8603169DdbD7836e478b4624789 |
->>>>>>> 82ebe72e
 
   Scenario Outline: A user can send ERC-20 tokens to an Address via token overview screen
     Given I am on the wallet view
@@ -59,17 +36,12 @@
     Then I should be taken to the transaction confirmation view
     And the token <TOKEN_SYMBOL> being sent is visible
     And the token amount <AMOUNT> to be sent is visible
-<<<<<<< HEAD
-    When I tap button Send on Confirm Amount view
-    Then I am taken to the token overview screen
-=======
     When I tap button "Send" on Confirm Amount view
     # Then the transaction is submitted with Transaction Complete! toast appearing
     And I am taken to the token overview screen
     Examples:
       | TOKEN_NAME      | TOKEN_SYMBOL | AMOUNT | Address                                    |
       | ChainLink Token | LINK         | 0.002  | 0x2990079bcdEe240329a520d2444386FC119da21a |
->>>>>>> 82ebe72e
 
   Scenario Outline: A user can send native tokens to an Address via the wallet view send button
     When I tap back from the Token overview page
