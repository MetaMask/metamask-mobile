--- conflicted
+++ resolved
@@ -1,8 +1,4 @@
 @androidApp
-<<<<<<< HEAD
-@smoke
-=======
->>>>>>> 7822531c
 @wallet
 Feature: Import Custom Token
 
