@androidApp
@regression
<<<<<<< HEAD
Feature: Create New Wallet
=======
Feature: New wallet flow
>>>>>>> 6541a904

  Scenario: Onboarding New walllet
    User opens the app for first time and creates a new wallet.
    Given the Welcome Screen is displayed
    When I tap "Get started"
    Then Wallet setup screen is displayed
    When On Wallet Setup Screen I tap "Create a new wallet"
    And On Wallet Setup Screen I tap "Agree"
    And Terms of Use is displayed
    And I agree to terms
    And Terms of Use is not displayed
    Then I am presented with a new Account screen with password fields
    And I input a new password "1234554321"
    And I confirm the new password "1234554321"
    And secure wallet page is presented
    Then I select remind me later on secure wallet screen
    And Select "Skip" on remind secure modal
    Then I should proceed to the new wallet<|MERGE_RESOLUTION|>--- conflicted
+++ resolved
@@ -1,10 +1,6 @@
 @androidApp
 @regression
-<<<<<<< HEAD
 Feature: Create New Wallet
-=======
-Feature: New wallet flow
->>>>>>> 6541a904
 
   Scenario: Onboarding New walllet
     User opens the app for first time and creates a new wallet.
