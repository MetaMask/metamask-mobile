--- conflicted
+++ resolved
@@ -215,17 +215,10 @@
     const endPercentage = 0;
     const anchorPercentage = 50;
 
-<<<<<<< HEAD
-    const {width, height} = await driver.getWindowSize();
-    const anchor = height * anchorPercentage / 100;
-    const startPoint = width * startPercentage / 100;
-    const endPoint = width * endPercentage / 100;
-=======
     const { width, height } = await driver.getWindowSize();
     const anchor = (height * anchorPercentage) / 100;
     const startPoint = (width * startPercentage) / 100;
     const endPoint = (width * endPercentage) / 100;
->>>>>>> 19212343
     await driver.touchPerform([
       {
         action: 'press',
