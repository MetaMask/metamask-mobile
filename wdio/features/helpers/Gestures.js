--- conflicted
+++ resolved
@@ -97,27 +97,16 @@
   }
 
   static async tapTextByXpath(text, tapType = 'TAP') {
-    const elem = (await Selectors.getXpathElementByText(text));
+    const elem = await Selectors.getXpathElementByText(text);
     switch (tapType) {
       case 'TAP':
         await elem.touchAction(Actions.TAP);
         break;
       case 'LONGPRESS':
-<<<<<<< HEAD
-        (await Selectors.getXpathElementByText(text)).touchAction(
-          Actions.LONGPRESS,
-        );
-        break;
-      case 'RELEASE':
-        (await Selectors.getXpathElementByText(text)).touchAction(
-          Actions.RELEASE,
-        );
-=======
         await elem.touchAction(Actions.LONGPRESS);
         break;
       case 'RELEASE':
         await elem.touchAction(Actions.RELEASE);
->>>>>>> fc9dd26c
         break;
       default:
         throw new Error('Tap type not found');
@@ -129,13 +118,8 @@
     (await elem).touchAction([
       Actions.PRESS,
       { action: Actions.WAIT, ms: waitTime },
-<<<<<<< HEAD
       Actions.RELEASE,
     ]);
-=======
-      Actions.RELEASE
-    ])
->>>>>>> fc9dd26c
   }
 
   static async typeText(element, text) {
@@ -245,15 +229,9 @@
     const anchorPercentage = 50;
 
     const { width, height } = await driver.getWindowSize();
-<<<<<<< HEAD
     const anchor = (height * anchorPercentage) / 100;
     const startPoint = (width * startPercentage) / 100;
     const endPoint = (width * endPercentage) / 100;
-=======
-    const anchor = height * anchorPercentage / 100;
-    const startPoint = width * startPercentage / 100;
-    const endPoint = width * endPercentage / 100;
->>>>>>> fc9dd26c
     await driver.touchPerform([
       {
         action: 'press',
