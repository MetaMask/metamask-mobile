<<<<<<< HEAD
@androidApp @ChainScenarios @smoke
=======
@androidApp
@ChainScenarios
>>>>>>> 74ed06d5
Feature: Importing account in wallet

  Scenario: Import account
    Given I have imported my wallet
    And I tap No Thanks on the Enable security check screen
    And I tap No thanks on the onboarding welcome tutorial

  Scenario Outline: Import an account using a valid private key
    Given I am on the wallet view

    When I tap on the Identicon
    Then the account list should be visible

    When I tap on Import an account
    Then I am taken to the Import Account screen

    When I type <PRIVATEKEY> into the private key input field
    And I tap on the private key import button
    Then The account is imported
    And I am on the imported account

    Examples:
      | PRIVATEKEY                                                       |
      | cbfd798afcfd1fd8ecc48cbecb6dc7e876543395640b758a90e11d986e758ad1 |

  Scenario Outline: Import an account using an invalid private key
    Given I am on the wallet view

    When I tap on the Identicon
    Then the account list should be visible

    When I tap on Import an account
    Then I am taken to the Import Account screen
    And I type <PRIVATEKEY> into the private key input field
    And I tap on the private key import button
    Then I should see an error <warning>
    And I close the import account screen

    Examples:
      | PRIVATEKEY | warning                              |
      | 23423411x  | We couldn't import that private key. |<|MERGE_RESOLUTION|>--- conflicted
+++ resolved
@@ -1,9 +1,7 @@
-<<<<<<< HEAD
-@androidApp @ChainScenarios @smoke
-=======
 @androidApp
 @ChainScenarios
->>>>>>> 74ed06d5
+@smoke
+
 Feature: Importing account in wallet
 
   Scenario: Import account
