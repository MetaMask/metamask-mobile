@androidApp
Feature: This feature file covers address view functionality in the browser.

  Scenario: Address bar
    Navigate to websites using browser address bar.

    Given I have imported my wallet
    And I tap No Thanks on the Enable security check screen
    And I tap No thanks on the onboarding welcome tutorial
    And I navigate to the browser
    And I have 1 browser tab displayed

    When I tap on address bar
    Then browser address view is displayed
    And the "https://home.metamask.io/" url is displayed in address field

    When I tap on "clear icon" in address field
    Then address field is cleared

    When I tap on "Cancel button" in address field
    Then browser address bar input view is no longer displayed
<<<<<<< HEAD
    And the browser view is on the "https://home.metamask.io/" website
=======
    And the browser view is on Home MetaMask website

>>>>>>> 3ddd171f
    When I tap on address bar
    And I navigate to "reddit.com"
    Then the browser view is on the "https://www.reddit.com/" website<|MERGE_RESOLUTION|>--- conflicted
+++ resolved
@@ -19,12 +19,7 @@
 
     When I tap on "Cancel button" in address field
     Then browser address bar input view is no longer displayed
-<<<<<<< HEAD
     And the browser view is on the "https://home.metamask.io/" website
-=======
-    And the browser view is on Home MetaMask website
-
->>>>>>> 3ddd171f
     When I tap on address bar
     And I navigate to "reddit.com"
     Then the browser view is on the "https://www.reddit.com/" website