--- conflicted
+++ resolved
@@ -1,11 +1,7 @@
-<<<<<<< HEAD
 @androidApp 
 @ChainScenarios 
 @regression
 
-=======
-@androidApp
->>>>>>> 96466add
 Feature: This feature file covers the option menu in the browser.
 
   Background: The user navigates to the Browser screen
