@androidApp
<<<<<<< HEAD
=======
@ChainScenarios
>>>>>>> 3ddd171f
Feature: This feature file covers the option menu in the browser.

  Background: The user navigates to the Browser screen
    Given I have imported my wallet
    And I tap No Thanks on the Enable security check screen
    And I tap No thanks on the onboarding welcome tutorial
    And I navigate to the browser
    And I am on Home MetaMask website

    When I navigate to "https://app.uniswap.org/"
<<<<<<< HEAD
    Then the browser view is on the "https://app.uniswap.org/" website

  Scenario: Reload options
=======
    And the browser view is on Uniswap Page

>>>>>>> 3ddd171f
    When I tap on browser control menu icon on the bottom right of the browser view
    Then browser options menu is displayed
    And "Reload" option item is displayed in browser options menu

    When I tap the "Reload" option on the Option Menu
    Then active browser tab is refreshed
    And the browser view is on the "https://app.uniswap.org/" website

  Scenario: Share options
<<<<<<< HEAD
=======
    Given I am on the browser view
    And the browser view is on Uniswap Page

>>>>>>> 3ddd171f
    When I tap on browser control menu icon on the bottom right of the browser view
    Then browser options menu is displayed
    And "Share" option item is displayed in browser options menu

    When I tap the "Share" option on the Option Menu
    Then device component is displayed to share current address URL

  Scenario: Switch network options
<<<<<<< HEAD
    When I tap on the Network Icon
=======
    Given I am on the browser view
    And the browser view is on Uniswap Page

    When I tap on browser control menu icon on the bottom right of the browser view
    Then browser options menu is displayed
    And "Switch network" option item is displayed in browser options menu

    When I tap the "Switch network" option on the Option Menu
>>>>>>> 3ddd171f
    And I select "Goerli" network option
    Then "Goerli" is selected for MMM app

  Scenario: New Tab options
<<<<<<< HEAD
=======
    Given I am on the browser view
    And the browser view is on Uniswap Page

>>>>>>> 3ddd171f
    When I tap on browser control menu icon on the bottom right of the browser view
    Then browser options menu is displayed
    And "New tab" option item is displayed in browser options menu

    When I tap the "New Tab" option on the Option Menu
    Then new browser tab is added
    And the browser view is on the "https://home.metamask.io/" website<|MERGE_RESOLUTION|>--- conflicted
+++ resolved
@@ -1,8 +1,4 @@
 @androidApp
-<<<<<<< HEAD
-=======
-@ChainScenarios
->>>>>>> 3ddd171f
 Feature: This feature file covers the option menu in the browser.
 
   Background: The user navigates to the Browser screen
@@ -13,14 +9,9 @@
     And I am on Home MetaMask website
 
     When I navigate to "https://app.uniswap.org/"
-<<<<<<< HEAD
     Then the browser view is on the "https://app.uniswap.org/" website
 
   Scenario: Reload options
-=======
-    And the browser view is on Uniswap Page
-
->>>>>>> 3ddd171f
     When I tap on browser control menu icon on the bottom right of the browser view
     Then browser options menu is displayed
     And "Reload" option item is displayed in browser options menu
@@ -30,12 +21,6 @@
     And the browser view is on the "https://app.uniswap.org/" website
 
   Scenario: Share options
-<<<<<<< HEAD
-=======
-    Given I am on the browser view
-    And the browser view is on Uniswap Page
-
->>>>>>> 3ddd171f
     When I tap on browser control menu icon on the bottom right of the browser view
     Then browser options menu is displayed
     And "Share" option item is displayed in browser options menu
@@ -44,28 +29,11 @@
     Then device component is displayed to share current address URL
 
   Scenario: Switch network options
-<<<<<<< HEAD
     When I tap on the Network Icon
-=======
-    Given I am on the browser view
-    And the browser view is on Uniswap Page
-
-    When I tap on browser control menu icon on the bottom right of the browser view
-    Then browser options menu is displayed
-    And "Switch network" option item is displayed in browser options menu
-
-    When I tap the "Switch network" option on the Option Menu
->>>>>>> 3ddd171f
     And I select "Goerli" network option
     Then "Goerli" is selected for MMM app
 
   Scenario: New Tab options
-<<<<<<< HEAD
-=======
-    Given I am on the browser view
-    And the browser view is on Uniswap Page
-
->>>>>>> 3ddd171f
     When I tap on browser control menu icon on the bottom right of the browser view
     Then browser options menu is displayed
     And "New tab" option item is displayed in browser options menu
