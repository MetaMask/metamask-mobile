--- conflicted
+++ resolved
@@ -1,10 +1,7 @@
 @androidApp
 @regression
 @browser
-<<<<<<< HEAD
-=======
 @smoke
->>>>>>> 7822531c
 Feature: Browser ENS Website
 
   Scenario: ENS website loads correctly
