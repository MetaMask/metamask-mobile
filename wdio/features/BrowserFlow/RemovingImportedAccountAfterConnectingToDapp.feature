--- conflicted
+++ resolved
@@ -23,10 +23,6 @@
     And I navigate to "https://metamask.github.io/test-dapp/"
 
   Scenario Outline: From the connect accounts modal, a user import an account via private key
-<<<<<<< HEAD
-=======
-
->>>>>>> fdc979d0
     When I trigger the connect modal
     Then the connect modal should be displayed
     When I tap on button with text "Connect multiple accounts"
