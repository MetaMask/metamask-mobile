--- conflicted
+++ resolved
@@ -1,11 +1,7 @@
 @androidApp
 @regression
 @accounts
-<<<<<<< HEAD
-Feature: Import Aaccount
-=======
 Feature: Import Account
->>>>>>> 7822531c
 
   Scenario: Import Wallet
     Given the app displayed the splash animation
