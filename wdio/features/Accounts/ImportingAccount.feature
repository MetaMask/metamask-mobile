@androidApp
<<<<<<< HEAD
@smoke
Feature: Import Aaccount
=======
@regression
Feature: Importing account in wallet
>>>>>>> 6541a904

  Scenario: Import wallet
    Given the app displayed the splash animation
    And I have imported my wallet
    And I tap No Thanks on the Enable security check screen
    And I tap No thanks on the onboarding welcome tutorial
    And I close the Whats New modal

  Scenario Outline: Import an account using an invalid private key
    Given I am on the wallet view
    When I tap on the Identicon
    Then the account list should be visible
    When I tap on Import an account
    Then I am taken to the Import Account screen
    When I type <PRIVATEKEY> into the private key input field
    And I tap on the private key import button
    Then I should see an error <warning>
    And I close the import account screen
    When I tap on the Identicon
    Then the account list should not be visible
    Examples:
      | PRIVATEKEY | warning                              |
      | 23423411x  | We couldn't import that private key. |

  Scenario Outline: Import an account using a valid private key
    Given I am on the wallet view
    When I tap on the Identicon
    Then the account list should be visible
    When I tap on Import an account
    Then I am taken to the Import Account screen
    When I type <PRIVATEKEY> into the private key input field
    And I tap on the private key import button
    Then The account is imported
    And I am on the wallet view
    Examples:
      | PRIVATEKEY                                                       |
      | cbfd798afcfd1fd8ecc48cbecb6dc7e876543395640b758a90e11d986e758ad1 |<|MERGE_RESOLUTION|>--- conflicted
+++ resolved
@@ -1,13 +1,8 @@
 @androidApp
-<<<<<<< HEAD
-@smoke
+@regression
 Feature: Import Aaccount
-=======
-@regression
-Feature: Importing account in wallet
->>>>>>> 6541a904
 
-  Scenario: Import wallet
+  Scenario: Import Wallet
     Given the app displayed the splash animation
     And I have imported my wallet
     And I tap No Thanks on the Enable security check screen
