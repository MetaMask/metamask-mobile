@androidApp
@ChainScenarios
@smoke

Feature: Importing account in wallet

<<<<<<< HEAD
  Scenario: Import wallet
    Given the app displayed the splash animation
    And I have imported my wallet
=======
  Scenario: Import account
    Given I have imported my wallet
>>>>>>> bb239f3c
    And I tap No Thanks on the Enable security check screen
    And I tap No thanks on the onboarding welcome tutorial

  Scenario Outline: Import an account using an invalid private key
    Given I am on the wallet view

    When I tap on the Identicon
    Then the account list should be visible

    When I tap on Import an account
    Then I am taken to the Import Account screen
    And I type <PRIVATEKEY> into the private key input field
    And I tap on the private key import button
    Then I should see an error <warning>
    And I close the import account screen

    When I tap on the Identicon
    Then the account list should not be visible

    Examples:
      | PRIVATEKEY | warning                              |
      | 23423411x  | We couldn't import that private key. |

  Scenario Outline: Import an account using a valid private key
    Given I am on the wallet view

    When I tap on the Identicon
    Then the account list should be visible

    When I tap on Import an account
    Then I am taken to the Import Account screen

    When I type <PRIVATEKEY> into the private key input field
    And I tap on the private key import button
    Then The account is imported

    When I dismiss the account list
    Then I am on the imported account

    Examples:
      | PRIVATEKEY                                                       |
      | cbfd798afcfd1fd8ecc48cbecb6dc7e876543395640b758a90e11d986e758ad1 |<|MERGE_RESOLUTION|>--- conflicted
+++ resolved
@@ -4,14 +4,8 @@
 
 Feature: Importing account in wallet
 
-<<<<<<< HEAD
   Scenario: Import wallet
-    Given the app displayed the splash animation
-    And I have imported my wallet
-=======
-  Scenario: Import account
     Given I have imported my wallet
->>>>>>> bb239f3c
     And I tap No Thanks on the Enable security check screen
     And I tap No thanks on the onboarding welcome tutorial
 
