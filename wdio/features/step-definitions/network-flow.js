--- conflicted
+++ resolved
@@ -29,17 +29,9 @@
 
 Given(/^I tap No thanks on the onboarding welcome tutorial/, async () => {
   await OnboardingWizardModal.isVisible();
-<<<<<<< HEAD
+  const setTimeout = 1500;
+  await driver.pause(setTimeout);
   await OnboardingWizardModal.tapNoThanksButton();
-});
-
-Then(/^I tap on the navbar network title button/, async () => {
-  await WalletMainScreen.tapNetworkNavBar();
-=======
-  const setTimeout = 1500;
-  await driver.pause(setTimeout);
-  await OnboardingWizardModal.tapNoThanksButton();
->>>>>>> db9007ba
 });
 
 When(/^I tap on the Add a Network button/, async () => {
