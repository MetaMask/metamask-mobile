--- conflicted
+++ resolved
@@ -14,13 +14,8 @@
 import NetworkListModal from '../../features/screen-objects/Modals/NetworkListModal';
 
 Given(/^I import wallet using seed phrase "([^"]*)?"/, async (phrase) => {
-<<<<<<< HEAD
   const setTimeout = 15000;//added for running on physical device
   await driver.pause(setTimeout); 
-=======
-  const wait = 15000;
-  await driver.pause(wait);
->>>>>>> 110ae59e
   await WelcomeScreen.clickGetStartedButton();
   await OnboardingScreen.clickImportWalletButton();
   await MetaMetricsScreen.swipeUp();
