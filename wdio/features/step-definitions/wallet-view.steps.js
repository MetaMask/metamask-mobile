/* global driver */
import { When, Then } from '@wdio/cucumber-framework';
import WalletMainScreen from '../screen-objects/WalletMainScreen.js';
import SendScreen from '../screen-objects/SendScreen';

Then(/^On the Main Wallet view I tap "([^"]*)?"/, async (text) => {
    const timeout = 1500;
    await driver.pause(timeout);
    await SendScreen.tapOnText(text); // we need to rework this. Either have all test actions follow this pattern or not
});

import AccountListComponent from '../screen-objects/AccountListComponent';

When(/^I tap burger icon/, async () => {
    const setTimeout = 1500; //added to run on physical device
    await driver.pause(setTimeout);  //added to run on physical device
    await WalletMainScreen.tapBurgerIcon();
});

When(/^I tap Import Tokens/, async () => {
    const setTimeout = 1500; //added to run on physical device
    await driver.pause(setTimeout);  //added to run on physical device
    await WalletMainScreen.tapImportTokensButton();
});

When(/^I tap NFTs Tab/, async () => {
    const setTimeout = 1500; 
    await driver.pause(setTimeout);  
    await WalletMainScreen.tapNFTTab();
});

Then(/^I tap Import NFTs/, async () => {
    const setTimeout = 1500; 
    await driver.pause(setTimeout);  
    await WalletMainScreen.tapImportNFTButton();
});

Then(/^I tap on the navbar network title button/, async () => {
    await WalletMainScreen.tapNetworkNavBar();
});

Then(/^I am on the wallet screen/, async () => {
    await driver.pause(2000);  
    await WalletMainScreen.isVisible();
});
<<<<<<< HEAD


When(/^I tap on the Identicon/, async () => { // should be in a commons-step file
    await driver.pause(setTimeout);
    await WalletMainScreen.tapIdenticon();
  });
  
  When(/^the account list should be visible/, async () => { // should be in a common-step file
    await driver.pause(3000);
    await AccountListComponent.isVisible();
  });
  
  When(/^the account list should not be visible/, async () => { // should be in a common-step file
    await driver.pause(3000);
    await AccountListComponent.isNotVisible();
  });
  
  Then(/^I dismiss the account list/, async () => {
    await driver.pause(2500);
    await driver.touchPerform([{action: 'tap', options: {x: 100, y: 200}}]);
  });
  
=======
Then(/^I am on the wallet view/, async () => {
    await WalletMainScreen.isMainWalletViewVisible();
});
>>>>>>> e05ef5ee
<|MERGE_RESOLUTION|>--- conflicted
+++ resolved
@@ -43,31 +43,7 @@
     await driver.pause(2000);  
     await WalletMainScreen.isVisible();
 });
-<<<<<<< HEAD
 
-
-When(/^I tap on the Identicon/, async () => { // should be in a commons-step file
-    await driver.pause(setTimeout);
-    await WalletMainScreen.tapIdenticon();
-  });
-  
-  When(/^the account list should be visible/, async () => { // should be in a common-step file
-    await driver.pause(3000);
-    await AccountListComponent.isVisible();
-  });
-  
-  When(/^the account list should not be visible/, async () => { // should be in a common-step file
-    await driver.pause(3000);
-    await AccountListComponent.isNotVisible();
-  });
-  
-  Then(/^I dismiss the account list/, async () => {
-    await driver.pause(2500);
-    await driver.touchPerform([{action: 'tap', options: {x: 100, y: 200}}]);
-  });
-  
-=======
 Then(/^I am on the wallet view/, async () => {
     await WalletMainScreen.isMainWalletViewVisible();
-});
->>>>>>> e05ef5ee
+});