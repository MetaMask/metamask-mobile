--- conflicted
+++ resolved
@@ -1,9 +1,5 @@
 @androidApp
-<<<<<<< HEAD
-Feature: Networks
-=======
 Feature: Blockchain Networks
->>>>>>> db9007ba
   A user should be able to add a custom network via the popular network flow
   A user should also have the ability to a add custom network via the custom network flow.
   A user should be able to add a custom network via a Dapp.
@@ -25,11 +21,7 @@
     When I tap on Switch network
     Then I should see the added network name "<Network>" in the top navigation bar
     #       And my token balance shows up correctly with token "ll"
-<<<<<<< HEAD
-    And I tap on the burger menu
-=======
     When I tap on the burger menu
->>>>>>> db9007ba
     And I tap on "Settings" in the menu
     And In settings I tap on "Networks"
     Then "<Network>" should be visible below the Custom Networks section
@@ -54,10 +46,7 @@
     And I type "<ChainID>" into the Chain ID field
     And I type "<Network>" into the Network symbol field
     When I tap on the Add button
-<<<<<<< HEAD
-=======
     And I tap on Got it in the network education modal
->>>>>>> db9007ba
     Then I should see the added network name "<Network>" in the top navigation bar
     Examples:
       | Network | rpcUrl                                | ChainID | Symbol |
@@ -83,11 +72,7 @@
     And In settings I tap on "Networks"
     And I tap and hold network "<Network>"
     Then I should see an alert window with the text "Do you want to remove this network?"
-<<<<<<< HEAD
-    And I click "Remove" on remove network modal
-=======
     When I click "Remove" on remove network modal
->>>>>>> db9007ba
     Then "<Network>" should be removed from the list of RPC networks
     And I go back to the main wallet screen
     Examples:
@@ -108,21 +93,13 @@
     And I type "<ChainID>" into the Chain ID field
     And I type "<Symbol>" into the Network symbol field
     When I tap on the Add button
-<<<<<<< HEAD
-=======
     And I tap on Got it in the network education modal
->>>>>>> db9007ba
     Then I should see the added network name "<Network>" in the top navigation bar
     When I tap on the burger menu
     And I tap on "Settings" in the menu
     And In settings I tap on "Networks"
-<<<<<<< HEAD
-    When I tap on network "<Network>" on networks screen
-    When I tap the "Delete" button
-=======
     And I tap on network "<Network>" on networks screen
     And I tap the "Delete" button
->>>>>>> db9007ba
     Then "<Network>" should be removed from the list of RPC networks
     Examples:
       | Network            | rpcUrl                           | ChainID | Symbol |
