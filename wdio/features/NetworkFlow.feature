--- conflicted
+++ resolved
@@ -1,20 +1,12 @@
-<<<<<<< HEAD
 @androidApp @regression
-Feature: Blockchain Networks
+Feature: Adding Networks via the popular and custom networks flow
   A user should be able to add a custom network via the popular network flow
   A user should also have the ability to a add custom network via the custom network flow.
-  A user should be able to add a custom network via a Dapp.
   Background: Import wallet
     Given I have imported my wallet
     And I tap No Thanks on the Enable security check screen
     And I tap No thanks on the onboarding welcome tutorial
-=======
-@androidApp @ChainScenarios
-Feature: Adding Networks via the popular and custom networks flow
-  A user should be able to add a custom network via the popular network flow
-  A user should also have the ability to a add custom network via the custom network flow.
 
->>>>>>> 4ab32062
 
   Scenario: Adding a network via the new popular network flow
     Given I have imported my wallet
