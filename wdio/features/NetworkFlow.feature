--- conflicted
+++ resolved
@@ -4,13 +4,8 @@
   A user should also have the ability to a add custom network via the custom network flow.
   A user should be able to add a custom network via a Dapp.
 
-<<<<<<< HEAD
-  Scenario: Adding a network via the new popular network flow
-    Given I import wallet using seed phrase "fold media south add since false relax immense pause cloth just raven"
-=======
   Scenario Outline: Adding a network via the new popular network flow
     Given I have imported my wallet
->>>>>>> 6e062b69
     And I tap No Thanks on the Enable security check screen
     And I tap No thanks on the onboarding welcome tutorial
     When I tap on the navbar network title button
@@ -57,12 +52,7 @@
       | Network | rpcUrl                                | ChainID | Symbol |
       | Gnosis  | https://xdai-rpc.gateway.pokt.network | 100     | xDAI   |
 
-<<<<<<< HEAD
-
-  Scenario: I can remove a custom network that was added via the popular network flow
-=======
   Scenario Outline: I can remove a custom network that was added via the popular network flow
->>>>>>> 6e062b69
     Given I tap on the burger menu
     And I tap on "Settings" in the menu
     And In settings I tap on "Networks"
