@androidApp
Feature: Blockchain Networks
  A user should be able to add a custom network via the popular network flow
  A user should also have the ability to a add custom network via the custom network flow.
  A user should be able to add a custom network via a Dapp.

  Scenario: Adding a network via the new popular network flow
    Given I import wallet using seed phrase "fold media south add since false relax immense pause cloth just raven"
    And I tap No Thanks on the Enable security check screen
    And I tap No thanks on the onboarding welcome tutorial
    When I tap on the navbar network title button
    And I tap on the Add a Network button
    Then "POPULAR" tab is displayed on networks screen
    And "CUSTOM NETWORKS" tab is displayed on networks screen
    And I am on the Popular network view
    When I tap on network "<Network>" to add it
    Then the network approval modal should appear
    When I select approve
    Then the network approval modal has button "Switch Network" displayed
    And the network approval modal has button "Close" displayed
    When I tap on Switch network
    Then I should see the added network name "<Network>" in the top navigation bar
    #       And my token balance shows up correctly with token "ll"
    When I tap on the burger menu
    And I tap on "Settings" in the menu
    And In settings I tap on "Networks"
    Then "<Network>" should be visible below the Custom Networks section
    When I tap on the Add Network button
    Then "<Network>" is not visible in the Popular Networks section
    And I navigate back to the main wallet view
    Examples:
      | Network |
      | Palm    |

  Scenario: Adding a network via the custom network flow
    Given I tap on the burger menu
    And I tap on "Settings" in the menu
    And In settings I tap on "Networks"
    And I tap on the Add Network button
    Then "POPULAR" tab is displayed on networks screen
    And "CUSTOM NETWORKS" tab is displayed on networks screen
    When I tap on the "CUSTOM NETWORKS" tab
    Then Add button is disabled
    When I type "<Network>" into Network name field
    And I type "<rpcUrl>" into the RPC url field
    And I type "<ChainID>" into the Chain ID field
    And I type "<Network>" into the Network symbol field
<<<<<<< HEAD
    When I tap on the Add button
    And I dismiss the network education modal
=======
    And I tap on the Add button
>>>>>>> 110ae59e
    Then I should see the added network name "<Network>" in the top navigation bar
    Examples:
      | Network | rpcUrl                                | ChainID | Symbol |
      | Gnosis  | https://xdai-rpc.gateway.pokt.network | 100     | xDAI   |


  Scenario: I can remove a custom network that was added via the popular network flow
    Given I tap on the burger menu
    And I tap on "Settings" in the menu
    And In settings I tap on "Networks"
    And I tap on the Add Network button
    Then "POPULAR" tab is displayed on networks screen
    And "CUSTOM NETWORKS" tab is displayed on networks screen
    When I tap on the "POPULAR" tab
    And I tap on network "<Network>" to add it
    And I select approve
    Then the network approval modal has button "Switch Network" displayed
    And the network approval modal has button "Close" displayed
    When I tap on Switch network
    Then I should see the added network name "<Network>" in the top navigation bar
    When I tap on the burger menu
    And I tap on "Settings" in the menu
    And In settings I tap on "Networks"
    And I tap and hold network "<Network>"
    Then I should see an alert window with the text "Do you want to remove this network?"
    When I click "Remove" on remove network modal
    Then "<Network>" should be removed from the list of RPC networks
    And I go back to the main wallet screen
    Examples:
      | Network  |
      | Optimism |

  Scenario: I can remove a custom network that was added via the custom network flow
    Given I tap on the burger menu
    And I tap on "Settings" in the menu
    And In settings I tap on "Networks"
    And I tap on the Add Network button
    Then "POPULAR" tab is displayed on networks screen
    And "CUSTOM NETWORKS" tab is displayed on networks screen
    When I tap on the "CUSTOM NETWORKS" tab
    Then Add button is disabled
    When I type "<Network>" into Network name field
    And I type "<rpcUrl>" into the RPC url field
    And I type "<ChainID>" into the Chain ID field
    And I type "<Symbol>" into the Network symbol field
<<<<<<< HEAD
    When I tap on the Add button
    And I dismiss the network education modal
=======
    And I tap on the Add button
>>>>>>> 110ae59e
    Then I should see the added network name "<Network>" in the top navigation bar
    When I tap on the burger menu
    And I tap on "Settings" in the menu
    And In settings I tap on "Networks"
    And I tap on network "<Network>" on networks screen
    And I tap the "Delete" button
    Then "<Network>" should be removed from the list of RPC networks
    Examples:
      | Network            | rpcUrl                           | ChainID | Symbol |
      | Optimism on Gnosis | https://optimism.gnosischain.com | 300     | xDAI   |<|MERGE_RESOLUTION|>--- conflicted
+++ resolved
@@ -45,12 +45,8 @@
     And I type "<rpcUrl>" into the RPC url field
     And I type "<ChainID>" into the Chain ID field
     And I type "<Network>" into the Network symbol field
-<<<<<<< HEAD
     When I tap on the Add button
     And I dismiss the network education modal
-=======
-    And I tap on the Add button
->>>>>>> 110ae59e
     Then I should see the added network name "<Network>" in the top navigation bar
     Examples:
       | Network | rpcUrl                                | ChainID | Symbol |
@@ -96,12 +92,8 @@
     And I type "<rpcUrl>" into the RPC url field
     And I type "<ChainID>" into the Chain ID field
     And I type "<Symbol>" into the Network symbol field
-<<<<<<< HEAD
     When I tap on the Add button
     And I dismiss the network education modal
-=======
-    And I tap on the Add button
->>>>>>> 110ae59e
     Then I should see the added network name "<Network>" in the top navigation bar
     When I tap on the burger menu
     And I tap on "Settings" in the menu
