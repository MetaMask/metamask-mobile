--- conflicted
+++ resolved
@@ -1,21 +1,8 @@
-<<<<<<< HEAD
-@androidApp
-Feature: Blockchain Networks
-  A user should be able to add a custom network via the popular network flow
-  A user should also have the ability to a add custom network via the custom network flow.
-  A user should be able to add a custom network via a Dapp.
-
-  Background: Import wallet
-    Given I have imported my wallet
-    And I tap No Thanks on the Enable security check screen
-    And I tap No thanks on the onboarding welcome tutorial
-=======
 @androidApp @ChainScenarios
 Feature: Adding Networks via the popular and custom networks flow
   A user should be able to add a custom network via the popular network flow
   A user should also have the ability to a add custom network via the custom network flow.
 
->>>>>>> 764a0089
 
   Scenario: Adding a network via the new popular network flow
     Given I have imported my wallet
@@ -26,26 +13,20 @@
     Then "POPULAR" tab is displayed on networks screen
     And "CUSTOM NETWORKS" tab is displayed on networks screen
     And I am on the Popular network view
-
     When I tap on network "<Network>" to add it
     Then the network approval modal should appear
-
     When I select approve
     Then the network approval modal has button "Switch Network" displayed
     And the network approval modal has button "Close" displayed
-
     When I tap on Switch network
     Then I should see the added network name "<Network>" in the top navigation bar
-
     #       And my token balance shows up correctly with token "ll"
     When I tap on the burger menu
     And I tap on "Settings" in the menu
     And In settings I tap on "Networks"
     Then "<Network>" should be visible below the Custom Networks section
-
     When I tap on the Add Network button
     Then "<Network>" is not visible in the Popular Networks section
-
     Examples:
       | Network |
       | Palm    |
@@ -57,18 +38,14 @@
     And I tap on the Add Network button
     Then "POPULAR" tab is displayed on networks screen
     And "CUSTOM NETWORKS" tab is displayed on networks screen
-
     When I tap on the "CUSTOM NETWORKS" tab
-
     When I type "<Network>" into Network name field
     And I type "<rpcUrl>" into the RPC url field
     And I type "<ChainID>" into the Chain ID field
     And I type "<Network>" into the Network symbol field
-
     When I tap on the Add button
     And I tap on Got it in the network education modal
     Then I should see the added network name "<Network>" in the top navigation bar
-
     Examples:
       | Network | rpcUrl                                | ChainID | Symbol |
       | Gnosis  | https://xdai-rpc.gateway.pokt.network | 100     | xDAI   |
@@ -80,25 +57,20 @@
     And I tap on the Add Network button
     Then "POPULAR" tab is displayed on networks screen
     And "CUSTOM NETWORKS" tab is displayed on networks screen
-
     When I tap on the "POPULAR" tab
     And I tap on network "<Network>" to add it
     And I select approve
     Then the network approval modal has button "Switch Network" displayed
     And the network approval modal has button "Close" displayed
-
     When I tap on Switch network
     Then I should see the added network name "<Network>" in the top navigation bar
-
     When I tap on the burger menu
     And I tap on "Settings" in the menu
     And In settings I tap on "Networks"
     And I tap and hold network "<Network>"
     Then I should see an alert window with the text "Do you want to remove this network?"
-
     When I click "Delete" on remove network modal
     Then "<Network>" should be removed from the list of RPC networks
-
     Examples:
       | Network  |
       | Optimism |
@@ -110,28 +82,20 @@
     And I tap on the Add Network button
     Then "POPULAR" tab is displayed on networks screen
     And "CUSTOM NETWORKS" tab is displayed on networks screen
-
     When I tap on the "CUSTOM NETWORKS" tab
-
     When I type "<Network>" into Network name field
     And I type "<rpcUrl>" into the RPC url field
     And I type "<ChainID>" into the Chain ID field
     And I type "<Symbol>" into the Network symbol field
-
     When I tap on the Add button
     And I tap on Got it in the network education modal
     Then I should see the added network name "<Network>" in the top navigation bar
-<<<<<<< HEAD
-
-=======
->>>>>>> 764a0089
     When I tap on the burger menu
     And I tap on "Settings" in the menu
     And In settings I tap on "Networks"
     And I tap on network "<Network>" on networks screen
     And I tap the "Delete" button
     Then "<Network>" should be removed from the list of RPC networks
-
     Examples:
       | Network            | rpcUrl                           | ChainID | Symbol |
       | Optimism on Gnosis | https://optimism.gnosischain.com | 300     | xDAI   |