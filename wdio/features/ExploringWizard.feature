--- conflicted
+++ resolved
@@ -1,8 +1,6 @@
-<<<<<<< HEAD
-@androidApp @regression
-=======
-@androidApp
->>>>>>> 74ed06d5
+@androidApp 
+@regression
+
 Feature: Exploring wizard
 
   Scenario: A user should be able to go through the start exploring tutorial
