export default class AppwrightSelectors {
  
  // The below three selectors are the primary selectors
  static async getElementByID(device, id) {
    return await device.getById(id,{ exact: true });
  }

  static async getElementByXpath(device, xpath) {
    return await device.getByXpath(xpath);
  }

  static async getElementByText(device, text) {
    return await device.getByText(text);
  }

  // This is a catch-all xpath selector that works on both platforms. Needed to identify deeply nested elements
  static async getElementByCatchAll(device, identifier) {
    const isAndroid = AppwrightSelectors.isAndroid(device);
    
    if (isAndroid) {
      // Android: resource-id, text, content-desc (exact match for resource-id, contains for text/desc)
      const xpath = `//*[@resource-id='${identifier}' or contains(@text,'${identifier}') or contains(@content-desc,'${identifier}')]`;
      return await AppwrightSelectors.getElementByXpath(device, xpath);
    } else {
      // iOS: name, label, text (contains for all to handle partial matches)
      const xpath = `//*[contains(@name,'${identifier}') or contains(@label,'${identifier}') or contains(@text,'${identifier}')]`;
      return await AppwrightSelectors.getElementByXpath(device, xpath);
    }
  }

  static async getElementByNameiOS(device, identifier) {
    const isIOS = AppwrightSelectors.isIOS(device);
    if (isIOS) {
      const xpath = `//*[contains(@name,'${identifier}')][1]`;
      return await AppwrightSelectors.getElementByXpath(device, xpath);
    }
  }

  static isIOS(device) {
    return device.webDriverClient.capabilities.platformName === 'iOS' || device.webDriverClient.capabilities.platformName === 'ios';
  }


  static isAndroid(device) {
    return device.webDriverClient.capabilities.platformName === 'android' || device.webDriverClient.capabilities.platformName === 'Android';
  }

  static async terminateApp(device) {
    return await device.webDriverClient.terminateApp(this.isIOS(device) ? 'io.metamask.MetaMask-QA' : 'io.metamask.qa');
  }

  static async activateApp(device) {
    const packageId = this.isIOS(device) ? 'io.metamask.MetaMask-QA' : 'io.metamask.qa'; 
    return await device.webDriverClient.activateApp(packageId);
  }

  static async hideKeyboard(device) {
    if (AppwrightSelectors.isAndroid(device)) await device.webDriverClient.hideKeyboard(); // only needed for Android
  }

<<<<<<< HEAD
  static async backgroundApp(device, time) {
    const driver = device.webDriverClient;
    await driver.background(time);
  }

  static async scrollDown(device) {
    const driver = device.webDriverClient;
    if (AppwrightSelectors.isAndroid(device)) {
      // For Android, use a swipe gesture
      //await driver.tap({ x: 500, y: 1500 });
      await driver.executeScript("mobile: swipeGesture", [
        {
          left: 100,
          top: 500,
          width: 200,
          height: 500,
          direction: "up",
          percent: 0.25
        }
      ]);
    } else {
      // For iOS, use mobile: scroll command
      await driver.executeScript("mobile: scroll", [
        {
          direction: "down",
          percent: 0.25
        }
      ]);
    }
=======

  static async dismissAlert(device) {
    // Simple wrapper that uses appropriate timeout for platform
    const isIOS = AppwrightSelectors.isIOS(device);
    const timeout = isIOS ? 8000 : 2000; // 8 seconds for iOS, 2 for Android
    await device.waitForTimeout(timeout);
    return await device.webDriverClient.dismissAlert();

>>>>>>> 3fb7fc19
  }

  static async scrollIntoView(device, element) {
    for (let i = 0; i < 20; i++) {
      try {
        const isVisible = await element.isVisible({ timeout: 2000 });
        
        if (isVisible) {
          console.log('Element found and visible, returning element');
          return element;
        }
      } catch (error) {
        // Element not found or not visible, continue scrolling
        console.log('Element not found or not visible, continuing scrolling');
      }
      const driver = device.webDriverClient;
      // Perform a scroll action
      if (AppwrightSelectors.isAndroid(device)) {
        // For Android, use a swipe gesture
        //await driver.tap({ x: 500, y: 1500 });
        await driver.executeScript("mobile: swipeGesture", [
          {
            left: 100,
            top: 500,
            width: 200,
            height: 1000,
            direction: "up",
            percent: 0.75
          }
        ]);
      } else {
        // For iOS, use mobile: scroll command
        await driver.executeScript("mobile: scroll", [
          {
            direction: "down",
            percent: 0.75
          }
        ]);
      }
      
      // Wait a bit for the scroll to complete
      await new Promise(resolve => setTimeout(resolve, 500));
    }
    
    throw new Error(`Element not found after 5 scroll attempts`);
  
  }
}<|MERGE_RESOLUTION|>--- conflicted
+++ resolved
@@ -58,7 +58,7 @@
     if (AppwrightSelectors.isAndroid(device)) await device.webDriverClient.hideKeyboard(); // only needed for Android
   }
 
-<<<<<<< HEAD
+
   static async backgroundApp(device, time) {
     const driver = device.webDriverClient;
     await driver.background(time);
@@ -88,7 +88,7 @@
         }
       ]);
     }
-=======
+  }
 
   static async dismissAlert(device) {
     // Simple wrapper that uses appropriate timeout for platform
@@ -96,8 +96,6 @@
     const timeout = isIOS ? 8000 : 2000; // 8 seconds for iOS, 2 for Android
     await device.waitForTimeout(timeout);
     return await device.webDriverClient.dismissAlert();
-
->>>>>>> 3fb7fc19
   }
 
   static async scrollIntoView(device, element) {
