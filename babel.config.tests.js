--- conflicted
+++ resolved
@@ -12,14 +12,11 @@
   {
     exclude: [
       'app/components/UI/Earn/selectors/featureFlags/index.ts',
-<<<<<<< HEAD
       'app/core/Engine/controllers/remote-feature-flag-controller/utils.ts',
-=======
       'app/core/Engine/controllers/network-controller/utils.ts',
       'app/core/Engine/controllers/network-controller/utils.test.ts',
       'app/store/migrations/**',
       'app/util/networks/customNetworks.tsx',
->>>>>>> 6aa4834a
     ],
     plugins: ['transform-inline-environment-variables'],
   },
