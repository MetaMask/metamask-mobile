import ReactNative from 'react-native';
import AsyncStorage from '@react-native-community/async-storage';
import I18n from 'react-native-i18n';
import { LANGUAGE } from '../app/constants/storage';
// Polyfill Intl & include fallback locale (en) for Hermes iOS
// import 'intl';
// import 'intl/locale-data/jsonp/en.js';

// Import all locales
import de from './languages/de';
import el from './languages/el';
import en from './languages/en';
import es from './languages/es';
import fr from './languages/fr';
import hi from './languages/hi';
import id from './languages/id';
import ja from './languages/ja';
import ko from './languages/ko';
import pt from './languages/pt';
import ru from './languages/ru';
import tl from './languages/tl';
import tr from './languages/tr';
import vi from './languages/vi';
import zh from './languages/zh';

export const supportedTranslations = {
  de,
  el,
  en,
  es,
  fr,
  hi,
  id,
  ja,
  ko,
  pt,
  ru,
  tl,
  tr,
  vi,
  zh,
};

// Should the app fallback to English if user locale doesn't exists
I18n.fallbacks = true;
I18n.defaultLocale = 'en';
// Define the supported translations
<<<<<<< HEAD
I18n.translations = {
  en,
  es,
  hi,
  id,
  ja,
  ko,
  pt,
  ru,
  tl,
  vi,
  zh,
};
=======
I18n.translations = supportedTranslations;
>>>>>>> b8f7402c
// If language selected get locale
getUserPreferableLocale();

// Uncomment this for using RTL
//const currentLocale = I18n.currentLocale();

// /**
//  * Dynamically require locale data based on whatever language is selected.
//  * Required as part of Intl polyfill implementation. Only applies to Hermes iOS.
//  *
//  * @param {string} locale locale based on I18n.locale type
//  */
// export function getLocaleData(locale) {
//   switch (locale) {
//     case 'es':
//       return require(`intl/locale-data/jsonp/es.js`);
//     case 'hi':
//       return require(`intl/locale-data/jsonp/hi.js`);
//     case 'id':
//       return require(`intl/locale-data/jsonp/id.js`);
//     case 'ja':
//       return require(`intl/locale-data/jsonp/ja.js`);
//     case 'ko':
//       return require(`intl/locale-data/jsonp/ko.js`);
//     case 'pt':
//       return require(`intl/locale-data/jsonp/pt.js`);
//     case 'ru':
//       return require(`intl/locale-data/jsonp/ru.js`);
//     case 'tl':
//       // intl polyfill doesn't support tl at the moment, fallback to en
//       // This is consistent between pre and post polyfill behavior
//       return require(`intl/locale-data/jsonp/en.js`);
//     case 'vi':
//       return require(`intl/locale-data/jsonp/vi.js`);
//     case 'zh':
//       return require(`intl/locale-data/jsonp/zh.js`);
//     default:
//   }
// }

// Is it a RTL language?
export const isRTL = false; // currentLocale.indexOf('jaJp') === 0;

// Set locale
export async function setLocale(locale) {
  I18n.locale = locale;
  // Platform.OS === 'ios' && getLocaleData(locale);
  await AsyncStorage.setItem(LANGUAGE, locale);
}

// Get languages
export function getLanguages() {
  return {
<<<<<<< HEAD
    en: 'English',
    es: 'Spanish',
=======
    de: 'German',
    el: 'Greek',
    en: 'English',
    es: 'Spanish',
    fr: 'French',
>>>>>>> b8f7402c
    hi: 'Hindi',
    id: 'Bahasa Indonesian',
    ja: 'Japanese',
    ko: 'Korean',
    pt: 'Portuguese - Brazil',
    ru: 'Russian',
    tl: 'Filipino',
<<<<<<< HEAD
=======
    tr: 'Turkish',
>>>>>>> b8f7402c
    vi: 'Vietnamese',
    zh: 'Chinese - China',
  };
}

// Allow RTL alignment in RTL languages
ReactNative.I18nManager.allowRTL(isRTL);

// The method we'll use instead of a regular string
export function strings(name, params = {}) {
  return I18n.t(name, params);
}

// Allow persist locale after app closed
async function getUserPreferableLocale() {
  const locale = await AsyncStorage.getItem(LANGUAGE);
  if (locale) {
    I18n.locale = locale;
  }
}

export default I18n;<|MERGE_RESOLUTION|>--- conflicted
+++ resolved
@@ -45,23 +45,7 @@
 I18n.fallbacks = true;
 I18n.defaultLocale = 'en';
 // Define the supported translations
-<<<<<<< HEAD
-I18n.translations = {
-  en,
-  es,
-  hi,
-  id,
-  ja,
-  ko,
-  pt,
-  ru,
-  tl,
-  vi,
-  zh,
-};
-=======
 I18n.translations = supportedTranslations;
->>>>>>> b8f7402c
 // If language selected get locale
 getUserPreferableLocale();
 
@@ -115,16 +99,11 @@
 // Get languages
 export function getLanguages() {
   return {
-<<<<<<< HEAD
-    en: 'English',
-    es: 'Spanish',
-=======
     de: 'German',
     el: 'Greek',
     en: 'English',
     es: 'Spanish',
     fr: 'French',
->>>>>>> b8f7402c
     hi: 'Hindi',
     id: 'Bahasa Indonesian',
     ja: 'Japanese',
@@ -132,10 +111,7 @@
     pt: 'Portuguese - Brazil',
     ru: 'Russian',
     tl: 'Filipino',
-<<<<<<< HEAD
-=======
     tr: 'Turkish',
->>>>>>> b8f7402c
     vi: 'Vietnamese',
     zh: 'Chinese - China',
   };
