--- conflicted
+++ resolved
@@ -62,13 +62,8 @@
 		"deposit_button": "Deposit",
 		"coming_soon": "Coming soon...",
 		"assets": "Your Assets",
-<<<<<<< HEAD
 		"copy_address": "Copy my Public Address",
 		"view_in_etherscan": "View on Etherscan",
-=======
-		"copy_address": "Copy address to clipboard",
-		"view_in_etherscan": "View on etherscan",
->>>>>>> fe0143e5
 		"dapp_browser": "Explore ÐApps",
 		"settings": "Settings",
 		"help": "Get Help",
