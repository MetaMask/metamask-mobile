{
	"navigation": {
		"back": "Back",
		"close": "Close",
		"cancel": "Cancel",
		"info": "Info"
	},
	"onboarding": {
		"title": "Welcome",
		"subtitle": "The decentralized web awaits",
		"lets_get_started": "Let's get started!",
		"already_using_metamask": "Already using MetaMask?",
		"import_wallet_button": "Import Wallet",
		"or": "OR",
		"create_new_wallet_button": "Create New Wallet"
	},
	"import_wallet": {
		"title": "Import Wallet",
		"sync_help": "Sync your wallet with the extension",
		"sync_help_step_one": "1. Open the extension",
		"sync_help_step_two": "2. Go to settings",
		"sync_help_step_three": "3. Click on \"Sync with Mobile\"",
		"sync_help_step_four": "4. Scan the QR Code",
		"sync_from_browser_extension_button": "Start Syncing",
		"or": "OR",
		"import_from_seed_button": "Import using Seed Phrase"
	},
	"login": {
		"title": "Welcome Back!",
		"password": "Password",
		"login_button": "LOG IN",
		"go_back": "Go Back",
		"invalid_password": "Invalid password"
	},
	"create_wallet": {
		"title": "Create New Wallet",
		"password": "Password (min. 8 characters)",
		"confirm_password": "Confirm Password",
		"create_button": "CREATE",
		"import_with_seed_phrase": "Import with seed phrase",
		"password_length_error": "The password needs to be at least 8 chars long",
		"password_dont_match": "Passwords don't match"
	},
	"import_from_seed": {
		"title": "Import from seed",
		"seed_phrase_placeholder": "Enter your seed phrase here",
		"new_password": "New Password (min. 8 characters)",
		"confirm_password": "Confirm Password",
		"import_button": "IMPORT",
		"cancel_button": "Cancel",
		"password_length_error": "The password needs to be at least 8 chars long",
		"password_dont_match": "Passwords don't match",
		"seed_word_count_error": "The seed needs to be 12 words"
	},
	"bottom_tab_bar": {
		"dapps": "ÐApps",
		"wallet": "Wallet",
		"transfer": "Transfer"
	},
	"drawer": {
		"send_button": "Send",
		"deposit_button": "Deposit",
		"coming_soon": "Coming soon...",
		"assets": "Your Assets",
		"copy_address": "Copy my Public Address",
		"view_in_etherscan": "View on Etherscan",
		"dapp_browser": "Explore ÐApps",
		"settings": "Settings",
		"help": "Get Help",
		"logout": "Log Out",
		"logout_title": "Do you really want to log out?",
		"logout_ok": "YES",
		"logout_cancel": "NO"
	},
	"send": {
		"title": "Send"
	},
	"receive": {
		"title": "Receive"
	},
	"wallet": {
		"title": "Your Assets",
		"tokens": "TOKENS",
		"collectible": "Collectible",
		"collectibles": "COLLECTIBLES",
		"transactions": "TRANSACTIONS",
		"collectible_no_name": "This collectible has no name",
		"no_collectibles": "You don't have any collectibles!",
		"add_tokens": "ADD TOKENS",
		"no_tokens": "You don't have any tokens!",
		"add_collectibles": "ADD COLLECTIBLES",
		"no_transactions": "You have no transactions!",
		"send_button": "Send",
		"deposit_button": "Deposit",
		"copy_address": "Copy",
		"remove_token_title": "Do you want to remove this token?",
		"remove_collectible_title": "Do you want to remove this collectible?",
		"remove": "Remove",
		"cancel": "Cancel"
	},
	"add_asset": {
		"title": "Add Asset",
		"search_token": "SEARCH",
		"custom_token": "CUSTOM TOKEN",
		"tokens": {
			"cancel_add_token": "CANCEL",
			"add_token": "ADD TOKEN"
		},
		"collectibles": {
			"cancel_add_collectible": "CANCEL",
			"add_collectible": "ADD"
		}
	},
	"token": {
		"token_symbol": "Token Symbol",
		"token_address": "Token Address",
		"token_precision": "Token of Precision",
		"search_tokens_placeholder": "Search Tokens",
		"address_cant_be_empty": "Token address can't be empty.",
		"address_must_be_valid": "Token address must be a valid address.",
		"symbol_cant_be_empty": "Token symbol can't be empty.",
		"decimals_cant_be_empty": "Token decimals can't be empty.",
		"select_token": "Select Token"
	},
	"collectible": {
		"collectible_address": "Address",
		"collectible_type": "Type",
		"collectible_token_id": "ID",
		"collectible_description": "Description",
		"address_must_be_valid": "Collectible address must be a valid address.",
		"address_cant_be_empty": "Collectible address can't be empty.",
		"token_id_cant_be_empty": "Collectible identifier can't be empty.",
<<<<<<< HEAD
		"ownership_error_title": "Ooops! Something happened.",
		"ownership_error": "You are not the owner of this collectible, so you can't add it."
=======
		"powered_by_opensea": "Powered by"
>>>>>>> 91985866
	},
	"transfer": {
		"title": "Transfer",
		"send": "SEND",
		"receive": "RECEIVE"
	},
	"accounts": {
		"title": "Accounts",
		"create_new_account": "Create new account"
	},
	"app_settings": {
		"title": "Settings",
		"current_conversion": "Base Currency",
		"current_language": "Current Language",
		"search_engine": "Search Engine",
		"new_RPC_URL": "New RPC URL",
		"state_logs": "State Logs",
		"auto_lock": "Auto-lock",
		"autolock_immediately": "Immediately",
		"autolock_never": "Never",
		"autolock_after": "After {{time}} seconds",
		"reveal_seed_words": "Reveal Seed Words",
		"reset_account": "Reset Account",
		"state_logs_button": "DOWNLOAD STATE LOGS",
		"reveal_seed_words_button": "REVEAL SEED WORDS",
		"reset_account_button": "RESET ACCOUNT",
		"reset_account_confirm_button": "RESET",
		"reset_account_cancel_button": "NEVERMIND",
		"reset_account_modal_title": "Reset Account?",
		"clear_approvals_modal_title": "Clear Approval Data?",
		"clear_approvals_modal_message": "All dapps will need to request access to view account information again.",
		"reset_account_modal_message": "Resetting your account will clear your transaction history.",
		"save_rpc_url": "SAVE",
		"invalid_rpc_prefix": "URIs require the appropriate HTTP/HTTPS prefix",
		"invalid_rpc_url": "Invalid RPC URL",
		"sync_with_extension": "Sync with Metamask Extension",
		"sync": "SYNC",
		"clear_approved_dapps": "CLEAR APPROVED DAPPS",
		"clear_desc": "Clear approved dapps",
		"clear": "CLEAR",
		"privacy_mode": "Privacy Mode",
		"privacy_mode_desc": "Disabling privacy mode will allow every website to read your public accounts by default.",
		"show_hex_data": "Show Hex Data",
		"show_hex_data_desc": "Select this to show the hex data field on the send screen."
	},
	"app_information": {
		"title": "Information",
		"links": "Links",
		"privacy_policy": "Privacy Policy",
		"terms_of_use": "Terms of use",
		"attributions": "Attributions",
		"support_center": "Visit our Support Center",
		"web_site": "Visit our Website",
		"email_us": "Email Us!"
	},
	"app_configurations": {
		"information_title": "INFO",
		"security_title": "SECURITY",
		"settings_title": "GENERAL"
	},
	"settings": {
		"title": "Settings",
		"network": "Network",
		"network_status": "Network status",
		"seed_words": "Seed Words",
		"sync_with_extension": "Sync with MetaMask Extension",
		"face_id": "Enable FaceID",
		"logout": "Logout"
	},
	"network": {
		"title": "Network",
		"selected": "selected"
	},
	"seed_words": {
		"title": "Seed Words",
		"label": "These are your seed words, make sure you keep them safe!"
	},
	"reveal_credential": {
		"seed_phrase_title": "Reveal Seed Phrase",
		"private_key_title": "Show Private Key",
		"cancel": "Cancel",
		"confirm": "Next",
		"seed_phrase_explanation":
			"If you ever change browsers or move computers, you will need this seed phrase to access your accounts. Save them somewhere safe and secret.",
		"private_key_explanation": "Save it somewhere safe and secret.",
		"seed_phrase_warning_explanation":
			"DO NOT share this phrase with anyone! These words can be used to steal all your accounts.",
		"private_key_warning_explanation":
			"Never disclose this key. Anyone with your private keys can take steal any assets held in your account.",
		"seed_phrase": "Your seed phrase",
		"private_key": "Your private key",
		"copy_to_clipboard": "Copy to clipboard",
		"enter_password": "Enter password to continue",
		"seed_phrase_copied": "Seed phrase copied to clipboard",
		"private_key_copied": "Private key copied to clipboard",
		"warning_incorrect_password": "Incorrect password",
		"unknown_error": "Couldn't unlock your account. Please try again."
	},
	"asset_overview": {
		"send_button": "SEND",
		"receive_button": "RECEIVE",
		"add_collectible_button": "ADD",
		"description": "Description",
		"totalSupply": "Total Supply",
		"address": "Address"
	},
	"account_details": {
		"title": "Account Details",
		"share_account": "Share",
		"view_account": "View account on Etherscan",
		"show_private_key": "Show private key",
		"account_copied_to_clipboard": "Public address copied to clipboard",
		"share_public_key": "Sharing my public key: "
	},
	"qr_scanner": {
		"invalid_qr_code_title": "Invalid QR Code",
		"invalid_qr_code_message": "The QR code that you are trying to scan it is not valid.",
		"allow_camera_dialog_title": "Allow camera access",
		"allow_camera_dialog_message": "We need your permission to scan QR codes",
		"scanning": "scanning..."
	},
	"action_view": {
		"cancel": "Cancel",
		"confirm": "Confirm"
	},
	"transaction": {
		"alert": "ALERT",
		"amount": "Amount",
		"confirm": "Confirm",
		"reject": "Reject",
		"edit": "Edit",
		"from": "From",
		"gas_fee": "Transaction Fee",
		"gas_fee_fast": "FAST",
		"gas_fee_average": "AVERAGE",
		"gas_fee_slow": "SLOW",
		"hex_data": "Hex Data",
		"review_details": "DETAILS",
		"review_data": "DATA",
		"review_function_type": "FUNCTION TYPE",
		"review_hex_data": "HEX DATA",
		"insufficient": "Insufficient funds",
		"invalid_address": "Invalid address",
		"invalid_amount": "Invalid amount",
		"invalid_gas": "Invalid gas amount",
		"invalid_gas_price": "Invalid gas price",
		"max": "Max",
		"recipient_address": "Recipient Address",
		"required": "Required",
		"to": "To",
		"total": "Total",
		"loading": "Loading...",
		"conversion_not_available": "Conversion rate not available",
		"value_not_available": "Not Available",
		"rate_not_available": "Conversion not available",
		"optional": "Optional"
	},
	"custom_gas": {
		"advanced_options": "Advanced Options",
		"hide_advanced_options": "Hide Advanced Options",
		"gas_limit": "Gas Limit:",
		"gas_price": "Gas Price: (GWEI)",
		"warning_gas_limit": "Gas limit must be greater than 20999 and less than 7920027"
	},
	"home_page": {
		"lets_get_started": "Let's get started!",
		"web3_awaits": "The decentralized web awaits",
		"bookmarks": "Bookmarks",
		"no_bookmarks": "Your bookmarks will show up here",
		"remove_bookmark_title": "Do you want to remove this bookmark?"
	},
	"browser": {
		"reload": "Reload",
		"share": "Share",
		"bookmark": "Bookmark",
		"error": "Ooops!",
		"bookmark_already_exists": "You already bookmarked this url",
		"cancel": "Cancel",
		"go_back": "Go Back",
		"go_forward": "Go Forward",
		"close": "Close",
		"open_in_browser": "Open in Browser"
	},
	"add_bookmark": {
		"title": "Add Bookmark",
		"title_label": "Name",
		"url_label": "Url",
		"add_button": "Add",
		"cancel_button": "Cancel"
	},
	"approval": {
		"title": "Confirm Transaction"
	},
	"transactions": {
		"tx_review_confirm": "CONFIRM",
		"tx_review_transfer": "TRANSFER",
		"tx_review_contract_deployment": "CONTRACT DEPLOYMENT",
		"tx_review_unknown": "UNKNOWN METHOD",
		"sent_ether": "Sent Ether",
		"self_sent_ether": "Sent Yourself Ether",
		"received_ether": "Received Ether",
		"sent_tokens": "Sent Tokens",
		"sent": "Sent",
		"contract_deploy": "Contract Deployment",
		"to_contract": "New Contract",
		"smart_contract_interaction": "Smart Contract Interaction",
		"hash": "Hash",
		"from": "From",
		"to": "To",
		"details": "Details",
		"amount": "Amount",
		"gas_limit": "Gas Limit (Units)",
		"gas_price": "Gas Price (GWEI)",
		"total": "Total",
		"view_on_etherscan": "VIEW ON ETHERSCAN",
		"hash_copied_to_clipboard": "Transaction hash copied to clipboard"
	},
	"transaction_submitted": {
		"title": "Transaction Submitted",
		"your_tx_hash_is": "Your transaction hash is:",
		"view_on_etherscan": "VIEW ON ETHERSCAN"
	},
	"sync_with_extension": {
		"title": "Sync data from Extension",
		"label":
			"Open the MetaMask extension in your desktop browser, then go to settings, click on \"Sync with Mobile\" and then enter your password to see the QR Code",
		"button_continue": "Continue",
		"please_wait": "Please wait while we sync your data...",
		"error_title": "Bummer!",
		"error_message": "Something went wrong... Please try again",
		"warning_title": "Warning!",
		"warning_message":
			"This will override all your current accounts and transaction history in your mobile phone. Are you sure?",
		"warning_ok_button": "YES",
		"warning_cancel_button": "NO"
	},
	"sync_with_extension_success": {
		"title": "Sync completed",
		"sync_complete":
			"We have synchronized all the information from your MetaMask extension and now you're ready to go!",
		"button_continue": "Continue"
	},
	"networks": {
		"title": "Networks",
		"other_networks": "Other Networks",
		"close": "Close",
		"status_ok": "All Systems Operational",
		"status_not_ok": "The network is having some issues"
	},
	"select": {
		"cancel": "Cancel",
		"done": "Done"
	},
	"signature_request": {
		"title": "Signature Request",
		"cancel": "CANCEL",
		"sign": "SIGN",
		"sign_requested": "Your signature is being requested",
		"signing": "You are signing:",
		"account_title": "Account:",
		"balance_title": "Balance:",
		"message": "Message:"
	},
	"unit": {
		"eth": "ETH",
		"negative": "-",
		"divisor": "/"
	},
	"biometrics": {
		"enable_touchid": "Enable TouchID authentication",
		"enable_faceid": "Enable FaceID authentication",
		"enable_fingerprint": "Enable Fingerprint authentication"
	},
	"authentication": {
		"auth_prompt_title": "Authentication required",
		"auth_prompt_desc": "Please authenticate in order to use MetaMask",
		"fingerprint_prompt_title": "Authentication required",
		"fingerprint_prompt_desc": "Use your fingerprint to unlock MetaMask",
		"fingerprint_prompt_cancel": "Cancel"
	},
	"accountApproval": {
		"title": "CONNECT REQUEST",
		"action": "would like to",
		"connect": "CONNECT",
		"cancel": "CANCEL",
		"permission": "View your",
		"address": "public address",
		"warning":
			"By clicking connect, you allow this dapp to view your public address. This is an important security step to protect your data from potential phishing risks."
	}
}<|MERGE_RESOLUTION|>--- conflicted
+++ resolved
@@ -130,12 +130,9 @@
 		"address_must_be_valid": "Collectible address must be a valid address.",
 		"address_cant_be_empty": "Collectible address can't be empty.",
 		"token_id_cant_be_empty": "Collectible identifier can't be empty.",
-<<<<<<< HEAD
 		"ownership_error_title": "Ooops! Something happened.",
-		"ownership_error": "You are not the owner of this collectible, so you can't add it."
-=======
+		"ownership_error": "You are not the owner of this collectible, so you can't add it.",
 		"powered_by_opensea": "Powered by"
->>>>>>> 91985866
 	},
 	"transfer": {
 		"title": "Transfer",
