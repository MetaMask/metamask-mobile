--- conflicted
+++ resolved
@@ -8,13 +8,8 @@
       {<StoryFn />}
     </ThemeContext.Provider>
   ),
-<<<<<<< HEAD
-  withNavigation,
-  withSafeArea,
-=======
   withSafeArea,
   withNavigation,
->>>>>>> eb69e570
 ];
 
 export const parameters = {
