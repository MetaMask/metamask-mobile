--- conflicted
+++ resolved
@@ -4,15 +4,7 @@
 #import <React/RCTLinkingManager.h>
 
 #import <RNBranch/RNBranch.h>
-<<<<<<< HEAD
-#if DEBUG
-#ifdef FB_SONARKIT_ENABLED
-#import <SKIOSNetworkPlugin/SKIOSNetworkAdapter.h>
-#endif
-#endif
-=======
 #import <Firebase.h>
->>>>>>> e66de2b7
 
 
 @implementation AppDelegate
@@ -38,30 +30,6 @@
   // They will be passed down to the ViewController used by React Native.
   self.initialProps = @{@"foxCode": foxCode};
 
-<<<<<<< HEAD
-  rootView.backgroundColor = [UIColor colorNamed:@"ThemeColors"];
-
-  self.window = [[UIWindow alloc] initWithFrame:[UIScreen mainScreen].bounds];
-  UIViewController *rootViewController = [self.reactDelegate createRootViewController];
-  rootViewController.view = rootView;
-  self.window.rootViewController = rootViewController;
-  [self.window makeKeyAndVisible];
-
-  //Keep splash screen while loading the bundle
-  UIView* launchScreenView = [[[NSBundle mainBundle] loadNibNamed:@"LaunchScreen" owner:self options:nil] objectAtIndex:0];
-  launchScreenView.frame = self.window.bounds;
-  rootView.loadingView = launchScreenView;
-
-  //Uncomment the following line to enable the splashscreen on ios
-  //[RNSplashScreen show];
-
-  [super application:application didFinishLaunchingWithOptions:launchOptions];
-
-  return YES;
-}
-
-- (BOOL)application:(UIApplication *)app openURL:(NSURL *)url options:(NSDictionary<UIApplicationOpenURLOptionsKey,id> *)options
-=======
   return [super application:application didFinishLaunchingWithOptions:launchOptions];
 }
 
@@ -71,7 +39,6 @@
 }
 
 - (NSURL *)bundleURL
->>>>>>> e66de2b7
 {
 #if DEBUG
   return [[RCTBundleURLProvider sharedSettings] jsBundleURLForBundleRoot:@".expo/.virtual-metro-entry"];
