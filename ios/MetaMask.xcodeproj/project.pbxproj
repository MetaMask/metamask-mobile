--- conflicted
+++ resolved
@@ -1406,14 +1406,9 @@
 				CLANG_ENABLE_MODULES = YES;
 				CODE_SIGN_ENTITLEMENTS = MetaMask/MetaMaskDebug.entitlements;
 				CODE_SIGN_IDENTITY = "Apple Development";
-<<<<<<< HEAD
 				"CODE_SIGN_IDENTITY[sdk=iphoneos*]" = "iPhone Developer";
 				CODE_SIGN_STYLE = Manual;
-				CURRENT_PROJECT_VERSION = 2004;
-=======
-				CODE_SIGN_STYLE = Automatic;
 				CURRENT_PROJECT_VERSION = 2051;
->>>>>>> 62072581
 				DEAD_CODE_STRIPPING = YES;
 				DEBUG_INFORMATION_FORMAT = dwarf;
 				DEVELOPMENT_TEAM = 48XVW22RCG;
