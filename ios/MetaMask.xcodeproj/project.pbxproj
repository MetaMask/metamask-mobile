// !$*UTF8*$!
{
	archiveVersion = 1;
	classes = {
	};
	objectVersion = 56;
	objects = {

/* Begin PBXBuildFile section */
		09D9851F119C43FBB54ED59C /* Geist Medium Italic.otf in Resources */ = {isa = PBXBuildFile; fileRef = 6E7939D848B5467AA6602966 /* Geist Medium Italic.otf */; };
		124C1456DB6348928E0536A8 /* Geist Medium.otf in Resources */ = {isa = PBXBuildFile; fileRef = 4BFDB3B860044F1A9CF3CFEB /* Geist Medium.otf */; };
		13B07FBC1A68108700A75B9A /* AppDelegate.m in Sources */ = {isa = PBXBuildFile; fileRef = 13B07FB01A68108700A75B9A /* AppDelegate.m */; };
		13B07FBF1A68108700A75B9A /* Images.xcassets in Resources */ = {isa = PBXBuildFile; fileRef = 13B07FB51A68108700A75B9A /* Images.xcassets */; };
		13B07FC11A68108700A75B9A /* main.m in Sources */ = {isa = PBXBuildFile; fileRef = 13B07FB71A68108700A75B9A /* main.m */; };
		153C1ABB2217BCDC0088EFE0 /* JavaScriptCore.framework in Frameworks */ = {isa = PBXBuildFile; fileRef = 153C1A742217BCDC0088EFE0 /* JavaScriptCore.framework */; };
		153F84CA2319B8FD00C19B63 /* Branch.framework in Frameworks */ = {isa = PBXBuildFile; fileRef = 153F84C92319B8DB00C19B63 /* Branch.framework */; };
		153F84CB2319B8FD00C19B63 /* Branch.framework in Embed Frameworks */ = {isa = PBXBuildFile; fileRef = 153F84C92319B8DB00C19B63 /* Branch.framework */; settings = {ATTRIBUTES = (CodeSignOnCopy, RemoveHeadersOnCopy, ); }; };
		158B063B211A72F500DF3C74 /* InpageBridgeWeb3.js in Resources */ = {isa = PBXBuildFile; fileRef = 158B0639211A72F500DF3C74 /* InpageBridgeWeb3.js */; };
		15ACC9FB226555820063978B /* LaunchScreen.xib in Resources */ = {isa = PBXBuildFile; fileRef = 13B07FB11A68108700A75B9A /* LaunchScreen.xib */; };
		15AD28A921B7CFD9005DEB23 /* release.xcconfig in Resources */ = {isa = PBXBuildFile; fileRef = 15FDD86021B76461006B7C35 /* release.xcconfig */; };
		15AD28AA21B7CFDC005DEB23 /* debug.xcconfig in Resources */ = {isa = PBXBuildFile; fileRef = 15FDD82721B7642B006B7C35 /* debug.xcconfig */; };
		15D158ED210BD912006982B5 /* Metamask.ttf in Resources */ = {isa = PBXBuildFile; fileRef = 15D158EC210BD8C8006982B5 /* Metamask.ttf */; };
		2EF2825A2B0FF86900D7B4B1 /* AppDelegate.m in Sources */ = {isa = PBXBuildFile; fileRef = 13B07FB01A68108700A75B9A /* AppDelegate.m */; };
		2EF2825B2B0FF86900D7B4B1 /* File.swift in Sources */ = {isa = PBXBuildFile; fileRef = 654378AF243E2ADC00571B9C /* File.swift */; };
		2EF2825C2B0FF86900D7B4B1 /* RCTScreenshotDetect.m in Sources */ = {isa = PBXBuildFile; fileRef = CF98DA9B28D9FEB700096782 /* RCTScreenshotDetect.m */; };
		2EF2825E2B0FF86900D7B4B1 /* RCTMinimizer.m in Sources */ = {isa = PBXBuildFile; fileRef = CF9895762A3B49BE00B4C9B5 /* RCTMinimizer.m */; };
		2EF2825F2B0FF86900D7B4B1 /* main.m in Sources */ = {isa = PBXBuildFile; fileRef = 13B07FB71A68108700A75B9A /* main.m */; };
		2EF282612B0FF86900D7B4B1 /* LinkPresentation.framework in Frameworks */ = {isa = PBXBuildFile; fileRef = F961A36A28105CF9007442B5 /* LinkPresentation.framework */; settings = {ATTRIBUTES = (Weak, ); }; };
		2EF282622B0FF86900D7B4B1 /* libRCTAesForked.a in Frameworks */ = {isa = PBXBuildFile; fileRef = 650F2B9C24DC5FEC00C3B9C4 /* libRCTAesForked.a */; };
		2EF282632B0FF86900D7B4B1 /* JavaScriptCore.framework in Frameworks */ = {isa = PBXBuildFile; fileRef = 153C1A742217BCDC0088EFE0 /* JavaScriptCore.framework */; };
		2EF282652B0FF86900D7B4B1 /* Branch.framework in Frameworks */ = {isa = PBXBuildFile; fileRef = 153F84C92319B8DB00C19B63 /* Branch.framework */; };
		2EF2826A2B0FF86900D7B4B1 /* Images.xcassets in Resources */ = {isa = PBXBuildFile; fileRef = 13B07FB51A68108700A75B9A /* Images.xcassets */; };
		2EF2826B2B0FF86900D7B4B1 /* InpageBridgeWeb3.js in Resources */ = {isa = PBXBuildFile; fileRef = 158B0639211A72F500DF3C74 /* InpageBridgeWeb3.js */; };
		2EF2826C2B0FF86900D7B4B1 /* Metamask.ttf in Resources */ = {isa = PBXBuildFile; fileRef = 15D158EC210BD8C8006982B5 /* Metamask.ttf */; };
		2EF2826E2B0FF86900D7B4B1 /* ThemeColors.xcassets in Resources */ = {isa = PBXBuildFile; fileRef = B0EF7FA827BD16EA00D48B4E /* ThemeColors.xcassets */; };
		2EF282712B0FF86900D7B4B1 /* debug.xcconfig in Resources */ = {isa = PBXBuildFile; fileRef = 15FDD82721B7642B006B7C35 /* debug.xcconfig */; };
		2EF282762B0FF86900D7B4B1 /* release.xcconfig in Resources */ = {isa = PBXBuildFile; fileRef = 15FDD86021B76461006B7C35 /* release.xcconfig */; };
		2EF2827C2B0FF86900D7B4B1 /* LaunchScreen.xib in Resources */ = {isa = PBXBuildFile; fileRef = 13B07FB11A68108700A75B9A /* LaunchScreen.xib */; };
		2EF2827D2B0FF86900D7B4B1 /* branch.json in Resources */ = {isa = PBXBuildFile; fileRef = FE3C9A2458A1416290DEDAD4 /* branch.json */; };
		2EF2828C2B0FF86900D7B4B1 /* Branch.framework in Embed Frameworks */ = {isa = PBXBuildFile; fileRef = 153F84C92319B8DB00C19B63 /* Branch.framework */; settings = {ATTRIBUTES = (CodeSignOnCopy, RemoveHeadersOnCopy, ); }; };
		2EF2832A2B17EBD600D7B4B1 /* RnTar.swift in Sources */ = {isa = PBXBuildFile; fileRef = 2EF283292B17EBD600D7B4B1 /* RnTar.swift */; };
		2EF2832B2B17EBD600D7B4B1 /* RnTar.swift in Sources */ = {isa = PBXBuildFile; fileRef = 2EF283292B17EBD600D7B4B1 /* RnTar.swift */; };
		2EF2832C2B17EBD600D7B4B1 /* RnTar.swift in Sources */ = {isa = PBXBuildFile; fileRef = 2EF283292B17EBD600D7B4B1 /* RnTar.swift */; };
		2EF283322B17EC1A00D7B4B1 /* RNTar.m in Sources */ = {isa = PBXBuildFile; fileRef = 2EF283312B17EC1A00D7B4B1 /* RNTar.m */; };
		2EF283332B17EC1A00D7B4B1 /* RNTar.m in Sources */ = {isa = PBXBuildFile; fileRef = 2EF283312B17EC1A00D7B4B1 /* RNTar.m */; };
		2EF283342B17EC1A00D7B4B1 /* RNTar.m in Sources */ = {isa = PBXBuildFile; fileRef = 2EF283312B17EC1A00D7B4B1 /* RNTar.m */; };
		2EF283372B17EC7900D7B4B1 /* Light-Swift-Untar.swift in Sources */ = {isa = PBXBuildFile; fileRef = 2EF283362B17EC7900D7B4B1 /* Light-Swift-Untar.swift */; };
		2EF283382B17EC7900D7B4B1 /* Light-Swift-Untar.swift in Sources */ = {isa = PBXBuildFile; fileRef = 2EF283362B17EC7900D7B4B1 /* Light-Swift-Untar.swift */; };
		2EF283392B17EC7900D7B4B1 /* Light-Swift-Untar.swift in Sources */ = {isa = PBXBuildFile; fileRef = 2EF283362B17EC7900D7B4B1 /* Light-Swift-Untar.swift */; };
		3466654F43654D36B5D478CA /* config.json in Resources */ = {isa = PBXBuildFile; fileRef = 2679C48F8CD642C68116DD24 /* config.json */; };
		3F123FD0EA9146FEBC864879 /* MM Sans Medium.otf in Resources */ = {isa = PBXBuildFile; fileRef = 4A64F1985EEA45C0B027E517 /* MM Sans Medium.otf */; };
		49D8E62C506F4A63889EEC7F /* branch.json in Resources */ = {isa = PBXBuildFile; fileRef = FE3C9A2458A1416290DEDAD4 /* branch.json */; };
		650F2B9D24DC5FF200C3B9C4 /* libRCTAesForked.a in Frameworks */ = {isa = PBXBuildFile; fileRef = 650F2B9C24DC5FEC00C3B9C4 /* libRCTAesForked.a */; };
		654378B0243E2ADC00571B9C /* File.swift in Sources */ = {isa = PBXBuildFile; fileRef = 654378AF243E2ADC00571B9C /* File.swift */; };
		7696E77F73B5ADD7EE8190E0 /* ExpoModulesProvider.swift in Sources */ = {isa = PBXBuildFile; fileRef = E7EEA32C976A46B991D55FD4 /* ExpoModulesProvider.swift */; };
		8C3986ED969040AEBC7A3856 /* MM Poly Regular.otf in Resources */ = {isa = PBXBuildFile; fileRef = F10E7EBF946A4F6D8E229143 /* MM Poly Regular.otf */; };
		8DE564ACA9934796B5E7B1EB /* MM Sans Regular.otf in Resources */ = {isa = PBXBuildFile; fileRef = F3C919D8F42C47389FF643E7 /* MM Sans Regular.otf */; };
		98DA5101D5C341F5A5412C04 /* Geist Bold.otf in Resources */ = {isa = PBXBuildFile; fileRef = DCB5FECA5557491AB06DBCBE /* Geist Bold.otf */; };
		9D9E53F67A884FDEBE9A4D3C /* Geist Regular Italic.otf in Resources */ = {isa = PBXBuildFile; fileRef = 978781C44CFB4434873EDB69 /* Geist Regular Italic.otf */; };
		A1987088D4835E5FCCABC418 /* ExpoModulesProvider.swift in Sources */ = {isa = PBXBuildFile; fileRef = 683865D794CE6007E46CAD3A /* ExpoModulesProvider.swift */; };
		A9A253A9A4C55258DD932254 /* libPods-MetaMask-QA.a in Frameworks */ = {isa = PBXBuildFile; fileRef = B6C7C9864634E61C13A07C28 /* libPods-MetaMask-QA.a */; };
		A9AB7F6A09E06325C0A71FA4 /* libPods-MetaMask-Flask.a in Frameworks */ = {isa = PBXBuildFile; fileRef = 9F02EB68A6ACEF113F4693A8 /* libPods-MetaMask-Flask.a */; };
		B0EF7FA927BD16EA00D48B4E /* ThemeColors.xcassets in Resources */ = {isa = PBXBuildFile; fileRef = B0EF7FA827BD16EA00D48B4E /* ThemeColors.xcassets */; };
		B339FF02289ABD70001B89FB /* AppDelegate.m in Sources */ = {isa = PBXBuildFile; fileRef = 13B07FB01A68108700A75B9A /* AppDelegate.m */; };
		B339FF03289ABD70001B89FB /* File.swift in Sources */ = {isa = PBXBuildFile; fileRef = 654378AF243E2ADC00571B9C /* File.swift */; };
		B339FF05289ABD70001B89FB /* main.m in Sources */ = {isa = PBXBuildFile; fileRef = 13B07FB71A68108700A75B9A /* main.m */; };
		B339FF07289ABD70001B89FB /* LinkPresentation.framework in Frameworks */ = {isa = PBXBuildFile; fileRef = F961A36A28105CF9007442B5 /* LinkPresentation.framework */; settings = {ATTRIBUTES = (Weak, ); }; };
		B339FF08289ABD70001B89FB /* libRCTAesForked.a in Frameworks */ = {isa = PBXBuildFile; fileRef = 650F2B9C24DC5FEC00C3B9C4 /* libRCTAesForked.a */; };
		B339FF09289ABD70001B89FB /* JavaScriptCore.framework in Frameworks */ = {isa = PBXBuildFile; fileRef = 153C1A742217BCDC0088EFE0 /* JavaScriptCore.framework */; };
		B339FF0C289ABD70001B89FB /* Branch.framework in Frameworks */ = {isa = PBXBuildFile; fileRef = 153F84C92319B8DB00C19B63 /* Branch.framework */; };
		B339FF10289ABD70001B89FB /* Images.xcassets in Resources */ = {isa = PBXBuildFile; fileRef = 13B07FB51A68108700A75B9A /* Images.xcassets */; };
		B339FF11289ABD70001B89FB /* InpageBridgeWeb3.js in Resources */ = {isa = PBXBuildFile; fileRef = 158B0639211A72F500DF3C74 /* InpageBridgeWeb3.js */; };
		B339FF12289ABD70001B89FB /* Metamask.ttf in Resources */ = {isa = PBXBuildFile; fileRef = 15D158EC210BD8C8006982B5 /* Metamask.ttf */; };
		B339FF14289ABD70001B89FB /* ThemeColors.xcassets in Resources */ = {isa = PBXBuildFile; fileRef = B0EF7FA827BD16EA00D48B4E /* ThemeColors.xcassets */; };
		B339FF17289ABD70001B89FB /* debug.xcconfig in Resources */ = {isa = PBXBuildFile; fileRef = 15FDD82721B7642B006B7C35 /* debug.xcconfig */; };
		B339FF1C289ABD70001B89FB /* release.xcconfig in Resources */ = {isa = PBXBuildFile; fileRef = 15FDD86021B76461006B7C35 /* release.xcconfig */; };
		B339FF22289ABD70001B89FB /* LaunchScreen.xib in Resources */ = {isa = PBXBuildFile; fileRef = 13B07FB11A68108700A75B9A /* LaunchScreen.xib */; };
		B339FF23289ABD70001B89FB /* branch.json in Resources */ = {isa = PBXBuildFile; fileRef = FE3C9A2458A1416290DEDAD4 /* branch.json */; };
		B339FF32289ABD70001B89FB /* Branch.framework in Embed Frameworks */ = {isa = PBXBuildFile; fileRef = 153F84C92319B8DB00C19B63 /* Branch.framework */; settings = {ATTRIBUTES = (CodeSignOnCopy, RemoveHeadersOnCopy, ); }; };
		B339FF3C289ABF2C001B89FB /* MetaMask-QA-Info.plist in Resources */ = {isa = PBXBuildFile; fileRef = B339FEA72899852C001B89FB /* MetaMask-QA-Info.plist */; };
		B8B9B88C931A45F59B13181F /* Geist Bold Italic.otf in Resources */ = {isa = PBXBuildFile; fileRef = 5914F547268E4F7BB337A3DF /* Geist Bold Italic.otf */; };
		BAB8A7C7328F48B6AC38DCE9 /* Geist Regular.otf in Resources */ = {isa = PBXBuildFile; fileRef = B848D40B87744D32949BDC25 /* Geist Regular.otf */; };
		C7B6D2EC4EBB469F9E0658BE /* MM Sans Bold.otf in Resources */ = {isa = PBXBuildFile; fileRef = D3350113F0764105B1E60002 /* MM Sans Bold.otf */; };
		C8424AE42CCC01F900F0BEB7 /* GoogleService-Info.plist in Resources */ = {isa = PBXBuildFile; fileRef = C8424AE32CCC01F900F0BEB7 /* GoogleService-Info.plist */; };
		C8424AE52CCC01F900F0BEB7 /* GoogleService-Info.plist in Resources */ = {isa = PBXBuildFile; fileRef = C8424AE32CCC01F900F0BEB7 /* GoogleService-Info.plist */; };
		C8424AE62CCC01F900F0BEB7 /* GoogleService-Info.plist in Resources */ = {isa = PBXBuildFile; fileRef = C8424AE32CCC01F900F0BEB7 /* GoogleService-Info.plist */; };
		CF9895772A3B49BE00B4C9B5 /* RCTMinimizer.m in Sources */ = {isa = PBXBuildFile; fileRef = CF9895762A3B49BE00B4C9B5 /* RCTMinimizer.m */; };
		CF9895782A3B49BE00B4C9B5 /* RCTMinimizer.m in Sources */ = {isa = PBXBuildFile; fileRef = CF9895762A3B49BE00B4C9B5 /* RCTMinimizer.m */; };
		CF98DA9C28D9FEB700096782 /* RCTScreenshotDetect.m in Sources */ = {isa = PBXBuildFile; fileRef = CF98DA9B28D9FEB700096782 /* RCTScreenshotDetect.m */; };
		CFD8DFC828EDD4C800CC75F6 /* RCTScreenshotDetect.m in Sources */ = {isa = PBXBuildFile; fileRef = CF98DA9B28D9FEB700096782 /* RCTScreenshotDetect.m */; };
		E4B580722E32F462008165E1 /* Expo.plist in Resources */ = {isa = PBXBuildFile; fileRef = E4B580712E32F462008165E1 /* Expo.plist */; };
		E4B580732E32F462008165E1 /* Expo.plist in Resources */ = {isa = PBXBuildFile; fileRef = E4B580712E32F462008165E1 /* Expo.plist */; };
		E4B580742E32F462008165E1 /* Expo.plist in Resources */ = {isa = PBXBuildFile; fileRef = E4B580712E32F462008165E1 /* Expo.plist */; };
		E83DB5522BBDF2AA00536063 /* PrivacyInfo.xcprivacy in Resources */ = {isa = PBXBuildFile; fileRef = E83DB5392BBDB14700536063 /* PrivacyInfo.xcprivacy */; };
		E83DB5532BBDF2AE00536063 /* PrivacyInfo.xcprivacy in Resources */ = {isa = PBXBuildFile; fileRef = E83DB5392BBDB14700536063 /* PrivacyInfo.xcprivacy */; };
		E83DB5542BBDF2AF00536063 /* PrivacyInfo.xcprivacy in Resources */ = {isa = PBXBuildFile; fileRef = E83DB5392BBDB14700536063 /* PrivacyInfo.xcprivacy */; };
		ED2E8FE6D71BE9319F3B27D3 /* libPods-MetaMask.a in Frameworks */ = {isa = PBXBuildFile; fileRef = D2632307C64595BE1B8ABEAF /* libPods-MetaMask.a */; };
		F23972D16903249A8EC120BD /* ExpoModulesProvider.swift in Sources */ = {isa = PBXBuildFile; fileRef = 8EB256CB3A1A7A1D942A95F6 /* ExpoModulesProvider.swift */; };
		F961A37228105CF9007442B5 /* LinkPresentation.framework in Frameworks */ = {isa = PBXBuildFile; fileRef = F961A36A28105CF9007442B5 /* LinkPresentation.framework */; settings = {ATTRIBUTES = (Weak, ); }; };
/* End PBXBuildFile section */

/* Begin PBXContainerItemProxy section */
		153F84C82319B8DB00C19B63 /* PBXContainerItemProxy */ = {
			isa = PBXContainerItemProxy;
			containerPortal = 153F84C42319B8DA00C19B63 /* BranchSDK.xcodeproj */;
			proxyType = 2;
			remoteGlobalIDString = E298D0521C73D1B800589D22;
			remoteInfo = Branch;
		};
		153F84CC2319B8FD00C19B63 /* PBXContainerItemProxy */ = {
			isa = PBXContainerItemProxy;
			containerPortal = 153F84C42319B8DA00C19B63 /* BranchSDK.xcodeproj */;
			proxyType = 1;
			remoteGlobalIDString = E298D0511C73D1B800589D22;
			remoteInfo = Branch;
		};
		2EF282562B0FF86900D7B4B1 /* PBXContainerItemProxy */ = {
			isa = PBXContainerItemProxy;
			containerPortal = 153F84C42319B8DA00C19B63 /* BranchSDK.xcodeproj */;
			proxyType = 1;
			remoteGlobalIDString = E298D0511C73D1B800589D22;
			remoteInfo = Branch;
		};
		650F2B9B24DC5FEC00C3B9C4 /* PBXContainerItemProxy */ = {
			isa = PBXContainerItemProxy;
			containerPortal = 650F2B9724DC5FEB00C3B9C4 /* RCTAesForked.xcodeproj */;
			proxyType = 2;
			remoteGlobalIDString = 32D980DD1BE9F11C00FA27E5;
			remoteInfo = RCTAesForked;
		};
		B339FEFE289ABD70001B89FB /* PBXContainerItemProxy */ = {
			isa = PBXContainerItemProxy;
			containerPortal = 153F84C42319B8DA00C19B63 /* BranchSDK.xcodeproj */;
			proxyType = 1;
			remoteGlobalIDString = E298D0511C73D1B800589D22;
			remoteInfo = Branch;
		};
/* End PBXContainerItemProxy section */

/* Begin PBXCopyFilesBuildPhase section */
		15ACCA0022655C3A0063978B /* Embed Frameworks */ = {
			isa = PBXCopyFilesBuildPhase;
			buildActionMask = 2147483647;
			dstPath = "";
			dstSubfolderSpec = 10;
			files = (
				153F84CB2319B8FD00C19B63 /* Branch.framework in Embed Frameworks */,
			);
			name = "Embed Frameworks";
			runOnlyForDeploymentPostprocessing = 0;
		};
		2EF2828A2B0FF86900D7B4B1 /* Embed Frameworks */ = {
			isa = PBXCopyFilesBuildPhase;
			buildActionMask = 2147483647;
			dstPath = "";
			dstSubfolderSpec = 10;
			files = (
				2EF2828C2B0FF86900D7B4B1 /* Branch.framework in Embed Frameworks */,
			);
			name = "Embed Frameworks";
			runOnlyForDeploymentPostprocessing = 0;
		};
		B339FF30289ABD70001B89FB /* Embed Frameworks */ = {
			isa = PBXCopyFilesBuildPhase;
			buildActionMask = 2147483647;
			dstPath = "";
			dstSubfolderSpec = 10;
			files = (
				B339FF32289ABD70001B89FB /* Branch.framework in Embed Frameworks */,
			);
			name = "Embed Frameworks";
			runOnlyForDeploymentPostprocessing = 0;
		};
/* End PBXCopyFilesBuildPhase section */

/* Begin PBXFileReference section */
		008F07F21AC5B25A0029DE68 /* main.jsbundle */ = {isa = PBXFileReference; fileEncoding = 4; lastKnownFileType = text; path = main.jsbundle; sourceTree = "<group>"; };
		00E356F11AD99517003FC87E /* Info.plist */ = {isa = PBXFileReference; lastKnownFileType = text.plist.xml; path = Info.plist; sourceTree = "<group>"; };
		00E356F21AD99517003FC87E /* MetaMaskTests.m */ = {isa = PBXFileReference; lastKnownFileType = sourcecode.cpp.objcpp; path = MetaMaskTests.m; sourceTree = "<group>"; };
		13B07F961A680F5B00A75B9A /* MetaMask.app */ = {isa = PBXFileReference; explicitFileType = wrapper.application; includeInIndex = 0; path = MetaMask.app; sourceTree = BUILT_PRODUCTS_DIR; };
		13B07FAF1A68108700A75B9A /* AppDelegate.h */ = {isa = PBXFileReference; fileEncoding = 4; lastKnownFileType = sourcecode.c.h; name = AppDelegate.h; path = MetaMask/AppDelegate.h; sourceTree = "<group>"; };
		13B07FB01A68108700A75B9A /* AppDelegate.m */ = {isa = PBXFileReference; fileEncoding = 4; lastKnownFileType = sourcecode.cpp.objcpp; name = AppDelegate.m; path = MetaMask/AppDelegate.m; sourceTree = "<group>"; };
		13B07FB21A68108700A75B9A /* Base */ = {isa = PBXFileReference; lastKnownFileType = file.xib; name = Base; path = Base.lproj/LaunchScreen.xib; sourceTree = "<group>"; };
		13B07FB51A68108700A75B9A /* Images.xcassets */ = {isa = PBXFileReference; lastKnownFileType = folder.assetcatalog; name = Images.xcassets; path = MetaMask/Images.xcassets; sourceTree = "<group>"; };
		13B07FB61A68108700A75B9A /* Info.plist */ = {isa = PBXFileReference; fileEncoding = 4; lastKnownFileType = text.plist.xml; name = Info.plist; path = MetaMask/Info.plist; sourceTree = "<group>"; };
		13B07FB71A68108700A75B9A /* main.m */ = {isa = PBXFileReference; fileEncoding = 4; lastKnownFileType = sourcecode.cpp.objcpp; name = main.m; path = MetaMask/main.m; sourceTree = "<group>"; };
		15205D6221596AD90049EA93 /* MetaMask.entitlements */ = {isa = PBXFileReference; lastKnownFileType = text.plist.entitlements; name = MetaMask.entitlements; path = MetaMask/MetaMask.entitlements; sourceTree = "<group>"; };
		153C1A742217BCDC0088EFE0 /* JavaScriptCore.framework */ = {isa = PBXFileReference; lastKnownFileType = wrapper.framework; name = JavaScriptCore.framework; path = System/Library/Frameworks/JavaScriptCore.framework; sourceTree = SDKROOT; };
		153F84C42319B8DA00C19B63 /* BranchSDK.xcodeproj */ = {isa = PBXFileReference; lastKnownFileType = "wrapper.pb-project"; name = BranchSDK.xcodeproj; path = "branch-ios-sdk/carthage-files/BranchSDK.xcodeproj"; sourceTree = "<group>"; };
		158B0639211A72F500DF3C74 /* InpageBridgeWeb3.js */ = {isa = PBXFileReference; fileEncoding = 4; lastKnownFileType = sourcecode.javascript; name = InpageBridgeWeb3.js; path = ../app/core/InpageBridgeWeb3.js; sourceTree = "<group>"; };
		159878012231DF67001748EC /* AntDesign.ttf */ = {isa = PBXFileReference; lastKnownFileType = file; name = AntDesign.ttf; path = "../node_modules/react-native-vector-icons/Fonts/AntDesign.ttf"; sourceTree = "<group>"; };
		15D158EC210BD8C8006982B5 /* Metamask.ttf */ = {isa = PBXFileReference; lastKnownFileType = file; name = Metamask.ttf; path = ../app/fonts/Metamask.ttf; sourceTree = "<group>"; };
		15FDD82721B7642B006B7C35 /* debug.xcconfig */ = {isa = PBXFileReference; lastKnownFileType = text.xcconfig; path = debug.xcconfig; sourceTree = "<group>"; };
		15FDD86021B76461006B7C35 /* release.xcconfig */ = {isa = PBXFileReference; lastKnownFileType = text.xcconfig; path = release.xcconfig; sourceTree = "<group>"; };
		178440FE3F1C4F4180D14622 /* libTcpSockets.a */ = {isa = PBXFileReference; explicitFileType = undefined; fileEncoding = 9; includeInIndex = 0; lastKnownFileType = archive.ar; path = libTcpSockets.a; sourceTree = "<group>"; };
		1C516951C09F43CB97129B66 /* Octicons.ttf */ = {isa = PBXFileReference; explicitFileType = undefined; fileEncoding = 9; includeInIndex = 0; lastKnownFileType = unknown; name = Octicons.ttf; path = "../node_modules/react-native-vector-icons/Fonts/Octicons.ttf"; sourceTree = "<group>"; };
		2679C48F8CD642C68116DD24 /* config.json */ = {isa = PBXFileReference; explicitFileType = undefined; fileEncoding = 9; includeInIndex = 0; lastKnownFileType = unknown; name = config.json; path = ../app/fonts/config.json; sourceTree = "<group>"; };
		278065D027394AD9B2906E38 /* libBVLinearGradient.a */ = {isa = PBXFileReference; explicitFileType = undefined; fileEncoding = 9; includeInIndex = 0; lastKnownFileType = archive.ar; path = libBVLinearGradient.a; sourceTree = "<group>"; };
		2D16E6891FA4F8E400B85C8A /* libReact.a */ = {isa = PBXFileReference; explicitFileType = archive.ar; path = libReact.a; sourceTree = BUILT_PRODUCTS_DIR; };
		2EF282922B0FF86900D7B4B1 /* MetaMask-Flask.app */ = {isa = PBXFileReference; explicitFileType = wrapper.application; includeInIndex = 0; path = "MetaMask-Flask.app"; sourceTree = BUILT_PRODUCTS_DIR; };
		2EF283292B17EBD600D7B4B1 /* RnTar.swift */ = {isa = PBXFileReference; lastKnownFileType = sourcecode.swift; path = RnTar.swift; sourceTree = "<group>"; };
		2EF283312B17EC1A00D7B4B1 /* RNTar.m */ = {isa = PBXFileReference; lastKnownFileType = sourcecode.cpp.objcpp; path = RNTar.m; sourceTree = "<group>"; };
		2EF283362B17EC7900D7B4B1 /* Light-Swift-Untar.swift */ = {isa = PBXFileReference; lastKnownFileType = sourcecode.swift; path = "Light-Swift-Untar.swift"; sourceTree = "<group>"; };
		42C239E9FAA64BD9A34B8D8A /* MaterialCommunityIcons.ttf */ = {isa = PBXFileReference; explicitFileType = undefined; fileEncoding = 9; includeInIndex = 0; lastKnownFileType = unknown; name = MaterialCommunityIcons.ttf; path = "../node_modules/react-native-vector-icons/Fonts/MaterialCommunityIcons.ttf"; sourceTree = "<group>"; };
		42C6DDE3B80F47AFA9C9D4F5 /* Foundation.ttf */ = {isa = PBXFileReference; explicitFileType = undefined; fileEncoding = 9; includeInIndex = 0; lastKnownFileType = unknown; name = Foundation.ttf; path = "../node_modules/react-native-vector-icons/Fonts/Foundation.ttf"; sourceTree = "<group>"; };
		4444176409EB42CB93AB03C5 /* SimpleLineIcons.ttf */ = {isa = PBXFileReference; explicitFileType = undefined; fileEncoding = 9; includeInIndex = 0; lastKnownFileType = unknown; name = SimpleLineIcons.ttf; path = "../node_modules/react-native-vector-icons/Fonts/SimpleLineIcons.ttf"; sourceTree = "<group>"; };
		4A2D27104599412CA00C35EF /* Ionicons.ttf */ = {isa = PBXFileReference; explicitFileType = undefined; fileEncoding = 9; includeInIndex = 0; lastKnownFileType = unknown; name = Ionicons.ttf; path = "../node_modules/react-native-vector-icons/Fonts/Ionicons.ttf"; sourceTree = "<group>"; };
		4A64F1985EEA45C0B027E517 /* MM Sans Medium.otf */ = {isa = PBXFileReference; explicitFileType = undefined; fileEncoding = undefined; includeInIndex = 0; lastKnownFileType = unknown; name = "MM Sans Medium.otf"; path = "../app/fonts/MM Sans Medium.otf"; sourceTree = "<group>"; };
		4BFDB3B860044F1A9CF3CFEB /* Geist Medium.otf */ = {isa = PBXFileReference; explicitFileType = undefined; fileEncoding = undefined; includeInIndex = 0; lastKnownFileType = unknown; name = "Geist Medium.otf"; path = "../app/fonts/Geist Medium.otf"; sourceTree = "<group>"; };
		4C81CC9BCD86AC7F96BA8CAD /* Pods-MetaMask.debug.xcconfig */ = {isa = PBXFileReference; includeInIndex = 1; lastKnownFileType = text.xcconfig; name = "Pods-MetaMask.debug.xcconfig"; path = "Target Support Files/Pods-MetaMask/Pods-MetaMask.debug.xcconfig"; sourceTree = "<group>"; };
		51AB7231D0E692F5EF71FACB /* Pods-MetaMask-QA.debug.xcconfig */ = {isa = PBXFileReference; includeInIndex = 1; lastKnownFileType = text.xcconfig; name = "Pods-MetaMask-QA.debug.xcconfig"; path = "Target Support Files/Pods-MetaMask-QA/Pods-MetaMask-QA.debug.xcconfig"; sourceTree = "<group>"; };
		57C103F40F394637B5A886FC /* FontAwesome5_Brands.ttf */ = {isa = PBXFileReference; explicitFileType = undefined; fileEncoding = 9; includeInIndex = 0; lastKnownFileType = unknown; name = FontAwesome5_Brands.ttf; path = "../node_modules/react-native-vector-icons/Fonts/FontAwesome5_Brands.ttf"; sourceTree = "<group>"; };
		5914F547268E4F7BB337A3DF /* Geist Bold Italic.otf */ = {isa = PBXFileReference; explicitFileType = undefined; fileEncoding = undefined; includeInIndex = 0; lastKnownFileType = unknown; name = "Geist Bold Italic.otf"; path = "../app/fonts/Geist Bold Italic.otf"; sourceTree = "<group>"; };
		5E32A09A7BDC431FA403BA73 /* FontAwesome.ttf */ = {isa = PBXFileReference; explicitFileType = undefined; fileEncoding = 9; includeInIndex = 0; lastKnownFileType = unknown; name = FontAwesome.ttf; path = "../node_modules/react-native-vector-icons/Fonts/FontAwesome.ttf"; sourceTree = "<group>"; };
		650F2B9724DC5FEB00C3B9C4 /* RCTAesForked.xcodeproj */ = {isa = PBXFileReference; lastKnownFileType = "wrapper.pb-project"; name = RCTAesForked.xcodeproj; path = "../node_modules/react-native-aes-crypto-forked/ios/RCTAesForked.xcodeproj"; sourceTree = "<group>"; };
		654378AE243E2ADB00571B9C /* MetaMask-Bridging-Header.h */ = {isa = PBXFileReference; lastKnownFileType = sourcecode.c.h; path = "MetaMask-Bridging-Header.h"; sourceTree = "<group>"; };
		654378AF243E2ADC00571B9C /* File.swift */ = {isa = PBXFileReference; lastKnownFileType = sourcecode.swift; path = File.swift; sourceTree = "<group>"; };
		683865D794CE6007E46CAD3A /* ExpoModulesProvider.swift */ = {isa = PBXFileReference; includeInIndex = 1; lastKnownFileType = sourcecode.swift; name = ExpoModulesProvider.swift; path = "Pods/Target Support Files/Pods-MetaMask/ExpoModulesProvider.swift"; sourceTree = "<group>"; };
		6E7939D848B5467AA6602966 /* Geist Medium Italic.otf */ = {isa = PBXFileReference; explicitFileType = undefined; fileEncoding = undefined; includeInIndex = 0; lastKnownFileType = unknown; name = "Geist Medium Italic.otf"; path = "../app/fonts/Geist Medium Italic.otf"; sourceTree = "<group>"; };
		7D2A2666F9BADDF2418B01A1 /* Pods-MetaMask.release.xcconfig */ = {isa = PBXFileReference; includeInIndex = 1; lastKnownFileType = text.xcconfig; name = "Pods-MetaMask.release.xcconfig"; path = "Target Support Files/Pods-MetaMask/Pods-MetaMask.release.xcconfig"; sourceTree = "<group>"; };
		7FF1597C0ACA4902B86140B2 /* Zocial.ttf */ = {isa = PBXFileReference; explicitFileType = undefined; fileEncoding = 9; includeInIndex = 0; lastKnownFileType = unknown; name = Zocial.ttf; path = "../node_modules/react-native-vector-icons/Fonts/Zocial.ttf"; sourceTree = "<group>"; };
		8E369AC13A2049B6B21E5120 /* libRCTSearchApi.a */ = {isa = PBXFileReference; explicitFileType = undefined; fileEncoding = 9; includeInIndex = 0; lastKnownFileType = archive.ar; path = libRCTSearchApi.a; sourceTree = "<group>"; };
		8EB256CB3A1A7A1D942A95F6 /* ExpoModulesProvider.swift */ = {isa = PBXFileReference; includeInIndex = 1; lastKnownFileType = sourcecode.swift; name = ExpoModulesProvider.swift; path = "Pods/Target Support Files/Pods-MetaMask-Flask/ExpoModulesProvider.swift"; sourceTree = "<group>"; };
		91B348F39D8AD3220320E89D /* Pods-MetaMask-Flask.debug.xcconfig */ = {isa = PBXFileReference; includeInIndex = 1; lastKnownFileType = text.xcconfig; name = "Pods-MetaMask-Flask.debug.xcconfig"; path = "Target Support Files/Pods-MetaMask-Flask/Pods-MetaMask-Flask.debug.xcconfig"; sourceTree = "<group>"; };
		978781C44CFB4434873EDB69 /* Geist Regular Italic.otf */ = {isa = PBXFileReference; explicitFileType = undefined; fileEncoding = undefined; includeInIndex = 0; lastKnownFileType = unknown; name = "Geist Regular Italic.otf"; path = "../app/fonts/Geist Regular Italic.otf"; sourceTree = "<group>"; };
		9F02EB68A6ACEF113F4693A8 /* libPods-MetaMask-Flask.a */ = {isa = PBXFileReference; explicitFileType = archive.ar; includeInIndex = 0; path = "libPods-MetaMask-Flask.a"; sourceTree = BUILT_PRODUCTS_DIR; };
		A498EA4CD2F8488DB666B94C /* Entypo.ttf */ = {isa = PBXFileReference; explicitFileType = undefined; fileEncoding = 9; includeInIndex = 0; lastKnownFileType = unknown; name = Entypo.ttf; path = "../node_modules/react-native-vector-icons/Fonts/Entypo.ttf"; sourceTree = "<group>"; };
		A98DB430A7DA47EFB97EDF8B /* FontAwesome5_Solid.ttf */ = {isa = PBXFileReference; explicitFileType = undefined; fileEncoding = 9; includeInIndex = 0; lastKnownFileType = unknown; name = FontAwesome5_Solid.ttf; path = "../node_modules/react-native-vector-icons/Fonts/FontAwesome5_Solid.ttf"; sourceTree = "<group>"; };
		AA9EDF17249955C7005D89EE /* MetaMaskDebug.entitlements */ = {isa = PBXFileReference; lastKnownFileType = text.plist.entitlements; name = MetaMaskDebug.entitlements; path = MetaMask/MetaMaskDebug.entitlements; sourceTree = "<group>"; };
		B0EF7FA827BD16EA00D48B4E /* ThemeColors.xcassets */ = {isa = PBXFileReference; lastKnownFileType = folder.assetcatalog; path = ThemeColors.xcassets; sourceTree = "<group>"; };
		B339FEA72899852C001B89FB /* MetaMask-QA-Info.plist */ = {isa = PBXFileReference; lastKnownFileType = text.plist.xml; name = "MetaMask-QA-Info.plist"; path = "MetaMask/MetaMask-QA-Info.plist"; sourceTree = "<group>"; };
		B339FF39289ABD70001B89FB /* MetaMask-QA.app */ = {isa = PBXFileReference; explicitFileType = wrapper.application; includeInIndex = 0; path = "MetaMask-QA.app"; sourceTree = BUILT_PRODUCTS_DIR; };
		B6C7C9864634E61C13A07C28 /* libPods-MetaMask-QA.a */ = {isa = PBXFileReference; explicitFileType = archive.ar; includeInIndex = 0; path = "libPods-MetaMask-QA.a"; sourceTree = BUILT_PRODUCTS_DIR; };
		B848D40B87744D32949BDC25 /* Geist Regular.otf */ = {isa = PBXFileReference; explicitFileType = undefined; fileEncoding = undefined; includeInIndex = 0; lastKnownFileType = unknown; name = "Geist Regular.otf"; path = "../app/fonts/Geist Regular.otf"; sourceTree = "<group>"; };
		BF485CDA047B4D52852B87F5 /* EvilIcons.ttf */ = {isa = PBXFileReference; explicitFileType = undefined; fileEncoding = 9; includeInIndex = 0; lastKnownFileType = unknown; name = EvilIcons.ttf; path = "../node_modules/react-native-vector-icons/Fonts/EvilIcons.ttf"; sourceTree = "<group>"; };
		C8424AE32CCC01F900F0BEB7 /* GoogleService-Info.plist */ = {isa = PBXFileReference; lastKnownFileType = text.plist.xml; path = "GoogleService-Info.plist"; sourceTree = "<group>"; };
		CF014205BB8964CFE74D4D8E /* Pods-MetaMask-QA.release.xcconfig */ = {isa = PBXFileReference; includeInIndex = 1; lastKnownFileType = text.xcconfig; name = "Pods-MetaMask-QA.release.xcconfig"; path = "Target Support Files/Pods-MetaMask-QA/Pods-MetaMask-QA.release.xcconfig"; sourceTree = "<group>"; };
		CF9895752A3B48F700B4C9B5 /* RCTMinimizer.h */ = {isa = PBXFileReference; lastKnownFileType = sourcecode.c.h; name = RCTMinimizer.h; path = MetaMask/NativeModules/RCTMinimizer/RCTMinimizer.h; sourceTree = "<group>"; };
		CF9895762A3B49BE00B4C9B5 /* RCTMinimizer.m */ = {isa = PBXFileReference; lastKnownFileType = sourcecode.cpp.objcpp; name = RCTMinimizer.m; path = MetaMask/NativeModules/RCTMinimizer/RCTMinimizer.m; sourceTree = "<group>"; };
		CF98DA9A28D9FE7800096782 /* RCTScreenshotDetect.h */ = {isa = PBXFileReference; lastKnownFileType = sourcecode.c.h; path = RCTScreenshotDetect.h; sourceTree = "<group>"; };
		CF98DA9B28D9FEB700096782 /* RCTScreenshotDetect.m */ = {isa = PBXFileReference; lastKnownFileType = sourcecode.cpp.objcpp; path = RCTScreenshotDetect.m; sourceTree = "<group>"; };
		D0CBAE789660472DB719C765 /* libLottie.a */ = {isa = PBXFileReference; explicitFileType = undefined; fileEncoding = 9; includeInIndex = 0; lastKnownFileType = archive.ar; path = libLottie.a; sourceTree = "<group>"; };
		D2632307C64595BE1B8ABEAF /* libPods-MetaMask.a */ = {isa = PBXFileReference; explicitFileType = archive.ar; includeInIndex = 0; path = "libPods-MetaMask.a"; sourceTree = BUILT_PRODUCTS_DIR; };
		D3350113F0764105B1E60002 /* MM Sans Bold.otf */ = {isa = PBXFileReference; explicitFileType = undefined; fileEncoding = undefined; includeInIndex = 0; lastKnownFileType = unknown; name = "MM Sans Bold.otf"; path = "../app/fonts/MM Sans Bold.otf"; sourceTree = "<group>"; };
		DCB5FECA5557491AB06DBCBE /* Geist Bold.otf */ = {isa = PBXFileReference; explicitFileType = undefined; fileEncoding = undefined; includeInIndex = 0; lastKnownFileType = unknown; name = "Geist Bold.otf"; path = "../app/fonts/Geist Bold.otf"; sourceTree = "<group>"; };
		E4B580712E32F462008165E1 /* Expo.plist */ = {isa = PBXFileReference; lastKnownFileType = text.plist.xml; path = Expo.plist; sourceTree = "<group>"; };
		E7EEA32C976A46B991D55FD4 /* ExpoModulesProvider.swift */ = {isa = PBXFileReference; includeInIndex = 1; lastKnownFileType = sourcecode.swift; name = ExpoModulesProvider.swift; path = "Pods/Target Support Files/Pods-MetaMask-QA/ExpoModulesProvider.swift"; sourceTree = "<group>"; };
		E83DB5392BBDB14700536063 /* PrivacyInfo.xcprivacy */ = {isa = PBXFileReference; lastKnownFileType = text.xml; name = PrivacyInfo.xcprivacy; path = MetaMask/PrivacyInfo.xcprivacy; sourceTree = SOURCE_ROOT; };
		E9629905BA1940ADA4189921 /* Feather.ttf */ = {isa = PBXFileReference; explicitFileType = undefined; fileEncoding = 9; includeInIndex = 0; lastKnownFileType = unknown; name = Feather.ttf; path = "../node_modules/react-native-vector-icons/Fonts/Feather.ttf"; sourceTree = "<group>"; };
		EBC2B6371CD846D28B9FAADF /* FontAwesome5_Regular.ttf */ = {isa = PBXFileReference; explicitFileType = undefined; fileEncoding = 9; includeInIndex = 0; lastKnownFileType = unknown; name = FontAwesome5_Regular.ttf; path = "../node_modules/react-native-vector-icons/Fonts/FontAwesome5_Regular.ttf"; sourceTree = "<group>"; };
		F10E7EBF946A4F6D8E229143 /* MM Poly Regular.otf */ = {isa = PBXFileReference; explicitFileType = undefined; fileEncoding = undefined; includeInIndex = 0; lastKnownFileType = unknown; name = "MM Poly Regular.otf"; path = "../app/fonts/MM Poly Regular.otf"; sourceTree = "<group>"; };
		F1CCBB0591B4D16C1710A05D /* Pods-MetaMask-Flask.release.xcconfig */ = {isa = PBXFileReference; includeInIndex = 1; lastKnownFileType = text.xcconfig; name = "Pods-MetaMask-Flask.release.xcconfig"; path = "Target Support Files/Pods-MetaMask-Flask/Pods-MetaMask-Flask.release.xcconfig"; sourceTree = "<group>"; };
		F3C919D8F42C47389FF643E7 /* MM Sans Regular.otf */ = {isa = PBXFileReference; explicitFileType = undefined; fileEncoding = undefined; includeInIndex = 0; lastKnownFileType = unknown; name = "MM Sans Regular.otf"; path = "../app/fonts/MM Sans Regular.otf"; sourceTree = "<group>"; };
		F562CA6B28AA4A67AA29B61C /* MaterialIcons.ttf */ = {isa = PBXFileReference; explicitFileType = undefined; fileEncoding = 9; includeInIndex = 0; lastKnownFileType = unknown; name = MaterialIcons.ttf; path = "../node_modules/react-native-vector-icons/Fonts/MaterialIcons.ttf"; sourceTree = "<group>"; };
		F961A36A28105CF9007442B5 /* LinkPresentation.framework */ = {isa = PBXFileReference; lastKnownFileType = wrapper.framework; name = LinkPresentation.framework; path = System/Library/Frameworks/LinkPresentation.framework; sourceTree = SDKROOT; };
		F9DFF7AC557B46B6BEFAA1C1 /* libRNShakeEvent.a */ = {isa = PBXFileReference; explicitFileType = undefined; fileEncoding = 9; includeInIndex = 0; lastKnownFileType = archive.ar; path = libRNShakeEvent.a; sourceTree = "<group>"; };
		FE3C9A2458A1416290DEDAD4 /* branch.json */ = {isa = PBXFileReference; explicitFileType = undefined; fileEncoding = 9; includeInIndex = 0; lastKnownFileType = unknown; name = branch.json; path = ../branch.json; sourceTree = "<group>"; };
/* End PBXFileReference section */

/* Begin PBXFrameworksBuildPhase section */
		13B07F8C1A680F5B00A75B9A /* Frameworks */ = {
			isa = PBXFrameworksBuildPhase;
			buildActionMask = 2147483647;
			files = (
				F961A37228105CF9007442B5 /* LinkPresentation.framework in Frameworks */,
				650F2B9D24DC5FF200C3B9C4 /* libRCTAesForked.a in Frameworks */,
				153C1ABB2217BCDC0088EFE0 /* JavaScriptCore.framework in Frameworks */,
				153F84CA2319B8FD00C19B63 /* Branch.framework in Frameworks */,
				ED2E8FE6D71BE9319F3B27D3 /* libPods-MetaMask.a in Frameworks */,
			);
			runOnlyForDeploymentPostprocessing = 0;
		};
		2EF282602B0FF86900D7B4B1 /* Frameworks */ = {
			isa = PBXFrameworksBuildPhase;
			buildActionMask = 2147483647;
			files = (
				2EF282612B0FF86900D7B4B1 /* LinkPresentation.framework in Frameworks */,
				2EF282622B0FF86900D7B4B1 /* libRCTAesForked.a in Frameworks */,
				2EF282632B0FF86900D7B4B1 /* JavaScriptCore.framework in Frameworks */,
				2EF282652B0FF86900D7B4B1 /* Branch.framework in Frameworks */,
				A9AB7F6A09E06325C0A71FA4 /* libPods-MetaMask-Flask.a in Frameworks */,
			);
			runOnlyForDeploymentPostprocessing = 0;
		};
		B339FF06289ABD70001B89FB /* Frameworks */ = {
			isa = PBXFrameworksBuildPhase;
			buildActionMask = 2147483647;
			files = (
				B339FF07289ABD70001B89FB /* LinkPresentation.framework in Frameworks */,
				B339FF08289ABD70001B89FB /* libRCTAesForked.a in Frameworks */,
				B339FF09289ABD70001B89FB /* JavaScriptCore.framework in Frameworks */,
				B339FF0C289ABD70001B89FB /* Branch.framework in Frameworks */,
				A9A253A9A4C55258DD932254 /* libPods-MetaMask-QA.a in Frameworks */,
			);
			runOnlyForDeploymentPostprocessing = 0;
		};
/* End PBXFrameworksBuildPhase section */

/* Begin PBXGroup section */
		00E356EF1AD99517003FC87E /* MetaMaskTests */ = {
			isa = PBXGroup;
			children = (
				00E356F21AD99517003FC87E /* MetaMaskTests.m */,
				00E356F01AD99517003FC87E /* Supporting Files */,
			);
			path = MetaMaskTests;
			sourceTree = "<group>";
		};
		00E356F01AD99517003FC87E /* Supporting Files */ = {
			isa = PBXGroup;
			children = (
				00E356F11AD99517003FC87E /* Info.plist */,
			);
			name = "Supporting Files";
			sourceTree = "<group>";
		};
		089A67E20C8950FFA11688EA /* MetaMask-Flask */ = {
			isa = PBXGroup;
			children = (
				8EB256CB3A1A7A1D942A95F6 /* ExpoModulesProvider.swift */,
			);
			name = "MetaMask-Flask";
			sourceTree = "<group>";
		};
		13B07FAE1A68108700A75B9A /* MetaMask */ = {
			isa = PBXGroup;
			children = (
				E4B580712E32F462008165E1 /* Expo.plist */,
				E83DB5392BBDB14700536063 /* PrivacyInfo.xcprivacy */,
				B339FEA72899852C001B89FB /* MetaMask-QA-Info.plist */,
				AA9EDF17249955C7005D89EE /* MetaMaskDebug.entitlements */,
				15F7796222A1BC1E00B1DF8C /* NativeModules */,
				15205D6221596AD90049EA93 /* MetaMask.entitlements */,
				158B0639211A72F500DF3C74 /* InpageBridgeWeb3.js */,
				008F07F21AC5B25A0029DE68 /* main.jsbundle */,
				13B07FAF1A68108700A75B9A /* AppDelegate.h */,
				13B07FB01A68108700A75B9A /* AppDelegate.m */,
				13B07FB51A68108700A75B9A /* Images.xcassets */,
				13B07FB61A68108700A75B9A /* Info.plist */,
				13B07FB11A68108700A75B9A /* LaunchScreen.xib */,
				13B07FB71A68108700A75B9A /* main.m */,
				FE3C9A2458A1416290DEDAD4 /* branch.json */,
				B0EF7FA827BD16EA00D48B4E /* ThemeColors.xcassets */,
			);
			name = MetaMask;
			sourceTree = "<group>";
		};
		153F84C52319B8DA00C19B63 /* Products */ = {
			isa = PBXGroup;
			children = (
				153F84C92319B8DB00C19B63 /* Branch.framework */,
			);
			name = Products;
			sourceTree = "<group>";
		};
		15A2E5EF2100077400A1F331 /* Recovered References */ = {
			isa = PBXGroup;
			children = (
				278065D027394AD9B2906E38 /* libBVLinearGradient.a */,
				F9DFF7AC557B46B6BEFAA1C1 /* libRNShakeEvent.a */,
				8E369AC13A2049B6B21E5120 /* libRCTSearchApi.a */,
				D0CBAE789660472DB719C765 /* libLottie.a */,
				178440FE3F1C4F4180D14622 /* libTcpSockets.a */,
			);
			name = "Recovered References";
			sourceTree = "<group>";
		};
		15F7796222A1BC1E00B1DF8C /* NativeModules */ = {
			isa = PBXGroup;
			children = (
				CF9895742A3B48DC00B4C9B5 /* RCTMinimizer */,
				CF98DA9228D9FE5000096782 /* RCTScreenshotDetect */,
			);
			name = NativeModules;
			sourceTree = "<group>";
		};
		299C51B8AA60DA51C494DE7A /* MetaMask */ = {
			isa = PBXGroup;
			children = (
				683865D794CE6007E46CAD3A /* ExpoModulesProvider.swift */,
			);
			name = MetaMask;
			sourceTree = "<group>";
		};
		2D16E6871FA4F8E400B85C8A /* Frameworks */ = {
			isa = PBXGroup;
			children = (
				F961A36A28105CF9007442B5 /* LinkPresentation.framework */,
				153C1A742217BCDC0088EFE0 /* JavaScriptCore.framework */,
				2D16E6891FA4F8E400B85C8A /* libReact.a */,
				D2632307C64595BE1B8ABEAF /* libPods-MetaMask.a */,
				9F02EB68A6ACEF113F4693A8 /* libPods-MetaMask-Flask.a */,
				B6C7C9864634E61C13A07C28 /* libPods-MetaMask-QA.a */,
			);
			name = Frameworks;
			sourceTree = "<group>";
		};
		2EF283352B17EC4E00D7B4B1 /* Light-Swift-Untar-V2 */ = {
			isa = PBXGroup;
			children = (
				2EF283362B17EC7900D7B4B1 /* Light-Swift-Untar.swift */,
			);
			path = "Light-Swift-Untar-V2";
			sourceTree = "<group>";
		};
		4A27949D046C4516B9653BBB /* Resources */ = {
			isa = PBXGroup;
			children = (
				159878012231DF67001748EC /* AntDesign.ttf */,
				15D158EC210BD8C8006982B5 /* Metamask.ttf */,
				A498EA4CD2F8488DB666B94C /* Entypo.ttf */,
				BF485CDA047B4D52852B87F5 /* EvilIcons.ttf */,
				E9629905BA1940ADA4189921 /* Feather.ttf */,
				5E32A09A7BDC431FA403BA73 /* FontAwesome.ttf */,
				42C6DDE3B80F47AFA9C9D4F5 /* Foundation.ttf */,
				4A2D27104599412CA00C35EF /* Ionicons.ttf */,
				42C239E9FAA64BD9A34B8D8A /* MaterialCommunityIcons.ttf */,
				F562CA6B28AA4A67AA29B61C /* MaterialIcons.ttf */,
				1C516951C09F43CB97129B66 /* Octicons.ttf */,
				4444176409EB42CB93AB03C5 /* SimpleLineIcons.ttf */,
				7FF1597C0ACA4902B86140B2 /* Zocial.ttf */,
				57C103F40F394637B5A886FC /* FontAwesome5_Brands.ttf */,
				EBC2B6371CD846D28B9FAADF /* FontAwesome5_Regular.ttf */,
				A98DB430A7DA47EFB97EDF8B /* FontAwesome5_Solid.ttf */,
				2679C48F8CD642C68116DD24 /* config.json */,
				F10E7EBF946A4F6D8E229143 /* MM Poly Regular.otf */,
				D3350113F0764105B1E60002 /* MM Sans Bold.otf */,
				4A64F1985EEA45C0B027E517 /* MM Sans Medium.otf */,
				F3C919D8F42C47389FF643E7 /* MM Sans Regular.otf */,
				5914F547268E4F7BB337A3DF /* Geist Bold Italic.otf */,
				DCB5FECA5557491AB06DBCBE /* Geist Bold.otf */,
				6E7939D848B5467AA6602966 /* Geist Medium Italic.otf */,
				4BFDB3B860044F1A9CF3CFEB /* Geist Medium.otf */,
				978781C44CFB4434873EDB69 /* Geist Regular Italic.otf */,
				B848D40B87744D32949BDC25 /* Geist Regular.otf */,
			);
			name = Resources;
			sourceTree = "<group>";
		};
		650F2B9824DC5FEB00C3B9C4 /* Products */ = {
			isa = PBXGroup;
			children = (
				650F2B9C24DC5FEC00C3B9C4 /* libRCTAesForked.a */,
			);
			name = Products;
			sourceTree = "<group>";
		};
		832341AE1AAA6A7D00B99B32 /* Libraries */ = {
			isa = PBXGroup;
			children = (
				650F2B9724DC5FEB00C3B9C4 /* RCTAesForked.xcodeproj */,
				153F84C42319B8DA00C19B63 /* BranchSDK.xcodeproj */,
			);
			name = Libraries;
			sourceTree = "<group>";
		};
		83CBB9F61A601CBA00E9B192 = {
			isa = PBXGroup;
			children = (
				C8424AE32CCC01F900F0BEB7 /* GoogleService-Info.plist */,
				2EF283352B17EC4E00D7B4B1 /* Light-Swift-Untar-V2 */,
				2EF283312B17EC1A00D7B4B1 /* RNTar.m */,
				2EF283292B17EBD600D7B4B1 /* RnTar.swift */,
				654378AF243E2ADC00571B9C /* File.swift */,
				15FDD86021B76461006B7C35 /* release.xcconfig */,
				15FDD82721B7642B006B7C35 /* debug.xcconfig */,
				13B07FAE1A68108700A75B9A /* MetaMask */,
				832341AE1AAA6A7D00B99B32 /* Libraries */,
				00E356EF1AD99517003FC87E /* MetaMaskTests */,
				83CBBA001A601CBA00E9B192 /* Products */,
				2D16E6871FA4F8E400B85C8A /* Frameworks */,
				4A27949D046C4516B9653BBB /* Resources */,
				15A2E5EF2100077400A1F331 /* Recovered References */,
				AA342D524556DBBE26F5997C /* Pods */,
				654378AE243E2ADB00571B9C /* MetaMask-Bridging-Header.h */,
				B1017F312FF6E8B14E7F30EB /* ExpoModulesProviders */,
			);
			indentWidth = 2;
			sourceTree = "<group>";
			tabWidth = 2;
			usesTabs = 0;
		};
		83CBBA001A601CBA00E9B192 /* Products */ = {
			isa = PBXGroup;
			children = (
				13B07F961A680F5B00A75B9A /* MetaMask.app */,
				B339FF39289ABD70001B89FB /* MetaMask-QA.app */,
				2EF282922B0FF86900D7B4B1 /* MetaMask-Flask.app */,
			);
			name = Products;
			sourceTree = "<group>";
		};
		AA342D524556DBBE26F5997C /* Pods */ = {
			isa = PBXGroup;
			children = (
				4C81CC9BCD86AC7F96BA8CAD /* Pods-MetaMask.debug.xcconfig */,
				7D2A2666F9BADDF2418B01A1 /* Pods-MetaMask.release.xcconfig */,
				91B348F39D8AD3220320E89D /* Pods-MetaMask-Flask.debug.xcconfig */,
				F1CCBB0591B4D16C1710A05D /* Pods-MetaMask-Flask.release.xcconfig */,
				51AB7231D0E692F5EF71FACB /* Pods-MetaMask-QA.debug.xcconfig */,
				CF014205BB8964CFE74D4D8E /* Pods-MetaMask-QA.release.xcconfig */,
			);
			path = Pods;
			sourceTree = "<group>";
		};
		B1017F312FF6E8B14E7F30EB /* ExpoModulesProviders */ = {
			isa = PBXGroup;
			children = (
				299C51B8AA60DA51C494DE7A /* MetaMask */,
				089A67E20C8950FFA11688EA /* MetaMask-Flask */,
				D48FD973918C14EFC848CBFB /* MetaMask-QA */,
			);
			name = ExpoModulesProviders;
			sourceTree = "<group>";
		};
		CF9895742A3B48DC00B4C9B5 /* RCTMinimizer */ = {
			isa = PBXGroup;
			children = (
				CF9895752A3B48F700B4C9B5 /* RCTMinimizer.h */,
				CF9895762A3B49BE00B4C9B5 /* RCTMinimizer.m */,
			);
			name = RCTMinimizer;
			sourceTree = "<group>";
		};
		CF98DA9228D9FE5000096782 /* RCTScreenshotDetect */ = {
			isa = PBXGroup;
			children = (
				CF98DA9A28D9FE7800096782 /* RCTScreenshotDetect.h */,
				CF98DA9B28D9FEB700096782 /* RCTScreenshotDetect.m */,
			);
			name = RCTScreenshotDetect;
			sourceTree = "<group>";
		};
		D48FD973918C14EFC848CBFB /* MetaMask-QA */ = {
			isa = PBXGroup;
			children = (
				E7EEA32C976A46B991D55FD4 /* ExpoModulesProvider.swift */,
			);
			name = "MetaMask-QA";
			sourceTree = "<group>";
		};
/* End PBXGroup section */

/* Begin PBXNativeTarget section */
		13B07F861A680F5B00A75B9A /* MetaMask */ = {
			isa = PBXNativeTarget;
			buildConfigurationList = 13B07F931A680F5B00A75B9A /* Build configuration list for PBXNativeTarget "MetaMask" */;
			buildPhases = (
				65728037EE7BD20DE039438B /* [CP] Check Pods Manifest.lock */,
				15FDD86321B76696006B7C35 /* Override xcconfig files */,
				2A8181D696D792EC398412FD /* [Expo] Configure project */,
				13B07F871A680F5B00A75B9A /* Sources */,
				13B07F8C1A680F5B00A75B9A /* Frameworks */,
				13B07F8E1A680F5B00A75B9A /* Resources */,
				15ACCA0022655C3A0063978B /* Embed Frameworks */,
				00DD1BFF1BD5951E006B06BC /* Bundle JS Code & Upload Sentry Files */,
				1315792FDF9ED5C1277541D0 /* [CP] Embed Pods Frameworks */,
				FFED9AB1AACD0DA25EAA971D /* [CP] Copy Pods Resources */,
				9F2FDF243A79F1A3A790828C /* [CP-User] [RNFB] Core Configuration */,
				B04B18D52D8B340C00C5C2CE /* Strip Bitcode */,
			);
			buildRules = (
			);
			dependencies = (
				153F84CD2319B8FD00C19B63 /* PBXTargetDependency */,
			);
			name = MetaMask;
			productName = "Hello World";
			productReference = 13B07F961A680F5B00A75B9A /* MetaMask.app */;
			productType = "com.apple.product-type.application";
		};
		2EF282522B0FF86900D7B4B1 /* MetaMask-Flask */ = {
			isa = PBXNativeTarget;
			buildConfigurationList = 2EF2828F2B0FF86900D7B4B1 /* Build configuration list for PBXNativeTarget "MetaMask-Flask" */;
			buildPhases = (
				2671E4E19FD35BBF616FC1D3 /* [CP] Check Pods Manifest.lock */,
				2EF282582B0FF86900D7B4B1 /* Override xcconfig files */,
				A1BBADB7B9B00D0EC304761B /* [Expo] Configure project */,
				2EF282592B0FF86900D7B4B1 /* Sources */,
				2EF282602B0FF86900D7B4B1 /* Frameworks */,
				2EF282692B0FF86900D7B4B1 /* Resources */,
				2EF2828A2B0FF86900D7B4B1 /* Embed Frameworks */,
				2EF282892B0FF86900D7B4B1 /* Bundle JS Code & Upload Sentry Files */,
				22A0CDFA61EAF4604801C08E /* [CP] Embed Pods Frameworks */,
				E6DF8EB7C7F8301263C260CE /* [CP] Copy Pods Resources */,
				7DCEC09F2EFA897359942504 /* [CP-User] [RNFB] Core Configuration */,
				B04B18D72D8B34BE00C5C2CE /* Strip Bitcode */,
			);
			buildRules = (
			);
			dependencies = (
				2EF282552B0FF86900D7B4B1 /* PBXTargetDependency */,
			);
			name = "MetaMask-Flask";
			productName = "Hello World";
			productReference = 2EF282922B0FF86900D7B4B1 /* MetaMask-Flask.app */;
			productType = "com.apple.product-type.application";
		};
		B339FEF8289ABD70001B89FB /* MetaMask-QA */ = {
			isa = PBXNativeTarget;
			buildConfigurationList = B339FF36289ABD70001B89FB /* Build configuration list for PBXNativeTarget "MetaMask-QA" */;
			buildPhases = (
				7F95098E1DEEA467CD6B2B8B /* [CP] Check Pods Manifest.lock */,
				B339FF00289ABD70001B89FB /* Override xcconfig files */,
				056B914267B20A3E1A9AEF1A /* [Expo] Configure project */,
				B339FF01289ABD70001B89FB /* Sources */,
				B339FF06289ABD70001B89FB /* Frameworks */,
				B339FF0F289ABD70001B89FB /* Resources */,
				B339FF30289ABD70001B89FB /* Embed Frameworks */,
				B339FF2F289ABD70001B89FB /* Bundle JS Code & Upload Sentry Files */,
				C809907F60335F19DA480743 /* [CP] Embed Pods Frameworks */,
				475B37D211D24FD533A25DD4 /* [CP] Copy Pods Resources */,
				13E0EBB030DB9498ACF206AC /* [CP-User] [RNFB] Core Configuration */,
				B04B18D62D8B34AD00C5C2CE /* Strip Bitcode */,
			);
			buildRules = (
			);
			dependencies = (
				B339FEFD289ABD70001B89FB /* PBXTargetDependency */,
			);
			name = "MetaMask-QA";
			productName = "Hello World";
			productReference = B339FF39289ABD70001B89FB /* MetaMask-QA.app */;
			productType = "com.apple.product-type.application";
		};
/* End PBXNativeTarget section */

/* Begin PBXProject section */
		83CBB9F71A601CBA00E9B192 /* Project object */ = {
			isa = PBXProject;
			attributes = {
				LastUpgradeCheck = 1010;
				ORGANIZATIONNAME = MetaMask;
				TargetAttributes = {
					13B07F861A680F5B00A75B9A = {
						LastSwiftMigration = 1140;
						SystemCapabilities = {
							com.apple.Push = {
								enabled = 1;
							};
							com.apple.SafariKeychain = {
								enabled = 1;
							};
						};
					};
				};
			};
			buildConfigurationList = 83CBB9FA1A601CBA00E9B192 /* Build configuration list for PBXProject "MetaMask" */;
			compatibilityVersion = "Xcode 14.0";
			developmentRegion = English;
			hasScannedForEncodings = 0;
			knownRegions = (
				English,
				en,
				Base,
			);
			mainGroup = 83CBB9F61A601CBA00E9B192;
			productRefGroup = 83CBBA001A601CBA00E9B192 /* Products */;
			projectDirPath = "";
			projectReferences = (
				{
					ProductGroup = 153F84C52319B8DA00C19B63 /* Products */;
					ProjectRef = 153F84C42319B8DA00C19B63 /* BranchSDK.xcodeproj */;
				},
				{
					ProductGroup = 650F2B9824DC5FEB00C3B9C4 /* Products */;
					ProjectRef = 650F2B9724DC5FEB00C3B9C4 /* RCTAesForked.xcodeproj */;
				},
			);
			projectRoot = "";
			targets = (
				13B07F861A680F5B00A75B9A /* MetaMask */,
				B339FEF8289ABD70001B89FB /* MetaMask-QA */,
				2EF282522B0FF86900D7B4B1 /* MetaMask-Flask */,
			);
		};
/* End PBXProject section */

/* Begin PBXReferenceProxy section */
		153F84C92319B8DB00C19B63 /* Branch.framework */ = {
			isa = PBXReferenceProxy;
			fileType = wrapper.framework;
			path = Branch.framework;
			remoteRef = 153F84C82319B8DB00C19B63 /* PBXContainerItemProxy */;
			sourceTree = BUILT_PRODUCTS_DIR;
		};
		650F2B9C24DC5FEC00C3B9C4 /* libRCTAesForked.a */ = {
			isa = PBXReferenceProxy;
			fileType = archive.ar;
			path = libRCTAesForked.a;
			remoteRef = 650F2B9B24DC5FEC00C3B9C4 /* PBXContainerItemProxy */;
			sourceTree = BUILT_PRODUCTS_DIR;
		};
/* End PBXReferenceProxy section */

/* Begin PBXResourcesBuildPhase section */
		13B07F8E1A680F5B00A75B9A /* Resources */ = {
			isa = PBXResourcesBuildPhase;
			buildActionMask = 2147483647;
			files = (
				E4B580742E32F462008165E1 /* Expo.plist in Resources */,
				13B07FBF1A68108700A75B9A /* Images.xcassets in Resources */,
				158B063B211A72F500DF3C74 /* InpageBridgeWeb3.js in Resources */,
				15D158ED210BD912006982B5 /* Metamask.ttf in Resources */,
				B0EF7FA927BD16EA00D48B4E /* ThemeColors.xcassets in Resources */,
				E83DB5522BBDF2AA00536063 /* PrivacyInfo.xcprivacy in Resources */,
				15AD28AA21B7CFDC005DEB23 /* debug.xcconfig in Resources */,
				15AD28A921B7CFD9005DEB23 /* release.xcconfig in Resources */,
				C8424AE62CCC01F900F0BEB7 /* GoogleService-Info.plist in Resources */,
				15ACC9FB226555820063978B /* LaunchScreen.xib in Resources */,
				49D8E62C506F4A63889EEC7F /* branch.json in Resources */,
				3466654F43654D36B5D478CA /* config.json in Resources */,
				8C3986ED969040AEBC7A3856 /* MM Poly Regular.otf in Resources */,
				C7B6D2EC4EBB469F9E0658BE /* MM Sans Bold.otf in Resources */,
				3F123FD0EA9146FEBC864879 /* MM Sans Medium.otf in Resources */,
				8DE564ACA9934796B5E7B1EB /* MM Sans Regular.otf in Resources */,
				B8B9B88C931A45F59B13181F /* Geist Bold Italic.otf in Resources */,
				98DA5101D5C341F5A5412C04 /* Geist Bold.otf in Resources */,
				09D9851F119C43FBB54ED59C /* Geist Medium Italic.otf in Resources */,
				124C1456DB6348928E0536A8 /* Geist Medium.otf in Resources */,
				9D9E53F67A884FDEBE9A4D3C /* Geist Regular Italic.otf in Resources */,
				BAB8A7C7328F48B6AC38DCE9 /* Geist Regular.otf in Resources */,
			);
			runOnlyForDeploymentPostprocessing = 0;
		};
		2EF282692B0FF86900D7B4B1 /* Resources */ = {
			isa = PBXResourcesBuildPhase;
			buildActionMask = 2147483647;
			files = (
				E4B580722E32F462008165E1 /* Expo.plist in Resources */,
				2EF2826A2B0FF86900D7B4B1 /* Images.xcassets in Resources */,
				2EF2826B2B0FF86900D7B4B1 /* InpageBridgeWeb3.js in Resources */,
				2EF2826C2B0FF86900D7B4B1 /* Metamask.ttf in Resources */,
				2EF2826E2B0FF86900D7B4B1 /* ThemeColors.xcassets in Resources */,
				E83DB5542BBDF2AF00536063 /* PrivacyInfo.xcprivacy in Resources */,
				2EF282712B0FF86900D7B4B1 /* debug.xcconfig in Resources */,
				2EF282762B0FF86900D7B4B1 /* release.xcconfig in Resources */,
				2EF2827C2B0FF86900D7B4B1 /* LaunchScreen.xib in Resources */,
				2EF2827D2B0FF86900D7B4B1 /* branch.json in Resources */,
				C8424AE52CCC01F900F0BEB7 /* GoogleService-Info.plist in Resources */,
			);
			runOnlyForDeploymentPostprocessing = 0;
		};
		B339FF0F289ABD70001B89FB /* Resources */ = {
			isa = PBXResourcesBuildPhase;
			buildActionMask = 2147483647;
			files = (
				E4B580732E32F462008165E1 /* Expo.plist in Resources */,
				B339FF10289ABD70001B89FB /* Images.xcassets in Resources */,
				B339FF11289ABD70001B89FB /* InpageBridgeWeb3.js in Resources */,
				B339FF12289ABD70001B89FB /* Metamask.ttf in Resources */,
				B339FF14289ABD70001B89FB /* ThemeColors.xcassets in Resources */,
				B339FF17289ABD70001B89FB /* debug.xcconfig in Resources */,
				C8424AE42CCC01F900F0BEB7 /* GoogleService-Info.plist in Resources */,
				E83DB5532BBDF2AE00536063 /* PrivacyInfo.xcprivacy in Resources */,
				B339FF1C289ABD70001B89FB /* release.xcconfig in Resources */,
				B339FF22289ABD70001B89FB /* LaunchScreen.xib in Resources */,
				B339FF23289ABD70001B89FB /* branch.json in Resources */,
				B339FF3C289ABF2C001B89FB /* MetaMask-QA-Info.plist in Resources */,
			);
			runOnlyForDeploymentPostprocessing = 0;
		};
/* End PBXResourcesBuildPhase section */

/* Begin PBXShellScriptBuildPhase section */
		00DD1BFF1BD5951E006B06BC /* Bundle JS Code & Upload Sentry Files */ = {
			isa = PBXShellScriptBuildPhase;
			buildActionMask = 2147483647;
			files = (
			);
			inputFileListPaths = (
				"${PODS_ROOT}/Target Support Files/Pods-MetaMask/Pods-MetaMask-frameworks-${CONFIGURATION}-input-files.xcfilelist",
			);
			inputPaths = (
			);
			name = "Bundle JS Code & Upload Sentry Files";
			outputPaths = (
			);
			runOnlyForDeploymentPostprocessing = 0;
			shellPath = /bin/sh;
			shellScript = "# Define script\nBUNDLE_AND_UPLOAD_TO_SENTRY=\"../scripts/ios/bundle-js-and-sentry-upload.sh\"\n\n# Give permissions to script\nchmod +x $BUNDLE_AND_UPLOAD_TO_SENTRY\n\n# Run script\n$BUNDLE_AND_UPLOAD_TO_SENTRY\n";
		};
		056B914267B20A3E1A9AEF1A /* [Expo] Configure project */ = {
			isa = PBXShellScriptBuildPhase;
			alwaysOutOfDate = 1;
			buildActionMask = 2147483647;
			files = (
			);
			inputFileListPaths = (
			);
			inputPaths = (
			);
			name = "[Expo] Configure project";
			outputFileListPaths = (
			);
			outputPaths = (
			);
			runOnlyForDeploymentPostprocessing = 0;
			shellPath = /bin/sh;
			shellScript = "# This script configures Expo modules and generates the modules provider file.\nbash -l -c \"./Pods/Target\\ Support\\ Files/Pods-MetaMask-QA/expo-configure-project.sh\"\n";
		};
		1315792FDF9ED5C1277541D0 /* [CP] Embed Pods Frameworks */ = {
			isa = PBXShellScriptBuildPhase;
			buildActionMask = 2147483647;
			files = (
			);
			inputFileListPaths = (
				"${PODS_ROOT}/Target Support Files/Pods-MetaMask/Pods-MetaMask-frameworks-${CONFIGURATION}-input-files.xcfilelist",
			);
			name = "[CP] Embed Pods Frameworks";
			outputFileListPaths = (
				"${PODS_ROOT}/Target Support Files/Pods-MetaMask/Pods-MetaMask-frameworks-${CONFIGURATION}-output-files.xcfilelist",
			);
			runOnlyForDeploymentPostprocessing = 0;
			shellPath = /bin/sh;
			shellScript = "\"${PODS_ROOT}/Target Support Files/Pods-MetaMask/Pods-MetaMask-frameworks.sh\"\n";
			showEnvVarsInLog = 0;
		};
		13E0EBB030DB9498ACF206AC /* [CP-User] [RNFB] Core Configuration */ = {
			isa = PBXShellScriptBuildPhase;
			buildActionMask = 2147483647;
			files = (
			);
			inputPaths = (
				"$(BUILT_PRODUCTS_DIR)/$(INFOPLIST_PATH)",
			);
			name = "[CP-User] [RNFB] Core Configuration";
			runOnlyForDeploymentPostprocessing = 0;
			shellPath = /bin/sh;
			shellScript = "#!/usr/bin/env bash\n#\n# Copyright (c) 2016-present Invertase Limited & Contributors\n#\n# Licensed under the Apache License, Version 2.0 (the \"License\");\n# you may not use this library except in compliance with the License.\n# You may obtain a copy of the License at\n#\n#   http://www.apache.org/licenses/LICENSE-2.0\n#\n# Unless required by applicable law or agreed to in writing, software\n# distributed under the License is distributed on an \"AS IS\" BASIS,\n# WITHOUT WARRANTIES OR CONDITIONS OF ANY KIND, either express or implied.\n# See the License for the specific language governing permissions and\n# limitations under the License.\n#\n\n##########################################################################\n##########################################################################\n#\n#  NOTE THAT IF YOU CHANGE THIS FILE YOU MUST RUN pod install AFTERWARDS\n#\n#  This file is installed as an Xcode build script in the project file\n#  by cocoapods, and you will not see your changes until you pod install\n#\n##########################################################################\n##########################################################################\n\nset -e\n\n_MAX_LOOKUPS=2;\n_SEARCH_RESULT=''\n_RN_ROOT_EXISTS=''\n_CURRENT_LOOKUPS=1\n_JSON_ROOT=\"'react-native'\"\n_JSON_FILE_NAME='firebase.json'\n_JSON_OUTPUT_BASE64='e30=' # { }\n_CURRENT_SEARCH_DIR=${PROJECT_DIR}\n_PLIST_BUDDY=/usr/libexec/PlistBuddy\n_TARGET_PLIST=\"${BUILT_PRODUCTS_DIR}/${INFOPLIST_PATH}\"\n_DSYM_PLIST=\"${DWARF_DSYM_FOLDER_PATH}/${DWARF_DSYM_FILE_NAME}/Contents/Info.plist\"\n\n# plist arrays\n_PLIST_ENTRY_KEYS=()\n_PLIST_ENTRY_TYPES=()\n_PLIST_ENTRY_VALUES=()\n\nfunction setPlistValue {\n  echo \"info:      setting plist entry '$1' of type '$2' in file '$4'\"\n  ${_PLIST_BUDDY} -c \"Add :$1 $2 '$3'\" $4 || echo \"info:      '$1' already exists\"\n}\n\nfunction getFirebaseJsonKeyValue () {\n  if [[ ${_RN_ROOT_EXISTS} ]]; then\n    ruby -Ku -e \"require 'rubygems';require 'json'; output=JSON.parse('$1'); puts output[$_JSON_ROOT]['$2']\"\n  else\n    echo \"\"\n  fi;\n}\n\nfunction jsonBoolToYesNo () {\n  if [[ $1 == \"false\" ]]; then\n    echo \"NO\"\n  elif [[ $1 == \"true\" ]]; then\n    echo \"YES\"\n  else echo \"NO\"\n  fi\n}\n\necho \"info: -> RNFB build script started\"\necho \"info: 1) Locating ${_JSON_FILE_NAME} file:\"\n\nif [[ -z ${_CURRENT_SEARCH_DIR} ]]; then\n  _CURRENT_SEARCH_DIR=$(pwd)\nfi;\n\nwhile true; do\n  _CURRENT_SEARCH_DIR=$(dirname \"$_CURRENT_SEARCH_DIR\")\n  if [[ \"$_CURRENT_SEARCH_DIR\" == \"/\" ]] || [[ ${_CURRENT_LOOKUPS} -gt ${_MAX_LOOKUPS} ]]; then break; fi;\n  echo \"info:      ($_CURRENT_LOOKUPS of $_MAX_LOOKUPS) Searching in '$_CURRENT_SEARCH_DIR' for a ${_JSON_FILE_NAME} file.\"\n  _SEARCH_RESULT=$(find \"$_CURRENT_SEARCH_DIR\" -maxdepth 2 -name ${_JSON_FILE_NAME} -print | /usr/bin/head -n 1)\n  if [[ ${_SEARCH_RESULT} ]]; then\n    echo \"info:      ${_JSON_FILE_NAME} found at $_SEARCH_RESULT\"\n    break;\n  fi;\n  _CURRENT_LOOKUPS=$((_CURRENT_LOOKUPS+1))\ndone\n\nif [[ ${_SEARCH_RESULT} ]]; then\n  _JSON_OUTPUT_RAW=$(cat \"${_SEARCH_RESULT}\")\n  _RN_ROOT_EXISTS=$(ruby -Ku -e \"require 'rubygems';require 'json'; output=JSON.parse('$_JSON_OUTPUT_RAW'); puts output[$_JSON_ROOT]\" || echo '')\n\n  if [[ ${_RN_ROOT_EXISTS} ]]; then\n    if ! python3 --version >/dev/null 2>&1; then echo \"python3 not found, firebase.json file processing error.\" && exit 1; fi\n    _JSON_OUTPUT_BASE64=$(python3 -c 'import json,sys,base64;print(base64.b64encode(bytes(json.dumps(json.loads(open('\"'${_SEARCH_RESULT}'\"', '\"'rb'\"').read())['${_JSON_ROOT}']), '\"'utf-8'\"')).decode())' || echo \"e30=\")\n  fi\n\n  _PLIST_ENTRY_KEYS+=(\"firebase_json_raw\")\n  _PLIST_ENTRY_TYPES+=(\"string\")\n  _PLIST_ENTRY_VALUES+=(\"$_JSON_OUTPUT_BASE64\")\n\n  # config.app_data_collection_default_enabled\n  _APP_DATA_COLLECTION_ENABLED=$(getFirebaseJsonKeyValue \"$_JSON_OUTPUT_RAW\" \"app_data_collection_default_enabled\")\n  if [[ $_APP_DATA_COLLECTION_ENABLED ]]; then\n    _PLIST_ENTRY_KEYS+=(\"FirebaseDataCollectionDefaultEnabled\")\n    _PLIST_ENTRY_TYPES+=(\"bool\")\n    _PLIST_ENTRY_VALUES+=(\"$(jsonBoolToYesNo \"$_APP_DATA_COLLECTION_ENABLED\")\")\n  fi\n\n  # config.analytics_auto_collection_enabled\n  _ANALYTICS_AUTO_COLLECTION=$(getFirebaseJsonKeyValue \"$_JSON_OUTPUT_RAW\" \"analytics_auto_collection_enabled\")\n  if [[ $_ANALYTICS_AUTO_COLLECTION ]]; then\n    _PLIST_ENTRY_KEYS+=(\"FIREBASE_ANALYTICS_COLLECTION_ENABLED\")\n    _PLIST_ENTRY_TYPES+=(\"bool\")\n    _PLIST_ENTRY_VALUES+=(\"$(jsonBoolToYesNo \"$_ANALYTICS_AUTO_COLLECTION\")\")\n  fi\n\n  # config.analytics_collection_deactivated\n  _ANALYTICS_DEACTIVATED=$(getFirebaseJsonKeyValue \"$_JSON_OUTPUT_RAW\" \"analytics_collection_deactivated\")\n  if [[ $_ANALYTICS_DEACTIVATED ]]; then\n    _PLIST_ENTRY_KEYS+=(\"FIREBASE_ANALYTICS_COLLECTION_DEACTIVATED\")\n    _PLIST_ENTRY_TYPES+=(\"bool\")\n    _PLIST_ENTRY_VALUES+=(\"$(jsonBoolToYesNo \"$_ANALYTICS_DEACTIVATED\")\")\n  fi\n\n  # config.analytics_idfv_collection_enabled\n  _ANALYTICS_IDFV_COLLECTION=$(getFirebaseJsonKeyValue \"$_JSON_OUTPUT_RAW\" \"analytics_idfv_collection_enabled\")\n  if [[ $_ANALYTICS_IDFV_COLLECTION ]]; then\n    _PLIST_ENTRY_KEYS+=(\"GOOGLE_ANALYTICS_IDFV_COLLECTION_ENABLED\")\n    _PLIST_ENTRY_TYPES+=(\"bool\")\n    _PLIST_ENTRY_VALUES+=(\"$(jsonBoolToYesNo \"$_ANALYTICS_IDFV_COLLECTION\")\")\n  fi\n\n  # config.analytics_default_allow_analytics_storage\n  _ANALYTICS_STORAGE=$(getFirebaseJsonKeyValue \"$_JSON_OUTPUT_RAW\" \"analytics_default_allow_analytics_storage\")\n  if [[ $_ANALYTICS_STORAGE ]]; then\n    _PLIST_ENTRY_KEYS+=(\"GOOGLE_ANALYTICS_DEFAULT_ALLOW_ANALYTICS_STORAGE\")\n    _PLIST_ENTRY_TYPES+=(\"bool\")\n    _PLIST_ENTRY_VALUES+=(\"$(jsonBoolToYesNo \"$_ANALYTICS_STORAGE\")\")\n  fi\n\n  # config.analytics_default_allow_ad_storage\n  _ANALYTICS_AD_STORAGE=$(getFirebaseJsonKeyValue \"$_JSON_OUTPUT_RAW\" \"analytics_default_allow_ad_storage\")\n  if [[ $_ANALYTICS_AD_STORAGE ]]; then\n    _PLIST_ENTRY_KEYS+=(\"GOOGLE_ANALYTICS_DEFAULT_ALLOW_AD_STORAGE\")\n    _PLIST_ENTRY_TYPES+=(\"bool\")\n    _PLIST_ENTRY_VALUES+=(\"$(jsonBoolToYesNo \"$_ANALYTICS_AD_STORAGE\")\")\n  fi\n\n  # config.analytics_default_allow_ad_user_data\n  _ANALYTICS_AD_USER_DATA=$(getFirebaseJsonKeyValue \"$_JSON_OUTPUT_RAW\" \"analytics_default_allow_ad_user_data\")\n  if [[ $_ANALYTICS_AD_USER_DATA ]]; then\n    _PLIST_ENTRY_KEYS+=(\"GOOGLE_ANALYTICS_DEFAULT_ALLOW_AD_USER_DATA\")\n    _PLIST_ENTRY_TYPES+=(\"bool\")\n    _PLIST_ENTRY_VALUES+=(\"$(jsonBoolToYesNo \"$_ANALYTICS_AD_USER_DATA\")\")\n  fi\n\n  # config.analytics_default_allow_ad_personalization_signals\n  _ANALYTICS_PERSONALIZATION=$(getFirebaseJsonKeyValue \"$_JSON_OUTPUT_RAW\" \"analytics_default_allow_ad_personalization_signals\")\n  if [[ $_ANALYTICS_PERSONALIZATION ]]; then\n    _PLIST_ENTRY_KEYS+=(\"GOOGLE_ANALYTICS_DEFAULT_ALLOW_AD_PERSONALIZATION_SIGNALS\")\n    _PLIST_ENTRY_TYPES+=(\"bool\")\n    _PLIST_ENTRY_VALUES+=(\"$(jsonBoolToYesNo \"$_ANALYTICS_PERSONALIZATION\")\")\n  fi\n\n  # config.analytics_registration_with_ad_network_enabled\n  _ANALYTICS_REGISTRATION_WITH_AD_NETWORK=$(getFirebaseJsonKeyValue \"$_JSON_OUTPUT_RAW\" \"google_analytics_registration_with_ad_network_enabled\")\n  if [[ $_ANALYTICS_REGISTRATION_WITH_AD_NETWORK ]]; then\n    _PLIST_ENTRY_KEYS+=(\"GOOGLE_ANALYTICS_REGISTRATION_WITH_AD_NETWORK_ENABLED\")\n    _PLIST_ENTRY_TYPES+=(\"bool\")\n    _PLIST_ENTRY_VALUES+=(\"$(jsonBoolToYesNo \"$_ANALYTICS_REGISTRATION_WITH_AD_NETWORK\")\")\n  fi\n\n  # config.google_analytics_automatic_screen_reporting_enabled\n  _ANALYTICS_AUTO_SCREEN_REPORTING=$(getFirebaseJsonKeyValue \"$_JSON_OUTPUT_RAW\" \"google_analytics_automatic_screen_reporting_enabled\")\n  if [[ $_ANALYTICS_AUTO_SCREEN_REPORTING ]]; then\n    _PLIST_ENTRY_KEYS+=(\"FirebaseAutomaticScreenReportingEnabled\")\n    _PLIST_ENTRY_TYPES+=(\"bool\")\n    _PLIST_ENTRY_VALUES+=(\"$(jsonBoolToYesNo \"$_ANALYTICS_AUTO_SCREEN_REPORTING\")\")\n  fi\n\n  # config.perf_auto_collection_enabled\n  _PERF_AUTO_COLLECTION=$(getFirebaseJsonKeyValue \"$_JSON_OUTPUT_RAW\" \"perf_auto_collection_enabled\")\n  if [[ $_PERF_AUTO_COLLECTION ]]; then\n    _PLIST_ENTRY_KEYS+=(\"firebase_performance_collection_enabled\")\n    _PLIST_ENTRY_TYPES+=(\"bool\")\n    _PLIST_ENTRY_VALUES+=(\"$(jsonBoolToYesNo \"$_PERF_AUTO_COLLECTION\")\")\n  fi\n\n  # config.perf_collection_deactivated\n  _PERF_DEACTIVATED=$(getFirebaseJsonKeyValue \"$_JSON_OUTPUT_RAW\" \"perf_collection_deactivated\")\n  if [[ $_PERF_DEACTIVATED ]]; then\n    _PLIST_ENTRY_KEYS+=(\"firebase_performance_collection_deactivated\")\n    _PLIST_ENTRY_TYPES+=(\"bool\")\n    _PLIST_ENTRY_VALUES+=(\"$(jsonBoolToYesNo \"$_PERF_DEACTIVATED\")\")\n  fi\n\n  # config.messaging_auto_init_enabled\n  _MESSAGING_AUTO_INIT=$(getFirebaseJsonKeyValue \"$_JSON_OUTPUT_RAW\" \"messaging_auto_init_enabled\")\n  if [[ $_MESSAGING_AUTO_INIT ]]; then\n    _PLIST_ENTRY_KEYS+=(\"FirebaseMessagingAutoInitEnabled\")\n    _PLIST_ENTRY_TYPES+=(\"bool\")\n    _PLIST_ENTRY_VALUES+=(\"$(jsonBoolToYesNo \"$_MESSAGING_AUTO_INIT\")\")\n  fi\n\n  # config.in_app_messaging_auto_colllection_enabled\n  _FIAM_AUTO_INIT=$(getFirebaseJsonKeyValue \"$_JSON_OUTPUT_RAW\" \"in_app_messaging_auto_collection_enabled\")\n  if [[ $_FIAM_AUTO_INIT ]]; then\n    _PLIST_ENTRY_KEYS+=(\"FirebaseInAppMessagingAutomaticDataCollectionEnabled\")\n    _PLIST_ENTRY_TYPES+=(\"bool\")\n    _PLIST_ENTRY_VALUES+=(\"$(jsonBoolToYesNo \"$_FIAM_AUTO_INIT\")\")\n  fi\n\n  # config.app_check_token_auto_refresh\n  _APP_CHECK_TOKEN_AUTO_REFRESH=$(getFirebaseJsonKeyValue \"$_JSON_OUTPUT_RAW\" \"app_check_token_auto_refresh\")\n  if [[ $_APP_CHECK_TOKEN_AUTO_REFRESH ]]; then\n    _PLIST_ENTRY_KEYS+=(\"FirebaseAppCheckTokenAutoRefreshEnabled\")\n    _PLIST_ENTRY_TYPES+=(\"bool\")\n    _PLIST_ENTRY_VALUES+=(\"$(jsonBoolToYesNo \"$_APP_CHECK_TOKEN_AUTO_REFRESH\")\")\n  fi\n\n  # config.crashlytics_disable_auto_disabler - undocumented for now - mainly for debugging, document if becomes useful\n  _CRASHLYTICS_AUTO_DISABLE_ENABLED=$(getFirebaseJsonKeyValue \"$_JSON_OUTPUT_RAW\" \"crashlytics_disable_auto_disabler\")\n  if [[ $_CRASHLYTICS_AUTO_DISABLE_ENABLED == \"true\" ]]; then\n    echo \"Disabled Crashlytics auto disabler.\" # do nothing\n  else\n    _PLIST_ENTRY_KEYS+=(\"FirebaseCrashlyticsCollectionEnabled\")\n    _PLIST_ENTRY_TYPES+=(\"bool\")\n    _PLIST_ENTRY_VALUES+=(\"NO\")\n  fi\nelse\n  _PLIST_ENTRY_KEYS+=(\"firebase_json_raw\")\n  _PLIST_ENTRY_TYPES+=(\"string\")\n  _PLIST_ENTRY_VALUES+=(\"$_JSON_OUTPUT_BASE64\")\n  echo \"warning:   A firebase.json file was not found, whilst this file is optional it is recommended to include it to configure firebase services in React Native Firebase.\"\nfi;\n\necho \"info: 2) Injecting Info.plist entries: \"\n\n# Log out the keys we're adding\nfor i in \"${!_PLIST_ENTRY_KEYS[@]}\"; do\n  echo \"    ->  $i) ${_PLIST_ENTRY_KEYS[$i]}\" \"${_PLIST_ENTRY_TYPES[$i]}\" \"${_PLIST_ENTRY_VALUES[$i]}\"\ndone\n\nfor plist in \"${_TARGET_PLIST}\" \"${_DSYM_PLIST}\" ; do\n  if [[ -f \"${plist}\" ]]; then\n\n    # paths with spaces break the call to setPlistValue. temporarily modify\n    # the shell internal field separator variable (IFS), which normally\n    # includes spaces, to consist only of line breaks\n    oldifs=$IFS\n    IFS=\"\n\"\n\n    for i in \"${!_PLIST_ENTRY_KEYS[@]}\"; do\n      setPlistValue \"${_PLIST_ENTRY_KEYS[$i]}\" \"${_PLIST_ENTRY_TYPES[$i]}\" \"${_PLIST_ENTRY_VALUES[$i]}\" \"${plist}\"\n    done\n\n    # restore the original internal field separator value\n    IFS=$oldifs\n  else\n    echo \"warning:   A Info.plist build output file was not found (${plist})\"\n  fi\ndone\n\necho \"info: <- RNFB build script finished\"\n";
		};
		15FDD86321B76696006B7C35 /* Override xcconfig files */ = {
			isa = PBXShellScriptBuildPhase;
			buildActionMask = 2147483647;
			files = (
			);
			inputFileListPaths = (
			);
			inputPaths = (
			);
			name = "Override xcconfig files";
			outputFileListPaths = (
			);
			outputPaths = (
			);
			runOnlyForDeploymentPostprocessing = 0;
			shellPath = /bin/sh;
			shellScript = "if [ -e ../.ios.env ]\nthen\n    cp -rf ../.ios.env debug.xcconfig\n    cp -rf ../.ios.env release.xcconfig\nelse\n    cp -rf ../.ios.env.example debug.xcconfig\n    cp -rf ../.ios.env.example release.xcconfig\nfi\n\n";
		};
		22A0CDFA61EAF4604801C08E /* [CP] Embed Pods Frameworks */ = {
			isa = PBXShellScriptBuildPhase;
			buildActionMask = 2147483647;
			files = (
			);
			inputFileListPaths = (
				"${PODS_ROOT}/Target Support Files/Pods-MetaMask-Flask/Pods-MetaMask-Flask-frameworks-${CONFIGURATION}-input-files.xcfilelist",
			);
			name = "[CP] Embed Pods Frameworks";
			outputFileListPaths = (
				"${PODS_ROOT}/Target Support Files/Pods-MetaMask-Flask/Pods-MetaMask-Flask-frameworks-${CONFIGURATION}-output-files.xcfilelist",
			);
			runOnlyForDeploymentPostprocessing = 0;
			shellPath = /bin/sh;
			shellScript = "\"${PODS_ROOT}/Target Support Files/Pods-MetaMask-Flask/Pods-MetaMask-Flask-frameworks.sh\"\n";
			showEnvVarsInLog = 0;
		};
		2671E4E19FD35BBF616FC1D3 /* [CP] Check Pods Manifest.lock */ = {
			isa = PBXShellScriptBuildPhase;
			buildActionMask = 2147483647;
			files = (
			);
			inputFileListPaths = (
			);
			inputPaths = (
				"${PODS_PODFILE_DIR_PATH}/Podfile.lock",
				"${PODS_ROOT}/Manifest.lock",
			);
			name = "[CP] Check Pods Manifest.lock";
			outputFileListPaths = (
			);
			outputPaths = (
				"$(DERIVED_FILE_DIR)/Pods-MetaMask-Flask-checkManifestLockResult.txt",
			);
			runOnlyForDeploymentPostprocessing = 0;
			shellPath = /bin/sh;
			shellScript = "diff \"${PODS_PODFILE_DIR_PATH}/Podfile.lock\" \"${PODS_ROOT}/Manifest.lock\" > /dev/null\nif [ $? != 0 ] ; then\n    # print error to STDERR\n    echo \"error: The sandbox is not in sync with the Podfile.lock. Run 'pod install' or update your CocoaPods installation.\" >&2\n    exit 1\nfi\n# This output is used by Xcode 'outputs' to avoid re-running this script phase.\necho \"SUCCESS\" > \"${SCRIPT_OUTPUT_FILE_0}\"\n";
			showEnvVarsInLog = 0;
		};
		2A8181D696D792EC398412FD /* [Expo] Configure project */ = {
			isa = PBXShellScriptBuildPhase;
			alwaysOutOfDate = 1;
			buildActionMask = 2147483647;
			files = (
			);
			inputFileListPaths = (
			);
			inputPaths = (
			);
			name = "[Expo] Configure project";
			outputFileListPaths = (
			);
			outputPaths = (
			);
			runOnlyForDeploymentPostprocessing = 0;
			shellPath = /bin/sh;
			shellScript = "# This script configures Expo modules and generates the modules provider file.\nbash -l -c \"./Pods/Target\\ Support\\ Files/Pods-MetaMask/expo-configure-project.sh\"\n";
		};
		2EF282582B0FF86900D7B4B1 /* Override xcconfig files */ = {
			isa = PBXShellScriptBuildPhase;
			buildActionMask = 2147483647;
			files = (
			);
			inputFileListPaths = (
			);
			inputPaths = (
			);
			name = "Override xcconfig files";
			outputFileListPaths = (
			);
			outputPaths = (
			);
			runOnlyForDeploymentPostprocessing = 0;
			shellPath = /bin/sh;
			shellScript = "if [ -e ../.ios.env ]\nthen\n    cp -rf ../.ios.env debug.xcconfig\n    cp -rf ../.ios.env release.xcconfig\nelse\n    cp -rf ../.ios.env.example debug.xcconfig\n    cp -rf ../.ios.env.example release.xcconfig\nfi\n\n";
		};
		2EF282892B0FF86900D7B4B1 /* Bundle JS Code & Upload Sentry Files */ = {
			isa = PBXShellScriptBuildPhase;
			buildActionMask = 2147483647;
			files = (
			);
			inputFileListPaths = (
				"${PODS_ROOT}/Target Support Files/Pods-MetaMask/Pods-MetaMask-frameworks-${CONFIGURATION}-input-files.xcfilelist",
			);
			inputPaths = (
			);
			name = "Bundle JS Code & Upload Sentry Files";
			outputPaths = (
			);
			runOnlyForDeploymentPostprocessing = 0;
			shellPath = /bin/sh;
			shellScript = "# Define script\nBUNDLE_AND_UPLOAD_TO_SENTRY=\"../scripts/ios/bundle-js-and-sentry-upload.sh\"\n\n# Give permissions to script\nchmod +x $BUNDLE_AND_UPLOAD_TO_SENTRY\n\n# Run script\n$BUNDLE_AND_UPLOAD_TO_SENTRY\n";
		};
		475B37D211D24FD533A25DD4 /* [CP] Copy Pods Resources */ = {
			isa = PBXShellScriptBuildPhase;
			buildActionMask = 2147483647;
			files = (
			);
			inputFileListPaths = (
				"${PODS_ROOT}/Target Support Files/Pods-MetaMask-QA/Pods-MetaMask-QA-resources-${CONFIGURATION}-input-files.xcfilelist",
			);
			name = "[CP] Copy Pods Resources";
			outputFileListPaths = (
				"${PODS_ROOT}/Target Support Files/Pods-MetaMask-QA/Pods-MetaMask-QA-resources-${CONFIGURATION}-output-files.xcfilelist",
			);
			runOnlyForDeploymentPostprocessing = 0;
			shellPath = /bin/sh;
			shellScript = "\"${PODS_ROOT}/Target Support Files/Pods-MetaMask-QA/Pods-MetaMask-QA-resources.sh\"\n";
			showEnvVarsInLog = 0;
		};
		65728037EE7BD20DE039438B /* [CP] Check Pods Manifest.lock */ = {
			isa = PBXShellScriptBuildPhase;
			buildActionMask = 2147483647;
			files = (
			);
			inputFileListPaths = (
			);
			inputPaths = (
				"${PODS_PODFILE_DIR_PATH}/Podfile.lock",
				"${PODS_ROOT}/Manifest.lock",
			);
			name = "[CP] Check Pods Manifest.lock";
			outputFileListPaths = (
			);
			outputPaths = (
				"$(DERIVED_FILE_DIR)/Pods-MetaMask-checkManifestLockResult.txt",
			);
			runOnlyForDeploymentPostprocessing = 0;
			shellPath = /bin/sh;
			shellScript = "diff \"${PODS_PODFILE_DIR_PATH}/Podfile.lock\" \"${PODS_ROOT}/Manifest.lock\" > /dev/null\nif [ $? != 0 ] ; then\n    # print error to STDERR\n    echo \"error: The sandbox is not in sync with the Podfile.lock. Run 'pod install' or update your CocoaPods installation.\" >&2\n    exit 1\nfi\n# This output is used by Xcode 'outputs' to avoid re-running this script phase.\necho \"SUCCESS\" > \"${SCRIPT_OUTPUT_FILE_0}\"\n";
			showEnvVarsInLog = 0;
		};
		7DCEC09F2EFA897359942504 /* [CP-User] [RNFB] Core Configuration */ = {
			isa = PBXShellScriptBuildPhase;
			buildActionMask = 2147483647;
			files = (
			);
			inputPaths = (
				"$(BUILT_PRODUCTS_DIR)/$(INFOPLIST_PATH)",
			);
			name = "[CP-User] [RNFB] Core Configuration";
			runOnlyForDeploymentPostprocessing = 0;
			shellPath = /bin/sh;
			shellScript = "#!/usr/bin/env bash\n#\n# Copyright (c) 2016-present Invertase Limited & Contributors\n#\n# Licensed under the Apache License, Version 2.0 (the \"License\");\n# you may not use this library except in compliance with the License.\n# You may obtain a copy of the License at\n#\n#   http://www.apache.org/licenses/LICENSE-2.0\n#\n# Unless required by applicable law or agreed to in writing, software\n# distributed under the License is distributed on an \"AS IS\" BASIS,\n# WITHOUT WARRANTIES OR CONDITIONS OF ANY KIND, either express or implied.\n# See the License for the specific language governing permissions and\n# limitations under the License.\n#\n\n##########################################################################\n##########################################################################\n#\n#  NOTE THAT IF YOU CHANGE THIS FILE YOU MUST RUN pod install AFTERWARDS\n#\n#  This file is installed as an Xcode build script in the project file\n#  by cocoapods, and you will not see your changes until you pod install\n#\n##########################################################################\n##########################################################################\n\nset -e\n\n_MAX_LOOKUPS=2;\n_SEARCH_RESULT=''\n_RN_ROOT_EXISTS=''\n_CURRENT_LOOKUPS=1\n_JSON_ROOT=\"'react-native'\"\n_JSON_FILE_NAME='firebase.json'\n_JSON_OUTPUT_BASE64='e30=' # { }\n_CURRENT_SEARCH_DIR=${PROJECT_DIR}\n_PLIST_BUDDY=/usr/libexec/PlistBuddy\n_TARGET_PLIST=\"${BUILT_PRODUCTS_DIR}/${INFOPLIST_PATH}\"\n_DSYM_PLIST=\"${DWARF_DSYM_FOLDER_PATH}/${DWARF_DSYM_FILE_NAME}/Contents/Info.plist\"\n\n# plist arrays\n_PLIST_ENTRY_KEYS=()\n_PLIST_ENTRY_TYPES=()\n_PLIST_ENTRY_VALUES=()\n\nfunction setPlistValue {\n  echo \"info:      setting plist entry '$1' of type '$2' in file '$4'\"\n  ${_PLIST_BUDDY} -c \"Add :$1 $2 '$3'\" $4 || echo \"info:      '$1' already exists\"\n}\n\nfunction getFirebaseJsonKeyValue () {\n  if [[ ${_RN_ROOT_EXISTS} ]]; then\n    ruby -Ku -e \"require 'rubygems';require 'json'; output=JSON.parse('$1'); puts output[$_JSON_ROOT]['$2']\"\n  else\n    echo \"\"\n  fi;\n}\n\nfunction jsonBoolToYesNo () {\n  if [[ $1 == \"false\" ]]; then\n    echo \"NO\"\n  elif [[ $1 == \"true\" ]]; then\n    echo \"YES\"\n  else echo \"NO\"\n  fi\n}\n\necho \"info: -> RNFB build script started\"\necho \"info: 1) Locating ${_JSON_FILE_NAME} file:\"\n\nif [[ -z ${_CURRENT_SEARCH_DIR} ]]; then\n  _CURRENT_SEARCH_DIR=$(pwd)\nfi;\n\nwhile true; do\n  _CURRENT_SEARCH_DIR=$(dirname \"$_CURRENT_SEARCH_DIR\")\n  if [[ \"$_CURRENT_SEARCH_DIR\" == \"/\" ]] || [[ ${_CURRENT_LOOKUPS} -gt ${_MAX_LOOKUPS} ]]; then break; fi;\n  echo \"info:      ($_CURRENT_LOOKUPS of $_MAX_LOOKUPS) Searching in '$_CURRENT_SEARCH_DIR' for a ${_JSON_FILE_NAME} file.\"\n  _SEARCH_RESULT=$(find \"$_CURRENT_SEARCH_DIR\" -maxdepth 2 -name ${_JSON_FILE_NAME} -print | /usr/bin/head -n 1)\n  if [[ ${_SEARCH_RESULT} ]]; then\n    echo \"info:      ${_JSON_FILE_NAME} found at $_SEARCH_RESULT\"\n    break;\n  fi;\n  _CURRENT_LOOKUPS=$((_CURRENT_LOOKUPS+1))\ndone\n\nif [[ ${_SEARCH_RESULT} ]]; then\n  _JSON_OUTPUT_RAW=$(cat \"${_SEARCH_RESULT}\")\n  _RN_ROOT_EXISTS=$(ruby -Ku -e \"require 'rubygems';require 'json'; output=JSON.parse('$_JSON_OUTPUT_RAW'); puts output[$_JSON_ROOT]\" || echo '')\n\n  if [[ ${_RN_ROOT_EXISTS} ]]; then\n    if ! python3 --version >/dev/null 2>&1; then echo \"python3 not found, firebase.json file processing error.\" && exit 1; fi\n    _JSON_OUTPUT_BASE64=$(python3 -c 'import json,sys,base64;print(base64.b64encode(bytes(json.dumps(json.loads(open('\"'${_SEARCH_RESULT}'\"', '\"'rb'\"').read())['${_JSON_ROOT}']), '\"'utf-8'\"')).decode())' || echo \"e30=\")\n  fi\n\n  _PLIST_ENTRY_KEYS+=(\"firebase_json_raw\")\n  _PLIST_ENTRY_TYPES+=(\"string\")\n  _PLIST_ENTRY_VALUES+=(\"$_JSON_OUTPUT_BASE64\")\n\n  # config.app_data_collection_default_enabled\n  _APP_DATA_COLLECTION_ENABLED=$(getFirebaseJsonKeyValue \"$_JSON_OUTPUT_RAW\" \"app_data_collection_default_enabled\")\n  if [[ $_APP_DATA_COLLECTION_ENABLED ]]; then\n    _PLIST_ENTRY_KEYS+=(\"FirebaseDataCollectionDefaultEnabled\")\n    _PLIST_ENTRY_TYPES+=(\"bool\")\n    _PLIST_ENTRY_VALUES+=(\"$(jsonBoolToYesNo \"$_APP_DATA_COLLECTION_ENABLED\")\")\n  fi\n\n  # config.analytics_auto_collection_enabled\n  _ANALYTICS_AUTO_COLLECTION=$(getFirebaseJsonKeyValue \"$_JSON_OUTPUT_RAW\" \"analytics_auto_collection_enabled\")\n  if [[ $_ANALYTICS_AUTO_COLLECTION ]]; then\n    _PLIST_ENTRY_KEYS+=(\"FIREBASE_ANALYTICS_COLLECTION_ENABLED\")\n    _PLIST_ENTRY_TYPES+=(\"bool\")\n    _PLIST_ENTRY_VALUES+=(\"$(jsonBoolToYesNo \"$_ANALYTICS_AUTO_COLLECTION\")\")\n  fi\n\n  # config.analytics_collection_deactivated\n  _ANALYTICS_DEACTIVATED=$(getFirebaseJsonKeyValue \"$_JSON_OUTPUT_RAW\" \"analytics_collection_deactivated\")\n  if [[ $_ANALYTICS_DEACTIVATED ]]; then\n    _PLIST_ENTRY_KEYS+=(\"FIREBASE_ANALYTICS_COLLECTION_DEACTIVATED\")\n    _PLIST_ENTRY_TYPES+=(\"bool\")\n    _PLIST_ENTRY_VALUES+=(\"$(jsonBoolToYesNo \"$_ANALYTICS_DEACTIVATED\")\")\n  fi\n\n  # config.analytics_idfv_collection_enabled\n  _ANALYTICS_IDFV_COLLECTION=$(getFirebaseJsonKeyValue \"$_JSON_OUTPUT_RAW\" \"analytics_idfv_collection_enabled\")\n  if [[ $_ANALYTICS_IDFV_COLLECTION ]]; then\n    _PLIST_ENTRY_KEYS+=(\"GOOGLE_ANALYTICS_IDFV_COLLECTION_ENABLED\")\n    _PLIST_ENTRY_TYPES+=(\"bool\")\n    _PLIST_ENTRY_VALUES+=(\"$(jsonBoolToYesNo \"$_ANALYTICS_IDFV_COLLECTION\")\")\n  fi\n\n  # config.analytics_default_allow_analytics_storage\n  _ANALYTICS_STORAGE=$(getFirebaseJsonKeyValue \"$_JSON_OUTPUT_RAW\" \"analytics_default_allow_analytics_storage\")\n  if [[ $_ANALYTICS_STORAGE ]]; then\n    _PLIST_ENTRY_KEYS+=(\"GOOGLE_ANALYTICS_DEFAULT_ALLOW_ANALYTICS_STORAGE\")\n    _PLIST_ENTRY_TYPES+=(\"bool\")\n    _PLIST_ENTRY_VALUES+=(\"$(jsonBoolToYesNo \"$_ANALYTICS_STORAGE\")\")\n  fi\n\n  # config.analytics_default_allow_ad_storage\n  _ANALYTICS_AD_STORAGE=$(getFirebaseJsonKeyValue \"$_JSON_OUTPUT_RAW\" \"analytics_default_allow_ad_storage\")\n  if [[ $_ANALYTICS_AD_STORAGE ]]; then\n    _PLIST_ENTRY_KEYS+=(\"GOOGLE_ANALYTICS_DEFAULT_ALLOW_AD_STORAGE\")\n    _PLIST_ENTRY_TYPES+=(\"bool\")\n    _PLIST_ENTRY_VALUES+=(\"$(jsonBoolToYesNo \"$_ANALYTICS_AD_STORAGE\")\")\n  fi\n\n  # config.analytics_default_allow_ad_user_data\n  _ANALYTICS_AD_USER_DATA=$(getFirebaseJsonKeyValue \"$_JSON_OUTPUT_RAW\" \"analytics_default_allow_ad_user_data\")\n  if [[ $_ANALYTICS_AD_USER_DATA ]]; then\n    _PLIST_ENTRY_KEYS+=(\"GOOGLE_ANALYTICS_DEFAULT_ALLOW_AD_USER_DATA\")\n    _PLIST_ENTRY_TYPES+=(\"bool\")\n    _PLIST_ENTRY_VALUES+=(\"$(jsonBoolToYesNo \"$_ANALYTICS_AD_USER_DATA\")\")\n  fi\n\n  # config.analytics_default_allow_ad_personalization_signals\n  _ANALYTICS_PERSONALIZATION=$(getFirebaseJsonKeyValue \"$_JSON_OUTPUT_RAW\" \"analytics_default_allow_ad_personalization_signals\")\n  if [[ $_ANALYTICS_PERSONALIZATION ]]; then\n    _PLIST_ENTRY_KEYS+=(\"GOOGLE_ANALYTICS_DEFAULT_ALLOW_AD_PERSONALIZATION_SIGNALS\")\n    _PLIST_ENTRY_TYPES+=(\"bool\")\n    _PLIST_ENTRY_VALUES+=(\"$(jsonBoolToYesNo \"$_ANALYTICS_PERSONALIZATION\")\")\n  fi\n\n  # config.analytics_registration_with_ad_network_enabled\n  _ANALYTICS_REGISTRATION_WITH_AD_NETWORK=$(getFirebaseJsonKeyValue \"$_JSON_OUTPUT_RAW\" \"google_analytics_registration_with_ad_network_enabled\")\n  if [[ $_ANALYTICS_REGISTRATION_WITH_AD_NETWORK ]]; then\n    _PLIST_ENTRY_KEYS+=(\"GOOGLE_ANALYTICS_REGISTRATION_WITH_AD_NETWORK_ENABLED\")\n    _PLIST_ENTRY_TYPES+=(\"bool\")\n    _PLIST_ENTRY_VALUES+=(\"$(jsonBoolToYesNo \"$_ANALYTICS_REGISTRATION_WITH_AD_NETWORK\")\")\n  fi\n\n  # config.google_analytics_automatic_screen_reporting_enabled\n  _ANALYTICS_AUTO_SCREEN_REPORTING=$(getFirebaseJsonKeyValue \"$_JSON_OUTPUT_RAW\" \"google_analytics_automatic_screen_reporting_enabled\")\n  if [[ $_ANALYTICS_AUTO_SCREEN_REPORTING ]]; then\n    _PLIST_ENTRY_KEYS+=(\"FirebaseAutomaticScreenReportingEnabled\")\n    _PLIST_ENTRY_TYPES+=(\"bool\")\n    _PLIST_ENTRY_VALUES+=(\"$(jsonBoolToYesNo \"$_ANALYTICS_AUTO_SCREEN_REPORTING\")\")\n  fi\n\n  # config.perf_auto_collection_enabled\n  _PERF_AUTO_COLLECTION=$(getFirebaseJsonKeyValue \"$_JSON_OUTPUT_RAW\" \"perf_auto_collection_enabled\")\n  if [[ $_PERF_AUTO_COLLECTION ]]; then\n    _PLIST_ENTRY_KEYS+=(\"firebase_performance_collection_enabled\")\n    _PLIST_ENTRY_TYPES+=(\"bool\")\n    _PLIST_ENTRY_VALUES+=(\"$(jsonBoolToYesNo \"$_PERF_AUTO_COLLECTION\")\")\n  fi\n\n  # config.perf_collection_deactivated\n  _PERF_DEACTIVATED=$(getFirebaseJsonKeyValue \"$_JSON_OUTPUT_RAW\" \"perf_collection_deactivated\")\n  if [[ $_PERF_DEACTIVATED ]]; then\n    _PLIST_ENTRY_KEYS+=(\"firebase_performance_collection_deactivated\")\n    _PLIST_ENTRY_TYPES+=(\"bool\")\n    _PLIST_ENTRY_VALUES+=(\"$(jsonBoolToYesNo \"$_PERF_DEACTIVATED\")\")\n  fi\n\n  # config.messaging_auto_init_enabled\n  _MESSAGING_AUTO_INIT=$(getFirebaseJsonKeyValue \"$_JSON_OUTPUT_RAW\" \"messaging_auto_init_enabled\")\n  if [[ $_MESSAGING_AUTO_INIT ]]; then\n    _PLIST_ENTRY_KEYS+=(\"FirebaseMessagingAutoInitEnabled\")\n    _PLIST_ENTRY_TYPES+=(\"bool\")\n    _PLIST_ENTRY_VALUES+=(\"$(jsonBoolToYesNo \"$_MESSAGING_AUTO_INIT\")\")\n  fi\n\n  # config.in_app_messaging_auto_colllection_enabled\n  _FIAM_AUTO_INIT=$(getFirebaseJsonKeyValue \"$_JSON_OUTPUT_RAW\" \"in_app_messaging_auto_collection_enabled\")\n  if [[ $_FIAM_AUTO_INIT ]]; then\n    _PLIST_ENTRY_KEYS+=(\"FirebaseInAppMessagingAutomaticDataCollectionEnabled\")\n    _PLIST_ENTRY_TYPES+=(\"bool\")\n    _PLIST_ENTRY_VALUES+=(\"$(jsonBoolToYesNo \"$_FIAM_AUTO_INIT\")\")\n  fi\n\n  # config.app_check_token_auto_refresh\n  _APP_CHECK_TOKEN_AUTO_REFRESH=$(getFirebaseJsonKeyValue \"$_JSON_OUTPUT_RAW\" \"app_check_token_auto_refresh\")\n  if [[ $_APP_CHECK_TOKEN_AUTO_REFRESH ]]; then\n    _PLIST_ENTRY_KEYS+=(\"FirebaseAppCheckTokenAutoRefreshEnabled\")\n    _PLIST_ENTRY_TYPES+=(\"bool\")\n    _PLIST_ENTRY_VALUES+=(\"$(jsonBoolToYesNo \"$_APP_CHECK_TOKEN_AUTO_REFRESH\")\")\n  fi\n\n  # config.crashlytics_disable_auto_disabler - undocumented for now - mainly for debugging, document if becomes useful\n  _CRASHLYTICS_AUTO_DISABLE_ENABLED=$(getFirebaseJsonKeyValue \"$_JSON_OUTPUT_RAW\" \"crashlytics_disable_auto_disabler\")\n  if [[ $_CRASHLYTICS_AUTO_DISABLE_ENABLED == \"true\" ]]; then\n    echo \"Disabled Crashlytics auto disabler.\" # do nothing\n  else\n    _PLIST_ENTRY_KEYS+=(\"FirebaseCrashlyticsCollectionEnabled\")\n    _PLIST_ENTRY_TYPES+=(\"bool\")\n    _PLIST_ENTRY_VALUES+=(\"NO\")\n  fi\nelse\n  _PLIST_ENTRY_KEYS+=(\"firebase_json_raw\")\n  _PLIST_ENTRY_TYPES+=(\"string\")\n  _PLIST_ENTRY_VALUES+=(\"$_JSON_OUTPUT_BASE64\")\n  echo \"warning:   A firebase.json file was not found, whilst this file is optional it is recommended to include it to configure firebase services in React Native Firebase.\"\nfi;\n\necho \"info: 2) Injecting Info.plist entries: \"\n\n# Log out the keys we're adding\nfor i in \"${!_PLIST_ENTRY_KEYS[@]}\"; do\n  echo \"    ->  $i) ${_PLIST_ENTRY_KEYS[$i]}\" \"${_PLIST_ENTRY_TYPES[$i]}\" \"${_PLIST_ENTRY_VALUES[$i]}\"\ndone\n\nfor plist in \"${_TARGET_PLIST}\" \"${_DSYM_PLIST}\" ; do\n  if [[ -f \"${plist}\" ]]; then\n\n    # paths with spaces break the call to setPlistValue. temporarily modify\n    # the shell internal field separator variable (IFS), which normally\n    # includes spaces, to consist only of line breaks\n    oldifs=$IFS\n    IFS=\"\n\"\n\n    for i in \"${!_PLIST_ENTRY_KEYS[@]}\"; do\n      setPlistValue \"${_PLIST_ENTRY_KEYS[$i]}\" \"${_PLIST_ENTRY_TYPES[$i]}\" \"${_PLIST_ENTRY_VALUES[$i]}\" \"${plist}\"\n    done\n\n    # restore the original internal field separator value\n    IFS=$oldifs\n  else\n    echo \"warning:   A Info.plist build output file was not found (${plist})\"\n  fi\ndone\n\necho \"info: <- RNFB build script finished\"\n";
		};
		7F95098E1DEEA467CD6B2B8B /* [CP] Check Pods Manifest.lock */ = {
			isa = PBXShellScriptBuildPhase;
			buildActionMask = 2147483647;
			files = (
			);
			inputFileListPaths = (
			);
			inputPaths = (
				"${PODS_PODFILE_DIR_PATH}/Podfile.lock",
				"${PODS_ROOT}/Manifest.lock",
			);
			name = "[CP] Check Pods Manifest.lock";
			outputFileListPaths = (
			);
			outputPaths = (
				"$(DERIVED_FILE_DIR)/Pods-MetaMask-QA-checkManifestLockResult.txt",
			);
			runOnlyForDeploymentPostprocessing = 0;
			shellPath = /bin/sh;
			shellScript = "diff \"${PODS_PODFILE_DIR_PATH}/Podfile.lock\" \"${PODS_ROOT}/Manifest.lock\" > /dev/null\nif [ $? != 0 ] ; then\n    # print error to STDERR\n    echo \"error: The sandbox is not in sync with the Podfile.lock. Run 'pod install' or update your CocoaPods installation.\" >&2\n    exit 1\nfi\n# This output is used by Xcode 'outputs' to avoid re-running this script phase.\necho \"SUCCESS\" > \"${SCRIPT_OUTPUT_FILE_0}\"\n";
			showEnvVarsInLog = 0;
		};
		9F2FDF243A79F1A3A790828C /* [CP-User] [RNFB] Core Configuration */ = {
			isa = PBXShellScriptBuildPhase;
			buildActionMask = 2147483647;
			files = (
			);
			inputPaths = (
				"$(BUILT_PRODUCTS_DIR)/$(INFOPLIST_PATH)",
			);
			name = "[CP-User] [RNFB] Core Configuration";
			runOnlyForDeploymentPostprocessing = 0;
			shellPath = /bin/sh;
			shellScript = "#!/usr/bin/env bash\n#\n# Copyright (c) 2016-present Invertase Limited & Contributors\n#\n# Licensed under the Apache License, Version 2.0 (the \"License\");\n# you may not use this library except in compliance with the License.\n# You may obtain a copy of the License at\n#\n#   http://www.apache.org/licenses/LICENSE-2.0\n#\n# Unless required by applicable law or agreed to in writing, software\n# distributed under the License is distributed on an \"AS IS\" BASIS,\n# WITHOUT WARRANTIES OR CONDITIONS OF ANY KIND, either express or implied.\n# See the License for the specific language governing permissions and\n# limitations under the License.\n#\n\n##########################################################################\n##########################################################################\n#\n#  NOTE THAT IF YOU CHANGE THIS FILE YOU MUST RUN pod install AFTERWARDS\n#\n#  This file is installed as an Xcode build script in the project file\n#  by cocoapods, and you will not see your changes until you pod install\n#\n##########################################################################\n##########################################################################\n\nset -e\n\n_MAX_LOOKUPS=2;\n_SEARCH_RESULT=''\n_RN_ROOT_EXISTS=''\n_CURRENT_LOOKUPS=1\n_JSON_ROOT=\"'react-native'\"\n_JSON_FILE_NAME='firebase.json'\n_JSON_OUTPUT_BASE64='e30=' # { }\n_CURRENT_SEARCH_DIR=${PROJECT_DIR}\n_PLIST_BUDDY=/usr/libexec/PlistBuddy\n_TARGET_PLIST=\"${BUILT_PRODUCTS_DIR}/${INFOPLIST_PATH}\"\n_DSYM_PLIST=\"${DWARF_DSYM_FOLDER_PATH}/${DWARF_DSYM_FILE_NAME}/Contents/Info.plist\"\n\n# plist arrays\n_PLIST_ENTRY_KEYS=()\n_PLIST_ENTRY_TYPES=()\n_PLIST_ENTRY_VALUES=()\n\nfunction setPlistValue {\n  echo \"info:      setting plist entry '$1' of type '$2' in file '$4'\"\n  ${_PLIST_BUDDY} -c \"Add :$1 $2 '$3'\" $4 || echo \"info:      '$1' already exists\"\n}\n\nfunction getFirebaseJsonKeyValue () {\n  if [[ ${_RN_ROOT_EXISTS} ]]; then\n    ruby -Ku -e \"require 'rubygems';require 'json'; output=JSON.parse('$1'); puts output[$_JSON_ROOT]['$2']\"\n  else\n    echo \"\"\n  fi;\n}\n\nfunction jsonBoolToYesNo () {\n  if [[ $1 == \"false\" ]]; then\n    echo \"NO\"\n  elif [[ $1 == \"true\" ]]; then\n    echo \"YES\"\n  else echo \"NO\"\n  fi\n}\n\necho \"info: -> RNFB build script started\"\necho \"info: 1) Locating ${_JSON_FILE_NAME} file:\"\n\nif [[ -z ${_CURRENT_SEARCH_DIR} ]]; then\n  _CURRENT_SEARCH_DIR=$(pwd)\nfi;\n\nwhile true; do\n  _CURRENT_SEARCH_DIR=$(dirname \"$_CURRENT_SEARCH_DIR\")\n  if [[ \"$_CURRENT_SEARCH_DIR\" == \"/\" ]] || [[ ${_CURRENT_LOOKUPS} -gt ${_MAX_LOOKUPS} ]]; then break; fi;\n  echo \"info:      ($_CURRENT_LOOKUPS of $_MAX_LOOKUPS) Searching in '$_CURRENT_SEARCH_DIR' for a ${_JSON_FILE_NAME} file.\"\n  _SEARCH_RESULT=$(find \"$_CURRENT_SEARCH_DIR\" -maxdepth 2 -name ${_JSON_FILE_NAME} -print | /usr/bin/head -n 1)\n  if [[ ${_SEARCH_RESULT} ]]; then\n    echo \"info:      ${_JSON_FILE_NAME} found at $_SEARCH_RESULT\"\n    break;\n  fi;\n  _CURRENT_LOOKUPS=$((_CURRENT_LOOKUPS+1))\ndone\n\nif [[ ${_SEARCH_RESULT} ]]; then\n  _JSON_OUTPUT_RAW=$(cat \"${_SEARCH_RESULT}\")\n  _RN_ROOT_EXISTS=$(ruby -Ku -e \"require 'rubygems';require 'json'; output=JSON.parse('$_JSON_OUTPUT_RAW'); puts output[$_JSON_ROOT]\" || echo '')\n\n  if [[ ${_RN_ROOT_EXISTS} ]]; then\n    if ! python3 --version >/dev/null 2>&1; then echo \"python3 not found, firebase.json file processing error.\" && exit 1; fi\n    _JSON_OUTPUT_BASE64=$(python3 -c 'import json,sys,base64;print(base64.b64encode(bytes(json.dumps(json.loads(open('\"'${_SEARCH_RESULT}'\"', '\"'rb'\"').read())['${_JSON_ROOT}']), '\"'utf-8'\"')).decode())' || echo \"e30=\")\n  fi\n\n  _PLIST_ENTRY_KEYS+=(\"firebase_json_raw\")\n  _PLIST_ENTRY_TYPES+=(\"string\")\n  _PLIST_ENTRY_VALUES+=(\"$_JSON_OUTPUT_BASE64\")\n\n  # config.app_data_collection_default_enabled\n  _APP_DATA_COLLECTION_ENABLED=$(getFirebaseJsonKeyValue \"$_JSON_OUTPUT_RAW\" \"app_data_collection_default_enabled\")\n  if [[ $_APP_DATA_COLLECTION_ENABLED ]]; then\n    _PLIST_ENTRY_KEYS+=(\"FirebaseDataCollectionDefaultEnabled\")\n    _PLIST_ENTRY_TYPES+=(\"bool\")\n    _PLIST_ENTRY_VALUES+=(\"$(jsonBoolToYesNo \"$_APP_DATA_COLLECTION_ENABLED\")\")\n  fi\n\n  # config.analytics_auto_collection_enabled\n  _ANALYTICS_AUTO_COLLECTION=$(getFirebaseJsonKeyValue \"$_JSON_OUTPUT_RAW\" \"analytics_auto_collection_enabled\")\n  if [[ $_ANALYTICS_AUTO_COLLECTION ]]; then\n    _PLIST_ENTRY_KEYS+=(\"FIREBASE_ANALYTICS_COLLECTION_ENABLED\")\n    _PLIST_ENTRY_TYPES+=(\"bool\")\n    _PLIST_ENTRY_VALUES+=(\"$(jsonBoolToYesNo \"$_ANALYTICS_AUTO_COLLECTION\")\")\n  fi\n\n  # config.analytics_collection_deactivated\n  _ANALYTICS_DEACTIVATED=$(getFirebaseJsonKeyValue \"$_JSON_OUTPUT_RAW\" \"analytics_collection_deactivated\")\n  if [[ $_ANALYTICS_DEACTIVATED ]]; then\n    _PLIST_ENTRY_KEYS+=(\"FIREBASE_ANALYTICS_COLLECTION_DEACTIVATED\")\n    _PLIST_ENTRY_TYPES+=(\"bool\")\n    _PLIST_ENTRY_VALUES+=(\"$(jsonBoolToYesNo \"$_ANALYTICS_DEACTIVATED\")\")\n  fi\n\n  # config.analytics_idfv_collection_enabled\n  _ANALYTICS_IDFV_COLLECTION=$(getFirebaseJsonKeyValue \"$_JSON_OUTPUT_RAW\" \"analytics_idfv_collection_enabled\")\n  if [[ $_ANALYTICS_IDFV_COLLECTION ]]; then\n    _PLIST_ENTRY_KEYS+=(\"GOOGLE_ANALYTICS_IDFV_COLLECTION_ENABLED\")\n    _PLIST_ENTRY_TYPES+=(\"bool\")\n    _PLIST_ENTRY_VALUES+=(\"$(jsonBoolToYesNo \"$_ANALYTICS_IDFV_COLLECTION\")\")\n  fi\n\n  # config.analytics_default_allow_analytics_storage\n  _ANALYTICS_STORAGE=$(getFirebaseJsonKeyValue \"$_JSON_OUTPUT_RAW\" \"analytics_default_allow_analytics_storage\")\n  if [[ $_ANALYTICS_STORAGE ]]; then\n    _PLIST_ENTRY_KEYS+=(\"GOOGLE_ANALYTICS_DEFAULT_ALLOW_ANALYTICS_STORAGE\")\n    _PLIST_ENTRY_TYPES+=(\"bool\")\n    _PLIST_ENTRY_VALUES+=(\"$(jsonBoolToYesNo \"$_ANALYTICS_STORAGE\")\")\n  fi\n\n  # config.analytics_default_allow_ad_storage\n  _ANALYTICS_AD_STORAGE=$(getFirebaseJsonKeyValue \"$_JSON_OUTPUT_RAW\" \"analytics_default_allow_ad_storage\")\n  if [[ $_ANALYTICS_AD_STORAGE ]]; then\n    _PLIST_ENTRY_KEYS+=(\"GOOGLE_ANALYTICS_DEFAULT_ALLOW_AD_STORAGE\")\n    _PLIST_ENTRY_TYPES+=(\"bool\")\n    _PLIST_ENTRY_VALUES+=(\"$(jsonBoolToYesNo \"$_ANALYTICS_AD_STORAGE\")\")\n  fi\n\n  # config.analytics_default_allow_ad_user_data\n  _ANALYTICS_AD_USER_DATA=$(getFirebaseJsonKeyValue \"$_JSON_OUTPUT_RAW\" \"analytics_default_allow_ad_user_data\")\n  if [[ $_ANALYTICS_AD_USER_DATA ]]; then\n    _PLIST_ENTRY_KEYS+=(\"GOOGLE_ANALYTICS_DEFAULT_ALLOW_AD_USER_DATA\")\n    _PLIST_ENTRY_TYPES+=(\"bool\")\n    _PLIST_ENTRY_VALUES+=(\"$(jsonBoolToYesNo \"$_ANALYTICS_AD_USER_DATA\")\")\n  fi\n\n  # config.analytics_default_allow_ad_personalization_signals\n  _ANALYTICS_PERSONALIZATION=$(getFirebaseJsonKeyValue \"$_JSON_OUTPUT_RAW\" \"analytics_default_allow_ad_personalization_signals\")\n  if [[ $_ANALYTICS_PERSONALIZATION ]]; then\n    _PLIST_ENTRY_KEYS+=(\"GOOGLE_ANALYTICS_DEFAULT_ALLOW_AD_PERSONALIZATION_SIGNALS\")\n    _PLIST_ENTRY_TYPES+=(\"bool\")\n    _PLIST_ENTRY_VALUES+=(\"$(jsonBoolToYesNo \"$_ANALYTICS_PERSONALIZATION\")\")\n  fi\n\n  # config.analytics_registration_with_ad_network_enabled\n  _ANALYTICS_REGISTRATION_WITH_AD_NETWORK=$(getFirebaseJsonKeyValue \"$_JSON_OUTPUT_RAW\" \"google_analytics_registration_with_ad_network_enabled\")\n  if [[ $_ANALYTICS_REGISTRATION_WITH_AD_NETWORK ]]; then\n    _PLIST_ENTRY_KEYS+=(\"GOOGLE_ANALYTICS_REGISTRATION_WITH_AD_NETWORK_ENABLED\")\n    _PLIST_ENTRY_TYPES+=(\"bool\")\n    _PLIST_ENTRY_VALUES+=(\"$(jsonBoolToYesNo \"$_ANALYTICS_REGISTRATION_WITH_AD_NETWORK\")\")\n  fi\n\n  # config.google_analytics_automatic_screen_reporting_enabled\n  _ANALYTICS_AUTO_SCREEN_REPORTING=$(getFirebaseJsonKeyValue \"$_JSON_OUTPUT_RAW\" \"google_analytics_automatic_screen_reporting_enabled\")\n  if [[ $_ANALYTICS_AUTO_SCREEN_REPORTING ]]; then\n    _PLIST_ENTRY_KEYS+=(\"FirebaseAutomaticScreenReportingEnabled\")\n    _PLIST_ENTRY_TYPES+=(\"bool\")\n    _PLIST_ENTRY_VALUES+=(\"$(jsonBoolToYesNo \"$_ANALYTICS_AUTO_SCREEN_REPORTING\")\")\n  fi\n\n  # config.perf_auto_collection_enabled\n  _PERF_AUTO_COLLECTION=$(getFirebaseJsonKeyValue \"$_JSON_OUTPUT_RAW\" \"perf_auto_collection_enabled\")\n  if [[ $_PERF_AUTO_COLLECTION ]]; then\n    _PLIST_ENTRY_KEYS+=(\"firebase_performance_collection_enabled\")\n    _PLIST_ENTRY_TYPES+=(\"bool\")\n    _PLIST_ENTRY_VALUES+=(\"$(jsonBoolToYesNo \"$_PERF_AUTO_COLLECTION\")\")\n  fi\n\n  # config.perf_collection_deactivated\n  _PERF_DEACTIVATED=$(getFirebaseJsonKeyValue \"$_JSON_OUTPUT_RAW\" \"perf_collection_deactivated\")\n  if [[ $_PERF_DEACTIVATED ]]; then\n    _PLIST_ENTRY_KEYS+=(\"firebase_performance_collection_deactivated\")\n    _PLIST_ENTRY_TYPES+=(\"bool\")\n    _PLIST_ENTRY_VALUES+=(\"$(jsonBoolToYesNo \"$_PERF_DEACTIVATED\")\")\n  fi\n\n  # config.messaging_auto_init_enabled\n  _MESSAGING_AUTO_INIT=$(getFirebaseJsonKeyValue \"$_JSON_OUTPUT_RAW\" \"messaging_auto_init_enabled\")\n  if [[ $_MESSAGING_AUTO_INIT ]]; then\n    _PLIST_ENTRY_KEYS+=(\"FirebaseMessagingAutoInitEnabled\")\n    _PLIST_ENTRY_TYPES+=(\"bool\")\n    _PLIST_ENTRY_VALUES+=(\"$(jsonBoolToYesNo \"$_MESSAGING_AUTO_INIT\")\")\n  fi\n\n  # config.in_app_messaging_auto_colllection_enabled\n  _FIAM_AUTO_INIT=$(getFirebaseJsonKeyValue \"$_JSON_OUTPUT_RAW\" \"in_app_messaging_auto_collection_enabled\")\n  if [[ $_FIAM_AUTO_INIT ]]; then\n    _PLIST_ENTRY_KEYS+=(\"FirebaseInAppMessagingAutomaticDataCollectionEnabled\")\n    _PLIST_ENTRY_TYPES+=(\"bool\")\n    _PLIST_ENTRY_VALUES+=(\"$(jsonBoolToYesNo \"$_FIAM_AUTO_INIT\")\")\n  fi\n\n  # config.app_check_token_auto_refresh\n  _APP_CHECK_TOKEN_AUTO_REFRESH=$(getFirebaseJsonKeyValue \"$_JSON_OUTPUT_RAW\" \"app_check_token_auto_refresh\")\n  if [[ $_APP_CHECK_TOKEN_AUTO_REFRESH ]]; then\n    _PLIST_ENTRY_KEYS+=(\"FirebaseAppCheckTokenAutoRefreshEnabled\")\n    _PLIST_ENTRY_TYPES+=(\"bool\")\n    _PLIST_ENTRY_VALUES+=(\"$(jsonBoolToYesNo \"$_APP_CHECK_TOKEN_AUTO_REFRESH\")\")\n  fi\n\n  # config.crashlytics_disable_auto_disabler - undocumented for now - mainly for debugging, document if becomes useful\n  _CRASHLYTICS_AUTO_DISABLE_ENABLED=$(getFirebaseJsonKeyValue \"$_JSON_OUTPUT_RAW\" \"crashlytics_disable_auto_disabler\")\n  if [[ $_CRASHLYTICS_AUTO_DISABLE_ENABLED == \"true\" ]]; then\n    echo \"Disabled Crashlytics auto disabler.\" # do nothing\n  else\n    _PLIST_ENTRY_KEYS+=(\"FirebaseCrashlyticsCollectionEnabled\")\n    _PLIST_ENTRY_TYPES+=(\"bool\")\n    _PLIST_ENTRY_VALUES+=(\"NO\")\n  fi\nelse\n  _PLIST_ENTRY_KEYS+=(\"firebase_json_raw\")\n  _PLIST_ENTRY_TYPES+=(\"string\")\n  _PLIST_ENTRY_VALUES+=(\"$_JSON_OUTPUT_BASE64\")\n  echo \"warning:   A firebase.json file was not found, whilst this file is optional it is recommended to include it to configure firebase services in React Native Firebase.\"\nfi;\n\necho \"info: 2) Injecting Info.plist entries: \"\n\n# Log out the keys we're adding\nfor i in \"${!_PLIST_ENTRY_KEYS[@]}\"; do\n  echo \"    ->  $i) ${_PLIST_ENTRY_KEYS[$i]}\" \"${_PLIST_ENTRY_TYPES[$i]}\" \"${_PLIST_ENTRY_VALUES[$i]}\"\ndone\n\nfor plist in \"${_TARGET_PLIST}\" \"${_DSYM_PLIST}\" ; do\n  if [[ -f \"${plist}\" ]]; then\n\n    # paths with spaces break the call to setPlistValue. temporarily modify\n    # the shell internal field separator variable (IFS), which normally\n    # includes spaces, to consist only of line breaks\n    oldifs=$IFS\n    IFS=\"\n\"\n\n    for i in \"${!_PLIST_ENTRY_KEYS[@]}\"; do\n      setPlistValue \"${_PLIST_ENTRY_KEYS[$i]}\" \"${_PLIST_ENTRY_TYPES[$i]}\" \"${_PLIST_ENTRY_VALUES[$i]}\" \"${plist}\"\n    done\n\n    # restore the original internal field separator value\n    IFS=$oldifs\n  else\n    echo \"warning:   A Info.plist build output file was not found (${plist})\"\n  fi\ndone\n\necho \"info: <- RNFB build script finished\"\n";
		};
		A1BBADB7B9B00D0EC304761B /* [Expo] Configure project */ = {
			isa = PBXShellScriptBuildPhase;
			alwaysOutOfDate = 1;
			buildActionMask = 2147483647;
			files = (
			);
			inputFileListPaths = (
			);
			inputPaths = (
			);
			name = "[Expo] Configure project";
			outputFileListPaths = (
			);
			outputPaths = (
			);
			runOnlyForDeploymentPostprocessing = 0;
			shellPath = /bin/sh;
			shellScript = "# This script configures Expo modules and generates the modules provider file.\nbash -l -c \"./Pods/Target\\ Support\\ Files/Pods-MetaMask-Flask/expo-configure-project.sh\"\n";
		};
		B04B18D52D8B340C00C5C2CE /* Strip Bitcode */ = {
			isa = PBXShellScriptBuildPhase;
			buildActionMask = 2147483647;
			files = (
			);
			inputFileListPaths = (
			);
			inputPaths = (
			);
			name = "Strip Bitcode";
			outputFileListPaths = (
			);
			outputPaths = (
			);
			runOnlyForDeploymentPostprocessing = 0;
			shellPath = /bin/sh;
			shellScript = "# Script for stripping bitcode when building using Xcode 16+ and uploading to the App Store\n# Reference - https://discuss.bitrise.io/t/xcode-16-known-issues/24484\n# This script should be last to ensure that all bitcode is stripped after dependencies are installed\n\n\nif [ \"${CONFIGURATION}\" = \"Release\" ]; then\n  find \"${BUILT_PRODUCTS_DIR}/${FRAMEWORKS_FOLDER_PATH}\" -name 'OpenSSL' -exec xcrun bitcode_strip {} -r -o {} \\;\nfi\n";
		};
		B04B18D62D8B34AD00C5C2CE /* Strip Bitcode */ = {
			isa = PBXShellScriptBuildPhase;
			buildActionMask = 2147483647;
			files = (
			);
			inputFileListPaths = (
			);
			inputPaths = (
			);
			name = "Strip Bitcode";
			outputFileListPaths = (
			);
			outputPaths = (
			);
			runOnlyForDeploymentPostprocessing = 0;
			shellPath = /bin/sh;
			shellScript = "# Script for stripping bitcode when building using Xcode 16+ and uploading to the App Store\n# Reference - https://discuss.bitrise.io/t/xcode-16-known-issues/24484\n# This script should be last to ensure that all bitcode is stripped after dependencies are installed\n\nfind \"${BUILT_PRODUCTS_DIR}/${FRAMEWORKS_FOLDER_PATH}\" -name 'OpenSSL' -exec xcrun bitcode_strip {} -r -o {} \\;\n";
		};
		B04B18D72D8B34BE00C5C2CE /* Strip Bitcode */ = {
			isa = PBXShellScriptBuildPhase;
			buildActionMask = 2147483647;
			files = (
			);
			inputFileListPaths = (
			);
			inputPaths = (
			);
			name = "Strip Bitcode";
			outputFileListPaths = (
			);
			outputPaths = (
			);
			runOnlyForDeploymentPostprocessing = 0;
			shellPath = /bin/sh;
			shellScript = "# Script for stripping bitcode when building using Xcode 16+ and uploading to the App Store\n# Reference - https://discuss.bitrise.io/t/xcode-16-known-issues/24484\n# This script should be last to ensure that all bitcode is stripped after dependencies are installed\n\nfind \"${BUILT_PRODUCTS_DIR}/${FRAMEWORKS_FOLDER_PATH}\" -name 'OpenSSL' -exec xcrun bitcode_strip {} -r -o {} \\;\n";
		};
		B339FF00289ABD70001B89FB /* Override xcconfig files */ = {
			isa = PBXShellScriptBuildPhase;
			buildActionMask = 2147483647;
			files = (
			);
			inputFileListPaths = (
			);
			inputPaths = (
			);
			name = "Override xcconfig files";
			outputFileListPaths = (
			);
			outputPaths = (
			);
			runOnlyForDeploymentPostprocessing = 0;
			shellPath = /bin/sh;
			shellScript = "if [ -e ../.ios.env ]\nthen\n    cp -rf ../.ios.env debug.xcconfig\n    cp -rf ../.ios.env release.xcconfig\nelse\n    cp -rf ../.ios.env.example debug.xcconfig\n    cp -rf ../.ios.env.example release.xcconfig\nfi\n\n";
		};
		B339FF2F289ABD70001B89FB /* Bundle JS Code & Upload Sentry Files */ = {
			isa = PBXShellScriptBuildPhase;
			buildActionMask = 2147483647;
			files = (
			);
			inputFileListPaths = (
				"${PODS_ROOT}/Target Support Files/Pods-MetaMask/Pods-MetaMask-frameworks-${CONFIGURATION}-input-files.xcfilelist",
			);
			inputPaths = (
			);
			name = "Bundle JS Code & Upload Sentry Files";
			outputPaths = (
			);
			runOnlyForDeploymentPostprocessing = 0;
			shellPath = /bin/sh;
			shellScript = "# Define script\nBUNDLE_AND_UPLOAD_TO_SENTRY=\"../scripts/ios/bundle-js-and-sentry-upload.sh\"\n\n# Give permissions to script\nchmod +x $BUNDLE_AND_UPLOAD_TO_SENTRY\n\n# Run script\n$BUNDLE_AND_UPLOAD_TO_SENTRY\n";
		};
		C809907F60335F19DA480743 /* [CP] Embed Pods Frameworks */ = {
			isa = PBXShellScriptBuildPhase;
			buildActionMask = 2147483647;
			files = (
			);
			inputFileListPaths = (
				"${PODS_ROOT}/Target Support Files/Pods-MetaMask-QA/Pods-MetaMask-QA-frameworks-${CONFIGURATION}-input-files.xcfilelist",
			);
			name = "[CP] Embed Pods Frameworks";
			outputFileListPaths = (
				"${PODS_ROOT}/Target Support Files/Pods-MetaMask-QA/Pods-MetaMask-QA-frameworks-${CONFIGURATION}-output-files.xcfilelist",
			);
			runOnlyForDeploymentPostprocessing = 0;
			shellPath = /bin/sh;
			shellScript = "\"${PODS_ROOT}/Target Support Files/Pods-MetaMask-QA/Pods-MetaMask-QA-frameworks.sh\"\n";
			showEnvVarsInLog = 0;
		};
		E6DF8EB7C7F8301263C260CE /* [CP] Copy Pods Resources */ = {
			isa = PBXShellScriptBuildPhase;
			buildActionMask = 2147483647;
			files = (
			);
			inputFileListPaths = (
				"${PODS_ROOT}/Target Support Files/Pods-MetaMask-Flask/Pods-MetaMask-Flask-resources-${CONFIGURATION}-input-files.xcfilelist",
			);
			name = "[CP] Copy Pods Resources";
			outputFileListPaths = (
				"${PODS_ROOT}/Target Support Files/Pods-MetaMask-Flask/Pods-MetaMask-Flask-resources-${CONFIGURATION}-output-files.xcfilelist",
			);
			runOnlyForDeploymentPostprocessing = 0;
			shellPath = /bin/sh;
			shellScript = "\"${PODS_ROOT}/Target Support Files/Pods-MetaMask-Flask/Pods-MetaMask-Flask-resources.sh\"\n";
			showEnvVarsInLog = 0;
		};
		FFED9AB1AACD0DA25EAA971D /* [CP] Copy Pods Resources */ = {
			isa = PBXShellScriptBuildPhase;
			buildActionMask = 2147483647;
			files = (
			);
			inputFileListPaths = (
				"${PODS_ROOT}/Target Support Files/Pods-MetaMask/Pods-MetaMask-resources-${CONFIGURATION}-input-files.xcfilelist",
			);
			name = "[CP] Copy Pods Resources";
			outputFileListPaths = (
				"${PODS_ROOT}/Target Support Files/Pods-MetaMask/Pods-MetaMask-resources-${CONFIGURATION}-output-files.xcfilelist",
			);
			runOnlyForDeploymentPostprocessing = 0;
			shellPath = /bin/sh;
			shellScript = "\"${PODS_ROOT}/Target Support Files/Pods-MetaMask/Pods-MetaMask-resources.sh\"\n";
			showEnvVarsInLog = 0;
		};
/* End PBXShellScriptBuildPhase section */

/* Begin PBXSourcesBuildPhase section */
		13B07F871A680F5B00A75B9A /* Sources */ = {
			isa = PBXSourcesBuildPhase;
			buildActionMask = 2147483647;
			files = (
				13B07FBC1A68108700A75B9A /* AppDelegate.m in Sources */,
				2EF283322B17EC1A00D7B4B1 /* RNTar.m in Sources */,
				654378B0243E2ADC00571B9C /* File.swift in Sources */,
				2EF2832A2B17EBD600D7B4B1 /* RnTar.swift in Sources */,
				2EF283372B17EC7900D7B4B1 /* Light-Swift-Untar.swift in Sources */,
				CF98DA9C28D9FEB700096782 /* RCTScreenshotDetect.m in Sources */,
				CF9895772A3B49BE00B4C9B5 /* RCTMinimizer.m in Sources */,
				13B07FC11A68108700A75B9A /* main.m in Sources */,
				A1987088D4835E5FCCABC418 /* ExpoModulesProvider.swift in Sources */,
			);
			runOnlyForDeploymentPostprocessing = 0;
		};
		2EF282592B0FF86900D7B4B1 /* Sources */ = {
			isa = PBXSourcesBuildPhase;
			buildActionMask = 2147483647;
			files = (
				2EF2825A2B0FF86900D7B4B1 /* AppDelegate.m in Sources */,
				2EF283342B17EC1A00D7B4B1 /* RNTar.m in Sources */,
				2EF2825B2B0FF86900D7B4B1 /* File.swift in Sources */,
				2EF2832C2B17EBD600D7B4B1 /* RnTar.swift in Sources */,
				2EF283392B17EC7900D7B4B1 /* Light-Swift-Untar.swift in Sources */,
				2EF2825C2B0FF86900D7B4B1 /* RCTScreenshotDetect.m in Sources */,
				2EF2825E2B0FF86900D7B4B1 /* RCTMinimizer.m in Sources */,
				2EF2825F2B0FF86900D7B4B1 /* main.m in Sources */,
				F23972D16903249A8EC120BD /* ExpoModulesProvider.swift in Sources */,
			);
			runOnlyForDeploymentPostprocessing = 0;
		};
		B339FF01289ABD70001B89FB /* Sources */ = {
			isa = PBXSourcesBuildPhase;
			buildActionMask = 2147483647;
			files = (
				CFD8DFC828EDD4C800CC75F6 /* RCTScreenshotDetect.m in Sources */,
				2EF283332B17EC1A00D7B4B1 /* RNTar.m in Sources */,
				B339FF02289ABD70001B89FB /* AppDelegate.m in Sources */,
				2EF2832B2B17EBD600D7B4B1 /* RnTar.swift in Sources */,
				2EF283382B17EC7900D7B4B1 /* Light-Swift-Untar.swift in Sources */,
				B339FF03289ABD70001B89FB /* File.swift in Sources */,
				CF9895782A3B49BE00B4C9B5 /* RCTMinimizer.m in Sources */,
				B339FF05289ABD70001B89FB /* main.m in Sources */,
				7696E77F73B5ADD7EE8190E0 /* ExpoModulesProvider.swift in Sources */,
			);
			runOnlyForDeploymentPostprocessing = 0;
		};
/* End PBXSourcesBuildPhase section */

/* Begin PBXTargetDependency section */
		153F84CD2319B8FD00C19B63 /* PBXTargetDependency */ = {
			isa = PBXTargetDependency;
			name = Branch;
			targetProxy = 153F84CC2319B8FD00C19B63 /* PBXContainerItemProxy */;
		};
		2EF282552B0FF86900D7B4B1 /* PBXTargetDependency */ = {
			isa = PBXTargetDependency;
			name = Branch;
			targetProxy = 2EF282562B0FF86900D7B4B1 /* PBXContainerItemProxy */;
		};
		B339FEFD289ABD70001B89FB /* PBXTargetDependency */ = {
			isa = PBXTargetDependency;
			name = Branch;
			targetProxy = B339FEFE289ABD70001B89FB /* PBXContainerItemProxy */;
		};
/* End PBXTargetDependency section */

/* Begin PBXVariantGroup section */
		13B07FB11A68108700A75B9A /* LaunchScreen.xib */ = {
			isa = PBXVariantGroup;
			children = (
				13B07FB21A68108700A75B9A /* Base */,
			);
			name = LaunchScreen.xib;
			path = MetaMask;
			sourceTree = "<group>";
		};
/* End PBXVariantGroup section */

/* Begin XCBuildConfiguration section */
		13B07F941A680F5B00A75B9A /* Debug */ = {
			isa = XCBuildConfiguration;
			baseConfigurationReference = 4C81CC9BCD86AC7F96BA8CAD /* Pods-MetaMask.debug.xcconfig */;
			buildSettings = {
				ASSETCATALOG_COMPILER_APPICON_NAME = AppIcon;
				ASSETCATALOG_COMPILER_OPTIMIZATION = time;
				CLANG_ENABLE_MODULES = YES;
				CODE_SIGN_ENTITLEMENTS = MetaMask/MetaMaskDebug.entitlements;
				CODE_SIGN_IDENTITY = "Apple Development";
				"CODE_SIGN_IDENTITY[sdk=iphoneos*]" = "iPhone Developer";
				CODE_SIGN_STYLE = Manual;
<<<<<<< HEAD
				CURRENT_PROJECT_VERSION = 2936;
=======
				CURRENT_PROJECT_VERSION = 2993;
>>>>>>> e3dd7bd9
				DEAD_CODE_STRIPPING = YES;
				DEBUG_INFORMATION_FORMAT = dwarf;
				DEVELOPMENT_TEAM = 48XVW22RCG;
				"DEVELOPMENT_TEAM[sdk=iphoneos*]" = 48XVW22RCG;
				ENABLE_BITCODE = NO;
				FRAMEWORK_SEARCH_PATHS = (
					"$(inherited)",
					"$(PROJECT_DIR)",
				);
				GCC_OPTIMIZATION_LEVEL = 0;
				GCC_PREPROCESSOR_DEFINITIONS = (
					"DEBUG=1",
					"$(inherited)",
				);
				HEADER_SEARCH_PATHS = (
					"$(inherited)",
					"$(SRCROOT)/../node_modules/react-native-wkwebview-reborn/ios/RCTWKWebView",
					"$(SRCROOT)/../node_modules/react-native-keychain/RNKeychainManager",
					"$(SRCROOT)/../node_modules/react-native-share/ios",
					"$(SRCROOT)/../node_modules/react-native-branch/ios/**",
					"$(SRCROOT)/../node_modules/@metamask/react-native-search-api/ios/RCTSearchApi",
					"$(SRCROOT)/../node_modules/lottie-ios/lottie-ios/Classes/**",
					"$(SRCROOT)/../node_modules/react-native-view-shot/ios",
					"$(SRCROOT)/../node_modules/react-native-tcp/ios/**",
				);
				INFOPLIST_FILE = MetaMask/Info.plist;
				IPHONEOS_DEPLOYMENT_TARGET = 15.1;
				LD_RUNPATH_SEARCH_PATHS = (
					"$(inherited)",
					"@executable_path/Frameworks",
				);
				LIBRARY_SEARCH_PATHS = (
					"$(SDKROOT)/usr/lib/swift",
					"$(SDKROOT)/usr/lib/swift$(inherited)",
					"${inherited}",
				);
				LLVM_LTO = YES;
<<<<<<< HEAD
				MARKETING_VERSION = 7.59.99;
=======
				MARKETING_VERSION = 7.60.0;
>>>>>>> e3dd7bd9
				ONLY_ACTIVE_ARCH = YES;
				OTHER_CFLAGS = "$(inherited)";
				OTHER_LDFLAGS = (
					"$(inherited)",
					"-ObjC",
					"-lc++",
				);
				OTHER_SWIFT_FLAGS = "$(inherited) -D EXPO_CONFIGURATION_DEBUG";
				PRODUCT_BUNDLE_IDENTIFIER = "io.metamask.$(PRODUCT_NAME:rfc1034identifier)";
				PRODUCT_NAME = MetaMask;
				PROVISIONING_PROFILE_SPECIFIER = "match Development io.metamask.MetaMask";
				"PROVISIONING_PROFILE_SPECIFIER[sdk=iphoneos*]" = "match Development io.metamask.MetaMask";
				SWIFT_OBJC_BRIDGING_HEADER = "MetaMask-Bridging-Header.h";
				SWIFT_OPTIMIZATION_LEVEL = "-Onone";
				SWIFT_PRECOMPILE_BRIDGING_HEADER = NO;
				SWIFT_VERSION = 5.0;
				VERSIONING_SYSTEM = "apple-generic";
			};
			name = Debug;
		};
		13B07F951A680F5B00A75B9A /* Release */ = {
			isa = XCBuildConfiguration;
			baseConfigurationReference = 7D2A2666F9BADDF2418B01A1 /* Pods-MetaMask.release.xcconfig */;
			buildSettings = {
				ASSETCATALOG_COMPILER_APPICON_NAME = AppIcon;
				ASSETCATALOG_COMPILER_OPTIMIZATION = time;
				CLANG_ENABLE_MODULES = YES;
				CODE_SIGN_ENTITLEMENTS = MetaMask/MetaMask.entitlements;
				CODE_SIGN_IDENTITY = "iPhone Distribution";
				CODE_SIGN_STYLE = Manual;
<<<<<<< HEAD
				CURRENT_PROJECT_VERSION = 2936;
=======
				CURRENT_PROJECT_VERSION = 2993;
>>>>>>> e3dd7bd9
				DEBUG_INFORMATION_FORMAT = "dwarf-with-dsym";
				DEVELOPMENT_TEAM = 48XVW22RCG;
				"DEVELOPMENT_TEAM[sdk=iphoneos*]" = 48XVW22RCG;
				ENABLE_BITCODE = NO;
				FRAMEWORK_SEARCH_PATHS = (
					"$(inherited)",
					"$(PROJECT_DIR)",
				);
				GCC_PRECOMPILE_PREFIX_HEADER = YES;
				GCC_PREPROCESSOR_DEFINITIONS = "$(inherited)";
				GCC_UNROLL_LOOPS = YES;
				HEADER_SEARCH_PATHS = (
					"$(inherited)",
					"$(SRCROOT)/../node_modules/react-native-wkwebview-reborn/ios/RCTWKWebView",
					"$(SRCROOT)/../node_modules/react-native-keychain/RNKeychainManager",
					"$(SRCROOT)/../node_modules/react-native-share/ios",
					"$(SRCROOT)/../node_modules/react-native-branch/ios/**",
					"$(SRCROOT)/../node_modules/@metamask/react-native-search-api/ios/RCTSearchApi",
					"$(SRCROOT)/../node_modules/lottie-ios/lottie-ios/Classes/**",
					"$(SRCROOT)/../node_modules/react-native-view-shot/ios",
					"$(SRCROOT)/../node_modules/react-native-tcp/ios/**",
				);
				INFOPLIST_FILE = MetaMask/Info.plist;
				IPHONEOS_DEPLOYMENT_TARGET = 15.1;
				LD_RUNPATH_SEARCH_PATHS = (
					"$(inherited)",
					"@executable_path/Frameworks",
				);
				LIBRARY_SEARCH_PATHS = (
					"$(SDKROOT)/usr/lib/swift",
					"$(SDKROOT)/usr/lib/swift$(inherited)",
					"${inherited}",
				);
				LLVM_LTO = YES;
<<<<<<< HEAD
				MARKETING_VERSION = 7.59.99;
=======
				MARKETING_VERSION = 7.60.0;
>>>>>>> e3dd7bd9
				ONLY_ACTIVE_ARCH = NO;
				OTHER_CFLAGS = "$(inherited)";
				OTHER_LDFLAGS = (
					"$(inherited)",
					"-ObjC",
					"-lc++",
				);
				OTHER_SWIFT_FLAGS = "$(inherited) -D EXPO_CONFIGURATION_RELEASE";
				PRODUCT_BUNDLE_IDENTIFIER = "io.metamask.$(PRODUCT_NAME:rfc1034identifier)";
				PRODUCT_NAME = MetaMask;
				PROVISIONING_PROFILE_SPECIFIER = "Bitrise AppStore io.metamask.MetaMask";
				"PROVISIONING_PROFILE_SPECIFIER[sdk=iphoneos*]" = "Bitrise AppStore io.metamask.MetaMask";
				SWIFT_OBJC_BRIDGING_HEADER = "MetaMask-Bridging-Header.h";
				SWIFT_PRECOMPILE_BRIDGING_HEADER = NO;
				SWIFT_VERSION = 5.0;
				VERSIONING_SYSTEM = "apple-generic";
			};
			name = Release;
		};
		2EF282902B0FF86900D7B4B1 /* Debug */ = {
			isa = XCBuildConfiguration;
			baseConfigurationReference = 91B348F39D8AD3220320E89D /* Pods-MetaMask-Flask.debug.xcconfig */;
			buildSettings = {
				ASSETCATALOG_COMPILER_APPICON_NAME = "AppIcon-Flask";
				ASSETCATALOG_COMPILER_OPTIMIZATION = time;
				CLANG_ENABLE_MODULES = YES;
				CODE_SIGN_ENTITLEMENTS = MetaMask/MetaMaskDebug.entitlements;
				CODE_SIGN_IDENTITY = "Apple Development";
				"CODE_SIGN_IDENTITY[sdk=iphoneos*]" = "iPhone Developer";
				CODE_SIGN_STYLE = Manual;
<<<<<<< HEAD
				CURRENT_PROJECT_VERSION = 2936;
=======
				CURRENT_PROJECT_VERSION = 2993;
>>>>>>> e3dd7bd9
				DEAD_CODE_STRIPPING = YES;
				DEBUG_INFORMATION_FORMAT = dwarf;
				DEVELOPMENT_TEAM = 48XVW22RCG;
				"DEVELOPMENT_TEAM[sdk=iphoneos*]" = 48XVW22RCG;
				ENABLE_BITCODE = NO;
				FRAMEWORK_SEARCH_PATHS = (
					"$(inherited)",
					"$(PROJECT_DIR)",
				);
				GCC_OPTIMIZATION_LEVEL = 0;
				GCC_PREPROCESSOR_DEFINITIONS = (
					"DEBUG=1",
					"$(inherited)",
				);
				HEADER_SEARCH_PATHS = (
					"$(inherited)",
					"$(SRCROOT)/../node_modules/react-native-wkwebview-reborn/ios/RCTWKWebView",
					"$(SRCROOT)/../node_modules/react-native-keychain/RNKeychainManager",
					"$(SRCROOT)/../node_modules/react-native-share/ios",
					"$(SRCROOT)/../node_modules/react-native-branch/ios/**",
					"$(SRCROOT)/../node_modules/@metamask/react-native-search-api/ios/RCTSearchApi",
					"$(SRCROOT)/../node_modules/lottie-ios/lottie-ios/Classes/**",
					"$(SRCROOT)/../node_modules/react-native-view-shot/ios",
					"$(SRCROOT)/../node_modules/react-native-tcp/ios/**",
				);
				INFOPLIST_FILE = "MetaMask/MetaMask-Flask-Info.plist";
				IPHONEOS_DEPLOYMENT_TARGET = 15.1;
				LD_RUNPATH_SEARCH_PATHS = (
					"$(inherited)",
					"@executable_path/Frameworks",
				);
				LIBRARY_SEARCH_PATHS = (
					"$(SDKROOT)/usr/lib/swift",
					"$(inherited)",
					"\"$(SRCROOT)/MetaMask/System/Library/Frameworks\"",
				);
				LLVM_LTO = YES;
<<<<<<< HEAD
				MARKETING_VERSION = 7.59.99;
=======
				MARKETING_VERSION = 7.60.0;
>>>>>>> e3dd7bd9
				ONLY_ACTIVE_ARCH = YES;
				OTHER_CFLAGS = "$(inherited)";
				OTHER_LDFLAGS = (
					"$(inherited)",
					"-ObjC",
					"-lc++",
				);
				OTHER_SWIFT_FLAGS = "$(inherited) -D EXPO_CONFIGURATION_DEBUG";
				PRODUCT_BUNDLE_IDENTIFIER = "io.metamask.$(PRODUCT_NAME:rfc1034identifier)";
				PRODUCT_NAME = "$(TARGET_NAME)";
				"PROVISIONING_PROFILE_SPECIFIER[sdk=iphoneos*]" = "development-metamask-flask";
				SWIFT_OBJC_BRIDGING_HEADER = "MetaMask-Bridging-Header.h";
				SWIFT_OPTIMIZATION_LEVEL = "-Onone";
				SWIFT_VERSION = 5.0;
				VERSIONING_SYSTEM = "apple-generic";
			};
			name = Debug;
		};
		2EF282912B0FF86900D7B4B1 /* Release */ = {
			isa = XCBuildConfiguration;
			baseConfigurationReference = F1CCBB0591B4D16C1710A05D /* Pods-MetaMask-Flask.release.xcconfig */;
			buildSettings = {
				ASSETCATALOG_COMPILER_APPICON_NAME = "AppIcon-Flask";
				ASSETCATALOG_COMPILER_OPTIMIZATION = time;
				CLANG_ENABLE_MODULES = YES;
				CODE_SIGN_ENTITLEMENTS = MetaMask/MetaMask.entitlements;
				CODE_SIGN_IDENTITY = "iPhone Distribution";
				CODE_SIGN_STYLE = Manual;
<<<<<<< HEAD
				CURRENT_PROJECT_VERSION = 2936;
=======
				CURRENT_PROJECT_VERSION = 2993;
>>>>>>> e3dd7bd9
				DEBUG_INFORMATION_FORMAT = "dwarf-with-dsym";
				DEVELOPMENT_TEAM = 48XVW22RCG;
				"DEVELOPMENT_TEAM[sdk=iphoneos*]" = 48XVW22RCG;
				ENABLE_BITCODE = NO;
				FRAMEWORK_SEARCH_PATHS = (
					"$(inherited)",
					"$(PROJECT_DIR)",
				);
				GCC_PRECOMPILE_PREFIX_HEADER = YES;
				GCC_PREPROCESSOR_DEFINITIONS = "$(inherited)";
				GCC_UNROLL_LOOPS = YES;
				HEADER_SEARCH_PATHS = (
					"$(inherited)",
					"$(SRCROOT)/../node_modules/react-native-wkwebview-reborn/ios/RCTWKWebView",
					"$(SRCROOT)/../node_modules/react-native-keychain/RNKeychainManager",
					"$(SRCROOT)/../node_modules/react-native-share/ios",
					"$(SRCROOT)/../node_modules/react-native-branch/ios/**",
					"$(SRCROOT)/../node_modules/@metamask/react-native-search-api/ios/RCTSearchApi",
					"$(SRCROOT)/../node_modules/lottie-ios/lottie-ios/Classes/**",
					"$(SRCROOT)/../node_modules/react-native-view-shot/ios",
					"$(SRCROOT)/../node_modules/react-native-tcp/ios/**",
				);
				INFOPLIST_FILE = "MetaMask/MetaMask-Flask-Info.plist";
				IPHONEOS_DEPLOYMENT_TARGET = 15.1;
				LD_RUNPATH_SEARCH_PATHS = (
					"$(inherited)",
					"@executable_path/Frameworks",
				);
				LIBRARY_SEARCH_PATHS = (
					"$(SDKROOT)/usr/lib/swift",
					"$(inherited)",
					"\"$(SRCROOT)/MetaMask/System/Library/Frameworks\"",
				);
				LLVM_LTO = YES;
<<<<<<< HEAD
				MARKETING_VERSION = 7.59.99;
=======
				MARKETING_VERSION = 7.60.0;
>>>>>>> e3dd7bd9
				ONLY_ACTIVE_ARCH = NO;
				OTHER_CFLAGS = "$(inherited)";
				OTHER_LDFLAGS = (
					"$(inherited)",
					"-ObjC",
					"-lc++",
				);
				OTHER_SWIFT_FLAGS = "$(inherited) -D EXPO_CONFIGURATION_RELEASE";
				PRODUCT_BUNDLE_IDENTIFIER = "io.metamask.$(PRODUCT_NAME:rfc1034identifier)";
				PRODUCT_NAME = "$(TARGET_NAME)";
				PROVISIONING_PROFILE_SPECIFIER = "Bitrise AppStore io.metamask.MetaMask";
				"PROVISIONING_PROFILE_SPECIFIER[sdk=iphoneos*]" = "Bitrise AppStore io.metamask.MetaMask-Flask";
				SWIFT_OBJC_BRIDGING_HEADER = "MetaMask-Bridging-Header.h";
				SWIFT_VERSION = 5.0;
				VERSIONING_SYSTEM = "apple-generic";
			};
			name = Release;
		};
		83CBBA201A601CBA00E9B192 /* Debug */ = {
			isa = XCBuildConfiguration;
			baseConfigurationReference = 15FDD82721B7642B006B7C35 /* debug.xcconfig */;
			buildSettings = {
				ALWAYS_SEARCH_USER_PATHS = NO;
				CLANG_CXX_LANGUAGE_STANDARD = "c++20";
				CLANG_CXX_LIBRARY = "libc++";
				CLANG_ENABLE_MODULES = YES;
				CLANG_ENABLE_OBJC_ARC = YES;
				CLANG_WARN_BOOL_CONVERSION = YES;
				CLANG_WARN_CONSTANT_CONVERSION = YES;
				CLANG_WARN_DIRECT_OBJC_ISA_USAGE = YES_ERROR;
				CLANG_WARN_EMPTY_BODY = YES;
				CLANG_WARN_ENUM_CONVERSION = YES;
				CLANG_WARN_INT_CONVERSION = YES;
				CLANG_WARN_OBJC_ROOT_CLASS = YES_ERROR;
				CLANG_WARN_UNREACHABLE_CODE = YES;
				CLANG_WARN__DUPLICATE_METHOD_MATCH = YES;
				"CODE_SIGN_IDENTITY[sdk=iphoneos*]" = "iPhone Developer";
				COPY_PHASE_STRIP = NO;
				ENABLE_BITCODE = NO;
				ENABLE_STRICT_OBJC_MSGSEND = YES;
				ENABLE_TESTABILITY = YES;
				"EXCLUDED_ARCHS[sdk=iphonesimulator*]" = "";
				GCC_C_LANGUAGE_STANDARD = gnu99;
				GCC_DYNAMIC_NO_PIC = NO;
				GCC_OPTIMIZATION_LEVEL = 0;
				GCC_PREPROCESSOR_DEFINITIONS = (
					"DEBUG=1",
					"$(inherited)",
					_LIBCPP_ENABLE_CXX17_REMOVED_UNARY_BINARY_FUNCTION,
				);
				GCC_SYMBOLS_PRIVATE_EXTERN = NO;
				GCC_WARN_64_TO_32_BIT_CONVERSION = YES;
				GCC_WARN_ABOUT_RETURN_TYPE = YES_ERROR;
				GCC_WARN_UNDECLARED_SELECTOR = YES;
				GCC_WARN_UNINITIALIZED_AUTOS = YES_AGGRESSIVE;
				GCC_WARN_UNUSED_FUNCTION = YES;
				GCC_WARN_UNUSED_VARIABLE = YES;
				IPHONEOS_DEPLOYMENT_TARGET = 15.1;
				MTL_ENABLE_DEBUG_INFO = YES;
				ONLY_ACTIVE_ARCH = YES;
				OTHER_CFLAGS = "$(inherited)";
				OTHER_CPLUSPLUSFLAGS = "$(inherited)";
				OTHER_LDFLAGS = "$(inherited)";
				REACT_NATIVE_PATH = "${PODS_ROOT}/../../node_modules/react-native";
				SDKROOT = iphoneos;
				SWIFT_ACTIVE_COMPILATION_CONDITIONS = "$(inherited) DEBUG";
				USE_HERMES = true;
			};
			name = Debug;
		};
		83CBBA211A601CBA00E9B192 /* Release */ = {
			isa = XCBuildConfiguration;
			buildSettings = {
				ALWAYS_SEARCH_USER_PATHS = NO;
				CLANG_CXX_LANGUAGE_STANDARD = "c++20";
				CLANG_CXX_LIBRARY = "libc++";
				CLANG_ENABLE_MODULES = YES;
				CLANG_ENABLE_OBJC_ARC = YES;
				CLANG_WARN_BOOL_CONVERSION = YES;
				CLANG_WARN_CONSTANT_CONVERSION = YES;
				CLANG_WARN_DIRECT_OBJC_ISA_USAGE = YES_ERROR;
				CLANG_WARN_EMPTY_BODY = YES;
				CLANG_WARN_ENUM_CONVERSION = YES;
				CLANG_WARN_INT_CONVERSION = YES;
				CLANG_WARN_OBJC_ROOT_CLASS = YES_ERROR;
				CLANG_WARN_UNREACHABLE_CODE = YES;
				CLANG_WARN__DUPLICATE_METHOD_MATCH = YES;
				"CODE_SIGN_IDENTITY[sdk=iphoneos*]" = "iPhone Developer";
				COPY_PHASE_STRIP = YES;
				ENABLE_BITCODE = NO;
				ENABLE_NS_ASSERTIONS = NO;
				ENABLE_STRICT_OBJC_MSGSEND = YES;
				"EXCLUDED_ARCHS[sdk=iphonesimulator*]" = "";
				GCC_C_LANGUAGE_STANDARD = gnu99;
				GCC_PREPROCESSOR_DEFINITIONS = (
					"$(inherited)",
					_LIBCPP_ENABLE_CXX17_REMOVED_UNARY_BINARY_FUNCTION,
				);
				GCC_WARN_64_TO_32_BIT_CONVERSION = YES;
				GCC_WARN_ABOUT_RETURN_TYPE = YES_ERROR;
				GCC_WARN_UNDECLARED_SELECTOR = YES;
				GCC_WARN_UNINITIALIZED_AUTOS = YES_AGGRESSIVE;
				GCC_WARN_UNUSED_FUNCTION = YES;
				GCC_WARN_UNUSED_VARIABLE = YES;
				IPHONEOS_DEPLOYMENT_TARGET = 15.1;
				MTL_ENABLE_DEBUG_INFO = NO;
				OTHER_CFLAGS = "$(inherited)";
				OTHER_CPLUSPLUSFLAGS = "$(inherited)";
				OTHER_LDFLAGS = "$(inherited)";
				REACT_NATIVE_PATH = "${PODS_ROOT}/../../node_modules/react-native";
				SDKROOT = iphoneos;
				USE_HERMES = true;
				VALIDATE_PRODUCT = YES;
			};
			name = Release;
		};
		B339FF37289ABD70001B89FB /* Debug */ = {
			isa = XCBuildConfiguration;
			baseConfigurationReference = 51AB7231D0E692F5EF71FACB /* Pods-MetaMask-QA.debug.xcconfig */;
			buildSettings = {
				ASSETCATALOG_COMPILER_APPICON_NAME = "AppIcon-QA";
				ASSETCATALOG_COMPILER_OPTIMIZATION = time;
				CLANG_ENABLE_MODULES = YES;
				CODE_SIGN_ENTITLEMENTS = MetaMask/MetaMaskDebug.entitlements;
				CODE_SIGN_IDENTITY = "Apple Development";
				"CODE_SIGN_IDENTITY[sdk=iphoneos*]" = "iPhone Developer";
				CODE_SIGN_STYLE = Manual;
<<<<<<< HEAD
				CURRENT_PROJECT_VERSION = 2936;
=======
				CURRENT_PROJECT_VERSION = 2993;
>>>>>>> e3dd7bd9
				DEAD_CODE_STRIPPING = YES;
				DEBUG_INFORMATION_FORMAT = dwarf;
				DEVELOPMENT_TEAM = 48XVW22RCG;
				"DEVELOPMENT_TEAM[sdk=iphoneos*]" = 48XVW22RCG;
				ENABLE_BITCODE = NO;
				FRAMEWORK_SEARCH_PATHS = (
					"$(inherited)",
					"$(PROJECT_DIR)",
				);
				GCC_OPTIMIZATION_LEVEL = 0;
				GCC_PREPROCESSOR_DEFINITIONS = (
					"DEBUG=1",
					"$(inherited)",
				);
				HEADER_SEARCH_PATHS = (
					"$(inherited)",
					"$(SRCROOT)/../node_modules/react-native-wkwebview-reborn/ios/RCTWKWebView",
					"$(SRCROOT)/../node_modules/react-native-keychain/RNKeychainManager",
					"$(SRCROOT)/../node_modules/react-native-share/ios",
					"$(SRCROOT)/../node_modules/react-native-branch/ios/**",
					"$(SRCROOT)/../node_modules/@metamask/react-native-search-api/ios/RCTSearchApi",
					"$(SRCROOT)/../node_modules/lottie-ios/lottie-ios/Classes/**",
					"$(SRCROOT)/../node_modules/react-native-view-shot/ios",
					"$(SRCROOT)/../node_modules/react-native-tcp/ios/**",
				);
				INFOPLIST_FILE = "MetaMask/MetaMask-QA-info.plist";
				IPHONEOS_DEPLOYMENT_TARGET = 15.1;
				LD_RUNPATH_SEARCH_PATHS = (
					"$(inherited)",
					"@executable_path/Frameworks",
				);
				LIBRARY_SEARCH_PATHS = (
					"$(SDKROOT)/usr/lib/swift",
					"$(inherited)",
					"\"$(SRCROOT)/MetaMask/System/Library/Frameworks\"",
				);
				LLVM_LTO = YES;
<<<<<<< HEAD
				MARKETING_VERSION = 7.59.99;
=======
				MARKETING_VERSION = 7.60.0;
>>>>>>> e3dd7bd9
				ONLY_ACTIVE_ARCH = YES;
				OTHER_CFLAGS = (
					"$(inherited)",
					"-DFB_SONARKIT_ENABLED=1",
				);
				OTHER_LDFLAGS = (
					"$(inherited)",
					"-ObjC",
					"-lc++",
				);
				OTHER_SWIFT_FLAGS = "$(inherited) -D EXPO_CONFIGURATION_DEBUG";
				PRODUCT_BUNDLE_IDENTIFIER = "io.metamask.MetaMask-QA";
				PRODUCT_NAME = "$(TARGET_NAME)";
				"PROVISIONING_PROFILE_SPECIFIER[sdk=iphoneos*]" = "development-metamask-qa";
				SWIFT_OBJC_BRIDGING_HEADER = "MetaMask-Bridging-Header.h";
				SWIFT_OPTIMIZATION_LEVEL = "-Onone";
				SWIFT_VERSION = 5.0;
				VERSIONING_SYSTEM = "apple-generic";
			};
			name = Debug;
		};
		B339FF38289ABD70001B89FB /* Release */ = {
			isa = XCBuildConfiguration;
			baseConfigurationReference = CF014205BB8964CFE74D4D8E /* Pods-MetaMask-QA.release.xcconfig */;
			buildSettings = {
				ASSETCATALOG_COMPILER_APPICON_NAME = "AppIcon-QA";
				ASSETCATALOG_COMPILER_OPTIMIZATION = time;
				CLANG_ENABLE_MODULES = YES;
				CODE_SIGN_ENTITLEMENTS = MetaMask/MetaMask.entitlements;
				CODE_SIGN_IDENTITY = "iPhone Distribution";
				CODE_SIGN_STYLE = Manual;
<<<<<<< HEAD
				CURRENT_PROJECT_VERSION = 2936;
=======
				CURRENT_PROJECT_VERSION = 2993;
>>>>>>> e3dd7bd9
				DEBUG_INFORMATION_FORMAT = "dwarf-with-dsym";
				DEVELOPMENT_TEAM = 48XVW22RCG;
				"DEVELOPMENT_TEAM[sdk=iphoneos*]" = 48XVW22RCG;
				ENABLE_BITCODE = NO;
				FRAMEWORK_SEARCH_PATHS = (
					"$(inherited)",
					"$(PROJECT_DIR)",
				);
				GCC_PRECOMPILE_PREFIX_HEADER = YES;
				GCC_PREPROCESSOR_DEFINITIONS = "$(inherited)";
				GCC_UNROLL_LOOPS = YES;
				HEADER_SEARCH_PATHS = (
					"$(inherited)",
					"$(SRCROOT)/../node_modules/react-native-wkwebview-reborn/ios/RCTWKWebView",
					"$(SRCROOT)/../node_modules/react-native-keychain/RNKeychainManager",
					"$(SRCROOT)/../node_modules/react-native-share/ios",
					"$(SRCROOT)/../node_modules/react-native-branch/ios/**",
					"$(SRCROOT)/../node_modules/@metamask/react-native-search-api/ios/RCTSearchApi",
					"$(SRCROOT)/../node_modules/lottie-ios/lottie-ios/Classes/**",
					"$(SRCROOT)/../node_modules/react-native-view-shot/ios",
					"$(SRCROOT)/../node_modules/react-native-tcp/ios/**",
				);
				INFOPLIST_FILE = "MetaMask/MetaMask-QA-info.plist";
				IPHONEOS_DEPLOYMENT_TARGET = 15.1;
				LD_RUNPATH_SEARCH_PATHS = (
					"$(inherited)",
					"@executable_path/Frameworks",
				);
				LIBRARY_SEARCH_PATHS = (
					"$(SDKROOT)/usr/lib/swift",
					"$(inherited)",
					"\"$(SRCROOT)/MetaMask/System/Library/Frameworks\"",
				);
				LLVM_LTO = YES;
<<<<<<< HEAD
				MARKETING_VERSION = 7.59.99;
=======
				MARKETING_VERSION = 7.60.0;
>>>>>>> e3dd7bd9
				ONLY_ACTIVE_ARCH = NO;
				OTHER_CFLAGS = (
					"$(inherited)",
					"-DFB_SONARKIT_ENABLED=1",
				);
				OTHER_LDFLAGS = (
					"$(inherited)",
					"-ObjC",
					"-lc++",
				);
				OTHER_SWIFT_FLAGS = "$(inherited) -D EXPO_CONFIGURATION_RELEASE";
				PRODUCT_BUNDLE_IDENTIFIER = "io.metamask.MetaMask-QA";
				PRODUCT_NAME = "$(TARGET_NAME)";
				PROVISIONING_PROFILE_SPECIFIER = "Bitrise Internal Release - MetaMask-QA";
				"PROVISIONING_PROFILE_SPECIFIER[sdk=iphoneos*]" = "Bitrise Internal Release - MetaMask-QA";
				SWIFT_OBJC_BRIDGING_HEADER = "MetaMask-Bridging-Header.h";
				SWIFT_VERSION = 5.0;
				VERSIONING_SYSTEM = "apple-generic";
			};
			name = Release;
		};
/* End XCBuildConfiguration section */

/* Begin XCConfigurationList section */
		13B07F931A680F5B00A75B9A /* Build configuration list for PBXNativeTarget "MetaMask" */ = {
			isa = XCConfigurationList;
			buildConfigurations = (
				13B07F941A680F5B00A75B9A /* Debug */,
				13B07F951A680F5B00A75B9A /* Release */,
			);
			defaultConfigurationIsVisible = 0;
			defaultConfigurationName = Debug;
		};
		2EF2828F2B0FF86900D7B4B1 /* Build configuration list for PBXNativeTarget "MetaMask-Flask" */ = {
			isa = XCConfigurationList;
			buildConfigurations = (
				2EF282902B0FF86900D7B4B1 /* Debug */,
				2EF282912B0FF86900D7B4B1 /* Release */,
			);
			defaultConfigurationIsVisible = 0;
			defaultConfigurationName = Debug;
		};
		83CBB9FA1A601CBA00E9B192 /* Build configuration list for PBXProject "MetaMask" */ = {
			isa = XCConfigurationList;
			buildConfigurations = (
				83CBBA201A601CBA00E9B192 /* Debug */,
				83CBBA211A601CBA00E9B192 /* Release */,
			);
			defaultConfigurationIsVisible = 0;
			defaultConfigurationName = Debug;
		};
		B339FF36289ABD70001B89FB /* Build configuration list for PBXNativeTarget "MetaMask-QA" */ = {
			isa = XCConfigurationList;
			buildConfigurations = (
				B339FF37289ABD70001B89FB /* Debug */,
				B339FF38289ABD70001B89FB /* Release */,
			);
			defaultConfigurationIsVisible = 0;
			defaultConfigurationName = Debug;
		};
/* End XCConfigurationList section */
	};
	rootObject = 83CBB9F71A601CBA00E9B192 /* Project object */;
}<|MERGE_RESOLUTION|>--- conflicted
+++ resolved
@@ -1281,11 +1281,7 @@
 				CODE_SIGN_IDENTITY = "Apple Development";
 				"CODE_SIGN_IDENTITY[sdk=iphoneos*]" = "iPhone Developer";
 				CODE_SIGN_STYLE = Manual;
-<<<<<<< HEAD
-				CURRENT_PROJECT_VERSION = 2936;
-=======
 				CURRENT_PROJECT_VERSION = 2993;
->>>>>>> e3dd7bd9
 				DEAD_CODE_STRIPPING = YES;
 				DEBUG_INFORMATION_FORMAT = dwarf;
 				DEVELOPMENT_TEAM = 48XVW22RCG;
@@ -1323,11 +1319,7 @@
 					"${inherited}",
 				);
 				LLVM_LTO = YES;
-<<<<<<< HEAD
-				MARKETING_VERSION = 7.59.99;
-=======
 				MARKETING_VERSION = 7.60.0;
->>>>>>> e3dd7bd9
 				ONLY_ACTIVE_ARCH = YES;
 				OTHER_CFLAGS = "$(inherited)";
 				OTHER_LDFLAGS = (
@@ -1358,11 +1350,7 @@
 				CODE_SIGN_ENTITLEMENTS = MetaMask/MetaMask.entitlements;
 				CODE_SIGN_IDENTITY = "iPhone Distribution";
 				CODE_SIGN_STYLE = Manual;
-<<<<<<< HEAD
-				CURRENT_PROJECT_VERSION = 2936;
-=======
 				CURRENT_PROJECT_VERSION = 2993;
->>>>>>> e3dd7bd9
 				DEBUG_INFORMATION_FORMAT = "dwarf-with-dsym";
 				DEVELOPMENT_TEAM = 48XVW22RCG;
 				"DEVELOPMENT_TEAM[sdk=iphoneos*]" = 48XVW22RCG;
@@ -1397,11 +1385,7 @@
 					"${inherited}",
 				);
 				LLVM_LTO = YES;
-<<<<<<< HEAD
-				MARKETING_VERSION = 7.59.99;
-=======
 				MARKETING_VERSION = 7.60.0;
->>>>>>> e3dd7bd9
 				ONLY_ACTIVE_ARCH = NO;
 				OTHER_CFLAGS = "$(inherited)";
 				OTHER_LDFLAGS = (
@@ -1432,11 +1416,7 @@
 				CODE_SIGN_IDENTITY = "Apple Development";
 				"CODE_SIGN_IDENTITY[sdk=iphoneos*]" = "iPhone Developer";
 				CODE_SIGN_STYLE = Manual;
-<<<<<<< HEAD
-				CURRENT_PROJECT_VERSION = 2936;
-=======
 				CURRENT_PROJECT_VERSION = 2993;
->>>>>>> e3dd7bd9
 				DEAD_CODE_STRIPPING = YES;
 				DEBUG_INFORMATION_FORMAT = dwarf;
 				DEVELOPMENT_TEAM = 48XVW22RCG;
@@ -1474,11 +1454,7 @@
 					"\"$(SRCROOT)/MetaMask/System/Library/Frameworks\"",
 				);
 				LLVM_LTO = YES;
-<<<<<<< HEAD
-				MARKETING_VERSION = 7.59.99;
-=======
 				MARKETING_VERSION = 7.60.0;
->>>>>>> e3dd7bd9
 				ONLY_ACTIVE_ARCH = YES;
 				OTHER_CFLAGS = "$(inherited)";
 				OTHER_LDFLAGS = (
@@ -1507,11 +1483,7 @@
 				CODE_SIGN_ENTITLEMENTS = MetaMask/MetaMask.entitlements;
 				CODE_SIGN_IDENTITY = "iPhone Distribution";
 				CODE_SIGN_STYLE = Manual;
-<<<<<<< HEAD
-				CURRENT_PROJECT_VERSION = 2936;
-=======
 				CURRENT_PROJECT_VERSION = 2993;
->>>>>>> e3dd7bd9
 				DEBUG_INFORMATION_FORMAT = "dwarf-with-dsym";
 				DEVELOPMENT_TEAM = 48XVW22RCG;
 				"DEVELOPMENT_TEAM[sdk=iphoneos*]" = 48XVW22RCG;
@@ -1546,11 +1518,7 @@
 					"\"$(SRCROOT)/MetaMask/System/Library/Frameworks\"",
 				);
 				LLVM_LTO = YES;
-<<<<<<< HEAD
-				MARKETING_VERSION = 7.59.99;
-=======
 				MARKETING_VERSION = 7.60.0;
->>>>>>> e3dd7bd9
 				ONLY_ACTIVE_ARCH = NO;
 				OTHER_CFLAGS = "$(inherited)";
 				OTHER_LDFLAGS = (
@@ -1678,11 +1646,7 @@
 				CODE_SIGN_IDENTITY = "Apple Development";
 				"CODE_SIGN_IDENTITY[sdk=iphoneos*]" = "iPhone Developer";
 				CODE_SIGN_STYLE = Manual;
-<<<<<<< HEAD
-				CURRENT_PROJECT_VERSION = 2936;
-=======
 				CURRENT_PROJECT_VERSION = 2993;
->>>>>>> e3dd7bd9
 				DEAD_CODE_STRIPPING = YES;
 				DEBUG_INFORMATION_FORMAT = dwarf;
 				DEVELOPMENT_TEAM = 48XVW22RCG;
@@ -1720,11 +1684,7 @@
 					"\"$(SRCROOT)/MetaMask/System/Library/Frameworks\"",
 				);
 				LLVM_LTO = YES;
-<<<<<<< HEAD
-				MARKETING_VERSION = 7.59.99;
-=======
 				MARKETING_VERSION = 7.60.0;
->>>>>>> e3dd7bd9
 				ONLY_ACTIVE_ARCH = YES;
 				OTHER_CFLAGS = (
 					"$(inherited)",
@@ -1756,11 +1716,7 @@
 				CODE_SIGN_ENTITLEMENTS = MetaMask/MetaMask.entitlements;
 				CODE_SIGN_IDENTITY = "iPhone Distribution";
 				CODE_SIGN_STYLE = Manual;
-<<<<<<< HEAD
-				CURRENT_PROJECT_VERSION = 2936;
-=======
 				CURRENT_PROJECT_VERSION = 2993;
->>>>>>> e3dd7bd9
 				DEBUG_INFORMATION_FORMAT = "dwarf-with-dsym";
 				DEVELOPMENT_TEAM = 48XVW22RCG;
 				"DEVELOPMENT_TEAM[sdk=iphoneos*]" = 48XVW22RCG;
@@ -1795,11 +1751,7 @@
 					"\"$(SRCROOT)/MetaMask/System/Library/Frameworks\"",
 				);
 				LLVM_LTO = YES;
-<<<<<<< HEAD
-				MARKETING_VERSION = 7.59.99;
-=======
 				MARKETING_VERSION = 7.60.0;
->>>>>>> e3dd7bd9
 				ONLY_ACTIVE_ARCH = NO;
 				OTHER_CFLAGS = (
 					"$(inherited)",
