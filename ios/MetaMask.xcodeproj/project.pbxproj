// !$*UTF8*$!
{
	archiveVersion = 1;
	classes = {
	};
	objectVersion = 56;
	objects = {

/* Begin PBXBuildFile section */
		07CBADD9D4B441008304F8D3 /* EuclidCircularB-Light.otf in Resources */ = {isa = PBXBuildFile; fileRef = A98029A3662F4C1391489A6B /* EuclidCircularB-Light.otf */; };
		0FD509E0336BF221F6527B24 /* BuildFile in Frameworks */ = {isa = PBXBuildFile; };
		13B07FBC1A68108700A75B9A /* AppDelegate.m in Sources */ = {isa = PBXBuildFile; fileRef = 13B07FB01A68108700A75B9A /* AppDelegate.m */; };
		13B07FBF1A68108700A75B9A /* Images.xcassets in Resources */ = {isa = PBXBuildFile; fileRef = 13B07FB51A68108700A75B9A /* Images.xcassets */; };
		13B07FC11A68108700A75B9A /* main.m in Sources */ = {isa = PBXBuildFile; fileRef = 13B07FB71A68108700A75B9A /* main.m */; };
		153C1ABB2217BCDC0088EFE0 /* JavaScriptCore.framework in Frameworks */ = {isa = PBXBuildFile; fileRef = 153C1A742217BCDC0088EFE0 /* JavaScriptCore.framework */; };
		153F84CA2319B8FD00C19B63 /* Branch.framework in Frameworks */ = {isa = PBXBuildFile; fileRef = 153F84C92319B8DB00C19B63 /* Branch.framework */; };
		153F84CB2319B8FD00C19B63 /* Branch.framework in Embed Frameworks */ = {isa = PBXBuildFile; fileRef = 153F84C92319B8DB00C19B63 /* Branch.framework */; settings = {ATTRIBUTES = (CodeSignOnCopy, RemoveHeadersOnCopy, ); }; };
		158B063B211A72F500DF3C74 /* InpageBridgeWeb3.js in Resources */ = {isa = PBXBuildFile; fileRef = 158B0639211A72F500DF3C74 /* InpageBridgeWeb3.js */; };
		15ACC9FB226555820063978B /* LaunchScreen.xib in Resources */ = {isa = PBXBuildFile; fileRef = 13B07FB11A68108700A75B9A /* LaunchScreen.xib */; };
		15AD28A921B7CFD9005DEB23 /* release.xcconfig in Resources */ = {isa = PBXBuildFile; fileRef = 15FDD86021B76461006B7C35 /* release.xcconfig */; };
		15AD28AA21B7CFDC005DEB23 /* debug.xcconfig in Resources */ = {isa = PBXBuildFile; fileRef = 15FDD82721B7642B006B7C35 /* debug.xcconfig */; };
		15D158ED210BD912006982B5 /* Metamask.ttf in Resources */ = {isa = PBXBuildFile; fileRef = 15D158EC210BD8C8006982B5 /* Metamask.ttf */; };
		2370F9A340CF4ADFBCFB0543 /* EuclidCircularB-RegularItalic.otf in Resources */ = {isa = PBXBuildFile; fileRef = 58572D81B5D54ED79A16A16D /* EuclidCircularB-RegularItalic.otf */; };
		298242C958524BB38FB44CAE /* Roboto-BoldItalic.ttf in Resources */ = {isa = PBXBuildFile; fileRef = C9FD3FB1258A41A5A0546C83 /* Roboto-BoldItalic.ttf */; };
		2A27FC9EEF1F4FD18E658544 /* config.json in Resources */ = {isa = PBXBuildFile; fileRef = EF1C01B7F08047F9B8ADCFBA /* config.json */; };
		2CDF19FE9DEE4BF8B07154B1 /* EuclidCircularB-LightItalic.otf in Resources */ = {isa = PBXBuildFile; fileRef = F79EAC4A7BF74E458277AFA4 /* EuclidCircularB-LightItalic.otf */; };
		2DB27BE39B164356A98A0FB1 /* Roboto-Italic.ttf in Resources */ = {isa = PBXBuildFile; fileRef = 5D7956F8525C4A45A2A555C3 /* Roboto-Italic.ttf */; };
		2EF2825A2B0FF86900D7B4B1 /* AppDelegate.m in Sources */ = {isa = PBXBuildFile; fileRef = 13B07FB01A68108700A75B9A /* AppDelegate.m */; };
		2EF2825B2B0FF86900D7B4B1 /* File.swift in Sources */ = {isa = PBXBuildFile; fileRef = 654378AF243E2ADC00571B9C /* File.swift */; };
		2EF2825C2B0FF86900D7B4B1 /* RCTScreenshotDetect.m in Sources */ = {isa = PBXBuildFile; fileRef = CF98DA9B28D9FEB700096782 /* RCTScreenshotDetect.m */; };
		2EF2825E2B0FF86900D7B4B1 /* RCTMinimizer.m in Sources */ = {isa = PBXBuildFile; fileRef = CF9895762A3B49BE00B4C9B5 /* RCTMinimizer.m */; };
		2EF2825F2B0FF86900D7B4B1 /* main.m in Sources */ = {isa = PBXBuildFile; fileRef = 13B07FB71A68108700A75B9A /* main.m */; };
		2EF282612B0FF86900D7B4B1 /* LinkPresentation.framework in Frameworks */ = {isa = PBXBuildFile; fileRef = F961A36A28105CF9007442B5 /* LinkPresentation.framework */; settings = {ATTRIBUTES = (Weak, ); }; };
		2EF282622B0FF86900D7B4B1 /* libRCTAesForked.a in Frameworks */ = {isa = PBXBuildFile; fileRef = 650F2B9C24DC5FEC00C3B9C4 /* libRCTAesForked.a */; };
		2EF282632B0FF86900D7B4B1 /* JavaScriptCore.framework in Frameworks */ = {isa = PBXBuildFile; fileRef = 153C1A742217BCDC0088EFE0 /* JavaScriptCore.framework */; };
		2EF282652B0FF86900D7B4B1 /* Branch.framework in Frameworks */ = {isa = PBXBuildFile; fileRef = 153F84C92319B8DB00C19B63 /* Branch.framework */; };
		2EF2826A2B0FF86900D7B4B1 /* Images.xcassets in Resources */ = {isa = PBXBuildFile; fileRef = 13B07FB51A68108700A75B9A /* Images.xcassets */; };
		2EF2826B2B0FF86900D7B4B1 /* InpageBridgeWeb3.js in Resources */ = {isa = PBXBuildFile; fileRef = 158B0639211A72F500DF3C74 /* InpageBridgeWeb3.js */; };
		2EF2826C2B0FF86900D7B4B1 /* Metamask.ttf in Resources */ = {isa = PBXBuildFile; fileRef = 15D158EC210BD8C8006982B5 /* Metamask.ttf */; };
		2EF2826D2B0FF86900D7B4B1 /* Roboto-Black.ttf in Resources */ = {isa = PBXBuildFile; fileRef = 684F2C84313849199863B5FE /* Roboto-Black.ttf */; };
		2EF2826E2B0FF86900D7B4B1 /* ThemeColors.xcassets in Resources */ = {isa = PBXBuildFile; fileRef = B0EF7FA827BD16EA00D48B4E /* ThemeColors.xcassets */; };
		2EF2826F2B0FF86900D7B4B1 /* Roboto-BlackItalic.ttf in Resources */ = {isa = PBXBuildFile; fileRef = 3E2492C67CF345CABD7B8601 /* Roboto-BlackItalic.ttf */; };
		2EF282702B0FF86900D7B4B1 /* Roboto-Bold.ttf in Resources */ = {isa = PBXBuildFile; fileRef = A783D1CD7D27456796FE2E1B /* Roboto-Bold.ttf */; };
		2EF282712B0FF86900D7B4B1 /* debug.xcconfig in Resources */ = {isa = PBXBuildFile; fileRef = 15FDD82721B7642B006B7C35 /* debug.xcconfig */; };
		2EF282722B0FF86900D7B4B1 /* Roboto-BoldItalic.ttf in Resources */ = {isa = PBXBuildFile; fileRef = C9FD3FB1258A41A5A0546C83 /* Roboto-BoldItalic.ttf */; };
		2EF282732B0FF86900D7B4B1 /* Roboto-Italic.ttf in Resources */ = {isa = PBXBuildFile; fileRef = 5D7956F8525C4A45A2A555C3 /* Roboto-Italic.ttf */; };
		2EF282742B0FF86900D7B4B1 /* Roboto-Light.ttf in Resources */ = {isa = PBXBuildFile; fileRef = BB8BA2D3C0354D6090B56A8A /* Roboto-Light.ttf */; };
		2EF282752B0FF86900D7B4B1 /* Roboto-LightItalic.ttf in Resources */ = {isa = PBXBuildFile; fileRef = E020F42F788744B3BCE17F05 /* Roboto-LightItalic.ttf */; };
		2EF282762B0FF86900D7B4B1 /* release.xcconfig in Resources */ = {isa = PBXBuildFile; fileRef = 15FDD86021B76461006B7C35 /* release.xcconfig */; };
		2EF282772B0FF86900D7B4B1 /* Roboto-Medium.ttf in Resources */ = {isa = PBXBuildFile; fileRef = C752564A28B44392AEE16BD5 /* Roboto-Medium.ttf */; };
		2EF282782B0FF86900D7B4B1 /* Roboto-MediumItalic.ttf in Resources */ = {isa = PBXBuildFile; fileRef = D5FF0FF1DFB74B3C8BB99E09 /* Roboto-MediumItalic.ttf */; };
		2EF282792B0FF86900D7B4B1 /* Roboto-Regular.ttf in Resources */ = {isa = PBXBuildFile; fileRef = 459C4774EB724F2D8E12F088 /* Roboto-Regular.ttf */; };
		2EF2827A2B0FF86900D7B4B1 /* Roboto-Thin.ttf in Resources */ = {isa = PBXBuildFile; fileRef = D9A37B5BF2914CF1B49EEF80 /* Roboto-Thin.ttf */; };
		2EF2827B2B0FF86900D7B4B1 /* Roboto-ThinItalic.ttf in Resources */ = {isa = PBXBuildFile; fileRef = CF552F79C77A4184A690513A /* Roboto-ThinItalic.ttf */; };
		2EF2827C2B0FF86900D7B4B1 /* LaunchScreen.xib in Resources */ = {isa = PBXBuildFile; fileRef = 13B07FB11A68108700A75B9A /* LaunchScreen.xib */; };
		2EF2827D2B0FF86900D7B4B1 /* branch.json in Resources */ = {isa = PBXBuildFile; fileRef = FE3C9A2458A1416290DEDAD4 /* branch.json */; };
		2EF2827E2B0FF86900D7B4B1 /* config.json in Resources */ = {isa = PBXBuildFile; fileRef = EF1C01B7F08047F9B8ADCFBA /* config.json */; };
		2EF2827F2B0FF86900D7B4B1 /* EuclidCircularB-Bold.otf in Resources */ = {isa = PBXBuildFile; fileRef = 67FBD519E04742E0AF191782 /* EuclidCircularB-Bold.otf */; };
		2EF282802B0FF86900D7B4B1 /* EuclidCircularB-BoldItalic.otf in Resources */ = {isa = PBXBuildFile; fileRef = 13EE4910D3BD408A8FCCA5D7 /* EuclidCircularB-BoldItalic.otf */; };
		2EF282812B0FF86900D7B4B1 /* EuclidCircularB-Light.otf in Resources */ = {isa = PBXBuildFile; fileRef = A98029A3662F4C1391489A6B /* EuclidCircularB-Light.otf */; };
		2EF282822B0FF86900D7B4B1 /* EuclidCircularB-LightItalic.otf in Resources */ = {isa = PBXBuildFile; fileRef = F79EAC4A7BF74E458277AFA4 /* EuclidCircularB-LightItalic.otf */; };
		2EF282832B0FF86900D7B4B1 /* EuclidCircularB-Medium.otf in Resources */ = {isa = PBXBuildFile; fileRef = CE0434C5FB7C4C6F9FEBDCE2 /* EuclidCircularB-Medium.otf */; };
		2EF282842B0FF86900D7B4B1 /* EuclidCircularB-MediumItalic.otf in Resources */ = {isa = PBXBuildFile; fileRef = 42CBA652072F4BE2A8B815C1 /* EuclidCircularB-MediumItalic.otf */; };
		2EF282852B0FF86900D7B4B1 /* EuclidCircularB-Regular.otf in Resources */ = {isa = PBXBuildFile; fileRef = F564570593ED4F3FB10BD348 /* EuclidCircularB-Regular.otf */; };
		2EF282862B0FF86900D7B4B1 /* EuclidCircularB-RegularItalic.otf in Resources */ = {isa = PBXBuildFile; fileRef = 58572D81B5D54ED79A16A16D /* EuclidCircularB-RegularItalic.otf */; };
		2EF282872B0FF86900D7B4B1 /* EuclidCircularB-Semibold.otf in Resources */ = {isa = PBXBuildFile; fileRef = A8DE9C5BC0714D648276E123 /* EuclidCircularB-Semibold.otf */; };
		2EF282882B0FF86900D7B4B1 /* EuclidCircularB-SemiboldItalic.otf in Resources */ = {isa = PBXBuildFile; fileRef = 9499B01ECAC44DA29AC44E80 /* EuclidCircularB-SemiboldItalic.otf */; };
		2EF2828C2B0FF86900D7B4B1 /* Branch.framework in Embed Frameworks */ = {isa = PBXBuildFile; fileRef = 153F84C92319B8DB00C19B63 /* Branch.framework */; settings = {ATTRIBUTES = (CodeSignOnCopy, RemoveHeadersOnCopy, ); }; };
		2EF2832A2B17EBD600D7B4B1 /* RnTar.swift in Sources */ = {isa = PBXBuildFile; fileRef = 2EF283292B17EBD600D7B4B1 /* RnTar.swift */; };
		2EF2832B2B17EBD600D7B4B1 /* RnTar.swift in Sources */ = {isa = PBXBuildFile; fileRef = 2EF283292B17EBD600D7B4B1 /* RnTar.swift */; };
		2EF2832C2B17EBD600D7B4B1 /* RnTar.swift in Sources */ = {isa = PBXBuildFile; fileRef = 2EF283292B17EBD600D7B4B1 /* RnTar.swift */; };
		2EF283322B17EC1A00D7B4B1 /* RNTar.m in Sources */ = {isa = PBXBuildFile; fileRef = 2EF283312B17EC1A00D7B4B1 /* RNTar.m */; };
		2EF283332B17EC1A00D7B4B1 /* RNTar.m in Sources */ = {isa = PBXBuildFile; fileRef = 2EF283312B17EC1A00D7B4B1 /* RNTar.m */; };
		2EF283342B17EC1A00D7B4B1 /* RNTar.m in Sources */ = {isa = PBXBuildFile; fileRef = 2EF283312B17EC1A00D7B4B1 /* RNTar.m */; };
		2EF283372B17EC7900D7B4B1 /* Light-Swift-Untar.swift in Sources */ = {isa = PBXBuildFile; fileRef = 2EF283362B17EC7900D7B4B1 /* Light-Swift-Untar.swift */; };
		2EF283382B17EC7900D7B4B1 /* Light-Swift-Untar.swift in Sources */ = {isa = PBXBuildFile; fileRef = 2EF283362B17EC7900D7B4B1 /* Light-Swift-Untar.swift */; };
		2EF283392B17EC7900D7B4B1 /* Light-Swift-Untar.swift in Sources */ = {isa = PBXBuildFile; fileRef = 2EF283362B17EC7900D7B4B1 /* Light-Swift-Untar.swift */; };
		34CEE49BC79D411687B42FA9 /* Roboto-Regular.ttf in Resources */ = {isa = PBXBuildFile; fileRef = 459C4774EB724F2D8E12F088 /* Roboto-Regular.ttf */; };
		373454C575C84C24B0BB24D4 /* EuclidCircularB-SemiboldItalic.otf in Resources */ = {isa = PBXBuildFile; fileRef = 9499B01ECAC44DA29AC44E80 /* EuclidCircularB-SemiboldItalic.otf */; };
		39D0D096A0F340ABAC1A8565 /* EuclidCircularB-Regular.otf in Resources */ = {isa = PBXBuildFile; fileRef = F564570593ED4F3FB10BD348 /* EuclidCircularB-Regular.otf */; };
		48AD4B0AABCB447B99B85DC4 /* Roboto-Black.ttf in Resources */ = {isa = PBXBuildFile; fileRef = 684F2C84313849199863B5FE /* Roboto-Black.ttf */; };
		49D8E62C506F4A63889EEC7F /* branch.json in Resources */ = {isa = PBXBuildFile; fileRef = FE3C9A2458A1416290DEDAD4 /* branch.json */; };
		4CEFC9E34A8D4288BFE2F85A /* Roboto-Light.ttf in Resources */ = {isa = PBXBuildFile; fileRef = BB8BA2D3C0354D6090B56A8A /* Roboto-Light.ttf */; };
		650F2B9D24DC5FF200C3B9C4 /* libRCTAesForked.a in Frameworks */ = {isa = PBXBuildFile; fileRef = 650F2B9C24DC5FEC00C3B9C4 /* libRCTAesForked.a */; };
		654378B0243E2ADC00571B9C /* File.swift in Sources */ = {isa = PBXBuildFile; fileRef = 654378AF243E2ADC00571B9C /* File.swift */; };
		7C0226ABD9694AEDBAF3016F /* Roboto-ThinItalic.ttf in Resources */ = {isa = PBXBuildFile; fileRef = CF552F79C77A4184A690513A /* Roboto-ThinItalic.ttf */; };
		7E08FB90F3754D47994208B4 /* Roboto-Thin.ttf in Resources */ = {isa = PBXBuildFile; fileRef = D9A37B5BF2914CF1B49EEF80 /* Roboto-Thin.ttf */; };
		813214A2220E40C7BBB5ED9E /* Roboto-Bold.ttf in Resources */ = {isa = PBXBuildFile; fileRef = A783D1CD7D27456796FE2E1B /* Roboto-Bold.ttf */; };
		887E75FB64A54509A08D6C50 /* Roboto-LightItalic.ttf in Resources */ = {isa = PBXBuildFile; fileRef = E020F42F788744B3BCE17F05 /* Roboto-LightItalic.ttf */; };
		8DEB44A7E7EF48E1B3298910 /* EuclidCircularB-Medium.otf in Resources */ = {isa = PBXBuildFile; fileRef = CE0434C5FB7C4C6F9FEBDCE2 /* EuclidCircularB-Medium.otf */; };
		A9A253A9A4C55258DD932254 /* libPods-MetaMask-QA.a in Frameworks */ = {isa = PBXBuildFile; fileRef = B6C7C9864634E61C13A07C28 /* libPods-MetaMask-QA.a */; };
		A9AB7F6A09E06325C0A71FA4 /* libPods-MetaMask-Flask.a in Frameworks */ = {isa = PBXBuildFile; fileRef = 9F02EB68A6ACEF113F4693A8 /* libPods-MetaMask-Flask.a */; };
		B0EF7FA927BD16EA00D48B4E /* ThemeColors.xcassets in Resources */ = {isa = PBXBuildFile; fileRef = B0EF7FA827BD16EA00D48B4E /* ThemeColors.xcassets */; };
		B339FF02289ABD70001B89FB /* AppDelegate.m in Sources */ = {isa = PBXBuildFile; fileRef = 13B07FB01A68108700A75B9A /* AppDelegate.m */; };
		B339FF03289ABD70001B89FB /* File.swift in Sources */ = {isa = PBXBuildFile; fileRef = 654378AF243E2ADC00571B9C /* File.swift */; };
		B339FF05289ABD70001B89FB /* main.m in Sources */ = {isa = PBXBuildFile; fileRef = 13B07FB71A68108700A75B9A /* main.m */; };
		B339FF07289ABD70001B89FB /* LinkPresentation.framework in Frameworks */ = {isa = PBXBuildFile; fileRef = F961A36A28105CF9007442B5 /* LinkPresentation.framework */; settings = {ATTRIBUTES = (Weak, ); }; };
		B339FF08289ABD70001B89FB /* libRCTAesForked.a in Frameworks */ = {isa = PBXBuildFile; fileRef = 650F2B9C24DC5FEC00C3B9C4 /* libRCTAesForked.a */; };
		B339FF09289ABD70001B89FB /* JavaScriptCore.framework in Frameworks */ = {isa = PBXBuildFile; fileRef = 153C1A742217BCDC0088EFE0 /* JavaScriptCore.framework */; };
		B339FF0C289ABD70001B89FB /* Branch.framework in Frameworks */ = {isa = PBXBuildFile; fileRef = 153F84C92319B8DB00C19B63 /* Branch.framework */; };
		B339FF10289ABD70001B89FB /* Images.xcassets in Resources */ = {isa = PBXBuildFile; fileRef = 13B07FB51A68108700A75B9A /* Images.xcassets */; };
		B339FF11289ABD70001B89FB /* InpageBridgeWeb3.js in Resources */ = {isa = PBXBuildFile; fileRef = 158B0639211A72F500DF3C74 /* InpageBridgeWeb3.js */; };
		B339FF12289ABD70001B89FB /* Metamask.ttf in Resources */ = {isa = PBXBuildFile; fileRef = 15D158EC210BD8C8006982B5 /* Metamask.ttf */; };
		B339FF13289ABD70001B89FB /* Roboto-Black.ttf in Resources */ = {isa = PBXBuildFile; fileRef = 684F2C84313849199863B5FE /* Roboto-Black.ttf */; };
		B339FF14289ABD70001B89FB /* ThemeColors.xcassets in Resources */ = {isa = PBXBuildFile; fileRef = B0EF7FA827BD16EA00D48B4E /* ThemeColors.xcassets */; };
		B339FF15289ABD70001B89FB /* Roboto-BlackItalic.ttf in Resources */ = {isa = PBXBuildFile; fileRef = 3E2492C67CF345CABD7B8601 /* Roboto-BlackItalic.ttf */; };
		B339FF16289ABD70001B89FB /* Roboto-Bold.ttf in Resources */ = {isa = PBXBuildFile; fileRef = A783D1CD7D27456796FE2E1B /* Roboto-Bold.ttf */; };
		B339FF17289ABD70001B89FB /* debug.xcconfig in Resources */ = {isa = PBXBuildFile; fileRef = 15FDD82721B7642B006B7C35 /* debug.xcconfig */; };
		B339FF18289ABD70001B89FB /* Roboto-BoldItalic.ttf in Resources */ = {isa = PBXBuildFile; fileRef = C9FD3FB1258A41A5A0546C83 /* Roboto-BoldItalic.ttf */; };
		B339FF19289ABD70001B89FB /* Roboto-Italic.ttf in Resources */ = {isa = PBXBuildFile; fileRef = 5D7956F8525C4A45A2A555C3 /* Roboto-Italic.ttf */; };
		B339FF1A289ABD70001B89FB /* Roboto-Light.ttf in Resources */ = {isa = PBXBuildFile; fileRef = BB8BA2D3C0354D6090B56A8A /* Roboto-Light.ttf */; };
		B339FF1B289ABD70001B89FB /* Roboto-LightItalic.ttf in Resources */ = {isa = PBXBuildFile; fileRef = E020F42F788744B3BCE17F05 /* Roboto-LightItalic.ttf */; };
		B339FF1C289ABD70001B89FB /* release.xcconfig in Resources */ = {isa = PBXBuildFile; fileRef = 15FDD86021B76461006B7C35 /* release.xcconfig */; };
		B339FF1D289ABD70001B89FB /* Roboto-Medium.ttf in Resources */ = {isa = PBXBuildFile; fileRef = C752564A28B44392AEE16BD5 /* Roboto-Medium.ttf */; };
		B339FF1E289ABD70001B89FB /* Roboto-MediumItalic.ttf in Resources */ = {isa = PBXBuildFile; fileRef = D5FF0FF1DFB74B3C8BB99E09 /* Roboto-MediumItalic.ttf */; };
		B339FF1F289ABD70001B89FB /* Roboto-Regular.ttf in Resources */ = {isa = PBXBuildFile; fileRef = 459C4774EB724F2D8E12F088 /* Roboto-Regular.ttf */; };
		B339FF20289ABD70001B89FB /* Roboto-Thin.ttf in Resources */ = {isa = PBXBuildFile; fileRef = D9A37B5BF2914CF1B49EEF80 /* Roboto-Thin.ttf */; };
		B339FF21289ABD70001B89FB /* Roboto-ThinItalic.ttf in Resources */ = {isa = PBXBuildFile; fileRef = CF552F79C77A4184A690513A /* Roboto-ThinItalic.ttf */; };
		B339FF22289ABD70001B89FB /* LaunchScreen.xib in Resources */ = {isa = PBXBuildFile; fileRef = 13B07FB11A68108700A75B9A /* LaunchScreen.xib */; };
		B339FF23289ABD70001B89FB /* branch.json in Resources */ = {isa = PBXBuildFile; fileRef = FE3C9A2458A1416290DEDAD4 /* branch.json */; };
		B339FF24289ABD70001B89FB /* config.json in Resources */ = {isa = PBXBuildFile; fileRef = EF1C01B7F08047F9B8ADCFBA /* config.json */; };
		B339FF25289ABD70001B89FB /* EuclidCircularB-Bold.otf in Resources */ = {isa = PBXBuildFile; fileRef = 67FBD519E04742E0AF191782 /* EuclidCircularB-Bold.otf */; };
		B339FF26289ABD70001B89FB /* EuclidCircularB-BoldItalic.otf in Resources */ = {isa = PBXBuildFile; fileRef = 13EE4910D3BD408A8FCCA5D7 /* EuclidCircularB-BoldItalic.otf */; };
		B339FF27289ABD70001B89FB /* EuclidCircularB-Light.otf in Resources */ = {isa = PBXBuildFile; fileRef = A98029A3662F4C1391489A6B /* EuclidCircularB-Light.otf */; };
		B339FF28289ABD70001B89FB /* EuclidCircularB-LightItalic.otf in Resources */ = {isa = PBXBuildFile; fileRef = F79EAC4A7BF74E458277AFA4 /* EuclidCircularB-LightItalic.otf */; };
		B339FF29289ABD70001B89FB /* EuclidCircularB-Medium.otf in Resources */ = {isa = PBXBuildFile; fileRef = CE0434C5FB7C4C6F9FEBDCE2 /* EuclidCircularB-Medium.otf */; };
		B339FF2A289ABD70001B89FB /* EuclidCircularB-MediumItalic.otf in Resources */ = {isa = PBXBuildFile; fileRef = 42CBA652072F4BE2A8B815C1 /* EuclidCircularB-MediumItalic.otf */; };
		B339FF2B289ABD70001B89FB /* EuclidCircularB-Regular.otf in Resources */ = {isa = PBXBuildFile; fileRef = F564570593ED4F3FB10BD348 /* EuclidCircularB-Regular.otf */; };
		B339FF2C289ABD70001B89FB /* EuclidCircularB-RegularItalic.otf in Resources */ = {isa = PBXBuildFile; fileRef = 58572D81B5D54ED79A16A16D /* EuclidCircularB-RegularItalic.otf */; };
		B339FF2D289ABD70001B89FB /* EuclidCircularB-Semibold.otf in Resources */ = {isa = PBXBuildFile; fileRef = A8DE9C5BC0714D648276E123 /* EuclidCircularB-Semibold.otf */; };
		B339FF2E289ABD70001B89FB /* EuclidCircularB-SemiboldItalic.otf in Resources */ = {isa = PBXBuildFile; fileRef = 9499B01ECAC44DA29AC44E80 /* EuclidCircularB-SemiboldItalic.otf */; };
		B339FF32289ABD70001B89FB /* Branch.framework in Embed Frameworks */ = {isa = PBXBuildFile; fileRef = 153F84C92319B8DB00C19B63 /* Branch.framework */; settings = {ATTRIBUTES = (CodeSignOnCopy, RemoveHeadersOnCopy, ); }; };
		B339FF3C289ABF2C001B89FB /* MetaMask-QA-Info.plist in Resources */ = {isa = PBXBuildFile; fileRef = B339FEA72899852C001B89FB /* MetaMask-QA-Info.plist */; };
		B638844E306CAE9147B52C85 /* BuildFile in Frameworks */ = {isa = PBXBuildFile; };
		BF39E5BAE0F34F9091FF6AC0 /* EuclidCircularB-Semibold.otf in Resources */ = {isa = PBXBuildFile; fileRef = A8DE9C5BC0714D648276E123 /* EuclidCircularB-Semibold.otf */; };
		CD13D926E1E84D9ABFE672C0 /* Roboto-BlackItalic.ttf in Resources */ = {isa = PBXBuildFile; fileRef = 3E2492C67CF345CABD7B8601 /* Roboto-BlackItalic.ttf */; };
		CF9895772A3B49BE00B4C9B5 /* RCTMinimizer.m in Sources */ = {isa = PBXBuildFile; fileRef = CF9895762A3B49BE00B4C9B5 /* RCTMinimizer.m */; };
		CF9895782A3B49BE00B4C9B5 /* RCTMinimizer.m in Sources */ = {isa = PBXBuildFile; fileRef = CF9895762A3B49BE00B4C9B5 /* RCTMinimizer.m */; };
		CF98DA9C28D9FEB700096782 /* RCTScreenshotDetect.m in Sources */ = {isa = PBXBuildFile; fileRef = CF98DA9B28D9FEB700096782 /* RCTScreenshotDetect.m */; };
		CFD8DFC828EDD4C800CC75F6 /* RCTScreenshotDetect.m in Sources */ = {isa = PBXBuildFile; fileRef = CF98DA9B28D9FEB700096782 /* RCTScreenshotDetect.m */; };
		D171C39A8BD44DBEB6B68480 /* EuclidCircularB-MediumItalic.otf in Resources */ = {isa = PBXBuildFile; fileRef = 42CBA652072F4BE2A8B815C1 /* EuclidCircularB-MediumItalic.otf */; };
		D45BF85DECACCB74EDCBE88A /* BuildFile in Frameworks */ = {isa = PBXBuildFile; };
		DC6A024F56DD43E1A83B47B1 /* Roboto-MediumItalic.ttf in Resources */ = {isa = PBXBuildFile; fileRef = D5FF0FF1DFB74B3C8BB99E09 /* Roboto-MediumItalic.ttf */; };
		E34DE917F6FC4438A6E88402 /* EuclidCircularB-BoldItalic.otf in Resources */ = {isa = PBXBuildFile; fileRef = 13EE4910D3BD408A8FCCA5D7 /* EuclidCircularB-BoldItalic.otf */; };
		E83DB5522BBDF2AA00536063 /* PrivacyInfo.xcprivacy in Resources */ = {isa = PBXBuildFile; fileRef = E83DB5392BBDB14700536063 /* PrivacyInfo.xcprivacy */; };
		E83DB5532BBDF2AE00536063 /* PrivacyInfo.xcprivacy in Resources */ = {isa = PBXBuildFile; fileRef = E83DB5392BBDB14700536063 /* PrivacyInfo.xcprivacy */; };
		E83DB5542BBDF2AF00536063 /* PrivacyInfo.xcprivacy in Resources */ = {isa = PBXBuildFile; fileRef = E83DB5392BBDB14700536063 /* PrivacyInfo.xcprivacy */; };
		ED2E8FE6D71BE9319F3B27D3 /* libPods-MetaMask.a in Frameworks */ = {isa = PBXBuildFile; fileRef = D2632307C64595BE1B8ABEAF /* libPods-MetaMask.a */; };
		EF65C42EA15B4774B1947A12 /* Roboto-Medium.ttf in Resources */ = {isa = PBXBuildFile; fileRef = C752564A28B44392AEE16BD5 /* Roboto-Medium.ttf */; };
		F961A37228105CF9007442B5 /* LinkPresentation.framework in Frameworks */ = {isa = PBXBuildFile; fileRef = F961A36A28105CF9007442B5 /* LinkPresentation.framework */; settings = {ATTRIBUTES = (Weak, ); }; };
		FF0F3B13A5354C41913F766D /* EuclidCircularB-Bold.otf in Resources */ = {isa = PBXBuildFile; fileRef = 67FBD519E04742E0AF191782 /* EuclidCircularB-Bold.otf */; };
/* End PBXBuildFile section */

/* Begin PBXContainerItemProxy section */
		153F84C82319B8DB00C19B63 /* PBXContainerItemProxy */ = {
			isa = PBXContainerItemProxy;
			containerPortal = 153F84C42319B8DA00C19B63 /* BranchSDK.xcodeproj */;
			proxyType = 2;
			remoteGlobalIDString = E298D0521C73D1B800589D22;
			remoteInfo = Branch;
		};
		153F84CC2319B8FD00C19B63 /* PBXContainerItemProxy */ = {
			isa = PBXContainerItemProxy;
			containerPortal = 153F84C42319B8DA00C19B63 /* BranchSDK.xcodeproj */;
			proxyType = 1;
			remoteGlobalIDString = E298D0511C73D1B800589D22;
			remoteInfo = Branch;
		};
		2EF282562B0FF86900D7B4B1 /* PBXContainerItemProxy */ = {
			isa = PBXContainerItemProxy;
			containerPortal = 153F84C42319B8DA00C19B63 /* BranchSDK.xcodeproj */;
			proxyType = 1;
			remoteGlobalIDString = E298D0511C73D1B800589D22;
			remoteInfo = Branch;
		};
		650F2B9B24DC5FEC00C3B9C4 /* PBXContainerItemProxy */ = {
			isa = PBXContainerItemProxy;
			containerPortal = 650F2B9724DC5FEB00C3B9C4 /* RCTAesForked.xcodeproj */;
			proxyType = 2;
			remoteGlobalIDString = 32D980DD1BE9F11C00FA27E5;
			remoteInfo = RCTAesForked;
		};
		B339FEFE289ABD70001B89FB /* PBXContainerItemProxy */ = {
			isa = PBXContainerItemProxy;
			containerPortal = 153F84C42319B8DA00C19B63 /* BranchSDK.xcodeproj */;
			proxyType = 1;
			remoteGlobalIDString = E298D0511C73D1B800589D22;
			remoteInfo = Branch;
		};
/* End PBXContainerItemProxy section */

/* Begin PBXCopyFilesBuildPhase section */
		15ACCA0022655C3A0063978B /* Embed Frameworks */ = {
			isa = PBXCopyFilesBuildPhase;
			buildActionMask = 2147483647;
			dstPath = "";
			dstSubfolderSpec = 10;
			files = (
				153F84CB2319B8FD00C19B63 /* Branch.framework in Embed Frameworks */,
			);
			name = "Embed Frameworks";
			runOnlyForDeploymentPostprocessing = 0;
		};
		2EF2828A2B0FF86900D7B4B1 /* Embed Frameworks */ = {
			isa = PBXCopyFilesBuildPhase;
			buildActionMask = 2147483647;
			dstPath = "";
			dstSubfolderSpec = 10;
			files = (
				2EF2828C2B0FF86900D7B4B1 /* Branch.framework in Embed Frameworks */,
			);
			name = "Embed Frameworks";
			runOnlyForDeploymentPostprocessing = 0;
		};
		B339FF30289ABD70001B89FB /* Embed Frameworks */ = {
			isa = PBXCopyFilesBuildPhase;
			buildActionMask = 2147483647;
			dstPath = "";
			dstSubfolderSpec = 10;
			files = (
				B339FF32289ABD70001B89FB /* Branch.framework in Embed Frameworks */,
			);
			name = "Embed Frameworks";
			runOnlyForDeploymentPostprocessing = 0;
		};
/* End PBXCopyFilesBuildPhase section */

/* Begin PBXFileReference section */
		008F07F21AC5B25A0029DE68 /* main.jsbundle */ = {isa = PBXFileReference; fileEncoding = 4; lastKnownFileType = text; path = main.jsbundle; sourceTree = "<group>"; };
		00E356F11AD99517003FC87E /* Info.plist */ = {isa = PBXFileReference; lastKnownFileType = text.plist.xml; path = Info.plist; sourceTree = "<group>"; };
		00E356F21AD99517003FC87E /* MetaMaskTests.m */ = {isa = PBXFileReference; lastKnownFileType = sourcecode.c.objc; path = MetaMaskTests.m; sourceTree = "<group>"; };
		13B07F961A680F5B00A75B9A /* MetaMask.app */ = {isa = PBXFileReference; explicitFileType = wrapper.application; includeInIndex = 0; path = MetaMask.app; sourceTree = BUILT_PRODUCTS_DIR; };
		13B07FAF1A68108700A75B9A /* AppDelegate.h */ = {isa = PBXFileReference; fileEncoding = 4; lastKnownFileType = sourcecode.c.h; name = AppDelegate.h; path = MetaMask/AppDelegate.h; sourceTree = "<group>"; };
		13B07FB01A68108700A75B9A /* AppDelegate.m */ = {isa = PBXFileReference; fileEncoding = 4; lastKnownFileType = sourcecode.c.objc; name = AppDelegate.m; path = MetaMask/AppDelegate.m; sourceTree = "<group>"; };
		13B07FB21A68108700A75B9A /* Base */ = {isa = PBXFileReference; lastKnownFileType = file.xib; name = Base; path = Base.lproj/LaunchScreen.xib; sourceTree = "<group>"; };
		13B07FB51A68108700A75B9A /* Images.xcassets */ = {isa = PBXFileReference; lastKnownFileType = folder.assetcatalog; name = Images.xcassets; path = MetaMask/Images.xcassets; sourceTree = "<group>"; };
		13B07FB61A68108700A75B9A /* Info.plist */ = {isa = PBXFileReference; fileEncoding = 4; lastKnownFileType = text.plist.xml; name = Info.plist; path = MetaMask/Info.plist; sourceTree = "<group>"; };
		13B07FB71A68108700A75B9A /* main.m */ = {isa = PBXFileReference; fileEncoding = 4; lastKnownFileType = sourcecode.c.objc; name = main.m; path = MetaMask/main.m; sourceTree = "<group>"; };
		13EE4910D3BD408A8FCCA5D7 /* EuclidCircularB-BoldItalic.otf */ = {isa = PBXFileReference; explicitFileType = undefined; fileEncoding = 9; includeInIndex = 0; lastKnownFileType = unknown; name = "EuclidCircularB-BoldItalic.otf"; path = "../app/fonts/EuclidCircularB-BoldItalic.otf"; sourceTree = "<group>"; };
		15205D6221596AD90049EA93 /* MetaMask.entitlements */ = {isa = PBXFileReference; lastKnownFileType = text.plist.entitlements; name = MetaMask.entitlements; path = MetaMask/MetaMask.entitlements; sourceTree = "<group>"; };
		153C1A742217BCDC0088EFE0 /* JavaScriptCore.framework */ = {isa = PBXFileReference; lastKnownFileType = wrapper.framework; name = JavaScriptCore.framework; path = System/Library/Frameworks/JavaScriptCore.framework; sourceTree = SDKROOT; };
		153F84C42319B8DA00C19B63 /* BranchSDK.xcodeproj */ = {isa = PBXFileReference; lastKnownFileType = "wrapper.pb-project"; name = BranchSDK.xcodeproj; path = "branch-ios-sdk/carthage-files/BranchSDK.xcodeproj"; sourceTree = "<group>"; };
		158B0639211A72F500DF3C74 /* InpageBridgeWeb3.js */ = {isa = PBXFileReference; fileEncoding = 4; lastKnownFileType = sourcecode.javascript; name = InpageBridgeWeb3.js; path = ../app/core/InpageBridgeWeb3.js; sourceTree = "<group>"; };
		159878012231DF67001748EC /* AntDesign.ttf */ = {isa = PBXFileReference; lastKnownFileType = file; name = AntDesign.ttf; path = "../node_modules/react-native-vector-icons/Fonts/AntDesign.ttf"; sourceTree = "<group>"; };
		15D158EC210BD8C8006982B5 /* Metamask.ttf */ = {isa = PBXFileReference; lastKnownFileType = file; name = Metamask.ttf; path = ../app/fonts/Metamask.ttf; sourceTree = "<group>"; };
		15FDD82721B7642B006B7C35 /* debug.xcconfig */ = {isa = PBXFileReference; lastKnownFileType = text.xcconfig; path = debug.xcconfig; sourceTree = "<group>"; };
		15FDD86021B76461006B7C35 /* release.xcconfig */ = {isa = PBXFileReference; lastKnownFileType = text.xcconfig; path = release.xcconfig; sourceTree = "<group>"; };
		178440FE3F1C4F4180D14622 /* libTcpSockets.a */ = {isa = PBXFileReference; explicitFileType = undefined; fileEncoding = 9; includeInIndex = 0; lastKnownFileType = archive.ar; path = libTcpSockets.a; sourceTree = "<group>"; };
		1C516951C09F43CB97129B66 /* Octicons.ttf */ = {isa = PBXFileReference; explicitFileType = undefined; fileEncoding = 9; includeInIndex = 0; lastKnownFileType = unknown; name = Octicons.ttf; path = "../node_modules/react-native-vector-icons/Fonts/Octicons.ttf"; sourceTree = "<group>"; };
		278065D027394AD9B2906E38 /* libBVLinearGradient.a */ = {isa = PBXFileReference; explicitFileType = undefined; fileEncoding = 9; includeInIndex = 0; lastKnownFileType = archive.ar; path = libBVLinearGradient.a; sourceTree = "<group>"; };
		2D16E6891FA4F8E400B85C8A /* libReact.a */ = {isa = PBXFileReference; explicitFileType = archive.ar; path = libReact.a; sourceTree = BUILT_PRODUCTS_DIR; };
		2EF282922B0FF86900D7B4B1 /* MetaMask-Flask.app */ = {isa = PBXFileReference; explicitFileType = wrapper.application; includeInIndex = 0; path = "MetaMask-Flask.app"; sourceTree = BUILT_PRODUCTS_DIR; };
		2EF283292B17EBD600D7B4B1 /* RnTar.swift */ = {isa = PBXFileReference; lastKnownFileType = sourcecode.swift; path = RnTar.swift; sourceTree = "<group>"; };
		2EF283312B17EC1A00D7B4B1 /* RNTar.m */ = {isa = PBXFileReference; lastKnownFileType = sourcecode.c.objc; path = RNTar.m; sourceTree = "<group>"; };
		2EF283362B17EC7900D7B4B1 /* Light-Swift-Untar.swift */ = {isa = PBXFileReference; lastKnownFileType = sourcecode.swift; path = "Light-Swift-Untar.swift"; sourceTree = "<group>"; };
		3E2492C67CF345CABD7B8601 /* Roboto-BlackItalic.ttf */ = {isa = PBXFileReference; explicitFileType = undefined; fileEncoding = 9; includeInIndex = 0; lastKnownFileType = unknown; name = "Roboto-BlackItalic.ttf"; path = "../app/fonts/Roboto-BlackItalic.ttf"; sourceTree = "<group>"; };
		42C239E9FAA64BD9A34B8D8A /* MaterialCommunityIcons.ttf */ = {isa = PBXFileReference; explicitFileType = undefined; fileEncoding = 9; includeInIndex = 0; lastKnownFileType = unknown; name = MaterialCommunityIcons.ttf; path = "../node_modules/react-native-vector-icons/Fonts/MaterialCommunityIcons.ttf"; sourceTree = "<group>"; };
		42C6DDE3B80F47AFA9C9D4F5 /* Foundation.ttf */ = {isa = PBXFileReference; explicitFileType = undefined; fileEncoding = 9; includeInIndex = 0; lastKnownFileType = unknown; name = Foundation.ttf; path = "../node_modules/react-native-vector-icons/Fonts/Foundation.ttf"; sourceTree = "<group>"; };
		42CBA652072F4BE2A8B815C1 /* EuclidCircularB-MediumItalic.otf */ = {isa = PBXFileReference; explicitFileType = undefined; fileEncoding = 9; includeInIndex = 0; lastKnownFileType = unknown; name = "EuclidCircularB-MediumItalic.otf"; path = "../app/fonts/EuclidCircularB-MediumItalic.otf"; sourceTree = "<group>"; };
		4444176409EB42CB93AB03C5 /* SimpleLineIcons.ttf */ = {isa = PBXFileReference; explicitFileType = undefined; fileEncoding = 9; includeInIndex = 0; lastKnownFileType = unknown; name = SimpleLineIcons.ttf; path = "../node_modules/react-native-vector-icons/Fonts/SimpleLineIcons.ttf"; sourceTree = "<group>"; };
		459C4774EB724F2D8E12F088 /* Roboto-Regular.ttf */ = {isa = PBXFileReference; explicitFileType = undefined; fileEncoding = 9; includeInIndex = 0; lastKnownFileType = unknown; name = "Roboto-Regular.ttf"; path = "../app/fonts/Roboto-Regular.ttf"; sourceTree = "<group>"; };
		4A2D27104599412CA00C35EF /* Ionicons.ttf */ = {isa = PBXFileReference; explicitFileType = undefined; fileEncoding = 9; includeInIndex = 0; lastKnownFileType = unknown; name = Ionicons.ttf; path = "../node_modules/react-native-vector-icons/Fonts/Ionicons.ttf"; sourceTree = "<group>"; };
		4C81CC9BCD86AC7F96BA8CAD /* Pods-MetaMask.debug.xcconfig */ = {isa = PBXFileReference; includeInIndex = 1; lastKnownFileType = text.xcconfig; name = "Pods-MetaMask.debug.xcconfig"; path = "Target Support Files/Pods-MetaMask/Pods-MetaMask.debug.xcconfig"; sourceTree = "<group>"; };
		51AB7231D0E692F5EF71FACB /* Pods-MetaMask-QA.debug.xcconfig */ = {isa = PBXFileReference; includeInIndex = 1; lastKnownFileType = text.xcconfig; name = "Pods-MetaMask-QA.debug.xcconfig"; path = "Target Support Files/Pods-MetaMask-QA/Pods-MetaMask-QA.debug.xcconfig"; sourceTree = "<group>"; };
		57C103F40F394637B5A886FC /* FontAwesome5_Brands.ttf */ = {isa = PBXFileReference; explicitFileType = undefined; fileEncoding = 9; includeInIndex = 0; lastKnownFileType = unknown; name = FontAwesome5_Brands.ttf; path = "../node_modules/react-native-vector-icons/Fonts/FontAwesome5_Brands.ttf"; sourceTree = "<group>"; };
		58572D81B5D54ED79A16A16D /* EuclidCircularB-RegularItalic.otf */ = {isa = PBXFileReference; explicitFileType = undefined; fileEncoding = 9; includeInIndex = 0; lastKnownFileType = unknown; name = "EuclidCircularB-RegularItalic.otf"; path = "../app/fonts/EuclidCircularB-RegularItalic.otf"; sourceTree = "<group>"; };
		5D7956F8525C4A45A2A555C3 /* Roboto-Italic.ttf */ = {isa = PBXFileReference; explicitFileType = undefined; fileEncoding = 9; includeInIndex = 0; lastKnownFileType = unknown; name = "Roboto-Italic.ttf"; path = "../app/fonts/Roboto-Italic.ttf"; sourceTree = "<group>"; };
		5E32A09A7BDC431FA403BA73 /* FontAwesome.ttf */ = {isa = PBXFileReference; explicitFileType = undefined; fileEncoding = 9; includeInIndex = 0; lastKnownFileType = unknown; name = FontAwesome.ttf; path = "../node_modules/react-native-vector-icons/Fonts/FontAwesome.ttf"; sourceTree = "<group>"; };
		650F2B9724DC5FEB00C3B9C4 /* RCTAesForked.xcodeproj */ = {isa = PBXFileReference; lastKnownFileType = "wrapper.pb-project"; name = RCTAesForked.xcodeproj; path = "../node_modules/react-native-aes-crypto-forked/ios/RCTAesForked.xcodeproj"; sourceTree = "<group>"; };
		654378AE243E2ADB00571B9C /* MetaMask-Bridging-Header.h */ = {isa = PBXFileReference; lastKnownFileType = sourcecode.c.h; path = "MetaMask-Bridging-Header.h"; sourceTree = "<group>"; };
		654378AF243E2ADC00571B9C /* File.swift */ = {isa = PBXFileReference; lastKnownFileType = sourcecode.swift; path = File.swift; sourceTree = "<group>"; };
		67FBD519E04742E0AF191782 /* EuclidCircularB-Bold.otf */ = {isa = PBXFileReference; explicitFileType = undefined; fileEncoding = 9; includeInIndex = 0; lastKnownFileType = unknown; name = "EuclidCircularB-Bold.otf"; path = "../app/fonts/EuclidCircularB-Bold.otf"; sourceTree = "<group>"; };
		684F2C84313849199863B5FE /* Roboto-Black.ttf */ = {isa = PBXFileReference; explicitFileType = undefined; fileEncoding = 9; includeInIndex = 0; lastKnownFileType = unknown; name = "Roboto-Black.ttf"; path = "../app/fonts/Roboto-Black.ttf"; sourceTree = "<group>"; };
		7D2A2666F9BADDF2418B01A1 /* Pods-MetaMask.release.xcconfig */ = {isa = PBXFileReference; includeInIndex = 1; lastKnownFileType = text.xcconfig; name = "Pods-MetaMask.release.xcconfig"; path = "Target Support Files/Pods-MetaMask/Pods-MetaMask.release.xcconfig"; sourceTree = "<group>"; };
		7FF1597C0ACA4902B86140B2 /* Zocial.ttf */ = {isa = PBXFileReference; explicitFileType = undefined; fileEncoding = 9; includeInIndex = 0; lastKnownFileType = unknown; name = Zocial.ttf; path = "../node_modules/react-native-vector-icons/Fonts/Zocial.ttf"; sourceTree = "<group>"; };
		8E369AC13A2049B6B21E5120 /* libRCTSearchApi.a */ = {isa = PBXFileReference; explicitFileType = undefined; fileEncoding = 9; includeInIndex = 0; lastKnownFileType = archive.ar; path = libRCTSearchApi.a; sourceTree = "<group>"; };
		91B348F39D8AD3220320E89D /* Pods-MetaMask-Flask.debug.xcconfig */ = {isa = PBXFileReference; includeInIndex = 1; lastKnownFileType = text.xcconfig; name = "Pods-MetaMask-Flask.debug.xcconfig"; path = "Target Support Files/Pods-MetaMask-Flask/Pods-MetaMask-Flask.debug.xcconfig"; sourceTree = "<group>"; };
		9499B01ECAC44DA29AC44E80 /* EuclidCircularB-SemiboldItalic.otf */ = {isa = PBXFileReference; explicitFileType = undefined; fileEncoding = 9; includeInIndex = 0; lastKnownFileType = unknown; name = "EuclidCircularB-SemiboldItalic.otf"; path = "../app/fonts/EuclidCircularB-SemiboldItalic.otf"; sourceTree = "<group>"; };
		9F02EB68A6ACEF113F4693A8 /* libPods-MetaMask-Flask.a */ = {isa = PBXFileReference; explicitFileType = archive.ar; includeInIndex = 0; path = "libPods-MetaMask-Flask.a"; sourceTree = BUILT_PRODUCTS_DIR; };
		A498EA4CD2F8488DB666B94C /* Entypo.ttf */ = {isa = PBXFileReference; explicitFileType = undefined; fileEncoding = 9; includeInIndex = 0; lastKnownFileType = unknown; name = Entypo.ttf; path = "../node_modules/react-native-vector-icons/Fonts/Entypo.ttf"; sourceTree = "<group>"; };
		A783D1CD7D27456796FE2E1B /* Roboto-Bold.ttf */ = {isa = PBXFileReference; explicitFileType = undefined; fileEncoding = 9; includeInIndex = 0; lastKnownFileType = unknown; name = "Roboto-Bold.ttf"; path = "../app/fonts/Roboto-Bold.ttf"; sourceTree = "<group>"; };
		A8DE9C5BC0714D648276E123 /* EuclidCircularB-Semibold.otf */ = {isa = PBXFileReference; explicitFileType = undefined; fileEncoding = 9; includeInIndex = 0; lastKnownFileType = unknown; name = "EuclidCircularB-Semibold.otf"; path = "../app/fonts/EuclidCircularB-Semibold.otf"; sourceTree = "<group>"; };
		A98029A3662F4C1391489A6B /* EuclidCircularB-Light.otf */ = {isa = PBXFileReference; explicitFileType = undefined; fileEncoding = 9; includeInIndex = 0; lastKnownFileType = unknown; name = "EuclidCircularB-Light.otf"; path = "../app/fonts/EuclidCircularB-Light.otf"; sourceTree = "<group>"; };
		A98DB430A7DA47EFB97EDF8B /* FontAwesome5_Solid.ttf */ = {isa = PBXFileReference; explicitFileType = undefined; fileEncoding = 9; includeInIndex = 0; lastKnownFileType = unknown; name = FontAwesome5_Solid.ttf; path = "../node_modules/react-native-vector-icons/Fonts/FontAwesome5_Solid.ttf"; sourceTree = "<group>"; };
		AA9EDF17249955C7005D89EE /* MetaMaskDebug.entitlements */ = {isa = PBXFileReference; lastKnownFileType = text.plist.entitlements; name = MetaMaskDebug.entitlements; path = MetaMask/MetaMaskDebug.entitlements; sourceTree = "<group>"; };
		B0EF7FA827BD16EA00D48B4E /* ThemeColors.xcassets */ = {isa = PBXFileReference; lastKnownFileType = folder.assetcatalog; path = ThemeColors.xcassets; sourceTree = "<group>"; };
		B339FEA72899852C001B89FB /* MetaMask-QA-Info.plist */ = {isa = PBXFileReference; lastKnownFileType = text.plist.xml; name = "MetaMask-QA-Info.plist"; path = "MetaMask/MetaMask-QA-Info.plist"; sourceTree = "<group>"; };
		B339FF39289ABD70001B89FB /* MetaMask-QA.app */ = {isa = PBXFileReference; explicitFileType = wrapper.application; includeInIndex = 0; path = "MetaMask-QA.app"; sourceTree = BUILT_PRODUCTS_DIR; };
		B6C7C9864634E61C13A07C28 /* libPods-MetaMask-QA.a */ = {isa = PBXFileReference; explicitFileType = archive.ar; includeInIndex = 0; path = "libPods-MetaMask-QA.a"; sourceTree = BUILT_PRODUCTS_DIR; };
		BB8BA2D3C0354D6090B56A8A /* Roboto-Light.ttf */ = {isa = PBXFileReference; explicitFileType = undefined; fileEncoding = 9; includeInIndex = 0; lastKnownFileType = unknown; name = "Roboto-Light.ttf"; path = "../app/fonts/Roboto-Light.ttf"; sourceTree = "<group>"; };
		BF485CDA047B4D52852B87F5 /* EvilIcons.ttf */ = {isa = PBXFileReference; explicitFileType = undefined; fileEncoding = 9; includeInIndex = 0; lastKnownFileType = unknown; name = EvilIcons.ttf; path = "../node_modules/react-native-vector-icons/Fonts/EvilIcons.ttf"; sourceTree = "<group>"; };
		C752564A28B44392AEE16BD5 /* Roboto-Medium.ttf */ = {isa = PBXFileReference; explicitFileType = undefined; fileEncoding = 9; includeInIndex = 0; lastKnownFileType = unknown; name = "Roboto-Medium.ttf"; path = "../app/fonts/Roboto-Medium.ttf"; sourceTree = "<group>"; };
		C9FD3FB1258A41A5A0546C83 /* Roboto-BoldItalic.ttf */ = {isa = PBXFileReference; explicitFileType = undefined; fileEncoding = 9; includeInIndex = 0; lastKnownFileType = unknown; name = "Roboto-BoldItalic.ttf"; path = "../app/fonts/Roboto-BoldItalic.ttf"; sourceTree = "<group>"; };
		CE0434C5FB7C4C6F9FEBDCE2 /* EuclidCircularB-Medium.otf */ = {isa = PBXFileReference; explicitFileType = undefined; fileEncoding = 9; includeInIndex = 0; lastKnownFileType = unknown; name = "EuclidCircularB-Medium.otf"; path = "../app/fonts/EuclidCircularB-Medium.otf"; sourceTree = "<group>"; };
		CF014205BB8964CFE74D4D8E /* Pods-MetaMask-QA.release.xcconfig */ = {isa = PBXFileReference; includeInIndex = 1; lastKnownFileType = text.xcconfig; name = "Pods-MetaMask-QA.release.xcconfig"; path = "Target Support Files/Pods-MetaMask-QA/Pods-MetaMask-QA.release.xcconfig"; sourceTree = "<group>"; };
		CF552F79C77A4184A690513A /* Roboto-ThinItalic.ttf */ = {isa = PBXFileReference; explicitFileType = undefined; fileEncoding = 9; includeInIndex = 0; lastKnownFileType = unknown; name = "Roboto-ThinItalic.ttf"; path = "../app/fonts/Roboto-ThinItalic.ttf"; sourceTree = "<group>"; };
		CF9895752A3B48F700B4C9B5 /* RCTMinimizer.h */ = {isa = PBXFileReference; lastKnownFileType = sourcecode.c.h; name = RCTMinimizer.h; path = MetaMask/NativeModules/RCTMinimizer/RCTMinimizer.h; sourceTree = "<group>"; };
		CF9895762A3B49BE00B4C9B5 /* RCTMinimizer.m */ = {isa = PBXFileReference; lastKnownFileType = sourcecode.c.objc; name = RCTMinimizer.m; path = MetaMask/NativeModules/RCTMinimizer/RCTMinimizer.m; sourceTree = "<group>"; };
		CF98DA9A28D9FE7800096782 /* RCTScreenshotDetect.h */ = {isa = PBXFileReference; lastKnownFileType = sourcecode.c.h; path = RCTScreenshotDetect.h; sourceTree = "<group>"; };
		CF98DA9B28D9FEB700096782 /* RCTScreenshotDetect.m */ = {isa = PBXFileReference; lastKnownFileType = sourcecode.c.objc; path = RCTScreenshotDetect.m; sourceTree = "<group>"; };
		D0CBAE789660472DB719C765 /* libLottie.a */ = {isa = PBXFileReference; explicitFileType = undefined; fileEncoding = 9; includeInIndex = 0; lastKnownFileType = archive.ar; path = libLottie.a; sourceTree = "<group>"; };
		D2632307C64595BE1B8ABEAF /* libPods-MetaMask.a */ = {isa = PBXFileReference; explicitFileType = archive.ar; includeInIndex = 0; path = "libPods-MetaMask.a"; sourceTree = BUILT_PRODUCTS_DIR; };
		D5FF0FF1DFB74B3C8BB99E09 /* Roboto-MediumItalic.ttf */ = {isa = PBXFileReference; explicitFileType = undefined; fileEncoding = 9; includeInIndex = 0; lastKnownFileType = unknown; name = "Roboto-MediumItalic.ttf"; path = "../app/fonts/Roboto-MediumItalic.ttf"; sourceTree = "<group>"; };
		D9A37B5BF2914CF1B49EEF80 /* Roboto-Thin.ttf */ = {isa = PBXFileReference; explicitFileType = undefined; fileEncoding = 9; includeInIndex = 0; lastKnownFileType = unknown; name = "Roboto-Thin.ttf"; path = "../app/fonts/Roboto-Thin.ttf"; sourceTree = "<group>"; };
		E020F42F788744B3BCE17F05 /* Roboto-LightItalic.ttf */ = {isa = PBXFileReference; explicitFileType = undefined; fileEncoding = 9; includeInIndex = 0; lastKnownFileType = unknown; name = "Roboto-LightItalic.ttf"; path = "../app/fonts/Roboto-LightItalic.ttf"; sourceTree = "<group>"; };
		E83DB5392BBDB14700536063 /* PrivacyInfo.xcprivacy */ = {isa = PBXFileReference; lastKnownFileType = text.xml; name = PrivacyInfo.xcprivacy; path = MetaMask/PrivacyInfo.xcprivacy; sourceTree = SOURCE_ROOT; };
		E9629905BA1940ADA4189921 /* Feather.ttf */ = {isa = PBXFileReference; explicitFileType = undefined; fileEncoding = 9; includeInIndex = 0; lastKnownFileType = unknown; name = Feather.ttf; path = "../node_modules/react-native-vector-icons/Fonts/Feather.ttf"; sourceTree = "<group>"; };
		EBC2B6371CD846D28B9FAADF /* FontAwesome5_Regular.ttf */ = {isa = PBXFileReference; explicitFileType = undefined; fileEncoding = 9; includeInIndex = 0; lastKnownFileType = unknown; name = FontAwesome5_Regular.ttf; path = "../node_modules/react-native-vector-icons/Fonts/FontAwesome5_Regular.ttf"; sourceTree = "<group>"; };
		EF1C01B7F08047F9B8ADCFBA /* config.json */ = {isa = PBXFileReference; explicitFileType = undefined; fileEncoding = 9; includeInIndex = 0; lastKnownFileType = unknown; name = config.json; path = ../app/fonts/config.json; sourceTree = "<group>"; };
		F1CCBB0591B4D16C1710A05D /* Pods-MetaMask-Flask.release.xcconfig */ = {isa = PBXFileReference; includeInIndex = 1; lastKnownFileType = text.xcconfig; name = "Pods-MetaMask-Flask.release.xcconfig"; path = "Target Support Files/Pods-MetaMask-Flask/Pods-MetaMask-Flask.release.xcconfig"; sourceTree = "<group>"; };
		F562CA6B28AA4A67AA29B61C /* MaterialIcons.ttf */ = {isa = PBXFileReference; explicitFileType = undefined; fileEncoding = 9; includeInIndex = 0; lastKnownFileType = unknown; name = MaterialIcons.ttf; path = "../node_modules/react-native-vector-icons/Fonts/MaterialIcons.ttf"; sourceTree = "<group>"; };
		F564570593ED4F3FB10BD348 /* EuclidCircularB-Regular.otf */ = {isa = PBXFileReference; explicitFileType = undefined; fileEncoding = 9; includeInIndex = 0; lastKnownFileType = unknown; name = "EuclidCircularB-Regular.otf"; path = "../app/fonts/EuclidCircularB-Regular.otf"; sourceTree = "<group>"; };
		F79EAC4A7BF74E458277AFA4 /* EuclidCircularB-LightItalic.otf */ = {isa = PBXFileReference; explicitFileType = undefined; fileEncoding = 9; includeInIndex = 0; lastKnownFileType = unknown; name = "EuclidCircularB-LightItalic.otf"; path = "../app/fonts/EuclidCircularB-LightItalic.otf"; sourceTree = "<group>"; };
		F961A36A28105CF9007442B5 /* LinkPresentation.framework */ = {isa = PBXFileReference; lastKnownFileType = wrapper.framework; name = LinkPresentation.framework; path = System/Library/Frameworks/LinkPresentation.framework; sourceTree = SDKROOT; };
		F9DFF7AC557B46B6BEFAA1C1 /* libRNShakeEvent.a */ = {isa = PBXFileReference; explicitFileType = undefined; fileEncoding = 9; includeInIndex = 0; lastKnownFileType = archive.ar; path = libRNShakeEvent.a; sourceTree = "<group>"; };
		FE3C9A2458A1416290DEDAD4 /* branch.json */ = {isa = PBXFileReference; explicitFileType = undefined; fileEncoding = 9; includeInIndex = 0; lastKnownFileType = unknown; name = branch.json; path = ../branch.json; sourceTree = "<group>"; };
/* End PBXFileReference section */

/* Begin PBXFrameworksBuildPhase section */
		13B07F8C1A680F5B00A75B9A /* Frameworks */ = {
			isa = PBXFrameworksBuildPhase;
			buildActionMask = 2147483647;
			files = (
				F961A37228105CF9007442B5 /* LinkPresentation.framework in Frameworks */,
				650F2B9D24DC5FF200C3B9C4 /* libRCTAesForked.a in Frameworks */,
				153C1ABB2217BCDC0088EFE0 /* JavaScriptCore.framework in Frameworks */,
				153F84CA2319B8FD00C19B63 /* Branch.framework in Frameworks */,
				0FD509E0336BF221F6527B24 /* BuildFile in Frameworks */,
				D45BF85DECACCB74EDCBE88A /* BuildFile in Frameworks */,
				B638844E306CAE9147B52C85 /* BuildFile in Frameworks */,
				ED2E8FE6D71BE9319F3B27D3 /* libPods-MetaMask.a in Frameworks */,
			);
			runOnlyForDeploymentPostprocessing = 0;
		};
		2EF282602B0FF86900D7B4B1 /* Frameworks */ = {
			isa = PBXFrameworksBuildPhase;
			buildActionMask = 2147483647;
			files = (
				2EF282612B0FF86900D7B4B1 /* LinkPresentation.framework in Frameworks */,
				2EF282622B0FF86900D7B4B1 /* libRCTAesForked.a in Frameworks */,
				2EF282632B0FF86900D7B4B1 /* JavaScriptCore.framework in Frameworks */,
				2EF282652B0FF86900D7B4B1 /* Branch.framework in Frameworks */,
				A9AB7F6A09E06325C0A71FA4 /* libPods-MetaMask-Flask.a in Frameworks */,
			);
			runOnlyForDeploymentPostprocessing = 0;
		};
		B339FF06289ABD70001B89FB /* Frameworks */ = {
			isa = PBXFrameworksBuildPhase;
			buildActionMask = 2147483647;
			files = (
				B339FF07289ABD70001B89FB /* LinkPresentation.framework in Frameworks */,
				B339FF08289ABD70001B89FB /* libRCTAesForked.a in Frameworks */,
				B339FF09289ABD70001B89FB /* JavaScriptCore.framework in Frameworks */,
				B339FF0C289ABD70001B89FB /* Branch.framework in Frameworks */,
				A9A253A9A4C55258DD932254 /* libPods-MetaMask-QA.a in Frameworks */,
			);
			runOnlyForDeploymentPostprocessing = 0;
		};
/* End PBXFrameworksBuildPhase section */

/* Begin PBXGroup section */
		00E356EF1AD99517003FC87E /* MetaMaskTests */ = {
			isa = PBXGroup;
			children = (
				00E356F21AD99517003FC87E /* MetaMaskTests.m */,
				00E356F01AD99517003FC87E /* Supporting Files */,
			);
			path = MetaMaskTests;
			sourceTree = "<group>";
		};
		00E356F01AD99517003FC87E /* Supporting Files */ = {
			isa = PBXGroup;
			children = (
				00E356F11AD99517003FC87E /* Info.plist */,
			);
			name = "Supporting Files";
			sourceTree = "<group>";
		};
		13B07FAE1A68108700A75B9A /* MetaMask */ = {
			isa = PBXGroup;
			children = (
				E83DB5392BBDB14700536063 /* PrivacyInfo.xcprivacy */,
				B339FEA72899852C001B89FB /* MetaMask-QA-Info.plist */,
				AA9EDF17249955C7005D89EE /* MetaMaskDebug.entitlements */,
				15F7796222A1BC1E00B1DF8C /* NativeModules */,
				15205D6221596AD90049EA93 /* MetaMask.entitlements */,
				158B0639211A72F500DF3C74 /* InpageBridgeWeb3.js */,
				008F07F21AC5B25A0029DE68 /* main.jsbundle */,
				13B07FAF1A68108700A75B9A /* AppDelegate.h */,
				13B07FB01A68108700A75B9A /* AppDelegate.m */,
				13B07FB51A68108700A75B9A /* Images.xcassets */,
				13B07FB61A68108700A75B9A /* Info.plist */,
				13B07FB11A68108700A75B9A /* LaunchScreen.xib */,
				13B07FB71A68108700A75B9A /* main.m */,
				FE3C9A2458A1416290DEDAD4 /* branch.json */,
				B0EF7FA827BD16EA00D48B4E /* ThemeColors.xcassets */,
			);
			name = MetaMask;
			sourceTree = "<group>";
		};
		153F84C52319B8DA00C19B63 /* Products */ = {
			isa = PBXGroup;
			children = (
				153F84C92319B8DB00C19B63 /* Branch.framework */,
			);
			name = Products;
			sourceTree = "<group>";
		};
		15A2E5EF2100077400A1F331 /* Recovered References */ = {
			isa = PBXGroup;
			children = (
				278065D027394AD9B2906E38 /* libBVLinearGradient.a */,
				F9DFF7AC557B46B6BEFAA1C1 /* libRNShakeEvent.a */,
				8E369AC13A2049B6B21E5120 /* libRCTSearchApi.a */,
				D0CBAE789660472DB719C765 /* libLottie.a */,
				178440FE3F1C4F4180D14622 /* libTcpSockets.a */,
			);
			name = "Recovered References";
			sourceTree = "<group>";
		};
		15F7796222A1BC1E00B1DF8C /* NativeModules */ = {
			isa = PBXGroup;
			children = (
				CF9895742A3B48DC00B4C9B5 /* RCTMinimizer */,
				CF98DA9228D9FE5000096782 /* RCTScreenshotDetect */,
			);
			name = NativeModules;
			sourceTree = "<group>";
		};
		2D16E6871FA4F8E400B85C8A /* Frameworks */ = {
			isa = PBXGroup;
			children = (
				F961A36A28105CF9007442B5 /* LinkPresentation.framework */,
				153C1A742217BCDC0088EFE0 /* JavaScriptCore.framework */,
				2D16E6891FA4F8E400B85C8A /* libReact.a */,
				D2632307C64595BE1B8ABEAF /* libPods-MetaMask.a */,
				9F02EB68A6ACEF113F4693A8 /* libPods-MetaMask-Flask.a */,
				B6C7C9864634E61C13A07C28 /* libPods-MetaMask-QA.a */,
			);
			name = Frameworks;
			sourceTree = "<group>";
		};
		2EF283352B17EC4E00D7B4B1 /* Light-Swift-Untar-V2 */ = {
			isa = PBXGroup;
			children = (
				2EF283362B17EC7900D7B4B1 /* Light-Swift-Untar.swift */,
			);
			path = "Light-Swift-Untar-V2";
			sourceTree = "<group>";
		};
		4A27949D046C4516B9653BBB /* Resources */ = {
			isa = PBXGroup;
			children = (
				159878012231DF67001748EC /* AntDesign.ttf */,
				15D158EC210BD8C8006982B5 /* Metamask.ttf */,
				A498EA4CD2F8488DB666B94C /* Entypo.ttf */,
				BF485CDA047B4D52852B87F5 /* EvilIcons.ttf */,
				E9629905BA1940ADA4189921 /* Feather.ttf */,
				5E32A09A7BDC431FA403BA73 /* FontAwesome.ttf */,
				42C6DDE3B80F47AFA9C9D4F5 /* Foundation.ttf */,
				4A2D27104599412CA00C35EF /* Ionicons.ttf */,
				42C239E9FAA64BD9A34B8D8A /* MaterialCommunityIcons.ttf */,
				F562CA6B28AA4A67AA29B61C /* MaterialIcons.ttf */,
				1C516951C09F43CB97129B66 /* Octicons.ttf */,
				4444176409EB42CB93AB03C5 /* SimpleLineIcons.ttf */,
				7FF1597C0ACA4902B86140B2 /* Zocial.ttf */,
				684F2C84313849199863B5FE /* Roboto-Black.ttf */,
				3E2492C67CF345CABD7B8601 /* Roboto-BlackItalic.ttf */,
				A783D1CD7D27456796FE2E1B /* Roboto-Bold.ttf */,
				C9FD3FB1258A41A5A0546C83 /* Roboto-BoldItalic.ttf */,
				5D7956F8525C4A45A2A555C3 /* Roboto-Italic.ttf */,
				BB8BA2D3C0354D6090B56A8A /* Roboto-Light.ttf */,
				E020F42F788744B3BCE17F05 /* Roboto-LightItalic.ttf */,
				C752564A28B44392AEE16BD5 /* Roboto-Medium.ttf */,
				D5FF0FF1DFB74B3C8BB99E09 /* Roboto-MediumItalic.ttf */,
				459C4774EB724F2D8E12F088 /* Roboto-Regular.ttf */,
				D9A37B5BF2914CF1B49EEF80 /* Roboto-Thin.ttf */,
				CF552F79C77A4184A690513A /* Roboto-ThinItalic.ttf */,
				57C103F40F394637B5A886FC /* FontAwesome5_Brands.ttf */,
				EBC2B6371CD846D28B9FAADF /* FontAwesome5_Regular.ttf */,
				A98DB430A7DA47EFB97EDF8B /* FontAwesome5_Solid.ttf */,
				EF1C01B7F08047F9B8ADCFBA /* config.json */,
				67FBD519E04742E0AF191782 /* EuclidCircularB-Bold.otf */,
				13EE4910D3BD408A8FCCA5D7 /* EuclidCircularB-BoldItalic.otf */,
				A98029A3662F4C1391489A6B /* EuclidCircularB-Light.otf */,
				F79EAC4A7BF74E458277AFA4 /* EuclidCircularB-LightItalic.otf */,
				CE0434C5FB7C4C6F9FEBDCE2 /* EuclidCircularB-Medium.otf */,
				42CBA652072F4BE2A8B815C1 /* EuclidCircularB-MediumItalic.otf */,
				F564570593ED4F3FB10BD348 /* EuclidCircularB-Regular.otf */,
				58572D81B5D54ED79A16A16D /* EuclidCircularB-RegularItalic.otf */,
				A8DE9C5BC0714D648276E123 /* EuclidCircularB-Semibold.otf */,
				9499B01ECAC44DA29AC44E80 /* EuclidCircularB-SemiboldItalic.otf */,
			);
			name = Resources;
			sourceTree = "<group>";
		};
		650F2B9824DC5FEB00C3B9C4 /* Products */ = {
			isa = PBXGroup;
			children = (
				650F2B9C24DC5FEC00C3B9C4 /* libRCTAesForked.a */,
			);
			name = Products;
			sourceTree = "<group>";
		};
		832341AE1AAA6A7D00B99B32 /* Libraries */ = {
			isa = PBXGroup;
			children = (
				650F2B9724DC5FEB00C3B9C4 /* RCTAesForked.xcodeproj */,
				153F84C42319B8DA00C19B63 /* BranchSDK.xcodeproj */,
			);
			name = Libraries;
			sourceTree = "<group>";
		};
		83CBB9F61A601CBA00E9B192 = {
			isa = PBXGroup;
			children = (
				2EF283352B17EC4E00D7B4B1 /* Light-Swift-Untar-V2 */,
				2EF283312B17EC1A00D7B4B1 /* RNTar.m */,
				2EF283292B17EBD600D7B4B1 /* RnTar.swift */,
				654378AF243E2ADC00571B9C /* File.swift */,
				15FDD86021B76461006B7C35 /* release.xcconfig */,
				15FDD82721B7642B006B7C35 /* debug.xcconfig */,
				13B07FAE1A68108700A75B9A /* MetaMask */,
				832341AE1AAA6A7D00B99B32 /* Libraries */,
				00E356EF1AD99517003FC87E /* MetaMaskTests */,
				83CBBA001A601CBA00E9B192 /* Products */,
				2D16E6871FA4F8E400B85C8A /* Frameworks */,
				4A27949D046C4516B9653BBB /* Resources */,
				15A2E5EF2100077400A1F331 /* Recovered References */,
				AA342D524556DBBE26F5997C /* Pods */,
				654378AE243E2ADB00571B9C /* MetaMask-Bridging-Header.h */,
			);
			indentWidth = 2;
			sourceTree = "<group>";
			tabWidth = 2;
			usesTabs = 0;
		};
		83CBBA001A601CBA00E9B192 /* Products */ = {
			isa = PBXGroup;
			children = (
				13B07F961A680F5B00A75B9A /* MetaMask.app */,
				B339FF39289ABD70001B89FB /* MetaMask-QA.app */,
				2EF282922B0FF86900D7B4B1 /* MetaMask-Flask.app */,
			);
			name = Products;
			sourceTree = "<group>";
		};
		AA342D524556DBBE26F5997C /* Pods */ = {
			isa = PBXGroup;
			children = (
				4C81CC9BCD86AC7F96BA8CAD /* Pods-MetaMask.debug.xcconfig */,
				7D2A2666F9BADDF2418B01A1 /* Pods-MetaMask.release.xcconfig */,
				91B348F39D8AD3220320E89D /* Pods-MetaMask-Flask.debug.xcconfig */,
				F1CCBB0591B4D16C1710A05D /* Pods-MetaMask-Flask.release.xcconfig */,
				51AB7231D0E692F5EF71FACB /* Pods-MetaMask-QA.debug.xcconfig */,
				CF014205BB8964CFE74D4D8E /* Pods-MetaMask-QA.release.xcconfig */,
			);
			path = Pods;
			sourceTree = "<group>";
		};
		CF9895742A3B48DC00B4C9B5 /* RCTMinimizer */ = {
			isa = PBXGroup;
			children = (
				CF9895752A3B48F700B4C9B5 /* RCTMinimizer.h */,
				CF9895762A3B49BE00B4C9B5 /* RCTMinimizer.m */,
			);
			name = RCTMinimizer;
			sourceTree = "<group>";
		};
		CF98DA9228D9FE5000096782 /* RCTScreenshotDetect */ = {
			isa = PBXGroup;
			children = (
				CF98DA9A28D9FE7800096782 /* RCTScreenshotDetect.h */,
				CF98DA9B28D9FEB700096782 /* RCTScreenshotDetect.m */,
			);
			name = RCTScreenshotDetect;
			sourceTree = "<group>";
		};
/* End PBXGroup section */

/* Begin PBXNativeTarget section */
		13B07F861A680F5B00A75B9A /* MetaMask */ = {
			isa = PBXNativeTarget;
			buildConfigurationList = 13B07F931A680F5B00A75B9A /* Build configuration list for PBXNativeTarget "MetaMask" */;
			buildPhases = (
				65728037EE7BD20DE039438B /* [CP] Check Pods Manifest.lock */,
				15FDD86321B76696006B7C35 /* Override xcconfig files */,
				13B07F871A680F5B00A75B9A /* Sources */,
				13B07F8C1A680F5B00A75B9A /* Frameworks */,
				13B07F8E1A680F5B00A75B9A /* Resources */,
				15ACCA0022655C3A0063978B /* Embed Frameworks */,
				00DD1BFF1BD5951E006B06BC /* Bundle JS Code & Upload Sentry Files */,
<<<<<<< HEAD
				1315792FDF9ED5C1277541D0 /* [CP] Embed Pods Frameworks */,
				FFED9AB1AACD0DA25EAA971D /* [CP] Copy Pods Resources */,
=======
				9F2FDF243A79F1A3A790828C /* [CP-User] [RNFB] Core Configuration */,
>>>>>>> 104cedb9
			);
			buildRules = (
			);
			dependencies = (
				153F84CD2319B8FD00C19B63 /* PBXTargetDependency */,
			);
			name = MetaMask;
			productName = "Hello World";
			productReference = 13B07F961A680F5B00A75B9A /* MetaMask.app */;
			productType = "com.apple.product-type.application";
		};
		2EF282522B0FF86900D7B4B1 /* MetaMask-Flask */ = {
			isa = PBXNativeTarget;
			buildConfigurationList = 2EF2828F2B0FF86900D7B4B1 /* Build configuration list for PBXNativeTarget "MetaMask-Flask" */;
			buildPhases = (
				2671E4E19FD35BBF616FC1D3 /* [CP] Check Pods Manifest.lock */,
				2EF282582B0FF86900D7B4B1 /* Override xcconfig files */,
				2EF282592B0FF86900D7B4B1 /* Sources */,
				2EF282602B0FF86900D7B4B1 /* Frameworks */,
				2EF282692B0FF86900D7B4B1 /* Resources */,
				2EF2828A2B0FF86900D7B4B1 /* Embed Frameworks */,
				2EF282892B0FF86900D7B4B1 /* Bundle JS Code & Upload Sentry Files */,
<<<<<<< HEAD
				22A0CDFA61EAF4604801C08E /* [CP] Embed Pods Frameworks */,
				E6DF8EB7C7F8301263C260CE /* [CP] Copy Pods Resources */,
=======
				7DCEC09F2EFA897359942504 /* [CP-User] [RNFB] Core Configuration */,
>>>>>>> 104cedb9
			);
			buildRules = (
			);
			dependencies = (
				2EF282552B0FF86900D7B4B1 /* PBXTargetDependency */,
			);
			name = "MetaMask-Flask";
			productName = "Hello World";
			productReference = 2EF282922B0FF86900D7B4B1 /* MetaMask-Flask.app */;
			productType = "com.apple.product-type.application";
		};
		B339FEF8289ABD70001B89FB /* MetaMask-QA */ = {
			isa = PBXNativeTarget;
			buildConfigurationList = B339FF36289ABD70001B89FB /* Build configuration list for PBXNativeTarget "MetaMask-QA" */;
			buildPhases = (
				7F95098E1DEEA467CD6B2B8B /* [CP] Check Pods Manifest.lock */,
				B339FF00289ABD70001B89FB /* Override xcconfig files */,
				B339FF01289ABD70001B89FB /* Sources */,
				B339FF06289ABD70001B89FB /* Frameworks */,
				B339FF0F289ABD70001B89FB /* Resources */,
				B339FF30289ABD70001B89FB /* Embed Frameworks */,
				B339FF2F289ABD70001B89FB /* Bundle JS Code & Upload Sentry Files */,
<<<<<<< HEAD
				C809907F60335F19DA480743 /* [CP] Embed Pods Frameworks */,
				475B37D211D24FD533A25DD4 /* [CP] Copy Pods Resources */,
=======
				13E0EBB030DB9498ACF206AC /* [CP-User] [RNFB] Core Configuration */,
>>>>>>> 104cedb9
			);
			buildRules = (
			);
			dependencies = (
				B339FEFD289ABD70001B89FB /* PBXTargetDependency */,
			);
			name = "MetaMask-QA";
			productName = "Hello World";
			productReference = B339FF39289ABD70001B89FB /* MetaMask-QA.app */;
			productType = "com.apple.product-type.application";
		};
/* End PBXNativeTarget section */

/* Begin PBXProject section */
		83CBB9F71A601CBA00E9B192 /* Project object */ = {
			isa = PBXProject;
			attributes = {
				LastUpgradeCheck = 1010;
				ORGANIZATIONNAME = MetaMask;
				TargetAttributes = {
					13B07F861A680F5B00A75B9A = {
						LastSwiftMigration = 1140;
						SystemCapabilities = {
							com.apple.Push = {
								enabled = 1;
							};
							com.apple.SafariKeychain = {
								enabled = 1;
							};
						};
					};
				};
			};
			buildConfigurationList = 83CBB9FA1A601CBA00E9B192 /* Build configuration list for PBXProject "MetaMask" */;
			compatibilityVersion = "Xcode 14.0";
			developmentRegion = English;
			hasScannedForEncodings = 0;
			knownRegions = (
				English,
				en,
				Base,
			);
			mainGroup = 83CBB9F61A601CBA00E9B192;
			productRefGroup = 83CBBA001A601CBA00E9B192 /* Products */;
			projectDirPath = "";
			projectReferences = (
				{
					ProductGroup = 153F84C52319B8DA00C19B63 /* Products */;
					ProjectRef = 153F84C42319B8DA00C19B63 /* BranchSDK.xcodeproj */;
				},
				{
					ProductGroup = 650F2B9824DC5FEB00C3B9C4 /* Products */;
					ProjectRef = 650F2B9724DC5FEB00C3B9C4 /* RCTAesForked.xcodeproj */;
				},
			);
			projectRoot = "";
			targets = (
				13B07F861A680F5B00A75B9A /* MetaMask */,
				B339FEF8289ABD70001B89FB /* MetaMask-QA */,
				2EF282522B0FF86900D7B4B1 /* MetaMask-Flask */,
			);
		};
/* End PBXProject section */

/* Begin PBXReferenceProxy section */
		153F84C92319B8DB00C19B63 /* Branch.framework */ = {
			isa = PBXReferenceProxy;
			fileType = wrapper.framework;
			path = Branch.framework;
			remoteRef = 153F84C82319B8DB00C19B63 /* PBXContainerItemProxy */;
			sourceTree = BUILT_PRODUCTS_DIR;
		};
		650F2B9C24DC5FEC00C3B9C4 /* libRCTAesForked.a */ = {
			isa = PBXReferenceProxy;
			fileType = archive.ar;
			path = libRCTAesForked.a;
			remoteRef = 650F2B9B24DC5FEC00C3B9C4 /* PBXContainerItemProxy */;
			sourceTree = BUILT_PRODUCTS_DIR;
		};
/* End PBXReferenceProxy section */

/* Begin PBXResourcesBuildPhase section */
		13B07F8E1A680F5B00A75B9A /* Resources */ = {
			isa = PBXResourcesBuildPhase;
			buildActionMask = 2147483647;
			files = (
				13B07FBF1A68108700A75B9A /* Images.xcassets in Resources */,
				158B063B211A72F500DF3C74 /* InpageBridgeWeb3.js in Resources */,
				15D158ED210BD912006982B5 /* Metamask.ttf in Resources */,
				48AD4B0AABCB447B99B85DC4 /* Roboto-Black.ttf in Resources */,
				B0EF7FA927BD16EA00D48B4E /* ThemeColors.xcassets in Resources */,
				CD13D926E1E84D9ABFE672C0 /* Roboto-BlackItalic.ttf in Resources */,
				E83DB5522BBDF2AA00536063 /* PrivacyInfo.xcprivacy in Resources */,
				813214A2220E40C7BBB5ED9E /* Roboto-Bold.ttf in Resources */,
				15AD28AA21B7CFDC005DEB23 /* debug.xcconfig in Resources */,
				298242C958524BB38FB44CAE /* Roboto-BoldItalic.ttf in Resources */,
				2DB27BE39B164356A98A0FB1 /* Roboto-Italic.ttf in Resources */,
				4CEFC9E34A8D4288BFE2F85A /* Roboto-Light.ttf in Resources */,
				887E75FB64A54509A08D6C50 /* Roboto-LightItalic.ttf in Resources */,
				15AD28A921B7CFD9005DEB23 /* release.xcconfig in Resources */,
				EF65C42EA15B4774B1947A12 /* Roboto-Medium.ttf in Resources */,
				DC6A024F56DD43E1A83B47B1 /* Roboto-MediumItalic.ttf in Resources */,
				34CEE49BC79D411687B42FA9 /* Roboto-Regular.ttf in Resources */,
				7E08FB90F3754D47994208B4 /* Roboto-Thin.ttf in Resources */,
				7C0226ABD9694AEDBAF3016F /* Roboto-ThinItalic.ttf in Resources */,
				15ACC9FB226555820063978B /* LaunchScreen.xib in Resources */,
				49D8E62C506F4A63889EEC7F /* branch.json in Resources */,
				2A27FC9EEF1F4FD18E658544 /* config.json in Resources */,
				FF0F3B13A5354C41913F766D /* EuclidCircularB-Bold.otf in Resources */,
				E34DE917F6FC4438A6E88402 /* EuclidCircularB-BoldItalic.otf in Resources */,
				07CBADD9D4B441008304F8D3 /* EuclidCircularB-Light.otf in Resources */,
				2CDF19FE9DEE4BF8B07154B1 /* EuclidCircularB-LightItalic.otf in Resources */,
				8DEB44A7E7EF48E1B3298910 /* EuclidCircularB-Medium.otf in Resources */,
				D171C39A8BD44DBEB6B68480 /* EuclidCircularB-MediumItalic.otf in Resources */,
				39D0D096A0F340ABAC1A8565 /* EuclidCircularB-Regular.otf in Resources */,
				2370F9A340CF4ADFBCFB0543 /* EuclidCircularB-RegularItalic.otf in Resources */,
				BF39E5BAE0F34F9091FF6AC0 /* EuclidCircularB-Semibold.otf in Resources */,
				373454C575C84C24B0BB24D4 /* EuclidCircularB-SemiboldItalic.otf in Resources */,
			);
			runOnlyForDeploymentPostprocessing = 0;
		};
		2EF282692B0FF86900D7B4B1 /* Resources */ = {
			isa = PBXResourcesBuildPhase;
			buildActionMask = 2147483647;
			files = (
				2EF2826A2B0FF86900D7B4B1 /* Images.xcassets in Resources */,
				2EF2826B2B0FF86900D7B4B1 /* InpageBridgeWeb3.js in Resources */,
				2EF2826C2B0FF86900D7B4B1 /* Metamask.ttf in Resources */,
				2EF2826D2B0FF86900D7B4B1 /* Roboto-Black.ttf in Resources */,
				2EF2826E2B0FF86900D7B4B1 /* ThemeColors.xcassets in Resources */,
				2EF2826F2B0FF86900D7B4B1 /* Roboto-BlackItalic.ttf in Resources */,
				E83DB5542BBDF2AF00536063 /* PrivacyInfo.xcprivacy in Resources */,
				2EF282702B0FF86900D7B4B1 /* Roboto-Bold.ttf in Resources */,
				2EF282712B0FF86900D7B4B1 /* debug.xcconfig in Resources */,
				2EF282722B0FF86900D7B4B1 /* Roboto-BoldItalic.ttf in Resources */,
				2EF282732B0FF86900D7B4B1 /* Roboto-Italic.ttf in Resources */,
				2EF282742B0FF86900D7B4B1 /* Roboto-Light.ttf in Resources */,
				2EF282752B0FF86900D7B4B1 /* Roboto-LightItalic.ttf in Resources */,
				2EF282762B0FF86900D7B4B1 /* release.xcconfig in Resources */,
				2EF282772B0FF86900D7B4B1 /* Roboto-Medium.ttf in Resources */,
				2EF282782B0FF86900D7B4B1 /* Roboto-MediumItalic.ttf in Resources */,
				2EF282792B0FF86900D7B4B1 /* Roboto-Regular.ttf in Resources */,
				2EF2827A2B0FF86900D7B4B1 /* Roboto-Thin.ttf in Resources */,
				2EF2827B2B0FF86900D7B4B1 /* Roboto-ThinItalic.ttf in Resources */,
				2EF2827C2B0FF86900D7B4B1 /* LaunchScreen.xib in Resources */,
				2EF2827D2B0FF86900D7B4B1 /* branch.json in Resources */,
				2EF2827E2B0FF86900D7B4B1 /* config.json in Resources */,
				2EF2827F2B0FF86900D7B4B1 /* EuclidCircularB-Bold.otf in Resources */,
				2EF282802B0FF86900D7B4B1 /* EuclidCircularB-BoldItalic.otf in Resources */,
				2EF282812B0FF86900D7B4B1 /* EuclidCircularB-Light.otf in Resources */,
				2EF282822B0FF86900D7B4B1 /* EuclidCircularB-LightItalic.otf in Resources */,
				2EF282832B0FF86900D7B4B1 /* EuclidCircularB-Medium.otf in Resources */,
				2EF282842B0FF86900D7B4B1 /* EuclidCircularB-MediumItalic.otf in Resources */,
				2EF282852B0FF86900D7B4B1 /* EuclidCircularB-Regular.otf in Resources */,
				2EF282862B0FF86900D7B4B1 /* EuclidCircularB-RegularItalic.otf in Resources */,
				2EF282872B0FF86900D7B4B1 /* EuclidCircularB-Semibold.otf in Resources */,
				2EF282882B0FF86900D7B4B1 /* EuclidCircularB-SemiboldItalic.otf in Resources */,
			);
			runOnlyForDeploymentPostprocessing = 0;
		};
		B339FF0F289ABD70001B89FB /* Resources */ = {
			isa = PBXResourcesBuildPhase;
			buildActionMask = 2147483647;
			files = (
				B339FF10289ABD70001B89FB /* Images.xcassets in Resources */,
				B339FF11289ABD70001B89FB /* InpageBridgeWeb3.js in Resources */,
				B339FF12289ABD70001B89FB /* Metamask.ttf in Resources */,
				B339FF13289ABD70001B89FB /* Roboto-Black.ttf in Resources */,
				B339FF14289ABD70001B89FB /* ThemeColors.xcassets in Resources */,
				B339FF15289ABD70001B89FB /* Roboto-BlackItalic.ttf in Resources */,
				B339FF16289ABD70001B89FB /* Roboto-Bold.ttf in Resources */,
				B339FF17289ABD70001B89FB /* debug.xcconfig in Resources */,
				B339FF18289ABD70001B89FB /* Roboto-BoldItalic.ttf in Resources */,
				B339FF19289ABD70001B89FB /* Roboto-Italic.ttf in Resources */,
				B339FF1A289ABD70001B89FB /* Roboto-Light.ttf in Resources */,
				B339FF1B289ABD70001B89FB /* Roboto-LightItalic.ttf in Resources */,
				E83DB5532BBDF2AE00536063 /* PrivacyInfo.xcprivacy in Resources */,
				B339FF1C289ABD70001B89FB /* release.xcconfig in Resources */,
				B339FF1D289ABD70001B89FB /* Roboto-Medium.ttf in Resources */,
				B339FF1E289ABD70001B89FB /* Roboto-MediumItalic.ttf in Resources */,
				B339FF1F289ABD70001B89FB /* Roboto-Regular.ttf in Resources */,
				B339FF20289ABD70001B89FB /* Roboto-Thin.ttf in Resources */,
				B339FF21289ABD70001B89FB /* Roboto-ThinItalic.ttf in Resources */,
				B339FF22289ABD70001B89FB /* LaunchScreen.xib in Resources */,
				B339FF23289ABD70001B89FB /* branch.json in Resources */,
				B339FF24289ABD70001B89FB /* config.json in Resources */,
				B339FF25289ABD70001B89FB /* EuclidCircularB-Bold.otf in Resources */,
				B339FF26289ABD70001B89FB /* EuclidCircularB-BoldItalic.otf in Resources */,
				B339FF27289ABD70001B89FB /* EuclidCircularB-Light.otf in Resources */,
				B339FF28289ABD70001B89FB /* EuclidCircularB-LightItalic.otf in Resources */,
				B339FF29289ABD70001B89FB /* EuclidCircularB-Medium.otf in Resources */,
				B339FF2A289ABD70001B89FB /* EuclidCircularB-MediumItalic.otf in Resources */,
				B339FF3C289ABF2C001B89FB /* MetaMask-QA-Info.plist in Resources */,
				B339FF2B289ABD70001B89FB /* EuclidCircularB-Regular.otf in Resources */,
				B339FF2C289ABD70001B89FB /* EuclidCircularB-RegularItalic.otf in Resources */,
				B339FF2D289ABD70001B89FB /* EuclidCircularB-Semibold.otf in Resources */,
				B339FF2E289ABD70001B89FB /* EuclidCircularB-SemiboldItalic.otf in Resources */,
			);
			runOnlyForDeploymentPostprocessing = 0;
		};
/* End PBXResourcesBuildPhase section */

/* Begin PBXShellScriptBuildPhase section */
		00DD1BFF1BD5951E006B06BC /* Bundle JS Code & Upload Sentry Files */ = {
			isa = PBXShellScriptBuildPhase;
			buildActionMask = 2147483647;
			files = (
			);
			inputFileListPaths = (
				"${PODS_ROOT}/Target Support Files/Pods-MetaMask/Pods-MetaMask-frameworks-${CONFIGURATION}-input-files.xcfilelist",
			);
			inputPaths = (
			);
			name = "Bundle JS Code & Upload Sentry Files";
			outputPaths = (
			);
			runOnlyForDeploymentPostprocessing = 0;
			shellPath = /bin/sh;
			shellScript = "# Define script\nBUNDLE_AND_UPLOAD_TO_SENTRY=\"../scripts/ios/bundle-js-and-sentry-upload.sh\"\n\n# Give permissions to script\nchmod +x $BUNDLE_AND_UPLOAD_TO_SENTRY\n\n# Run script\n$BUNDLE_AND_UPLOAD_TO_SENTRY\n";
		};
<<<<<<< HEAD
		1315792FDF9ED5C1277541D0 /* [CP] Embed Pods Frameworks */ = {
=======
		13E0EBB030DB9498ACF206AC /* [CP-User] [RNFB] Core Configuration */ = {
>>>>>>> 104cedb9
			isa = PBXShellScriptBuildPhase;
			buildActionMask = 2147483647;
			files = (
			);
<<<<<<< HEAD
			inputFileListPaths = (
				"${PODS_ROOT}/Target Support Files/Pods-MetaMask/Pods-MetaMask-frameworks-${CONFIGURATION}-input-files.xcfilelist",
			);
			name = "[CP] Embed Pods Frameworks";
			outputFileListPaths = (
				"${PODS_ROOT}/Target Support Files/Pods-MetaMask/Pods-MetaMask-frameworks-${CONFIGURATION}-output-files.xcfilelist",
			);
			runOnlyForDeploymentPostprocessing = 0;
			shellPath = /bin/sh;
			shellScript = "\"${PODS_ROOT}/Target Support Files/Pods-MetaMask/Pods-MetaMask-frameworks.sh\"\n";
			showEnvVarsInLog = 0;
=======
			inputPaths = (
				"$(BUILT_PRODUCTS_DIR)/$(INFOPLIST_PATH)",
			);
			name = "[CP-User] [RNFB] Core Configuration";
			runOnlyForDeploymentPostprocessing = 0;
			shellPath = /bin/sh;
			shellScript = "#!/usr/bin/env bash\n#\n# Copyright (c) 2016-present Invertase Limited & Contributors\n#\n# Licensed under the Apache License, Version 2.0 (the \"License\");\n# you may not use this library except in compliance with the License.\n# You may obtain a copy of the License at\n#\n#   http://www.apache.org/licenses/LICENSE-2.0\n#\n# Unless required by applicable law or agreed to in writing, software\n# distributed under the License is distributed on an \"AS IS\" BASIS,\n# WITHOUT WARRANTIES OR CONDITIONS OF ANY KIND, either express or implied.\n# See the License for the specific language governing permissions and\n# limitations under the License.\n#\n\n##########################################################################\n##########################################################################\n#\n#  NOTE THAT IF YOU CHANGE THIS FILE YOU MUST RUN pod install AFTERWARDS\n#\n#  This file is installed as an Xcode build script in the project file\n#  by cocoapods, and you will not see your changes until you pod install\n#\n##########################################################################\n##########################################################################\n\nset -e\n\n_MAX_LOOKUPS=2;\n_SEARCH_RESULT=''\n_RN_ROOT_EXISTS=''\n_CURRENT_LOOKUPS=1\n_JSON_ROOT=\"'react-native'\"\n_JSON_FILE_NAME='firebase.json'\n_JSON_OUTPUT_BASE64='e30=' # { }\n_CURRENT_SEARCH_DIR=${PROJECT_DIR}\n_PLIST_BUDDY=/usr/libexec/PlistBuddy\n_TARGET_PLIST=\"${BUILT_PRODUCTS_DIR}/${INFOPLIST_PATH}\"\n_DSYM_PLIST=\"${DWARF_DSYM_FOLDER_PATH}/${DWARF_DSYM_FILE_NAME}/Contents/Info.plist\"\n\n# plist arrays\n_PLIST_ENTRY_KEYS=()\n_PLIST_ENTRY_TYPES=()\n_PLIST_ENTRY_VALUES=()\n\nfunction setPlistValue {\n  echo \"info:      setting plist entry '$1' of type '$2' in file '$4'\"\n  ${_PLIST_BUDDY} -c \"Add :$1 $2 '$3'\" $4 || echo \"info:      '$1' already exists\"\n}\n\nfunction getFirebaseJsonKeyValue () {\n  if [[ ${_RN_ROOT_EXISTS} ]]; then\n    ruby -Ku -e \"require 'rubygems';require 'json'; output=JSON.parse('$1'); puts output[$_JSON_ROOT]['$2']\"\n  else\n    echo \"\"\n  fi;\n}\n\nfunction jsonBoolToYesNo () {\n  if [[ $1 == \"false\" ]]; then\n    echo \"NO\"\n  elif [[ $1 == \"true\" ]]; then\n    echo \"YES\"\n  else echo \"NO\"\n  fi\n}\n\necho \"info: -> RNFB build script started\"\necho \"info: 1) Locating ${_JSON_FILE_NAME} file:\"\n\nif [[ -z ${_CURRENT_SEARCH_DIR} ]]; then\n  _CURRENT_SEARCH_DIR=$(pwd)\nfi;\n\nwhile true; do\n  _CURRENT_SEARCH_DIR=$(dirname \"$_CURRENT_SEARCH_DIR\")\n  if [[ \"$_CURRENT_SEARCH_DIR\" == \"/\" ]] || [[ ${_CURRENT_LOOKUPS} -gt ${_MAX_LOOKUPS} ]]; then break; fi;\n  echo \"info:      ($_CURRENT_LOOKUPS of $_MAX_LOOKUPS) Searching in '$_CURRENT_SEARCH_DIR' for a ${_JSON_FILE_NAME} file.\"\n  _SEARCH_RESULT=$(find \"$_CURRENT_SEARCH_DIR\" -maxdepth 2 -name ${_JSON_FILE_NAME} -print | /usr/bin/head -n 1)\n  if [[ ${_SEARCH_RESULT} ]]; then\n    echo \"info:      ${_JSON_FILE_NAME} found at $_SEARCH_RESULT\"\n    break;\n  fi;\n  _CURRENT_LOOKUPS=$((_CURRENT_LOOKUPS+1))\ndone\n\nif [[ ${_SEARCH_RESULT} ]]; then\n  _JSON_OUTPUT_RAW=$(cat \"${_SEARCH_RESULT}\")\n  _RN_ROOT_EXISTS=$(ruby -Ku -e \"require 'rubygems';require 'json'; output=JSON.parse('$_JSON_OUTPUT_RAW'); puts output[$_JSON_ROOT]\" || echo '')\n\n  if [[ ${_RN_ROOT_EXISTS} ]]; then\n    if ! python3 --version >/dev/null 2>&1; then echo \"python3 not found, firebase.json file processing error.\" && exit 1; fi\n    _JSON_OUTPUT_BASE64=$(python3 -c 'import json,sys,base64;print(base64.b64encode(bytes(json.dumps(json.loads(open('\"'${_SEARCH_RESULT}'\"', '\"'rb'\"').read())['${_JSON_ROOT}']), '\"'utf-8'\"')).decode())' || echo \"e30=\")\n  fi\n\n  _PLIST_ENTRY_KEYS+=(\"firebase_json_raw\")\n  _PLIST_ENTRY_TYPES+=(\"string\")\n  _PLIST_ENTRY_VALUES+=(\"$_JSON_OUTPUT_BASE64\")\n\n  # config.app_data_collection_default_enabled\n  _APP_DATA_COLLECTION_ENABLED=$(getFirebaseJsonKeyValue \"$_JSON_OUTPUT_RAW\" \"app_data_collection_default_enabled\")\n  if [[ $_APP_DATA_COLLECTION_ENABLED ]]; then\n    _PLIST_ENTRY_KEYS+=(\"FirebaseDataCollectionDefaultEnabled\")\n    _PLIST_ENTRY_TYPES+=(\"bool\")\n    _PLIST_ENTRY_VALUES+=(\"$(jsonBoolToYesNo \"$_APP_DATA_COLLECTION_ENABLED\")\")\n  fi\n\n  # config.analytics_auto_collection_enabled\n  _ANALYTICS_AUTO_COLLECTION=$(getFirebaseJsonKeyValue \"$_JSON_OUTPUT_RAW\" \"analytics_auto_collection_enabled\")\n  if [[ $_ANALYTICS_AUTO_COLLECTION ]]; then\n    _PLIST_ENTRY_KEYS+=(\"FIREBASE_ANALYTICS_COLLECTION_ENABLED\")\n    _PLIST_ENTRY_TYPES+=(\"bool\")\n    _PLIST_ENTRY_VALUES+=(\"$(jsonBoolToYesNo \"$_ANALYTICS_AUTO_COLLECTION\")\")\n  fi\n\n  # config.analytics_collection_deactivated\n  _ANALYTICS_DEACTIVATED=$(getFirebaseJsonKeyValue \"$_JSON_OUTPUT_RAW\" \"analytics_collection_deactivated\")\n  if [[ $_ANALYTICS_DEACTIVATED ]]; then\n    _PLIST_ENTRY_KEYS+=(\"FIREBASE_ANALYTICS_COLLECTION_DEACTIVATED\")\n    _PLIST_ENTRY_TYPES+=(\"bool\")\n    _PLIST_ENTRY_VALUES+=(\"$(jsonBoolToYesNo \"$_ANALYTICS_DEACTIVATED\")\")\n  fi\n\n  # config.analytics_idfv_collection_enabled\n  _ANALYTICS_IDFV_COLLECTION=$(getFirebaseJsonKeyValue \"$_JSON_OUTPUT_RAW\" \"analytics_idfv_collection_enabled\")\n  if [[ $_ANALYTICS_IDFV_COLLECTION ]]; then\n    _PLIST_ENTRY_KEYS+=(\"GOOGLE_ANALYTICS_IDFV_COLLECTION_ENABLED\")\n    _PLIST_ENTRY_TYPES+=(\"bool\")\n    _PLIST_ENTRY_VALUES+=(\"$(jsonBoolToYesNo \"$_ANALYTICS_IDFV_COLLECTION\")\")\n  fi\n\n  # config.analytics_default_allow_analytics_storage\n  _ANALYTICS_STORAGE=$(getFirebaseJsonKeyValue \"$_JSON_OUTPUT_RAW\" \"analytics_default_allow_analytics_storage\")\n  if [[ $_ANALYTICS_STORAGE ]]; then\n    _PLIST_ENTRY_KEYS+=(\"GOOGLE_ANALYTICS_DEFAULT_ALLOW_ANALYTICS_STORAGE\")\n    _PLIST_ENTRY_TYPES+=(\"bool\")\n    _PLIST_ENTRY_VALUES+=(\"$(jsonBoolToYesNo \"$_ANALYTICS_STORAGE\")\")\n  fi\n\n  # config.analytics_default_allow_ad_storage\n  _ANALYTICS_AD_STORAGE=$(getFirebaseJsonKeyValue \"$_JSON_OUTPUT_RAW\" \"analytics_default_allow_ad_storage\")\n  if [[ $_ANALYTICS_AD_STORAGE ]]; then\n    _PLIST_ENTRY_KEYS+=(\"GOOGLE_ANALYTICS_DEFAULT_ALLOW_AD_STORAGE\")\n    _PLIST_ENTRY_TYPES+=(\"bool\")\n    _PLIST_ENTRY_VALUES+=(\"$(jsonBoolToYesNo \"$_ANALYTICS_AD_STORAGE\")\")\n  fi\n\n  # config.analytics_default_allow_ad_user_data\n  _ANALYTICS_AD_USER_DATA=$(getFirebaseJsonKeyValue \"$_JSON_OUTPUT_RAW\" \"analytics_default_allow_ad_user_data\")\n  if [[ $_ANALYTICS_AD_USER_DATA ]]; then\n    _PLIST_ENTRY_KEYS+=(\"GOOGLE_ANALYTICS_DEFAULT_ALLOW_AD_USER_DATA\")\n    _PLIST_ENTRY_TYPES+=(\"bool\")\n    _PLIST_ENTRY_VALUES+=(\"$(jsonBoolToYesNo \"$_ANALYTICS_AD_USER_DATA\")\")\n  fi\n\n  # config.analytics_default_allow_ad_personalization_signals\n  _ANALYTICS_PERSONALIZATION=$(getFirebaseJsonKeyValue \"$_JSON_OUTPUT_RAW\" \"analytics_default_allow_ad_personalization_signals\")\n  if [[ $_ANALYTICS_PERSONALIZATION ]]; then\n    _PLIST_ENTRY_KEYS+=(\"GOOGLE_ANALYTICS_DEFAULT_ALLOW_AD_PERSONALIZATION_SIGNALS\")\n    _PLIST_ENTRY_TYPES+=(\"bool\")\n    _PLIST_ENTRY_VALUES+=(\"$(jsonBoolToYesNo \"$_ANALYTICS_PERSONALIZATION\")\")\n  fi\n\n  # config.analytics_registration_with_ad_network_enabled\n  _ANALYTICS_REGISTRATION_WITH_AD_NETWORK=$(getFirebaseJsonKeyValue \"$_JSON_OUTPUT_RAW\" \"google_analytics_registration_with_ad_network_enabled\")\n  if [[ $_ANALYTICS_REGISTRATION_WITH_AD_NETWORK ]]; then\n    _PLIST_ENTRY_KEYS+=(\"GOOGLE_ANALYTICS_REGISTRATION_WITH_AD_NETWORK_ENABLED\")\n    _PLIST_ENTRY_TYPES+=(\"bool\")\n    _PLIST_ENTRY_VALUES+=(\"$(jsonBoolToYesNo \"$_ANALYTICS_REGISTRATION_WITH_AD_NETWORK\")\")\n  fi\n\n  # config.google_analytics_automatic_screen_reporting_enabled\n  _ANALYTICS_AUTO_SCREEN_REPORTING=$(getFirebaseJsonKeyValue \"$_JSON_OUTPUT_RAW\" \"google_analytics_automatic_screen_reporting_enabled\")\n  if [[ $_ANALYTICS_AUTO_SCREEN_REPORTING ]]; then\n    _PLIST_ENTRY_KEYS+=(\"FirebaseAutomaticScreenReportingEnabled\")\n    _PLIST_ENTRY_TYPES+=(\"bool\")\n    _PLIST_ENTRY_VALUES+=(\"$(jsonBoolToYesNo \"$_ANALYTICS_AUTO_SCREEN_REPORTING\")\")\n  fi\n\n  # config.perf_auto_collection_enabled\n  _PERF_AUTO_COLLECTION=$(getFirebaseJsonKeyValue \"$_JSON_OUTPUT_RAW\" \"perf_auto_collection_enabled\")\n  if [[ $_PERF_AUTO_COLLECTION ]]; then\n    _PLIST_ENTRY_KEYS+=(\"firebase_performance_collection_enabled\")\n    _PLIST_ENTRY_TYPES+=(\"bool\")\n    _PLIST_ENTRY_VALUES+=(\"$(jsonBoolToYesNo \"$_PERF_AUTO_COLLECTION\")\")\n  fi\n\n  # config.perf_collection_deactivated\n  _PERF_DEACTIVATED=$(getFirebaseJsonKeyValue \"$_JSON_OUTPUT_RAW\" \"perf_collection_deactivated\")\n  if [[ $_PERF_DEACTIVATED ]]; then\n    _PLIST_ENTRY_KEYS+=(\"firebase_performance_collection_deactivated\")\n    _PLIST_ENTRY_TYPES+=(\"bool\")\n    _PLIST_ENTRY_VALUES+=(\"$(jsonBoolToYesNo \"$_PERF_DEACTIVATED\")\")\n  fi\n\n  # config.messaging_auto_init_enabled\n  _MESSAGING_AUTO_INIT=$(getFirebaseJsonKeyValue \"$_JSON_OUTPUT_RAW\" \"messaging_auto_init_enabled\")\n  if [[ $_MESSAGING_AUTO_INIT ]]; then\n    _PLIST_ENTRY_KEYS+=(\"FirebaseMessagingAutoInitEnabled\")\n    _PLIST_ENTRY_TYPES+=(\"bool\")\n    _PLIST_ENTRY_VALUES+=(\"$(jsonBoolToYesNo \"$_MESSAGING_AUTO_INIT\")\")\n  fi\n\n  # config.in_app_messaging_auto_colllection_enabled\n  _FIAM_AUTO_INIT=$(getFirebaseJsonKeyValue \"$_JSON_OUTPUT_RAW\" \"in_app_messaging_auto_collection_enabled\")\n  if [[ $_FIAM_AUTO_INIT ]]; then\n    _PLIST_ENTRY_KEYS+=(\"FirebaseInAppMessagingAutomaticDataCollectionEnabled\")\n    _PLIST_ENTRY_TYPES+=(\"bool\")\n    _PLIST_ENTRY_VALUES+=(\"$(jsonBoolToYesNo \"$_FIAM_AUTO_INIT\")\")\n  fi\n\n  # config.app_check_token_auto_refresh\n  _APP_CHECK_TOKEN_AUTO_REFRESH=$(getFirebaseJsonKeyValue \"$_JSON_OUTPUT_RAW\" \"app_check_token_auto_refresh\")\n  if [[ $_APP_CHECK_TOKEN_AUTO_REFRESH ]]; then\n    _PLIST_ENTRY_KEYS+=(\"FirebaseAppCheckTokenAutoRefreshEnabled\")\n    _PLIST_ENTRY_TYPES+=(\"bool\")\n    _PLIST_ENTRY_VALUES+=(\"$(jsonBoolToYesNo \"$_APP_CHECK_TOKEN_AUTO_REFRESH\")\")\n  fi\n\n  # config.crashlytics_disable_auto_disabler - undocumented for now - mainly for debugging, document if becomes useful\n  _CRASHLYTICS_AUTO_DISABLE_ENABLED=$(getFirebaseJsonKeyValue \"$_JSON_OUTPUT_RAW\" \"crashlytics_disable_auto_disabler\")\n  if [[ $_CRASHLYTICS_AUTO_DISABLE_ENABLED == \"true\" ]]; then\n    echo \"Disabled Crashlytics auto disabler.\" # do nothing\n  else\n    _PLIST_ENTRY_KEYS+=(\"FirebaseCrashlyticsCollectionEnabled\")\n    _PLIST_ENTRY_TYPES+=(\"bool\")\n    _PLIST_ENTRY_VALUES+=(\"NO\")\n  fi\nelse\n  _PLIST_ENTRY_KEYS+=(\"firebase_json_raw\")\n  _PLIST_ENTRY_TYPES+=(\"string\")\n  _PLIST_ENTRY_VALUES+=(\"$_JSON_OUTPUT_BASE64\")\n  echo \"warning:   A firebase.json file was not found, whilst this file is optional it is recommended to include it to configure firebase services in React Native Firebase.\"\nfi;\n\necho \"info: 2) Injecting Info.plist entries: \"\n\n# Log out the keys we're adding\nfor i in \"${!_PLIST_ENTRY_KEYS[@]}\"; do\n  echo \"    ->  $i) ${_PLIST_ENTRY_KEYS[$i]}\" \"${_PLIST_ENTRY_TYPES[$i]}\" \"${_PLIST_ENTRY_VALUES[$i]}\"\ndone\n\nfor plist in \"${_TARGET_PLIST}\" \"${_DSYM_PLIST}\" ; do\n  if [[ -f \"${plist}\" ]]; then\n\n    # paths with spaces break the call to setPlistValue. temporarily modify\n    # the shell internal field separator variable (IFS), which normally\n    # includes spaces, to consist only of line breaks\n    oldifs=$IFS\n    IFS=\"\n\"\n\n    for i in \"${!_PLIST_ENTRY_KEYS[@]}\"; do\n      setPlistValue \"${_PLIST_ENTRY_KEYS[$i]}\" \"${_PLIST_ENTRY_TYPES[$i]}\" \"${_PLIST_ENTRY_VALUES[$i]}\" \"${plist}\"\n    done\n\n    # restore the original internal field separator value\n    IFS=$oldifs\n  else\n    echo \"warning:   A Info.plist build output file was not found (${plist})\"\n  fi\ndone\n\necho \"info: <- RNFB build script finished\"\n";
>>>>>>> 104cedb9
		};
		15FDD86321B76696006B7C35 /* Override xcconfig files */ = {
			isa = PBXShellScriptBuildPhase;
			buildActionMask = 2147483647;
			files = (
			);
			inputFileListPaths = (
			);
			inputPaths = (
			);
			name = "Override xcconfig files";
			outputFileListPaths = (
			);
			outputPaths = (
			);
			runOnlyForDeploymentPostprocessing = 0;
			shellPath = /bin/sh;
			shellScript = "if [ -e ../.ios.env ]\nthen\n    cp -rf ../.ios.env debug.xcconfig\n    cp -rf ../.ios.env release.xcconfig\nelse\n    cp -rf ../.ios.env.example debug.xcconfig\n    cp -rf ../.ios.env.example release.xcconfig\nfi\n\n";
		};
		22A0CDFA61EAF4604801C08E /* [CP] Embed Pods Frameworks */ = {
			isa = PBXShellScriptBuildPhase;
			buildActionMask = 2147483647;
			files = (
			);
			inputFileListPaths = (
				"${PODS_ROOT}/Target Support Files/Pods-MetaMask-Flask/Pods-MetaMask-Flask-frameworks-${CONFIGURATION}-input-files.xcfilelist",
			);
			name = "[CP] Embed Pods Frameworks";
			outputFileListPaths = (
				"${PODS_ROOT}/Target Support Files/Pods-MetaMask-Flask/Pods-MetaMask-Flask-frameworks-${CONFIGURATION}-output-files.xcfilelist",
			);
			runOnlyForDeploymentPostprocessing = 0;
			shellPath = /bin/sh;
			shellScript = "\"${PODS_ROOT}/Target Support Files/Pods-MetaMask-Flask/Pods-MetaMask-Flask-frameworks.sh\"\n";
			showEnvVarsInLog = 0;
		};
		2671E4E19FD35BBF616FC1D3 /* [CP] Check Pods Manifest.lock */ = {
			isa = PBXShellScriptBuildPhase;
			buildActionMask = 2147483647;
			files = (
			);
			inputFileListPaths = (
			);
			inputPaths = (
				"${PODS_PODFILE_DIR_PATH}/Podfile.lock",
				"${PODS_ROOT}/Manifest.lock",
			);
			name = "[CP] Check Pods Manifest.lock";
			outputFileListPaths = (
			);
			outputPaths = (
				"$(DERIVED_FILE_DIR)/Pods-MetaMask-Flask-checkManifestLockResult.txt",
			);
			runOnlyForDeploymentPostprocessing = 0;
			shellPath = /bin/sh;
			shellScript = "diff \"${PODS_PODFILE_DIR_PATH}/Podfile.lock\" \"${PODS_ROOT}/Manifest.lock\" > /dev/null\nif [ $? != 0 ] ; then\n    # print error to STDERR\n    echo \"error: The sandbox is not in sync with the Podfile.lock. Run 'pod install' or update your CocoaPods installation.\" >&2\n    exit 1\nfi\n# This output is used by Xcode 'outputs' to avoid re-running this script phase.\necho \"SUCCESS\" > \"${SCRIPT_OUTPUT_FILE_0}\"\n";
			showEnvVarsInLog = 0;
		};
		2EF282582B0FF86900D7B4B1 /* Override xcconfig files */ = {
			isa = PBXShellScriptBuildPhase;
			buildActionMask = 2147483647;
			files = (
			);
			inputFileListPaths = (
			);
			inputPaths = (
			);
			name = "Override xcconfig files";
			outputFileListPaths = (
			);
			outputPaths = (
			);
			runOnlyForDeploymentPostprocessing = 0;
			shellPath = /bin/sh;
			shellScript = "if [ -e ../.ios.env ]\nthen\n    cp -rf ../.ios.env debug.xcconfig\n    cp -rf ../.ios.env release.xcconfig\nelse\n    cp -rf ../.ios.env.example debug.xcconfig\n    cp -rf ../.ios.env.example release.xcconfig\nfi\n\n";
		};
		2EF282892B0FF86900D7B4B1 /* Bundle JS Code & Upload Sentry Files */ = {
			isa = PBXShellScriptBuildPhase;
			buildActionMask = 2147483647;
			files = (
			);
			inputFileListPaths = (
				"${PODS_ROOT}/Target Support Files/Pods-MetaMask/Pods-MetaMask-frameworks-${CONFIGURATION}-input-files.xcfilelist",
			);
			inputPaths = (
			);
			name = "Bundle JS Code & Upload Sentry Files";
			outputPaths = (
			);
			runOnlyForDeploymentPostprocessing = 0;
			shellPath = /bin/sh;
			shellScript = "# Define script\nBUNDLE_AND_UPLOAD_TO_SENTRY=\"../scripts/ios/bundle-js-and-sentry-upload.sh\"\n\n# Give permissions to script\nchmod +x $BUNDLE_AND_UPLOAD_TO_SENTRY\n\n# Run script\n$BUNDLE_AND_UPLOAD_TO_SENTRY\n";
		};
		475B37D211D24FD533A25DD4 /* [CP] Copy Pods Resources */ = {
			isa = PBXShellScriptBuildPhase;
			buildActionMask = 2147483647;
			files = (
			);
			inputFileListPaths = (
				"${PODS_ROOT}/Target Support Files/Pods-MetaMask-QA/Pods-MetaMask-QA-resources-${CONFIGURATION}-input-files.xcfilelist",
			);
			name = "[CP] Copy Pods Resources";
			outputFileListPaths = (
				"${PODS_ROOT}/Target Support Files/Pods-MetaMask-QA/Pods-MetaMask-QA-resources-${CONFIGURATION}-output-files.xcfilelist",
			);
			runOnlyForDeploymentPostprocessing = 0;
			shellPath = /bin/sh;
			shellScript = "\"${PODS_ROOT}/Target Support Files/Pods-MetaMask-QA/Pods-MetaMask-QA-resources.sh\"\n";
			showEnvVarsInLog = 0;
		};
		65728037EE7BD20DE039438B /* [CP] Check Pods Manifest.lock */ = {
			isa = PBXShellScriptBuildPhase;
			buildActionMask = 2147483647;
			files = (
			);
			inputFileListPaths = (
			);
			inputPaths = (
				"${PODS_PODFILE_DIR_PATH}/Podfile.lock",
				"${PODS_ROOT}/Manifest.lock",
			);
			name = "[CP] Check Pods Manifest.lock";
			outputFileListPaths = (
			);
			outputPaths = (
				"$(DERIVED_FILE_DIR)/Pods-MetaMask-checkManifestLockResult.txt",
			);
			runOnlyForDeploymentPostprocessing = 0;
			shellPath = /bin/sh;
			shellScript = "diff \"${PODS_PODFILE_DIR_PATH}/Podfile.lock\" \"${PODS_ROOT}/Manifest.lock\" > /dev/null\nif [ $? != 0 ] ; then\n    # print error to STDERR\n    echo \"error: The sandbox is not in sync with the Podfile.lock. Run 'pod install' or update your CocoaPods installation.\" >&2\n    exit 1\nfi\n# This output is used by Xcode 'outputs' to avoid re-running this script phase.\necho \"SUCCESS\" > \"${SCRIPT_OUTPUT_FILE_0}\"\n";
			showEnvVarsInLog = 0;
		};
<<<<<<< HEAD
		7F95098E1DEEA467CD6B2B8B /* [CP] Check Pods Manifest.lock */ = {
=======
		7DCEC09F2EFA897359942504 /* [CP-User] [RNFB] Core Configuration */ = {
			isa = PBXShellScriptBuildPhase;
			buildActionMask = 2147483647;
			files = (
			);
			inputPaths = (
				"$(BUILT_PRODUCTS_DIR)/$(INFOPLIST_PATH)",
			);
			name = "[CP-User] [RNFB] Core Configuration";
			runOnlyForDeploymentPostprocessing = 0;
			shellPath = /bin/sh;
			shellScript = "#!/usr/bin/env bash\n#\n# Copyright (c) 2016-present Invertase Limited & Contributors\n#\n# Licensed under the Apache License, Version 2.0 (the \"License\");\n# you may not use this library except in compliance with the License.\n# You may obtain a copy of the License at\n#\n#   http://www.apache.org/licenses/LICENSE-2.0\n#\n# Unless required by applicable law or agreed to in writing, software\n# distributed under the License is distributed on an \"AS IS\" BASIS,\n# WITHOUT WARRANTIES OR CONDITIONS OF ANY KIND, either express or implied.\n# See the License for the specific language governing permissions and\n# limitations under the License.\n#\n\n##########################################################################\n##########################################################################\n#\n#  NOTE THAT IF YOU CHANGE THIS FILE YOU MUST RUN pod install AFTERWARDS\n#\n#  This file is installed as an Xcode build script in the project file\n#  by cocoapods, and you will not see your changes until you pod install\n#\n##########################################################################\n##########################################################################\n\nset -e\n\n_MAX_LOOKUPS=2;\n_SEARCH_RESULT=''\n_RN_ROOT_EXISTS=''\n_CURRENT_LOOKUPS=1\n_JSON_ROOT=\"'react-native'\"\n_JSON_FILE_NAME='firebase.json'\n_JSON_OUTPUT_BASE64='e30=' # { }\n_CURRENT_SEARCH_DIR=${PROJECT_DIR}\n_PLIST_BUDDY=/usr/libexec/PlistBuddy\n_TARGET_PLIST=\"${BUILT_PRODUCTS_DIR}/${INFOPLIST_PATH}\"\n_DSYM_PLIST=\"${DWARF_DSYM_FOLDER_PATH}/${DWARF_DSYM_FILE_NAME}/Contents/Info.plist\"\n\n# plist arrays\n_PLIST_ENTRY_KEYS=()\n_PLIST_ENTRY_TYPES=()\n_PLIST_ENTRY_VALUES=()\n\nfunction setPlistValue {\n  echo \"info:      setting plist entry '$1' of type '$2' in file '$4'\"\n  ${_PLIST_BUDDY} -c \"Add :$1 $2 '$3'\" $4 || echo \"info:      '$1' already exists\"\n}\n\nfunction getFirebaseJsonKeyValue () {\n  if [[ ${_RN_ROOT_EXISTS} ]]; then\n    ruby -Ku -e \"require 'rubygems';require 'json'; output=JSON.parse('$1'); puts output[$_JSON_ROOT]['$2']\"\n  else\n    echo \"\"\n  fi;\n}\n\nfunction jsonBoolToYesNo () {\n  if [[ $1 == \"false\" ]]; then\n    echo \"NO\"\n  elif [[ $1 == \"true\" ]]; then\n    echo \"YES\"\n  else echo \"NO\"\n  fi\n}\n\necho \"info: -> RNFB build script started\"\necho \"info: 1) Locating ${_JSON_FILE_NAME} file:\"\n\nif [[ -z ${_CURRENT_SEARCH_DIR} ]]; then\n  _CURRENT_SEARCH_DIR=$(pwd)\nfi;\n\nwhile true; do\n  _CURRENT_SEARCH_DIR=$(dirname \"$_CURRENT_SEARCH_DIR\")\n  if [[ \"$_CURRENT_SEARCH_DIR\" == \"/\" ]] || [[ ${_CURRENT_LOOKUPS} -gt ${_MAX_LOOKUPS} ]]; then break; fi;\n  echo \"info:      ($_CURRENT_LOOKUPS of $_MAX_LOOKUPS) Searching in '$_CURRENT_SEARCH_DIR' for a ${_JSON_FILE_NAME} file.\"\n  _SEARCH_RESULT=$(find \"$_CURRENT_SEARCH_DIR\" -maxdepth 2 -name ${_JSON_FILE_NAME} -print | /usr/bin/head -n 1)\n  if [[ ${_SEARCH_RESULT} ]]; then\n    echo \"info:      ${_JSON_FILE_NAME} found at $_SEARCH_RESULT\"\n    break;\n  fi;\n  _CURRENT_LOOKUPS=$((_CURRENT_LOOKUPS+1))\ndone\n\nif [[ ${_SEARCH_RESULT} ]]; then\n  _JSON_OUTPUT_RAW=$(cat \"${_SEARCH_RESULT}\")\n  _RN_ROOT_EXISTS=$(ruby -Ku -e \"require 'rubygems';require 'json'; output=JSON.parse('$_JSON_OUTPUT_RAW'); puts output[$_JSON_ROOT]\" || echo '')\n\n  if [[ ${_RN_ROOT_EXISTS} ]]; then\n    if ! python3 --version >/dev/null 2>&1; then echo \"python3 not found, firebase.json file processing error.\" && exit 1; fi\n    _JSON_OUTPUT_BASE64=$(python3 -c 'import json,sys,base64;print(base64.b64encode(bytes(json.dumps(json.loads(open('\"'${_SEARCH_RESULT}'\"', '\"'rb'\"').read())['${_JSON_ROOT}']), '\"'utf-8'\"')).decode())' || echo \"e30=\")\n  fi\n\n  _PLIST_ENTRY_KEYS+=(\"firebase_json_raw\")\n  _PLIST_ENTRY_TYPES+=(\"string\")\n  _PLIST_ENTRY_VALUES+=(\"$_JSON_OUTPUT_BASE64\")\n\n  # config.app_data_collection_default_enabled\n  _APP_DATA_COLLECTION_ENABLED=$(getFirebaseJsonKeyValue \"$_JSON_OUTPUT_RAW\" \"app_data_collection_default_enabled\")\n  if [[ $_APP_DATA_COLLECTION_ENABLED ]]; then\n    _PLIST_ENTRY_KEYS+=(\"FirebaseDataCollectionDefaultEnabled\")\n    _PLIST_ENTRY_TYPES+=(\"bool\")\n    _PLIST_ENTRY_VALUES+=(\"$(jsonBoolToYesNo \"$_APP_DATA_COLLECTION_ENABLED\")\")\n  fi\n\n  # config.analytics_auto_collection_enabled\n  _ANALYTICS_AUTO_COLLECTION=$(getFirebaseJsonKeyValue \"$_JSON_OUTPUT_RAW\" \"analytics_auto_collection_enabled\")\n  if [[ $_ANALYTICS_AUTO_COLLECTION ]]; then\n    _PLIST_ENTRY_KEYS+=(\"FIREBASE_ANALYTICS_COLLECTION_ENABLED\")\n    _PLIST_ENTRY_TYPES+=(\"bool\")\n    _PLIST_ENTRY_VALUES+=(\"$(jsonBoolToYesNo \"$_ANALYTICS_AUTO_COLLECTION\")\")\n  fi\n\n  # config.analytics_collection_deactivated\n  _ANALYTICS_DEACTIVATED=$(getFirebaseJsonKeyValue \"$_JSON_OUTPUT_RAW\" \"analytics_collection_deactivated\")\n  if [[ $_ANALYTICS_DEACTIVATED ]]; then\n    _PLIST_ENTRY_KEYS+=(\"FIREBASE_ANALYTICS_COLLECTION_DEACTIVATED\")\n    _PLIST_ENTRY_TYPES+=(\"bool\")\n    _PLIST_ENTRY_VALUES+=(\"$(jsonBoolToYesNo \"$_ANALYTICS_DEACTIVATED\")\")\n  fi\n\n  # config.analytics_idfv_collection_enabled\n  _ANALYTICS_IDFV_COLLECTION=$(getFirebaseJsonKeyValue \"$_JSON_OUTPUT_RAW\" \"analytics_idfv_collection_enabled\")\n  if [[ $_ANALYTICS_IDFV_COLLECTION ]]; then\n    _PLIST_ENTRY_KEYS+=(\"GOOGLE_ANALYTICS_IDFV_COLLECTION_ENABLED\")\n    _PLIST_ENTRY_TYPES+=(\"bool\")\n    _PLIST_ENTRY_VALUES+=(\"$(jsonBoolToYesNo \"$_ANALYTICS_IDFV_COLLECTION\")\")\n  fi\n\n  # config.analytics_default_allow_analytics_storage\n  _ANALYTICS_STORAGE=$(getFirebaseJsonKeyValue \"$_JSON_OUTPUT_RAW\" \"analytics_default_allow_analytics_storage\")\n  if [[ $_ANALYTICS_STORAGE ]]; then\n    _PLIST_ENTRY_KEYS+=(\"GOOGLE_ANALYTICS_DEFAULT_ALLOW_ANALYTICS_STORAGE\")\n    _PLIST_ENTRY_TYPES+=(\"bool\")\n    _PLIST_ENTRY_VALUES+=(\"$(jsonBoolToYesNo \"$_ANALYTICS_STORAGE\")\")\n  fi\n\n  # config.analytics_default_allow_ad_storage\n  _ANALYTICS_AD_STORAGE=$(getFirebaseJsonKeyValue \"$_JSON_OUTPUT_RAW\" \"analytics_default_allow_ad_storage\")\n  if [[ $_ANALYTICS_AD_STORAGE ]]; then\n    _PLIST_ENTRY_KEYS+=(\"GOOGLE_ANALYTICS_DEFAULT_ALLOW_AD_STORAGE\")\n    _PLIST_ENTRY_TYPES+=(\"bool\")\n    _PLIST_ENTRY_VALUES+=(\"$(jsonBoolToYesNo \"$_ANALYTICS_AD_STORAGE\")\")\n  fi\n\n  # config.analytics_default_allow_ad_user_data\n  _ANALYTICS_AD_USER_DATA=$(getFirebaseJsonKeyValue \"$_JSON_OUTPUT_RAW\" \"analytics_default_allow_ad_user_data\")\n  if [[ $_ANALYTICS_AD_USER_DATA ]]; then\n    _PLIST_ENTRY_KEYS+=(\"GOOGLE_ANALYTICS_DEFAULT_ALLOW_AD_USER_DATA\")\n    _PLIST_ENTRY_TYPES+=(\"bool\")\n    _PLIST_ENTRY_VALUES+=(\"$(jsonBoolToYesNo \"$_ANALYTICS_AD_USER_DATA\")\")\n  fi\n\n  # config.analytics_default_allow_ad_personalization_signals\n  _ANALYTICS_PERSONALIZATION=$(getFirebaseJsonKeyValue \"$_JSON_OUTPUT_RAW\" \"analytics_default_allow_ad_personalization_signals\")\n  if [[ $_ANALYTICS_PERSONALIZATION ]]; then\n    _PLIST_ENTRY_KEYS+=(\"GOOGLE_ANALYTICS_DEFAULT_ALLOW_AD_PERSONALIZATION_SIGNALS\")\n    _PLIST_ENTRY_TYPES+=(\"bool\")\n    _PLIST_ENTRY_VALUES+=(\"$(jsonBoolToYesNo \"$_ANALYTICS_PERSONALIZATION\")\")\n  fi\n\n  # config.analytics_registration_with_ad_network_enabled\n  _ANALYTICS_REGISTRATION_WITH_AD_NETWORK=$(getFirebaseJsonKeyValue \"$_JSON_OUTPUT_RAW\" \"google_analytics_registration_with_ad_network_enabled\")\n  if [[ $_ANALYTICS_REGISTRATION_WITH_AD_NETWORK ]]; then\n    _PLIST_ENTRY_KEYS+=(\"GOOGLE_ANALYTICS_REGISTRATION_WITH_AD_NETWORK_ENABLED\")\n    _PLIST_ENTRY_TYPES+=(\"bool\")\n    _PLIST_ENTRY_VALUES+=(\"$(jsonBoolToYesNo \"$_ANALYTICS_REGISTRATION_WITH_AD_NETWORK\")\")\n  fi\n\n  # config.google_analytics_automatic_screen_reporting_enabled\n  _ANALYTICS_AUTO_SCREEN_REPORTING=$(getFirebaseJsonKeyValue \"$_JSON_OUTPUT_RAW\" \"google_analytics_automatic_screen_reporting_enabled\")\n  if [[ $_ANALYTICS_AUTO_SCREEN_REPORTING ]]; then\n    _PLIST_ENTRY_KEYS+=(\"FirebaseAutomaticScreenReportingEnabled\")\n    _PLIST_ENTRY_TYPES+=(\"bool\")\n    _PLIST_ENTRY_VALUES+=(\"$(jsonBoolToYesNo \"$_ANALYTICS_AUTO_SCREEN_REPORTING\")\")\n  fi\n\n  # config.perf_auto_collection_enabled\n  _PERF_AUTO_COLLECTION=$(getFirebaseJsonKeyValue \"$_JSON_OUTPUT_RAW\" \"perf_auto_collection_enabled\")\n  if [[ $_PERF_AUTO_COLLECTION ]]; then\n    _PLIST_ENTRY_KEYS+=(\"firebase_performance_collection_enabled\")\n    _PLIST_ENTRY_TYPES+=(\"bool\")\n    _PLIST_ENTRY_VALUES+=(\"$(jsonBoolToYesNo \"$_PERF_AUTO_COLLECTION\")\")\n  fi\n\n  # config.perf_collection_deactivated\n  _PERF_DEACTIVATED=$(getFirebaseJsonKeyValue \"$_JSON_OUTPUT_RAW\" \"perf_collection_deactivated\")\n  if [[ $_PERF_DEACTIVATED ]]; then\n    _PLIST_ENTRY_KEYS+=(\"firebase_performance_collection_deactivated\")\n    _PLIST_ENTRY_TYPES+=(\"bool\")\n    _PLIST_ENTRY_VALUES+=(\"$(jsonBoolToYesNo \"$_PERF_DEACTIVATED\")\")\n  fi\n\n  # config.messaging_auto_init_enabled\n  _MESSAGING_AUTO_INIT=$(getFirebaseJsonKeyValue \"$_JSON_OUTPUT_RAW\" \"messaging_auto_init_enabled\")\n  if [[ $_MESSAGING_AUTO_INIT ]]; then\n    _PLIST_ENTRY_KEYS+=(\"FirebaseMessagingAutoInitEnabled\")\n    _PLIST_ENTRY_TYPES+=(\"bool\")\n    _PLIST_ENTRY_VALUES+=(\"$(jsonBoolToYesNo \"$_MESSAGING_AUTO_INIT\")\")\n  fi\n\n  # config.in_app_messaging_auto_colllection_enabled\n  _FIAM_AUTO_INIT=$(getFirebaseJsonKeyValue \"$_JSON_OUTPUT_RAW\" \"in_app_messaging_auto_collection_enabled\")\n  if [[ $_FIAM_AUTO_INIT ]]; then\n    _PLIST_ENTRY_KEYS+=(\"FirebaseInAppMessagingAutomaticDataCollectionEnabled\")\n    _PLIST_ENTRY_TYPES+=(\"bool\")\n    _PLIST_ENTRY_VALUES+=(\"$(jsonBoolToYesNo \"$_FIAM_AUTO_INIT\")\")\n  fi\n\n  # config.app_check_token_auto_refresh\n  _APP_CHECK_TOKEN_AUTO_REFRESH=$(getFirebaseJsonKeyValue \"$_JSON_OUTPUT_RAW\" \"app_check_token_auto_refresh\")\n  if [[ $_APP_CHECK_TOKEN_AUTO_REFRESH ]]; then\n    _PLIST_ENTRY_KEYS+=(\"FirebaseAppCheckTokenAutoRefreshEnabled\")\n    _PLIST_ENTRY_TYPES+=(\"bool\")\n    _PLIST_ENTRY_VALUES+=(\"$(jsonBoolToYesNo \"$_APP_CHECK_TOKEN_AUTO_REFRESH\")\")\n  fi\n\n  # config.crashlytics_disable_auto_disabler - undocumented for now - mainly for debugging, document if becomes useful\n  _CRASHLYTICS_AUTO_DISABLE_ENABLED=$(getFirebaseJsonKeyValue \"$_JSON_OUTPUT_RAW\" \"crashlytics_disable_auto_disabler\")\n  if [[ $_CRASHLYTICS_AUTO_DISABLE_ENABLED == \"true\" ]]; then\n    echo \"Disabled Crashlytics auto disabler.\" # do nothing\n  else\n    _PLIST_ENTRY_KEYS+=(\"FirebaseCrashlyticsCollectionEnabled\")\n    _PLIST_ENTRY_TYPES+=(\"bool\")\n    _PLIST_ENTRY_VALUES+=(\"NO\")\n  fi\nelse\n  _PLIST_ENTRY_KEYS+=(\"firebase_json_raw\")\n  _PLIST_ENTRY_TYPES+=(\"string\")\n  _PLIST_ENTRY_VALUES+=(\"$_JSON_OUTPUT_BASE64\")\n  echo \"warning:   A firebase.json file was not found, whilst this file is optional it is recommended to include it to configure firebase services in React Native Firebase.\"\nfi;\n\necho \"info: 2) Injecting Info.plist entries: \"\n\n# Log out the keys we're adding\nfor i in \"${!_PLIST_ENTRY_KEYS[@]}\"; do\n  echo \"    ->  $i) ${_PLIST_ENTRY_KEYS[$i]}\" \"${_PLIST_ENTRY_TYPES[$i]}\" \"${_PLIST_ENTRY_VALUES[$i]}\"\ndone\n\nfor plist in \"${_TARGET_PLIST}\" \"${_DSYM_PLIST}\" ; do\n  if [[ -f \"${plist}\" ]]; then\n\n    # paths with spaces break the call to setPlistValue. temporarily modify\n    # the shell internal field separator variable (IFS), which normally\n    # includes spaces, to consist only of line breaks\n    oldifs=$IFS\n    IFS=\"\n\"\n\n    for i in \"${!_PLIST_ENTRY_KEYS[@]}\"; do\n      setPlistValue \"${_PLIST_ENTRY_KEYS[$i]}\" \"${_PLIST_ENTRY_TYPES[$i]}\" \"${_PLIST_ENTRY_VALUES[$i]}\" \"${plist}\"\n    done\n\n    # restore the original internal field separator value\n    IFS=$oldifs\n  else\n    echo \"warning:   A Info.plist build output file was not found (${plist})\"\n  fi\ndone\n\necho \"info: <- RNFB build script finished\"\n";
		};
		802588CED3FC487A5D5263F0 /* [CP] Copy Pods Resources */ = {
			isa = PBXShellScriptBuildPhase;
			buildActionMask = 2147483647;
			files = (
			);
			inputFileListPaths = (
				"${PODS_ROOT}/Target Support Files/Pods-MetaMask/Pods-MetaMask-resources-${CONFIGURATION}-input-files.xcfilelist",
			);
			name = "[CP] Copy Pods Resources";
			outputFileListPaths = (
				"${PODS_ROOT}/Target Support Files/Pods-MetaMask/Pods-MetaMask-resources-${CONFIGURATION}-output-files.xcfilelist",
			);
			runOnlyForDeploymentPostprocessing = 0;
			shellPath = /bin/sh;
			shellScript = "\"${PODS_ROOT}/Target Support Files/Pods-MetaMask/Pods-MetaMask-resources.sh\"\n";
			showEnvVarsInLog = 0;
		};
		8EF10BB14629809332947E5D /* [CP] Copy Pods Resources */ = {
			isa = PBXShellScriptBuildPhase;
			buildActionMask = 2147483647;
			files = (
			);
			inputFileListPaths = (
				"${PODS_ROOT}/Target Support Files/Pods-MetaMask-QA/Pods-MetaMask-QA-resources-${CONFIGURATION}-input-files.xcfilelist",
			);
			name = "[CP] Copy Pods Resources";
			outputFileListPaths = (
				"${PODS_ROOT}/Target Support Files/Pods-MetaMask-QA/Pods-MetaMask-QA-resources-${CONFIGURATION}-output-files.xcfilelist",
			);
			runOnlyForDeploymentPostprocessing = 0;
			shellPath = /bin/sh;
			shellScript = "\"${PODS_ROOT}/Target Support Files/Pods-MetaMask-QA/Pods-MetaMask-QA-resources.sh\"\n";
			showEnvVarsInLog = 0;
		};
		99E9B9D94E374E1799EFBA99 /* [CP] Check Pods Manifest.lock */ = {
>>>>>>> 104cedb9
			isa = PBXShellScriptBuildPhase;
			buildActionMask = 2147483647;
			files = (
			);
			inputFileListPaths = (
			);
			inputPaths = (
				"${PODS_PODFILE_DIR_PATH}/Podfile.lock",
				"${PODS_ROOT}/Manifest.lock",
			);
			name = "[CP] Check Pods Manifest.lock";
			outputFileListPaths = (
			);
			outputPaths = (
				"$(DERIVED_FILE_DIR)/Pods-MetaMask-QA-checkManifestLockResult.txt",
			);
			runOnlyForDeploymentPostprocessing = 0;
			shellPath = /bin/sh;
			shellScript = "diff \"${PODS_PODFILE_DIR_PATH}/Podfile.lock\" \"${PODS_ROOT}/Manifest.lock\" > /dev/null\nif [ $? != 0 ] ; then\n    # print error to STDERR\n    echo \"error: The sandbox is not in sync with the Podfile.lock. Run 'pod install' or update your CocoaPods installation.\" >&2\n    exit 1\nfi\n# This output is used by Xcode 'outputs' to avoid re-running this script phase.\necho \"SUCCESS\" > \"${SCRIPT_OUTPUT_FILE_0}\"\n";
			showEnvVarsInLog = 0;
		};
		9F2FDF243A79F1A3A790828C /* [CP-User] [RNFB] Core Configuration */ = {
			isa = PBXShellScriptBuildPhase;
			buildActionMask = 2147483647;
			files = (
			);
			inputPaths = (
				"$(BUILT_PRODUCTS_DIR)/$(INFOPLIST_PATH)",
			);
			name = "[CP-User] [RNFB] Core Configuration";
			runOnlyForDeploymentPostprocessing = 0;
			shellPath = /bin/sh;
			shellScript = "#!/usr/bin/env bash\n#\n# Copyright (c) 2016-present Invertase Limited & Contributors\n#\n# Licensed under the Apache License, Version 2.0 (the \"License\");\n# you may not use this library except in compliance with the License.\n# You may obtain a copy of the License at\n#\n#   http://www.apache.org/licenses/LICENSE-2.0\n#\n# Unless required by applicable law or agreed to in writing, software\n# distributed under the License is distributed on an \"AS IS\" BASIS,\n# WITHOUT WARRANTIES OR CONDITIONS OF ANY KIND, either express or implied.\n# See the License for the specific language governing permissions and\n# limitations under the License.\n#\n\n##########################################################################\n##########################################################################\n#\n#  NOTE THAT IF YOU CHANGE THIS FILE YOU MUST RUN pod install AFTERWARDS\n#\n#  This file is installed as an Xcode build script in the project file\n#  by cocoapods, and you will not see your changes until you pod install\n#\n##########################################################################\n##########################################################################\n\nset -e\n\n_MAX_LOOKUPS=2;\n_SEARCH_RESULT=''\n_RN_ROOT_EXISTS=''\n_CURRENT_LOOKUPS=1\n_JSON_ROOT=\"'react-native'\"\n_JSON_FILE_NAME='firebase.json'\n_JSON_OUTPUT_BASE64='e30=' # { }\n_CURRENT_SEARCH_DIR=${PROJECT_DIR}\n_PLIST_BUDDY=/usr/libexec/PlistBuddy\n_TARGET_PLIST=\"${BUILT_PRODUCTS_DIR}/${INFOPLIST_PATH}\"\n_DSYM_PLIST=\"${DWARF_DSYM_FOLDER_PATH}/${DWARF_DSYM_FILE_NAME}/Contents/Info.plist\"\n\n# plist arrays\n_PLIST_ENTRY_KEYS=()\n_PLIST_ENTRY_TYPES=()\n_PLIST_ENTRY_VALUES=()\n\nfunction setPlistValue {\n  echo \"info:      setting plist entry '$1' of type '$2' in file '$4'\"\n  ${_PLIST_BUDDY} -c \"Add :$1 $2 '$3'\" $4 || echo \"info:      '$1' already exists\"\n}\n\nfunction getFirebaseJsonKeyValue () {\n  if [[ ${_RN_ROOT_EXISTS} ]]; then\n    ruby -Ku -e \"require 'rubygems';require 'json'; output=JSON.parse('$1'); puts output[$_JSON_ROOT]['$2']\"\n  else\n    echo \"\"\n  fi;\n}\n\nfunction jsonBoolToYesNo () {\n  if [[ $1 == \"false\" ]]; then\n    echo \"NO\"\n  elif [[ $1 == \"true\" ]]; then\n    echo \"YES\"\n  else echo \"NO\"\n  fi\n}\n\necho \"info: -> RNFB build script started\"\necho \"info: 1) Locating ${_JSON_FILE_NAME} file:\"\n\nif [[ -z ${_CURRENT_SEARCH_DIR} ]]; then\n  _CURRENT_SEARCH_DIR=$(pwd)\nfi;\n\nwhile true; do\n  _CURRENT_SEARCH_DIR=$(dirname \"$_CURRENT_SEARCH_DIR\")\n  if [[ \"$_CURRENT_SEARCH_DIR\" == \"/\" ]] || [[ ${_CURRENT_LOOKUPS} -gt ${_MAX_LOOKUPS} ]]; then break; fi;\n  echo \"info:      ($_CURRENT_LOOKUPS of $_MAX_LOOKUPS) Searching in '$_CURRENT_SEARCH_DIR' for a ${_JSON_FILE_NAME} file.\"\n  _SEARCH_RESULT=$(find \"$_CURRENT_SEARCH_DIR\" -maxdepth 2 -name ${_JSON_FILE_NAME} -print | /usr/bin/head -n 1)\n  if [[ ${_SEARCH_RESULT} ]]; then\n    echo \"info:      ${_JSON_FILE_NAME} found at $_SEARCH_RESULT\"\n    break;\n  fi;\n  _CURRENT_LOOKUPS=$((_CURRENT_LOOKUPS+1))\ndone\n\nif [[ ${_SEARCH_RESULT} ]]; then\n  _JSON_OUTPUT_RAW=$(cat \"${_SEARCH_RESULT}\")\n  _RN_ROOT_EXISTS=$(ruby -Ku -e \"require 'rubygems';require 'json'; output=JSON.parse('$_JSON_OUTPUT_RAW'); puts output[$_JSON_ROOT]\" || echo '')\n\n  if [[ ${_RN_ROOT_EXISTS} ]]; then\n    if ! python3 --version >/dev/null 2>&1; then echo \"python3 not found, firebase.json file processing error.\" && exit 1; fi\n    _JSON_OUTPUT_BASE64=$(python3 -c 'import json,sys,base64;print(base64.b64encode(bytes(json.dumps(json.loads(open('\"'${_SEARCH_RESULT}'\"', '\"'rb'\"').read())['${_JSON_ROOT}']), '\"'utf-8'\"')).decode())' || echo \"e30=\")\n  fi\n\n  _PLIST_ENTRY_KEYS+=(\"firebase_json_raw\")\n  _PLIST_ENTRY_TYPES+=(\"string\")\n  _PLIST_ENTRY_VALUES+=(\"$_JSON_OUTPUT_BASE64\")\n\n  # config.app_data_collection_default_enabled\n  _APP_DATA_COLLECTION_ENABLED=$(getFirebaseJsonKeyValue \"$_JSON_OUTPUT_RAW\" \"app_data_collection_default_enabled\")\n  if [[ $_APP_DATA_COLLECTION_ENABLED ]]; then\n    _PLIST_ENTRY_KEYS+=(\"FirebaseDataCollectionDefaultEnabled\")\n    _PLIST_ENTRY_TYPES+=(\"bool\")\n    _PLIST_ENTRY_VALUES+=(\"$(jsonBoolToYesNo \"$_APP_DATA_COLLECTION_ENABLED\")\")\n  fi\n\n  # config.analytics_auto_collection_enabled\n  _ANALYTICS_AUTO_COLLECTION=$(getFirebaseJsonKeyValue \"$_JSON_OUTPUT_RAW\" \"analytics_auto_collection_enabled\")\n  if [[ $_ANALYTICS_AUTO_COLLECTION ]]; then\n    _PLIST_ENTRY_KEYS+=(\"FIREBASE_ANALYTICS_COLLECTION_ENABLED\")\n    _PLIST_ENTRY_TYPES+=(\"bool\")\n    _PLIST_ENTRY_VALUES+=(\"$(jsonBoolToYesNo \"$_ANALYTICS_AUTO_COLLECTION\")\")\n  fi\n\n  # config.analytics_collection_deactivated\n  _ANALYTICS_DEACTIVATED=$(getFirebaseJsonKeyValue \"$_JSON_OUTPUT_RAW\" \"analytics_collection_deactivated\")\n  if [[ $_ANALYTICS_DEACTIVATED ]]; then\n    _PLIST_ENTRY_KEYS+=(\"FIREBASE_ANALYTICS_COLLECTION_DEACTIVATED\")\n    _PLIST_ENTRY_TYPES+=(\"bool\")\n    _PLIST_ENTRY_VALUES+=(\"$(jsonBoolToYesNo \"$_ANALYTICS_DEACTIVATED\")\")\n  fi\n\n  # config.analytics_idfv_collection_enabled\n  _ANALYTICS_IDFV_COLLECTION=$(getFirebaseJsonKeyValue \"$_JSON_OUTPUT_RAW\" \"analytics_idfv_collection_enabled\")\n  if [[ $_ANALYTICS_IDFV_COLLECTION ]]; then\n    _PLIST_ENTRY_KEYS+=(\"GOOGLE_ANALYTICS_IDFV_COLLECTION_ENABLED\")\n    _PLIST_ENTRY_TYPES+=(\"bool\")\n    _PLIST_ENTRY_VALUES+=(\"$(jsonBoolToYesNo \"$_ANALYTICS_IDFV_COLLECTION\")\")\n  fi\n\n  # config.analytics_default_allow_analytics_storage\n  _ANALYTICS_STORAGE=$(getFirebaseJsonKeyValue \"$_JSON_OUTPUT_RAW\" \"analytics_default_allow_analytics_storage\")\n  if [[ $_ANALYTICS_STORAGE ]]; then\n    _PLIST_ENTRY_KEYS+=(\"GOOGLE_ANALYTICS_DEFAULT_ALLOW_ANALYTICS_STORAGE\")\n    _PLIST_ENTRY_TYPES+=(\"bool\")\n    _PLIST_ENTRY_VALUES+=(\"$(jsonBoolToYesNo \"$_ANALYTICS_STORAGE\")\")\n  fi\n\n  # config.analytics_default_allow_ad_storage\n  _ANALYTICS_AD_STORAGE=$(getFirebaseJsonKeyValue \"$_JSON_OUTPUT_RAW\" \"analytics_default_allow_ad_storage\")\n  if [[ $_ANALYTICS_AD_STORAGE ]]; then\n    _PLIST_ENTRY_KEYS+=(\"GOOGLE_ANALYTICS_DEFAULT_ALLOW_AD_STORAGE\")\n    _PLIST_ENTRY_TYPES+=(\"bool\")\n    _PLIST_ENTRY_VALUES+=(\"$(jsonBoolToYesNo \"$_ANALYTICS_AD_STORAGE\")\")\n  fi\n\n  # config.analytics_default_allow_ad_user_data\n  _ANALYTICS_AD_USER_DATA=$(getFirebaseJsonKeyValue \"$_JSON_OUTPUT_RAW\" \"analytics_default_allow_ad_user_data\")\n  if [[ $_ANALYTICS_AD_USER_DATA ]]; then\n    _PLIST_ENTRY_KEYS+=(\"GOOGLE_ANALYTICS_DEFAULT_ALLOW_AD_USER_DATA\")\n    _PLIST_ENTRY_TYPES+=(\"bool\")\n    _PLIST_ENTRY_VALUES+=(\"$(jsonBoolToYesNo \"$_ANALYTICS_AD_USER_DATA\")\")\n  fi\n\n  # config.analytics_default_allow_ad_personalization_signals\n  _ANALYTICS_PERSONALIZATION=$(getFirebaseJsonKeyValue \"$_JSON_OUTPUT_RAW\" \"analytics_default_allow_ad_personalization_signals\")\n  if [[ $_ANALYTICS_PERSONALIZATION ]]; then\n    _PLIST_ENTRY_KEYS+=(\"GOOGLE_ANALYTICS_DEFAULT_ALLOW_AD_PERSONALIZATION_SIGNALS\")\n    _PLIST_ENTRY_TYPES+=(\"bool\")\n    _PLIST_ENTRY_VALUES+=(\"$(jsonBoolToYesNo \"$_ANALYTICS_PERSONALIZATION\")\")\n  fi\n\n  # config.analytics_registration_with_ad_network_enabled\n  _ANALYTICS_REGISTRATION_WITH_AD_NETWORK=$(getFirebaseJsonKeyValue \"$_JSON_OUTPUT_RAW\" \"google_analytics_registration_with_ad_network_enabled\")\n  if [[ $_ANALYTICS_REGISTRATION_WITH_AD_NETWORK ]]; then\n    _PLIST_ENTRY_KEYS+=(\"GOOGLE_ANALYTICS_REGISTRATION_WITH_AD_NETWORK_ENABLED\")\n    _PLIST_ENTRY_TYPES+=(\"bool\")\n    _PLIST_ENTRY_VALUES+=(\"$(jsonBoolToYesNo \"$_ANALYTICS_REGISTRATION_WITH_AD_NETWORK\")\")\n  fi\n\n  # config.google_analytics_automatic_screen_reporting_enabled\n  _ANALYTICS_AUTO_SCREEN_REPORTING=$(getFirebaseJsonKeyValue \"$_JSON_OUTPUT_RAW\" \"google_analytics_automatic_screen_reporting_enabled\")\n  if [[ $_ANALYTICS_AUTO_SCREEN_REPORTING ]]; then\n    _PLIST_ENTRY_KEYS+=(\"FirebaseAutomaticScreenReportingEnabled\")\n    _PLIST_ENTRY_TYPES+=(\"bool\")\n    _PLIST_ENTRY_VALUES+=(\"$(jsonBoolToYesNo \"$_ANALYTICS_AUTO_SCREEN_REPORTING\")\")\n  fi\n\n  # config.perf_auto_collection_enabled\n  _PERF_AUTO_COLLECTION=$(getFirebaseJsonKeyValue \"$_JSON_OUTPUT_RAW\" \"perf_auto_collection_enabled\")\n  if [[ $_PERF_AUTO_COLLECTION ]]; then\n    _PLIST_ENTRY_KEYS+=(\"firebase_performance_collection_enabled\")\n    _PLIST_ENTRY_TYPES+=(\"bool\")\n    _PLIST_ENTRY_VALUES+=(\"$(jsonBoolToYesNo \"$_PERF_AUTO_COLLECTION\")\")\n  fi\n\n  # config.perf_collection_deactivated\n  _PERF_DEACTIVATED=$(getFirebaseJsonKeyValue \"$_JSON_OUTPUT_RAW\" \"perf_collection_deactivated\")\n  if [[ $_PERF_DEACTIVATED ]]; then\n    _PLIST_ENTRY_KEYS+=(\"firebase_performance_collection_deactivated\")\n    _PLIST_ENTRY_TYPES+=(\"bool\")\n    _PLIST_ENTRY_VALUES+=(\"$(jsonBoolToYesNo \"$_PERF_DEACTIVATED\")\")\n  fi\n\n  # config.messaging_auto_init_enabled\n  _MESSAGING_AUTO_INIT=$(getFirebaseJsonKeyValue \"$_JSON_OUTPUT_RAW\" \"messaging_auto_init_enabled\")\n  if [[ $_MESSAGING_AUTO_INIT ]]; then\n    _PLIST_ENTRY_KEYS+=(\"FirebaseMessagingAutoInitEnabled\")\n    _PLIST_ENTRY_TYPES+=(\"bool\")\n    _PLIST_ENTRY_VALUES+=(\"$(jsonBoolToYesNo \"$_MESSAGING_AUTO_INIT\")\")\n  fi\n\n  # config.in_app_messaging_auto_colllection_enabled\n  _FIAM_AUTO_INIT=$(getFirebaseJsonKeyValue \"$_JSON_OUTPUT_RAW\" \"in_app_messaging_auto_collection_enabled\")\n  if [[ $_FIAM_AUTO_INIT ]]; then\n    _PLIST_ENTRY_KEYS+=(\"FirebaseInAppMessagingAutomaticDataCollectionEnabled\")\n    _PLIST_ENTRY_TYPES+=(\"bool\")\n    _PLIST_ENTRY_VALUES+=(\"$(jsonBoolToYesNo \"$_FIAM_AUTO_INIT\")\")\n  fi\n\n  # config.app_check_token_auto_refresh\n  _APP_CHECK_TOKEN_AUTO_REFRESH=$(getFirebaseJsonKeyValue \"$_JSON_OUTPUT_RAW\" \"app_check_token_auto_refresh\")\n  if [[ $_APP_CHECK_TOKEN_AUTO_REFRESH ]]; then\n    _PLIST_ENTRY_KEYS+=(\"FirebaseAppCheckTokenAutoRefreshEnabled\")\n    _PLIST_ENTRY_TYPES+=(\"bool\")\n    _PLIST_ENTRY_VALUES+=(\"$(jsonBoolToYesNo \"$_APP_CHECK_TOKEN_AUTO_REFRESH\")\")\n  fi\n\n  # config.crashlytics_disable_auto_disabler - undocumented for now - mainly for debugging, document if becomes useful\n  _CRASHLYTICS_AUTO_DISABLE_ENABLED=$(getFirebaseJsonKeyValue \"$_JSON_OUTPUT_RAW\" \"crashlytics_disable_auto_disabler\")\n  if [[ $_CRASHLYTICS_AUTO_DISABLE_ENABLED == \"true\" ]]; then\n    echo \"Disabled Crashlytics auto disabler.\" # do nothing\n  else\n    _PLIST_ENTRY_KEYS+=(\"FirebaseCrashlyticsCollectionEnabled\")\n    _PLIST_ENTRY_TYPES+=(\"bool\")\n    _PLIST_ENTRY_VALUES+=(\"NO\")\n  fi\nelse\n  _PLIST_ENTRY_KEYS+=(\"firebase_json_raw\")\n  _PLIST_ENTRY_TYPES+=(\"string\")\n  _PLIST_ENTRY_VALUES+=(\"$_JSON_OUTPUT_BASE64\")\n  echo \"warning:   A firebase.json file was not found, whilst this file is optional it is recommended to include it to configure firebase services in React Native Firebase.\"\nfi;\n\necho \"info: 2) Injecting Info.plist entries: \"\n\n# Log out the keys we're adding\nfor i in \"${!_PLIST_ENTRY_KEYS[@]}\"; do\n  echo \"    ->  $i) ${_PLIST_ENTRY_KEYS[$i]}\" \"${_PLIST_ENTRY_TYPES[$i]}\" \"${_PLIST_ENTRY_VALUES[$i]}\"\ndone\n\nfor plist in \"${_TARGET_PLIST}\" \"${_DSYM_PLIST}\" ; do\n  if [[ -f \"${plist}\" ]]; then\n\n    # paths with spaces break the call to setPlistValue. temporarily modify\n    # the shell internal field separator variable (IFS), which normally\n    # includes spaces, to consist only of line breaks\n    oldifs=$IFS\n    IFS=\"\n\"\n\n    for i in \"${!_PLIST_ENTRY_KEYS[@]}\"; do\n      setPlistValue \"${_PLIST_ENTRY_KEYS[$i]}\" \"${_PLIST_ENTRY_TYPES[$i]}\" \"${_PLIST_ENTRY_VALUES[$i]}\" \"${plist}\"\n    done\n\n    # restore the original internal field separator value\n    IFS=$oldifs\n  else\n    echo \"warning:   A Info.plist build output file was not found (${plist})\"\n  fi\ndone\n\necho \"info: <- RNFB build script finished\"\n";
		};
		B339FF00289ABD70001B89FB /* Override xcconfig files */ = {
			isa = PBXShellScriptBuildPhase;
			buildActionMask = 2147483647;
			files = (
			);
			inputFileListPaths = (
			);
			inputPaths = (
			);
			name = "Override xcconfig files";
			outputFileListPaths = (
			);
			outputPaths = (
			);
			runOnlyForDeploymentPostprocessing = 0;
			shellPath = /bin/sh;
			shellScript = "if [ -e ../.ios.env ]\nthen\n    cp -rf ../.ios.env debug.xcconfig\n    cp -rf ../.ios.env release.xcconfig\nelse\n    cp -rf ../.ios.env.example debug.xcconfig\n    cp -rf ../.ios.env.example release.xcconfig\nfi\n\n";
		};
		B339FF2F289ABD70001B89FB /* Bundle JS Code & Upload Sentry Files */ = {
			isa = PBXShellScriptBuildPhase;
			buildActionMask = 2147483647;
			files = (
			);
			inputFileListPaths = (
				"${PODS_ROOT}/Target Support Files/Pods-MetaMask/Pods-MetaMask-frameworks-${CONFIGURATION}-input-files.xcfilelist",
			);
			inputPaths = (
			);
			name = "Bundle JS Code & Upload Sentry Files";
			outputPaths = (
			);
			runOnlyForDeploymentPostprocessing = 0;
			shellPath = /bin/sh;
			shellScript = "# Define script\nBUNDLE_AND_UPLOAD_TO_SENTRY=\"../scripts/ios/bundle-js-and-sentry-upload.sh\"\n\n# Give permissions to script\nchmod +x $BUNDLE_AND_UPLOAD_TO_SENTRY\n\n# Run script\n$BUNDLE_AND_UPLOAD_TO_SENTRY\n";
		};
		C809907F60335F19DA480743 /* [CP] Embed Pods Frameworks */ = {
			isa = PBXShellScriptBuildPhase;
			buildActionMask = 2147483647;
			files = (
			);
			inputFileListPaths = (
				"${PODS_ROOT}/Target Support Files/Pods-MetaMask-QA/Pods-MetaMask-QA-frameworks-${CONFIGURATION}-input-files.xcfilelist",
			);
			name = "[CP] Embed Pods Frameworks";
			outputFileListPaths = (
				"${PODS_ROOT}/Target Support Files/Pods-MetaMask-QA/Pods-MetaMask-QA-frameworks-${CONFIGURATION}-output-files.xcfilelist",
			);
			runOnlyForDeploymentPostprocessing = 0;
			shellPath = /bin/sh;
			shellScript = "\"${PODS_ROOT}/Target Support Files/Pods-MetaMask-QA/Pods-MetaMask-QA-frameworks.sh\"\n";
			showEnvVarsInLog = 0;
		};
		E6DF8EB7C7F8301263C260CE /* [CP] Copy Pods Resources */ = {
			isa = PBXShellScriptBuildPhase;
			buildActionMask = 2147483647;
			files = (
			);
			inputFileListPaths = (
				"${PODS_ROOT}/Target Support Files/Pods-MetaMask-Flask/Pods-MetaMask-Flask-resources-${CONFIGURATION}-input-files.xcfilelist",
			);
			name = "[CP] Copy Pods Resources";
			outputFileListPaths = (
				"${PODS_ROOT}/Target Support Files/Pods-MetaMask-Flask/Pods-MetaMask-Flask-resources-${CONFIGURATION}-output-files.xcfilelist",
			);
			runOnlyForDeploymentPostprocessing = 0;
			shellPath = /bin/sh;
			shellScript = "\"${PODS_ROOT}/Target Support Files/Pods-MetaMask-Flask/Pods-MetaMask-Flask-resources.sh\"\n";
			showEnvVarsInLog = 0;
		};
		FFED9AB1AACD0DA25EAA971D /* [CP] Copy Pods Resources */ = {
			isa = PBXShellScriptBuildPhase;
			buildActionMask = 2147483647;
			files = (
			);
			inputFileListPaths = (
				"${PODS_ROOT}/Target Support Files/Pods-MetaMask/Pods-MetaMask-resources-${CONFIGURATION}-input-files.xcfilelist",
			);
			name = "[CP] Copy Pods Resources";
			outputFileListPaths = (
				"${PODS_ROOT}/Target Support Files/Pods-MetaMask/Pods-MetaMask-resources-${CONFIGURATION}-output-files.xcfilelist",
			);
			runOnlyForDeploymentPostprocessing = 0;
			shellPath = /bin/sh;
			shellScript = "\"${PODS_ROOT}/Target Support Files/Pods-MetaMask/Pods-MetaMask-resources.sh\"\n";
			showEnvVarsInLog = 0;
		};
/* End PBXShellScriptBuildPhase section */

/* Begin PBXSourcesBuildPhase section */
		13B07F871A680F5B00A75B9A /* Sources */ = {
			isa = PBXSourcesBuildPhase;
			buildActionMask = 2147483647;
			files = (
				13B07FBC1A68108700A75B9A /* AppDelegate.m in Sources */,
				2EF283322B17EC1A00D7B4B1 /* RNTar.m in Sources */,
				654378B0243E2ADC00571B9C /* File.swift in Sources */,
				2EF2832A2B17EBD600D7B4B1 /* RnTar.swift in Sources */,
				2EF283372B17EC7900D7B4B1 /* Light-Swift-Untar.swift in Sources */,
				CF98DA9C28D9FEB700096782 /* RCTScreenshotDetect.m in Sources */,
				CF9895772A3B49BE00B4C9B5 /* RCTMinimizer.m in Sources */,
				13B07FC11A68108700A75B9A /* main.m in Sources */,
			);
			runOnlyForDeploymentPostprocessing = 0;
		};
		2EF282592B0FF86900D7B4B1 /* Sources */ = {
			isa = PBXSourcesBuildPhase;
			buildActionMask = 2147483647;
			files = (
				2EF2825A2B0FF86900D7B4B1 /* AppDelegate.m in Sources */,
				2EF283342B17EC1A00D7B4B1 /* RNTar.m in Sources */,
				2EF2825B2B0FF86900D7B4B1 /* File.swift in Sources */,
				2EF2832C2B17EBD600D7B4B1 /* RnTar.swift in Sources */,
				2EF283392B17EC7900D7B4B1 /* Light-Swift-Untar.swift in Sources */,
				2EF2825C2B0FF86900D7B4B1 /* RCTScreenshotDetect.m in Sources */,
				2EF2825E2B0FF86900D7B4B1 /* RCTMinimizer.m in Sources */,
				2EF2825F2B0FF86900D7B4B1 /* main.m in Sources */,
			);
			runOnlyForDeploymentPostprocessing = 0;
		};
		B339FF01289ABD70001B89FB /* Sources */ = {
			isa = PBXSourcesBuildPhase;
			buildActionMask = 2147483647;
			files = (
				CFD8DFC828EDD4C800CC75F6 /* RCTScreenshotDetect.m in Sources */,
				2EF283332B17EC1A00D7B4B1 /* RNTar.m in Sources */,
				B339FF02289ABD70001B89FB /* AppDelegate.m in Sources */,
				2EF2832B2B17EBD600D7B4B1 /* RnTar.swift in Sources */,
				2EF283382B17EC7900D7B4B1 /* Light-Swift-Untar.swift in Sources */,
				B339FF03289ABD70001B89FB /* File.swift in Sources */,
				CF9895782A3B49BE00B4C9B5 /* RCTMinimizer.m in Sources */,
				B339FF05289ABD70001B89FB /* main.m in Sources */,
			);
			runOnlyForDeploymentPostprocessing = 0;
		};
/* End PBXSourcesBuildPhase section */

/* Begin PBXTargetDependency section */
		153F84CD2319B8FD00C19B63 /* PBXTargetDependency */ = {
			isa = PBXTargetDependency;
			name = Branch;
			targetProxy = 153F84CC2319B8FD00C19B63 /* PBXContainerItemProxy */;
		};
		2EF282552B0FF86900D7B4B1 /* PBXTargetDependency */ = {
			isa = PBXTargetDependency;
			name = Branch;
			targetProxy = 2EF282562B0FF86900D7B4B1 /* PBXContainerItemProxy */;
		};
		B339FEFD289ABD70001B89FB /* PBXTargetDependency */ = {
			isa = PBXTargetDependency;
			name = Branch;
			targetProxy = B339FEFE289ABD70001B89FB /* PBXContainerItemProxy */;
		};
/* End PBXTargetDependency section */

/* Begin PBXVariantGroup section */
		13B07FB11A68108700A75B9A /* LaunchScreen.xib */ = {
			isa = PBXVariantGroup;
			children = (
				13B07FB21A68108700A75B9A /* Base */,
			);
			name = LaunchScreen.xib;
			path = MetaMask;
			sourceTree = "<group>";
		};
/* End PBXVariantGroup section */

/* Begin XCBuildConfiguration section */
		13B07F941A680F5B00A75B9A /* Debug */ = {
			isa = XCBuildConfiguration;
			baseConfigurationReference = 4C81CC9BCD86AC7F96BA8CAD /* Pods-MetaMask.debug.xcconfig */;
			buildSettings = {
				ASSETCATALOG_COMPILER_APPICON_NAME = AppIcon;
				ASSETCATALOG_COMPILER_OPTIMIZATION = time;
				CLANG_ENABLE_MODULES = YES;
				CODE_SIGN_ENTITLEMENTS = MetaMask/MetaMaskDebug.entitlements;
				CODE_SIGN_IDENTITY = "Apple Development";
				CODE_SIGN_STYLE = Automatic;
				CURRENT_PROJECT_VERSION = 1360;
				DEAD_CODE_STRIPPING = YES;
				DEBUG_INFORMATION_FORMAT = dwarf;
				DEVELOPMENT_TEAM = 48XVW22RCG;
				ENABLE_BITCODE = NO;
				FRAMEWORK_SEARCH_PATHS = (
					"$(inherited)",
					"$(PROJECT_DIR)",
				);
				GCC_OPTIMIZATION_LEVEL = 0;
				GCC_PREPROCESSOR_DEFINITIONS = (
					"DEBUG=1",
					"$(inherited)",
				);
				HEADER_SEARCH_PATHS = (
					"$(inherited)",
					"$(SRCROOT)/../node_modules/react-native-wkwebview-reborn/ios/RCTWKWebView",
					"$(SRCROOT)/../node_modules/react-native-keychain/RNKeychainManager",
					"$(SRCROOT)/../node_modules/react-native-share/ios",
					"$(SRCROOT)/../node_modules/react-native-branch/ios/**",
					"$(SRCROOT)/../node_modules/@metamask/react-native-search-api/ios/RCTSearchApi",
					"$(SRCROOT)/../node_modules/lottie-ios/lottie-ios/Classes/**",
					"$(SRCROOT)/../node_modules/react-native-view-shot/ios",
					"$(SRCROOT)/../node_modules/react-native-tcp/ios/**",
				);
				INFOPLIST_FILE = MetaMask/Info.plist;
				IPHONEOS_DEPLOYMENT_TARGET = 12.0;
				LD_RUNPATH_SEARCH_PATHS = (
					"$(inherited)",
					"@executable_path/Frameworks",
				);
				LIBRARY_SEARCH_PATHS = (
					"$(SDKROOT)/usr/lib/swift",
					"$(SDKROOT)/usr/lib/swift$(inherited)",
					"${inherited}",
				);
				LLVM_LTO = YES;
				MARKETING_VERSION = 7.26.1;
				ONLY_ACTIVE_ARCH = YES;
				OTHER_CFLAGS = "$(inherited)";
				OTHER_LDFLAGS = (
					"$(inherited)",
					"-ObjC",
					"-lc++",
				);
				PRODUCT_BUNDLE_IDENTIFIER = "io.metamask.$(PRODUCT_NAME:rfc1034identifier)";
				PRODUCT_NAME = MetaMask;
				PROVISIONING_PROFILE_SPECIFIER = "";
				SWIFT_OBJC_BRIDGING_HEADER = "MetaMask-Bridging-Header.h";
				SWIFT_OPTIMIZATION_LEVEL = "-Onone";
				SWIFT_VERSION = 5.0;
				VERSIONING_SYSTEM = "apple-generic";
			};
			name = Debug;
		};
		13B07F951A680F5B00A75B9A /* Release */ = {
			isa = XCBuildConfiguration;
			baseConfigurationReference = 7D2A2666F9BADDF2418B01A1 /* Pods-MetaMask.release.xcconfig */;
			buildSettings = {
				ASSETCATALOG_COMPILER_APPICON_NAME = AppIcon;
				ASSETCATALOG_COMPILER_OPTIMIZATION = time;
				CLANG_ENABLE_MODULES = YES;
				CODE_SIGN_ENTITLEMENTS = MetaMask/MetaMask.entitlements;
				CODE_SIGN_IDENTITY = "iPhone Distribution";
				CODE_SIGN_STYLE = Manual;
				CURRENT_PROJECT_VERSION = 1360;
				DEBUG_INFORMATION_FORMAT = "dwarf-with-dsym";
				DEVELOPMENT_TEAM = 48XVW22RCG;
				"DEVELOPMENT_TEAM[sdk=iphoneos*]" = 48XVW22RCG;
				ENABLE_BITCODE = NO;
				FRAMEWORK_SEARCH_PATHS = (
					"$(inherited)",
					"$(PROJECT_DIR)",
				);
				GCC_PRECOMPILE_PREFIX_HEADER = YES;
				GCC_PREPROCESSOR_DEFINITIONS = "$(inherited)";
				GCC_UNROLL_LOOPS = YES;
				HEADER_SEARCH_PATHS = (
					"$(inherited)",
					"$(SRCROOT)/../node_modules/react-native-wkwebview-reborn/ios/RCTWKWebView",
					"$(SRCROOT)/../node_modules/react-native-keychain/RNKeychainManager",
					"$(SRCROOT)/../node_modules/react-native-share/ios",
					"$(SRCROOT)/../node_modules/react-native-branch/ios/**",
					"$(SRCROOT)/../node_modules/@metamask/react-native-search-api/ios/RCTSearchApi",
					"$(SRCROOT)/../node_modules/lottie-ios/lottie-ios/Classes/**",
					"$(SRCROOT)/../node_modules/react-native-view-shot/ios",
					"$(SRCROOT)/../node_modules/react-native-tcp/ios/**",
				);
				INFOPLIST_FILE = MetaMask/Info.plist;
				IPHONEOS_DEPLOYMENT_TARGET = 12.0;
				LD_RUNPATH_SEARCH_PATHS = (
					"$(inherited)",
					"@executable_path/Frameworks",
				);
				LIBRARY_SEARCH_PATHS = (
					"$(SDKROOT)/usr/lib/swift",
					"$(SDKROOT)/usr/lib/swift$(inherited)",
					"${inherited}",
				);
				LLVM_LTO = YES;
				MARKETING_VERSION = 7.26.1;
				ONLY_ACTIVE_ARCH = NO;
				OTHER_CFLAGS = "$(inherited)";
				OTHER_LDFLAGS = (
					"$(inherited)",
					"-ObjC",
					"-lc++",
				);
				PRODUCT_BUNDLE_IDENTIFIER = "io.metamask.$(PRODUCT_NAME:rfc1034identifier)";
				PRODUCT_NAME = MetaMask;
				PROVISIONING_PROFILE_SPECIFIER = "Bitrise AppStore io.metamask.MetaMask";
				"PROVISIONING_PROFILE_SPECIFIER[sdk=iphoneos*]" = "Bitrise AppStore io.metamask.MetaMask";
				SWIFT_OBJC_BRIDGING_HEADER = "MetaMask-Bridging-Header.h";
				SWIFT_VERSION = 5.0;
				VERSIONING_SYSTEM = "apple-generic";
			};
			name = Release;
		};
		2EF282902B0FF86900D7B4B1 /* Debug */ = {
			isa = XCBuildConfiguration;
			baseConfigurationReference = 91B348F39D8AD3220320E89D /* Pods-MetaMask-Flask.debug.xcconfig */;
			buildSettings = {
				ASSETCATALOG_COMPILER_APPICON_NAME = "AppIcon-Flask";
				ASSETCATALOG_COMPILER_OPTIMIZATION = time;
				CLANG_ENABLE_MODULES = YES;
				CODE_SIGN_ENTITLEMENTS = MetaMask/MetaMaskDebug.entitlements;
				CODE_SIGN_IDENTITY = "Apple Development";
				CODE_SIGN_STYLE = Automatic;
				CURRENT_PROJECT_VERSION = 1360;
				DEAD_CODE_STRIPPING = YES;
				DEBUG_INFORMATION_FORMAT = dwarf;
				DEVELOPMENT_TEAM = 48XVW22RCG;
				ENABLE_BITCODE = NO;
				FRAMEWORK_SEARCH_PATHS = (
					"$(inherited)",
					"$(PROJECT_DIR)",
				);
				GCC_OPTIMIZATION_LEVEL = 0;
				GCC_PREPROCESSOR_DEFINITIONS = (
					"DEBUG=1",
					"$(inherited)",
				);
				HEADER_SEARCH_PATHS = (
					"$(inherited)",
					"$(SRCROOT)/../node_modules/react-native-wkwebview-reborn/ios/RCTWKWebView",
					"$(SRCROOT)/../node_modules/react-native-keychain/RNKeychainManager",
					"$(SRCROOT)/../node_modules/react-native-share/ios",
					"$(SRCROOT)/../node_modules/react-native-branch/ios/**",
					"$(SRCROOT)/../node_modules/@metamask/react-native-search-api/ios/RCTSearchApi",
					"$(SRCROOT)/../node_modules/lottie-ios/lottie-ios/Classes/**",
					"$(SRCROOT)/../node_modules/react-native-view-shot/ios",
					"$(SRCROOT)/../node_modules/react-native-tcp/ios/**",
				);
				INFOPLIST_FILE = "MetaMask/MetaMask-Flask-Info.plist";
				IPHONEOS_DEPLOYMENT_TARGET = 12.0;
				LD_RUNPATH_SEARCH_PATHS = (
					"$(inherited)",
					"@executable_path/Frameworks",
				);
				LIBRARY_SEARCH_PATHS = "$(SDKROOT)/usr/lib/swift$(inherited)";
				LLVM_LTO = YES;
				MARKETING_VERSION = 7.26.1;
				ONLY_ACTIVE_ARCH = YES;
				OTHER_CFLAGS = "$(inherited)";
				OTHER_LDFLAGS = (
					"$(inherited)",
					"-ObjC",
					"-lc++",
				);
				PRODUCT_BUNDLE_IDENTIFIER = "io.metamask.$(PRODUCT_NAME:rfc1034identifier)";
				PRODUCT_NAME = "$(TARGET_NAME)";
				PROVISIONING_PROFILE_SPECIFIER = "";
				SWIFT_OBJC_BRIDGING_HEADER = "MetaMask-Bridging-Header.h";
				SWIFT_OPTIMIZATION_LEVEL = "-Onone";
				SWIFT_VERSION = 5.0;
				VERSIONING_SYSTEM = "apple-generic";
			};
			name = Debug;
		};
		2EF282912B0FF86900D7B4B1 /* Release */ = {
			isa = XCBuildConfiguration;
			baseConfigurationReference = F1CCBB0591B4D16C1710A05D /* Pods-MetaMask-Flask.release.xcconfig */;
			buildSettings = {
				ASSETCATALOG_COMPILER_APPICON_NAME = "AppIcon-Flask";
				ASSETCATALOG_COMPILER_OPTIMIZATION = time;
				CLANG_ENABLE_MODULES = YES;
				CODE_SIGN_ENTITLEMENTS = MetaMask/MetaMask.entitlements;
				CODE_SIGN_IDENTITY = "iPhone Distribution";
				CODE_SIGN_STYLE = Manual;
				CURRENT_PROJECT_VERSION = 1360;
				DEBUG_INFORMATION_FORMAT = "dwarf-with-dsym";
				DEVELOPMENT_TEAM = 48XVW22RCG;
				"DEVELOPMENT_TEAM[sdk=iphoneos*]" = 48XVW22RCG;
				ENABLE_BITCODE = NO;
				FRAMEWORK_SEARCH_PATHS = (
					"$(inherited)",
					"$(PROJECT_DIR)",
				);
				GCC_PRECOMPILE_PREFIX_HEADER = YES;
				GCC_PREPROCESSOR_DEFINITIONS = "$(inherited)";
				GCC_UNROLL_LOOPS = YES;
				HEADER_SEARCH_PATHS = (
					"$(inherited)",
					"$(SRCROOT)/../node_modules/react-native-wkwebview-reborn/ios/RCTWKWebView",
					"$(SRCROOT)/../node_modules/react-native-keychain/RNKeychainManager",
					"$(SRCROOT)/../node_modules/react-native-share/ios",
					"$(SRCROOT)/../node_modules/react-native-branch/ios/**",
					"$(SRCROOT)/../node_modules/@metamask/react-native-search-api/ios/RCTSearchApi",
					"$(SRCROOT)/../node_modules/lottie-ios/lottie-ios/Classes/**",
					"$(SRCROOT)/../node_modules/react-native-view-shot/ios",
					"$(SRCROOT)/../node_modules/react-native-tcp/ios/**",
				);
				INFOPLIST_FILE = "MetaMask/MetaMask-Flask-Info.plist";
				IPHONEOS_DEPLOYMENT_TARGET = 12.0;
				LD_RUNPATH_SEARCH_PATHS = (
					"$(inherited)",
					"@executable_path/Frameworks",
				);
				LIBRARY_SEARCH_PATHS = "$(SDKROOT)/usr/lib/swift$(inherited)";
				LLVM_LTO = YES;
				MARKETING_VERSION = 7.26.1;
				ONLY_ACTIVE_ARCH = NO;
				OTHER_CFLAGS = "$(inherited)";
				OTHER_LDFLAGS = (
					"$(inherited)",
					"-ObjC",
					"-lc++",
				);
				PRODUCT_BUNDLE_IDENTIFIER = "io.metamask.$(PRODUCT_NAME:rfc1034identifier)";
				PRODUCT_NAME = "$(TARGET_NAME)";
				PROVISIONING_PROFILE_SPECIFIER = "Bitrise AppStore io.metamask.MetaMask";
				"PROVISIONING_PROFILE_SPECIFIER[sdk=iphoneos*]" = "Bitrise AppStore io.metamask.MetaMask-Flask";
				SWIFT_OBJC_BRIDGING_HEADER = "MetaMask-Bridging-Header.h";
				SWIFT_VERSION = 5.0;
				VERSIONING_SYSTEM = "apple-generic";
			};
			name = Release;
		};
		83CBBA201A601CBA00E9B192 /* Debug */ = {
			isa = XCBuildConfiguration;
			baseConfigurationReference = 15FDD82721B7642B006B7C35 /* debug.xcconfig */;
			buildSettings = {
				ALWAYS_SEARCH_USER_PATHS = NO;
				CLANG_CXX_LANGUAGE_STANDARD = "c++17";
				CLANG_CXX_LIBRARY = "libc++";
				CLANG_ENABLE_MODULES = YES;
				CLANG_ENABLE_OBJC_ARC = YES;
				CLANG_WARN_BOOL_CONVERSION = YES;
				CLANG_WARN_CONSTANT_CONVERSION = YES;
				CLANG_WARN_DIRECT_OBJC_ISA_USAGE = YES_ERROR;
				CLANG_WARN_EMPTY_BODY = YES;
				CLANG_WARN_ENUM_CONVERSION = YES;
				CLANG_WARN_INT_CONVERSION = YES;
				CLANG_WARN_OBJC_ROOT_CLASS = YES_ERROR;
				CLANG_WARN_UNREACHABLE_CODE = YES;
				CLANG_WARN__DUPLICATE_METHOD_MATCH = YES;
				"CODE_SIGN_IDENTITY[sdk=iphoneos*]" = "iPhone Developer";
				COPY_PHASE_STRIP = NO;
				ENABLE_BITCODE = NO;
				ENABLE_STRICT_OBJC_MSGSEND = YES;
				ENABLE_TESTABILITY = YES;
				"EXCLUDED_ARCHS[sdk=iphonesimulator*]" = "";
				GCC_C_LANGUAGE_STANDARD = gnu99;
				GCC_DYNAMIC_NO_PIC = NO;
				GCC_OPTIMIZATION_LEVEL = 0;
				GCC_PREPROCESSOR_DEFINITIONS = (
					"DEBUG=1",
					"$(inherited)",
					_LIBCPP_ENABLE_CXX17_REMOVED_UNARY_BINARY_FUNCTION,
				);
				GCC_SYMBOLS_PRIVATE_EXTERN = NO;
				GCC_WARN_64_TO_32_BIT_CONVERSION = YES;
				GCC_WARN_ABOUT_RETURN_TYPE = YES_ERROR;
				GCC_WARN_UNDECLARED_SELECTOR = YES;
				GCC_WARN_UNINITIALIZED_AUTOS = YES_AGGRESSIVE;
				GCC_WARN_UNUSED_FUNCTION = YES;
				GCC_WARN_UNUSED_VARIABLE = YES;
				IPHONEOS_DEPLOYMENT_TARGET = 12.0;
				MTL_ENABLE_DEBUG_INFO = YES;
				ONLY_ACTIVE_ARCH = YES;
				OTHER_CFLAGS = "$(inherited)";
				OTHER_CPLUSPLUSFLAGS = "$(inherited)";
				OTHER_LDFLAGS = "$(inherited)";
				REACT_NATIVE_PATH = "${PODS_ROOT}/../../node_modules/react-native";
				SDKROOT = iphoneos;
			};
			name = Debug;
		};
		83CBBA211A601CBA00E9B192 /* Release */ = {
			isa = XCBuildConfiguration;
			buildSettings = {
				ALWAYS_SEARCH_USER_PATHS = NO;
				CLANG_CXX_LANGUAGE_STANDARD = "c++17";
				CLANG_CXX_LIBRARY = "libc++";
				CLANG_ENABLE_MODULES = YES;
				CLANG_ENABLE_OBJC_ARC = YES;
				CLANG_WARN_BOOL_CONVERSION = YES;
				CLANG_WARN_CONSTANT_CONVERSION = YES;
				CLANG_WARN_DIRECT_OBJC_ISA_USAGE = YES_ERROR;
				CLANG_WARN_EMPTY_BODY = YES;
				CLANG_WARN_ENUM_CONVERSION = YES;
				CLANG_WARN_INT_CONVERSION = YES;
				CLANG_WARN_OBJC_ROOT_CLASS = YES_ERROR;
				CLANG_WARN_UNREACHABLE_CODE = YES;
				CLANG_WARN__DUPLICATE_METHOD_MATCH = YES;
				"CODE_SIGN_IDENTITY[sdk=iphoneos*]" = "iPhone Developer";
				COPY_PHASE_STRIP = YES;
				ENABLE_BITCODE = NO;
				ENABLE_NS_ASSERTIONS = NO;
				ENABLE_STRICT_OBJC_MSGSEND = YES;
				"EXCLUDED_ARCHS[sdk=iphonesimulator*]" = "";
				GCC_C_LANGUAGE_STANDARD = gnu99;
				GCC_PREPROCESSOR_DEFINITIONS = (
					"$(inherited)",
					_LIBCPP_ENABLE_CXX17_REMOVED_UNARY_BINARY_FUNCTION,
				);
				GCC_WARN_64_TO_32_BIT_CONVERSION = YES;
				GCC_WARN_ABOUT_RETURN_TYPE = YES_ERROR;
				GCC_WARN_UNDECLARED_SELECTOR = YES;
				GCC_WARN_UNINITIALIZED_AUTOS = YES_AGGRESSIVE;
				GCC_WARN_UNUSED_FUNCTION = YES;
				GCC_WARN_UNUSED_VARIABLE = YES;
				IPHONEOS_DEPLOYMENT_TARGET = 12.0;
				MTL_ENABLE_DEBUG_INFO = NO;
				OTHER_CFLAGS = "$(inherited)";
				OTHER_CPLUSPLUSFLAGS = "$(inherited)";
				OTHER_LDFLAGS = "$(inherited)";
				REACT_NATIVE_PATH = "${PODS_ROOT}/../../node_modules/react-native";
				SDKROOT = iphoneos;
				VALIDATE_PRODUCT = YES;
			};
			name = Release;
		};
		B339FF37289ABD70001B89FB /* Debug */ = {
			isa = XCBuildConfiguration;
			baseConfigurationReference = 51AB7231D0E692F5EF71FACB /* Pods-MetaMask-QA.debug.xcconfig */;
			buildSettings = {
				ASSETCATALOG_COMPILER_APPICON_NAME = "AppIcon-QA";
				ASSETCATALOG_COMPILER_OPTIMIZATION = time;
				CLANG_ENABLE_MODULES = YES;
				CODE_SIGN_ENTITLEMENTS = MetaMask/MetaMaskDebug.entitlements;
				CODE_SIGN_IDENTITY = "Apple Development";
				CODE_SIGN_STYLE = Automatic;
				CURRENT_PROJECT_VERSION = 1360;
				DEAD_CODE_STRIPPING = YES;
				DEBUG_INFORMATION_FORMAT = dwarf;
				DEVELOPMENT_TEAM = 48XVW22RCG;
				ENABLE_BITCODE = NO;
				FRAMEWORK_SEARCH_PATHS = (
					"$(inherited)",
					"$(PROJECT_DIR)",
				);
				GCC_OPTIMIZATION_LEVEL = 0;
				GCC_PREPROCESSOR_DEFINITIONS = (
					"DEBUG=1",
					"$(inherited)",
				);
				HEADER_SEARCH_PATHS = (
					"$(inherited)",
					"$(SRCROOT)/../node_modules/react-native-wkwebview-reborn/ios/RCTWKWebView",
					"$(SRCROOT)/../node_modules/react-native-keychain/RNKeychainManager",
					"$(SRCROOT)/../node_modules/react-native-share/ios",
					"$(SRCROOT)/../node_modules/react-native-branch/ios/**",
					"$(SRCROOT)/../node_modules/@metamask/react-native-search-api/ios/RCTSearchApi",
					"$(SRCROOT)/../node_modules/lottie-ios/lottie-ios/Classes/**",
					"$(SRCROOT)/../node_modules/react-native-view-shot/ios",
					"$(SRCROOT)/../node_modules/react-native-tcp/ios/**",
				);
				INFOPLIST_FILE = "MetaMask/MetaMask-QA-info.plist";
				IPHONEOS_DEPLOYMENT_TARGET = 12.0;
				LD_RUNPATH_SEARCH_PATHS = (
					"$(inherited)",
					"@executable_path/Frameworks",
				);
				LIBRARY_SEARCH_PATHS = (
					"$(SDKROOT)/usr/lib/swift",
					"$(inherited)",
					"\"$(SRCROOT)/MetaMask/System/Library/Frameworks\"",
				);
				LLVM_LTO = YES;
				MARKETING_VERSION = 7.26.1;
				ONLY_ACTIVE_ARCH = YES;
				OTHER_CFLAGS = (
					"$(inherited)",
					"-DFB_SONARKIT_ENABLED=1",
				);
				OTHER_LDFLAGS = (
					"$(inherited)",
					"-ObjC",
					"-lc++",
				);
				PRODUCT_BUNDLE_IDENTIFIER = "io.metamask.MetaMask-QA";
				PRODUCT_NAME = "$(TARGET_NAME)";
				PROVISIONING_PROFILE_SPECIFIER = "";
				SWIFT_OBJC_BRIDGING_HEADER = "MetaMask-Bridging-Header.h";
				SWIFT_OPTIMIZATION_LEVEL = "-Onone";
				SWIFT_VERSION = 5.0;
				VERSIONING_SYSTEM = "apple-generic";
			};
			name = Debug;
		};
		B339FF38289ABD70001B89FB /* Release */ = {
			isa = XCBuildConfiguration;
			baseConfigurationReference = CF014205BB8964CFE74D4D8E /* Pods-MetaMask-QA.release.xcconfig */;
			buildSettings = {
				ASSETCATALOG_COMPILER_APPICON_NAME = "AppIcon-QA";
				ASSETCATALOG_COMPILER_OPTIMIZATION = time;
				CLANG_ENABLE_MODULES = YES;
				CODE_SIGN_ENTITLEMENTS = MetaMask/MetaMask.entitlements;
				CODE_SIGN_IDENTITY = "iPhone Distribution";
				CODE_SIGN_STYLE = Manual;
				CURRENT_PROJECT_VERSION = 1360;
				DEBUG_INFORMATION_FORMAT = "dwarf-with-dsym";
				DEVELOPMENT_TEAM = 48XVW22RCG;
				"DEVELOPMENT_TEAM[sdk=iphoneos*]" = 48XVW22RCG;
				ENABLE_BITCODE = NO;
				FRAMEWORK_SEARCH_PATHS = (
					"$(inherited)",
					"$(PROJECT_DIR)",
				);
				GCC_PRECOMPILE_PREFIX_HEADER = YES;
				GCC_PREPROCESSOR_DEFINITIONS = "$(inherited)";
				GCC_UNROLL_LOOPS = YES;
				HEADER_SEARCH_PATHS = (
					"$(inherited)",
					"$(SRCROOT)/../node_modules/react-native-wkwebview-reborn/ios/RCTWKWebView",
					"$(SRCROOT)/../node_modules/react-native-keychain/RNKeychainManager",
					"$(SRCROOT)/../node_modules/react-native-share/ios",
					"$(SRCROOT)/../node_modules/react-native-branch/ios/**",
					"$(SRCROOT)/../node_modules/@metamask/react-native-search-api/ios/RCTSearchApi",
					"$(SRCROOT)/../node_modules/lottie-ios/lottie-ios/Classes/**",
					"$(SRCROOT)/../node_modules/react-native-view-shot/ios",
					"$(SRCROOT)/../node_modules/react-native-tcp/ios/**",
				);
				INFOPLIST_FILE = "MetaMask/MetaMask-QA-info.plist";
				IPHONEOS_DEPLOYMENT_TARGET = 12.0;
				LD_RUNPATH_SEARCH_PATHS = (
					"$(inherited)",
					"@executable_path/Frameworks",
				);
				LIBRARY_SEARCH_PATHS = (
					"$(SDKROOT)/usr/lib/swift",
					"$(inherited)",
					"\"$(SRCROOT)/MetaMask/System/Library/Frameworks\"",
				);
				LLVM_LTO = YES;
				MARKETING_VERSION = 7.26.1;
				ONLY_ACTIVE_ARCH = NO;
				OTHER_CFLAGS = (
					"$(inherited)",
					"-DFB_SONARKIT_ENABLED=1",
				);
				OTHER_LDFLAGS = (
					"$(inherited)",
					"-ObjC",
					"-lc++",
				);
				PRODUCT_BUNDLE_IDENTIFIER = "io.metamask.MetaMask-QA";
				PRODUCT_NAME = "$(TARGET_NAME)";
				PROVISIONING_PROFILE_SPECIFIER = "Bitrise Internal Release - MetaMask-QA";
				"PROVISIONING_PROFILE_SPECIFIER[sdk=iphoneos*]" = "Bitrise Internal Release - MetaMask-QA";
				SWIFT_OBJC_BRIDGING_HEADER = "MetaMask-Bridging-Header.h";
				SWIFT_VERSION = 5.0;
				VERSIONING_SYSTEM = "apple-generic";
			};
			name = Release;
		};
/* End XCBuildConfiguration section */

/* Begin XCConfigurationList section */
		13B07F931A680F5B00A75B9A /* Build configuration list for PBXNativeTarget "MetaMask" */ = {
			isa = XCConfigurationList;
			buildConfigurations = (
				13B07F941A680F5B00A75B9A /* Debug */,
				13B07F951A680F5B00A75B9A /* Release */,
			);
			defaultConfigurationIsVisible = 0;
			defaultConfigurationName = Debug;
		};
		2EF2828F2B0FF86900D7B4B1 /* Build configuration list for PBXNativeTarget "MetaMask-Flask" */ = {
			isa = XCConfigurationList;
			buildConfigurations = (
				2EF282902B0FF86900D7B4B1 /* Debug */,
				2EF282912B0FF86900D7B4B1 /* Release */,
			);
			defaultConfigurationIsVisible = 0;
			defaultConfigurationName = Debug;
		};
		83CBB9FA1A601CBA00E9B192 /* Build configuration list for PBXProject "MetaMask" */ = {
			isa = XCConfigurationList;
			buildConfigurations = (
				83CBBA201A601CBA00E9B192 /* Debug */,
				83CBBA211A601CBA00E9B192 /* Release */,
			);
			defaultConfigurationIsVisible = 0;
			defaultConfigurationName = Debug;
		};
		B339FF36289ABD70001B89FB /* Build configuration list for PBXNativeTarget "MetaMask-QA" */ = {
			isa = XCConfigurationList;
			buildConfigurations = (
				B339FF37289ABD70001B89FB /* Debug */,
				B339FF38289ABD70001B89FB /* Release */,
			);
			defaultConfigurationIsVisible = 0;
			defaultConfigurationName = Debug;
		};
/* End XCConfigurationList section */
	};
	rootObject = 83CBB9F71A601CBA00E9B192 /* Project object */;
}<|MERGE_RESOLUTION|>--- conflicted
+++ resolved
@@ -590,12 +590,9 @@
 				13B07F8E1A680F5B00A75B9A /* Resources */,
 				15ACCA0022655C3A0063978B /* Embed Frameworks */,
 				00DD1BFF1BD5951E006B06BC /* Bundle JS Code & Upload Sentry Files */,
-<<<<<<< HEAD
 				1315792FDF9ED5C1277541D0 /* [CP] Embed Pods Frameworks */,
 				FFED9AB1AACD0DA25EAA971D /* [CP] Copy Pods Resources */,
-=======
 				9F2FDF243A79F1A3A790828C /* [CP-User] [RNFB] Core Configuration */,
->>>>>>> 104cedb9
 			);
 			buildRules = (
 			);
@@ -618,12 +615,9 @@
 				2EF282692B0FF86900D7B4B1 /* Resources */,
 				2EF2828A2B0FF86900D7B4B1 /* Embed Frameworks */,
 				2EF282892B0FF86900D7B4B1 /* Bundle JS Code & Upload Sentry Files */,
-<<<<<<< HEAD
 				22A0CDFA61EAF4604801C08E /* [CP] Embed Pods Frameworks */,
 				E6DF8EB7C7F8301263C260CE /* [CP] Copy Pods Resources */,
-=======
 				7DCEC09F2EFA897359942504 /* [CP-User] [RNFB] Core Configuration */,
->>>>>>> 104cedb9
 			);
 			buildRules = (
 			);
@@ -646,12 +640,9 @@
 				B339FF0F289ABD70001B89FB /* Resources */,
 				B339FF30289ABD70001B89FB /* Embed Frameworks */,
 				B339FF2F289ABD70001B89FB /* Bundle JS Code & Upload Sentry Files */,
-<<<<<<< HEAD
 				C809907F60335F19DA480743 /* [CP] Embed Pods Frameworks */,
 				475B37D211D24FD533A25DD4 /* [CP] Copy Pods Resources */,
-=======
 				13E0EBB030DB9498ACF206AC /* [CP-User] [RNFB] Core Configuration */,
->>>>>>> 104cedb9
 			);
 			buildRules = (
 			);
@@ -872,16 +863,11 @@
 			shellPath = /bin/sh;
 			shellScript = "# Define script\nBUNDLE_AND_UPLOAD_TO_SENTRY=\"../scripts/ios/bundle-js-and-sentry-upload.sh\"\n\n# Give permissions to script\nchmod +x $BUNDLE_AND_UPLOAD_TO_SENTRY\n\n# Run script\n$BUNDLE_AND_UPLOAD_TO_SENTRY\n";
 		};
-<<<<<<< HEAD
 		1315792FDF9ED5C1277541D0 /* [CP] Embed Pods Frameworks */ = {
-=======
-		13E0EBB030DB9498ACF206AC /* [CP-User] [RNFB] Core Configuration */ = {
->>>>>>> 104cedb9
 			isa = PBXShellScriptBuildPhase;
 			buildActionMask = 2147483647;
 			files = (
 			);
-<<<<<<< HEAD
 			inputFileListPaths = (
 				"${PODS_ROOT}/Target Support Files/Pods-MetaMask/Pods-MetaMask-frameworks-${CONFIGURATION}-input-files.xcfilelist",
 			);
@@ -893,7 +879,12 @@
 			shellPath = /bin/sh;
 			shellScript = "\"${PODS_ROOT}/Target Support Files/Pods-MetaMask/Pods-MetaMask-frameworks.sh\"\n";
 			showEnvVarsInLog = 0;
-=======
+		};
+		13E0EBB030DB9498ACF206AC /* [CP-User] [RNFB] Core Configuration */ = {
+			isa = PBXShellScriptBuildPhase;
+			buildActionMask = 2147483647;
+			files = (
+			);
 			inputPaths = (
 				"$(BUILT_PRODUCTS_DIR)/$(INFOPLIST_PATH)",
 			);
@@ -901,7 +892,6 @@
 			runOnlyForDeploymentPostprocessing = 0;
 			shellPath = /bin/sh;
 			shellScript = "#!/usr/bin/env bash\n#\n# Copyright (c) 2016-present Invertase Limited & Contributors\n#\n# Licensed under the Apache License, Version 2.0 (the \"License\");\n# you may not use this library except in compliance with the License.\n# You may obtain a copy of the License at\n#\n#   http://www.apache.org/licenses/LICENSE-2.0\n#\n# Unless required by applicable law or agreed to in writing, software\n# distributed under the License is distributed on an \"AS IS\" BASIS,\n# WITHOUT WARRANTIES OR CONDITIONS OF ANY KIND, either express or implied.\n# See the License for the specific language governing permissions and\n# limitations under the License.\n#\n\n##########################################################################\n##########################################################################\n#\n#  NOTE THAT IF YOU CHANGE THIS FILE YOU MUST RUN pod install AFTERWARDS\n#\n#  This file is installed as an Xcode build script in the project file\n#  by cocoapods, and you will not see your changes until you pod install\n#\n##########################################################################\n##########################################################################\n\nset -e\n\n_MAX_LOOKUPS=2;\n_SEARCH_RESULT=''\n_RN_ROOT_EXISTS=''\n_CURRENT_LOOKUPS=1\n_JSON_ROOT=\"'react-native'\"\n_JSON_FILE_NAME='firebase.json'\n_JSON_OUTPUT_BASE64='e30=' # { }\n_CURRENT_SEARCH_DIR=${PROJECT_DIR}\n_PLIST_BUDDY=/usr/libexec/PlistBuddy\n_TARGET_PLIST=\"${BUILT_PRODUCTS_DIR}/${INFOPLIST_PATH}\"\n_DSYM_PLIST=\"${DWARF_DSYM_FOLDER_PATH}/${DWARF_DSYM_FILE_NAME}/Contents/Info.plist\"\n\n# plist arrays\n_PLIST_ENTRY_KEYS=()\n_PLIST_ENTRY_TYPES=()\n_PLIST_ENTRY_VALUES=()\n\nfunction setPlistValue {\n  echo \"info:      setting plist entry '$1' of type '$2' in file '$4'\"\n  ${_PLIST_BUDDY} -c \"Add :$1 $2 '$3'\" $4 || echo \"info:      '$1' already exists\"\n}\n\nfunction getFirebaseJsonKeyValue () {\n  if [[ ${_RN_ROOT_EXISTS} ]]; then\n    ruby -Ku -e \"require 'rubygems';require 'json'; output=JSON.parse('$1'); puts output[$_JSON_ROOT]['$2']\"\n  else\n    echo \"\"\n  fi;\n}\n\nfunction jsonBoolToYesNo () {\n  if [[ $1 == \"false\" ]]; then\n    echo \"NO\"\n  elif [[ $1 == \"true\" ]]; then\n    echo \"YES\"\n  else echo \"NO\"\n  fi\n}\n\necho \"info: -> RNFB build script started\"\necho \"info: 1) Locating ${_JSON_FILE_NAME} file:\"\n\nif [[ -z ${_CURRENT_SEARCH_DIR} ]]; then\n  _CURRENT_SEARCH_DIR=$(pwd)\nfi;\n\nwhile true; do\n  _CURRENT_SEARCH_DIR=$(dirname \"$_CURRENT_SEARCH_DIR\")\n  if [[ \"$_CURRENT_SEARCH_DIR\" == \"/\" ]] || [[ ${_CURRENT_LOOKUPS} -gt ${_MAX_LOOKUPS} ]]; then break; fi;\n  echo \"info:      ($_CURRENT_LOOKUPS of $_MAX_LOOKUPS) Searching in '$_CURRENT_SEARCH_DIR' for a ${_JSON_FILE_NAME} file.\"\n  _SEARCH_RESULT=$(find \"$_CURRENT_SEARCH_DIR\" -maxdepth 2 -name ${_JSON_FILE_NAME} -print | /usr/bin/head -n 1)\n  if [[ ${_SEARCH_RESULT} ]]; then\n    echo \"info:      ${_JSON_FILE_NAME} found at $_SEARCH_RESULT\"\n    break;\n  fi;\n  _CURRENT_LOOKUPS=$((_CURRENT_LOOKUPS+1))\ndone\n\nif [[ ${_SEARCH_RESULT} ]]; then\n  _JSON_OUTPUT_RAW=$(cat \"${_SEARCH_RESULT}\")\n  _RN_ROOT_EXISTS=$(ruby -Ku -e \"require 'rubygems';require 'json'; output=JSON.parse('$_JSON_OUTPUT_RAW'); puts output[$_JSON_ROOT]\" || echo '')\n\n  if [[ ${_RN_ROOT_EXISTS} ]]; then\n    if ! python3 --version >/dev/null 2>&1; then echo \"python3 not found, firebase.json file processing error.\" && exit 1; fi\n    _JSON_OUTPUT_BASE64=$(python3 -c 'import json,sys,base64;print(base64.b64encode(bytes(json.dumps(json.loads(open('\"'${_SEARCH_RESULT}'\"', '\"'rb'\"').read())['${_JSON_ROOT}']), '\"'utf-8'\"')).decode())' || echo \"e30=\")\n  fi\n\n  _PLIST_ENTRY_KEYS+=(\"firebase_json_raw\")\n  _PLIST_ENTRY_TYPES+=(\"string\")\n  _PLIST_ENTRY_VALUES+=(\"$_JSON_OUTPUT_BASE64\")\n\n  # config.app_data_collection_default_enabled\n  _APP_DATA_COLLECTION_ENABLED=$(getFirebaseJsonKeyValue \"$_JSON_OUTPUT_RAW\" \"app_data_collection_default_enabled\")\n  if [[ $_APP_DATA_COLLECTION_ENABLED ]]; then\n    _PLIST_ENTRY_KEYS+=(\"FirebaseDataCollectionDefaultEnabled\")\n    _PLIST_ENTRY_TYPES+=(\"bool\")\n    _PLIST_ENTRY_VALUES+=(\"$(jsonBoolToYesNo \"$_APP_DATA_COLLECTION_ENABLED\")\")\n  fi\n\n  # config.analytics_auto_collection_enabled\n  _ANALYTICS_AUTO_COLLECTION=$(getFirebaseJsonKeyValue \"$_JSON_OUTPUT_RAW\" \"analytics_auto_collection_enabled\")\n  if [[ $_ANALYTICS_AUTO_COLLECTION ]]; then\n    _PLIST_ENTRY_KEYS+=(\"FIREBASE_ANALYTICS_COLLECTION_ENABLED\")\n    _PLIST_ENTRY_TYPES+=(\"bool\")\n    _PLIST_ENTRY_VALUES+=(\"$(jsonBoolToYesNo \"$_ANALYTICS_AUTO_COLLECTION\")\")\n  fi\n\n  # config.analytics_collection_deactivated\n  _ANALYTICS_DEACTIVATED=$(getFirebaseJsonKeyValue \"$_JSON_OUTPUT_RAW\" \"analytics_collection_deactivated\")\n  if [[ $_ANALYTICS_DEACTIVATED ]]; then\n    _PLIST_ENTRY_KEYS+=(\"FIREBASE_ANALYTICS_COLLECTION_DEACTIVATED\")\n    _PLIST_ENTRY_TYPES+=(\"bool\")\n    _PLIST_ENTRY_VALUES+=(\"$(jsonBoolToYesNo \"$_ANALYTICS_DEACTIVATED\")\")\n  fi\n\n  # config.analytics_idfv_collection_enabled\n  _ANALYTICS_IDFV_COLLECTION=$(getFirebaseJsonKeyValue \"$_JSON_OUTPUT_RAW\" \"analytics_idfv_collection_enabled\")\n  if [[ $_ANALYTICS_IDFV_COLLECTION ]]; then\n    _PLIST_ENTRY_KEYS+=(\"GOOGLE_ANALYTICS_IDFV_COLLECTION_ENABLED\")\n    _PLIST_ENTRY_TYPES+=(\"bool\")\n    _PLIST_ENTRY_VALUES+=(\"$(jsonBoolToYesNo \"$_ANALYTICS_IDFV_COLLECTION\")\")\n  fi\n\n  # config.analytics_default_allow_analytics_storage\n  _ANALYTICS_STORAGE=$(getFirebaseJsonKeyValue \"$_JSON_OUTPUT_RAW\" \"analytics_default_allow_analytics_storage\")\n  if [[ $_ANALYTICS_STORAGE ]]; then\n    _PLIST_ENTRY_KEYS+=(\"GOOGLE_ANALYTICS_DEFAULT_ALLOW_ANALYTICS_STORAGE\")\n    _PLIST_ENTRY_TYPES+=(\"bool\")\n    _PLIST_ENTRY_VALUES+=(\"$(jsonBoolToYesNo \"$_ANALYTICS_STORAGE\")\")\n  fi\n\n  # config.analytics_default_allow_ad_storage\n  _ANALYTICS_AD_STORAGE=$(getFirebaseJsonKeyValue \"$_JSON_OUTPUT_RAW\" \"analytics_default_allow_ad_storage\")\n  if [[ $_ANALYTICS_AD_STORAGE ]]; then\n    _PLIST_ENTRY_KEYS+=(\"GOOGLE_ANALYTICS_DEFAULT_ALLOW_AD_STORAGE\")\n    _PLIST_ENTRY_TYPES+=(\"bool\")\n    _PLIST_ENTRY_VALUES+=(\"$(jsonBoolToYesNo \"$_ANALYTICS_AD_STORAGE\")\")\n  fi\n\n  # config.analytics_default_allow_ad_user_data\n  _ANALYTICS_AD_USER_DATA=$(getFirebaseJsonKeyValue \"$_JSON_OUTPUT_RAW\" \"analytics_default_allow_ad_user_data\")\n  if [[ $_ANALYTICS_AD_USER_DATA ]]; then\n    _PLIST_ENTRY_KEYS+=(\"GOOGLE_ANALYTICS_DEFAULT_ALLOW_AD_USER_DATA\")\n    _PLIST_ENTRY_TYPES+=(\"bool\")\n    _PLIST_ENTRY_VALUES+=(\"$(jsonBoolToYesNo \"$_ANALYTICS_AD_USER_DATA\")\")\n  fi\n\n  # config.analytics_default_allow_ad_personalization_signals\n  _ANALYTICS_PERSONALIZATION=$(getFirebaseJsonKeyValue \"$_JSON_OUTPUT_RAW\" \"analytics_default_allow_ad_personalization_signals\")\n  if [[ $_ANALYTICS_PERSONALIZATION ]]; then\n    _PLIST_ENTRY_KEYS+=(\"GOOGLE_ANALYTICS_DEFAULT_ALLOW_AD_PERSONALIZATION_SIGNALS\")\n    _PLIST_ENTRY_TYPES+=(\"bool\")\n    _PLIST_ENTRY_VALUES+=(\"$(jsonBoolToYesNo \"$_ANALYTICS_PERSONALIZATION\")\")\n  fi\n\n  # config.analytics_registration_with_ad_network_enabled\n  _ANALYTICS_REGISTRATION_WITH_AD_NETWORK=$(getFirebaseJsonKeyValue \"$_JSON_OUTPUT_RAW\" \"google_analytics_registration_with_ad_network_enabled\")\n  if [[ $_ANALYTICS_REGISTRATION_WITH_AD_NETWORK ]]; then\n    _PLIST_ENTRY_KEYS+=(\"GOOGLE_ANALYTICS_REGISTRATION_WITH_AD_NETWORK_ENABLED\")\n    _PLIST_ENTRY_TYPES+=(\"bool\")\n    _PLIST_ENTRY_VALUES+=(\"$(jsonBoolToYesNo \"$_ANALYTICS_REGISTRATION_WITH_AD_NETWORK\")\")\n  fi\n\n  # config.google_analytics_automatic_screen_reporting_enabled\n  _ANALYTICS_AUTO_SCREEN_REPORTING=$(getFirebaseJsonKeyValue \"$_JSON_OUTPUT_RAW\" \"google_analytics_automatic_screen_reporting_enabled\")\n  if [[ $_ANALYTICS_AUTO_SCREEN_REPORTING ]]; then\n    _PLIST_ENTRY_KEYS+=(\"FirebaseAutomaticScreenReportingEnabled\")\n    _PLIST_ENTRY_TYPES+=(\"bool\")\n    _PLIST_ENTRY_VALUES+=(\"$(jsonBoolToYesNo \"$_ANALYTICS_AUTO_SCREEN_REPORTING\")\")\n  fi\n\n  # config.perf_auto_collection_enabled\n  _PERF_AUTO_COLLECTION=$(getFirebaseJsonKeyValue \"$_JSON_OUTPUT_RAW\" \"perf_auto_collection_enabled\")\n  if [[ $_PERF_AUTO_COLLECTION ]]; then\n    _PLIST_ENTRY_KEYS+=(\"firebase_performance_collection_enabled\")\n    _PLIST_ENTRY_TYPES+=(\"bool\")\n    _PLIST_ENTRY_VALUES+=(\"$(jsonBoolToYesNo \"$_PERF_AUTO_COLLECTION\")\")\n  fi\n\n  # config.perf_collection_deactivated\n  _PERF_DEACTIVATED=$(getFirebaseJsonKeyValue \"$_JSON_OUTPUT_RAW\" \"perf_collection_deactivated\")\n  if [[ $_PERF_DEACTIVATED ]]; then\n    _PLIST_ENTRY_KEYS+=(\"firebase_performance_collection_deactivated\")\n    _PLIST_ENTRY_TYPES+=(\"bool\")\n    _PLIST_ENTRY_VALUES+=(\"$(jsonBoolToYesNo \"$_PERF_DEACTIVATED\")\")\n  fi\n\n  # config.messaging_auto_init_enabled\n  _MESSAGING_AUTO_INIT=$(getFirebaseJsonKeyValue \"$_JSON_OUTPUT_RAW\" \"messaging_auto_init_enabled\")\n  if [[ $_MESSAGING_AUTO_INIT ]]; then\n    _PLIST_ENTRY_KEYS+=(\"FirebaseMessagingAutoInitEnabled\")\n    _PLIST_ENTRY_TYPES+=(\"bool\")\n    _PLIST_ENTRY_VALUES+=(\"$(jsonBoolToYesNo \"$_MESSAGING_AUTO_INIT\")\")\n  fi\n\n  # config.in_app_messaging_auto_colllection_enabled\n  _FIAM_AUTO_INIT=$(getFirebaseJsonKeyValue \"$_JSON_OUTPUT_RAW\" \"in_app_messaging_auto_collection_enabled\")\n  if [[ $_FIAM_AUTO_INIT ]]; then\n    _PLIST_ENTRY_KEYS+=(\"FirebaseInAppMessagingAutomaticDataCollectionEnabled\")\n    _PLIST_ENTRY_TYPES+=(\"bool\")\n    _PLIST_ENTRY_VALUES+=(\"$(jsonBoolToYesNo \"$_FIAM_AUTO_INIT\")\")\n  fi\n\n  # config.app_check_token_auto_refresh\n  _APP_CHECK_TOKEN_AUTO_REFRESH=$(getFirebaseJsonKeyValue \"$_JSON_OUTPUT_RAW\" \"app_check_token_auto_refresh\")\n  if [[ $_APP_CHECK_TOKEN_AUTO_REFRESH ]]; then\n    _PLIST_ENTRY_KEYS+=(\"FirebaseAppCheckTokenAutoRefreshEnabled\")\n    _PLIST_ENTRY_TYPES+=(\"bool\")\n    _PLIST_ENTRY_VALUES+=(\"$(jsonBoolToYesNo \"$_APP_CHECK_TOKEN_AUTO_REFRESH\")\")\n  fi\n\n  # config.crashlytics_disable_auto_disabler - undocumented for now - mainly for debugging, document if becomes useful\n  _CRASHLYTICS_AUTO_DISABLE_ENABLED=$(getFirebaseJsonKeyValue \"$_JSON_OUTPUT_RAW\" \"crashlytics_disable_auto_disabler\")\n  if [[ $_CRASHLYTICS_AUTO_DISABLE_ENABLED == \"true\" ]]; then\n    echo \"Disabled Crashlytics auto disabler.\" # do nothing\n  else\n    _PLIST_ENTRY_KEYS+=(\"FirebaseCrashlyticsCollectionEnabled\")\n    _PLIST_ENTRY_TYPES+=(\"bool\")\n    _PLIST_ENTRY_VALUES+=(\"NO\")\n  fi\nelse\n  _PLIST_ENTRY_KEYS+=(\"firebase_json_raw\")\n  _PLIST_ENTRY_TYPES+=(\"string\")\n  _PLIST_ENTRY_VALUES+=(\"$_JSON_OUTPUT_BASE64\")\n  echo \"warning:   A firebase.json file was not found, whilst this file is optional it is recommended to include it to configure firebase services in React Native Firebase.\"\nfi;\n\necho \"info: 2) Injecting Info.plist entries: \"\n\n# Log out the keys we're adding\nfor i in \"${!_PLIST_ENTRY_KEYS[@]}\"; do\n  echo \"    ->  $i) ${_PLIST_ENTRY_KEYS[$i]}\" \"${_PLIST_ENTRY_TYPES[$i]}\" \"${_PLIST_ENTRY_VALUES[$i]}\"\ndone\n\nfor plist in \"${_TARGET_PLIST}\" \"${_DSYM_PLIST}\" ; do\n  if [[ -f \"${plist}\" ]]; then\n\n    # paths with spaces break the call to setPlistValue. temporarily modify\n    # the shell internal field separator variable (IFS), which normally\n    # includes spaces, to consist only of line breaks\n    oldifs=$IFS\n    IFS=\"\n\"\n\n    for i in \"${!_PLIST_ENTRY_KEYS[@]}\"; do\n      setPlistValue \"${_PLIST_ENTRY_KEYS[$i]}\" \"${_PLIST_ENTRY_TYPES[$i]}\" \"${_PLIST_ENTRY_VALUES[$i]}\" \"${plist}\"\n    done\n\n    # restore the original internal field separator value\n    IFS=$oldifs\n  else\n    echo \"warning:   A Info.plist build output file was not found (${plist})\"\n  fi\ndone\n\necho \"info: <- RNFB build script finished\"\n";
->>>>>>> 104cedb9
 		};
 		15FDD86321B76696006B7C35 /* Override xcconfig files */ = {
 			isa = PBXShellScriptBuildPhase;
@@ -1034,9 +1024,6 @@
 			shellScript = "diff \"${PODS_PODFILE_DIR_PATH}/Podfile.lock\" \"${PODS_ROOT}/Manifest.lock\" > /dev/null\nif [ $? != 0 ] ; then\n    # print error to STDERR\n    echo \"error: The sandbox is not in sync with the Podfile.lock. Run 'pod install' or update your CocoaPods installation.\" >&2\n    exit 1\nfi\n# This output is used by Xcode 'outputs' to avoid re-running this script phase.\necho \"SUCCESS\" > \"${SCRIPT_OUTPUT_FILE_0}\"\n";
 			showEnvVarsInLog = 0;
 		};
-<<<<<<< HEAD
-		7F95098E1DEEA467CD6B2B8B /* [CP] Check Pods Manifest.lock */ = {
-=======
 		7DCEC09F2EFA897359942504 /* [CP-User] [RNFB] Core Configuration */ = {
 			isa = PBXShellScriptBuildPhase;
 			buildActionMask = 2147483647;
@@ -1050,42 +1037,7 @@
 			shellPath = /bin/sh;
 			shellScript = "#!/usr/bin/env bash\n#\n# Copyright (c) 2016-present Invertase Limited & Contributors\n#\n# Licensed under the Apache License, Version 2.0 (the \"License\");\n# you may not use this library except in compliance with the License.\n# You may obtain a copy of the License at\n#\n#   http://www.apache.org/licenses/LICENSE-2.0\n#\n# Unless required by applicable law or agreed to in writing, software\n# distributed under the License is distributed on an \"AS IS\" BASIS,\n# WITHOUT WARRANTIES OR CONDITIONS OF ANY KIND, either express or implied.\n# See the License for the specific language governing permissions and\n# limitations under the License.\n#\n\n##########################################################################\n##########################################################################\n#\n#  NOTE THAT IF YOU CHANGE THIS FILE YOU MUST RUN pod install AFTERWARDS\n#\n#  This file is installed as an Xcode build script in the project file\n#  by cocoapods, and you will not see your changes until you pod install\n#\n##########################################################################\n##########################################################################\n\nset -e\n\n_MAX_LOOKUPS=2;\n_SEARCH_RESULT=''\n_RN_ROOT_EXISTS=''\n_CURRENT_LOOKUPS=1\n_JSON_ROOT=\"'react-native'\"\n_JSON_FILE_NAME='firebase.json'\n_JSON_OUTPUT_BASE64='e30=' # { }\n_CURRENT_SEARCH_DIR=${PROJECT_DIR}\n_PLIST_BUDDY=/usr/libexec/PlistBuddy\n_TARGET_PLIST=\"${BUILT_PRODUCTS_DIR}/${INFOPLIST_PATH}\"\n_DSYM_PLIST=\"${DWARF_DSYM_FOLDER_PATH}/${DWARF_DSYM_FILE_NAME}/Contents/Info.plist\"\n\n# plist arrays\n_PLIST_ENTRY_KEYS=()\n_PLIST_ENTRY_TYPES=()\n_PLIST_ENTRY_VALUES=()\n\nfunction setPlistValue {\n  echo \"info:      setting plist entry '$1' of type '$2' in file '$4'\"\n  ${_PLIST_BUDDY} -c \"Add :$1 $2 '$3'\" $4 || echo \"info:      '$1' already exists\"\n}\n\nfunction getFirebaseJsonKeyValue () {\n  if [[ ${_RN_ROOT_EXISTS} ]]; then\n    ruby -Ku -e \"require 'rubygems';require 'json'; output=JSON.parse('$1'); puts output[$_JSON_ROOT]['$2']\"\n  else\n    echo \"\"\n  fi;\n}\n\nfunction jsonBoolToYesNo () {\n  if [[ $1 == \"false\" ]]; then\n    echo \"NO\"\n  elif [[ $1 == \"true\" ]]; then\n    echo \"YES\"\n  else echo \"NO\"\n  fi\n}\n\necho \"info: -> RNFB build script started\"\necho \"info: 1) Locating ${_JSON_FILE_NAME} file:\"\n\nif [[ -z ${_CURRENT_SEARCH_DIR} ]]; then\n  _CURRENT_SEARCH_DIR=$(pwd)\nfi;\n\nwhile true; do\n  _CURRENT_SEARCH_DIR=$(dirname \"$_CURRENT_SEARCH_DIR\")\n  if [[ \"$_CURRENT_SEARCH_DIR\" == \"/\" ]] || [[ ${_CURRENT_LOOKUPS} -gt ${_MAX_LOOKUPS} ]]; then break; fi;\n  echo \"info:      ($_CURRENT_LOOKUPS of $_MAX_LOOKUPS) Searching in '$_CURRENT_SEARCH_DIR' for a ${_JSON_FILE_NAME} file.\"\n  _SEARCH_RESULT=$(find \"$_CURRENT_SEARCH_DIR\" -maxdepth 2 -name ${_JSON_FILE_NAME} -print | /usr/bin/head -n 1)\n  if [[ ${_SEARCH_RESULT} ]]; then\n    echo \"info:      ${_JSON_FILE_NAME} found at $_SEARCH_RESULT\"\n    break;\n  fi;\n  _CURRENT_LOOKUPS=$((_CURRENT_LOOKUPS+1))\ndone\n\nif [[ ${_SEARCH_RESULT} ]]; then\n  _JSON_OUTPUT_RAW=$(cat \"${_SEARCH_RESULT}\")\n  _RN_ROOT_EXISTS=$(ruby -Ku -e \"require 'rubygems';require 'json'; output=JSON.parse('$_JSON_OUTPUT_RAW'); puts output[$_JSON_ROOT]\" || echo '')\n\n  if [[ ${_RN_ROOT_EXISTS} ]]; then\n    if ! python3 --version >/dev/null 2>&1; then echo \"python3 not found, firebase.json file processing error.\" && exit 1; fi\n    _JSON_OUTPUT_BASE64=$(python3 -c 'import json,sys,base64;print(base64.b64encode(bytes(json.dumps(json.loads(open('\"'${_SEARCH_RESULT}'\"', '\"'rb'\"').read())['${_JSON_ROOT}']), '\"'utf-8'\"')).decode())' || echo \"e30=\")\n  fi\n\n  _PLIST_ENTRY_KEYS+=(\"firebase_json_raw\")\n  _PLIST_ENTRY_TYPES+=(\"string\")\n  _PLIST_ENTRY_VALUES+=(\"$_JSON_OUTPUT_BASE64\")\n\n  # config.app_data_collection_default_enabled\n  _APP_DATA_COLLECTION_ENABLED=$(getFirebaseJsonKeyValue \"$_JSON_OUTPUT_RAW\" \"app_data_collection_default_enabled\")\n  if [[ $_APP_DATA_COLLECTION_ENABLED ]]; then\n    _PLIST_ENTRY_KEYS+=(\"FirebaseDataCollectionDefaultEnabled\")\n    _PLIST_ENTRY_TYPES+=(\"bool\")\n    _PLIST_ENTRY_VALUES+=(\"$(jsonBoolToYesNo \"$_APP_DATA_COLLECTION_ENABLED\")\")\n  fi\n\n  # config.analytics_auto_collection_enabled\n  _ANALYTICS_AUTO_COLLECTION=$(getFirebaseJsonKeyValue \"$_JSON_OUTPUT_RAW\" \"analytics_auto_collection_enabled\")\n  if [[ $_ANALYTICS_AUTO_COLLECTION ]]; then\n    _PLIST_ENTRY_KEYS+=(\"FIREBASE_ANALYTICS_COLLECTION_ENABLED\")\n    _PLIST_ENTRY_TYPES+=(\"bool\")\n    _PLIST_ENTRY_VALUES+=(\"$(jsonBoolToYesNo \"$_ANALYTICS_AUTO_COLLECTION\")\")\n  fi\n\n  # config.analytics_collection_deactivated\n  _ANALYTICS_DEACTIVATED=$(getFirebaseJsonKeyValue \"$_JSON_OUTPUT_RAW\" \"analytics_collection_deactivated\")\n  if [[ $_ANALYTICS_DEACTIVATED ]]; then\n    _PLIST_ENTRY_KEYS+=(\"FIREBASE_ANALYTICS_COLLECTION_DEACTIVATED\")\n    _PLIST_ENTRY_TYPES+=(\"bool\")\n    _PLIST_ENTRY_VALUES+=(\"$(jsonBoolToYesNo \"$_ANALYTICS_DEACTIVATED\")\")\n  fi\n\n  # config.analytics_idfv_collection_enabled\n  _ANALYTICS_IDFV_COLLECTION=$(getFirebaseJsonKeyValue \"$_JSON_OUTPUT_RAW\" \"analytics_idfv_collection_enabled\")\n  if [[ $_ANALYTICS_IDFV_COLLECTION ]]; then\n    _PLIST_ENTRY_KEYS+=(\"GOOGLE_ANALYTICS_IDFV_COLLECTION_ENABLED\")\n    _PLIST_ENTRY_TYPES+=(\"bool\")\n    _PLIST_ENTRY_VALUES+=(\"$(jsonBoolToYesNo \"$_ANALYTICS_IDFV_COLLECTION\")\")\n  fi\n\n  # config.analytics_default_allow_analytics_storage\n  _ANALYTICS_STORAGE=$(getFirebaseJsonKeyValue \"$_JSON_OUTPUT_RAW\" \"analytics_default_allow_analytics_storage\")\n  if [[ $_ANALYTICS_STORAGE ]]; then\n    _PLIST_ENTRY_KEYS+=(\"GOOGLE_ANALYTICS_DEFAULT_ALLOW_ANALYTICS_STORAGE\")\n    _PLIST_ENTRY_TYPES+=(\"bool\")\n    _PLIST_ENTRY_VALUES+=(\"$(jsonBoolToYesNo \"$_ANALYTICS_STORAGE\")\")\n  fi\n\n  # config.analytics_default_allow_ad_storage\n  _ANALYTICS_AD_STORAGE=$(getFirebaseJsonKeyValue \"$_JSON_OUTPUT_RAW\" \"analytics_default_allow_ad_storage\")\n  if [[ $_ANALYTICS_AD_STORAGE ]]; then\n    _PLIST_ENTRY_KEYS+=(\"GOOGLE_ANALYTICS_DEFAULT_ALLOW_AD_STORAGE\")\n    _PLIST_ENTRY_TYPES+=(\"bool\")\n    _PLIST_ENTRY_VALUES+=(\"$(jsonBoolToYesNo \"$_ANALYTICS_AD_STORAGE\")\")\n  fi\n\n  # config.analytics_default_allow_ad_user_data\n  _ANALYTICS_AD_USER_DATA=$(getFirebaseJsonKeyValue \"$_JSON_OUTPUT_RAW\" \"analytics_default_allow_ad_user_data\")\n  if [[ $_ANALYTICS_AD_USER_DATA ]]; then\n    _PLIST_ENTRY_KEYS+=(\"GOOGLE_ANALYTICS_DEFAULT_ALLOW_AD_USER_DATA\")\n    _PLIST_ENTRY_TYPES+=(\"bool\")\n    _PLIST_ENTRY_VALUES+=(\"$(jsonBoolToYesNo \"$_ANALYTICS_AD_USER_DATA\")\")\n  fi\n\n  # config.analytics_default_allow_ad_personalization_signals\n  _ANALYTICS_PERSONALIZATION=$(getFirebaseJsonKeyValue \"$_JSON_OUTPUT_RAW\" \"analytics_default_allow_ad_personalization_signals\")\n  if [[ $_ANALYTICS_PERSONALIZATION ]]; then\n    _PLIST_ENTRY_KEYS+=(\"GOOGLE_ANALYTICS_DEFAULT_ALLOW_AD_PERSONALIZATION_SIGNALS\")\n    _PLIST_ENTRY_TYPES+=(\"bool\")\n    _PLIST_ENTRY_VALUES+=(\"$(jsonBoolToYesNo \"$_ANALYTICS_PERSONALIZATION\")\")\n  fi\n\n  # config.analytics_registration_with_ad_network_enabled\n  _ANALYTICS_REGISTRATION_WITH_AD_NETWORK=$(getFirebaseJsonKeyValue \"$_JSON_OUTPUT_RAW\" \"google_analytics_registration_with_ad_network_enabled\")\n  if [[ $_ANALYTICS_REGISTRATION_WITH_AD_NETWORK ]]; then\n    _PLIST_ENTRY_KEYS+=(\"GOOGLE_ANALYTICS_REGISTRATION_WITH_AD_NETWORK_ENABLED\")\n    _PLIST_ENTRY_TYPES+=(\"bool\")\n    _PLIST_ENTRY_VALUES+=(\"$(jsonBoolToYesNo \"$_ANALYTICS_REGISTRATION_WITH_AD_NETWORK\")\")\n  fi\n\n  # config.google_analytics_automatic_screen_reporting_enabled\n  _ANALYTICS_AUTO_SCREEN_REPORTING=$(getFirebaseJsonKeyValue \"$_JSON_OUTPUT_RAW\" \"google_analytics_automatic_screen_reporting_enabled\")\n  if [[ $_ANALYTICS_AUTO_SCREEN_REPORTING ]]; then\n    _PLIST_ENTRY_KEYS+=(\"FirebaseAutomaticScreenReportingEnabled\")\n    _PLIST_ENTRY_TYPES+=(\"bool\")\n    _PLIST_ENTRY_VALUES+=(\"$(jsonBoolToYesNo \"$_ANALYTICS_AUTO_SCREEN_REPORTING\")\")\n  fi\n\n  # config.perf_auto_collection_enabled\n  _PERF_AUTO_COLLECTION=$(getFirebaseJsonKeyValue \"$_JSON_OUTPUT_RAW\" \"perf_auto_collection_enabled\")\n  if [[ $_PERF_AUTO_COLLECTION ]]; then\n    _PLIST_ENTRY_KEYS+=(\"firebase_performance_collection_enabled\")\n    _PLIST_ENTRY_TYPES+=(\"bool\")\n    _PLIST_ENTRY_VALUES+=(\"$(jsonBoolToYesNo \"$_PERF_AUTO_COLLECTION\")\")\n  fi\n\n  # config.perf_collection_deactivated\n  _PERF_DEACTIVATED=$(getFirebaseJsonKeyValue \"$_JSON_OUTPUT_RAW\" \"perf_collection_deactivated\")\n  if [[ $_PERF_DEACTIVATED ]]; then\n    _PLIST_ENTRY_KEYS+=(\"firebase_performance_collection_deactivated\")\n    _PLIST_ENTRY_TYPES+=(\"bool\")\n    _PLIST_ENTRY_VALUES+=(\"$(jsonBoolToYesNo \"$_PERF_DEACTIVATED\")\")\n  fi\n\n  # config.messaging_auto_init_enabled\n  _MESSAGING_AUTO_INIT=$(getFirebaseJsonKeyValue \"$_JSON_OUTPUT_RAW\" \"messaging_auto_init_enabled\")\n  if [[ $_MESSAGING_AUTO_INIT ]]; then\n    _PLIST_ENTRY_KEYS+=(\"FirebaseMessagingAutoInitEnabled\")\n    _PLIST_ENTRY_TYPES+=(\"bool\")\n    _PLIST_ENTRY_VALUES+=(\"$(jsonBoolToYesNo \"$_MESSAGING_AUTO_INIT\")\")\n  fi\n\n  # config.in_app_messaging_auto_colllection_enabled\n  _FIAM_AUTO_INIT=$(getFirebaseJsonKeyValue \"$_JSON_OUTPUT_RAW\" \"in_app_messaging_auto_collection_enabled\")\n  if [[ $_FIAM_AUTO_INIT ]]; then\n    _PLIST_ENTRY_KEYS+=(\"FirebaseInAppMessagingAutomaticDataCollectionEnabled\")\n    _PLIST_ENTRY_TYPES+=(\"bool\")\n    _PLIST_ENTRY_VALUES+=(\"$(jsonBoolToYesNo \"$_FIAM_AUTO_INIT\")\")\n  fi\n\n  # config.app_check_token_auto_refresh\n  _APP_CHECK_TOKEN_AUTO_REFRESH=$(getFirebaseJsonKeyValue \"$_JSON_OUTPUT_RAW\" \"app_check_token_auto_refresh\")\n  if [[ $_APP_CHECK_TOKEN_AUTO_REFRESH ]]; then\n    _PLIST_ENTRY_KEYS+=(\"FirebaseAppCheckTokenAutoRefreshEnabled\")\n    _PLIST_ENTRY_TYPES+=(\"bool\")\n    _PLIST_ENTRY_VALUES+=(\"$(jsonBoolToYesNo \"$_APP_CHECK_TOKEN_AUTO_REFRESH\")\")\n  fi\n\n  # config.crashlytics_disable_auto_disabler - undocumented for now - mainly for debugging, document if becomes useful\n  _CRASHLYTICS_AUTO_DISABLE_ENABLED=$(getFirebaseJsonKeyValue \"$_JSON_OUTPUT_RAW\" \"crashlytics_disable_auto_disabler\")\n  if [[ $_CRASHLYTICS_AUTO_DISABLE_ENABLED == \"true\" ]]; then\n    echo \"Disabled Crashlytics auto disabler.\" # do nothing\n  else\n    _PLIST_ENTRY_KEYS+=(\"FirebaseCrashlyticsCollectionEnabled\")\n    _PLIST_ENTRY_TYPES+=(\"bool\")\n    _PLIST_ENTRY_VALUES+=(\"NO\")\n  fi\nelse\n  _PLIST_ENTRY_KEYS+=(\"firebase_json_raw\")\n  _PLIST_ENTRY_TYPES+=(\"string\")\n  _PLIST_ENTRY_VALUES+=(\"$_JSON_OUTPUT_BASE64\")\n  echo \"warning:   A firebase.json file was not found, whilst this file is optional it is recommended to include it to configure firebase services in React Native Firebase.\"\nfi;\n\necho \"info: 2) Injecting Info.plist entries: \"\n\n# Log out the keys we're adding\nfor i in \"${!_PLIST_ENTRY_KEYS[@]}\"; do\n  echo \"    ->  $i) ${_PLIST_ENTRY_KEYS[$i]}\" \"${_PLIST_ENTRY_TYPES[$i]}\" \"${_PLIST_ENTRY_VALUES[$i]}\"\ndone\n\nfor plist in \"${_TARGET_PLIST}\" \"${_DSYM_PLIST}\" ; do\n  if [[ -f \"${plist}\" ]]; then\n\n    # paths with spaces break the call to setPlistValue. temporarily modify\n    # the shell internal field separator variable (IFS), which normally\n    # includes spaces, to consist only of line breaks\n    oldifs=$IFS\n    IFS=\"\n\"\n\n    for i in \"${!_PLIST_ENTRY_KEYS[@]}\"; do\n      setPlistValue \"${_PLIST_ENTRY_KEYS[$i]}\" \"${_PLIST_ENTRY_TYPES[$i]}\" \"${_PLIST_ENTRY_VALUES[$i]}\" \"${plist}\"\n    done\n\n    # restore the original internal field separator value\n    IFS=$oldifs\n  else\n    echo \"warning:   A Info.plist build output file was not found (${plist})\"\n  fi\ndone\n\necho \"info: <- RNFB build script finished\"\n";
 		};
-		802588CED3FC487A5D5263F0 /* [CP] Copy Pods Resources */ = {
-			isa = PBXShellScriptBuildPhase;
-			buildActionMask = 2147483647;
-			files = (
-			);
-			inputFileListPaths = (
-				"${PODS_ROOT}/Target Support Files/Pods-MetaMask/Pods-MetaMask-resources-${CONFIGURATION}-input-files.xcfilelist",
-			);
-			name = "[CP] Copy Pods Resources";
-			outputFileListPaths = (
-				"${PODS_ROOT}/Target Support Files/Pods-MetaMask/Pods-MetaMask-resources-${CONFIGURATION}-output-files.xcfilelist",
-			);
-			runOnlyForDeploymentPostprocessing = 0;
-			shellPath = /bin/sh;
-			shellScript = "\"${PODS_ROOT}/Target Support Files/Pods-MetaMask/Pods-MetaMask-resources.sh\"\n";
-			showEnvVarsInLog = 0;
-		};
-		8EF10BB14629809332947E5D /* [CP] Copy Pods Resources */ = {
-			isa = PBXShellScriptBuildPhase;
-			buildActionMask = 2147483647;
-			files = (
-			);
-			inputFileListPaths = (
-				"${PODS_ROOT}/Target Support Files/Pods-MetaMask-QA/Pods-MetaMask-QA-resources-${CONFIGURATION}-input-files.xcfilelist",
-			);
-			name = "[CP] Copy Pods Resources";
-			outputFileListPaths = (
-				"${PODS_ROOT}/Target Support Files/Pods-MetaMask-QA/Pods-MetaMask-QA-resources-${CONFIGURATION}-output-files.xcfilelist",
-			);
-			runOnlyForDeploymentPostprocessing = 0;
-			shellPath = /bin/sh;
-			shellScript = "\"${PODS_ROOT}/Target Support Files/Pods-MetaMask-QA/Pods-MetaMask-QA-resources.sh\"\n";
-			showEnvVarsInLog = 0;
-		};
-		99E9B9D94E374E1799EFBA99 /* [CP] Check Pods Manifest.lock */ = {
->>>>>>> 104cedb9
+		7F95098E1DEEA467CD6B2B8B /* [CP] Check Pods Manifest.lock */ = {
 			isa = PBXShellScriptBuildPhase;
 			buildActionMask = 2147483647;
 			files = (
@@ -1579,7 +1531,11 @@
 				ONLY_ACTIVE_ARCH = YES;
 				OTHER_CFLAGS = "$(inherited)";
 				OTHER_CPLUSPLUSFLAGS = "$(inherited)";
-				OTHER_LDFLAGS = "$(inherited)";
+				OTHER_LDFLAGS = (
+					"$(inherited)",
+					"-Wl",
+					"-ld_classic",
+				);
 				REACT_NATIVE_PATH = "${PODS_ROOT}/../../node_modules/react-native";
 				SDKROOT = iphoneos;
 			};
@@ -1623,7 +1579,11 @@
 				MTL_ENABLE_DEBUG_INFO = NO;
 				OTHER_CFLAGS = "$(inherited)";
 				OTHER_CPLUSPLUSFLAGS = "$(inherited)";
-				OTHER_LDFLAGS = "$(inherited)";
+				OTHER_LDFLAGS = (
+					"$(inherited)",
+					"-Wl",
+					"-ld_classic",
+				);
 				REACT_NATIVE_PATH = "${PODS_ROOT}/../../node_modules/react-native";
 				SDKROOT = iphoneos;
 				VALIDATE_PRODUCT = YES;
