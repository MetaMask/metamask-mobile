// !$*UTF8*$!
{
	archiveVersion = 1;
	classes = {
	};
	objectVersion = 56;
	objects = {

/* Begin PBXBuildFile section */
		07CBADD9D4B441008304F8D3 /* EuclidCircularB-Light.otf in Resources */ = {isa = PBXBuildFile; fileRef = A98029A3662F4C1391489A6B /* EuclidCircularB-Light.otf */; };
		08B7A641467C4723B98328E9 /* CentraNo1-Medium.otf in Resources */ = {isa = PBXBuildFile; fileRef = F97653CAD1D04E1B8713C428 /* CentraNo1-Medium.otf */; };
		13B07FBC1A68108700A75B9A /* AppDelegate.m in Sources */ = {isa = PBXBuildFile; fileRef = 13B07FB01A68108700A75B9A /* AppDelegate.m */; };
		13B07FBF1A68108700A75B9A /* Images.xcassets in Resources */ = {isa = PBXBuildFile; fileRef = 13B07FB51A68108700A75B9A /* Images.xcassets */; };
		13B07FC11A68108700A75B9A /* main.m in Sources */ = {isa = PBXBuildFile; fileRef = 13B07FB71A68108700A75B9A /* main.m */; };
		153C1ABB2217BCDC0088EFE0 /* JavaScriptCore.framework in Frameworks */ = {isa = PBXBuildFile; fileRef = 153C1A742217BCDC0088EFE0 /* JavaScriptCore.framework */; };
		153F84CA2319B8FD00C19B63 /* Branch.framework in Frameworks */ = {isa = PBXBuildFile; fileRef = 153F84C92319B8DB00C19B63 /* Branch.framework */; };
		153F84CB2319B8FD00C19B63 /* Branch.framework in Embed Frameworks */ = {isa = PBXBuildFile; fileRef = 153F84C92319B8DB00C19B63 /* Branch.framework */; settings = {ATTRIBUTES = (CodeSignOnCopy, RemoveHeadersOnCopy, ); }; };
		158B063B211A72F500DF3C74 /* InpageBridgeWeb3.js in Resources */ = {isa = PBXBuildFile; fileRef = 158B0639211A72F500DF3C74 /* InpageBridgeWeb3.js */; };
		15ACC9FB226555820063978B /* LaunchScreen.xib in Resources */ = {isa = PBXBuildFile; fileRef = 13B07FB11A68108700A75B9A /* LaunchScreen.xib */; };
		15AD28A921B7CFD9005DEB23 /* release.xcconfig in Resources */ = {isa = PBXBuildFile; fileRef = 15FDD86021B76461006B7C35 /* release.xcconfig */; };
		15AD28AA21B7CFDC005DEB23 /* debug.xcconfig in Resources */ = {isa = PBXBuildFile; fileRef = 15FDD82721B7642B006B7C35 /* debug.xcconfig */; };
		15D158ED210BD912006982B5 /* Metamask.ttf in Resources */ = {isa = PBXBuildFile; fileRef = 15D158EC210BD8C8006982B5 /* Metamask.ttf */; };
		1E98F0C2AF554A41BFE003E7 /* CentraNo1-BookItalic.otf in Resources */ = {isa = PBXBuildFile; fileRef = BCC95B62DD6241678CDF73B3 /* CentraNo1-BookItalic.otf */; };
		2370F9A340CF4ADFBCFB0543 /* EuclidCircularB-RegularItalic.otf in Resources */ = {isa = PBXBuildFile; fileRef = 58572D81B5D54ED79A16A16D /* EuclidCircularB-RegularItalic.otf */; };
		298242C958524BB38FB44CAE /* Roboto-BoldItalic.ttf in Resources */ = {isa = PBXBuildFile; fileRef = C9FD3FB1258A41A5A0546C83 /* Roboto-BoldItalic.ttf */; };
		2CDF19FE9DEE4BF8B07154B1 /* EuclidCircularB-LightItalic.otf in Resources */ = {isa = PBXBuildFile; fileRef = F79EAC4A7BF74E458277AFA4 /* EuclidCircularB-LightItalic.otf */; };
		2DB27BE39B164356A98A0FB1 /* Roboto-Italic.ttf in Resources */ = {isa = PBXBuildFile; fileRef = 5D7956F8525C4A45A2A555C3 /* Roboto-Italic.ttf */; };
		2EF2825A2B0FF86900D7B4B1 /* AppDelegate.m in Sources */ = {isa = PBXBuildFile; fileRef = 13B07FB01A68108700A75B9A /* AppDelegate.m */; };
		2EF2825B2B0FF86900D7B4B1 /* File.swift in Sources */ = {isa = PBXBuildFile; fileRef = 654378AF243E2ADC00571B9C /* File.swift */; };
		2EF2825C2B0FF86900D7B4B1 /* RCTScreenshotDetect.m in Sources */ = {isa = PBXBuildFile; fileRef = CF98DA9B28D9FEB700096782 /* RCTScreenshotDetect.m */; };
		2EF2825E2B0FF86900D7B4B1 /* RCTMinimizer.m in Sources */ = {isa = PBXBuildFile; fileRef = CF9895762A3B49BE00B4C9B5 /* RCTMinimizer.m */; };
		2EF2825F2B0FF86900D7B4B1 /* main.m in Sources */ = {isa = PBXBuildFile; fileRef = 13B07FB71A68108700A75B9A /* main.m */; };
		2EF282612B0FF86900D7B4B1 /* LinkPresentation.framework in Frameworks */ = {isa = PBXBuildFile; fileRef = F961A36A28105CF9007442B5 /* LinkPresentation.framework */; settings = {ATTRIBUTES = (Weak, ); }; };
		2EF282622B0FF86900D7B4B1 /* libRCTAesForked.a in Frameworks */ = {isa = PBXBuildFile; fileRef = 650F2B9C24DC5FEC00C3B9C4 /* libRCTAesForked.a */; };
		2EF282632B0FF86900D7B4B1 /* JavaScriptCore.framework in Frameworks */ = {isa = PBXBuildFile; fileRef = 153C1A742217BCDC0088EFE0 /* JavaScriptCore.framework */; };
		2EF282652B0FF86900D7B4B1 /* Branch.framework in Frameworks */ = {isa = PBXBuildFile; fileRef = 153F84C92319B8DB00C19B63 /* Branch.framework */; };
		2EF2826A2B0FF86900D7B4B1 /* Images.xcassets in Resources */ = {isa = PBXBuildFile; fileRef = 13B07FB51A68108700A75B9A /* Images.xcassets */; };
		2EF2826B2B0FF86900D7B4B1 /* InpageBridgeWeb3.js in Resources */ = {isa = PBXBuildFile; fileRef = 158B0639211A72F500DF3C74 /* InpageBridgeWeb3.js */; };
		2EF2826C2B0FF86900D7B4B1 /* Metamask.ttf in Resources */ = {isa = PBXBuildFile; fileRef = 15D158EC210BD8C8006982B5 /* Metamask.ttf */; };
		2EF2826D2B0FF86900D7B4B1 /* Roboto-Black.ttf in Resources */ = {isa = PBXBuildFile; fileRef = 684F2C84313849199863B5FE /* Roboto-Black.ttf */; };
		2EF2826E2B0FF86900D7B4B1 /* ThemeColors.xcassets in Resources */ = {isa = PBXBuildFile; fileRef = B0EF7FA827BD16EA00D48B4E /* ThemeColors.xcassets */; };
		2EF2826F2B0FF86900D7B4B1 /* Roboto-BlackItalic.ttf in Resources */ = {isa = PBXBuildFile; fileRef = 3E2492C67CF345CABD7B8601 /* Roboto-BlackItalic.ttf */; };
		2EF282702B0FF86900D7B4B1 /* Roboto-Bold.ttf in Resources */ = {isa = PBXBuildFile; fileRef = A783D1CD7D27456796FE2E1B /* Roboto-Bold.ttf */; };
		2EF282712B0FF86900D7B4B1 /* debug.xcconfig in Resources */ = {isa = PBXBuildFile; fileRef = 15FDD82721B7642B006B7C35 /* debug.xcconfig */; };
		2EF282722B0FF86900D7B4B1 /* Roboto-BoldItalic.ttf in Resources */ = {isa = PBXBuildFile; fileRef = C9FD3FB1258A41A5A0546C83 /* Roboto-BoldItalic.ttf */; };
		2EF282732B0FF86900D7B4B1 /* Roboto-Italic.ttf in Resources */ = {isa = PBXBuildFile; fileRef = 5D7956F8525C4A45A2A555C3 /* Roboto-Italic.ttf */; };
		2EF282742B0FF86900D7B4B1 /* Roboto-Light.ttf in Resources */ = {isa = PBXBuildFile; fileRef = BB8BA2D3C0354D6090B56A8A /* Roboto-Light.ttf */; };
		2EF282752B0FF86900D7B4B1 /* Roboto-LightItalic.ttf in Resources */ = {isa = PBXBuildFile; fileRef = E020F42F788744B3BCE17F05 /* Roboto-LightItalic.ttf */; };
		2EF282762B0FF86900D7B4B1 /* release.xcconfig in Resources */ = {isa = PBXBuildFile; fileRef = 15FDD86021B76461006B7C35 /* release.xcconfig */; };
		2EF282772B0FF86900D7B4B1 /* Roboto-Medium.ttf in Resources */ = {isa = PBXBuildFile; fileRef = C752564A28B44392AEE16BD5 /* Roboto-Medium.ttf */; };
		2EF282782B0FF86900D7B4B1 /* Roboto-MediumItalic.ttf in Resources */ = {isa = PBXBuildFile; fileRef = D5FF0FF1DFB74B3C8BB99E09 /* Roboto-MediumItalic.ttf */; };
		2EF282792B0FF86900D7B4B1 /* Roboto-Regular.ttf in Resources */ = {isa = PBXBuildFile; fileRef = 459C4774EB724F2D8E12F088 /* Roboto-Regular.ttf */; };
		2EF2827A2B0FF86900D7B4B1 /* Roboto-Thin.ttf in Resources */ = {isa = PBXBuildFile; fileRef = D9A37B5BF2914CF1B49EEF80 /* Roboto-Thin.ttf */; };
		2EF2827B2B0FF86900D7B4B1 /* Roboto-ThinItalic.ttf in Resources */ = {isa = PBXBuildFile; fileRef = CF552F79C77A4184A690513A /* Roboto-ThinItalic.ttf */; };
		2EF2827C2B0FF86900D7B4B1 /* LaunchScreen.xib in Resources */ = {isa = PBXBuildFile; fileRef = 13B07FB11A68108700A75B9A /* LaunchScreen.xib */; };
		2EF2827D2B0FF86900D7B4B1 /* branch.json in Resources */ = {isa = PBXBuildFile; fileRef = FE3C9A2458A1416290DEDAD4 /* branch.json */; };
		2EF2827F2B0FF86900D7B4B1 /* EuclidCircularB-Bold.otf in Resources */ = {isa = PBXBuildFile; fileRef = 67FBD519E04742E0AF191782 /* EuclidCircularB-Bold.otf */; };
		2EF282802B0FF86900D7B4B1 /* EuclidCircularB-BoldItalic.otf in Resources */ = {isa = PBXBuildFile; fileRef = 13EE4910D3BD408A8FCCA5D7 /* EuclidCircularB-BoldItalic.otf */; };
		2EF282812B0FF86900D7B4B1 /* EuclidCircularB-Light.otf in Resources */ = {isa = PBXBuildFile; fileRef = A98029A3662F4C1391489A6B /* EuclidCircularB-Light.otf */; };
		2EF282822B0FF86900D7B4B1 /* EuclidCircularB-LightItalic.otf in Resources */ = {isa = PBXBuildFile; fileRef = F79EAC4A7BF74E458277AFA4 /* EuclidCircularB-LightItalic.otf */; };
		2EF282832B0FF86900D7B4B1 /* EuclidCircularB-Medium.otf in Resources */ = {isa = PBXBuildFile; fileRef = CE0434C5FB7C4C6F9FEBDCE2 /* EuclidCircularB-Medium.otf */; };
		2EF282842B0FF86900D7B4B1 /* EuclidCircularB-MediumItalic.otf in Resources */ = {isa = PBXBuildFile; fileRef = 42CBA652072F4BE2A8B815C1 /* EuclidCircularB-MediumItalic.otf */; };
		2EF282852B0FF86900D7B4B1 /* EuclidCircularB-Regular.otf in Resources */ = {isa = PBXBuildFile; fileRef = F564570593ED4F3FB10BD348 /* EuclidCircularB-Regular.otf */; };
		2EF282862B0FF86900D7B4B1 /* EuclidCircularB-RegularItalic.otf in Resources */ = {isa = PBXBuildFile; fileRef = 58572D81B5D54ED79A16A16D /* EuclidCircularB-RegularItalic.otf */; };
		2EF282872B0FF86900D7B4B1 /* EuclidCircularB-Semibold.otf in Resources */ = {isa = PBXBuildFile; fileRef = A8DE9C5BC0714D648276E123 /* EuclidCircularB-Semibold.otf */; };
		2EF282882B0FF86900D7B4B1 /* EuclidCircularB-SemiboldItalic.otf in Resources */ = {isa = PBXBuildFile; fileRef = 9499B01ECAC44DA29AC44E80 /* EuclidCircularB-SemiboldItalic.otf */; };
		2EF2828C2B0FF86900D7B4B1 /* Branch.framework in Embed Frameworks */ = {isa = PBXBuildFile; fileRef = 153F84C92319B8DB00C19B63 /* Branch.framework */; settings = {ATTRIBUTES = (CodeSignOnCopy, RemoveHeadersOnCopy, ); }; };
		2EF2832A2B17EBD600D7B4B1 /* RnTar.swift in Sources */ = {isa = PBXBuildFile; fileRef = 2EF283292B17EBD600D7B4B1 /* RnTar.swift */; };
		2EF2832B2B17EBD600D7B4B1 /* RnTar.swift in Sources */ = {isa = PBXBuildFile; fileRef = 2EF283292B17EBD600D7B4B1 /* RnTar.swift */; };
		2EF2832C2B17EBD600D7B4B1 /* RnTar.swift in Sources */ = {isa = PBXBuildFile; fileRef = 2EF283292B17EBD600D7B4B1 /* RnTar.swift */; };
		2EF283322B17EC1A00D7B4B1 /* RNTar.m in Sources */ = {isa = PBXBuildFile; fileRef = 2EF283312B17EC1A00D7B4B1 /* RNTar.m */; };
		2EF283332B17EC1A00D7B4B1 /* RNTar.m in Sources */ = {isa = PBXBuildFile; fileRef = 2EF283312B17EC1A00D7B4B1 /* RNTar.m */; };
		2EF283342B17EC1A00D7B4B1 /* RNTar.m in Sources */ = {isa = PBXBuildFile; fileRef = 2EF283312B17EC1A00D7B4B1 /* RNTar.m */; };
		2EF283372B17EC7900D7B4B1 /* Light-Swift-Untar.swift in Sources */ = {isa = PBXBuildFile; fileRef = 2EF283362B17EC7900D7B4B1 /* Light-Swift-Untar.swift */; };
		2EF283382B17EC7900D7B4B1 /* Light-Swift-Untar.swift in Sources */ = {isa = PBXBuildFile; fileRef = 2EF283362B17EC7900D7B4B1 /* Light-Swift-Untar.swift */; };
		2EF283392B17EC7900D7B4B1 /* Light-Swift-Untar.swift in Sources */ = {isa = PBXBuildFile; fileRef = 2EF283362B17EC7900D7B4B1 /* Light-Swift-Untar.swift */; };
		3466654F43654D36B5D478CA /* config.json in Resources */ = {isa = PBXBuildFile; fileRef = 2679C48F8CD642C68116DD24 /* config.json */; };
		34CEE49BC79D411687B42FA9 /* Roboto-Regular.ttf in Resources */ = {isa = PBXBuildFile; fileRef = 459C4774EB724F2D8E12F088 /* Roboto-Regular.ttf */; };
		373454C575C84C24B0BB24D4 /* EuclidCircularB-SemiboldItalic.otf in Resources */ = {isa = PBXBuildFile; fileRef = 9499B01ECAC44DA29AC44E80 /* EuclidCircularB-SemiboldItalic.otf */; };
		39D0D096A0F340ABAC1A8565 /* EuclidCircularB-Regular.otf in Resources */ = {isa = PBXBuildFile; fileRef = F564570593ED4F3FB10BD348 /* EuclidCircularB-Regular.otf */; };
		48AD4B0AABCB447B99B85DC4 /* Roboto-Black.ttf in Resources */ = {isa = PBXBuildFile; fileRef = 684F2C84313849199863B5FE /* Roboto-Black.ttf */; };
		49D8E62C506F4A63889EEC7F /* branch.json in Resources */ = {isa = PBXBuildFile; fileRef = FE3C9A2458A1416290DEDAD4 /* branch.json */; };
		4CEFC9E34A8D4288BFE2F85A /* Roboto-Light.ttf in Resources */ = {isa = PBXBuildFile; fileRef = BB8BA2D3C0354D6090B56A8A /* Roboto-Light.ttf */; };
		5A6FB59C323F4F188B3F52C4 /* CentraNo1-Book.otf in Resources */ = {isa = PBXBuildFile; fileRef = 88A1BA779A344AC6B03514CA /* CentraNo1-Book.otf */; };
		650F2B9D24DC5FF200C3B9C4 /* libRCTAesForked.a in Frameworks */ = {isa = PBXBuildFile; fileRef = 650F2B9C24DC5FEC00C3B9C4 /* libRCTAesForked.a */; };
		654378B0243E2ADC00571B9C /* File.swift in Sources */ = {isa = PBXBuildFile; fileRef = 654378AF243E2ADC00571B9C /* File.swift */; };
		7696E77F73B5ADD7EE8190E0 /* ExpoModulesProvider.swift in Sources */ = {isa = PBXBuildFile; fileRef = E7EEA32C976A46B991D55FD4 /* ExpoModulesProvider.swift */; };
		7C0226ABD9694AEDBAF3016F /* Roboto-ThinItalic.ttf in Resources */ = {isa = PBXBuildFile; fileRef = CF552F79C77A4184A690513A /* Roboto-ThinItalic.ttf */; };
		7E08FB90F3754D47994208B4 /* Roboto-Thin.ttf in Resources */ = {isa = PBXBuildFile; fileRef = D9A37B5BF2914CF1B49EEF80 /* Roboto-Thin.ttf */; };
		7F5D30C6178D467D96653D0F /* CentraNo1-MediumItalic.otf in Resources */ = {isa = PBXBuildFile; fileRef = 5F91BBBBADCB4C7286B1A950 /* CentraNo1-MediumItalic.otf */; };
		813214A2220E40C7BBB5ED9E /* Roboto-Bold.ttf in Resources */ = {isa = PBXBuildFile; fileRef = A783D1CD7D27456796FE2E1B /* Roboto-Bold.ttf */; };
		83225B66FFCE4A569C3D7345 /* CentraNo1-Bold.otf in Resources */ = {isa = PBXBuildFile; fileRef = B64F172915DA444CB1A2CADC /* CentraNo1-Bold.otf */; };
		887E75FB64A54509A08D6C50 /* Roboto-LightItalic.ttf in Resources */ = {isa = PBXBuildFile; fileRef = E020F42F788744B3BCE17F05 /* Roboto-LightItalic.ttf */; };
		8DEB44A7E7EF48E1B3298910 /* EuclidCircularB-Medium.otf in Resources */ = {isa = PBXBuildFile; fileRef = CE0434C5FB7C4C6F9FEBDCE2 /* EuclidCircularB-Medium.otf */; };
		A1987088D4835E5FCCABC418 /* ExpoModulesProvider.swift in Sources */ = {isa = PBXBuildFile; fileRef = 683865D794CE6007E46CAD3A /* ExpoModulesProvider.swift */; };
		A9A253A9A4C55258DD932254 /* libPods-MetaMask-QA.a in Frameworks */ = {isa = PBXBuildFile; fileRef = B6C7C9864634E61C13A07C28 /* libPods-MetaMask-QA.a */; };
		A9AB7F6A09E06325C0A71FA4 /* libPods-MetaMask-Flask.a in Frameworks */ = {isa = PBXBuildFile; fileRef = 9F02EB68A6ACEF113F4693A8 /* libPods-MetaMask-Flask.a */; };
		B0EF7FA927BD16EA00D48B4E /* ThemeColors.xcassets in Resources */ = {isa = PBXBuildFile; fileRef = B0EF7FA827BD16EA00D48B4E /* ThemeColors.xcassets */; };
		B339FF02289ABD70001B89FB /* AppDelegate.m in Sources */ = {isa = PBXBuildFile; fileRef = 13B07FB01A68108700A75B9A /* AppDelegate.m */; };
		B339FF03289ABD70001B89FB /* File.swift in Sources */ = {isa = PBXBuildFile; fileRef = 654378AF243E2ADC00571B9C /* File.swift */; };
		B339FF05289ABD70001B89FB /* main.m in Sources */ = {isa = PBXBuildFile; fileRef = 13B07FB71A68108700A75B9A /* main.m */; };
		B339FF07289ABD70001B89FB /* LinkPresentation.framework in Frameworks */ = {isa = PBXBuildFile; fileRef = F961A36A28105CF9007442B5 /* LinkPresentation.framework */; settings = {ATTRIBUTES = (Weak, ); }; };
		B339FF08289ABD70001B89FB /* libRCTAesForked.a in Frameworks */ = {isa = PBXBuildFile; fileRef = 650F2B9C24DC5FEC00C3B9C4 /* libRCTAesForked.a */; };
		B339FF09289ABD70001B89FB /* JavaScriptCore.framework in Frameworks */ = {isa = PBXBuildFile; fileRef = 153C1A742217BCDC0088EFE0 /* JavaScriptCore.framework */; };
		B339FF0C289ABD70001B89FB /* Branch.framework in Frameworks */ = {isa = PBXBuildFile; fileRef = 153F84C92319B8DB00C19B63 /* Branch.framework */; };
		B339FF10289ABD70001B89FB /* Images.xcassets in Resources */ = {isa = PBXBuildFile; fileRef = 13B07FB51A68108700A75B9A /* Images.xcassets */; };
		B339FF11289ABD70001B89FB /* InpageBridgeWeb3.js in Resources */ = {isa = PBXBuildFile; fileRef = 158B0639211A72F500DF3C74 /* InpageBridgeWeb3.js */; };
		B339FF12289ABD70001B89FB /* Metamask.ttf in Resources */ = {isa = PBXBuildFile; fileRef = 15D158EC210BD8C8006982B5 /* Metamask.ttf */; };
		B339FF13289ABD70001B89FB /* Roboto-Black.ttf in Resources */ = {isa = PBXBuildFile; fileRef = 684F2C84313849199863B5FE /* Roboto-Black.ttf */; };
		B339FF14289ABD70001B89FB /* ThemeColors.xcassets in Resources */ = {isa = PBXBuildFile; fileRef = B0EF7FA827BD16EA00D48B4E /* ThemeColors.xcassets */; };
		B339FF15289ABD70001B89FB /* Roboto-BlackItalic.ttf in Resources */ = {isa = PBXBuildFile; fileRef = 3E2492C67CF345CABD7B8601 /* Roboto-BlackItalic.ttf */; };
		B339FF16289ABD70001B89FB /* Roboto-Bold.ttf in Resources */ = {isa = PBXBuildFile; fileRef = A783D1CD7D27456796FE2E1B /* Roboto-Bold.ttf */; };
		B339FF17289ABD70001B89FB /* debug.xcconfig in Resources */ = {isa = PBXBuildFile; fileRef = 15FDD82721B7642B006B7C35 /* debug.xcconfig */; };
		B339FF18289ABD70001B89FB /* Roboto-BoldItalic.ttf in Resources */ = {isa = PBXBuildFile; fileRef = C9FD3FB1258A41A5A0546C83 /* Roboto-BoldItalic.ttf */; };
		B339FF19289ABD70001B89FB /* Roboto-Italic.ttf in Resources */ = {isa = PBXBuildFile; fileRef = 5D7956F8525C4A45A2A555C3 /* Roboto-Italic.ttf */; };
		B339FF1A289ABD70001B89FB /* Roboto-Light.ttf in Resources */ = {isa = PBXBuildFile; fileRef = BB8BA2D3C0354D6090B56A8A /* Roboto-Light.ttf */; };
		B339FF1B289ABD70001B89FB /* Roboto-LightItalic.ttf in Resources */ = {isa = PBXBuildFile; fileRef = E020F42F788744B3BCE17F05 /* Roboto-LightItalic.ttf */; };
		B339FF1C289ABD70001B89FB /* release.xcconfig in Resources */ = {isa = PBXBuildFile; fileRef = 15FDD86021B76461006B7C35 /* release.xcconfig */; };
		B339FF1D289ABD70001B89FB /* Roboto-Medium.ttf in Resources */ = {isa = PBXBuildFile; fileRef = C752564A28B44392AEE16BD5 /* Roboto-Medium.ttf */; };
		B339FF1E289ABD70001B89FB /* Roboto-MediumItalic.ttf in Resources */ = {isa = PBXBuildFile; fileRef = D5FF0FF1DFB74B3C8BB99E09 /* Roboto-MediumItalic.ttf */; };
		B339FF1F289ABD70001B89FB /* Roboto-Regular.ttf in Resources */ = {isa = PBXBuildFile; fileRef = 459C4774EB724F2D8E12F088 /* Roboto-Regular.ttf */; };
		B339FF20289ABD70001B89FB /* Roboto-Thin.ttf in Resources */ = {isa = PBXBuildFile; fileRef = D9A37B5BF2914CF1B49EEF80 /* Roboto-Thin.ttf */; };
		B339FF21289ABD70001B89FB /* Roboto-ThinItalic.ttf in Resources */ = {isa = PBXBuildFile; fileRef = CF552F79C77A4184A690513A /* Roboto-ThinItalic.ttf */; };
		B339FF22289ABD70001B89FB /* LaunchScreen.xib in Resources */ = {isa = PBXBuildFile; fileRef = 13B07FB11A68108700A75B9A /* LaunchScreen.xib */; };
		B339FF23289ABD70001B89FB /* branch.json in Resources */ = {isa = PBXBuildFile; fileRef = FE3C9A2458A1416290DEDAD4 /* branch.json */; };
		B339FF25289ABD70001B89FB /* EuclidCircularB-Bold.otf in Resources */ = {isa = PBXBuildFile; fileRef = 67FBD519E04742E0AF191782 /* EuclidCircularB-Bold.otf */; };
		B339FF26289ABD70001B89FB /* EuclidCircularB-BoldItalic.otf in Resources */ = {isa = PBXBuildFile; fileRef = 13EE4910D3BD408A8FCCA5D7 /* EuclidCircularB-BoldItalic.otf */; };
		B339FF27289ABD70001B89FB /* EuclidCircularB-Light.otf in Resources */ = {isa = PBXBuildFile; fileRef = A98029A3662F4C1391489A6B /* EuclidCircularB-Light.otf */; };
		B339FF28289ABD70001B89FB /* EuclidCircularB-LightItalic.otf in Resources */ = {isa = PBXBuildFile; fileRef = F79EAC4A7BF74E458277AFA4 /* EuclidCircularB-LightItalic.otf */; };
		B339FF29289ABD70001B89FB /* EuclidCircularB-Medium.otf in Resources */ = {isa = PBXBuildFile; fileRef = CE0434C5FB7C4C6F9FEBDCE2 /* EuclidCircularB-Medium.otf */; };
		B339FF2A289ABD70001B89FB /* EuclidCircularB-MediumItalic.otf in Resources */ = {isa = PBXBuildFile; fileRef = 42CBA652072F4BE2A8B815C1 /* EuclidCircularB-MediumItalic.otf */; };
		B339FF2B289ABD70001B89FB /* EuclidCircularB-Regular.otf in Resources */ = {isa = PBXBuildFile; fileRef = F564570593ED4F3FB10BD348 /* EuclidCircularB-Regular.otf */; };
		B339FF2C289ABD70001B89FB /* EuclidCircularB-RegularItalic.otf in Resources */ = {isa = PBXBuildFile; fileRef = 58572D81B5D54ED79A16A16D /* EuclidCircularB-RegularItalic.otf */; };
		B339FF2D289ABD70001B89FB /* EuclidCircularB-Semibold.otf in Resources */ = {isa = PBXBuildFile; fileRef = A8DE9C5BC0714D648276E123 /* EuclidCircularB-Semibold.otf */; };
		B339FF2E289ABD70001B89FB /* EuclidCircularB-SemiboldItalic.otf in Resources */ = {isa = PBXBuildFile; fileRef = 9499B01ECAC44DA29AC44E80 /* EuclidCircularB-SemiboldItalic.otf */; };
		B339FF32289ABD70001B89FB /* Branch.framework in Embed Frameworks */ = {isa = PBXBuildFile; fileRef = 153F84C92319B8DB00C19B63 /* Branch.framework */; settings = {ATTRIBUTES = (CodeSignOnCopy, RemoveHeadersOnCopy, ); }; };
		B339FF3C289ABF2C001B89FB /* MetaMask-QA-Info.plist in Resources */ = {isa = PBXBuildFile; fileRef = B339FEA72899852C001B89FB /* MetaMask-QA-Info.plist */; };
		BF39E5BAE0F34F9091FF6AC0 /* EuclidCircularB-Semibold.otf in Resources */ = {isa = PBXBuildFile; fileRef = A8DE9C5BC0714D648276E123 /* EuclidCircularB-Semibold.otf */; };
		C8424AE42CCC01F900F0BEB7 /* GoogleService-Info.plist in Resources */ = {isa = PBXBuildFile; fileRef = C8424AE32CCC01F900F0BEB7 /* GoogleService-Info.plist */; };
		C8424AE52CCC01F900F0BEB7 /* GoogleService-Info.plist in Resources */ = {isa = PBXBuildFile; fileRef = C8424AE32CCC01F900F0BEB7 /* GoogleService-Info.plist */; };
		C8424AE62CCC01F900F0BEB7 /* GoogleService-Info.plist in Resources */ = {isa = PBXBuildFile; fileRef = C8424AE32CCC01F900F0BEB7 /* GoogleService-Info.plist */; };
		CD13D926E1E84D9ABFE672C0 /* Roboto-BlackItalic.ttf in Resources */ = {isa = PBXBuildFile; fileRef = 3E2492C67CF345CABD7B8601 /* Roboto-BlackItalic.ttf */; };
		CF9895772A3B49BE00B4C9B5 /* RCTMinimizer.m in Sources */ = {isa = PBXBuildFile; fileRef = CF9895762A3B49BE00B4C9B5 /* RCTMinimizer.m */; };
		CF9895782A3B49BE00B4C9B5 /* RCTMinimizer.m in Sources */ = {isa = PBXBuildFile; fileRef = CF9895762A3B49BE00B4C9B5 /* RCTMinimizer.m */; };
		CF98DA9C28D9FEB700096782 /* RCTScreenshotDetect.m in Sources */ = {isa = PBXBuildFile; fileRef = CF98DA9B28D9FEB700096782 /* RCTScreenshotDetect.m */; };
		CFD8DFC828EDD4C800CC75F6 /* RCTScreenshotDetect.m in Sources */ = {isa = PBXBuildFile; fileRef = CF98DA9B28D9FEB700096782 /* RCTScreenshotDetect.m */; };
		D171C39A8BD44DBEB6B68480 /* EuclidCircularB-MediumItalic.otf in Resources */ = {isa = PBXBuildFile; fileRef = 42CBA652072F4BE2A8B815C1 /* EuclidCircularB-MediumItalic.otf */; };
		D5BA0E32DFAA451781D5093E /* CentraNo1-BoldItalic.otf in Resources */ = {isa = PBXBuildFile; fileRef = 4560812198A247039A1CF5A5 /* CentraNo1-BoldItalic.otf */; };
		DADE8F39CE81410A98B9B805 /* MMSans-Regular.otf in Resources */ = {isa = PBXBuildFile; fileRef = 2EBD310362314C3ABFF40AD1 /* MMSans-Regular.otf */; };
		DC6A024F56DD43E1A83B47B1 /* Roboto-MediumItalic.ttf in Resources */ = {isa = PBXBuildFile; fileRef = D5FF0FF1DFB74B3C8BB99E09 /* Roboto-MediumItalic.ttf */; };
		E34DE917F6FC4438A6E88402 /* EuclidCircularB-BoldItalic.otf in Resources */ = {isa = PBXBuildFile; fileRef = 13EE4910D3BD408A8FCCA5D7 /* EuclidCircularB-BoldItalic.otf */; };
		E83DB5522BBDF2AA00536063 /* PrivacyInfo.xcprivacy in Resources */ = {isa = PBXBuildFile; fileRef = E83DB5392BBDB14700536063 /* PrivacyInfo.xcprivacy */; };
		E83DB5532BBDF2AE00536063 /* PrivacyInfo.xcprivacy in Resources */ = {isa = PBXBuildFile; fileRef = E83DB5392BBDB14700536063 /* PrivacyInfo.xcprivacy */; };
		E83DB5542BBDF2AF00536063 /* PrivacyInfo.xcprivacy in Resources */ = {isa = PBXBuildFile; fileRef = E83DB5392BBDB14700536063 /* PrivacyInfo.xcprivacy */; };
		ED2E8FE6D71BE9319F3B27D3 /* libPods-MetaMask.a in Frameworks */ = {isa = PBXBuildFile; fileRef = D2632307C64595BE1B8ABEAF /* libPods-MetaMask.a */; };
		EF65C42EA15B4774B1947A12 /* Roboto-Medium.ttf in Resources */ = {isa = PBXBuildFile; fileRef = C752564A28B44392AEE16BD5 /* Roboto-Medium.ttf */; };
		F23972D16903249A8EC120BD /* ExpoModulesProvider.swift in Sources */ = {isa = PBXBuildFile; fileRef = 8EB256CB3A1A7A1D942A95F6 /* ExpoModulesProvider.swift */; };
		F961A37228105CF9007442B5 /* LinkPresentation.framework in Frameworks */ = {isa = PBXBuildFile; fileRef = F961A36A28105CF9007442B5 /* LinkPresentation.framework */; settings = {ATTRIBUTES = (Weak, ); }; };
		FF0F3B13A5354C41913F766D /* EuclidCircularB-Bold.otf in Resources */ = {isa = PBXBuildFile; fileRef = 67FBD519E04742E0AF191782 /* EuclidCircularB-Bold.otf */; };
/* End PBXBuildFile section */

/* Begin PBXContainerItemProxy section */
		153F84C82319B8DB00C19B63 /* PBXContainerItemProxy */ = {
			isa = PBXContainerItemProxy;
			containerPortal = 153F84C42319B8DA00C19B63 /* BranchSDK.xcodeproj */;
			proxyType = 2;
			remoteGlobalIDString = E298D0521C73D1B800589D22;
			remoteInfo = Branch;
		};
		153F84CC2319B8FD00C19B63 /* PBXContainerItemProxy */ = {
			isa = PBXContainerItemProxy;
			containerPortal = 153F84C42319B8DA00C19B63 /* BranchSDK.xcodeproj */;
			proxyType = 1;
			remoteGlobalIDString = E298D0511C73D1B800589D22;
			remoteInfo = Branch;
		};
		2EF282562B0FF86900D7B4B1 /* PBXContainerItemProxy */ = {
			isa = PBXContainerItemProxy;
			containerPortal = 153F84C42319B8DA00C19B63 /* BranchSDK.xcodeproj */;
			proxyType = 1;
			remoteGlobalIDString = E298D0511C73D1B800589D22;
			remoteInfo = Branch;
		};
		650F2B9B24DC5FEC00C3B9C4 /* PBXContainerItemProxy */ = {
			isa = PBXContainerItemProxy;
			containerPortal = 650F2B9724DC5FEB00C3B9C4 /* RCTAesForked.xcodeproj */;
			proxyType = 2;
			remoteGlobalIDString = 32D980DD1BE9F11C00FA27E5;
			remoteInfo = RCTAesForked;
		};
		B339FEFE289ABD70001B89FB /* PBXContainerItemProxy */ = {
			isa = PBXContainerItemProxy;
			containerPortal = 153F84C42319B8DA00C19B63 /* BranchSDK.xcodeproj */;
			proxyType = 1;
			remoteGlobalIDString = E298D0511C73D1B800589D22;
			remoteInfo = Branch;
		};
/* End PBXContainerItemProxy section */

/* Begin PBXCopyFilesBuildPhase section */
		15ACCA0022655C3A0063978B /* Embed Frameworks */ = {
			isa = PBXCopyFilesBuildPhase;
			buildActionMask = 2147483647;
			dstPath = "";
			dstSubfolderSpec = 10;
			files = (
				153F84CB2319B8FD00C19B63 /* Branch.framework in Embed Frameworks */,
			);
			name = "Embed Frameworks";
			runOnlyForDeploymentPostprocessing = 0;
		};
		2EF2828A2B0FF86900D7B4B1 /* Embed Frameworks */ = {
			isa = PBXCopyFilesBuildPhase;
			buildActionMask = 2147483647;
			dstPath = "";
			dstSubfolderSpec = 10;
			files = (
				2EF2828C2B0FF86900D7B4B1 /* Branch.framework in Embed Frameworks */,
			);
			name = "Embed Frameworks";
			runOnlyForDeploymentPostprocessing = 0;
		};
		B339FF30289ABD70001B89FB /* Embed Frameworks */ = {
			isa = PBXCopyFilesBuildPhase;
			buildActionMask = 2147483647;
			dstPath = "";
			dstSubfolderSpec = 10;
			files = (
				B339FF32289ABD70001B89FB /* Branch.framework in Embed Frameworks */,
			);
			name = "Embed Frameworks";
			runOnlyForDeploymentPostprocessing = 0;
		};
/* End PBXCopyFilesBuildPhase section */

/* Begin PBXFileReference section */
		008F07F21AC5B25A0029DE68 /* main.jsbundle */ = {isa = PBXFileReference; fileEncoding = 4; lastKnownFileType = text; path = main.jsbundle; sourceTree = "<group>"; };
		00E356F11AD99517003FC87E /* Info.plist */ = {isa = PBXFileReference; lastKnownFileType = text.plist.xml; path = Info.plist; sourceTree = "<group>"; };
		00E356F21AD99517003FC87E /* MetaMaskTests.m */ = {isa = PBXFileReference; lastKnownFileType = sourcecode.cpp.objcpp; path = MetaMaskTests.m; sourceTree = "<group>"; };
		13B07F961A680F5B00A75B9A /* MetaMask.app */ = {isa = PBXFileReference; explicitFileType = wrapper.application; includeInIndex = 0; path = MetaMask.app; sourceTree = BUILT_PRODUCTS_DIR; };
		13B07FAF1A68108700A75B9A /* AppDelegate.h */ = {isa = PBXFileReference; fileEncoding = 4; lastKnownFileType = sourcecode.c.h; name = AppDelegate.h; path = MetaMask/AppDelegate.h; sourceTree = "<group>"; };
		13B07FB01A68108700A75B9A /* AppDelegate.m */ = {isa = PBXFileReference; fileEncoding = 4; lastKnownFileType = sourcecode.cpp.objcpp; name = AppDelegate.m; path = MetaMask/AppDelegate.m; sourceTree = "<group>"; };
		13B07FB21A68108700A75B9A /* Base */ = {isa = PBXFileReference; lastKnownFileType = file.xib; name = Base; path = Base.lproj/LaunchScreen.xib; sourceTree = "<group>"; };
		13B07FB51A68108700A75B9A /* Images.xcassets */ = {isa = PBXFileReference; lastKnownFileType = folder.assetcatalog; name = Images.xcassets; path = MetaMask/Images.xcassets; sourceTree = "<group>"; };
		13B07FB61A68108700A75B9A /* Info.plist */ = {isa = PBXFileReference; fileEncoding = 4; lastKnownFileType = text.plist.xml; name = Info.plist; path = MetaMask/Info.plist; sourceTree = "<group>"; };
		13B07FB71A68108700A75B9A /* main.m */ = {isa = PBXFileReference; fileEncoding = 4; lastKnownFileType = sourcecode.cpp.objcpp; name = main.m; path = MetaMask/main.m; sourceTree = "<group>"; };
		13EE4910D3BD408A8FCCA5D7 /* EuclidCircularB-BoldItalic.otf */ = {isa = PBXFileReference; explicitFileType = undefined; fileEncoding = 9; includeInIndex = 0; lastKnownFileType = unknown; name = "EuclidCircularB-BoldItalic.otf"; path = "../app/fonts/EuclidCircularB-BoldItalic.otf"; sourceTree = "<group>"; };
		15205D6221596AD90049EA93 /* MetaMask.entitlements */ = {isa = PBXFileReference; lastKnownFileType = text.plist.entitlements; name = MetaMask.entitlements; path = MetaMask/MetaMask.entitlements; sourceTree = "<group>"; };
		153C1A742217BCDC0088EFE0 /* JavaScriptCore.framework */ = {isa = PBXFileReference; lastKnownFileType = wrapper.framework; name = JavaScriptCore.framework; path = System/Library/Frameworks/JavaScriptCore.framework; sourceTree = SDKROOT; };
		153F84C42319B8DA00C19B63 /* BranchSDK.xcodeproj */ = {isa = PBXFileReference; lastKnownFileType = "wrapper.pb-project"; name = BranchSDK.xcodeproj; path = "branch-ios-sdk/carthage-files/BranchSDK.xcodeproj"; sourceTree = "<group>"; };
		158B0639211A72F500DF3C74 /* InpageBridgeWeb3.js */ = {isa = PBXFileReference; fileEncoding = 4; lastKnownFileType = sourcecode.javascript; name = InpageBridgeWeb3.js; path = ../app/core/InpageBridgeWeb3.js; sourceTree = "<group>"; };
		159878012231DF67001748EC /* AntDesign.ttf */ = {isa = PBXFileReference; lastKnownFileType = file; name = AntDesign.ttf; path = "../node_modules/react-native-vector-icons/Fonts/AntDesign.ttf"; sourceTree = "<group>"; };
		15D158EC210BD8C8006982B5 /* Metamask.ttf */ = {isa = PBXFileReference; lastKnownFileType = file; name = Metamask.ttf; path = ../app/fonts/Metamask.ttf; sourceTree = "<group>"; };
		15FDD82721B7642B006B7C35 /* debug.xcconfig */ = {isa = PBXFileReference; lastKnownFileType = text.xcconfig; path = debug.xcconfig; sourceTree = "<group>"; };
		15FDD86021B76461006B7C35 /* release.xcconfig */ = {isa = PBXFileReference; lastKnownFileType = text.xcconfig; path = release.xcconfig; sourceTree = "<group>"; };
		178440FE3F1C4F4180D14622 /* libTcpSockets.a */ = {isa = PBXFileReference; explicitFileType = undefined; fileEncoding = 9; includeInIndex = 0; lastKnownFileType = archive.ar; path = libTcpSockets.a; sourceTree = "<group>"; };
		1C516951C09F43CB97129B66 /* Octicons.ttf */ = {isa = PBXFileReference; explicitFileType = undefined; fileEncoding = 9; includeInIndex = 0; lastKnownFileType = unknown; name = Octicons.ttf; path = "../node_modules/react-native-vector-icons/Fonts/Octicons.ttf"; sourceTree = "<group>"; };
		2679C48F8CD642C68116DD24 /* config.json */ = {isa = PBXFileReference; explicitFileType = undefined; fileEncoding = 9; includeInIndex = 0; lastKnownFileType = unknown; name = config.json; path = ../app/fonts/config.json; sourceTree = "<group>"; };
		278065D027394AD9B2906E38 /* libBVLinearGradient.a */ = {isa = PBXFileReference; explicitFileType = undefined; fileEncoding = 9; includeInIndex = 0; lastKnownFileType = archive.ar; path = libBVLinearGradient.a; sourceTree = "<group>"; };
		2D16E6891FA4F8E400B85C8A /* libReact.a */ = {isa = PBXFileReference; explicitFileType = archive.ar; path = libReact.a; sourceTree = BUILT_PRODUCTS_DIR; };
		2EBD310362314C3ABFF40AD1 /* MMSans-Regular.otf */ = {isa = PBXFileReference; explicitFileType = undefined; fileEncoding = 9; includeInIndex = 0; lastKnownFileType = unknown; name = "MMSans-Regular.otf"; path = "../app/fonts/MMSans-Regular.otf"; sourceTree = "<group>"; };
		2EF282922B0FF86900D7B4B1 /* MetaMask-Flask.app */ = {isa = PBXFileReference; explicitFileType = wrapper.application; includeInIndex = 0; path = "MetaMask-Flask.app"; sourceTree = BUILT_PRODUCTS_DIR; };
		2EF283292B17EBD600D7B4B1 /* RnTar.swift */ = {isa = PBXFileReference; lastKnownFileType = sourcecode.swift; path = RnTar.swift; sourceTree = "<group>"; };
		2EF283312B17EC1A00D7B4B1 /* RNTar.m */ = {isa = PBXFileReference; lastKnownFileType = sourcecode.cpp.objcpp; path = RNTar.m; sourceTree = "<group>"; };
		2EF283362B17EC7900D7B4B1 /* Light-Swift-Untar.swift */ = {isa = PBXFileReference; lastKnownFileType = sourcecode.swift; path = "Light-Swift-Untar.swift"; sourceTree = "<group>"; };
		3E2492C67CF345CABD7B8601 /* Roboto-BlackItalic.ttf */ = {isa = PBXFileReference; explicitFileType = undefined; fileEncoding = 9; includeInIndex = 0; lastKnownFileType = unknown; name = "Roboto-BlackItalic.ttf"; path = "../app/fonts/Roboto-BlackItalic.ttf"; sourceTree = "<group>"; };
		42C239E9FAA64BD9A34B8D8A /* MaterialCommunityIcons.ttf */ = {isa = PBXFileReference; explicitFileType = undefined; fileEncoding = 9; includeInIndex = 0; lastKnownFileType = unknown; name = MaterialCommunityIcons.ttf; path = "../node_modules/react-native-vector-icons/Fonts/MaterialCommunityIcons.ttf"; sourceTree = "<group>"; };
		42C6DDE3B80F47AFA9C9D4F5 /* Foundation.ttf */ = {isa = PBXFileReference; explicitFileType = undefined; fileEncoding = 9; includeInIndex = 0; lastKnownFileType = unknown; name = Foundation.ttf; path = "../node_modules/react-native-vector-icons/Fonts/Foundation.ttf"; sourceTree = "<group>"; };
		42CBA652072F4BE2A8B815C1 /* EuclidCircularB-MediumItalic.otf */ = {isa = PBXFileReference; explicitFileType = undefined; fileEncoding = 9; includeInIndex = 0; lastKnownFileType = unknown; name = "EuclidCircularB-MediumItalic.otf"; path = "../app/fonts/EuclidCircularB-MediumItalic.otf"; sourceTree = "<group>"; };
		4444176409EB42CB93AB03C5 /* SimpleLineIcons.ttf */ = {isa = PBXFileReference; explicitFileType = undefined; fileEncoding = 9; includeInIndex = 0; lastKnownFileType = unknown; name = SimpleLineIcons.ttf; path = "../node_modules/react-native-vector-icons/Fonts/SimpleLineIcons.ttf"; sourceTree = "<group>"; };
		4560812198A247039A1CF5A5 /* CentraNo1-BoldItalic.otf */ = {isa = PBXFileReference; explicitFileType = undefined; fileEncoding = 9; includeInIndex = 0; lastKnownFileType = unknown; name = "CentraNo1-BoldItalic.otf"; path = "../app/fonts/CentraNo1-BoldItalic.otf"; sourceTree = "<group>"; };
		459C4774EB724F2D8E12F088 /* Roboto-Regular.ttf */ = {isa = PBXFileReference; explicitFileType = undefined; fileEncoding = 9; includeInIndex = 0; lastKnownFileType = unknown; name = "Roboto-Regular.ttf"; path = "../app/fonts/Roboto-Regular.ttf"; sourceTree = "<group>"; };
		4A2D27104599412CA00C35EF /* Ionicons.ttf */ = {isa = PBXFileReference; explicitFileType = undefined; fileEncoding = 9; includeInIndex = 0; lastKnownFileType = unknown; name = Ionicons.ttf; path = "../node_modules/react-native-vector-icons/Fonts/Ionicons.ttf"; sourceTree = "<group>"; };
		4C81CC9BCD86AC7F96BA8CAD /* Pods-MetaMask.debug.xcconfig */ = {isa = PBXFileReference; includeInIndex = 1; lastKnownFileType = text.xcconfig; name = "Pods-MetaMask.debug.xcconfig"; path = "Target Support Files/Pods-MetaMask/Pods-MetaMask.debug.xcconfig"; sourceTree = "<group>"; };
		51AB7231D0E692F5EF71FACB /* Pods-MetaMask-QA.debug.xcconfig */ = {isa = PBXFileReference; includeInIndex = 1; lastKnownFileType = text.xcconfig; name = "Pods-MetaMask-QA.debug.xcconfig"; path = "Target Support Files/Pods-MetaMask-QA/Pods-MetaMask-QA.debug.xcconfig"; sourceTree = "<group>"; };
		57C103F40F394637B5A886FC /* FontAwesome5_Brands.ttf */ = {isa = PBXFileReference; explicitFileType = undefined; fileEncoding = 9; includeInIndex = 0; lastKnownFileType = unknown; name = FontAwesome5_Brands.ttf; path = "../node_modules/react-native-vector-icons/Fonts/FontAwesome5_Brands.ttf"; sourceTree = "<group>"; };
		58572D81B5D54ED79A16A16D /* EuclidCircularB-RegularItalic.otf */ = {isa = PBXFileReference; explicitFileType = undefined; fileEncoding = 9; includeInIndex = 0; lastKnownFileType = unknown; name = "EuclidCircularB-RegularItalic.otf"; path = "../app/fonts/EuclidCircularB-RegularItalic.otf"; sourceTree = "<group>"; };
		5D7956F8525C4A45A2A555C3 /* Roboto-Italic.ttf */ = {isa = PBXFileReference; explicitFileType = undefined; fileEncoding = 9; includeInIndex = 0; lastKnownFileType = unknown; name = "Roboto-Italic.ttf"; path = "../app/fonts/Roboto-Italic.ttf"; sourceTree = "<group>"; };
		5E32A09A7BDC431FA403BA73 /* FontAwesome.ttf */ = {isa = PBXFileReference; explicitFileType = undefined; fileEncoding = 9; includeInIndex = 0; lastKnownFileType = unknown; name = FontAwesome.ttf; path = "../node_modules/react-native-vector-icons/Fonts/FontAwesome.ttf"; sourceTree = "<group>"; };
		5F91BBBBADCB4C7286B1A950 /* CentraNo1-MediumItalic.otf */ = {isa = PBXFileReference; explicitFileType = undefined; fileEncoding = 9; includeInIndex = 0; lastKnownFileType = unknown; name = "CentraNo1-MediumItalic.otf"; path = "../app/fonts/CentraNo1-MediumItalic.otf"; sourceTree = "<group>"; };
		650F2B9724DC5FEB00C3B9C4 /* RCTAesForked.xcodeproj */ = {isa = PBXFileReference; lastKnownFileType = "wrapper.pb-project"; name = RCTAesForked.xcodeproj; path = "../node_modules/react-native-aes-crypto-forked/ios/RCTAesForked.xcodeproj"; sourceTree = "<group>"; };
		654378AE243E2ADB00571B9C /* MetaMask-Bridging-Header.h */ = {isa = PBXFileReference; lastKnownFileType = sourcecode.c.h; path = "MetaMask-Bridging-Header.h"; sourceTree = "<group>"; };
		654378AF243E2ADC00571B9C /* File.swift */ = {isa = PBXFileReference; lastKnownFileType = sourcecode.swift; path = File.swift; sourceTree = "<group>"; };
		67FBD519E04742E0AF191782 /* EuclidCircularB-Bold.otf */ = {isa = PBXFileReference; explicitFileType = undefined; fileEncoding = 9; includeInIndex = 0; lastKnownFileType = unknown; name = "EuclidCircularB-Bold.otf"; path = "../app/fonts/EuclidCircularB-Bold.otf"; sourceTree = "<group>"; };
		683865D794CE6007E46CAD3A /* ExpoModulesProvider.swift */ = {isa = PBXFileReference; includeInIndex = 1; lastKnownFileType = sourcecode.swift; name = ExpoModulesProvider.swift; path = "Pods/Target Support Files/Pods-MetaMask/ExpoModulesProvider.swift"; sourceTree = "<group>"; };
		684F2C84313849199863B5FE /* Roboto-Black.ttf */ = {isa = PBXFileReference; explicitFileType = undefined; fileEncoding = 9; includeInIndex = 0; lastKnownFileType = unknown; name = "Roboto-Black.ttf"; path = "../app/fonts/Roboto-Black.ttf"; sourceTree = "<group>"; };
		7D2A2666F9BADDF2418B01A1 /* Pods-MetaMask.release.xcconfig */ = {isa = PBXFileReference; includeInIndex = 1; lastKnownFileType = text.xcconfig; name = "Pods-MetaMask.release.xcconfig"; path = "Target Support Files/Pods-MetaMask/Pods-MetaMask.release.xcconfig"; sourceTree = "<group>"; };
		7FF1597C0ACA4902B86140B2 /* Zocial.ttf */ = {isa = PBXFileReference; explicitFileType = undefined; fileEncoding = 9; includeInIndex = 0; lastKnownFileType = unknown; name = Zocial.ttf; path = "../node_modules/react-native-vector-icons/Fonts/Zocial.ttf"; sourceTree = "<group>"; };
		88A1BA779A344AC6B03514CA /* CentraNo1-Book.otf */ = {isa = PBXFileReference; explicitFileType = undefined; fileEncoding = 9; includeInIndex = 0; lastKnownFileType = unknown; name = "CentraNo1-Book.otf"; path = "../app/fonts/CentraNo1-Book.otf"; sourceTree = "<group>"; };
		8E369AC13A2049B6B21E5120 /* libRCTSearchApi.a */ = {isa = PBXFileReference; explicitFileType = undefined; fileEncoding = 9; includeInIndex = 0; lastKnownFileType = archive.ar; path = libRCTSearchApi.a; sourceTree = "<group>"; };
		8EB256CB3A1A7A1D942A95F6 /* ExpoModulesProvider.swift */ = {isa = PBXFileReference; includeInIndex = 1; lastKnownFileType = sourcecode.swift; name = ExpoModulesProvider.swift; path = "Pods/Target Support Files/Pods-MetaMask-Flask/ExpoModulesProvider.swift"; sourceTree = "<group>"; };
		91B348F39D8AD3220320E89D /* Pods-MetaMask-Flask.debug.xcconfig */ = {isa = PBXFileReference; includeInIndex = 1; lastKnownFileType = text.xcconfig; name = "Pods-MetaMask-Flask.debug.xcconfig"; path = "Target Support Files/Pods-MetaMask-Flask/Pods-MetaMask-Flask.debug.xcconfig"; sourceTree = "<group>"; };
		9499B01ECAC44DA29AC44E80 /* EuclidCircularB-SemiboldItalic.otf */ = {isa = PBXFileReference; explicitFileType = undefined; fileEncoding = 9; includeInIndex = 0; lastKnownFileType = unknown; name = "EuclidCircularB-SemiboldItalic.otf"; path = "../app/fonts/EuclidCircularB-SemiboldItalic.otf"; sourceTree = "<group>"; };
		9F02EB68A6ACEF113F4693A8 /* libPods-MetaMask-Flask.a */ = {isa = PBXFileReference; explicitFileType = archive.ar; includeInIndex = 0; path = "libPods-MetaMask-Flask.a"; sourceTree = BUILT_PRODUCTS_DIR; };
		A498EA4CD2F8488DB666B94C /* Entypo.ttf */ = {isa = PBXFileReference; explicitFileType = undefined; fileEncoding = 9; includeInIndex = 0; lastKnownFileType = unknown; name = Entypo.ttf; path = "../node_modules/react-native-vector-icons/Fonts/Entypo.ttf"; sourceTree = "<group>"; };
		A783D1CD7D27456796FE2E1B /* Roboto-Bold.ttf */ = {isa = PBXFileReference; explicitFileType = undefined; fileEncoding = 9; includeInIndex = 0; lastKnownFileType = unknown; name = "Roboto-Bold.ttf"; path = "../app/fonts/Roboto-Bold.ttf"; sourceTree = "<group>"; };
		A8DE9C5BC0714D648276E123 /* EuclidCircularB-Semibold.otf */ = {isa = PBXFileReference; explicitFileType = undefined; fileEncoding = 9; includeInIndex = 0; lastKnownFileType = unknown; name = "EuclidCircularB-Semibold.otf"; path = "../app/fonts/EuclidCircularB-Semibold.otf"; sourceTree = "<group>"; };
		A98029A3662F4C1391489A6B /* EuclidCircularB-Light.otf */ = {isa = PBXFileReference; explicitFileType = undefined; fileEncoding = 9; includeInIndex = 0; lastKnownFileType = unknown; name = "EuclidCircularB-Light.otf"; path = "../app/fonts/EuclidCircularB-Light.otf"; sourceTree = "<group>"; };
		A98DB430A7DA47EFB97EDF8B /* FontAwesome5_Solid.ttf */ = {isa = PBXFileReference; explicitFileType = undefined; fileEncoding = 9; includeInIndex = 0; lastKnownFileType = unknown; name = FontAwesome5_Solid.ttf; path = "../node_modules/react-native-vector-icons/Fonts/FontAwesome5_Solid.ttf"; sourceTree = "<group>"; };
		AA9EDF17249955C7005D89EE /* MetaMaskDebug.entitlements */ = {isa = PBXFileReference; lastKnownFileType = text.plist.entitlements; name = MetaMaskDebug.entitlements; path = MetaMask/MetaMaskDebug.entitlements; sourceTree = "<group>"; };
		B0EF7FA827BD16EA00D48B4E /* ThemeColors.xcassets */ = {isa = PBXFileReference; lastKnownFileType = folder.assetcatalog; path = ThemeColors.xcassets; sourceTree = "<group>"; };
		B339FEA72899852C001B89FB /* MetaMask-QA-Info.plist */ = {isa = PBXFileReference; lastKnownFileType = text.plist.xml; name = "MetaMask-QA-Info.plist"; path = "MetaMask/MetaMask-QA-Info.plist"; sourceTree = "<group>"; };
		B339FF39289ABD70001B89FB /* MetaMask-QA.app */ = {isa = PBXFileReference; explicitFileType = wrapper.application; includeInIndex = 0; path = "MetaMask-QA.app"; sourceTree = BUILT_PRODUCTS_DIR; };
		B64F172915DA444CB1A2CADC /* CentraNo1-Bold.otf */ = {isa = PBXFileReference; explicitFileType = undefined; fileEncoding = 9; includeInIndex = 0; lastKnownFileType = unknown; name = "CentraNo1-Bold.otf"; path = "../app/fonts/CentraNo1-Bold.otf"; sourceTree = "<group>"; };
		B6C7C9864634E61C13A07C28 /* libPods-MetaMask-QA.a */ = {isa = PBXFileReference; explicitFileType = archive.ar; includeInIndex = 0; path = "libPods-MetaMask-QA.a"; sourceTree = BUILT_PRODUCTS_DIR; };
		BB8BA2D3C0354D6090B56A8A /* Roboto-Light.ttf */ = {isa = PBXFileReference; explicitFileType = undefined; fileEncoding = 9; includeInIndex = 0; lastKnownFileType = unknown; name = "Roboto-Light.ttf"; path = "../app/fonts/Roboto-Light.ttf"; sourceTree = "<group>"; };
		BCC95B62DD6241678CDF73B3 /* CentraNo1-BookItalic.otf */ = {isa = PBXFileReference; explicitFileType = undefined; fileEncoding = 9; includeInIndex = 0; lastKnownFileType = unknown; name = "CentraNo1-BookItalic.otf"; path = "../app/fonts/CentraNo1-BookItalic.otf"; sourceTree = "<group>"; };
		BF485CDA047B4D52852B87F5 /* EvilIcons.ttf */ = {isa = PBXFileReference; explicitFileType = undefined; fileEncoding = 9; includeInIndex = 0; lastKnownFileType = unknown; name = EvilIcons.ttf; path = "../node_modules/react-native-vector-icons/Fonts/EvilIcons.ttf"; sourceTree = "<group>"; };
		C752564A28B44392AEE16BD5 /* Roboto-Medium.ttf */ = {isa = PBXFileReference; explicitFileType = undefined; fileEncoding = 9; includeInIndex = 0; lastKnownFileType = unknown; name = "Roboto-Medium.ttf"; path = "../app/fonts/Roboto-Medium.ttf"; sourceTree = "<group>"; };
		C8424AE32CCC01F900F0BEB7 /* GoogleService-Info.plist */ = {isa = PBXFileReference; lastKnownFileType = text.plist.xml; path = "GoogleService-Info.plist"; sourceTree = "<group>"; };
		C9FD3FB1258A41A5A0546C83 /* Roboto-BoldItalic.ttf */ = {isa = PBXFileReference; explicitFileType = undefined; fileEncoding = 9; includeInIndex = 0; lastKnownFileType = unknown; name = "Roboto-BoldItalic.ttf"; path = "../app/fonts/Roboto-BoldItalic.ttf"; sourceTree = "<group>"; };
		CE0434C5FB7C4C6F9FEBDCE2 /* EuclidCircularB-Medium.otf */ = {isa = PBXFileReference; explicitFileType = undefined; fileEncoding = 9; includeInIndex = 0; lastKnownFileType = unknown; name = "EuclidCircularB-Medium.otf"; path = "../app/fonts/EuclidCircularB-Medium.otf"; sourceTree = "<group>"; };
		CF014205BB8964CFE74D4D8E /* Pods-MetaMask-QA.release.xcconfig */ = {isa = PBXFileReference; includeInIndex = 1; lastKnownFileType = text.xcconfig; name = "Pods-MetaMask-QA.release.xcconfig"; path = "Target Support Files/Pods-MetaMask-QA/Pods-MetaMask-QA.release.xcconfig"; sourceTree = "<group>"; };
		CF552F79C77A4184A690513A /* Roboto-ThinItalic.ttf */ = {isa = PBXFileReference; explicitFileType = undefined; fileEncoding = 9; includeInIndex = 0; lastKnownFileType = unknown; name = "Roboto-ThinItalic.ttf"; path = "../app/fonts/Roboto-ThinItalic.ttf"; sourceTree = "<group>"; };
		CF9895752A3B48F700B4C9B5 /* RCTMinimizer.h */ = {isa = PBXFileReference; lastKnownFileType = sourcecode.c.h; name = RCTMinimizer.h; path = MetaMask/NativeModules/RCTMinimizer/RCTMinimizer.h; sourceTree = "<group>"; };
		CF9895762A3B49BE00B4C9B5 /* RCTMinimizer.m */ = {isa = PBXFileReference; lastKnownFileType = sourcecode.cpp.objcpp; name = RCTMinimizer.m; path = MetaMask/NativeModules/RCTMinimizer/RCTMinimizer.m; sourceTree = "<group>"; };
		CF98DA9A28D9FE7800096782 /* RCTScreenshotDetect.h */ = {isa = PBXFileReference; lastKnownFileType = sourcecode.c.h; path = RCTScreenshotDetect.h; sourceTree = "<group>"; };
		CF98DA9B28D9FEB700096782 /* RCTScreenshotDetect.m */ = {isa = PBXFileReference; lastKnownFileType = sourcecode.cpp.objcpp; path = RCTScreenshotDetect.m; sourceTree = "<group>"; };
		D0CBAE789660472DB719C765 /* libLottie.a */ = {isa = PBXFileReference; explicitFileType = undefined; fileEncoding = 9; includeInIndex = 0; lastKnownFileType = archive.ar; path = libLottie.a; sourceTree = "<group>"; };
		D2632307C64595BE1B8ABEAF /* libPods-MetaMask.a */ = {isa = PBXFileReference; explicitFileType = archive.ar; includeInIndex = 0; path = "libPods-MetaMask.a"; sourceTree = BUILT_PRODUCTS_DIR; };
		D5FF0FF1DFB74B3C8BB99E09 /* Roboto-MediumItalic.ttf */ = {isa = PBXFileReference; explicitFileType = undefined; fileEncoding = 9; includeInIndex = 0; lastKnownFileType = unknown; name = "Roboto-MediumItalic.ttf"; path = "../app/fonts/Roboto-MediumItalic.ttf"; sourceTree = "<group>"; };
		D9A37B5BF2914CF1B49EEF80 /* Roboto-Thin.ttf */ = {isa = PBXFileReference; explicitFileType = undefined; fileEncoding = 9; includeInIndex = 0; lastKnownFileType = unknown; name = "Roboto-Thin.ttf"; path = "../app/fonts/Roboto-Thin.ttf"; sourceTree = "<group>"; };
		E020F42F788744B3BCE17F05 /* Roboto-LightItalic.ttf */ = {isa = PBXFileReference; explicitFileType = undefined; fileEncoding = 9; includeInIndex = 0; lastKnownFileType = unknown; name = "Roboto-LightItalic.ttf"; path = "../app/fonts/Roboto-LightItalic.ttf"; sourceTree = "<group>"; };
		E7EEA32C976A46B991D55FD4 /* ExpoModulesProvider.swift */ = {isa = PBXFileReference; includeInIndex = 1; lastKnownFileType = sourcecode.swift; name = ExpoModulesProvider.swift; path = "Pods/Target Support Files/Pods-MetaMask-QA/ExpoModulesProvider.swift"; sourceTree = "<group>"; };
		E83DB5392BBDB14700536063 /* PrivacyInfo.xcprivacy */ = {isa = PBXFileReference; lastKnownFileType = text.xml; name = PrivacyInfo.xcprivacy; path = MetaMask/PrivacyInfo.xcprivacy; sourceTree = SOURCE_ROOT; };
		E9629905BA1940ADA4189921 /* Feather.ttf */ = {isa = PBXFileReference; explicitFileType = undefined; fileEncoding = 9; includeInIndex = 0; lastKnownFileType = unknown; name = Feather.ttf; path = "../node_modules/react-native-vector-icons/Fonts/Feather.ttf"; sourceTree = "<group>"; };
		EBC2B6371CD846D28B9FAADF /* FontAwesome5_Regular.ttf */ = {isa = PBXFileReference; explicitFileType = undefined; fileEncoding = 9; includeInIndex = 0; lastKnownFileType = unknown; name = FontAwesome5_Regular.ttf; path = "../node_modules/react-native-vector-icons/Fonts/FontAwesome5_Regular.ttf"; sourceTree = "<group>"; };
		F1CCBB0591B4D16C1710A05D /* Pods-MetaMask-Flask.release.xcconfig */ = {isa = PBXFileReference; includeInIndex = 1; lastKnownFileType = text.xcconfig; name = "Pods-MetaMask-Flask.release.xcconfig"; path = "Target Support Files/Pods-MetaMask-Flask/Pods-MetaMask-Flask.release.xcconfig"; sourceTree = "<group>"; };
		F562CA6B28AA4A67AA29B61C /* MaterialIcons.ttf */ = {isa = PBXFileReference; explicitFileType = undefined; fileEncoding = 9; includeInIndex = 0; lastKnownFileType = unknown; name = MaterialIcons.ttf; path = "../node_modules/react-native-vector-icons/Fonts/MaterialIcons.ttf"; sourceTree = "<group>"; };
		F564570593ED4F3FB10BD348 /* EuclidCircularB-Regular.otf */ = {isa = PBXFileReference; explicitFileType = undefined; fileEncoding = 9; includeInIndex = 0; lastKnownFileType = unknown; name = "EuclidCircularB-Regular.otf"; path = "../app/fonts/EuclidCircularB-Regular.otf"; sourceTree = "<group>"; };
		F79EAC4A7BF74E458277AFA4 /* EuclidCircularB-LightItalic.otf */ = {isa = PBXFileReference; explicitFileType = undefined; fileEncoding = 9; includeInIndex = 0; lastKnownFileType = unknown; name = "EuclidCircularB-LightItalic.otf"; path = "../app/fonts/EuclidCircularB-LightItalic.otf"; sourceTree = "<group>"; };
		F961A36A28105CF9007442B5 /* LinkPresentation.framework */ = {isa = PBXFileReference; lastKnownFileType = wrapper.framework; name = LinkPresentation.framework; path = System/Library/Frameworks/LinkPresentation.framework; sourceTree = SDKROOT; };
		F97653CAD1D04E1B8713C428 /* CentraNo1-Medium.otf */ = {isa = PBXFileReference; explicitFileType = undefined; fileEncoding = 9; includeInIndex = 0; lastKnownFileType = unknown; name = "CentraNo1-Medium.otf"; path = "../app/fonts/CentraNo1-Medium.otf"; sourceTree = "<group>"; };
		F9DFF7AC557B46B6BEFAA1C1 /* libRNShakeEvent.a */ = {isa = PBXFileReference; explicitFileType = undefined; fileEncoding = 9; includeInIndex = 0; lastKnownFileType = archive.ar; path = libRNShakeEvent.a; sourceTree = "<group>"; };
		FE3C9A2458A1416290DEDAD4 /* branch.json */ = {isa = PBXFileReference; explicitFileType = undefined; fileEncoding = 9; includeInIndex = 0; lastKnownFileType = unknown; name = branch.json; path = ../branch.json; sourceTree = "<group>"; };
/* End PBXFileReference section */

/* Begin PBXFrameworksBuildPhase section */
		13B07F8C1A680F5B00A75B9A /* Frameworks */ = {
			isa = PBXFrameworksBuildPhase;
			buildActionMask = 2147483647;
			files = (
				F961A37228105CF9007442B5 /* LinkPresentation.framework in Frameworks */,
				650F2B9D24DC5FF200C3B9C4 /* libRCTAesForked.a in Frameworks */,
				153C1ABB2217BCDC0088EFE0 /* JavaScriptCore.framework in Frameworks */,
				153F84CA2319B8FD00C19B63 /* Branch.framework in Frameworks */,
				ED2E8FE6D71BE9319F3B27D3 /* libPods-MetaMask.a in Frameworks */,
			);
			runOnlyForDeploymentPostprocessing = 0;
		};
		2EF282602B0FF86900D7B4B1 /* Frameworks */ = {
			isa = PBXFrameworksBuildPhase;
			buildActionMask = 2147483647;
			files = (
				2EF282612B0FF86900D7B4B1 /* LinkPresentation.framework in Frameworks */,
				2EF282622B0FF86900D7B4B1 /* libRCTAesForked.a in Frameworks */,
				2EF282632B0FF86900D7B4B1 /* JavaScriptCore.framework in Frameworks */,
				2EF282652B0FF86900D7B4B1 /* Branch.framework in Frameworks */,
				A9AB7F6A09E06325C0A71FA4 /* libPods-MetaMask-Flask.a in Frameworks */,
			);
			runOnlyForDeploymentPostprocessing = 0;
		};
		B339FF06289ABD70001B89FB /* Frameworks */ = {
			isa = PBXFrameworksBuildPhase;
			buildActionMask = 2147483647;
			files = (
				B339FF07289ABD70001B89FB /* LinkPresentation.framework in Frameworks */,
				B339FF08289ABD70001B89FB /* libRCTAesForked.a in Frameworks */,
				B339FF09289ABD70001B89FB /* JavaScriptCore.framework in Frameworks */,
				B339FF0C289ABD70001B89FB /* Branch.framework in Frameworks */,
				A9A253A9A4C55258DD932254 /* libPods-MetaMask-QA.a in Frameworks */,
			);
			runOnlyForDeploymentPostprocessing = 0;
		};
/* End PBXFrameworksBuildPhase section */

/* Begin PBXGroup section */
		00E356EF1AD99517003FC87E /* MetaMaskTests */ = {
			isa = PBXGroup;
			children = (
				00E356F21AD99517003FC87E /* MetaMaskTests.m */,
				00E356F01AD99517003FC87E /* Supporting Files */,
			);
			path = MetaMaskTests;
			sourceTree = "<group>";
		};
		00E356F01AD99517003FC87E /* Supporting Files */ = {
			isa = PBXGroup;
			children = (
				00E356F11AD99517003FC87E /* Info.plist */,
			);
			name = "Supporting Files";
			sourceTree = "<group>";
		};
		089A67E20C8950FFA11688EA /* MetaMask-Flask */ = {
			isa = PBXGroup;
			children = (
				8EB256CB3A1A7A1D942A95F6 /* ExpoModulesProvider.swift */,
			);
			name = "MetaMask-Flask";
			sourceTree = "<group>";
		};
		13B07FAE1A68108700A75B9A /* MetaMask */ = {
			isa = PBXGroup;
			children = (
				E83DB5392BBDB14700536063 /* PrivacyInfo.xcprivacy */,
				B339FEA72899852C001B89FB /* MetaMask-QA-Info.plist */,
				AA9EDF17249955C7005D89EE /* MetaMaskDebug.entitlements */,
				15F7796222A1BC1E00B1DF8C /* NativeModules */,
				15205D6221596AD90049EA93 /* MetaMask.entitlements */,
				158B0639211A72F500DF3C74 /* InpageBridgeWeb3.js */,
				008F07F21AC5B25A0029DE68 /* main.jsbundle */,
				13B07FAF1A68108700A75B9A /* AppDelegate.h */,
				13B07FB01A68108700A75B9A /* AppDelegate.m */,
				13B07FB51A68108700A75B9A /* Images.xcassets */,
				13B07FB61A68108700A75B9A /* Info.plist */,
				13B07FB11A68108700A75B9A /* LaunchScreen.xib */,
				13B07FB71A68108700A75B9A /* main.m */,
				FE3C9A2458A1416290DEDAD4 /* branch.json */,
				B0EF7FA827BD16EA00D48B4E /* ThemeColors.xcassets */,
			);
			name = MetaMask;
			sourceTree = "<group>";
		};
		153F84C52319B8DA00C19B63 /* Products */ = {
			isa = PBXGroup;
			children = (
				153F84C92319B8DB00C19B63 /* Branch.framework */,
			);
			name = Products;
			sourceTree = "<group>";
		};
		15A2E5EF2100077400A1F331 /* Recovered References */ = {
			isa = PBXGroup;
			children = (
				278065D027394AD9B2906E38 /* libBVLinearGradient.a */,
				F9DFF7AC557B46B6BEFAA1C1 /* libRNShakeEvent.a */,
				8E369AC13A2049B6B21E5120 /* libRCTSearchApi.a */,
				D0CBAE789660472DB719C765 /* libLottie.a */,
				178440FE3F1C4F4180D14622 /* libTcpSockets.a */,
			);
			name = "Recovered References";
			sourceTree = "<group>";
		};
		15F7796222A1BC1E00B1DF8C /* NativeModules */ = {
			isa = PBXGroup;
			children = (
				CF9895742A3B48DC00B4C9B5 /* RCTMinimizer */,
				CF98DA9228D9FE5000096782 /* RCTScreenshotDetect */,
			);
			name = NativeModules;
			sourceTree = "<group>";
		};
		299C51B8AA60DA51C494DE7A /* MetaMask */ = {
			isa = PBXGroup;
			children = (
				683865D794CE6007E46CAD3A /* ExpoModulesProvider.swift */,
			);
			name = MetaMask;
			sourceTree = "<group>";
		};
		2D16E6871FA4F8E400B85C8A /* Frameworks */ = {
			isa = PBXGroup;
			children = (
				F961A36A28105CF9007442B5 /* LinkPresentation.framework */,
				153C1A742217BCDC0088EFE0 /* JavaScriptCore.framework */,
				2D16E6891FA4F8E400B85C8A /* libReact.a */,
				D2632307C64595BE1B8ABEAF /* libPods-MetaMask.a */,
				9F02EB68A6ACEF113F4693A8 /* libPods-MetaMask-Flask.a */,
				B6C7C9864634E61C13A07C28 /* libPods-MetaMask-QA.a */,
			);
			name = Frameworks;
			sourceTree = "<group>";
		};
		2EF283352B17EC4E00D7B4B1 /* Light-Swift-Untar-V2 */ = {
			isa = PBXGroup;
			children = (
				2EF283362B17EC7900D7B4B1 /* Light-Swift-Untar.swift */,
			);
			path = "Light-Swift-Untar-V2";
			sourceTree = "<group>";
		};
		4A27949D046C4516B9653BBB /* Resources */ = {
			isa = PBXGroup;
			children = (
				159878012231DF67001748EC /* AntDesign.ttf */,
				15D158EC210BD8C8006982B5 /* Metamask.ttf */,
				A498EA4CD2F8488DB666B94C /* Entypo.ttf */,
				BF485CDA047B4D52852B87F5 /* EvilIcons.ttf */,
				E9629905BA1940ADA4189921 /* Feather.ttf */,
				5E32A09A7BDC431FA403BA73 /* FontAwesome.ttf */,
				42C6DDE3B80F47AFA9C9D4F5 /* Foundation.ttf */,
				4A2D27104599412CA00C35EF /* Ionicons.ttf */,
				42C239E9FAA64BD9A34B8D8A /* MaterialCommunityIcons.ttf */,
				F562CA6B28AA4A67AA29B61C /* MaterialIcons.ttf */,
				1C516951C09F43CB97129B66 /* Octicons.ttf */,
				4444176409EB42CB93AB03C5 /* SimpleLineIcons.ttf */,
				7FF1597C0ACA4902B86140B2 /* Zocial.ttf */,
				684F2C84313849199863B5FE /* Roboto-Black.ttf */,
				3E2492C67CF345CABD7B8601 /* Roboto-BlackItalic.ttf */,
				A783D1CD7D27456796FE2E1B /* Roboto-Bold.ttf */,
				C9FD3FB1258A41A5A0546C83 /* Roboto-BoldItalic.ttf */,
				5D7956F8525C4A45A2A555C3 /* Roboto-Italic.ttf */,
				BB8BA2D3C0354D6090B56A8A /* Roboto-Light.ttf */,
				E020F42F788744B3BCE17F05 /* Roboto-LightItalic.ttf */,
				C752564A28B44392AEE16BD5 /* Roboto-Medium.ttf */,
				D5FF0FF1DFB74B3C8BB99E09 /* Roboto-MediumItalic.ttf */,
				459C4774EB724F2D8E12F088 /* Roboto-Regular.ttf */,
				D9A37B5BF2914CF1B49EEF80 /* Roboto-Thin.ttf */,
				CF552F79C77A4184A690513A /* Roboto-ThinItalic.ttf */,
				57C103F40F394637B5A886FC /* FontAwesome5_Brands.ttf */,
				EBC2B6371CD846D28B9FAADF /* FontAwesome5_Regular.ttf */,
				A98DB430A7DA47EFB97EDF8B /* FontAwesome5_Solid.ttf */,
				67FBD519E04742E0AF191782 /* EuclidCircularB-Bold.otf */,
				13EE4910D3BD408A8FCCA5D7 /* EuclidCircularB-BoldItalic.otf */,
				A98029A3662F4C1391489A6B /* EuclidCircularB-Light.otf */,
				F79EAC4A7BF74E458277AFA4 /* EuclidCircularB-LightItalic.otf */,
				CE0434C5FB7C4C6F9FEBDCE2 /* EuclidCircularB-Medium.otf */,
				42CBA652072F4BE2A8B815C1 /* EuclidCircularB-MediumItalic.otf */,
				F564570593ED4F3FB10BD348 /* EuclidCircularB-Regular.otf */,
				58572D81B5D54ED79A16A16D /* EuclidCircularB-RegularItalic.otf */,
				A8DE9C5BC0714D648276E123 /* EuclidCircularB-Semibold.otf */,
				9499B01ECAC44DA29AC44E80 /* EuclidCircularB-SemiboldItalic.otf */,
				B64F172915DA444CB1A2CADC /* CentraNo1-Bold.otf */,
				4560812198A247039A1CF5A5 /* CentraNo1-BoldItalic.otf */,
				88A1BA779A344AC6B03514CA /* CentraNo1-Book.otf */,
				BCC95B62DD6241678CDF73B3 /* CentraNo1-BookItalic.otf */,
				F97653CAD1D04E1B8713C428 /* CentraNo1-Medium.otf */,
				5F91BBBBADCB4C7286B1A950 /* CentraNo1-MediumItalic.otf */,
				2679C48F8CD642C68116DD24 /* config.json */,
				2EBD310362314C3ABFF40AD1 /* MMSans-Regular.otf */,
			);
			name = Resources;
			sourceTree = "<group>";
		};
		650F2B9824DC5FEB00C3B9C4 /* Products */ = {
			isa = PBXGroup;
			children = (
				650F2B9C24DC5FEC00C3B9C4 /* libRCTAesForked.a */,
			);
			name = Products;
			sourceTree = "<group>";
		};
		832341AE1AAA6A7D00B99B32 /* Libraries */ = {
			isa = PBXGroup;
			children = (
				650F2B9724DC5FEB00C3B9C4 /* RCTAesForked.xcodeproj */,
				153F84C42319B8DA00C19B63 /* BranchSDK.xcodeproj */,
			);
			name = Libraries;
			sourceTree = "<group>";
		};
		83CBB9F61A601CBA00E9B192 = {
			isa = PBXGroup;
			children = (
				C8424AE32CCC01F900F0BEB7 /* GoogleService-Info.plist */,
				2EF283352B17EC4E00D7B4B1 /* Light-Swift-Untar-V2 */,
				2EF283312B17EC1A00D7B4B1 /* RNTar.m */,
				2EF283292B17EBD600D7B4B1 /* RnTar.swift */,
				654378AF243E2ADC00571B9C /* File.swift */,
				15FDD86021B76461006B7C35 /* release.xcconfig */,
				15FDD82721B7642B006B7C35 /* debug.xcconfig */,
				13B07FAE1A68108700A75B9A /* MetaMask */,
				832341AE1AAA6A7D00B99B32 /* Libraries */,
				00E356EF1AD99517003FC87E /* MetaMaskTests */,
				83CBBA001A601CBA00E9B192 /* Products */,
				2D16E6871FA4F8E400B85C8A /* Frameworks */,
				4A27949D046C4516B9653BBB /* Resources */,
				15A2E5EF2100077400A1F331 /* Recovered References */,
				AA342D524556DBBE26F5997C /* Pods */,
				654378AE243E2ADB00571B9C /* MetaMask-Bridging-Header.h */,
				B1017F312FF6E8B14E7F30EB /* ExpoModulesProviders */,
			);
			indentWidth = 2;
			sourceTree = "<group>";
			tabWidth = 2;
			usesTabs = 0;
		};
		83CBBA001A601CBA00E9B192 /* Products */ = {
			isa = PBXGroup;
			children = (
				13B07F961A680F5B00A75B9A /* MetaMask.app */,
				B339FF39289ABD70001B89FB /* MetaMask-QA.app */,
				2EF282922B0FF86900D7B4B1 /* MetaMask-Flask.app */,
			);
			name = Products;
			sourceTree = "<group>";
		};
		AA342D524556DBBE26F5997C /* Pods */ = {
			isa = PBXGroup;
			children = (
				4C81CC9BCD86AC7F96BA8CAD /* Pods-MetaMask.debug.xcconfig */,
				7D2A2666F9BADDF2418B01A1 /* Pods-MetaMask.release.xcconfig */,
				91B348F39D8AD3220320E89D /* Pods-MetaMask-Flask.debug.xcconfig */,
				F1CCBB0591B4D16C1710A05D /* Pods-MetaMask-Flask.release.xcconfig */,
				51AB7231D0E692F5EF71FACB /* Pods-MetaMask-QA.debug.xcconfig */,
				CF014205BB8964CFE74D4D8E /* Pods-MetaMask-QA.release.xcconfig */,
			);
			path = Pods;
			sourceTree = "<group>";
		};
		B1017F312FF6E8B14E7F30EB /* ExpoModulesProviders */ = {
			isa = PBXGroup;
			children = (
				299C51B8AA60DA51C494DE7A /* MetaMask */,
				089A67E20C8950FFA11688EA /* MetaMask-Flask */,
				D48FD973918C14EFC848CBFB /* MetaMask-QA */,
			);
			name = ExpoModulesProviders;
			sourceTree = "<group>";
		};
		CF9895742A3B48DC00B4C9B5 /* RCTMinimizer */ = {
			isa = PBXGroup;
			children = (
				CF9895752A3B48F700B4C9B5 /* RCTMinimizer.h */,
				CF9895762A3B49BE00B4C9B5 /* RCTMinimizer.m */,
			);
			name = RCTMinimizer;
			sourceTree = "<group>";
		};
		CF98DA9228D9FE5000096782 /* RCTScreenshotDetect */ = {
			isa = PBXGroup;
			children = (
				CF98DA9A28D9FE7800096782 /* RCTScreenshotDetect.h */,
				CF98DA9B28D9FEB700096782 /* RCTScreenshotDetect.m */,
			);
			name = RCTScreenshotDetect;
			sourceTree = "<group>";
		};
		D48FD973918C14EFC848CBFB /* MetaMask-QA */ = {
			isa = PBXGroup;
			children = (
				E7EEA32C976A46B991D55FD4 /* ExpoModulesProvider.swift */,
			);
			name = "MetaMask-QA";
			sourceTree = "<group>";
		};
/* End PBXGroup section */

/* Begin PBXNativeTarget section */
		13B07F861A680F5B00A75B9A /* MetaMask */ = {
			isa = PBXNativeTarget;
			buildConfigurationList = 13B07F931A680F5B00A75B9A /* Build configuration list for PBXNativeTarget "MetaMask" */;
			buildPhases = (
				65728037EE7BD20DE039438B /* [CP] Check Pods Manifest.lock */,
				15FDD86321B76696006B7C35 /* Override xcconfig files */,
				2A8181D696D792EC398412FD /* [Expo] Configure project */,
				13B07F871A680F5B00A75B9A /* Sources */,
				13B07F8C1A680F5B00A75B9A /* Frameworks */,
				13B07F8E1A680F5B00A75B9A /* Resources */,
				15ACCA0022655C3A0063978B /* Embed Frameworks */,
				00DD1BFF1BD5951E006B06BC /* Bundle JS Code & Upload Sentry Files */,
				1315792FDF9ED5C1277541D0 /* [CP] Embed Pods Frameworks */,
				FFED9AB1AACD0DA25EAA971D /* [CP] Copy Pods Resources */,
				9F2FDF243A79F1A3A790828C /* [CP-User] [RNFB] Core Configuration */,
			);
			buildRules = (
			);
			dependencies = (
				153F84CD2319B8FD00C19B63 /* PBXTargetDependency */,
			);
			name = MetaMask;
			productName = "Hello World";
			productReference = 13B07F961A680F5B00A75B9A /* MetaMask.app */;
			productType = "com.apple.product-type.application";
		};
		2EF282522B0FF86900D7B4B1 /* MetaMask-Flask */ = {
			isa = PBXNativeTarget;
			buildConfigurationList = 2EF2828F2B0FF86900D7B4B1 /* Build configuration list for PBXNativeTarget "MetaMask-Flask" */;
			buildPhases = (
				2671E4E19FD35BBF616FC1D3 /* [CP] Check Pods Manifest.lock */,
				2EF282582B0FF86900D7B4B1 /* Override xcconfig files */,
				A1BBADB7B9B00D0EC304761B /* [Expo] Configure project */,
				2EF282592B0FF86900D7B4B1 /* Sources */,
				2EF282602B0FF86900D7B4B1 /* Frameworks */,
				2EF282692B0FF86900D7B4B1 /* Resources */,
				2EF2828A2B0FF86900D7B4B1 /* Embed Frameworks */,
				2EF282892B0FF86900D7B4B1 /* Bundle JS Code & Upload Sentry Files */,
				22A0CDFA61EAF4604801C08E /* [CP] Embed Pods Frameworks */,
				E6DF8EB7C7F8301263C260CE /* [CP] Copy Pods Resources */,
				7DCEC09F2EFA897359942504 /* [CP-User] [RNFB] Core Configuration */,
			);
			buildRules = (
			);
			dependencies = (
				2EF282552B0FF86900D7B4B1 /* PBXTargetDependency */,
			);
			name = "MetaMask-Flask";
			productName = "Hello World";
			productReference = 2EF282922B0FF86900D7B4B1 /* MetaMask-Flask.app */;
			productType = "com.apple.product-type.application";
		};
		B339FEF8289ABD70001B89FB /* MetaMask-QA */ = {
			isa = PBXNativeTarget;
			buildConfigurationList = B339FF36289ABD70001B89FB /* Build configuration list for PBXNativeTarget "MetaMask-QA" */;
			buildPhases = (
				7F95098E1DEEA467CD6B2B8B /* [CP] Check Pods Manifest.lock */,
				B339FF00289ABD70001B89FB /* Override xcconfig files */,
				056B914267B20A3E1A9AEF1A /* [Expo] Configure project */,
				B339FF01289ABD70001B89FB /* Sources */,
				B339FF06289ABD70001B89FB /* Frameworks */,
				B339FF0F289ABD70001B89FB /* Resources */,
				B339FF30289ABD70001B89FB /* Embed Frameworks */,
				B339FF2F289ABD70001B89FB /* Bundle JS Code & Upload Sentry Files */,
				C809907F60335F19DA480743 /* [CP] Embed Pods Frameworks */,
				475B37D211D24FD533A25DD4 /* [CP] Copy Pods Resources */,
				13E0EBB030DB9498ACF206AC /* [CP-User] [RNFB] Core Configuration */,
			);
			buildRules = (
			);
			dependencies = (
				B339FEFD289ABD70001B89FB /* PBXTargetDependency */,
			);
			name = "MetaMask-QA";
			productName = "Hello World";
			productReference = B339FF39289ABD70001B89FB /* MetaMask-QA.app */;
			productType = "com.apple.product-type.application";
		};
/* End PBXNativeTarget section */

/* Begin PBXProject section */
		83CBB9F71A601CBA00E9B192 /* Project object */ = {
			isa = PBXProject;
			attributes = {
				LastUpgradeCheck = 1010;
				ORGANIZATIONNAME = MetaMask;
				TargetAttributes = {
					13B07F861A680F5B00A75B9A = {
						LastSwiftMigration = 1140;
						SystemCapabilities = {
							com.apple.Push = {
								enabled = 1;
							};
							com.apple.SafariKeychain = {
								enabled = 1;
							};
						};
					};
				};
			};
			buildConfigurationList = 83CBB9FA1A601CBA00E9B192 /* Build configuration list for PBXProject "MetaMask" */;
			compatibilityVersion = "Xcode 14.0";
			developmentRegion = English;
			hasScannedForEncodings = 0;
			knownRegions = (
				English,
				en,
				Base,
			);
			mainGroup = 83CBB9F61A601CBA00E9B192;
			productRefGroup = 83CBBA001A601CBA00E9B192 /* Products */;
			projectDirPath = "";
			projectReferences = (
				{
					ProductGroup = 153F84C52319B8DA00C19B63 /* Products */;
					ProjectRef = 153F84C42319B8DA00C19B63 /* BranchSDK.xcodeproj */;
				},
				{
					ProductGroup = 650F2B9824DC5FEB00C3B9C4 /* Products */;
					ProjectRef = 650F2B9724DC5FEB00C3B9C4 /* RCTAesForked.xcodeproj */;
				},
			);
			projectRoot = "";
			targets = (
				13B07F861A680F5B00A75B9A /* MetaMask */,
				B339FEF8289ABD70001B89FB /* MetaMask-QA */,
				2EF282522B0FF86900D7B4B1 /* MetaMask-Flask */,
			);
		};
/* End PBXProject section */

/* Begin PBXReferenceProxy section */
		153F84C92319B8DB00C19B63 /* Branch.framework */ = {
			isa = PBXReferenceProxy;
			fileType = wrapper.framework;
			path = Branch.framework;
			remoteRef = 153F84C82319B8DB00C19B63 /* PBXContainerItemProxy */;
			sourceTree = BUILT_PRODUCTS_DIR;
		};
		650F2B9C24DC5FEC00C3B9C4 /* libRCTAesForked.a */ = {
			isa = PBXReferenceProxy;
			fileType = archive.ar;
			path = libRCTAesForked.a;
			remoteRef = 650F2B9B24DC5FEC00C3B9C4 /* PBXContainerItemProxy */;
			sourceTree = BUILT_PRODUCTS_DIR;
		};
/* End PBXReferenceProxy section */

/* Begin PBXResourcesBuildPhase section */
		13B07F8E1A680F5B00A75B9A /* Resources */ = {
			isa = PBXResourcesBuildPhase;
			buildActionMask = 2147483647;
			files = (
				13B07FBF1A68108700A75B9A /* Images.xcassets in Resources */,
				158B063B211A72F500DF3C74 /* InpageBridgeWeb3.js in Resources */,
				15D158ED210BD912006982B5 /* Metamask.ttf in Resources */,
				48AD4B0AABCB447B99B85DC4 /* Roboto-Black.ttf in Resources */,
				B0EF7FA927BD16EA00D48B4E /* ThemeColors.xcassets in Resources */,
				CD13D926E1E84D9ABFE672C0 /* Roboto-BlackItalic.ttf in Resources */,
				E83DB5522BBDF2AA00536063 /* PrivacyInfo.xcprivacy in Resources */,
				813214A2220E40C7BBB5ED9E /* Roboto-Bold.ttf in Resources */,
				15AD28AA21B7CFDC005DEB23 /* debug.xcconfig in Resources */,
				298242C958524BB38FB44CAE /* Roboto-BoldItalic.ttf in Resources */,
				2DB27BE39B164356A98A0FB1 /* Roboto-Italic.ttf in Resources */,
				4CEFC9E34A8D4288BFE2F85A /* Roboto-Light.ttf in Resources */,
				887E75FB64A54509A08D6C50 /* Roboto-LightItalic.ttf in Resources */,
				15AD28A921B7CFD9005DEB23 /* release.xcconfig in Resources */,
				EF65C42EA15B4774B1947A12 /* Roboto-Medium.ttf in Resources */,
				DC6A024F56DD43E1A83B47B1 /* Roboto-MediumItalic.ttf in Resources */,
				34CEE49BC79D411687B42FA9 /* Roboto-Regular.ttf in Resources */,
				C8424AE62CCC01F900F0BEB7 /* GoogleService-Info.plist in Resources */,
				7E08FB90F3754D47994208B4 /* Roboto-Thin.ttf in Resources */,
				7C0226ABD9694AEDBAF3016F /* Roboto-ThinItalic.ttf in Resources */,
				15ACC9FB226555820063978B /* LaunchScreen.xib in Resources */,
				49D8E62C506F4A63889EEC7F /* branch.json in Resources */,
				FF0F3B13A5354C41913F766D /* EuclidCircularB-Bold.otf in Resources */,
				E34DE917F6FC4438A6E88402 /* EuclidCircularB-BoldItalic.otf in Resources */,
				07CBADD9D4B441008304F8D3 /* EuclidCircularB-Light.otf in Resources */,
				2CDF19FE9DEE4BF8B07154B1 /* EuclidCircularB-LightItalic.otf in Resources */,
				8DEB44A7E7EF48E1B3298910 /* EuclidCircularB-Medium.otf in Resources */,
				D171C39A8BD44DBEB6B68480 /* EuclidCircularB-MediumItalic.otf in Resources */,
				39D0D096A0F340ABAC1A8565 /* EuclidCircularB-Regular.otf in Resources */,
				2370F9A340CF4ADFBCFB0543 /* EuclidCircularB-RegularItalic.otf in Resources */,
				BF39E5BAE0F34F9091FF6AC0 /* EuclidCircularB-Semibold.otf in Resources */,
				373454C575C84C24B0BB24D4 /* EuclidCircularB-SemiboldItalic.otf in Resources */,
				83225B66FFCE4A569C3D7345 /* CentraNo1-Bold.otf in Resources */,
				D5BA0E32DFAA451781D5093E /* CentraNo1-BoldItalic.otf in Resources */,
				5A6FB59C323F4F188B3F52C4 /* CentraNo1-Book.otf in Resources */,
				1E98F0C2AF554A41BFE003E7 /* CentraNo1-BookItalic.otf in Resources */,
				08B7A641467C4723B98328E9 /* CentraNo1-Medium.otf in Resources */,
				7F5D30C6178D467D96653D0F /* CentraNo1-MediumItalic.otf in Resources */,
				3466654F43654D36B5D478CA /* config.json in Resources */,
				DADE8F39CE81410A98B9B805 /* MMSans-Regular.otf in Resources */,
			);
			runOnlyForDeploymentPostprocessing = 0;
		};
		2EF282692B0FF86900D7B4B1 /* Resources */ = {
			isa = PBXResourcesBuildPhase;
			buildActionMask = 2147483647;
			files = (
				2EF2826A2B0FF86900D7B4B1 /* Images.xcassets in Resources */,
				2EF2826B2B0FF86900D7B4B1 /* InpageBridgeWeb3.js in Resources */,
				2EF2826C2B0FF86900D7B4B1 /* Metamask.ttf in Resources */,
				2EF2826D2B0FF86900D7B4B1 /* Roboto-Black.ttf in Resources */,
				2EF2826E2B0FF86900D7B4B1 /* ThemeColors.xcassets in Resources */,
				2EF2826F2B0FF86900D7B4B1 /* Roboto-BlackItalic.ttf in Resources */,
				E83DB5542BBDF2AF00536063 /* PrivacyInfo.xcprivacy in Resources */,
				2EF282702B0FF86900D7B4B1 /* Roboto-Bold.ttf in Resources */,
				2EF282712B0FF86900D7B4B1 /* debug.xcconfig in Resources */,
				2EF282722B0FF86900D7B4B1 /* Roboto-BoldItalic.ttf in Resources */,
				2EF282732B0FF86900D7B4B1 /* Roboto-Italic.ttf in Resources */,
				2EF282742B0FF86900D7B4B1 /* Roboto-Light.ttf in Resources */,
				2EF282752B0FF86900D7B4B1 /* Roboto-LightItalic.ttf in Resources */,
				2EF282762B0FF86900D7B4B1 /* release.xcconfig in Resources */,
				2EF282772B0FF86900D7B4B1 /* Roboto-Medium.ttf in Resources */,
				2EF282782B0FF86900D7B4B1 /* Roboto-MediumItalic.ttf in Resources */,
				2EF282792B0FF86900D7B4B1 /* Roboto-Regular.ttf in Resources */,
				2EF2827A2B0FF86900D7B4B1 /* Roboto-Thin.ttf in Resources */,
				2EF2827B2B0FF86900D7B4B1 /* Roboto-ThinItalic.ttf in Resources */,
				2EF2827C2B0FF86900D7B4B1 /* LaunchScreen.xib in Resources */,
				2EF2827D2B0FF86900D7B4B1 /* branch.json in Resources */,
				2EF2827F2B0FF86900D7B4B1 /* EuclidCircularB-Bold.otf in Resources */,
				2EF282802B0FF86900D7B4B1 /* EuclidCircularB-BoldItalic.otf in Resources */,
				2EF282812B0FF86900D7B4B1 /* EuclidCircularB-Light.otf in Resources */,
				2EF282822B0FF86900D7B4B1 /* EuclidCircularB-LightItalic.otf in Resources */,
				C8424AE52CCC01F900F0BEB7 /* GoogleService-Info.plist in Resources */,
				2EF282832B0FF86900D7B4B1 /* EuclidCircularB-Medium.otf in Resources */,
				2EF282842B0FF86900D7B4B1 /* EuclidCircularB-MediumItalic.otf in Resources */,
				2EF282852B0FF86900D7B4B1 /* EuclidCircularB-Regular.otf in Resources */,
				2EF282862B0FF86900D7B4B1 /* EuclidCircularB-RegularItalic.otf in Resources */,
				2EF282872B0FF86900D7B4B1 /* EuclidCircularB-Semibold.otf in Resources */,
				2EF282882B0FF86900D7B4B1 /* EuclidCircularB-SemiboldItalic.otf in Resources */,
			);
			runOnlyForDeploymentPostprocessing = 0;
		};
		B339FF0F289ABD70001B89FB /* Resources */ = {
			isa = PBXResourcesBuildPhase;
			buildActionMask = 2147483647;
			files = (
				B339FF10289ABD70001B89FB /* Images.xcassets in Resources */,
				B339FF11289ABD70001B89FB /* InpageBridgeWeb3.js in Resources */,
				B339FF12289ABD70001B89FB /* Metamask.ttf in Resources */,
				B339FF13289ABD70001B89FB /* Roboto-Black.ttf in Resources */,
				B339FF14289ABD70001B89FB /* ThemeColors.xcassets in Resources */,
				B339FF15289ABD70001B89FB /* Roboto-BlackItalic.ttf in Resources */,
				B339FF16289ABD70001B89FB /* Roboto-Bold.ttf in Resources */,
				B339FF17289ABD70001B89FB /* debug.xcconfig in Resources */,
				C8424AE42CCC01F900F0BEB7 /* GoogleService-Info.plist in Resources */,
				B339FF18289ABD70001B89FB /* Roboto-BoldItalic.ttf in Resources */,
				B339FF19289ABD70001B89FB /* Roboto-Italic.ttf in Resources */,
				B339FF1A289ABD70001B89FB /* Roboto-Light.ttf in Resources */,
				B339FF1B289ABD70001B89FB /* Roboto-LightItalic.ttf in Resources */,
				E83DB5532BBDF2AE00536063 /* PrivacyInfo.xcprivacy in Resources */,
				B339FF1C289ABD70001B89FB /* release.xcconfig in Resources */,
				B339FF1D289ABD70001B89FB /* Roboto-Medium.ttf in Resources */,
				B339FF1E289ABD70001B89FB /* Roboto-MediumItalic.ttf in Resources */,
				B339FF1F289ABD70001B89FB /* Roboto-Regular.ttf in Resources */,
				B339FF20289ABD70001B89FB /* Roboto-Thin.ttf in Resources */,
				B339FF21289ABD70001B89FB /* Roboto-ThinItalic.ttf in Resources */,
				B339FF22289ABD70001B89FB /* LaunchScreen.xib in Resources */,
				B339FF23289ABD70001B89FB /* branch.json in Resources */,
				B339FF25289ABD70001B89FB /* EuclidCircularB-Bold.otf in Resources */,
				B339FF26289ABD70001B89FB /* EuclidCircularB-BoldItalic.otf in Resources */,
				B339FF27289ABD70001B89FB /* EuclidCircularB-Light.otf in Resources */,
				B339FF28289ABD70001B89FB /* EuclidCircularB-LightItalic.otf in Resources */,
				B339FF29289ABD70001B89FB /* EuclidCircularB-Medium.otf in Resources */,
				B339FF2A289ABD70001B89FB /* EuclidCircularB-MediumItalic.otf in Resources */,
				B339FF3C289ABF2C001B89FB /* MetaMask-QA-Info.plist in Resources */,
				B339FF2B289ABD70001B89FB /* EuclidCircularB-Regular.otf in Resources */,
				B339FF2C289ABD70001B89FB /* EuclidCircularB-RegularItalic.otf in Resources */,
				B339FF2D289ABD70001B89FB /* EuclidCircularB-Semibold.otf in Resources */,
				B339FF2E289ABD70001B89FB /* EuclidCircularB-SemiboldItalic.otf in Resources */,
			);
			runOnlyForDeploymentPostprocessing = 0;
		};
/* End PBXResourcesBuildPhase section */

/* Begin PBXShellScriptBuildPhase section */
		00DD1BFF1BD5951E006B06BC /* Bundle JS Code & Upload Sentry Files */ = {
			isa = PBXShellScriptBuildPhase;
			buildActionMask = 2147483647;
			files = (
			);
			inputFileListPaths = (
				"${PODS_ROOT}/Target Support Files/Pods-MetaMask/Pods-MetaMask-frameworks-${CONFIGURATION}-input-files.xcfilelist",
			);
			inputPaths = (
			);
			name = "Bundle JS Code & Upload Sentry Files";
			outputPaths = (
			);
			runOnlyForDeploymentPostprocessing = 0;
			shellPath = /bin/sh;
			shellScript = "# Define script\nBUNDLE_AND_UPLOAD_TO_SENTRY=\"../scripts/ios/bundle-js-and-sentry-upload.sh\"\n\n# Give permissions to script\nchmod +x $BUNDLE_AND_UPLOAD_TO_SENTRY\n\n# Run script\n$BUNDLE_AND_UPLOAD_TO_SENTRY\n";
		};
		056B914267B20A3E1A9AEF1A /* [Expo] Configure project */ = {
			isa = PBXShellScriptBuildPhase;
			alwaysOutOfDate = 1;
			buildActionMask = 2147483647;
			files = (
			);
			inputFileListPaths = (
			);
			inputPaths = (
			);
			name = "[Expo] Configure project";
			outputFileListPaths = (
			);
			outputPaths = (
			);
			runOnlyForDeploymentPostprocessing = 0;
			shellPath = /bin/sh;
			shellScript = "# This script configures Expo modules and generates the modules provider file.\nbash -l -c \"./Pods/Target\\ Support\\ Files/Pods-MetaMask-QA/expo-configure-project.sh\"\n";
		};
		1315792FDF9ED5C1277541D0 /* [CP] Embed Pods Frameworks */ = {
			isa = PBXShellScriptBuildPhase;
			buildActionMask = 2147483647;
			files = (
			);
			inputFileListPaths = (
				"${PODS_ROOT}/Target Support Files/Pods-MetaMask/Pods-MetaMask-frameworks-${CONFIGURATION}-input-files.xcfilelist",
			);
			name = "[CP] Embed Pods Frameworks";
			outputFileListPaths = (
				"${PODS_ROOT}/Target Support Files/Pods-MetaMask/Pods-MetaMask-frameworks-${CONFIGURATION}-output-files.xcfilelist",
			);
			runOnlyForDeploymentPostprocessing = 0;
			shellPath = /bin/sh;
			shellScript = "\"${PODS_ROOT}/Target Support Files/Pods-MetaMask/Pods-MetaMask-frameworks.sh\"\n";
			showEnvVarsInLog = 0;
		};
		13E0EBB030DB9498ACF206AC /* [CP-User] [RNFB] Core Configuration */ = {
			isa = PBXShellScriptBuildPhase;
			buildActionMask = 2147483647;
			files = (
			);
			inputPaths = (
				"$(BUILT_PRODUCTS_DIR)/$(INFOPLIST_PATH)",
			);
			name = "[CP-User] [RNFB] Core Configuration";
			runOnlyForDeploymentPostprocessing = 0;
			shellPath = /bin/sh;
			shellScript = "#!/usr/bin/env bash\n#\n# Copyright (c) 2016-present Invertase Limited & Contributors\n#\n# Licensed under the Apache License, Version 2.0 (the \"License\");\n# you may not use this library except in compliance with the License.\n# You may obtain a copy of the License at\n#\n#   http://www.apache.org/licenses/LICENSE-2.0\n#\n# Unless required by applicable law or agreed to in writing, software\n# distributed under the License is distributed on an \"AS IS\" BASIS,\n# WITHOUT WARRANTIES OR CONDITIONS OF ANY KIND, either express or implied.\n# See the License for the specific language governing permissions and\n# limitations under the License.\n#\n\n##########################################################################\n##########################################################################\n#\n#  NOTE THAT IF YOU CHANGE THIS FILE YOU MUST RUN pod install AFTERWARDS\n#\n#  This file is installed as an Xcode build script in the project file\n#  by cocoapods, and you will not see your changes until you pod install\n#\n##########################################################################\n##########################################################################\n\nset -e\n\n_MAX_LOOKUPS=2;\n_SEARCH_RESULT=''\n_RN_ROOT_EXISTS=''\n_CURRENT_LOOKUPS=1\n_JSON_ROOT=\"'react-native'\"\n_JSON_FILE_NAME='firebase.json'\n_JSON_OUTPUT_BASE64='e30=' # { }\n_CURRENT_SEARCH_DIR=${PROJECT_DIR}\n_PLIST_BUDDY=/usr/libexec/PlistBuddy\n_TARGET_PLIST=\"${BUILT_PRODUCTS_DIR}/${INFOPLIST_PATH}\"\n_DSYM_PLIST=\"${DWARF_DSYM_FOLDER_PATH}/${DWARF_DSYM_FILE_NAME}/Contents/Info.plist\"\n\n# plist arrays\n_PLIST_ENTRY_KEYS=()\n_PLIST_ENTRY_TYPES=()\n_PLIST_ENTRY_VALUES=()\n\nfunction setPlistValue {\n  echo \"info:      setting plist entry '$1' of type '$2' in file '$4'\"\n  ${_PLIST_BUDDY} -c \"Add :$1 $2 '$3'\" $4 || echo \"info:      '$1' already exists\"\n}\n\nfunction getFirebaseJsonKeyValue () {\n  if [[ ${_RN_ROOT_EXISTS} ]]; then\n    ruby -Ku -e \"require 'rubygems';require 'json'; output=JSON.parse('$1'); puts output[$_JSON_ROOT]['$2']\"\n  else\n    echo \"\"\n  fi;\n}\n\nfunction jsonBoolToYesNo () {\n  if [[ $1 == \"false\" ]]; then\n    echo \"NO\"\n  elif [[ $1 == \"true\" ]]; then\n    echo \"YES\"\n  else echo \"NO\"\n  fi\n}\n\necho \"info: -> RNFB build script started\"\necho \"info: 1) Locating ${_JSON_FILE_NAME} file:\"\n\nif [[ -z ${_CURRENT_SEARCH_DIR} ]]; then\n  _CURRENT_SEARCH_DIR=$(pwd)\nfi;\n\nwhile true; do\n  _CURRENT_SEARCH_DIR=$(dirname \"$_CURRENT_SEARCH_DIR\")\n  if [[ \"$_CURRENT_SEARCH_DIR\" == \"/\" ]] || [[ ${_CURRENT_LOOKUPS} -gt ${_MAX_LOOKUPS} ]]; then break; fi;\n  echo \"info:      ($_CURRENT_LOOKUPS of $_MAX_LOOKUPS) Searching in '$_CURRENT_SEARCH_DIR' for a ${_JSON_FILE_NAME} file.\"\n  _SEARCH_RESULT=$(find \"$_CURRENT_SEARCH_DIR\" -maxdepth 2 -name ${_JSON_FILE_NAME} -print | /usr/bin/head -n 1)\n  if [[ ${_SEARCH_RESULT} ]]; then\n    echo \"info:      ${_JSON_FILE_NAME} found at $_SEARCH_RESULT\"\n    break;\n  fi;\n  _CURRENT_LOOKUPS=$((_CURRENT_LOOKUPS+1))\ndone\n\nif [[ ${_SEARCH_RESULT} ]]; then\n  _JSON_OUTPUT_RAW=$(cat \"${_SEARCH_RESULT}\")\n  _RN_ROOT_EXISTS=$(ruby -Ku -e \"require 'rubygems';require 'json'; output=JSON.parse('$_JSON_OUTPUT_RAW'); puts output[$_JSON_ROOT]\" || echo '')\n\n  if [[ ${_RN_ROOT_EXISTS} ]]; then\n    if ! python3 --version >/dev/null 2>&1; then echo \"python3 not found, firebase.json file processing error.\" && exit 1; fi\n    _JSON_OUTPUT_BASE64=$(python3 -c 'import json,sys,base64;print(base64.b64encode(bytes(json.dumps(json.loads(open('\"'${_SEARCH_RESULT}'\"', '\"'rb'\"').read())['${_JSON_ROOT}']), '\"'utf-8'\"')).decode())' || echo \"e30=\")\n  fi\n\n  _PLIST_ENTRY_KEYS+=(\"firebase_json_raw\")\n  _PLIST_ENTRY_TYPES+=(\"string\")\n  _PLIST_ENTRY_VALUES+=(\"$_JSON_OUTPUT_BASE64\")\n\n  # config.app_data_collection_default_enabled\n  _APP_DATA_COLLECTION_ENABLED=$(getFirebaseJsonKeyValue \"$_JSON_OUTPUT_RAW\" \"app_data_collection_default_enabled\")\n  if [[ $_APP_DATA_COLLECTION_ENABLED ]]; then\n    _PLIST_ENTRY_KEYS+=(\"FirebaseDataCollectionDefaultEnabled\")\n    _PLIST_ENTRY_TYPES+=(\"bool\")\n    _PLIST_ENTRY_VALUES+=(\"$(jsonBoolToYesNo \"$_APP_DATA_COLLECTION_ENABLED\")\")\n  fi\n\n  # config.analytics_auto_collection_enabled\n  _ANALYTICS_AUTO_COLLECTION=$(getFirebaseJsonKeyValue \"$_JSON_OUTPUT_RAW\" \"analytics_auto_collection_enabled\")\n  if [[ $_ANALYTICS_AUTO_COLLECTION ]]; then\n    _PLIST_ENTRY_KEYS+=(\"FIREBASE_ANALYTICS_COLLECTION_ENABLED\")\n    _PLIST_ENTRY_TYPES+=(\"bool\")\n    _PLIST_ENTRY_VALUES+=(\"$(jsonBoolToYesNo \"$_ANALYTICS_AUTO_COLLECTION\")\")\n  fi\n\n  # config.analytics_collection_deactivated\n  _ANALYTICS_DEACTIVATED=$(getFirebaseJsonKeyValue \"$_JSON_OUTPUT_RAW\" \"analytics_collection_deactivated\")\n  if [[ $_ANALYTICS_DEACTIVATED ]]; then\n    _PLIST_ENTRY_KEYS+=(\"FIREBASE_ANALYTICS_COLLECTION_DEACTIVATED\")\n    _PLIST_ENTRY_TYPES+=(\"bool\")\n    _PLIST_ENTRY_VALUES+=(\"$(jsonBoolToYesNo \"$_ANALYTICS_DEACTIVATED\")\")\n  fi\n\n  # config.analytics_idfv_collection_enabled\n  _ANALYTICS_IDFV_COLLECTION=$(getFirebaseJsonKeyValue \"$_JSON_OUTPUT_RAW\" \"analytics_idfv_collection_enabled\")\n  if [[ $_ANALYTICS_IDFV_COLLECTION ]]; then\n    _PLIST_ENTRY_KEYS+=(\"GOOGLE_ANALYTICS_IDFV_COLLECTION_ENABLED\")\n    _PLIST_ENTRY_TYPES+=(\"bool\")\n    _PLIST_ENTRY_VALUES+=(\"$(jsonBoolToYesNo \"$_ANALYTICS_IDFV_COLLECTION\")\")\n  fi\n\n  # config.analytics_default_allow_analytics_storage\n  _ANALYTICS_STORAGE=$(getFirebaseJsonKeyValue \"$_JSON_OUTPUT_RAW\" \"analytics_default_allow_analytics_storage\")\n  if [[ $_ANALYTICS_STORAGE ]]; then\n    _PLIST_ENTRY_KEYS+=(\"GOOGLE_ANALYTICS_DEFAULT_ALLOW_ANALYTICS_STORAGE\")\n    _PLIST_ENTRY_TYPES+=(\"bool\")\n    _PLIST_ENTRY_VALUES+=(\"$(jsonBoolToYesNo \"$_ANALYTICS_STORAGE\")\")\n  fi\n\n  # config.analytics_default_allow_ad_storage\n  _ANALYTICS_AD_STORAGE=$(getFirebaseJsonKeyValue \"$_JSON_OUTPUT_RAW\" \"analytics_default_allow_ad_storage\")\n  if [[ $_ANALYTICS_AD_STORAGE ]]; then\n    _PLIST_ENTRY_KEYS+=(\"GOOGLE_ANALYTICS_DEFAULT_ALLOW_AD_STORAGE\")\n    _PLIST_ENTRY_TYPES+=(\"bool\")\n    _PLIST_ENTRY_VALUES+=(\"$(jsonBoolToYesNo \"$_ANALYTICS_AD_STORAGE\")\")\n  fi\n\n  # config.analytics_default_allow_ad_user_data\n  _ANALYTICS_AD_USER_DATA=$(getFirebaseJsonKeyValue \"$_JSON_OUTPUT_RAW\" \"analytics_default_allow_ad_user_data\")\n  if [[ $_ANALYTICS_AD_USER_DATA ]]; then\n    _PLIST_ENTRY_KEYS+=(\"GOOGLE_ANALYTICS_DEFAULT_ALLOW_AD_USER_DATA\")\n    _PLIST_ENTRY_TYPES+=(\"bool\")\n    _PLIST_ENTRY_VALUES+=(\"$(jsonBoolToYesNo \"$_ANALYTICS_AD_USER_DATA\")\")\n  fi\n\n  # config.analytics_default_allow_ad_personalization_signals\n  _ANALYTICS_PERSONALIZATION=$(getFirebaseJsonKeyValue \"$_JSON_OUTPUT_RAW\" \"analytics_default_allow_ad_personalization_signals\")\n  if [[ $_ANALYTICS_PERSONALIZATION ]]; then\n    _PLIST_ENTRY_KEYS+=(\"GOOGLE_ANALYTICS_DEFAULT_ALLOW_AD_PERSONALIZATION_SIGNALS\")\n    _PLIST_ENTRY_TYPES+=(\"bool\")\n    _PLIST_ENTRY_VALUES+=(\"$(jsonBoolToYesNo \"$_ANALYTICS_PERSONALIZATION\")\")\n  fi\n\n  # config.analytics_registration_with_ad_network_enabled\n  _ANALYTICS_REGISTRATION_WITH_AD_NETWORK=$(getFirebaseJsonKeyValue \"$_JSON_OUTPUT_RAW\" \"google_analytics_registration_with_ad_network_enabled\")\n  if [[ $_ANALYTICS_REGISTRATION_WITH_AD_NETWORK ]]; then\n    _PLIST_ENTRY_KEYS+=(\"GOOGLE_ANALYTICS_REGISTRATION_WITH_AD_NETWORK_ENABLED\")\n    _PLIST_ENTRY_TYPES+=(\"bool\")\n    _PLIST_ENTRY_VALUES+=(\"$(jsonBoolToYesNo \"$_ANALYTICS_REGISTRATION_WITH_AD_NETWORK\")\")\n  fi\n\n  # config.google_analytics_automatic_screen_reporting_enabled\n  _ANALYTICS_AUTO_SCREEN_REPORTING=$(getFirebaseJsonKeyValue \"$_JSON_OUTPUT_RAW\" \"google_analytics_automatic_screen_reporting_enabled\")\n  if [[ $_ANALYTICS_AUTO_SCREEN_REPORTING ]]; then\n    _PLIST_ENTRY_KEYS+=(\"FirebaseAutomaticScreenReportingEnabled\")\n    _PLIST_ENTRY_TYPES+=(\"bool\")\n    _PLIST_ENTRY_VALUES+=(\"$(jsonBoolToYesNo \"$_ANALYTICS_AUTO_SCREEN_REPORTING\")\")\n  fi\n\n  # config.perf_auto_collection_enabled\n  _PERF_AUTO_COLLECTION=$(getFirebaseJsonKeyValue \"$_JSON_OUTPUT_RAW\" \"perf_auto_collection_enabled\")\n  if [[ $_PERF_AUTO_COLLECTION ]]; then\n    _PLIST_ENTRY_KEYS+=(\"firebase_performance_collection_enabled\")\n    _PLIST_ENTRY_TYPES+=(\"bool\")\n    _PLIST_ENTRY_VALUES+=(\"$(jsonBoolToYesNo \"$_PERF_AUTO_COLLECTION\")\")\n  fi\n\n  # config.perf_collection_deactivated\n  _PERF_DEACTIVATED=$(getFirebaseJsonKeyValue \"$_JSON_OUTPUT_RAW\" \"perf_collection_deactivated\")\n  if [[ $_PERF_DEACTIVATED ]]; then\n    _PLIST_ENTRY_KEYS+=(\"firebase_performance_collection_deactivated\")\n    _PLIST_ENTRY_TYPES+=(\"bool\")\n    _PLIST_ENTRY_VALUES+=(\"$(jsonBoolToYesNo \"$_PERF_DEACTIVATED\")\")\n  fi\n\n  # config.messaging_auto_init_enabled\n  _MESSAGING_AUTO_INIT=$(getFirebaseJsonKeyValue \"$_JSON_OUTPUT_RAW\" \"messaging_auto_init_enabled\")\n  if [[ $_MESSAGING_AUTO_INIT ]]; then\n    _PLIST_ENTRY_KEYS+=(\"FirebaseMessagingAutoInitEnabled\")\n    _PLIST_ENTRY_TYPES+=(\"bool\")\n    _PLIST_ENTRY_VALUES+=(\"$(jsonBoolToYesNo \"$_MESSAGING_AUTO_INIT\")\")\n  fi\n\n  # config.in_app_messaging_auto_colllection_enabled\n  _FIAM_AUTO_INIT=$(getFirebaseJsonKeyValue \"$_JSON_OUTPUT_RAW\" \"in_app_messaging_auto_collection_enabled\")\n  if [[ $_FIAM_AUTO_INIT ]]; then\n    _PLIST_ENTRY_KEYS+=(\"FirebaseInAppMessagingAutomaticDataCollectionEnabled\")\n    _PLIST_ENTRY_TYPES+=(\"bool\")\n    _PLIST_ENTRY_VALUES+=(\"$(jsonBoolToYesNo \"$_FIAM_AUTO_INIT\")\")\n  fi\n\n  # config.app_check_token_auto_refresh\n  _APP_CHECK_TOKEN_AUTO_REFRESH=$(getFirebaseJsonKeyValue \"$_JSON_OUTPUT_RAW\" \"app_check_token_auto_refresh\")\n  if [[ $_APP_CHECK_TOKEN_AUTO_REFRESH ]]; then\n    _PLIST_ENTRY_KEYS+=(\"FirebaseAppCheckTokenAutoRefreshEnabled\")\n    _PLIST_ENTRY_TYPES+=(\"bool\")\n    _PLIST_ENTRY_VALUES+=(\"$(jsonBoolToYesNo \"$_APP_CHECK_TOKEN_AUTO_REFRESH\")\")\n  fi\n\n  # config.crashlytics_disable_auto_disabler - undocumented for now - mainly for debugging, document if becomes useful\n  _CRASHLYTICS_AUTO_DISABLE_ENABLED=$(getFirebaseJsonKeyValue \"$_JSON_OUTPUT_RAW\" \"crashlytics_disable_auto_disabler\")\n  if [[ $_CRASHLYTICS_AUTO_DISABLE_ENABLED == \"true\" ]]; then\n    echo \"Disabled Crashlytics auto disabler.\" # do nothing\n  else\n    _PLIST_ENTRY_KEYS+=(\"FirebaseCrashlyticsCollectionEnabled\")\n    _PLIST_ENTRY_TYPES+=(\"bool\")\n    _PLIST_ENTRY_VALUES+=(\"NO\")\n  fi\nelse\n  _PLIST_ENTRY_KEYS+=(\"firebase_json_raw\")\n  _PLIST_ENTRY_TYPES+=(\"string\")\n  _PLIST_ENTRY_VALUES+=(\"$_JSON_OUTPUT_BASE64\")\n  echo \"warning:   A firebase.json file was not found, whilst this file is optional it is recommended to include it to configure firebase services in React Native Firebase.\"\nfi;\n\necho \"info: 2) Injecting Info.plist entries: \"\n\n# Log out the keys we're adding\nfor i in \"${!_PLIST_ENTRY_KEYS[@]}\"; do\n  echo \"    ->  $i) ${_PLIST_ENTRY_KEYS[$i]}\" \"${_PLIST_ENTRY_TYPES[$i]}\" \"${_PLIST_ENTRY_VALUES[$i]}\"\ndone\n\nfor plist in \"${_TARGET_PLIST}\" \"${_DSYM_PLIST}\" ; do\n  if [[ -f \"${plist}\" ]]; then\n\n    # paths with spaces break the call to setPlistValue. temporarily modify\n    # the shell internal field separator variable (IFS), which normally\n    # includes spaces, to consist only of line breaks\n    oldifs=$IFS\n    IFS=\"\n\"\n\n    for i in \"${!_PLIST_ENTRY_KEYS[@]}\"; do\n      setPlistValue \"${_PLIST_ENTRY_KEYS[$i]}\" \"${_PLIST_ENTRY_TYPES[$i]}\" \"${_PLIST_ENTRY_VALUES[$i]}\" \"${plist}\"\n    done\n\n    # restore the original internal field separator value\n    IFS=$oldifs\n  else\n    echo \"warning:   A Info.plist build output file was not found (${plist})\"\n  fi\ndone\n\necho \"info: <- RNFB build script finished\"\n";
		};
		15FDD86321B76696006B7C35 /* Override xcconfig files */ = {
			isa = PBXShellScriptBuildPhase;
			buildActionMask = 2147483647;
			files = (
			);
			inputFileListPaths = (
			);
			inputPaths = (
			);
			name = "Override xcconfig files";
			outputFileListPaths = (
			);
			outputPaths = (
			);
			runOnlyForDeploymentPostprocessing = 0;
			shellPath = /bin/sh;
			shellScript = "if [ -e ../.ios.env ]\nthen\n    cp -rf ../.ios.env debug.xcconfig\n    cp -rf ../.ios.env release.xcconfig\nelse\n    cp -rf ../.ios.env.example debug.xcconfig\n    cp -rf ../.ios.env.example release.xcconfig\nfi\n\n";
		};
		22A0CDFA61EAF4604801C08E /* [CP] Embed Pods Frameworks */ = {
			isa = PBXShellScriptBuildPhase;
			buildActionMask = 2147483647;
			files = (
			);
			inputFileListPaths = (
				"${PODS_ROOT}/Target Support Files/Pods-MetaMask-Flask/Pods-MetaMask-Flask-frameworks-${CONFIGURATION}-input-files.xcfilelist",
			);
			name = "[CP] Embed Pods Frameworks";
			outputFileListPaths = (
				"${PODS_ROOT}/Target Support Files/Pods-MetaMask-Flask/Pods-MetaMask-Flask-frameworks-${CONFIGURATION}-output-files.xcfilelist",
			);
			runOnlyForDeploymentPostprocessing = 0;
			shellPath = /bin/sh;
			shellScript = "\"${PODS_ROOT}/Target Support Files/Pods-MetaMask-Flask/Pods-MetaMask-Flask-frameworks.sh\"\n";
			showEnvVarsInLog = 0;
		};
		2671E4E19FD35BBF616FC1D3 /* [CP] Check Pods Manifest.lock */ = {
			isa = PBXShellScriptBuildPhase;
			buildActionMask = 2147483647;
			files = (
			);
			inputFileListPaths = (
			);
			inputPaths = (
				"${PODS_PODFILE_DIR_PATH}/Podfile.lock",
				"${PODS_ROOT}/Manifest.lock",
			);
			name = "[CP] Check Pods Manifest.lock";
			outputFileListPaths = (
			);
			outputPaths = (
				"$(DERIVED_FILE_DIR)/Pods-MetaMask-Flask-checkManifestLockResult.txt",
			);
			runOnlyForDeploymentPostprocessing = 0;
			shellPath = /bin/sh;
			shellScript = "diff \"${PODS_PODFILE_DIR_PATH}/Podfile.lock\" \"${PODS_ROOT}/Manifest.lock\" > /dev/null\nif [ $? != 0 ] ; then\n    # print error to STDERR\n    echo \"error: The sandbox is not in sync with the Podfile.lock. Run 'pod install' or update your CocoaPods installation.\" >&2\n    exit 1\nfi\n# This output is used by Xcode 'outputs' to avoid re-running this script phase.\necho \"SUCCESS\" > \"${SCRIPT_OUTPUT_FILE_0}\"\n";
			showEnvVarsInLog = 0;
		};
		2A8181D696D792EC398412FD /* [Expo] Configure project */ = {
			isa = PBXShellScriptBuildPhase;
			alwaysOutOfDate = 1;
			buildActionMask = 2147483647;
			files = (
			);
			inputFileListPaths = (
			);
			inputPaths = (
			);
			name = "[Expo] Configure project";
			outputFileListPaths = (
			);
			outputPaths = (
			);
			runOnlyForDeploymentPostprocessing = 0;
			shellPath = /bin/sh;
			shellScript = "# This script configures Expo modules and generates the modules provider file.\nbash -l -c \"./Pods/Target\\ Support\\ Files/Pods-MetaMask/expo-configure-project.sh\"\n";
		};
		2EF282582B0FF86900D7B4B1 /* Override xcconfig files */ = {
			isa = PBXShellScriptBuildPhase;
			buildActionMask = 2147483647;
			files = (
			);
			inputFileListPaths = (
			);
			inputPaths = (
			);
			name = "Override xcconfig files";
			outputFileListPaths = (
			);
			outputPaths = (
			);
			runOnlyForDeploymentPostprocessing = 0;
			shellPath = /bin/sh;
			shellScript = "if [ -e ../.ios.env ]\nthen\n    cp -rf ../.ios.env debug.xcconfig\n    cp -rf ../.ios.env release.xcconfig\nelse\n    cp -rf ../.ios.env.example debug.xcconfig\n    cp -rf ../.ios.env.example release.xcconfig\nfi\n\n";
		};
		2EF282892B0FF86900D7B4B1 /* Bundle JS Code & Upload Sentry Files */ = {
			isa = PBXShellScriptBuildPhase;
			buildActionMask = 2147483647;
			files = (
			);
			inputFileListPaths = (
				"${PODS_ROOT}/Target Support Files/Pods-MetaMask/Pods-MetaMask-frameworks-${CONFIGURATION}-input-files.xcfilelist",
			);
			inputPaths = (
			);
			name = "Bundle JS Code & Upload Sentry Files";
			outputPaths = (
			);
			runOnlyForDeploymentPostprocessing = 0;
			shellPath = /bin/sh;
			shellScript = "# Define script\nBUNDLE_AND_UPLOAD_TO_SENTRY=\"../scripts/ios/bundle-js-and-sentry-upload.sh\"\n\n# Give permissions to script\nchmod +x $BUNDLE_AND_UPLOAD_TO_SENTRY\n\n# Run script\n$BUNDLE_AND_UPLOAD_TO_SENTRY\n";
		};
		475B37D211D24FD533A25DD4 /* [CP] Copy Pods Resources */ = {
			isa = PBXShellScriptBuildPhase;
			buildActionMask = 2147483647;
			files = (
			);
			inputFileListPaths = (
				"${PODS_ROOT}/Target Support Files/Pods-MetaMask-QA/Pods-MetaMask-QA-resources-${CONFIGURATION}-input-files.xcfilelist",
			);
			name = "[CP] Copy Pods Resources";
			outputFileListPaths = (
				"${PODS_ROOT}/Target Support Files/Pods-MetaMask-QA/Pods-MetaMask-QA-resources-${CONFIGURATION}-output-files.xcfilelist",
			);
			runOnlyForDeploymentPostprocessing = 0;
			shellPath = /bin/sh;
			shellScript = "\"${PODS_ROOT}/Target Support Files/Pods-MetaMask-QA/Pods-MetaMask-QA-resources.sh\"\n";
			showEnvVarsInLog = 0;
		};
		65728037EE7BD20DE039438B /* [CP] Check Pods Manifest.lock */ = {
			isa = PBXShellScriptBuildPhase;
			buildActionMask = 2147483647;
			files = (
			);
			inputFileListPaths = (
			);
			inputPaths = (
				"${PODS_PODFILE_DIR_PATH}/Podfile.lock",
				"${PODS_ROOT}/Manifest.lock",
			);
			name = "[CP] Check Pods Manifest.lock";
			outputFileListPaths = (
			);
			outputPaths = (
				"$(DERIVED_FILE_DIR)/Pods-MetaMask-checkManifestLockResult.txt",
			);
			runOnlyForDeploymentPostprocessing = 0;
			shellPath = /bin/sh;
			shellScript = "diff \"${PODS_PODFILE_DIR_PATH}/Podfile.lock\" \"${PODS_ROOT}/Manifest.lock\" > /dev/null\nif [ $? != 0 ] ; then\n    # print error to STDERR\n    echo \"error: The sandbox is not in sync with the Podfile.lock. Run 'pod install' or update your CocoaPods installation.\" >&2\n    exit 1\nfi\n# This output is used by Xcode 'outputs' to avoid re-running this script phase.\necho \"SUCCESS\" > \"${SCRIPT_OUTPUT_FILE_0}\"\n";
			showEnvVarsInLog = 0;
		};
		7DCEC09F2EFA897359942504 /* [CP-User] [RNFB] Core Configuration */ = {
			isa = PBXShellScriptBuildPhase;
			buildActionMask = 2147483647;
			files = (
			);
			inputPaths = (
				"$(BUILT_PRODUCTS_DIR)/$(INFOPLIST_PATH)",
			);
			name = "[CP-User] [RNFB] Core Configuration";
			runOnlyForDeploymentPostprocessing = 0;
			shellPath = /bin/sh;
			shellScript = "#!/usr/bin/env bash\n#\n# Copyright (c) 2016-present Invertase Limited & Contributors\n#\n# Licensed under the Apache License, Version 2.0 (the \"License\");\n# you may not use this library except in compliance with the License.\n# You may obtain a copy of the License at\n#\n#   http://www.apache.org/licenses/LICENSE-2.0\n#\n# Unless required by applicable law or agreed to in writing, software\n# distributed under the License is distributed on an \"AS IS\" BASIS,\n# WITHOUT WARRANTIES OR CONDITIONS OF ANY KIND, either express or implied.\n# See the License for the specific language governing permissions and\n# limitations under the License.\n#\n\n##########################################################################\n##########################################################################\n#\n#  NOTE THAT IF YOU CHANGE THIS FILE YOU MUST RUN pod install AFTERWARDS\n#\n#  This file is installed as an Xcode build script in the project file\n#  by cocoapods, and you will not see your changes until you pod install\n#\n##########################################################################\n##########################################################################\n\nset -e\n\n_MAX_LOOKUPS=2;\n_SEARCH_RESULT=''\n_RN_ROOT_EXISTS=''\n_CURRENT_LOOKUPS=1\n_JSON_ROOT=\"'react-native'\"\n_JSON_FILE_NAME='firebase.json'\n_JSON_OUTPUT_BASE64='e30=' # { }\n_CURRENT_SEARCH_DIR=${PROJECT_DIR}\n_PLIST_BUDDY=/usr/libexec/PlistBuddy\n_TARGET_PLIST=\"${BUILT_PRODUCTS_DIR}/${INFOPLIST_PATH}\"\n_DSYM_PLIST=\"${DWARF_DSYM_FOLDER_PATH}/${DWARF_DSYM_FILE_NAME}/Contents/Info.plist\"\n\n# plist arrays\n_PLIST_ENTRY_KEYS=()\n_PLIST_ENTRY_TYPES=()\n_PLIST_ENTRY_VALUES=()\n\nfunction setPlistValue {\n  echo \"info:      setting plist entry '$1' of type '$2' in file '$4'\"\n  ${_PLIST_BUDDY} -c \"Add :$1 $2 '$3'\" $4 || echo \"info:      '$1' already exists\"\n}\n\nfunction getFirebaseJsonKeyValue () {\n  if [[ ${_RN_ROOT_EXISTS} ]]; then\n    ruby -Ku -e \"require 'rubygems';require 'json'; output=JSON.parse('$1'); puts output[$_JSON_ROOT]['$2']\"\n  else\n    echo \"\"\n  fi;\n}\n\nfunction jsonBoolToYesNo () {\n  if [[ $1 == \"false\" ]]; then\n    echo \"NO\"\n  elif [[ $1 == \"true\" ]]; then\n    echo \"YES\"\n  else echo \"NO\"\n  fi\n}\n\necho \"info: -> RNFB build script started\"\necho \"info: 1) Locating ${_JSON_FILE_NAME} file:\"\n\nif [[ -z ${_CURRENT_SEARCH_DIR} ]]; then\n  _CURRENT_SEARCH_DIR=$(pwd)\nfi;\n\nwhile true; do\n  _CURRENT_SEARCH_DIR=$(dirname \"$_CURRENT_SEARCH_DIR\")\n  if [[ \"$_CURRENT_SEARCH_DIR\" == \"/\" ]] || [[ ${_CURRENT_LOOKUPS} -gt ${_MAX_LOOKUPS} ]]; then break; fi;\n  echo \"info:      ($_CURRENT_LOOKUPS of $_MAX_LOOKUPS) Searching in '$_CURRENT_SEARCH_DIR' for a ${_JSON_FILE_NAME} file.\"\n  _SEARCH_RESULT=$(find \"$_CURRENT_SEARCH_DIR\" -maxdepth 2 -name ${_JSON_FILE_NAME} -print | /usr/bin/head -n 1)\n  if [[ ${_SEARCH_RESULT} ]]; then\n    echo \"info:      ${_JSON_FILE_NAME} found at $_SEARCH_RESULT\"\n    break;\n  fi;\n  _CURRENT_LOOKUPS=$((_CURRENT_LOOKUPS+1))\ndone\n\nif [[ ${_SEARCH_RESULT} ]]; then\n  _JSON_OUTPUT_RAW=$(cat \"${_SEARCH_RESULT}\")\n  _RN_ROOT_EXISTS=$(ruby -Ku -e \"require 'rubygems';require 'json'; output=JSON.parse('$_JSON_OUTPUT_RAW'); puts output[$_JSON_ROOT]\" || echo '')\n\n  if [[ ${_RN_ROOT_EXISTS} ]]; then\n    if ! python3 --version >/dev/null 2>&1; then echo \"python3 not found, firebase.json file processing error.\" && exit 1; fi\n    _JSON_OUTPUT_BASE64=$(python3 -c 'import json,sys,base64;print(base64.b64encode(bytes(json.dumps(json.loads(open('\"'${_SEARCH_RESULT}'\"', '\"'rb'\"').read())['${_JSON_ROOT}']), '\"'utf-8'\"')).decode())' || echo \"e30=\")\n  fi\n\n  _PLIST_ENTRY_KEYS+=(\"firebase_json_raw\")\n  _PLIST_ENTRY_TYPES+=(\"string\")\n  _PLIST_ENTRY_VALUES+=(\"$_JSON_OUTPUT_BASE64\")\n\n  # config.app_data_collection_default_enabled\n  _APP_DATA_COLLECTION_ENABLED=$(getFirebaseJsonKeyValue \"$_JSON_OUTPUT_RAW\" \"app_data_collection_default_enabled\")\n  if [[ $_APP_DATA_COLLECTION_ENABLED ]]; then\n    _PLIST_ENTRY_KEYS+=(\"FirebaseDataCollectionDefaultEnabled\")\n    _PLIST_ENTRY_TYPES+=(\"bool\")\n    _PLIST_ENTRY_VALUES+=(\"$(jsonBoolToYesNo \"$_APP_DATA_COLLECTION_ENABLED\")\")\n  fi\n\n  # config.analytics_auto_collection_enabled\n  _ANALYTICS_AUTO_COLLECTION=$(getFirebaseJsonKeyValue \"$_JSON_OUTPUT_RAW\" \"analytics_auto_collection_enabled\")\n  if [[ $_ANALYTICS_AUTO_COLLECTION ]]; then\n    _PLIST_ENTRY_KEYS+=(\"FIREBASE_ANALYTICS_COLLECTION_ENABLED\")\n    _PLIST_ENTRY_TYPES+=(\"bool\")\n    _PLIST_ENTRY_VALUES+=(\"$(jsonBoolToYesNo \"$_ANALYTICS_AUTO_COLLECTION\")\")\n  fi\n\n  # config.analytics_collection_deactivated\n  _ANALYTICS_DEACTIVATED=$(getFirebaseJsonKeyValue \"$_JSON_OUTPUT_RAW\" \"analytics_collection_deactivated\")\n  if [[ $_ANALYTICS_DEACTIVATED ]]; then\n    _PLIST_ENTRY_KEYS+=(\"FIREBASE_ANALYTICS_COLLECTION_DEACTIVATED\")\n    _PLIST_ENTRY_TYPES+=(\"bool\")\n    _PLIST_ENTRY_VALUES+=(\"$(jsonBoolToYesNo \"$_ANALYTICS_DEACTIVATED\")\")\n  fi\n\n  # config.analytics_idfv_collection_enabled\n  _ANALYTICS_IDFV_COLLECTION=$(getFirebaseJsonKeyValue \"$_JSON_OUTPUT_RAW\" \"analytics_idfv_collection_enabled\")\n  if [[ $_ANALYTICS_IDFV_COLLECTION ]]; then\n    _PLIST_ENTRY_KEYS+=(\"GOOGLE_ANALYTICS_IDFV_COLLECTION_ENABLED\")\n    _PLIST_ENTRY_TYPES+=(\"bool\")\n    _PLIST_ENTRY_VALUES+=(\"$(jsonBoolToYesNo \"$_ANALYTICS_IDFV_COLLECTION\")\")\n  fi\n\n  # config.analytics_default_allow_analytics_storage\n  _ANALYTICS_STORAGE=$(getFirebaseJsonKeyValue \"$_JSON_OUTPUT_RAW\" \"analytics_default_allow_analytics_storage\")\n  if [[ $_ANALYTICS_STORAGE ]]; then\n    _PLIST_ENTRY_KEYS+=(\"GOOGLE_ANALYTICS_DEFAULT_ALLOW_ANALYTICS_STORAGE\")\n    _PLIST_ENTRY_TYPES+=(\"bool\")\n    _PLIST_ENTRY_VALUES+=(\"$(jsonBoolToYesNo \"$_ANALYTICS_STORAGE\")\")\n  fi\n\n  # config.analytics_default_allow_ad_storage\n  _ANALYTICS_AD_STORAGE=$(getFirebaseJsonKeyValue \"$_JSON_OUTPUT_RAW\" \"analytics_default_allow_ad_storage\")\n  if [[ $_ANALYTICS_AD_STORAGE ]]; then\n    _PLIST_ENTRY_KEYS+=(\"GOOGLE_ANALYTICS_DEFAULT_ALLOW_AD_STORAGE\")\n    _PLIST_ENTRY_TYPES+=(\"bool\")\n    _PLIST_ENTRY_VALUES+=(\"$(jsonBoolToYesNo \"$_ANALYTICS_AD_STORAGE\")\")\n  fi\n\n  # config.analytics_default_allow_ad_user_data\n  _ANALYTICS_AD_USER_DATA=$(getFirebaseJsonKeyValue \"$_JSON_OUTPUT_RAW\" \"analytics_default_allow_ad_user_data\")\n  if [[ $_ANALYTICS_AD_USER_DATA ]]; then\n    _PLIST_ENTRY_KEYS+=(\"GOOGLE_ANALYTICS_DEFAULT_ALLOW_AD_USER_DATA\")\n    _PLIST_ENTRY_TYPES+=(\"bool\")\n    _PLIST_ENTRY_VALUES+=(\"$(jsonBoolToYesNo \"$_ANALYTICS_AD_USER_DATA\")\")\n  fi\n\n  # config.analytics_default_allow_ad_personalization_signals\n  _ANALYTICS_PERSONALIZATION=$(getFirebaseJsonKeyValue \"$_JSON_OUTPUT_RAW\" \"analytics_default_allow_ad_personalization_signals\")\n  if [[ $_ANALYTICS_PERSONALIZATION ]]; then\n    _PLIST_ENTRY_KEYS+=(\"GOOGLE_ANALYTICS_DEFAULT_ALLOW_AD_PERSONALIZATION_SIGNALS\")\n    _PLIST_ENTRY_TYPES+=(\"bool\")\n    _PLIST_ENTRY_VALUES+=(\"$(jsonBoolToYesNo \"$_ANALYTICS_PERSONALIZATION\")\")\n  fi\n\n  # config.analytics_registration_with_ad_network_enabled\n  _ANALYTICS_REGISTRATION_WITH_AD_NETWORK=$(getFirebaseJsonKeyValue \"$_JSON_OUTPUT_RAW\" \"google_analytics_registration_with_ad_network_enabled\")\n  if [[ $_ANALYTICS_REGISTRATION_WITH_AD_NETWORK ]]; then\n    _PLIST_ENTRY_KEYS+=(\"GOOGLE_ANALYTICS_REGISTRATION_WITH_AD_NETWORK_ENABLED\")\n    _PLIST_ENTRY_TYPES+=(\"bool\")\n    _PLIST_ENTRY_VALUES+=(\"$(jsonBoolToYesNo \"$_ANALYTICS_REGISTRATION_WITH_AD_NETWORK\")\")\n  fi\n\n  # config.google_analytics_automatic_screen_reporting_enabled\n  _ANALYTICS_AUTO_SCREEN_REPORTING=$(getFirebaseJsonKeyValue \"$_JSON_OUTPUT_RAW\" \"google_analytics_automatic_screen_reporting_enabled\")\n  if [[ $_ANALYTICS_AUTO_SCREEN_REPORTING ]]; then\n    _PLIST_ENTRY_KEYS+=(\"FirebaseAutomaticScreenReportingEnabled\")\n    _PLIST_ENTRY_TYPES+=(\"bool\")\n    _PLIST_ENTRY_VALUES+=(\"$(jsonBoolToYesNo \"$_ANALYTICS_AUTO_SCREEN_REPORTING\")\")\n  fi\n\n  # config.perf_auto_collection_enabled\n  _PERF_AUTO_COLLECTION=$(getFirebaseJsonKeyValue \"$_JSON_OUTPUT_RAW\" \"perf_auto_collection_enabled\")\n  if [[ $_PERF_AUTO_COLLECTION ]]; then\n    _PLIST_ENTRY_KEYS+=(\"firebase_performance_collection_enabled\")\n    _PLIST_ENTRY_TYPES+=(\"bool\")\n    _PLIST_ENTRY_VALUES+=(\"$(jsonBoolToYesNo \"$_PERF_AUTO_COLLECTION\")\")\n  fi\n\n  # config.perf_collection_deactivated\n  _PERF_DEACTIVATED=$(getFirebaseJsonKeyValue \"$_JSON_OUTPUT_RAW\" \"perf_collection_deactivated\")\n  if [[ $_PERF_DEACTIVATED ]]; then\n    _PLIST_ENTRY_KEYS+=(\"firebase_performance_collection_deactivated\")\n    _PLIST_ENTRY_TYPES+=(\"bool\")\n    _PLIST_ENTRY_VALUES+=(\"$(jsonBoolToYesNo \"$_PERF_DEACTIVATED\")\")\n  fi\n\n  # config.messaging_auto_init_enabled\n  _MESSAGING_AUTO_INIT=$(getFirebaseJsonKeyValue \"$_JSON_OUTPUT_RAW\" \"messaging_auto_init_enabled\")\n  if [[ $_MESSAGING_AUTO_INIT ]]; then\n    _PLIST_ENTRY_KEYS+=(\"FirebaseMessagingAutoInitEnabled\")\n    _PLIST_ENTRY_TYPES+=(\"bool\")\n    _PLIST_ENTRY_VALUES+=(\"$(jsonBoolToYesNo \"$_MESSAGING_AUTO_INIT\")\")\n  fi\n\n  # config.in_app_messaging_auto_colllection_enabled\n  _FIAM_AUTO_INIT=$(getFirebaseJsonKeyValue \"$_JSON_OUTPUT_RAW\" \"in_app_messaging_auto_collection_enabled\")\n  if [[ $_FIAM_AUTO_INIT ]]; then\n    _PLIST_ENTRY_KEYS+=(\"FirebaseInAppMessagingAutomaticDataCollectionEnabled\")\n    _PLIST_ENTRY_TYPES+=(\"bool\")\n    _PLIST_ENTRY_VALUES+=(\"$(jsonBoolToYesNo \"$_FIAM_AUTO_INIT\")\")\n  fi\n\n  # config.app_check_token_auto_refresh\n  _APP_CHECK_TOKEN_AUTO_REFRESH=$(getFirebaseJsonKeyValue \"$_JSON_OUTPUT_RAW\" \"app_check_token_auto_refresh\")\n  if [[ $_APP_CHECK_TOKEN_AUTO_REFRESH ]]; then\n    _PLIST_ENTRY_KEYS+=(\"FirebaseAppCheckTokenAutoRefreshEnabled\")\n    _PLIST_ENTRY_TYPES+=(\"bool\")\n    _PLIST_ENTRY_VALUES+=(\"$(jsonBoolToYesNo \"$_APP_CHECK_TOKEN_AUTO_REFRESH\")\")\n  fi\n\n  # config.crashlytics_disable_auto_disabler - undocumented for now - mainly for debugging, document if becomes useful\n  _CRASHLYTICS_AUTO_DISABLE_ENABLED=$(getFirebaseJsonKeyValue \"$_JSON_OUTPUT_RAW\" \"crashlytics_disable_auto_disabler\")\n  if [[ $_CRASHLYTICS_AUTO_DISABLE_ENABLED == \"true\" ]]; then\n    echo \"Disabled Crashlytics auto disabler.\" # do nothing\n  else\n    _PLIST_ENTRY_KEYS+=(\"FirebaseCrashlyticsCollectionEnabled\")\n    _PLIST_ENTRY_TYPES+=(\"bool\")\n    _PLIST_ENTRY_VALUES+=(\"NO\")\n  fi\nelse\n  _PLIST_ENTRY_KEYS+=(\"firebase_json_raw\")\n  _PLIST_ENTRY_TYPES+=(\"string\")\n  _PLIST_ENTRY_VALUES+=(\"$_JSON_OUTPUT_BASE64\")\n  echo \"warning:   A firebase.json file was not found, whilst this file is optional it is recommended to include it to configure firebase services in React Native Firebase.\"\nfi;\n\necho \"info: 2) Injecting Info.plist entries: \"\n\n# Log out the keys we're adding\nfor i in \"${!_PLIST_ENTRY_KEYS[@]}\"; do\n  echo \"    ->  $i) ${_PLIST_ENTRY_KEYS[$i]}\" \"${_PLIST_ENTRY_TYPES[$i]}\" \"${_PLIST_ENTRY_VALUES[$i]}\"\ndone\n\nfor plist in \"${_TARGET_PLIST}\" \"${_DSYM_PLIST}\" ; do\n  if [[ -f \"${plist}\" ]]; then\n\n    # paths with spaces break the call to setPlistValue. temporarily modify\n    # the shell internal field separator variable (IFS), which normally\n    # includes spaces, to consist only of line breaks\n    oldifs=$IFS\n    IFS=\"\n\"\n\n    for i in \"${!_PLIST_ENTRY_KEYS[@]}\"; do\n      setPlistValue \"${_PLIST_ENTRY_KEYS[$i]}\" \"${_PLIST_ENTRY_TYPES[$i]}\" \"${_PLIST_ENTRY_VALUES[$i]}\" \"${plist}\"\n    done\n\n    # restore the original internal field separator value\n    IFS=$oldifs\n  else\n    echo \"warning:   A Info.plist build output file was not found (${plist})\"\n  fi\ndone\n\necho \"info: <- RNFB build script finished\"\n";
		};
		7F95098E1DEEA467CD6B2B8B /* [CP] Check Pods Manifest.lock */ = {
			isa = PBXShellScriptBuildPhase;
			buildActionMask = 2147483647;
			files = (
			);
			inputFileListPaths = (
			);
			inputPaths = (
				"${PODS_PODFILE_DIR_PATH}/Podfile.lock",
				"${PODS_ROOT}/Manifest.lock",
			);
			name = "[CP] Check Pods Manifest.lock";
			outputFileListPaths = (
			);
			outputPaths = (
				"$(DERIVED_FILE_DIR)/Pods-MetaMask-QA-checkManifestLockResult.txt",
			);
			runOnlyForDeploymentPostprocessing = 0;
			shellPath = /bin/sh;
			shellScript = "diff \"${PODS_PODFILE_DIR_PATH}/Podfile.lock\" \"${PODS_ROOT}/Manifest.lock\" > /dev/null\nif [ $? != 0 ] ; then\n    # print error to STDERR\n    echo \"error: The sandbox is not in sync with the Podfile.lock. Run 'pod install' or update your CocoaPods installation.\" >&2\n    exit 1\nfi\n# This output is used by Xcode 'outputs' to avoid re-running this script phase.\necho \"SUCCESS\" > \"${SCRIPT_OUTPUT_FILE_0}\"\n";
			showEnvVarsInLog = 0;
		};
		9F2FDF243A79F1A3A790828C /* [CP-User] [RNFB] Core Configuration */ = {
			isa = PBXShellScriptBuildPhase;
			buildActionMask = 2147483647;
			files = (
			);
			inputPaths = (
				"$(BUILT_PRODUCTS_DIR)/$(INFOPLIST_PATH)",
			);
			name = "[CP-User] [RNFB] Core Configuration";
			runOnlyForDeploymentPostprocessing = 0;
			shellPath = /bin/sh;
			shellScript = "#!/usr/bin/env bash\n#\n# Copyright (c) 2016-present Invertase Limited & Contributors\n#\n# Licensed under the Apache License, Version 2.0 (the \"License\");\n# you may not use this library except in compliance with the License.\n# You may obtain a copy of the License at\n#\n#   http://www.apache.org/licenses/LICENSE-2.0\n#\n# Unless required by applicable law or agreed to in writing, software\n# distributed under the License is distributed on an \"AS IS\" BASIS,\n# WITHOUT WARRANTIES OR CONDITIONS OF ANY KIND, either express or implied.\n# See the License for the specific language governing permissions and\n# limitations under the License.\n#\n\n##########################################################################\n##########################################################################\n#\n#  NOTE THAT IF YOU CHANGE THIS FILE YOU MUST RUN pod install AFTERWARDS\n#\n#  This file is installed as an Xcode build script in the project file\n#  by cocoapods, and you will not see your changes until you pod install\n#\n##########################################################################\n##########################################################################\n\nset -e\n\n_MAX_LOOKUPS=2;\n_SEARCH_RESULT=''\n_RN_ROOT_EXISTS=''\n_CURRENT_LOOKUPS=1\n_JSON_ROOT=\"'react-native'\"\n_JSON_FILE_NAME='firebase.json'\n_JSON_OUTPUT_BASE64='e30=' # { }\n_CURRENT_SEARCH_DIR=${PROJECT_DIR}\n_PLIST_BUDDY=/usr/libexec/PlistBuddy\n_TARGET_PLIST=\"${BUILT_PRODUCTS_DIR}/${INFOPLIST_PATH}\"\n_DSYM_PLIST=\"${DWARF_DSYM_FOLDER_PATH}/${DWARF_DSYM_FILE_NAME}/Contents/Info.plist\"\n\n# plist arrays\n_PLIST_ENTRY_KEYS=()\n_PLIST_ENTRY_TYPES=()\n_PLIST_ENTRY_VALUES=()\n\nfunction setPlistValue {\n  echo \"info:      setting plist entry '$1' of type '$2' in file '$4'\"\n  ${_PLIST_BUDDY} -c \"Add :$1 $2 '$3'\" $4 || echo \"info:      '$1' already exists\"\n}\n\nfunction getFirebaseJsonKeyValue () {\n  if [[ ${_RN_ROOT_EXISTS} ]]; then\n    ruby -Ku -e \"require 'rubygems';require 'json'; output=JSON.parse('$1'); puts output[$_JSON_ROOT]['$2']\"\n  else\n    echo \"\"\n  fi;\n}\n\nfunction jsonBoolToYesNo () {\n  if [[ $1 == \"false\" ]]; then\n    echo \"NO\"\n  elif [[ $1 == \"true\" ]]; then\n    echo \"YES\"\n  else echo \"NO\"\n  fi\n}\n\necho \"info: -> RNFB build script started\"\necho \"info: 1) Locating ${_JSON_FILE_NAME} file:\"\n\nif [[ -z ${_CURRENT_SEARCH_DIR} ]]; then\n  _CURRENT_SEARCH_DIR=$(pwd)\nfi;\n\nwhile true; do\n  _CURRENT_SEARCH_DIR=$(dirname \"$_CURRENT_SEARCH_DIR\")\n  if [[ \"$_CURRENT_SEARCH_DIR\" == \"/\" ]] || [[ ${_CURRENT_LOOKUPS} -gt ${_MAX_LOOKUPS} ]]; then break; fi;\n  echo \"info:      ($_CURRENT_LOOKUPS of $_MAX_LOOKUPS) Searching in '$_CURRENT_SEARCH_DIR' for a ${_JSON_FILE_NAME} file.\"\n  _SEARCH_RESULT=$(find \"$_CURRENT_SEARCH_DIR\" -maxdepth 2 -name ${_JSON_FILE_NAME} -print | /usr/bin/head -n 1)\n  if [[ ${_SEARCH_RESULT} ]]; then\n    echo \"info:      ${_JSON_FILE_NAME} found at $_SEARCH_RESULT\"\n    break;\n  fi;\n  _CURRENT_LOOKUPS=$((_CURRENT_LOOKUPS+1))\ndone\n\nif [[ ${_SEARCH_RESULT} ]]; then\n  _JSON_OUTPUT_RAW=$(cat \"${_SEARCH_RESULT}\")\n  _RN_ROOT_EXISTS=$(ruby -Ku -e \"require 'rubygems';require 'json'; output=JSON.parse('$_JSON_OUTPUT_RAW'); puts output[$_JSON_ROOT]\" || echo '')\n\n  if [[ ${_RN_ROOT_EXISTS} ]]; then\n    if ! python3 --version >/dev/null 2>&1; then echo \"python3 not found, firebase.json file processing error.\" && exit 1; fi\n    _JSON_OUTPUT_BASE64=$(python3 -c 'import json,sys,base64;print(base64.b64encode(bytes(json.dumps(json.loads(open('\"'${_SEARCH_RESULT}'\"', '\"'rb'\"').read())['${_JSON_ROOT}']), '\"'utf-8'\"')).decode())' || echo \"e30=\")\n  fi\n\n  _PLIST_ENTRY_KEYS+=(\"firebase_json_raw\")\n  _PLIST_ENTRY_TYPES+=(\"string\")\n  _PLIST_ENTRY_VALUES+=(\"$_JSON_OUTPUT_BASE64\")\n\n  # config.app_data_collection_default_enabled\n  _APP_DATA_COLLECTION_ENABLED=$(getFirebaseJsonKeyValue \"$_JSON_OUTPUT_RAW\" \"app_data_collection_default_enabled\")\n  if [[ $_APP_DATA_COLLECTION_ENABLED ]]; then\n    _PLIST_ENTRY_KEYS+=(\"FirebaseDataCollectionDefaultEnabled\")\n    _PLIST_ENTRY_TYPES+=(\"bool\")\n    _PLIST_ENTRY_VALUES+=(\"$(jsonBoolToYesNo \"$_APP_DATA_COLLECTION_ENABLED\")\")\n  fi\n\n  # config.analytics_auto_collection_enabled\n  _ANALYTICS_AUTO_COLLECTION=$(getFirebaseJsonKeyValue \"$_JSON_OUTPUT_RAW\" \"analytics_auto_collection_enabled\")\n  if [[ $_ANALYTICS_AUTO_COLLECTION ]]; then\n    _PLIST_ENTRY_KEYS+=(\"FIREBASE_ANALYTICS_COLLECTION_ENABLED\")\n    _PLIST_ENTRY_TYPES+=(\"bool\")\n    _PLIST_ENTRY_VALUES+=(\"$(jsonBoolToYesNo \"$_ANALYTICS_AUTO_COLLECTION\")\")\n  fi\n\n  # config.analytics_collection_deactivated\n  _ANALYTICS_DEACTIVATED=$(getFirebaseJsonKeyValue \"$_JSON_OUTPUT_RAW\" \"analytics_collection_deactivated\")\n  if [[ $_ANALYTICS_DEACTIVATED ]]; then\n    _PLIST_ENTRY_KEYS+=(\"FIREBASE_ANALYTICS_COLLECTION_DEACTIVATED\")\n    _PLIST_ENTRY_TYPES+=(\"bool\")\n    _PLIST_ENTRY_VALUES+=(\"$(jsonBoolToYesNo \"$_ANALYTICS_DEACTIVATED\")\")\n  fi\n\n  # config.analytics_idfv_collection_enabled\n  _ANALYTICS_IDFV_COLLECTION=$(getFirebaseJsonKeyValue \"$_JSON_OUTPUT_RAW\" \"analytics_idfv_collection_enabled\")\n  if [[ $_ANALYTICS_IDFV_COLLECTION ]]; then\n    _PLIST_ENTRY_KEYS+=(\"GOOGLE_ANALYTICS_IDFV_COLLECTION_ENABLED\")\n    _PLIST_ENTRY_TYPES+=(\"bool\")\n    _PLIST_ENTRY_VALUES+=(\"$(jsonBoolToYesNo \"$_ANALYTICS_IDFV_COLLECTION\")\")\n  fi\n\n  # config.analytics_default_allow_analytics_storage\n  _ANALYTICS_STORAGE=$(getFirebaseJsonKeyValue \"$_JSON_OUTPUT_RAW\" \"analytics_default_allow_analytics_storage\")\n  if [[ $_ANALYTICS_STORAGE ]]; then\n    _PLIST_ENTRY_KEYS+=(\"GOOGLE_ANALYTICS_DEFAULT_ALLOW_ANALYTICS_STORAGE\")\n    _PLIST_ENTRY_TYPES+=(\"bool\")\n    _PLIST_ENTRY_VALUES+=(\"$(jsonBoolToYesNo \"$_ANALYTICS_STORAGE\")\")\n  fi\n\n  # config.analytics_default_allow_ad_storage\n  _ANALYTICS_AD_STORAGE=$(getFirebaseJsonKeyValue \"$_JSON_OUTPUT_RAW\" \"analytics_default_allow_ad_storage\")\n  if [[ $_ANALYTICS_AD_STORAGE ]]; then\n    _PLIST_ENTRY_KEYS+=(\"GOOGLE_ANALYTICS_DEFAULT_ALLOW_AD_STORAGE\")\n    _PLIST_ENTRY_TYPES+=(\"bool\")\n    _PLIST_ENTRY_VALUES+=(\"$(jsonBoolToYesNo \"$_ANALYTICS_AD_STORAGE\")\")\n  fi\n\n  # config.analytics_default_allow_ad_user_data\n  _ANALYTICS_AD_USER_DATA=$(getFirebaseJsonKeyValue \"$_JSON_OUTPUT_RAW\" \"analytics_default_allow_ad_user_data\")\n  if [[ $_ANALYTICS_AD_USER_DATA ]]; then\n    _PLIST_ENTRY_KEYS+=(\"GOOGLE_ANALYTICS_DEFAULT_ALLOW_AD_USER_DATA\")\n    _PLIST_ENTRY_TYPES+=(\"bool\")\n    _PLIST_ENTRY_VALUES+=(\"$(jsonBoolToYesNo \"$_ANALYTICS_AD_USER_DATA\")\")\n  fi\n\n  # config.analytics_default_allow_ad_personalization_signals\n  _ANALYTICS_PERSONALIZATION=$(getFirebaseJsonKeyValue \"$_JSON_OUTPUT_RAW\" \"analytics_default_allow_ad_personalization_signals\")\n  if [[ $_ANALYTICS_PERSONALIZATION ]]; then\n    _PLIST_ENTRY_KEYS+=(\"GOOGLE_ANALYTICS_DEFAULT_ALLOW_AD_PERSONALIZATION_SIGNALS\")\n    _PLIST_ENTRY_TYPES+=(\"bool\")\n    _PLIST_ENTRY_VALUES+=(\"$(jsonBoolToYesNo \"$_ANALYTICS_PERSONALIZATION\")\")\n  fi\n\n  # config.analytics_registration_with_ad_network_enabled\n  _ANALYTICS_REGISTRATION_WITH_AD_NETWORK=$(getFirebaseJsonKeyValue \"$_JSON_OUTPUT_RAW\" \"google_analytics_registration_with_ad_network_enabled\")\n  if [[ $_ANALYTICS_REGISTRATION_WITH_AD_NETWORK ]]; then\n    _PLIST_ENTRY_KEYS+=(\"GOOGLE_ANALYTICS_REGISTRATION_WITH_AD_NETWORK_ENABLED\")\n    _PLIST_ENTRY_TYPES+=(\"bool\")\n    _PLIST_ENTRY_VALUES+=(\"$(jsonBoolToYesNo \"$_ANALYTICS_REGISTRATION_WITH_AD_NETWORK\")\")\n  fi\n\n  # config.google_analytics_automatic_screen_reporting_enabled\n  _ANALYTICS_AUTO_SCREEN_REPORTING=$(getFirebaseJsonKeyValue \"$_JSON_OUTPUT_RAW\" \"google_analytics_automatic_screen_reporting_enabled\")\n  if [[ $_ANALYTICS_AUTO_SCREEN_REPORTING ]]; then\n    _PLIST_ENTRY_KEYS+=(\"FirebaseAutomaticScreenReportingEnabled\")\n    _PLIST_ENTRY_TYPES+=(\"bool\")\n    _PLIST_ENTRY_VALUES+=(\"$(jsonBoolToYesNo \"$_ANALYTICS_AUTO_SCREEN_REPORTING\")\")\n  fi\n\n  # config.perf_auto_collection_enabled\n  _PERF_AUTO_COLLECTION=$(getFirebaseJsonKeyValue \"$_JSON_OUTPUT_RAW\" \"perf_auto_collection_enabled\")\n  if [[ $_PERF_AUTO_COLLECTION ]]; then\n    _PLIST_ENTRY_KEYS+=(\"firebase_performance_collection_enabled\")\n    _PLIST_ENTRY_TYPES+=(\"bool\")\n    _PLIST_ENTRY_VALUES+=(\"$(jsonBoolToYesNo \"$_PERF_AUTO_COLLECTION\")\")\n  fi\n\n  # config.perf_collection_deactivated\n  _PERF_DEACTIVATED=$(getFirebaseJsonKeyValue \"$_JSON_OUTPUT_RAW\" \"perf_collection_deactivated\")\n  if [[ $_PERF_DEACTIVATED ]]; then\n    _PLIST_ENTRY_KEYS+=(\"firebase_performance_collection_deactivated\")\n    _PLIST_ENTRY_TYPES+=(\"bool\")\n    _PLIST_ENTRY_VALUES+=(\"$(jsonBoolToYesNo \"$_PERF_DEACTIVATED\")\")\n  fi\n\n  # config.messaging_auto_init_enabled\n  _MESSAGING_AUTO_INIT=$(getFirebaseJsonKeyValue \"$_JSON_OUTPUT_RAW\" \"messaging_auto_init_enabled\")\n  if [[ $_MESSAGING_AUTO_INIT ]]; then\n    _PLIST_ENTRY_KEYS+=(\"FirebaseMessagingAutoInitEnabled\")\n    _PLIST_ENTRY_TYPES+=(\"bool\")\n    _PLIST_ENTRY_VALUES+=(\"$(jsonBoolToYesNo \"$_MESSAGING_AUTO_INIT\")\")\n  fi\n\n  # config.in_app_messaging_auto_colllection_enabled\n  _FIAM_AUTO_INIT=$(getFirebaseJsonKeyValue \"$_JSON_OUTPUT_RAW\" \"in_app_messaging_auto_collection_enabled\")\n  if [[ $_FIAM_AUTO_INIT ]]; then\n    _PLIST_ENTRY_KEYS+=(\"FirebaseInAppMessagingAutomaticDataCollectionEnabled\")\n    _PLIST_ENTRY_TYPES+=(\"bool\")\n    _PLIST_ENTRY_VALUES+=(\"$(jsonBoolToYesNo \"$_FIAM_AUTO_INIT\")\")\n  fi\n\n  # config.app_check_token_auto_refresh\n  _APP_CHECK_TOKEN_AUTO_REFRESH=$(getFirebaseJsonKeyValue \"$_JSON_OUTPUT_RAW\" \"app_check_token_auto_refresh\")\n  if [[ $_APP_CHECK_TOKEN_AUTO_REFRESH ]]; then\n    _PLIST_ENTRY_KEYS+=(\"FirebaseAppCheckTokenAutoRefreshEnabled\")\n    _PLIST_ENTRY_TYPES+=(\"bool\")\n    _PLIST_ENTRY_VALUES+=(\"$(jsonBoolToYesNo \"$_APP_CHECK_TOKEN_AUTO_REFRESH\")\")\n  fi\n\n  # config.crashlytics_disable_auto_disabler - undocumented for now - mainly for debugging, document if becomes useful\n  _CRASHLYTICS_AUTO_DISABLE_ENABLED=$(getFirebaseJsonKeyValue \"$_JSON_OUTPUT_RAW\" \"crashlytics_disable_auto_disabler\")\n  if [[ $_CRASHLYTICS_AUTO_DISABLE_ENABLED == \"true\" ]]; then\n    echo \"Disabled Crashlytics auto disabler.\" # do nothing\n  else\n    _PLIST_ENTRY_KEYS+=(\"FirebaseCrashlyticsCollectionEnabled\")\n    _PLIST_ENTRY_TYPES+=(\"bool\")\n    _PLIST_ENTRY_VALUES+=(\"NO\")\n  fi\nelse\n  _PLIST_ENTRY_KEYS+=(\"firebase_json_raw\")\n  _PLIST_ENTRY_TYPES+=(\"string\")\n  _PLIST_ENTRY_VALUES+=(\"$_JSON_OUTPUT_BASE64\")\n  echo \"warning:   A firebase.json file was not found, whilst this file is optional it is recommended to include it to configure firebase services in React Native Firebase.\"\nfi;\n\necho \"info: 2) Injecting Info.plist entries: \"\n\n# Log out the keys we're adding\nfor i in \"${!_PLIST_ENTRY_KEYS[@]}\"; do\n  echo \"    ->  $i) ${_PLIST_ENTRY_KEYS[$i]}\" \"${_PLIST_ENTRY_TYPES[$i]}\" \"${_PLIST_ENTRY_VALUES[$i]}\"\ndone\n\nfor plist in \"${_TARGET_PLIST}\" \"${_DSYM_PLIST}\" ; do\n  if [[ -f \"${plist}\" ]]; then\n\n    # paths with spaces break the call to setPlistValue. temporarily modify\n    # the shell internal field separator variable (IFS), which normally\n    # includes spaces, to consist only of line breaks\n    oldifs=$IFS\n    IFS=\"\n\"\n\n    for i in \"${!_PLIST_ENTRY_KEYS[@]}\"; do\n      setPlistValue \"${_PLIST_ENTRY_KEYS[$i]}\" \"${_PLIST_ENTRY_TYPES[$i]}\" \"${_PLIST_ENTRY_VALUES[$i]}\" \"${plist}\"\n    done\n\n    # restore the original internal field separator value\n    IFS=$oldifs\n  else\n    echo \"warning:   A Info.plist build output file was not found (${plist})\"\n  fi\ndone\n\necho \"info: <- RNFB build script finished\"\n";
		};
		A1BBADB7B9B00D0EC304761B /* [Expo] Configure project */ = {
			isa = PBXShellScriptBuildPhase;
			alwaysOutOfDate = 1;
			buildActionMask = 2147483647;
			files = (
			);
			inputFileListPaths = (
			);
			inputPaths = (
			);
			name = "[Expo] Configure project";
			outputFileListPaths = (
			);
			outputPaths = (
			);
			runOnlyForDeploymentPostprocessing = 0;
			shellPath = /bin/sh;
			shellScript = "# This script configures Expo modules and generates the modules provider file.\nbash -l -c \"./Pods/Target\\ Support\\ Files/Pods-MetaMask-Flask/expo-configure-project.sh\"\n";
		};
		B339FF00289ABD70001B89FB /* Override xcconfig files */ = {
			isa = PBXShellScriptBuildPhase;
			buildActionMask = 2147483647;
			files = (
			);
			inputFileListPaths = (
			);
			inputPaths = (
			);
			name = "Override xcconfig files";
			outputFileListPaths = (
			);
			outputPaths = (
			);
			runOnlyForDeploymentPostprocessing = 0;
			shellPath = /bin/sh;
			shellScript = "if [ -e ../.ios.env ]\nthen\n    cp -rf ../.ios.env debug.xcconfig\n    cp -rf ../.ios.env release.xcconfig\nelse\n    cp -rf ../.ios.env.example debug.xcconfig\n    cp -rf ../.ios.env.example release.xcconfig\nfi\n\n";
		};
		B339FF2F289ABD70001B89FB /* Bundle JS Code & Upload Sentry Files */ = {
			isa = PBXShellScriptBuildPhase;
			buildActionMask = 2147483647;
			files = (
			);
			inputFileListPaths = (
				"${PODS_ROOT}/Target Support Files/Pods-MetaMask/Pods-MetaMask-frameworks-${CONFIGURATION}-input-files.xcfilelist",
			);
			inputPaths = (
			);
			name = "Bundle JS Code & Upload Sentry Files";
			outputPaths = (
			);
			runOnlyForDeploymentPostprocessing = 0;
			shellPath = /bin/sh;
			shellScript = "# Define script\nBUNDLE_AND_UPLOAD_TO_SENTRY=\"../scripts/ios/bundle-js-and-sentry-upload.sh\"\n\n# Give permissions to script\nchmod +x $BUNDLE_AND_UPLOAD_TO_SENTRY\n\n# Run script\n$BUNDLE_AND_UPLOAD_TO_SENTRY\n";
		};
		C809907F60335F19DA480743 /* [CP] Embed Pods Frameworks */ = {
			isa = PBXShellScriptBuildPhase;
			buildActionMask = 2147483647;
			files = (
			);
			inputFileListPaths = (
				"${PODS_ROOT}/Target Support Files/Pods-MetaMask-QA/Pods-MetaMask-QA-frameworks-${CONFIGURATION}-input-files.xcfilelist",
			);
			name = "[CP] Embed Pods Frameworks";
			outputFileListPaths = (
				"${PODS_ROOT}/Target Support Files/Pods-MetaMask-QA/Pods-MetaMask-QA-frameworks-${CONFIGURATION}-output-files.xcfilelist",
			);
			runOnlyForDeploymentPostprocessing = 0;
			shellPath = /bin/sh;
			shellScript = "\"${PODS_ROOT}/Target Support Files/Pods-MetaMask-QA/Pods-MetaMask-QA-frameworks.sh\"\n";
			showEnvVarsInLog = 0;
		};
		E6DF8EB7C7F8301263C260CE /* [CP] Copy Pods Resources */ = {
			isa = PBXShellScriptBuildPhase;
			buildActionMask = 2147483647;
			files = (
			);
			inputFileListPaths = (
				"${PODS_ROOT}/Target Support Files/Pods-MetaMask-Flask/Pods-MetaMask-Flask-resources-${CONFIGURATION}-input-files.xcfilelist",
			);
			name = "[CP] Copy Pods Resources";
			outputFileListPaths = (
				"${PODS_ROOT}/Target Support Files/Pods-MetaMask-Flask/Pods-MetaMask-Flask-resources-${CONFIGURATION}-output-files.xcfilelist",
			);
			runOnlyForDeploymentPostprocessing = 0;
			shellPath = /bin/sh;
			shellScript = "\"${PODS_ROOT}/Target Support Files/Pods-MetaMask-Flask/Pods-MetaMask-Flask-resources.sh\"\n";
			showEnvVarsInLog = 0;
		};
		FFED9AB1AACD0DA25EAA971D /* [CP] Copy Pods Resources */ = {
			isa = PBXShellScriptBuildPhase;
			buildActionMask = 2147483647;
			files = (
			);
			inputFileListPaths = (
				"${PODS_ROOT}/Target Support Files/Pods-MetaMask/Pods-MetaMask-resources-${CONFIGURATION}-input-files.xcfilelist",
			);
			name = "[CP] Copy Pods Resources";
			outputFileListPaths = (
				"${PODS_ROOT}/Target Support Files/Pods-MetaMask/Pods-MetaMask-resources-${CONFIGURATION}-output-files.xcfilelist",
			);
			runOnlyForDeploymentPostprocessing = 0;
			shellPath = /bin/sh;
			shellScript = "\"${PODS_ROOT}/Target Support Files/Pods-MetaMask/Pods-MetaMask-resources.sh\"\n";
			showEnvVarsInLog = 0;
		};
/* End PBXShellScriptBuildPhase section */

/* Begin PBXSourcesBuildPhase section */
		13B07F871A680F5B00A75B9A /* Sources */ = {
			isa = PBXSourcesBuildPhase;
			buildActionMask = 2147483647;
			files = (
				13B07FBC1A68108700A75B9A /* AppDelegate.m in Sources */,
				2EF283322B17EC1A00D7B4B1 /* RNTar.m in Sources */,
				654378B0243E2ADC00571B9C /* File.swift in Sources */,
				2EF2832A2B17EBD600D7B4B1 /* RnTar.swift in Sources */,
				2EF283372B17EC7900D7B4B1 /* Light-Swift-Untar.swift in Sources */,
				CF98DA9C28D9FEB700096782 /* RCTScreenshotDetect.m in Sources */,
				CF9895772A3B49BE00B4C9B5 /* RCTMinimizer.m in Sources */,
				13B07FC11A68108700A75B9A /* main.m in Sources */,
				A1987088D4835E5FCCABC418 /* ExpoModulesProvider.swift in Sources */,
			);
			runOnlyForDeploymentPostprocessing = 0;
		};
		2EF282592B0FF86900D7B4B1 /* Sources */ = {
			isa = PBXSourcesBuildPhase;
			buildActionMask = 2147483647;
			files = (
				2EF2825A2B0FF86900D7B4B1 /* AppDelegate.m in Sources */,
				2EF283342B17EC1A00D7B4B1 /* RNTar.m in Sources */,
				2EF2825B2B0FF86900D7B4B1 /* File.swift in Sources */,
				2EF2832C2B17EBD600D7B4B1 /* RnTar.swift in Sources */,
				2EF283392B17EC7900D7B4B1 /* Light-Swift-Untar.swift in Sources */,
				2EF2825C2B0FF86900D7B4B1 /* RCTScreenshotDetect.m in Sources */,
				2EF2825E2B0FF86900D7B4B1 /* RCTMinimizer.m in Sources */,
				2EF2825F2B0FF86900D7B4B1 /* main.m in Sources */,
				F23972D16903249A8EC120BD /* ExpoModulesProvider.swift in Sources */,
			);
			runOnlyForDeploymentPostprocessing = 0;
		};
		B339FF01289ABD70001B89FB /* Sources */ = {
			isa = PBXSourcesBuildPhase;
			buildActionMask = 2147483647;
			files = (
				CFD8DFC828EDD4C800CC75F6 /* RCTScreenshotDetect.m in Sources */,
				2EF283332B17EC1A00D7B4B1 /* RNTar.m in Sources */,
				B339FF02289ABD70001B89FB /* AppDelegate.m in Sources */,
				2EF2832B2B17EBD600D7B4B1 /* RnTar.swift in Sources */,
				2EF283382B17EC7900D7B4B1 /* Light-Swift-Untar.swift in Sources */,
				B339FF03289ABD70001B89FB /* File.swift in Sources */,
				CF9895782A3B49BE00B4C9B5 /* RCTMinimizer.m in Sources */,
				B339FF05289ABD70001B89FB /* main.m in Sources */,
				7696E77F73B5ADD7EE8190E0 /* ExpoModulesProvider.swift in Sources */,
			);
			runOnlyForDeploymentPostprocessing = 0;
		};
/* End PBXSourcesBuildPhase section */

/* Begin PBXTargetDependency section */
		153F84CD2319B8FD00C19B63 /* PBXTargetDependency */ = {
			isa = PBXTargetDependency;
			name = Branch;
			targetProxy = 153F84CC2319B8FD00C19B63 /* PBXContainerItemProxy */;
		};
		2EF282552B0FF86900D7B4B1 /* PBXTargetDependency */ = {
			isa = PBXTargetDependency;
			name = Branch;
			targetProxy = 2EF282562B0FF86900D7B4B1 /* PBXContainerItemProxy */;
		};
		B339FEFD289ABD70001B89FB /* PBXTargetDependency */ = {
			isa = PBXTargetDependency;
			name = Branch;
			targetProxy = B339FEFE289ABD70001B89FB /* PBXContainerItemProxy */;
		};
/* End PBXTargetDependency section */

/* Begin PBXVariantGroup section */
		13B07FB11A68108700A75B9A /* LaunchScreen.xib */ = {
			isa = PBXVariantGroup;
			children = (
				13B07FB21A68108700A75B9A /* Base */,
			);
			name = LaunchScreen.xib;
			path = MetaMask;
			sourceTree = "<group>";
		};
/* End PBXVariantGroup section */

/* Begin XCBuildConfiguration section */
		13B07F941A680F5B00A75B9A /* Debug */ = {
			isa = XCBuildConfiguration;
			baseConfigurationReference = 4C81CC9BCD86AC7F96BA8CAD /* Pods-MetaMask.debug.xcconfig */;
			buildSettings = {
				ASSETCATALOG_COMPILER_APPICON_NAME = AppIcon;
				ASSETCATALOG_COMPILER_OPTIMIZATION = time;
				CLANG_ENABLE_MODULES = YES;
				CODE_SIGN_ENTITLEMENTS = MetaMask/MetaMaskDebug.entitlements;
				CODE_SIGN_IDENTITY = "Apple Development";
				"CODE_SIGN_IDENTITY[sdk=iphoneos*]" = "iPhone Developer";
				CODE_SIGN_STYLE = Manual;
<<<<<<< HEAD
				CURRENT_PROJECT_VERSION = 1544;
=======
				CURRENT_PROJECT_VERSION = 1552;
>>>>>>> f8753d26
				DEAD_CODE_STRIPPING = YES;
				DEBUG_INFORMATION_FORMAT = dwarf;
				DEVELOPMENT_TEAM = 48XVW22RCG;
				"DEVELOPMENT_TEAM[sdk=iphoneos*]" = 48XVW22RCG;
				ENABLE_BITCODE = NO;
				FRAMEWORK_SEARCH_PATHS = (
					"$(inherited)",
					"$(PROJECT_DIR)",
				);
				GCC_OPTIMIZATION_LEVEL = 0;
				GCC_PREPROCESSOR_DEFINITIONS = (
					"DEBUG=1",
					"$(inherited)",
				);
				HEADER_SEARCH_PATHS = (
					"$(inherited)",
					"$(SRCROOT)/../node_modules/react-native-wkwebview-reborn/ios/RCTWKWebView",
					"$(SRCROOT)/../node_modules/react-native-keychain/RNKeychainManager",
					"$(SRCROOT)/../node_modules/react-native-share/ios",
					"$(SRCROOT)/../node_modules/react-native-branch/ios/**",
					"$(SRCROOT)/../node_modules/@metamask/react-native-search-api/ios/RCTSearchApi",
					"$(SRCROOT)/../node_modules/lottie-ios/lottie-ios/Classes/**",
					"$(SRCROOT)/../node_modules/react-native-view-shot/ios",
					"$(SRCROOT)/../node_modules/react-native-tcp/ios/**",
				);
				INFOPLIST_FILE = MetaMask/Info.plist;
				IPHONEOS_DEPLOYMENT_TARGET = 13.0;
				LD_RUNPATH_SEARCH_PATHS = (
					"$(inherited)",
					"@executable_path/Frameworks",
				);
				LIBRARY_SEARCH_PATHS = (
					"$(SDKROOT)/usr/lib/swift",
					"$(SDKROOT)/usr/lib/swift$(inherited)",
					"${inherited}",
				);
				LLVM_LTO = YES;
				MARKETING_VERSION = 7.39.0;
				ONLY_ACTIVE_ARCH = YES;
				OTHER_CFLAGS = "$(inherited)";
				OTHER_LDFLAGS = (
					"$(inherited)",
					"-ObjC",
					"-lc++",
				);
				OTHER_SWIFT_FLAGS = "$(inherited) -D EXPO_CONFIGURATION_DEBUG";
				PRODUCT_BUNDLE_IDENTIFIER = "io.metamask.$(PRODUCT_NAME:rfc1034identifier)";
				PRODUCT_NAME = MetaMask;
				PROVISIONING_PROFILE_SPECIFIER = "match Development io.metamask.MetaMask";
				"PROVISIONING_PROFILE_SPECIFIER[sdk=iphoneos*]" = "match Development io.metamask.MetaMask";
				SWIFT_OBJC_BRIDGING_HEADER = "MetaMask-Bridging-Header.h";
				SWIFT_OPTIMIZATION_LEVEL = "-Onone";
				SWIFT_PRECOMPILE_BRIDGING_HEADER = NO;
				SWIFT_VERSION = 5.0;
				VERSIONING_SYSTEM = "apple-generic";
			};
			name = Debug;
		};
		13B07F951A680F5B00A75B9A /* Release */ = {
			isa = XCBuildConfiguration;
			baseConfigurationReference = 7D2A2666F9BADDF2418B01A1 /* Pods-MetaMask.release.xcconfig */;
			buildSettings = {
				ASSETCATALOG_COMPILER_APPICON_NAME = AppIcon;
				ASSETCATALOG_COMPILER_OPTIMIZATION = time;
				CLANG_ENABLE_MODULES = YES;
				CODE_SIGN_ENTITLEMENTS = MetaMask/MetaMask.entitlements;
				CODE_SIGN_IDENTITY = "iPhone Distribution";
				CODE_SIGN_STYLE = Manual;
<<<<<<< HEAD
				CURRENT_PROJECT_VERSION = 1544;
=======
				CURRENT_PROJECT_VERSION = 1552;
>>>>>>> f8753d26
				DEBUG_INFORMATION_FORMAT = "dwarf-with-dsym";
				DEVELOPMENT_TEAM = 48XVW22RCG;
				"DEVELOPMENT_TEAM[sdk=iphoneos*]" = 48XVW22RCG;
				ENABLE_BITCODE = NO;
				FRAMEWORK_SEARCH_PATHS = (
					"$(inherited)",
					"$(PROJECT_DIR)",
				);
				GCC_PRECOMPILE_PREFIX_HEADER = YES;
				GCC_PREPROCESSOR_DEFINITIONS = "$(inherited)";
				GCC_UNROLL_LOOPS = YES;
				HEADER_SEARCH_PATHS = (
					"$(inherited)",
					"$(SRCROOT)/../node_modules/react-native-wkwebview-reborn/ios/RCTWKWebView",
					"$(SRCROOT)/../node_modules/react-native-keychain/RNKeychainManager",
					"$(SRCROOT)/../node_modules/react-native-share/ios",
					"$(SRCROOT)/../node_modules/react-native-branch/ios/**",
					"$(SRCROOT)/../node_modules/@metamask/react-native-search-api/ios/RCTSearchApi",
					"$(SRCROOT)/../node_modules/lottie-ios/lottie-ios/Classes/**",
					"$(SRCROOT)/../node_modules/react-native-view-shot/ios",
					"$(SRCROOT)/../node_modules/react-native-tcp/ios/**",
				);
				INFOPLIST_FILE = MetaMask/Info.plist;
				IPHONEOS_DEPLOYMENT_TARGET = 13.0;
				LD_RUNPATH_SEARCH_PATHS = (
					"$(inherited)",
					"@executable_path/Frameworks",
				);
				LIBRARY_SEARCH_PATHS = (
					"$(SDKROOT)/usr/lib/swift",
					"$(SDKROOT)/usr/lib/swift$(inherited)",
					"${inherited}",
				);
				LLVM_LTO = YES;
				MARKETING_VERSION = 7.39.0;
				ONLY_ACTIVE_ARCH = NO;
				OTHER_CFLAGS = "$(inherited)";
				OTHER_LDFLAGS = (
					"$(inherited)",
					"-ObjC",
					"-lc++",
				);
				OTHER_SWIFT_FLAGS = "$(inherited) -D EXPO_CONFIGURATION_RELEASE";
				PRODUCT_BUNDLE_IDENTIFIER = "io.metamask.$(PRODUCT_NAME:rfc1034identifier)";
				PRODUCT_NAME = MetaMask;
				PROVISIONING_PROFILE_SPECIFIER = "Bitrise AppStore io.metamask.MetaMask";
				"PROVISIONING_PROFILE_SPECIFIER[sdk=iphoneos*]" = "Bitrise AppStore io.metamask.MetaMask";
				SWIFT_OBJC_BRIDGING_HEADER = "MetaMask-Bridging-Header.h";
				SWIFT_PRECOMPILE_BRIDGING_HEADER = NO;
				SWIFT_VERSION = 5.0;
				VERSIONING_SYSTEM = "apple-generic";
			};
			name = Release;
		};
		2EF282902B0FF86900D7B4B1 /* Debug */ = {
			isa = XCBuildConfiguration;
			baseConfigurationReference = 91B348F39D8AD3220320E89D /* Pods-MetaMask-Flask.debug.xcconfig */;
			buildSettings = {
				ASSETCATALOG_COMPILER_APPICON_NAME = "AppIcon-Flask";
				ASSETCATALOG_COMPILER_OPTIMIZATION = time;
				CLANG_ENABLE_MODULES = YES;
				CODE_SIGN_ENTITLEMENTS = MetaMask/MetaMaskDebug.entitlements;
				CODE_SIGN_IDENTITY = "Apple Development";
				CODE_SIGN_STYLE = Automatic;
<<<<<<< HEAD
				CURRENT_PROJECT_VERSION = 1544;
=======
				CURRENT_PROJECT_VERSION = 1552;
>>>>>>> f8753d26
				DEAD_CODE_STRIPPING = YES;
				DEBUG_INFORMATION_FORMAT = dwarf;
				DEVELOPMENT_TEAM = 48XVW22RCG;
				ENABLE_BITCODE = NO;
				FRAMEWORK_SEARCH_PATHS = (
					"$(inherited)",
					"$(PROJECT_DIR)",
				);
				GCC_OPTIMIZATION_LEVEL = 0;
				GCC_PREPROCESSOR_DEFINITIONS = (
					"DEBUG=1",
					"$(inherited)",
				);
				HEADER_SEARCH_PATHS = (
					"$(inherited)",
					"$(SRCROOT)/../node_modules/react-native-wkwebview-reborn/ios/RCTWKWebView",
					"$(SRCROOT)/../node_modules/react-native-keychain/RNKeychainManager",
					"$(SRCROOT)/../node_modules/react-native-share/ios",
					"$(SRCROOT)/../node_modules/react-native-branch/ios/**",
					"$(SRCROOT)/../node_modules/@metamask/react-native-search-api/ios/RCTSearchApi",
					"$(SRCROOT)/../node_modules/lottie-ios/lottie-ios/Classes/**",
					"$(SRCROOT)/../node_modules/react-native-view-shot/ios",
					"$(SRCROOT)/../node_modules/react-native-tcp/ios/**",
				);
				INFOPLIST_FILE = "MetaMask/MetaMask-Flask-Info.plist";
				IPHONEOS_DEPLOYMENT_TARGET = 13.0;
				LD_RUNPATH_SEARCH_PATHS = (
					"$(inherited)",
					"@executable_path/Frameworks",
				);
				LIBRARY_SEARCH_PATHS = (
					"$(SDKROOT)/usr/lib/swift",
					"$(inherited)",
					"\"$(SRCROOT)/MetaMask/System/Library/Frameworks\"",
				);
				LLVM_LTO = YES;
				MARKETING_VERSION = 7.39.0;
				ONLY_ACTIVE_ARCH = YES;
				OTHER_CFLAGS = "$(inherited)";
				OTHER_LDFLAGS = (
					"$(inherited)",
					"-ObjC",
					"-lc++",
				);
				OTHER_SWIFT_FLAGS = "$(inherited) -D EXPO_CONFIGURATION_DEBUG";
				PRODUCT_BUNDLE_IDENTIFIER = "io.metamask.$(PRODUCT_NAME:rfc1034identifier)";
				PRODUCT_NAME = "$(TARGET_NAME)";
				PROVISIONING_PROFILE_SPECIFIER = "";
				SWIFT_OBJC_BRIDGING_HEADER = "MetaMask-Bridging-Header.h";
				SWIFT_OPTIMIZATION_LEVEL = "-Onone";
				SWIFT_VERSION = 5.0;
				VERSIONING_SYSTEM = "apple-generic";
			};
			name = Debug;
		};
		2EF282912B0FF86900D7B4B1 /* Release */ = {
			isa = XCBuildConfiguration;
			baseConfigurationReference = F1CCBB0591B4D16C1710A05D /* Pods-MetaMask-Flask.release.xcconfig */;
			buildSettings = {
				ASSETCATALOG_COMPILER_APPICON_NAME = "AppIcon-Flask";
				ASSETCATALOG_COMPILER_OPTIMIZATION = time;
				CLANG_ENABLE_MODULES = YES;
				CODE_SIGN_ENTITLEMENTS = MetaMask/MetaMask.entitlements;
				CODE_SIGN_IDENTITY = "iPhone Distribution";
				CODE_SIGN_STYLE = Manual;
<<<<<<< HEAD
				CURRENT_PROJECT_VERSION = 1544;
=======
				CURRENT_PROJECT_VERSION = 1552;
>>>>>>> f8753d26
				DEBUG_INFORMATION_FORMAT = "dwarf-with-dsym";
				DEVELOPMENT_TEAM = 48XVW22RCG;
				"DEVELOPMENT_TEAM[sdk=iphoneos*]" = 48XVW22RCG;
				ENABLE_BITCODE = NO;
				FRAMEWORK_SEARCH_PATHS = (
					"$(inherited)",
					"$(PROJECT_DIR)",
				);
				GCC_PRECOMPILE_PREFIX_HEADER = YES;
				GCC_PREPROCESSOR_DEFINITIONS = "$(inherited)";
				GCC_UNROLL_LOOPS = YES;
				HEADER_SEARCH_PATHS = (
					"$(inherited)",
					"$(SRCROOT)/../node_modules/react-native-wkwebview-reborn/ios/RCTWKWebView",
					"$(SRCROOT)/../node_modules/react-native-keychain/RNKeychainManager",
					"$(SRCROOT)/../node_modules/react-native-share/ios",
					"$(SRCROOT)/../node_modules/react-native-branch/ios/**",
					"$(SRCROOT)/../node_modules/@metamask/react-native-search-api/ios/RCTSearchApi",
					"$(SRCROOT)/../node_modules/lottie-ios/lottie-ios/Classes/**",
					"$(SRCROOT)/../node_modules/react-native-view-shot/ios",
					"$(SRCROOT)/../node_modules/react-native-tcp/ios/**",
				);
				INFOPLIST_FILE = "MetaMask/MetaMask-Flask-Info.plist";
				IPHONEOS_DEPLOYMENT_TARGET = 13.0;
				LD_RUNPATH_SEARCH_PATHS = (
					"$(inherited)",
					"@executable_path/Frameworks",
				);
				LIBRARY_SEARCH_PATHS = (
					"$(SDKROOT)/usr/lib/swift",
					"$(inherited)",
					"\"$(SRCROOT)/MetaMask/System/Library/Frameworks\"",
				);
				LLVM_LTO = YES;
				MARKETING_VERSION = 7.39.0;
				ONLY_ACTIVE_ARCH = NO;
				OTHER_CFLAGS = "$(inherited)";
				OTHER_LDFLAGS = (
					"$(inherited)",
					"-ObjC",
					"-lc++",
				);
				OTHER_SWIFT_FLAGS = "$(inherited) -D EXPO_CONFIGURATION_RELEASE";
				PRODUCT_BUNDLE_IDENTIFIER = "io.metamask.$(PRODUCT_NAME:rfc1034identifier)";
				PRODUCT_NAME = "$(TARGET_NAME)";
				PROVISIONING_PROFILE_SPECIFIER = "Bitrise AppStore io.metamask.MetaMask";
				"PROVISIONING_PROFILE_SPECIFIER[sdk=iphoneos*]" = "Bitrise AppStore io.metamask.MetaMask-Flask";
				SWIFT_OBJC_BRIDGING_HEADER = "MetaMask-Bridging-Header.h";
				SWIFT_VERSION = 5.0;
				VERSIONING_SYSTEM = "apple-generic";
			};
			name = Release;
		};
		83CBBA201A601CBA00E9B192 /* Debug */ = {
			isa = XCBuildConfiguration;
			baseConfigurationReference = 15FDD82721B7642B006B7C35 /* debug.xcconfig */;
			buildSettings = {
				ALWAYS_SEARCH_USER_PATHS = NO;
				CLANG_CXX_LANGUAGE_STANDARD = "c++17";
				CLANG_CXX_LIBRARY = "libc++";
				CLANG_ENABLE_MODULES = YES;
				CLANG_ENABLE_OBJC_ARC = YES;
				CLANG_WARN_BOOL_CONVERSION = YES;
				CLANG_WARN_CONSTANT_CONVERSION = YES;
				CLANG_WARN_DIRECT_OBJC_ISA_USAGE = YES_ERROR;
				CLANG_WARN_EMPTY_BODY = YES;
				CLANG_WARN_ENUM_CONVERSION = YES;
				CLANG_WARN_INT_CONVERSION = YES;
				CLANG_WARN_OBJC_ROOT_CLASS = YES_ERROR;
				CLANG_WARN_UNREACHABLE_CODE = YES;
				CLANG_WARN__DUPLICATE_METHOD_MATCH = YES;
				"CODE_SIGN_IDENTITY[sdk=iphoneos*]" = "iPhone Developer";
				COPY_PHASE_STRIP = NO;
				ENABLE_BITCODE = NO;
				ENABLE_STRICT_OBJC_MSGSEND = YES;
				ENABLE_TESTABILITY = YES;
				"EXCLUDED_ARCHS[sdk=iphonesimulator*]" = "";
				GCC_C_LANGUAGE_STANDARD = gnu99;
				GCC_DYNAMIC_NO_PIC = NO;
				GCC_OPTIMIZATION_LEVEL = 0;
				GCC_PREPROCESSOR_DEFINITIONS = (
					"DEBUG=1",
					"$(inherited)",
					_LIBCPP_ENABLE_CXX17_REMOVED_UNARY_BINARY_FUNCTION,
				);
				GCC_SYMBOLS_PRIVATE_EXTERN = NO;
				GCC_WARN_64_TO_32_BIT_CONVERSION = YES;
				GCC_WARN_ABOUT_RETURN_TYPE = YES_ERROR;
				GCC_WARN_UNDECLARED_SELECTOR = YES;
				GCC_WARN_UNINITIALIZED_AUTOS = YES_AGGRESSIVE;
				GCC_WARN_UNUSED_FUNCTION = YES;
				GCC_WARN_UNUSED_VARIABLE = YES;
				IPHONEOS_DEPLOYMENT_TARGET = 13.0;
				MTL_ENABLE_DEBUG_INFO = YES;
				ONLY_ACTIVE_ARCH = YES;
				OTHER_CFLAGS = "$(inherited)";
				OTHER_CPLUSPLUSFLAGS = "$(inherited)";
				OTHER_LDFLAGS = "$(inherited)";
				REACT_NATIVE_PATH = "${PODS_ROOT}/../../node_modules/react-native";
				SDKROOT = iphoneos;
			};
			name = Debug;
		};
		83CBBA211A601CBA00E9B192 /* Release */ = {
			isa = XCBuildConfiguration;
			buildSettings = {
				ALWAYS_SEARCH_USER_PATHS = NO;
				CLANG_CXX_LANGUAGE_STANDARD = "c++17";
				CLANG_CXX_LIBRARY = "libc++";
				CLANG_ENABLE_MODULES = YES;
				CLANG_ENABLE_OBJC_ARC = YES;
				CLANG_WARN_BOOL_CONVERSION = YES;
				CLANG_WARN_CONSTANT_CONVERSION = YES;
				CLANG_WARN_DIRECT_OBJC_ISA_USAGE = YES_ERROR;
				CLANG_WARN_EMPTY_BODY = YES;
				CLANG_WARN_ENUM_CONVERSION = YES;
				CLANG_WARN_INT_CONVERSION = YES;
				CLANG_WARN_OBJC_ROOT_CLASS = YES_ERROR;
				CLANG_WARN_UNREACHABLE_CODE = YES;
				CLANG_WARN__DUPLICATE_METHOD_MATCH = YES;
				"CODE_SIGN_IDENTITY[sdk=iphoneos*]" = "iPhone Developer";
				COPY_PHASE_STRIP = YES;
				ENABLE_BITCODE = NO;
				ENABLE_NS_ASSERTIONS = NO;
				ENABLE_STRICT_OBJC_MSGSEND = YES;
				"EXCLUDED_ARCHS[sdk=iphonesimulator*]" = "";
				GCC_C_LANGUAGE_STANDARD = gnu99;
				GCC_PREPROCESSOR_DEFINITIONS = (
					"$(inherited)",
					_LIBCPP_ENABLE_CXX17_REMOVED_UNARY_BINARY_FUNCTION,
				);
				GCC_WARN_64_TO_32_BIT_CONVERSION = YES;
				GCC_WARN_ABOUT_RETURN_TYPE = YES_ERROR;
				GCC_WARN_UNDECLARED_SELECTOR = YES;
				GCC_WARN_UNINITIALIZED_AUTOS = YES_AGGRESSIVE;
				GCC_WARN_UNUSED_FUNCTION = YES;
				GCC_WARN_UNUSED_VARIABLE = YES;
				IPHONEOS_DEPLOYMENT_TARGET = 13.0;
				MTL_ENABLE_DEBUG_INFO = NO;
				OTHER_CFLAGS = "$(inherited)";
				OTHER_CPLUSPLUSFLAGS = "$(inherited)";
				OTHER_LDFLAGS = "$(inherited)";
				REACT_NATIVE_PATH = "${PODS_ROOT}/../../node_modules/react-native";
				SDKROOT = iphoneos;
				VALIDATE_PRODUCT = YES;
			};
			name = Release;
		};
		B339FF37289ABD70001B89FB /* Debug */ = {
			isa = XCBuildConfiguration;
			baseConfigurationReference = 51AB7231D0E692F5EF71FACB /* Pods-MetaMask-QA.debug.xcconfig */;
			buildSettings = {
				ASSETCATALOG_COMPILER_APPICON_NAME = "AppIcon-QA";
				ASSETCATALOG_COMPILER_OPTIMIZATION = time;
				CLANG_ENABLE_MODULES = YES;
				CODE_SIGN_ENTITLEMENTS = MetaMask/MetaMaskDebug.entitlements;
				CODE_SIGN_IDENTITY = "Apple Development";
				CODE_SIGN_STYLE = Automatic;
<<<<<<< HEAD
				CURRENT_PROJECT_VERSION = 1544;
=======
				CURRENT_PROJECT_VERSION = 1552;
>>>>>>> f8753d26
				DEAD_CODE_STRIPPING = YES;
				DEBUG_INFORMATION_FORMAT = dwarf;
				DEVELOPMENT_TEAM = 48XVW22RCG;
				ENABLE_BITCODE = NO;
				FRAMEWORK_SEARCH_PATHS = (
					"$(inherited)",
					"$(PROJECT_DIR)",
				);
				GCC_OPTIMIZATION_LEVEL = 0;
				GCC_PREPROCESSOR_DEFINITIONS = (
					"DEBUG=1",
					"$(inherited)",
				);
				HEADER_SEARCH_PATHS = (
					"$(inherited)",
					"$(SRCROOT)/../node_modules/react-native-wkwebview-reborn/ios/RCTWKWebView",
					"$(SRCROOT)/../node_modules/react-native-keychain/RNKeychainManager",
					"$(SRCROOT)/../node_modules/react-native-share/ios",
					"$(SRCROOT)/../node_modules/react-native-branch/ios/**",
					"$(SRCROOT)/../node_modules/@metamask/react-native-search-api/ios/RCTSearchApi",
					"$(SRCROOT)/../node_modules/lottie-ios/lottie-ios/Classes/**",
					"$(SRCROOT)/../node_modules/react-native-view-shot/ios",
					"$(SRCROOT)/../node_modules/react-native-tcp/ios/**",
				);
				INFOPLIST_FILE = "MetaMask/MetaMask-QA-info.plist";
				IPHONEOS_DEPLOYMENT_TARGET = 13.0;
				LD_RUNPATH_SEARCH_PATHS = (
					"$(inherited)",
					"@executable_path/Frameworks",
				);
				LIBRARY_SEARCH_PATHS = (
					"$(SDKROOT)/usr/lib/swift",
					"$(inherited)",
					"\"$(SRCROOT)/MetaMask/System/Library/Frameworks\"",
				);
				LLVM_LTO = YES;
				MARKETING_VERSION = 7.39.0;
				ONLY_ACTIVE_ARCH = YES;
				OTHER_CFLAGS = (
					"$(inherited)",
					"-DFB_SONARKIT_ENABLED=1",
				);
				OTHER_LDFLAGS = (
					"$(inherited)",
					"-ObjC",
					"-lc++",
				);
				OTHER_SWIFT_FLAGS = "$(inherited) -D EXPO_CONFIGURATION_DEBUG";
				PRODUCT_BUNDLE_IDENTIFIER = "io.metamask.MetaMask-QA";
				PRODUCT_NAME = "$(TARGET_NAME)";
				PROVISIONING_PROFILE_SPECIFIER = "";
				SWIFT_OBJC_BRIDGING_HEADER = "MetaMask-Bridging-Header.h";
				SWIFT_OPTIMIZATION_LEVEL = "-Onone";
				SWIFT_VERSION = 5.0;
				VERSIONING_SYSTEM = "apple-generic";
			};
			name = Debug;
		};
		B339FF38289ABD70001B89FB /* Release */ = {
			isa = XCBuildConfiguration;
			baseConfigurationReference = CF014205BB8964CFE74D4D8E /* Pods-MetaMask-QA.release.xcconfig */;
			buildSettings = {
				ASSETCATALOG_COMPILER_APPICON_NAME = "AppIcon-QA";
				ASSETCATALOG_COMPILER_OPTIMIZATION = time;
				CLANG_ENABLE_MODULES = YES;
				CODE_SIGN_ENTITLEMENTS = MetaMask/MetaMask.entitlements;
				CODE_SIGN_IDENTITY = "iPhone Distribution";
				CODE_SIGN_STYLE = Manual;
<<<<<<< HEAD
				CURRENT_PROJECT_VERSION = 1544;
=======
				CURRENT_PROJECT_VERSION = 1552;
>>>>>>> f8753d26
				DEBUG_INFORMATION_FORMAT = "dwarf-with-dsym";
				DEVELOPMENT_TEAM = 48XVW22RCG;
				"DEVELOPMENT_TEAM[sdk=iphoneos*]" = 48XVW22RCG;
				ENABLE_BITCODE = NO;
				FRAMEWORK_SEARCH_PATHS = (
					"$(inherited)",
					"$(PROJECT_DIR)",
				);
				GCC_PRECOMPILE_PREFIX_HEADER = YES;
				GCC_PREPROCESSOR_DEFINITIONS = "$(inherited)";
				GCC_UNROLL_LOOPS = YES;
				HEADER_SEARCH_PATHS = (
					"$(inherited)",
					"$(SRCROOT)/../node_modules/react-native-wkwebview-reborn/ios/RCTWKWebView",
					"$(SRCROOT)/../node_modules/react-native-keychain/RNKeychainManager",
					"$(SRCROOT)/../node_modules/react-native-share/ios",
					"$(SRCROOT)/../node_modules/react-native-branch/ios/**",
					"$(SRCROOT)/../node_modules/@metamask/react-native-search-api/ios/RCTSearchApi",
					"$(SRCROOT)/../node_modules/lottie-ios/lottie-ios/Classes/**",
					"$(SRCROOT)/../node_modules/react-native-view-shot/ios",
					"$(SRCROOT)/../node_modules/react-native-tcp/ios/**",
				);
				INFOPLIST_FILE = "MetaMask/MetaMask-QA-info.plist";
				IPHONEOS_DEPLOYMENT_TARGET = 13.0;
				LD_RUNPATH_SEARCH_PATHS = (
					"$(inherited)",
					"@executable_path/Frameworks",
				);
				LIBRARY_SEARCH_PATHS = (
					"$(SDKROOT)/usr/lib/swift",
					"$(inherited)",
					"\"$(SRCROOT)/MetaMask/System/Library/Frameworks\"",
				);
				LLVM_LTO = YES;
				MARKETING_VERSION = 7.39.0;
				ONLY_ACTIVE_ARCH = NO;
				OTHER_CFLAGS = (
					"$(inherited)",
					"-DFB_SONARKIT_ENABLED=1",
				);
				OTHER_LDFLAGS = (
					"$(inherited)",
					"-ObjC",
					"-lc++",
				);
				OTHER_SWIFT_FLAGS = "$(inherited) -D EXPO_CONFIGURATION_RELEASE";
				PRODUCT_BUNDLE_IDENTIFIER = "io.metamask.MetaMask-QA";
				PRODUCT_NAME = "$(TARGET_NAME)";
				PROVISIONING_PROFILE_SPECIFIER = "Bitrise Internal Release - MetaMask-QA";
				"PROVISIONING_PROFILE_SPECIFIER[sdk=iphoneos*]" = "Bitrise Internal Release - MetaMask-QA";
				SWIFT_OBJC_BRIDGING_HEADER = "MetaMask-Bridging-Header.h";
				SWIFT_VERSION = 5.0;
				VERSIONING_SYSTEM = "apple-generic";
			};
			name = Release;
		};
/* End XCBuildConfiguration section */

/* Begin XCConfigurationList section */
		13B07F931A680F5B00A75B9A /* Build configuration list for PBXNativeTarget "MetaMask" */ = {
			isa = XCConfigurationList;
			buildConfigurations = (
				13B07F941A680F5B00A75B9A /* Debug */,
				13B07F951A680F5B00A75B9A /* Release */,
			);
			defaultConfigurationIsVisible = 0;
			defaultConfigurationName = Debug;
		};
		2EF2828F2B0FF86900D7B4B1 /* Build configuration list for PBXNativeTarget "MetaMask-Flask" */ = {
			isa = XCConfigurationList;
			buildConfigurations = (
				2EF282902B0FF86900D7B4B1 /* Debug */,
				2EF282912B0FF86900D7B4B1 /* Release */,
			);
			defaultConfigurationIsVisible = 0;
			defaultConfigurationName = Debug;
		};
		83CBB9FA1A601CBA00E9B192 /* Build configuration list for PBXProject "MetaMask" */ = {
			isa = XCConfigurationList;
			buildConfigurations = (
				83CBBA201A601CBA00E9B192 /* Debug */,
				83CBBA211A601CBA00E9B192 /* Release */,
			);
			defaultConfigurationIsVisible = 0;
			defaultConfigurationName = Debug;
		};
		B339FF36289ABD70001B89FB /* Build configuration list for PBXNativeTarget "MetaMask-QA" */ = {
			isa = XCConfigurationList;
			buildConfigurations = (
				B339FF37289ABD70001B89FB /* Debug */,
				B339FF38289ABD70001B89FB /* Release */,
			);
			defaultConfigurationIsVisible = 0;
			defaultConfigurationName = Debug;
		};
/* End XCConfigurationList section */
	};
	rootObject = 83CBB9F71A601CBA00E9B192 /* Project object */;
}<|MERGE_RESOLUTION|>--- conflicted
+++ resolved
@@ -1380,11 +1380,7 @@
 				CODE_SIGN_IDENTITY = "Apple Development";
 				"CODE_SIGN_IDENTITY[sdk=iphoneos*]" = "iPhone Developer";
 				CODE_SIGN_STYLE = Manual;
-<<<<<<< HEAD
-				CURRENT_PROJECT_VERSION = 1544;
-=======
 				CURRENT_PROJECT_VERSION = 1552;
->>>>>>> f8753d26
 				DEAD_CODE_STRIPPING = YES;
 				DEBUG_INFORMATION_FORMAT = dwarf;
 				DEVELOPMENT_TEAM = 48XVW22RCG;
@@ -1422,7 +1418,7 @@
 					"${inherited}",
 				);
 				LLVM_LTO = YES;
-				MARKETING_VERSION = 7.39.0;
+				MARKETING_VERSION = 7.38.1;
 				ONLY_ACTIVE_ARCH = YES;
 				OTHER_CFLAGS = "$(inherited)";
 				OTHER_LDFLAGS = (
@@ -1453,11 +1449,7 @@
 				CODE_SIGN_ENTITLEMENTS = MetaMask/MetaMask.entitlements;
 				CODE_SIGN_IDENTITY = "iPhone Distribution";
 				CODE_SIGN_STYLE = Manual;
-<<<<<<< HEAD
-				CURRENT_PROJECT_VERSION = 1544;
-=======
 				CURRENT_PROJECT_VERSION = 1552;
->>>>>>> f8753d26
 				DEBUG_INFORMATION_FORMAT = "dwarf-with-dsym";
 				DEVELOPMENT_TEAM = 48XVW22RCG;
 				"DEVELOPMENT_TEAM[sdk=iphoneos*]" = 48XVW22RCG;
@@ -1492,7 +1484,7 @@
 					"${inherited}",
 				);
 				LLVM_LTO = YES;
-				MARKETING_VERSION = 7.39.0;
+				MARKETING_VERSION = 7.38.1;
 				ONLY_ACTIVE_ARCH = NO;
 				OTHER_CFLAGS = "$(inherited)";
 				OTHER_LDFLAGS = (
@@ -1522,11 +1514,7 @@
 				CODE_SIGN_ENTITLEMENTS = MetaMask/MetaMaskDebug.entitlements;
 				CODE_SIGN_IDENTITY = "Apple Development";
 				CODE_SIGN_STYLE = Automatic;
-<<<<<<< HEAD
-				CURRENT_PROJECT_VERSION = 1544;
-=======
 				CURRENT_PROJECT_VERSION = 1552;
->>>>>>> f8753d26
 				DEAD_CODE_STRIPPING = YES;
 				DEBUG_INFORMATION_FORMAT = dwarf;
 				DEVELOPMENT_TEAM = 48XVW22RCG;
@@ -1563,7 +1551,7 @@
 					"\"$(SRCROOT)/MetaMask/System/Library/Frameworks\"",
 				);
 				LLVM_LTO = YES;
-				MARKETING_VERSION = 7.39.0;
+				MARKETING_VERSION = 7.38.1;
 				ONLY_ACTIVE_ARCH = YES;
 				OTHER_CFLAGS = "$(inherited)";
 				OTHER_LDFLAGS = (
@@ -1592,11 +1580,7 @@
 				CODE_SIGN_ENTITLEMENTS = MetaMask/MetaMask.entitlements;
 				CODE_SIGN_IDENTITY = "iPhone Distribution";
 				CODE_SIGN_STYLE = Manual;
-<<<<<<< HEAD
-				CURRENT_PROJECT_VERSION = 1544;
-=======
 				CURRENT_PROJECT_VERSION = 1552;
->>>>>>> f8753d26
 				DEBUG_INFORMATION_FORMAT = "dwarf-with-dsym";
 				DEVELOPMENT_TEAM = 48XVW22RCG;
 				"DEVELOPMENT_TEAM[sdk=iphoneos*]" = 48XVW22RCG;
@@ -1631,7 +1615,7 @@
 					"\"$(SRCROOT)/MetaMask/System/Library/Frameworks\"",
 				);
 				LLVM_LTO = YES;
-				MARKETING_VERSION = 7.39.0;
+				MARKETING_VERSION = 7.38.1;
 				ONLY_ACTIVE_ARCH = NO;
 				OTHER_CFLAGS = "$(inherited)";
 				OTHER_LDFLAGS = (
@@ -1755,11 +1739,7 @@
 				CODE_SIGN_ENTITLEMENTS = MetaMask/MetaMaskDebug.entitlements;
 				CODE_SIGN_IDENTITY = "Apple Development";
 				CODE_SIGN_STYLE = Automatic;
-<<<<<<< HEAD
-				CURRENT_PROJECT_VERSION = 1544;
-=======
 				CURRENT_PROJECT_VERSION = 1552;
->>>>>>> f8753d26
 				DEAD_CODE_STRIPPING = YES;
 				DEBUG_INFORMATION_FORMAT = dwarf;
 				DEVELOPMENT_TEAM = 48XVW22RCG;
@@ -1796,7 +1776,7 @@
 					"\"$(SRCROOT)/MetaMask/System/Library/Frameworks\"",
 				);
 				LLVM_LTO = YES;
-				MARKETING_VERSION = 7.39.0;
+				MARKETING_VERSION = 7.38.1;
 				ONLY_ACTIVE_ARCH = YES;
 				OTHER_CFLAGS = (
 					"$(inherited)",
@@ -1828,11 +1808,7 @@
 				CODE_SIGN_ENTITLEMENTS = MetaMask/MetaMask.entitlements;
 				CODE_SIGN_IDENTITY = "iPhone Distribution";
 				CODE_SIGN_STYLE = Manual;
-<<<<<<< HEAD
-				CURRENT_PROJECT_VERSION = 1544;
-=======
 				CURRENT_PROJECT_VERSION = 1552;
->>>>>>> f8753d26
 				DEBUG_INFORMATION_FORMAT = "dwarf-with-dsym";
 				DEVELOPMENT_TEAM = 48XVW22RCG;
 				"DEVELOPMENT_TEAM[sdk=iphoneos*]" = 48XVW22RCG;
@@ -1867,7 +1843,7 @@
 					"\"$(SRCROOT)/MetaMask/System/Library/Frameworks\"",
 				);
 				LLVM_LTO = YES;
-				MARKETING_VERSION = 7.39.0;
+				MARKETING_VERSION = 7.38.1;
 				ONLY_ACTIVE_ARCH = NO;
 				OTHER_CFLAGS = (
 					"$(inherited)",
