--- conflicted
+++ resolved
@@ -1280,11 +1280,7 @@
 				CODE_SIGN_IDENTITY = "Apple Development";
 				"CODE_SIGN_IDENTITY[sdk=iphoneos*]" = "iPhone Developer";
 				CODE_SIGN_STYLE = Manual;
-<<<<<<< HEAD
-				CURRENT_PROJECT_VERSION = 2818;
-=======
 				CURRENT_PROJECT_VERSION = 2994;
->>>>>>> 055bf4e5
 				DEAD_CODE_STRIPPING = YES;
 				DEBUG_INFORMATION_FORMAT = dwarf;
 				DEVELOPMENT_TEAM = 48XVW22RCG;
@@ -1353,11 +1349,7 @@
 				CODE_SIGN_ENTITLEMENTS = MetaMask/MetaMask.entitlements;
 				CODE_SIGN_IDENTITY = "iPhone Distribution";
 				CODE_SIGN_STYLE = Manual;
-<<<<<<< HEAD
-				CURRENT_PROJECT_VERSION = 2818;
-=======
 				CURRENT_PROJECT_VERSION = 2994;
->>>>>>> 055bf4e5
 				DEBUG_INFORMATION_FORMAT = "dwarf-with-dsym";
 				DEVELOPMENT_TEAM = 48XVW22RCG;
 				"DEVELOPMENT_TEAM[sdk=iphoneos*]" = 48XVW22RCG;
@@ -1423,11 +1415,7 @@
 				CODE_SIGN_IDENTITY = "Apple Development";
 				"CODE_SIGN_IDENTITY[sdk=iphoneos*]" = "iPhone Developer";
 				CODE_SIGN_STYLE = Manual;
-<<<<<<< HEAD
-				CURRENT_PROJECT_VERSION = 2818;
-=======
 				CURRENT_PROJECT_VERSION = 2994;
->>>>>>> 055bf4e5
 				DEAD_CODE_STRIPPING = YES;
 				DEBUG_INFORMATION_FORMAT = dwarf;
 				DEVELOPMENT_TEAM = 48XVW22RCG;
@@ -1494,11 +1482,7 @@
 				CODE_SIGN_ENTITLEMENTS = MetaMask/MetaMask.entitlements;
 				CODE_SIGN_IDENTITY = "iPhone Distribution";
 				CODE_SIGN_STYLE = Manual;
-<<<<<<< HEAD
-				CURRENT_PROJECT_VERSION = 2818;
-=======
 				CURRENT_PROJECT_VERSION = 2994;
->>>>>>> 055bf4e5
 				DEBUG_INFORMATION_FORMAT = "dwarf-with-dsym";
 				DEVELOPMENT_TEAM = 48XVW22RCG;
 				"DEVELOPMENT_TEAM[sdk=iphoneos*]" = 48XVW22RCG;
@@ -1661,11 +1645,7 @@
 				CODE_SIGN_IDENTITY = "Apple Development";
 				"CODE_SIGN_IDENTITY[sdk=iphoneos*]" = "iPhone Developer";
 				CODE_SIGN_STYLE = Manual;
-<<<<<<< HEAD
-				CURRENT_PROJECT_VERSION = 2818;
-=======
 				CURRENT_PROJECT_VERSION = 2994;
->>>>>>> 055bf4e5
 				DEAD_CODE_STRIPPING = YES;
 				DEBUG_INFORMATION_FORMAT = dwarf;
 				DEVELOPMENT_TEAM = 48XVW22RCG;
@@ -1735,11 +1715,7 @@
 				CODE_SIGN_ENTITLEMENTS = MetaMask/MetaMask.entitlements;
 				CODE_SIGN_IDENTITY = "iPhone Distribution";
 				CODE_SIGN_STYLE = Manual;
-<<<<<<< HEAD
-				CURRENT_PROJECT_VERSION = 2818;
-=======
 				CURRENT_PROJECT_VERSION = 2994;
->>>>>>> 055bf4e5
 				DEBUG_INFORMATION_FORMAT = "dwarf-with-dsym";
 				DEVELOPMENT_TEAM = 48XVW22RCG;
 				"DEVELOPMENT_TEAM[sdk=iphoneos*]" = 48XVW22RCG;
