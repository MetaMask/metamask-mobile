// !$*UTF8*$!
{
	archiveVersion = 1;
	classes = {
	};
	objectVersion = 56;
	objects = {

/* Begin PBXBuildFile section */
		07CBADD9D4B441008304F8D3 /* EuclidCircularB-Light.otf in Resources */ = {isa = PBXBuildFile; fileRef = A98029A3662F4C1391489A6B /* EuclidCircularB-Light.otf */; };
		08B7A641467C4723B98328E9 /* CentraNo1-Medium.otf in Resources */ = {isa = PBXBuildFile; fileRef = F97653CAD1D04E1B8713C428 /* CentraNo1-Medium.otf */; };
		13B07FBC1A68108700A75B9A /* AppDelegate.m in Sources */ = {isa = PBXBuildFile; fileRef = 13B07FB01A68108700A75B9A /* AppDelegate.m */; };
		13B07FBF1A68108700A75B9A /* Images.xcassets in Resources */ = {isa = PBXBuildFile; fileRef = 13B07FB51A68108700A75B9A /* Images.xcassets */; };
		13B07FC11A68108700A75B9A /* main.m in Sources */ = {isa = PBXBuildFile; fileRef = 13B07FB71A68108700A75B9A /* main.m */; };
		153C1ABB2217BCDC0088EFE0 /* JavaScriptCore.framework in Frameworks */ = {isa = PBXBuildFile; fileRef = 153C1A742217BCDC0088EFE0 /* JavaScriptCore.framework */; };
		153F84CA2319B8FD00C19B63 /* Branch.framework in Frameworks */ = {isa = PBXBuildFile; fileRef = 153F84C92319B8DB00C19B63 /* Branch.framework */; };
		153F84CB2319B8FD00C19B63 /* Branch.framework in Embed Frameworks */ = {isa = PBXBuildFile; fileRef = 153F84C92319B8DB00C19B63 /* Branch.framework */; settings = {ATTRIBUTES = (CodeSignOnCopy, RemoveHeadersOnCopy, ); }; };
		158B063B211A72F500DF3C74 /* InpageBridgeWeb3.js in Resources */ = {isa = PBXBuildFile; fileRef = 158B0639211A72F500DF3C74 /* InpageBridgeWeb3.js */; };
		15ACC9FB226555820063978B /* LaunchScreen.xib in Resources */ = {isa = PBXBuildFile; fileRef = 13B07FB11A68108700A75B9A /* LaunchScreen.xib */; };
		15AD28A921B7CFD9005DEB23 /* release.xcconfig in Resources */ = {isa = PBXBuildFile; fileRef = 15FDD86021B76461006B7C35 /* release.xcconfig */; };
		15AD28AA21B7CFDC005DEB23 /* debug.xcconfig in Resources */ = {isa = PBXBuildFile; fileRef = 15FDD82721B7642B006B7C35 /* debug.xcconfig */; };
		15D158ED210BD912006982B5 /* Metamask.ttf in Resources */ = {isa = PBXBuildFile; fileRef = 15D158EC210BD8C8006982B5 /* Metamask.ttf */; };
		1E98F0C2AF554A41BFE003E7 /* CentraNo1-BookItalic.otf in Resources */ = {isa = PBXBuildFile; fileRef = BCC95B62DD6241678CDF73B3 /* CentraNo1-BookItalic.otf */; };
		2370F9A340CF4ADFBCFB0543 /* EuclidCircularB-RegularItalic.otf in Resources */ = {isa = PBXBuildFile; fileRef = 58572D81B5D54ED79A16A16D /* EuclidCircularB-RegularItalic.otf */; };
		298242C958524BB38FB44CAE /* Roboto-BoldItalic.ttf in Resources */ = {isa = PBXBuildFile; fileRef = C9FD3FB1258A41A5A0546C83 /* Roboto-BoldItalic.ttf */; };
		2CDF19FE9DEE4BF8B07154B1 /* EuclidCircularB-LightItalic.otf in Resources */ = {isa = PBXBuildFile; fileRef = F79EAC4A7BF74E458277AFA4 /* EuclidCircularB-LightItalic.otf */; };
		2DB27BE39B164356A98A0FB1 /* Roboto-Italic.ttf in Resources */ = {isa = PBXBuildFile; fileRef = 5D7956F8525C4A45A2A555C3 /* Roboto-Italic.ttf */; };
		2EF2825A2B0FF86900D7B4B1 /* AppDelegate.m in Sources */ = {isa = PBXBuildFile; fileRef = 13B07FB01A68108700A75B9A /* AppDelegate.m */; };
		2EF2825B2B0FF86900D7B4B1 /* File.swift in Sources */ = {isa = PBXBuildFile; fileRef = 654378AF243E2ADC00571B9C /* File.swift */; };
		2EF2825C2B0FF86900D7B4B1 /* RCTScreenshotDetect.m in Sources */ = {isa = PBXBuildFile; fileRef = CF98DA9B28D9FEB700096782 /* RCTScreenshotDetect.m */; };
		2EF2825E2B0FF86900D7B4B1 /* RCTMinimizer.m in Sources */ = {isa = PBXBuildFile; fileRef = CF9895762A3B49BE00B4C9B5 /* RCTMinimizer.m */; };
		2EF2825F2B0FF86900D7B4B1 /* main.m in Sources */ = {isa = PBXBuildFile; fileRef = 13B07FB71A68108700A75B9A /* main.m */; };
		2EF282612B0FF86900D7B4B1 /* LinkPresentation.framework in Frameworks */ = {isa = PBXBuildFile; fileRef = F961A36A28105CF9007442B5 /* LinkPresentation.framework */; settings = {ATTRIBUTES = (Weak, ); }; };
		2EF282622B0FF86900D7B4B1 /* libRCTAesForked.a in Frameworks */ = {isa = PBXBuildFile; fileRef = 650F2B9C24DC5FEC00C3B9C4 /* libRCTAesForked.a */; };
		2EF282632B0FF86900D7B4B1 /* JavaScriptCore.framework in Frameworks */ = {isa = PBXBuildFile; fileRef = 153C1A742217BCDC0088EFE0 /* JavaScriptCore.framework */; };
		2EF282652B0FF86900D7B4B1 /* Branch.framework in Frameworks */ = {isa = PBXBuildFile; fileRef = 153F84C92319B8DB00C19B63 /* Branch.framework */; };
		2EF2826A2B0FF86900D7B4B1 /* Images.xcassets in Resources */ = {isa = PBXBuildFile; fileRef = 13B07FB51A68108700A75B9A /* Images.xcassets */; };
		2EF2826B2B0FF86900D7B4B1 /* InpageBridgeWeb3.js in Resources */ = {isa = PBXBuildFile; fileRef = 158B0639211A72F500DF3C74 /* InpageBridgeWeb3.js */; };
		2EF2826C2B0FF86900D7B4B1 /* Metamask.ttf in Resources */ = {isa = PBXBuildFile; fileRef = 15D158EC210BD8C8006982B5 /* Metamask.ttf */; };
		2EF2826D2B0FF86900D7B4B1 /* Roboto-Black.ttf in Resources */ = {isa = PBXBuildFile; fileRef = 684F2C84313849199863B5FE /* Roboto-Black.ttf */; };
		2EF2826E2B0FF86900D7B4B1 /* ThemeColors.xcassets in Resources */ = {isa = PBXBuildFile; fileRef = B0EF7FA827BD16EA00D48B4E /* ThemeColors.xcassets */; };
		2EF2826F2B0FF86900D7B4B1 /* Roboto-BlackItalic.ttf in Resources */ = {isa = PBXBuildFile; fileRef = 3E2492C67CF345CABD7B8601 /* Roboto-BlackItalic.ttf */; };
		2EF282702B0FF86900D7B4B1 /* Roboto-Bold.ttf in Resources */ = {isa = PBXBuildFile; fileRef = A783D1CD7D27456796FE2E1B /* Roboto-Bold.ttf */; };
		2EF282712B0FF86900D7B4B1 /* debug.xcconfig in Resources */ = {isa = PBXBuildFile; fileRef = 15FDD82721B7642B006B7C35 /* debug.xcconfig */; };
		2EF282722B0FF86900D7B4B1 /* Roboto-BoldItalic.ttf in Resources */ = {isa = PBXBuildFile; fileRef = C9FD3FB1258A41A5A0546C83 /* Roboto-BoldItalic.ttf */; };
		2EF282732B0FF86900D7B4B1 /* Roboto-Italic.ttf in Resources */ = {isa = PBXBuildFile; fileRef = 5D7956F8525C4A45A2A555C3 /* Roboto-Italic.ttf */; };
		2EF282742B0FF86900D7B4B1 /* Roboto-Light.ttf in Resources */ = {isa = PBXBuildFile; fileRef = BB8BA2D3C0354D6090B56A8A /* Roboto-Light.ttf */; };
		2EF282752B0FF86900D7B4B1 /* Roboto-LightItalic.ttf in Resources */ = {isa = PBXBuildFile; fileRef = E020F42F788744B3BCE17F05 /* Roboto-LightItalic.ttf */; };
		2EF282762B0FF86900D7B4B1 /* release.xcconfig in Resources */ = {isa = PBXBuildFile; fileRef = 15FDD86021B76461006B7C35 /* release.xcconfig */; };
		2EF282772B0FF86900D7B4B1 /* Roboto-Medium.ttf in Resources */ = {isa = PBXBuildFile; fileRef = C752564A28B44392AEE16BD5 /* Roboto-Medium.ttf */; };
		2EF282782B0FF86900D7B4B1 /* Roboto-MediumItalic.ttf in Resources */ = {isa = PBXBuildFile; fileRef = D5FF0FF1DFB74B3C8BB99E09 /* Roboto-MediumItalic.ttf */; };
		2EF282792B0FF86900D7B4B1 /* Roboto-Regular.ttf in Resources */ = {isa = PBXBuildFile; fileRef = 459C4774EB724F2D8E12F088 /* Roboto-Regular.ttf */; };
		2EF2827A2B0FF86900D7B4B1 /* Roboto-Thin.ttf in Resources */ = {isa = PBXBuildFile; fileRef = D9A37B5BF2914CF1B49EEF80 /* Roboto-Thin.ttf */; };
		2EF2827B2B0FF86900D7B4B1 /* Roboto-ThinItalic.ttf in Resources */ = {isa = PBXBuildFile; fileRef = CF552F79C77A4184A690513A /* Roboto-ThinItalic.ttf */; };
		2EF2827C2B0FF86900D7B4B1 /* LaunchScreen.xib in Resources */ = {isa = PBXBuildFile; fileRef = 13B07FB11A68108700A75B9A /* LaunchScreen.xib */; };
		2EF2827D2B0FF86900D7B4B1 /* branch.json in Resources */ = {isa = PBXBuildFile; fileRef = FE3C9A2458A1416290DEDAD4 /* branch.json */; };
		2EF2827F2B0FF86900D7B4B1 /* EuclidCircularB-Bold.otf in Resources */ = {isa = PBXBuildFile; fileRef = 67FBD519E04742E0AF191782 /* EuclidCircularB-Bold.otf */; };
		2EF282802B0FF86900D7B4B1 /* EuclidCircularB-BoldItalic.otf in Resources */ = {isa = PBXBuildFile; fileRef = 13EE4910D3BD408A8FCCA5D7 /* EuclidCircularB-BoldItalic.otf */; };
		2EF282812B0FF86900D7B4B1 /* EuclidCircularB-Light.otf in Resources */ = {isa = PBXBuildFile; fileRef = A98029A3662F4C1391489A6B /* EuclidCircularB-Light.otf */; };
		2EF282822B0FF86900D7B4B1 /* EuclidCircularB-LightItalic.otf in Resources */ = {isa = PBXBuildFile; fileRef = F79EAC4A7BF74E458277AFA4 /* EuclidCircularB-LightItalic.otf */; };
		2EF282832B0FF86900D7B4B1 /* EuclidCircularB-Medium.otf in Resources */ = {isa = PBXBuildFile; fileRef = CE0434C5FB7C4C6F9FEBDCE2 /* EuclidCircularB-Medium.otf */; };
		2EF282842B0FF86900D7B4B1 /* EuclidCircularB-MediumItalic.otf in Resources */ = {isa = PBXBuildFile; fileRef = 42CBA652072F4BE2A8B815C1 /* EuclidCircularB-MediumItalic.otf */; };
		2EF282852B0FF86900D7B4B1 /* EuclidCircularB-Regular.otf in Resources */ = {isa = PBXBuildFile; fileRef = F564570593ED4F3FB10BD348 /* EuclidCircularB-Regular.otf */; };
		2EF282862B0FF86900D7B4B1 /* EuclidCircularB-RegularItalic.otf in Resources */ = {isa = PBXBuildFile; fileRef = 58572D81B5D54ED79A16A16D /* EuclidCircularB-RegularItalic.otf */; };
		2EF282872B0FF86900D7B4B1 /* EuclidCircularB-Semibold.otf in Resources */ = {isa = PBXBuildFile; fileRef = A8DE9C5BC0714D648276E123 /* EuclidCircularB-Semibold.otf */; };
		2EF282882B0FF86900D7B4B1 /* EuclidCircularB-SemiboldItalic.otf in Resources */ = {isa = PBXBuildFile; fileRef = 9499B01ECAC44DA29AC44E80 /* EuclidCircularB-SemiboldItalic.otf */; };
		2EF2828C2B0FF86900D7B4B1 /* Branch.framework in Embed Frameworks */ = {isa = PBXBuildFile; fileRef = 153F84C92319B8DB00C19B63 /* Branch.framework */; settings = {ATTRIBUTES = (CodeSignOnCopy, RemoveHeadersOnCopy, ); }; };
		2EF2832A2B17EBD600D7B4B1 /* RnTar.swift in Sources */ = {isa = PBXBuildFile; fileRef = 2EF283292B17EBD600D7B4B1 /* RnTar.swift */; };
		2EF2832B2B17EBD600D7B4B1 /* RnTar.swift in Sources */ = {isa = PBXBuildFile; fileRef = 2EF283292B17EBD600D7B4B1 /* RnTar.swift */; };
		2EF2832C2B17EBD600D7B4B1 /* RnTar.swift in Sources */ = {isa = PBXBuildFile; fileRef = 2EF283292B17EBD600D7B4B1 /* RnTar.swift */; };
		2EF283322B17EC1A00D7B4B1 /* RNTar.m in Sources */ = {isa = PBXBuildFile; fileRef = 2EF283312B17EC1A00D7B4B1 /* RNTar.m */; };
		2EF283332B17EC1A00D7B4B1 /* RNTar.m in Sources */ = {isa = PBXBuildFile; fileRef = 2EF283312B17EC1A00D7B4B1 /* RNTar.m */; };
		2EF283342B17EC1A00D7B4B1 /* RNTar.m in Sources */ = {isa = PBXBuildFile; fileRef = 2EF283312B17EC1A00D7B4B1 /* RNTar.m */; };
		2EF283372B17EC7900D7B4B1 /* Light-Swift-Untar.swift in Sources */ = {isa = PBXBuildFile; fileRef = 2EF283362B17EC7900D7B4B1 /* Light-Swift-Untar.swift */; };
		2EF283382B17EC7900D7B4B1 /* Light-Swift-Untar.swift in Sources */ = {isa = PBXBuildFile; fileRef = 2EF283362B17EC7900D7B4B1 /* Light-Swift-Untar.swift */; };
		2EF283392B17EC7900D7B4B1 /* Light-Swift-Untar.swift in Sources */ = {isa = PBXBuildFile; fileRef = 2EF283362B17EC7900D7B4B1 /* Light-Swift-Untar.swift */; };
		3466654F43654D36B5D478CA /* config.json in Resources */ = {isa = PBXBuildFile; fileRef = 2679C48F8CD642C68116DD24 /* config.json */; };
		34CEE49BC79D411687B42FA9 /* Roboto-Regular.ttf in Resources */ = {isa = PBXBuildFile; fileRef = 459C4774EB724F2D8E12F088 /* Roboto-Regular.ttf */; };
		373454C575C84C24B0BB24D4 /* EuclidCircularB-SemiboldItalic.otf in Resources */ = {isa = PBXBuildFile; fileRef = 9499B01ECAC44DA29AC44E80 /* EuclidCircularB-SemiboldItalic.otf */; };
		39D0D096A0F340ABAC1A8565 /* EuclidCircularB-Regular.otf in Resources */ = {isa = PBXBuildFile; fileRef = F564570593ED4F3FB10BD348 /* EuclidCircularB-Regular.otf */; };
		48AD4B0AABCB447B99B85DC4 /* Roboto-Black.ttf in Resources */ = {isa = PBXBuildFile; fileRef = 684F2C84313849199863B5FE /* Roboto-Black.ttf */; };
		49D8E62C506F4A63889EEC7F /* branch.json in Resources */ = {isa = PBXBuildFile; fileRef = FE3C9A2458A1416290DEDAD4 /* branch.json */; };
		4CEFC9E34A8D4288BFE2F85A /* Roboto-Light.ttf in Resources */ = {isa = PBXBuildFile; fileRef = BB8BA2D3C0354D6090B56A8A /* Roboto-Light.ttf */; };
		5A6FB59C323F4F188B3F52C4 /* CentraNo1-Book.otf in Resources */ = {isa = PBXBuildFile; fileRef = 88A1BA779A344AC6B03514CA /* CentraNo1-Book.otf */; };
		650F2B9D24DC5FF200C3B9C4 /* libRCTAesForked.a in Frameworks */ = {isa = PBXBuildFile; fileRef = 650F2B9C24DC5FEC00C3B9C4 /* libRCTAesForked.a */; };
		654378B0243E2ADC00571B9C /* File.swift in Sources */ = {isa = PBXBuildFile; fileRef = 654378AF243E2ADC00571B9C /* File.swift */; };
		7696E77F73B5ADD7EE8190E0 /* ExpoModulesProvider.swift in Sources */ = {isa = PBXBuildFile; fileRef = E7EEA32C976A46B991D55FD4 /* ExpoModulesProvider.swift */; };
		7C0226ABD9694AEDBAF3016F /* Roboto-ThinItalic.ttf in Resources */ = {isa = PBXBuildFile; fileRef = CF552F79C77A4184A690513A /* Roboto-ThinItalic.ttf */; };
		7E08FB90F3754D47994208B4 /* Roboto-Thin.ttf in Resources */ = {isa = PBXBuildFile; fileRef = D9A37B5BF2914CF1B49EEF80 /* Roboto-Thin.ttf */; };
		7F5D30C6178D467D96653D0F /* CentraNo1-MediumItalic.otf in Resources */ = {isa = PBXBuildFile; fileRef = 5F91BBBBADCB4C7286B1A950 /* CentraNo1-MediumItalic.otf */; };
		813214A2220E40C7BBB5ED9E /* Roboto-Bold.ttf in Resources */ = {isa = PBXBuildFile; fileRef = A783D1CD7D27456796FE2E1B /* Roboto-Bold.ttf */; };
		83225B66FFCE4A569C3D7345 /* CentraNo1-Bold.otf in Resources */ = {isa = PBXBuildFile; fileRef = B64F172915DA444CB1A2CADC /* CentraNo1-Bold.otf */; };
		887E75FB64A54509A08D6C50 /* Roboto-LightItalic.ttf in Resources */ = {isa = PBXBuildFile; fileRef = E020F42F788744B3BCE17F05 /* Roboto-LightItalic.ttf */; };
		8DEB44A7E7EF48E1B3298910 /* EuclidCircularB-Medium.otf in Resources */ = {isa = PBXBuildFile; fileRef = CE0434C5FB7C4C6F9FEBDCE2 /* EuclidCircularB-Medium.otf */; };
		A1987088D4835E5FCCABC418 /* ExpoModulesProvider.swift in Sources */ = {isa = PBXBuildFile; fileRef = 683865D794CE6007E46CAD3A /* ExpoModulesProvider.swift */; };
		A9A253A9A4C55258DD932254 /* libPods-MetaMask-QA.a in Frameworks */ = {isa = PBXBuildFile; fileRef = B6C7C9864634E61C13A07C28 /* libPods-MetaMask-QA.a */; };
		A9AB7F6A09E06325C0A71FA4 /* libPods-MetaMask-Flask.a in Frameworks */ = {isa = PBXBuildFile; fileRef = 9F02EB68A6ACEF113F4693A8 /* libPods-MetaMask-Flask.a */; };
		B0EF7FA927BD16EA00D48B4E /* ThemeColors.xcassets in Resources */ = {isa = PBXBuildFile; fileRef = B0EF7FA827BD16EA00D48B4E /* ThemeColors.xcassets */; };
		B339FF02289ABD70001B89FB /* AppDelegate.m in Sources */ = {isa = PBXBuildFile; fileRef = 13B07FB01A68108700A75B9A /* AppDelegate.m */; };
		B339FF03289ABD70001B89FB /* File.swift in Sources */ = {isa = PBXBuildFile; fileRef = 654378AF243E2ADC00571B9C /* File.swift */; };
		B339FF05289ABD70001B89FB /* main.m in Sources */ = {isa = PBXBuildFile; fileRef = 13B07FB71A68108700A75B9A /* main.m */; };
		B339FF07289ABD70001B89FB /* LinkPresentation.framework in Frameworks */ = {isa = PBXBuildFile; fileRef = F961A36A28105CF9007442B5 /* LinkPresentation.framework */; settings = {ATTRIBUTES = (Weak, ); }; };
		B339FF08289ABD70001B89FB /* libRCTAesForked.a in Frameworks */ = {isa = PBXBuildFile; fileRef = 650F2B9C24DC5FEC00C3B9C4 /* libRCTAesForked.a */; };
		B339FF09289ABD70001B89FB /* JavaScriptCore.framework in Frameworks */ = {isa = PBXBuildFile; fileRef = 153C1A742217BCDC0088EFE0 /* JavaScriptCore.framework */; };
		B339FF0C289ABD70001B89FB /* Branch.framework in Frameworks */ = {isa = PBXBuildFile; fileRef = 153F84C92319B8DB00C19B63 /* Branch.framework */; };
		B339FF10289ABD70001B89FB /* Images.xcassets in Resources */ = {isa = PBXBuildFile; fileRef = 13B07FB51A68108700A75B9A /* Images.xcassets */; };
		B339FF11289ABD70001B89FB /* InpageBridgeWeb3.js in Resources */ = {isa = PBXBuildFile; fileRef = 158B0639211A72F500DF3C74 /* InpageBridgeWeb3.js */; };
		B339FF12289ABD70001B89FB /* Metamask.ttf in Resources */ = {isa = PBXBuildFile; fileRef = 15D158EC210BD8C8006982B5 /* Metamask.ttf */; };
		B339FF13289ABD70001B89FB /* Roboto-Black.ttf in Resources */ = {isa = PBXBuildFile; fileRef = 684F2C84313849199863B5FE /* Roboto-Black.ttf */; };
		B339FF14289ABD70001B89FB /* ThemeColors.xcassets in Resources */ = {isa = PBXBuildFile; fileRef = B0EF7FA827BD16EA00D48B4E /* ThemeColors.xcassets */; };
		B339FF15289ABD70001B89FB /* Roboto-BlackItalic.ttf in Resources */ = {isa = PBXBuildFile; fileRef = 3E2492C67CF345CABD7B8601 /* Roboto-BlackItalic.ttf */; };
		B339FF16289ABD70001B89FB /* Roboto-Bold.ttf in Resources */ = {isa = PBXBuildFile; fileRef = A783D1CD7D27456796FE2E1B /* Roboto-Bold.ttf */; };
		B339FF17289ABD70001B89FB /* debug.xcconfig in Resources */ = {isa = PBXBuildFile; fileRef = 15FDD82721B7642B006B7C35 /* debug.xcconfig */; };
		B339FF18289ABD70001B89FB /* Roboto-BoldItalic.ttf in Resources */ = {isa = PBXBuildFile; fileRef = C9FD3FB1258A41A5A0546C83 /* Roboto-BoldItalic.ttf */; };
		B339FF19289ABD70001B89FB /* Roboto-Italic.ttf in Resources */ = {isa = PBXBuildFile; fileRef = 5D7956F8525C4A45A2A555C3 /* Roboto-Italic.ttf */; };
		B339FF1A289ABD70001B89FB /* Roboto-Light.ttf in Resources */ = {isa = PBXBuildFile; fileRef = BB8BA2D3C0354D6090B56A8A /* Roboto-Light.ttf */; };
		B339FF1B289ABD70001B89FB /* Roboto-LightItalic.ttf in Resources */ = {isa = PBXBuildFile; fileRef = E020F42F788744B3BCE17F05 /* Roboto-LightItalic.ttf */; };
		B339FF1C289ABD70001B89FB /* release.xcconfig in Resources */ = {isa = PBXBuildFile; fileRef = 15FDD86021B76461006B7C35 /* release.xcconfig */; };
		B339FF1D289ABD70001B89FB /* Roboto-Medium.ttf in Resources */ = {isa = PBXBuildFile; fileRef = C752564A28B44392AEE16BD5 /* Roboto-Medium.ttf */; };
		B339FF1E289ABD70001B89FB /* Roboto-MediumItalic.ttf in Resources */ = {isa = PBXBuildFile; fileRef = D5FF0FF1DFB74B3C8BB99E09 /* Roboto-MediumItalic.ttf */; };
		B339FF1F289ABD70001B89FB /* Roboto-Regular.ttf in Resources */ = {isa = PBXBuildFile; fileRef = 459C4774EB724F2D8E12F088 /* Roboto-Regular.ttf */; };
		B339FF20289ABD70001B89FB /* Roboto-Thin.ttf in Resources */ = {isa = PBXBuildFile; fileRef = D9A37B5BF2914CF1B49EEF80 /* Roboto-Thin.ttf */; };
		B339FF21289ABD70001B89FB /* Roboto-ThinItalic.ttf in Resources */ = {isa = PBXBuildFile; fileRef = CF552F79C77A4184A690513A /* Roboto-ThinItalic.ttf */; };
		B339FF22289ABD70001B89FB /* LaunchScreen.xib in Resources */ = {isa = PBXBuildFile; fileRef = 13B07FB11A68108700A75B9A /* LaunchScreen.xib */; };
		B339FF23289ABD70001B89FB /* branch.json in Resources */ = {isa = PBXBuildFile; fileRef = FE3C9A2458A1416290DEDAD4 /* branch.json */; };
		B339FF25289ABD70001B89FB /* EuclidCircularB-Bold.otf in Resources */ = {isa = PBXBuildFile; fileRef = 67FBD519E04742E0AF191782 /* EuclidCircularB-Bold.otf */; };
		B339FF26289ABD70001B89FB /* EuclidCircularB-BoldItalic.otf in Resources */ = {isa = PBXBuildFile; fileRef = 13EE4910D3BD408A8FCCA5D7 /* EuclidCircularB-BoldItalic.otf */; };
		B339FF27289ABD70001B89FB /* EuclidCircularB-Light.otf in Resources */ = {isa = PBXBuildFile; fileRef = A98029A3662F4C1391489A6B /* EuclidCircularB-Light.otf */; };
		B339FF28289ABD70001B89FB /* EuclidCircularB-LightItalic.otf in Resources */ = {isa = PBXBuildFile; fileRef = F79EAC4A7BF74E458277AFA4 /* EuclidCircularB-LightItalic.otf */; };
		B339FF29289ABD70001B89FB /* EuclidCircularB-Medium.otf in Resources */ = {isa = PBXBuildFile; fileRef = CE0434C5FB7C4C6F9FEBDCE2 /* EuclidCircularB-Medium.otf */; };
		B339FF2A289ABD70001B89FB /* EuclidCircularB-MediumItalic.otf in Resources */ = {isa = PBXBuildFile; fileRef = 42CBA652072F4BE2A8B815C1 /* EuclidCircularB-MediumItalic.otf */; };
		B339FF2B289ABD70001B89FB /* EuclidCircularB-Regular.otf in Resources */ = {isa = PBXBuildFile; fileRef = F564570593ED4F3FB10BD348 /* EuclidCircularB-Regular.otf */; };
		B339FF2C289ABD70001B89FB /* EuclidCircularB-RegularItalic.otf in Resources */ = {isa = PBXBuildFile; fileRef = 58572D81B5D54ED79A16A16D /* EuclidCircularB-RegularItalic.otf */; };
		B339FF2D289ABD70001B89FB /* EuclidCircularB-Semibold.otf in Resources */ = {isa = PBXBuildFile; fileRef = A8DE9C5BC0714D648276E123 /* EuclidCircularB-Semibold.otf */; };
		B339FF2E289ABD70001B89FB /* EuclidCircularB-SemiboldItalic.otf in Resources */ = {isa = PBXBuildFile; fileRef = 9499B01ECAC44DA29AC44E80 /* EuclidCircularB-SemiboldItalic.otf */; };
		B339FF32289ABD70001B89FB /* Branch.framework in Embed Frameworks */ = {isa = PBXBuildFile; fileRef = 153F84C92319B8DB00C19B63 /* Branch.framework */; settings = {ATTRIBUTES = (CodeSignOnCopy, RemoveHeadersOnCopy, ); }; };
		B339FF3C289ABF2C001B89FB /* MetaMask-QA-Info.plist in Resources */ = {isa = PBXBuildFile; fileRef = B339FEA72899852C001B89FB /* MetaMask-QA-Info.plist */; };
		BF39E5BAE0F34F9091FF6AC0 /* EuclidCircularB-Semibold.otf in Resources */ = {isa = PBXBuildFile; fileRef = A8DE9C5BC0714D648276E123 /* EuclidCircularB-Semibold.otf */; };
		C8424AE42CCC01F900F0BEB7 /* GoogleService-Info.plist in Resources */ = {isa = PBXBuildFile; fileRef = C8424AE32CCC01F900F0BEB7 /* GoogleService-Info.plist */; };
		C8424AE52CCC01F900F0BEB7 /* GoogleService-Info.plist in Resources */ = {isa = PBXBuildFile; fileRef = C8424AE32CCC01F900F0BEB7 /* GoogleService-Info.plist */; };
		C8424AE62CCC01F900F0BEB7 /* GoogleService-Info.plist in Resources */ = {isa = PBXBuildFile; fileRef = C8424AE32CCC01F900F0BEB7 /* GoogleService-Info.plist */; };
		CD13D926E1E84D9ABFE672C0 /* Roboto-BlackItalic.ttf in Resources */ = {isa = PBXBuildFile; fileRef = 3E2492C67CF345CABD7B8601 /* Roboto-BlackItalic.ttf */; };
		CF9895772A3B49BE00B4C9B5 /* RCTMinimizer.m in Sources */ = {isa = PBXBuildFile; fileRef = CF9895762A3B49BE00B4C9B5 /* RCTMinimizer.m */; };
		CF9895782A3B49BE00B4C9B5 /* RCTMinimizer.m in Sources */ = {isa = PBXBuildFile; fileRef = CF9895762A3B49BE00B4C9B5 /* RCTMinimizer.m */; };
		CF98DA9C28D9FEB700096782 /* RCTScreenshotDetect.m in Sources */ = {isa = PBXBuildFile; fileRef = CF98DA9B28D9FEB700096782 /* RCTScreenshotDetect.m */; };
		CFD8DFC828EDD4C800CC75F6 /* RCTScreenshotDetect.m in Sources */ = {isa = PBXBuildFile; fileRef = CF98DA9B28D9FEB700096782 /* RCTScreenshotDetect.m */; };
		D171C39A8BD44DBEB6B68480 /* EuclidCircularB-MediumItalic.otf in Resources */ = {isa = PBXBuildFile; fileRef = 42CBA652072F4BE2A8B815C1 /* EuclidCircularB-MediumItalic.otf */; };
		D5BA0E32DFAA451781D5093E /* CentraNo1-BoldItalic.otf in Resources */ = {isa = PBXBuildFile; fileRef = 4560812198A247039A1CF5A5 /* CentraNo1-BoldItalic.otf */; };
		DADE8F39CE81410A98B9B805 /* MMSans-Regular.otf in Resources */ = {isa = PBXBuildFile; fileRef = 2EBD310362314C3ABFF40AD1 /* MMSans-Regular.otf */; };
		DC6A024F56DD43E1A83B47B1 /* Roboto-MediumItalic.ttf in Resources */ = {isa = PBXBuildFile; fileRef = D5FF0FF1DFB74B3C8BB99E09 /* Roboto-MediumItalic.ttf */; };
		E34DE917F6FC4438A6E88402 /* EuclidCircularB-BoldItalic.otf in Resources */ = {isa = PBXBuildFile; fileRef = 13EE4910D3BD408A8FCCA5D7 /* EuclidCircularB-BoldItalic.otf */; };
		E83DB5522BBDF2AA00536063 /* PrivacyInfo.xcprivacy in Resources */ = {isa = PBXBuildFile; fileRef = E83DB5392BBDB14700536063 /* PrivacyInfo.xcprivacy */; };
		E83DB5532BBDF2AE00536063 /* PrivacyInfo.xcprivacy in Resources */ = {isa = PBXBuildFile; fileRef = E83DB5392BBDB14700536063 /* PrivacyInfo.xcprivacy */; };
		E83DB5542BBDF2AF00536063 /* PrivacyInfo.xcprivacy in Resources */ = {isa = PBXBuildFile; fileRef = E83DB5392BBDB14700536063 /* PrivacyInfo.xcprivacy */; };
		ED2E8FE6D71BE9319F3B27D3 /* libPods-MetaMask.a in Frameworks */ = {isa = PBXBuildFile; fileRef = D2632307C64595BE1B8ABEAF /* libPods-MetaMask.a */; };
		EF65C42EA15B4774B1947A12 /* Roboto-Medium.ttf in Resources */ = {isa = PBXBuildFile; fileRef = C752564A28B44392AEE16BD5 /* Roboto-Medium.ttf */; };
		F23972D16903249A8EC120BD /* ExpoModulesProvider.swift in Sources */ = {isa = PBXBuildFile; fileRef = 8EB256CB3A1A7A1D942A95F6 /* ExpoModulesProvider.swift */; };
		F961A37228105CF9007442B5 /* LinkPresentation.framework in Frameworks */ = {isa = PBXBuildFile; fileRef = F961A36A28105CF9007442B5 /* LinkPresentation.framework */; settings = {ATTRIBUTES = (Weak, ); }; };
		FF0F3B13A5354C41913F766D /* EuclidCircularB-Bold.otf in Resources */ = {isa = PBXBuildFile; fileRef = 67FBD519E04742E0AF191782 /* EuclidCircularB-Bold.otf */; };
/* End PBXBuildFile section */

/* Begin PBXContainerItemProxy section */
		153F84C82319B8DB00C19B63 /* PBXContainerItemProxy */ = {
			isa = PBXContainerItemProxy;
			containerPortal = 153F84C42319B8DA00C19B63 /* BranchSDK.xcodeproj */;
			proxyType = 2;
			remoteGlobalIDString = E298D0521C73D1B800589D22;
			remoteInfo = Branch;
		};
		153F84CC2319B8FD00C19B63 /* PBXContainerItemProxy */ = {
			isa = PBXContainerItemProxy;
			containerPortal = 153F84C42319B8DA00C19B63 /* BranchSDK.xcodeproj */;
			proxyType = 1;
			remoteGlobalIDString = E298D0511C73D1B800589D22;
			remoteInfo = Branch;
		};
		2EF282562B0FF86900D7B4B1 /* PBXContainerItemProxy */ = {
			isa = PBXContainerItemProxy;
			containerPortal = 153F84C42319B8DA00C19B63 /* BranchSDK.xcodeproj */;
			proxyType = 1;
			remoteGlobalIDString = E298D0511C73D1B800589D22;
			remoteInfo = Branch;
		};
		650F2B9B24DC5FEC00C3B9C4 /* PBXContainerItemProxy */ = {
			isa = PBXContainerItemProxy;
			containerPortal = 650F2B9724DC5FEB00C3B9C4 /* RCTAesForked.xcodeproj */;
			proxyType = 2;
			remoteGlobalIDString = 32D980DD1BE9F11C00FA27E5;
			remoteInfo = RCTAesForked;
		};
		B339FEFE289ABD70001B89FB /* PBXContainerItemProxy */ = {
			isa = PBXContainerItemProxy;
			containerPortal = 153F84C42319B8DA00C19B63 /* BranchSDK.xcodeproj */;
			proxyType = 1;
			remoteGlobalIDString = E298D0511C73D1B800589D22;
			remoteInfo = Branch;
		};
/* End PBXContainerItemProxy section */

/* Begin PBXCopyFilesBuildPhase section */
		15ACCA0022655C3A0063978B /* Embed Frameworks */ = {
			isa = PBXCopyFilesBuildPhase;
			buildActionMask = 2147483647;
			dstPath = "";
			dstSubfolderSpec = 10;
			files = (
				153F84CB2319B8FD00C19B63 /* Branch.framework in Embed Frameworks */,
			);
			name = "Embed Frameworks";
			runOnlyForDeploymentPostprocessing = 0;
		};
		2EF2828A2B0FF86900D7B4B1 /* Embed Frameworks */ = {
			isa = PBXCopyFilesBuildPhase;
			buildActionMask = 2147483647;
			dstPath = "";
			dstSubfolderSpec = 10;
			files = (
				2EF2828C2B0FF86900D7B4B1 /* Branch.framework in Embed Frameworks */,
			);
			name = "Embed Frameworks";
			runOnlyForDeploymentPostprocessing = 0;
		};
		B339FF30289ABD70001B89FB /* Embed Frameworks */ = {
			isa = PBXCopyFilesBuildPhase;
			buildActionMask = 2147483647;
			dstPath = "";
			dstSubfolderSpec = 10;
			files = (
				B339FF32289ABD70001B89FB /* Branch.framework in Embed Frameworks */,
			);
			name = "Embed Frameworks";
			runOnlyForDeploymentPostprocessing = 0;
		};
/* End PBXCopyFilesBuildPhase section */

/* Begin PBXFileReference section */
		008F07F21AC5B25A0029DE68 /* main.jsbundle */ = {isa = PBXFileReference; fileEncoding = 4; lastKnownFileType = text; path = main.jsbundle; sourceTree = "<group>"; };
		00E356F11AD99517003FC87E /* Info.plist */ = {isa = PBXFileReference; lastKnownFileType = text.plist.xml; path = Info.plist; sourceTree = "<group>"; };
		00E356F21AD99517003FC87E /* MetaMaskTests.m */ = {isa = PBXFileReference; lastKnownFileType = sourcecode.cpp.objcpp; path = MetaMaskTests.m; sourceTree = "<group>"; };
		13B07F961A680F5B00A75B9A /* MetaMask.app */ = {isa = PBXFileReference; explicitFileType = wrapper.application; includeInIndex = 0; path = MetaMask.app; sourceTree = BUILT_PRODUCTS_DIR; };
		13B07FAF1A68108700A75B9A /* AppDelegate.h */ = {isa = PBXFileReference; fileEncoding = 4; lastKnownFileType = sourcecode.c.h; name = AppDelegate.h; path = MetaMask/AppDelegate.h; sourceTree = "<group>"; };
		13B07FB01A68108700A75B9A /* AppDelegate.m */ = {isa = PBXFileReference; fileEncoding = 4; lastKnownFileType = sourcecode.cpp.objcpp; name = AppDelegate.m; path = MetaMask/AppDelegate.m; sourceTree = "<group>"; };
		13B07FB21A68108700A75B9A /* Base */ = {isa = PBXFileReference; lastKnownFileType = file.xib; name = Base; path = Base.lproj/LaunchScreen.xib; sourceTree = "<group>"; };
		13B07FB51A68108700A75B9A /* Images.xcassets */ = {isa = PBXFileReference; lastKnownFileType = folder.assetcatalog; name = Images.xcassets; path = MetaMask/Images.xcassets; sourceTree = "<group>"; };
		13B07FB61A68108700A75B9A /* Info.plist */ = {isa = PBXFileReference; fileEncoding = 4; lastKnownFileType = text.plist.xml; name = Info.plist; path = MetaMask/Info.plist; sourceTree = "<group>"; };
		13B07FB71A68108700A75B9A /* main.m */ = {isa = PBXFileReference; fileEncoding = 4; lastKnownFileType = sourcecode.cpp.objcpp; name = main.m; path = MetaMask/main.m; sourceTree = "<group>"; };
		13EE4910D3BD408A8FCCA5D7 /* EuclidCircularB-BoldItalic.otf */ = {isa = PBXFileReference; explicitFileType = undefined; fileEncoding = 9; includeInIndex = 0; lastKnownFileType = unknown; name = "EuclidCircularB-BoldItalic.otf"; path = "../app/fonts/EuclidCircularB-BoldItalic.otf"; sourceTree = "<group>"; };
		15205D6221596AD90049EA93 /* MetaMask.entitlements */ = {isa = PBXFileReference; lastKnownFileType = text.plist.entitlements; name = MetaMask.entitlements; path = MetaMask/MetaMask.entitlements; sourceTree = "<group>"; };
		153C1A742217BCDC0088EFE0 /* JavaScriptCore.framework */ = {isa = PBXFileReference; lastKnownFileType = wrapper.framework; name = JavaScriptCore.framework; path = System/Library/Frameworks/JavaScriptCore.framework; sourceTree = SDKROOT; };
		153F84C42319B8DA00C19B63 /* BranchSDK.xcodeproj */ = {isa = PBXFileReference; lastKnownFileType = "wrapper.pb-project"; name = BranchSDK.xcodeproj; path = "branch-ios-sdk/carthage-files/BranchSDK.xcodeproj"; sourceTree = "<group>"; };
		158B0639211A72F500DF3C74 /* InpageBridgeWeb3.js */ = {isa = PBXFileReference; fileEncoding = 4; lastKnownFileType = sourcecode.javascript; name = InpageBridgeWeb3.js; path = ../app/core/InpageBridgeWeb3.js; sourceTree = "<group>"; };
		159878012231DF67001748EC /* AntDesign.ttf */ = {isa = PBXFileReference; lastKnownFileType = file; name = AntDesign.ttf; path = "../node_modules/react-native-vector-icons/Fonts/AntDesign.ttf"; sourceTree = "<group>"; };
		15D158EC210BD8C8006982B5 /* Metamask.ttf */ = {isa = PBXFileReference; lastKnownFileType = file; name = Metamask.ttf; path = ../app/fonts/Metamask.ttf; sourceTree = "<group>"; };
		15FDD82721B7642B006B7C35 /* debug.xcconfig */ = {isa = PBXFileReference; lastKnownFileType = text.xcconfig; path = debug.xcconfig; sourceTree = "<group>"; };
		15FDD86021B76461006B7C35 /* release.xcconfig */ = {isa = PBXFileReference; lastKnownFileType = text.xcconfig; path = release.xcconfig; sourceTree = "<group>"; };
		178440FE3F1C4F4180D14622 /* libTcpSockets.a */ = {isa = PBXFileReference; explicitFileType = undefined; fileEncoding = 9; includeInIndex = 0; lastKnownFileType = archive.ar; path = libTcpSockets.a; sourceTree = "<group>"; };
		1C516951C09F43CB97129B66 /* Octicons.ttf */ = {isa = PBXFileReference; explicitFileType = undefined; fileEncoding = 9; includeInIndex = 0; lastKnownFileType = unknown; name = Octicons.ttf; path = "../node_modules/react-native-vector-icons/Fonts/Octicons.ttf"; sourceTree = "<group>"; };
		2679C48F8CD642C68116DD24 /* config.json */ = {isa = PBXFileReference; explicitFileType = undefined; fileEncoding = 9; includeInIndex = 0; lastKnownFileType = unknown; name = config.json; path = ../app/fonts/config.json; sourceTree = "<group>"; };
		278065D027394AD9B2906E38 /* libBVLinearGradient.a */ = {isa = PBXFileReference; explicitFileType = undefined; fileEncoding = 9; includeInIndex = 0; lastKnownFileType = archive.ar; path = libBVLinearGradient.a; sourceTree = "<group>"; };
		2D16E6891FA4F8E400B85C8A /* libReact.a */ = {isa = PBXFileReference; explicitFileType = archive.ar; path = libReact.a; sourceTree = BUILT_PRODUCTS_DIR; };
		2EBD310362314C3ABFF40AD1 /* MMSans-Regular.otf */ = {isa = PBXFileReference; explicitFileType = undefined; fileEncoding = 9; includeInIndex = 0; lastKnownFileType = unknown; name = "MMSans-Regular.otf"; path = "../app/fonts/MMSans-Regular.otf"; sourceTree = "<group>"; };
		2EF282922B0FF86900D7B4B1 /* MetaMask-Flask.app */ = {isa = PBXFileReference; explicitFileType = wrapper.application; includeInIndex = 0; path = "MetaMask-Flask.app"; sourceTree = BUILT_PRODUCTS_DIR; };
		2EF283292B17EBD600D7B4B1 /* RnTar.swift */ = {isa = PBXFileReference; lastKnownFileType = sourcecode.swift; path = RnTar.swift; sourceTree = "<group>"; };
		2EF283312B17EC1A00D7B4B1 /* RNTar.m */ = {isa = PBXFileReference; lastKnownFileType = sourcecode.cpp.objcpp; path = RNTar.m; sourceTree = "<group>"; };
		2EF283362B17EC7900D7B4B1 /* Light-Swift-Untar.swift */ = {isa = PBXFileReference; lastKnownFileType = sourcecode.swift; path = "Light-Swift-Untar.swift"; sourceTree = "<group>"; };
		3E2492C67CF345CABD7B8601 /* Roboto-BlackItalic.ttf */ = {isa = PBXFileReference; explicitFileType = undefined; fileEncoding = 9; includeInIndex = 0; lastKnownFileType = unknown; name = "Roboto-BlackItalic.ttf"; path = "../app/fonts/Roboto-BlackItalic.ttf"; sourceTree = "<group>"; };
		42C239E9FAA64BD9A34B8D8A /* MaterialCommunityIcons.ttf */ = {isa = PBXFileReference; explicitFileType = undefined; fileEncoding = 9; includeInIndex = 0; lastKnownFileType = unknown; name = MaterialCommunityIcons.ttf; path = "../node_modules/react-native-vector-icons/Fonts/MaterialCommunityIcons.ttf"; sourceTree = "<group>"; };
		42C6DDE3B80F47AFA9C9D4F5 /* Foundation.ttf */ = {isa = PBXFileReference; explicitFileType = undefined; fileEncoding = 9; includeInIndex = 0; lastKnownFileType = unknown; name = Foundation.ttf; path = "../node_modules/react-native-vector-icons/Fonts/Foundation.ttf"; sourceTree = "<group>"; };
		42CBA652072F4BE2A8B815C1 /* EuclidCircularB-MediumItalic.otf */ = {isa = PBXFileReference; explicitFileType = undefined; fileEncoding = 9; includeInIndex = 0; lastKnownFileType = unknown; name = "EuclidCircularB-MediumItalic.otf"; path = "../app/fonts/EuclidCircularB-MediumItalic.otf"; sourceTree = "<group>"; };
		4444176409EB42CB93AB03C5 /* SimpleLineIcons.ttf */ = {isa = PBXFileReference; explicitFileType = undefined; fileEncoding = 9; includeInIndex = 0; lastKnownFileType = unknown; name = SimpleLineIcons.ttf; path = "../node_modules/react-native-vector-icons/Fonts/SimpleLineIcons.ttf"; sourceTree = "<group>"; };
		4560812198A247039A1CF5A5 /* CentraNo1-BoldItalic.otf */ = {isa = PBXFileReference; explicitFileType = undefined; fileEncoding = 9; includeInIndex = 0; lastKnownFileType = unknown; name = "CentraNo1-BoldItalic.otf"; path = "../app/fonts/CentraNo1-BoldItalic.otf"; sourceTree = "<group>"; };
		459C4774EB724F2D8E12F088 /* Roboto-Regular.ttf */ = {isa = PBXFileReference; explicitFileType = undefined; fileEncoding = 9; includeInIndex = 0; lastKnownFileType = unknown; name = "Roboto-Regular.ttf"; path = "../app/fonts/Roboto-Regular.ttf"; sourceTree = "<group>"; };
		4A2D27104599412CA00C35EF /* Ionicons.ttf */ = {isa = PBXFileReference; explicitFileType = undefined; fileEncoding = 9; includeInIndex = 0; lastKnownFileType = unknown; name = Ionicons.ttf; path = "../node_modules/react-native-vector-icons/Fonts/Ionicons.ttf"; sourceTree = "<group>"; };
		4C81CC9BCD86AC7F96BA8CAD /* Pods-MetaMask.debug.xcconfig */ = {isa = PBXFileReference; includeInIndex = 1; lastKnownFileType = text.xcconfig; name = "Pods-MetaMask.debug.xcconfig"; path = "Target Support Files/Pods-MetaMask/Pods-MetaMask.debug.xcconfig"; sourceTree = "<group>"; };
		51AB7231D0E692F5EF71FACB /* Pods-MetaMask-QA.debug.xcconfig */ = {isa = PBXFileReference; includeInIndex = 1; lastKnownFileType = text.xcconfig; name = "Pods-MetaMask-QA.debug.xcconfig"; path = "Target Support Files/Pods-MetaMask-QA/Pods-MetaMask-QA.debug.xcconfig"; sourceTree = "<group>"; };
		57C103F40F394637B5A886FC /* FontAwesome5_Brands.ttf */ = {isa = PBXFileReference; explicitFileType = undefined; fileEncoding = 9; includeInIndex = 0; lastKnownFileType = unknown; name = FontAwesome5_Brands.ttf; path = "../node_modules/react-native-vector-icons/Fonts/FontAwesome5_Brands.ttf"; sourceTree = "<group>"; };
		58572D81B5D54ED79A16A16D /* EuclidCircularB-RegularItalic.otf */ = {isa = PBXFileReference; explicitFileType = undefined; fileEncoding = 9; includeInIndex = 0; lastKnownFileType = unknown; name = "EuclidCircularB-RegularItalic.otf"; path = "../app/fonts/EuclidCircularB-RegularItalic.otf"; sourceTree = "<group>"; };
		5D7956F8525C4A45A2A555C3 /* Roboto-Italic.ttf */ = {isa = PBXFileReference; explicitFileType = undefined; fileEncoding = 9; includeInIndex = 0; lastKnownFileType = unknown; name = "Roboto-Italic.ttf"; path = "../app/fonts/Roboto-Italic.ttf"; sourceTree = "<group>"; };
		5E32A09A7BDC431FA403BA73 /* FontAwesome.ttf */ = {isa = PBXFileReference; explicitFileType = undefined; fileEncoding = 9; includeInIndex = 0; lastKnownFileType = unknown; name = FontAwesome.ttf; path = "../node_modules/react-native-vector-icons/Fonts/FontAwesome.ttf"; sourceTree = "<group>"; };
		5F91BBBBADCB4C7286B1A950 /* CentraNo1-MediumItalic.otf */ = {isa = PBXFileReference; explicitFileType = undefined; fileEncoding = 9; includeInIndex = 0; lastKnownFileType = unknown; name = "CentraNo1-MediumItalic.otf"; path = "../app/fonts/CentraNo1-MediumItalic.otf"; sourceTree = "<group>"; };
		650F2B9724DC5FEB00C3B9C4 /* RCTAesForked.xcodeproj */ = {isa = PBXFileReference; lastKnownFileType = "wrapper.pb-project"; name = RCTAesForked.xcodeproj; path = "../node_modules/react-native-aes-crypto-forked/ios/RCTAesForked.xcodeproj"; sourceTree = "<group>"; };
		654378AE243E2ADB00571B9C /* MetaMask-Bridging-Header.h */ = {isa = PBXFileReference; lastKnownFileType = sourcecode.c.h; path = "MetaMask-Bridging-Header.h"; sourceTree = "<group>"; };
		654378AF243E2ADC00571B9C /* File.swift */ = {isa = PBXFileReference; lastKnownFileType = sourcecode.swift; path = File.swift; sourceTree = "<group>"; };
		67FBD519E04742E0AF191782 /* EuclidCircularB-Bold.otf */ = {isa = PBXFileReference; explicitFileType = undefined; fileEncoding = 9; includeInIndex = 0; lastKnownFileType = unknown; name = "EuclidCircularB-Bold.otf"; path = "../app/fonts/EuclidCircularB-Bold.otf"; sourceTree = "<group>"; };
		683865D794CE6007E46CAD3A /* ExpoModulesProvider.swift */ = {isa = PBXFileReference; includeInIndex = 1; lastKnownFileType = sourcecode.swift; name = ExpoModulesProvider.swift; path = "Pods/Target Support Files/Pods-MetaMask/ExpoModulesProvider.swift"; sourceTree = "<group>"; };
		684F2C84313849199863B5FE /* Roboto-Black.ttf */ = {isa = PBXFileReference; explicitFileType = undefined; fileEncoding = 9; includeInIndex = 0; lastKnownFileType = unknown; name = "Roboto-Black.ttf"; path = "../app/fonts/Roboto-Black.ttf"; sourceTree = "<group>"; };
		7D2A2666F9BADDF2418B01A1 /* Pods-MetaMask.release.xcconfig */ = {isa = PBXFileReference; includeInIndex = 1; lastKnownFileType = text.xcconfig; name = "Pods-MetaMask.release.xcconfig"; path = "Target Support Files/Pods-MetaMask/Pods-MetaMask.release.xcconfig"; sourceTree = "<group>"; };
		7FF1597C0ACA4902B86140B2 /* Zocial.ttf */ = {isa = PBXFileReference; explicitFileType = undefined; fileEncoding = 9; includeInIndex = 0; lastKnownFileType = unknown; name = Zocial.ttf; path = "../node_modules/react-native-vector-icons/Fonts/Zocial.ttf"; sourceTree = "<group>"; };
		88A1BA779A344AC6B03514CA /* CentraNo1-Book.otf */ = {isa = PBXFileReference; explicitFileType = undefined; fileEncoding = 9; includeInIndex = 0; lastKnownFileType = unknown; name = "CentraNo1-Book.otf"; path = "../app/fonts/CentraNo1-Book.otf"; sourceTree = "<group>"; };
		8E369AC13A2049B6B21E5120 /* libRCTSearchApi.a */ = {isa = PBXFileReference; explicitFileType = undefined; fileEncoding = 9; includeInIndex = 0; lastKnownFileType = archive.ar; path = libRCTSearchApi.a; sourceTree = "<group>"; };
		8EB256CB3A1A7A1D942A95F6 /* ExpoModulesProvider.swift */ = {isa = PBXFileReference; includeInIndex = 1; lastKnownFileType = sourcecode.swift; name = ExpoModulesProvider.swift; path = "Pods/Target Support Files/Pods-MetaMask-Flask/ExpoModulesProvider.swift"; sourceTree = "<group>"; };
		91B348F39D8AD3220320E89D /* Pods-MetaMask-Flask.debug.xcconfig */ = {isa = PBXFileReference; includeInIndex = 1; lastKnownFileType = text.xcconfig; name = "Pods-MetaMask-Flask.debug.xcconfig"; path = "Target Support Files/Pods-MetaMask-Flask/Pods-MetaMask-Flask.debug.xcconfig"; sourceTree = "<group>"; };
		9499B01ECAC44DA29AC44E80 /* EuclidCircularB-SemiboldItalic.otf */ = {isa = PBXFileReference; explicitFileType = undefined; fileEncoding = 9; includeInIndex = 0; lastKnownFileType = unknown; name = "EuclidCircularB-SemiboldItalic.otf"; path = "../app/fonts/EuclidCircularB-SemiboldItalic.otf"; sourceTree = "<group>"; };
		9F02EB68A6ACEF113F4693A8 /* libPods-MetaMask-Flask.a */ = {isa = PBXFileReference; explicitFileType = archive.ar; includeInIndex = 0; path = "libPods-MetaMask-Flask.a"; sourceTree = BUILT_PRODUCTS_DIR; };
		A498EA4CD2F8488DB666B94C /* Entypo.ttf */ = {isa = PBXFileReference; explicitFileType = undefined; fileEncoding = 9; includeInIndex = 0; lastKnownFileType = unknown; name = Entypo.ttf; path = "../node_modules/react-native-vector-icons/Fonts/Entypo.ttf"; sourceTree = "<group>"; };
		A783D1CD7D27456796FE2E1B /* Roboto-Bold.ttf */ = {isa = PBXFileReference; explicitFileType = undefined; fileEncoding = 9; includeInIndex = 0; lastKnownFileType = unknown; name = "Roboto-Bold.ttf"; path = "../app/fonts/Roboto-Bold.ttf"; sourceTree = "<group>"; };
		A8DE9C5BC0714D648276E123 /* EuclidCircularB-Semibold.otf */ = {isa = PBXFileReference; explicitFileType = undefined; fileEncoding = 9; includeInIndex = 0; lastKnownFileType = unknown; name = "EuclidCircularB-Semibold.otf"; path = "../app/fonts/EuclidCircularB-Semibold.otf"; sourceTree = "<group>"; };
		A98029A3662F4C1391489A6B /* EuclidCircularB-Light.otf */ = {isa = PBXFileReference; explicitFileType = undefined; fileEncoding = 9; includeInIndex = 0; lastKnownFileType = unknown; name = "EuclidCircularB-Light.otf"; path = "../app/fonts/EuclidCircularB-Light.otf"; sourceTree = "<group>"; };
		A98DB430A7DA47EFB97EDF8B /* FontAwesome5_Solid.ttf */ = {isa = PBXFileReference; explicitFileType = undefined; fileEncoding = 9; includeInIndex = 0; lastKnownFileType = unknown; name = FontAwesome5_Solid.ttf; path = "../node_modules/react-native-vector-icons/Fonts/FontAwesome5_Solid.ttf"; sourceTree = "<group>"; };
		AA9EDF17249955C7005D89EE /* MetaMaskDebug.entitlements */ = {isa = PBXFileReference; lastKnownFileType = text.plist.entitlements; name = MetaMaskDebug.entitlements; path = MetaMask/MetaMaskDebug.entitlements; sourceTree = "<group>"; };
		B0EF7FA827BD16EA00D48B4E /* ThemeColors.xcassets */ = {isa = PBXFileReference; lastKnownFileType = folder.assetcatalog; path = ThemeColors.xcassets; sourceTree = "<group>"; };
		B339FEA72899852C001B89FB /* MetaMask-QA-Info.plist */ = {isa = PBXFileReference; lastKnownFileType = text.plist.xml; name = "MetaMask-QA-Info.plist"; path = "MetaMask/MetaMask-QA-Info.plist"; sourceTree = "<group>"; };
		B339FF39289ABD70001B89FB /* MetaMask-QA.app */ = {isa = PBXFileReference; explicitFileType = wrapper.application; includeInIndex = 0; path = "MetaMask-QA.app"; sourceTree = BUILT_PRODUCTS_DIR; };
		B64F172915DA444CB1A2CADC /* CentraNo1-Bold.otf */ = {isa = PBXFileReference; explicitFileType = undefined; fileEncoding = 9; includeInIndex = 0; lastKnownFileType = unknown; name = "CentraNo1-Bold.otf"; path = "../app/fonts/CentraNo1-Bold.otf"; sourceTree = "<group>"; };
		B6C7C9864634E61C13A07C28 /* libPods-MetaMask-QA.a */ = {isa = PBXFileReference; explicitFileType = archive.ar; includeInIndex = 0; path = "libPods-MetaMask-QA.a"; sourceTree = BUILT_PRODUCTS_DIR; };
		BB8BA2D3C0354D6090B56A8A /* Roboto-Light.ttf */ = {isa = PBXFileReference; explicitFileType = undefined; fileEncoding = 9; includeInIndex = 0; lastKnownFileType = unknown; name = "Roboto-Light.ttf"; path = "../app/fonts/Roboto-Light.ttf"; sourceTree = "<group>"; };
		BCC95B62DD6241678CDF73B3 /* CentraNo1-BookItalic.otf */ = {isa = PBXFileReference; explicitFileType = undefined; fileEncoding = 9; includeInIndex = 0; lastKnownFileType = unknown; name = "CentraNo1-BookItalic.otf"; path = "../app/fonts/CentraNo1-BookItalic.otf"; sourceTree = "<group>"; };
		BF485CDA047B4D52852B87F5 /* EvilIcons.ttf */ = {isa = PBXFileReference; explicitFileType = undefined; fileEncoding = 9; includeInIndex = 0; lastKnownFileType = unknown; name = EvilIcons.ttf; path = "../node_modules/react-native-vector-icons/Fonts/EvilIcons.ttf"; sourceTree = "<group>"; };
		C752564A28B44392AEE16BD5 /* Roboto-Medium.ttf */ = {isa = PBXFileReference; explicitFileType = undefined; fileEncoding = 9; includeInIndex = 0; lastKnownFileType = unknown; name = "Roboto-Medium.ttf"; path = "../app/fonts/Roboto-Medium.ttf"; sourceTree = "<group>"; };
		C8424AE32CCC01F900F0BEB7 /* GoogleService-Info.plist */ = {isa = PBXFileReference; lastKnownFileType = text.plist.xml; path = "GoogleService-Info.plist"; sourceTree = "<group>"; };
		C9FD3FB1258A41A5A0546C83 /* Roboto-BoldItalic.ttf */ = {isa = PBXFileReference; explicitFileType = undefined; fileEncoding = 9; includeInIndex = 0; lastKnownFileType = unknown; name = "Roboto-BoldItalic.ttf"; path = "../app/fonts/Roboto-BoldItalic.ttf"; sourceTree = "<group>"; };
		CE0434C5FB7C4C6F9FEBDCE2 /* EuclidCircularB-Medium.otf */ = {isa = PBXFileReference; explicitFileType = undefined; fileEncoding = 9; includeInIndex = 0; lastKnownFileType = unknown; name = "EuclidCircularB-Medium.otf"; path = "../app/fonts/EuclidCircularB-Medium.otf"; sourceTree = "<group>"; };
		CF014205BB8964CFE74D4D8E /* Pods-MetaMask-QA.release.xcconfig */ = {isa = PBXFileReference; includeInIndex = 1; lastKnownFileType = text.xcconfig; name = "Pods-MetaMask-QA.release.xcconfig"; path = "Target Support Files/Pods-MetaMask-QA/Pods-MetaMask-QA.release.xcconfig"; sourceTree = "<group>"; };
		CF552F79C77A4184A690513A /* Roboto-ThinItalic.ttf */ = {isa = PBXFileReference; explicitFileType = undefined; fileEncoding = 9; includeInIndex = 0; lastKnownFileType = unknown; name = "Roboto-ThinItalic.ttf"; path = "../app/fonts/Roboto-ThinItalic.ttf"; sourceTree = "<group>"; };
		CF9895752A3B48F700B4C9B5 /* RCTMinimizer.h */ = {isa = PBXFileReference; lastKnownFileType = sourcecode.c.h; name = RCTMinimizer.h; path = MetaMask/NativeModules/RCTMinimizer/RCTMinimizer.h; sourceTree = "<group>"; };
		CF9895762A3B49BE00B4C9B5 /* RCTMinimizer.m */ = {isa = PBXFileReference; lastKnownFileType = sourcecode.cpp.objcpp; name = RCTMinimizer.m; path = MetaMask/NativeModules/RCTMinimizer/RCTMinimizer.m; sourceTree = "<group>"; };
		CF98DA9A28D9FE7800096782 /* RCTScreenshotDetect.h */ = {isa = PBXFileReference; lastKnownFileType = sourcecode.c.h; path = RCTScreenshotDetect.h; sourceTree = "<group>"; };
		CF98DA9B28D9FEB700096782 /* RCTScreenshotDetect.m */ = {isa = PBXFileReference; lastKnownFileType = sourcecode.cpp.objcpp; path = RCTScreenshotDetect.m; sourceTree = "<group>"; };
		D0CBAE789660472DB719C765 /* libLottie.a */ = {isa = PBXFileReference; explicitFileType = undefined; fileEncoding = 9; includeInIndex = 0; lastKnownFileType = archive.ar; path = libLottie.a; sourceTree = "<group>"; };
		D2632307C64595BE1B8ABEAF /* libPods-MetaMask.a */ = {isa = PBXFileReference; explicitFileType = archive.ar; includeInIndex = 0; path = "libPods-MetaMask.a"; sourceTree = BUILT_PRODUCTS_DIR; };
		D5FF0FF1DFB74B3C8BB99E09 /* Roboto-MediumItalic.ttf */ = {isa = PBXFileReference; explicitFileType = undefined; fileEncoding = 9; includeInIndex = 0; lastKnownFileType = unknown; name = "Roboto-MediumItalic.ttf"; path = "../app/fonts/Roboto-MediumItalic.ttf"; sourceTree = "<group>"; };
		D9A37B5BF2914CF1B49EEF80 /* Roboto-Thin.ttf */ = {isa = PBXFileReference; explicitFileType = undefined; fileEncoding = 9; includeInIndex = 0; lastKnownFileType = unknown; name = "Roboto-Thin.ttf"; path = "../app/fonts/Roboto-Thin.ttf"; sourceTree = "<group>"; };
		E020F42F788744B3BCE17F05 /* Roboto-LightItalic.ttf */ = {isa = PBXFileReference; explicitFileType = undefined; fileEncoding = 9; includeInIndex = 0; lastKnownFileType = unknown; name = "Roboto-LightItalic.ttf"; path = "../app/fonts/Roboto-LightItalic.ttf"; sourceTree = "<group>"; };
		E7EEA32C976A46B991D55FD4 /* ExpoModulesProvider.swift */ = {isa = PBXFileReference; includeInIndex = 1; lastKnownFileType = sourcecode.swift; name = ExpoModulesProvider.swift; path = "Pods/Target Support Files/Pods-MetaMask-QA/ExpoModulesProvider.swift"; sourceTree = "<group>"; };
		E83DB5392BBDB14700536063 /* PrivacyInfo.xcprivacy */ = {isa = PBXFileReference; lastKnownFileType = text.xml; name = PrivacyInfo.xcprivacy; path = MetaMask/PrivacyInfo.xcprivacy; sourceTree = SOURCE_ROOT; };
		E9629905BA1940ADA4189921 /* Feather.ttf */ = {isa = PBXFileReference; explicitFileType = undefined; fileEncoding = 9; includeInIndex = 0; lastKnownFileType = unknown; name = Feather.ttf; path = "../node_modules/react-native-vector-icons/Fonts/Feather.ttf"; sourceTree = "<group>"; };
		EBC2B6371CD846D28B9FAADF /* FontAwesome5_Regular.ttf */ = {isa = PBXFileReference; explicitFileType = undefined; fileEncoding = 9; includeInIndex = 0; lastKnownFileType = unknown; name = FontAwesome5_Regular.ttf; path = "../node_modules/react-native-vector-icons/Fonts/FontAwesome5_Regular.ttf"; sourceTree = "<group>"; };
		F1CCBB0591B4D16C1710A05D /* Pods-MetaMask-Flask.release.xcconfig */ = {isa = PBXFileReference; includeInIndex = 1; lastKnownFileType = text.xcconfig; name = "Pods-MetaMask-Flask.release.xcconfig"; path = "Target Support Files/Pods-MetaMask-Flask/Pods-MetaMask-Flask.release.xcconfig"; sourceTree = "<group>"; };
		F562CA6B28AA4A67AA29B61C /* MaterialIcons.ttf */ = {isa = PBXFileReference; explicitFileType = undefined; fileEncoding = 9; includeInIndex = 0; lastKnownFileType = unknown; name = MaterialIcons.ttf; path = "../node_modules/react-native-vector-icons/Fonts/MaterialIcons.ttf"; sourceTree = "<group>"; };
		F564570593ED4F3FB10BD348 /* EuclidCircularB-Regular.otf */ = {isa = PBXFileReference; explicitFileType = undefined; fileEncoding = 9; includeInIndex = 0; lastKnownFileType = unknown; name = "EuclidCircularB-Regular.otf"; path = "../app/fonts/EuclidCircularB-Regular.otf"; sourceTree = "<group>"; };
		F79EAC4A7BF74E458277AFA4 /* EuclidCircularB-LightItalic.otf */ = {isa = PBXFileReference; explicitFileType = undefined; fileEncoding = 9; includeInIndex = 0; lastKnownFileType = unknown; name = "EuclidCircularB-LightItalic.otf"; path = "../app/fonts/EuclidCircularB-LightItalic.otf"; sourceTree = "<group>"; };
		F961A36A28105CF9007442B5 /* LinkPresentation.framework */ = {isa = PBXFileReference; lastKnownFileType = wrapper.framework; name = LinkPresentation.framework; path = System/Library/Frameworks/LinkPresentation.framework; sourceTree = SDKROOT; };
		F97653CAD1D04E1B8713C428 /* CentraNo1-Medium.otf */ = {isa = PBXFileReference; explicitFileType = undefined; fileEncoding = 9; includeInIndex = 0; lastKnownFileType = unknown; name = "CentraNo1-Medium.otf"; path = "../app/fonts/CentraNo1-Medium.otf"; sourceTree = "<group>"; };
		F9DFF7AC557B46B6BEFAA1C1 /* libRNShakeEvent.a */ = {isa = PBXFileReference; explicitFileType = undefined; fileEncoding = 9; includeInIndex = 0; lastKnownFileType = archive.ar; path = libRNShakeEvent.a; sourceTree = "<group>"; };
		FE3C9A2458A1416290DEDAD4 /* branch.json */ = {isa = PBXFileReference; explicitFileType = undefined; fileEncoding = 9; includeInIndex = 0; lastKnownFileType = unknown; name = branch.json; path = ../branch.json; sourceTree = "<group>"; };
/* End PBXFileReference section */

/* Begin PBXFrameworksBuildPhase section */
		13B07F8C1A680F5B00A75B9A /* Frameworks */ = {
			isa = PBXFrameworksBuildPhase;
			buildActionMask = 2147483647;
			files = (
				F961A37228105CF9007442B5 /* LinkPresentation.framework in Frameworks */,
				650F2B9D24DC5FF200C3B9C4 /* libRCTAesForked.a in Frameworks */,
				153C1ABB2217BCDC0088EFE0 /* JavaScriptCore.framework in Frameworks */,
				153F84CA2319B8FD00C19B63 /* Branch.framework in Frameworks */,
				ED2E8FE6D71BE9319F3B27D3 /* libPods-MetaMask.a in Frameworks */,
			);
			runOnlyForDeploymentPostprocessing = 0;
		};
		2EF282602B0FF86900D7B4B1 /* Frameworks */ = {
			isa = PBXFrameworksBuildPhase;
			buildActionMask = 2147483647;
			files = (
				2EF282612B0FF86900D7B4B1 /* LinkPresentation.framework in Frameworks */,
				2EF282622B0FF86900D7B4B1 /* libRCTAesForked.a in Frameworks */,
				2EF282632B0FF86900D7B4B1 /* JavaScriptCore.framework in Frameworks */,
				2EF282652B0FF86900D7B4B1 /* Branch.framework in Frameworks */,
				A9AB7F6A09E06325C0A71FA4 /* libPods-MetaMask-Flask.a in Frameworks */,
			);
			runOnlyForDeploymentPostprocessing = 0;
		};
		B339FF06289ABD70001B89FB /* Frameworks */ = {
			isa = PBXFrameworksBuildPhase;
			buildActionMask = 2147483647;
			files = (
				B339FF07289ABD70001B89FB /* LinkPresentation.framework in Frameworks */,
				B339FF08289ABD70001B89FB /* libRCTAesForked.a in Frameworks */,
				B339FF09289ABD70001B89FB /* JavaScriptCore.framework in Frameworks */,
				B339FF0C289ABD70001B89FB /* Branch.framework in Frameworks */,
				A9A253A9A4C55258DD932254 /* libPods-MetaMask-QA.a in Frameworks */,
			);
			runOnlyForDeploymentPostprocessing = 0;
		};
/* End PBXFrameworksBuildPhase section */

/* Begin PBXGroup section */
		00E356EF1AD99517003FC87E /* MetaMaskTests */ = {
			isa = PBXGroup;
			children = (
				00E356F21AD99517003FC87E /* MetaMaskTests.m */,
				00E356F01AD99517003FC87E /* Supporting Files */,
			);
			path = MetaMaskTests;
			sourceTree = "<group>";
		};
		00E356F01AD99517003FC87E /* Supporting Files */ = {
			isa = PBXGroup;
			children = (
				00E356F11AD99517003FC87E /* Info.plist */,
			);
			name = "Supporting Files";
			sourceTree = "<group>";
		};
		089A67E20C8950FFA11688EA /* MetaMask-Flask */ = {
			isa = PBXGroup;
			children = (
				8EB256CB3A1A7A1D942A95F6 /* ExpoModulesProvider.swift */,
			);
			name = "MetaMask-Flask";
			sourceTree = "<group>";
		};
		13B07FAE1A68108700A75B9A /* MetaMask */ = {
			isa = PBXGroup;
			children = (
				E83DB5392BBDB14700536063 /* PrivacyInfo.xcprivacy */,
				B339FEA72899852C001B89FB /* MetaMask-QA-Info.plist */,
				AA9EDF17249955C7005D89EE /* MetaMaskDebug.entitlements */,
				15F7796222A1BC1E00B1DF8C /* NativeModules */,
				15205D6221596AD90049EA93 /* MetaMask.entitlements */,
				158B0639211A72F500DF3C74 /* InpageBridgeWeb3.js */,
				008F07F21AC5B25A0029DE68 /* main.jsbundle */,
				13B07FAF1A68108700A75B9A /* AppDelegate.h */,
				13B07FB01A68108700A75B9A /* AppDelegate.m */,
				13B07FB51A68108700A75B9A /* Images.xcassets */,
				13B07FB61A68108700A75B9A /* Info.plist */,
				13B07FB11A68108700A75B9A /* LaunchScreen.xib */,
				13B07FB71A68108700A75B9A /* main.m */,
				FE3C9A2458A1416290DEDAD4 /* branch.json */,
				B0EF7FA827BD16EA00D48B4E /* ThemeColors.xcassets */,
			);
			name = MetaMask;
			sourceTree = "<group>";
		};
		153F84C52319B8DA00C19B63 /* Products */ = {
			isa = PBXGroup;
			children = (
				153F84C92319B8DB00C19B63 /* Branch.framework */,
			);
			name = Products;
			sourceTree = "<group>";
		};
		15A2E5EF2100077400A1F331 /* Recovered References */ = {
			isa = PBXGroup;
			children = (
				278065D027394AD9B2906E38 /* libBVLinearGradient.a */,
				F9DFF7AC557B46B6BEFAA1C1 /* libRNShakeEvent.a */,
				8E369AC13A2049B6B21E5120 /* libRCTSearchApi.a */,
				D0CBAE789660472DB719C765 /* libLottie.a */,
				178440FE3F1C4F4180D14622 /* libTcpSockets.a */,
			);
			name = "Recovered References";
			sourceTree = "<group>";
		};
		15F7796222A1BC1E00B1DF8C /* NativeModules */ = {
			isa = PBXGroup;
			children = (
				CF9895742A3B48DC00B4C9B5 /* RCTMinimizer */,
				CF98DA9228D9FE5000096782 /* RCTScreenshotDetect */,
			);
			name = NativeModules;
			sourceTree = "<group>";
		};
		299C51B8AA60DA51C494DE7A /* MetaMask */ = {
			isa = PBXGroup;
			children = (
				683865D794CE6007E46CAD3A /* ExpoModulesProvider.swift */,
			);
			name = MetaMask;
			sourceTree = "<group>";
		};
		2D16E6871FA4F8E400B85C8A /* Frameworks */ = {
			isa = PBXGroup;
			children = (
				F961A36A28105CF9007442B5 /* LinkPresentation.framework */,
				153C1A742217BCDC0088EFE0 /* JavaScriptCore.framework */,
				2D16E6891FA4F8E400B85C8A /* libReact.a */,
				D2632307C64595BE1B8ABEAF /* libPods-MetaMask.a */,
				9F02EB68A6ACEF113F4693A8 /* libPods-MetaMask-Flask.a */,
				B6C7C9864634E61C13A07C28 /* libPods-MetaMask-QA.a */,
			);
			name = Frameworks;
			sourceTree = "<group>";
		};
		2EF283352B17EC4E00D7B4B1 /* Light-Swift-Untar-V2 */ = {
			isa = PBXGroup;
			children = (
				2EF283362B17EC7900D7B4B1 /* Light-Swift-Untar.swift */,
			);
			path = "Light-Swift-Untar-V2";
			sourceTree = "<group>";
		};
		4A27949D046C4516B9653BBB /* Resources */ = {
			isa = PBXGroup;
			children = (
				159878012231DF67001748EC /* AntDesign.ttf */,
				15D158EC210BD8C8006982B5 /* Metamask.ttf */,
				A498EA4CD2F8488DB666B94C /* Entypo.ttf */,
				BF485CDA047B4D52852B87F5 /* EvilIcons.ttf */,
				E9629905BA1940ADA4189921 /* Feather.ttf */,
				5E32A09A7BDC431FA403BA73 /* FontAwesome.ttf */,
				42C6DDE3B80F47AFA9C9D4F5 /* Foundation.ttf */,
				4A2D27104599412CA00C35EF /* Ionicons.ttf */,
				42C239E9FAA64BD9A34B8D8A /* MaterialCommunityIcons.ttf */,
				F562CA6B28AA4A67AA29B61C /* MaterialIcons.ttf */,
				1C516951C09F43CB97129B66 /* Octicons.ttf */,
				4444176409EB42CB93AB03C5 /* SimpleLineIcons.ttf */,
				7FF1597C0ACA4902B86140B2 /* Zocial.ttf */,
				684F2C84313849199863B5FE /* Roboto-Black.ttf */,
				3E2492C67CF345CABD7B8601 /* Roboto-BlackItalic.ttf */,
				A783D1CD7D27456796FE2E1B /* Roboto-Bold.ttf */,
				C9FD3FB1258A41A5A0546C83 /* Roboto-BoldItalic.ttf */,
				5D7956F8525C4A45A2A555C3 /* Roboto-Italic.ttf */,
				BB8BA2D3C0354D6090B56A8A /* Roboto-Light.ttf */,
				E020F42F788744B3BCE17F05 /* Roboto-LightItalic.ttf */,
				C752564A28B44392AEE16BD5 /* Roboto-Medium.ttf */,
				D5FF0FF1DFB74B3C8BB99E09 /* Roboto-MediumItalic.ttf */,
				459C4774EB724F2D8E12F088 /* Roboto-Regular.ttf */,
				D9A37B5BF2914CF1B49EEF80 /* Roboto-Thin.ttf */,
				CF552F79C77A4184A690513A /* Roboto-ThinItalic.ttf */,
				57C103F40F394637B5A886FC /* FontAwesome5_Brands.ttf */,
				EBC2B6371CD846D28B9FAADF /* FontAwesome5_Regular.ttf */,
				A98DB430A7DA47EFB97EDF8B /* FontAwesome5_Solid.ttf */,
				67FBD519E04742E0AF191782 /* EuclidCircularB-Bold.otf */,
				13EE4910D3BD408A8FCCA5D7 /* EuclidCircularB-BoldItalic.otf */,
				A98029A3662F4C1391489A6B /* EuclidCircularB-Light.otf */,
				F79EAC4A7BF74E458277AFA4 /* EuclidCircularB-LightItalic.otf */,
				CE0434C5FB7C4C6F9FEBDCE2 /* EuclidCircularB-Medium.otf */,
				42CBA652072F4BE2A8B815C1 /* EuclidCircularB-MediumItalic.otf */,
				F564570593ED4F3FB10BD348 /* EuclidCircularB-Regular.otf */,
				58572D81B5D54ED79A16A16D /* EuclidCircularB-RegularItalic.otf */,
				A8DE9C5BC0714D648276E123 /* EuclidCircularB-Semibold.otf */,
				9499B01ECAC44DA29AC44E80 /* EuclidCircularB-SemiboldItalic.otf */,
				B64F172915DA444CB1A2CADC /* CentraNo1-Bold.otf */,
				4560812198A247039A1CF5A5 /* CentraNo1-BoldItalic.otf */,
				88A1BA779A344AC6B03514CA /* CentraNo1-Book.otf */,
				BCC95B62DD6241678CDF73B3 /* CentraNo1-BookItalic.otf */,
				F97653CAD1D04E1B8713C428 /* CentraNo1-Medium.otf */,
				5F91BBBBADCB4C7286B1A950 /* CentraNo1-MediumItalic.otf */,
				2679C48F8CD642C68116DD24 /* config.json */,
				2EBD310362314C3ABFF40AD1 /* MMSans-Regular.otf */,
			);
			name = Resources;
			sourceTree = "<group>";
		};
		650F2B9824DC5FEB00C3B9C4 /* Products */ = {
			isa = PBXGroup;
			children = (
				650F2B9C24DC5FEC00C3B9C4 /* libRCTAesForked.a */,
			);
			name = Products;
			sourceTree = "<group>";
		};
		832341AE1AAA6A7D00B99B32 /* Libraries */ = {
			isa = PBXGroup;
			children = (
				650F2B9724DC5FEB00C3B9C4 /* RCTAesForked.xcodeproj */,
				153F84C42319B8DA00C19B63 /* BranchSDK.xcodeproj */,
			);
			name = Libraries;
			sourceTree = "<group>";
		};
		83CBB9F61A601CBA00E9B192 = {
			isa = PBXGroup;
			children = (
				C8424AE32CCC01F900F0BEB7 /* GoogleService-Info.plist */,
				2EF283352B17EC4E00D7B4B1 /* Light-Swift-Untar-V2 */,
				2EF283312B17EC1A00D7B4B1 /* RNTar.m */,
				2EF283292B17EBD600D7B4B1 /* RnTar.swift */,
				654378AF243E2ADC00571B9C /* File.swift */,
				15FDD86021B76461006B7C35 /* release.xcconfig */,
				15FDD82721B7642B006B7C35 /* debug.xcconfig */,
				13B07FAE1A68108700A75B9A /* MetaMask */,
				832341AE1AAA6A7D00B99B32 /* Libraries */,
				00E356EF1AD99517003FC87E /* MetaMaskTests */,
				83CBBA001A601CBA00E9B192 /* Products */,
				2D16E6871FA4F8E400B85C8A /* Frameworks */,
				4A27949D046C4516B9653BBB /* Resources */,
				15A2E5EF2100077400A1F331 /* Recovered References */,
				AA342D524556DBBE26F5997C /* Pods */,
				654378AE243E2ADB00571B9C /* MetaMask-Bridging-Header.h */,
				B1017F312FF6E8B14E7F30EB /* ExpoModulesProviders */,
			);
			indentWidth = 2;
			sourceTree = "<group>";
			tabWidth = 2;
			usesTabs = 0;
		};
		83CBBA001A601CBA00E9B192 /* Products */ = {
			isa = PBXGroup;
			children = (
				13B07F961A680F5B00A75B9A /* MetaMask.app */,
				B339FF39289ABD70001B89FB /* MetaMask-QA.app */,
				2EF282922B0FF86900D7B4B1 /* MetaMask-Flask.app */,
			);
			name = Products;
			sourceTree = "<group>";
		};
		AA342D524556DBBE26F5997C /* Pods */ = {
			isa = PBXGroup;
			children = (
				4C81CC9BCD86AC7F96BA8CAD /* Pods-MetaMask.debug.xcconfig */,
				7D2A2666F9BADDF2418B01A1 /* Pods-MetaMask.release.xcconfig */,
				91B348F39D8AD3220320E89D /* Pods-MetaMask-Flask.debug.xcconfig */,
				F1CCBB0591B4D16C1710A05D /* Pods-MetaMask-Flask.release.xcconfig */,
				51AB7231D0E692F5EF71FACB /* Pods-MetaMask-QA.debug.xcconfig */,
				CF014205BB8964CFE74D4D8E /* Pods-MetaMask-QA.release.xcconfig */,
			);
			path = Pods;
			sourceTree = "<group>";
		};
		B1017F312FF6E8B14E7F30EB /* ExpoModulesProviders */ = {
			isa = PBXGroup;
			children = (
				299C51B8AA60DA51C494DE7A /* MetaMask */,
				089A67E20C8950FFA11688EA /* MetaMask-Flask */,
				D48FD973918C14EFC848CBFB /* MetaMask-QA */,
			);
			name = ExpoModulesProviders;
			sourceTree = "<group>";
		};
		CF9895742A3B48DC00B4C9B5 /* RCTMinimizer */ = {
			isa = PBXGroup;
			children = (
				CF9895752A3B48F700B4C9B5 /* RCTMinimizer.h */,
				CF9895762A3B49BE00B4C9B5 /* RCTMinimizer.m */,
			);
			name = RCTMinimizer;
			sourceTree = "<group>";
		};
		CF98DA9228D9FE5000096782 /* RCTScreenshotDetect */ = {
			isa = PBXGroup;
			children = (
				CF98DA9A28D9FE7800096782 /* RCTScreenshotDetect.h */,
				CF98DA9B28D9FEB700096782 /* RCTScreenshotDetect.m */,
			);
			name = RCTScreenshotDetect;
			sourceTree = "<group>";
		};
		D48FD973918C14EFC848CBFB /* MetaMask-QA */ = {
			isa = PBXGroup;
			children = (
				E7EEA32C976A46B991D55FD4 /* ExpoModulesProvider.swift */,
			);
			name = "MetaMask-QA";
			sourceTree = "<group>";
		};
/* End PBXGroup section */

/* Begin PBXNativeTarget section */
		13B07F861A680F5B00A75B9A /* MetaMask */ = {
			isa = PBXNativeTarget;
			buildConfigurationList = 13B07F931A680F5B00A75B9A /* Build configuration list for PBXNativeTarget "MetaMask" */;
			buildPhases = (
				65728037EE7BD20DE039438B /* [CP] Check Pods Manifest.lock */,
				15FDD86321B76696006B7C35 /* Override xcconfig files */,
				2A8181D696D792EC398412FD /* [Expo] Configure project */,
				13B07F871A680F5B00A75B9A /* Sources */,
				13B07F8C1A680F5B00A75B9A /* Frameworks */,
				13B07F8E1A680F5B00A75B9A /* Resources */,
				15ACCA0022655C3A0063978B /* Embed Frameworks */,
				00DD1BFF1BD5951E006B06BC /* Bundle JS Code & Upload Sentry Files */,
				1315792FDF9ED5C1277541D0 /* [CP] Embed Pods Frameworks */,
				FFED9AB1AACD0DA25EAA971D /* [CP] Copy Pods Resources */,
				9F2FDF243A79F1A3A790828C /* [CP-User] [RNFB] Core Configuration */,
			);
			buildRules = (
			);
			dependencies = (
				153F84CD2319B8FD00C19B63 /* PBXTargetDependency */,
			);
			name = MetaMask;
			productName = "Hello World";
			productReference = 13B07F961A680F5B00A75B9A /* MetaMask.app */;
			productType = "com.apple.product-type.application";
		};
		2EF282522B0FF86900D7B4B1 /* MetaMask-Flask */ = {
			isa = PBXNativeTarget;
			buildConfigurationList = 2EF2828F2B0FF86900D7B4B1 /* Build configuration list for PBXNativeTarget "MetaMask-Flask" */;
			buildPhases = (
				2671E4E19FD35BBF616FC1D3 /* [CP] Check Pods Manifest.lock */,
				2EF282582B0FF86900D7B4B1 /* Override xcconfig files */,
				A1BBADB7B9B00D0EC304761B /* [Expo] Configure project */,
				2EF282592B0FF86900D7B4B1 /* Sources */,
				2EF282602B0FF86900D7B4B1 /* Frameworks */,
				2EF282692B0FF86900D7B4B1 /* Resources */,
				2EF2828A2B0FF86900D7B4B1 /* Embed Frameworks */,
				2EF282892B0FF86900D7B4B1 /* Bundle JS Code & Upload Sentry Files */,
				22A0CDFA61EAF4604801C08E /* [CP] Embed Pods Frameworks */,
				E6DF8EB7C7F8301263C260CE /* [CP] Copy Pods Resources */,
				7DCEC09F2EFA897359942504 /* [CP-User] [RNFB] Core Configuration */,
			);
			buildRules = (
			);
			dependencies = (
				2EF282552B0FF86900D7B4B1 /* PBXTargetDependency */,
			);
			name = "MetaMask-Flask";
			productName = "Hello World";
			productReference = 2EF282922B0FF86900D7B4B1 /* MetaMask-Flask.app */;
			productType = "com.apple.product-type.application";
		};
		B339FEF8289ABD70001B89FB /* MetaMask-QA */ = {
			isa = PBXNativeTarget;
			buildConfigurationList = B339FF36289ABD70001B89FB /* Build configuration list for PBXNativeTarget "MetaMask-QA" */;
			buildPhases = (
				7F95098E1DEEA467CD6B2B8B /* [CP] Check Pods Manifest.lock */,
				B339FF00289ABD70001B89FB /* Override xcconfig files */,
				056B914267B20A3E1A9AEF1A /* [Expo] Configure project */,
				B339FF01289ABD70001B89FB /* Sources */,
				B339FF06289ABD70001B89FB /* Frameworks */,
				B339FF0F289ABD70001B89FB /* Resources */,
				B339FF30289ABD70001B89FB /* Embed Frameworks */,
				B339FF2F289ABD70001B89FB /* Bundle JS Code & Upload Sentry Files */,
				C809907F60335F19DA480743 /* [CP] Embed Pods Frameworks */,
				475B37D211D24FD533A25DD4 /* [CP] Copy Pods Resources */,
				13E0EBB030DB9498ACF206AC /* [CP-User] [RNFB] Core Configuration */,
			);
			buildRules = (
			);
			dependencies = (
				B339FEFD289ABD70001B89FB /* PBXTargetDependency */,
			);
			name = "MetaMask-QA";
			productName = "Hello World";
			productReference = B339FF39289ABD70001B89FB /* MetaMask-QA.app */;
			productType = "com.apple.product-type.application";
		};
/* End PBXNativeTarget section */

/* Begin PBXProject section */
		83CBB9F71A601CBA00E9B192 /* Project object */ = {
			isa = PBXProject;
			attributes = {
				LastUpgradeCheck = 1010;
				ORGANIZATIONNAME = MetaMask;
				TargetAttributes = {
					13B07F861A680F5B00A75B9A = {
						LastSwiftMigration = 1140;
						SystemCapabilities = {
							com.apple.Push = {
								enabled = 1;
							};
							com.apple.SafariKeychain = {
								enabled = 1;
							};
						};
					};
				};
			};
			buildConfigurationList = 83CBB9FA1A601CBA00E9B192 /* Build configuration list for PBXProject "MetaMask" */;
			compatibilityVersion = "Xcode 14.0";
			developmentRegion = English;
			hasScannedForEncodings = 0;
			knownRegions = (
				English,
				en,
				Base,
			);
			mainGroup = 83CBB9F61A601CBA00E9B192;
			productRefGroup = 83CBBA001A601CBA00E9B192 /* Products */;
			projectDirPath = "";
			projectReferences = (
				{
					ProductGroup = 153F84C52319B8DA00C19B63 /* Products */;
					ProjectRef = 153F84C42319B8DA00C19B63 /* BranchSDK.xcodeproj */;
				},
				{
					ProductGroup = 650F2B9824DC5FEB00C3B9C4 /* Products */;
					ProjectRef = 650F2B9724DC5FEB00C3B9C4 /* RCTAesForked.xcodeproj */;
				},
			);
			projectRoot = "";
			targets = (
				13B07F861A680F5B00A75B9A /* MetaMask */,
				B339FEF8289ABD70001B89FB /* MetaMask-QA */,
				2EF282522B0FF86900D7B4B1 /* MetaMask-Flask */,
			);
		};
/* End PBXProject section */

/* Begin PBXReferenceProxy section */
		153F84C92319B8DB00C19B63 /* Branch.framework */ = {
			isa = PBXReferenceProxy;
			fileType = wrapper.framework;
			path = Branch.framework;
			remoteRef = 153F84C82319B8DB00C19B63 /* PBXContainerItemProxy */;
			sourceTree = BUILT_PRODUCTS_DIR;
		};
		650F2B9C24DC5FEC00C3B9C4 /* libRCTAesForked.a */ = {
			isa = PBXReferenceProxy;
			fileType = archive.ar;
			path = libRCTAesForked.a;
			remoteRef = 650F2B9B24DC5FEC00C3B9C4 /* PBXContainerItemProxy */;
			sourceTree = BUILT_PRODUCTS_DIR;
		};
/* End PBXReferenceProxy section */

/* Begin PBXResourcesBuildPhase section */
		13B07F8E1A680F5B00A75B9A /* Resources */ = {
			isa = PBXResourcesBuildPhase;
			buildActionMask = 2147483647;
			files = (
				13B07FBF1A68108700A75B9A /* Images.xcassets in Resources */,
				158B063B211A72F500DF3C74 /* InpageBridgeWeb3.js in Resources */,
				15D158ED210BD912006982B5 /* Metamask.ttf in Resources */,
				48AD4B0AABCB447B99B85DC4 /* Roboto-Black.ttf in Resources */,
				B0EF7FA927BD16EA00D48B4E /* ThemeColors.xcassets in Resources */,
				CD13D926E1E84D9ABFE672C0 /* Roboto-BlackItalic.ttf in Resources */,
				E83DB5522BBDF2AA00536063 /* PrivacyInfo.xcprivacy in Resources */,
				813214A2220E40C7BBB5ED9E /* Roboto-Bold.ttf in Resources */,
				15AD28AA21B7CFDC005DEB23 /* debug.xcconfig in Resources */,
				298242C958524BB38FB44CAE /* Roboto-BoldItalic.ttf in Resources */,
				2DB27BE39B164356A98A0FB1 /* Roboto-Italic.ttf in Resources */,
				4CEFC9E34A8D4288BFE2F85A /* Roboto-Light.ttf in Resources */,
				887E75FB64A54509A08D6C50 /* Roboto-LightItalic.ttf in Resources */,
				15AD28A921B7CFD9005DEB23 /* release.xcconfig in Resources */,
				EF65C42EA15B4774B1947A12 /* Roboto-Medium.ttf in Resources */,
				DC6A024F56DD43E1A83B47B1 /* Roboto-MediumItalic.ttf in Resources */,
				34CEE49BC79D411687B42FA9 /* Roboto-Regular.ttf in Resources */,
				C8424AE62CCC01F900F0BEB7 /* GoogleService-Info.plist in Resources */,
				7E08FB90F3754D47994208B4 /* Roboto-Thin.ttf in Resources */,
				7C0226ABD9694AEDBAF3016F /* Roboto-ThinItalic.ttf in Resources */,
				15ACC9FB226555820063978B /* LaunchScreen.xib in Resources */,
				49D8E62C506F4A63889EEC7F /* branch.json in Resources */,
				FF0F3B13A5354C41913F766D /* EuclidCircularB-Bold.otf in Resources */,
				E34DE917F6FC4438A6E88402 /* EuclidCircularB-BoldItalic.otf in Resources */,
				07CBADD9D4B441008304F8D3 /* EuclidCircularB-Light.otf in Resources */,
				2CDF19FE9DEE4BF8B07154B1 /* EuclidCircularB-LightItalic.otf in Resources */,
				8DEB44A7E7EF48E1B3298910 /* EuclidCircularB-Medium.otf in Resources */,
				D171C39A8BD44DBEB6B68480 /* EuclidCircularB-MediumItalic.otf in Resources */,
				39D0D096A0F340ABAC1A8565 /* EuclidCircularB-Regular.otf in Resources */,
				2370F9A340CF4ADFBCFB0543 /* EuclidCircularB-RegularItalic.otf in Resources */,
				BF39E5BAE0F34F9091FF6AC0 /* EuclidCircularB-Semibold.otf in Resources */,
				373454C575C84C24B0BB24D4 /* EuclidCircularB-SemiboldItalic.otf in Resources */,
				83225B66FFCE4A569C3D7345 /* CentraNo1-Bold.otf in Resources */,
				D5BA0E32DFAA451781D5093E /* CentraNo1-BoldItalic.otf in Resources */,
				5A6FB59C323F4F188B3F52C4 /* CentraNo1-Book.otf in Resources */,
				1E98F0C2AF554A41BFE003E7 /* CentraNo1-BookItalic.otf in Resources */,
				08B7A641467C4723B98328E9 /* CentraNo1-Medium.otf in Resources */,
				7F5D30C6178D467D96653D0F /* CentraNo1-MediumItalic.otf in Resources */,
				3466654F43654D36B5D478CA /* config.json in Resources */,
				DADE8F39CE81410A98B9B805 /* MMSans-Regular.otf in Resources */,
			);
			runOnlyForDeploymentPostprocessing = 0;
		};
		2EF282692B0FF86900D7B4B1 /* Resources */ = {
			isa = PBXResourcesBuildPhase;
			buildActionMask = 2147483647;
			files = (
				2EF2826A2B0FF86900D7B4B1 /* Images.xcassets in Resources */,
				2EF2826B2B0FF86900D7B4B1 /* InpageBridgeWeb3.js in Resources */,
				2EF2826C2B0FF86900D7B4B1 /* Metamask.ttf in Resources */,
				2EF2826D2B0FF86900D7B4B1 /* Roboto-Black.ttf in Resources */,
				2EF2826E2B0FF86900D7B4B1 /* ThemeColors.xcassets in Resources */,
				2EF2826F2B0FF86900D7B4B1 /* Roboto-BlackItalic.ttf in Resources */,
				E83DB5542BBDF2AF00536063 /* PrivacyInfo.xcprivacy in Resources */,
				2EF282702B0FF86900D7B4B1 /* Roboto-Bold.ttf in Resources */,
				2EF282712B0FF86900D7B4B1 /* debug.xcconfig in Resources */,
				2EF282722B0FF86900D7B4B1 /* Roboto-BoldItalic.ttf in Resources */,
				2EF282732B0FF86900D7B4B1 /* Roboto-Italic.ttf in Resources */,
				2EF282742B0FF86900D7B4B1 /* Roboto-Light.ttf in Resources */,
				2EF282752B0FF86900D7B4B1 /* Roboto-LightItalic.ttf in Resources */,
				2EF282762B0FF86900D7B4B1 /* release.xcconfig in Resources */,
				2EF282772B0FF86900D7B4B1 /* Roboto-Medium.ttf in Resources */,
				2EF282782B0FF86900D7B4B1 /* Roboto-MediumItalic.ttf in Resources */,
				2EF282792B0FF86900D7B4B1 /* Roboto-Regular.ttf in Resources */,
				2EF2827A2B0FF86900D7B4B1 /* Roboto-Thin.ttf in Resources */,
				2EF2827B2B0FF86900D7B4B1 /* Roboto-ThinItalic.ttf in Resources */,
				2EF2827C2B0FF86900D7B4B1 /* LaunchScreen.xib in Resources */,
				2EF2827D2B0FF86900D7B4B1 /* branch.json in Resources */,
				2EF2827F2B0FF86900D7B4B1 /* EuclidCircularB-Bold.otf in Resources */,
				2EF282802B0FF86900D7B4B1 /* EuclidCircularB-BoldItalic.otf in Resources */,
				2EF282812B0FF86900D7B4B1 /* EuclidCircularB-Light.otf in Resources */,
				2EF282822B0FF86900D7B4B1 /* EuclidCircularB-LightItalic.otf in Resources */,
				C8424AE52CCC01F900F0BEB7 /* GoogleService-Info.plist in Resources */,
				2EF282832B0FF86900D7B4B1 /* EuclidCircularB-Medium.otf in Resources */,
				2EF282842B0FF86900D7B4B1 /* EuclidCircularB-MediumItalic.otf in Resources */,
				2EF282852B0FF86900D7B4B1 /* EuclidCircularB-Regular.otf in Resources */,
				2EF282862B0FF86900D7B4B1 /* EuclidCircularB-RegularItalic.otf in Resources */,
				2EF282872B0FF86900D7B4B1 /* EuclidCircularB-Semibold.otf in Resources */,
				2EF282882B0FF86900D7B4B1 /* EuclidCircularB-SemiboldItalic.otf in Resources */,
			);
			runOnlyForDeploymentPostprocessing = 0;
		};
		B339FF0F289ABD70001B89FB /* Resources */ = {
			isa = PBXResourcesBuildPhase;
			buildActionMask = 2147483647;
			files = (
				B339FF10289ABD70001B89FB /* Images.xcassets in Resources */,
				B339FF11289ABD70001B89FB /* InpageBridgeWeb3.js in Resources */,
				B339FF12289ABD70001B89FB /* Metamask.ttf in Resources */,
				B339FF13289ABD70001B89FB /* Roboto-Black.ttf in Resources */,
				B339FF14289ABD70001B89FB /* ThemeColors.xcassets in Resources */,
				B339FF15289ABD70001B89FB /* Roboto-BlackItalic.ttf in Resources */,
				B339FF16289ABD70001B89FB /* Roboto-Bold.ttf in Resources */,
				B339FF17289ABD70001B89FB /* debug.xcconfig in Resources */,
				C8424AE42CCC01F900F0BEB7 /* GoogleService-Info.plist in Resources */,
				B339FF18289ABD70001B89FB /* Roboto-BoldItalic.ttf in Resources */,
				B339FF19289ABD70001B89FB /* Roboto-Italic.ttf in Resources */,
				B339FF1A289ABD70001B89FB /* Roboto-Light.ttf in Resources */,
				B339FF1B289ABD70001B89FB /* Roboto-LightItalic.ttf in Resources */,
				E83DB5532BBDF2AE00536063 /* PrivacyInfo.xcprivacy in Resources */,
				B339FF1C289ABD70001B89FB /* release.xcconfig in Resources */,
				B339FF1D289ABD70001B89FB /* Roboto-Medium.ttf in Resources */,
				B339FF1E289ABD70001B89FB /* Roboto-MediumItalic.ttf in Resources */,
				B339FF1F289ABD70001B89FB /* Roboto-Regular.ttf in Resources */,
				B339FF20289ABD70001B89FB /* Roboto-Thin.ttf in Resources */,
				B339FF21289ABD70001B89FB /* Roboto-ThinItalic.ttf in Resources */,
				B339FF22289ABD70001B89FB /* LaunchScreen.xib in Resources */,
				B339FF23289ABD70001B89FB /* branch.json in Resources */,
				B339FF25289ABD70001B89FB /* EuclidCircularB-Bold.otf in Resources */,
				B339FF26289ABD70001B89FB /* EuclidCircularB-BoldItalic.otf in Resources */,
				B339FF27289ABD70001B89FB /* EuclidCircularB-Light.otf in Resources */,
				B339FF28289ABD70001B89FB /* EuclidCircularB-LightItalic.otf in Resources */,
				B339FF29289ABD70001B89FB /* EuclidCircularB-Medium.otf in Resources */,
				B339FF2A289ABD70001B89FB /* EuclidCircularB-MediumItalic.otf in Resources */,
				B339FF3C289ABF2C001B89FB /* MetaMask-QA-Info.plist in Resources */,
				B339FF2B289ABD70001B89FB /* EuclidCircularB-Regular.otf in Resources */,
				B339FF2C289ABD70001B89FB /* EuclidCircularB-RegularItalic.otf in Resources */,
				B339FF2D289ABD70001B89FB /* EuclidCircularB-Semibold.otf in Resources */,
				B339FF2E289ABD70001B89FB /* EuclidCircularB-SemiboldItalic.otf in Resources */,
			);
			runOnlyForDeploymentPostprocessing = 0;
		};
/* End PBXResourcesBuildPhase section */

/* Begin PBXShellScriptBuildPhase section */
		00DD1BFF1BD5951E006B06BC /* Bundle JS Code & Upload Sentry Files */ = {
			isa = PBXShellScriptBuildPhase;
			buildActionMask = 2147483647;
			files = (
			);
			inputFileListPaths = (
				"${PODS_ROOT}/Target Support Files/Pods-MetaMask/Pods-MetaMask-frameworks-${CONFIGURATION}-input-files.xcfilelist",
			);
			inputPaths = (
			);
			name = "Bundle JS Code & Upload Sentry Files";
			outputPaths = (
			);
			runOnlyForDeploymentPostprocessing = 0;
			shellPath = /bin/sh;
			shellScript = "# Define script\nBUNDLE_AND_UPLOAD_TO_SENTRY=\"../scripts/ios/bundle-js-and-sentry-upload.sh\"\n\n# Give permissions to script\nchmod +x $BUNDLE_AND_UPLOAD_TO_SENTRY\n\n# Run script\n$BUNDLE_AND_UPLOAD_TO_SENTRY\n";
		};
		056B914267B20A3E1A9AEF1A /* [Expo] Configure project */ = {
			isa = PBXShellScriptBuildPhase;
			alwaysOutOfDate = 1;
			buildActionMask = 2147483647;
			files = (
			);
			inputFileListPaths = (
			);
			inputPaths = (
			);
			name = "[Expo] Configure project";
			outputFileListPaths = (
			);
			outputPaths = (
			);
			runOnlyForDeploymentPostprocessing = 0;
			shellPath = /bin/sh;
			shellScript = "# This script configures Expo modules and generates the modules provider file.\nbash -l -c \"./Pods/Target\\ Support\\ Files/Pods-MetaMask-QA/expo-configure-project.sh\"\n";
		};
		1315792FDF9ED5C1277541D0 /* [CP] Embed Pods Frameworks */ = {
			isa = PBXShellScriptBuildPhase;
			buildActionMask = 2147483647;
			files = (
			);
			inputFileListPaths = (
				"${PODS_ROOT}/Target Support Files/Pods-MetaMask/Pods-MetaMask-frameworks-${CONFIGURATION}-input-files.xcfilelist",
			);
			name = "[CP] Embed Pods Frameworks";
			outputFileListPaths = (
				"${PODS_ROOT}/Target Support Files/Pods-MetaMask/Pods-MetaMask-frameworks-${CONFIGURATION}-output-files.xcfilelist",
			);
			runOnlyForDeploymentPostprocessing = 0;
			shellPath = /bin/sh;
			shellScript = "\"${PODS_ROOT}/Target Support Files/Pods-MetaMask/Pods-MetaMask-frameworks.sh\"\n";
			showEnvVarsInLog = 0;
		};
		13E0EBB030DB9498ACF206AC /* [CP-User] [RNFB] Core Configuration */ = {
			isa = PBXShellScriptBuildPhase;
			buildActionMask = 2147483647;
			files = (
			);
			inputPaths = (
				"$(BUILT_PRODUCTS_DIR)/$(INFOPLIST_PATH)",
			);
			name = "[CP-User] [RNFB] Core Configuration";
			runOnlyForDeploymentPostprocessing = 0;
			shellPath = /bin/sh;
			shellScript = "#!/usr/bin/env bash\n#\n# Copyright (c) 2016-present Invertase Limited & Contributors\n#\n# Licensed under the Apache License, Version 2.0 (the \"License\");\n# you may not use this library except in compliance with the License.\n# You may obtain a copy of the License at\n#\n#   http://www.apache.org/licenses/LICENSE-2.0\n#\n# Unless required by applicable law or agreed to in writing, software\n# distributed under the License is distributed on an \"AS IS\" BASIS,\n# WITHOUT WARRANTIES OR CONDITIONS OF ANY KIND, either express or implied.\n# See the License for the specific language governing permissions and\n# limitations under the License.\n#\n\n##########################################################################\n##########################################################################\n#\n#  NOTE THAT IF YOU CHANGE THIS FILE YOU MUST RUN pod install AFTERWARDS\n#\n#  This file is installed as an Xcode build script in the project file\n#  by cocoapods, and you will not see your changes until you pod install\n#\n##########################################################################\n##########################################################################\n\nset -e\n\n_MAX_LOOKUPS=2;\n_SEARCH_RESULT=''\n_RN_ROOT_EXISTS=''\n_CURRENT_LOOKUPS=1\n_JSON_ROOT=\"'react-native'\"\n_JSON_FILE_NAME='firebase.json'\n_JSON_OUTPUT_BASE64='e30=' # { }\n_CURRENT_SEARCH_DIR=${PROJECT_DIR}\n_PLIST_BUDDY=/usr/libexec/PlistBuddy\n_TARGET_PLIST=\"${BUILT_PRODUCTS_DIR}/${INFOPLIST_PATH}\"\n_DSYM_PLIST=\"${DWARF_DSYM_FOLDER_PATH}/${DWARF_DSYM_FILE_NAME}/Contents/Info.plist\"\n\n# plist arrays\n_PLIST_ENTRY_KEYS=()\n_PLIST_ENTRY_TYPES=()\n_PLIST_ENTRY_VALUES=()\n\nfunction setPlistValue {\n  echo \"info:      setting plist entry '$1' of type '$2' in file '$4'\"\n  ${_PLIST_BUDDY} -c \"Add :$1 $2 '$3'\" $4 || echo \"info:      '$1' already exists\"\n}\n\nfunction getFirebaseJsonKeyValue () {\n  if [[ ${_RN_ROOT_EXISTS} ]]; then\n    ruby -Ku -e \"require 'rubygems';require 'json'; output=JSON.parse('$1'); puts output[$_JSON_ROOT]['$2']\"\n  else\n    echo \"\"\n  fi;\n}\n\nfunction jsonBoolToYesNo () {\n  if [[ $1 == \"false\" ]]; then\n    echo \"NO\"\n  elif [[ $1 == \"true\" ]]; then\n    echo \"YES\"\n  else echo \"NO\"\n  fi\n}\n\necho \"info: -> RNFB build script started\"\necho \"info: 1) Locating ${_JSON_FILE_NAME} file:\"\n\nif [[ -z ${_CURRENT_SEARCH_DIR} ]]; then\n  _CURRENT_SEARCH_DIR=$(pwd)\nfi;\n\nwhile true; do\n  _CURRENT_SEARCH_DIR=$(dirname \"$_CURRENT_SEARCH_DIR\")\n  if [[ \"$_CURRENT_SEARCH_DIR\" == \"/\" ]] || [[ ${_CURRENT_LOOKUPS} -gt ${_MAX_LOOKUPS} ]]; then break; fi;\n  echo \"info:      ($_CURRENT_LOOKUPS of $_MAX_LOOKUPS) Searching in '$_CURRENT_SEARCH_DIR' for a ${_JSON_FILE_NAME} file.\"\n  _SEARCH_RESULT=$(find \"$_CURRENT_SEARCH_DIR\" -maxdepth 2 -name ${_JSON_FILE_NAME} -print | /usr/bin/head -n 1)\n  if [[ ${_SEARCH_RESULT} ]]; then\n    echo \"info:      ${_JSON_FILE_NAME} found at $_SEARCH_RESULT\"\n    break;\n  fi;\n  _CURRENT_LOOKUPS=$((_CURRENT_LOOKUPS+1))\ndone\n\nif [[ ${_SEARCH_RESULT} ]]; then\n  _JSON_OUTPUT_RAW=$(cat \"${_SEARCH_RESULT}\")\n  _RN_ROOT_EXISTS=$(ruby -Ku -e \"require 'rubygems';require 'json'; output=JSON.parse('$_JSON_OUTPUT_RAW'); puts output[$_JSON_ROOT]\" || echo '')\n\n  if [[ ${_RN_ROOT_EXISTS} ]]; then\n    if ! python3 --version >/dev/null 2>&1; then echo \"python3 not found, firebase.json file processing error.\" && exit 1; fi\n    _JSON_OUTPUT_BASE64=$(python3 -c 'import json,sys,base64;print(base64.b64encode(bytes(json.dumps(json.loads(open('\"'${_SEARCH_RESULT}'\"', '\"'rb'\"').read())['${_JSON_ROOT}']), '\"'utf-8'\"')).decode())' || echo \"e30=\")\n  fi\n\n  _PLIST_ENTRY_KEYS+=(\"firebase_json_raw\")\n  _PLIST_ENTRY_TYPES+=(\"string\")\n  _PLIST_ENTRY_VALUES+=(\"$_JSON_OUTPUT_BASE64\")\n\n  # config.app_data_collection_default_enabled\n  _APP_DATA_COLLECTION_ENABLED=$(getFirebaseJsonKeyValue \"$_JSON_OUTPUT_RAW\" \"app_data_collection_default_enabled\")\n  if [[ $_APP_DATA_COLLECTION_ENABLED ]]; then\n    _PLIST_ENTRY_KEYS+=(\"FirebaseDataCollectionDefaultEnabled\")\n    _PLIST_ENTRY_TYPES+=(\"bool\")\n    _PLIST_ENTRY_VALUES+=(\"$(jsonBoolToYesNo \"$_APP_DATA_COLLECTION_ENABLED\")\")\n  fi\n\n  # config.analytics_auto_collection_enabled\n  _ANALYTICS_AUTO_COLLECTION=$(getFirebaseJsonKeyValue \"$_JSON_OUTPUT_RAW\" \"analytics_auto_collection_enabled\")\n  if [[ $_ANALYTICS_AUTO_COLLECTION ]]; then\n    _PLIST_ENTRY_KEYS+=(\"FIREBASE_ANALYTICS_COLLECTION_ENABLED\")\n    _PLIST_ENTRY_TYPES+=(\"bool\")\n    _PLIST_ENTRY_VALUES+=(\"$(jsonBoolToYesNo \"$_ANALYTICS_AUTO_COLLECTION\")\")\n  fi\n\n  # config.analytics_collection_deactivated\n  _ANALYTICS_DEACTIVATED=$(getFirebaseJsonKeyValue \"$_JSON_OUTPUT_RAW\" \"analytics_collection_deactivated\")\n  if [[ $_ANALYTICS_DEACTIVATED ]]; then\n    _PLIST_ENTRY_KEYS+=(\"FIREBASE_ANALYTICS_COLLECTION_DEACTIVATED\")\n    _PLIST_ENTRY_TYPES+=(\"bool\")\n    _PLIST_ENTRY_VALUES+=(\"$(jsonBoolToYesNo \"$_ANALYTICS_DEACTIVATED\")\")\n  fi\n\n  # config.analytics_idfv_collection_enabled\n  _ANALYTICS_IDFV_COLLECTION=$(getFirebaseJsonKeyValue \"$_JSON_OUTPUT_RAW\" \"analytics_idfv_collection_enabled\")\n  if [[ $_ANALYTICS_IDFV_COLLECTION ]]; then\n    _PLIST_ENTRY_KEYS+=(\"GOOGLE_ANALYTICS_IDFV_COLLECTION_ENABLED\")\n    _PLIST_ENTRY_TYPES+=(\"bool\")\n    _PLIST_ENTRY_VALUES+=(\"$(jsonBoolToYesNo \"$_ANALYTICS_IDFV_COLLECTION\")\")\n  fi\n\n  # config.analytics_default_allow_analytics_storage\n  _ANALYTICS_STORAGE=$(getFirebaseJsonKeyValue \"$_JSON_OUTPUT_RAW\" \"analytics_default_allow_analytics_storage\")\n  if [[ $_ANALYTICS_STORAGE ]]; then\n    _PLIST_ENTRY_KEYS+=(\"GOOGLE_ANALYTICS_DEFAULT_ALLOW_ANALYTICS_STORAGE\")\n    _PLIST_ENTRY_TYPES+=(\"bool\")\n    _PLIST_ENTRY_VALUES+=(\"$(jsonBoolToYesNo \"$_ANALYTICS_STORAGE\")\")\n  fi\n\n  # config.analytics_default_allow_ad_storage\n  _ANALYTICS_AD_STORAGE=$(getFirebaseJsonKeyValue \"$_JSON_OUTPUT_RAW\" \"analytics_default_allow_ad_storage\")\n  if [[ $_ANALYTICS_AD_STORAGE ]]; then\n    _PLIST_ENTRY_KEYS+=(\"GOOGLE_ANALYTICS_DEFAULT_ALLOW_AD_STORAGE\")\n    _PLIST_ENTRY_TYPES+=(\"bool\")\n    _PLIST_ENTRY_VALUES+=(\"$(jsonBoolToYesNo \"$_ANALYTICS_AD_STORAGE\")\")\n  fi\n\n  # config.analytics_default_allow_ad_user_data\n  _ANALYTICS_AD_USER_DATA=$(getFirebaseJsonKeyValue \"$_JSON_OUTPUT_RAW\" \"analytics_default_allow_ad_user_data\")\n  if [[ $_ANALYTICS_AD_USER_DATA ]]; then\n    _PLIST_ENTRY_KEYS+=(\"GOOGLE_ANALYTICS_DEFAULT_ALLOW_AD_USER_DATA\")\n    _PLIST_ENTRY_TYPES+=(\"bool\")\n    _PLIST_ENTRY_VALUES+=(\"$(jsonBoolToYesNo \"$_ANALYTICS_AD_USER_DATA\")\")\n  fi\n\n  # config.analytics_default_allow_ad_personalization_signals\n  _ANALYTICS_PERSONALIZATION=$(getFirebaseJsonKeyValue \"$_JSON_OUTPUT_RAW\" \"analytics_default_allow_ad_personalization_signals\")\n  if [[ $_ANALYTICS_PERSONALIZATION ]]; then\n    _PLIST_ENTRY_KEYS+=(\"GOOGLE_ANALYTICS_DEFAULT_ALLOW_AD_PERSONALIZATION_SIGNALS\")\n    _PLIST_ENTRY_TYPES+=(\"bool\")\n    _PLIST_ENTRY_VALUES+=(\"$(jsonBoolToYesNo \"$_ANALYTICS_PERSONALIZATION\")\")\n  fi\n\n  # config.analytics_registration_with_ad_network_enabled\n  _ANALYTICS_REGISTRATION_WITH_AD_NETWORK=$(getFirebaseJsonKeyValue \"$_JSON_OUTPUT_RAW\" \"google_analytics_registration_with_ad_network_enabled\")\n  if [[ $_ANALYTICS_REGISTRATION_WITH_AD_NETWORK ]]; then\n    _PLIST_ENTRY_KEYS+=(\"GOOGLE_ANALYTICS_REGISTRATION_WITH_AD_NETWORK_ENABLED\")\n    _PLIST_ENTRY_TYPES+=(\"bool\")\n    _PLIST_ENTRY_VALUES+=(\"$(jsonBoolToYesNo \"$_ANALYTICS_REGISTRATION_WITH_AD_NETWORK\")\")\n  fi\n\n  # config.google_analytics_automatic_screen_reporting_enabled\n  _ANALYTICS_AUTO_SCREEN_REPORTING=$(getFirebaseJsonKeyValue \"$_JSON_OUTPUT_RAW\" \"google_analytics_automatic_screen_reporting_enabled\")\n  if [[ $_ANALYTICS_AUTO_SCREEN_REPORTING ]]; then\n    _PLIST_ENTRY_KEYS+=(\"FirebaseAutomaticScreenReportingEnabled\")\n    _PLIST_ENTRY_TYPES+=(\"bool\")\n    _PLIST_ENTRY_VALUES+=(\"$(jsonBoolToYesNo \"$_ANALYTICS_AUTO_SCREEN_REPORTING\")\")\n  fi\n\n  # config.perf_auto_collection_enabled\n  _PERF_AUTO_COLLECTION=$(getFirebaseJsonKeyValue \"$_JSON_OUTPUT_RAW\" \"perf_auto_collection_enabled\")\n  if [[ $_PERF_AUTO_COLLECTION ]]; then\n    _PLIST_ENTRY_KEYS+=(\"firebase_performance_collection_enabled\")\n    _PLIST_ENTRY_TYPES+=(\"bool\")\n    _PLIST_ENTRY_VALUES+=(\"$(jsonBoolToYesNo \"$_PERF_AUTO_COLLECTION\")\")\n  fi\n\n  # config.perf_collection_deactivated\n  _PERF_DEACTIVATED=$(getFirebaseJsonKeyValue \"$_JSON_OUTPUT_RAW\" \"perf_collection_deactivated\")\n  if [[ $_PERF_DEACTIVATED ]]; then\n    _PLIST_ENTRY_KEYS+=(\"firebase_performance_collection_deactivated\")\n    _PLIST_ENTRY_TYPES+=(\"bool\")\n    _PLIST_ENTRY_VALUES+=(\"$(jsonBoolToYesNo \"$_PERF_DEACTIVATED\")\")\n  fi\n\n  # config.messaging_auto_init_enabled\n  _MESSAGING_AUTO_INIT=$(getFirebaseJsonKeyValue \"$_JSON_OUTPUT_RAW\" \"messaging_auto_init_enabled\")\n  if [[ $_MESSAGING_AUTO_INIT ]]; then\n    _PLIST_ENTRY_KEYS+=(\"FirebaseMessagingAutoInitEnabled\")\n    _PLIST_ENTRY_TYPES+=(\"bool\")\n    _PLIST_ENTRY_VALUES+=(\"$(jsonBoolToYesNo \"$_MESSAGING_AUTO_INIT\")\")\n  fi\n\n  # config.in_app_messaging_auto_colllection_enabled\n  _FIAM_AUTO_INIT=$(getFirebaseJsonKeyValue \"$_JSON_OUTPUT_RAW\" \"in_app_messaging_auto_collection_enabled\")\n  if [[ $_FIAM_AUTO_INIT ]]; then\n    _PLIST_ENTRY_KEYS+=(\"FirebaseInAppMessagingAutomaticDataCollectionEnabled\")\n    _PLIST_ENTRY_TYPES+=(\"bool\")\n    _PLIST_ENTRY_VALUES+=(\"$(jsonBoolToYesNo \"$_FIAM_AUTO_INIT\")\")\n  fi\n\n  # config.app_check_token_auto_refresh\n  _APP_CHECK_TOKEN_AUTO_REFRESH=$(getFirebaseJsonKeyValue \"$_JSON_OUTPUT_RAW\" \"app_check_token_auto_refresh\")\n  if [[ $_APP_CHECK_TOKEN_AUTO_REFRESH ]]; then\n    _PLIST_ENTRY_KEYS+=(\"FirebaseAppCheckTokenAutoRefreshEnabled\")\n    _PLIST_ENTRY_TYPES+=(\"bool\")\n    _PLIST_ENTRY_VALUES+=(\"$(jsonBoolToYesNo \"$_APP_CHECK_TOKEN_AUTO_REFRESH\")\")\n  fi\n\n  # config.crashlytics_disable_auto_disabler - undocumented for now - mainly for debugging, document if becomes useful\n  _CRASHLYTICS_AUTO_DISABLE_ENABLED=$(getFirebaseJsonKeyValue \"$_JSON_OUTPUT_RAW\" \"crashlytics_disable_auto_disabler\")\n  if [[ $_CRASHLYTICS_AUTO_DISABLE_ENABLED == \"true\" ]]; then\n    echo \"Disabled Crashlytics auto disabler.\" # do nothing\n  else\n    _PLIST_ENTRY_KEYS+=(\"FirebaseCrashlyticsCollectionEnabled\")\n    _PLIST_ENTRY_TYPES+=(\"bool\")\n    _PLIST_ENTRY_VALUES+=(\"NO\")\n  fi\nelse\n  _PLIST_ENTRY_KEYS+=(\"firebase_json_raw\")\n  _PLIST_ENTRY_TYPES+=(\"string\")\n  _PLIST_ENTRY_VALUES+=(\"$_JSON_OUTPUT_BASE64\")\n  echo \"warning:   A firebase.json file was not found, whilst this file is optional it is recommended to include it to configure firebase services in React Native Firebase.\"\nfi;\n\necho \"info: 2) Injecting Info.plist entries: \"\n\n# Log out the keys we're adding\nfor i in \"${!_PLIST_ENTRY_KEYS[@]}\"; do\n  echo \"    ->  $i) ${_PLIST_ENTRY_KEYS[$i]}\" \"${_PLIST_ENTRY_TYPES[$i]}\" \"${_PLIST_ENTRY_VALUES[$i]}\"\ndone\n\nfor plist in \"${_TARGET_PLIST}\" \"${_DSYM_PLIST}\" ; do\n  if [[ -f \"${plist}\" ]]; then\n\n    # paths with spaces break the call to setPlistValue. temporarily modify\n    # the shell internal field separator variable (IFS), which normally\n    # includes spaces, to consist only of line breaks\n    oldifs=$IFS\n    IFS=\"\n\"\n\n    for i in \"${!_PLIST_ENTRY_KEYS[@]}\"; do\n      setPlistValue \"${_PLIST_ENTRY_KEYS[$i]}\" \"${_PLIST_ENTRY_TYPES[$i]}\" \"${_PLIST_ENTRY_VALUES[$i]}\" \"${plist}\"\n    done\n\n    # restore the original internal field separator value\n    IFS=$oldifs\n  else\n    echo \"warning:   A Info.plist build output file was not found (${plist})\"\n  fi\ndone\n\necho \"info: <- RNFB build script finished\"\n";
		};
		15FDD86321B76696006B7C35 /* Override xcconfig files */ = {
			isa = PBXShellScriptBuildPhase;
			buildActionMask = 2147483647;
			files = (
			);
			inputFileListPaths = (
			);
			inputPaths = (
			);
			name = "Override xcconfig files";
			outputFileListPaths = (
			);
			outputPaths = (
			);
			runOnlyForDeploymentPostprocessing = 0;
			shellPath = /bin/sh;
			shellScript = "if [ -e ../.ios.env ]\nthen\n    cp -rf ../.ios.env debug.xcconfig\n    cp -rf ../.ios.env release.xcconfig\nelse\n    cp -rf ../.ios.env.example debug.xcconfig\n    cp -rf ../.ios.env.example release.xcconfig\nfi\n\n";
		};
		22A0CDFA61EAF4604801C08E /* [CP] Embed Pods Frameworks */ = {
			isa = PBXShellScriptBuildPhase;
			buildActionMask = 2147483647;
			files = (
			);
			inputFileListPaths = (
				"${PODS_ROOT}/Target Support Files/Pods-MetaMask-Flask/Pods-MetaMask-Flask-frameworks-${CONFIGURATION}-input-files.xcfilelist",
			);
			name = "[CP] Embed Pods Frameworks";
			outputFileListPaths = (
				"${PODS_ROOT}/Target Support Files/Pods-MetaMask-Flask/Pods-MetaMask-Flask-frameworks-${CONFIGURATION}-output-files.xcfilelist",
			);
			runOnlyForDeploymentPostprocessing = 0;
			shellPath = /bin/sh;
			shellScript = "\"${PODS_ROOT}/Target Support Files/Pods-MetaMask-Flask/Pods-MetaMask-Flask-frameworks.sh\"\n";
			showEnvVarsInLog = 0;
		};
		2671E4E19FD35BBF616FC1D3 /* [CP] Check Pods Manifest.lock */ = {
			isa = PBXShellScriptBuildPhase;
			buildActionMask = 2147483647;
			files = (
			);
			inputFileListPaths = (
			);
			inputPaths = (
				"${PODS_PODFILE_DIR_PATH}/Podfile.lock",
				"${PODS_ROOT}/Manifest.lock",
			);
			name = "[CP] Check Pods Manifest.lock";
			outputFileListPaths = (
			);
			outputPaths = (
				"$(DERIVED_FILE_DIR)/Pods-MetaMask-Flask-checkManifestLockResult.txt",
			);
			runOnlyForDeploymentPostprocessing = 0;
			shellPath = /bin/sh;
			shellScript = "diff \"${PODS_PODFILE_DIR_PATH}/Podfile.lock\" \"${PODS_ROOT}/Manifest.lock\" > /dev/null\nif [ $? != 0 ] ; then\n    # print error to STDERR\n    echo \"error: The sandbox is not in sync with the Podfile.lock. Run 'pod install' or update your CocoaPods installation.\" >&2\n    exit 1\nfi\n# This output is used by Xcode 'outputs' to avoid re-running this script phase.\necho \"SUCCESS\" > \"${SCRIPT_OUTPUT_FILE_0}\"\n";
			showEnvVarsInLog = 0;
		};
		2A8181D696D792EC398412FD /* [Expo] Configure project */ = {
			isa = PBXShellScriptBuildPhase;
			alwaysOutOfDate = 1;
			buildActionMask = 2147483647;
			files = (
			);
			inputFileListPaths = (
			);
			inputPaths = (
			);
			name = "[Expo] Configure project";
			outputFileListPaths = (
			);
			outputPaths = (
			);
			runOnlyForDeploymentPostprocessing = 0;
			shellPath = /bin/sh;
			shellScript = "# This script configures Expo modules and generates the modules provider file.\nbash -l -c \"./Pods/Target\\ Support\\ Files/Pods-MetaMask/expo-configure-project.sh\"\n";
		};
		2EF282582B0FF86900D7B4B1 /* Override xcconfig files */ = {
			isa = PBXShellScriptBuildPhase;
			buildActionMask = 2147483647;
			files = (
			);
			inputFileListPaths = (
			);
			inputPaths = (
			);
			name = "Override xcconfig files";
			outputFileListPaths = (
			);
			outputPaths = (
			);
			runOnlyForDeploymentPostprocessing = 0;
			shellPath = /bin/sh;
			shellScript = "if [ -e ../.ios.env ]\nthen\n    cp -rf ../.ios.env debug.xcconfig\n    cp -rf ../.ios.env release.xcconfig\nelse\n    cp -rf ../.ios.env.example debug.xcconfig\n    cp -rf ../.ios.env.example release.xcconfig\nfi\n\n";
		};
		2EF282892B0FF86900D7B4B1 /* Bundle JS Code & Upload Sentry Files */ = {
			isa = PBXShellScriptBuildPhase;
			buildActionMask = 2147483647;
			files = (
			);
			inputFileListPaths = (
				"${PODS_ROOT}/Target Support Files/Pods-MetaMask/Pods-MetaMask-frameworks-${CONFIGURATION}-input-files.xcfilelist",
			);
			inputPaths = (
			);
			name = "Bundle JS Code & Upload Sentry Files";
			outputPaths = (
			);
			runOnlyForDeploymentPostprocessing = 0;
			shellPath = /bin/sh;
			shellScript = "# Define script\nBUNDLE_AND_UPLOAD_TO_SENTRY=\"../scripts/ios/bundle-js-and-sentry-upload.sh\"\n\n# Give permissions to script\nchmod +x $BUNDLE_AND_UPLOAD_TO_SENTRY\n\n# Run script\n$BUNDLE_AND_UPLOAD_TO_SENTRY\n";
		};
		475B37D211D24FD533A25DD4 /* [CP] Copy Pods Resources */ = {
			isa = PBXShellScriptBuildPhase;
			buildActionMask = 2147483647;
			files = (
			);
			inputFileListPaths = (
				"${PODS_ROOT}/Target Support Files/Pods-MetaMask-QA/Pods-MetaMask-QA-resources-${CONFIGURATION}-input-files.xcfilelist",
			);
			name = "[CP] Copy Pods Resources";
			outputFileListPaths = (
				"${PODS_ROOT}/Target Support Files/Pods-MetaMask-QA/Pods-MetaMask-QA-resources-${CONFIGURATION}-output-files.xcfilelist",
			);
			runOnlyForDeploymentPostprocessing = 0;
			shellPath = /bin/sh;
			shellScript = "\"${PODS_ROOT}/Target Support Files/Pods-MetaMask-QA/Pods-MetaMask-QA-resources.sh\"\n";
			showEnvVarsInLog = 0;
		};
		65728037EE7BD20DE039438B /* [CP] Check Pods Manifest.lock */ = {
			isa = PBXShellScriptBuildPhase;
			buildActionMask = 2147483647;
			files = (
			);
			inputFileListPaths = (
			);
			inputPaths = (
				"${PODS_PODFILE_DIR_PATH}/Podfile.lock",
				"${PODS_ROOT}/Manifest.lock",
			);
			name = "[CP] Check Pods Manifest.lock";
			outputFileListPaths = (
			);
			outputPaths = (
				"$(DERIVED_FILE_DIR)/Pods-MetaMask-checkManifestLockResult.txt",
			);
			runOnlyForDeploymentPostprocessing = 0;
			shellPath = /bin/sh;
			shellScript = "diff \"${PODS_PODFILE_DIR_PATH}/Podfile.lock\" \"${PODS_ROOT}/Manifest.lock\" > /dev/null\nif [ $? != 0 ] ; then\n    # print error to STDERR\n    echo \"error: The sandbox is not in sync with the Podfile.lock. Run 'pod install' or update your CocoaPods installation.\" >&2\n    exit 1\nfi\n# This output is used by Xcode 'outputs' to avoid re-running this script phase.\necho \"SUCCESS\" > \"${SCRIPT_OUTPUT_FILE_0}\"\n";
			showEnvVarsInLog = 0;
		};
		7DCEC09F2EFA897359942504 /* [CP-User] [RNFB] Core Configuration */ = {
			isa = PBXShellScriptBuildPhase;
			buildActionMask = 2147483647;
			files = (
			);
			inputPaths = (
				"$(BUILT_PRODUCTS_DIR)/$(INFOPLIST_PATH)",
			);
			name = "[CP-User] [RNFB] Core Configuration";
			runOnlyForDeploymentPostprocessing = 0;
			shellPath = /bin/sh;
			shellScript = "#!/usr/bin/env bash\n#\n# Copyright (c) 2016-present Invertase Limited & Contributors\n#\n# Licensed under the Apache License, Version 2.0 (the \"License\");\n# you may not use this library except in compliance with the License.\n# You may obtain a copy of the License at\n#\n#   http://www.apache.org/licenses/LICENSE-2.0\n#\n# Unless required by applicable law or agreed to in writing, software\n# distributed under the License is distributed on an \"AS IS\" BASIS,\n# WITHOUT WARRANTIES OR CONDITIONS OF ANY KIND, either express or implied.\n# See the License for the specific language governing permissions and\n# limitations under the License.\n#\n\n##########################################################################\n##########################################################################\n#\n#  NOTE THAT IF YOU CHANGE THIS FILE YOU MUST RUN pod install AFTERWARDS\n#\n#  This file is installed as an Xcode build script in the project file\n#  by cocoapods, and you will not see your changes until you pod install\n#\n##########################################################################\n##########################################################################\n\nset -e\n\n_MAX_LOOKUPS=2;\n_SEARCH_RESULT=''\n_RN_ROOT_EXISTS=''\n_CURRENT_LOOKUPS=1\n_JSON_ROOT=\"'react-native'\"\n_JSON_FILE_NAME='firebase.json'\n_JSON_OUTPUT_BASE64='e30=' # { }\n_CURRENT_SEARCH_DIR=${PROJECT_DIR}\n_PLIST_BUDDY=/usr/libexec/PlistBuddy\n_TARGET_PLIST=\"${BUILT_PRODUCTS_DIR}/${INFOPLIST_PATH}\"\n_DSYM_PLIST=\"${DWARF_DSYM_FOLDER_PATH}/${DWARF_DSYM_FILE_NAME}/Contents/Info.plist\"\n\n# plist arrays\n_PLIST_ENTRY_KEYS=()\n_PLIST_ENTRY_TYPES=()\n_PLIST_ENTRY_VALUES=()\n\nfunction setPlistValue {\n  echo \"info:      setting plist entry '$1' of type '$2' in file '$4'\"\n  ${_PLIST_BUDDY} -c \"Add :$1 $2 '$3'\" $4 || echo \"info:      '$1' already exists\"\n}\n\nfunction getFirebaseJsonKeyValue () {\n  if [[ ${_RN_ROOT_EXISTS} ]]; then\n    ruby -Ku -e \"require 'rubygems';require 'json'; output=JSON.parse('$1'); puts output[$_JSON_ROOT]['$2']\"\n  else\n    echo \"\"\n  fi;\n}\n\nfunction jsonBoolToYesNo () {\n  if [[ $1 == \"false\" ]]; then\n    echo \"NO\"\n  elif [[ $1 == \"true\" ]]; then\n    echo \"YES\"\n  else echo \"NO\"\n  fi\n}\n\necho \"info: -> RNFB build script started\"\necho \"info: 1) Locating ${_JSON_FILE_NAME} file:\"\n\nif [[ -z ${_CURRENT_SEARCH_DIR} ]]; then\n  _CURRENT_SEARCH_DIR=$(pwd)\nfi;\n\nwhile true; do\n  _CURRENT_SEARCH_DIR=$(dirname \"$_CURRENT_SEARCH_DIR\")\n  if [[ \"$_CURRENT_SEARCH_DIR\" == \"/\" ]] || [[ ${_CURRENT_LOOKUPS} -gt ${_MAX_LOOKUPS} ]]; then break; fi;\n  echo \"info:      ($_CURRENT_LOOKUPS of $_MAX_LOOKUPS) Searching in '$_CURRENT_SEARCH_DIR' for a ${_JSON_FILE_NAME} file.\"\n  _SEARCH_RESULT=$(find \"$_CURRENT_SEARCH_DIR\" -maxdepth 2 -name ${_JSON_FILE_NAME} -print | /usr/bin/head -n 1)\n  if [[ ${_SEARCH_RESULT} ]]; then\n    echo \"info:      ${_JSON_FILE_NAME} found at $_SEARCH_RESULT\"\n    break;\n  fi;\n  _CURRENT_LOOKUPS=$((_CURRENT_LOOKUPS+1))\ndone\n\nif [[ ${_SEARCH_RESULT} ]]; then\n  _JSON_OUTPUT_RAW=$(cat \"${_SEARCH_RESULT}\")\n  _RN_ROOT_EXISTS=$(ruby -Ku -e \"require 'rubygems';require 'json'; output=JSON.parse('$_JSON_OUTPUT_RAW'); puts output[$_JSON_ROOT]\" || echo '')\n\n  if [[ ${_RN_ROOT_EXISTS} ]]; then\n    if ! python3 --version >/dev/null 2>&1; then echo \"python3 not found, firebase.json file processing error.\" && exit 1; fi\n    _JSON_OUTPUT_BASE64=$(python3 -c 'import json,sys,base64;print(base64.b64encode(bytes(json.dumps(json.loads(open('\"'${_SEARCH_RESULT}'\"', '\"'rb'\"').read())['${_JSON_ROOT}']), '\"'utf-8'\"')).decode())' || echo \"e30=\")\n  fi\n\n  _PLIST_ENTRY_KEYS+=(\"firebase_json_raw\")\n  _PLIST_ENTRY_TYPES+=(\"string\")\n  _PLIST_ENTRY_VALUES+=(\"$_JSON_OUTPUT_BASE64\")\n\n  # config.app_data_collection_default_enabled\n  _APP_DATA_COLLECTION_ENABLED=$(getFirebaseJsonKeyValue \"$_JSON_OUTPUT_RAW\" \"app_data_collection_default_enabled\")\n  if [[ $_APP_DATA_COLLECTION_ENABLED ]]; then\n    _PLIST_ENTRY_KEYS+=(\"FirebaseDataCollectionDefaultEnabled\")\n    _PLIST_ENTRY_TYPES+=(\"bool\")\n    _PLIST_ENTRY_VALUES+=(\"$(jsonBoolToYesNo \"$_APP_DATA_COLLECTION_ENABLED\")\")\n  fi\n\n  # config.analytics_auto_collection_enabled\n  _ANALYTICS_AUTO_COLLECTION=$(getFirebaseJsonKeyValue \"$_JSON_OUTPUT_RAW\" \"analytics_auto_collection_enabled\")\n  if [[ $_ANALYTICS_AUTO_COLLECTION ]]; then\n    _PLIST_ENTRY_KEYS+=(\"FIREBASE_ANALYTICS_COLLECTION_ENABLED\")\n    _PLIST_ENTRY_TYPES+=(\"bool\")\n    _PLIST_ENTRY_VALUES+=(\"$(jsonBoolToYesNo \"$_ANALYTICS_AUTO_COLLECTION\")\")\n  fi\n\n  # config.analytics_collection_deactivated\n  _ANALYTICS_DEACTIVATED=$(getFirebaseJsonKeyValue \"$_JSON_OUTPUT_RAW\" \"analytics_collection_deactivated\")\n  if [[ $_ANALYTICS_DEACTIVATED ]]; then\n    _PLIST_ENTRY_KEYS+=(\"FIREBASE_ANALYTICS_COLLECTION_DEACTIVATED\")\n    _PLIST_ENTRY_TYPES+=(\"bool\")\n    _PLIST_ENTRY_VALUES+=(\"$(jsonBoolToYesNo \"$_ANALYTICS_DEACTIVATED\")\")\n  fi\n\n  # config.analytics_idfv_collection_enabled\n  _ANALYTICS_IDFV_COLLECTION=$(getFirebaseJsonKeyValue \"$_JSON_OUTPUT_RAW\" \"analytics_idfv_collection_enabled\")\n  if [[ $_ANALYTICS_IDFV_COLLECTION ]]; then\n    _PLIST_ENTRY_KEYS+=(\"GOOGLE_ANALYTICS_IDFV_COLLECTION_ENABLED\")\n    _PLIST_ENTRY_TYPES+=(\"bool\")\n    _PLIST_ENTRY_VALUES+=(\"$(jsonBoolToYesNo \"$_ANALYTICS_IDFV_COLLECTION\")\")\n  fi\n\n  # config.analytics_default_allow_analytics_storage\n  _ANALYTICS_STORAGE=$(getFirebaseJsonKeyValue \"$_JSON_OUTPUT_RAW\" \"analytics_default_allow_analytics_storage\")\n  if [[ $_ANALYTICS_STORAGE ]]; then\n    _PLIST_ENTRY_KEYS+=(\"GOOGLE_ANALYTICS_DEFAULT_ALLOW_ANALYTICS_STORAGE\")\n    _PLIST_ENTRY_TYPES+=(\"bool\")\n    _PLIST_ENTRY_VALUES+=(\"$(jsonBoolToYesNo \"$_ANALYTICS_STORAGE\")\")\n  fi\n\n  # config.analytics_default_allow_ad_storage\n  _ANALYTICS_AD_STORAGE=$(getFirebaseJsonKeyValue \"$_JSON_OUTPUT_RAW\" \"analytics_default_allow_ad_storage\")\n  if [[ $_ANALYTICS_AD_STORAGE ]]; then\n    _PLIST_ENTRY_KEYS+=(\"GOOGLE_ANALYTICS_DEFAULT_ALLOW_AD_STORAGE\")\n    _PLIST_ENTRY_TYPES+=(\"bool\")\n    _PLIST_ENTRY_VALUES+=(\"$(jsonBoolToYesNo \"$_ANALYTICS_AD_STORAGE\")\")\n  fi\n\n  # config.analytics_default_allow_ad_user_data\n  _ANALYTICS_AD_USER_DATA=$(getFirebaseJsonKeyValue \"$_JSON_OUTPUT_RAW\" \"analytics_default_allow_ad_user_data\")\n  if [[ $_ANALYTICS_AD_USER_DATA ]]; then\n    _PLIST_ENTRY_KEYS+=(\"GOOGLE_ANALYTICS_DEFAULT_ALLOW_AD_USER_DATA\")\n    _PLIST_ENTRY_TYPES+=(\"bool\")\n    _PLIST_ENTRY_VALUES+=(\"$(jsonBoolToYesNo \"$_ANALYTICS_AD_USER_DATA\")\")\n  fi\n\n  # config.analytics_default_allow_ad_personalization_signals\n  _ANALYTICS_PERSONALIZATION=$(getFirebaseJsonKeyValue \"$_JSON_OUTPUT_RAW\" \"analytics_default_allow_ad_personalization_signals\")\n  if [[ $_ANALYTICS_PERSONALIZATION ]]; then\n    _PLIST_ENTRY_KEYS+=(\"GOOGLE_ANALYTICS_DEFAULT_ALLOW_AD_PERSONALIZATION_SIGNALS\")\n    _PLIST_ENTRY_TYPES+=(\"bool\")\n    _PLIST_ENTRY_VALUES+=(\"$(jsonBoolToYesNo \"$_ANALYTICS_PERSONALIZATION\")\")\n  fi\n\n  # config.analytics_registration_with_ad_network_enabled\n  _ANALYTICS_REGISTRATION_WITH_AD_NETWORK=$(getFirebaseJsonKeyValue \"$_JSON_OUTPUT_RAW\" \"google_analytics_registration_with_ad_network_enabled\")\n  if [[ $_ANALYTICS_REGISTRATION_WITH_AD_NETWORK ]]; then\n    _PLIST_ENTRY_KEYS+=(\"GOOGLE_ANALYTICS_REGISTRATION_WITH_AD_NETWORK_ENABLED\")\n    _PLIST_ENTRY_TYPES+=(\"bool\")\n    _PLIST_ENTRY_VALUES+=(\"$(jsonBoolToYesNo \"$_ANALYTICS_REGISTRATION_WITH_AD_NETWORK\")\")\n  fi\n\n  # config.google_analytics_automatic_screen_reporting_enabled\n  _ANALYTICS_AUTO_SCREEN_REPORTING=$(getFirebaseJsonKeyValue \"$_JSON_OUTPUT_RAW\" \"google_analytics_automatic_screen_reporting_enabled\")\n  if [[ $_ANALYTICS_AUTO_SCREEN_REPORTING ]]; then\n    _PLIST_ENTRY_KEYS+=(\"FirebaseAutomaticScreenReportingEnabled\")\n    _PLIST_ENTRY_TYPES+=(\"bool\")\n    _PLIST_ENTRY_VALUES+=(\"$(jsonBoolToYesNo \"$_ANALYTICS_AUTO_SCREEN_REPORTING\")\")\n  fi\n\n  # config.perf_auto_collection_enabled\n  _PERF_AUTO_COLLECTION=$(getFirebaseJsonKeyValue \"$_JSON_OUTPUT_RAW\" \"perf_auto_collection_enabled\")\n  if [[ $_PERF_AUTO_COLLECTION ]]; then\n    _PLIST_ENTRY_KEYS+=(\"firebase_performance_collection_enabled\")\n    _PLIST_ENTRY_TYPES+=(\"bool\")\n    _PLIST_ENTRY_VALUES+=(\"$(jsonBoolToYesNo \"$_PERF_AUTO_COLLECTION\")\")\n  fi\n\n  # config.perf_collection_deactivated\n  _PERF_DEACTIVATED=$(getFirebaseJsonKeyValue \"$_JSON_OUTPUT_RAW\" \"perf_collection_deactivated\")\n  if [[ $_PERF_DEACTIVATED ]]; then\n    _PLIST_ENTRY_KEYS+=(\"firebase_performance_collection_deactivated\")\n    _PLIST_ENTRY_TYPES+=(\"bool\")\n    _PLIST_ENTRY_VALUES+=(\"$(jsonBoolToYesNo \"$_PERF_DEACTIVATED\")\")\n  fi\n\n  # config.messaging_auto_init_enabled\n  _MESSAGING_AUTO_INIT=$(getFirebaseJsonKeyValue \"$_JSON_OUTPUT_RAW\" \"messaging_auto_init_enabled\")\n  if [[ $_MESSAGING_AUTO_INIT ]]; then\n    _PLIST_ENTRY_KEYS+=(\"FirebaseMessagingAutoInitEnabled\")\n    _PLIST_ENTRY_TYPES+=(\"bool\")\n    _PLIST_ENTRY_VALUES+=(\"$(jsonBoolToYesNo \"$_MESSAGING_AUTO_INIT\")\")\n  fi\n\n  # config.in_app_messaging_auto_colllection_enabled\n  _FIAM_AUTO_INIT=$(getFirebaseJsonKeyValue \"$_JSON_OUTPUT_RAW\" \"in_app_messaging_auto_collection_enabled\")\n  if [[ $_FIAM_AUTO_INIT ]]; then\n    _PLIST_ENTRY_KEYS+=(\"FirebaseInAppMessagingAutomaticDataCollectionEnabled\")\n    _PLIST_ENTRY_TYPES+=(\"bool\")\n    _PLIST_ENTRY_VALUES+=(\"$(jsonBoolToYesNo \"$_FIAM_AUTO_INIT\")\")\n  fi\n\n  # config.app_check_token_auto_refresh\n  _APP_CHECK_TOKEN_AUTO_REFRESH=$(getFirebaseJsonKeyValue \"$_JSON_OUTPUT_RAW\" \"app_check_token_auto_refresh\")\n  if [[ $_APP_CHECK_TOKEN_AUTO_REFRESH ]]; then\n    _PLIST_ENTRY_KEYS+=(\"FirebaseAppCheckTokenAutoRefreshEnabled\")\n    _PLIST_ENTRY_TYPES+=(\"bool\")\n    _PLIST_ENTRY_VALUES+=(\"$(jsonBoolToYesNo \"$_APP_CHECK_TOKEN_AUTO_REFRESH\")\")\n  fi\n\n  # config.crashlytics_disable_auto_disabler - undocumented for now - mainly for debugging, document if becomes useful\n  _CRASHLYTICS_AUTO_DISABLE_ENABLED=$(getFirebaseJsonKeyValue \"$_JSON_OUTPUT_RAW\" \"crashlytics_disable_auto_disabler\")\n  if [[ $_CRASHLYTICS_AUTO_DISABLE_ENABLED == \"true\" ]]; then\n    echo \"Disabled Crashlytics auto disabler.\" # do nothing\n  else\n    _PLIST_ENTRY_KEYS+=(\"FirebaseCrashlyticsCollectionEnabled\")\n    _PLIST_ENTRY_TYPES+=(\"bool\")\n    _PLIST_ENTRY_VALUES+=(\"NO\")\n  fi\nelse\n  _PLIST_ENTRY_KEYS+=(\"firebase_json_raw\")\n  _PLIST_ENTRY_TYPES+=(\"string\")\n  _PLIST_ENTRY_VALUES+=(\"$_JSON_OUTPUT_BASE64\")\n  echo \"warning:   A firebase.json file was not found, whilst this file is optional it is recommended to include it to configure firebase services in React Native Firebase.\"\nfi;\n\necho \"info: 2) Injecting Info.plist entries: \"\n\n# Log out the keys we're adding\nfor i in \"${!_PLIST_ENTRY_KEYS[@]}\"; do\n  echo \"    ->  $i) ${_PLIST_ENTRY_KEYS[$i]}\" \"${_PLIST_ENTRY_TYPES[$i]}\" \"${_PLIST_ENTRY_VALUES[$i]}\"\ndone\n\nfor plist in \"${_TARGET_PLIST}\" \"${_DSYM_PLIST}\" ; do\n  if [[ -f \"${plist}\" ]]; then\n\n    # paths with spaces break the call to setPlistValue. temporarily modify\n    # the shell internal field separator variable (IFS), which normally\n    # includes spaces, to consist only of line breaks\n    oldifs=$IFS\n    IFS=\"\n\"\n\n    for i in \"${!_PLIST_ENTRY_KEYS[@]}\"; do\n      setPlistValue \"${_PLIST_ENTRY_KEYS[$i]}\" \"${_PLIST_ENTRY_TYPES[$i]}\" \"${_PLIST_ENTRY_VALUES[$i]}\" \"${plist}\"\n    done\n\n    # restore the original internal field separator value\n    IFS=$oldifs\n  else\n    echo \"warning:   A Info.plist build output file was not found (${plist})\"\n  fi\ndone\n\necho \"info: <- RNFB build script finished\"\n";
		};
		7F95098E1DEEA467CD6B2B8B /* [CP] Check Pods Manifest.lock */ = {
			isa = PBXShellScriptBuildPhase;
			buildActionMask = 2147483647;
			files = (
			);
			inputFileListPaths = (
			);
			inputPaths = (
				"${PODS_PODFILE_DIR_PATH}/Podfile.lock",
				"${PODS_ROOT}/Manifest.lock",
			);
			name = "[CP] Check Pods Manifest.lock";
			outputFileListPaths = (
			);
			outputPaths = (
				"$(DERIVED_FILE_DIR)/Pods-MetaMask-QA-checkManifestLockResult.txt",
			);
			runOnlyForDeploymentPostprocessing = 0;
			shellPath = /bin/sh;
			shellScript = "diff \"${PODS_PODFILE_DIR_PATH}/Podfile.lock\" \"${PODS_ROOT}/Manifest.lock\" > /dev/null\nif [ $? != 0 ] ; then\n    # print error to STDERR\n    echo \"error: The sandbox is not in sync with the Podfile.lock. Run 'pod install' or update your CocoaPods installation.\" >&2\n    exit 1\nfi\n# This output is used by Xcode 'outputs' to avoid re-running this script phase.\necho \"SUCCESS\" > \"${SCRIPT_OUTPUT_FILE_0}\"\n";
			showEnvVarsInLog = 0;
		};
		9F2FDF243A79F1A3A790828C /* [CP-User] [RNFB] Core Configuration */ = {
			isa = PBXShellScriptBuildPhase;
			buildActionMask = 2147483647;
			files = (
			);
			inputPaths = (
				"$(BUILT_PRODUCTS_DIR)/$(INFOPLIST_PATH)",
			);
			name = "[CP-User] [RNFB] Core Configuration";
			runOnlyForDeploymentPostprocessing = 0;
			shellPath = /bin/sh;
			shellScript = "#!/usr/bin/env bash\n#\n# Copyright (c) 2016-present Invertase Limited & Contributors\n#\n# Licensed under the Apache License, Version 2.0 (the \"License\");\n# you may not use this library except in compliance with the License.\n# You may obtain a copy of the License at\n#\n#   http://www.apache.org/licenses/LICENSE-2.0\n#\n# Unless required by applicable law or agreed to in writing, software\n# distributed under the License is distributed on an \"AS IS\" BASIS,\n# WITHOUT WARRANTIES OR CONDITIONS OF ANY KIND, either express or implied.\n# See the License for the specific language governing permissions and\n# limitations under the License.\n#\n\n##########################################################################\n##########################################################################\n#\n#  NOTE THAT IF YOU CHANGE THIS FILE YOU MUST RUN pod install AFTERWARDS\n#\n#  This file is installed as an Xcode build script in the project file\n#  by cocoapods, and you will not see your changes until you pod install\n#\n##########################################################################\n##########################################################################\n\nset -e\n\n_MAX_LOOKUPS=2;\n_SEARCH_RESULT=''\n_RN_ROOT_EXISTS=''\n_CURRENT_LOOKUPS=1\n_JSON_ROOT=\"'react-native'\"\n_JSON_FILE_NAME='firebase.json'\n_JSON_OUTPUT_BASE64='e30=' # { }\n_CURRENT_SEARCH_DIR=${PROJECT_DIR}\n_PLIST_BUDDY=/usr/libexec/PlistBuddy\n_TARGET_PLIST=\"${BUILT_PRODUCTS_DIR}/${INFOPLIST_PATH}\"\n_DSYM_PLIST=\"${DWARF_DSYM_FOLDER_PATH}/${DWARF_DSYM_FILE_NAME}/Contents/Info.plist\"\n\n# plist arrays\n_PLIST_ENTRY_KEYS=()\n_PLIST_ENTRY_TYPES=()\n_PLIST_ENTRY_VALUES=()\n\nfunction setPlistValue {\n  echo \"info:      setting plist entry '$1' of type '$2' in file '$4'\"\n  ${_PLIST_BUDDY} -c \"Add :$1 $2 '$3'\" $4 || echo \"info:      '$1' already exists\"\n}\n\nfunction getFirebaseJsonKeyValue () {\n  if [[ ${_RN_ROOT_EXISTS} ]]; then\n    ruby -Ku -e \"require 'rubygems';require 'json'; output=JSON.parse('$1'); puts output[$_JSON_ROOT]['$2']\"\n  else\n    echo \"\"\n  fi;\n}\n\nfunction jsonBoolToYesNo () {\n  if [[ $1 == \"false\" ]]; then\n    echo \"NO\"\n  elif [[ $1 == \"true\" ]]; then\n    echo \"YES\"\n  else echo \"NO\"\n  fi\n}\n\necho \"info: -> RNFB build script started\"\necho \"info: 1) Locating ${_JSON_FILE_NAME} file:\"\n\nif [[ -z ${_CURRENT_SEARCH_DIR} ]]; then\n  _CURRENT_SEARCH_DIR=$(pwd)\nfi;\n\nwhile true; do\n  _CURRENT_SEARCH_DIR=$(dirname \"$_CURRENT_SEARCH_DIR\")\n  if [[ \"$_CURRENT_SEARCH_DIR\" == \"/\" ]] || [[ ${_CURRENT_LOOKUPS} -gt ${_MAX_LOOKUPS} ]]; then break; fi;\n  echo \"info:      ($_CURRENT_LOOKUPS of $_MAX_LOOKUPS) Searching in '$_CURRENT_SEARCH_DIR' for a ${_JSON_FILE_NAME} file.\"\n  _SEARCH_RESULT=$(find \"$_CURRENT_SEARCH_DIR\" -maxdepth 2 -name ${_JSON_FILE_NAME} -print | /usr/bin/head -n 1)\n  if [[ ${_SEARCH_RESULT} ]]; then\n    echo \"info:      ${_JSON_FILE_NAME} found at $_SEARCH_RESULT\"\n    break;\n  fi;\n  _CURRENT_LOOKUPS=$((_CURRENT_LOOKUPS+1))\ndone\n\nif [[ ${_SEARCH_RESULT} ]]; then\n  _JSON_OUTPUT_RAW=$(cat \"${_SEARCH_RESULT}\")\n  _RN_ROOT_EXISTS=$(ruby -Ku -e \"require 'rubygems';require 'json'; output=JSON.parse('$_JSON_OUTPUT_RAW'); puts output[$_JSON_ROOT]\" || echo '')\n\n  if [[ ${_RN_ROOT_EXISTS} ]]; then\n    if ! python3 --version >/dev/null 2>&1; then echo \"python3 not found, firebase.json file processing error.\" && exit 1; fi\n    _JSON_OUTPUT_BASE64=$(python3 -c 'import json,sys,base64;print(base64.b64encode(bytes(json.dumps(json.loads(open('\"'${_SEARCH_RESULT}'\"', '\"'rb'\"').read())['${_JSON_ROOT}']), '\"'utf-8'\"')).decode())' || echo \"e30=\")\n  fi\n\n  _PLIST_ENTRY_KEYS+=(\"firebase_json_raw\")\n  _PLIST_ENTRY_TYPES+=(\"string\")\n  _PLIST_ENTRY_VALUES+=(\"$_JSON_OUTPUT_BASE64\")\n\n  # config.app_data_collection_default_enabled\n  _APP_DATA_COLLECTION_ENABLED=$(getFirebaseJsonKeyValue \"$_JSON_OUTPUT_RAW\" \"app_data_collection_default_enabled\")\n  if [[ $_APP_DATA_COLLECTION_ENABLED ]]; then\n    _PLIST_ENTRY_KEYS+=(\"FirebaseDataCollectionDefaultEnabled\")\n    _PLIST_ENTRY_TYPES+=(\"bool\")\n    _PLIST_ENTRY_VALUES+=(\"$(jsonBoolToYesNo \"$_APP_DATA_COLLECTION_ENABLED\")\")\n  fi\n\n  # config.analytics_auto_collection_enabled\n  _ANALYTICS_AUTO_COLLECTION=$(getFirebaseJsonKeyValue \"$_JSON_OUTPUT_RAW\" \"analytics_auto_collection_enabled\")\n  if [[ $_ANALYTICS_AUTO_COLLECTION ]]; then\n    _PLIST_ENTRY_KEYS+=(\"FIREBASE_ANALYTICS_COLLECTION_ENABLED\")\n    _PLIST_ENTRY_TYPES+=(\"bool\")\n    _PLIST_ENTRY_VALUES+=(\"$(jsonBoolToYesNo \"$_ANALYTICS_AUTO_COLLECTION\")\")\n  fi\n\n  # config.analytics_collection_deactivated\n  _ANALYTICS_DEACTIVATED=$(getFirebaseJsonKeyValue \"$_JSON_OUTPUT_RAW\" \"analytics_collection_deactivated\")\n  if [[ $_ANALYTICS_DEACTIVATED ]]; then\n    _PLIST_ENTRY_KEYS+=(\"FIREBASE_ANALYTICS_COLLECTION_DEACTIVATED\")\n    _PLIST_ENTRY_TYPES+=(\"bool\")\n    _PLIST_ENTRY_VALUES+=(\"$(jsonBoolToYesNo \"$_ANALYTICS_DEACTIVATED\")\")\n  fi\n\n  # config.analytics_idfv_collection_enabled\n  _ANALYTICS_IDFV_COLLECTION=$(getFirebaseJsonKeyValue \"$_JSON_OUTPUT_RAW\" \"analytics_idfv_collection_enabled\")\n  if [[ $_ANALYTICS_IDFV_COLLECTION ]]; then\n    _PLIST_ENTRY_KEYS+=(\"GOOGLE_ANALYTICS_IDFV_COLLECTION_ENABLED\")\n    _PLIST_ENTRY_TYPES+=(\"bool\")\n    _PLIST_ENTRY_VALUES+=(\"$(jsonBoolToYesNo \"$_ANALYTICS_IDFV_COLLECTION\")\")\n  fi\n\n  # config.analytics_default_allow_analytics_storage\n  _ANALYTICS_STORAGE=$(getFirebaseJsonKeyValue \"$_JSON_OUTPUT_RAW\" \"analytics_default_allow_analytics_storage\")\n  if [[ $_ANALYTICS_STORAGE ]]; then\n    _PLIST_ENTRY_KEYS+=(\"GOOGLE_ANALYTICS_DEFAULT_ALLOW_ANALYTICS_STORAGE\")\n    _PLIST_ENTRY_TYPES+=(\"bool\")\n    _PLIST_ENTRY_VALUES+=(\"$(jsonBoolToYesNo \"$_ANALYTICS_STORAGE\")\")\n  fi\n\n  # config.analytics_default_allow_ad_storage\n  _ANALYTICS_AD_STORAGE=$(getFirebaseJsonKeyValue \"$_JSON_OUTPUT_RAW\" \"analytics_default_allow_ad_storage\")\n  if [[ $_ANALYTICS_AD_STORAGE ]]; then\n    _PLIST_ENTRY_KEYS+=(\"GOOGLE_ANALYTICS_DEFAULT_ALLOW_AD_STORAGE\")\n    _PLIST_ENTRY_TYPES+=(\"bool\")\n    _PLIST_ENTRY_VALUES+=(\"$(jsonBoolToYesNo \"$_ANALYTICS_AD_STORAGE\")\")\n  fi\n\n  # config.analytics_default_allow_ad_user_data\n  _ANALYTICS_AD_USER_DATA=$(getFirebaseJsonKeyValue \"$_JSON_OUTPUT_RAW\" \"analytics_default_allow_ad_user_data\")\n  if [[ $_ANALYTICS_AD_USER_DATA ]]; then\n    _PLIST_ENTRY_KEYS+=(\"GOOGLE_ANALYTICS_DEFAULT_ALLOW_AD_USER_DATA\")\n    _PLIST_ENTRY_TYPES+=(\"bool\")\n    _PLIST_ENTRY_VALUES+=(\"$(jsonBoolToYesNo \"$_ANALYTICS_AD_USER_DATA\")\")\n  fi\n\n  # config.analytics_default_allow_ad_personalization_signals\n  _ANALYTICS_PERSONALIZATION=$(getFirebaseJsonKeyValue \"$_JSON_OUTPUT_RAW\" \"analytics_default_allow_ad_personalization_signals\")\n  if [[ $_ANALYTICS_PERSONALIZATION ]]; then\n    _PLIST_ENTRY_KEYS+=(\"GOOGLE_ANALYTICS_DEFAULT_ALLOW_AD_PERSONALIZATION_SIGNALS\")\n    _PLIST_ENTRY_TYPES+=(\"bool\")\n    _PLIST_ENTRY_VALUES+=(\"$(jsonBoolToYesNo \"$_ANALYTICS_PERSONALIZATION\")\")\n  fi\n\n  # config.analytics_registration_with_ad_network_enabled\n  _ANALYTICS_REGISTRATION_WITH_AD_NETWORK=$(getFirebaseJsonKeyValue \"$_JSON_OUTPUT_RAW\" \"google_analytics_registration_with_ad_network_enabled\")\n  if [[ $_ANALYTICS_REGISTRATION_WITH_AD_NETWORK ]]; then\n    _PLIST_ENTRY_KEYS+=(\"GOOGLE_ANALYTICS_REGISTRATION_WITH_AD_NETWORK_ENABLED\")\n    _PLIST_ENTRY_TYPES+=(\"bool\")\n    _PLIST_ENTRY_VALUES+=(\"$(jsonBoolToYesNo \"$_ANALYTICS_REGISTRATION_WITH_AD_NETWORK\")\")\n  fi\n\n  # config.google_analytics_automatic_screen_reporting_enabled\n  _ANALYTICS_AUTO_SCREEN_REPORTING=$(getFirebaseJsonKeyValue \"$_JSON_OUTPUT_RAW\" \"google_analytics_automatic_screen_reporting_enabled\")\n  if [[ $_ANALYTICS_AUTO_SCREEN_REPORTING ]]; then\n    _PLIST_ENTRY_KEYS+=(\"FirebaseAutomaticScreenReportingEnabled\")\n    _PLIST_ENTRY_TYPES+=(\"bool\")\n    _PLIST_ENTRY_VALUES+=(\"$(jsonBoolToYesNo \"$_ANALYTICS_AUTO_SCREEN_REPORTING\")\")\n  fi\n\n  # config.perf_auto_collection_enabled\n  _PERF_AUTO_COLLECTION=$(getFirebaseJsonKeyValue \"$_JSON_OUTPUT_RAW\" \"perf_auto_collection_enabled\")\n  if [[ $_PERF_AUTO_COLLECTION ]]; then\n    _PLIST_ENTRY_KEYS+=(\"firebase_performance_collection_enabled\")\n    _PLIST_ENTRY_TYPES+=(\"bool\")\n    _PLIST_ENTRY_VALUES+=(\"$(jsonBoolToYesNo \"$_PERF_AUTO_COLLECTION\")\")\n  fi\n\n  # config.perf_collection_deactivated\n  _PERF_DEACTIVATED=$(getFirebaseJsonKeyValue \"$_JSON_OUTPUT_RAW\" \"perf_collection_deactivated\")\n  if [[ $_PERF_DEACTIVATED ]]; then\n    _PLIST_ENTRY_KEYS+=(\"firebase_performance_collection_deactivated\")\n    _PLIST_ENTRY_TYPES+=(\"bool\")\n    _PLIST_ENTRY_VALUES+=(\"$(jsonBoolToYesNo \"$_PERF_DEACTIVATED\")\")\n  fi\n\n  # config.messaging_auto_init_enabled\n  _MESSAGING_AUTO_INIT=$(getFirebaseJsonKeyValue \"$_JSON_OUTPUT_RAW\" \"messaging_auto_init_enabled\")\n  if [[ $_MESSAGING_AUTO_INIT ]]; then\n    _PLIST_ENTRY_KEYS+=(\"FirebaseMessagingAutoInitEnabled\")\n    _PLIST_ENTRY_TYPES+=(\"bool\")\n    _PLIST_ENTRY_VALUES+=(\"$(jsonBoolToYesNo \"$_MESSAGING_AUTO_INIT\")\")\n  fi\n\n  # config.in_app_messaging_auto_colllection_enabled\n  _FIAM_AUTO_INIT=$(getFirebaseJsonKeyValue \"$_JSON_OUTPUT_RAW\" \"in_app_messaging_auto_collection_enabled\")\n  if [[ $_FIAM_AUTO_INIT ]]; then\n    _PLIST_ENTRY_KEYS+=(\"FirebaseInAppMessagingAutomaticDataCollectionEnabled\")\n    _PLIST_ENTRY_TYPES+=(\"bool\")\n    _PLIST_ENTRY_VALUES+=(\"$(jsonBoolToYesNo \"$_FIAM_AUTO_INIT\")\")\n  fi\n\n  # config.app_check_token_auto_refresh\n  _APP_CHECK_TOKEN_AUTO_REFRESH=$(getFirebaseJsonKeyValue \"$_JSON_OUTPUT_RAW\" \"app_check_token_auto_refresh\")\n  if [[ $_APP_CHECK_TOKEN_AUTO_REFRESH ]]; then\n    _PLIST_ENTRY_KEYS+=(\"FirebaseAppCheckTokenAutoRefreshEnabled\")\n    _PLIST_ENTRY_TYPES+=(\"bool\")\n    _PLIST_ENTRY_VALUES+=(\"$(jsonBoolToYesNo \"$_APP_CHECK_TOKEN_AUTO_REFRESH\")\")\n  fi\n\n  # config.crashlytics_disable_auto_disabler - undocumented for now - mainly for debugging, document if becomes useful\n  _CRASHLYTICS_AUTO_DISABLE_ENABLED=$(getFirebaseJsonKeyValue \"$_JSON_OUTPUT_RAW\" \"crashlytics_disable_auto_disabler\")\n  if [[ $_CRASHLYTICS_AUTO_DISABLE_ENABLED == \"true\" ]]; then\n    echo \"Disabled Crashlytics auto disabler.\" # do nothing\n  else\n    _PLIST_ENTRY_KEYS+=(\"FirebaseCrashlyticsCollectionEnabled\")\n    _PLIST_ENTRY_TYPES+=(\"bool\")\n    _PLIST_ENTRY_VALUES+=(\"NO\")\n  fi\nelse\n  _PLIST_ENTRY_KEYS+=(\"firebase_json_raw\")\n  _PLIST_ENTRY_TYPES+=(\"string\")\n  _PLIST_ENTRY_VALUES+=(\"$_JSON_OUTPUT_BASE64\")\n  echo \"warning:   A firebase.json file was not found, whilst this file is optional it is recommended to include it to configure firebase services in React Native Firebase.\"\nfi;\n\necho \"info: 2) Injecting Info.plist entries: \"\n\n# Log out the keys we're adding\nfor i in \"${!_PLIST_ENTRY_KEYS[@]}\"; do\n  echo \"    ->  $i) ${_PLIST_ENTRY_KEYS[$i]}\" \"${_PLIST_ENTRY_TYPES[$i]}\" \"${_PLIST_ENTRY_VALUES[$i]}\"\ndone\n\nfor plist in \"${_TARGET_PLIST}\" \"${_DSYM_PLIST}\" ; do\n  if [[ -f \"${plist}\" ]]; then\n\n    # paths with spaces break the call to setPlistValue. temporarily modify\n    # the shell internal field separator variable (IFS), which normally\n    # includes spaces, to consist only of line breaks\n    oldifs=$IFS\n    IFS=\"\n\"\n\n    for i in \"${!_PLIST_ENTRY_KEYS[@]}\"; do\n      setPlistValue \"${_PLIST_ENTRY_KEYS[$i]}\" \"${_PLIST_ENTRY_TYPES[$i]}\" \"${_PLIST_ENTRY_VALUES[$i]}\" \"${plist}\"\n    done\n\n    # restore the original internal field separator value\n    IFS=$oldifs\n  else\n    echo \"warning:   A Info.plist build output file was not found (${plist})\"\n  fi\ndone\n\necho \"info: <- RNFB build script finished\"\n";
		};
		A1BBADB7B9B00D0EC304761B /* [Expo] Configure project */ = {
			isa = PBXShellScriptBuildPhase;
			alwaysOutOfDate = 1;
			buildActionMask = 2147483647;
			files = (
			);
			inputFileListPaths = (
			);
			inputPaths = (
			);
			name = "[Expo] Configure project";
			outputFileListPaths = (
			);
			outputPaths = (
			);
			runOnlyForDeploymentPostprocessing = 0;
			shellPath = /bin/sh;
			shellScript = "# This script configures Expo modules and generates the modules provider file.\nbash -l -c \"./Pods/Target\\ Support\\ Files/Pods-MetaMask-Flask/expo-configure-project.sh\"\n";
		};
		B339FF00289ABD70001B89FB /* Override xcconfig files */ = {
			isa = PBXShellScriptBuildPhase;
			buildActionMask = 2147483647;
			files = (
			);
			inputFileListPaths = (
			);
			inputPaths = (
			);
			name = "Override xcconfig files";
			outputFileListPaths = (
			);
			outputPaths = (
			);
			runOnlyForDeploymentPostprocessing = 0;
			shellPath = /bin/sh;
			shellScript = "if [ -e ../.ios.env ]\nthen\n    cp -rf ../.ios.env debug.xcconfig\n    cp -rf ../.ios.env release.xcconfig\nelse\n    cp -rf ../.ios.env.example debug.xcconfig\n    cp -rf ../.ios.env.example release.xcconfig\nfi\n\n";
		};
		B339FF2F289ABD70001B89FB /* Bundle JS Code & Upload Sentry Files */ = {
			isa = PBXShellScriptBuildPhase;
			buildActionMask = 2147483647;
			files = (
			);
			inputFileListPaths = (
				"${PODS_ROOT}/Target Support Files/Pods-MetaMask/Pods-MetaMask-frameworks-${CONFIGURATION}-input-files.xcfilelist",
			);
			inputPaths = (
			);
			name = "Bundle JS Code & Upload Sentry Files";
			outputPaths = (
			);
			runOnlyForDeploymentPostprocessing = 0;
			shellPath = /bin/sh;
			shellScript = "# Define script\nBUNDLE_AND_UPLOAD_TO_SENTRY=\"../scripts/ios/bundle-js-and-sentry-upload.sh\"\n\n# Give permissions to script\nchmod +x $BUNDLE_AND_UPLOAD_TO_SENTRY\n\n# Run script\n$BUNDLE_AND_UPLOAD_TO_SENTRY\n";
		};
		C809907F60335F19DA480743 /* [CP] Embed Pods Frameworks */ = {
			isa = PBXShellScriptBuildPhase;
			buildActionMask = 2147483647;
			files = (
			);
			inputFileListPaths = (
				"${PODS_ROOT}/Target Support Files/Pods-MetaMask-QA/Pods-MetaMask-QA-frameworks-${CONFIGURATION}-input-files.xcfilelist",
			);
			name = "[CP] Embed Pods Frameworks";
			outputFileListPaths = (
				"${PODS_ROOT}/Target Support Files/Pods-MetaMask-QA/Pods-MetaMask-QA-frameworks-${CONFIGURATION}-output-files.xcfilelist",
			);
			runOnlyForDeploymentPostprocessing = 0;
			shellPath = /bin/sh;
			shellScript = "\"${PODS_ROOT}/Target Support Files/Pods-MetaMask-QA/Pods-MetaMask-QA-frameworks.sh\"\n";
			showEnvVarsInLog = 0;
		};
		E6DF8EB7C7F8301263C260CE /* [CP] Copy Pods Resources */ = {
			isa = PBXShellScriptBuildPhase;
			buildActionMask = 2147483647;
			files = (
			);
			inputFileListPaths = (
				"${PODS_ROOT}/Target Support Files/Pods-MetaMask-Flask/Pods-MetaMask-Flask-resources-${CONFIGURATION}-input-files.xcfilelist",
			);
			name = "[CP] Copy Pods Resources";
			outputFileListPaths = (
				"${PODS_ROOT}/Target Support Files/Pods-MetaMask-Flask/Pods-MetaMask-Flask-resources-${CONFIGURATION}-output-files.xcfilelist",
			);
			runOnlyForDeploymentPostprocessing = 0;
			shellPath = /bin/sh;
			shellScript = "\"${PODS_ROOT}/Target Support Files/Pods-MetaMask-Flask/Pods-MetaMask-Flask-resources.sh\"\n";
			showEnvVarsInLog = 0;
		};
		FFED9AB1AACD0DA25EAA971D /* [CP] Copy Pods Resources */ = {
			isa = PBXShellScriptBuildPhase;
			buildActionMask = 2147483647;
			files = (
			);
			inputFileListPaths = (
				"${PODS_ROOT}/Target Support Files/Pods-MetaMask/Pods-MetaMask-resources-${CONFIGURATION}-input-files.xcfilelist",
			);
			name = "[CP] Copy Pods Resources";
			outputFileListPaths = (
				"${PODS_ROOT}/Target Support Files/Pods-MetaMask/Pods-MetaMask-resources-${CONFIGURATION}-output-files.xcfilelist",
			);
			runOnlyForDeploymentPostprocessing = 0;
			shellPath = /bin/sh;
			shellScript = "\"${PODS_ROOT}/Target Support Files/Pods-MetaMask/Pods-MetaMask-resources.sh\"\n";
			showEnvVarsInLog = 0;
		};
/* End PBXShellScriptBuildPhase section */

/* Begin PBXSourcesBuildPhase section */
		13B07F871A680F5B00A75B9A /* Sources */ = {
			isa = PBXSourcesBuildPhase;
			buildActionMask = 2147483647;
			files = (
				13B07FBC1A68108700A75B9A /* AppDelegate.m in Sources */,
				2EF283322B17EC1A00D7B4B1 /* RNTar.m in Sources */,
				654378B0243E2ADC00571B9C /* File.swift in Sources */,
				2EF2832A2B17EBD600D7B4B1 /* RnTar.swift in Sources */,
				2EF283372B17EC7900D7B4B1 /* Light-Swift-Untar.swift in Sources */,
				CF98DA9C28D9FEB700096782 /* RCTScreenshotDetect.m in Sources */,
				CF9895772A3B49BE00B4C9B5 /* RCTMinimizer.m in Sources */,
				13B07FC11A68108700A75B9A /* main.m in Sources */,
				A1987088D4835E5FCCABC418 /* ExpoModulesProvider.swift in Sources */,
			);
			runOnlyForDeploymentPostprocessing = 0;
		};
		2EF282592B0FF86900D7B4B1 /* Sources */ = {
			isa = PBXSourcesBuildPhase;
			buildActionMask = 2147483647;
			files = (
				2EF2825A2B0FF86900D7B4B1 /* AppDelegate.m in Sources */,
				2EF283342B17EC1A00D7B4B1 /* RNTar.m in Sources */,
				2EF2825B2B0FF86900D7B4B1 /* File.swift in Sources */,
				2EF2832C2B17EBD600D7B4B1 /* RnTar.swift in Sources */,
				2EF283392B17EC7900D7B4B1 /* Light-Swift-Untar.swift in Sources */,
				2EF2825C2B0FF86900D7B4B1 /* RCTScreenshotDetect.m in Sources */,
				2EF2825E2B0FF86900D7B4B1 /* RCTMinimizer.m in Sources */,
				2EF2825F2B0FF86900D7B4B1 /* main.m in Sources */,
				F23972D16903249A8EC120BD /* ExpoModulesProvider.swift in Sources */,
			);
			runOnlyForDeploymentPostprocessing = 0;
		};
		B339FF01289ABD70001B89FB /* Sources */ = {
			isa = PBXSourcesBuildPhase;
			buildActionMask = 2147483647;
			files = (
				CFD8DFC828EDD4C800CC75F6 /* RCTScreenshotDetect.m in Sources */,
				2EF283332B17EC1A00D7B4B1 /* RNTar.m in Sources */,
				B339FF02289ABD70001B89FB /* AppDelegate.m in Sources */,
				2EF2832B2B17EBD600D7B4B1 /* RnTar.swift in Sources */,
				2EF283382B17EC7900D7B4B1 /* Light-Swift-Untar.swift in Sources */,
				B339FF03289ABD70001B89FB /* File.swift in Sources */,
				CF9895782A3B49BE00B4C9B5 /* RCTMinimizer.m in Sources */,
				B339FF05289ABD70001B89FB /* main.m in Sources */,
				7696E77F73B5ADD7EE8190E0 /* ExpoModulesProvider.swift in Sources */,
			);
			runOnlyForDeploymentPostprocessing = 0;
		};
/* End PBXSourcesBuildPhase section */

/* Begin PBXTargetDependency section */
		153F84CD2319B8FD00C19B63 /* PBXTargetDependency */ = {
			isa = PBXTargetDependency;
			name = Branch;
			targetProxy = 153F84CC2319B8FD00C19B63 /* PBXContainerItemProxy */;
		};
		2EF282552B0FF86900D7B4B1 /* PBXTargetDependency */ = {
			isa = PBXTargetDependency;
			name = Branch;
			targetProxy = 2EF282562B0FF86900D7B4B1 /* PBXContainerItemProxy */;
		};
		B339FEFD289ABD70001B89FB /* PBXTargetDependency */ = {
			isa = PBXTargetDependency;
			name = Branch;
			targetProxy = B339FEFE289ABD70001B89FB /* PBXContainerItemProxy */;
		};
/* End PBXTargetDependency section */

/* Begin PBXVariantGroup section */
		13B07FB11A68108700A75B9A /* LaunchScreen.xib */ = {
			isa = PBXVariantGroup;
			children = (
				13B07FB21A68108700A75B9A /* Base */,
			);
			name = LaunchScreen.xib;
			path = MetaMask;
			sourceTree = "<group>";
		};
/* End PBXVariantGroup section */

/* Begin XCBuildConfiguration section */
		13B07F941A680F5B00A75B9A /* Debug */ = {
			isa = XCBuildConfiguration;
			baseConfigurationReference = 4C81CC9BCD86AC7F96BA8CAD /* Pods-MetaMask.debug.xcconfig */;
			buildSettings = {
				ASSETCATALOG_COMPILER_APPICON_NAME = AppIcon;
				ASSETCATALOG_COMPILER_OPTIMIZATION = time;
				CLANG_ENABLE_MODULES = YES;
				CODE_SIGN_ENTITLEMENTS = MetaMask/MetaMaskDebug.entitlements;
				CODE_SIGN_IDENTITY = "Apple Development";
<<<<<<< HEAD
				CODE_SIGN_STYLE = Automatic;
				CURRENT_PROJECT_VERSION = 1520;
=======
				"CODE_SIGN_IDENTITY[sdk=iphoneos*]" = "iPhone Developer";
				CODE_SIGN_STYLE = Manual;
				CURRENT_PROJECT_VERSION = 1512;
>>>>>>> 889c3b80
				DEAD_CODE_STRIPPING = YES;
				DEBUG_INFORMATION_FORMAT = dwarf;
				DEVELOPMENT_TEAM = 48XVW22RCG;
				"DEVELOPMENT_TEAM[sdk=iphoneos*]" = 48XVW22RCG;
				ENABLE_BITCODE = NO;
				FRAMEWORK_SEARCH_PATHS = (
					"$(inherited)",
					"$(PROJECT_DIR)",
				);
				GCC_OPTIMIZATION_LEVEL = 0;
				GCC_PREPROCESSOR_DEFINITIONS = (
					"DEBUG=1",
					"$(inherited)",
				);
				HEADER_SEARCH_PATHS = (
					"$(inherited)",
					"$(SRCROOT)/../node_modules/react-native-wkwebview-reborn/ios/RCTWKWebView",
					"$(SRCROOT)/../node_modules/react-native-keychain/RNKeychainManager",
					"$(SRCROOT)/../node_modules/react-native-share/ios",
					"$(SRCROOT)/../node_modules/react-native-branch/ios/**",
					"$(SRCROOT)/../node_modules/@metamask/react-native-search-api/ios/RCTSearchApi",
					"$(SRCROOT)/../node_modules/lottie-ios/lottie-ios/Classes/**",
					"$(SRCROOT)/../node_modules/react-native-view-shot/ios",
					"$(SRCROOT)/../node_modules/react-native-tcp/ios/**",
				);
				INFOPLIST_FILE = MetaMask/Info.plist;
				IPHONEOS_DEPLOYMENT_TARGET = 13.0;
				LD_RUNPATH_SEARCH_PATHS = (
					"$(inherited)",
					"@executable_path/Frameworks",
				);
				LIBRARY_SEARCH_PATHS = (
					"$(SDKROOT)/usr/lib/swift",
					"$(SDKROOT)/usr/lib/swift$(inherited)",
					"${inherited}",
				);
				LLVM_LTO = YES;
<<<<<<< HEAD
				MARKETING_VERSION = 7.37.1;
=======
				MARKETING_VERSION = 7.37.0;
>>>>>>> 889c3b80
				ONLY_ACTIVE_ARCH = YES;
				OTHER_CFLAGS = "$(inherited)";
				OTHER_LDFLAGS = (
					"$(inherited)",
					"-ObjC",
					"-lc++",
				);
				OTHER_SWIFT_FLAGS = "$(inherited) -D EXPO_CONFIGURATION_DEBUG";
				PRODUCT_BUNDLE_IDENTIFIER = "io.metamask.$(PRODUCT_NAME:rfc1034identifier)";
				PRODUCT_NAME = MetaMask;
				PROVISIONING_PROFILE_SPECIFIER = "match Development io.metamask.MetaMask";
				"PROVISIONING_PROFILE_SPECIFIER[sdk=iphoneos*]" = "match Development io.metamask.MetaMask";
				SWIFT_OBJC_BRIDGING_HEADER = "MetaMask-Bridging-Header.h";
				SWIFT_OPTIMIZATION_LEVEL = "-Onone";
				SWIFT_PRECOMPILE_BRIDGING_HEADER = NO;
				SWIFT_VERSION = 5.0;
				VERSIONING_SYSTEM = "apple-generic";
			};
			name = Debug;
		};
		13B07F951A680F5B00A75B9A /* Release */ = {
			isa = XCBuildConfiguration;
			baseConfigurationReference = 7D2A2666F9BADDF2418B01A1 /* Pods-MetaMask.release.xcconfig */;
			buildSettings = {
				ASSETCATALOG_COMPILER_APPICON_NAME = AppIcon;
				ASSETCATALOG_COMPILER_OPTIMIZATION = time;
				CLANG_ENABLE_MODULES = YES;
				CODE_SIGN_ENTITLEMENTS = MetaMask/MetaMask.entitlements;
				CODE_SIGN_IDENTITY = "iPhone Distribution";
				CODE_SIGN_STYLE = Manual;
<<<<<<< HEAD
				CURRENT_PROJECT_VERSION = 1520;
=======
				CURRENT_PROJECT_VERSION = 1512;
>>>>>>> 889c3b80
				DEBUG_INFORMATION_FORMAT = "dwarf-with-dsym";
				DEVELOPMENT_TEAM = 48XVW22RCG;
				"DEVELOPMENT_TEAM[sdk=iphoneos*]" = 48XVW22RCG;
				ENABLE_BITCODE = NO;
				FRAMEWORK_SEARCH_PATHS = (
					"$(inherited)",
					"$(PROJECT_DIR)",
				);
				GCC_PRECOMPILE_PREFIX_HEADER = YES;
				GCC_PREPROCESSOR_DEFINITIONS = "$(inherited)";
				GCC_UNROLL_LOOPS = YES;
				HEADER_SEARCH_PATHS = (
					"$(inherited)",
					"$(SRCROOT)/../node_modules/react-native-wkwebview-reborn/ios/RCTWKWebView",
					"$(SRCROOT)/../node_modules/react-native-keychain/RNKeychainManager",
					"$(SRCROOT)/../node_modules/react-native-share/ios",
					"$(SRCROOT)/../node_modules/react-native-branch/ios/**",
					"$(SRCROOT)/../node_modules/@metamask/react-native-search-api/ios/RCTSearchApi",
					"$(SRCROOT)/../node_modules/lottie-ios/lottie-ios/Classes/**",
					"$(SRCROOT)/../node_modules/react-native-view-shot/ios",
					"$(SRCROOT)/../node_modules/react-native-tcp/ios/**",
				);
				INFOPLIST_FILE = MetaMask/Info.plist;
				IPHONEOS_DEPLOYMENT_TARGET = 13.0;
				LD_RUNPATH_SEARCH_PATHS = (
					"$(inherited)",
					"@executable_path/Frameworks",
				);
				LIBRARY_SEARCH_PATHS = (
					"$(SDKROOT)/usr/lib/swift",
					"$(SDKROOT)/usr/lib/swift$(inherited)",
					"${inherited}",
				);
				LLVM_LTO = YES;
<<<<<<< HEAD
				MARKETING_VERSION = 7.37.1;
=======
				MARKETING_VERSION = 7.37.0;
>>>>>>> 889c3b80
				ONLY_ACTIVE_ARCH = NO;
				OTHER_CFLAGS = "$(inherited)";
				OTHER_LDFLAGS = (
					"$(inherited)",
					"-ObjC",
					"-lc++",
				);
				OTHER_SWIFT_FLAGS = "$(inherited) -D EXPO_CONFIGURATION_RELEASE";
				PRODUCT_BUNDLE_IDENTIFIER = "io.metamask.$(PRODUCT_NAME:rfc1034identifier)";
				PRODUCT_NAME = MetaMask;
				PROVISIONING_PROFILE_SPECIFIER = "Bitrise AppStore io.metamask.MetaMask";
				"PROVISIONING_PROFILE_SPECIFIER[sdk=iphoneos*]" = "Bitrise AppStore io.metamask.MetaMask";
				SWIFT_OBJC_BRIDGING_HEADER = "MetaMask-Bridging-Header.h";
				SWIFT_PRECOMPILE_BRIDGING_HEADER = NO;
				SWIFT_VERSION = 5.0;
				VERSIONING_SYSTEM = "apple-generic";
			};
			name = Release;
		};
		2EF282902B0FF86900D7B4B1 /* Debug */ = {
			isa = XCBuildConfiguration;
			baseConfigurationReference = 91B348F39D8AD3220320E89D /* Pods-MetaMask-Flask.debug.xcconfig */;
			buildSettings = {
				ASSETCATALOG_COMPILER_APPICON_NAME = "AppIcon-Flask";
				ASSETCATALOG_COMPILER_OPTIMIZATION = time;
				CLANG_ENABLE_MODULES = YES;
				CODE_SIGN_ENTITLEMENTS = MetaMask/MetaMaskDebug.entitlements;
				CODE_SIGN_IDENTITY = "Apple Development";
				CODE_SIGN_STYLE = Automatic;
<<<<<<< HEAD
				CURRENT_PROJECT_VERSION = 1520;
=======
				CURRENT_PROJECT_VERSION = 1512;
>>>>>>> 889c3b80
				DEAD_CODE_STRIPPING = YES;
				DEBUG_INFORMATION_FORMAT = dwarf;
				DEVELOPMENT_TEAM = 48XVW22RCG;
				ENABLE_BITCODE = NO;
				FRAMEWORK_SEARCH_PATHS = (
					"$(inherited)",
					"$(PROJECT_DIR)",
				);
				GCC_OPTIMIZATION_LEVEL = 0;
				GCC_PREPROCESSOR_DEFINITIONS = (
					"DEBUG=1",
					"$(inherited)",
				);
				HEADER_SEARCH_PATHS = (
					"$(inherited)",
					"$(SRCROOT)/../node_modules/react-native-wkwebview-reborn/ios/RCTWKWebView",
					"$(SRCROOT)/../node_modules/react-native-keychain/RNKeychainManager",
					"$(SRCROOT)/../node_modules/react-native-share/ios",
					"$(SRCROOT)/../node_modules/react-native-branch/ios/**",
					"$(SRCROOT)/../node_modules/@metamask/react-native-search-api/ios/RCTSearchApi",
					"$(SRCROOT)/../node_modules/lottie-ios/lottie-ios/Classes/**",
					"$(SRCROOT)/../node_modules/react-native-view-shot/ios",
					"$(SRCROOT)/../node_modules/react-native-tcp/ios/**",
				);
				INFOPLIST_FILE = "MetaMask/MetaMask-Flask-Info.plist";
				IPHONEOS_DEPLOYMENT_TARGET = 13.0;
				LD_RUNPATH_SEARCH_PATHS = (
					"$(inherited)",
					"@executable_path/Frameworks",
				);
				LIBRARY_SEARCH_PATHS = "$(SDKROOT)/usr/lib/swift$(inherited)";
				LLVM_LTO = YES;
<<<<<<< HEAD
				MARKETING_VERSION = 7.37.1;
=======
				MARKETING_VERSION = 7.37.0;
>>>>>>> 889c3b80
				ONLY_ACTIVE_ARCH = YES;
				OTHER_CFLAGS = "$(inherited)";
				OTHER_LDFLAGS = (
					"$(inherited)",
					"-ObjC",
					"-lc++",
				);
				OTHER_SWIFT_FLAGS = "$(inherited) -D EXPO_CONFIGURATION_DEBUG";
				PRODUCT_BUNDLE_IDENTIFIER = "io.metamask.$(PRODUCT_NAME:rfc1034identifier)";
				PRODUCT_NAME = "$(TARGET_NAME)";
				PROVISIONING_PROFILE_SPECIFIER = "";
				SWIFT_OBJC_BRIDGING_HEADER = "MetaMask-Bridging-Header.h";
				SWIFT_OPTIMIZATION_LEVEL = "-Onone";
				SWIFT_VERSION = 5.0;
				VERSIONING_SYSTEM = "apple-generic";
			};
			name = Debug;
		};
		2EF282912B0FF86900D7B4B1 /* Release */ = {
			isa = XCBuildConfiguration;
			baseConfigurationReference = F1CCBB0591B4D16C1710A05D /* Pods-MetaMask-Flask.release.xcconfig */;
			buildSettings = {
				ASSETCATALOG_COMPILER_APPICON_NAME = "AppIcon-Flask";
				ASSETCATALOG_COMPILER_OPTIMIZATION = time;
				CLANG_ENABLE_MODULES = YES;
				CODE_SIGN_ENTITLEMENTS = MetaMask/MetaMask.entitlements;
				CODE_SIGN_IDENTITY = "iPhone Distribution";
				CODE_SIGN_STYLE = Manual;
<<<<<<< HEAD
				CURRENT_PROJECT_VERSION = 1520;
=======
				CURRENT_PROJECT_VERSION = 1512;
>>>>>>> 889c3b80
				DEBUG_INFORMATION_FORMAT = "dwarf-with-dsym";
				DEVELOPMENT_TEAM = 48XVW22RCG;
				"DEVELOPMENT_TEAM[sdk=iphoneos*]" = 48XVW22RCG;
				ENABLE_BITCODE = NO;
				FRAMEWORK_SEARCH_PATHS = (
					"$(inherited)",
					"$(PROJECT_DIR)",
				);
				GCC_PRECOMPILE_PREFIX_HEADER = YES;
				GCC_PREPROCESSOR_DEFINITIONS = "$(inherited)";
				GCC_UNROLL_LOOPS = YES;
				HEADER_SEARCH_PATHS = (
					"$(inherited)",
					"$(SRCROOT)/../node_modules/react-native-wkwebview-reborn/ios/RCTWKWebView",
					"$(SRCROOT)/../node_modules/react-native-keychain/RNKeychainManager",
					"$(SRCROOT)/../node_modules/react-native-share/ios",
					"$(SRCROOT)/../node_modules/react-native-branch/ios/**",
					"$(SRCROOT)/../node_modules/@metamask/react-native-search-api/ios/RCTSearchApi",
					"$(SRCROOT)/../node_modules/lottie-ios/lottie-ios/Classes/**",
					"$(SRCROOT)/../node_modules/react-native-view-shot/ios",
					"$(SRCROOT)/../node_modules/react-native-tcp/ios/**",
				);
				INFOPLIST_FILE = "MetaMask/MetaMask-Flask-Info.plist";
				IPHONEOS_DEPLOYMENT_TARGET = 13.0;
				LD_RUNPATH_SEARCH_PATHS = (
					"$(inherited)",
					"@executable_path/Frameworks",
				);
				LIBRARY_SEARCH_PATHS = "$(SDKROOT)/usr/lib/swift$(inherited)";
				LLVM_LTO = YES;
<<<<<<< HEAD
				MARKETING_VERSION = 7.37.1;
=======
				MARKETING_VERSION = 7.37.0;
>>>>>>> 889c3b80
				ONLY_ACTIVE_ARCH = NO;
				OTHER_CFLAGS = "$(inherited)";
				OTHER_LDFLAGS = (
					"$(inherited)",
					"-ObjC",
					"-lc++",
				);
				OTHER_SWIFT_FLAGS = "$(inherited) -D EXPO_CONFIGURATION_RELEASE";
				PRODUCT_BUNDLE_IDENTIFIER = "io.metamask.$(PRODUCT_NAME:rfc1034identifier)";
				PRODUCT_NAME = "$(TARGET_NAME)";
				PROVISIONING_PROFILE_SPECIFIER = "Bitrise AppStore io.metamask.MetaMask";
				"PROVISIONING_PROFILE_SPECIFIER[sdk=iphoneos*]" = "Bitrise AppStore io.metamask.MetaMask-Flask";
				SWIFT_OBJC_BRIDGING_HEADER = "MetaMask-Bridging-Header.h";
				SWIFT_VERSION = 5.0;
				VERSIONING_SYSTEM = "apple-generic";
			};
			name = Release;
		};
		83CBBA201A601CBA00E9B192 /* Debug */ = {
			isa = XCBuildConfiguration;
			baseConfigurationReference = 15FDD82721B7642B006B7C35 /* debug.xcconfig */;
			buildSettings = {
				ALWAYS_SEARCH_USER_PATHS = NO;
				CLANG_CXX_LANGUAGE_STANDARD = "c++17";
				CLANG_CXX_LIBRARY = "libc++";
				CLANG_ENABLE_MODULES = YES;
				CLANG_ENABLE_OBJC_ARC = YES;
				CLANG_WARN_BOOL_CONVERSION = YES;
				CLANG_WARN_CONSTANT_CONVERSION = YES;
				CLANG_WARN_DIRECT_OBJC_ISA_USAGE = YES_ERROR;
				CLANG_WARN_EMPTY_BODY = YES;
				CLANG_WARN_ENUM_CONVERSION = YES;
				CLANG_WARN_INT_CONVERSION = YES;
				CLANG_WARN_OBJC_ROOT_CLASS = YES_ERROR;
				CLANG_WARN_UNREACHABLE_CODE = YES;
				CLANG_WARN__DUPLICATE_METHOD_MATCH = YES;
				"CODE_SIGN_IDENTITY[sdk=iphoneos*]" = "iPhone Developer";
				COPY_PHASE_STRIP = NO;
				ENABLE_BITCODE = NO;
				ENABLE_STRICT_OBJC_MSGSEND = YES;
				ENABLE_TESTABILITY = YES;
				"EXCLUDED_ARCHS[sdk=iphonesimulator*]" = "";
				GCC_C_LANGUAGE_STANDARD = gnu99;
				GCC_DYNAMIC_NO_PIC = NO;
				GCC_OPTIMIZATION_LEVEL = 0;
				GCC_PREPROCESSOR_DEFINITIONS = (
					"DEBUG=1",
					"$(inherited)",
					_LIBCPP_ENABLE_CXX17_REMOVED_UNARY_BINARY_FUNCTION,
				);
				GCC_SYMBOLS_PRIVATE_EXTERN = NO;
				GCC_WARN_64_TO_32_BIT_CONVERSION = YES;
				GCC_WARN_ABOUT_RETURN_TYPE = YES_ERROR;
				GCC_WARN_UNDECLARED_SELECTOR = YES;
				GCC_WARN_UNINITIALIZED_AUTOS = YES_AGGRESSIVE;
				GCC_WARN_UNUSED_FUNCTION = YES;
				GCC_WARN_UNUSED_VARIABLE = YES;
				IPHONEOS_DEPLOYMENT_TARGET = 13.0;
				MTL_ENABLE_DEBUG_INFO = YES;
				ONLY_ACTIVE_ARCH = YES;
				OTHER_CFLAGS = "$(inherited)";
				OTHER_CPLUSPLUSFLAGS = "$(inherited)";
				OTHER_LDFLAGS = "$(inherited)";
				REACT_NATIVE_PATH = "${PODS_ROOT}/../../node_modules/react-native";
				SDKROOT = iphoneos;
			};
			name = Debug;
		};
		83CBBA211A601CBA00E9B192 /* Release */ = {
			isa = XCBuildConfiguration;
			buildSettings = {
				ALWAYS_SEARCH_USER_PATHS = NO;
				CLANG_CXX_LANGUAGE_STANDARD = "c++17";
				CLANG_CXX_LIBRARY = "libc++";
				CLANG_ENABLE_MODULES = YES;
				CLANG_ENABLE_OBJC_ARC = YES;
				CLANG_WARN_BOOL_CONVERSION = YES;
				CLANG_WARN_CONSTANT_CONVERSION = YES;
				CLANG_WARN_DIRECT_OBJC_ISA_USAGE = YES_ERROR;
				CLANG_WARN_EMPTY_BODY = YES;
				CLANG_WARN_ENUM_CONVERSION = YES;
				CLANG_WARN_INT_CONVERSION = YES;
				CLANG_WARN_OBJC_ROOT_CLASS = YES_ERROR;
				CLANG_WARN_UNREACHABLE_CODE = YES;
				CLANG_WARN__DUPLICATE_METHOD_MATCH = YES;
				"CODE_SIGN_IDENTITY[sdk=iphoneos*]" = "iPhone Developer";
				COPY_PHASE_STRIP = YES;
				ENABLE_BITCODE = NO;
				ENABLE_NS_ASSERTIONS = NO;
				ENABLE_STRICT_OBJC_MSGSEND = YES;
				"EXCLUDED_ARCHS[sdk=iphonesimulator*]" = "";
				GCC_C_LANGUAGE_STANDARD = gnu99;
				GCC_PREPROCESSOR_DEFINITIONS = (
					"$(inherited)",
					_LIBCPP_ENABLE_CXX17_REMOVED_UNARY_BINARY_FUNCTION,
				);
				GCC_WARN_64_TO_32_BIT_CONVERSION = YES;
				GCC_WARN_ABOUT_RETURN_TYPE = YES_ERROR;
				GCC_WARN_UNDECLARED_SELECTOR = YES;
				GCC_WARN_UNINITIALIZED_AUTOS = YES_AGGRESSIVE;
				GCC_WARN_UNUSED_FUNCTION = YES;
				GCC_WARN_UNUSED_VARIABLE = YES;
				IPHONEOS_DEPLOYMENT_TARGET = 13.0;
				MTL_ENABLE_DEBUG_INFO = NO;
				OTHER_CFLAGS = "$(inherited)";
				OTHER_CPLUSPLUSFLAGS = "$(inherited)";
				OTHER_LDFLAGS = "$(inherited)";
				REACT_NATIVE_PATH = "${PODS_ROOT}/../../node_modules/react-native";
				SDKROOT = iphoneos;
				VALIDATE_PRODUCT = YES;
			};
			name = Release;
		};
		B339FF37289ABD70001B89FB /* Debug */ = {
			isa = XCBuildConfiguration;
			baseConfigurationReference = 51AB7231D0E692F5EF71FACB /* Pods-MetaMask-QA.debug.xcconfig */;
			buildSettings = {
				ASSETCATALOG_COMPILER_APPICON_NAME = "AppIcon-QA";
				ASSETCATALOG_COMPILER_OPTIMIZATION = time;
				CLANG_ENABLE_MODULES = YES;
				CODE_SIGN_ENTITLEMENTS = MetaMask/MetaMaskDebug.entitlements;
				CODE_SIGN_IDENTITY = "Apple Development";
				CODE_SIGN_STYLE = Automatic;
<<<<<<< HEAD
				CURRENT_PROJECT_VERSION = 1520;
=======
				CURRENT_PROJECT_VERSION = 1512;
>>>>>>> 889c3b80
				DEAD_CODE_STRIPPING = YES;
				DEBUG_INFORMATION_FORMAT = dwarf;
				DEVELOPMENT_TEAM = 48XVW22RCG;
				ENABLE_BITCODE = NO;
				FRAMEWORK_SEARCH_PATHS = (
					"$(inherited)",
					"$(PROJECT_DIR)",
				);
				GCC_OPTIMIZATION_LEVEL = 0;
				GCC_PREPROCESSOR_DEFINITIONS = (
					"DEBUG=1",
					"$(inherited)",
				);
				HEADER_SEARCH_PATHS = (
					"$(inherited)",
					"$(SRCROOT)/../node_modules/react-native-wkwebview-reborn/ios/RCTWKWebView",
					"$(SRCROOT)/../node_modules/react-native-keychain/RNKeychainManager",
					"$(SRCROOT)/../node_modules/react-native-share/ios",
					"$(SRCROOT)/../node_modules/react-native-branch/ios/**",
					"$(SRCROOT)/../node_modules/@metamask/react-native-search-api/ios/RCTSearchApi",
					"$(SRCROOT)/../node_modules/lottie-ios/lottie-ios/Classes/**",
					"$(SRCROOT)/../node_modules/react-native-view-shot/ios",
					"$(SRCROOT)/../node_modules/react-native-tcp/ios/**",
				);
				INFOPLIST_FILE = "MetaMask/MetaMask-QA-info.plist";
				IPHONEOS_DEPLOYMENT_TARGET = 13.0;
				LD_RUNPATH_SEARCH_PATHS = (
					"$(inherited)",
					"@executable_path/Frameworks",
				);
				LIBRARY_SEARCH_PATHS = (
					"$(SDKROOT)/usr/lib/swift",
					"$(inherited)",
					"\"$(SRCROOT)/MetaMask/System/Library/Frameworks\"",
				);
				LLVM_LTO = YES;
<<<<<<< HEAD
				MARKETING_VERSION = 7.37.1;
=======
				MARKETING_VERSION = 7.37.0;
>>>>>>> 889c3b80
				ONLY_ACTIVE_ARCH = YES;
				OTHER_CFLAGS = (
					"$(inherited)",
					"-DFB_SONARKIT_ENABLED=1",
				);
				OTHER_LDFLAGS = (
					"$(inherited)",
					"-ObjC",
					"-lc++",
				);
				OTHER_SWIFT_FLAGS = "$(inherited) -D EXPO_CONFIGURATION_DEBUG";
				PRODUCT_BUNDLE_IDENTIFIER = "io.metamask.MetaMask-QA";
				PRODUCT_NAME = "$(TARGET_NAME)";
				PROVISIONING_PROFILE_SPECIFIER = "";
				SWIFT_OBJC_BRIDGING_HEADER = "MetaMask-Bridging-Header.h";
				SWIFT_OPTIMIZATION_LEVEL = "-Onone";
				SWIFT_VERSION = 5.0;
				VERSIONING_SYSTEM = "apple-generic";
			};
			name = Debug;
		};
		B339FF38289ABD70001B89FB /* Release */ = {
			isa = XCBuildConfiguration;
			baseConfigurationReference = CF014205BB8964CFE74D4D8E /* Pods-MetaMask-QA.release.xcconfig */;
			buildSettings = {
				ASSETCATALOG_COMPILER_APPICON_NAME = "AppIcon-QA";
				ASSETCATALOG_COMPILER_OPTIMIZATION = time;
				CLANG_ENABLE_MODULES = YES;
				CODE_SIGN_ENTITLEMENTS = MetaMask/MetaMask.entitlements;
				CODE_SIGN_IDENTITY = "iPhone Distribution";
				CODE_SIGN_STYLE = Manual;
<<<<<<< HEAD
				CURRENT_PROJECT_VERSION = 1520;
=======
				CURRENT_PROJECT_VERSION = 1512;
>>>>>>> 889c3b80
				DEBUG_INFORMATION_FORMAT = "dwarf-with-dsym";
				DEVELOPMENT_TEAM = 48XVW22RCG;
				"DEVELOPMENT_TEAM[sdk=iphoneos*]" = 48XVW22RCG;
				ENABLE_BITCODE = NO;
				FRAMEWORK_SEARCH_PATHS = (
					"$(inherited)",
					"$(PROJECT_DIR)",
				);
				GCC_PRECOMPILE_PREFIX_HEADER = YES;
				GCC_PREPROCESSOR_DEFINITIONS = "$(inherited)";
				GCC_UNROLL_LOOPS = YES;
				HEADER_SEARCH_PATHS = (
					"$(inherited)",
					"$(SRCROOT)/../node_modules/react-native-wkwebview-reborn/ios/RCTWKWebView",
					"$(SRCROOT)/../node_modules/react-native-keychain/RNKeychainManager",
					"$(SRCROOT)/../node_modules/react-native-share/ios",
					"$(SRCROOT)/../node_modules/react-native-branch/ios/**",
					"$(SRCROOT)/../node_modules/@metamask/react-native-search-api/ios/RCTSearchApi",
					"$(SRCROOT)/../node_modules/lottie-ios/lottie-ios/Classes/**",
					"$(SRCROOT)/../node_modules/react-native-view-shot/ios",
					"$(SRCROOT)/../node_modules/react-native-tcp/ios/**",
				);
				INFOPLIST_FILE = "MetaMask/MetaMask-QA-info.plist";
				IPHONEOS_DEPLOYMENT_TARGET = 13.0;
				LD_RUNPATH_SEARCH_PATHS = (
					"$(inherited)",
					"@executable_path/Frameworks",
				);
				LIBRARY_SEARCH_PATHS = (
					"$(SDKROOT)/usr/lib/swift",
					"$(inherited)",
					"\"$(SRCROOT)/MetaMask/System/Library/Frameworks\"",
				);
				LLVM_LTO = YES;
<<<<<<< HEAD
				MARKETING_VERSION = 7.37.1;
=======
				MARKETING_VERSION = 7.37.0;
>>>>>>> 889c3b80
				ONLY_ACTIVE_ARCH = NO;
				OTHER_CFLAGS = (
					"$(inherited)",
					"-DFB_SONARKIT_ENABLED=1",
				);
				OTHER_LDFLAGS = (
					"$(inherited)",
					"-ObjC",
					"-lc++",
				);
				OTHER_SWIFT_FLAGS = "$(inherited) -D EXPO_CONFIGURATION_RELEASE";
				PRODUCT_BUNDLE_IDENTIFIER = "io.metamask.MetaMask-QA";
				PRODUCT_NAME = "$(TARGET_NAME)";
				PROVISIONING_PROFILE_SPECIFIER = "Bitrise Internal Release - MetaMask-QA";
				"PROVISIONING_PROFILE_SPECIFIER[sdk=iphoneos*]" = "Bitrise Internal Release - MetaMask-QA";
				SWIFT_OBJC_BRIDGING_HEADER = "MetaMask-Bridging-Header.h";
				SWIFT_VERSION = 5.0;
				VERSIONING_SYSTEM = "apple-generic";
			};
			name = Release;
		};
/* End XCBuildConfiguration section */

/* Begin XCConfigurationList section */
		13B07F931A680F5B00A75B9A /* Build configuration list for PBXNativeTarget "MetaMask" */ = {
			isa = XCConfigurationList;
			buildConfigurations = (
				13B07F941A680F5B00A75B9A /* Debug */,
				13B07F951A680F5B00A75B9A /* Release */,
			);
			defaultConfigurationIsVisible = 0;
			defaultConfigurationName = Debug;
		};
		2EF2828F2B0FF86900D7B4B1 /* Build configuration list for PBXNativeTarget "MetaMask-Flask" */ = {
			isa = XCConfigurationList;
			buildConfigurations = (
				2EF282902B0FF86900D7B4B1 /* Debug */,
				2EF282912B0FF86900D7B4B1 /* Release */,
			);
			defaultConfigurationIsVisible = 0;
			defaultConfigurationName = Debug;
		};
		83CBB9FA1A601CBA00E9B192 /* Build configuration list for PBXProject "MetaMask" */ = {
			isa = XCConfigurationList;
			buildConfigurations = (
				83CBBA201A601CBA00E9B192 /* Debug */,
				83CBBA211A601CBA00E9B192 /* Release */,
			);
			defaultConfigurationIsVisible = 0;
			defaultConfigurationName = Debug;
		};
		B339FF36289ABD70001B89FB /* Build configuration list for PBXNativeTarget "MetaMask-QA" */ = {
			isa = XCConfigurationList;
			buildConfigurations = (
				B339FF37289ABD70001B89FB /* Debug */,
				B339FF38289ABD70001B89FB /* Release */,
			);
			defaultConfigurationIsVisible = 0;
			defaultConfigurationName = Debug;
		};
/* End XCConfigurationList section */
	};
	rootObject = 83CBB9F71A601CBA00E9B192 /* Project object */;
}<|MERGE_RESOLUTION|>--- conflicted
+++ resolved
@@ -1378,14 +1378,8 @@
 				CLANG_ENABLE_MODULES = YES;
 				CODE_SIGN_ENTITLEMENTS = MetaMask/MetaMaskDebug.entitlements;
 				CODE_SIGN_IDENTITY = "Apple Development";
-<<<<<<< HEAD
 				CODE_SIGN_STYLE = Automatic;
 				CURRENT_PROJECT_VERSION = 1520;
-=======
-				"CODE_SIGN_IDENTITY[sdk=iphoneos*]" = "iPhone Developer";
-				CODE_SIGN_STYLE = Manual;
-				CURRENT_PROJECT_VERSION = 1512;
->>>>>>> 889c3b80
 				DEAD_CODE_STRIPPING = YES;
 				DEBUG_INFORMATION_FORMAT = dwarf;
 				DEVELOPMENT_TEAM = 48XVW22RCG;
@@ -1423,11 +1417,7 @@
 					"${inherited}",
 				);
 				LLVM_LTO = YES;
-<<<<<<< HEAD
 				MARKETING_VERSION = 7.37.1;
-=======
-				MARKETING_VERSION = 7.37.0;
->>>>>>> 889c3b80
 				ONLY_ACTIVE_ARCH = YES;
 				OTHER_CFLAGS = "$(inherited)";
 				OTHER_LDFLAGS = (
@@ -1458,11 +1448,7 @@
 				CODE_SIGN_ENTITLEMENTS = MetaMask/MetaMask.entitlements;
 				CODE_SIGN_IDENTITY = "iPhone Distribution";
 				CODE_SIGN_STYLE = Manual;
-<<<<<<< HEAD
 				CURRENT_PROJECT_VERSION = 1520;
-=======
-				CURRENT_PROJECT_VERSION = 1512;
->>>>>>> 889c3b80
 				DEBUG_INFORMATION_FORMAT = "dwarf-with-dsym";
 				DEVELOPMENT_TEAM = 48XVW22RCG;
 				"DEVELOPMENT_TEAM[sdk=iphoneos*]" = 48XVW22RCG;
@@ -1497,11 +1483,7 @@
 					"${inherited}",
 				);
 				LLVM_LTO = YES;
-<<<<<<< HEAD
 				MARKETING_VERSION = 7.37.1;
-=======
-				MARKETING_VERSION = 7.37.0;
->>>>>>> 889c3b80
 				ONLY_ACTIVE_ARCH = NO;
 				OTHER_CFLAGS = "$(inherited)";
 				OTHER_LDFLAGS = (
@@ -1531,11 +1513,7 @@
 				CODE_SIGN_ENTITLEMENTS = MetaMask/MetaMaskDebug.entitlements;
 				CODE_SIGN_IDENTITY = "Apple Development";
 				CODE_SIGN_STYLE = Automatic;
-<<<<<<< HEAD
 				CURRENT_PROJECT_VERSION = 1520;
-=======
-				CURRENT_PROJECT_VERSION = 1512;
->>>>>>> 889c3b80
 				DEAD_CODE_STRIPPING = YES;
 				DEBUG_INFORMATION_FORMAT = dwarf;
 				DEVELOPMENT_TEAM = 48XVW22RCG;
@@ -1568,11 +1546,7 @@
 				);
 				LIBRARY_SEARCH_PATHS = "$(SDKROOT)/usr/lib/swift$(inherited)";
 				LLVM_LTO = YES;
-<<<<<<< HEAD
 				MARKETING_VERSION = 7.37.1;
-=======
-				MARKETING_VERSION = 7.37.0;
->>>>>>> 889c3b80
 				ONLY_ACTIVE_ARCH = YES;
 				OTHER_CFLAGS = "$(inherited)";
 				OTHER_LDFLAGS = (
@@ -1601,11 +1575,7 @@
 				CODE_SIGN_ENTITLEMENTS = MetaMask/MetaMask.entitlements;
 				CODE_SIGN_IDENTITY = "iPhone Distribution";
 				CODE_SIGN_STYLE = Manual;
-<<<<<<< HEAD
 				CURRENT_PROJECT_VERSION = 1520;
-=======
-				CURRENT_PROJECT_VERSION = 1512;
->>>>>>> 889c3b80
 				DEBUG_INFORMATION_FORMAT = "dwarf-with-dsym";
 				DEVELOPMENT_TEAM = 48XVW22RCG;
 				"DEVELOPMENT_TEAM[sdk=iphoneos*]" = 48XVW22RCG;
@@ -1636,11 +1606,7 @@
 				);
 				LIBRARY_SEARCH_PATHS = "$(SDKROOT)/usr/lib/swift$(inherited)";
 				LLVM_LTO = YES;
-<<<<<<< HEAD
 				MARKETING_VERSION = 7.37.1;
-=======
-				MARKETING_VERSION = 7.37.0;
->>>>>>> 889c3b80
 				ONLY_ACTIVE_ARCH = NO;
 				OTHER_CFLAGS = "$(inherited)";
 				OTHER_LDFLAGS = (
@@ -1764,11 +1730,7 @@
 				CODE_SIGN_ENTITLEMENTS = MetaMask/MetaMaskDebug.entitlements;
 				CODE_SIGN_IDENTITY = "Apple Development";
 				CODE_SIGN_STYLE = Automatic;
-<<<<<<< HEAD
 				CURRENT_PROJECT_VERSION = 1520;
-=======
-				CURRENT_PROJECT_VERSION = 1512;
->>>>>>> 889c3b80
 				DEAD_CODE_STRIPPING = YES;
 				DEBUG_INFORMATION_FORMAT = dwarf;
 				DEVELOPMENT_TEAM = 48XVW22RCG;
@@ -1805,11 +1767,7 @@
 					"\"$(SRCROOT)/MetaMask/System/Library/Frameworks\"",
 				);
 				LLVM_LTO = YES;
-<<<<<<< HEAD
 				MARKETING_VERSION = 7.37.1;
-=======
-				MARKETING_VERSION = 7.37.0;
->>>>>>> 889c3b80
 				ONLY_ACTIVE_ARCH = YES;
 				OTHER_CFLAGS = (
 					"$(inherited)",
@@ -1841,11 +1799,7 @@
 				CODE_SIGN_ENTITLEMENTS = MetaMask/MetaMask.entitlements;
 				CODE_SIGN_IDENTITY = "iPhone Distribution";
 				CODE_SIGN_STYLE = Manual;
-<<<<<<< HEAD
 				CURRENT_PROJECT_VERSION = 1520;
-=======
-				CURRENT_PROJECT_VERSION = 1512;
->>>>>>> 889c3b80
 				DEBUG_INFORMATION_FORMAT = "dwarf-with-dsym";
 				DEVELOPMENT_TEAM = 48XVW22RCG;
 				"DEVELOPMENT_TEAM[sdk=iphoneos*]" = 48XVW22RCG;
@@ -1880,11 +1834,7 @@
 					"\"$(SRCROOT)/MetaMask/System/Library/Frameworks\"",
 				);
 				LLVM_LTO = YES;
-<<<<<<< HEAD
 				MARKETING_VERSION = 7.37.1;
-=======
-				MARKETING_VERSION = 7.37.0;
->>>>>>> 889c3b80
 				ONLY_ACTIVE_ARCH = NO;
 				OTHER_CFLAGS = (
 					"$(inherited)",
