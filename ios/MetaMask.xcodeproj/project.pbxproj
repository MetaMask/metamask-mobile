--- conflicted
+++ resolved
@@ -675,11 +675,8 @@
 				15ACCA0022655C3A0063978B /* Embed Frameworks */,
 				802588CED3FC487A5D5263F0 /* [CP] Copy Pods Resources */,
 				C77EFC60F19570875F8DB3BD /* [CP] Embed Pods Frameworks */,
-<<<<<<< HEAD
 				5546A5419023055CD7419C8F /* [CP-User] [RNFB] Core Configuration */,
-=======
 				00DD1BFF1BD5951E006B06BC /* Bundle JS Code & Upload Sentry Files */,
->>>>>>> 6788c2e1
 			);
 			buildRules = (
 			);
@@ -704,11 +701,8 @@
 				2EF2828A2B0FF86900D7B4B1 /* Embed Frameworks */,
 				2EF2828D2B0FF86900D7B4B1 /* [CP] Copy Pods Resources */,
 				2EF2828E2B0FF86900D7B4B1 /* [CP] Embed Pods Frameworks */,
-<<<<<<< HEAD
 				02D533EF73C8768B359D5505 /* [CP-User] [RNFB] Core Configuration */,
-=======
 				2EF282892B0FF86900D7B4B1 /* Bundle JS Code & Upload Sentry Files */,
->>>>>>> 6788c2e1
 			);
 			buildRules = (
 			);
@@ -733,11 +727,8 @@
 				B339FF30289ABD70001B89FB /* Embed Frameworks */,
 				8EF10BB14629809332947E5D /* [CP] Copy Pods Resources */,
 				EB3465C9579A347237ADD532 /* [CP] Embed Pods Frameworks */,
-<<<<<<< HEAD
 				3027B08943A7D077346137AC /* [CP-User] [RNFB] Core Configuration */,
-=======
 				B339FF2F289ABD70001B89FB /* Bundle JS Code & Upload Sentry Files */,
->>>>>>> 6788c2e1
 			);
 			buildRules = (
 			);
