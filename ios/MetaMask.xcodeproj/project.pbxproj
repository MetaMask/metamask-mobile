--- conflicted
+++ resolved
@@ -1207,11 +1207,7 @@
 				CODE_SIGN_ENTITLEMENTS = MetaMask/MetaMaskDebug.entitlements;
 				CODE_SIGN_IDENTITY = "Apple Development";
 				CODE_SIGN_STYLE = Automatic;
-<<<<<<< HEAD
-				CURRENT_PROJECT_VERSION =  1300;
-=======
 				CURRENT_PROJECT_VERSION = 1308;
->>>>>>> 420defa2
 				DEAD_CODE_STRIPPING = YES;
 				DEBUG_INFORMATION_FORMAT = dwarf;
 				DEVELOPMENT_TEAM = 48XVW22RCG;
@@ -1276,11 +1272,7 @@
 				CODE_SIGN_ENTITLEMENTS = MetaMask/MetaMask.entitlements;
 				CODE_SIGN_IDENTITY = "iPhone Distribution";
 				CODE_SIGN_STYLE = Manual;
-<<<<<<< HEAD
-				CURRENT_PROJECT_VERSION =  1300;
-=======
 				CURRENT_PROJECT_VERSION = 1308;
->>>>>>> 420defa2
 				DEBUG_INFORMATION_FORMAT = "dwarf-with-dsym";
 				DEVELOPMENT_TEAM = 48XVW22RCG;
 				"DEVELOPMENT_TEAM[sdk=iphoneos*]" = 48XVW22RCG;
@@ -1343,11 +1335,7 @@
 				CODE_SIGN_ENTITLEMENTS = MetaMask/MetaMaskDebug.entitlements;
 				CODE_SIGN_IDENTITY = "Apple Development";
 				CODE_SIGN_STYLE = Automatic;
-<<<<<<< HEAD
-				CURRENT_PROJECT_VERSION =  1300;
-=======
 				CURRENT_PROJECT_VERSION = 1308;
->>>>>>> 420defa2
 				DEAD_CODE_STRIPPING = YES;
 				DEBUG_INFORMATION_FORMAT = dwarf;
 				DEVELOPMENT_TEAM = 48XVW22RCG;
@@ -1408,11 +1396,7 @@
 				CODE_SIGN_ENTITLEMENTS = MetaMask/MetaMask.entitlements;
 				CODE_SIGN_IDENTITY = "iPhone Distribution";
 				CODE_SIGN_STYLE = Manual;
-<<<<<<< HEAD
-				CURRENT_PROJECT_VERSION =  1300;
-=======
-				CURRENT_PROJECT_VERSION = 1308;
->>>>>>> 420defa2
+				CURRENT_PROJECT_VERSION = 1306;
 				DEBUG_INFORMATION_FORMAT = "dwarf-with-dsym";
 				DEVELOPMENT_TEAM = 48XVW22RCG;
 				"DEVELOPMENT_TEAM[sdk=iphoneos*]" = 48XVW22RCG;
@@ -1503,7 +1487,11 @@
 				IPHONEOS_DEPLOYMENT_TARGET = 11.0;
 				MTL_ENABLE_DEBUG_INFO = YES;
 				ONLY_ACTIVE_ARCH = YES;
-				OTHER_LDFLAGS = "$(inherited)";
+				OTHER_LDFLAGS = (
+					"$(inherited)",
+					"-Wl",
+					"-ld_classic",
+				);
 				REACT_NATIVE_PATH = "${PODS_ROOT}/../../node_modules/react-native";
 				SDKROOT = iphoneos;
 			};
@@ -1545,7 +1533,11 @@
 				GCC_WARN_UNUSED_VARIABLE = YES;
 				IPHONEOS_DEPLOYMENT_TARGET = 11.0;
 				MTL_ENABLE_DEBUG_INFO = NO;
-				OTHER_LDFLAGS = "$(inherited)";
+				OTHER_LDFLAGS = (
+					"$(inherited)",
+					"-Wl",
+					"-ld_classic",
+				);
 				REACT_NATIVE_PATH = "${PODS_ROOT}/../../node_modules/react-native";
 				SDKROOT = iphoneos;
 				VALIDATE_PRODUCT = YES;
@@ -1562,11 +1554,7 @@
 				CODE_SIGN_ENTITLEMENTS = MetaMask/MetaMaskDebug.entitlements;
 				CODE_SIGN_IDENTITY = "Apple Development";
 				CODE_SIGN_STYLE = Automatic;
-<<<<<<< HEAD
-				CURRENT_PROJECT_VERSION =  1300;
-=======
-				CURRENT_PROJECT_VERSION = 1308;
->>>>>>> 420defa2
+				CURRENT_PROJECT_VERSION = 1306;
 				DEAD_CODE_STRIPPING = YES;
 				DEBUG_INFORMATION_FORMAT = dwarf;
 				DEVELOPMENT_TEAM = 48XVW22RCG;
@@ -1634,11 +1622,7 @@
 				CODE_SIGN_ENTITLEMENTS = MetaMask/MetaMask.entitlements;
 				CODE_SIGN_IDENTITY = "iPhone Distribution";
 				CODE_SIGN_STYLE = Manual;
-<<<<<<< HEAD
-				CURRENT_PROJECT_VERSION =  1300;
-=======
-				CURRENT_PROJECT_VERSION = 1308;
->>>>>>> 420defa2
+				CURRENT_PROJECT_VERSION = 1306;
 				DEBUG_INFORMATION_FORMAT = "dwarf-with-dsym";
 				DEVELOPMENT_TEAM = 48XVW22RCG;
 				"DEVELOPMENT_TEAM[sdk=iphoneos*]" = 48XVW22RCG;
