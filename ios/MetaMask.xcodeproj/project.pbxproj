// !$*UTF8*$!
{
	archiveVersion = 1;
	classes = {
	};
	objectVersion = 46;
	objects = {

/* Begin PBXBuildFile section */
		07CBADD9D4B441008304F8D3 /* EuclidCircularB-Light.otf in Resources */ = {isa = PBXBuildFile; fileRef = A98029A3662F4C1391489A6B /* EuclidCircularB-Light.otf */; };
		13B07FBC1A68108700A75B9A /* AppDelegate.m in Sources */ = {isa = PBXBuildFile; fileRef = 13B07FB01A68108700A75B9A /* AppDelegate.m */; };
		13B07FBF1A68108700A75B9A /* Images.xcassets in Resources */ = {isa = PBXBuildFile; fileRef = 13B07FB51A68108700A75B9A /* Images.xcassets */; };
		13B07FC11A68108700A75B9A /* main.m in Sources */ = {isa = PBXBuildFile; fileRef = 13B07FB71A68108700A75B9A /* main.m */; };
		15205D6321596BAA0049EA93 /* MetaMask.entitlements in Resources */ = {isa = PBXBuildFile; fileRef = 15205D6221596AD90049EA93 /* MetaMask.entitlements */; };
		153C1ABB2217BCDC0088EFE0 /* JavaScriptCore.framework in Frameworks */ = {isa = PBXBuildFile; fileRef = 153C1A742217BCDC0088EFE0 /* JavaScriptCore.framework */; };
		153F84CA2319B8FD00C19B63 /* Branch.framework in Frameworks */ = {isa = PBXBuildFile; fileRef = 153F84C92319B8DB00C19B63 /* Branch.framework */; };
		153F84CB2319B8FD00C19B63 /* Branch.framework in Embed Frameworks */ = {isa = PBXBuildFile; fileRef = 153F84C92319B8DB00C19B63 /* Branch.framework */; settings = {ATTRIBUTES = (CodeSignOnCopy, RemoveHeadersOnCopy, ); }; };
		158B063B211A72F500DF3C74 /* InpageBridgeWeb3.js in Resources */ = {isa = PBXBuildFile; fileRef = 158B0639211A72F500DF3C74 /* InpageBridgeWeb3.js */; };
		15ACC9FB226555820063978B /* LaunchScreen.xib in Resources */ = {isa = PBXBuildFile; fileRef = 13B07FB11A68108700A75B9A /* LaunchScreen.xib */; };
		15ACC9FC22655C3A0063978B /* Lottie.framework in Frameworks */ = {isa = PBXBuildFile; fileRef = 15723E2D225FD0B800A5B418 /* Lottie.framework */; };
		15ACC9FD22655C3A0063978B /* Lottie.framework in Embed Frameworks */ = {isa = PBXBuildFile; fileRef = 15723E2D225FD0B800A5B418 /* Lottie.framework */; settings = {ATTRIBUTES = (CodeSignOnCopy, RemoveHeadersOnCopy, ); }; };
		15AD28A921B7CFD9005DEB23 /* release.xcconfig in Resources */ = {isa = PBXBuildFile; fileRef = 15FDD86021B76461006B7C35 /* release.xcconfig */; };
		15AD28AA21B7CFDC005DEB23 /* debug.xcconfig in Resources */ = {isa = PBXBuildFile; fileRef = 15FDD82721B7642B006B7C35 /* debug.xcconfig */; };
		15D158ED210BD912006982B5 /* Metamask.ttf in Resources */ = {isa = PBXBuildFile; fileRef = 15D158EC210BD8C8006982B5 /* Metamask.ttf */; };
		15F7795E22A1B7B500B1DF8C /* Mixpanel.framework in Frameworks */ = {isa = PBXBuildFile; fileRef = 15F7795722A1B79400B1DF8C /* Mixpanel.framework */; };
		15F7795F22A1B7B500B1DF8C /* Mixpanel.framework in Embed Frameworks */ = {isa = PBXBuildFile; fileRef = 15F7795722A1B79400B1DF8C /* Mixpanel.framework */; settings = {ATTRIBUTES = (CodeSignOnCopy, RemoveHeadersOnCopy, ); }; };
		15F7796522A1BC8C00B1DF8C /* RCTAnalytics.m in Sources */ = {isa = PBXBuildFile; fileRef = 15F7796422A1BC8C00B1DF8C /* RCTAnalytics.m */; };
		2370F9A340CF4ADFBCFB0543 /* EuclidCircularB-RegularItalic.otf in Resources */ = {isa = PBXBuildFile; fileRef = 58572D81B5D54ED79A16A16D /* EuclidCircularB-RegularItalic.otf */; };
		298242C958524BB38FB44CAE /* Roboto-BoldItalic.ttf in Resources */ = {isa = PBXBuildFile; fileRef = C9FD3FB1258A41A5A0546C83 /* Roboto-BoldItalic.ttf */; };
		2A27FC9EEF1F4FD18E658544 /* config.json in Resources */ = {isa = PBXBuildFile; fileRef = EF1C01B7F08047F9B8ADCFBA /* config.json */; };
		2CDF19FE9DEE4BF8B07154B1 /* EuclidCircularB-LightItalic.otf in Resources */ = {isa = PBXBuildFile; fileRef = F79EAC4A7BF74E458277AFA4 /* EuclidCircularB-LightItalic.otf */; };
		2DB27BE39B164356A98A0FB1 /* Roboto-Italic.ttf in Resources */ = {isa = PBXBuildFile; fileRef = 5D7956F8525C4A45A2A555C3 /* Roboto-Italic.ttf */; };
		34CEE49BC79D411687B42FA9 /* Roboto-Regular.ttf in Resources */ = {isa = PBXBuildFile; fileRef = 459C4774EB724F2D8E12F088 /* Roboto-Regular.ttf */; };
		373454C575C84C24B0BB24D4 /* EuclidCircularB-SemiboldItalic.otf in Resources */ = {isa = PBXBuildFile; fileRef = 9499B01ECAC44DA29AC44E80 /* EuclidCircularB-SemiboldItalic.otf */; };
		39D0D096A0F340ABAC1A8565 /* EuclidCircularB-Regular.otf in Resources */ = {isa = PBXBuildFile; fileRef = F564570593ED4F3FB10BD348 /* EuclidCircularB-Regular.otf */; };
		48AD4B0AABCB447B99B85DC4 /* Roboto-Black.ttf in Resources */ = {isa = PBXBuildFile; fileRef = 684F2C84313849199863B5FE /* Roboto-Black.ttf */; };
		49D8E62C506F4A63889EEC7F /* branch.json in Resources */ = {isa = PBXBuildFile; fileRef = FE3C9A2458A1416290DEDAD4 /* branch.json */; };
		4CEFC9E34A8D4288BFE2F85A /* Roboto-Light.ttf in Resources */ = {isa = PBXBuildFile; fileRef = BB8BA2D3C0354D6090B56A8A /* Roboto-Light.ttf */; };
		650F2B9D24DC5FF200C3B9C4 /* libRCTAesForked.a in Frameworks */ = {isa = PBXBuildFile; fileRef = 650F2B9C24DC5FEC00C3B9C4 /* libRCTAesForked.a */; };
		654378B0243E2ADC00571B9C /* File.swift in Sources */ = {isa = PBXBuildFile; fileRef = 654378AF243E2ADC00571B9C /* File.swift */; };
		7C0226ABD9694AEDBAF3016F /* Roboto-ThinItalic.ttf in Resources */ = {isa = PBXBuildFile; fileRef = CF552F79C77A4184A690513A /* Roboto-ThinItalic.ttf */; };
		7E08FB90F3754D47994208B4 /* Roboto-Thin.ttf in Resources */ = {isa = PBXBuildFile; fileRef = D9A37B5BF2914CF1B49EEF80 /* Roboto-Thin.ttf */; };
		813214A2220E40C7BBB5ED9E /* Roboto-Bold.ttf in Resources */ = {isa = PBXBuildFile; fileRef = A783D1CD7D27456796FE2E1B /* Roboto-Bold.ttf */; };
		887E75FB64A54509A08D6C50 /* Roboto-LightItalic.ttf in Resources */ = {isa = PBXBuildFile; fileRef = E020F42F788744B3BCE17F05 /* Roboto-LightItalic.ttf */; };
		8DEB44A7E7EF48E1B3298910 /* EuclidCircularB-Medium.otf in Resources */ = {isa = PBXBuildFile; fileRef = CE0434C5FB7C4C6F9FEBDCE2 /* EuclidCircularB-Medium.otf */; };
		BF39E5BAE0F34F9091FF6AC0 /* EuclidCircularB-Semibold.otf in Resources */ = {isa = PBXBuildFile; fileRef = A8DE9C5BC0714D648276E123 /* EuclidCircularB-Semibold.otf */; };
		CD13D926E1E84D9ABFE672C0 /* Roboto-BlackItalic.ttf in Resources */ = {isa = PBXBuildFile; fileRef = 3E2492C67CF345CABD7B8601 /* Roboto-BlackItalic.ttf */; };
		D171C39A8BD44DBEB6B68480 /* EuclidCircularB-MediumItalic.otf in Resources */ = {isa = PBXBuildFile; fileRef = 42CBA652072F4BE2A8B815C1 /* EuclidCircularB-MediumItalic.otf */; };
		DC6A024F56DD43E1A83B47B1 /* Roboto-MediumItalic.ttf in Resources */ = {isa = PBXBuildFile; fileRef = D5FF0FF1DFB74B3C8BB99E09 /* Roboto-MediumItalic.ttf */; };
		E34DE917F6FC4438A6E88402 /* EuclidCircularB-BoldItalic.otf in Resources */ = {isa = PBXBuildFile; fileRef = 13EE4910D3BD408A8FCCA5D7 /* EuclidCircularB-BoldItalic.otf */; };
		E95A1A61A4521BA13134E35C /* libPods-MetaMask.a in Frameworks */ = {isa = PBXBuildFile; fileRef = CFEAC39ECFF61C915B26327F /* libPods-MetaMask.a */; };
		EF65C42EA15B4774B1947A12 /* Roboto-Medium.ttf in Resources */ = {isa = PBXBuildFile; fileRef = C752564A28B44392AEE16BD5 /* Roboto-Medium.ttf */; };
		FF0F3B13A5354C41913F766D /* EuclidCircularB-Bold.otf in Resources */ = {isa = PBXBuildFile; fileRef = 67FBD519E04742E0AF191782 /* EuclidCircularB-Bold.otf */; };
/* End PBXBuildFile section */

/* Begin PBXContainerItemProxy section */
		153F84C82319B8DB00C19B63 /* PBXContainerItemProxy */ = {
			isa = PBXContainerItemProxy;
			containerPortal = 153F84C42319B8DA00C19B63 /* BranchSDK.xcodeproj */;
			proxyType = 2;
			remoteGlobalIDString = E298D0521C73D1B800589D22;
			remoteInfo = Branch;
		};
		153F84CC2319B8FD00C19B63 /* PBXContainerItemProxy */ = {
			isa = PBXContainerItemProxy;
			containerPortal = 153F84C42319B8DA00C19B63 /* BranchSDK.xcodeproj */;
			proxyType = 1;
			remoteGlobalIDString = E298D0511C73D1B800589D22;
			remoteInfo = Branch;
		};
		15723E2C225FD0B800A5B418 /* PBXContainerItemProxy */ = {
			isa = PBXContainerItemProxy;
			containerPortal = 4379F36F969347758D1A9F96 /* Lottie.xcodeproj */;
			proxyType = 2;
			remoteGlobalIDString = 62CA59B81E3C173B002D7188;
			remoteInfo = Lottie_iOS;
		};
		15723E2E225FD0B800A5B418 /* PBXContainerItemProxy */ = {
			isa = PBXContainerItemProxy;
			containerPortal = 4379F36F969347758D1A9F96 /* Lottie.xcodeproj */;
			proxyType = 2;
			remoteGlobalIDString = FAE1F7E61E428CBE002E0974;
			remoteInfo = Lottie_macOS;
		};
		15723E30225FD0B800A5B418 /* PBXContainerItemProxy */ = {
			isa = PBXContainerItemProxy;
			containerPortal = 4379F36F969347758D1A9F96 /* Lottie.xcodeproj */;
			proxyType = 2;
			remoteGlobalIDString = 8C5379761FB471D100C1BC65;
			remoteInfo = Lottie_tvOS;
		};
		15723E32225FD0B800A5B418 /* PBXContainerItemProxy */ = {
			isa = PBXContainerItemProxy;
			containerPortal = 4379F36F969347758D1A9F96 /* Lottie.xcodeproj */;
			proxyType = 2;
			remoteGlobalIDString = 84FE12EF1E4C1485009B157C;
			remoteInfo = LottieLibraryIOS;
		};
		15ACC9FE22655C3A0063978B /* PBXContainerItemProxy */ = {
			isa = PBXContainerItemProxy;
			containerPortal = 4379F36F969347758D1A9F96 /* Lottie.xcodeproj */;
			proxyType = 1;
			remoteGlobalIDString = 62CA59B71E3C173B002D7188;
			remoteInfo = Lottie_iOS;
		};
		15F7795622A1B79400B1DF8C /* PBXContainerItemProxy */ = {
			isa = PBXContainerItemProxy;
			containerPortal = 15F7794F22A1B79400B1DF8C /* Mixpanel.xcodeproj */;
			proxyType = 2;
			remoteGlobalIDString = 7C170C2A1A4A02F500D9E0F2;
			remoteInfo = Mixpanel;
		};
		15F7795822A1B79400B1DF8C /* PBXContainerItemProxy */ = {
			isa = PBXContainerItemProxy;
			containerPortal = 15F7794F22A1B79400B1DF8C /* Mixpanel.xcodeproj */;
			proxyType = 2;
			remoteGlobalIDString = 511FC39D1C2B74BD00DC4796;
			remoteInfo = Mixpanel_watchOS;
		};
		15F7795A22A1B79400B1DF8C /* PBXContainerItemProxy */ = {
			isa = PBXContainerItemProxy;
			containerPortal = 15F7794F22A1B79400B1DF8C /* Mixpanel.xcodeproj */;
			proxyType = 2;
			remoteGlobalIDString = E1C2BEB61CFD6A010052172F;
			remoteInfo = Mixpanel_tvOS;
		};
		15F7795C22A1B79400B1DF8C /* PBXContainerItemProxy */ = {
			isa = PBXContainerItemProxy;
			containerPortal = 15F7794F22A1B79400B1DF8C /* Mixpanel.xcodeproj */;
			proxyType = 2;
			remoteGlobalIDString = E1F160B01E677D2200391AE3;
			remoteInfo = Mixpanel_macOS;
		};
		15F7796022A1B7B500B1DF8C /* PBXContainerItemProxy */ = {
			isa = PBXContainerItemProxy;
			containerPortal = 15F7794F22A1B79400B1DF8C /* Mixpanel.xcodeproj */;
			proxyType = 1;
			remoteGlobalIDString = 7C170C291A4A02F500D9E0F2;
			remoteInfo = Mixpanel;
		};
		650F2B9B24DC5FEC00C3B9C4 /* PBXContainerItemProxy */ = {
			isa = PBXContainerItemProxy;
			containerPortal = 650F2B9724DC5FEB00C3B9C4 /* RCTAesForked.xcodeproj */;
			proxyType = 2;
			remoteGlobalIDString = 32D980DD1BE9F11C00FA27E5;
			remoteInfo = RCTAesForked;
		};
/* End PBXContainerItemProxy section */

/* Begin PBXCopyFilesBuildPhase section */
		15ACCA0022655C3A0063978B /* Embed Frameworks */ = {
			isa = PBXCopyFilesBuildPhase;
			buildActionMask = 2147483647;
			dstPath = "";
			dstSubfolderSpec = 10;
			files = (
				15F7795F22A1B7B500B1DF8C /* Mixpanel.framework in Embed Frameworks */,
				153F84CB2319B8FD00C19B63 /* Branch.framework in Embed Frameworks */,
				15ACC9FD22655C3A0063978B /* Lottie.framework in Embed Frameworks */,
			);
			name = "Embed Frameworks";
			runOnlyForDeploymentPostprocessing = 0;
		};
/* End PBXCopyFilesBuildPhase section */

/* Begin PBXFileReference section */
		008F07F21AC5B25A0029DE68 /* main.jsbundle */ = {isa = PBXFileReference; fileEncoding = 4; lastKnownFileType = text; path = main.jsbundle; sourceTree = "<group>"; };
		00E356F11AD99517003FC87E /* Info.plist */ = {isa = PBXFileReference; lastKnownFileType = text.plist.xml; path = Info.plist; sourceTree = "<group>"; };
		00E356F21AD99517003FC87E /* MetaMaskTests.m */ = {isa = PBXFileReference; lastKnownFileType = sourcecode.c.objc; path = MetaMaskTests.m; sourceTree = "<group>"; };
		13B07F961A680F5B00A75B9A /* MetaMask.app */ = {isa = PBXFileReference; explicitFileType = wrapper.application; includeInIndex = 0; path = MetaMask.app; sourceTree = BUILT_PRODUCTS_DIR; };
		13B07FAF1A68108700A75B9A /* AppDelegate.h */ = {isa = PBXFileReference; fileEncoding = 4; lastKnownFileType = sourcecode.c.h; name = AppDelegate.h; path = MetaMask/AppDelegate.h; sourceTree = "<group>"; };
		13B07FB01A68108700A75B9A /* AppDelegate.m */ = {isa = PBXFileReference; fileEncoding = 4; lastKnownFileType = sourcecode.c.objc; name = AppDelegate.m; path = MetaMask/AppDelegate.m; sourceTree = "<group>"; };
		13B07FB21A68108700A75B9A /* Base */ = {isa = PBXFileReference; lastKnownFileType = file.xib; name = Base; path = Base.lproj/LaunchScreen.xib; sourceTree = "<group>"; };
		13B07FB51A68108700A75B9A /* Images.xcassets */ = {isa = PBXFileReference; lastKnownFileType = folder.assetcatalog; name = Images.xcassets; path = MetaMask/Images.xcassets; sourceTree = "<group>"; };
		13B07FB61A68108700A75B9A /* Info.plist */ = {isa = PBXFileReference; fileEncoding = 4; lastKnownFileType = text.plist.xml; name = Info.plist; path = MetaMask/Info.plist; sourceTree = "<group>"; };
		13B07FB71A68108700A75B9A /* main.m */ = {isa = PBXFileReference; fileEncoding = 4; lastKnownFileType = sourcecode.c.objc; name = main.m; path = MetaMask/main.m; sourceTree = "<group>"; };
		13EE4910D3BD408A8FCCA5D7 /* EuclidCircularB-BoldItalic.otf */ = {isa = PBXFileReference; explicitFileType = undefined; fileEncoding = 9; includeInIndex = 0; lastKnownFileType = unknown; name = "EuclidCircularB-BoldItalic.otf"; path = "../app/fonts/EuclidCircularB-BoldItalic.otf"; sourceTree = "<group>"; };
		15205D6221596AD90049EA93 /* MetaMask.entitlements */ = {isa = PBXFileReference; lastKnownFileType = text.plist.entitlements; name = MetaMask.entitlements; path = MetaMask/MetaMask.entitlements; sourceTree = "<group>"; };
		153C1A742217BCDC0088EFE0 /* JavaScriptCore.framework */ = {isa = PBXFileReference; lastKnownFileType = wrapper.framework; name = JavaScriptCore.framework; path = System/Library/Frameworks/JavaScriptCore.framework; sourceTree = SDKROOT; };
		153F84C42319B8DA00C19B63 /* BranchSDK.xcodeproj */ = {isa = PBXFileReference; lastKnownFileType = "wrapper.pb-project"; name = BranchSDK.xcodeproj; path = "branch-ios-sdk/carthage-files/BranchSDK.xcodeproj"; sourceTree = "<group>"; };
		158B0639211A72F500DF3C74 /* InpageBridgeWeb3.js */ = {isa = PBXFileReference; fileEncoding = 4; lastKnownFileType = sourcecode.javascript; name = InpageBridgeWeb3.js; path = ../app/core/InpageBridgeWeb3.js; sourceTree = "<group>"; };
		159878012231DF67001748EC /* AntDesign.ttf */ = {isa = PBXFileReference; lastKnownFileType = file; name = AntDesign.ttf; path = "../node_modules/react-native-vector-icons/Fonts/AntDesign.ttf"; sourceTree = "<group>"; };
		15D158EC210BD8C8006982B5 /* Metamask.ttf */ = {isa = PBXFileReference; lastKnownFileType = file; name = Metamask.ttf; path = ../app/fonts/Metamask.ttf; sourceTree = "<group>"; };
		15F7794F22A1B79400B1DF8C /* Mixpanel.xcodeproj */ = {isa = PBXFileReference; lastKnownFileType = "wrapper.pb-project"; name = Mixpanel.xcodeproj; path = "mixpanel-iphone/Mixpanel.xcodeproj"; sourceTree = "<group>"; };
		15F7796322A1BC8C00B1DF8C /* RCTAnalytics.h */ = {isa = PBXFileReference; lastKnownFileType = sourcecode.c.h; name = RCTAnalytics.h; path = MetaMask/NativeModules/RCTAnalytics/RCTAnalytics.h; sourceTree = "<group>"; };
		15F7796422A1BC8C00B1DF8C /* RCTAnalytics.m */ = {isa = PBXFileReference; lastKnownFileType = sourcecode.c.objc; name = RCTAnalytics.m; path = MetaMask/NativeModules/RCTAnalytics/RCTAnalytics.m; sourceTree = "<group>"; };
		15FDD82721B7642B006B7C35 /* debug.xcconfig */ = {isa = PBXFileReference; lastKnownFileType = text.xcconfig; path = debug.xcconfig; sourceTree = "<group>"; };
		15FDD86021B76461006B7C35 /* release.xcconfig */ = {isa = PBXFileReference; lastKnownFileType = text.xcconfig; path = release.xcconfig; sourceTree = "<group>"; };
		178440FE3F1C4F4180D14622 /* libTcpSockets.a */ = {isa = PBXFileReference; explicitFileType = undefined; fileEncoding = 9; includeInIndex = 0; lastKnownFileType = archive.ar; path = libTcpSockets.a; sourceTree = "<group>"; };
		1C516951C09F43CB97129B66 /* Octicons.ttf */ = {isa = PBXFileReference; explicitFileType = undefined; fileEncoding = 9; includeInIndex = 0; lastKnownFileType = unknown; name = Octicons.ttf; path = "../node_modules/react-native-vector-icons/Fonts/Octicons.ttf"; sourceTree = "<group>"; };
		1F06D56A2D2F41FB9345D16F /* Lottie.framework */ = {isa = PBXFileReference; explicitFileType = undefined; fileEncoding = 9; includeInIndex = 0; lastKnownFileType = wrapper.framework; name = Lottie.framework; path = System/Library/Frameworks/Lottie.framework; sourceTree = SDKROOT; };
		278065D027394AD9B2906E38 /* libBVLinearGradient.a */ = {isa = PBXFileReference; explicitFileType = undefined; fileEncoding = 9; includeInIndex = 0; lastKnownFileType = archive.ar; path = libBVLinearGradient.a; sourceTree = "<group>"; };
		2D16E6891FA4F8E400B85C8A /* libReact.a */ = {isa = PBXFileReference; explicitFileType = archive.ar; path = libReact.a; sourceTree = BUILT_PRODUCTS_DIR; };
		3E2492C67CF345CABD7B8601 /* Roboto-BlackItalic.ttf */ = {isa = PBXFileReference; explicitFileType = undefined; fileEncoding = 9; includeInIndex = 0; lastKnownFileType = unknown; name = "Roboto-BlackItalic.ttf"; path = "../app/fonts/Roboto-BlackItalic.ttf"; sourceTree = "<group>"; };
		42C239E9FAA64BD9A34B8D8A /* MaterialCommunityIcons.ttf */ = {isa = PBXFileReference; explicitFileType = undefined; fileEncoding = 9; includeInIndex = 0; lastKnownFileType = unknown; name = MaterialCommunityIcons.ttf; path = "../node_modules/react-native-vector-icons/Fonts/MaterialCommunityIcons.ttf"; sourceTree = "<group>"; };
		42C6DDE3B80F47AFA9C9D4F5 /* Foundation.ttf */ = {isa = PBXFileReference; explicitFileType = undefined; fileEncoding = 9; includeInIndex = 0; lastKnownFileType = unknown; name = Foundation.ttf; path = "../node_modules/react-native-vector-icons/Fonts/Foundation.ttf"; sourceTree = "<group>"; };
		42CBA652072F4BE2A8B815C1 /* EuclidCircularB-MediumItalic.otf */ = {isa = PBXFileReference; explicitFileType = undefined; fileEncoding = 9; includeInIndex = 0; lastKnownFileType = unknown; name = "EuclidCircularB-MediumItalic.otf"; path = "../app/fonts/EuclidCircularB-MediumItalic.otf"; sourceTree = "<group>"; };
		4379F36F969347758D1A9F96 /* Lottie.xcodeproj */ = {isa = PBXFileReference; explicitFileType = undefined; fileEncoding = 9; includeInIndex = 0; lastKnownFileType = "wrapper.pb-project"; name = Lottie.xcodeproj; path = "../node_modules/lottie-ios/Lottie.xcodeproj"; sourceTree = "<group>"; };
		4444176409EB42CB93AB03C5 /* SimpleLineIcons.ttf */ = {isa = PBXFileReference; explicitFileType = undefined; fileEncoding = 9; includeInIndex = 0; lastKnownFileType = unknown; name = SimpleLineIcons.ttf; path = "../node_modules/react-native-vector-icons/Fonts/SimpleLineIcons.ttf"; sourceTree = "<group>"; };
		459C4774EB724F2D8E12F088 /* Roboto-Regular.ttf */ = {isa = PBXFileReference; explicitFileType = undefined; fileEncoding = 9; includeInIndex = 0; lastKnownFileType = unknown; name = "Roboto-Regular.ttf"; path = "../app/fonts/Roboto-Regular.ttf"; sourceTree = "<group>"; };
		4A2D27104599412CA00C35EF /* Ionicons.ttf */ = {isa = PBXFileReference; explicitFileType = undefined; fileEncoding = 9; includeInIndex = 0; lastKnownFileType = unknown; name = Ionicons.ttf; path = "../node_modules/react-native-vector-icons/Fonts/Ionicons.ttf"; sourceTree = "<group>"; };
		57C103F40F394637B5A886FC /* FontAwesome5_Brands.ttf */ = {isa = PBXFileReference; explicitFileType = undefined; fileEncoding = 9; includeInIndex = 0; lastKnownFileType = unknown; name = FontAwesome5_Brands.ttf; path = "../node_modules/react-native-vector-icons/Fonts/FontAwesome5_Brands.ttf"; sourceTree = "<group>"; };
		58572D81B5D54ED79A16A16D /* EuclidCircularB-RegularItalic.otf */ = {isa = PBXFileReference; explicitFileType = undefined; fileEncoding = 9; includeInIndex = 0; lastKnownFileType = unknown; name = "EuclidCircularB-RegularItalic.otf"; path = "../app/fonts/EuclidCircularB-RegularItalic.otf"; sourceTree = "<group>"; };
		5D7956F8525C4A45A2A555C3 /* Roboto-Italic.ttf */ = {isa = PBXFileReference; explicitFileType = undefined; fileEncoding = 9; includeInIndex = 0; lastKnownFileType = unknown; name = "Roboto-Italic.ttf"; path = "../app/fonts/Roboto-Italic.ttf"; sourceTree = "<group>"; };
		5E32A09A7BDC431FA403BA73 /* FontAwesome.ttf */ = {isa = PBXFileReference; explicitFileType = undefined; fileEncoding = 9; includeInIndex = 0; lastKnownFileType = unknown; name = FontAwesome.ttf; path = "../node_modules/react-native-vector-icons/Fonts/FontAwesome.ttf"; sourceTree = "<group>"; };
		650F2B9724DC5FEB00C3B9C4 /* RCTAesForked.xcodeproj */ = {isa = PBXFileReference; lastKnownFileType = "wrapper.pb-project"; name = RCTAesForked.xcodeproj; path = "../node_modules/react-native-aes-crypto-forked/ios/RCTAesForked.xcodeproj"; sourceTree = "<group>"; };
		654378AE243E2ADB00571B9C /* MetaMask-Bridging-Header.h */ = {isa = PBXFileReference; lastKnownFileType = sourcecode.c.h; path = "MetaMask-Bridging-Header.h"; sourceTree = "<group>"; };
		654378AF243E2ADC00571B9C /* File.swift */ = {isa = PBXFileReference; lastKnownFileType = sourcecode.swift; path = File.swift; sourceTree = "<group>"; };
		67FBD519E04742E0AF191782 /* EuclidCircularB-Bold.otf */ = {isa = PBXFileReference; explicitFileType = undefined; fileEncoding = 9; includeInIndex = 0; lastKnownFileType = unknown; name = "EuclidCircularB-Bold.otf"; path = "../app/fonts/EuclidCircularB-Bold.otf"; sourceTree = "<group>"; };
		684F2C84313849199863B5FE /* Roboto-Black.ttf */ = {isa = PBXFileReference; explicitFileType = undefined; fileEncoding = 9; includeInIndex = 0; lastKnownFileType = unknown; name = "Roboto-Black.ttf"; path = "../app/fonts/Roboto-Black.ttf"; sourceTree = "<group>"; };
		7FF1597C0ACA4902B86140B2 /* Zocial.ttf */ = {isa = PBXFileReference; explicitFileType = undefined; fileEncoding = 9; includeInIndex = 0; lastKnownFileType = unknown; name = Zocial.ttf; path = "../node_modules/react-native-vector-icons/Fonts/Zocial.ttf"; sourceTree = "<group>"; };
		8E369AC13A2049B6B21E5120 /* libRCTSearchApi.a */ = {isa = PBXFileReference; explicitFileType = undefined; fileEncoding = 9; includeInIndex = 0; lastKnownFileType = archive.ar; path = libRCTSearchApi.a; sourceTree = "<group>"; };
		9499B01ECAC44DA29AC44E80 /* EuclidCircularB-SemiboldItalic.otf */ = {isa = PBXFileReference; explicitFileType = undefined; fileEncoding = 9; includeInIndex = 0; lastKnownFileType = unknown; name = "EuclidCircularB-SemiboldItalic.otf"; path = "../app/fonts/EuclidCircularB-SemiboldItalic.otf"; sourceTree = "<group>"; };
		A498EA4CD2F8488DB666B94C /* Entypo.ttf */ = {isa = PBXFileReference; explicitFileType = undefined; fileEncoding = 9; includeInIndex = 0; lastKnownFileType = unknown; name = Entypo.ttf; path = "../node_modules/react-native-vector-icons/Fonts/Entypo.ttf"; sourceTree = "<group>"; };
		A783D1CD7D27456796FE2E1B /* Roboto-Bold.ttf */ = {isa = PBXFileReference; explicitFileType = undefined; fileEncoding = 9; includeInIndex = 0; lastKnownFileType = unknown; name = "Roboto-Bold.ttf"; path = "../app/fonts/Roboto-Bold.ttf"; sourceTree = "<group>"; };
		A8DE9C5BC0714D648276E123 /* EuclidCircularB-Semibold.otf */ = {isa = PBXFileReference; explicitFileType = undefined; fileEncoding = 9; includeInIndex = 0; lastKnownFileType = unknown; name = "EuclidCircularB-Semibold.otf"; path = "../app/fonts/EuclidCircularB-Semibold.otf"; sourceTree = "<group>"; };
		A98029A3662F4C1391489A6B /* EuclidCircularB-Light.otf */ = {isa = PBXFileReference; explicitFileType = undefined; fileEncoding = 9; includeInIndex = 0; lastKnownFileType = unknown; name = "EuclidCircularB-Light.otf"; path = "../app/fonts/EuclidCircularB-Light.otf"; sourceTree = "<group>"; };
		A98DB430A7DA47EFB97EDF8B /* FontAwesome5_Solid.ttf */ = {isa = PBXFileReference; explicitFileType = undefined; fileEncoding = 9; includeInIndex = 0; lastKnownFileType = unknown; name = FontAwesome5_Solid.ttf; path = "../node_modules/react-native-vector-icons/Fonts/FontAwesome5_Solid.ttf"; sourceTree = "<group>"; };
		AA9EDF17249955C7005D89EE /* MetaMaskDebug.entitlements */ = {isa = PBXFileReference; lastKnownFileType = text.plist.entitlements; name = MetaMaskDebug.entitlements; path = MetaMask/MetaMaskDebug.entitlements; sourceTree = "<group>"; };
		BB8BA2D3C0354D6090B56A8A /* Roboto-Light.ttf */ = {isa = PBXFileReference; explicitFileType = undefined; fileEncoding = 9; includeInIndex = 0; lastKnownFileType = unknown; name = "Roboto-Light.ttf"; path = "../app/fonts/Roboto-Light.ttf"; sourceTree = "<group>"; };
		BF485CDA047B4D52852B87F5 /* EvilIcons.ttf */ = {isa = PBXFileReference; explicitFileType = undefined; fileEncoding = 9; includeInIndex = 0; lastKnownFileType = unknown; name = EvilIcons.ttf; path = "../node_modules/react-native-vector-icons/Fonts/EvilIcons.ttf"; sourceTree = "<group>"; };
		C752564A28B44392AEE16BD5 /* Roboto-Medium.ttf */ = {isa = PBXFileReference; explicitFileType = undefined; fileEncoding = 9; includeInIndex = 0; lastKnownFileType = unknown; name = "Roboto-Medium.ttf"; path = "../app/fonts/Roboto-Medium.ttf"; sourceTree = "<group>"; };
		C9FD3FB1258A41A5A0546C83 /* Roboto-BoldItalic.ttf */ = {isa = PBXFileReference; explicitFileType = undefined; fileEncoding = 9; includeInIndex = 0; lastKnownFileType = unknown; name = "Roboto-BoldItalic.ttf"; path = "../app/fonts/Roboto-BoldItalic.ttf"; sourceTree = "<group>"; };
		CE0434C5FB7C4C6F9FEBDCE2 /* EuclidCircularB-Medium.otf */ = {isa = PBXFileReference; explicitFileType = undefined; fileEncoding = 9; includeInIndex = 0; lastKnownFileType = unknown; name = "EuclidCircularB-Medium.otf"; path = "../app/fonts/EuclidCircularB-Medium.otf"; sourceTree = "<group>"; };
		CF552F79C77A4184A690513A /* Roboto-ThinItalic.ttf */ = {isa = PBXFileReference; explicitFileType = undefined; fileEncoding = 9; includeInIndex = 0; lastKnownFileType = unknown; name = "Roboto-ThinItalic.ttf"; path = "../app/fonts/Roboto-ThinItalic.ttf"; sourceTree = "<group>"; };
		CFEAC39ECFF61C915B26327F /* libPods-MetaMask.a */ = {isa = PBXFileReference; explicitFileType = archive.ar; includeInIndex = 0; path = "libPods-MetaMask.a"; sourceTree = BUILT_PRODUCTS_DIR; };
		D0CBAE789660472DB719C765 /* libLottie.a */ = {isa = PBXFileReference; explicitFileType = undefined; fileEncoding = 9; includeInIndex = 0; lastKnownFileType = archive.ar; path = libLottie.a; sourceTree = "<group>"; };
		D5FF0FF1DFB74B3C8BB99E09 /* Roboto-MediumItalic.ttf */ = {isa = PBXFileReference; explicitFileType = undefined; fileEncoding = 9; includeInIndex = 0; lastKnownFileType = unknown; name = "Roboto-MediumItalic.ttf"; path = "../app/fonts/Roboto-MediumItalic.ttf"; sourceTree = "<group>"; };
		D9A37B5BF2914CF1B49EEF80 /* Roboto-Thin.ttf */ = {isa = PBXFileReference; explicitFileType = undefined; fileEncoding = 9; includeInIndex = 0; lastKnownFileType = unknown; name = "Roboto-Thin.ttf"; path = "../app/fonts/Roboto-Thin.ttf"; sourceTree = "<group>"; };
		E020F42F788744B3BCE17F05 /* Roboto-LightItalic.ttf */ = {isa = PBXFileReference; explicitFileType = undefined; fileEncoding = 9; includeInIndex = 0; lastKnownFileType = unknown; name = "Roboto-LightItalic.ttf"; path = "../app/fonts/Roboto-LightItalic.ttf"; sourceTree = "<group>"; };
		E9629905BA1940ADA4189921 /* Feather.ttf */ = {isa = PBXFileReference; explicitFileType = undefined; fileEncoding = 9; includeInIndex = 0; lastKnownFileType = unknown; name = Feather.ttf; path = "../node_modules/react-native-vector-icons/Fonts/Feather.ttf"; sourceTree = "<group>"; };
		EBC2B6371CD846D28B9FAADF /* FontAwesome5_Regular.ttf */ = {isa = PBXFileReference; explicitFileType = undefined; fileEncoding = 9; includeInIndex = 0; lastKnownFileType = unknown; name = FontAwesome5_Regular.ttf; path = "../node_modules/react-native-vector-icons/Fonts/FontAwesome5_Regular.ttf"; sourceTree = "<group>"; };
		EF1C01B7F08047F9B8ADCFBA /* config.json */ = {isa = PBXFileReference; explicitFileType = undefined; fileEncoding = 9; includeInIndex = 0; lastKnownFileType = unknown; name = config.json; path = ../app/fonts/config.json; sourceTree = "<group>"; };
		F562CA6B28AA4A67AA29B61C /* MaterialIcons.ttf */ = {isa = PBXFileReference; explicitFileType = undefined; fileEncoding = 9; includeInIndex = 0; lastKnownFileType = unknown; name = MaterialIcons.ttf; path = "../node_modules/react-native-vector-icons/Fonts/MaterialIcons.ttf"; sourceTree = "<group>"; };
		F564570593ED4F3FB10BD348 /* EuclidCircularB-Regular.otf */ = {isa = PBXFileReference; explicitFileType = undefined; fileEncoding = 9; includeInIndex = 0; lastKnownFileType = unknown; name = "EuclidCircularB-Regular.otf"; path = "../app/fonts/EuclidCircularB-Regular.otf"; sourceTree = "<group>"; };
		F78B8698FABFCECD4DD5177E /* Pods-MetaMask.debug.xcconfig */ = {isa = PBXFileReference; includeInIndex = 1; lastKnownFileType = text.xcconfig; name = "Pods-MetaMask.debug.xcconfig"; path = "Target Support Files/Pods-MetaMask/Pods-MetaMask.debug.xcconfig"; sourceTree = "<group>"; };
		F79EAC4A7BF74E458277AFA4 /* EuclidCircularB-LightItalic.otf */ = {isa = PBXFileReference; explicitFileType = undefined; fileEncoding = 9; includeInIndex = 0; lastKnownFileType = unknown; name = "EuclidCircularB-LightItalic.otf"; path = "../app/fonts/EuclidCircularB-LightItalic.otf"; sourceTree = "<group>"; };
		F9DFF7AC557B46B6BEFAA1C1 /* libRNShakeEvent.a */ = {isa = PBXFileReference; explicitFileType = undefined; fileEncoding = 9; includeInIndex = 0; lastKnownFileType = archive.ar; path = libRNShakeEvent.a; sourceTree = "<group>"; };
		FC32A050F3090A23BCE8A5CB /* Pods-MetaMask.release.xcconfig */ = {isa = PBXFileReference; includeInIndex = 1; lastKnownFileType = text.xcconfig; name = "Pods-MetaMask.release.xcconfig"; path = "Target Support Files/Pods-MetaMask/Pods-MetaMask.release.xcconfig"; sourceTree = "<group>"; };
		FE3C9A2458A1416290DEDAD4 /* branch.json */ = {isa = PBXFileReference; explicitFileType = undefined; fileEncoding = 9; includeInIndex = 0; lastKnownFileType = unknown; name = branch.json; path = ../branch.json; sourceTree = "<group>"; };
/* End PBXFileReference section */

/* Begin PBXFrameworksBuildPhase section */
		13B07F8C1A680F5B00A75B9A /* Frameworks */ = {
			isa = PBXFrameworksBuildPhase;
			buildActionMask = 2147483647;
			files = (
				650F2B9D24DC5FF200C3B9C4 /* libRCTAesForked.a in Frameworks */,
				153C1ABB2217BCDC0088EFE0 /* JavaScriptCore.framework in Frameworks */,
				15ACC9FC22655C3A0063978B /* Lottie.framework in Frameworks */,
				15F7795E22A1B7B500B1DF8C /* Mixpanel.framework in Frameworks */,
				153F84CA2319B8FD00C19B63 /* Branch.framework in Frameworks */,
				E95A1A61A4521BA13134E35C /* libPods-MetaMask.a in Frameworks */,
			);
			runOnlyForDeploymentPostprocessing = 0;
		};
/* End PBXFrameworksBuildPhase section */

/* Begin PBXGroup section */
		00E356EF1AD99517003FC87E /* MetaMaskTests */ = {
			isa = PBXGroup;
			children = (
				00E356F21AD99517003FC87E /* MetaMaskTests.m */,
				00E356F01AD99517003FC87E /* Supporting Files */,
			);
			path = MetaMaskTests;
			sourceTree = "<group>";
		};
		00E356F01AD99517003FC87E /* Supporting Files */ = {
			isa = PBXGroup;
			children = (
				00E356F11AD99517003FC87E /* Info.plist */,
			);
			name = "Supporting Files";
			sourceTree = "<group>";
		};
		13B07FAE1A68108700A75B9A /* MetaMask */ = {
			isa = PBXGroup;
			children = (
				AA9EDF17249955C7005D89EE /* MetaMaskDebug.entitlements */,
				15F7796222A1BC1E00B1DF8C /* NativeModules */,
				15205D6221596AD90049EA93 /* MetaMask.entitlements */,
				158B0639211A72F500DF3C74 /* InpageBridgeWeb3.js */,
				008F07F21AC5B25A0029DE68 /* main.jsbundle */,
				13B07FAF1A68108700A75B9A /* AppDelegate.h */,
				13B07FB01A68108700A75B9A /* AppDelegate.m */,
				13B07FB51A68108700A75B9A /* Images.xcassets */,
				13B07FB61A68108700A75B9A /* Info.plist */,
				13B07FB11A68108700A75B9A /* LaunchScreen.xib */,
				13B07FB71A68108700A75B9A /* main.m */,
				FE3C9A2458A1416290DEDAD4 /* branch.json */,
			);
			name = MetaMask;
			sourceTree = "<group>";
		};
		153F84C52319B8DA00C19B63 /* Products */ = {
			isa = PBXGroup;
			children = (
				153F84C92319B8DB00C19B63 /* Branch.framework */,
			);
			name = Products;
			sourceTree = "<group>";
		};
		15723E24225FD0B800A5B418 /* Products */ = {
			isa = PBXGroup;
			children = (
				15723E2D225FD0B800A5B418 /* Lottie.framework */,
				15723E2F225FD0B800A5B418 /* Lottie.framework */,
				15723E31225FD0B800A5B418 /* Lottie.framework */,
				15723E33225FD0B800A5B418 /* libLottie.a */,
			);
			name = Products;
			sourceTree = "<group>";
		};
		15A2E5EF2100077400A1F331 /* Recovered References */ = {
			isa = PBXGroup;
			children = (
				278065D027394AD9B2906E38 /* libBVLinearGradient.a */,
				F9DFF7AC557B46B6BEFAA1C1 /* libRNShakeEvent.a */,
				8E369AC13A2049B6B21E5120 /* libRCTSearchApi.a */,
				1F06D56A2D2F41FB9345D16F /* Lottie.framework */,
				D0CBAE789660472DB719C765 /* libLottie.a */,
				178440FE3F1C4F4180D14622 /* libTcpSockets.a */,
			);
			name = "Recovered References";
			sourceTree = "<group>";
		};
		15F7795022A1B79400B1DF8C /* Products */ = {
			isa = PBXGroup;
			children = (
				15F7795722A1B79400B1DF8C /* Mixpanel.framework */,
				15F7795922A1B79400B1DF8C /* Mixpanel.framework */,
				15F7795B22A1B79400B1DF8C /* Mixpanel.framework */,
				15F7795D22A1B79400B1DF8C /* Mixpanel.framework */,
			);
			name = Products;
			sourceTree = "<group>";
		};
		15F7796222A1BC1E00B1DF8C /* NativeModules */ = {
			isa = PBXGroup;
			children = (
				15F7796622A1BC9300B1DF8C /* RCTAnalytics */,
			);
			name = NativeModules;
			sourceTree = "<group>";
		};
		15F7796622A1BC9300B1DF8C /* RCTAnalytics */ = {
			isa = PBXGroup;
			children = (
				15F7796322A1BC8C00B1DF8C /* RCTAnalytics.h */,
				15F7796422A1BC8C00B1DF8C /* RCTAnalytics.m */,
			);
			name = RCTAnalytics;
			sourceTree = "<group>";
		};
		2D16E6871FA4F8E400B85C8A /* Frameworks */ = {
			isa = PBXGroup;
			children = (
				153C1A742217BCDC0088EFE0 /* JavaScriptCore.framework */,
				2D16E6891FA4F8E400B85C8A /* libReact.a */,
				CFEAC39ECFF61C915B26327F /* libPods-MetaMask.a */,
			);
			name = Frameworks;
			sourceTree = "<group>";
		};
		4A27949D046C4516B9653BBB /* Resources */ = {
			isa = PBXGroup;
			children = (
				159878012231DF67001748EC /* AntDesign.ttf */,
				15D158EC210BD8C8006982B5 /* Metamask.ttf */,
				A498EA4CD2F8488DB666B94C /* Entypo.ttf */,
				BF485CDA047B4D52852B87F5 /* EvilIcons.ttf */,
				E9629905BA1940ADA4189921 /* Feather.ttf */,
				5E32A09A7BDC431FA403BA73 /* FontAwesome.ttf */,
				42C6DDE3B80F47AFA9C9D4F5 /* Foundation.ttf */,
				4A2D27104599412CA00C35EF /* Ionicons.ttf */,
				42C239E9FAA64BD9A34B8D8A /* MaterialCommunityIcons.ttf */,
				F562CA6B28AA4A67AA29B61C /* MaterialIcons.ttf */,
				1C516951C09F43CB97129B66 /* Octicons.ttf */,
				4444176409EB42CB93AB03C5 /* SimpleLineIcons.ttf */,
				7FF1597C0ACA4902B86140B2 /* Zocial.ttf */,
				684F2C84313849199863B5FE /* Roboto-Black.ttf */,
				3E2492C67CF345CABD7B8601 /* Roboto-BlackItalic.ttf */,
				A783D1CD7D27456796FE2E1B /* Roboto-Bold.ttf */,
				C9FD3FB1258A41A5A0546C83 /* Roboto-BoldItalic.ttf */,
				5D7956F8525C4A45A2A555C3 /* Roboto-Italic.ttf */,
				BB8BA2D3C0354D6090B56A8A /* Roboto-Light.ttf */,
				E020F42F788744B3BCE17F05 /* Roboto-LightItalic.ttf */,
				C752564A28B44392AEE16BD5 /* Roboto-Medium.ttf */,
				D5FF0FF1DFB74B3C8BB99E09 /* Roboto-MediumItalic.ttf */,
				459C4774EB724F2D8E12F088 /* Roboto-Regular.ttf */,
				D9A37B5BF2914CF1B49EEF80 /* Roboto-Thin.ttf */,
				CF552F79C77A4184A690513A /* Roboto-ThinItalic.ttf */,
				57C103F40F394637B5A886FC /* FontAwesome5_Brands.ttf */,
				EBC2B6371CD846D28B9FAADF /* FontAwesome5_Regular.ttf */,
				A98DB430A7DA47EFB97EDF8B /* FontAwesome5_Solid.ttf */,
				EF1C01B7F08047F9B8ADCFBA /* config.json */,
				67FBD519E04742E0AF191782 /* EuclidCircularB-Bold.otf */,
				13EE4910D3BD408A8FCCA5D7 /* EuclidCircularB-BoldItalic.otf */,
				A98029A3662F4C1391489A6B /* EuclidCircularB-Light.otf */,
				F79EAC4A7BF74E458277AFA4 /* EuclidCircularB-LightItalic.otf */,
				CE0434C5FB7C4C6F9FEBDCE2 /* EuclidCircularB-Medium.otf */,
				42CBA652072F4BE2A8B815C1 /* EuclidCircularB-MediumItalic.otf */,
				F564570593ED4F3FB10BD348 /* EuclidCircularB-Regular.otf */,
				58572D81B5D54ED79A16A16D /* EuclidCircularB-RegularItalic.otf */,
				A8DE9C5BC0714D648276E123 /* EuclidCircularB-Semibold.otf */,
				9499B01ECAC44DA29AC44E80 /* EuclidCircularB-SemiboldItalic.otf */,
			);
			name = Resources;
			sourceTree = "<group>";
		};
		650F2B9824DC5FEB00C3B9C4 /* Products */ = {
			isa = PBXGroup;
			children = (
				650F2B9C24DC5FEC00C3B9C4 /* libRCTAesForked.a */,
			);
			name = Products;
			sourceTree = "<group>";
		};
		832341AE1AAA6A7D00B99B32 /* Libraries */ = {
			isa = PBXGroup;
			children = (
				650F2B9724DC5FEB00C3B9C4 /* RCTAesForked.xcodeproj */,
				153F84C42319B8DA00C19B63 /* BranchSDK.xcodeproj */,
				15F7794F22A1B79400B1DF8C /* Mixpanel.xcodeproj */,
				4379F36F969347758D1A9F96 /* Lottie.xcodeproj */,
			);
			name = Libraries;
			sourceTree = "<group>";
		};
		83CBB9F61A601CBA00E9B192 = {
			isa = PBXGroup;
			children = (
				654378AF243E2ADC00571B9C /* File.swift */,
				15FDD86021B76461006B7C35 /* release.xcconfig */,
				15FDD82721B7642B006B7C35 /* debug.xcconfig */,
				13B07FAE1A68108700A75B9A /* MetaMask */,
				832341AE1AAA6A7D00B99B32 /* Libraries */,
				00E356EF1AD99517003FC87E /* MetaMaskTests */,
				83CBBA001A601CBA00E9B192 /* Products */,
				2D16E6871FA4F8E400B85C8A /* Frameworks */,
				4A27949D046C4516B9653BBB /* Resources */,
				15A2E5EF2100077400A1F331 /* Recovered References */,
				AA342D524556DBBE26F5997C /* Pods */,
				654378AE243E2ADB00571B9C /* MetaMask-Bridging-Header.h */,
			);
			indentWidth = 2;
			sourceTree = "<group>";
			tabWidth = 2;
			usesTabs = 0;
		};
		83CBBA001A601CBA00E9B192 /* Products */ = {
			isa = PBXGroup;
			children = (
				13B07F961A680F5B00A75B9A /* MetaMask.app */,
			);
			name = Products;
			sourceTree = "<group>";
		};
		AA342D524556DBBE26F5997C /* Pods */ = {
			isa = PBXGroup;
			children = (
				F78B8698FABFCECD4DD5177E /* Pods-MetaMask.debug.xcconfig */,
				FC32A050F3090A23BCE8A5CB /* Pods-MetaMask.release.xcconfig */,
			);
			path = Pods;
			sourceTree = "<group>";
		};
/* End PBXGroup section */

/* Begin PBXNativeTarget section */
		13B07F861A680F5B00A75B9A /* MetaMask */ = {
			isa = PBXNativeTarget;
			buildConfigurationList = 13B07F931A680F5B00A75B9A /* Build configuration list for PBXNativeTarget "MetaMask" */;
			buildPhases = (
				8722AC5D96D8959EDAE3A88E /* [CP] Check Pods Manifest.lock */,
				65E00B0A247EA25400E5AC88 /* Start Packager */,
				15FDD86321B76696006B7C35 /* Override xcconfig files */,
				13B07F871A680F5B00A75B9A /* Sources */,
				13B07F8C1A680F5B00A75B9A /* Frameworks */,
				13B07F8E1A680F5B00A75B9A /* Resources */,
				00DD1BFF1BD5951E006B06BC /* Bundle React Native code and images */,
				15ACCA0022655C3A0063978B /* Embed Frameworks */,
				183E6D5B989FC433F1B03F28 /* [CP] Copy Pods Resources */,
			);
			buildRules = (
			);
			dependencies = (
				15ACC9FF22655C3A0063978B /* PBXTargetDependency */,
				15F7796122A1B7B500B1DF8C /* PBXTargetDependency */,
				153F84CD2319B8FD00C19B63 /* PBXTargetDependency */,
			);
			name = MetaMask;
			productName = "Hello World";
			productReference = 13B07F961A680F5B00A75B9A /* MetaMask.app */;
			productType = "com.apple.product-type.application";
		};
/* End PBXNativeTarget section */

/* Begin PBXProject section */
		83CBB9F71A601CBA00E9B192 /* Project object */ = {
			isa = PBXProject;
			attributes = {
				LastUpgradeCheck = 1010;
				ORGANIZATIONNAME = MetaMask;
				TargetAttributes = {
					13B07F861A680F5B00A75B9A = {
						DevelopmentTeam = 48XVW22RCG;
						LastSwiftMigration = 1140;
						ProvisioningStyle = Manual;
						SystemCapabilities = {
							com.apple.Push = {
								enabled = 1;
							};
							com.apple.SafariKeychain = {
								enabled = 1;
							};
						};
					};
				};
			};
			buildConfigurationList = 83CBB9FA1A601CBA00E9B192 /* Build configuration list for PBXProject "MetaMask" */;
			compatibilityVersion = "Xcode 3.2";
			developmentRegion = English;
			hasScannedForEncodings = 0;
			knownRegions = (
				English,
				en,
				Base,
			);
			mainGroup = 83CBB9F61A601CBA00E9B192;
			productRefGroup = 83CBBA001A601CBA00E9B192 /* Products */;
			projectDirPath = "";
			projectReferences = (
				{
					ProductGroup = 153F84C52319B8DA00C19B63 /* Products */;
					ProjectRef = 153F84C42319B8DA00C19B63 /* BranchSDK.xcodeproj */;
				},
				{
					ProductGroup = 15723E24225FD0B800A5B418 /* Products */;
					ProjectRef = 4379F36F969347758D1A9F96 /* Lottie.xcodeproj */;
				},
				{
					ProductGroup = 15F7795022A1B79400B1DF8C /* Products */;
					ProjectRef = 15F7794F22A1B79400B1DF8C /* Mixpanel.xcodeproj */;
				},
				{
					ProductGroup = 650F2B9824DC5FEB00C3B9C4 /* Products */;
					ProjectRef = 650F2B9724DC5FEB00C3B9C4 /* RCTAesForked.xcodeproj */;
				},
			);
			projectRoot = "";
			targets = (
				13B07F861A680F5B00A75B9A /* MetaMask */,
			);
		};
/* End PBXProject section */

/* Begin PBXReferenceProxy section */
		153F84C92319B8DB00C19B63 /* Branch.framework */ = {
			isa = PBXReferenceProxy;
			fileType = wrapper.framework;
			path = Branch.framework;
			remoteRef = 153F84C82319B8DB00C19B63 /* PBXContainerItemProxy */;
			sourceTree = BUILT_PRODUCTS_DIR;
		};
		15723E2D225FD0B800A5B418 /* Lottie.framework */ = {
			isa = PBXReferenceProxy;
			fileType = wrapper.framework;
			path = Lottie.framework;
			remoteRef = 15723E2C225FD0B800A5B418 /* PBXContainerItemProxy */;
			sourceTree = BUILT_PRODUCTS_DIR;
		};
		15723E2F225FD0B800A5B418 /* Lottie.framework */ = {
			isa = PBXReferenceProxy;
			fileType = wrapper.framework;
			path = Lottie.framework;
			remoteRef = 15723E2E225FD0B800A5B418 /* PBXContainerItemProxy */;
			sourceTree = BUILT_PRODUCTS_DIR;
		};
		15723E31225FD0B800A5B418 /* Lottie.framework */ = {
			isa = PBXReferenceProxy;
			fileType = wrapper.framework;
			path = Lottie.framework;
			remoteRef = 15723E30225FD0B800A5B418 /* PBXContainerItemProxy */;
			sourceTree = BUILT_PRODUCTS_DIR;
		};
		15723E33225FD0B800A5B418 /* libLottie.a */ = {
			isa = PBXReferenceProxy;
			fileType = archive.ar;
			path = libLottie.a;
			remoteRef = 15723E32225FD0B800A5B418 /* PBXContainerItemProxy */;
			sourceTree = BUILT_PRODUCTS_DIR;
		};
		15F7795722A1B79400B1DF8C /* Mixpanel.framework */ = {
			isa = PBXReferenceProxy;
			fileType = wrapper.framework;
			path = Mixpanel.framework;
			remoteRef = 15F7795622A1B79400B1DF8C /* PBXContainerItemProxy */;
			sourceTree = BUILT_PRODUCTS_DIR;
		};
		15F7795922A1B79400B1DF8C /* Mixpanel.framework */ = {
			isa = PBXReferenceProxy;
			fileType = wrapper.framework;
			path = Mixpanel.framework;
			remoteRef = 15F7795822A1B79400B1DF8C /* PBXContainerItemProxy */;
			sourceTree = BUILT_PRODUCTS_DIR;
		};
		15F7795B22A1B79400B1DF8C /* Mixpanel.framework */ = {
			isa = PBXReferenceProxy;
			fileType = wrapper.framework;
			path = Mixpanel.framework;
			remoteRef = 15F7795A22A1B79400B1DF8C /* PBXContainerItemProxy */;
			sourceTree = BUILT_PRODUCTS_DIR;
		};
		15F7795D22A1B79400B1DF8C /* Mixpanel.framework */ = {
			isa = PBXReferenceProxy;
			fileType = wrapper.framework;
			path = Mixpanel.framework;
			remoteRef = 15F7795C22A1B79400B1DF8C /* PBXContainerItemProxy */;
			sourceTree = BUILT_PRODUCTS_DIR;
		};
		650F2B9C24DC5FEC00C3B9C4 /* libRCTAesForked.a */ = {
			isa = PBXReferenceProxy;
			fileType = archive.ar;
			path = libRCTAesForked.a;
			remoteRef = 650F2B9B24DC5FEC00C3B9C4 /* PBXContainerItemProxy */;
			sourceTree = BUILT_PRODUCTS_DIR;
		};
/* End PBXReferenceProxy section */

/* Begin PBXResourcesBuildPhase section */
		13B07F8E1A680F5B00A75B9A /* Resources */ = {
			isa = PBXResourcesBuildPhase;
			buildActionMask = 2147483647;
			files = (
				15205D6321596BAA0049EA93 /* MetaMask.entitlements in Resources */,
				13B07FBF1A68108700A75B9A /* Images.xcassets in Resources */,
				158B063B211A72F500DF3C74 /* InpageBridgeWeb3.js in Resources */,
				15D158ED210BD912006982B5 /* Metamask.ttf in Resources */,
				48AD4B0AABCB447B99B85DC4 /* Roboto-Black.ttf in Resources */,
				CD13D926E1E84D9ABFE672C0 /* Roboto-BlackItalic.ttf in Resources */,
				813214A2220E40C7BBB5ED9E /* Roboto-Bold.ttf in Resources */,
				15AD28AA21B7CFDC005DEB23 /* debug.xcconfig in Resources */,
				298242C958524BB38FB44CAE /* Roboto-BoldItalic.ttf in Resources */,
				2DB27BE39B164356A98A0FB1 /* Roboto-Italic.ttf in Resources */,
				4CEFC9E34A8D4288BFE2F85A /* Roboto-Light.ttf in Resources */,
				887E75FB64A54509A08D6C50 /* Roboto-LightItalic.ttf in Resources */,
				15AD28A921B7CFD9005DEB23 /* release.xcconfig in Resources */,
				EF65C42EA15B4774B1947A12 /* Roboto-Medium.ttf in Resources */,
				DC6A024F56DD43E1A83B47B1 /* Roboto-MediumItalic.ttf in Resources */,
				34CEE49BC79D411687B42FA9 /* Roboto-Regular.ttf in Resources */,
				7E08FB90F3754D47994208B4 /* Roboto-Thin.ttf in Resources */,
				7C0226ABD9694AEDBAF3016F /* Roboto-ThinItalic.ttf in Resources */,
				15ACC9FB226555820063978B /* LaunchScreen.xib in Resources */,
				49D8E62C506F4A63889EEC7F /* branch.json in Resources */,
				2A27FC9EEF1F4FD18E658544 /* config.json in Resources */,
				FF0F3B13A5354C41913F766D /* EuclidCircularB-Bold.otf in Resources */,
				E34DE917F6FC4438A6E88402 /* EuclidCircularB-BoldItalic.otf in Resources */,
				07CBADD9D4B441008304F8D3 /* EuclidCircularB-Light.otf in Resources */,
				2CDF19FE9DEE4BF8B07154B1 /* EuclidCircularB-LightItalic.otf in Resources */,
				8DEB44A7E7EF48E1B3298910 /* EuclidCircularB-Medium.otf in Resources */,
				D171C39A8BD44DBEB6B68480 /* EuclidCircularB-MediumItalic.otf in Resources */,
				39D0D096A0F340ABAC1A8565 /* EuclidCircularB-Regular.otf in Resources */,
				2370F9A340CF4ADFBCFB0543 /* EuclidCircularB-RegularItalic.otf in Resources */,
				BF39E5BAE0F34F9091FF6AC0 /* EuclidCircularB-Semibold.otf in Resources */,
				373454C575C84C24B0BB24D4 /* EuclidCircularB-SemiboldItalic.otf in Resources */,
			);
			runOnlyForDeploymentPostprocessing = 0;
		};
/* End PBXResourcesBuildPhase section */

/* Begin PBXShellScriptBuildPhase section */
		00DD1BFF1BD5951E006B06BC /* Bundle React Native code and images */ = {
			isa = PBXShellScriptBuildPhase;
			buildActionMask = 2147483647;
			files = (
			);
			inputPaths = (
			);
			name = "Bundle React Native code and images";
			outputPaths = (
			);
			runOnlyForDeploymentPostprocessing = 0;
			shellPath = /bin/sh;
			shellScript = "export NODE_BINARY=$(which node)\nif [ ! -e \"${SENTRY_PROPERTIES}\" ]; then\n    export SENTRY_PROPERTIES=../sentry.properties\nfi\n\n/usr/local/bin/sentry-cli react-native xcode \\\n  ../node_modules/react-native/scripts/react-native-xcode.sh\n";
		};
		15FDD86321B76696006B7C35 /* Override xcconfig files */ = {
			isa = PBXShellScriptBuildPhase;
			buildActionMask = 2147483647;
			files = (
			);
			inputFileListPaths = (
			);
			inputPaths = (
			);
			name = "Override xcconfig files";
			outputFileListPaths = (
			);
			outputPaths = (
			);
			runOnlyForDeploymentPostprocessing = 0;
			shellPath = /bin/sh;
			shellScript = "if [ -e ../.ios.env ]\nthen\n    cp -rf ../.ios.env debug.xcconfig\n    cp -rf ../.ios.env release.xcconfig\nelse\n    cp -rf ../.ios.env.example debug.xcconfig\n    cp -rf ../.ios.env.example release.xcconfig\nfi\n\n";
		};
		183E6D5B989FC433F1B03F28 /* [CP] Copy Pods Resources */ = {
			isa = PBXShellScriptBuildPhase;
			buildActionMask = 2147483647;
			files = (
			);
			inputPaths = (
				"${PODS_ROOT}/Target Support Files/Pods-MetaMask/Pods-MetaMask-resources.sh",
				"${PODS_ROOT}/../../node_modules/react-native-vector-icons/Fonts/AntDesign.ttf",
				"${PODS_ROOT}/../../node_modules/react-native-vector-icons/Fonts/Entypo.ttf",
				"${PODS_ROOT}/../../node_modules/react-native-vector-icons/Fonts/EvilIcons.ttf",
				"${PODS_ROOT}/../../node_modules/react-native-vector-icons/Fonts/Feather.ttf",
				"${PODS_ROOT}/../../node_modules/react-native-vector-icons/Fonts/FontAwesome.ttf",
				"${PODS_ROOT}/../../node_modules/react-native-vector-icons/Fonts/FontAwesome5_Brands.ttf",
				"${PODS_ROOT}/../../node_modules/react-native-vector-icons/Fonts/FontAwesome5_Regular.ttf",
				"${PODS_ROOT}/../../node_modules/react-native-vector-icons/Fonts/FontAwesome5_Solid.ttf",
				"${PODS_ROOT}/../../node_modules/react-native-vector-icons/Fonts/Foundation.ttf",
				"${PODS_ROOT}/../../node_modules/react-native-vector-icons/Fonts/Ionicons.ttf",
				"${PODS_ROOT}/../../node_modules/react-native-vector-icons/Fonts/MaterialCommunityIcons.ttf",
				"${PODS_ROOT}/../../node_modules/react-native-vector-icons/Fonts/MaterialIcons.ttf",
				"${PODS_ROOT}/../../node_modules/react-native-vector-icons/Fonts/Octicons.ttf",
				"${PODS_ROOT}/../../node_modules/react-native-vector-icons/Fonts/SimpleLineIcons.ttf",
				"${PODS_ROOT}/../../node_modules/react-native-vector-icons/Fonts/Zocial.ttf",
				"${PODS_CONFIGURATION_BUILD_DIR}/React-Core/AccessibilityResources.bundle",
			);
			name = "[CP] Copy Pods Resources";
			outputPaths = (
				"${TARGET_BUILD_DIR}/${UNLOCALIZED_RESOURCES_FOLDER_PATH}/AntDesign.ttf",
				"${TARGET_BUILD_DIR}/${UNLOCALIZED_RESOURCES_FOLDER_PATH}/Entypo.ttf",
				"${TARGET_BUILD_DIR}/${UNLOCALIZED_RESOURCES_FOLDER_PATH}/EvilIcons.ttf",
				"${TARGET_BUILD_DIR}/${UNLOCALIZED_RESOURCES_FOLDER_PATH}/Feather.ttf",
				"${TARGET_BUILD_DIR}/${UNLOCALIZED_RESOURCES_FOLDER_PATH}/FontAwesome.ttf",
				"${TARGET_BUILD_DIR}/${UNLOCALIZED_RESOURCES_FOLDER_PATH}/FontAwesome5_Brands.ttf",
				"${TARGET_BUILD_DIR}/${UNLOCALIZED_RESOURCES_FOLDER_PATH}/FontAwesome5_Regular.ttf",
				"${TARGET_BUILD_DIR}/${UNLOCALIZED_RESOURCES_FOLDER_PATH}/FontAwesome5_Solid.ttf",
				"${TARGET_BUILD_DIR}/${UNLOCALIZED_RESOURCES_FOLDER_PATH}/Foundation.ttf",
				"${TARGET_BUILD_DIR}/${UNLOCALIZED_RESOURCES_FOLDER_PATH}/Ionicons.ttf",
				"${TARGET_BUILD_DIR}/${UNLOCALIZED_RESOURCES_FOLDER_PATH}/MaterialCommunityIcons.ttf",
				"${TARGET_BUILD_DIR}/${UNLOCALIZED_RESOURCES_FOLDER_PATH}/MaterialIcons.ttf",
				"${TARGET_BUILD_DIR}/${UNLOCALIZED_RESOURCES_FOLDER_PATH}/Octicons.ttf",
				"${TARGET_BUILD_DIR}/${UNLOCALIZED_RESOURCES_FOLDER_PATH}/SimpleLineIcons.ttf",
				"${TARGET_BUILD_DIR}/${UNLOCALIZED_RESOURCES_FOLDER_PATH}/Zocial.ttf",
				"${TARGET_BUILD_DIR}/${UNLOCALIZED_RESOURCES_FOLDER_PATH}/AccessibilityResources.bundle",
			);
			runOnlyForDeploymentPostprocessing = 0;
			shellPath = /bin/sh;
			shellScript = "\"${PODS_ROOT}/Target Support Files/Pods-MetaMask/Pods-MetaMask-resources.sh\"\n";
			showEnvVarsInLog = 0;
		};
		65E00B0A247EA25400E5AC88 /* Start Packager */ = {
			isa = PBXShellScriptBuildPhase;
			buildActionMask = 2147483647;
			files = (
			);
			inputFileListPaths = (
			);
			inputPaths = (
			);
			name = "Start Packager";
			outputFileListPaths = (
			);
			outputPaths = (
			);
			runOnlyForDeploymentPostprocessing = 0;
			shellPath = /bin/sh;
			shellScript = "export RCT_METRO_PORT=\"${RCT_METRO_PORT:=8081}\"\necho \"export RCT_METRO_PORT=${RCT_METRO_PORT}\" > \"${SRCROOT}/../node_modules/react-native/scripts/.packager.env\"\nif [ -z \"${RCT_NO_LAUNCH_PACKAGER+xxx}\" ] ; then\n  if nc -w 5 -z localhost ${RCT_METRO_PORT} ; then\n    if ! curl -s \"http://localhost:${RCT_METRO_PORT}/status\" | grep -q \"packager-status:running\" ; then\n      echo \"Port ${RCT_METRO_PORT} already in use, packager is either not running or not running correctly\"\n      exit 2\n    fi\n  else\n    open \"$SRCROOT/../node_modules/react-native/scripts/launchPackager.command\" || echo \"Can't start packager automatically\"\n  fi\nfi\n";
			showEnvVarsInLog = 0;
		};
		8722AC5D96D8959EDAE3A88E /* [CP] Check Pods Manifest.lock */ = {
			isa = PBXShellScriptBuildPhase;
			buildActionMask = 2147483647;
			files = (
			);
			inputFileListPaths = (
			);
			inputPaths = (
				"${PODS_PODFILE_DIR_PATH}/Podfile.lock",
				"${PODS_ROOT}/Manifest.lock",
			);
			name = "[CP] Check Pods Manifest.lock";
			outputFileListPaths = (
			);
			outputPaths = (
				"$(DERIVED_FILE_DIR)/Pods-MetaMask-checkManifestLockResult.txt",
			);
			runOnlyForDeploymentPostprocessing = 0;
			shellPath = /bin/sh;
			shellScript = "diff \"${PODS_PODFILE_DIR_PATH}/Podfile.lock\" \"${PODS_ROOT}/Manifest.lock\" > /dev/null\nif [ $? != 0 ] ; then\n    # print error to STDERR\n    echo \"error: The sandbox is not in sync with the Podfile.lock. Run 'pod install' or update your CocoaPods installation.\" >&2\n    exit 1\nfi\n# This output is used by Xcode 'outputs' to avoid re-running this script phase.\necho \"SUCCESS\" > \"${SCRIPT_OUTPUT_FILE_0}\"\n";
			showEnvVarsInLog = 0;
		};
/* End PBXShellScriptBuildPhase section */

/* Begin PBXSourcesBuildPhase section */
		13B07F871A680F5B00A75B9A /* Sources */ = {
			isa = PBXSourcesBuildPhase;
			buildActionMask = 2147483647;
			files = (
				13B07FBC1A68108700A75B9A /* AppDelegate.m in Sources */,
				654378B0243E2ADC00571B9C /* File.swift in Sources */,
				15F7796522A1BC8C00B1DF8C /* RCTAnalytics.m in Sources */,
				13B07FC11A68108700A75B9A /* main.m in Sources */,
			);
			runOnlyForDeploymentPostprocessing = 0;
		};
/* End PBXSourcesBuildPhase section */

/* Begin PBXTargetDependency section */
		153F84CD2319B8FD00C19B63 /* PBXTargetDependency */ = {
			isa = PBXTargetDependency;
			name = Branch;
			targetProxy = 153F84CC2319B8FD00C19B63 /* PBXContainerItemProxy */;
		};
		15ACC9FF22655C3A0063978B /* PBXTargetDependency */ = {
			isa = PBXTargetDependency;
			name = Lottie_iOS;
			targetProxy = 15ACC9FE22655C3A0063978B /* PBXContainerItemProxy */;
		};
		15F7796122A1B7B500B1DF8C /* PBXTargetDependency */ = {
			isa = PBXTargetDependency;
			name = Mixpanel;
			targetProxy = 15F7796022A1B7B500B1DF8C /* PBXContainerItemProxy */;
		};
/* End PBXTargetDependency section */

/* Begin PBXVariantGroup section */
		13B07FB11A68108700A75B9A /* LaunchScreen.xib */ = {
			isa = PBXVariantGroup;
			children = (
				13B07FB21A68108700A75B9A /* Base */,
			);
			name = LaunchScreen.xib;
			path = MetaMask;
			sourceTree = "<group>";
		};
/* End PBXVariantGroup section */

/* Begin XCBuildConfiguration section */
		13B07F941A680F5B00A75B9A /* Debug */ = {
			isa = XCBuildConfiguration;
			baseConfigurationReference = F78B8698FABFCECD4DD5177E /* Pods-MetaMask.debug.xcconfig */;
			buildSettings = {
				ASSETCATALOG_COMPILER_APPICON_NAME = AppIcon;
				ASSETCATALOG_COMPILER_OPTIMIZATION = time;
				CLANG_ENABLE_MODULES = YES;
				CODE_SIGN_ENTITLEMENTS = MetaMask/MetaMaskDebug.entitlements;
				CODE_SIGN_IDENTITY = "iPhone Developer";
				CODE_SIGN_STYLE = Manual;
				CURRENT_PROJECT_VERSION = 573;
				DEAD_CODE_STRIPPING = NO;
				DEBUG_INFORMATION_FORMAT = dwarf;
				DEVELOPMENT_TEAM = 48XVW22RCG;
				ENABLE_BITCODE = NO;
				FRAMEWORK_SEARCH_PATHS = (
					"$(inherited)",
					"$(PROJECT_DIR)",
				);
				GCC_OPTIMIZATION_LEVEL = 0;
				GCC_PREPROCESSOR_DEFINITIONS = (
					"DEBUG=1",
					"$(inherited)",
				);
				HEADER_SEARCH_PATHS = (
					"$(inherited)",
					"$(SRCROOT)/../node_modules/react-native-wkwebview-reborn/ios/RCTWKWebView",
					"$(SRCROOT)/../node_modules/react-native-keychain/RNKeychainManager",
					"$(SRCROOT)/../node_modules/react-native-share/ios",
					"$(SRCROOT)/../node_modules/react-native-branch/ios/**",
					"$(SRCROOT)/../node_modules/react-native-search-api/ios/RCTSearchApi",
					"$(SRCROOT)/../node_modules/lottie-ios/lottie-ios/Classes/**",
					"$(SRCROOT)/../node_modules/react-native-view-shot/ios",
					"$(SRCROOT)/../node_modules/react-native-tcp/ios/**",
				);
				INFOPLIST_FILE = MetaMask/Info.plist;
				IPHONEOS_DEPLOYMENT_TARGET = 11.0;
				LD_RUNPATH_SEARCH_PATHS = "$(inherited) @executable_path/Frameworks";
				LIBRARY_SEARCH_PATHS = (
					"$(inherited)",
					"\"$(SRCROOT)/MetaMask/System/Library/Frameworks\"",
				);
				LLVM_LTO = YES;
<<<<<<< HEAD
				MARKETING_VERSION = 1.0.11;
=======
				MARKETING_VERSION = 1.0.10;
				ONLY_ACTIVE_ARCH = YES;
>>>>>>> c6111b38
				OTHER_CFLAGS = (
					"$(inherited)",
					"-DFB_SONARKIT_ENABLED=1",
				);
				OTHER_LDFLAGS = (
					"$(inherited)",
					"-ObjC",
					"-lc++",
				);
				PRODUCT_BUNDLE_IDENTIFIER = "io.metamask.$(PRODUCT_NAME:rfc1034identifier)";
				PRODUCT_NAME = MetaMask;
				PROVISIONING_PROFILE_SPECIFIER = "match Development io.metamask.MetaMask";
				SWIFT_OBJC_BRIDGING_HEADER = "MetaMask-Bridging-Header.h";
				SWIFT_OPTIMIZATION_LEVEL = "-Onone";
				SWIFT_VERSION = 5.0;
				VERSIONING_SYSTEM = "apple-generic";
			};
			name = Debug;
		};
		13B07F951A680F5B00A75B9A /* Release */ = {
			isa = XCBuildConfiguration;
			baseConfigurationReference = FC32A050F3090A23BCE8A5CB /* Pods-MetaMask.release.xcconfig */;
			buildSettings = {
				ASSETCATALOG_COMPILER_APPICON_NAME = AppIcon;
				ASSETCATALOG_COMPILER_OPTIMIZATION = time;
				CLANG_ENABLE_MODULES = YES;
				CODE_SIGN_ENTITLEMENTS = MetaMask/MetaMask.entitlements;
				CODE_SIGN_IDENTITY = "iPhone Distribution";
				CODE_SIGN_STYLE = Manual;
				CURRENT_PROJECT_VERSION = 573;
				DEBUG_INFORMATION_FORMAT = "dwarf-with-dsym";
				DEVELOPMENT_TEAM = 48XVW22RCG;
				FRAMEWORK_SEARCH_PATHS = (
					"$(inherited)",
					"$(PROJECT_DIR)",
				);
				GCC_PRECOMPILE_PREFIX_HEADER = YES;
				GCC_PREPROCESSOR_DEFINITIONS = (
					"DISABLE_MIXPANEL_AB_DESIGNER=1",
					"$(inherited)",
				);
				GCC_UNROLL_LOOPS = YES;
				HEADER_SEARCH_PATHS = (
					"$(inherited)",
					"$(SRCROOT)/../node_modules/react-native-wkwebview-reborn/ios/RCTWKWebView",
					"$(SRCROOT)/../node_modules/react-native-keychain/RNKeychainManager",
					"$(SRCROOT)/../node_modules/react-native-share/ios",
					"$(SRCROOT)/../node_modules/react-native-branch/ios/**",
					"$(SRCROOT)/../node_modules/react-native-search-api/ios/RCTSearchApi",
					"$(SRCROOT)/../node_modules/lottie-ios/lottie-ios/Classes/**",
					"$(SRCROOT)/../node_modules/react-native-view-shot/ios",
					"$(SRCROOT)/../node_modules/react-native-tcp/ios/**",
				);
				INFOPLIST_FILE = MetaMask/Info.plist;
				IPHONEOS_DEPLOYMENT_TARGET = 11.0;
				LD_RUNPATH_SEARCH_PATHS = "$(inherited) @executable_path/Frameworks";
				LIBRARY_SEARCH_PATHS = (
					"$(inherited)",
					"\"$(SRCROOT)/MetaMask/System/Library/Frameworks\"",
				);
				LLVM_LTO = YES;
<<<<<<< HEAD
				MARKETING_VERSION = 1.0.11;
=======
				MARKETING_VERSION = 1.0.10;
				ONLY_ACTIVE_ARCH = NO;
>>>>>>> c6111b38
				OTHER_CFLAGS = (
					"$(inherited)",
					"-DFB_SONARKIT_ENABLED=1",
				);
				OTHER_LDFLAGS = (
					"$(inherited)",
					"-ObjC",
					"-lc++",
				);
				PRODUCT_BUNDLE_IDENTIFIER = "io.metamask.$(PRODUCT_NAME:rfc1034identifier)";
				PRODUCT_NAME = MetaMask;
				PROVISIONING_PROFILE_SPECIFIER = "match AppStore io.metamask.MetaMask";
				SWIFT_OBJC_BRIDGING_HEADER = "MetaMask-Bridging-Header.h";
				SWIFT_VERSION = 5.0;
				VERSIONING_SYSTEM = "apple-generic";
			};
			name = Release;
		};
		83CBBA201A601CBA00E9B192 /* Debug */ = {
			isa = XCBuildConfiguration;
			baseConfigurationReference = 15FDD82721B7642B006B7C35 /* debug.xcconfig */;
			buildSettings = {
				ALWAYS_SEARCH_USER_PATHS = NO;
				CLANG_CXX_LANGUAGE_STANDARD = "gnu++0x";
				CLANG_CXX_LIBRARY = "libc++";
				CLANG_ENABLE_MODULES = YES;
				CLANG_ENABLE_OBJC_ARC = YES;
				CLANG_WARN_BOOL_CONVERSION = YES;
				CLANG_WARN_CONSTANT_CONVERSION = YES;
				CLANG_WARN_DIRECT_OBJC_ISA_USAGE = YES_ERROR;
				CLANG_WARN_EMPTY_BODY = YES;
				CLANG_WARN_ENUM_CONVERSION = YES;
				CLANG_WARN_INT_CONVERSION = YES;
				CLANG_WARN_OBJC_ROOT_CLASS = YES_ERROR;
				CLANG_WARN_UNREACHABLE_CODE = YES;
				CLANG_WARN__DUPLICATE_METHOD_MATCH = YES;
				"CODE_SIGN_IDENTITY[sdk=iphoneos*]" = "iPhone Developer";
				COPY_PHASE_STRIP = NO;
				ENABLE_STRICT_OBJC_MSGSEND = YES;
				ENABLE_TESTABILITY = YES;
				"EXCLUDED_ARCHS[sdk=iphonesimulator*]" = arm64;
				GCC_C_LANGUAGE_STANDARD = gnu99;
				GCC_DYNAMIC_NO_PIC = NO;
				GCC_OPTIMIZATION_LEVEL = 0;
				GCC_PREPROCESSOR_DEFINITIONS = (
					"DEBUG=1",
					"$(inherited)",
				);
				GCC_SYMBOLS_PRIVATE_EXTERN = NO;
				GCC_WARN_64_TO_32_BIT_CONVERSION = YES;
				GCC_WARN_ABOUT_RETURN_TYPE = YES_ERROR;
				GCC_WARN_UNDECLARED_SELECTOR = YES;
				GCC_WARN_UNINITIALIZED_AUTOS = YES_AGGRESSIVE;
				GCC_WARN_UNUSED_FUNCTION = YES;
				GCC_WARN_UNUSED_VARIABLE = YES;
				IPHONEOS_DEPLOYMENT_TARGET = 10.0;
				MTL_ENABLE_DEBUG_INFO = YES;
				ONLY_ACTIVE_ARCH = YES;
				SDKROOT = iphoneos;
			};
			name = Debug;
		};
		83CBBA211A601CBA00E9B192 /* Release */ = {
			isa = XCBuildConfiguration;
			buildSettings = {
				ALWAYS_SEARCH_USER_PATHS = NO;
				CLANG_CXX_LANGUAGE_STANDARD = "gnu++0x";
				CLANG_CXX_LIBRARY = "libc++";
				CLANG_ENABLE_MODULES = YES;
				CLANG_ENABLE_OBJC_ARC = YES;
				CLANG_WARN_BOOL_CONVERSION = YES;
				CLANG_WARN_CONSTANT_CONVERSION = YES;
				CLANG_WARN_DIRECT_OBJC_ISA_USAGE = YES_ERROR;
				CLANG_WARN_EMPTY_BODY = YES;
				CLANG_WARN_ENUM_CONVERSION = YES;
				CLANG_WARN_INT_CONVERSION = YES;
				CLANG_WARN_OBJC_ROOT_CLASS = YES_ERROR;
				CLANG_WARN_UNREACHABLE_CODE = YES;
				CLANG_WARN__DUPLICATE_METHOD_MATCH = YES;
				"CODE_SIGN_IDENTITY[sdk=iphoneos*]" = "iPhone Developer";
				COPY_PHASE_STRIP = YES;
				ENABLE_NS_ASSERTIONS = NO;
				ENABLE_STRICT_OBJC_MSGSEND = YES;
				"EXCLUDED_ARCHS[sdk=iphonesimulator*]" = arm64;
				GCC_C_LANGUAGE_STANDARD = gnu99;
				GCC_WARN_64_TO_32_BIT_CONVERSION = YES;
				GCC_WARN_ABOUT_RETURN_TYPE = YES_ERROR;
				GCC_WARN_UNDECLARED_SELECTOR = YES;
				GCC_WARN_UNINITIALIZED_AUTOS = YES_AGGRESSIVE;
				GCC_WARN_UNUSED_FUNCTION = YES;
				GCC_WARN_UNUSED_VARIABLE = YES;
				IPHONEOS_DEPLOYMENT_TARGET = 10.0;
				MTL_ENABLE_DEBUG_INFO = NO;
				SDKROOT = iphoneos;
				VALIDATE_PRODUCT = YES;
			};
			name = Release;
		};
/* End XCBuildConfiguration section */

/* Begin XCConfigurationList section */
		13B07F931A680F5B00A75B9A /* Build configuration list for PBXNativeTarget "MetaMask" */ = {
			isa = XCConfigurationList;
			buildConfigurations = (
				13B07F941A680F5B00A75B9A /* Debug */,
				13B07F951A680F5B00A75B9A /* Release */,
			);
			defaultConfigurationIsVisible = 0;
			defaultConfigurationName = Debug;
		};
		83CBB9FA1A601CBA00E9B192 /* Build configuration list for PBXProject "MetaMask" */ = {
			isa = XCConfigurationList;
			buildConfigurations = (
				83CBBA201A601CBA00E9B192 /* Debug */,
				83CBBA211A601CBA00E9B192 /* Release */,
			);
			defaultConfigurationIsVisible = 0;
			defaultConfigurationName = Debug;
		};
/* End XCConfigurationList section */
	};
	rootObject = 83CBB9F71A601CBA00E9B192 /* Project object */;
}<|MERGE_RESOLUTION|>--- conflicted
+++ resolved
@@ -882,12 +882,8 @@
 					"\"$(SRCROOT)/MetaMask/System/Library/Frameworks\"",
 				);
 				LLVM_LTO = YES;
-<<<<<<< HEAD
 				MARKETING_VERSION = 1.0.11;
-=======
-				MARKETING_VERSION = 1.0.10;
 				ONLY_ACTIVE_ARCH = YES;
->>>>>>> c6111b38
 				OTHER_CFLAGS = (
 					"$(inherited)",
 					"-DFB_SONARKIT_ENABLED=1",
@@ -949,12 +945,8 @@
 					"\"$(SRCROOT)/MetaMask/System/Library/Frameworks\"",
 				);
 				LLVM_LTO = YES;
-<<<<<<< HEAD
 				MARKETING_VERSION = 1.0.11;
-=======
-				MARKETING_VERSION = 1.0.10;
 				ONLY_ACTIVE_ARCH = NO;
->>>>>>> c6111b38
 				OTHER_CFLAGS = (
 					"$(inherited)",
 					"-DFB_SONARKIT_ENABLED=1",
