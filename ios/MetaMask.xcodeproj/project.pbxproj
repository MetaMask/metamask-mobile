--- conflicted
+++ resolved
@@ -28,9 +28,9 @@
 		2370F9A340CF4ADFBCFB0543 /* EuclidCircularB-RegularItalic.otf in Resources */ = {isa = PBXBuildFile; fileRef = 58572D81B5D54ED79A16A16D /* EuclidCircularB-RegularItalic.otf */; };
 		298242C958524BB38FB44CAE /* Roboto-BoldItalic.ttf in Resources */ = {isa = PBXBuildFile; fileRef = C9FD3FB1258A41A5A0546C83 /* Roboto-BoldItalic.ttf */; };
 		2A27FC9EEF1F4FD18E658544 /* config.json in Resources */ = {isa = PBXBuildFile; fileRef = EF1C01B7F08047F9B8ADCFBA /* config.json */; };
-		2C2671FF7C9738D73A97E1E3 /* libPods-MetaMask.a in Frameworks */ = {isa = PBXBuildFile; fileRef = AECD4D0D95B36200E86EEAAE /* libPods-MetaMask.a */; };
 		2CDF19FE9DEE4BF8B07154B1 /* EuclidCircularB-LightItalic.otf in Resources */ = {isa = PBXBuildFile; fileRef = F79EAC4A7BF74E458277AFA4 /* EuclidCircularB-LightItalic.otf */; };
 		2DB27BE39B164356A98A0FB1 /* Roboto-Italic.ttf in Resources */ = {isa = PBXBuildFile; fileRef = 5D7956F8525C4A45A2A555C3 /* Roboto-Italic.ttf */; };
+		32C95FB85CCB0DDD17683512 /* libPods-MetaMask.a in Frameworks */ = {isa = PBXBuildFile; fileRef = 4BDEA09463931BCD25101124 /* libPods-MetaMask.a */; };
 		34CEE49BC79D411687B42FA9 /* Roboto-Regular.ttf in Resources */ = {isa = PBXBuildFile; fileRef = 459C4774EB724F2D8E12F088 /* Roboto-Regular.ttf */; };
 		373454C575C84C24B0BB24D4 /* EuclidCircularB-SemiboldItalic.otf in Resources */ = {isa = PBXBuildFile; fileRef = 9499B01ECAC44DA29AC44E80 /* EuclidCircularB-SemiboldItalic.otf */; };
 		39D0D096A0F340ABAC1A8565 /* EuclidCircularB-Regular.otf in Resources */ = {isa = PBXBuildFile; fileRef = F564570593ED4F3FB10BD348 /* EuclidCircularB-Regular.otf */; };
@@ -43,7 +43,6 @@
 		7E08FB90F3754D47994208B4 /* Roboto-Thin.ttf in Resources */ = {isa = PBXBuildFile; fileRef = D9A37B5BF2914CF1B49EEF80 /* Roboto-Thin.ttf */; };
 		813214A2220E40C7BBB5ED9E /* Roboto-Bold.ttf in Resources */ = {isa = PBXBuildFile; fileRef = A783D1CD7D27456796FE2E1B /* Roboto-Bold.ttf */; };
 		887E75FB64A54509A08D6C50 /* Roboto-LightItalic.ttf in Resources */ = {isa = PBXBuildFile; fileRef = E020F42F788744B3BCE17F05 /* Roboto-LightItalic.ttf */; };
-		89F3BD614419142B608900EC /* libPods-MetaMask.a in Frameworks */ = {isa = PBXBuildFile; fileRef = 51547435C529944E15132F9C /* libPods-MetaMask.a */; };
 		8DEB44A7E7EF48E1B3298910 /* EuclidCircularB-Medium.otf in Resources */ = {isa = PBXBuildFile; fileRef = CE0434C5FB7C4C6F9FEBDCE2 /* EuclidCircularB-Medium.otf */; };
 		BF39E5BAE0F34F9091FF6AC0 /* EuclidCircularB-Semibold.otf in Resources */ = {isa = PBXBuildFile; fileRef = A8DE9C5BC0714D648276E123 /* EuclidCircularB-Semibold.otf */; };
 		CD13D926E1E84D9ABFE672C0 /* Roboto-BlackItalic.ttf in Resources */ = {isa = PBXBuildFile; fileRef = 3E2492C67CF345CABD7B8601 /* Roboto-BlackItalic.ttf */; };
@@ -190,9 +189,9 @@
 		178440FE3F1C4F4180D14622 /* libTcpSockets.a */ = {isa = PBXFileReference; explicitFileType = undefined; fileEncoding = 9; includeInIndex = 0; lastKnownFileType = archive.ar; path = libTcpSockets.a; sourceTree = "<group>"; };
 		1C516951C09F43CB97129B66 /* Octicons.ttf */ = {isa = PBXFileReference; explicitFileType = undefined; fileEncoding = 9; includeInIndex = 0; lastKnownFileType = unknown; name = Octicons.ttf; path = "../node_modules/react-native-vector-icons/Fonts/Octicons.ttf"; sourceTree = "<group>"; };
 		1F06D56A2D2F41FB9345D16F /* Lottie.framework */ = {isa = PBXFileReference; explicitFileType = undefined; fileEncoding = 9; includeInIndex = 0; lastKnownFileType = wrapper.framework; name = Lottie.framework; path = System/Library/Frameworks/Lottie.framework; sourceTree = SDKROOT; };
-		1F907A61887952BF381AC8E3 /* Pods-MetaMask.debug.xcconfig */ = {isa = PBXFileReference; includeInIndex = 1; lastKnownFileType = text.xcconfig; name = "Pods-MetaMask.debug.xcconfig"; path = "Target Support Files/Pods-MetaMask/Pods-MetaMask.debug.xcconfig"; sourceTree = "<group>"; };
 		278065D027394AD9B2906E38 /* libBVLinearGradient.a */ = {isa = PBXFileReference; explicitFileType = undefined; fileEncoding = 9; includeInIndex = 0; lastKnownFileType = archive.ar; path = libBVLinearGradient.a; sourceTree = "<group>"; };
 		2D16E6891FA4F8E400B85C8A /* libReact.a */ = {isa = PBXFileReference; explicitFileType = archive.ar; path = libReact.a; sourceTree = BUILT_PRODUCTS_DIR; };
+		3C7CF00485E3EF6953FB45D4 /* Pods-MetaMask.release.xcconfig */ = {isa = PBXFileReference; includeInIndex = 1; lastKnownFileType = text.xcconfig; name = "Pods-MetaMask.release.xcconfig"; path = "Target Support Files/Pods-MetaMask/Pods-MetaMask.release.xcconfig"; sourceTree = "<group>"; };
 		3E2492C67CF345CABD7B8601 /* Roboto-BlackItalic.ttf */ = {isa = PBXFileReference; explicitFileType = undefined; fileEncoding = 9; includeInIndex = 0; lastKnownFileType = unknown; name = "Roboto-BlackItalic.ttf"; path = "../app/fonts/Roboto-BlackItalic.ttf"; sourceTree = "<group>"; };
 		42C239E9FAA64BD9A34B8D8A /* MaterialCommunityIcons.ttf */ = {isa = PBXFileReference; explicitFileType = undefined; fileEncoding = 9; includeInIndex = 0; lastKnownFileType = unknown; name = MaterialCommunityIcons.ttf; path = "../node_modules/react-native-vector-icons/Fonts/MaterialCommunityIcons.ttf"; sourceTree = "<group>"; };
 		42C6DDE3B80F47AFA9C9D4F5 /* Foundation.ttf */ = {isa = PBXFileReference; explicitFileType = undefined; fileEncoding = 9; includeInIndex = 0; lastKnownFileType = unknown; name = Foundation.ttf; path = "../node_modules/react-native-vector-icons/Fonts/Foundation.ttf"; sourceTree = "<group>"; };
@@ -201,22 +200,16 @@
 		4444176409EB42CB93AB03C5 /* SimpleLineIcons.ttf */ = {isa = PBXFileReference; explicitFileType = undefined; fileEncoding = 9; includeInIndex = 0; lastKnownFileType = unknown; name = SimpleLineIcons.ttf; path = "../node_modules/react-native-vector-icons/Fonts/SimpleLineIcons.ttf"; sourceTree = "<group>"; };
 		459C4774EB724F2D8E12F088 /* Roboto-Regular.ttf */ = {isa = PBXFileReference; explicitFileType = undefined; fileEncoding = 9; includeInIndex = 0; lastKnownFileType = unknown; name = "Roboto-Regular.ttf"; path = "../app/fonts/Roboto-Regular.ttf"; sourceTree = "<group>"; };
 		4A2D27104599412CA00C35EF /* Ionicons.ttf */ = {isa = PBXFileReference; explicitFileType = undefined; fileEncoding = 9; includeInIndex = 0; lastKnownFileType = unknown; name = Ionicons.ttf; path = "../node_modules/react-native-vector-icons/Fonts/Ionicons.ttf"; sourceTree = "<group>"; };
-		51547435C529944E15132F9C /* libPods-MetaMask.a */ = {isa = PBXFileReference; explicitFileType = archive.ar; includeInIndex = 0; path = "libPods-MetaMask.a"; sourceTree = BUILT_PRODUCTS_DIR; };
+		4BDEA09463931BCD25101124 /* libPods-MetaMask.a */ = {isa = PBXFileReference; explicitFileType = archive.ar; includeInIndex = 0; path = "libPods-MetaMask.a"; sourceTree = BUILT_PRODUCTS_DIR; };
 		57C103F40F394637B5A886FC /* FontAwesome5_Brands.ttf */ = {isa = PBXFileReference; explicitFileType = undefined; fileEncoding = 9; includeInIndex = 0; lastKnownFileType = unknown; name = FontAwesome5_Brands.ttf; path = "../node_modules/react-native-vector-icons/Fonts/FontAwesome5_Brands.ttf"; sourceTree = "<group>"; };
 		58572D81B5D54ED79A16A16D /* EuclidCircularB-RegularItalic.otf */ = {isa = PBXFileReference; explicitFileType = undefined; fileEncoding = 9; includeInIndex = 0; lastKnownFileType = unknown; name = "EuclidCircularB-RegularItalic.otf"; path = "../app/fonts/EuclidCircularB-RegularItalic.otf"; sourceTree = "<group>"; };
-		589C418BA726A01F27EA894F /* Pods-MetaMask.release.xcconfig */ = {isa = PBXFileReference; includeInIndex = 1; lastKnownFileType = text.xcconfig; name = "Pods-MetaMask.release.xcconfig"; path = "Target Support Files/Pods-MetaMask/Pods-MetaMask.release.xcconfig"; sourceTree = "<group>"; };
 		5D7956F8525C4A45A2A555C3 /* Roboto-Italic.ttf */ = {isa = PBXFileReference; explicitFileType = undefined; fileEncoding = 9; includeInIndex = 0; lastKnownFileType = unknown; name = "Roboto-Italic.ttf"; path = "../app/fonts/Roboto-Italic.ttf"; sourceTree = "<group>"; };
 		5E32A09A7BDC431FA403BA73 /* FontAwesome.ttf */ = {isa = PBXFileReference; explicitFileType = undefined; fileEncoding = 9; includeInIndex = 0; lastKnownFileType = unknown; name = FontAwesome.ttf; path = "../node_modules/react-native-vector-icons/Fonts/FontAwesome.ttf"; sourceTree = "<group>"; };
 		650F2B9724DC5FEB00C3B9C4 /* RCTAesForked.xcodeproj */ = {isa = PBXFileReference; lastKnownFileType = "wrapper.pb-project"; name = RCTAesForked.xcodeproj; path = "../node_modules/react-native-aes-crypto-forked/ios/RCTAesForked.xcodeproj"; sourceTree = "<group>"; };
 		654378AE243E2ADB00571B9C /* MetaMask-Bridging-Header.h */ = {isa = PBXFileReference; lastKnownFileType = sourcecode.c.h; path = "MetaMask-Bridging-Header.h"; sourceTree = "<group>"; };
 		654378AF243E2ADC00571B9C /* File.swift */ = {isa = PBXFileReference; lastKnownFileType = sourcecode.swift; path = File.swift; sourceTree = "<group>"; };
 		67FBD519E04742E0AF191782 /* EuclidCircularB-Bold.otf */ = {isa = PBXFileReference; explicitFileType = undefined; fileEncoding = 9; includeInIndex = 0; lastKnownFileType = unknown; name = "EuclidCircularB-Bold.otf"; path = "../app/fonts/EuclidCircularB-Bold.otf"; sourceTree = "<group>"; };
-		683C31D3E77FFA04221F96DD /* Pods-MetaMask.debug.xcconfig */ = {isa = PBXFileReference; includeInIndex = 1; lastKnownFileType = text.xcconfig; name = "Pods-MetaMask.debug.xcconfig"; path = "Target Support Files/Pods-MetaMask/Pods-MetaMask.debug.xcconfig"; sourceTree = "<group>"; };
 		684F2C84313849199863B5FE /* Roboto-Black.ttf */ = {isa = PBXFileReference; explicitFileType = undefined; fileEncoding = 9; includeInIndex = 0; lastKnownFileType = unknown; name = "Roboto-Black.ttf"; path = "../app/fonts/Roboto-Black.ttf"; sourceTree = "<group>"; };
-<<<<<<< HEAD
-		6A48CB29B49CE6C009571853 /* Pods-MetaMask.release.xcconfig */ = {isa = PBXFileReference; includeInIndex = 1; lastKnownFileType = text.xcconfig; name = "Pods-MetaMask.release.xcconfig"; path = "Target Support Files/Pods-MetaMask/Pods-MetaMask.release.xcconfig"; sourceTree = "<group>"; };
-=======
->>>>>>> bafe903e
 		7FF1597C0ACA4902B86140B2 /* Zocial.ttf */ = {isa = PBXFileReference; explicitFileType = undefined; fileEncoding = 9; includeInIndex = 0; lastKnownFileType = unknown; name = Zocial.ttf; path = "../node_modules/react-native-vector-icons/Fonts/Zocial.ttf"; sourceTree = "<group>"; };
 		8E369AC13A2049B6B21E5120 /* libRCTSearchApi.a */ = {isa = PBXFileReference; explicitFileType = undefined; fileEncoding = 9; includeInIndex = 0; lastKnownFileType = archive.ar; path = libRCTSearchApi.a; sourceTree = "<group>"; };
 		9499B01ECAC44DA29AC44E80 /* EuclidCircularB-SemiboldItalic.otf */ = {isa = PBXFileReference; explicitFileType = undefined; fileEncoding = 9; includeInIndex = 0; lastKnownFileType = unknown; name = "EuclidCircularB-SemiboldItalic.otf"; path = "../app/fonts/EuclidCircularB-SemiboldItalic.otf"; sourceTree = "<group>"; };
@@ -226,7 +219,7 @@
 		A98029A3662F4C1391489A6B /* EuclidCircularB-Light.otf */ = {isa = PBXFileReference; explicitFileType = undefined; fileEncoding = 9; includeInIndex = 0; lastKnownFileType = unknown; name = "EuclidCircularB-Light.otf"; path = "../app/fonts/EuclidCircularB-Light.otf"; sourceTree = "<group>"; };
 		A98DB430A7DA47EFB97EDF8B /* FontAwesome5_Solid.ttf */ = {isa = PBXFileReference; explicitFileType = undefined; fileEncoding = 9; includeInIndex = 0; lastKnownFileType = unknown; name = FontAwesome5_Solid.ttf; path = "../node_modules/react-native-vector-icons/Fonts/FontAwesome5_Solid.ttf"; sourceTree = "<group>"; };
 		AA9EDF17249955C7005D89EE /* MetaMaskDebug.entitlements */ = {isa = PBXFileReference; lastKnownFileType = text.plist.entitlements; name = MetaMaskDebug.entitlements; path = MetaMask/MetaMaskDebug.entitlements; sourceTree = "<group>"; };
-		AECD4D0D95B36200E86EEAAE /* libPods-MetaMask.a */ = {isa = PBXFileReference; explicitFileType = archive.ar; includeInIndex = 0; path = "libPods-MetaMask.a"; sourceTree = BUILT_PRODUCTS_DIR; };
+		AF3F7EA885E2046523846F59 /* Pods-MetaMask.debug.xcconfig */ = {isa = PBXFileReference; includeInIndex = 1; lastKnownFileType = text.xcconfig; name = "Pods-MetaMask.debug.xcconfig"; path = "Target Support Files/Pods-MetaMask/Pods-MetaMask.debug.xcconfig"; sourceTree = "<group>"; };
 		BB8BA2D3C0354D6090B56A8A /* Roboto-Light.ttf */ = {isa = PBXFileReference; explicitFileType = undefined; fileEncoding = 9; includeInIndex = 0; lastKnownFileType = unknown; name = "Roboto-Light.ttf"; path = "../app/fonts/Roboto-Light.ttf"; sourceTree = "<group>"; };
 		BF485CDA047B4D52852B87F5 /* EvilIcons.ttf */ = {isa = PBXFileReference; explicitFileType = undefined; fileEncoding = 9; includeInIndex = 0; lastKnownFileType = unknown; name = EvilIcons.ttf; path = "../node_modules/react-native-vector-icons/Fonts/EvilIcons.ttf"; sourceTree = "<group>"; };
 		C752564A28B44392AEE16BD5 /* Roboto-Medium.ttf */ = {isa = PBXFileReference; explicitFileType = undefined; fileEncoding = 9; includeInIndex = 0; lastKnownFileType = unknown; name = "Roboto-Medium.ttf"; path = "../app/fonts/Roboto-Medium.ttf"; sourceTree = "<group>"; };
@@ -257,11 +250,7 @@
 				15ACC9FC22655C3A0063978B /* Lottie.framework in Frameworks */,
 				15F7795E22A1B7B500B1DF8C /* Mixpanel.framework in Frameworks */,
 				153F84CA2319B8FD00C19B63 /* Branch.framework in Frameworks */,
-<<<<<<< HEAD
-				89F3BD614419142B608900EC /* libPods-MetaMask.a in Frameworks */,
-=======
-				2C2671FF7C9738D73A97E1E3 /* libPods-MetaMask.a in Frameworks */,
->>>>>>> bafe903e
+				32C95FB85CCB0DDD17683512 /* libPods-MetaMask.a in Frameworks */,
 			);
 			runOnlyForDeploymentPostprocessing = 0;
 		};
@@ -369,11 +358,7 @@
 			children = (
 				153C1A742217BCDC0088EFE0 /* JavaScriptCore.framework */,
 				2D16E6891FA4F8E400B85C8A /* libReact.a */,
-<<<<<<< HEAD
-				51547435C529944E15132F9C /* libPods-MetaMask.a */,
-=======
-				AECD4D0D95B36200E86EEAAE /* libPods-MetaMask.a */,
->>>>>>> bafe903e
+				4BDEA09463931BCD25101124 /* libPods-MetaMask.a */,
 			);
 			name = Frameworks;
 			sourceTree = "<group>";
@@ -475,13 +460,8 @@
 		AA342D524556DBBE26F5997C /* Pods */ = {
 			isa = PBXGroup;
 			children = (
-<<<<<<< HEAD
-				683C31D3E77FFA04221F96DD /* Pods-MetaMask.debug.xcconfig */,
-				6A48CB29B49CE6C009571853 /* Pods-MetaMask.release.xcconfig */,
-=======
-				1F907A61887952BF381AC8E3 /* Pods-MetaMask.debug.xcconfig */,
-				589C418BA726A01F27EA894F /* Pods-MetaMask.release.xcconfig */,
->>>>>>> bafe903e
+				AF3F7EA885E2046523846F59 /* Pods-MetaMask.debug.xcconfig */,
+				3C7CF00485E3EF6953FB45D4 /* Pods-MetaMask.release.xcconfig */,
 			);
 			path = Pods;
 			sourceTree = "<group>";
@@ -493,11 +473,7 @@
 			isa = PBXNativeTarget;
 			buildConfigurationList = 13B07F931A680F5B00A75B9A /* Build configuration list for PBXNativeTarget "MetaMask" */;
 			buildPhases = (
-<<<<<<< HEAD
-				F3FE38D4C5B4CC5BC8ACA635 /* [CP] Check Pods Manifest.lock */,
-=======
-				AB8811CF1B31FCE5CC98A7C6 /* [CP] Check Pods Manifest.lock */,
->>>>>>> bafe903e
+				3A69DA795191C6C1052D3A0E /* [CP] Check Pods Manifest.lock */,
 				65E00B0A247EA25400E5AC88 /* Start Packager */,
 				15FDD86321B76696006B7C35 /* Override xcconfig files */,
 				13B07F871A680F5B00A75B9A /* Sources */,
@@ -505,11 +481,7 @@
 				13B07F8E1A680F5B00A75B9A /* Resources */,
 				00DD1BFF1BD5951E006B06BC /* Bundle React Native code and images */,
 				15ACCA0022655C3A0063978B /* Embed Frameworks */,
-<<<<<<< HEAD
-				5D02528A4A91136212B5A55B /* [CP] Copy Pods Resources */,
-=======
-				B6E9B4C4CCD9D5D5F8286546 /* [CP] Copy Pods Resources */,
->>>>>>> bafe903e
+				4FCCC3E24354F87526737553 /* [CP] Copy Pods Resources */,
 			);
 			buildRules = (
 			);
@@ -731,29 +703,7 @@
 			shellPath = /bin/sh;
 			shellScript = "if [ -e ../.ios.env ]\nthen\n    cp -rf ../.ios.env debug.xcconfig\n    cp -rf ../.ios.env release.xcconfig\nelse\n    cp -rf ../.ios.env.example debug.xcconfig\n    cp -rf ../.ios.env.example release.xcconfig\nfi\n\n";
 		};
-<<<<<<< HEAD
-		5D02528A4A91136212B5A55B /* [CP] Copy Pods Resources */ = {
-=======
-		65E00B0A247EA25400E5AC88 /* Start Packager */ = {
-			isa = PBXShellScriptBuildPhase;
-			buildActionMask = 2147483647;
-			files = (
-			);
-			inputFileListPaths = (
-			);
-			inputPaths = (
-			);
-			name = "Start Packager";
-			outputFileListPaths = (
-			);
-			outputPaths = (
-			);
-			runOnlyForDeploymentPostprocessing = 0;
-			shellPath = /bin/sh;
-			shellScript = "export RCT_METRO_PORT=\"${RCT_METRO_PORT:=8081}\"\necho \"export RCT_METRO_PORT=${RCT_METRO_PORT}\" > \"${SRCROOT}/../node_modules/react-native/scripts/.packager.env\"\nif [ -z \"${RCT_NO_LAUNCH_PACKAGER+xxx}\" ] ; then\n  if nc -w 5 -z localhost ${RCT_METRO_PORT} ; then\n    if ! curl -s \"http://localhost:${RCT_METRO_PORT}/status\" | grep -q \"packager-status:running\" ; then\n      echo \"Port ${RCT_METRO_PORT} already in use, packager is either not running or not running correctly\"\n      exit 2\n    fi\n  else\n    open \"$SRCROOT/../node_modules/react-native/scripts/launchPackager.command\" || echo \"Can't start packager automatically\"\n  fi\nfi\n";
-			showEnvVarsInLog = 0;
-		};
-		AB8811CF1B31FCE5CC98A7C6 /* [CP] Check Pods Manifest.lock */ = {
+		3A69DA795191C6C1052D3A0E /* [CP] Check Pods Manifest.lock */ = {
 			isa = PBXShellScriptBuildPhase;
 			buildActionMask = 2147483647;
 			files = (
@@ -775,8 +725,7 @@
 			shellScript = "diff \"${PODS_PODFILE_DIR_PATH}/Podfile.lock\" \"${PODS_ROOT}/Manifest.lock\" > /dev/null\nif [ $? != 0 ] ; then\n    # print error to STDERR\n    echo \"error: The sandbox is not in sync with the Podfile.lock. Run 'pod install' or update your CocoaPods installation.\" >&2\n    exit 1\nfi\n# This output is used by Xcode 'outputs' to avoid re-running this script phase.\necho \"SUCCESS\" > \"${SCRIPT_OUTPUT_FILE_0}\"\n";
 			showEnvVarsInLog = 0;
 		};
-		B6E9B4C4CCD9D5D5F8286546 /* [CP] Copy Pods Resources */ = {
->>>>>>> bafe903e
+		4FCCC3E24354F87526737553 /* [CP] Copy Pods Resources */ = {
 			isa = PBXShellScriptBuildPhase;
 			buildActionMask = 2147483647;
 			files = (
@@ -843,28 +792,6 @@
 			shellScript = "export RCT_METRO_PORT=\"${RCT_METRO_PORT:=8081}\"\necho \"export RCT_METRO_PORT=${RCT_METRO_PORT}\" > \"${SRCROOT}/../node_modules/react-native/scripts/.packager.env\"\nif [ -z \"${RCT_NO_LAUNCH_PACKAGER+xxx}\" ] ; then\n  if nc -w 5 -z localhost ${RCT_METRO_PORT} ; then\n    if ! curl -s \"http://localhost:${RCT_METRO_PORT}/status\" | grep -q \"packager-status:running\" ; then\n      echo \"Port ${RCT_METRO_PORT} already in use, packager is either not running or not running correctly\"\n      exit 2\n    fi\n  else\n    open \"$SRCROOT/../node_modules/react-native/scripts/launchPackager.command\" || echo \"Can't start packager automatically\"\n  fi\nfi\n";
 			showEnvVarsInLog = 0;
 		};
-		F3FE38D4C5B4CC5BC8ACA635 /* [CP] Check Pods Manifest.lock */ = {
-			isa = PBXShellScriptBuildPhase;
-			buildActionMask = 2147483647;
-			files = (
-			);
-			inputFileListPaths = (
-			);
-			inputPaths = (
-				"${PODS_PODFILE_DIR_PATH}/Podfile.lock",
-				"${PODS_ROOT}/Manifest.lock",
-			);
-			name = "[CP] Check Pods Manifest.lock";
-			outputFileListPaths = (
-			);
-			outputPaths = (
-				"$(DERIVED_FILE_DIR)/Pods-MetaMask-checkManifestLockResult.txt",
-			);
-			runOnlyForDeploymentPostprocessing = 0;
-			shellPath = /bin/sh;
-			shellScript = "diff \"${PODS_PODFILE_DIR_PATH}/Podfile.lock\" \"${PODS_ROOT}/Manifest.lock\" > /dev/null\nif [ $? != 0 ] ; then\n    # print error to STDERR\n    echo \"error: The sandbox is not in sync with the Podfile.lock. Run 'pod install' or update your CocoaPods installation.\" >&2\n    exit 1\nfi\n# This output is used by Xcode 'outputs' to avoid re-running this script phase.\necho \"SUCCESS\" > \"${SCRIPT_OUTPUT_FILE_0}\"\n";
-			showEnvVarsInLog = 0;
-		};
 /* End PBXShellScriptBuildPhase section */
 
 /* Begin PBXSourcesBuildPhase section */
@@ -914,11 +841,7 @@
 /* Begin XCBuildConfiguration section */
 		13B07F941A680F5B00A75B9A /* Debug */ = {
 			isa = XCBuildConfiguration;
-<<<<<<< HEAD
-			baseConfigurationReference = 683C31D3E77FFA04221F96DD /* Pods-MetaMask.debug.xcconfig */;
-=======
-			baseConfigurationReference = 1F907A61887952BF381AC8E3 /* Pods-MetaMask.debug.xcconfig */;
->>>>>>> bafe903e
+			baseConfigurationReference = AF3F7EA885E2046523846F59 /* Pods-MetaMask.debug.xcconfig */;
 			buildSettings = {
 				ASSETCATALOG_COMPILER_APPICON_NAME = AppIcon;
 				ASSETCATALOG_COMPILER_OPTIMIZATION = time;
@@ -982,11 +905,7 @@
 		};
 		13B07F951A680F5B00A75B9A /* Release */ = {
 			isa = XCBuildConfiguration;
-<<<<<<< HEAD
-			baseConfigurationReference = 6A48CB29B49CE6C009571853 /* Pods-MetaMask.release.xcconfig */;
-=======
-			baseConfigurationReference = 589C418BA726A01F27EA894F /* Pods-MetaMask.release.xcconfig */;
->>>>>>> bafe903e
+			baseConfigurationReference = 3C7CF00485E3EF6953FB45D4 /* Pods-MetaMask.release.xcconfig */;
 			buildSettings = {
 				ASSETCATALOG_COMPILER_APPICON_NAME = AppIcon;
 				ASSETCATALOG_COMPILER_OPTIMIZATION = time;
