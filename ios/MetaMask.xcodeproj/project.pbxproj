--- conflicted
+++ resolved
@@ -1378,14 +1378,9 @@
 				CLANG_ENABLE_MODULES = YES;
 				CODE_SIGN_ENTITLEMENTS = MetaMask/MetaMaskDebug.entitlements;
 				CODE_SIGN_IDENTITY = "Apple Development";
-<<<<<<< HEAD
 				"CODE_SIGN_IDENTITY[sdk=iphoneos*]" = "iPhone Developer";
 				CODE_SIGN_STYLE = Manual;
-				CURRENT_PROJECT_VERSION = 1502;
-=======
-				CODE_SIGN_STYLE = Automatic;
 				CURRENT_PROJECT_VERSION = 1505;
->>>>>>> a907380a
 				DEAD_CODE_STRIPPING = YES;
 				DEBUG_INFORMATION_FORMAT = dwarf;
 				DEVELOPMENT_TEAM = 48XVW22RCG;
