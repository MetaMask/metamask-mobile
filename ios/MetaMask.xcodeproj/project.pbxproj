--- conflicted
+++ resolved
@@ -1280,14 +1280,9 @@
 				CLANG_ENABLE_MODULES = YES;
 				CODE_SIGN_ENTITLEMENTS = MetaMask/MetaMaskDebug.entitlements;
 				CODE_SIGN_IDENTITY = "Apple Development";
-<<<<<<< HEAD
-				CODE_SIGN_STYLE = Automatic;
-				CURRENT_PROJECT_VERSION = 1531;
-=======
 				"CODE_SIGN_IDENTITY[sdk=iphoneos*]" = "iPhone Developer";
 				CODE_SIGN_STYLE = Manual;
 				CURRENT_PROJECT_VERSION = 1533;
->>>>>>> dba46614
 				DEAD_CODE_STRIPPING = YES;
 				DEBUG_INFORMATION_FORMAT = dwarf;
 				DEVELOPMENT_TEAM = 48XVW22RCG;
@@ -1352,11 +1347,7 @@
 				CODE_SIGN_ENTITLEMENTS = MetaMask/MetaMask.entitlements;
 				CODE_SIGN_IDENTITY = "iPhone Distribution";
 				CODE_SIGN_STYLE = Manual;
-<<<<<<< HEAD
-				CURRENT_PROJECT_VERSION = 1531;
-=======
 				CURRENT_PROJECT_VERSION = 1533;
->>>>>>> dba46614
 				DEBUG_INFORMATION_FORMAT = "dwarf-with-dsym";
 				DEVELOPMENT_TEAM = 48XVW22RCG;
 				"DEVELOPMENT_TEAM[sdk=iphoneos*]" = 48XVW22RCG;
@@ -1419,11 +1410,7 @@
 				CODE_SIGN_ENTITLEMENTS = MetaMask/MetaMaskDebug.entitlements;
 				CODE_SIGN_IDENTITY = "Apple Development";
 				CODE_SIGN_STYLE = Automatic;
-<<<<<<< HEAD
-				CURRENT_PROJECT_VERSION = 1531;
-=======
 				CURRENT_PROJECT_VERSION = 1533;
->>>>>>> dba46614
 				DEAD_CODE_STRIPPING = YES;
 				DEBUG_INFORMATION_FORMAT = dwarf;
 				DEVELOPMENT_TEAM = 48XVW22RCG;
@@ -1484,11 +1471,7 @@
 				CODE_SIGN_ENTITLEMENTS = MetaMask/MetaMask.entitlements;
 				CODE_SIGN_IDENTITY = "iPhone Distribution";
 				CODE_SIGN_STYLE = Manual;
-<<<<<<< HEAD
-				CURRENT_PROJECT_VERSION = 1531;
-=======
 				CURRENT_PROJECT_VERSION = 1533;
->>>>>>> dba46614
 				DEBUG_INFORMATION_FORMAT = "dwarf-with-dsym";
 				DEVELOPMENT_TEAM = 48XVW22RCG;
 				"DEVELOPMENT_TEAM[sdk=iphoneos*]" = 48XVW22RCG;
@@ -1642,11 +1625,7 @@
 				CODE_SIGN_ENTITLEMENTS = MetaMask/MetaMaskDebug.entitlements;
 				CODE_SIGN_IDENTITY = "Apple Development";
 				CODE_SIGN_STYLE = Automatic;
-<<<<<<< HEAD
-				CURRENT_PROJECT_VERSION = 1531;
-=======
 				CURRENT_PROJECT_VERSION = 1533;
->>>>>>> dba46614
 				DEAD_CODE_STRIPPING = YES;
 				DEBUG_INFORMATION_FORMAT = dwarf;
 				DEVELOPMENT_TEAM = 48XVW22RCG;
@@ -1714,11 +1693,7 @@
 				CODE_SIGN_ENTITLEMENTS = MetaMask/MetaMask.entitlements;
 				CODE_SIGN_IDENTITY = "iPhone Distribution";
 				CODE_SIGN_STYLE = Manual;
-<<<<<<< HEAD
-				CURRENT_PROJECT_VERSION = 1531;
-=======
 				CURRENT_PROJECT_VERSION = 1533;
->>>>>>> dba46614
 				DEBUG_INFORMATION_FORMAT = "dwarf-with-dsym";
 				DEVELOPMENT_TEAM = 48XVW22RCG;
 				"DEVELOPMENT_TEAM[sdk=iphoneos*]" = 48XVW22RCG;
