// !$*UTF8*$!
{
	archiveVersion = 1;
	classes = {
	};
	objectVersion = 54;
	objects = {

/* Begin PBXBuildFile section */
		07CBADD9D4B441008304F8D3 /* EuclidCircularB-Light.otf in Resources */ = {isa = PBXBuildFile; fileRef = A98029A3662F4C1391489A6B /* EuclidCircularB-Light.otf */; };
		0FD509E0336BF221F6527B24 /* libPods-MetaMask.a in Frameworks */ = {isa = PBXBuildFile; fileRef = EA0FF04C201CE95ED7EEEA82 /* libPods-MetaMask.a */; };
		13B07FBC1A68108700A75B9A /* AppDelegate.m in Sources */ = {isa = PBXBuildFile; fileRef = 13B07FB01A68108700A75B9A /* AppDelegate.m */; };
		13B07FBF1A68108700A75B9A /* Images.xcassets in Resources */ = {isa = PBXBuildFile; fileRef = 13B07FB51A68108700A75B9A /* Images.xcassets */; };
		13B07FC11A68108700A75B9A /* main.m in Sources */ = {isa = PBXBuildFile; fileRef = 13B07FB71A68108700A75B9A /* main.m */; };
		153C1ABB2217BCDC0088EFE0 /* JavaScriptCore.framework in Frameworks */ = {isa = PBXBuildFile; fileRef = 153C1A742217BCDC0088EFE0 /* JavaScriptCore.framework */; };
		153F84CA2319B8FD00C19B63 /* Branch.framework in Frameworks */ = {isa = PBXBuildFile; fileRef = 153F84C92319B8DB00C19B63 /* Branch.framework */; };
		153F84CB2319B8FD00C19B63 /* Branch.framework in Embed Frameworks */ = {isa = PBXBuildFile; fileRef = 153F84C92319B8DB00C19B63 /* Branch.framework */; settings = {ATTRIBUTES = (CodeSignOnCopy, RemoveHeadersOnCopy, ); }; };
		158B063B211A72F500DF3C74 /* InpageBridgeWeb3.js in Resources */ = {isa = PBXBuildFile; fileRef = 158B0639211A72F500DF3C74 /* InpageBridgeWeb3.js */; };
		15ACC9FB226555820063978B /* LaunchScreen.xib in Resources */ = {isa = PBXBuildFile; fileRef = 13B07FB11A68108700A75B9A /* LaunchScreen.xib */; };
		15ACC9FC22655C3A0063978B /* Lottie.framework in Frameworks */ = {isa = PBXBuildFile; fileRef = 15723E2D225FD0B800A5B418 /* Lottie.framework */; };
		15ACC9FD22655C3A0063978B /* Lottie.framework in Embed Frameworks */ = {isa = PBXBuildFile; fileRef = 15723E2D225FD0B800A5B418 /* Lottie.framework */; settings = {ATTRIBUTES = (CodeSignOnCopy, RemoveHeadersOnCopy, ); }; };
		15AD28A921B7CFD9005DEB23 /* release.xcconfig in Resources */ = {isa = PBXBuildFile; fileRef = 15FDD86021B76461006B7C35 /* release.xcconfig */; };
		15AD28AA21B7CFDC005DEB23 /* debug.xcconfig in Resources */ = {isa = PBXBuildFile; fileRef = 15FDD82721B7642B006B7C35 /* debug.xcconfig */; };
		15D158ED210BD912006982B5 /* Metamask.ttf in Resources */ = {isa = PBXBuildFile; fileRef = 15D158EC210BD8C8006982B5 /* Metamask.ttf */; };
		15F7795E22A1B7B500B1DF8C /* Mixpanel.framework in Frameworks */ = {isa = PBXBuildFile; fileRef = 15F7795722A1B79400B1DF8C /* Mixpanel.framework */; };
		15F7795F22A1B7B500B1DF8C /* Mixpanel.framework in Embed Frameworks */ = {isa = PBXBuildFile; fileRef = 15F7795722A1B79400B1DF8C /* Mixpanel.framework */; settings = {ATTRIBUTES = (CodeSignOnCopy, RemoveHeadersOnCopy, ); }; };
		15F7796522A1BC8C00B1DF8C /* RCTAnalytics.m in Sources */ = {isa = PBXBuildFile; fileRef = 15F7796422A1BC8C00B1DF8C /* RCTAnalytics.m */; };
		2370F9A340CF4ADFBCFB0543 /* EuclidCircularB-RegularItalic.otf in Resources */ = {isa = PBXBuildFile; fileRef = 58572D81B5D54ED79A16A16D /* EuclidCircularB-RegularItalic.otf */; };
		298242C958524BB38FB44CAE /* Roboto-BoldItalic.ttf in Resources */ = {isa = PBXBuildFile; fileRef = C9FD3FB1258A41A5A0546C83 /* Roboto-BoldItalic.ttf */; };
		2A27FC9EEF1F4FD18E658544 /* config.json in Resources */ = {isa = PBXBuildFile; fileRef = EF1C01B7F08047F9B8ADCFBA /* config.json */; };
		2CDF19FE9DEE4BF8B07154B1 /* EuclidCircularB-LightItalic.otf in Resources */ = {isa = PBXBuildFile; fileRef = F79EAC4A7BF74E458277AFA4 /* EuclidCircularB-LightItalic.otf */; };
		2DB27BE39B164356A98A0FB1 /* Roboto-Italic.ttf in Resources */ = {isa = PBXBuildFile; fileRef = 5D7956F8525C4A45A2A555C3 /* Roboto-Italic.ttf */; };
		34CEE49BC79D411687B42FA9 /* Roboto-Regular.ttf in Resources */ = {isa = PBXBuildFile; fileRef = 459C4774EB724F2D8E12F088 /* Roboto-Regular.ttf */; };
		373454C575C84C24B0BB24D4 /* EuclidCircularB-SemiboldItalic.otf in Resources */ = {isa = PBXBuildFile; fileRef = 9499B01ECAC44DA29AC44E80 /* EuclidCircularB-SemiboldItalic.otf */; };
		39D0D096A0F340ABAC1A8565 /* EuclidCircularB-Regular.otf in Resources */ = {isa = PBXBuildFile; fileRef = F564570593ED4F3FB10BD348 /* EuclidCircularB-Regular.otf */; };
		48AD4B0AABCB447B99B85DC4 /* Roboto-Black.ttf in Resources */ = {isa = PBXBuildFile; fileRef = 684F2C84313849199863B5FE /* Roboto-Black.ttf */; };
		49D8E62C506F4A63889EEC7F /* branch.json in Resources */ = {isa = PBXBuildFile; fileRef = FE3C9A2458A1416290DEDAD4 /* branch.json */; };
		4CEFC9E34A8D4288BFE2F85A /* Roboto-Light.ttf in Resources */ = {isa = PBXBuildFile; fileRef = BB8BA2D3C0354D6090B56A8A /* Roboto-Light.ttf */; };
		650F2B9D24DC5FF200C3B9C4 /* libRCTAesForked.a in Frameworks */ = {isa = PBXBuildFile; fileRef = 650F2B9C24DC5FEC00C3B9C4 /* libRCTAesForked.a */; };
		654378B0243E2ADC00571B9C /* File.swift in Sources */ = {isa = PBXBuildFile; fileRef = 654378AF243E2ADC00571B9C /* File.swift */; };
		7C0226ABD9694AEDBAF3016F /* Roboto-ThinItalic.ttf in Resources */ = {isa = PBXBuildFile; fileRef = CF552F79C77A4184A690513A /* Roboto-ThinItalic.ttf */; };
		7E08FB90F3754D47994208B4 /* Roboto-Thin.ttf in Resources */ = {isa = PBXBuildFile; fileRef = D9A37B5BF2914CF1B49EEF80 /* Roboto-Thin.ttf */; };
		813214A2220E40C7BBB5ED9E /* Roboto-Bold.ttf in Resources */ = {isa = PBXBuildFile; fileRef = A783D1CD7D27456796FE2E1B /* Roboto-Bold.ttf */; };
		887E75FB64A54509A08D6C50 /* Roboto-LightItalic.ttf in Resources */ = {isa = PBXBuildFile; fileRef = E020F42F788744B3BCE17F05 /* Roboto-LightItalic.ttf */; };
		8DEB44A7E7EF48E1B3298910 /* EuclidCircularB-Medium.otf in Resources */ = {isa = PBXBuildFile; fileRef = CE0434C5FB7C4C6F9FEBDCE2 /* EuclidCircularB-Medium.otf */; };
		B0EF7FA927BD16EA00D48B4E /* ThemeColors.xcassets in Resources */ = {isa = PBXBuildFile; fileRef = B0EF7FA827BD16EA00D48B4E /* ThemeColors.xcassets */; };
		B339FF02289ABD70001B89FB /* AppDelegate.m in Sources */ = {isa = PBXBuildFile; fileRef = 13B07FB01A68108700A75B9A /* AppDelegate.m */; };
		B339FF03289ABD70001B89FB /* File.swift in Sources */ = {isa = PBXBuildFile; fileRef = 654378AF243E2ADC00571B9C /* File.swift */; };
		B339FF04289ABD70001B89FB /* RCTAnalytics.m in Sources */ = {isa = PBXBuildFile; fileRef = 15F7796422A1BC8C00B1DF8C /* RCTAnalytics.m */; };
		B339FF05289ABD70001B89FB /* main.m in Sources */ = {isa = PBXBuildFile; fileRef = 13B07FB71A68108700A75B9A /* main.m */; };
		B339FF07289ABD70001B89FB /* LinkPresentation.framework in Frameworks */ = {isa = PBXBuildFile; fileRef = F961A36A28105CF9007442B5 /* LinkPresentation.framework */; settings = {ATTRIBUTES = (Weak, ); }; };
		B339FF08289ABD70001B89FB /* libRCTAesForked.a in Frameworks */ = {isa = PBXBuildFile; fileRef = 650F2B9C24DC5FEC00C3B9C4 /* libRCTAesForked.a */; };
		B339FF09289ABD70001B89FB /* JavaScriptCore.framework in Frameworks */ = {isa = PBXBuildFile; fileRef = 153C1A742217BCDC0088EFE0 /* JavaScriptCore.framework */; };
		B339FF0A289ABD70001B89FB /* Lottie.framework in Frameworks */ = {isa = PBXBuildFile; fileRef = 15723E2D225FD0B800A5B418 /* Lottie.framework */; };
		B339FF0B289ABD70001B89FB /* Mixpanel.framework in Frameworks */ = {isa = PBXBuildFile; fileRef = 15F7795722A1B79400B1DF8C /* Mixpanel.framework */; };
		B339FF0C289ABD70001B89FB /* Branch.framework in Frameworks */ = {isa = PBXBuildFile; fileRef = 153F84C92319B8DB00C19B63 /* Branch.framework */; };
		B339FF10289ABD70001B89FB /* Images.xcassets in Resources */ = {isa = PBXBuildFile; fileRef = 13B07FB51A68108700A75B9A /* Images.xcassets */; };
		B339FF11289ABD70001B89FB /* InpageBridgeWeb3.js in Resources */ = {isa = PBXBuildFile; fileRef = 158B0639211A72F500DF3C74 /* InpageBridgeWeb3.js */; };
		B339FF12289ABD70001B89FB /* Metamask.ttf in Resources */ = {isa = PBXBuildFile; fileRef = 15D158EC210BD8C8006982B5 /* Metamask.ttf */; };
		B339FF13289ABD70001B89FB /* Roboto-Black.ttf in Resources */ = {isa = PBXBuildFile; fileRef = 684F2C84313849199863B5FE /* Roboto-Black.ttf */; };
		B339FF14289ABD70001B89FB /* ThemeColors.xcassets in Resources */ = {isa = PBXBuildFile; fileRef = B0EF7FA827BD16EA00D48B4E /* ThemeColors.xcassets */; };
		B339FF15289ABD70001B89FB /* Roboto-BlackItalic.ttf in Resources */ = {isa = PBXBuildFile; fileRef = 3E2492C67CF345CABD7B8601 /* Roboto-BlackItalic.ttf */; };
		B339FF16289ABD70001B89FB /* Roboto-Bold.ttf in Resources */ = {isa = PBXBuildFile; fileRef = A783D1CD7D27456796FE2E1B /* Roboto-Bold.ttf */; };
		B339FF17289ABD70001B89FB /* debug.xcconfig in Resources */ = {isa = PBXBuildFile; fileRef = 15FDD82721B7642B006B7C35 /* debug.xcconfig */; };
		B339FF18289ABD70001B89FB /* Roboto-BoldItalic.ttf in Resources */ = {isa = PBXBuildFile; fileRef = C9FD3FB1258A41A5A0546C83 /* Roboto-BoldItalic.ttf */; };
		B339FF19289ABD70001B89FB /* Roboto-Italic.ttf in Resources */ = {isa = PBXBuildFile; fileRef = 5D7956F8525C4A45A2A555C3 /* Roboto-Italic.ttf */; };
		B339FF1A289ABD70001B89FB /* Roboto-Light.ttf in Resources */ = {isa = PBXBuildFile; fileRef = BB8BA2D3C0354D6090B56A8A /* Roboto-Light.ttf */; };
		B339FF1B289ABD70001B89FB /* Roboto-LightItalic.ttf in Resources */ = {isa = PBXBuildFile; fileRef = E020F42F788744B3BCE17F05 /* Roboto-LightItalic.ttf */; };
		B339FF1C289ABD70001B89FB /* release.xcconfig in Resources */ = {isa = PBXBuildFile; fileRef = 15FDD86021B76461006B7C35 /* release.xcconfig */; };
		B339FF1D289ABD70001B89FB /* Roboto-Medium.ttf in Resources */ = {isa = PBXBuildFile; fileRef = C752564A28B44392AEE16BD5 /* Roboto-Medium.ttf */; };
		B339FF1E289ABD70001B89FB /* Roboto-MediumItalic.ttf in Resources */ = {isa = PBXBuildFile; fileRef = D5FF0FF1DFB74B3C8BB99E09 /* Roboto-MediumItalic.ttf */; };
		B339FF1F289ABD70001B89FB /* Roboto-Regular.ttf in Resources */ = {isa = PBXBuildFile; fileRef = 459C4774EB724F2D8E12F088 /* Roboto-Regular.ttf */; };
		B339FF20289ABD70001B89FB /* Roboto-Thin.ttf in Resources */ = {isa = PBXBuildFile; fileRef = D9A37B5BF2914CF1B49EEF80 /* Roboto-Thin.ttf */; };
		B339FF21289ABD70001B89FB /* Roboto-ThinItalic.ttf in Resources */ = {isa = PBXBuildFile; fileRef = CF552F79C77A4184A690513A /* Roboto-ThinItalic.ttf */; };
		B339FF22289ABD70001B89FB /* LaunchScreen.xib in Resources */ = {isa = PBXBuildFile; fileRef = 13B07FB11A68108700A75B9A /* LaunchScreen.xib */; };
		B339FF23289ABD70001B89FB /* branch.json in Resources */ = {isa = PBXBuildFile; fileRef = FE3C9A2458A1416290DEDAD4 /* branch.json */; };
		B339FF24289ABD70001B89FB /* config.json in Resources */ = {isa = PBXBuildFile; fileRef = EF1C01B7F08047F9B8ADCFBA /* config.json */; };
		B339FF25289ABD70001B89FB /* EuclidCircularB-Bold.otf in Resources */ = {isa = PBXBuildFile; fileRef = 67FBD519E04742E0AF191782 /* EuclidCircularB-Bold.otf */; };
		B339FF26289ABD70001B89FB /* EuclidCircularB-BoldItalic.otf in Resources */ = {isa = PBXBuildFile; fileRef = 13EE4910D3BD408A8FCCA5D7 /* EuclidCircularB-BoldItalic.otf */; };
		B339FF27289ABD70001B89FB /* EuclidCircularB-Light.otf in Resources */ = {isa = PBXBuildFile; fileRef = A98029A3662F4C1391489A6B /* EuclidCircularB-Light.otf */; };
		B339FF28289ABD70001B89FB /* EuclidCircularB-LightItalic.otf in Resources */ = {isa = PBXBuildFile; fileRef = F79EAC4A7BF74E458277AFA4 /* EuclidCircularB-LightItalic.otf */; };
		B339FF29289ABD70001B89FB /* EuclidCircularB-Medium.otf in Resources */ = {isa = PBXBuildFile; fileRef = CE0434C5FB7C4C6F9FEBDCE2 /* EuclidCircularB-Medium.otf */; };
		B339FF2A289ABD70001B89FB /* EuclidCircularB-MediumItalic.otf in Resources */ = {isa = PBXBuildFile; fileRef = 42CBA652072F4BE2A8B815C1 /* EuclidCircularB-MediumItalic.otf */; };
		B339FF2B289ABD70001B89FB /* EuclidCircularB-Regular.otf in Resources */ = {isa = PBXBuildFile; fileRef = F564570593ED4F3FB10BD348 /* EuclidCircularB-Regular.otf */; };
		B339FF2C289ABD70001B89FB /* EuclidCircularB-RegularItalic.otf in Resources */ = {isa = PBXBuildFile; fileRef = 58572D81B5D54ED79A16A16D /* EuclidCircularB-RegularItalic.otf */; };
		B339FF2D289ABD70001B89FB /* EuclidCircularB-Semibold.otf in Resources */ = {isa = PBXBuildFile; fileRef = A8DE9C5BC0714D648276E123 /* EuclidCircularB-Semibold.otf */; };
		B339FF2E289ABD70001B89FB /* EuclidCircularB-SemiboldItalic.otf in Resources */ = {isa = PBXBuildFile; fileRef = 9499B01ECAC44DA29AC44E80 /* EuclidCircularB-SemiboldItalic.otf */; };
		B339FF31289ABD70001B89FB /* Mixpanel.framework in Embed Frameworks */ = {isa = PBXBuildFile; fileRef = 15F7795722A1B79400B1DF8C /* Mixpanel.framework */; settings = {ATTRIBUTES = (CodeSignOnCopy, RemoveHeadersOnCopy, ); }; };
		B339FF32289ABD70001B89FB /* Branch.framework in Embed Frameworks */ = {isa = PBXBuildFile; fileRef = 153F84C92319B8DB00C19B63 /* Branch.framework */; settings = {ATTRIBUTES = (CodeSignOnCopy, RemoveHeadersOnCopy, ); }; };
		B339FF33289ABD70001B89FB /* Lottie.framework in Embed Frameworks */ = {isa = PBXBuildFile; fileRef = 15723E2D225FD0B800A5B418 /* Lottie.framework */; settings = {ATTRIBUTES = (CodeSignOnCopy, RemoveHeadersOnCopy, ); }; };
		B339FF3C289ABF2C001B89FB /* MetaMask-QA-Info.plist in Resources */ = {isa = PBXBuildFile; fileRef = B339FEA72899852C001B89FB /* MetaMask-QA-Info.plist */; };
		B638844E306CAE9147B52C85 /* libPods-MetaMask.a in Frameworks */ = {isa = PBXBuildFile; fileRef = EA0FF04C201CE95ED7EEEA82 /* libPods-MetaMask.a */; };
		BF39E5BAE0F34F9091FF6AC0 /* EuclidCircularB-Semibold.otf in Resources */ = {isa = PBXBuildFile; fileRef = A8DE9C5BC0714D648276E123 /* EuclidCircularB-Semibold.otf */; };
		CD13D926E1E84D9ABFE672C0 /* Roboto-BlackItalic.ttf in Resources */ = {isa = PBXBuildFile; fileRef = 3E2492C67CF345CABD7B8601 /* Roboto-BlackItalic.ttf */; };
		D171C39A8BD44DBEB6B68480 /* EuclidCircularB-MediumItalic.otf in Resources */ = {isa = PBXBuildFile; fileRef = 42CBA652072F4BE2A8B815C1 /* EuclidCircularB-MediumItalic.otf */; };
		D45BF85DECACCB74EDCBE88A /* libPods-MetaMask.a in Frameworks */ = {isa = PBXBuildFile; fileRef = EA0FF04C201CE95ED7EEEA82 /* libPods-MetaMask.a */; };
		DC6A024F56DD43E1A83B47B1 /* Roboto-MediumItalic.ttf in Resources */ = {isa = PBXBuildFile; fileRef = D5FF0FF1DFB74B3C8BB99E09 /* Roboto-MediumItalic.ttf */; };
		DDB2D8FF8BDA806A38D61B1B /* libPods-MetaMask-QA.a in Frameworks */ = {isa = PBXBuildFile; fileRef = E0B857D61941CE8A3F59C662 /* libPods-MetaMask-QA.a */; };
		E34DE917F6FC4438A6E88402 /* EuclidCircularB-BoldItalic.otf in Resources */ = {isa = PBXBuildFile; fileRef = 13EE4910D3BD408A8FCCA5D7 /* EuclidCircularB-BoldItalic.otf */; };
		EF65C42EA15B4774B1947A12 /* Roboto-Medium.ttf in Resources */ = {isa = PBXBuildFile; fileRef = C752564A28B44392AEE16BD5 /* Roboto-Medium.ttf */; };
		F961A37228105CF9007442B5 /* LinkPresentation.framework in Frameworks */ = {isa = PBXBuildFile; fileRef = F961A36A28105CF9007442B5 /* LinkPresentation.framework */; settings = {ATTRIBUTES = (Weak, ); }; };
		FF0F3B13A5354C41913F766D /* EuclidCircularB-Bold.otf in Resources */ = {isa = PBXBuildFile; fileRef = 67FBD519E04742E0AF191782 /* EuclidCircularB-Bold.otf */; };
/* End PBXBuildFile section */

/* Begin PBXContainerItemProxy section */
		153F84C82319B8DB00C19B63 /* PBXContainerItemProxy */ = {
			isa = PBXContainerItemProxy;
			containerPortal = 153F84C42319B8DA00C19B63 /* BranchSDK.xcodeproj */;
			proxyType = 2;
			remoteGlobalIDString = E298D0521C73D1B800589D22;
			remoteInfo = Branch;
		};
		153F84CC2319B8FD00C19B63 /* PBXContainerItemProxy */ = {
			isa = PBXContainerItemProxy;
			containerPortal = 153F84C42319B8DA00C19B63 /* BranchSDK.xcodeproj */;
			proxyType = 1;
			remoteGlobalIDString = E298D0511C73D1B800589D22;
			remoteInfo = Branch;
		};
		15723E2C225FD0B800A5B418 /* PBXContainerItemProxy */ = {
			isa = PBXContainerItemProxy;
			containerPortal = 4379F36F969347758D1A9F96 /* Lottie.xcodeproj */;
			proxyType = 2;
			remoteGlobalIDString = 62CA59B81E3C173B002D7188;
			remoteInfo = Lottie_iOS;
		};
		15723E2E225FD0B800A5B418 /* PBXContainerItemProxy */ = {
			isa = PBXContainerItemProxy;
			containerPortal = 4379F36F969347758D1A9F96 /* Lottie.xcodeproj */;
			proxyType = 2;
			remoteGlobalIDString = FAE1F7E61E428CBE002E0974;
			remoteInfo = Lottie_macOS;
		};
		15723E30225FD0B800A5B418 /* PBXContainerItemProxy */ = {
			isa = PBXContainerItemProxy;
			containerPortal = 4379F36F969347758D1A9F96 /* Lottie.xcodeproj */;
			proxyType = 2;
			remoteGlobalIDString = 8C5379761FB471D100C1BC65;
			remoteInfo = Lottie_tvOS;
		};
		15723E32225FD0B800A5B418 /* PBXContainerItemProxy */ = {
			isa = PBXContainerItemProxy;
			containerPortal = 4379F36F969347758D1A9F96 /* Lottie.xcodeproj */;
			proxyType = 2;
			remoteGlobalIDString = 84FE12EF1E4C1485009B157C;
			remoteInfo = LottieLibraryIOS;
		};
		15ACC9FE22655C3A0063978B /* PBXContainerItemProxy */ = {
			isa = PBXContainerItemProxy;
			containerPortal = 4379F36F969347758D1A9F96 /* Lottie.xcodeproj */;
			proxyType = 1;
			remoteGlobalIDString = 62CA59B71E3C173B002D7188;
			remoteInfo = Lottie_iOS;
		};
		15F7795622A1B79400B1DF8C /* PBXContainerItemProxy */ = {
			isa = PBXContainerItemProxy;
			containerPortal = 15F7794F22A1B79400B1DF8C /* Mixpanel.xcodeproj */;
			proxyType = 2;
			remoteGlobalIDString = 7C170C2A1A4A02F500D9E0F2;
			remoteInfo = Mixpanel;
		};
		15F7795822A1B79400B1DF8C /* PBXContainerItemProxy */ = {
			isa = PBXContainerItemProxy;
			containerPortal = 15F7794F22A1B79400B1DF8C /* Mixpanel.xcodeproj */;
			proxyType = 2;
			remoteGlobalIDString = 511FC39D1C2B74BD00DC4796;
			remoteInfo = Mixpanel_watchOS;
		};
		15F7795A22A1B79400B1DF8C /* PBXContainerItemProxy */ = {
			isa = PBXContainerItemProxy;
			containerPortal = 15F7794F22A1B79400B1DF8C /* Mixpanel.xcodeproj */;
			proxyType = 2;
			remoteGlobalIDString = E1C2BEB61CFD6A010052172F;
			remoteInfo = Mixpanel_tvOS;
		};
		15F7795C22A1B79400B1DF8C /* PBXContainerItemProxy */ = {
			isa = PBXContainerItemProxy;
			containerPortal = 15F7794F22A1B79400B1DF8C /* Mixpanel.xcodeproj */;
			proxyType = 2;
			remoteGlobalIDString = E1F160B01E677D2200391AE3;
			remoteInfo = Mixpanel_macOS;
		};
		15F7796022A1B7B500B1DF8C /* PBXContainerItemProxy */ = {
			isa = PBXContainerItemProxy;
			containerPortal = 15F7794F22A1B79400B1DF8C /* Mixpanel.xcodeproj */;
			proxyType = 1;
			remoteGlobalIDString = 7C170C291A4A02F500D9E0F2;
			remoteInfo = Mixpanel;
		};
		650F2B9B24DC5FEC00C3B9C4 /* PBXContainerItemProxy */ = {
			isa = PBXContainerItemProxy;
			containerPortal = 650F2B9724DC5FEB00C3B9C4 /* RCTAesForked.xcodeproj */;
			proxyType = 2;
			remoteGlobalIDString = 32D980DD1BE9F11C00FA27E5;
			remoteInfo = RCTAesForked;
		};
		B339FEFA289ABD70001B89FB /* PBXContainerItemProxy */ = {
			isa = PBXContainerItemProxy;
			containerPortal = 4379F36F969347758D1A9F96 /* Lottie.xcodeproj */;
			proxyType = 1;
			remoteGlobalIDString = 62CA59B71E3C173B002D7188;
			remoteInfo = Lottie_iOS;
		};
		B339FEFC289ABD70001B89FB /* PBXContainerItemProxy */ = {
			isa = PBXContainerItemProxy;
			containerPortal = 15F7794F22A1B79400B1DF8C /* Mixpanel.xcodeproj */;
			proxyType = 1;
			remoteGlobalIDString = 7C170C291A4A02F500D9E0F2;
			remoteInfo = Mixpanel;
		};
		B339FEFE289ABD70001B89FB /* PBXContainerItemProxy */ = {
			isa = PBXContainerItemProxy;
			containerPortal = 153F84C42319B8DA00C19B63 /* BranchSDK.xcodeproj */;
			proxyType = 1;
			remoteGlobalIDString = E298D0511C73D1B800589D22;
			remoteInfo = Branch;
		};
/* End PBXContainerItemProxy section */

/* Begin PBXCopyFilesBuildPhase section */
		15ACCA0022655C3A0063978B /* Embed Frameworks */ = {
			isa = PBXCopyFilesBuildPhase;
			buildActionMask = 2147483647;
			dstPath = "";
			dstSubfolderSpec = 10;
			files = (
				15F7795F22A1B7B500B1DF8C /* Mixpanel.framework in Embed Frameworks */,
				153F84CB2319B8FD00C19B63 /* Branch.framework in Embed Frameworks */,
				15ACC9FD22655C3A0063978B /* Lottie.framework in Embed Frameworks */,
			);
			name = "Embed Frameworks";
			runOnlyForDeploymentPostprocessing = 0;
		};
		B339FF30289ABD70001B89FB /* Embed Frameworks */ = {
			isa = PBXCopyFilesBuildPhase;
			buildActionMask = 2147483647;
			dstPath = "";
			dstSubfolderSpec = 10;
			files = (
				B339FF31289ABD70001B89FB /* Mixpanel.framework in Embed Frameworks */,
				B339FF32289ABD70001B89FB /* Branch.framework in Embed Frameworks */,
				B339FF33289ABD70001B89FB /* Lottie.framework in Embed Frameworks */,
			);
			name = "Embed Frameworks";
			runOnlyForDeploymentPostprocessing = 0;
		};
/* End PBXCopyFilesBuildPhase section */

/* Begin PBXFileReference section */
		008F07F21AC5B25A0029DE68 /* main.jsbundle */ = {isa = PBXFileReference; fileEncoding = 4; lastKnownFileType = text; path = main.jsbundle; sourceTree = "<group>"; };
		00E356F11AD99517003FC87E /* Info.plist */ = {isa = PBXFileReference; lastKnownFileType = text.plist.xml; path = Info.plist; sourceTree = "<group>"; };
		00E356F21AD99517003FC87E /* MetaMaskTests.m */ = {isa = PBXFileReference; lastKnownFileType = sourcecode.c.objc; path = MetaMaskTests.m; sourceTree = "<group>"; };
		13B07F961A680F5B00A75B9A /* MetaMask.app */ = {isa = PBXFileReference; explicitFileType = wrapper.application; includeInIndex = 0; path = MetaMask.app; sourceTree = BUILT_PRODUCTS_DIR; };
		13B07FAF1A68108700A75B9A /* AppDelegate.h */ = {isa = PBXFileReference; fileEncoding = 4; lastKnownFileType = sourcecode.c.h; name = AppDelegate.h; path = MetaMask/AppDelegate.h; sourceTree = "<group>"; };
		13B07FB01A68108700A75B9A /* AppDelegate.m */ = {isa = PBXFileReference; fileEncoding = 4; lastKnownFileType = sourcecode.c.objc; name = AppDelegate.m; path = MetaMask/AppDelegate.m; sourceTree = "<group>"; };
		13B07FB21A68108700A75B9A /* Base */ = {isa = PBXFileReference; lastKnownFileType = file.xib; name = Base; path = Base.lproj/LaunchScreen.xib; sourceTree = "<group>"; };
		13B07FB51A68108700A75B9A /* Images.xcassets */ = {isa = PBXFileReference; lastKnownFileType = folder.assetcatalog; name = Images.xcassets; path = MetaMask/Images.xcassets; sourceTree = "<group>"; };
		13B07FB61A68108700A75B9A /* Info.plist */ = {isa = PBXFileReference; fileEncoding = 4; lastKnownFileType = text.plist.xml; name = Info.plist; path = MetaMask/Info.plist; sourceTree = "<group>"; };
		13B07FB71A68108700A75B9A /* main.m */ = {isa = PBXFileReference; fileEncoding = 4; lastKnownFileType = sourcecode.c.objc; name = main.m; path = MetaMask/main.m; sourceTree = "<group>"; };
		13EE4910D3BD408A8FCCA5D7 /* EuclidCircularB-BoldItalic.otf */ = {isa = PBXFileReference; explicitFileType = undefined; fileEncoding = 9; includeInIndex = 0; lastKnownFileType = unknown; name = "EuclidCircularB-BoldItalic.otf"; path = "../app/fonts/EuclidCircularB-BoldItalic.otf"; sourceTree = "<group>"; };
		15205D6221596AD90049EA93 /* MetaMask.entitlements */ = {isa = PBXFileReference; lastKnownFileType = text.plist.entitlements; name = MetaMask.entitlements; path = MetaMask/MetaMask.entitlements; sourceTree = "<group>"; };
		153C1A742217BCDC0088EFE0 /* JavaScriptCore.framework */ = {isa = PBXFileReference; lastKnownFileType = wrapper.framework; name = JavaScriptCore.framework; path = System/Library/Frameworks/JavaScriptCore.framework; sourceTree = SDKROOT; };
		153F84C42319B8DA00C19B63 /* BranchSDK.xcodeproj */ = {isa = PBXFileReference; lastKnownFileType = "wrapper.pb-project"; name = BranchSDK.xcodeproj; path = "branch-ios-sdk/carthage-files/BranchSDK.xcodeproj"; sourceTree = "<group>"; };
		158B0639211A72F500DF3C74 /* InpageBridgeWeb3.js */ = {isa = PBXFileReference; fileEncoding = 4; lastKnownFileType = sourcecode.javascript; name = InpageBridgeWeb3.js; path = ../app/core/InpageBridgeWeb3.js; sourceTree = "<group>"; };
		159878012231DF67001748EC /* AntDesign.ttf */ = {isa = PBXFileReference; lastKnownFileType = file; name = AntDesign.ttf; path = "../node_modules/react-native-vector-icons/Fonts/AntDesign.ttf"; sourceTree = "<group>"; };
		15D158EC210BD8C8006982B5 /* Metamask.ttf */ = {isa = PBXFileReference; lastKnownFileType = file; name = Metamask.ttf; path = ../app/fonts/Metamask.ttf; sourceTree = "<group>"; };
		15F7794F22A1B79400B1DF8C /* Mixpanel.xcodeproj */ = {isa = PBXFileReference; lastKnownFileType = "wrapper.pb-project"; name = Mixpanel.xcodeproj; path = "mixpanel-iphone/Mixpanel.xcodeproj"; sourceTree = "<group>"; };
		15F7796322A1BC8C00B1DF8C /* RCTAnalytics.h */ = {isa = PBXFileReference; lastKnownFileType = sourcecode.c.h; name = RCTAnalytics.h; path = MetaMask/NativeModules/RCTAnalytics/RCTAnalytics.h; sourceTree = "<group>"; };
		15F7796422A1BC8C00B1DF8C /* RCTAnalytics.m */ = {isa = PBXFileReference; lastKnownFileType = sourcecode.c.objc; name = RCTAnalytics.m; path = MetaMask/NativeModules/RCTAnalytics/RCTAnalytics.m; sourceTree = "<group>"; };
		15FDD82721B7642B006B7C35 /* debug.xcconfig */ = {isa = PBXFileReference; lastKnownFileType = text.xcconfig; path = debug.xcconfig; sourceTree = "<group>"; };
		15FDD86021B76461006B7C35 /* release.xcconfig */ = {isa = PBXFileReference; lastKnownFileType = text.xcconfig; path = release.xcconfig; sourceTree = "<group>"; };
		178440FE3F1C4F4180D14622 /* libTcpSockets.a */ = {isa = PBXFileReference; explicitFileType = undefined; fileEncoding = 9; includeInIndex = 0; lastKnownFileType = archive.ar; path = libTcpSockets.a; sourceTree = "<group>"; };
		1C516951C09F43CB97129B66 /* Octicons.ttf */ = {isa = PBXFileReference; explicitFileType = undefined; fileEncoding = 9; includeInIndex = 0; lastKnownFileType = unknown; name = Octicons.ttf; path = "../node_modules/react-native-vector-icons/Fonts/Octicons.ttf"; sourceTree = "<group>"; };
		1F06D56A2D2F41FB9345D16F /* Lottie.framework */ = {isa = PBXFileReference; explicitFileType = undefined; fileEncoding = 9; includeInIndex = 0; lastKnownFileType = wrapper.framework; name = Lottie.framework; path = System/Library/Frameworks/Lottie.framework; sourceTree = SDKROOT; };
		278065D027394AD9B2906E38 /* libBVLinearGradient.a */ = {isa = PBXFileReference; explicitFileType = undefined; fileEncoding = 9; includeInIndex = 0; lastKnownFileType = archive.ar; path = libBVLinearGradient.a; sourceTree = "<group>"; };
		2D16E6891FA4F8E400B85C8A /* libReact.a */ = {isa = PBXFileReference; explicitFileType = archive.ar; path = libReact.a; sourceTree = BUILT_PRODUCTS_DIR; };
		2D38A4BA1190B57818AFF2BC /* Pods-MetaMask.debug.xcconfig */ = {isa = PBXFileReference; includeInIndex = 1; lastKnownFileType = text.xcconfig; name = "Pods-MetaMask.debug.xcconfig"; path = "Target Support Files/Pods-MetaMask/Pods-MetaMask.debug.xcconfig"; sourceTree = "<group>"; };
		3E2492C67CF345CABD7B8601 /* Roboto-BlackItalic.ttf */ = {isa = PBXFileReference; explicitFileType = undefined; fileEncoding = 9; includeInIndex = 0; lastKnownFileType = unknown; name = "Roboto-BlackItalic.ttf"; path = "../app/fonts/Roboto-BlackItalic.ttf"; sourceTree = "<group>"; };
		42C239E9FAA64BD9A34B8D8A /* MaterialCommunityIcons.ttf */ = {isa = PBXFileReference; explicitFileType = undefined; fileEncoding = 9; includeInIndex = 0; lastKnownFileType = unknown; name = MaterialCommunityIcons.ttf; path = "../node_modules/react-native-vector-icons/Fonts/MaterialCommunityIcons.ttf"; sourceTree = "<group>"; };
		42C6DDE3B80F47AFA9C9D4F5 /* Foundation.ttf */ = {isa = PBXFileReference; explicitFileType = undefined; fileEncoding = 9; includeInIndex = 0; lastKnownFileType = unknown; name = Foundation.ttf; path = "../node_modules/react-native-vector-icons/Fonts/Foundation.ttf"; sourceTree = "<group>"; };
		42CBA652072F4BE2A8B815C1 /* EuclidCircularB-MediumItalic.otf */ = {isa = PBXFileReference; explicitFileType = undefined; fileEncoding = 9; includeInIndex = 0; lastKnownFileType = unknown; name = "EuclidCircularB-MediumItalic.otf"; path = "../app/fonts/EuclidCircularB-MediumItalic.otf"; sourceTree = "<group>"; };
		4379F36F969347758D1A9F96 /* Lottie.xcodeproj */ = {isa = PBXFileReference; explicitFileType = undefined; fileEncoding = 9; includeInIndex = 0; lastKnownFileType = "wrapper.pb-project"; name = Lottie.xcodeproj; path = "../node_modules/lottie-ios/Lottie.xcodeproj"; sourceTree = "<group>"; };
		4444176409EB42CB93AB03C5 /* SimpleLineIcons.ttf */ = {isa = PBXFileReference; explicitFileType = undefined; fileEncoding = 9; includeInIndex = 0; lastKnownFileType = unknown; name = SimpleLineIcons.ttf; path = "../node_modules/react-native-vector-icons/Fonts/SimpleLineIcons.ttf"; sourceTree = "<group>"; };
		459C4774EB724F2D8E12F088 /* Roboto-Regular.ttf */ = {isa = PBXFileReference; explicitFileType = undefined; fileEncoding = 9; includeInIndex = 0; lastKnownFileType = unknown; name = "Roboto-Regular.ttf"; path = "../app/fonts/Roboto-Regular.ttf"; sourceTree = "<group>"; };
		4A2D27104599412CA00C35EF /* Ionicons.ttf */ = {isa = PBXFileReference; explicitFileType = undefined; fileEncoding = 9; includeInIndex = 0; lastKnownFileType = unknown; name = Ionicons.ttf; path = "../node_modules/react-native-vector-icons/Fonts/Ionicons.ttf"; sourceTree = "<group>"; };
		57C103F40F394637B5A886FC /* FontAwesome5_Brands.ttf */ = {isa = PBXFileReference; explicitFileType = undefined; fileEncoding = 9; includeInIndex = 0; lastKnownFileType = unknown; name = FontAwesome5_Brands.ttf; path = "../node_modules/react-native-vector-icons/Fonts/FontAwesome5_Brands.ttf"; sourceTree = "<group>"; };
		58572D81B5D54ED79A16A16D /* EuclidCircularB-RegularItalic.otf */ = {isa = PBXFileReference; explicitFileType = undefined; fileEncoding = 9; includeInIndex = 0; lastKnownFileType = unknown; name = "EuclidCircularB-RegularItalic.otf"; path = "../app/fonts/EuclidCircularB-RegularItalic.otf"; sourceTree = "<group>"; };
		5B6B5F6E5C0A886D11EF7F6F /* Pods-MetaMask.release.xcconfig */ = {isa = PBXFileReference; includeInIndex = 1; lastKnownFileType = text.xcconfig; name = "Pods-MetaMask.release.xcconfig"; path = "Target Support Files/Pods-MetaMask/Pods-MetaMask.release.xcconfig"; sourceTree = "<group>"; };
		5D7956F8525C4A45A2A555C3 /* Roboto-Italic.ttf */ = {isa = PBXFileReference; explicitFileType = undefined; fileEncoding = 9; includeInIndex = 0; lastKnownFileType = unknown; name = "Roboto-Italic.ttf"; path = "../app/fonts/Roboto-Italic.ttf"; sourceTree = "<group>"; };
		5D89472CA15F3091AE95E296 /* Pods-MetaMask-QA.release.xcconfig */ = {isa = PBXFileReference; includeInIndex = 1; lastKnownFileType = text.xcconfig; name = "Pods-MetaMask-QA.release.xcconfig"; path = "Target Support Files/Pods-MetaMask-QA/Pods-MetaMask-QA.release.xcconfig"; sourceTree = "<group>"; };
		5E32A09A7BDC431FA403BA73 /* FontAwesome.ttf */ = {isa = PBXFileReference; explicitFileType = undefined; fileEncoding = 9; includeInIndex = 0; lastKnownFileType = unknown; name = FontAwesome.ttf; path = "../node_modules/react-native-vector-icons/Fonts/FontAwesome.ttf"; sourceTree = "<group>"; };
		650F2B9724DC5FEB00C3B9C4 /* RCTAesForked.xcodeproj */ = {isa = PBXFileReference; lastKnownFileType = "wrapper.pb-project"; name = RCTAesForked.xcodeproj; path = "../node_modules/react-native-aes-crypto-forked/ios/RCTAesForked.xcodeproj"; sourceTree = "<group>"; };
		654378AE243E2ADB00571B9C /* MetaMask-Bridging-Header.h */ = {isa = PBXFileReference; lastKnownFileType = sourcecode.c.h; path = "MetaMask-Bridging-Header.h"; sourceTree = "<group>"; };
		654378AF243E2ADC00571B9C /* File.swift */ = {isa = PBXFileReference; lastKnownFileType = sourcecode.swift; path = File.swift; sourceTree = "<group>"; };
		67FBD519E04742E0AF191782 /* EuclidCircularB-Bold.otf */ = {isa = PBXFileReference; explicitFileType = undefined; fileEncoding = 9; includeInIndex = 0; lastKnownFileType = unknown; name = "EuclidCircularB-Bold.otf"; path = "../app/fonts/EuclidCircularB-Bold.otf"; sourceTree = "<group>"; };
		684F2C84313849199863B5FE /* Roboto-Black.ttf */ = {isa = PBXFileReference; explicitFileType = undefined; fileEncoding = 9; includeInIndex = 0; lastKnownFileType = unknown; name = "Roboto-Black.ttf"; path = "../app/fonts/Roboto-Black.ttf"; sourceTree = "<group>"; };
		7FF1597C0ACA4902B86140B2 /* Zocial.ttf */ = {isa = PBXFileReference; explicitFileType = undefined; fileEncoding = 9; includeInIndex = 0; lastKnownFileType = unknown; name = Zocial.ttf; path = "../node_modules/react-native-vector-icons/Fonts/Zocial.ttf"; sourceTree = "<group>"; };
		8E369AC13A2049B6B21E5120 /* libRCTSearchApi.a */ = {isa = PBXFileReference; explicitFileType = undefined; fileEncoding = 9; includeInIndex = 0; lastKnownFileType = archive.ar; path = libRCTSearchApi.a; sourceTree = "<group>"; };
		9499B01ECAC44DA29AC44E80 /* EuclidCircularB-SemiboldItalic.otf */ = {isa = PBXFileReference; explicitFileType = undefined; fileEncoding = 9; includeInIndex = 0; lastKnownFileType = unknown; name = "EuclidCircularB-SemiboldItalic.otf"; path = "../app/fonts/EuclidCircularB-SemiboldItalic.otf"; sourceTree = "<group>"; };
		A498EA4CD2F8488DB666B94C /* Entypo.ttf */ = {isa = PBXFileReference; explicitFileType = undefined; fileEncoding = 9; includeInIndex = 0; lastKnownFileType = unknown; name = Entypo.ttf; path = "../node_modules/react-native-vector-icons/Fonts/Entypo.ttf"; sourceTree = "<group>"; };
		A783D1CD7D27456796FE2E1B /* Roboto-Bold.ttf */ = {isa = PBXFileReference; explicitFileType = undefined; fileEncoding = 9; includeInIndex = 0; lastKnownFileType = unknown; name = "Roboto-Bold.ttf"; path = "../app/fonts/Roboto-Bold.ttf"; sourceTree = "<group>"; };
		A8DE9C5BC0714D648276E123 /* EuclidCircularB-Semibold.otf */ = {isa = PBXFileReference; explicitFileType = undefined; fileEncoding = 9; includeInIndex = 0; lastKnownFileType = unknown; name = "EuclidCircularB-Semibold.otf"; path = "../app/fonts/EuclidCircularB-Semibold.otf"; sourceTree = "<group>"; };
		A98029A3662F4C1391489A6B /* EuclidCircularB-Light.otf */ = {isa = PBXFileReference; explicitFileType = undefined; fileEncoding = 9; includeInIndex = 0; lastKnownFileType = unknown; name = "EuclidCircularB-Light.otf"; path = "../app/fonts/EuclidCircularB-Light.otf"; sourceTree = "<group>"; };
		A98DB430A7DA47EFB97EDF8B /* FontAwesome5_Solid.ttf */ = {isa = PBXFileReference; explicitFileType = undefined; fileEncoding = 9; includeInIndex = 0; lastKnownFileType = unknown; name = FontAwesome5_Solid.ttf; path = "../node_modules/react-native-vector-icons/Fonts/FontAwesome5_Solid.ttf"; sourceTree = "<group>"; };
		AA9EDF17249955C7005D89EE /* MetaMaskDebug.entitlements */ = {isa = PBXFileReference; lastKnownFileType = text.plist.entitlements; name = MetaMaskDebug.entitlements; path = MetaMask/MetaMaskDebug.entitlements; sourceTree = "<group>"; };
		B0EF7FA827BD16EA00D48B4E /* ThemeColors.xcassets */ = {isa = PBXFileReference; lastKnownFileType = folder.assetcatalog; path = ThemeColors.xcassets; sourceTree = "<group>"; };
		B339FEA72899852C001B89FB /* MetaMask-QA-Info.plist */ = {isa = PBXFileReference; lastKnownFileType = text.plist.xml; name = "MetaMask-QA-Info.plist"; path = "MetaMask/MetaMask-QA-Info.plist"; sourceTree = "<group>"; };
		B339FF39289ABD70001B89FB /* MetaMask-QA.app */ = {isa = PBXFileReference; explicitFileType = wrapper.application; includeInIndex = 0; path = "MetaMask-QA.app"; sourceTree = BUILT_PRODUCTS_DIR; };
		BB8BA2D3C0354D6090B56A8A /* Roboto-Light.ttf */ = {isa = PBXFileReference; explicitFileType = undefined; fileEncoding = 9; includeInIndex = 0; lastKnownFileType = unknown; name = "Roboto-Light.ttf"; path = "../app/fonts/Roboto-Light.ttf"; sourceTree = "<group>"; };
		BF485CDA047B4D52852B87F5 /* EvilIcons.ttf */ = {isa = PBXFileReference; explicitFileType = undefined; fileEncoding = 9; includeInIndex = 0; lastKnownFileType = unknown; name = EvilIcons.ttf; path = "../node_modules/react-native-vector-icons/Fonts/EvilIcons.ttf"; sourceTree = "<group>"; };
		C752564A28B44392AEE16BD5 /* Roboto-Medium.ttf */ = {isa = PBXFileReference; explicitFileType = undefined; fileEncoding = 9; includeInIndex = 0; lastKnownFileType = unknown; name = "Roboto-Medium.ttf"; path = "../app/fonts/Roboto-Medium.ttf"; sourceTree = "<group>"; };
		C9FD3FB1258A41A5A0546C83 /* Roboto-BoldItalic.ttf */ = {isa = PBXFileReference; explicitFileType = undefined; fileEncoding = 9; includeInIndex = 0; lastKnownFileType = unknown; name = "Roboto-BoldItalic.ttf"; path = "../app/fonts/Roboto-BoldItalic.ttf"; sourceTree = "<group>"; };
		CE0434C5FB7C4C6F9FEBDCE2 /* EuclidCircularB-Medium.otf */ = {isa = PBXFileReference; explicitFileType = undefined; fileEncoding = 9; includeInIndex = 0; lastKnownFileType = unknown; name = "EuclidCircularB-Medium.otf"; path = "../app/fonts/EuclidCircularB-Medium.otf"; sourceTree = "<group>"; };
		CF552F79C77A4184A690513A /* Roboto-ThinItalic.ttf */ = {isa = PBXFileReference; explicitFileType = undefined; fileEncoding = 9; includeInIndex = 0; lastKnownFileType = unknown; name = "Roboto-ThinItalic.ttf"; path = "../app/fonts/Roboto-ThinItalic.ttf"; sourceTree = "<group>"; };
		D0CBAE789660472DB719C765 /* libLottie.a */ = {isa = PBXFileReference; explicitFileType = undefined; fileEncoding = 9; includeInIndex = 0; lastKnownFileType = archive.ar; path = libLottie.a; sourceTree = "<group>"; };
		D5FF0FF1DFB74B3C8BB99E09 /* Roboto-MediumItalic.ttf */ = {isa = PBXFileReference; explicitFileType = undefined; fileEncoding = 9; includeInIndex = 0; lastKnownFileType = unknown; name = "Roboto-MediumItalic.ttf"; path = "../app/fonts/Roboto-MediumItalic.ttf"; sourceTree = "<group>"; };
		D9A37B5BF2914CF1B49EEF80 /* Roboto-Thin.ttf */ = {isa = PBXFileReference; explicitFileType = undefined; fileEncoding = 9; includeInIndex = 0; lastKnownFileType = unknown; name = "Roboto-Thin.ttf"; path = "../app/fonts/Roboto-Thin.ttf"; sourceTree = "<group>"; };
		E020F42F788744B3BCE17F05 /* Roboto-LightItalic.ttf */ = {isa = PBXFileReference; explicitFileType = undefined; fileEncoding = 9; includeInIndex = 0; lastKnownFileType = unknown; name = "Roboto-LightItalic.ttf"; path = "../app/fonts/Roboto-LightItalic.ttf"; sourceTree = "<group>"; };
		E0B857D61941CE8A3F59C662 /* libPods-MetaMask-QA.a */ = {isa = PBXFileReference; explicitFileType = archive.ar; includeInIndex = 0; path = "libPods-MetaMask-QA.a"; sourceTree = BUILT_PRODUCTS_DIR; };
		E2CC0CA5C079854C6CC0D78C /* Pods-MetaMask-QA.debug.xcconfig */ = {isa = PBXFileReference; includeInIndex = 1; lastKnownFileType = text.xcconfig; name = "Pods-MetaMask-QA.debug.xcconfig"; path = "Target Support Files/Pods-MetaMask-QA/Pods-MetaMask-QA.debug.xcconfig"; sourceTree = "<group>"; };
		E9629905BA1940ADA4189921 /* Feather.ttf */ = {isa = PBXFileReference; explicitFileType = undefined; fileEncoding = 9; includeInIndex = 0; lastKnownFileType = unknown; name = Feather.ttf; path = "../node_modules/react-native-vector-icons/Fonts/Feather.ttf"; sourceTree = "<group>"; };
		EA0FF04C201CE95ED7EEEA82 /* libPods-MetaMask.a */ = {isa = PBXFileReference; explicitFileType = archive.ar; includeInIndex = 0; path = "libPods-MetaMask.a"; sourceTree = BUILT_PRODUCTS_DIR; };
		EBC2B6371CD846D28B9FAADF /* FontAwesome5_Regular.ttf */ = {isa = PBXFileReference; explicitFileType = undefined; fileEncoding = 9; includeInIndex = 0; lastKnownFileType = unknown; name = FontAwesome5_Regular.ttf; path = "../node_modules/react-native-vector-icons/Fonts/FontAwesome5_Regular.ttf"; sourceTree = "<group>"; };
		EF1C01B7F08047F9B8ADCFBA /* config.json */ = {isa = PBXFileReference; explicitFileType = undefined; fileEncoding = 9; includeInIndex = 0; lastKnownFileType = unknown; name = config.json; path = ../app/fonts/config.json; sourceTree = "<group>"; };
		F562CA6B28AA4A67AA29B61C /* MaterialIcons.ttf */ = {isa = PBXFileReference; explicitFileType = undefined; fileEncoding = 9; includeInIndex = 0; lastKnownFileType = unknown; name = MaterialIcons.ttf; path = "../node_modules/react-native-vector-icons/Fonts/MaterialIcons.ttf"; sourceTree = "<group>"; };
		F564570593ED4F3FB10BD348 /* EuclidCircularB-Regular.otf */ = {isa = PBXFileReference; explicitFileType = undefined; fileEncoding = 9; includeInIndex = 0; lastKnownFileType = unknown; name = "EuclidCircularB-Regular.otf"; path = "../app/fonts/EuclidCircularB-Regular.otf"; sourceTree = "<group>"; };
		F79EAC4A7BF74E458277AFA4 /* EuclidCircularB-LightItalic.otf */ = {isa = PBXFileReference; explicitFileType = undefined; fileEncoding = 9; includeInIndex = 0; lastKnownFileType = unknown; name = "EuclidCircularB-LightItalic.otf"; path = "../app/fonts/EuclidCircularB-LightItalic.otf"; sourceTree = "<group>"; };
		F961A36A28105CF9007442B5 /* LinkPresentation.framework */ = {isa = PBXFileReference; lastKnownFileType = wrapper.framework; name = LinkPresentation.framework; path = System/Library/Frameworks/LinkPresentation.framework; sourceTree = SDKROOT; };
		F9DFF7AC557B46B6BEFAA1C1 /* libRNShakeEvent.a */ = {isa = PBXFileReference; explicitFileType = undefined; fileEncoding = 9; includeInIndex = 0; lastKnownFileType = archive.ar; path = libRNShakeEvent.a; sourceTree = "<group>"; };
		FE3C9A2458A1416290DEDAD4 /* branch.json */ = {isa = PBXFileReference; explicitFileType = undefined; fileEncoding = 9; includeInIndex = 0; lastKnownFileType = unknown; name = branch.json; path = ../branch.json; sourceTree = "<group>"; };
/* End PBXFileReference section */

/* Begin PBXFrameworksBuildPhase section */
		13B07F8C1A680F5B00A75B9A /* Frameworks */ = {
			isa = PBXFrameworksBuildPhase;
			buildActionMask = 2147483647;
			files = (
				F961A37228105CF9007442B5 /* LinkPresentation.framework in Frameworks */,
				650F2B9D24DC5FF200C3B9C4 /* libRCTAesForked.a in Frameworks */,
				153C1ABB2217BCDC0088EFE0 /* JavaScriptCore.framework in Frameworks */,
				15ACC9FC22655C3A0063978B /* Lottie.framework in Frameworks */,
				15F7795E22A1B7B500B1DF8C /* Mixpanel.framework in Frameworks */,
				153F84CA2319B8FD00C19B63 /* Branch.framework in Frameworks */,
				0FD509E0336BF221F6527B24 /* libPods-MetaMask.a in Frameworks */,
				D45BF85DECACCB74EDCBE88A /* libPods-MetaMask.a in Frameworks */,
				B638844E306CAE9147B52C85 /* libPods-MetaMask.a in Frameworks */,
			);
			runOnlyForDeploymentPostprocessing = 0;
		};
		B339FF06289ABD70001B89FB /* Frameworks */ = {
			isa = PBXFrameworksBuildPhase;
			buildActionMask = 2147483647;
			files = (
				B339FF07289ABD70001B89FB /* LinkPresentation.framework in Frameworks */,
				B339FF08289ABD70001B89FB /* libRCTAesForked.a in Frameworks */,
				B339FF09289ABD70001B89FB /* JavaScriptCore.framework in Frameworks */,
				B339FF0A289ABD70001B89FB /* Lottie.framework in Frameworks */,
				B339FF0B289ABD70001B89FB /* Mixpanel.framework in Frameworks */,
				B339FF0C289ABD70001B89FB /* Branch.framework in Frameworks */,
				DDB2D8FF8BDA806A38D61B1B /* libPods-MetaMask-QA.a in Frameworks */,
			);
			runOnlyForDeploymentPostprocessing = 0;
		};
/* End PBXFrameworksBuildPhase section */

/* Begin PBXGroup section */
		00E356EF1AD99517003FC87E /* MetaMaskTests */ = {
			isa = PBXGroup;
			children = (
				00E356F21AD99517003FC87E /* MetaMaskTests.m */,
				00E356F01AD99517003FC87E /* Supporting Files */,
			);
			path = MetaMaskTests;
			sourceTree = "<group>";
		};
		00E356F01AD99517003FC87E /* Supporting Files */ = {
			isa = PBXGroup;
			children = (
				00E356F11AD99517003FC87E /* Info.plist */,
			);
			name = "Supporting Files";
			sourceTree = "<group>";
		};
		13B07FAE1A68108700A75B9A /* MetaMask */ = {
			isa = PBXGroup;
			children = (
				B339FEA72899852C001B89FB /* MetaMask-QA-Info.plist */,
				AA9EDF17249955C7005D89EE /* MetaMaskDebug.entitlements */,
				15F7796222A1BC1E00B1DF8C /* NativeModules */,
				15205D6221596AD90049EA93 /* MetaMask.entitlements */,
				158B0639211A72F500DF3C74 /* InpageBridgeWeb3.js */,
				008F07F21AC5B25A0029DE68 /* main.jsbundle */,
				13B07FAF1A68108700A75B9A /* AppDelegate.h */,
				13B07FB01A68108700A75B9A /* AppDelegate.m */,
				13B07FB51A68108700A75B9A /* Images.xcassets */,
				13B07FB61A68108700A75B9A /* Info.plist */,
				13B07FB11A68108700A75B9A /* LaunchScreen.xib */,
				13B07FB71A68108700A75B9A /* main.m */,
				FE3C9A2458A1416290DEDAD4 /* branch.json */,
				B0EF7FA827BD16EA00D48B4E /* ThemeColors.xcassets */,
			);
			name = MetaMask;
			sourceTree = "<group>";
		};
		153F84C52319B8DA00C19B63 /* Products */ = {
			isa = PBXGroup;
			children = (
				153F84C92319B8DB00C19B63 /* Branch.framework */,
			);
			name = Products;
			sourceTree = "<group>";
		};
		15723E24225FD0B800A5B418 /* Products */ = {
			isa = PBXGroup;
			children = (
				15723E2D225FD0B800A5B418 /* Lottie.framework */,
				15723E2F225FD0B800A5B418 /* Lottie.framework */,
				15723E31225FD0B800A5B418 /* Lottie.framework */,
				15723E33225FD0B800A5B418 /* libLottie.a */,
			);
			name = Products;
			sourceTree = "<group>";
		};
		15A2E5EF2100077400A1F331 /* Recovered References */ = {
			isa = PBXGroup;
			children = (
				278065D027394AD9B2906E38 /* libBVLinearGradient.a */,
				F9DFF7AC557B46B6BEFAA1C1 /* libRNShakeEvent.a */,
				8E369AC13A2049B6B21E5120 /* libRCTSearchApi.a */,
				1F06D56A2D2F41FB9345D16F /* Lottie.framework */,
				D0CBAE789660472DB719C765 /* libLottie.a */,
				178440FE3F1C4F4180D14622 /* libTcpSockets.a */,
			);
			name = "Recovered References";
			sourceTree = "<group>";
		};
		15F7795022A1B79400B1DF8C /* Products */ = {
			isa = PBXGroup;
			children = (
				15F7795722A1B79400B1DF8C /* Mixpanel.framework */,
				15F7795922A1B79400B1DF8C /* Mixpanel.framework */,
				15F7795B22A1B79400B1DF8C /* Mixpanel.framework */,
				15F7795D22A1B79400B1DF8C /* Mixpanel.framework */,
			);
			name = Products;
			sourceTree = "<group>";
		};
		15F7796222A1BC1E00B1DF8C /* NativeModules */ = {
			isa = PBXGroup;
			children = (
				15F7796622A1BC9300B1DF8C /* RCTAnalytics */,
			);
			name = NativeModules;
			sourceTree = "<group>";
		};
		15F7796622A1BC9300B1DF8C /* RCTAnalytics */ = {
			isa = PBXGroup;
			children = (
				15F7796322A1BC8C00B1DF8C /* RCTAnalytics.h */,
				15F7796422A1BC8C00B1DF8C /* RCTAnalytics.m */,
			);
			name = RCTAnalytics;
			sourceTree = "<group>";
		};
		2D16E6871FA4F8E400B85C8A /* Frameworks */ = {
			isa = PBXGroup;
			children = (
				F961A36A28105CF9007442B5 /* LinkPresentation.framework */,
				153C1A742217BCDC0088EFE0 /* JavaScriptCore.framework */,
				2D16E6891FA4F8E400B85C8A /* libReact.a */,
				EA0FF04C201CE95ED7EEEA82 /* libPods-MetaMask.a */,
				E0B857D61941CE8A3F59C662 /* libPods-MetaMask-QA.a */,
			);
			name = Frameworks;
			sourceTree = "<group>";
		};
		4A27949D046C4516B9653BBB /* Resources */ = {
			isa = PBXGroup;
			children = (
				159878012231DF67001748EC /* AntDesign.ttf */,
				15D158EC210BD8C8006982B5 /* Metamask.ttf */,
				A498EA4CD2F8488DB666B94C /* Entypo.ttf */,
				BF485CDA047B4D52852B87F5 /* EvilIcons.ttf */,
				E9629905BA1940ADA4189921 /* Feather.ttf */,
				5E32A09A7BDC431FA403BA73 /* FontAwesome.ttf */,
				42C6DDE3B80F47AFA9C9D4F5 /* Foundation.ttf */,
				4A2D27104599412CA00C35EF /* Ionicons.ttf */,
				42C239E9FAA64BD9A34B8D8A /* MaterialCommunityIcons.ttf */,
				F562CA6B28AA4A67AA29B61C /* MaterialIcons.ttf */,
				1C516951C09F43CB97129B66 /* Octicons.ttf */,
				4444176409EB42CB93AB03C5 /* SimpleLineIcons.ttf */,
				7FF1597C0ACA4902B86140B2 /* Zocial.ttf */,
				684F2C84313849199863B5FE /* Roboto-Black.ttf */,
				3E2492C67CF345CABD7B8601 /* Roboto-BlackItalic.ttf */,
				A783D1CD7D27456796FE2E1B /* Roboto-Bold.ttf */,
				C9FD3FB1258A41A5A0546C83 /* Roboto-BoldItalic.ttf */,
				5D7956F8525C4A45A2A555C3 /* Roboto-Italic.ttf */,
				BB8BA2D3C0354D6090B56A8A /* Roboto-Light.ttf */,
				E020F42F788744B3BCE17F05 /* Roboto-LightItalic.ttf */,
				C752564A28B44392AEE16BD5 /* Roboto-Medium.ttf */,
				D5FF0FF1DFB74B3C8BB99E09 /* Roboto-MediumItalic.ttf */,
				459C4774EB724F2D8E12F088 /* Roboto-Regular.ttf */,
				D9A37B5BF2914CF1B49EEF80 /* Roboto-Thin.ttf */,
				CF552F79C77A4184A690513A /* Roboto-ThinItalic.ttf */,
				57C103F40F394637B5A886FC /* FontAwesome5_Brands.ttf */,
				EBC2B6371CD846D28B9FAADF /* FontAwesome5_Regular.ttf */,
				A98DB430A7DA47EFB97EDF8B /* FontAwesome5_Solid.ttf */,
				EF1C01B7F08047F9B8ADCFBA /* config.json */,
				67FBD519E04742E0AF191782 /* EuclidCircularB-Bold.otf */,
				13EE4910D3BD408A8FCCA5D7 /* EuclidCircularB-BoldItalic.otf */,
				A98029A3662F4C1391489A6B /* EuclidCircularB-Light.otf */,
				F79EAC4A7BF74E458277AFA4 /* EuclidCircularB-LightItalic.otf */,
				CE0434C5FB7C4C6F9FEBDCE2 /* EuclidCircularB-Medium.otf */,
				42CBA652072F4BE2A8B815C1 /* EuclidCircularB-MediumItalic.otf */,
				F564570593ED4F3FB10BD348 /* EuclidCircularB-Regular.otf */,
				58572D81B5D54ED79A16A16D /* EuclidCircularB-RegularItalic.otf */,
				A8DE9C5BC0714D648276E123 /* EuclidCircularB-Semibold.otf */,
				9499B01ECAC44DA29AC44E80 /* EuclidCircularB-SemiboldItalic.otf */,
			);
			name = Resources;
			sourceTree = "<group>";
		};
		650F2B9824DC5FEB00C3B9C4 /* Products */ = {
			isa = PBXGroup;
			children = (
				650F2B9C24DC5FEC00C3B9C4 /* libRCTAesForked.a */,
			);
			name = Products;
			sourceTree = "<group>";
		};
		832341AE1AAA6A7D00B99B32 /* Libraries */ = {
			isa = PBXGroup;
			children = (
				650F2B9724DC5FEB00C3B9C4 /* RCTAesForked.xcodeproj */,
				153F84C42319B8DA00C19B63 /* BranchSDK.xcodeproj */,
				15F7794F22A1B79400B1DF8C /* Mixpanel.xcodeproj */,
				4379F36F969347758D1A9F96 /* Lottie.xcodeproj */,
			);
			name = Libraries;
			sourceTree = "<group>";
		};
		83CBB9F61A601CBA00E9B192 = {
			isa = PBXGroup;
			children = (
				654378AF243E2ADC00571B9C /* File.swift */,
				15FDD86021B76461006B7C35 /* release.xcconfig */,
				15FDD82721B7642B006B7C35 /* debug.xcconfig */,
				13B07FAE1A68108700A75B9A /* MetaMask */,
				832341AE1AAA6A7D00B99B32 /* Libraries */,
				00E356EF1AD99517003FC87E /* MetaMaskTests */,
				83CBBA001A601CBA00E9B192 /* Products */,
				2D16E6871FA4F8E400B85C8A /* Frameworks */,
				4A27949D046C4516B9653BBB /* Resources */,
				15A2E5EF2100077400A1F331 /* Recovered References */,
				AA342D524556DBBE26F5997C /* Pods */,
				654378AE243E2ADB00571B9C /* MetaMask-Bridging-Header.h */,
			);
			indentWidth = 2;
			sourceTree = "<group>";
			tabWidth = 2;
			usesTabs = 0;
		};
		83CBBA001A601CBA00E9B192 /* Products */ = {
			isa = PBXGroup;
			children = (
				13B07F961A680F5B00A75B9A /* MetaMask.app */,
				B339FF39289ABD70001B89FB /* MetaMask-QA.app */,
			);
			name = Products;
			sourceTree = "<group>";
		};
		AA342D524556DBBE26F5997C /* Pods */ = {
			isa = PBXGroup;
			children = (
				2D38A4BA1190B57818AFF2BC /* Pods-MetaMask.debug.xcconfig */,
				5B6B5F6E5C0A886D11EF7F6F /* Pods-MetaMask.release.xcconfig */,
				E2CC0CA5C079854C6CC0D78C /* Pods-MetaMask-QA.debug.xcconfig */,
				5D89472CA15F3091AE95E296 /* Pods-MetaMask-QA.release.xcconfig */,
			);
			path = Pods;
			sourceTree = "<group>";
		};
/* End PBXGroup section */

/* Begin PBXNativeTarget section */
		13B07F861A680F5B00A75B9A /* MetaMask */ = {
			isa = PBXNativeTarget;
			buildConfigurationList = 13B07F931A680F5B00A75B9A /* Build configuration list for PBXNativeTarget "MetaMask" */;
			buildPhases = (
				99E9B9D94E374E1799EFBA99 /* [CP] Check Pods Manifest.lock */,
				15FDD86321B76696006B7C35 /* Override xcconfig files */,
				13B07F871A680F5B00A75B9A /* Sources */,
				13B07F8C1A680F5B00A75B9A /* Frameworks */,
				13B07F8E1A680F5B00A75B9A /* Resources */,
				00DD1BFF1BD5951E006B06BC /* Bundle React Native code and images */,
				15ACCA0022655C3A0063978B /* Embed Frameworks */,
				3263892F1BBB809723CB4024 /* [CP] Embed Pods Frameworks */,
				802588CED3FC487A5D5263F0 /* [CP] Copy Pods Resources */,
			);
			buildRules = (
			);
			dependencies = (
				15ACC9FF22655C3A0063978B /* PBXTargetDependency */,
				15F7796122A1B7B500B1DF8C /* PBXTargetDependency */,
				153F84CD2319B8FD00C19B63 /* PBXTargetDependency */,
			);
			name = MetaMask;
			productName = "Hello World";
			productReference = 13B07F961A680F5B00A75B9A /* MetaMask.app */;
			productType = "com.apple.product-type.application";
		};
		B339FEF8289ABD70001B89FB /* MetaMask-QA */ = {
			isa = PBXNativeTarget;
			buildConfigurationList = B339FF36289ABD70001B89FB /* Build configuration list for PBXNativeTarget "MetaMask-QA" */;
			buildPhases = (
				54113A1E76112B187F92C803 /* [CP] Check Pods Manifest.lock */,
				B339FF00289ABD70001B89FB /* Override xcconfig files */,
				B339FF01289ABD70001B89FB /* Sources */,
				B339FF06289ABD70001B89FB /* Frameworks */,
				B339FF0F289ABD70001B89FB /* Resources */,
				B339FF2F289ABD70001B89FB /* Bundle React Native code and images */,
				B339FF30289ABD70001B89FB /* Embed Frameworks */,
				C9BADD20B98A4D13195A3200 /* [CP] Embed Pods Frameworks */,
				8EF10BB14629809332947E5D /* [CP] Copy Pods Resources */,
			);
			buildRules = (
			);
			dependencies = (
				B339FEF9289ABD70001B89FB /* PBXTargetDependency */,
				B339FEFB289ABD70001B89FB /* PBXTargetDependency */,
				B339FEFD289ABD70001B89FB /* PBXTargetDependency */,
			);
			name = "MetaMask-QA";
			productName = "Hello World";
			productReference = B339FF39289ABD70001B89FB /* MetaMask-QA.app */;
			productType = "com.apple.product-type.application";
		};
/* End PBXNativeTarget section */

/* Begin PBXProject section */
		83CBB9F71A601CBA00E9B192 /* Project object */ = {
			isa = PBXProject;
			attributes = {
				LastUpgradeCheck = 1010;
				ORGANIZATIONNAME = MetaMask;
				TargetAttributes = {
					13B07F861A680F5B00A75B9A = {
						DevelopmentTeam = 48XVW22RCG;
						LastSwiftMigration = 1140;
						ProvisioningStyle = Manual;
						SystemCapabilities = {
							com.apple.Push = {
								enabled = 1;
							};
							com.apple.SafariKeychain = {
								enabled = 1;
							};
						};
					};
				};
			};
			buildConfigurationList = 83CBB9FA1A601CBA00E9B192 /* Build configuration list for PBXProject "MetaMask" */;
			compatibilityVersion = "Xcode 12.0";
			developmentRegion = English;
			hasScannedForEncodings = 0;
			knownRegions = (
				English,
				en,
				Base,
			);
			mainGroup = 83CBB9F61A601CBA00E9B192;
			productRefGroup = 83CBBA001A601CBA00E9B192 /* Products */;
			projectDirPath = "";
			projectReferences = (
				{
					ProductGroup = 153F84C52319B8DA00C19B63 /* Products */;
					ProjectRef = 153F84C42319B8DA00C19B63 /* BranchSDK.xcodeproj */;
				},
				{
					ProductGroup = 15723E24225FD0B800A5B418 /* Products */;
					ProjectRef = 4379F36F969347758D1A9F96 /* Lottie.xcodeproj */;
				},
				{
					ProductGroup = 15F7795022A1B79400B1DF8C /* Products */;
					ProjectRef = 15F7794F22A1B79400B1DF8C /* Mixpanel.xcodeproj */;
				},
				{
					ProductGroup = 650F2B9824DC5FEB00C3B9C4 /* Products */;
					ProjectRef = 650F2B9724DC5FEB00C3B9C4 /* RCTAesForked.xcodeproj */;
				},
			);
			projectRoot = "";
			targets = (
				13B07F861A680F5B00A75B9A /* MetaMask */,
				B339FEF8289ABD70001B89FB /* MetaMask-QA */,
			);
		};
/* End PBXProject section */

/* Begin PBXReferenceProxy section */
		153F84C92319B8DB00C19B63 /* Branch.framework */ = {
			isa = PBXReferenceProxy;
			fileType = wrapper.framework;
			path = Branch.framework;
			remoteRef = 153F84C82319B8DB00C19B63 /* PBXContainerItemProxy */;
			sourceTree = BUILT_PRODUCTS_DIR;
		};
		15723E2D225FD0B800A5B418 /* Lottie.framework */ = {
			isa = PBXReferenceProxy;
			fileType = wrapper.framework;
			path = Lottie.framework;
			remoteRef = 15723E2C225FD0B800A5B418 /* PBXContainerItemProxy */;
			sourceTree = BUILT_PRODUCTS_DIR;
		};
		15723E2F225FD0B800A5B418 /* Lottie.framework */ = {
			isa = PBXReferenceProxy;
			fileType = wrapper.framework;
			path = Lottie.framework;
			remoteRef = 15723E2E225FD0B800A5B418 /* PBXContainerItemProxy */;
			sourceTree = BUILT_PRODUCTS_DIR;
		};
		15723E31225FD0B800A5B418 /* Lottie.framework */ = {
			isa = PBXReferenceProxy;
			fileType = wrapper.framework;
			path = Lottie.framework;
			remoteRef = 15723E30225FD0B800A5B418 /* PBXContainerItemProxy */;
			sourceTree = BUILT_PRODUCTS_DIR;
		};
		15723E33225FD0B800A5B418 /* libLottie.a */ = {
			isa = PBXReferenceProxy;
			fileType = archive.ar;
			path = libLottie.a;
			remoteRef = 15723E32225FD0B800A5B418 /* PBXContainerItemProxy */;
			sourceTree = BUILT_PRODUCTS_DIR;
		};
		15F7795722A1B79400B1DF8C /* Mixpanel.framework */ = {
			isa = PBXReferenceProxy;
			fileType = wrapper.framework;
			path = Mixpanel.framework;
			remoteRef = 15F7795622A1B79400B1DF8C /* PBXContainerItemProxy */;
			sourceTree = BUILT_PRODUCTS_DIR;
		};
		15F7795922A1B79400B1DF8C /* Mixpanel.framework */ = {
			isa = PBXReferenceProxy;
			fileType = wrapper.framework;
			path = Mixpanel.framework;
			remoteRef = 15F7795822A1B79400B1DF8C /* PBXContainerItemProxy */;
			sourceTree = BUILT_PRODUCTS_DIR;
		};
		15F7795B22A1B79400B1DF8C /* Mixpanel.framework */ = {
			isa = PBXReferenceProxy;
			fileType = wrapper.framework;
			path = Mixpanel.framework;
			remoteRef = 15F7795A22A1B79400B1DF8C /* PBXContainerItemProxy */;
			sourceTree = BUILT_PRODUCTS_DIR;
		};
		15F7795D22A1B79400B1DF8C /* Mixpanel.framework */ = {
			isa = PBXReferenceProxy;
			fileType = wrapper.framework;
			path = Mixpanel.framework;
			remoteRef = 15F7795C22A1B79400B1DF8C /* PBXContainerItemProxy */;
			sourceTree = BUILT_PRODUCTS_DIR;
		};
		650F2B9C24DC5FEC00C3B9C4 /* libRCTAesForked.a */ = {
			isa = PBXReferenceProxy;
			fileType = archive.ar;
			path = libRCTAesForked.a;
			remoteRef = 650F2B9B24DC5FEC00C3B9C4 /* PBXContainerItemProxy */;
			sourceTree = BUILT_PRODUCTS_DIR;
		};
/* End PBXReferenceProxy section */

/* Begin PBXResourcesBuildPhase section */
		13B07F8E1A680F5B00A75B9A /* Resources */ = {
			isa = PBXResourcesBuildPhase;
			buildActionMask = 2147483647;
			files = (
				13B07FBF1A68108700A75B9A /* Images.xcassets in Resources */,
				158B063B211A72F500DF3C74 /* InpageBridgeWeb3.js in Resources */,
				15D158ED210BD912006982B5 /* Metamask.ttf in Resources */,
				48AD4B0AABCB447B99B85DC4 /* Roboto-Black.ttf in Resources */,
				B0EF7FA927BD16EA00D48B4E /* ThemeColors.xcassets in Resources */,
				CD13D926E1E84D9ABFE672C0 /* Roboto-BlackItalic.ttf in Resources */,
				813214A2220E40C7BBB5ED9E /* Roboto-Bold.ttf in Resources */,
				15AD28AA21B7CFDC005DEB23 /* debug.xcconfig in Resources */,
				298242C958524BB38FB44CAE /* Roboto-BoldItalic.ttf in Resources */,
				2DB27BE39B164356A98A0FB1 /* Roboto-Italic.ttf in Resources */,
				4CEFC9E34A8D4288BFE2F85A /* Roboto-Light.ttf in Resources */,
				887E75FB64A54509A08D6C50 /* Roboto-LightItalic.ttf in Resources */,
				15AD28A921B7CFD9005DEB23 /* release.xcconfig in Resources */,
				EF65C42EA15B4774B1947A12 /* Roboto-Medium.ttf in Resources */,
				DC6A024F56DD43E1A83B47B1 /* Roboto-MediumItalic.ttf in Resources */,
				34CEE49BC79D411687B42FA9 /* Roboto-Regular.ttf in Resources */,
				7E08FB90F3754D47994208B4 /* Roboto-Thin.ttf in Resources */,
				7C0226ABD9694AEDBAF3016F /* Roboto-ThinItalic.ttf in Resources */,
				15ACC9FB226555820063978B /* LaunchScreen.xib in Resources */,
				49D8E62C506F4A63889EEC7F /* branch.json in Resources */,
				2A27FC9EEF1F4FD18E658544 /* config.json in Resources */,
				FF0F3B13A5354C41913F766D /* EuclidCircularB-Bold.otf in Resources */,
				E34DE917F6FC4438A6E88402 /* EuclidCircularB-BoldItalic.otf in Resources */,
				07CBADD9D4B441008304F8D3 /* EuclidCircularB-Light.otf in Resources */,
				2CDF19FE9DEE4BF8B07154B1 /* EuclidCircularB-LightItalic.otf in Resources */,
				8DEB44A7E7EF48E1B3298910 /* EuclidCircularB-Medium.otf in Resources */,
				D171C39A8BD44DBEB6B68480 /* EuclidCircularB-MediumItalic.otf in Resources */,
				39D0D096A0F340ABAC1A8565 /* EuclidCircularB-Regular.otf in Resources */,
				2370F9A340CF4ADFBCFB0543 /* EuclidCircularB-RegularItalic.otf in Resources */,
				BF39E5BAE0F34F9091FF6AC0 /* EuclidCircularB-Semibold.otf in Resources */,
				373454C575C84C24B0BB24D4 /* EuclidCircularB-SemiboldItalic.otf in Resources */,
			);
			runOnlyForDeploymentPostprocessing = 0;
		};
		B339FF0F289ABD70001B89FB /* Resources */ = {
			isa = PBXResourcesBuildPhase;
			buildActionMask = 2147483647;
			files = (
				B339FF10289ABD70001B89FB /* Images.xcassets in Resources */,
				B339FF11289ABD70001B89FB /* InpageBridgeWeb3.js in Resources */,
				B339FF12289ABD70001B89FB /* Metamask.ttf in Resources */,
				B339FF13289ABD70001B89FB /* Roboto-Black.ttf in Resources */,
				B339FF14289ABD70001B89FB /* ThemeColors.xcassets in Resources */,
				B339FF15289ABD70001B89FB /* Roboto-BlackItalic.ttf in Resources */,
				B339FF16289ABD70001B89FB /* Roboto-Bold.ttf in Resources */,
				B339FF17289ABD70001B89FB /* debug.xcconfig in Resources */,
				B339FF18289ABD70001B89FB /* Roboto-BoldItalic.ttf in Resources */,
				B339FF19289ABD70001B89FB /* Roboto-Italic.ttf in Resources */,
				B339FF1A289ABD70001B89FB /* Roboto-Light.ttf in Resources */,
				B339FF1B289ABD70001B89FB /* Roboto-LightItalic.ttf in Resources */,
				B339FF1C289ABD70001B89FB /* release.xcconfig in Resources */,
				B339FF1D289ABD70001B89FB /* Roboto-Medium.ttf in Resources */,
				B339FF1E289ABD70001B89FB /* Roboto-MediumItalic.ttf in Resources */,
				B339FF1F289ABD70001B89FB /* Roboto-Regular.ttf in Resources */,
				B339FF20289ABD70001B89FB /* Roboto-Thin.ttf in Resources */,
				B339FF21289ABD70001B89FB /* Roboto-ThinItalic.ttf in Resources */,
				B339FF22289ABD70001B89FB /* LaunchScreen.xib in Resources */,
				B339FF23289ABD70001B89FB /* branch.json in Resources */,
				B339FF24289ABD70001B89FB /* config.json in Resources */,
				B339FF25289ABD70001B89FB /* EuclidCircularB-Bold.otf in Resources */,
				B339FF26289ABD70001B89FB /* EuclidCircularB-BoldItalic.otf in Resources */,
				B339FF27289ABD70001B89FB /* EuclidCircularB-Light.otf in Resources */,
				B339FF28289ABD70001B89FB /* EuclidCircularB-LightItalic.otf in Resources */,
				B339FF29289ABD70001B89FB /* EuclidCircularB-Medium.otf in Resources */,
				B339FF2A289ABD70001B89FB /* EuclidCircularB-MediumItalic.otf in Resources */,
				B339FF3C289ABF2C001B89FB /* MetaMask-QA-Info.plist in Resources */,
				B339FF2B289ABD70001B89FB /* EuclidCircularB-Regular.otf in Resources */,
				B339FF2C289ABD70001B89FB /* EuclidCircularB-RegularItalic.otf in Resources */,
				B339FF2D289ABD70001B89FB /* EuclidCircularB-Semibold.otf in Resources */,
				B339FF2E289ABD70001B89FB /* EuclidCircularB-SemiboldItalic.otf in Resources */,
			);
			runOnlyForDeploymentPostprocessing = 0;
		};
/* End PBXResourcesBuildPhase section */

/* Begin PBXShellScriptBuildPhase section */
		00DD1BFF1BD5951E006B06BC /* Bundle React Native code and images */ = {
			isa = PBXShellScriptBuildPhase;
			buildActionMask = 2147483647;
			files = (
			);
			inputFileListPaths = (
				"${PODS_ROOT}/Target Support Files/Pods-MetaMask/Pods-MetaMask-frameworks-${CONFIGURATION}-input-files.xcfilelist",
			);
			inputPaths = (
			);
			name = "Bundle React Native code and images";
			outputPaths = (
			);
			runOnlyForDeploymentPostprocessing = 0;
			shellPath = /bin/sh;
			shellScript = "if [[ -s \"$HOME/.nvm/nvm.sh\" ]]; then\n. \"$HOME/.nvm/nvm.sh\"\nelif [[ -x \"$(command -v brew)\" && -s \"$(brew --prefix nvm)/nvm.sh\" ]]; then\n. \"$(brew --prefix nvm)/nvm.sh\"\nfi\n\nexport NODE_BINARY=$(which node)\n\nif [[ -s \"$HOME/.nvm/nvm.sh\" ]]; then\n. \"$HOME/.nvm/nvm.sh\"\nelif [[ -x \"$(command -v brew)\" && -s \"$(brew --prefix nvm)/nvm.sh\" ]]; then\n. \"$(brew --prefix nvm)/nvm.sh\"\nfi\n\nif [ ! -e \"${SENTRY_PROPERTIES}\" ]; then\n    export SENTRY_PROPERTIES=../sentry.properties\nfi\n\n../node_modules/@sentry/cli/bin/sentry-cli react-native xcode \\\n  ../node_modules/react-native/scripts/react-native-xcode.sh\n";
		};
		15FDD86321B76696006B7C35 /* Override xcconfig files */ = {
			isa = PBXShellScriptBuildPhase;
			buildActionMask = 2147483647;
			files = (
			);
			inputFileListPaths = (
			);
			inputPaths = (
			);
			name = "Override xcconfig files";
			outputFileListPaths = (
			);
			outputPaths = (
			);
			runOnlyForDeploymentPostprocessing = 0;
			shellPath = /bin/sh;
			shellScript = "if [ -e ../.ios.env ]\nthen\n    cp -rf ../.ios.env debug.xcconfig\n    cp -rf ../.ios.env release.xcconfig\nelse\n    cp -rf ../.ios.env.example debug.xcconfig\n    cp -rf ../.ios.env.example release.xcconfig\nfi\n\n";
		};
		3263892F1BBB809723CB4024 /* [CP] Embed Pods Frameworks */ = {
			isa = PBXShellScriptBuildPhase;
			buildActionMask = 2147483647;
			files = (
			);
			inputFileListPaths = (
				"${PODS_ROOT}/Target Support Files/Pods-MetaMask/Pods-MetaMask-frameworks-${CONFIGURATION}-input-files.xcfilelist",
			);
			name = "[CP] Embed Pods Frameworks";
			outputFileListPaths = (
				"${PODS_ROOT}/Target Support Files/Pods-MetaMask/Pods-MetaMask-frameworks-${CONFIGURATION}-output-files.xcfilelist",
			);
			runOnlyForDeploymentPostprocessing = 0;
			shellPath = /bin/sh;
			shellScript = "\"${PODS_ROOT}/Target Support Files/Pods-MetaMask/Pods-MetaMask-frameworks.sh\"\n";
			showEnvVarsInLog = 0;
		};
		54113A1E76112B187F92C803 /* [CP] Check Pods Manifest.lock */ = {
			isa = PBXShellScriptBuildPhase;
			buildActionMask = 2147483647;
			files = (
			);
			inputFileListPaths = (
			);
			inputPaths = (
				"${PODS_PODFILE_DIR_PATH}/Podfile.lock",
				"${PODS_ROOT}/Manifest.lock",
			);
			name = "[CP] Check Pods Manifest.lock";
			outputFileListPaths = (
			);
			outputPaths = (
				"$(DERIVED_FILE_DIR)/Pods-MetaMask-QA-checkManifestLockResult.txt",
			);
			runOnlyForDeploymentPostprocessing = 0;
			shellPath = /bin/sh;
			shellScript = "diff \"${PODS_PODFILE_DIR_PATH}/Podfile.lock\" \"${PODS_ROOT}/Manifest.lock\" > /dev/null\nif [ $? != 0 ] ; then\n    # print error to STDERR\n    echo \"error: The sandbox is not in sync with the Podfile.lock. Run 'pod install' or update your CocoaPods installation.\" >&2\n    exit 1\nfi\n# This output is used by Xcode 'outputs' to avoid re-running this script phase.\necho \"SUCCESS\" > \"${SCRIPT_OUTPUT_FILE_0}\"\n";
			showEnvVarsInLog = 0;
		};
		802588CED3FC487A5D5263F0 /* [CP] Copy Pods Resources */ = {
			isa = PBXShellScriptBuildPhase;
			buildActionMask = 2147483647;
			files = (
			);
			inputFileListPaths = (
				"${PODS_ROOT}/Target Support Files/Pods-MetaMask/Pods-MetaMask-resources-${CONFIGURATION}-input-files.xcfilelist",
			);
			name = "[CP] Copy Pods Resources";
			outputFileListPaths = (
				"${PODS_ROOT}/Target Support Files/Pods-MetaMask/Pods-MetaMask-resources-${CONFIGURATION}-output-files.xcfilelist",
			);
			runOnlyForDeploymentPostprocessing = 0;
			shellPath = /bin/sh;
			shellScript = "\"${PODS_ROOT}/Target Support Files/Pods-MetaMask/Pods-MetaMask-resources.sh\"\n";
			showEnvVarsInLog = 0;
		};
		8EF10BB14629809332947E5D /* [CP] Copy Pods Resources */ = {
			isa = PBXShellScriptBuildPhase;
			buildActionMask = 2147483647;
			files = (
			);
			inputFileListPaths = (
				"${PODS_ROOT}/Target Support Files/Pods-MetaMask-QA/Pods-MetaMask-QA-resources-${CONFIGURATION}-input-files.xcfilelist",
			);
			name = "[CP] Copy Pods Resources";
			outputFileListPaths = (
				"${PODS_ROOT}/Target Support Files/Pods-MetaMask-QA/Pods-MetaMask-QA-resources-${CONFIGURATION}-output-files.xcfilelist",
			);
			runOnlyForDeploymentPostprocessing = 0;
			shellPath = /bin/sh;
			shellScript = "\"${PODS_ROOT}/Target Support Files/Pods-MetaMask-QA/Pods-MetaMask-QA-resources.sh\"\n";
			showEnvVarsInLog = 0;
		};
		99E9B9D94E374E1799EFBA99 /* [CP] Check Pods Manifest.lock */ = {
			isa = PBXShellScriptBuildPhase;
			buildActionMask = 2147483647;
			files = (
			);
			inputFileListPaths = (
			);
			inputPaths = (
				"${PODS_PODFILE_DIR_PATH}/Podfile.lock",
				"${PODS_ROOT}/Manifest.lock",
			);
			name = "[CP] Check Pods Manifest.lock";
			outputFileListPaths = (
			);
			outputPaths = (
				"$(DERIVED_FILE_DIR)/Pods-MetaMask-checkManifestLockResult.txt",
			);
			runOnlyForDeploymentPostprocessing = 0;
			shellPath = /bin/sh;
			shellScript = "diff \"${PODS_PODFILE_DIR_PATH}/Podfile.lock\" \"${PODS_ROOT}/Manifest.lock\" > /dev/null\nif [ $? != 0 ] ; then\n    # print error to STDERR\n    echo \"error: The sandbox is not in sync with the Podfile.lock. Run 'pod install' or update your CocoaPods installation.\" >&2\n    exit 1\nfi\n# This output is used by Xcode 'outputs' to avoid re-running this script phase.\necho \"SUCCESS\" > \"${SCRIPT_OUTPUT_FILE_0}\"\n";
			showEnvVarsInLog = 0;
		};
		B339FF00289ABD70001B89FB /* Override xcconfig files */ = {
			isa = PBXShellScriptBuildPhase;
			buildActionMask = 2147483647;
			files = (
			);
			inputFileListPaths = (
			);
			inputPaths = (
			);
			name = "Override xcconfig files";
			outputFileListPaths = (
			);
			outputPaths = (
			);
			runOnlyForDeploymentPostprocessing = 0;
			shellPath = /bin/sh;
			shellScript = "if [ -e ../.ios.env ]\nthen\n    cp -rf ../.ios.env debug.xcconfig\n    cp -rf ../.ios.env release.xcconfig\nelse\n    cp -rf ../.ios.env.example debug.xcconfig\n    cp -rf ../.ios.env.example release.xcconfig\nfi\n\n";
		};
		B339FF2F289ABD70001B89FB /* Bundle React Native code and images */ = {
			isa = PBXShellScriptBuildPhase;
			buildActionMask = 2147483647;
			files = (
			);
			inputFileListPaths = (
				"${PODS_ROOT}/Target Support Files/Pods-MetaMask/Pods-MetaMask-frameworks-${CONFIGURATION}-input-files.xcfilelist",
			);
			inputPaths = (
			);
			name = "Bundle React Native code and images";
			outputPaths = (
			);
			runOnlyForDeploymentPostprocessing = 0;
			shellPath = /bin/sh;
			shellScript = "if [[ -s \"$HOME/.nvm/nvm.sh\" ]]; then\n. \"$HOME/.nvm/nvm.sh\"\nelif [[ -x \"$(command -v brew)\" && -s \"$(brew --prefix nvm)/nvm.sh\" ]]; then\n. \"$(brew --prefix nvm)/nvm.sh\"\nfi\n\nexport NODE_BINARY=$(which node)\n\nif [[ -s \"$HOME/.nvm/nvm.sh\" ]]; then\n. \"$HOME/.nvm/nvm.sh\"\nelif [[ -x \"$(command -v brew)\" && -s \"$(brew --prefix nvm)/nvm.sh\" ]]; then\n. \"$(brew --prefix nvm)/nvm.sh\"\nfi\n\nif [ ! -e \"${SENTRY_PROPERTIES}\" ]; then\n    export SENTRY_PROPERTIES=../sentry.properties\nfi\n\n\nif [ \"$PLATFORM_NAME\" == \"iphonesimulator\" ] && [ \"$CONFIGURATION\" == \"Release\" ]; then\n    ../node_modules/react-native/scripts/react-native-xcode.sh\nelse\n    ../node_modules/@sentry/cli/bin/sentry-cli react-native xcode \\\n    ../node_modules/react-native/scripts/react-native-xcode.sh\nfi\n";
		};
		C9BADD20B98A4D13195A3200 /* [CP] Embed Pods Frameworks */ = {
			isa = PBXShellScriptBuildPhase;
			buildActionMask = 2147483647;
			files = (
			);
			inputFileListPaths = (
				"${PODS_ROOT}/Target Support Files/Pods-MetaMask-QA/Pods-MetaMask-QA-frameworks-${CONFIGURATION}-input-files.xcfilelist",
			);
			name = "[CP] Embed Pods Frameworks";
			outputFileListPaths = (
				"${PODS_ROOT}/Target Support Files/Pods-MetaMask-QA/Pods-MetaMask-QA-frameworks-${CONFIGURATION}-output-files.xcfilelist",
			);
			runOnlyForDeploymentPostprocessing = 0;
			shellPath = /bin/sh;
			shellScript = "\"${PODS_ROOT}/Target Support Files/Pods-MetaMask-QA/Pods-MetaMask-QA-frameworks.sh\"\n";
			showEnvVarsInLog = 0;
		};
/* End PBXShellScriptBuildPhase section */

/* Begin PBXSourcesBuildPhase section */
		13B07F871A680F5B00A75B9A /* Sources */ = {
			isa = PBXSourcesBuildPhase;
			buildActionMask = 2147483647;
			files = (
				13B07FBC1A68108700A75B9A /* AppDelegate.m in Sources */,
				654378B0243E2ADC00571B9C /* File.swift in Sources */,
				15F7796522A1BC8C00B1DF8C /* RCTAnalytics.m in Sources */,
				13B07FC11A68108700A75B9A /* main.m in Sources */,
			);
			runOnlyForDeploymentPostprocessing = 0;
		};
		B339FF01289ABD70001B89FB /* Sources */ = {
			isa = PBXSourcesBuildPhase;
			buildActionMask = 2147483647;
			files = (
				B339FF02289ABD70001B89FB /* AppDelegate.m in Sources */,
				B339FF03289ABD70001B89FB /* File.swift in Sources */,
				B339FF04289ABD70001B89FB /* RCTAnalytics.m in Sources */,
				B339FF05289ABD70001B89FB /* main.m in Sources */,
			);
			runOnlyForDeploymentPostprocessing = 0;
		};
/* End PBXSourcesBuildPhase section */

/* Begin PBXTargetDependency section */
		153F84CD2319B8FD00C19B63 /* PBXTargetDependency */ = {
			isa = PBXTargetDependency;
			name = Branch;
			targetProxy = 153F84CC2319B8FD00C19B63 /* PBXContainerItemProxy */;
		};
		15ACC9FF22655C3A0063978B /* PBXTargetDependency */ = {
			isa = PBXTargetDependency;
			name = Lottie_iOS;
			targetProxy = 15ACC9FE22655C3A0063978B /* PBXContainerItemProxy */;
		};
		15F7796122A1B7B500B1DF8C /* PBXTargetDependency */ = {
			isa = PBXTargetDependency;
			name = Mixpanel;
			targetProxy = 15F7796022A1B7B500B1DF8C /* PBXContainerItemProxy */;
		};
		B339FEF9289ABD70001B89FB /* PBXTargetDependency */ = {
			isa = PBXTargetDependency;
			name = Lottie_iOS;
			targetProxy = B339FEFA289ABD70001B89FB /* PBXContainerItemProxy */;
		};
		B339FEFB289ABD70001B89FB /* PBXTargetDependency */ = {
			isa = PBXTargetDependency;
			name = Mixpanel;
			targetProxy = B339FEFC289ABD70001B89FB /* PBXContainerItemProxy */;
		};
		B339FEFD289ABD70001B89FB /* PBXTargetDependency */ = {
			isa = PBXTargetDependency;
			name = Branch;
			targetProxy = B339FEFE289ABD70001B89FB /* PBXContainerItemProxy */;
		};
/* End PBXTargetDependency section */

/* Begin PBXVariantGroup section */
		13B07FB11A68108700A75B9A /* LaunchScreen.xib */ = {
			isa = PBXVariantGroup;
			children = (
				13B07FB21A68108700A75B9A /* Base */,
			);
			name = LaunchScreen.xib;
			path = MetaMask;
			sourceTree = "<group>";
		};
/* End PBXVariantGroup section */

/* Begin XCBuildConfiguration section */
		13B07F941A680F5B00A75B9A /* Debug */ = {
			isa = XCBuildConfiguration;
			baseConfigurationReference = 2D38A4BA1190B57818AFF2BC /* Pods-MetaMask.debug.xcconfig */;
			buildSettings = {
				ASSETCATALOG_COMPILER_APPICON_NAME = AppIcon;
				ASSETCATALOG_COMPILER_OPTIMIZATION = time;
				CLANG_ENABLE_MODULES = YES;
				CODE_SIGN_ENTITLEMENTS = MetaMask/MetaMaskDebug.entitlements;
				CODE_SIGN_IDENTITY = "iPhone Developer";
				CODE_SIGN_STYLE = Manual;
<<<<<<< HEAD
				CURRENT_PROJECT_VERSION = 1025;
=======
				CURRENT_PROJECT_VERSION = 1028;
>>>>>>> ccd4c602
				DEAD_CODE_STRIPPING = YES;
				DEBUG_INFORMATION_FORMAT = dwarf;
				DEVELOPMENT_TEAM = 48XVW22RCG;
				ENABLE_BITCODE = NO;
				FRAMEWORK_SEARCH_PATHS = (
					"$(inherited)",
					"$(PROJECT_DIR)",
				);
				GCC_OPTIMIZATION_LEVEL = 0;
				GCC_PREPROCESSOR_DEFINITIONS = (
					"DEBUG=1",
					"$(inherited)",
				);
				HEADER_SEARCH_PATHS = (
					"$(inherited)",
					"$(SRCROOT)/../node_modules/react-native-wkwebview-reborn/ios/RCTWKWebView",
					"$(SRCROOT)/../node_modules/react-native-keychain/RNKeychainManager",
					"$(SRCROOT)/../node_modules/react-native-share/ios",
					"$(SRCROOT)/../node_modules/react-native-branch/ios/**",
					"$(SRCROOT)/../node_modules/react-native-search-api/ios/RCTSearchApi",
					"$(SRCROOT)/../node_modules/lottie-ios/lottie-ios/Classes/**",
					"$(SRCROOT)/../node_modules/react-native-view-shot/ios",
					"$(SRCROOT)/../node_modules/react-native-tcp/ios/**",
				);
				INFOPLIST_FILE = MetaMask/Info.plist;
				IPHONEOS_DEPLOYMENT_TARGET = 12.0;
				LD_RUNPATH_SEARCH_PATHS = (
					"$(inherited)",
					"@executable_path/Frameworks",
				);
				LIBRARY_SEARCH_PATHS = (
					"$(inherited)",
					"\"$(SRCROOT)/MetaMask/System/Library/Frameworks\"",
				);
				LLVM_LTO = YES;
				MARKETING_VERSION = 5.12.1;
				ONLY_ACTIVE_ARCH = YES;
				OTHER_CFLAGS = (
					"$(inherited)",
					"-DFB_SONARKIT_ENABLED=1",
				);
				OTHER_LDFLAGS = (
					"$(inherited)",
					"-ObjC",
					"-lc++",
				);
				PRODUCT_BUNDLE_IDENTIFIER = "io.metamask.$(PRODUCT_NAME:rfc1034identifier)";
				PRODUCT_NAME = MetaMask;
				PROVISIONING_PROFILE_SPECIFIER = "match Development io.metamask.MetaMask";
				SWIFT_OBJC_BRIDGING_HEADER = "MetaMask-Bridging-Header.h";
				SWIFT_OPTIMIZATION_LEVEL = "-Onone";
				SWIFT_VERSION = 5.0;
				VERSIONING_SYSTEM = "apple-generic";
			};
			name = Debug;
		};
		13B07F951A680F5B00A75B9A /* Release */ = {
			isa = XCBuildConfiguration;
			baseConfigurationReference = 5B6B5F6E5C0A886D11EF7F6F /* Pods-MetaMask.release.xcconfig */;
			buildSettings = {
				ASSETCATALOG_COMPILER_APPICON_NAME = AppIcon;
				ASSETCATALOG_COMPILER_OPTIMIZATION = time;
				CLANG_ENABLE_MODULES = YES;
				CODE_SIGN_ENTITLEMENTS = MetaMask/MetaMask.entitlements;
				CODE_SIGN_IDENTITY = "iPhone Distribution";
				CODE_SIGN_STYLE = Manual;
<<<<<<< HEAD
				CURRENT_PROJECT_VERSION = 1025;
=======
				CURRENT_PROJECT_VERSION = 1028;
>>>>>>> ccd4c602
				DEBUG_INFORMATION_FORMAT = "dwarf-with-dsym";
				DEVELOPMENT_TEAM = 48XVW22RCG;
				ENABLE_BITCODE = NO;
				FRAMEWORK_SEARCH_PATHS = (
					"$(inherited)",
					"$(PROJECT_DIR)",
				);
				GCC_PRECOMPILE_PREFIX_HEADER = YES;
				GCC_PREPROCESSOR_DEFINITIONS = (
					"DISABLE_MIXPANEL_AB_DESIGNER=1",
					"$(inherited)",
				);
				GCC_UNROLL_LOOPS = YES;
				HEADER_SEARCH_PATHS = (
					"$(inherited)",
					"$(SRCROOT)/../node_modules/react-native-wkwebview-reborn/ios/RCTWKWebView",
					"$(SRCROOT)/../node_modules/react-native-keychain/RNKeychainManager",
					"$(SRCROOT)/../node_modules/react-native-share/ios",
					"$(SRCROOT)/../node_modules/react-native-branch/ios/**",
					"$(SRCROOT)/../node_modules/react-native-search-api/ios/RCTSearchApi",
					"$(SRCROOT)/../node_modules/lottie-ios/lottie-ios/Classes/**",
					"$(SRCROOT)/../node_modules/react-native-view-shot/ios",
					"$(SRCROOT)/../node_modules/react-native-tcp/ios/**",
				);
				INFOPLIST_FILE = MetaMask/Info.plist;
				IPHONEOS_DEPLOYMENT_TARGET = 12.0;
				LD_RUNPATH_SEARCH_PATHS = (
					"$(inherited)",
					"@executable_path/Frameworks",
				);
				LIBRARY_SEARCH_PATHS = (
					"$(inherited)",
					"\"$(SRCROOT)/MetaMask/System/Library/Frameworks\"",
				);
				LLVM_LTO = YES;
				MARKETING_VERSION = 5.12.1;
				ONLY_ACTIVE_ARCH = NO;
				OTHER_CFLAGS = (
					"$(inherited)",
					"-DFB_SONARKIT_ENABLED=1",
				);
				OTHER_LDFLAGS = (
					"$(inherited)",
					"-ObjC",
					"-lc++",
				);
				PRODUCT_BUNDLE_IDENTIFIER = "io.metamask.$(PRODUCT_NAME:rfc1034identifier)";
				PRODUCT_NAME = MetaMask;
				PROVISIONING_PROFILE_SPECIFIER = "Bitrise AppStore io.metamask.MetaMask";
				SWIFT_OBJC_BRIDGING_HEADER = "MetaMask-Bridging-Header.h";
				SWIFT_VERSION = 5.0;
				VERSIONING_SYSTEM = "apple-generic";
			};
			name = Release;
		};
		83CBBA201A601CBA00E9B192 /* Debug */ = {
			isa = XCBuildConfiguration;
			baseConfigurationReference = 15FDD82721B7642B006B7C35 /* debug.xcconfig */;
			buildSettings = {
				ALWAYS_SEARCH_USER_PATHS = NO;
				CLANG_CXX_LANGUAGE_STANDARD = "gnu++0x";
				CLANG_CXX_LIBRARY = "libc++";
				CLANG_ENABLE_MODULES = YES;
				CLANG_ENABLE_OBJC_ARC = YES;
				CLANG_WARN_BOOL_CONVERSION = YES;
				CLANG_WARN_CONSTANT_CONVERSION = YES;
				CLANG_WARN_DIRECT_OBJC_ISA_USAGE = YES_ERROR;
				CLANG_WARN_EMPTY_BODY = YES;
				CLANG_WARN_ENUM_CONVERSION = YES;
				CLANG_WARN_INT_CONVERSION = YES;
				CLANG_WARN_OBJC_ROOT_CLASS = YES_ERROR;
				CLANG_WARN_UNREACHABLE_CODE = YES;
				CLANG_WARN__DUPLICATE_METHOD_MATCH = YES;
				"CODE_SIGN_IDENTITY[sdk=iphoneos*]" = "iPhone Developer";
				COPY_PHASE_STRIP = NO;
				ENABLE_BITCODE = NO;
				ENABLE_STRICT_OBJC_MSGSEND = YES;
				ENABLE_TESTABILITY = YES;
				GCC_C_LANGUAGE_STANDARD = gnu99;
				GCC_DYNAMIC_NO_PIC = NO;
				GCC_OPTIMIZATION_LEVEL = 0;
				GCC_PREPROCESSOR_DEFINITIONS = (
					"DEBUG=1",
					"$(inherited)",
				);
				GCC_SYMBOLS_PRIVATE_EXTERN = NO;
				GCC_WARN_64_TO_32_BIT_CONVERSION = YES;
				GCC_WARN_ABOUT_RETURN_TYPE = YES_ERROR;
				GCC_WARN_UNDECLARED_SELECTOR = YES;
				GCC_WARN_UNINITIALIZED_AUTOS = YES_AGGRESSIVE;
				GCC_WARN_UNUSED_FUNCTION = YES;
				GCC_WARN_UNUSED_VARIABLE = YES;
				IPHONEOS_DEPLOYMENT_TARGET = 11.0;
				MTL_ENABLE_DEBUG_INFO = YES;
				ONLY_ACTIVE_ARCH = YES;
				SDKROOT = iphoneos;
			};
			name = Debug;
		};
		83CBBA211A601CBA00E9B192 /* Release */ = {
			isa = XCBuildConfiguration;
			buildSettings = {
				ALWAYS_SEARCH_USER_PATHS = NO;
				CLANG_CXX_LANGUAGE_STANDARD = "gnu++0x";
				CLANG_CXX_LIBRARY = "libc++";
				CLANG_ENABLE_MODULES = YES;
				CLANG_ENABLE_OBJC_ARC = YES;
				CLANG_WARN_BOOL_CONVERSION = YES;
				CLANG_WARN_CONSTANT_CONVERSION = YES;
				CLANG_WARN_DIRECT_OBJC_ISA_USAGE = YES_ERROR;
				CLANG_WARN_EMPTY_BODY = YES;
				CLANG_WARN_ENUM_CONVERSION = YES;
				CLANG_WARN_INT_CONVERSION = YES;
				CLANG_WARN_OBJC_ROOT_CLASS = YES_ERROR;
				CLANG_WARN_UNREACHABLE_CODE = YES;
				CLANG_WARN__DUPLICATE_METHOD_MATCH = YES;
				"CODE_SIGN_IDENTITY[sdk=iphoneos*]" = "iPhone Developer";
				COPY_PHASE_STRIP = YES;
				ENABLE_BITCODE = NO;
				ENABLE_NS_ASSERTIONS = NO;
				ENABLE_STRICT_OBJC_MSGSEND = YES;
				GCC_C_LANGUAGE_STANDARD = gnu99;
				GCC_WARN_64_TO_32_BIT_CONVERSION = YES;
				GCC_WARN_ABOUT_RETURN_TYPE = YES_ERROR;
				GCC_WARN_UNDECLARED_SELECTOR = YES;
				GCC_WARN_UNINITIALIZED_AUTOS = YES_AGGRESSIVE;
				GCC_WARN_UNUSED_FUNCTION = YES;
				GCC_WARN_UNUSED_VARIABLE = YES;
				IPHONEOS_DEPLOYMENT_TARGET = 11.0;
				MTL_ENABLE_DEBUG_INFO = NO;
				SDKROOT = iphoneos;
				VALIDATE_PRODUCT = YES;
			};
			name = Release;
		};
		B339FF37289ABD70001B89FB /* Debug */ = {
			isa = XCBuildConfiguration;
			baseConfigurationReference = E2CC0CA5C079854C6CC0D78C /* Pods-MetaMask-QA.debug.xcconfig */;
			buildSettings = {
				ASSETCATALOG_COMPILER_APPICON_NAME = "AppIcon-QA";
				ASSETCATALOG_COMPILER_OPTIMIZATION = time;
				CLANG_ENABLE_MODULES = YES;
				CODE_SIGN_ENTITLEMENTS = MetaMask/MetaMaskDebug.entitlements;
				CODE_SIGN_IDENTITY = "iPhone Developer";
				CODE_SIGN_STYLE = Manual;
				CURRENT_PROJECT_VERSION = 1028;
				DEAD_CODE_STRIPPING = YES;
				DEBUG_INFORMATION_FORMAT = dwarf;
				DEVELOPMENT_TEAM = 48XVW22RCG;
				ENABLE_BITCODE = NO;
				FRAMEWORK_SEARCH_PATHS = (
					"$(inherited)",
					"$(PROJECT_DIR)",
				);
				GCC_OPTIMIZATION_LEVEL = 0;
				GCC_PREPROCESSOR_DEFINITIONS = (
					"DEBUG=1",
					"$(inherited)",
				);
				HEADER_SEARCH_PATHS = (
					"$(inherited)",
					"$(SRCROOT)/../node_modules/react-native-wkwebview-reborn/ios/RCTWKWebView",
					"$(SRCROOT)/../node_modules/react-native-keychain/RNKeychainManager",
					"$(SRCROOT)/../node_modules/react-native-share/ios",
					"$(SRCROOT)/../node_modules/react-native-branch/ios/**",
					"$(SRCROOT)/../node_modules/react-native-search-api/ios/RCTSearchApi",
					"$(SRCROOT)/../node_modules/lottie-ios/lottie-ios/Classes/**",
					"$(SRCROOT)/../node_modules/react-native-view-shot/ios",
					"$(SRCROOT)/../node_modules/react-native-tcp/ios/**",
				);
				INFOPLIST_FILE = "MetaMask/MetaMask-QA-info.plist";
				IPHONEOS_DEPLOYMENT_TARGET = 11.0;
				LD_RUNPATH_SEARCH_PATHS = (
					"$(inherited)",
					"@executable_path/Frameworks",
				);
				LIBRARY_SEARCH_PATHS = (
					"$(inherited)",
					"\"$(SRCROOT)/MetaMask/System/Library/Frameworks\"",
				);
				LLVM_LTO = YES;
				MARKETING_VERSION = 5.12.1;
				ONLY_ACTIVE_ARCH = YES;
				OTHER_CFLAGS = (
					"$(inherited)",
					"-DFB_SONARKIT_ENABLED=1",
				);
				OTHER_LDFLAGS = (
					"$(inherited)",
					"-ObjC",
					"-lc++",
				);
				PRODUCT_BUNDLE_IDENTIFIER = "io.metamask.MetaMask-QA";
				PRODUCT_NAME = "$(TARGET_NAME)";
				PROVISIONING_PROFILE_SPECIFIER = "match Development io.metamask.MetaMask";
				SWIFT_OBJC_BRIDGING_HEADER = "MetaMask-Bridging-Header.h";
				SWIFT_OPTIMIZATION_LEVEL = "-Onone";
				SWIFT_VERSION = 5.0;
				VERSIONING_SYSTEM = "apple-generic";
			};
			name = Debug;
		};
		B339FF38289ABD70001B89FB /* Release */ = {
			isa = XCBuildConfiguration;
			baseConfigurationReference = 5D89472CA15F3091AE95E296 /* Pods-MetaMask-QA.release.xcconfig */;
			buildSettings = {
				ASSETCATALOG_COMPILER_APPICON_NAME = "AppIcon-QA";
				ASSETCATALOG_COMPILER_OPTIMIZATION = time;
				CLANG_ENABLE_MODULES = YES;
				CODE_SIGN_ENTITLEMENTS = MetaMask/MetaMask.entitlements;
				CODE_SIGN_IDENTITY = "iPhone Distribution";
				CODE_SIGN_STYLE = Manual;
				CURRENT_PROJECT_VERSION = 1028;
				DEBUG_INFORMATION_FORMAT = "dwarf-with-dsym";
				DEVELOPMENT_TEAM = 48XVW22RCG;
				ENABLE_BITCODE = NO;
				FRAMEWORK_SEARCH_PATHS = (
					"$(inherited)",
					"$(PROJECT_DIR)",
				);
				GCC_PRECOMPILE_PREFIX_HEADER = YES;
				GCC_PREPROCESSOR_DEFINITIONS = (
					"DISABLE_MIXPANEL_AB_DESIGNER=1",
					"$(inherited)",
				);
				GCC_UNROLL_LOOPS = YES;
				HEADER_SEARCH_PATHS = (
					"$(inherited)",
					"$(SRCROOT)/../node_modules/react-native-wkwebview-reborn/ios/RCTWKWebView",
					"$(SRCROOT)/../node_modules/react-native-keychain/RNKeychainManager",
					"$(SRCROOT)/../node_modules/react-native-share/ios",
					"$(SRCROOT)/../node_modules/react-native-branch/ios/**",
					"$(SRCROOT)/../node_modules/react-native-search-api/ios/RCTSearchApi",
					"$(SRCROOT)/../node_modules/lottie-ios/lottie-ios/Classes/**",
					"$(SRCROOT)/../node_modules/react-native-view-shot/ios",
					"$(SRCROOT)/../node_modules/react-native-tcp/ios/**",
				);
				INFOPLIST_FILE = "MetaMask/MetaMask-QA-info.plist";
				IPHONEOS_DEPLOYMENT_TARGET = 11.0;
				LD_RUNPATH_SEARCH_PATHS = (
					"$(inherited)",
					"@executable_path/Frameworks",
				);
				LIBRARY_SEARCH_PATHS = (
					"$(inherited)",
					"\"$(SRCROOT)/MetaMask/System/Library/Frameworks\"",
				);
				LLVM_LTO = YES;
				MARKETING_VERSION = 5.12.1;
				ONLY_ACTIVE_ARCH = NO;
				OTHER_CFLAGS = (
					"$(inherited)",
					"-DFB_SONARKIT_ENABLED=1",
				);
				OTHER_LDFLAGS = (
					"$(inherited)",
					"-ObjC",
					"-lc++",
				);
				PRODUCT_BUNDLE_IDENTIFIER = "io.metamask.MetaMask-QA";
				PRODUCT_NAME = "$(TARGET_NAME)";
				PROVISIONING_PROFILE_SPECIFIER = "Bitrise Internal Release - MetaMask-QA";
				SWIFT_OBJC_BRIDGING_HEADER = "MetaMask-Bridging-Header.h";
				SWIFT_VERSION = 5.0;
				VERSIONING_SYSTEM = "apple-generic";
			};
			name = Release;
		};
/* End XCBuildConfiguration section */

/* Begin XCConfigurationList section */
		13B07F931A680F5B00A75B9A /* Build configuration list for PBXNativeTarget "MetaMask" */ = {
			isa = XCConfigurationList;
			buildConfigurations = (
				13B07F941A680F5B00A75B9A /* Debug */,
				13B07F951A680F5B00A75B9A /* Release */,
			);
			defaultConfigurationIsVisible = 0;
			defaultConfigurationName = Debug;
		};
		83CBB9FA1A601CBA00E9B192 /* Build configuration list for PBXProject "MetaMask" */ = {
			isa = XCConfigurationList;
			buildConfigurations = (
				83CBBA201A601CBA00E9B192 /* Debug */,
				83CBBA211A601CBA00E9B192 /* Release */,
			);
			defaultConfigurationIsVisible = 0;
			defaultConfigurationName = Debug;
		};
		B339FF36289ABD70001B89FB /* Build configuration list for PBXNativeTarget "MetaMask-QA" */ = {
			isa = XCConfigurationList;
			buildConfigurations = (
				B339FF37289ABD70001B89FB /* Debug */,
				B339FF38289ABD70001B89FB /* Release */,
			);
			defaultConfigurationIsVisible = 0;
			defaultConfigurationName = Debug;
		};
/* End XCConfigurationList section */
	};
	rootObject = 83CBB9F71A601CBA00E9B192 /* Project object */;
}<|MERGE_RESOLUTION|>--- conflicted
+++ resolved
@@ -1116,11 +1116,7 @@
 				CODE_SIGN_ENTITLEMENTS = MetaMask/MetaMaskDebug.entitlements;
 				CODE_SIGN_IDENTITY = "iPhone Developer";
 				CODE_SIGN_STYLE = Manual;
-<<<<<<< HEAD
-				CURRENT_PROJECT_VERSION = 1025;
-=======
 				CURRENT_PROJECT_VERSION = 1028;
->>>>>>> ccd4c602
 				DEAD_CODE_STRIPPING = YES;
 				DEBUG_INFORMATION_FORMAT = dwarf;
 				DEVELOPMENT_TEAM = 48XVW22RCG;
@@ -1187,11 +1183,7 @@
 				CODE_SIGN_ENTITLEMENTS = MetaMask/MetaMask.entitlements;
 				CODE_SIGN_IDENTITY = "iPhone Distribution";
 				CODE_SIGN_STYLE = Manual;
-<<<<<<< HEAD
-				CURRENT_PROJECT_VERSION = 1025;
-=======
 				CURRENT_PROJECT_VERSION = 1028;
->>>>>>> ccd4c602
 				DEBUG_INFORMATION_FORMAT = "dwarf-with-dsym";
 				DEVELOPMENT_TEAM = 48XVW22RCG;
 				ENABLE_BITCODE = NO;
