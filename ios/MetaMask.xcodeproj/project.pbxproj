--- conflicted
+++ resolved
@@ -30,7 +30,6 @@
 		34CEE49BC79D411687B42FA9 /* Roboto-Regular.ttf in Resources */ = {isa = PBXBuildFile; fileRef = 459C4774EB724F2D8E12F088 /* Roboto-Regular.ttf */; };
 		48AD4B0AABCB447B99B85DC4 /* Roboto-Black.ttf in Resources */ = {isa = PBXBuildFile; fileRef = 684F2C84313849199863B5FE /* Roboto-Black.ttf */; };
 		49D8E62C506F4A63889EEC7F /* branch.json in Resources */ = {isa = PBXBuildFile; fileRef = FE3C9A2458A1416290DEDAD4 /* branch.json */; };
-		4B9A114E75D0489C8758BF1E /* libSplashScreen.a in Frameworks */ = {isa = PBXBuildFile; fileRef = 987CDE185E15421F82845A87 /* libSplashScreen.a */; };
 		4CEFC9E34A8D4288BFE2F85A /* Roboto-Light.ttf in Resources */ = {isa = PBXBuildFile; fileRef = BB8BA2D3C0354D6090B56A8A /* Roboto-Light.ttf */; };
 		654377D9243E1E4E00571B9C /* libRCTAes.a in Frameworks */ = {isa = PBXBuildFile; fileRef = 654377D1243E1E1F00571B9C /* libRCTAes.a */; };
 		654378B0243E2ADC00571B9C /* File.swift in Sources */ = {isa = PBXBuildFile; fileRef = 654378AF243E2ADC00571B9C /* File.swift */; };
@@ -141,62 +140,8 @@
 			isa = PBXContainerItemProxy;
 			containerPortal = 654377CC243E1E1E00571B9C /* RCTAes.xcodeproj */;
 			proxyType = 2;
-<<<<<<< HEAD
-			remoteGlobalIDString = 134814201AA4EA6300B7C361;
-			remoteInfo = RCTAnimation;
-		};
-		5E9157341DD0AC6500FF2AA8 /* PBXContainerItemProxy */ = {
-			isa = PBXContainerItemProxy;
-			containerPortal = 5E91572D1DD0AC6500FF2AA8 /* RCTAnimation.xcodeproj */;
-			proxyType = 2;
-			remoteGlobalIDString = 2D2A28201D9B03D100D4039D;
-			remoteInfo = "RCTAnimation-tvOS";
-		};
-		657509B724631F54004CFAF7 /* PBXContainerItemProxy */ = {
-			isa = PBXContainerItemProxy;
-			containerPortal = D957602FAA8E46619AEDA028 /* SplashScreen.xcodeproj */;
-			proxyType = 2;
-			remoteGlobalIDString = 3D7682761D8E76B80014119E;
-			remoteInfo = SplashScreen;
-		};
-		78C398B81ACF4ADC00677621 /* PBXContainerItemProxy */ = {
-			isa = PBXContainerItemProxy;
-			containerPortal = 78C398B01ACF4ADC00677621 /* RCTLinking.xcodeproj */;
-			proxyType = 2;
-			remoteGlobalIDString = 134814201AA4EA6300B7C361;
-			remoteInfo = RCTLinking;
-		};
-		832341B41AAA6A8300B99B32 /* PBXContainerItemProxy */ = {
-			isa = PBXContainerItemProxy;
-			containerPortal = 832341B01AAA6A8300B99B32 /* RCTText.xcodeproj */;
-			proxyType = 2;
-			remoteGlobalIDString = 58B5119B1A9E6C1200147676;
-			remoteInfo = RCTText;
-		};
-		AA2B80F9245BA7E40040F36C /* PBXContainerItemProxy */ = {
-			isa = PBXContainerItemProxy;
-			containerPortal = 70988A2A19B140A89BF69948 /* RNSentry.xcodeproj */;
-			proxyType = 2;
-			remoteGlobalIDString = 134814201AA4EA6300B7C361;
-			remoteInfo = RNSentry;
-		};
-		AA2B80FB245BA7E40040F36C /* PBXContainerItemProxy */ = {
-			isa = PBXContainerItemProxy;
-			containerPortal = 70988A2A19B140A89BF69948 /* RNSentry.xcodeproj */;
-			proxyType = 2;
-			remoteGlobalIDString = 274692C321B4414400BF91A8;
-			remoteInfo = "RNSentry-tvOS";
-		};
-		ADBDB9261DFEBF0700ED6528 /* PBXContainerItemProxy */ = {
-			isa = PBXContainerItemProxy;
-			containerPortal = ADBDB91F1DFEBF0600ED6528 /* RCTBlob.xcodeproj */;
-			proxyType = 2;
-			remoteGlobalIDString = 358F4ED71D1E81A9004DF814;
-			remoteInfo = RCTBlob;
-=======
 			remoteGlobalIDString = 32D980DD1BE9F11C00FA27E5;
 			remoteInfo = RCTAes;
->>>>>>> 687552ef
 		};
 /* End PBXContainerItemProxy section */
 
@@ -260,15 +205,6 @@
 		684F2C84313849199863B5FE /* Roboto-Black.ttf */ = {isa = PBXFileReference; explicitFileType = undefined; fileEncoding = 9; includeInIndex = 0; lastKnownFileType = unknown; name = "Roboto-Black.ttf"; path = "../app/fonts/Roboto-Black.ttf"; sourceTree = "<group>"; };
 		7FF1597C0ACA4902B86140B2 /* Zocial.ttf */ = {isa = PBXFileReference; explicitFileType = undefined; fileEncoding = 9; includeInIndex = 0; lastKnownFileType = unknown; name = Zocial.ttf; path = "../node_modules/react-native-vector-icons/Fonts/Zocial.ttf"; sourceTree = "<group>"; };
 		8E369AC13A2049B6B21E5120 /* libRCTSearchApi.a */ = {isa = PBXFileReference; explicitFileType = undefined; fileEncoding = 9; includeInIndex = 0; lastKnownFileType = archive.ar; path = libRCTSearchApi.a; sourceTree = "<group>"; };
-<<<<<<< HEAD
-		942B924F06764D639DFBB8D7 /* libRNSVG.a */ = {isa = PBXFileReference; explicitFileType = undefined; fileEncoding = 9; includeInIndex = 0; lastKnownFileType = archive.ar; path = libRNSVG.a; sourceTree = "<group>"; };
-		987CDE185E15421F82845A87 /* libSplashScreen.a */ = {isa = PBXFileReference; explicitFileType = undefined; fileEncoding = 9; includeInIndex = 0; lastKnownFileType = archive.ar; path = libSplashScreen.a; sourceTree = "<group>"; };
-		9AB328AA05904D6AA5C6A622 /* RNShare.xcodeproj */ = {isa = PBXFileReference; explicitFileType = undefined; fileEncoding = 9; includeInIndex = 0; lastKnownFileType = "wrapper.pb-project"; name = RNShare.xcodeproj; path = "../node_modules/react-native-share/ios/RNShare.xcodeproj"; sourceTree = "<group>"; };
-		9D9ED96D701645FD89F97376 /* RNCAsyncStorage.xcodeproj */ = {isa = PBXFileReference; explicitFileType = undefined; fileEncoding = 9; includeInIndex = 0; lastKnownFileType = "wrapper.pb-project"; name = RNCAsyncStorage.xcodeproj; path = "../node_modules/@react-native-community/async-storage/ios/RNCAsyncStorage.xcodeproj"; sourceTree = "<group>"; };
-		9DD5019775114B4E862F5127 /* libRNCWebView.a */ = {isa = PBXFileReference; explicitFileType = undefined; fileEncoding = 9; includeInIndex = 0; lastKnownFileType = archive.ar; path = libRNCWebView.a; sourceTree = "<group>"; };
-		A0BF502ED6414A349ED12B36 /* RNCamera.xcodeproj */ = {isa = PBXFileReference; explicitFileType = undefined; fileEncoding = 9; includeInIndex = 0; lastKnownFileType = "wrapper.pb-project"; name = RNCamera.xcodeproj; path = "../node_modules/react-native-camera/ios/RNCamera.xcodeproj"; sourceTree = "<group>"; };
-=======
->>>>>>> 687552ef
 		A498EA4CD2F8488DB666B94C /* Entypo.ttf */ = {isa = PBXFileReference; explicitFileType = undefined; fileEncoding = 9; includeInIndex = 0; lastKnownFileType = unknown; name = Entypo.ttf; path = "../node_modules/react-native-vector-icons/Fonts/Entypo.ttf"; sourceTree = "<group>"; };
 		A783D1CD7D27456796FE2E1B /* Roboto-Bold.ttf */ = {isa = PBXFileReference; explicitFileType = undefined; fileEncoding = 9; includeInIndex = 0; lastKnownFileType = unknown; name = "Roboto-Bold.ttf"; path = "../app/fonts/Roboto-Bold.ttf"; sourceTree = "<group>"; };
 		A98DB430A7DA47EFB97EDF8B /* FontAwesome5_Solid.ttf */ = {isa = PBXFileReference; explicitFileType = undefined; fileEncoding = 9; includeInIndex = 0; lastKnownFileType = unknown; name = FontAwesome5_Solid.ttf; path = "../node_modules/react-native-vector-icons/Fonts/FontAwesome5_Solid.ttf"; sourceTree = "<group>"; };
@@ -289,12 +225,6 @@
 		CF552F79C77A4184A690513A /* Roboto-ThinItalic.ttf */ = {isa = PBXFileReference; explicitFileType = undefined; fileEncoding = 9; includeInIndex = 0; lastKnownFileType = unknown; name = "Roboto-ThinItalic.ttf"; path = "../app/fonts/Roboto-ThinItalic.ttf"; sourceTree = "<group>"; };
 		D0CBAE789660472DB719C765 /* libLottie.a */ = {isa = PBXFileReference; explicitFileType = undefined; fileEncoding = 9; includeInIndex = 0; lastKnownFileType = archive.ar; path = libLottie.a; sourceTree = "<group>"; };
 		D5FF0FF1DFB74B3C8BB99E09 /* Roboto-MediumItalic.ttf */ = {isa = PBXFileReference; explicitFileType = undefined; fileEncoding = 9; includeInIndex = 0; lastKnownFileType = unknown; name = "Roboto-MediumItalic.ttf"; path = "../app/fonts/Roboto-MediumItalic.ttf"; sourceTree = "<group>"; };
-<<<<<<< HEAD
-		D6A4B414646D41A4BB819195 /* libRNCamera.a */ = {isa = PBXFileReference; explicitFileType = undefined; fileEncoding = 9; includeInIndex = 0; lastKnownFileType = archive.ar; path = libRNCamera.a; sourceTree = "<group>"; };
-		D8518FF4CC274EC49DF798C9 /* RNGestureHandler.xcodeproj */ = {isa = PBXFileReference; explicitFileType = undefined; fileEncoding = 9; includeInIndex = 0; lastKnownFileType = "wrapper.pb-project"; name = RNGestureHandler.xcodeproj; path = "../node_modules/react-native-gesture-handler/ios/RNGestureHandler.xcodeproj"; sourceTree = "<group>"; };
-		D957602FAA8E46619AEDA028 /* SplashScreen.xcodeproj */ = {isa = PBXFileReference; explicitFileType = undefined; fileEncoding = 9; includeInIndex = 0; lastKnownFileType = "wrapper.pb-project"; name = SplashScreen.xcodeproj; path = "../node_modules/react-native-splash-screen/ios/SplashScreen.xcodeproj"; sourceTree = "<group>"; };
-=======
->>>>>>> 687552ef
 		D9A37B5BF2914CF1B49EEF80 /* Roboto-Thin.ttf */ = {isa = PBXFileReference; explicitFileType = undefined; fileEncoding = 9; includeInIndex = 0; lastKnownFileType = unknown; name = "Roboto-Thin.ttf"; path = "../app/fonts/Roboto-Thin.ttf"; sourceTree = "<group>"; };
 		E020F42F788744B3BCE17F05 /* Roboto-LightItalic.ttf */ = {isa = PBXFileReference; explicitFileType = undefined; fileEncoding = 9; includeInIndex = 0; lastKnownFileType = unknown; name = "Roboto-LightItalic.ttf"; path = "../app/fonts/Roboto-LightItalic.ttf"; sourceTree = "<group>"; };
 		E9629905BA1940ADA4189921 /* Feather.ttf */ = {isa = PBXFileReference; explicitFileType = undefined; fileEncoding = 9; includeInIndex = 0; lastKnownFileType = unknown; name = Feather.ttf; path = "../node_modules/react-native-vector-icons/Fonts/Feather.ttf"; sourceTree = "<group>"; };
@@ -315,372 +245,9 @@
 				15ACC9FC22655C3A0063978B /* Lottie.framework in Frameworks */,
 				15F7795E22A1B7B500B1DF8C /* Mixpanel.framework in Frameworks */,
 				153F84CA2319B8FD00C19B63 /* Branch.framework in Frameworks */,
-<<<<<<< HEAD
-				BF4370F845E740D0A30CEC30 /* libRCTSearchApi.a in Frameworks */,
-				258B2C29C8CD42BBBF3E4872 /* libLottie.a in Frameworks */,
-				5B523AAB3B4B42348DA7D392 /* libLottieReactNative.a in Frameworks */,
-				9F715EBC29F64D1C8170F284 /* libRNViewShot.a in Frameworks */,
-				FEA573B66E7541C5A06F7EE1 /* libRNCAsyncStorage.a in Frameworks */,
-				1D30A37AA1C8404C8BD53A4D /* libTcpSockets.a in Frameworks */,
-				151E2E712319C0E2001197E9 /* libRCTAnimation.a in Frameworks */,
-				E0C6F135CAA341E7ABAD4051 /* libRNCNetInfo.a in Frameworks */,
-				CCD42AFF04EE46C481A5715C /* libRNCWebView.a in Frameworks */,
-				8F038E7D26A045499C0C2CDC /* libRNReanimated.a in Frameworks */,
-				0DAA03955C324BF9813B14EE /* libRNSensors.a in Frameworks */,
-				1F350AF8ECD04C04A76C92C0 /* libRNSentry.a in Frameworks */,
-				E3F09DA4B9F147B8811B78BE /* libz.tbd in Frameworks */,
-				4B9A114E75D0489C8758BF1E /* libSplashScreen.a in Frameworks */,
+				E2015246FC33F4C4B8E4155C /* libPods-MetaMask.a in Frameworks */,
 			);
 			runOnlyForDeploymentPostprocessing = 0;
-		};
-/* End PBXFrameworksBuildPhase section */
-
-/* Begin PBXGroup section */
-		00C302A81ABCB8CE00DB3ED1 /* Products */ = {
-			isa = PBXGroup;
-			children = (
-				00C302AC1ABCB8CE00DB3ED1 /* libRCTActionSheet.a */,
-			);
-			name = Products;
-			sourceTree = "<group>";
-		};
-		00C302B61ABCB90400DB3ED1 /* Products */ = {
-			isa = PBXGroup;
-			children = (
-				00C302BA1ABCB90400DB3ED1 /* libRCTGeolocation.a */,
-			);
-			name = Products;
-			sourceTree = "<group>";
-		};
-		00C302BC1ABCB91800DB3ED1 /* Products */ = {
-			isa = PBXGroup;
-			children = (
-				00C302C01ABCB91800DB3ED1 /* libRCTImage.a */,
-				3DAD3E841DF850E9000B6D8A /* libRCTImage-tvOS.a */,
-			);
-			name = Products;
-			sourceTree = "<group>";
-		};
-		00C302D41ABCB9D200DB3ED1 /* Products */ = {
-			isa = PBXGroup;
-			children = (
-				00C302DC1ABCB9D200DB3ED1 /* libRCTNetwork.a */,
-				3DAD3E8C1DF850E9000B6D8A /* libRCTNetwork-tvOS.a */,
-			);
-			name = Products;
-			sourceTree = "<group>";
-		};
-		00C302E01ABCB9EE00DB3ED1 /* Products */ = {
-			isa = PBXGroup;
-			children = (
-				00C302E41ABCB9EE00DB3ED1 /* libRCTVibration.a */,
-			);
-			name = Products;
-			sourceTree = "<group>";
-		};
-		00E356EF1AD99517003FC87E /* MetaMaskTests */ = {
-			isa = PBXGroup;
-			children = (
-				00E356F21AD99517003FC87E /* MetaMaskTests.m */,
-				00E356F01AD99517003FC87E /* Supporting Files */,
-			);
-			path = MetaMaskTests;
-			sourceTree = "<group>";
-		};
-		00E356F01AD99517003FC87E /* Supporting Files */ = {
-			isa = PBXGroup;
-			children = (
-				00E356F11AD99517003FC87E /* Info.plist */,
-			);
-			name = "Supporting Files";
-			sourceTree = "<group>";
-		};
-		139105B71AF99BAD00B5F7CC /* Products */ = {
-			isa = PBXGroup;
-			children = (
-				139105C11AF99BAD00B5F7CC /* libRCTSettings.a */,
-				3DAD3E901DF850E9000B6D8A /* libRCTSettings-tvOS.a */,
-			);
-			name = Products;
-			sourceTree = "<group>";
-		};
-		139FDEE71B06529A00C62182 /* Products */ = {
-			isa = PBXGroup;
-			children = (
-				139FDEF41B06529B00C62182 /* libRCTWebSocket.a */,
-				3DAD3E991DF850E9000B6D8A /* libRCTWebSocket-tvOS.a */,
-				2D16E6841FA4F8DC00B85C8A /* libfishhook.a */,
-				2D16E6861FA4F8DC00B85C8A /* libfishhook-tvOS.a */,
-			);
-			name = Products;
-			sourceTree = "<group>";
-		};
-		13B07FAE1A68108700A75B9A /* MetaMask */ = {
-			isa = PBXGroup;
-			children = (
-				15F7796222A1BC1E00B1DF8C /* NativeModules */,
-				15205D6221596AD90049EA93 /* MetaMask.entitlements */,
-				158B0639211A72F500DF3C74 /* InpageBridgeWeb3.js */,
-				008F07F21AC5B25A0029DE68 /* main.jsbundle */,
-				13B07FAF1A68108700A75B9A /* AppDelegate.h */,
-				13B07FB01A68108700A75B9A /* AppDelegate.m */,
-				13B07FB51A68108700A75B9A /* Images.xcassets */,
-				13B07FB61A68108700A75B9A /* Info.plist */,
-				13B07FB11A68108700A75B9A /* LaunchScreen.xib */,
-				13B07FB71A68108700A75B9A /* main.m */,
-				FE3C9A2458A1416290DEDAD4 /* branch.json */,
-			);
-			name = MetaMask;
-			sourceTree = "<group>";
-		};
-		146834001AC3E56700842450 /* Products */ = {
-			isa = PBXGroup;
-			children = (
-				146834041AC3E56700842450 /* libReact.a */,
-				3DAD3EA31DF850E9000B6D8A /* libReact.a */,
-				3DAD3EA51DF850E9000B6D8A /* libyoga.a */,
-				3DAD3EA71DF850E9000B6D8A /* libyoga.a */,
-				3DAD3EA91DF850E9000B6D8A /* libcxxreact.a */,
-				3DAD3EAB1DF850E9000B6D8A /* libcxxreact.a */,
-				2DF0FFDF2056DD460020B375 /* libjsinspector.a */,
-				2DF0FFE12056DD460020B375 /* libjsinspector-tvOS.a */,
-				2DF0FFE32056DD460020B375 /* libthird-party.a */,
-				2DF0FFE52056DD460020B375 /* libthird-party.a */,
-				2DF0FFE72056DD460020B375 /* libdouble-conversion.a */,
-				2DF0FFE92056DD460020B375 /* libdouble-conversion.a */,
-				153C1A9E2217BCDC0088EFE0 /* libjsi.a */,
-				153C1AA02217BCDC0088EFE0 /* libjsiexecutor.a */,
-				153C1AA22217BCDC0088EFE0 /* libjsi-tvOS.a */,
-				153C1AA42217BCDC0088EFE0 /* libjsiexecutor-tvOS.a */,
-			);
-			name = Products;
-			sourceTree = "<group>";
-		};
-		150C1AAF223CF24C00DFB1DC /* Products */ = {
-			isa = PBXGroup;
-			children = (
-				150C1AB3223CF24C00DFB1DC /* libRCTSearchApi.a */,
-			);
-			name = Products;
-			sourceTree = "<group>";
-		};
-		1539CE76211A810A00EC0138 /* Products */ = {
-			isa = PBXGroup;
-			children = (
-				1539CE7C211A810A00EC0138 /* libRCTAes.a */,
-			);
-			name = Products;
-			sourceTree = "<group>";
-		};
-		1539CE78211A810A00EC0138 /* Products */ = {
-			isa = PBXGroup;
-			children = (
-				1539CE80211A810A00EC0138 /* libRNKeychain.a */,
-				1539CE82211A810A00EC0138 /* libRNKeychain.a */,
-			);
-			name = Products;
-			sourceTree = "<group>";
-		};
-		153F84C52319B8DA00C19B63 /* Products */ = {
-			isa = PBXGroup;
-			children = (
-				153F84C92319B8DB00C19B63 /* Branch.framework */,
-			);
-			name = Products;
-			sourceTree = "<group>";
-		};
-		154BC3512238C12E009AF026 /* Products */ = {
-			isa = PBXGroup;
-			children = (
-				154BC3562238C135009AF026 /* libRNSVG.a */,
-				154BC3582238C135009AF026 /* libRNSVG-tvOS.a */,
-			);
-			name = Products;
-			sourceTree = "<group>";
-		};
-		155EEAD62346EE61007EC35A /* Products */ = {
-			isa = PBXGroup;
-			children = (
-				155EEADB2346EE62007EC35A /* libRNReanimated.a */,
-				155EEADD2346EE62007EC35A /* libRNReanimated-tvOS.a */,
-			);
-			name = Products;
-			sourceTree = "<group>";
-		};
-		155EEBFF23470CC9007EC35A /* Products */ = {
-			isa = PBXGroup;
-			children = (
-				155EEC0323470CC9007EC35A /* libRNSensors.a */,
-			);
-			name = Products;
-			sourceTree = "<group>";
-		};
-		155FCCE921E5A04E0014B614 /* Products */ = {
-			isa = PBXGroup;
-			children = (
-				155FCCED21E5A04E0014B614 /* libRNScreens.a */,
-				1588087B22FCD254001157A4 /* libRNScreens-tvOS.a */,
-			);
-			name = Products;
-			sourceTree = "<group>";
-		};
-		155FCCEE21E5A04E0014B614 /* Products */ = {
-			isa = PBXGroup;
-			children = (
-				155FCCF221E5A04E0014B614 /* libRNGestureHandler.a */,
-				154BC3412238BB17009AF026 /* libRNGestureHandler-tvOS.a */,
-			);
-			name = Products;
-			sourceTree = "<group>";
-		};
-		157135DA226FCEF60097C676 /* Products */ = {
-			isa = PBXGroup;
-			children = (
-				157135DE226FCEF60097C676 /* libRNViewShot.a */,
-			);
-			name = Products;
-			sourceTree = "<group>";
-		};
-		15723E24225FD0B800A5B418 /* Products */ = {
-			isa = PBXGroup;
-			children = (
-				15723E2D225FD0B800A5B418 /* Lottie.framework */,
-				15723E2F225FD0B800A5B418 /* Lottie.framework */,
-				15723E31225FD0B800A5B418 /* Lottie.framework */,
-				15723E33225FD0B800A5B418 /* libLottie.a */,
-			);
-			name = Products;
-			sourceTree = "<group>";
-		};
-		15723E26225FD0B800A5B418 /* Products */ = {
-			isa = PBXGroup;
-			children = (
-				15723E36225FD0B800A5B418 /* libLottieReactNative.a */,
-			);
-			name = Products;
-			sourceTree = "<group>";
-		};
-		1578AD39221B64A30045767A /* Products */ = {
-			isa = PBXGroup;
-			children = (
-				1578AD3E221B64A30045767A /* libRNDeviceInfo.a */,
-				1578AD40221B64A30045767A /* libRNDeviceInfo-tvOS.a */,
-			);
-			name = Products;
-			sourceTree = "<group>";
-		};
-		158B05BA211A724E00DF3C74 /* Products */ = {
-			isa = PBXGroup;
-			children = (
-				158B05E9211A725000DF3C74 /* libRNRandomBytes.a */,
-				158B05EB211A725000DF3C74 /* libRNRandomBytes-tvOS.a */,
-			);
-			name = Products;
-			sourceTree = "<group>";
-		};
-		15A2E5EF2100077400A1F331 /* Recovered References */ = {
-			isa = PBXGroup;
-			children = (
-				70BCC86172F14AB2BF4DDA97 /* libRNVectorIcons.a */,
-				CF0899B651A847EDB227BE12 /* libRNFS.a */,
-				8ABF9E3C7C334558A19A8C88 /* libRNRandomBytes.a */,
-				14E7DBD0B81B4F6087628BA0 /* libRNRandomBytes-tvOS.a */,
-				278065D027394AD9B2906E38 /* libBVLinearGradient.a */,
-				417D7C2840F148F591AB0261 /* libRNOS.a */,
-				3BCC003A069E4228AE707B9A /* libRCTAes.a */,
-				4752EE200B1A49178D7871A6 /* libRNKeychain.a */,
-				D6A4B414646D41A4BB819195 /* libRNCamera.a */,
-				138ABBB9E0B74423B1FEB949 /* libRNI18n.a */,
-				204D40F66C724C47BF4D4911 /* libRNShare.a */,
-				52F790B15AC44E6189F7E6D2 /* libRNI18n-tvOS.a */,
-				AD8264BE4AF541519D268411 /* libreact-native-branch.a */,
-				F9DFF7AC557B46B6BEFAA1C1 /* libRNShakeEvent.a */,
-				5FD39AC642CA4A5DB9C057EB /* libRNScreens.a */,
-				CD8CD30DCF4347E2BBA54721 /* libRNGestureHandler.a */,
-				942B924F06764D639DFBB8D7 /* libRNSVG.a */,
-				3267A8153EF14962AB36C825 /* libRNDeviceInfo.a */,
-				40221DCA6F0D400E8A1DCC8C /* libRNBackgroundTimer.a */,
-				8E369AC13A2049B6B21E5120 /* libRCTSearchApi.a */,
-				1F06D56A2D2F41FB9345D16F /* Lottie.framework */,
-				D0CBAE789660472DB719C765 /* libLottie.a */,
-				C9C644D0CEC8452C96652B6A /* libLottieReactNative.a */,
-				29A7A9B265664A939A064628 /* libRNViewShot.a */,
-				512F0EF98E9D4D0185343707 /* libRNCAsyncStorage.a */,
-				178440FE3F1C4F4180D14622 /* libTcpSockets.a */,
-				35A42C846E024EEAB1250DA2 /* libRNCNetInfo.a */,
-				9DD5019775114B4E862F5127 /* libRNCWebView.a */,
-				C4305DB1C9AE4A72B855691D /* libRNReanimated.a */,
-				26127688C3784A9BBA5BBCAD /* libRNSensors.a */,
-				E1888C6B981243669BA00002 /* libRNSentry.a */,
-				987CDE185E15421F82845A87 /* libSplashScreen.a */,
-			);
-			name = "Recovered References";
-			sourceTree = "<group>";
-		};
-		15A2E6152100077700A1F331 /* Products */ = {
-			isa = PBXGroup;
-			children = (
-				15A2E6212100077800A1F331 /* libRNVectorIcons.a */,
-				1527AE0821EFE6CD0015E190 /* libRNVectorIcons-tvOS.a */,
-			);
-			name = Products;
-			sourceTree = "<group>";
-		};
-		15A2E6172100077700A1F331 /* Products */ = {
-			isa = PBXGroup;
-			children = (
-				15A2E61C2100077800A1F331 /* libRNFS.a */,
-				15A2E61E2100077800A1F331 /* libRNFS.a */,
-			);
-			name = Products;
-			sourceTree = "<group>";
-		};
-		15A6909122AA3F8600DF2546 /* Products */ = {
-			isa = PBXGroup;
-			children = (
-				15A6909922AA3F8700DF2546 /* libRNCAsyncStorage.a */,
-			);
-			name = Products;
-			sourceTree = "<group>";
-		};
-		15A6909322AA3F8600DF2546 /* Products */ = {
-			isa = PBXGroup;
-			children = (
-				15A6909C22AA3F8700DF2546 /* libRNOS.a */,
-			);
-			name = Products;
-			sourceTree = "<group>";
-		};
-		15A6909522AA3F8600DF2546 /* Products */ = {
-			isa = PBXGroup;
-			children = (
-				15A6909F22AA3F8700DF2546 /* libTcpSockets.a */,
-			);
-			name = Products;
-			sourceTree = "<group>";
-		};
-		15B418D62226634400CA8239 /* Products */ = {
-			isa = PBXGroup;
-			children = (
-				15B418DB2226634500CA8239 /* libRNBackgroundTimer.a */,
-				15B418DD2226634500CA8239 /* libRNBackgroundTimer.a */,
-			);
-			name = Products;
-			sourceTree = "<group>";
-		};
-		15B418DF222663AC00CA8239 /* Products */ = {
-			isa = PBXGroup;
-			children = (
-				15B418E4222663AC00CA8239 /* libRCTPushNotification.a */,
-				15B418E6222663AC00CA8239 /* libRCTPushNotification-tvOS.a */,
-			);
-			name = Products;
-			sourceTree = "<group>";
-=======
-				E2015246FC33F4C4B8E4155C /* libPods-MetaMask.a in Frameworks */,
-			);
-			runOnlyForDeploymentPostprocessing = 0;
->>>>>>> 687552ef
 		};
 /* End PBXFrameworksBuildPhase section */
 
@@ -834,28 +401,7 @@
 			name = Resources;
 			sourceTree = "<group>";
 		};
-<<<<<<< HEAD
-		5E91572E1DD0AC6500FF2AA8 /* Products */ = {
-			isa = PBXGroup;
-			children = (
-				5E9157331DD0AC6500FF2AA8 /* libRCTAnimation.a */,
-				5E9157351DD0AC6500FF2AA8 /* libRCTAnimation.a */,
-			);
-			name = Products;
-			sourceTree = "<group>";
-		};
-		657509B424631F53004CFAF7 /* Products */ = {
-			isa = PBXGroup;
-			children = (
-				657509B824631F54004CFAF7 /* libSplashScreen.a */,
-			);
-			name = Products;
-			sourceTree = "<group>";
-		};
-		78C398B11ACF4ADC00677621 /* Products */ = {
-=======
 		654377CD243E1E1E00571B9C /* Products */ = {
->>>>>>> 687552ef
 			isa = PBXGroup;
 			children = (
 				654377D1243E1E1F00571B9C /* libRCTAes.a */,
@@ -870,20 +416,6 @@
 				153F84C42319B8DA00C19B63 /* BranchSDK.xcodeproj */,
 				15F7794F22A1B79400B1DF8C /* Mixpanel.xcodeproj */,
 				4379F36F969347758D1A9F96 /* Lottie.xcodeproj */,
-<<<<<<< HEAD
-				4580773CE4544FA2957416DE /* LottieReactNative.xcodeproj */,
-				4C1E265B9A50411786FBDEA5 /* RNViewShot.xcodeproj */,
-				9D9ED96D701645FD89F97376 /* RNCAsyncStorage.xcodeproj */,
-				07C84C8211584FAEAF32CB85 /* RNOS.xcodeproj */,
-				CB7E9087121F4C9698174F6D /* TcpSockets.xcodeproj */,
-				E70154083616481092045577 /* RNCNetInfo.xcodeproj */,
-				243DFD20AE7F45D5BBB115E2 /* RNCWebView.xcodeproj */,
-				3F524C43670B4F7DBBBB4B5C /* RNReanimated.xcodeproj */,
-				CBAA0A8C106D459EA02E314B /* RNSensors.xcodeproj */,
-				70988A2A19B140A89BF69948 /* RNSentry.xcodeproj */,
-				D957602FAA8E46619AEDA028 /* SplashScreen.xcodeproj */,
-=======
->>>>>>> 687552ef
 			);
 			name = Libraries;
 			sourceTree = "<group>";
@@ -1005,355 +537,14 @@
 					ProjectRef = 15F7794F22A1B79400B1DF8C /* Mixpanel.xcodeproj */;
 				},
 				{
-<<<<<<< HEAD
-					ProductGroup = 00C302A81ABCB8CE00DB3ED1 /* Products */;
-					ProjectRef = 00C302A71ABCB8CE00DB3ED1 /* RCTActionSheet.xcodeproj */;
-				},
-				{
-					ProductGroup = 1539CE76211A810A00EC0138 /* Products */;
-					ProjectRef = B5FBB03E6A864791BD8CF6C2 /* RCTAes.xcodeproj */;
-				},
-				{
-					ProductGroup = 5E91572E1DD0AC6500FF2AA8 /* Products */;
-					ProjectRef = 5E91572D1DD0AC6500FF2AA8 /* RCTAnimation.xcodeproj */;
-				},
-				{
-					ProductGroup = ADBDB9201DFEBF0600ED6528 /* Products */;
-					ProjectRef = ADBDB91F1DFEBF0600ED6528 /* RCTBlob.xcodeproj */;
-				},
-				{
-					ProductGroup = 00C302B61ABCB90400DB3ED1 /* Products */;
-					ProjectRef = 00C302B51ABCB90400DB3ED1 /* RCTGeolocation.xcodeproj */;
-				},
-				{
-					ProductGroup = 00C302BC1ABCB91800DB3ED1 /* Products */;
-					ProjectRef = 00C302BB1ABCB91800DB3ED1 /* RCTImage.xcodeproj */;
-				},
-				{
-					ProductGroup = 78C398B11ACF4ADC00677621 /* Products */;
-					ProjectRef = 78C398B01ACF4ADC00677621 /* RCTLinking.xcodeproj */;
-				},
-				{
-					ProductGroup = 00C302D41ABCB9D200DB3ED1 /* Products */;
-					ProjectRef = 00C302D31ABCB9D200DB3ED1 /* RCTNetwork.xcodeproj */;
-				},
-				{
-					ProductGroup = 15B418DF222663AC00CA8239 /* Products */;
-					ProjectRef = 15B418DE222663AC00CA8239 /* RCTPushNotification.xcodeproj */;
-				},
-				{
-					ProductGroup = 150C1AAF223CF24C00DFB1DC /* Products */;
-					ProjectRef = 601CEF207FE1411EBA10C939 /* RCTSearchApi.xcodeproj */;
-				},
-				{
-					ProductGroup = 139105B71AF99BAD00B5F7CC /* Products */;
-					ProjectRef = 139105B61AF99BAD00B5F7CC /* RCTSettings.xcodeproj */;
-				},
-				{
-					ProductGroup = 832341B11AAA6A8300B99B32 /* Products */;
-					ProjectRef = 832341B01AAA6A8300B99B32 /* RCTText.xcodeproj */;
-				},
-				{
-					ProductGroup = 00C302E01ABCB9EE00DB3ED1 /* Products */;
-					ProjectRef = 00C302DF1ABCB9EE00DB3ED1 /* RCTVibration.xcodeproj */;
-				},
-				{
-					ProductGroup = 139FDEE71B06529A00C62182 /* Products */;
-					ProjectRef = 139FDEE61B06529A00C62182 /* RCTWebSocket.xcodeproj */;
-				},
-				{
-					ProductGroup = 146834001AC3E56700842450 /* Products */;
-					ProjectRef = 146833FF1AC3E56700842450 /* React.xcodeproj */;
-				},
-				{
-					ProductGroup = 15B418D62226634400CA8239 /* Products */;
-					ProjectRef = 6A542BB08E604F9C808A6DF9 /* RNBackgroundTimer.xcodeproj */;
-				},
-				{
-					ProductGroup = 15E829922143366500130155 /* Products */;
-					ProjectRef = 8E26243BBAE64BF783F326C7 /* RNBranch.xcodeproj */;
-				},
-				{
-					ProductGroup = 15D70BF321376C7C00DC793B /* Products */;
-					ProjectRef = A0BF502ED6414A349ED12B36 /* RNCamera.xcodeproj */;
-				},
-				{
-					ProductGroup = 15A6909122AA3F8600DF2546 /* Products */;
-					ProjectRef = 9D9ED96D701645FD89F97376 /* RNCAsyncStorage.xcodeproj */;
-				},
-				{
-					ProductGroup = 15EB64AC22D00AC60075C566 /* Products */;
-					ProjectRef = E70154083616481092045577 /* RNCNetInfo.xcodeproj */;
-				},
-				{
-					ProductGroup = 15B52EB123284CF60050C89B /* Products */;
-					ProjectRef = 243DFD20AE7F45D5BBB115E2 /* RNCWebView.xcodeproj */;
-				},
-				{
-					ProductGroup = 1578AD39221B64A30045767A /* Products */;
-					ProjectRef = 860FD76FCE4B42508F477408 /* RNDeviceInfo.xcodeproj */;
-				},
-				{
-					ProductGroup = 15A2E6172100077700A1F331 /* Products */;
-					ProjectRef = 6EFAC8C8B451455A999A0F09 /* RNFS.xcodeproj */;
-				},
-				{
-					ProductGroup = 155FCCEE21E5A04E0014B614 /* Products */;
-					ProjectRef = D8518FF4CC274EC49DF798C9 /* RNGestureHandler.xcodeproj */;
-				},
-				{
-					ProductGroup = 15D70BFD21376C7C00DC793B /* Products */;
-					ProjectRef = C64043A9D79F4CDBAAAB035B /* RNI18n.xcodeproj */;
-				},
-				{
-					ProductGroup = 1539CE78211A810A00EC0138 /* Products */;
-					ProjectRef = 520898DD99AF4BABB996F00E /* RNKeychain.xcodeproj */;
-				},
-				{
-					ProductGroup = 15A6909322AA3F8600DF2546 /* Products */;
-					ProjectRef = 07C84C8211584FAEAF32CB85 /* RNOS.xcodeproj */;
-				},
-				{
-					ProductGroup = 158B05BA211A724E00DF3C74 /* Products */;
-					ProjectRef = 500343D7D81046209C481A89 /* RNRandomBytes.xcodeproj */;
-				},
-				{
-					ProductGroup = 155EEAD62346EE61007EC35A /* Products */;
-					ProjectRef = 3F524C43670B4F7DBBBB4B5C /* RNReanimated.xcodeproj */;
-				},
-				{
-					ProductGroup = 155FCCE921E5A04E0014B614 /* Products */;
-					ProjectRef = 42454F52498F498B85D39065 /* RNScreens.xcodeproj */;
-				},
-				{
-					ProductGroup = 155EEBFF23470CC9007EC35A /* Products */;
-					ProjectRef = CBAA0A8C106D459EA02E314B /* RNSensors.xcodeproj */;
-				},
-				{
-					ProductGroup = AA2B80F5245BA7E40040F36C /* Products */;
-					ProjectRef = 70988A2A19B140A89BF69948 /* RNSentry.xcodeproj */;
-				},
-				{
-					ProductGroup = 15D70BF821376C7C00DC793B /* Products */;
-					ProjectRef = 9AB328AA05904D6AA5C6A622 /* RNShare.xcodeproj */;
-				},
-				{
-					ProductGroup = 154BC3512238C12E009AF026 /* Products */;
-					ProjectRef = 154BC3502238C12E009AF026 /* RNSVG.xcodeproj */;
-				},
-				{
-					ProductGroup = 15A2E6152100077700A1F331 /* Products */;
-					ProjectRef = E34F71B40BF74968A8800F3A /* RNVectorIcons.xcodeproj */;
-				},
-				{
-					ProductGroup = 157135DA226FCEF60097C676 /* Products */;
-					ProjectRef = 4C1E265B9A50411786FBDEA5 /* RNViewShot.xcodeproj */;
-				},
-				{
-					ProductGroup = 657509B424631F53004CFAF7 /* Products */;
-					ProjectRef = D957602FAA8E46619AEDA028 /* SplashScreen.xcodeproj */;
-				},
-				{
-					ProductGroup = 15A6909522AA3F8600DF2546 /* Products */;
-					ProjectRef = CB7E9087121F4C9698174F6D /* TcpSockets.xcodeproj */;
-=======
 					ProductGroup = 654377CD243E1E1E00571B9C /* Products */;
 					ProjectRef = 654377CC243E1E1E00571B9C /* RCTAes.xcodeproj */;
->>>>>>> 687552ef
 				},
 			);
 			projectRoot = "";
 			targets = (
 				13B07F861A680F5B00A75B9A /* MetaMask */,
 			);
-<<<<<<< HEAD
-		};
-/* End PBXProject section */
-
-/* Begin PBXReferenceProxy section */
-		00C302AC1ABCB8CE00DB3ED1 /* libRCTActionSheet.a */ = {
-			isa = PBXReferenceProxy;
-			fileType = archive.ar;
-			path = libRCTActionSheet.a;
-			remoteRef = 00C302AB1ABCB8CE00DB3ED1 /* PBXContainerItemProxy */;
-			sourceTree = BUILT_PRODUCTS_DIR;
-		};
-		00C302BA1ABCB90400DB3ED1 /* libRCTGeolocation.a */ = {
-			isa = PBXReferenceProxy;
-			fileType = archive.ar;
-			path = libRCTGeolocation.a;
-			remoteRef = 00C302B91ABCB90400DB3ED1 /* PBXContainerItemProxy */;
-			sourceTree = BUILT_PRODUCTS_DIR;
-		};
-		00C302C01ABCB91800DB3ED1 /* libRCTImage.a */ = {
-			isa = PBXReferenceProxy;
-			fileType = archive.ar;
-			path = libRCTImage.a;
-			remoteRef = 00C302BF1ABCB91800DB3ED1 /* PBXContainerItemProxy */;
-			sourceTree = BUILT_PRODUCTS_DIR;
-		};
-		00C302DC1ABCB9D200DB3ED1 /* libRCTNetwork.a */ = {
-			isa = PBXReferenceProxy;
-			fileType = archive.ar;
-			path = libRCTNetwork.a;
-			remoteRef = 00C302DB1ABCB9D200DB3ED1 /* PBXContainerItemProxy */;
-			sourceTree = BUILT_PRODUCTS_DIR;
-		};
-		00C302E41ABCB9EE00DB3ED1 /* libRCTVibration.a */ = {
-			isa = PBXReferenceProxy;
-			fileType = archive.ar;
-			path = libRCTVibration.a;
-			remoteRef = 00C302E31ABCB9EE00DB3ED1 /* PBXContainerItemProxy */;
-			sourceTree = BUILT_PRODUCTS_DIR;
-		};
-		139105C11AF99BAD00B5F7CC /* libRCTSettings.a */ = {
-			isa = PBXReferenceProxy;
-			fileType = archive.ar;
-			path = libRCTSettings.a;
-			remoteRef = 139105C01AF99BAD00B5F7CC /* PBXContainerItemProxy */;
-			sourceTree = BUILT_PRODUCTS_DIR;
-		};
-		139FDEF41B06529B00C62182 /* libRCTWebSocket.a */ = {
-			isa = PBXReferenceProxy;
-			fileType = archive.ar;
-			path = libRCTWebSocket.a;
-			remoteRef = 139FDEF31B06529B00C62182 /* PBXContainerItemProxy */;
-			sourceTree = BUILT_PRODUCTS_DIR;
-		};
-		146834041AC3E56700842450 /* libReact.a */ = {
-			isa = PBXReferenceProxy;
-			fileType = archive.ar;
-			path = libReact.a;
-			remoteRef = 146834031AC3E56700842450 /* PBXContainerItemProxy */;
-			sourceTree = BUILT_PRODUCTS_DIR;
-		};
-		150C1AB3223CF24C00DFB1DC /* libRCTSearchApi.a */ = {
-			isa = PBXReferenceProxy;
-			fileType = archive.ar;
-			path = libRCTSearchApi.a;
-			remoteRef = 150C1AB2223CF24C00DFB1DC /* PBXContainerItemProxy */;
-			sourceTree = BUILT_PRODUCTS_DIR;
-		};
-		1527AE0821EFE6CD0015E190 /* libRNVectorIcons-tvOS.a */ = {
-			isa = PBXReferenceProxy;
-			fileType = archive.ar;
-			path = "libRNVectorIcons-tvOS.a";
-			remoteRef = 1527AE0721EFE6CD0015E190 /* PBXContainerItemProxy */;
-			sourceTree = BUILT_PRODUCTS_DIR;
-		};
-		1539CE7C211A810A00EC0138 /* libRCTAes.a */ = {
-			isa = PBXReferenceProxy;
-			fileType = archive.ar;
-			path = libRCTAes.a;
-			remoteRef = 1539CE7B211A810A00EC0138 /* PBXContainerItemProxy */;
-			sourceTree = BUILT_PRODUCTS_DIR;
-		};
-		1539CE80211A810A00EC0138 /* libRNKeychain.a */ = {
-			isa = PBXReferenceProxy;
-			fileType = archive.ar;
-			path = libRNKeychain.a;
-			remoteRef = 1539CE7F211A810A00EC0138 /* PBXContainerItemProxy */;
-			sourceTree = BUILT_PRODUCTS_DIR;
-		};
-		1539CE82211A810A00EC0138 /* libRNKeychain.a */ = {
-			isa = PBXReferenceProxy;
-			fileType = archive.ar;
-			path = libRNKeychain.a;
-			remoteRef = 1539CE81211A810A00EC0138 /* PBXContainerItemProxy */;
-			sourceTree = BUILT_PRODUCTS_DIR;
-		};
-		153C1A9E2217BCDC0088EFE0 /* libjsi.a */ = {
-			isa = PBXReferenceProxy;
-			fileType = archive.ar;
-			path = libjsi.a;
-			remoteRef = 153C1A9D2217BCDC0088EFE0 /* PBXContainerItemProxy */;
-			sourceTree = BUILT_PRODUCTS_DIR;
-		};
-		153C1AA02217BCDC0088EFE0 /* libjsiexecutor.a */ = {
-			isa = PBXReferenceProxy;
-			fileType = archive.ar;
-			path = libjsiexecutor.a;
-			remoteRef = 153C1A9F2217BCDC0088EFE0 /* PBXContainerItemProxy */;
-			sourceTree = BUILT_PRODUCTS_DIR;
-		};
-		153C1AA22217BCDC0088EFE0 /* libjsi-tvOS.a */ = {
-			isa = PBXReferenceProxy;
-			fileType = archive.ar;
-			path = "libjsi-tvOS.a";
-			remoteRef = 153C1AA12217BCDC0088EFE0 /* PBXContainerItemProxy */;
-			sourceTree = BUILT_PRODUCTS_DIR;
-		};
-		153C1AA42217BCDC0088EFE0 /* libjsiexecutor-tvOS.a */ = {
-			isa = PBXReferenceProxy;
-			fileType = archive.ar;
-			path = "libjsiexecutor-tvOS.a";
-			remoteRef = 153C1AA32217BCDC0088EFE0 /* PBXContainerItemProxy */;
-			sourceTree = BUILT_PRODUCTS_DIR;
-		};
-		153F84C92319B8DB00C19B63 /* Branch.framework */ = {
-			isa = PBXReferenceProxy;
-			fileType = wrapper.framework;
-			path = Branch.framework;
-			remoteRef = 153F84C82319B8DB00C19B63 /* PBXContainerItemProxy */;
-			sourceTree = BUILT_PRODUCTS_DIR;
-		};
-		154BC3412238BB17009AF026 /* libRNGestureHandler-tvOS.a */ = {
-			isa = PBXReferenceProxy;
-			fileType = archive.ar;
-			path = "libRNGestureHandler-tvOS.a";
-			remoteRef = 154BC3402238BB17009AF026 /* PBXContainerItemProxy */;
-			sourceTree = BUILT_PRODUCTS_DIR;
-		};
-		154BC3562238C135009AF026 /* libRNSVG.a */ = {
-			isa = PBXReferenceProxy;
-			fileType = archive.ar;
-			path = libRNSVG.a;
-			remoteRef = 154BC3552238C135009AF026 /* PBXContainerItemProxy */;
-			sourceTree = BUILT_PRODUCTS_DIR;
-		};
-		154BC3582238C135009AF026 /* libRNSVG-tvOS.a */ = {
-			isa = PBXReferenceProxy;
-			fileType = archive.ar;
-			path = "libRNSVG-tvOS.a";
-			remoteRef = 154BC3572238C135009AF026 /* PBXContainerItemProxy */;
-			sourceTree = BUILT_PRODUCTS_DIR;
-		};
-		155EEADB2346EE62007EC35A /* libRNReanimated.a */ = {
-			isa = PBXReferenceProxy;
-			fileType = archive.ar;
-			path = libRNReanimated.a;
-			remoteRef = 155EEADA2346EE62007EC35A /* PBXContainerItemProxy */;
-			sourceTree = BUILT_PRODUCTS_DIR;
-		};
-		155EEADD2346EE62007EC35A /* libRNReanimated-tvOS.a */ = {
-			isa = PBXReferenceProxy;
-			fileType = archive.ar;
-			path = "libRNReanimated-tvOS.a";
-			remoteRef = 155EEADC2346EE62007EC35A /* PBXContainerItemProxy */;
-			sourceTree = BUILT_PRODUCTS_DIR;
-		};
-		155EEC0323470CC9007EC35A /* libRNSensors.a */ = {
-			isa = PBXReferenceProxy;
-			fileType = archive.ar;
-			path = libRNSensors.a;
-			remoteRef = 155EEC0223470CC9007EC35A /* PBXContainerItemProxy */;
-			sourceTree = BUILT_PRODUCTS_DIR;
-		};
-		155FCCED21E5A04E0014B614 /* libRNScreens.a */ = {
-			isa = PBXReferenceProxy;
-			fileType = archive.ar;
-			path = libRNScreens.a;
-			remoteRef = 155FCCEC21E5A04E0014B614 /* PBXContainerItemProxy */;
-			sourceTree = BUILT_PRODUCTS_DIR;
-		};
-		155FCCF221E5A04E0014B614 /* libRNGestureHandler.a */ = {
-			isa = PBXReferenceProxy;
-			fileType = archive.ar;
-			path = libRNGestureHandler.a;
-			remoteRef = 155FCCF121E5A04E0014B614 /* PBXContainerItemProxy */;
-			sourceTree = BUILT_PRODUCTS_DIR;
-=======
->>>>>>> 687552ef
 		};
 /* End PBXProject section */
 
@@ -1424,174 +615,8 @@
 		654377D1243E1E1F00571B9C /* libRCTAes.a */ = {
 			isa = PBXReferenceProxy;
 			fileType = archive.ar;
-<<<<<<< HEAD
-			path = "libjsinspector-tvOS.a";
-			remoteRef = 2DF0FFE02056DD460020B375 /* PBXContainerItemProxy */;
-			sourceTree = BUILT_PRODUCTS_DIR;
-		};
-		2DF0FFE32056DD460020B375 /* libthird-party.a */ = {
-			isa = PBXReferenceProxy;
-			fileType = archive.ar;
-			path = "libthird-party.a";
-			remoteRef = 2DF0FFE22056DD460020B375 /* PBXContainerItemProxy */;
-			sourceTree = BUILT_PRODUCTS_DIR;
-		};
-		2DF0FFE52056DD460020B375 /* libthird-party.a */ = {
-			isa = PBXReferenceProxy;
-			fileType = archive.ar;
-			path = "libthird-party.a";
-			remoteRef = 2DF0FFE42056DD460020B375 /* PBXContainerItemProxy */;
-			sourceTree = BUILT_PRODUCTS_DIR;
-		};
-		2DF0FFE72056DD460020B375 /* libdouble-conversion.a */ = {
-			isa = PBXReferenceProxy;
-			fileType = archive.ar;
-			path = "libdouble-conversion.a";
-			remoteRef = 2DF0FFE62056DD460020B375 /* PBXContainerItemProxy */;
-			sourceTree = BUILT_PRODUCTS_DIR;
-		};
-		2DF0FFE92056DD460020B375 /* libdouble-conversion.a */ = {
-			isa = PBXReferenceProxy;
-			fileType = archive.ar;
-			path = "libdouble-conversion.a";
-			remoteRef = 2DF0FFE82056DD460020B375 /* PBXContainerItemProxy */;
-			sourceTree = BUILT_PRODUCTS_DIR;
-		};
-		3DAD3E841DF850E9000B6D8A /* libRCTImage-tvOS.a */ = {
-			isa = PBXReferenceProxy;
-			fileType = archive.ar;
-			path = "libRCTImage-tvOS.a";
-			remoteRef = 3DAD3E831DF850E9000B6D8A /* PBXContainerItemProxy */;
-			sourceTree = BUILT_PRODUCTS_DIR;
-		};
-		3DAD3E881DF850E9000B6D8A /* libRCTLinking-tvOS.a */ = {
-			isa = PBXReferenceProxy;
-			fileType = archive.ar;
-			path = "libRCTLinking-tvOS.a";
-			remoteRef = 3DAD3E871DF850E9000B6D8A /* PBXContainerItemProxy */;
-			sourceTree = BUILT_PRODUCTS_DIR;
-		};
-		3DAD3E8C1DF850E9000B6D8A /* libRCTNetwork-tvOS.a */ = {
-			isa = PBXReferenceProxy;
-			fileType = archive.ar;
-			path = "libRCTNetwork-tvOS.a";
-			remoteRef = 3DAD3E8B1DF850E9000B6D8A /* PBXContainerItemProxy */;
-			sourceTree = BUILT_PRODUCTS_DIR;
-		};
-		3DAD3E901DF850E9000B6D8A /* libRCTSettings-tvOS.a */ = {
-			isa = PBXReferenceProxy;
-			fileType = archive.ar;
-			path = "libRCTSettings-tvOS.a";
-			remoteRef = 3DAD3E8F1DF850E9000B6D8A /* PBXContainerItemProxy */;
-			sourceTree = BUILT_PRODUCTS_DIR;
-		};
-		3DAD3E941DF850E9000B6D8A /* libRCTText-tvOS.a */ = {
-			isa = PBXReferenceProxy;
-			fileType = archive.ar;
-			path = "libRCTText-tvOS.a";
-			remoteRef = 3DAD3E931DF850E9000B6D8A /* PBXContainerItemProxy */;
-			sourceTree = BUILT_PRODUCTS_DIR;
-		};
-		3DAD3E991DF850E9000B6D8A /* libRCTWebSocket-tvOS.a */ = {
-			isa = PBXReferenceProxy;
-			fileType = archive.ar;
-			path = "libRCTWebSocket-tvOS.a";
-			remoteRef = 3DAD3E981DF850E9000B6D8A /* PBXContainerItemProxy */;
-			sourceTree = BUILT_PRODUCTS_DIR;
-		};
-		3DAD3EA31DF850E9000B6D8A /* libReact.a */ = {
-			isa = PBXReferenceProxy;
-			fileType = archive.ar;
-			path = libReact.a;
-			remoteRef = 3DAD3EA21DF850E9000B6D8A /* PBXContainerItemProxy */;
-			sourceTree = BUILT_PRODUCTS_DIR;
-		};
-		3DAD3EA51DF850E9000B6D8A /* libyoga.a */ = {
-			isa = PBXReferenceProxy;
-			fileType = archive.ar;
-			path = libyoga.a;
-			remoteRef = 3DAD3EA41DF850E9000B6D8A /* PBXContainerItemProxy */;
-			sourceTree = BUILT_PRODUCTS_DIR;
-		};
-		3DAD3EA71DF850E9000B6D8A /* libyoga.a */ = {
-			isa = PBXReferenceProxy;
-			fileType = archive.ar;
-			path = libyoga.a;
-			remoteRef = 3DAD3EA61DF850E9000B6D8A /* PBXContainerItemProxy */;
-			sourceTree = BUILT_PRODUCTS_DIR;
-		};
-		3DAD3EA91DF850E9000B6D8A /* libcxxreact.a */ = {
-			isa = PBXReferenceProxy;
-			fileType = archive.ar;
-			path = libcxxreact.a;
-			remoteRef = 3DAD3EA81DF850E9000B6D8A /* PBXContainerItemProxy */;
-			sourceTree = BUILT_PRODUCTS_DIR;
-		};
-		3DAD3EAB1DF850E9000B6D8A /* libcxxreact.a */ = {
-			isa = PBXReferenceProxy;
-			fileType = archive.ar;
-			path = libcxxreact.a;
-			remoteRef = 3DAD3EAA1DF850E9000B6D8A /* PBXContainerItemProxy */;
-			sourceTree = BUILT_PRODUCTS_DIR;
-		};
-		5E9157331DD0AC6500FF2AA8 /* libRCTAnimation.a */ = {
-			isa = PBXReferenceProxy;
-			fileType = archive.ar;
-			path = libRCTAnimation.a;
-			remoteRef = 5E9157321DD0AC6500FF2AA8 /* PBXContainerItemProxy */;
-			sourceTree = BUILT_PRODUCTS_DIR;
-		};
-		5E9157351DD0AC6500FF2AA8 /* libRCTAnimation.a */ = {
-			isa = PBXReferenceProxy;
-			fileType = archive.ar;
-			path = libRCTAnimation.a;
-			remoteRef = 5E9157341DD0AC6500FF2AA8 /* PBXContainerItemProxy */;
-			sourceTree = BUILT_PRODUCTS_DIR;
-		};
-		657509B824631F54004CFAF7 /* libSplashScreen.a */ = {
-			isa = PBXReferenceProxy;
-			fileType = archive.ar;
-			path = libSplashScreen.a;
-			remoteRef = 657509B724631F54004CFAF7 /* PBXContainerItemProxy */;
-			sourceTree = BUILT_PRODUCTS_DIR;
-		};
-		78C398B91ACF4ADC00677621 /* libRCTLinking.a */ = {
-			isa = PBXReferenceProxy;
-			fileType = archive.ar;
-			path = libRCTLinking.a;
-			remoteRef = 78C398B81ACF4ADC00677621 /* PBXContainerItemProxy */;
-			sourceTree = BUILT_PRODUCTS_DIR;
-		};
-		832341B51AAA6A8300B99B32 /* libRCTText.a */ = {
-			isa = PBXReferenceProxy;
-			fileType = archive.ar;
-			path = libRCTText.a;
-			remoteRef = 832341B41AAA6A8300B99B32 /* PBXContainerItemProxy */;
-			sourceTree = BUILT_PRODUCTS_DIR;
-		};
-		AA2B80FA245BA7E40040F36C /* libRNSentry.a */ = {
-			isa = PBXReferenceProxy;
-			fileType = archive.ar;
-			path = libRNSentry.a;
-			remoteRef = AA2B80F9245BA7E40040F36C /* PBXContainerItemProxy */;
-			sourceTree = BUILT_PRODUCTS_DIR;
-		};
-		AA2B80FC245BA7E40040F36C /* libRNSentry-tvOS.a */ = {
-			isa = PBXReferenceProxy;
-			fileType = archive.ar;
-			path = "libRNSentry-tvOS.a";
-			remoteRef = AA2B80FB245BA7E40040F36C /* PBXContainerItemProxy */;
-			sourceTree = BUILT_PRODUCTS_DIR;
-		};
-		ADBDB9271DFEBF0700ED6528 /* libRCTBlob.a */ = {
-			isa = PBXReferenceProxy;
-			fileType = archive.ar;
-			path = libRCTBlob.a;
-			remoteRef = ADBDB9261DFEBF0700ED6528 /* PBXContainerItemProxy */;
-=======
 			path = libRCTAes.a;
 			remoteRef = 654377D0243E1E1F00571B9C /* PBXContainerItemProxy */;
->>>>>>> 687552ef
 			sourceTree = BUILT_PRODUCTS_DIR;
 		};
 /* End PBXReferenceProxy section */
@@ -1836,15 +861,6 @@
 					"$(SRCROOT)/../node_modules/lottie-ios/lottie-ios/Classes/**",
 					"$(SRCROOT)/../node_modules/react-native-view-shot/ios",
 					"$(SRCROOT)/../node_modules/react-native-tcp/ios/**",
-<<<<<<< HEAD
-					"$(SRCROOT)/../node_modules/@react-native-community/netinfo/ios",
-					"$(SRCROOT)/../node_modules/react-native-webview/ios",
-					"$(SRCROOT)/../node_modules/react-native-reanimated/ios/**",
-					"$(SRCROOT)/../node_modules/react-native-sensors/ios/**",
-					"$(SRCROOT)/../node_modules/@sentry/react-native/ios/**",
-					"$(SRCROOT)/../node_modules/react-native-splash-screen/ios",
-=======
->>>>>>> 687552ef
 				);
 				INFOPLIST_FILE = MetaMask/Info.plist;
 				IPHONEOS_DEPLOYMENT_TARGET = 11.0;
@@ -1852,12 +868,6 @@
 				LIBRARY_SEARCH_PATHS = (
 					"$(inherited)",
 					"\"$(SRCROOT)/MetaMask/System/Library/Frameworks\"",
-<<<<<<< HEAD
-					"\"$(SRCROOT)/MetaMask\"",
-					"\"$(SRCROOT)/MetaMask\"",
-					"\"$(SRCROOT)/MetaMask\"",
-=======
->>>>>>> 687552ef
 				);
 				LLVM_LTO = YES;
 				MARKETING_VERSION = 0.2.16;
@@ -1913,15 +923,6 @@
 					"$(SRCROOT)/../node_modules/lottie-ios/lottie-ios/Classes/**",
 					"$(SRCROOT)/../node_modules/react-native-view-shot/ios",
 					"$(SRCROOT)/../node_modules/react-native-tcp/ios/**",
-<<<<<<< HEAD
-					"$(SRCROOT)/../node_modules/@react-native-community/netinfo/ios",
-					"$(SRCROOT)/../node_modules/react-native-webview/ios",
-					"$(SRCROOT)/../node_modules/react-native-reanimated/ios/**",
-					"$(SRCROOT)/../node_modules/react-native-sensors/ios/**",
-					"$(SRCROOT)/../node_modules/@sentry/react-native/ios/**",
-					"$(SRCROOT)/../node_modules/react-native-splash-screen/ios",
-=======
->>>>>>> 687552ef
 				);
 				INFOPLIST_FILE = MetaMask/Info.plist;
 				IPHONEOS_DEPLOYMENT_TARGET = 11.0;
@@ -1929,12 +930,6 @@
 				LIBRARY_SEARCH_PATHS = (
 					"$(inherited)",
 					"\"$(SRCROOT)/MetaMask/System/Library/Frameworks\"",
-<<<<<<< HEAD
-					"\"$(SRCROOT)/MetaMask\"",
-					"\"$(SRCROOT)/MetaMask\"",
-					"\"$(SRCROOT)/MetaMask\"",
-=======
->>>>>>> 687552ef
 				);
 				LLVM_LTO = YES;
 				MARKETING_VERSION = 0.2.16;
