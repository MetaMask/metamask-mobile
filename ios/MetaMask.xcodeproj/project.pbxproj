--- conflicted
+++ resolved
@@ -182,7 +182,6 @@
 			remoteGlobalIDString = 6478985F1F38BF9100DA1C12;
 			remoteInfo = "RNKeychain-tvOS";
 		};
-<<<<<<< HEAD
 		15503EDF21359C4900D1ED22 /* PBXContainerItemProxy */ = {
 			isa = PBXContainerItemProxy;
 			containerPortal = 648E088FE1984480A3388CFB /* RNCamera.xcodeproj */;
@@ -196,7 +195,6 @@
 			proxyType = 2;
 			remoteGlobalIDString = 134814201AA4EA6300B7C361;
 			remoteInfo = RNShare;
-=======
 		15503F912135FC7400D1ED22 /* PBXContainerItemProxy */ = {
 			isa = PBXContainerItemProxy;
 			containerPortal = 47BB59D42201438EBD1FEE71 /* RNI18n.xcodeproj */;
@@ -210,7 +208,6 @@
 			proxyType = 2;
 			remoteGlobalIDString = 6476C4051EEAA69700B10F51;
 			remoteInfo = "RNI18n-tvOS";
->>>>>>> 436e2c97
 		};
 		158B05E8211A725000DF3C74 /* PBXContainerItemProxy */ = {
 			isa = PBXContainerItemProxy;
@@ -608,12 +605,9 @@
 				81D9D3DB7A7244E184C9EA53 /* libRNKeychain.a in Frameworks */,
 				151FBD06212F591A00AE84BB /* Fabric.framework in Frameworks */,
 				C21D2E236D734B7CB2DFFC6E /* libSMXCrashlytics.a in Frameworks */,
-<<<<<<< HEAD
 				975D67E2884F4A30ADADE15E /* libRNShare.a in Frameworks */,
 				5D8870BC98BC432B95CE851F /* libRNCamera.a in Frameworks */,
-=======
 				790E16E19F464251B005F134 /* libRNI18n.a in Frameworks */,
->>>>>>> 436e2c97
 			);
 			runOnlyForDeploymentPostprocessing = 0;
 		};
@@ -789,7 +783,6 @@
 			name = Products;
 			sourceTree = "<group>";
 		};
-<<<<<<< HEAD
 		15503EDA21359C4900D1ED22 /* Products */ = {
 			isa = PBXGroup;
 			children = (
@@ -802,13 +795,11 @@
 			isa = PBXGroup;
 			children = (
 				15503EE021359C4900D1ED22 /* libRNCamera.a */,
-=======
 		15503F8D2135FC7400D1ED22 /* Products */ = {
 			isa = PBXGroup;
 			children = (
 				15503F922135FC7400D1ED22 /* libRNI18n.a */,
 				15503F942135FC7400D1ED22 /* libRNI18n-tvOS.a */,
->>>>>>> 436e2c97
 			);
 			name = Products;
 			sourceTree = "<group>";
@@ -852,13 +843,10 @@
 				3BCC003A069E4228AE707B9A /* libRCTAes.a */,
 				4752EE200B1A49178D7871A6 /* libRNKeychain.a */,
 				84EF90ACE1B444F29DC69FF4 /* libSMXCrashlytics.a */,
-<<<<<<< HEAD
 				86C488C5AC7D427599323E56 /* libRNShare.a */,
 				CC0566B392AA437687A29BEA /* libRNCamera.a */,
-=======
 				08FF510A31D84CA4A8905194 /* libRNI18n.a */,
 				09FEE558C52041D0BC6876FF /* libRNI18n-tvOS.a */,
->>>>>>> 436e2c97
 			);
 			name = "Recovered References";
 			sourceTree = "<group>";
@@ -971,12 +959,9 @@
 				B5FBB03E6A864791BD8CF6C2 /* RCTAes.xcodeproj */,
 				520898DD99AF4BABB996F00E /* RNKeychain.xcodeproj */,
 				9A76C2FA10F2464D9211E0C0 /* SMXCrashlytics.xcodeproj */,
-<<<<<<< HEAD
 				685E16D55EFD490687846423 /* RNShare.xcodeproj */,
 				648E088FE1984480A3388CFB /* RNCamera.xcodeproj */,
-=======
 				47BB59D42201438EBD1FEE71 /* RNI18n.xcodeproj */,
->>>>>>> 436e2c97
 			);
 			name = Libraries;
 			sourceTree = "<group>";
@@ -1341,7 +1326,6 @@
 			remoteRef = 1539CE81211A810A00EC0138 /* PBXContainerItemProxy */;
 			sourceTree = BUILT_PRODUCTS_DIR;
 		};
-<<<<<<< HEAD
 		15503EE021359C4900D1ED22 /* libRNCamera.a */ = {
 			isa = PBXReferenceProxy;
 			fileType = archive.ar;
@@ -1354,7 +1338,6 @@
 			fileType = archive.ar;
 			path = libRNShare.a;
 			remoteRef = 15503EE221359C4900D1ED22 /* PBXContainerItemProxy */;
-=======
 		15503F922135FC7400D1ED22 /* libRNI18n.a */ = {
 			isa = PBXReferenceProxy;
 			fileType = archive.ar;
@@ -1367,7 +1350,6 @@
 			fileType = archive.ar;
 			path = "libRNI18n-tvOS.a";
 			remoteRef = 15503F932135FC7400D1ED22 /* PBXContainerItemProxy */;
->>>>>>> 436e2c97
 			sourceTree = BUILT_PRODUCTS_DIR;
 		};
 		158B05E9211A725000DF3C74 /* libRNRandomBytes.a */ = {
@@ -1827,12 +1809,9 @@
 					"$(SRCROOT)/../node_modules/react-native-aes-crypto/ios/RCTAes/**",
 					"$(SRCROOT)/../node_modules/react-native-keychain/RNKeychainManager",
 					"$(SRCROOT)/../node_modules/react-native-fabric/ios/SMXCrashlytics",
-<<<<<<< HEAD
 					"$(SRCROOT)/../node_modules/react-native-share/ios",
 					"$(SRCROOT)/../node_modules/react-native-camera/ios/**",
-=======
 					"$(SRCROOT)/../node_modules/react-native-i18n/ios",
->>>>>>> 436e2c97
 				);
 				INFOPLIST_FILE = MetaMaskTests/Info.plist;
 				IPHONEOS_DEPLOYMENT_TARGET = 9.0;
@@ -1883,12 +1862,9 @@
 					"$(SRCROOT)/../node_modules/react-native-aes-crypto/ios/RCTAes/**",
 					"$(SRCROOT)/../node_modules/react-native-keychain/RNKeychainManager",
 					"$(SRCROOT)/../node_modules/react-native-fabric/ios/SMXCrashlytics",
-<<<<<<< HEAD
 					"$(SRCROOT)/../node_modules/react-native-share/ios",
 					"$(SRCROOT)/../node_modules/react-native-camera/ios/**",
-=======
 					"$(SRCROOT)/../node_modules/react-native-i18n/ios",
->>>>>>> 436e2c97
 				);
 				INFOPLIST_FILE = MetaMaskTests/Info.plist;
 				IPHONEOS_DEPLOYMENT_TARGET = 9.0;
@@ -1944,12 +1920,9 @@
 					"$(SRCROOT)/../node_modules/react-native-aes-crypto/ios/RCTAes/**",
 					"$(SRCROOT)/../node_modules/react-native-keychain/RNKeychainManager",
 					"$(SRCROOT)/../node_modules/react-native-fabric/ios/SMXCrashlytics",
-<<<<<<< HEAD
 					"$(SRCROOT)/../node_modules/react-native-share/ios",
 					"$(SRCROOT)/../node_modules/react-native-camera/ios/**",
-=======
 					"$(SRCROOT)/../node_modules/react-native-i18n/ios",
->>>>>>> 436e2c97
 				);
 				INFOPLIST_FILE = MetaMask/Info.plist;
 				LD_RUNPATH_SEARCH_PATHS = "$(inherited) @executable_path/Frameworks";
@@ -1986,12 +1959,9 @@
 					"$(SRCROOT)/../node_modules/react-native-aes-crypto/ios/RCTAes/**",
 					"$(SRCROOT)/../node_modules/react-native-keychain/RNKeychainManager",
 					"$(SRCROOT)/../node_modules/react-native-fabric/ios/SMXCrashlytics",
-<<<<<<< HEAD
 					"$(SRCROOT)/../node_modules/react-native-share/ios",
 					"$(SRCROOT)/../node_modules/react-native-camera/ios/**",
-=======
 					"$(SRCROOT)/../node_modules/react-native-i18n/ios",
->>>>>>> 436e2c97
 				);
 				INFOPLIST_FILE = MetaMask/Info.plist;
 				LD_RUNPATH_SEARCH_PATHS = "$(inherited) @executable_path/Frameworks";
@@ -2030,12 +2000,9 @@
 					"$(SRCROOT)/../node_modules/react-native-aes-crypto/ios/RCTAes/**",
 					"$(SRCROOT)/../node_modules/react-native-keychain/RNKeychainManager",
 					"$(SRCROOT)/../node_modules/react-native-fabric/ios/SMXCrashlytics",
-<<<<<<< HEAD
 					"$(SRCROOT)/../node_modules/react-native-share/ios",
 					"$(SRCROOT)/../node_modules/react-native-camera/ios/**",
-=======
 					"$(SRCROOT)/../node_modules/react-native-i18n/ios",
->>>>>>> 436e2c97
 				);
 				INFOPLIST_FILE = "MetaMask-tvOS/Info.plist";
 				LD_RUNPATH_SEARCH_PATHS = "$(inherited) @executable_path/Frameworks";
@@ -2093,12 +2060,9 @@
 					"$(SRCROOT)/../node_modules/react-native-aes-crypto/ios/RCTAes/**",
 					"$(SRCROOT)/../node_modules/react-native-keychain/RNKeychainManager",
 					"$(SRCROOT)/../node_modules/react-native-fabric/ios/SMXCrashlytics",
-<<<<<<< HEAD
 					"$(SRCROOT)/../node_modules/react-native-share/ios",
 					"$(SRCROOT)/../node_modules/react-native-camera/ios/**",
-=======
 					"$(SRCROOT)/../node_modules/react-native-i18n/ios",
->>>>>>> 436e2c97
 				);
 				INFOPLIST_FILE = "MetaMask-tvOS/Info.plist";
 				LD_RUNPATH_SEARCH_PATHS = "$(inherited) @executable_path/Frameworks";
@@ -2155,12 +2119,9 @@
 					"$(SRCROOT)/../node_modules/react-native-aes-crypto/ios/RCTAes/**",
 					"$(SRCROOT)/../node_modules/react-native-keychain/RNKeychainManager",
 					"$(SRCROOT)/../node_modules/react-native-fabric/ios/SMXCrashlytics",
-<<<<<<< HEAD
 					"$(SRCROOT)/../node_modules/react-native-share/ios",
 					"$(SRCROOT)/../node_modules/react-native-camera/ios/**",
-=======
 					"$(SRCROOT)/../node_modules/react-native-i18n/ios",
->>>>>>> 436e2c97
 				);
 				INFOPLIST_FILE = "MetaMask-tvOSTests/Info.plist";
 				LD_RUNPATH_SEARCH_PATHS = "$(inherited) @executable_path/Frameworks @loader_path/Frameworks";
@@ -2217,12 +2178,9 @@
 					"$(SRCROOT)/../node_modules/react-native-aes-crypto/ios/RCTAes/**",
 					"$(SRCROOT)/../node_modules/react-native-keychain/RNKeychainManager",
 					"$(SRCROOT)/../node_modules/react-native-fabric/ios/SMXCrashlytics",
-<<<<<<< HEAD
 					"$(SRCROOT)/../node_modules/react-native-share/ios",
 					"$(SRCROOT)/../node_modules/react-native-camera/ios/**",
-=======
 					"$(SRCROOT)/../node_modules/react-native-i18n/ios",
->>>>>>> 436e2c97
 				);
 				INFOPLIST_FILE = "MetaMask-tvOSTests/Info.plist";
 				LD_RUNPATH_SEARCH_PATHS = "$(inherited) @executable_path/Frameworks @loader_path/Frameworks";
