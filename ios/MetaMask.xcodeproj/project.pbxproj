// !$*UTF8*$!
{
	archiveVersion = 1;
	classes = {
	};
	objectVersion = 46;
	objects = {

/* Begin PBXBuildFile section */
		07CBADD9D4B441008304F8D3 /* EuclidCircularB-Light.otf in Resources */ = {isa = PBXBuildFile; fileRef = A98029A3662F4C1391489A6B /* EuclidCircularB-Light.otf */; };
		13B07FBC1A68108700A75B9A /* AppDelegate.m in Sources */ = {isa = PBXBuildFile; fileRef = 13B07FB01A68108700A75B9A /* AppDelegate.m */; };
		13B07FBF1A68108700A75B9A /* Images.xcassets in Resources */ = {isa = PBXBuildFile; fileRef = 13B07FB51A68108700A75B9A /* Images.xcassets */; };
		13B07FC11A68108700A75B9A /* main.m in Sources */ = {isa = PBXBuildFile; fileRef = 13B07FB71A68108700A75B9A /* main.m */; };
		15205D6321596BAA0049EA93 /* MetaMask.entitlements in Resources */ = {isa = PBXBuildFile; fileRef = 15205D6221596AD90049EA93 /* MetaMask.entitlements */; };
		153C1ABB2217BCDC0088EFE0 /* JavaScriptCore.framework in Frameworks */ = {isa = PBXBuildFile; fileRef = 153C1A742217BCDC0088EFE0 /* JavaScriptCore.framework */; };
		153F84CA2319B8FD00C19B63 /* Branch.framework in Frameworks */ = {isa = PBXBuildFile; fileRef = 153F84C92319B8DB00C19B63 /* Branch.framework */; };
		153F84CB2319B8FD00C19B63 /* Branch.framework in Embed Frameworks */ = {isa = PBXBuildFile; fileRef = 153F84C92319B8DB00C19B63 /* Branch.framework */; settings = {ATTRIBUTES = (CodeSignOnCopy, RemoveHeadersOnCopy, ); }; };
		158B063B211A72F500DF3C74 /* InpageBridgeWeb3.js in Resources */ = {isa = PBXBuildFile; fileRef = 158B0639211A72F500DF3C74 /* InpageBridgeWeb3.js */; };
		15ACC9FB226555820063978B /* LaunchScreen.xib in Resources */ = {isa = PBXBuildFile; fileRef = 13B07FB11A68108700A75B9A /* LaunchScreen.xib */; };
		15ACC9FC22655C3A0063978B /* Lottie.framework in Frameworks */ = {isa = PBXBuildFile; fileRef = 15723E2D225FD0B800A5B418 /* Lottie.framework */; };
		15ACC9FD22655C3A0063978B /* Lottie.framework in Embed Frameworks */ = {isa = PBXBuildFile; fileRef = 15723E2D225FD0B800A5B418 /* Lottie.framework */; settings = {ATTRIBUTES = (CodeSignOnCopy, RemoveHeadersOnCopy, ); }; };
		15AD28A921B7CFD9005DEB23 /* release.xcconfig in Resources */ = {isa = PBXBuildFile; fileRef = 15FDD86021B76461006B7C35 /* release.xcconfig */; };
		15AD28AA21B7CFDC005DEB23 /* debug.xcconfig in Resources */ = {isa = PBXBuildFile; fileRef = 15FDD82721B7642B006B7C35 /* debug.xcconfig */; };
		15D158ED210BD912006982B5 /* Metamask.ttf in Resources */ = {isa = PBXBuildFile; fileRef = 15D158EC210BD8C8006982B5 /* Metamask.ttf */; };
		15F7795E22A1B7B500B1DF8C /* Mixpanel.framework in Frameworks */ = {isa = PBXBuildFile; fileRef = 15F7795722A1B79400B1DF8C /* Mixpanel.framework */; };
		15F7795F22A1B7B500B1DF8C /* Mixpanel.framework in Embed Frameworks */ = {isa = PBXBuildFile; fileRef = 15F7795722A1B79400B1DF8C /* Mixpanel.framework */; settings = {ATTRIBUTES = (CodeSignOnCopy, RemoveHeadersOnCopy, ); }; };
		15F7796522A1BC8C00B1DF8C /* RCTAnalytics.m in Sources */ = {isa = PBXBuildFile; fileRef = 15F7796422A1BC8C00B1DF8C /* RCTAnalytics.m */; };
		2370F9A340CF4ADFBCFB0543 /* EuclidCircularB-RegularItalic.otf in Resources */ = {isa = PBXBuildFile; fileRef = 58572D81B5D54ED79A16A16D /* EuclidCircularB-RegularItalic.otf */; };
		298242C958524BB38FB44CAE /* Roboto-BoldItalic.ttf in Resources */ = {isa = PBXBuildFile; fileRef = C9FD3FB1258A41A5A0546C83 /* Roboto-BoldItalic.ttf */; };
		2A27FC9EEF1F4FD18E658544 /* config.json in Resources */ = {isa = PBXBuildFile; fileRef = EF1C01B7F08047F9B8ADCFBA /* config.json */; };
		2CDF19FE9DEE4BF8B07154B1 /* EuclidCircularB-LightItalic.otf in Resources */ = {isa = PBXBuildFile; fileRef = F79EAC4A7BF74E458277AFA4 /* EuclidCircularB-LightItalic.otf */; };
		2DB27BE39B164356A98A0FB1 /* Roboto-Italic.ttf in Resources */ = {isa = PBXBuildFile; fileRef = 5D7956F8525C4A45A2A555C3 /* Roboto-Italic.ttf */; };
		34CEE49BC79D411687B42FA9 /* Roboto-Regular.ttf in Resources */ = {isa = PBXBuildFile; fileRef = 459C4774EB724F2D8E12F088 /* Roboto-Regular.ttf */; };
		373454C575C84C24B0BB24D4 /* EuclidCircularB-SemiboldItalic.otf in Resources */ = {isa = PBXBuildFile; fileRef = 9499B01ECAC44DA29AC44E80 /* EuclidCircularB-SemiboldItalic.otf */; };
		39D0D096A0F340ABAC1A8565 /* EuclidCircularB-Regular.otf in Resources */ = {isa = PBXBuildFile; fileRef = F564570593ED4F3FB10BD348 /* EuclidCircularB-Regular.otf */; };
		48AD4B0AABCB447B99B85DC4 /* Roboto-Black.ttf in Resources */ = {isa = PBXBuildFile; fileRef = 684F2C84313849199863B5FE /* Roboto-Black.ttf */; };
		49D8E62C506F4A63889EEC7F /* branch.json in Resources */ = {isa = PBXBuildFile; fileRef = FE3C9A2458A1416290DEDAD4 /* branch.json */; };
		4CEFC9E34A8D4288BFE2F85A /* Roboto-Light.ttf in Resources */ = {isa = PBXBuildFile; fileRef = BB8BA2D3C0354D6090B56A8A /* Roboto-Light.ttf */; };
		5AD3980BE77861BB3FF4FF37 /* libPods-MetaMask.a in Frameworks */ = {isa = PBXBuildFile; fileRef = 7C9A3DEAD376DE52F8D78CCF /* libPods-MetaMask.a */; };
		650F2B9D24DC5FF200C3B9C4 /* libRCTAesForked.a in Frameworks */ = {isa = PBXBuildFile; fileRef = 650F2B9C24DC5FEC00C3B9C4 /* libRCTAesForked.a */; };
		654378B0243E2ADC00571B9C /* File.swift in Sources */ = {isa = PBXBuildFile; fileRef = 654378AF243E2ADC00571B9C /* File.swift */; };
		7C0226ABD9694AEDBAF3016F /* Roboto-ThinItalic.ttf in Resources */ = {isa = PBXBuildFile; fileRef = CF552F79C77A4184A690513A /* Roboto-ThinItalic.ttf */; };
		7E08FB90F3754D47994208B4 /* Roboto-Thin.ttf in Resources */ = {isa = PBXBuildFile; fileRef = D9A37B5BF2914CF1B49EEF80 /* Roboto-Thin.ttf */; };
		813214A2220E40C7BBB5ED9E /* Roboto-Bold.ttf in Resources */ = {isa = PBXBuildFile; fileRef = A783D1CD7D27456796FE2E1B /* Roboto-Bold.ttf */; };
		887E75FB64A54509A08D6C50 /* Roboto-LightItalic.ttf in Resources */ = {isa = PBXBuildFile; fileRef = E020F42F788744B3BCE17F05 /* Roboto-LightItalic.ttf */; };
		8DEB44A7E7EF48E1B3298910 /* EuclidCircularB-Medium.otf in Resources */ = {isa = PBXBuildFile; fileRef = CE0434C5FB7C4C6F9FEBDCE2 /* EuclidCircularB-Medium.otf */; };
		BF39E5BAE0F34F9091FF6AC0 /* EuclidCircularB-Semibold.otf in Resources */ = {isa = PBXBuildFile; fileRef = A8DE9C5BC0714D648276E123 /* EuclidCircularB-Semibold.otf */; };
		CD13D926E1E84D9ABFE672C0 /* Roboto-BlackItalic.ttf in Resources */ = {isa = PBXBuildFile; fileRef = 3E2492C67CF345CABD7B8601 /* Roboto-BlackItalic.ttf */; };
		D171C39A8BD44DBEB6B68480 /* EuclidCircularB-MediumItalic.otf in Resources */ = {isa = PBXBuildFile; fileRef = 42CBA652072F4BE2A8B815C1 /* EuclidCircularB-MediumItalic.otf */; };
		DC6A024F56DD43E1A83B47B1 /* Roboto-MediumItalic.ttf in Resources */ = {isa = PBXBuildFile; fileRef = D5FF0FF1DFB74B3C8BB99E09 /* Roboto-MediumItalic.ttf */; };
		E34DE917F6FC4438A6E88402 /* EuclidCircularB-BoldItalic.otf in Resources */ = {isa = PBXBuildFile; fileRef = 13EE4910D3BD408A8FCCA5D7 /* EuclidCircularB-BoldItalic.otf */; };
		E83806BE650360096EDC0C32 /* libPods-MetaMask.a in Frameworks */ = {isa = PBXBuildFile; fileRef = 03FEE1B789AF76F41BF307A9 /* libPods-MetaMask.a */; };
		EF65C42EA15B4774B1947A12 /* Roboto-Medium.ttf in Resources */ = {isa = PBXBuildFile; fileRef = C752564A28B44392AEE16BD5 /* Roboto-Medium.ttf */; };
		FF0F3B13A5354C41913F766D /* EuclidCircularB-Bold.otf in Resources */ = {isa = PBXBuildFile; fileRef = 67FBD519E04742E0AF191782 /* EuclidCircularB-Bold.otf */; };
/* End PBXBuildFile section */

/* Begin PBXContainerItemProxy section */
		153F84C82319B8DB00C19B63 /* PBXContainerItemProxy */ = {
			isa = PBXContainerItemProxy;
			containerPortal = 153F84C42319B8DA00C19B63 /* BranchSDK.xcodeproj */;
			proxyType = 2;
			remoteGlobalIDString = E298D0521C73D1B800589D22;
			remoteInfo = Branch;
		};
		153F84CC2319B8FD00C19B63 /* PBXContainerItemProxy */ = {
			isa = PBXContainerItemProxy;
			containerPortal = 153F84C42319B8DA00C19B63 /* BranchSDK.xcodeproj */;
			proxyType = 1;
			remoteGlobalIDString = E298D0511C73D1B800589D22;
			remoteInfo = Branch;
		};
		15723E2C225FD0B800A5B418 /* PBXContainerItemProxy */ = {
			isa = PBXContainerItemProxy;
			containerPortal = 4379F36F969347758D1A9F96 /* Lottie.xcodeproj */;
			proxyType = 2;
			remoteGlobalIDString = 62CA59B81E3C173B002D7188;
			remoteInfo = Lottie_iOS;
		};
		15723E2E225FD0B800A5B418 /* PBXContainerItemProxy */ = {
			isa = PBXContainerItemProxy;
			containerPortal = 4379F36F969347758D1A9F96 /* Lottie.xcodeproj */;
			proxyType = 2;
			remoteGlobalIDString = FAE1F7E61E428CBE002E0974;
			remoteInfo = Lottie_macOS;
		};
		15723E30225FD0B800A5B418 /* PBXContainerItemProxy */ = {
			isa = PBXContainerItemProxy;
			containerPortal = 4379F36F969347758D1A9F96 /* Lottie.xcodeproj */;
			proxyType = 2;
			remoteGlobalIDString = 8C5379761FB471D100C1BC65;
			remoteInfo = Lottie_tvOS;
		};
		15723E32225FD0B800A5B418 /* PBXContainerItemProxy */ = {
			isa = PBXContainerItemProxy;
			containerPortal = 4379F36F969347758D1A9F96 /* Lottie.xcodeproj */;
			proxyType = 2;
			remoteGlobalIDString = 84FE12EF1E4C1485009B157C;
			remoteInfo = LottieLibraryIOS;
		};
		15ACC9FE22655C3A0063978B /* PBXContainerItemProxy */ = {
			isa = PBXContainerItemProxy;
			containerPortal = 4379F36F969347758D1A9F96 /* Lottie.xcodeproj */;
			proxyType = 1;
			remoteGlobalIDString = 62CA59B71E3C173B002D7188;
			remoteInfo = Lottie_iOS;
		};
		15F7795622A1B79400B1DF8C /* PBXContainerItemProxy */ = {
			isa = PBXContainerItemProxy;
			containerPortal = 15F7794F22A1B79400B1DF8C /* Mixpanel.xcodeproj */;
			proxyType = 2;
			remoteGlobalIDString = 7C170C2A1A4A02F500D9E0F2;
			remoteInfo = Mixpanel;
		};
		15F7795822A1B79400B1DF8C /* PBXContainerItemProxy */ = {
			isa = PBXContainerItemProxy;
			containerPortal = 15F7794F22A1B79400B1DF8C /* Mixpanel.xcodeproj */;
			proxyType = 2;
			remoteGlobalIDString = 511FC39D1C2B74BD00DC4796;
			remoteInfo = Mixpanel_watchOS;
		};
		15F7795A22A1B79400B1DF8C /* PBXContainerItemProxy */ = {
			isa = PBXContainerItemProxy;
			containerPortal = 15F7794F22A1B79400B1DF8C /* Mixpanel.xcodeproj */;
			proxyType = 2;
			remoteGlobalIDString = E1C2BEB61CFD6A010052172F;
			remoteInfo = Mixpanel_tvOS;
		};
		15F7795C22A1B79400B1DF8C /* PBXContainerItemProxy */ = {
			isa = PBXContainerItemProxy;
			containerPortal = 15F7794F22A1B79400B1DF8C /* Mixpanel.xcodeproj */;
			proxyType = 2;
			remoteGlobalIDString = E1F160B01E677D2200391AE3;
			remoteInfo = Mixpanel_macOS;
		};
		15F7796022A1B7B500B1DF8C /* PBXContainerItemProxy */ = {
			isa = PBXContainerItemProxy;
			containerPortal = 15F7794F22A1B79400B1DF8C /* Mixpanel.xcodeproj */;
			proxyType = 1;
			remoteGlobalIDString = 7C170C291A4A02F500D9E0F2;
			remoteInfo = Mixpanel;
		};
		650F2B9B24DC5FEC00C3B9C4 /* PBXContainerItemProxy */ = {
			isa = PBXContainerItemProxy;
			containerPortal = 650F2B9724DC5FEB00C3B9C4 /* RCTAesForked.xcodeproj */;
			proxyType = 2;
			remoteGlobalIDString = 32D980DD1BE9F11C00FA27E5;
			remoteInfo = RCTAesForked;
		};
/* End PBXContainerItemProxy section */

/* Begin PBXCopyFilesBuildPhase section */
		15ACCA0022655C3A0063978B /* Embed Frameworks */ = {
			isa = PBXCopyFilesBuildPhase;
			buildActionMask = 2147483647;
			dstPath = "";
			dstSubfolderSpec = 10;
			files = (
				15F7795F22A1B7B500B1DF8C /* Mixpanel.framework in Embed Frameworks */,
				153F84CB2319B8FD00C19B63 /* Branch.framework in Embed Frameworks */,
				15ACC9FD22655C3A0063978B /* Lottie.framework in Embed Frameworks */,
			);
			name = "Embed Frameworks";
			runOnlyForDeploymentPostprocessing = 0;
		};
/* End PBXCopyFilesBuildPhase section */

/* Begin PBXFileReference section */
		008F07F21AC5B25A0029DE68 /* main.jsbundle */ = {isa = PBXFileReference; fileEncoding = 4; lastKnownFileType = text; path = main.jsbundle; sourceTree = "<group>"; };
		00E356F11AD99517003FC87E /* Info.plist */ = {isa = PBXFileReference; lastKnownFileType = text.plist.xml; path = Info.plist; sourceTree = "<group>"; };
		00E356F21AD99517003FC87E /* MetaMaskTests.m */ = {isa = PBXFileReference; lastKnownFileType = sourcecode.c.objc; path = MetaMaskTests.m; sourceTree = "<group>"; };
<<<<<<< HEAD
=======
		03FEE1B789AF76F41BF307A9 /* libPods-MetaMask.a */ = {isa = PBXFileReference; explicitFileType = archive.ar; includeInIndex = 0; path = "libPods-MetaMask.a"; sourceTree = BUILT_PRODUCTS_DIR; };
>>>>>>> 09a4ed48
		13B07F961A680F5B00A75B9A /* MetaMask.app */ = {isa = PBXFileReference; explicitFileType = wrapper.application; includeInIndex = 0; path = MetaMask.app; sourceTree = BUILT_PRODUCTS_DIR; };
		13B07FAF1A68108700A75B9A /* AppDelegate.h */ = {isa = PBXFileReference; fileEncoding = 4; lastKnownFileType = sourcecode.c.h; name = AppDelegate.h; path = MetaMask/AppDelegate.h; sourceTree = "<group>"; };
		13B07FB01A68108700A75B9A /* AppDelegate.m */ = {isa = PBXFileReference; fileEncoding = 4; lastKnownFileType = sourcecode.c.objc; name = AppDelegate.m; path = MetaMask/AppDelegate.m; sourceTree = "<group>"; };
		13B07FB21A68108700A75B9A /* Base */ = {isa = PBXFileReference; lastKnownFileType = file.xib; name = Base; path = Base.lproj/LaunchScreen.xib; sourceTree = "<group>"; };
		13B07FB51A68108700A75B9A /* Images.xcassets */ = {isa = PBXFileReference; lastKnownFileType = folder.assetcatalog; name = Images.xcassets; path = MetaMask/Images.xcassets; sourceTree = "<group>"; };
		13B07FB61A68108700A75B9A /* Info.plist */ = {isa = PBXFileReference; fileEncoding = 4; lastKnownFileType = text.plist.xml; name = Info.plist; path = MetaMask/Info.plist; sourceTree = "<group>"; };
		13B07FB71A68108700A75B9A /* main.m */ = {isa = PBXFileReference; fileEncoding = 4; lastKnownFileType = sourcecode.c.objc; name = main.m; path = MetaMask/main.m; sourceTree = "<group>"; };
		13EE4910D3BD408A8FCCA5D7 /* EuclidCircularB-BoldItalic.otf */ = {isa = PBXFileReference; explicitFileType = undefined; fileEncoding = 9; includeInIndex = 0; lastKnownFileType = unknown; name = "EuclidCircularB-BoldItalic.otf"; path = "../app/fonts/EuclidCircularB-BoldItalic.otf"; sourceTree = "<group>"; };
		15205D6221596AD90049EA93 /* MetaMask.entitlements */ = {isa = PBXFileReference; lastKnownFileType = text.plist.entitlements; name = MetaMask.entitlements; path = MetaMask/MetaMask.entitlements; sourceTree = "<group>"; };
		153C1A742217BCDC0088EFE0 /* JavaScriptCore.framework */ = {isa = PBXFileReference; lastKnownFileType = wrapper.framework; name = JavaScriptCore.framework; path = System/Library/Frameworks/JavaScriptCore.framework; sourceTree = SDKROOT; };
		153F84C42319B8DA00C19B63 /* BranchSDK.xcodeproj */ = {isa = PBXFileReference; lastKnownFileType = "wrapper.pb-project"; name = BranchSDK.xcodeproj; path = "branch-ios-sdk/carthage-files/BranchSDK.xcodeproj"; sourceTree = "<group>"; };
		158B0639211A72F500DF3C74 /* InpageBridgeWeb3.js */ = {isa = PBXFileReference; fileEncoding = 4; lastKnownFileType = sourcecode.javascript; name = InpageBridgeWeb3.js; path = ../app/core/InpageBridgeWeb3.js; sourceTree = "<group>"; };
		159878012231DF67001748EC /* AntDesign.ttf */ = {isa = PBXFileReference; lastKnownFileType = file; name = AntDesign.ttf; path = "../node_modules/react-native-vector-icons/Fonts/AntDesign.ttf"; sourceTree = "<group>"; };
		15D158EC210BD8C8006982B5 /* Metamask.ttf */ = {isa = PBXFileReference; lastKnownFileType = file; name = Metamask.ttf; path = ../app/fonts/Metamask.ttf; sourceTree = "<group>"; };
		15F7794F22A1B79400B1DF8C /* Mixpanel.xcodeproj */ = {isa = PBXFileReference; lastKnownFileType = "wrapper.pb-project"; name = Mixpanel.xcodeproj; path = "mixpanel-iphone/Mixpanel.xcodeproj"; sourceTree = "<group>"; };
		15F7796322A1BC8C00B1DF8C /* RCTAnalytics.h */ = {isa = PBXFileReference; lastKnownFileType = sourcecode.c.h; name = RCTAnalytics.h; path = MetaMask/NativeModules/RCTAnalytics/RCTAnalytics.h; sourceTree = "<group>"; };
		15F7796422A1BC8C00B1DF8C /* RCTAnalytics.m */ = {isa = PBXFileReference; lastKnownFileType = sourcecode.c.objc; name = RCTAnalytics.m; path = MetaMask/NativeModules/RCTAnalytics/RCTAnalytics.m; sourceTree = "<group>"; };
		15FDD82721B7642B006B7C35 /* debug.xcconfig */ = {isa = PBXFileReference; lastKnownFileType = text.xcconfig; path = debug.xcconfig; sourceTree = "<group>"; };
		15FDD86021B76461006B7C35 /* release.xcconfig */ = {isa = PBXFileReference; lastKnownFileType = text.xcconfig; path = release.xcconfig; sourceTree = "<group>"; };
		178440FE3F1C4F4180D14622 /* libTcpSockets.a */ = {isa = PBXFileReference; explicitFileType = undefined; fileEncoding = 9; includeInIndex = 0; lastKnownFileType = archive.ar; path = libTcpSockets.a; sourceTree = "<group>"; };
		1C516951C09F43CB97129B66 /* Octicons.ttf */ = {isa = PBXFileReference; explicitFileType = undefined; fileEncoding = 9; includeInIndex = 0; lastKnownFileType = unknown; name = Octicons.ttf; path = "../node_modules/react-native-vector-icons/Fonts/Octicons.ttf"; sourceTree = "<group>"; };
		1F06D56A2D2F41FB9345D16F /* Lottie.framework */ = {isa = PBXFileReference; explicitFileType = undefined; fileEncoding = 9; includeInIndex = 0; lastKnownFileType = wrapper.framework; name = Lottie.framework; path = System/Library/Frameworks/Lottie.framework; sourceTree = SDKROOT; };
		278065D027394AD9B2906E38 /* libBVLinearGradient.a */ = {isa = PBXFileReference; explicitFileType = undefined; fileEncoding = 9; includeInIndex = 0; lastKnownFileType = archive.ar; path = libBVLinearGradient.a; sourceTree = "<group>"; };
		2D16E6891FA4F8E400B85C8A /* libReact.a */ = {isa = PBXFileReference; explicitFileType = archive.ar; path = libReact.a; sourceTree = BUILT_PRODUCTS_DIR; };
		3E2492C67CF345CABD7B8601 /* Roboto-BlackItalic.ttf */ = {isa = PBXFileReference; explicitFileType = undefined; fileEncoding = 9; includeInIndex = 0; lastKnownFileType = unknown; name = "Roboto-BlackItalic.ttf"; path = "../app/fonts/Roboto-BlackItalic.ttf"; sourceTree = "<group>"; };
		42C239E9FAA64BD9A34B8D8A /* MaterialCommunityIcons.ttf */ = {isa = PBXFileReference; explicitFileType = undefined; fileEncoding = 9; includeInIndex = 0; lastKnownFileType = unknown; name = MaterialCommunityIcons.ttf; path = "../node_modules/react-native-vector-icons/Fonts/MaterialCommunityIcons.ttf"; sourceTree = "<group>"; };
		42C6DDE3B80F47AFA9C9D4F5 /* Foundation.ttf */ = {isa = PBXFileReference; explicitFileType = undefined; fileEncoding = 9; includeInIndex = 0; lastKnownFileType = unknown; name = Foundation.ttf; path = "../node_modules/react-native-vector-icons/Fonts/Foundation.ttf"; sourceTree = "<group>"; };
		42CBA652072F4BE2A8B815C1 /* EuclidCircularB-MediumItalic.otf */ = {isa = PBXFileReference; explicitFileType = undefined; fileEncoding = 9; includeInIndex = 0; lastKnownFileType = unknown; name = "EuclidCircularB-MediumItalic.otf"; path = "../app/fonts/EuclidCircularB-MediumItalic.otf"; sourceTree = "<group>"; };
		4379F36F969347758D1A9F96 /* Lottie.xcodeproj */ = {isa = PBXFileReference; explicitFileType = undefined; fileEncoding = 9; includeInIndex = 0; lastKnownFileType = "wrapper.pb-project"; name = Lottie.xcodeproj; path = "../node_modules/lottie-ios/Lottie.xcodeproj"; sourceTree = "<group>"; };
		4444176409EB42CB93AB03C5 /* SimpleLineIcons.ttf */ = {isa = PBXFileReference; explicitFileType = undefined; fileEncoding = 9; includeInIndex = 0; lastKnownFileType = unknown; name = SimpleLineIcons.ttf; path = "../node_modules/react-native-vector-icons/Fonts/SimpleLineIcons.ttf"; sourceTree = "<group>"; };
		459C4774EB724F2D8E12F088 /* Roboto-Regular.ttf */ = {isa = PBXFileReference; explicitFileType = undefined; fileEncoding = 9; includeInIndex = 0; lastKnownFileType = unknown; name = "Roboto-Regular.ttf"; path = "../app/fonts/Roboto-Regular.ttf"; sourceTree = "<group>"; };
		4A2D27104599412CA00C35EF /* Ionicons.ttf */ = {isa = PBXFileReference; explicitFileType = undefined; fileEncoding = 9; includeInIndex = 0; lastKnownFileType = unknown; name = Ionicons.ttf; path = "../node_modules/react-native-vector-icons/Fonts/Ionicons.ttf"; sourceTree = "<group>"; };
		57C103F40F394637B5A886FC /* FontAwesome5_Brands.ttf */ = {isa = PBXFileReference; explicitFileType = undefined; fileEncoding = 9; includeInIndex = 0; lastKnownFileType = unknown; name = FontAwesome5_Brands.ttf; path = "../node_modules/react-native-vector-icons/Fonts/FontAwesome5_Brands.ttf"; sourceTree = "<group>"; };
		58572D81B5D54ED79A16A16D /* EuclidCircularB-RegularItalic.otf */ = {isa = PBXFileReference; explicitFileType = undefined; fileEncoding = 9; includeInIndex = 0; lastKnownFileType = unknown; name = "EuclidCircularB-RegularItalic.otf"; path = "../app/fonts/EuclidCircularB-RegularItalic.otf"; sourceTree = "<group>"; };
		5D7956F8525C4A45A2A555C3 /* Roboto-Italic.ttf */ = {isa = PBXFileReference; explicitFileType = undefined; fileEncoding = 9; includeInIndex = 0; lastKnownFileType = unknown; name = "Roboto-Italic.ttf"; path = "../app/fonts/Roboto-Italic.ttf"; sourceTree = "<group>"; };
		5E32A09A7BDC431FA403BA73 /* FontAwesome.ttf */ = {isa = PBXFileReference; explicitFileType = undefined; fileEncoding = 9; includeInIndex = 0; lastKnownFileType = unknown; name = FontAwesome.ttf; path = "../node_modules/react-native-vector-icons/Fonts/FontAwesome.ttf"; sourceTree = "<group>"; };
		5F8C7FAF9F817D9CE9F2CC5D /* Pods-MetaMask.debug.xcconfig */ = {isa = PBXFileReference; includeInIndex = 1; lastKnownFileType = text.xcconfig; name = "Pods-MetaMask.debug.xcconfig"; path = "Target Support Files/Pods-MetaMask/Pods-MetaMask.debug.xcconfig"; sourceTree = "<group>"; };
		650F2B9724DC5FEB00C3B9C4 /* RCTAesForked.xcodeproj */ = {isa = PBXFileReference; lastKnownFileType = "wrapper.pb-project"; name = RCTAesForked.xcodeproj; path = "../node_modules/react-native-aes-crypto-forked/ios/RCTAesForked.xcodeproj"; sourceTree = "<group>"; };
		654378AE243E2ADB00571B9C /* MetaMask-Bridging-Header.h */ = {isa = PBXFileReference; lastKnownFileType = sourcecode.c.h; path = "MetaMask-Bridging-Header.h"; sourceTree = "<group>"; };
		654378AF243E2ADC00571B9C /* File.swift */ = {isa = PBXFileReference; lastKnownFileType = sourcecode.swift; path = File.swift; sourceTree = "<group>"; };
		67FBD519E04742E0AF191782 /* EuclidCircularB-Bold.otf */ = {isa = PBXFileReference; explicitFileType = undefined; fileEncoding = 9; includeInIndex = 0; lastKnownFileType = unknown; name = "EuclidCircularB-Bold.otf"; path = "../app/fonts/EuclidCircularB-Bold.otf"; sourceTree = "<group>"; };
		684F2C84313849199863B5FE /* Roboto-Black.ttf */ = {isa = PBXFileReference; explicitFileType = undefined; fileEncoding = 9; includeInIndex = 0; lastKnownFileType = unknown; name = "Roboto-Black.ttf"; path = "../app/fonts/Roboto-Black.ttf"; sourceTree = "<group>"; };
<<<<<<< HEAD
		7C9A3DEAD376DE52F8D78CCF /* libPods-MetaMask.a */ = {isa = PBXFileReference; explicitFileType = archive.ar; includeInIndex = 0; path = "libPods-MetaMask.a"; sourceTree = BUILT_PRODUCTS_DIR; };
=======
>>>>>>> 09a4ed48
		7FF1597C0ACA4902B86140B2 /* Zocial.ttf */ = {isa = PBXFileReference; explicitFileType = undefined; fileEncoding = 9; includeInIndex = 0; lastKnownFileType = unknown; name = Zocial.ttf; path = "../node_modules/react-native-vector-icons/Fonts/Zocial.ttf"; sourceTree = "<group>"; };
		8E369AC13A2049B6B21E5120 /* libRCTSearchApi.a */ = {isa = PBXFileReference; explicitFileType = undefined; fileEncoding = 9; includeInIndex = 0; lastKnownFileType = archive.ar; path = libRCTSearchApi.a; sourceTree = "<group>"; };
		9499B01ECAC44DA29AC44E80 /* EuclidCircularB-SemiboldItalic.otf */ = {isa = PBXFileReference; explicitFileType = undefined; fileEncoding = 9; includeInIndex = 0; lastKnownFileType = unknown; name = "EuclidCircularB-SemiboldItalic.otf"; path = "../app/fonts/EuclidCircularB-SemiboldItalic.otf"; sourceTree = "<group>"; };
		A498EA4CD2F8488DB666B94C /* Entypo.ttf */ = {isa = PBXFileReference; explicitFileType = undefined; fileEncoding = 9; includeInIndex = 0; lastKnownFileType = unknown; name = Entypo.ttf; path = "../node_modules/react-native-vector-icons/Fonts/Entypo.ttf"; sourceTree = "<group>"; };
		A783D1CD7D27456796FE2E1B /* Roboto-Bold.ttf */ = {isa = PBXFileReference; explicitFileType = undefined; fileEncoding = 9; includeInIndex = 0; lastKnownFileType = unknown; name = "Roboto-Bold.ttf"; path = "../app/fonts/Roboto-Bold.ttf"; sourceTree = "<group>"; };
		A8DE9C5BC0714D648276E123 /* EuclidCircularB-Semibold.otf */ = {isa = PBXFileReference; explicitFileType = undefined; fileEncoding = 9; includeInIndex = 0; lastKnownFileType = unknown; name = "EuclidCircularB-Semibold.otf"; path = "../app/fonts/EuclidCircularB-Semibold.otf"; sourceTree = "<group>"; };
		A98029A3662F4C1391489A6B /* EuclidCircularB-Light.otf */ = {isa = PBXFileReference; explicitFileType = undefined; fileEncoding = 9; includeInIndex = 0; lastKnownFileType = unknown; name = "EuclidCircularB-Light.otf"; path = "../app/fonts/EuclidCircularB-Light.otf"; sourceTree = "<group>"; };
		A98DB430A7DA47EFB97EDF8B /* FontAwesome5_Solid.ttf */ = {isa = PBXFileReference; explicitFileType = undefined; fileEncoding = 9; includeInIndex = 0; lastKnownFileType = unknown; name = FontAwesome5_Solid.ttf; path = "../node_modules/react-native-vector-icons/Fonts/FontAwesome5_Solid.ttf"; sourceTree = "<group>"; };
		AA9EDF17249955C7005D89EE /* MetaMaskDebug.entitlements */ = {isa = PBXFileReference; lastKnownFileType = text.plist.entitlements; name = MetaMaskDebug.entitlements; path = MetaMask/MetaMaskDebug.entitlements; sourceTree = "<group>"; };
		BB8BA2D3C0354D6090B56A8A /* Roboto-Light.ttf */ = {isa = PBXFileReference; explicitFileType = undefined; fileEncoding = 9; includeInIndex = 0; lastKnownFileType = unknown; name = "Roboto-Light.ttf"; path = "../app/fonts/Roboto-Light.ttf"; sourceTree = "<group>"; };
		BF485CDA047B4D52852B87F5 /* EvilIcons.ttf */ = {isa = PBXFileReference; explicitFileType = undefined; fileEncoding = 9; includeInIndex = 0; lastKnownFileType = unknown; name = EvilIcons.ttf; path = "../node_modules/react-native-vector-icons/Fonts/EvilIcons.ttf"; sourceTree = "<group>"; };
		C752564A28B44392AEE16BD5 /* Roboto-Medium.ttf */ = {isa = PBXFileReference; explicitFileType = undefined; fileEncoding = 9; includeInIndex = 0; lastKnownFileType = unknown; name = "Roboto-Medium.ttf"; path = "../app/fonts/Roboto-Medium.ttf"; sourceTree = "<group>"; };
		C9FD3FB1258A41A5A0546C83 /* Roboto-BoldItalic.ttf */ = {isa = PBXFileReference; explicitFileType = undefined; fileEncoding = 9; includeInIndex = 0; lastKnownFileType = unknown; name = "Roboto-BoldItalic.ttf"; path = "../app/fonts/Roboto-BoldItalic.ttf"; sourceTree = "<group>"; };
		CE0434C5FB7C4C6F9FEBDCE2 /* EuclidCircularB-Medium.otf */ = {isa = PBXFileReference; explicitFileType = undefined; fileEncoding = 9; includeInIndex = 0; lastKnownFileType = unknown; name = "EuclidCircularB-Medium.otf"; path = "../app/fonts/EuclidCircularB-Medium.otf"; sourceTree = "<group>"; };
		CF552F79C77A4184A690513A /* Roboto-ThinItalic.ttf */ = {isa = PBXFileReference; explicitFileType = undefined; fileEncoding = 9; includeInIndex = 0; lastKnownFileType = unknown; name = "Roboto-ThinItalic.ttf"; path = "../app/fonts/Roboto-ThinItalic.ttf"; sourceTree = "<group>"; };
		D0CBAE789660472DB719C765 /* libLottie.a */ = {isa = PBXFileReference; explicitFileType = undefined; fileEncoding = 9; includeInIndex = 0; lastKnownFileType = archive.ar; path = libLottie.a; sourceTree = "<group>"; };
<<<<<<< HEAD
		D51215C1B23CEFB8928DFAC7 /* Pods-MetaMask.release.xcconfig */ = {isa = PBXFileReference; includeInIndex = 1; lastKnownFileType = text.xcconfig; name = "Pods-MetaMask.release.xcconfig"; path = "Target Support Files/Pods-MetaMask/Pods-MetaMask.release.xcconfig"; sourceTree = "<group>"; };
=======
		D4F54984E1397C39E088CD4C /* Pods-MetaMask.release.xcconfig */ = {isa = PBXFileReference; includeInIndex = 1; lastKnownFileType = text.xcconfig; name = "Pods-MetaMask.release.xcconfig"; path = "Target Support Files/Pods-MetaMask/Pods-MetaMask.release.xcconfig"; sourceTree = "<group>"; };
>>>>>>> 09a4ed48
		D5FF0FF1DFB74B3C8BB99E09 /* Roboto-MediumItalic.ttf */ = {isa = PBXFileReference; explicitFileType = undefined; fileEncoding = 9; includeInIndex = 0; lastKnownFileType = unknown; name = "Roboto-MediumItalic.ttf"; path = "../app/fonts/Roboto-MediumItalic.ttf"; sourceTree = "<group>"; };
		D9A37B5BF2914CF1B49EEF80 /* Roboto-Thin.ttf */ = {isa = PBXFileReference; explicitFileType = undefined; fileEncoding = 9; includeInIndex = 0; lastKnownFileType = unknown; name = "Roboto-Thin.ttf"; path = "../app/fonts/Roboto-Thin.ttf"; sourceTree = "<group>"; };
		DB0D0E70BA3B4561257E8348 /* Pods-MetaMask.debug.xcconfig */ = {isa = PBXFileReference; includeInIndex = 1; lastKnownFileType = text.xcconfig; name = "Pods-MetaMask.debug.xcconfig"; path = "Target Support Files/Pods-MetaMask/Pods-MetaMask.debug.xcconfig"; sourceTree = "<group>"; };
		E020F42F788744B3BCE17F05 /* Roboto-LightItalic.ttf */ = {isa = PBXFileReference; explicitFileType = undefined; fileEncoding = 9; includeInIndex = 0; lastKnownFileType = unknown; name = "Roboto-LightItalic.ttf"; path = "../app/fonts/Roboto-LightItalic.ttf"; sourceTree = "<group>"; };
		E9629905BA1940ADA4189921 /* Feather.ttf */ = {isa = PBXFileReference; explicitFileType = undefined; fileEncoding = 9; includeInIndex = 0; lastKnownFileType = unknown; name = Feather.ttf; path = "../node_modules/react-native-vector-icons/Fonts/Feather.ttf"; sourceTree = "<group>"; };
		EBC2B6371CD846D28B9FAADF /* FontAwesome5_Regular.ttf */ = {isa = PBXFileReference; explicitFileType = undefined; fileEncoding = 9; includeInIndex = 0; lastKnownFileType = unknown; name = FontAwesome5_Regular.ttf; path = "../node_modules/react-native-vector-icons/Fonts/FontAwesome5_Regular.ttf"; sourceTree = "<group>"; };
		EF1C01B7F08047F9B8ADCFBA /* config.json */ = {isa = PBXFileReference; explicitFileType = undefined; fileEncoding = 9; includeInIndex = 0; lastKnownFileType = unknown; name = config.json; path = ../app/fonts/config.json; sourceTree = "<group>"; };
		F562CA6B28AA4A67AA29B61C /* MaterialIcons.ttf */ = {isa = PBXFileReference; explicitFileType = undefined; fileEncoding = 9; includeInIndex = 0; lastKnownFileType = unknown; name = MaterialIcons.ttf; path = "../node_modules/react-native-vector-icons/Fonts/MaterialIcons.ttf"; sourceTree = "<group>"; };
		F564570593ED4F3FB10BD348 /* EuclidCircularB-Regular.otf */ = {isa = PBXFileReference; explicitFileType = undefined; fileEncoding = 9; includeInIndex = 0; lastKnownFileType = unknown; name = "EuclidCircularB-Regular.otf"; path = "../app/fonts/EuclidCircularB-Regular.otf"; sourceTree = "<group>"; };
		F79EAC4A7BF74E458277AFA4 /* EuclidCircularB-LightItalic.otf */ = {isa = PBXFileReference; explicitFileType = undefined; fileEncoding = 9; includeInIndex = 0; lastKnownFileType = unknown; name = "EuclidCircularB-LightItalic.otf"; path = "../app/fonts/EuclidCircularB-LightItalic.otf"; sourceTree = "<group>"; };
		F9DFF7AC557B46B6BEFAA1C1 /* libRNShakeEvent.a */ = {isa = PBXFileReference; explicitFileType = undefined; fileEncoding = 9; includeInIndex = 0; lastKnownFileType = archive.ar; path = libRNShakeEvent.a; sourceTree = "<group>"; };
		FE3C9A2458A1416290DEDAD4 /* branch.json */ = {isa = PBXFileReference; explicitFileType = undefined; fileEncoding = 9; includeInIndex = 0; lastKnownFileType = unknown; name = branch.json; path = ../branch.json; sourceTree = "<group>"; };
/* End PBXFileReference section */

/* Begin PBXFrameworksBuildPhase section */
		13B07F8C1A680F5B00A75B9A /* Frameworks */ = {
			isa = PBXFrameworksBuildPhase;
			buildActionMask = 2147483647;
			files = (
				650F2B9D24DC5FF200C3B9C4 /* libRCTAesForked.a in Frameworks */,
				153C1ABB2217BCDC0088EFE0 /* JavaScriptCore.framework in Frameworks */,
				15ACC9FC22655C3A0063978B /* Lottie.framework in Frameworks */,
				15F7795E22A1B7B500B1DF8C /* Mixpanel.framework in Frameworks */,
				153F84CA2319B8FD00C19B63 /* Branch.framework in Frameworks */,
<<<<<<< HEAD
				5AD3980BE77861BB3FF4FF37 /* libPods-MetaMask.a in Frameworks */,
=======
				E83806BE650360096EDC0C32 /* libPods-MetaMask.a in Frameworks */,
>>>>>>> 09a4ed48
			);
			runOnlyForDeploymentPostprocessing = 0;
		};
/* End PBXFrameworksBuildPhase section */

/* Begin PBXGroup section */
		00E356EF1AD99517003FC87E /* MetaMaskTests */ = {
			isa = PBXGroup;
			children = (
				00E356F21AD99517003FC87E /* MetaMaskTests.m */,
				00E356F01AD99517003FC87E /* Supporting Files */,
			);
			path = MetaMaskTests;
			sourceTree = "<group>";
		};
		00E356F01AD99517003FC87E /* Supporting Files */ = {
			isa = PBXGroup;
			children = (
				00E356F11AD99517003FC87E /* Info.plist */,
			);
			name = "Supporting Files";
			sourceTree = "<group>";
		};
		13B07FAE1A68108700A75B9A /* MetaMask */ = {
			isa = PBXGroup;
			children = (
				AA9EDF17249955C7005D89EE /* MetaMaskDebug.entitlements */,
				15F7796222A1BC1E00B1DF8C /* NativeModules */,
				15205D6221596AD90049EA93 /* MetaMask.entitlements */,
				158B0639211A72F500DF3C74 /* InpageBridgeWeb3.js */,
				008F07F21AC5B25A0029DE68 /* main.jsbundle */,
				13B07FAF1A68108700A75B9A /* AppDelegate.h */,
				13B07FB01A68108700A75B9A /* AppDelegate.m */,
				13B07FB51A68108700A75B9A /* Images.xcassets */,
				13B07FB61A68108700A75B9A /* Info.plist */,
				13B07FB11A68108700A75B9A /* LaunchScreen.xib */,
				13B07FB71A68108700A75B9A /* main.m */,
				FE3C9A2458A1416290DEDAD4 /* branch.json */,
			);
			name = MetaMask;
			sourceTree = "<group>";
		};
		153F84C52319B8DA00C19B63 /* Products */ = {
			isa = PBXGroup;
			children = (
				153F84C92319B8DB00C19B63 /* Branch.framework */,
			);
			name = Products;
			sourceTree = "<group>";
		};
		15723E24225FD0B800A5B418 /* Products */ = {
			isa = PBXGroup;
			children = (
				15723E2D225FD0B800A5B418 /* Lottie.framework */,
				15723E2F225FD0B800A5B418 /* Lottie.framework */,
				15723E31225FD0B800A5B418 /* Lottie.framework */,
				15723E33225FD0B800A5B418 /* libLottie.a */,
			);
			name = Products;
			sourceTree = "<group>";
		};
		15A2E5EF2100077400A1F331 /* Recovered References */ = {
			isa = PBXGroup;
			children = (
				278065D027394AD9B2906E38 /* libBVLinearGradient.a */,
				F9DFF7AC557B46B6BEFAA1C1 /* libRNShakeEvent.a */,
				8E369AC13A2049B6B21E5120 /* libRCTSearchApi.a */,
				1F06D56A2D2F41FB9345D16F /* Lottie.framework */,
				D0CBAE789660472DB719C765 /* libLottie.a */,
				178440FE3F1C4F4180D14622 /* libTcpSockets.a */,
			);
			name = "Recovered References";
			sourceTree = "<group>";
		};
		15F7795022A1B79400B1DF8C /* Products */ = {
			isa = PBXGroup;
			children = (
				15F7795722A1B79400B1DF8C /* Mixpanel.framework */,
				15F7795922A1B79400B1DF8C /* Mixpanel.framework */,
				15F7795B22A1B79400B1DF8C /* Mixpanel.framework */,
				15F7795D22A1B79400B1DF8C /* Mixpanel.framework */,
			);
			name = Products;
			sourceTree = "<group>";
		};
		15F7796222A1BC1E00B1DF8C /* NativeModules */ = {
			isa = PBXGroup;
			children = (
				15F7796622A1BC9300B1DF8C /* RCTAnalytics */,
			);
			name = NativeModules;
			sourceTree = "<group>";
		};
		15F7796622A1BC9300B1DF8C /* RCTAnalytics */ = {
			isa = PBXGroup;
			children = (
				15F7796322A1BC8C00B1DF8C /* RCTAnalytics.h */,
				15F7796422A1BC8C00B1DF8C /* RCTAnalytics.m */,
			);
			name = RCTAnalytics;
			sourceTree = "<group>";
		};
		2D16E6871FA4F8E400B85C8A /* Frameworks */ = {
			isa = PBXGroup;
			children = (
				153C1A742217BCDC0088EFE0 /* JavaScriptCore.framework */,
				2D16E6891FA4F8E400B85C8A /* libReact.a */,
<<<<<<< HEAD
				7C9A3DEAD376DE52F8D78CCF /* libPods-MetaMask.a */,
=======
				03FEE1B789AF76F41BF307A9 /* libPods-MetaMask.a */,
>>>>>>> 09a4ed48
			);
			name = Frameworks;
			sourceTree = "<group>";
		};
		4A27949D046C4516B9653BBB /* Resources */ = {
			isa = PBXGroup;
			children = (
				159878012231DF67001748EC /* AntDesign.ttf */,
				15D158EC210BD8C8006982B5 /* Metamask.ttf */,
				A498EA4CD2F8488DB666B94C /* Entypo.ttf */,
				BF485CDA047B4D52852B87F5 /* EvilIcons.ttf */,
				E9629905BA1940ADA4189921 /* Feather.ttf */,
				5E32A09A7BDC431FA403BA73 /* FontAwesome.ttf */,
				42C6DDE3B80F47AFA9C9D4F5 /* Foundation.ttf */,
				4A2D27104599412CA00C35EF /* Ionicons.ttf */,
				42C239E9FAA64BD9A34B8D8A /* MaterialCommunityIcons.ttf */,
				F562CA6B28AA4A67AA29B61C /* MaterialIcons.ttf */,
				1C516951C09F43CB97129B66 /* Octicons.ttf */,
				4444176409EB42CB93AB03C5 /* SimpleLineIcons.ttf */,
				7FF1597C0ACA4902B86140B2 /* Zocial.ttf */,
				684F2C84313849199863B5FE /* Roboto-Black.ttf */,
				3E2492C67CF345CABD7B8601 /* Roboto-BlackItalic.ttf */,
				A783D1CD7D27456796FE2E1B /* Roboto-Bold.ttf */,
				C9FD3FB1258A41A5A0546C83 /* Roboto-BoldItalic.ttf */,
				5D7956F8525C4A45A2A555C3 /* Roboto-Italic.ttf */,
				BB8BA2D3C0354D6090B56A8A /* Roboto-Light.ttf */,
				E020F42F788744B3BCE17F05 /* Roboto-LightItalic.ttf */,
				C752564A28B44392AEE16BD5 /* Roboto-Medium.ttf */,
				D5FF0FF1DFB74B3C8BB99E09 /* Roboto-MediumItalic.ttf */,
				459C4774EB724F2D8E12F088 /* Roboto-Regular.ttf */,
				D9A37B5BF2914CF1B49EEF80 /* Roboto-Thin.ttf */,
				CF552F79C77A4184A690513A /* Roboto-ThinItalic.ttf */,
				57C103F40F394637B5A886FC /* FontAwesome5_Brands.ttf */,
				EBC2B6371CD846D28B9FAADF /* FontAwesome5_Regular.ttf */,
				A98DB430A7DA47EFB97EDF8B /* FontAwesome5_Solid.ttf */,
				EF1C01B7F08047F9B8ADCFBA /* config.json */,
				67FBD519E04742E0AF191782 /* EuclidCircularB-Bold.otf */,
				13EE4910D3BD408A8FCCA5D7 /* EuclidCircularB-BoldItalic.otf */,
				A98029A3662F4C1391489A6B /* EuclidCircularB-Light.otf */,
				F79EAC4A7BF74E458277AFA4 /* EuclidCircularB-LightItalic.otf */,
				CE0434C5FB7C4C6F9FEBDCE2 /* EuclidCircularB-Medium.otf */,
				42CBA652072F4BE2A8B815C1 /* EuclidCircularB-MediumItalic.otf */,
				F564570593ED4F3FB10BD348 /* EuclidCircularB-Regular.otf */,
				58572D81B5D54ED79A16A16D /* EuclidCircularB-RegularItalic.otf */,
				A8DE9C5BC0714D648276E123 /* EuclidCircularB-Semibold.otf */,
				9499B01ECAC44DA29AC44E80 /* EuclidCircularB-SemiboldItalic.otf */,
			);
			name = Resources;
			sourceTree = "<group>";
		};
		650F2B9824DC5FEB00C3B9C4 /* Products */ = {
			isa = PBXGroup;
			children = (
				650F2B9C24DC5FEC00C3B9C4 /* libRCTAesForked.a */,
			);
			name = Products;
			sourceTree = "<group>";
		};
		832341AE1AAA6A7D00B99B32 /* Libraries */ = {
			isa = PBXGroup;
			children = (
				650F2B9724DC5FEB00C3B9C4 /* RCTAesForked.xcodeproj */,
				153F84C42319B8DA00C19B63 /* BranchSDK.xcodeproj */,
				15F7794F22A1B79400B1DF8C /* Mixpanel.xcodeproj */,
				4379F36F969347758D1A9F96 /* Lottie.xcodeproj */,
			);
			name = Libraries;
			sourceTree = "<group>";
		};
		83CBB9F61A601CBA00E9B192 = {
			isa = PBXGroup;
			children = (
				654378AF243E2ADC00571B9C /* File.swift */,
				15FDD86021B76461006B7C35 /* release.xcconfig */,
				15FDD82721B7642B006B7C35 /* debug.xcconfig */,
				13B07FAE1A68108700A75B9A /* MetaMask */,
				832341AE1AAA6A7D00B99B32 /* Libraries */,
				00E356EF1AD99517003FC87E /* MetaMaskTests */,
				83CBBA001A601CBA00E9B192 /* Products */,
				2D16E6871FA4F8E400B85C8A /* Frameworks */,
				4A27949D046C4516B9653BBB /* Resources */,
				15A2E5EF2100077400A1F331 /* Recovered References */,
				AA342D524556DBBE26F5997C /* Pods */,
				654378AE243E2ADB00571B9C /* MetaMask-Bridging-Header.h */,
			);
			indentWidth = 2;
			sourceTree = "<group>";
			tabWidth = 2;
			usesTabs = 0;
		};
		83CBBA001A601CBA00E9B192 /* Products */ = {
			isa = PBXGroup;
			children = (
				13B07F961A680F5B00A75B9A /* MetaMask.app */,
			);
			name = Products;
			sourceTree = "<group>";
		};
		AA342D524556DBBE26F5997C /* Pods */ = {
			isa = PBXGroup;
			children = (
<<<<<<< HEAD
				DB0D0E70BA3B4561257E8348 /* Pods-MetaMask.debug.xcconfig */,
				D51215C1B23CEFB8928DFAC7 /* Pods-MetaMask.release.xcconfig */,
=======
				5F8C7FAF9F817D9CE9F2CC5D /* Pods-MetaMask.debug.xcconfig */,
				D4F54984E1397C39E088CD4C /* Pods-MetaMask.release.xcconfig */,
>>>>>>> 09a4ed48
			);
			path = Pods;
			sourceTree = "<group>";
		};
/* End PBXGroup section */

/* Begin PBXNativeTarget section */
		13B07F861A680F5B00A75B9A /* MetaMask */ = {
			isa = PBXNativeTarget;
			buildConfigurationList = 13B07F931A680F5B00A75B9A /* Build configuration list for PBXNativeTarget "MetaMask" */;
			buildPhases = (
<<<<<<< HEAD
				851C515FFECDE44B6D4DA6A1 /* [CP] Check Pods Manifest.lock */,
=======
				B168002C88F6581EAA4684EB /* [CP] Check Pods Manifest.lock */,
>>>>>>> 09a4ed48
				15FDD86321B76696006B7C35 /* Override xcconfig files */,
				13B07F871A680F5B00A75B9A /* Sources */,
				13B07F8C1A680F5B00A75B9A /* Frameworks */,
				13B07F8E1A680F5B00A75B9A /* Resources */,
				00DD1BFF1BD5951E006B06BC /* Bundle React Native code and images */,
				15ACCA0022655C3A0063978B /* Embed Frameworks */,
<<<<<<< HEAD
				011DAD7AF6444844EED73E14 /* [CP] Embed Pods Frameworks */,
				EC217DB04AC0DC7580FCEC2B /* [CP] Copy Pods Resources */,
=======
				71CB20D4C06647C0EC33C9A5 /* [CP] Embed Pods Frameworks */,
				E9C6732C8B4EB17C830C0872 /* [CP] Copy Pods Resources */,
>>>>>>> 09a4ed48
			);
			buildRules = (
			);
			dependencies = (
				15ACC9FF22655C3A0063978B /* PBXTargetDependency */,
				15F7796122A1B7B500B1DF8C /* PBXTargetDependency */,
				153F84CD2319B8FD00C19B63 /* PBXTargetDependency */,
			);
			name = MetaMask;
			productName = "Hello World";
			productReference = 13B07F961A680F5B00A75B9A /* MetaMask.app */;
			productType = "com.apple.product-type.application";
		};
/* End PBXNativeTarget section */

/* Begin PBXProject section */
		83CBB9F71A601CBA00E9B192 /* Project object */ = {
			isa = PBXProject;
			attributes = {
				LastUpgradeCheck = 1010;
				ORGANIZATIONNAME = MetaMask;
				TargetAttributes = {
					13B07F861A680F5B00A75B9A = {
						DevelopmentTeam = 48XVW22RCG;
						LastSwiftMigration = 1140;
						ProvisioningStyle = Manual;
						SystemCapabilities = {
							com.apple.Push = {
								enabled = 1;
							};
							com.apple.SafariKeychain = {
								enabled = 1;
							};
						};
					};
				};
			};
			buildConfigurationList = 83CBB9FA1A601CBA00E9B192 /* Build configuration list for PBXProject "MetaMask" */;
			compatibilityVersion = "Xcode 3.2";
			developmentRegion = English;
			hasScannedForEncodings = 0;
			knownRegions = (
				English,
				en,
				Base,
			);
			mainGroup = 83CBB9F61A601CBA00E9B192;
			productRefGroup = 83CBBA001A601CBA00E9B192 /* Products */;
			projectDirPath = "";
			projectReferences = (
				{
					ProductGroup = 153F84C52319B8DA00C19B63 /* Products */;
					ProjectRef = 153F84C42319B8DA00C19B63 /* BranchSDK.xcodeproj */;
				},
				{
					ProductGroup = 15723E24225FD0B800A5B418 /* Products */;
					ProjectRef = 4379F36F969347758D1A9F96 /* Lottie.xcodeproj */;
				},
				{
					ProductGroup = 15F7795022A1B79400B1DF8C /* Products */;
					ProjectRef = 15F7794F22A1B79400B1DF8C /* Mixpanel.xcodeproj */;
				},
				{
					ProductGroup = 650F2B9824DC5FEB00C3B9C4 /* Products */;
					ProjectRef = 650F2B9724DC5FEB00C3B9C4 /* RCTAesForked.xcodeproj */;
				},
			);
			projectRoot = "";
			targets = (
				13B07F861A680F5B00A75B9A /* MetaMask */,
			);
		};
/* End PBXProject section */

/* Begin PBXReferenceProxy section */
		153F84C92319B8DB00C19B63 /* Branch.framework */ = {
			isa = PBXReferenceProxy;
			fileType = wrapper.framework;
			path = Branch.framework;
			remoteRef = 153F84C82319B8DB00C19B63 /* PBXContainerItemProxy */;
			sourceTree = BUILT_PRODUCTS_DIR;
		};
		15723E2D225FD0B800A5B418 /* Lottie.framework */ = {
			isa = PBXReferenceProxy;
			fileType = wrapper.framework;
			path = Lottie.framework;
			remoteRef = 15723E2C225FD0B800A5B418 /* PBXContainerItemProxy */;
			sourceTree = BUILT_PRODUCTS_DIR;
		};
		15723E2F225FD0B800A5B418 /* Lottie.framework */ = {
			isa = PBXReferenceProxy;
			fileType = wrapper.framework;
			path = Lottie.framework;
			remoteRef = 15723E2E225FD0B800A5B418 /* PBXContainerItemProxy */;
			sourceTree = BUILT_PRODUCTS_DIR;
		};
		15723E31225FD0B800A5B418 /* Lottie.framework */ = {
			isa = PBXReferenceProxy;
			fileType = wrapper.framework;
			path = Lottie.framework;
			remoteRef = 15723E30225FD0B800A5B418 /* PBXContainerItemProxy */;
			sourceTree = BUILT_PRODUCTS_DIR;
		};
		15723E33225FD0B800A5B418 /* libLottie.a */ = {
			isa = PBXReferenceProxy;
			fileType = archive.ar;
			path = libLottie.a;
			remoteRef = 15723E32225FD0B800A5B418 /* PBXContainerItemProxy */;
			sourceTree = BUILT_PRODUCTS_DIR;
		};
		15F7795722A1B79400B1DF8C /* Mixpanel.framework */ = {
			isa = PBXReferenceProxy;
			fileType = wrapper.framework;
			path = Mixpanel.framework;
			remoteRef = 15F7795622A1B79400B1DF8C /* PBXContainerItemProxy */;
			sourceTree = BUILT_PRODUCTS_DIR;
		};
		15F7795922A1B79400B1DF8C /* Mixpanel.framework */ = {
			isa = PBXReferenceProxy;
			fileType = wrapper.framework;
			path = Mixpanel.framework;
			remoteRef = 15F7795822A1B79400B1DF8C /* PBXContainerItemProxy */;
			sourceTree = BUILT_PRODUCTS_DIR;
		};
		15F7795B22A1B79400B1DF8C /* Mixpanel.framework */ = {
			isa = PBXReferenceProxy;
			fileType = wrapper.framework;
			path = Mixpanel.framework;
			remoteRef = 15F7795A22A1B79400B1DF8C /* PBXContainerItemProxy */;
			sourceTree = BUILT_PRODUCTS_DIR;
		};
		15F7795D22A1B79400B1DF8C /* Mixpanel.framework */ = {
			isa = PBXReferenceProxy;
			fileType = wrapper.framework;
			path = Mixpanel.framework;
			remoteRef = 15F7795C22A1B79400B1DF8C /* PBXContainerItemProxy */;
			sourceTree = BUILT_PRODUCTS_DIR;
		};
		650F2B9C24DC5FEC00C3B9C4 /* libRCTAesForked.a */ = {
			isa = PBXReferenceProxy;
			fileType = archive.ar;
			path = libRCTAesForked.a;
			remoteRef = 650F2B9B24DC5FEC00C3B9C4 /* PBXContainerItemProxy */;
			sourceTree = BUILT_PRODUCTS_DIR;
		};
/* End PBXReferenceProxy section */

/* Begin PBXResourcesBuildPhase section */
		13B07F8E1A680F5B00A75B9A /* Resources */ = {
			isa = PBXResourcesBuildPhase;
			buildActionMask = 2147483647;
			files = (
				15205D6321596BAA0049EA93 /* MetaMask.entitlements in Resources */,
				13B07FBF1A68108700A75B9A /* Images.xcassets in Resources */,
				158B063B211A72F500DF3C74 /* InpageBridgeWeb3.js in Resources */,
				15D158ED210BD912006982B5 /* Metamask.ttf in Resources */,
				48AD4B0AABCB447B99B85DC4 /* Roboto-Black.ttf in Resources */,
				CD13D926E1E84D9ABFE672C0 /* Roboto-BlackItalic.ttf in Resources */,
				813214A2220E40C7BBB5ED9E /* Roboto-Bold.ttf in Resources */,
				15AD28AA21B7CFDC005DEB23 /* debug.xcconfig in Resources */,
				298242C958524BB38FB44CAE /* Roboto-BoldItalic.ttf in Resources */,
				2DB27BE39B164356A98A0FB1 /* Roboto-Italic.ttf in Resources */,
				4CEFC9E34A8D4288BFE2F85A /* Roboto-Light.ttf in Resources */,
				887E75FB64A54509A08D6C50 /* Roboto-LightItalic.ttf in Resources */,
				15AD28A921B7CFD9005DEB23 /* release.xcconfig in Resources */,
				EF65C42EA15B4774B1947A12 /* Roboto-Medium.ttf in Resources */,
				DC6A024F56DD43E1A83B47B1 /* Roboto-MediumItalic.ttf in Resources */,
				34CEE49BC79D411687B42FA9 /* Roboto-Regular.ttf in Resources */,
				7E08FB90F3754D47994208B4 /* Roboto-Thin.ttf in Resources */,
				7C0226ABD9694AEDBAF3016F /* Roboto-ThinItalic.ttf in Resources */,
				15ACC9FB226555820063978B /* LaunchScreen.xib in Resources */,
				49D8E62C506F4A63889EEC7F /* branch.json in Resources */,
				2A27FC9EEF1F4FD18E658544 /* config.json in Resources */,
				FF0F3B13A5354C41913F766D /* EuclidCircularB-Bold.otf in Resources */,
				E34DE917F6FC4438A6E88402 /* EuclidCircularB-BoldItalic.otf in Resources */,
				07CBADD9D4B441008304F8D3 /* EuclidCircularB-Light.otf in Resources */,
				2CDF19FE9DEE4BF8B07154B1 /* EuclidCircularB-LightItalic.otf in Resources */,
				8DEB44A7E7EF48E1B3298910 /* EuclidCircularB-Medium.otf in Resources */,
				D171C39A8BD44DBEB6B68480 /* EuclidCircularB-MediumItalic.otf in Resources */,
				39D0D096A0F340ABAC1A8565 /* EuclidCircularB-Regular.otf in Resources */,
				2370F9A340CF4ADFBCFB0543 /* EuclidCircularB-RegularItalic.otf in Resources */,
				BF39E5BAE0F34F9091FF6AC0 /* EuclidCircularB-Semibold.otf in Resources */,
				373454C575C84C24B0BB24D4 /* EuclidCircularB-SemiboldItalic.otf in Resources */,
			);
			runOnlyForDeploymentPostprocessing = 0;
		};
/* End PBXResourcesBuildPhase section */

/* Begin PBXShellScriptBuildPhase section */
		00DD1BFF1BD5951E006B06BC /* Bundle React Native code and images */ = {
			isa = PBXShellScriptBuildPhase;
			buildActionMask = 2147483647;
			files = (
			);
			inputPaths = (
			);
			name = "Bundle React Native code and images";
			outputPaths = (
			);
			runOnlyForDeploymentPostprocessing = 0;
			shellPath = /bin/sh;
			shellScript = "export NODE_BINARY=$(which node)\nif [ ! -e \"${SENTRY_PROPERTIES}\" ]; then\n    export SENTRY_PROPERTIES=../sentry.properties\nfi\n\n../node_modules/@sentry/cli/bin/sentry-cli react-native xcode \\\n  ../node_modules/react-native/scripts/react-native-xcode.sh\n";
		};
		011DAD7AF6444844EED73E14 /* [CP] Embed Pods Frameworks */ = {
			isa = PBXShellScriptBuildPhase;
			buildActionMask = 2147483647;
			files = (
			);
			inputPaths = (
				"${PODS_ROOT}/Target Support Files/Pods-MetaMask/Pods-MetaMask-frameworks.sh",
				"${PODS_XCFRAMEWORKS_BUILD_DIR}/OpenSSL/OpenSSL.framework/OpenSSL",
			);
			name = "[CP] Embed Pods Frameworks";
			outputPaths = (
				"${TARGET_BUILD_DIR}/${FRAMEWORKS_FOLDER_PATH}/OpenSSL.framework",
			);
			runOnlyForDeploymentPostprocessing = 0;
			shellPath = /bin/sh;
			shellScript = "\"${PODS_ROOT}/Target Support Files/Pods-MetaMask/Pods-MetaMask-frameworks.sh\"\n";
			showEnvVarsInLog = 0;
		};
		15FDD86321B76696006B7C35 /* Override xcconfig files */ = {
			isa = PBXShellScriptBuildPhase;
			buildActionMask = 2147483647;
			files = (
			);
			inputFileListPaths = (
			);
			inputPaths = (
			);
			name = "Override xcconfig files";
			outputFileListPaths = (
			);
			outputPaths = (
			);
			runOnlyForDeploymentPostprocessing = 0;
			shellPath = /bin/sh;
			shellScript = "if [ -e ../.ios.env ]\nthen\n    cp -rf ../.ios.env debug.xcconfig\n    cp -rf ../.ios.env release.xcconfig\nelse\n    cp -rf ../.ios.env.example debug.xcconfig\n    cp -rf ../.ios.env.example release.xcconfig\nfi\n\n";
		};
<<<<<<< HEAD
		851C515FFECDE44B6D4DA6A1 /* [CP] Check Pods Manifest.lock */ = {
=======
		71CB20D4C06647C0EC33C9A5 /* [CP] Embed Pods Frameworks */ = {
			isa = PBXShellScriptBuildPhase;
			buildActionMask = 2147483647;
			files = (
			);
			inputPaths = (
				"${PODS_ROOT}/Target Support Files/Pods-MetaMask/Pods-MetaMask-frameworks.sh",
				"${PODS_XCFRAMEWORKS_BUILD_DIR}/OpenSSL/OpenSSL.framework/OpenSSL",
			);
			name = "[CP] Embed Pods Frameworks";
			outputPaths = (
				"${TARGET_BUILD_DIR}/${FRAMEWORKS_FOLDER_PATH}/OpenSSL.framework",
			);
			runOnlyForDeploymentPostprocessing = 0;
			shellPath = /bin/sh;
			shellScript = "\"${PODS_ROOT}/Target Support Files/Pods-MetaMask/Pods-MetaMask-frameworks.sh\"\n";
			showEnvVarsInLog = 0;
		};
		B168002C88F6581EAA4684EB /* [CP] Check Pods Manifest.lock */ = {
>>>>>>> 09a4ed48
			isa = PBXShellScriptBuildPhase;
			buildActionMask = 2147483647;
			files = (
			);
			inputFileListPaths = (
			);
			inputPaths = (
				"${PODS_PODFILE_DIR_PATH}/Podfile.lock",
				"${PODS_ROOT}/Manifest.lock",
			);
			name = "[CP] Check Pods Manifest.lock";
			outputFileListPaths = (
			);
			outputPaths = (
				"$(DERIVED_FILE_DIR)/Pods-MetaMask-checkManifestLockResult.txt",
			);
			runOnlyForDeploymentPostprocessing = 0;
			shellPath = /bin/sh;
			shellScript = "diff \"${PODS_PODFILE_DIR_PATH}/Podfile.lock\" \"${PODS_ROOT}/Manifest.lock\" > /dev/null\nif [ $? != 0 ] ; then\n    # print error to STDERR\n    echo \"error: The sandbox is not in sync with the Podfile.lock. Run 'pod install' or update your CocoaPods installation.\" >&2\n    exit 1\nfi\n# This output is used by Xcode 'outputs' to avoid re-running this script phase.\necho \"SUCCESS\" > \"${SCRIPT_OUTPUT_FILE_0}\"\n";
			showEnvVarsInLog = 0;
		};
<<<<<<< HEAD
		EC217DB04AC0DC7580FCEC2B /* [CP] Copy Pods Resources */ = {
=======
		E9C6732C8B4EB17C830C0872 /* [CP] Copy Pods Resources */ = {
>>>>>>> 09a4ed48
			isa = PBXShellScriptBuildPhase;
			buildActionMask = 2147483647;
			files = (
			);
			inputPaths = (
				"${PODS_ROOT}/Target Support Files/Pods-MetaMask/Pods-MetaMask-resources.sh",
				"${PODS_ROOT}/../../node_modules/react-native-vector-icons/Fonts/AntDesign.ttf",
				"${PODS_ROOT}/../../node_modules/react-native-vector-icons/Fonts/Entypo.ttf",
				"${PODS_ROOT}/../../node_modules/react-native-vector-icons/Fonts/EvilIcons.ttf",
				"${PODS_ROOT}/../../node_modules/react-native-vector-icons/Fonts/Feather.ttf",
				"${PODS_ROOT}/../../node_modules/react-native-vector-icons/Fonts/FontAwesome.ttf",
				"${PODS_ROOT}/../../node_modules/react-native-vector-icons/Fonts/FontAwesome5_Brands.ttf",
				"${PODS_ROOT}/../../node_modules/react-native-vector-icons/Fonts/FontAwesome5_Regular.ttf",
				"${PODS_ROOT}/../../node_modules/react-native-vector-icons/Fonts/FontAwesome5_Solid.ttf",
				"${PODS_ROOT}/../../node_modules/react-native-vector-icons/Fonts/Foundation.ttf",
				"${PODS_ROOT}/../../node_modules/react-native-vector-icons/Fonts/Ionicons.ttf",
				"${PODS_ROOT}/../../node_modules/react-native-vector-icons/Fonts/MaterialCommunityIcons.ttf",
				"${PODS_ROOT}/../../node_modules/react-native-vector-icons/Fonts/MaterialIcons.ttf",
				"${PODS_ROOT}/../../node_modules/react-native-vector-icons/Fonts/Octicons.ttf",
				"${PODS_ROOT}/../../node_modules/react-native-vector-icons/Fonts/SimpleLineIcons.ttf",
				"${PODS_ROOT}/../../node_modules/react-native-vector-icons/Fonts/Zocial.ttf",
				"${PODS_CONFIGURATION_BUILD_DIR}/React-Core/AccessibilityResources.bundle",
			);
			name = "[CP] Copy Pods Resources";
			outputPaths = (
				"${TARGET_BUILD_DIR}/${UNLOCALIZED_RESOURCES_FOLDER_PATH}/AntDesign.ttf",
				"${TARGET_BUILD_DIR}/${UNLOCALIZED_RESOURCES_FOLDER_PATH}/Entypo.ttf",
				"${TARGET_BUILD_DIR}/${UNLOCALIZED_RESOURCES_FOLDER_PATH}/EvilIcons.ttf",
				"${TARGET_BUILD_DIR}/${UNLOCALIZED_RESOURCES_FOLDER_PATH}/Feather.ttf",
				"${TARGET_BUILD_DIR}/${UNLOCALIZED_RESOURCES_FOLDER_PATH}/FontAwesome.ttf",
				"${TARGET_BUILD_DIR}/${UNLOCALIZED_RESOURCES_FOLDER_PATH}/FontAwesome5_Brands.ttf",
				"${TARGET_BUILD_DIR}/${UNLOCALIZED_RESOURCES_FOLDER_PATH}/FontAwesome5_Regular.ttf",
				"${TARGET_BUILD_DIR}/${UNLOCALIZED_RESOURCES_FOLDER_PATH}/FontAwesome5_Solid.ttf",
				"${TARGET_BUILD_DIR}/${UNLOCALIZED_RESOURCES_FOLDER_PATH}/Foundation.ttf",
				"${TARGET_BUILD_DIR}/${UNLOCALIZED_RESOURCES_FOLDER_PATH}/Ionicons.ttf",
				"${TARGET_BUILD_DIR}/${UNLOCALIZED_RESOURCES_FOLDER_PATH}/MaterialCommunityIcons.ttf",
				"${TARGET_BUILD_DIR}/${UNLOCALIZED_RESOURCES_FOLDER_PATH}/MaterialIcons.ttf",
				"${TARGET_BUILD_DIR}/${UNLOCALIZED_RESOURCES_FOLDER_PATH}/Octicons.ttf",
				"${TARGET_BUILD_DIR}/${UNLOCALIZED_RESOURCES_FOLDER_PATH}/SimpleLineIcons.ttf",
				"${TARGET_BUILD_DIR}/${UNLOCALIZED_RESOURCES_FOLDER_PATH}/Zocial.ttf",
				"${TARGET_BUILD_DIR}/${UNLOCALIZED_RESOURCES_FOLDER_PATH}/AccessibilityResources.bundle",
			);
			runOnlyForDeploymentPostprocessing = 0;
			shellPath = /bin/sh;
			shellScript = "\"${PODS_ROOT}/Target Support Files/Pods-MetaMask/Pods-MetaMask-resources.sh\"\n";
			showEnvVarsInLog = 0;
		};
/* End PBXShellScriptBuildPhase section */

/* Begin PBXSourcesBuildPhase section */
		13B07F871A680F5B00A75B9A /* Sources */ = {
			isa = PBXSourcesBuildPhase;
			buildActionMask = 2147483647;
			files = (
				13B07FBC1A68108700A75B9A /* AppDelegate.m in Sources */,
				654378B0243E2ADC00571B9C /* File.swift in Sources */,
				15F7796522A1BC8C00B1DF8C /* RCTAnalytics.m in Sources */,
				13B07FC11A68108700A75B9A /* main.m in Sources */,
			);
			runOnlyForDeploymentPostprocessing = 0;
		};
/* End PBXSourcesBuildPhase section */

/* Begin PBXTargetDependency section */
		153F84CD2319B8FD00C19B63 /* PBXTargetDependency */ = {
			isa = PBXTargetDependency;
			name = Branch;
			targetProxy = 153F84CC2319B8FD00C19B63 /* PBXContainerItemProxy */;
		};
		15ACC9FF22655C3A0063978B /* PBXTargetDependency */ = {
			isa = PBXTargetDependency;
			name = Lottie_iOS;
			targetProxy = 15ACC9FE22655C3A0063978B /* PBXContainerItemProxy */;
		};
		15F7796122A1B7B500B1DF8C /* PBXTargetDependency */ = {
			isa = PBXTargetDependency;
			name = Mixpanel;
			targetProxy = 15F7796022A1B7B500B1DF8C /* PBXContainerItemProxy */;
		};
/* End PBXTargetDependency section */

/* Begin PBXVariantGroup section */
		13B07FB11A68108700A75B9A /* LaunchScreen.xib */ = {
			isa = PBXVariantGroup;
			children = (
				13B07FB21A68108700A75B9A /* Base */,
			);
			name = LaunchScreen.xib;
			path = MetaMask;
			sourceTree = "<group>";
		};
/* End PBXVariantGroup section */

/* Begin XCBuildConfiguration section */
		13B07F941A680F5B00A75B9A /* Debug */ = {
			isa = XCBuildConfiguration;
<<<<<<< HEAD
			baseConfigurationReference = DB0D0E70BA3B4561257E8348 /* Pods-MetaMask.debug.xcconfig */;
=======
			baseConfigurationReference = 5F8C7FAF9F817D9CE9F2CC5D /* Pods-MetaMask.debug.xcconfig */;
>>>>>>> 09a4ed48
			buildSettings = {
				ASSETCATALOG_COMPILER_APPICON_NAME = AppIcon;
				ASSETCATALOG_COMPILER_OPTIMIZATION = time;
				CLANG_ENABLE_MODULES = YES;
				CODE_SIGN_ENTITLEMENTS = MetaMask/MetaMaskDebug.entitlements;
				CODE_SIGN_IDENTITY = "iPhone Developer";
				CODE_SIGN_STYLE = Manual;
				CURRENT_PROJECT_VERSION = 755;
				DEAD_CODE_STRIPPING = NO;
				DEBUG_INFORMATION_FORMAT = dwarf;
				DEVELOPMENT_TEAM = 48XVW22RCG;
				ENABLE_BITCODE = NO;
				FRAMEWORK_SEARCH_PATHS = (
					"$(inherited)",
					"$(PROJECT_DIR)",
				);
				GCC_OPTIMIZATION_LEVEL = 0;
				GCC_PREPROCESSOR_DEFINITIONS = (
					"DEBUG=1",
					"$(inherited)",
				);
				HEADER_SEARCH_PATHS = (
					"$(inherited)",
					"$(SRCROOT)/../node_modules/react-native-wkwebview-reborn/ios/RCTWKWebView",
					"$(SRCROOT)/../node_modules/react-native-keychain/RNKeychainManager",
					"$(SRCROOT)/../node_modules/react-native-share/ios",
					"$(SRCROOT)/../node_modules/react-native-branch/ios/**",
					"$(SRCROOT)/../node_modules/react-native-search-api/ios/RCTSearchApi",
					"$(SRCROOT)/../node_modules/lottie-ios/lottie-ios/Classes/**",
					"$(SRCROOT)/../node_modules/react-native-view-shot/ios",
					"$(SRCROOT)/../node_modules/react-native-tcp/ios/**",
				);
				INFOPLIST_FILE = MetaMask/Info.plist;
				IPHONEOS_DEPLOYMENT_TARGET = 11.0;
				LD_RUNPATH_SEARCH_PATHS = "$(inherited) @executable_path/Frameworks";
				LIBRARY_SEARCH_PATHS = (
					"$(inherited)",
					"\"$(SRCROOT)/MetaMask/System/Library/Frameworks\"",
				);
				LLVM_LTO = YES;
				MARKETING_VERSION = 2.6.0;
				ONLY_ACTIVE_ARCH = YES;
				OTHER_CFLAGS = (
					"$(inherited)",
					"-DFB_SONARKIT_ENABLED=1",
				);
				OTHER_LDFLAGS = (
					"$(inherited)",
					"-ObjC",
					"-lc++",
				);
				PRODUCT_BUNDLE_IDENTIFIER = "io.metamask.$(PRODUCT_NAME:rfc1034identifier)";
				PRODUCT_NAME = MetaMask;
				PROVISIONING_PROFILE_SPECIFIER = "match Development io.metamask.MetaMask";
				SWIFT_OBJC_BRIDGING_HEADER = "MetaMask-Bridging-Header.h";
				SWIFT_OPTIMIZATION_LEVEL = "-Onone";
				SWIFT_VERSION = 5.0;
				VERSIONING_SYSTEM = "apple-generic";
			};
			name = Debug;
		};
		13B07F951A680F5B00A75B9A /* Release */ = {
			isa = XCBuildConfiguration;
<<<<<<< HEAD
			baseConfigurationReference = D51215C1B23CEFB8928DFAC7 /* Pods-MetaMask.release.xcconfig */;
=======
			baseConfigurationReference = D4F54984E1397C39E088CD4C /* Pods-MetaMask.release.xcconfig */;
>>>>>>> 09a4ed48
			buildSettings = {
				ASSETCATALOG_COMPILER_APPICON_NAME = AppIcon;
				ASSETCATALOG_COMPILER_OPTIMIZATION = time;
				CLANG_ENABLE_MODULES = YES;
				CODE_SIGN_ENTITLEMENTS = MetaMask/MetaMask.entitlements;
				CODE_SIGN_IDENTITY = "iPhone Distribution";
				CODE_SIGN_STYLE = Manual;
				CURRENT_PROJECT_VERSION = 755;
				DEBUG_INFORMATION_FORMAT = "dwarf-with-dsym";
				DEVELOPMENT_TEAM = 48XVW22RCG;
				FRAMEWORK_SEARCH_PATHS = (
					"$(inherited)",
					"$(PROJECT_DIR)",
				);
				GCC_PRECOMPILE_PREFIX_HEADER = YES;
				GCC_PREPROCESSOR_DEFINITIONS = (
					"DISABLE_MIXPANEL_AB_DESIGNER=1",
					"$(inherited)",
				);
				GCC_UNROLL_LOOPS = YES;
				HEADER_SEARCH_PATHS = (
					"$(inherited)",
					"$(SRCROOT)/../node_modules/react-native-wkwebview-reborn/ios/RCTWKWebView",
					"$(SRCROOT)/../node_modules/react-native-keychain/RNKeychainManager",
					"$(SRCROOT)/../node_modules/react-native-share/ios",
					"$(SRCROOT)/../node_modules/react-native-branch/ios/**",
					"$(SRCROOT)/../node_modules/react-native-search-api/ios/RCTSearchApi",
					"$(SRCROOT)/../node_modules/lottie-ios/lottie-ios/Classes/**",
					"$(SRCROOT)/../node_modules/react-native-view-shot/ios",
					"$(SRCROOT)/../node_modules/react-native-tcp/ios/**",
				);
				INFOPLIST_FILE = MetaMask/Info.plist;
				IPHONEOS_DEPLOYMENT_TARGET = 11.0;
				LD_RUNPATH_SEARCH_PATHS = "$(inherited) @executable_path/Frameworks";
				LIBRARY_SEARCH_PATHS = (
					"$(inherited)",
					"\"$(SRCROOT)/MetaMask/System/Library/Frameworks\"",
				);
				LLVM_LTO = YES;
				MARKETING_VERSION = 2.6.0;
				ONLY_ACTIVE_ARCH = NO;
				OTHER_CFLAGS = (
					"$(inherited)",
					"-DFB_SONARKIT_ENABLED=1",
				);
				OTHER_LDFLAGS = (
					"$(inherited)",
					"-ObjC",
					"-lc++",
				);
				PRODUCT_BUNDLE_IDENTIFIER = "io.metamask.$(PRODUCT_NAME:rfc1034identifier)";
				PRODUCT_NAME = MetaMask;
				PROVISIONING_PROFILE_SPECIFIER = "Bitrise AppStore io.metamask.MetaMask";
				SWIFT_OBJC_BRIDGING_HEADER = "MetaMask-Bridging-Header.h";
				SWIFT_VERSION = 5.0;
				VERSIONING_SYSTEM = "apple-generic";
			};
			name = Release;
		};
		83CBBA201A601CBA00E9B192 /* Debug */ = {
			isa = XCBuildConfiguration;
			baseConfigurationReference = 15FDD82721B7642B006B7C35 /* debug.xcconfig */;
			buildSettings = {
				ALWAYS_SEARCH_USER_PATHS = NO;
				CLANG_CXX_LANGUAGE_STANDARD = "gnu++0x";
				CLANG_CXX_LIBRARY = "libc++";
				CLANG_ENABLE_MODULES = YES;
				CLANG_ENABLE_OBJC_ARC = YES;
				CLANG_WARN_BOOL_CONVERSION = YES;
				CLANG_WARN_CONSTANT_CONVERSION = YES;
				CLANG_WARN_DIRECT_OBJC_ISA_USAGE = YES_ERROR;
				CLANG_WARN_EMPTY_BODY = YES;
				CLANG_WARN_ENUM_CONVERSION = YES;
				CLANG_WARN_INT_CONVERSION = YES;
				CLANG_WARN_OBJC_ROOT_CLASS = YES_ERROR;
				CLANG_WARN_UNREACHABLE_CODE = YES;
				CLANG_WARN__DUPLICATE_METHOD_MATCH = YES;
				"CODE_SIGN_IDENTITY[sdk=iphoneos*]" = "iPhone Developer";
				COPY_PHASE_STRIP = NO;
				ENABLE_STRICT_OBJC_MSGSEND = YES;
				ENABLE_TESTABILITY = YES;
				"EXCLUDED_ARCHS[sdk=iphonesimulator*]" = arm64;
				GCC_C_LANGUAGE_STANDARD = gnu99;
				GCC_DYNAMIC_NO_PIC = NO;
				GCC_OPTIMIZATION_LEVEL = 0;
				GCC_PREPROCESSOR_DEFINITIONS = (
					"DEBUG=1",
					"$(inherited)",
				);
				GCC_SYMBOLS_PRIVATE_EXTERN = NO;
				GCC_WARN_64_TO_32_BIT_CONVERSION = YES;
				GCC_WARN_ABOUT_RETURN_TYPE = YES_ERROR;
				GCC_WARN_UNDECLARED_SELECTOR = YES;
				GCC_WARN_UNINITIALIZED_AUTOS = YES_AGGRESSIVE;
				GCC_WARN_UNUSED_FUNCTION = YES;
				GCC_WARN_UNUSED_VARIABLE = YES;
				IPHONEOS_DEPLOYMENT_TARGET = 10.0;
				MTL_ENABLE_DEBUG_INFO = YES;
				ONLY_ACTIVE_ARCH = YES;
				SDKROOT = iphoneos;
			};
			name = Debug;
		};
		83CBBA211A601CBA00E9B192 /* Release */ = {
			isa = XCBuildConfiguration;
			buildSettings = {
				ALWAYS_SEARCH_USER_PATHS = NO;
				CLANG_CXX_LANGUAGE_STANDARD = "gnu++0x";
				CLANG_CXX_LIBRARY = "libc++";
				CLANG_ENABLE_MODULES = YES;
				CLANG_ENABLE_OBJC_ARC = YES;
				CLANG_WARN_BOOL_CONVERSION = YES;
				CLANG_WARN_CONSTANT_CONVERSION = YES;
				CLANG_WARN_DIRECT_OBJC_ISA_USAGE = YES_ERROR;
				CLANG_WARN_EMPTY_BODY = YES;
				CLANG_WARN_ENUM_CONVERSION = YES;
				CLANG_WARN_INT_CONVERSION = YES;
				CLANG_WARN_OBJC_ROOT_CLASS = YES_ERROR;
				CLANG_WARN_UNREACHABLE_CODE = YES;
				CLANG_WARN__DUPLICATE_METHOD_MATCH = YES;
				"CODE_SIGN_IDENTITY[sdk=iphoneos*]" = "iPhone Developer";
				COPY_PHASE_STRIP = YES;
				ENABLE_NS_ASSERTIONS = NO;
				ENABLE_STRICT_OBJC_MSGSEND = YES;
				"EXCLUDED_ARCHS[sdk=iphonesimulator*]" = arm64;
				GCC_C_LANGUAGE_STANDARD = gnu99;
				GCC_WARN_64_TO_32_BIT_CONVERSION = YES;
				GCC_WARN_ABOUT_RETURN_TYPE = YES_ERROR;
				GCC_WARN_UNDECLARED_SELECTOR = YES;
				GCC_WARN_UNINITIALIZED_AUTOS = YES_AGGRESSIVE;
				GCC_WARN_UNUSED_FUNCTION = YES;
				GCC_WARN_UNUSED_VARIABLE = YES;
				IPHONEOS_DEPLOYMENT_TARGET = 10.0;
				MTL_ENABLE_DEBUG_INFO = NO;
				SDKROOT = iphoneos;
				VALIDATE_PRODUCT = YES;
			};
			name = Release;
		};
/* End XCBuildConfiguration section */

/* Begin XCConfigurationList section */
		13B07F931A680F5B00A75B9A /* Build configuration list for PBXNativeTarget "MetaMask" */ = {
			isa = XCConfigurationList;
			buildConfigurations = (
				13B07F941A680F5B00A75B9A /* Debug */,
				13B07F951A680F5B00A75B9A /* Release */,
			);
			defaultConfigurationIsVisible = 0;
			defaultConfigurationName = Debug;
		};
		83CBB9FA1A601CBA00E9B192 /* Build configuration list for PBXProject "MetaMask" */ = {
			isa = XCConfigurationList;
			buildConfigurations = (
				83CBBA201A601CBA00E9B192 /* Debug */,
				83CBBA211A601CBA00E9B192 /* Release */,
			);
			defaultConfigurationIsVisible = 0;
			defaultConfigurationName = Debug;
		};
/* End XCConfigurationList section */
	};
	rootObject = 83CBB9F71A601CBA00E9B192 /* Project object */;
}<|MERGE_RESOLUTION|>--- conflicted
+++ resolved
@@ -36,7 +36,6 @@
 		48AD4B0AABCB447B99B85DC4 /* Roboto-Black.ttf in Resources */ = {isa = PBXBuildFile; fileRef = 684F2C84313849199863B5FE /* Roboto-Black.ttf */; };
 		49D8E62C506F4A63889EEC7F /* branch.json in Resources */ = {isa = PBXBuildFile; fileRef = FE3C9A2458A1416290DEDAD4 /* branch.json */; };
 		4CEFC9E34A8D4288BFE2F85A /* Roboto-Light.ttf in Resources */ = {isa = PBXBuildFile; fileRef = BB8BA2D3C0354D6090B56A8A /* Roboto-Light.ttf */; };
-		5AD3980BE77861BB3FF4FF37 /* libPods-MetaMask.a in Frameworks */ = {isa = PBXBuildFile; fileRef = 7C9A3DEAD376DE52F8D78CCF /* libPods-MetaMask.a */; };
 		650F2B9D24DC5FF200C3B9C4 /* libRCTAesForked.a in Frameworks */ = {isa = PBXBuildFile; fileRef = 650F2B9C24DC5FEC00C3B9C4 /* libRCTAesForked.a */; };
 		654378B0243E2ADC00571B9C /* File.swift in Sources */ = {isa = PBXBuildFile; fileRef = 654378AF243E2ADC00571B9C /* File.swift */; };
 		7C0226ABD9694AEDBAF3016F /* Roboto-ThinItalic.ttf in Resources */ = {isa = PBXBuildFile; fileRef = CF552F79C77A4184A690513A /* Roboto-ThinItalic.ttf */; };
@@ -168,10 +167,7 @@
 		008F07F21AC5B25A0029DE68 /* main.jsbundle */ = {isa = PBXFileReference; fileEncoding = 4; lastKnownFileType = text; path = main.jsbundle; sourceTree = "<group>"; };
 		00E356F11AD99517003FC87E /* Info.plist */ = {isa = PBXFileReference; lastKnownFileType = text.plist.xml; path = Info.plist; sourceTree = "<group>"; };
 		00E356F21AD99517003FC87E /* MetaMaskTests.m */ = {isa = PBXFileReference; lastKnownFileType = sourcecode.c.objc; path = MetaMaskTests.m; sourceTree = "<group>"; };
-<<<<<<< HEAD
-=======
 		03FEE1B789AF76F41BF307A9 /* libPods-MetaMask.a */ = {isa = PBXFileReference; explicitFileType = archive.ar; includeInIndex = 0; path = "libPods-MetaMask.a"; sourceTree = BUILT_PRODUCTS_DIR; };
->>>>>>> 09a4ed48
 		13B07F961A680F5B00A75B9A /* MetaMask.app */ = {isa = PBXFileReference; explicitFileType = wrapper.application; includeInIndex = 0; path = MetaMask.app; sourceTree = BUILT_PRODUCTS_DIR; };
 		13B07FAF1A68108700A75B9A /* AppDelegate.h */ = {isa = PBXFileReference; fileEncoding = 4; lastKnownFileType = sourcecode.c.h; name = AppDelegate.h; path = MetaMask/AppDelegate.h; sourceTree = "<group>"; };
 		13B07FB01A68108700A75B9A /* AppDelegate.m */ = {isa = PBXFileReference; fileEncoding = 4; lastKnownFileType = sourcecode.c.objc; name = AppDelegate.m; path = MetaMask/AppDelegate.m; sourceTree = "<group>"; };
@@ -214,10 +210,6 @@
 		654378AF243E2ADC00571B9C /* File.swift */ = {isa = PBXFileReference; lastKnownFileType = sourcecode.swift; path = File.swift; sourceTree = "<group>"; };
 		67FBD519E04742E0AF191782 /* EuclidCircularB-Bold.otf */ = {isa = PBXFileReference; explicitFileType = undefined; fileEncoding = 9; includeInIndex = 0; lastKnownFileType = unknown; name = "EuclidCircularB-Bold.otf"; path = "../app/fonts/EuclidCircularB-Bold.otf"; sourceTree = "<group>"; };
 		684F2C84313849199863B5FE /* Roboto-Black.ttf */ = {isa = PBXFileReference; explicitFileType = undefined; fileEncoding = 9; includeInIndex = 0; lastKnownFileType = unknown; name = "Roboto-Black.ttf"; path = "../app/fonts/Roboto-Black.ttf"; sourceTree = "<group>"; };
-<<<<<<< HEAD
-		7C9A3DEAD376DE52F8D78CCF /* libPods-MetaMask.a */ = {isa = PBXFileReference; explicitFileType = archive.ar; includeInIndex = 0; path = "libPods-MetaMask.a"; sourceTree = BUILT_PRODUCTS_DIR; };
-=======
->>>>>>> 09a4ed48
 		7FF1597C0ACA4902B86140B2 /* Zocial.ttf */ = {isa = PBXFileReference; explicitFileType = undefined; fileEncoding = 9; includeInIndex = 0; lastKnownFileType = unknown; name = Zocial.ttf; path = "../node_modules/react-native-vector-icons/Fonts/Zocial.ttf"; sourceTree = "<group>"; };
 		8E369AC13A2049B6B21E5120 /* libRCTSearchApi.a */ = {isa = PBXFileReference; explicitFileType = undefined; fileEncoding = 9; includeInIndex = 0; lastKnownFileType = archive.ar; path = libRCTSearchApi.a; sourceTree = "<group>"; };
 		9499B01ECAC44DA29AC44E80 /* EuclidCircularB-SemiboldItalic.otf */ = {isa = PBXFileReference; explicitFileType = undefined; fileEncoding = 9; includeInIndex = 0; lastKnownFileType = unknown; name = "EuclidCircularB-SemiboldItalic.otf"; path = "../app/fonts/EuclidCircularB-SemiboldItalic.otf"; sourceTree = "<group>"; };
@@ -234,14 +226,9 @@
 		CE0434C5FB7C4C6F9FEBDCE2 /* EuclidCircularB-Medium.otf */ = {isa = PBXFileReference; explicitFileType = undefined; fileEncoding = 9; includeInIndex = 0; lastKnownFileType = unknown; name = "EuclidCircularB-Medium.otf"; path = "../app/fonts/EuclidCircularB-Medium.otf"; sourceTree = "<group>"; };
 		CF552F79C77A4184A690513A /* Roboto-ThinItalic.ttf */ = {isa = PBXFileReference; explicitFileType = undefined; fileEncoding = 9; includeInIndex = 0; lastKnownFileType = unknown; name = "Roboto-ThinItalic.ttf"; path = "../app/fonts/Roboto-ThinItalic.ttf"; sourceTree = "<group>"; };
 		D0CBAE789660472DB719C765 /* libLottie.a */ = {isa = PBXFileReference; explicitFileType = undefined; fileEncoding = 9; includeInIndex = 0; lastKnownFileType = archive.ar; path = libLottie.a; sourceTree = "<group>"; };
-<<<<<<< HEAD
-		D51215C1B23CEFB8928DFAC7 /* Pods-MetaMask.release.xcconfig */ = {isa = PBXFileReference; includeInIndex = 1; lastKnownFileType = text.xcconfig; name = "Pods-MetaMask.release.xcconfig"; path = "Target Support Files/Pods-MetaMask/Pods-MetaMask.release.xcconfig"; sourceTree = "<group>"; };
-=======
 		D4F54984E1397C39E088CD4C /* Pods-MetaMask.release.xcconfig */ = {isa = PBXFileReference; includeInIndex = 1; lastKnownFileType = text.xcconfig; name = "Pods-MetaMask.release.xcconfig"; path = "Target Support Files/Pods-MetaMask/Pods-MetaMask.release.xcconfig"; sourceTree = "<group>"; };
->>>>>>> 09a4ed48
 		D5FF0FF1DFB74B3C8BB99E09 /* Roboto-MediumItalic.ttf */ = {isa = PBXFileReference; explicitFileType = undefined; fileEncoding = 9; includeInIndex = 0; lastKnownFileType = unknown; name = "Roboto-MediumItalic.ttf"; path = "../app/fonts/Roboto-MediumItalic.ttf"; sourceTree = "<group>"; };
 		D9A37B5BF2914CF1B49EEF80 /* Roboto-Thin.ttf */ = {isa = PBXFileReference; explicitFileType = undefined; fileEncoding = 9; includeInIndex = 0; lastKnownFileType = unknown; name = "Roboto-Thin.ttf"; path = "../app/fonts/Roboto-Thin.ttf"; sourceTree = "<group>"; };
-		DB0D0E70BA3B4561257E8348 /* Pods-MetaMask.debug.xcconfig */ = {isa = PBXFileReference; includeInIndex = 1; lastKnownFileType = text.xcconfig; name = "Pods-MetaMask.debug.xcconfig"; path = "Target Support Files/Pods-MetaMask/Pods-MetaMask.debug.xcconfig"; sourceTree = "<group>"; };
 		E020F42F788744B3BCE17F05 /* Roboto-LightItalic.ttf */ = {isa = PBXFileReference; explicitFileType = undefined; fileEncoding = 9; includeInIndex = 0; lastKnownFileType = unknown; name = "Roboto-LightItalic.ttf"; path = "../app/fonts/Roboto-LightItalic.ttf"; sourceTree = "<group>"; };
 		E9629905BA1940ADA4189921 /* Feather.ttf */ = {isa = PBXFileReference; explicitFileType = undefined; fileEncoding = 9; includeInIndex = 0; lastKnownFileType = unknown; name = Feather.ttf; path = "../node_modules/react-native-vector-icons/Fonts/Feather.ttf"; sourceTree = "<group>"; };
 		EBC2B6371CD846D28B9FAADF /* FontAwesome5_Regular.ttf */ = {isa = PBXFileReference; explicitFileType = undefined; fileEncoding = 9; includeInIndex = 0; lastKnownFileType = unknown; name = FontAwesome5_Regular.ttf; path = "../node_modules/react-native-vector-icons/Fonts/FontAwesome5_Regular.ttf"; sourceTree = "<group>"; };
@@ -263,11 +250,7 @@
 				15ACC9FC22655C3A0063978B /* Lottie.framework in Frameworks */,
 				15F7795E22A1B7B500B1DF8C /* Mixpanel.framework in Frameworks */,
 				153F84CA2319B8FD00C19B63 /* Branch.framework in Frameworks */,
-<<<<<<< HEAD
-				5AD3980BE77861BB3FF4FF37 /* libPods-MetaMask.a in Frameworks */,
-=======
 				E83806BE650360096EDC0C32 /* libPods-MetaMask.a in Frameworks */,
->>>>>>> 09a4ed48
 			);
 			runOnlyForDeploymentPostprocessing = 0;
 		};
@@ -375,11 +358,7 @@
 			children = (
 				153C1A742217BCDC0088EFE0 /* JavaScriptCore.framework */,
 				2D16E6891FA4F8E400B85C8A /* libReact.a */,
-<<<<<<< HEAD
-				7C9A3DEAD376DE52F8D78CCF /* libPods-MetaMask.a */,
-=======
 				03FEE1B789AF76F41BF307A9 /* libPods-MetaMask.a */,
->>>>>>> 09a4ed48
 			);
 			name = Frameworks;
 			sourceTree = "<group>";
@@ -481,13 +460,8 @@
 		AA342D524556DBBE26F5997C /* Pods */ = {
 			isa = PBXGroup;
 			children = (
-<<<<<<< HEAD
-				DB0D0E70BA3B4561257E8348 /* Pods-MetaMask.debug.xcconfig */,
-				D51215C1B23CEFB8928DFAC7 /* Pods-MetaMask.release.xcconfig */,
-=======
 				5F8C7FAF9F817D9CE9F2CC5D /* Pods-MetaMask.debug.xcconfig */,
 				D4F54984E1397C39E088CD4C /* Pods-MetaMask.release.xcconfig */,
->>>>>>> 09a4ed48
 			);
 			path = Pods;
 			sourceTree = "<group>";
@@ -499,24 +473,15 @@
 			isa = PBXNativeTarget;
 			buildConfigurationList = 13B07F931A680F5B00A75B9A /* Build configuration list for PBXNativeTarget "MetaMask" */;
 			buildPhases = (
-<<<<<<< HEAD
-				851C515FFECDE44B6D4DA6A1 /* [CP] Check Pods Manifest.lock */,
-=======
 				B168002C88F6581EAA4684EB /* [CP] Check Pods Manifest.lock */,
->>>>>>> 09a4ed48
 				15FDD86321B76696006B7C35 /* Override xcconfig files */,
 				13B07F871A680F5B00A75B9A /* Sources */,
 				13B07F8C1A680F5B00A75B9A /* Frameworks */,
 				13B07F8E1A680F5B00A75B9A /* Resources */,
 				00DD1BFF1BD5951E006B06BC /* Bundle React Native code and images */,
 				15ACCA0022655C3A0063978B /* Embed Frameworks */,
-<<<<<<< HEAD
-				011DAD7AF6444844EED73E14 /* [CP] Embed Pods Frameworks */,
-				EC217DB04AC0DC7580FCEC2B /* [CP] Copy Pods Resources */,
-=======
 				71CB20D4C06647C0EC33C9A5 /* [CP] Embed Pods Frameworks */,
 				E9C6732C8B4EB17C830C0872 /* [CP] Copy Pods Resources */,
->>>>>>> 09a4ed48
 			);
 			buildRules = (
 			);
@@ -720,7 +685,25 @@
 			shellPath = /bin/sh;
 			shellScript = "export NODE_BINARY=$(which node)\nif [ ! -e \"${SENTRY_PROPERTIES}\" ]; then\n    export SENTRY_PROPERTIES=../sentry.properties\nfi\n\n../node_modules/@sentry/cli/bin/sentry-cli react-native xcode \\\n  ../node_modules/react-native/scripts/react-native-xcode.sh\n";
 		};
-		011DAD7AF6444844EED73E14 /* [CP] Embed Pods Frameworks */ = {
+		15FDD86321B76696006B7C35 /* Override xcconfig files */ = {
+			isa = PBXShellScriptBuildPhase;
+			buildActionMask = 2147483647;
+			files = (
+			);
+			inputFileListPaths = (
+			);
+			inputPaths = (
+			);
+			name = "Override xcconfig files";
+			outputFileListPaths = (
+			);
+			outputPaths = (
+			);
+			runOnlyForDeploymentPostprocessing = 0;
+			shellPath = /bin/sh;
+			shellScript = "if [ -e ../.ios.env ]\nthen\n    cp -rf ../.ios.env debug.xcconfig\n    cp -rf ../.ios.env release.xcconfig\nelse\n    cp -rf ../.ios.env.example debug.xcconfig\n    cp -rf ../.ios.env.example release.xcconfig\nfi\n\n";
+		};
+		71CB20D4C06647C0EC33C9A5 /* [CP] Embed Pods Frameworks */ = {
 			isa = PBXShellScriptBuildPhase;
 			buildActionMask = 2147483647;
 			files = (
@@ -738,47 +721,7 @@
 			shellScript = "\"${PODS_ROOT}/Target Support Files/Pods-MetaMask/Pods-MetaMask-frameworks.sh\"\n";
 			showEnvVarsInLog = 0;
 		};
-		15FDD86321B76696006B7C35 /* Override xcconfig files */ = {
-			isa = PBXShellScriptBuildPhase;
-			buildActionMask = 2147483647;
-			files = (
-			);
-			inputFileListPaths = (
-			);
-			inputPaths = (
-			);
-			name = "Override xcconfig files";
-			outputFileListPaths = (
-			);
-			outputPaths = (
-			);
-			runOnlyForDeploymentPostprocessing = 0;
-			shellPath = /bin/sh;
-			shellScript = "if [ -e ../.ios.env ]\nthen\n    cp -rf ../.ios.env debug.xcconfig\n    cp -rf ../.ios.env release.xcconfig\nelse\n    cp -rf ../.ios.env.example debug.xcconfig\n    cp -rf ../.ios.env.example release.xcconfig\nfi\n\n";
-		};
-<<<<<<< HEAD
-		851C515FFECDE44B6D4DA6A1 /* [CP] Check Pods Manifest.lock */ = {
-=======
-		71CB20D4C06647C0EC33C9A5 /* [CP] Embed Pods Frameworks */ = {
-			isa = PBXShellScriptBuildPhase;
-			buildActionMask = 2147483647;
-			files = (
-			);
-			inputPaths = (
-				"${PODS_ROOT}/Target Support Files/Pods-MetaMask/Pods-MetaMask-frameworks.sh",
-				"${PODS_XCFRAMEWORKS_BUILD_DIR}/OpenSSL/OpenSSL.framework/OpenSSL",
-			);
-			name = "[CP] Embed Pods Frameworks";
-			outputPaths = (
-				"${TARGET_BUILD_DIR}/${FRAMEWORKS_FOLDER_PATH}/OpenSSL.framework",
-			);
-			runOnlyForDeploymentPostprocessing = 0;
-			shellPath = /bin/sh;
-			shellScript = "\"${PODS_ROOT}/Target Support Files/Pods-MetaMask/Pods-MetaMask-frameworks.sh\"\n";
-			showEnvVarsInLog = 0;
-		};
 		B168002C88F6581EAA4684EB /* [CP] Check Pods Manifest.lock */ = {
->>>>>>> 09a4ed48
 			isa = PBXShellScriptBuildPhase;
 			buildActionMask = 2147483647;
 			files = (
@@ -800,11 +743,7 @@
 			shellScript = "diff \"${PODS_PODFILE_DIR_PATH}/Podfile.lock\" \"${PODS_ROOT}/Manifest.lock\" > /dev/null\nif [ $? != 0 ] ; then\n    # print error to STDERR\n    echo \"error: The sandbox is not in sync with the Podfile.lock. Run 'pod install' or update your CocoaPods installation.\" >&2\n    exit 1\nfi\n# This output is used by Xcode 'outputs' to avoid re-running this script phase.\necho \"SUCCESS\" > \"${SCRIPT_OUTPUT_FILE_0}\"\n";
 			showEnvVarsInLog = 0;
 		};
-<<<<<<< HEAD
-		EC217DB04AC0DC7580FCEC2B /* [CP] Copy Pods Resources */ = {
-=======
 		E9C6732C8B4EB17C830C0872 /* [CP] Copy Pods Resources */ = {
->>>>>>> 09a4ed48
 			isa = PBXShellScriptBuildPhase;
 			buildActionMask = 2147483647;
 			files = (
@@ -901,11 +840,7 @@
 /* Begin XCBuildConfiguration section */
 		13B07F941A680F5B00A75B9A /* Debug */ = {
 			isa = XCBuildConfiguration;
-<<<<<<< HEAD
-			baseConfigurationReference = DB0D0E70BA3B4561257E8348 /* Pods-MetaMask.debug.xcconfig */;
-=======
 			baseConfigurationReference = 5F8C7FAF9F817D9CE9F2CC5D /* Pods-MetaMask.debug.xcconfig */;
->>>>>>> 09a4ed48
 			buildSettings = {
 				ASSETCATALOG_COMPILER_APPICON_NAME = AppIcon;
 				ASSETCATALOG_COMPILER_OPTIMIZATION = time;
@@ -969,11 +904,7 @@
 		};
 		13B07F951A680F5B00A75B9A /* Release */ = {
 			isa = XCBuildConfiguration;
-<<<<<<< HEAD
-			baseConfigurationReference = D51215C1B23CEFB8928DFAC7 /* Pods-MetaMask.release.xcconfig */;
-=======
 			baseConfigurationReference = D4F54984E1397C39E088CD4C /* Pods-MetaMask.release.xcconfig */;
->>>>>>> 09a4ed48
 			buildSettings = {
 				ASSETCATALOG_COMPILER_APPICON_NAME = AppIcon;
 				ASSETCATALOG_COMPILER_OPTIMIZATION = time;
