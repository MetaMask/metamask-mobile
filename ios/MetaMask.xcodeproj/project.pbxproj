// !$*UTF8*$!
{
	archiveVersion = 1;
	classes = {
	};
	objectVersion = 54;
	objects = {

/* Begin PBXBuildFile section */
		07CBADD9D4B441008304F8D3 /* EuclidCircularB-Light.otf in Resources */ = {isa = PBXBuildFile; fileRef = A98029A3662F4C1391489A6B /* EuclidCircularB-Light.otf */; };
		0FD509E0336BF221F6527B24 /* libPods-MetaMask.a in Frameworks */ = {isa = PBXBuildFile; fileRef = EA0FF04C201CE95ED7EEEA82 /* libPods-MetaMask.a */; };
		13B07FBC1A68108700A75B9A /* AppDelegate.m in Sources */ = {isa = PBXBuildFile; fileRef = 13B07FB01A68108700A75B9A /* AppDelegate.m */; };
		13B07FBF1A68108700A75B9A /* Images.xcassets in Resources */ = {isa = PBXBuildFile; fileRef = 13B07FB51A68108700A75B9A /* Images.xcassets */; };
		13B07FC11A68108700A75B9A /* main.m in Sources */ = {isa = PBXBuildFile; fileRef = 13B07FB71A68108700A75B9A /* main.m */; };
		153C1ABB2217BCDC0088EFE0 /* JavaScriptCore.framework in Frameworks */ = {isa = PBXBuildFile; fileRef = 153C1A742217BCDC0088EFE0 /* JavaScriptCore.framework */; };
		153F84CA2319B8FD00C19B63 /* Branch.framework in Frameworks */ = {isa = PBXBuildFile; fileRef = 153F84C92319B8DB00C19B63 /* Branch.framework */; };
		153F84CB2319B8FD00C19B63 /* Branch.framework in Embed Frameworks */ = {isa = PBXBuildFile; fileRef = 153F84C92319B8DB00C19B63 /* Branch.framework */; settings = {ATTRIBUTES = (CodeSignOnCopy, RemoveHeadersOnCopy, ); }; };
		158B063B211A72F500DF3C74 /* InpageBridgeWeb3.js in Resources */ = {isa = PBXBuildFile; fileRef = 158B0639211A72F500DF3C74 /* InpageBridgeWeb3.js */; };
		15ACC9FB226555820063978B /* LaunchScreen.xib in Resources */ = {isa = PBXBuildFile; fileRef = 13B07FB11A68108700A75B9A /* LaunchScreen.xib */; };
		15ACC9FC22655C3A0063978B /* Lottie.framework in Frameworks */ = {isa = PBXBuildFile; fileRef = 15723E2D225FD0B800A5B418 /* Lottie.framework */; };
		15ACC9FD22655C3A0063978B /* Lottie.framework in Embed Frameworks */ = {isa = PBXBuildFile; fileRef = 15723E2D225FD0B800A5B418 /* Lottie.framework */; settings = {ATTRIBUTES = (CodeSignOnCopy, RemoveHeadersOnCopy, ); }; };
		15AD28A921B7CFD9005DEB23 /* release.xcconfig in Resources */ = {isa = PBXBuildFile; fileRef = 15FDD86021B76461006B7C35 /* release.xcconfig */; };
		15AD28AA21B7CFDC005DEB23 /* debug.xcconfig in Resources */ = {isa = PBXBuildFile; fileRef = 15FDD82721B7642B006B7C35 /* debug.xcconfig */; };
		15D158ED210BD912006982B5 /* Metamask.ttf in Resources */ = {isa = PBXBuildFile; fileRef = 15D158EC210BD8C8006982B5 /* Metamask.ttf */; };
		15F7795E22A1B7B500B1DF8C /* Mixpanel.framework in Frameworks */ = {isa = PBXBuildFile; fileRef = 15F7795722A1B79400B1DF8C /* Mixpanel.framework */; };
		15F7795F22A1B7B500B1DF8C /* Mixpanel.framework in Embed Frameworks */ = {isa = PBXBuildFile; fileRef = 15F7795722A1B79400B1DF8C /* Mixpanel.framework */; settings = {ATTRIBUTES = (CodeSignOnCopy, RemoveHeadersOnCopy, ); }; };
		15F7796522A1BC8C00B1DF8C /* RCTAnalytics.m in Sources */ = {isa = PBXBuildFile; fileRef = 15F7796422A1BC8C00B1DF8C /* RCTAnalytics.m */; };
		2370F9A340CF4ADFBCFB0543 /* EuclidCircularB-RegularItalic.otf in Resources */ = {isa = PBXBuildFile; fileRef = 58572D81B5D54ED79A16A16D /* EuclidCircularB-RegularItalic.otf */; };
		298242C958524BB38FB44CAE /* Roboto-BoldItalic.ttf in Resources */ = {isa = PBXBuildFile; fileRef = C9FD3FB1258A41A5A0546C83 /* Roboto-BoldItalic.ttf */; };
		2A27FC9EEF1F4FD18E658544 /* config.json in Resources */ = {isa = PBXBuildFile; fileRef = EF1C01B7F08047F9B8ADCFBA /* config.json */; };
		2CDF19FE9DEE4BF8B07154B1 /* EuclidCircularB-LightItalic.otf in Resources */ = {isa = PBXBuildFile; fileRef = F79EAC4A7BF74E458277AFA4 /* EuclidCircularB-LightItalic.otf */; };
		2DB27BE39B164356A98A0FB1 /* Roboto-Italic.ttf in Resources */ = {isa = PBXBuildFile; fileRef = 5D7956F8525C4A45A2A555C3 /* Roboto-Italic.ttf */; };
		34CEE49BC79D411687B42FA9 /* Roboto-Regular.ttf in Resources */ = {isa = PBXBuildFile; fileRef = 459C4774EB724F2D8E12F088 /* Roboto-Regular.ttf */; };
		373454C575C84C24B0BB24D4 /* EuclidCircularB-SemiboldItalic.otf in Resources */ = {isa = PBXBuildFile; fileRef = 9499B01ECAC44DA29AC44E80 /* EuclidCircularB-SemiboldItalic.otf */; };
		39D0D096A0F340ABAC1A8565 /* EuclidCircularB-Regular.otf in Resources */ = {isa = PBXBuildFile; fileRef = F564570593ED4F3FB10BD348 /* EuclidCircularB-Regular.otf */; };
		48AD4B0AABCB447B99B85DC4 /* Roboto-Black.ttf in Resources */ = {isa = PBXBuildFile; fileRef = 684F2C84313849199863B5FE /* Roboto-Black.ttf */; };
		49D8E62C506F4A63889EEC7F /* branch.json in Resources */ = {isa = PBXBuildFile; fileRef = FE3C9A2458A1416290DEDAD4 /* branch.json */; };
		4CEFC9E34A8D4288BFE2F85A /* Roboto-Light.ttf in Resources */ = {isa = PBXBuildFile; fileRef = BB8BA2D3C0354D6090B56A8A /* Roboto-Light.ttf */; };
		650F2B9D24DC5FF200C3B9C4 /* libRCTAesForked.a in Frameworks */ = {isa = PBXBuildFile; fileRef = 650F2B9C24DC5FEC00C3B9C4 /* libRCTAesForked.a */; };
		654378B0243E2ADC00571B9C /* File.swift in Sources */ = {isa = PBXBuildFile; fileRef = 654378AF243E2ADC00571B9C /* File.swift */; };
		7C0226ABD9694AEDBAF3016F /* Roboto-ThinItalic.ttf in Resources */ = {isa = PBXBuildFile; fileRef = CF552F79C77A4184A690513A /* Roboto-ThinItalic.ttf */; };
		7E08FB90F3754D47994208B4 /* Roboto-Thin.ttf in Resources */ = {isa = PBXBuildFile; fileRef = D9A37B5BF2914CF1B49EEF80 /* Roboto-Thin.ttf */; };
		813214A2220E40C7BBB5ED9E /* Roboto-Bold.ttf in Resources */ = {isa = PBXBuildFile; fileRef = A783D1CD7D27456796FE2E1B /* Roboto-Bold.ttf */; };
		887E75FB64A54509A08D6C50 /* Roboto-LightItalic.ttf in Resources */ = {isa = PBXBuildFile; fileRef = E020F42F788744B3BCE17F05 /* Roboto-LightItalic.ttf */; };
		8DEB44A7E7EF48E1B3298910 /* EuclidCircularB-Medium.otf in Resources */ = {isa = PBXBuildFile; fileRef = CE0434C5FB7C4C6F9FEBDCE2 /* EuclidCircularB-Medium.otf */; };
		BF39E5BAE0F34F9091FF6AC0 /* EuclidCircularB-Semibold.otf in Resources */ = {isa = PBXBuildFile; fileRef = A8DE9C5BC0714D648276E123 /* EuclidCircularB-Semibold.otf */; };
		CD13D926E1E84D9ABFE672C0 /* Roboto-BlackItalic.ttf in Resources */ = {isa = PBXBuildFile; fileRef = 3E2492C67CF345CABD7B8601 /* Roboto-BlackItalic.ttf */; };
		D171C39A8BD44DBEB6B68480 /* EuclidCircularB-MediumItalic.otf in Resources */ = {isa = PBXBuildFile; fileRef = 42CBA652072F4BE2A8B815C1 /* EuclidCircularB-MediumItalic.otf */; };
		DC6A024F56DD43E1A83B47B1 /* Roboto-MediumItalic.ttf in Resources */ = {isa = PBXBuildFile; fileRef = D5FF0FF1DFB74B3C8BB99E09 /* Roboto-MediumItalic.ttf */; };
		E34DE917F6FC4438A6E88402 /* EuclidCircularB-BoldItalic.otf in Resources */ = {isa = PBXBuildFile; fileRef = 13EE4910D3BD408A8FCCA5D7 /* EuclidCircularB-BoldItalic.otf */; };
		EF65C42EA15B4774B1947A12 /* Roboto-Medium.ttf in Resources */ = {isa = PBXBuildFile; fileRef = C752564A28B44392AEE16BD5 /* Roboto-Medium.ttf */; };
		FF0F3B13A5354C41913F766D /* EuclidCircularB-Bold.otf in Resources */ = {isa = PBXBuildFile; fileRef = 67FBD519E04742E0AF191782 /* EuclidCircularB-Bold.otf */; };
/* End PBXBuildFile section */

/* Begin PBXContainerItemProxy section */
		153F84C82319B8DB00C19B63 /* PBXContainerItemProxy */ = {
			isa = PBXContainerItemProxy;
			containerPortal = 153F84C42319B8DA00C19B63 /* BranchSDK.xcodeproj */;
			proxyType = 2;
			remoteGlobalIDString = E298D0521C73D1B800589D22;
			remoteInfo = Branch;
		};
		153F84CC2319B8FD00C19B63 /* PBXContainerItemProxy */ = {
			isa = PBXContainerItemProxy;
			containerPortal = 153F84C42319B8DA00C19B63 /* BranchSDK.xcodeproj */;
			proxyType = 1;
			remoteGlobalIDString = E298D0511C73D1B800589D22;
			remoteInfo = Branch;
		};
		15723E2C225FD0B800A5B418 /* PBXContainerItemProxy */ = {
			isa = PBXContainerItemProxy;
			containerPortal = 4379F36F969347758D1A9F96 /* Lottie.xcodeproj */;
			proxyType = 2;
			remoteGlobalIDString = 62CA59B81E3C173B002D7188;
			remoteInfo = Lottie_iOS;
		};
		15723E2E225FD0B800A5B418 /* PBXContainerItemProxy */ = {
			isa = PBXContainerItemProxy;
			containerPortal = 4379F36F969347758D1A9F96 /* Lottie.xcodeproj */;
			proxyType = 2;
			remoteGlobalIDString = FAE1F7E61E428CBE002E0974;
			remoteInfo = Lottie_macOS;
		};
		15723E30225FD0B800A5B418 /* PBXContainerItemProxy */ = {
			isa = PBXContainerItemProxy;
			containerPortal = 4379F36F969347758D1A9F96 /* Lottie.xcodeproj */;
			proxyType = 2;
			remoteGlobalIDString = 8C5379761FB471D100C1BC65;
			remoteInfo = Lottie_tvOS;
		};
		15723E32225FD0B800A5B418 /* PBXContainerItemProxy */ = {
			isa = PBXContainerItemProxy;
			containerPortal = 4379F36F969347758D1A9F96 /* Lottie.xcodeproj */;
			proxyType = 2;
			remoteGlobalIDString = 84FE12EF1E4C1485009B157C;
			remoteInfo = LottieLibraryIOS;
		};
		15ACC9FE22655C3A0063978B /* PBXContainerItemProxy */ = {
			isa = PBXContainerItemProxy;
			containerPortal = 4379F36F969347758D1A9F96 /* Lottie.xcodeproj */;
			proxyType = 1;
			remoteGlobalIDString = 62CA59B71E3C173B002D7188;
			remoteInfo = Lottie_iOS;
		};
		15F7795622A1B79400B1DF8C /* PBXContainerItemProxy */ = {
			isa = PBXContainerItemProxy;
			containerPortal = 15F7794F22A1B79400B1DF8C /* Mixpanel.xcodeproj */;
			proxyType = 2;
			remoteGlobalIDString = 7C170C2A1A4A02F500D9E0F2;
			remoteInfo = Mixpanel;
		};
		15F7795822A1B79400B1DF8C /* PBXContainerItemProxy */ = {
			isa = PBXContainerItemProxy;
			containerPortal = 15F7794F22A1B79400B1DF8C /* Mixpanel.xcodeproj */;
			proxyType = 2;
			remoteGlobalIDString = 511FC39D1C2B74BD00DC4796;
			remoteInfo = Mixpanel_watchOS;
		};
		15F7795A22A1B79400B1DF8C /* PBXContainerItemProxy */ = {
			isa = PBXContainerItemProxy;
			containerPortal = 15F7794F22A1B79400B1DF8C /* Mixpanel.xcodeproj */;
			proxyType = 2;
			remoteGlobalIDString = E1C2BEB61CFD6A010052172F;
			remoteInfo = Mixpanel_tvOS;
		};
		15F7795C22A1B79400B1DF8C /* PBXContainerItemProxy */ = {
			isa = PBXContainerItemProxy;
			containerPortal = 15F7794F22A1B79400B1DF8C /* Mixpanel.xcodeproj */;
			proxyType = 2;
			remoteGlobalIDString = E1F160B01E677D2200391AE3;
			remoteInfo = Mixpanel_macOS;
		};
		15F7796022A1B7B500B1DF8C /* PBXContainerItemProxy */ = {
			isa = PBXContainerItemProxy;
			containerPortal = 15F7794F22A1B79400B1DF8C /* Mixpanel.xcodeproj */;
			proxyType = 1;
			remoteGlobalIDString = 7C170C291A4A02F500D9E0F2;
			remoteInfo = Mixpanel;
		};
		650F2B9B24DC5FEC00C3B9C4 /* PBXContainerItemProxy */ = {
			isa = PBXContainerItemProxy;
			containerPortal = 650F2B9724DC5FEB00C3B9C4 /* RCTAesForked.xcodeproj */;
			proxyType = 2;
			remoteGlobalIDString = 32D980DD1BE9F11C00FA27E5;
			remoteInfo = RCTAesForked;
		};
/* End PBXContainerItemProxy section */

/* Begin PBXCopyFilesBuildPhase section */
		15ACCA0022655C3A0063978B /* Embed Frameworks */ = {
			isa = PBXCopyFilesBuildPhase;
			buildActionMask = 2147483647;
			dstPath = "";
			dstSubfolderSpec = 10;
			files = (
				15F7795F22A1B7B500B1DF8C /* Mixpanel.framework in Embed Frameworks */,
				153F84CB2319B8FD00C19B63 /* Branch.framework in Embed Frameworks */,
				15ACC9FD22655C3A0063978B /* Lottie.framework in Embed Frameworks */,
			);
			name = "Embed Frameworks";
			runOnlyForDeploymentPostprocessing = 0;
		};
/* End PBXCopyFilesBuildPhase section */

/* Begin PBXFileReference section */
		008F07F21AC5B25A0029DE68 /* main.jsbundle */ = {isa = PBXFileReference; fileEncoding = 4; lastKnownFileType = text; path = main.jsbundle; sourceTree = "<group>"; };
		00E356F11AD99517003FC87E /* Info.plist */ = {isa = PBXFileReference; lastKnownFileType = text.plist.xml; path = Info.plist; sourceTree = "<group>"; };
		00E356F21AD99517003FC87E /* MetaMaskTests.m */ = {isa = PBXFileReference; lastKnownFileType = sourcecode.c.objc; path = MetaMaskTests.m; sourceTree = "<group>"; };
		13B07F961A680F5B00A75B9A /* MetaMask.app */ = {isa = PBXFileReference; explicitFileType = wrapper.application; includeInIndex = 0; path = MetaMask.app; sourceTree = BUILT_PRODUCTS_DIR; };
		13B07FAF1A68108700A75B9A /* AppDelegate.h */ = {isa = PBXFileReference; fileEncoding = 4; lastKnownFileType = sourcecode.c.h; name = AppDelegate.h; path = MetaMask/AppDelegate.h; sourceTree = "<group>"; };
		13B07FB01A68108700A75B9A /* AppDelegate.m */ = {isa = PBXFileReference; fileEncoding = 4; lastKnownFileType = sourcecode.c.objc; name = AppDelegate.m; path = MetaMask/AppDelegate.m; sourceTree = "<group>"; };
		13B07FB21A68108700A75B9A /* Base */ = {isa = PBXFileReference; lastKnownFileType = file.xib; name = Base; path = Base.lproj/LaunchScreen.xib; sourceTree = "<group>"; };
		13B07FB51A68108700A75B9A /* Images.xcassets */ = {isa = PBXFileReference; lastKnownFileType = folder.assetcatalog; name = Images.xcassets; path = MetaMask/Images.xcassets; sourceTree = "<group>"; };
		13B07FB61A68108700A75B9A /* Info.plist */ = {isa = PBXFileReference; fileEncoding = 4; lastKnownFileType = text.plist.xml; name = Info.plist; path = MetaMask/Info.plist; sourceTree = "<group>"; };
		13B07FB71A68108700A75B9A /* main.m */ = {isa = PBXFileReference; fileEncoding = 4; lastKnownFileType = sourcecode.c.objc; name = main.m; path = MetaMask/main.m; sourceTree = "<group>"; };
		13EE4910D3BD408A8FCCA5D7 /* EuclidCircularB-BoldItalic.otf */ = {isa = PBXFileReference; explicitFileType = undefined; fileEncoding = 9; includeInIndex = 0; lastKnownFileType = unknown; name = "EuclidCircularB-BoldItalic.otf"; path = "../app/fonts/EuclidCircularB-BoldItalic.otf"; sourceTree = "<group>"; };
		15205D6221596AD90049EA93 /* MetaMask.entitlements */ = {isa = PBXFileReference; lastKnownFileType = text.plist.entitlements; name = MetaMask.entitlements; path = MetaMask/MetaMask.entitlements; sourceTree = "<group>"; };
		153C1A742217BCDC0088EFE0 /* JavaScriptCore.framework */ = {isa = PBXFileReference; lastKnownFileType = wrapper.framework; name = JavaScriptCore.framework; path = System/Library/Frameworks/JavaScriptCore.framework; sourceTree = SDKROOT; };
		153F84C42319B8DA00C19B63 /* BranchSDK.xcodeproj */ = {isa = PBXFileReference; lastKnownFileType = "wrapper.pb-project"; name = BranchSDK.xcodeproj; path = "branch-ios-sdk/carthage-files/BranchSDK.xcodeproj"; sourceTree = "<group>"; };
		158B0639211A72F500DF3C74 /* InpageBridgeWeb3.js */ = {isa = PBXFileReference; fileEncoding = 4; lastKnownFileType = sourcecode.javascript; name = InpageBridgeWeb3.js; path = ../app/core/InpageBridgeWeb3.js; sourceTree = "<group>"; };
		159878012231DF67001748EC /* AntDesign.ttf */ = {isa = PBXFileReference; lastKnownFileType = file; name = AntDesign.ttf; path = "../node_modules/react-native-vector-icons/Fonts/AntDesign.ttf"; sourceTree = "<group>"; };
		15D158EC210BD8C8006982B5 /* Metamask.ttf */ = {isa = PBXFileReference; lastKnownFileType = file; name = Metamask.ttf; path = ../app/fonts/Metamask.ttf; sourceTree = "<group>"; };
		15F7794F22A1B79400B1DF8C /* Mixpanel.xcodeproj */ = {isa = PBXFileReference; lastKnownFileType = "wrapper.pb-project"; name = Mixpanel.xcodeproj; path = "mixpanel-iphone/Mixpanel.xcodeproj"; sourceTree = "<group>"; };
		15F7796322A1BC8C00B1DF8C /* RCTAnalytics.h */ = {isa = PBXFileReference; lastKnownFileType = sourcecode.c.h; name = RCTAnalytics.h; path = MetaMask/NativeModules/RCTAnalytics/RCTAnalytics.h; sourceTree = "<group>"; };
		15F7796422A1BC8C00B1DF8C /* RCTAnalytics.m */ = {isa = PBXFileReference; lastKnownFileType = sourcecode.c.objc; name = RCTAnalytics.m; path = MetaMask/NativeModules/RCTAnalytics/RCTAnalytics.m; sourceTree = "<group>"; };
		15FDD82721B7642B006B7C35 /* debug.xcconfig */ = {isa = PBXFileReference; lastKnownFileType = text.xcconfig; path = debug.xcconfig; sourceTree = "<group>"; };
		15FDD86021B76461006B7C35 /* release.xcconfig */ = {isa = PBXFileReference; lastKnownFileType = text.xcconfig; path = release.xcconfig; sourceTree = "<group>"; };
		178440FE3F1C4F4180D14622 /* libTcpSockets.a */ = {isa = PBXFileReference; explicitFileType = undefined; fileEncoding = 9; includeInIndex = 0; lastKnownFileType = archive.ar; path = libTcpSockets.a; sourceTree = "<group>"; };
		1C516951C09F43CB97129B66 /* Octicons.ttf */ = {isa = PBXFileReference; explicitFileType = undefined; fileEncoding = 9; includeInIndex = 0; lastKnownFileType = unknown; name = Octicons.ttf; path = "../node_modules/react-native-vector-icons/Fonts/Octicons.ttf"; sourceTree = "<group>"; };
		1F06D56A2D2F41FB9345D16F /* Lottie.framework */ = {isa = PBXFileReference; explicitFileType = undefined; fileEncoding = 9; includeInIndex = 0; lastKnownFileType = wrapper.framework; name = Lottie.framework; path = System/Library/Frameworks/Lottie.framework; sourceTree = SDKROOT; };
		278065D027394AD9B2906E38 /* libBVLinearGradient.a */ = {isa = PBXFileReference; explicitFileType = undefined; fileEncoding = 9; includeInIndex = 0; lastKnownFileType = archive.ar; path = libBVLinearGradient.a; sourceTree = "<group>"; };
		2D16E6891FA4F8E400B85C8A /* libReact.a */ = {isa = PBXFileReference; explicitFileType = archive.ar; path = libReact.a; sourceTree = BUILT_PRODUCTS_DIR; };
		3E2492C67CF345CABD7B8601 /* Roboto-BlackItalic.ttf */ = {isa = PBXFileReference; explicitFileType = undefined; fileEncoding = 9; includeInIndex = 0; lastKnownFileType = unknown; name = "Roboto-BlackItalic.ttf"; path = "../app/fonts/Roboto-BlackItalic.ttf"; sourceTree = "<group>"; };
		42C239E9FAA64BD9A34B8D8A /* MaterialCommunityIcons.ttf */ = {isa = PBXFileReference; explicitFileType = undefined; fileEncoding = 9; includeInIndex = 0; lastKnownFileType = unknown; name = MaterialCommunityIcons.ttf; path = "../node_modules/react-native-vector-icons/Fonts/MaterialCommunityIcons.ttf"; sourceTree = "<group>"; };
		42C6DDE3B80F47AFA9C9D4F5 /* Foundation.ttf */ = {isa = PBXFileReference; explicitFileType = undefined; fileEncoding = 9; includeInIndex = 0; lastKnownFileType = unknown; name = Foundation.ttf; path = "../node_modules/react-native-vector-icons/Fonts/Foundation.ttf"; sourceTree = "<group>"; };
		42CBA652072F4BE2A8B815C1 /* EuclidCircularB-MediumItalic.otf */ = {isa = PBXFileReference; explicitFileType = undefined; fileEncoding = 9; includeInIndex = 0; lastKnownFileType = unknown; name = "EuclidCircularB-MediumItalic.otf"; path = "../app/fonts/EuclidCircularB-MediumItalic.otf"; sourceTree = "<group>"; };
		4379F36F969347758D1A9F96 /* Lottie.xcodeproj */ = {isa = PBXFileReference; explicitFileType = undefined; fileEncoding = 9; includeInIndex = 0; lastKnownFileType = "wrapper.pb-project"; name = Lottie.xcodeproj; path = "../node_modules/lottie-ios/Lottie.xcodeproj"; sourceTree = "<group>"; };
		4444176409EB42CB93AB03C5 /* SimpleLineIcons.ttf */ = {isa = PBXFileReference; explicitFileType = undefined; fileEncoding = 9; includeInIndex = 0; lastKnownFileType = unknown; name = SimpleLineIcons.ttf; path = "../node_modules/react-native-vector-icons/Fonts/SimpleLineIcons.ttf"; sourceTree = "<group>"; };
		459C4774EB724F2D8E12F088 /* Roboto-Regular.ttf */ = {isa = PBXFileReference; explicitFileType = undefined; fileEncoding = 9; includeInIndex = 0; lastKnownFileType = unknown; name = "Roboto-Regular.ttf"; path = "../app/fonts/Roboto-Regular.ttf"; sourceTree = "<group>"; };
		4A2D27104599412CA00C35EF /* Ionicons.ttf */ = {isa = PBXFileReference; explicitFileType = undefined; fileEncoding = 9; includeInIndex = 0; lastKnownFileType = unknown; name = Ionicons.ttf; path = "../node_modules/react-native-vector-icons/Fonts/Ionicons.ttf"; sourceTree = "<group>"; };
		57C103F40F394637B5A886FC /* FontAwesome5_Brands.ttf */ = {isa = PBXFileReference; explicitFileType = undefined; fileEncoding = 9; includeInIndex = 0; lastKnownFileType = unknown; name = FontAwesome5_Brands.ttf; path = "../node_modules/react-native-vector-icons/Fonts/FontAwesome5_Brands.ttf"; sourceTree = "<group>"; };
		58572D81B5D54ED79A16A16D /* EuclidCircularB-RegularItalic.otf */ = {isa = PBXFileReference; explicitFileType = undefined; fileEncoding = 9; includeInIndex = 0; lastKnownFileType = unknown; name = "EuclidCircularB-RegularItalic.otf"; path = "../app/fonts/EuclidCircularB-RegularItalic.otf"; sourceTree = "<group>"; };
		5D7956F8525C4A45A2A555C3 /* Roboto-Italic.ttf */ = {isa = PBXFileReference; explicitFileType = undefined; fileEncoding = 9; includeInIndex = 0; lastKnownFileType = unknown; name = "Roboto-Italic.ttf"; path = "../app/fonts/Roboto-Italic.ttf"; sourceTree = "<group>"; };
		5E32A09A7BDC431FA403BA73 /* FontAwesome.ttf */ = {isa = PBXFileReference; explicitFileType = undefined; fileEncoding = 9; includeInIndex = 0; lastKnownFileType = unknown; name = FontAwesome.ttf; path = "../node_modules/react-native-vector-icons/Fonts/FontAwesome.ttf"; sourceTree = "<group>"; };
		650F2B9724DC5FEB00C3B9C4 /* RCTAesForked.xcodeproj */ = {isa = PBXFileReference; lastKnownFileType = "wrapper.pb-project"; name = RCTAesForked.xcodeproj; path = "../node_modules/react-native-aes-crypto-forked/ios/RCTAesForked.xcodeproj"; sourceTree = "<group>"; };
		654378AE243E2ADB00571B9C /* MetaMask-Bridging-Header.h */ = {isa = PBXFileReference; lastKnownFileType = sourcecode.c.h; path = "MetaMask-Bridging-Header.h"; sourceTree = "<group>"; };
		654378AF243E2ADC00571B9C /* File.swift */ = {isa = PBXFileReference; lastKnownFileType = sourcecode.swift; path = File.swift; sourceTree = "<group>"; };
		67FBD519E04742E0AF191782 /* EuclidCircularB-Bold.otf */ = {isa = PBXFileReference; explicitFileType = undefined; fileEncoding = 9; includeInIndex = 0; lastKnownFileType = unknown; name = "EuclidCircularB-Bold.otf"; path = "../app/fonts/EuclidCircularB-Bold.otf"; sourceTree = "<group>"; };
		684F2C84313849199863B5FE /* Roboto-Black.ttf */ = {isa = PBXFileReference; explicitFileType = undefined; fileEncoding = 9; includeInIndex = 0; lastKnownFileType = unknown; name = "Roboto-Black.ttf"; path = "../app/fonts/Roboto-Black.ttf"; sourceTree = "<group>"; };
		7FF1597C0ACA4902B86140B2 /* Zocial.ttf */ = {isa = PBXFileReference; explicitFileType = undefined; fileEncoding = 9; includeInIndex = 0; lastKnownFileType = unknown; name = Zocial.ttf; path = "../node_modules/react-native-vector-icons/Fonts/Zocial.ttf"; sourceTree = "<group>"; };
		8E369AC13A2049B6B21E5120 /* libRCTSearchApi.a */ = {isa = PBXFileReference; explicitFileType = undefined; fileEncoding = 9; includeInIndex = 0; lastKnownFileType = archive.ar; path = libRCTSearchApi.a; sourceTree = "<group>"; };
		9499B01ECAC44DA29AC44E80 /* EuclidCircularB-SemiboldItalic.otf */ = {isa = PBXFileReference; explicitFileType = undefined; fileEncoding = 9; includeInIndex = 0; lastKnownFileType = unknown; name = "EuclidCircularB-SemiboldItalic.otf"; path = "../app/fonts/EuclidCircularB-SemiboldItalic.otf"; sourceTree = "<group>"; };
		A498EA4CD2F8488DB666B94C /* Entypo.ttf */ = {isa = PBXFileReference; explicitFileType = undefined; fileEncoding = 9; includeInIndex = 0; lastKnownFileType = unknown; name = Entypo.ttf; path = "../node_modules/react-native-vector-icons/Fonts/Entypo.ttf"; sourceTree = "<group>"; };
		A783D1CD7D27456796FE2E1B /* Roboto-Bold.ttf */ = {isa = PBXFileReference; explicitFileType = undefined; fileEncoding = 9; includeInIndex = 0; lastKnownFileType = unknown; name = "Roboto-Bold.ttf"; path = "../app/fonts/Roboto-Bold.ttf"; sourceTree = "<group>"; };
		A8DE9C5BC0714D648276E123 /* EuclidCircularB-Semibold.otf */ = {isa = PBXFileReference; explicitFileType = undefined; fileEncoding = 9; includeInIndex = 0; lastKnownFileType = unknown; name = "EuclidCircularB-Semibold.otf"; path = "../app/fonts/EuclidCircularB-Semibold.otf"; sourceTree = "<group>"; };
		A98029A3662F4C1391489A6B /* EuclidCircularB-Light.otf */ = {isa = PBXFileReference; explicitFileType = undefined; fileEncoding = 9; includeInIndex = 0; lastKnownFileType = unknown; name = "EuclidCircularB-Light.otf"; path = "../app/fonts/EuclidCircularB-Light.otf"; sourceTree = "<group>"; };
		A98DB430A7DA47EFB97EDF8B /* FontAwesome5_Solid.ttf */ = {isa = PBXFileReference; explicitFileType = undefined; fileEncoding = 9; includeInIndex = 0; lastKnownFileType = unknown; name = FontAwesome5_Solid.ttf; path = "../node_modules/react-native-vector-icons/Fonts/FontAwesome5_Solid.ttf"; sourceTree = "<group>"; };
		AA9EDF17249955C7005D89EE /* MetaMaskDebug.entitlements */ = {isa = PBXFileReference; lastKnownFileType = text.plist.entitlements; name = MetaMaskDebug.entitlements; path = MetaMask/MetaMaskDebug.entitlements; sourceTree = "<group>"; };
		BB8BA2D3C0354D6090B56A8A /* Roboto-Light.ttf */ = {isa = PBXFileReference; explicitFileType = undefined; fileEncoding = 9; includeInIndex = 0; lastKnownFileType = unknown; name = "Roboto-Light.ttf"; path = "../app/fonts/Roboto-Light.ttf"; sourceTree = "<group>"; };
		BF485CDA047B4D52852B87F5 /* EvilIcons.ttf */ = {isa = PBXFileReference; explicitFileType = undefined; fileEncoding = 9; includeInIndex = 0; lastKnownFileType = unknown; name = EvilIcons.ttf; path = "../node_modules/react-native-vector-icons/Fonts/EvilIcons.ttf"; sourceTree = "<group>"; };
		C752564A28B44392AEE16BD5 /* Roboto-Medium.ttf */ = {isa = PBXFileReference; explicitFileType = undefined; fileEncoding = 9; includeInIndex = 0; lastKnownFileType = unknown; name = "Roboto-Medium.ttf"; path = "../app/fonts/Roboto-Medium.ttf"; sourceTree = "<group>"; };
		C9FD3FB1258A41A5A0546C83 /* Roboto-BoldItalic.ttf */ = {isa = PBXFileReference; explicitFileType = undefined; fileEncoding = 9; includeInIndex = 0; lastKnownFileType = unknown; name = "Roboto-BoldItalic.ttf"; path = "../app/fonts/Roboto-BoldItalic.ttf"; sourceTree = "<group>"; };
		CE0434C5FB7C4C6F9FEBDCE2 /* EuclidCircularB-Medium.otf */ = {isa = PBXFileReference; explicitFileType = undefined; fileEncoding = 9; includeInIndex = 0; lastKnownFileType = unknown; name = "EuclidCircularB-Medium.otf"; path = "../app/fonts/EuclidCircularB-Medium.otf"; sourceTree = "<group>"; };
		CEBDB50281E3230DEEC32937 /* Pods-MetaMask.debug.xcconfig */ = {isa = PBXFileReference; includeInIndex = 1; lastKnownFileType = text.xcconfig; name = "Pods-MetaMask.debug.xcconfig"; path = "Target Support Files/Pods-MetaMask/Pods-MetaMask.debug.xcconfig"; sourceTree = "<group>"; };
		CF552F79C77A4184A690513A /* Roboto-ThinItalic.ttf */ = {isa = PBXFileReference; explicitFileType = undefined; fileEncoding = 9; includeInIndex = 0; lastKnownFileType = unknown; name = "Roboto-ThinItalic.ttf"; path = "../app/fonts/Roboto-ThinItalic.ttf"; sourceTree = "<group>"; };
		D0CBAE789660472DB719C765 /* libLottie.a */ = {isa = PBXFileReference; explicitFileType = undefined; fileEncoding = 9; includeInIndex = 0; lastKnownFileType = archive.ar; path = libLottie.a; sourceTree = "<group>"; };
		D5FF0FF1DFB74B3C8BB99E09 /* Roboto-MediumItalic.ttf */ = {isa = PBXFileReference; explicitFileType = undefined; fileEncoding = 9; includeInIndex = 0; lastKnownFileType = unknown; name = "Roboto-MediumItalic.ttf"; path = "../app/fonts/Roboto-MediumItalic.ttf"; sourceTree = "<group>"; };
		D9A37B5BF2914CF1B49EEF80 /* Roboto-Thin.ttf */ = {isa = PBXFileReference; explicitFileType = undefined; fileEncoding = 9; includeInIndex = 0; lastKnownFileType = unknown; name = "Roboto-Thin.ttf"; path = "../app/fonts/Roboto-Thin.ttf"; sourceTree = "<group>"; };
		E020F42F788744B3BCE17F05 /* Roboto-LightItalic.ttf */ = {isa = PBXFileReference; explicitFileType = undefined; fileEncoding = 9; includeInIndex = 0; lastKnownFileType = unknown; name = "Roboto-LightItalic.ttf"; path = "../app/fonts/Roboto-LightItalic.ttf"; sourceTree = "<group>"; };
		E9629905BA1940ADA4189921 /* Feather.ttf */ = {isa = PBXFileReference; explicitFileType = undefined; fileEncoding = 9; includeInIndex = 0; lastKnownFileType = unknown; name = Feather.ttf; path = "../node_modules/react-native-vector-icons/Fonts/Feather.ttf"; sourceTree = "<group>"; };
		EA0FF04C201CE95ED7EEEA82 /* libPods-MetaMask.a */ = {isa = PBXFileReference; explicitFileType = archive.ar; includeInIndex = 0; path = "libPods-MetaMask.a"; sourceTree = BUILT_PRODUCTS_DIR; };
		EBC2B6371CD846D28B9FAADF /* FontAwesome5_Regular.ttf */ = {isa = PBXFileReference; explicitFileType = undefined; fileEncoding = 9; includeInIndex = 0; lastKnownFileType = unknown; name = FontAwesome5_Regular.ttf; path = "../node_modules/react-native-vector-icons/Fonts/FontAwesome5_Regular.ttf"; sourceTree = "<group>"; };
		EF1C01B7F08047F9B8ADCFBA /* config.json */ = {isa = PBXFileReference; explicitFileType = undefined; fileEncoding = 9; includeInIndex = 0; lastKnownFileType = unknown; name = config.json; path = ../app/fonts/config.json; sourceTree = "<group>"; };
		F1857854610FB89EA41B3134 /* Pods-MetaMask.release.xcconfig */ = {isa = PBXFileReference; includeInIndex = 1; lastKnownFileType = text.xcconfig; name = "Pods-MetaMask.release.xcconfig"; path = "Target Support Files/Pods-MetaMask/Pods-MetaMask.release.xcconfig"; sourceTree = "<group>"; };
		F562CA6B28AA4A67AA29B61C /* MaterialIcons.ttf */ = {isa = PBXFileReference; explicitFileType = undefined; fileEncoding = 9; includeInIndex = 0; lastKnownFileType = unknown; name = MaterialIcons.ttf; path = "../node_modules/react-native-vector-icons/Fonts/MaterialIcons.ttf"; sourceTree = "<group>"; };
		F564570593ED4F3FB10BD348 /* EuclidCircularB-Regular.otf */ = {isa = PBXFileReference; explicitFileType = undefined; fileEncoding = 9; includeInIndex = 0; lastKnownFileType = unknown; name = "EuclidCircularB-Regular.otf"; path = "../app/fonts/EuclidCircularB-Regular.otf"; sourceTree = "<group>"; };
		F79EAC4A7BF74E458277AFA4 /* EuclidCircularB-LightItalic.otf */ = {isa = PBXFileReference; explicitFileType = undefined; fileEncoding = 9; includeInIndex = 0; lastKnownFileType = unknown; name = "EuclidCircularB-LightItalic.otf"; path = "../app/fonts/EuclidCircularB-LightItalic.otf"; sourceTree = "<group>"; };
		F9DFF7AC557B46B6BEFAA1C1 /* libRNShakeEvent.a */ = {isa = PBXFileReference; explicitFileType = undefined; fileEncoding = 9; includeInIndex = 0; lastKnownFileType = archive.ar; path = libRNShakeEvent.a; sourceTree = "<group>"; };
		FE3C9A2458A1416290DEDAD4 /* branch.json */ = {isa = PBXFileReference; explicitFileType = undefined; fileEncoding = 9; includeInIndex = 0; lastKnownFileType = unknown; name = branch.json; path = ../branch.json; sourceTree = "<group>"; };
/* End PBXFileReference section */

/* Begin PBXFrameworksBuildPhase section */
		13B07F8C1A680F5B00A75B9A /* Frameworks */ = {
			isa = PBXFrameworksBuildPhase;
			buildActionMask = 2147483647;
			files = (
				650F2B9D24DC5FF200C3B9C4 /* libRCTAesForked.a in Frameworks */,
				153C1ABB2217BCDC0088EFE0 /* JavaScriptCore.framework in Frameworks */,
				15ACC9FC22655C3A0063978B /* Lottie.framework in Frameworks */,
				15F7795E22A1B7B500B1DF8C /* Mixpanel.framework in Frameworks */,
				153F84CA2319B8FD00C19B63 /* Branch.framework in Frameworks */,
				0FD509E0336BF221F6527B24 /* libPods-MetaMask.a in Frameworks */,
			);
			runOnlyForDeploymentPostprocessing = 0;
		};
/* End PBXFrameworksBuildPhase section */

/* Begin PBXGroup section */
		00E356EF1AD99517003FC87E /* MetaMaskTests */ = {
			isa = PBXGroup;
			children = (
				00E356F21AD99517003FC87E /* MetaMaskTests.m */,
				00E356F01AD99517003FC87E /* Supporting Files */,
			);
			path = MetaMaskTests;
			sourceTree = "<group>";
		};
		00E356F01AD99517003FC87E /* Supporting Files */ = {
			isa = PBXGroup;
			children = (
				00E356F11AD99517003FC87E /* Info.plist */,
			);
			name = "Supporting Files";
			sourceTree = "<group>";
		};
		13B07FAE1A68108700A75B9A /* MetaMask */ = {
			isa = PBXGroup;
			children = (
				AA9EDF17249955C7005D89EE /* MetaMaskDebug.entitlements */,
				15F7796222A1BC1E00B1DF8C /* NativeModules */,
				15205D6221596AD90049EA93 /* MetaMask.entitlements */,
				158B0639211A72F500DF3C74 /* InpageBridgeWeb3.js */,
				008F07F21AC5B25A0029DE68 /* main.jsbundle */,
				13B07FAF1A68108700A75B9A /* AppDelegate.h */,
				13B07FB01A68108700A75B9A /* AppDelegate.m */,
				13B07FB51A68108700A75B9A /* Images.xcassets */,
				13B07FB61A68108700A75B9A /* Info.plist */,
				13B07FB11A68108700A75B9A /* LaunchScreen.xib */,
				13B07FB71A68108700A75B9A /* main.m */,
				FE3C9A2458A1416290DEDAD4 /* branch.json */,
			);
			name = MetaMask;
			sourceTree = "<group>";
		};
		153F84C52319B8DA00C19B63 /* Products */ = {
			isa = PBXGroup;
			children = (
				153F84C92319B8DB00C19B63 /* Branch.framework */,
			);
			name = Products;
			sourceTree = "<group>";
		};
		15723E24225FD0B800A5B418 /* Products */ = {
			isa = PBXGroup;
			children = (
				15723E2D225FD0B800A5B418 /* Lottie.framework */,
				15723E2F225FD0B800A5B418 /* Lottie.framework */,
				15723E31225FD0B800A5B418 /* Lottie.framework */,
				15723E33225FD0B800A5B418 /* libLottie.a */,
			);
			name = Products;
			sourceTree = "<group>";
		};
		15A2E5EF2100077400A1F331 /* Recovered References */ = {
			isa = PBXGroup;
			children = (
				278065D027394AD9B2906E38 /* libBVLinearGradient.a */,
				F9DFF7AC557B46B6BEFAA1C1 /* libRNShakeEvent.a */,
				8E369AC13A2049B6B21E5120 /* libRCTSearchApi.a */,
				1F06D56A2D2F41FB9345D16F /* Lottie.framework */,
				D0CBAE789660472DB719C765 /* libLottie.a */,
				178440FE3F1C4F4180D14622 /* libTcpSockets.a */,
			);
			name = "Recovered References";
			sourceTree = "<group>";
		};
		15F7795022A1B79400B1DF8C /* Products */ = {
			isa = PBXGroup;
			children = (
				15F7795722A1B79400B1DF8C /* Mixpanel.framework */,
				15F7795922A1B79400B1DF8C /* Mixpanel.framework */,
				15F7795B22A1B79400B1DF8C /* Mixpanel.framework */,
				15F7795D22A1B79400B1DF8C /* Mixpanel.framework */,
			);
			name = Products;
			sourceTree = "<group>";
		};
		15F7796222A1BC1E00B1DF8C /* NativeModules */ = {
			isa = PBXGroup;
			children = (
				15F7796622A1BC9300B1DF8C /* RCTAnalytics */,
			);
			name = NativeModules;
			sourceTree = "<group>";
		};
		15F7796622A1BC9300B1DF8C /* RCTAnalytics */ = {
			isa = PBXGroup;
			children = (
				15F7796322A1BC8C00B1DF8C /* RCTAnalytics.h */,
				15F7796422A1BC8C00B1DF8C /* RCTAnalytics.m */,
			);
			name = RCTAnalytics;
			sourceTree = "<group>";
		};
		2D16E6871FA4F8E400B85C8A /* Frameworks */ = {
			isa = PBXGroup;
			children = (
				153C1A742217BCDC0088EFE0 /* JavaScriptCore.framework */,
				2D16E6891FA4F8E400B85C8A /* libReact.a */,
				EA0FF04C201CE95ED7EEEA82 /* libPods-MetaMask.a */,
			);
			name = Frameworks;
			sourceTree = "<group>";
		};
		4A27949D046C4516B9653BBB /* Resources */ = {
			isa = PBXGroup;
			children = (
				159878012231DF67001748EC /* AntDesign.ttf */,
				15D158EC210BD8C8006982B5 /* Metamask.ttf */,
				A498EA4CD2F8488DB666B94C /* Entypo.ttf */,
				BF485CDA047B4D52852B87F5 /* EvilIcons.ttf */,
				E9629905BA1940ADA4189921 /* Feather.ttf */,
				5E32A09A7BDC431FA403BA73 /* FontAwesome.ttf */,
				42C6DDE3B80F47AFA9C9D4F5 /* Foundation.ttf */,
				4A2D27104599412CA00C35EF /* Ionicons.ttf */,
				42C239E9FAA64BD9A34B8D8A /* MaterialCommunityIcons.ttf */,
				F562CA6B28AA4A67AA29B61C /* MaterialIcons.ttf */,
				1C516951C09F43CB97129B66 /* Octicons.ttf */,
				4444176409EB42CB93AB03C5 /* SimpleLineIcons.ttf */,
				7FF1597C0ACA4902B86140B2 /* Zocial.ttf */,
				684F2C84313849199863B5FE /* Roboto-Black.ttf */,
				3E2492C67CF345CABD7B8601 /* Roboto-BlackItalic.ttf */,
				A783D1CD7D27456796FE2E1B /* Roboto-Bold.ttf */,
				C9FD3FB1258A41A5A0546C83 /* Roboto-BoldItalic.ttf */,
				5D7956F8525C4A45A2A555C3 /* Roboto-Italic.ttf */,
				BB8BA2D3C0354D6090B56A8A /* Roboto-Light.ttf */,
				E020F42F788744B3BCE17F05 /* Roboto-LightItalic.ttf */,
				C752564A28B44392AEE16BD5 /* Roboto-Medium.ttf */,
				D5FF0FF1DFB74B3C8BB99E09 /* Roboto-MediumItalic.ttf */,
				459C4774EB724F2D8E12F088 /* Roboto-Regular.ttf */,
				D9A37B5BF2914CF1B49EEF80 /* Roboto-Thin.ttf */,
				CF552F79C77A4184A690513A /* Roboto-ThinItalic.ttf */,
				57C103F40F394637B5A886FC /* FontAwesome5_Brands.ttf */,
				EBC2B6371CD846D28B9FAADF /* FontAwesome5_Regular.ttf */,
				A98DB430A7DA47EFB97EDF8B /* FontAwesome5_Solid.ttf */,
				EF1C01B7F08047F9B8ADCFBA /* config.json */,
				67FBD519E04742E0AF191782 /* EuclidCircularB-Bold.otf */,
				13EE4910D3BD408A8FCCA5D7 /* EuclidCircularB-BoldItalic.otf */,
				A98029A3662F4C1391489A6B /* EuclidCircularB-Light.otf */,
				F79EAC4A7BF74E458277AFA4 /* EuclidCircularB-LightItalic.otf */,
				CE0434C5FB7C4C6F9FEBDCE2 /* EuclidCircularB-Medium.otf */,
				42CBA652072F4BE2A8B815C1 /* EuclidCircularB-MediumItalic.otf */,
				F564570593ED4F3FB10BD348 /* EuclidCircularB-Regular.otf */,
				58572D81B5D54ED79A16A16D /* EuclidCircularB-RegularItalic.otf */,
				A8DE9C5BC0714D648276E123 /* EuclidCircularB-Semibold.otf */,
				9499B01ECAC44DA29AC44E80 /* EuclidCircularB-SemiboldItalic.otf */,
			);
			name = Resources;
			sourceTree = "<group>";
		};
		650F2B9824DC5FEB00C3B9C4 /* Products */ = {
			isa = PBXGroup;
			children = (
				650F2B9C24DC5FEC00C3B9C4 /* libRCTAesForked.a */,
			);
			name = Products;
			sourceTree = "<group>";
		};
		832341AE1AAA6A7D00B99B32 /* Libraries */ = {
			isa = PBXGroup;
			children = (
				650F2B9724DC5FEB00C3B9C4 /* RCTAesForked.xcodeproj */,
				153F84C42319B8DA00C19B63 /* BranchSDK.xcodeproj */,
				15F7794F22A1B79400B1DF8C /* Mixpanel.xcodeproj */,
				4379F36F969347758D1A9F96 /* Lottie.xcodeproj */,
			);
			name = Libraries;
			sourceTree = "<group>";
		};
		83CBB9F61A601CBA00E9B192 = {
			isa = PBXGroup;
			children = (
				654378AF243E2ADC00571B9C /* File.swift */,
				15FDD86021B76461006B7C35 /* release.xcconfig */,
				15FDD82721B7642B006B7C35 /* debug.xcconfig */,
				13B07FAE1A68108700A75B9A /* MetaMask */,
				832341AE1AAA6A7D00B99B32 /* Libraries */,
				00E356EF1AD99517003FC87E /* MetaMaskTests */,
				83CBBA001A601CBA00E9B192 /* Products */,
				2D16E6871FA4F8E400B85C8A /* Frameworks */,
				4A27949D046C4516B9653BBB /* Resources */,
				15A2E5EF2100077400A1F331 /* Recovered References */,
				AA342D524556DBBE26F5997C /* Pods */,
				654378AE243E2ADB00571B9C /* MetaMask-Bridging-Header.h */,
			);
			indentWidth = 2;
			sourceTree = "<group>";
			tabWidth = 2;
			usesTabs = 0;
		};
		83CBBA001A601CBA00E9B192 /* Products */ = {
			isa = PBXGroup;
			children = (
				13B07F961A680F5B00A75B9A /* MetaMask.app */,
			);
			name = Products;
			sourceTree = "<group>";
		};
		AA342D524556DBBE26F5997C /* Pods */ = {
			isa = PBXGroup;
			children = (
				CEBDB50281E3230DEEC32937 /* Pods-MetaMask.debug.xcconfig */,
				F1857854610FB89EA41B3134 /* Pods-MetaMask.release.xcconfig */,
			);
			path = Pods;
			sourceTree = "<group>";
		};
/* End PBXGroup section */

/* Begin PBXNativeTarget section */
		13B07F861A680F5B00A75B9A /* MetaMask */ = {
			isa = PBXNativeTarget;
			buildConfigurationList = 13B07F931A680F5B00A75B9A /* Build configuration list for PBXNativeTarget "MetaMask" */;
			buildPhases = (
				99E9B9D94E374E1799EFBA99 /* [CP] Check Pods Manifest.lock */,
				15FDD86321B76696006B7C35 /* Override xcconfig files */,
				13B07F871A680F5B00A75B9A /* Sources */,
				13B07F8C1A680F5B00A75B9A /* Frameworks */,
				13B07F8E1A680F5B00A75B9A /* Resources */,
				00DD1BFF1BD5951E006B06BC /* Bundle React Native code and images */,
				15ACCA0022655C3A0063978B /* Embed Frameworks */,
				3263892F1BBB809723CB4024 /* [CP] Embed Pods Frameworks */,
				802588CED3FC487A5D5263F0 /* [CP] Copy Pods Resources */,
			);
			buildRules = (
			);
			dependencies = (
				15ACC9FF22655C3A0063978B /* PBXTargetDependency */,
				15F7796122A1B7B500B1DF8C /* PBXTargetDependency */,
				153F84CD2319B8FD00C19B63 /* PBXTargetDependency */,
			);
			name = MetaMask;
			productName = "Hello World";
			productReference = 13B07F961A680F5B00A75B9A /* MetaMask.app */;
			productType = "com.apple.product-type.application";
		};
/* End PBXNativeTarget section */

/* Begin PBXProject section */
		83CBB9F71A601CBA00E9B192 /* Project object */ = {
			isa = PBXProject;
			attributes = {
				LastUpgradeCheck = 1010;
				ORGANIZATIONNAME = MetaMask;
				TargetAttributes = {
					13B07F861A680F5B00A75B9A = {
						DevelopmentTeam = 48XVW22RCG;
						LastSwiftMigration = 1140;
						ProvisioningStyle = Manual;
						SystemCapabilities = {
							com.apple.Push = {
								enabled = 1;
							};
							com.apple.SafariKeychain = {
								enabled = 1;
							};
						};
					};
				};
			};
			buildConfigurationList = 83CBB9FA1A601CBA00E9B192 /* Build configuration list for PBXProject "MetaMask" */;
			compatibilityVersion = "Xcode 12.0";
			developmentRegion = English;
			hasScannedForEncodings = 0;
			knownRegions = (
				English,
				en,
				Base,
			);
			mainGroup = 83CBB9F61A601CBA00E9B192;
			productRefGroup = 83CBBA001A601CBA00E9B192 /* Products */;
			projectDirPath = "";
			projectReferences = (
				{
					ProductGroup = 153F84C52319B8DA00C19B63 /* Products */;
					ProjectRef = 153F84C42319B8DA00C19B63 /* BranchSDK.xcodeproj */;
				},
				{
					ProductGroup = 15723E24225FD0B800A5B418 /* Products */;
					ProjectRef = 4379F36F969347758D1A9F96 /* Lottie.xcodeproj */;
				},
				{
					ProductGroup = 15F7795022A1B79400B1DF8C /* Products */;
					ProjectRef = 15F7794F22A1B79400B1DF8C /* Mixpanel.xcodeproj */;
				},
				{
					ProductGroup = 650F2B9824DC5FEB00C3B9C4 /* Products */;
					ProjectRef = 650F2B9724DC5FEB00C3B9C4 /* RCTAesForked.xcodeproj */;
				},
			);
			projectRoot = "";
			targets = (
				13B07F861A680F5B00A75B9A /* MetaMask */,
			);
		};
/* End PBXProject section */

/* Begin PBXReferenceProxy section */
		153F84C92319B8DB00C19B63 /* Branch.framework */ = {
			isa = PBXReferenceProxy;
			fileType = wrapper.framework;
			path = Branch.framework;
			remoteRef = 153F84C82319B8DB00C19B63 /* PBXContainerItemProxy */;
			sourceTree = BUILT_PRODUCTS_DIR;
		};
		15723E2D225FD0B800A5B418 /* Lottie.framework */ = {
			isa = PBXReferenceProxy;
			fileType = wrapper.framework;
			path = Lottie.framework;
			remoteRef = 15723E2C225FD0B800A5B418 /* PBXContainerItemProxy */;
			sourceTree = BUILT_PRODUCTS_DIR;
		};
		15723E2F225FD0B800A5B418 /* Lottie.framework */ = {
			isa = PBXReferenceProxy;
			fileType = wrapper.framework;
			path = Lottie.framework;
			remoteRef = 15723E2E225FD0B800A5B418 /* PBXContainerItemProxy */;
			sourceTree = BUILT_PRODUCTS_DIR;
		};
		15723E31225FD0B800A5B418 /* Lottie.framework */ = {
			isa = PBXReferenceProxy;
			fileType = wrapper.framework;
			path = Lottie.framework;
			remoteRef = 15723E30225FD0B800A5B418 /* PBXContainerItemProxy */;
			sourceTree = BUILT_PRODUCTS_DIR;
		};
		15723E33225FD0B800A5B418 /* libLottie.a */ = {
			isa = PBXReferenceProxy;
			fileType = archive.ar;
			path = libLottie.a;
			remoteRef = 15723E32225FD0B800A5B418 /* PBXContainerItemProxy */;
			sourceTree = BUILT_PRODUCTS_DIR;
		};
		15F7795722A1B79400B1DF8C /* Mixpanel.framework */ = {
			isa = PBXReferenceProxy;
			fileType = wrapper.framework;
			path = Mixpanel.framework;
			remoteRef = 15F7795622A1B79400B1DF8C /* PBXContainerItemProxy */;
			sourceTree = BUILT_PRODUCTS_DIR;
		};
		15F7795922A1B79400B1DF8C /* Mixpanel.framework */ = {
			isa = PBXReferenceProxy;
			fileType = wrapper.framework;
			path = Mixpanel.framework;
			remoteRef = 15F7795822A1B79400B1DF8C /* PBXContainerItemProxy */;
			sourceTree = BUILT_PRODUCTS_DIR;
		};
		15F7795B22A1B79400B1DF8C /* Mixpanel.framework */ = {
			isa = PBXReferenceProxy;
			fileType = wrapper.framework;
			path = Mixpanel.framework;
			remoteRef = 15F7795A22A1B79400B1DF8C /* PBXContainerItemProxy */;
			sourceTree = BUILT_PRODUCTS_DIR;
		};
		15F7795D22A1B79400B1DF8C /* Mixpanel.framework */ = {
			isa = PBXReferenceProxy;
			fileType = wrapper.framework;
			path = Mixpanel.framework;
			remoteRef = 15F7795C22A1B79400B1DF8C /* PBXContainerItemProxy */;
			sourceTree = BUILT_PRODUCTS_DIR;
		};
		650F2B9C24DC5FEC00C3B9C4 /* libRCTAesForked.a */ = {
			isa = PBXReferenceProxy;
			fileType = archive.ar;
			path = libRCTAesForked.a;
			remoteRef = 650F2B9B24DC5FEC00C3B9C4 /* PBXContainerItemProxy */;
			sourceTree = BUILT_PRODUCTS_DIR;
		};
/* End PBXReferenceProxy section */

/* Begin PBXResourcesBuildPhase section */
		13B07F8E1A680F5B00A75B9A /* Resources */ = {
			isa = PBXResourcesBuildPhase;
			buildActionMask = 2147483647;
			files = (
				13B07FBF1A68108700A75B9A /* Images.xcassets in Resources */,
				158B063B211A72F500DF3C74 /* InpageBridgeWeb3.js in Resources */,
				15D158ED210BD912006982B5 /* Metamask.ttf in Resources */,
				48AD4B0AABCB447B99B85DC4 /* Roboto-Black.ttf in Resources */,
				CD13D926E1E84D9ABFE672C0 /* Roboto-BlackItalic.ttf in Resources */,
				813214A2220E40C7BBB5ED9E /* Roboto-Bold.ttf in Resources */,
				15AD28AA21B7CFDC005DEB23 /* debug.xcconfig in Resources */,
				298242C958524BB38FB44CAE /* Roboto-BoldItalic.ttf in Resources */,
				2DB27BE39B164356A98A0FB1 /* Roboto-Italic.ttf in Resources */,
				4CEFC9E34A8D4288BFE2F85A /* Roboto-Light.ttf in Resources */,
				887E75FB64A54509A08D6C50 /* Roboto-LightItalic.ttf in Resources */,
				15AD28A921B7CFD9005DEB23 /* release.xcconfig in Resources */,
				EF65C42EA15B4774B1947A12 /* Roboto-Medium.ttf in Resources */,
				DC6A024F56DD43E1A83B47B1 /* Roboto-MediumItalic.ttf in Resources */,
				34CEE49BC79D411687B42FA9 /* Roboto-Regular.ttf in Resources */,
				7E08FB90F3754D47994208B4 /* Roboto-Thin.ttf in Resources */,
				7C0226ABD9694AEDBAF3016F /* Roboto-ThinItalic.ttf in Resources */,
				15ACC9FB226555820063978B /* LaunchScreen.xib in Resources */,
				49D8E62C506F4A63889EEC7F /* branch.json in Resources */,
				2A27FC9EEF1F4FD18E658544 /* config.json in Resources */,
				FF0F3B13A5354C41913F766D /* EuclidCircularB-Bold.otf in Resources */,
				E34DE917F6FC4438A6E88402 /* EuclidCircularB-BoldItalic.otf in Resources */,
				07CBADD9D4B441008304F8D3 /* EuclidCircularB-Light.otf in Resources */,
				2CDF19FE9DEE4BF8B07154B1 /* EuclidCircularB-LightItalic.otf in Resources */,
				8DEB44A7E7EF48E1B3298910 /* EuclidCircularB-Medium.otf in Resources */,
				D171C39A8BD44DBEB6B68480 /* EuclidCircularB-MediumItalic.otf in Resources */,
				39D0D096A0F340ABAC1A8565 /* EuclidCircularB-Regular.otf in Resources */,
				2370F9A340CF4ADFBCFB0543 /* EuclidCircularB-RegularItalic.otf in Resources */,
				BF39E5BAE0F34F9091FF6AC0 /* EuclidCircularB-Semibold.otf in Resources */,
				373454C575C84C24B0BB24D4 /* EuclidCircularB-SemiboldItalic.otf in Resources */,
			);
			runOnlyForDeploymentPostprocessing = 0;
		};
/* End PBXResourcesBuildPhase section */

/* Begin PBXShellScriptBuildPhase section */
		00DD1BFF1BD5951E006B06BC /* Bundle React Native code and images */ = {
			isa = PBXShellScriptBuildPhase;
			buildActionMask = 2147483647;
			files = (
			);
			inputFileListPaths = (
				"${PODS_ROOT}/Target Support Files/Pods-MetaMask/Pods-MetaMask-frameworks-${CONFIGURATION}-input-files.xcfilelist",
			);
			inputPaths = (
			);
			name = "Bundle React Native code and images";
			outputPaths = (
			);
			runOnlyForDeploymentPostprocessing = 0;
			shellPath = /bin/sh;
			shellScript = "if [[ -s \"$HOME/.nvm/nvm.sh\" ]]; then\n. \"$HOME/.nvm/nvm.sh\"\nelif [[ -x \"$(command -v brew)\" && -s \"$(brew --prefix nvm)/nvm.sh\" ]]; then\n. \"$(brew --prefix nvm)/nvm.sh\"\nfi\n\nexport NODE_BINARY=$(which node)\n\nif [[ -s \"$HOME/.nvm/nvm.sh\" ]]; then\n. \"$HOME/.nvm/nvm.sh\"\nelif [[ -x \"$(command -v brew)\" && -s \"$(brew --prefix nvm)/nvm.sh\" ]]; then\n. \"$(brew --prefix nvm)/nvm.sh\"\nfi\n\nif [ ! -e \"${SENTRY_PROPERTIES}\" ]; then\n    export SENTRY_PROPERTIES=../sentry.properties\nfi\n\n../node_modules/@sentry/cli/bin/sentry-cli react-native xcode \\\n  ../node_modules/react-native/scripts/react-native-xcode.sh\n";
		};
		15FDD86321B76696006B7C35 /* Override xcconfig files */ = {
			isa = PBXShellScriptBuildPhase;
			buildActionMask = 2147483647;
			files = (
			);
			inputFileListPaths = (
			);
			inputPaths = (
			);
			name = "Override xcconfig files";
			outputFileListPaths = (
			);
			outputPaths = (
			);
			runOnlyForDeploymentPostprocessing = 0;
			shellPath = /bin/sh;
			shellScript = "if [ -e ../.ios.env ]\nthen\n    cp -rf ../.ios.env debug.xcconfig\n    cp -rf ../.ios.env release.xcconfig\nelse\n    cp -rf ../.ios.env.example debug.xcconfig\n    cp -rf ../.ios.env.example release.xcconfig\nfi\n\n";
		};
		3263892F1BBB809723CB4024 /* [CP] Embed Pods Frameworks */ = {
			isa = PBXShellScriptBuildPhase;
			buildActionMask = 2147483647;
			files = (
			);
			inputFileListPaths = (
				"${PODS_ROOT}/Target Support Files/Pods-MetaMask/Pods-MetaMask-frameworks-${CONFIGURATION}-input-files.xcfilelist",
			);
			name = "[CP] Embed Pods Frameworks";
			outputFileListPaths = (
				"${PODS_ROOT}/Target Support Files/Pods-MetaMask/Pods-MetaMask-frameworks-${CONFIGURATION}-output-files.xcfilelist",
			);
			runOnlyForDeploymentPostprocessing = 0;
			shellPath = /bin/sh;
			shellScript = "\"${PODS_ROOT}/Target Support Files/Pods-MetaMask/Pods-MetaMask-frameworks.sh\"\n";
			showEnvVarsInLog = 0;
		};
		802588CED3FC487A5D5263F0 /* [CP] Copy Pods Resources */ = {
			isa = PBXShellScriptBuildPhase;
			buildActionMask = 2147483647;
			files = (
			);
			inputFileListPaths = (
				"${PODS_ROOT}/Target Support Files/Pods-MetaMask/Pods-MetaMask-resources-${CONFIGURATION}-input-files.xcfilelist",
			);
			name = "[CP] Copy Pods Resources";
			outputFileListPaths = (
				"${PODS_ROOT}/Target Support Files/Pods-MetaMask/Pods-MetaMask-resources-${CONFIGURATION}-output-files.xcfilelist",
			);
			runOnlyForDeploymentPostprocessing = 0;
			shellPath = /bin/sh;
			shellScript = "\"${PODS_ROOT}/Target Support Files/Pods-MetaMask/Pods-MetaMask-resources.sh\"\n";
			showEnvVarsInLog = 0;
		};
		99E9B9D94E374E1799EFBA99 /* [CP] Check Pods Manifest.lock */ = {
			isa = PBXShellScriptBuildPhase;
			buildActionMask = 2147483647;
			files = (
			);
			inputFileListPaths = (
			);
			inputPaths = (
				"${PODS_PODFILE_DIR_PATH}/Podfile.lock",
				"${PODS_ROOT}/Manifest.lock",
			);
			name = "[CP] Check Pods Manifest.lock";
			outputFileListPaths = (
			);
			outputPaths = (
				"$(DERIVED_FILE_DIR)/Pods-MetaMask-checkManifestLockResult.txt",
			);
			runOnlyForDeploymentPostprocessing = 0;
			shellPath = /bin/sh;
			shellScript = "diff \"${PODS_PODFILE_DIR_PATH}/Podfile.lock\" \"${PODS_ROOT}/Manifest.lock\" > /dev/null\nif [ $? != 0 ] ; then\n    # print error to STDERR\n    echo \"error: The sandbox is not in sync with the Podfile.lock. Run 'pod install' or update your CocoaPods installation.\" >&2\n    exit 1\nfi\n# This output is used by Xcode 'outputs' to avoid re-running this script phase.\necho \"SUCCESS\" > \"${SCRIPT_OUTPUT_FILE_0}\"\n";
			showEnvVarsInLog = 0;
		};
/* End PBXShellScriptBuildPhase section */

/* Begin PBXSourcesBuildPhase section */
		13B07F871A680F5B00A75B9A /* Sources */ = {
			isa = PBXSourcesBuildPhase;
			buildActionMask = 2147483647;
			files = (
				13B07FBC1A68108700A75B9A /* AppDelegate.m in Sources */,
				654378B0243E2ADC00571B9C /* File.swift in Sources */,
				15F7796522A1BC8C00B1DF8C /* RCTAnalytics.m in Sources */,
				13B07FC11A68108700A75B9A /* main.m in Sources */,
			);
			runOnlyForDeploymentPostprocessing = 0;
		};
/* End PBXSourcesBuildPhase section */

/* Begin PBXTargetDependency section */
		153F84CD2319B8FD00C19B63 /* PBXTargetDependency */ = {
			isa = PBXTargetDependency;
			name = Branch;
			targetProxy = 153F84CC2319B8FD00C19B63 /* PBXContainerItemProxy */;
		};
		15ACC9FF22655C3A0063978B /* PBXTargetDependency */ = {
			isa = PBXTargetDependency;
			name = Lottie_iOS;
			targetProxy = 15ACC9FE22655C3A0063978B /* PBXContainerItemProxy */;
		};
		15F7796122A1B7B500B1DF8C /* PBXTargetDependency */ = {
			isa = PBXTargetDependency;
			name = Mixpanel;
			targetProxy = 15F7796022A1B7B500B1DF8C /* PBXContainerItemProxy */;
		};
/* End PBXTargetDependency section */

/* Begin PBXVariantGroup section */
		13B07FB11A68108700A75B9A /* LaunchScreen.xib */ = {
			isa = PBXVariantGroup;
			children = (
				13B07FB21A68108700A75B9A /* Base */,
			);
			name = LaunchScreen.xib;
			path = MetaMask;
			sourceTree = "<group>";
		};
/* End PBXVariantGroup section */

/* Begin XCBuildConfiguration section */
		13B07F941A680F5B00A75B9A /* Debug */ = {
			isa = XCBuildConfiguration;
			baseConfigurationReference = CEBDB50281E3230DEEC32937 /* Pods-MetaMask.debug.xcconfig */;
			buildSettings = {
				ASSETCATALOG_COMPILER_APPICON_NAME = AppIcon;
				ASSETCATALOG_COMPILER_OPTIMIZATION = time;
				CLANG_ENABLE_MODULES = YES;
				CODE_SIGN_ENTITLEMENTS = MetaMask/MetaMaskDebug.entitlements;
				CODE_SIGN_IDENTITY = "iPhone Developer";
				CODE_SIGN_STYLE = Manual;
<<<<<<< HEAD
				CURRENT_PROJECT_VERSION = 822;
=======
				CURRENT_PROJECT_VERSION = 827;
>>>>>>> ce6f2574
				DEAD_CODE_STRIPPING = YES;
				DEBUG_INFORMATION_FORMAT = dwarf;
				DEVELOPMENT_TEAM = 48XVW22RCG;
				ENABLE_BITCODE = NO;
				FRAMEWORK_SEARCH_PATHS = (
					"$(inherited)",
					"$(PROJECT_DIR)",
				);
				GCC_OPTIMIZATION_LEVEL = 0;
				GCC_PREPROCESSOR_DEFINITIONS = (
					"DEBUG=1",
					"$(inherited)",
				);
				HEADER_SEARCH_PATHS = (
					"$(inherited)",
					"$(SRCROOT)/../node_modules/react-native-wkwebview-reborn/ios/RCTWKWebView",
					"$(SRCROOT)/../node_modules/react-native-keychain/RNKeychainManager",
					"$(SRCROOT)/../node_modules/react-native-share/ios",
					"$(SRCROOT)/../node_modules/react-native-branch/ios/**",
					"$(SRCROOT)/../node_modules/react-native-search-api/ios/RCTSearchApi",
					"$(SRCROOT)/../node_modules/lottie-ios/lottie-ios/Classes/**",
					"$(SRCROOT)/../node_modules/react-native-view-shot/ios",
					"$(SRCROOT)/../node_modules/react-native-tcp/ios/**",
				);
				INFOPLIST_FILE = MetaMask/Info.plist;
				IPHONEOS_DEPLOYMENT_TARGET = 11.0;
				LD_RUNPATH_SEARCH_PATHS = (
					"$(inherited)",
					"@executable_path/Frameworks",
				);
				LIBRARY_SEARCH_PATHS = (
					"$(inherited)",
					"\"$(SRCROOT)/MetaMask/System/Library/Frameworks\"",
				);
				LLVM_LTO = YES;
				MARKETING_VERSION = 4.1.1;
				ONLY_ACTIVE_ARCH = YES;
				OTHER_CFLAGS = (
					"$(inherited)",
					"-DFB_SONARKIT_ENABLED=1",
				);
				OTHER_LDFLAGS = (
					"$(inherited)",
					"-ObjC",
					"-lc++",
				);
				PRODUCT_BUNDLE_IDENTIFIER = "io.metamask.$(PRODUCT_NAME:rfc1034identifier)";
				PRODUCT_NAME = MetaMask;
				PROVISIONING_PROFILE_SPECIFIER = "match Development io.metamask.MetaMask";
				SWIFT_OBJC_BRIDGING_HEADER = "MetaMask-Bridging-Header.h";
				SWIFT_OPTIMIZATION_LEVEL = "-Onone";
				SWIFT_VERSION = 5.0;
				VERSIONING_SYSTEM = "apple-generic";
			};
			name = Debug;
		};
		13B07F951A680F5B00A75B9A /* Release */ = {
			isa = XCBuildConfiguration;
			baseConfigurationReference = F1857854610FB89EA41B3134 /* Pods-MetaMask.release.xcconfig */;
			buildSettings = {
				ASSETCATALOG_COMPILER_APPICON_NAME = AppIcon;
				ASSETCATALOG_COMPILER_OPTIMIZATION = time;
				CLANG_ENABLE_MODULES = YES;
				CODE_SIGN_ENTITLEMENTS = MetaMask/MetaMask.entitlements;
				CODE_SIGN_IDENTITY = "iPhone Distribution";
				CODE_SIGN_STYLE = Manual;
<<<<<<< HEAD
				CURRENT_PROJECT_VERSION = 822;
=======
				CURRENT_PROJECT_VERSION = 827;
>>>>>>> ce6f2574
				DEBUG_INFORMATION_FORMAT = "dwarf-with-dsym";
				DEVELOPMENT_TEAM = 48XVW22RCG;
				FRAMEWORK_SEARCH_PATHS = (
					"$(inherited)",
					"$(PROJECT_DIR)",
				);
				GCC_PRECOMPILE_PREFIX_HEADER = YES;
				GCC_PREPROCESSOR_DEFINITIONS = (
					"DISABLE_MIXPANEL_AB_DESIGNER=1",
					"$(inherited)",
				);
				GCC_UNROLL_LOOPS = YES;
				HEADER_SEARCH_PATHS = (
					"$(inherited)",
					"$(SRCROOT)/../node_modules/react-native-wkwebview-reborn/ios/RCTWKWebView",
					"$(SRCROOT)/../node_modules/react-native-keychain/RNKeychainManager",
					"$(SRCROOT)/../node_modules/react-native-share/ios",
					"$(SRCROOT)/../node_modules/react-native-branch/ios/**",
					"$(SRCROOT)/../node_modules/react-native-search-api/ios/RCTSearchApi",
					"$(SRCROOT)/../node_modules/lottie-ios/lottie-ios/Classes/**",
					"$(SRCROOT)/../node_modules/react-native-view-shot/ios",
					"$(SRCROOT)/../node_modules/react-native-tcp/ios/**",
				);
				INFOPLIST_FILE = MetaMask/Info.plist;
				IPHONEOS_DEPLOYMENT_TARGET = 11.0;
				LD_RUNPATH_SEARCH_PATHS = (
					"$(inherited)",
					"@executable_path/Frameworks",
				);
				LIBRARY_SEARCH_PATHS = (
					"$(inherited)",
					"\"$(SRCROOT)/MetaMask/System/Library/Frameworks\"",
				);
				LLVM_LTO = YES;
				MARKETING_VERSION = 4.1.1;
				ONLY_ACTIVE_ARCH = NO;
				OTHER_CFLAGS = (
					"$(inherited)",
					"-DFB_SONARKIT_ENABLED=1",
				);
				OTHER_LDFLAGS = (
					"$(inherited)",
					"-ObjC",
					"-lc++",
				);
				PRODUCT_BUNDLE_IDENTIFIER = "io.metamask.$(PRODUCT_NAME:rfc1034identifier)";
				PRODUCT_NAME = MetaMask;
				PROVISIONING_PROFILE_SPECIFIER = "Bitrise AppStore io.metamask.MetaMask";
				SWIFT_OBJC_BRIDGING_HEADER = "MetaMask-Bridging-Header.h";
				SWIFT_VERSION = 5.0;
				VERSIONING_SYSTEM = "apple-generic";
			};
			name = Release;
		};
		83CBBA201A601CBA00E9B192 /* Debug */ = {
			isa = XCBuildConfiguration;
			baseConfigurationReference = 15FDD82721B7642B006B7C35 /* debug.xcconfig */;
			buildSettings = {
				ALWAYS_SEARCH_USER_PATHS = NO;
				CLANG_CXX_LANGUAGE_STANDARD = "gnu++0x";
				CLANG_CXX_LIBRARY = "libc++";
				CLANG_ENABLE_MODULES = YES;
				CLANG_ENABLE_OBJC_ARC = YES;
				CLANG_WARN_BOOL_CONVERSION = YES;
				CLANG_WARN_CONSTANT_CONVERSION = YES;
				CLANG_WARN_DIRECT_OBJC_ISA_USAGE = YES_ERROR;
				CLANG_WARN_EMPTY_BODY = YES;
				CLANG_WARN_ENUM_CONVERSION = YES;
				CLANG_WARN_INT_CONVERSION = YES;
				CLANG_WARN_OBJC_ROOT_CLASS = YES_ERROR;
				CLANG_WARN_UNREACHABLE_CODE = YES;
				CLANG_WARN__DUPLICATE_METHOD_MATCH = YES;
				"CODE_SIGN_IDENTITY[sdk=iphoneos*]" = "iPhone Developer";
				COPY_PHASE_STRIP = NO;
				ENABLE_STRICT_OBJC_MSGSEND = YES;
				ENABLE_TESTABILITY = YES;
				"EXCLUDED_ARCHS[sdk=iphonesimulator*]" = arm64;
				GCC_C_LANGUAGE_STANDARD = gnu99;
				GCC_DYNAMIC_NO_PIC = NO;
				GCC_OPTIMIZATION_LEVEL = 0;
				GCC_PREPROCESSOR_DEFINITIONS = (
					"DEBUG=1",
					"$(inherited)",
				);
				GCC_SYMBOLS_PRIVATE_EXTERN = NO;
				GCC_WARN_64_TO_32_BIT_CONVERSION = YES;
				GCC_WARN_ABOUT_RETURN_TYPE = YES_ERROR;
				GCC_WARN_UNDECLARED_SELECTOR = YES;
				GCC_WARN_UNINITIALIZED_AUTOS = YES_AGGRESSIVE;
				GCC_WARN_UNUSED_FUNCTION = YES;
				GCC_WARN_UNUSED_VARIABLE = YES;
				IPHONEOS_DEPLOYMENT_TARGET = 11.0;
				MTL_ENABLE_DEBUG_INFO = YES;
				ONLY_ACTIVE_ARCH = YES;
				SDKROOT = iphoneos;
			};
			name = Debug;
		};
		83CBBA211A601CBA00E9B192 /* Release */ = {
			isa = XCBuildConfiguration;
			buildSettings = {
				ALWAYS_SEARCH_USER_PATHS = NO;
				CLANG_CXX_LANGUAGE_STANDARD = "gnu++0x";
				CLANG_CXX_LIBRARY = "libc++";
				CLANG_ENABLE_MODULES = YES;
				CLANG_ENABLE_OBJC_ARC = YES;
				CLANG_WARN_BOOL_CONVERSION = YES;
				CLANG_WARN_CONSTANT_CONVERSION = YES;
				CLANG_WARN_DIRECT_OBJC_ISA_USAGE = YES_ERROR;
				CLANG_WARN_EMPTY_BODY = YES;
				CLANG_WARN_ENUM_CONVERSION = YES;
				CLANG_WARN_INT_CONVERSION = YES;
				CLANG_WARN_OBJC_ROOT_CLASS = YES_ERROR;
				CLANG_WARN_UNREACHABLE_CODE = YES;
				CLANG_WARN__DUPLICATE_METHOD_MATCH = YES;
				"CODE_SIGN_IDENTITY[sdk=iphoneos*]" = "iPhone Developer";
				COPY_PHASE_STRIP = YES;
				ENABLE_NS_ASSERTIONS = NO;
				ENABLE_STRICT_OBJC_MSGSEND = YES;
				"EXCLUDED_ARCHS[sdk=iphonesimulator*]" = arm64;
				GCC_C_LANGUAGE_STANDARD = gnu99;
				GCC_WARN_64_TO_32_BIT_CONVERSION = YES;
				GCC_WARN_ABOUT_RETURN_TYPE = YES_ERROR;
				GCC_WARN_UNDECLARED_SELECTOR = YES;
				GCC_WARN_UNINITIALIZED_AUTOS = YES_AGGRESSIVE;
				GCC_WARN_UNUSED_FUNCTION = YES;
				GCC_WARN_UNUSED_VARIABLE = YES;
				IPHONEOS_DEPLOYMENT_TARGET = 11.0;
				MTL_ENABLE_DEBUG_INFO = NO;
				SDKROOT = iphoneos;
				VALIDATE_PRODUCT = YES;
			};
			name = Release;
		};
/* End XCBuildConfiguration section */

/* Begin XCConfigurationList section */
		13B07F931A680F5B00A75B9A /* Build configuration list for PBXNativeTarget "MetaMask" */ = {
			isa = XCConfigurationList;
			buildConfigurations = (
				13B07F941A680F5B00A75B9A /* Debug */,
				13B07F951A680F5B00A75B9A /* Release */,
			);
			defaultConfigurationIsVisible = 0;
			defaultConfigurationName = Debug;
		};
		83CBB9FA1A601CBA00E9B192 /* Build configuration list for PBXProject "MetaMask" */ = {
			isa = XCConfigurationList;
			buildConfigurations = (
				83CBBA201A601CBA00E9B192 /* Debug */,
				83CBBA211A601CBA00E9B192 /* Release */,
			);
			defaultConfigurationIsVisible = 0;
			defaultConfigurationName = Debug;
		};
/* End XCConfigurationList section */
	};
	rootObject = 83CBB9F71A601CBA00E9B192 /* Project object */;
}<|MERGE_RESOLUTION|>--- conflicted
+++ resolved
@@ -817,11 +817,7 @@
 				CODE_SIGN_ENTITLEMENTS = MetaMask/MetaMaskDebug.entitlements;
 				CODE_SIGN_IDENTITY = "iPhone Developer";
 				CODE_SIGN_STYLE = Manual;
-<<<<<<< HEAD
-				CURRENT_PROJECT_VERSION = 822;
-=======
 				CURRENT_PROJECT_VERSION = 827;
->>>>>>> ce6f2574
 				DEAD_CODE_STRIPPING = YES;
 				DEBUG_INFORMATION_FORMAT = dwarf;
 				DEVELOPMENT_TEAM = 48XVW22RCG;
@@ -888,11 +884,7 @@
 				CODE_SIGN_ENTITLEMENTS = MetaMask/MetaMask.entitlements;
 				CODE_SIGN_IDENTITY = "iPhone Distribution";
 				CODE_SIGN_STYLE = Manual;
-<<<<<<< HEAD
-				CURRENT_PROJECT_VERSION = 822;
-=======
 				CURRENT_PROJECT_VERSION = 827;
->>>>>>> ce6f2574
 				DEBUG_INFORMATION_FORMAT = "dwarf-with-dsym";
 				DEVELOPMENT_TEAM = 48XVW22RCG;
 				FRAMEWORK_SEARCH_PATHS = (
