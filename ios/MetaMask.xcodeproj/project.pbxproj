--- conflicted
+++ resolved
@@ -1039,11 +1039,7 @@
 				CODE_SIGN_ENTITLEMENTS = MetaMask/MetaMaskDebug.entitlements;
 				CODE_SIGN_IDENTITY = "iPhone Developer";
 				CODE_SIGN_STYLE = Manual;
-<<<<<<< HEAD
-				CURRENT_PROJECT_VERSION = 1157;
-=======
-				CURRENT_PROJECT_VERSION = 1159;
->>>>>>> d8c1f895
+				CURRENT_PROJECT_VERSION = 1160;
 				DEAD_CODE_STRIPPING = YES;
 				DEBUG_INFORMATION_FORMAT = dwarf;
 				DEVELOPMENT_TEAM = 48XVW22RCG;
@@ -1077,11 +1073,7 @@
 				);
 				LIBRARY_SEARCH_PATHS = "$(inherited)";
 				LLVM_LTO = YES;
-<<<<<<< HEAD
 				MARKETING_VERSION = 7.5.0;
-=======
-				MARKETING_VERSION = 7.4.0;
->>>>>>> d8c1f895
 				ONLY_ACTIVE_ARCH = YES;
 				OTHER_CFLAGS = (
 					"$(inherited)",
@@ -1113,11 +1105,7 @@
 				CODE_SIGN_ENTITLEMENTS = MetaMask/MetaMask.entitlements;
 				CODE_SIGN_IDENTITY = "iPhone Distribution";
 				CODE_SIGN_STYLE = Manual;
-<<<<<<< HEAD
-				CURRENT_PROJECT_VERSION = 1157;
-=======
-				CURRENT_PROJECT_VERSION = 1159;
->>>>>>> d8c1f895
+				CURRENT_PROJECT_VERSION = 1160;
 				DEBUG_INFORMATION_FORMAT = "dwarf-with-dsym";
 				DEVELOPMENT_TEAM = 48XVW22RCG;
 				"DEVELOPMENT_TEAM[sdk=iphoneos*]" = 48XVW22RCG;
@@ -1151,11 +1139,7 @@
 				);
 				LIBRARY_SEARCH_PATHS = "$(inherited)";
 				LLVM_LTO = YES;
-<<<<<<< HEAD
 				MARKETING_VERSION = 7.5.0;
-=======
-				MARKETING_VERSION = 7.4.0;
->>>>>>> d8c1f895
 				ONLY_ACTIVE_ARCH = NO;
 				OTHER_CFLAGS = (
 					"$(inherited)",
@@ -1267,11 +1251,7 @@
 				CODE_SIGN_IDENTITY = "iPhone Developer";
 				"CODE_SIGN_IDENTITY[sdk=iphoneos*]" = "iPhone Distribution";
 				CODE_SIGN_STYLE = Manual;
-<<<<<<< HEAD
-				CURRENT_PROJECT_VERSION = 1157;
-=======
-				CURRENT_PROJECT_VERSION = 1159;
->>>>>>> d8c1f895
+				CURRENT_PROJECT_VERSION = 1160;
 				DEAD_CODE_STRIPPING = YES;
 				DEBUG_INFORMATION_FORMAT = dwarf;
 				DEVELOPMENT_TEAM = 48XVW22RCG;
@@ -1308,11 +1288,7 @@
 					"\"$(SRCROOT)/MetaMask/System/Library/Frameworks\"",
 				);
 				LLVM_LTO = YES;
-<<<<<<< HEAD
 				MARKETING_VERSION = 7.5.0;
-=======
-				MARKETING_VERSION = 7.4.0;
->>>>>>> d8c1f895
 				ONLY_ACTIVE_ARCH = YES;
 				OTHER_CFLAGS = (
 					"$(inherited)",
@@ -1344,11 +1320,7 @@
 				CODE_SIGN_ENTITLEMENTS = MetaMask/MetaMask.entitlements;
 				CODE_SIGN_IDENTITY = "iPhone Distribution";
 				CODE_SIGN_STYLE = Manual;
-<<<<<<< HEAD
 				CURRENT_PROJECT_VERSION = 1157;
-=======
-				CURRENT_PROJECT_VERSION = 1159;
->>>>>>> d8c1f895
 				DEBUG_INFORMATION_FORMAT = "dwarf-with-dsym";
 				DEVELOPMENT_TEAM = 48XVW22RCG;
 				"DEVELOPMENT_TEAM[sdk=iphoneos*]" = 48XVW22RCG;
@@ -1385,11 +1357,7 @@
 					"\"$(SRCROOT)/MetaMask/System/Library/Frameworks\"",
 				);
 				LLVM_LTO = YES;
-<<<<<<< HEAD
 				MARKETING_VERSION = 7.5.0;
-=======
-				MARKETING_VERSION = 7.4.0;
->>>>>>> d8c1f895
 				ONLY_ACTIVE_ARCH = NO;
 				OTHER_CFLAGS = (
 					"$(inherited)",
