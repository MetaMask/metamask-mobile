--- conflicted
+++ resolved
@@ -1437,11 +1437,7 @@
 				CODE_SIGN_IDENTITY = "Apple Development";
 				"CODE_SIGN_IDENTITY[sdk=iphoneos*]" = "iPhone Developer";
 				CODE_SIGN_STYLE = Manual;
-<<<<<<< HEAD
 				CURRENT_PROJECT_VERSION = 1623;
-=======
-				CURRENT_PROJECT_VERSION = 1600;
->>>>>>> 150b8d92
 				DEAD_CODE_STRIPPING = YES;
 				DEBUG_INFORMATION_FORMAT = dwarf;
 				DEVELOPMENT_TEAM = 48XVW22RCG;
@@ -1479,11 +1475,7 @@
 					"${inherited}",
 				);
 				LLVM_LTO = YES;
-<<<<<<< HEAD
 				MARKETING_VERSION = 7.42.99;
-=======
-				MARKETING_VERSION = 7.42.0;
->>>>>>> 150b8d92
 				ONLY_ACTIVE_ARCH = YES;
 				OTHER_CFLAGS = "$(inherited)";
 				OTHER_LDFLAGS = (
@@ -1514,11 +1506,7 @@
 				CODE_SIGN_ENTITLEMENTS = MetaMask/MetaMask.entitlements;
 				CODE_SIGN_IDENTITY = "iPhone Distribution";
 				CODE_SIGN_STYLE = Manual;
-<<<<<<< HEAD
 				CURRENT_PROJECT_VERSION = 1623;
-=======
-				CURRENT_PROJECT_VERSION = 1600;
->>>>>>> 150b8d92
 				DEBUG_INFORMATION_FORMAT = "dwarf-with-dsym";
 				DEVELOPMENT_TEAM = 48XVW22RCG;
 				"DEVELOPMENT_TEAM[sdk=iphoneos*]" = 48XVW22RCG;
@@ -1553,11 +1541,7 @@
 					"${inherited}",
 				);
 				LLVM_LTO = YES;
-<<<<<<< HEAD
 				MARKETING_VERSION = 7.42.99;
-=======
-				MARKETING_VERSION = 7.42.0;
->>>>>>> 150b8d92
 				ONLY_ACTIVE_ARCH = NO;
 				OTHER_CFLAGS = "$(inherited)";
 				OTHER_LDFLAGS = (
@@ -1587,11 +1571,7 @@
 				CODE_SIGN_ENTITLEMENTS = MetaMask/MetaMaskDebug.entitlements;
 				CODE_SIGN_IDENTITY = "Apple Development";
 				CODE_SIGN_STYLE = Automatic;
-<<<<<<< HEAD
 				CURRENT_PROJECT_VERSION = 1623;
-=======
-				CURRENT_PROJECT_VERSION = 1600;
->>>>>>> 150b8d92
 				DEAD_CODE_STRIPPING = YES;
 				DEBUG_INFORMATION_FORMAT = dwarf;
 				DEVELOPMENT_TEAM = 48XVW22RCG;
@@ -1628,11 +1608,7 @@
 					"\"$(SRCROOT)/MetaMask/System/Library/Frameworks\"",
 				);
 				LLVM_LTO = YES;
-<<<<<<< HEAD
 				MARKETING_VERSION = 7.42.99;
-=======
-				MARKETING_VERSION = 7.42.0;
->>>>>>> 150b8d92
 				ONLY_ACTIVE_ARCH = YES;
 				OTHER_CFLAGS = "$(inherited)";
 				OTHER_LDFLAGS = (
@@ -1661,11 +1637,7 @@
 				CODE_SIGN_ENTITLEMENTS = MetaMask/MetaMask.entitlements;
 				CODE_SIGN_IDENTITY = "iPhone Distribution";
 				CODE_SIGN_STYLE = Manual;
-<<<<<<< HEAD
 				CURRENT_PROJECT_VERSION = 1623;
-=======
-				CURRENT_PROJECT_VERSION = 1600;
->>>>>>> 150b8d92
 				DEBUG_INFORMATION_FORMAT = "dwarf-with-dsym";
 				DEVELOPMENT_TEAM = 48XVW22RCG;
 				"DEVELOPMENT_TEAM[sdk=iphoneos*]" = 48XVW22RCG;
@@ -1700,11 +1672,7 @@
 					"\"$(SRCROOT)/MetaMask/System/Library/Frameworks\"",
 				);
 				LLVM_LTO = YES;
-<<<<<<< HEAD
 				MARKETING_VERSION = 7.42.99;
-=======
-				MARKETING_VERSION = 7.42.0;
->>>>>>> 150b8d92
 				ONLY_ACTIVE_ARCH = NO;
 				OTHER_CFLAGS = "$(inherited)";
 				OTHER_LDFLAGS = (
@@ -1828,11 +1796,7 @@
 				CODE_SIGN_ENTITLEMENTS = MetaMask/MetaMaskDebug.entitlements;
 				CODE_SIGN_IDENTITY = "Apple Development";
 				CODE_SIGN_STYLE = Automatic;
-<<<<<<< HEAD
 				CURRENT_PROJECT_VERSION = 1623;
-=======
-				CURRENT_PROJECT_VERSION = 1600;
->>>>>>> 150b8d92
 				DEAD_CODE_STRIPPING = YES;
 				DEBUG_INFORMATION_FORMAT = dwarf;
 				DEVELOPMENT_TEAM = 48XVW22RCG;
@@ -1869,11 +1833,7 @@
 					"\"$(SRCROOT)/MetaMask/System/Library/Frameworks\"",
 				);
 				LLVM_LTO = YES;
-<<<<<<< HEAD
 				MARKETING_VERSION = 7.42.99;
-=======
-				MARKETING_VERSION = 7.42.0;
->>>>>>> 150b8d92
 				ONLY_ACTIVE_ARCH = YES;
 				OTHER_CFLAGS = (
 					"$(inherited)",
@@ -1905,11 +1865,7 @@
 				CODE_SIGN_ENTITLEMENTS = MetaMask/MetaMask.entitlements;
 				CODE_SIGN_IDENTITY = "iPhone Distribution";
 				CODE_SIGN_STYLE = Manual;
-<<<<<<< HEAD
 				CURRENT_PROJECT_VERSION = 1623;
-=======
-				CURRENT_PROJECT_VERSION = 1600;
->>>>>>> 150b8d92
 				DEBUG_INFORMATION_FORMAT = "dwarf-with-dsym";
 				DEVELOPMENT_TEAM = 48XVW22RCG;
 				"DEVELOPMENT_TEAM[sdk=iphoneos*]" = 48XVW22RCG;
@@ -1944,11 +1900,7 @@
 					"\"$(SRCROOT)/MetaMask/System/Library/Frameworks\"",
 				);
 				LLVM_LTO = YES;
-<<<<<<< HEAD
 				MARKETING_VERSION = 7.42.99;
-=======
-				MARKETING_VERSION = 7.42.0;
->>>>>>> 150b8d92
 				ONLY_ACTIVE_ARCH = NO;
 				OTHER_CFLAGS = (
 					"$(inherited)",
