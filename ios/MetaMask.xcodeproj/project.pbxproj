// !$*UTF8*$!
{
	archiveVersion = 1;
	classes = {
	};
	objectVersion = 54;
	objects = {

/* Begin PBXBuildFile section */
		07CBADD9D4B441008304F8D3 /* EuclidCircularB-Light.otf in Resources */ = {isa = PBXBuildFile; fileRef = A98029A3662F4C1391489A6B /* EuclidCircularB-Light.otf */; };
		0FD509E0336BF221F6527B24 /* libPods-MetaMask.a in Frameworks */ = {isa = PBXBuildFile; fileRef = EA0FF04C201CE95ED7EEEA82 /* libPods-MetaMask.a */; };
		13B07FBC1A68108700A75B9A /* AppDelegate.m in Sources */ = {isa = PBXBuildFile; fileRef = 13B07FB01A68108700A75B9A /* AppDelegate.m */; };
		13B07FBF1A68108700A75B9A /* Images.xcassets in Resources */ = {isa = PBXBuildFile; fileRef = 13B07FB51A68108700A75B9A /* Images.xcassets */; };
		13B07FC11A68108700A75B9A /* main.m in Sources */ = {isa = PBXBuildFile; fileRef = 13B07FB71A68108700A75B9A /* main.m */; };
		153C1ABB2217BCDC0088EFE0 /* JavaScriptCore.framework in Frameworks */ = {isa = PBXBuildFile; fileRef = 153C1A742217BCDC0088EFE0 /* JavaScriptCore.framework */; };
		153F84CA2319B8FD00C19B63 /* Branch.framework in Frameworks */ = {isa = PBXBuildFile; fileRef = 153F84C92319B8DB00C19B63 /* Branch.framework */; };
		153F84CB2319B8FD00C19B63 /* Branch.framework in Embed Frameworks */ = {isa = PBXBuildFile; fileRef = 153F84C92319B8DB00C19B63 /* Branch.framework */; settings = {ATTRIBUTES = (CodeSignOnCopy, RemoveHeadersOnCopy, ); }; };
		158B063B211A72F500DF3C74 /* InpageBridgeWeb3.js in Resources */ = {isa = PBXBuildFile; fileRef = 158B0639211A72F500DF3C74 /* InpageBridgeWeb3.js */; };
		15ACC9FB226555820063978B /* LaunchScreen.xib in Resources */ = {isa = PBXBuildFile; fileRef = 13B07FB11A68108700A75B9A /* LaunchScreen.xib */; };
		15ACC9FC22655C3A0063978B /* Lottie.framework in Frameworks */ = {isa = PBXBuildFile; fileRef = 15723E2D225FD0B800A5B418 /* Lottie.framework */; };
		15ACC9FD22655C3A0063978B /* Lottie.framework in Embed Frameworks */ = {isa = PBXBuildFile; fileRef = 15723E2D225FD0B800A5B418 /* Lottie.framework */; settings = {ATTRIBUTES = (CodeSignOnCopy, RemoveHeadersOnCopy, ); }; };
		15AD28A921B7CFD9005DEB23 /* release.xcconfig in Resources */ = {isa = PBXBuildFile; fileRef = 15FDD86021B76461006B7C35 /* release.xcconfig */; };
		15AD28AA21B7CFDC005DEB23 /* debug.xcconfig in Resources */ = {isa = PBXBuildFile; fileRef = 15FDD82721B7642B006B7C35 /* debug.xcconfig */; };
		15D158ED210BD912006982B5 /* Metamask.ttf in Resources */ = {isa = PBXBuildFile; fileRef = 15D158EC210BD8C8006982B5 /* Metamask.ttf */; };
		15F7795E22A1B7B500B1DF8C /* Mixpanel.framework in Frameworks */ = {isa = PBXBuildFile; fileRef = 15F7795722A1B79400B1DF8C /* Mixpanel.framework */; };
		15F7795F22A1B7B500B1DF8C /* Mixpanel.framework in Embed Frameworks */ = {isa = PBXBuildFile; fileRef = 15F7795722A1B79400B1DF8C /* Mixpanel.framework */; settings = {ATTRIBUTES = (CodeSignOnCopy, RemoveHeadersOnCopy, ); }; };
		15F7796522A1BC8C00B1DF8C /* RCTAnalytics.m in Sources */ = {isa = PBXBuildFile; fileRef = 15F7796422A1BC8C00B1DF8C /* RCTAnalytics.m */; };
		2370F9A340CF4ADFBCFB0543 /* EuclidCircularB-RegularItalic.otf in Resources */ = {isa = PBXBuildFile; fileRef = 58572D81B5D54ED79A16A16D /* EuclidCircularB-RegularItalic.otf */; };
		298242C958524BB38FB44CAE /* Roboto-BoldItalic.ttf in Resources */ = {isa = PBXBuildFile; fileRef = C9FD3FB1258A41A5A0546C83 /* Roboto-BoldItalic.ttf */; };
		2A27FC9EEF1F4FD18E658544 /* config.json in Resources */ = {isa = PBXBuildFile; fileRef = EF1C01B7F08047F9B8ADCFBA /* config.json */; };
		2CDF19FE9DEE4BF8B07154B1 /* EuclidCircularB-LightItalic.otf in Resources */ = {isa = PBXBuildFile; fileRef = F79EAC4A7BF74E458277AFA4 /* EuclidCircularB-LightItalic.otf */; };
		2DB27BE39B164356A98A0FB1 /* Roboto-Italic.ttf in Resources */ = {isa = PBXBuildFile; fileRef = 5D7956F8525C4A45A2A555C3 /* Roboto-Italic.ttf */; };
		34CEE49BC79D411687B42FA9 /* Roboto-Regular.ttf in Resources */ = {isa = PBXBuildFile; fileRef = 459C4774EB724F2D8E12F088 /* Roboto-Regular.ttf */; };
		373454C575C84C24B0BB24D4 /* EuclidCircularB-SemiboldItalic.otf in Resources */ = {isa = PBXBuildFile; fileRef = 9499B01ECAC44DA29AC44E80 /* EuclidCircularB-SemiboldItalic.otf */; };
		39D0D096A0F340ABAC1A8565 /* EuclidCircularB-Regular.otf in Resources */ = {isa = PBXBuildFile; fileRef = F564570593ED4F3FB10BD348 /* EuclidCircularB-Regular.otf */; };
		48AD4B0AABCB447B99B85DC4 /* Roboto-Black.ttf in Resources */ = {isa = PBXBuildFile; fileRef = 684F2C84313849199863B5FE /* Roboto-Black.ttf */; };
		49D8E62C506F4A63889EEC7F /* branch.json in Resources */ = {isa = PBXBuildFile; fileRef = FE3C9A2458A1416290DEDAD4 /* branch.json */; };
		4CEFC9E34A8D4288BFE2F85A /* Roboto-Light.ttf in Resources */ = {isa = PBXBuildFile; fileRef = BB8BA2D3C0354D6090B56A8A /* Roboto-Light.ttf */; };
		650F2B9D24DC5FF200C3B9C4 /* libRCTAesForked.a in Frameworks */ = {isa = PBXBuildFile; fileRef = 650F2B9C24DC5FEC00C3B9C4 /* libRCTAesForked.a */; };
		654378B0243E2ADC00571B9C /* File.swift in Sources */ = {isa = PBXBuildFile; fileRef = 654378AF243E2ADC00571B9C /* File.swift */; };
		7C0226ABD9694AEDBAF3016F /* Roboto-ThinItalic.ttf in Resources */ = {isa = PBXBuildFile; fileRef = CF552F79C77A4184A690513A /* Roboto-ThinItalic.ttf */; };
		7E08FB90F3754D47994208B4 /* Roboto-Thin.ttf in Resources */ = {isa = PBXBuildFile; fileRef = D9A37B5BF2914CF1B49EEF80 /* Roboto-Thin.ttf */; };
		813214A2220E40C7BBB5ED9E /* Roboto-Bold.ttf in Resources */ = {isa = PBXBuildFile; fileRef = A783D1CD7D27456796FE2E1B /* Roboto-Bold.ttf */; };
		887E75FB64A54509A08D6C50 /* Roboto-LightItalic.ttf in Resources */ = {isa = PBXBuildFile; fileRef = E020F42F788744B3BCE17F05 /* Roboto-LightItalic.ttf */; };
		8DEB44A7E7EF48E1B3298910 /* EuclidCircularB-Medium.otf in Resources */ = {isa = PBXBuildFile; fileRef = CE0434C5FB7C4C6F9FEBDCE2 /* EuclidCircularB-Medium.otf */; };
		BF39E5BAE0F34F9091FF6AC0 /* EuclidCircularB-Semibold.otf in Resources */ = {isa = PBXBuildFile; fileRef = A8DE9C5BC0714D648276E123 /* EuclidCircularB-Semibold.otf */; };
		CD13D926E1E84D9ABFE672C0 /* Roboto-BlackItalic.ttf in Resources */ = {isa = PBXBuildFile; fileRef = 3E2492C67CF345CABD7B8601 /* Roboto-BlackItalic.ttf */; };
		D171C39A8BD44DBEB6B68480 /* EuclidCircularB-MediumItalic.otf in Resources */ = {isa = PBXBuildFile; fileRef = 42CBA652072F4BE2A8B815C1 /* EuclidCircularB-MediumItalic.otf */; };
		DC6A024F56DD43E1A83B47B1 /* Roboto-MediumItalic.ttf in Resources */ = {isa = PBXBuildFile; fileRef = D5FF0FF1DFB74B3C8BB99E09 /* Roboto-MediumItalic.ttf */; };
		E34DE917F6FC4438A6E88402 /* EuclidCircularB-BoldItalic.otf in Resources */ = {isa = PBXBuildFile; fileRef = 13EE4910D3BD408A8FCCA5D7 /* EuclidCircularB-BoldItalic.otf */; };
		EF65C42EA15B4774B1947A12 /* Roboto-Medium.ttf in Resources */ = {isa = PBXBuildFile; fileRef = C752564A28B44392AEE16BD5 /* Roboto-Medium.ttf */; };
		FF0F3B13A5354C41913F766D /* EuclidCircularB-Bold.otf in Resources */ = {isa = PBXBuildFile; fileRef = 67FBD519E04742E0AF191782 /* EuclidCircularB-Bold.otf */; };
/* End PBXBuildFile section */

/* Begin PBXContainerItemProxy section */
		153F84C82319B8DB00C19B63 /* PBXContainerItemProxy */ = {
			isa = PBXContainerItemProxy;
			containerPortal = 153F84C42319B8DA00C19B63 /* BranchSDK.xcodeproj */;
			proxyType = 2;
			remoteGlobalIDString = E298D0521C73D1B800589D22;
			remoteInfo = Branch;
		};
		153F84CC2319B8FD00C19B63 /* PBXContainerItemProxy */ = {
			isa = PBXContainerItemProxy;
			containerPortal = 153F84C42319B8DA00C19B63 /* BranchSDK.xcodeproj */;
			proxyType = 1;
			remoteGlobalIDString = E298D0511C73D1B800589D22;
			remoteInfo = Branch;
		};
		15723E2C225FD0B800A5B418 /* PBXContainerItemProxy */ = {
			isa = PBXContainerItemProxy;
			containerPortal = 4379F36F969347758D1A9F96 /* Lottie.xcodeproj */;
			proxyType = 2;
			remoteGlobalIDString = 62CA59B81E3C173B002D7188;
			remoteInfo = Lottie_iOS;
		};
		15723E2E225FD0B800A5B418 /* PBXContainerItemProxy */ = {
			isa = PBXContainerItemProxy;
			containerPortal = 4379F36F969347758D1A9F96 /* Lottie.xcodeproj */;
			proxyType = 2;
			remoteGlobalIDString = FAE1F7E61E428CBE002E0974;
			remoteInfo = Lottie_macOS;
		};
		15723E30225FD0B800A5B418 /* PBXContainerItemProxy */ = {
			isa = PBXContainerItemProxy;
			containerPortal = 4379F36F969347758D1A9F96 /* Lottie.xcodeproj */;
			proxyType = 2;
			remoteGlobalIDString = 8C5379761FB471D100C1BC65;
			remoteInfo = Lottie_tvOS;
		};
		15723E32225FD0B800A5B418 /* PBXContainerItemProxy */ = {
			isa = PBXContainerItemProxy;
			containerPortal = 4379F36F969347758D1A9F96 /* Lottie.xcodeproj */;
			proxyType = 2;
			remoteGlobalIDString = 84FE12EF1E4C1485009B157C;
			remoteInfo = LottieLibraryIOS;
		};
		15ACC9FE22655C3A0063978B /* PBXContainerItemProxy */ = {
			isa = PBXContainerItemProxy;
			containerPortal = 4379F36F969347758D1A9F96 /* Lottie.xcodeproj */;
			proxyType = 1;
			remoteGlobalIDString = 62CA59B71E3C173B002D7188;
			remoteInfo = Lottie_iOS;
		};
		15F7795622A1B79400B1DF8C /* PBXContainerItemProxy */ = {
			isa = PBXContainerItemProxy;
			containerPortal = 15F7794F22A1B79400B1DF8C /* Mixpanel.xcodeproj */;
			proxyType = 2;
			remoteGlobalIDString = 7C170C2A1A4A02F500D9E0F2;
			remoteInfo = Mixpanel;
		};
		15F7795822A1B79400B1DF8C /* PBXContainerItemProxy */ = {
			isa = PBXContainerItemProxy;
			containerPortal = 15F7794F22A1B79400B1DF8C /* Mixpanel.xcodeproj */;
			proxyType = 2;
			remoteGlobalIDString = 511FC39D1C2B74BD00DC4796;
			remoteInfo = Mixpanel_watchOS;
		};
		15F7795A22A1B79400B1DF8C /* PBXContainerItemProxy */ = {
			isa = PBXContainerItemProxy;
			containerPortal = 15F7794F22A1B79400B1DF8C /* Mixpanel.xcodeproj */;
			proxyType = 2;
			remoteGlobalIDString = E1C2BEB61CFD6A010052172F;
			remoteInfo = Mixpanel_tvOS;
		};
		15F7795C22A1B79400B1DF8C /* PBXContainerItemProxy */ = {
			isa = PBXContainerItemProxy;
			containerPortal = 15F7794F22A1B79400B1DF8C /* Mixpanel.xcodeproj */;
			proxyType = 2;
			remoteGlobalIDString = E1F160B01E677D2200391AE3;
			remoteInfo = Mixpanel_macOS;
		};
		15F7796022A1B7B500B1DF8C /* PBXContainerItemProxy */ = {
			isa = PBXContainerItemProxy;
			containerPortal = 15F7794F22A1B79400B1DF8C /* Mixpanel.xcodeproj */;
			proxyType = 1;
			remoteGlobalIDString = 7C170C291A4A02F500D9E0F2;
			remoteInfo = Mixpanel;
		};
		650F2B9B24DC5FEC00C3B9C4 /* PBXContainerItemProxy */ = {
			isa = PBXContainerItemProxy;
			containerPortal = 650F2B9724DC5FEB00C3B9C4 /* RCTAesForked.xcodeproj */;
			proxyType = 2;
			remoteGlobalIDString = 32D980DD1BE9F11C00FA27E5;
			remoteInfo = RCTAesForked;
		};
/* End PBXContainerItemProxy section */

/* Begin PBXCopyFilesBuildPhase section */
		15ACCA0022655C3A0063978B /* Embed Frameworks */ = {
			isa = PBXCopyFilesBuildPhase;
			buildActionMask = 2147483647;
			dstPath = "";
			dstSubfolderSpec = 10;
			files = (
				15F7795F22A1B7B500B1DF8C /* Mixpanel.framework in Embed Frameworks */,
				153F84CB2319B8FD00C19B63 /* Branch.framework in Embed Frameworks */,
				15ACC9FD22655C3A0063978B /* Lottie.framework in Embed Frameworks */,
			);
			name = "Embed Frameworks";
			runOnlyForDeploymentPostprocessing = 0;
		};
/* End PBXCopyFilesBuildPhase section */

/* Begin PBXFileReference section */
		008F07F21AC5B25A0029DE68 /* main.jsbundle */ = {isa = PBXFileReference; fileEncoding = 4; lastKnownFileType = text; path = main.jsbundle; sourceTree = "<group>"; };
		00E356F11AD99517003FC87E /* Info.plist */ = {isa = PBXFileReference; lastKnownFileType = text.plist.xml; path = Info.plist; sourceTree = "<group>"; };
		00E356F21AD99517003FC87E /* MetaMaskTests.m */ = {isa = PBXFileReference; lastKnownFileType = sourcecode.c.objc; path = MetaMaskTests.m; sourceTree = "<group>"; };
		13B07F961A680F5B00A75B9A /* MetaMask.app */ = {isa = PBXFileReference; explicitFileType = wrapper.application; includeInIndex = 0; path = MetaMask.app; sourceTree = BUILT_PRODUCTS_DIR; };
		13B07FAF1A68108700A75B9A /* AppDelegate.h */ = {isa = PBXFileReference; fileEncoding = 4; lastKnownFileType = sourcecode.c.h; name = AppDelegate.h; path = MetaMask/AppDelegate.h; sourceTree = "<group>"; };
		13B07FB01A68108700A75B9A /* AppDelegate.m */ = {isa = PBXFileReference; fileEncoding = 4; lastKnownFileType = sourcecode.c.objc; name = AppDelegate.m; path = MetaMask/AppDelegate.m; sourceTree = "<group>"; };
		13B07FB21A68108700A75B9A /* Base */ = {isa = PBXFileReference; lastKnownFileType = file.xib; name = Base; path = Base.lproj/LaunchScreen.xib; sourceTree = "<group>"; };
		13B07FB51A68108700A75B9A /* Images.xcassets */ = {isa = PBXFileReference; lastKnownFileType = folder.assetcatalog; name = Images.xcassets; path = MetaMask/Images.xcassets; sourceTree = "<group>"; };
		13B07FB61A68108700A75B9A /* Info.plist */ = {isa = PBXFileReference; fileEncoding = 4; lastKnownFileType = text.plist.xml; name = Info.plist; path = MetaMask/Info.plist; sourceTree = "<group>"; };
		13B07FB71A68108700A75B9A /* main.m */ = {isa = PBXFileReference; fileEncoding = 4; lastKnownFileType = sourcecode.c.objc; name = main.m; path = MetaMask/main.m; sourceTree = "<group>"; };
		13EE4910D3BD408A8FCCA5D7 /* EuclidCircularB-BoldItalic.otf */ = {isa = PBXFileReference; explicitFileType = undefined; fileEncoding = 9; includeInIndex = 0; lastKnownFileType = unknown; name = "EuclidCircularB-BoldItalic.otf"; path = "../app/fonts/EuclidCircularB-BoldItalic.otf"; sourceTree = "<group>"; };
		15205D6221596AD90049EA93 /* MetaMask.entitlements */ = {isa = PBXFileReference; lastKnownFileType = text.plist.entitlements; name = MetaMask.entitlements; path = MetaMask/MetaMask.entitlements; sourceTree = "<group>"; };
		153C1A742217BCDC0088EFE0 /* JavaScriptCore.framework */ = {isa = PBXFileReference; lastKnownFileType = wrapper.framework; name = JavaScriptCore.framework; path = System/Library/Frameworks/JavaScriptCore.framework; sourceTree = SDKROOT; };
		153F84C42319B8DA00C19B63 /* BranchSDK.xcodeproj */ = {isa = PBXFileReference; lastKnownFileType = "wrapper.pb-project"; name = BranchSDK.xcodeproj; path = "branch-ios-sdk/carthage-files/BranchSDK.xcodeproj"; sourceTree = "<group>"; };
		158B0639211A72F500DF3C74 /* InpageBridgeWeb3.js */ = {isa = PBXFileReference; fileEncoding = 4; lastKnownFileType = sourcecode.javascript; name = InpageBridgeWeb3.js; path = ../app/core/InpageBridgeWeb3.js; sourceTree = "<group>"; };
		159878012231DF67001748EC /* AntDesign.ttf */ = {isa = PBXFileReference; lastKnownFileType = file; name = AntDesign.ttf; path = "../node_modules/react-native-vector-icons/Fonts/AntDesign.ttf"; sourceTree = "<group>"; };
		15D158EC210BD8C8006982B5 /* Metamask.ttf */ = {isa = PBXFileReference; lastKnownFileType = file; name = Metamask.ttf; path = ../app/fonts/Metamask.ttf; sourceTree = "<group>"; };
		15F7794F22A1B79400B1DF8C /* Mixpanel.xcodeproj */ = {isa = PBXFileReference; lastKnownFileType = "wrapper.pb-project"; name = Mixpanel.xcodeproj; path = "mixpanel-iphone/Mixpanel.xcodeproj"; sourceTree = "<group>"; };
		15F7796322A1BC8C00B1DF8C /* RCTAnalytics.h */ = {isa = PBXFileReference; lastKnownFileType = sourcecode.c.h; name = RCTAnalytics.h; path = MetaMask/NativeModules/RCTAnalytics/RCTAnalytics.h; sourceTree = "<group>"; };
		15F7796422A1BC8C00B1DF8C /* RCTAnalytics.m */ = {isa = PBXFileReference; lastKnownFileType = sourcecode.c.objc; name = RCTAnalytics.m; path = MetaMask/NativeModules/RCTAnalytics/RCTAnalytics.m; sourceTree = "<group>"; };
		15FDD82721B7642B006B7C35 /* debug.xcconfig */ = {isa = PBXFileReference; lastKnownFileType = text.xcconfig; path = debug.xcconfig; sourceTree = "<group>"; };
		15FDD86021B76461006B7C35 /* release.xcconfig */ = {isa = PBXFileReference; lastKnownFileType = text.xcconfig; path = release.xcconfig; sourceTree = "<group>"; };
		178440FE3F1C4F4180D14622 /* libTcpSockets.a */ = {isa = PBXFileReference; explicitFileType = undefined; fileEncoding = 9; includeInIndex = 0; lastKnownFileType = archive.ar; path = libTcpSockets.a; sourceTree = "<group>"; };
		1C516951C09F43CB97129B66 /* Octicons.ttf */ = {isa = PBXFileReference; explicitFileType = undefined; fileEncoding = 9; includeInIndex = 0; lastKnownFileType = unknown; name = Octicons.ttf; path = "../node_modules/react-native-vector-icons/Fonts/Octicons.ttf"; sourceTree = "<group>"; };
		1F06D56A2D2F41FB9345D16F /* Lottie.framework */ = {isa = PBXFileReference; explicitFileType = undefined; fileEncoding = 9; includeInIndex = 0; lastKnownFileType = wrapper.framework; name = Lottie.framework; path = System/Library/Frameworks/Lottie.framework; sourceTree = SDKROOT; };
		278065D027394AD9B2906E38 /* libBVLinearGradient.a */ = {isa = PBXFileReference; explicitFileType = undefined; fileEncoding = 9; includeInIndex = 0; lastKnownFileType = archive.ar; path = libBVLinearGradient.a; sourceTree = "<group>"; };
		2D16E6891FA4F8E400B85C8A /* libReact.a */ = {isa = PBXFileReference; explicitFileType = archive.ar; path = libReact.a; sourceTree = BUILT_PRODUCTS_DIR; };
		3E2492C67CF345CABD7B8601 /* Roboto-BlackItalic.ttf */ = {isa = PBXFileReference; explicitFileType = undefined; fileEncoding = 9; includeInIndex = 0; lastKnownFileType = unknown; name = "Roboto-BlackItalic.ttf"; path = "../app/fonts/Roboto-BlackItalic.ttf"; sourceTree = "<group>"; };
		42C239E9FAA64BD9A34B8D8A /* MaterialCommunityIcons.ttf */ = {isa = PBXFileReference; explicitFileType = undefined; fileEncoding = 9; includeInIndex = 0; lastKnownFileType = unknown; name = MaterialCommunityIcons.ttf; path = "../node_modules/react-native-vector-icons/Fonts/MaterialCommunityIcons.ttf"; sourceTree = "<group>"; };
		42C6DDE3B80F47AFA9C9D4F5 /* Foundation.ttf */ = {isa = PBXFileReference; explicitFileType = undefined; fileEncoding = 9; includeInIndex = 0; lastKnownFileType = unknown; name = Foundation.ttf; path = "../node_modules/react-native-vector-icons/Fonts/Foundation.ttf"; sourceTree = "<group>"; };
		42CBA652072F4BE2A8B815C1 /* EuclidCircularB-MediumItalic.otf */ = {isa = PBXFileReference; explicitFileType = undefined; fileEncoding = 9; includeInIndex = 0; lastKnownFileType = unknown; name = "EuclidCircularB-MediumItalic.otf"; path = "../app/fonts/EuclidCircularB-MediumItalic.otf"; sourceTree = "<group>"; };
		4379F36F969347758D1A9F96 /* Lottie.xcodeproj */ = {isa = PBXFileReference; explicitFileType = undefined; fileEncoding = 9; includeInIndex = 0; lastKnownFileType = "wrapper.pb-project"; name = Lottie.xcodeproj; path = "../node_modules/lottie-ios/Lottie.xcodeproj"; sourceTree = "<group>"; };
		4444176409EB42CB93AB03C5 /* SimpleLineIcons.ttf */ = {isa = PBXFileReference; explicitFileType = undefined; fileEncoding = 9; includeInIndex = 0; lastKnownFileType = unknown; name = SimpleLineIcons.ttf; path = "../node_modules/react-native-vector-icons/Fonts/SimpleLineIcons.ttf"; sourceTree = "<group>"; };
		459C4774EB724F2D8E12F088 /* Roboto-Regular.ttf */ = {isa = PBXFileReference; explicitFileType = undefined; fileEncoding = 9; includeInIndex = 0; lastKnownFileType = unknown; name = "Roboto-Regular.ttf"; path = "../app/fonts/Roboto-Regular.ttf"; sourceTree = "<group>"; };
		4A2D27104599412CA00C35EF /* Ionicons.ttf */ = {isa = PBXFileReference; explicitFileType = undefined; fileEncoding = 9; includeInIndex = 0; lastKnownFileType = unknown; name = Ionicons.ttf; path = "../node_modules/react-native-vector-icons/Fonts/Ionicons.ttf"; sourceTree = "<group>"; };
		57C103F40F394637B5A886FC /* FontAwesome5_Brands.ttf */ = {isa = PBXFileReference; explicitFileType = undefined; fileEncoding = 9; includeInIndex = 0; lastKnownFileType = unknown; name = FontAwesome5_Brands.ttf; path = "../node_modules/react-native-vector-icons/Fonts/FontAwesome5_Brands.ttf"; sourceTree = "<group>"; };
		58572D81B5D54ED79A16A16D /* EuclidCircularB-RegularItalic.otf */ = {isa = PBXFileReference; explicitFileType = undefined; fileEncoding = 9; includeInIndex = 0; lastKnownFileType = unknown; name = "EuclidCircularB-RegularItalic.otf"; path = "../app/fonts/EuclidCircularB-RegularItalic.otf"; sourceTree = "<group>"; };
		5D7956F8525C4A45A2A555C3 /* Roboto-Italic.ttf */ = {isa = PBXFileReference; explicitFileType = undefined; fileEncoding = 9; includeInIndex = 0; lastKnownFileType = unknown; name = "Roboto-Italic.ttf"; path = "../app/fonts/Roboto-Italic.ttf"; sourceTree = "<group>"; };
		5E32A09A7BDC431FA403BA73 /* FontAwesome.ttf */ = {isa = PBXFileReference; explicitFileType = undefined; fileEncoding = 9; includeInIndex = 0; lastKnownFileType = unknown; name = FontAwesome.ttf; path = "../node_modules/react-native-vector-icons/Fonts/FontAwesome.ttf"; sourceTree = "<group>"; };
		650F2B9724DC5FEB00C3B9C4 /* RCTAesForked.xcodeproj */ = {isa = PBXFileReference; lastKnownFileType = "wrapper.pb-project"; name = RCTAesForked.xcodeproj; path = "../node_modules/react-native-aes-crypto-forked/ios/RCTAesForked.xcodeproj"; sourceTree = "<group>"; };
		654378AE243E2ADB00571B9C /* MetaMask-Bridging-Header.h */ = {isa = PBXFileReference; lastKnownFileType = sourcecode.c.h; path = "MetaMask-Bridging-Header.h"; sourceTree = "<group>"; };
		654378AF243E2ADC00571B9C /* File.swift */ = {isa = PBXFileReference; lastKnownFileType = sourcecode.swift; path = File.swift; sourceTree = "<group>"; };
		67FBD519E04742E0AF191782 /* EuclidCircularB-Bold.otf */ = {isa = PBXFileReference; explicitFileType = undefined; fileEncoding = 9; includeInIndex = 0; lastKnownFileType = unknown; name = "EuclidCircularB-Bold.otf"; path = "../app/fonts/EuclidCircularB-Bold.otf"; sourceTree = "<group>"; };
		684F2C84313849199863B5FE /* Roboto-Black.ttf */ = {isa = PBXFileReference; explicitFileType = undefined; fileEncoding = 9; includeInIndex = 0; lastKnownFileType = unknown; name = "Roboto-Black.ttf"; path = "../app/fonts/Roboto-Black.ttf"; sourceTree = "<group>"; };
		7FF1597C0ACA4902B86140B2 /* Zocial.ttf */ = {isa = PBXFileReference; explicitFileType = undefined; fileEncoding = 9; includeInIndex = 0; lastKnownFileType = unknown; name = Zocial.ttf; path = "../node_modules/react-native-vector-icons/Fonts/Zocial.ttf"; sourceTree = "<group>"; };
		8E369AC13A2049B6B21E5120 /* libRCTSearchApi.a */ = {isa = PBXFileReference; explicitFileType = undefined; fileEncoding = 9; includeInIndex = 0; lastKnownFileType = archive.ar; path = libRCTSearchApi.a; sourceTree = "<group>"; };
		9499B01ECAC44DA29AC44E80 /* EuclidCircularB-SemiboldItalic.otf */ = {isa = PBXFileReference; explicitFileType = undefined; fileEncoding = 9; includeInIndex = 0; lastKnownFileType = unknown; name = "EuclidCircularB-SemiboldItalic.otf"; path = "../app/fonts/EuclidCircularB-SemiboldItalic.otf"; sourceTree = "<group>"; };
		A498EA4CD2F8488DB666B94C /* Entypo.ttf */ = {isa = PBXFileReference; explicitFileType = undefined; fileEncoding = 9; includeInIndex = 0; lastKnownFileType = unknown; name = Entypo.ttf; path = "../node_modules/react-native-vector-icons/Fonts/Entypo.ttf"; sourceTree = "<group>"; };
		A783D1CD7D27456796FE2E1B /* Roboto-Bold.ttf */ = {isa = PBXFileReference; explicitFileType = undefined; fileEncoding = 9; includeInIndex = 0; lastKnownFileType = unknown; name = "Roboto-Bold.ttf"; path = "../app/fonts/Roboto-Bold.ttf"; sourceTree = "<group>"; };
		A8DE9C5BC0714D648276E123 /* EuclidCircularB-Semibold.otf */ = {isa = PBXFileReference; explicitFileType = undefined; fileEncoding = 9; includeInIndex = 0; lastKnownFileType = unknown; name = "EuclidCircularB-Semibold.otf"; path = "../app/fonts/EuclidCircularB-Semibold.otf"; sourceTree = "<group>"; };
		A98029A3662F4C1391489A6B /* EuclidCircularB-Light.otf */ = {isa = PBXFileReference; explicitFileType = undefined; fileEncoding = 9; includeInIndex = 0; lastKnownFileType = unknown; name = "EuclidCircularB-Light.otf"; path = "../app/fonts/EuclidCircularB-Light.otf"; sourceTree = "<group>"; };
		A98DB430A7DA47EFB97EDF8B /* FontAwesome5_Solid.ttf */ = {isa = PBXFileReference; explicitFileType = undefined; fileEncoding = 9; includeInIndex = 0; lastKnownFileType = unknown; name = FontAwesome5_Solid.ttf; path = "../node_modules/react-native-vector-icons/Fonts/FontAwesome5_Solid.ttf"; sourceTree = "<group>"; };
		AA9EDF17249955C7005D89EE /* MetaMaskDebug.entitlements */ = {isa = PBXFileReference; lastKnownFileType = text.plist.entitlements; name = MetaMaskDebug.entitlements; path = MetaMask/MetaMaskDebug.entitlements; sourceTree = "<group>"; };
		BB8BA2D3C0354D6090B56A8A /* Roboto-Light.ttf */ = {isa = PBXFileReference; explicitFileType = undefined; fileEncoding = 9; includeInIndex = 0; lastKnownFileType = unknown; name = "Roboto-Light.ttf"; path = "../app/fonts/Roboto-Light.ttf"; sourceTree = "<group>"; };
		BF485CDA047B4D52852B87F5 /* EvilIcons.ttf */ = {isa = PBXFileReference; explicitFileType = undefined; fileEncoding = 9; includeInIndex = 0; lastKnownFileType = unknown; name = EvilIcons.ttf; path = "../node_modules/react-native-vector-icons/Fonts/EvilIcons.ttf"; sourceTree = "<group>"; };
		C752564A28B44392AEE16BD5 /* Roboto-Medium.ttf */ = {isa = PBXFileReference; explicitFileType = undefined; fileEncoding = 9; includeInIndex = 0; lastKnownFileType = unknown; name = "Roboto-Medium.ttf"; path = "../app/fonts/Roboto-Medium.ttf"; sourceTree = "<group>"; };
		C9FD3FB1258A41A5A0546C83 /* Roboto-BoldItalic.ttf */ = {isa = PBXFileReference; explicitFileType = undefined; fileEncoding = 9; includeInIndex = 0; lastKnownFileType = unknown; name = "Roboto-BoldItalic.ttf"; path = "../app/fonts/Roboto-BoldItalic.ttf"; sourceTree = "<group>"; };
		CE0434C5FB7C4C6F9FEBDCE2 /* EuclidCircularB-Medium.otf */ = {isa = PBXFileReference; explicitFileType = undefined; fileEncoding = 9; includeInIndex = 0; lastKnownFileType = unknown; name = "EuclidCircularB-Medium.otf"; path = "../app/fonts/EuclidCircularB-Medium.otf"; sourceTree = "<group>"; };
		CEBDB50281E3230DEEC32937 /* Pods-MetaMask.debug.xcconfig */ = {isa = PBXFileReference; includeInIndex = 1; lastKnownFileType = text.xcconfig; name = "Pods-MetaMask.debug.xcconfig"; path = "Target Support Files/Pods-MetaMask/Pods-MetaMask.debug.xcconfig"; sourceTree = "<group>"; };
		CF552F79C77A4184A690513A /* Roboto-ThinItalic.ttf */ = {isa = PBXFileReference; explicitFileType = undefined; fileEncoding = 9; includeInIndex = 0; lastKnownFileType = unknown; name = "Roboto-ThinItalic.ttf"; path = "../app/fonts/Roboto-ThinItalic.ttf"; sourceTree = "<group>"; };
		D0CBAE789660472DB719C765 /* libLottie.a */ = {isa = PBXFileReference; explicitFileType = undefined; fileEncoding = 9; includeInIndex = 0; lastKnownFileType = archive.ar; path = libLottie.a; sourceTree = "<group>"; };
		D5FF0FF1DFB74B3C8BB99E09 /* Roboto-MediumItalic.ttf */ = {isa = PBXFileReference; explicitFileType = undefined; fileEncoding = 9; includeInIndex = 0; lastKnownFileType = unknown; name = "Roboto-MediumItalic.ttf"; path = "../app/fonts/Roboto-MediumItalic.ttf"; sourceTree = "<group>"; };
		D9A37B5BF2914CF1B49EEF80 /* Roboto-Thin.ttf */ = {isa = PBXFileReference; explicitFileType = undefined; fileEncoding = 9; includeInIndex = 0; lastKnownFileType = unknown; name = "Roboto-Thin.ttf"; path = "../app/fonts/Roboto-Thin.ttf"; sourceTree = "<group>"; };
		E020F42F788744B3BCE17F05 /* Roboto-LightItalic.ttf */ = {isa = PBXFileReference; explicitFileType = undefined; fileEncoding = 9; includeInIndex = 0; lastKnownFileType = unknown; name = "Roboto-LightItalic.ttf"; path = "../app/fonts/Roboto-LightItalic.ttf"; sourceTree = "<group>"; };
		E9629905BA1940ADA4189921 /* Feather.ttf */ = {isa = PBXFileReference; explicitFileType = undefined; fileEncoding = 9; includeInIndex = 0; lastKnownFileType = unknown; name = Feather.ttf; path = "../node_modules/react-native-vector-icons/Fonts/Feather.ttf"; sourceTree = "<group>"; };
		EA0FF04C201CE95ED7EEEA82 /* libPods-MetaMask.a */ = {isa = PBXFileReference; explicitFileType = archive.ar; includeInIndex = 0; path = "libPods-MetaMask.a"; sourceTree = BUILT_PRODUCTS_DIR; };
		EBC2B6371CD846D28B9FAADF /* FontAwesome5_Regular.ttf */ = {isa = PBXFileReference; explicitFileType = undefined; fileEncoding = 9; includeInIndex = 0; lastKnownFileType = unknown; name = FontAwesome5_Regular.ttf; path = "../node_modules/react-native-vector-icons/Fonts/FontAwesome5_Regular.ttf"; sourceTree = "<group>"; };
		EF1C01B7F08047F9B8ADCFBA /* config.json */ = {isa = PBXFileReference; explicitFileType = undefined; fileEncoding = 9; includeInIndex = 0; lastKnownFileType = unknown; name = config.json; path = ../app/fonts/config.json; sourceTree = "<group>"; };
		F1857854610FB89EA41B3134 /* Pods-MetaMask.release.xcconfig */ = {isa = PBXFileReference; includeInIndex = 1; lastKnownFileType = text.xcconfig; name = "Pods-MetaMask.release.xcconfig"; path = "Target Support Files/Pods-MetaMask/Pods-MetaMask.release.xcconfig"; sourceTree = "<group>"; };
		F562CA6B28AA4A67AA29B61C /* MaterialIcons.ttf */ = {isa = PBXFileReference; explicitFileType = undefined; fileEncoding = 9; includeInIndex = 0; lastKnownFileType = unknown; name = MaterialIcons.ttf; path = "../node_modules/react-native-vector-icons/Fonts/MaterialIcons.ttf"; sourceTree = "<group>"; };
		F564570593ED4F3FB10BD348 /* EuclidCircularB-Regular.otf */ = {isa = PBXFileReference; explicitFileType = undefined; fileEncoding = 9; includeInIndex = 0; lastKnownFileType = unknown; name = "EuclidCircularB-Regular.otf"; path = "../app/fonts/EuclidCircularB-Regular.otf"; sourceTree = "<group>"; };
		F79EAC4A7BF74E458277AFA4 /* EuclidCircularB-LightItalic.otf */ = {isa = PBXFileReference; explicitFileType = undefined; fileEncoding = 9; includeInIndex = 0; lastKnownFileType = unknown; name = "EuclidCircularB-LightItalic.otf"; path = "../app/fonts/EuclidCircularB-LightItalic.otf"; sourceTree = "<group>"; };
		F9DFF7AC557B46B6BEFAA1C1 /* libRNShakeEvent.a */ = {isa = PBXFileReference; explicitFileType = undefined; fileEncoding = 9; includeInIndex = 0; lastKnownFileType = archive.ar; path = libRNShakeEvent.a; sourceTree = "<group>"; };
		FE3C9A2458A1416290DEDAD4 /* branch.json */ = {isa = PBXFileReference; explicitFileType = undefined; fileEncoding = 9; includeInIndex = 0; lastKnownFileType = unknown; name = branch.json; path = ../branch.json; sourceTree = "<group>"; };
/* End PBXFileReference section */

/* Begin PBXFrameworksBuildPhase section */
		13B07F8C1A680F5B00A75B9A /* Frameworks */ = {
			isa = PBXFrameworksBuildPhase;
			buildActionMask = 2147483647;
			files = (
				650F2B9D24DC5FF200C3B9C4 /* libRCTAesForked.a in Frameworks */,
				153C1ABB2217BCDC0088EFE0 /* JavaScriptCore.framework in Frameworks */,
				15ACC9FC22655C3A0063978B /* Lottie.framework in Frameworks */,
				15F7795E22A1B7B500B1DF8C /* Mixpanel.framework in Frameworks */,
				153F84CA2319B8FD00C19B63 /* Branch.framework in Frameworks */,
				0FD509E0336BF221F6527B24 /* libPods-MetaMask.a in Frameworks */,
			);
			runOnlyForDeploymentPostprocessing = 0;
		};
/* End PBXFrameworksBuildPhase section */

/* Begin PBXGroup section */
		00E356EF1AD99517003FC87E /* MetaMaskTests */ = {
			isa = PBXGroup;
			children = (
				00E356F21AD99517003FC87E /* MetaMaskTests.m */,
				00E356F01AD99517003FC87E /* Supporting Files */,
			);
			path = MetaMaskTests;
			sourceTree = "<group>";
		};
		00E356F01AD99517003FC87E /* Supporting Files */ = {
			isa = PBXGroup;
			children = (
				00E356F11AD99517003FC87E /* Info.plist */,
			);
			name = "Supporting Files";
			sourceTree = "<group>";
		};
		13B07FAE1A68108700A75B9A /* MetaMask */ = {
			isa = PBXGroup;
			children = (
				AA9EDF17249955C7005D89EE /* MetaMaskDebug.entitlements */,
				15F7796222A1BC1E00B1DF8C /* NativeModules */,
				15205D6221596AD90049EA93 /* MetaMask.entitlements */,
				158B0639211A72F500DF3C74 /* InpageBridgeWeb3.js */,
				008F07F21AC5B25A0029DE68 /* main.jsbundle */,
				13B07FAF1A68108700A75B9A /* AppDelegate.h */,
				13B07FB01A68108700A75B9A /* AppDelegate.m */,
				13B07FB51A68108700A75B9A /* Images.xcassets */,
				13B07FB61A68108700A75B9A /* Info.plist */,
				13B07FB11A68108700A75B9A /* LaunchScreen.xib */,
				13B07FB71A68108700A75B9A /* main.m */,
				FE3C9A2458A1416290DEDAD4 /* branch.json */,
			);
			name = MetaMask;
			sourceTree = "<group>";
		};
		153F84C52319B8DA00C19B63 /* Products */ = {
			isa = PBXGroup;
			children = (
				153F84C92319B8DB00C19B63 /* Branch.framework */,
			);
			name = Products;
			sourceTree = "<group>";
		};
		15723E24225FD0B800A5B418 /* Products */ = {
			isa = PBXGroup;
			children = (
				15723E2D225FD0B800A5B418 /* Lottie.framework */,
				15723E2F225FD0B800A5B418 /* Lottie.framework */,
				15723E31225FD0B800A5B418 /* Lottie.framework */,
				15723E33225FD0B800A5B418 /* libLottie.a */,
			);
			name = Products;
			sourceTree = "<group>";
		};
		15A2E5EF2100077400A1F331 /* Recovered References */ = {
			isa = PBXGroup;
			children = (
				278065D027394AD9B2906E38 /* libBVLinearGradient.a */,
				F9DFF7AC557B46B6BEFAA1C1 /* libRNShakeEvent.a */,
				8E369AC13A2049B6B21E5120 /* libRCTSearchApi.a */,
				1F06D56A2D2F41FB9345D16F /* Lottie.framework */,
				D0CBAE789660472DB719C765 /* libLottie.a */,
				178440FE3F1C4F4180D14622 /* libTcpSockets.a */,
			);
			name = "Recovered References";
			sourceTree = "<group>";
		};
		15F7795022A1B79400B1DF8C /* Products */ = {
			isa = PBXGroup;
			children = (
				15F7795722A1B79400B1DF8C /* Mixpanel.framework */,
				15F7795922A1B79400B1DF8C /* Mixpanel.framework */,
				15F7795B22A1B79400B1DF8C /* Mixpanel.framework */,
				15F7795D22A1B79400B1DF8C /* Mixpanel.framework */,
			);
			name = Products;
			sourceTree = "<group>";
		};
		15F7796222A1BC1E00B1DF8C /* NativeModules */ = {
			isa = PBXGroup;
			children = (
				15F7796622A1BC9300B1DF8C /* RCTAnalytics */,
			);
			name = NativeModules;
			sourceTree = "<group>";
		};
		15F7796622A1BC9300B1DF8C /* RCTAnalytics */ = {
			isa = PBXGroup;
			children = (
				15F7796322A1BC8C00B1DF8C /* RCTAnalytics.h */,
				15F7796422A1BC8C00B1DF8C /* RCTAnalytics.m */,
			);
			name = RCTAnalytics;
			sourceTree = "<group>";
		};
		2D16E6871FA4F8E400B85C8A /* Frameworks */ = {
			isa = PBXGroup;
			children = (
				153C1A742217BCDC0088EFE0 /* JavaScriptCore.framework */,
				2D16E6891FA4F8E400B85C8A /* libReact.a */,
				EA0FF04C201CE95ED7EEEA82 /* libPods-MetaMask.a */,
			);
			name = Frameworks;
			sourceTree = "<group>";
		};
		4A27949D046C4516B9653BBB /* Resources */ = {
			isa = PBXGroup;
			children = (
				159878012231DF67001748EC /* AntDesign.ttf */,
				15D158EC210BD8C8006982B5 /* Metamask.ttf */,
				A498EA4CD2F8488DB666B94C /* Entypo.ttf */,
				BF485CDA047B4D52852B87F5 /* EvilIcons.ttf */,
				E9629905BA1940ADA4189921 /* Feather.ttf */,
				5E32A09A7BDC431FA403BA73 /* FontAwesome.ttf */,
				42C6DDE3B80F47AFA9C9D4F5 /* Foundation.ttf */,
				4A2D27104599412CA00C35EF /* Ionicons.ttf */,
				42C239E9FAA64BD9A34B8D8A /* MaterialCommunityIcons.ttf */,
				F562CA6B28AA4A67AA29B61C /* MaterialIcons.ttf */,
				1C516951C09F43CB97129B66 /* Octicons.ttf */,
				4444176409EB42CB93AB03C5 /* SimpleLineIcons.ttf */,
				7FF1597C0ACA4902B86140B2 /* Zocial.ttf */,
				684F2C84313849199863B5FE /* Roboto-Black.ttf */,
				3E2492C67CF345CABD7B8601 /* Roboto-BlackItalic.ttf */,
				A783D1CD7D27456796FE2E1B /* Roboto-Bold.ttf */,
				C9FD3FB1258A41A5A0546C83 /* Roboto-BoldItalic.ttf */,
				5D7956F8525C4A45A2A555C3 /* Roboto-Italic.ttf */,
				BB8BA2D3C0354D6090B56A8A /* Roboto-Light.ttf */,
				E020F42F788744B3BCE17F05 /* Roboto-LightItalic.ttf */,
				C752564A28B44392AEE16BD5 /* Roboto-Medium.ttf */,
				D5FF0FF1DFB74B3C8BB99E09 /* Roboto-MediumItalic.ttf */,
				459C4774EB724F2D8E12F088 /* Roboto-Regular.ttf */,
				D9A37B5BF2914CF1B49EEF80 /* Roboto-Thin.ttf */,
				CF552F79C77A4184A690513A /* Roboto-ThinItalic.ttf */,
				57C103F40F394637B5A886FC /* FontAwesome5_Brands.ttf */,
				EBC2B6371CD846D28B9FAADF /* FontAwesome5_Regular.ttf */,
				A98DB430A7DA47EFB97EDF8B /* FontAwesome5_Solid.ttf */,
				EF1C01B7F08047F9B8ADCFBA /* config.json */,
				67FBD519E04742E0AF191782 /* EuclidCircularB-Bold.otf */,
				13EE4910D3BD408A8FCCA5D7 /* EuclidCircularB-BoldItalic.otf */,
				A98029A3662F4C1391489A6B /* EuclidCircularB-Light.otf */,
				F79EAC4A7BF74E458277AFA4 /* EuclidCircularB-LightItalic.otf */,
				CE0434C5FB7C4C6F9FEBDCE2 /* EuclidCircularB-Medium.otf */,
				42CBA652072F4BE2A8B815C1 /* EuclidCircularB-MediumItalic.otf */,
				F564570593ED4F3FB10BD348 /* EuclidCircularB-Regular.otf */,
				58572D81B5D54ED79A16A16D /* EuclidCircularB-RegularItalic.otf */,
				A8DE9C5BC0714D648276E123 /* EuclidCircularB-Semibold.otf */,
				9499B01ECAC44DA29AC44E80 /* EuclidCircularB-SemiboldItalic.otf */,
			);
			name = Resources;
			sourceTree = "<group>";
		};
		650F2B9824DC5FEB00C3B9C4 /* Products */ = {
			isa = PBXGroup;
			children = (
				650F2B9C24DC5FEC00C3B9C4 /* libRCTAesForked.a */,
			);
			name = Products;
			sourceTree = "<group>";
		};
		832341AE1AAA6A7D00B99B32 /* Libraries */ = {
			isa = PBXGroup;
			children = (
				650F2B9724DC5FEB00C3B9C4 /* RCTAesForked.xcodeproj */,
				153F84C42319B8DA00C19B63 /* BranchSDK.xcodeproj */,
				15F7794F22A1B79400B1DF8C /* Mixpanel.xcodeproj */,
				4379F36F969347758D1A9F96 /* Lottie.xcodeproj */,
			);
			name = Libraries;
			sourceTree = "<group>";
		};
		83CBB9F61A601CBA00E9B192 = {
			isa = PBXGroup;
			children = (
				654378AF243E2ADC00571B9C /* File.swift */,
				15FDD86021B76461006B7C35 /* release.xcconfig */,
				15FDD82721B7642B006B7C35 /* debug.xcconfig */,
				13B07FAE1A68108700A75B9A /* MetaMask */,
				832341AE1AAA6A7D00B99B32 /* Libraries */,
				00E356EF1AD99517003FC87E /* MetaMaskTests */,
				83CBBA001A601CBA00E9B192 /* Products */,
				2D16E6871FA4F8E400B85C8A /* Frameworks */,
				4A27949D046C4516B9653BBB /* Resources */,
				15A2E5EF2100077400A1F331 /* Recovered References */,
				AA342D524556DBBE26F5997C /* Pods */,
				654378AE243E2ADB00571B9C /* MetaMask-Bridging-Header.h */,
			);
			indentWidth = 2;
			sourceTree = "<group>";
			tabWidth = 2;
			usesTabs = 0;
		};
		83CBBA001A601CBA00E9B192 /* Products */ = {
			isa = PBXGroup;
			children = (
				13B07F961A680F5B00A75B9A /* MetaMask.app */,
			);
			name = Products;
			sourceTree = "<group>";
		};
		AA342D524556DBBE26F5997C /* Pods */ = {
			isa = PBXGroup;
			children = (
				CEBDB50281E3230DEEC32937 /* Pods-MetaMask.debug.xcconfig */,
				F1857854610FB89EA41B3134 /* Pods-MetaMask.release.xcconfig */,
			);
			path = Pods;
			sourceTree = "<group>";
		};
/* End PBXGroup section */

/* Begin PBXNativeTarget section */
		13B07F861A680F5B00A75B9A /* MetaMask */ = {
			isa = PBXNativeTarget;
			buildConfigurationList = 13B07F931A680F5B00A75B9A /* Build configuration list for PBXNativeTarget "MetaMask" */;
			buildPhases = (
				99E9B9D94E374E1799EFBA99 /* [CP] Check Pods Manifest.lock */,
				15FDD86321B76696006B7C35 /* Override xcconfig files */,
				13B07F871A680F5B00A75B9A /* Sources */,
				13B07F8C1A680F5B00A75B9A /* Frameworks */,
				13B07F8E1A680F5B00A75B9A /* Resources */,
				00DD1BFF1BD5951E006B06BC /* Bundle React Native code and images */,
				15ACCA0022655C3A0063978B /* Embed Frameworks */,
				3263892F1BBB809723CB4024 /* [CP] Embed Pods Frameworks */,
				802588CED3FC487A5D5263F0 /* [CP] Copy Pods Resources */,
			);
			buildRules = (
			);
			dependencies = (
				15ACC9FF22655C3A0063978B /* PBXTargetDependency */,
				15F7796122A1B7B500B1DF8C /* PBXTargetDependency */,
				153F84CD2319B8FD00C19B63 /* PBXTargetDependency */,
			);
			name = MetaMask;
			productName = "Hello World";
			productReference = 13B07F961A680F5B00A75B9A /* MetaMask.app */;
			productType = "com.apple.product-type.application";
		};
/* End PBXNativeTarget section */

/* Begin PBXProject section */
		83CBB9F71A601CBA00E9B192 /* Project object */ = {
			isa = PBXProject;
			attributes = {
				LastUpgradeCheck = 1010;
				ORGANIZATIONNAME = MetaMask;
				TargetAttributes = {
					13B07F861A680F5B00A75B9A = {
						DevelopmentTeam = 48XVW22RCG;
						LastSwiftMigration = 1140;
						ProvisioningStyle = Manual;
						SystemCapabilities = {
							com.apple.Push = {
								enabled = 1;
							};
							com.apple.SafariKeychain = {
								enabled = 1;
							};
						};
					};
				};
			};
			buildConfigurationList = 83CBB9FA1A601CBA00E9B192 /* Build configuration list for PBXProject "MetaMask" */;
			compatibilityVersion = "Xcode 12.0";
			developmentRegion = English;
			hasScannedForEncodings = 0;
			knownRegions = (
				English,
				en,
				Base,
			);
			mainGroup = 83CBB9F61A601CBA00E9B192;
			productRefGroup = 83CBBA001A601CBA00E9B192 /* Products */;
			projectDirPath = "";
			projectReferences = (
				{
					ProductGroup = 153F84C52319B8DA00C19B63 /* Products */;
					ProjectRef = 153F84C42319B8DA00C19B63 /* BranchSDK.xcodeproj */;
				},
				{
					ProductGroup = 15723E24225FD0B800A5B418 /* Products */;
					ProjectRef = 4379F36F969347758D1A9F96 /* Lottie.xcodeproj */;
				},
				{
					ProductGroup = 15F7795022A1B79400B1DF8C /* Products */;
					ProjectRef = 15F7794F22A1B79400B1DF8C /* Mixpanel.xcodeproj */;
				},
				{
					ProductGroup = 650F2B9824DC5FEB00C3B9C4 /* Products */;
					ProjectRef = 650F2B9724DC5FEB00C3B9C4 /* RCTAesForked.xcodeproj */;
				},
			);
			projectRoot = "";
			targets = (
				13B07F861A680F5B00A75B9A /* MetaMask */,
			);
		};
/* End PBXProject section */

/* Begin PBXReferenceProxy section */
		153F84C92319B8DB00C19B63 /* Branch.framework */ = {
			isa = PBXReferenceProxy;
			fileType = wrapper.framework;
			path = Branch.framework;
			remoteRef = 153F84C82319B8DB00C19B63 /* PBXContainerItemProxy */;
			sourceTree = BUILT_PRODUCTS_DIR;
		};
		15723E2D225FD0B800A5B418 /* Lottie.framework */ = {
			isa = PBXReferenceProxy;
			fileType = wrapper.framework;
			path = Lottie.framework;
			remoteRef = 15723E2C225FD0B800A5B418 /* PBXContainerItemProxy */;
			sourceTree = BUILT_PRODUCTS_DIR;
		};
		15723E2F225FD0B800A5B418 /* Lottie.framework */ = {
			isa = PBXReferenceProxy;
			fileType = wrapper.framework;
			path = Lottie.framework;
			remoteRef = 15723E2E225FD0B800A5B418 /* PBXContainerItemProxy */;
			sourceTree = BUILT_PRODUCTS_DIR;
		};
		15723E31225FD0B800A5B418 /* Lottie.framework */ = {
			isa = PBXReferenceProxy;
			fileType = wrapper.framework;
			path = Lottie.framework;
			remoteRef = 15723E30225FD0B800A5B418 /* PBXContainerItemProxy */;
			sourceTree = BUILT_PRODUCTS_DIR;
		};
		15723E33225FD0B800A5B418 /* libLottie.a */ = {
			isa = PBXReferenceProxy;
			fileType = archive.ar;
			path = libLottie.a;
			remoteRef = 15723E32225FD0B800A5B418 /* PBXContainerItemProxy */;
			sourceTree = BUILT_PRODUCTS_DIR;
		};
		15F7795722A1B79400B1DF8C /* Mixpanel.framework */ = {
			isa = PBXReferenceProxy;
			fileType = wrapper.framework;
			path = Mixpanel.framework;
			remoteRef = 15F7795622A1B79400B1DF8C /* PBXContainerItemProxy */;
			sourceTree = BUILT_PRODUCTS_DIR;
		};
		15F7795922A1B79400B1DF8C /* Mixpanel.framework */ = {
			isa = PBXReferenceProxy;
			fileType = wrapper.framework;
			path = Mixpanel.framework;
			remoteRef = 15F7795822A1B79400B1DF8C /* PBXContainerItemProxy */;
			sourceTree = BUILT_PRODUCTS_DIR;
		};
		15F7795B22A1B79400B1DF8C /* Mixpanel.framework */ = {
			isa = PBXReferenceProxy;
			fileType = wrapper.framework;
			path = Mixpanel.framework;
			remoteRef = 15F7795A22A1B79400B1DF8C /* PBXContainerItemProxy */;
			sourceTree = BUILT_PRODUCTS_DIR;
		};
		15F7795D22A1B79400B1DF8C /* Mixpanel.framework */ = {
			isa = PBXReferenceProxy;
			fileType = wrapper.framework;
			path = Mixpanel.framework;
			remoteRef = 15F7795C22A1B79400B1DF8C /* PBXContainerItemProxy */;
			sourceTree = BUILT_PRODUCTS_DIR;
		};
		650F2B9C24DC5FEC00C3B9C4 /* libRCTAesForked.a */ = {
			isa = PBXReferenceProxy;
			fileType = archive.ar;
			path = libRCTAesForked.a;
			remoteRef = 650F2B9B24DC5FEC00C3B9C4 /* PBXContainerItemProxy */;
			sourceTree = BUILT_PRODUCTS_DIR;
		};
/* End PBXReferenceProxy section */

/* Begin PBXResourcesBuildPhase section */
		13B07F8E1A680F5B00A75B9A /* Resources */ = {
			isa = PBXResourcesBuildPhase;
			buildActionMask = 2147483647;
			files = (
				13B07FBF1A68108700A75B9A /* Images.xcassets in Resources */,
				158B063B211A72F500DF3C74 /* InpageBridgeWeb3.js in Resources */,
				15D158ED210BD912006982B5 /* Metamask.ttf in Resources */,
				48AD4B0AABCB447B99B85DC4 /* Roboto-Black.ttf in Resources */,
				CD13D926E1E84D9ABFE672C0 /* Roboto-BlackItalic.ttf in Resources */,
				813214A2220E40C7BBB5ED9E /* Roboto-Bold.ttf in Resources */,
				15AD28AA21B7CFDC005DEB23 /* debug.xcconfig in Resources */,
				298242C958524BB38FB44CAE /* Roboto-BoldItalic.ttf in Resources */,
				2DB27BE39B164356A98A0FB1 /* Roboto-Italic.ttf in Resources */,
				4CEFC9E34A8D4288BFE2F85A /* Roboto-Light.ttf in Resources */,
				887E75FB64A54509A08D6C50 /* Roboto-LightItalic.ttf in Resources */,
				15AD28A921B7CFD9005DEB23 /* release.xcconfig in Resources */,
				EF65C42EA15B4774B1947A12 /* Roboto-Medium.ttf in Resources */,
				DC6A024F56DD43E1A83B47B1 /* Roboto-MediumItalic.ttf in Resources */,
				34CEE49BC79D411687B42FA9 /* Roboto-Regular.ttf in Resources */,
				7E08FB90F3754D47994208B4 /* Roboto-Thin.ttf in Resources */,
				7C0226ABD9694AEDBAF3016F /* Roboto-ThinItalic.ttf in Resources */,
				15ACC9FB226555820063978B /* LaunchScreen.xib in Resources */,
				49D8E62C506F4A63889EEC7F /* branch.json in Resources */,
				2A27FC9EEF1F4FD18E658544 /* config.json in Resources */,
				FF0F3B13A5354C41913F766D /* EuclidCircularB-Bold.otf in Resources */,
				E34DE917F6FC4438A6E88402 /* EuclidCircularB-BoldItalic.otf in Resources */,
				07CBADD9D4B441008304F8D3 /* EuclidCircularB-Light.otf in Resources */,
				2CDF19FE9DEE4BF8B07154B1 /* EuclidCircularB-LightItalic.otf in Resources */,
				8DEB44A7E7EF48E1B3298910 /* EuclidCircularB-Medium.otf in Resources */,
				D171C39A8BD44DBEB6B68480 /* EuclidCircularB-MediumItalic.otf in Resources */,
				39D0D096A0F340ABAC1A8565 /* EuclidCircularB-Regular.otf in Resources */,
				2370F9A340CF4ADFBCFB0543 /* EuclidCircularB-RegularItalic.otf in Resources */,
				BF39E5BAE0F34F9091FF6AC0 /* EuclidCircularB-Semibold.otf in Resources */,
				373454C575C84C24B0BB24D4 /* EuclidCircularB-SemiboldItalic.otf in Resources */,
			);
			runOnlyForDeploymentPostprocessing = 0;
		};
/* End PBXResourcesBuildPhase section */

/* Begin PBXShellScriptBuildPhase section */
		00DD1BFF1BD5951E006B06BC /* Bundle React Native code and images */ = {
			isa = PBXShellScriptBuildPhase;
			buildActionMask = 2147483647;
			files = (
			);
			inputFileListPaths = (
				"${PODS_ROOT}/Target Support Files/Pods-MetaMask/Pods-MetaMask-frameworks-${CONFIGURATION}-input-files.xcfilelist",
			);
			inputPaths = (
			);
			name = "Bundle React Native code and images";
			outputPaths = (
			);
			runOnlyForDeploymentPostprocessing = 0;
			shellPath = /bin/sh;
			shellScript = "if [[ -s \"$HOME/.nvm/nvm.sh\" ]]; then\n. \"$HOME/.nvm/nvm.sh\"\nelif [[ -x \"$(command -v brew)\" && -s \"$(brew --prefix nvm)/nvm.sh\" ]]; then\n. \"$(brew --prefix nvm)/nvm.sh\"\nfi\n\nexport NODE_BINARY=$(which node)\n\nif [[ -s \"$HOME/.nvm/nvm.sh\" ]]; then\n. \"$HOME/.nvm/nvm.sh\"\nelif [[ -x \"$(command -v brew)\" && -s \"$(brew --prefix nvm)/nvm.sh\" ]]; then\n. \"$(brew --prefix nvm)/nvm.sh\"\nfi\n\nif [ ! -e \"${SENTRY_PROPERTIES}\" ]; then\n    export SENTRY_PROPERTIES=../sentry.properties\nfi\n\n../node_modules/@sentry/cli/bin/sentry-cli react-native xcode \\\n  ../node_modules/react-native/scripts/react-native-xcode.sh\n";
		};
		15FDD86321B76696006B7C35 /* Override xcconfig files */ = {
			isa = PBXShellScriptBuildPhase;
			buildActionMask = 2147483647;
			files = (
			);
			inputFileListPaths = (
			);
			inputPaths = (
			);
			name = "Override xcconfig files";
			outputFileListPaths = (
			);
			outputPaths = (
			);
			runOnlyForDeploymentPostprocessing = 0;
			shellPath = /bin/sh;
			shellScript = "if [ -e ../.ios.env ]\nthen\n    cp -rf ../.ios.env debug.xcconfig\n    cp -rf ../.ios.env release.xcconfig\nelse\n    cp -rf ../.ios.env.example debug.xcconfig\n    cp -rf ../.ios.env.example release.xcconfig\nfi\n\n";
		};
		3263892F1BBB809723CB4024 /* [CP] Embed Pods Frameworks */ = {
			isa = PBXShellScriptBuildPhase;
			buildActionMask = 2147483647;
			files = (
			);
			inputFileListPaths = (
				"${PODS_ROOT}/Target Support Files/Pods-MetaMask/Pods-MetaMask-frameworks-${CONFIGURATION}-input-files.xcfilelist",
			);
			name = "[CP] Embed Pods Frameworks";
			outputFileListPaths = (
				"${PODS_ROOT}/Target Support Files/Pods-MetaMask/Pods-MetaMask-frameworks-${CONFIGURATION}-output-files.xcfilelist",
			);
			runOnlyForDeploymentPostprocessing = 0;
			shellPath = /bin/sh;
			shellScript = "\"${PODS_ROOT}/Target Support Files/Pods-MetaMask/Pods-MetaMask-frameworks.sh\"\n";
			showEnvVarsInLog = 0;
		};
		802588CED3FC487A5D5263F0 /* [CP] Copy Pods Resources */ = {
			isa = PBXShellScriptBuildPhase;
			buildActionMask = 2147483647;
			files = (
			);
			inputFileListPaths = (
				"${PODS_ROOT}/Target Support Files/Pods-MetaMask/Pods-MetaMask-resources-${CONFIGURATION}-input-files.xcfilelist",
			);
			name = "[CP] Copy Pods Resources";
			outputFileListPaths = (
				"${PODS_ROOT}/Target Support Files/Pods-MetaMask/Pods-MetaMask-resources-${CONFIGURATION}-output-files.xcfilelist",
			);
			runOnlyForDeploymentPostprocessing = 0;
			shellPath = /bin/sh;
			shellScript = "\"${PODS_ROOT}/Target Support Files/Pods-MetaMask/Pods-MetaMask-resources.sh\"\n";
			showEnvVarsInLog = 0;
		};
		99E9B9D94E374E1799EFBA99 /* [CP] Check Pods Manifest.lock */ = {
			isa = PBXShellScriptBuildPhase;
			buildActionMask = 2147483647;
			files = (
			);
			inputFileListPaths = (
			);
			inputPaths = (
				"${PODS_PODFILE_DIR_PATH}/Podfile.lock",
				"${PODS_ROOT}/Manifest.lock",
			);
			name = "[CP] Check Pods Manifest.lock";
			outputFileListPaths = (
			);
			outputPaths = (
				"$(DERIVED_FILE_DIR)/Pods-MetaMask-checkManifestLockResult.txt",
			);
			runOnlyForDeploymentPostprocessing = 0;
			shellPath = /bin/sh;
			shellScript = "diff \"${PODS_PODFILE_DIR_PATH}/Podfile.lock\" \"${PODS_ROOT}/Manifest.lock\" > /dev/null\nif [ $? != 0 ] ; then\n    # print error to STDERR\n    echo \"error: The sandbox is not in sync with the Podfile.lock. Run 'pod install' or update your CocoaPods installation.\" >&2\n    exit 1\nfi\n# This output is used by Xcode 'outputs' to avoid re-running this script phase.\necho \"SUCCESS\" > \"${SCRIPT_OUTPUT_FILE_0}\"\n";
			showEnvVarsInLog = 0;
		};
/* End PBXShellScriptBuildPhase section */

/* Begin PBXSourcesBuildPhase section */
		13B07F871A680F5B00A75B9A /* Sources */ = {
			isa = PBXSourcesBuildPhase;
			buildActionMask = 2147483647;
			files = (
				13B07FBC1A68108700A75B9A /* AppDelegate.m in Sources */,
				654378B0243E2ADC00571B9C /* File.swift in Sources */,
				15F7796522A1BC8C00B1DF8C /* RCTAnalytics.m in Sources */,
				13B07FC11A68108700A75B9A /* main.m in Sources */,
			);
			runOnlyForDeploymentPostprocessing = 0;
		};
/* End PBXSourcesBuildPhase section */

/* Begin PBXTargetDependency section */
		153F84CD2319B8FD00C19B63 /* PBXTargetDependency */ = {
			isa = PBXTargetDependency;
			name = Branch;
			targetProxy = 153F84CC2319B8FD00C19B63 /* PBXContainerItemProxy */;
		};
		15ACC9FF22655C3A0063978B /* PBXTargetDependency */ = {
			isa = PBXTargetDependency;
			name = Lottie_iOS;
			targetProxy = 15ACC9FE22655C3A0063978B /* PBXContainerItemProxy */;
		};
		15F7796122A1B7B500B1DF8C /* PBXTargetDependency */ = {
			isa = PBXTargetDependency;
			name = Mixpanel;
			targetProxy = 15F7796022A1B7B500B1DF8C /* PBXContainerItemProxy */;
		};
/* End PBXTargetDependency section */

/* Begin PBXVariantGroup section */
		13B07FB11A68108700A75B9A /* LaunchScreen.xib */ = {
			isa = PBXVariantGroup;
			children = (
				13B07FB21A68108700A75B9A /* Base */,
			);
			name = LaunchScreen.xib;
			path = MetaMask;
			sourceTree = "<group>";
		};
/* End PBXVariantGroup section */

/* Begin XCBuildConfiguration section */
		13B07F941A680F5B00A75B9A /* Debug */ = {
			isa = XCBuildConfiguration;
			baseConfigurationReference = CEBDB50281E3230DEEC32937 /* Pods-MetaMask.debug.xcconfig */;
			buildSettings = {
				ASSETCATALOG_COMPILER_APPICON_NAME = AppIcon;
				ASSETCATALOG_COMPILER_OPTIMIZATION = time;
				CLANG_ENABLE_MODULES = YES;
				CODE_SIGN_ENTITLEMENTS = MetaMask/MetaMaskDebug.entitlements;
				CODE_SIGN_IDENTITY = "iPhone Developer";
				CODE_SIGN_STYLE = Manual;
<<<<<<< HEAD
				CURRENT_PROJECT_VERSION = 827;
=======
				CURRENT_PROJECT_VERSION = 816;
>>>>>>> fe5a920c
				DEAD_CODE_STRIPPING = YES;
				DEBUG_INFORMATION_FORMAT = dwarf;
				DEVELOPMENT_TEAM = 48XVW22RCG;
				ENABLE_BITCODE = NO;
				FRAMEWORK_SEARCH_PATHS = (
					"$(inherited)",
					"$(PROJECT_DIR)",
				);
				GCC_OPTIMIZATION_LEVEL = 0;
				GCC_PREPROCESSOR_DEFINITIONS = (
					"DEBUG=1",
					"$(inherited)",
				);
				HEADER_SEARCH_PATHS = (
					"$(inherited)",
					"$(SRCROOT)/../node_modules/react-native-wkwebview-reborn/ios/RCTWKWebView",
					"$(SRCROOT)/../node_modules/react-native-keychain/RNKeychainManager",
					"$(SRCROOT)/../node_modules/react-native-share/ios",
					"$(SRCROOT)/../node_modules/react-native-branch/ios/**",
					"$(SRCROOT)/../node_modules/react-native-search-api/ios/RCTSearchApi",
					"$(SRCROOT)/../node_modules/lottie-ios/lottie-ios/Classes/**",
					"$(SRCROOT)/../node_modules/react-native-view-shot/ios",
					"$(SRCROOT)/../node_modules/react-native-tcp/ios/**",
				);
				INFOPLIST_FILE = MetaMask/Info.plist;
				IPHONEOS_DEPLOYMENT_TARGET = 11.0;
				LD_RUNPATH_SEARCH_PATHS = (
					"$(inherited)",
					"@executable_path/Frameworks",
				);
				LIBRARY_SEARCH_PATHS = (
					"$(inherited)",
					"\"$(SRCROOT)/MetaMask/System/Library/Frameworks\"",
				);
				LLVM_LTO = YES;
<<<<<<< HEAD
				MARKETING_VERSION = 4.1.1;
=======
				MARKETING_VERSION = 4.1.0;
>>>>>>> fe5a920c
				ONLY_ACTIVE_ARCH = YES;
				OTHER_CFLAGS = (
					"$(inherited)",
					"-DFB_SONARKIT_ENABLED=1",
				);
				OTHER_LDFLAGS = (
					"$(inherited)",
					"-ObjC",
					"-lc++",
				);
				PRODUCT_BUNDLE_IDENTIFIER = "io.metamask.$(PRODUCT_NAME:rfc1034identifier)";
				PRODUCT_NAME = MetaMask;
				PROVISIONING_PROFILE_SPECIFIER = "match Development io.metamask.MetaMask";
				SWIFT_OBJC_BRIDGING_HEADER = "MetaMask-Bridging-Header.h";
				SWIFT_OPTIMIZATION_LEVEL = "-Onone";
				SWIFT_VERSION = 5.0;
				VERSIONING_SYSTEM = "apple-generic";
			};
			name = Debug;
		};
		13B07F951A680F5B00A75B9A /* Release */ = {
			isa = XCBuildConfiguration;
			baseConfigurationReference = F1857854610FB89EA41B3134 /* Pods-MetaMask.release.xcconfig */;
			buildSettings = {
				ASSETCATALOG_COMPILER_APPICON_NAME = AppIcon;
				ASSETCATALOG_COMPILER_OPTIMIZATION = time;
				CLANG_ENABLE_MODULES = YES;
				CODE_SIGN_ENTITLEMENTS = MetaMask/MetaMask.entitlements;
				CODE_SIGN_IDENTITY = "iPhone Distribution";
				CODE_SIGN_STYLE = Manual;
<<<<<<< HEAD
				CURRENT_PROJECT_VERSION = 827;
=======
				CURRENT_PROJECT_VERSION = 816;
>>>>>>> fe5a920c
				DEBUG_INFORMATION_FORMAT = "dwarf-with-dsym";
				DEVELOPMENT_TEAM = 48XVW22RCG;
				FRAMEWORK_SEARCH_PATHS = (
					"$(inherited)",
					"$(PROJECT_DIR)",
				);
				GCC_PRECOMPILE_PREFIX_HEADER = YES;
				GCC_PREPROCESSOR_DEFINITIONS = (
					"DISABLE_MIXPANEL_AB_DESIGNER=1",
					"$(inherited)",
				);
				GCC_UNROLL_LOOPS = YES;
				HEADER_SEARCH_PATHS = (
					"$(inherited)",
					"$(SRCROOT)/../node_modules/react-native-wkwebview-reborn/ios/RCTWKWebView",
					"$(SRCROOT)/../node_modules/react-native-keychain/RNKeychainManager",
					"$(SRCROOT)/../node_modules/react-native-share/ios",
					"$(SRCROOT)/../node_modules/react-native-branch/ios/**",
					"$(SRCROOT)/../node_modules/react-native-search-api/ios/RCTSearchApi",
					"$(SRCROOT)/../node_modules/lottie-ios/lottie-ios/Classes/**",
					"$(SRCROOT)/../node_modules/react-native-view-shot/ios",
					"$(SRCROOT)/../node_modules/react-native-tcp/ios/**",
				);
				INFOPLIST_FILE = MetaMask/Info.plist;
				IPHONEOS_DEPLOYMENT_TARGET = 11.0;
				LD_RUNPATH_SEARCH_PATHS = (
					"$(inherited)",
					"@executable_path/Frameworks",
				);
				LIBRARY_SEARCH_PATHS = (
					"$(inherited)",
					"\"$(SRCROOT)/MetaMask/System/Library/Frameworks\"",
				);
				LLVM_LTO = YES;
<<<<<<< HEAD
				MARKETING_VERSION = 4.1.1;
=======
				MARKETING_VERSION = 4.1.0;
>>>>>>> fe5a920c
				ONLY_ACTIVE_ARCH = NO;
				OTHER_CFLAGS = (
					"$(inherited)",
					"-DFB_SONARKIT_ENABLED=1",
				);
				OTHER_LDFLAGS = (
					"$(inherited)",
					"-ObjC",
					"-lc++",
				);
				PRODUCT_BUNDLE_IDENTIFIER = "io.metamask.$(PRODUCT_NAME:rfc1034identifier)";
				PRODUCT_NAME = MetaMask;
				PROVISIONING_PROFILE_SPECIFIER = "Bitrise AppStore io.metamask.MetaMask";
				SWIFT_OBJC_BRIDGING_HEADER = "MetaMask-Bridging-Header.h";
				SWIFT_VERSION = 5.0;
				VERSIONING_SYSTEM = "apple-generic";
			};
			name = Release;
		};
		83CBBA201A601CBA00E9B192 /* Debug */ = {
			isa = XCBuildConfiguration;
			baseConfigurationReference = 15FDD82721B7642B006B7C35 /* debug.xcconfig */;
			buildSettings = {
				ALWAYS_SEARCH_USER_PATHS = NO;
				CLANG_CXX_LANGUAGE_STANDARD = "gnu++0x";
				CLANG_CXX_LIBRARY = "libc++";
				CLANG_ENABLE_MODULES = YES;
				CLANG_ENABLE_OBJC_ARC = YES;
				CLANG_WARN_BOOL_CONVERSION = YES;
				CLANG_WARN_CONSTANT_CONVERSION = YES;
				CLANG_WARN_DIRECT_OBJC_ISA_USAGE = YES_ERROR;
				CLANG_WARN_EMPTY_BODY = YES;
				CLANG_WARN_ENUM_CONVERSION = YES;
				CLANG_WARN_INT_CONVERSION = YES;
				CLANG_WARN_OBJC_ROOT_CLASS = YES_ERROR;
				CLANG_WARN_UNREACHABLE_CODE = YES;
				CLANG_WARN__DUPLICATE_METHOD_MATCH = YES;
				"CODE_SIGN_IDENTITY[sdk=iphoneos*]" = "iPhone Developer";
				COPY_PHASE_STRIP = NO;
				ENABLE_STRICT_OBJC_MSGSEND = YES;
				ENABLE_TESTABILITY = YES;
				GCC_C_LANGUAGE_STANDARD = gnu99;
				GCC_DYNAMIC_NO_PIC = NO;
				GCC_OPTIMIZATION_LEVEL = 0;
				GCC_PREPROCESSOR_DEFINITIONS = (
					"DEBUG=1",
					"$(inherited)",
				);
				GCC_SYMBOLS_PRIVATE_EXTERN = NO;
				GCC_WARN_64_TO_32_BIT_CONVERSION = YES;
				GCC_WARN_ABOUT_RETURN_TYPE = YES_ERROR;
				GCC_WARN_UNDECLARED_SELECTOR = YES;
				GCC_WARN_UNINITIALIZED_AUTOS = YES_AGGRESSIVE;
				GCC_WARN_UNUSED_FUNCTION = YES;
				GCC_WARN_UNUSED_VARIABLE = YES;
				IPHONEOS_DEPLOYMENT_TARGET = 11.0;
				MTL_ENABLE_DEBUG_INFO = YES;
				ONLY_ACTIVE_ARCH = YES;
				SDKROOT = iphoneos;
			};
			name = Debug;
		};
		83CBBA211A601CBA00E9B192 /* Release */ = {
			isa = XCBuildConfiguration;
			buildSettings = {
				ALWAYS_SEARCH_USER_PATHS = NO;
				CLANG_CXX_LANGUAGE_STANDARD = "gnu++0x";
				CLANG_CXX_LIBRARY = "libc++";
				CLANG_ENABLE_MODULES = YES;
				CLANG_ENABLE_OBJC_ARC = YES;
				CLANG_WARN_BOOL_CONVERSION = YES;
				CLANG_WARN_CONSTANT_CONVERSION = YES;
				CLANG_WARN_DIRECT_OBJC_ISA_USAGE = YES_ERROR;
				CLANG_WARN_EMPTY_BODY = YES;
				CLANG_WARN_ENUM_CONVERSION = YES;
				CLANG_WARN_INT_CONVERSION = YES;
				CLANG_WARN_OBJC_ROOT_CLASS = YES_ERROR;
				CLANG_WARN_UNREACHABLE_CODE = YES;
				CLANG_WARN__DUPLICATE_METHOD_MATCH = YES;
				"CODE_SIGN_IDENTITY[sdk=iphoneos*]" = "iPhone Developer";
				COPY_PHASE_STRIP = YES;
				ENABLE_NS_ASSERTIONS = NO;
				ENABLE_STRICT_OBJC_MSGSEND = YES;
				GCC_C_LANGUAGE_STANDARD = gnu99;
				GCC_WARN_64_TO_32_BIT_CONVERSION = YES;
				GCC_WARN_ABOUT_RETURN_TYPE = YES_ERROR;
				GCC_WARN_UNDECLARED_SELECTOR = YES;
				GCC_WARN_UNINITIALIZED_AUTOS = YES_AGGRESSIVE;
				GCC_WARN_UNUSED_FUNCTION = YES;
				GCC_WARN_UNUSED_VARIABLE = YES;
				IPHONEOS_DEPLOYMENT_TARGET = 11.0;
				MTL_ENABLE_DEBUG_INFO = NO;
				SDKROOT = iphoneos;
				VALIDATE_PRODUCT = YES;
			};
			name = Release;
		};
/* End XCBuildConfiguration section */

/* Begin XCConfigurationList section */
		13B07F931A680F5B00A75B9A /* Build configuration list for PBXNativeTarget "MetaMask" */ = {
			isa = XCConfigurationList;
			buildConfigurations = (
				13B07F941A680F5B00A75B9A /* Debug */,
				13B07F951A680F5B00A75B9A /* Release */,
			);
			defaultConfigurationIsVisible = 0;
			defaultConfigurationName = Debug;
		};
		83CBB9FA1A601CBA00E9B192 /* Build configuration list for PBXProject "MetaMask" */ = {
			isa = XCConfigurationList;
			buildConfigurations = (
				83CBBA201A601CBA00E9B192 /* Debug */,
				83CBBA211A601CBA00E9B192 /* Release */,
			);
			defaultConfigurationIsVisible = 0;
			defaultConfigurationName = Debug;
		};
/* End XCConfigurationList section */
	};
	rootObject = 83CBB9F71A601CBA00E9B192 /* Project object */;
}<|MERGE_RESOLUTION|>--- conflicted
+++ resolved
@@ -817,11 +817,7 @@
 				CODE_SIGN_ENTITLEMENTS = MetaMask/MetaMaskDebug.entitlements;
 				CODE_SIGN_IDENTITY = "iPhone Developer";
 				CODE_SIGN_STYLE = Manual;
-<<<<<<< HEAD
 				CURRENT_PROJECT_VERSION = 827;
-=======
-				CURRENT_PROJECT_VERSION = 816;
->>>>>>> fe5a920c
 				DEAD_CODE_STRIPPING = YES;
 				DEBUG_INFORMATION_FORMAT = dwarf;
 				DEVELOPMENT_TEAM = 48XVW22RCG;
@@ -853,15 +849,11 @@
 					"@executable_path/Frameworks",
 				);
 				LIBRARY_SEARCH_PATHS = (
-					"$(inherited)",
+					"$(inherited)",s
 					"\"$(SRCROOT)/MetaMask/System/Library/Frameworks\"",
 				);
 				LLVM_LTO = YES;
-<<<<<<< HEAD
 				MARKETING_VERSION = 4.1.1;
-=======
-				MARKETING_VERSION = 4.1.0;
->>>>>>> fe5a920c
 				ONLY_ACTIVE_ARCH = YES;
 				OTHER_CFLAGS = (
 					"$(inherited)",
@@ -892,11 +884,7 @@
 				CODE_SIGN_ENTITLEMENTS = MetaMask/MetaMask.entitlements;
 				CODE_SIGN_IDENTITY = "iPhone Distribution";
 				CODE_SIGN_STYLE = Manual;
-<<<<<<< HEAD
 				CURRENT_PROJECT_VERSION = 827;
-=======
-				CURRENT_PROJECT_VERSION = 816;
->>>>>>> fe5a920c
 				DEBUG_INFORMATION_FORMAT = "dwarf-with-dsym";
 				DEVELOPMENT_TEAM = 48XVW22RCG;
 				FRAMEWORK_SEARCH_PATHS = (
@@ -931,11 +919,7 @@
 					"\"$(SRCROOT)/MetaMask/System/Library/Frameworks\"",
 				);
 				LLVM_LTO = YES;
-<<<<<<< HEAD
 				MARKETING_VERSION = 4.1.1;
-=======
-				MARKETING_VERSION = 4.1.0;
->>>>>>> fe5a920c
 				ONLY_ACTIVE_ARCH = NO;
 				OTHER_CFLAGS = (
 					"$(inherited)",
