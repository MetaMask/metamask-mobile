--- conflicted
+++ resolved
@@ -847,11 +847,7 @@
 				CODE_SIGN_ENTITLEMENTS = MetaMask/MetaMaskDebug.entitlements;
 				CODE_SIGN_IDENTITY = "iPhone Developer";
 				CODE_SIGN_STYLE = Manual;
-<<<<<<< HEAD
-				CURRENT_PROJECT_VERSION = 562;
-=======
 				CURRENT_PROJECT_VERSION = 564;
->>>>>>> 03bbfa79
 				DEAD_CODE_STRIPPING = NO;
 				DEBUG_INFORMATION_FORMAT = dwarf;
 				DEVELOPMENT_TEAM = 48XVW22RCG;
@@ -914,11 +910,7 @@
 				CODE_SIGN_ENTITLEMENTS = MetaMask/MetaMask.entitlements;
 				CODE_SIGN_IDENTITY = "iPhone Distribution";
 				CODE_SIGN_STYLE = Manual;
-<<<<<<< HEAD
-				CURRENT_PROJECT_VERSION = 562;
-=======
 				CURRENT_PROJECT_VERSION = 564;
->>>>>>> 03bbfa79
 				DEBUG_INFORMATION_FORMAT = "dwarf-with-dsym";
 				DEVELOPMENT_TEAM = 48XVW22RCG;
 				FRAMEWORK_SEARCH_PATHS = (
