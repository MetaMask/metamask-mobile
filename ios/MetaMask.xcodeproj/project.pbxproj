--- conflicted
+++ resolved
@@ -881,11 +881,7 @@
 					"\"$(SRCROOT)/MetaMask/System/Library/Frameworks\"",
 				);
 				LLVM_LTO = YES;
-<<<<<<< HEAD
-				MARKETING_VERSION = 2.3.1;
-=======
 				MARKETING_VERSION = 2.4.0;
->>>>>>> 41b015d8
 				ONLY_ACTIVE_ARCH = YES;
 				OTHER_CFLAGS = (
 					"$(inherited)",
@@ -948,11 +944,7 @@
 					"\"$(SRCROOT)/MetaMask/System/Library/Frameworks\"",
 				);
 				LLVM_LTO = YES;
-<<<<<<< HEAD
-				MARKETING_VERSION = 2.3.1;
-=======
 				MARKETING_VERSION = 2.4.0;
->>>>>>> 41b015d8
 				ONLY_ACTIVE_ARCH = NO;
 				OTHER_CFLAGS = (
 					"$(inherited)",
