--- conflicted
+++ resolved
@@ -1210,10 +1210,7 @@
 				62EC4398901B46B1AA5F8C87 /* libSMXCrashlytics.a */,
 				9DD5019775114B4E862F5127 /* libRNCWebView.a */,
 				C4305DB1C9AE4A72B855691D /* libRNReanimated.a */,
-<<<<<<< HEAD
-=======
 				26127688C3784A9BBA5BBCAD /* libRNSensors.a */,
->>>>>>> 0e458fd2
 			);
 			name = "Recovered References";
 			sourceTree = "<group>";
@@ -1713,11 +1710,7 @@
 					ProjectRef = 500343D7D81046209C481A89 /* RNRandomBytes.xcodeproj */;
 				},
 				{
-<<<<<<< HEAD
 					ProductGroup = 15DC2D5A2345BA5900E875E0 /* Products */;
-=======
-					ProductGroup = 155EEAD62346EE61007EC35A /* Products */;
->>>>>>> 0e458fd2
 					ProjectRef = 3F524C43670B4F7DBBBB4B5C /* RNReanimated.xcodeproj */;
 				},
 				{
