--- conflicted
+++ resolved
@@ -1319,11 +1319,7 @@
 					"${inherited}",
 				);
 				LLVM_LTO = YES;
-<<<<<<< HEAD
-				MARKETING_VERSION = 7.60.99;
-=======
-				MARKETING_VERSION = 7.61.0;
->>>>>>> 5464b824
+				MARKETING_VERSION = 7.61.99;
 				ONLY_ACTIVE_ARCH = YES;
 				OTHER_CFLAGS = "$(inherited)";
 				OTHER_LDFLAGS = (
@@ -1389,11 +1385,7 @@
 					"${inherited}",
 				);
 				LLVM_LTO = YES;
-<<<<<<< HEAD
-				MARKETING_VERSION = 7.60.99;
-=======
-				MARKETING_VERSION = 7.61.0;
->>>>>>> 5464b824
+				MARKETING_VERSION = 7.61.99;
 				ONLY_ACTIVE_ARCH = NO;
 				OTHER_CFLAGS = "$(inherited)";
 				OTHER_LDFLAGS = (
@@ -1462,11 +1454,7 @@
 					"\"$(SRCROOT)/MetaMask/System/Library/Frameworks\"",
 				);
 				LLVM_LTO = YES;
-<<<<<<< HEAD
-				MARKETING_VERSION = 7.60.99;
-=======
-				MARKETING_VERSION = 7.61.0;
->>>>>>> 5464b824
+				MARKETING_VERSION = 7.61.99;
 				ONLY_ACTIVE_ARCH = YES;
 				OTHER_CFLAGS = "$(inherited)";
 				OTHER_LDFLAGS = (
@@ -1530,11 +1518,7 @@
 					"\"$(SRCROOT)/MetaMask/System/Library/Frameworks\"",
 				);
 				LLVM_LTO = YES;
-<<<<<<< HEAD
-				MARKETING_VERSION = 7.60.99;
-=======
-				MARKETING_VERSION = 7.61.0;
->>>>>>> 5464b824
+				MARKETING_VERSION = 7.61.99;
 				ONLY_ACTIVE_ARCH = NO;
 				OTHER_CFLAGS = "$(inherited)";
 				OTHER_LDFLAGS = (
@@ -1700,11 +1684,7 @@
 					"\"$(SRCROOT)/MetaMask/System/Library/Frameworks\"",
 				);
 				LLVM_LTO = YES;
-<<<<<<< HEAD
-				MARKETING_VERSION = 7.60.99;
-=======
-				MARKETING_VERSION = 7.61.0;
->>>>>>> 5464b824
+				MARKETING_VERSION = 7.61.99;
 				ONLY_ACTIVE_ARCH = YES;
 				OTHER_CFLAGS = (
 					"$(inherited)",
@@ -1771,11 +1751,7 @@
 					"\"$(SRCROOT)/MetaMask/System/Library/Frameworks\"",
 				);
 				LLVM_LTO = YES;
-<<<<<<< HEAD
-				MARKETING_VERSION = 7.60.99;
-=======
-				MARKETING_VERSION = 7.61.0;
->>>>>>> 5464b824
+				MARKETING_VERSION = 7.61.99;
 				ONLY_ACTIVE_ARCH = NO;
 				OTHER_CFLAGS = (
 					"$(inherited)",
