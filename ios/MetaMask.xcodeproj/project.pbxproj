--- conflicted
+++ resolved
@@ -1380,11 +1380,7 @@
 				CODE_SIGN_IDENTITY = "Apple Development";
 				"CODE_SIGN_IDENTITY[sdk=iphoneos*]" = "iPhone Developer";
 				CODE_SIGN_STYLE = Manual;
-<<<<<<< HEAD
-				CURRENT_PROJECT_VERSION = 1582;
-=======
 				CURRENT_PROJECT_VERSION = 1586;
->>>>>>> 4cc0f07d
 				DEAD_CODE_STRIPPING = YES;
 				DEBUG_INFORMATION_FORMAT = dwarf;
 				DEVELOPMENT_TEAM = 48XVW22RCG;
@@ -1453,11 +1449,7 @@
 				CODE_SIGN_ENTITLEMENTS = MetaMask/MetaMask.entitlements;
 				CODE_SIGN_IDENTITY = "iPhone Distribution";
 				CODE_SIGN_STYLE = Manual;
-<<<<<<< HEAD
-				CURRENT_PROJECT_VERSION = 1582;
-=======
 				CURRENT_PROJECT_VERSION = 1586;
->>>>>>> 4cc0f07d
 				DEBUG_INFORMATION_FORMAT = "dwarf-with-dsym";
 				DEVELOPMENT_TEAM = 48XVW22RCG;
 				"DEVELOPMENT_TEAM[sdk=iphoneos*]" = 48XVW22RCG;
@@ -1522,11 +1514,7 @@
 				CODE_SIGN_ENTITLEMENTS = MetaMask/MetaMaskDebug.entitlements;
 				CODE_SIGN_IDENTITY = "Apple Development";
 				CODE_SIGN_STYLE = Automatic;
-<<<<<<< HEAD
-				CURRENT_PROJECT_VERSION = 1582;
-=======
 				CURRENT_PROJECT_VERSION = 1586;
->>>>>>> 4cc0f07d
 				DEAD_CODE_STRIPPING = YES;
 				DEBUG_INFORMATION_FORMAT = dwarf;
 				DEVELOPMENT_TEAM = 48XVW22RCG;
@@ -1592,11 +1580,7 @@
 				CODE_SIGN_ENTITLEMENTS = MetaMask/MetaMask.entitlements;
 				CODE_SIGN_IDENTITY = "iPhone Distribution";
 				CODE_SIGN_STYLE = Manual;
-<<<<<<< HEAD
-				CURRENT_PROJECT_VERSION = 1582;
-=======
 				CURRENT_PROJECT_VERSION = 1586;
->>>>>>> 4cc0f07d
 				DEBUG_INFORMATION_FORMAT = "dwarf-with-dsym";
 				DEVELOPMENT_TEAM = 48XVW22RCG;
 				"DEVELOPMENT_TEAM[sdk=iphoneos*]" = 48XVW22RCG;
@@ -1755,11 +1739,7 @@
 				CODE_SIGN_ENTITLEMENTS = MetaMask/MetaMaskDebug.entitlements;
 				CODE_SIGN_IDENTITY = "Apple Development";
 				CODE_SIGN_STYLE = Automatic;
-<<<<<<< HEAD
-				CURRENT_PROJECT_VERSION = 1582;
-=======
 				CURRENT_PROJECT_VERSION = 1586;
->>>>>>> 4cc0f07d
 				DEAD_CODE_STRIPPING = YES;
 				DEBUG_INFORMATION_FORMAT = dwarf;
 				DEVELOPMENT_TEAM = 48XVW22RCG;
@@ -1828,11 +1808,7 @@
 				CODE_SIGN_ENTITLEMENTS = MetaMask/MetaMask.entitlements;
 				CODE_SIGN_IDENTITY = "iPhone Distribution";
 				CODE_SIGN_STYLE = Manual;
-<<<<<<< HEAD
-				CURRENT_PROJECT_VERSION = 1582;
-=======
 				CURRENT_PROJECT_VERSION = 1586;
->>>>>>> 4cc0f07d
 				DEBUG_INFORMATION_FORMAT = "dwarf-with-dsym";
 				DEVELOPMENT_TEAM = 48XVW22RCG;
 				"DEVELOPMENT_TEAM[sdk=iphoneos*]" = 48XVW22RCG;
