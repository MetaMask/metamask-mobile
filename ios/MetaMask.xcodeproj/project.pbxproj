// !$*UTF8*$!
{
	archiveVersion = 1;
	classes = {
	};
	objectVersion = 56;
	objects = {

/* Begin PBXBuildFile section */
		07CBADD9D4B441008304F8D3 /* EuclidCircularB-Light.otf in Resources */ = {isa = PBXBuildFile; fileRef = A98029A3662F4C1391489A6B /* EuclidCircularB-Light.otf */; };
		0C119A06A4353DD11451F541 /* libPods-MetaMask-Flask.a in Frameworks */ = {isa = PBXBuildFile; fileRef = FA078AF57878ABB05D063C8F /* libPods-MetaMask-Flask.a */; };
		0FD509E0336BF221F6527B24 /* BuildFile in Frameworks */ = {isa = PBXBuildFile; };
		13B07FBC1A68108700A75B9A /* AppDelegate.m in Sources */ = {isa = PBXBuildFile; fileRef = 13B07FB01A68108700A75B9A /* AppDelegate.m */; };
		13B07FBF1A68108700A75B9A /* Images.xcassets in Resources */ = {isa = PBXBuildFile; fileRef = 13B07FB51A68108700A75B9A /* Images.xcassets */; };
		13B07FC11A68108700A75B9A /* main.m in Sources */ = {isa = PBXBuildFile; fileRef = 13B07FB71A68108700A75B9A /* main.m */; };
		153C1ABB2217BCDC0088EFE0 /* JavaScriptCore.framework in Frameworks */ = {isa = PBXBuildFile; fileRef = 153C1A742217BCDC0088EFE0 /* JavaScriptCore.framework */; };
		153F84CA2319B8FD00C19B63 /* Branch.framework in Frameworks */ = {isa = PBXBuildFile; fileRef = 153F84C92319B8DB00C19B63 /* Branch.framework */; };
		153F84CB2319B8FD00C19B63 /* Branch.framework in Embed Frameworks */ = {isa = PBXBuildFile; fileRef = 153F84C92319B8DB00C19B63 /* Branch.framework */; settings = {ATTRIBUTES = (CodeSignOnCopy, RemoveHeadersOnCopy, ); }; };
		158B063B211A72F500DF3C74 /* InpageBridgeWeb3.js in Resources */ = {isa = PBXBuildFile; fileRef = 158B0639211A72F500DF3C74 /* InpageBridgeWeb3.js */; };
		15ACC9FB226555820063978B /* LaunchScreen.xib in Resources */ = {isa = PBXBuildFile; fileRef = 13B07FB11A68108700A75B9A /* LaunchScreen.xib */; };
		15AD28A921B7CFD9005DEB23 /* release.xcconfig in Resources */ = {isa = PBXBuildFile; fileRef = 15FDD86021B76461006B7C35 /* release.xcconfig */; };
		15AD28AA21B7CFDC005DEB23 /* debug.xcconfig in Resources */ = {isa = PBXBuildFile; fileRef = 15FDD82721B7642B006B7C35 /* debug.xcconfig */; };
		15D158ED210BD912006982B5 /* Metamask.ttf in Resources */ = {isa = PBXBuildFile; fileRef = 15D158EC210BD8C8006982B5 /* Metamask.ttf */; };
		2370F9A340CF4ADFBCFB0543 /* EuclidCircularB-RegularItalic.otf in Resources */ = {isa = PBXBuildFile; fileRef = 58572D81B5D54ED79A16A16D /* EuclidCircularB-RegularItalic.otf */; };
		298242C958524BB38FB44CAE /* Roboto-BoldItalic.ttf in Resources */ = {isa = PBXBuildFile; fileRef = C9FD3FB1258A41A5A0546C83 /* Roboto-BoldItalic.ttf */; };
		2A27FC9EEF1F4FD18E658544 /* config.json in Resources */ = {isa = PBXBuildFile; fileRef = EF1C01B7F08047F9B8ADCFBA /* config.json */; };
		2CDF19FE9DEE4BF8B07154B1 /* EuclidCircularB-LightItalic.otf in Resources */ = {isa = PBXBuildFile; fileRef = F79EAC4A7BF74E458277AFA4 /* EuclidCircularB-LightItalic.otf */; };
		2DB27BE39B164356A98A0FB1 /* Roboto-Italic.ttf in Resources */ = {isa = PBXBuildFile; fileRef = 5D7956F8525C4A45A2A555C3 /* Roboto-Italic.ttf */; };
		2EF2825A2B0FF86900D7B4B1 /* AppDelegate.m in Sources */ = {isa = PBXBuildFile; fileRef = 13B07FB01A68108700A75B9A /* AppDelegate.m */; };
		2EF2825B2B0FF86900D7B4B1 /* File.swift in Sources */ = {isa = PBXBuildFile; fileRef = 654378AF243E2ADC00571B9C /* File.swift */; };
		2EF2825C2B0FF86900D7B4B1 /* RCTScreenshotDetect.m in Sources */ = {isa = PBXBuildFile; fileRef = CF98DA9B28D9FEB700096782 /* RCTScreenshotDetect.m */; };
		2EF2825E2B0FF86900D7B4B1 /* RCTMinimizer.m in Sources */ = {isa = PBXBuildFile; fileRef = CF9895762A3B49BE00B4C9B5 /* RCTMinimizer.m */; };
		2EF2825F2B0FF86900D7B4B1 /* main.m in Sources */ = {isa = PBXBuildFile; fileRef = 13B07FB71A68108700A75B9A /* main.m */; };
		2EF282612B0FF86900D7B4B1 /* LinkPresentation.framework in Frameworks */ = {isa = PBXBuildFile; fileRef = F961A36A28105CF9007442B5 /* LinkPresentation.framework */; settings = {ATTRIBUTES = (Weak, ); }; };
		2EF282622B0FF86900D7B4B1 /* libRCTAesForked.a in Frameworks */ = {isa = PBXBuildFile; fileRef = 650F2B9C24DC5FEC00C3B9C4 /* libRCTAesForked.a */; };
		2EF282632B0FF86900D7B4B1 /* JavaScriptCore.framework in Frameworks */ = {isa = PBXBuildFile; fileRef = 153C1A742217BCDC0088EFE0 /* JavaScriptCore.framework */; };
		2EF282652B0FF86900D7B4B1 /* Branch.framework in Frameworks */ = {isa = PBXBuildFile; fileRef = 153F84C92319B8DB00C19B63 /* Branch.framework */; };
		2EF2826A2B0FF86900D7B4B1 /* Images.xcassets in Resources */ = {isa = PBXBuildFile; fileRef = 13B07FB51A68108700A75B9A /* Images.xcassets */; };
		2EF2826B2B0FF86900D7B4B1 /* InpageBridgeWeb3.js in Resources */ = {isa = PBXBuildFile; fileRef = 158B0639211A72F500DF3C74 /* InpageBridgeWeb3.js */; };
		2EF2826C2B0FF86900D7B4B1 /* Metamask.ttf in Resources */ = {isa = PBXBuildFile; fileRef = 15D158EC210BD8C8006982B5 /* Metamask.ttf */; };
		2EF2826D2B0FF86900D7B4B1 /* Roboto-Black.ttf in Resources */ = {isa = PBXBuildFile; fileRef = 684F2C84313849199863B5FE /* Roboto-Black.ttf */; };
		2EF2826E2B0FF86900D7B4B1 /* ThemeColors.xcassets in Resources */ = {isa = PBXBuildFile; fileRef = B0EF7FA827BD16EA00D48B4E /* ThemeColors.xcassets */; };
		2EF2826F2B0FF86900D7B4B1 /* Roboto-BlackItalic.ttf in Resources */ = {isa = PBXBuildFile; fileRef = 3E2492C67CF345CABD7B8601 /* Roboto-BlackItalic.ttf */; };
		2EF282702B0FF86900D7B4B1 /* Roboto-Bold.ttf in Resources */ = {isa = PBXBuildFile; fileRef = A783D1CD7D27456796FE2E1B /* Roboto-Bold.ttf */; };
		2EF282712B0FF86900D7B4B1 /* debug.xcconfig in Resources */ = {isa = PBXBuildFile; fileRef = 15FDD82721B7642B006B7C35 /* debug.xcconfig */; };
		2EF282722B0FF86900D7B4B1 /* Roboto-BoldItalic.ttf in Resources */ = {isa = PBXBuildFile; fileRef = C9FD3FB1258A41A5A0546C83 /* Roboto-BoldItalic.ttf */; };
		2EF282732B0FF86900D7B4B1 /* Roboto-Italic.ttf in Resources */ = {isa = PBXBuildFile; fileRef = 5D7956F8525C4A45A2A555C3 /* Roboto-Italic.ttf */; };
		2EF282742B0FF86900D7B4B1 /* Roboto-Light.ttf in Resources */ = {isa = PBXBuildFile; fileRef = BB8BA2D3C0354D6090B56A8A /* Roboto-Light.ttf */; };
		2EF282752B0FF86900D7B4B1 /* Roboto-LightItalic.ttf in Resources */ = {isa = PBXBuildFile; fileRef = E020F42F788744B3BCE17F05 /* Roboto-LightItalic.ttf */; };
		2EF282762B0FF86900D7B4B1 /* release.xcconfig in Resources */ = {isa = PBXBuildFile; fileRef = 15FDD86021B76461006B7C35 /* release.xcconfig */; };
		2EF282772B0FF86900D7B4B1 /* Roboto-Medium.ttf in Resources */ = {isa = PBXBuildFile; fileRef = C752564A28B44392AEE16BD5 /* Roboto-Medium.ttf */; };
		2EF282782B0FF86900D7B4B1 /* Roboto-MediumItalic.ttf in Resources */ = {isa = PBXBuildFile; fileRef = D5FF0FF1DFB74B3C8BB99E09 /* Roboto-MediumItalic.ttf */; };
		2EF282792B0FF86900D7B4B1 /* Roboto-Regular.ttf in Resources */ = {isa = PBXBuildFile; fileRef = 459C4774EB724F2D8E12F088 /* Roboto-Regular.ttf */; };
		2EF2827A2B0FF86900D7B4B1 /* Roboto-Thin.ttf in Resources */ = {isa = PBXBuildFile; fileRef = D9A37B5BF2914CF1B49EEF80 /* Roboto-Thin.ttf */; };
		2EF2827B2B0FF86900D7B4B1 /* Roboto-ThinItalic.ttf in Resources */ = {isa = PBXBuildFile; fileRef = CF552F79C77A4184A690513A /* Roboto-ThinItalic.ttf */; };
		2EF2827C2B0FF86900D7B4B1 /* LaunchScreen.xib in Resources */ = {isa = PBXBuildFile; fileRef = 13B07FB11A68108700A75B9A /* LaunchScreen.xib */; };
		2EF2827D2B0FF86900D7B4B1 /* branch.json in Resources */ = {isa = PBXBuildFile; fileRef = FE3C9A2458A1416290DEDAD4 /* branch.json */; };
		2EF2827E2B0FF86900D7B4B1 /* config.json in Resources */ = {isa = PBXBuildFile; fileRef = EF1C01B7F08047F9B8ADCFBA /* config.json */; };
		2EF2827F2B0FF86900D7B4B1 /* EuclidCircularB-Bold.otf in Resources */ = {isa = PBXBuildFile; fileRef = 67FBD519E04742E0AF191782 /* EuclidCircularB-Bold.otf */; };
		2EF282802B0FF86900D7B4B1 /* EuclidCircularB-BoldItalic.otf in Resources */ = {isa = PBXBuildFile; fileRef = 13EE4910D3BD408A8FCCA5D7 /* EuclidCircularB-BoldItalic.otf */; };
		2EF282812B0FF86900D7B4B1 /* EuclidCircularB-Light.otf in Resources */ = {isa = PBXBuildFile; fileRef = A98029A3662F4C1391489A6B /* EuclidCircularB-Light.otf */; };
		2EF282822B0FF86900D7B4B1 /* EuclidCircularB-LightItalic.otf in Resources */ = {isa = PBXBuildFile; fileRef = F79EAC4A7BF74E458277AFA4 /* EuclidCircularB-LightItalic.otf */; };
		2EF282832B0FF86900D7B4B1 /* EuclidCircularB-Medium.otf in Resources */ = {isa = PBXBuildFile; fileRef = CE0434C5FB7C4C6F9FEBDCE2 /* EuclidCircularB-Medium.otf */; };
		2EF282842B0FF86900D7B4B1 /* EuclidCircularB-MediumItalic.otf in Resources */ = {isa = PBXBuildFile; fileRef = 42CBA652072F4BE2A8B815C1 /* EuclidCircularB-MediumItalic.otf */; };
		2EF282852B0FF86900D7B4B1 /* EuclidCircularB-Regular.otf in Resources */ = {isa = PBXBuildFile; fileRef = F564570593ED4F3FB10BD348 /* EuclidCircularB-Regular.otf */; };
		2EF282862B0FF86900D7B4B1 /* EuclidCircularB-RegularItalic.otf in Resources */ = {isa = PBXBuildFile; fileRef = 58572D81B5D54ED79A16A16D /* EuclidCircularB-RegularItalic.otf */; };
		2EF282872B0FF86900D7B4B1 /* EuclidCircularB-Semibold.otf in Resources */ = {isa = PBXBuildFile; fileRef = A8DE9C5BC0714D648276E123 /* EuclidCircularB-Semibold.otf */; };
		2EF282882B0FF86900D7B4B1 /* EuclidCircularB-SemiboldItalic.otf in Resources */ = {isa = PBXBuildFile; fileRef = 9499B01ECAC44DA29AC44E80 /* EuclidCircularB-SemiboldItalic.otf */; };
		2EF2828C2B0FF86900D7B4B1 /* Branch.framework in Embed Frameworks */ = {isa = PBXBuildFile; fileRef = 153F84C92319B8DB00C19B63 /* Branch.framework */; settings = {ATTRIBUTES = (CodeSignOnCopy, RemoveHeadersOnCopy, ); }; };
		2EF2832A2B17EBD600D7B4B1 /* RnTar.swift in Sources */ = {isa = PBXBuildFile; fileRef = 2EF283292B17EBD600D7B4B1 /* RnTar.swift */; };
		2EF2832B2B17EBD600D7B4B1 /* RnTar.swift in Sources */ = {isa = PBXBuildFile; fileRef = 2EF283292B17EBD600D7B4B1 /* RnTar.swift */; };
		2EF2832C2B17EBD600D7B4B1 /* RnTar.swift in Sources */ = {isa = PBXBuildFile; fileRef = 2EF283292B17EBD600D7B4B1 /* RnTar.swift */; };
		2EF283322B17EC1A00D7B4B1 /* RNTar.m in Sources */ = {isa = PBXBuildFile; fileRef = 2EF283312B17EC1A00D7B4B1 /* RNTar.m */; };
		2EF283332B17EC1A00D7B4B1 /* RNTar.m in Sources */ = {isa = PBXBuildFile; fileRef = 2EF283312B17EC1A00D7B4B1 /* RNTar.m */; };
		2EF283342B17EC1A00D7B4B1 /* RNTar.m in Sources */ = {isa = PBXBuildFile; fileRef = 2EF283312B17EC1A00D7B4B1 /* RNTar.m */; };
		2EF283372B17EC7900D7B4B1 /* Light-Swift-Untar.swift in Sources */ = {isa = PBXBuildFile; fileRef = 2EF283362B17EC7900D7B4B1 /* Light-Swift-Untar.swift */; };
		2EF283382B17EC7900D7B4B1 /* Light-Swift-Untar.swift in Sources */ = {isa = PBXBuildFile; fileRef = 2EF283362B17EC7900D7B4B1 /* Light-Swift-Untar.swift */; };
		2EF283392B17EC7900D7B4B1 /* Light-Swift-Untar.swift in Sources */ = {isa = PBXBuildFile; fileRef = 2EF283362B17EC7900D7B4B1 /* Light-Swift-Untar.swift */; };
		34CEE49BC79D411687B42FA9 /* Roboto-Regular.ttf in Resources */ = {isa = PBXBuildFile; fileRef = 459C4774EB724F2D8E12F088 /* Roboto-Regular.ttf */; };
		373454C575C84C24B0BB24D4 /* EuclidCircularB-SemiboldItalic.otf in Resources */ = {isa = PBXBuildFile; fileRef = 9499B01ECAC44DA29AC44E80 /* EuclidCircularB-SemiboldItalic.otf */; };
		39D0D096A0F340ABAC1A8565 /* EuclidCircularB-Regular.otf in Resources */ = {isa = PBXBuildFile; fileRef = F564570593ED4F3FB10BD348 /* EuclidCircularB-Regular.otf */; };
		48AD4B0AABCB447B99B85DC4 /* Roboto-Black.ttf in Resources */ = {isa = PBXBuildFile; fileRef = 684F2C84313849199863B5FE /* Roboto-Black.ttf */; };
		49D8E62C506F4A63889EEC7F /* branch.json in Resources */ = {isa = PBXBuildFile; fileRef = FE3C9A2458A1416290DEDAD4 /* branch.json */; };
		4CEFC9E34A8D4288BFE2F85A /* Roboto-Light.ttf in Resources */ = {isa = PBXBuildFile; fileRef = BB8BA2D3C0354D6090B56A8A /* Roboto-Light.ttf */; };
		650F2B9D24DC5FF200C3B9C4 /* libRCTAesForked.a in Frameworks */ = {isa = PBXBuildFile; fileRef = 650F2B9C24DC5FEC00C3B9C4 /* libRCTAesForked.a */; };
		654378B0243E2ADC00571B9C /* File.swift in Sources */ = {isa = PBXBuildFile; fileRef = 654378AF243E2ADC00571B9C /* File.swift */; };
		7C0226ABD9694AEDBAF3016F /* Roboto-ThinItalic.ttf in Resources */ = {isa = PBXBuildFile; fileRef = CF552F79C77A4184A690513A /* Roboto-ThinItalic.ttf */; };
		7CFB6EF0B7853F1C4E863E5E /* libPods-MetaMask.a in Frameworks */ = {isa = PBXBuildFile; fileRef = CC4BA1B4AFA5C6EA75133110 /* libPods-MetaMask.a */; };
		7E08FB90F3754D47994208B4 /* Roboto-Thin.ttf in Resources */ = {isa = PBXBuildFile; fileRef = D9A37B5BF2914CF1B49EEF80 /* Roboto-Thin.ttf */; };
		813214A2220E40C7BBB5ED9E /* Roboto-Bold.ttf in Resources */ = {isa = PBXBuildFile; fileRef = A783D1CD7D27456796FE2E1B /* Roboto-Bold.ttf */; };
		887E75FB64A54509A08D6C50 /* Roboto-LightItalic.ttf in Resources */ = {isa = PBXBuildFile; fileRef = E020F42F788744B3BCE17F05 /* Roboto-LightItalic.ttf */; };
		8DEB44A7E7EF48E1B3298910 /* EuclidCircularB-Medium.otf in Resources */ = {isa = PBXBuildFile; fileRef = CE0434C5FB7C4C6F9FEBDCE2 /* EuclidCircularB-Medium.otf */; };
		B0EF7FA927BD16EA00D48B4E /* ThemeColors.xcassets in Resources */ = {isa = PBXBuildFile; fileRef = B0EF7FA827BD16EA00D48B4E /* ThemeColors.xcassets */; };
		B339FF02289ABD70001B89FB /* AppDelegate.m in Sources */ = {isa = PBXBuildFile; fileRef = 13B07FB01A68108700A75B9A /* AppDelegate.m */; };
		B339FF03289ABD70001B89FB /* File.swift in Sources */ = {isa = PBXBuildFile; fileRef = 654378AF243E2ADC00571B9C /* File.swift */; };
		B339FF05289ABD70001B89FB /* main.m in Sources */ = {isa = PBXBuildFile; fileRef = 13B07FB71A68108700A75B9A /* main.m */; };
		B339FF07289ABD70001B89FB /* LinkPresentation.framework in Frameworks */ = {isa = PBXBuildFile; fileRef = F961A36A28105CF9007442B5 /* LinkPresentation.framework */; settings = {ATTRIBUTES = (Weak, ); }; };
		B339FF08289ABD70001B89FB /* libRCTAesForked.a in Frameworks */ = {isa = PBXBuildFile; fileRef = 650F2B9C24DC5FEC00C3B9C4 /* libRCTAesForked.a */; };
		B339FF09289ABD70001B89FB /* JavaScriptCore.framework in Frameworks */ = {isa = PBXBuildFile; fileRef = 153C1A742217BCDC0088EFE0 /* JavaScriptCore.framework */; };
		B339FF0C289ABD70001B89FB /* Branch.framework in Frameworks */ = {isa = PBXBuildFile; fileRef = 153F84C92319B8DB00C19B63 /* Branch.framework */; };
		B339FF10289ABD70001B89FB /* Images.xcassets in Resources */ = {isa = PBXBuildFile; fileRef = 13B07FB51A68108700A75B9A /* Images.xcassets */; };
		B339FF11289ABD70001B89FB /* InpageBridgeWeb3.js in Resources */ = {isa = PBXBuildFile; fileRef = 158B0639211A72F500DF3C74 /* InpageBridgeWeb3.js */; };
		B339FF12289ABD70001B89FB /* Metamask.ttf in Resources */ = {isa = PBXBuildFile; fileRef = 15D158EC210BD8C8006982B5 /* Metamask.ttf */; };
		B339FF13289ABD70001B89FB /* Roboto-Black.ttf in Resources */ = {isa = PBXBuildFile; fileRef = 684F2C84313849199863B5FE /* Roboto-Black.ttf */; };
		B339FF14289ABD70001B89FB /* ThemeColors.xcassets in Resources */ = {isa = PBXBuildFile; fileRef = B0EF7FA827BD16EA00D48B4E /* ThemeColors.xcassets */; };
		B339FF15289ABD70001B89FB /* Roboto-BlackItalic.ttf in Resources */ = {isa = PBXBuildFile; fileRef = 3E2492C67CF345CABD7B8601 /* Roboto-BlackItalic.ttf */; };
		B339FF16289ABD70001B89FB /* Roboto-Bold.ttf in Resources */ = {isa = PBXBuildFile; fileRef = A783D1CD7D27456796FE2E1B /* Roboto-Bold.ttf */; };
		B339FF17289ABD70001B89FB /* debug.xcconfig in Resources */ = {isa = PBXBuildFile; fileRef = 15FDD82721B7642B006B7C35 /* debug.xcconfig */; };
		B339FF18289ABD70001B89FB /* Roboto-BoldItalic.ttf in Resources */ = {isa = PBXBuildFile; fileRef = C9FD3FB1258A41A5A0546C83 /* Roboto-BoldItalic.ttf */; };
		B339FF19289ABD70001B89FB /* Roboto-Italic.ttf in Resources */ = {isa = PBXBuildFile; fileRef = 5D7956F8525C4A45A2A555C3 /* Roboto-Italic.ttf */; };
		B339FF1A289ABD70001B89FB /* Roboto-Light.ttf in Resources */ = {isa = PBXBuildFile; fileRef = BB8BA2D3C0354D6090B56A8A /* Roboto-Light.ttf */; };
		B339FF1B289ABD70001B89FB /* Roboto-LightItalic.ttf in Resources */ = {isa = PBXBuildFile; fileRef = E020F42F788744B3BCE17F05 /* Roboto-LightItalic.ttf */; };
		B339FF1C289ABD70001B89FB /* release.xcconfig in Resources */ = {isa = PBXBuildFile; fileRef = 15FDD86021B76461006B7C35 /* release.xcconfig */; };
		B339FF1D289ABD70001B89FB /* Roboto-Medium.ttf in Resources */ = {isa = PBXBuildFile; fileRef = C752564A28B44392AEE16BD5 /* Roboto-Medium.ttf */; };
		B339FF1E289ABD70001B89FB /* Roboto-MediumItalic.ttf in Resources */ = {isa = PBXBuildFile; fileRef = D5FF0FF1DFB74B3C8BB99E09 /* Roboto-MediumItalic.ttf */; };
		B339FF1F289ABD70001B89FB /* Roboto-Regular.ttf in Resources */ = {isa = PBXBuildFile; fileRef = 459C4774EB724F2D8E12F088 /* Roboto-Regular.ttf */; };
		B339FF20289ABD70001B89FB /* Roboto-Thin.ttf in Resources */ = {isa = PBXBuildFile; fileRef = D9A37B5BF2914CF1B49EEF80 /* Roboto-Thin.ttf */; };
		B339FF21289ABD70001B89FB /* Roboto-ThinItalic.ttf in Resources */ = {isa = PBXBuildFile; fileRef = CF552F79C77A4184A690513A /* Roboto-ThinItalic.ttf */; };
		B339FF22289ABD70001B89FB /* LaunchScreen.xib in Resources */ = {isa = PBXBuildFile; fileRef = 13B07FB11A68108700A75B9A /* LaunchScreen.xib */; };
		B339FF23289ABD70001B89FB /* branch.json in Resources */ = {isa = PBXBuildFile; fileRef = FE3C9A2458A1416290DEDAD4 /* branch.json */; };
		B339FF24289ABD70001B89FB /* config.json in Resources */ = {isa = PBXBuildFile; fileRef = EF1C01B7F08047F9B8ADCFBA /* config.json */; };
		B339FF25289ABD70001B89FB /* EuclidCircularB-Bold.otf in Resources */ = {isa = PBXBuildFile; fileRef = 67FBD519E04742E0AF191782 /* EuclidCircularB-Bold.otf */; };
		B339FF26289ABD70001B89FB /* EuclidCircularB-BoldItalic.otf in Resources */ = {isa = PBXBuildFile; fileRef = 13EE4910D3BD408A8FCCA5D7 /* EuclidCircularB-BoldItalic.otf */; };
		B339FF27289ABD70001B89FB /* EuclidCircularB-Light.otf in Resources */ = {isa = PBXBuildFile; fileRef = A98029A3662F4C1391489A6B /* EuclidCircularB-Light.otf */; };
		B339FF28289ABD70001B89FB /* EuclidCircularB-LightItalic.otf in Resources */ = {isa = PBXBuildFile; fileRef = F79EAC4A7BF74E458277AFA4 /* EuclidCircularB-LightItalic.otf */; };
		B339FF29289ABD70001B89FB /* EuclidCircularB-Medium.otf in Resources */ = {isa = PBXBuildFile; fileRef = CE0434C5FB7C4C6F9FEBDCE2 /* EuclidCircularB-Medium.otf */; };
		B339FF2A289ABD70001B89FB /* EuclidCircularB-MediumItalic.otf in Resources */ = {isa = PBXBuildFile; fileRef = 42CBA652072F4BE2A8B815C1 /* EuclidCircularB-MediumItalic.otf */; };
		B339FF2B289ABD70001B89FB /* EuclidCircularB-Regular.otf in Resources */ = {isa = PBXBuildFile; fileRef = F564570593ED4F3FB10BD348 /* EuclidCircularB-Regular.otf */; };
		B339FF2C289ABD70001B89FB /* EuclidCircularB-RegularItalic.otf in Resources */ = {isa = PBXBuildFile; fileRef = 58572D81B5D54ED79A16A16D /* EuclidCircularB-RegularItalic.otf */; };
		B339FF2D289ABD70001B89FB /* EuclidCircularB-Semibold.otf in Resources */ = {isa = PBXBuildFile; fileRef = A8DE9C5BC0714D648276E123 /* EuclidCircularB-Semibold.otf */; };
		B339FF2E289ABD70001B89FB /* EuclidCircularB-SemiboldItalic.otf in Resources */ = {isa = PBXBuildFile; fileRef = 9499B01ECAC44DA29AC44E80 /* EuclidCircularB-SemiboldItalic.otf */; };
		B339FF32289ABD70001B89FB /* Branch.framework in Embed Frameworks */ = {isa = PBXBuildFile; fileRef = 153F84C92319B8DB00C19B63 /* Branch.framework */; settings = {ATTRIBUTES = (CodeSignOnCopy, RemoveHeadersOnCopy, ); }; };
		B339FF3C289ABF2C001B89FB /* MetaMask-QA-Info.plist in Resources */ = {isa = PBXBuildFile; fileRef = B339FEA72899852C001B89FB /* MetaMask-QA-Info.plist */; };
		B638844E306CAE9147B52C85 /* BuildFile in Frameworks */ = {isa = PBXBuildFile; };
		BF39E5BAE0F34F9091FF6AC0 /* EuclidCircularB-Semibold.otf in Resources */ = {isa = PBXBuildFile; fileRef = A8DE9C5BC0714D648276E123 /* EuclidCircularB-Semibold.otf */; };
		CD13D926E1E84D9ABFE672C0 /* Roboto-BlackItalic.ttf in Resources */ = {isa = PBXBuildFile; fileRef = 3E2492C67CF345CABD7B8601 /* Roboto-BlackItalic.ttf */; };
		CF9895772A3B49BE00B4C9B5 /* RCTMinimizer.m in Sources */ = {isa = PBXBuildFile; fileRef = CF9895762A3B49BE00B4C9B5 /* RCTMinimizer.m */; };
		CF9895782A3B49BE00B4C9B5 /* RCTMinimizer.m in Sources */ = {isa = PBXBuildFile; fileRef = CF9895762A3B49BE00B4C9B5 /* RCTMinimizer.m */; };
		CF98DA9C28D9FEB700096782 /* RCTScreenshotDetect.m in Sources */ = {isa = PBXBuildFile; fileRef = CF98DA9B28D9FEB700096782 /* RCTScreenshotDetect.m */; };
		CFD8DFC828EDD4C800CC75F6 /* RCTScreenshotDetect.m in Sources */ = {isa = PBXBuildFile; fileRef = CF98DA9B28D9FEB700096782 /* RCTScreenshotDetect.m */; };
		D171C39A8BD44DBEB6B68480 /* EuclidCircularB-MediumItalic.otf in Resources */ = {isa = PBXBuildFile; fileRef = 42CBA652072F4BE2A8B815C1 /* EuclidCircularB-MediumItalic.otf */; };
		D45BF85DECACCB74EDCBE88A /* BuildFile in Frameworks */ = {isa = PBXBuildFile; };
		DC6A024F56DD43E1A83B47B1 /* Roboto-MediumItalic.ttf in Resources */ = {isa = PBXBuildFile; fileRef = D5FF0FF1DFB74B3C8BB99E09 /* Roboto-MediumItalic.ttf */; };
		DDB2D8FF8BDA806A38D61B1B /* libPods-MetaMask-QA.a in Frameworks */ = {isa = PBXBuildFile; fileRef = E0B857D61941CE8A3F59C662 /* libPods-MetaMask-QA.a */; };
		E34DE917F6FC4438A6E88402 /* EuclidCircularB-BoldItalic.otf in Resources */ = {isa = PBXBuildFile; fileRef = 13EE4910D3BD408A8FCCA5D7 /* EuclidCircularB-BoldItalic.otf */; };
		E83DB5522BBDF2AA00536063 /* PrivacyInfo.xcprivacy in Resources */ = {isa = PBXBuildFile; fileRef = E83DB5392BBDB14700536063 /* PrivacyInfo.xcprivacy */; };
		E83DB5532BBDF2AE00536063 /* PrivacyInfo.xcprivacy in Resources */ = {isa = PBXBuildFile; fileRef = E83DB5392BBDB14700536063 /* PrivacyInfo.xcprivacy */; };
		E83DB5542BBDF2AF00536063 /* PrivacyInfo.xcprivacy in Resources */ = {isa = PBXBuildFile; fileRef = E83DB5392BBDB14700536063 /* PrivacyInfo.xcprivacy */; };
		EF65C42EA15B4774B1947A12 /* Roboto-Medium.ttf in Resources */ = {isa = PBXBuildFile; fileRef = C752564A28B44392AEE16BD5 /* Roboto-Medium.ttf */; };
		F961A37228105CF9007442B5 /* LinkPresentation.framework in Frameworks */ = {isa = PBXBuildFile; fileRef = F961A36A28105CF9007442B5 /* LinkPresentation.framework */; settings = {ATTRIBUTES = (Weak, ); }; };
		FF0F3B13A5354C41913F766D /* EuclidCircularB-Bold.otf in Resources */ = {isa = PBXBuildFile; fileRef = 67FBD519E04742E0AF191782 /* EuclidCircularB-Bold.otf */; };
/* End PBXBuildFile section */

/* Begin PBXContainerItemProxy section */
		153F84C82319B8DB00C19B63 /* PBXContainerItemProxy */ = {
			isa = PBXContainerItemProxy;
			containerPortal = 153F84C42319B8DA00C19B63 /* BranchSDK.xcodeproj */;
			proxyType = 2;
			remoteGlobalIDString = E298D0521C73D1B800589D22;
			remoteInfo = Branch;
		};
		153F84CC2319B8FD00C19B63 /* PBXContainerItemProxy */ = {
			isa = PBXContainerItemProxy;
			containerPortal = 153F84C42319B8DA00C19B63 /* BranchSDK.xcodeproj */;
			proxyType = 1;
			remoteGlobalIDString = E298D0511C73D1B800589D22;
			remoteInfo = Branch;
		};
		2EF282562B0FF86900D7B4B1 /* PBXContainerItemProxy */ = {
			isa = PBXContainerItemProxy;
			containerPortal = 153F84C42319B8DA00C19B63 /* BranchSDK.xcodeproj */;
			proxyType = 1;
			remoteGlobalIDString = E298D0511C73D1B800589D22;
			remoteInfo = Branch;
		};
		650F2B9B24DC5FEC00C3B9C4 /* PBXContainerItemProxy */ = {
			isa = PBXContainerItemProxy;
			containerPortal = 650F2B9724DC5FEB00C3B9C4 /* RCTAesForked.xcodeproj */;
			proxyType = 2;
			remoteGlobalIDString = 32D980DD1BE9F11C00FA27E5;
			remoteInfo = RCTAesForked;
		};
		B339FEFE289ABD70001B89FB /* PBXContainerItemProxy */ = {
			isa = PBXContainerItemProxy;
			containerPortal = 153F84C42319B8DA00C19B63 /* BranchSDK.xcodeproj */;
			proxyType = 1;
			remoteGlobalIDString = E298D0511C73D1B800589D22;
			remoteInfo = Branch;
		};
/* End PBXContainerItemProxy section */

/* Begin PBXCopyFilesBuildPhase section */
		15ACCA0022655C3A0063978B /* Embed Frameworks */ = {
			isa = PBXCopyFilesBuildPhase;
			buildActionMask = 2147483647;
			dstPath = "";
			dstSubfolderSpec = 10;
			files = (
				153F84CB2319B8FD00C19B63 /* Branch.framework in Embed Frameworks */,
			);
			name = "Embed Frameworks";
			runOnlyForDeploymentPostprocessing = 0;
		};
		2EF2828A2B0FF86900D7B4B1 /* Embed Frameworks */ = {
			isa = PBXCopyFilesBuildPhase;
			buildActionMask = 2147483647;
			dstPath = "";
			dstSubfolderSpec = 10;
			files = (
				2EF2828C2B0FF86900D7B4B1 /* Branch.framework in Embed Frameworks */,
			);
			name = "Embed Frameworks";
			runOnlyForDeploymentPostprocessing = 0;
		};
		B339FF30289ABD70001B89FB /* Embed Frameworks */ = {
			isa = PBXCopyFilesBuildPhase;
			buildActionMask = 2147483647;
			dstPath = "";
			dstSubfolderSpec = 10;
			files = (
				B339FF32289ABD70001B89FB /* Branch.framework in Embed Frameworks */,
			);
			name = "Embed Frameworks";
			runOnlyForDeploymentPostprocessing = 0;
		};
/* End PBXCopyFilesBuildPhase section */

/* Begin PBXFileReference section */
		008F07F21AC5B25A0029DE68 /* main.jsbundle */ = {isa = PBXFileReference; fileEncoding = 4; lastKnownFileType = text; path = main.jsbundle; sourceTree = "<group>"; };
		00E356F11AD99517003FC87E /* Info.plist */ = {isa = PBXFileReference; lastKnownFileType = text.plist.xml; path = Info.plist; sourceTree = "<group>"; };
		00E356F21AD99517003FC87E /* MetaMaskTests.m */ = {isa = PBXFileReference; lastKnownFileType = sourcecode.c.objc; path = MetaMaskTests.m; sourceTree = "<group>"; };
		13B07F961A680F5B00A75B9A /* MetaMask.app */ = {isa = PBXFileReference; explicitFileType = wrapper.application; includeInIndex = 0; path = MetaMask.app; sourceTree = BUILT_PRODUCTS_DIR; };
		13B07FAF1A68108700A75B9A /* AppDelegate.h */ = {isa = PBXFileReference; fileEncoding = 4; lastKnownFileType = sourcecode.c.h; name = AppDelegate.h; path = MetaMask/AppDelegate.h; sourceTree = "<group>"; };
		13B07FB01A68108700A75B9A /* AppDelegate.m */ = {isa = PBXFileReference; fileEncoding = 4; lastKnownFileType = sourcecode.c.objc; name = AppDelegate.m; path = MetaMask/AppDelegate.m; sourceTree = "<group>"; };
		13B07FB21A68108700A75B9A /* Base */ = {isa = PBXFileReference; lastKnownFileType = file.xib; name = Base; path = Base.lproj/LaunchScreen.xib; sourceTree = "<group>"; };
		13B07FB51A68108700A75B9A /* Images.xcassets */ = {isa = PBXFileReference; lastKnownFileType = folder.assetcatalog; name = Images.xcassets; path = MetaMask/Images.xcassets; sourceTree = "<group>"; };
		13B07FB61A68108700A75B9A /* Info.plist */ = {isa = PBXFileReference; fileEncoding = 4; lastKnownFileType = text.plist.xml; name = Info.plist; path = MetaMask/Info.plist; sourceTree = "<group>"; };
		13B07FB71A68108700A75B9A /* main.m */ = {isa = PBXFileReference; fileEncoding = 4; lastKnownFileType = sourcecode.c.objc; name = main.m; path = MetaMask/main.m; sourceTree = "<group>"; };
		13EE4910D3BD408A8FCCA5D7 /* EuclidCircularB-BoldItalic.otf */ = {isa = PBXFileReference; explicitFileType = undefined; fileEncoding = 9; includeInIndex = 0; lastKnownFileType = unknown; name = "EuclidCircularB-BoldItalic.otf"; path = "../app/fonts/EuclidCircularB-BoldItalic.otf"; sourceTree = "<group>"; };
		15205D6221596AD90049EA93 /* MetaMask.entitlements */ = {isa = PBXFileReference; lastKnownFileType = text.plist.entitlements; name = MetaMask.entitlements; path = MetaMask/MetaMask.entitlements; sourceTree = "<group>"; };
		153C1A742217BCDC0088EFE0 /* JavaScriptCore.framework */ = {isa = PBXFileReference; lastKnownFileType = wrapper.framework; name = JavaScriptCore.framework; path = System/Library/Frameworks/JavaScriptCore.framework; sourceTree = SDKROOT; };
		153F84C42319B8DA00C19B63 /* BranchSDK.xcodeproj */ = {isa = PBXFileReference; lastKnownFileType = "wrapper.pb-project"; name = BranchSDK.xcodeproj; path = "branch-ios-sdk/carthage-files/BranchSDK.xcodeproj"; sourceTree = "<group>"; };
		158B0639211A72F500DF3C74 /* InpageBridgeWeb3.js */ = {isa = PBXFileReference; fileEncoding = 4; lastKnownFileType = sourcecode.javascript; name = InpageBridgeWeb3.js; path = ../app/core/InpageBridgeWeb3.js; sourceTree = "<group>"; };
		159878012231DF67001748EC /* AntDesign.ttf */ = {isa = PBXFileReference; lastKnownFileType = file; name = AntDesign.ttf; path = "../node_modules/react-native-vector-icons/Fonts/AntDesign.ttf"; sourceTree = "<group>"; };
		15D158EC210BD8C8006982B5 /* Metamask.ttf */ = {isa = PBXFileReference; lastKnownFileType = file; name = Metamask.ttf; path = ../app/fonts/Metamask.ttf; sourceTree = "<group>"; };
		15FDD82721B7642B006B7C35 /* debug.xcconfig */ = {isa = PBXFileReference; lastKnownFileType = text.xcconfig; path = debug.xcconfig; sourceTree = "<group>"; };
		15FDD86021B76461006B7C35 /* release.xcconfig */ = {isa = PBXFileReference; lastKnownFileType = text.xcconfig; path = release.xcconfig; sourceTree = "<group>"; };
		178440FE3F1C4F4180D14622 /* libTcpSockets.a */ = {isa = PBXFileReference; explicitFileType = undefined; fileEncoding = 9; includeInIndex = 0; lastKnownFileType = archive.ar; path = libTcpSockets.a; sourceTree = "<group>"; };
		1A00E5D287314FBFECB220E4 /* Pods-MetaMask-Flask.release.xcconfig */ = {isa = PBXFileReference; includeInIndex = 1; lastKnownFileType = text.xcconfig; name = "Pods-MetaMask-Flask.release.xcconfig"; path = "Target Support Files/Pods-MetaMask-Flask/Pods-MetaMask-Flask.release.xcconfig"; sourceTree = "<group>"; };
		1B3D5DF5831949FE98EDCB6D /* Pods-MetaMask-Flask.debug.xcconfig */ = {isa = PBXFileReference; includeInIndex = 1; lastKnownFileType = text.xcconfig; name = "Pods-MetaMask-Flask.debug.xcconfig"; path = "Target Support Files/Pods-MetaMask-Flask/Pods-MetaMask-Flask.debug.xcconfig"; sourceTree = "<group>"; };
		1C516951C09F43CB97129B66 /* Octicons.ttf */ = {isa = PBXFileReference; explicitFileType = undefined; fileEncoding = 9; includeInIndex = 0; lastKnownFileType = unknown; name = Octicons.ttf; path = "../node_modules/react-native-vector-icons/Fonts/Octicons.ttf"; sourceTree = "<group>"; };
		278065D027394AD9B2906E38 /* libBVLinearGradient.a */ = {isa = PBXFileReference; explicitFileType = undefined; fileEncoding = 9; includeInIndex = 0; lastKnownFileType = archive.ar; path = libBVLinearGradient.a; sourceTree = "<group>"; };
		2D16E6891FA4F8E400B85C8A /* libReact.a */ = {isa = PBXFileReference; explicitFileType = archive.ar; path = libReact.a; sourceTree = BUILT_PRODUCTS_DIR; };
		2D38A4BA1190B57818AFF2BC /* Pods-MetaMask.debug.xcconfig */ = {isa = PBXFileReference; includeInIndex = 1; lastKnownFileType = text.xcconfig; name = "Pods-MetaMask.debug.xcconfig"; path = "Target Support Files/Pods-MetaMask/Pods-MetaMask.debug.xcconfig"; sourceTree = "<group>"; };
		2EF282922B0FF86900D7B4B1 /* MetaMask-Flask.app */ = {isa = PBXFileReference; explicitFileType = wrapper.application; includeInIndex = 0; path = "MetaMask-Flask.app"; sourceTree = BUILT_PRODUCTS_DIR; };
		2EF283292B17EBD600D7B4B1 /* RnTar.swift */ = {isa = PBXFileReference; lastKnownFileType = sourcecode.swift; path = RnTar.swift; sourceTree = "<group>"; };
		2EF283312B17EC1A00D7B4B1 /* RNTar.m */ = {isa = PBXFileReference; lastKnownFileType = sourcecode.c.objc; path = RNTar.m; sourceTree = "<group>"; };
		2EF283362B17EC7900D7B4B1 /* Light-Swift-Untar.swift */ = {isa = PBXFileReference; lastKnownFileType = sourcecode.swift; path = "Light-Swift-Untar.swift"; sourceTree = "<group>"; };
		3E2492C67CF345CABD7B8601 /* Roboto-BlackItalic.ttf */ = {isa = PBXFileReference; explicitFileType = undefined; fileEncoding = 9; includeInIndex = 0; lastKnownFileType = unknown; name = "Roboto-BlackItalic.ttf"; path = "../app/fonts/Roboto-BlackItalic.ttf"; sourceTree = "<group>"; };
		42C239E9FAA64BD9A34B8D8A /* MaterialCommunityIcons.ttf */ = {isa = PBXFileReference; explicitFileType = undefined; fileEncoding = 9; includeInIndex = 0; lastKnownFileType = unknown; name = MaterialCommunityIcons.ttf; path = "../node_modules/react-native-vector-icons/Fonts/MaterialCommunityIcons.ttf"; sourceTree = "<group>"; };
		42C6DDE3B80F47AFA9C9D4F5 /* Foundation.ttf */ = {isa = PBXFileReference; explicitFileType = undefined; fileEncoding = 9; includeInIndex = 0; lastKnownFileType = unknown; name = Foundation.ttf; path = "../node_modules/react-native-vector-icons/Fonts/Foundation.ttf"; sourceTree = "<group>"; };
		42CBA652072F4BE2A8B815C1 /* EuclidCircularB-MediumItalic.otf */ = {isa = PBXFileReference; explicitFileType = undefined; fileEncoding = 9; includeInIndex = 0; lastKnownFileType = unknown; name = "EuclidCircularB-MediumItalic.otf"; path = "../app/fonts/EuclidCircularB-MediumItalic.otf"; sourceTree = "<group>"; };
		4444176409EB42CB93AB03C5 /* SimpleLineIcons.ttf */ = {isa = PBXFileReference; explicitFileType = undefined; fileEncoding = 9; includeInIndex = 0; lastKnownFileType = unknown; name = SimpleLineIcons.ttf; path = "../node_modules/react-native-vector-icons/Fonts/SimpleLineIcons.ttf"; sourceTree = "<group>"; };
		459C4774EB724F2D8E12F088 /* Roboto-Regular.ttf */ = {isa = PBXFileReference; explicitFileType = undefined; fileEncoding = 9; includeInIndex = 0; lastKnownFileType = unknown; name = "Roboto-Regular.ttf"; path = "../app/fonts/Roboto-Regular.ttf"; sourceTree = "<group>"; };
		4A2D27104599412CA00C35EF /* Ionicons.ttf */ = {isa = PBXFileReference; explicitFileType = undefined; fileEncoding = 9; includeInIndex = 0; lastKnownFileType = unknown; name = Ionicons.ttf; path = "../node_modules/react-native-vector-icons/Fonts/Ionicons.ttf"; sourceTree = "<group>"; };
		57C103F40F394637B5A886FC /* FontAwesome5_Brands.ttf */ = {isa = PBXFileReference; explicitFileType = undefined; fileEncoding = 9; includeInIndex = 0; lastKnownFileType = unknown; name = FontAwesome5_Brands.ttf; path = "../node_modules/react-native-vector-icons/Fonts/FontAwesome5_Brands.ttf"; sourceTree = "<group>"; };
		58572D81B5D54ED79A16A16D /* EuclidCircularB-RegularItalic.otf */ = {isa = PBXFileReference; explicitFileType = undefined; fileEncoding = 9; includeInIndex = 0; lastKnownFileType = unknown; name = "EuclidCircularB-RegularItalic.otf"; path = "../app/fonts/EuclidCircularB-RegularItalic.otf"; sourceTree = "<group>"; };
		5B6B5F6E5C0A886D11EF7F6F /* Pods-MetaMask.release.xcconfig */ = {isa = PBXFileReference; includeInIndex = 1; lastKnownFileType = text.xcconfig; name = "Pods-MetaMask.release.xcconfig"; path = "Target Support Files/Pods-MetaMask/Pods-MetaMask.release.xcconfig"; sourceTree = "<group>"; };
		5D7956F8525C4A45A2A555C3 /* Roboto-Italic.ttf */ = {isa = PBXFileReference; explicitFileType = undefined; fileEncoding = 9; includeInIndex = 0; lastKnownFileType = unknown; name = "Roboto-Italic.ttf"; path = "../app/fonts/Roboto-Italic.ttf"; sourceTree = "<group>"; };
		5D89472CA15F3091AE95E296 /* Pods-MetaMask-QA.release.xcconfig */ = {isa = PBXFileReference; includeInIndex = 1; lastKnownFileType = text.xcconfig; name = "Pods-MetaMask-QA.release.xcconfig"; path = "Target Support Files/Pods-MetaMask-QA/Pods-MetaMask-QA.release.xcconfig"; sourceTree = "<group>"; };
		5E32A09A7BDC431FA403BA73 /* FontAwesome.ttf */ = {isa = PBXFileReference; explicitFileType = undefined; fileEncoding = 9; includeInIndex = 0; lastKnownFileType = unknown; name = FontAwesome.ttf; path = "../node_modules/react-native-vector-icons/Fonts/FontAwesome.ttf"; sourceTree = "<group>"; };
		650F2B9724DC5FEB00C3B9C4 /* RCTAesForked.xcodeproj */ = {isa = PBXFileReference; lastKnownFileType = "wrapper.pb-project"; name = RCTAesForked.xcodeproj; path = "../node_modules/react-native-aes-crypto-forked/ios/RCTAesForked.xcodeproj"; sourceTree = "<group>"; };
		654378AE243E2ADB00571B9C /* MetaMask-Bridging-Header.h */ = {isa = PBXFileReference; lastKnownFileType = sourcecode.c.h; path = "MetaMask-Bridging-Header.h"; sourceTree = "<group>"; };
		654378AF243E2ADC00571B9C /* File.swift */ = {isa = PBXFileReference; lastKnownFileType = sourcecode.swift; path = File.swift; sourceTree = "<group>"; };
		67FBD519E04742E0AF191782 /* EuclidCircularB-Bold.otf */ = {isa = PBXFileReference; explicitFileType = undefined; fileEncoding = 9; includeInIndex = 0; lastKnownFileType = unknown; name = "EuclidCircularB-Bold.otf"; path = "../app/fonts/EuclidCircularB-Bold.otf"; sourceTree = "<group>"; };
		684F2C84313849199863B5FE /* Roboto-Black.ttf */ = {isa = PBXFileReference; explicitFileType = undefined; fileEncoding = 9; includeInIndex = 0; lastKnownFileType = unknown; name = "Roboto-Black.ttf"; path = "../app/fonts/Roboto-Black.ttf"; sourceTree = "<group>"; };
		7FF1597C0ACA4902B86140B2 /* Zocial.ttf */ = {isa = PBXFileReference; explicitFileType = undefined; fileEncoding = 9; includeInIndex = 0; lastKnownFileType = unknown; name = Zocial.ttf; path = "../node_modules/react-native-vector-icons/Fonts/Zocial.ttf"; sourceTree = "<group>"; };
		8E369AC13A2049B6B21E5120 /* libRCTSearchApi.a */ = {isa = PBXFileReference; explicitFileType = undefined; fileEncoding = 9; includeInIndex = 0; lastKnownFileType = archive.ar; path = libRCTSearchApi.a; sourceTree = "<group>"; };
		9499B01ECAC44DA29AC44E80 /* EuclidCircularB-SemiboldItalic.otf */ = {isa = PBXFileReference; explicitFileType = undefined; fileEncoding = 9; includeInIndex = 0; lastKnownFileType = unknown; name = "EuclidCircularB-SemiboldItalic.otf"; path = "../app/fonts/EuclidCircularB-SemiboldItalic.otf"; sourceTree = "<group>"; };
		A498EA4CD2F8488DB666B94C /* Entypo.ttf */ = {isa = PBXFileReference; explicitFileType = undefined; fileEncoding = 9; includeInIndex = 0; lastKnownFileType = unknown; name = Entypo.ttf; path = "../node_modules/react-native-vector-icons/Fonts/Entypo.ttf"; sourceTree = "<group>"; };
		A783D1CD7D27456796FE2E1B /* Roboto-Bold.ttf */ = {isa = PBXFileReference; explicitFileType = undefined; fileEncoding = 9; includeInIndex = 0; lastKnownFileType = unknown; name = "Roboto-Bold.ttf"; path = "../app/fonts/Roboto-Bold.ttf"; sourceTree = "<group>"; };
		A8DE9C5BC0714D648276E123 /* EuclidCircularB-Semibold.otf */ = {isa = PBXFileReference; explicitFileType = undefined; fileEncoding = 9; includeInIndex = 0; lastKnownFileType = unknown; name = "EuclidCircularB-Semibold.otf"; path = "../app/fonts/EuclidCircularB-Semibold.otf"; sourceTree = "<group>"; };
		A98029A3662F4C1391489A6B /* EuclidCircularB-Light.otf */ = {isa = PBXFileReference; explicitFileType = undefined; fileEncoding = 9; includeInIndex = 0; lastKnownFileType = unknown; name = "EuclidCircularB-Light.otf"; path = "../app/fonts/EuclidCircularB-Light.otf"; sourceTree = "<group>"; };
		A98DB430A7DA47EFB97EDF8B /* FontAwesome5_Solid.ttf */ = {isa = PBXFileReference; explicitFileType = undefined; fileEncoding = 9; includeInIndex = 0; lastKnownFileType = unknown; name = FontAwesome5_Solid.ttf; path = "../node_modules/react-native-vector-icons/Fonts/FontAwesome5_Solid.ttf"; sourceTree = "<group>"; };
		AA9EDF17249955C7005D89EE /* MetaMaskDebug.entitlements */ = {isa = PBXFileReference; lastKnownFileType = text.plist.entitlements; name = MetaMaskDebug.entitlements; path = MetaMask/MetaMaskDebug.entitlements; sourceTree = "<group>"; };
		B0EF7FA827BD16EA00D48B4E /* ThemeColors.xcassets */ = {isa = PBXFileReference; lastKnownFileType = folder.assetcatalog; path = ThemeColors.xcassets; sourceTree = "<group>"; };
		B339FEA72899852C001B89FB /* MetaMask-QA-Info.plist */ = {isa = PBXFileReference; lastKnownFileType = text.plist.xml; name = "MetaMask-QA-Info.plist"; path = "MetaMask/MetaMask-QA-Info.plist"; sourceTree = "<group>"; };
		B339FF39289ABD70001B89FB /* MetaMask-QA.app */ = {isa = PBXFileReference; explicitFileType = wrapper.application; includeInIndex = 0; path = "MetaMask-QA.app"; sourceTree = BUILT_PRODUCTS_DIR; };
		BB8BA2D3C0354D6090B56A8A /* Roboto-Light.ttf */ = {isa = PBXFileReference; explicitFileType = undefined; fileEncoding = 9; includeInIndex = 0; lastKnownFileType = unknown; name = "Roboto-Light.ttf"; path = "../app/fonts/Roboto-Light.ttf"; sourceTree = "<group>"; };
		BF485CDA047B4D52852B87F5 /* EvilIcons.ttf */ = {isa = PBXFileReference; explicitFileType = undefined; fileEncoding = 9; includeInIndex = 0; lastKnownFileType = unknown; name = EvilIcons.ttf; path = "../node_modules/react-native-vector-icons/Fonts/EvilIcons.ttf"; sourceTree = "<group>"; };
		C752564A28B44392AEE16BD5 /* Roboto-Medium.ttf */ = {isa = PBXFileReference; explicitFileType = undefined; fileEncoding = 9; includeInIndex = 0; lastKnownFileType = unknown; name = "Roboto-Medium.ttf"; path = "../app/fonts/Roboto-Medium.ttf"; sourceTree = "<group>"; };
		C9FD3FB1258A41A5A0546C83 /* Roboto-BoldItalic.ttf */ = {isa = PBXFileReference; explicitFileType = undefined; fileEncoding = 9; includeInIndex = 0; lastKnownFileType = unknown; name = "Roboto-BoldItalic.ttf"; path = "../app/fonts/Roboto-BoldItalic.ttf"; sourceTree = "<group>"; };
		CC4BA1B4AFA5C6EA75133110 /* libPods-MetaMask.a */ = {isa = PBXFileReference; explicitFileType = archive.ar; includeInIndex = 0; path = "libPods-MetaMask.a"; sourceTree = BUILT_PRODUCTS_DIR; };
		CE0434C5FB7C4C6F9FEBDCE2 /* EuclidCircularB-Medium.otf */ = {isa = PBXFileReference; explicitFileType = undefined; fileEncoding = 9; includeInIndex = 0; lastKnownFileType = unknown; name = "EuclidCircularB-Medium.otf"; path = "../app/fonts/EuclidCircularB-Medium.otf"; sourceTree = "<group>"; };
		CF552F79C77A4184A690513A /* Roboto-ThinItalic.ttf */ = {isa = PBXFileReference; explicitFileType = undefined; fileEncoding = 9; includeInIndex = 0; lastKnownFileType = unknown; name = "Roboto-ThinItalic.ttf"; path = "../app/fonts/Roboto-ThinItalic.ttf"; sourceTree = "<group>"; };
		CF9895752A3B48F700B4C9B5 /* RCTMinimizer.h */ = {isa = PBXFileReference; lastKnownFileType = sourcecode.c.h; name = RCTMinimizer.h; path = MetaMask/NativeModules/RCTMinimizer/RCTMinimizer.h; sourceTree = "<group>"; };
		CF9895762A3B49BE00B4C9B5 /* RCTMinimizer.m */ = {isa = PBXFileReference; lastKnownFileType = sourcecode.c.objc; name = RCTMinimizer.m; path = MetaMask/NativeModules/RCTMinimizer/RCTMinimizer.m; sourceTree = "<group>"; };
		CF98DA9A28D9FE7800096782 /* RCTScreenshotDetect.h */ = {isa = PBXFileReference; lastKnownFileType = sourcecode.c.h; path = RCTScreenshotDetect.h; sourceTree = "<group>"; };
		CF98DA9B28D9FEB700096782 /* RCTScreenshotDetect.m */ = {isa = PBXFileReference; lastKnownFileType = sourcecode.c.objc; path = RCTScreenshotDetect.m; sourceTree = "<group>"; };
		D0CBAE789660472DB719C765 /* libLottie.a */ = {isa = PBXFileReference; explicitFileType = undefined; fileEncoding = 9; includeInIndex = 0; lastKnownFileType = archive.ar; path = libLottie.a; sourceTree = "<group>"; };
		D5FF0FF1DFB74B3C8BB99E09 /* Roboto-MediumItalic.ttf */ = {isa = PBXFileReference; explicitFileType = undefined; fileEncoding = 9; includeInIndex = 0; lastKnownFileType = unknown; name = "Roboto-MediumItalic.ttf"; path = "../app/fonts/Roboto-MediumItalic.ttf"; sourceTree = "<group>"; };
		D9A37B5BF2914CF1B49EEF80 /* Roboto-Thin.ttf */ = {isa = PBXFileReference; explicitFileType = undefined; fileEncoding = 9; includeInIndex = 0; lastKnownFileType = unknown; name = "Roboto-Thin.ttf"; path = "../app/fonts/Roboto-Thin.ttf"; sourceTree = "<group>"; };
		E020F42F788744B3BCE17F05 /* Roboto-LightItalic.ttf */ = {isa = PBXFileReference; explicitFileType = undefined; fileEncoding = 9; includeInIndex = 0; lastKnownFileType = unknown; name = "Roboto-LightItalic.ttf"; path = "../app/fonts/Roboto-LightItalic.ttf"; sourceTree = "<group>"; };
		E0B857D61941CE8A3F59C662 /* libPods-MetaMask-QA.a */ = {isa = PBXFileReference; explicitFileType = archive.ar; includeInIndex = 0; path = "libPods-MetaMask-QA.a"; sourceTree = BUILT_PRODUCTS_DIR; };
		E2CC0CA5C079854C6CC0D78C /* Pods-MetaMask-QA.debug.xcconfig */ = {isa = PBXFileReference; includeInIndex = 1; lastKnownFileType = text.xcconfig; name = "Pods-MetaMask-QA.debug.xcconfig"; path = "Target Support Files/Pods-MetaMask-QA/Pods-MetaMask-QA.debug.xcconfig"; sourceTree = "<group>"; };
		E83DB5392BBDB14700536063 /* PrivacyInfo.xcprivacy */ = {isa = PBXFileReference; lastKnownFileType = text.xml; name = PrivacyInfo.xcprivacy; path = MetaMask/PrivacyInfo.xcprivacy; sourceTree = SOURCE_ROOT; };
		E9629905BA1940ADA4189921 /* Feather.ttf */ = {isa = PBXFileReference; explicitFileType = undefined; fileEncoding = 9; includeInIndex = 0; lastKnownFileType = unknown; name = Feather.ttf; path = "../node_modules/react-native-vector-icons/Fonts/Feather.ttf"; sourceTree = "<group>"; };
		EBC2B6371CD846D28B9FAADF /* FontAwesome5_Regular.ttf */ = {isa = PBXFileReference; explicitFileType = undefined; fileEncoding = 9; includeInIndex = 0; lastKnownFileType = unknown; name = FontAwesome5_Regular.ttf; path = "../node_modules/react-native-vector-icons/Fonts/FontAwesome5_Regular.ttf"; sourceTree = "<group>"; };
		EF1C01B7F08047F9B8ADCFBA /* config.json */ = {isa = PBXFileReference; explicitFileType = undefined; fileEncoding = 9; includeInIndex = 0; lastKnownFileType = unknown; name = config.json; path = ../app/fonts/config.json; sourceTree = "<group>"; };
		F562CA6B28AA4A67AA29B61C /* MaterialIcons.ttf */ = {isa = PBXFileReference; explicitFileType = undefined; fileEncoding = 9; includeInIndex = 0; lastKnownFileType = unknown; name = MaterialIcons.ttf; path = "../node_modules/react-native-vector-icons/Fonts/MaterialIcons.ttf"; sourceTree = "<group>"; };
		F564570593ED4F3FB10BD348 /* EuclidCircularB-Regular.otf */ = {isa = PBXFileReference; explicitFileType = undefined; fileEncoding = 9; includeInIndex = 0; lastKnownFileType = unknown; name = "EuclidCircularB-Regular.otf"; path = "../app/fonts/EuclidCircularB-Regular.otf"; sourceTree = "<group>"; };
		F79EAC4A7BF74E458277AFA4 /* EuclidCircularB-LightItalic.otf */ = {isa = PBXFileReference; explicitFileType = undefined; fileEncoding = 9; includeInIndex = 0; lastKnownFileType = unknown; name = "EuclidCircularB-LightItalic.otf"; path = "../app/fonts/EuclidCircularB-LightItalic.otf"; sourceTree = "<group>"; };
		F961A36A28105CF9007442B5 /* LinkPresentation.framework */ = {isa = PBXFileReference; lastKnownFileType = wrapper.framework; name = LinkPresentation.framework; path = System/Library/Frameworks/LinkPresentation.framework; sourceTree = SDKROOT; };
		F9DFF7AC557B46B6BEFAA1C1 /* libRNShakeEvent.a */ = {isa = PBXFileReference; explicitFileType = undefined; fileEncoding = 9; includeInIndex = 0; lastKnownFileType = archive.ar; path = libRNShakeEvent.a; sourceTree = "<group>"; };
		FA078AF57878ABB05D063C8F /* libPods-MetaMask-Flask.a */ = {isa = PBXFileReference; explicitFileType = archive.ar; includeInIndex = 0; path = "libPods-MetaMask-Flask.a"; sourceTree = BUILT_PRODUCTS_DIR; };
		FE3C9A2458A1416290DEDAD4 /* branch.json */ = {isa = PBXFileReference; explicitFileType = undefined; fileEncoding = 9; includeInIndex = 0; lastKnownFileType = unknown; name = branch.json; path = ../branch.json; sourceTree = "<group>"; };
/* End PBXFileReference section */

/* Begin PBXFrameworksBuildPhase section */
		13B07F8C1A680F5B00A75B9A /* Frameworks */ = {
			isa = PBXFrameworksBuildPhase;
			buildActionMask = 2147483647;
			files = (
				F961A37228105CF9007442B5 /* LinkPresentation.framework in Frameworks */,
				650F2B9D24DC5FF200C3B9C4 /* libRCTAesForked.a in Frameworks */,
				153C1ABB2217BCDC0088EFE0 /* JavaScriptCore.framework in Frameworks */,
				153F84CA2319B8FD00C19B63 /* Branch.framework in Frameworks */,
				0FD509E0336BF221F6527B24 /* BuildFile in Frameworks */,
				D45BF85DECACCB74EDCBE88A /* BuildFile in Frameworks */,
				B638844E306CAE9147B52C85 /* BuildFile in Frameworks */,
				7CFB6EF0B7853F1C4E863E5E /* libPods-MetaMask.a in Frameworks */,
			);
			runOnlyForDeploymentPostprocessing = 0;
		};
		2EF282602B0FF86900D7B4B1 /* Frameworks */ = {
			isa = PBXFrameworksBuildPhase;
			buildActionMask = 2147483647;
			files = (
				2EF282612B0FF86900D7B4B1 /* LinkPresentation.framework in Frameworks */,
				2EF282622B0FF86900D7B4B1 /* libRCTAesForked.a in Frameworks */,
				2EF282632B0FF86900D7B4B1 /* JavaScriptCore.framework in Frameworks */,
				2EF282652B0FF86900D7B4B1 /* Branch.framework in Frameworks */,
				0C119A06A4353DD11451F541 /* libPods-MetaMask-Flask.a in Frameworks */,
			);
			runOnlyForDeploymentPostprocessing = 0;
		};
		B339FF06289ABD70001B89FB /* Frameworks */ = {
			isa = PBXFrameworksBuildPhase;
			buildActionMask = 2147483647;
			files = (
				B339FF07289ABD70001B89FB /* LinkPresentation.framework in Frameworks */,
				B339FF08289ABD70001B89FB /* libRCTAesForked.a in Frameworks */,
				B339FF09289ABD70001B89FB /* JavaScriptCore.framework in Frameworks */,
				B339FF0C289ABD70001B89FB /* Branch.framework in Frameworks */,
				DDB2D8FF8BDA806A38D61B1B /* libPods-MetaMask-QA.a in Frameworks */,
			);
			runOnlyForDeploymentPostprocessing = 0;
		};
/* End PBXFrameworksBuildPhase section */

/* Begin PBXGroup section */
		00E356EF1AD99517003FC87E /* MetaMaskTests */ = {
			isa = PBXGroup;
			children = (
				00E356F21AD99517003FC87E /* MetaMaskTests.m */,
				00E356F01AD99517003FC87E /* Supporting Files */,
			);
			path = MetaMaskTests;
			sourceTree = "<group>";
		};
		00E356F01AD99517003FC87E /* Supporting Files */ = {
			isa = PBXGroup;
			children = (
				00E356F11AD99517003FC87E /* Info.plist */,
			);
			name = "Supporting Files";
			sourceTree = "<group>";
		};
		13B07FAE1A68108700A75B9A /* MetaMask */ = {
			isa = PBXGroup;
			children = (
				E83DB5392BBDB14700536063 /* PrivacyInfo.xcprivacy */,
				B339FEA72899852C001B89FB /* MetaMask-QA-Info.plist */,
				AA9EDF17249955C7005D89EE /* MetaMaskDebug.entitlements */,
				15F7796222A1BC1E00B1DF8C /* NativeModules */,
				15205D6221596AD90049EA93 /* MetaMask.entitlements */,
				158B0639211A72F500DF3C74 /* InpageBridgeWeb3.js */,
				008F07F21AC5B25A0029DE68 /* main.jsbundle */,
				13B07FAF1A68108700A75B9A /* AppDelegate.h */,
				13B07FB01A68108700A75B9A /* AppDelegate.m */,
				13B07FB51A68108700A75B9A /* Images.xcassets */,
				13B07FB61A68108700A75B9A /* Info.plist */,
				13B07FB11A68108700A75B9A /* LaunchScreen.xib */,
				13B07FB71A68108700A75B9A /* main.m */,
				FE3C9A2458A1416290DEDAD4 /* branch.json */,
				B0EF7FA827BD16EA00D48B4E /* ThemeColors.xcassets */,
			);
			name = MetaMask;
			sourceTree = "<group>";
		};
		153F84C52319B8DA00C19B63 /* Products */ = {
			isa = PBXGroup;
			children = (
				153F84C92319B8DB00C19B63 /* Branch.framework */,
			);
			name = Products;
			sourceTree = "<group>";
		};
		15A2E5EF2100077400A1F331 /* Recovered References */ = {
			isa = PBXGroup;
			children = (
				278065D027394AD9B2906E38 /* libBVLinearGradient.a */,
				F9DFF7AC557B46B6BEFAA1C1 /* libRNShakeEvent.a */,
				8E369AC13A2049B6B21E5120 /* libRCTSearchApi.a */,
				D0CBAE789660472DB719C765 /* libLottie.a */,
				178440FE3F1C4F4180D14622 /* libTcpSockets.a */,
			);
			name = "Recovered References";
			sourceTree = "<group>";
		};
		15F7796222A1BC1E00B1DF8C /* NativeModules */ = {
			isa = PBXGroup;
			children = (
				CF9895742A3B48DC00B4C9B5 /* RCTMinimizer */,
				CF98DA9228D9FE5000096782 /* RCTScreenshotDetect */,
			);
			name = NativeModules;
			sourceTree = "<group>";
		};
		2D16E6871FA4F8E400B85C8A /* Frameworks */ = {
			isa = PBXGroup;
			children = (
				F961A36A28105CF9007442B5 /* LinkPresentation.framework */,
				153C1A742217BCDC0088EFE0 /* JavaScriptCore.framework */,
				2D16E6891FA4F8E400B85C8A /* libReact.a */,
				E0B857D61941CE8A3F59C662 /* libPods-MetaMask-QA.a */,
				FA078AF57878ABB05D063C8F /* libPods-MetaMask-Flask.a */,
				CC4BA1B4AFA5C6EA75133110 /* libPods-MetaMask.a */,
			);
			name = Frameworks;
			sourceTree = "<group>";
		};
		2EF283352B17EC4E00D7B4B1 /* Light-Swift-Untar-V2 */ = {
			isa = PBXGroup;
			children = (
				2EF283362B17EC7900D7B4B1 /* Light-Swift-Untar.swift */,
			);
			path = "Light-Swift-Untar-V2";
			sourceTree = "<group>";
		};
		4A27949D046C4516B9653BBB /* Resources */ = {
			isa = PBXGroup;
			children = (
				159878012231DF67001748EC /* AntDesign.ttf */,
				15D158EC210BD8C8006982B5 /* Metamask.ttf */,
				A498EA4CD2F8488DB666B94C /* Entypo.ttf */,
				BF485CDA047B4D52852B87F5 /* EvilIcons.ttf */,
				E9629905BA1940ADA4189921 /* Feather.ttf */,
				5E32A09A7BDC431FA403BA73 /* FontAwesome.ttf */,
				42C6DDE3B80F47AFA9C9D4F5 /* Foundation.ttf */,
				4A2D27104599412CA00C35EF /* Ionicons.ttf */,
				42C239E9FAA64BD9A34B8D8A /* MaterialCommunityIcons.ttf */,
				F562CA6B28AA4A67AA29B61C /* MaterialIcons.ttf */,
				1C516951C09F43CB97129B66 /* Octicons.ttf */,
				4444176409EB42CB93AB03C5 /* SimpleLineIcons.ttf */,
				7FF1597C0ACA4902B86140B2 /* Zocial.ttf */,
				684F2C84313849199863B5FE /* Roboto-Black.ttf */,
				3E2492C67CF345CABD7B8601 /* Roboto-BlackItalic.ttf */,
				A783D1CD7D27456796FE2E1B /* Roboto-Bold.ttf */,
				C9FD3FB1258A41A5A0546C83 /* Roboto-BoldItalic.ttf */,
				5D7956F8525C4A45A2A555C3 /* Roboto-Italic.ttf */,
				BB8BA2D3C0354D6090B56A8A /* Roboto-Light.ttf */,
				E020F42F788744B3BCE17F05 /* Roboto-LightItalic.ttf */,
				C752564A28B44392AEE16BD5 /* Roboto-Medium.ttf */,
				D5FF0FF1DFB74B3C8BB99E09 /* Roboto-MediumItalic.ttf */,
				459C4774EB724F2D8E12F088 /* Roboto-Regular.ttf */,
				D9A37B5BF2914CF1B49EEF80 /* Roboto-Thin.ttf */,
				CF552F79C77A4184A690513A /* Roboto-ThinItalic.ttf */,
				57C103F40F394637B5A886FC /* FontAwesome5_Brands.ttf */,
				EBC2B6371CD846D28B9FAADF /* FontAwesome5_Regular.ttf */,
				A98DB430A7DA47EFB97EDF8B /* FontAwesome5_Solid.ttf */,
				EF1C01B7F08047F9B8ADCFBA /* config.json */,
				67FBD519E04742E0AF191782 /* EuclidCircularB-Bold.otf */,
				13EE4910D3BD408A8FCCA5D7 /* EuclidCircularB-BoldItalic.otf */,
				A98029A3662F4C1391489A6B /* EuclidCircularB-Light.otf */,
				F79EAC4A7BF74E458277AFA4 /* EuclidCircularB-LightItalic.otf */,
				CE0434C5FB7C4C6F9FEBDCE2 /* EuclidCircularB-Medium.otf */,
				42CBA652072F4BE2A8B815C1 /* EuclidCircularB-MediumItalic.otf */,
				F564570593ED4F3FB10BD348 /* EuclidCircularB-Regular.otf */,
				58572D81B5D54ED79A16A16D /* EuclidCircularB-RegularItalic.otf */,
				A8DE9C5BC0714D648276E123 /* EuclidCircularB-Semibold.otf */,
				9499B01ECAC44DA29AC44E80 /* EuclidCircularB-SemiboldItalic.otf */,
			);
			name = Resources;
			sourceTree = "<group>";
		};
		650F2B9824DC5FEB00C3B9C4 /* Products */ = {
			isa = PBXGroup;
			children = (
				650F2B9C24DC5FEC00C3B9C4 /* libRCTAesForked.a */,
			);
			name = Products;
			sourceTree = "<group>";
		};
		832341AE1AAA6A7D00B99B32 /* Libraries */ = {
			isa = PBXGroup;
			children = (
				650F2B9724DC5FEB00C3B9C4 /* RCTAesForked.xcodeproj */,
				153F84C42319B8DA00C19B63 /* BranchSDK.xcodeproj */,
			);
			name = Libraries;
			sourceTree = "<group>";
		};
		83CBB9F61A601CBA00E9B192 = {
			isa = PBXGroup;
			children = (
				2EF283352B17EC4E00D7B4B1 /* Light-Swift-Untar-V2 */,
				2EF283312B17EC1A00D7B4B1 /* RNTar.m */,
				2EF283292B17EBD600D7B4B1 /* RnTar.swift */,
				654378AF243E2ADC00571B9C /* File.swift */,
				15FDD86021B76461006B7C35 /* release.xcconfig */,
				15FDD82721B7642B006B7C35 /* debug.xcconfig */,
				13B07FAE1A68108700A75B9A /* MetaMask */,
				832341AE1AAA6A7D00B99B32 /* Libraries */,
				00E356EF1AD99517003FC87E /* MetaMaskTests */,
				83CBBA001A601CBA00E9B192 /* Products */,
				2D16E6871FA4F8E400B85C8A /* Frameworks */,
				4A27949D046C4516B9653BBB /* Resources */,
				15A2E5EF2100077400A1F331 /* Recovered References */,
				AA342D524556DBBE26F5997C /* Pods */,
				654378AE243E2ADB00571B9C /* MetaMask-Bridging-Header.h */,
			);
			indentWidth = 2;
			sourceTree = "<group>";
			tabWidth = 2;
			usesTabs = 0;
		};
		83CBBA001A601CBA00E9B192 /* Products */ = {
			isa = PBXGroup;
			children = (
				13B07F961A680F5B00A75B9A /* MetaMask.app */,
				B339FF39289ABD70001B89FB /* MetaMask-QA.app */,
				2EF282922B0FF86900D7B4B1 /* MetaMask-Flask.app */,
			);
			name = Products;
			sourceTree = "<group>";
		};
		AA342D524556DBBE26F5997C /* Pods */ = {
			isa = PBXGroup;
			children = (
				2D38A4BA1190B57818AFF2BC /* Pods-MetaMask.debug.xcconfig */,
				5B6B5F6E5C0A886D11EF7F6F /* Pods-MetaMask.release.xcconfig */,
				E2CC0CA5C079854C6CC0D78C /* Pods-MetaMask-QA.debug.xcconfig */,
				5D89472CA15F3091AE95E296 /* Pods-MetaMask-QA.release.xcconfig */,
				1B3D5DF5831949FE98EDCB6D /* Pods-MetaMask-Flask.debug.xcconfig */,
				1A00E5D287314FBFECB220E4 /* Pods-MetaMask-Flask.release.xcconfig */,
			);
			path = Pods;
			sourceTree = "<group>";
		};
		CF9895742A3B48DC00B4C9B5 /* RCTMinimizer */ = {
			isa = PBXGroup;
			children = (
				CF9895752A3B48F700B4C9B5 /* RCTMinimizer.h */,
				CF9895762A3B49BE00B4C9B5 /* RCTMinimizer.m */,
			);
			name = RCTMinimizer;
			sourceTree = "<group>";
		};
		CF98DA9228D9FE5000096782 /* RCTScreenshotDetect */ = {
			isa = PBXGroup;
			children = (
				CF98DA9A28D9FE7800096782 /* RCTScreenshotDetect.h */,
				CF98DA9B28D9FEB700096782 /* RCTScreenshotDetect.m */,
			);
			name = RCTScreenshotDetect;
			sourceTree = "<group>";
		};
/* End PBXGroup section */

/* Begin PBXNativeTarget section */
		13B07F861A680F5B00A75B9A /* MetaMask */ = {
			isa = PBXNativeTarget;
			buildConfigurationList = 13B07F931A680F5B00A75B9A /* Build configuration list for PBXNativeTarget "MetaMask" */;
			buildPhases = (
				99E9B9D94E374E1799EFBA99 /* [CP] Check Pods Manifest.lock */,
				15FDD86321B76696006B7C35 /* Override xcconfig files */,
				13B07F871A680F5B00A75B9A /* Sources */,
				13B07F8C1A680F5B00A75B9A /* Frameworks */,
				13B07F8E1A680F5B00A75B9A /* Resources */,
				15ACCA0022655C3A0063978B /* Embed Frameworks */,
				802588CED3FC487A5D5263F0 /* [CP] Copy Pods Resources */,
				C77EFC60F19570875F8DB3BD /* [CP] Embed Pods Frameworks */,
				00DD1BFF1BD5951E006B06BC /* Bundle JS Code & Upload Sentry Files */,
			);
			buildRules = (
			);
			dependencies = (
				153F84CD2319B8FD00C19B63 /* PBXTargetDependency */,
			);
			name = MetaMask;
			productName = "Hello World";
			productReference = 13B07F961A680F5B00A75B9A /* MetaMask.app */;
			productType = "com.apple.product-type.application";
		};
		2EF282522B0FF86900D7B4B1 /* MetaMask-Flask */ = {
			isa = PBXNativeTarget;
			buildConfigurationList = 2EF2828F2B0FF86900D7B4B1 /* Build configuration list for PBXNativeTarget "MetaMask-Flask" */;
			buildPhases = (
				2EF282572B0FF86900D7B4B1 /* [CP] Check Pods Manifest.lock */,
				2EF282582B0FF86900D7B4B1 /* Override xcconfig files */,
				2EF282592B0FF86900D7B4B1 /* Sources */,
				2EF282602B0FF86900D7B4B1 /* Frameworks */,
				2EF282692B0FF86900D7B4B1 /* Resources */,
				2EF2828A2B0FF86900D7B4B1 /* Embed Frameworks */,
				2EF2828D2B0FF86900D7B4B1 /* [CP] Copy Pods Resources */,
				2EF2828E2B0FF86900D7B4B1 /* [CP] Embed Pods Frameworks */,
				2EF282892B0FF86900D7B4B1 /* Bundle JS Code & Upload Sentry Files */,
			);
			buildRules = (
			);
			dependencies = (
				2EF282552B0FF86900D7B4B1 /* PBXTargetDependency */,
			);
			name = "MetaMask-Flask";
			productName = "Hello World";
			productReference = 2EF282922B0FF86900D7B4B1 /* MetaMask-Flask.app */;
			productType = "com.apple.product-type.application";
		};
		B339FEF8289ABD70001B89FB /* MetaMask-QA */ = {
			isa = PBXNativeTarget;
			buildConfigurationList = B339FF36289ABD70001B89FB /* Build configuration list for PBXNativeTarget "MetaMask-QA" */;
			buildPhases = (
				54113A1E76112B187F92C803 /* [CP] Check Pods Manifest.lock */,
				B339FF00289ABD70001B89FB /* Override xcconfig files */,
				B339FF01289ABD70001B89FB /* Sources */,
				B339FF06289ABD70001B89FB /* Frameworks */,
				B339FF0F289ABD70001B89FB /* Resources */,
				B339FF30289ABD70001B89FB /* Embed Frameworks */,
				8EF10BB14629809332947E5D /* [CP] Copy Pods Resources */,
				EB3465C9579A347237ADD532 /* [CP] Embed Pods Frameworks */,
				B339FF2F289ABD70001B89FB /* Bundle JS Code & Upload Sentry Files */,
			);
			buildRules = (
			);
			dependencies = (
				B339FEFD289ABD70001B89FB /* PBXTargetDependency */,
			);
			name = "MetaMask-QA";
			productName = "Hello World";
			productReference = B339FF39289ABD70001B89FB /* MetaMask-QA.app */;
			productType = "com.apple.product-type.application";
		};
/* End PBXNativeTarget section */

/* Begin PBXProject section */
		83CBB9F71A601CBA00E9B192 /* Project object */ = {
			isa = PBXProject;
			attributes = {
				LastUpgradeCheck = 1010;
				ORGANIZATIONNAME = MetaMask;
				TargetAttributes = {
					13B07F861A680F5B00A75B9A = {
						LastSwiftMigration = 1140;
						SystemCapabilities = {
							com.apple.Push = {
								enabled = 1;
							};
							com.apple.SafariKeychain = {
								enabled = 1;
							};
						};
					};
				};
			};
			buildConfigurationList = 83CBB9FA1A601CBA00E9B192 /* Build configuration list for PBXProject "MetaMask" */;
			compatibilityVersion = "Xcode 14.0";
			developmentRegion = English;
			hasScannedForEncodings = 0;
			knownRegions = (
				English,
				en,
				Base,
			);
			mainGroup = 83CBB9F61A601CBA00E9B192;
			productRefGroup = 83CBBA001A601CBA00E9B192 /* Products */;
			projectDirPath = "";
			projectReferences = (
				{
					ProductGroup = 153F84C52319B8DA00C19B63 /* Products */;
					ProjectRef = 153F84C42319B8DA00C19B63 /* BranchSDK.xcodeproj */;
				},
				{
					ProductGroup = 650F2B9824DC5FEB00C3B9C4 /* Products */;
					ProjectRef = 650F2B9724DC5FEB00C3B9C4 /* RCTAesForked.xcodeproj */;
				},
			);
			projectRoot = "";
			targets = (
				13B07F861A680F5B00A75B9A /* MetaMask */,
				B339FEF8289ABD70001B89FB /* MetaMask-QA */,
				2EF282522B0FF86900D7B4B1 /* MetaMask-Flask */,
			);
		};
/* End PBXProject section */

/* Begin PBXReferenceProxy section */
		153F84C92319B8DB00C19B63 /* Branch.framework */ = {
			isa = PBXReferenceProxy;
			fileType = wrapper.framework;
			path = Branch.framework;
			remoteRef = 153F84C82319B8DB00C19B63 /* PBXContainerItemProxy */;
			sourceTree = BUILT_PRODUCTS_DIR;
		};
		650F2B9C24DC5FEC00C3B9C4 /* libRCTAesForked.a */ = {
			isa = PBXReferenceProxy;
			fileType = archive.ar;
			path = libRCTAesForked.a;
			remoteRef = 650F2B9B24DC5FEC00C3B9C4 /* PBXContainerItemProxy */;
			sourceTree = BUILT_PRODUCTS_DIR;
		};
/* End PBXReferenceProxy section */

/* Begin PBXResourcesBuildPhase section */
		13B07F8E1A680F5B00A75B9A /* Resources */ = {
			isa = PBXResourcesBuildPhase;
			buildActionMask = 2147483647;
			files = (
				13B07FBF1A68108700A75B9A /* Images.xcassets in Resources */,
				158B063B211A72F500DF3C74 /* InpageBridgeWeb3.js in Resources */,
				15D158ED210BD912006982B5 /* Metamask.ttf in Resources */,
				48AD4B0AABCB447B99B85DC4 /* Roboto-Black.ttf in Resources */,
				B0EF7FA927BD16EA00D48B4E /* ThemeColors.xcassets in Resources */,
				CD13D926E1E84D9ABFE672C0 /* Roboto-BlackItalic.ttf in Resources */,
				E83DB5522BBDF2AA00536063 /* PrivacyInfo.xcprivacy in Resources */,
				813214A2220E40C7BBB5ED9E /* Roboto-Bold.ttf in Resources */,
				15AD28AA21B7CFDC005DEB23 /* debug.xcconfig in Resources */,
				298242C958524BB38FB44CAE /* Roboto-BoldItalic.ttf in Resources */,
				2DB27BE39B164356A98A0FB1 /* Roboto-Italic.ttf in Resources */,
				4CEFC9E34A8D4288BFE2F85A /* Roboto-Light.ttf in Resources */,
				887E75FB64A54509A08D6C50 /* Roboto-LightItalic.ttf in Resources */,
				15AD28A921B7CFD9005DEB23 /* release.xcconfig in Resources */,
				EF65C42EA15B4774B1947A12 /* Roboto-Medium.ttf in Resources */,
				DC6A024F56DD43E1A83B47B1 /* Roboto-MediumItalic.ttf in Resources */,
				34CEE49BC79D411687B42FA9 /* Roboto-Regular.ttf in Resources */,
				7E08FB90F3754D47994208B4 /* Roboto-Thin.ttf in Resources */,
				7C0226ABD9694AEDBAF3016F /* Roboto-ThinItalic.ttf in Resources */,
				15ACC9FB226555820063978B /* LaunchScreen.xib in Resources */,
				49D8E62C506F4A63889EEC7F /* branch.json in Resources */,
				2A27FC9EEF1F4FD18E658544 /* config.json in Resources */,
				FF0F3B13A5354C41913F766D /* EuclidCircularB-Bold.otf in Resources */,
				E34DE917F6FC4438A6E88402 /* EuclidCircularB-BoldItalic.otf in Resources */,
				07CBADD9D4B441008304F8D3 /* EuclidCircularB-Light.otf in Resources */,
				2CDF19FE9DEE4BF8B07154B1 /* EuclidCircularB-LightItalic.otf in Resources */,
				8DEB44A7E7EF48E1B3298910 /* EuclidCircularB-Medium.otf in Resources */,
				D171C39A8BD44DBEB6B68480 /* EuclidCircularB-MediumItalic.otf in Resources */,
				39D0D096A0F340ABAC1A8565 /* EuclidCircularB-Regular.otf in Resources */,
				2370F9A340CF4ADFBCFB0543 /* EuclidCircularB-RegularItalic.otf in Resources */,
				BF39E5BAE0F34F9091FF6AC0 /* EuclidCircularB-Semibold.otf in Resources */,
				373454C575C84C24B0BB24D4 /* EuclidCircularB-SemiboldItalic.otf in Resources */,
			);
			runOnlyForDeploymentPostprocessing = 0;
		};
		2EF282692B0FF86900D7B4B1 /* Resources */ = {
			isa = PBXResourcesBuildPhase;
			buildActionMask = 2147483647;
			files = (
				2EF2826A2B0FF86900D7B4B1 /* Images.xcassets in Resources */,
				2EF2826B2B0FF86900D7B4B1 /* InpageBridgeWeb3.js in Resources */,
				2EF2826C2B0FF86900D7B4B1 /* Metamask.ttf in Resources */,
				2EF2826D2B0FF86900D7B4B1 /* Roboto-Black.ttf in Resources */,
				2EF2826E2B0FF86900D7B4B1 /* ThemeColors.xcassets in Resources */,
				2EF2826F2B0FF86900D7B4B1 /* Roboto-BlackItalic.ttf in Resources */,
				E83DB5542BBDF2AF00536063 /* PrivacyInfo.xcprivacy in Resources */,
				2EF282702B0FF86900D7B4B1 /* Roboto-Bold.ttf in Resources */,
				2EF282712B0FF86900D7B4B1 /* debug.xcconfig in Resources */,
				2EF282722B0FF86900D7B4B1 /* Roboto-BoldItalic.ttf in Resources */,
				2EF282732B0FF86900D7B4B1 /* Roboto-Italic.ttf in Resources */,
				2EF282742B0FF86900D7B4B1 /* Roboto-Light.ttf in Resources */,
				2EF282752B0FF86900D7B4B1 /* Roboto-LightItalic.ttf in Resources */,
				2EF282762B0FF86900D7B4B1 /* release.xcconfig in Resources */,
				2EF282772B0FF86900D7B4B1 /* Roboto-Medium.ttf in Resources */,
				2EF282782B0FF86900D7B4B1 /* Roboto-MediumItalic.ttf in Resources */,
				2EF282792B0FF86900D7B4B1 /* Roboto-Regular.ttf in Resources */,
				2EF2827A2B0FF86900D7B4B1 /* Roboto-Thin.ttf in Resources */,
				2EF2827B2B0FF86900D7B4B1 /* Roboto-ThinItalic.ttf in Resources */,
				2EF2827C2B0FF86900D7B4B1 /* LaunchScreen.xib in Resources */,
				2EF2827D2B0FF86900D7B4B1 /* branch.json in Resources */,
				2EF2827E2B0FF86900D7B4B1 /* config.json in Resources */,
				2EF2827F2B0FF86900D7B4B1 /* EuclidCircularB-Bold.otf in Resources */,
				2EF282802B0FF86900D7B4B1 /* EuclidCircularB-BoldItalic.otf in Resources */,
				2EF282812B0FF86900D7B4B1 /* EuclidCircularB-Light.otf in Resources */,
				2EF282822B0FF86900D7B4B1 /* EuclidCircularB-LightItalic.otf in Resources */,
				2EF282832B0FF86900D7B4B1 /* EuclidCircularB-Medium.otf in Resources */,
				2EF282842B0FF86900D7B4B1 /* EuclidCircularB-MediumItalic.otf in Resources */,
				2EF282852B0FF86900D7B4B1 /* EuclidCircularB-Regular.otf in Resources */,
				2EF282862B0FF86900D7B4B1 /* EuclidCircularB-RegularItalic.otf in Resources */,
				2EF282872B0FF86900D7B4B1 /* EuclidCircularB-Semibold.otf in Resources */,
				2EF282882B0FF86900D7B4B1 /* EuclidCircularB-SemiboldItalic.otf in Resources */,
			);
			runOnlyForDeploymentPostprocessing = 0;
		};
		B339FF0F289ABD70001B89FB /* Resources */ = {
			isa = PBXResourcesBuildPhase;
			buildActionMask = 2147483647;
			files = (
				B339FF10289ABD70001B89FB /* Images.xcassets in Resources */,
				B339FF11289ABD70001B89FB /* InpageBridgeWeb3.js in Resources */,
				B339FF12289ABD70001B89FB /* Metamask.ttf in Resources */,
				B339FF13289ABD70001B89FB /* Roboto-Black.ttf in Resources */,
				B339FF14289ABD70001B89FB /* ThemeColors.xcassets in Resources */,
				B339FF15289ABD70001B89FB /* Roboto-BlackItalic.ttf in Resources */,
				B339FF16289ABD70001B89FB /* Roboto-Bold.ttf in Resources */,
				B339FF17289ABD70001B89FB /* debug.xcconfig in Resources */,
				B339FF18289ABD70001B89FB /* Roboto-BoldItalic.ttf in Resources */,
				B339FF19289ABD70001B89FB /* Roboto-Italic.ttf in Resources */,
				B339FF1A289ABD70001B89FB /* Roboto-Light.ttf in Resources */,
				B339FF1B289ABD70001B89FB /* Roboto-LightItalic.ttf in Resources */,
				E83DB5532BBDF2AE00536063 /* PrivacyInfo.xcprivacy in Resources */,
				B339FF1C289ABD70001B89FB /* release.xcconfig in Resources */,
				B339FF1D289ABD70001B89FB /* Roboto-Medium.ttf in Resources */,
				B339FF1E289ABD70001B89FB /* Roboto-MediumItalic.ttf in Resources */,
				B339FF1F289ABD70001B89FB /* Roboto-Regular.ttf in Resources */,
				B339FF20289ABD70001B89FB /* Roboto-Thin.ttf in Resources */,
				B339FF21289ABD70001B89FB /* Roboto-ThinItalic.ttf in Resources */,
				B339FF22289ABD70001B89FB /* LaunchScreen.xib in Resources */,
				B339FF23289ABD70001B89FB /* branch.json in Resources */,
				B339FF24289ABD70001B89FB /* config.json in Resources */,
				B339FF25289ABD70001B89FB /* EuclidCircularB-Bold.otf in Resources */,
				B339FF26289ABD70001B89FB /* EuclidCircularB-BoldItalic.otf in Resources */,
				B339FF27289ABD70001B89FB /* EuclidCircularB-Light.otf in Resources */,
				B339FF28289ABD70001B89FB /* EuclidCircularB-LightItalic.otf in Resources */,
				B339FF29289ABD70001B89FB /* EuclidCircularB-Medium.otf in Resources */,
				B339FF2A289ABD70001B89FB /* EuclidCircularB-MediumItalic.otf in Resources */,
				B339FF3C289ABF2C001B89FB /* MetaMask-QA-Info.plist in Resources */,
				B339FF2B289ABD70001B89FB /* EuclidCircularB-Regular.otf in Resources */,
				B339FF2C289ABD70001B89FB /* EuclidCircularB-RegularItalic.otf in Resources */,
				B339FF2D289ABD70001B89FB /* EuclidCircularB-Semibold.otf in Resources */,
				B339FF2E289ABD70001B89FB /* EuclidCircularB-SemiboldItalic.otf in Resources */,
			);
			runOnlyForDeploymentPostprocessing = 0;
		};
/* End PBXResourcesBuildPhase section */

/* Begin PBXShellScriptBuildPhase section */
		00DD1BFF1BD5951E006B06BC /* Bundle JS Code & Upload Sentry Files */ = {
			isa = PBXShellScriptBuildPhase;
			buildActionMask = 2147483647;
			files = (
			);
			inputFileListPaths = (
				"${PODS_ROOT}/Target Support Files/Pods-MetaMask/Pods-MetaMask-frameworks-${CONFIGURATION}-input-files.xcfilelist",
			);
			inputPaths = (
			);
			name = "Bundle JS Code & Upload Sentry Files";
			outputPaths = (
			);
			runOnlyForDeploymentPostprocessing = 0;
			shellPath = /bin/sh;
			shellScript = "# Define script\nBUNDLE_AND_UPLOAD_TO_SENTRY=\"../scripts/ios/bundle-js-and-sentry-upload.sh\"\n\n# Give permissions to script\nchmod +x $BUNDLE_AND_UPLOAD_TO_SENTRY\n\n# Run script\n$BUNDLE_AND_UPLOAD_TO_SENTRY\n";
		};
		15FDD86321B76696006B7C35 /* Override xcconfig files */ = {
			isa = PBXShellScriptBuildPhase;
			buildActionMask = 2147483647;
			files = (
			);
			inputFileListPaths = (
			);
			inputPaths = (
			);
			name = "Override xcconfig files";
			outputFileListPaths = (
			);
			outputPaths = (
			);
			runOnlyForDeploymentPostprocessing = 0;
			shellPath = /bin/sh;
			shellScript = "if [ -e ../.ios.env ]\nthen\n    cp -rf ../.ios.env debug.xcconfig\n    cp -rf ../.ios.env release.xcconfig\nelse\n    cp -rf ../.ios.env.example debug.xcconfig\n    cp -rf ../.ios.env.example release.xcconfig\nfi\n\n";
		};
		2EF282572B0FF86900D7B4B1 /* [CP] Check Pods Manifest.lock */ = {
			isa = PBXShellScriptBuildPhase;
			buildActionMask = 2147483647;
			files = (
			);
			inputFileListPaths = (
			);
			inputPaths = (
				"${PODS_PODFILE_DIR_PATH}/Podfile.lock",
				"${PODS_ROOT}/Manifest.lock",
			);
			name = "[CP] Check Pods Manifest.lock";
			outputFileListPaths = (
			);
			outputPaths = (
				"$(DERIVED_FILE_DIR)/Pods-MetaMask-Flask-checkManifestLockResult.txt",
			);
			runOnlyForDeploymentPostprocessing = 0;
			shellPath = /bin/sh;
			shellScript = "diff \"${PODS_PODFILE_DIR_PATH}/Podfile.lock\" \"${PODS_ROOT}/Manifest.lock\" > /dev/null\nif [ $? != 0 ] ; then\n    # print error to STDERR\n    echo \"error: The sandbox is not in sync with the Podfile.lock. Run 'pod install' or update your CocoaPods installation.\" >&2\n    exit 1\nfi\n# This output is used by Xcode 'outputs' to avoid re-running this script phase.\necho \"SUCCESS\" > \"${SCRIPT_OUTPUT_FILE_0}\"\n";
			showEnvVarsInLog = 0;
		};
		2EF282582B0FF86900D7B4B1 /* Override xcconfig files */ = {
			isa = PBXShellScriptBuildPhase;
			buildActionMask = 2147483647;
			files = (
			);
			inputFileListPaths = (
			);
			inputPaths = (
			);
			name = "Override xcconfig files";
			outputFileListPaths = (
			);
			outputPaths = (
			);
			runOnlyForDeploymentPostprocessing = 0;
			shellPath = /bin/sh;
			shellScript = "if [ -e ../.ios.env ]\nthen\n    cp -rf ../.ios.env debug.xcconfig\n    cp -rf ../.ios.env release.xcconfig\nelse\n    cp -rf ../.ios.env.example debug.xcconfig\n    cp -rf ../.ios.env.example release.xcconfig\nfi\n\n";
		};
		2EF282892B0FF86900D7B4B1 /* Bundle JS Code & Upload Sentry Files */ = {
			isa = PBXShellScriptBuildPhase;
			buildActionMask = 2147483647;
			files = (
			);
			inputFileListPaths = (
				"${PODS_ROOT}/Target Support Files/Pods-MetaMask/Pods-MetaMask-frameworks-${CONFIGURATION}-input-files.xcfilelist",
			);
			inputPaths = (
			);
			name = "Bundle JS Code & Upload Sentry Files";
			outputPaths = (
			);
			runOnlyForDeploymentPostprocessing = 0;
			shellPath = /bin/sh;
			shellScript = "# Define script\nBUNDLE_AND_UPLOAD_TO_SENTRY=\"../scripts/ios/bundle-js-and-sentry-upload.sh\"\n\n# Give permissions to script\nchmod +x $BUNDLE_AND_UPLOAD_TO_SENTRY\n\n# Run script\n$BUNDLE_AND_UPLOAD_TO_SENTRY\n";
		};
		2EF2828D2B0FF86900D7B4B1 /* [CP] Copy Pods Resources */ = {
			isa = PBXShellScriptBuildPhase;
			buildActionMask = 2147483647;
			files = (
			);
			inputFileListPaths = (
				"${PODS_ROOT}/Target Support Files/Pods-MetaMask-Flask/Pods-MetaMask-Flask-resources-${CONFIGURATION}-input-files.xcfilelist",
			);
			name = "[CP] Copy Pods Resources";
			outputFileListPaths = (
				"${PODS_ROOT}/Target Support Files/Pods-MetaMask-Flask/Pods-MetaMask-Flask-resources-${CONFIGURATION}-output-files.xcfilelist",
			);
			runOnlyForDeploymentPostprocessing = 0;
			shellPath = /bin/sh;
			shellScript = "\"${PODS_ROOT}/Target Support Files/Pods-MetaMask-Flask/Pods-MetaMask-Flask-resources.sh\"\n";
			showEnvVarsInLog = 0;
		};
		2EF2828E2B0FF86900D7B4B1 /* [CP] Embed Pods Frameworks */ = {
			isa = PBXShellScriptBuildPhase;
			buildActionMask = 2147483647;
			files = (
			);
			inputFileListPaths = (
				"${PODS_ROOT}/Target Support Files/Pods-MetaMask-Flask/Pods-MetaMask-Flask-frameworks-${CONFIGURATION}-input-files.xcfilelist",
			);
			name = "[CP] Embed Pods Frameworks";
			outputFileListPaths = (
				"${PODS_ROOT}/Target Support Files/Pods-MetaMask-Flask/Pods-MetaMask-Flask-frameworks-${CONFIGURATION}-output-files.xcfilelist",
			);
			runOnlyForDeploymentPostprocessing = 0;
			shellPath = /bin/sh;
			shellScript = "\"${PODS_ROOT}/Target Support Files/Pods-MetaMask-Flask/Pods-MetaMask-Flask-frameworks.sh\"\n";
			showEnvVarsInLog = 0;
		};
		54113A1E76112B187F92C803 /* [CP] Check Pods Manifest.lock */ = {
			isa = PBXShellScriptBuildPhase;
			buildActionMask = 2147483647;
			files = (
			);
			inputFileListPaths = (
			);
			inputPaths = (
				"${PODS_PODFILE_DIR_PATH}/Podfile.lock",
				"${PODS_ROOT}/Manifest.lock",
			);
			name = "[CP] Check Pods Manifest.lock";
			outputFileListPaths = (
			);
			outputPaths = (
				"$(DERIVED_FILE_DIR)/Pods-MetaMask-QA-checkManifestLockResult.txt",
			);
			runOnlyForDeploymentPostprocessing = 0;
			shellPath = /bin/sh;
			shellScript = "diff \"${PODS_PODFILE_DIR_PATH}/Podfile.lock\" \"${PODS_ROOT}/Manifest.lock\" > /dev/null\nif [ $? != 0 ] ; then\n    # print error to STDERR\n    echo \"error: The sandbox is not in sync with the Podfile.lock. Run 'pod install' or update your CocoaPods installation.\" >&2\n    exit 1\nfi\n# This output is used by Xcode 'outputs' to avoid re-running this script phase.\necho \"SUCCESS\" > \"${SCRIPT_OUTPUT_FILE_0}\"\n";
			showEnvVarsInLog = 0;
		};
		802588CED3FC487A5D5263F0 /* [CP] Copy Pods Resources */ = {
			isa = PBXShellScriptBuildPhase;
			buildActionMask = 2147483647;
			files = (
			);
			inputFileListPaths = (
				"${PODS_ROOT}/Target Support Files/Pods-MetaMask/Pods-MetaMask-resources-${CONFIGURATION}-input-files.xcfilelist",
			);
			name = "[CP] Copy Pods Resources";
			outputFileListPaths = (
				"${PODS_ROOT}/Target Support Files/Pods-MetaMask/Pods-MetaMask-resources-${CONFIGURATION}-output-files.xcfilelist",
			);
			runOnlyForDeploymentPostprocessing = 0;
			shellPath = /bin/sh;
			shellScript = "\"${PODS_ROOT}/Target Support Files/Pods-MetaMask/Pods-MetaMask-resources.sh\"\n";
			showEnvVarsInLog = 0;
		};
		8EF10BB14629809332947E5D /* [CP] Copy Pods Resources */ = {
			isa = PBXShellScriptBuildPhase;
			buildActionMask = 2147483647;
			files = (
			);
			inputFileListPaths = (
				"${PODS_ROOT}/Target Support Files/Pods-MetaMask-QA/Pods-MetaMask-QA-resources-${CONFIGURATION}-input-files.xcfilelist",
			);
			name = "[CP] Copy Pods Resources";
			outputFileListPaths = (
				"${PODS_ROOT}/Target Support Files/Pods-MetaMask-QA/Pods-MetaMask-QA-resources-${CONFIGURATION}-output-files.xcfilelist",
			);
			runOnlyForDeploymentPostprocessing = 0;
			shellPath = /bin/sh;
			shellScript = "\"${PODS_ROOT}/Target Support Files/Pods-MetaMask-QA/Pods-MetaMask-QA-resources.sh\"\n";
			showEnvVarsInLog = 0;
		};
		99E9B9D94E374E1799EFBA99 /* [CP] Check Pods Manifest.lock */ = {
			isa = PBXShellScriptBuildPhase;
			buildActionMask = 2147483647;
			files = (
			);
			inputFileListPaths = (
			);
			inputPaths = (
				"${PODS_PODFILE_DIR_PATH}/Podfile.lock",
				"${PODS_ROOT}/Manifest.lock",
			);
			name = "[CP] Check Pods Manifest.lock";
			outputFileListPaths = (
			);
			outputPaths = (
				"$(DERIVED_FILE_DIR)/Pods-MetaMask-checkManifestLockResult.txt",
			);
			runOnlyForDeploymentPostprocessing = 0;
			shellPath = /bin/sh;
			shellScript = "diff \"${PODS_PODFILE_DIR_PATH}/Podfile.lock\" \"${PODS_ROOT}/Manifest.lock\" > /dev/null\nif [ $? != 0 ] ; then\n    # print error to STDERR\n    echo \"error: The sandbox is not in sync with the Podfile.lock. Run 'pod install' or update your CocoaPods installation.\" >&2\n    exit 1\nfi\n# This output is used by Xcode 'outputs' to avoid re-running this script phase.\necho \"SUCCESS\" > \"${SCRIPT_OUTPUT_FILE_0}\"\n";
			showEnvVarsInLog = 0;
		};
		B339FF00289ABD70001B89FB /* Override xcconfig files */ = {
			isa = PBXShellScriptBuildPhase;
			buildActionMask = 2147483647;
			files = (
			);
			inputFileListPaths = (
			);
			inputPaths = (
			);
			name = "Override xcconfig files";
			outputFileListPaths = (
			);
			outputPaths = (
			);
			runOnlyForDeploymentPostprocessing = 0;
			shellPath = /bin/sh;
			shellScript = "if [ -e ../.ios.env ]\nthen\n    cp -rf ../.ios.env debug.xcconfig\n    cp -rf ../.ios.env release.xcconfig\nelse\n    cp -rf ../.ios.env.example debug.xcconfig\n    cp -rf ../.ios.env.example release.xcconfig\nfi\n\n";
		};
		B339FF2F289ABD70001B89FB /* Bundle JS Code & Upload Sentry Files */ = {
			isa = PBXShellScriptBuildPhase;
			buildActionMask = 2147483647;
			files = (
			);
			inputFileListPaths = (
				"${PODS_ROOT}/Target Support Files/Pods-MetaMask/Pods-MetaMask-frameworks-${CONFIGURATION}-input-files.xcfilelist",
			);
			inputPaths = (
			);
			name = "Bundle JS Code & Upload Sentry Files";
			outputPaths = (
			);
			runOnlyForDeploymentPostprocessing = 0;
			shellPath = /bin/sh;
			shellScript = "# Define script\nBUNDLE_AND_UPLOAD_TO_SENTRY=\"../scripts/ios/bundle-js-and-sentry-upload.sh\"\n\n# Give permissions to script\nchmod +x $BUNDLE_AND_UPLOAD_TO_SENTRY\n\n# Run script\n$BUNDLE_AND_UPLOAD_TO_SENTRY\n";
		};
		C77EFC60F19570875F8DB3BD /* [CP] Embed Pods Frameworks */ = {
			isa = PBXShellScriptBuildPhase;
			buildActionMask = 2147483647;
			files = (
			);
			inputFileListPaths = (
				"${PODS_ROOT}/Target Support Files/Pods-MetaMask/Pods-MetaMask-frameworks-${CONFIGURATION}-input-files.xcfilelist",
			);
			name = "[CP] Embed Pods Frameworks";
			outputFileListPaths = (
				"${PODS_ROOT}/Target Support Files/Pods-MetaMask/Pods-MetaMask-frameworks-${CONFIGURATION}-output-files.xcfilelist",
			);
			runOnlyForDeploymentPostprocessing = 0;
			shellPath = /bin/sh;
			shellScript = "\"${PODS_ROOT}/Target Support Files/Pods-MetaMask/Pods-MetaMask-frameworks.sh\"\n";
			showEnvVarsInLog = 0;
		};
		EB3465C9579A347237ADD532 /* [CP] Embed Pods Frameworks */ = {
			isa = PBXShellScriptBuildPhase;
			buildActionMask = 2147483647;
			files = (
			);
			inputFileListPaths = (
				"${PODS_ROOT}/Target Support Files/Pods-MetaMask-QA/Pods-MetaMask-QA-frameworks-${CONFIGURATION}-input-files.xcfilelist",
			);
			name = "[CP] Embed Pods Frameworks";
			outputFileListPaths = (
				"${PODS_ROOT}/Target Support Files/Pods-MetaMask-QA/Pods-MetaMask-QA-frameworks-${CONFIGURATION}-output-files.xcfilelist",
			);
			runOnlyForDeploymentPostprocessing = 0;
			shellPath = /bin/sh;
			shellScript = "\"${PODS_ROOT}/Target Support Files/Pods-MetaMask-QA/Pods-MetaMask-QA-frameworks.sh\"\n";
			showEnvVarsInLog = 0;
		};
/* End PBXShellScriptBuildPhase section */

/* Begin PBXSourcesBuildPhase section */
		13B07F871A680F5B00A75B9A /* Sources */ = {
			isa = PBXSourcesBuildPhase;
			buildActionMask = 2147483647;
			files = (
				13B07FBC1A68108700A75B9A /* AppDelegate.m in Sources */,
				2EF283322B17EC1A00D7B4B1 /* RNTar.m in Sources */,
				654378B0243E2ADC00571B9C /* File.swift in Sources */,
				2EF2832A2B17EBD600D7B4B1 /* RnTar.swift in Sources */,
				2EF283372B17EC7900D7B4B1 /* Light-Swift-Untar.swift in Sources */,
				CF98DA9C28D9FEB700096782 /* RCTScreenshotDetect.m in Sources */,
				CF9895772A3B49BE00B4C9B5 /* RCTMinimizer.m in Sources */,
				13B07FC11A68108700A75B9A /* main.m in Sources */,
			);
			runOnlyForDeploymentPostprocessing = 0;
		};
		2EF282592B0FF86900D7B4B1 /* Sources */ = {
			isa = PBXSourcesBuildPhase;
			buildActionMask = 2147483647;
			files = (
				2EF2825A2B0FF86900D7B4B1 /* AppDelegate.m in Sources */,
				2EF283342B17EC1A00D7B4B1 /* RNTar.m in Sources */,
				2EF2825B2B0FF86900D7B4B1 /* File.swift in Sources */,
				2EF2832C2B17EBD600D7B4B1 /* RnTar.swift in Sources */,
				2EF283392B17EC7900D7B4B1 /* Light-Swift-Untar.swift in Sources */,
				2EF2825C2B0FF86900D7B4B1 /* RCTScreenshotDetect.m in Sources */,
				2EF2825E2B0FF86900D7B4B1 /* RCTMinimizer.m in Sources */,
				2EF2825F2B0FF86900D7B4B1 /* main.m in Sources */,
			);
			runOnlyForDeploymentPostprocessing = 0;
		};
		B339FF01289ABD70001B89FB /* Sources */ = {
			isa = PBXSourcesBuildPhase;
			buildActionMask = 2147483647;
			files = (
				CFD8DFC828EDD4C800CC75F6 /* RCTScreenshotDetect.m in Sources */,
				2EF283332B17EC1A00D7B4B1 /* RNTar.m in Sources */,
				B339FF02289ABD70001B89FB /* AppDelegate.m in Sources */,
				2EF2832B2B17EBD600D7B4B1 /* RnTar.swift in Sources */,
				2EF283382B17EC7900D7B4B1 /* Light-Swift-Untar.swift in Sources */,
				B339FF03289ABD70001B89FB /* File.swift in Sources */,
				CF9895782A3B49BE00B4C9B5 /* RCTMinimizer.m in Sources */,
				B339FF05289ABD70001B89FB /* main.m in Sources */,
			);
			runOnlyForDeploymentPostprocessing = 0;
		};
/* End PBXSourcesBuildPhase section */

/* Begin PBXTargetDependency section */
		153F84CD2319B8FD00C19B63 /* PBXTargetDependency */ = {
			isa = PBXTargetDependency;
			name = Branch;
			targetProxy = 153F84CC2319B8FD00C19B63 /* PBXContainerItemProxy */;
		};
		2EF282552B0FF86900D7B4B1 /* PBXTargetDependency */ = {
			isa = PBXTargetDependency;
			name = Branch;
			targetProxy = 2EF282562B0FF86900D7B4B1 /* PBXContainerItemProxy */;
		};
		B339FEFD289ABD70001B89FB /* PBXTargetDependency */ = {
			isa = PBXTargetDependency;
			name = Branch;
			targetProxy = B339FEFE289ABD70001B89FB /* PBXContainerItemProxy */;
		};
/* End PBXTargetDependency section */

/* Begin PBXVariantGroup section */
		13B07FB11A68108700A75B9A /* LaunchScreen.xib */ = {
			isa = PBXVariantGroup;
			children = (
				13B07FB21A68108700A75B9A /* Base */,
			);
			name = LaunchScreen.xib;
			path = MetaMask;
			sourceTree = "<group>";
		};
/* End PBXVariantGroup section */

/* Begin XCBuildConfiguration section */
		13B07F941A680F5B00A75B9A /* Debug */ = {
			isa = XCBuildConfiguration;
			baseConfigurationReference = 2D38A4BA1190B57818AFF2BC /* Pods-MetaMask.debug.xcconfig */;
			buildSettings = {
				ASSETCATALOG_COMPILER_APPICON_NAME = AppIcon;
				ASSETCATALOG_COMPILER_OPTIMIZATION = time;
				CLANG_ENABLE_MODULES = YES;
				CODE_SIGN_ENTITLEMENTS = MetaMask/MetaMaskDebug.entitlements;
				CODE_SIGN_IDENTITY = "Apple Development";
				CODE_SIGN_STYLE = Automatic;
				CURRENT_PROJECT_VERSION = 1317;
				DEAD_CODE_STRIPPING = YES;
				DEBUG_INFORMATION_FORMAT = dwarf;
				DEVELOPMENT_TEAM = 48XVW22RCG;
				ENABLE_BITCODE = NO;
				FRAMEWORK_SEARCH_PATHS = (
					"$(inherited)",
					"$(PROJECT_DIR)",
				);
				GCC_OPTIMIZATION_LEVEL = 0;
				GCC_PREPROCESSOR_DEFINITIONS = (
					"DEBUG=1",
					"$(inherited)",
				);
				HEADER_SEARCH_PATHS = (
					"$(inherited)",
					"$(SRCROOT)/../node_modules/react-native-wkwebview-reborn/ios/RCTWKWebView",
					"$(SRCROOT)/../node_modules/react-native-keychain/RNKeychainManager",
					"$(SRCROOT)/../node_modules/react-native-share/ios",
					"$(SRCROOT)/../node_modules/react-native-branch/ios/**",
					"$(SRCROOT)/../node_modules/react-native-search-api/ios/RCTSearchApi",
					"$(SRCROOT)/../node_modules/lottie-ios/lottie-ios/Classes/**",
					"$(SRCROOT)/../node_modules/react-native-view-shot/ios",
					"$(SRCROOT)/../node_modules/react-native-tcp/ios/**",
				);
				INFOPLIST_FILE = MetaMask/Info.plist;
				IPHONEOS_DEPLOYMENT_TARGET = 12.0;
				LD_RUNPATH_SEARCH_PATHS = (
					"$(inherited)",
					"@executable_path/Frameworks",
				);
				LIBRARY_SEARCH_PATHS = (
					"$(SDKROOT)/usr/lib/swift",
					"$(SDKROOT)/usr/lib/swift$(inherited)",
					"${inherited}",
				);
				LLVM_LTO = YES;
				MARKETING_VERSION = 7.21.0;
				ONLY_ACTIVE_ARCH = YES;
				OTHER_CFLAGS = "$(inherited)";
				OTHER_LDFLAGS = (
					"$(inherited)",
					"-ObjC",
					"-lc++",
				);
				PRODUCT_BUNDLE_IDENTIFIER = "io.metamask.$(PRODUCT_NAME:rfc1034identifier)";
				PRODUCT_NAME = MetaMask;
				PROVISIONING_PROFILE_SPECIFIER = "";
				SWIFT_OBJC_BRIDGING_HEADER = "MetaMask-Bridging-Header.h";
				SWIFT_OPTIMIZATION_LEVEL = "-Onone";
				SWIFT_VERSION = 5.0;
				VERSIONING_SYSTEM = "apple-generic";
			};
			name = Debug;
		};
		13B07F951A680F5B00A75B9A /* Release */ = {
			isa = XCBuildConfiguration;
			baseConfigurationReference = 5B6B5F6E5C0A886D11EF7F6F /* Pods-MetaMask.release.xcconfig */;
			buildSettings = {
				ASSETCATALOG_COMPILER_APPICON_NAME = AppIcon;
				ASSETCATALOG_COMPILER_OPTIMIZATION = time;
				CLANG_ENABLE_MODULES = YES;
				CODE_SIGN_ENTITLEMENTS = MetaMask/MetaMask.entitlements;
				CODE_SIGN_IDENTITY = "iPhone Distribution";
				CODE_SIGN_STYLE = Manual;
				CURRENT_PROJECT_VERSION = 1317;
				DEBUG_INFORMATION_FORMAT = "dwarf-with-dsym";
				DEVELOPMENT_TEAM = 48XVW22RCG;
				"DEVELOPMENT_TEAM[sdk=iphoneos*]" = 48XVW22RCG;
				ENABLE_BITCODE = NO;
				FRAMEWORK_SEARCH_PATHS = (
					"$(inherited)",
					"$(PROJECT_DIR)",
				);
				GCC_PRECOMPILE_PREFIX_HEADER = YES;
				GCC_PREPROCESSOR_DEFINITIONS = "$(inherited)";
				GCC_UNROLL_LOOPS = YES;
				HEADER_SEARCH_PATHS = (
					"$(inherited)",
					"$(SRCROOT)/../node_modules/react-native-wkwebview-reborn/ios/RCTWKWebView",
					"$(SRCROOT)/../node_modules/react-native-keychain/RNKeychainManager",
					"$(SRCROOT)/../node_modules/react-native-share/ios",
					"$(SRCROOT)/../node_modules/react-native-branch/ios/**",
					"$(SRCROOT)/../node_modules/react-native-search-api/ios/RCTSearchApi",
					"$(SRCROOT)/../node_modules/lottie-ios/lottie-ios/Classes/**",
					"$(SRCROOT)/../node_modules/react-native-view-shot/ios",
					"$(SRCROOT)/../node_modules/react-native-tcp/ios/**",
				);
				INFOPLIST_FILE = MetaMask/Info.plist;
				IPHONEOS_DEPLOYMENT_TARGET = 12.0;
				LD_RUNPATH_SEARCH_PATHS = (
					"$(inherited)",
					"@executable_path/Frameworks",
				);
				LIBRARY_SEARCH_PATHS = (
					"$(SDKROOT)/usr/lib/swift",
					"$(SDKROOT)/usr/lib/swift$(inherited)",
					"${inherited}",
				);
				LLVM_LTO = YES;
				MARKETING_VERSION = 7.21.0;
				ONLY_ACTIVE_ARCH = NO;
				OTHER_CFLAGS = "$(inherited)";
				OTHER_LDFLAGS = (
					"$(inherited)",
					"-ObjC",
					"-lc++",
				);
				PRODUCT_BUNDLE_IDENTIFIER = "io.metamask.$(PRODUCT_NAME:rfc1034identifier)";
				PRODUCT_NAME = MetaMask;
				PROVISIONING_PROFILE_SPECIFIER = "Bitrise AppStore io.metamask.MetaMask";
				"PROVISIONING_PROFILE_SPECIFIER[sdk=iphoneos*]" = "Bitrise AppStore io.metamask.MetaMask";
				SWIFT_OBJC_BRIDGING_HEADER = "MetaMask-Bridging-Header.h";
				SWIFT_VERSION = 5.0;
				VERSIONING_SYSTEM = "apple-generic";
			};
			name = Release;
		};
		2EF282902B0FF86900D7B4B1 /* Debug */ = {
			isa = XCBuildConfiguration;
			baseConfigurationReference = 1B3D5DF5831949FE98EDCB6D /* Pods-MetaMask-Flask.debug.xcconfig */;
			buildSettings = {
				ASSETCATALOG_COMPILER_APPICON_NAME = "AppIcon-Flask";
				ASSETCATALOG_COMPILER_OPTIMIZATION = time;
				CLANG_ENABLE_MODULES = YES;
				CODE_SIGN_ENTITLEMENTS = MetaMask/MetaMaskDebug.entitlements;
				CODE_SIGN_IDENTITY = "Apple Development";
				CODE_SIGN_STYLE = Automatic;
				CURRENT_PROJECT_VERSION = 1317;
				DEAD_CODE_STRIPPING = YES;
				DEBUG_INFORMATION_FORMAT = dwarf;
				DEVELOPMENT_TEAM = 48XVW22RCG;
				ENABLE_BITCODE = NO;
				FRAMEWORK_SEARCH_PATHS = (
					"$(inherited)",
					"$(PROJECT_DIR)",
				);
				GCC_OPTIMIZATION_LEVEL = 0;
				GCC_PREPROCESSOR_DEFINITIONS = (
					"DEBUG=1",
					"$(inherited)",
				);
				HEADER_SEARCH_PATHS = (
					"$(inherited)",
					"$(SRCROOT)/../node_modules/react-native-wkwebview-reborn/ios/RCTWKWebView",
					"$(SRCROOT)/../node_modules/react-native-keychain/RNKeychainManager",
					"$(SRCROOT)/../node_modules/react-native-share/ios",
					"$(SRCROOT)/../node_modules/react-native-branch/ios/**",
					"$(SRCROOT)/../node_modules/react-native-search-api/ios/RCTSearchApi",
					"$(SRCROOT)/../node_modules/lottie-ios/lottie-ios/Classes/**",
					"$(SRCROOT)/../node_modules/react-native-view-shot/ios",
					"$(SRCROOT)/../node_modules/react-native-tcp/ios/**",
				);
				INFOPLIST_FILE = "MetaMask/MetaMask-Flask-Info.plist";
				IPHONEOS_DEPLOYMENT_TARGET = 12.0;
				LD_RUNPATH_SEARCH_PATHS = (
					"$(inherited)",
					"@executable_path/Frameworks",
				);
				LIBRARY_SEARCH_PATHS = "$(SDKROOT)/usr/lib/swift$(inherited)";
				LLVM_LTO = YES;
				MARKETING_VERSION = 7.21.0;
				ONLY_ACTIVE_ARCH = YES;
				OTHER_CFLAGS = "$(inherited)";
				OTHER_LDFLAGS = (
					"$(inherited)",
					"-ObjC",
					"-lc++",
				);
				PRODUCT_BUNDLE_IDENTIFIER = "io.metamask.$(PRODUCT_NAME:rfc1034identifier)";
				PRODUCT_NAME = "$(TARGET_NAME)";
				PROVISIONING_PROFILE_SPECIFIER = "";
				SWIFT_OBJC_BRIDGING_HEADER = "MetaMask-Bridging-Header.h";
				SWIFT_OPTIMIZATION_LEVEL = "-Onone";
				SWIFT_VERSION = 5.0;
				VERSIONING_SYSTEM = "apple-generic";
			};
			name = Debug;
		};
		2EF282912B0FF86900D7B4B1 /* Release */ = {
			isa = XCBuildConfiguration;
			baseConfigurationReference = 1A00E5D287314FBFECB220E4 /* Pods-MetaMask-Flask.release.xcconfig */;
			buildSettings = {
				ASSETCATALOG_COMPILER_APPICON_NAME = "AppIcon-Flask";
				ASSETCATALOG_COMPILER_OPTIMIZATION = time;
				CLANG_ENABLE_MODULES = YES;
				CODE_SIGN_ENTITLEMENTS = MetaMask/MetaMask.entitlements;
				CODE_SIGN_IDENTITY = "iPhone Distribution";
				CODE_SIGN_STYLE = Manual;
<<<<<<< HEAD
				CURRENT_PROJECT_VERSION = 1306;
=======
				CURRENT_PROJECT_VERSION = 1317;
>>>>>>> ee502146
				DEBUG_INFORMATION_FORMAT = "dwarf-with-dsym";
				DEVELOPMENT_TEAM = 48XVW22RCG;
				"DEVELOPMENT_TEAM[sdk=iphoneos*]" = 48XVW22RCG;
				ENABLE_BITCODE = NO;
				FRAMEWORK_SEARCH_PATHS = (
					"$(inherited)",
					"$(PROJECT_DIR)",
				);
				GCC_PRECOMPILE_PREFIX_HEADER = YES;
				GCC_PREPROCESSOR_DEFINITIONS = "$(inherited)";
				GCC_UNROLL_LOOPS = YES;
				HEADER_SEARCH_PATHS = (
					"$(inherited)",
					"$(SRCROOT)/../node_modules/react-native-wkwebview-reborn/ios/RCTWKWebView",
					"$(SRCROOT)/../node_modules/react-native-keychain/RNKeychainManager",
					"$(SRCROOT)/../node_modules/react-native-share/ios",
					"$(SRCROOT)/../node_modules/react-native-branch/ios/**",
					"$(SRCROOT)/../node_modules/react-native-search-api/ios/RCTSearchApi",
					"$(SRCROOT)/../node_modules/lottie-ios/lottie-ios/Classes/**",
					"$(SRCROOT)/../node_modules/react-native-view-shot/ios",
					"$(SRCROOT)/../node_modules/react-native-tcp/ios/**",
				);
				INFOPLIST_FILE = "MetaMask/MetaMask-Flask-Info.plist";
				IPHONEOS_DEPLOYMENT_TARGET = 12.0;
				LD_RUNPATH_SEARCH_PATHS = (
					"$(inherited)",
					"@executable_path/Frameworks",
				);
				LIBRARY_SEARCH_PATHS = "$(SDKROOT)/usr/lib/swift$(inherited)";
				LLVM_LTO = YES;
				MARKETING_VERSION = 7.21.0;
				ONLY_ACTIVE_ARCH = NO;
				OTHER_CFLAGS = "$(inherited)";
				OTHER_LDFLAGS = (
					"$(inherited)",
					"-ObjC",
					"-lc++",
				);
				PRODUCT_BUNDLE_IDENTIFIER = "io.metamask.$(PRODUCT_NAME:rfc1034identifier)";
				PRODUCT_NAME = "$(TARGET_NAME)";
				PROVISIONING_PROFILE_SPECIFIER = "Bitrise AppStore io.metamask.MetaMask";
				"PROVISIONING_PROFILE_SPECIFIER[sdk=iphoneos*]" = "Bitrise AppStore io.metamask.MetaMask-Flask";
				SWIFT_OBJC_BRIDGING_HEADER = "MetaMask-Bridging-Header.h";
				SWIFT_VERSION = 5.0;
				VERSIONING_SYSTEM = "apple-generic";
			};
			name = Release;
		};
		83CBBA201A601CBA00E9B192 /* Debug */ = {
			isa = XCBuildConfiguration;
			baseConfigurationReference = 15FDD82721B7642B006B7C35 /* debug.xcconfig */;
			buildSettings = {
				ALWAYS_SEARCH_USER_PATHS = NO;
				CLANG_CXX_LANGUAGE_STANDARD = "c++17";
				CLANG_CXX_LIBRARY = "libc++";
				CLANG_ENABLE_MODULES = YES;
				CLANG_ENABLE_OBJC_ARC = YES;
				CLANG_WARN_BOOL_CONVERSION = YES;
				CLANG_WARN_CONSTANT_CONVERSION = YES;
				CLANG_WARN_DIRECT_OBJC_ISA_USAGE = YES_ERROR;
				CLANG_WARN_EMPTY_BODY = YES;
				CLANG_WARN_ENUM_CONVERSION = YES;
				CLANG_WARN_INT_CONVERSION = YES;
				CLANG_WARN_OBJC_ROOT_CLASS = YES_ERROR;
				CLANG_WARN_UNREACHABLE_CODE = YES;
				CLANG_WARN__DUPLICATE_METHOD_MATCH = YES;
				"CODE_SIGN_IDENTITY[sdk=iphoneos*]" = "iPhone Developer";
				COPY_PHASE_STRIP = NO;
				ENABLE_BITCODE = NO;
				ENABLE_STRICT_OBJC_MSGSEND = YES;
				ENABLE_TESTABILITY = YES;
				"EXCLUDED_ARCHS[sdk=iphonesimulator*]" = "";
				GCC_C_LANGUAGE_STANDARD = gnu99;
				GCC_DYNAMIC_NO_PIC = NO;
				GCC_OPTIMIZATION_LEVEL = 0;
				GCC_PREPROCESSOR_DEFINITIONS = (
					"DEBUG=1",
					"$(inherited)",
					_LIBCPP_ENABLE_CXX17_REMOVED_UNARY_BINARY_FUNCTION,
				);
				GCC_SYMBOLS_PRIVATE_EXTERN = NO;
				GCC_WARN_64_TO_32_BIT_CONVERSION = YES;
				GCC_WARN_ABOUT_RETURN_TYPE = YES_ERROR;
				GCC_WARN_UNDECLARED_SELECTOR = YES;
				GCC_WARN_UNINITIALIZED_AUTOS = YES_AGGRESSIVE;
				GCC_WARN_UNUSED_FUNCTION = YES;
				GCC_WARN_UNUSED_VARIABLE = YES;
				IPHONEOS_DEPLOYMENT_TARGET = 11.0;
				MTL_ENABLE_DEBUG_INFO = YES;
				ONLY_ACTIVE_ARCH = YES;
				OTHER_LDFLAGS = (
					"$(inherited)",
					"-Wl",
					"-ld_classic",
				);
				REACT_NATIVE_PATH = "${PODS_ROOT}/../../node_modules/react-native";
				SDKROOT = iphoneos;
			};
			name = Debug;
		};
		83CBBA211A601CBA00E9B192 /* Release */ = {
			isa = XCBuildConfiguration;
			buildSettings = {
				ALWAYS_SEARCH_USER_PATHS = NO;
				CLANG_CXX_LANGUAGE_STANDARD = "c++17";
				CLANG_CXX_LIBRARY = "libc++";
				CLANG_ENABLE_MODULES = YES;
				CLANG_ENABLE_OBJC_ARC = YES;
				CLANG_WARN_BOOL_CONVERSION = YES;
				CLANG_WARN_CONSTANT_CONVERSION = YES;
				CLANG_WARN_DIRECT_OBJC_ISA_USAGE = YES_ERROR;
				CLANG_WARN_EMPTY_BODY = YES;
				CLANG_WARN_ENUM_CONVERSION = YES;
				CLANG_WARN_INT_CONVERSION = YES;
				CLANG_WARN_OBJC_ROOT_CLASS = YES_ERROR;
				CLANG_WARN_UNREACHABLE_CODE = YES;
				CLANG_WARN__DUPLICATE_METHOD_MATCH = YES;
				"CODE_SIGN_IDENTITY[sdk=iphoneos*]" = "iPhone Developer";
				COPY_PHASE_STRIP = YES;
				ENABLE_BITCODE = NO;
				ENABLE_NS_ASSERTIONS = NO;
				ENABLE_STRICT_OBJC_MSGSEND = YES;
				"EXCLUDED_ARCHS[sdk=iphonesimulator*]" = "";
				GCC_C_LANGUAGE_STANDARD = gnu99;
				GCC_PREPROCESSOR_DEFINITIONS = (
					"$(inherited)",
					_LIBCPP_ENABLE_CXX17_REMOVED_UNARY_BINARY_FUNCTION,
				);
				GCC_WARN_64_TO_32_BIT_CONVERSION = YES;
				GCC_WARN_ABOUT_RETURN_TYPE = YES_ERROR;
				GCC_WARN_UNDECLARED_SELECTOR = YES;
				GCC_WARN_UNINITIALIZED_AUTOS = YES_AGGRESSIVE;
				GCC_WARN_UNUSED_FUNCTION = YES;
				GCC_WARN_UNUSED_VARIABLE = YES;
				IPHONEOS_DEPLOYMENT_TARGET = 11.0;
				MTL_ENABLE_DEBUG_INFO = NO;
				OTHER_LDFLAGS = (
					"$(inherited)",
					"-Wl",
					"-ld_classic",
				);
				REACT_NATIVE_PATH = "${PODS_ROOT}/../../node_modules/react-native";
				SDKROOT = iphoneos;
				VALIDATE_PRODUCT = YES;
			};
			name = Release;
		};
		B339FF37289ABD70001B89FB /* Debug */ = {
			isa = XCBuildConfiguration;
			baseConfigurationReference = E2CC0CA5C079854C6CC0D78C /* Pods-MetaMask-QA.debug.xcconfig */;
			buildSettings = {
				ASSETCATALOG_COMPILER_APPICON_NAME = "AppIcon-QA";
				ASSETCATALOG_COMPILER_OPTIMIZATION = time;
				CLANG_ENABLE_MODULES = YES;
				CODE_SIGN_ENTITLEMENTS = MetaMask/MetaMaskDebug.entitlements;
				CODE_SIGN_IDENTITY = "Apple Development";
				CODE_SIGN_STYLE = Automatic;
<<<<<<< HEAD
				CURRENT_PROJECT_VERSION = 1306;
=======
				CURRENT_PROJECT_VERSION = 1317;
>>>>>>> ee502146
				DEAD_CODE_STRIPPING = YES;
				DEBUG_INFORMATION_FORMAT = dwarf;
				DEVELOPMENT_TEAM = 48XVW22RCG;
				ENABLE_BITCODE = NO;
				FRAMEWORK_SEARCH_PATHS = (
					"$(inherited)",
					"$(PROJECT_DIR)",
				);
				GCC_OPTIMIZATION_LEVEL = 0;
				GCC_PREPROCESSOR_DEFINITIONS = (
					"DEBUG=1",
					"$(inherited)",
				);
				HEADER_SEARCH_PATHS = (
					"$(inherited)",
					"$(SRCROOT)/../node_modules/react-native-wkwebview-reborn/ios/RCTWKWebView",
					"$(SRCROOT)/../node_modules/react-native-keychain/RNKeychainManager",
					"$(SRCROOT)/../node_modules/react-native-share/ios",
					"$(SRCROOT)/../node_modules/react-native-branch/ios/**",
					"$(SRCROOT)/../node_modules/react-native-search-api/ios/RCTSearchApi",
					"$(SRCROOT)/../node_modules/lottie-ios/lottie-ios/Classes/**",
					"$(SRCROOT)/../node_modules/react-native-view-shot/ios",
					"$(SRCROOT)/../node_modules/react-native-tcp/ios/**",
				);
				INFOPLIST_FILE = "MetaMask/MetaMask-QA-info.plist";
				IPHONEOS_DEPLOYMENT_TARGET = 11.0;
				LD_RUNPATH_SEARCH_PATHS = (
					"$(inherited)",
					"@executable_path/Frameworks",
				);
				LIBRARY_SEARCH_PATHS = (
					"$(SDKROOT)/usr/lib/swift",
					"$(inherited)",
					"\"$(SRCROOT)/MetaMask/System/Library/Frameworks\"",
				);
				LLVM_LTO = YES;
				MARKETING_VERSION = 7.21.0;
				ONLY_ACTIVE_ARCH = YES;
				OTHER_CFLAGS = (
					"$(inherited)",
					"-DFB_SONARKIT_ENABLED=1",
				);
				OTHER_LDFLAGS = (
					"$(inherited)",
					"-ObjC",
					"-lc++",
				);
				PRODUCT_BUNDLE_IDENTIFIER = "io.metamask.MetaMask-QA";
				PRODUCT_NAME = "$(TARGET_NAME)";
				PROVISIONING_PROFILE_SPECIFIER = "";
				SWIFT_OBJC_BRIDGING_HEADER = "MetaMask-Bridging-Header.h";
				SWIFT_OPTIMIZATION_LEVEL = "-Onone";
				SWIFT_VERSION = 5.0;
				VERSIONING_SYSTEM = "apple-generic";
			};
			name = Debug;
		};
		B339FF38289ABD70001B89FB /* Release */ = {
			isa = XCBuildConfiguration;
			baseConfigurationReference = 5D89472CA15F3091AE95E296 /* Pods-MetaMask-QA.release.xcconfig */;
			buildSettings = {
				ASSETCATALOG_COMPILER_APPICON_NAME = "AppIcon-QA";
				ASSETCATALOG_COMPILER_OPTIMIZATION = time;
				CLANG_ENABLE_MODULES = YES;
				CODE_SIGN_ENTITLEMENTS = MetaMask/MetaMask.entitlements;
				CODE_SIGN_IDENTITY = "iPhone Distribution";
				CODE_SIGN_STYLE = Manual;
<<<<<<< HEAD
				CURRENT_PROJECT_VERSION = 1306;
=======
				CURRENT_PROJECT_VERSION = 1317;
>>>>>>> ee502146
				DEBUG_INFORMATION_FORMAT = "dwarf-with-dsym";
				DEVELOPMENT_TEAM = 48XVW22RCG;
				"DEVELOPMENT_TEAM[sdk=iphoneos*]" = 48XVW22RCG;
				ENABLE_BITCODE = NO;
				FRAMEWORK_SEARCH_PATHS = (
					"$(inherited)",
					"$(PROJECT_DIR)",
				);
				GCC_PRECOMPILE_PREFIX_HEADER = YES;
				GCC_PREPROCESSOR_DEFINITIONS = "$(inherited)";
				GCC_UNROLL_LOOPS = YES;
				HEADER_SEARCH_PATHS = (
					"$(inherited)",
					"$(SRCROOT)/../node_modules/react-native-wkwebview-reborn/ios/RCTWKWebView",
					"$(SRCROOT)/../node_modules/react-native-keychain/RNKeychainManager",
					"$(SRCROOT)/../node_modules/react-native-share/ios",
					"$(SRCROOT)/../node_modules/react-native-branch/ios/**",
					"$(SRCROOT)/../node_modules/react-native-search-api/ios/RCTSearchApi",
					"$(SRCROOT)/../node_modules/lottie-ios/lottie-ios/Classes/**",
					"$(SRCROOT)/../node_modules/react-native-view-shot/ios",
					"$(SRCROOT)/../node_modules/react-native-tcp/ios/**",
				);
				INFOPLIST_FILE = "MetaMask/MetaMask-QA-info.plist";
				IPHONEOS_DEPLOYMENT_TARGET = 11.0;
				LD_RUNPATH_SEARCH_PATHS = (
					"$(inherited)",
					"@executable_path/Frameworks",
				);
				LIBRARY_SEARCH_PATHS = (
					"$(SDKROOT)/usr/lib/swift",
					"$(inherited)",
					"\"$(SRCROOT)/MetaMask/System/Library/Frameworks\"",
				);
				LLVM_LTO = YES;
				MARKETING_VERSION = 7.21.0;
				ONLY_ACTIVE_ARCH = NO;
				OTHER_CFLAGS = (
					"$(inherited)",
					"-DFB_SONARKIT_ENABLED=1",
				);
				OTHER_LDFLAGS = (
					"$(inherited)",
					"-ObjC",
					"-lc++",
				);
				PRODUCT_BUNDLE_IDENTIFIER = "io.metamask.MetaMask-QA";
				PRODUCT_NAME = "$(TARGET_NAME)";
				PROVISIONING_PROFILE_SPECIFIER = "Bitrise Internal Release - MetaMask-QA";
				"PROVISIONING_PROFILE_SPECIFIER[sdk=iphoneos*]" = "Bitrise Internal Release - MetaMask-QA";
				SWIFT_OBJC_BRIDGING_HEADER = "MetaMask-Bridging-Header.h";
				SWIFT_VERSION = 5.0;
				VERSIONING_SYSTEM = "apple-generic";
			};
			name = Release;
		};
/* End XCBuildConfiguration section */

/* Begin XCConfigurationList section */
		13B07F931A680F5B00A75B9A /* Build configuration list for PBXNativeTarget "MetaMask" */ = {
			isa = XCConfigurationList;
			buildConfigurations = (
				13B07F941A680F5B00A75B9A /* Debug */,
				13B07F951A680F5B00A75B9A /* Release */,
			);
			defaultConfigurationIsVisible = 0;
			defaultConfigurationName = Debug;
		};
		2EF2828F2B0FF86900D7B4B1 /* Build configuration list for PBXNativeTarget "MetaMask-Flask" */ = {
			isa = XCConfigurationList;
			buildConfigurations = (
				2EF282902B0FF86900D7B4B1 /* Debug */,
				2EF282912B0FF86900D7B4B1 /* Release */,
			);
			defaultConfigurationIsVisible = 0;
			defaultConfigurationName = Debug;
		};
		83CBB9FA1A601CBA00E9B192 /* Build configuration list for PBXProject "MetaMask" */ = {
			isa = XCConfigurationList;
			buildConfigurations = (
				83CBBA201A601CBA00E9B192 /* Debug */,
				83CBBA211A601CBA00E9B192 /* Release */,
			);
			defaultConfigurationIsVisible = 0;
			defaultConfigurationName = Debug;
		};
		B339FF36289ABD70001B89FB /* Build configuration list for PBXNativeTarget "MetaMask-QA" */ = {
			isa = XCConfigurationList;
			buildConfigurations = (
				B339FF37289ABD70001B89FB /* Debug */,
				B339FF38289ABD70001B89FB /* Release */,
			);
			defaultConfigurationIsVisible = 0;
			defaultConfigurationName = Debug;
		};
/* End XCConfigurationList section */
	};
	rootObject = 83CBB9F71A601CBA00E9B192 /* Project object */;
}<|MERGE_RESOLUTION|>--- conflicted
+++ resolved
@@ -1396,11 +1396,7 @@
 				CODE_SIGN_ENTITLEMENTS = MetaMask/MetaMask.entitlements;
 				CODE_SIGN_IDENTITY = "iPhone Distribution";
 				CODE_SIGN_STYLE = Manual;
-<<<<<<< HEAD
-				CURRENT_PROJECT_VERSION = 1306;
-=======
 				CURRENT_PROJECT_VERSION = 1317;
->>>>>>> ee502146
 				DEBUG_INFORMATION_FORMAT = "dwarf-with-dsym";
 				DEVELOPMENT_TEAM = 48XVW22RCG;
 				"DEVELOPMENT_TEAM[sdk=iphoneos*]" = 48XVW22RCG;
@@ -1558,11 +1554,7 @@
 				CODE_SIGN_ENTITLEMENTS = MetaMask/MetaMaskDebug.entitlements;
 				CODE_SIGN_IDENTITY = "Apple Development";
 				CODE_SIGN_STYLE = Automatic;
-<<<<<<< HEAD
-				CURRENT_PROJECT_VERSION = 1306;
-=======
 				CURRENT_PROJECT_VERSION = 1317;
->>>>>>> ee502146
 				DEAD_CODE_STRIPPING = YES;
 				DEBUG_INFORMATION_FORMAT = dwarf;
 				DEVELOPMENT_TEAM = 48XVW22RCG;
@@ -1630,11 +1622,7 @@
 				CODE_SIGN_ENTITLEMENTS = MetaMask/MetaMask.entitlements;
 				CODE_SIGN_IDENTITY = "iPhone Distribution";
 				CODE_SIGN_STYLE = Manual;
-<<<<<<< HEAD
-				CURRENT_PROJECT_VERSION = 1306;
-=======
 				CURRENT_PROJECT_VERSION = 1317;
->>>>>>> ee502146
 				DEBUG_INFORMATION_FORMAT = "dwarf-with-dsym";
 				DEVELOPMENT_TEAM = 48XVW22RCG;
 				"DEVELOPMENT_TEAM[sdk=iphoneos*]" = 48XVW22RCG;
