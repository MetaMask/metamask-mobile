// !$*UTF8*$!
{
	archiveVersion = 1;
	classes = {
	};
	objectVersion = 56;
	objects = {

/* Begin PBXBuildFile section */
		09D9851F119C43FBB54ED59C /* Geist Medium Italic.otf in Resources */ = {isa = PBXBuildFile; fileRef = 6E7939D848B5467AA6602966 /* Geist Medium Italic.otf */; };
		124C1456DB6348928E0536A8 /* Geist Medium.otf in Resources */ = {isa = PBXBuildFile; fileRef = 4BFDB3B860044F1A9CF3CFEB /* Geist Medium.otf */; };
		13B07FBC1A68108700A75B9A /* AppDelegate.m in Sources */ = {isa = PBXBuildFile; fileRef = 13B07FB01A68108700A75B9A /* AppDelegate.m */; };
		13B07FBF1A68108700A75B9A /* Images.xcassets in Resources */ = {isa = PBXBuildFile; fileRef = 13B07FB51A68108700A75B9A /* Images.xcassets */; };
		13B07FC11A68108700A75B9A /* main.m in Sources */ = {isa = PBXBuildFile; fileRef = 13B07FB71A68108700A75B9A /* main.m */; };
		153C1ABB2217BCDC0088EFE0 /* JavaScriptCore.framework in Frameworks */ = {isa = PBXBuildFile; fileRef = 153C1A742217BCDC0088EFE0 /* JavaScriptCore.framework */; };
		153F84CA2319B8FD00C19B63 /* Branch.framework in Frameworks */ = {isa = PBXBuildFile; fileRef = 153F84C92319B8DB00C19B63 /* Branch.framework */; };
		153F84CB2319B8FD00C19B63 /* Branch.framework in Embed Frameworks */ = {isa = PBXBuildFile; fileRef = 153F84C92319B8DB00C19B63 /* Branch.framework */; settings = {ATTRIBUTES = (CodeSignOnCopy, RemoveHeadersOnCopy, ); }; };
		158B063B211A72F500DF3C74 /* InpageBridgeWeb3.js in Resources */ = {isa = PBXBuildFile; fileRef = 158B0639211A72F500DF3C74 /* InpageBridgeWeb3.js */; };
		15ACC9FB226555820063978B /* LaunchScreen.xib in Resources */ = {isa = PBXBuildFile; fileRef = 13B07FB11A68108700A75B9A /* LaunchScreen.xib */; };
		15AD28A921B7CFD9005DEB23 /* release.xcconfig in Resources */ = {isa = PBXBuildFile; fileRef = 15FDD86021B76461006B7C35 /* release.xcconfig */; };
		15AD28AA21B7CFDC005DEB23 /* debug.xcconfig in Resources */ = {isa = PBXBuildFile; fileRef = 15FDD82721B7642B006B7C35 /* debug.xcconfig */; };
		15D158ED210BD912006982B5 /* Metamask.ttf in Resources */ = {isa = PBXBuildFile; fileRef = 15D158EC210BD8C8006982B5 /* Metamask.ttf */; };
		2EF2825A2B0FF86900D7B4B1 /* AppDelegate.m in Sources */ = {isa = PBXBuildFile; fileRef = 13B07FB01A68108700A75B9A /* AppDelegate.m */; };
		2EF2825B2B0FF86900D7B4B1 /* File.swift in Sources */ = {isa = PBXBuildFile; fileRef = 654378AF243E2ADC00571B9C /* File.swift */; };
		2EF2825C2B0FF86900D7B4B1 /* RCTScreenshotDetect.m in Sources */ = {isa = PBXBuildFile; fileRef = CF98DA9B28D9FEB700096782 /* RCTScreenshotDetect.m */; };
		2EF2825E2B0FF86900D7B4B1 /* RCTMinimizer.m in Sources */ = {isa = PBXBuildFile; fileRef = CF9895762A3B49BE00B4C9B5 /* RCTMinimizer.m */; };
		2EF2825F2B0FF86900D7B4B1 /* main.m in Sources */ = {isa = PBXBuildFile; fileRef = 13B07FB71A68108700A75B9A /* main.m */; };
		2EF282612B0FF86900D7B4B1 /* LinkPresentation.framework in Frameworks */ = {isa = PBXBuildFile; fileRef = F961A36A28105CF9007442B5 /* LinkPresentation.framework */; settings = {ATTRIBUTES = (Weak, ); }; };
		2EF282622B0FF86900D7B4B1 /* libRCTAesForked.a in Frameworks */ = {isa = PBXBuildFile; fileRef = 650F2B9C24DC5FEC00C3B9C4 /* libRCTAesForked.a */; };
		2EF282632B0FF86900D7B4B1 /* JavaScriptCore.framework in Frameworks */ = {isa = PBXBuildFile; fileRef = 153C1A742217BCDC0088EFE0 /* JavaScriptCore.framework */; };
		2EF282652B0FF86900D7B4B1 /* Branch.framework in Frameworks */ = {isa = PBXBuildFile; fileRef = 153F84C92319B8DB00C19B63 /* Branch.framework */; };
		2EF2826A2B0FF86900D7B4B1 /* Images.xcassets in Resources */ = {isa = PBXBuildFile; fileRef = 13B07FB51A68108700A75B9A /* Images.xcassets */; };
		2EF2826B2B0FF86900D7B4B1 /* InpageBridgeWeb3.js in Resources */ = {isa = PBXBuildFile; fileRef = 158B0639211A72F500DF3C74 /* InpageBridgeWeb3.js */; };
		2EF2826C2B0FF86900D7B4B1 /* Metamask.ttf in Resources */ = {isa = PBXBuildFile; fileRef = 15D158EC210BD8C8006982B5 /* Metamask.ttf */; };
		2EF2826E2B0FF86900D7B4B1 /* ThemeColors.xcassets in Resources */ = {isa = PBXBuildFile; fileRef = B0EF7FA827BD16EA00D48B4E /* ThemeColors.xcassets */; };
		2EF282712B0FF86900D7B4B1 /* debug.xcconfig in Resources */ = {isa = PBXBuildFile; fileRef = 15FDD82721B7642B006B7C35 /* debug.xcconfig */; };
		2EF282762B0FF86900D7B4B1 /* release.xcconfig in Resources */ = {isa = PBXBuildFile; fileRef = 15FDD86021B76461006B7C35 /* release.xcconfig */; };
		2EF2827C2B0FF86900D7B4B1 /* LaunchScreen.xib in Resources */ = {isa = PBXBuildFile; fileRef = 13B07FB11A68108700A75B9A /* LaunchScreen.xib */; };
		2EF2827D2B0FF86900D7B4B1 /* branch.json in Resources */ = {isa = PBXBuildFile; fileRef = FE3C9A2458A1416290DEDAD4 /* branch.json */; };
		2EF2828C2B0FF86900D7B4B1 /* Branch.framework in Embed Frameworks */ = {isa = PBXBuildFile; fileRef = 153F84C92319B8DB00C19B63 /* Branch.framework */; settings = {ATTRIBUTES = (CodeSignOnCopy, RemoveHeadersOnCopy, ); }; };
		2EF2832A2B17EBD600D7B4B1 /* RnTar.swift in Sources */ = {isa = PBXBuildFile; fileRef = 2EF283292B17EBD600D7B4B1 /* RnTar.swift */; };
		2EF2832B2B17EBD600D7B4B1 /* RnTar.swift in Sources */ = {isa = PBXBuildFile; fileRef = 2EF283292B17EBD600D7B4B1 /* RnTar.swift */; };
		2EF2832C2B17EBD600D7B4B1 /* RnTar.swift in Sources */ = {isa = PBXBuildFile; fileRef = 2EF283292B17EBD600D7B4B1 /* RnTar.swift */; };
		2EF283322B17EC1A00D7B4B1 /* RNTar.m in Sources */ = {isa = PBXBuildFile; fileRef = 2EF283312B17EC1A00D7B4B1 /* RNTar.m */; };
		2EF283332B17EC1A00D7B4B1 /* RNTar.m in Sources */ = {isa = PBXBuildFile; fileRef = 2EF283312B17EC1A00D7B4B1 /* RNTar.m */; };
		2EF283342B17EC1A00D7B4B1 /* RNTar.m in Sources */ = {isa = PBXBuildFile; fileRef = 2EF283312B17EC1A00D7B4B1 /* RNTar.m */; };
		2EF283372B17EC7900D7B4B1 /* Light-Swift-Untar.swift in Sources */ = {isa = PBXBuildFile; fileRef = 2EF283362B17EC7900D7B4B1 /* Light-Swift-Untar.swift */; };
		2EF283382B17EC7900D7B4B1 /* Light-Swift-Untar.swift in Sources */ = {isa = PBXBuildFile; fileRef = 2EF283362B17EC7900D7B4B1 /* Light-Swift-Untar.swift */; };
		2EF283392B17EC7900D7B4B1 /* Light-Swift-Untar.swift in Sources */ = {isa = PBXBuildFile; fileRef = 2EF283362B17EC7900D7B4B1 /* Light-Swift-Untar.swift */; };
		3466654F43654D36B5D478CA /* config.json in Resources */ = {isa = PBXBuildFile; fileRef = 2679C48F8CD642C68116DD24 /* config.json */; };
		3F123FD0EA9146FEBC864879 /* MM Sans Medium.otf in Resources */ = {isa = PBXBuildFile; fileRef = 4A64F1985EEA45C0B027E517 /* MM Sans Medium.otf */; };
		49D8E62C506F4A63889EEC7F /* branch.json in Resources */ = {isa = PBXBuildFile; fileRef = FE3C9A2458A1416290DEDAD4 /* branch.json */; };
		650F2B9D24DC5FF200C3B9C4 /* libRCTAesForked.a in Frameworks */ = {isa = PBXBuildFile; fileRef = 650F2B9C24DC5FEC00C3B9C4 /* libRCTAesForked.a */; };
		654378B0243E2ADC00571B9C /* File.swift in Sources */ = {isa = PBXBuildFile; fileRef = 654378AF243E2ADC00571B9C /* File.swift */; };
		7696E77F73B5ADD7EE8190E0 /* ExpoModulesProvider.swift in Sources */ = {isa = PBXBuildFile; fileRef = E7EEA32C976A46B991D55FD4 /* ExpoModulesProvider.swift */; };
		8C3986ED969040AEBC7A3856 /* MM Poly Regular.otf in Resources */ = {isa = PBXBuildFile; fileRef = F10E7EBF946A4F6D8E229143 /* MM Poly Regular.otf */; };
		8DE564ACA9934796B5E7B1EB /* MM Sans Regular.otf in Resources */ = {isa = PBXBuildFile; fileRef = F3C919D8F42C47389FF643E7 /* MM Sans Regular.otf */; };
		98DA5101D5C341F5A5412C04 /* Geist Bold.otf in Resources */ = {isa = PBXBuildFile; fileRef = DCB5FECA5557491AB06DBCBE /* Geist Bold.otf */; };
		9D9E53F67A884FDEBE9A4D3C /* Geist Regular Italic.otf in Resources */ = {isa = PBXBuildFile; fileRef = 978781C44CFB4434873EDB69 /* Geist Regular Italic.otf */; };
		A1987088D4835E5FCCABC418 /* ExpoModulesProvider.swift in Sources */ = {isa = PBXBuildFile; fileRef = 683865D794CE6007E46CAD3A /* ExpoModulesProvider.swift */; };
		A9A253A9A4C55258DD932254 /* libPods-MetaMask-QA.a in Frameworks */ = {isa = PBXBuildFile; fileRef = B6C7C9864634E61C13A07C28 /* libPods-MetaMask-QA.a */; };
		A9AB7F6A09E06325C0A71FA4 /* libPods-MetaMask-Flask.a in Frameworks */ = {isa = PBXBuildFile; fileRef = 9F02EB68A6ACEF113F4693A8 /* libPods-MetaMask-Flask.a */; };
		B0EF7FA927BD16EA00D48B4E /* ThemeColors.xcassets in Resources */ = {isa = PBXBuildFile; fileRef = B0EF7FA827BD16EA00D48B4E /* ThemeColors.xcassets */; };
		B339FF02289ABD70001B89FB /* AppDelegate.m in Sources */ = {isa = PBXBuildFile; fileRef = 13B07FB01A68108700A75B9A /* AppDelegate.m */; };
		B339FF03289ABD70001B89FB /* File.swift in Sources */ = {isa = PBXBuildFile; fileRef = 654378AF243E2ADC00571B9C /* File.swift */; };
		B339FF05289ABD70001B89FB /* main.m in Sources */ = {isa = PBXBuildFile; fileRef = 13B07FB71A68108700A75B9A /* main.m */; };
		B339FF07289ABD70001B89FB /* LinkPresentation.framework in Frameworks */ = {isa = PBXBuildFile; fileRef = F961A36A28105CF9007442B5 /* LinkPresentation.framework */; settings = {ATTRIBUTES = (Weak, ); }; };
		B339FF08289ABD70001B89FB /* libRCTAesForked.a in Frameworks */ = {isa = PBXBuildFile; fileRef = 650F2B9C24DC5FEC00C3B9C4 /* libRCTAesForked.a */; };
		B339FF09289ABD70001B89FB /* JavaScriptCore.framework in Frameworks */ = {isa = PBXBuildFile; fileRef = 153C1A742217BCDC0088EFE0 /* JavaScriptCore.framework */; };
		B339FF0C289ABD70001B89FB /* Branch.framework in Frameworks */ = {isa = PBXBuildFile; fileRef = 153F84C92319B8DB00C19B63 /* Branch.framework */; };
		B339FF10289ABD70001B89FB /* Images.xcassets in Resources */ = {isa = PBXBuildFile; fileRef = 13B07FB51A68108700A75B9A /* Images.xcassets */; };
		B339FF11289ABD70001B89FB /* InpageBridgeWeb3.js in Resources */ = {isa = PBXBuildFile; fileRef = 158B0639211A72F500DF3C74 /* InpageBridgeWeb3.js */; };
		B339FF12289ABD70001B89FB /* Metamask.ttf in Resources */ = {isa = PBXBuildFile; fileRef = 15D158EC210BD8C8006982B5 /* Metamask.ttf */; };
		B339FF14289ABD70001B89FB /* ThemeColors.xcassets in Resources */ = {isa = PBXBuildFile; fileRef = B0EF7FA827BD16EA00D48B4E /* ThemeColors.xcassets */; };
		B339FF17289ABD70001B89FB /* debug.xcconfig in Resources */ = {isa = PBXBuildFile; fileRef = 15FDD82721B7642B006B7C35 /* debug.xcconfig */; };
		B339FF1C289ABD70001B89FB /* release.xcconfig in Resources */ = {isa = PBXBuildFile; fileRef = 15FDD86021B76461006B7C35 /* release.xcconfig */; };
		B339FF22289ABD70001B89FB /* LaunchScreen.xib in Resources */ = {isa = PBXBuildFile; fileRef = 13B07FB11A68108700A75B9A /* LaunchScreen.xib */; };
		B339FF23289ABD70001B89FB /* branch.json in Resources */ = {isa = PBXBuildFile; fileRef = FE3C9A2458A1416290DEDAD4 /* branch.json */; };
		B339FF32289ABD70001B89FB /* Branch.framework in Embed Frameworks */ = {isa = PBXBuildFile; fileRef = 153F84C92319B8DB00C19B63 /* Branch.framework */; settings = {ATTRIBUTES = (CodeSignOnCopy, RemoveHeadersOnCopy, ); }; };
		B339FF3C289ABF2C001B89FB /* MetaMask-QA-Info.plist in Resources */ = {isa = PBXBuildFile; fileRef = B339FEA72899852C001B89FB /* MetaMask-QA-Info.plist */; };
		B8B9B88C931A45F59B13181F /* Geist Bold Italic.otf in Resources */ = {isa = PBXBuildFile; fileRef = 5914F547268E4F7BB337A3DF /* Geist Bold Italic.otf */; };
		BAB8A7C7328F48B6AC38DCE9 /* Geist Regular.otf in Resources */ = {isa = PBXBuildFile; fileRef = B848D40B87744D32949BDC25 /* Geist Regular.otf */; };
		C7B6D2EC4EBB469F9E0658BE /* MM Sans Bold.otf in Resources */ = {isa = PBXBuildFile; fileRef = D3350113F0764105B1E60002 /* MM Sans Bold.otf */; };
		C8424AE42CCC01F900F0BEB7 /* GoogleService-Info.plist in Resources */ = {isa = PBXBuildFile; fileRef = C8424AE32CCC01F900F0BEB7 /* GoogleService-Info.plist */; };
		C8424AE52CCC01F900F0BEB7 /* GoogleService-Info.plist in Resources */ = {isa = PBXBuildFile; fileRef = C8424AE32CCC01F900F0BEB7 /* GoogleService-Info.plist */; };
		C8424AE62CCC01F900F0BEB7 /* GoogleService-Info.plist in Resources */ = {isa = PBXBuildFile; fileRef = C8424AE32CCC01F900F0BEB7 /* GoogleService-Info.plist */; };
		CF9895772A3B49BE00B4C9B5 /* RCTMinimizer.m in Sources */ = {isa = PBXBuildFile; fileRef = CF9895762A3B49BE00B4C9B5 /* RCTMinimizer.m */; };
		CF9895782A3B49BE00B4C9B5 /* RCTMinimizer.m in Sources */ = {isa = PBXBuildFile; fileRef = CF9895762A3B49BE00B4C9B5 /* RCTMinimizer.m */; };
		CF98DA9C28D9FEB700096782 /* RCTScreenshotDetect.m in Sources */ = {isa = PBXBuildFile; fileRef = CF98DA9B28D9FEB700096782 /* RCTScreenshotDetect.m */; };
		CFD8DFC828EDD4C800CC75F6 /* RCTScreenshotDetect.m in Sources */ = {isa = PBXBuildFile; fileRef = CF98DA9B28D9FEB700096782 /* RCTScreenshotDetect.m */; };
		E83DB5522BBDF2AA00536063 /* PrivacyInfo.xcprivacy in Resources */ = {isa = PBXBuildFile; fileRef = E83DB5392BBDB14700536063 /* PrivacyInfo.xcprivacy */; };
		E83DB5532BBDF2AE00536063 /* PrivacyInfo.xcprivacy in Resources */ = {isa = PBXBuildFile; fileRef = E83DB5392BBDB14700536063 /* PrivacyInfo.xcprivacy */; };
		E83DB5542BBDF2AF00536063 /* PrivacyInfo.xcprivacy in Resources */ = {isa = PBXBuildFile; fileRef = E83DB5392BBDB14700536063 /* PrivacyInfo.xcprivacy */; };
		ED2E8FE6D71BE9319F3B27D3 /* libPods-MetaMask.a in Frameworks */ = {isa = PBXBuildFile; fileRef = D2632307C64595BE1B8ABEAF /* libPods-MetaMask.a */; };
		F23972D16903249A8EC120BD /* ExpoModulesProvider.swift in Sources */ = {isa = PBXBuildFile; fileRef = 8EB256CB3A1A7A1D942A95F6 /* ExpoModulesProvider.swift */; };
		F961A37228105CF9007442B5 /* LinkPresentation.framework in Frameworks */ = {isa = PBXBuildFile; fileRef = F961A36A28105CF9007442B5 /* LinkPresentation.framework */; settings = {ATTRIBUTES = (Weak, ); }; };
/* End PBXBuildFile section */

/* Begin PBXContainerItemProxy section */
		153F84C82319B8DB00C19B63 /* PBXContainerItemProxy */ = {
			isa = PBXContainerItemProxy;
			containerPortal = 153F84C42319B8DA00C19B63 /* BranchSDK.xcodeproj */;
			proxyType = 2;
			remoteGlobalIDString = E298D0521C73D1B800589D22;
			remoteInfo = Branch;
		};
		153F84CC2319B8FD00C19B63 /* PBXContainerItemProxy */ = {
			isa = PBXContainerItemProxy;
			containerPortal = 153F84C42319B8DA00C19B63 /* BranchSDK.xcodeproj */;
			proxyType = 1;
			remoteGlobalIDString = E298D0511C73D1B800589D22;
			remoteInfo = Branch;
		};
		2EF282562B0FF86900D7B4B1 /* PBXContainerItemProxy */ = {
			isa = PBXContainerItemProxy;
			containerPortal = 153F84C42319B8DA00C19B63 /* BranchSDK.xcodeproj */;
			proxyType = 1;
			remoteGlobalIDString = E298D0511C73D1B800589D22;
			remoteInfo = Branch;
		};
		650F2B9B24DC5FEC00C3B9C4 /* PBXContainerItemProxy */ = {
			isa = PBXContainerItemProxy;
			containerPortal = 650F2B9724DC5FEB00C3B9C4 /* RCTAesForked.xcodeproj */;
			proxyType = 2;
			remoteGlobalIDString = 32D980DD1BE9F11C00FA27E5;
			remoteInfo = RCTAesForked;
		};
		B339FEFE289ABD70001B89FB /* PBXContainerItemProxy */ = {
			isa = PBXContainerItemProxy;
			containerPortal = 153F84C42319B8DA00C19B63 /* BranchSDK.xcodeproj */;
			proxyType = 1;
			remoteGlobalIDString = E298D0511C73D1B800589D22;
			remoteInfo = Branch;
		};
/* End PBXContainerItemProxy section */

/* Begin PBXCopyFilesBuildPhase section */
		15ACCA0022655C3A0063978B /* Embed Frameworks */ = {
			isa = PBXCopyFilesBuildPhase;
			buildActionMask = 2147483647;
			dstPath = "";
			dstSubfolderSpec = 10;
			files = (
				153F84CB2319B8FD00C19B63 /* Branch.framework in Embed Frameworks */,
			);
			name = "Embed Frameworks";
			runOnlyForDeploymentPostprocessing = 0;
		};
		2EF2828A2B0FF86900D7B4B1 /* Embed Frameworks */ = {
			isa = PBXCopyFilesBuildPhase;
			buildActionMask = 2147483647;
			dstPath = "";
			dstSubfolderSpec = 10;
			files = (
				2EF2828C2B0FF86900D7B4B1 /* Branch.framework in Embed Frameworks */,
			);
			name = "Embed Frameworks";
			runOnlyForDeploymentPostprocessing = 0;
		};
		B339FF30289ABD70001B89FB /* Embed Frameworks */ = {
			isa = PBXCopyFilesBuildPhase;
			buildActionMask = 2147483647;
			dstPath = "";
			dstSubfolderSpec = 10;
			files = (
				B339FF32289ABD70001B89FB /* Branch.framework in Embed Frameworks */,
			);
			name = "Embed Frameworks";
			runOnlyForDeploymentPostprocessing = 0;
		};
/* End PBXCopyFilesBuildPhase section */

/* Begin PBXFileReference section */
		008F07F21AC5B25A0029DE68 /* main.jsbundle */ = {isa = PBXFileReference; fileEncoding = 4; lastKnownFileType = text; path = main.jsbundle; sourceTree = "<group>"; };
		00E356F11AD99517003FC87E /* Info.plist */ = {isa = PBXFileReference; lastKnownFileType = text.plist.xml; path = Info.plist; sourceTree = "<group>"; };
		00E356F21AD99517003FC87E /* MetaMaskTests.m */ = {isa = PBXFileReference; lastKnownFileType = sourcecode.cpp.objcpp; path = MetaMaskTests.m; sourceTree = "<group>"; };
		13B07F961A680F5B00A75B9A /* MetaMask.app */ = {isa = PBXFileReference; explicitFileType = wrapper.application; includeInIndex = 0; path = MetaMask.app; sourceTree = BUILT_PRODUCTS_DIR; };
		13B07FAF1A68108700A75B9A /* AppDelegate.h */ = {isa = PBXFileReference; fileEncoding = 4; lastKnownFileType = sourcecode.c.h; name = AppDelegate.h; path = MetaMask/AppDelegate.h; sourceTree = "<group>"; };
		13B07FB01A68108700A75B9A /* AppDelegate.m */ = {isa = PBXFileReference; fileEncoding = 4; lastKnownFileType = sourcecode.cpp.objcpp; name = AppDelegate.m; path = MetaMask/AppDelegate.m; sourceTree = "<group>"; };
		13B07FB21A68108700A75B9A /* Base */ = {isa = PBXFileReference; lastKnownFileType = file.xib; name = Base; path = Base.lproj/LaunchScreen.xib; sourceTree = "<group>"; };
		13B07FB51A68108700A75B9A /* Images.xcassets */ = {isa = PBXFileReference; lastKnownFileType = folder.assetcatalog; name = Images.xcassets; path = MetaMask/Images.xcassets; sourceTree = "<group>"; };
		13B07FB61A68108700A75B9A /* Info.plist */ = {isa = PBXFileReference; fileEncoding = 4; lastKnownFileType = text.plist.xml; name = Info.plist; path = MetaMask/Info.plist; sourceTree = "<group>"; };
		13B07FB71A68108700A75B9A /* main.m */ = {isa = PBXFileReference; fileEncoding = 4; lastKnownFileType = sourcecode.cpp.objcpp; name = main.m; path = MetaMask/main.m; sourceTree = "<group>"; };
		15205D6221596AD90049EA93 /* MetaMask.entitlements */ = {isa = PBXFileReference; lastKnownFileType = text.plist.entitlements; name = MetaMask.entitlements; path = MetaMask/MetaMask.entitlements; sourceTree = "<group>"; };
		153C1A742217BCDC0088EFE0 /* JavaScriptCore.framework */ = {isa = PBXFileReference; lastKnownFileType = wrapper.framework; name = JavaScriptCore.framework; path = System/Library/Frameworks/JavaScriptCore.framework; sourceTree = SDKROOT; };
		153F84C42319B8DA00C19B63 /* BranchSDK.xcodeproj */ = {isa = PBXFileReference; lastKnownFileType = "wrapper.pb-project"; name = BranchSDK.xcodeproj; path = "branch-ios-sdk/carthage-files/BranchSDK.xcodeproj"; sourceTree = "<group>"; };
		158B0639211A72F500DF3C74 /* InpageBridgeWeb3.js */ = {isa = PBXFileReference; fileEncoding = 4; lastKnownFileType = sourcecode.javascript; name = InpageBridgeWeb3.js; path = ../app/core/InpageBridgeWeb3.js; sourceTree = "<group>"; };
		159878012231DF67001748EC /* AntDesign.ttf */ = {isa = PBXFileReference; lastKnownFileType = file; name = AntDesign.ttf; path = "../node_modules/react-native-vector-icons/Fonts/AntDesign.ttf"; sourceTree = "<group>"; };
		15D158EC210BD8C8006982B5 /* Metamask.ttf */ = {isa = PBXFileReference; lastKnownFileType = file; name = Metamask.ttf; path = ../app/fonts/Metamask.ttf; sourceTree = "<group>"; };
		15FDD82721B7642B006B7C35 /* debug.xcconfig */ = {isa = PBXFileReference; lastKnownFileType = text.xcconfig; path = debug.xcconfig; sourceTree = "<group>"; };
		15FDD86021B76461006B7C35 /* release.xcconfig */ = {isa = PBXFileReference; lastKnownFileType = text.xcconfig; path = release.xcconfig; sourceTree = "<group>"; };
		178440FE3F1C4F4180D14622 /* libTcpSockets.a */ = {isa = PBXFileReference; explicitFileType = undefined; fileEncoding = 9; includeInIndex = 0; lastKnownFileType = archive.ar; path = libTcpSockets.a; sourceTree = "<group>"; };
		1C516951C09F43CB97129B66 /* Octicons.ttf */ = {isa = PBXFileReference; explicitFileType = undefined; fileEncoding = 9; includeInIndex = 0; lastKnownFileType = unknown; name = Octicons.ttf; path = "../node_modules/react-native-vector-icons/Fonts/Octicons.ttf"; sourceTree = "<group>"; };
		2679C48F8CD642C68116DD24 /* config.json */ = {isa = PBXFileReference; explicitFileType = undefined; fileEncoding = 9; includeInIndex = 0; lastKnownFileType = unknown; name = config.json; path = ../app/fonts/config.json; sourceTree = "<group>"; };
		278065D027394AD9B2906E38 /* libBVLinearGradient.a */ = {isa = PBXFileReference; explicitFileType = undefined; fileEncoding = 9; includeInIndex = 0; lastKnownFileType = archive.ar; path = libBVLinearGradient.a; sourceTree = "<group>"; };
		2D16E6891FA4F8E400B85C8A /* libReact.a */ = {isa = PBXFileReference; explicitFileType = archive.ar; path = libReact.a; sourceTree = BUILT_PRODUCTS_DIR; };
		2EF282922B0FF86900D7B4B1 /* MetaMask-Flask.app */ = {isa = PBXFileReference; explicitFileType = wrapper.application; includeInIndex = 0; path = "MetaMask-Flask.app"; sourceTree = BUILT_PRODUCTS_DIR; };
		2EF283292B17EBD600D7B4B1 /* RnTar.swift */ = {isa = PBXFileReference; lastKnownFileType = sourcecode.swift; path = RnTar.swift; sourceTree = "<group>"; };
		2EF283312B17EC1A00D7B4B1 /* RNTar.m */ = {isa = PBXFileReference; lastKnownFileType = sourcecode.cpp.objcpp; path = RNTar.m; sourceTree = "<group>"; };
		2EF283362B17EC7900D7B4B1 /* Light-Swift-Untar.swift */ = {isa = PBXFileReference; lastKnownFileType = sourcecode.swift; path = "Light-Swift-Untar.swift"; sourceTree = "<group>"; };
		42C239E9FAA64BD9A34B8D8A /* MaterialCommunityIcons.ttf */ = {isa = PBXFileReference; explicitFileType = undefined; fileEncoding = 9; includeInIndex = 0; lastKnownFileType = unknown; name = MaterialCommunityIcons.ttf; path = "../node_modules/react-native-vector-icons/Fonts/MaterialCommunityIcons.ttf"; sourceTree = "<group>"; };
		42C6DDE3B80F47AFA9C9D4F5 /* Foundation.ttf */ = {isa = PBXFileReference; explicitFileType = undefined; fileEncoding = 9; includeInIndex = 0; lastKnownFileType = unknown; name = Foundation.ttf; path = "../node_modules/react-native-vector-icons/Fonts/Foundation.ttf"; sourceTree = "<group>"; };
		4444176409EB42CB93AB03C5 /* SimpleLineIcons.ttf */ = {isa = PBXFileReference; explicitFileType = undefined; fileEncoding = 9; includeInIndex = 0; lastKnownFileType = unknown; name = SimpleLineIcons.ttf; path = "../node_modules/react-native-vector-icons/Fonts/SimpleLineIcons.ttf"; sourceTree = "<group>"; };
		4A2D27104599412CA00C35EF /* Ionicons.ttf */ = {isa = PBXFileReference; explicitFileType = undefined; fileEncoding = 9; includeInIndex = 0; lastKnownFileType = unknown; name = Ionicons.ttf; path = "../node_modules/react-native-vector-icons/Fonts/Ionicons.ttf"; sourceTree = "<group>"; };
		4A64F1985EEA45C0B027E517 /* MM Sans Medium.otf */ = {isa = PBXFileReference; explicitFileType = undefined; fileEncoding = undefined; includeInIndex = 0; lastKnownFileType = unknown; name = "MM Sans Medium.otf"; path = "../app/fonts/MM Sans Medium.otf"; sourceTree = "<group>"; };
		4BFDB3B860044F1A9CF3CFEB /* Geist Medium.otf */ = {isa = PBXFileReference; explicitFileType = undefined; fileEncoding = undefined; includeInIndex = 0; lastKnownFileType = unknown; name = "Geist Medium.otf"; path = "../app/fonts/Geist Medium.otf"; sourceTree = "<group>"; };
		4C81CC9BCD86AC7F96BA8CAD /* Pods-MetaMask.debug.xcconfig */ = {isa = PBXFileReference; includeInIndex = 1; lastKnownFileType = text.xcconfig; name = "Pods-MetaMask.debug.xcconfig"; path = "Target Support Files/Pods-MetaMask/Pods-MetaMask.debug.xcconfig"; sourceTree = "<group>"; };
		51AB7231D0E692F5EF71FACB /* Pods-MetaMask-QA.debug.xcconfig */ = {isa = PBXFileReference; includeInIndex = 1; lastKnownFileType = text.xcconfig; name = "Pods-MetaMask-QA.debug.xcconfig"; path = "Target Support Files/Pods-MetaMask-QA/Pods-MetaMask-QA.debug.xcconfig"; sourceTree = "<group>"; };
		57C103F40F394637B5A886FC /* FontAwesome5_Brands.ttf */ = {isa = PBXFileReference; explicitFileType = undefined; fileEncoding = 9; includeInIndex = 0; lastKnownFileType = unknown; name = FontAwesome5_Brands.ttf; path = "../node_modules/react-native-vector-icons/Fonts/FontAwesome5_Brands.ttf"; sourceTree = "<group>"; };
		5914F547268E4F7BB337A3DF /* Geist Bold Italic.otf */ = {isa = PBXFileReference; explicitFileType = undefined; fileEncoding = undefined; includeInIndex = 0; lastKnownFileType = unknown; name = "Geist Bold Italic.otf"; path = "../app/fonts/Geist Bold Italic.otf"; sourceTree = "<group>"; };
		5E32A09A7BDC431FA403BA73 /* FontAwesome.ttf */ = {isa = PBXFileReference; explicitFileType = undefined; fileEncoding = 9; includeInIndex = 0; lastKnownFileType = unknown; name = FontAwesome.ttf; path = "../node_modules/react-native-vector-icons/Fonts/FontAwesome.ttf"; sourceTree = "<group>"; };
		650F2B9724DC5FEB00C3B9C4 /* RCTAesForked.xcodeproj */ = {isa = PBXFileReference; lastKnownFileType = "wrapper.pb-project"; name = RCTAesForked.xcodeproj; path = "../node_modules/react-native-aes-crypto-forked/ios/RCTAesForked.xcodeproj"; sourceTree = "<group>"; };
		654378AE243E2ADB00571B9C /* MetaMask-Bridging-Header.h */ = {isa = PBXFileReference; lastKnownFileType = sourcecode.c.h; path = "MetaMask-Bridging-Header.h"; sourceTree = "<group>"; };
		654378AF243E2ADC00571B9C /* File.swift */ = {isa = PBXFileReference; lastKnownFileType = sourcecode.swift; path = File.swift; sourceTree = "<group>"; };
		683865D794CE6007E46CAD3A /* ExpoModulesProvider.swift */ = {isa = PBXFileReference; includeInIndex = 1; lastKnownFileType = sourcecode.swift; name = ExpoModulesProvider.swift; path = "Pods/Target Support Files/Pods-MetaMask/ExpoModulesProvider.swift"; sourceTree = "<group>"; };
		6E7939D848B5467AA6602966 /* Geist Medium Italic.otf */ = {isa = PBXFileReference; explicitFileType = undefined; fileEncoding = undefined; includeInIndex = 0; lastKnownFileType = unknown; name = "Geist Medium Italic.otf"; path = "../app/fonts/Geist Medium Italic.otf"; sourceTree = "<group>"; };
		7D2A2666F9BADDF2418B01A1 /* Pods-MetaMask.release.xcconfig */ = {isa = PBXFileReference; includeInIndex = 1; lastKnownFileType = text.xcconfig; name = "Pods-MetaMask.release.xcconfig"; path = "Target Support Files/Pods-MetaMask/Pods-MetaMask.release.xcconfig"; sourceTree = "<group>"; };
		7FF1597C0ACA4902B86140B2 /* Zocial.ttf */ = {isa = PBXFileReference; explicitFileType = undefined; fileEncoding = 9; includeInIndex = 0; lastKnownFileType = unknown; name = Zocial.ttf; path = "../node_modules/react-native-vector-icons/Fonts/Zocial.ttf"; sourceTree = "<group>"; };
		8E369AC13A2049B6B21E5120 /* libRCTSearchApi.a */ = {isa = PBXFileReference; explicitFileType = undefined; fileEncoding = 9; includeInIndex = 0; lastKnownFileType = archive.ar; path = libRCTSearchApi.a; sourceTree = "<group>"; };
		8EB256CB3A1A7A1D942A95F6 /* ExpoModulesProvider.swift */ = {isa = PBXFileReference; includeInIndex = 1; lastKnownFileType = sourcecode.swift; name = ExpoModulesProvider.swift; path = "Pods/Target Support Files/Pods-MetaMask-Flask/ExpoModulesProvider.swift"; sourceTree = "<group>"; };
		91B348F39D8AD3220320E89D /* Pods-MetaMask-Flask.debug.xcconfig */ = {isa = PBXFileReference; includeInIndex = 1; lastKnownFileType = text.xcconfig; name = "Pods-MetaMask-Flask.debug.xcconfig"; path = "Target Support Files/Pods-MetaMask-Flask/Pods-MetaMask-Flask.debug.xcconfig"; sourceTree = "<group>"; };
		978781C44CFB4434873EDB69 /* Geist Regular Italic.otf */ = {isa = PBXFileReference; explicitFileType = undefined; fileEncoding = undefined; includeInIndex = 0; lastKnownFileType = unknown; name = "Geist Regular Italic.otf"; path = "../app/fonts/Geist Regular Italic.otf"; sourceTree = "<group>"; };
		9F02EB68A6ACEF113F4693A8 /* libPods-MetaMask-Flask.a */ = {isa = PBXFileReference; explicitFileType = archive.ar; includeInIndex = 0; path = "libPods-MetaMask-Flask.a"; sourceTree = BUILT_PRODUCTS_DIR; };
		A498EA4CD2F8488DB666B94C /* Entypo.ttf */ = {isa = PBXFileReference; explicitFileType = undefined; fileEncoding = 9; includeInIndex = 0; lastKnownFileType = unknown; name = Entypo.ttf; path = "../node_modules/react-native-vector-icons/Fonts/Entypo.ttf"; sourceTree = "<group>"; };
		A98DB430A7DA47EFB97EDF8B /* FontAwesome5_Solid.ttf */ = {isa = PBXFileReference; explicitFileType = undefined; fileEncoding = 9; includeInIndex = 0; lastKnownFileType = unknown; name = FontAwesome5_Solid.ttf; path = "../node_modules/react-native-vector-icons/Fonts/FontAwesome5_Solid.ttf"; sourceTree = "<group>"; };
		AA9EDF17249955C7005D89EE /* MetaMaskDebug.entitlements */ = {isa = PBXFileReference; lastKnownFileType = text.plist.entitlements; name = MetaMaskDebug.entitlements; path = MetaMask/MetaMaskDebug.entitlements; sourceTree = "<group>"; };
		B0EF7FA827BD16EA00D48B4E /* ThemeColors.xcassets */ = {isa = PBXFileReference; lastKnownFileType = folder.assetcatalog; path = ThemeColors.xcassets; sourceTree = "<group>"; };
		B339FEA72899852C001B89FB /* MetaMask-QA-Info.plist */ = {isa = PBXFileReference; lastKnownFileType = text.plist.xml; name = "MetaMask-QA-Info.plist"; path = "MetaMask/MetaMask-QA-Info.plist"; sourceTree = "<group>"; };
		B339FF39289ABD70001B89FB /* MetaMask-QA.app */ = {isa = PBXFileReference; explicitFileType = wrapper.application; includeInIndex = 0; path = "MetaMask-QA.app"; sourceTree = BUILT_PRODUCTS_DIR; };
		B6C7C9864634E61C13A07C28 /* libPods-MetaMask-QA.a */ = {isa = PBXFileReference; explicitFileType = archive.ar; includeInIndex = 0; path = "libPods-MetaMask-QA.a"; sourceTree = BUILT_PRODUCTS_DIR; };
		B848D40B87744D32949BDC25 /* Geist Regular.otf */ = {isa = PBXFileReference; explicitFileType = undefined; fileEncoding = undefined; includeInIndex = 0; lastKnownFileType = unknown; name = "Geist Regular.otf"; path = "../app/fonts/Geist Regular.otf"; sourceTree = "<group>"; };
		BF485CDA047B4D52852B87F5 /* EvilIcons.ttf */ = {isa = PBXFileReference; explicitFileType = undefined; fileEncoding = 9; includeInIndex = 0; lastKnownFileType = unknown; name = EvilIcons.ttf; path = "../node_modules/react-native-vector-icons/Fonts/EvilIcons.ttf"; sourceTree = "<group>"; };
		C8424AE32CCC01F900F0BEB7 /* GoogleService-Info.plist */ = {isa = PBXFileReference; lastKnownFileType = text.plist.xml; path = "GoogleService-Info.plist"; sourceTree = "<group>"; };
		CF014205BB8964CFE74D4D8E /* Pods-MetaMask-QA.release.xcconfig */ = {isa = PBXFileReference; includeInIndex = 1; lastKnownFileType = text.xcconfig; name = "Pods-MetaMask-QA.release.xcconfig"; path = "Target Support Files/Pods-MetaMask-QA/Pods-MetaMask-QA.release.xcconfig"; sourceTree = "<group>"; };
		CF9895752A3B48F700B4C9B5 /* RCTMinimizer.h */ = {isa = PBXFileReference; lastKnownFileType = sourcecode.c.h; name = RCTMinimizer.h; path = MetaMask/NativeModules/RCTMinimizer/RCTMinimizer.h; sourceTree = "<group>"; };
		CF9895762A3B49BE00B4C9B5 /* RCTMinimizer.m */ = {isa = PBXFileReference; lastKnownFileType = sourcecode.cpp.objcpp; name = RCTMinimizer.m; path = MetaMask/NativeModules/RCTMinimizer/RCTMinimizer.m; sourceTree = "<group>"; };
		CF98DA9A28D9FE7800096782 /* RCTScreenshotDetect.h */ = {isa = PBXFileReference; lastKnownFileType = sourcecode.c.h; path = RCTScreenshotDetect.h; sourceTree = "<group>"; };
		CF98DA9B28D9FEB700096782 /* RCTScreenshotDetect.m */ = {isa = PBXFileReference; lastKnownFileType = sourcecode.cpp.objcpp; path = RCTScreenshotDetect.m; sourceTree = "<group>"; };
		D0CBAE789660472DB719C765 /* libLottie.a */ = {isa = PBXFileReference; explicitFileType = undefined; fileEncoding = 9; includeInIndex = 0; lastKnownFileType = archive.ar; path = libLottie.a; sourceTree = "<group>"; };
		D2632307C64595BE1B8ABEAF /* libPods-MetaMask.a */ = {isa = PBXFileReference; explicitFileType = archive.ar; includeInIndex = 0; path = "libPods-MetaMask.a"; sourceTree = BUILT_PRODUCTS_DIR; };
		D3350113F0764105B1E60002 /* MM Sans Bold.otf */ = {isa = PBXFileReference; explicitFileType = undefined; fileEncoding = undefined; includeInIndex = 0; lastKnownFileType = unknown; name = "MM Sans Bold.otf"; path = "../app/fonts/MM Sans Bold.otf"; sourceTree = "<group>"; };
		DCB5FECA5557491AB06DBCBE /* Geist Bold.otf */ = {isa = PBXFileReference; explicitFileType = undefined; fileEncoding = undefined; includeInIndex = 0; lastKnownFileType = unknown; name = "Geist Bold.otf"; path = "../app/fonts/Geist Bold.otf"; sourceTree = "<group>"; };
		E7EEA32C976A46B991D55FD4 /* ExpoModulesProvider.swift */ = {isa = PBXFileReference; includeInIndex = 1; lastKnownFileType = sourcecode.swift; name = ExpoModulesProvider.swift; path = "Pods/Target Support Files/Pods-MetaMask-QA/ExpoModulesProvider.swift"; sourceTree = "<group>"; };
		E83DB5392BBDB14700536063 /* PrivacyInfo.xcprivacy */ = {isa = PBXFileReference; lastKnownFileType = text.xml; name = PrivacyInfo.xcprivacy; path = MetaMask/PrivacyInfo.xcprivacy; sourceTree = SOURCE_ROOT; };
		E9629905BA1940ADA4189921 /* Feather.ttf */ = {isa = PBXFileReference; explicitFileType = undefined; fileEncoding = 9; includeInIndex = 0; lastKnownFileType = unknown; name = Feather.ttf; path = "../node_modules/react-native-vector-icons/Fonts/Feather.ttf"; sourceTree = "<group>"; };
		EBC2B6371CD846D28B9FAADF /* FontAwesome5_Regular.ttf */ = {isa = PBXFileReference; explicitFileType = undefined; fileEncoding = 9; includeInIndex = 0; lastKnownFileType = unknown; name = FontAwesome5_Regular.ttf; path = "../node_modules/react-native-vector-icons/Fonts/FontAwesome5_Regular.ttf"; sourceTree = "<group>"; };
		F10E7EBF946A4F6D8E229143 /* MM Poly Regular.otf */ = {isa = PBXFileReference; explicitFileType = undefined; fileEncoding = undefined; includeInIndex = 0; lastKnownFileType = unknown; name = "MM Poly Regular.otf"; path = "../app/fonts/MM Poly Regular.otf"; sourceTree = "<group>"; };
		F1CCBB0591B4D16C1710A05D /* Pods-MetaMask-Flask.release.xcconfig */ = {isa = PBXFileReference; includeInIndex = 1; lastKnownFileType = text.xcconfig; name = "Pods-MetaMask-Flask.release.xcconfig"; path = "Target Support Files/Pods-MetaMask-Flask/Pods-MetaMask-Flask.release.xcconfig"; sourceTree = "<group>"; };
		F3C919D8F42C47389FF643E7 /* MM Sans Regular.otf */ = {isa = PBXFileReference; explicitFileType = undefined; fileEncoding = undefined; includeInIndex = 0; lastKnownFileType = unknown; name = "MM Sans Regular.otf"; path = "../app/fonts/MM Sans Regular.otf"; sourceTree = "<group>"; };
		F562CA6B28AA4A67AA29B61C /* MaterialIcons.ttf */ = {isa = PBXFileReference; explicitFileType = undefined; fileEncoding = 9; includeInIndex = 0; lastKnownFileType = unknown; name = MaterialIcons.ttf; path = "../node_modules/react-native-vector-icons/Fonts/MaterialIcons.ttf"; sourceTree = "<group>"; };
		F961A36A28105CF9007442B5 /* LinkPresentation.framework */ = {isa = PBXFileReference; lastKnownFileType = wrapper.framework; name = LinkPresentation.framework; path = System/Library/Frameworks/LinkPresentation.framework; sourceTree = SDKROOT; };
		F9DFF7AC557B46B6BEFAA1C1 /* libRNShakeEvent.a */ = {isa = PBXFileReference; explicitFileType = undefined; fileEncoding = 9; includeInIndex = 0; lastKnownFileType = archive.ar; path = libRNShakeEvent.a; sourceTree = "<group>"; };
		FE3C9A2458A1416290DEDAD4 /* branch.json */ = {isa = PBXFileReference; explicitFileType = undefined; fileEncoding = 9; includeInIndex = 0; lastKnownFileType = unknown; name = branch.json; path = ../branch.json; sourceTree = "<group>"; };
/* End PBXFileReference section */

/* Begin PBXFrameworksBuildPhase section */
		13B07F8C1A680F5B00A75B9A /* Frameworks */ = {
			isa = PBXFrameworksBuildPhase;
			buildActionMask = 2147483647;
			files = (
				F961A37228105CF9007442B5 /* LinkPresentation.framework in Frameworks */,
				650F2B9D24DC5FF200C3B9C4 /* libRCTAesForked.a in Frameworks */,
				153C1ABB2217BCDC0088EFE0 /* JavaScriptCore.framework in Frameworks */,
				153F84CA2319B8FD00C19B63 /* Branch.framework in Frameworks */,
				ED2E8FE6D71BE9319F3B27D3 /* libPods-MetaMask.a in Frameworks */,
			);
			runOnlyForDeploymentPostprocessing = 0;
		};
		2EF282602B0FF86900D7B4B1 /* Frameworks */ = {
			isa = PBXFrameworksBuildPhase;
			buildActionMask = 2147483647;
			files = (
				2EF282612B0FF86900D7B4B1 /* LinkPresentation.framework in Frameworks */,
				2EF282622B0FF86900D7B4B1 /* libRCTAesForked.a in Frameworks */,
				2EF282632B0FF86900D7B4B1 /* JavaScriptCore.framework in Frameworks */,
				2EF282652B0FF86900D7B4B1 /* Branch.framework in Frameworks */,
				A9AB7F6A09E06325C0A71FA4 /* libPods-MetaMask-Flask.a in Frameworks */,
			);
			runOnlyForDeploymentPostprocessing = 0;
		};
		B339FF06289ABD70001B89FB /* Frameworks */ = {
			isa = PBXFrameworksBuildPhase;
			buildActionMask = 2147483647;
			files = (
				B339FF07289ABD70001B89FB /* LinkPresentation.framework in Frameworks */,
				B339FF08289ABD70001B89FB /* libRCTAesForked.a in Frameworks */,
				B339FF09289ABD70001B89FB /* JavaScriptCore.framework in Frameworks */,
				B339FF0C289ABD70001B89FB /* Branch.framework in Frameworks */,
				A9A253A9A4C55258DD932254 /* libPods-MetaMask-QA.a in Frameworks */,
			);
			runOnlyForDeploymentPostprocessing = 0;
		};
/* End PBXFrameworksBuildPhase section */

/* Begin PBXGroup section */
		00E356EF1AD99517003FC87E /* MetaMaskTests */ = {
			isa = PBXGroup;
			children = (
				00E356F21AD99517003FC87E /* MetaMaskTests.m */,
				00E356F01AD99517003FC87E /* Supporting Files */,
			);
			path = MetaMaskTests;
			sourceTree = "<group>";
		};
		00E356F01AD99517003FC87E /* Supporting Files */ = {
			isa = PBXGroup;
			children = (
				00E356F11AD99517003FC87E /* Info.plist */,
			);
			name = "Supporting Files";
			sourceTree = "<group>";
		};
		089A67E20C8950FFA11688EA /* MetaMask-Flask */ = {
			isa = PBXGroup;
			children = (
				8EB256CB3A1A7A1D942A95F6 /* ExpoModulesProvider.swift */,
			);
			name = "MetaMask-Flask";
			sourceTree = "<group>";
		};
		13B07FAE1A68108700A75B9A /* MetaMask */ = {
			isa = PBXGroup;
			children = (
				E83DB5392BBDB14700536063 /* PrivacyInfo.xcprivacy */,
				B339FEA72899852C001B89FB /* MetaMask-QA-Info.plist */,
				AA9EDF17249955C7005D89EE /* MetaMaskDebug.entitlements */,
				15F7796222A1BC1E00B1DF8C /* NativeModules */,
				15205D6221596AD90049EA93 /* MetaMask.entitlements */,
				158B0639211A72F500DF3C74 /* InpageBridgeWeb3.js */,
				008F07F21AC5B25A0029DE68 /* main.jsbundle */,
				13B07FAF1A68108700A75B9A /* AppDelegate.h */,
				13B07FB01A68108700A75B9A /* AppDelegate.m */,
				13B07FB51A68108700A75B9A /* Images.xcassets */,
				13B07FB61A68108700A75B9A /* Info.plist */,
				13B07FB11A68108700A75B9A /* LaunchScreen.xib */,
				13B07FB71A68108700A75B9A /* main.m */,
				FE3C9A2458A1416290DEDAD4 /* branch.json */,
				B0EF7FA827BD16EA00D48B4E /* ThemeColors.xcassets */,
			);
			name = MetaMask;
			sourceTree = "<group>";
		};
		153F84C52319B8DA00C19B63 /* Products */ = {
			isa = PBXGroup;
			children = (
				153F84C92319B8DB00C19B63 /* Branch.framework */,
			);
			name = Products;
			sourceTree = "<group>";
		};
		15A2E5EF2100077400A1F331 /* Recovered References */ = {
			isa = PBXGroup;
			children = (
				278065D027394AD9B2906E38 /* libBVLinearGradient.a */,
				F9DFF7AC557B46B6BEFAA1C1 /* libRNShakeEvent.a */,
				8E369AC13A2049B6B21E5120 /* libRCTSearchApi.a */,
				D0CBAE789660472DB719C765 /* libLottie.a */,
				178440FE3F1C4F4180D14622 /* libTcpSockets.a */,
			);
			name = "Recovered References";
			sourceTree = "<group>";
		};
		15F7796222A1BC1E00B1DF8C /* NativeModules */ = {
			isa = PBXGroup;
			children = (
				CF9895742A3B48DC00B4C9B5 /* RCTMinimizer */,
				CF98DA9228D9FE5000096782 /* RCTScreenshotDetect */,
			);
			name = NativeModules;
			sourceTree = "<group>";
		};
		299C51B8AA60DA51C494DE7A /* MetaMask */ = {
			isa = PBXGroup;
			children = (
				683865D794CE6007E46CAD3A /* ExpoModulesProvider.swift */,
			);
			name = MetaMask;
			sourceTree = "<group>";
		};
		2D16E6871FA4F8E400B85C8A /* Frameworks */ = {
			isa = PBXGroup;
			children = (
				F961A36A28105CF9007442B5 /* LinkPresentation.framework */,
				153C1A742217BCDC0088EFE0 /* JavaScriptCore.framework */,
				2D16E6891FA4F8E400B85C8A /* libReact.a */,
				D2632307C64595BE1B8ABEAF /* libPods-MetaMask.a */,
				9F02EB68A6ACEF113F4693A8 /* libPods-MetaMask-Flask.a */,
				B6C7C9864634E61C13A07C28 /* libPods-MetaMask-QA.a */,
			);
			name = Frameworks;
			sourceTree = "<group>";
		};
		2EF283352B17EC4E00D7B4B1 /* Light-Swift-Untar-V2 */ = {
			isa = PBXGroup;
			children = (
				2EF283362B17EC7900D7B4B1 /* Light-Swift-Untar.swift */,
			);
			path = "Light-Swift-Untar-V2";
			sourceTree = "<group>";
		};
		4A27949D046C4516B9653BBB /* Resources */ = {
			isa = PBXGroup;
			children = (
				159878012231DF67001748EC /* AntDesign.ttf */,
				15D158EC210BD8C8006982B5 /* Metamask.ttf */,
				A498EA4CD2F8488DB666B94C /* Entypo.ttf */,
				BF485CDA047B4D52852B87F5 /* EvilIcons.ttf */,
				E9629905BA1940ADA4189921 /* Feather.ttf */,
				5E32A09A7BDC431FA403BA73 /* FontAwesome.ttf */,
				42C6DDE3B80F47AFA9C9D4F5 /* Foundation.ttf */,
				4A2D27104599412CA00C35EF /* Ionicons.ttf */,
				42C239E9FAA64BD9A34B8D8A /* MaterialCommunityIcons.ttf */,
				F562CA6B28AA4A67AA29B61C /* MaterialIcons.ttf */,
				1C516951C09F43CB97129B66 /* Octicons.ttf */,
				4444176409EB42CB93AB03C5 /* SimpleLineIcons.ttf */,
				7FF1597C0ACA4902B86140B2 /* Zocial.ttf */,
				57C103F40F394637B5A886FC /* FontAwesome5_Brands.ttf */,
				EBC2B6371CD846D28B9FAADF /* FontAwesome5_Regular.ttf */,
				A98DB430A7DA47EFB97EDF8B /* FontAwesome5_Solid.ttf */,
				2679C48F8CD642C68116DD24 /* config.json */,
				F10E7EBF946A4F6D8E229143 /* MM Poly Regular.otf */,
				D3350113F0764105B1E60002 /* MM Sans Bold.otf */,
				4A64F1985EEA45C0B027E517 /* MM Sans Medium.otf */,
				F3C919D8F42C47389FF643E7 /* MM Sans Regular.otf */,
				5914F547268E4F7BB337A3DF /* Geist Bold Italic.otf */,
				DCB5FECA5557491AB06DBCBE /* Geist Bold.otf */,
				6E7939D848B5467AA6602966 /* Geist Medium Italic.otf */,
				4BFDB3B860044F1A9CF3CFEB /* Geist Medium.otf */,
				978781C44CFB4434873EDB69 /* Geist Regular Italic.otf */,
				B848D40B87744D32949BDC25 /* Geist Regular.otf */,
			);
			name = Resources;
			sourceTree = "<group>";
		};
		650F2B9824DC5FEB00C3B9C4 /* Products */ = {
			isa = PBXGroup;
			children = (
				650F2B9C24DC5FEC00C3B9C4 /* libRCTAesForked.a */,
			);
			name = Products;
			sourceTree = "<group>";
		};
		832341AE1AAA6A7D00B99B32 /* Libraries */ = {
			isa = PBXGroup;
			children = (
				650F2B9724DC5FEB00C3B9C4 /* RCTAesForked.xcodeproj */,
				153F84C42319B8DA00C19B63 /* BranchSDK.xcodeproj */,
			);
			name = Libraries;
			sourceTree = "<group>";
		};
		83CBB9F61A601CBA00E9B192 = {
			isa = PBXGroup;
			children = (
				C8424AE32CCC01F900F0BEB7 /* GoogleService-Info.plist */,
				2EF283352B17EC4E00D7B4B1 /* Light-Swift-Untar-V2 */,
				2EF283312B17EC1A00D7B4B1 /* RNTar.m */,
				2EF283292B17EBD600D7B4B1 /* RnTar.swift */,
				654378AF243E2ADC00571B9C /* File.swift */,
				15FDD86021B76461006B7C35 /* release.xcconfig */,
				15FDD82721B7642B006B7C35 /* debug.xcconfig */,
				13B07FAE1A68108700A75B9A /* MetaMask */,
				832341AE1AAA6A7D00B99B32 /* Libraries */,
				00E356EF1AD99517003FC87E /* MetaMaskTests */,
				83CBBA001A601CBA00E9B192 /* Products */,
				2D16E6871FA4F8E400B85C8A /* Frameworks */,
				4A27949D046C4516B9653BBB /* Resources */,
				15A2E5EF2100077400A1F331 /* Recovered References */,
				AA342D524556DBBE26F5997C /* Pods */,
				654378AE243E2ADB00571B9C /* MetaMask-Bridging-Header.h */,
				B1017F312FF6E8B14E7F30EB /* ExpoModulesProviders */,
			);
			indentWidth = 2;
			sourceTree = "<group>";
			tabWidth = 2;
			usesTabs = 0;
		};
		83CBBA001A601CBA00E9B192 /* Products */ = {
			isa = PBXGroup;
			children = (
				13B07F961A680F5B00A75B9A /* MetaMask.app */,
				B339FF39289ABD70001B89FB /* MetaMask-QA.app */,
				2EF282922B0FF86900D7B4B1 /* MetaMask-Flask.app */,
			);
			name = Products;
			sourceTree = "<group>";
		};
		AA342D524556DBBE26F5997C /* Pods */ = {
			isa = PBXGroup;
			children = (
				4C81CC9BCD86AC7F96BA8CAD /* Pods-MetaMask.debug.xcconfig */,
				7D2A2666F9BADDF2418B01A1 /* Pods-MetaMask.release.xcconfig */,
				91B348F39D8AD3220320E89D /* Pods-MetaMask-Flask.debug.xcconfig */,
				F1CCBB0591B4D16C1710A05D /* Pods-MetaMask-Flask.release.xcconfig */,
				51AB7231D0E692F5EF71FACB /* Pods-MetaMask-QA.debug.xcconfig */,
				CF014205BB8964CFE74D4D8E /* Pods-MetaMask-QA.release.xcconfig */,
			);
			path = Pods;
			sourceTree = "<group>";
		};
		B1017F312FF6E8B14E7F30EB /* ExpoModulesProviders */ = {
			isa = PBXGroup;
			children = (
				299C51B8AA60DA51C494DE7A /* MetaMask */,
				089A67E20C8950FFA11688EA /* MetaMask-Flask */,
				D48FD973918C14EFC848CBFB /* MetaMask-QA */,
			);
			name = ExpoModulesProviders;
			sourceTree = "<group>";
		};
		CF9895742A3B48DC00B4C9B5 /* RCTMinimizer */ = {
			isa = PBXGroup;
			children = (
				CF9895752A3B48F700B4C9B5 /* RCTMinimizer.h */,
				CF9895762A3B49BE00B4C9B5 /* RCTMinimizer.m */,
			);
			name = RCTMinimizer;
			sourceTree = "<group>";
		};
		CF98DA9228D9FE5000096782 /* RCTScreenshotDetect */ = {
			isa = PBXGroup;
			children = (
				CF98DA9A28D9FE7800096782 /* RCTScreenshotDetect.h */,
				CF98DA9B28D9FEB700096782 /* RCTScreenshotDetect.m */,
			);
			name = RCTScreenshotDetect;
			sourceTree = "<group>";
		};
		D48FD973918C14EFC848CBFB /* MetaMask-QA */ = {
			isa = PBXGroup;
			children = (
				E7EEA32C976A46B991D55FD4 /* ExpoModulesProvider.swift */,
			);
			name = "MetaMask-QA";
			sourceTree = "<group>";
		};
/* End PBXGroup section */

/* Begin PBXNativeTarget section */
		13B07F861A680F5B00A75B9A /* MetaMask */ = {
			isa = PBXNativeTarget;
			buildConfigurationList = 13B07F931A680F5B00A75B9A /* Build configuration list for PBXNativeTarget "MetaMask" */;
			buildPhases = (
				65728037EE7BD20DE039438B /* [CP] Check Pods Manifest.lock */,
				15FDD86321B76696006B7C35 /* Override xcconfig files */,
				2A8181D696D792EC398412FD /* [Expo] Configure project */,
				13B07F871A680F5B00A75B9A /* Sources */,
				13B07F8C1A680F5B00A75B9A /* Frameworks */,
				13B07F8E1A680F5B00A75B9A /* Resources */,
				15ACCA0022655C3A0063978B /* Embed Frameworks */,
				00DD1BFF1BD5951E006B06BC /* Bundle JS Code & Upload Sentry Files */,
				1315792FDF9ED5C1277541D0 /* [CP] Embed Pods Frameworks */,
				FFED9AB1AACD0DA25EAA971D /* [CP] Copy Pods Resources */,
				9F2FDF243A79F1A3A790828C /* [CP-User] [RNFB] Core Configuration */,
				B04B18D52D8B340C00C5C2CE /* Strip Bitcode */,
			);
			buildRules = (
			);
			dependencies = (
				153F84CD2319B8FD00C19B63 /* PBXTargetDependency */,
			);
			name = MetaMask;
			productName = "Hello World";
			productReference = 13B07F961A680F5B00A75B9A /* MetaMask.app */;
			productType = "com.apple.product-type.application";
		};
		2EF282522B0FF86900D7B4B1 /* MetaMask-Flask */ = {
			isa = PBXNativeTarget;
			buildConfigurationList = 2EF2828F2B0FF86900D7B4B1 /* Build configuration list for PBXNativeTarget "MetaMask-Flask" */;
			buildPhases = (
				2671E4E19FD35BBF616FC1D3 /* [CP] Check Pods Manifest.lock */,
				2EF282582B0FF86900D7B4B1 /* Override xcconfig files */,
				A1BBADB7B9B00D0EC304761B /* [Expo] Configure project */,
				2EF282592B0FF86900D7B4B1 /* Sources */,
				2EF282602B0FF86900D7B4B1 /* Frameworks */,
				2EF282692B0FF86900D7B4B1 /* Resources */,
				2EF2828A2B0FF86900D7B4B1 /* Embed Frameworks */,
				2EF282892B0FF86900D7B4B1 /* Bundle JS Code & Upload Sentry Files */,
				22A0CDFA61EAF4604801C08E /* [CP] Embed Pods Frameworks */,
				E6DF8EB7C7F8301263C260CE /* [CP] Copy Pods Resources */,
				7DCEC09F2EFA897359942504 /* [CP-User] [RNFB] Core Configuration */,
				B04B18D72D8B34BE00C5C2CE /* Strip Bitcode */,
			);
			buildRules = (
			);
			dependencies = (
				2EF282552B0FF86900D7B4B1 /* PBXTargetDependency */,
			);
			name = "MetaMask-Flask";
			productName = "Hello World";
			productReference = 2EF282922B0FF86900D7B4B1 /* MetaMask-Flask.app */;
			productType = "com.apple.product-type.application";
		};
		B339FEF8289ABD70001B89FB /* MetaMask-QA */ = {
			isa = PBXNativeTarget;
			buildConfigurationList = B339FF36289ABD70001B89FB /* Build configuration list for PBXNativeTarget "MetaMask-QA" */;
			buildPhases = (
				7F95098E1DEEA467CD6B2B8B /* [CP] Check Pods Manifest.lock */,
				B339FF00289ABD70001B89FB /* Override xcconfig files */,
				056B914267B20A3E1A9AEF1A /* [Expo] Configure project */,
				B339FF01289ABD70001B89FB /* Sources */,
				B339FF06289ABD70001B89FB /* Frameworks */,
				B339FF0F289ABD70001B89FB /* Resources */,
				B339FF30289ABD70001B89FB /* Embed Frameworks */,
				B339FF2F289ABD70001B89FB /* Bundle JS Code & Upload Sentry Files */,
				C809907F60335F19DA480743 /* [CP] Embed Pods Frameworks */,
				475B37D211D24FD533A25DD4 /* [CP] Copy Pods Resources */,
				13E0EBB030DB9498ACF206AC /* [CP-User] [RNFB] Core Configuration */,
				B04B18D62D8B34AD00C5C2CE /* Strip Bitcode */,
			);
			buildRules = (
			);
			dependencies = (
				B339FEFD289ABD70001B89FB /* PBXTargetDependency */,
			);
			name = "MetaMask-QA";
			productName = "Hello World";
			productReference = B339FF39289ABD70001B89FB /* MetaMask-QA.app */;
			productType = "com.apple.product-type.application";
		};
/* End PBXNativeTarget section */

/* Begin PBXProject section */
		83CBB9F71A601CBA00E9B192 /* Project object */ = {
			isa = PBXProject;
			attributes = {
				LastUpgradeCheck = 1010;
				ORGANIZATIONNAME = MetaMask;
				TargetAttributes = {
					13B07F861A680F5B00A75B9A = {
						LastSwiftMigration = 1140;
						SystemCapabilities = {
							com.apple.Push = {
								enabled = 1;
							};
							com.apple.SafariKeychain = {
								enabled = 1;
							};
						};
					};
				};
			};
			buildConfigurationList = 83CBB9FA1A601CBA00E9B192 /* Build configuration list for PBXProject "MetaMask" */;
			compatibilityVersion = "Xcode 14.0";
			developmentRegion = English;
			hasScannedForEncodings = 0;
			knownRegions = (
				English,
				en,
				Base,
			);
			mainGroup = 83CBB9F61A601CBA00E9B192;
			productRefGroup = 83CBBA001A601CBA00E9B192 /* Products */;
			projectDirPath = "";
			projectReferences = (
				{
					ProductGroup = 153F84C52319B8DA00C19B63 /* Products */;
					ProjectRef = 153F84C42319B8DA00C19B63 /* BranchSDK.xcodeproj */;
				},
				{
					ProductGroup = 650F2B9824DC5FEB00C3B9C4 /* Products */;
					ProjectRef = 650F2B9724DC5FEB00C3B9C4 /* RCTAesForked.xcodeproj */;
				},
			);
			projectRoot = "";
			targets = (
				13B07F861A680F5B00A75B9A /* MetaMask */,
				B339FEF8289ABD70001B89FB /* MetaMask-QA */,
				2EF282522B0FF86900D7B4B1 /* MetaMask-Flask */,
			);
		};
/* End PBXProject section */

/* Begin PBXReferenceProxy section */
		153F84C92319B8DB00C19B63 /* Branch.framework */ = {
			isa = PBXReferenceProxy;
			fileType = wrapper.framework;
			path = Branch.framework;
			remoteRef = 153F84C82319B8DB00C19B63 /* PBXContainerItemProxy */;
			sourceTree = BUILT_PRODUCTS_DIR;
		};
		650F2B9C24DC5FEC00C3B9C4 /* libRCTAesForked.a */ = {
			isa = PBXReferenceProxy;
			fileType = archive.ar;
			path = libRCTAesForked.a;
			remoteRef = 650F2B9B24DC5FEC00C3B9C4 /* PBXContainerItemProxy */;
			sourceTree = BUILT_PRODUCTS_DIR;
		};
/* End PBXReferenceProxy section */

/* Begin PBXResourcesBuildPhase section */
		13B07F8E1A680F5B00A75B9A /* Resources */ = {
			isa = PBXResourcesBuildPhase;
			buildActionMask = 2147483647;
			files = (
				13B07FBF1A68108700A75B9A /* Images.xcassets in Resources */,
				158B063B211A72F500DF3C74 /* InpageBridgeWeb3.js in Resources */,
				15D158ED210BD912006982B5 /* Metamask.ttf in Resources */,
				B0EF7FA927BD16EA00D48B4E /* ThemeColors.xcassets in Resources */,
				E83DB5522BBDF2AA00536063 /* PrivacyInfo.xcprivacy in Resources */,
				15AD28AA21B7CFDC005DEB23 /* debug.xcconfig in Resources */,
				15AD28A921B7CFD9005DEB23 /* release.xcconfig in Resources */,
				C8424AE62CCC01F900F0BEB7 /* GoogleService-Info.plist in Resources */,
				15ACC9FB226555820063978B /* LaunchScreen.xib in Resources */,
				49D8E62C506F4A63889EEC7F /* branch.json in Resources */,
				3466654F43654D36B5D478CA /* config.json in Resources */,
				8C3986ED969040AEBC7A3856 /* MM Poly Regular.otf in Resources */,
				C7B6D2EC4EBB469F9E0658BE /* MM Sans Bold.otf in Resources */,
				3F123FD0EA9146FEBC864879 /* MM Sans Medium.otf in Resources */,
				8DE564ACA9934796B5E7B1EB /* MM Sans Regular.otf in Resources */,
				B8B9B88C931A45F59B13181F /* Geist Bold Italic.otf in Resources */,
				98DA5101D5C341F5A5412C04 /* Geist Bold.otf in Resources */,
				09D9851F119C43FBB54ED59C /* Geist Medium Italic.otf in Resources */,
				124C1456DB6348928E0536A8 /* Geist Medium.otf in Resources */,
				9D9E53F67A884FDEBE9A4D3C /* Geist Regular Italic.otf in Resources */,
				BAB8A7C7328F48B6AC38DCE9 /* Geist Regular.otf in Resources */,
			);
			runOnlyForDeploymentPostprocessing = 0;
		};
		2EF282692B0FF86900D7B4B1 /* Resources */ = {
			isa = PBXResourcesBuildPhase;
			buildActionMask = 2147483647;
			files = (
				2EF2826A2B0FF86900D7B4B1 /* Images.xcassets in Resources */,
				2EF2826B2B0FF86900D7B4B1 /* InpageBridgeWeb3.js in Resources */,
				2EF2826C2B0FF86900D7B4B1 /* Metamask.ttf in Resources */,
				2EF2826E2B0FF86900D7B4B1 /* ThemeColors.xcassets in Resources */,
				E83DB5542BBDF2AF00536063 /* PrivacyInfo.xcprivacy in Resources */,
				2EF282712B0FF86900D7B4B1 /* debug.xcconfig in Resources */,
				2EF282762B0FF86900D7B4B1 /* release.xcconfig in Resources */,
				2EF2827C2B0FF86900D7B4B1 /* LaunchScreen.xib in Resources */,
				2EF2827D2B0FF86900D7B4B1 /* branch.json in Resources */,
				C8424AE52CCC01F900F0BEB7 /* GoogleService-Info.plist in Resources */,
			);
			runOnlyForDeploymentPostprocessing = 0;
		};
		B339FF0F289ABD70001B89FB /* Resources */ = {
			isa = PBXResourcesBuildPhase;
			buildActionMask = 2147483647;
			files = (
				B339FF10289ABD70001B89FB /* Images.xcassets in Resources */,
				B339FF11289ABD70001B89FB /* InpageBridgeWeb3.js in Resources */,
				B339FF12289ABD70001B89FB /* Metamask.ttf in Resources */,
				B339FF14289ABD70001B89FB /* ThemeColors.xcassets in Resources */,
				B339FF17289ABD70001B89FB /* debug.xcconfig in Resources */,
				C8424AE42CCC01F900F0BEB7 /* GoogleService-Info.plist in Resources */,
				E83DB5532BBDF2AE00536063 /* PrivacyInfo.xcprivacy in Resources */,
				B339FF1C289ABD70001B89FB /* release.xcconfig in Resources */,
				B339FF22289ABD70001B89FB /* LaunchScreen.xib in Resources */,
				B339FF23289ABD70001B89FB /* branch.json in Resources */,
				B339FF3C289ABF2C001B89FB /* MetaMask-QA-Info.plist in Resources */,
			);
			runOnlyForDeploymentPostprocessing = 0;
		};
/* End PBXResourcesBuildPhase section */

/* Begin PBXShellScriptBuildPhase section */
		00DD1BFF1BD5951E006B06BC /* Bundle JS Code & Upload Sentry Files */ = {
			isa = PBXShellScriptBuildPhase;
			buildActionMask = 2147483647;
			files = (
			);
			inputFileListPaths = (
				"${PODS_ROOT}/Target Support Files/Pods-MetaMask/Pods-MetaMask-frameworks-${CONFIGURATION}-input-files.xcfilelist",
			);
			inputPaths = (
			);
			name = "Bundle JS Code & Upload Sentry Files";
			outputPaths = (
			);
			runOnlyForDeploymentPostprocessing = 0;
			shellPath = /bin/sh;
			shellScript = "# Define script\nBUNDLE_AND_UPLOAD_TO_SENTRY=\"../scripts/ios/bundle-js-and-sentry-upload.sh\"\n\n# Give permissions to script\nchmod +x $BUNDLE_AND_UPLOAD_TO_SENTRY\n\n# Run script\n$BUNDLE_AND_UPLOAD_TO_SENTRY\n";
		};
		056B914267B20A3E1A9AEF1A /* [Expo] Configure project */ = {
			isa = PBXShellScriptBuildPhase;
			alwaysOutOfDate = 1;
			buildActionMask = 2147483647;
			files = (
			);
			inputFileListPaths = (
			);
			inputPaths = (
			);
			name = "[Expo] Configure project";
			outputFileListPaths = (
			);
			outputPaths = (
			);
			runOnlyForDeploymentPostprocessing = 0;
			shellPath = /bin/sh;
			shellScript = "# This script configures Expo modules and generates the modules provider file.\nbash -l -c \"./Pods/Target\\ Support\\ Files/Pods-MetaMask-QA/expo-configure-project.sh\"\n";
		};
		1315792FDF9ED5C1277541D0 /* [CP] Embed Pods Frameworks */ = {
			isa = PBXShellScriptBuildPhase;
			buildActionMask = 2147483647;
			files = (
			);
			inputFileListPaths = (
				"${PODS_ROOT}/Target Support Files/Pods-MetaMask/Pods-MetaMask-frameworks-${CONFIGURATION}-input-files.xcfilelist",
			);
			name = "[CP] Embed Pods Frameworks";
			outputFileListPaths = (
				"${PODS_ROOT}/Target Support Files/Pods-MetaMask/Pods-MetaMask-frameworks-${CONFIGURATION}-output-files.xcfilelist",
			);
			runOnlyForDeploymentPostprocessing = 0;
			shellPath = /bin/sh;
			shellScript = "\"${PODS_ROOT}/Target Support Files/Pods-MetaMask/Pods-MetaMask-frameworks.sh\"\n";
			showEnvVarsInLog = 0;
		};
		13E0EBB030DB9498ACF206AC /* [CP-User] [RNFB] Core Configuration */ = {
			isa = PBXShellScriptBuildPhase;
			buildActionMask = 2147483647;
			files = (
			);
			inputPaths = (
				"$(BUILT_PRODUCTS_DIR)/$(INFOPLIST_PATH)",
			);
			name = "[CP-User] [RNFB] Core Configuration";
			runOnlyForDeploymentPostprocessing = 0;
			shellPath = /bin/sh;
			shellScript = "#!/usr/bin/env bash\n#\n# Copyright (c) 2016-present Invertase Limited & Contributors\n#\n# Licensed under the Apache License, Version 2.0 (the \"License\");\n# you may not use this library except in compliance with the License.\n# You may obtain a copy of the License at\n#\n#   http://www.apache.org/licenses/LICENSE-2.0\n#\n# Unless required by applicable law or agreed to in writing, software\n# distributed under the License is distributed on an \"AS IS\" BASIS,\n# WITHOUT WARRANTIES OR CONDITIONS OF ANY KIND, either express or implied.\n# See the License for the specific language governing permissions and\n# limitations under the License.\n#\n\n##########################################################################\n##########################################################################\n#\n#  NOTE THAT IF YOU CHANGE THIS FILE YOU MUST RUN pod install AFTERWARDS\n#\n#  This file is installed as an Xcode build script in the project file\n#  by cocoapods, and you will not see your changes until you pod install\n#\n##########################################################################\n##########################################################################\n\nset -e\n\n_MAX_LOOKUPS=2;\n_SEARCH_RESULT=''\n_RN_ROOT_EXISTS=''\n_CURRENT_LOOKUPS=1\n_JSON_ROOT=\"'react-native'\"\n_JSON_FILE_NAME='firebase.json'\n_JSON_OUTPUT_BASE64='e30=' # { }\n_CURRENT_SEARCH_DIR=${PROJECT_DIR}\n_PLIST_BUDDY=/usr/libexec/PlistBuddy\n_TARGET_PLIST=\"${BUILT_PRODUCTS_DIR}/${INFOPLIST_PATH}\"\n_DSYM_PLIST=\"${DWARF_DSYM_FOLDER_PATH}/${DWARF_DSYM_FILE_NAME}/Contents/Info.plist\"\n\n# plist arrays\n_PLIST_ENTRY_KEYS=()\n_PLIST_ENTRY_TYPES=()\n_PLIST_ENTRY_VALUES=()\n\nfunction setPlistValue {\n  echo \"info:      setting plist entry '$1' of type '$2' in file '$4'\"\n  ${_PLIST_BUDDY} -c \"Add :$1 $2 '$3'\" $4 || echo \"info:      '$1' already exists\"\n}\n\nfunction getFirebaseJsonKeyValue () {\n  if [[ ${_RN_ROOT_EXISTS} ]]; then\n    ruby -Ku -e \"require 'rubygems';require 'json'; output=JSON.parse('$1'); puts output[$_JSON_ROOT]['$2']\"\n  else\n    echo \"\"\n  fi;\n}\n\nfunction jsonBoolToYesNo () {\n  if [[ $1 == \"false\" ]]; then\n    echo \"NO\"\n  elif [[ $1 == \"true\" ]]; then\n    echo \"YES\"\n  else echo \"NO\"\n  fi\n}\n\necho \"info: -> RNFB build script started\"\necho \"info: 1) Locating ${_JSON_FILE_NAME} file:\"\n\nif [[ -z ${_CURRENT_SEARCH_DIR} ]]; then\n  _CURRENT_SEARCH_DIR=$(pwd)\nfi;\n\nwhile true; do\n  _CURRENT_SEARCH_DIR=$(dirname \"$_CURRENT_SEARCH_DIR\")\n  if [[ \"$_CURRENT_SEARCH_DIR\" == \"/\" ]] || [[ ${_CURRENT_LOOKUPS} -gt ${_MAX_LOOKUPS} ]]; then break; fi;\n  echo \"info:      ($_CURRENT_LOOKUPS of $_MAX_LOOKUPS) Searching in '$_CURRENT_SEARCH_DIR' for a ${_JSON_FILE_NAME} file.\"\n  _SEARCH_RESULT=$(find \"$_CURRENT_SEARCH_DIR\" -maxdepth 2 -name ${_JSON_FILE_NAME} -print | /usr/bin/head -n 1)\n  if [[ ${_SEARCH_RESULT} ]]; then\n    echo \"info:      ${_JSON_FILE_NAME} found at $_SEARCH_RESULT\"\n    break;\n  fi;\n  _CURRENT_LOOKUPS=$((_CURRENT_LOOKUPS+1))\ndone\n\nif [[ ${_SEARCH_RESULT} ]]; then\n  _JSON_OUTPUT_RAW=$(cat \"${_SEARCH_RESULT}\")\n  _RN_ROOT_EXISTS=$(ruby -Ku -e \"require 'rubygems';require 'json'; output=JSON.parse('$_JSON_OUTPUT_RAW'); puts output[$_JSON_ROOT]\" || echo '')\n\n  if [[ ${_RN_ROOT_EXISTS} ]]; then\n    if ! python3 --version >/dev/null 2>&1; then echo \"python3 not found, firebase.json file processing error.\" && exit 1; fi\n    _JSON_OUTPUT_BASE64=$(python3 -c 'import json,sys,base64;print(base64.b64encode(bytes(json.dumps(json.loads(open('\"'${_SEARCH_RESULT}'\"', '\"'rb'\"').read())['${_JSON_ROOT}']), '\"'utf-8'\"')).decode())' || echo \"e30=\")\n  fi\n\n  _PLIST_ENTRY_KEYS+=(\"firebase_json_raw\")\n  _PLIST_ENTRY_TYPES+=(\"string\")\n  _PLIST_ENTRY_VALUES+=(\"$_JSON_OUTPUT_BASE64\")\n\n  # config.app_data_collection_default_enabled\n  _APP_DATA_COLLECTION_ENABLED=$(getFirebaseJsonKeyValue \"$_JSON_OUTPUT_RAW\" \"app_data_collection_default_enabled\")\n  if [[ $_APP_DATA_COLLECTION_ENABLED ]]; then\n    _PLIST_ENTRY_KEYS+=(\"FirebaseDataCollectionDefaultEnabled\")\n    _PLIST_ENTRY_TYPES+=(\"bool\")\n    _PLIST_ENTRY_VALUES+=(\"$(jsonBoolToYesNo \"$_APP_DATA_COLLECTION_ENABLED\")\")\n  fi\n\n  # config.analytics_auto_collection_enabled\n  _ANALYTICS_AUTO_COLLECTION=$(getFirebaseJsonKeyValue \"$_JSON_OUTPUT_RAW\" \"analytics_auto_collection_enabled\")\n  if [[ $_ANALYTICS_AUTO_COLLECTION ]]; then\n    _PLIST_ENTRY_KEYS+=(\"FIREBASE_ANALYTICS_COLLECTION_ENABLED\")\n    _PLIST_ENTRY_TYPES+=(\"bool\")\n    _PLIST_ENTRY_VALUES+=(\"$(jsonBoolToYesNo \"$_ANALYTICS_AUTO_COLLECTION\")\")\n  fi\n\n  # config.analytics_collection_deactivated\n  _ANALYTICS_DEACTIVATED=$(getFirebaseJsonKeyValue \"$_JSON_OUTPUT_RAW\" \"analytics_collection_deactivated\")\n  if [[ $_ANALYTICS_DEACTIVATED ]]; then\n    _PLIST_ENTRY_KEYS+=(\"FIREBASE_ANALYTICS_COLLECTION_DEACTIVATED\")\n    _PLIST_ENTRY_TYPES+=(\"bool\")\n    _PLIST_ENTRY_VALUES+=(\"$(jsonBoolToYesNo \"$_ANALYTICS_DEACTIVATED\")\")\n  fi\n\n  # config.analytics_idfv_collection_enabled\n  _ANALYTICS_IDFV_COLLECTION=$(getFirebaseJsonKeyValue \"$_JSON_OUTPUT_RAW\" \"analytics_idfv_collection_enabled\")\n  if [[ $_ANALYTICS_IDFV_COLLECTION ]]; then\n    _PLIST_ENTRY_KEYS+=(\"GOOGLE_ANALYTICS_IDFV_COLLECTION_ENABLED\")\n    _PLIST_ENTRY_TYPES+=(\"bool\")\n    _PLIST_ENTRY_VALUES+=(\"$(jsonBoolToYesNo \"$_ANALYTICS_IDFV_COLLECTION\")\")\n  fi\n\n  # config.analytics_default_allow_analytics_storage\n  _ANALYTICS_STORAGE=$(getFirebaseJsonKeyValue \"$_JSON_OUTPUT_RAW\" \"analytics_default_allow_analytics_storage\")\n  if [[ $_ANALYTICS_STORAGE ]]; then\n    _PLIST_ENTRY_KEYS+=(\"GOOGLE_ANALYTICS_DEFAULT_ALLOW_ANALYTICS_STORAGE\")\n    _PLIST_ENTRY_TYPES+=(\"bool\")\n    _PLIST_ENTRY_VALUES+=(\"$(jsonBoolToYesNo \"$_ANALYTICS_STORAGE\")\")\n  fi\n\n  # config.analytics_default_allow_ad_storage\n  _ANALYTICS_AD_STORAGE=$(getFirebaseJsonKeyValue \"$_JSON_OUTPUT_RAW\" \"analytics_default_allow_ad_storage\")\n  if [[ $_ANALYTICS_AD_STORAGE ]]; then\n    _PLIST_ENTRY_KEYS+=(\"GOOGLE_ANALYTICS_DEFAULT_ALLOW_AD_STORAGE\")\n    _PLIST_ENTRY_TYPES+=(\"bool\")\n    _PLIST_ENTRY_VALUES+=(\"$(jsonBoolToYesNo \"$_ANALYTICS_AD_STORAGE\")\")\n  fi\n\n  # config.analytics_default_allow_ad_user_data\n  _ANALYTICS_AD_USER_DATA=$(getFirebaseJsonKeyValue \"$_JSON_OUTPUT_RAW\" \"analytics_default_allow_ad_user_data\")\n  if [[ $_ANALYTICS_AD_USER_DATA ]]; then\n    _PLIST_ENTRY_KEYS+=(\"GOOGLE_ANALYTICS_DEFAULT_ALLOW_AD_USER_DATA\")\n    _PLIST_ENTRY_TYPES+=(\"bool\")\n    _PLIST_ENTRY_VALUES+=(\"$(jsonBoolToYesNo \"$_ANALYTICS_AD_USER_DATA\")\")\n  fi\n\n  # config.analytics_default_allow_ad_personalization_signals\n  _ANALYTICS_PERSONALIZATION=$(getFirebaseJsonKeyValue \"$_JSON_OUTPUT_RAW\" \"analytics_default_allow_ad_personalization_signals\")\n  if [[ $_ANALYTICS_PERSONALIZATION ]]; then\n    _PLIST_ENTRY_KEYS+=(\"GOOGLE_ANALYTICS_DEFAULT_ALLOW_AD_PERSONALIZATION_SIGNALS\")\n    _PLIST_ENTRY_TYPES+=(\"bool\")\n    _PLIST_ENTRY_VALUES+=(\"$(jsonBoolToYesNo \"$_ANALYTICS_PERSONALIZATION\")\")\n  fi\n\n  # config.analytics_registration_with_ad_network_enabled\n  _ANALYTICS_REGISTRATION_WITH_AD_NETWORK=$(getFirebaseJsonKeyValue \"$_JSON_OUTPUT_RAW\" \"google_analytics_registration_with_ad_network_enabled\")\n  if [[ $_ANALYTICS_REGISTRATION_WITH_AD_NETWORK ]]; then\n    _PLIST_ENTRY_KEYS+=(\"GOOGLE_ANALYTICS_REGISTRATION_WITH_AD_NETWORK_ENABLED\")\n    _PLIST_ENTRY_TYPES+=(\"bool\")\n    _PLIST_ENTRY_VALUES+=(\"$(jsonBoolToYesNo \"$_ANALYTICS_REGISTRATION_WITH_AD_NETWORK\")\")\n  fi\n\n  # config.google_analytics_automatic_screen_reporting_enabled\n  _ANALYTICS_AUTO_SCREEN_REPORTING=$(getFirebaseJsonKeyValue \"$_JSON_OUTPUT_RAW\" \"google_analytics_automatic_screen_reporting_enabled\")\n  if [[ $_ANALYTICS_AUTO_SCREEN_REPORTING ]]; then\n    _PLIST_ENTRY_KEYS+=(\"FirebaseAutomaticScreenReportingEnabled\")\n    _PLIST_ENTRY_TYPES+=(\"bool\")\n    _PLIST_ENTRY_VALUES+=(\"$(jsonBoolToYesNo \"$_ANALYTICS_AUTO_SCREEN_REPORTING\")\")\n  fi\n\n  # config.perf_auto_collection_enabled\n  _PERF_AUTO_COLLECTION=$(getFirebaseJsonKeyValue \"$_JSON_OUTPUT_RAW\" \"perf_auto_collection_enabled\")\n  if [[ $_PERF_AUTO_COLLECTION ]]; then\n    _PLIST_ENTRY_KEYS+=(\"firebase_performance_collection_enabled\")\n    _PLIST_ENTRY_TYPES+=(\"bool\")\n    _PLIST_ENTRY_VALUES+=(\"$(jsonBoolToYesNo \"$_PERF_AUTO_COLLECTION\")\")\n  fi\n\n  # config.perf_collection_deactivated\n  _PERF_DEACTIVATED=$(getFirebaseJsonKeyValue \"$_JSON_OUTPUT_RAW\" \"perf_collection_deactivated\")\n  if [[ $_PERF_DEACTIVATED ]]; then\n    _PLIST_ENTRY_KEYS+=(\"firebase_performance_collection_deactivated\")\n    _PLIST_ENTRY_TYPES+=(\"bool\")\n    _PLIST_ENTRY_VALUES+=(\"$(jsonBoolToYesNo \"$_PERF_DEACTIVATED\")\")\n  fi\n\n  # config.messaging_auto_init_enabled\n  _MESSAGING_AUTO_INIT=$(getFirebaseJsonKeyValue \"$_JSON_OUTPUT_RAW\" \"messaging_auto_init_enabled\")\n  if [[ $_MESSAGING_AUTO_INIT ]]; then\n    _PLIST_ENTRY_KEYS+=(\"FirebaseMessagingAutoInitEnabled\")\n    _PLIST_ENTRY_TYPES+=(\"bool\")\n    _PLIST_ENTRY_VALUES+=(\"$(jsonBoolToYesNo \"$_MESSAGING_AUTO_INIT\")\")\n  fi\n\n  # config.in_app_messaging_auto_colllection_enabled\n  _FIAM_AUTO_INIT=$(getFirebaseJsonKeyValue \"$_JSON_OUTPUT_RAW\" \"in_app_messaging_auto_collection_enabled\")\n  if [[ $_FIAM_AUTO_INIT ]]; then\n    _PLIST_ENTRY_KEYS+=(\"FirebaseInAppMessagingAutomaticDataCollectionEnabled\")\n    _PLIST_ENTRY_TYPES+=(\"bool\")\n    _PLIST_ENTRY_VALUES+=(\"$(jsonBoolToYesNo \"$_FIAM_AUTO_INIT\")\")\n  fi\n\n  # config.app_check_token_auto_refresh\n  _APP_CHECK_TOKEN_AUTO_REFRESH=$(getFirebaseJsonKeyValue \"$_JSON_OUTPUT_RAW\" \"app_check_token_auto_refresh\")\n  if [[ $_APP_CHECK_TOKEN_AUTO_REFRESH ]]; then\n    _PLIST_ENTRY_KEYS+=(\"FirebaseAppCheckTokenAutoRefreshEnabled\")\n    _PLIST_ENTRY_TYPES+=(\"bool\")\n    _PLIST_ENTRY_VALUES+=(\"$(jsonBoolToYesNo \"$_APP_CHECK_TOKEN_AUTO_REFRESH\")\")\n  fi\n\n  # config.crashlytics_disable_auto_disabler - undocumented for now - mainly for debugging, document if becomes useful\n  _CRASHLYTICS_AUTO_DISABLE_ENABLED=$(getFirebaseJsonKeyValue \"$_JSON_OUTPUT_RAW\" \"crashlytics_disable_auto_disabler\")\n  if [[ $_CRASHLYTICS_AUTO_DISABLE_ENABLED == \"true\" ]]; then\n    echo \"Disabled Crashlytics auto disabler.\" # do nothing\n  else\n    _PLIST_ENTRY_KEYS+=(\"FirebaseCrashlyticsCollectionEnabled\")\n    _PLIST_ENTRY_TYPES+=(\"bool\")\n    _PLIST_ENTRY_VALUES+=(\"NO\")\n  fi\nelse\n  _PLIST_ENTRY_KEYS+=(\"firebase_json_raw\")\n  _PLIST_ENTRY_TYPES+=(\"string\")\n  _PLIST_ENTRY_VALUES+=(\"$_JSON_OUTPUT_BASE64\")\n  echo \"warning:   A firebase.json file was not found, whilst this file is optional it is recommended to include it to configure firebase services in React Native Firebase.\"\nfi;\n\necho \"info: 2) Injecting Info.plist entries: \"\n\n# Log out the keys we're adding\nfor i in \"${!_PLIST_ENTRY_KEYS[@]}\"; do\n  echo \"    ->  $i) ${_PLIST_ENTRY_KEYS[$i]}\" \"${_PLIST_ENTRY_TYPES[$i]}\" \"${_PLIST_ENTRY_VALUES[$i]}\"\ndone\n\nfor plist in \"${_TARGET_PLIST}\" \"${_DSYM_PLIST}\" ; do\n  if [[ -f \"${plist}\" ]]; then\n\n    # paths with spaces break the call to setPlistValue. temporarily modify\n    # the shell internal field separator variable (IFS), which normally\n    # includes spaces, to consist only of line breaks\n    oldifs=$IFS\n    IFS=\"\n\"\n\n    for i in \"${!_PLIST_ENTRY_KEYS[@]}\"; do\n      setPlistValue \"${_PLIST_ENTRY_KEYS[$i]}\" \"${_PLIST_ENTRY_TYPES[$i]}\" \"${_PLIST_ENTRY_VALUES[$i]}\" \"${plist}\"\n    done\n\n    # restore the original internal field separator value\n    IFS=$oldifs\n  else\n    echo \"warning:   A Info.plist build output file was not found (${plist})\"\n  fi\ndone\n\necho \"info: <- RNFB build script finished\"\n";
		};
		15FDD86321B76696006B7C35 /* Override xcconfig files */ = {
			isa = PBXShellScriptBuildPhase;
			buildActionMask = 2147483647;
			files = (
			);
			inputFileListPaths = (
			);
			inputPaths = (
			);
			name = "Override xcconfig files";
			outputFileListPaths = (
			);
			outputPaths = (
			);
			runOnlyForDeploymentPostprocessing = 0;
			shellPath = /bin/sh;
			shellScript = "if [ -e ../.ios.env ]\nthen\n    cp -rf ../.ios.env debug.xcconfig\n    cp -rf ../.ios.env release.xcconfig\nelse\n    cp -rf ../.ios.env.example debug.xcconfig\n    cp -rf ../.ios.env.example release.xcconfig\nfi\n\n";
		};
		22A0CDFA61EAF4604801C08E /* [CP] Embed Pods Frameworks */ = {
			isa = PBXShellScriptBuildPhase;
			buildActionMask = 2147483647;
			files = (
			);
			inputFileListPaths = (
				"${PODS_ROOT}/Target Support Files/Pods-MetaMask-Flask/Pods-MetaMask-Flask-frameworks-${CONFIGURATION}-input-files.xcfilelist",
			);
			name = "[CP] Embed Pods Frameworks";
			outputFileListPaths = (
				"${PODS_ROOT}/Target Support Files/Pods-MetaMask-Flask/Pods-MetaMask-Flask-frameworks-${CONFIGURATION}-output-files.xcfilelist",
			);
			runOnlyForDeploymentPostprocessing = 0;
			shellPath = /bin/sh;
			shellScript = "\"${PODS_ROOT}/Target Support Files/Pods-MetaMask-Flask/Pods-MetaMask-Flask-frameworks.sh\"\n";
			showEnvVarsInLog = 0;
		};
		2671E4E19FD35BBF616FC1D3 /* [CP] Check Pods Manifest.lock */ = {
			isa = PBXShellScriptBuildPhase;
			buildActionMask = 2147483647;
			files = (
			);
			inputFileListPaths = (
			);
			inputPaths = (
				"${PODS_PODFILE_DIR_PATH}/Podfile.lock",
				"${PODS_ROOT}/Manifest.lock",
			);
			name = "[CP] Check Pods Manifest.lock";
			outputFileListPaths = (
			);
			outputPaths = (
				"$(DERIVED_FILE_DIR)/Pods-MetaMask-Flask-checkManifestLockResult.txt",
			);
			runOnlyForDeploymentPostprocessing = 0;
			shellPath = /bin/sh;
			shellScript = "diff \"${PODS_PODFILE_DIR_PATH}/Podfile.lock\" \"${PODS_ROOT}/Manifest.lock\" > /dev/null\nif [ $? != 0 ] ; then\n    # print error to STDERR\n    echo \"error: The sandbox is not in sync with the Podfile.lock. Run 'pod install' or update your CocoaPods installation.\" >&2\n    exit 1\nfi\n# This output is used by Xcode 'outputs' to avoid re-running this script phase.\necho \"SUCCESS\" > \"${SCRIPT_OUTPUT_FILE_0}\"\n";
			showEnvVarsInLog = 0;
		};
		2A8181D696D792EC398412FD /* [Expo] Configure project */ = {
			isa = PBXShellScriptBuildPhase;
			alwaysOutOfDate = 1;
			buildActionMask = 2147483647;
			files = (
			);
			inputFileListPaths = (
			);
			inputPaths = (
			);
			name = "[Expo] Configure project";
			outputFileListPaths = (
			);
			outputPaths = (
			);
			runOnlyForDeploymentPostprocessing = 0;
			shellPath = /bin/sh;
			shellScript = "# This script configures Expo modules and generates the modules provider file.\nbash -l -c \"./Pods/Target\\ Support\\ Files/Pods-MetaMask/expo-configure-project.sh\"\n";
		};
		2EF282582B0FF86900D7B4B1 /* Override xcconfig files */ = {
			isa = PBXShellScriptBuildPhase;
			buildActionMask = 2147483647;
			files = (
			);
			inputFileListPaths = (
			);
			inputPaths = (
			);
			name = "Override xcconfig files";
			outputFileListPaths = (
			);
			outputPaths = (
			);
			runOnlyForDeploymentPostprocessing = 0;
			shellPath = /bin/sh;
			shellScript = "if [ -e ../.ios.env ]\nthen\n    cp -rf ../.ios.env debug.xcconfig\n    cp -rf ../.ios.env release.xcconfig\nelse\n    cp -rf ../.ios.env.example debug.xcconfig\n    cp -rf ../.ios.env.example release.xcconfig\nfi\n\n";
		};
		2EF282892B0FF86900D7B4B1 /* Bundle JS Code & Upload Sentry Files */ = {
			isa = PBXShellScriptBuildPhase;
			buildActionMask = 2147483647;
			files = (
			);
			inputFileListPaths = (
				"${PODS_ROOT}/Target Support Files/Pods-MetaMask/Pods-MetaMask-frameworks-${CONFIGURATION}-input-files.xcfilelist",
			);
			inputPaths = (
			);
			name = "Bundle JS Code & Upload Sentry Files";
			outputPaths = (
			);
			runOnlyForDeploymentPostprocessing = 0;
			shellPath = /bin/sh;
			shellScript = "# Define script\nBUNDLE_AND_UPLOAD_TO_SENTRY=\"../scripts/ios/bundle-js-and-sentry-upload.sh\"\n\n# Give permissions to script\nchmod +x $BUNDLE_AND_UPLOAD_TO_SENTRY\n\n# Run script\n$BUNDLE_AND_UPLOAD_TO_SENTRY\n";
		};
		475B37D211D24FD533A25DD4 /* [CP] Copy Pods Resources */ = {
			isa = PBXShellScriptBuildPhase;
			buildActionMask = 2147483647;
			files = (
			);
			inputFileListPaths = (
				"${PODS_ROOT}/Target Support Files/Pods-MetaMask-QA/Pods-MetaMask-QA-resources-${CONFIGURATION}-input-files.xcfilelist",
			);
			name = "[CP] Copy Pods Resources";
			outputFileListPaths = (
				"${PODS_ROOT}/Target Support Files/Pods-MetaMask-QA/Pods-MetaMask-QA-resources-${CONFIGURATION}-output-files.xcfilelist",
			);
			runOnlyForDeploymentPostprocessing = 0;
			shellPath = /bin/sh;
			shellScript = "\"${PODS_ROOT}/Target Support Files/Pods-MetaMask-QA/Pods-MetaMask-QA-resources.sh\"\n";
			showEnvVarsInLog = 0;
		};
		65728037EE7BD20DE039438B /* [CP] Check Pods Manifest.lock */ = {
			isa = PBXShellScriptBuildPhase;
			buildActionMask = 2147483647;
			files = (
			);
			inputFileListPaths = (
			);
			inputPaths = (
				"${PODS_PODFILE_DIR_PATH}/Podfile.lock",
				"${PODS_ROOT}/Manifest.lock",
			);
			name = "[CP] Check Pods Manifest.lock";
			outputFileListPaths = (
			);
			outputPaths = (
				"$(DERIVED_FILE_DIR)/Pods-MetaMask-checkManifestLockResult.txt",
			);
			runOnlyForDeploymentPostprocessing = 0;
			shellPath = /bin/sh;
			shellScript = "diff \"${PODS_PODFILE_DIR_PATH}/Podfile.lock\" \"${PODS_ROOT}/Manifest.lock\" > /dev/null\nif [ $? != 0 ] ; then\n    # print error to STDERR\n    echo \"error: The sandbox is not in sync with the Podfile.lock. Run 'pod install' or update your CocoaPods installation.\" >&2\n    exit 1\nfi\n# This output is used by Xcode 'outputs' to avoid re-running this script phase.\necho \"SUCCESS\" > \"${SCRIPT_OUTPUT_FILE_0}\"\n";
			showEnvVarsInLog = 0;
		};
		7DCEC09F2EFA897359942504 /* [CP-User] [RNFB] Core Configuration */ = {
			isa = PBXShellScriptBuildPhase;
			buildActionMask = 2147483647;
			files = (
			);
			inputPaths = (
				"$(BUILT_PRODUCTS_DIR)/$(INFOPLIST_PATH)",
			);
			name = "[CP-User] [RNFB] Core Configuration";
			runOnlyForDeploymentPostprocessing = 0;
			shellPath = /bin/sh;
			shellScript = "#!/usr/bin/env bash\n#\n# Copyright (c) 2016-present Invertase Limited & Contributors\n#\n# Licensed under the Apache License, Version 2.0 (the \"License\");\n# you may not use this library except in compliance with the License.\n# You may obtain a copy of the License at\n#\n#   http://www.apache.org/licenses/LICENSE-2.0\n#\n# Unless required by applicable law or agreed to in writing, software\n# distributed under the License is distributed on an \"AS IS\" BASIS,\n# WITHOUT WARRANTIES OR CONDITIONS OF ANY KIND, either express or implied.\n# See the License for the specific language governing permissions and\n# limitations under the License.\n#\n\n##########################################################################\n##########################################################################\n#\n#  NOTE THAT IF YOU CHANGE THIS FILE YOU MUST RUN pod install AFTERWARDS\n#\n#  This file is installed as an Xcode build script in the project file\n#  by cocoapods, and you will not see your changes until you pod install\n#\n##########################################################################\n##########################################################################\n\nset -e\n\n_MAX_LOOKUPS=2;\n_SEARCH_RESULT=''\n_RN_ROOT_EXISTS=''\n_CURRENT_LOOKUPS=1\n_JSON_ROOT=\"'react-native'\"\n_JSON_FILE_NAME='firebase.json'\n_JSON_OUTPUT_BASE64='e30=' # { }\n_CURRENT_SEARCH_DIR=${PROJECT_DIR}\n_PLIST_BUDDY=/usr/libexec/PlistBuddy\n_TARGET_PLIST=\"${BUILT_PRODUCTS_DIR}/${INFOPLIST_PATH}\"\n_DSYM_PLIST=\"${DWARF_DSYM_FOLDER_PATH}/${DWARF_DSYM_FILE_NAME}/Contents/Info.plist\"\n\n# plist arrays\n_PLIST_ENTRY_KEYS=()\n_PLIST_ENTRY_TYPES=()\n_PLIST_ENTRY_VALUES=()\n\nfunction setPlistValue {\n  echo \"info:      setting plist entry '$1' of type '$2' in file '$4'\"\n  ${_PLIST_BUDDY} -c \"Add :$1 $2 '$3'\" $4 || echo \"info:      '$1' already exists\"\n}\n\nfunction getFirebaseJsonKeyValue () {\n  if [[ ${_RN_ROOT_EXISTS} ]]; then\n    ruby -Ku -e \"require 'rubygems';require 'json'; output=JSON.parse('$1'); puts output[$_JSON_ROOT]['$2']\"\n  else\n    echo \"\"\n  fi;\n}\n\nfunction jsonBoolToYesNo () {\n  if [[ $1 == \"false\" ]]; then\n    echo \"NO\"\n  elif [[ $1 == \"true\" ]]; then\n    echo \"YES\"\n  else echo \"NO\"\n  fi\n}\n\necho \"info: -> RNFB build script started\"\necho \"info: 1) Locating ${_JSON_FILE_NAME} file:\"\n\nif [[ -z ${_CURRENT_SEARCH_DIR} ]]; then\n  _CURRENT_SEARCH_DIR=$(pwd)\nfi;\n\nwhile true; do\n  _CURRENT_SEARCH_DIR=$(dirname \"$_CURRENT_SEARCH_DIR\")\n  if [[ \"$_CURRENT_SEARCH_DIR\" == \"/\" ]] || [[ ${_CURRENT_LOOKUPS} -gt ${_MAX_LOOKUPS} ]]; then break; fi;\n  echo \"info:      ($_CURRENT_LOOKUPS of $_MAX_LOOKUPS) Searching in '$_CURRENT_SEARCH_DIR' for a ${_JSON_FILE_NAME} file.\"\n  _SEARCH_RESULT=$(find \"$_CURRENT_SEARCH_DIR\" -maxdepth 2 -name ${_JSON_FILE_NAME} -print | /usr/bin/head -n 1)\n  if [[ ${_SEARCH_RESULT} ]]; then\n    echo \"info:      ${_JSON_FILE_NAME} found at $_SEARCH_RESULT\"\n    break;\n  fi;\n  _CURRENT_LOOKUPS=$((_CURRENT_LOOKUPS+1))\ndone\n\nif [[ ${_SEARCH_RESULT} ]]; then\n  _JSON_OUTPUT_RAW=$(cat \"${_SEARCH_RESULT}\")\n  _RN_ROOT_EXISTS=$(ruby -Ku -e \"require 'rubygems';require 'json'; output=JSON.parse('$_JSON_OUTPUT_RAW'); puts output[$_JSON_ROOT]\" || echo '')\n\n  if [[ ${_RN_ROOT_EXISTS} ]]; then\n    if ! python3 --version >/dev/null 2>&1; then echo \"python3 not found, firebase.json file processing error.\" && exit 1; fi\n    _JSON_OUTPUT_BASE64=$(python3 -c 'import json,sys,base64;print(base64.b64encode(bytes(json.dumps(json.loads(open('\"'${_SEARCH_RESULT}'\"', '\"'rb'\"').read())['${_JSON_ROOT}']), '\"'utf-8'\"')).decode())' || echo \"e30=\")\n  fi\n\n  _PLIST_ENTRY_KEYS+=(\"firebase_json_raw\")\n  _PLIST_ENTRY_TYPES+=(\"string\")\n  _PLIST_ENTRY_VALUES+=(\"$_JSON_OUTPUT_BASE64\")\n\n  # config.app_data_collection_default_enabled\n  _APP_DATA_COLLECTION_ENABLED=$(getFirebaseJsonKeyValue \"$_JSON_OUTPUT_RAW\" \"app_data_collection_default_enabled\")\n  if [[ $_APP_DATA_COLLECTION_ENABLED ]]; then\n    _PLIST_ENTRY_KEYS+=(\"FirebaseDataCollectionDefaultEnabled\")\n    _PLIST_ENTRY_TYPES+=(\"bool\")\n    _PLIST_ENTRY_VALUES+=(\"$(jsonBoolToYesNo \"$_APP_DATA_COLLECTION_ENABLED\")\")\n  fi\n\n  # config.analytics_auto_collection_enabled\n  _ANALYTICS_AUTO_COLLECTION=$(getFirebaseJsonKeyValue \"$_JSON_OUTPUT_RAW\" \"analytics_auto_collection_enabled\")\n  if [[ $_ANALYTICS_AUTO_COLLECTION ]]; then\n    _PLIST_ENTRY_KEYS+=(\"FIREBASE_ANALYTICS_COLLECTION_ENABLED\")\n    _PLIST_ENTRY_TYPES+=(\"bool\")\n    _PLIST_ENTRY_VALUES+=(\"$(jsonBoolToYesNo \"$_ANALYTICS_AUTO_COLLECTION\")\")\n  fi\n\n  # config.analytics_collection_deactivated\n  _ANALYTICS_DEACTIVATED=$(getFirebaseJsonKeyValue \"$_JSON_OUTPUT_RAW\" \"analytics_collection_deactivated\")\n  if [[ $_ANALYTICS_DEACTIVATED ]]; then\n    _PLIST_ENTRY_KEYS+=(\"FIREBASE_ANALYTICS_COLLECTION_DEACTIVATED\")\n    _PLIST_ENTRY_TYPES+=(\"bool\")\n    _PLIST_ENTRY_VALUES+=(\"$(jsonBoolToYesNo \"$_ANALYTICS_DEACTIVATED\")\")\n  fi\n\n  # config.analytics_idfv_collection_enabled\n  _ANALYTICS_IDFV_COLLECTION=$(getFirebaseJsonKeyValue \"$_JSON_OUTPUT_RAW\" \"analytics_idfv_collection_enabled\")\n  if [[ $_ANALYTICS_IDFV_COLLECTION ]]; then\n    _PLIST_ENTRY_KEYS+=(\"GOOGLE_ANALYTICS_IDFV_COLLECTION_ENABLED\")\n    _PLIST_ENTRY_TYPES+=(\"bool\")\n    _PLIST_ENTRY_VALUES+=(\"$(jsonBoolToYesNo \"$_ANALYTICS_IDFV_COLLECTION\")\")\n  fi\n\n  # config.analytics_default_allow_analytics_storage\n  _ANALYTICS_STORAGE=$(getFirebaseJsonKeyValue \"$_JSON_OUTPUT_RAW\" \"analytics_default_allow_analytics_storage\")\n  if [[ $_ANALYTICS_STORAGE ]]; then\n    _PLIST_ENTRY_KEYS+=(\"GOOGLE_ANALYTICS_DEFAULT_ALLOW_ANALYTICS_STORAGE\")\n    _PLIST_ENTRY_TYPES+=(\"bool\")\n    _PLIST_ENTRY_VALUES+=(\"$(jsonBoolToYesNo \"$_ANALYTICS_STORAGE\")\")\n  fi\n\n  # config.analytics_default_allow_ad_storage\n  _ANALYTICS_AD_STORAGE=$(getFirebaseJsonKeyValue \"$_JSON_OUTPUT_RAW\" \"analytics_default_allow_ad_storage\")\n  if [[ $_ANALYTICS_AD_STORAGE ]]; then\n    _PLIST_ENTRY_KEYS+=(\"GOOGLE_ANALYTICS_DEFAULT_ALLOW_AD_STORAGE\")\n    _PLIST_ENTRY_TYPES+=(\"bool\")\n    _PLIST_ENTRY_VALUES+=(\"$(jsonBoolToYesNo \"$_ANALYTICS_AD_STORAGE\")\")\n  fi\n\n  # config.analytics_default_allow_ad_user_data\n  _ANALYTICS_AD_USER_DATA=$(getFirebaseJsonKeyValue \"$_JSON_OUTPUT_RAW\" \"analytics_default_allow_ad_user_data\")\n  if [[ $_ANALYTICS_AD_USER_DATA ]]; then\n    _PLIST_ENTRY_KEYS+=(\"GOOGLE_ANALYTICS_DEFAULT_ALLOW_AD_USER_DATA\")\n    _PLIST_ENTRY_TYPES+=(\"bool\")\n    _PLIST_ENTRY_VALUES+=(\"$(jsonBoolToYesNo \"$_ANALYTICS_AD_USER_DATA\")\")\n  fi\n\n  # config.analytics_default_allow_ad_personalization_signals\n  _ANALYTICS_PERSONALIZATION=$(getFirebaseJsonKeyValue \"$_JSON_OUTPUT_RAW\" \"analytics_default_allow_ad_personalization_signals\")\n  if [[ $_ANALYTICS_PERSONALIZATION ]]; then\n    _PLIST_ENTRY_KEYS+=(\"GOOGLE_ANALYTICS_DEFAULT_ALLOW_AD_PERSONALIZATION_SIGNALS\")\n    _PLIST_ENTRY_TYPES+=(\"bool\")\n    _PLIST_ENTRY_VALUES+=(\"$(jsonBoolToYesNo \"$_ANALYTICS_PERSONALIZATION\")\")\n  fi\n\n  # config.analytics_registration_with_ad_network_enabled\n  _ANALYTICS_REGISTRATION_WITH_AD_NETWORK=$(getFirebaseJsonKeyValue \"$_JSON_OUTPUT_RAW\" \"google_analytics_registration_with_ad_network_enabled\")\n  if [[ $_ANALYTICS_REGISTRATION_WITH_AD_NETWORK ]]; then\n    _PLIST_ENTRY_KEYS+=(\"GOOGLE_ANALYTICS_REGISTRATION_WITH_AD_NETWORK_ENABLED\")\n    _PLIST_ENTRY_TYPES+=(\"bool\")\n    _PLIST_ENTRY_VALUES+=(\"$(jsonBoolToYesNo \"$_ANALYTICS_REGISTRATION_WITH_AD_NETWORK\")\")\n  fi\n\n  # config.google_analytics_automatic_screen_reporting_enabled\n  _ANALYTICS_AUTO_SCREEN_REPORTING=$(getFirebaseJsonKeyValue \"$_JSON_OUTPUT_RAW\" \"google_analytics_automatic_screen_reporting_enabled\")\n  if [[ $_ANALYTICS_AUTO_SCREEN_REPORTING ]]; then\n    _PLIST_ENTRY_KEYS+=(\"FirebaseAutomaticScreenReportingEnabled\")\n    _PLIST_ENTRY_TYPES+=(\"bool\")\n    _PLIST_ENTRY_VALUES+=(\"$(jsonBoolToYesNo \"$_ANALYTICS_AUTO_SCREEN_REPORTING\")\")\n  fi\n\n  # config.perf_auto_collection_enabled\n  _PERF_AUTO_COLLECTION=$(getFirebaseJsonKeyValue \"$_JSON_OUTPUT_RAW\" \"perf_auto_collection_enabled\")\n  if [[ $_PERF_AUTO_COLLECTION ]]; then\n    _PLIST_ENTRY_KEYS+=(\"firebase_performance_collection_enabled\")\n    _PLIST_ENTRY_TYPES+=(\"bool\")\n    _PLIST_ENTRY_VALUES+=(\"$(jsonBoolToYesNo \"$_PERF_AUTO_COLLECTION\")\")\n  fi\n\n  # config.perf_collection_deactivated\n  _PERF_DEACTIVATED=$(getFirebaseJsonKeyValue \"$_JSON_OUTPUT_RAW\" \"perf_collection_deactivated\")\n  if [[ $_PERF_DEACTIVATED ]]; then\n    _PLIST_ENTRY_KEYS+=(\"firebase_performance_collection_deactivated\")\n    _PLIST_ENTRY_TYPES+=(\"bool\")\n    _PLIST_ENTRY_VALUES+=(\"$(jsonBoolToYesNo \"$_PERF_DEACTIVATED\")\")\n  fi\n\n  # config.messaging_auto_init_enabled\n  _MESSAGING_AUTO_INIT=$(getFirebaseJsonKeyValue \"$_JSON_OUTPUT_RAW\" \"messaging_auto_init_enabled\")\n  if [[ $_MESSAGING_AUTO_INIT ]]; then\n    _PLIST_ENTRY_KEYS+=(\"FirebaseMessagingAutoInitEnabled\")\n    _PLIST_ENTRY_TYPES+=(\"bool\")\n    _PLIST_ENTRY_VALUES+=(\"$(jsonBoolToYesNo \"$_MESSAGING_AUTO_INIT\")\")\n  fi\n\n  # config.in_app_messaging_auto_colllection_enabled\n  _FIAM_AUTO_INIT=$(getFirebaseJsonKeyValue \"$_JSON_OUTPUT_RAW\" \"in_app_messaging_auto_collection_enabled\")\n  if [[ $_FIAM_AUTO_INIT ]]; then\n    _PLIST_ENTRY_KEYS+=(\"FirebaseInAppMessagingAutomaticDataCollectionEnabled\")\n    _PLIST_ENTRY_TYPES+=(\"bool\")\n    _PLIST_ENTRY_VALUES+=(\"$(jsonBoolToYesNo \"$_FIAM_AUTO_INIT\")\")\n  fi\n\n  # config.app_check_token_auto_refresh\n  _APP_CHECK_TOKEN_AUTO_REFRESH=$(getFirebaseJsonKeyValue \"$_JSON_OUTPUT_RAW\" \"app_check_token_auto_refresh\")\n  if [[ $_APP_CHECK_TOKEN_AUTO_REFRESH ]]; then\n    _PLIST_ENTRY_KEYS+=(\"FirebaseAppCheckTokenAutoRefreshEnabled\")\n    _PLIST_ENTRY_TYPES+=(\"bool\")\n    _PLIST_ENTRY_VALUES+=(\"$(jsonBoolToYesNo \"$_APP_CHECK_TOKEN_AUTO_REFRESH\")\")\n  fi\n\n  # config.crashlytics_disable_auto_disabler - undocumented for now - mainly for debugging, document if becomes useful\n  _CRASHLYTICS_AUTO_DISABLE_ENABLED=$(getFirebaseJsonKeyValue \"$_JSON_OUTPUT_RAW\" \"crashlytics_disable_auto_disabler\")\n  if [[ $_CRASHLYTICS_AUTO_DISABLE_ENABLED == \"true\" ]]; then\n    echo \"Disabled Crashlytics auto disabler.\" # do nothing\n  else\n    _PLIST_ENTRY_KEYS+=(\"FirebaseCrashlyticsCollectionEnabled\")\n    _PLIST_ENTRY_TYPES+=(\"bool\")\n    _PLIST_ENTRY_VALUES+=(\"NO\")\n  fi\nelse\n  _PLIST_ENTRY_KEYS+=(\"firebase_json_raw\")\n  _PLIST_ENTRY_TYPES+=(\"string\")\n  _PLIST_ENTRY_VALUES+=(\"$_JSON_OUTPUT_BASE64\")\n  echo \"warning:   A firebase.json file was not found, whilst this file is optional it is recommended to include it to configure firebase services in React Native Firebase.\"\nfi;\n\necho \"info: 2) Injecting Info.plist entries: \"\n\n# Log out the keys we're adding\nfor i in \"${!_PLIST_ENTRY_KEYS[@]}\"; do\n  echo \"    ->  $i) ${_PLIST_ENTRY_KEYS[$i]}\" \"${_PLIST_ENTRY_TYPES[$i]}\" \"${_PLIST_ENTRY_VALUES[$i]}\"\ndone\n\nfor plist in \"${_TARGET_PLIST}\" \"${_DSYM_PLIST}\" ; do\n  if [[ -f \"${plist}\" ]]; then\n\n    # paths with spaces break the call to setPlistValue. temporarily modify\n    # the shell internal field separator variable (IFS), which normally\n    # includes spaces, to consist only of line breaks\n    oldifs=$IFS\n    IFS=\"\n\"\n\n    for i in \"${!_PLIST_ENTRY_KEYS[@]}\"; do\n      setPlistValue \"${_PLIST_ENTRY_KEYS[$i]}\" \"${_PLIST_ENTRY_TYPES[$i]}\" \"${_PLIST_ENTRY_VALUES[$i]}\" \"${plist}\"\n    done\n\n    # restore the original internal field separator value\n    IFS=$oldifs\n  else\n    echo \"warning:   A Info.plist build output file was not found (${plist})\"\n  fi\ndone\n\necho \"info: <- RNFB build script finished\"\n";
		};
		7F95098E1DEEA467CD6B2B8B /* [CP] Check Pods Manifest.lock */ = {
			isa = PBXShellScriptBuildPhase;
			buildActionMask = 2147483647;
			files = (
			);
			inputFileListPaths = (
			);
			inputPaths = (
				"${PODS_PODFILE_DIR_PATH}/Podfile.lock",
				"${PODS_ROOT}/Manifest.lock",
			);
			name = "[CP] Check Pods Manifest.lock";
			outputFileListPaths = (
			);
			outputPaths = (
				"$(DERIVED_FILE_DIR)/Pods-MetaMask-QA-checkManifestLockResult.txt",
			);
			runOnlyForDeploymentPostprocessing = 0;
			shellPath = /bin/sh;
			shellScript = "diff \"${PODS_PODFILE_DIR_PATH}/Podfile.lock\" \"${PODS_ROOT}/Manifest.lock\" > /dev/null\nif [ $? != 0 ] ; then\n    # print error to STDERR\n    echo \"error: The sandbox is not in sync with the Podfile.lock. Run 'pod install' or update your CocoaPods installation.\" >&2\n    exit 1\nfi\n# This output is used by Xcode 'outputs' to avoid re-running this script phase.\necho \"SUCCESS\" > \"${SCRIPT_OUTPUT_FILE_0}\"\n";
			showEnvVarsInLog = 0;
		};
		9F2FDF243A79F1A3A790828C /* [CP-User] [RNFB] Core Configuration */ = {
			isa = PBXShellScriptBuildPhase;
			buildActionMask = 2147483647;
			files = (
			);
			inputPaths = (
				"$(BUILT_PRODUCTS_DIR)/$(INFOPLIST_PATH)",
			);
			name = "[CP-User] [RNFB] Core Configuration";
			runOnlyForDeploymentPostprocessing = 0;
			shellPath = /bin/sh;
			shellScript = "#!/usr/bin/env bash\n#\n# Copyright (c) 2016-present Invertase Limited & Contributors\n#\n# Licensed under the Apache License, Version 2.0 (the \"License\");\n# you may not use this library except in compliance with the License.\n# You may obtain a copy of the License at\n#\n#   http://www.apache.org/licenses/LICENSE-2.0\n#\n# Unless required by applicable law or agreed to in writing, software\n# distributed under the License is distributed on an \"AS IS\" BASIS,\n# WITHOUT WARRANTIES OR CONDITIONS OF ANY KIND, either express or implied.\n# See the License for the specific language governing permissions and\n# limitations under the License.\n#\n\n##########################################################################\n##########################################################################\n#\n#  NOTE THAT IF YOU CHANGE THIS FILE YOU MUST RUN pod install AFTERWARDS\n#\n#  This file is installed as an Xcode build script in the project file\n#  by cocoapods, and you will not see your changes until you pod install\n#\n##########################################################################\n##########################################################################\n\nset -e\n\n_MAX_LOOKUPS=2;\n_SEARCH_RESULT=''\n_RN_ROOT_EXISTS=''\n_CURRENT_LOOKUPS=1\n_JSON_ROOT=\"'react-native'\"\n_JSON_FILE_NAME='firebase.json'\n_JSON_OUTPUT_BASE64='e30=' # { }\n_CURRENT_SEARCH_DIR=${PROJECT_DIR}\n_PLIST_BUDDY=/usr/libexec/PlistBuddy\n_TARGET_PLIST=\"${BUILT_PRODUCTS_DIR}/${INFOPLIST_PATH}\"\n_DSYM_PLIST=\"${DWARF_DSYM_FOLDER_PATH}/${DWARF_DSYM_FILE_NAME}/Contents/Info.plist\"\n\n# plist arrays\n_PLIST_ENTRY_KEYS=()\n_PLIST_ENTRY_TYPES=()\n_PLIST_ENTRY_VALUES=()\n\nfunction setPlistValue {\n  echo \"info:      setting plist entry '$1' of type '$2' in file '$4'\"\n  ${_PLIST_BUDDY} -c \"Add :$1 $2 '$3'\" $4 || echo \"info:      '$1' already exists\"\n}\n\nfunction getFirebaseJsonKeyValue () {\n  if [[ ${_RN_ROOT_EXISTS} ]]; then\n    ruby -Ku -e \"require 'rubygems';require 'json'; output=JSON.parse('$1'); puts output[$_JSON_ROOT]['$2']\"\n  else\n    echo \"\"\n  fi;\n}\n\nfunction jsonBoolToYesNo () {\n  if [[ $1 == \"false\" ]]; then\n    echo \"NO\"\n  elif [[ $1 == \"true\" ]]; then\n    echo \"YES\"\n  else echo \"NO\"\n  fi\n}\n\necho \"info: -> RNFB build script started\"\necho \"info: 1) Locating ${_JSON_FILE_NAME} file:\"\n\nif [[ -z ${_CURRENT_SEARCH_DIR} ]]; then\n  _CURRENT_SEARCH_DIR=$(pwd)\nfi;\n\nwhile true; do\n  _CURRENT_SEARCH_DIR=$(dirname \"$_CURRENT_SEARCH_DIR\")\n  if [[ \"$_CURRENT_SEARCH_DIR\" == \"/\" ]] || [[ ${_CURRENT_LOOKUPS} -gt ${_MAX_LOOKUPS} ]]; then break; fi;\n  echo \"info:      ($_CURRENT_LOOKUPS of $_MAX_LOOKUPS) Searching in '$_CURRENT_SEARCH_DIR' for a ${_JSON_FILE_NAME} file.\"\n  _SEARCH_RESULT=$(find \"$_CURRENT_SEARCH_DIR\" -maxdepth 2 -name ${_JSON_FILE_NAME} -print | /usr/bin/head -n 1)\n  if [[ ${_SEARCH_RESULT} ]]; then\n    echo \"info:      ${_JSON_FILE_NAME} found at $_SEARCH_RESULT\"\n    break;\n  fi;\n  _CURRENT_LOOKUPS=$((_CURRENT_LOOKUPS+1))\ndone\n\nif [[ ${_SEARCH_RESULT} ]]; then\n  _JSON_OUTPUT_RAW=$(cat \"${_SEARCH_RESULT}\")\n  _RN_ROOT_EXISTS=$(ruby -Ku -e \"require 'rubygems';require 'json'; output=JSON.parse('$_JSON_OUTPUT_RAW'); puts output[$_JSON_ROOT]\" || echo '')\n\n  if [[ ${_RN_ROOT_EXISTS} ]]; then\n    if ! python3 --version >/dev/null 2>&1; then echo \"python3 not found, firebase.json file processing error.\" && exit 1; fi\n    _JSON_OUTPUT_BASE64=$(python3 -c 'import json,sys,base64;print(base64.b64encode(bytes(json.dumps(json.loads(open('\"'${_SEARCH_RESULT}'\"', '\"'rb'\"').read())['${_JSON_ROOT}']), '\"'utf-8'\"')).decode())' || echo \"e30=\")\n  fi\n\n  _PLIST_ENTRY_KEYS+=(\"firebase_json_raw\")\n  _PLIST_ENTRY_TYPES+=(\"string\")\n  _PLIST_ENTRY_VALUES+=(\"$_JSON_OUTPUT_BASE64\")\n\n  # config.app_data_collection_default_enabled\n  _APP_DATA_COLLECTION_ENABLED=$(getFirebaseJsonKeyValue \"$_JSON_OUTPUT_RAW\" \"app_data_collection_default_enabled\")\n  if [[ $_APP_DATA_COLLECTION_ENABLED ]]; then\n    _PLIST_ENTRY_KEYS+=(\"FirebaseDataCollectionDefaultEnabled\")\n    _PLIST_ENTRY_TYPES+=(\"bool\")\n    _PLIST_ENTRY_VALUES+=(\"$(jsonBoolToYesNo \"$_APP_DATA_COLLECTION_ENABLED\")\")\n  fi\n\n  # config.analytics_auto_collection_enabled\n  _ANALYTICS_AUTO_COLLECTION=$(getFirebaseJsonKeyValue \"$_JSON_OUTPUT_RAW\" \"analytics_auto_collection_enabled\")\n  if [[ $_ANALYTICS_AUTO_COLLECTION ]]; then\n    _PLIST_ENTRY_KEYS+=(\"FIREBASE_ANALYTICS_COLLECTION_ENABLED\")\n    _PLIST_ENTRY_TYPES+=(\"bool\")\n    _PLIST_ENTRY_VALUES+=(\"$(jsonBoolToYesNo \"$_ANALYTICS_AUTO_COLLECTION\")\")\n  fi\n\n  # config.analytics_collection_deactivated\n  _ANALYTICS_DEACTIVATED=$(getFirebaseJsonKeyValue \"$_JSON_OUTPUT_RAW\" \"analytics_collection_deactivated\")\n  if [[ $_ANALYTICS_DEACTIVATED ]]; then\n    _PLIST_ENTRY_KEYS+=(\"FIREBASE_ANALYTICS_COLLECTION_DEACTIVATED\")\n    _PLIST_ENTRY_TYPES+=(\"bool\")\n    _PLIST_ENTRY_VALUES+=(\"$(jsonBoolToYesNo \"$_ANALYTICS_DEACTIVATED\")\")\n  fi\n\n  # config.analytics_idfv_collection_enabled\n  _ANALYTICS_IDFV_COLLECTION=$(getFirebaseJsonKeyValue \"$_JSON_OUTPUT_RAW\" \"analytics_idfv_collection_enabled\")\n  if [[ $_ANALYTICS_IDFV_COLLECTION ]]; then\n    _PLIST_ENTRY_KEYS+=(\"GOOGLE_ANALYTICS_IDFV_COLLECTION_ENABLED\")\n    _PLIST_ENTRY_TYPES+=(\"bool\")\n    _PLIST_ENTRY_VALUES+=(\"$(jsonBoolToYesNo \"$_ANALYTICS_IDFV_COLLECTION\")\")\n  fi\n\n  # config.analytics_default_allow_analytics_storage\n  _ANALYTICS_STORAGE=$(getFirebaseJsonKeyValue \"$_JSON_OUTPUT_RAW\" \"analytics_default_allow_analytics_storage\")\n  if [[ $_ANALYTICS_STORAGE ]]; then\n    _PLIST_ENTRY_KEYS+=(\"GOOGLE_ANALYTICS_DEFAULT_ALLOW_ANALYTICS_STORAGE\")\n    _PLIST_ENTRY_TYPES+=(\"bool\")\n    _PLIST_ENTRY_VALUES+=(\"$(jsonBoolToYesNo \"$_ANALYTICS_STORAGE\")\")\n  fi\n\n  # config.analytics_default_allow_ad_storage\n  _ANALYTICS_AD_STORAGE=$(getFirebaseJsonKeyValue \"$_JSON_OUTPUT_RAW\" \"analytics_default_allow_ad_storage\")\n  if [[ $_ANALYTICS_AD_STORAGE ]]; then\n    _PLIST_ENTRY_KEYS+=(\"GOOGLE_ANALYTICS_DEFAULT_ALLOW_AD_STORAGE\")\n    _PLIST_ENTRY_TYPES+=(\"bool\")\n    _PLIST_ENTRY_VALUES+=(\"$(jsonBoolToYesNo \"$_ANALYTICS_AD_STORAGE\")\")\n  fi\n\n  # config.analytics_default_allow_ad_user_data\n  _ANALYTICS_AD_USER_DATA=$(getFirebaseJsonKeyValue \"$_JSON_OUTPUT_RAW\" \"analytics_default_allow_ad_user_data\")\n  if [[ $_ANALYTICS_AD_USER_DATA ]]; then\n    _PLIST_ENTRY_KEYS+=(\"GOOGLE_ANALYTICS_DEFAULT_ALLOW_AD_USER_DATA\")\n    _PLIST_ENTRY_TYPES+=(\"bool\")\n    _PLIST_ENTRY_VALUES+=(\"$(jsonBoolToYesNo \"$_ANALYTICS_AD_USER_DATA\")\")\n  fi\n\n  # config.analytics_default_allow_ad_personalization_signals\n  _ANALYTICS_PERSONALIZATION=$(getFirebaseJsonKeyValue \"$_JSON_OUTPUT_RAW\" \"analytics_default_allow_ad_personalization_signals\")\n  if [[ $_ANALYTICS_PERSONALIZATION ]]; then\n    _PLIST_ENTRY_KEYS+=(\"GOOGLE_ANALYTICS_DEFAULT_ALLOW_AD_PERSONALIZATION_SIGNALS\")\n    _PLIST_ENTRY_TYPES+=(\"bool\")\n    _PLIST_ENTRY_VALUES+=(\"$(jsonBoolToYesNo \"$_ANALYTICS_PERSONALIZATION\")\")\n  fi\n\n  # config.analytics_registration_with_ad_network_enabled\n  _ANALYTICS_REGISTRATION_WITH_AD_NETWORK=$(getFirebaseJsonKeyValue \"$_JSON_OUTPUT_RAW\" \"google_analytics_registration_with_ad_network_enabled\")\n  if [[ $_ANALYTICS_REGISTRATION_WITH_AD_NETWORK ]]; then\n    _PLIST_ENTRY_KEYS+=(\"GOOGLE_ANALYTICS_REGISTRATION_WITH_AD_NETWORK_ENABLED\")\n    _PLIST_ENTRY_TYPES+=(\"bool\")\n    _PLIST_ENTRY_VALUES+=(\"$(jsonBoolToYesNo \"$_ANALYTICS_REGISTRATION_WITH_AD_NETWORK\")\")\n  fi\n\n  # config.google_analytics_automatic_screen_reporting_enabled\n  _ANALYTICS_AUTO_SCREEN_REPORTING=$(getFirebaseJsonKeyValue \"$_JSON_OUTPUT_RAW\" \"google_analytics_automatic_screen_reporting_enabled\")\n  if [[ $_ANALYTICS_AUTO_SCREEN_REPORTING ]]; then\n    _PLIST_ENTRY_KEYS+=(\"FirebaseAutomaticScreenReportingEnabled\")\n    _PLIST_ENTRY_TYPES+=(\"bool\")\n    _PLIST_ENTRY_VALUES+=(\"$(jsonBoolToYesNo \"$_ANALYTICS_AUTO_SCREEN_REPORTING\")\")\n  fi\n\n  # config.perf_auto_collection_enabled\n  _PERF_AUTO_COLLECTION=$(getFirebaseJsonKeyValue \"$_JSON_OUTPUT_RAW\" \"perf_auto_collection_enabled\")\n  if [[ $_PERF_AUTO_COLLECTION ]]; then\n    _PLIST_ENTRY_KEYS+=(\"firebase_performance_collection_enabled\")\n    _PLIST_ENTRY_TYPES+=(\"bool\")\n    _PLIST_ENTRY_VALUES+=(\"$(jsonBoolToYesNo \"$_PERF_AUTO_COLLECTION\")\")\n  fi\n\n  # config.perf_collection_deactivated\n  _PERF_DEACTIVATED=$(getFirebaseJsonKeyValue \"$_JSON_OUTPUT_RAW\" \"perf_collection_deactivated\")\n  if [[ $_PERF_DEACTIVATED ]]; then\n    _PLIST_ENTRY_KEYS+=(\"firebase_performance_collection_deactivated\")\n    _PLIST_ENTRY_TYPES+=(\"bool\")\n    _PLIST_ENTRY_VALUES+=(\"$(jsonBoolToYesNo \"$_PERF_DEACTIVATED\")\")\n  fi\n\n  # config.messaging_auto_init_enabled\n  _MESSAGING_AUTO_INIT=$(getFirebaseJsonKeyValue \"$_JSON_OUTPUT_RAW\" \"messaging_auto_init_enabled\")\n  if [[ $_MESSAGING_AUTO_INIT ]]; then\n    _PLIST_ENTRY_KEYS+=(\"FirebaseMessagingAutoInitEnabled\")\n    _PLIST_ENTRY_TYPES+=(\"bool\")\n    _PLIST_ENTRY_VALUES+=(\"$(jsonBoolToYesNo \"$_MESSAGING_AUTO_INIT\")\")\n  fi\n\n  # config.in_app_messaging_auto_colllection_enabled\n  _FIAM_AUTO_INIT=$(getFirebaseJsonKeyValue \"$_JSON_OUTPUT_RAW\" \"in_app_messaging_auto_collection_enabled\")\n  if [[ $_FIAM_AUTO_INIT ]]; then\n    _PLIST_ENTRY_KEYS+=(\"FirebaseInAppMessagingAutomaticDataCollectionEnabled\")\n    _PLIST_ENTRY_TYPES+=(\"bool\")\n    _PLIST_ENTRY_VALUES+=(\"$(jsonBoolToYesNo \"$_FIAM_AUTO_INIT\")\")\n  fi\n\n  # config.app_check_token_auto_refresh\n  _APP_CHECK_TOKEN_AUTO_REFRESH=$(getFirebaseJsonKeyValue \"$_JSON_OUTPUT_RAW\" \"app_check_token_auto_refresh\")\n  if [[ $_APP_CHECK_TOKEN_AUTO_REFRESH ]]; then\n    _PLIST_ENTRY_KEYS+=(\"FirebaseAppCheckTokenAutoRefreshEnabled\")\n    _PLIST_ENTRY_TYPES+=(\"bool\")\n    _PLIST_ENTRY_VALUES+=(\"$(jsonBoolToYesNo \"$_APP_CHECK_TOKEN_AUTO_REFRESH\")\")\n  fi\n\n  # config.crashlytics_disable_auto_disabler - undocumented for now - mainly for debugging, document if becomes useful\n  _CRASHLYTICS_AUTO_DISABLE_ENABLED=$(getFirebaseJsonKeyValue \"$_JSON_OUTPUT_RAW\" \"crashlytics_disable_auto_disabler\")\n  if [[ $_CRASHLYTICS_AUTO_DISABLE_ENABLED == \"true\" ]]; then\n    echo \"Disabled Crashlytics auto disabler.\" # do nothing\n  else\n    _PLIST_ENTRY_KEYS+=(\"FirebaseCrashlyticsCollectionEnabled\")\n    _PLIST_ENTRY_TYPES+=(\"bool\")\n    _PLIST_ENTRY_VALUES+=(\"NO\")\n  fi\nelse\n  _PLIST_ENTRY_KEYS+=(\"firebase_json_raw\")\n  _PLIST_ENTRY_TYPES+=(\"string\")\n  _PLIST_ENTRY_VALUES+=(\"$_JSON_OUTPUT_BASE64\")\n  echo \"warning:   A firebase.json file was not found, whilst this file is optional it is recommended to include it to configure firebase services in React Native Firebase.\"\nfi;\n\necho \"info: 2) Injecting Info.plist entries: \"\n\n# Log out the keys we're adding\nfor i in \"${!_PLIST_ENTRY_KEYS[@]}\"; do\n  echo \"    ->  $i) ${_PLIST_ENTRY_KEYS[$i]}\" \"${_PLIST_ENTRY_TYPES[$i]}\" \"${_PLIST_ENTRY_VALUES[$i]}\"\ndone\n\nfor plist in \"${_TARGET_PLIST}\" \"${_DSYM_PLIST}\" ; do\n  if [[ -f \"${plist}\" ]]; then\n\n    # paths with spaces break the call to setPlistValue. temporarily modify\n    # the shell internal field separator variable (IFS), which normally\n    # includes spaces, to consist only of line breaks\n    oldifs=$IFS\n    IFS=\"\n\"\n\n    for i in \"${!_PLIST_ENTRY_KEYS[@]}\"; do\n      setPlistValue \"${_PLIST_ENTRY_KEYS[$i]}\" \"${_PLIST_ENTRY_TYPES[$i]}\" \"${_PLIST_ENTRY_VALUES[$i]}\" \"${plist}\"\n    done\n\n    # restore the original internal field separator value\n    IFS=$oldifs\n  else\n    echo \"warning:   A Info.plist build output file was not found (${plist})\"\n  fi\ndone\n\necho \"info: <- RNFB build script finished\"\n";
		};
		A1BBADB7B9B00D0EC304761B /* [Expo] Configure project */ = {
			isa = PBXShellScriptBuildPhase;
			alwaysOutOfDate = 1;
			buildActionMask = 2147483647;
			files = (
			);
			inputFileListPaths = (
			);
			inputPaths = (
			);
			name = "[Expo] Configure project";
			outputFileListPaths = (
			);
			outputPaths = (
			);
			runOnlyForDeploymentPostprocessing = 0;
			shellPath = /bin/sh;
			shellScript = "# This script configures Expo modules and generates the modules provider file.\nbash -l -c \"./Pods/Target\\ Support\\ Files/Pods-MetaMask-Flask/expo-configure-project.sh\"\n";
		};
		B04B18D52D8B340C00C5C2CE /* Strip Bitcode */ = {
			isa = PBXShellScriptBuildPhase;
			buildActionMask = 2147483647;
			files = (
			);
			inputFileListPaths = (
			);
			inputPaths = (
			);
			name = "Strip Bitcode";
			outputFileListPaths = (
			);
			outputPaths = (
			);
			runOnlyForDeploymentPostprocessing = 0;
			shellPath = /bin/sh;
			shellScript = "# Script for stripping bitcode when building using Xcode 16+ and uploading to the App Store\n# Reference - https://discuss.bitrise.io/t/xcode-16-known-issues/24484\n# This script should be last to ensure that all bitcode is stripped after dependencies are installed\n\n\nif [ \"${CONFIGURATION}\" = \"Release\" ]; then\n  find \"${BUILT_PRODUCTS_DIR}/${FRAMEWORKS_FOLDER_PATH}\" -name 'OpenSSL' -exec xcrun bitcode_strip {} -r -o {} \\;\nfi\n";
		};
		B04B18D62D8B34AD00C5C2CE /* Strip Bitcode */ = {
			isa = PBXShellScriptBuildPhase;
			buildActionMask = 2147483647;
			files = (
			);
			inputFileListPaths = (
			);
			inputPaths = (
			);
			name = "Strip Bitcode";
			outputFileListPaths = (
			);
			outputPaths = (
			);
			runOnlyForDeploymentPostprocessing = 0;
			shellPath = /bin/sh;
			shellScript = "# Script for stripping bitcode when building using Xcode 16+ and uploading to the App Store\n# Reference - https://discuss.bitrise.io/t/xcode-16-known-issues/24484\n# This script should be last to ensure that all bitcode is stripped after dependencies are installed\n\nfind \"${BUILT_PRODUCTS_DIR}/${FRAMEWORKS_FOLDER_PATH}\" -name 'OpenSSL' -exec xcrun bitcode_strip {} -r -o {} \\;\n";
		};
		B04B18D72D8B34BE00C5C2CE /* Strip Bitcode */ = {
			isa = PBXShellScriptBuildPhase;
			buildActionMask = 2147483647;
			files = (
			);
			inputFileListPaths = (
			);
			inputPaths = (
			);
			name = "Strip Bitcode";
			outputFileListPaths = (
			);
			outputPaths = (
			);
			runOnlyForDeploymentPostprocessing = 0;
			shellPath = /bin/sh;
			shellScript = "# Script for stripping bitcode when building using Xcode 16+ and uploading to the App Store\n# Reference - https://discuss.bitrise.io/t/xcode-16-known-issues/24484\n# This script should be last to ensure that all bitcode is stripped after dependencies are installed\n\nfind \"${BUILT_PRODUCTS_DIR}/${FRAMEWORKS_FOLDER_PATH}\" -name 'OpenSSL' -exec xcrun bitcode_strip {} -r -o {} \\;\n";
		};
		B339FF00289ABD70001B89FB /* Override xcconfig files */ = {
			isa = PBXShellScriptBuildPhase;
			buildActionMask = 2147483647;
			files = (
			);
			inputFileListPaths = (
			);
			inputPaths = (
			);
			name = "Override xcconfig files";
			outputFileListPaths = (
			);
			outputPaths = (
			);
			runOnlyForDeploymentPostprocessing = 0;
			shellPath = /bin/sh;
			shellScript = "if [ -e ../.ios.env ]\nthen\n    cp -rf ../.ios.env debug.xcconfig\n    cp -rf ../.ios.env release.xcconfig\nelse\n    cp -rf ../.ios.env.example debug.xcconfig\n    cp -rf ../.ios.env.example release.xcconfig\nfi\n\n";
		};
		B339FF2F289ABD70001B89FB /* Bundle JS Code & Upload Sentry Files */ = {
			isa = PBXShellScriptBuildPhase;
			buildActionMask = 2147483647;
			files = (
			);
			inputFileListPaths = (
				"${PODS_ROOT}/Target Support Files/Pods-MetaMask/Pods-MetaMask-frameworks-${CONFIGURATION}-input-files.xcfilelist",
			);
			inputPaths = (
			);
			name = "Bundle JS Code & Upload Sentry Files";
			outputPaths = (
			);
			runOnlyForDeploymentPostprocessing = 0;
			shellPath = /bin/sh;
			shellScript = "# Define script\nBUNDLE_AND_UPLOAD_TO_SENTRY=\"../scripts/ios/bundle-js-and-sentry-upload.sh\"\n\n# Give permissions to script\nchmod +x $BUNDLE_AND_UPLOAD_TO_SENTRY\n\n# Run script\n$BUNDLE_AND_UPLOAD_TO_SENTRY\n";
		};
		C809907F60335F19DA480743 /* [CP] Embed Pods Frameworks */ = {
			isa = PBXShellScriptBuildPhase;
			buildActionMask = 2147483647;
			files = (
			);
			inputFileListPaths = (
				"${PODS_ROOT}/Target Support Files/Pods-MetaMask-QA/Pods-MetaMask-QA-frameworks-${CONFIGURATION}-input-files.xcfilelist",
			);
			name = "[CP] Embed Pods Frameworks";
			outputFileListPaths = (
				"${PODS_ROOT}/Target Support Files/Pods-MetaMask-QA/Pods-MetaMask-QA-frameworks-${CONFIGURATION}-output-files.xcfilelist",
			);
			runOnlyForDeploymentPostprocessing = 0;
			shellPath = /bin/sh;
			shellScript = "\"${PODS_ROOT}/Target Support Files/Pods-MetaMask-QA/Pods-MetaMask-QA-frameworks.sh\"\n";
			showEnvVarsInLog = 0;
		};
		E6DF8EB7C7F8301263C260CE /* [CP] Copy Pods Resources */ = {
			isa = PBXShellScriptBuildPhase;
			buildActionMask = 2147483647;
			files = (
			);
			inputFileListPaths = (
				"${PODS_ROOT}/Target Support Files/Pods-MetaMask-Flask/Pods-MetaMask-Flask-resources-${CONFIGURATION}-input-files.xcfilelist",
			);
			name = "[CP] Copy Pods Resources";
			outputFileListPaths = (
				"${PODS_ROOT}/Target Support Files/Pods-MetaMask-Flask/Pods-MetaMask-Flask-resources-${CONFIGURATION}-output-files.xcfilelist",
			);
			runOnlyForDeploymentPostprocessing = 0;
			shellPath = /bin/sh;
			shellScript = "\"${PODS_ROOT}/Target Support Files/Pods-MetaMask-Flask/Pods-MetaMask-Flask-resources.sh\"\n";
			showEnvVarsInLog = 0;
		};
		FFED9AB1AACD0DA25EAA971D /* [CP] Copy Pods Resources */ = {
			isa = PBXShellScriptBuildPhase;
			buildActionMask = 2147483647;
			files = (
			);
			inputFileListPaths = (
				"${PODS_ROOT}/Target Support Files/Pods-MetaMask/Pods-MetaMask-resources-${CONFIGURATION}-input-files.xcfilelist",
			);
			name = "[CP] Copy Pods Resources";
			outputFileListPaths = (
				"${PODS_ROOT}/Target Support Files/Pods-MetaMask/Pods-MetaMask-resources-${CONFIGURATION}-output-files.xcfilelist",
			);
			runOnlyForDeploymentPostprocessing = 0;
			shellPath = /bin/sh;
			shellScript = "\"${PODS_ROOT}/Target Support Files/Pods-MetaMask/Pods-MetaMask-resources.sh\"\n";
			showEnvVarsInLog = 0;
		};
/* End PBXShellScriptBuildPhase section */

/* Begin PBXSourcesBuildPhase section */
		13B07F871A680F5B00A75B9A /* Sources */ = {
			isa = PBXSourcesBuildPhase;
			buildActionMask = 2147483647;
			files = (
				13B07FBC1A68108700A75B9A /* AppDelegate.m in Sources */,
				2EF283322B17EC1A00D7B4B1 /* RNTar.m in Sources */,
				654378B0243E2ADC00571B9C /* File.swift in Sources */,
				2EF2832A2B17EBD600D7B4B1 /* RnTar.swift in Sources */,
				2EF283372B17EC7900D7B4B1 /* Light-Swift-Untar.swift in Sources */,
				CF98DA9C28D9FEB700096782 /* RCTScreenshotDetect.m in Sources */,
				CF9895772A3B49BE00B4C9B5 /* RCTMinimizer.m in Sources */,
				13B07FC11A68108700A75B9A /* main.m in Sources */,
				A1987088D4835E5FCCABC418 /* ExpoModulesProvider.swift in Sources */,
			);
			runOnlyForDeploymentPostprocessing = 0;
		};
		2EF282592B0FF86900D7B4B1 /* Sources */ = {
			isa = PBXSourcesBuildPhase;
			buildActionMask = 2147483647;
			files = (
				2EF2825A2B0FF86900D7B4B1 /* AppDelegate.m in Sources */,
				2EF283342B17EC1A00D7B4B1 /* RNTar.m in Sources */,
				2EF2825B2B0FF86900D7B4B1 /* File.swift in Sources */,
				2EF2832C2B17EBD600D7B4B1 /* RnTar.swift in Sources */,
				2EF283392B17EC7900D7B4B1 /* Light-Swift-Untar.swift in Sources */,
				2EF2825C2B0FF86900D7B4B1 /* RCTScreenshotDetect.m in Sources */,
				2EF2825E2B0FF86900D7B4B1 /* RCTMinimizer.m in Sources */,
				2EF2825F2B0FF86900D7B4B1 /* main.m in Sources */,
				F23972D16903249A8EC120BD /* ExpoModulesProvider.swift in Sources */,
			);
			runOnlyForDeploymentPostprocessing = 0;
		};
		B339FF01289ABD70001B89FB /* Sources */ = {
			isa = PBXSourcesBuildPhase;
			buildActionMask = 2147483647;
			files = (
				CFD8DFC828EDD4C800CC75F6 /* RCTScreenshotDetect.m in Sources */,
				2EF283332B17EC1A00D7B4B1 /* RNTar.m in Sources */,
				B339FF02289ABD70001B89FB /* AppDelegate.m in Sources */,
				2EF2832B2B17EBD600D7B4B1 /* RnTar.swift in Sources */,
				2EF283382B17EC7900D7B4B1 /* Light-Swift-Untar.swift in Sources */,
				B339FF03289ABD70001B89FB /* File.swift in Sources */,
				CF9895782A3B49BE00B4C9B5 /* RCTMinimizer.m in Sources */,
				B339FF05289ABD70001B89FB /* main.m in Sources */,
				7696E77F73B5ADD7EE8190E0 /* ExpoModulesProvider.swift in Sources */,
			);
			runOnlyForDeploymentPostprocessing = 0;
		};
/* End PBXSourcesBuildPhase section */

/* Begin PBXTargetDependency section */
		153F84CD2319B8FD00C19B63 /* PBXTargetDependency */ = {
			isa = PBXTargetDependency;
			name = Branch;
			targetProxy = 153F84CC2319B8FD00C19B63 /* PBXContainerItemProxy */;
		};
		2EF282552B0FF86900D7B4B1 /* PBXTargetDependency */ = {
			isa = PBXTargetDependency;
			name = Branch;
			targetProxy = 2EF282562B0FF86900D7B4B1 /* PBXContainerItemProxy */;
		};
		B339FEFD289ABD70001B89FB /* PBXTargetDependency */ = {
			isa = PBXTargetDependency;
			name = Branch;
			targetProxy = B339FEFE289ABD70001B89FB /* PBXContainerItemProxy */;
		};
/* End PBXTargetDependency section */

/* Begin PBXVariantGroup section */
		13B07FB11A68108700A75B9A /* LaunchScreen.xib */ = {
			isa = PBXVariantGroup;
			children = (
				13B07FB21A68108700A75B9A /* Base */,
			);
			name = LaunchScreen.xib;
			path = MetaMask;
			sourceTree = "<group>";
		};
/* End PBXVariantGroup section */

/* Begin XCBuildConfiguration section */
		13B07F941A680F5B00A75B9A /* Debug */ = {
			isa = XCBuildConfiguration;
			baseConfigurationReference = 4C81CC9BCD86AC7F96BA8CAD /* Pods-MetaMask.debug.xcconfig */;
			buildSettings = {
				ASSETCATALOG_COMPILER_APPICON_NAME = AppIcon;
				ASSETCATALOG_COMPILER_OPTIMIZATION = time;
				CLANG_ENABLE_MODULES = YES;
				CODE_SIGN_ENTITLEMENTS = MetaMask/MetaMaskDebug.entitlements;
				CODE_SIGN_IDENTITY = "Apple Development";
				"CODE_SIGN_IDENTITY[sdk=iphoneos*]" = "iPhone Developer";
				CODE_SIGN_STYLE = Manual;
				CURRENT_PROJECT_VERSION = 2624;
				DEAD_CODE_STRIPPING = YES;
				DEBUG_INFORMATION_FORMAT = dwarf;
				DEVELOPMENT_TEAM = 48XVW22RCG;
				"DEVELOPMENT_TEAM[sdk=iphoneos*]" = 48XVW22RCG;
				ENABLE_BITCODE = NO;
				FRAMEWORK_SEARCH_PATHS = (
					"$(inherited)",
					"$(PROJECT_DIR)",
				);
				GCC_OPTIMIZATION_LEVEL = 0;
				GCC_PREPROCESSOR_DEFINITIONS = (
					"DEBUG=1",
					"$(inherited)",
				);
				HEADER_SEARCH_PATHS = (
					"$(inherited)",
					"$(SRCROOT)/../node_modules/react-native-wkwebview-reborn/ios/RCTWKWebView",
					"$(SRCROOT)/../node_modules/react-native-keychain/RNKeychainManager",
					"$(SRCROOT)/../node_modules/react-native-share/ios",
					"$(SRCROOT)/../node_modules/react-native-branch/ios/**",
					"$(SRCROOT)/../node_modules/@metamask/react-native-search-api/ios/RCTSearchApi",
					"$(SRCROOT)/../node_modules/lottie-ios/lottie-ios/Classes/**",
					"$(SRCROOT)/../node_modules/react-native-view-shot/ios",
					"$(SRCROOT)/../node_modules/react-native-tcp/ios/**",
				);
				INFOPLIST_FILE = MetaMask/Info.plist;
				IPHONEOS_DEPLOYMENT_TARGET = 15.1;
				LD_RUNPATH_SEARCH_PATHS = (
					"$(inherited)",
					"@executable_path/Frameworks",
				);
				LIBRARY_SEARCH_PATHS = (
					"$(SDKROOT)/usr/lib/swift",
					"$(SDKROOT)/usr/lib/swift$(inherited)",
					"${inherited}",
				);
				LLVM_LTO = YES;
<<<<<<< HEAD
				MARKETING_VERSION = 7.56.0;
=======
				MARKETING_VERSION = 7.58.0;
>>>>>>> 790fcfb3
				ONLY_ACTIVE_ARCH = YES;
				OTHER_CFLAGS = "$(inherited)";
				OTHER_LDFLAGS = (
					"$(inherited)",
					"-ObjC",
					"-lc++",
				);
				OTHER_SWIFT_FLAGS = "$(inherited) -D EXPO_CONFIGURATION_DEBUG";
				PRODUCT_BUNDLE_IDENTIFIER = "io.metamask.$(PRODUCT_NAME:rfc1034identifier)";
				PRODUCT_NAME = MetaMask;
				PROVISIONING_PROFILE_SPECIFIER = "match Development io.metamask.MetaMask";
				"PROVISIONING_PROFILE_SPECIFIER[sdk=iphoneos*]" = "match Development io.metamask.MetaMask";
				SWIFT_OBJC_BRIDGING_HEADER = "MetaMask-Bridging-Header.h";
				SWIFT_OPTIMIZATION_LEVEL = "-Onone";
				SWIFT_PRECOMPILE_BRIDGING_HEADER = NO;
				SWIFT_VERSION = 5.0;
				VERSIONING_SYSTEM = "apple-generic";
			};
			name = Debug;
		};
		13B07F951A680F5B00A75B9A /* Release */ = {
			isa = XCBuildConfiguration;
			baseConfigurationReference = 7D2A2666F9BADDF2418B01A1 /* Pods-MetaMask.release.xcconfig */;
			buildSettings = {
				ASSETCATALOG_COMPILER_APPICON_NAME = AppIcon;
				ASSETCATALOG_COMPILER_OPTIMIZATION = time;
				CLANG_ENABLE_MODULES = YES;
				CODE_SIGN_ENTITLEMENTS = MetaMask/MetaMask.entitlements;
				CODE_SIGN_IDENTITY = "iPhone Distribution";
				CODE_SIGN_STYLE = Manual;
				CURRENT_PROJECT_VERSION = 2624;
				DEBUG_INFORMATION_FORMAT = "dwarf-with-dsym";
				DEVELOPMENT_TEAM = 48XVW22RCG;
				"DEVELOPMENT_TEAM[sdk=iphoneos*]" = 48XVW22RCG;
				ENABLE_BITCODE = NO;
				FRAMEWORK_SEARCH_PATHS = (
					"$(inherited)",
					"$(PROJECT_DIR)",
				);
				GCC_PRECOMPILE_PREFIX_HEADER = YES;
				GCC_PREPROCESSOR_DEFINITIONS = "$(inherited)";
				GCC_UNROLL_LOOPS = YES;
				HEADER_SEARCH_PATHS = (
					"$(inherited)",
					"$(SRCROOT)/../node_modules/react-native-wkwebview-reborn/ios/RCTWKWebView",
					"$(SRCROOT)/../node_modules/react-native-keychain/RNKeychainManager",
					"$(SRCROOT)/../node_modules/react-native-share/ios",
					"$(SRCROOT)/../node_modules/react-native-branch/ios/**",
					"$(SRCROOT)/../node_modules/@metamask/react-native-search-api/ios/RCTSearchApi",
					"$(SRCROOT)/../node_modules/lottie-ios/lottie-ios/Classes/**",
					"$(SRCROOT)/../node_modules/react-native-view-shot/ios",
					"$(SRCROOT)/../node_modules/react-native-tcp/ios/**",
				);
				INFOPLIST_FILE = MetaMask/Info.plist;
				IPHONEOS_DEPLOYMENT_TARGET = 15.1;
				LD_RUNPATH_SEARCH_PATHS = (
					"$(inherited)",
					"@executable_path/Frameworks",
				);
				LIBRARY_SEARCH_PATHS = (
					"$(SDKROOT)/usr/lib/swift",
					"$(SDKROOT)/usr/lib/swift$(inherited)",
					"${inherited}",
				);
				LLVM_LTO = YES;
<<<<<<< HEAD
				MARKETING_VERSION = 7.56.0;
=======
				MARKETING_VERSION = 7.58.0;
>>>>>>> 790fcfb3
				ONLY_ACTIVE_ARCH = NO;
				OTHER_CFLAGS = "$(inherited)";
				OTHER_LDFLAGS = (
					"$(inherited)",
					"-ObjC",
					"-lc++",
				);
				OTHER_SWIFT_FLAGS = "$(inherited) -D EXPO_CONFIGURATION_RELEASE";
				PRODUCT_BUNDLE_IDENTIFIER = "io.metamask.$(PRODUCT_NAME:rfc1034identifier)";
				PRODUCT_NAME = MetaMask;
				PROVISIONING_PROFILE_SPECIFIER = "Bitrise AppStore io.metamask.MetaMask";
				"PROVISIONING_PROFILE_SPECIFIER[sdk=iphoneos*]" = "Bitrise AppStore io.metamask.MetaMask";
				SWIFT_OBJC_BRIDGING_HEADER = "MetaMask-Bridging-Header.h";
				SWIFT_PRECOMPILE_BRIDGING_HEADER = NO;
				SWIFT_VERSION = 5.0;
				VERSIONING_SYSTEM = "apple-generic";
			};
			name = Release;
		};
		2EF282902B0FF86900D7B4B1 /* Debug */ = {
			isa = XCBuildConfiguration;
			baseConfigurationReference = 91B348F39D8AD3220320E89D /* Pods-MetaMask-Flask.debug.xcconfig */;
			buildSettings = {
				ASSETCATALOG_COMPILER_APPICON_NAME = "AppIcon-Flask";
				ASSETCATALOG_COMPILER_OPTIMIZATION = time;
				CLANG_ENABLE_MODULES = YES;
				CODE_SIGN_ENTITLEMENTS = MetaMask/MetaMaskDebug.entitlements;
				CODE_SIGN_IDENTITY = "Apple Development";
				"CODE_SIGN_IDENTITY[sdk=iphoneos*]" = "iPhone Developer";
				CODE_SIGN_STYLE = Manual;
				CURRENT_PROJECT_VERSION = 2624;
				DEAD_CODE_STRIPPING = YES;
				DEBUG_INFORMATION_FORMAT = dwarf;
				DEVELOPMENT_TEAM = 48XVW22RCG;
				"DEVELOPMENT_TEAM[sdk=iphoneos*]" = 48XVW22RCG;
				ENABLE_BITCODE = NO;
				FRAMEWORK_SEARCH_PATHS = (
					"$(inherited)",
					"$(PROJECT_DIR)",
				);
				GCC_OPTIMIZATION_LEVEL = 0;
				GCC_PREPROCESSOR_DEFINITIONS = (
					"DEBUG=1",
					"$(inherited)",
				);
				HEADER_SEARCH_PATHS = (
					"$(inherited)",
					"$(SRCROOT)/../node_modules/react-native-wkwebview-reborn/ios/RCTWKWebView",
					"$(SRCROOT)/../node_modules/react-native-keychain/RNKeychainManager",
					"$(SRCROOT)/../node_modules/react-native-share/ios",
					"$(SRCROOT)/../node_modules/react-native-branch/ios/**",
					"$(SRCROOT)/../node_modules/@metamask/react-native-search-api/ios/RCTSearchApi",
					"$(SRCROOT)/../node_modules/lottie-ios/lottie-ios/Classes/**",
					"$(SRCROOT)/../node_modules/react-native-view-shot/ios",
					"$(SRCROOT)/../node_modules/react-native-tcp/ios/**",
				);
				INFOPLIST_FILE = "MetaMask/MetaMask-Flask-Info.plist";
				IPHONEOS_DEPLOYMENT_TARGET = 15.1;
				LD_RUNPATH_SEARCH_PATHS = (
					"$(inherited)",
					"@executable_path/Frameworks",
				);
				LIBRARY_SEARCH_PATHS = (
					"$(SDKROOT)/usr/lib/swift",
					"$(inherited)",
					"\"$(SRCROOT)/MetaMask/System/Library/Frameworks\"",
				);
				LLVM_LTO = YES;
<<<<<<< HEAD
				MARKETING_VERSION = 7.56.0;
=======
				MARKETING_VERSION = 7.58.0;
>>>>>>> 790fcfb3
				ONLY_ACTIVE_ARCH = YES;
				OTHER_CFLAGS = "$(inherited)";
				OTHER_LDFLAGS = (
					"$(inherited)",
					"-ObjC",
					"-lc++",
				);
				OTHER_SWIFT_FLAGS = "$(inherited) -D EXPO_CONFIGURATION_DEBUG";
				PRODUCT_BUNDLE_IDENTIFIER = "io.metamask.$(PRODUCT_NAME:rfc1034identifier)";
				PRODUCT_NAME = "$(TARGET_NAME)";
				"PROVISIONING_PROFILE_SPECIFIER[sdk=iphoneos*]" = "development-metamask-flask";
				SWIFT_OBJC_BRIDGING_HEADER = "MetaMask-Bridging-Header.h";
				SWIFT_OPTIMIZATION_LEVEL = "-Onone";
				SWIFT_VERSION = 5.0;
				VERSIONING_SYSTEM = "apple-generic";
			};
			name = Debug;
		};
		2EF282912B0FF86900D7B4B1 /* Release */ = {
			isa = XCBuildConfiguration;
			baseConfigurationReference = F1CCBB0591B4D16C1710A05D /* Pods-MetaMask-Flask.release.xcconfig */;
			buildSettings = {
				ASSETCATALOG_COMPILER_APPICON_NAME = "AppIcon-Flask";
				ASSETCATALOG_COMPILER_OPTIMIZATION = time;
				CLANG_ENABLE_MODULES = YES;
				CODE_SIGN_ENTITLEMENTS = MetaMask/MetaMask.entitlements;
				CODE_SIGN_IDENTITY = "iPhone Distribution";
				CODE_SIGN_STYLE = Manual;
				CURRENT_PROJECT_VERSION = 2624;
				DEBUG_INFORMATION_FORMAT = "dwarf-with-dsym";
				DEVELOPMENT_TEAM = 48XVW22RCG;
				"DEVELOPMENT_TEAM[sdk=iphoneos*]" = 48XVW22RCG;
				ENABLE_BITCODE = NO;
				FRAMEWORK_SEARCH_PATHS = (
					"$(inherited)",
					"$(PROJECT_DIR)",
				);
				GCC_PRECOMPILE_PREFIX_HEADER = YES;
				GCC_PREPROCESSOR_DEFINITIONS = "$(inherited)";
				GCC_UNROLL_LOOPS = YES;
				HEADER_SEARCH_PATHS = (
					"$(inherited)",
					"$(SRCROOT)/../node_modules/react-native-wkwebview-reborn/ios/RCTWKWebView",
					"$(SRCROOT)/../node_modules/react-native-keychain/RNKeychainManager",
					"$(SRCROOT)/../node_modules/react-native-share/ios",
					"$(SRCROOT)/../node_modules/react-native-branch/ios/**",
					"$(SRCROOT)/../node_modules/@metamask/react-native-search-api/ios/RCTSearchApi",
					"$(SRCROOT)/../node_modules/lottie-ios/lottie-ios/Classes/**",
					"$(SRCROOT)/../node_modules/react-native-view-shot/ios",
					"$(SRCROOT)/../node_modules/react-native-tcp/ios/**",
				);
				INFOPLIST_FILE = "MetaMask/MetaMask-Flask-Info.plist";
				IPHONEOS_DEPLOYMENT_TARGET = 15.1;
				LD_RUNPATH_SEARCH_PATHS = (
					"$(inherited)",
					"@executable_path/Frameworks",
				);
				LIBRARY_SEARCH_PATHS = (
					"$(SDKROOT)/usr/lib/swift",
					"$(inherited)",
					"\"$(SRCROOT)/MetaMask/System/Library/Frameworks\"",
				);
				LLVM_LTO = YES;
<<<<<<< HEAD
				MARKETING_VERSION = 7.56.0;
=======
				MARKETING_VERSION = 7.58.0;
>>>>>>> 790fcfb3
				ONLY_ACTIVE_ARCH = NO;
				OTHER_CFLAGS = "$(inherited)";
				OTHER_LDFLAGS = (
					"$(inherited)",
					"-ObjC",
					"-lc++",
				);
				OTHER_SWIFT_FLAGS = "$(inherited) -D EXPO_CONFIGURATION_RELEASE";
				PRODUCT_BUNDLE_IDENTIFIER = "io.metamask.$(PRODUCT_NAME:rfc1034identifier)";
				PRODUCT_NAME = "$(TARGET_NAME)";
				PROVISIONING_PROFILE_SPECIFIER = "Bitrise AppStore io.metamask.MetaMask";
				"PROVISIONING_PROFILE_SPECIFIER[sdk=iphoneos*]" = "Bitrise AppStore io.metamask.MetaMask-Flask";
				SWIFT_OBJC_BRIDGING_HEADER = "MetaMask-Bridging-Header.h";
				SWIFT_VERSION = 5.0;
				VERSIONING_SYSTEM = "apple-generic";
			};
			name = Release;
		};
		83CBBA201A601CBA00E9B192 /* Debug */ = {
			isa = XCBuildConfiguration;
			baseConfigurationReference = 15FDD82721B7642B006B7C35 /* debug.xcconfig */;
			buildSettings = {
				ALWAYS_SEARCH_USER_PATHS = NO;
				CLANG_CXX_LANGUAGE_STANDARD = "c++20";
				CLANG_CXX_LIBRARY = "libc++";
				CLANG_ENABLE_MODULES = YES;
				CLANG_ENABLE_OBJC_ARC = YES;
				CLANG_WARN_BOOL_CONVERSION = YES;
				CLANG_WARN_CONSTANT_CONVERSION = YES;
				CLANG_WARN_DIRECT_OBJC_ISA_USAGE = YES_ERROR;
				CLANG_WARN_EMPTY_BODY = YES;
				CLANG_WARN_ENUM_CONVERSION = YES;
				CLANG_WARN_INT_CONVERSION = YES;
				CLANG_WARN_OBJC_ROOT_CLASS = YES_ERROR;
				CLANG_WARN_UNREACHABLE_CODE = YES;
				CLANG_WARN__DUPLICATE_METHOD_MATCH = YES;
				"CODE_SIGN_IDENTITY[sdk=iphoneos*]" = "iPhone Developer";
				COPY_PHASE_STRIP = NO;
				ENABLE_BITCODE = NO;
				ENABLE_STRICT_OBJC_MSGSEND = YES;
				ENABLE_TESTABILITY = YES;
				"EXCLUDED_ARCHS[sdk=iphonesimulator*]" = "";
				GCC_C_LANGUAGE_STANDARD = gnu99;
				GCC_DYNAMIC_NO_PIC = NO;
				GCC_OPTIMIZATION_LEVEL = 0;
				GCC_PREPROCESSOR_DEFINITIONS = (
					"DEBUG=1",
					"$(inherited)",
					_LIBCPP_ENABLE_CXX17_REMOVED_UNARY_BINARY_FUNCTION,
				);
				GCC_SYMBOLS_PRIVATE_EXTERN = NO;
				GCC_WARN_64_TO_32_BIT_CONVERSION = YES;
				GCC_WARN_ABOUT_RETURN_TYPE = YES_ERROR;
				GCC_WARN_UNDECLARED_SELECTOR = YES;
				GCC_WARN_UNINITIALIZED_AUTOS = YES_AGGRESSIVE;
				GCC_WARN_UNUSED_FUNCTION = YES;
				GCC_WARN_UNUSED_VARIABLE = YES;
				IPHONEOS_DEPLOYMENT_TARGET = 15.1;
				MTL_ENABLE_DEBUG_INFO = YES;
				ONLY_ACTIVE_ARCH = YES;
				OTHER_CFLAGS = "$(inherited)";
				OTHER_CPLUSPLUSFLAGS = "$(inherited)";
				OTHER_LDFLAGS = "$(inherited)";
				REACT_NATIVE_PATH = "${PODS_ROOT}/../../node_modules/react-native";
				SDKROOT = iphoneos;
				SWIFT_ACTIVE_COMPILATION_CONDITIONS = "$(inherited) DEBUG";
				USE_HERMES = true;
			};
			name = Debug;
		};
		83CBBA211A601CBA00E9B192 /* Release */ = {
			isa = XCBuildConfiguration;
			buildSettings = {
				ALWAYS_SEARCH_USER_PATHS = NO;
				CLANG_CXX_LANGUAGE_STANDARD = "c++20";
				CLANG_CXX_LIBRARY = "libc++";
				CLANG_ENABLE_MODULES = YES;
				CLANG_ENABLE_OBJC_ARC = YES;
				CLANG_WARN_BOOL_CONVERSION = YES;
				CLANG_WARN_CONSTANT_CONVERSION = YES;
				CLANG_WARN_DIRECT_OBJC_ISA_USAGE = YES_ERROR;
				CLANG_WARN_EMPTY_BODY = YES;
				CLANG_WARN_ENUM_CONVERSION = YES;
				CLANG_WARN_INT_CONVERSION = YES;
				CLANG_WARN_OBJC_ROOT_CLASS = YES_ERROR;
				CLANG_WARN_UNREACHABLE_CODE = YES;
				CLANG_WARN__DUPLICATE_METHOD_MATCH = YES;
				"CODE_SIGN_IDENTITY[sdk=iphoneos*]" = "iPhone Developer";
				COPY_PHASE_STRIP = YES;
				ENABLE_BITCODE = NO;
				ENABLE_NS_ASSERTIONS = NO;
				ENABLE_STRICT_OBJC_MSGSEND = YES;
				"EXCLUDED_ARCHS[sdk=iphonesimulator*]" = "";
				GCC_C_LANGUAGE_STANDARD = gnu99;
				GCC_PREPROCESSOR_DEFINITIONS = (
					"$(inherited)",
					_LIBCPP_ENABLE_CXX17_REMOVED_UNARY_BINARY_FUNCTION,
				);
				GCC_WARN_64_TO_32_BIT_CONVERSION = YES;
				GCC_WARN_ABOUT_RETURN_TYPE = YES_ERROR;
				GCC_WARN_UNDECLARED_SELECTOR = YES;
				GCC_WARN_UNINITIALIZED_AUTOS = YES_AGGRESSIVE;
				GCC_WARN_UNUSED_FUNCTION = YES;
				GCC_WARN_UNUSED_VARIABLE = YES;
				IPHONEOS_DEPLOYMENT_TARGET = 15.1;
				MTL_ENABLE_DEBUG_INFO = NO;
				OTHER_CFLAGS = "$(inherited)";
				OTHER_CPLUSPLUSFLAGS = "$(inherited)";
				OTHER_LDFLAGS = "$(inherited)";
				REACT_NATIVE_PATH = "${PODS_ROOT}/../../node_modules/react-native";
				SDKROOT = iphoneos;
				USE_HERMES = true;
				VALIDATE_PRODUCT = YES;
			};
			name = Release;
		};
		B339FF37289ABD70001B89FB /* Debug */ = {
			isa = XCBuildConfiguration;
			baseConfigurationReference = 51AB7231D0E692F5EF71FACB /* Pods-MetaMask-QA.debug.xcconfig */;
			buildSettings = {
				ASSETCATALOG_COMPILER_APPICON_NAME = "AppIcon-QA";
				ASSETCATALOG_COMPILER_OPTIMIZATION = time;
				CLANG_ENABLE_MODULES = YES;
				CODE_SIGN_ENTITLEMENTS = MetaMask/MetaMaskDebug.entitlements;
				CODE_SIGN_IDENTITY = "Apple Development";
				"CODE_SIGN_IDENTITY[sdk=iphoneos*]" = "iPhone Developer";
				CODE_SIGN_STYLE = Manual;
				CURRENT_PROJECT_VERSION = 2624;
				DEAD_CODE_STRIPPING = YES;
				DEBUG_INFORMATION_FORMAT = dwarf;
				DEVELOPMENT_TEAM = 48XVW22RCG;
				"DEVELOPMENT_TEAM[sdk=iphoneos*]" = 48XVW22RCG;
				ENABLE_BITCODE = NO;
				FRAMEWORK_SEARCH_PATHS = (
					"$(inherited)",
					"$(PROJECT_DIR)",
				);
				GCC_OPTIMIZATION_LEVEL = 0;
				GCC_PREPROCESSOR_DEFINITIONS = (
					"DEBUG=1",
					"$(inherited)",
				);
				HEADER_SEARCH_PATHS = (
					"$(inherited)",
					"$(SRCROOT)/../node_modules/react-native-wkwebview-reborn/ios/RCTWKWebView",
					"$(SRCROOT)/../node_modules/react-native-keychain/RNKeychainManager",
					"$(SRCROOT)/../node_modules/react-native-share/ios",
					"$(SRCROOT)/../node_modules/react-native-branch/ios/**",
					"$(SRCROOT)/../node_modules/@metamask/react-native-search-api/ios/RCTSearchApi",
					"$(SRCROOT)/../node_modules/lottie-ios/lottie-ios/Classes/**",
					"$(SRCROOT)/../node_modules/react-native-view-shot/ios",
					"$(SRCROOT)/../node_modules/react-native-tcp/ios/**",
				);
				INFOPLIST_FILE = "MetaMask/MetaMask-QA-info.plist";
				IPHONEOS_DEPLOYMENT_TARGET = 15.1;
				LD_RUNPATH_SEARCH_PATHS = (
					"$(inherited)",
					"@executable_path/Frameworks",
				);
				LIBRARY_SEARCH_PATHS = (
					"$(SDKROOT)/usr/lib/swift",
					"$(inherited)",
					"\"$(SRCROOT)/MetaMask/System/Library/Frameworks\"",
				);
				LLVM_LTO = YES;
<<<<<<< HEAD
				MARKETING_VERSION = 7.56.0;
=======
				MARKETING_VERSION = 7.58.0;
>>>>>>> 790fcfb3
				ONLY_ACTIVE_ARCH = YES;
				OTHER_CFLAGS = (
					"$(inherited)",
					"-DFB_SONARKIT_ENABLED=1",
				);
				OTHER_LDFLAGS = (
					"$(inherited)",
					"-ObjC",
					"-lc++",
				);
				OTHER_SWIFT_FLAGS = "$(inherited) -D EXPO_CONFIGURATION_DEBUG";
				PRODUCT_BUNDLE_IDENTIFIER = "io.metamask.MetaMask-QA";
				PRODUCT_NAME = "$(TARGET_NAME)";
				"PROVISIONING_PROFILE_SPECIFIER[sdk=iphoneos*]" = "development-metamask-qa";
				SWIFT_OBJC_BRIDGING_HEADER = "MetaMask-Bridging-Header.h";
				SWIFT_OPTIMIZATION_LEVEL = "-Onone";
				SWIFT_VERSION = 5.0;
				VERSIONING_SYSTEM = "apple-generic";
			};
			name = Debug;
		};
		B339FF38289ABD70001B89FB /* Release */ = {
			isa = XCBuildConfiguration;
			baseConfigurationReference = CF014205BB8964CFE74D4D8E /* Pods-MetaMask-QA.release.xcconfig */;
			buildSettings = {
				ASSETCATALOG_COMPILER_APPICON_NAME = "AppIcon-QA";
				ASSETCATALOG_COMPILER_OPTIMIZATION = time;
				CLANG_ENABLE_MODULES = YES;
				CODE_SIGN_ENTITLEMENTS = MetaMask/MetaMask.entitlements;
				CODE_SIGN_IDENTITY = "iPhone Distribution";
				CODE_SIGN_STYLE = Manual;
				CURRENT_PROJECT_VERSION = 2624;
				DEBUG_INFORMATION_FORMAT = "dwarf-with-dsym";
				DEVELOPMENT_TEAM = 48XVW22RCG;
				"DEVELOPMENT_TEAM[sdk=iphoneos*]" = 48XVW22RCG;
				ENABLE_BITCODE = NO;
				FRAMEWORK_SEARCH_PATHS = (
					"$(inherited)",
					"$(PROJECT_DIR)",
				);
				GCC_PRECOMPILE_PREFIX_HEADER = YES;
				GCC_PREPROCESSOR_DEFINITIONS = "$(inherited)";
				GCC_UNROLL_LOOPS = YES;
				HEADER_SEARCH_PATHS = (
					"$(inherited)",
					"$(SRCROOT)/../node_modules/react-native-wkwebview-reborn/ios/RCTWKWebView",
					"$(SRCROOT)/../node_modules/react-native-keychain/RNKeychainManager",
					"$(SRCROOT)/../node_modules/react-native-share/ios",
					"$(SRCROOT)/../node_modules/react-native-branch/ios/**",
					"$(SRCROOT)/../node_modules/@metamask/react-native-search-api/ios/RCTSearchApi",
					"$(SRCROOT)/../node_modules/lottie-ios/lottie-ios/Classes/**",
					"$(SRCROOT)/../node_modules/react-native-view-shot/ios",
					"$(SRCROOT)/../node_modules/react-native-tcp/ios/**",
				);
				INFOPLIST_FILE = "MetaMask/MetaMask-QA-info.plist";
				IPHONEOS_DEPLOYMENT_TARGET = 15.1;
				LD_RUNPATH_SEARCH_PATHS = (
					"$(inherited)",
					"@executable_path/Frameworks",
				);
				LIBRARY_SEARCH_PATHS = (
					"$(SDKROOT)/usr/lib/swift",
					"$(inherited)",
					"\"$(SRCROOT)/MetaMask/System/Library/Frameworks\"",
				);
				LLVM_LTO = YES;
<<<<<<< HEAD
				MARKETING_VERSION = 7.56.0;
=======
				MARKETING_VERSION = 7.58.0;
>>>>>>> 790fcfb3
				ONLY_ACTIVE_ARCH = NO;
				OTHER_CFLAGS = (
					"$(inherited)",
					"-DFB_SONARKIT_ENABLED=1",
				);
				OTHER_LDFLAGS = (
					"$(inherited)",
					"-ObjC",
					"-lc++",
				);
				OTHER_SWIFT_FLAGS = "$(inherited) -D EXPO_CONFIGURATION_RELEASE";
				PRODUCT_BUNDLE_IDENTIFIER = "io.metamask.MetaMask-QA";
				PRODUCT_NAME = "$(TARGET_NAME)";
				PROVISIONING_PROFILE_SPECIFIER = "Bitrise Internal Release - MetaMask-QA";
				"PROVISIONING_PROFILE_SPECIFIER[sdk=iphoneos*]" = "Bitrise Internal Release - MetaMask-QA";
				SWIFT_OBJC_BRIDGING_HEADER = "MetaMask-Bridging-Header.h";
				SWIFT_VERSION = 5.0;
				VERSIONING_SYSTEM = "apple-generic";
			};
			name = Release;
		};
/* End XCBuildConfiguration section */

/* Begin XCConfigurationList section */
		13B07F931A680F5B00A75B9A /* Build configuration list for PBXNativeTarget "MetaMask" */ = {
			isa = XCConfigurationList;
			buildConfigurations = (
				13B07F941A680F5B00A75B9A /* Debug */,
				13B07F951A680F5B00A75B9A /* Release */,
			);
			defaultConfigurationIsVisible = 0;
			defaultConfigurationName = Debug;
		};
		2EF2828F2B0FF86900D7B4B1 /* Build configuration list for PBXNativeTarget "MetaMask-Flask" */ = {
			isa = XCConfigurationList;
			buildConfigurations = (
				2EF282902B0FF86900D7B4B1 /* Debug */,
				2EF282912B0FF86900D7B4B1 /* Release */,
			);
			defaultConfigurationIsVisible = 0;
			defaultConfigurationName = Debug;
		};
		83CBB9FA1A601CBA00E9B192 /* Build configuration list for PBXProject "MetaMask" */ = {
			isa = XCConfigurationList;
			buildConfigurations = (
				83CBBA201A601CBA00E9B192 /* Debug */,
				83CBBA211A601CBA00E9B192 /* Release */,
			);
			defaultConfigurationIsVisible = 0;
			defaultConfigurationName = Debug;
		};
		B339FF36289ABD70001B89FB /* Build configuration list for PBXNativeTarget "MetaMask-QA" */ = {
			isa = XCConfigurationList;
			buildConfigurations = (
				B339FF37289ABD70001B89FB /* Debug */,
				B339FF38289ABD70001B89FB /* Release */,
			);
			defaultConfigurationIsVisible = 0;
			defaultConfigurationName = Debug;
		};
/* End XCConfigurationList section */
	};
	rootObject = 83CBB9F71A601CBA00E9B192 /* Project object */;
}<|MERGE_RESOLUTION|>--- conflicted
+++ resolved
@@ -1311,11 +1311,7 @@
 					"${inherited}",
 				);
 				LLVM_LTO = YES;
-<<<<<<< HEAD
-				MARKETING_VERSION = 7.56.0;
-=======
 				MARKETING_VERSION = 7.58.0;
->>>>>>> 790fcfb3
 				ONLY_ACTIVE_ARCH = YES;
 				OTHER_CFLAGS = "$(inherited)";
 				OTHER_LDFLAGS = (
@@ -1381,11 +1377,7 @@
 					"${inherited}",
 				);
 				LLVM_LTO = YES;
-<<<<<<< HEAD
-				MARKETING_VERSION = 7.56.0;
-=======
 				MARKETING_VERSION = 7.58.0;
->>>>>>> 790fcfb3
 				ONLY_ACTIVE_ARCH = NO;
 				OTHER_CFLAGS = "$(inherited)";
 				OTHER_LDFLAGS = (
@@ -1454,11 +1446,7 @@
 					"\"$(SRCROOT)/MetaMask/System/Library/Frameworks\"",
 				);
 				LLVM_LTO = YES;
-<<<<<<< HEAD
-				MARKETING_VERSION = 7.56.0;
-=======
 				MARKETING_VERSION = 7.58.0;
->>>>>>> 790fcfb3
 				ONLY_ACTIVE_ARCH = YES;
 				OTHER_CFLAGS = "$(inherited)";
 				OTHER_LDFLAGS = (
@@ -1522,11 +1510,7 @@
 					"\"$(SRCROOT)/MetaMask/System/Library/Frameworks\"",
 				);
 				LLVM_LTO = YES;
-<<<<<<< HEAD
-				MARKETING_VERSION = 7.56.0;
-=======
 				MARKETING_VERSION = 7.58.0;
->>>>>>> 790fcfb3
 				ONLY_ACTIVE_ARCH = NO;
 				OTHER_CFLAGS = "$(inherited)";
 				OTHER_LDFLAGS = (
@@ -1692,11 +1676,7 @@
 					"\"$(SRCROOT)/MetaMask/System/Library/Frameworks\"",
 				);
 				LLVM_LTO = YES;
-<<<<<<< HEAD
-				MARKETING_VERSION = 7.56.0;
-=======
 				MARKETING_VERSION = 7.58.0;
->>>>>>> 790fcfb3
 				ONLY_ACTIVE_ARCH = YES;
 				OTHER_CFLAGS = (
 					"$(inherited)",
@@ -1763,11 +1743,7 @@
 					"\"$(SRCROOT)/MetaMask/System/Library/Frameworks\"",
 				);
 				LLVM_LTO = YES;
-<<<<<<< HEAD
-				MARKETING_VERSION = 7.56.0;
-=======
 				MARKETING_VERSION = 7.58.0;
->>>>>>> 790fcfb3
 				ONLY_ACTIVE_ARCH = NO;
 				OTHER_CFLAGS = (
 					"$(inherited)",
