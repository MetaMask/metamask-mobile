--- conflicted
+++ resolved
@@ -1273,11 +1273,7 @@
 				CODE_SIGN_ENTITLEMENTS = MetaMask/MetaMaskDebug.entitlements;
 				CODE_SIGN_IDENTITY = "Apple Development";
 				CODE_SIGN_STYLE = Automatic;
-<<<<<<< HEAD
 				CURRENT_PROJECT_VERSION = 1449;
-=======
-				CURRENT_PROJECT_VERSION = 1444;
->>>>>>> d897bb68
 				DEAD_CODE_STRIPPING = YES;
 				DEBUG_INFORMATION_FORMAT = dwarf;
 				DEVELOPMENT_TEAM = 48XVW22RCG;
@@ -1314,11 +1310,7 @@
 					"${inherited}",
 				);
 				LLVM_LTO = YES;
-<<<<<<< HEAD
-				MARKETING_VERSION = 7.31.1;
-=======
 				MARKETING_VERSION = 7.32.0;
->>>>>>> d897bb68
 				ONLY_ACTIVE_ARCH = YES;
 				OTHER_CFLAGS = "$(inherited)";
 				OTHER_LDFLAGS = (
@@ -1346,11 +1338,7 @@
 				CODE_SIGN_ENTITLEMENTS = MetaMask/MetaMask.entitlements;
 				CODE_SIGN_IDENTITY = "iPhone Distribution";
 				CODE_SIGN_STYLE = Manual;
-<<<<<<< HEAD
 				CURRENT_PROJECT_VERSION = 1449;
-=======
-				CURRENT_PROJECT_VERSION = 1444;
->>>>>>> d897bb68
 				DEBUG_INFORMATION_FORMAT = "dwarf-with-dsym";
 				DEVELOPMENT_TEAM = 48XVW22RCG;
 				"DEVELOPMENT_TEAM[sdk=iphoneos*]" = 48XVW22RCG;
@@ -1385,11 +1373,7 @@
 					"${inherited}",
 				);
 				LLVM_LTO = YES;
-<<<<<<< HEAD
-				MARKETING_VERSION = 7.31.1;
-=======
 				MARKETING_VERSION = 7.32.0;
->>>>>>> d897bb68
 				ONLY_ACTIVE_ARCH = NO;
 				OTHER_CFLAGS = "$(inherited)";
 				OTHER_LDFLAGS = (
@@ -1417,11 +1401,7 @@
 				CODE_SIGN_ENTITLEMENTS = MetaMask/MetaMaskDebug.entitlements;
 				CODE_SIGN_IDENTITY = "Apple Development";
 				CODE_SIGN_STYLE = Automatic;
-<<<<<<< HEAD
 				CURRENT_PROJECT_VERSION = 1449;
-=======
-				CURRENT_PROJECT_VERSION = 1444;
->>>>>>> d897bb68
 				DEAD_CODE_STRIPPING = YES;
 				DEBUG_INFORMATION_FORMAT = dwarf;
 				DEVELOPMENT_TEAM = 48XVW22RCG;
@@ -1454,11 +1434,7 @@
 				);
 				LIBRARY_SEARCH_PATHS = "$(SDKROOT)/usr/lib/swift$(inherited)";
 				LLVM_LTO = YES;
-<<<<<<< HEAD
-				MARKETING_VERSION = 7.31.1;
-=======
 				MARKETING_VERSION = 7.32.0;
->>>>>>> d897bb68
 				ONLY_ACTIVE_ARCH = YES;
 				OTHER_CFLAGS = "$(inherited)";
 				OTHER_LDFLAGS = (
@@ -1486,11 +1462,7 @@
 				CODE_SIGN_ENTITLEMENTS = MetaMask/MetaMask.entitlements;
 				CODE_SIGN_IDENTITY = "iPhone Distribution";
 				CODE_SIGN_STYLE = Manual;
-<<<<<<< HEAD
 				CURRENT_PROJECT_VERSION = 1449;
-=======
-				CURRENT_PROJECT_VERSION = 1444;
->>>>>>> d897bb68
 				DEBUG_INFORMATION_FORMAT = "dwarf-with-dsym";
 				DEVELOPMENT_TEAM = 48XVW22RCG;
 				"DEVELOPMENT_TEAM[sdk=iphoneos*]" = 48XVW22RCG;
@@ -1521,11 +1493,7 @@
 				);
 				LIBRARY_SEARCH_PATHS = "$(SDKROOT)/usr/lib/swift$(inherited)";
 				LLVM_LTO = YES;
-<<<<<<< HEAD
-				MARKETING_VERSION = 7.31.1;
-=======
 				MARKETING_VERSION = 7.32.0;
->>>>>>> d897bb68
 				ONLY_ACTIVE_ARCH = NO;
 				OTHER_CFLAGS = "$(inherited)";
 				OTHER_LDFLAGS = (
@@ -1648,11 +1616,7 @@
 				CODE_SIGN_ENTITLEMENTS = MetaMask/MetaMaskDebug.entitlements;
 				CODE_SIGN_IDENTITY = "Apple Development";
 				CODE_SIGN_STYLE = Automatic;
-<<<<<<< HEAD
 				CURRENT_PROJECT_VERSION = 1449;
-=======
-				CURRENT_PROJECT_VERSION = 1444;
->>>>>>> d897bb68
 				DEAD_CODE_STRIPPING = YES;
 				DEBUG_INFORMATION_FORMAT = dwarf;
 				DEVELOPMENT_TEAM = 48XVW22RCG;
@@ -1689,11 +1653,7 @@
 					"\"$(SRCROOT)/MetaMask/System/Library/Frameworks\"",
 				);
 				LLVM_LTO = YES;
-<<<<<<< HEAD
-				MARKETING_VERSION = 7.31.1;
-=======
 				MARKETING_VERSION = 7.32.0;
->>>>>>> d897bb68
 				ONLY_ACTIVE_ARCH = YES;
 				OTHER_CFLAGS = (
 					"$(inherited)",
@@ -1724,11 +1684,7 @@
 				CODE_SIGN_ENTITLEMENTS = MetaMask/MetaMask.entitlements;
 				CODE_SIGN_IDENTITY = "iPhone Distribution";
 				CODE_SIGN_STYLE = Manual;
-<<<<<<< HEAD
 				CURRENT_PROJECT_VERSION = 1449;
-=======
-				CURRENT_PROJECT_VERSION = 1444;
->>>>>>> d897bb68
 				DEBUG_INFORMATION_FORMAT = "dwarf-with-dsym";
 				DEVELOPMENT_TEAM = 48XVW22RCG;
 				"DEVELOPMENT_TEAM[sdk=iphoneos*]" = 48XVW22RCG;
@@ -1763,11 +1719,7 @@
 					"\"$(SRCROOT)/MetaMask/System/Library/Frameworks\"",
 				);
 				LLVM_LTO = YES;
-<<<<<<< HEAD
-				MARKETING_VERSION = 7.31.1;
-=======
 				MARKETING_VERSION = 7.32.0;
->>>>>>> d897bb68
 				ONLY_ACTIVE_ARCH = NO;
 				OTHER_CFLAGS = (
 					"$(inherited)",
