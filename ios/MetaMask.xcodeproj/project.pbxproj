--- conflicted
+++ resolved
@@ -817,11 +817,7 @@
 				CODE_SIGN_ENTITLEMENTS = MetaMask/MetaMaskDebug.entitlements;
 				CODE_SIGN_IDENTITY = "iPhone Developer";
 				CODE_SIGN_STYLE = Manual;
-<<<<<<< HEAD
-				CURRENT_PROJECT_VERSION = 834;
-=======
 				CURRENT_PROJECT_VERSION = 838;
->>>>>>> 5d17dcfb
 				DEAD_CODE_STRIPPING = YES;
 				DEBUG_INFORMATION_FORMAT = dwarf;
 				DEVELOPMENT_TEAM = 48XVW22RCG;
@@ -857,11 +853,7 @@
 					"\"$(SRCROOT)/MetaMask/System/Library/Frameworks\"",
 				);
 				LLVM_LTO = YES;
-<<<<<<< HEAD
-				MARKETING_VERSION = 4.2.2;
-=======
 				MARKETING_VERSION = 4.3.0;
->>>>>>> 5d17dcfb
 				ONLY_ACTIVE_ARCH = YES;
 				OTHER_CFLAGS = (
 					"$(inherited)",
@@ -892,11 +884,7 @@
 				CODE_SIGN_ENTITLEMENTS = MetaMask/MetaMask.entitlements;
 				CODE_SIGN_IDENTITY = "iPhone Distribution";
 				CODE_SIGN_STYLE = Manual;
-<<<<<<< HEAD
-				CURRENT_PROJECT_VERSION = 834;
-=======
 				CURRENT_PROJECT_VERSION = 838;
->>>>>>> 5d17dcfb
 				DEBUG_INFORMATION_FORMAT = "dwarf-with-dsym";
 				DEVELOPMENT_TEAM = 48XVW22RCG;
 				FRAMEWORK_SEARCH_PATHS = (
@@ -931,11 +919,7 @@
 					"\"$(SRCROOT)/MetaMask/System/Library/Frameworks\"",
 				);
 				LLVM_LTO = YES;
-<<<<<<< HEAD
-				MARKETING_VERSION = 4.2.2;
-=======
 				MARKETING_VERSION = 4.3.0;
->>>>>>> 5d17dcfb
 				ONLY_ACTIVE_ARCH = NO;
 				OTHER_CFLAGS = (
 					"$(inherited)",
