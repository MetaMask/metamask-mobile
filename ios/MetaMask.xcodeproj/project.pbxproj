// !$*UTF8*$!
{
	archiveVersion = 1;
	classes = {
	};
	objectVersion = 56;
	objects = {

/* Begin PBXBuildFile section */
		08B7A641467C4723B98328E9 /* CentraNo1-Medium.otf in Resources */ = {isa = PBXBuildFile; fileRef = F97653CAD1D04E1B8713C428 /* CentraNo1-Medium.otf */; };
		13B07FBC1A68108700A75B9A /* AppDelegate.m in Sources */ = {isa = PBXBuildFile; fileRef = 13B07FB01A68108700A75B9A /* AppDelegate.m */; };
		13B07FBF1A68108700A75B9A /* Images.xcassets in Resources */ = {isa = PBXBuildFile; fileRef = 13B07FB51A68108700A75B9A /* Images.xcassets */; };
		13B07FC11A68108700A75B9A /* main.m in Sources */ = {isa = PBXBuildFile; fileRef = 13B07FB71A68108700A75B9A /* main.m */; };
		153C1ABB2217BCDC0088EFE0 /* JavaScriptCore.framework in Frameworks */ = {isa = PBXBuildFile; fileRef = 153C1A742217BCDC0088EFE0 /* JavaScriptCore.framework */; };
		153F84CA2319B8FD00C19B63 /* Branch.framework in Frameworks */ = {isa = PBXBuildFile; fileRef = 153F84C92319B8DB00C19B63 /* Branch.framework */; };
		153F84CB2319B8FD00C19B63 /* Branch.framework in Embed Frameworks */ = {isa = PBXBuildFile; fileRef = 153F84C92319B8DB00C19B63 /* Branch.framework */; settings = {ATTRIBUTES = (CodeSignOnCopy, RemoveHeadersOnCopy, ); }; };
		158B063B211A72F500DF3C74 /* InpageBridgeWeb3.js in Resources */ = {isa = PBXBuildFile; fileRef = 158B0639211A72F500DF3C74 /* InpageBridgeWeb3.js */; };
		15ACC9FB226555820063978B /* LaunchScreen.xib in Resources */ = {isa = PBXBuildFile; fileRef = 13B07FB11A68108700A75B9A /* LaunchScreen.xib */; };
		15AD28A921B7CFD9005DEB23 /* release.xcconfig in Resources */ = {isa = PBXBuildFile; fileRef = 15FDD86021B76461006B7C35 /* release.xcconfig */; };
		15AD28AA21B7CFDC005DEB23 /* debug.xcconfig in Resources */ = {isa = PBXBuildFile; fileRef = 15FDD82721B7642B006B7C35 /* debug.xcconfig */; };
		15D158ED210BD912006982B5 /* Metamask.ttf in Resources */ = {isa = PBXBuildFile; fileRef = 15D158EC210BD8C8006982B5 /* Metamask.ttf */; };
		1E98F0C2AF554A41BFE003E7 /* CentraNo1-BookItalic.otf in Resources */ = {isa = PBXBuildFile; fileRef = BCC95B62DD6241678CDF73B3 /* CentraNo1-BookItalic.otf */; };
		2EF2825A2B0FF86900D7B4B1 /* AppDelegate.m in Sources */ = {isa = PBXBuildFile; fileRef = 13B07FB01A68108700A75B9A /* AppDelegate.m */; };
		2EF2825B2B0FF86900D7B4B1 /* File.swift in Sources */ = {isa = PBXBuildFile; fileRef = 654378AF243E2ADC00571B9C /* File.swift */; };
		2EF2825C2B0FF86900D7B4B1 /* RCTScreenshotDetect.m in Sources */ = {isa = PBXBuildFile; fileRef = CF98DA9B28D9FEB700096782 /* RCTScreenshotDetect.m */; };
		2EF2825E2B0FF86900D7B4B1 /* RCTMinimizer.m in Sources */ = {isa = PBXBuildFile; fileRef = CF9895762A3B49BE00B4C9B5 /* RCTMinimizer.m */; };
		2EF2825F2B0FF86900D7B4B1 /* main.m in Sources */ = {isa = PBXBuildFile; fileRef = 13B07FB71A68108700A75B9A /* main.m */; };
		2EF282612B0FF86900D7B4B1 /* LinkPresentation.framework in Frameworks */ = {isa = PBXBuildFile; fileRef = F961A36A28105CF9007442B5 /* LinkPresentation.framework */; settings = {ATTRIBUTES = (Weak, ); }; };
		2EF282622B0FF86900D7B4B1 /* libRCTAesForked.a in Frameworks */ = {isa = PBXBuildFile; fileRef = 650F2B9C24DC5FEC00C3B9C4 /* libRCTAesForked.a */; };
		2EF282632B0FF86900D7B4B1 /* JavaScriptCore.framework in Frameworks */ = {isa = PBXBuildFile; fileRef = 153C1A742217BCDC0088EFE0 /* JavaScriptCore.framework */; };
		2EF282652B0FF86900D7B4B1 /* Branch.framework in Frameworks */ = {isa = PBXBuildFile; fileRef = 153F84C92319B8DB00C19B63 /* Branch.framework */; };
		2EF2826A2B0FF86900D7B4B1 /* Images.xcassets in Resources */ = {isa = PBXBuildFile; fileRef = 13B07FB51A68108700A75B9A /* Images.xcassets */; };
		2EF2826B2B0FF86900D7B4B1 /* InpageBridgeWeb3.js in Resources */ = {isa = PBXBuildFile; fileRef = 158B0639211A72F500DF3C74 /* InpageBridgeWeb3.js */; };
		2EF2826C2B0FF86900D7B4B1 /* Metamask.ttf in Resources */ = {isa = PBXBuildFile; fileRef = 15D158EC210BD8C8006982B5 /* Metamask.ttf */; };
		2EF2826E2B0FF86900D7B4B1 /* ThemeColors.xcassets in Resources */ = {isa = PBXBuildFile; fileRef = B0EF7FA827BD16EA00D48B4E /* ThemeColors.xcassets */; };
		2EF282712B0FF86900D7B4B1 /* debug.xcconfig in Resources */ = {isa = PBXBuildFile; fileRef = 15FDD82721B7642B006B7C35 /* debug.xcconfig */; };
		2EF282762B0FF86900D7B4B1 /* release.xcconfig in Resources */ = {isa = PBXBuildFile; fileRef = 15FDD86021B76461006B7C35 /* release.xcconfig */; };
		2EF2827C2B0FF86900D7B4B1 /* LaunchScreen.xib in Resources */ = {isa = PBXBuildFile; fileRef = 13B07FB11A68108700A75B9A /* LaunchScreen.xib */; };
		2EF2827D2B0FF86900D7B4B1 /* branch.json in Resources */ = {isa = PBXBuildFile; fileRef = FE3C9A2458A1416290DEDAD4 /* branch.json */; };
		2EF2828C2B0FF86900D7B4B1 /* Branch.framework in Embed Frameworks */ = {isa = PBXBuildFile; fileRef = 153F84C92319B8DB00C19B63 /* Branch.framework */; settings = {ATTRIBUTES = (CodeSignOnCopy, RemoveHeadersOnCopy, ); }; };
		2EF2832A2B17EBD600D7B4B1 /* RnTar.swift in Sources */ = {isa = PBXBuildFile; fileRef = 2EF283292B17EBD600D7B4B1 /* RnTar.swift */; };
		2EF2832B2B17EBD600D7B4B1 /* RnTar.swift in Sources */ = {isa = PBXBuildFile; fileRef = 2EF283292B17EBD600D7B4B1 /* RnTar.swift */; };
		2EF2832C2B17EBD600D7B4B1 /* RnTar.swift in Sources */ = {isa = PBXBuildFile; fileRef = 2EF283292B17EBD600D7B4B1 /* RnTar.swift */; };
		2EF283322B17EC1A00D7B4B1 /* RNTar.m in Sources */ = {isa = PBXBuildFile; fileRef = 2EF283312B17EC1A00D7B4B1 /* RNTar.m */; };
		2EF283332B17EC1A00D7B4B1 /* RNTar.m in Sources */ = {isa = PBXBuildFile; fileRef = 2EF283312B17EC1A00D7B4B1 /* RNTar.m */; };
		2EF283342B17EC1A00D7B4B1 /* RNTar.m in Sources */ = {isa = PBXBuildFile; fileRef = 2EF283312B17EC1A00D7B4B1 /* RNTar.m */; };
		2EF283372B17EC7900D7B4B1 /* Light-Swift-Untar.swift in Sources */ = {isa = PBXBuildFile; fileRef = 2EF283362B17EC7900D7B4B1 /* Light-Swift-Untar.swift */; };
		2EF283382B17EC7900D7B4B1 /* Light-Swift-Untar.swift in Sources */ = {isa = PBXBuildFile; fileRef = 2EF283362B17EC7900D7B4B1 /* Light-Swift-Untar.swift */; };
		2EF283392B17EC7900D7B4B1 /* Light-Swift-Untar.swift in Sources */ = {isa = PBXBuildFile; fileRef = 2EF283362B17EC7900D7B4B1 /* Light-Swift-Untar.swift */; };
		3466654F43654D36B5D478CA /* config.json in Resources */ = {isa = PBXBuildFile; fileRef = 2679C48F8CD642C68116DD24 /* config.json */; };
		49D8E62C506F4A63889EEC7F /* branch.json in Resources */ = {isa = PBXBuildFile; fileRef = FE3C9A2458A1416290DEDAD4 /* branch.json */; };
		5A6FB59C323F4F188B3F52C4 /* CentraNo1-Book.otf in Resources */ = {isa = PBXBuildFile; fileRef = 88A1BA779A344AC6B03514CA /* CentraNo1-Book.otf */; };
		650F2B9D24DC5FF200C3B9C4 /* libRCTAesForked.a in Frameworks */ = {isa = PBXBuildFile; fileRef = 650F2B9C24DC5FEC00C3B9C4 /* libRCTAesForked.a */; };
		654378B0243E2ADC00571B9C /* File.swift in Sources */ = {isa = PBXBuildFile; fileRef = 654378AF243E2ADC00571B9C /* File.swift */; };
		7696E77F73B5ADD7EE8190E0 /* ExpoModulesProvider.swift in Sources */ = {isa = PBXBuildFile; fileRef = E7EEA32C976A46B991D55FD4 /* ExpoModulesProvider.swift */; };
		7F5D30C6178D467D96653D0F /* CentraNo1-MediumItalic.otf in Resources */ = {isa = PBXBuildFile; fileRef = 5F91BBBBADCB4C7286B1A950 /* CentraNo1-MediumItalic.otf */; };
		83225B66FFCE4A569C3D7345 /* CentraNo1-Bold.otf in Resources */ = {isa = PBXBuildFile; fileRef = B64F172915DA444CB1A2CADC /* CentraNo1-Bold.otf */; };
		A1987088D4835E5FCCABC418 /* ExpoModulesProvider.swift in Sources */ = {isa = PBXBuildFile; fileRef = 683865D794CE6007E46CAD3A /* ExpoModulesProvider.swift */; };
		A9A253A9A4C55258DD932254 /* libPods-MetaMask-QA.a in Frameworks */ = {isa = PBXBuildFile; fileRef = B6C7C9864634E61C13A07C28 /* libPods-MetaMask-QA.a */; };
		A9AB7F6A09E06325C0A71FA4 /* libPods-MetaMask-Flask.a in Frameworks */ = {isa = PBXBuildFile; fileRef = 9F02EB68A6ACEF113F4693A8 /* libPods-MetaMask-Flask.a */; };
		B0EF7FA927BD16EA00D48B4E /* ThemeColors.xcassets in Resources */ = {isa = PBXBuildFile; fileRef = B0EF7FA827BD16EA00D48B4E /* ThemeColors.xcassets */; };
		B339FF02289ABD70001B89FB /* AppDelegate.m in Sources */ = {isa = PBXBuildFile; fileRef = 13B07FB01A68108700A75B9A /* AppDelegate.m */; };
		B339FF03289ABD70001B89FB /* File.swift in Sources */ = {isa = PBXBuildFile; fileRef = 654378AF243E2ADC00571B9C /* File.swift */; };
		B339FF05289ABD70001B89FB /* main.m in Sources */ = {isa = PBXBuildFile; fileRef = 13B07FB71A68108700A75B9A /* main.m */; };
		B339FF07289ABD70001B89FB /* LinkPresentation.framework in Frameworks */ = {isa = PBXBuildFile; fileRef = F961A36A28105CF9007442B5 /* LinkPresentation.framework */; settings = {ATTRIBUTES = (Weak, ); }; };
		B339FF08289ABD70001B89FB /* libRCTAesForked.a in Frameworks */ = {isa = PBXBuildFile; fileRef = 650F2B9C24DC5FEC00C3B9C4 /* libRCTAesForked.a */; };
		B339FF09289ABD70001B89FB /* JavaScriptCore.framework in Frameworks */ = {isa = PBXBuildFile; fileRef = 153C1A742217BCDC0088EFE0 /* JavaScriptCore.framework */; };
		B339FF0C289ABD70001B89FB /* Branch.framework in Frameworks */ = {isa = PBXBuildFile; fileRef = 153F84C92319B8DB00C19B63 /* Branch.framework */; };
		B339FF10289ABD70001B89FB /* Images.xcassets in Resources */ = {isa = PBXBuildFile; fileRef = 13B07FB51A68108700A75B9A /* Images.xcassets */; };
		B339FF11289ABD70001B89FB /* InpageBridgeWeb3.js in Resources */ = {isa = PBXBuildFile; fileRef = 158B0639211A72F500DF3C74 /* InpageBridgeWeb3.js */; };
		B339FF12289ABD70001B89FB /* Metamask.ttf in Resources */ = {isa = PBXBuildFile; fileRef = 15D158EC210BD8C8006982B5 /* Metamask.ttf */; };
		B339FF14289ABD70001B89FB /* ThemeColors.xcassets in Resources */ = {isa = PBXBuildFile; fileRef = B0EF7FA827BD16EA00D48B4E /* ThemeColors.xcassets */; };
		B339FF17289ABD70001B89FB /* debug.xcconfig in Resources */ = {isa = PBXBuildFile; fileRef = 15FDD82721B7642B006B7C35 /* debug.xcconfig */; };
		B339FF1C289ABD70001B89FB /* release.xcconfig in Resources */ = {isa = PBXBuildFile; fileRef = 15FDD86021B76461006B7C35 /* release.xcconfig */; };
		B339FF22289ABD70001B89FB /* LaunchScreen.xib in Resources */ = {isa = PBXBuildFile; fileRef = 13B07FB11A68108700A75B9A /* LaunchScreen.xib */; };
		B339FF23289ABD70001B89FB /* branch.json in Resources */ = {isa = PBXBuildFile; fileRef = FE3C9A2458A1416290DEDAD4 /* branch.json */; };
		B339FF32289ABD70001B89FB /* Branch.framework in Embed Frameworks */ = {isa = PBXBuildFile; fileRef = 153F84C92319B8DB00C19B63 /* Branch.framework */; settings = {ATTRIBUTES = (CodeSignOnCopy, RemoveHeadersOnCopy, ); }; };
		B339FF3C289ABF2C001B89FB /* MetaMask-QA-Info.plist in Resources */ = {isa = PBXBuildFile; fileRef = B339FEA72899852C001B89FB /* MetaMask-QA-Info.plist */; };
		C8424AE42CCC01F900F0BEB7 /* GoogleService-Info.plist in Resources */ = {isa = PBXBuildFile; fileRef = C8424AE32CCC01F900F0BEB7 /* GoogleService-Info.plist */; };
		C8424AE52CCC01F900F0BEB7 /* GoogleService-Info.plist in Resources */ = {isa = PBXBuildFile; fileRef = C8424AE32CCC01F900F0BEB7 /* GoogleService-Info.plist */; };
		C8424AE62CCC01F900F0BEB7 /* GoogleService-Info.plist in Resources */ = {isa = PBXBuildFile; fileRef = C8424AE32CCC01F900F0BEB7 /* GoogleService-Info.plist */; };
		CF9895772A3B49BE00B4C9B5 /* RCTMinimizer.m in Sources */ = {isa = PBXBuildFile; fileRef = CF9895762A3B49BE00B4C9B5 /* RCTMinimizer.m */; };
		CF9895782A3B49BE00B4C9B5 /* RCTMinimizer.m in Sources */ = {isa = PBXBuildFile; fileRef = CF9895762A3B49BE00B4C9B5 /* RCTMinimizer.m */; };
		CF98DA9C28D9FEB700096782 /* RCTScreenshotDetect.m in Sources */ = {isa = PBXBuildFile; fileRef = CF98DA9B28D9FEB700096782 /* RCTScreenshotDetect.m */; };
		CFD8DFC828EDD4C800CC75F6 /* RCTScreenshotDetect.m in Sources */ = {isa = PBXBuildFile; fileRef = CF98DA9B28D9FEB700096782 /* RCTScreenshotDetect.m */; };
		D5BA0E32DFAA451781D5093E /* CentraNo1-BoldItalic.otf in Resources */ = {isa = PBXBuildFile; fileRef = 4560812198A247039A1CF5A5 /* CentraNo1-BoldItalic.otf */; };
		DADE8F39CE81410A98B9B805 /* MMSans-Regular.otf in Resources */ = {isa = PBXBuildFile; fileRef = 2EBD310362314C3ABFF40AD1 /* MMSans-Regular.otf */; };
		E83DB5522BBDF2AA00536063 /* PrivacyInfo.xcprivacy in Resources */ = {isa = PBXBuildFile; fileRef = E83DB5392BBDB14700536063 /* PrivacyInfo.xcprivacy */; };
		E83DB5532BBDF2AE00536063 /* PrivacyInfo.xcprivacy in Resources */ = {isa = PBXBuildFile; fileRef = E83DB5392BBDB14700536063 /* PrivacyInfo.xcprivacy */; };
		E83DB5542BBDF2AF00536063 /* PrivacyInfo.xcprivacy in Resources */ = {isa = PBXBuildFile; fileRef = E83DB5392BBDB14700536063 /* PrivacyInfo.xcprivacy */; };
		ED2E8FE6D71BE9319F3B27D3 /* libPods-MetaMask.a in Frameworks */ = {isa = PBXBuildFile; fileRef = D2632307C64595BE1B8ABEAF /* libPods-MetaMask.a */; };
		F23972D16903249A8EC120BD /* ExpoModulesProvider.swift in Sources */ = {isa = PBXBuildFile; fileRef = 8EB256CB3A1A7A1D942A95F6 /* ExpoModulesProvider.swift */; };
		F961A37228105CF9007442B5 /* LinkPresentation.framework in Frameworks */ = {isa = PBXBuildFile; fileRef = F961A36A28105CF9007442B5 /* LinkPresentation.framework */; settings = {ATTRIBUTES = (Weak, ); }; };
/* End PBXBuildFile section */

/* Begin PBXContainerItemProxy section */
		153F84C82319B8DB00C19B63 /* PBXContainerItemProxy */ = {
			isa = PBXContainerItemProxy;
			containerPortal = 153F84C42319B8DA00C19B63 /* BranchSDK.xcodeproj */;
			proxyType = 2;
			remoteGlobalIDString = E298D0521C73D1B800589D22;
			remoteInfo = Branch;
		};
		153F84CC2319B8FD00C19B63 /* PBXContainerItemProxy */ = {
			isa = PBXContainerItemProxy;
			containerPortal = 153F84C42319B8DA00C19B63 /* BranchSDK.xcodeproj */;
			proxyType = 1;
			remoteGlobalIDString = E298D0511C73D1B800589D22;
			remoteInfo = Branch;
		};
		2EF282562B0FF86900D7B4B1 /* PBXContainerItemProxy */ = {
			isa = PBXContainerItemProxy;
			containerPortal = 153F84C42319B8DA00C19B63 /* BranchSDK.xcodeproj */;
			proxyType = 1;
			remoteGlobalIDString = E298D0511C73D1B800589D22;
			remoteInfo = Branch;
		};
		650F2B9B24DC5FEC00C3B9C4 /* PBXContainerItemProxy */ = {
			isa = PBXContainerItemProxy;
			containerPortal = 650F2B9724DC5FEB00C3B9C4 /* RCTAesForked.xcodeproj */;
			proxyType = 2;
			remoteGlobalIDString = 32D980DD1BE9F11C00FA27E5;
			remoteInfo = RCTAesForked;
		};
		B339FEFE289ABD70001B89FB /* PBXContainerItemProxy */ = {
			isa = PBXContainerItemProxy;
			containerPortal = 153F84C42319B8DA00C19B63 /* BranchSDK.xcodeproj */;
			proxyType = 1;
			remoteGlobalIDString = E298D0511C73D1B800589D22;
			remoteInfo = Branch;
		};
/* End PBXContainerItemProxy section */

/* Begin PBXCopyFilesBuildPhase section */
		15ACCA0022655C3A0063978B /* Embed Frameworks */ = {
			isa = PBXCopyFilesBuildPhase;
			buildActionMask = 2147483647;
			dstPath = "";
			dstSubfolderSpec = 10;
			files = (
				153F84CB2319B8FD00C19B63 /* Branch.framework in Embed Frameworks */,
			);
			name = "Embed Frameworks";
			runOnlyForDeploymentPostprocessing = 0;
		};
		2EF2828A2B0FF86900D7B4B1 /* Embed Frameworks */ = {
			isa = PBXCopyFilesBuildPhase;
			buildActionMask = 2147483647;
			dstPath = "";
			dstSubfolderSpec = 10;
			files = (
				2EF2828C2B0FF86900D7B4B1 /* Branch.framework in Embed Frameworks */,
			);
			name = "Embed Frameworks";
			runOnlyForDeploymentPostprocessing = 0;
		};
		B339FF30289ABD70001B89FB /* Embed Frameworks */ = {
			isa = PBXCopyFilesBuildPhase;
			buildActionMask = 2147483647;
			dstPath = "";
			dstSubfolderSpec = 10;
			files = (
				B339FF32289ABD70001B89FB /* Branch.framework in Embed Frameworks */,
			);
			name = "Embed Frameworks";
			runOnlyForDeploymentPostprocessing = 0;
		};
/* End PBXCopyFilesBuildPhase section */

/* Begin PBXFileReference section */
		008F07F21AC5B25A0029DE68 /* main.jsbundle */ = {isa = PBXFileReference; fileEncoding = 4; lastKnownFileType = text; path = main.jsbundle; sourceTree = "<group>"; };
		00E356F11AD99517003FC87E /* Info.plist */ = {isa = PBXFileReference; lastKnownFileType = text.plist.xml; path = Info.plist; sourceTree = "<group>"; };
		00E356F21AD99517003FC87E /* MetaMaskTests.m */ = {isa = PBXFileReference; lastKnownFileType = sourcecode.cpp.objcpp; path = MetaMaskTests.m; sourceTree = "<group>"; };
		13B07F961A680F5B00A75B9A /* MetaMask.app */ = {isa = PBXFileReference; explicitFileType = wrapper.application; includeInIndex = 0; path = MetaMask.app; sourceTree = BUILT_PRODUCTS_DIR; };
		13B07FAF1A68108700A75B9A /* AppDelegate.h */ = {isa = PBXFileReference; fileEncoding = 4; lastKnownFileType = sourcecode.c.h; name = AppDelegate.h; path = MetaMask/AppDelegate.h; sourceTree = "<group>"; };
		13B07FB01A68108700A75B9A /* AppDelegate.m */ = {isa = PBXFileReference; fileEncoding = 4; lastKnownFileType = sourcecode.cpp.objcpp; name = AppDelegate.m; path = MetaMask/AppDelegate.m; sourceTree = "<group>"; };
		13B07FB21A68108700A75B9A /* Base */ = {isa = PBXFileReference; lastKnownFileType = file.xib; name = Base; path = Base.lproj/LaunchScreen.xib; sourceTree = "<group>"; };
		13B07FB51A68108700A75B9A /* Images.xcassets */ = {isa = PBXFileReference; lastKnownFileType = folder.assetcatalog; name = Images.xcassets; path = MetaMask/Images.xcassets; sourceTree = "<group>"; };
		13B07FB61A68108700A75B9A /* Info.plist */ = {isa = PBXFileReference; fileEncoding = 4; lastKnownFileType = text.plist.xml; name = Info.plist; path = MetaMask/Info.plist; sourceTree = "<group>"; };
		13B07FB71A68108700A75B9A /* main.m */ = {isa = PBXFileReference; fileEncoding = 4; lastKnownFileType = sourcecode.cpp.objcpp; name = main.m; path = MetaMask/main.m; sourceTree = "<group>"; };
		15205D6221596AD90049EA93 /* MetaMask.entitlements */ = {isa = PBXFileReference; lastKnownFileType = text.plist.entitlements; name = MetaMask.entitlements; path = MetaMask/MetaMask.entitlements; sourceTree = "<group>"; };
		153C1A742217BCDC0088EFE0 /* JavaScriptCore.framework */ = {isa = PBXFileReference; lastKnownFileType = wrapper.framework; name = JavaScriptCore.framework; path = System/Library/Frameworks/JavaScriptCore.framework; sourceTree = SDKROOT; };
		153F84C42319B8DA00C19B63 /* BranchSDK.xcodeproj */ = {isa = PBXFileReference; lastKnownFileType = "wrapper.pb-project"; name = BranchSDK.xcodeproj; path = "branch-ios-sdk/carthage-files/BranchSDK.xcodeproj"; sourceTree = "<group>"; };
		158B0639211A72F500DF3C74 /* InpageBridgeWeb3.js */ = {isa = PBXFileReference; fileEncoding = 4; lastKnownFileType = sourcecode.javascript; name = InpageBridgeWeb3.js; path = ../app/core/InpageBridgeWeb3.js; sourceTree = "<group>"; };
		159878012231DF67001748EC /* AntDesign.ttf */ = {isa = PBXFileReference; lastKnownFileType = file; name = AntDesign.ttf; path = "../node_modules/react-native-vector-icons/Fonts/AntDesign.ttf"; sourceTree = "<group>"; };
		15D158EC210BD8C8006982B5 /* Metamask.ttf */ = {isa = PBXFileReference; lastKnownFileType = file; name = Metamask.ttf; path = ../app/fonts/Metamask.ttf; sourceTree = "<group>"; };
		15FDD82721B7642B006B7C35 /* debug.xcconfig */ = {isa = PBXFileReference; lastKnownFileType = text.xcconfig; path = debug.xcconfig; sourceTree = "<group>"; };
		15FDD86021B76461006B7C35 /* release.xcconfig */ = {isa = PBXFileReference; lastKnownFileType = text.xcconfig; path = release.xcconfig; sourceTree = "<group>"; };
		178440FE3F1C4F4180D14622 /* libTcpSockets.a */ = {isa = PBXFileReference; explicitFileType = undefined; fileEncoding = 9; includeInIndex = 0; lastKnownFileType = archive.ar; path = libTcpSockets.a; sourceTree = "<group>"; };
		1C516951C09F43CB97129B66 /* Octicons.ttf */ = {isa = PBXFileReference; explicitFileType = undefined; fileEncoding = 9; includeInIndex = 0; lastKnownFileType = unknown; name = Octicons.ttf; path = "../node_modules/react-native-vector-icons/Fonts/Octicons.ttf"; sourceTree = "<group>"; };
		2679C48F8CD642C68116DD24 /* config.json */ = {isa = PBXFileReference; explicitFileType = undefined; fileEncoding = 9; includeInIndex = 0; lastKnownFileType = unknown; name = config.json; path = ../app/fonts/config.json; sourceTree = "<group>"; };
		278065D027394AD9B2906E38 /* libBVLinearGradient.a */ = {isa = PBXFileReference; explicitFileType = undefined; fileEncoding = 9; includeInIndex = 0; lastKnownFileType = archive.ar; path = libBVLinearGradient.a; sourceTree = "<group>"; };
		2D16E6891FA4F8E400B85C8A /* libReact.a */ = {isa = PBXFileReference; explicitFileType = archive.ar; path = libReact.a; sourceTree = BUILT_PRODUCTS_DIR; };
		2EBD310362314C3ABFF40AD1 /* MMSans-Regular.otf */ = {isa = PBXFileReference; explicitFileType = undefined; fileEncoding = 9; includeInIndex = 0; lastKnownFileType = unknown; name = "MMSans-Regular.otf"; path = "../app/fonts/MMSans-Regular.otf"; sourceTree = "<group>"; };
		2EF282922B0FF86900D7B4B1 /* MetaMask-Flask.app */ = {isa = PBXFileReference; explicitFileType = wrapper.application; includeInIndex = 0; path = "MetaMask-Flask.app"; sourceTree = BUILT_PRODUCTS_DIR; };
		2EF283292B17EBD600D7B4B1 /* RnTar.swift */ = {isa = PBXFileReference; lastKnownFileType = sourcecode.swift; path = RnTar.swift; sourceTree = "<group>"; };
		2EF283312B17EC1A00D7B4B1 /* RNTar.m */ = {isa = PBXFileReference; lastKnownFileType = sourcecode.cpp.objcpp; path = RNTar.m; sourceTree = "<group>"; };
		2EF283362B17EC7900D7B4B1 /* Light-Swift-Untar.swift */ = {isa = PBXFileReference; lastKnownFileType = sourcecode.swift; path = "Light-Swift-Untar.swift"; sourceTree = "<group>"; };
		42C239E9FAA64BD9A34B8D8A /* MaterialCommunityIcons.ttf */ = {isa = PBXFileReference; explicitFileType = undefined; fileEncoding = 9; includeInIndex = 0; lastKnownFileType = unknown; name = MaterialCommunityIcons.ttf; path = "../node_modules/react-native-vector-icons/Fonts/MaterialCommunityIcons.ttf"; sourceTree = "<group>"; };
		42C6DDE3B80F47AFA9C9D4F5 /* Foundation.ttf */ = {isa = PBXFileReference; explicitFileType = undefined; fileEncoding = 9; includeInIndex = 0; lastKnownFileType = unknown; name = Foundation.ttf; path = "../node_modules/react-native-vector-icons/Fonts/Foundation.ttf"; sourceTree = "<group>"; };
		4444176409EB42CB93AB03C5 /* SimpleLineIcons.ttf */ = {isa = PBXFileReference; explicitFileType = undefined; fileEncoding = 9; includeInIndex = 0; lastKnownFileType = unknown; name = SimpleLineIcons.ttf; path = "../node_modules/react-native-vector-icons/Fonts/SimpleLineIcons.ttf"; sourceTree = "<group>"; };
		4560812198A247039A1CF5A5 /* CentraNo1-BoldItalic.otf */ = {isa = PBXFileReference; explicitFileType = undefined; fileEncoding = 9; includeInIndex = 0; lastKnownFileType = unknown; name = "CentraNo1-BoldItalic.otf"; path = "../app/fonts/CentraNo1-BoldItalic.otf"; sourceTree = "<group>"; };
		4A2D27104599412CA00C35EF /* Ionicons.ttf */ = {isa = PBXFileReference; explicitFileType = undefined; fileEncoding = 9; includeInIndex = 0; lastKnownFileType = unknown; name = Ionicons.ttf; path = "../node_modules/react-native-vector-icons/Fonts/Ionicons.ttf"; sourceTree = "<group>"; };
		4C81CC9BCD86AC7F96BA8CAD /* Pods-MetaMask.debug.xcconfig */ = {isa = PBXFileReference; includeInIndex = 1; lastKnownFileType = text.xcconfig; name = "Pods-MetaMask.debug.xcconfig"; path = "Target Support Files/Pods-MetaMask/Pods-MetaMask.debug.xcconfig"; sourceTree = "<group>"; };
		51AB7231D0E692F5EF71FACB /* Pods-MetaMask-QA.debug.xcconfig */ = {isa = PBXFileReference; includeInIndex = 1; lastKnownFileType = text.xcconfig; name = "Pods-MetaMask-QA.debug.xcconfig"; path = "Target Support Files/Pods-MetaMask-QA/Pods-MetaMask-QA.debug.xcconfig"; sourceTree = "<group>"; };
		57C103F40F394637B5A886FC /* FontAwesome5_Brands.ttf */ = {isa = PBXFileReference; explicitFileType = undefined; fileEncoding = 9; includeInIndex = 0; lastKnownFileType = unknown; name = FontAwesome5_Brands.ttf; path = "../node_modules/react-native-vector-icons/Fonts/FontAwesome5_Brands.ttf"; sourceTree = "<group>"; };
		5E32A09A7BDC431FA403BA73 /* FontAwesome.ttf */ = {isa = PBXFileReference; explicitFileType = undefined; fileEncoding = 9; includeInIndex = 0; lastKnownFileType = unknown; name = FontAwesome.ttf; path = "../node_modules/react-native-vector-icons/Fonts/FontAwesome.ttf"; sourceTree = "<group>"; };
		5F91BBBBADCB4C7286B1A950 /* CentraNo1-MediumItalic.otf */ = {isa = PBXFileReference; explicitFileType = undefined; fileEncoding = 9; includeInIndex = 0; lastKnownFileType = unknown; name = "CentraNo1-MediumItalic.otf"; path = "../app/fonts/CentraNo1-MediumItalic.otf"; sourceTree = "<group>"; };
		650F2B9724DC5FEB00C3B9C4 /* RCTAesForked.xcodeproj */ = {isa = PBXFileReference; lastKnownFileType = "wrapper.pb-project"; name = RCTAesForked.xcodeproj; path = "../node_modules/react-native-aes-crypto-forked/ios/RCTAesForked.xcodeproj"; sourceTree = "<group>"; };
		654378AE243E2ADB00571B9C /* MetaMask-Bridging-Header.h */ = {isa = PBXFileReference; lastKnownFileType = sourcecode.c.h; path = "MetaMask-Bridging-Header.h"; sourceTree = "<group>"; };
		654378AF243E2ADC00571B9C /* File.swift */ = {isa = PBXFileReference; lastKnownFileType = sourcecode.swift; path = File.swift; sourceTree = "<group>"; };
		683865D794CE6007E46CAD3A /* ExpoModulesProvider.swift */ = {isa = PBXFileReference; includeInIndex = 1; lastKnownFileType = sourcecode.swift; name = ExpoModulesProvider.swift; path = "Pods/Target Support Files/Pods-MetaMask/ExpoModulesProvider.swift"; sourceTree = "<group>"; };
		7D2A2666F9BADDF2418B01A1 /* Pods-MetaMask.release.xcconfig */ = {isa = PBXFileReference; includeInIndex = 1; lastKnownFileType = text.xcconfig; name = "Pods-MetaMask.release.xcconfig"; path = "Target Support Files/Pods-MetaMask/Pods-MetaMask.release.xcconfig"; sourceTree = "<group>"; };
		7FF1597C0ACA4902B86140B2 /* Zocial.ttf */ = {isa = PBXFileReference; explicitFileType = undefined; fileEncoding = 9; includeInIndex = 0; lastKnownFileType = unknown; name = Zocial.ttf; path = "../node_modules/react-native-vector-icons/Fonts/Zocial.ttf"; sourceTree = "<group>"; };
		88A1BA779A344AC6B03514CA /* CentraNo1-Book.otf */ = {isa = PBXFileReference; explicitFileType = undefined; fileEncoding = 9; includeInIndex = 0; lastKnownFileType = unknown; name = "CentraNo1-Book.otf"; path = "../app/fonts/CentraNo1-Book.otf"; sourceTree = "<group>"; };
		8E369AC13A2049B6B21E5120 /* libRCTSearchApi.a */ = {isa = PBXFileReference; explicitFileType = undefined; fileEncoding = 9; includeInIndex = 0; lastKnownFileType = archive.ar; path = libRCTSearchApi.a; sourceTree = "<group>"; };
		8EB256CB3A1A7A1D942A95F6 /* ExpoModulesProvider.swift */ = {isa = PBXFileReference; includeInIndex = 1; lastKnownFileType = sourcecode.swift; name = ExpoModulesProvider.swift; path = "Pods/Target Support Files/Pods-MetaMask-Flask/ExpoModulesProvider.swift"; sourceTree = "<group>"; };
		91B348F39D8AD3220320E89D /* Pods-MetaMask-Flask.debug.xcconfig */ = {isa = PBXFileReference; includeInIndex = 1; lastKnownFileType = text.xcconfig; name = "Pods-MetaMask-Flask.debug.xcconfig"; path = "Target Support Files/Pods-MetaMask-Flask/Pods-MetaMask-Flask.debug.xcconfig"; sourceTree = "<group>"; };
		9F02EB68A6ACEF113F4693A8 /* libPods-MetaMask-Flask.a */ = {isa = PBXFileReference; explicitFileType = archive.ar; includeInIndex = 0; path = "libPods-MetaMask-Flask.a"; sourceTree = BUILT_PRODUCTS_DIR; };
		A498EA4CD2F8488DB666B94C /* Entypo.ttf */ = {isa = PBXFileReference; explicitFileType = undefined; fileEncoding = 9; includeInIndex = 0; lastKnownFileType = unknown; name = Entypo.ttf; path = "../node_modules/react-native-vector-icons/Fonts/Entypo.ttf"; sourceTree = "<group>"; };
		A98DB430A7DA47EFB97EDF8B /* FontAwesome5_Solid.ttf */ = {isa = PBXFileReference; explicitFileType = undefined; fileEncoding = 9; includeInIndex = 0; lastKnownFileType = unknown; name = FontAwesome5_Solid.ttf; path = "../node_modules/react-native-vector-icons/Fonts/FontAwesome5_Solid.ttf"; sourceTree = "<group>"; };
		AA9EDF17249955C7005D89EE /* MetaMaskDebug.entitlements */ = {isa = PBXFileReference; lastKnownFileType = text.plist.entitlements; name = MetaMaskDebug.entitlements; path = MetaMask/MetaMaskDebug.entitlements; sourceTree = "<group>"; };
		B0EF7FA827BD16EA00D48B4E /* ThemeColors.xcassets */ = {isa = PBXFileReference; lastKnownFileType = folder.assetcatalog; path = ThemeColors.xcassets; sourceTree = "<group>"; };
		B339FEA72899852C001B89FB /* MetaMask-QA-Info.plist */ = {isa = PBXFileReference; lastKnownFileType = text.plist.xml; name = "MetaMask-QA-Info.plist"; path = "MetaMask/MetaMask-QA-Info.plist"; sourceTree = "<group>"; };
		B339FF39289ABD70001B89FB /* MetaMask-QA.app */ = {isa = PBXFileReference; explicitFileType = wrapper.application; includeInIndex = 0; path = "MetaMask-QA.app"; sourceTree = BUILT_PRODUCTS_DIR; };
		B64F172915DA444CB1A2CADC /* CentraNo1-Bold.otf */ = {isa = PBXFileReference; explicitFileType = undefined; fileEncoding = 9; includeInIndex = 0; lastKnownFileType = unknown; name = "CentraNo1-Bold.otf"; path = "../app/fonts/CentraNo1-Bold.otf"; sourceTree = "<group>"; };
		B6C7C9864634E61C13A07C28 /* libPods-MetaMask-QA.a */ = {isa = PBXFileReference; explicitFileType = archive.ar; includeInIndex = 0; path = "libPods-MetaMask-QA.a"; sourceTree = BUILT_PRODUCTS_DIR; };
		BCC95B62DD6241678CDF73B3 /* CentraNo1-BookItalic.otf */ = {isa = PBXFileReference; explicitFileType = undefined; fileEncoding = 9; includeInIndex = 0; lastKnownFileType = unknown; name = "CentraNo1-BookItalic.otf"; path = "../app/fonts/CentraNo1-BookItalic.otf"; sourceTree = "<group>"; };
		BF485CDA047B4D52852B87F5 /* EvilIcons.ttf */ = {isa = PBXFileReference; explicitFileType = undefined; fileEncoding = 9; includeInIndex = 0; lastKnownFileType = unknown; name = EvilIcons.ttf; path = "../node_modules/react-native-vector-icons/Fonts/EvilIcons.ttf"; sourceTree = "<group>"; };
		C8424AE32CCC01F900F0BEB7 /* GoogleService-Info.plist */ = {isa = PBXFileReference; lastKnownFileType = text.plist.xml; path = "GoogleService-Info.plist"; sourceTree = "<group>"; };
		CF014205BB8964CFE74D4D8E /* Pods-MetaMask-QA.release.xcconfig */ = {isa = PBXFileReference; includeInIndex = 1; lastKnownFileType = text.xcconfig; name = "Pods-MetaMask-QA.release.xcconfig"; path = "Target Support Files/Pods-MetaMask-QA/Pods-MetaMask-QA.release.xcconfig"; sourceTree = "<group>"; };
		CF9895752A3B48F700B4C9B5 /* RCTMinimizer.h */ = {isa = PBXFileReference; lastKnownFileType = sourcecode.c.h; name = RCTMinimizer.h; path = MetaMask/NativeModules/RCTMinimizer/RCTMinimizer.h; sourceTree = "<group>"; };
		CF9895762A3B49BE00B4C9B5 /* RCTMinimizer.m */ = {isa = PBXFileReference; lastKnownFileType = sourcecode.cpp.objcpp; name = RCTMinimizer.m; path = MetaMask/NativeModules/RCTMinimizer/RCTMinimizer.m; sourceTree = "<group>"; };
		CF98DA9A28D9FE7800096782 /* RCTScreenshotDetect.h */ = {isa = PBXFileReference; lastKnownFileType = sourcecode.c.h; path = RCTScreenshotDetect.h; sourceTree = "<group>"; };
		CF98DA9B28D9FEB700096782 /* RCTScreenshotDetect.m */ = {isa = PBXFileReference; lastKnownFileType = sourcecode.cpp.objcpp; path = RCTScreenshotDetect.m; sourceTree = "<group>"; };
		D0CBAE789660472DB719C765 /* libLottie.a */ = {isa = PBXFileReference; explicitFileType = undefined; fileEncoding = 9; includeInIndex = 0; lastKnownFileType = archive.ar; path = libLottie.a; sourceTree = "<group>"; };
		D2632307C64595BE1B8ABEAF /* libPods-MetaMask.a */ = {isa = PBXFileReference; explicitFileType = archive.ar; includeInIndex = 0; path = "libPods-MetaMask.a"; sourceTree = BUILT_PRODUCTS_DIR; };
		E7EEA32C976A46B991D55FD4 /* ExpoModulesProvider.swift */ = {isa = PBXFileReference; includeInIndex = 1; lastKnownFileType = sourcecode.swift; name = ExpoModulesProvider.swift; path = "Pods/Target Support Files/Pods-MetaMask-QA/ExpoModulesProvider.swift"; sourceTree = "<group>"; };
		E83DB5392BBDB14700536063 /* PrivacyInfo.xcprivacy */ = {isa = PBXFileReference; lastKnownFileType = text.xml; name = PrivacyInfo.xcprivacy; path = MetaMask/PrivacyInfo.xcprivacy; sourceTree = SOURCE_ROOT; };
		E9629905BA1940ADA4189921 /* Feather.ttf */ = {isa = PBXFileReference; explicitFileType = undefined; fileEncoding = 9; includeInIndex = 0; lastKnownFileType = unknown; name = Feather.ttf; path = "../node_modules/react-native-vector-icons/Fonts/Feather.ttf"; sourceTree = "<group>"; };
		EBC2B6371CD846D28B9FAADF /* FontAwesome5_Regular.ttf */ = {isa = PBXFileReference; explicitFileType = undefined; fileEncoding = 9; includeInIndex = 0; lastKnownFileType = unknown; name = FontAwesome5_Regular.ttf; path = "../node_modules/react-native-vector-icons/Fonts/FontAwesome5_Regular.ttf"; sourceTree = "<group>"; };
		F1CCBB0591B4D16C1710A05D /* Pods-MetaMask-Flask.release.xcconfig */ = {isa = PBXFileReference; includeInIndex = 1; lastKnownFileType = text.xcconfig; name = "Pods-MetaMask-Flask.release.xcconfig"; path = "Target Support Files/Pods-MetaMask-Flask/Pods-MetaMask-Flask.release.xcconfig"; sourceTree = "<group>"; };
		F562CA6B28AA4A67AA29B61C /* MaterialIcons.ttf */ = {isa = PBXFileReference; explicitFileType = undefined; fileEncoding = 9; includeInIndex = 0; lastKnownFileType = unknown; name = MaterialIcons.ttf; path = "../node_modules/react-native-vector-icons/Fonts/MaterialIcons.ttf"; sourceTree = "<group>"; };
		F961A36A28105CF9007442B5 /* LinkPresentation.framework */ = {isa = PBXFileReference; lastKnownFileType = wrapper.framework; name = LinkPresentation.framework; path = System/Library/Frameworks/LinkPresentation.framework; sourceTree = SDKROOT; };
		F97653CAD1D04E1B8713C428 /* CentraNo1-Medium.otf */ = {isa = PBXFileReference; explicitFileType = undefined; fileEncoding = 9; includeInIndex = 0; lastKnownFileType = unknown; name = "CentraNo1-Medium.otf"; path = "../app/fonts/CentraNo1-Medium.otf"; sourceTree = "<group>"; };
		F9DFF7AC557B46B6BEFAA1C1 /* libRNShakeEvent.a */ = {isa = PBXFileReference; explicitFileType = undefined; fileEncoding = 9; includeInIndex = 0; lastKnownFileType = archive.ar; path = libRNShakeEvent.a; sourceTree = "<group>"; };
		FE3C9A2458A1416290DEDAD4 /* branch.json */ = {isa = PBXFileReference; explicitFileType = undefined; fileEncoding = 9; includeInIndex = 0; lastKnownFileType = unknown; name = branch.json; path = ../branch.json; sourceTree = "<group>"; };
/* End PBXFileReference section */

/* Begin PBXFrameworksBuildPhase section */
		13B07F8C1A680F5B00A75B9A /* Frameworks */ = {
			isa = PBXFrameworksBuildPhase;
			buildActionMask = 2147483647;
			files = (
				F961A37228105CF9007442B5 /* LinkPresentation.framework in Frameworks */,
				650F2B9D24DC5FF200C3B9C4 /* libRCTAesForked.a in Frameworks */,
				153C1ABB2217BCDC0088EFE0 /* JavaScriptCore.framework in Frameworks */,
				153F84CA2319B8FD00C19B63 /* Branch.framework in Frameworks */,
				ED2E8FE6D71BE9319F3B27D3 /* libPods-MetaMask.a in Frameworks */,
			);
			runOnlyForDeploymentPostprocessing = 0;
		};
		2EF282602B0FF86900D7B4B1 /* Frameworks */ = {
			isa = PBXFrameworksBuildPhase;
			buildActionMask = 2147483647;
			files = (
				2EF282612B0FF86900D7B4B1 /* LinkPresentation.framework in Frameworks */,
				2EF282622B0FF86900D7B4B1 /* libRCTAesForked.a in Frameworks */,
				2EF282632B0FF86900D7B4B1 /* JavaScriptCore.framework in Frameworks */,
				2EF282652B0FF86900D7B4B1 /* Branch.framework in Frameworks */,
				A9AB7F6A09E06325C0A71FA4 /* libPods-MetaMask-Flask.a in Frameworks */,
			);
			runOnlyForDeploymentPostprocessing = 0;
		};
		B339FF06289ABD70001B89FB /* Frameworks */ = {
			isa = PBXFrameworksBuildPhase;
			buildActionMask = 2147483647;
			files = (
				B339FF07289ABD70001B89FB /* LinkPresentation.framework in Frameworks */,
				B339FF08289ABD70001B89FB /* libRCTAesForked.a in Frameworks */,
				B339FF09289ABD70001B89FB /* JavaScriptCore.framework in Frameworks */,
				B339FF0C289ABD70001B89FB /* Branch.framework in Frameworks */,
				A9A253A9A4C55258DD932254 /* libPods-MetaMask-QA.a in Frameworks */,
			);
			runOnlyForDeploymentPostprocessing = 0;
		};
/* End PBXFrameworksBuildPhase section */

/* Begin PBXGroup section */
		00E356EF1AD99517003FC87E /* MetaMaskTests */ = {
			isa = PBXGroup;
			children = (
				00E356F21AD99517003FC87E /* MetaMaskTests.m */,
				00E356F01AD99517003FC87E /* Supporting Files */,
			);
			path = MetaMaskTests;
			sourceTree = "<group>";
		};
		00E356F01AD99517003FC87E /* Supporting Files */ = {
			isa = PBXGroup;
			children = (
				00E356F11AD99517003FC87E /* Info.plist */,
			);
			name = "Supporting Files";
			sourceTree = "<group>";
		};
		089A67E20C8950FFA11688EA /* MetaMask-Flask */ = {
			isa = PBXGroup;
			children = (
				8EB256CB3A1A7A1D942A95F6 /* ExpoModulesProvider.swift */,
			);
			name = "MetaMask-Flask";
			sourceTree = "<group>";
		};
		13B07FAE1A68108700A75B9A /* MetaMask */ = {
			isa = PBXGroup;
			children = (
				E83DB5392BBDB14700536063 /* PrivacyInfo.xcprivacy */,
				B339FEA72899852C001B89FB /* MetaMask-QA-Info.plist */,
				AA9EDF17249955C7005D89EE /* MetaMaskDebug.entitlements */,
				15F7796222A1BC1E00B1DF8C /* NativeModules */,
				15205D6221596AD90049EA93 /* MetaMask.entitlements */,
				158B0639211A72F500DF3C74 /* InpageBridgeWeb3.js */,
				008F07F21AC5B25A0029DE68 /* main.jsbundle */,
				13B07FAF1A68108700A75B9A /* AppDelegate.h */,
				13B07FB01A68108700A75B9A /* AppDelegate.m */,
				13B07FB51A68108700A75B9A /* Images.xcassets */,
				13B07FB61A68108700A75B9A /* Info.plist */,
				13B07FB11A68108700A75B9A /* LaunchScreen.xib */,
				13B07FB71A68108700A75B9A /* main.m */,
				FE3C9A2458A1416290DEDAD4 /* branch.json */,
				B0EF7FA827BD16EA00D48B4E /* ThemeColors.xcassets */,
			);
			name = MetaMask;
			sourceTree = "<group>";
		};
		153F84C52319B8DA00C19B63 /* Products */ = {
			isa = PBXGroup;
			children = (
				153F84C92319B8DB00C19B63 /* Branch.framework */,
			);
			name = Products;
			sourceTree = "<group>";
		};
		15A2E5EF2100077400A1F331 /* Recovered References */ = {
			isa = PBXGroup;
			children = (
				278065D027394AD9B2906E38 /* libBVLinearGradient.a */,
				F9DFF7AC557B46B6BEFAA1C1 /* libRNShakeEvent.a */,
				8E369AC13A2049B6B21E5120 /* libRCTSearchApi.a */,
				D0CBAE789660472DB719C765 /* libLottie.a */,
				178440FE3F1C4F4180D14622 /* libTcpSockets.a */,
			);
			name = "Recovered References";
			sourceTree = "<group>";
		};
		15F7796222A1BC1E00B1DF8C /* NativeModules */ = {
			isa = PBXGroup;
			children = (
				CF9895742A3B48DC00B4C9B5 /* RCTMinimizer */,
				CF98DA9228D9FE5000096782 /* RCTScreenshotDetect */,
			);
			name = NativeModules;
			sourceTree = "<group>";
		};
		299C51B8AA60DA51C494DE7A /* MetaMask */ = {
			isa = PBXGroup;
			children = (
				683865D794CE6007E46CAD3A /* ExpoModulesProvider.swift */,
			);
			name = MetaMask;
			sourceTree = "<group>";
		};
		2D16E6871FA4F8E400B85C8A /* Frameworks */ = {
			isa = PBXGroup;
			children = (
				F961A36A28105CF9007442B5 /* LinkPresentation.framework */,
				153C1A742217BCDC0088EFE0 /* JavaScriptCore.framework */,
				2D16E6891FA4F8E400B85C8A /* libReact.a */,
				D2632307C64595BE1B8ABEAF /* libPods-MetaMask.a */,
				9F02EB68A6ACEF113F4693A8 /* libPods-MetaMask-Flask.a */,
				B6C7C9864634E61C13A07C28 /* libPods-MetaMask-QA.a */,
			);
			name = Frameworks;
			sourceTree = "<group>";
		};
		2EF283352B17EC4E00D7B4B1 /* Light-Swift-Untar-V2 */ = {
			isa = PBXGroup;
			children = (
				2EF283362B17EC7900D7B4B1 /* Light-Swift-Untar.swift */,
			);
			path = "Light-Swift-Untar-V2";
			sourceTree = "<group>";
		};
		4A27949D046C4516B9653BBB /* Resources */ = {
			isa = PBXGroup;
			children = (
				159878012231DF67001748EC /* AntDesign.ttf */,
				15D158EC210BD8C8006982B5 /* Metamask.ttf */,
				A498EA4CD2F8488DB666B94C /* Entypo.ttf */,
				BF485CDA047B4D52852B87F5 /* EvilIcons.ttf */,
				E9629905BA1940ADA4189921 /* Feather.ttf */,
				5E32A09A7BDC431FA403BA73 /* FontAwesome.ttf */,
				42C6DDE3B80F47AFA9C9D4F5 /* Foundation.ttf */,
				4A2D27104599412CA00C35EF /* Ionicons.ttf */,
				42C239E9FAA64BD9A34B8D8A /* MaterialCommunityIcons.ttf */,
				F562CA6B28AA4A67AA29B61C /* MaterialIcons.ttf */,
				1C516951C09F43CB97129B66 /* Octicons.ttf */,
				4444176409EB42CB93AB03C5 /* SimpleLineIcons.ttf */,
				7FF1597C0ACA4902B86140B2 /* Zocial.ttf */,
				57C103F40F394637B5A886FC /* FontAwesome5_Brands.ttf */,
				EBC2B6371CD846D28B9FAADF /* FontAwesome5_Regular.ttf */,
				A98DB430A7DA47EFB97EDF8B /* FontAwesome5_Solid.ttf */,
				B64F172915DA444CB1A2CADC /* CentraNo1-Bold.otf */,
				4560812198A247039A1CF5A5 /* CentraNo1-BoldItalic.otf */,
				88A1BA779A344AC6B03514CA /* CentraNo1-Book.otf */,
				BCC95B62DD6241678CDF73B3 /* CentraNo1-BookItalic.otf */,
				F97653CAD1D04E1B8713C428 /* CentraNo1-Medium.otf */,
				5F91BBBBADCB4C7286B1A950 /* CentraNo1-MediumItalic.otf */,
				2679C48F8CD642C68116DD24 /* config.json */,
				2EBD310362314C3ABFF40AD1 /* MMSans-Regular.otf */,
			);
			name = Resources;
			sourceTree = "<group>";
		};
		650F2B9824DC5FEB00C3B9C4 /* Products */ = {
			isa = PBXGroup;
			children = (
				650F2B9C24DC5FEC00C3B9C4 /* libRCTAesForked.a */,
			);
			name = Products;
			sourceTree = "<group>";
		};
		832341AE1AAA6A7D00B99B32 /* Libraries */ = {
			isa = PBXGroup;
			children = (
				650F2B9724DC5FEB00C3B9C4 /* RCTAesForked.xcodeproj */,
				153F84C42319B8DA00C19B63 /* BranchSDK.xcodeproj */,
			);
			name = Libraries;
			sourceTree = "<group>";
		};
		83CBB9F61A601CBA00E9B192 = {
			isa = PBXGroup;
			children = (
				C8424AE32CCC01F900F0BEB7 /* GoogleService-Info.plist */,
				2EF283352B17EC4E00D7B4B1 /* Light-Swift-Untar-V2 */,
				2EF283312B17EC1A00D7B4B1 /* RNTar.m */,
				2EF283292B17EBD600D7B4B1 /* RnTar.swift */,
				654378AF243E2ADC00571B9C /* File.swift */,
				15FDD86021B76461006B7C35 /* release.xcconfig */,
				15FDD82721B7642B006B7C35 /* debug.xcconfig */,
				13B07FAE1A68108700A75B9A /* MetaMask */,
				832341AE1AAA6A7D00B99B32 /* Libraries */,
				00E356EF1AD99517003FC87E /* MetaMaskTests */,
				83CBBA001A601CBA00E9B192 /* Products */,
				2D16E6871FA4F8E400B85C8A /* Frameworks */,
				4A27949D046C4516B9653BBB /* Resources */,
				15A2E5EF2100077400A1F331 /* Recovered References */,
				AA342D524556DBBE26F5997C /* Pods */,
				654378AE243E2ADB00571B9C /* MetaMask-Bridging-Header.h */,
				B1017F312FF6E8B14E7F30EB /* ExpoModulesProviders */,
			);
			indentWidth = 2;
			sourceTree = "<group>";
			tabWidth = 2;
			usesTabs = 0;
		};
		83CBBA001A601CBA00E9B192 /* Products */ = {
			isa = PBXGroup;
			children = (
				13B07F961A680F5B00A75B9A /* MetaMask.app */,
				B339FF39289ABD70001B89FB /* MetaMask-QA.app */,
				2EF282922B0FF86900D7B4B1 /* MetaMask-Flask.app */,
			);
			name = Products;
			sourceTree = "<group>";
		};
		AA342D524556DBBE26F5997C /* Pods */ = {
			isa = PBXGroup;
			children = (
				4C81CC9BCD86AC7F96BA8CAD /* Pods-MetaMask.debug.xcconfig */,
				7D2A2666F9BADDF2418B01A1 /* Pods-MetaMask.release.xcconfig */,
				91B348F39D8AD3220320E89D /* Pods-MetaMask-Flask.debug.xcconfig */,
				F1CCBB0591B4D16C1710A05D /* Pods-MetaMask-Flask.release.xcconfig */,
				51AB7231D0E692F5EF71FACB /* Pods-MetaMask-QA.debug.xcconfig */,
				CF014205BB8964CFE74D4D8E /* Pods-MetaMask-QA.release.xcconfig */,
			);
			path = Pods;
			sourceTree = "<group>";
		};
		B1017F312FF6E8B14E7F30EB /* ExpoModulesProviders */ = {
			isa = PBXGroup;
			children = (
				299C51B8AA60DA51C494DE7A /* MetaMask */,
				089A67E20C8950FFA11688EA /* MetaMask-Flask */,
				D48FD973918C14EFC848CBFB /* MetaMask-QA */,
			);
			name = ExpoModulesProviders;
			sourceTree = "<group>";
		};
		CF9895742A3B48DC00B4C9B5 /* RCTMinimizer */ = {
			isa = PBXGroup;
			children = (
				CF9895752A3B48F700B4C9B5 /* RCTMinimizer.h */,
				CF9895762A3B49BE00B4C9B5 /* RCTMinimizer.m */,
			);
			name = RCTMinimizer;
			sourceTree = "<group>";
		};
		CF98DA9228D9FE5000096782 /* RCTScreenshotDetect */ = {
			isa = PBXGroup;
			children = (
				CF98DA9A28D9FE7800096782 /* RCTScreenshotDetect.h */,
				CF98DA9B28D9FEB700096782 /* RCTScreenshotDetect.m */,
			);
			name = RCTScreenshotDetect;
			sourceTree = "<group>";
		};
		D48FD973918C14EFC848CBFB /* MetaMask-QA */ = {
			isa = PBXGroup;
			children = (
				E7EEA32C976A46B991D55FD4 /* ExpoModulesProvider.swift */,
			);
			name = "MetaMask-QA";
			sourceTree = "<group>";
		};
/* End PBXGroup section */

/* Begin PBXNativeTarget section */
		13B07F861A680F5B00A75B9A /* MetaMask */ = {
			isa = PBXNativeTarget;
			buildConfigurationList = 13B07F931A680F5B00A75B9A /* Build configuration list for PBXNativeTarget "MetaMask" */;
			buildPhases = (
				65728037EE7BD20DE039438B /* [CP] Check Pods Manifest.lock */,
				15FDD86321B76696006B7C35 /* Override xcconfig files */,
				2A8181D696D792EC398412FD /* [Expo] Configure project */,
				13B07F871A680F5B00A75B9A /* Sources */,
				13B07F8C1A680F5B00A75B9A /* Frameworks */,
				13B07F8E1A680F5B00A75B9A /* Resources */,
				15ACCA0022655C3A0063978B /* Embed Frameworks */,
				00DD1BFF1BD5951E006B06BC /* Bundle JS Code & Upload Sentry Files */,
				1315792FDF9ED5C1277541D0 /* [CP] Embed Pods Frameworks */,
				FFED9AB1AACD0DA25EAA971D /* [CP] Copy Pods Resources */,
				9F2FDF243A79F1A3A790828C /* [CP-User] [RNFB] Core Configuration */,
				B04B18D52D8B340C00C5C2CE /* Strip Bitcode */,
			);
			buildRules = (
			);
			dependencies = (
				153F84CD2319B8FD00C19B63 /* PBXTargetDependency */,
			);
			name = MetaMask;
			productName = "Hello World";
			productReference = 13B07F961A680F5B00A75B9A /* MetaMask.app */;
			productType = "com.apple.product-type.application";
		};
		2EF282522B0FF86900D7B4B1 /* MetaMask-Flask */ = {
			isa = PBXNativeTarget;
			buildConfigurationList = 2EF2828F2B0FF86900D7B4B1 /* Build configuration list for PBXNativeTarget "MetaMask-Flask" */;
			buildPhases = (
				2671E4E19FD35BBF616FC1D3 /* [CP] Check Pods Manifest.lock */,
				2EF282582B0FF86900D7B4B1 /* Override xcconfig files */,
				A1BBADB7B9B00D0EC304761B /* [Expo] Configure project */,
				2EF282592B0FF86900D7B4B1 /* Sources */,
				2EF282602B0FF86900D7B4B1 /* Frameworks */,
				2EF282692B0FF86900D7B4B1 /* Resources */,
				2EF2828A2B0FF86900D7B4B1 /* Embed Frameworks */,
				2EF282892B0FF86900D7B4B1 /* Bundle JS Code & Upload Sentry Files */,
				22A0CDFA61EAF4604801C08E /* [CP] Embed Pods Frameworks */,
				E6DF8EB7C7F8301263C260CE /* [CP] Copy Pods Resources */,
				7DCEC09F2EFA897359942504 /* [CP-User] [RNFB] Core Configuration */,
				B04B18D72D8B34BE00C5C2CE /* Strip Bitcode */,
			);
			buildRules = (
			);
			dependencies = (
				2EF282552B0FF86900D7B4B1 /* PBXTargetDependency */,
			);
			name = "MetaMask-Flask";
			productName = "Hello World";
			productReference = 2EF282922B0FF86900D7B4B1 /* MetaMask-Flask.app */;
			productType = "com.apple.product-type.application";
		};
		B339FEF8289ABD70001B89FB /* MetaMask-QA */ = {
			isa = PBXNativeTarget;
			buildConfigurationList = B339FF36289ABD70001B89FB /* Build configuration list for PBXNativeTarget "MetaMask-QA" */;
			buildPhases = (
				7F95098E1DEEA467CD6B2B8B /* [CP] Check Pods Manifest.lock */,
				B339FF00289ABD70001B89FB /* Override xcconfig files */,
				056B914267B20A3E1A9AEF1A /* [Expo] Configure project */,
				B339FF01289ABD70001B89FB /* Sources */,
				B339FF06289ABD70001B89FB /* Frameworks */,
				B339FF0F289ABD70001B89FB /* Resources */,
				B339FF30289ABD70001B89FB /* Embed Frameworks */,
				B339FF2F289ABD70001B89FB /* Bundle JS Code & Upload Sentry Files */,
				C809907F60335F19DA480743 /* [CP] Embed Pods Frameworks */,
				475B37D211D24FD533A25DD4 /* [CP] Copy Pods Resources */,
				13E0EBB030DB9498ACF206AC /* [CP-User] [RNFB] Core Configuration */,
				B04B18D62D8B34AD00C5C2CE /* Strip Bitcode */,
			);
			buildRules = (
			);
			dependencies = (
				B339FEFD289ABD70001B89FB /* PBXTargetDependency */,
			);
			name = "MetaMask-QA";
			productName = "Hello World";
			productReference = B339FF39289ABD70001B89FB /* MetaMask-QA.app */;
			productType = "com.apple.product-type.application";
		};
/* End PBXNativeTarget section */

/* Begin PBXProject section */
		83CBB9F71A601CBA00E9B192 /* Project object */ = {
			isa = PBXProject;
			attributes = {
				LastUpgradeCheck = 1010;
				ORGANIZATIONNAME = MetaMask;
				TargetAttributes = {
					13B07F861A680F5B00A75B9A = {
						LastSwiftMigration = 1140;
						SystemCapabilities = {
							com.apple.Push = {
								enabled = 1;
							};
							com.apple.SafariKeychain = {
								enabled = 1;
							};
						};
					};
				};
			};
			buildConfigurationList = 83CBB9FA1A601CBA00E9B192 /* Build configuration list for PBXProject "MetaMask" */;
			compatibilityVersion = "Xcode 14.0";
			developmentRegion = English;
			hasScannedForEncodings = 0;
			knownRegions = (
				English,
				en,
				Base,
			);
			mainGroup = 83CBB9F61A601CBA00E9B192;
			productRefGroup = 83CBBA001A601CBA00E9B192 /* Products */;
			projectDirPath = "";
			projectReferences = (
				{
					ProductGroup = 153F84C52319B8DA00C19B63 /* Products */;
					ProjectRef = 153F84C42319B8DA00C19B63 /* BranchSDK.xcodeproj */;
				},
				{
					ProductGroup = 650F2B9824DC5FEB00C3B9C4 /* Products */;
					ProjectRef = 650F2B9724DC5FEB00C3B9C4 /* RCTAesForked.xcodeproj */;
				},
			);
			projectRoot = "";
			targets = (
				13B07F861A680F5B00A75B9A /* MetaMask */,
				B339FEF8289ABD70001B89FB /* MetaMask-QA */,
				2EF282522B0FF86900D7B4B1 /* MetaMask-Flask */,
			);
		};
/* End PBXProject section */

/* Begin PBXReferenceProxy section */
		153F84C92319B8DB00C19B63 /* Branch.framework */ = {
			isa = PBXReferenceProxy;
			fileType = wrapper.framework;
			path = Branch.framework;
			remoteRef = 153F84C82319B8DB00C19B63 /* PBXContainerItemProxy */;
			sourceTree = BUILT_PRODUCTS_DIR;
		};
		650F2B9C24DC5FEC00C3B9C4 /* libRCTAesForked.a */ = {
			isa = PBXReferenceProxy;
			fileType = archive.ar;
			path = libRCTAesForked.a;
			remoteRef = 650F2B9B24DC5FEC00C3B9C4 /* PBXContainerItemProxy */;
			sourceTree = BUILT_PRODUCTS_DIR;
		};
/* End PBXReferenceProxy section */

/* Begin PBXResourcesBuildPhase section */
		13B07F8E1A680F5B00A75B9A /* Resources */ = {
			isa = PBXResourcesBuildPhase;
			buildActionMask = 2147483647;
			files = (
				13B07FBF1A68108700A75B9A /* Images.xcassets in Resources */,
				158B063B211A72F500DF3C74 /* InpageBridgeWeb3.js in Resources */,
				15D158ED210BD912006982B5 /* Metamask.ttf in Resources */,
				B0EF7FA927BD16EA00D48B4E /* ThemeColors.xcassets in Resources */,
				E83DB5522BBDF2AA00536063 /* PrivacyInfo.xcprivacy in Resources */,
				15AD28AA21B7CFDC005DEB23 /* debug.xcconfig in Resources */,
				15AD28A921B7CFD9005DEB23 /* release.xcconfig in Resources */,
				C8424AE62CCC01F900F0BEB7 /* GoogleService-Info.plist in Resources */,
				15ACC9FB226555820063978B /* LaunchScreen.xib in Resources */,
				49D8E62C506F4A63889EEC7F /* branch.json in Resources */,
				83225B66FFCE4A569C3D7345 /* CentraNo1-Bold.otf in Resources */,
				D5BA0E32DFAA451781D5093E /* CentraNo1-BoldItalic.otf in Resources */,
				5A6FB59C323F4F188B3F52C4 /* CentraNo1-Book.otf in Resources */,
				1E98F0C2AF554A41BFE003E7 /* CentraNo1-BookItalic.otf in Resources */,
				08B7A641467C4723B98328E9 /* CentraNo1-Medium.otf in Resources */,
				7F5D30C6178D467D96653D0F /* CentraNo1-MediumItalic.otf in Resources */,
				3466654F43654D36B5D478CA /* config.json in Resources */,
				DADE8F39CE81410A98B9B805 /* MMSans-Regular.otf in Resources */,
			);
			runOnlyForDeploymentPostprocessing = 0;
		};
		2EF282692B0FF86900D7B4B1 /* Resources */ = {
			isa = PBXResourcesBuildPhase;
			buildActionMask = 2147483647;
			files = (
				2EF2826A2B0FF86900D7B4B1 /* Images.xcassets in Resources */,
				2EF2826B2B0FF86900D7B4B1 /* InpageBridgeWeb3.js in Resources */,
				2EF2826C2B0FF86900D7B4B1 /* Metamask.ttf in Resources */,
				2EF2826E2B0FF86900D7B4B1 /* ThemeColors.xcassets in Resources */,
				E83DB5542BBDF2AF00536063 /* PrivacyInfo.xcprivacy in Resources */,
				2EF282712B0FF86900D7B4B1 /* debug.xcconfig in Resources */,
				2EF282762B0FF86900D7B4B1 /* release.xcconfig in Resources */,
				2EF2827C2B0FF86900D7B4B1 /* LaunchScreen.xib in Resources */,
				2EF2827D2B0FF86900D7B4B1 /* branch.json in Resources */,
				C8424AE52CCC01F900F0BEB7 /* GoogleService-Info.plist in Resources */,
			);
			runOnlyForDeploymentPostprocessing = 0;
		};
		B339FF0F289ABD70001B89FB /* Resources */ = {
			isa = PBXResourcesBuildPhase;
			buildActionMask = 2147483647;
			files = (
				B339FF10289ABD70001B89FB /* Images.xcassets in Resources */,
				B339FF11289ABD70001B89FB /* InpageBridgeWeb3.js in Resources */,
				B339FF12289ABD70001B89FB /* Metamask.ttf in Resources */,
				B339FF14289ABD70001B89FB /* ThemeColors.xcassets in Resources */,
				B339FF17289ABD70001B89FB /* debug.xcconfig in Resources */,
				C8424AE42CCC01F900F0BEB7 /* GoogleService-Info.plist in Resources */,
				E83DB5532BBDF2AE00536063 /* PrivacyInfo.xcprivacy in Resources */,
				B339FF1C289ABD70001B89FB /* release.xcconfig in Resources */,
				B339FF22289ABD70001B89FB /* LaunchScreen.xib in Resources */,
				B339FF23289ABD70001B89FB /* branch.json in Resources */,
				B339FF3C289ABF2C001B89FB /* MetaMask-QA-Info.plist in Resources */,
			);
			runOnlyForDeploymentPostprocessing = 0;
		};
/* End PBXResourcesBuildPhase section */

/* Begin PBXShellScriptBuildPhase section */
		00DD1BFF1BD5951E006B06BC /* Bundle JS Code & Upload Sentry Files */ = {
			isa = PBXShellScriptBuildPhase;
			buildActionMask = 2147483647;
			files = (
			);
			inputFileListPaths = (
				"${PODS_ROOT}/Target Support Files/Pods-MetaMask/Pods-MetaMask-frameworks-${CONFIGURATION}-input-files.xcfilelist",
			);
			inputPaths = (
			);
			name = "Bundle JS Code & Upload Sentry Files";
			outputPaths = (
			);
			runOnlyForDeploymentPostprocessing = 0;
			shellPath = /bin/sh;
			shellScript = "# Define script\nBUNDLE_AND_UPLOAD_TO_SENTRY=\"../scripts/ios/bundle-js-and-sentry-upload.sh\"\n\n# Give permissions to script\nchmod +x $BUNDLE_AND_UPLOAD_TO_SENTRY\n\n# Run script\n$BUNDLE_AND_UPLOAD_TO_SENTRY\n";
		};
		056B914267B20A3E1A9AEF1A /* [Expo] Configure project */ = {
			isa = PBXShellScriptBuildPhase;
			alwaysOutOfDate = 1;
			buildActionMask = 2147483647;
			files = (
			);
			inputFileListPaths = (
			);
			inputPaths = (
			);
			name = "[Expo] Configure project";
			outputFileListPaths = (
			);
			outputPaths = (
			);
			runOnlyForDeploymentPostprocessing = 0;
			shellPath = /bin/sh;
			shellScript = "# This script configures Expo modules and generates the modules provider file.\nbash -l -c \"./Pods/Target\\ Support\\ Files/Pods-MetaMask-QA/expo-configure-project.sh\"\n";
		};
		1315792FDF9ED5C1277541D0 /* [CP] Embed Pods Frameworks */ = {
			isa = PBXShellScriptBuildPhase;
			buildActionMask = 2147483647;
			files = (
			);
			inputFileListPaths = (
				"${PODS_ROOT}/Target Support Files/Pods-MetaMask/Pods-MetaMask-frameworks-${CONFIGURATION}-input-files.xcfilelist",
			);
			name = "[CP] Embed Pods Frameworks";
			outputFileListPaths = (
				"${PODS_ROOT}/Target Support Files/Pods-MetaMask/Pods-MetaMask-frameworks-${CONFIGURATION}-output-files.xcfilelist",
			);
			runOnlyForDeploymentPostprocessing = 0;
			shellPath = /bin/sh;
			shellScript = "\"${PODS_ROOT}/Target Support Files/Pods-MetaMask/Pods-MetaMask-frameworks.sh\"\n";
			showEnvVarsInLog = 0;
		};
		13E0EBB030DB9498ACF206AC /* [CP-User] [RNFB] Core Configuration */ = {
			isa = PBXShellScriptBuildPhase;
			buildActionMask = 2147483647;
			files = (
			);
			inputPaths = (
				"$(BUILT_PRODUCTS_DIR)/$(INFOPLIST_PATH)",
			);
			name = "[CP-User] [RNFB] Core Configuration";
			runOnlyForDeploymentPostprocessing = 0;
			shellPath = /bin/sh;
			shellScript = "#!/usr/bin/env bash\n#\n# Copyright (c) 2016-present Invertase Limited & Contributors\n#\n# Licensed under the Apache License, Version 2.0 (the \"License\");\n# you may not use this library except in compliance with the License.\n# You may obtain a copy of the License at\n#\n#   http://www.apache.org/licenses/LICENSE-2.0\n#\n# Unless required by applicable law or agreed to in writing, software\n# distributed under the License is distributed on an \"AS IS\" BASIS,\n# WITHOUT WARRANTIES OR CONDITIONS OF ANY KIND, either express or implied.\n# See the License for the specific language governing permissions and\n# limitations under the License.\n#\n\n##########################################################################\n##########################################################################\n#\n#  NOTE THAT IF YOU CHANGE THIS FILE YOU MUST RUN pod install AFTERWARDS\n#\n#  This file is installed as an Xcode build script in the project file\n#  by cocoapods, and you will not see your changes until you pod install\n#\n##########################################################################\n##########################################################################\n\nset -e\n\n_MAX_LOOKUPS=2;\n_SEARCH_RESULT=''\n_RN_ROOT_EXISTS=''\n_CURRENT_LOOKUPS=1\n_JSON_ROOT=\"'react-native'\"\n_JSON_FILE_NAME='firebase.json'\n_JSON_OUTPUT_BASE64='e30=' # { }\n_CURRENT_SEARCH_DIR=${PROJECT_DIR}\n_PLIST_BUDDY=/usr/libexec/PlistBuddy\n_TARGET_PLIST=\"${BUILT_PRODUCTS_DIR}/${INFOPLIST_PATH}\"\n_DSYM_PLIST=\"${DWARF_DSYM_FOLDER_PATH}/${DWARF_DSYM_FILE_NAME}/Contents/Info.plist\"\n\n# plist arrays\n_PLIST_ENTRY_KEYS=()\n_PLIST_ENTRY_TYPES=()\n_PLIST_ENTRY_VALUES=()\n\nfunction setPlistValue {\n  echo \"info:      setting plist entry '$1' of type '$2' in file '$4'\"\n  ${_PLIST_BUDDY} -c \"Add :$1 $2 '$3'\" $4 || echo \"info:      '$1' already exists\"\n}\n\nfunction getFirebaseJsonKeyValue () {\n  if [[ ${_RN_ROOT_EXISTS} ]]; then\n    ruby -Ku -e \"require 'rubygems';require 'json'; output=JSON.parse('$1'); puts output[$_JSON_ROOT]['$2']\"\n  else\n    echo \"\"\n  fi;\n}\n\nfunction jsonBoolToYesNo () {\n  if [[ $1 == \"false\" ]]; then\n    echo \"NO\"\n  elif [[ $1 == \"true\" ]]; then\n    echo \"YES\"\n  else echo \"NO\"\n  fi\n}\n\necho \"info: -> RNFB build script started\"\necho \"info: 1) Locating ${_JSON_FILE_NAME} file:\"\n\nif [[ -z ${_CURRENT_SEARCH_DIR} ]]; then\n  _CURRENT_SEARCH_DIR=$(pwd)\nfi;\n\nwhile true; do\n  _CURRENT_SEARCH_DIR=$(dirname \"$_CURRENT_SEARCH_DIR\")\n  if [[ \"$_CURRENT_SEARCH_DIR\" == \"/\" ]] || [[ ${_CURRENT_LOOKUPS} -gt ${_MAX_LOOKUPS} ]]; then break; fi;\n  echo \"info:      ($_CURRENT_LOOKUPS of $_MAX_LOOKUPS) Searching in '$_CURRENT_SEARCH_DIR' for a ${_JSON_FILE_NAME} file.\"\n  _SEARCH_RESULT=$(find \"$_CURRENT_SEARCH_DIR\" -maxdepth 2 -name ${_JSON_FILE_NAME} -print | /usr/bin/head -n 1)\n  if [[ ${_SEARCH_RESULT} ]]; then\n    echo \"info:      ${_JSON_FILE_NAME} found at $_SEARCH_RESULT\"\n    break;\n  fi;\n  _CURRENT_LOOKUPS=$((_CURRENT_LOOKUPS+1))\ndone\n\nif [[ ${_SEARCH_RESULT} ]]; then\n  _JSON_OUTPUT_RAW=$(cat \"${_SEARCH_RESULT}\")\n  _RN_ROOT_EXISTS=$(ruby -Ku -e \"require 'rubygems';require 'json'; output=JSON.parse('$_JSON_OUTPUT_RAW'); puts output[$_JSON_ROOT]\" || echo '')\n\n  if [[ ${_RN_ROOT_EXISTS} ]]; then\n    if ! python3 --version >/dev/null 2>&1; then echo \"python3 not found, firebase.json file processing error.\" && exit 1; fi\n    _JSON_OUTPUT_BASE64=$(python3 -c 'import json,sys,base64;print(base64.b64encode(bytes(json.dumps(json.loads(open('\"'${_SEARCH_RESULT}'\"', '\"'rb'\"').read())['${_JSON_ROOT}']), '\"'utf-8'\"')).decode())' || echo \"e30=\")\n  fi\n\n  _PLIST_ENTRY_KEYS+=(\"firebase_json_raw\")\n  _PLIST_ENTRY_TYPES+=(\"string\")\n  _PLIST_ENTRY_VALUES+=(\"$_JSON_OUTPUT_BASE64\")\n\n  # config.app_data_collection_default_enabled\n  _APP_DATA_COLLECTION_ENABLED=$(getFirebaseJsonKeyValue \"$_JSON_OUTPUT_RAW\" \"app_data_collection_default_enabled\")\n  if [[ $_APP_DATA_COLLECTION_ENABLED ]]; then\n    _PLIST_ENTRY_KEYS+=(\"FirebaseDataCollectionDefaultEnabled\")\n    _PLIST_ENTRY_TYPES+=(\"bool\")\n    _PLIST_ENTRY_VALUES+=(\"$(jsonBoolToYesNo \"$_APP_DATA_COLLECTION_ENABLED\")\")\n  fi\n\n  # config.analytics_auto_collection_enabled\n  _ANALYTICS_AUTO_COLLECTION=$(getFirebaseJsonKeyValue \"$_JSON_OUTPUT_RAW\" \"analytics_auto_collection_enabled\")\n  if [[ $_ANALYTICS_AUTO_COLLECTION ]]; then\n    _PLIST_ENTRY_KEYS+=(\"FIREBASE_ANALYTICS_COLLECTION_ENABLED\")\n    _PLIST_ENTRY_TYPES+=(\"bool\")\n    _PLIST_ENTRY_VALUES+=(\"$(jsonBoolToYesNo \"$_ANALYTICS_AUTO_COLLECTION\")\")\n  fi\n\n  # config.analytics_collection_deactivated\n  _ANALYTICS_DEACTIVATED=$(getFirebaseJsonKeyValue \"$_JSON_OUTPUT_RAW\" \"analytics_collection_deactivated\")\n  if [[ $_ANALYTICS_DEACTIVATED ]]; then\n    _PLIST_ENTRY_KEYS+=(\"FIREBASE_ANALYTICS_COLLECTION_DEACTIVATED\")\n    _PLIST_ENTRY_TYPES+=(\"bool\")\n    _PLIST_ENTRY_VALUES+=(\"$(jsonBoolToYesNo \"$_ANALYTICS_DEACTIVATED\")\")\n  fi\n\n  # config.analytics_idfv_collection_enabled\n  _ANALYTICS_IDFV_COLLECTION=$(getFirebaseJsonKeyValue \"$_JSON_OUTPUT_RAW\" \"analytics_idfv_collection_enabled\")\n  if [[ $_ANALYTICS_IDFV_COLLECTION ]]; then\n    _PLIST_ENTRY_KEYS+=(\"GOOGLE_ANALYTICS_IDFV_COLLECTION_ENABLED\")\n    _PLIST_ENTRY_TYPES+=(\"bool\")\n    _PLIST_ENTRY_VALUES+=(\"$(jsonBoolToYesNo \"$_ANALYTICS_IDFV_COLLECTION\")\")\n  fi\n\n  # config.analytics_default_allow_analytics_storage\n  _ANALYTICS_STORAGE=$(getFirebaseJsonKeyValue \"$_JSON_OUTPUT_RAW\" \"analytics_default_allow_analytics_storage\")\n  if [[ $_ANALYTICS_STORAGE ]]; then\n    _PLIST_ENTRY_KEYS+=(\"GOOGLE_ANALYTICS_DEFAULT_ALLOW_ANALYTICS_STORAGE\")\n    _PLIST_ENTRY_TYPES+=(\"bool\")\n    _PLIST_ENTRY_VALUES+=(\"$(jsonBoolToYesNo \"$_ANALYTICS_STORAGE\")\")\n  fi\n\n  # config.analytics_default_allow_ad_storage\n  _ANALYTICS_AD_STORAGE=$(getFirebaseJsonKeyValue \"$_JSON_OUTPUT_RAW\" \"analytics_default_allow_ad_storage\")\n  if [[ $_ANALYTICS_AD_STORAGE ]]; then\n    _PLIST_ENTRY_KEYS+=(\"GOOGLE_ANALYTICS_DEFAULT_ALLOW_AD_STORAGE\")\n    _PLIST_ENTRY_TYPES+=(\"bool\")\n    _PLIST_ENTRY_VALUES+=(\"$(jsonBoolToYesNo \"$_ANALYTICS_AD_STORAGE\")\")\n  fi\n\n  # config.analytics_default_allow_ad_user_data\n  _ANALYTICS_AD_USER_DATA=$(getFirebaseJsonKeyValue \"$_JSON_OUTPUT_RAW\" \"analytics_default_allow_ad_user_data\")\n  if [[ $_ANALYTICS_AD_USER_DATA ]]; then\n    _PLIST_ENTRY_KEYS+=(\"GOOGLE_ANALYTICS_DEFAULT_ALLOW_AD_USER_DATA\")\n    _PLIST_ENTRY_TYPES+=(\"bool\")\n    _PLIST_ENTRY_VALUES+=(\"$(jsonBoolToYesNo \"$_ANALYTICS_AD_USER_DATA\")\")\n  fi\n\n  # config.analytics_default_allow_ad_personalization_signals\n  _ANALYTICS_PERSONALIZATION=$(getFirebaseJsonKeyValue \"$_JSON_OUTPUT_RAW\" \"analytics_default_allow_ad_personalization_signals\")\n  if [[ $_ANALYTICS_PERSONALIZATION ]]; then\n    _PLIST_ENTRY_KEYS+=(\"GOOGLE_ANALYTICS_DEFAULT_ALLOW_AD_PERSONALIZATION_SIGNALS\")\n    _PLIST_ENTRY_TYPES+=(\"bool\")\n    _PLIST_ENTRY_VALUES+=(\"$(jsonBoolToYesNo \"$_ANALYTICS_PERSONALIZATION\")\")\n  fi\n\n  # config.analytics_registration_with_ad_network_enabled\n  _ANALYTICS_REGISTRATION_WITH_AD_NETWORK=$(getFirebaseJsonKeyValue \"$_JSON_OUTPUT_RAW\" \"google_analytics_registration_with_ad_network_enabled\")\n  if [[ $_ANALYTICS_REGISTRATION_WITH_AD_NETWORK ]]; then\n    _PLIST_ENTRY_KEYS+=(\"GOOGLE_ANALYTICS_REGISTRATION_WITH_AD_NETWORK_ENABLED\")\n    _PLIST_ENTRY_TYPES+=(\"bool\")\n    _PLIST_ENTRY_VALUES+=(\"$(jsonBoolToYesNo \"$_ANALYTICS_REGISTRATION_WITH_AD_NETWORK\")\")\n  fi\n\n  # config.google_analytics_automatic_screen_reporting_enabled\n  _ANALYTICS_AUTO_SCREEN_REPORTING=$(getFirebaseJsonKeyValue \"$_JSON_OUTPUT_RAW\" \"google_analytics_automatic_screen_reporting_enabled\")\n  if [[ $_ANALYTICS_AUTO_SCREEN_REPORTING ]]; then\n    _PLIST_ENTRY_KEYS+=(\"FirebaseAutomaticScreenReportingEnabled\")\n    _PLIST_ENTRY_TYPES+=(\"bool\")\n    _PLIST_ENTRY_VALUES+=(\"$(jsonBoolToYesNo \"$_ANALYTICS_AUTO_SCREEN_REPORTING\")\")\n  fi\n\n  # config.perf_auto_collection_enabled\n  _PERF_AUTO_COLLECTION=$(getFirebaseJsonKeyValue \"$_JSON_OUTPUT_RAW\" \"perf_auto_collection_enabled\")\n  if [[ $_PERF_AUTO_COLLECTION ]]; then\n    _PLIST_ENTRY_KEYS+=(\"firebase_performance_collection_enabled\")\n    _PLIST_ENTRY_TYPES+=(\"bool\")\n    _PLIST_ENTRY_VALUES+=(\"$(jsonBoolToYesNo \"$_PERF_AUTO_COLLECTION\")\")\n  fi\n\n  # config.perf_collection_deactivated\n  _PERF_DEACTIVATED=$(getFirebaseJsonKeyValue \"$_JSON_OUTPUT_RAW\" \"perf_collection_deactivated\")\n  if [[ $_PERF_DEACTIVATED ]]; then\n    _PLIST_ENTRY_KEYS+=(\"firebase_performance_collection_deactivated\")\n    _PLIST_ENTRY_TYPES+=(\"bool\")\n    _PLIST_ENTRY_VALUES+=(\"$(jsonBoolToYesNo \"$_PERF_DEACTIVATED\")\")\n  fi\n\n  # config.messaging_auto_init_enabled\n  _MESSAGING_AUTO_INIT=$(getFirebaseJsonKeyValue \"$_JSON_OUTPUT_RAW\" \"messaging_auto_init_enabled\")\n  if [[ $_MESSAGING_AUTO_INIT ]]; then\n    _PLIST_ENTRY_KEYS+=(\"FirebaseMessagingAutoInitEnabled\")\n    _PLIST_ENTRY_TYPES+=(\"bool\")\n    _PLIST_ENTRY_VALUES+=(\"$(jsonBoolToYesNo \"$_MESSAGING_AUTO_INIT\")\")\n  fi\n\n  # config.in_app_messaging_auto_colllection_enabled\n  _FIAM_AUTO_INIT=$(getFirebaseJsonKeyValue \"$_JSON_OUTPUT_RAW\" \"in_app_messaging_auto_collection_enabled\")\n  if [[ $_FIAM_AUTO_INIT ]]; then\n    _PLIST_ENTRY_KEYS+=(\"FirebaseInAppMessagingAutomaticDataCollectionEnabled\")\n    _PLIST_ENTRY_TYPES+=(\"bool\")\n    _PLIST_ENTRY_VALUES+=(\"$(jsonBoolToYesNo \"$_FIAM_AUTO_INIT\")\")\n  fi\n\n  # config.app_check_token_auto_refresh\n  _APP_CHECK_TOKEN_AUTO_REFRESH=$(getFirebaseJsonKeyValue \"$_JSON_OUTPUT_RAW\" \"app_check_token_auto_refresh\")\n  if [[ $_APP_CHECK_TOKEN_AUTO_REFRESH ]]; then\n    _PLIST_ENTRY_KEYS+=(\"FirebaseAppCheckTokenAutoRefreshEnabled\")\n    _PLIST_ENTRY_TYPES+=(\"bool\")\n    _PLIST_ENTRY_VALUES+=(\"$(jsonBoolToYesNo \"$_APP_CHECK_TOKEN_AUTO_REFRESH\")\")\n  fi\n\n  # config.crashlytics_disable_auto_disabler - undocumented for now - mainly for debugging, document if becomes useful\n  _CRASHLYTICS_AUTO_DISABLE_ENABLED=$(getFirebaseJsonKeyValue \"$_JSON_OUTPUT_RAW\" \"crashlytics_disable_auto_disabler\")\n  if [[ $_CRASHLYTICS_AUTO_DISABLE_ENABLED == \"true\" ]]; then\n    echo \"Disabled Crashlytics auto disabler.\" # do nothing\n  else\n    _PLIST_ENTRY_KEYS+=(\"FirebaseCrashlyticsCollectionEnabled\")\n    _PLIST_ENTRY_TYPES+=(\"bool\")\n    _PLIST_ENTRY_VALUES+=(\"NO\")\n  fi\nelse\n  _PLIST_ENTRY_KEYS+=(\"firebase_json_raw\")\n  _PLIST_ENTRY_TYPES+=(\"string\")\n  _PLIST_ENTRY_VALUES+=(\"$_JSON_OUTPUT_BASE64\")\n  echo \"warning:   A firebase.json file was not found, whilst this file is optional it is recommended to include it to configure firebase services in React Native Firebase.\"\nfi;\n\necho \"info: 2) Injecting Info.plist entries: \"\n\n# Log out the keys we're adding\nfor i in \"${!_PLIST_ENTRY_KEYS[@]}\"; do\n  echo \"    ->  $i) ${_PLIST_ENTRY_KEYS[$i]}\" \"${_PLIST_ENTRY_TYPES[$i]}\" \"${_PLIST_ENTRY_VALUES[$i]}\"\ndone\n\nfor plist in \"${_TARGET_PLIST}\" \"${_DSYM_PLIST}\" ; do\n  if [[ -f \"${plist}\" ]]; then\n\n    # paths with spaces break the call to setPlistValue. temporarily modify\n    # the shell internal field separator variable (IFS), which normally\n    # includes spaces, to consist only of line breaks\n    oldifs=$IFS\n    IFS=\"\n\"\n\n    for i in \"${!_PLIST_ENTRY_KEYS[@]}\"; do\n      setPlistValue \"${_PLIST_ENTRY_KEYS[$i]}\" \"${_PLIST_ENTRY_TYPES[$i]}\" \"${_PLIST_ENTRY_VALUES[$i]}\" \"${plist}\"\n    done\n\n    # restore the original internal field separator value\n    IFS=$oldifs\n  else\n    echo \"warning:   A Info.plist build output file was not found (${plist})\"\n  fi\ndone\n\necho \"info: <- RNFB build script finished\"\n";
		};
		15FDD86321B76696006B7C35 /* Override xcconfig files */ = {
			isa = PBXShellScriptBuildPhase;
			buildActionMask = 2147483647;
			files = (
			);
			inputFileListPaths = (
			);
			inputPaths = (
			);
			name = "Override xcconfig files";
			outputFileListPaths = (
			);
			outputPaths = (
			);
			runOnlyForDeploymentPostprocessing = 0;
			shellPath = /bin/sh;
			shellScript = "if [ -e ../.ios.env ]\nthen\n    cp -rf ../.ios.env debug.xcconfig\n    cp -rf ../.ios.env release.xcconfig\nelse\n    cp -rf ../.ios.env.example debug.xcconfig\n    cp -rf ../.ios.env.example release.xcconfig\nfi\n\n";
		};
		22A0CDFA61EAF4604801C08E /* [CP] Embed Pods Frameworks */ = {
			isa = PBXShellScriptBuildPhase;
			buildActionMask = 2147483647;
			files = (
			);
			inputFileListPaths = (
				"${PODS_ROOT}/Target Support Files/Pods-MetaMask-Flask/Pods-MetaMask-Flask-frameworks-${CONFIGURATION}-input-files.xcfilelist",
			);
			name = "[CP] Embed Pods Frameworks";
			outputFileListPaths = (
				"${PODS_ROOT}/Target Support Files/Pods-MetaMask-Flask/Pods-MetaMask-Flask-frameworks-${CONFIGURATION}-output-files.xcfilelist",
			);
			runOnlyForDeploymentPostprocessing = 0;
			shellPath = /bin/sh;
			shellScript = "\"${PODS_ROOT}/Target Support Files/Pods-MetaMask-Flask/Pods-MetaMask-Flask-frameworks.sh\"\n";
			showEnvVarsInLog = 0;
		};
		2671E4E19FD35BBF616FC1D3 /* [CP] Check Pods Manifest.lock */ = {
			isa = PBXShellScriptBuildPhase;
			buildActionMask = 2147483647;
			files = (
			);
			inputFileListPaths = (
			);
			inputPaths = (
				"${PODS_PODFILE_DIR_PATH}/Podfile.lock",
				"${PODS_ROOT}/Manifest.lock",
			);
			name = "[CP] Check Pods Manifest.lock";
			outputFileListPaths = (
			);
			outputPaths = (
				"$(DERIVED_FILE_DIR)/Pods-MetaMask-Flask-checkManifestLockResult.txt",
			);
			runOnlyForDeploymentPostprocessing = 0;
			shellPath = /bin/sh;
			shellScript = "diff \"${PODS_PODFILE_DIR_PATH}/Podfile.lock\" \"${PODS_ROOT}/Manifest.lock\" > /dev/null\nif [ $? != 0 ] ; then\n    # print error to STDERR\n    echo \"error: The sandbox is not in sync with the Podfile.lock. Run 'pod install' or update your CocoaPods installation.\" >&2\n    exit 1\nfi\n# This output is used by Xcode 'outputs' to avoid re-running this script phase.\necho \"SUCCESS\" > \"${SCRIPT_OUTPUT_FILE_0}\"\n";
			showEnvVarsInLog = 0;
		};
		2A8181D696D792EC398412FD /* [Expo] Configure project */ = {
			isa = PBXShellScriptBuildPhase;
			alwaysOutOfDate = 1;
			buildActionMask = 2147483647;
			files = (
			);
			inputFileListPaths = (
			);
			inputPaths = (
			);
			name = "[Expo] Configure project";
			outputFileListPaths = (
			);
			outputPaths = (
			);
			runOnlyForDeploymentPostprocessing = 0;
			shellPath = /bin/sh;
			shellScript = "# This script configures Expo modules and generates the modules provider file.\nbash -l -c \"./Pods/Target\\ Support\\ Files/Pods-MetaMask/expo-configure-project.sh\"\n";
		};
		2EF282582B0FF86900D7B4B1 /* Override xcconfig files */ = {
			isa = PBXShellScriptBuildPhase;
			buildActionMask = 2147483647;
			files = (
			);
			inputFileListPaths = (
			);
			inputPaths = (
			);
			name = "Override xcconfig files";
			outputFileListPaths = (
			);
			outputPaths = (
			);
			runOnlyForDeploymentPostprocessing = 0;
			shellPath = /bin/sh;
			shellScript = "if [ -e ../.ios.env ]\nthen\n    cp -rf ../.ios.env debug.xcconfig\n    cp -rf ../.ios.env release.xcconfig\nelse\n    cp -rf ../.ios.env.example debug.xcconfig\n    cp -rf ../.ios.env.example release.xcconfig\nfi\n\n";
		};
		2EF282892B0FF86900D7B4B1 /* Bundle JS Code & Upload Sentry Files */ = {
			isa = PBXShellScriptBuildPhase;
			buildActionMask = 2147483647;
			files = (
			);
			inputFileListPaths = (
				"${PODS_ROOT}/Target Support Files/Pods-MetaMask/Pods-MetaMask-frameworks-${CONFIGURATION}-input-files.xcfilelist",
			);
			inputPaths = (
			);
			name = "Bundle JS Code & Upload Sentry Files";
			outputPaths = (
			);
			runOnlyForDeploymentPostprocessing = 0;
			shellPath = /bin/sh;
			shellScript = "# Define script\nBUNDLE_AND_UPLOAD_TO_SENTRY=\"../scripts/ios/bundle-js-and-sentry-upload.sh\"\n\n# Give permissions to script\nchmod +x $BUNDLE_AND_UPLOAD_TO_SENTRY\n\n# Run script\n$BUNDLE_AND_UPLOAD_TO_SENTRY\n";
		};
		475B37D211D24FD533A25DD4 /* [CP] Copy Pods Resources */ = {
			isa = PBXShellScriptBuildPhase;
			buildActionMask = 2147483647;
			files = (
			);
			inputFileListPaths = (
				"${PODS_ROOT}/Target Support Files/Pods-MetaMask-QA/Pods-MetaMask-QA-resources-${CONFIGURATION}-input-files.xcfilelist",
			);
			name = "[CP] Copy Pods Resources";
			outputFileListPaths = (
				"${PODS_ROOT}/Target Support Files/Pods-MetaMask-QA/Pods-MetaMask-QA-resources-${CONFIGURATION}-output-files.xcfilelist",
			);
			runOnlyForDeploymentPostprocessing = 0;
			shellPath = /bin/sh;
			shellScript = "\"${PODS_ROOT}/Target Support Files/Pods-MetaMask-QA/Pods-MetaMask-QA-resources.sh\"\n";
			showEnvVarsInLog = 0;
		};
		65728037EE7BD20DE039438B /* [CP] Check Pods Manifest.lock */ = {
			isa = PBXShellScriptBuildPhase;
			buildActionMask = 2147483647;
			files = (
			);
			inputFileListPaths = (
			);
			inputPaths = (
				"${PODS_PODFILE_DIR_PATH}/Podfile.lock",
				"${PODS_ROOT}/Manifest.lock",
			);
			name = "[CP] Check Pods Manifest.lock";
			outputFileListPaths = (
			);
			outputPaths = (
				"$(DERIVED_FILE_DIR)/Pods-MetaMask-checkManifestLockResult.txt",
			);
			runOnlyForDeploymentPostprocessing = 0;
			shellPath = /bin/sh;
			shellScript = "diff \"${PODS_PODFILE_DIR_PATH}/Podfile.lock\" \"${PODS_ROOT}/Manifest.lock\" > /dev/null\nif [ $? != 0 ] ; then\n    # print error to STDERR\n    echo \"error: The sandbox is not in sync with the Podfile.lock. Run 'pod install' or update your CocoaPods installation.\" >&2\n    exit 1\nfi\n# This output is used by Xcode 'outputs' to avoid re-running this script phase.\necho \"SUCCESS\" > \"${SCRIPT_OUTPUT_FILE_0}\"\n";
			showEnvVarsInLog = 0;
		};
		7DCEC09F2EFA897359942504 /* [CP-User] [RNFB] Core Configuration */ = {
			isa = PBXShellScriptBuildPhase;
			buildActionMask = 2147483647;
			files = (
			);
			inputPaths = (
				"$(BUILT_PRODUCTS_DIR)/$(INFOPLIST_PATH)",
			);
			name = "[CP-User] [RNFB] Core Configuration";
			runOnlyForDeploymentPostprocessing = 0;
			shellPath = /bin/sh;
			shellScript = "#!/usr/bin/env bash\n#\n# Copyright (c) 2016-present Invertase Limited & Contributors\n#\n# Licensed under the Apache License, Version 2.0 (the \"License\");\n# you may not use this library except in compliance with the License.\n# You may obtain a copy of the License at\n#\n#   http://www.apache.org/licenses/LICENSE-2.0\n#\n# Unless required by applicable law or agreed to in writing, software\n# distributed under the License is distributed on an \"AS IS\" BASIS,\n# WITHOUT WARRANTIES OR CONDITIONS OF ANY KIND, either express or implied.\n# See the License for the specific language governing permissions and\n# limitations under the License.\n#\n\n##########################################################################\n##########################################################################\n#\n#  NOTE THAT IF YOU CHANGE THIS FILE YOU MUST RUN pod install AFTERWARDS\n#\n#  This file is installed as an Xcode build script in the project file\n#  by cocoapods, and you will not see your changes until you pod install\n#\n##########################################################################\n##########################################################################\n\nset -e\n\n_MAX_LOOKUPS=2;\n_SEARCH_RESULT=''\n_RN_ROOT_EXISTS=''\n_CURRENT_LOOKUPS=1\n_JSON_ROOT=\"'react-native'\"\n_JSON_FILE_NAME='firebase.json'\n_JSON_OUTPUT_BASE64='e30=' # { }\n_CURRENT_SEARCH_DIR=${PROJECT_DIR}\n_PLIST_BUDDY=/usr/libexec/PlistBuddy\n_TARGET_PLIST=\"${BUILT_PRODUCTS_DIR}/${INFOPLIST_PATH}\"\n_DSYM_PLIST=\"${DWARF_DSYM_FOLDER_PATH}/${DWARF_DSYM_FILE_NAME}/Contents/Info.plist\"\n\n# plist arrays\n_PLIST_ENTRY_KEYS=()\n_PLIST_ENTRY_TYPES=()\n_PLIST_ENTRY_VALUES=()\n\nfunction setPlistValue {\n  echo \"info:      setting plist entry '$1' of type '$2' in file '$4'\"\n  ${_PLIST_BUDDY} -c \"Add :$1 $2 '$3'\" $4 || echo \"info:      '$1' already exists\"\n}\n\nfunction getFirebaseJsonKeyValue () {\n  if [[ ${_RN_ROOT_EXISTS} ]]; then\n    ruby -Ku -e \"require 'rubygems';require 'json'; output=JSON.parse('$1'); puts output[$_JSON_ROOT]['$2']\"\n  else\n    echo \"\"\n  fi;\n}\n\nfunction jsonBoolToYesNo () {\n  if [[ $1 == \"false\" ]]; then\n    echo \"NO\"\n  elif [[ $1 == \"true\" ]]; then\n    echo \"YES\"\n  else echo \"NO\"\n  fi\n}\n\necho \"info: -> RNFB build script started\"\necho \"info: 1) Locating ${_JSON_FILE_NAME} file:\"\n\nif [[ -z ${_CURRENT_SEARCH_DIR} ]]; then\n  _CURRENT_SEARCH_DIR=$(pwd)\nfi;\n\nwhile true; do\n  _CURRENT_SEARCH_DIR=$(dirname \"$_CURRENT_SEARCH_DIR\")\n  if [[ \"$_CURRENT_SEARCH_DIR\" == \"/\" ]] || [[ ${_CURRENT_LOOKUPS} -gt ${_MAX_LOOKUPS} ]]; then break; fi;\n  echo \"info:      ($_CURRENT_LOOKUPS of $_MAX_LOOKUPS) Searching in '$_CURRENT_SEARCH_DIR' for a ${_JSON_FILE_NAME} file.\"\n  _SEARCH_RESULT=$(find \"$_CURRENT_SEARCH_DIR\" -maxdepth 2 -name ${_JSON_FILE_NAME} -print | /usr/bin/head -n 1)\n  if [[ ${_SEARCH_RESULT} ]]; then\n    echo \"info:      ${_JSON_FILE_NAME} found at $_SEARCH_RESULT\"\n    break;\n  fi;\n  _CURRENT_LOOKUPS=$((_CURRENT_LOOKUPS+1))\ndone\n\nif [[ ${_SEARCH_RESULT} ]]; then\n  _JSON_OUTPUT_RAW=$(cat \"${_SEARCH_RESULT}\")\n  _RN_ROOT_EXISTS=$(ruby -Ku -e \"require 'rubygems';require 'json'; output=JSON.parse('$_JSON_OUTPUT_RAW'); puts output[$_JSON_ROOT]\" || echo '')\n\n  if [[ ${_RN_ROOT_EXISTS} ]]; then\n    if ! python3 --version >/dev/null 2>&1; then echo \"python3 not found, firebase.json file processing error.\" && exit 1; fi\n    _JSON_OUTPUT_BASE64=$(python3 -c 'import json,sys,base64;print(base64.b64encode(bytes(json.dumps(json.loads(open('\"'${_SEARCH_RESULT}'\"', '\"'rb'\"').read())['${_JSON_ROOT}']), '\"'utf-8'\"')).decode())' || echo \"e30=\")\n  fi\n\n  _PLIST_ENTRY_KEYS+=(\"firebase_json_raw\")\n  _PLIST_ENTRY_TYPES+=(\"string\")\n  _PLIST_ENTRY_VALUES+=(\"$_JSON_OUTPUT_BASE64\")\n\n  # config.app_data_collection_default_enabled\n  _APP_DATA_COLLECTION_ENABLED=$(getFirebaseJsonKeyValue \"$_JSON_OUTPUT_RAW\" \"app_data_collection_default_enabled\")\n  if [[ $_APP_DATA_COLLECTION_ENABLED ]]; then\n    _PLIST_ENTRY_KEYS+=(\"FirebaseDataCollectionDefaultEnabled\")\n    _PLIST_ENTRY_TYPES+=(\"bool\")\n    _PLIST_ENTRY_VALUES+=(\"$(jsonBoolToYesNo \"$_APP_DATA_COLLECTION_ENABLED\")\")\n  fi\n\n  # config.analytics_auto_collection_enabled\n  _ANALYTICS_AUTO_COLLECTION=$(getFirebaseJsonKeyValue \"$_JSON_OUTPUT_RAW\" \"analytics_auto_collection_enabled\")\n  if [[ $_ANALYTICS_AUTO_COLLECTION ]]; then\n    _PLIST_ENTRY_KEYS+=(\"FIREBASE_ANALYTICS_COLLECTION_ENABLED\")\n    _PLIST_ENTRY_TYPES+=(\"bool\")\n    _PLIST_ENTRY_VALUES+=(\"$(jsonBoolToYesNo \"$_ANALYTICS_AUTO_COLLECTION\")\")\n  fi\n\n  # config.analytics_collection_deactivated\n  _ANALYTICS_DEACTIVATED=$(getFirebaseJsonKeyValue \"$_JSON_OUTPUT_RAW\" \"analytics_collection_deactivated\")\n  if [[ $_ANALYTICS_DEACTIVATED ]]; then\n    _PLIST_ENTRY_KEYS+=(\"FIREBASE_ANALYTICS_COLLECTION_DEACTIVATED\")\n    _PLIST_ENTRY_TYPES+=(\"bool\")\n    _PLIST_ENTRY_VALUES+=(\"$(jsonBoolToYesNo \"$_ANALYTICS_DEACTIVATED\")\")\n  fi\n\n  # config.analytics_idfv_collection_enabled\n  _ANALYTICS_IDFV_COLLECTION=$(getFirebaseJsonKeyValue \"$_JSON_OUTPUT_RAW\" \"analytics_idfv_collection_enabled\")\n  if [[ $_ANALYTICS_IDFV_COLLECTION ]]; then\n    _PLIST_ENTRY_KEYS+=(\"GOOGLE_ANALYTICS_IDFV_COLLECTION_ENABLED\")\n    _PLIST_ENTRY_TYPES+=(\"bool\")\n    _PLIST_ENTRY_VALUES+=(\"$(jsonBoolToYesNo \"$_ANALYTICS_IDFV_COLLECTION\")\")\n  fi\n\n  # config.analytics_default_allow_analytics_storage\n  _ANALYTICS_STORAGE=$(getFirebaseJsonKeyValue \"$_JSON_OUTPUT_RAW\" \"analytics_default_allow_analytics_storage\")\n  if [[ $_ANALYTICS_STORAGE ]]; then\n    _PLIST_ENTRY_KEYS+=(\"GOOGLE_ANALYTICS_DEFAULT_ALLOW_ANALYTICS_STORAGE\")\n    _PLIST_ENTRY_TYPES+=(\"bool\")\n    _PLIST_ENTRY_VALUES+=(\"$(jsonBoolToYesNo \"$_ANALYTICS_STORAGE\")\")\n  fi\n\n  # config.analytics_default_allow_ad_storage\n  _ANALYTICS_AD_STORAGE=$(getFirebaseJsonKeyValue \"$_JSON_OUTPUT_RAW\" \"analytics_default_allow_ad_storage\")\n  if [[ $_ANALYTICS_AD_STORAGE ]]; then\n    _PLIST_ENTRY_KEYS+=(\"GOOGLE_ANALYTICS_DEFAULT_ALLOW_AD_STORAGE\")\n    _PLIST_ENTRY_TYPES+=(\"bool\")\n    _PLIST_ENTRY_VALUES+=(\"$(jsonBoolToYesNo \"$_ANALYTICS_AD_STORAGE\")\")\n  fi\n\n  # config.analytics_default_allow_ad_user_data\n  _ANALYTICS_AD_USER_DATA=$(getFirebaseJsonKeyValue \"$_JSON_OUTPUT_RAW\" \"analytics_default_allow_ad_user_data\")\n  if [[ $_ANALYTICS_AD_USER_DATA ]]; then\n    _PLIST_ENTRY_KEYS+=(\"GOOGLE_ANALYTICS_DEFAULT_ALLOW_AD_USER_DATA\")\n    _PLIST_ENTRY_TYPES+=(\"bool\")\n    _PLIST_ENTRY_VALUES+=(\"$(jsonBoolToYesNo \"$_ANALYTICS_AD_USER_DATA\")\")\n  fi\n\n  # config.analytics_default_allow_ad_personalization_signals\n  _ANALYTICS_PERSONALIZATION=$(getFirebaseJsonKeyValue \"$_JSON_OUTPUT_RAW\" \"analytics_default_allow_ad_personalization_signals\")\n  if [[ $_ANALYTICS_PERSONALIZATION ]]; then\n    _PLIST_ENTRY_KEYS+=(\"GOOGLE_ANALYTICS_DEFAULT_ALLOW_AD_PERSONALIZATION_SIGNALS\")\n    _PLIST_ENTRY_TYPES+=(\"bool\")\n    _PLIST_ENTRY_VALUES+=(\"$(jsonBoolToYesNo \"$_ANALYTICS_PERSONALIZATION\")\")\n  fi\n\n  # config.analytics_registration_with_ad_network_enabled\n  _ANALYTICS_REGISTRATION_WITH_AD_NETWORK=$(getFirebaseJsonKeyValue \"$_JSON_OUTPUT_RAW\" \"google_analytics_registration_with_ad_network_enabled\")\n  if [[ $_ANALYTICS_REGISTRATION_WITH_AD_NETWORK ]]; then\n    _PLIST_ENTRY_KEYS+=(\"GOOGLE_ANALYTICS_REGISTRATION_WITH_AD_NETWORK_ENABLED\")\n    _PLIST_ENTRY_TYPES+=(\"bool\")\n    _PLIST_ENTRY_VALUES+=(\"$(jsonBoolToYesNo \"$_ANALYTICS_REGISTRATION_WITH_AD_NETWORK\")\")\n  fi\n\n  # config.google_analytics_automatic_screen_reporting_enabled\n  _ANALYTICS_AUTO_SCREEN_REPORTING=$(getFirebaseJsonKeyValue \"$_JSON_OUTPUT_RAW\" \"google_analytics_automatic_screen_reporting_enabled\")\n  if [[ $_ANALYTICS_AUTO_SCREEN_REPORTING ]]; then\n    _PLIST_ENTRY_KEYS+=(\"FirebaseAutomaticScreenReportingEnabled\")\n    _PLIST_ENTRY_TYPES+=(\"bool\")\n    _PLIST_ENTRY_VALUES+=(\"$(jsonBoolToYesNo \"$_ANALYTICS_AUTO_SCREEN_REPORTING\")\")\n  fi\n\n  # config.perf_auto_collection_enabled\n  _PERF_AUTO_COLLECTION=$(getFirebaseJsonKeyValue \"$_JSON_OUTPUT_RAW\" \"perf_auto_collection_enabled\")\n  if [[ $_PERF_AUTO_COLLECTION ]]; then\n    _PLIST_ENTRY_KEYS+=(\"firebase_performance_collection_enabled\")\n    _PLIST_ENTRY_TYPES+=(\"bool\")\n    _PLIST_ENTRY_VALUES+=(\"$(jsonBoolToYesNo \"$_PERF_AUTO_COLLECTION\")\")\n  fi\n\n  # config.perf_collection_deactivated\n  _PERF_DEACTIVATED=$(getFirebaseJsonKeyValue \"$_JSON_OUTPUT_RAW\" \"perf_collection_deactivated\")\n  if [[ $_PERF_DEACTIVATED ]]; then\n    _PLIST_ENTRY_KEYS+=(\"firebase_performance_collection_deactivated\")\n    _PLIST_ENTRY_TYPES+=(\"bool\")\n    _PLIST_ENTRY_VALUES+=(\"$(jsonBoolToYesNo \"$_PERF_DEACTIVATED\")\")\n  fi\n\n  # config.messaging_auto_init_enabled\n  _MESSAGING_AUTO_INIT=$(getFirebaseJsonKeyValue \"$_JSON_OUTPUT_RAW\" \"messaging_auto_init_enabled\")\n  if [[ $_MESSAGING_AUTO_INIT ]]; then\n    _PLIST_ENTRY_KEYS+=(\"FirebaseMessagingAutoInitEnabled\")\n    _PLIST_ENTRY_TYPES+=(\"bool\")\n    _PLIST_ENTRY_VALUES+=(\"$(jsonBoolToYesNo \"$_MESSAGING_AUTO_INIT\")\")\n  fi\n\n  # config.in_app_messaging_auto_colllection_enabled\n  _FIAM_AUTO_INIT=$(getFirebaseJsonKeyValue \"$_JSON_OUTPUT_RAW\" \"in_app_messaging_auto_collection_enabled\")\n  if [[ $_FIAM_AUTO_INIT ]]; then\n    _PLIST_ENTRY_KEYS+=(\"FirebaseInAppMessagingAutomaticDataCollectionEnabled\")\n    _PLIST_ENTRY_TYPES+=(\"bool\")\n    _PLIST_ENTRY_VALUES+=(\"$(jsonBoolToYesNo \"$_FIAM_AUTO_INIT\")\")\n  fi\n\n  # config.app_check_token_auto_refresh\n  _APP_CHECK_TOKEN_AUTO_REFRESH=$(getFirebaseJsonKeyValue \"$_JSON_OUTPUT_RAW\" \"app_check_token_auto_refresh\")\n  if [[ $_APP_CHECK_TOKEN_AUTO_REFRESH ]]; then\n    _PLIST_ENTRY_KEYS+=(\"FirebaseAppCheckTokenAutoRefreshEnabled\")\n    _PLIST_ENTRY_TYPES+=(\"bool\")\n    _PLIST_ENTRY_VALUES+=(\"$(jsonBoolToYesNo \"$_APP_CHECK_TOKEN_AUTO_REFRESH\")\")\n  fi\n\n  # config.crashlytics_disable_auto_disabler - undocumented for now - mainly for debugging, document if becomes useful\n  _CRASHLYTICS_AUTO_DISABLE_ENABLED=$(getFirebaseJsonKeyValue \"$_JSON_OUTPUT_RAW\" \"crashlytics_disable_auto_disabler\")\n  if [[ $_CRASHLYTICS_AUTO_DISABLE_ENABLED == \"true\" ]]; then\n    echo \"Disabled Crashlytics auto disabler.\" # do nothing\n  else\n    _PLIST_ENTRY_KEYS+=(\"FirebaseCrashlyticsCollectionEnabled\")\n    _PLIST_ENTRY_TYPES+=(\"bool\")\n    _PLIST_ENTRY_VALUES+=(\"NO\")\n  fi\nelse\n  _PLIST_ENTRY_KEYS+=(\"firebase_json_raw\")\n  _PLIST_ENTRY_TYPES+=(\"string\")\n  _PLIST_ENTRY_VALUES+=(\"$_JSON_OUTPUT_BASE64\")\n  echo \"warning:   A firebase.json file was not found, whilst this file is optional it is recommended to include it to configure firebase services in React Native Firebase.\"\nfi;\n\necho \"info: 2) Injecting Info.plist entries: \"\n\n# Log out the keys we're adding\nfor i in \"${!_PLIST_ENTRY_KEYS[@]}\"; do\n  echo \"    ->  $i) ${_PLIST_ENTRY_KEYS[$i]}\" \"${_PLIST_ENTRY_TYPES[$i]}\" \"${_PLIST_ENTRY_VALUES[$i]}\"\ndone\n\nfor plist in \"${_TARGET_PLIST}\" \"${_DSYM_PLIST}\" ; do\n  if [[ -f \"${plist}\" ]]; then\n\n    # paths with spaces break the call to setPlistValue. temporarily modify\n    # the shell internal field separator variable (IFS), which normally\n    # includes spaces, to consist only of line breaks\n    oldifs=$IFS\n    IFS=\"\n\"\n\n    for i in \"${!_PLIST_ENTRY_KEYS[@]}\"; do\n      setPlistValue \"${_PLIST_ENTRY_KEYS[$i]}\" \"${_PLIST_ENTRY_TYPES[$i]}\" \"${_PLIST_ENTRY_VALUES[$i]}\" \"${plist}\"\n    done\n\n    # restore the original internal field separator value\n    IFS=$oldifs\n  else\n    echo \"warning:   A Info.plist build output file was not found (${plist})\"\n  fi\ndone\n\necho \"info: <- RNFB build script finished\"\n";
		};
		7F95098E1DEEA467CD6B2B8B /* [CP] Check Pods Manifest.lock */ = {
			isa = PBXShellScriptBuildPhase;
			buildActionMask = 2147483647;
			files = (
			);
			inputFileListPaths = (
			);
			inputPaths = (
				"${PODS_PODFILE_DIR_PATH}/Podfile.lock",
				"${PODS_ROOT}/Manifest.lock",
			);
			name = "[CP] Check Pods Manifest.lock";
			outputFileListPaths = (
			);
			outputPaths = (
				"$(DERIVED_FILE_DIR)/Pods-MetaMask-QA-checkManifestLockResult.txt",
			);
			runOnlyForDeploymentPostprocessing = 0;
			shellPath = /bin/sh;
			shellScript = "diff \"${PODS_PODFILE_DIR_PATH}/Podfile.lock\" \"${PODS_ROOT}/Manifest.lock\" > /dev/null\nif [ $? != 0 ] ; then\n    # print error to STDERR\n    echo \"error: The sandbox is not in sync with the Podfile.lock. Run 'pod install' or update your CocoaPods installation.\" >&2\n    exit 1\nfi\n# This output is used by Xcode 'outputs' to avoid re-running this script phase.\necho \"SUCCESS\" > \"${SCRIPT_OUTPUT_FILE_0}\"\n";
			showEnvVarsInLog = 0;
		};
		9F2FDF243A79F1A3A790828C /* [CP-User] [RNFB] Core Configuration */ = {
			isa = PBXShellScriptBuildPhase;
			buildActionMask = 2147483647;
			files = (
			);
			inputPaths = (
				"$(BUILT_PRODUCTS_DIR)/$(INFOPLIST_PATH)",
			);
			name = "[CP-User] [RNFB] Core Configuration";
			runOnlyForDeploymentPostprocessing = 0;
			shellPath = /bin/sh;
			shellScript = "#!/usr/bin/env bash\n#\n# Copyright (c) 2016-present Invertase Limited & Contributors\n#\n# Licensed under the Apache License, Version 2.0 (the \"License\");\n# you may not use this library except in compliance with the License.\n# You may obtain a copy of the License at\n#\n#   http://www.apache.org/licenses/LICENSE-2.0\n#\n# Unless required by applicable law or agreed to in writing, software\n# distributed under the License is distributed on an \"AS IS\" BASIS,\n# WITHOUT WARRANTIES OR CONDITIONS OF ANY KIND, either express or implied.\n# See the License for the specific language governing permissions and\n# limitations under the License.\n#\n\n##########################################################################\n##########################################################################\n#\n#  NOTE THAT IF YOU CHANGE THIS FILE YOU MUST RUN pod install AFTERWARDS\n#\n#  This file is installed as an Xcode build script in the project file\n#  by cocoapods, and you will not see your changes until you pod install\n#\n##########################################################################\n##########################################################################\n\nset -e\n\n_MAX_LOOKUPS=2;\n_SEARCH_RESULT=''\n_RN_ROOT_EXISTS=''\n_CURRENT_LOOKUPS=1\n_JSON_ROOT=\"'react-native'\"\n_JSON_FILE_NAME='firebase.json'\n_JSON_OUTPUT_BASE64='e30=' # { }\n_CURRENT_SEARCH_DIR=${PROJECT_DIR}\n_PLIST_BUDDY=/usr/libexec/PlistBuddy\n_TARGET_PLIST=\"${BUILT_PRODUCTS_DIR}/${INFOPLIST_PATH}\"\n_DSYM_PLIST=\"${DWARF_DSYM_FOLDER_PATH}/${DWARF_DSYM_FILE_NAME}/Contents/Info.plist\"\n\n# plist arrays\n_PLIST_ENTRY_KEYS=()\n_PLIST_ENTRY_TYPES=()\n_PLIST_ENTRY_VALUES=()\n\nfunction setPlistValue {\n  echo \"info:      setting plist entry '$1' of type '$2' in file '$4'\"\n  ${_PLIST_BUDDY} -c \"Add :$1 $2 '$3'\" $4 || echo \"info:      '$1' already exists\"\n}\n\nfunction getFirebaseJsonKeyValue () {\n  if [[ ${_RN_ROOT_EXISTS} ]]; then\n    ruby -Ku -e \"require 'rubygems';require 'json'; output=JSON.parse('$1'); puts output[$_JSON_ROOT]['$2']\"\n  else\n    echo \"\"\n  fi;\n}\n\nfunction jsonBoolToYesNo () {\n  if [[ $1 == \"false\" ]]; then\n    echo \"NO\"\n  elif [[ $1 == \"true\" ]]; then\n    echo \"YES\"\n  else echo \"NO\"\n  fi\n}\n\necho \"info: -> RNFB build script started\"\necho \"info: 1) Locating ${_JSON_FILE_NAME} file:\"\n\nif [[ -z ${_CURRENT_SEARCH_DIR} ]]; then\n  _CURRENT_SEARCH_DIR=$(pwd)\nfi;\n\nwhile true; do\n  _CURRENT_SEARCH_DIR=$(dirname \"$_CURRENT_SEARCH_DIR\")\n  if [[ \"$_CURRENT_SEARCH_DIR\" == \"/\" ]] || [[ ${_CURRENT_LOOKUPS} -gt ${_MAX_LOOKUPS} ]]; then break; fi;\n  echo \"info:      ($_CURRENT_LOOKUPS of $_MAX_LOOKUPS) Searching in '$_CURRENT_SEARCH_DIR' for a ${_JSON_FILE_NAME} file.\"\n  _SEARCH_RESULT=$(find \"$_CURRENT_SEARCH_DIR\" -maxdepth 2 -name ${_JSON_FILE_NAME} -print | /usr/bin/head -n 1)\n  if [[ ${_SEARCH_RESULT} ]]; then\n    echo \"info:      ${_JSON_FILE_NAME} found at $_SEARCH_RESULT\"\n    break;\n  fi;\n  _CURRENT_LOOKUPS=$((_CURRENT_LOOKUPS+1))\ndone\n\nif [[ ${_SEARCH_RESULT} ]]; then\n  _JSON_OUTPUT_RAW=$(cat \"${_SEARCH_RESULT}\")\n  _RN_ROOT_EXISTS=$(ruby -Ku -e \"require 'rubygems';require 'json'; output=JSON.parse('$_JSON_OUTPUT_RAW'); puts output[$_JSON_ROOT]\" || echo '')\n\n  if [[ ${_RN_ROOT_EXISTS} ]]; then\n    if ! python3 --version >/dev/null 2>&1; then echo \"python3 not found, firebase.json file processing error.\" && exit 1; fi\n    _JSON_OUTPUT_BASE64=$(python3 -c 'import json,sys,base64;print(base64.b64encode(bytes(json.dumps(json.loads(open('\"'${_SEARCH_RESULT}'\"', '\"'rb'\"').read())['${_JSON_ROOT}']), '\"'utf-8'\"')).decode())' || echo \"e30=\")\n  fi\n\n  _PLIST_ENTRY_KEYS+=(\"firebase_json_raw\")\n  _PLIST_ENTRY_TYPES+=(\"string\")\n  _PLIST_ENTRY_VALUES+=(\"$_JSON_OUTPUT_BASE64\")\n\n  # config.app_data_collection_default_enabled\n  _APP_DATA_COLLECTION_ENABLED=$(getFirebaseJsonKeyValue \"$_JSON_OUTPUT_RAW\" \"app_data_collection_default_enabled\")\n  if [[ $_APP_DATA_COLLECTION_ENABLED ]]; then\n    _PLIST_ENTRY_KEYS+=(\"FirebaseDataCollectionDefaultEnabled\")\n    _PLIST_ENTRY_TYPES+=(\"bool\")\n    _PLIST_ENTRY_VALUES+=(\"$(jsonBoolToYesNo \"$_APP_DATA_COLLECTION_ENABLED\")\")\n  fi\n\n  # config.analytics_auto_collection_enabled\n  _ANALYTICS_AUTO_COLLECTION=$(getFirebaseJsonKeyValue \"$_JSON_OUTPUT_RAW\" \"analytics_auto_collection_enabled\")\n  if [[ $_ANALYTICS_AUTO_COLLECTION ]]; then\n    _PLIST_ENTRY_KEYS+=(\"FIREBASE_ANALYTICS_COLLECTION_ENABLED\")\n    _PLIST_ENTRY_TYPES+=(\"bool\")\n    _PLIST_ENTRY_VALUES+=(\"$(jsonBoolToYesNo \"$_ANALYTICS_AUTO_COLLECTION\")\")\n  fi\n\n  # config.analytics_collection_deactivated\n  _ANALYTICS_DEACTIVATED=$(getFirebaseJsonKeyValue \"$_JSON_OUTPUT_RAW\" \"analytics_collection_deactivated\")\n  if [[ $_ANALYTICS_DEACTIVATED ]]; then\n    _PLIST_ENTRY_KEYS+=(\"FIREBASE_ANALYTICS_COLLECTION_DEACTIVATED\")\n    _PLIST_ENTRY_TYPES+=(\"bool\")\n    _PLIST_ENTRY_VALUES+=(\"$(jsonBoolToYesNo \"$_ANALYTICS_DEACTIVATED\")\")\n  fi\n\n  # config.analytics_idfv_collection_enabled\n  _ANALYTICS_IDFV_COLLECTION=$(getFirebaseJsonKeyValue \"$_JSON_OUTPUT_RAW\" \"analytics_idfv_collection_enabled\")\n  if [[ $_ANALYTICS_IDFV_COLLECTION ]]; then\n    _PLIST_ENTRY_KEYS+=(\"GOOGLE_ANALYTICS_IDFV_COLLECTION_ENABLED\")\n    _PLIST_ENTRY_TYPES+=(\"bool\")\n    _PLIST_ENTRY_VALUES+=(\"$(jsonBoolToYesNo \"$_ANALYTICS_IDFV_COLLECTION\")\")\n  fi\n\n  # config.analytics_default_allow_analytics_storage\n  _ANALYTICS_STORAGE=$(getFirebaseJsonKeyValue \"$_JSON_OUTPUT_RAW\" \"analytics_default_allow_analytics_storage\")\n  if [[ $_ANALYTICS_STORAGE ]]; then\n    _PLIST_ENTRY_KEYS+=(\"GOOGLE_ANALYTICS_DEFAULT_ALLOW_ANALYTICS_STORAGE\")\n    _PLIST_ENTRY_TYPES+=(\"bool\")\n    _PLIST_ENTRY_VALUES+=(\"$(jsonBoolToYesNo \"$_ANALYTICS_STORAGE\")\")\n  fi\n\n  # config.analytics_default_allow_ad_storage\n  _ANALYTICS_AD_STORAGE=$(getFirebaseJsonKeyValue \"$_JSON_OUTPUT_RAW\" \"analytics_default_allow_ad_storage\")\n  if [[ $_ANALYTICS_AD_STORAGE ]]; then\n    _PLIST_ENTRY_KEYS+=(\"GOOGLE_ANALYTICS_DEFAULT_ALLOW_AD_STORAGE\")\n    _PLIST_ENTRY_TYPES+=(\"bool\")\n    _PLIST_ENTRY_VALUES+=(\"$(jsonBoolToYesNo \"$_ANALYTICS_AD_STORAGE\")\")\n  fi\n\n  # config.analytics_default_allow_ad_user_data\n  _ANALYTICS_AD_USER_DATA=$(getFirebaseJsonKeyValue \"$_JSON_OUTPUT_RAW\" \"analytics_default_allow_ad_user_data\")\n  if [[ $_ANALYTICS_AD_USER_DATA ]]; then\n    _PLIST_ENTRY_KEYS+=(\"GOOGLE_ANALYTICS_DEFAULT_ALLOW_AD_USER_DATA\")\n    _PLIST_ENTRY_TYPES+=(\"bool\")\n    _PLIST_ENTRY_VALUES+=(\"$(jsonBoolToYesNo \"$_ANALYTICS_AD_USER_DATA\")\")\n  fi\n\n  # config.analytics_default_allow_ad_personalization_signals\n  _ANALYTICS_PERSONALIZATION=$(getFirebaseJsonKeyValue \"$_JSON_OUTPUT_RAW\" \"analytics_default_allow_ad_personalization_signals\")\n  if [[ $_ANALYTICS_PERSONALIZATION ]]; then\n    _PLIST_ENTRY_KEYS+=(\"GOOGLE_ANALYTICS_DEFAULT_ALLOW_AD_PERSONALIZATION_SIGNALS\")\n    _PLIST_ENTRY_TYPES+=(\"bool\")\n    _PLIST_ENTRY_VALUES+=(\"$(jsonBoolToYesNo \"$_ANALYTICS_PERSONALIZATION\")\")\n  fi\n\n  # config.analytics_registration_with_ad_network_enabled\n  _ANALYTICS_REGISTRATION_WITH_AD_NETWORK=$(getFirebaseJsonKeyValue \"$_JSON_OUTPUT_RAW\" \"google_analytics_registration_with_ad_network_enabled\")\n  if [[ $_ANALYTICS_REGISTRATION_WITH_AD_NETWORK ]]; then\n    _PLIST_ENTRY_KEYS+=(\"GOOGLE_ANALYTICS_REGISTRATION_WITH_AD_NETWORK_ENABLED\")\n    _PLIST_ENTRY_TYPES+=(\"bool\")\n    _PLIST_ENTRY_VALUES+=(\"$(jsonBoolToYesNo \"$_ANALYTICS_REGISTRATION_WITH_AD_NETWORK\")\")\n  fi\n\n  # config.google_analytics_automatic_screen_reporting_enabled\n  _ANALYTICS_AUTO_SCREEN_REPORTING=$(getFirebaseJsonKeyValue \"$_JSON_OUTPUT_RAW\" \"google_analytics_automatic_screen_reporting_enabled\")\n  if [[ $_ANALYTICS_AUTO_SCREEN_REPORTING ]]; then\n    _PLIST_ENTRY_KEYS+=(\"FirebaseAutomaticScreenReportingEnabled\")\n    _PLIST_ENTRY_TYPES+=(\"bool\")\n    _PLIST_ENTRY_VALUES+=(\"$(jsonBoolToYesNo \"$_ANALYTICS_AUTO_SCREEN_REPORTING\")\")\n  fi\n\n  # config.perf_auto_collection_enabled\n  _PERF_AUTO_COLLECTION=$(getFirebaseJsonKeyValue \"$_JSON_OUTPUT_RAW\" \"perf_auto_collection_enabled\")\n  if [[ $_PERF_AUTO_COLLECTION ]]; then\n    _PLIST_ENTRY_KEYS+=(\"firebase_performance_collection_enabled\")\n    _PLIST_ENTRY_TYPES+=(\"bool\")\n    _PLIST_ENTRY_VALUES+=(\"$(jsonBoolToYesNo \"$_PERF_AUTO_COLLECTION\")\")\n  fi\n\n  # config.perf_collection_deactivated\n  _PERF_DEACTIVATED=$(getFirebaseJsonKeyValue \"$_JSON_OUTPUT_RAW\" \"perf_collection_deactivated\")\n  if [[ $_PERF_DEACTIVATED ]]; then\n    _PLIST_ENTRY_KEYS+=(\"firebase_performance_collection_deactivated\")\n    _PLIST_ENTRY_TYPES+=(\"bool\")\n    _PLIST_ENTRY_VALUES+=(\"$(jsonBoolToYesNo \"$_PERF_DEACTIVATED\")\")\n  fi\n\n  # config.messaging_auto_init_enabled\n  _MESSAGING_AUTO_INIT=$(getFirebaseJsonKeyValue \"$_JSON_OUTPUT_RAW\" \"messaging_auto_init_enabled\")\n  if [[ $_MESSAGING_AUTO_INIT ]]; then\n    _PLIST_ENTRY_KEYS+=(\"FirebaseMessagingAutoInitEnabled\")\n    _PLIST_ENTRY_TYPES+=(\"bool\")\n    _PLIST_ENTRY_VALUES+=(\"$(jsonBoolToYesNo \"$_MESSAGING_AUTO_INIT\")\")\n  fi\n\n  # config.in_app_messaging_auto_colllection_enabled\n  _FIAM_AUTO_INIT=$(getFirebaseJsonKeyValue \"$_JSON_OUTPUT_RAW\" \"in_app_messaging_auto_collection_enabled\")\n  if [[ $_FIAM_AUTO_INIT ]]; then\n    _PLIST_ENTRY_KEYS+=(\"FirebaseInAppMessagingAutomaticDataCollectionEnabled\")\n    _PLIST_ENTRY_TYPES+=(\"bool\")\n    _PLIST_ENTRY_VALUES+=(\"$(jsonBoolToYesNo \"$_FIAM_AUTO_INIT\")\")\n  fi\n\n  # config.app_check_token_auto_refresh\n  _APP_CHECK_TOKEN_AUTO_REFRESH=$(getFirebaseJsonKeyValue \"$_JSON_OUTPUT_RAW\" \"app_check_token_auto_refresh\")\n  if [[ $_APP_CHECK_TOKEN_AUTO_REFRESH ]]; then\n    _PLIST_ENTRY_KEYS+=(\"FirebaseAppCheckTokenAutoRefreshEnabled\")\n    _PLIST_ENTRY_TYPES+=(\"bool\")\n    _PLIST_ENTRY_VALUES+=(\"$(jsonBoolToYesNo \"$_APP_CHECK_TOKEN_AUTO_REFRESH\")\")\n  fi\n\n  # config.crashlytics_disable_auto_disabler - undocumented for now - mainly for debugging, document if becomes useful\n  _CRASHLYTICS_AUTO_DISABLE_ENABLED=$(getFirebaseJsonKeyValue \"$_JSON_OUTPUT_RAW\" \"crashlytics_disable_auto_disabler\")\n  if [[ $_CRASHLYTICS_AUTO_DISABLE_ENABLED == \"true\" ]]; then\n    echo \"Disabled Crashlytics auto disabler.\" # do nothing\n  else\n    _PLIST_ENTRY_KEYS+=(\"FirebaseCrashlyticsCollectionEnabled\")\n    _PLIST_ENTRY_TYPES+=(\"bool\")\n    _PLIST_ENTRY_VALUES+=(\"NO\")\n  fi\nelse\n  _PLIST_ENTRY_KEYS+=(\"firebase_json_raw\")\n  _PLIST_ENTRY_TYPES+=(\"string\")\n  _PLIST_ENTRY_VALUES+=(\"$_JSON_OUTPUT_BASE64\")\n  echo \"warning:   A firebase.json file was not found, whilst this file is optional it is recommended to include it to configure firebase services in React Native Firebase.\"\nfi;\n\necho \"info: 2) Injecting Info.plist entries: \"\n\n# Log out the keys we're adding\nfor i in \"${!_PLIST_ENTRY_KEYS[@]}\"; do\n  echo \"    ->  $i) ${_PLIST_ENTRY_KEYS[$i]}\" \"${_PLIST_ENTRY_TYPES[$i]}\" \"${_PLIST_ENTRY_VALUES[$i]}\"\ndone\n\nfor plist in \"${_TARGET_PLIST}\" \"${_DSYM_PLIST}\" ; do\n  if [[ -f \"${plist}\" ]]; then\n\n    # paths with spaces break the call to setPlistValue. temporarily modify\n    # the shell internal field separator variable (IFS), which normally\n    # includes spaces, to consist only of line breaks\n    oldifs=$IFS\n    IFS=\"\n\"\n\n    for i in \"${!_PLIST_ENTRY_KEYS[@]}\"; do\n      setPlistValue \"${_PLIST_ENTRY_KEYS[$i]}\" \"${_PLIST_ENTRY_TYPES[$i]}\" \"${_PLIST_ENTRY_VALUES[$i]}\" \"${plist}\"\n    done\n\n    # restore the original internal field separator value\n    IFS=$oldifs\n  else\n    echo \"warning:   A Info.plist build output file was not found (${plist})\"\n  fi\ndone\n\necho \"info: <- RNFB build script finished\"\n";
		};
		A1BBADB7B9B00D0EC304761B /* [Expo] Configure project */ = {
			isa = PBXShellScriptBuildPhase;
			alwaysOutOfDate = 1;
			buildActionMask = 2147483647;
			files = (
			);
			inputFileListPaths = (
			);
			inputPaths = (
			);
			name = "[Expo] Configure project";
			outputFileListPaths = (
			);
			outputPaths = (
			);
			runOnlyForDeploymentPostprocessing = 0;
			shellPath = /bin/sh;
			shellScript = "# This script configures Expo modules and generates the modules provider file.\nbash -l -c \"./Pods/Target\\ Support\\ Files/Pods-MetaMask-Flask/expo-configure-project.sh\"\n";
		};
		B04B18D52D8B340C00C5C2CE /* Strip Bitcode */ = {
			isa = PBXShellScriptBuildPhase;
			buildActionMask = 2147483647;
			files = (
			);
			inputFileListPaths = (
			);
			inputPaths = (
			);
			name = "Strip Bitcode";
			outputFileListPaths = (
			);
			outputPaths = (
			);
			runOnlyForDeploymentPostprocessing = 0;
			shellPath = /bin/sh;
			shellScript = "# Script for stripping bitcode when building using Xcode 16+ and uploading to the App Store\n# Reference - https://discuss.bitrise.io/t/xcode-16-known-issues/24484\n# This script should be last to ensure that all bitcode is stripped after dependencies are installed\n\n\nif [ \"${CONFIGURATION}\" = \"Release\" ]; then\n  find \"${BUILT_PRODUCTS_DIR}/${FRAMEWORKS_FOLDER_PATH}\" -name 'OpenSSL' -exec xcrun bitcode_strip {} -r -o {} \\;\nfi\n";
		};
		B04B18D62D8B34AD00C5C2CE /* Strip Bitcode */ = {
			isa = PBXShellScriptBuildPhase;
			buildActionMask = 2147483647;
			files = (
			);
			inputFileListPaths = (
			);
			inputPaths = (
			);
			name = "Strip Bitcode";
			outputFileListPaths = (
			);
			outputPaths = (
			);
			runOnlyForDeploymentPostprocessing = 0;
			shellPath = /bin/sh;
			shellScript = "# Script for stripping bitcode when building using Xcode 16+ and uploading to the App Store\n# Reference - https://discuss.bitrise.io/t/xcode-16-known-issues/24484\n# This script should be last to ensure that all bitcode is stripped after dependencies are installed\n\nfind \"${BUILT_PRODUCTS_DIR}/${FRAMEWORKS_FOLDER_PATH}\" -name 'OpenSSL' -exec xcrun bitcode_strip {} -r -o {} \\;\n";
		};
		B04B18D72D8B34BE00C5C2CE /* Strip Bitcode */ = {
			isa = PBXShellScriptBuildPhase;
			buildActionMask = 2147483647;
			files = (
			);
			inputFileListPaths = (
			);
			inputPaths = (
			);
			name = "Strip Bitcode";
			outputFileListPaths = (
			);
			outputPaths = (
			);
			runOnlyForDeploymentPostprocessing = 0;
			shellPath = /bin/sh;
			shellScript = "# Script for stripping bitcode when building using Xcode 16+ and uploading to the App Store\n# Reference - https://discuss.bitrise.io/t/xcode-16-known-issues/24484\n# This script should be last to ensure that all bitcode is stripped after dependencies are installed\n\nfind \"${BUILT_PRODUCTS_DIR}/${FRAMEWORKS_FOLDER_PATH}\" -name 'OpenSSL' -exec xcrun bitcode_strip {} -r -o {} \\;\n";
		};
		B339FF00289ABD70001B89FB /* Override xcconfig files */ = {
			isa = PBXShellScriptBuildPhase;
			buildActionMask = 2147483647;
			files = (
			);
			inputFileListPaths = (
			);
			inputPaths = (
			);
			name = "Override xcconfig files";
			outputFileListPaths = (
			);
			outputPaths = (
			);
			runOnlyForDeploymentPostprocessing = 0;
			shellPath = /bin/sh;
			shellScript = "if [ -e ../.ios.env ]\nthen\n    cp -rf ../.ios.env debug.xcconfig\n    cp -rf ../.ios.env release.xcconfig\nelse\n    cp -rf ../.ios.env.example debug.xcconfig\n    cp -rf ../.ios.env.example release.xcconfig\nfi\n\n";
		};
		B339FF2F289ABD70001B89FB /* Bundle JS Code & Upload Sentry Files */ = {
			isa = PBXShellScriptBuildPhase;
			buildActionMask = 2147483647;
			files = (
			);
			inputFileListPaths = (
				"${PODS_ROOT}/Target Support Files/Pods-MetaMask/Pods-MetaMask-frameworks-${CONFIGURATION}-input-files.xcfilelist",
			);
			inputPaths = (
			);
			name = "Bundle JS Code & Upload Sentry Files";
			outputPaths = (
			);
			runOnlyForDeploymentPostprocessing = 0;
			shellPath = /bin/sh;
			shellScript = "# Define script\nBUNDLE_AND_UPLOAD_TO_SENTRY=\"../scripts/ios/bundle-js-and-sentry-upload.sh\"\n\n# Give permissions to script\nchmod +x $BUNDLE_AND_UPLOAD_TO_SENTRY\n\n# Run script\n$BUNDLE_AND_UPLOAD_TO_SENTRY\n";
		};
		C809907F60335F19DA480743 /* [CP] Embed Pods Frameworks */ = {
			isa = PBXShellScriptBuildPhase;
			buildActionMask = 2147483647;
			files = (
			);
			inputFileListPaths = (
				"${PODS_ROOT}/Target Support Files/Pods-MetaMask-QA/Pods-MetaMask-QA-frameworks-${CONFIGURATION}-input-files.xcfilelist",
			);
			name = "[CP] Embed Pods Frameworks";
			outputFileListPaths = (
				"${PODS_ROOT}/Target Support Files/Pods-MetaMask-QA/Pods-MetaMask-QA-frameworks-${CONFIGURATION}-output-files.xcfilelist",
			);
			runOnlyForDeploymentPostprocessing = 0;
			shellPath = /bin/sh;
			shellScript = "\"${PODS_ROOT}/Target Support Files/Pods-MetaMask-QA/Pods-MetaMask-QA-frameworks.sh\"\n";
			showEnvVarsInLog = 0;
		};
		E6DF8EB7C7F8301263C260CE /* [CP] Copy Pods Resources */ = {
			isa = PBXShellScriptBuildPhase;
			buildActionMask = 2147483647;
			files = (
			);
			inputFileListPaths = (
				"${PODS_ROOT}/Target Support Files/Pods-MetaMask-Flask/Pods-MetaMask-Flask-resources-${CONFIGURATION}-input-files.xcfilelist",
			);
			name = "[CP] Copy Pods Resources";
			outputFileListPaths = (
				"${PODS_ROOT}/Target Support Files/Pods-MetaMask-Flask/Pods-MetaMask-Flask-resources-${CONFIGURATION}-output-files.xcfilelist",
			);
			runOnlyForDeploymentPostprocessing = 0;
			shellPath = /bin/sh;
			shellScript = "\"${PODS_ROOT}/Target Support Files/Pods-MetaMask-Flask/Pods-MetaMask-Flask-resources.sh\"\n";
			showEnvVarsInLog = 0;
		};
		FFED9AB1AACD0DA25EAA971D /* [CP] Copy Pods Resources */ = {
			isa = PBXShellScriptBuildPhase;
			buildActionMask = 2147483647;
			files = (
			);
			inputFileListPaths = (
				"${PODS_ROOT}/Target Support Files/Pods-MetaMask/Pods-MetaMask-resources-${CONFIGURATION}-input-files.xcfilelist",
			);
			name = "[CP] Copy Pods Resources";
			outputFileListPaths = (
				"${PODS_ROOT}/Target Support Files/Pods-MetaMask/Pods-MetaMask-resources-${CONFIGURATION}-output-files.xcfilelist",
			);
			runOnlyForDeploymentPostprocessing = 0;
			shellPath = /bin/sh;
			shellScript = "\"${PODS_ROOT}/Target Support Files/Pods-MetaMask/Pods-MetaMask-resources.sh\"\n";
			showEnvVarsInLog = 0;
		};
/* End PBXShellScriptBuildPhase section */

/* Begin PBXSourcesBuildPhase section */
		13B07F871A680F5B00A75B9A /* Sources */ = {
			isa = PBXSourcesBuildPhase;
			buildActionMask = 2147483647;
			files = (
				13B07FBC1A68108700A75B9A /* AppDelegate.m in Sources */,
				2EF283322B17EC1A00D7B4B1 /* RNTar.m in Sources */,
				654378B0243E2ADC00571B9C /* File.swift in Sources */,
				2EF2832A2B17EBD600D7B4B1 /* RnTar.swift in Sources */,
				2EF283372B17EC7900D7B4B1 /* Light-Swift-Untar.swift in Sources */,
				CF98DA9C28D9FEB700096782 /* RCTScreenshotDetect.m in Sources */,
				CF9895772A3B49BE00B4C9B5 /* RCTMinimizer.m in Sources */,
				13B07FC11A68108700A75B9A /* main.m in Sources */,
				A1987088D4835E5FCCABC418 /* ExpoModulesProvider.swift in Sources */,
			);
			runOnlyForDeploymentPostprocessing = 0;
		};
		2EF282592B0FF86900D7B4B1 /* Sources */ = {
			isa = PBXSourcesBuildPhase;
			buildActionMask = 2147483647;
			files = (
				2EF2825A2B0FF86900D7B4B1 /* AppDelegate.m in Sources */,
				2EF283342B17EC1A00D7B4B1 /* RNTar.m in Sources */,
				2EF2825B2B0FF86900D7B4B1 /* File.swift in Sources */,
				2EF2832C2B17EBD600D7B4B1 /* RnTar.swift in Sources */,
				2EF283392B17EC7900D7B4B1 /* Light-Swift-Untar.swift in Sources */,
				2EF2825C2B0FF86900D7B4B1 /* RCTScreenshotDetect.m in Sources */,
				2EF2825E2B0FF86900D7B4B1 /* RCTMinimizer.m in Sources */,
				2EF2825F2B0FF86900D7B4B1 /* main.m in Sources */,
				F23972D16903249A8EC120BD /* ExpoModulesProvider.swift in Sources */,
			);
			runOnlyForDeploymentPostprocessing = 0;
		};
		B339FF01289ABD70001B89FB /* Sources */ = {
			isa = PBXSourcesBuildPhase;
			buildActionMask = 2147483647;
			files = (
				CFD8DFC828EDD4C800CC75F6 /* RCTScreenshotDetect.m in Sources */,
				2EF283332B17EC1A00D7B4B1 /* RNTar.m in Sources */,
				B339FF02289ABD70001B89FB /* AppDelegate.m in Sources */,
				2EF2832B2B17EBD600D7B4B1 /* RnTar.swift in Sources */,
				2EF283382B17EC7900D7B4B1 /* Light-Swift-Untar.swift in Sources */,
				B339FF03289ABD70001B89FB /* File.swift in Sources */,
				CF9895782A3B49BE00B4C9B5 /* RCTMinimizer.m in Sources */,
				B339FF05289ABD70001B89FB /* main.m in Sources */,
				7696E77F73B5ADD7EE8190E0 /* ExpoModulesProvider.swift in Sources */,
			);
			runOnlyForDeploymentPostprocessing = 0;
		};
/* End PBXSourcesBuildPhase section */

/* Begin PBXTargetDependency section */
		153F84CD2319B8FD00C19B63 /* PBXTargetDependency */ = {
			isa = PBXTargetDependency;
			name = Branch;
			targetProxy = 153F84CC2319B8FD00C19B63 /* PBXContainerItemProxy */;
		};
		2EF282552B0FF86900D7B4B1 /* PBXTargetDependency */ = {
			isa = PBXTargetDependency;
			name = Branch;
			targetProxy = 2EF282562B0FF86900D7B4B1 /* PBXContainerItemProxy */;
		};
		B339FEFD289ABD70001B89FB /* PBXTargetDependency */ = {
			isa = PBXTargetDependency;
			name = Branch;
			targetProxy = B339FEFE289ABD70001B89FB /* PBXContainerItemProxy */;
		};
/* End PBXTargetDependency section */

/* Begin PBXVariantGroup section */
		13B07FB11A68108700A75B9A /* LaunchScreen.xib */ = {
			isa = PBXVariantGroup;
			children = (
				13B07FB21A68108700A75B9A /* Base */,
			);
			name = LaunchScreen.xib;
			path = MetaMask;
			sourceTree = "<group>";
		};
/* End PBXVariantGroup section */

/* Begin XCBuildConfiguration section */
		13B07F941A680F5B00A75B9A /* Debug */ = {
			isa = XCBuildConfiguration;
			baseConfigurationReference = 4C81CC9BCD86AC7F96BA8CAD /* Pods-MetaMask.debug.xcconfig */;
			buildSettings = {
				ASSETCATALOG_COMPILER_APPICON_NAME = AppIcon;
				ASSETCATALOG_COMPILER_OPTIMIZATION = time;
				CLANG_ENABLE_MODULES = YES;
				CODE_SIGN_ENTITLEMENTS = MetaMask/MetaMaskDebug.entitlements;
				CODE_SIGN_IDENTITY = "Apple Development";
				"CODE_SIGN_IDENTITY[sdk=iphoneos*]" = "iPhone Developer";
				CODE_SIGN_STYLE = Manual;
<<<<<<< HEAD
				CURRENT_PROJECT_VERSION = 1843;
=======
				CURRENT_PROJECT_VERSION = 1862;
>>>>>>> 06c4f346
				DEAD_CODE_STRIPPING = YES;
				DEBUG_INFORMATION_FORMAT = dwarf;
				DEVELOPMENT_TEAM = 48XVW22RCG;
				"DEVELOPMENT_TEAM[sdk=iphoneos*]" = 48XVW22RCG;
				ENABLE_BITCODE = NO;
				FRAMEWORK_SEARCH_PATHS = (
					"$(inherited)",
					"$(PROJECT_DIR)",
				);
				GCC_OPTIMIZATION_LEVEL = 0;
				GCC_PREPROCESSOR_DEFINITIONS = (
					"DEBUG=1",
					"$(inherited)",
				);
				HEADER_SEARCH_PATHS = (
					"$(inherited)",
					"$(SRCROOT)/../node_modules/react-native-wkwebview-reborn/ios/RCTWKWebView",
					"$(SRCROOT)/../node_modules/react-native-keychain/RNKeychainManager",
					"$(SRCROOT)/../node_modules/react-native-share/ios",
					"$(SRCROOT)/../node_modules/react-native-branch/ios/**",
					"$(SRCROOT)/../node_modules/@metamask/react-native-search-api/ios/RCTSearchApi",
					"$(SRCROOT)/../node_modules/lottie-ios/lottie-ios/Classes/**",
					"$(SRCROOT)/../node_modules/react-native-view-shot/ios",
					"$(SRCROOT)/../node_modules/react-native-tcp/ios/**",
				);
				INFOPLIST_FILE = MetaMask/Info.plist;
				IPHONEOS_DEPLOYMENT_TARGET = 15.1;
				LD_RUNPATH_SEARCH_PATHS = (
					"$(inherited)",
					"@executable_path/Frameworks",
				);
				LIBRARY_SEARCH_PATHS = (
					"$(SDKROOT)/usr/lib/swift",
					"$(SDKROOT)/usr/lib/swift$(inherited)",
					"${inherited}",
				);
				LLVM_LTO = YES;
				MARKETING_VERSION = 7.46.1;
				ONLY_ACTIVE_ARCH = YES;
				OTHER_CFLAGS = "$(inherited)";
				OTHER_LDFLAGS = (
					"$(inherited)",
					"-ObjC",
					"-lc++",
				);
				OTHER_SWIFT_FLAGS = "$(inherited) -D EXPO_CONFIGURATION_DEBUG";
				PRODUCT_BUNDLE_IDENTIFIER = "io.metamask.$(PRODUCT_NAME:rfc1034identifier)";
				PRODUCT_NAME = MetaMask;
				PROVISIONING_PROFILE_SPECIFIER = "match Development io.metamask.MetaMask";
				"PROVISIONING_PROFILE_SPECIFIER[sdk=iphoneos*]" = "match Development io.metamask.MetaMask";
				SWIFT_OBJC_BRIDGING_HEADER = "MetaMask-Bridging-Header.h";
				SWIFT_OPTIMIZATION_LEVEL = "-Onone";
				SWIFT_PRECOMPILE_BRIDGING_HEADER = NO;
				SWIFT_VERSION = 5.0;
				VERSIONING_SYSTEM = "apple-generic";
			};
			name = Debug;
		};
		13B07F951A680F5B00A75B9A /* Release */ = {
			isa = XCBuildConfiguration;
			baseConfigurationReference = 7D2A2666F9BADDF2418B01A1 /* Pods-MetaMask.release.xcconfig */;
			buildSettings = {
				ASSETCATALOG_COMPILER_APPICON_NAME = AppIcon;
				ASSETCATALOG_COMPILER_OPTIMIZATION = time;
				CLANG_ENABLE_MODULES = YES;
				CODE_SIGN_ENTITLEMENTS = MetaMask/MetaMask.entitlements;
				CODE_SIGN_IDENTITY = "iPhone Distribution";
				CODE_SIGN_STYLE = Manual;
<<<<<<< HEAD
				CURRENT_PROJECT_VERSION = 1843;
=======
				CURRENT_PROJECT_VERSION = 1862;
>>>>>>> 06c4f346
				DEBUG_INFORMATION_FORMAT = "dwarf-with-dsym";
				DEVELOPMENT_TEAM = 48XVW22RCG;
				"DEVELOPMENT_TEAM[sdk=iphoneos*]" = 48XVW22RCG;
				ENABLE_BITCODE = NO;
				FRAMEWORK_SEARCH_PATHS = (
					"$(inherited)",
					"$(PROJECT_DIR)",
				);
				GCC_PRECOMPILE_PREFIX_HEADER = YES;
				GCC_PREPROCESSOR_DEFINITIONS = "$(inherited)";
				GCC_UNROLL_LOOPS = YES;
				HEADER_SEARCH_PATHS = (
					"$(inherited)",
					"$(SRCROOT)/../node_modules/react-native-wkwebview-reborn/ios/RCTWKWebView",
					"$(SRCROOT)/../node_modules/react-native-keychain/RNKeychainManager",
					"$(SRCROOT)/../node_modules/react-native-share/ios",
					"$(SRCROOT)/../node_modules/react-native-branch/ios/**",
					"$(SRCROOT)/../node_modules/@metamask/react-native-search-api/ios/RCTSearchApi",
					"$(SRCROOT)/../node_modules/lottie-ios/lottie-ios/Classes/**",
					"$(SRCROOT)/../node_modules/react-native-view-shot/ios",
					"$(SRCROOT)/../node_modules/react-native-tcp/ios/**",
				);
				INFOPLIST_FILE = MetaMask/Info.plist;
				IPHONEOS_DEPLOYMENT_TARGET = 15.1;
				LD_RUNPATH_SEARCH_PATHS = (
					"$(inherited)",
					"@executable_path/Frameworks",
				);
				LIBRARY_SEARCH_PATHS = (
					"$(SDKROOT)/usr/lib/swift",
					"$(SDKROOT)/usr/lib/swift$(inherited)",
					"${inherited}",
				);
				LLVM_LTO = YES;
				MARKETING_VERSION = 7.46.1;
				ONLY_ACTIVE_ARCH = NO;
				OTHER_CFLAGS = "$(inherited)";
				OTHER_LDFLAGS = (
					"$(inherited)",
					"-ObjC",
					"-lc++",
				);
				OTHER_SWIFT_FLAGS = "$(inherited) -D EXPO_CONFIGURATION_RELEASE";
				PRODUCT_BUNDLE_IDENTIFIER = "io.metamask.$(PRODUCT_NAME:rfc1034identifier)";
				PRODUCT_NAME = MetaMask;
				PROVISIONING_PROFILE_SPECIFIER = "Bitrise AppStore io.metamask.MetaMask";
				"PROVISIONING_PROFILE_SPECIFIER[sdk=iphoneos*]" = "Bitrise AppStore io.metamask.MetaMask";
				SWIFT_OBJC_BRIDGING_HEADER = "MetaMask-Bridging-Header.h";
				SWIFT_PRECOMPILE_BRIDGING_HEADER = NO;
				SWIFT_VERSION = 5.0;
				VERSIONING_SYSTEM = "apple-generic";
			};
			name = Release;
		};
		2EF282902B0FF86900D7B4B1 /* Debug */ = {
			isa = XCBuildConfiguration;
			baseConfigurationReference = 91B348F39D8AD3220320E89D /* Pods-MetaMask-Flask.debug.xcconfig */;
			buildSettings = {
				ASSETCATALOG_COMPILER_APPICON_NAME = "AppIcon-Flask";
				ASSETCATALOG_COMPILER_OPTIMIZATION = time;
				CLANG_ENABLE_MODULES = YES;
				CODE_SIGN_ENTITLEMENTS = MetaMask/MetaMaskDebug.entitlements;
				CODE_SIGN_IDENTITY = "Apple Development";
				CODE_SIGN_STYLE = Automatic;
<<<<<<< HEAD
				CURRENT_PROJECT_VERSION = 1843;
=======
				CURRENT_PROJECT_VERSION = 1862;
>>>>>>> 06c4f346
				DEAD_CODE_STRIPPING = YES;
				DEBUG_INFORMATION_FORMAT = dwarf;
				DEVELOPMENT_TEAM = 48XVW22RCG;
				ENABLE_BITCODE = NO;
				FRAMEWORK_SEARCH_PATHS = (
					"$(inherited)",
					"$(PROJECT_DIR)",
				);
				GCC_OPTIMIZATION_LEVEL = 0;
				GCC_PREPROCESSOR_DEFINITIONS = (
					"DEBUG=1",
					"$(inherited)",
				);
				HEADER_SEARCH_PATHS = (
					"$(inherited)",
					"$(SRCROOT)/../node_modules/react-native-wkwebview-reborn/ios/RCTWKWebView",
					"$(SRCROOT)/../node_modules/react-native-keychain/RNKeychainManager",
					"$(SRCROOT)/../node_modules/react-native-share/ios",
					"$(SRCROOT)/../node_modules/react-native-branch/ios/**",
					"$(SRCROOT)/../node_modules/@metamask/react-native-search-api/ios/RCTSearchApi",
					"$(SRCROOT)/../node_modules/lottie-ios/lottie-ios/Classes/**",
					"$(SRCROOT)/../node_modules/react-native-view-shot/ios",
					"$(SRCROOT)/../node_modules/react-native-tcp/ios/**",
				);
				INFOPLIST_FILE = "MetaMask/MetaMask-Flask-Info.plist";
				IPHONEOS_DEPLOYMENT_TARGET = 15.1;
				LD_RUNPATH_SEARCH_PATHS = (
					"$(inherited)",
					"@executable_path/Frameworks",
				);
				LIBRARY_SEARCH_PATHS = (
					"$(SDKROOT)/usr/lib/swift",
					"$(inherited)",
					"\"$(SRCROOT)/MetaMask/System/Library/Frameworks\"",
				);
				LLVM_LTO = YES;
				MARKETING_VERSION = 7.46.1;
				ONLY_ACTIVE_ARCH = YES;
				OTHER_CFLAGS = "$(inherited)";
				OTHER_LDFLAGS = (
					"$(inherited)",
					"-ObjC",
					"-lc++",
				);
				OTHER_SWIFT_FLAGS = "$(inherited) -D EXPO_CONFIGURATION_DEBUG";
				PRODUCT_BUNDLE_IDENTIFIER = "io.metamask.$(PRODUCT_NAME:rfc1034identifier)";
				PRODUCT_NAME = "$(TARGET_NAME)";
				PROVISIONING_PROFILE_SPECIFIER = "";
				SWIFT_OBJC_BRIDGING_HEADER = "MetaMask-Bridging-Header.h";
				SWIFT_OPTIMIZATION_LEVEL = "-Onone";
				SWIFT_VERSION = 5.0;
				VERSIONING_SYSTEM = "apple-generic";
			};
			name = Debug;
		};
		2EF282912B0FF86900D7B4B1 /* Release */ = {
			isa = XCBuildConfiguration;
			baseConfigurationReference = F1CCBB0591B4D16C1710A05D /* Pods-MetaMask-Flask.release.xcconfig */;
			buildSettings = {
				ASSETCATALOG_COMPILER_APPICON_NAME = "AppIcon-Flask";
				ASSETCATALOG_COMPILER_OPTIMIZATION = time;
				CLANG_ENABLE_MODULES = YES;
				CODE_SIGN_ENTITLEMENTS = MetaMask/MetaMask.entitlements;
				CODE_SIGN_IDENTITY = "iPhone Distribution";
				CODE_SIGN_STYLE = Manual;
<<<<<<< HEAD
				CURRENT_PROJECT_VERSION = 1843;
=======
				CURRENT_PROJECT_VERSION = 1862;
>>>>>>> 06c4f346
				DEBUG_INFORMATION_FORMAT = "dwarf-with-dsym";
				DEVELOPMENT_TEAM = 48XVW22RCG;
				"DEVELOPMENT_TEAM[sdk=iphoneos*]" = 48XVW22RCG;
				ENABLE_BITCODE = NO;
				FRAMEWORK_SEARCH_PATHS = (
					"$(inherited)",
					"$(PROJECT_DIR)",
				);
				GCC_PRECOMPILE_PREFIX_HEADER = YES;
				GCC_PREPROCESSOR_DEFINITIONS = "$(inherited)";
				GCC_UNROLL_LOOPS = YES;
				HEADER_SEARCH_PATHS = (
					"$(inherited)",
					"$(SRCROOT)/../node_modules/react-native-wkwebview-reborn/ios/RCTWKWebView",
					"$(SRCROOT)/../node_modules/react-native-keychain/RNKeychainManager",
					"$(SRCROOT)/../node_modules/react-native-share/ios",
					"$(SRCROOT)/../node_modules/react-native-branch/ios/**",
					"$(SRCROOT)/../node_modules/@metamask/react-native-search-api/ios/RCTSearchApi",
					"$(SRCROOT)/../node_modules/lottie-ios/lottie-ios/Classes/**",
					"$(SRCROOT)/../node_modules/react-native-view-shot/ios",
					"$(SRCROOT)/../node_modules/react-native-tcp/ios/**",
				);
				INFOPLIST_FILE = "MetaMask/MetaMask-Flask-Info.plist";
				IPHONEOS_DEPLOYMENT_TARGET = 15.1;
				LD_RUNPATH_SEARCH_PATHS = (
					"$(inherited)",
					"@executable_path/Frameworks",
				);
				LIBRARY_SEARCH_PATHS = (
					"$(SDKROOT)/usr/lib/swift",
					"$(inherited)",
					"\"$(SRCROOT)/MetaMask/System/Library/Frameworks\"",
				);
				LLVM_LTO = YES;
				MARKETING_VERSION = 7.46.1;
				ONLY_ACTIVE_ARCH = NO;
				OTHER_CFLAGS = "$(inherited)";
				OTHER_LDFLAGS = (
					"$(inherited)",
					"-ObjC",
					"-lc++",
				);
				OTHER_SWIFT_FLAGS = "$(inherited) -D EXPO_CONFIGURATION_RELEASE";
				PRODUCT_BUNDLE_IDENTIFIER = "io.metamask.$(PRODUCT_NAME:rfc1034identifier)";
				PRODUCT_NAME = "$(TARGET_NAME)";
				PROVISIONING_PROFILE_SPECIFIER = "Bitrise AppStore io.metamask.MetaMask";
				"PROVISIONING_PROFILE_SPECIFIER[sdk=iphoneos*]" = "Bitrise AppStore io.metamask.MetaMask-Flask";
				SWIFT_OBJC_BRIDGING_HEADER = "MetaMask-Bridging-Header.h";
				SWIFT_VERSION = 5.0;
				VERSIONING_SYSTEM = "apple-generic";
			};
			name = Release;
		};
		83CBBA201A601CBA00E9B192 /* Debug */ = {
			isa = XCBuildConfiguration;
			baseConfigurationReference = 15FDD82721B7642B006B7C35 /* debug.xcconfig */;
			buildSettings = {
				ALWAYS_SEARCH_USER_PATHS = NO;
				CLANG_CXX_LANGUAGE_STANDARD = "c++20";
				CLANG_CXX_LIBRARY = "libc++";
				CLANG_ENABLE_MODULES = YES;
				CLANG_ENABLE_OBJC_ARC = YES;
				CLANG_WARN_BOOL_CONVERSION = YES;
				CLANG_WARN_CONSTANT_CONVERSION = YES;
				CLANG_WARN_DIRECT_OBJC_ISA_USAGE = YES_ERROR;
				CLANG_WARN_EMPTY_BODY = YES;
				CLANG_WARN_ENUM_CONVERSION = YES;
				CLANG_WARN_INT_CONVERSION = YES;
				CLANG_WARN_OBJC_ROOT_CLASS = YES_ERROR;
				CLANG_WARN_UNREACHABLE_CODE = YES;
				CLANG_WARN__DUPLICATE_METHOD_MATCH = YES;
				"CODE_SIGN_IDENTITY[sdk=iphoneos*]" = "iPhone Developer";
				COPY_PHASE_STRIP = NO;
				ENABLE_BITCODE = NO;
				ENABLE_STRICT_OBJC_MSGSEND = YES;
				ENABLE_TESTABILITY = YES;
				"EXCLUDED_ARCHS[sdk=iphonesimulator*]" = "";
				GCC_C_LANGUAGE_STANDARD = gnu99;
				GCC_DYNAMIC_NO_PIC = NO;
				GCC_OPTIMIZATION_LEVEL = 0;
				GCC_PREPROCESSOR_DEFINITIONS = (
					"DEBUG=1",
					"$(inherited)",
					_LIBCPP_ENABLE_CXX17_REMOVED_UNARY_BINARY_FUNCTION,
				);
				GCC_SYMBOLS_PRIVATE_EXTERN = NO;
				GCC_WARN_64_TO_32_BIT_CONVERSION = YES;
				GCC_WARN_ABOUT_RETURN_TYPE = YES_ERROR;
				GCC_WARN_UNDECLARED_SELECTOR = YES;
				GCC_WARN_UNINITIALIZED_AUTOS = YES_AGGRESSIVE;
				GCC_WARN_UNUSED_FUNCTION = YES;
				GCC_WARN_UNUSED_VARIABLE = YES;
				IPHONEOS_DEPLOYMENT_TARGET = 15.1;
				MTL_ENABLE_DEBUG_INFO = YES;
				ONLY_ACTIVE_ARCH = YES;
				OTHER_CFLAGS = "$(inherited)";
				OTHER_CPLUSPLUSFLAGS = "$(inherited)";
				OTHER_LDFLAGS = "$(inherited)";
				REACT_NATIVE_PATH = "${PODS_ROOT}/../../node_modules/react-native";
				SDKROOT = iphoneos;
				SWIFT_ACTIVE_COMPILATION_CONDITIONS = "$(inherited) DEBUG";
				USE_HERMES = false;
			};
			name = Debug;
		};
		83CBBA211A601CBA00E9B192 /* Release */ = {
			isa = XCBuildConfiguration;
			buildSettings = {
				ALWAYS_SEARCH_USER_PATHS = NO;
				CLANG_CXX_LANGUAGE_STANDARD = "c++20";
				CLANG_CXX_LIBRARY = "libc++";
				CLANG_ENABLE_MODULES = YES;
				CLANG_ENABLE_OBJC_ARC = YES;
				CLANG_WARN_BOOL_CONVERSION = YES;
				CLANG_WARN_CONSTANT_CONVERSION = YES;
				CLANG_WARN_DIRECT_OBJC_ISA_USAGE = YES_ERROR;
				CLANG_WARN_EMPTY_BODY = YES;
				CLANG_WARN_ENUM_CONVERSION = YES;
				CLANG_WARN_INT_CONVERSION = YES;
				CLANG_WARN_OBJC_ROOT_CLASS = YES_ERROR;
				CLANG_WARN_UNREACHABLE_CODE = YES;
				CLANG_WARN__DUPLICATE_METHOD_MATCH = YES;
				"CODE_SIGN_IDENTITY[sdk=iphoneos*]" = "iPhone Developer";
				COPY_PHASE_STRIP = YES;
				ENABLE_BITCODE = NO;
				ENABLE_NS_ASSERTIONS = NO;
				ENABLE_STRICT_OBJC_MSGSEND = YES;
				"EXCLUDED_ARCHS[sdk=iphonesimulator*]" = "";
				GCC_C_LANGUAGE_STANDARD = gnu99;
				GCC_PREPROCESSOR_DEFINITIONS = (
					"$(inherited)",
					_LIBCPP_ENABLE_CXX17_REMOVED_UNARY_BINARY_FUNCTION,
				);
				GCC_WARN_64_TO_32_BIT_CONVERSION = YES;
				GCC_WARN_ABOUT_RETURN_TYPE = YES_ERROR;
				GCC_WARN_UNDECLARED_SELECTOR = YES;
				GCC_WARN_UNINITIALIZED_AUTOS = YES_AGGRESSIVE;
				GCC_WARN_UNUSED_FUNCTION = YES;
				GCC_WARN_UNUSED_VARIABLE = YES;
				IPHONEOS_DEPLOYMENT_TARGET = 15.1;
				MTL_ENABLE_DEBUG_INFO = NO;
				OTHER_CFLAGS = "$(inherited)";
				OTHER_CPLUSPLUSFLAGS = "$(inherited)";
				OTHER_LDFLAGS = "$(inherited)";
				REACT_NATIVE_PATH = "${PODS_ROOT}/../../node_modules/react-native";
				SDKROOT = iphoneos;
				USE_HERMES = false;
				VALIDATE_PRODUCT = YES;
			};
			name = Release;
		};
		B339FF37289ABD70001B89FB /* Debug */ = {
			isa = XCBuildConfiguration;
			baseConfigurationReference = 51AB7231D0E692F5EF71FACB /* Pods-MetaMask-QA.debug.xcconfig */;
			buildSettings = {
				ASSETCATALOG_COMPILER_APPICON_NAME = "AppIcon-QA";
				ASSETCATALOG_COMPILER_OPTIMIZATION = time;
				CLANG_ENABLE_MODULES = YES;
				CODE_SIGN_ENTITLEMENTS = MetaMask/MetaMaskDebug.entitlements;
				CODE_SIGN_IDENTITY = "Apple Development";
				CODE_SIGN_STYLE = Automatic;
<<<<<<< HEAD
				CURRENT_PROJECT_VERSION = 1843;
=======
				CURRENT_PROJECT_VERSION = 1862;
>>>>>>> 06c4f346
				DEAD_CODE_STRIPPING = YES;
				DEBUG_INFORMATION_FORMAT = dwarf;
				DEVELOPMENT_TEAM = 48XVW22RCG;
				ENABLE_BITCODE = NO;
				FRAMEWORK_SEARCH_PATHS = (
					"$(inherited)",
					"$(PROJECT_DIR)",
				);
				GCC_OPTIMIZATION_LEVEL = 0;
				GCC_PREPROCESSOR_DEFINITIONS = (
					"DEBUG=1",
					"$(inherited)",
				);
				HEADER_SEARCH_PATHS = (
					"$(inherited)",
					"$(SRCROOT)/../node_modules/react-native-wkwebview-reborn/ios/RCTWKWebView",
					"$(SRCROOT)/../node_modules/react-native-keychain/RNKeychainManager",
					"$(SRCROOT)/../node_modules/react-native-share/ios",
					"$(SRCROOT)/../node_modules/react-native-branch/ios/**",
					"$(SRCROOT)/../node_modules/@metamask/react-native-search-api/ios/RCTSearchApi",
					"$(SRCROOT)/../node_modules/lottie-ios/lottie-ios/Classes/**",
					"$(SRCROOT)/../node_modules/react-native-view-shot/ios",
					"$(SRCROOT)/../node_modules/react-native-tcp/ios/**",
				);
				INFOPLIST_FILE = "MetaMask/MetaMask-QA-info.plist";
				IPHONEOS_DEPLOYMENT_TARGET = 15.1;
				LD_RUNPATH_SEARCH_PATHS = (
					"$(inherited)",
					"@executable_path/Frameworks",
				);
				LIBRARY_SEARCH_PATHS = (
					"$(SDKROOT)/usr/lib/swift",
					"$(inherited)",
					"\"$(SRCROOT)/MetaMask/System/Library/Frameworks\"",
				);
				LLVM_LTO = YES;
				MARKETING_VERSION = 7.46.1;
				ONLY_ACTIVE_ARCH = YES;
				OTHER_CFLAGS = (
					"$(inherited)",
					"-DFB_SONARKIT_ENABLED=1",
				);
				OTHER_LDFLAGS = (
					"$(inherited)",
					"-ObjC",
					"-lc++",
				);
				OTHER_SWIFT_FLAGS = "$(inherited) -D EXPO_CONFIGURATION_DEBUG";
				PRODUCT_BUNDLE_IDENTIFIER = "io.metamask.MetaMask-QA";
				PRODUCT_NAME = "$(TARGET_NAME)";
				PROVISIONING_PROFILE_SPECIFIER = "";
				SWIFT_OBJC_BRIDGING_HEADER = "MetaMask-Bridging-Header.h";
				SWIFT_OPTIMIZATION_LEVEL = "-Onone";
				SWIFT_VERSION = 5.0;
				VERSIONING_SYSTEM = "apple-generic";
			};
			name = Debug;
		};
		B339FF38289ABD70001B89FB /* Release */ = {
			isa = XCBuildConfiguration;
			baseConfigurationReference = CF014205BB8964CFE74D4D8E /* Pods-MetaMask-QA.release.xcconfig */;
			buildSettings = {
				ASSETCATALOG_COMPILER_APPICON_NAME = "AppIcon-QA";
				ASSETCATALOG_COMPILER_OPTIMIZATION = time;
				CLANG_ENABLE_MODULES = YES;
				CODE_SIGN_ENTITLEMENTS = MetaMask/MetaMask.entitlements;
				CODE_SIGN_IDENTITY = "iPhone Distribution";
				CODE_SIGN_STYLE = Manual;
<<<<<<< HEAD
				CURRENT_PROJECT_VERSION = 1843;
=======
				CURRENT_PROJECT_VERSION = 1862;
>>>>>>> 06c4f346
				DEBUG_INFORMATION_FORMAT = "dwarf-with-dsym";
				DEVELOPMENT_TEAM = 48XVW22RCG;
				"DEVELOPMENT_TEAM[sdk=iphoneos*]" = 48XVW22RCG;
				ENABLE_BITCODE = NO;
				FRAMEWORK_SEARCH_PATHS = (
					"$(inherited)",
					"$(PROJECT_DIR)",
				);
				GCC_PRECOMPILE_PREFIX_HEADER = YES;
				GCC_PREPROCESSOR_DEFINITIONS = "$(inherited)";
				GCC_UNROLL_LOOPS = YES;
				HEADER_SEARCH_PATHS = (
					"$(inherited)",
					"$(SRCROOT)/../node_modules/react-native-wkwebview-reborn/ios/RCTWKWebView",
					"$(SRCROOT)/../node_modules/react-native-keychain/RNKeychainManager",
					"$(SRCROOT)/../node_modules/react-native-share/ios",
					"$(SRCROOT)/../node_modules/react-native-branch/ios/**",
					"$(SRCROOT)/../node_modules/@metamask/react-native-search-api/ios/RCTSearchApi",
					"$(SRCROOT)/../node_modules/lottie-ios/lottie-ios/Classes/**",
					"$(SRCROOT)/../node_modules/react-native-view-shot/ios",
					"$(SRCROOT)/../node_modules/react-native-tcp/ios/**",
				);
				INFOPLIST_FILE = "MetaMask/MetaMask-QA-info.plist";
				IPHONEOS_DEPLOYMENT_TARGET = 15.1;
				LD_RUNPATH_SEARCH_PATHS = (
					"$(inherited)",
					"@executable_path/Frameworks",
				);
				LIBRARY_SEARCH_PATHS = (
					"$(SDKROOT)/usr/lib/swift",
					"$(inherited)",
					"\"$(SRCROOT)/MetaMask/System/Library/Frameworks\"",
				);
				LLVM_LTO = YES;
				MARKETING_VERSION = 7.46.1;
				ONLY_ACTIVE_ARCH = NO;
				OTHER_CFLAGS = (
					"$(inherited)",
					"-DFB_SONARKIT_ENABLED=1",
				);
				OTHER_LDFLAGS = (
					"$(inherited)",
					"-ObjC",
					"-lc++",
				);
				OTHER_SWIFT_FLAGS = "$(inherited) -D EXPO_CONFIGURATION_RELEASE";
				PRODUCT_BUNDLE_IDENTIFIER = "io.metamask.MetaMask-QA";
				PRODUCT_NAME = "$(TARGET_NAME)";
				PROVISIONING_PROFILE_SPECIFIER = "Bitrise Internal Release - MetaMask-QA";
				"PROVISIONING_PROFILE_SPECIFIER[sdk=iphoneos*]" = "Bitrise Internal Release - MetaMask-QA";
				SWIFT_OBJC_BRIDGING_HEADER = "MetaMask-Bridging-Header.h";
				SWIFT_VERSION = 5.0;
				VERSIONING_SYSTEM = "apple-generic";
			};
			name = Release;
		};
/* End XCBuildConfiguration section */

/* Begin XCConfigurationList section */
		13B07F931A680F5B00A75B9A /* Build configuration list for PBXNativeTarget "MetaMask" */ = {
			isa = XCConfigurationList;
			buildConfigurations = (
				13B07F941A680F5B00A75B9A /* Debug */,
				13B07F951A680F5B00A75B9A /* Release */,
			);
			defaultConfigurationIsVisible = 0;
			defaultConfigurationName = Debug;
		};
		2EF2828F2B0FF86900D7B4B1 /* Build configuration list for PBXNativeTarget "MetaMask-Flask" */ = {
			isa = XCConfigurationList;
			buildConfigurations = (
				2EF282902B0FF86900D7B4B1 /* Debug */,
				2EF282912B0FF86900D7B4B1 /* Release */,
			);
			defaultConfigurationIsVisible = 0;
			defaultConfigurationName = Debug;
		};
		83CBB9FA1A601CBA00E9B192 /* Build configuration list for PBXProject "MetaMask" */ = {
			isa = XCConfigurationList;
			buildConfigurations = (
				83CBBA201A601CBA00E9B192 /* Debug */,
				83CBBA211A601CBA00E9B192 /* Release */,
			);
			defaultConfigurationIsVisible = 0;
			defaultConfigurationName = Debug;
		};
		B339FF36289ABD70001B89FB /* Build configuration list for PBXNativeTarget "MetaMask-QA" */ = {
			isa = XCConfigurationList;
			buildConfigurations = (
				B339FF37289ABD70001B89FB /* Debug */,
				B339FF38289ABD70001B89FB /* Release */,
			);
			defaultConfigurationIsVisible = 0;
			defaultConfigurationName = Debug;
		};
/* End XCConfigurationList section */
	};
	rootObject = 83CBB9F71A601CBA00E9B192 /* Project object */;
}<|MERGE_RESOLUTION|>--- conflicted
+++ resolved
@@ -1261,11 +1261,7 @@
 				CODE_SIGN_IDENTITY = "Apple Development";
 				"CODE_SIGN_IDENTITY[sdk=iphoneos*]" = "iPhone Developer";
 				CODE_SIGN_STYLE = Manual;
-<<<<<<< HEAD
-				CURRENT_PROJECT_VERSION = 1843;
-=======
 				CURRENT_PROJECT_VERSION = 1862;
->>>>>>> 06c4f346
 				DEAD_CODE_STRIPPING = YES;
 				DEBUG_INFORMATION_FORMAT = dwarf;
 				DEVELOPMENT_TEAM = 48XVW22RCG;
@@ -1334,11 +1330,7 @@
 				CODE_SIGN_ENTITLEMENTS = MetaMask/MetaMask.entitlements;
 				CODE_SIGN_IDENTITY = "iPhone Distribution";
 				CODE_SIGN_STYLE = Manual;
-<<<<<<< HEAD
-				CURRENT_PROJECT_VERSION = 1843;
-=======
 				CURRENT_PROJECT_VERSION = 1862;
->>>>>>> 06c4f346
 				DEBUG_INFORMATION_FORMAT = "dwarf-with-dsym";
 				DEVELOPMENT_TEAM = 48XVW22RCG;
 				"DEVELOPMENT_TEAM[sdk=iphoneos*]" = 48XVW22RCG;
@@ -1403,11 +1395,7 @@
 				CODE_SIGN_ENTITLEMENTS = MetaMask/MetaMaskDebug.entitlements;
 				CODE_SIGN_IDENTITY = "Apple Development";
 				CODE_SIGN_STYLE = Automatic;
-<<<<<<< HEAD
-				CURRENT_PROJECT_VERSION = 1843;
-=======
 				CURRENT_PROJECT_VERSION = 1862;
->>>>>>> 06c4f346
 				DEAD_CODE_STRIPPING = YES;
 				DEBUG_INFORMATION_FORMAT = dwarf;
 				DEVELOPMENT_TEAM = 48XVW22RCG;
@@ -1473,11 +1461,7 @@
 				CODE_SIGN_ENTITLEMENTS = MetaMask/MetaMask.entitlements;
 				CODE_SIGN_IDENTITY = "iPhone Distribution";
 				CODE_SIGN_STYLE = Manual;
-<<<<<<< HEAD
-				CURRENT_PROJECT_VERSION = 1843;
-=======
 				CURRENT_PROJECT_VERSION = 1862;
->>>>>>> 06c4f346
 				DEBUG_INFORMATION_FORMAT = "dwarf-with-dsym";
 				DEVELOPMENT_TEAM = 48XVW22RCG;
 				"DEVELOPMENT_TEAM[sdk=iphoneos*]" = 48XVW22RCG;
@@ -1639,11 +1623,7 @@
 				CODE_SIGN_ENTITLEMENTS = MetaMask/MetaMaskDebug.entitlements;
 				CODE_SIGN_IDENTITY = "Apple Development";
 				CODE_SIGN_STYLE = Automatic;
-<<<<<<< HEAD
-				CURRENT_PROJECT_VERSION = 1843;
-=======
 				CURRENT_PROJECT_VERSION = 1862;
->>>>>>> 06c4f346
 				DEAD_CODE_STRIPPING = YES;
 				DEBUG_INFORMATION_FORMAT = dwarf;
 				DEVELOPMENT_TEAM = 48XVW22RCG;
@@ -1712,11 +1692,7 @@
 				CODE_SIGN_ENTITLEMENTS = MetaMask/MetaMask.entitlements;
 				CODE_SIGN_IDENTITY = "iPhone Distribution";
 				CODE_SIGN_STYLE = Manual;
-<<<<<<< HEAD
-				CURRENT_PROJECT_VERSION = 1843;
-=======
 				CURRENT_PROJECT_VERSION = 1862;
->>>>>>> 06c4f346
 				DEBUG_INFORMATION_FORMAT = "dwarf-with-dsym";
 				DEVELOPMENT_TEAM = 48XVW22RCG;
 				"DEVELOPMENT_TEAM[sdk=iphoneos*]" = 48XVW22RCG;
