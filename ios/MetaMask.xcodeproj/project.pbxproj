--- conflicted
+++ resolved
@@ -1343,11 +1343,7 @@
 				CODE_SIGN_ENTITLEMENTS = MetaMask/MetaMaskDebug.entitlements;
 				CODE_SIGN_IDENTITY = "iPhone Developer";
 				CODE_SIGN_STYLE = Manual;
-<<<<<<< HEAD
-				CURRENT_PROJECT_VERSION = 1235;
-=======
 				CURRENT_PROJECT_VERSION = 1237;
->>>>>>> f51f63ef
 				DEAD_CODE_STRIPPING = YES;
 				DEBUG_INFORMATION_FORMAT = dwarf;
 				DEVELOPMENT_TEAM = 48XVW22RCG;
@@ -1381,11 +1377,7 @@
 				);
 				LIBRARY_SEARCH_PATHS = "$(SDKROOT)/usr/lib/swift$(inherited)";
 				LLVM_LTO = YES;
-<<<<<<< HEAD
-				MARKETING_VERSION = 7.12.5;
-=======
 				MARKETING_VERSION = 7.14.0;
->>>>>>> f51f63ef
 				ONLY_ACTIVE_ARCH = YES;
 				OTHER_CFLAGS = "$(inherited)";
 				OTHER_LDFLAGS = (
@@ -1414,11 +1406,7 @@
 				CODE_SIGN_ENTITLEMENTS = MetaMask/MetaMask.entitlements;
 				CODE_SIGN_IDENTITY = "iPhone Distribution";
 				CODE_SIGN_STYLE = Manual;
-<<<<<<< HEAD
-				CURRENT_PROJECT_VERSION = 1235;
-=======
 				CURRENT_PROJECT_VERSION = 1237;
->>>>>>> f51f63ef
 				DEBUG_INFORMATION_FORMAT = "dwarf-with-dsym";
 				DEVELOPMENT_TEAM = 48XVW22RCG;
 				"DEVELOPMENT_TEAM[sdk=iphoneos*]" = 48XVW22RCG;
@@ -1452,11 +1440,7 @@
 				);
 				LIBRARY_SEARCH_PATHS = "$(SDKROOT)/usr/lib/swift$(inherited)";
 				LLVM_LTO = YES;
-<<<<<<< HEAD
-				MARKETING_VERSION = 7.12.5;
-=======
 				MARKETING_VERSION = 7.14.0;
->>>>>>> f51f63ef
 				ONLY_ACTIVE_ARCH = NO;
 				OTHER_CFLAGS = "$(inherited)";
 				OTHER_LDFLAGS = (
@@ -1709,11 +1693,7 @@
 				CODE_SIGN_IDENTITY = "iPhone Developer";
 				"CODE_SIGN_IDENTITY[sdk=iphoneos*]" = "iPhone Distribution";
 				CODE_SIGN_STYLE = Manual;
-<<<<<<< HEAD
-				CURRENT_PROJECT_VERSION = 1235;
-=======
 				CURRENT_PROJECT_VERSION = 1237;
->>>>>>> f51f63ef
 				DEAD_CODE_STRIPPING = YES;
 				DEBUG_INFORMATION_FORMAT = dwarf;
 				DEVELOPMENT_TEAM = 48XVW22RCG;
@@ -1751,11 +1731,7 @@
 					"\"$(SRCROOT)/MetaMask/System/Library/Frameworks\"",
 				);
 				LLVM_LTO = YES;
-<<<<<<< HEAD
-				MARKETING_VERSION = 7.12.5;
-=======
 				MARKETING_VERSION = 7.14.0;
->>>>>>> f51f63ef
 				ONLY_ACTIVE_ARCH = YES;
 				OTHER_CFLAGS = (
 					"$(inherited)",
@@ -1787,11 +1763,7 @@
 				CODE_SIGN_ENTITLEMENTS = MetaMask/MetaMask.entitlements;
 				CODE_SIGN_IDENTITY = "iPhone Distribution";
 				CODE_SIGN_STYLE = Manual;
-<<<<<<< HEAD
-				CURRENT_PROJECT_VERSION = 1235;
-=======
-				CURRENT_PROJECT_VERSION = 1234;
->>>>>>> f51f63ef
+				CURRENT_PROJECT_VERSION = 1237;
 				DEBUG_INFORMATION_FORMAT = "dwarf-with-dsym";
 				DEVELOPMENT_TEAM = 48XVW22RCG;
 				"DEVELOPMENT_TEAM[sdk=iphoneos*]" = 48XVW22RCG;
@@ -1829,11 +1801,7 @@
 					"\"$(SRCROOT)/MetaMask/System/Library/Frameworks\"",
 				);
 				LLVM_LTO = YES;
-<<<<<<< HEAD
-				MARKETING_VERSION = 7.12.5;
-=======
 				MARKETING_VERSION = 7.14.0;
->>>>>>> f51f63ef
 				ONLY_ACTIVE_ARCH = NO;
 				OTHER_CFLAGS = (
 					"$(inherited)",
