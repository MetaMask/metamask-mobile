// !$*UTF8*$!
{
	archiveVersion = 1;
	classes = {
	};
	objectVersion = 46;
	objects = {
/* Begin PBXBuildFile section */
		00C302E51ABCBA2D00DB3ED1 /* libRCTActionSheet.a in Frameworks */ = {isa = PBXBuildFile; fileRef = 00C302AC1ABCB8CE00DB3ED1 /* libRCTActionSheet.a */; };
		00C302E71ABCBA2D00DB3ED1 /* libRCTGeolocation.a in Frameworks */ = {isa = PBXBuildFile; fileRef = 00C302BA1ABCB90400DB3ED1 /* libRCTGeolocation.a */; };
		00C302E81ABCBA2D00DB3ED1 /* libRCTImage.a in Frameworks */ = {isa = PBXBuildFile; fileRef = 00C302C01ABCB91800DB3ED1 /* libRCTImage.a */; };
		00C302E91ABCBA2D00DB3ED1 /* libRCTNetwork.a in Frameworks */ = {isa = PBXBuildFile; fileRef = 00C302DC1ABCB9D200DB3ED1 /* libRCTNetwork.a */; };
		00C302EA1ABCBA2D00DB3ED1 /* libRCTVibration.a in Frameworks */ = {isa = PBXBuildFile; fileRef = 00C302E41ABCB9EE00DB3ED1 /* libRCTVibration.a */; };
		00E356F31AD99517003FC87E /* MetaMaskTests.m in Sources */ = {isa = PBXBuildFile; fileRef = 00E356F21AD99517003FC87E /* MetaMaskTests.m */; };
		123752B9768C469A85058888 /* Feather.ttf in Resources */ = {isa = PBXBuildFile; fileRef = E9629905BA1940ADA4189921 /* Feather.ttf */; };
		133E29F31AD74F7200F7D852 /* libRCTLinking.a in Frameworks */ = {isa = PBXBuildFile; fileRef = 78C398B91ACF4ADC00677621 /* libRCTLinking.a */; };
		139105C61AF99C1200B5F7CC /* libRCTSettings.a in Frameworks */ = {isa = PBXBuildFile; fileRef = 139105C11AF99BAD00B5F7CC /* libRCTSettings.a */; };
		139FDEF61B0652A700C62182 /* libRCTWebSocket.a in Frameworks */ = {isa = PBXBuildFile; fileRef = 139FDEF41B06529B00C62182 /* libRCTWebSocket.a */; };
		13B07FBC1A68108700A75B9A /* AppDelegate.m in Sources */ = {isa = PBXBuildFile; fileRef = 13B07FB01A68108700A75B9A /* AppDelegate.m */; };
		13B07FBD1A68108700A75B9A /* LaunchScreen.xib in Resources */ = {isa = PBXBuildFile; fileRef = 13B07FB11A68108700A75B9A /* LaunchScreen.xib */; };
		13B07FBF1A68108700A75B9A /* Images.xcassets in Resources */ = {isa = PBXBuildFile; fileRef = 13B07FB51A68108700A75B9A /* Images.xcassets */; };
		13B07FC11A68108700A75B9A /* main.m in Sources */ = {isa = PBXBuildFile; fileRef = 13B07FB71A68108700A75B9A /* main.m */; };
		140ED2AC1D01E1AD002B40FF /* libReact.a in Frameworks */ = {isa = PBXBuildFile; fileRef = 146834041AC3E56700842450 /* libReact.a */; };
		146834051AC3E58100842450 /* libReact.a in Frameworks */ = {isa = PBXBuildFile; fileRef = 146834041AC3E56700842450 /* libReact.a */; };
		15D158ED210BD912006982B5 /* Metamask.ttf in Resources */ = {isa = PBXBuildFile; fileRef = 15D158EC210BD8C8006982B5 /* Metamask.ttf */; };
		2348DAE74F344434A57B334F /* Zocial.ttf in Resources */ = {isa = PBXBuildFile; fileRef = 7FF1597C0ACA4902B86140B2 /* Zocial.ttf */; };
		2D02E4BC1E0B4A80006451C7 /* AppDelegate.m in Sources */ = {isa = PBXBuildFile; fileRef = 13B07FB01A68108700A75B9A /* AppDelegate.m */; };
		2D02E4BD1E0B4A84006451C7 /* Images.xcassets in Resources */ = {isa = PBXBuildFile; fileRef = 13B07FB51A68108700A75B9A /* Images.xcassets */; };
		2D02E4BF1E0B4AB3006451C7 /* main.m in Sources */ = {isa = PBXBuildFile; fileRef = 13B07FB71A68108700A75B9A /* main.m */; };
		2D02E4C21E0B4AEC006451C7 /* libRCTAnimation.a in Frameworks */ = {isa = PBXBuildFile; fileRef = 5E9157351DD0AC6500FF2AA8 /* libRCTAnimation.a */; };
		2D02E4C31E0B4AEC006451C7 /* libRCTImage-tvOS.a in Frameworks */ = {isa = PBXBuildFile; fileRef = 3DAD3E841DF850E9000B6D8A /* libRCTImage-tvOS.a */; };
		2D02E4C41E0B4AEC006451C7 /* libRCTLinking-tvOS.a in Frameworks */ = {isa = PBXBuildFile; fileRef = 3DAD3E881DF850E9000B6D8A /* libRCTLinking-tvOS.a */; };
		2D02E4C51E0B4AEC006451C7 /* libRCTNetwork-tvOS.a in Frameworks */ = {isa = PBXBuildFile; fileRef = 3DAD3E8C1DF850E9000B6D8A /* libRCTNetwork-tvOS.a */; };
		2D02E4C61E0B4AEC006451C7 /* libRCTSettings-tvOS.a in Frameworks */ = {isa = PBXBuildFile; fileRef = 3DAD3E901DF850E9000B6D8A /* libRCTSettings-tvOS.a */; };
		2D02E4C71E0B4AEC006451C7 /* libRCTText-tvOS.a in Frameworks */ = {isa = PBXBuildFile; fileRef = 3DAD3E941DF850E9000B6D8A /* libRCTText-tvOS.a */; };
		2D02E4C81E0B4AEC006451C7 /* libRCTWebSocket-tvOS.a in Frameworks */ = {isa = PBXBuildFile; fileRef = 3DAD3E991DF850E9000B6D8A /* libRCTWebSocket-tvOS.a */; };
		2D16E6881FA4F8E400B85C8A /* libReact.a in Frameworks */ = {isa = PBXBuildFile; fileRef = 2D16E6891FA4F8E400B85C8A /* libReact.a */; };
		2DCD954D1E0B4F2C00145EB5 /* MetaMaskTests.m in Sources */ = {isa = PBXBuildFile; fileRef = 00E356F21AD99517003FC87E /* MetaMaskTests.m */; };
		2DF0FFEE2056DD460020B375 /* libReact.a in Frameworks */ = {isa = PBXBuildFile; fileRef = 3DAD3EA31DF850E9000B6D8A /* libReact.a */; };
		2EE92764CB2942ACBE6EABC8 /* libRNFS.a in Frameworks */ = {isa = PBXBuildFile; fileRef = CF0899B651A847EDB227BE12 /* libRNFS.a */; };
		3EA7CE27B8AB49009E49CFE6 /* MaterialCommunityIcons.ttf in Resources */ = {isa = PBXBuildFile; fileRef = 42C239E9FAA64BD9A34B8D8A /* MaterialCommunityIcons.ttf */; };
		4EC316415D2D4557B2DFB781 /* Ionicons.ttf in Resources */ = {isa = PBXBuildFile; fileRef = 4A2D27104599412CA00C35EF /* Ionicons.ttf */; };
		5992255DBD134582AE0C5AA5 /* Octicons.ttf in Resources */ = {isa = PBXBuildFile; fileRef = 1C516951C09F43CB97129B66 /* Octicons.ttf */; };
		5E9157361DD0AC6A00FF2AA8 /* libRCTAnimation.a in Frameworks */ = {isa = PBXBuildFile; fileRef = 5E9157331DD0AC6500FF2AA8 /* libRCTAnimation.a */; };
		657046E69A8E4E9CBC092A88 /* Entypo.ttf in Resources */ = {isa = PBXBuildFile; fileRef = A498EA4CD2F8488DB666B94C /* Entypo.ttf */; };
		832341BD1AAA6AB300B99B32 /* libRCTText.a in Frameworks */ = {isa = PBXBuildFile; fileRef = 832341B51AAA6A8300B99B32 /* libRCTText.a */; };
		900DAC87A8AB4C8092EA3682 /* libRNRandomBytes.a in Frameworks */ = {isa = PBXBuildFile; fileRef = 8ABF9E3C7C334558A19A8C88 /* libRNRandomBytes.a */; };
<<<<<<< HEAD
=======
		A02FF29C210FCEBB0057412D /* entry-web3.js in Resources */ = {isa = PBXBuildFile; fileRef = A02FF29B210FCEBB0057412D /* entry-web3.js */; };
>>>>>>> d7c5c790
		A0E2F0B8210276220084ABC0 /* entry.js in Resources */ = {isa = PBXBuildFile; fileRef = A0E2F08E210276210084ABC0 /* entry.js */; };
		AAACFD03192C40F8A1B38A8A /* libRCTWKWebView.a in Frameworks */ = {isa = PBXBuildFile; fileRef = 893E46C6BCE84DC19E928BBD /* libRCTWKWebView.a */; };
		ADBDB9381DFEBF1600ED6528 /* libRCTBlob.a in Frameworks */ = {isa = PBXBuildFile; fileRef = ADBDB9271DFEBF0700ED6528 /* libRCTBlob.a */; };
		C5AD5D88262D40E8AD14096C /* FontAwesome.ttf in Resources */ = {isa = PBXBuildFile; fileRef = 5E32A09A7BDC431FA403BA73 /* FontAwesome.ttf */; };
		EF49213DA2374A639808B3AC /* libRNRandomBytes-tvOS.a in Frameworks */ = {isa = PBXBuildFile; fileRef = 14E7DBD0B81B4F6087628BA0 /* libRNRandomBytes-tvOS.a */; };
		F0C672CC75F549ABBA1CF52A /* MaterialIcons.ttf in Resources */ = {isa = PBXBuildFile; fileRef = F562CA6B28AA4A67AA29B61C /* MaterialIcons.ttf */; };
		F34655B90A524BB3B87EAB00 /* SimpleLineIcons.ttf in Resources */ = {isa = PBXBuildFile; fileRef = 4444176409EB42CB93AB03C5 /* SimpleLineIcons.ttf */; };
		F5C5F10C32974C2D94FEA3F3 /* EvilIcons.ttf in Resources */ = {isa = PBXBuildFile; fileRef = BF485CDA047B4D52852B87F5 /* EvilIcons.ttf */; };
		F719B7ED64E3484FB94EE77B /* Foundation.ttf in Resources */ = {isa = PBXBuildFile; fileRef = 42C6DDE3B80F47AFA9C9D4F5 /* Foundation.ttf */; };
		FD9BDCD5059C483EAE9C0160 /* libRNVectorIcons.a in Frameworks */ = {isa = PBXBuildFile; fileRef = 70BCC86172F14AB2BF4DDA97 /* libRNVectorIcons.a */; };
<<<<<<< HEAD
		76AB602000D14AA58533641D /* libBVLinearGradient.a in Frameworks */ = {isa = PBXBuildFile; fileRef = 278065D027394AD9B2906E38 /* libBVLinearGradient.a */; };
		40183C5D406F44FDBF9522E4 /* libRNOS.a in Frameworks */ = {isa = PBXBuildFile; fileRef = E450D5535A4F4C2BB15052B3 /* libRNOS.a */; };
		3056591683954FD3B96D7A54 /* libTcpSockets.a in Frameworks */ = {isa = PBXBuildFile; fileRef = 5F5E33D82D524384A0218C0C /* libTcpSockets.a */; };
		849B35D24083479789832077 /* libUdpSockets.a in Frameworks */ = {isa = PBXBuildFile; fileRef = 8A453948613847FBB7A30D2C /* libUdpSockets.a */; };
		48AD4B0AABCB447B99B85DC4 /* Roboto-Black.ttf in Resources */ = {isa = PBXBuildFile; fileRef = 684F2C84313849199863B5FE /* Roboto-Black.ttf */; };
		CD13D926E1E84D9ABFE672C0 /* Roboto-BlackItalic.ttf in Resources */ = {isa = PBXBuildFile; fileRef = 3E2492C67CF345CABD7B8601 /* Roboto-BlackItalic.ttf */; };
		813214A2220E40C7BBB5ED9E /* Roboto-Bold.ttf in Resources */ = {isa = PBXBuildFile; fileRef = A783D1CD7D27456796FE2E1B /* Roboto-Bold.ttf */; };
		298242C958524BB38FB44CAE /* Roboto-BoldItalic.ttf in Resources */ = {isa = PBXBuildFile; fileRef = C9FD3FB1258A41A5A0546C83 /* Roboto-BoldItalic.ttf */; };
		2DB27BE39B164356A98A0FB1 /* Roboto-Italic.ttf in Resources */ = {isa = PBXBuildFile; fileRef = 5D7956F8525C4A45A2A555C3 /* Roboto-Italic.ttf */; };
		4CEFC9E34A8D4288BFE2F85A /* Roboto-Light.ttf in Resources */ = {isa = PBXBuildFile; fileRef = BB8BA2D3C0354D6090B56A8A /* Roboto-Light.ttf */; };
		887E75FB64A54509A08D6C50 /* Roboto-LightItalic.ttf in Resources */ = {isa = PBXBuildFile; fileRef = E020F42F788744B3BCE17F05 /* Roboto-LightItalic.ttf */; };
		EF65C42EA15B4774B1947A12 /* Roboto-Medium.ttf in Resources */ = {isa = PBXBuildFile; fileRef = C752564A28B44392AEE16BD5 /* Roboto-Medium.ttf */; };
		DC6A024F56DD43E1A83B47B1 /* Roboto-MediumItalic.ttf in Resources */ = {isa = PBXBuildFile; fileRef = D5FF0FF1DFB74B3C8BB99E09 /* Roboto-MediumItalic.ttf */; };
		34CEE49BC79D411687B42FA9 /* Roboto-Regular.ttf in Resources */ = {isa = PBXBuildFile; fileRef = 459C4774EB724F2D8E12F088 /* Roboto-Regular.ttf */; };
		7E08FB90F3754D47994208B4 /* Roboto-Thin.ttf in Resources */ = {isa = PBXBuildFile; fileRef = D9A37B5BF2914CF1B49EEF80 /* Roboto-Thin.ttf */; };
		7C0226ABD9694AEDBAF3016F /* Roboto-ThinItalic.ttf in Resources */ = {isa = PBXBuildFile; fileRef = CF552F79C77A4184A690513A /* Roboto-ThinItalic.ttf */; };
=======
		131AA188550F45659821D213 /* libRNOS.a in Frameworks */ = {isa = PBXBuildFile; fileRef = E8CFB912C597432783D2F954 /* libRNOS.a */; };
>>>>>>> d7c5c790
/* End PBXBuildFile section */

/* Begin PBXContainerItemProxy section */
		00C302AB1ABCB8CE00DB3ED1 /* PBXContainerItemProxy */ = {
			isa = PBXContainerItemProxy;
			containerPortal = 00C302A71ABCB8CE00DB3ED1 /* RCTActionSheet.xcodeproj */;
			proxyType = 2;
			remoteGlobalIDString = 134814201AA4EA6300B7C361;
			remoteInfo = RCTActionSheet;
		};
		00C302B91ABCB90400DB3ED1 /* PBXContainerItemProxy */ = {
			isa = PBXContainerItemProxy;
			containerPortal = 00C302B51ABCB90400DB3ED1 /* RCTGeolocation.xcodeproj */;
			proxyType = 2;
			remoteGlobalIDString = 134814201AA4EA6300B7C361;
			remoteInfo = RCTGeolocation;
		};
		00C302BF1ABCB91800DB3ED1 /* PBXContainerItemProxy */ = {
			isa = PBXContainerItemProxy;
			containerPortal = 00C302BB1ABCB91800DB3ED1 /* RCTImage.xcodeproj */;
			proxyType = 2;
			remoteGlobalIDString = 58B5115D1A9E6B3D00147676;
			remoteInfo = RCTImage;
		};
		00C302DB1ABCB9D200DB3ED1 /* PBXContainerItemProxy */ = {
			isa = PBXContainerItemProxy;
			containerPortal = 00C302D31ABCB9D200DB3ED1 /* RCTNetwork.xcodeproj */;
			proxyType = 2;
			remoteGlobalIDString = 58B511DB1A9E6C8500147676;
			remoteInfo = RCTNetwork;
		};
		00C302E31ABCB9EE00DB3ED1 /* PBXContainerItemProxy */ = {
			isa = PBXContainerItemProxy;
			containerPortal = 00C302DF1ABCB9EE00DB3ED1 /* RCTVibration.xcodeproj */;
			proxyType = 2;
			remoteGlobalIDString = 832C81801AAF6DEF007FA2F7;
			remoteInfo = RCTVibration;
		};
		00E356F41AD99517003FC87E /* PBXContainerItemProxy */ = {
			isa = PBXContainerItemProxy;
			containerPortal = 83CBB9F71A601CBA00E9B192 /* Project object */;
			proxyType = 1;
			remoteGlobalIDString = 13B07F861A680F5B00A75B9A;
			remoteInfo = MetaMask;
		};
		139105C01AF99BAD00B5F7CC /* PBXContainerItemProxy */ = {
			isa = PBXContainerItemProxy;
			containerPortal = 139105B61AF99BAD00B5F7CC /* RCTSettings.xcodeproj */;
			proxyType = 2;
			remoteGlobalIDString = 134814201AA4EA6300B7C361;
			remoteInfo = RCTSettings;
		};
		139FDEF31B06529B00C62182 /* PBXContainerItemProxy */ = {
			isa = PBXContainerItemProxy;
			containerPortal = 139FDEE61B06529A00C62182 /* RCTWebSocket.xcodeproj */;
			proxyType = 2;
			remoteGlobalIDString = 3C86DF461ADF2C930047B81A;
			remoteInfo = RCTWebSocket;
		};
		146834031AC3E56700842450 /* PBXContainerItemProxy */ = {
			isa = PBXContainerItemProxy;
			containerPortal = 146833FF1AC3E56700842450 /* React.xcodeproj */;
			proxyType = 2;
			remoteGlobalIDString = 83CBBA2E1A601D0E00E9B192;
			remoteInfo = React;
		};
		15A2E61B2100077800A1F331 /* PBXContainerItemProxy */ = {
			isa = PBXContainerItemProxy;
			containerPortal = 6EFAC8C8B451455A999A0F09 /* RNFS.xcodeproj */;
			proxyType = 2;
			remoteGlobalIDString = F12AFB9B1ADAF8F800E0535D;
			remoteInfo = RNFS;
		};
		15A2E61D2100077800A1F331 /* PBXContainerItemProxy */ = {
			isa = PBXContainerItemProxy;
			containerPortal = 6EFAC8C8B451455A999A0F09 /* RNFS.xcodeproj */;
			proxyType = 2;
			remoteGlobalIDString = 6456441F1EB8DA9100672408;
			remoteInfo = "RNFS-tvOS";
		};
		15A2E6202100077800A1F331 /* PBXContainerItemProxy */ = {
			isa = PBXContainerItemProxy;
			containerPortal = E34F71B40BF74968A8800F3A /* RNVectorIcons.xcodeproj */;
			proxyType = 2;
			remoteGlobalIDString = 5DBEB1501B18CEA900B34395;
			remoteInfo = RNVectorIcons;
		};
		15C1F6A12100D07200DEA29E /* PBXContainerItemProxy */ = {
			isa = PBXContainerItemProxy;
			containerPortal = 32DB6F5C92BA4F85979EF659 /* RCTWKWebView.xcodeproj */;
			proxyType = 2;
			remoteGlobalIDString = 0974579A1D2A440A000D9368;
			remoteInfo = RCTWKWebView;
		};
<<<<<<< HEAD
		15D158AC210BD00D006982B5 /* PBXContainerItemProxy */ = {
=======
		15D1586B210BAAFF006982B5 /* PBXContainerItemProxy */ = {
>>>>>>> d7c5c790
			isa = PBXContainerItemProxy;
			containerPortal = 500343D7D81046209C481A89 /* RNRandomBytes.xcodeproj */;
			proxyType = 2;
			remoteGlobalIDString = 73EEC9391BFE4B1D00D468EB;
			remoteInfo = RNRandomBytes;
		};
<<<<<<< HEAD
		15D158AE210BD00D006982B5 /* PBXContainerItemProxy */ = {
=======
		15D1586D210BAAFF006982B5 /* PBXContainerItemProxy */ = {
>>>>>>> d7c5c790
			isa = PBXContainerItemProxy;
			containerPortal = 500343D7D81046209C481A89 /* RNRandomBytes.xcodeproj */;
			proxyType = 2;
			remoteGlobalIDString = 163CDE4E2087CAD3001065FB;
			remoteInfo = "RNRandomBytes-tvOS";
		};
		2D02E4911E0B4A5D006451C7 /* PBXContainerItemProxy */ = {
			isa = PBXContainerItemProxy;
			containerPortal = 83CBB9F71A601CBA00E9B192 /* Project object */;
			proxyType = 1;
			remoteGlobalIDString = 2D02E47A1E0B4A5D006451C7;
			remoteInfo = "MetaMask-tvOS";
		};
		2D16E6711FA4F8DC00B85C8A /* PBXContainerItemProxy */ = {
			isa = PBXContainerItemProxy;
			containerPortal = ADBDB91F1DFEBF0600ED6528 /* RCTBlob.xcodeproj */;
			proxyType = 2;
			remoteGlobalIDString = ADD01A681E09402E00F6D226;
			remoteInfo = "RCTBlob-tvOS";
		};
		2D16E6831FA4F8DC00B85C8A /* PBXContainerItemProxy */ = {
			isa = PBXContainerItemProxy;
			containerPortal = 139FDEE61B06529A00C62182 /* RCTWebSocket.xcodeproj */;
			proxyType = 2;
			remoteGlobalIDString = 3DBE0D001F3B181A0099AA32;
			remoteInfo = fishhook;
		};
		2D16E6851FA4F8DC00B85C8A /* PBXContainerItemProxy */ = {
			isa = PBXContainerItemProxy;
			containerPortal = 139FDEE61B06529A00C62182 /* RCTWebSocket.xcodeproj */;
			proxyType = 2;
			remoteGlobalIDString = 3DBE0D0D1F3B181C0099AA32;
			remoteInfo = "fishhook-tvOS";
		};
		2DF0FFDE2056DD460020B375 /* PBXContainerItemProxy */ = {
			isa = PBXContainerItemProxy;
			containerPortal = 146833FF1AC3E56700842450 /* React.xcodeproj */;
			proxyType = 2;
			remoteGlobalIDString = EBF21BDC1FC498900052F4D5;
			remoteInfo = jsinspector;
		};
		2DF0FFE02056DD460020B375 /* PBXContainerItemProxy */ = {
			isa = PBXContainerItemProxy;
			containerPortal = 146833FF1AC3E56700842450 /* React.xcodeproj */;
			proxyType = 2;
			remoteGlobalIDString = EBF21BFA1FC4989A0052F4D5;
			remoteInfo = "jsinspector-tvOS";
		};
		2DF0FFE22056DD460020B375 /* PBXContainerItemProxy */ = {
			isa = PBXContainerItemProxy;
			containerPortal = 146833FF1AC3E56700842450 /* React.xcodeproj */;
			proxyType = 2;
			remoteGlobalIDString = 139D7ECE1E25DB7D00323FB7;
			remoteInfo = "third-party";
		};
		2DF0FFE42056DD460020B375 /* PBXContainerItemProxy */ = {
			isa = PBXContainerItemProxy;
			containerPortal = 146833FF1AC3E56700842450 /* React.xcodeproj */;
			proxyType = 2;
			remoteGlobalIDString = 3D383D3C1EBD27B6005632C8;
			remoteInfo = "third-party-tvOS";
		};
		2DF0FFE62056DD460020B375 /* PBXContainerItemProxy */ = {
			isa = PBXContainerItemProxy;
			containerPortal = 146833FF1AC3E56700842450 /* React.xcodeproj */;
			proxyType = 2;
			remoteGlobalIDString = 139D7E881E25C6D100323FB7;
			remoteInfo = "double-conversion";
		};
		2DF0FFE82056DD460020B375 /* PBXContainerItemProxy */ = {
			isa = PBXContainerItemProxy;
			containerPortal = 146833FF1AC3E56700842450 /* React.xcodeproj */;
			proxyType = 2;
			remoteGlobalIDString = 3D383D621EBD27B9005632C8;
			remoteInfo = "double-conversion-tvOS";
		};
		2DF0FFEA2056DD460020B375 /* PBXContainerItemProxy */ = {
			isa = PBXContainerItemProxy;
			containerPortal = 146833FF1AC3E56700842450 /* React.xcodeproj */;
			proxyType = 2;
			remoteGlobalIDString = 9936F3131F5F2E4B0010BF04;
			remoteInfo = privatedata;
		};
		2DF0FFEC2056DD460020B375 /* PBXContainerItemProxy */ = {
			isa = PBXContainerItemProxy;
			containerPortal = 146833FF1AC3E56700842450 /* React.xcodeproj */;
			proxyType = 2;
			remoteGlobalIDString = 9936F32F1F5F2E5B0010BF04;
			remoteInfo = "privatedata-tvOS";
		};
		3DAD3E831DF850E9000B6D8A /* PBXContainerItemProxy */ = {
			isa = PBXContainerItemProxy;
			containerPortal = 00C302BB1ABCB91800DB3ED1 /* RCTImage.xcodeproj */;
			proxyType = 2;
			remoteGlobalIDString = 2D2A283A1D9B042B00D4039D;
			remoteInfo = "RCTImage-tvOS";
		};
		3DAD3E871DF850E9000B6D8A /* PBXContainerItemProxy */ = {
			isa = PBXContainerItemProxy;
			containerPortal = 78C398B01ACF4ADC00677621 /* RCTLinking.xcodeproj */;
			proxyType = 2;
			remoteGlobalIDString = 2D2A28471D9B043800D4039D;
			remoteInfo = "RCTLinking-tvOS";
		};
		3DAD3E8B1DF850E9000B6D8A /* PBXContainerItemProxy */ = {
			isa = PBXContainerItemProxy;
			containerPortal = 00C302D31ABCB9D200DB3ED1 /* RCTNetwork.xcodeproj */;
			proxyType = 2;
			remoteGlobalIDString = 2D2A28541D9B044C00D4039D;
			remoteInfo = "RCTNetwork-tvOS";
		};
		3DAD3E8F1DF850E9000B6D8A /* PBXContainerItemProxy */ = {
			isa = PBXContainerItemProxy;
			containerPortal = 139105B61AF99BAD00B5F7CC /* RCTSettings.xcodeproj */;
			proxyType = 2;
			remoteGlobalIDString = 2D2A28611D9B046600D4039D;
			remoteInfo = "RCTSettings-tvOS";
		};
		3DAD3E931DF850E9000B6D8A /* PBXContainerItemProxy */ = {
			isa = PBXContainerItemProxy;
			containerPortal = 832341B01AAA6A8300B99B32 /* RCTText.xcodeproj */;
			proxyType = 2;
			remoteGlobalIDString = 2D2A287B1D9B048500D4039D;
			remoteInfo = "RCTText-tvOS";
		};
		3DAD3E981DF850E9000B6D8A /* PBXContainerItemProxy */ = {
			isa = PBXContainerItemProxy;
			containerPortal = 139FDEE61B06529A00C62182 /* RCTWebSocket.xcodeproj */;
			proxyType = 2;
			remoteGlobalIDString = 2D2A28881D9B049200D4039D;
			remoteInfo = "RCTWebSocket-tvOS";
		};
		3DAD3EA21DF850E9000B6D8A /* PBXContainerItemProxy */ = {
			isa = PBXContainerItemProxy;
			containerPortal = 146833FF1AC3E56700842450 /* React.xcodeproj */;
			proxyType = 2;
			remoteGlobalIDString = 2D2A28131D9B038B00D4039D;
			remoteInfo = "React-tvOS";
		};
		3DAD3EA41DF850E9000B6D8A /* PBXContainerItemProxy */ = {
			isa = PBXContainerItemProxy;
			containerPortal = 146833FF1AC3E56700842450 /* React.xcodeproj */;
			proxyType = 2;
			remoteGlobalIDString = 3D3C059A1DE3340900C268FA;
			remoteInfo = yoga;
		};
		3DAD3EA61DF850E9000B6D8A /* PBXContainerItemProxy */ = {
			isa = PBXContainerItemProxy;
			containerPortal = 146833FF1AC3E56700842450 /* React.xcodeproj */;
			proxyType = 2;
			remoteGlobalIDString = 3D3C06751DE3340C00C268FA;
			remoteInfo = "yoga-tvOS";
		};
		3DAD3EA81DF850E9000B6D8A /* PBXContainerItemProxy */ = {
			isa = PBXContainerItemProxy;
			containerPortal = 146833FF1AC3E56700842450 /* React.xcodeproj */;
			proxyType = 2;
			remoteGlobalIDString = 3D3CD9251DE5FBEC00167DC4;
			remoteInfo = cxxreact;
		};
		3DAD3EAA1DF850E9000B6D8A /* PBXContainerItemProxy */ = {
			isa = PBXContainerItemProxy;
			containerPortal = 146833FF1AC3E56700842450 /* React.xcodeproj */;
			proxyType = 2;
			remoteGlobalIDString = 3D3CD9321DE5FBEE00167DC4;
			remoteInfo = "cxxreact-tvOS";
		};
		3DAD3EAC1DF850E9000B6D8A /* PBXContainerItemProxy */ = {
			isa = PBXContainerItemProxy;
			containerPortal = 146833FF1AC3E56700842450 /* React.xcodeproj */;
			proxyType = 2;
			remoteGlobalIDString = 3D3CD90B1DE5FBD600167DC4;
			remoteInfo = jschelpers;
		};
		3DAD3EAE1DF850E9000B6D8A /* PBXContainerItemProxy */ = {
			isa = PBXContainerItemProxy;
			containerPortal = 146833FF1AC3E56700842450 /* React.xcodeproj */;
			proxyType = 2;
			remoteGlobalIDString = 3D3CD9181DE5FBD800167DC4;
			remoteInfo = "jschelpers-tvOS";
		};
		5E9157321DD0AC6500FF2AA8 /* PBXContainerItemProxy */ = {
			isa = PBXContainerItemProxy;
			containerPortal = 5E91572D1DD0AC6500FF2AA8 /* RCTAnimation.xcodeproj */;
			proxyType = 2;
			remoteGlobalIDString = 134814201AA4EA6300B7C361;
			remoteInfo = RCTAnimation;
		};
		5E9157341DD0AC6500FF2AA8 /* PBXContainerItemProxy */ = {
			isa = PBXContainerItemProxy;
			containerPortal = 5E91572D1DD0AC6500FF2AA8 /* RCTAnimation.xcodeproj */;
			proxyType = 2;
			remoteGlobalIDString = 2D2A28201D9B03D100D4039D;
			remoteInfo = "RCTAnimation-tvOS";
		};
		78C398B81ACF4ADC00677621 /* PBXContainerItemProxy */ = {
			isa = PBXContainerItemProxy;
			containerPortal = 78C398B01ACF4ADC00677621 /* RCTLinking.xcodeproj */;
			proxyType = 2;
			remoteGlobalIDString = 134814201AA4EA6300B7C361;
			remoteInfo = RCTLinking;
		};
		832341B41AAA6A8300B99B32 /* PBXContainerItemProxy */ = {
			isa = PBXContainerItemProxy;
			containerPortal = 832341B01AAA6A8300B99B32 /* RCTText.xcodeproj */;
			proxyType = 2;
			remoteGlobalIDString = 58B5119B1A9E6C1200147676;
			remoteInfo = RCTText;
		};
		A02FF297210FCE720057412D /* PBXContainerItemProxy */ = {
			isa = PBXContainerItemProxy;
			containerPortal = 500343D7D81046209C481A89 /* RNRandomBytes.xcodeproj */;
			proxyType = 2;
			remoteGlobalIDString = 73EEC9391BFE4B1D00D468EB;
			remoteInfo = RNRandomBytes;
		};
		A02FF299210FCE720057412D /* PBXContainerItemProxy */ = {
			isa = PBXContainerItemProxy;
			containerPortal = 500343D7D81046209C481A89 /* RNRandomBytes.xcodeproj */;
			proxyType = 2;
			remoteGlobalIDString = 163CDE4E2087CAD3001065FB;
			remoteInfo = "RNRandomBytes-tvOS";
		};
		ADBDB9261DFEBF0700ED6528 /* PBXContainerItemProxy */ = {
			isa = PBXContainerItemProxy;
			containerPortal = ADBDB91F1DFEBF0600ED6528 /* RCTBlob.xcodeproj */;
			proxyType = 2;
			remoteGlobalIDString = 358F4ED71D1E81A9004DF814;
			remoteInfo = RCTBlob;
		};
/* End PBXContainerItemProxy section */

/* Begin PBXFileReference section */
		008F07F21AC5B25A0029DE68 /* main.jsbundle */ = {isa = PBXFileReference; fileEncoding = 4; lastKnownFileType = text; path = main.jsbundle; sourceTree = "<group>"; };
		00C302A71ABCB8CE00DB3ED1 /* RCTActionSheet.xcodeproj */ = {isa = PBXFileReference; lastKnownFileType = "wrapper.pb-project"; name = RCTActionSheet.xcodeproj; path = "../node_modules/react-native/Libraries/ActionSheetIOS/RCTActionSheet.xcodeproj"; sourceTree = "<group>"; };
		00C302B51ABCB90400DB3ED1 /* RCTGeolocation.xcodeproj */ = {isa = PBXFileReference; lastKnownFileType = "wrapper.pb-project"; name = RCTGeolocation.xcodeproj; path = "../node_modules/react-native/Libraries/Geolocation/RCTGeolocation.xcodeproj"; sourceTree = "<group>"; };
		00C302BB1ABCB91800DB3ED1 /* RCTImage.xcodeproj */ = {isa = PBXFileReference; lastKnownFileType = "wrapper.pb-project"; name = RCTImage.xcodeproj; path = "../node_modules/react-native/Libraries/Image/RCTImage.xcodeproj"; sourceTree = "<group>"; };
		00C302D31ABCB9D200DB3ED1 /* RCTNetwork.xcodeproj */ = {isa = PBXFileReference; lastKnownFileType = "wrapper.pb-project"; name = RCTNetwork.xcodeproj; path = "../node_modules/react-native/Libraries/Network/RCTNetwork.xcodeproj"; sourceTree = "<group>"; };
		00C302DF1ABCB9EE00DB3ED1 /* RCTVibration.xcodeproj */ = {isa = PBXFileReference; lastKnownFileType = "wrapper.pb-project"; name = RCTVibration.xcodeproj; path = "../node_modules/react-native/Libraries/Vibration/RCTVibration.xcodeproj"; sourceTree = "<group>"; };
		00E356EE1AD99517003FC87E /* MetaMaskTests.xctest */ = {isa = PBXFileReference; explicitFileType = wrapper.cfbundle; includeInIndex = 0; path = MetaMaskTests.xctest; sourceTree = BUILT_PRODUCTS_DIR; };
		00E356F11AD99517003FC87E /* Info.plist */ = {isa = PBXFileReference; lastKnownFileType = text.plist.xml; path = Info.plist; sourceTree = "<group>"; };
		00E356F21AD99517003FC87E /* MetaMaskTests.m */ = {isa = PBXFileReference; lastKnownFileType = sourcecode.c.objc; path = MetaMaskTests.m; sourceTree = "<group>"; };
		139105B61AF99BAD00B5F7CC /* RCTSettings.xcodeproj */ = {isa = PBXFileReference; lastKnownFileType = "wrapper.pb-project"; name = RCTSettings.xcodeproj; path = "../node_modules/react-native/Libraries/Settings/RCTSettings.xcodeproj"; sourceTree = "<group>"; };
		139FDEE61B06529A00C62182 /* RCTWebSocket.xcodeproj */ = {isa = PBXFileReference; lastKnownFileType = "wrapper.pb-project"; name = RCTWebSocket.xcodeproj; path = "../node_modules/react-native/Libraries/WebSocket/RCTWebSocket.xcodeproj"; sourceTree = "<group>"; };
		13B07F961A680F5B00A75B9A /* MetaMask.app */ = {isa = PBXFileReference; explicitFileType = wrapper.application; includeInIndex = 0; path = MetaMask.app; sourceTree = BUILT_PRODUCTS_DIR; };
		13B07FAF1A68108700A75B9A /* AppDelegate.h */ = {isa = PBXFileReference; fileEncoding = 4; lastKnownFileType = sourcecode.c.h; name = AppDelegate.h; path = MetaMask/AppDelegate.h; sourceTree = "<group>"; };
		13B07FB01A68108700A75B9A /* AppDelegate.m */ = {isa = PBXFileReference; fileEncoding = 4; lastKnownFileType = sourcecode.c.objc; name = AppDelegate.m; path = MetaMask/AppDelegate.m; sourceTree = "<group>"; };
		13B07FB21A68108700A75B9A /* Base */ = {isa = PBXFileReference; lastKnownFileType = file.xib; name = Base; path = Base.lproj/LaunchScreen.xib; sourceTree = "<group>"; };
		13B07FB51A68108700A75B9A /* Images.xcassets */ = {isa = PBXFileReference; lastKnownFileType = folder.assetcatalog; name = Images.xcassets; path = MetaMask/Images.xcassets; sourceTree = "<group>"; };
		13B07FB61A68108700A75B9A /* Info.plist */ = {isa = PBXFileReference; fileEncoding = 4; lastKnownFileType = text.plist.xml; name = Info.plist; path = MetaMask/Info.plist; sourceTree = "<group>"; };
		13B07FB71A68108700A75B9A /* main.m */ = {isa = PBXFileReference; fileEncoding = 4; lastKnownFileType = sourcecode.c.objc; name = main.m; path = MetaMask/main.m; sourceTree = "<group>"; };
		146833FF1AC3E56700842450 /* React.xcodeproj */ = {isa = PBXFileReference; lastKnownFileType = "wrapper.pb-project"; name = React.xcodeproj; path = "../node_modules/react-native/React/React.xcodeproj"; sourceTree = "<group>"; };
		14E7DBD0B81B4F6087628BA0 /* libRNRandomBytes-tvOS.a */ = {isa = PBXFileReference; explicitFileType = undefined; fileEncoding = 9; includeInIndex = 0; lastKnownFileType = archive.ar; path = "libRNRandomBytes-tvOS.a"; sourceTree = "<group>"; };
		15D158EC210BD8C8006982B5 /* Metamask.ttf */ = {isa = PBXFileReference; lastKnownFileType = file; name = Metamask.ttf; path = ../app/fonts/Metamask.ttf; sourceTree = "<group>"; };
		1C516951C09F43CB97129B66 /* Octicons.ttf */ = {isa = PBXFileReference; explicitFileType = undefined; fileEncoding = 9; includeInIndex = 0; lastKnownFileType = unknown; name = Octicons.ttf; path = "../node_modules/react-native-vector-icons/Fonts/Octicons.ttf"; sourceTree = "<group>"; };
		2D02E47B1E0B4A5D006451C7 /* MetaMask-tvOS.app */ = {isa = PBXFileReference; explicitFileType = wrapper.application; includeInIndex = 0; path = "MetaMask-tvOS.app"; sourceTree = BUILT_PRODUCTS_DIR; };
		2D02E4901E0B4A5D006451C7 /* MetaMask-tvOSTests.xctest */ = {isa = PBXFileReference; explicitFileType = wrapper.cfbundle; includeInIndex = 0; path = "MetaMask-tvOSTests.xctest"; sourceTree = BUILT_PRODUCTS_DIR; };
		2D16E6891FA4F8E400B85C8A /* libReact.a */ = {isa = PBXFileReference; explicitFileType = archive.ar; path = libReact.a; sourceTree = BUILT_PRODUCTS_DIR; };
		32DB6F5C92BA4F85979EF659 /* RCTWKWebView.xcodeproj */ = {isa = PBXFileReference; explicitFileType = undefined; fileEncoding = 9; includeInIndex = 0; lastKnownFileType = "wrapper.pb-project"; name = RCTWKWebView.xcodeproj; path = "../node_modules/react-native-wkwebview-reborn/ios/RCTWKWebView.xcodeproj"; sourceTree = "<group>"; };
		42C239E9FAA64BD9A34B8D8A /* MaterialCommunityIcons.ttf */ = {isa = PBXFileReference; explicitFileType = undefined; fileEncoding = 9; includeInIndex = 0; lastKnownFileType = unknown; name = MaterialCommunityIcons.ttf; path = "../node_modules/react-native-vector-icons/Fonts/MaterialCommunityIcons.ttf"; sourceTree = "<group>"; };
		42C6DDE3B80F47AFA9C9D4F5 /* Foundation.ttf */ = {isa = PBXFileReference; explicitFileType = undefined; fileEncoding = 9; includeInIndex = 0; lastKnownFileType = unknown; name = Foundation.ttf; path = "../node_modules/react-native-vector-icons/Fonts/Foundation.ttf"; sourceTree = "<group>"; };
		4444176409EB42CB93AB03C5 /* SimpleLineIcons.ttf */ = {isa = PBXFileReference; explicitFileType = undefined; fileEncoding = 9; includeInIndex = 0; lastKnownFileType = unknown; name = SimpleLineIcons.ttf; path = "../node_modules/react-native-vector-icons/Fonts/SimpleLineIcons.ttf"; sourceTree = "<group>"; };
		4A2D27104599412CA00C35EF /* Ionicons.ttf */ = {isa = PBXFileReference; explicitFileType = undefined; fileEncoding = 9; includeInIndex = 0; lastKnownFileType = unknown; name = Ionicons.ttf; path = "../node_modules/react-native-vector-icons/Fonts/Ionicons.ttf"; sourceTree = "<group>"; };
		500343D7D81046209C481A89 /* RNRandomBytes.xcodeproj */ = {isa = PBXFileReference; explicitFileType = undefined; fileEncoding = 9; includeInIndex = 0; lastKnownFileType = "wrapper.pb-project"; name = RNRandomBytes.xcodeproj; path = "../node_modules/react-native-randombytes/RNRandomBytes.xcodeproj"; sourceTree = "<group>"; };
		5E32A09A7BDC431FA403BA73 /* FontAwesome.ttf */ = {isa = PBXFileReference; explicitFileType = undefined; fileEncoding = 9; includeInIndex = 0; lastKnownFileType = unknown; name = FontAwesome.ttf; path = "../node_modules/react-native-vector-icons/Fonts/FontAwesome.ttf"; sourceTree = "<group>"; };
		5E91572D1DD0AC6500FF2AA8 /* RCTAnimation.xcodeproj */ = {isa = PBXFileReference; lastKnownFileType = "wrapper.pb-project"; name = RCTAnimation.xcodeproj; path = "../node_modules/react-native/Libraries/NativeAnimation/RCTAnimation.xcodeproj"; sourceTree = "<group>"; };
		6EFAC8C8B451455A999A0F09 /* RNFS.xcodeproj */ = {isa = PBXFileReference; explicitFileType = undefined; fileEncoding = 9; includeInIndex = 0; lastKnownFileType = "wrapper.pb-project"; name = RNFS.xcodeproj; path = "../node_modules/react-native-fs/RNFS.xcodeproj"; sourceTree = "<group>"; };
		70BCC86172F14AB2BF4DDA97 /* libRNVectorIcons.a */ = {isa = PBXFileReference; explicitFileType = undefined; fileEncoding = 9; includeInIndex = 0; lastKnownFileType = archive.ar; path = libRNVectorIcons.a; sourceTree = "<group>"; };
		78C398B01ACF4ADC00677621 /* RCTLinking.xcodeproj */ = {isa = PBXFileReference; lastKnownFileType = "wrapper.pb-project"; name = RCTLinking.xcodeproj; path = "../node_modules/react-native/Libraries/LinkingIOS/RCTLinking.xcodeproj"; sourceTree = "<group>"; };
		7FF1597C0ACA4902B86140B2 /* Zocial.ttf */ = {isa = PBXFileReference; explicitFileType = undefined; fileEncoding = 9; includeInIndex = 0; lastKnownFileType = unknown; name = Zocial.ttf; path = "../node_modules/react-native-vector-icons/Fonts/Zocial.ttf"; sourceTree = "<group>"; };
		832341B01AAA6A8300B99B32 /* RCTText.xcodeproj */ = {isa = PBXFileReference; lastKnownFileType = "wrapper.pb-project"; name = RCTText.xcodeproj; path = "../node_modules/react-native/Libraries/Text/RCTText.xcodeproj"; sourceTree = "<group>"; };
		893E46C6BCE84DC19E928BBD /* libRCTWKWebView.a */ = {isa = PBXFileReference; explicitFileType = undefined; fileEncoding = 9; includeInIndex = 0; lastKnownFileType = archive.ar; path = libRCTWKWebView.a; sourceTree = "<group>"; };
		8ABF9E3C7C334558A19A8C88 /* libRNRandomBytes.a */ = {isa = PBXFileReference; explicitFileType = undefined; fileEncoding = 9; includeInIndex = 0; lastKnownFileType = archive.ar; path = libRNRandomBytes.a; sourceTree = "<group>"; };
<<<<<<< HEAD
=======
		A02FF29B210FCEBB0057412D /* entry-web3.js */ = {isa = PBXFileReference; fileEncoding = 4; lastKnownFileType = sourcecode.javascript; name = "entry-web3.js"; path = "../app/entry-web3.js"; sourceTree = "<group>"; };
>>>>>>> d7c5c790
		A0E2F08E210276210084ABC0 /* entry.js */ = {isa = PBXFileReference; fileEncoding = 4; lastKnownFileType = sourcecode.javascript; name = entry.js; path = ../app/entry.js; sourceTree = "<group>"; };
		A498EA4CD2F8488DB666B94C /* Entypo.ttf */ = {isa = PBXFileReference; explicitFileType = undefined; fileEncoding = 9; includeInIndex = 0; lastKnownFileType = unknown; name = Entypo.ttf; path = "../node_modules/react-native-vector-icons/Fonts/Entypo.ttf"; sourceTree = "<group>"; };
		ADBDB91F1DFEBF0600ED6528 /* RCTBlob.xcodeproj */ = {isa = PBXFileReference; lastKnownFileType = "wrapper.pb-project"; name = RCTBlob.xcodeproj; path = "../node_modules/react-native/Libraries/Blob/RCTBlob.xcodeproj"; sourceTree = "<group>"; };
		BF485CDA047B4D52852B87F5 /* EvilIcons.ttf */ = {isa = PBXFileReference; explicitFileType = undefined; fileEncoding = 9; includeInIndex = 0; lastKnownFileType = unknown; name = EvilIcons.ttf; path = "../node_modules/react-native-vector-icons/Fonts/EvilIcons.ttf"; sourceTree = "<group>"; };
		CF0899B651A847EDB227BE12 /* libRNFS.a */ = {isa = PBXFileReference; explicitFileType = undefined; fileEncoding = 9; includeInIndex = 0; lastKnownFileType = archive.ar; path = libRNFS.a; sourceTree = "<group>"; };
		E34F71B40BF74968A8800F3A /* RNVectorIcons.xcodeproj */ = {isa = PBXFileReference; explicitFileType = undefined; fileEncoding = 9; includeInIndex = 0; lastKnownFileType = "wrapper.pb-project"; name = RNVectorIcons.xcodeproj; path = "../node_modules/react-native-vector-icons/RNVectorIcons.xcodeproj"; sourceTree = "<group>"; };
		E9629905BA1940ADA4189921 /* Feather.ttf */ = {isa = PBXFileReference; explicitFileType = undefined; fileEncoding = 9; includeInIndex = 0; lastKnownFileType = unknown; name = Feather.ttf; path = "../node_modules/react-native-vector-icons/Fonts/Feather.ttf"; sourceTree = "<group>"; };
		F562CA6B28AA4A67AA29B61C /* MaterialIcons.ttf */ = {isa = PBXFileReference; explicitFileType = undefined; fileEncoding = 9; includeInIndex = 0; lastKnownFileType = unknown; name = MaterialIcons.ttf; path = "../node_modules/react-native-vector-icons/Fonts/MaterialIcons.ttf"; sourceTree = "<group>"; };
<<<<<<< HEAD
		41E97E0BCBAB4073990BFBFF /* BVLinearGradient.xcodeproj */ = {isa = PBXFileReference; name = "BVLinearGradient.xcodeproj"; path = "../node_modules/react-native-linear-gradient/BVLinearGradient.xcodeproj"; sourceTree = "<group>"; fileEncoding = undefined; lastKnownFileType = wrapper.pb-project; explicitFileType = undefined; includeInIndex = 0; };
		278065D027394AD9B2906E38 /* libBVLinearGradient.a */ = {isa = PBXFileReference; name = "libBVLinearGradient.a"; path = "libBVLinearGradient.a"; sourceTree = "<group>"; fileEncoding = undefined; lastKnownFileType = archive.ar; explicitFileType = undefined; includeInIndex = 0; };
		A4114794FD844FD4B294BC3D /* RNOS.xcodeproj */ = {isa = PBXFileReference; name = "RNOS.xcodeproj"; path = "../node_modules/react-native-os/ios/RNOS.xcodeproj"; sourceTree = "<group>"; fileEncoding = undefined; lastKnownFileType = wrapper.pb-project; explicitFileType = undefined; includeInIndex = 0; };
		E450D5535A4F4C2BB15052B3 /* libRNOS.a */ = {isa = PBXFileReference; name = "libRNOS.a"; path = "libRNOS.a"; sourceTree = "<group>"; fileEncoding = undefined; lastKnownFileType = archive.ar; explicitFileType = undefined; includeInIndex = 0; };
		D168D4C57F454037806CF230 /* TcpSockets.xcodeproj */ = {isa = PBXFileReference; name = "TcpSockets.xcodeproj"; path = "../node_modules/react-native-tcp/ios/TcpSockets.xcodeproj"; sourceTree = "<group>"; fileEncoding = undefined; lastKnownFileType = wrapper.pb-project; explicitFileType = undefined; includeInIndex = 0; };
		5F5E33D82D524384A0218C0C /* libTcpSockets.a */ = {isa = PBXFileReference; name = "libTcpSockets.a"; path = "libTcpSockets.a"; sourceTree = "<group>"; fileEncoding = undefined; lastKnownFileType = archive.ar; explicitFileType = undefined; includeInIndex = 0; };
		587A8D8CFA1D4C2A954A4F82 /* UdpSockets.xcodeproj */ = {isa = PBXFileReference; name = "UdpSockets.xcodeproj"; path = "../node_modules/react-native-udp/ios/UdpSockets.xcodeproj"; sourceTree = "<group>"; fileEncoding = undefined; lastKnownFileType = wrapper.pb-project; explicitFileType = undefined; includeInIndex = 0; };
		8A453948613847FBB7A30D2C /* libUdpSockets.a */ = {isa = PBXFileReference; name = "libUdpSockets.a"; path = "libUdpSockets.a"; sourceTree = "<group>"; fileEncoding = undefined; lastKnownFileType = archive.ar; explicitFileType = undefined; includeInIndex = 0; };
		684F2C84313849199863B5FE /* Roboto-Black.ttf */ = {isa = PBXFileReference; name = "Roboto-Black.ttf"; path = "../app/fonts/Roboto-Black.ttf"; sourceTree = "<group>"; fileEncoding = undefined; lastKnownFileType = unknown; explicitFileType = undefined; includeInIndex = 0; };
		3E2492C67CF345CABD7B8601 /* Roboto-BlackItalic.ttf */ = {isa = PBXFileReference; name = "Roboto-BlackItalic.ttf"; path = "../app/fonts/Roboto-BlackItalic.ttf"; sourceTree = "<group>"; fileEncoding = undefined; lastKnownFileType = unknown; explicitFileType = undefined; includeInIndex = 0; };
		A783D1CD7D27456796FE2E1B /* Roboto-Bold.ttf */ = {isa = PBXFileReference; name = "Roboto-Bold.ttf"; path = "../app/fonts/Roboto-Bold.ttf"; sourceTree = "<group>"; fileEncoding = undefined; lastKnownFileType = unknown; explicitFileType = undefined; includeInIndex = 0; };
		C9FD3FB1258A41A5A0546C83 /* Roboto-BoldItalic.ttf */ = {isa = PBXFileReference; name = "Roboto-BoldItalic.ttf"; path = "../app/fonts/Roboto-BoldItalic.ttf"; sourceTree = "<group>"; fileEncoding = undefined; lastKnownFileType = unknown; explicitFileType = undefined; includeInIndex = 0; };
		5D7956F8525C4A45A2A555C3 /* Roboto-Italic.ttf */ = {isa = PBXFileReference; name = "Roboto-Italic.ttf"; path = "../app/fonts/Roboto-Italic.ttf"; sourceTree = "<group>"; fileEncoding = undefined; lastKnownFileType = unknown; explicitFileType = undefined; includeInIndex = 0; };
		BB8BA2D3C0354D6090B56A8A /* Roboto-Light.ttf */ = {isa = PBXFileReference; name = "Roboto-Light.ttf"; path = "../app/fonts/Roboto-Light.ttf"; sourceTree = "<group>"; fileEncoding = undefined; lastKnownFileType = unknown; explicitFileType = undefined; includeInIndex = 0; };
		E020F42F788744B3BCE17F05 /* Roboto-LightItalic.ttf */ = {isa = PBXFileReference; name = "Roboto-LightItalic.ttf"; path = "../app/fonts/Roboto-LightItalic.ttf"; sourceTree = "<group>"; fileEncoding = undefined; lastKnownFileType = unknown; explicitFileType = undefined; includeInIndex = 0; };
		C752564A28B44392AEE16BD5 /* Roboto-Medium.ttf */ = {isa = PBXFileReference; name = "Roboto-Medium.ttf"; path = "../app/fonts/Roboto-Medium.ttf"; sourceTree = "<group>"; fileEncoding = undefined; lastKnownFileType = unknown; explicitFileType = undefined; includeInIndex = 0; };
		D5FF0FF1DFB74B3C8BB99E09 /* Roboto-MediumItalic.ttf */ = {isa = PBXFileReference; name = "Roboto-MediumItalic.ttf"; path = "../app/fonts/Roboto-MediumItalic.ttf"; sourceTree = "<group>"; fileEncoding = undefined; lastKnownFileType = unknown; explicitFileType = undefined; includeInIndex = 0; };
		459C4774EB724F2D8E12F088 /* Roboto-Regular.ttf */ = {isa = PBXFileReference; name = "Roboto-Regular.ttf"; path = "../app/fonts/Roboto-Regular.ttf"; sourceTree = "<group>"; fileEncoding = undefined; lastKnownFileType = unknown; explicitFileType = undefined; includeInIndex = 0; };
		D9A37B5BF2914CF1B49EEF80 /* Roboto-Thin.ttf */ = {isa = PBXFileReference; name = "Roboto-Thin.ttf"; path = "../app/fonts/Roboto-Thin.ttf"; sourceTree = "<group>"; fileEncoding = undefined; lastKnownFileType = unknown; explicitFileType = undefined; includeInIndex = 0; };
		CF552F79C77A4184A690513A /* Roboto-ThinItalic.ttf */ = {isa = PBXFileReference; name = "Roboto-ThinItalic.ttf"; path = "../app/fonts/Roboto-ThinItalic.ttf"; sourceTree = "<group>"; fileEncoding = undefined; lastKnownFileType = unknown; explicitFileType = undefined; includeInIndex = 0; };
=======
		8EC0E414ED1C46238F2F10E4 /* RNOS.xcodeproj */ = {isa = PBXFileReference; name = "RNOS.xcodeproj"; path = "../node_modules/react-native-os/ios/RNOS.xcodeproj"; sourceTree = "<group>"; fileEncoding = undefined; lastKnownFileType = wrapper.pb-project; explicitFileType = undefined; includeInIndex = 0; };
		E8CFB912C597432783D2F954 /* libRNOS.a */ = {isa = PBXFileReference; name = "libRNOS.a"; path = "libRNOS.a"; sourceTree = "<group>"; fileEncoding = undefined; lastKnownFileType = archive.ar; explicitFileType = undefined; includeInIndex = 0; };
>>>>>>> d7c5c790
/* End PBXFileReference section */

/* Begin PBXFrameworksBuildPhase section */
		00E356EB1AD99517003FC87E /* Frameworks */ = {
			isa = PBXFrameworksBuildPhase;
			buildActionMask = 2147483647;
			files = (
				140ED2AC1D01E1AD002B40FF /* libReact.a in Frameworks */,
			);
			runOnlyForDeploymentPostprocessing = 0;
		};
		13B07F8C1A680F5B00A75B9A /* Frameworks */ = {
			isa = PBXFrameworksBuildPhase;
			buildActionMask = 2147483647;
			files = (
				ADBDB9381DFEBF1600ED6528 /* libRCTBlob.a in Frameworks */,
				5E9157361DD0AC6A00FF2AA8 /* libRCTAnimation.a in Frameworks */,
				146834051AC3E58100842450 /* libReact.a in Frameworks */,
				5E9157361DD0AC6A00FF2AA8 /* libRCTAnimation.a in Frameworks */,
				00C302E51ABCBA2D00DB3ED1 /* libRCTActionSheet.a in Frameworks */,
				00C302E71ABCBA2D00DB3ED1 /* libRCTGeolocation.a in Frameworks */,
				00C302E81ABCBA2D00DB3ED1 /* libRCTImage.a in Frameworks */,
				133E29F31AD74F7200F7D852 /* libRCTLinking.a in Frameworks */,
				00C302E91ABCBA2D00DB3ED1 /* libRCTNetwork.a in Frameworks */,
				139105C61AF99C1200B5F7CC /* libRCTSettings.a in Frameworks */,
				832341BD1AAA6AB300B99B32 /* libRCTText.a in Frameworks */,
				00C302EA1ABCBA2D00DB3ED1 /* libRCTVibration.a in Frameworks */,
				139FDEF61B0652A700C62182 /* libRCTWebSocket.a in Frameworks */,
				FD9BDCD5059C483EAE9C0160 /* libRNVectorIcons.a in Frameworks */,
				2EE92764CB2942ACBE6EABC8 /* libRNFS.a in Frameworks */,
				AAACFD03192C40F8A1B38A8A /* libRCTWKWebView.a in Frameworks */,
				900DAC87A8AB4C8092EA3682 /* libRNRandomBytes.a in Frameworks */,
<<<<<<< HEAD
				76AB602000D14AA58533641D /* libBVLinearGradient.a in Frameworks */,
				40183C5D406F44FDBF9522E4 /* libRNOS.a in Frameworks */,
				3056591683954FD3B96D7A54 /* libTcpSockets.a in Frameworks */,
				849B35D24083479789832077 /* libUdpSockets.a in Frameworks */,
=======
				131AA188550F45659821D213 /* libRNOS.a in Frameworks */,
>>>>>>> d7c5c790
			);
			runOnlyForDeploymentPostprocessing = 0;
		};
		2D02E4781E0B4A5D006451C7 /* Frameworks */ = {
			isa = PBXFrameworksBuildPhase;
			buildActionMask = 2147483647;
			files = (
				2D16E6881FA4F8E400B85C8A /* libReact.a in Frameworks */,
				2D02E4C21E0B4AEC006451C7 /* libRCTAnimation.a in Frameworks */,
				2D02E4C31E0B4AEC006451C7 /* libRCTImage-tvOS.a in Frameworks */,
				2D02E4C41E0B4AEC006451C7 /* libRCTLinking-tvOS.a in Frameworks */,
				2D02E4C51E0B4AEC006451C7 /* libRCTNetwork-tvOS.a in Frameworks */,
				2D02E4C61E0B4AEC006451C7 /* libRCTSettings-tvOS.a in Frameworks */,
				2D02E4C71E0B4AEC006451C7 /* libRCTText-tvOS.a in Frameworks */,
				2D02E4C81E0B4AEC006451C7 /* libRCTWebSocket-tvOS.a in Frameworks */,
				EF49213DA2374A639808B3AC /* libRNRandomBytes-tvOS.a in Frameworks */,
			);
			runOnlyForDeploymentPostprocessing = 0;
		};
		2D02E48D1E0B4A5D006451C7 /* Frameworks */ = {
			isa = PBXFrameworksBuildPhase;
			buildActionMask = 2147483647;
			files = (
				2DF0FFEE2056DD460020B375 /* libReact.a in Frameworks */,
			);
			runOnlyForDeploymentPostprocessing = 0;
		};
/* End PBXFrameworksBuildPhase section */

/* Begin PBXGroup section */
		00C302A81ABCB8CE00DB3ED1 /* Products */ = {
			isa = PBXGroup;
			children = (
				00C302AC1ABCB8CE00DB3ED1 /* libRCTActionSheet.a */,
			);
			name = Products;
			sourceTree = "<group>";
		};
		00C302B61ABCB90400DB3ED1 /* Products */ = {
			isa = PBXGroup;
			children = (
				00C302BA1ABCB90400DB3ED1 /* libRCTGeolocation.a */,
			);
			name = Products;
			sourceTree = "<group>";
		};
		00C302BC1ABCB91800DB3ED1 /* Products */ = {
			isa = PBXGroup;
			children = (
				00C302C01ABCB91800DB3ED1 /* libRCTImage.a */,
				3DAD3E841DF850E9000B6D8A /* libRCTImage-tvOS.a */,
			);
			name = Products;
			sourceTree = "<group>";
		};
		00C302D41ABCB9D200DB3ED1 /* Products */ = {
			isa = PBXGroup;
			children = (
				00C302DC1ABCB9D200DB3ED1 /* libRCTNetwork.a */,
				3DAD3E8C1DF850E9000B6D8A /* libRCTNetwork-tvOS.a */,
			);
			name = Products;
			sourceTree = "<group>";
		};
		00C302E01ABCB9EE00DB3ED1 /* Products */ = {
			isa = PBXGroup;
			children = (
				00C302E41ABCB9EE00DB3ED1 /* libRCTVibration.a */,
			);
			name = Products;
			sourceTree = "<group>";
		};
		00E356EF1AD99517003FC87E /* MetaMaskTests */ = {
			isa = PBXGroup;
			children = (
				00E356F21AD99517003FC87E /* MetaMaskTests.m */,
				00E356F01AD99517003FC87E /* Supporting Files */,
			);
			path = MetaMaskTests;
			sourceTree = "<group>";
		};
		00E356F01AD99517003FC87E /* Supporting Files */ = {
			isa = PBXGroup;
			children = (
				00E356F11AD99517003FC87E /* Info.plist */,
			);
			name = "Supporting Files";
			sourceTree = "<group>";
		};
		139105B71AF99BAD00B5F7CC /* Products */ = {
			isa = PBXGroup;
			children = (
				139105C11AF99BAD00B5F7CC /* libRCTSettings.a */,
				3DAD3E901DF850E9000B6D8A /* libRCTSettings-tvOS.a */,
			);
			name = Products;
			sourceTree = "<group>";
		};
		139FDEE71B06529A00C62182 /* Products */ = {
			isa = PBXGroup;
			children = (
				139FDEF41B06529B00C62182 /* libRCTWebSocket.a */,
				3DAD3E991DF850E9000B6D8A /* libRCTWebSocket-tvOS.a */,
				2D16E6841FA4F8DC00B85C8A /* libfishhook.a */,
				2D16E6861FA4F8DC00B85C8A /* libfishhook-tvOS.a */,
			);
			name = Products;
			sourceTree = "<group>";
		};
		13B07FAE1A68108700A75B9A /* MetaMask */ = {
			isa = PBXGroup;
			children = (
				A0E2F08E210276210084ABC0 /* entry.js */,
				A02FF29B210FCEBB0057412D /* entry-web3.js */,
				008F07F21AC5B25A0029DE68 /* main.jsbundle */,
				13B07FAF1A68108700A75B9A /* AppDelegate.h */,
				13B07FB01A68108700A75B9A /* AppDelegate.m */,
				13B07FB51A68108700A75B9A /* Images.xcassets */,
				13B07FB61A68108700A75B9A /* Info.plist */,
				13B07FB11A68108700A75B9A /* LaunchScreen.xib */,
				13B07FB71A68108700A75B9A /* main.m */,
			);
			name = MetaMask;
			sourceTree = "<group>";
		};
		146834001AC3E56700842450 /* Products */ = {
			isa = PBXGroup;
			children = (
				146834041AC3E56700842450 /* libReact.a */,
				3DAD3EA31DF850E9000B6D8A /* libReact.a */,
				3DAD3EA51DF850E9000B6D8A /* libyoga.a */,
				3DAD3EA71DF850E9000B6D8A /* libyoga.a */,
				3DAD3EA91DF850E9000B6D8A /* libcxxreact.a */,
				3DAD3EAB1DF850E9000B6D8A /* libcxxreact.a */,
				3DAD3EAD1DF850E9000B6D8A /* libjschelpers.a */,
				3DAD3EAF1DF850E9000B6D8A /* libjschelpers.a */,
				2DF0FFDF2056DD460020B375 /* libjsinspector.a */,
				2DF0FFE12056DD460020B375 /* libjsinspector-tvOS.a */,
				2DF0FFE32056DD460020B375 /* libthird-party.a */,
				2DF0FFE52056DD460020B375 /* libthird-party.a */,
				2DF0FFE72056DD460020B375 /* libdouble-conversion.a */,
				2DF0FFE92056DD460020B375 /* libdouble-conversion.a */,
				2DF0FFEB2056DD460020B375 /* libprivatedata.a */,
				2DF0FFED2056DD460020B375 /* libprivatedata-tvOS.a */,
			);
			name = Products;
			sourceTree = "<group>";
		};
		15A2E5EF2100077400A1F331 /* Recovered References */ = {
			isa = PBXGroup;
			children = (
				70BCC86172F14AB2BF4DDA97 /* libRNVectorIcons.a */,
				CF0899B651A847EDB227BE12 /* libRNFS.a */,
				893E46C6BCE84DC19E928BBD /* libRCTWKWebView.a */,
				8ABF9E3C7C334558A19A8C88 /* libRNRandomBytes.a */,
				14E7DBD0B81B4F6087628BA0 /* libRNRandomBytes-tvOS.a */,
			);
			name = "Recovered References";
			sourceTree = "<group>";
		};
		15A2E6152100077700A1F331 /* Products */ = {
			isa = PBXGroup;
			children = (
				15A2E6212100077800A1F331 /* libRNVectorIcons.a */,
			);
			name = Products;
			sourceTree = "<group>";
		};
		15A2E6172100077700A1F331 /* Products */ = {
			isa = PBXGroup;
			children = (
				15A2E61C2100077800A1F331 /* libRNFS.a */,
				15A2E61E2100077800A1F331 /* libRNFS.a */,
			);
			name = Products;
			sourceTree = "<group>";
		};
		15C1F69E2100D06E00DEA29E /* Products */ = {
			isa = PBXGroup;
			children = (
				15C1F6A22100D07200DEA29E /* libRCTWKWebView.a */,
			);
			name = Products;
			sourceTree = "<group>";
		};
<<<<<<< HEAD
		15D158A8210BD00C006982B5 /* Products */ = {
			isa = PBXGroup;
			children = (
				15D158AD210BD00D006982B5 /* libRNRandomBytes.a */,
				15D158AF210BD00D006982B5 /* libRNRandomBytes-tvOS.a */,
=======
		15D1583F210BAAFF006982B5 /* Products */ = {
			isa = PBXGroup;
			children = (
				15D1586C210BAAFF006982B5 /* libRNRandomBytes.a */,
				15D1586E210BAAFF006982B5 /* libRNRandomBytes-tvOS.a */,
>>>>>>> d7c5c790
			);
			name = Products;
			sourceTree = "<group>";
		};
		2D16E6871FA4F8E400B85C8A /* Frameworks */ = {
			isa = PBXGroup;
			children = (
				2D16E6891FA4F8E400B85C8A /* libReact.a */,
			);
			name = Frameworks;
			sourceTree = "<group>";
		};
		4A27949D046C4516B9653BBB /* Resources */ = {
			isa = PBXGroup;
			children = (
				15D158EC210BD8C8006982B5 /* Metamask.ttf */,
				A498EA4CD2F8488DB666B94C /* Entypo.ttf */,
				BF485CDA047B4D52852B87F5 /* EvilIcons.ttf */,
				E9629905BA1940ADA4189921 /* Feather.ttf */,
				5E32A09A7BDC431FA403BA73 /* FontAwesome.ttf */,
				42C6DDE3B80F47AFA9C9D4F5 /* Foundation.ttf */,
				4A2D27104599412CA00C35EF /* Ionicons.ttf */,
				42C239E9FAA64BD9A34B8D8A /* MaterialCommunityIcons.ttf */,
				F562CA6B28AA4A67AA29B61C /* MaterialIcons.ttf */,
				1C516951C09F43CB97129B66 /* Octicons.ttf */,
				4444176409EB42CB93AB03C5 /* SimpleLineIcons.ttf */,
				7FF1597C0ACA4902B86140B2 /* Zocial.ttf */,
				684F2C84313849199863B5FE /* Roboto-Black.ttf */,
				3E2492C67CF345CABD7B8601 /* Roboto-BlackItalic.ttf */,
				A783D1CD7D27456796FE2E1B /* Roboto-Bold.ttf */,
				C9FD3FB1258A41A5A0546C83 /* Roboto-BoldItalic.ttf */,
				5D7956F8525C4A45A2A555C3 /* Roboto-Italic.ttf */,
				BB8BA2D3C0354D6090B56A8A /* Roboto-Light.ttf */,
				E020F42F788744B3BCE17F05 /* Roboto-LightItalic.ttf */,
				C752564A28B44392AEE16BD5 /* Roboto-Medium.ttf */,
				D5FF0FF1DFB74B3C8BB99E09 /* Roboto-MediumItalic.ttf */,
				459C4774EB724F2D8E12F088 /* Roboto-Regular.ttf */,
				D9A37B5BF2914CF1B49EEF80 /* Roboto-Thin.ttf */,
				CF552F79C77A4184A690513A /* Roboto-ThinItalic.ttf */,
			);
			name = Resources;
			sourceTree = "<group>";
		};
		5E91572E1DD0AC6500FF2AA8 /* Products */ = {
			isa = PBXGroup;
			children = (
				5E9157331DD0AC6500FF2AA8 /* libRCTAnimation.a */,
				5E9157351DD0AC6500FF2AA8 /* libRCTAnimation.a */,
			);
			name = Products;
			sourceTree = "<group>";
		};
		78C398B11ACF4ADC00677621 /* Products */ = {
			isa = PBXGroup;
			children = (
				78C398B91ACF4ADC00677621 /* libRCTLinking.a */,
				3DAD3E881DF850E9000B6D8A /* libRCTLinking-tvOS.a */,
			);
			name = Products;
			sourceTree = "<group>";
		};
		832341AE1AAA6A7D00B99B32 /* Libraries */ = {
			isa = PBXGroup;
			children = (
				5E91572D1DD0AC6500FF2AA8 /* RCTAnimation.xcodeproj */,
				146833FF1AC3E56700842450 /* React.xcodeproj */,
				00C302A71ABCB8CE00DB3ED1 /* RCTActionSheet.xcodeproj */,
				ADBDB91F1DFEBF0600ED6528 /* RCTBlob.xcodeproj */,
				00C302B51ABCB90400DB3ED1 /* RCTGeolocation.xcodeproj */,
				00C302BB1ABCB91800DB3ED1 /* RCTImage.xcodeproj */,
				78C398B01ACF4ADC00677621 /* RCTLinking.xcodeproj */,
				00C302D31ABCB9D200DB3ED1 /* RCTNetwork.xcodeproj */,
				139105B61AF99BAD00B5F7CC /* RCTSettings.xcodeproj */,
				832341B01AAA6A8300B99B32 /* RCTText.xcodeproj */,
				00C302DF1ABCB9EE00DB3ED1 /* RCTVibration.xcodeproj */,
				139FDEE61B06529A00C62182 /* RCTWebSocket.xcodeproj */,
				E34F71B40BF74968A8800F3A /* RNVectorIcons.xcodeproj */,
				6EFAC8C8B451455A999A0F09 /* RNFS.xcodeproj */,
				32DB6F5C92BA4F85979EF659 /* RCTWKWebView.xcodeproj */,
				500343D7D81046209C481A89 /* RNRandomBytes.xcodeproj */,
<<<<<<< HEAD
				41E97E0BCBAB4073990BFBFF /* BVLinearGradient.xcodeproj */,
				A4114794FD844FD4B294BC3D /* RNOS.xcodeproj */,
				D168D4C57F454037806CF230 /* TcpSockets.xcodeproj */,
				587A8D8CFA1D4C2A954A4F82 /* UdpSockets.xcodeproj */,
=======
				8EC0E414ED1C46238F2F10E4 /* RNOS.xcodeproj */,
>>>>>>> d7c5c790
			);
			name = Libraries;
			sourceTree = "<group>";
		};
		832341B11AAA6A8300B99B32 /* Products */ = {
			isa = PBXGroup;
			children = (
				832341B51AAA6A8300B99B32 /* libRCTText.a */,
				3DAD3E941DF850E9000B6D8A /* libRCTText-tvOS.a */,
			);
			name = Products;
			sourceTree = "<group>";
		};
		83CBB9F61A601CBA00E9B192 = {
			isa = PBXGroup;
			children = (
				13B07FAE1A68108700A75B9A /* MetaMask */,
				832341AE1AAA6A7D00B99B32 /* Libraries */,
				00E356EF1AD99517003FC87E /* MetaMaskTests */,
				83CBBA001A601CBA00E9B192 /* Products */,
				2D16E6871FA4F8E400B85C8A /* Frameworks */,
				4A27949D046C4516B9653BBB /* Resources */,
				15A2E5EF2100077400A1F331 /* Recovered References */,
			);
			indentWidth = 2;
			sourceTree = "<group>";
			tabWidth = 2;
			usesTabs = 0;
		};
		83CBBA001A601CBA00E9B192 /* Products */ = {
			isa = PBXGroup;
			children = (
				13B07F961A680F5B00A75B9A /* MetaMask.app */,
				00E356EE1AD99517003FC87E /* MetaMaskTests.xctest */,
				2D02E47B1E0B4A5D006451C7 /* MetaMask-tvOS.app */,
				2D02E4901E0B4A5D006451C7 /* MetaMask-tvOSTests.xctest */,
			);
			name = Products;
			sourceTree = "<group>";
		};
		A02FF293210FCE6F0057412D /* Products */ = {
			isa = PBXGroup;
			children = (
				A02FF298210FCE720057412D /* libRNRandomBytes.a */,
				A02FF29A210FCE720057412D /* libRNRandomBytes-tvOS.a */,
			);
			name = Products;
			sourceTree = "<group>";
		};
		ADBDB9201DFEBF0600ED6528 /* Products */ = {
			isa = PBXGroup;
			children = (
				ADBDB9271DFEBF0700ED6528 /* libRCTBlob.a */,
				2D16E6721FA4F8DC00B85C8A /* libRCTBlob-tvOS.a */,
			);
			name = Products;
			sourceTree = "<group>";
		};
/* End PBXGroup section */

/* Begin PBXNativeTarget section */
		00E356ED1AD99517003FC87E /* MetaMaskTests */ = {
			isa = PBXNativeTarget;
			buildConfigurationList = 00E357021AD99517003FC87E /* Build configuration list for PBXNativeTarget "MetaMaskTests" */;
			buildPhases = (
				00E356EA1AD99517003FC87E /* Sources */,
				00E356EB1AD99517003FC87E /* Frameworks */,
				00E356EC1AD99517003FC87E /* Resources */,
			);
			buildRules = (
			);
			dependencies = (
				00E356F51AD99517003FC87E /* PBXTargetDependency */,
			);
			name = MetaMaskTests;
			productName = MetaMaskTests;
			productReference = 00E356EE1AD99517003FC87E /* MetaMaskTests.xctest */;
			productType = "com.apple.product-type.bundle.unit-test";
		};
		13B07F861A680F5B00A75B9A /* MetaMask */ = {
			isa = PBXNativeTarget;
			buildConfigurationList = 13B07F931A680F5B00A75B9A /* Build configuration list for PBXNativeTarget "MetaMask" */;
			buildPhases = (
				13B07F871A680F5B00A75B9A /* Sources */,
				13B07F8C1A680F5B00A75B9A /* Frameworks */,
				13B07F8E1A680F5B00A75B9A /* Resources */,
				00DD1BFF1BD5951E006B06BC /* Bundle React Native code and images */,
			);
			buildRules = (
			);
			dependencies = (
			);
			name = MetaMask;
			productName = "Hello World";
			productReference = 13B07F961A680F5B00A75B9A /* MetaMask.app */;
			productType = "com.apple.product-type.application";
		};
		2D02E47A1E0B4A5D006451C7 /* MetaMask-tvOS */ = {
			isa = PBXNativeTarget;
			buildConfigurationList = 2D02E4BA1E0B4A5E006451C7 /* Build configuration list for PBXNativeTarget "MetaMask-tvOS" */;
			buildPhases = (
				2D02E4771E0B4A5D006451C7 /* Sources */,
				2D02E4781E0B4A5D006451C7 /* Frameworks */,
				2D02E4791E0B4A5D006451C7 /* Resources */,
				2D02E4CB1E0B4B27006451C7 /* Bundle React Native Code And Images */,
			);
			buildRules = (
			);
			dependencies = (
			);
			name = "MetaMask-tvOS";
			productName = "MetaMask-tvOS";
			productReference = 2D02E47B1E0B4A5D006451C7 /* MetaMask-tvOS.app */;
			productType = "com.apple.product-type.application";
		};
		2D02E48F1E0B4A5D006451C7 /* MetaMask-tvOSTests */ = {
			isa = PBXNativeTarget;
			buildConfigurationList = 2D02E4BB1E0B4A5E006451C7 /* Build configuration list for PBXNativeTarget "MetaMask-tvOSTests" */;
			buildPhases = (
				2D02E48C1E0B4A5D006451C7 /* Sources */,
				2D02E48D1E0B4A5D006451C7 /* Frameworks */,
				2D02E48E1E0B4A5D006451C7 /* Resources */,
			);
			buildRules = (
			);
			dependencies = (
				2D02E4921E0B4A5D006451C7 /* PBXTargetDependency */,
			);
			name = "MetaMask-tvOSTests";
			productName = "MetaMask-tvOSTests";
			productReference = 2D02E4901E0B4A5D006451C7 /* MetaMask-tvOSTests.xctest */;
			productType = "com.apple.product-type.bundle.unit-test";
		};
/* End PBXNativeTarget section */

/* Begin PBXProject section */
		83CBB9F71A601CBA00E9B192 /* Project object */ = {
			isa = PBXProject;
			attributes = {
				LastUpgradeCheck = 610;
				ORGANIZATIONNAME = Facebook;
				TargetAttributes = {
					00E356ED1AD99517003FC87E = {
						CreatedOnToolsVersion = 6.2;
						TestTargetID = 13B07F861A680F5B00A75B9A;
					};
					2D02E47A1E0B4A5D006451C7 = {
						CreatedOnToolsVersion = 8.2.1;
						ProvisioningStyle = Automatic;
					};
					2D02E48F1E0B4A5D006451C7 = {
						CreatedOnToolsVersion = 8.2.1;
						ProvisioningStyle = Automatic;
						TestTargetID = 2D02E47A1E0B4A5D006451C7;
					};
				};
			};
			buildConfigurationList = 83CBB9FA1A601CBA00E9B192 /* Build configuration list for PBXProject "MetaMask" */;
			compatibilityVersion = "Xcode 3.2";
			developmentRegion = English;
			hasScannedForEncodings = 0;
			knownRegions = (
				en,
				Base,
			);
			mainGroup = 83CBB9F61A601CBA00E9B192;
			productRefGroup = 83CBBA001A601CBA00E9B192 /* Products */;
			projectDirPath = "";
			projectReferences = (
				{
					ProductGroup = 00C302A81ABCB8CE00DB3ED1 /* Products */;
					ProjectRef = 00C302A71ABCB8CE00DB3ED1 /* RCTActionSheet.xcodeproj */;
				},
				{
					ProductGroup = 5E91572E1DD0AC6500FF2AA8 /* Products */;
					ProjectRef = 5E91572D1DD0AC6500FF2AA8 /* RCTAnimation.xcodeproj */;
				},
				{
					ProductGroup = ADBDB9201DFEBF0600ED6528 /* Products */;
					ProjectRef = ADBDB91F1DFEBF0600ED6528 /* RCTBlob.xcodeproj */;
				},
				{
					ProductGroup = 00C302B61ABCB90400DB3ED1 /* Products */;
					ProjectRef = 00C302B51ABCB90400DB3ED1 /* RCTGeolocation.xcodeproj */;
				},
				{
					ProductGroup = 00C302BC1ABCB91800DB3ED1 /* Products */;
					ProjectRef = 00C302BB1ABCB91800DB3ED1 /* RCTImage.xcodeproj */;
				},
				{
					ProductGroup = 78C398B11ACF4ADC00677621 /* Products */;
					ProjectRef = 78C398B01ACF4ADC00677621 /* RCTLinking.xcodeproj */;
				},
				{
					ProductGroup = 00C302D41ABCB9D200DB3ED1 /* Products */;
					ProjectRef = 00C302D31ABCB9D200DB3ED1 /* RCTNetwork.xcodeproj */;
				},
				{
					ProductGroup = 139105B71AF99BAD00B5F7CC /* Products */;
					ProjectRef = 139105B61AF99BAD00B5F7CC /* RCTSettings.xcodeproj */;
				},
				{
					ProductGroup = 832341B11AAA6A8300B99B32 /* Products */;
					ProjectRef = 832341B01AAA6A8300B99B32 /* RCTText.xcodeproj */;
				},
				{
					ProductGroup = 00C302E01ABCB9EE00DB3ED1 /* Products */;
					ProjectRef = 00C302DF1ABCB9EE00DB3ED1 /* RCTVibration.xcodeproj */;
				},
				{
					ProductGroup = 139FDEE71B06529A00C62182 /* Products */;
					ProjectRef = 139FDEE61B06529A00C62182 /* RCTWebSocket.xcodeproj */;
				},
				{
					ProductGroup = 15C1F69E2100D06E00DEA29E /* Products */;
					ProjectRef = 32DB6F5C92BA4F85979EF659 /* RCTWKWebView.xcodeproj */;
				},
				{
					ProductGroup = 146834001AC3E56700842450 /* Products */;
					ProjectRef = 146833FF1AC3E56700842450 /* React.xcodeproj */;
				},
				{
					ProductGroup = 15A2E6172100077700A1F331 /* Products */;
					ProjectRef = 6EFAC8C8B451455A999A0F09 /* RNFS.xcodeproj */;
				},
				{
<<<<<<< HEAD
					ProductGroup = 15D158A8210BD00C006982B5 /* Products */;
=======
					ProductGroup = A02FF293210FCE6F0057412D /* Products */;
>>>>>>> d7c5c790
					ProjectRef = 500343D7D81046209C481A89 /* RNRandomBytes.xcodeproj */;
				},
				{
					ProductGroup = 15A2E6152100077700A1F331 /* Products */;
					ProjectRef = E34F71B40BF74968A8800F3A /* RNVectorIcons.xcodeproj */;
				},
			);
			projectRoot = "";
			targets = (
				13B07F861A680F5B00A75B9A /* MetaMask */,
				00E356ED1AD99517003FC87E /* MetaMaskTests */,
				2D02E47A1E0B4A5D006451C7 /* MetaMask-tvOS */,
				2D02E48F1E0B4A5D006451C7 /* MetaMask-tvOSTests */,
			);
		};
/* End PBXProject section */

/* Begin PBXReferenceProxy section */
		00C302AC1ABCB8CE00DB3ED1 /* libRCTActionSheet.a */ = {
			isa = PBXReferenceProxy;
			fileType = archive.ar;
			path = libRCTActionSheet.a;
			remoteRef = 00C302AB1ABCB8CE00DB3ED1 /* PBXContainerItemProxy */;
			sourceTree = BUILT_PRODUCTS_DIR;
		};
		00C302BA1ABCB90400DB3ED1 /* libRCTGeolocation.a */ = {
			isa = PBXReferenceProxy;
			fileType = archive.ar;
			path = libRCTGeolocation.a;
			remoteRef = 00C302B91ABCB90400DB3ED1 /* PBXContainerItemProxy */;
			sourceTree = BUILT_PRODUCTS_DIR;
		};
		00C302C01ABCB91800DB3ED1 /* libRCTImage.a */ = {
			isa = PBXReferenceProxy;
			fileType = archive.ar;
			path = libRCTImage.a;
			remoteRef = 00C302BF1ABCB91800DB3ED1 /* PBXContainerItemProxy */;
			sourceTree = BUILT_PRODUCTS_DIR;
		};
		00C302DC1ABCB9D200DB3ED1 /* libRCTNetwork.a */ = {
			isa = PBXReferenceProxy;
			fileType = archive.ar;
			path = libRCTNetwork.a;
			remoteRef = 00C302DB1ABCB9D200DB3ED1 /* PBXContainerItemProxy */;
			sourceTree = BUILT_PRODUCTS_DIR;
		};
		00C302E41ABCB9EE00DB3ED1 /* libRCTVibration.a */ = {
			isa = PBXReferenceProxy;
			fileType = archive.ar;
			path = libRCTVibration.a;
			remoteRef = 00C302E31ABCB9EE00DB3ED1 /* PBXContainerItemProxy */;
			sourceTree = BUILT_PRODUCTS_DIR;
		};
		139105C11AF99BAD00B5F7CC /* libRCTSettings.a */ = {
			isa = PBXReferenceProxy;
			fileType = archive.ar;
			path = libRCTSettings.a;
			remoteRef = 139105C01AF99BAD00B5F7CC /* PBXContainerItemProxy */;
			sourceTree = BUILT_PRODUCTS_DIR;
		};
		139FDEF41B06529B00C62182 /* libRCTWebSocket.a */ = {
			isa = PBXReferenceProxy;
			fileType = archive.ar;
			path = libRCTWebSocket.a;
			remoteRef = 139FDEF31B06529B00C62182 /* PBXContainerItemProxy */;
			sourceTree = BUILT_PRODUCTS_DIR;
		};
		146834041AC3E56700842450 /* libReact.a */ = {
			isa = PBXReferenceProxy;
			fileType = archive.ar;
			path = libReact.a;
			remoteRef = 146834031AC3E56700842450 /* PBXContainerItemProxy */;
			sourceTree = BUILT_PRODUCTS_DIR;
		};
		15A2E61C2100077800A1F331 /* libRNFS.a */ = {
			isa = PBXReferenceProxy;
			fileType = archive.ar;
			path = libRNFS.a;
			remoteRef = 15A2E61B2100077800A1F331 /* PBXContainerItemProxy */;
			sourceTree = BUILT_PRODUCTS_DIR;
		};
		15A2E61E2100077800A1F331 /* libRNFS.a */ = {
			isa = PBXReferenceProxy;
			fileType = archive.ar;
			path = libRNFS.a;
			remoteRef = 15A2E61D2100077800A1F331 /* PBXContainerItemProxy */;
			sourceTree = BUILT_PRODUCTS_DIR;
		};
		15A2E6212100077800A1F331 /* libRNVectorIcons.a */ = {
			isa = PBXReferenceProxy;
			fileType = archive.ar;
			path = libRNVectorIcons.a;
			remoteRef = 15A2E6202100077800A1F331 /* PBXContainerItemProxy */;
			sourceTree = BUILT_PRODUCTS_DIR;
		};
		15C1F6A22100D07200DEA29E /* libRCTWKWebView.a */ = {
			isa = PBXReferenceProxy;
			fileType = archive.ar;
			path = libRCTWKWebView.a;
			remoteRef = 15C1F6A12100D07200DEA29E /* PBXContainerItemProxy */;
			sourceTree = BUILT_PRODUCTS_DIR;
		};
<<<<<<< HEAD
		15D158AD210BD00D006982B5 /* libRNRandomBytes.a */ = {
			isa = PBXReferenceProxy;
			fileType = archive.ar;
			path = libRNRandomBytes.a;
			remoteRef = 15D158AC210BD00D006982B5 /* PBXContainerItemProxy */;
			sourceTree = BUILT_PRODUCTS_DIR;
		};
		15D158AF210BD00D006982B5 /* libRNRandomBytes-tvOS.a */ = {
			isa = PBXReferenceProxy;
			fileType = archive.ar;
			path = "libRNRandomBytes-tvOS.a";
			remoteRef = 15D158AE210BD00D006982B5 /* PBXContainerItemProxy */;
=======
		15D1586C210BAAFF006982B5 /* libRNRandomBytes.a */ = {
			isa = PBXReferenceProxy;
			fileType = archive.ar;
			path = libRNRandomBytes.a;
			remoteRef = 15D1586B210BAAFF006982B5 /* PBXContainerItemProxy */;
			sourceTree = BUILT_PRODUCTS_DIR;
		};
		15D1586E210BAAFF006982B5 /* libRNRandomBytes-tvOS.a */ = {
			isa = PBXReferenceProxy;
			fileType = archive.ar;
			path = "libRNRandomBytes-tvOS.a";
			remoteRef = 15D1586D210BAAFF006982B5 /* PBXContainerItemProxy */;
>>>>>>> d7c5c790
			sourceTree = BUILT_PRODUCTS_DIR;
		};
		2D16E6721FA4F8DC00B85C8A /* libRCTBlob-tvOS.a */ = {
			isa = PBXReferenceProxy;
			fileType = archive.ar;
			path = "libRCTBlob-tvOS.a";
			remoteRef = 2D16E6711FA4F8DC00B85C8A /* PBXContainerItemProxy */;
			sourceTree = BUILT_PRODUCTS_DIR;
		};
		2D16E6841FA4F8DC00B85C8A /* libfishhook.a */ = {
			isa = PBXReferenceProxy;
			fileType = archive.ar;
			path = libfishhook.a;
			remoteRef = 2D16E6831FA4F8DC00B85C8A /* PBXContainerItemProxy */;
			sourceTree = BUILT_PRODUCTS_DIR;
		};
		2D16E6861FA4F8DC00B85C8A /* libfishhook-tvOS.a */ = {
			isa = PBXReferenceProxy;
			fileType = archive.ar;
			path = "libfishhook-tvOS.a";
			remoteRef = 2D16E6851FA4F8DC00B85C8A /* PBXContainerItemProxy */;
			sourceTree = BUILT_PRODUCTS_DIR;
		};
		2DF0FFDF2056DD460020B375 /* libjsinspector.a */ = {
			isa = PBXReferenceProxy;
			fileType = archive.ar;
			path = libjsinspector.a;
			remoteRef = 2DF0FFDE2056DD460020B375 /* PBXContainerItemProxy */;
			sourceTree = BUILT_PRODUCTS_DIR;
		};
		2DF0FFE12056DD460020B375 /* libjsinspector-tvOS.a */ = {
			isa = PBXReferenceProxy;
			fileType = archive.ar;
			path = "libjsinspector-tvOS.a";
			remoteRef = 2DF0FFE02056DD460020B375 /* PBXContainerItemProxy */;
			sourceTree = BUILT_PRODUCTS_DIR;
		};
		2DF0FFE32056DD460020B375 /* libthird-party.a */ = {
			isa = PBXReferenceProxy;
			fileType = archive.ar;
			path = "libthird-party.a";
			remoteRef = 2DF0FFE22056DD460020B375 /* PBXContainerItemProxy */;
			sourceTree = BUILT_PRODUCTS_DIR;
		};
		2DF0FFE52056DD460020B375 /* libthird-party.a */ = {
			isa = PBXReferenceProxy;
			fileType = archive.ar;
			path = "libthird-party.a";
			remoteRef = 2DF0FFE42056DD460020B375 /* PBXContainerItemProxy */;
			sourceTree = BUILT_PRODUCTS_DIR;
		};
		2DF0FFE72056DD460020B375 /* libdouble-conversion.a */ = {
			isa = PBXReferenceProxy;
			fileType = archive.ar;
			path = "libdouble-conversion.a";
			remoteRef = 2DF0FFE62056DD460020B375 /* PBXContainerItemProxy */;
			sourceTree = BUILT_PRODUCTS_DIR;
		};
		2DF0FFE92056DD460020B375 /* libdouble-conversion.a */ = {
			isa = PBXReferenceProxy;
			fileType = archive.ar;
			path = "libdouble-conversion.a";
			remoteRef = 2DF0FFE82056DD460020B375 /* PBXContainerItemProxy */;
			sourceTree = BUILT_PRODUCTS_DIR;
		};
		2DF0FFEB2056DD460020B375 /* libprivatedata.a */ = {
			isa = PBXReferenceProxy;
			fileType = archive.ar;
			path = libprivatedata.a;
			remoteRef = 2DF0FFEA2056DD460020B375 /* PBXContainerItemProxy */;
			sourceTree = BUILT_PRODUCTS_DIR;
		};
		2DF0FFED2056DD460020B375 /* libprivatedata-tvOS.a */ = {
			isa = PBXReferenceProxy;
			fileType = archive.ar;
			path = "libprivatedata-tvOS.a";
			remoteRef = 2DF0FFEC2056DD460020B375 /* PBXContainerItemProxy */;
			sourceTree = BUILT_PRODUCTS_DIR;
		};
		3DAD3E841DF850E9000B6D8A /* libRCTImage-tvOS.a */ = {
			isa = PBXReferenceProxy;
			fileType = archive.ar;
			path = "libRCTImage-tvOS.a";
			remoteRef = 3DAD3E831DF850E9000B6D8A /* PBXContainerItemProxy */;
			sourceTree = BUILT_PRODUCTS_DIR;
		};
		3DAD3E881DF850E9000B6D8A /* libRCTLinking-tvOS.a */ = {
			isa = PBXReferenceProxy;
			fileType = archive.ar;
			path = "libRCTLinking-tvOS.a";
			remoteRef = 3DAD3E871DF850E9000B6D8A /* PBXContainerItemProxy */;
			sourceTree = BUILT_PRODUCTS_DIR;
		};
		3DAD3E8C1DF850E9000B6D8A /* libRCTNetwork-tvOS.a */ = {
			isa = PBXReferenceProxy;
			fileType = archive.ar;
			path = "libRCTNetwork-tvOS.a";
			remoteRef = 3DAD3E8B1DF850E9000B6D8A /* PBXContainerItemProxy */;
			sourceTree = BUILT_PRODUCTS_DIR;
		};
		3DAD3E901DF850E9000B6D8A /* libRCTSettings-tvOS.a */ = {
			isa = PBXReferenceProxy;
			fileType = archive.ar;
			path = "libRCTSettings-tvOS.a";
			remoteRef = 3DAD3E8F1DF850E9000B6D8A /* PBXContainerItemProxy */;
			sourceTree = BUILT_PRODUCTS_DIR;
		};
		3DAD3E941DF850E9000B6D8A /* libRCTText-tvOS.a */ = {
			isa = PBXReferenceProxy;
			fileType = archive.ar;
			path = "libRCTText-tvOS.a";
			remoteRef = 3DAD3E931DF850E9000B6D8A /* PBXContainerItemProxy */;
			sourceTree = BUILT_PRODUCTS_DIR;
		};
		3DAD3E991DF850E9000B6D8A /* libRCTWebSocket-tvOS.a */ = {
			isa = PBXReferenceProxy;
			fileType = archive.ar;
			path = "libRCTWebSocket-tvOS.a";
			remoteRef = 3DAD3E981DF850E9000B6D8A /* PBXContainerItemProxy */;
			sourceTree = BUILT_PRODUCTS_DIR;
		};
		3DAD3EA31DF850E9000B6D8A /* libReact.a */ = {
			isa = PBXReferenceProxy;
			fileType = archive.ar;
			path = libReact.a;
			remoteRef = 3DAD3EA21DF850E9000B6D8A /* PBXContainerItemProxy */;
			sourceTree = BUILT_PRODUCTS_DIR;
		};
		3DAD3EA51DF850E9000B6D8A /* libyoga.a */ = {
			isa = PBXReferenceProxy;
			fileType = archive.ar;
			path = libyoga.a;
			remoteRef = 3DAD3EA41DF850E9000B6D8A /* PBXContainerItemProxy */;
			sourceTree = BUILT_PRODUCTS_DIR;
		};
		3DAD3EA71DF850E9000B6D8A /* libyoga.a */ = {
			isa = PBXReferenceProxy;
			fileType = archive.ar;
			path = libyoga.a;
			remoteRef = 3DAD3EA61DF850E9000B6D8A /* PBXContainerItemProxy */;
			sourceTree = BUILT_PRODUCTS_DIR;
		};
		3DAD3EA91DF850E9000B6D8A /* libcxxreact.a */ = {
			isa = PBXReferenceProxy;
			fileType = archive.ar;
			path = libcxxreact.a;
			remoteRef = 3DAD3EA81DF850E9000B6D8A /* PBXContainerItemProxy */;
			sourceTree = BUILT_PRODUCTS_DIR;
		};
		3DAD3EAB1DF850E9000B6D8A /* libcxxreact.a */ = {
			isa = PBXReferenceProxy;
			fileType = archive.ar;
			path = libcxxreact.a;
			remoteRef = 3DAD3EAA1DF850E9000B6D8A /* PBXContainerItemProxy */;
			sourceTree = BUILT_PRODUCTS_DIR;
		};
		3DAD3EAD1DF850E9000B6D8A /* libjschelpers.a */ = {
			isa = PBXReferenceProxy;
			fileType = archive.ar;
			path = libjschelpers.a;
			remoteRef = 3DAD3EAC1DF850E9000B6D8A /* PBXContainerItemProxy */;
			sourceTree = BUILT_PRODUCTS_DIR;
		};
		3DAD3EAF1DF850E9000B6D8A /* libjschelpers.a */ = {
			isa = PBXReferenceProxy;
			fileType = archive.ar;
			path = libjschelpers.a;
			remoteRef = 3DAD3EAE1DF850E9000B6D8A /* PBXContainerItemProxy */;
			sourceTree = BUILT_PRODUCTS_DIR;
		};
		5E9157331DD0AC6500FF2AA8 /* libRCTAnimation.a */ = {
			isa = PBXReferenceProxy;
			fileType = archive.ar;
			path = libRCTAnimation.a;
			remoteRef = 5E9157321DD0AC6500FF2AA8 /* PBXContainerItemProxy */;
			sourceTree = BUILT_PRODUCTS_DIR;
		};
		5E9157351DD0AC6500FF2AA8 /* libRCTAnimation.a */ = {
			isa = PBXReferenceProxy;
			fileType = archive.ar;
			path = libRCTAnimation.a;
			remoteRef = 5E9157341DD0AC6500FF2AA8 /* PBXContainerItemProxy */;
			sourceTree = BUILT_PRODUCTS_DIR;
		};
		78C398B91ACF4ADC00677621 /* libRCTLinking.a */ = {
			isa = PBXReferenceProxy;
			fileType = archive.ar;
			path = libRCTLinking.a;
			remoteRef = 78C398B81ACF4ADC00677621 /* PBXContainerItemProxy */;
			sourceTree = BUILT_PRODUCTS_DIR;
		};
		832341B51AAA6A8300B99B32 /* libRCTText.a */ = {
			isa = PBXReferenceProxy;
			fileType = archive.ar;
			path = libRCTText.a;
			remoteRef = 832341B41AAA6A8300B99B32 /* PBXContainerItemProxy */;
			sourceTree = BUILT_PRODUCTS_DIR;
		};
		A02FF298210FCE720057412D /* libRNRandomBytes.a */ = {
			isa = PBXReferenceProxy;
			fileType = archive.ar;
			path = libRNRandomBytes.a;
			remoteRef = A02FF297210FCE720057412D /* PBXContainerItemProxy */;
			sourceTree = BUILT_PRODUCTS_DIR;
		};
		A02FF29A210FCE720057412D /* libRNRandomBytes-tvOS.a */ = {
			isa = PBXReferenceProxy;
			fileType = archive.ar;
			path = "libRNRandomBytes-tvOS.a";
			remoteRef = A02FF299210FCE720057412D /* PBXContainerItemProxy */;
			sourceTree = BUILT_PRODUCTS_DIR;
		};
		ADBDB9271DFEBF0700ED6528 /* libRCTBlob.a */ = {
			isa = PBXReferenceProxy;
			fileType = archive.ar;
			path = libRCTBlob.a;
			remoteRef = ADBDB9261DFEBF0700ED6528 /* PBXContainerItemProxy */;
			sourceTree = BUILT_PRODUCTS_DIR;
		};
/* End PBXReferenceProxy section */

/* Begin PBXResourcesBuildPhase section */
		00E356EC1AD99517003FC87E /* Resources */ = {
			isa = PBXResourcesBuildPhase;
			buildActionMask = 2147483647;
			files = (
			);
			runOnlyForDeploymentPostprocessing = 0;
		};
		13B07F8E1A680F5B00A75B9A /* Resources */ = {
			isa = PBXResourcesBuildPhase;
			buildActionMask = 2147483647;
			files = (
				13B07FBF1A68108700A75B9A /* Images.xcassets in Resources */,
				13B07FBD1A68108700A75B9A /* LaunchScreen.xib in Resources */,
				657046E69A8E4E9CBC092A88 /* Entypo.ttf in Resources */,
				F5C5F10C32974C2D94FEA3F3 /* EvilIcons.ttf in Resources */,
				A02FF29C210FCEBB0057412D /* entry-web3.js in Resources */,
				123752B9768C469A85058888 /* Feather.ttf in Resources */,
				C5AD5D88262D40E8AD14096C /* FontAwesome.ttf in Resources */,
				F719B7ED64E3484FB94EE77B /* Foundation.ttf in Resources */,
				4EC316415D2D4557B2DFB781 /* Ionicons.ttf in Resources */,
				3EA7CE27B8AB49009E49CFE6 /* MaterialCommunityIcons.ttf in Resources */,
				A0E2F0B8210276220084ABC0 /* entry.js in Resources */,
				F0C672CC75F549ABBA1CF52A /* MaterialIcons.ttf in Resources */,
				5992255DBD134582AE0C5AA5 /* Octicons.ttf in Resources */,
				15D158ED210BD912006982B5 /* Metamask.ttf in Resources */,
				F34655B90A524BB3B87EAB00 /* SimpleLineIcons.ttf in Resources */,
				2348DAE74F344434A57B334F /* Zocial.ttf in Resources */,
				48AD4B0AABCB447B99B85DC4 /* Roboto-Black.ttf in Resources */,
				CD13D926E1E84D9ABFE672C0 /* Roboto-BlackItalic.ttf in Resources */,
				813214A2220E40C7BBB5ED9E /* Roboto-Bold.ttf in Resources */,
				298242C958524BB38FB44CAE /* Roboto-BoldItalic.ttf in Resources */,
				2DB27BE39B164356A98A0FB1 /* Roboto-Italic.ttf in Resources */,
				4CEFC9E34A8D4288BFE2F85A /* Roboto-Light.ttf in Resources */,
				887E75FB64A54509A08D6C50 /* Roboto-LightItalic.ttf in Resources */,
				EF65C42EA15B4774B1947A12 /* Roboto-Medium.ttf in Resources */,
				DC6A024F56DD43E1A83B47B1 /* Roboto-MediumItalic.ttf in Resources */,
				34CEE49BC79D411687B42FA9 /* Roboto-Regular.ttf in Resources */,
				7E08FB90F3754D47994208B4 /* Roboto-Thin.ttf in Resources */,
				7C0226ABD9694AEDBAF3016F /* Roboto-ThinItalic.ttf in Resources */,
			);
			runOnlyForDeploymentPostprocessing = 0;
		};
		2D02E4791E0B4A5D006451C7 /* Resources */ = {
			isa = PBXResourcesBuildPhase;
			buildActionMask = 2147483647;
			files = (
				2D02E4BD1E0B4A84006451C7 /* Images.xcassets in Resources */,
			);
			runOnlyForDeploymentPostprocessing = 0;
		};
		2D02E48E1E0B4A5D006451C7 /* Resources */ = {
			isa = PBXResourcesBuildPhase;
			buildActionMask = 2147483647;
			files = (
			);
			runOnlyForDeploymentPostprocessing = 0;
		};
/* End PBXResourcesBuildPhase section */

/* Begin PBXShellScriptBuildPhase section */
		00DD1BFF1BD5951E006B06BC /* Bundle React Native code and images */ = {
			isa = PBXShellScriptBuildPhase;
			buildActionMask = 2147483647;
			files = (
			);
			inputPaths = (
			);
			name = "Bundle React Native code and images";
			outputPaths = (
			);
			runOnlyForDeploymentPostprocessing = 0;
			shellPath = /bin/sh;
			shellScript = "export NODE_BINARY=node\n../node_modules/react-native/scripts/react-native-xcode.sh";
		};
		2D02E4CB1E0B4B27006451C7 /* Bundle React Native Code And Images */ = {
			isa = PBXShellScriptBuildPhase;
			buildActionMask = 2147483647;
			files = (
			);
			inputPaths = (
			);
			name = "Bundle React Native Code And Images";
			outputPaths = (
			);
			runOnlyForDeploymentPostprocessing = 0;
			shellPath = /bin/sh;
			shellScript = "export NODE_BINARY=node\n../node_modules/react-native/scripts/react-native-xcode.sh";
		};
/* End PBXShellScriptBuildPhase section */

/* Begin PBXSourcesBuildPhase section */
		00E356EA1AD99517003FC87E /* Sources */ = {
			isa = PBXSourcesBuildPhase;
			buildActionMask = 2147483647;
			files = (
				00E356F31AD99517003FC87E /* MetaMaskTests.m in Sources */,
			);
			runOnlyForDeploymentPostprocessing = 0;
		};
		13B07F871A680F5B00A75B9A /* Sources */ = {
			isa = PBXSourcesBuildPhase;
			buildActionMask = 2147483647;
			files = (
				13B07FBC1A68108700A75B9A /* AppDelegate.m in Sources */,
				13B07FC11A68108700A75B9A /* main.m in Sources */,
			);
			runOnlyForDeploymentPostprocessing = 0;
		};
		2D02E4771E0B4A5D006451C7 /* Sources */ = {
			isa = PBXSourcesBuildPhase;
			buildActionMask = 2147483647;
			files = (
				2D02E4BF1E0B4AB3006451C7 /* main.m in Sources */,
				2D02E4BC1E0B4A80006451C7 /* AppDelegate.m in Sources */,
			);
			runOnlyForDeploymentPostprocessing = 0;
		};
		2D02E48C1E0B4A5D006451C7 /* Sources */ = {
			isa = PBXSourcesBuildPhase;
			buildActionMask = 2147483647;
			files = (
				2DCD954D1E0B4F2C00145EB5 /* MetaMaskTests.m in Sources */,
			);
			runOnlyForDeploymentPostprocessing = 0;
		};
/* End PBXSourcesBuildPhase section */

/* Begin PBXTargetDependency section */
		00E356F51AD99517003FC87E /* PBXTargetDependency */ = {
			isa = PBXTargetDependency;
			target = 13B07F861A680F5B00A75B9A /* MetaMask */;
			targetProxy = 00E356F41AD99517003FC87E /* PBXContainerItemProxy */;
		};
		2D02E4921E0B4A5D006451C7 /* PBXTargetDependency */ = {
			isa = PBXTargetDependency;
			target = 2D02E47A1E0B4A5D006451C7 /* MetaMask-tvOS */;
			targetProxy = 2D02E4911E0B4A5D006451C7 /* PBXContainerItemProxy */;
		};
/* End PBXTargetDependency section */

/* Begin PBXVariantGroup section */
		13B07FB11A68108700A75B9A /* LaunchScreen.xib */ = {
			isa = PBXVariantGroup;
			children = (
				13B07FB21A68108700A75B9A /* Base */,
			);
			name = LaunchScreen.xib;
			path = MetaMask;
			sourceTree = "<group>";
		};
/* End PBXVariantGroup section */

/* Begin XCBuildConfiguration section */
		00E356F61AD99517003FC87E /* Debug */ = {
			isa = XCBuildConfiguration;
			buildSettings = {
				BUNDLE_LOADER = "$(TEST_HOST)";
				GCC_PREPROCESSOR_DEFINITIONS = (
					"DEBUG=1",
					"$(inherited)",
				);
				HEADER_SEARCH_PATHS = (
					"$(inherited)",
					"$(SRCROOT)/../node_modules/react-native-vector-icons/RNVectorIconsManager",
					"$(SRCROOT)/../node_modules/react-native-fs/**",
					"$(SRCROOT)/../node_modules/react-native-wkwebview-reborn/ios/RCTWKWebView",
					"$(SRCROOT)/../node_modules/react-native-randombytes",
<<<<<<< HEAD
					"$(SRCROOT)/../node_modules/react-native-linear-gradient/BVLinearGradient",
					"$(SRCROOT)/../node_modules/react-native-os/ios",
					"$(SRCROOT)/../node_modules/react-native-tcp/ios/**",
					"$(SRCROOT)/../node_modules/react-native-udp/ios/**",
=======
					"$(SRCROOT)/../node_modules/react-native-os/ios",
>>>>>>> d7c5c790
				);
				INFOPLIST_FILE = MetaMaskTests/Info.plist;
				IPHONEOS_DEPLOYMENT_TARGET = 9.0;
				LD_RUNPATH_SEARCH_PATHS = "$(inherited) @executable_path/Frameworks @loader_path/Frameworks";
				LIBRARY_SEARCH_PATHS = (
					"$(inherited)",
					"\"$(SRCROOT)/$(TARGET_NAME)\"",
					"\"$(SRCROOT)/$(TARGET_NAME)\"",
					"\"$(SRCROOT)/$(TARGET_NAME)\"",
					"\"$(SRCROOT)/$(TARGET_NAME)\"",
					"\"$(SRCROOT)/$(TARGET_NAME)\"",
					"\"$(SRCROOT)/$(TARGET_NAME)\"",
					"\"$(SRCROOT)/$(TARGET_NAME)\"",
					"\"$(SRCROOT)/$(TARGET_NAME)\"",
<<<<<<< HEAD
					"\"$(SRCROOT)/$(TARGET_NAME)\"",
=======
>>>>>>> d7c5c790
				);
				OTHER_LDFLAGS = (
					"-ObjC",
					"-lc++",
				);
				PRODUCT_NAME = "$(TARGET_NAME)";
				TEST_HOST = "$(BUILT_PRODUCTS_DIR)/MetaMask.app/MetaMask";
			};
			name = Debug;
		};
		00E356F71AD99517003FC87E /* Release */ = {
			isa = XCBuildConfiguration;
			buildSettings = {
				BUNDLE_LOADER = "$(TEST_HOST)";
				COPY_PHASE_STRIP = NO;
				HEADER_SEARCH_PATHS = (
					"$(inherited)",
					"$(SRCROOT)/../node_modules/react-native-vector-icons/RNVectorIconsManager",
					"$(SRCROOT)/../node_modules/react-native-fs/**",
					"$(SRCROOT)/../node_modules/react-native-wkwebview-reborn/ios/RCTWKWebView",
					"$(SRCROOT)/../node_modules/react-native-randombytes",
<<<<<<< HEAD
					"$(SRCROOT)/../node_modules/react-native-linear-gradient/BVLinearGradient",
					"$(SRCROOT)/../node_modules/react-native-os/ios",
					"$(SRCROOT)/../node_modules/react-native-tcp/ios/**",
					"$(SRCROOT)/../node_modules/react-native-udp/ios/**",
=======
					"$(SRCROOT)/../node_modules/react-native-os/ios",
>>>>>>> d7c5c790
				);
				INFOPLIST_FILE = MetaMaskTests/Info.plist;
				IPHONEOS_DEPLOYMENT_TARGET = 9.0;
				LD_RUNPATH_SEARCH_PATHS = "$(inherited) @executable_path/Frameworks @loader_path/Frameworks";
				LIBRARY_SEARCH_PATHS = (
					"$(inherited)",
					"\"$(SRCROOT)/$(TARGET_NAME)\"",
					"\"$(SRCROOT)/$(TARGET_NAME)\"",
					"\"$(SRCROOT)/$(TARGET_NAME)\"",
					"\"$(SRCROOT)/$(TARGET_NAME)\"",
					"\"$(SRCROOT)/$(TARGET_NAME)\"",
					"\"$(SRCROOT)/$(TARGET_NAME)\"",
					"\"$(SRCROOT)/$(TARGET_NAME)\"",
					"\"$(SRCROOT)/$(TARGET_NAME)\"",
<<<<<<< HEAD
					"\"$(SRCROOT)/$(TARGET_NAME)\"",
=======
>>>>>>> d7c5c790
				);
				OTHER_LDFLAGS = (
					"-ObjC",
					"-lc++",
				);
				PRODUCT_NAME = "$(TARGET_NAME)";
				TEST_HOST = "$(BUILT_PRODUCTS_DIR)/MetaMask.app/MetaMask";
			};
			name = Release;
		};
		13B07F941A680F5B00A75B9A /* Debug */ = {
			isa = XCBuildConfiguration;
			buildSettings = {
				ASSETCATALOG_COMPILER_APPICON_NAME = AppIcon;
				CURRENT_PROJECT_VERSION = 1;
				DEAD_CODE_STRIPPING = NO;
				HEADER_SEARCH_PATHS = (
					"$(inherited)",
					"$(SRCROOT)/../node_modules/react-native-vector-icons/RNVectorIconsManager",
					"$(SRCROOT)/../node_modules/react-native-fs/**",
					"$(SRCROOT)/../node_modules/react-native-wkwebview-reborn/ios/RCTWKWebView",
					"$(SRCROOT)/../node_modules/react-native-randombytes",
<<<<<<< HEAD
					"$(SRCROOT)/../node_modules/react-native-linear-gradient/BVLinearGradient",
					"$(SRCROOT)/../node_modules/react-native-os/ios",
					"$(SRCROOT)/../node_modules/react-native-tcp/ios/**",
					"$(SRCROOT)/../node_modules/react-native-udp/ios/**",
=======
					"$(SRCROOT)/../node_modules/react-native-os/ios",
>>>>>>> d7c5c790
				);
				INFOPLIST_FILE = MetaMask/Info.plist;
				LD_RUNPATH_SEARCH_PATHS = "$(inherited) @executable_path/Frameworks";
				OTHER_LDFLAGS = (
					"$(inherited)",
					"-ObjC",
					"-lc++",
				);
				PRODUCT_NAME = MetaMask;
				VERSIONING_SYSTEM = "apple-generic";
			};
			name = Debug;
		};
		13B07F951A680F5B00A75B9A /* Release */ = {
			isa = XCBuildConfiguration;
			buildSettings = {
				ASSETCATALOG_COMPILER_APPICON_NAME = AppIcon;
				CURRENT_PROJECT_VERSION = 1;
				HEADER_SEARCH_PATHS = (
					"$(inherited)",
					"$(SRCROOT)/../node_modules/react-native-vector-icons/RNVectorIconsManager",
					"$(SRCROOT)/../node_modules/react-native-fs/**",
					"$(SRCROOT)/../node_modules/react-native-wkwebview-reborn/ios/RCTWKWebView",
					"$(SRCROOT)/../node_modules/react-native-randombytes",
<<<<<<< HEAD
					"$(SRCROOT)/../node_modules/react-native-linear-gradient/BVLinearGradient",
					"$(SRCROOT)/../node_modules/react-native-os/ios",
					"$(SRCROOT)/../node_modules/react-native-tcp/ios/**",
					"$(SRCROOT)/../node_modules/react-native-udp/ios/**",
=======
					"$(SRCROOT)/../node_modules/react-native-os/ios",
>>>>>>> d7c5c790
				);
				INFOPLIST_FILE = MetaMask/Info.plist;
				LD_RUNPATH_SEARCH_PATHS = "$(inherited) @executable_path/Frameworks";
				OTHER_LDFLAGS = (
					"$(inherited)",
					"-ObjC",
					"-lc++",
				);
				PRODUCT_NAME = MetaMask;
				VERSIONING_SYSTEM = "apple-generic";
			};
			name = Release;
		};
		2D02E4971E0B4A5E006451C7 /* Debug */ = {
			isa = XCBuildConfiguration;
			buildSettings = {
				ASSETCATALOG_COMPILER_APPICON_NAME = "App Icon & Top Shelf Image";
				ASSETCATALOG_COMPILER_LAUNCHIMAGE_NAME = LaunchImage;
				CLANG_ANALYZER_NONNULL = YES;
				CLANG_WARN_DOCUMENTATION_COMMENTS = YES;
				CLANG_WARN_INFINITE_RECURSION = YES;
				CLANG_WARN_SUSPICIOUS_MOVE = YES;
				DEBUG_INFORMATION_FORMAT = dwarf;
				ENABLE_TESTABILITY = YES;
				GCC_NO_COMMON_BLOCKS = YES;
				HEADER_SEARCH_PATHS = (
					"$(inherited)",
					"$(SRCROOT)/../node_modules/react-native-vector-icons/RNVectorIconsManager",
					"$(SRCROOT)/../node_modules/react-native-fs/**",
					"$(SRCROOT)/../node_modules/react-native-wkwebview-reborn/ios/RCTWKWebView",
					"$(SRCROOT)/../node_modules/react-native-randombytes",
<<<<<<< HEAD
					"$(SRCROOT)/../node_modules/react-native-linear-gradient/BVLinearGradient",
					"$(SRCROOT)/../node_modules/react-native-os/ios",
					"$(SRCROOT)/../node_modules/react-native-tcp/ios/**",
					"$(SRCROOT)/../node_modules/react-native-udp/ios/**",
=======
					"$(SRCROOT)/../node_modules/react-native-os/ios",
>>>>>>> d7c5c790
				);
				INFOPLIST_FILE = "MetaMask-tvOS/Info.plist";
				LD_RUNPATH_SEARCH_PATHS = "$(inherited) @executable_path/Frameworks";
				LIBRARY_SEARCH_PATHS = (
					"$(inherited)",
					"\"$(SRCROOT)/$(TARGET_NAME)\"",
					"\"$(SRCROOT)/$(TARGET_NAME)\"",
					"\"$(SRCROOT)/$(TARGET_NAME)\"",
					"\"$(SRCROOT)/$(TARGET_NAME)\"",
					"\"$(SRCROOT)/$(TARGET_NAME)\"",
					"\"$(SRCROOT)/$(TARGET_NAME)\"",
					"\"$(SRCROOT)/$(TARGET_NAME)\"",
					"\"$(SRCROOT)/$(TARGET_NAME)\"",
<<<<<<< HEAD
					"\"$(SRCROOT)/$(TARGET_NAME)\"",
=======
>>>>>>> d7c5c790
				);
				OTHER_LDFLAGS = (
					"-ObjC",
					"-lc++",
				);
				PRODUCT_BUNDLE_IDENTIFIER = "com.facebook.REACT.MetaMask-tvOS";
				PRODUCT_NAME = "$(TARGET_NAME)";
				SDKROOT = appletvos;
				TARGETED_DEVICE_FAMILY = 3;
				TVOS_DEPLOYMENT_TARGET = 9.2;
			};
			name = Debug;
		};
		2D02E4981E0B4A5E006451C7 /* Release */ = {
			isa = XCBuildConfiguration;
			buildSettings = {
				ASSETCATALOG_COMPILER_APPICON_NAME = "App Icon & Top Shelf Image";
				ASSETCATALOG_COMPILER_LAUNCHIMAGE_NAME = LaunchImage;
				CLANG_ANALYZER_NONNULL = YES;
				CLANG_WARN_DOCUMENTATION_COMMENTS = YES;
				CLANG_WARN_INFINITE_RECURSION = YES;
				CLANG_WARN_SUSPICIOUS_MOVE = YES;
				COPY_PHASE_STRIP = NO;
				DEBUG_INFORMATION_FORMAT = "dwarf-with-dsym";
				GCC_NO_COMMON_BLOCKS = YES;
				HEADER_SEARCH_PATHS = (
					"$(inherited)",
					"$(SRCROOT)/../node_modules/react-native-vector-icons/RNVectorIconsManager",
					"$(SRCROOT)/../node_modules/react-native-fs/**",
					"$(SRCROOT)/../node_modules/react-native-wkwebview-reborn/ios/RCTWKWebView",
					"$(SRCROOT)/../node_modules/react-native-randombytes",
<<<<<<< HEAD
					"$(SRCROOT)/../node_modules/react-native-linear-gradient/BVLinearGradient",
					"$(SRCROOT)/../node_modules/react-native-os/ios",
					"$(SRCROOT)/../node_modules/react-native-tcp/ios/**",
					"$(SRCROOT)/../node_modules/react-native-udp/ios/**",
=======
					"$(SRCROOT)/../node_modules/react-native-os/ios",
>>>>>>> d7c5c790
				);
				INFOPLIST_FILE = "MetaMask-tvOS/Info.plist";
				LD_RUNPATH_SEARCH_PATHS = "$(inherited) @executable_path/Frameworks";
				LIBRARY_SEARCH_PATHS = (
					"$(inherited)",
					"\"$(SRCROOT)/$(TARGET_NAME)\"",
					"\"$(SRCROOT)/$(TARGET_NAME)\"",
					"\"$(SRCROOT)/$(TARGET_NAME)\"",
					"\"$(SRCROOT)/$(TARGET_NAME)\"",
					"\"$(SRCROOT)/$(TARGET_NAME)\"",
					"\"$(SRCROOT)/$(TARGET_NAME)\"",
					"\"$(SRCROOT)/$(TARGET_NAME)\"",
					"\"$(SRCROOT)/$(TARGET_NAME)\"",
<<<<<<< HEAD
					"\"$(SRCROOT)/$(TARGET_NAME)\"",
=======
>>>>>>> d7c5c790
				);
				OTHER_LDFLAGS = (
					"-ObjC",
					"-lc++",
				);
				PRODUCT_BUNDLE_IDENTIFIER = "com.facebook.REACT.MetaMask-tvOS";
				PRODUCT_NAME = "$(TARGET_NAME)";
				SDKROOT = appletvos;
				TARGETED_DEVICE_FAMILY = 3;
				TVOS_DEPLOYMENT_TARGET = 9.2;
			};
			name = Release;
		};
		2D02E4991E0B4A5E006451C7 /* Debug */ = {
			isa = XCBuildConfiguration;
			buildSettings = {
				BUNDLE_LOADER = "$(TEST_HOST)";
				CLANG_ANALYZER_NONNULL = YES;
				CLANG_WARN_DOCUMENTATION_COMMENTS = YES;
				CLANG_WARN_INFINITE_RECURSION = YES;
				CLANG_WARN_SUSPICIOUS_MOVE = YES;
				DEBUG_INFORMATION_FORMAT = dwarf;
				ENABLE_TESTABILITY = YES;
				GCC_NO_COMMON_BLOCKS = YES;
				HEADER_SEARCH_PATHS = (
					"$(inherited)",
					"$(SRCROOT)/../node_modules/react-native-vector-icons/RNVectorIconsManager",
					"$(SRCROOT)/../node_modules/react-native-fs/**",
					"$(SRCROOT)/../node_modules/react-native-wkwebview-reborn/ios/RCTWKWebView",
					"$(SRCROOT)/../node_modules/react-native-randombytes",
<<<<<<< HEAD
					"$(SRCROOT)/../node_modules/react-native-linear-gradient/BVLinearGradient",
					"$(SRCROOT)/../node_modules/react-native-os/ios",
					"$(SRCROOT)/../node_modules/react-native-tcp/ios/**",
					"$(SRCROOT)/../node_modules/react-native-udp/ios/**",
=======
					"$(SRCROOT)/../node_modules/react-native-os/ios",
>>>>>>> d7c5c790
				);
				INFOPLIST_FILE = "MetaMask-tvOSTests/Info.plist";
				LD_RUNPATH_SEARCH_PATHS = "$(inherited) @executable_path/Frameworks @loader_path/Frameworks";
				LIBRARY_SEARCH_PATHS = (
					"$(inherited)",
					"\"$(SRCROOT)/$(TARGET_NAME)\"",
					"\"$(SRCROOT)/$(TARGET_NAME)\"",
					"\"$(SRCROOT)/$(TARGET_NAME)\"",
					"\"$(SRCROOT)/$(TARGET_NAME)\"",
					"\"$(SRCROOT)/$(TARGET_NAME)\"",
					"\"$(SRCROOT)/$(TARGET_NAME)\"",
					"\"$(SRCROOT)/$(TARGET_NAME)\"",
					"\"$(SRCROOT)/$(TARGET_NAME)\"",
<<<<<<< HEAD
					"\"$(SRCROOT)/$(TARGET_NAME)\"",
=======
>>>>>>> d7c5c790
				);
				OTHER_LDFLAGS = (
					"-ObjC",
					"-lc++",
				);
				PRODUCT_BUNDLE_IDENTIFIER = "com.facebook.REACT.MetaMask-tvOSTests";
				PRODUCT_NAME = "$(TARGET_NAME)";
				SDKROOT = appletvos;
				TEST_HOST = "$(BUILT_PRODUCTS_DIR)/MetaMask-tvOS.app/MetaMask-tvOS";
				TVOS_DEPLOYMENT_TARGET = 10.1;
			};
			name = Debug;
		};
		2D02E49A1E0B4A5E006451C7 /* Release */ = {
			isa = XCBuildConfiguration;
			buildSettings = {
				BUNDLE_LOADER = "$(TEST_HOST)";
				CLANG_ANALYZER_NONNULL = YES;
				CLANG_WARN_DOCUMENTATION_COMMENTS = YES;
				CLANG_WARN_INFINITE_RECURSION = YES;
				CLANG_WARN_SUSPICIOUS_MOVE = YES;
				COPY_PHASE_STRIP = NO;
				DEBUG_INFORMATION_FORMAT = "dwarf-with-dsym";
				GCC_NO_COMMON_BLOCKS = YES;
				HEADER_SEARCH_PATHS = (
					"$(inherited)",
					"$(SRCROOT)/../node_modules/react-native-vector-icons/RNVectorIconsManager",
					"$(SRCROOT)/../node_modules/react-native-fs/**",
					"$(SRCROOT)/../node_modules/react-native-wkwebview-reborn/ios/RCTWKWebView",
					"$(SRCROOT)/../node_modules/react-native-randombytes",
<<<<<<< HEAD
					"$(SRCROOT)/../node_modules/react-native-linear-gradient/BVLinearGradient",
					"$(SRCROOT)/../node_modules/react-native-os/ios",
					"$(SRCROOT)/../node_modules/react-native-tcp/ios/**",
					"$(SRCROOT)/../node_modules/react-native-udp/ios/**",
=======
					"$(SRCROOT)/../node_modules/react-native-os/ios",
>>>>>>> d7c5c790
				);
				INFOPLIST_FILE = "MetaMask-tvOSTests/Info.plist";
				LD_RUNPATH_SEARCH_PATHS = "$(inherited) @executable_path/Frameworks @loader_path/Frameworks";
				LIBRARY_SEARCH_PATHS = (
					"$(inherited)",
					"\"$(SRCROOT)/$(TARGET_NAME)\"",
					"\"$(SRCROOT)/$(TARGET_NAME)\"",
					"\"$(SRCROOT)/$(TARGET_NAME)\"",
					"\"$(SRCROOT)/$(TARGET_NAME)\"",
					"\"$(SRCROOT)/$(TARGET_NAME)\"",
					"\"$(SRCROOT)/$(TARGET_NAME)\"",
					"\"$(SRCROOT)/$(TARGET_NAME)\"",
					"\"$(SRCROOT)/$(TARGET_NAME)\"",
<<<<<<< HEAD
					"\"$(SRCROOT)/$(TARGET_NAME)\"",
=======
>>>>>>> d7c5c790
				);
				OTHER_LDFLAGS = (
					"-ObjC",
					"-lc++",
				);
				PRODUCT_BUNDLE_IDENTIFIER = "com.facebook.REACT.MetaMask-tvOSTests";
				PRODUCT_NAME = "$(TARGET_NAME)";
				SDKROOT = appletvos;
				TEST_HOST = "$(BUILT_PRODUCTS_DIR)/MetaMask-tvOS.app/MetaMask-tvOS";
				TVOS_DEPLOYMENT_TARGET = 10.1;
			};
			name = Release;
		};
		83CBBA201A601CBA00E9B192 /* Debug */ = {
			isa = XCBuildConfiguration;
			buildSettings = {
				ALWAYS_SEARCH_USER_PATHS = NO;
				CLANG_CXX_LANGUAGE_STANDARD = "gnu++0x";
				CLANG_CXX_LIBRARY = "libc++";
				CLANG_ENABLE_MODULES = YES;
				CLANG_ENABLE_OBJC_ARC = YES;
				CLANG_WARN_BOOL_CONVERSION = YES;
				CLANG_WARN_CONSTANT_CONVERSION = YES;
				CLANG_WARN_DIRECT_OBJC_ISA_USAGE = YES_ERROR;
				CLANG_WARN_EMPTY_BODY = YES;
				CLANG_WARN_ENUM_CONVERSION = YES;
				CLANG_WARN_INT_CONVERSION = YES;
				CLANG_WARN_OBJC_ROOT_CLASS = YES_ERROR;
				CLANG_WARN_UNREACHABLE_CODE = YES;
				CLANG_WARN__DUPLICATE_METHOD_MATCH = YES;
				"CODE_SIGN_IDENTITY[sdk=iphoneos*]" = "iPhone Developer";
				COPY_PHASE_STRIP = NO;
				ENABLE_STRICT_OBJC_MSGSEND = YES;
				GCC_C_LANGUAGE_STANDARD = gnu99;
				GCC_DYNAMIC_NO_PIC = NO;
				GCC_OPTIMIZATION_LEVEL = 0;
				GCC_PREPROCESSOR_DEFINITIONS = (
					"DEBUG=1",
					"$(inherited)",
				);
				GCC_SYMBOLS_PRIVATE_EXTERN = NO;
				GCC_WARN_64_TO_32_BIT_CONVERSION = YES;
				GCC_WARN_ABOUT_RETURN_TYPE = YES_ERROR;
				GCC_WARN_UNDECLARED_SELECTOR = YES;
				GCC_WARN_UNINITIALIZED_AUTOS = YES_AGGRESSIVE;
				GCC_WARN_UNUSED_FUNCTION = YES;
				GCC_WARN_UNUSED_VARIABLE = YES;
				IPHONEOS_DEPLOYMENT_TARGET = 9.0;
				MTL_ENABLE_DEBUG_INFO = YES;
				ONLY_ACTIVE_ARCH = YES;
				SDKROOT = iphoneos;
			};
			name = Debug;
		};
		83CBBA211A601CBA00E9B192 /* Release */ = {
			isa = XCBuildConfiguration;
			buildSettings = {
				ALWAYS_SEARCH_USER_PATHS = NO;
				CLANG_CXX_LANGUAGE_STANDARD = "gnu++0x";
				CLANG_CXX_LIBRARY = "libc++";
				CLANG_ENABLE_MODULES = YES;
				CLANG_ENABLE_OBJC_ARC = YES;
				CLANG_WARN_BOOL_CONVERSION = YES;
				CLANG_WARN_CONSTANT_CONVERSION = YES;
				CLANG_WARN_DIRECT_OBJC_ISA_USAGE = YES_ERROR;
				CLANG_WARN_EMPTY_BODY = YES;
				CLANG_WARN_ENUM_CONVERSION = YES;
				CLANG_WARN_INT_CONVERSION = YES;
				CLANG_WARN_OBJC_ROOT_CLASS = YES_ERROR;
				CLANG_WARN_UNREACHABLE_CODE = YES;
				CLANG_WARN__DUPLICATE_METHOD_MATCH = YES;
				"CODE_SIGN_IDENTITY[sdk=iphoneos*]" = "iPhone Developer";
				COPY_PHASE_STRIP = YES;
				ENABLE_NS_ASSERTIONS = NO;
				ENABLE_STRICT_OBJC_MSGSEND = YES;
				GCC_C_LANGUAGE_STANDARD = gnu99;
				GCC_WARN_64_TO_32_BIT_CONVERSION = YES;
				GCC_WARN_ABOUT_RETURN_TYPE = YES_ERROR;
				GCC_WARN_UNDECLARED_SELECTOR = YES;
				GCC_WARN_UNINITIALIZED_AUTOS = YES_AGGRESSIVE;
				GCC_WARN_UNUSED_FUNCTION = YES;
				GCC_WARN_UNUSED_VARIABLE = YES;
				IPHONEOS_DEPLOYMENT_TARGET = 9.0;
				MTL_ENABLE_DEBUG_INFO = NO;
				SDKROOT = iphoneos;
				VALIDATE_PRODUCT = YES;
			};
			name = Release;
		};
/* End XCBuildConfiguration section */

/* Begin XCConfigurationList section */
		00E357021AD99517003FC87E /* Build configuration list for PBXNativeTarget "MetaMaskTests" */ = {
			isa = XCConfigurationList;
			buildConfigurations = (
				00E356F61AD99517003FC87E /* Debug */,
				00E356F71AD99517003FC87E /* Release */,
			);
			defaultConfigurationIsVisible = 0;
			defaultConfigurationName = Release;
		};
		13B07F931A680F5B00A75B9A /* Build configuration list for PBXNativeTarget "MetaMask" */ = {
			isa = XCConfigurationList;
			buildConfigurations = (
				13B07F941A680F5B00A75B9A /* Debug */,
				13B07F951A680F5B00A75B9A /* Release */,
			);
			defaultConfigurationIsVisible = 0;
			defaultConfigurationName = Release;
		};
		2D02E4BA1E0B4A5E006451C7 /* Build configuration list for PBXNativeTarget "MetaMask-tvOS" */ = {
			isa = XCConfigurationList;
			buildConfigurations = (
				2D02E4971E0B4A5E006451C7 /* Debug */,
				2D02E4981E0B4A5E006451C7 /* Release */,
			);
			defaultConfigurationIsVisible = 0;
			defaultConfigurationName = Release;
		};
		2D02E4BB1E0B4A5E006451C7 /* Build configuration list for PBXNativeTarget "MetaMask-tvOSTests" */ = {
			isa = XCConfigurationList;
			buildConfigurations = (
				2D02E4991E0B4A5E006451C7 /* Debug */,
				2D02E49A1E0B4A5E006451C7 /* Release */,
			);
			defaultConfigurationIsVisible = 0;
			defaultConfigurationName = Release;
		};
		83CBB9FA1A601CBA00E9B192 /* Build configuration list for PBXProject "MetaMask" */ = {
			isa = XCConfigurationList;
			buildConfigurations = (
				83CBBA201A601CBA00E9B192 /* Debug */,
				83CBBA211A601CBA00E9B192 /* Release */,
			);
			defaultConfigurationIsVisible = 0;
			defaultConfigurationName = Release;
		};
/* End XCConfigurationList section */
	};
	rootObject = 83CBB9F71A601CBA00E9B192 /* Project object */;
}<|MERGE_RESOLUTION|>--- conflicted
+++ resolved
@@ -45,10 +45,7 @@
 		657046E69A8E4E9CBC092A88 /* Entypo.ttf in Resources */ = {isa = PBXBuildFile; fileRef = A498EA4CD2F8488DB666B94C /* Entypo.ttf */; };
 		832341BD1AAA6AB300B99B32 /* libRCTText.a in Frameworks */ = {isa = PBXBuildFile; fileRef = 832341B51AAA6A8300B99B32 /* libRCTText.a */; };
 		900DAC87A8AB4C8092EA3682 /* libRNRandomBytes.a in Frameworks */ = {isa = PBXBuildFile; fileRef = 8ABF9E3C7C334558A19A8C88 /* libRNRandomBytes.a */; };
-<<<<<<< HEAD
-=======
 		A02FF29C210FCEBB0057412D /* entry-web3.js in Resources */ = {isa = PBXBuildFile; fileRef = A02FF29B210FCEBB0057412D /* entry-web3.js */; };
->>>>>>> d7c5c790
 		A0E2F0B8210276220084ABC0 /* entry.js in Resources */ = {isa = PBXBuildFile; fileRef = A0E2F08E210276210084ABC0 /* entry.js */; };
 		AAACFD03192C40F8A1B38A8A /* libRCTWKWebView.a in Frameworks */ = {isa = PBXBuildFile; fileRef = 893E46C6BCE84DC19E928BBD /* libRCTWKWebView.a */; };
 		ADBDB9381DFEBF1600ED6528 /* libRCTBlob.a in Frameworks */ = {isa = PBXBuildFile; fileRef = ADBDB9271DFEBF0700ED6528 /* libRCTBlob.a */; };
@@ -59,11 +56,9 @@
 		F5C5F10C32974C2D94FEA3F3 /* EvilIcons.ttf in Resources */ = {isa = PBXBuildFile; fileRef = BF485CDA047B4D52852B87F5 /* EvilIcons.ttf */; };
 		F719B7ED64E3484FB94EE77B /* Foundation.ttf in Resources */ = {isa = PBXBuildFile; fileRef = 42C6DDE3B80F47AFA9C9D4F5 /* Foundation.ttf */; };
 		FD9BDCD5059C483EAE9C0160 /* libRNVectorIcons.a in Frameworks */ = {isa = PBXBuildFile; fileRef = 70BCC86172F14AB2BF4DDA97 /* libRNVectorIcons.a */; };
-<<<<<<< HEAD
+		131AA188550F45659821D213 /* libRNOS.a in Frameworks */ = {isa = PBXBuildFile; fileRef = E8CFB912C597432783D2F954 /* libRNOS.a */; };
 		76AB602000D14AA58533641D /* libBVLinearGradient.a in Frameworks */ = {isa = PBXBuildFile; fileRef = 278065D027394AD9B2906E38 /* libBVLinearGradient.a */; };
 		40183C5D406F44FDBF9522E4 /* libRNOS.a in Frameworks */ = {isa = PBXBuildFile; fileRef = E450D5535A4F4C2BB15052B3 /* libRNOS.a */; };
-		3056591683954FD3B96D7A54 /* libTcpSockets.a in Frameworks */ = {isa = PBXBuildFile; fileRef = 5F5E33D82D524384A0218C0C /* libTcpSockets.a */; };
-		849B35D24083479789832077 /* libUdpSockets.a in Frameworks */ = {isa = PBXBuildFile; fileRef = 8A453948613847FBB7A30D2C /* libUdpSockets.a */; };
 		48AD4B0AABCB447B99B85DC4 /* Roboto-Black.ttf in Resources */ = {isa = PBXBuildFile; fileRef = 684F2C84313849199863B5FE /* Roboto-Black.ttf */; };
 		CD13D926E1E84D9ABFE672C0 /* Roboto-BlackItalic.ttf in Resources */ = {isa = PBXBuildFile; fileRef = 3E2492C67CF345CABD7B8601 /* Roboto-BlackItalic.ttf */; };
 		813214A2220E40C7BBB5ED9E /* Roboto-Bold.ttf in Resources */ = {isa = PBXBuildFile; fileRef = A783D1CD7D27456796FE2E1B /* Roboto-Bold.ttf */; };
@@ -76,9 +71,6 @@
 		34CEE49BC79D411687B42FA9 /* Roboto-Regular.ttf in Resources */ = {isa = PBXBuildFile; fileRef = 459C4774EB724F2D8E12F088 /* Roboto-Regular.ttf */; };
 		7E08FB90F3754D47994208B4 /* Roboto-Thin.ttf in Resources */ = {isa = PBXBuildFile; fileRef = D9A37B5BF2914CF1B49EEF80 /* Roboto-Thin.ttf */; };
 		7C0226ABD9694AEDBAF3016F /* Roboto-ThinItalic.ttf in Resources */ = {isa = PBXBuildFile; fileRef = CF552F79C77A4184A690513A /* Roboto-ThinItalic.ttf */; };
-=======
-		131AA188550F45659821D213 /* libRNOS.a in Frameworks */ = {isa = PBXBuildFile; fileRef = E8CFB912C597432783D2F954 /* libRNOS.a */; };
->>>>>>> d7c5c790
 /* End PBXBuildFile section */
 
 /* Begin PBXContainerItemProxy section */
@@ -173,22 +165,14 @@
 			remoteGlobalIDString = 0974579A1D2A440A000D9368;
 			remoteInfo = RCTWKWebView;
 		};
-<<<<<<< HEAD
 		15D158AC210BD00D006982B5 /* PBXContainerItemProxy */ = {
-=======
-		15D1586B210BAAFF006982B5 /* PBXContainerItemProxy */ = {
->>>>>>> d7c5c790
 			isa = PBXContainerItemProxy;
 			containerPortal = 500343D7D81046209C481A89 /* RNRandomBytes.xcodeproj */;
 			proxyType = 2;
 			remoteGlobalIDString = 73EEC9391BFE4B1D00D468EB;
 			remoteInfo = RNRandomBytes;
 		};
-<<<<<<< HEAD
 		15D158AE210BD00D006982B5 /* PBXContainerItemProxy */ = {
-=======
-		15D1586D210BAAFF006982B5 /* PBXContainerItemProxy */ = {
->>>>>>> d7c5c790
 			isa = PBXContainerItemProxy;
 			containerPortal = 500343D7D81046209C481A89 /* RNRandomBytes.xcodeproj */;
 			proxyType = 2;
@@ -462,10 +446,7 @@
 		832341B01AAA6A8300B99B32 /* RCTText.xcodeproj */ = {isa = PBXFileReference; lastKnownFileType = "wrapper.pb-project"; name = RCTText.xcodeproj; path = "../node_modules/react-native/Libraries/Text/RCTText.xcodeproj"; sourceTree = "<group>"; };
 		893E46C6BCE84DC19E928BBD /* libRCTWKWebView.a */ = {isa = PBXFileReference; explicitFileType = undefined; fileEncoding = 9; includeInIndex = 0; lastKnownFileType = archive.ar; path = libRCTWKWebView.a; sourceTree = "<group>"; };
 		8ABF9E3C7C334558A19A8C88 /* libRNRandomBytes.a */ = {isa = PBXFileReference; explicitFileType = undefined; fileEncoding = 9; includeInIndex = 0; lastKnownFileType = archive.ar; path = libRNRandomBytes.a; sourceTree = "<group>"; };
-<<<<<<< HEAD
-=======
 		A02FF29B210FCEBB0057412D /* entry-web3.js */ = {isa = PBXFileReference; fileEncoding = 4; lastKnownFileType = sourcecode.javascript; name = "entry-web3.js"; path = "../app/entry-web3.js"; sourceTree = "<group>"; };
->>>>>>> d7c5c790
 		A0E2F08E210276210084ABC0 /* entry.js */ = {isa = PBXFileReference; fileEncoding = 4; lastKnownFileType = sourcecode.javascript; name = entry.js; path = ../app/entry.js; sourceTree = "<group>"; };
 		A498EA4CD2F8488DB666B94C /* Entypo.ttf */ = {isa = PBXFileReference; explicitFileType = undefined; fileEncoding = 9; includeInIndex = 0; lastKnownFileType = unknown; name = Entypo.ttf; path = "../node_modules/react-native-vector-icons/Fonts/Entypo.ttf"; sourceTree = "<group>"; };
 		ADBDB91F1DFEBF0600ED6528 /* RCTBlob.xcodeproj */ = {isa = PBXFileReference; lastKnownFileType = "wrapper.pb-project"; name = RCTBlob.xcodeproj; path = "../node_modules/react-native/Libraries/Blob/RCTBlob.xcodeproj"; sourceTree = "<group>"; };
@@ -474,15 +455,10 @@
 		E34F71B40BF74968A8800F3A /* RNVectorIcons.xcodeproj */ = {isa = PBXFileReference; explicitFileType = undefined; fileEncoding = 9; includeInIndex = 0; lastKnownFileType = "wrapper.pb-project"; name = RNVectorIcons.xcodeproj; path = "../node_modules/react-native-vector-icons/RNVectorIcons.xcodeproj"; sourceTree = "<group>"; };
 		E9629905BA1940ADA4189921 /* Feather.ttf */ = {isa = PBXFileReference; explicitFileType = undefined; fileEncoding = 9; includeInIndex = 0; lastKnownFileType = unknown; name = Feather.ttf; path = "../node_modules/react-native-vector-icons/Fonts/Feather.ttf"; sourceTree = "<group>"; };
 		F562CA6B28AA4A67AA29B61C /* MaterialIcons.ttf */ = {isa = PBXFileReference; explicitFileType = undefined; fileEncoding = 9; includeInIndex = 0; lastKnownFileType = unknown; name = MaterialIcons.ttf; path = "../node_modules/react-native-vector-icons/Fonts/MaterialIcons.ttf"; sourceTree = "<group>"; };
-<<<<<<< HEAD
 		41E97E0BCBAB4073990BFBFF /* BVLinearGradient.xcodeproj */ = {isa = PBXFileReference; name = "BVLinearGradient.xcodeproj"; path = "../node_modules/react-native-linear-gradient/BVLinearGradient.xcodeproj"; sourceTree = "<group>"; fileEncoding = undefined; lastKnownFileType = wrapper.pb-project; explicitFileType = undefined; includeInIndex = 0; };
 		278065D027394AD9B2906E38 /* libBVLinearGradient.a */ = {isa = PBXFileReference; name = "libBVLinearGradient.a"; path = "libBVLinearGradient.a"; sourceTree = "<group>"; fileEncoding = undefined; lastKnownFileType = archive.ar; explicitFileType = undefined; includeInIndex = 0; };
 		A4114794FD844FD4B294BC3D /* RNOS.xcodeproj */ = {isa = PBXFileReference; name = "RNOS.xcodeproj"; path = "../node_modules/react-native-os/ios/RNOS.xcodeproj"; sourceTree = "<group>"; fileEncoding = undefined; lastKnownFileType = wrapper.pb-project; explicitFileType = undefined; includeInIndex = 0; };
 		E450D5535A4F4C2BB15052B3 /* libRNOS.a */ = {isa = PBXFileReference; name = "libRNOS.a"; path = "libRNOS.a"; sourceTree = "<group>"; fileEncoding = undefined; lastKnownFileType = archive.ar; explicitFileType = undefined; includeInIndex = 0; };
-		D168D4C57F454037806CF230 /* TcpSockets.xcodeproj */ = {isa = PBXFileReference; name = "TcpSockets.xcodeproj"; path = "../node_modules/react-native-tcp/ios/TcpSockets.xcodeproj"; sourceTree = "<group>"; fileEncoding = undefined; lastKnownFileType = wrapper.pb-project; explicitFileType = undefined; includeInIndex = 0; };
-		5F5E33D82D524384A0218C0C /* libTcpSockets.a */ = {isa = PBXFileReference; name = "libTcpSockets.a"; path = "libTcpSockets.a"; sourceTree = "<group>"; fileEncoding = undefined; lastKnownFileType = archive.ar; explicitFileType = undefined; includeInIndex = 0; };
-		587A8D8CFA1D4C2A954A4F82 /* UdpSockets.xcodeproj */ = {isa = PBXFileReference; name = "UdpSockets.xcodeproj"; path = "../node_modules/react-native-udp/ios/UdpSockets.xcodeproj"; sourceTree = "<group>"; fileEncoding = undefined; lastKnownFileType = wrapper.pb-project; explicitFileType = undefined; includeInIndex = 0; };
-		8A453948613847FBB7A30D2C /* libUdpSockets.a */ = {isa = PBXFileReference; name = "libUdpSockets.a"; path = "libUdpSockets.a"; sourceTree = "<group>"; fileEncoding = undefined; lastKnownFileType = archive.ar; explicitFileType = undefined; includeInIndex = 0; };
 		684F2C84313849199863B5FE /* Roboto-Black.ttf */ = {isa = PBXFileReference; name = "Roboto-Black.ttf"; path = "../app/fonts/Roboto-Black.ttf"; sourceTree = "<group>"; fileEncoding = undefined; lastKnownFileType = unknown; explicitFileType = undefined; includeInIndex = 0; };
 		3E2492C67CF345CABD7B8601 /* Roboto-BlackItalic.ttf */ = {isa = PBXFileReference; name = "Roboto-BlackItalic.ttf"; path = "../app/fonts/Roboto-BlackItalic.ttf"; sourceTree = "<group>"; fileEncoding = undefined; lastKnownFileType = unknown; explicitFileType = undefined; includeInIndex = 0; };
 		A783D1CD7D27456796FE2E1B /* Roboto-Bold.ttf */ = {isa = PBXFileReference; name = "Roboto-Bold.ttf"; path = "../app/fonts/Roboto-Bold.ttf"; sourceTree = "<group>"; fileEncoding = undefined; lastKnownFileType = unknown; explicitFileType = undefined; includeInIndex = 0; };
@@ -495,10 +471,6 @@
 		459C4774EB724F2D8E12F088 /* Roboto-Regular.ttf */ = {isa = PBXFileReference; name = "Roboto-Regular.ttf"; path = "../app/fonts/Roboto-Regular.ttf"; sourceTree = "<group>"; fileEncoding = undefined; lastKnownFileType = unknown; explicitFileType = undefined; includeInIndex = 0; };
 		D9A37B5BF2914CF1B49EEF80 /* Roboto-Thin.ttf */ = {isa = PBXFileReference; name = "Roboto-Thin.ttf"; path = "../app/fonts/Roboto-Thin.ttf"; sourceTree = "<group>"; fileEncoding = undefined; lastKnownFileType = unknown; explicitFileType = undefined; includeInIndex = 0; };
 		CF552F79C77A4184A690513A /* Roboto-ThinItalic.ttf */ = {isa = PBXFileReference; name = "Roboto-ThinItalic.ttf"; path = "../app/fonts/Roboto-ThinItalic.ttf"; sourceTree = "<group>"; fileEncoding = undefined; lastKnownFileType = unknown; explicitFileType = undefined; includeInIndex = 0; };
-=======
-		8EC0E414ED1C46238F2F10E4 /* RNOS.xcodeproj */ = {isa = PBXFileReference; name = "RNOS.xcodeproj"; path = "../node_modules/react-native-os/ios/RNOS.xcodeproj"; sourceTree = "<group>"; fileEncoding = undefined; lastKnownFileType = wrapper.pb-project; explicitFileType = undefined; includeInIndex = 0; };
-		E8CFB912C597432783D2F954 /* libRNOS.a */ = {isa = PBXFileReference; name = "libRNOS.a"; path = "libRNOS.a"; sourceTree = "<group>"; fileEncoding = undefined; lastKnownFileType = archive.ar; explicitFileType = undefined; includeInIndex = 0; };
->>>>>>> d7c5c790
 /* End PBXFileReference section */
 
 /* Begin PBXFrameworksBuildPhase section */
@@ -531,14 +503,8 @@
 				2EE92764CB2942ACBE6EABC8 /* libRNFS.a in Frameworks */,
 				AAACFD03192C40F8A1B38A8A /* libRCTWKWebView.a in Frameworks */,
 				900DAC87A8AB4C8092EA3682 /* libRNRandomBytes.a in Frameworks */,
-<<<<<<< HEAD
+				131AA188550F45659821D213 /* libRNOS.a in Frameworks */,
 				76AB602000D14AA58533641D /* libBVLinearGradient.a in Frameworks */,
-				40183C5D406F44FDBF9522E4 /* libRNOS.a in Frameworks */,
-				3056591683954FD3B96D7A54 /* libTcpSockets.a in Frameworks */,
-				849B35D24083479789832077 /* libUdpSockets.a in Frameworks */,
-=======
-				131AA188550F45659821D213 /* libRNOS.a in Frameworks */,
->>>>>>> d7c5c790
 			);
 			runOnlyForDeploymentPostprocessing = 0;
 		};
@@ -724,19 +690,11 @@
 			name = Products;
 			sourceTree = "<group>";
 		};
-<<<<<<< HEAD
-		15D158A8210BD00C006982B5 /* Products */ = {
-			isa = PBXGroup;
-			children = (
-				15D158AD210BD00D006982B5 /* libRNRandomBytes.a */,
-				15D158AF210BD00D006982B5 /* libRNRandomBytes-tvOS.a */,
-=======
 		15D1583F210BAAFF006982B5 /* Products */ = {
 			isa = PBXGroup;
 			children = (
 				15D1586C210BAAFF006982B5 /* libRNRandomBytes.a */,
 				15D1586E210BAAFF006982B5 /* libRNRandomBytes-tvOS.a */,
->>>>>>> d7c5c790
 			);
 			name = Products;
 			sourceTree = "<group>";
@@ -817,14 +775,8 @@
 				6EFAC8C8B451455A999A0F09 /* RNFS.xcodeproj */,
 				32DB6F5C92BA4F85979EF659 /* RCTWKWebView.xcodeproj */,
 				500343D7D81046209C481A89 /* RNRandomBytes.xcodeproj */,
-<<<<<<< HEAD
+				8EC0E414ED1C46238F2F10E4 /* RNOS.xcodeproj */,
 				41E97E0BCBAB4073990BFBFF /* BVLinearGradient.xcodeproj */,
-				A4114794FD844FD4B294BC3D /* RNOS.xcodeproj */,
-				D168D4C57F454037806CF230 /* TcpSockets.xcodeproj */,
-				587A8D8CFA1D4C2A954A4F82 /* UdpSockets.xcodeproj */,
-=======
-				8EC0E414ED1C46238F2F10E4 /* RNOS.xcodeproj */,
->>>>>>> d7c5c790
 			);
 			name = Libraries;
 			sourceTree = "<group>";
@@ -1051,11 +1003,7 @@
 					ProjectRef = 6EFAC8C8B451455A999A0F09 /* RNFS.xcodeproj */;
 				},
 				{
-<<<<<<< HEAD
 					ProductGroup = 15D158A8210BD00C006982B5 /* Products */;
-=======
-					ProductGroup = A02FF293210FCE6F0057412D /* Products */;
->>>>>>> d7c5c790
 					ProjectRef = 500343D7D81046209C481A89 /* RNRandomBytes.xcodeproj */;
 				},
 				{
@@ -1158,20 +1106,6 @@
 			remoteRef = 15C1F6A12100D07200DEA29E /* PBXContainerItemProxy */;
 			sourceTree = BUILT_PRODUCTS_DIR;
 		};
-<<<<<<< HEAD
-		15D158AD210BD00D006982B5 /* libRNRandomBytes.a */ = {
-			isa = PBXReferenceProxy;
-			fileType = archive.ar;
-			path = libRNRandomBytes.a;
-			remoteRef = 15D158AC210BD00D006982B5 /* PBXContainerItemProxy */;
-			sourceTree = BUILT_PRODUCTS_DIR;
-		};
-		15D158AF210BD00D006982B5 /* libRNRandomBytes-tvOS.a */ = {
-			isa = PBXReferenceProxy;
-			fileType = archive.ar;
-			path = "libRNRandomBytes-tvOS.a";
-			remoteRef = 15D158AE210BD00D006982B5 /* PBXContainerItemProxy */;
-=======
 		15D1586C210BAAFF006982B5 /* libRNRandomBytes.a */ = {
 			isa = PBXReferenceProxy;
 			fileType = archive.ar;
@@ -1184,7 +1118,6 @@
 			fileType = archive.ar;
 			path = "libRNRandomBytes-tvOS.a";
 			remoteRef = 15D1586D210BAAFF006982B5 /* PBXContainerItemProxy */;
->>>>>>> d7c5c790
 			sourceTree = BUILT_PRODUCTS_DIR;
 		};
 		2D16E6721FA4F8DC00B85C8A /* libRCTBlob-tvOS.a */ = {
@@ -1574,14 +1507,8 @@
 					"$(SRCROOT)/../node_modules/react-native-fs/**",
 					"$(SRCROOT)/../node_modules/react-native-wkwebview-reborn/ios/RCTWKWebView",
 					"$(SRCROOT)/../node_modules/react-native-randombytes",
-<<<<<<< HEAD
+					"$(SRCROOT)/../node_modules/react-native-os/ios",
 					"$(SRCROOT)/../node_modules/react-native-linear-gradient/BVLinearGradient",
-					"$(SRCROOT)/../node_modules/react-native-os/ios",
-					"$(SRCROOT)/../node_modules/react-native-tcp/ios/**",
-					"$(SRCROOT)/../node_modules/react-native-udp/ios/**",
-=======
-					"$(SRCROOT)/../node_modules/react-native-os/ios",
->>>>>>> d7c5c790
 				);
 				INFOPLIST_FILE = MetaMaskTests/Info.plist;
 				IPHONEOS_DEPLOYMENT_TARGET = 9.0;
@@ -1596,10 +1523,7 @@
 					"\"$(SRCROOT)/$(TARGET_NAME)\"",
 					"\"$(SRCROOT)/$(TARGET_NAME)\"",
 					"\"$(SRCROOT)/$(TARGET_NAME)\"",
-<<<<<<< HEAD
-					"\"$(SRCROOT)/$(TARGET_NAME)\"",
-=======
->>>>>>> d7c5c790
+					"\"$(SRCROOT)/$(TARGET_NAME)\"",
 				);
 				OTHER_LDFLAGS = (
 					"-ObjC",
@@ -1621,14 +1545,8 @@
 					"$(SRCROOT)/../node_modules/react-native-fs/**",
 					"$(SRCROOT)/../node_modules/react-native-wkwebview-reborn/ios/RCTWKWebView",
 					"$(SRCROOT)/../node_modules/react-native-randombytes",
-<<<<<<< HEAD
+					"$(SRCROOT)/../node_modules/react-native-os/ios",
 					"$(SRCROOT)/../node_modules/react-native-linear-gradient/BVLinearGradient",
-					"$(SRCROOT)/../node_modules/react-native-os/ios",
-					"$(SRCROOT)/../node_modules/react-native-tcp/ios/**",
-					"$(SRCROOT)/../node_modules/react-native-udp/ios/**",
-=======
-					"$(SRCROOT)/../node_modules/react-native-os/ios",
->>>>>>> d7c5c790
 				);
 				INFOPLIST_FILE = MetaMaskTests/Info.plist;
 				IPHONEOS_DEPLOYMENT_TARGET = 9.0;
@@ -1643,10 +1561,7 @@
 					"\"$(SRCROOT)/$(TARGET_NAME)\"",
 					"\"$(SRCROOT)/$(TARGET_NAME)\"",
 					"\"$(SRCROOT)/$(TARGET_NAME)\"",
-<<<<<<< HEAD
-					"\"$(SRCROOT)/$(TARGET_NAME)\"",
-=======
->>>>>>> d7c5c790
+					"\"$(SRCROOT)/$(TARGET_NAME)\"",
 				);
 				OTHER_LDFLAGS = (
 					"-ObjC",
@@ -1669,14 +1584,8 @@
 					"$(SRCROOT)/../node_modules/react-native-fs/**",
 					"$(SRCROOT)/../node_modules/react-native-wkwebview-reborn/ios/RCTWKWebView",
 					"$(SRCROOT)/../node_modules/react-native-randombytes",
-<<<<<<< HEAD
+					"$(SRCROOT)/../node_modules/react-native-os/ios",
 					"$(SRCROOT)/../node_modules/react-native-linear-gradient/BVLinearGradient",
-					"$(SRCROOT)/../node_modules/react-native-os/ios",
-					"$(SRCROOT)/../node_modules/react-native-tcp/ios/**",
-					"$(SRCROOT)/../node_modules/react-native-udp/ios/**",
-=======
-					"$(SRCROOT)/../node_modules/react-native-os/ios",
->>>>>>> d7c5c790
 				);
 				INFOPLIST_FILE = MetaMask/Info.plist;
 				LD_RUNPATH_SEARCH_PATHS = "$(inherited) @executable_path/Frameworks";
@@ -1701,14 +1610,8 @@
 					"$(SRCROOT)/../node_modules/react-native-fs/**",
 					"$(SRCROOT)/../node_modules/react-native-wkwebview-reborn/ios/RCTWKWebView",
 					"$(SRCROOT)/../node_modules/react-native-randombytes",
-<<<<<<< HEAD
+					"$(SRCROOT)/../node_modules/react-native-os/ios",
 					"$(SRCROOT)/../node_modules/react-native-linear-gradient/BVLinearGradient",
-					"$(SRCROOT)/../node_modules/react-native-os/ios",
-					"$(SRCROOT)/../node_modules/react-native-tcp/ios/**",
-					"$(SRCROOT)/../node_modules/react-native-udp/ios/**",
-=======
-					"$(SRCROOT)/../node_modules/react-native-os/ios",
->>>>>>> d7c5c790
 				);
 				INFOPLIST_FILE = MetaMask/Info.plist;
 				LD_RUNPATH_SEARCH_PATHS = "$(inherited) @executable_path/Frameworks";
@@ -1740,14 +1643,8 @@
 					"$(SRCROOT)/../node_modules/react-native-fs/**",
 					"$(SRCROOT)/../node_modules/react-native-wkwebview-reborn/ios/RCTWKWebView",
 					"$(SRCROOT)/../node_modules/react-native-randombytes",
-<<<<<<< HEAD
+					"$(SRCROOT)/../node_modules/react-native-os/ios",
 					"$(SRCROOT)/../node_modules/react-native-linear-gradient/BVLinearGradient",
-					"$(SRCROOT)/../node_modules/react-native-os/ios",
-					"$(SRCROOT)/../node_modules/react-native-tcp/ios/**",
-					"$(SRCROOT)/../node_modules/react-native-udp/ios/**",
-=======
-					"$(SRCROOT)/../node_modules/react-native-os/ios",
->>>>>>> d7c5c790
 				);
 				INFOPLIST_FILE = "MetaMask-tvOS/Info.plist";
 				LD_RUNPATH_SEARCH_PATHS = "$(inherited) @executable_path/Frameworks";
@@ -1761,10 +1658,7 @@
 					"\"$(SRCROOT)/$(TARGET_NAME)\"",
 					"\"$(SRCROOT)/$(TARGET_NAME)\"",
 					"\"$(SRCROOT)/$(TARGET_NAME)\"",
-<<<<<<< HEAD
-					"\"$(SRCROOT)/$(TARGET_NAME)\"",
-=======
->>>>>>> d7c5c790
+					"\"$(SRCROOT)/$(TARGET_NAME)\"",
 				);
 				OTHER_LDFLAGS = (
 					"-ObjC",
@@ -1796,14 +1690,8 @@
 					"$(SRCROOT)/../node_modules/react-native-fs/**",
 					"$(SRCROOT)/../node_modules/react-native-wkwebview-reborn/ios/RCTWKWebView",
 					"$(SRCROOT)/../node_modules/react-native-randombytes",
-<<<<<<< HEAD
+					"$(SRCROOT)/../node_modules/react-native-os/ios",
 					"$(SRCROOT)/../node_modules/react-native-linear-gradient/BVLinearGradient",
-					"$(SRCROOT)/../node_modules/react-native-os/ios",
-					"$(SRCROOT)/../node_modules/react-native-tcp/ios/**",
-					"$(SRCROOT)/../node_modules/react-native-udp/ios/**",
-=======
-					"$(SRCROOT)/../node_modules/react-native-os/ios",
->>>>>>> d7c5c790
 				);
 				INFOPLIST_FILE = "MetaMask-tvOS/Info.plist";
 				LD_RUNPATH_SEARCH_PATHS = "$(inherited) @executable_path/Frameworks";
@@ -1817,10 +1705,7 @@
 					"\"$(SRCROOT)/$(TARGET_NAME)\"",
 					"\"$(SRCROOT)/$(TARGET_NAME)\"",
 					"\"$(SRCROOT)/$(TARGET_NAME)\"",
-<<<<<<< HEAD
-					"\"$(SRCROOT)/$(TARGET_NAME)\"",
-=======
->>>>>>> d7c5c790
+					"\"$(SRCROOT)/$(TARGET_NAME)\"",
 				);
 				OTHER_LDFLAGS = (
 					"-ObjC",
@@ -1851,14 +1736,8 @@
 					"$(SRCROOT)/../node_modules/react-native-fs/**",
 					"$(SRCROOT)/../node_modules/react-native-wkwebview-reborn/ios/RCTWKWebView",
 					"$(SRCROOT)/../node_modules/react-native-randombytes",
-<<<<<<< HEAD
+					"$(SRCROOT)/../node_modules/react-native-os/ios",
 					"$(SRCROOT)/../node_modules/react-native-linear-gradient/BVLinearGradient",
-					"$(SRCROOT)/../node_modules/react-native-os/ios",
-					"$(SRCROOT)/../node_modules/react-native-tcp/ios/**",
-					"$(SRCROOT)/../node_modules/react-native-udp/ios/**",
-=======
-					"$(SRCROOT)/../node_modules/react-native-os/ios",
->>>>>>> d7c5c790
 				);
 				INFOPLIST_FILE = "MetaMask-tvOSTests/Info.plist";
 				LD_RUNPATH_SEARCH_PATHS = "$(inherited) @executable_path/Frameworks @loader_path/Frameworks";
@@ -1872,10 +1751,7 @@
 					"\"$(SRCROOT)/$(TARGET_NAME)\"",
 					"\"$(SRCROOT)/$(TARGET_NAME)\"",
 					"\"$(SRCROOT)/$(TARGET_NAME)\"",
-<<<<<<< HEAD
-					"\"$(SRCROOT)/$(TARGET_NAME)\"",
-=======
->>>>>>> d7c5c790
+					"\"$(SRCROOT)/$(TARGET_NAME)\"",
 				);
 				OTHER_LDFLAGS = (
 					"-ObjC",
@@ -1906,14 +1782,8 @@
 					"$(SRCROOT)/../node_modules/react-native-fs/**",
 					"$(SRCROOT)/../node_modules/react-native-wkwebview-reborn/ios/RCTWKWebView",
 					"$(SRCROOT)/../node_modules/react-native-randombytes",
-<<<<<<< HEAD
+					"$(SRCROOT)/../node_modules/react-native-os/ios",
 					"$(SRCROOT)/../node_modules/react-native-linear-gradient/BVLinearGradient",
-					"$(SRCROOT)/../node_modules/react-native-os/ios",
-					"$(SRCROOT)/../node_modules/react-native-tcp/ios/**",
-					"$(SRCROOT)/../node_modules/react-native-udp/ios/**",
-=======
-					"$(SRCROOT)/../node_modules/react-native-os/ios",
->>>>>>> d7c5c790
 				);
 				INFOPLIST_FILE = "MetaMask-tvOSTests/Info.plist";
 				LD_RUNPATH_SEARCH_PATHS = "$(inherited) @executable_path/Frameworks @loader_path/Frameworks";
@@ -1927,10 +1797,7 @@
 					"\"$(SRCROOT)/$(TARGET_NAME)\"",
 					"\"$(SRCROOT)/$(TARGET_NAME)\"",
 					"\"$(SRCROOT)/$(TARGET_NAME)\"",
-<<<<<<< HEAD
-					"\"$(SRCROOT)/$(TARGET_NAME)\"",
-=======
->>>>>>> d7c5c790
+					"\"$(SRCROOT)/$(TARGET_NAME)\"",
 				);
 				OTHER_LDFLAGS = (
 					"-ObjC",
