// !$*UTF8*$!
{
	archiveVersion = 1;
	classes = {
	};
	objectVersion = 54;
	objects = {

/* Begin PBXBuildFile section */
		07CBADD9D4B441008304F8D3 /* EuclidCircularB-Light.otf in Resources */ = {isa = PBXBuildFile; fileRef = A98029A3662F4C1391489A6B /* EuclidCircularB-Light.otf */; };
		0FD509E0336BF221F6527B24 /* libPods-MetaMask.a in Frameworks */ = {isa = PBXBuildFile; fileRef = EA0FF04C201CE95ED7EEEA82 /* libPods-MetaMask.a */; };
		13B07FBC1A68108700A75B9A /* AppDelegate.m in Sources */ = {isa = PBXBuildFile; fileRef = 13B07FB01A68108700A75B9A /* AppDelegate.m */; };
		13B07FBF1A68108700A75B9A /* Images.xcassets in Resources */ = {isa = PBXBuildFile; fileRef = 13B07FB51A68108700A75B9A /* Images.xcassets */; };
		13B07FC11A68108700A75B9A /* main.m in Sources */ = {isa = PBXBuildFile; fileRef = 13B07FB71A68108700A75B9A /* main.m */; };
		153C1ABB2217BCDC0088EFE0 /* JavaScriptCore.framework in Frameworks */ = {isa = PBXBuildFile; fileRef = 153C1A742217BCDC0088EFE0 /* JavaScriptCore.framework */; };
		153F84CA2319B8FD00C19B63 /* Branch.framework in Frameworks */ = {isa = PBXBuildFile; fileRef = 153F84C92319B8DB00C19B63 /* Branch.framework */; };
		153F84CB2319B8FD00C19B63 /* Branch.framework in Embed Frameworks */ = {isa = PBXBuildFile; fileRef = 153F84C92319B8DB00C19B63 /* Branch.framework */; settings = {ATTRIBUTES = (CodeSignOnCopy, RemoveHeadersOnCopy, ); }; };
		158B063B211A72F500DF3C74 /* InpageBridgeWeb3.js in Resources */ = {isa = PBXBuildFile; fileRef = 158B0639211A72F500DF3C74 /* InpageBridgeWeb3.js */; };
		15ACC9FB226555820063978B /* LaunchScreen.xib in Resources */ = {isa = PBXBuildFile; fileRef = 13B07FB11A68108700A75B9A /* LaunchScreen.xib */; };
		15ACC9FC22655C3A0063978B /* Lottie.framework in Frameworks */ = {isa = PBXBuildFile; fileRef = 15723E2D225FD0B800A5B418 /* Lottie.framework */; };
		15ACC9FD22655C3A0063978B /* Lottie.framework in Embed Frameworks */ = {isa = PBXBuildFile; fileRef = 15723E2D225FD0B800A5B418 /* Lottie.framework */; settings = {ATTRIBUTES = (CodeSignOnCopy, RemoveHeadersOnCopy, ); }; };
		15AD28A921B7CFD9005DEB23 /* release.xcconfig in Resources */ = {isa = PBXBuildFile; fileRef = 15FDD86021B76461006B7C35 /* release.xcconfig */; };
		15AD28AA21B7CFDC005DEB23 /* debug.xcconfig in Resources */ = {isa = PBXBuildFile; fileRef = 15FDD82721B7642B006B7C35 /* debug.xcconfig */; };
		15D158ED210BD912006982B5 /* Metamask.ttf in Resources */ = {isa = PBXBuildFile; fileRef = 15D158EC210BD8C8006982B5 /* Metamask.ttf */; };
		15F7795E22A1B7B500B1DF8C /* Mixpanel.framework in Frameworks */ = {isa = PBXBuildFile; fileRef = 15F7795722A1B79400B1DF8C /* Mixpanel.framework */; };
		15F7795F22A1B7B500B1DF8C /* Mixpanel.framework in Embed Frameworks */ = {isa = PBXBuildFile; fileRef = 15F7795722A1B79400B1DF8C /* Mixpanel.framework */; settings = {ATTRIBUTES = (CodeSignOnCopy, RemoveHeadersOnCopy, ); }; };
		15F7796522A1BC8C00B1DF8C /* RCTAnalytics.m in Sources */ = {isa = PBXBuildFile; fileRef = 15F7796422A1BC8C00B1DF8C /* RCTAnalytics.m */; };
		2370F9A340CF4ADFBCFB0543 /* EuclidCircularB-RegularItalic.otf in Resources */ = {isa = PBXBuildFile; fileRef = 58572D81B5D54ED79A16A16D /* EuclidCircularB-RegularItalic.otf */; };
		298242C958524BB38FB44CAE /* Roboto-BoldItalic.ttf in Resources */ = {isa = PBXBuildFile; fileRef = C9FD3FB1258A41A5A0546C83 /* Roboto-BoldItalic.ttf */; };
		2A27FC9EEF1F4FD18E658544 /* config.json in Resources */ = {isa = PBXBuildFile; fileRef = EF1C01B7F08047F9B8ADCFBA /* config.json */; };
		2CDF19FE9DEE4BF8B07154B1 /* EuclidCircularB-LightItalic.otf in Resources */ = {isa = PBXBuildFile; fileRef = F79EAC4A7BF74E458277AFA4 /* EuclidCircularB-LightItalic.otf */; };
		2DB27BE39B164356A98A0FB1 /* Roboto-Italic.ttf in Resources */ = {isa = PBXBuildFile; fileRef = 5D7956F8525C4A45A2A555C3 /* Roboto-Italic.ttf */; };
		34CEE49BC79D411687B42FA9 /* Roboto-Regular.ttf in Resources */ = {isa = PBXBuildFile; fileRef = 459C4774EB724F2D8E12F088 /* Roboto-Regular.ttf */; };
		373454C575C84C24B0BB24D4 /* EuclidCircularB-SemiboldItalic.otf in Resources */ = {isa = PBXBuildFile; fileRef = 9499B01ECAC44DA29AC44E80 /* EuclidCircularB-SemiboldItalic.otf */; };
		39D0D096A0F340ABAC1A8565 /* EuclidCircularB-Regular.otf in Resources */ = {isa = PBXBuildFile; fileRef = F564570593ED4F3FB10BD348 /* EuclidCircularB-Regular.otf */; };
		48AD4B0AABCB447B99B85DC4 /* Roboto-Black.ttf in Resources */ = {isa = PBXBuildFile; fileRef = 684F2C84313849199863B5FE /* Roboto-Black.ttf */; };
		49D8E62C506F4A63889EEC7F /* branch.json in Resources */ = {isa = PBXBuildFile; fileRef = FE3C9A2458A1416290DEDAD4 /* branch.json */; };
		4CEFC9E34A8D4288BFE2F85A /* Roboto-Light.ttf in Resources */ = {isa = PBXBuildFile; fileRef = BB8BA2D3C0354D6090B56A8A /* Roboto-Light.ttf */; };
		650F2B9D24DC5FF200C3B9C4 /* libRCTAesForked.a in Frameworks */ = {isa = PBXBuildFile; fileRef = 650F2B9C24DC5FEC00C3B9C4 /* libRCTAesForked.a */; };
		654378B0243E2ADC00571B9C /* File.swift in Sources */ = {isa = PBXBuildFile; fileRef = 654378AF243E2ADC00571B9C /* File.swift */; };
		7C0226ABD9694AEDBAF3016F /* Roboto-ThinItalic.ttf in Resources */ = {isa = PBXBuildFile; fileRef = CF552F79C77A4184A690513A /* Roboto-ThinItalic.ttf */; };
		7E08FB90F3754D47994208B4 /* Roboto-Thin.ttf in Resources */ = {isa = PBXBuildFile; fileRef = D9A37B5BF2914CF1B49EEF80 /* Roboto-Thin.ttf */; };
		813214A2220E40C7BBB5ED9E /* Roboto-Bold.ttf in Resources */ = {isa = PBXBuildFile; fileRef = A783D1CD7D27456796FE2E1B /* Roboto-Bold.ttf */; };
		887E75FB64A54509A08D6C50 /* Roboto-LightItalic.ttf in Resources */ = {isa = PBXBuildFile; fileRef = E020F42F788744B3BCE17F05 /* Roboto-LightItalic.ttf */; };
		8DEB44A7E7EF48E1B3298910 /* EuclidCircularB-Medium.otf in Resources */ = {isa = PBXBuildFile; fileRef = CE0434C5FB7C4C6F9FEBDCE2 /* EuclidCircularB-Medium.otf */; };
		B0EF7FA927BD16EA00D48B4E /* ThemeColors.xcassets in Resources */ = {isa = PBXBuildFile; fileRef = B0EF7FA827BD16EA00D48B4E /* ThemeColors.xcassets */; };
		B339FF02289ABD70001B89FB /* AppDelegate.m in Sources */ = {isa = PBXBuildFile; fileRef = 13B07FB01A68108700A75B9A /* AppDelegate.m */; };
		B339FF03289ABD70001B89FB /* File.swift in Sources */ = {isa = PBXBuildFile; fileRef = 654378AF243E2ADC00571B9C /* File.swift */; };
		B339FF04289ABD70001B89FB /* RCTAnalytics.m in Sources */ = {isa = PBXBuildFile; fileRef = 15F7796422A1BC8C00B1DF8C /* RCTAnalytics.m */; };
		B339FF05289ABD70001B89FB /* main.m in Sources */ = {isa = PBXBuildFile; fileRef = 13B07FB71A68108700A75B9A /* main.m */; };
		B339FF07289ABD70001B89FB /* LinkPresentation.framework in Frameworks */ = {isa = PBXBuildFile; fileRef = F961A36A28105CF9007442B5 /* LinkPresentation.framework */; settings = {ATTRIBUTES = (Weak, ); }; };
		B339FF08289ABD70001B89FB /* libRCTAesForked.a in Frameworks */ = {isa = PBXBuildFile; fileRef = 650F2B9C24DC5FEC00C3B9C4 /* libRCTAesForked.a */; };
		B339FF09289ABD70001B89FB /* JavaScriptCore.framework in Frameworks */ = {isa = PBXBuildFile; fileRef = 153C1A742217BCDC0088EFE0 /* JavaScriptCore.framework */; };
		B339FF0A289ABD70001B89FB /* Lottie.framework in Frameworks */ = {isa = PBXBuildFile; fileRef = 15723E2D225FD0B800A5B418 /* Lottie.framework */; };
		B339FF0B289ABD70001B89FB /* Mixpanel.framework in Frameworks */ = {isa = PBXBuildFile; fileRef = 15F7795722A1B79400B1DF8C /* Mixpanel.framework */; };
		B339FF0C289ABD70001B89FB /* Branch.framework in Frameworks */ = {isa = PBXBuildFile; fileRef = 153F84C92319B8DB00C19B63 /* Branch.framework */; };
		B339FF10289ABD70001B89FB /* Images.xcassets in Resources */ = {isa = PBXBuildFile; fileRef = 13B07FB51A68108700A75B9A /* Images.xcassets */; };
		B339FF11289ABD70001B89FB /* InpageBridgeWeb3.js in Resources */ = {isa = PBXBuildFile; fileRef = 158B0639211A72F500DF3C74 /* InpageBridgeWeb3.js */; };
		B339FF12289ABD70001B89FB /* Metamask.ttf in Resources */ = {isa = PBXBuildFile; fileRef = 15D158EC210BD8C8006982B5 /* Metamask.ttf */; };
		B339FF13289ABD70001B89FB /* Roboto-Black.ttf in Resources */ = {isa = PBXBuildFile; fileRef = 684F2C84313849199863B5FE /* Roboto-Black.ttf */; };
		B339FF14289ABD70001B89FB /* ThemeColors.xcassets in Resources */ = {isa = PBXBuildFile; fileRef = B0EF7FA827BD16EA00D48B4E /* ThemeColors.xcassets */; };
		B339FF15289ABD70001B89FB /* Roboto-BlackItalic.ttf in Resources */ = {isa = PBXBuildFile; fileRef = 3E2492C67CF345CABD7B8601 /* Roboto-BlackItalic.ttf */; };
		B339FF16289ABD70001B89FB /* Roboto-Bold.ttf in Resources */ = {isa = PBXBuildFile; fileRef = A783D1CD7D27456796FE2E1B /* Roboto-Bold.ttf */; };
		B339FF17289ABD70001B89FB /* debug.xcconfig in Resources */ = {isa = PBXBuildFile; fileRef = 15FDD82721B7642B006B7C35 /* debug.xcconfig */; };
		B339FF18289ABD70001B89FB /* Roboto-BoldItalic.ttf in Resources */ = {isa = PBXBuildFile; fileRef = C9FD3FB1258A41A5A0546C83 /* Roboto-BoldItalic.ttf */; };
		B339FF19289ABD70001B89FB /* Roboto-Italic.ttf in Resources */ = {isa = PBXBuildFile; fileRef = 5D7956F8525C4A45A2A555C3 /* Roboto-Italic.ttf */; };
		B339FF1A289ABD70001B89FB /* Roboto-Light.ttf in Resources */ = {isa = PBXBuildFile; fileRef = BB8BA2D3C0354D6090B56A8A /* Roboto-Light.ttf */; };
		B339FF1B289ABD70001B89FB /* Roboto-LightItalic.ttf in Resources */ = {isa = PBXBuildFile; fileRef = E020F42F788744B3BCE17F05 /* Roboto-LightItalic.ttf */; };
		B339FF1C289ABD70001B89FB /* release.xcconfig in Resources */ = {isa = PBXBuildFile; fileRef = 15FDD86021B76461006B7C35 /* release.xcconfig */; };
		B339FF1D289ABD70001B89FB /* Roboto-Medium.ttf in Resources */ = {isa = PBXBuildFile; fileRef = C752564A28B44392AEE16BD5 /* Roboto-Medium.ttf */; };
		B339FF1E289ABD70001B89FB /* Roboto-MediumItalic.ttf in Resources */ = {isa = PBXBuildFile; fileRef = D5FF0FF1DFB74B3C8BB99E09 /* Roboto-MediumItalic.ttf */; };
		B339FF1F289ABD70001B89FB /* Roboto-Regular.ttf in Resources */ = {isa = PBXBuildFile; fileRef = 459C4774EB724F2D8E12F088 /* Roboto-Regular.ttf */; };
		B339FF20289ABD70001B89FB /* Roboto-Thin.ttf in Resources */ = {isa = PBXBuildFile; fileRef = D9A37B5BF2914CF1B49EEF80 /* Roboto-Thin.ttf */; };
		B339FF21289ABD70001B89FB /* Roboto-ThinItalic.ttf in Resources */ = {isa = PBXBuildFile; fileRef = CF552F79C77A4184A690513A /* Roboto-ThinItalic.ttf */; };
		B339FF22289ABD70001B89FB /* LaunchScreen.xib in Resources */ = {isa = PBXBuildFile; fileRef = 13B07FB11A68108700A75B9A /* LaunchScreen.xib */; };
		B339FF23289ABD70001B89FB /* branch.json in Resources */ = {isa = PBXBuildFile; fileRef = FE3C9A2458A1416290DEDAD4 /* branch.json */; };
		B339FF24289ABD70001B89FB /* config.json in Resources */ = {isa = PBXBuildFile; fileRef = EF1C01B7F08047F9B8ADCFBA /* config.json */; };
		B339FF25289ABD70001B89FB /* EuclidCircularB-Bold.otf in Resources */ = {isa = PBXBuildFile; fileRef = 67FBD519E04742E0AF191782 /* EuclidCircularB-Bold.otf */; };
		B339FF26289ABD70001B89FB /* EuclidCircularB-BoldItalic.otf in Resources */ = {isa = PBXBuildFile; fileRef = 13EE4910D3BD408A8FCCA5D7 /* EuclidCircularB-BoldItalic.otf */; };
		B339FF27289ABD70001B89FB /* EuclidCircularB-Light.otf in Resources */ = {isa = PBXBuildFile; fileRef = A98029A3662F4C1391489A6B /* EuclidCircularB-Light.otf */; };
		B339FF28289ABD70001B89FB /* EuclidCircularB-LightItalic.otf in Resources */ = {isa = PBXBuildFile; fileRef = F79EAC4A7BF74E458277AFA4 /* EuclidCircularB-LightItalic.otf */; };
		B339FF29289ABD70001B89FB /* EuclidCircularB-Medium.otf in Resources */ = {isa = PBXBuildFile; fileRef = CE0434C5FB7C4C6F9FEBDCE2 /* EuclidCircularB-Medium.otf */; };
		B339FF2A289ABD70001B89FB /* EuclidCircularB-MediumItalic.otf in Resources */ = {isa = PBXBuildFile; fileRef = 42CBA652072F4BE2A8B815C1 /* EuclidCircularB-MediumItalic.otf */; };
		B339FF2B289ABD70001B89FB /* EuclidCircularB-Regular.otf in Resources */ = {isa = PBXBuildFile; fileRef = F564570593ED4F3FB10BD348 /* EuclidCircularB-Regular.otf */; };
		B339FF2C289ABD70001B89FB /* EuclidCircularB-RegularItalic.otf in Resources */ = {isa = PBXBuildFile; fileRef = 58572D81B5D54ED79A16A16D /* EuclidCircularB-RegularItalic.otf */; };
		B339FF2D289ABD70001B89FB /* EuclidCircularB-Semibold.otf in Resources */ = {isa = PBXBuildFile; fileRef = A8DE9C5BC0714D648276E123 /* EuclidCircularB-Semibold.otf */; };
		B339FF2E289ABD70001B89FB /* EuclidCircularB-SemiboldItalic.otf in Resources */ = {isa = PBXBuildFile; fileRef = 9499B01ECAC44DA29AC44E80 /* EuclidCircularB-SemiboldItalic.otf */; };
		B339FF31289ABD70001B89FB /* Mixpanel.framework in Embed Frameworks */ = {isa = PBXBuildFile; fileRef = 15F7795722A1B79400B1DF8C /* Mixpanel.framework */; settings = {ATTRIBUTES = (CodeSignOnCopy, RemoveHeadersOnCopy, ); }; };
		B339FF32289ABD70001B89FB /* Branch.framework in Embed Frameworks */ = {isa = PBXBuildFile; fileRef = 153F84C92319B8DB00C19B63 /* Branch.framework */; settings = {ATTRIBUTES = (CodeSignOnCopy, RemoveHeadersOnCopy, ); }; };
		B339FF33289ABD70001B89FB /* Lottie.framework in Embed Frameworks */ = {isa = PBXBuildFile; fileRef = 15723E2D225FD0B800A5B418 /* Lottie.framework */; settings = {ATTRIBUTES = (CodeSignOnCopy, RemoveHeadersOnCopy, ); }; };
		B339FF3C289ABF2C001B89FB /* MetaMask-QA-Info.plist in Resources */ = {isa = PBXBuildFile; fileRef = B339FEA72899852C001B89FB /* MetaMask-QA-Info.plist */; };
		B638844E306CAE9147B52C85 /* libPods-MetaMask.a in Frameworks */ = {isa = PBXBuildFile; fileRef = EA0FF04C201CE95ED7EEEA82 /* libPods-MetaMask.a */; };
		BF39E5BAE0F34F9091FF6AC0 /* EuclidCircularB-Semibold.otf in Resources */ = {isa = PBXBuildFile; fileRef = A8DE9C5BC0714D648276E123 /* EuclidCircularB-Semibold.otf */; };
		CD13D926E1E84D9ABFE672C0 /* Roboto-BlackItalic.ttf in Resources */ = {isa = PBXBuildFile; fileRef = 3E2492C67CF345CABD7B8601 /* Roboto-BlackItalic.ttf */; };
		D171C39A8BD44DBEB6B68480 /* EuclidCircularB-MediumItalic.otf in Resources */ = {isa = PBXBuildFile; fileRef = 42CBA652072F4BE2A8B815C1 /* EuclidCircularB-MediumItalic.otf */; };
		D45BF85DECACCB74EDCBE88A /* libPods-MetaMask.a in Frameworks */ = {isa = PBXBuildFile; fileRef = EA0FF04C201CE95ED7EEEA82 /* libPods-MetaMask.a */; };
		DC6A024F56DD43E1A83B47B1 /* Roboto-MediumItalic.ttf in Resources */ = {isa = PBXBuildFile; fileRef = D5FF0FF1DFB74B3C8BB99E09 /* Roboto-MediumItalic.ttf */; };
		DDB2D8FF8BDA806A38D61B1B /* libPods-MetaMask-QA.a in Frameworks */ = {isa = PBXBuildFile; fileRef = E0B857D61941CE8A3F59C662 /* libPods-MetaMask-QA.a */; };
		E34DE917F6FC4438A6E88402 /* EuclidCircularB-BoldItalic.otf in Resources */ = {isa = PBXBuildFile; fileRef = 13EE4910D3BD408A8FCCA5D7 /* EuclidCircularB-BoldItalic.otf */; };
		EF65C42EA15B4774B1947A12 /* Roboto-Medium.ttf in Resources */ = {isa = PBXBuildFile; fileRef = C752564A28B44392AEE16BD5 /* Roboto-Medium.ttf */; };
		F961A37228105CF9007442B5 /* LinkPresentation.framework in Frameworks */ = {isa = PBXBuildFile; fileRef = F961A36A28105CF9007442B5 /* LinkPresentation.framework */; settings = {ATTRIBUTES = (Weak, ); }; };
		FF0F3B13A5354C41913F766D /* EuclidCircularB-Bold.otf in Resources */ = {isa = PBXBuildFile; fileRef = 67FBD519E04742E0AF191782 /* EuclidCircularB-Bold.otf */; };
/* End PBXBuildFile section */

/* Begin PBXContainerItemProxy section */
		153F84C82319B8DB00C19B63 /* PBXContainerItemProxy */ = {
			isa = PBXContainerItemProxy;
			containerPortal = 153F84C42319B8DA00C19B63 /* BranchSDK.xcodeproj */;
			proxyType = 2;
			remoteGlobalIDString = E298D0521C73D1B800589D22;
			remoteInfo = Branch;
		};
		153F84CC2319B8FD00C19B63 /* PBXContainerItemProxy */ = {
			isa = PBXContainerItemProxy;
			containerPortal = 153F84C42319B8DA00C19B63 /* BranchSDK.xcodeproj */;
			proxyType = 1;
			remoteGlobalIDString = E298D0511C73D1B800589D22;
			remoteInfo = Branch;
		};
		15723E2C225FD0B800A5B418 /* PBXContainerItemProxy */ = {
			isa = PBXContainerItemProxy;
			containerPortal = 4379F36F969347758D1A9F96 /* Lottie.xcodeproj */;
			proxyType = 2;
			remoteGlobalIDString = 62CA59B81E3C173B002D7188;
			remoteInfo = Lottie_iOS;
		};
		15723E2E225FD0B800A5B418 /* PBXContainerItemProxy */ = {
			isa = PBXContainerItemProxy;
			containerPortal = 4379F36F969347758D1A9F96 /* Lottie.xcodeproj */;
			proxyType = 2;
			remoteGlobalIDString = FAE1F7E61E428CBE002E0974;
			remoteInfo = Lottie_macOS;
		};
		15723E30225FD0B800A5B418 /* PBXContainerItemProxy */ = {
			isa = PBXContainerItemProxy;
			containerPortal = 4379F36F969347758D1A9F96 /* Lottie.xcodeproj */;
			proxyType = 2;
			remoteGlobalIDString = 8C5379761FB471D100C1BC65;
			remoteInfo = Lottie_tvOS;
		};
		15723E32225FD0B800A5B418 /* PBXContainerItemProxy */ = {
			isa = PBXContainerItemProxy;
			containerPortal = 4379F36F969347758D1A9F96 /* Lottie.xcodeproj */;
			proxyType = 2;
			remoteGlobalIDString = 84FE12EF1E4C1485009B157C;
			remoteInfo = LottieLibraryIOS;
		};
		15ACC9FE22655C3A0063978B /* PBXContainerItemProxy */ = {
			isa = PBXContainerItemProxy;
			containerPortal = 4379F36F969347758D1A9F96 /* Lottie.xcodeproj */;
			proxyType = 1;
			remoteGlobalIDString = 62CA59B71E3C173B002D7188;
			remoteInfo = Lottie_iOS;
		};
		15F7795622A1B79400B1DF8C /* PBXContainerItemProxy */ = {
			isa = PBXContainerItemProxy;
			containerPortal = 15F7794F22A1B79400B1DF8C /* Mixpanel.xcodeproj */;
			proxyType = 2;
			remoteGlobalIDString = 7C170C2A1A4A02F500D9E0F2;
			remoteInfo = Mixpanel;
		};
		15F7795822A1B79400B1DF8C /* PBXContainerItemProxy */ = {
			isa = PBXContainerItemProxy;
			containerPortal = 15F7794F22A1B79400B1DF8C /* Mixpanel.xcodeproj */;
			proxyType = 2;
			remoteGlobalIDString = 511FC39D1C2B74BD00DC4796;
			remoteInfo = Mixpanel_watchOS;
		};
		15F7795A22A1B79400B1DF8C /* PBXContainerItemProxy */ = {
			isa = PBXContainerItemProxy;
			containerPortal = 15F7794F22A1B79400B1DF8C /* Mixpanel.xcodeproj */;
			proxyType = 2;
			remoteGlobalIDString = E1C2BEB61CFD6A010052172F;
			remoteInfo = Mixpanel_tvOS;
		};
		15F7795C22A1B79400B1DF8C /* PBXContainerItemProxy */ = {
			isa = PBXContainerItemProxy;
			containerPortal = 15F7794F22A1B79400B1DF8C /* Mixpanel.xcodeproj */;
			proxyType = 2;
			remoteGlobalIDString = E1F160B01E677D2200391AE3;
			remoteInfo = Mixpanel_macOS;
		};
		15F7796022A1B7B500B1DF8C /* PBXContainerItemProxy */ = {
			isa = PBXContainerItemProxy;
			containerPortal = 15F7794F22A1B79400B1DF8C /* Mixpanel.xcodeproj */;
			proxyType = 1;
			remoteGlobalIDString = 7C170C291A4A02F500D9E0F2;
			remoteInfo = Mixpanel;
		};
		650F2B9B24DC5FEC00C3B9C4 /* PBXContainerItemProxy */ = {
			isa = PBXContainerItemProxy;
			containerPortal = 650F2B9724DC5FEB00C3B9C4 /* RCTAesForked.xcodeproj */;
			proxyType = 2;
			remoteGlobalIDString = 32D980DD1BE9F11C00FA27E5;
			remoteInfo = RCTAesForked;
		};
		B339FEFA289ABD70001B89FB /* PBXContainerItemProxy */ = {
			isa = PBXContainerItemProxy;
			containerPortal = 4379F36F969347758D1A9F96 /* Lottie.xcodeproj */;
			proxyType = 1;
			remoteGlobalIDString = 62CA59B71E3C173B002D7188;
			remoteInfo = Lottie_iOS;
		};
		B339FEFC289ABD70001B89FB /* PBXContainerItemProxy */ = {
			isa = PBXContainerItemProxy;
			containerPortal = 15F7794F22A1B79400B1DF8C /* Mixpanel.xcodeproj */;
			proxyType = 1;
			remoteGlobalIDString = 7C170C291A4A02F500D9E0F2;
			remoteInfo = Mixpanel;
		};
		B339FEFE289ABD70001B89FB /* PBXContainerItemProxy */ = {
			isa = PBXContainerItemProxy;
			containerPortal = 153F84C42319B8DA00C19B63 /* BranchSDK.xcodeproj */;
			proxyType = 1;
			remoteGlobalIDString = E298D0511C73D1B800589D22;
			remoteInfo = Branch;
		};
/* End PBXContainerItemProxy section */

/* Begin PBXCopyFilesBuildPhase section */
		15ACCA0022655C3A0063978B /* Embed Frameworks */ = {
			isa = PBXCopyFilesBuildPhase;
			buildActionMask = 2147483647;
			dstPath = "";
			dstSubfolderSpec = 10;
			files = (
				15F7795F22A1B7B500B1DF8C /* Mixpanel.framework in Embed Frameworks */,
				153F84CB2319B8FD00C19B63 /* Branch.framework in Embed Frameworks */,
				15ACC9FD22655C3A0063978B /* Lottie.framework in Embed Frameworks */,
			);
			name = "Embed Frameworks";
			runOnlyForDeploymentPostprocessing = 0;
		};
		B339FF30289ABD70001B89FB /* Embed Frameworks */ = {
			isa = PBXCopyFilesBuildPhase;
			buildActionMask = 2147483647;
			dstPath = "";
			dstSubfolderSpec = 10;
			files = (
				B339FF31289ABD70001B89FB /* Mixpanel.framework in Embed Frameworks */,
				B339FF32289ABD70001B89FB /* Branch.framework in Embed Frameworks */,
				B339FF33289ABD70001B89FB /* Lottie.framework in Embed Frameworks */,
			);
			name = "Embed Frameworks";
			runOnlyForDeploymentPostprocessing = 0;
		};
/* End PBXCopyFilesBuildPhase section */

/* Begin PBXFileReference section */
		008F07F21AC5B25A0029DE68 /* main.jsbundle */ = {isa = PBXFileReference; fileEncoding = 4; lastKnownFileType = text; path = main.jsbundle; sourceTree = "<group>"; };
		00E356F11AD99517003FC87E /* Info.plist */ = {isa = PBXFileReference; lastKnownFileType = text.plist.xml; path = Info.plist; sourceTree = "<group>"; };
		00E356F21AD99517003FC87E /* MetaMaskTests.m */ = {isa = PBXFileReference; lastKnownFileType = sourcecode.c.objc; path = MetaMaskTests.m; sourceTree = "<group>"; };
		13B07F961A680F5B00A75B9A /* MetaMask.app */ = {isa = PBXFileReference; explicitFileType = wrapper.application; includeInIndex = 0; path = MetaMask.app; sourceTree = BUILT_PRODUCTS_DIR; };
		13B07FAF1A68108700A75B9A /* AppDelegate.h */ = {isa = PBXFileReference; fileEncoding = 4; lastKnownFileType = sourcecode.c.h; name = AppDelegate.h; path = MetaMask/AppDelegate.h; sourceTree = "<group>"; };
		13B07FB01A68108700A75B9A /* AppDelegate.m */ = {isa = PBXFileReference; fileEncoding = 4; lastKnownFileType = sourcecode.c.objc; name = AppDelegate.m; path = MetaMask/AppDelegate.m; sourceTree = "<group>"; };
		13B07FB21A68108700A75B9A /* Base */ = {isa = PBXFileReference; lastKnownFileType = file.xib; name = Base; path = Base.lproj/LaunchScreen.xib; sourceTree = "<group>"; };
		13B07FB51A68108700A75B9A /* Images.xcassets */ = {isa = PBXFileReference; lastKnownFileType = folder.assetcatalog; name = Images.xcassets; path = MetaMask/Images.xcassets; sourceTree = "<group>"; };
		13B07FB61A68108700A75B9A /* Info.plist */ = {isa = PBXFileReference; fileEncoding = 4; lastKnownFileType = text.plist.xml; name = Info.plist; path = MetaMask/Info.plist; sourceTree = "<group>"; };
		13B07FB71A68108700A75B9A /* main.m */ = {isa = PBXFileReference; fileEncoding = 4; lastKnownFileType = sourcecode.c.objc; name = main.m; path = MetaMask/main.m; sourceTree = "<group>"; };
		13EE4910D3BD408A8FCCA5D7 /* EuclidCircularB-BoldItalic.otf */ = {isa = PBXFileReference; explicitFileType = undefined; fileEncoding = 9; includeInIndex = 0; lastKnownFileType = unknown; name = "EuclidCircularB-BoldItalic.otf"; path = "../app/fonts/EuclidCircularB-BoldItalic.otf"; sourceTree = "<group>"; };
		15205D6221596AD90049EA93 /* MetaMask.entitlements */ = {isa = PBXFileReference; lastKnownFileType = text.plist.entitlements; name = MetaMask.entitlements; path = MetaMask/MetaMask.entitlements; sourceTree = "<group>"; };
		153C1A742217BCDC0088EFE0 /* JavaScriptCore.framework */ = {isa = PBXFileReference; lastKnownFileType = wrapper.framework; name = JavaScriptCore.framework; path = System/Library/Frameworks/JavaScriptCore.framework; sourceTree = SDKROOT; };
		153F84C42319B8DA00C19B63 /* BranchSDK.xcodeproj */ = {isa = PBXFileReference; lastKnownFileType = "wrapper.pb-project"; name = BranchSDK.xcodeproj; path = "branch-ios-sdk/carthage-files/BranchSDK.xcodeproj"; sourceTree = "<group>"; };
		158B0639211A72F500DF3C74 /* InpageBridgeWeb3.js */ = {isa = PBXFileReference; fileEncoding = 4; lastKnownFileType = sourcecode.javascript; name = InpageBridgeWeb3.js; path = ../app/core/InpageBridgeWeb3.js; sourceTree = "<group>"; };
		159878012231DF67001748EC /* AntDesign.ttf */ = {isa = PBXFileReference; lastKnownFileType = file; name = AntDesign.ttf; path = "../node_modules/react-native-vector-icons/Fonts/AntDesign.ttf"; sourceTree = "<group>"; };
		15D158EC210BD8C8006982B5 /* Metamask.ttf */ = {isa = PBXFileReference; lastKnownFileType = file; name = Metamask.ttf; path = ../app/fonts/Metamask.ttf; sourceTree = "<group>"; };
		15F7794F22A1B79400B1DF8C /* Mixpanel.xcodeproj */ = {isa = PBXFileReference; lastKnownFileType = "wrapper.pb-project"; name = Mixpanel.xcodeproj; path = "mixpanel-iphone/Mixpanel.xcodeproj"; sourceTree = "<group>"; };
		15F7796322A1BC8C00B1DF8C /* RCTAnalytics.h */ = {isa = PBXFileReference; lastKnownFileType = sourcecode.c.h; name = RCTAnalytics.h; path = MetaMask/NativeModules/RCTAnalytics/RCTAnalytics.h; sourceTree = "<group>"; };
		15F7796422A1BC8C00B1DF8C /* RCTAnalytics.m */ = {isa = PBXFileReference; lastKnownFileType = sourcecode.c.objc; name = RCTAnalytics.m; path = MetaMask/NativeModules/RCTAnalytics/RCTAnalytics.m; sourceTree = "<group>"; };
		15FDD82721B7642B006B7C35 /* debug.xcconfig */ = {isa = PBXFileReference; lastKnownFileType = text.xcconfig; path = debug.xcconfig; sourceTree = "<group>"; };
		15FDD86021B76461006B7C35 /* release.xcconfig */ = {isa = PBXFileReference; lastKnownFileType = text.xcconfig; path = release.xcconfig; sourceTree = "<group>"; };
		178440FE3F1C4F4180D14622 /* libTcpSockets.a */ = {isa = PBXFileReference; explicitFileType = undefined; fileEncoding = 9; includeInIndex = 0; lastKnownFileType = archive.ar; path = libTcpSockets.a; sourceTree = "<group>"; };
		1C516951C09F43CB97129B66 /* Octicons.ttf */ = {isa = PBXFileReference; explicitFileType = undefined; fileEncoding = 9; includeInIndex = 0; lastKnownFileType = unknown; name = Octicons.ttf; path = "../node_modules/react-native-vector-icons/Fonts/Octicons.ttf"; sourceTree = "<group>"; };
		1F06D56A2D2F41FB9345D16F /* Lottie.framework */ = {isa = PBXFileReference; explicitFileType = undefined; fileEncoding = 9; includeInIndex = 0; lastKnownFileType = wrapper.framework; name = Lottie.framework; path = System/Library/Frameworks/Lottie.framework; sourceTree = SDKROOT; };
		278065D027394AD9B2906E38 /* libBVLinearGradient.a */ = {isa = PBXFileReference; explicitFileType = undefined; fileEncoding = 9; includeInIndex = 0; lastKnownFileType = archive.ar; path = libBVLinearGradient.a; sourceTree = "<group>"; };
		2D16E6891FA4F8E400B85C8A /* libReact.a */ = {isa = PBXFileReference; explicitFileType = archive.ar; path = libReact.a; sourceTree = BUILT_PRODUCTS_DIR; };
		2D38A4BA1190B57818AFF2BC /* Pods-MetaMask.debug.xcconfig */ = {isa = PBXFileReference; includeInIndex = 1; lastKnownFileType = text.xcconfig; name = "Pods-MetaMask.debug.xcconfig"; path = "Target Support Files/Pods-MetaMask/Pods-MetaMask.debug.xcconfig"; sourceTree = "<group>"; };
		3E2492C67CF345CABD7B8601 /* Roboto-BlackItalic.ttf */ = {isa = PBXFileReference; explicitFileType = undefined; fileEncoding = 9; includeInIndex = 0; lastKnownFileType = unknown; name = "Roboto-BlackItalic.ttf"; path = "../app/fonts/Roboto-BlackItalic.ttf"; sourceTree = "<group>"; };
		42C239E9FAA64BD9A34B8D8A /* MaterialCommunityIcons.ttf */ = {isa = PBXFileReference; explicitFileType = undefined; fileEncoding = 9; includeInIndex = 0; lastKnownFileType = unknown; name = MaterialCommunityIcons.ttf; path = "../node_modules/react-native-vector-icons/Fonts/MaterialCommunityIcons.ttf"; sourceTree = "<group>"; };
		42C6DDE3B80F47AFA9C9D4F5 /* Foundation.ttf */ = {isa = PBXFileReference; explicitFileType = undefined; fileEncoding = 9; includeInIndex = 0; lastKnownFileType = unknown; name = Foundation.ttf; path = "../node_modules/react-native-vector-icons/Fonts/Foundation.ttf"; sourceTree = "<group>"; };
		42CBA652072F4BE2A8B815C1 /* EuclidCircularB-MediumItalic.otf */ = {isa = PBXFileReference; explicitFileType = undefined; fileEncoding = 9; includeInIndex = 0; lastKnownFileType = unknown; name = "EuclidCircularB-MediumItalic.otf"; path = "../app/fonts/EuclidCircularB-MediumItalic.otf"; sourceTree = "<group>"; };
		4379F36F969347758D1A9F96 /* Lottie.xcodeproj */ = {isa = PBXFileReference; explicitFileType = undefined; fileEncoding = 9; includeInIndex = 0; lastKnownFileType = "wrapper.pb-project"; name = Lottie.xcodeproj; path = "../node_modules/lottie-ios/Lottie.xcodeproj"; sourceTree = "<group>"; };
		4444176409EB42CB93AB03C5 /* SimpleLineIcons.ttf */ = {isa = PBXFileReference; explicitFileType = undefined; fileEncoding = 9; includeInIndex = 0; lastKnownFileType = unknown; name = SimpleLineIcons.ttf; path = "../node_modules/react-native-vector-icons/Fonts/SimpleLineIcons.ttf"; sourceTree = "<group>"; };
		459C4774EB724F2D8E12F088 /* Roboto-Regular.ttf */ = {isa = PBXFileReference; explicitFileType = undefined; fileEncoding = 9; includeInIndex = 0; lastKnownFileType = unknown; name = "Roboto-Regular.ttf"; path = "../app/fonts/Roboto-Regular.ttf"; sourceTree = "<group>"; };
		4A2D27104599412CA00C35EF /* Ionicons.ttf */ = {isa = PBXFileReference; explicitFileType = undefined; fileEncoding = 9; includeInIndex = 0; lastKnownFileType = unknown; name = Ionicons.ttf; path = "../node_modules/react-native-vector-icons/Fonts/Ionicons.ttf"; sourceTree = "<group>"; };
		57C103F40F394637B5A886FC /* FontAwesome5_Brands.ttf */ = {isa = PBXFileReference; explicitFileType = undefined; fileEncoding = 9; includeInIndex = 0; lastKnownFileType = unknown; name = FontAwesome5_Brands.ttf; path = "../node_modules/react-native-vector-icons/Fonts/FontAwesome5_Brands.ttf"; sourceTree = "<group>"; };
		58572D81B5D54ED79A16A16D /* EuclidCircularB-RegularItalic.otf */ = {isa = PBXFileReference; explicitFileType = undefined; fileEncoding = 9; includeInIndex = 0; lastKnownFileType = unknown; name = "EuclidCircularB-RegularItalic.otf"; path = "../app/fonts/EuclidCircularB-RegularItalic.otf"; sourceTree = "<group>"; };
		5B6B5F6E5C0A886D11EF7F6F /* Pods-MetaMask.release.xcconfig */ = {isa = PBXFileReference; includeInIndex = 1; lastKnownFileType = text.xcconfig; name = "Pods-MetaMask.release.xcconfig"; path = "Target Support Files/Pods-MetaMask/Pods-MetaMask.release.xcconfig"; sourceTree = "<group>"; };
		5D7956F8525C4A45A2A555C3 /* Roboto-Italic.ttf */ = {isa = PBXFileReference; explicitFileType = undefined; fileEncoding = 9; includeInIndex = 0; lastKnownFileType = unknown; name = "Roboto-Italic.ttf"; path = "../app/fonts/Roboto-Italic.ttf"; sourceTree = "<group>"; };
		5D89472CA15F3091AE95E296 /* Pods-MetaMask-QA.release.xcconfig */ = {isa = PBXFileReference; includeInIndex = 1; lastKnownFileType = text.xcconfig; name = "Pods-MetaMask-QA.release.xcconfig"; path = "Target Support Files/Pods-MetaMask-QA/Pods-MetaMask-QA.release.xcconfig"; sourceTree = "<group>"; };
		5E32A09A7BDC431FA403BA73 /* FontAwesome.ttf */ = {isa = PBXFileReference; explicitFileType = undefined; fileEncoding = 9; includeInIndex = 0; lastKnownFileType = unknown; name = FontAwesome.ttf; path = "../node_modules/react-native-vector-icons/Fonts/FontAwesome.ttf"; sourceTree = "<group>"; };
		650F2B9724DC5FEB00C3B9C4 /* RCTAesForked.xcodeproj */ = {isa = PBXFileReference; lastKnownFileType = "wrapper.pb-project"; name = RCTAesForked.xcodeproj; path = "../node_modules/react-native-aes-crypto-forked/ios/RCTAesForked.xcodeproj"; sourceTree = "<group>"; };
		654378AE243E2ADB00571B9C /* MetaMask-Bridging-Header.h */ = {isa = PBXFileReference; lastKnownFileType = sourcecode.c.h; path = "MetaMask-Bridging-Header.h"; sourceTree = "<group>"; };
		654378AF243E2ADC00571B9C /* File.swift */ = {isa = PBXFileReference; lastKnownFileType = sourcecode.swift; path = File.swift; sourceTree = "<group>"; };
		67FBD519E04742E0AF191782 /* EuclidCircularB-Bold.otf */ = {isa = PBXFileReference; explicitFileType = undefined; fileEncoding = 9; includeInIndex = 0; lastKnownFileType = unknown; name = "EuclidCircularB-Bold.otf"; path = "../app/fonts/EuclidCircularB-Bold.otf"; sourceTree = "<group>"; };
		684F2C84313849199863B5FE /* Roboto-Black.ttf */ = {isa = PBXFileReference; explicitFileType = undefined; fileEncoding = 9; includeInIndex = 0; lastKnownFileType = unknown; name = "Roboto-Black.ttf"; path = "../app/fonts/Roboto-Black.ttf"; sourceTree = "<group>"; };
		7FF1597C0ACA4902B86140B2 /* Zocial.ttf */ = {isa = PBXFileReference; explicitFileType = undefined; fileEncoding = 9; includeInIndex = 0; lastKnownFileType = unknown; name = Zocial.ttf; path = "../node_modules/react-native-vector-icons/Fonts/Zocial.ttf"; sourceTree = "<group>"; };
		8E369AC13A2049B6B21E5120 /* libRCTSearchApi.a */ = {isa = PBXFileReference; explicitFileType = undefined; fileEncoding = 9; includeInIndex = 0; lastKnownFileType = archive.ar; path = libRCTSearchApi.a; sourceTree = "<group>"; };
		9499B01ECAC44DA29AC44E80 /* EuclidCircularB-SemiboldItalic.otf */ = {isa = PBXFileReference; explicitFileType = undefined; fileEncoding = 9; includeInIndex = 0; lastKnownFileType = unknown; name = "EuclidCircularB-SemiboldItalic.otf"; path = "../app/fonts/EuclidCircularB-SemiboldItalic.otf"; sourceTree = "<group>"; };
		A498EA4CD2F8488DB666B94C /* Entypo.ttf */ = {isa = PBXFileReference; explicitFileType = undefined; fileEncoding = 9; includeInIndex = 0; lastKnownFileType = unknown; name = Entypo.ttf; path = "../node_modules/react-native-vector-icons/Fonts/Entypo.ttf"; sourceTree = "<group>"; };
		A783D1CD7D27456796FE2E1B /* Roboto-Bold.ttf */ = {isa = PBXFileReference; explicitFileType = undefined; fileEncoding = 9; includeInIndex = 0; lastKnownFileType = unknown; name = "Roboto-Bold.ttf"; path = "../app/fonts/Roboto-Bold.ttf"; sourceTree = "<group>"; };
		A8DE9C5BC0714D648276E123 /* EuclidCircularB-Semibold.otf */ = {isa = PBXFileReference; explicitFileType = undefined; fileEncoding = 9; includeInIndex = 0; lastKnownFileType = unknown; name = "EuclidCircularB-Semibold.otf"; path = "../app/fonts/EuclidCircularB-Semibold.otf"; sourceTree = "<group>"; };
		A98029A3662F4C1391489A6B /* EuclidCircularB-Light.otf */ = {isa = PBXFileReference; explicitFileType = undefined; fileEncoding = 9; includeInIndex = 0; lastKnownFileType = unknown; name = "EuclidCircularB-Light.otf"; path = "../app/fonts/EuclidCircularB-Light.otf"; sourceTree = "<group>"; };
		A98DB430A7DA47EFB97EDF8B /* FontAwesome5_Solid.ttf */ = {isa = PBXFileReference; explicitFileType = undefined; fileEncoding = 9; includeInIndex = 0; lastKnownFileType = unknown; name = FontAwesome5_Solid.ttf; path = "../node_modules/react-native-vector-icons/Fonts/FontAwesome5_Solid.ttf"; sourceTree = "<group>"; };
		AA9EDF17249955C7005D89EE /* MetaMaskDebug.entitlements */ = {isa = PBXFileReference; lastKnownFileType = text.plist.entitlements; name = MetaMaskDebug.entitlements; path = MetaMask/MetaMaskDebug.entitlements; sourceTree = "<group>"; };
		B0EF7FA827BD16EA00D48B4E /* ThemeColors.xcassets */ = {isa = PBXFileReference; lastKnownFileType = folder.assetcatalog; path = ThemeColors.xcassets; sourceTree = "<group>"; };
		B339FEA72899852C001B89FB /* MetaMask-QA-Info.plist */ = {isa = PBXFileReference; lastKnownFileType = text.plist.xml; name = "MetaMask-QA-Info.plist"; path = "MetaMask/MetaMask-QA-Info.plist"; sourceTree = "<group>"; };
		B339FF39289ABD70001B89FB /* MetaMask-QA.app */ = {isa = PBXFileReference; explicitFileType = wrapper.application; includeInIndex = 0; path = "MetaMask-QA.app"; sourceTree = BUILT_PRODUCTS_DIR; };
		BB8BA2D3C0354D6090B56A8A /* Roboto-Light.ttf */ = {isa = PBXFileReference; explicitFileType = undefined; fileEncoding = 9; includeInIndex = 0; lastKnownFileType = unknown; name = "Roboto-Light.ttf"; path = "../app/fonts/Roboto-Light.ttf"; sourceTree = "<group>"; };
		BF485CDA047B4D52852B87F5 /* EvilIcons.ttf */ = {isa = PBXFileReference; explicitFileType = undefined; fileEncoding = 9; includeInIndex = 0; lastKnownFileType = unknown; name = EvilIcons.ttf; path = "../node_modules/react-native-vector-icons/Fonts/EvilIcons.ttf"; sourceTree = "<group>"; };
		C752564A28B44392AEE16BD5 /* Roboto-Medium.ttf */ = {isa = PBXFileReference; explicitFileType = undefined; fileEncoding = 9; includeInIndex = 0; lastKnownFileType = unknown; name = "Roboto-Medium.ttf"; path = "../app/fonts/Roboto-Medium.ttf"; sourceTree = "<group>"; };
		C9FD3FB1258A41A5A0546C83 /* Roboto-BoldItalic.ttf */ = {isa = PBXFileReference; explicitFileType = undefined; fileEncoding = 9; includeInIndex = 0; lastKnownFileType = unknown; name = "Roboto-BoldItalic.ttf"; path = "../app/fonts/Roboto-BoldItalic.ttf"; sourceTree = "<group>"; };
		CE0434C5FB7C4C6F9FEBDCE2 /* EuclidCircularB-Medium.otf */ = {isa = PBXFileReference; explicitFileType = undefined; fileEncoding = 9; includeInIndex = 0; lastKnownFileType = unknown; name = "EuclidCircularB-Medium.otf"; path = "../app/fonts/EuclidCircularB-Medium.otf"; sourceTree = "<group>"; };
		CF552F79C77A4184A690513A /* Roboto-ThinItalic.ttf */ = {isa = PBXFileReference; explicitFileType = undefined; fileEncoding = 9; includeInIndex = 0; lastKnownFileType = unknown; name = "Roboto-ThinItalic.ttf"; path = "../app/fonts/Roboto-ThinItalic.ttf"; sourceTree = "<group>"; };
		D0CBAE789660472DB719C765 /* libLottie.a */ = {isa = PBXFileReference; explicitFileType = undefined; fileEncoding = 9; includeInIndex = 0; lastKnownFileType = archive.ar; path = libLottie.a; sourceTree = "<group>"; };
		D5FF0FF1DFB74B3C8BB99E09 /* Roboto-MediumItalic.ttf */ = {isa = PBXFileReference; explicitFileType = undefined; fileEncoding = 9; includeInIndex = 0; lastKnownFileType = unknown; name = "Roboto-MediumItalic.ttf"; path = "../app/fonts/Roboto-MediumItalic.ttf"; sourceTree = "<group>"; };
		D9A37B5BF2914CF1B49EEF80 /* Roboto-Thin.ttf */ = {isa = PBXFileReference; explicitFileType = undefined; fileEncoding = 9; includeInIndex = 0; lastKnownFileType = unknown; name = "Roboto-Thin.ttf"; path = "../app/fonts/Roboto-Thin.ttf"; sourceTree = "<group>"; };
		E020F42F788744B3BCE17F05 /* Roboto-LightItalic.ttf */ = {isa = PBXFileReference; explicitFileType = undefined; fileEncoding = 9; includeInIndex = 0; lastKnownFileType = unknown; name = "Roboto-LightItalic.ttf"; path = "../app/fonts/Roboto-LightItalic.ttf"; sourceTree = "<group>"; };
		E0B857D61941CE8A3F59C662 /* libPods-MetaMask-QA.a */ = {isa = PBXFileReference; explicitFileType = archive.ar; includeInIndex = 0; path = "libPods-MetaMask-QA.a"; sourceTree = BUILT_PRODUCTS_DIR; };
		E2CC0CA5C079854C6CC0D78C /* Pods-MetaMask-QA.debug.xcconfig */ = {isa = PBXFileReference; includeInIndex = 1; lastKnownFileType = text.xcconfig; name = "Pods-MetaMask-QA.debug.xcconfig"; path = "Target Support Files/Pods-MetaMask-QA/Pods-MetaMask-QA.debug.xcconfig"; sourceTree = "<group>"; };
		E9629905BA1940ADA4189921 /* Feather.ttf */ = {isa = PBXFileReference; explicitFileType = undefined; fileEncoding = 9; includeInIndex = 0; lastKnownFileType = unknown; name = Feather.ttf; path = "../node_modules/react-native-vector-icons/Fonts/Feather.ttf"; sourceTree = "<group>"; };
		EA0FF04C201CE95ED7EEEA82 /* libPods-MetaMask.a */ = {isa = PBXFileReference; explicitFileType = archive.ar; includeInIndex = 0; path = "libPods-MetaMask.a"; sourceTree = BUILT_PRODUCTS_DIR; };
		EBC2B6371CD846D28B9FAADF /* FontAwesome5_Regular.ttf */ = {isa = PBXFileReference; explicitFileType = undefined; fileEncoding = 9; includeInIndex = 0; lastKnownFileType = unknown; name = FontAwesome5_Regular.ttf; path = "../node_modules/react-native-vector-icons/Fonts/FontAwesome5_Regular.ttf"; sourceTree = "<group>"; };
		EF1C01B7F08047F9B8ADCFBA /* config.json */ = {isa = PBXFileReference; explicitFileType = undefined; fileEncoding = 9; includeInIndex = 0; lastKnownFileType = unknown; name = config.json; path = ../app/fonts/config.json; sourceTree = "<group>"; };
		F562CA6B28AA4A67AA29B61C /* MaterialIcons.ttf */ = {isa = PBXFileReference; explicitFileType = undefined; fileEncoding = 9; includeInIndex = 0; lastKnownFileType = unknown; name = MaterialIcons.ttf; path = "../node_modules/react-native-vector-icons/Fonts/MaterialIcons.ttf"; sourceTree = "<group>"; };
		F564570593ED4F3FB10BD348 /* EuclidCircularB-Regular.otf */ = {isa = PBXFileReference; explicitFileType = undefined; fileEncoding = 9; includeInIndex = 0; lastKnownFileType = unknown; name = "EuclidCircularB-Regular.otf"; path = "../app/fonts/EuclidCircularB-Regular.otf"; sourceTree = "<group>"; };
		F79EAC4A7BF74E458277AFA4 /* EuclidCircularB-LightItalic.otf */ = {isa = PBXFileReference; explicitFileType = undefined; fileEncoding = 9; includeInIndex = 0; lastKnownFileType = unknown; name = "EuclidCircularB-LightItalic.otf"; path = "../app/fonts/EuclidCircularB-LightItalic.otf"; sourceTree = "<group>"; };
		F961A36A28105CF9007442B5 /* LinkPresentation.framework */ = {isa = PBXFileReference; lastKnownFileType = wrapper.framework; name = LinkPresentation.framework; path = System/Library/Frameworks/LinkPresentation.framework; sourceTree = SDKROOT; };
		F9DFF7AC557B46B6BEFAA1C1 /* libRNShakeEvent.a */ = {isa = PBXFileReference; explicitFileType = undefined; fileEncoding = 9; includeInIndex = 0; lastKnownFileType = archive.ar; path = libRNShakeEvent.a; sourceTree = "<group>"; };
		FE3C9A2458A1416290DEDAD4 /* branch.json */ = {isa = PBXFileReference; explicitFileType = undefined; fileEncoding = 9; includeInIndex = 0; lastKnownFileType = unknown; name = branch.json; path = ../branch.json; sourceTree = "<group>"; };
/* End PBXFileReference section */

/* Begin PBXFrameworksBuildPhase section */
		13B07F8C1A680F5B00A75B9A /* Frameworks */ = {
			isa = PBXFrameworksBuildPhase;
			buildActionMask = 2147483647;
			files = (
				F961A37228105CF9007442B5 /* LinkPresentation.framework in Frameworks */,
				650F2B9D24DC5FF200C3B9C4 /* libRCTAesForked.a in Frameworks */,
				153C1ABB2217BCDC0088EFE0 /* JavaScriptCore.framework in Frameworks */,
				15ACC9FC22655C3A0063978B /* Lottie.framework in Frameworks */,
				15F7795E22A1B7B500B1DF8C /* Mixpanel.framework in Frameworks */,
				153F84CA2319B8FD00C19B63 /* Branch.framework in Frameworks */,
				0FD509E0336BF221F6527B24 /* libPods-MetaMask.a in Frameworks */,
				D45BF85DECACCB74EDCBE88A /* libPods-MetaMask.a in Frameworks */,
				B638844E306CAE9147B52C85 /* libPods-MetaMask.a in Frameworks */,
			);
			runOnlyForDeploymentPostprocessing = 0;
		};
		B339FF06289ABD70001B89FB /* Frameworks */ = {
			isa = PBXFrameworksBuildPhase;
			buildActionMask = 2147483647;
			files = (
				B339FF07289ABD70001B89FB /* LinkPresentation.framework in Frameworks */,
				B339FF08289ABD70001B89FB /* libRCTAesForked.a in Frameworks */,
				B339FF09289ABD70001B89FB /* JavaScriptCore.framework in Frameworks */,
				B339FF0A289ABD70001B89FB /* Lottie.framework in Frameworks */,
				B339FF0B289ABD70001B89FB /* Mixpanel.framework in Frameworks */,
				B339FF0C289ABD70001B89FB /* Branch.framework in Frameworks */,
				DDB2D8FF8BDA806A38D61B1B /* libPods-MetaMask-QA.a in Frameworks */,
			);
			runOnlyForDeploymentPostprocessing = 0;
		};
/* End PBXFrameworksBuildPhase section */

/* Begin PBXGroup section */
		00E356EF1AD99517003FC87E /* MetaMaskTests */ = {
			isa = PBXGroup;
			children = (
				00E356F21AD99517003FC87E /* MetaMaskTests.m */,
				00E356F01AD99517003FC87E /* Supporting Files */,
			);
			path = MetaMaskTests;
			sourceTree = "<group>";
		};
		00E356F01AD99517003FC87E /* Supporting Files */ = {
			isa = PBXGroup;
			children = (
				00E356F11AD99517003FC87E /* Info.plist */,
			);
			name = "Supporting Files";
			sourceTree = "<group>";
		};
		13B07FAE1A68108700A75B9A /* MetaMask */ = {
			isa = PBXGroup;
			children = (
				B339FEA72899852C001B89FB /* MetaMask-QA-Info.plist */,
				AA9EDF17249955C7005D89EE /* MetaMaskDebug.entitlements */,
				15F7796222A1BC1E00B1DF8C /* NativeModules */,
				15205D6221596AD90049EA93 /* MetaMask.entitlements */,
				158B0639211A72F500DF3C74 /* InpageBridgeWeb3.js */,
				008F07F21AC5B25A0029DE68 /* main.jsbundle */,
				13B07FAF1A68108700A75B9A /* AppDelegate.h */,
				13B07FB01A68108700A75B9A /* AppDelegate.m */,
				13B07FB51A68108700A75B9A /* Images.xcassets */,
				13B07FB61A68108700A75B9A /* Info.plist */,
				13B07FB11A68108700A75B9A /* LaunchScreen.xib */,
				13B07FB71A68108700A75B9A /* main.m */,
				FE3C9A2458A1416290DEDAD4 /* branch.json */,
				B0EF7FA827BD16EA00D48B4E /* ThemeColors.xcassets */,
			);
			name = MetaMask;
			sourceTree = "<group>";
		};
		153F84C52319B8DA00C19B63 /* Products */ = {
			isa = PBXGroup;
			children = (
				153F84C92319B8DB00C19B63 /* Branch.framework */,
			);
			name = Products;
			sourceTree = "<group>";
		};
		15723E24225FD0B800A5B418 /* Products */ = {
			isa = PBXGroup;
			children = (
				15723E2D225FD0B800A5B418 /* Lottie.framework */,
				15723E2F225FD0B800A5B418 /* Lottie.framework */,
				15723E31225FD0B800A5B418 /* Lottie.framework */,
				15723E33225FD0B800A5B418 /* libLottie.a */,
			);
			name = Products;
			sourceTree = "<group>";
		};
		15A2E5EF2100077400A1F331 /* Recovered References */ = {
			isa = PBXGroup;
			children = (
				278065D027394AD9B2906E38 /* libBVLinearGradient.a */,
				F9DFF7AC557B46B6BEFAA1C1 /* libRNShakeEvent.a */,
				8E369AC13A2049B6B21E5120 /* libRCTSearchApi.a */,
				1F06D56A2D2F41FB9345D16F /* Lottie.framework */,
				D0CBAE789660472DB719C765 /* libLottie.a */,
				178440FE3F1C4F4180D14622 /* libTcpSockets.a */,
			);
			name = "Recovered References";
			sourceTree = "<group>";
		};
		15F7795022A1B79400B1DF8C /* Products */ = {
			isa = PBXGroup;
			children = (
				15F7795722A1B79400B1DF8C /* Mixpanel.framework */,
				15F7795922A1B79400B1DF8C /* Mixpanel.framework */,
				15F7795B22A1B79400B1DF8C /* Mixpanel.framework */,
				15F7795D22A1B79400B1DF8C /* Mixpanel.framework */,
			);
			name = Products;
			sourceTree = "<group>";
		};
		15F7796222A1BC1E00B1DF8C /* NativeModules */ = {
			isa = PBXGroup;
			children = (
				15F7796622A1BC9300B1DF8C /* RCTAnalytics */,
			);
			name = NativeModules;
			sourceTree = "<group>";
		};
		15F7796622A1BC9300B1DF8C /* RCTAnalytics */ = {
			isa = PBXGroup;
			children = (
				15F7796322A1BC8C00B1DF8C /* RCTAnalytics.h */,
				15F7796422A1BC8C00B1DF8C /* RCTAnalytics.m */,
			);
			name = RCTAnalytics;
			sourceTree = "<group>";
		};
		2D16E6871FA4F8E400B85C8A /* Frameworks */ = {
			isa = PBXGroup;
			children = (
				F961A36A28105CF9007442B5 /* LinkPresentation.framework */,
				153C1A742217BCDC0088EFE0 /* JavaScriptCore.framework */,
				2D16E6891FA4F8E400B85C8A /* libReact.a */,
				EA0FF04C201CE95ED7EEEA82 /* libPods-MetaMask.a */,
				E0B857D61941CE8A3F59C662 /* libPods-MetaMask-QA.a */,
			);
			name = Frameworks;
			sourceTree = "<group>";
		};
		4A27949D046C4516B9653BBB /* Resources */ = {
			isa = PBXGroup;
			children = (
				159878012231DF67001748EC /* AntDesign.ttf */,
				15D158EC210BD8C8006982B5 /* Metamask.ttf */,
				A498EA4CD2F8488DB666B94C /* Entypo.ttf */,
				BF485CDA047B4D52852B87F5 /* EvilIcons.ttf */,
				E9629905BA1940ADA4189921 /* Feather.ttf */,
				5E32A09A7BDC431FA403BA73 /* FontAwesome.ttf */,
				42C6DDE3B80F47AFA9C9D4F5 /* Foundation.ttf */,
				4A2D27104599412CA00C35EF /* Ionicons.ttf */,
				42C239E9FAA64BD9A34B8D8A /* MaterialCommunityIcons.ttf */,
				F562CA6B28AA4A67AA29B61C /* MaterialIcons.ttf */,
				1C516951C09F43CB97129B66 /* Octicons.ttf */,
				4444176409EB42CB93AB03C5 /* SimpleLineIcons.ttf */,
				7FF1597C0ACA4902B86140B2 /* Zocial.ttf */,
				684F2C84313849199863B5FE /* Roboto-Black.ttf */,
				3E2492C67CF345CABD7B8601 /* Roboto-BlackItalic.ttf */,
				A783D1CD7D27456796FE2E1B /* Roboto-Bold.ttf */,
				C9FD3FB1258A41A5A0546C83 /* Roboto-BoldItalic.ttf */,
				5D7956F8525C4A45A2A555C3 /* Roboto-Italic.ttf */,
				BB8BA2D3C0354D6090B56A8A /* Roboto-Light.ttf */,
				E020F42F788744B3BCE17F05 /* Roboto-LightItalic.ttf */,
				C752564A28B44392AEE16BD5 /* Roboto-Medium.ttf */,
				D5FF0FF1DFB74B3C8BB99E09 /* Roboto-MediumItalic.ttf */,
				459C4774EB724F2D8E12F088 /* Roboto-Regular.ttf */,
				D9A37B5BF2914CF1B49EEF80 /* Roboto-Thin.ttf */,
				CF552F79C77A4184A690513A /* Roboto-ThinItalic.ttf */,
				57C103F40F394637B5A886FC /* FontAwesome5_Brands.ttf */,
				EBC2B6371CD846D28B9FAADF /* FontAwesome5_Regular.ttf */,
				A98DB430A7DA47EFB97EDF8B /* FontAwesome5_Solid.ttf */,
				EF1C01B7F08047F9B8ADCFBA /* config.json */,
				67FBD519E04742E0AF191782 /* EuclidCircularB-Bold.otf */,
				13EE4910D3BD408A8FCCA5D7 /* EuclidCircularB-BoldItalic.otf */,
				A98029A3662F4C1391489A6B /* EuclidCircularB-Light.otf */,
				F79EAC4A7BF74E458277AFA4 /* EuclidCircularB-LightItalic.otf */,
				CE0434C5FB7C4C6F9FEBDCE2 /* EuclidCircularB-Medium.otf */,
				42CBA652072F4BE2A8B815C1 /* EuclidCircularB-MediumItalic.otf */,
				F564570593ED4F3FB10BD348 /* EuclidCircularB-Regular.otf */,
				58572D81B5D54ED79A16A16D /* EuclidCircularB-RegularItalic.otf */,
				A8DE9C5BC0714D648276E123 /* EuclidCircularB-Semibold.otf */,
				9499B01ECAC44DA29AC44E80 /* EuclidCircularB-SemiboldItalic.otf */,
			);
			name = Resources;
			sourceTree = "<group>";
		};
		650F2B9824DC5FEB00C3B9C4 /* Products */ = {
			isa = PBXGroup;
			children = (
				650F2B9C24DC5FEC00C3B9C4 /* libRCTAesForked.a */,
			);
			name = Products;
			sourceTree = "<group>";
		};
		832341AE1AAA6A7D00B99B32 /* Libraries */ = {
			isa = PBXGroup;
			children = (
				650F2B9724DC5FEB00C3B9C4 /* RCTAesForked.xcodeproj */,
				153F84C42319B8DA00C19B63 /* BranchSDK.xcodeproj */,
				15F7794F22A1B79400B1DF8C /* Mixpanel.xcodeproj */,
				4379F36F969347758D1A9F96 /* Lottie.xcodeproj */,
			);
			name = Libraries;
			sourceTree = "<group>";
		};
		83CBB9F61A601CBA00E9B192 = {
			isa = PBXGroup;
			children = (
				654378AF243E2ADC00571B9C /* File.swift */,
				15FDD86021B76461006B7C35 /* release.xcconfig */,
				15FDD82721B7642B006B7C35 /* debug.xcconfig */,
				13B07FAE1A68108700A75B9A /* MetaMask */,
				832341AE1AAA6A7D00B99B32 /* Libraries */,
				00E356EF1AD99517003FC87E /* MetaMaskTests */,
				83CBBA001A601CBA00E9B192 /* Products */,
				2D16E6871FA4F8E400B85C8A /* Frameworks */,
				4A27949D046C4516B9653BBB /* Resources */,
				15A2E5EF2100077400A1F331 /* Recovered References */,
				AA342D524556DBBE26F5997C /* Pods */,
				654378AE243E2ADB00571B9C /* MetaMask-Bridging-Header.h */,
			);
			indentWidth = 2;
			sourceTree = "<group>";
			tabWidth = 2;
			usesTabs = 0;
		};
		83CBBA001A601CBA00E9B192 /* Products */ = {
			isa = PBXGroup;
			children = (
				13B07F961A680F5B00A75B9A /* MetaMask.app */,
				B339FF39289ABD70001B89FB /* MetaMask-QA.app */,
			);
			name = Products;
			sourceTree = "<group>";
		};
		AA342D524556DBBE26F5997C /* Pods */ = {
			isa = PBXGroup;
			children = (
				2D38A4BA1190B57818AFF2BC /* Pods-MetaMask.debug.xcconfig */,
				5B6B5F6E5C0A886D11EF7F6F /* Pods-MetaMask.release.xcconfig */,
				E2CC0CA5C079854C6CC0D78C /* Pods-MetaMask-QA.debug.xcconfig */,
				5D89472CA15F3091AE95E296 /* Pods-MetaMask-QA.release.xcconfig */,
			);
			path = Pods;
			sourceTree = "<group>";
		};
/* End PBXGroup section */

/* Begin PBXNativeTarget section */
		13B07F861A680F5B00A75B9A /* MetaMask */ = {
			isa = PBXNativeTarget;
			buildConfigurationList = 13B07F931A680F5B00A75B9A /* Build configuration list for PBXNativeTarget "MetaMask" */;
			buildPhases = (
				99E9B9D94E374E1799EFBA99 /* [CP] Check Pods Manifest.lock */,
				15FDD86321B76696006B7C35 /* Override xcconfig files */,
				13B07F871A680F5B00A75B9A /* Sources */,
				13B07F8C1A680F5B00A75B9A /* Frameworks */,
				13B07F8E1A680F5B00A75B9A /* Resources */,
				00DD1BFF1BD5951E006B06BC /* Bundle React Native code and images */,
				15ACCA0022655C3A0063978B /* Embed Frameworks */,
				3263892F1BBB809723CB4024 /* [CP] Embed Pods Frameworks */,
				802588CED3FC487A5D5263F0 /* [CP] Copy Pods Resources */,
			);
			buildRules = (
			);
			dependencies = (
				15ACC9FF22655C3A0063978B /* PBXTargetDependency */,
				15F7796122A1B7B500B1DF8C /* PBXTargetDependency */,
				153F84CD2319B8FD00C19B63 /* PBXTargetDependency */,
			);
			name = MetaMask;
			productName = "Hello World";
			productReference = 13B07F961A680F5B00A75B9A /* MetaMask.app */;
			productType = "com.apple.product-type.application";
		};
		B339FEF8289ABD70001B89FB /* MetaMask-QA */ = {
			isa = PBXNativeTarget;
			buildConfigurationList = B339FF36289ABD70001B89FB /* Build configuration list for PBXNativeTarget "MetaMask-QA" */;
			buildPhases = (
				54113A1E76112B187F92C803 /* [CP] Check Pods Manifest.lock */,
				B339FF00289ABD70001B89FB /* Override xcconfig files */,
				B339FF01289ABD70001B89FB /* Sources */,
				B339FF06289ABD70001B89FB /* Frameworks */,
				B339FF0F289ABD70001B89FB /* Resources */,
				B339FF2F289ABD70001B89FB /* Bundle React Native code and images */,
				B339FF30289ABD70001B89FB /* Embed Frameworks */,
				C9BADD20B98A4D13195A3200 /* [CP] Embed Pods Frameworks */,
				8EF10BB14629809332947E5D /* [CP] Copy Pods Resources */,
			);
			buildRules = (
			);
			dependencies = (
				B339FEF9289ABD70001B89FB /* PBXTargetDependency */,
				B339FEFB289ABD70001B89FB /* PBXTargetDependency */,
				B339FEFD289ABD70001B89FB /* PBXTargetDependency */,
			);
			name = "MetaMask-QA";
			productName = "Hello World";
			productReference = B339FF39289ABD70001B89FB /* MetaMask-QA.app */;
			productType = "com.apple.product-type.application";
		};
/* End PBXNativeTarget section */

/* Begin PBXProject section */
		83CBB9F71A601CBA00E9B192 /* Project object */ = {
			isa = PBXProject;
			attributes = {
				LastUpgradeCheck = 1010;
				ORGANIZATIONNAME = MetaMask;
				TargetAttributes = {
					13B07F861A680F5B00A75B9A = {
						DevelopmentTeam = 48XVW22RCG;
						LastSwiftMigration = 1140;
						ProvisioningStyle = Manual;
						SystemCapabilities = {
							com.apple.Push = {
								enabled = 1;
							};
							com.apple.SafariKeychain = {
								enabled = 1;
							};
						};
					};
				};
			};
			buildConfigurationList = 83CBB9FA1A601CBA00E9B192 /* Build configuration list for PBXProject "MetaMask" */;
			compatibilityVersion = "Xcode 12.0";
			developmentRegion = English;
			hasScannedForEncodings = 0;
			knownRegions = (
				English,
				en,
				Base,
			);
			mainGroup = 83CBB9F61A601CBA00E9B192;
			productRefGroup = 83CBBA001A601CBA00E9B192 /* Products */;
			projectDirPath = "";
			projectReferences = (
				{
					ProductGroup = 153F84C52319B8DA00C19B63 /* Products */;
					ProjectRef = 153F84C42319B8DA00C19B63 /* BranchSDK.xcodeproj */;
				},
				{
					ProductGroup = 15723E24225FD0B800A5B418 /* Products */;
					ProjectRef = 4379F36F969347758D1A9F96 /* Lottie.xcodeproj */;
				},
				{
					ProductGroup = 15F7795022A1B79400B1DF8C /* Products */;
					ProjectRef = 15F7794F22A1B79400B1DF8C /* Mixpanel.xcodeproj */;
				},
				{
					ProductGroup = 650F2B9824DC5FEB00C3B9C4 /* Products */;
					ProjectRef = 650F2B9724DC5FEB00C3B9C4 /* RCTAesForked.xcodeproj */;
				},
			);
			projectRoot = "";
			targets = (
				13B07F861A680F5B00A75B9A /* MetaMask */,
				B339FEF8289ABD70001B89FB /* MetaMask-QA */,
			);
		};
/* End PBXProject section */

/* Begin PBXReferenceProxy section */
		153F84C92319B8DB00C19B63 /* Branch.framework */ = {
			isa = PBXReferenceProxy;
			fileType = wrapper.framework;
			path = Branch.framework;
			remoteRef = 153F84C82319B8DB00C19B63 /* PBXContainerItemProxy */;
			sourceTree = BUILT_PRODUCTS_DIR;
		};
		15723E2D225FD0B800A5B418 /* Lottie.framework */ = {
			isa = PBXReferenceProxy;
			fileType = wrapper.framework;
			path = Lottie.framework;
			remoteRef = 15723E2C225FD0B800A5B418 /* PBXContainerItemProxy */;
			sourceTree = BUILT_PRODUCTS_DIR;
		};
		15723E2F225FD0B800A5B418 /* Lottie.framework */ = {
			isa = PBXReferenceProxy;
			fileType = wrapper.framework;
			path = Lottie.framework;
			remoteRef = 15723E2E225FD0B800A5B418 /* PBXContainerItemProxy */;
			sourceTree = BUILT_PRODUCTS_DIR;
		};
		15723E31225FD0B800A5B418 /* Lottie.framework */ = {
			isa = PBXReferenceProxy;
			fileType = wrapper.framework;
			path = Lottie.framework;
			remoteRef = 15723E30225FD0B800A5B418 /* PBXContainerItemProxy */;
			sourceTree = BUILT_PRODUCTS_DIR;
		};
		15723E33225FD0B800A5B418 /* libLottie.a */ = {
			isa = PBXReferenceProxy;
			fileType = archive.ar;
			path = libLottie.a;
			remoteRef = 15723E32225FD0B800A5B418 /* PBXContainerItemProxy */;
			sourceTree = BUILT_PRODUCTS_DIR;
		};
		15F7795722A1B79400B1DF8C /* Mixpanel.framework */ = {
			isa = PBXReferenceProxy;
			fileType = wrapper.framework;
			path = Mixpanel.framework;
			remoteRef = 15F7795622A1B79400B1DF8C /* PBXContainerItemProxy */;
			sourceTree = BUILT_PRODUCTS_DIR;
		};
		15F7795922A1B79400B1DF8C /* Mixpanel.framework */ = {
			isa = PBXReferenceProxy;
			fileType = wrapper.framework;
			path = Mixpanel.framework;
			remoteRef = 15F7795822A1B79400B1DF8C /* PBXContainerItemProxy */;
			sourceTree = BUILT_PRODUCTS_DIR;
		};
		15F7795B22A1B79400B1DF8C /* Mixpanel.framework */ = {
			isa = PBXReferenceProxy;
			fileType = wrapper.framework;
			path = Mixpanel.framework;
			remoteRef = 15F7795A22A1B79400B1DF8C /* PBXContainerItemProxy */;
			sourceTree = BUILT_PRODUCTS_DIR;
		};
		15F7795D22A1B79400B1DF8C /* Mixpanel.framework */ = {
			isa = PBXReferenceProxy;
			fileType = wrapper.framework;
			path = Mixpanel.framework;
			remoteRef = 15F7795C22A1B79400B1DF8C /* PBXContainerItemProxy */;
			sourceTree = BUILT_PRODUCTS_DIR;
		};
		650F2B9C24DC5FEC00C3B9C4 /* libRCTAesForked.a */ = {
			isa = PBXReferenceProxy;
			fileType = archive.ar;
			path = libRCTAesForked.a;
			remoteRef = 650F2B9B24DC5FEC00C3B9C4 /* PBXContainerItemProxy */;
			sourceTree = BUILT_PRODUCTS_DIR;
		};
/* End PBXReferenceProxy section */

/* Begin PBXResourcesBuildPhase section */
		13B07F8E1A680F5B00A75B9A /* Resources */ = {
			isa = PBXResourcesBuildPhase;
			buildActionMask = 2147483647;
			files = (
				13B07FBF1A68108700A75B9A /* Images.xcassets in Resources */,
				158B063B211A72F500DF3C74 /* InpageBridgeWeb3.js in Resources */,
				15D158ED210BD912006982B5 /* Metamask.ttf in Resources */,
				48AD4B0AABCB447B99B85DC4 /* Roboto-Black.ttf in Resources */,
				B0EF7FA927BD16EA00D48B4E /* ThemeColors.xcassets in Resources */,
				CD13D926E1E84D9ABFE672C0 /* Roboto-BlackItalic.ttf in Resources */,
				813214A2220E40C7BBB5ED9E /* Roboto-Bold.ttf in Resources */,
				15AD28AA21B7CFDC005DEB23 /* debug.xcconfig in Resources */,
				298242C958524BB38FB44CAE /* Roboto-BoldItalic.ttf in Resources */,
				2DB27BE39B164356A98A0FB1 /* Roboto-Italic.ttf in Resources */,
				4CEFC9E34A8D4288BFE2F85A /* Roboto-Light.ttf in Resources */,
				887E75FB64A54509A08D6C50 /* Roboto-LightItalic.ttf in Resources */,
				15AD28A921B7CFD9005DEB23 /* release.xcconfig in Resources */,
				EF65C42EA15B4774B1947A12 /* Roboto-Medium.ttf in Resources */,
				DC6A024F56DD43E1A83B47B1 /* Roboto-MediumItalic.ttf in Resources */,
				34CEE49BC79D411687B42FA9 /* Roboto-Regular.ttf in Resources */,
				7E08FB90F3754D47994208B4 /* Roboto-Thin.ttf in Resources */,
				7C0226ABD9694AEDBAF3016F /* Roboto-ThinItalic.ttf in Resources */,
				15ACC9FB226555820063978B /* LaunchScreen.xib in Resources */,
				49D8E62C506F4A63889EEC7F /* branch.json in Resources */,
				2A27FC9EEF1F4FD18E658544 /* config.json in Resources */,
				FF0F3B13A5354C41913F766D /* EuclidCircularB-Bold.otf in Resources */,
				E34DE917F6FC4438A6E88402 /* EuclidCircularB-BoldItalic.otf in Resources */,
				07CBADD9D4B441008304F8D3 /* EuclidCircularB-Light.otf in Resources */,
				2CDF19FE9DEE4BF8B07154B1 /* EuclidCircularB-LightItalic.otf in Resources */,
				8DEB44A7E7EF48E1B3298910 /* EuclidCircularB-Medium.otf in Resources */,
				D171C39A8BD44DBEB6B68480 /* EuclidCircularB-MediumItalic.otf in Resources */,
				39D0D096A0F340ABAC1A8565 /* EuclidCircularB-Regular.otf in Resources */,
				2370F9A340CF4ADFBCFB0543 /* EuclidCircularB-RegularItalic.otf in Resources */,
				BF39E5BAE0F34F9091FF6AC0 /* EuclidCircularB-Semibold.otf in Resources */,
				373454C575C84C24B0BB24D4 /* EuclidCircularB-SemiboldItalic.otf in Resources */,
			);
			runOnlyForDeploymentPostprocessing = 0;
		};
		B339FF0F289ABD70001B89FB /* Resources */ = {
			isa = PBXResourcesBuildPhase;
			buildActionMask = 2147483647;
			files = (
				B339FF10289ABD70001B89FB /* Images.xcassets in Resources */,
				B339FF11289ABD70001B89FB /* InpageBridgeWeb3.js in Resources */,
				B339FF12289ABD70001B89FB /* Metamask.ttf in Resources */,
				B339FF13289ABD70001B89FB /* Roboto-Black.ttf in Resources */,
				B339FF14289ABD70001B89FB /* ThemeColors.xcassets in Resources */,
				B339FF15289ABD70001B89FB /* Roboto-BlackItalic.ttf in Resources */,
				B339FF16289ABD70001B89FB /* Roboto-Bold.ttf in Resources */,
				B339FF17289ABD70001B89FB /* debug.xcconfig in Resources */,
				B339FF18289ABD70001B89FB /* Roboto-BoldItalic.ttf in Resources */,
				B339FF19289ABD70001B89FB /* Roboto-Italic.ttf in Resources */,
				B339FF1A289ABD70001B89FB /* Roboto-Light.ttf in Resources */,
				B339FF1B289ABD70001B89FB /* Roboto-LightItalic.ttf in Resources */,
				B339FF1C289ABD70001B89FB /* release.xcconfig in Resources */,
				B339FF1D289ABD70001B89FB /* Roboto-Medium.ttf in Resources */,
				B339FF1E289ABD70001B89FB /* Roboto-MediumItalic.ttf in Resources */,
				B339FF1F289ABD70001B89FB /* Roboto-Regular.ttf in Resources */,
				B339FF20289ABD70001B89FB /* Roboto-Thin.ttf in Resources */,
				B339FF21289ABD70001B89FB /* Roboto-ThinItalic.ttf in Resources */,
				B339FF22289ABD70001B89FB /* LaunchScreen.xib in Resources */,
				B339FF23289ABD70001B89FB /* branch.json in Resources */,
				B339FF24289ABD70001B89FB /* config.json in Resources */,
				B339FF25289ABD70001B89FB /* EuclidCircularB-Bold.otf in Resources */,
				B339FF26289ABD70001B89FB /* EuclidCircularB-BoldItalic.otf in Resources */,
				B339FF27289ABD70001B89FB /* EuclidCircularB-Light.otf in Resources */,
				B339FF28289ABD70001B89FB /* EuclidCircularB-LightItalic.otf in Resources */,
				B339FF29289ABD70001B89FB /* EuclidCircularB-Medium.otf in Resources */,
				B339FF2A289ABD70001B89FB /* EuclidCircularB-MediumItalic.otf in Resources */,
				B339FF3C289ABF2C001B89FB /* MetaMask-QA-Info.plist in Resources */,
				B339FF2B289ABD70001B89FB /* EuclidCircularB-Regular.otf in Resources */,
				B339FF2C289ABD70001B89FB /* EuclidCircularB-RegularItalic.otf in Resources */,
				B339FF2D289ABD70001B89FB /* EuclidCircularB-Semibold.otf in Resources */,
				B339FF2E289ABD70001B89FB /* EuclidCircularB-SemiboldItalic.otf in Resources */,
			);
			runOnlyForDeploymentPostprocessing = 0;
		};
/* End PBXResourcesBuildPhase section */

/* Begin PBXShellScriptBuildPhase section */
		00DD1BFF1BD5951E006B06BC /* Bundle React Native code and images */ = {
			isa = PBXShellScriptBuildPhase;
			buildActionMask = 2147483647;
			files = (
			);
			inputFileListPaths = (
				"${PODS_ROOT}/Target Support Files/Pods-MetaMask/Pods-MetaMask-frameworks-${CONFIGURATION}-input-files.xcfilelist",
			);
			inputPaths = (
			);
			name = "Bundle React Native code and images";
			outputPaths = (
			);
			runOnlyForDeploymentPostprocessing = 0;
			shellPath = /bin/sh;
			shellScript = "if [[ -s \"$HOME/.nvm/nvm.sh\" ]]; then\n. \"$HOME/.nvm/nvm.sh\"\nelif [[ -x \"$(command -v brew)\" && -s \"$(brew --prefix nvm)/nvm.sh\" ]]; then\n. \"$(brew --prefix nvm)/nvm.sh\"\nfi\n\nexport NODE_BINARY=$(which node)\n\nif [[ -s \"$HOME/.nvm/nvm.sh\" ]]; then\n. \"$HOME/.nvm/nvm.sh\"\nelif [[ -x \"$(command -v brew)\" && -s \"$(brew --prefix nvm)/nvm.sh\" ]]; then\n. \"$(brew --prefix nvm)/nvm.sh\"\nfi\n\nif [ ! -e \"${SENTRY_PROPERTIES}\" ]; then\n    export SENTRY_PROPERTIES=../sentry.properties\nfi\n\n../node_modules/@sentry/cli/bin/sentry-cli react-native xcode \\\n  ../node_modules/react-native/scripts/react-native-xcode.sh\n";
		};
		15FDD86321B76696006B7C35 /* Override xcconfig files */ = {
			isa = PBXShellScriptBuildPhase;
			buildActionMask = 2147483647;
			files = (
			);
			inputFileListPaths = (
			);
			inputPaths = (
			);
			name = "Override xcconfig files";
			outputFileListPaths = (
			);
			outputPaths = (
			);
			runOnlyForDeploymentPostprocessing = 0;
			shellPath = /bin/sh;
			shellScript = "if [ -e ../.ios.env ]\nthen\n    cp -rf ../.ios.env debug.xcconfig\n    cp -rf ../.ios.env release.xcconfig\nelse\n    cp -rf ../.ios.env.example debug.xcconfig\n    cp -rf ../.ios.env.example release.xcconfig\nfi\n\n";
		};
		3263892F1BBB809723CB4024 /* [CP] Embed Pods Frameworks */ = {
			isa = PBXShellScriptBuildPhase;
			buildActionMask = 2147483647;
			files = (
			);
			inputFileListPaths = (
				"${PODS_ROOT}/Target Support Files/Pods-MetaMask/Pods-MetaMask-frameworks-${CONFIGURATION}-input-files.xcfilelist",
			);
			name = "[CP] Embed Pods Frameworks";
			outputFileListPaths = (
				"${PODS_ROOT}/Target Support Files/Pods-MetaMask/Pods-MetaMask-frameworks-${CONFIGURATION}-output-files.xcfilelist",
			);
			runOnlyForDeploymentPostprocessing = 0;
			shellPath = /bin/sh;
			shellScript = "\"${PODS_ROOT}/Target Support Files/Pods-MetaMask/Pods-MetaMask-frameworks.sh\"\n";
			showEnvVarsInLog = 0;
		};
		54113A1E76112B187F92C803 /* [CP] Check Pods Manifest.lock */ = {
			isa = PBXShellScriptBuildPhase;
			buildActionMask = 2147483647;
			files = (
			);
			inputFileListPaths = (
			);
			inputPaths = (
				"${PODS_PODFILE_DIR_PATH}/Podfile.lock",
				"${PODS_ROOT}/Manifest.lock",
			);
			name = "[CP] Check Pods Manifest.lock";
			outputFileListPaths = (
			);
			outputPaths = (
				"$(DERIVED_FILE_DIR)/Pods-MetaMask-QA-checkManifestLockResult.txt",
			);
			runOnlyForDeploymentPostprocessing = 0;
			shellPath = /bin/sh;
			shellScript = "diff \"${PODS_PODFILE_DIR_PATH}/Podfile.lock\" \"${PODS_ROOT}/Manifest.lock\" > /dev/null\nif [ $? != 0 ] ; then\n    # print error to STDERR\n    echo \"error: The sandbox is not in sync with the Podfile.lock. Run 'pod install' or update your CocoaPods installation.\" >&2\n    exit 1\nfi\n# This output is used by Xcode 'outputs' to avoid re-running this script phase.\necho \"SUCCESS\" > \"${SCRIPT_OUTPUT_FILE_0}\"\n";
			showEnvVarsInLog = 0;
		};
		802588CED3FC487A5D5263F0 /* [CP] Copy Pods Resources */ = {
			isa = PBXShellScriptBuildPhase;
			buildActionMask = 2147483647;
			files = (
			);
			inputFileListPaths = (
				"${PODS_ROOT}/Target Support Files/Pods-MetaMask/Pods-MetaMask-resources-${CONFIGURATION}-input-files.xcfilelist",
			);
			name = "[CP] Copy Pods Resources";
			outputFileListPaths = (
				"${PODS_ROOT}/Target Support Files/Pods-MetaMask/Pods-MetaMask-resources-${CONFIGURATION}-output-files.xcfilelist",
			);
			runOnlyForDeploymentPostprocessing = 0;
			shellPath = /bin/sh;
			shellScript = "\"${PODS_ROOT}/Target Support Files/Pods-MetaMask/Pods-MetaMask-resources.sh\"\n";
			showEnvVarsInLog = 0;
		};
		8EF10BB14629809332947E5D /* [CP] Copy Pods Resources */ = {
			isa = PBXShellScriptBuildPhase;
			buildActionMask = 2147483647;
			files = (
			);
			inputFileListPaths = (
				"${PODS_ROOT}/Target Support Files/Pods-MetaMask-QA/Pods-MetaMask-QA-resources-${CONFIGURATION}-input-files.xcfilelist",
			);
			name = "[CP] Copy Pods Resources";
			outputFileListPaths = (
				"${PODS_ROOT}/Target Support Files/Pods-MetaMask-QA/Pods-MetaMask-QA-resources-${CONFIGURATION}-output-files.xcfilelist",
			);
			runOnlyForDeploymentPostprocessing = 0;
			shellPath = /bin/sh;
			shellScript = "\"${PODS_ROOT}/Target Support Files/Pods-MetaMask-QA/Pods-MetaMask-QA-resources.sh\"\n";
			showEnvVarsInLog = 0;
		};
		99E9B9D94E374E1799EFBA99 /* [CP] Check Pods Manifest.lock */ = {
			isa = PBXShellScriptBuildPhase;
			buildActionMask = 2147483647;
			files = (
			);
			inputFileListPaths = (
			);
			inputPaths = (
				"${PODS_PODFILE_DIR_PATH}/Podfile.lock",
				"${PODS_ROOT}/Manifest.lock",
			);
			name = "[CP] Check Pods Manifest.lock";
			outputFileListPaths = (
			);
			outputPaths = (
				"$(DERIVED_FILE_DIR)/Pods-MetaMask-checkManifestLockResult.txt",
			);
			runOnlyForDeploymentPostprocessing = 0;
			shellPath = /bin/sh;
			shellScript = "diff \"${PODS_PODFILE_DIR_PATH}/Podfile.lock\" \"${PODS_ROOT}/Manifest.lock\" > /dev/null\nif [ $? != 0 ] ; then\n    # print error to STDERR\n    echo \"error: The sandbox is not in sync with the Podfile.lock. Run 'pod install' or update your CocoaPods installation.\" >&2\n    exit 1\nfi\n# This output is used by Xcode 'outputs' to avoid re-running this script phase.\necho \"SUCCESS\" > \"${SCRIPT_OUTPUT_FILE_0}\"\n";
			showEnvVarsInLog = 0;
		};
		B339FF00289ABD70001B89FB /* Override xcconfig files */ = {
			isa = PBXShellScriptBuildPhase;
			buildActionMask = 2147483647;
			files = (
			);
			inputFileListPaths = (
			);
			inputPaths = (
			);
			name = "Override xcconfig files";
			outputFileListPaths = (
			);
			outputPaths = (
			);
			runOnlyForDeploymentPostprocessing = 0;
			shellPath = /bin/sh;
			shellScript = "if [ -e ../.ios.env ]\nthen\n    cp -rf ../.ios.env debug.xcconfig\n    cp -rf ../.ios.env release.xcconfig\nelse\n    cp -rf ../.ios.env.example debug.xcconfig\n    cp -rf ../.ios.env.example release.xcconfig\nfi\n\n";
		};
		B339FF2F289ABD70001B89FB /* Bundle React Native code and images */ = {
			isa = PBXShellScriptBuildPhase;
			buildActionMask = 2147483647;
			files = (
			);
			inputFileListPaths = (
				"${PODS_ROOT}/Target Support Files/Pods-MetaMask/Pods-MetaMask-frameworks-${CONFIGURATION}-input-files.xcfilelist",
			);
			inputPaths = (
			);
			name = "Bundle React Native code and images";
			outputPaths = (
			);
			runOnlyForDeploymentPostprocessing = 0;
			shellPath = /bin/sh;
<<<<<<< HEAD
			shellScript = "if [[ -s \"$HOME/.nvm/nvm.sh\" ]]; then\n. \"$HOME/.nvm/nvm.sh\"\nelif [[ -x \"$(command -v brew)\" && -s \"$(brew --prefix nvm)/nvm.sh\" ]]; then\n. \"$(brew --prefix nvm)/nvm.sh\"\nfi\n\nexport NODE_BINARY=$(which node)\n\nif [[ -s \"$HOME/.nvm/nvm.sh\" ]]; then\n. \"$HOME/.nvm/nvm.sh\"\nelif [[ -x \"$(command -v brew)\" && -s \"$(brew --prefix nvm)/nvm.sh\" ]]; then\n. \"$(brew --prefix nvm)/nvm.sh\"\nfi\n\nif [ ! -e \"${SENTRY_PROPERTIES}\" ]; then\n    export SENTRY_PROPERTIES=../sentry.properties\nfi\n\n\nif [ \"$PLATFORM_NAME\" == \"iphonesimulator\" ] && [ \"$CONFIGURATION\" == \"Release\" ]; then\n    ../node_modules/react-native/scripts/react-native-xcode.sh\nelse\n    ../node_modules/@sentry/cli/bin/sentry-cli react-native xcode \\\n    ../node_modules/react-native/scripts/react-native-xcode.sh\nfi\n";
=======
			shellScript = "if [[ -s \"$HOME/.nvm/nvm.sh\" ]]; then\n. \"$HOME/.nvm/nvm.sh\"\nelif [[ -x \"$(command -v brew)\" && -s \"$(brew --prefix nvm)/nvm.sh\" ]]; then\n. \"$(brew --prefix nvm)/nvm.sh\"\nfi\n\nexport NODE_BINARY=$(which node)\n\nif [[ -s \"$HOME/.nvm/nvm.sh\" ]]; then\n. \"$HOME/.nvm/nvm.sh\"\nelif [[ -x \"$(command -v brew)\" && -s \"$(brew --prefix nvm)/nvm.sh\" ]]; then\n. \"$(brew --prefix nvm)/nvm.sh\"\nfi\n\nif [ ! -e \"${SENTRY_PROPERTIES}\" ]; then\n    export SENTRY_PROPERTIES=../sentry.properties\nfi\n\n../node_modules/@sentry/cli/bin/sentry-cli react-native xcode \\\n  ../node_modules/react-native/scripts/react-native-xcode.sh\n";
>>>>>>> 95cffe1b
		};
		C9BADD20B98A4D13195A3200 /* [CP] Embed Pods Frameworks */ = {
			isa = PBXShellScriptBuildPhase;
			buildActionMask = 2147483647;
			files = (
			);
			inputFileListPaths = (
				"${PODS_ROOT}/Target Support Files/Pods-MetaMask-QA/Pods-MetaMask-QA-frameworks-${CONFIGURATION}-input-files.xcfilelist",
			);
			name = "[CP] Embed Pods Frameworks";
			outputFileListPaths = (
				"${PODS_ROOT}/Target Support Files/Pods-MetaMask-QA/Pods-MetaMask-QA-frameworks-${CONFIGURATION}-output-files.xcfilelist",
			);
			runOnlyForDeploymentPostprocessing = 0;
			shellPath = /bin/sh;
			shellScript = "\"${PODS_ROOT}/Target Support Files/Pods-MetaMask-QA/Pods-MetaMask-QA-frameworks.sh\"\n";
			showEnvVarsInLog = 0;
		};
/* End PBXShellScriptBuildPhase section */

/* Begin PBXSourcesBuildPhase section */
		13B07F871A680F5B00A75B9A /* Sources */ = {
			isa = PBXSourcesBuildPhase;
			buildActionMask = 2147483647;
			files = (
				13B07FBC1A68108700A75B9A /* AppDelegate.m in Sources */,
				654378B0243E2ADC00571B9C /* File.swift in Sources */,
				15F7796522A1BC8C00B1DF8C /* RCTAnalytics.m in Sources */,
				13B07FC11A68108700A75B9A /* main.m in Sources */,
			);
			runOnlyForDeploymentPostprocessing = 0;
		};
		B339FF01289ABD70001B89FB /* Sources */ = {
			isa = PBXSourcesBuildPhase;
			buildActionMask = 2147483647;
			files = (
				B339FF02289ABD70001B89FB /* AppDelegate.m in Sources */,
				B339FF03289ABD70001B89FB /* File.swift in Sources */,
				B339FF04289ABD70001B89FB /* RCTAnalytics.m in Sources */,
				B339FF05289ABD70001B89FB /* main.m in Sources */,
			);
			runOnlyForDeploymentPostprocessing = 0;
		};
/* End PBXSourcesBuildPhase section */

/* Begin PBXTargetDependency section */
		153F84CD2319B8FD00C19B63 /* PBXTargetDependency */ = {
			isa = PBXTargetDependency;
			name = Branch;
			targetProxy = 153F84CC2319B8FD00C19B63 /* PBXContainerItemProxy */;
		};
		15ACC9FF22655C3A0063978B /* PBXTargetDependency */ = {
			isa = PBXTargetDependency;
			name = Lottie_iOS;
			targetProxy = 15ACC9FE22655C3A0063978B /* PBXContainerItemProxy */;
		};
		15F7796122A1B7B500B1DF8C /* PBXTargetDependency */ = {
			isa = PBXTargetDependency;
			name = Mixpanel;
			targetProxy = 15F7796022A1B7B500B1DF8C /* PBXContainerItemProxy */;
		};
		B339FEF9289ABD70001B89FB /* PBXTargetDependency */ = {
			isa = PBXTargetDependency;
			name = Lottie_iOS;
			targetProxy = B339FEFA289ABD70001B89FB /* PBXContainerItemProxy */;
		};
		B339FEFB289ABD70001B89FB /* PBXTargetDependency */ = {
			isa = PBXTargetDependency;
			name = Mixpanel;
			targetProxy = B339FEFC289ABD70001B89FB /* PBXContainerItemProxy */;
		};
		B339FEFD289ABD70001B89FB /* PBXTargetDependency */ = {
			isa = PBXTargetDependency;
			name = Branch;
			targetProxy = B339FEFE289ABD70001B89FB /* PBXContainerItemProxy */;
		};
/* End PBXTargetDependency section */

/* Begin PBXVariantGroup section */
		13B07FB11A68108700A75B9A /* LaunchScreen.xib */ = {
			isa = PBXVariantGroup;
			children = (
				13B07FB21A68108700A75B9A /* Base */,
			);
			name = LaunchScreen.xib;
			path = MetaMask;
			sourceTree = "<group>";
		};
/* End PBXVariantGroup section */

/* Begin XCBuildConfiguration section */
		13B07F941A680F5B00A75B9A /* Debug */ = {
			isa = XCBuildConfiguration;
			baseConfigurationReference = 2D38A4BA1190B57818AFF2BC /* Pods-MetaMask.debug.xcconfig */;
			buildSettings = {
				ASSETCATALOG_COMPILER_APPICON_NAME = AppIcon;
				ASSETCATALOG_COMPILER_OPTIMIZATION = time;
				CLANG_ENABLE_MODULES = YES;
				CODE_SIGN_ENTITLEMENTS = MetaMask/MetaMaskDebug.entitlements;
				CODE_SIGN_IDENTITY = "iPhone Developer";
				CODE_SIGN_STYLE = Manual;
				CURRENT_PROJECT_VERSION = 972;
				DEAD_CODE_STRIPPING = YES;
				DEBUG_INFORMATION_FORMAT = dwarf;
				DEVELOPMENT_TEAM = 48XVW22RCG;
				ENABLE_BITCODE = NO;
				FRAMEWORK_SEARCH_PATHS = (
					"$(inherited)",
					"$(PROJECT_DIR)",
				);
				GCC_OPTIMIZATION_LEVEL = 0;
				GCC_PREPROCESSOR_DEFINITIONS = (
					"DEBUG=1",
					"$(inherited)",
				);
				HEADER_SEARCH_PATHS = (
					"$(inherited)",
					"$(SRCROOT)/../node_modules/react-native-wkwebview-reborn/ios/RCTWKWebView",
					"$(SRCROOT)/../node_modules/react-native-keychain/RNKeychainManager",
					"$(SRCROOT)/../node_modules/react-native-share/ios",
					"$(SRCROOT)/../node_modules/react-native-branch/ios/**",
					"$(SRCROOT)/../node_modules/react-native-search-api/ios/RCTSearchApi",
					"$(SRCROOT)/../node_modules/lottie-ios/lottie-ios/Classes/**",
					"$(SRCROOT)/../node_modules/react-native-view-shot/ios",
					"$(SRCROOT)/../node_modules/react-native-tcp/ios/**",
				);
				INFOPLIST_FILE = MetaMask/Info.plist;
				IPHONEOS_DEPLOYMENT_TARGET = 11.0;
				LD_RUNPATH_SEARCH_PATHS = (
					"$(inherited)",
					"@executable_path/Frameworks",
				);
				LIBRARY_SEARCH_PATHS = (
					"$(inherited)",
					"\"$(SRCROOT)/MetaMask/System/Library/Frameworks\"",
				);
				LLVM_LTO = YES;
				MARKETING_VERSION = 5.7.0;
				ONLY_ACTIVE_ARCH = YES;
				OTHER_CFLAGS = (
					"$(inherited)",
					"-DFB_SONARKIT_ENABLED=1",
				);
				OTHER_LDFLAGS = (
					"$(inherited)",
					"-ObjC",
					"-lc++",
				);
				PRODUCT_BUNDLE_IDENTIFIER = "io.metamask.$(PRODUCT_NAME:rfc1034identifier)";
				PRODUCT_NAME = MetaMask;
				PROVISIONING_PROFILE_SPECIFIER = "match Development io.metamask.MetaMask";
				SWIFT_OBJC_BRIDGING_HEADER = "MetaMask-Bridging-Header.h";
				SWIFT_OPTIMIZATION_LEVEL = "-Onone";
				SWIFT_VERSION = 5.0;
				VERSIONING_SYSTEM = "apple-generic";
			};
			name = Debug;
		};
		13B07F951A680F5B00A75B9A /* Release */ = {
			isa = XCBuildConfiguration;
			baseConfigurationReference = 5B6B5F6E5C0A886D11EF7F6F /* Pods-MetaMask.release.xcconfig */;
			buildSettings = {
				ASSETCATALOG_COMPILER_APPICON_NAME = AppIcon;
				ASSETCATALOG_COMPILER_OPTIMIZATION = time;
				CLANG_ENABLE_MODULES = YES;
				CODE_SIGN_ENTITLEMENTS = MetaMask/MetaMask.entitlements;
				CODE_SIGN_IDENTITY = "iPhone Distribution";
				CODE_SIGN_STYLE = Manual;
				CURRENT_PROJECT_VERSION = 972;
				DEBUG_INFORMATION_FORMAT = "dwarf-with-dsym";
				DEVELOPMENT_TEAM = 48XVW22RCG;
				FRAMEWORK_SEARCH_PATHS = (
					"$(inherited)",
					"$(PROJECT_DIR)",
				);
				GCC_PRECOMPILE_PREFIX_HEADER = YES;
				GCC_PREPROCESSOR_DEFINITIONS = (
					"DISABLE_MIXPANEL_AB_DESIGNER=1",
					"$(inherited)",
				);
				GCC_UNROLL_LOOPS = YES;
				HEADER_SEARCH_PATHS = (
					"$(inherited)",
					"$(SRCROOT)/../node_modules/react-native-wkwebview-reborn/ios/RCTWKWebView",
					"$(SRCROOT)/../node_modules/react-native-keychain/RNKeychainManager",
					"$(SRCROOT)/../node_modules/react-native-share/ios",
					"$(SRCROOT)/../node_modules/react-native-branch/ios/**",
					"$(SRCROOT)/../node_modules/react-native-search-api/ios/RCTSearchApi",
					"$(SRCROOT)/../node_modules/lottie-ios/lottie-ios/Classes/**",
					"$(SRCROOT)/../node_modules/react-native-view-shot/ios",
					"$(SRCROOT)/../node_modules/react-native-tcp/ios/**",
				);
				INFOPLIST_FILE = MetaMask/Info.plist;
				IPHONEOS_DEPLOYMENT_TARGET = 11.0;
				LD_RUNPATH_SEARCH_PATHS = (
					"$(inherited)",
					"@executable_path/Frameworks",
				);
				LIBRARY_SEARCH_PATHS = (
					"$(inherited)",
					"\"$(SRCROOT)/MetaMask/System/Library/Frameworks\"",
				);
				LLVM_LTO = YES;
				MARKETING_VERSION = 5.7.0;
				ONLY_ACTIVE_ARCH = NO;
				OTHER_CFLAGS = (
					"$(inherited)",
					"-DFB_SONARKIT_ENABLED=1",
				);
				OTHER_LDFLAGS = (
					"$(inherited)",
					"-ObjC",
					"-lc++",
				);
				PRODUCT_BUNDLE_IDENTIFIER = "io.metamask.$(PRODUCT_NAME:rfc1034identifier)";
				PRODUCT_NAME = MetaMask;
				PROVISIONING_PROFILE_SPECIFIER = "Bitrise AppStore io.metamask.MetaMask";
				SWIFT_OBJC_BRIDGING_HEADER = "MetaMask-Bridging-Header.h";
				SWIFT_VERSION = 5.0;
				VERSIONING_SYSTEM = "apple-generic";
			};
			name = Release;
		};
		83CBBA201A601CBA00E9B192 /* Debug */ = {
			isa = XCBuildConfiguration;
			baseConfigurationReference = 15FDD82721B7642B006B7C35 /* debug.xcconfig */;
			buildSettings = {
				ALWAYS_SEARCH_USER_PATHS = NO;
				CLANG_CXX_LANGUAGE_STANDARD = "gnu++0x";
				CLANG_CXX_LIBRARY = "libc++";
				CLANG_ENABLE_MODULES = YES;
				CLANG_ENABLE_OBJC_ARC = YES;
				CLANG_WARN_BOOL_CONVERSION = YES;
				CLANG_WARN_CONSTANT_CONVERSION = YES;
				CLANG_WARN_DIRECT_OBJC_ISA_USAGE = YES_ERROR;
				CLANG_WARN_EMPTY_BODY = YES;
				CLANG_WARN_ENUM_CONVERSION = YES;
				CLANG_WARN_INT_CONVERSION = YES;
				CLANG_WARN_OBJC_ROOT_CLASS = YES_ERROR;
				CLANG_WARN_UNREACHABLE_CODE = YES;
				CLANG_WARN__DUPLICATE_METHOD_MATCH = YES;
				"CODE_SIGN_IDENTITY[sdk=iphoneos*]" = "iPhone Developer";
				COPY_PHASE_STRIP = NO;
				ENABLE_STRICT_OBJC_MSGSEND = YES;
				ENABLE_TESTABILITY = YES;
				GCC_C_LANGUAGE_STANDARD = gnu99;
				GCC_DYNAMIC_NO_PIC = NO;
				GCC_OPTIMIZATION_LEVEL = 0;
				GCC_PREPROCESSOR_DEFINITIONS = (
					"DEBUG=1",
					"$(inherited)",
				);
				GCC_SYMBOLS_PRIVATE_EXTERN = NO;
				GCC_WARN_64_TO_32_BIT_CONVERSION = YES;
				GCC_WARN_ABOUT_RETURN_TYPE = YES_ERROR;
				GCC_WARN_UNDECLARED_SELECTOR = YES;
				GCC_WARN_UNINITIALIZED_AUTOS = YES_AGGRESSIVE;
				GCC_WARN_UNUSED_FUNCTION = YES;
				GCC_WARN_UNUSED_VARIABLE = YES;
				IPHONEOS_DEPLOYMENT_TARGET = 11.0;
				MTL_ENABLE_DEBUG_INFO = YES;
				ONLY_ACTIVE_ARCH = YES;
				SDKROOT = iphoneos;
			};
			name = Debug;
		};
		83CBBA211A601CBA00E9B192 /* Release */ = {
			isa = XCBuildConfiguration;
			buildSettings = {
				ALWAYS_SEARCH_USER_PATHS = NO;
				CLANG_CXX_LANGUAGE_STANDARD = "gnu++0x";
				CLANG_CXX_LIBRARY = "libc++";
				CLANG_ENABLE_MODULES = YES;
				CLANG_ENABLE_OBJC_ARC = YES;
				CLANG_WARN_BOOL_CONVERSION = YES;
				CLANG_WARN_CONSTANT_CONVERSION = YES;
				CLANG_WARN_DIRECT_OBJC_ISA_USAGE = YES_ERROR;
				CLANG_WARN_EMPTY_BODY = YES;
				CLANG_WARN_ENUM_CONVERSION = YES;
				CLANG_WARN_INT_CONVERSION = YES;
				CLANG_WARN_OBJC_ROOT_CLASS = YES_ERROR;
				CLANG_WARN_UNREACHABLE_CODE = YES;
				CLANG_WARN__DUPLICATE_METHOD_MATCH = YES;
				"CODE_SIGN_IDENTITY[sdk=iphoneos*]" = "iPhone Developer";
				COPY_PHASE_STRIP = YES;
				ENABLE_NS_ASSERTIONS = NO;
				ENABLE_STRICT_OBJC_MSGSEND = YES;
				GCC_C_LANGUAGE_STANDARD = gnu99;
				GCC_WARN_64_TO_32_BIT_CONVERSION = YES;
				GCC_WARN_ABOUT_RETURN_TYPE = YES_ERROR;
				GCC_WARN_UNDECLARED_SELECTOR = YES;
				GCC_WARN_UNINITIALIZED_AUTOS = YES_AGGRESSIVE;
				GCC_WARN_UNUSED_FUNCTION = YES;
				GCC_WARN_UNUSED_VARIABLE = YES;
				IPHONEOS_DEPLOYMENT_TARGET = 11.0;
				MTL_ENABLE_DEBUG_INFO = NO;
				SDKROOT = iphoneos;
				VALIDATE_PRODUCT = YES;
			};
			name = Release;
		};
		B339FF37289ABD70001B89FB /* Debug */ = {
			isa = XCBuildConfiguration;
			baseConfigurationReference = E2CC0CA5C079854C6CC0D78C /* Pods-MetaMask-QA.debug.xcconfig */;
			buildSettings = {
				ASSETCATALOG_COMPILER_APPICON_NAME = "AppIcon-QA";
				ASSETCATALOG_COMPILER_OPTIMIZATION = time;
				CLANG_ENABLE_MODULES = YES;
				CODE_SIGN_ENTITLEMENTS = MetaMask/MetaMaskDebug.entitlements;
				CODE_SIGN_IDENTITY = "iPhone Developer";
				CODE_SIGN_STYLE = Manual;
				CURRENT_PROJECT_VERSION = 931;
				DEAD_CODE_STRIPPING = YES;
				DEBUG_INFORMATION_FORMAT = dwarf;
				DEVELOPMENT_TEAM = 48XVW22RCG;
				ENABLE_BITCODE = NO;
				FRAMEWORK_SEARCH_PATHS = (
					"$(inherited)",
					"$(PROJECT_DIR)",
				);
				GCC_OPTIMIZATION_LEVEL = 0;
				GCC_PREPROCESSOR_DEFINITIONS = (
					"DEBUG=1",
					"$(inherited)",
				);
				HEADER_SEARCH_PATHS = (
					"$(inherited)",
					"$(SRCROOT)/../node_modules/react-native-wkwebview-reborn/ios/RCTWKWebView",
					"$(SRCROOT)/../node_modules/react-native-keychain/RNKeychainManager",
					"$(SRCROOT)/../node_modules/react-native-share/ios",
					"$(SRCROOT)/../node_modules/react-native-branch/ios/**",
					"$(SRCROOT)/../node_modules/react-native-search-api/ios/RCTSearchApi",
					"$(SRCROOT)/../node_modules/lottie-ios/lottie-ios/Classes/**",
					"$(SRCROOT)/../node_modules/react-native-view-shot/ios",
					"$(SRCROOT)/../node_modules/react-native-tcp/ios/**",
				);
				INFOPLIST_FILE = "MetaMask/MetaMask-QA-info.plist";
				IPHONEOS_DEPLOYMENT_TARGET = 11.0;
				LD_RUNPATH_SEARCH_PATHS = (
					"$(inherited)",
					"@executable_path/Frameworks",
				);
				LIBRARY_SEARCH_PATHS = (
					"$(inherited)",
					"\"$(SRCROOT)/MetaMask/System/Library/Frameworks\"",
				);
				LLVM_LTO = YES;
				MARKETING_VERSION = 5.4.0;
				ONLY_ACTIVE_ARCH = YES;
				OTHER_CFLAGS = (
					"$(inherited)",
					"-DFB_SONARKIT_ENABLED=1",
				);
				OTHER_LDFLAGS = (
					"$(inherited)",
					"-ObjC",
					"-lc++",
				);
				PRODUCT_BUNDLE_IDENTIFIER = "io.metamask.MetaMask-QA";
				PRODUCT_NAME = "$(TARGET_NAME)";
				PROVISIONING_PROFILE_SPECIFIER = "match Development io.metamask.MetaMask";
				SWIFT_OBJC_BRIDGING_HEADER = "MetaMask-Bridging-Header.h";
				SWIFT_OPTIMIZATION_LEVEL = "-Onone";
				SWIFT_VERSION = 5.0;
				VERSIONING_SYSTEM = "apple-generic";
			};
			name = Debug;
		};
		B339FF38289ABD70001B89FB /* Release */ = {
			isa = XCBuildConfiguration;
			baseConfigurationReference = 5D89472CA15F3091AE95E296 /* Pods-MetaMask-QA.release.xcconfig */;
			buildSettings = {
				ASSETCATALOG_COMPILER_APPICON_NAME = "AppIcon-QA";
				ASSETCATALOG_COMPILER_OPTIMIZATION = time;
				CLANG_ENABLE_MODULES = YES;
				CODE_SIGN_ENTITLEMENTS = MetaMask/MetaMask.entitlements;
				CODE_SIGN_IDENTITY = "iPhone Distribution";
				CODE_SIGN_STYLE = Manual;
				CURRENT_PROJECT_VERSION = 931;
				DEBUG_INFORMATION_FORMAT = "dwarf-with-dsym";
				DEVELOPMENT_TEAM = 48XVW22RCG;
				FRAMEWORK_SEARCH_PATHS = (
					"$(inherited)",
					"$(PROJECT_DIR)",
				);
				GCC_PRECOMPILE_PREFIX_HEADER = YES;
				GCC_PREPROCESSOR_DEFINITIONS = (
					"DISABLE_MIXPANEL_AB_DESIGNER=1",
					"$(inherited)",
				);
				GCC_UNROLL_LOOPS = YES;
				HEADER_SEARCH_PATHS = (
					"$(inherited)",
					"$(SRCROOT)/../node_modules/react-native-wkwebview-reborn/ios/RCTWKWebView",
					"$(SRCROOT)/../node_modules/react-native-keychain/RNKeychainManager",
					"$(SRCROOT)/../node_modules/react-native-share/ios",
					"$(SRCROOT)/../node_modules/react-native-branch/ios/**",
					"$(SRCROOT)/../node_modules/react-native-search-api/ios/RCTSearchApi",
					"$(SRCROOT)/../node_modules/lottie-ios/lottie-ios/Classes/**",
					"$(SRCROOT)/../node_modules/react-native-view-shot/ios",
					"$(SRCROOT)/../node_modules/react-native-tcp/ios/**",
				);
				INFOPLIST_FILE = "MetaMask/MetaMask-QA-info.plist";
				IPHONEOS_DEPLOYMENT_TARGET = 11.0;
				LD_RUNPATH_SEARCH_PATHS = (
					"$(inherited)",
					"@executable_path/Frameworks",
				);
				LIBRARY_SEARCH_PATHS = (
					"$(inherited)",
					"\"$(SRCROOT)/MetaMask/System/Library/Frameworks\"",
				);
				LLVM_LTO = YES;
				MARKETING_VERSION = 5.4.0;
				ONLY_ACTIVE_ARCH = NO;
				OTHER_CFLAGS = (
					"$(inherited)",
					"-DFB_SONARKIT_ENABLED=1",
				);
				OTHER_LDFLAGS = (
					"$(inherited)",
					"-ObjC",
					"-lc++",
				);
				PRODUCT_BUNDLE_IDENTIFIER = "io.metamask.MetaMask-QA";
				PRODUCT_NAME = "$(TARGET_NAME)";
				PROVISIONING_PROFILE_SPECIFIER = "Bitrise Internal Release - MetaMask-QA";
				SWIFT_OBJC_BRIDGING_HEADER = "MetaMask-Bridging-Header.h";
				SWIFT_VERSION = 5.0;
				VERSIONING_SYSTEM = "apple-generic";
			};
			name = Release;
		};
/* End XCBuildConfiguration section */

/* Begin XCConfigurationList section */
		13B07F931A680F5B00A75B9A /* Build configuration list for PBXNativeTarget "MetaMask" */ = {
			isa = XCConfigurationList;
			buildConfigurations = (
				13B07F941A680F5B00A75B9A /* Debug */,
				13B07F951A680F5B00A75B9A /* Release */,
			);
			defaultConfigurationIsVisible = 0;
			defaultConfigurationName = Debug;
		};
		83CBB9FA1A601CBA00E9B192 /* Build configuration list for PBXProject "MetaMask" */ = {
			isa = XCConfigurationList;
			buildConfigurations = (
				83CBBA201A601CBA00E9B192 /* Debug */,
				83CBBA211A601CBA00E9B192 /* Release */,
			);
			defaultConfigurationIsVisible = 0;
			defaultConfigurationName = Debug;
		};
		B339FF36289ABD70001B89FB /* Build configuration list for PBXNativeTarget "MetaMask-QA" */ = {
			isa = XCConfigurationList;
			buildConfigurations = (
				B339FF37289ABD70001B89FB /* Debug */,
				B339FF38289ABD70001B89FB /* Release */,
			);
			defaultConfigurationIsVisible = 0;
			defaultConfigurationName = Debug;
		};
/* End XCConfigurationList section */
	};
	rootObject = 83CBB9F71A601CBA00E9B192 /* Project object */;
}<|MERGE_RESOLUTION|>--- conflicted
+++ resolved
@@ -1014,11 +1014,7 @@
 			);
 			runOnlyForDeploymentPostprocessing = 0;
 			shellPath = /bin/sh;
-<<<<<<< HEAD
 			shellScript = "if [[ -s \"$HOME/.nvm/nvm.sh\" ]]; then\n. \"$HOME/.nvm/nvm.sh\"\nelif [[ -x \"$(command -v brew)\" && -s \"$(brew --prefix nvm)/nvm.sh\" ]]; then\n. \"$(brew --prefix nvm)/nvm.sh\"\nfi\n\nexport NODE_BINARY=$(which node)\n\nif [[ -s \"$HOME/.nvm/nvm.sh\" ]]; then\n. \"$HOME/.nvm/nvm.sh\"\nelif [[ -x \"$(command -v brew)\" && -s \"$(brew --prefix nvm)/nvm.sh\" ]]; then\n. \"$(brew --prefix nvm)/nvm.sh\"\nfi\n\nif [ ! -e \"${SENTRY_PROPERTIES}\" ]; then\n    export SENTRY_PROPERTIES=../sentry.properties\nfi\n\n\nif [ \"$PLATFORM_NAME\" == \"iphonesimulator\" ] && [ \"$CONFIGURATION\" == \"Release\" ]; then\n    ../node_modules/react-native/scripts/react-native-xcode.sh\nelse\n    ../node_modules/@sentry/cli/bin/sentry-cli react-native xcode \\\n    ../node_modules/react-native/scripts/react-native-xcode.sh\nfi\n";
-=======
-			shellScript = "if [[ -s \"$HOME/.nvm/nvm.sh\" ]]; then\n. \"$HOME/.nvm/nvm.sh\"\nelif [[ -x \"$(command -v brew)\" && -s \"$(brew --prefix nvm)/nvm.sh\" ]]; then\n. \"$(brew --prefix nvm)/nvm.sh\"\nfi\n\nexport NODE_BINARY=$(which node)\n\nif [[ -s \"$HOME/.nvm/nvm.sh\" ]]; then\n. \"$HOME/.nvm/nvm.sh\"\nelif [[ -x \"$(command -v brew)\" && -s \"$(brew --prefix nvm)/nvm.sh\" ]]; then\n. \"$(brew --prefix nvm)/nvm.sh\"\nfi\n\nif [ ! -e \"${SENTRY_PROPERTIES}\" ]; then\n    export SENTRY_PROPERTIES=../sentry.properties\nfi\n\n../node_modules/@sentry/cli/bin/sentry-cli react-native xcode \\\n  ../node_modules/react-native/scripts/react-native-xcode.sh\n";
->>>>>>> 95cffe1b
 		};
 		C9BADD20B98A4D13195A3200 /* [CP] Embed Pods Frameworks */ = {
 			isa = PBXShellScriptBuildPhase;
