--- conflicted
+++ resolved
@@ -1261,11 +1261,7 @@
 				CODE_SIGN_IDENTITY = "Apple Development";
 				"CODE_SIGN_IDENTITY[sdk=iphoneos*]" = "iPhone Developer";
 				CODE_SIGN_STYLE = Manual;
-<<<<<<< HEAD
-				CURRENT_PROJECT_VERSION = 1679;
-=======
 				CURRENT_PROJECT_VERSION = 1685;
->>>>>>> 87d00949
 				DEAD_CODE_STRIPPING = YES;
 				DEBUG_INFORMATION_FORMAT = dwarf;
 				DEVELOPMENT_TEAM = 48XVW22RCG;
@@ -1334,11 +1330,7 @@
 				CODE_SIGN_ENTITLEMENTS = MetaMask/MetaMask.entitlements;
 				CODE_SIGN_IDENTITY = "iPhone Distribution";
 				CODE_SIGN_STYLE = Manual;
-<<<<<<< HEAD
-				CURRENT_PROJECT_VERSION = 1679;
-=======
 				CURRENT_PROJECT_VERSION = 1685;
->>>>>>> 87d00949
 				DEBUG_INFORMATION_FORMAT = "dwarf-with-dsym";
 				DEVELOPMENT_TEAM = 48XVW22RCG;
 				"DEVELOPMENT_TEAM[sdk=iphoneos*]" = 48XVW22RCG;
@@ -1403,11 +1395,7 @@
 				CODE_SIGN_ENTITLEMENTS = MetaMask/MetaMaskDebug.entitlements;
 				CODE_SIGN_IDENTITY = "Apple Development";
 				CODE_SIGN_STYLE = Automatic;
-<<<<<<< HEAD
-				CURRENT_PROJECT_VERSION = 1679;
-=======
 				CURRENT_PROJECT_VERSION = 1685;
->>>>>>> 87d00949
 				DEAD_CODE_STRIPPING = YES;
 				DEBUG_INFORMATION_FORMAT = dwarf;
 				DEVELOPMENT_TEAM = 48XVW22RCG;
@@ -1473,11 +1461,7 @@
 				CODE_SIGN_ENTITLEMENTS = MetaMask/MetaMask.entitlements;
 				CODE_SIGN_IDENTITY = "iPhone Distribution";
 				CODE_SIGN_STYLE = Manual;
-<<<<<<< HEAD
-				CURRENT_PROJECT_VERSION = 1679;
-=======
 				CURRENT_PROJECT_VERSION = 1685;
->>>>>>> 87d00949
 				DEBUG_INFORMATION_FORMAT = "dwarf-with-dsym";
 				DEVELOPMENT_TEAM = 48XVW22RCG;
 				"DEVELOPMENT_TEAM[sdk=iphoneos*]" = 48XVW22RCG;
@@ -1636,11 +1620,7 @@
 				CODE_SIGN_ENTITLEMENTS = MetaMask/MetaMaskDebug.entitlements;
 				CODE_SIGN_IDENTITY = "Apple Development";
 				CODE_SIGN_STYLE = Automatic;
-<<<<<<< HEAD
-				CURRENT_PROJECT_VERSION = 1679;
-=======
 				CURRENT_PROJECT_VERSION = 1685;
->>>>>>> 87d00949
 				DEAD_CODE_STRIPPING = YES;
 				DEBUG_INFORMATION_FORMAT = dwarf;
 				DEVELOPMENT_TEAM = 48XVW22RCG;
@@ -1709,11 +1689,7 @@
 				CODE_SIGN_ENTITLEMENTS = MetaMask/MetaMask.entitlements;
 				CODE_SIGN_IDENTITY = "iPhone Distribution";
 				CODE_SIGN_STYLE = Manual;
-<<<<<<< HEAD
-				CURRENT_PROJECT_VERSION = 1679;
-=======
 				CURRENT_PROJECT_VERSION = 1685;
->>>>>>> 87d00949
 				DEBUG_INFORMATION_FORMAT = "dwarf-with-dsym";
 				DEVELOPMENT_TEAM = 48XVW22RCG;
 				"DEVELOPMENT_TEAM[sdk=iphoneos*]" = 48XVW22RCG;
