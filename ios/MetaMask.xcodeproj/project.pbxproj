--- conflicted
+++ resolved
@@ -1132,7 +1132,6 @@
 					};
 					13B07F861A680F5B00A75B9A = {
 						DevelopmentTeam = 48XVW22RCG;
-<<<<<<< HEAD
 						SystemCapabilities = {
 							com.apple.Push = {
 								enabled = 1;
@@ -1141,9 +1140,7 @@
 								enabled = 1;
 							};
 						};
-=======
 						ProvisioningStyle = Automatic;
->>>>>>> dd1944e8
 					};
 					2D02E47A1E0B4A5D006451C7 = {
 						CreatedOnToolsVersion = 8.2.1;
@@ -1970,12 +1967,9 @@
 			isa = XCBuildConfiguration;
 			buildSettings = {
 				ASSETCATALOG_COMPILER_APPICON_NAME = AppIcon;
-<<<<<<< HEAD
 				CODE_SIGN_ENTITLEMENTS = MetaMask/MetaMask.entitlements;
-=======
 				CODE_SIGN_IDENTITY = "iPhone Developer";
 				CODE_SIGN_STYLE = Automatic;
->>>>>>> dd1944e8
 				CURRENT_PROJECT_VERSION = 1;
 				DEAD_CODE_STRIPPING = NO;
 				DEVELOPMENT_TEAM = 48XVW22RCG;
@@ -2019,12 +2013,9 @@
 			isa = XCBuildConfiguration;
 			buildSettings = {
 				ASSETCATALOG_COMPILER_APPICON_NAME = AppIcon;
-<<<<<<< HEAD
 				CODE_SIGN_ENTITLEMENTS = MetaMask/MetaMask.entitlements;
-=======
 				CODE_SIGN_IDENTITY = "iPhone Developer";
 				CODE_SIGN_STYLE = Automatic;
->>>>>>> dd1944e8
 				CURRENT_PROJECT_VERSION = 1;
 				DEVELOPMENT_TEAM = 48XVW22RCG;
 				FRAMEWORK_SEARCH_PATHS = (
