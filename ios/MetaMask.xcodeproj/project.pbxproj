// !$*UTF8*$!
{
	archiveVersion = 1;
	classes = {
	};
	objectVersion = 54;
	objects = {

/* Begin PBXBuildFile section */
		07CBADD9D4B441008304F8D3 /* EuclidCircularB-Light.otf in Resources */ = {isa = PBXBuildFile; fileRef = A98029A3662F4C1391489A6B /* EuclidCircularB-Light.otf */; };
		0FD509E0336BF221F6527B24 /* libPods-MetaMask.a in Frameworks */ = {isa = PBXBuildFile; fileRef = EA0FF04C201CE95ED7EEEA82 /* libPods-MetaMask.a */; };
		13B07FBC1A68108700A75B9A /* AppDelegate.m in Sources */ = {isa = PBXBuildFile; fileRef = 13B07FB01A68108700A75B9A /* AppDelegate.m */; };
		13B07FBF1A68108700A75B9A /* Images.xcassets in Resources */ = {isa = PBXBuildFile; fileRef = 13B07FB51A68108700A75B9A /* Images.xcassets */; };
		13B07FC11A68108700A75B9A /* main.m in Sources */ = {isa = PBXBuildFile; fileRef = 13B07FB71A68108700A75B9A /* main.m */; };
		153C1ABB2217BCDC0088EFE0 /* JavaScriptCore.framework in Frameworks */ = {isa = PBXBuildFile; fileRef = 153C1A742217BCDC0088EFE0 /* JavaScriptCore.framework */; };
		153F84CA2319B8FD00C19B63 /* Branch.framework in Frameworks */ = {isa = PBXBuildFile; fileRef = 153F84C92319B8DB00C19B63 /* Branch.framework */; };
		153F84CB2319B8FD00C19B63 /* Branch.framework in Embed Frameworks */ = {isa = PBXBuildFile; fileRef = 153F84C92319B8DB00C19B63 /* Branch.framework */; settings = {ATTRIBUTES = (CodeSignOnCopy, RemoveHeadersOnCopy, ); }; };
		158B063B211A72F500DF3C74 /* InpageBridgeWeb3.js in Resources */ = {isa = PBXBuildFile; fileRef = 158B0639211A72F500DF3C74 /* InpageBridgeWeb3.js */; };
		15ACC9FB226555820063978B /* LaunchScreen.xib in Resources */ = {isa = PBXBuildFile; fileRef = 13B07FB11A68108700A75B9A /* LaunchScreen.xib */; };
		15ACC9FC22655C3A0063978B /* Lottie.framework in Frameworks */ = {isa = PBXBuildFile; fileRef = 15723E2D225FD0B800A5B418 /* Lottie.framework */; };
		15ACC9FD22655C3A0063978B /* Lottie.framework in Embed Frameworks */ = {isa = PBXBuildFile; fileRef = 15723E2D225FD0B800A5B418 /* Lottie.framework */; settings = {ATTRIBUTES = (CodeSignOnCopy, RemoveHeadersOnCopy, ); }; };
		15AD28A921B7CFD9005DEB23 /* release.xcconfig in Resources */ = {isa = PBXBuildFile; fileRef = 15FDD86021B76461006B7C35 /* release.xcconfig */; };
		15AD28AA21B7CFDC005DEB23 /* debug.xcconfig in Resources */ = {isa = PBXBuildFile; fileRef = 15FDD82721B7642B006B7C35 /* debug.xcconfig */; };
		15D158ED210BD912006982B5 /* Metamask.ttf in Resources */ = {isa = PBXBuildFile; fileRef = 15D158EC210BD8C8006982B5 /* Metamask.ttf */; };
		15F7795E22A1B7B500B1DF8C /* Mixpanel.framework in Frameworks */ = {isa = PBXBuildFile; fileRef = 15F7795722A1B79400B1DF8C /* Mixpanel.framework */; };
		15F7795F22A1B7B500B1DF8C /* Mixpanel.framework in Embed Frameworks */ = {isa = PBXBuildFile; fileRef = 15F7795722A1B79400B1DF8C /* Mixpanel.framework */; settings = {ATTRIBUTES = (CodeSignOnCopy, RemoveHeadersOnCopy, ); }; };
		15F7796522A1BC8C00B1DF8C /* RCTAnalytics.m in Sources */ = {isa = PBXBuildFile; fileRef = 15F7796422A1BC8C00B1DF8C /* RCTAnalytics.m */; };
		2370F9A340CF4ADFBCFB0543 /* EuclidCircularB-RegularItalic.otf in Resources */ = {isa = PBXBuildFile; fileRef = 58572D81B5D54ED79A16A16D /* EuclidCircularB-RegularItalic.otf */; };
		298242C958524BB38FB44CAE /* Roboto-BoldItalic.ttf in Resources */ = {isa = PBXBuildFile; fileRef = C9FD3FB1258A41A5A0546C83 /* Roboto-BoldItalic.ttf */; };
		2A27FC9EEF1F4FD18E658544 /* config.json in Resources */ = {isa = PBXBuildFile; fileRef = EF1C01B7F08047F9B8ADCFBA /* config.json */; };
		2CDF19FE9DEE4BF8B07154B1 /* EuclidCircularB-LightItalic.otf in Resources */ = {isa = PBXBuildFile; fileRef = F79EAC4A7BF74E458277AFA4 /* EuclidCircularB-LightItalic.otf */; };
		2DB27BE39B164356A98A0FB1 /* Roboto-Italic.ttf in Resources */ = {isa = PBXBuildFile; fileRef = 5D7956F8525C4A45A2A555C3 /* Roboto-Italic.ttf */; };
		34CEE49BC79D411687B42FA9 /* Roboto-Regular.ttf in Resources */ = {isa = PBXBuildFile; fileRef = 459C4774EB724F2D8E12F088 /* Roboto-Regular.ttf */; };
		373454C575C84C24B0BB24D4 /* EuclidCircularB-SemiboldItalic.otf in Resources */ = {isa = PBXBuildFile; fileRef = 9499B01ECAC44DA29AC44E80 /* EuclidCircularB-SemiboldItalic.otf */; };
		39D0D096A0F340ABAC1A8565 /* EuclidCircularB-Regular.otf in Resources */ = {isa = PBXBuildFile; fileRef = F564570593ED4F3FB10BD348 /* EuclidCircularB-Regular.otf */; };
		48AD4B0AABCB447B99B85DC4 /* Roboto-Black.ttf in Resources */ = {isa = PBXBuildFile; fileRef = 684F2C84313849199863B5FE /* Roboto-Black.ttf */; };
		49D8E62C506F4A63889EEC7F /* branch.json in Resources */ = {isa = PBXBuildFile; fileRef = FE3C9A2458A1416290DEDAD4 /* branch.json */; };
		4CEFC9E34A8D4288BFE2F85A /* Roboto-Light.ttf in Resources */ = {isa = PBXBuildFile; fileRef = BB8BA2D3C0354D6090B56A8A /* Roboto-Light.ttf */; };
		650F2B9D24DC5FF200C3B9C4 /* libRCTAesForked.a in Frameworks */ = {isa = PBXBuildFile; fileRef = 650F2B9C24DC5FEC00C3B9C4 /* libRCTAesForked.a */; };
		654378B0243E2ADC00571B9C /* File.swift in Sources */ = {isa = PBXBuildFile; fileRef = 654378AF243E2ADC00571B9C /* File.swift */; };
		7C0226ABD9694AEDBAF3016F /* Roboto-ThinItalic.ttf in Resources */ = {isa = PBXBuildFile; fileRef = CF552F79C77A4184A690513A /* Roboto-ThinItalic.ttf */; };
		7E08FB90F3754D47994208B4 /* Roboto-Thin.ttf in Resources */ = {isa = PBXBuildFile; fileRef = D9A37B5BF2914CF1B49EEF80 /* Roboto-Thin.ttf */; };
		813214A2220E40C7BBB5ED9E /* Roboto-Bold.ttf in Resources */ = {isa = PBXBuildFile; fileRef = A783D1CD7D27456796FE2E1B /* Roboto-Bold.ttf */; };
		887E75FB64A54509A08D6C50 /* Roboto-LightItalic.ttf in Resources */ = {isa = PBXBuildFile; fileRef = E020F42F788744B3BCE17F05 /* Roboto-LightItalic.ttf */; };
		8DEB44A7E7EF48E1B3298910 /* EuclidCircularB-Medium.otf in Resources */ = {isa = PBXBuildFile; fileRef = CE0434C5FB7C4C6F9FEBDCE2 /* EuclidCircularB-Medium.otf */; };
		B0EF7FA927BD16EA00D48B4E /* ThemeColors.xcassets in Resources */ = {isa = PBXBuildFile; fileRef = B0EF7FA827BD16EA00D48B4E /* ThemeColors.xcassets */; };
		BF39E5BAE0F34F9091FF6AC0 /* EuclidCircularB-Semibold.otf in Resources */ = {isa = PBXBuildFile; fileRef = A8DE9C5BC0714D648276E123 /* EuclidCircularB-Semibold.otf */; };
		CD13D926E1E84D9ABFE672C0 /* Roboto-BlackItalic.ttf in Resources */ = {isa = PBXBuildFile; fileRef = 3E2492C67CF345CABD7B8601 /* Roboto-BlackItalic.ttf */; };
		D171C39A8BD44DBEB6B68480 /* EuclidCircularB-MediumItalic.otf in Resources */ = {isa = PBXBuildFile; fileRef = 42CBA652072F4BE2A8B815C1 /* EuclidCircularB-MediumItalic.otf */; };
		DC6A024F56DD43E1A83B47B1 /* Roboto-MediumItalic.ttf in Resources */ = {isa = PBXBuildFile; fileRef = D5FF0FF1DFB74B3C8BB99E09 /* Roboto-MediumItalic.ttf */; };
		E34DE917F6FC4438A6E88402 /* EuclidCircularB-BoldItalic.otf in Resources */ = {isa = PBXBuildFile; fileRef = 13EE4910D3BD408A8FCCA5D7 /* EuclidCircularB-BoldItalic.otf */; };
		EF65C42EA15B4774B1947A12 /* Roboto-Medium.ttf in Resources */ = {isa = PBXBuildFile; fileRef = C752564A28B44392AEE16BD5 /* Roboto-Medium.ttf */; };
		FF0F3B13A5354C41913F766D /* EuclidCircularB-Bold.otf in Resources */ = {isa = PBXBuildFile; fileRef = 67FBD519E04742E0AF191782 /* EuclidCircularB-Bold.otf */; };
/* End PBXBuildFile section */

/* Begin PBXContainerItemProxy section */
		153F84C82319B8DB00C19B63 /* PBXContainerItemProxy */ = {
			isa = PBXContainerItemProxy;
			containerPortal = 153F84C42319B8DA00C19B63 /* BranchSDK.xcodeproj */;
			proxyType = 2;
			remoteGlobalIDString = E298D0521C73D1B800589D22;
			remoteInfo = Branch;
		};
		153F84CC2319B8FD00C19B63 /* PBXContainerItemProxy */ = {
			isa = PBXContainerItemProxy;
			containerPortal = 153F84C42319B8DA00C19B63 /* BranchSDK.xcodeproj */;
			proxyType = 1;
			remoteGlobalIDString = E298D0511C73D1B800589D22;
			remoteInfo = Branch;
		};
		15723E2C225FD0B800A5B418 /* PBXContainerItemProxy */ = {
			isa = PBXContainerItemProxy;
			containerPortal = 4379F36F969347758D1A9F96 /* Lottie.xcodeproj */;
			proxyType = 2;
			remoteGlobalIDString = 62CA59B81E3C173B002D7188;
			remoteInfo = Lottie_iOS;
		};
		15723E2E225FD0B800A5B418 /* PBXContainerItemProxy */ = {
			isa = PBXContainerItemProxy;
			containerPortal = 4379F36F969347758D1A9F96 /* Lottie.xcodeproj */;
			proxyType = 2;
			remoteGlobalIDString = FAE1F7E61E428CBE002E0974;
			remoteInfo = Lottie_macOS;
		};
		15723E30225FD0B800A5B418 /* PBXContainerItemProxy */ = {
			isa = PBXContainerItemProxy;
			containerPortal = 4379F36F969347758D1A9F96 /* Lottie.xcodeproj */;
			proxyType = 2;
			remoteGlobalIDString = 8C5379761FB471D100C1BC65;
			remoteInfo = Lottie_tvOS;
		};
		15723E32225FD0B800A5B418 /* PBXContainerItemProxy */ = {
			isa = PBXContainerItemProxy;
			containerPortal = 4379F36F969347758D1A9F96 /* Lottie.xcodeproj */;
			proxyType = 2;
			remoteGlobalIDString = 84FE12EF1E4C1485009B157C;
			remoteInfo = LottieLibraryIOS;
		};
		15ACC9FE22655C3A0063978B /* PBXContainerItemProxy */ = {
			isa = PBXContainerItemProxy;
			containerPortal = 4379F36F969347758D1A9F96 /* Lottie.xcodeproj */;
			proxyType = 1;
			remoteGlobalIDString = 62CA59B71E3C173B002D7188;
			remoteInfo = Lottie_iOS;
		};
		15F7795622A1B79400B1DF8C /* PBXContainerItemProxy */ = {
			isa = PBXContainerItemProxy;
			containerPortal = 15F7794F22A1B79400B1DF8C /* Mixpanel.xcodeproj */;
			proxyType = 2;
			remoteGlobalIDString = 7C170C2A1A4A02F500D9E0F2;
			remoteInfo = Mixpanel;
		};
		15F7795822A1B79400B1DF8C /* PBXContainerItemProxy */ = {
			isa = PBXContainerItemProxy;
			containerPortal = 15F7794F22A1B79400B1DF8C /* Mixpanel.xcodeproj */;
			proxyType = 2;
			remoteGlobalIDString = 511FC39D1C2B74BD00DC4796;
			remoteInfo = Mixpanel_watchOS;
		};
		15F7795A22A1B79400B1DF8C /* PBXContainerItemProxy */ = {
			isa = PBXContainerItemProxy;
			containerPortal = 15F7794F22A1B79400B1DF8C /* Mixpanel.xcodeproj */;
			proxyType = 2;
			remoteGlobalIDString = E1C2BEB61CFD6A010052172F;
			remoteInfo = Mixpanel_tvOS;
		};
		15F7795C22A1B79400B1DF8C /* PBXContainerItemProxy */ = {
			isa = PBXContainerItemProxy;
			containerPortal = 15F7794F22A1B79400B1DF8C /* Mixpanel.xcodeproj */;
			proxyType = 2;
			remoteGlobalIDString = E1F160B01E677D2200391AE3;
			remoteInfo = Mixpanel_macOS;
		};
		15F7796022A1B7B500B1DF8C /* PBXContainerItemProxy */ = {
			isa = PBXContainerItemProxy;
			containerPortal = 15F7794F22A1B79400B1DF8C /* Mixpanel.xcodeproj */;
			proxyType = 1;
			remoteGlobalIDString = 7C170C291A4A02F500D9E0F2;
			remoteInfo = Mixpanel;
		};
		650F2B9B24DC5FEC00C3B9C4 /* PBXContainerItemProxy */ = {
			isa = PBXContainerItemProxy;
			containerPortal = 650F2B9724DC5FEB00C3B9C4 /* RCTAesForked.xcodeproj */;
			proxyType = 2;
			remoteGlobalIDString = 32D980DD1BE9F11C00FA27E5;
			remoteInfo = RCTAesForked;
		};
/* End PBXContainerItemProxy section */

/* Begin PBXCopyFilesBuildPhase section */
		15ACCA0022655C3A0063978B /* Embed Frameworks */ = {
			isa = PBXCopyFilesBuildPhase;
			buildActionMask = 2147483647;
			dstPath = "";
			dstSubfolderSpec = 10;
			files = (
				15F7795F22A1B7B500B1DF8C /* Mixpanel.framework in Embed Frameworks */,
				153F84CB2319B8FD00C19B63 /* Branch.framework in Embed Frameworks */,
				15ACC9FD22655C3A0063978B /* Lottie.framework in Embed Frameworks */,
			);
			name = "Embed Frameworks";
			runOnlyForDeploymentPostprocessing = 0;
		};
/* End PBXCopyFilesBuildPhase section */

/* Begin PBXFileReference section */
		00E356F11AD99517003FC87E /* Info.plist */ = {isa = PBXFileReference; lastKnownFileType = text.plist.xml; path = Info.plist; sourceTree = "<group>"; };
		00E356F21AD99517003FC87E /* MetaMaskTests.m */ = {isa = PBXFileReference; lastKnownFileType = sourcecode.c.objc; path = MetaMaskTests.m; sourceTree = "<group>"; };
		13B07F961A680F5B00A75B9A /* MetaMask.app */ = {isa = PBXFileReference; explicitFileType = wrapper.application; includeInIndex = 0; path = MetaMask.app; sourceTree = BUILT_PRODUCTS_DIR; };
		13B07FAF1A68108700A75B9A /* AppDelegate.h */ = {isa = PBXFileReference; fileEncoding = 4; lastKnownFileType = sourcecode.c.h; name = AppDelegate.h; path = MetaMask/AppDelegate.h; sourceTree = "<group>"; };
		13B07FB01A68108700A75B9A /* AppDelegate.m */ = {isa = PBXFileReference; fileEncoding = 4; lastKnownFileType = sourcecode.c.objc; name = AppDelegate.m; path = MetaMask/AppDelegate.m; sourceTree = "<group>"; };
		13B07FB21A68108700A75B9A /* Base */ = {isa = PBXFileReference; lastKnownFileType = file.xib; name = Base; path = Base.lproj/LaunchScreen.xib; sourceTree = "<group>"; };
		13B07FB51A68108700A75B9A /* Images.xcassets */ = {isa = PBXFileReference; lastKnownFileType = folder.assetcatalog; name = Images.xcassets; path = MetaMask/Images.xcassets; sourceTree = "<group>"; };
		13B07FB61A68108700A75B9A /* Info.plist */ = {isa = PBXFileReference; fileEncoding = 4; lastKnownFileType = text.plist.xml; name = Info.plist; path = MetaMask/Info.plist; sourceTree = "<group>"; };
		13B07FB71A68108700A75B9A /* main.m */ = {isa = PBXFileReference; fileEncoding = 4; lastKnownFileType = sourcecode.c.objc; name = main.m; path = MetaMask/main.m; sourceTree = "<group>"; };
		13EE4910D3BD408A8FCCA5D7 /* EuclidCircularB-BoldItalic.otf */ = {isa = PBXFileReference; explicitFileType = undefined; fileEncoding = 9; includeInIndex = 0; lastKnownFileType = unknown; name = "EuclidCircularB-BoldItalic.otf"; path = "../app/fonts/EuclidCircularB-BoldItalic.otf"; sourceTree = "<group>"; };
		15205D6221596AD90049EA93 /* MetaMask.entitlements */ = {isa = PBXFileReference; lastKnownFileType = text.plist.entitlements; name = MetaMask.entitlements; path = MetaMask/MetaMask.entitlements; sourceTree = "<group>"; };
		153C1A742217BCDC0088EFE0 /* JavaScriptCore.framework */ = {isa = PBXFileReference; lastKnownFileType = wrapper.framework; name = JavaScriptCore.framework; path = System/Library/Frameworks/JavaScriptCore.framework; sourceTree = SDKROOT; };
		153F84C42319B8DA00C19B63 /* BranchSDK.xcodeproj */ = {isa = PBXFileReference; lastKnownFileType = "wrapper.pb-project"; name = BranchSDK.xcodeproj; path = "branch-ios-sdk/carthage-files/BranchSDK.xcodeproj"; sourceTree = "<group>"; };
		158B0639211A72F500DF3C74 /* InpageBridgeWeb3.js */ = {isa = PBXFileReference; fileEncoding = 4; lastKnownFileType = sourcecode.javascript; name = InpageBridgeWeb3.js; path = ../app/core/InpageBridgeWeb3.js; sourceTree = "<group>"; };
		159878012231DF67001748EC /* AntDesign.ttf */ = {isa = PBXFileReference; lastKnownFileType = file; name = AntDesign.ttf; path = "../node_modules/react-native-vector-icons/Fonts/AntDesign.ttf"; sourceTree = "<group>"; };
		15D158EC210BD8C8006982B5 /* Metamask.ttf */ = {isa = PBXFileReference; lastKnownFileType = file; name = Metamask.ttf; path = ../app/fonts/Metamask.ttf; sourceTree = "<group>"; };
		15F7794F22A1B79400B1DF8C /* Mixpanel.xcodeproj */ = {isa = PBXFileReference; lastKnownFileType = "wrapper.pb-project"; name = Mixpanel.xcodeproj; path = "mixpanel-iphone/Mixpanel.xcodeproj"; sourceTree = "<group>"; };
		15F7796322A1BC8C00B1DF8C /* RCTAnalytics.h */ = {isa = PBXFileReference; lastKnownFileType = sourcecode.c.h; name = RCTAnalytics.h; path = MetaMask/NativeModules/RCTAnalytics/RCTAnalytics.h; sourceTree = "<group>"; };
		15F7796422A1BC8C00B1DF8C /* RCTAnalytics.m */ = {isa = PBXFileReference; lastKnownFileType = sourcecode.c.objc; name = RCTAnalytics.m; path = MetaMask/NativeModules/RCTAnalytics/RCTAnalytics.m; sourceTree = "<group>"; };
		15FDD82721B7642B006B7C35 /* debug.xcconfig */ = {isa = PBXFileReference; lastKnownFileType = text.xcconfig; path = debug.xcconfig; sourceTree = "<group>"; };
		15FDD86021B76461006B7C35 /* release.xcconfig */ = {isa = PBXFileReference; lastKnownFileType = text.xcconfig; path = release.xcconfig; sourceTree = "<group>"; };
		178440FE3F1C4F4180D14622 /* libTcpSockets.a */ = {isa = PBXFileReference; explicitFileType = undefined; fileEncoding = 9; includeInIndex = 0; lastKnownFileType = archive.ar; path = libTcpSockets.a; sourceTree = "<group>"; };
		1C516951C09F43CB97129B66 /* Octicons.ttf */ = {isa = PBXFileReference; explicitFileType = undefined; fileEncoding = 9; includeInIndex = 0; lastKnownFileType = unknown; name = Octicons.ttf; path = "../node_modules/react-native-vector-icons/Fonts/Octicons.ttf"; sourceTree = "<group>"; };
		1F06D56A2D2F41FB9345D16F /* Lottie.framework */ = {isa = PBXFileReference; explicitFileType = undefined; fileEncoding = 9; includeInIndex = 0; lastKnownFileType = wrapper.framework; name = Lottie.framework; path = System/Library/Frameworks/Lottie.framework; sourceTree = SDKROOT; };
		278065D027394AD9B2906E38 /* libBVLinearGradient.a */ = {isa = PBXFileReference; explicitFileType = undefined; fileEncoding = 9; includeInIndex = 0; lastKnownFileType = archive.ar; path = libBVLinearGradient.a; sourceTree = "<group>"; };
		2D16E6891FA4F8E400B85C8A /* libReact.a */ = {isa = PBXFileReference; explicitFileType = archive.ar; path = libReact.a; sourceTree = BUILT_PRODUCTS_DIR; };
		3E2492C67CF345CABD7B8601 /* Roboto-BlackItalic.ttf */ = {isa = PBXFileReference; explicitFileType = undefined; fileEncoding = 9; includeInIndex = 0; lastKnownFileType = unknown; name = "Roboto-BlackItalic.ttf"; path = "../app/fonts/Roboto-BlackItalic.ttf"; sourceTree = "<group>"; };
		42C239E9FAA64BD9A34B8D8A /* MaterialCommunityIcons.ttf */ = {isa = PBXFileReference; explicitFileType = undefined; fileEncoding = 9; includeInIndex = 0; lastKnownFileType = unknown; name = MaterialCommunityIcons.ttf; path = "../node_modules/react-native-vector-icons/Fonts/MaterialCommunityIcons.ttf"; sourceTree = "<group>"; };
		42C6DDE3B80F47AFA9C9D4F5 /* Foundation.ttf */ = {isa = PBXFileReference; explicitFileType = undefined; fileEncoding = 9; includeInIndex = 0; lastKnownFileType = unknown; name = Foundation.ttf; path = "../node_modules/react-native-vector-icons/Fonts/Foundation.ttf"; sourceTree = "<group>"; };
		42CBA652072F4BE2A8B815C1 /* EuclidCircularB-MediumItalic.otf */ = {isa = PBXFileReference; explicitFileType = undefined; fileEncoding = 9; includeInIndex = 0; lastKnownFileType = unknown; name = "EuclidCircularB-MediumItalic.otf"; path = "../app/fonts/EuclidCircularB-MediumItalic.otf"; sourceTree = "<group>"; };
		4379F36F969347758D1A9F96 /* Lottie.xcodeproj */ = {isa = PBXFileReference; explicitFileType = undefined; fileEncoding = 9; includeInIndex = 0; lastKnownFileType = "wrapper.pb-project"; name = Lottie.xcodeproj; path = "../node_modules/lottie-ios/Lottie.xcodeproj"; sourceTree = "<group>"; };
		4444176409EB42CB93AB03C5 /* SimpleLineIcons.ttf */ = {isa = PBXFileReference; explicitFileType = undefined; fileEncoding = 9; includeInIndex = 0; lastKnownFileType = unknown; name = SimpleLineIcons.ttf; path = "../node_modules/react-native-vector-icons/Fonts/SimpleLineIcons.ttf"; sourceTree = "<group>"; };
		459C4774EB724F2D8E12F088 /* Roboto-Regular.ttf */ = {isa = PBXFileReference; explicitFileType = undefined; fileEncoding = 9; includeInIndex = 0; lastKnownFileType = unknown; name = "Roboto-Regular.ttf"; path = "../app/fonts/Roboto-Regular.ttf"; sourceTree = "<group>"; };
		4A2D27104599412CA00C35EF /* Ionicons.ttf */ = {isa = PBXFileReference; explicitFileType = undefined; fileEncoding = 9; includeInIndex = 0; lastKnownFileType = unknown; name = Ionicons.ttf; path = "../node_modules/react-native-vector-icons/Fonts/Ionicons.ttf"; sourceTree = "<group>"; };
		57C103F40F394637B5A886FC /* FontAwesome5_Brands.ttf */ = {isa = PBXFileReference; explicitFileType = undefined; fileEncoding = 9; includeInIndex = 0; lastKnownFileType = unknown; name = FontAwesome5_Brands.ttf; path = "../node_modules/react-native-vector-icons/Fonts/FontAwesome5_Brands.ttf"; sourceTree = "<group>"; };
		58572D81B5D54ED79A16A16D /* EuclidCircularB-RegularItalic.otf */ = {isa = PBXFileReference; explicitFileType = undefined; fileEncoding = 9; includeInIndex = 0; lastKnownFileType = unknown; name = "EuclidCircularB-RegularItalic.otf"; path = "../app/fonts/EuclidCircularB-RegularItalic.otf"; sourceTree = "<group>"; };
		5D7956F8525C4A45A2A555C3 /* Roboto-Italic.ttf */ = {isa = PBXFileReference; explicitFileType = undefined; fileEncoding = 9; includeInIndex = 0; lastKnownFileType = unknown; name = "Roboto-Italic.ttf"; path = "../app/fonts/Roboto-Italic.ttf"; sourceTree = "<group>"; };
		5E32A09A7BDC431FA403BA73 /* FontAwesome.ttf */ = {isa = PBXFileReference; explicitFileType = undefined; fileEncoding = 9; includeInIndex = 0; lastKnownFileType = unknown; name = FontAwesome.ttf; path = "../node_modules/react-native-vector-icons/Fonts/FontAwesome.ttf"; sourceTree = "<group>"; };
		650F2B9724DC5FEB00C3B9C4 /* RCTAesForked.xcodeproj */ = {isa = PBXFileReference; lastKnownFileType = "wrapper.pb-project"; name = RCTAesForked.xcodeproj; path = "../node_modules/react-native-aes-crypto-forked/ios/RCTAesForked.xcodeproj"; sourceTree = "<group>"; };
		654378AE243E2ADB00571B9C /* MetaMask-Bridging-Header.h */ = {isa = PBXFileReference; lastKnownFileType = sourcecode.c.h; path = "MetaMask-Bridging-Header.h"; sourceTree = "<group>"; };
		654378AF243E2ADC00571B9C /* File.swift */ = {isa = PBXFileReference; lastKnownFileType = sourcecode.swift; path = File.swift; sourceTree = "<group>"; };
		67FBD519E04742E0AF191782 /* EuclidCircularB-Bold.otf */ = {isa = PBXFileReference; explicitFileType = undefined; fileEncoding = 9; includeInIndex = 0; lastKnownFileType = unknown; name = "EuclidCircularB-Bold.otf"; path = "../app/fonts/EuclidCircularB-Bold.otf"; sourceTree = "<group>"; };
		684F2C84313849199863B5FE /* Roboto-Black.ttf */ = {isa = PBXFileReference; explicitFileType = undefined; fileEncoding = 9; includeInIndex = 0; lastKnownFileType = unknown; name = "Roboto-Black.ttf"; path = "../app/fonts/Roboto-Black.ttf"; sourceTree = "<group>"; };
		7FF1597C0ACA4902B86140B2 /* Zocial.ttf */ = {isa = PBXFileReference; explicitFileType = undefined; fileEncoding = 9; includeInIndex = 0; lastKnownFileType = unknown; name = Zocial.ttf; path = "../node_modules/react-native-vector-icons/Fonts/Zocial.ttf"; sourceTree = "<group>"; };
		8E369AC13A2049B6B21E5120 /* libRCTSearchApi.a */ = {isa = PBXFileReference; explicitFileType = undefined; fileEncoding = 9; includeInIndex = 0; lastKnownFileType = archive.ar; path = libRCTSearchApi.a; sourceTree = "<group>"; };
		9499B01ECAC44DA29AC44E80 /* EuclidCircularB-SemiboldItalic.otf */ = {isa = PBXFileReference; explicitFileType = undefined; fileEncoding = 9; includeInIndex = 0; lastKnownFileType = unknown; name = "EuclidCircularB-SemiboldItalic.otf"; path = "../app/fonts/EuclidCircularB-SemiboldItalic.otf"; sourceTree = "<group>"; };
		A498EA4CD2F8488DB666B94C /* Entypo.ttf */ = {isa = PBXFileReference; explicitFileType = undefined; fileEncoding = 9; includeInIndex = 0; lastKnownFileType = unknown; name = Entypo.ttf; path = "../node_modules/react-native-vector-icons/Fonts/Entypo.ttf"; sourceTree = "<group>"; };
		A783D1CD7D27456796FE2E1B /* Roboto-Bold.ttf */ = {isa = PBXFileReference; explicitFileType = undefined; fileEncoding = 9; includeInIndex = 0; lastKnownFileType = unknown; name = "Roboto-Bold.ttf"; path = "../app/fonts/Roboto-Bold.ttf"; sourceTree = "<group>"; };
		A8DE9C5BC0714D648276E123 /* EuclidCircularB-Semibold.otf */ = {isa = PBXFileReference; explicitFileType = undefined; fileEncoding = 9; includeInIndex = 0; lastKnownFileType = unknown; name = "EuclidCircularB-Semibold.otf"; path = "../app/fonts/EuclidCircularB-Semibold.otf"; sourceTree = "<group>"; };
		A98029A3662F4C1391489A6B /* EuclidCircularB-Light.otf */ = {isa = PBXFileReference; explicitFileType = undefined; fileEncoding = 9; includeInIndex = 0; lastKnownFileType = unknown; name = "EuclidCircularB-Light.otf"; path = "../app/fonts/EuclidCircularB-Light.otf"; sourceTree = "<group>"; };
		A98DB430A7DA47EFB97EDF8B /* FontAwesome5_Solid.ttf */ = {isa = PBXFileReference; explicitFileType = undefined; fileEncoding = 9; includeInIndex = 0; lastKnownFileType = unknown; name = FontAwesome5_Solid.ttf; path = "../node_modules/react-native-vector-icons/Fonts/FontAwesome5_Solid.ttf"; sourceTree = "<group>"; };
		AA9EDF17249955C7005D89EE /* MetaMaskDebug.entitlements */ = {isa = PBXFileReference; lastKnownFileType = text.plist.entitlements; name = MetaMaskDebug.entitlements; path = MetaMask/MetaMaskDebug.entitlements; sourceTree = "<group>"; };
		B0EF7FA827BD16EA00D48B4E /* ThemeColors.xcassets */ = {isa = PBXFileReference; lastKnownFileType = folder.assetcatalog; path = ThemeColors.xcassets; sourceTree = "<group>"; };
		BB8BA2D3C0354D6090B56A8A /* Roboto-Light.ttf */ = {isa = PBXFileReference; explicitFileType = undefined; fileEncoding = 9; includeInIndex = 0; lastKnownFileType = unknown; name = "Roboto-Light.ttf"; path = "../app/fonts/Roboto-Light.ttf"; sourceTree = "<group>"; };
		BF485CDA047B4D52852B87F5 /* EvilIcons.ttf */ = {isa = PBXFileReference; explicitFileType = undefined; fileEncoding = 9; includeInIndex = 0; lastKnownFileType = unknown; name = EvilIcons.ttf; path = "../node_modules/react-native-vector-icons/Fonts/EvilIcons.ttf"; sourceTree = "<group>"; };
		C752564A28B44392AEE16BD5 /* Roboto-Medium.ttf */ = {isa = PBXFileReference; explicitFileType = undefined; fileEncoding = 9; includeInIndex = 0; lastKnownFileType = unknown; name = "Roboto-Medium.ttf"; path = "../app/fonts/Roboto-Medium.ttf"; sourceTree = "<group>"; };
		C9FD3FB1258A41A5A0546C83 /* Roboto-BoldItalic.ttf */ = {isa = PBXFileReference; explicitFileType = undefined; fileEncoding = 9; includeInIndex = 0; lastKnownFileType = unknown; name = "Roboto-BoldItalic.ttf"; path = "../app/fonts/Roboto-BoldItalic.ttf"; sourceTree = "<group>"; };
		CE0434C5FB7C4C6F9FEBDCE2 /* EuclidCircularB-Medium.otf */ = {isa = PBXFileReference; explicitFileType = undefined; fileEncoding = 9; includeInIndex = 0; lastKnownFileType = unknown; name = "EuclidCircularB-Medium.otf"; path = "../app/fonts/EuclidCircularB-Medium.otf"; sourceTree = "<group>"; };
		CEBDB50281E3230DEEC32937 /* Pods-MetaMask.debug.xcconfig */ = {isa = PBXFileReference; includeInIndex = 1; lastKnownFileType = text.xcconfig; name = "Pods-MetaMask.debug.xcconfig"; path = "Target Support Files/Pods-MetaMask/Pods-MetaMask.debug.xcconfig"; sourceTree = "<group>"; };
		CF552F79C77A4184A690513A /* Roboto-ThinItalic.ttf */ = {isa = PBXFileReference; explicitFileType = undefined; fileEncoding = 9; includeInIndex = 0; lastKnownFileType = unknown; name = "Roboto-ThinItalic.ttf"; path = "../app/fonts/Roboto-ThinItalic.ttf"; sourceTree = "<group>"; };
		D0CBAE789660472DB719C765 /* libLottie.a */ = {isa = PBXFileReference; explicitFileType = undefined; fileEncoding = 9; includeInIndex = 0; lastKnownFileType = archive.ar; path = libLottie.a; sourceTree = "<group>"; };
		D5FF0FF1DFB74B3C8BB99E09 /* Roboto-MediumItalic.ttf */ = {isa = PBXFileReference; explicitFileType = undefined; fileEncoding = 9; includeInIndex = 0; lastKnownFileType = unknown; name = "Roboto-MediumItalic.ttf"; path = "../app/fonts/Roboto-MediumItalic.ttf"; sourceTree = "<group>"; };
		D9A37B5BF2914CF1B49EEF80 /* Roboto-Thin.ttf */ = {isa = PBXFileReference; explicitFileType = undefined; fileEncoding = 9; includeInIndex = 0; lastKnownFileType = unknown; name = "Roboto-Thin.ttf"; path = "../app/fonts/Roboto-Thin.ttf"; sourceTree = "<group>"; };
		E020F42F788744B3BCE17F05 /* Roboto-LightItalic.ttf */ = {isa = PBXFileReference; explicitFileType = undefined; fileEncoding = 9; includeInIndex = 0; lastKnownFileType = unknown; name = "Roboto-LightItalic.ttf"; path = "../app/fonts/Roboto-LightItalic.ttf"; sourceTree = "<group>"; };
		E9629905BA1940ADA4189921 /* Feather.ttf */ = {isa = PBXFileReference; explicitFileType = undefined; fileEncoding = 9; includeInIndex = 0; lastKnownFileType = unknown; name = Feather.ttf; path = "../node_modules/react-native-vector-icons/Fonts/Feather.ttf"; sourceTree = "<group>"; };
		EA0FF04C201CE95ED7EEEA82 /* libPods-MetaMask.a */ = {isa = PBXFileReference; explicitFileType = archive.ar; includeInIndex = 0; path = "libPods-MetaMask.a"; sourceTree = BUILT_PRODUCTS_DIR; };
		EBC2B6371CD846D28B9FAADF /* FontAwesome5_Regular.ttf */ = {isa = PBXFileReference; explicitFileType = undefined; fileEncoding = 9; includeInIndex = 0; lastKnownFileType = unknown; name = FontAwesome5_Regular.ttf; path = "../node_modules/react-native-vector-icons/Fonts/FontAwesome5_Regular.ttf"; sourceTree = "<group>"; };
		EF1C01B7F08047F9B8ADCFBA /* config.json */ = {isa = PBXFileReference; explicitFileType = undefined; fileEncoding = 9; includeInIndex = 0; lastKnownFileType = unknown; name = config.json; path = ../app/fonts/config.json; sourceTree = "<group>"; };
		F1857854610FB89EA41B3134 /* Pods-MetaMask.release.xcconfig */ = {isa = PBXFileReference; includeInIndex = 1; lastKnownFileType = text.xcconfig; name = "Pods-MetaMask.release.xcconfig"; path = "Target Support Files/Pods-MetaMask/Pods-MetaMask.release.xcconfig"; sourceTree = "<group>"; };
		F562CA6B28AA4A67AA29B61C /* MaterialIcons.ttf */ = {isa = PBXFileReference; explicitFileType = undefined; fileEncoding = 9; includeInIndex = 0; lastKnownFileType = unknown; name = MaterialIcons.ttf; path = "../node_modules/react-native-vector-icons/Fonts/MaterialIcons.ttf"; sourceTree = "<group>"; };
		F564570593ED4F3FB10BD348 /* EuclidCircularB-Regular.otf */ = {isa = PBXFileReference; explicitFileType = undefined; fileEncoding = 9; includeInIndex = 0; lastKnownFileType = unknown; name = "EuclidCircularB-Regular.otf"; path = "../app/fonts/EuclidCircularB-Regular.otf"; sourceTree = "<group>"; };
		F79EAC4A7BF74E458277AFA4 /* EuclidCircularB-LightItalic.otf */ = {isa = PBXFileReference; explicitFileType = undefined; fileEncoding = 9; includeInIndex = 0; lastKnownFileType = unknown; name = "EuclidCircularB-LightItalic.otf"; path = "../app/fonts/EuclidCircularB-LightItalic.otf"; sourceTree = "<group>"; };
		F9DFF7AC557B46B6BEFAA1C1 /* libRNShakeEvent.a */ = {isa = PBXFileReference; explicitFileType = undefined; fileEncoding = 9; includeInIndex = 0; lastKnownFileType = archive.ar; path = libRNShakeEvent.a; sourceTree = "<group>"; };
		FE3C9A2458A1416290DEDAD4 /* branch.json */ = {isa = PBXFileReference; explicitFileType = undefined; fileEncoding = 9; includeInIndex = 0; lastKnownFileType = unknown; name = branch.json; path = ../branch.json; sourceTree = "<group>"; };
/* End PBXFileReference section */

/* Begin PBXFrameworksBuildPhase section */
		13B07F8C1A680F5B00A75B9A /* Frameworks */ = {
			isa = PBXFrameworksBuildPhase;
			buildActionMask = 2147483647;
			files = (
				650F2B9D24DC5FF200C3B9C4 /* libRCTAesForked.a in Frameworks */,
				153C1ABB2217BCDC0088EFE0 /* JavaScriptCore.framework in Frameworks */,
				15ACC9FC22655C3A0063978B /* Lottie.framework in Frameworks */,
				15F7795E22A1B7B500B1DF8C /* Mixpanel.framework in Frameworks */,
				153F84CA2319B8FD00C19B63 /* Branch.framework in Frameworks */,
				0FD509E0336BF221F6527B24 /* libPods-MetaMask.a in Frameworks */,
			);
			runOnlyForDeploymentPostprocessing = 0;
		};
/* End PBXFrameworksBuildPhase section */

/* Begin PBXGroup section */
		00E356EF1AD99517003FC87E /* MetaMaskTests */ = {
			isa = PBXGroup;
			children = (
				00E356F21AD99517003FC87E /* MetaMaskTests.m */,
				00E356F01AD99517003FC87E /* Supporting Files */,
			);
			path = MetaMaskTests;
			sourceTree = "<group>";
		};
		00E356F01AD99517003FC87E /* Supporting Files */ = {
			isa = PBXGroup;
			children = (
				00E356F11AD99517003FC87E /* Info.plist */,
			);
			name = "Supporting Files";
			sourceTree = "<group>";
		};
		13B07FAE1A68108700A75B9A /* MetaMask */ = {
			isa = PBXGroup;
			children = (
				AA9EDF17249955C7005D89EE /* MetaMaskDebug.entitlements */,
				15F7796222A1BC1E00B1DF8C /* NativeModules */,
				15205D6221596AD90049EA93 /* MetaMask.entitlements */,
				158B0639211A72F500DF3C74 /* InpageBridgeWeb3.js */,
				13B07FAF1A68108700A75B9A /* AppDelegate.h */,
				13B07FB01A68108700A75B9A /* AppDelegate.m */,
				13B07FB51A68108700A75B9A /* Images.xcassets */,
				13B07FB61A68108700A75B9A /* Info.plist */,
				13B07FB11A68108700A75B9A /* LaunchScreen.xib */,
				13B07FB71A68108700A75B9A /* main.m */,
				FE3C9A2458A1416290DEDAD4 /* branch.json */,
				B0EF7FA827BD16EA00D48B4E /* ThemeColors.xcassets */,
			);
			name = MetaMask;
			sourceTree = "<group>";
		};
		153F84C52319B8DA00C19B63 /* Products */ = {
			isa = PBXGroup;
			children = (
				153F84C92319B8DB00C19B63 /* Branch.framework */,
			);
			name = Products;
			sourceTree = "<group>";
		};
		15723E24225FD0B800A5B418 /* Products */ = {
			isa = PBXGroup;
			children = (
				15723E2D225FD0B800A5B418 /* Lottie.framework */,
				15723E2F225FD0B800A5B418 /* Lottie.framework */,
				15723E31225FD0B800A5B418 /* Lottie.framework */,
				15723E33225FD0B800A5B418 /* libLottie.a */,
			);
			name = Products;
			sourceTree = "<group>";
		};
		15A2E5EF2100077400A1F331 /* Recovered References */ = {
			isa = PBXGroup;
			children = (
				278065D027394AD9B2906E38 /* libBVLinearGradient.a */,
				F9DFF7AC557B46B6BEFAA1C1 /* libRNShakeEvent.a */,
				8E369AC13A2049B6B21E5120 /* libRCTSearchApi.a */,
				1F06D56A2D2F41FB9345D16F /* Lottie.framework */,
				D0CBAE789660472DB719C765 /* libLottie.a */,
				178440FE3F1C4F4180D14622 /* libTcpSockets.a */,
			);
			name = "Recovered References";
			sourceTree = "<group>";
		};
		15F7795022A1B79400B1DF8C /* Products */ = {
			isa = PBXGroup;
			children = (
				15F7795722A1B79400B1DF8C /* Mixpanel.framework */,
				15F7795922A1B79400B1DF8C /* Mixpanel.framework */,
				15F7795B22A1B79400B1DF8C /* Mixpanel.framework */,
				15F7795D22A1B79400B1DF8C /* Mixpanel.framework */,
			);
			name = Products;
			sourceTree = "<group>";
		};
		15F7796222A1BC1E00B1DF8C /* NativeModules */ = {
			isa = PBXGroup;
			children = (
				15F7796622A1BC9300B1DF8C /* RCTAnalytics */,
			);
			name = NativeModules;
			sourceTree = "<group>";
		};
		15F7796622A1BC9300B1DF8C /* RCTAnalytics */ = {
			isa = PBXGroup;
			children = (
				15F7796322A1BC8C00B1DF8C /* RCTAnalytics.h */,
				15F7796422A1BC8C00B1DF8C /* RCTAnalytics.m */,
			);
			name = RCTAnalytics;
			sourceTree = "<group>";
		};
		2D16E6871FA4F8E400B85C8A /* Frameworks */ = {
			isa = PBXGroup;
			children = (
				153C1A742217BCDC0088EFE0 /* JavaScriptCore.framework */,
				2D16E6891FA4F8E400B85C8A /* libReact.a */,
				EA0FF04C201CE95ED7EEEA82 /* libPods-MetaMask.a */,
			);
			name = Frameworks;
			sourceTree = "<group>";
		};
		4A27949D046C4516B9653BBB /* Resources */ = {
			isa = PBXGroup;
			children = (
				159878012231DF67001748EC /* AntDesign.ttf */,
				15D158EC210BD8C8006982B5 /* Metamask.ttf */,
				A498EA4CD2F8488DB666B94C /* Entypo.ttf */,
				BF485CDA047B4D52852B87F5 /* EvilIcons.ttf */,
				E9629905BA1940ADA4189921 /* Feather.ttf */,
				5E32A09A7BDC431FA403BA73 /* FontAwesome.ttf */,
				42C6DDE3B80F47AFA9C9D4F5 /* Foundation.ttf */,
				4A2D27104599412CA00C35EF /* Ionicons.ttf */,
				42C239E9FAA64BD9A34B8D8A /* MaterialCommunityIcons.ttf */,
				F562CA6B28AA4A67AA29B61C /* MaterialIcons.ttf */,
				1C516951C09F43CB97129B66 /* Octicons.ttf */,
				4444176409EB42CB93AB03C5 /* SimpleLineIcons.ttf */,
				7FF1597C0ACA4902B86140B2 /* Zocial.ttf */,
				684F2C84313849199863B5FE /* Roboto-Black.ttf */,
				3E2492C67CF345CABD7B8601 /* Roboto-BlackItalic.ttf */,
				A783D1CD7D27456796FE2E1B /* Roboto-Bold.ttf */,
				C9FD3FB1258A41A5A0546C83 /* Roboto-BoldItalic.ttf */,
				5D7956F8525C4A45A2A555C3 /* Roboto-Italic.ttf */,
				BB8BA2D3C0354D6090B56A8A /* Roboto-Light.ttf */,
				E020F42F788744B3BCE17F05 /* Roboto-LightItalic.ttf */,
				C752564A28B44392AEE16BD5 /* Roboto-Medium.ttf */,
				D5FF0FF1DFB74B3C8BB99E09 /* Roboto-MediumItalic.ttf */,
				459C4774EB724F2D8E12F088 /* Roboto-Regular.ttf */,
				D9A37B5BF2914CF1B49EEF80 /* Roboto-Thin.ttf */,
				CF552F79C77A4184A690513A /* Roboto-ThinItalic.ttf */,
				57C103F40F394637B5A886FC /* FontAwesome5_Brands.ttf */,
				EBC2B6371CD846D28B9FAADF /* FontAwesome5_Regular.ttf */,
				A98DB430A7DA47EFB97EDF8B /* FontAwesome5_Solid.ttf */,
				EF1C01B7F08047F9B8ADCFBA /* config.json */,
				67FBD519E04742E0AF191782 /* EuclidCircularB-Bold.otf */,
				13EE4910D3BD408A8FCCA5D7 /* EuclidCircularB-BoldItalic.otf */,
				A98029A3662F4C1391489A6B /* EuclidCircularB-Light.otf */,
				F79EAC4A7BF74E458277AFA4 /* EuclidCircularB-LightItalic.otf */,
				CE0434C5FB7C4C6F9FEBDCE2 /* EuclidCircularB-Medium.otf */,
				42CBA652072F4BE2A8B815C1 /* EuclidCircularB-MediumItalic.otf */,
				F564570593ED4F3FB10BD348 /* EuclidCircularB-Regular.otf */,
				58572D81B5D54ED79A16A16D /* EuclidCircularB-RegularItalic.otf */,
				A8DE9C5BC0714D648276E123 /* EuclidCircularB-Semibold.otf */,
				9499B01ECAC44DA29AC44E80 /* EuclidCircularB-SemiboldItalic.otf */,
			);
			name = Resources;
			sourceTree = "<group>";
		};
		650F2B9824DC5FEB00C3B9C4 /* Products */ = {
			isa = PBXGroup;
			children = (
				650F2B9C24DC5FEC00C3B9C4 /* libRCTAesForked.a */,
			);
			name = Products;
			sourceTree = "<group>";
		};
		832341AE1AAA6A7D00B99B32 /* Libraries */ = {
			isa = PBXGroup;
			children = (
				650F2B9724DC5FEB00C3B9C4 /* RCTAesForked.xcodeproj */,
				153F84C42319B8DA00C19B63 /* BranchSDK.xcodeproj */,
				15F7794F22A1B79400B1DF8C /* Mixpanel.xcodeproj */,
				4379F36F969347758D1A9F96 /* Lottie.xcodeproj */,
			);
			name = Libraries;
			sourceTree = "<group>";
		};
		83CBB9F61A601CBA00E9B192 = {
			isa = PBXGroup;
			children = (
				654378AF243E2ADC00571B9C /* File.swift */,
				15FDD86021B76461006B7C35 /* release.xcconfig */,
				15FDD82721B7642B006B7C35 /* debug.xcconfig */,
				13B07FAE1A68108700A75B9A /* MetaMask */,
				832341AE1AAA6A7D00B99B32 /* Libraries */,
				00E356EF1AD99517003FC87E /* MetaMaskTests */,
				83CBBA001A601CBA00E9B192 /* Products */,
				2D16E6871FA4F8E400B85C8A /* Frameworks */,
				4A27949D046C4516B9653BBB /* Resources */,
				15A2E5EF2100077400A1F331 /* Recovered References */,
				AA342D524556DBBE26F5997C /* Pods */,
				654378AE243E2ADB00571B9C /* MetaMask-Bridging-Header.h */,
			);
			indentWidth = 2;
			sourceTree = "<group>";
			tabWidth = 2;
			usesTabs = 0;
		};
		83CBBA001A601CBA00E9B192 /* Products */ = {
			isa = PBXGroup;
			children = (
				13B07F961A680F5B00A75B9A /* MetaMask.app */,
			);
			name = Products;
			sourceTree = "<group>";
		};
		AA342D524556DBBE26F5997C /* Pods */ = {
			isa = PBXGroup;
			children = (
				CEBDB50281E3230DEEC32937 /* Pods-MetaMask.debug.xcconfig */,
				F1857854610FB89EA41B3134 /* Pods-MetaMask.release.xcconfig */,
			);
			path = Pods;
			sourceTree = "<group>";
		};
/* End PBXGroup section */

/* Begin PBXNativeTarget section */
		13B07F861A680F5B00A75B9A /* MetaMask */ = {
			isa = PBXNativeTarget;
			buildConfigurationList = 13B07F931A680F5B00A75B9A /* Build configuration list for PBXNativeTarget "MetaMask" */;
			buildPhases = (
				99E9B9D94E374E1799EFBA99 /* [CP] Check Pods Manifest.lock */,
				15FDD86321B76696006B7C35 /* Override xcconfig files */,
				13B07F871A680F5B00A75B9A /* Sources */,
				13B07F8C1A680F5B00A75B9A /* Frameworks */,
				13B07F8E1A680F5B00A75B9A /* Resources */,
				00DD1BFF1BD5951E006B06BC /* Bundle React Native code and images */,
				15ACCA0022655C3A0063978B /* Embed Frameworks */,
				3263892F1BBB809723CB4024 /* [CP] Embed Pods Frameworks */,
				802588CED3FC487A5D5263F0 /* [CP] Copy Pods Resources */,
			);
			buildRules = (
			);
			dependencies = (
				15ACC9FF22655C3A0063978B /* PBXTargetDependency */,
				15F7796122A1B7B500B1DF8C /* PBXTargetDependency */,
				153F84CD2319B8FD00C19B63 /* PBXTargetDependency */,
			);
			name = MetaMask;
			productName = "Hello World";
			productReference = 13B07F961A680F5B00A75B9A /* MetaMask.app */;
			productType = "com.apple.product-type.application";
		};
/* End PBXNativeTarget section */

/* Begin PBXProject section */
		83CBB9F71A601CBA00E9B192 /* Project object */ = {
			isa = PBXProject;
			attributes = {
				LastUpgradeCheck = 1010;
				ORGANIZATIONNAME = MetaMask;
				TargetAttributes = {
					13B07F861A680F5B00A75B9A = {
						DevelopmentTeam = 48XVW22RCG;
						LastSwiftMigration = 1140;
						ProvisioningStyle = Manual;
						SystemCapabilities = {
							com.apple.Push = {
								enabled = 1;
							};
							com.apple.SafariKeychain = {
								enabled = 1;
							};
						};
					};
				};
			};
			buildConfigurationList = 83CBB9FA1A601CBA00E9B192 /* Build configuration list for PBXProject "MetaMask" */;
			compatibilityVersion = "Xcode 12.0";
			developmentRegion = English;
			hasScannedForEncodings = 0;
			knownRegions = (
				English,
				en,
				Base,
			);
			mainGroup = 83CBB9F61A601CBA00E9B192;
			productRefGroup = 83CBBA001A601CBA00E9B192 /* Products */;
			projectDirPath = "";
			projectReferences = (
				{
					ProductGroup = 153F84C52319B8DA00C19B63 /* Products */;
					ProjectRef = 153F84C42319B8DA00C19B63 /* BranchSDK.xcodeproj */;
				},
				{
					ProductGroup = 15723E24225FD0B800A5B418 /* Products */;
					ProjectRef = 4379F36F969347758D1A9F96 /* Lottie.xcodeproj */;
				},
				{
					ProductGroup = 15F7795022A1B79400B1DF8C /* Products */;
					ProjectRef = 15F7794F22A1B79400B1DF8C /* Mixpanel.xcodeproj */;
				},
				{
					ProductGroup = 650F2B9824DC5FEB00C3B9C4 /* Products */;
					ProjectRef = 650F2B9724DC5FEB00C3B9C4 /* RCTAesForked.xcodeproj */;
				},
			);
			projectRoot = "";
			targets = (
				13B07F861A680F5B00A75B9A /* MetaMask */,
			);
		};
/* End PBXProject section */

/* Begin PBXReferenceProxy section */
		153F84C92319B8DB00C19B63 /* Branch.framework */ = {
			isa = PBXReferenceProxy;
			fileType = wrapper.framework;
			path = Branch.framework;
			remoteRef = 153F84C82319B8DB00C19B63 /* PBXContainerItemProxy */;
			sourceTree = BUILT_PRODUCTS_DIR;
		};
		15723E2D225FD0B800A5B418 /* Lottie.framework */ = {
			isa = PBXReferenceProxy;
			fileType = wrapper.framework;
			path = Lottie.framework;
			remoteRef = 15723E2C225FD0B800A5B418 /* PBXContainerItemProxy */;
			sourceTree = BUILT_PRODUCTS_DIR;
		};
		15723E2F225FD0B800A5B418 /* Lottie.framework */ = {
			isa = PBXReferenceProxy;
			fileType = wrapper.framework;
			path = Lottie.framework;
			remoteRef = 15723E2E225FD0B800A5B418 /* PBXContainerItemProxy */;
			sourceTree = BUILT_PRODUCTS_DIR;
		};
		15723E31225FD0B800A5B418 /* Lottie.framework */ = {
			isa = PBXReferenceProxy;
			fileType = wrapper.framework;
			path = Lottie.framework;
			remoteRef = 15723E30225FD0B800A5B418 /* PBXContainerItemProxy */;
			sourceTree = BUILT_PRODUCTS_DIR;
		};
		15723E33225FD0B800A5B418 /* libLottie.a */ = {
			isa = PBXReferenceProxy;
			fileType = archive.ar;
			path = libLottie.a;
			remoteRef = 15723E32225FD0B800A5B418 /* PBXContainerItemProxy */;
			sourceTree = BUILT_PRODUCTS_DIR;
		};
		15F7795722A1B79400B1DF8C /* Mixpanel.framework */ = {
			isa = PBXReferenceProxy;
			fileType = wrapper.framework;
			path = Mixpanel.framework;
			remoteRef = 15F7795622A1B79400B1DF8C /* PBXContainerItemProxy */;
			sourceTree = BUILT_PRODUCTS_DIR;
		};
		15F7795922A1B79400B1DF8C /* Mixpanel.framework */ = {
			isa = PBXReferenceProxy;
			fileType = wrapper.framework;
			path = Mixpanel.framework;
			remoteRef = 15F7795822A1B79400B1DF8C /* PBXContainerItemProxy */;
			sourceTree = BUILT_PRODUCTS_DIR;
		};
		15F7795B22A1B79400B1DF8C /* Mixpanel.framework */ = {
			isa = PBXReferenceProxy;
			fileType = wrapper.framework;
			path = Mixpanel.framework;
			remoteRef = 15F7795A22A1B79400B1DF8C /* PBXContainerItemProxy */;
			sourceTree = BUILT_PRODUCTS_DIR;
		};
		15F7795D22A1B79400B1DF8C /* Mixpanel.framework */ = {
			isa = PBXReferenceProxy;
			fileType = wrapper.framework;
			path = Mixpanel.framework;
			remoteRef = 15F7795C22A1B79400B1DF8C /* PBXContainerItemProxy */;
			sourceTree = BUILT_PRODUCTS_DIR;
		};
		650F2B9C24DC5FEC00C3B9C4 /* libRCTAesForked.a */ = {
			isa = PBXReferenceProxy;
			fileType = archive.ar;
			path = libRCTAesForked.a;
			remoteRef = 650F2B9B24DC5FEC00C3B9C4 /* PBXContainerItemProxy */;
			sourceTree = BUILT_PRODUCTS_DIR;
		};
/* End PBXReferenceProxy section */

/* Begin PBXResourcesBuildPhase section */
		13B07F8E1A680F5B00A75B9A /* Resources */ = {
			isa = PBXResourcesBuildPhase;
			buildActionMask = 2147483647;
			files = (
				13B07FBF1A68108700A75B9A /* Images.xcassets in Resources */,
				158B063B211A72F500DF3C74 /* InpageBridgeWeb3.js in Resources */,
				15D158ED210BD912006982B5 /* Metamask.ttf in Resources */,
				48AD4B0AABCB447B99B85DC4 /* Roboto-Black.ttf in Resources */,
				B0EF7FA927BD16EA00D48B4E /* ThemeColors.xcassets in Resources */,
				CD13D926E1E84D9ABFE672C0 /* Roboto-BlackItalic.ttf in Resources */,
				813214A2220E40C7BBB5ED9E /* Roboto-Bold.ttf in Resources */,
				15AD28AA21B7CFDC005DEB23 /* debug.xcconfig in Resources */,
				298242C958524BB38FB44CAE /* Roboto-BoldItalic.ttf in Resources */,
				2DB27BE39B164356A98A0FB1 /* Roboto-Italic.ttf in Resources */,
				4CEFC9E34A8D4288BFE2F85A /* Roboto-Light.ttf in Resources */,
				887E75FB64A54509A08D6C50 /* Roboto-LightItalic.ttf in Resources */,
				15AD28A921B7CFD9005DEB23 /* release.xcconfig in Resources */,
				EF65C42EA15B4774B1947A12 /* Roboto-Medium.ttf in Resources */,
				DC6A024F56DD43E1A83B47B1 /* Roboto-MediumItalic.ttf in Resources */,
				34CEE49BC79D411687B42FA9 /* Roboto-Regular.ttf in Resources */,
				7E08FB90F3754D47994208B4 /* Roboto-Thin.ttf in Resources */,
				7C0226ABD9694AEDBAF3016F /* Roboto-ThinItalic.ttf in Resources */,
				15ACC9FB226555820063978B /* LaunchScreen.xib in Resources */,
				49D8E62C506F4A63889EEC7F /* branch.json in Resources */,
				2A27FC9EEF1F4FD18E658544 /* config.json in Resources */,
				FF0F3B13A5354C41913F766D /* EuclidCircularB-Bold.otf in Resources */,
				E34DE917F6FC4438A6E88402 /* EuclidCircularB-BoldItalic.otf in Resources */,
				07CBADD9D4B441008304F8D3 /* EuclidCircularB-Light.otf in Resources */,
				2CDF19FE9DEE4BF8B07154B1 /* EuclidCircularB-LightItalic.otf in Resources */,
				8DEB44A7E7EF48E1B3298910 /* EuclidCircularB-Medium.otf in Resources */,
				D171C39A8BD44DBEB6B68480 /* EuclidCircularB-MediumItalic.otf in Resources */,
				39D0D096A0F340ABAC1A8565 /* EuclidCircularB-Regular.otf in Resources */,
				2370F9A340CF4ADFBCFB0543 /* EuclidCircularB-RegularItalic.otf in Resources */,
				BF39E5BAE0F34F9091FF6AC0 /* EuclidCircularB-Semibold.otf in Resources */,
				373454C575C84C24B0BB24D4 /* EuclidCircularB-SemiboldItalic.otf in Resources */,
			);
			runOnlyForDeploymentPostprocessing = 0;
		};
/* End PBXResourcesBuildPhase section */

/* Begin PBXShellScriptBuildPhase section */
		00DD1BFF1BD5951E006B06BC /* Bundle React Native code and images */ = {
			isa = PBXShellScriptBuildPhase;
			buildActionMask = 8;
			files = (
			);
			inputFileListPaths = (
				"${PODS_ROOT}/Target Support Files/Pods-MetaMask/Pods-MetaMask-frameworks-${CONFIGURATION}-input-files.xcfilelist",
			);
			inputPaths = (
			);
			name = "Bundle React Native code and images";
			outputPaths = (
			);
			runOnlyForDeploymentPostprocessing = 1;
			shellPath = /bin/sh;
			shellScript = "if [[ -s \"$HOME/.nvm/nvm.sh\" ]]; then\n. \"$HOME/.nvm/nvm.sh\"\nelif [[ -x \"$(command -v brew)\" && -s \"$(brew --prefix nvm)/nvm.sh\" ]]; then\n. \"$(brew --prefix nvm)/nvm.sh\"\nfi\n\nexport NODE_BINARY=$(which node)\n\nif [[ -s \"$HOME/.nvm/nvm.sh\" ]]; then\n. \"$HOME/.nvm/nvm.sh\"\nelif [[ -x \"$(command -v brew)\" && -s \"$(brew --prefix nvm)/nvm.sh\" ]]; then\n. \"$(brew --prefix nvm)/nvm.sh\"\nfi\n\nif [ ! -e \"${SENTRY_PROPERTIES}\" ]; then\n    export SENTRY_PROPERTIES=../sentry.properties\nfi\n\n../node_modules/@sentry/cli/bin/sentry-cli react-native xcode \\\n  ../node_modules/react-native/scripts/react-native-xcode.sh\n";
		};
		15FDD86321B76696006B7C35 /* Override xcconfig files */ = {
			isa = PBXShellScriptBuildPhase;
			buildActionMask = 2147483647;
			files = (
			);
			inputFileListPaths = (
			);
			inputPaths = (
			);
			name = "Override xcconfig files";
			outputFileListPaths = (
			);
			outputPaths = (
			);
			runOnlyForDeploymentPostprocessing = 0;
			shellPath = /bin/sh;
			shellScript = "if [ -e ../.ios.env ]\nthen\n    cp -rf ../.ios.env debug.xcconfig\n    cp -rf ../.ios.env release.xcconfig\nelse\n    cp -rf ../.ios.env.example debug.xcconfig\n    cp -rf ../.ios.env.example release.xcconfig\nfi\n\n";
		};
		3263892F1BBB809723CB4024 /* [CP] Embed Pods Frameworks */ = {
			isa = PBXShellScriptBuildPhase;
			buildActionMask = 2147483647;
			files = (
			);
			inputFileListPaths = (
				"${PODS_ROOT}/Target Support Files/Pods-MetaMask/Pods-MetaMask-frameworks-${CONFIGURATION}-input-files.xcfilelist",
			);
			name = "[CP] Embed Pods Frameworks";
			outputFileListPaths = (
				"${PODS_ROOT}/Target Support Files/Pods-MetaMask/Pods-MetaMask-frameworks-${CONFIGURATION}-output-files.xcfilelist",
			);
			runOnlyForDeploymentPostprocessing = 0;
			shellPath = /bin/sh;
			shellScript = "\"${PODS_ROOT}/Target Support Files/Pods-MetaMask/Pods-MetaMask-frameworks.sh\"\n";
			showEnvVarsInLog = 0;
		};
		802588CED3FC487A5D5263F0 /* [CP] Copy Pods Resources */ = {
			isa = PBXShellScriptBuildPhase;
			buildActionMask = 2147483647;
			files = (
			);
			inputFileListPaths = (
				"${PODS_ROOT}/Target Support Files/Pods-MetaMask/Pods-MetaMask-resources-${CONFIGURATION}-input-files.xcfilelist",
			);
			name = "[CP] Copy Pods Resources";
			outputFileListPaths = (
				"${PODS_ROOT}/Target Support Files/Pods-MetaMask/Pods-MetaMask-resources-${CONFIGURATION}-output-files.xcfilelist",
			);
			runOnlyForDeploymentPostprocessing = 0;
			shellPath = /bin/sh;
			shellScript = "\"${PODS_ROOT}/Target Support Files/Pods-MetaMask/Pods-MetaMask-resources.sh\"\n";
			showEnvVarsInLog = 0;
		};
		99E9B9D94E374E1799EFBA99 /* [CP] Check Pods Manifest.lock */ = {
			isa = PBXShellScriptBuildPhase;
			buildActionMask = 2147483647;
			files = (
			);
			inputFileListPaths = (
			);
			inputPaths = (
				"${PODS_PODFILE_DIR_PATH}/Podfile.lock",
				"${PODS_ROOT}/Manifest.lock",
			);
			name = "[CP] Check Pods Manifest.lock";
			outputFileListPaths = (
			);
			outputPaths = (
				"$(DERIVED_FILE_DIR)/Pods-MetaMask-checkManifestLockResult.txt",
			);
			runOnlyForDeploymentPostprocessing = 0;
			shellPath = /bin/sh;
			shellScript = "diff \"${PODS_PODFILE_DIR_PATH}/Podfile.lock\" \"${PODS_ROOT}/Manifest.lock\" > /dev/null\nif [ $? != 0 ] ; then\n    # print error to STDERR\n    echo \"error: The sandbox is not in sync with the Podfile.lock. Run 'pod install' or update your CocoaPods installation.\" >&2\n    exit 1\nfi\n# This output is used by Xcode 'outputs' to avoid re-running this script phase.\necho \"SUCCESS\" > \"${SCRIPT_OUTPUT_FILE_0}\"\n";
			showEnvVarsInLog = 0;
		};
/* End PBXShellScriptBuildPhase section */

/* Begin PBXSourcesBuildPhase section */
		13B07F871A680F5B00A75B9A /* Sources */ = {
			isa = PBXSourcesBuildPhase;
			buildActionMask = 2147483647;
			files = (
				13B07FBC1A68108700A75B9A /* AppDelegate.m in Sources */,
				654378B0243E2ADC00571B9C /* File.swift in Sources */,
				15F7796522A1BC8C00B1DF8C /* RCTAnalytics.m in Sources */,
				13B07FC11A68108700A75B9A /* main.m in Sources */,
			);
			runOnlyForDeploymentPostprocessing = 0;
		};
/* End PBXSourcesBuildPhase section */

/* Begin PBXTargetDependency section */
		153F84CD2319B8FD00C19B63 /* PBXTargetDependency */ = {
			isa = PBXTargetDependency;
			name = Branch;
			targetProxy = 153F84CC2319B8FD00C19B63 /* PBXContainerItemProxy */;
		};
		15ACC9FF22655C3A0063978B /* PBXTargetDependency */ = {
			isa = PBXTargetDependency;
			name = Lottie_iOS;
			targetProxy = 15ACC9FE22655C3A0063978B /* PBXContainerItemProxy */;
		};
		15F7796122A1B7B500B1DF8C /* PBXTargetDependency */ = {
			isa = PBXTargetDependency;
			name = Mixpanel;
			targetProxy = 15F7796022A1B7B500B1DF8C /* PBXContainerItemProxy */;
		};
/* End PBXTargetDependency section */

/* Begin PBXVariantGroup section */
		13B07FB11A68108700A75B9A /* LaunchScreen.xib */ = {
			isa = PBXVariantGroup;
			children = (
				13B07FB21A68108700A75B9A /* Base */,
			);
			name = LaunchScreen.xib;
			path = MetaMask;
			sourceTree = "<group>";
		};
/* End PBXVariantGroup section */

/* Begin XCBuildConfiguration section */
		13B07F941A680F5B00A75B9A /* Debug */ = {
			isa = XCBuildConfiguration;
			baseConfigurationReference = CEBDB50281E3230DEEC32937 /* Pods-MetaMask.debug.xcconfig */;
			buildSettings = {
				ASSETCATALOG_COMPILER_APPICON_NAME = AppIcon;
				ASSETCATALOG_COMPILER_OPTIMIZATION = time;
				CLANG_ENABLE_MODULES = YES;
				CODE_SIGN_ENTITLEMENTS = MetaMask/MetaMaskDebug.entitlements;
				CODE_SIGN_IDENTITY = "iPhone Developer";
				CODE_SIGN_STYLE = Manual;
<<<<<<< HEAD
				CURRENT_PROJECT_VERSION = 861;
=======
				CURRENT_PROJECT_VERSION = 859;
>>>>>>> bf8b1604
				DEAD_CODE_STRIPPING = YES;
				DEBUG_INFORMATION_FORMAT = dwarf;
				DEVELOPMENT_TEAM = 48XVW22RCG;
				ENABLE_BITCODE = NO;
				FRAMEWORK_SEARCH_PATHS = (
					"$(inherited)",
					"$(PROJECT_DIR)",
				);
				GCC_OPTIMIZATION_LEVEL = 0;
				GCC_PREPROCESSOR_DEFINITIONS = (
					"DEBUG=1",
					"$(inherited)",
				);
				HEADER_SEARCH_PATHS = (
					"$(inherited)",
					"$(SRCROOT)/../node_modules/react-native-wkwebview-reborn/ios/RCTWKWebView",
					"$(SRCROOT)/../node_modules/react-native-keychain/RNKeychainManager",
					"$(SRCROOT)/../node_modules/react-native-share/ios",
					"$(SRCROOT)/../node_modules/react-native-branch/ios/**",
					"$(SRCROOT)/../node_modules/react-native-search-api/ios/RCTSearchApi",
					"$(SRCROOT)/../node_modules/lottie-ios/lottie-ios/Classes/**",
					"$(SRCROOT)/../node_modules/react-native-view-shot/ios",
					"$(SRCROOT)/../node_modules/react-native-tcp/ios/**",
				);
				INFOPLIST_FILE = MetaMask/Info.plist;
				IPHONEOS_DEPLOYMENT_TARGET = 11.0;
				LD_RUNPATH_SEARCH_PATHS = (
					"$(inherited)",
					"@executable_path/Frameworks",
				);
				LIBRARY_SEARCH_PATHS = (
					"$(inherited)",
					"\"$(SRCROOT)/MetaMask/System/Library/Frameworks\"",
				);
				LLVM_LTO = YES;
<<<<<<< HEAD
				MARKETING_VERSION = 4.3.3;
=======
				MARKETING_VERSION = 4.3.1;
>>>>>>> bf8b1604
				ONLY_ACTIVE_ARCH = YES;
				OTHER_CFLAGS = (
					"$(inherited)",
					"-DFB_SONARKIT_ENABLED=1",
				);
				OTHER_LDFLAGS = (
					"$(inherited)",
					"-ObjC",
					"-lc++",
				);
				PRODUCT_BUNDLE_IDENTIFIER = "io.metamask.$(PRODUCT_NAME:rfc1034identifier)";
				PRODUCT_NAME = MetaMask;
				PROVISIONING_PROFILE_SPECIFIER = "match Development io.metamask.MetaMask";
				SWIFT_OBJC_BRIDGING_HEADER = "MetaMask-Bridging-Header.h";
				SWIFT_OPTIMIZATION_LEVEL = "-Onone";
				SWIFT_VERSION = 5.0;
				VERSIONING_SYSTEM = "apple-generic";
			};
			name = Debug;
		};
		13B07F951A680F5B00A75B9A /* Release */ = {
			isa = XCBuildConfiguration;
			baseConfigurationReference = F1857854610FB89EA41B3134 /* Pods-MetaMask.release.xcconfig */;
			buildSettings = {
				ASSETCATALOG_COMPILER_APPICON_NAME = AppIcon;
				ASSETCATALOG_COMPILER_OPTIMIZATION = time;
				CLANG_ENABLE_MODULES = YES;
				CODE_SIGN_ENTITLEMENTS = MetaMask/MetaMask.entitlements;
				CODE_SIGN_IDENTITY = "iPhone Distribution";
				CODE_SIGN_STYLE = Manual;
<<<<<<< HEAD
				CURRENT_PROJECT_VERSION = 861;
=======
				CURRENT_PROJECT_VERSION = 859;
>>>>>>> bf8b1604
				DEBUG_INFORMATION_FORMAT = "dwarf-with-dsym";
				DEVELOPMENT_TEAM = 48XVW22RCG;
				FRAMEWORK_SEARCH_PATHS = (
					"$(inherited)",
					"$(PROJECT_DIR)",
				);
				GCC_PRECOMPILE_PREFIX_HEADER = YES;
				GCC_PREPROCESSOR_DEFINITIONS = (
					"DISABLE_MIXPANEL_AB_DESIGNER=1",
					"$(inherited)",
				);
				GCC_UNROLL_LOOPS = YES;
				HEADER_SEARCH_PATHS = (
					"$(inherited)",
					"$(SRCROOT)/../node_modules/react-native-wkwebview-reborn/ios/RCTWKWebView",
					"$(SRCROOT)/../node_modules/react-native-keychain/RNKeychainManager",
					"$(SRCROOT)/../node_modules/react-native-share/ios",
					"$(SRCROOT)/../node_modules/react-native-branch/ios/**",
					"$(SRCROOT)/../node_modules/react-native-search-api/ios/RCTSearchApi",
					"$(SRCROOT)/../node_modules/lottie-ios/lottie-ios/Classes/**",
					"$(SRCROOT)/../node_modules/react-native-view-shot/ios",
					"$(SRCROOT)/../node_modules/react-native-tcp/ios/**",
				);
				INFOPLIST_FILE = MetaMask/Info.plist;
				IPHONEOS_DEPLOYMENT_TARGET = 11.0;
				LD_RUNPATH_SEARCH_PATHS = (
					"$(inherited)",
					"@executable_path/Frameworks",
				);
				LIBRARY_SEARCH_PATHS = (
					"$(inherited)",
					"\"$(SRCROOT)/MetaMask/System/Library/Frameworks\"",
				);
				LLVM_LTO = YES;
<<<<<<< HEAD
				MARKETING_VERSION = 4.3.3;
=======
				MARKETING_VERSION = 4.3.1;
>>>>>>> bf8b1604
				ONLY_ACTIVE_ARCH = NO;
				OTHER_CFLAGS = (
					"$(inherited)",
					"-DFB_SONARKIT_ENABLED=1",
				);
				OTHER_LDFLAGS = (
					"$(inherited)",
					"-ObjC",
					"-lc++",
				);
				PRODUCT_BUNDLE_IDENTIFIER = "io.metamask.$(PRODUCT_NAME:rfc1034identifier)";
				PRODUCT_NAME = MetaMask;
				PROVISIONING_PROFILE_SPECIFIER = "Bitrise AppStore io.metamask.MetaMask";
				SWIFT_OBJC_BRIDGING_HEADER = "MetaMask-Bridging-Header.h";
				SWIFT_VERSION = 5.0;
				VERSIONING_SYSTEM = "apple-generic";
			};
			name = Release;
		};
		83CBBA201A601CBA00E9B192 /* Debug */ = {
			isa = XCBuildConfiguration;
			baseConfigurationReference = 15FDD82721B7642B006B7C35 /* debug.xcconfig */;
			buildSettings = {
				ALWAYS_SEARCH_USER_PATHS = NO;
				CLANG_CXX_LANGUAGE_STANDARD = "gnu++0x";
				CLANG_CXX_LIBRARY = "libc++";
				CLANG_ENABLE_MODULES = YES;
				CLANG_ENABLE_OBJC_ARC = YES;
				CLANG_WARN_BOOL_CONVERSION = YES;
				CLANG_WARN_CONSTANT_CONVERSION = YES;
				CLANG_WARN_DIRECT_OBJC_ISA_USAGE = YES_ERROR;
				CLANG_WARN_EMPTY_BODY = YES;
				CLANG_WARN_ENUM_CONVERSION = YES;
				CLANG_WARN_INT_CONVERSION = YES;
				CLANG_WARN_OBJC_ROOT_CLASS = YES_ERROR;
				CLANG_WARN_UNREACHABLE_CODE = YES;
				CLANG_WARN__DUPLICATE_METHOD_MATCH = YES;
				"CODE_SIGN_IDENTITY[sdk=iphoneos*]" = "iPhone Developer";
				COPY_PHASE_STRIP = NO;
				ENABLE_STRICT_OBJC_MSGSEND = YES;
				ENABLE_TESTABILITY = YES;
				"EXCLUDED_ARCHS[sdk=iphonesimulator*]" = arm64;
				GCC_C_LANGUAGE_STANDARD = gnu99;
				GCC_DYNAMIC_NO_PIC = NO;
				GCC_OPTIMIZATION_LEVEL = 0;
				GCC_PREPROCESSOR_DEFINITIONS = (
					"DEBUG=1",
					"$(inherited)",
				);
				GCC_SYMBOLS_PRIVATE_EXTERN = NO;
				GCC_WARN_64_TO_32_BIT_CONVERSION = YES;
				GCC_WARN_ABOUT_RETURN_TYPE = YES_ERROR;
				GCC_WARN_UNDECLARED_SELECTOR = YES;
				GCC_WARN_UNINITIALIZED_AUTOS = YES_AGGRESSIVE;
				GCC_WARN_UNUSED_FUNCTION = YES;
				GCC_WARN_UNUSED_VARIABLE = YES;
				IPHONEOS_DEPLOYMENT_TARGET = 11.0;
				MTL_ENABLE_DEBUG_INFO = YES;
				ONLY_ACTIVE_ARCH = YES;
				SDKROOT = iphoneos;
			};
			name = Debug;
		};
		83CBBA211A601CBA00E9B192 /* Release */ = {
			isa = XCBuildConfiguration;
			buildSettings = {
				ALWAYS_SEARCH_USER_PATHS = NO;
				CLANG_CXX_LANGUAGE_STANDARD = "gnu++0x";
				CLANG_CXX_LIBRARY = "libc++";
				CLANG_ENABLE_MODULES = YES;
				CLANG_ENABLE_OBJC_ARC = YES;
				CLANG_WARN_BOOL_CONVERSION = YES;
				CLANG_WARN_CONSTANT_CONVERSION = YES;
				CLANG_WARN_DIRECT_OBJC_ISA_USAGE = YES_ERROR;
				CLANG_WARN_EMPTY_BODY = YES;
				CLANG_WARN_ENUM_CONVERSION = YES;
				CLANG_WARN_INT_CONVERSION = YES;
				CLANG_WARN_OBJC_ROOT_CLASS = YES_ERROR;
				CLANG_WARN_UNREACHABLE_CODE = YES;
				CLANG_WARN__DUPLICATE_METHOD_MATCH = YES;
				"CODE_SIGN_IDENTITY[sdk=iphoneos*]" = "iPhone Developer";
				COPY_PHASE_STRIP = YES;
				ENABLE_NS_ASSERTIONS = NO;
				ENABLE_STRICT_OBJC_MSGSEND = YES;
				GCC_C_LANGUAGE_STANDARD = gnu99;
				GCC_WARN_64_TO_32_BIT_CONVERSION = YES;
				GCC_WARN_ABOUT_RETURN_TYPE = YES_ERROR;
				GCC_WARN_UNDECLARED_SELECTOR = YES;
				GCC_WARN_UNINITIALIZED_AUTOS = YES_AGGRESSIVE;
				GCC_WARN_UNUSED_FUNCTION = YES;
				GCC_WARN_UNUSED_VARIABLE = YES;
				IPHONEOS_DEPLOYMENT_TARGET = 11.0;
				MTL_ENABLE_DEBUG_INFO = NO;
				SDKROOT = iphoneos;
				VALIDATE_PRODUCT = YES;
			};
			name = Release;
		};
/* End XCBuildConfiguration section */

/* Begin XCConfigurationList section */
		13B07F931A680F5B00A75B9A /* Build configuration list for PBXNativeTarget "MetaMask" */ = {
			isa = XCConfigurationList;
			buildConfigurations = (
				13B07F941A680F5B00A75B9A /* Debug */,
				13B07F951A680F5B00A75B9A /* Release */,
			);
			defaultConfigurationIsVisible = 0;
			defaultConfigurationName = Debug;
		};
		83CBB9FA1A601CBA00E9B192 /* Build configuration list for PBXProject "MetaMask" */ = {
			isa = XCConfigurationList;
			buildConfigurations = (
				83CBBA201A601CBA00E9B192 /* Debug */,
				83CBBA211A601CBA00E9B192 /* Release */,
			);
			defaultConfigurationIsVisible = 0;
			defaultConfigurationName = Debug;
		};
/* End XCConfigurationList section */
	};
	rootObject = 83CBB9F71A601CBA00E9B192 /* Project object */;
}<|MERGE_RESOLUTION|>--- conflicted
+++ resolved
@@ -819,11 +819,7 @@
 				CODE_SIGN_ENTITLEMENTS = MetaMask/MetaMaskDebug.entitlements;
 				CODE_SIGN_IDENTITY = "iPhone Developer";
 				CODE_SIGN_STYLE = Manual;
-<<<<<<< HEAD
 				CURRENT_PROJECT_VERSION = 861;
-=======
-				CURRENT_PROJECT_VERSION = 859;
->>>>>>> bf8b1604
 				DEAD_CODE_STRIPPING = YES;
 				DEBUG_INFORMATION_FORMAT = dwarf;
 				DEVELOPMENT_TEAM = 48XVW22RCG;
@@ -859,11 +855,7 @@
 					"\"$(SRCROOT)/MetaMask/System/Library/Frameworks\"",
 				);
 				LLVM_LTO = YES;
-<<<<<<< HEAD
 				MARKETING_VERSION = 4.3.3;
-=======
-				MARKETING_VERSION = 4.3.1;
->>>>>>> bf8b1604
 				ONLY_ACTIVE_ARCH = YES;
 				OTHER_CFLAGS = (
 					"$(inherited)",
@@ -894,11 +886,7 @@
 				CODE_SIGN_ENTITLEMENTS = MetaMask/MetaMask.entitlements;
 				CODE_SIGN_IDENTITY = "iPhone Distribution";
 				CODE_SIGN_STYLE = Manual;
-<<<<<<< HEAD
 				CURRENT_PROJECT_VERSION = 861;
-=======
-				CURRENT_PROJECT_VERSION = 859;
->>>>>>> bf8b1604
 				DEBUG_INFORMATION_FORMAT = "dwarf-with-dsym";
 				DEVELOPMENT_TEAM = 48XVW22RCG;
 				FRAMEWORK_SEARCH_PATHS = (
@@ -933,11 +921,7 @@
 					"\"$(SRCROOT)/MetaMask/System/Library/Frameworks\"",
 				);
 				LLVM_LTO = YES;
-<<<<<<< HEAD
 				MARKETING_VERSION = 4.3.3;
-=======
-				MARKETING_VERSION = 4.3.1;
->>>>>>> bf8b1604
 				ONLY_ACTIVE_ARCH = NO;
 				OTHER_CFLAGS = (
 					"$(inherited)",
