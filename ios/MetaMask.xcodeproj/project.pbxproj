--- conflicted
+++ resolved
@@ -849,11 +849,7 @@
 				CODE_SIGN_ENTITLEMENTS = MetaMask/MetaMaskDebug.entitlements;
 				CODE_SIGN_IDENTITY = "iPhone Developer";
 				CODE_SIGN_STYLE = Manual;
-<<<<<<< HEAD
-				CURRENT_PROJECT_VERSION = 558;
-=======
 				CURRENT_PROJECT_VERSION = 569;
->>>>>>> 374054a0
 				DEAD_CODE_STRIPPING = NO;
 				DEBUG_INFORMATION_FORMAT = dwarf;
 				DEVELOPMENT_TEAM = 48XVW22RCG;
@@ -886,12 +882,8 @@
 					"\"$(SRCROOT)/MetaMask/System/Library/Frameworks\"",
 				);
 				LLVM_LTO = YES;
-<<<<<<< HEAD
-				MARKETING_VERSION = 1.0.9;
+				MARKETING_VERSION = 1.0.10;
 				ONLY_ACTIVE_ARCH = YES;
-=======
-				MARKETING_VERSION = 1.0.10;
->>>>>>> 374054a0
 				OTHER_CFLAGS = (
 					"$(inherited)",
 					"-DFB_SONARKIT_ENABLED=1",
@@ -921,11 +913,7 @@
 				CODE_SIGN_ENTITLEMENTS = MetaMask/MetaMask.entitlements;
 				CODE_SIGN_IDENTITY = "iPhone Distribution";
 				CODE_SIGN_STYLE = Manual;
-<<<<<<< HEAD
-				CURRENT_PROJECT_VERSION = 558;
-=======
 				CURRENT_PROJECT_VERSION = 569;
->>>>>>> 374054a0
 				DEBUG_INFORMATION_FORMAT = "dwarf-with-dsym";
 				DEVELOPMENT_TEAM = 48XVW22RCG;
 				FRAMEWORK_SEARCH_PATHS = (
@@ -957,12 +945,8 @@
 					"\"$(SRCROOT)/MetaMask/System/Library/Frameworks\"",
 				);
 				LLVM_LTO = YES;
-<<<<<<< HEAD
-				MARKETING_VERSION = 1.0.9;
+				MARKETING_VERSION = 1.0.10;
 				ONLY_ACTIVE_ARCH = NO;
-=======
-				MARKETING_VERSION = 1.0.10;
->>>>>>> 374054a0
 				OTHER_CFLAGS = (
 					"$(inherited)",
 					"-DFB_SONARKIT_ENABLED=1",
