--- conflicted
+++ resolved
@@ -1168,11 +1168,7 @@
 					"\"$(SRCROOT)/MetaMask/System/Library/Frameworks\"",
 				);
 				LLVM_LTO = YES;
-<<<<<<< HEAD
-				MARKETING_VERSION = 5.14.1;
-=======
 				MARKETING_VERSION = 5.14.0;
->>>>>>> f553148d
 				ONLY_ACTIVE_ARCH = YES;
 				OTHER_CFLAGS = (
 					"$(inherited)",
@@ -1239,11 +1235,7 @@
 					"\"$(SRCROOT)/MetaMask/System/Library/Frameworks\"",
 				);
 				LLVM_LTO = YES;
-<<<<<<< HEAD
-				MARKETING_VERSION = 5.14.1;
-=======
 				MARKETING_VERSION = 5.14.0;
->>>>>>> f553148d
 				ONLY_ACTIVE_ARCH = NO;
 				OTHER_CFLAGS = (
 					"$(inherited)",
@@ -1389,11 +1381,7 @@
 					"\"$(SRCROOT)/MetaMask/System/Library/Frameworks\"",
 				);
 				LLVM_LTO = YES;
-<<<<<<< HEAD
-				MARKETING_VERSION = 5.14.1;
-=======
 				MARKETING_VERSION = 5.14.0;
->>>>>>> f553148d
 				ONLY_ACTIVE_ARCH = YES;
 				OTHER_CFLAGS = (
 					"$(inherited)",
@@ -1460,11 +1448,7 @@
 					"\"$(SRCROOT)/MetaMask/System/Library/Frameworks\"",
 				);
 				LLVM_LTO = YES;
-<<<<<<< HEAD
-				MARKETING_VERSION = 5.14.1;
-=======
 				MARKETING_VERSION = 5.14.0;
->>>>>>> f553148d
 				ONLY_ACTIVE_ARCH = NO;
 				OTHER_CFLAGS = (
 					"$(inherited)",
