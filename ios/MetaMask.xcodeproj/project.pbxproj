// !$*UTF8*$!
{
	archiveVersion = 1;
	classes = {
	};
	objectVersion = 46;
	objects = {

/* Begin PBXBuildFile section */
		07CBADD9D4B441008304F8D3 /* EuclidCircularB-Light.otf in Resources */ = {isa = PBXBuildFile; fileRef = A98029A3662F4C1391489A6B /* EuclidCircularB-Light.otf */; };
		13B07FBC1A68108700A75B9A /* AppDelegate.m in Sources */ = {isa = PBXBuildFile; fileRef = 13B07FB01A68108700A75B9A /* AppDelegate.m */; };
		13B07FBF1A68108700A75B9A /* Images.xcassets in Resources */ = {isa = PBXBuildFile; fileRef = 13B07FB51A68108700A75B9A /* Images.xcassets */; };
		13B07FC11A68108700A75B9A /* main.m in Sources */ = {isa = PBXBuildFile; fileRef = 13B07FB71A68108700A75B9A /* main.m */; };
		15205D6321596BAA0049EA93 /* MetaMask.entitlements in Resources */ = {isa = PBXBuildFile; fileRef = 15205D6221596AD90049EA93 /* MetaMask.entitlements */; };
		153C1ABB2217BCDC0088EFE0 /* JavaScriptCore.framework in Frameworks */ = {isa = PBXBuildFile; fileRef = 153C1A742217BCDC0088EFE0 /* JavaScriptCore.framework */; };
		153F84CA2319B8FD00C19B63 /* Branch.framework in Frameworks */ = {isa = PBXBuildFile; fileRef = 153F84C92319B8DB00C19B63 /* Branch.framework */; };
		153F84CB2319B8FD00C19B63 /* Branch.framework in Embed Frameworks */ = {isa = PBXBuildFile; fileRef = 153F84C92319B8DB00C19B63 /* Branch.framework */; settings = {ATTRIBUTES = (CodeSignOnCopy, RemoveHeadersOnCopy, ); }; };
		158B063B211A72F500DF3C74 /* InpageBridgeWeb3.js in Resources */ = {isa = PBXBuildFile; fileRef = 158B0639211A72F500DF3C74 /* InpageBridgeWeb3.js */; };
		15ACC9FB226555820063978B /* LaunchScreen.xib in Resources */ = {isa = PBXBuildFile; fileRef = 13B07FB11A68108700A75B9A /* LaunchScreen.xib */; };
		15ACC9FC22655C3A0063978B /* Lottie.framework in Frameworks */ = {isa = PBXBuildFile; fileRef = 15723E2D225FD0B800A5B418 /* Lottie.framework */; };
		15ACC9FD22655C3A0063978B /* Lottie.framework in Embed Frameworks */ = {isa = PBXBuildFile; fileRef = 15723E2D225FD0B800A5B418 /* Lottie.framework */; settings = {ATTRIBUTES = (CodeSignOnCopy, RemoveHeadersOnCopy, ); }; };
		15AD28A921B7CFD9005DEB23 /* release.xcconfig in Resources */ = {isa = PBXBuildFile; fileRef = 15FDD86021B76461006B7C35 /* release.xcconfig */; };
		15AD28AA21B7CFDC005DEB23 /* debug.xcconfig in Resources */ = {isa = PBXBuildFile; fileRef = 15FDD82721B7642B006B7C35 /* debug.xcconfig */; };
		15D158ED210BD912006982B5 /* Metamask.ttf in Resources */ = {isa = PBXBuildFile; fileRef = 15D158EC210BD8C8006982B5 /* Metamask.ttf */; };
		15F7795E22A1B7B500B1DF8C /* Mixpanel.framework in Frameworks */ = {isa = PBXBuildFile; fileRef = 15F7795722A1B79400B1DF8C /* Mixpanel.framework */; };
		15F7795F22A1B7B500B1DF8C /* Mixpanel.framework in Embed Frameworks */ = {isa = PBXBuildFile; fileRef = 15F7795722A1B79400B1DF8C /* Mixpanel.framework */; settings = {ATTRIBUTES = (CodeSignOnCopy, RemoveHeadersOnCopy, ); }; };
		15F7796522A1BC8C00B1DF8C /* RCTAnalytics.m in Sources */ = {isa = PBXBuildFile; fileRef = 15F7796422A1BC8C00B1DF8C /* RCTAnalytics.m */; };
		2370F9A340CF4ADFBCFB0543 /* EuclidCircularB-RegularItalic.otf in Resources */ = {isa = PBXBuildFile; fileRef = 58572D81B5D54ED79A16A16D /* EuclidCircularB-RegularItalic.otf */; };
		298242C958524BB38FB44CAE /* Roboto-BoldItalic.ttf in Resources */ = {isa = PBXBuildFile; fileRef = C9FD3FB1258A41A5A0546C83 /* Roboto-BoldItalic.ttf */; };
		2A27FC9EEF1F4FD18E658544 /* config.json in Resources */ = {isa = PBXBuildFile; fileRef = EF1C01B7F08047F9B8ADCFBA /* config.json */; };
		2CDF19FE9DEE4BF8B07154B1 /* EuclidCircularB-LightItalic.otf in Resources */ = {isa = PBXBuildFile; fileRef = F79EAC4A7BF74E458277AFA4 /* EuclidCircularB-LightItalic.otf */; };
		2DB27BE39B164356A98A0FB1 /* Roboto-Italic.ttf in Resources */ = {isa = PBXBuildFile; fileRef = 5D7956F8525C4A45A2A555C3 /* Roboto-Italic.ttf */; };
		34CEE49BC79D411687B42FA9 /* Roboto-Regular.ttf in Resources */ = {isa = PBXBuildFile; fileRef = 459C4774EB724F2D8E12F088 /* Roboto-Regular.ttf */; };
		373454C575C84C24B0BB24D4 /* EuclidCircularB-SemiboldItalic.otf in Resources */ = {isa = PBXBuildFile; fileRef = 9499B01ECAC44DA29AC44E80 /* EuclidCircularB-SemiboldItalic.otf */; };
		39D0D096A0F340ABAC1A8565 /* EuclidCircularB-Regular.otf in Resources */ = {isa = PBXBuildFile; fileRef = F564570593ED4F3FB10BD348 /* EuclidCircularB-Regular.otf */; };
		48AD4B0AABCB447B99B85DC4 /* Roboto-Black.ttf in Resources */ = {isa = PBXBuildFile; fileRef = 684F2C84313849199863B5FE /* Roboto-Black.ttf */; };
		49D8E62C506F4A63889EEC7F /* branch.json in Resources */ = {isa = PBXBuildFile; fileRef = FE3C9A2458A1416290DEDAD4 /* branch.json */; };
		4CEFC9E34A8D4288BFE2F85A /* Roboto-Light.ttf in Resources */ = {isa = PBXBuildFile; fileRef = BB8BA2D3C0354D6090B56A8A /* Roboto-Light.ttf */; };
		650F2B9D24DC5FF200C3B9C4 /* libRCTAesForked.a in Frameworks */ = {isa = PBXBuildFile; fileRef = 650F2B9C24DC5FEC00C3B9C4 /* libRCTAesForked.a */; };
		654378B0243E2ADC00571B9C /* File.swift in Sources */ = {isa = PBXBuildFile; fileRef = 654378AF243E2ADC00571B9C /* File.swift */; };
		7C0226ABD9694AEDBAF3016F /* Roboto-ThinItalic.ttf in Resources */ = {isa = PBXBuildFile; fileRef = CF552F79C77A4184A690513A /* Roboto-ThinItalic.ttf */; };
		7E08FB90F3754D47994208B4 /* Roboto-Thin.ttf in Resources */ = {isa = PBXBuildFile; fileRef = D9A37B5BF2914CF1B49EEF80 /* Roboto-Thin.ttf */; };
		813214A2220E40C7BBB5ED9E /* Roboto-Bold.ttf in Resources */ = {isa = PBXBuildFile; fileRef = A783D1CD7D27456796FE2E1B /* Roboto-Bold.ttf */; };
		887E75FB64A54509A08D6C50 /* Roboto-LightItalic.ttf in Resources */ = {isa = PBXBuildFile; fileRef = E020F42F788744B3BCE17F05 /* Roboto-LightItalic.ttf */; };
		8DEB44A7E7EF48E1B3298910 /* EuclidCircularB-Medium.otf in Resources */ = {isa = PBXBuildFile; fileRef = CE0434C5FB7C4C6F9FEBDCE2 /* EuclidCircularB-Medium.otf */; };
		BF39E5BAE0F34F9091FF6AC0 /* EuclidCircularB-Semibold.otf in Resources */ = {isa = PBXBuildFile; fileRef = A8DE9C5BC0714D648276E123 /* EuclidCircularB-Semibold.otf */; };
		C1A1BD19B2E79D0F62098577 /* libPods-MetaMask.a in Frameworks */ = {isa = PBXBuildFile; fileRef = 3F9F3D43C62CED1FE9393C76 /* libPods-MetaMask.a */; };
		CD13D926E1E84D9ABFE672C0 /* Roboto-BlackItalic.ttf in Resources */ = {isa = PBXBuildFile; fileRef = 3E2492C67CF345CABD7B8601 /* Roboto-BlackItalic.ttf */; };
		D171C39A8BD44DBEB6B68480 /* EuclidCircularB-MediumItalic.otf in Resources */ = {isa = PBXBuildFile; fileRef = 42CBA652072F4BE2A8B815C1 /* EuclidCircularB-MediumItalic.otf */; };
		DC6A024F56DD43E1A83B47B1 /* Roboto-MediumItalic.ttf in Resources */ = {isa = PBXBuildFile; fileRef = D5FF0FF1DFB74B3C8BB99E09 /* Roboto-MediumItalic.ttf */; };
		E34DE917F6FC4438A6E88402 /* EuclidCircularB-BoldItalic.otf in Resources */ = {isa = PBXBuildFile; fileRef = 13EE4910D3BD408A8FCCA5D7 /* EuclidCircularB-BoldItalic.otf */; };
		EF65C42EA15B4774B1947A12 /* Roboto-Medium.ttf in Resources */ = {isa = PBXBuildFile; fileRef = C752564A28B44392AEE16BD5 /* Roboto-Medium.ttf */; };
		FF0F3B13A5354C41913F766D /* EuclidCircularB-Bold.otf in Resources */ = {isa = PBXBuildFile; fileRef = 67FBD519E04742E0AF191782 /* EuclidCircularB-Bold.otf */; };
/* End PBXBuildFile section */

/* Begin PBXContainerItemProxy section */
		153F84C82319B8DB00C19B63 /* PBXContainerItemProxy */ = {
			isa = PBXContainerItemProxy;
			containerPortal = 153F84C42319B8DA00C19B63 /* BranchSDK.xcodeproj */;
			proxyType = 2;
			remoteGlobalIDString = E298D0521C73D1B800589D22;
			remoteInfo = Branch;
		};
		153F84CC2319B8FD00C19B63 /* PBXContainerItemProxy */ = {
			isa = PBXContainerItemProxy;
			containerPortal = 153F84C42319B8DA00C19B63 /* BranchSDK.xcodeproj */;
			proxyType = 1;
			remoteGlobalIDString = E298D0511C73D1B800589D22;
			remoteInfo = Branch;
		};
		15723E2C225FD0B800A5B418 /* PBXContainerItemProxy */ = {
			isa = PBXContainerItemProxy;
			containerPortal = 4379F36F969347758D1A9F96 /* Lottie.xcodeproj */;
			proxyType = 2;
			remoteGlobalIDString = 62CA59B81E3C173B002D7188;
			remoteInfo = Lottie_iOS;
		};
		15723E2E225FD0B800A5B418 /* PBXContainerItemProxy */ = {
			isa = PBXContainerItemProxy;
			containerPortal = 4379F36F969347758D1A9F96 /* Lottie.xcodeproj */;
			proxyType = 2;
			remoteGlobalIDString = FAE1F7E61E428CBE002E0974;
			remoteInfo = Lottie_macOS;
		};
		15723E30225FD0B800A5B418 /* PBXContainerItemProxy */ = {
			isa = PBXContainerItemProxy;
			containerPortal = 4379F36F969347758D1A9F96 /* Lottie.xcodeproj */;
			proxyType = 2;
			remoteGlobalIDString = 8C5379761FB471D100C1BC65;
			remoteInfo = Lottie_tvOS;
		};
		15723E32225FD0B800A5B418 /* PBXContainerItemProxy */ = {
			isa = PBXContainerItemProxy;
			containerPortal = 4379F36F969347758D1A9F96 /* Lottie.xcodeproj */;
			proxyType = 2;
			remoteGlobalIDString = 84FE12EF1E4C1485009B157C;
			remoteInfo = LottieLibraryIOS;
		};
		15ACC9FE22655C3A0063978B /* PBXContainerItemProxy */ = {
			isa = PBXContainerItemProxy;
			containerPortal = 4379F36F969347758D1A9F96 /* Lottie.xcodeproj */;
			proxyType = 1;
			remoteGlobalIDString = 62CA59B71E3C173B002D7188;
			remoteInfo = Lottie_iOS;
		};
		15F7795622A1B79400B1DF8C /* PBXContainerItemProxy */ = {
			isa = PBXContainerItemProxy;
			containerPortal = 15F7794F22A1B79400B1DF8C /* Mixpanel.xcodeproj */;
			proxyType = 2;
			remoteGlobalIDString = 7C170C2A1A4A02F500D9E0F2;
			remoteInfo = Mixpanel;
		};
		15F7795822A1B79400B1DF8C /* PBXContainerItemProxy */ = {
			isa = PBXContainerItemProxy;
			containerPortal = 15F7794F22A1B79400B1DF8C /* Mixpanel.xcodeproj */;
			proxyType = 2;
			remoteGlobalIDString = 511FC39D1C2B74BD00DC4796;
			remoteInfo = Mixpanel_watchOS;
		};
		15F7795A22A1B79400B1DF8C /* PBXContainerItemProxy */ = {
			isa = PBXContainerItemProxy;
			containerPortal = 15F7794F22A1B79400B1DF8C /* Mixpanel.xcodeproj */;
			proxyType = 2;
			remoteGlobalIDString = E1C2BEB61CFD6A010052172F;
			remoteInfo = Mixpanel_tvOS;
		};
		15F7795C22A1B79400B1DF8C /* PBXContainerItemProxy */ = {
			isa = PBXContainerItemProxy;
			containerPortal = 15F7794F22A1B79400B1DF8C /* Mixpanel.xcodeproj */;
			proxyType = 2;
			remoteGlobalIDString = E1F160B01E677D2200391AE3;
			remoteInfo = Mixpanel_macOS;
		};
		15F7796022A1B7B500B1DF8C /* PBXContainerItemProxy */ = {
			isa = PBXContainerItemProxy;
			containerPortal = 15F7794F22A1B79400B1DF8C /* Mixpanel.xcodeproj */;
			proxyType = 1;
			remoteGlobalIDString = 7C170C291A4A02F500D9E0F2;
			remoteInfo = Mixpanel;
		};
		650F2B9B24DC5FEC00C3B9C4 /* PBXContainerItemProxy */ = {
			isa = PBXContainerItemProxy;
			containerPortal = 650F2B9724DC5FEB00C3B9C4 /* RCTAesForked.xcodeproj */;
			proxyType = 2;
			remoteGlobalIDString = 32D980DD1BE9F11C00FA27E5;
			remoteInfo = RCTAesForked;
		};
/* End PBXContainerItemProxy section */

/* Begin PBXCopyFilesBuildPhase section */
		15ACCA0022655C3A0063978B /* Embed Frameworks */ = {
			isa = PBXCopyFilesBuildPhase;
			buildActionMask = 2147483647;
			dstPath = "";
			dstSubfolderSpec = 10;
			files = (
				15F7795F22A1B7B500B1DF8C /* Mixpanel.framework in Embed Frameworks */,
				153F84CB2319B8FD00C19B63 /* Branch.framework in Embed Frameworks */,
				15ACC9FD22655C3A0063978B /* Lottie.framework in Embed Frameworks */,
			);
			name = "Embed Frameworks";
			runOnlyForDeploymentPostprocessing = 0;
		};
/* End PBXCopyFilesBuildPhase section */

/* Begin PBXFileReference section */
		008F07F21AC5B25A0029DE68 /* main.jsbundle */ = {isa = PBXFileReference; fileEncoding = 4; lastKnownFileType = text; path = main.jsbundle; sourceTree = "<group>"; };
		00E356F11AD99517003FC87E /* Info.plist */ = {isa = PBXFileReference; lastKnownFileType = text.plist.xml; path = Info.plist; sourceTree = "<group>"; };
		00E356F21AD99517003FC87E /* MetaMaskTests.m */ = {isa = PBXFileReference; lastKnownFileType = sourcecode.c.objc; path = MetaMaskTests.m; sourceTree = "<group>"; };
		13B07F961A680F5B00A75B9A /* MetaMask.app */ = {isa = PBXFileReference; explicitFileType = wrapper.application; includeInIndex = 0; path = MetaMask.app; sourceTree = BUILT_PRODUCTS_DIR; };
		13B07FAF1A68108700A75B9A /* AppDelegate.h */ = {isa = PBXFileReference; fileEncoding = 4; lastKnownFileType = sourcecode.c.h; name = AppDelegate.h; path = MetaMask/AppDelegate.h; sourceTree = "<group>"; };
		13B07FB01A68108700A75B9A /* AppDelegate.m */ = {isa = PBXFileReference; fileEncoding = 4; lastKnownFileType = sourcecode.c.objc; name = AppDelegate.m; path = MetaMask/AppDelegate.m; sourceTree = "<group>"; };
		13B07FB21A68108700A75B9A /* Base */ = {isa = PBXFileReference; lastKnownFileType = file.xib; name = Base; path = Base.lproj/LaunchScreen.xib; sourceTree = "<group>"; };
		13B07FB51A68108700A75B9A /* Images.xcassets */ = {isa = PBXFileReference; lastKnownFileType = folder.assetcatalog; name = Images.xcassets; path = MetaMask/Images.xcassets; sourceTree = "<group>"; };
		13B07FB61A68108700A75B9A /* Info.plist */ = {isa = PBXFileReference; fileEncoding = 4; lastKnownFileType = text.plist.xml; name = Info.plist; path = MetaMask/Info.plist; sourceTree = "<group>"; };
		13B07FB71A68108700A75B9A /* main.m */ = {isa = PBXFileReference; fileEncoding = 4; lastKnownFileType = sourcecode.c.objc; name = main.m; path = MetaMask/main.m; sourceTree = "<group>"; };
		13EE4910D3BD408A8FCCA5D7 /* EuclidCircularB-BoldItalic.otf */ = {isa = PBXFileReference; explicitFileType = undefined; fileEncoding = 9; includeInIndex = 0; lastKnownFileType = unknown; name = "EuclidCircularB-BoldItalic.otf"; path = "../app/fonts/EuclidCircularB-BoldItalic.otf"; sourceTree = "<group>"; };
		15205D6221596AD90049EA93 /* MetaMask.entitlements */ = {isa = PBXFileReference; lastKnownFileType = text.plist.entitlements; name = MetaMask.entitlements; path = MetaMask/MetaMask.entitlements; sourceTree = "<group>"; };
		153C1A742217BCDC0088EFE0 /* JavaScriptCore.framework */ = {isa = PBXFileReference; lastKnownFileType = wrapper.framework; name = JavaScriptCore.framework; path = System/Library/Frameworks/JavaScriptCore.framework; sourceTree = SDKROOT; };
		153F84C42319B8DA00C19B63 /* BranchSDK.xcodeproj */ = {isa = PBXFileReference; lastKnownFileType = "wrapper.pb-project"; name = BranchSDK.xcodeproj; path = "branch-ios-sdk/carthage-files/BranchSDK.xcodeproj"; sourceTree = "<group>"; };
		158B0639211A72F500DF3C74 /* InpageBridgeWeb3.js */ = {isa = PBXFileReference; fileEncoding = 4; lastKnownFileType = sourcecode.javascript; name = InpageBridgeWeb3.js; path = ../app/core/InpageBridgeWeb3.js; sourceTree = "<group>"; };
		159878012231DF67001748EC /* AntDesign.ttf */ = {isa = PBXFileReference; lastKnownFileType = file; name = AntDesign.ttf; path = "../node_modules/react-native-vector-icons/Fonts/AntDesign.ttf"; sourceTree = "<group>"; };
		15D158EC210BD8C8006982B5 /* Metamask.ttf */ = {isa = PBXFileReference; lastKnownFileType = file; name = Metamask.ttf; path = ../app/fonts/Metamask.ttf; sourceTree = "<group>"; };
		15F7794F22A1B79400B1DF8C /* Mixpanel.xcodeproj */ = {isa = PBXFileReference; lastKnownFileType = "wrapper.pb-project"; name = Mixpanel.xcodeproj; path = "mixpanel-iphone/Mixpanel.xcodeproj"; sourceTree = "<group>"; };
		15F7796322A1BC8C00B1DF8C /* RCTAnalytics.h */ = {isa = PBXFileReference; lastKnownFileType = sourcecode.c.h; name = RCTAnalytics.h; path = MetaMask/NativeModules/RCTAnalytics/RCTAnalytics.h; sourceTree = "<group>"; };
		15F7796422A1BC8C00B1DF8C /* RCTAnalytics.m */ = {isa = PBXFileReference; lastKnownFileType = sourcecode.c.objc; name = RCTAnalytics.m; path = MetaMask/NativeModules/RCTAnalytics/RCTAnalytics.m; sourceTree = "<group>"; };
		15FDD82721B7642B006B7C35 /* debug.xcconfig */ = {isa = PBXFileReference; lastKnownFileType = text.xcconfig; path = debug.xcconfig; sourceTree = "<group>"; };
		15FDD86021B76461006B7C35 /* release.xcconfig */ = {isa = PBXFileReference; lastKnownFileType = text.xcconfig; path = release.xcconfig; sourceTree = "<group>"; };
		178440FE3F1C4F4180D14622 /* libTcpSockets.a */ = {isa = PBXFileReference; explicitFileType = undefined; fileEncoding = 9; includeInIndex = 0; lastKnownFileType = archive.ar; path = libTcpSockets.a; sourceTree = "<group>"; };
		1C516951C09F43CB97129B66 /* Octicons.ttf */ = {isa = PBXFileReference; explicitFileType = undefined; fileEncoding = 9; includeInIndex = 0; lastKnownFileType = unknown; name = Octicons.ttf; path = "../node_modules/react-native-vector-icons/Fonts/Octicons.ttf"; sourceTree = "<group>"; };
		1F06D56A2D2F41FB9345D16F /* Lottie.framework */ = {isa = PBXFileReference; explicitFileType = undefined; fileEncoding = 9; includeInIndex = 0; lastKnownFileType = wrapper.framework; name = Lottie.framework; path = System/Library/Frameworks/Lottie.framework; sourceTree = SDKROOT; };
		278065D027394AD9B2906E38 /* libBVLinearGradient.a */ = {isa = PBXFileReference; explicitFileType = undefined; fileEncoding = 9; includeInIndex = 0; lastKnownFileType = archive.ar; path = libBVLinearGradient.a; sourceTree = "<group>"; };
		2D16E6891FA4F8E400B85C8A /* libReact.a */ = {isa = PBXFileReference; explicitFileType = archive.ar; path = libReact.a; sourceTree = BUILT_PRODUCTS_DIR; };
		3E2492C67CF345CABD7B8601 /* Roboto-BlackItalic.ttf */ = {isa = PBXFileReference; explicitFileType = undefined; fileEncoding = 9; includeInIndex = 0; lastKnownFileType = unknown; name = "Roboto-BlackItalic.ttf"; path = "../app/fonts/Roboto-BlackItalic.ttf"; sourceTree = "<group>"; };
		3F9F3D43C62CED1FE9393C76 /* libPods-MetaMask.a */ = {isa = PBXFileReference; explicitFileType = archive.ar; includeInIndex = 0; path = "libPods-MetaMask.a"; sourceTree = BUILT_PRODUCTS_DIR; };
		42C239E9FAA64BD9A34B8D8A /* MaterialCommunityIcons.ttf */ = {isa = PBXFileReference; explicitFileType = undefined; fileEncoding = 9; includeInIndex = 0; lastKnownFileType = unknown; name = MaterialCommunityIcons.ttf; path = "../node_modules/react-native-vector-icons/Fonts/MaterialCommunityIcons.ttf"; sourceTree = "<group>"; };
		42C6DDE3B80F47AFA9C9D4F5 /* Foundation.ttf */ = {isa = PBXFileReference; explicitFileType = undefined; fileEncoding = 9; includeInIndex = 0; lastKnownFileType = unknown; name = Foundation.ttf; path = "../node_modules/react-native-vector-icons/Fonts/Foundation.ttf"; sourceTree = "<group>"; };
		42CBA652072F4BE2A8B815C1 /* EuclidCircularB-MediumItalic.otf */ = {isa = PBXFileReference; explicitFileType = undefined; fileEncoding = 9; includeInIndex = 0; lastKnownFileType = unknown; name = "EuclidCircularB-MediumItalic.otf"; path = "../app/fonts/EuclidCircularB-MediumItalic.otf"; sourceTree = "<group>"; };
		4379F36F969347758D1A9F96 /* Lottie.xcodeproj */ = {isa = PBXFileReference; explicitFileType = undefined; fileEncoding = 9; includeInIndex = 0; lastKnownFileType = "wrapper.pb-project"; name = Lottie.xcodeproj; path = "../node_modules/lottie-ios/Lottie.xcodeproj"; sourceTree = "<group>"; };
		4444176409EB42CB93AB03C5 /* SimpleLineIcons.ttf */ = {isa = PBXFileReference; explicitFileType = undefined; fileEncoding = 9; includeInIndex = 0; lastKnownFileType = unknown; name = SimpleLineIcons.ttf; path = "../node_modules/react-native-vector-icons/Fonts/SimpleLineIcons.ttf"; sourceTree = "<group>"; };
		459C4774EB724F2D8E12F088 /* Roboto-Regular.ttf */ = {isa = PBXFileReference; explicitFileType = undefined; fileEncoding = 9; includeInIndex = 0; lastKnownFileType = unknown; name = "Roboto-Regular.ttf"; path = "../app/fonts/Roboto-Regular.ttf"; sourceTree = "<group>"; };
		4A2D27104599412CA00C35EF /* Ionicons.ttf */ = {isa = PBXFileReference; explicitFileType = undefined; fileEncoding = 9; includeInIndex = 0; lastKnownFileType = unknown; name = Ionicons.ttf; path = "../node_modules/react-native-vector-icons/Fonts/Ionicons.ttf"; sourceTree = "<group>"; };
		57C103F40F394637B5A886FC /* FontAwesome5_Brands.ttf */ = {isa = PBXFileReference; explicitFileType = undefined; fileEncoding = 9; includeInIndex = 0; lastKnownFileType = unknown; name = FontAwesome5_Brands.ttf; path = "../node_modules/react-native-vector-icons/Fonts/FontAwesome5_Brands.ttf"; sourceTree = "<group>"; };
		58572D81B5D54ED79A16A16D /* EuclidCircularB-RegularItalic.otf */ = {isa = PBXFileReference; explicitFileType = undefined; fileEncoding = 9; includeInIndex = 0; lastKnownFileType = unknown; name = "EuclidCircularB-RegularItalic.otf"; path = "../app/fonts/EuclidCircularB-RegularItalic.otf"; sourceTree = "<group>"; };
		5D7956F8525C4A45A2A555C3 /* Roboto-Italic.ttf */ = {isa = PBXFileReference; explicitFileType = undefined; fileEncoding = 9; includeInIndex = 0; lastKnownFileType = unknown; name = "Roboto-Italic.ttf"; path = "../app/fonts/Roboto-Italic.ttf"; sourceTree = "<group>"; };
		5E32A09A7BDC431FA403BA73 /* FontAwesome.ttf */ = {isa = PBXFileReference; explicitFileType = undefined; fileEncoding = 9; includeInIndex = 0; lastKnownFileType = unknown; name = FontAwesome.ttf; path = "../node_modules/react-native-vector-icons/Fonts/FontAwesome.ttf"; sourceTree = "<group>"; };
		650F2B9724DC5FEB00C3B9C4 /* RCTAesForked.xcodeproj */ = {isa = PBXFileReference; lastKnownFileType = "wrapper.pb-project"; name = RCTAesForked.xcodeproj; path = "../node_modules/react-native-aes-crypto-forked/ios/RCTAesForked.xcodeproj"; sourceTree = "<group>"; };
		654378AE243E2ADB00571B9C /* MetaMask-Bridging-Header.h */ = {isa = PBXFileReference; lastKnownFileType = sourcecode.c.h; path = "MetaMask-Bridging-Header.h"; sourceTree = "<group>"; };
		654378AF243E2ADC00571B9C /* File.swift */ = {isa = PBXFileReference; lastKnownFileType = sourcecode.swift; path = File.swift; sourceTree = "<group>"; };
		67FBD519E04742E0AF191782 /* EuclidCircularB-Bold.otf */ = {isa = PBXFileReference; explicitFileType = undefined; fileEncoding = 9; includeInIndex = 0; lastKnownFileType = unknown; name = "EuclidCircularB-Bold.otf"; path = "../app/fonts/EuclidCircularB-Bold.otf"; sourceTree = "<group>"; };
		684F2C84313849199863B5FE /* Roboto-Black.ttf */ = {isa = PBXFileReference; explicitFileType = undefined; fileEncoding = 9; includeInIndex = 0; lastKnownFileType = unknown; name = "Roboto-Black.ttf"; path = "../app/fonts/Roboto-Black.ttf"; sourceTree = "<group>"; };
		7FF1597C0ACA4902B86140B2 /* Zocial.ttf */ = {isa = PBXFileReference; explicitFileType = undefined; fileEncoding = 9; includeInIndex = 0; lastKnownFileType = unknown; name = Zocial.ttf; path = "../node_modules/react-native-vector-icons/Fonts/Zocial.ttf"; sourceTree = "<group>"; };
		8E369AC13A2049B6B21E5120 /* libRCTSearchApi.a */ = {isa = PBXFileReference; explicitFileType = undefined; fileEncoding = 9; includeInIndex = 0; lastKnownFileType = archive.ar; path = libRCTSearchApi.a; sourceTree = "<group>"; };
		9499B01ECAC44DA29AC44E80 /* EuclidCircularB-SemiboldItalic.otf */ = {isa = PBXFileReference; explicitFileType = undefined; fileEncoding = 9; includeInIndex = 0; lastKnownFileType = unknown; name = "EuclidCircularB-SemiboldItalic.otf"; path = "../app/fonts/EuclidCircularB-SemiboldItalic.otf"; sourceTree = "<group>"; };
		A2FD8A5C37339F1C64F122A2 /* Pods-MetaMask.release.xcconfig */ = {isa = PBXFileReference; includeInIndex = 1; lastKnownFileType = text.xcconfig; name = "Pods-MetaMask.release.xcconfig"; path = "Target Support Files/Pods-MetaMask/Pods-MetaMask.release.xcconfig"; sourceTree = "<group>"; };
		A498EA4CD2F8488DB666B94C /* Entypo.ttf */ = {isa = PBXFileReference; explicitFileType = undefined; fileEncoding = 9; includeInIndex = 0; lastKnownFileType = unknown; name = Entypo.ttf; path = "../node_modules/react-native-vector-icons/Fonts/Entypo.ttf"; sourceTree = "<group>"; };
		A783D1CD7D27456796FE2E1B /* Roboto-Bold.ttf */ = {isa = PBXFileReference; explicitFileType = undefined; fileEncoding = 9; includeInIndex = 0; lastKnownFileType = unknown; name = "Roboto-Bold.ttf"; path = "../app/fonts/Roboto-Bold.ttf"; sourceTree = "<group>"; };
		A8DE9C5BC0714D648276E123 /* EuclidCircularB-Semibold.otf */ = {isa = PBXFileReference; explicitFileType = undefined; fileEncoding = 9; includeInIndex = 0; lastKnownFileType = unknown; name = "EuclidCircularB-Semibold.otf"; path = "../app/fonts/EuclidCircularB-Semibold.otf"; sourceTree = "<group>"; };
		A98029A3662F4C1391489A6B /* EuclidCircularB-Light.otf */ = {isa = PBXFileReference; explicitFileType = undefined; fileEncoding = 9; includeInIndex = 0; lastKnownFileType = unknown; name = "EuclidCircularB-Light.otf"; path = "../app/fonts/EuclidCircularB-Light.otf"; sourceTree = "<group>"; };
		A98DB430A7DA47EFB97EDF8B /* FontAwesome5_Solid.ttf */ = {isa = PBXFileReference; explicitFileType = undefined; fileEncoding = 9; includeInIndex = 0; lastKnownFileType = unknown; name = FontAwesome5_Solid.ttf; path = "../node_modules/react-native-vector-icons/Fonts/FontAwesome5_Solid.ttf"; sourceTree = "<group>"; };
		AA9EDF17249955C7005D89EE /* MetaMaskDebug.entitlements */ = {isa = PBXFileReference; lastKnownFileType = text.plist.entitlements; name = MetaMaskDebug.entitlements; path = MetaMask/MetaMaskDebug.entitlements; sourceTree = "<group>"; };
		BB8BA2D3C0354D6090B56A8A /* Roboto-Light.ttf */ = {isa = PBXFileReference; explicitFileType = undefined; fileEncoding = 9; includeInIndex = 0; lastKnownFileType = unknown; name = "Roboto-Light.ttf"; path = "../app/fonts/Roboto-Light.ttf"; sourceTree = "<group>"; };
		BF485CDA047B4D52852B87F5 /* EvilIcons.ttf */ = {isa = PBXFileReference; explicitFileType = undefined; fileEncoding = 9; includeInIndex = 0; lastKnownFileType = unknown; name = EvilIcons.ttf; path = "../node_modules/react-native-vector-icons/Fonts/EvilIcons.ttf"; sourceTree = "<group>"; };
		C752564A28B44392AEE16BD5 /* Roboto-Medium.ttf */ = {isa = PBXFileReference; explicitFileType = undefined; fileEncoding = 9; includeInIndex = 0; lastKnownFileType = unknown; name = "Roboto-Medium.ttf"; path = "../app/fonts/Roboto-Medium.ttf"; sourceTree = "<group>"; };
		C9FD3FB1258A41A5A0546C83 /* Roboto-BoldItalic.ttf */ = {isa = PBXFileReference; explicitFileType = undefined; fileEncoding = 9; includeInIndex = 0; lastKnownFileType = unknown; name = "Roboto-BoldItalic.ttf"; path = "../app/fonts/Roboto-BoldItalic.ttf"; sourceTree = "<group>"; };
		CE0434C5FB7C4C6F9FEBDCE2 /* EuclidCircularB-Medium.otf */ = {isa = PBXFileReference; explicitFileType = undefined; fileEncoding = 9; includeInIndex = 0; lastKnownFileType = unknown; name = "EuclidCircularB-Medium.otf"; path = "../app/fonts/EuclidCircularB-Medium.otf"; sourceTree = "<group>"; };
		CF552F79C77A4184A690513A /* Roboto-ThinItalic.ttf */ = {isa = PBXFileReference; explicitFileType = undefined; fileEncoding = 9; includeInIndex = 0; lastKnownFileType = unknown; name = "Roboto-ThinItalic.ttf"; path = "../app/fonts/Roboto-ThinItalic.ttf"; sourceTree = "<group>"; };
		D0CBAE789660472DB719C765 /* libLottie.a */ = {isa = PBXFileReference; explicitFileType = undefined; fileEncoding = 9; includeInIndex = 0; lastKnownFileType = archive.ar; path = libLottie.a; sourceTree = "<group>"; };
		D5FF0FF1DFB74B3C8BB99E09 /* Roboto-MediumItalic.ttf */ = {isa = PBXFileReference; explicitFileType = undefined; fileEncoding = 9; includeInIndex = 0; lastKnownFileType = unknown; name = "Roboto-MediumItalic.ttf"; path = "../app/fonts/Roboto-MediumItalic.ttf"; sourceTree = "<group>"; };
		D9A37B5BF2914CF1B49EEF80 /* Roboto-Thin.ttf */ = {isa = PBXFileReference; explicitFileType = undefined; fileEncoding = 9; includeInIndex = 0; lastKnownFileType = unknown; name = "Roboto-Thin.ttf"; path = "../app/fonts/Roboto-Thin.ttf"; sourceTree = "<group>"; };
		E020F42F788744B3BCE17F05 /* Roboto-LightItalic.ttf */ = {isa = PBXFileReference; explicitFileType = undefined; fileEncoding = 9; includeInIndex = 0; lastKnownFileType = unknown; name = "Roboto-LightItalic.ttf"; path = "../app/fonts/Roboto-LightItalic.ttf"; sourceTree = "<group>"; };
		E9629905BA1940ADA4189921 /* Feather.ttf */ = {isa = PBXFileReference; explicitFileType = undefined; fileEncoding = 9; includeInIndex = 0; lastKnownFileType = unknown; name = Feather.ttf; path = "../node_modules/react-native-vector-icons/Fonts/Feather.ttf"; sourceTree = "<group>"; };
		EBC2B6371CD846D28B9FAADF /* FontAwesome5_Regular.ttf */ = {isa = PBXFileReference; explicitFileType = undefined; fileEncoding = 9; includeInIndex = 0; lastKnownFileType = unknown; name = FontAwesome5_Regular.ttf; path = "../node_modules/react-native-vector-icons/Fonts/FontAwesome5_Regular.ttf"; sourceTree = "<group>"; };
		EF1C01B7F08047F9B8ADCFBA /* config.json */ = {isa = PBXFileReference; explicitFileType = undefined; fileEncoding = 9; includeInIndex = 0; lastKnownFileType = unknown; name = config.json; path = ../app/fonts/config.json; sourceTree = "<group>"; };
		F562CA6B28AA4A67AA29B61C /* MaterialIcons.ttf */ = {isa = PBXFileReference; explicitFileType = undefined; fileEncoding = 9; includeInIndex = 0; lastKnownFileType = unknown; name = MaterialIcons.ttf; path = "../node_modules/react-native-vector-icons/Fonts/MaterialIcons.ttf"; sourceTree = "<group>"; };
		F564570593ED4F3FB10BD348 /* EuclidCircularB-Regular.otf */ = {isa = PBXFileReference; explicitFileType = undefined; fileEncoding = 9; includeInIndex = 0; lastKnownFileType = unknown; name = "EuclidCircularB-Regular.otf"; path = "../app/fonts/EuclidCircularB-Regular.otf"; sourceTree = "<group>"; };
		F79EAC4A7BF74E458277AFA4 /* EuclidCircularB-LightItalic.otf */ = {isa = PBXFileReference; explicitFileType = undefined; fileEncoding = 9; includeInIndex = 0; lastKnownFileType = unknown; name = "EuclidCircularB-LightItalic.otf"; path = "../app/fonts/EuclidCircularB-LightItalic.otf"; sourceTree = "<group>"; };
		F9DFF7AC557B46B6BEFAA1C1 /* libRNShakeEvent.a */ = {isa = PBXFileReference; explicitFileType = undefined; fileEncoding = 9; includeInIndex = 0; lastKnownFileType = archive.ar; path = libRNShakeEvent.a; sourceTree = "<group>"; };
		FE3C9A2458A1416290DEDAD4 /* branch.json */ = {isa = PBXFileReference; explicitFileType = undefined; fileEncoding = 9; includeInIndex = 0; lastKnownFileType = unknown; name = branch.json; path = ../branch.json; sourceTree = "<group>"; };
		FF1B57B9F8D0EAC4826AD68A /* Pods-MetaMask.debug.xcconfig */ = {isa = PBXFileReference; includeInIndex = 1; lastKnownFileType = text.xcconfig; name = "Pods-MetaMask.debug.xcconfig"; path = "Target Support Files/Pods-MetaMask/Pods-MetaMask.debug.xcconfig"; sourceTree = "<group>"; };
/* End PBXFileReference section */

/* Begin PBXFrameworksBuildPhase section */
		13B07F8C1A680F5B00A75B9A /* Frameworks */ = {
			isa = PBXFrameworksBuildPhase;
			buildActionMask = 2147483647;
			files = (
				650F2B9D24DC5FF200C3B9C4 /* libRCTAesForked.a in Frameworks */,
				153C1ABB2217BCDC0088EFE0 /* JavaScriptCore.framework in Frameworks */,
				15ACC9FC22655C3A0063978B /* Lottie.framework in Frameworks */,
				15F7795E22A1B7B500B1DF8C /* Mixpanel.framework in Frameworks */,
				153F84CA2319B8FD00C19B63 /* Branch.framework in Frameworks */,
				C1A1BD19B2E79D0F62098577 /* libPods-MetaMask.a in Frameworks */,
			);
			runOnlyForDeploymentPostprocessing = 0;
		};
/* End PBXFrameworksBuildPhase section */

/* Begin PBXGroup section */
		00E356EF1AD99517003FC87E /* MetaMaskTests */ = {
			isa = PBXGroup;
			children = (
				00E356F21AD99517003FC87E /* MetaMaskTests.m */,
				00E356F01AD99517003FC87E /* Supporting Files */,
			);
			path = MetaMaskTests;
			sourceTree = "<group>";
		};
		00E356F01AD99517003FC87E /* Supporting Files */ = {
			isa = PBXGroup;
			children = (
				00E356F11AD99517003FC87E /* Info.plist */,
			);
			name = "Supporting Files";
			sourceTree = "<group>";
		};
		13B07FAE1A68108700A75B9A /* MetaMask */ = {
			isa = PBXGroup;
			children = (
				AA9EDF17249955C7005D89EE /* MetaMaskDebug.entitlements */,
				15F7796222A1BC1E00B1DF8C /* NativeModules */,
				15205D6221596AD90049EA93 /* MetaMask.entitlements */,
				158B0639211A72F500DF3C74 /* InpageBridgeWeb3.js */,
				008F07F21AC5B25A0029DE68 /* main.jsbundle */,
				13B07FAF1A68108700A75B9A /* AppDelegate.h */,
				13B07FB01A68108700A75B9A /* AppDelegate.m */,
				13B07FB51A68108700A75B9A /* Images.xcassets */,
				13B07FB61A68108700A75B9A /* Info.plist */,
				13B07FB11A68108700A75B9A /* LaunchScreen.xib */,
				13B07FB71A68108700A75B9A /* main.m */,
				FE3C9A2458A1416290DEDAD4 /* branch.json */,
			);
			name = MetaMask;
			sourceTree = "<group>";
		};
		153F84C52319B8DA00C19B63 /* Products */ = {
			isa = PBXGroup;
			children = (
				153F84C92319B8DB00C19B63 /* Branch.framework */,
			);
			name = Products;
			sourceTree = "<group>";
		};
		15723E24225FD0B800A5B418 /* Products */ = {
			isa = PBXGroup;
			children = (
				15723E2D225FD0B800A5B418 /* Lottie.framework */,
				15723E2F225FD0B800A5B418 /* Lottie.framework */,
				15723E31225FD0B800A5B418 /* Lottie.framework */,
				15723E33225FD0B800A5B418 /* libLottie.a */,
			);
			name = Products;
			sourceTree = "<group>";
		};
		15A2E5EF2100077400A1F331 /* Recovered References */ = {
			isa = PBXGroup;
			children = (
				278065D027394AD9B2906E38 /* libBVLinearGradient.a */,
				F9DFF7AC557B46B6BEFAA1C1 /* libRNShakeEvent.a */,
				8E369AC13A2049B6B21E5120 /* libRCTSearchApi.a */,
				1F06D56A2D2F41FB9345D16F /* Lottie.framework */,
				D0CBAE789660472DB719C765 /* libLottie.a */,
				178440FE3F1C4F4180D14622 /* libTcpSockets.a */,
			);
			name = "Recovered References";
			sourceTree = "<group>";
		};
		15F7795022A1B79400B1DF8C /* Products */ = {
			isa = PBXGroup;
			children = (
				15F7795722A1B79400B1DF8C /* Mixpanel.framework */,
				15F7795922A1B79400B1DF8C /* Mixpanel.framework */,
				15F7795B22A1B79400B1DF8C /* Mixpanel.framework */,
				15F7795D22A1B79400B1DF8C /* Mixpanel.framework */,
			);
			name = Products;
			sourceTree = "<group>";
		};
		15F7796222A1BC1E00B1DF8C /* NativeModules */ = {
			isa = PBXGroup;
			children = (
				15F7796622A1BC9300B1DF8C /* RCTAnalytics */,
			);
			name = NativeModules;
			sourceTree = "<group>";
		};
		15F7796622A1BC9300B1DF8C /* RCTAnalytics */ = {
			isa = PBXGroup;
			children = (
				15F7796322A1BC8C00B1DF8C /* RCTAnalytics.h */,
				15F7796422A1BC8C00B1DF8C /* RCTAnalytics.m */,
			);
			name = RCTAnalytics;
			sourceTree = "<group>";
		};
		2D16E6871FA4F8E400B85C8A /* Frameworks */ = {
			isa = PBXGroup;
			children = (
				153C1A742217BCDC0088EFE0 /* JavaScriptCore.framework */,
				2D16E6891FA4F8E400B85C8A /* libReact.a */,
				3F9F3D43C62CED1FE9393C76 /* libPods-MetaMask.a */,
			);
			name = Frameworks;
			sourceTree = "<group>";
		};
		4A27949D046C4516B9653BBB /* Resources */ = {
			isa = PBXGroup;
			children = (
				159878012231DF67001748EC /* AntDesign.ttf */,
				15D158EC210BD8C8006982B5 /* Metamask.ttf */,
				A498EA4CD2F8488DB666B94C /* Entypo.ttf */,
				BF485CDA047B4D52852B87F5 /* EvilIcons.ttf */,
				E9629905BA1940ADA4189921 /* Feather.ttf */,
				5E32A09A7BDC431FA403BA73 /* FontAwesome.ttf */,
				42C6DDE3B80F47AFA9C9D4F5 /* Foundation.ttf */,
				4A2D27104599412CA00C35EF /* Ionicons.ttf */,
				42C239E9FAA64BD9A34B8D8A /* MaterialCommunityIcons.ttf */,
				F562CA6B28AA4A67AA29B61C /* MaterialIcons.ttf */,
				1C516951C09F43CB97129B66 /* Octicons.ttf */,
				4444176409EB42CB93AB03C5 /* SimpleLineIcons.ttf */,
				7FF1597C0ACA4902B86140B2 /* Zocial.ttf */,
				684F2C84313849199863B5FE /* Roboto-Black.ttf */,
				3E2492C67CF345CABD7B8601 /* Roboto-BlackItalic.ttf */,
				A783D1CD7D27456796FE2E1B /* Roboto-Bold.ttf */,
				C9FD3FB1258A41A5A0546C83 /* Roboto-BoldItalic.ttf */,
				5D7956F8525C4A45A2A555C3 /* Roboto-Italic.ttf */,
				BB8BA2D3C0354D6090B56A8A /* Roboto-Light.ttf */,
				E020F42F788744B3BCE17F05 /* Roboto-LightItalic.ttf */,
				C752564A28B44392AEE16BD5 /* Roboto-Medium.ttf */,
				D5FF0FF1DFB74B3C8BB99E09 /* Roboto-MediumItalic.ttf */,
				459C4774EB724F2D8E12F088 /* Roboto-Regular.ttf */,
				D9A37B5BF2914CF1B49EEF80 /* Roboto-Thin.ttf */,
				CF552F79C77A4184A690513A /* Roboto-ThinItalic.ttf */,
				57C103F40F394637B5A886FC /* FontAwesome5_Brands.ttf */,
				EBC2B6371CD846D28B9FAADF /* FontAwesome5_Regular.ttf */,
				A98DB430A7DA47EFB97EDF8B /* FontAwesome5_Solid.ttf */,
				EF1C01B7F08047F9B8ADCFBA /* config.json */,
				67FBD519E04742E0AF191782 /* EuclidCircularB-Bold.otf */,
				13EE4910D3BD408A8FCCA5D7 /* EuclidCircularB-BoldItalic.otf */,
				A98029A3662F4C1391489A6B /* EuclidCircularB-Light.otf */,
				F79EAC4A7BF74E458277AFA4 /* EuclidCircularB-LightItalic.otf */,
				CE0434C5FB7C4C6F9FEBDCE2 /* EuclidCircularB-Medium.otf */,
				42CBA652072F4BE2A8B815C1 /* EuclidCircularB-MediumItalic.otf */,
				F564570593ED4F3FB10BD348 /* EuclidCircularB-Regular.otf */,
				58572D81B5D54ED79A16A16D /* EuclidCircularB-RegularItalic.otf */,
				A8DE9C5BC0714D648276E123 /* EuclidCircularB-Semibold.otf */,
				9499B01ECAC44DA29AC44E80 /* EuclidCircularB-SemiboldItalic.otf */,
			);
			name = Resources;
			sourceTree = "<group>";
		};
		650F2B9824DC5FEB00C3B9C4 /* Products */ = {
			isa = PBXGroup;
			children = (
				650F2B9C24DC5FEC00C3B9C4 /* libRCTAesForked.a */,
			);
			name = Products;
			sourceTree = "<group>";
		};
		832341AE1AAA6A7D00B99B32 /* Libraries */ = {
			isa = PBXGroup;
			children = (
				650F2B9724DC5FEB00C3B9C4 /* RCTAesForked.xcodeproj */,
				153F84C42319B8DA00C19B63 /* BranchSDK.xcodeproj */,
				15F7794F22A1B79400B1DF8C /* Mixpanel.xcodeproj */,
				4379F36F969347758D1A9F96 /* Lottie.xcodeproj */,
			);
			name = Libraries;
			sourceTree = "<group>";
		};
		83CBB9F61A601CBA00E9B192 = {
			isa = PBXGroup;
			children = (
				654378AF243E2ADC00571B9C /* File.swift */,
				15FDD86021B76461006B7C35 /* release.xcconfig */,
				15FDD82721B7642B006B7C35 /* debug.xcconfig */,
				13B07FAE1A68108700A75B9A /* MetaMask */,
				832341AE1AAA6A7D00B99B32 /* Libraries */,
				00E356EF1AD99517003FC87E /* MetaMaskTests */,
				83CBBA001A601CBA00E9B192 /* Products */,
				2D16E6871FA4F8E400B85C8A /* Frameworks */,
				4A27949D046C4516B9653BBB /* Resources */,
				15A2E5EF2100077400A1F331 /* Recovered References */,
				AA342D524556DBBE26F5997C /* Pods */,
				654378AE243E2ADB00571B9C /* MetaMask-Bridging-Header.h */,
			);
			indentWidth = 2;
			sourceTree = "<group>";
			tabWidth = 2;
			usesTabs = 0;
		};
		83CBBA001A601CBA00E9B192 /* Products */ = {
			isa = PBXGroup;
			children = (
				13B07F961A680F5B00A75B9A /* MetaMask.app */,
			);
			name = Products;
			sourceTree = "<group>";
		};
		AA342D524556DBBE26F5997C /* Pods */ = {
			isa = PBXGroup;
			children = (
				FF1B57B9F8D0EAC4826AD68A /* Pods-MetaMask.debug.xcconfig */,
				A2FD8A5C37339F1C64F122A2 /* Pods-MetaMask.release.xcconfig */,
			);
			path = Pods;
			sourceTree = "<group>";
		};
/* End PBXGroup section */

/* Begin PBXNativeTarget section */
		13B07F861A680F5B00A75B9A /* MetaMask */ = {
			isa = PBXNativeTarget;
			buildConfigurationList = 13B07F931A680F5B00A75B9A /* Build configuration list for PBXNativeTarget "MetaMask" */;
			buildPhases = (
				5C41AE738FE11B87C1CD03D0 /* [CP] Check Pods Manifest.lock */,
				15FDD86321B76696006B7C35 /* Override xcconfig files */,
				13B07F871A680F5B00A75B9A /* Sources */,
				13B07F8C1A680F5B00A75B9A /* Frameworks */,
				13B07F8E1A680F5B00A75B9A /* Resources */,
				00DD1BFF1BD5951E006B06BC /* Bundle React Native code and images */,
				15ACCA0022655C3A0063978B /* Embed Frameworks */,
				C701381170196B85791EDA89 /* [CP] Embed Pods Frameworks */,
				4E8B3B32D5B98A2ED1645AA0 /* [CP] Copy Pods Resources */,
			);
			buildRules = (
			);
			dependencies = (
				15ACC9FF22655C3A0063978B /* PBXTargetDependency */,
				15F7796122A1B7B500B1DF8C /* PBXTargetDependency */,
				153F84CD2319B8FD00C19B63 /* PBXTargetDependency */,
			);
			name = MetaMask;
			productName = "Hello World";
			productReference = 13B07F961A680F5B00A75B9A /* MetaMask.app */;
			productType = "com.apple.product-type.application";
		};
/* End PBXNativeTarget section */

/* Begin PBXProject section */
		83CBB9F71A601CBA00E9B192 /* Project object */ = {
			isa = PBXProject;
			attributes = {
				LastUpgradeCheck = 1010;
				ORGANIZATIONNAME = MetaMask;
				TargetAttributes = {
					13B07F861A680F5B00A75B9A = {
						DevelopmentTeam = 48XVW22RCG;
						LastSwiftMigration = 1140;
						ProvisioningStyle = Manual;
						SystemCapabilities = {
							com.apple.Push = {
								enabled = 1;
							};
							com.apple.SafariKeychain = {
								enabled = 1;
							};
						};
					};
				};
			};
			buildConfigurationList = 83CBB9FA1A601CBA00E9B192 /* Build configuration list for PBXProject "MetaMask" */;
			compatibilityVersion = "Xcode 3.2";
			developmentRegion = English;
			hasScannedForEncodings = 0;
			knownRegions = (
				English,
				en,
				Base,
			);
			mainGroup = 83CBB9F61A601CBA00E9B192;
			productRefGroup = 83CBBA001A601CBA00E9B192 /* Products */;
			projectDirPath = "";
			projectReferences = (
				{
					ProductGroup = 153F84C52319B8DA00C19B63 /* Products */;
					ProjectRef = 153F84C42319B8DA00C19B63 /* BranchSDK.xcodeproj */;
				},
				{
					ProductGroup = 15723E24225FD0B800A5B418 /* Products */;
					ProjectRef = 4379F36F969347758D1A9F96 /* Lottie.xcodeproj */;
				},
				{
					ProductGroup = 15F7795022A1B79400B1DF8C /* Products */;
					ProjectRef = 15F7794F22A1B79400B1DF8C /* Mixpanel.xcodeproj */;
				},
				{
					ProductGroup = 650F2B9824DC5FEB00C3B9C4 /* Products */;
					ProjectRef = 650F2B9724DC5FEB00C3B9C4 /* RCTAesForked.xcodeproj */;
				},
			);
			projectRoot = "";
			targets = (
				13B07F861A680F5B00A75B9A /* MetaMask */,
			);
		};
/* End PBXProject section */

/* Begin PBXReferenceProxy section */
		153F84C92319B8DB00C19B63 /* Branch.framework */ = {
			isa = PBXReferenceProxy;
			fileType = wrapper.framework;
			path = Branch.framework;
			remoteRef = 153F84C82319B8DB00C19B63 /* PBXContainerItemProxy */;
			sourceTree = BUILT_PRODUCTS_DIR;
		};
		15723E2D225FD0B800A5B418 /* Lottie.framework */ = {
			isa = PBXReferenceProxy;
			fileType = wrapper.framework;
			path = Lottie.framework;
			remoteRef = 15723E2C225FD0B800A5B418 /* PBXContainerItemProxy */;
			sourceTree = BUILT_PRODUCTS_DIR;
		};
		15723E2F225FD0B800A5B418 /* Lottie.framework */ = {
			isa = PBXReferenceProxy;
			fileType = wrapper.framework;
			path = Lottie.framework;
			remoteRef = 15723E2E225FD0B800A5B418 /* PBXContainerItemProxy */;
			sourceTree = BUILT_PRODUCTS_DIR;
		};
		15723E31225FD0B800A5B418 /* Lottie.framework */ = {
			isa = PBXReferenceProxy;
			fileType = wrapper.framework;
			path = Lottie.framework;
			remoteRef = 15723E30225FD0B800A5B418 /* PBXContainerItemProxy */;
			sourceTree = BUILT_PRODUCTS_DIR;
		};
		15723E33225FD0B800A5B418 /* libLottie.a */ = {
			isa = PBXReferenceProxy;
			fileType = archive.ar;
			path = libLottie.a;
			remoteRef = 15723E32225FD0B800A5B418 /* PBXContainerItemProxy */;
			sourceTree = BUILT_PRODUCTS_DIR;
		};
		15F7795722A1B79400B1DF8C /* Mixpanel.framework */ = {
			isa = PBXReferenceProxy;
			fileType = wrapper.framework;
			path = Mixpanel.framework;
			remoteRef = 15F7795622A1B79400B1DF8C /* PBXContainerItemProxy */;
			sourceTree = BUILT_PRODUCTS_DIR;
		};
		15F7795922A1B79400B1DF8C /* Mixpanel.framework */ = {
			isa = PBXReferenceProxy;
			fileType = wrapper.framework;
			path = Mixpanel.framework;
			remoteRef = 15F7795822A1B79400B1DF8C /* PBXContainerItemProxy */;
			sourceTree = BUILT_PRODUCTS_DIR;
		};
		15F7795B22A1B79400B1DF8C /* Mixpanel.framework */ = {
			isa = PBXReferenceProxy;
			fileType = wrapper.framework;
			path = Mixpanel.framework;
			remoteRef = 15F7795A22A1B79400B1DF8C /* PBXContainerItemProxy */;
			sourceTree = BUILT_PRODUCTS_DIR;
		};
		15F7795D22A1B79400B1DF8C /* Mixpanel.framework */ = {
			isa = PBXReferenceProxy;
			fileType = wrapper.framework;
			path = Mixpanel.framework;
			remoteRef = 15F7795C22A1B79400B1DF8C /* PBXContainerItemProxy */;
			sourceTree = BUILT_PRODUCTS_DIR;
		};
		650F2B9C24DC5FEC00C3B9C4 /* libRCTAesForked.a */ = {
			isa = PBXReferenceProxy;
			fileType = archive.ar;
			path = libRCTAesForked.a;
			remoteRef = 650F2B9B24DC5FEC00C3B9C4 /* PBXContainerItemProxy */;
			sourceTree = BUILT_PRODUCTS_DIR;
		};
/* End PBXReferenceProxy section */

/* Begin PBXResourcesBuildPhase section */
		13B07F8E1A680F5B00A75B9A /* Resources */ = {
			isa = PBXResourcesBuildPhase;
			buildActionMask = 2147483647;
			files = (
				15205D6321596BAA0049EA93 /* MetaMask.entitlements in Resources */,
				13B07FBF1A68108700A75B9A /* Images.xcassets in Resources */,
				158B063B211A72F500DF3C74 /* InpageBridgeWeb3.js in Resources */,
				15D158ED210BD912006982B5 /* Metamask.ttf in Resources */,
				48AD4B0AABCB447B99B85DC4 /* Roboto-Black.ttf in Resources */,
				CD13D926E1E84D9ABFE672C0 /* Roboto-BlackItalic.ttf in Resources */,
				813214A2220E40C7BBB5ED9E /* Roboto-Bold.ttf in Resources */,
				15AD28AA21B7CFDC005DEB23 /* debug.xcconfig in Resources */,
				298242C958524BB38FB44CAE /* Roboto-BoldItalic.ttf in Resources */,
				2DB27BE39B164356A98A0FB1 /* Roboto-Italic.ttf in Resources */,
				4CEFC9E34A8D4288BFE2F85A /* Roboto-Light.ttf in Resources */,
				887E75FB64A54509A08D6C50 /* Roboto-LightItalic.ttf in Resources */,
				15AD28A921B7CFD9005DEB23 /* release.xcconfig in Resources */,
				EF65C42EA15B4774B1947A12 /* Roboto-Medium.ttf in Resources */,
				DC6A024F56DD43E1A83B47B1 /* Roboto-MediumItalic.ttf in Resources */,
				34CEE49BC79D411687B42FA9 /* Roboto-Regular.ttf in Resources */,
				7E08FB90F3754D47994208B4 /* Roboto-Thin.ttf in Resources */,
				7C0226ABD9694AEDBAF3016F /* Roboto-ThinItalic.ttf in Resources */,
				15ACC9FB226555820063978B /* LaunchScreen.xib in Resources */,
				49D8E62C506F4A63889EEC7F /* branch.json in Resources */,
				2A27FC9EEF1F4FD18E658544 /* config.json in Resources */,
				FF0F3B13A5354C41913F766D /* EuclidCircularB-Bold.otf in Resources */,
				E34DE917F6FC4438A6E88402 /* EuclidCircularB-BoldItalic.otf in Resources */,
				07CBADD9D4B441008304F8D3 /* EuclidCircularB-Light.otf in Resources */,
				2CDF19FE9DEE4BF8B07154B1 /* EuclidCircularB-LightItalic.otf in Resources */,
				8DEB44A7E7EF48E1B3298910 /* EuclidCircularB-Medium.otf in Resources */,
				D171C39A8BD44DBEB6B68480 /* EuclidCircularB-MediumItalic.otf in Resources */,
				39D0D096A0F340ABAC1A8565 /* EuclidCircularB-Regular.otf in Resources */,
				2370F9A340CF4ADFBCFB0543 /* EuclidCircularB-RegularItalic.otf in Resources */,
				BF39E5BAE0F34F9091FF6AC0 /* EuclidCircularB-Semibold.otf in Resources */,
				373454C575C84C24B0BB24D4 /* EuclidCircularB-SemiboldItalic.otf in Resources */,
			);
			runOnlyForDeploymentPostprocessing = 0;
		};
/* End PBXResourcesBuildPhase section */

/* Begin PBXShellScriptBuildPhase section */
		00DD1BFF1BD5951E006B06BC /* Bundle React Native code and images */ = {
			isa = PBXShellScriptBuildPhase;
			buildActionMask = 2147483647;
			files = (
			);
			inputPaths = (
			);
			name = "Bundle React Native code and images";
			outputPaths = (
			);
			runOnlyForDeploymentPostprocessing = 0;
			shellPath = /bin/sh;
			shellScript = "export NODE_BINARY=$(which node)\nif [ ! -e \"${SENTRY_PROPERTIES}\" ]; then\n    export SENTRY_PROPERTIES=../sentry.properties\nfi\n\n../node_modules/@sentry/cli/bin/sentry-cli react-native xcode \\\n  ../node_modules/react-native/scripts/react-native-xcode.sh\n";
		};
		15FDD86321B76696006B7C35 /* Override xcconfig files */ = {
			isa = PBXShellScriptBuildPhase;
			buildActionMask = 2147483647;
			files = (
			);
			inputFileListPaths = (
			);
			inputPaths = (
			);
			name = "Override xcconfig files";
			outputFileListPaths = (
			);
			outputPaths = (
			);
			runOnlyForDeploymentPostprocessing = 0;
			shellPath = /bin/sh;
			shellScript = "if [ -e ../.ios.env ]\nthen\n    cp -rf ../.ios.env debug.xcconfig\n    cp -rf ../.ios.env release.xcconfig\nelse\n    cp -rf ../.ios.env.example debug.xcconfig\n    cp -rf ../.ios.env.example release.xcconfig\nfi\n\n";
		};
		4E8B3B32D5B98A2ED1645AA0 /* [CP] Copy Pods Resources */ = {
			isa = PBXShellScriptBuildPhase;
			buildActionMask = 2147483647;
			files = (
			);
			inputPaths = (
				"${PODS_ROOT}/Target Support Files/Pods-MetaMask/Pods-MetaMask-resources.sh",
				"${PODS_ROOT}/../../node_modules/react-native-vector-icons/Fonts/AntDesign.ttf",
				"${PODS_ROOT}/../../node_modules/react-native-vector-icons/Fonts/Entypo.ttf",
				"${PODS_ROOT}/../../node_modules/react-native-vector-icons/Fonts/EvilIcons.ttf",
				"${PODS_ROOT}/../../node_modules/react-native-vector-icons/Fonts/Feather.ttf",
				"${PODS_ROOT}/../../node_modules/react-native-vector-icons/Fonts/FontAwesome.ttf",
				"${PODS_ROOT}/../../node_modules/react-native-vector-icons/Fonts/FontAwesome5_Brands.ttf",
				"${PODS_ROOT}/../../node_modules/react-native-vector-icons/Fonts/FontAwesome5_Regular.ttf",
				"${PODS_ROOT}/../../node_modules/react-native-vector-icons/Fonts/FontAwesome5_Solid.ttf",
				"${PODS_ROOT}/../../node_modules/react-native-vector-icons/Fonts/Foundation.ttf",
				"${PODS_ROOT}/../../node_modules/react-native-vector-icons/Fonts/Ionicons.ttf",
				"${PODS_ROOT}/../../node_modules/react-native-vector-icons/Fonts/MaterialCommunityIcons.ttf",
				"${PODS_ROOT}/../../node_modules/react-native-vector-icons/Fonts/MaterialIcons.ttf",
				"${PODS_ROOT}/../../node_modules/react-native-vector-icons/Fonts/Octicons.ttf",
				"${PODS_ROOT}/../../node_modules/react-native-vector-icons/Fonts/SimpleLineIcons.ttf",
				"${PODS_ROOT}/../../node_modules/react-native-vector-icons/Fonts/Zocial.ttf",
				"${PODS_CONFIGURATION_BUILD_DIR}/React-Core/AccessibilityResources.bundle",
			);
			name = "[CP] Copy Pods Resources";
			outputPaths = (
				"${TARGET_BUILD_DIR}/${UNLOCALIZED_RESOURCES_FOLDER_PATH}/AntDesign.ttf",
				"${TARGET_BUILD_DIR}/${UNLOCALIZED_RESOURCES_FOLDER_PATH}/Entypo.ttf",
				"${TARGET_BUILD_DIR}/${UNLOCALIZED_RESOURCES_FOLDER_PATH}/EvilIcons.ttf",
				"${TARGET_BUILD_DIR}/${UNLOCALIZED_RESOURCES_FOLDER_PATH}/Feather.ttf",
				"${TARGET_BUILD_DIR}/${UNLOCALIZED_RESOURCES_FOLDER_PATH}/FontAwesome.ttf",
				"${TARGET_BUILD_DIR}/${UNLOCALIZED_RESOURCES_FOLDER_PATH}/FontAwesome5_Brands.ttf",
				"${TARGET_BUILD_DIR}/${UNLOCALIZED_RESOURCES_FOLDER_PATH}/FontAwesome5_Regular.ttf",
				"${TARGET_BUILD_DIR}/${UNLOCALIZED_RESOURCES_FOLDER_PATH}/FontAwesome5_Solid.ttf",
				"${TARGET_BUILD_DIR}/${UNLOCALIZED_RESOURCES_FOLDER_PATH}/Foundation.ttf",
				"${TARGET_BUILD_DIR}/${UNLOCALIZED_RESOURCES_FOLDER_PATH}/Ionicons.ttf",
				"${TARGET_BUILD_DIR}/${UNLOCALIZED_RESOURCES_FOLDER_PATH}/MaterialCommunityIcons.ttf",
				"${TARGET_BUILD_DIR}/${UNLOCALIZED_RESOURCES_FOLDER_PATH}/MaterialIcons.ttf",
				"${TARGET_BUILD_DIR}/${UNLOCALIZED_RESOURCES_FOLDER_PATH}/Octicons.ttf",
				"${TARGET_BUILD_DIR}/${UNLOCALIZED_RESOURCES_FOLDER_PATH}/SimpleLineIcons.ttf",
				"${TARGET_BUILD_DIR}/${UNLOCALIZED_RESOURCES_FOLDER_PATH}/Zocial.ttf",
				"${TARGET_BUILD_DIR}/${UNLOCALIZED_RESOURCES_FOLDER_PATH}/AccessibilityResources.bundle",
			);
			runOnlyForDeploymentPostprocessing = 0;
			shellPath = /bin/sh;
			shellScript = "\"${PODS_ROOT}/Target Support Files/Pods-MetaMask/Pods-MetaMask-resources.sh\"\n";
			showEnvVarsInLog = 0;
		};
		5C41AE738FE11B87C1CD03D0 /* [CP] Check Pods Manifest.lock */ = {
			isa = PBXShellScriptBuildPhase;
			buildActionMask = 2147483647;
			files = (
			);
			inputFileListPaths = (
			);
			inputPaths = (
				"${PODS_PODFILE_DIR_PATH}/Podfile.lock",
				"${PODS_ROOT}/Manifest.lock",
			);
			name = "[CP] Check Pods Manifest.lock";
			outputFileListPaths = (
			);
			outputPaths = (
				"$(DERIVED_FILE_DIR)/Pods-MetaMask-checkManifestLockResult.txt",
			);
			runOnlyForDeploymentPostprocessing = 0;
			shellPath = /bin/sh;
			shellScript = "diff \"${PODS_PODFILE_DIR_PATH}/Podfile.lock\" \"${PODS_ROOT}/Manifest.lock\" > /dev/null\nif [ $? != 0 ] ; then\n    # print error to STDERR\n    echo \"error: The sandbox is not in sync with the Podfile.lock. Run 'pod install' or update your CocoaPods installation.\" >&2\n    exit 1\nfi\n# This output is used by Xcode 'outputs' to avoid re-running this script phase.\necho \"SUCCESS\" > \"${SCRIPT_OUTPUT_FILE_0}\"\n";
			showEnvVarsInLog = 0;
		};
		C701381170196B85791EDA89 /* [CP] Embed Pods Frameworks */ = {
			isa = PBXShellScriptBuildPhase;
			buildActionMask = 2147483647;
			files = (
			);
			inputPaths = (
				"${PODS_ROOT}/Target Support Files/Pods-MetaMask/Pods-MetaMask-frameworks.sh",
				"${PODS_XCFRAMEWORKS_BUILD_DIR}/OpenSSL-Universal/OpenSSL.framework/OpenSSL",
			);
			name = "[CP] Embed Pods Frameworks";
			outputPaths = (
				"${TARGET_BUILD_DIR}/${FRAMEWORKS_FOLDER_PATH}/OpenSSL.framework",
			);
			runOnlyForDeploymentPostprocessing = 0;
			shellPath = /bin/sh;
			shellScript = "\"${PODS_ROOT}/Target Support Files/Pods-MetaMask/Pods-MetaMask-frameworks.sh\"\n";
			showEnvVarsInLog = 0;
		};
/* End PBXShellScriptBuildPhase section */

/* Begin PBXSourcesBuildPhase section */
		13B07F871A680F5B00A75B9A /* Sources */ = {
			isa = PBXSourcesBuildPhase;
			buildActionMask = 2147483647;
			files = (
				13B07FBC1A68108700A75B9A /* AppDelegate.m in Sources */,
				654378B0243E2ADC00571B9C /* File.swift in Sources */,
				15F7796522A1BC8C00B1DF8C /* RCTAnalytics.m in Sources */,
				13B07FC11A68108700A75B9A /* main.m in Sources */,
			);
			runOnlyForDeploymentPostprocessing = 0;
		};
/* End PBXSourcesBuildPhase section */

/* Begin PBXTargetDependency section */
		153F84CD2319B8FD00C19B63 /* PBXTargetDependency */ = {
			isa = PBXTargetDependency;
			name = Branch;
			targetProxy = 153F84CC2319B8FD00C19B63 /* PBXContainerItemProxy */;
		};
		15ACC9FF22655C3A0063978B /* PBXTargetDependency */ = {
			isa = PBXTargetDependency;
			name = Lottie_iOS;
			targetProxy = 15ACC9FE22655C3A0063978B /* PBXContainerItemProxy */;
		};
		15F7796122A1B7B500B1DF8C /* PBXTargetDependency */ = {
			isa = PBXTargetDependency;
			name = Mixpanel;
			targetProxy = 15F7796022A1B7B500B1DF8C /* PBXContainerItemProxy */;
		};
/* End PBXTargetDependency section */

/* Begin PBXVariantGroup section */
		13B07FB11A68108700A75B9A /* LaunchScreen.xib */ = {
			isa = PBXVariantGroup;
			children = (
				13B07FB21A68108700A75B9A /* Base */,
			);
			name = LaunchScreen.xib;
			path = MetaMask;
			sourceTree = "<group>";
		};
/* End PBXVariantGroup section */

/* Begin XCBuildConfiguration section */
		13B07F941A680F5B00A75B9A /* Debug */ = {
			isa = XCBuildConfiguration;
			baseConfigurationReference = FF1B57B9F8D0EAC4826AD68A /* Pods-MetaMask.debug.xcconfig */;
			buildSettings = {
				ASSETCATALOG_COMPILER_APPICON_NAME = AppIcon;
				ASSETCATALOG_COMPILER_OPTIMIZATION = time;
				CLANG_ENABLE_MODULES = YES;
				CODE_SIGN_ENTITLEMENTS = MetaMask/MetaMaskDebug.entitlements;
				CODE_SIGN_IDENTITY = "iPhone Developer";
				CODE_SIGN_STYLE = Manual;
				CURRENT_PROJECT_VERSION = 786;
				DEAD_CODE_STRIPPING = NO;
				DEBUG_INFORMATION_FORMAT = dwarf;
				DEVELOPMENT_TEAM = 48XVW22RCG;
				ENABLE_BITCODE = NO;
				FRAMEWORK_SEARCH_PATHS = (
					"$(inherited)",
					"$(PROJECT_DIR)",
				);
				GCC_OPTIMIZATION_LEVEL = 0;
				GCC_PREPROCESSOR_DEFINITIONS = (
					"DEBUG=1",
					"$(inherited)",
				);
				HEADER_SEARCH_PATHS = (
					"$(inherited)",
					"$(SRCROOT)/../node_modules/react-native-wkwebview-reborn/ios/RCTWKWebView",
					"$(SRCROOT)/../node_modules/react-native-keychain/RNKeychainManager",
					"$(SRCROOT)/../node_modules/react-native-share/ios",
					"$(SRCROOT)/../node_modules/react-native-branch/ios/**",
					"$(SRCROOT)/../node_modules/react-native-search-api/ios/RCTSearchApi",
					"$(SRCROOT)/../node_modules/lottie-ios/lottie-ios/Classes/**",
					"$(SRCROOT)/../node_modules/react-native-view-shot/ios",
					"$(SRCROOT)/../node_modules/react-native-tcp/ios/**",
				);
				INFOPLIST_FILE = MetaMask/Info.plist;
				IPHONEOS_DEPLOYMENT_TARGET = 11.0;
				LD_RUNPATH_SEARCH_PATHS = "$(inherited) @executable_path/Frameworks";
				LIBRARY_SEARCH_PATHS = (
					"$(inherited)",
					"\"$(SRCROOT)/MetaMask/System/Library/Frameworks\"",
				);
				LLVM_LTO = YES;
				MARKETING_VERSION = 3.5.0;
				ONLY_ACTIVE_ARCH = YES;
				OTHER_CFLAGS = (
					"$(inherited)",
					"-DFB_SONARKIT_ENABLED=1",
				);
				OTHER_LDFLAGS = (
					"$(inherited)",
					"-ObjC",
					"-lc++",
				);
				PRODUCT_BUNDLE_IDENTIFIER = "io.metamask.$(PRODUCT_NAME:rfc1034identifier)";
				PRODUCT_NAME = MetaMask;
				PROVISIONING_PROFILE_SPECIFIER = "match Development io.metamask.MetaMask";
				SWIFT_OBJC_BRIDGING_HEADER = "MetaMask-Bridging-Header.h";
				SWIFT_OPTIMIZATION_LEVEL = "-Onone";
				SWIFT_VERSION = 5.0;
				VERSIONING_SYSTEM = "apple-generic";
			};
			name = Debug;
		};
		13B07F951A680F5B00A75B9A /* Release */ = {
			isa = XCBuildConfiguration;
			baseConfigurationReference = A2FD8A5C37339F1C64F122A2 /* Pods-MetaMask.release.xcconfig */;
			buildSettings = {
				ASSETCATALOG_COMPILER_APPICON_NAME = AppIcon;
				ASSETCATALOG_COMPILER_OPTIMIZATION = time;
				CLANG_ENABLE_MODULES = YES;
				CODE_SIGN_ENTITLEMENTS = MetaMask/MetaMask.entitlements;
				CODE_SIGN_IDENTITY = "iPhone Distribution";
				CODE_SIGN_STYLE = Manual;
<<<<<<< HEAD
				CURRENT_PROJECT_VERSION = 785;
=======
				CURRENT_PROJECT_VERSION = 786;
>>>>>>> e26f6554
				DEBUG_INFORMATION_FORMAT = "dwarf-with-dsym";
				DEVELOPMENT_TEAM = 48XVW22RCG;
				FRAMEWORK_SEARCH_PATHS = (
					"$(inherited)",
					"$(PROJECT_DIR)",
				);
				GCC_PRECOMPILE_PREFIX_HEADER = YES;
				GCC_PREPROCESSOR_DEFINITIONS = (
					"DISABLE_MIXPANEL_AB_DESIGNER=1",
					"$(inherited)",
				);
				GCC_UNROLL_LOOPS = YES;
				HEADER_SEARCH_PATHS = (
					"$(inherited)",
					"$(SRCROOT)/../node_modules/react-native-wkwebview-reborn/ios/RCTWKWebView",
					"$(SRCROOT)/../node_modules/react-native-keychain/RNKeychainManager",
					"$(SRCROOT)/../node_modules/react-native-share/ios",
					"$(SRCROOT)/../node_modules/react-native-branch/ios/**",
					"$(SRCROOT)/../node_modules/react-native-search-api/ios/RCTSearchApi",
					"$(SRCROOT)/../node_modules/lottie-ios/lottie-ios/Classes/**",
					"$(SRCROOT)/../node_modules/react-native-view-shot/ios",
					"$(SRCROOT)/../node_modules/react-native-tcp/ios/**",
				);
				INFOPLIST_FILE = MetaMask/Info.plist;
				IPHONEOS_DEPLOYMENT_TARGET = 11.0;
				LD_RUNPATH_SEARCH_PATHS = "$(inherited) @executable_path/Frameworks";
				LIBRARY_SEARCH_PATHS = (
					"$(inherited)",
					"\"$(SRCROOT)/MetaMask/System/Library/Frameworks\"",
				);
				LLVM_LTO = YES;
				MARKETING_VERSION = 3.5.0;
				ONLY_ACTIVE_ARCH = NO;
				OTHER_CFLAGS = (
					"$(inherited)",
					"-DFB_SONARKIT_ENABLED=1",
				);
				OTHER_LDFLAGS = (
					"$(inherited)",
					"-ObjC",
					"-lc++",
				);
				PRODUCT_BUNDLE_IDENTIFIER = "io.metamask.$(PRODUCT_NAME:rfc1034identifier)";
				PRODUCT_NAME = MetaMask;
				PROVISIONING_PROFILE_SPECIFIER = "Bitrise AppStore io.metamask.MetaMask";
				SWIFT_OBJC_BRIDGING_HEADER = "MetaMask-Bridging-Header.h";
				SWIFT_VERSION = 5.0;
				VERSIONING_SYSTEM = "apple-generic";
			};
			name = Release;
		};
		83CBBA201A601CBA00E9B192 /* Debug */ = {
			isa = XCBuildConfiguration;
			baseConfigurationReference = 15FDD82721B7642B006B7C35 /* debug.xcconfig */;
			buildSettings = {
				ALWAYS_SEARCH_USER_PATHS = NO;
				CLANG_CXX_LANGUAGE_STANDARD = "gnu++0x";
				CLANG_CXX_LIBRARY = "libc++";
				CLANG_ENABLE_MODULES = YES;
				CLANG_ENABLE_OBJC_ARC = YES;
				CLANG_WARN_BOOL_CONVERSION = YES;
				CLANG_WARN_CONSTANT_CONVERSION = YES;
				CLANG_WARN_DIRECT_OBJC_ISA_USAGE = YES_ERROR;
				CLANG_WARN_EMPTY_BODY = YES;
				CLANG_WARN_ENUM_CONVERSION = YES;
				CLANG_WARN_INT_CONVERSION = YES;
				CLANG_WARN_OBJC_ROOT_CLASS = YES_ERROR;
				CLANG_WARN_UNREACHABLE_CODE = YES;
				CLANG_WARN__DUPLICATE_METHOD_MATCH = YES;
				"CODE_SIGN_IDENTITY[sdk=iphoneos*]" = "iPhone Developer";
				COPY_PHASE_STRIP = NO;
				ENABLE_STRICT_OBJC_MSGSEND = YES;
				ENABLE_TESTABILITY = YES;
				"EXCLUDED_ARCHS[sdk=iphonesimulator*]" = arm64;
				GCC_C_LANGUAGE_STANDARD = gnu99;
				GCC_DYNAMIC_NO_PIC = NO;
				GCC_OPTIMIZATION_LEVEL = 0;
				GCC_PREPROCESSOR_DEFINITIONS = (
					"DEBUG=1",
					"$(inherited)",
				);
				GCC_SYMBOLS_PRIVATE_EXTERN = NO;
				GCC_WARN_64_TO_32_BIT_CONVERSION = YES;
				GCC_WARN_ABOUT_RETURN_TYPE = YES_ERROR;
				GCC_WARN_UNDECLARED_SELECTOR = YES;
				GCC_WARN_UNINITIALIZED_AUTOS = YES_AGGRESSIVE;
				GCC_WARN_UNUSED_FUNCTION = YES;
				GCC_WARN_UNUSED_VARIABLE = YES;
				IPHONEOS_DEPLOYMENT_TARGET = 10.0;
				MTL_ENABLE_DEBUG_INFO = YES;
				ONLY_ACTIVE_ARCH = YES;
				SDKROOT = iphoneos;
			};
			name = Debug;
		};
		83CBBA211A601CBA00E9B192 /* Release */ = {
			isa = XCBuildConfiguration;
			buildSettings = {
				ALWAYS_SEARCH_USER_PATHS = NO;
				CLANG_CXX_LANGUAGE_STANDARD = "gnu++0x";
				CLANG_CXX_LIBRARY = "libc++";
				CLANG_ENABLE_MODULES = YES;
				CLANG_ENABLE_OBJC_ARC = YES;
				CLANG_WARN_BOOL_CONVERSION = YES;
				CLANG_WARN_CONSTANT_CONVERSION = YES;
				CLANG_WARN_DIRECT_OBJC_ISA_USAGE = YES_ERROR;
				CLANG_WARN_EMPTY_BODY = YES;
				CLANG_WARN_ENUM_CONVERSION = YES;
				CLANG_WARN_INT_CONVERSION = YES;
				CLANG_WARN_OBJC_ROOT_CLASS = YES_ERROR;
				CLANG_WARN_UNREACHABLE_CODE = YES;
				CLANG_WARN__DUPLICATE_METHOD_MATCH = YES;
				"CODE_SIGN_IDENTITY[sdk=iphoneos*]" = "iPhone Developer";
				COPY_PHASE_STRIP = YES;
				ENABLE_NS_ASSERTIONS = NO;
				ENABLE_STRICT_OBJC_MSGSEND = YES;
				"EXCLUDED_ARCHS[sdk=iphonesimulator*]" = arm64;
				GCC_C_LANGUAGE_STANDARD = gnu99;
				GCC_WARN_64_TO_32_BIT_CONVERSION = YES;
				GCC_WARN_ABOUT_RETURN_TYPE = YES_ERROR;
				GCC_WARN_UNDECLARED_SELECTOR = YES;
				GCC_WARN_UNINITIALIZED_AUTOS = YES_AGGRESSIVE;
				GCC_WARN_UNUSED_FUNCTION = YES;
				GCC_WARN_UNUSED_VARIABLE = YES;
				IPHONEOS_DEPLOYMENT_TARGET = 10.0;
				MTL_ENABLE_DEBUG_INFO = NO;
				SDKROOT = iphoneos;
				VALIDATE_PRODUCT = YES;
			};
			name = Release;
		};
/* End XCBuildConfiguration section */

/* Begin XCConfigurationList section */
		13B07F931A680F5B00A75B9A /* Build configuration list for PBXNativeTarget "MetaMask" */ = {
			isa = XCConfigurationList;
			buildConfigurations = (
				13B07F941A680F5B00A75B9A /* Debug */,
				13B07F951A680F5B00A75B9A /* Release */,
			);
			defaultConfigurationIsVisible = 0;
			defaultConfigurationName = Debug;
		};
		83CBB9FA1A601CBA00E9B192 /* Build configuration list for PBXProject "MetaMask" */ = {
			isa = XCConfigurationList;
			buildConfigurations = (
				83CBBA201A601CBA00E9B192 /* Debug */,
				83CBBA211A601CBA00E9B192 /* Release */,
			);
			defaultConfigurationIsVisible = 0;
			defaultConfigurationName = Debug;
		};
/* End XCConfigurationList section */
	};
	rootObject = 83CBB9F71A601CBA00E9B192 /* Project object */;
}<|MERGE_RESOLUTION|>--- conflicted
+++ resolved
@@ -912,11 +912,7 @@
 				CODE_SIGN_ENTITLEMENTS = MetaMask/MetaMask.entitlements;
 				CODE_SIGN_IDENTITY = "iPhone Distribution";
 				CODE_SIGN_STYLE = Manual;
-<<<<<<< HEAD
-				CURRENT_PROJECT_VERSION = 785;
-=======
 				CURRENT_PROJECT_VERSION = 786;
->>>>>>> e26f6554
 				DEBUG_INFORMATION_FORMAT = "dwarf-with-dsym";
 				DEVELOPMENT_TEAM = 48XVW22RCG;
 				FRAMEWORK_SEARCH_PATHS = (
