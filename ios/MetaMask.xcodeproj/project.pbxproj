--- conflicted
+++ resolved
@@ -1207,11 +1207,7 @@
 				CODE_SIGN_ENTITLEMENTS = MetaMask/MetaMaskDebug.entitlements;
 				CODE_SIGN_IDENTITY = "Apple Development";
 				CODE_SIGN_STYLE = Automatic;
-<<<<<<< HEAD
-				CURRENT_PROJECT_VERSION = 1333;
-=======
 				CURRENT_PROJECT_VERSION = 1346;
->>>>>>> 1855bd67
 				DEAD_CODE_STRIPPING = YES;
 				DEBUG_INFORMATION_FORMAT = dwarf;
 				DEVELOPMENT_TEAM = 48XVW22RCG;
@@ -1248,11 +1244,7 @@
 					"${inherited}",
 				);
 				LLVM_LTO = YES;
-<<<<<<< HEAD
-				MARKETING_VERSION = 7.23.0;
-=======
 				MARKETING_VERSION = 7.24.1;
->>>>>>> 1855bd67
 				ONLY_ACTIVE_ARCH = YES;
 				OTHER_CFLAGS = "$(inherited)";
 				OTHER_LDFLAGS = (
@@ -1280,11 +1272,7 @@
 				CODE_SIGN_ENTITLEMENTS = MetaMask/MetaMask.entitlements;
 				CODE_SIGN_IDENTITY = "iPhone Distribution";
 				CODE_SIGN_STYLE = Manual;
-<<<<<<< HEAD
-				CURRENT_PROJECT_VERSION = 1333;
-=======
 				CURRENT_PROJECT_VERSION = 1346;
->>>>>>> 1855bd67
 				DEBUG_INFORMATION_FORMAT = "dwarf-with-dsym";
 				DEVELOPMENT_TEAM = 48XVW22RCG;
 				"DEVELOPMENT_TEAM[sdk=iphoneos*]" = 48XVW22RCG;
@@ -1319,11 +1307,7 @@
 					"${inherited}",
 				);
 				LLVM_LTO = YES;
-<<<<<<< HEAD
-				MARKETING_VERSION = 7.23.0;
-=======
 				MARKETING_VERSION = 7.24.1;
->>>>>>> 1855bd67
 				ONLY_ACTIVE_ARCH = NO;
 				OTHER_CFLAGS = "$(inherited)";
 				OTHER_LDFLAGS = (
@@ -1351,11 +1335,7 @@
 				CODE_SIGN_ENTITLEMENTS = MetaMask/MetaMaskDebug.entitlements;
 				CODE_SIGN_IDENTITY = "Apple Development";
 				CODE_SIGN_STYLE = Automatic;
-<<<<<<< HEAD
-				CURRENT_PROJECT_VERSION = 1333;
-=======
 				CURRENT_PROJECT_VERSION = 1346;
->>>>>>> 1855bd67
 				DEAD_CODE_STRIPPING = YES;
 				DEBUG_INFORMATION_FORMAT = dwarf;
 				DEVELOPMENT_TEAM = 48XVW22RCG;
@@ -1388,11 +1368,7 @@
 				);
 				LIBRARY_SEARCH_PATHS = "$(SDKROOT)/usr/lib/swift$(inherited)";
 				LLVM_LTO = YES;
-<<<<<<< HEAD
-				MARKETING_VERSION = 7.23.0;
-=======
 				MARKETING_VERSION = 7.24.1;
->>>>>>> 1855bd67
 				ONLY_ACTIVE_ARCH = YES;
 				OTHER_CFLAGS = "$(inherited)";
 				OTHER_LDFLAGS = (
@@ -1420,11 +1396,7 @@
 				CODE_SIGN_ENTITLEMENTS = MetaMask/MetaMask.entitlements;
 				CODE_SIGN_IDENTITY = "iPhone Distribution";
 				CODE_SIGN_STYLE = Manual;
-<<<<<<< HEAD
-				CURRENT_PROJECT_VERSION = 1333;
-=======
 				CURRENT_PROJECT_VERSION = 1346;
->>>>>>> 1855bd67
 				DEBUG_INFORMATION_FORMAT = "dwarf-with-dsym";
 				DEVELOPMENT_TEAM = 48XVW22RCG;
 				"DEVELOPMENT_TEAM[sdk=iphoneos*]" = 48XVW22RCG;
@@ -1455,11 +1427,7 @@
 				);
 				LIBRARY_SEARCH_PATHS = "$(SDKROOT)/usr/lib/swift$(inherited)";
 				LLVM_LTO = YES;
-<<<<<<< HEAD
-				MARKETING_VERSION = 7.23.0;
-=======
 				MARKETING_VERSION = 7.24.1;
->>>>>>> 1855bd67
 				ONLY_ACTIVE_ARCH = NO;
 				OTHER_CFLAGS = "$(inherited)";
 				OTHER_LDFLAGS = (
@@ -1586,11 +1554,7 @@
 				CODE_SIGN_ENTITLEMENTS = MetaMask/MetaMaskDebug.entitlements;
 				CODE_SIGN_IDENTITY = "Apple Development";
 				CODE_SIGN_STYLE = Automatic;
-<<<<<<< HEAD
-				CURRENT_PROJECT_VERSION = 1333;
-=======
 				CURRENT_PROJECT_VERSION = 1346;
->>>>>>> 1855bd67
 				DEAD_CODE_STRIPPING = YES;
 				DEBUG_INFORMATION_FORMAT = dwarf;
 				DEVELOPMENT_TEAM = 48XVW22RCG;
@@ -1627,11 +1591,7 @@
 					"\"$(SRCROOT)/MetaMask/System/Library/Frameworks\"",
 				);
 				LLVM_LTO = YES;
-<<<<<<< HEAD
-				MARKETING_VERSION = 7.23.0;
-=======
 				MARKETING_VERSION = 7.24.1;
->>>>>>> 1855bd67
 				ONLY_ACTIVE_ARCH = YES;
 				OTHER_CFLAGS = (
 					"$(inherited)",
@@ -1662,11 +1622,7 @@
 				CODE_SIGN_ENTITLEMENTS = MetaMask/MetaMask.entitlements;
 				CODE_SIGN_IDENTITY = "iPhone Distribution";
 				CODE_SIGN_STYLE = Manual;
-<<<<<<< HEAD
-				CURRENT_PROJECT_VERSION = 1333;
-=======
 				CURRENT_PROJECT_VERSION = 1346;
->>>>>>> 1855bd67
 				DEBUG_INFORMATION_FORMAT = "dwarf-with-dsym";
 				DEVELOPMENT_TEAM = 48XVW22RCG;
 				"DEVELOPMENT_TEAM[sdk=iphoneos*]" = 48XVW22RCG;
@@ -1701,11 +1657,7 @@
 					"\"$(SRCROOT)/MetaMask/System/Library/Frameworks\"",
 				);
 				LLVM_LTO = YES;
-<<<<<<< HEAD
-				MARKETING_VERSION = 7.23.0;
-=======
 				MARKETING_VERSION = 7.24.1;
->>>>>>> 1855bd67
 				ONLY_ACTIVE_ARCH = NO;
 				OTHER_CFLAGS = (
 					"$(inherited)",
