// !$*UTF8*$!
{
	archiveVersion = 1;
	classes = {
	};
	objectVersion = 56;
	objects = {

/* Begin PBXBuildFile section */
		08B7A641467C4723B98328E9 /* CentraNo1-Medium.otf in Resources */ = {isa = PBXBuildFile; fileRef = F97653CAD1D04E1B8713C428 /* CentraNo1-Medium.otf */; };
		13B07FBC1A68108700A75B9A /* AppDelegate.m in Sources */ = {isa = PBXBuildFile; fileRef = 13B07FB01A68108700A75B9A /* AppDelegate.m */; };
		13B07FBF1A68108700A75B9A /* Images.xcassets in Resources */ = {isa = PBXBuildFile; fileRef = 13B07FB51A68108700A75B9A /* Images.xcassets */; };
		13B07FC11A68108700A75B9A /* main.m in Sources */ = {isa = PBXBuildFile; fileRef = 13B07FB71A68108700A75B9A /* main.m */; };
		153C1ABB2217BCDC0088EFE0 /* JavaScriptCore.framework in Frameworks */ = {isa = PBXBuildFile; fileRef = 153C1A742217BCDC0088EFE0 /* JavaScriptCore.framework */; };
		153F84CA2319B8FD00C19B63 /* Branch.framework in Frameworks */ = {isa = PBXBuildFile; fileRef = 153F84C92319B8DB00C19B63 /* Branch.framework */; };
		153F84CB2319B8FD00C19B63 /* Branch.framework in Embed Frameworks */ = {isa = PBXBuildFile; fileRef = 153F84C92319B8DB00C19B63 /* Branch.framework */; settings = {ATTRIBUTES = (CodeSignOnCopy, RemoveHeadersOnCopy, ); }; };
		158B063B211A72F500DF3C74 /* InpageBridgeWeb3.js in Resources */ = {isa = PBXBuildFile; fileRef = 158B0639211A72F500DF3C74 /* InpageBridgeWeb3.js */; };
		15ACC9FB226555820063978B /* LaunchScreen.xib in Resources */ = {isa = PBXBuildFile; fileRef = 13B07FB11A68108700A75B9A /* LaunchScreen.xib */; };
		15AD28A921B7CFD9005DEB23 /* release.xcconfig in Resources */ = {isa = PBXBuildFile; fileRef = 15FDD86021B76461006B7C35 /* release.xcconfig */; };
		15AD28AA21B7CFDC005DEB23 /* debug.xcconfig in Resources */ = {isa = PBXBuildFile; fileRef = 15FDD82721B7642B006B7C35 /* debug.xcconfig */; };
		15D158ED210BD912006982B5 /* Metamask.ttf in Resources */ = {isa = PBXBuildFile; fileRef = 15D158EC210BD8C8006982B5 /* Metamask.ttf */; };
		1E98F0C2AF554A41BFE003E7 /* CentraNo1-BookItalic.otf in Resources */ = {isa = PBXBuildFile; fileRef = BCC95B62DD6241678CDF73B3 /* CentraNo1-BookItalic.otf */; };
		2EF2825A2B0FF86900D7B4B1 /* AppDelegate.m in Sources */ = {isa = PBXBuildFile; fileRef = 13B07FB01A68108700A75B9A /* AppDelegate.m */; };
		2EF2825B2B0FF86900D7B4B1 /* File.swift in Sources */ = {isa = PBXBuildFile; fileRef = 654378AF243E2ADC00571B9C /* File.swift */; };
		2EF2825C2B0FF86900D7B4B1 /* RCTScreenshotDetect.m in Sources */ = {isa = PBXBuildFile; fileRef = CF98DA9B28D9FEB700096782 /* RCTScreenshotDetect.m */; };
		2EF2825E2B0FF86900D7B4B1 /* RCTMinimizer.m in Sources */ = {isa = PBXBuildFile; fileRef = CF9895762A3B49BE00B4C9B5 /* RCTMinimizer.m */; };
		2EF2825F2B0FF86900D7B4B1 /* main.m in Sources */ = {isa = PBXBuildFile; fileRef = 13B07FB71A68108700A75B9A /* main.m */; };
		2EF282612B0FF86900D7B4B1 /* LinkPresentation.framework in Frameworks */ = {isa = PBXBuildFile; fileRef = F961A36A28105CF9007442B5 /* LinkPresentation.framework */; settings = {ATTRIBUTES = (Weak, ); }; };
		2EF282622B0FF86900D7B4B1 /* libRCTAesForked.a in Frameworks */ = {isa = PBXBuildFile; fileRef = 650F2B9C24DC5FEC00C3B9C4 /* libRCTAesForked.a */; };
		2EF282632B0FF86900D7B4B1 /* JavaScriptCore.framework in Frameworks */ = {isa = PBXBuildFile; fileRef = 153C1A742217BCDC0088EFE0 /* JavaScriptCore.framework */; };
		2EF282652B0FF86900D7B4B1 /* Branch.framework in Frameworks */ = {isa = PBXBuildFile; fileRef = 153F84C92319B8DB00C19B63 /* Branch.framework */; };
		2EF2826A2B0FF86900D7B4B1 /* Images.xcassets in Resources */ = {isa = PBXBuildFile; fileRef = 13B07FB51A68108700A75B9A /* Images.xcassets */; };
		2EF2826B2B0FF86900D7B4B1 /* InpageBridgeWeb3.js in Resources */ = {isa = PBXBuildFile; fileRef = 158B0639211A72F500DF3C74 /* InpageBridgeWeb3.js */; };
		2EF2826C2B0FF86900D7B4B1 /* Metamask.ttf in Resources */ = {isa = PBXBuildFile; fileRef = 15D158EC210BD8C8006982B5 /* Metamask.ttf */; };
		2EF2826E2B0FF86900D7B4B1 /* ThemeColors.xcassets in Resources */ = {isa = PBXBuildFile; fileRef = B0EF7FA827BD16EA00D48B4E /* ThemeColors.xcassets */; };
		2EF282712B0FF86900D7B4B1 /* debug.xcconfig in Resources */ = {isa = PBXBuildFile; fileRef = 15FDD82721B7642B006B7C35 /* debug.xcconfig */; };
		2EF282762B0FF86900D7B4B1 /* release.xcconfig in Resources */ = {isa = PBXBuildFile; fileRef = 15FDD86021B76461006B7C35 /* release.xcconfig */; };
		2EF2827C2B0FF86900D7B4B1 /* LaunchScreen.xib in Resources */ = {isa = PBXBuildFile; fileRef = 13B07FB11A68108700A75B9A /* LaunchScreen.xib */; };
		2EF2827D2B0FF86900D7B4B1 /* branch.json in Resources */ = {isa = PBXBuildFile; fileRef = FE3C9A2458A1416290DEDAD4 /* branch.json */; };
		2EF2828C2B0FF86900D7B4B1 /* Branch.framework in Embed Frameworks */ = {isa = PBXBuildFile; fileRef = 153F84C92319B8DB00C19B63 /* Branch.framework */; settings = {ATTRIBUTES = (CodeSignOnCopy, RemoveHeadersOnCopy, ); }; };
		2EF2832A2B17EBD600D7B4B1 /* RnTar.swift in Sources */ = {isa = PBXBuildFile; fileRef = 2EF283292B17EBD600D7B4B1 /* RnTar.swift */; };
		2EF2832B2B17EBD600D7B4B1 /* RnTar.swift in Sources */ = {isa = PBXBuildFile; fileRef = 2EF283292B17EBD600D7B4B1 /* RnTar.swift */; };
		2EF2832C2B17EBD600D7B4B1 /* RnTar.swift in Sources */ = {isa = PBXBuildFile; fileRef = 2EF283292B17EBD600D7B4B1 /* RnTar.swift */; };
		2EF283322B17EC1A00D7B4B1 /* RNTar.m in Sources */ = {isa = PBXBuildFile; fileRef = 2EF283312B17EC1A00D7B4B1 /* RNTar.m */; };
		2EF283332B17EC1A00D7B4B1 /* RNTar.m in Sources */ = {isa = PBXBuildFile; fileRef = 2EF283312B17EC1A00D7B4B1 /* RNTar.m */; };
		2EF283342B17EC1A00D7B4B1 /* RNTar.m in Sources */ = {isa = PBXBuildFile; fileRef = 2EF283312B17EC1A00D7B4B1 /* RNTar.m */; };
		2EF283372B17EC7900D7B4B1 /* Light-Swift-Untar.swift in Sources */ = {isa = PBXBuildFile; fileRef = 2EF283362B17EC7900D7B4B1 /* Light-Swift-Untar.swift */; };
		2EF283382B17EC7900D7B4B1 /* Light-Swift-Untar.swift in Sources */ = {isa = PBXBuildFile; fileRef = 2EF283362B17EC7900D7B4B1 /* Light-Swift-Untar.swift */; };
		2EF283392B17EC7900D7B4B1 /* Light-Swift-Untar.swift in Sources */ = {isa = PBXBuildFile; fileRef = 2EF283362B17EC7900D7B4B1 /* Light-Swift-Untar.swift */; };
		3466654F43654D36B5D478CA /* config.json in Resources */ = {isa = PBXBuildFile; fileRef = 2679C48F8CD642C68116DD24 /* config.json */; };
		49D8E62C506F4A63889EEC7F /* branch.json in Resources */ = {isa = PBXBuildFile; fileRef = FE3C9A2458A1416290DEDAD4 /* branch.json */; };
		5A6FB59C323F4F188B3F52C4 /* CentraNo1-Book.otf in Resources */ = {isa = PBXBuildFile; fileRef = 88A1BA779A344AC6B03514CA /* CentraNo1-Book.otf */; };
		650F2B9D24DC5FF200C3B9C4 /* libRCTAesForked.a in Frameworks */ = {isa = PBXBuildFile; fileRef = 650F2B9C24DC5FEC00C3B9C4 /* libRCTAesForked.a */; };
		654378B0243E2ADC00571B9C /* File.swift in Sources */ = {isa = PBXBuildFile; fileRef = 654378AF243E2ADC00571B9C /* File.swift */; };
		7696E77F73B5ADD7EE8190E0 /* ExpoModulesProvider.swift in Sources */ = {isa = PBXBuildFile; fileRef = E7EEA32C976A46B991D55FD4 /* ExpoModulesProvider.swift */; };
		7F5D30C6178D467D96653D0F /* CentraNo1-MediumItalic.otf in Resources */ = {isa = PBXBuildFile; fileRef = 5F91BBBBADCB4C7286B1A950 /* CentraNo1-MediumItalic.otf */; };
		83225B66FFCE4A569C3D7345 /* CentraNo1-Bold.otf in Resources */ = {isa = PBXBuildFile; fileRef = B64F172915DA444CB1A2CADC /* CentraNo1-Bold.otf */; };
		A1987088D4835E5FCCABC418 /* ExpoModulesProvider.swift in Sources */ = {isa = PBXBuildFile; fileRef = 683865D794CE6007E46CAD3A /* ExpoModulesProvider.swift */; };
		A9A253A9A4C55258DD932254 /* libPods-MetaMask-QA.a in Frameworks */ = {isa = PBXBuildFile; fileRef = B6C7C9864634E61C13A07C28 /* libPods-MetaMask-QA.a */; };
		A9AB7F6A09E06325C0A71FA4 /* libPods-MetaMask-Flask.a in Frameworks */ = {isa = PBXBuildFile; fileRef = 9F02EB68A6ACEF113F4693A8 /* libPods-MetaMask-Flask.a */; };
		B0EF7FA927BD16EA00D48B4E /* ThemeColors.xcassets in Resources */ = {isa = PBXBuildFile; fileRef = B0EF7FA827BD16EA00D48B4E /* ThemeColors.xcassets */; };
		B339FF02289ABD70001B89FB /* AppDelegate.m in Sources */ = {isa = PBXBuildFile; fileRef = 13B07FB01A68108700A75B9A /* AppDelegate.m */; };
		B339FF03289ABD70001B89FB /* File.swift in Sources */ = {isa = PBXBuildFile; fileRef = 654378AF243E2ADC00571B9C /* File.swift */; };
		B339FF05289ABD70001B89FB /* main.m in Sources */ = {isa = PBXBuildFile; fileRef = 13B07FB71A68108700A75B9A /* main.m */; };
		B339FF07289ABD70001B89FB /* LinkPresentation.framework in Frameworks */ = {isa = PBXBuildFile; fileRef = F961A36A28105CF9007442B5 /* LinkPresentation.framework */; settings = {ATTRIBUTES = (Weak, ); }; };
		B339FF08289ABD70001B89FB /* libRCTAesForked.a in Frameworks */ = {isa = PBXBuildFile; fileRef = 650F2B9C24DC5FEC00C3B9C4 /* libRCTAesForked.a */; };
		B339FF09289ABD70001B89FB /* JavaScriptCore.framework in Frameworks */ = {isa = PBXBuildFile; fileRef = 153C1A742217BCDC0088EFE0 /* JavaScriptCore.framework */; };
		B339FF0C289ABD70001B89FB /* Branch.framework in Frameworks */ = {isa = PBXBuildFile; fileRef = 153F84C92319B8DB00C19B63 /* Branch.framework */; };
		B339FF10289ABD70001B89FB /* Images.xcassets in Resources */ = {isa = PBXBuildFile; fileRef = 13B07FB51A68108700A75B9A /* Images.xcassets */; };
		B339FF11289ABD70001B89FB /* InpageBridgeWeb3.js in Resources */ = {isa = PBXBuildFile; fileRef = 158B0639211A72F500DF3C74 /* InpageBridgeWeb3.js */; };
		B339FF12289ABD70001B89FB /* Metamask.ttf in Resources */ = {isa = PBXBuildFile; fileRef = 15D158EC210BD8C8006982B5 /* Metamask.ttf */; };
		B339FF14289ABD70001B89FB /* ThemeColors.xcassets in Resources */ = {isa = PBXBuildFile; fileRef = B0EF7FA827BD16EA00D48B4E /* ThemeColors.xcassets */; };
		B339FF17289ABD70001B89FB /* debug.xcconfig in Resources */ = {isa = PBXBuildFile; fileRef = 15FDD82721B7642B006B7C35 /* debug.xcconfig */; };
		B339FF1C289ABD70001B89FB /* release.xcconfig in Resources */ = {isa = PBXBuildFile; fileRef = 15FDD86021B76461006B7C35 /* release.xcconfig */; };
		B339FF22289ABD70001B89FB /* LaunchScreen.xib in Resources */ = {isa = PBXBuildFile; fileRef = 13B07FB11A68108700A75B9A /* LaunchScreen.xib */; };
		B339FF23289ABD70001B89FB /* branch.json in Resources */ = {isa = PBXBuildFile; fileRef = FE3C9A2458A1416290DEDAD4 /* branch.json */; };
		B339FF32289ABD70001B89FB /* Branch.framework in Embed Frameworks */ = {isa = PBXBuildFile; fileRef = 153F84C92319B8DB00C19B63 /* Branch.framework */; settings = {ATTRIBUTES = (CodeSignOnCopy, RemoveHeadersOnCopy, ); }; };
		B339FF3C289ABF2C001B89FB /* MetaMask-QA-Info.plist in Resources */ = {isa = PBXBuildFile; fileRef = B339FEA72899852C001B89FB /* MetaMask-QA-Info.plist */; };
		C8424AE42CCC01F900F0BEB7 /* GoogleService-Info.plist in Resources */ = {isa = PBXBuildFile; fileRef = C8424AE32CCC01F900F0BEB7 /* GoogleService-Info.plist */; };
		C8424AE52CCC01F900F0BEB7 /* GoogleService-Info.plist in Resources */ = {isa = PBXBuildFile; fileRef = C8424AE32CCC01F900F0BEB7 /* GoogleService-Info.plist */; };
		C8424AE62CCC01F900F0BEB7 /* GoogleService-Info.plist in Resources */ = {isa = PBXBuildFile; fileRef = C8424AE32CCC01F900F0BEB7 /* GoogleService-Info.plist */; };
		CF9895772A3B49BE00B4C9B5 /* RCTMinimizer.m in Sources */ = {isa = PBXBuildFile; fileRef = CF9895762A3B49BE00B4C9B5 /* RCTMinimizer.m */; };
		CF9895782A3B49BE00B4C9B5 /* RCTMinimizer.m in Sources */ = {isa = PBXBuildFile; fileRef = CF9895762A3B49BE00B4C9B5 /* RCTMinimizer.m */; };
		CF98DA9C28D9FEB700096782 /* RCTScreenshotDetect.m in Sources */ = {isa = PBXBuildFile; fileRef = CF98DA9B28D9FEB700096782 /* RCTScreenshotDetect.m */; };
		CFD8DFC828EDD4C800CC75F6 /* RCTScreenshotDetect.m in Sources */ = {isa = PBXBuildFile; fileRef = CF98DA9B28D9FEB700096782 /* RCTScreenshotDetect.m */; };
		D5BA0E32DFAA451781D5093E /* CentraNo1-BoldItalic.otf in Resources */ = {isa = PBXBuildFile; fileRef = 4560812198A247039A1CF5A5 /* CentraNo1-BoldItalic.otf */; };
		DADE8F39CE81410A98B9B805 /* MMSans-Regular.otf in Resources */ = {isa = PBXBuildFile; fileRef = 2EBD310362314C3ABFF40AD1 /* MMSans-Regular.otf */; };
		E83DB5522BBDF2AA00536063 /* PrivacyInfo.xcprivacy in Resources */ = {isa = PBXBuildFile; fileRef = E83DB5392BBDB14700536063 /* PrivacyInfo.xcprivacy */; };
		E83DB5532BBDF2AE00536063 /* PrivacyInfo.xcprivacy in Resources */ = {isa = PBXBuildFile; fileRef = E83DB5392BBDB14700536063 /* PrivacyInfo.xcprivacy */; };
		E83DB5542BBDF2AF00536063 /* PrivacyInfo.xcprivacy in Resources */ = {isa = PBXBuildFile; fileRef = E83DB5392BBDB14700536063 /* PrivacyInfo.xcprivacy */; };
		ED2E8FE6D71BE9319F3B27D3 /* libPods-MetaMask.a in Frameworks */ = {isa = PBXBuildFile; fileRef = D2632307C64595BE1B8ABEAF /* libPods-MetaMask.a */; };
		F23972D16903249A8EC120BD /* ExpoModulesProvider.swift in Sources */ = {isa = PBXBuildFile; fileRef = 8EB256CB3A1A7A1D942A95F6 /* ExpoModulesProvider.swift */; };
		F961A37228105CF9007442B5 /* LinkPresentation.framework in Frameworks */ = {isa = PBXBuildFile; fileRef = F961A36A28105CF9007442B5 /* LinkPresentation.framework */; settings = {ATTRIBUTES = (Weak, ); }; };
/* End PBXBuildFile section */

/* Begin PBXContainerItemProxy section */
		153F84C82319B8DB00C19B63 /* PBXContainerItemProxy */ = {
			isa = PBXContainerItemProxy;
			containerPortal = 153F84C42319B8DA00C19B63 /* BranchSDK.xcodeproj */;
			proxyType = 2;
			remoteGlobalIDString = E298D0521C73D1B800589D22;
			remoteInfo = Branch;
		};
		153F84CC2319B8FD00C19B63 /* PBXContainerItemProxy */ = {
			isa = PBXContainerItemProxy;
			containerPortal = 153F84C42319B8DA00C19B63 /* BranchSDK.xcodeproj */;
			proxyType = 1;
			remoteGlobalIDString = E298D0511C73D1B800589D22;
			remoteInfo = Branch;
		};
		2EF282562B0FF86900D7B4B1 /* PBXContainerItemProxy */ = {
			isa = PBXContainerItemProxy;
			containerPortal = 153F84C42319B8DA00C19B63 /* BranchSDK.xcodeproj */;
			proxyType = 1;
			remoteGlobalIDString = E298D0511C73D1B800589D22;
			remoteInfo = Branch;
		};
		650F2B9B24DC5FEC00C3B9C4 /* PBXContainerItemProxy */ = {
			isa = PBXContainerItemProxy;
			containerPortal = 650F2B9724DC5FEB00C3B9C4 /* RCTAesForked.xcodeproj */;
			proxyType = 2;
			remoteGlobalIDString = 32D980DD1BE9F11C00FA27E5;
			remoteInfo = RCTAesForked;
		};
		B339FEFE289ABD70001B89FB /* PBXContainerItemProxy */ = {
			isa = PBXContainerItemProxy;
			containerPortal = 153F84C42319B8DA00C19B63 /* BranchSDK.xcodeproj */;
			proxyType = 1;
			remoteGlobalIDString = E298D0511C73D1B800589D22;
			remoteInfo = Branch;
		};
/* End PBXContainerItemProxy section */

/* Begin PBXCopyFilesBuildPhase section */
		15ACCA0022655C3A0063978B /* Embed Frameworks */ = {
			isa = PBXCopyFilesBuildPhase;
			buildActionMask = 2147483647;
			dstPath = "";
			dstSubfolderSpec = 10;
			files = (
				153F84CB2319B8FD00C19B63 /* Branch.framework in Embed Frameworks */,
			);
			name = "Embed Frameworks";
			runOnlyForDeploymentPostprocessing = 0;
		};
		2EF2828A2B0FF86900D7B4B1 /* Embed Frameworks */ = {
			isa = PBXCopyFilesBuildPhase;
			buildActionMask = 2147483647;
			dstPath = "";
			dstSubfolderSpec = 10;
			files = (
				2EF2828C2B0FF86900D7B4B1 /* Branch.framework in Embed Frameworks */,
			);
			name = "Embed Frameworks";
			runOnlyForDeploymentPostprocessing = 0;
		};
		B339FF30289ABD70001B89FB /* Embed Frameworks */ = {
			isa = PBXCopyFilesBuildPhase;
			buildActionMask = 2147483647;
			dstPath = "";
			dstSubfolderSpec = 10;
			files = (
				B339FF32289ABD70001B89FB /* Branch.framework in Embed Frameworks */,
			);
			name = "Embed Frameworks";
			runOnlyForDeploymentPostprocessing = 0;
		};
/* End PBXCopyFilesBuildPhase section */

/* Begin PBXFileReference section */
		008F07F21AC5B25A0029DE68 /* main.jsbundle */ = {isa = PBXFileReference; fileEncoding = 4; lastKnownFileType = text; path = main.jsbundle; sourceTree = "<group>"; };
		00E356F11AD99517003FC87E /* Info.plist */ = {isa = PBXFileReference; lastKnownFileType = text.plist.xml; path = Info.plist; sourceTree = "<group>"; };
		00E356F21AD99517003FC87E /* MetaMaskTests.m */ = {isa = PBXFileReference; lastKnownFileType = sourcecode.cpp.objcpp; path = MetaMaskTests.m; sourceTree = "<group>"; };
		13B07F961A680F5B00A75B9A /* MetaMask.app */ = {isa = PBXFileReference; explicitFileType = wrapper.application; includeInIndex = 0; path = MetaMask.app; sourceTree = BUILT_PRODUCTS_DIR; };
		13B07FAF1A68108700A75B9A /* AppDelegate.h */ = {isa = PBXFileReference; fileEncoding = 4; lastKnownFileType = sourcecode.c.h; name = AppDelegate.h; path = MetaMask/AppDelegate.h; sourceTree = "<group>"; };
		13B07FB01A68108700A75B9A /* AppDelegate.m */ = {isa = PBXFileReference; fileEncoding = 4; lastKnownFileType = sourcecode.cpp.objcpp; name = AppDelegate.m; path = MetaMask/AppDelegate.m; sourceTree = "<group>"; };
		13B07FB21A68108700A75B9A /* Base */ = {isa = PBXFileReference; lastKnownFileType = file.xib; name = Base; path = Base.lproj/LaunchScreen.xib; sourceTree = "<group>"; };
		13B07FB51A68108700A75B9A /* Images.xcassets */ = {isa = PBXFileReference; lastKnownFileType = folder.assetcatalog; name = Images.xcassets; path = MetaMask/Images.xcassets; sourceTree = "<group>"; };
		13B07FB61A68108700A75B9A /* Info.plist */ = {isa = PBXFileReference; fileEncoding = 4; lastKnownFileType = text.plist.xml; name = Info.plist; path = MetaMask/Info.plist; sourceTree = "<group>"; };
		13B07FB71A68108700A75B9A /* main.m */ = {isa = PBXFileReference; fileEncoding = 4; lastKnownFileType = sourcecode.cpp.objcpp; name = main.m; path = MetaMask/main.m; sourceTree = "<group>"; };
		15205D6221596AD90049EA93 /* MetaMask.entitlements */ = {isa = PBXFileReference; lastKnownFileType = text.plist.entitlements; name = MetaMask.entitlements; path = MetaMask/MetaMask.entitlements; sourceTree = "<group>"; };
		153C1A742217BCDC0088EFE0 /* JavaScriptCore.framework */ = {isa = PBXFileReference; lastKnownFileType = wrapper.framework; name = JavaScriptCore.framework; path = System/Library/Frameworks/JavaScriptCore.framework; sourceTree = SDKROOT; };
		153F84C42319B8DA00C19B63 /* BranchSDK.xcodeproj */ = {isa = PBXFileReference; lastKnownFileType = "wrapper.pb-project"; name = BranchSDK.xcodeproj; path = "branch-ios-sdk/carthage-files/BranchSDK.xcodeproj"; sourceTree = "<group>"; };
		158B0639211A72F500DF3C74 /* InpageBridgeWeb3.js */ = {isa = PBXFileReference; fileEncoding = 4; lastKnownFileType = sourcecode.javascript; name = InpageBridgeWeb3.js; path = ../app/core/InpageBridgeWeb3.js; sourceTree = "<group>"; };
		159878012231DF67001748EC /* AntDesign.ttf */ = {isa = PBXFileReference; lastKnownFileType = file; name = AntDesign.ttf; path = "../node_modules/react-native-vector-icons/Fonts/AntDesign.ttf"; sourceTree = "<group>"; };
		15D158EC210BD8C8006982B5 /* Metamask.ttf */ = {isa = PBXFileReference; lastKnownFileType = file; name = Metamask.ttf; path = ../app/fonts/Metamask.ttf; sourceTree = "<group>"; };
		15FDD82721B7642B006B7C35 /* debug.xcconfig */ = {isa = PBXFileReference; lastKnownFileType = text.xcconfig; path = debug.xcconfig; sourceTree = "<group>"; };
		15FDD86021B76461006B7C35 /* release.xcconfig */ = {isa = PBXFileReference; lastKnownFileType = text.xcconfig; path = release.xcconfig; sourceTree = "<group>"; };
		178440FE3F1C4F4180D14622 /* libTcpSockets.a */ = {isa = PBXFileReference; explicitFileType = undefined; fileEncoding = 9; includeInIndex = 0; lastKnownFileType = archive.ar; path = libTcpSockets.a; sourceTree = "<group>"; };
		1C516951C09F43CB97129B66 /* Octicons.ttf */ = {isa = PBXFileReference; explicitFileType = undefined; fileEncoding = 9; includeInIndex = 0; lastKnownFileType = unknown; name = Octicons.ttf; path = "../node_modules/react-native-vector-icons/Fonts/Octicons.ttf"; sourceTree = "<group>"; };
		2679C48F8CD642C68116DD24 /* config.json */ = {isa = PBXFileReference; explicitFileType = undefined; fileEncoding = 9; includeInIndex = 0; lastKnownFileType = unknown; name = config.json; path = ../app/fonts/config.json; sourceTree = "<group>"; };
		278065D027394AD9B2906E38 /* libBVLinearGradient.a */ = {isa = PBXFileReference; explicitFileType = undefined; fileEncoding = 9; includeInIndex = 0; lastKnownFileType = archive.ar; path = libBVLinearGradient.a; sourceTree = "<group>"; };
		2D16E6891FA4F8E400B85C8A /* libReact.a */ = {isa = PBXFileReference; explicitFileType = archive.ar; path = libReact.a; sourceTree = BUILT_PRODUCTS_DIR; };
		2EBD310362314C3ABFF40AD1 /* MMSans-Regular.otf */ = {isa = PBXFileReference; explicitFileType = undefined; fileEncoding = 9; includeInIndex = 0; lastKnownFileType = unknown; name = "MMSans-Regular.otf"; path = "../app/fonts/MMSans-Regular.otf"; sourceTree = "<group>"; };
		2EF282922B0FF86900D7B4B1 /* MetaMask-Flask.app */ = {isa = PBXFileReference; explicitFileType = wrapper.application; includeInIndex = 0; path = "MetaMask-Flask.app"; sourceTree = BUILT_PRODUCTS_DIR; };
		2EF283292B17EBD600D7B4B1 /* RnTar.swift */ = {isa = PBXFileReference; lastKnownFileType = sourcecode.swift; path = RnTar.swift; sourceTree = "<group>"; };
		2EF283312B17EC1A00D7B4B1 /* RNTar.m */ = {isa = PBXFileReference; lastKnownFileType = sourcecode.cpp.objcpp; path = RNTar.m; sourceTree = "<group>"; };
		2EF283362B17EC7900D7B4B1 /* Light-Swift-Untar.swift */ = {isa = PBXFileReference; lastKnownFileType = sourcecode.swift; path = "Light-Swift-Untar.swift"; sourceTree = "<group>"; };
		42C239E9FAA64BD9A34B8D8A /* MaterialCommunityIcons.ttf */ = {isa = PBXFileReference; explicitFileType = undefined; fileEncoding = 9; includeInIndex = 0; lastKnownFileType = unknown; name = MaterialCommunityIcons.ttf; path = "../node_modules/react-native-vector-icons/Fonts/MaterialCommunityIcons.ttf"; sourceTree = "<group>"; };
		42C6DDE3B80F47AFA9C9D4F5 /* Foundation.ttf */ = {isa = PBXFileReference; explicitFileType = undefined; fileEncoding = 9; includeInIndex = 0; lastKnownFileType = unknown; name = Foundation.ttf; path = "../node_modules/react-native-vector-icons/Fonts/Foundation.ttf"; sourceTree = "<group>"; };
		4444176409EB42CB93AB03C5 /* SimpleLineIcons.ttf */ = {isa = PBXFileReference; explicitFileType = undefined; fileEncoding = 9; includeInIndex = 0; lastKnownFileType = unknown; name = SimpleLineIcons.ttf; path = "../node_modules/react-native-vector-icons/Fonts/SimpleLineIcons.ttf"; sourceTree = "<group>"; };
		4560812198A247039A1CF5A5 /* CentraNo1-BoldItalic.otf */ = {isa = PBXFileReference; explicitFileType = undefined; fileEncoding = 9; includeInIndex = 0; lastKnownFileType = unknown; name = "CentraNo1-BoldItalic.otf"; path = "../app/fonts/CentraNo1-BoldItalic.otf"; sourceTree = "<group>"; };
		4A2D27104599412CA00C35EF /* Ionicons.ttf */ = {isa = PBXFileReference; explicitFileType = undefined; fileEncoding = 9; includeInIndex = 0; lastKnownFileType = unknown; name = Ionicons.ttf; path = "../node_modules/react-native-vector-icons/Fonts/Ionicons.ttf"; sourceTree = "<group>"; };
		4C81CC9BCD86AC7F96BA8CAD /* Pods-MetaMask.debug.xcconfig */ = {isa = PBXFileReference; includeInIndex = 1; lastKnownFileType = text.xcconfig; name = "Pods-MetaMask.debug.xcconfig"; path = "Target Support Files/Pods-MetaMask/Pods-MetaMask.debug.xcconfig"; sourceTree = "<group>"; };
		51AB7231D0E692F5EF71FACB /* Pods-MetaMask-QA.debug.xcconfig */ = {isa = PBXFileReference; includeInIndex = 1; lastKnownFileType = text.xcconfig; name = "Pods-MetaMask-QA.debug.xcconfig"; path = "Target Support Files/Pods-MetaMask-QA/Pods-MetaMask-QA.debug.xcconfig"; sourceTree = "<group>"; };
		57C103F40F394637B5A886FC /* FontAwesome5_Brands.ttf */ = {isa = PBXFileReference; explicitFileType = undefined; fileEncoding = 9; includeInIndex = 0; lastKnownFileType = unknown; name = FontAwesome5_Brands.ttf; path = "../node_modules/react-native-vector-icons/Fonts/FontAwesome5_Brands.ttf"; sourceTree = "<group>"; };
		5E32A09A7BDC431FA403BA73 /* FontAwesome.ttf */ = {isa = PBXFileReference; explicitFileType = undefined; fileEncoding = 9; includeInIndex = 0; lastKnownFileType = unknown; name = FontAwesome.ttf; path = "../node_modules/react-native-vector-icons/Fonts/FontAwesome.ttf"; sourceTree = "<group>"; };
		5F91BBBBADCB4C7286B1A950 /* CentraNo1-MediumItalic.otf */ = {isa = PBXFileReference; explicitFileType = undefined; fileEncoding = 9; includeInIndex = 0; lastKnownFileType = unknown; name = "CentraNo1-MediumItalic.otf"; path = "../app/fonts/CentraNo1-MediumItalic.otf"; sourceTree = "<group>"; };
		650F2B9724DC5FEB00C3B9C4 /* RCTAesForked.xcodeproj */ = {isa = PBXFileReference; lastKnownFileType = "wrapper.pb-project"; name = RCTAesForked.xcodeproj; path = "../node_modules/react-native-aes-crypto-forked/ios/RCTAesForked.xcodeproj"; sourceTree = "<group>"; };
		654378AE243E2ADB00571B9C /* MetaMask-Bridging-Header.h */ = {isa = PBXFileReference; lastKnownFileType = sourcecode.c.h; path = "MetaMask-Bridging-Header.h"; sourceTree = "<group>"; };
		654378AF243E2ADC00571B9C /* File.swift */ = {isa = PBXFileReference; lastKnownFileType = sourcecode.swift; path = File.swift; sourceTree = "<group>"; };
		683865D794CE6007E46CAD3A /* ExpoModulesProvider.swift */ = {isa = PBXFileReference; includeInIndex = 1; lastKnownFileType = sourcecode.swift; name = ExpoModulesProvider.swift; path = "Pods/Target Support Files/Pods-MetaMask/ExpoModulesProvider.swift"; sourceTree = "<group>"; };
		7D2A2666F9BADDF2418B01A1 /* Pods-MetaMask.release.xcconfig */ = {isa = PBXFileReference; includeInIndex = 1; lastKnownFileType = text.xcconfig; name = "Pods-MetaMask.release.xcconfig"; path = "Target Support Files/Pods-MetaMask/Pods-MetaMask.release.xcconfig"; sourceTree = "<group>"; };
		7FF1597C0ACA4902B86140B2 /* Zocial.ttf */ = {isa = PBXFileReference; explicitFileType = undefined; fileEncoding = 9; includeInIndex = 0; lastKnownFileType = unknown; name = Zocial.ttf; path = "../node_modules/react-native-vector-icons/Fonts/Zocial.ttf"; sourceTree = "<group>"; };
		88A1BA779A344AC6B03514CA /* CentraNo1-Book.otf */ = {isa = PBXFileReference; explicitFileType = undefined; fileEncoding = 9; includeInIndex = 0; lastKnownFileType = unknown; name = "CentraNo1-Book.otf"; path = "../app/fonts/CentraNo1-Book.otf"; sourceTree = "<group>"; };
		8E369AC13A2049B6B21E5120 /* libRCTSearchApi.a */ = {isa = PBXFileReference; explicitFileType = undefined; fileEncoding = 9; includeInIndex = 0; lastKnownFileType = archive.ar; path = libRCTSearchApi.a; sourceTree = "<group>"; };
		8EB256CB3A1A7A1D942A95F6 /* ExpoModulesProvider.swift */ = {isa = PBXFileReference; includeInIndex = 1; lastKnownFileType = sourcecode.swift; name = ExpoModulesProvider.swift; path = "Pods/Target Support Files/Pods-MetaMask-Flask/ExpoModulesProvider.swift"; sourceTree = "<group>"; };
		91B348F39D8AD3220320E89D /* Pods-MetaMask-Flask.debug.xcconfig */ = {isa = PBXFileReference; includeInIndex = 1; lastKnownFileType = text.xcconfig; name = "Pods-MetaMask-Flask.debug.xcconfig"; path = "Target Support Files/Pods-MetaMask-Flask/Pods-MetaMask-Flask.debug.xcconfig"; sourceTree = "<group>"; };
		9F02EB68A6ACEF113F4693A8 /* libPods-MetaMask-Flask.a */ = {isa = PBXFileReference; explicitFileType = archive.ar; includeInIndex = 0; path = "libPods-MetaMask-Flask.a"; sourceTree = BUILT_PRODUCTS_DIR; };
		A498EA4CD2F8488DB666B94C /* Entypo.ttf */ = {isa = PBXFileReference; explicitFileType = undefined; fileEncoding = 9; includeInIndex = 0; lastKnownFileType = unknown; name = Entypo.ttf; path = "../node_modules/react-native-vector-icons/Fonts/Entypo.ttf"; sourceTree = "<group>"; };
		A98DB430A7DA47EFB97EDF8B /* FontAwesome5_Solid.ttf */ = {isa = PBXFileReference; explicitFileType = undefined; fileEncoding = 9; includeInIndex = 0; lastKnownFileType = unknown; name = FontAwesome5_Solid.ttf; path = "../node_modules/react-native-vector-icons/Fonts/FontAwesome5_Solid.ttf"; sourceTree = "<group>"; };
		AA9EDF17249955C7005D89EE /* MetaMaskDebug.entitlements */ = {isa = PBXFileReference; lastKnownFileType = text.plist.entitlements; name = MetaMaskDebug.entitlements; path = MetaMask/MetaMaskDebug.entitlements; sourceTree = "<group>"; };
		B0EF7FA827BD16EA00D48B4E /* ThemeColors.xcassets */ = {isa = PBXFileReference; lastKnownFileType = folder.assetcatalog; path = ThemeColors.xcassets; sourceTree = "<group>"; };
		B339FEA72899852C001B89FB /* MetaMask-QA-Info.plist */ = {isa = PBXFileReference; lastKnownFileType = text.plist.xml; name = "MetaMask-QA-Info.plist"; path = "MetaMask/MetaMask-QA-Info.plist"; sourceTree = "<group>"; };
		B339FF39289ABD70001B89FB /* MetaMask-QA.app */ = {isa = PBXFileReference; explicitFileType = wrapper.application; includeInIndex = 0; path = "MetaMask-QA.app"; sourceTree = BUILT_PRODUCTS_DIR; };
		B64F172915DA444CB1A2CADC /* CentraNo1-Bold.otf */ = {isa = PBXFileReference; explicitFileType = undefined; fileEncoding = 9; includeInIndex = 0; lastKnownFileType = unknown; name = "CentraNo1-Bold.otf"; path = "../app/fonts/CentraNo1-Bold.otf"; sourceTree = "<group>"; };
		B6C7C9864634E61C13A07C28 /* libPods-MetaMask-QA.a */ = {isa = PBXFileReference; explicitFileType = archive.ar; includeInIndex = 0; path = "libPods-MetaMask-QA.a"; sourceTree = BUILT_PRODUCTS_DIR; };
		BCC95B62DD6241678CDF73B3 /* CentraNo1-BookItalic.otf */ = {isa = PBXFileReference; explicitFileType = undefined; fileEncoding = 9; includeInIndex = 0; lastKnownFileType = unknown; name = "CentraNo1-BookItalic.otf"; path = "../app/fonts/CentraNo1-BookItalic.otf"; sourceTree = "<group>"; };
		BF485CDA047B4D52852B87F5 /* EvilIcons.ttf */ = {isa = PBXFileReference; explicitFileType = undefined; fileEncoding = 9; includeInIndex = 0; lastKnownFileType = unknown; name = EvilIcons.ttf; path = "../node_modules/react-native-vector-icons/Fonts/EvilIcons.ttf"; sourceTree = "<group>"; };
		C8424AE32CCC01F900F0BEB7 /* GoogleService-Info.plist */ = {isa = PBXFileReference; lastKnownFileType = text.plist.xml; path = "GoogleService-Info.plist"; sourceTree = "<group>"; };
		CF014205BB8964CFE74D4D8E /* Pods-MetaMask-QA.release.xcconfig */ = {isa = PBXFileReference; includeInIndex = 1; lastKnownFileType = text.xcconfig; name = "Pods-MetaMask-QA.release.xcconfig"; path = "Target Support Files/Pods-MetaMask-QA/Pods-MetaMask-QA.release.xcconfig"; sourceTree = "<group>"; };
		CF9895752A3B48F700B4C9B5 /* RCTMinimizer.h */ = {isa = PBXFileReference; lastKnownFileType = sourcecode.c.h; name = RCTMinimizer.h; path = MetaMask/NativeModules/RCTMinimizer/RCTMinimizer.h; sourceTree = "<group>"; };
		CF9895762A3B49BE00B4C9B5 /* RCTMinimizer.m */ = {isa = PBXFileReference; lastKnownFileType = sourcecode.cpp.objcpp; name = RCTMinimizer.m; path = MetaMask/NativeModules/RCTMinimizer/RCTMinimizer.m; sourceTree = "<group>"; };
		CF98DA9A28D9FE7800096782 /* RCTScreenshotDetect.h */ = {isa = PBXFileReference; lastKnownFileType = sourcecode.c.h; path = RCTScreenshotDetect.h; sourceTree = "<group>"; };
		CF98DA9B28D9FEB700096782 /* RCTScreenshotDetect.m */ = {isa = PBXFileReference; lastKnownFileType = sourcecode.cpp.objcpp; path = RCTScreenshotDetect.m; sourceTree = "<group>"; };
		D0CBAE789660472DB719C765 /* libLottie.a */ = {isa = PBXFileReference; explicitFileType = undefined; fileEncoding = 9; includeInIndex = 0; lastKnownFileType = archive.ar; path = libLottie.a; sourceTree = "<group>"; };
		D2632307C64595BE1B8ABEAF /* libPods-MetaMask.a */ = {isa = PBXFileReference; explicitFileType = archive.ar; includeInIndex = 0; path = "libPods-MetaMask.a"; sourceTree = BUILT_PRODUCTS_DIR; };
		E7EEA32C976A46B991D55FD4 /* ExpoModulesProvider.swift */ = {isa = PBXFileReference; includeInIndex = 1; lastKnownFileType = sourcecode.swift; name = ExpoModulesProvider.swift; path = "Pods/Target Support Files/Pods-MetaMask-QA/ExpoModulesProvider.swift"; sourceTree = "<group>"; };
		E83DB5392BBDB14700536063 /* PrivacyInfo.xcprivacy */ = {isa = PBXFileReference; lastKnownFileType = text.xml; name = PrivacyInfo.xcprivacy; path = MetaMask/PrivacyInfo.xcprivacy; sourceTree = SOURCE_ROOT; };
		E9629905BA1940ADA4189921 /* Feather.ttf */ = {isa = PBXFileReference; explicitFileType = undefined; fileEncoding = 9; includeInIndex = 0; lastKnownFileType = unknown; name = Feather.ttf; path = "../node_modules/react-native-vector-icons/Fonts/Feather.ttf"; sourceTree = "<group>"; };
		EBC2B6371CD846D28B9FAADF /* FontAwesome5_Regular.ttf */ = {isa = PBXFileReference; explicitFileType = undefined; fileEncoding = 9; includeInIndex = 0; lastKnownFileType = unknown; name = FontAwesome5_Regular.ttf; path = "../node_modules/react-native-vector-icons/Fonts/FontAwesome5_Regular.ttf"; sourceTree = "<group>"; };
		F1CCBB0591B4D16C1710A05D /* Pods-MetaMask-Flask.release.xcconfig */ = {isa = PBXFileReference; includeInIndex = 1; lastKnownFileType = text.xcconfig; name = "Pods-MetaMask-Flask.release.xcconfig"; path = "Target Support Files/Pods-MetaMask-Flask/Pods-MetaMask-Flask.release.xcconfig"; sourceTree = "<group>"; };
		F562CA6B28AA4A67AA29B61C /* MaterialIcons.ttf */ = {isa = PBXFileReference; explicitFileType = undefined; fileEncoding = 9; includeInIndex = 0; lastKnownFileType = unknown; name = MaterialIcons.ttf; path = "../node_modules/react-native-vector-icons/Fonts/MaterialIcons.ttf"; sourceTree = "<group>"; };
		F961A36A28105CF9007442B5 /* LinkPresentation.framework */ = {isa = PBXFileReference; lastKnownFileType = wrapper.framework; name = LinkPresentation.framework; path = System/Library/Frameworks/LinkPresentation.framework; sourceTree = SDKROOT; };
		F97653CAD1D04E1B8713C428 /* CentraNo1-Medium.otf */ = {isa = PBXFileReference; explicitFileType = undefined; fileEncoding = 9; includeInIndex = 0; lastKnownFileType = unknown; name = "CentraNo1-Medium.otf"; path = "../app/fonts/CentraNo1-Medium.otf"; sourceTree = "<group>"; };
		F9DFF7AC557B46B6BEFAA1C1 /* libRNShakeEvent.a */ = {isa = PBXFileReference; explicitFileType = undefined; fileEncoding = 9; includeInIndex = 0; lastKnownFileType = archive.ar; path = libRNShakeEvent.a; sourceTree = "<group>"; };
		FE3C9A2458A1416290DEDAD4 /* branch.json */ = {isa = PBXFileReference; explicitFileType = undefined; fileEncoding = 9; includeInIndex = 0; lastKnownFileType = unknown; name = branch.json; path = ../branch.json; sourceTree = "<group>"; };
/* End PBXFileReference section */

/* Begin PBXFrameworksBuildPhase section */
		13B07F8C1A680F5B00A75B9A /* Frameworks */ = {
			isa = PBXFrameworksBuildPhase;
			buildActionMask = 2147483647;
			files = (
				F961A37228105CF9007442B5 /* LinkPresentation.framework in Frameworks */,
				650F2B9D24DC5FF200C3B9C4 /* libRCTAesForked.a in Frameworks */,
				153C1ABB2217BCDC0088EFE0 /* JavaScriptCore.framework in Frameworks */,
				153F84CA2319B8FD00C19B63 /* Branch.framework in Frameworks */,
				ED2E8FE6D71BE9319F3B27D3 /* libPods-MetaMask.a in Frameworks */,
			);
			runOnlyForDeploymentPostprocessing = 0;
		};
		2EF282602B0FF86900D7B4B1 /* Frameworks */ = {
			isa = PBXFrameworksBuildPhase;
			buildActionMask = 2147483647;
			files = (
				2EF282612B0FF86900D7B4B1 /* LinkPresentation.framework in Frameworks */,
				2EF282622B0FF86900D7B4B1 /* libRCTAesForked.a in Frameworks */,
				2EF282632B0FF86900D7B4B1 /* JavaScriptCore.framework in Frameworks */,
				2EF282652B0FF86900D7B4B1 /* Branch.framework in Frameworks */,
				A9AB7F6A09E06325C0A71FA4 /* libPods-MetaMask-Flask.a in Frameworks */,
			);
			runOnlyForDeploymentPostprocessing = 0;
		};
		B339FF06289ABD70001B89FB /* Frameworks */ = {
			isa = PBXFrameworksBuildPhase;
			buildActionMask = 2147483647;
			files = (
				B339FF07289ABD70001B89FB /* LinkPresentation.framework in Frameworks */,
				B339FF08289ABD70001B89FB /* libRCTAesForked.a in Frameworks */,
				B339FF09289ABD70001B89FB /* JavaScriptCore.framework in Frameworks */,
				B339FF0C289ABD70001B89FB /* Branch.framework in Frameworks */,
				A9A253A9A4C55258DD932254 /* libPods-MetaMask-QA.a in Frameworks */,
			);
			runOnlyForDeploymentPostprocessing = 0;
		};
/* End PBXFrameworksBuildPhase section */

/* Begin PBXGroup section */
		00E356EF1AD99517003FC87E /* MetaMaskTests */ = {
			isa = PBXGroup;
			children = (
				00E356F21AD99517003FC87E /* MetaMaskTests.m */,
				00E356F01AD99517003FC87E /* Supporting Files */,
			);
			path = MetaMaskTests;
			sourceTree = "<group>";
		};
		00E356F01AD99517003FC87E /* Supporting Files */ = {
			isa = PBXGroup;
			children = (
				00E356F11AD99517003FC87E /* Info.plist */,
			);
			name = "Supporting Files";
			sourceTree = "<group>";
		};
		089A67E20C8950FFA11688EA /* MetaMask-Flask */ = {
			isa = PBXGroup;
			children = (
				8EB256CB3A1A7A1D942A95F6 /* ExpoModulesProvider.swift */,
			);
			name = "MetaMask-Flask";
			sourceTree = "<group>";
		};
		13B07FAE1A68108700A75B9A /* MetaMask */ = {
			isa = PBXGroup;
			children = (
				E83DB5392BBDB14700536063 /* PrivacyInfo.xcprivacy */,
				B339FEA72899852C001B89FB /* MetaMask-QA-Info.plist */,
				AA9EDF17249955C7005D89EE /* MetaMaskDebug.entitlements */,
				15F7796222A1BC1E00B1DF8C /* NativeModules */,
				15205D6221596AD90049EA93 /* MetaMask.entitlements */,
				158B0639211A72F500DF3C74 /* InpageBridgeWeb3.js */,
				008F07F21AC5B25A0029DE68 /* main.jsbundle */,
				13B07FAF1A68108700A75B9A /* AppDelegate.h */,
				13B07FB01A68108700A75B9A /* AppDelegate.m */,
				13B07FB51A68108700A75B9A /* Images.xcassets */,
				13B07FB61A68108700A75B9A /* Info.plist */,
				13B07FB11A68108700A75B9A /* LaunchScreen.xib */,
				13B07FB71A68108700A75B9A /* main.m */,
				FE3C9A2458A1416290DEDAD4 /* branch.json */,
				B0EF7FA827BD16EA00D48B4E /* ThemeColors.xcassets */,
			);
			name = MetaMask;
			sourceTree = "<group>";
		};
		153F84C52319B8DA00C19B63 /* Products */ = {
			isa = PBXGroup;
			children = (
				153F84C92319B8DB00C19B63 /* Branch.framework */,
			);
			name = Products;
			sourceTree = "<group>";
		};
		15A2E5EF2100077400A1F331 /* Recovered References */ = {
			isa = PBXGroup;
			children = (
				278065D027394AD9B2906E38 /* libBVLinearGradient.a */,
				F9DFF7AC557B46B6BEFAA1C1 /* libRNShakeEvent.a */,
				8E369AC13A2049B6B21E5120 /* libRCTSearchApi.a */,
				D0CBAE789660472DB719C765 /* libLottie.a */,
				178440FE3F1C4F4180D14622 /* libTcpSockets.a */,
			);
			name = "Recovered References";
			sourceTree = "<group>";
		};
		15F7796222A1BC1E00B1DF8C /* NativeModules */ = {
			isa = PBXGroup;
			children = (
				CF9895742A3B48DC00B4C9B5 /* RCTMinimizer */,
				CF98DA9228D9FE5000096782 /* RCTScreenshotDetect */,
			);
			name = NativeModules;
			sourceTree = "<group>";
		};
		299C51B8AA60DA51C494DE7A /* MetaMask */ = {
			isa = PBXGroup;
			children = (
				683865D794CE6007E46CAD3A /* ExpoModulesProvider.swift */,
			);
			name = MetaMask;
			sourceTree = "<group>";
		};
		2D16E6871FA4F8E400B85C8A /* Frameworks */ = {
			isa = PBXGroup;
			children = (
				F961A36A28105CF9007442B5 /* LinkPresentation.framework */,
				153C1A742217BCDC0088EFE0 /* JavaScriptCore.framework */,
				2D16E6891FA4F8E400B85C8A /* libReact.a */,
				D2632307C64595BE1B8ABEAF /* libPods-MetaMask.a */,
				9F02EB68A6ACEF113F4693A8 /* libPods-MetaMask-Flask.a */,
				B6C7C9864634E61C13A07C28 /* libPods-MetaMask-QA.a */,
			);
			name = Frameworks;
			sourceTree = "<group>";
		};
		2EF283352B17EC4E00D7B4B1 /* Light-Swift-Untar-V2 */ = {
			isa = PBXGroup;
			children = (
				2EF283362B17EC7900D7B4B1 /* Light-Swift-Untar.swift */,
			);
			path = "Light-Swift-Untar-V2";
			sourceTree = "<group>";
		};
		4A27949D046C4516B9653BBB /* Resources */ = {
			isa = PBXGroup;
			children = (
				159878012231DF67001748EC /* AntDesign.ttf */,
				15D158EC210BD8C8006982B5 /* Metamask.ttf */,
				A498EA4CD2F8488DB666B94C /* Entypo.ttf */,
				BF485CDA047B4D52852B87F5 /* EvilIcons.ttf */,
				E9629905BA1940ADA4189921 /* Feather.ttf */,
				5E32A09A7BDC431FA403BA73 /* FontAwesome.ttf */,
				42C6DDE3B80F47AFA9C9D4F5 /* Foundation.ttf */,
				4A2D27104599412CA00C35EF /* Ionicons.ttf */,
				42C239E9FAA64BD9A34B8D8A /* MaterialCommunityIcons.ttf */,
				F562CA6B28AA4A67AA29B61C /* MaterialIcons.ttf */,
				1C516951C09F43CB97129B66 /* Octicons.ttf */,
				4444176409EB42CB93AB03C5 /* SimpleLineIcons.ttf */,
				7FF1597C0ACA4902B86140B2 /* Zocial.ttf */,
				57C103F40F394637B5A886FC /* FontAwesome5_Brands.ttf */,
				EBC2B6371CD846D28B9FAADF /* FontAwesome5_Regular.ttf */,
				A98DB430A7DA47EFB97EDF8B /* FontAwesome5_Solid.ttf */,
				B64F172915DA444CB1A2CADC /* CentraNo1-Bold.otf */,
				4560812198A247039A1CF5A5 /* CentraNo1-BoldItalic.otf */,
				88A1BA779A344AC6B03514CA /* CentraNo1-Book.otf */,
				BCC95B62DD6241678CDF73B3 /* CentraNo1-BookItalic.otf */,
				F97653CAD1D04E1B8713C428 /* CentraNo1-Medium.otf */,
				5F91BBBBADCB4C7286B1A950 /* CentraNo1-MediumItalic.otf */,
				2679C48F8CD642C68116DD24 /* config.json */,
				2EBD310362314C3ABFF40AD1 /* MMSans-Regular.otf */,
			);
			name = Resources;
			sourceTree = "<group>";
		};
		650F2B9824DC5FEB00C3B9C4 /* Products */ = {
			isa = PBXGroup;
			children = (
				650F2B9C24DC5FEC00C3B9C4 /* libRCTAesForked.a */,
			);
			name = Products;
			sourceTree = "<group>";
		};
		832341AE1AAA6A7D00B99B32 /* Libraries */ = {
			isa = PBXGroup;
			children = (
				650F2B9724DC5FEB00C3B9C4 /* RCTAesForked.xcodeproj */,
				153F84C42319B8DA00C19B63 /* BranchSDK.xcodeproj */,
			);
			name = Libraries;
			sourceTree = "<group>";
		};
		83CBB9F61A601CBA00E9B192 = {
			isa = PBXGroup;
			children = (
				C8424AE32CCC01F900F0BEB7 /* GoogleService-Info.plist */,
				2EF283352B17EC4E00D7B4B1 /* Light-Swift-Untar-V2 */,
				2EF283312B17EC1A00D7B4B1 /* RNTar.m */,
				2EF283292B17EBD600D7B4B1 /* RnTar.swift */,
				654378AF243E2ADC00571B9C /* File.swift */,
				15FDD86021B76461006B7C35 /* release.xcconfig */,
				15FDD82721B7642B006B7C35 /* debug.xcconfig */,
				13B07FAE1A68108700A75B9A /* MetaMask */,
				832341AE1AAA6A7D00B99B32 /* Libraries */,
				00E356EF1AD99517003FC87E /* MetaMaskTests */,
				83CBBA001A601CBA00E9B192 /* Products */,
				2D16E6871FA4F8E400B85C8A /* Frameworks */,
				4A27949D046C4516B9653BBB /* Resources */,
				15A2E5EF2100077400A1F331 /* Recovered References */,
				AA342D524556DBBE26F5997C /* Pods */,
				654378AE243E2ADB00571B9C /* MetaMask-Bridging-Header.h */,
				B1017F312FF6E8B14E7F30EB /* ExpoModulesProviders */,
			);
			indentWidth = 2;
			sourceTree = "<group>";
			tabWidth = 2;
			usesTabs = 0;
		};
		83CBBA001A601CBA00E9B192 /* Products */ = {
			isa = PBXGroup;
			children = (
				13B07F961A680F5B00A75B9A /* MetaMask.app */,
				B339FF39289ABD70001B89FB /* MetaMask-QA.app */,
				2EF282922B0FF86900D7B4B1 /* MetaMask-Flask.app */,
			);
			name = Products;
			sourceTree = "<group>";
		};
		AA342D524556DBBE26F5997C /* Pods */ = {
			isa = PBXGroup;
			children = (
				4C81CC9BCD86AC7F96BA8CAD /* Pods-MetaMask.debug.xcconfig */,
				7D2A2666F9BADDF2418B01A1 /* Pods-MetaMask.release.xcconfig */,
				91B348F39D8AD3220320E89D /* Pods-MetaMask-Flask.debug.xcconfig */,
				F1CCBB0591B4D16C1710A05D /* Pods-MetaMask-Flask.release.xcconfig */,
				51AB7231D0E692F5EF71FACB /* Pods-MetaMask-QA.debug.xcconfig */,
				CF014205BB8964CFE74D4D8E /* Pods-MetaMask-QA.release.xcconfig */,
			);
			path = Pods;
			sourceTree = "<group>";
		};
		B1017F312FF6E8B14E7F30EB /* ExpoModulesProviders */ = {
			isa = PBXGroup;
			children = (
				299C51B8AA60DA51C494DE7A /* MetaMask */,
				089A67E20C8950FFA11688EA /* MetaMask-Flask */,
				D48FD973918C14EFC848CBFB /* MetaMask-QA */,
			);
			name = ExpoModulesProviders;
			sourceTree = "<group>";
		};
		CF9895742A3B48DC00B4C9B5 /* RCTMinimizer */ = {
			isa = PBXGroup;
			children = (
				CF9895752A3B48F700B4C9B5 /* RCTMinimizer.h */,
				CF9895762A3B49BE00B4C9B5 /* RCTMinimizer.m */,
			);
			name = RCTMinimizer;
			sourceTree = "<group>";
		};
		CF98DA9228D9FE5000096782 /* RCTScreenshotDetect */ = {
			isa = PBXGroup;
			children = (
				CF98DA9A28D9FE7800096782 /* RCTScreenshotDetect.h */,
				CF98DA9B28D9FEB700096782 /* RCTScreenshotDetect.m */,
			);
			name = RCTScreenshotDetect;
			sourceTree = "<group>";
		};
		D48FD973918C14EFC848CBFB /* MetaMask-QA */ = {
			isa = PBXGroup;
			children = (
				E7EEA32C976A46B991D55FD4 /* ExpoModulesProvider.swift */,
			);
			name = "MetaMask-QA";
			sourceTree = "<group>";
		};
/* End PBXGroup section */

/* Begin PBXNativeTarget section */
		13B07F861A680F5B00A75B9A /* MetaMask */ = {
			isa = PBXNativeTarget;
			buildConfigurationList = 13B07F931A680F5B00A75B9A /* Build configuration list for PBXNativeTarget "MetaMask" */;
			buildPhases = (
				65728037EE7BD20DE039438B /* [CP] Check Pods Manifest.lock */,
				15FDD86321B76696006B7C35 /* Override xcconfig files */,
				2A8181D696D792EC398412FD /* [Expo] Configure project */,
				13B07F871A680F5B00A75B9A /* Sources */,
				13B07F8C1A680F5B00A75B9A /* Frameworks */,
				13B07F8E1A680F5B00A75B9A /* Resources */,
				15ACCA0022655C3A0063978B /* Embed Frameworks */,
				00DD1BFF1BD5951E006B06BC /* Bundle JS Code & Upload Sentry Files */,
				1315792FDF9ED5C1277541D0 /* [CP] Embed Pods Frameworks */,
				FFED9AB1AACD0DA25EAA971D /* [CP] Copy Pods Resources */,
				9F2FDF243A79F1A3A790828C /* [CP-User] [RNFB] Core Configuration */,
				B04B18D52D8B340C00C5C2CE /* Strip Bitcode */,
			);
			buildRules = (
			);
			dependencies = (
				153F84CD2319B8FD00C19B63 /* PBXTargetDependency */,
			);
			name = MetaMask;
			productName = "Hello World";
			productReference = 13B07F961A680F5B00A75B9A /* MetaMask.app */;
			productType = "com.apple.product-type.application";
		};
		2EF282522B0FF86900D7B4B1 /* MetaMask-Flask */ = {
			isa = PBXNativeTarget;
			buildConfigurationList = 2EF2828F2B0FF86900D7B4B1 /* Build configuration list for PBXNativeTarget "MetaMask-Flask" */;
			buildPhases = (
				2671E4E19FD35BBF616FC1D3 /* [CP] Check Pods Manifest.lock */,
				2EF282582B0FF86900D7B4B1 /* Override xcconfig files */,
				A1BBADB7B9B00D0EC304761B /* [Expo] Configure project */,
				2EF282592B0FF86900D7B4B1 /* Sources */,
				2EF282602B0FF86900D7B4B1 /* Frameworks */,
				2EF282692B0FF86900D7B4B1 /* Resources */,
				2EF2828A2B0FF86900D7B4B1 /* Embed Frameworks */,
				2EF282892B0FF86900D7B4B1 /* Bundle JS Code & Upload Sentry Files */,
				22A0CDFA61EAF4604801C08E /* [CP] Embed Pods Frameworks */,
				E6DF8EB7C7F8301263C260CE /* [CP] Copy Pods Resources */,
				7DCEC09F2EFA897359942504 /* [CP-User] [RNFB] Core Configuration */,
				B04B18D72D8B34BE00C5C2CE /* Strip Bitcode */,
			);
			buildRules = (
			);
			dependencies = (
				2EF282552B0FF86900D7B4B1 /* PBXTargetDependency */,
			);
			name = "MetaMask-Flask";
			productName = "Hello World";
			productReference = 2EF282922B0FF86900D7B4B1 /* MetaMask-Flask.app */;
			productType = "com.apple.product-type.application";
		};
		B339FEF8289ABD70001B89FB /* MetaMask-QA */ = {
			isa = PBXNativeTarget;
			buildConfigurationList = B339FF36289ABD70001B89FB /* Build configuration list for PBXNativeTarget "MetaMask-QA" */;
			buildPhases = (
				7F95098E1DEEA467CD6B2B8B /* [CP] Check Pods Manifest.lock */,
				B339FF00289ABD70001B89FB /* Override xcconfig files */,
				056B914267B20A3E1A9AEF1A /* [Expo] Configure project */,
				B339FF01289ABD70001B89FB /* Sources */,
				B339FF06289ABD70001B89FB /* Frameworks */,
				B339FF0F289ABD70001B89FB /* Resources */,
				B339FF30289ABD70001B89FB /* Embed Frameworks */,
				B339FF2F289ABD70001B89FB /* Bundle JS Code & Upload Sentry Files */,
				C809907F60335F19DA480743 /* [CP] Embed Pods Frameworks */,
				475B37D211D24FD533A25DD4 /* [CP] Copy Pods Resources */,
				13E0EBB030DB9498ACF206AC /* [CP-User] [RNFB] Core Configuration */,
				B04B18D62D8B34AD00C5C2CE /* Strip Bitcode */,
			);
			buildRules = (
			);
			dependencies = (
				B339FEFD289ABD70001B89FB /* PBXTargetDependency */,
			);
			name = "MetaMask-QA";
			productName = "Hello World";
			productReference = B339FF39289ABD70001B89FB /* MetaMask-QA.app */;
			productType = "com.apple.product-type.application";
		};
/* End PBXNativeTarget section */

/* Begin PBXProject section */
		83CBB9F71A601CBA00E9B192 /* Project object */ = {
			isa = PBXProject;
			attributes = {
				LastUpgradeCheck = 1010;
				ORGANIZATIONNAME = MetaMask;
				TargetAttributes = {
					13B07F861A680F5B00A75B9A = {
						LastSwiftMigration = 1140;
						SystemCapabilities = {
							com.apple.Push = {
								enabled = 1;
							};
							com.apple.SafariKeychain = {
								enabled = 1;
							};
						};
					};
				};
			};
			buildConfigurationList = 83CBB9FA1A601CBA00E9B192 /* Build configuration list for PBXProject "MetaMask" */;
			compatibilityVersion = "Xcode 14.0";
			developmentRegion = English;
			hasScannedForEncodings = 0;
			knownRegions = (
				English,
				en,
				Base,
			);
			mainGroup = 83CBB9F61A601CBA00E9B192;
			productRefGroup = 83CBBA001A601CBA00E9B192 /* Products */;
			projectDirPath = "";
			projectReferences = (
				{
					ProductGroup = 153F84C52319B8DA00C19B63 /* Products */;
					ProjectRef = 153F84C42319B8DA00C19B63 /* BranchSDK.xcodeproj */;
				},
				{
					ProductGroup = 650F2B9824DC5FEB00C3B9C4 /* Products */;
					ProjectRef = 650F2B9724DC5FEB00C3B9C4 /* RCTAesForked.xcodeproj */;
				},
			);
			projectRoot = "";
			targets = (
				13B07F861A680F5B00A75B9A /* MetaMask */,
				B339FEF8289ABD70001B89FB /* MetaMask-QA */,
				2EF282522B0FF86900D7B4B1 /* MetaMask-Flask */,
			);
		};
/* End PBXProject section */

/* Begin PBXReferenceProxy section */
		153F84C92319B8DB00C19B63 /* Branch.framework */ = {
			isa = PBXReferenceProxy;
			fileType = wrapper.framework;
			path = Branch.framework;
			remoteRef = 153F84C82319B8DB00C19B63 /* PBXContainerItemProxy */;
			sourceTree = BUILT_PRODUCTS_DIR;
		};
		650F2B9C24DC5FEC00C3B9C4 /* libRCTAesForked.a */ = {
			isa = PBXReferenceProxy;
			fileType = archive.ar;
			path = libRCTAesForked.a;
			remoteRef = 650F2B9B24DC5FEC00C3B9C4 /* PBXContainerItemProxy */;
			sourceTree = BUILT_PRODUCTS_DIR;
		};
/* End PBXReferenceProxy section */

/* Begin PBXResourcesBuildPhase section */
		13B07F8E1A680F5B00A75B9A /* Resources */ = {
			isa = PBXResourcesBuildPhase;
			buildActionMask = 2147483647;
			files = (
				13B07FBF1A68108700A75B9A /* Images.xcassets in Resources */,
				158B063B211A72F500DF3C74 /* InpageBridgeWeb3.js in Resources */,
				15D158ED210BD912006982B5 /* Metamask.ttf in Resources */,
				B0EF7FA927BD16EA00D48B4E /* ThemeColors.xcassets in Resources */,
				E83DB5522BBDF2AA00536063 /* PrivacyInfo.xcprivacy in Resources */,
				15AD28AA21B7CFDC005DEB23 /* debug.xcconfig in Resources */,
				15AD28A921B7CFD9005DEB23 /* release.xcconfig in Resources */,
				C8424AE62CCC01F900F0BEB7 /* GoogleService-Info.plist in Resources */,
				15ACC9FB226555820063978B /* LaunchScreen.xib in Resources */,
				49D8E62C506F4A63889EEC7F /* branch.json in Resources */,
				83225B66FFCE4A569C3D7345 /* CentraNo1-Bold.otf in Resources */,
				D5BA0E32DFAA451781D5093E /* CentraNo1-BoldItalic.otf in Resources */,
				5A6FB59C323F4F188B3F52C4 /* CentraNo1-Book.otf in Resources */,
				1E98F0C2AF554A41BFE003E7 /* CentraNo1-BookItalic.otf in Resources */,
				08B7A641467C4723B98328E9 /* CentraNo1-Medium.otf in Resources */,
				7F5D30C6178D467D96653D0F /* CentraNo1-MediumItalic.otf in Resources */,
				3466654F43654D36B5D478CA /* config.json in Resources */,
				DADE8F39CE81410A98B9B805 /* MMSans-Regular.otf in Resources */,
			);
			runOnlyForDeploymentPostprocessing = 0;
		};
		2EF282692B0FF86900D7B4B1 /* Resources */ = {
			isa = PBXResourcesBuildPhase;
			buildActionMask = 2147483647;
			files = (
				2EF2826A2B0FF86900D7B4B1 /* Images.xcassets in Resources */,
				2EF2826B2B0FF86900D7B4B1 /* InpageBridgeWeb3.js in Resources */,
				2EF2826C2B0FF86900D7B4B1 /* Metamask.ttf in Resources */,
				2EF2826E2B0FF86900D7B4B1 /* ThemeColors.xcassets in Resources */,
				E83DB5542BBDF2AF00536063 /* PrivacyInfo.xcprivacy in Resources */,
				2EF282712B0FF86900D7B4B1 /* debug.xcconfig in Resources */,
				2EF282762B0FF86900D7B4B1 /* release.xcconfig in Resources */,
				2EF2827C2B0FF86900D7B4B1 /* LaunchScreen.xib in Resources */,
				2EF2827D2B0FF86900D7B4B1 /* branch.json in Resources */,
				C8424AE52CCC01F900F0BEB7 /* GoogleService-Info.plist in Resources */,
			);
			runOnlyForDeploymentPostprocessing = 0;
		};
		B339FF0F289ABD70001B89FB /* Resources */ = {
			isa = PBXResourcesBuildPhase;
			buildActionMask = 2147483647;
			files = (
				B339FF10289ABD70001B89FB /* Images.xcassets in Resources */,
				B339FF11289ABD70001B89FB /* InpageBridgeWeb3.js in Resources */,
				B339FF12289ABD70001B89FB /* Metamask.ttf in Resources */,
				B339FF14289ABD70001B89FB /* ThemeColors.xcassets in Resources */,
				B339FF17289ABD70001B89FB /* debug.xcconfig in Resources */,
				C8424AE42CCC01F900F0BEB7 /* GoogleService-Info.plist in Resources */,
				E83DB5532BBDF2AE00536063 /* PrivacyInfo.xcprivacy in Resources */,
				B339FF1C289ABD70001B89FB /* release.xcconfig in Resources */,
				B339FF22289ABD70001B89FB /* LaunchScreen.xib in Resources */,
				B339FF23289ABD70001B89FB /* branch.json in Resources */,
				B339FF3C289ABF2C001B89FB /* MetaMask-QA-Info.plist in Resources */,
			);
			runOnlyForDeploymentPostprocessing = 0;
		};
/* End PBXResourcesBuildPhase section */

/* Begin PBXShellScriptBuildPhase section */
		00DD1BFF1BD5951E006B06BC /* Bundle JS Code & Upload Sentry Files */ = {
			isa = PBXShellScriptBuildPhase;
			buildActionMask = 2147483647;
			files = (
			);
			inputFileListPaths = (
				"${PODS_ROOT}/Target Support Files/Pods-MetaMask/Pods-MetaMask-frameworks-${CONFIGURATION}-input-files.xcfilelist",
			);
			inputPaths = (
			);
			name = "Bundle JS Code & Upload Sentry Files";
			outputPaths = (
			);
			runOnlyForDeploymentPostprocessing = 0;
			shellPath = /bin/sh;
			shellScript = "# Define script\nBUNDLE_AND_UPLOAD_TO_SENTRY=\"../scripts/ios/bundle-js-and-sentry-upload.sh\"\n\n# Give permissions to script\nchmod +x $BUNDLE_AND_UPLOAD_TO_SENTRY\n\n# Run script\n$BUNDLE_AND_UPLOAD_TO_SENTRY\n";
		};
		056B914267B20A3E1A9AEF1A /* [Expo] Configure project */ = {
			isa = PBXShellScriptBuildPhase;
			alwaysOutOfDate = 1;
			buildActionMask = 2147483647;
			files = (
			);
			inputFileListPaths = (
			);
			inputPaths = (
			);
			name = "[Expo] Configure project";
			outputFileListPaths = (
			);
			outputPaths = (
			);
			runOnlyForDeploymentPostprocessing = 0;
			shellPath = /bin/sh;
			shellScript = "# This script configures Expo modules and generates the modules provider file.\nbash -l -c \"./Pods/Target\\ Support\\ Files/Pods-MetaMask-QA/expo-configure-project.sh\"\n";
		};
		1315792FDF9ED5C1277541D0 /* [CP] Embed Pods Frameworks */ = {
			isa = PBXShellScriptBuildPhase;
			buildActionMask = 2147483647;
			files = (
			);
			inputFileListPaths = (
				"${PODS_ROOT}/Target Support Files/Pods-MetaMask/Pods-MetaMask-frameworks-${CONFIGURATION}-input-files.xcfilelist",
			);
			name = "[CP] Embed Pods Frameworks";
			outputFileListPaths = (
				"${PODS_ROOT}/Target Support Files/Pods-MetaMask/Pods-MetaMask-frameworks-${CONFIGURATION}-output-files.xcfilelist",
			);
			runOnlyForDeploymentPostprocessing = 0;
			shellPath = /bin/sh;
			shellScript = "\"${PODS_ROOT}/Target Support Files/Pods-MetaMask/Pods-MetaMask-frameworks.sh\"\n";
			showEnvVarsInLog = 0;
		};
		13E0EBB030DB9498ACF206AC /* [CP-User] [RNFB] Core Configuration */ = {
			isa = PBXShellScriptBuildPhase;
			buildActionMask = 2147483647;
			files = (
			);
			inputPaths = (
				"$(BUILT_PRODUCTS_DIR)/$(INFOPLIST_PATH)",
			);
			name = "[CP-User] [RNFB] Core Configuration";
			runOnlyForDeploymentPostprocessing = 0;
			shellPath = /bin/sh;
			shellScript = "#!/usr/bin/env bash\n#\n# Copyright (c) 2016-present Invertase Limited & Contributors\n#\n# Licensed under the Apache License, Version 2.0 (the \"License\");\n# you may not use this library except in compliance with the License.\n# You may obtain a copy of the License at\n#\n#   http://www.apache.org/licenses/LICENSE-2.0\n#\n# Unless required by applicable law or agreed to in writing, software\n# distributed under the License is distributed on an \"AS IS\" BASIS,\n# WITHOUT WARRANTIES OR CONDITIONS OF ANY KIND, either express or implied.\n# See the License for the specific language governing permissions and\n# limitations under the License.\n#\n\n##########################################################################\n##########################################################################\n#\n#  NOTE THAT IF YOU CHANGE THIS FILE YOU MUST RUN pod install AFTERWARDS\n#\n#  This file is installed as an Xcode build script in the project file\n#  by cocoapods, and you will not see your changes until you pod install\n#\n##########################################################################\n##########################################################################\n\nset -e\n\n_MAX_LOOKUPS=2;\n_SEARCH_RESULT=''\n_RN_ROOT_EXISTS=''\n_CURRENT_LOOKUPS=1\n_JSON_ROOT=\"'react-native'\"\n_JSON_FILE_NAME='firebase.json'\n_JSON_OUTPUT_BASE64='e30=' # { }\n_CURRENT_SEARCH_DIR=${PROJECT_DIR}\n_PLIST_BUDDY=/usr/libexec/PlistBuddy\n_TARGET_PLIST=\"${BUILT_PRODUCTS_DIR}/${INFOPLIST_PATH}\"\n_DSYM_PLIST=\"${DWARF_DSYM_FOLDER_PATH}/${DWARF_DSYM_FILE_NAME}/Contents/Info.plist\"\n\n# plist arrays\n_PLIST_ENTRY_KEYS=()\n_PLIST_ENTRY_TYPES=()\n_PLIST_ENTRY_VALUES=()\n\nfunction setPlistValue {\n  echo \"info:      setting plist entry '$1' of type '$2' in file '$4'\"\n  ${_PLIST_BUDDY} -c \"Add :$1 $2 '$3'\" $4 || echo \"info:      '$1' already exists\"\n}\n\nfunction getFirebaseJsonKeyValue () {\n  if [[ ${_RN_ROOT_EXISTS} ]]; then\n    ruby -Ku -e \"require 'rubygems';require 'json'; output=JSON.parse('$1'); puts output[$_JSON_ROOT]['$2']\"\n  else\n    echo \"\"\n  fi;\n}\n\nfunction jsonBoolToYesNo () {\n  if [[ $1 == \"false\" ]]; then\n    echo \"NO\"\n  elif [[ $1 == \"true\" ]]; then\n    echo \"YES\"\n  else echo \"NO\"\n  fi\n}\n\necho \"info: -> RNFB build script started\"\necho \"info: 1) Locating ${_JSON_FILE_NAME} file:\"\n\nif [[ -z ${_CURRENT_SEARCH_DIR} ]]; then\n  _CURRENT_SEARCH_DIR=$(pwd)\nfi;\n\nwhile true; do\n  _CURRENT_SEARCH_DIR=$(dirname \"$_CURRENT_SEARCH_DIR\")\n  if [[ \"$_CURRENT_SEARCH_DIR\" == \"/\" ]] || [[ ${_CURRENT_LOOKUPS} -gt ${_MAX_LOOKUPS} ]]; then break; fi;\n  echo \"info:      ($_CURRENT_LOOKUPS of $_MAX_LOOKUPS) Searching in '$_CURRENT_SEARCH_DIR' for a ${_JSON_FILE_NAME} file.\"\n  _SEARCH_RESULT=$(find \"$_CURRENT_SEARCH_DIR\" -maxdepth 2 -name ${_JSON_FILE_NAME} -print | /usr/bin/head -n 1)\n  if [[ ${_SEARCH_RESULT} ]]; then\n    echo \"info:      ${_JSON_FILE_NAME} found at $_SEARCH_RESULT\"\n    break;\n  fi;\n  _CURRENT_LOOKUPS=$((_CURRENT_LOOKUPS+1))\ndone\n\nif [[ ${_SEARCH_RESULT} ]]; then\n  _JSON_OUTPUT_RAW=$(cat \"${_SEARCH_RESULT}\")\n  _RN_ROOT_EXISTS=$(ruby -Ku -e \"require 'rubygems';require 'json'; output=JSON.parse('$_JSON_OUTPUT_RAW'); puts output[$_JSON_ROOT]\" || echo '')\n\n  if [[ ${_RN_ROOT_EXISTS} ]]; then\n    if ! python3 --version >/dev/null 2>&1; then echo \"python3 not found, firebase.json file processing error.\" && exit 1; fi\n    _JSON_OUTPUT_BASE64=$(python3 -c 'import json,sys,base64;print(base64.b64encode(bytes(json.dumps(json.loads(open('\"'${_SEARCH_RESULT}'\"', '\"'rb'\"').read())['${_JSON_ROOT}']), '\"'utf-8'\"')).decode())' || echo \"e30=\")\n  fi\n\n  _PLIST_ENTRY_KEYS+=(\"firebase_json_raw\")\n  _PLIST_ENTRY_TYPES+=(\"string\")\n  _PLIST_ENTRY_VALUES+=(\"$_JSON_OUTPUT_BASE64\")\n\n  # config.app_data_collection_default_enabled\n  _APP_DATA_COLLECTION_ENABLED=$(getFirebaseJsonKeyValue \"$_JSON_OUTPUT_RAW\" \"app_data_collection_default_enabled\")\n  if [[ $_APP_DATA_COLLECTION_ENABLED ]]; then\n    _PLIST_ENTRY_KEYS+=(\"FirebaseDataCollectionDefaultEnabled\")\n    _PLIST_ENTRY_TYPES+=(\"bool\")\n    _PLIST_ENTRY_VALUES+=(\"$(jsonBoolToYesNo \"$_APP_DATA_COLLECTION_ENABLED\")\")\n  fi\n\n  # config.analytics_auto_collection_enabled\n  _ANALYTICS_AUTO_COLLECTION=$(getFirebaseJsonKeyValue \"$_JSON_OUTPUT_RAW\" \"analytics_auto_collection_enabled\")\n  if [[ $_ANALYTICS_AUTO_COLLECTION ]]; then\n    _PLIST_ENTRY_KEYS+=(\"FIREBASE_ANALYTICS_COLLECTION_ENABLED\")\n    _PLIST_ENTRY_TYPES+=(\"bool\")\n    _PLIST_ENTRY_VALUES+=(\"$(jsonBoolToYesNo \"$_ANALYTICS_AUTO_COLLECTION\")\")\n  fi\n\n  # config.analytics_collection_deactivated\n  _ANALYTICS_DEACTIVATED=$(getFirebaseJsonKeyValue \"$_JSON_OUTPUT_RAW\" \"analytics_collection_deactivated\")\n  if [[ $_ANALYTICS_DEACTIVATED ]]; then\n    _PLIST_ENTRY_KEYS+=(\"FIREBASE_ANALYTICS_COLLECTION_DEACTIVATED\")\n    _PLIST_ENTRY_TYPES+=(\"bool\")\n    _PLIST_ENTRY_VALUES+=(\"$(jsonBoolToYesNo \"$_ANALYTICS_DEACTIVATED\")\")\n  fi\n\n  # config.analytics_idfv_collection_enabled\n  _ANALYTICS_IDFV_COLLECTION=$(getFirebaseJsonKeyValue \"$_JSON_OUTPUT_RAW\" \"analytics_idfv_collection_enabled\")\n  if [[ $_ANALYTICS_IDFV_COLLECTION ]]; then\n    _PLIST_ENTRY_KEYS+=(\"GOOGLE_ANALYTICS_IDFV_COLLECTION_ENABLED\")\n    _PLIST_ENTRY_TYPES+=(\"bool\")\n    _PLIST_ENTRY_VALUES+=(\"$(jsonBoolToYesNo \"$_ANALYTICS_IDFV_COLLECTION\")\")\n  fi\n\n  # config.analytics_default_allow_analytics_storage\n  _ANALYTICS_STORAGE=$(getFirebaseJsonKeyValue \"$_JSON_OUTPUT_RAW\" \"analytics_default_allow_analytics_storage\")\n  if [[ $_ANALYTICS_STORAGE ]]; then\n    _PLIST_ENTRY_KEYS+=(\"GOOGLE_ANALYTICS_DEFAULT_ALLOW_ANALYTICS_STORAGE\")\n    _PLIST_ENTRY_TYPES+=(\"bool\")\n    _PLIST_ENTRY_VALUES+=(\"$(jsonBoolToYesNo \"$_ANALYTICS_STORAGE\")\")\n  fi\n\n  # config.analytics_default_allow_ad_storage\n  _ANALYTICS_AD_STORAGE=$(getFirebaseJsonKeyValue \"$_JSON_OUTPUT_RAW\" \"analytics_default_allow_ad_storage\")\n  if [[ $_ANALYTICS_AD_STORAGE ]]; then\n    _PLIST_ENTRY_KEYS+=(\"GOOGLE_ANALYTICS_DEFAULT_ALLOW_AD_STORAGE\")\n    _PLIST_ENTRY_TYPES+=(\"bool\")\n    _PLIST_ENTRY_VALUES+=(\"$(jsonBoolToYesNo \"$_ANALYTICS_AD_STORAGE\")\")\n  fi\n\n  # config.analytics_default_allow_ad_user_data\n  _ANALYTICS_AD_USER_DATA=$(getFirebaseJsonKeyValue \"$_JSON_OUTPUT_RAW\" \"analytics_default_allow_ad_user_data\")\n  if [[ $_ANALYTICS_AD_USER_DATA ]]; then\n    _PLIST_ENTRY_KEYS+=(\"GOOGLE_ANALYTICS_DEFAULT_ALLOW_AD_USER_DATA\")\n    _PLIST_ENTRY_TYPES+=(\"bool\")\n    _PLIST_ENTRY_VALUES+=(\"$(jsonBoolToYesNo \"$_ANALYTICS_AD_USER_DATA\")\")\n  fi\n\n  # config.analytics_default_allow_ad_personalization_signals\n  _ANALYTICS_PERSONALIZATION=$(getFirebaseJsonKeyValue \"$_JSON_OUTPUT_RAW\" \"analytics_default_allow_ad_personalization_signals\")\n  if [[ $_ANALYTICS_PERSONALIZATION ]]; then\n    _PLIST_ENTRY_KEYS+=(\"GOOGLE_ANALYTICS_DEFAULT_ALLOW_AD_PERSONALIZATION_SIGNALS\")\n    _PLIST_ENTRY_TYPES+=(\"bool\")\n    _PLIST_ENTRY_VALUES+=(\"$(jsonBoolToYesNo \"$_ANALYTICS_PERSONALIZATION\")\")\n  fi\n\n  # config.analytics_registration_with_ad_network_enabled\n  _ANALYTICS_REGISTRATION_WITH_AD_NETWORK=$(getFirebaseJsonKeyValue \"$_JSON_OUTPUT_RAW\" \"google_analytics_registration_with_ad_network_enabled\")\n  if [[ $_ANALYTICS_REGISTRATION_WITH_AD_NETWORK ]]; then\n    _PLIST_ENTRY_KEYS+=(\"GOOGLE_ANALYTICS_REGISTRATION_WITH_AD_NETWORK_ENABLED\")\n    _PLIST_ENTRY_TYPES+=(\"bool\")\n    _PLIST_ENTRY_VALUES+=(\"$(jsonBoolToYesNo \"$_ANALYTICS_REGISTRATION_WITH_AD_NETWORK\")\")\n  fi\n\n  # config.google_analytics_automatic_screen_reporting_enabled\n  _ANALYTICS_AUTO_SCREEN_REPORTING=$(getFirebaseJsonKeyValue \"$_JSON_OUTPUT_RAW\" \"google_analytics_automatic_screen_reporting_enabled\")\n  if [[ $_ANALYTICS_AUTO_SCREEN_REPORTING ]]; then\n    _PLIST_ENTRY_KEYS+=(\"FirebaseAutomaticScreenReportingEnabled\")\n    _PLIST_ENTRY_TYPES+=(\"bool\")\n    _PLIST_ENTRY_VALUES+=(\"$(jsonBoolToYesNo \"$_ANALYTICS_AUTO_SCREEN_REPORTING\")\")\n  fi\n\n  # config.perf_auto_collection_enabled\n  _PERF_AUTO_COLLECTION=$(getFirebaseJsonKeyValue \"$_JSON_OUTPUT_RAW\" \"perf_auto_collection_enabled\")\n  if [[ $_PERF_AUTO_COLLECTION ]]; then\n    _PLIST_ENTRY_KEYS+=(\"firebase_performance_collection_enabled\")\n    _PLIST_ENTRY_TYPES+=(\"bool\")\n    _PLIST_ENTRY_VALUES+=(\"$(jsonBoolToYesNo \"$_PERF_AUTO_COLLECTION\")\")\n  fi\n\n  # config.perf_collection_deactivated\n  _PERF_DEACTIVATED=$(getFirebaseJsonKeyValue \"$_JSON_OUTPUT_RAW\" \"perf_collection_deactivated\")\n  if [[ $_PERF_DEACTIVATED ]]; then\n    _PLIST_ENTRY_KEYS+=(\"firebase_performance_collection_deactivated\")\n    _PLIST_ENTRY_TYPES+=(\"bool\")\n    _PLIST_ENTRY_VALUES+=(\"$(jsonBoolToYesNo \"$_PERF_DEACTIVATED\")\")\n  fi\n\n  # config.messaging_auto_init_enabled\n  _MESSAGING_AUTO_INIT=$(getFirebaseJsonKeyValue \"$_JSON_OUTPUT_RAW\" \"messaging_auto_init_enabled\")\n  if [[ $_MESSAGING_AUTO_INIT ]]; then\n    _PLIST_ENTRY_KEYS+=(\"FirebaseMessagingAutoInitEnabled\")\n    _PLIST_ENTRY_TYPES+=(\"bool\")\n    _PLIST_ENTRY_VALUES+=(\"$(jsonBoolToYesNo \"$_MESSAGING_AUTO_INIT\")\")\n  fi\n\n  # config.in_app_messaging_auto_colllection_enabled\n  _FIAM_AUTO_INIT=$(getFirebaseJsonKeyValue \"$_JSON_OUTPUT_RAW\" \"in_app_messaging_auto_collection_enabled\")\n  if [[ $_FIAM_AUTO_INIT ]]; then\n    _PLIST_ENTRY_KEYS+=(\"FirebaseInAppMessagingAutomaticDataCollectionEnabled\")\n    _PLIST_ENTRY_TYPES+=(\"bool\")\n    _PLIST_ENTRY_VALUES+=(\"$(jsonBoolToYesNo \"$_FIAM_AUTO_INIT\")\")\n  fi\n\n  # config.app_check_token_auto_refresh\n  _APP_CHECK_TOKEN_AUTO_REFRESH=$(getFirebaseJsonKeyValue \"$_JSON_OUTPUT_RAW\" \"app_check_token_auto_refresh\")\n  if [[ $_APP_CHECK_TOKEN_AUTO_REFRESH ]]; then\n    _PLIST_ENTRY_KEYS+=(\"FirebaseAppCheckTokenAutoRefreshEnabled\")\n    _PLIST_ENTRY_TYPES+=(\"bool\")\n    _PLIST_ENTRY_VALUES+=(\"$(jsonBoolToYesNo \"$_APP_CHECK_TOKEN_AUTO_REFRESH\")\")\n  fi\n\n  # config.crashlytics_disable_auto_disabler - undocumented for now - mainly for debugging, document if becomes useful\n  _CRASHLYTICS_AUTO_DISABLE_ENABLED=$(getFirebaseJsonKeyValue \"$_JSON_OUTPUT_RAW\" \"crashlytics_disable_auto_disabler\")\n  if [[ $_CRASHLYTICS_AUTO_DISABLE_ENABLED == \"true\" ]]; then\n    echo \"Disabled Crashlytics auto disabler.\" # do nothing\n  else\n    _PLIST_ENTRY_KEYS+=(\"FirebaseCrashlyticsCollectionEnabled\")\n    _PLIST_ENTRY_TYPES+=(\"bool\")\n    _PLIST_ENTRY_VALUES+=(\"NO\")\n  fi\nelse\n  _PLIST_ENTRY_KEYS+=(\"firebase_json_raw\")\n  _PLIST_ENTRY_TYPES+=(\"string\")\n  _PLIST_ENTRY_VALUES+=(\"$_JSON_OUTPUT_BASE64\")\n  echo \"warning:   A firebase.json file was not found, whilst this file is optional it is recommended to include it to configure firebase services in React Native Firebase.\"\nfi;\n\necho \"info: 2) Injecting Info.plist entries: \"\n\n# Log out the keys we're adding\nfor i in \"${!_PLIST_ENTRY_KEYS[@]}\"; do\n  echo \"    ->  $i) ${_PLIST_ENTRY_KEYS[$i]}\" \"${_PLIST_ENTRY_TYPES[$i]}\" \"${_PLIST_ENTRY_VALUES[$i]}\"\ndone\n\nfor plist in \"${_TARGET_PLIST}\" \"${_DSYM_PLIST}\" ; do\n  if [[ -f \"${plist}\" ]]; then\n\n    # paths with spaces break the call to setPlistValue. temporarily modify\n    # the shell internal field separator variable (IFS), which normally\n    # includes spaces, to consist only of line breaks\n    oldifs=$IFS\n    IFS=\"\n\"\n\n    for i in \"${!_PLIST_ENTRY_KEYS[@]}\"; do\n      setPlistValue \"${_PLIST_ENTRY_KEYS[$i]}\" \"${_PLIST_ENTRY_TYPES[$i]}\" \"${_PLIST_ENTRY_VALUES[$i]}\" \"${plist}\"\n    done\n\n    # restore the original internal field separator value\n    IFS=$oldifs\n  else\n    echo \"warning:   A Info.plist build output file was not found (${plist})\"\n  fi\ndone\n\necho \"info: <- RNFB build script finished\"\n";
		};
		15FDD86321B76696006B7C35 /* Override xcconfig files */ = {
			isa = PBXShellScriptBuildPhase;
			buildActionMask = 2147483647;
			files = (
			);
			inputFileListPaths = (
			);
			inputPaths = (
			);
			name = "Override xcconfig files";
			outputFileListPaths = (
			);
			outputPaths = (
			);
			runOnlyForDeploymentPostprocessing = 0;
			shellPath = /bin/sh;
			shellScript = "if [ -e ../.ios.env ]\nthen\n    cp -rf ../.ios.env debug.xcconfig\n    cp -rf ../.ios.env release.xcconfig\nelse\n    cp -rf ../.ios.env.example debug.xcconfig\n    cp -rf ../.ios.env.example release.xcconfig\nfi\n\n";
		};
		22A0CDFA61EAF4604801C08E /* [CP] Embed Pods Frameworks */ = {
			isa = PBXShellScriptBuildPhase;
			buildActionMask = 2147483647;
			files = (
			);
			inputFileListPaths = (
				"${PODS_ROOT}/Target Support Files/Pods-MetaMask-Flask/Pods-MetaMask-Flask-frameworks-${CONFIGURATION}-input-files.xcfilelist",
			);
			name = "[CP] Embed Pods Frameworks";
			outputFileListPaths = (
				"${PODS_ROOT}/Target Support Files/Pods-MetaMask-Flask/Pods-MetaMask-Flask-frameworks-${CONFIGURATION}-output-files.xcfilelist",
			);
			runOnlyForDeploymentPostprocessing = 0;
			shellPath = /bin/sh;
			shellScript = "\"${PODS_ROOT}/Target Support Files/Pods-MetaMask-Flask/Pods-MetaMask-Flask-frameworks.sh\"\n";
			showEnvVarsInLog = 0;
		};
		2671E4E19FD35BBF616FC1D3 /* [CP] Check Pods Manifest.lock */ = {
			isa = PBXShellScriptBuildPhase;
			buildActionMask = 2147483647;
			files = (
			);
			inputFileListPaths = (
			);
			inputPaths = (
				"${PODS_PODFILE_DIR_PATH}/Podfile.lock",
				"${PODS_ROOT}/Manifest.lock",
			);
			name = "[CP] Check Pods Manifest.lock";
			outputFileListPaths = (
			);
			outputPaths = (
				"$(DERIVED_FILE_DIR)/Pods-MetaMask-Flask-checkManifestLockResult.txt",
			);
			runOnlyForDeploymentPostprocessing = 0;
			shellPath = /bin/sh;
			shellScript = "diff \"${PODS_PODFILE_DIR_PATH}/Podfile.lock\" \"${PODS_ROOT}/Manifest.lock\" > /dev/null\nif [ $? != 0 ] ; then\n    # print error to STDERR\n    echo \"error: The sandbox is not in sync with the Podfile.lock. Run 'pod install' or update your CocoaPods installation.\" >&2\n    exit 1\nfi\n# This output is used by Xcode 'outputs' to avoid re-running this script phase.\necho \"SUCCESS\" > \"${SCRIPT_OUTPUT_FILE_0}\"\n";
			showEnvVarsInLog = 0;
		};
		2A8181D696D792EC398412FD /* [Expo] Configure project */ = {
			isa = PBXShellScriptBuildPhase;
			alwaysOutOfDate = 1;
			buildActionMask = 2147483647;
			files = (
			);
			inputFileListPaths = (
			);
			inputPaths = (
			);
			name = "[Expo] Configure project";
			outputFileListPaths = (
			);
			outputPaths = (
			);
			runOnlyForDeploymentPostprocessing = 0;
			shellPath = /bin/sh;
			shellScript = "# This script configures Expo modules and generates the modules provider file.\nbash -l -c \"./Pods/Target\\ Support\\ Files/Pods-MetaMask/expo-configure-project.sh\"\n";
		};
		2EF282582B0FF86900D7B4B1 /* Override xcconfig files */ = {
			isa = PBXShellScriptBuildPhase;
			buildActionMask = 2147483647;
			files = (
			);
			inputFileListPaths = (
			);
			inputPaths = (
			);
			name = "Override xcconfig files";
			outputFileListPaths = (
			);
			outputPaths = (
			);
			runOnlyForDeploymentPostprocessing = 0;
			shellPath = /bin/sh;
			shellScript = "if [ -e ../.ios.env ]\nthen\n    cp -rf ../.ios.env debug.xcconfig\n    cp -rf ../.ios.env release.xcconfig\nelse\n    cp -rf ../.ios.env.example debug.xcconfig\n    cp -rf ../.ios.env.example release.xcconfig\nfi\n\n";
		};
		2EF282892B0FF86900D7B4B1 /* Bundle JS Code & Upload Sentry Files */ = {
			isa = PBXShellScriptBuildPhase;
			buildActionMask = 2147483647;
			files = (
			);
			inputFileListPaths = (
				"${PODS_ROOT}/Target Support Files/Pods-MetaMask/Pods-MetaMask-frameworks-${CONFIGURATION}-input-files.xcfilelist",
			);
			inputPaths = (
			);
			name = "Bundle JS Code & Upload Sentry Files";
			outputPaths = (
			);
			runOnlyForDeploymentPostprocessing = 0;
			shellPath = /bin/sh;
			shellScript = "# Define script\nBUNDLE_AND_UPLOAD_TO_SENTRY=\"../scripts/ios/bundle-js-and-sentry-upload.sh\"\n\n# Give permissions to script\nchmod +x $BUNDLE_AND_UPLOAD_TO_SENTRY\n\n# Run script\n$BUNDLE_AND_UPLOAD_TO_SENTRY\n";
		};
		475B37D211D24FD533A25DD4 /* [CP] Copy Pods Resources */ = {
			isa = PBXShellScriptBuildPhase;
			buildActionMask = 2147483647;
			files = (
			);
			inputFileListPaths = (
				"${PODS_ROOT}/Target Support Files/Pods-MetaMask-QA/Pods-MetaMask-QA-resources-${CONFIGURATION}-input-files.xcfilelist",
			);
			name = "[CP] Copy Pods Resources";
			outputFileListPaths = (
				"${PODS_ROOT}/Target Support Files/Pods-MetaMask-QA/Pods-MetaMask-QA-resources-${CONFIGURATION}-output-files.xcfilelist",
			);
			runOnlyForDeploymentPostprocessing = 0;
			shellPath = /bin/sh;
			shellScript = "\"${PODS_ROOT}/Target Support Files/Pods-MetaMask-QA/Pods-MetaMask-QA-resources.sh\"\n";
			showEnvVarsInLog = 0;
		};
		65728037EE7BD20DE039438B /* [CP] Check Pods Manifest.lock */ = {
			isa = PBXShellScriptBuildPhase;
			buildActionMask = 2147483647;
			files = (
			);
			inputFileListPaths = (
			);
			inputPaths = (
				"${PODS_PODFILE_DIR_PATH}/Podfile.lock",
				"${PODS_ROOT}/Manifest.lock",
			);
			name = "[CP] Check Pods Manifest.lock";
			outputFileListPaths = (
			);
			outputPaths = (
				"$(DERIVED_FILE_DIR)/Pods-MetaMask-checkManifestLockResult.txt",
			);
			runOnlyForDeploymentPostprocessing = 0;
			shellPath = /bin/sh;
			shellScript = "diff \"${PODS_PODFILE_DIR_PATH}/Podfile.lock\" \"${PODS_ROOT}/Manifest.lock\" > /dev/null\nif [ $? != 0 ] ; then\n    # print error to STDERR\n    echo \"error: The sandbox is not in sync with the Podfile.lock. Run 'pod install' or update your CocoaPods installation.\" >&2\n    exit 1\nfi\n# This output is used by Xcode 'outputs' to avoid re-running this script phase.\necho \"SUCCESS\" > \"${SCRIPT_OUTPUT_FILE_0}\"\n";
			showEnvVarsInLog = 0;
		};
		7DCEC09F2EFA897359942504 /* [CP-User] [RNFB] Core Configuration */ = {
			isa = PBXShellScriptBuildPhase;
			buildActionMask = 2147483647;
			files = (
			);
			inputPaths = (
				"$(BUILT_PRODUCTS_DIR)/$(INFOPLIST_PATH)",
			);
			name = "[CP-User] [RNFB] Core Configuration";
			runOnlyForDeploymentPostprocessing = 0;
			shellPath = /bin/sh;
			shellScript = "#!/usr/bin/env bash\n#\n# Copyright (c) 2016-present Invertase Limited & Contributors\n#\n# Licensed under the Apache License, Version 2.0 (the \"License\");\n# you may not use this library except in compliance with the License.\n# You may obtain a copy of the License at\n#\n#   http://www.apache.org/licenses/LICENSE-2.0\n#\n# Unless required by applicable law or agreed to in writing, software\n# distributed under the License is distributed on an \"AS IS\" BASIS,\n# WITHOUT WARRANTIES OR CONDITIONS OF ANY KIND, either express or implied.\n# See the License for the specific language governing permissions and\n# limitations under the License.\n#\n\n##########################################################################\n##########################################################################\n#\n#  NOTE THAT IF YOU CHANGE THIS FILE YOU MUST RUN pod install AFTERWARDS\n#\n#  This file is installed as an Xcode build script in the project file\n#  by cocoapods, and you will not see your changes until you pod install\n#\n##########################################################################\n##########################################################################\n\nset -e\n\n_MAX_LOOKUPS=2;\n_SEARCH_RESULT=''\n_RN_ROOT_EXISTS=''\n_CURRENT_LOOKUPS=1\n_JSON_ROOT=\"'react-native'\"\n_JSON_FILE_NAME='firebase.json'\n_JSON_OUTPUT_BASE64='e30=' # { }\n_CURRENT_SEARCH_DIR=${PROJECT_DIR}\n_PLIST_BUDDY=/usr/libexec/PlistBuddy\n_TARGET_PLIST=\"${BUILT_PRODUCTS_DIR}/${INFOPLIST_PATH}\"\n_DSYM_PLIST=\"${DWARF_DSYM_FOLDER_PATH}/${DWARF_DSYM_FILE_NAME}/Contents/Info.plist\"\n\n# plist arrays\n_PLIST_ENTRY_KEYS=()\n_PLIST_ENTRY_TYPES=()\n_PLIST_ENTRY_VALUES=()\n\nfunction setPlistValue {\n  echo \"info:      setting plist entry '$1' of type '$2' in file '$4'\"\n  ${_PLIST_BUDDY} -c \"Add :$1 $2 '$3'\" $4 || echo \"info:      '$1' already exists\"\n}\n\nfunction getFirebaseJsonKeyValue () {\n  if [[ ${_RN_ROOT_EXISTS} ]]; then\n    ruby -Ku -e \"require 'rubygems';require 'json'; output=JSON.parse('$1'); puts output[$_JSON_ROOT]['$2']\"\n  else\n    echo \"\"\n  fi;\n}\n\nfunction jsonBoolToYesNo () {\n  if [[ $1 == \"false\" ]]; then\n    echo \"NO\"\n  elif [[ $1 == \"true\" ]]; then\n    echo \"YES\"\n  else echo \"NO\"\n  fi\n}\n\necho \"info: -> RNFB build script started\"\necho \"info: 1) Locating ${_JSON_FILE_NAME} file:\"\n\nif [[ -z ${_CURRENT_SEARCH_DIR} ]]; then\n  _CURRENT_SEARCH_DIR=$(pwd)\nfi;\n\nwhile true; do\n  _CURRENT_SEARCH_DIR=$(dirname \"$_CURRENT_SEARCH_DIR\")\n  if [[ \"$_CURRENT_SEARCH_DIR\" == \"/\" ]] || [[ ${_CURRENT_LOOKUPS} -gt ${_MAX_LOOKUPS} ]]; then break; fi;\n  echo \"info:      ($_CURRENT_LOOKUPS of $_MAX_LOOKUPS) Searching in '$_CURRENT_SEARCH_DIR' for a ${_JSON_FILE_NAME} file.\"\n  _SEARCH_RESULT=$(find \"$_CURRENT_SEARCH_DIR\" -maxdepth 2 -name ${_JSON_FILE_NAME} -print | /usr/bin/head -n 1)\n  if [[ ${_SEARCH_RESULT} ]]; then\n    echo \"info:      ${_JSON_FILE_NAME} found at $_SEARCH_RESULT\"\n    break;\n  fi;\n  _CURRENT_LOOKUPS=$((_CURRENT_LOOKUPS+1))\ndone\n\nif [[ ${_SEARCH_RESULT} ]]; then\n  _JSON_OUTPUT_RAW=$(cat \"${_SEARCH_RESULT}\")\n  _RN_ROOT_EXISTS=$(ruby -Ku -e \"require 'rubygems';require 'json'; output=JSON.parse('$_JSON_OUTPUT_RAW'); puts output[$_JSON_ROOT]\" || echo '')\n\n  if [[ ${_RN_ROOT_EXISTS} ]]; then\n    if ! python3 --version >/dev/null 2>&1; then echo \"python3 not found, firebase.json file processing error.\" && exit 1; fi\n    _JSON_OUTPUT_BASE64=$(python3 -c 'import json,sys,base64;print(base64.b64encode(bytes(json.dumps(json.loads(open('\"'${_SEARCH_RESULT}'\"', '\"'rb'\"').read())['${_JSON_ROOT}']), '\"'utf-8'\"')).decode())' || echo \"e30=\")\n  fi\n\n  _PLIST_ENTRY_KEYS+=(\"firebase_json_raw\")\n  _PLIST_ENTRY_TYPES+=(\"string\")\n  _PLIST_ENTRY_VALUES+=(\"$_JSON_OUTPUT_BASE64\")\n\n  # config.app_data_collection_default_enabled\n  _APP_DATA_COLLECTION_ENABLED=$(getFirebaseJsonKeyValue \"$_JSON_OUTPUT_RAW\" \"app_data_collection_default_enabled\")\n  if [[ $_APP_DATA_COLLECTION_ENABLED ]]; then\n    _PLIST_ENTRY_KEYS+=(\"FirebaseDataCollectionDefaultEnabled\")\n    _PLIST_ENTRY_TYPES+=(\"bool\")\n    _PLIST_ENTRY_VALUES+=(\"$(jsonBoolToYesNo \"$_APP_DATA_COLLECTION_ENABLED\")\")\n  fi\n\n  # config.analytics_auto_collection_enabled\n  _ANALYTICS_AUTO_COLLECTION=$(getFirebaseJsonKeyValue \"$_JSON_OUTPUT_RAW\" \"analytics_auto_collection_enabled\")\n  if [[ $_ANALYTICS_AUTO_COLLECTION ]]; then\n    _PLIST_ENTRY_KEYS+=(\"FIREBASE_ANALYTICS_COLLECTION_ENABLED\")\n    _PLIST_ENTRY_TYPES+=(\"bool\")\n    _PLIST_ENTRY_VALUES+=(\"$(jsonBoolToYesNo \"$_ANALYTICS_AUTO_COLLECTION\")\")\n  fi\n\n  # config.analytics_collection_deactivated\n  _ANALYTICS_DEACTIVATED=$(getFirebaseJsonKeyValue \"$_JSON_OUTPUT_RAW\" \"analytics_collection_deactivated\")\n  if [[ $_ANALYTICS_DEACTIVATED ]]; then\n    _PLIST_ENTRY_KEYS+=(\"FIREBASE_ANALYTICS_COLLECTION_DEACTIVATED\")\n    _PLIST_ENTRY_TYPES+=(\"bool\")\n    _PLIST_ENTRY_VALUES+=(\"$(jsonBoolToYesNo \"$_ANALYTICS_DEACTIVATED\")\")\n  fi\n\n  # config.analytics_idfv_collection_enabled\n  _ANALYTICS_IDFV_COLLECTION=$(getFirebaseJsonKeyValue \"$_JSON_OUTPUT_RAW\" \"analytics_idfv_collection_enabled\")\n  if [[ $_ANALYTICS_IDFV_COLLECTION ]]; then\n    _PLIST_ENTRY_KEYS+=(\"GOOGLE_ANALYTICS_IDFV_COLLECTION_ENABLED\")\n    _PLIST_ENTRY_TYPES+=(\"bool\")\n    _PLIST_ENTRY_VALUES+=(\"$(jsonBoolToYesNo \"$_ANALYTICS_IDFV_COLLECTION\")\")\n  fi\n\n  # config.analytics_default_allow_analytics_storage\n  _ANALYTICS_STORAGE=$(getFirebaseJsonKeyValue \"$_JSON_OUTPUT_RAW\" \"analytics_default_allow_analytics_storage\")\n  if [[ $_ANALYTICS_STORAGE ]]; then\n    _PLIST_ENTRY_KEYS+=(\"GOOGLE_ANALYTICS_DEFAULT_ALLOW_ANALYTICS_STORAGE\")\n    _PLIST_ENTRY_TYPES+=(\"bool\")\n    _PLIST_ENTRY_VALUES+=(\"$(jsonBoolToYesNo \"$_ANALYTICS_STORAGE\")\")\n  fi\n\n  # config.analytics_default_allow_ad_storage\n  _ANALYTICS_AD_STORAGE=$(getFirebaseJsonKeyValue \"$_JSON_OUTPUT_RAW\" \"analytics_default_allow_ad_storage\")\n  if [[ $_ANALYTICS_AD_STORAGE ]]; then\n    _PLIST_ENTRY_KEYS+=(\"GOOGLE_ANALYTICS_DEFAULT_ALLOW_AD_STORAGE\")\n    _PLIST_ENTRY_TYPES+=(\"bool\")\n    _PLIST_ENTRY_VALUES+=(\"$(jsonBoolToYesNo \"$_ANALYTICS_AD_STORAGE\")\")\n  fi\n\n  # config.analytics_default_allow_ad_user_data\n  _ANALYTICS_AD_USER_DATA=$(getFirebaseJsonKeyValue \"$_JSON_OUTPUT_RAW\" \"analytics_default_allow_ad_user_data\")\n  if [[ $_ANALYTICS_AD_USER_DATA ]]; then\n    _PLIST_ENTRY_KEYS+=(\"GOOGLE_ANALYTICS_DEFAULT_ALLOW_AD_USER_DATA\")\n    _PLIST_ENTRY_TYPES+=(\"bool\")\n    _PLIST_ENTRY_VALUES+=(\"$(jsonBoolToYesNo \"$_ANALYTICS_AD_USER_DATA\")\")\n  fi\n\n  # config.analytics_default_allow_ad_personalization_signals\n  _ANALYTICS_PERSONALIZATION=$(getFirebaseJsonKeyValue \"$_JSON_OUTPUT_RAW\" \"analytics_default_allow_ad_personalization_signals\")\n  if [[ $_ANALYTICS_PERSONALIZATION ]]; then\n    _PLIST_ENTRY_KEYS+=(\"GOOGLE_ANALYTICS_DEFAULT_ALLOW_AD_PERSONALIZATION_SIGNALS\")\n    _PLIST_ENTRY_TYPES+=(\"bool\")\n    _PLIST_ENTRY_VALUES+=(\"$(jsonBoolToYesNo \"$_ANALYTICS_PERSONALIZATION\")\")\n  fi\n\n  # config.analytics_registration_with_ad_network_enabled\n  _ANALYTICS_REGISTRATION_WITH_AD_NETWORK=$(getFirebaseJsonKeyValue \"$_JSON_OUTPUT_RAW\" \"google_analytics_registration_with_ad_network_enabled\")\n  if [[ $_ANALYTICS_REGISTRATION_WITH_AD_NETWORK ]]; then\n    _PLIST_ENTRY_KEYS+=(\"GOOGLE_ANALYTICS_REGISTRATION_WITH_AD_NETWORK_ENABLED\")\n    _PLIST_ENTRY_TYPES+=(\"bool\")\n    _PLIST_ENTRY_VALUES+=(\"$(jsonBoolToYesNo \"$_ANALYTICS_REGISTRATION_WITH_AD_NETWORK\")\")\n  fi\n\n  # config.google_analytics_automatic_screen_reporting_enabled\n  _ANALYTICS_AUTO_SCREEN_REPORTING=$(getFirebaseJsonKeyValue \"$_JSON_OUTPUT_RAW\" \"google_analytics_automatic_screen_reporting_enabled\")\n  if [[ $_ANALYTICS_AUTO_SCREEN_REPORTING ]]; then\n    _PLIST_ENTRY_KEYS+=(\"FirebaseAutomaticScreenReportingEnabled\")\n    _PLIST_ENTRY_TYPES+=(\"bool\")\n    _PLIST_ENTRY_VALUES+=(\"$(jsonBoolToYesNo \"$_ANALYTICS_AUTO_SCREEN_REPORTING\")\")\n  fi\n\n  # config.perf_auto_collection_enabled\n  _PERF_AUTO_COLLECTION=$(getFirebaseJsonKeyValue \"$_JSON_OUTPUT_RAW\" \"perf_auto_collection_enabled\")\n  if [[ $_PERF_AUTO_COLLECTION ]]; then\n    _PLIST_ENTRY_KEYS+=(\"firebase_performance_collection_enabled\")\n    _PLIST_ENTRY_TYPES+=(\"bool\")\n    _PLIST_ENTRY_VALUES+=(\"$(jsonBoolToYesNo \"$_PERF_AUTO_COLLECTION\")\")\n  fi\n\n  # config.perf_collection_deactivated\n  _PERF_DEACTIVATED=$(getFirebaseJsonKeyValue \"$_JSON_OUTPUT_RAW\" \"perf_collection_deactivated\")\n  if [[ $_PERF_DEACTIVATED ]]; then\n    _PLIST_ENTRY_KEYS+=(\"firebase_performance_collection_deactivated\")\n    _PLIST_ENTRY_TYPES+=(\"bool\")\n    _PLIST_ENTRY_VALUES+=(\"$(jsonBoolToYesNo \"$_PERF_DEACTIVATED\")\")\n  fi\n\n  # config.messaging_auto_init_enabled\n  _MESSAGING_AUTO_INIT=$(getFirebaseJsonKeyValue \"$_JSON_OUTPUT_RAW\" \"messaging_auto_init_enabled\")\n  if [[ $_MESSAGING_AUTO_INIT ]]; then\n    _PLIST_ENTRY_KEYS+=(\"FirebaseMessagingAutoInitEnabled\")\n    _PLIST_ENTRY_TYPES+=(\"bool\")\n    _PLIST_ENTRY_VALUES+=(\"$(jsonBoolToYesNo \"$_MESSAGING_AUTO_INIT\")\")\n  fi\n\n  # config.in_app_messaging_auto_colllection_enabled\n  _FIAM_AUTO_INIT=$(getFirebaseJsonKeyValue \"$_JSON_OUTPUT_RAW\" \"in_app_messaging_auto_collection_enabled\")\n  if [[ $_FIAM_AUTO_INIT ]]; then\n    _PLIST_ENTRY_KEYS+=(\"FirebaseInAppMessagingAutomaticDataCollectionEnabled\")\n    _PLIST_ENTRY_TYPES+=(\"bool\")\n    _PLIST_ENTRY_VALUES+=(\"$(jsonBoolToYesNo \"$_FIAM_AUTO_INIT\")\")\n  fi\n\n  # config.app_check_token_auto_refresh\n  _APP_CHECK_TOKEN_AUTO_REFRESH=$(getFirebaseJsonKeyValue \"$_JSON_OUTPUT_RAW\" \"app_check_token_auto_refresh\")\n  if [[ $_APP_CHECK_TOKEN_AUTO_REFRESH ]]; then\n    _PLIST_ENTRY_KEYS+=(\"FirebaseAppCheckTokenAutoRefreshEnabled\")\n    _PLIST_ENTRY_TYPES+=(\"bool\")\n    _PLIST_ENTRY_VALUES+=(\"$(jsonBoolToYesNo \"$_APP_CHECK_TOKEN_AUTO_REFRESH\")\")\n  fi\n\n  # config.crashlytics_disable_auto_disabler - undocumented for now - mainly for debugging, document if becomes useful\n  _CRASHLYTICS_AUTO_DISABLE_ENABLED=$(getFirebaseJsonKeyValue \"$_JSON_OUTPUT_RAW\" \"crashlytics_disable_auto_disabler\")\n  if [[ $_CRASHLYTICS_AUTO_DISABLE_ENABLED == \"true\" ]]; then\n    echo \"Disabled Crashlytics auto disabler.\" # do nothing\n  else\n    _PLIST_ENTRY_KEYS+=(\"FirebaseCrashlyticsCollectionEnabled\")\n    _PLIST_ENTRY_TYPES+=(\"bool\")\n    _PLIST_ENTRY_VALUES+=(\"NO\")\n  fi\nelse\n  _PLIST_ENTRY_KEYS+=(\"firebase_json_raw\")\n  _PLIST_ENTRY_TYPES+=(\"string\")\n  _PLIST_ENTRY_VALUES+=(\"$_JSON_OUTPUT_BASE64\")\n  echo \"warning:   A firebase.json file was not found, whilst this file is optional it is recommended to include it to configure firebase services in React Native Firebase.\"\nfi;\n\necho \"info: 2) Injecting Info.plist entries: \"\n\n# Log out the keys we're adding\nfor i in \"${!_PLIST_ENTRY_KEYS[@]}\"; do\n  echo \"    ->  $i) ${_PLIST_ENTRY_KEYS[$i]}\" \"${_PLIST_ENTRY_TYPES[$i]}\" \"${_PLIST_ENTRY_VALUES[$i]}\"\ndone\n\nfor plist in \"${_TARGET_PLIST}\" \"${_DSYM_PLIST}\" ; do\n  if [[ -f \"${plist}\" ]]; then\n\n    # paths with spaces break the call to setPlistValue. temporarily modify\n    # the shell internal field separator variable (IFS), which normally\n    # includes spaces, to consist only of line breaks\n    oldifs=$IFS\n    IFS=\"\n\"\n\n    for i in \"${!_PLIST_ENTRY_KEYS[@]}\"; do\n      setPlistValue \"${_PLIST_ENTRY_KEYS[$i]}\" \"${_PLIST_ENTRY_TYPES[$i]}\" \"${_PLIST_ENTRY_VALUES[$i]}\" \"${plist}\"\n    done\n\n    # restore the original internal field separator value\n    IFS=$oldifs\n  else\n    echo \"warning:   A Info.plist build output file was not found (${plist})\"\n  fi\ndone\n\necho \"info: <- RNFB build script finished\"\n";
		};
		7F95098E1DEEA467CD6B2B8B /* [CP] Check Pods Manifest.lock */ = {
			isa = PBXShellScriptBuildPhase;
			buildActionMask = 2147483647;
			files = (
			);
			inputFileListPaths = (
			);
			inputPaths = (
				"${PODS_PODFILE_DIR_PATH}/Podfile.lock",
				"${PODS_ROOT}/Manifest.lock",
			);
			name = "[CP] Check Pods Manifest.lock";
			outputFileListPaths = (
			);
			outputPaths = (
				"$(DERIVED_FILE_DIR)/Pods-MetaMask-QA-checkManifestLockResult.txt",
			);
			runOnlyForDeploymentPostprocessing = 0;
			shellPath = /bin/sh;
			shellScript = "diff \"${PODS_PODFILE_DIR_PATH}/Podfile.lock\" \"${PODS_ROOT}/Manifest.lock\" > /dev/null\nif [ $? != 0 ] ; then\n    # print error to STDERR\n    echo \"error: The sandbox is not in sync with the Podfile.lock. Run 'pod install' or update your CocoaPods installation.\" >&2\n    exit 1\nfi\n# This output is used by Xcode 'outputs' to avoid re-running this script phase.\necho \"SUCCESS\" > \"${SCRIPT_OUTPUT_FILE_0}\"\n";
			showEnvVarsInLog = 0;
		};
		9F2FDF243A79F1A3A790828C /* [CP-User] [RNFB] Core Configuration */ = {
			isa = PBXShellScriptBuildPhase;
			buildActionMask = 2147483647;
			files = (
			);
			inputPaths = (
				"$(BUILT_PRODUCTS_DIR)/$(INFOPLIST_PATH)",
			);
			name = "[CP-User] [RNFB] Core Configuration";
			runOnlyForDeploymentPostprocessing = 0;
			shellPath = /bin/sh;
			shellScript = "#!/usr/bin/env bash\n#\n# Copyright (c) 2016-present Invertase Limited & Contributors\n#\n# Licensed under the Apache License, Version 2.0 (the \"License\");\n# you may not use this library except in compliance with the License.\n# You may obtain a copy of the License at\n#\n#   http://www.apache.org/licenses/LICENSE-2.0\n#\n# Unless required by applicable law or agreed to in writing, software\n# distributed under the License is distributed on an \"AS IS\" BASIS,\n# WITHOUT WARRANTIES OR CONDITIONS OF ANY KIND, either express or implied.\n# See the License for the specific language governing permissions and\n# limitations under the License.\n#\n\n##########################################################################\n##########################################################################\n#\n#  NOTE THAT IF YOU CHANGE THIS FILE YOU MUST RUN pod install AFTERWARDS\n#\n#  This file is installed as an Xcode build script in the project file\n#  by cocoapods, and you will not see your changes until you pod install\n#\n##########################################################################\n##########################################################################\n\nset -e\n\n_MAX_LOOKUPS=2;\n_SEARCH_RESULT=''\n_RN_ROOT_EXISTS=''\n_CURRENT_LOOKUPS=1\n_JSON_ROOT=\"'react-native'\"\n_JSON_FILE_NAME='firebase.json'\n_JSON_OUTPUT_BASE64='e30=' # { }\n_CURRENT_SEARCH_DIR=${PROJECT_DIR}\n_PLIST_BUDDY=/usr/libexec/PlistBuddy\n_TARGET_PLIST=\"${BUILT_PRODUCTS_DIR}/${INFOPLIST_PATH}\"\n_DSYM_PLIST=\"${DWARF_DSYM_FOLDER_PATH}/${DWARF_DSYM_FILE_NAME}/Contents/Info.plist\"\n\n# plist arrays\n_PLIST_ENTRY_KEYS=()\n_PLIST_ENTRY_TYPES=()\n_PLIST_ENTRY_VALUES=()\n\nfunction setPlistValue {\n  echo \"info:      setting plist entry '$1' of type '$2' in file '$4'\"\n  ${_PLIST_BUDDY} -c \"Add :$1 $2 '$3'\" $4 || echo \"info:      '$1' already exists\"\n}\n\nfunction getFirebaseJsonKeyValue () {\n  if [[ ${_RN_ROOT_EXISTS} ]]; then\n    ruby -Ku -e \"require 'rubygems';require 'json'; output=JSON.parse('$1'); puts output[$_JSON_ROOT]['$2']\"\n  else\n    echo \"\"\n  fi;\n}\n\nfunction jsonBoolToYesNo () {\n  if [[ $1 == \"false\" ]]; then\n    echo \"NO\"\n  elif [[ $1 == \"true\" ]]; then\n    echo \"YES\"\n  else echo \"NO\"\n  fi\n}\n\necho \"info: -> RNFB build script started\"\necho \"info: 1) Locating ${_JSON_FILE_NAME} file:\"\n\nif [[ -z ${_CURRENT_SEARCH_DIR} ]]; then\n  _CURRENT_SEARCH_DIR=$(pwd)\nfi;\n\nwhile true; do\n  _CURRENT_SEARCH_DIR=$(dirname \"$_CURRENT_SEARCH_DIR\")\n  if [[ \"$_CURRENT_SEARCH_DIR\" == \"/\" ]] || [[ ${_CURRENT_LOOKUPS} -gt ${_MAX_LOOKUPS} ]]; then break; fi;\n  echo \"info:      ($_CURRENT_LOOKUPS of $_MAX_LOOKUPS) Searching in '$_CURRENT_SEARCH_DIR' for a ${_JSON_FILE_NAME} file.\"\n  _SEARCH_RESULT=$(find \"$_CURRENT_SEARCH_DIR\" -maxdepth 2 -name ${_JSON_FILE_NAME} -print | /usr/bin/head -n 1)\n  if [[ ${_SEARCH_RESULT} ]]; then\n    echo \"info:      ${_JSON_FILE_NAME} found at $_SEARCH_RESULT\"\n    break;\n  fi;\n  _CURRENT_LOOKUPS=$((_CURRENT_LOOKUPS+1))\ndone\n\nif [[ ${_SEARCH_RESULT} ]]; then\n  _JSON_OUTPUT_RAW=$(cat \"${_SEARCH_RESULT}\")\n  _RN_ROOT_EXISTS=$(ruby -Ku -e \"require 'rubygems';require 'json'; output=JSON.parse('$_JSON_OUTPUT_RAW'); puts output[$_JSON_ROOT]\" || echo '')\n\n  if [[ ${_RN_ROOT_EXISTS} ]]; then\n    if ! python3 --version >/dev/null 2>&1; then echo \"python3 not found, firebase.json file processing error.\" && exit 1; fi\n    _JSON_OUTPUT_BASE64=$(python3 -c 'import json,sys,base64;print(base64.b64encode(bytes(json.dumps(json.loads(open('\"'${_SEARCH_RESULT}'\"', '\"'rb'\"').read())['${_JSON_ROOT}']), '\"'utf-8'\"')).decode())' || echo \"e30=\")\n  fi\n\n  _PLIST_ENTRY_KEYS+=(\"firebase_json_raw\")\n  _PLIST_ENTRY_TYPES+=(\"string\")\n  _PLIST_ENTRY_VALUES+=(\"$_JSON_OUTPUT_BASE64\")\n\n  # config.app_data_collection_default_enabled\n  _APP_DATA_COLLECTION_ENABLED=$(getFirebaseJsonKeyValue \"$_JSON_OUTPUT_RAW\" \"app_data_collection_default_enabled\")\n  if [[ $_APP_DATA_COLLECTION_ENABLED ]]; then\n    _PLIST_ENTRY_KEYS+=(\"FirebaseDataCollectionDefaultEnabled\")\n    _PLIST_ENTRY_TYPES+=(\"bool\")\n    _PLIST_ENTRY_VALUES+=(\"$(jsonBoolToYesNo \"$_APP_DATA_COLLECTION_ENABLED\")\")\n  fi\n\n  # config.analytics_auto_collection_enabled\n  _ANALYTICS_AUTO_COLLECTION=$(getFirebaseJsonKeyValue \"$_JSON_OUTPUT_RAW\" \"analytics_auto_collection_enabled\")\n  if [[ $_ANALYTICS_AUTO_COLLECTION ]]; then\n    _PLIST_ENTRY_KEYS+=(\"FIREBASE_ANALYTICS_COLLECTION_ENABLED\")\n    _PLIST_ENTRY_TYPES+=(\"bool\")\n    _PLIST_ENTRY_VALUES+=(\"$(jsonBoolToYesNo \"$_ANALYTICS_AUTO_COLLECTION\")\")\n  fi\n\n  # config.analytics_collection_deactivated\n  _ANALYTICS_DEACTIVATED=$(getFirebaseJsonKeyValue \"$_JSON_OUTPUT_RAW\" \"analytics_collection_deactivated\")\n  if [[ $_ANALYTICS_DEACTIVATED ]]; then\n    _PLIST_ENTRY_KEYS+=(\"FIREBASE_ANALYTICS_COLLECTION_DEACTIVATED\")\n    _PLIST_ENTRY_TYPES+=(\"bool\")\n    _PLIST_ENTRY_VALUES+=(\"$(jsonBoolToYesNo \"$_ANALYTICS_DEACTIVATED\")\")\n  fi\n\n  # config.analytics_idfv_collection_enabled\n  _ANALYTICS_IDFV_COLLECTION=$(getFirebaseJsonKeyValue \"$_JSON_OUTPUT_RAW\" \"analytics_idfv_collection_enabled\")\n  if [[ $_ANALYTICS_IDFV_COLLECTION ]]; then\n    _PLIST_ENTRY_KEYS+=(\"GOOGLE_ANALYTICS_IDFV_COLLECTION_ENABLED\")\n    _PLIST_ENTRY_TYPES+=(\"bool\")\n    _PLIST_ENTRY_VALUES+=(\"$(jsonBoolToYesNo \"$_ANALYTICS_IDFV_COLLECTION\")\")\n  fi\n\n  # config.analytics_default_allow_analytics_storage\n  _ANALYTICS_STORAGE=$(getFirebaseJsonKeyValue \"$_JSON_OUTPUT_RAW\" \"analytics_default_allow_analytics_storage\")\n  if [[ $_ANALYTICS_STORAGE ]]; then\n    _PLIST_ENTRY_KEYS+=(\"GOOGLE_ANALYTICS_DEFAULT_ALLOW_ANALYTICS_STORAGE\")\n    _PLIST_ENTRY_TYPES+=(\"bool\")\n    _PLIST_ENTRY_VALUES+=(\"$(jsonBoolToYesNo \"$_ANALYTICS_STORAGE\")\")\n  fi\n\n  # config.analytics_default_allow_ad_storage\n  _ANALYTICS_AD_STORAGE=$(getFirebaseJsonKeyValue \"$_JSON_OUTPUT_RAW\" \"analytics_default_allow_ad_storage\")\n  if [[ $_ANALYTICS_AD_STORAGE ]]; then\n    _PLIST_ENTRY_KEYS+=(\"GOOGLE_ANALYTICS_DEFAULT_ALLOW_AD_STORAGE\")\n    _PLIST_ENTRY_TYPES+=(\"bool\")\n    _PLIST_ENTRY_VALUES+=(\"$(jsonBoolToYesNo \"$_ANALYTICS_AD_STORAGE\")\")\n  fi\n\n  # config.analytics_default_allow_ad_user_data\n  _ANALYTICS_AD_USER_DATA=$(getFirebaseJsonKeyValue \"$_JSON_OUTPUT_RAW\" \"analytics_default_allow_ad_user_data\")\n  if [[ $_ANALYTICS_AD_USER_DATA ]]; then\n    _PLIST_ENTRY_KEYS+=(\"GOOGLE_ANALYTICS_DEFAULT_ALLOW_AD_USER_DATA\")\n    _PLIST_ENTRY_TYPES+=(\"bool\")\n    _PLIST_ENTRY_VALUES+=(\"$(jsonBoolToYesNo \"$_ANALYTICS_AD_USER_DATA\")\")\n  fi\n\n  # config.analytics_default_allow_ad_personalization_signals\n  _ANALYTICS_PERSONALIZATION=$(getFirebaseJsonKeyValue \"$_JSON_OUTPUT_RAW\" \"analytics_default_allow_ad_personalization_signals\")\n  if [[ $_ANALYTICS_PERSONALIZATION ]]; then\n    _PLIST_ENTRY_KEYS+=(\"GOOGLE_ANALYTICS_DEFAULT_ALLOW_AD_PERSONALIZATION_SIGNALS\")\n    _PLIST_ENTRY_TYPES+=(\"bool\")\n    _PLIST_ENTRY_VALUES+=(\"$(jsonBoolToYesNo \"$_ANALYTICS_PERSONALIZATION\")\")\n  fi\n\n  # config.analytics_registration_with_ad_network_enabled\n  _ANALYTICS_REGISTRATION_WITH_AD_NETWORK=$(getFirebaseJsonKeyValue \"$_JSON_OUTPUT_RAW\" \"google_analytics_registration_with_ad_network_enabled\")\n  if [[ $_ANALYTICS_REGISTRATION_WITH_AD_NETWORK ]]; then\n    _PLIST_ENTRY_KEYS+=(\"GOOGLE_ANALYTICS_REGISTRATION_WITH_AD_NETWORK_ENABLED\")\n    _PLIST_ENTRY_TYPES+=(\"bool\")\n    _PLIST_ENTRY_VALUES+=(\"$(jsonBoolToYesNo \"$_ANALYTICS_REGISTRATION_WITH_AD_NETWORK\")\")\n  fi\n\n  # config.google_analytics_automatic_screen_reporting_enabled\n  _ANALYTICS_AUTO_SCREEN_REPORTING=$(getFirebaseJsonKeyValue \"$_JSON_OUTPUT_RAW\" \"google_analytics_automatic_screen_reporting_enabled\")\n  if [[ $_ANALYTICS_AUTO_SCREEN_REPORTING ]]; then\n    _PLIST_ENTRY_KEYS+=(\"FirebaseAutomaticScreenReportingEnabled\")\n    _PLIST_ENTRY_TYPES+=(\"bool\")\n    _PLIST_ENTRY_VALUES+=(\"$(jsonBoolToYesNo \"$_ANALYTICS_AUTO_SCREEN_REPORTING\")\")\n  fi\n\n  # config.perf_auto_collection_enabled\n  _PERF_AUTO_COLLECTION=$(getFirebaseJsonKeyValue \"$_JSON_OUTPUT_RAW\" \"perf_auto_collection_enabled\")\n  if [[ $_PERF_AUTO_COLLECTION ]]; then\n    _PLIST_ENTRY_KEYS+=(\"firebase_performance_collection_enabled\")\n    _PLIST_ENTRY_TYPES+=(\"bool\")\n    _PLIST_ENTRY_VALUES+=(\"$(jsonBoolToYesNo \"$_PERF_AUTO_COLLECTION\")\")\n  fi\n\n  # config.perf_collection_deactivated\n  _PERF_DEACTIVATED=$(getFirebaseJsonKeyValue \"$_JSON_OUTPUT_RAW\" \"perf_collection_deactivated\")\n  if [[ $_PERF_DEACTIVATED ]]; then\n    _PLIST_ENTRY_KEYS+=(\"firebase_performance_collection_deactivated\")\n    _PLIST_ENTRY_TYPES+=(\"bool\")\n    _PLIST_ENTRY_VALUES+=(\"$(jsonBoolToYesNo \"$_PERF_DEACTIVATED\")\")\n  fi\n\n  # config.messaging_auto_init_enabled\n  _MESSAGING_AUTO_INIT=$(getFirebaseJsonKeyValue \"$_JSON_OUTPUT_RAW\" \"messaging_auto_init_enabled\")\n  if [[ $_MESSAGING_AUTO_INIT ]]; then\n    _PLIST_ENTRY_KEYS+=(\"FirebaseMessagingAutoInitEnabled\")\n    _PLIST_ENTRY_TYPES+=(\"bool\")\n    _PLIST_ENTRY_VALUES+=(\"$(jsonBoolToYesNo \"$_MESSAGING_AUTO_INIT\")\")\n  fi\n\n  # config.in_app_messaging_auto_colllection_enabled\n  _FIAM_AUTO_INIT=$(getFirebaseJsonKeyValue \"$_JSON_OUTPUT_RAW\" \"in_app_messaging_auto_collection_enabled\")\n  if [[ $_FIAM_AUTO_INIT ]]; then\n    _PLIST_ENTRY_KEYS+=(\"FirebaseInAppMessagingAutomaticDataCollectionEnabled\")\n    _PLIST_ENTRY_TYPES+=(\"bool\")\n    _PLIST_ENTRY_VALUES+=(\"$(jsonBoolToYesNo \"$_FIAM_AUTO_INIT\")\")\n  fi\n\n  # config.app_check_token_auto_refresh\n  _APP_CHECK_TOKEN_AUTO_REFRESH=$(getFirebaseJsonKeyValue \"$_JSON_OUTPUT_RAW\" \"app_check_token_auto_refresh\")\n  if [[ $_APP_CHECK_TOKEN_AUTO_REFRESH ]]; then\n    _PLIST_ENTRY_KEYS+=(\"FirebaseAppCheckTokenAutoRefreshEnabled\")\n    _PLIST_ENTRY_TYPES+=(\"bool\")\n    _PLIST_ENTRY_VALUES+=(\"$(jsonBoolToYesNo \"$_APP_CHECK_TOKEN_AUTO_REFRESH\")\")\n  fi\n\n  # config.crashlytics_disable_auto_disabler - undocumented for now - mainly for debugging, document if becomes useful\n  _CRASHLYTICS_AUTO_DISABLE_ENABLED=$(getFirebaseJsonKeyValue \"$_JSON_OUTPUT_RAW\" \"crashlytics_disable_auto_disabler\")\n  if [[ $_CRASHLYTICS_AUTO_DISABLE_ENABLED == \"true\" ]]; then\n    echo \"Disabled Crashlytics auto disabler.\" # do nothing\n  else\n    _PLIST_ENTRY_KEYS+=(\"FirebaseCrashlyticsCollectionEnabled\")\n    _PLIST_ENTRY_TYPES+=(\"bool\")\n    _PLIST_ENTRY_VALUES+=(\"NO\")\n  fi\nelse\n  _PLIST_ENTRY_KEYS+=(\"firebase_json_raw\")\n  _PLIST_ENTRY_TYPES+=(\"string\")\n  _PLIST_ENTRY_VALUES+=(\"$_JSON_OUTPUT_BASE64\")\n  echo \"warning:   A firebase.json file was not found, whilst this file is optional it is recommended to include it to configure firebase services in React Native Firebase.\"\nfi;\n\necho \"info: 2) Injecting Info.plist entries: \"\n\n# Log out the keys we're adding\nfor i in \"${!_PLIST_ENTRY_KEYS[@]}\"; do\n  echo \"    ->  $i) ${_PLIST_ENTRY_KEYS[$i]}\" \"${_PLIST_ENTRY_TYPES[$i]}\" \"${_PLIST_ENTRY_VALUES[$i]}\"\ndone\n\nfor plist in \"${_TARGET_PLIST}\" \"${_DSYM_PLIST}\" ; do\n  if [[ -f \"${plist}\" ]]; then\n\n    # paths with spaces break the call to setPlistValue. temporarily modify\n    # the shell internal field separator variable (IFS), which normally\n    # includes spaces, to consist only of line breaks\n    oldifs=$IFS\n    IFS=\"\n\"\n\n    for i in \"${!_PLIST_ENTRY_KEYS[@]}\"; do\n      setPlistValue \"${_PLIST_ENTRY_KEYS[$i]}\" \"${_PLIST_ENTRY_TYPES[$i]}\" \"${_PLIST_ENTRY_VALUES[$i]}\" \"${plist}\"\n    done\n\n    # restore the original internal field separator value\n    IFS=$oldifs\n  else\n    echo \"warning:   A Info.plist build output file was not found (${plist})\"\n  fi\ndone\n\necho \"info: <- RNFB build script finished\"\n";
		};
		A1BBADB7B9B00D0EC304761B /* [Expo] Configure project */ = {
			isa = PBXShellScriptBuildPhase;
			alwaysOutOfDate = 1;
			buildActionMask = 2147483647;
			files = (
			);
			inputFileListPaths = (
			);
			inputPaths = (
			);
			name = "[Expo] Configure project";
			outputFileListPaths = (
			);
			outputPaths = (
			);
			runOnlyForDeploymentPostprocessing = 0;
			shellPath = /bin/sh;
			shellScript = "# This script configures Expo modules and generates the modules provider file.\nbash -l -c \"./Pods/Target\\ Support\\ Files/Pods-MetaMask-Flask/expo-configure-project.sh\"\n";
		};
		B04B18D52D8B340C00C5C2CE /* Strip Bitcode */ = {
			isa = PBXShellScriptBuildPhase;
			buildActionMask = 2147483647;
			files = (
			);
			inputFileListPaths = (
			);
			inputPaths = (
			);
			name = "Strip Bitcode";
			outputFileListPaths = (
			);
			outputPaths = (
			);
			runOnlyForDeploymentPostprocessing = 0;
			shellPath = /bin/sh;
			shellScript = "# Script for stripping bitcode when building using Xcode 16+ and uploading to the App Store\n# Reference - https://discuss.bitrise.io/t/xcode-16-known-issues/24484\n# This script should be last to ensure that all bitcode is stripped after dependencies are installed\n\n\nif [ \"${CONFIGURATION}\" = \"Release\" ]; then\n  find \"${BUILT_PRODUCTS_DIR}/${FRAMEWORKS_FOLDER_PATH}\" -name 'OpenSSL' -exec xcrun bitcode_strip {} -r -o {} \\;\nfi\n";
		};
		B04B18D62D8B34AD00C5C2CE /* Strip Bitcode */ = {
			isa = PBXShellScriptBuildPhase;
			buildActionMask = 2147483647;
			files = (
			);
			inputFileListPaths = (
			);
			inputPaths = (
			);
			name = "Strip Bitcode";
			outputFileListPaths = (
			);
			outputPaths = (
			);
			runOnlyForDeploymentPostprocessing = 0;
			shellPath = /bin/sh;
			shellScript = "# Script for stripping bitcode when building using Xcode 16+ and uploading to the App Store\n# Reference - https://discuss.bitrise.io/t/xcode-16-known-issues/24484\n# This script should be last to ensure that all bitcode is stripped after dependencies are installed\n\nfind \"${BUILT_PRODUCTS_DIR}/${FRAMEWORKS_FOLDER_PATH}\" -name 'OpenSSL' -exec xcrun bitcode_strip {} -r -o {} \\;\n";
		};
		B04B18D72D8B34BE00C5C2CE /* Strip Bitcode */ = {
			isa = PBXShellScriptBuildPhase;
			buildActionMask = 2147483647;
			files = (
			);
			inputFileListPaths = (
			);
			inputPaths = (
			);
			name = "Strip Bitcode";
			outputFileListPaths = (
			);
			outputPaths = (
			);
			runOnlyForDeploymentPostprocessing = 0;
			shellPath = /bin/sh;
			shellScript = "# Script for stripping bitcode when building using Xcode 16+ and uploading to the App Store\n# Reference - https://discuss.bitrise.io/t/xcode-16-known-issues/24484\n# This script should be last to ensure that all bitcode is stripped after dependencies are installed\n\nfind \"${BUILT_PRODUCTS_DIR}/${FRAMEWORKS_FOLDER_PATH}\" -name 'OpenSSL' -exec xcrun bitcode_strip {} -r -o {} \\;\n";
		};
		B339FF00289ABD70001B89FB /* Override xcconfig files */ = {
			isa = PBXShellScriptBuildPhase;
			buildActionMask = 2147483647;
			files = (
			);
			inputFileListPaths = (
			);
			inputPaths = (
			);
			name = "Override xcconfig files";
			outputFileListPaths = (
			);
			outputPaths = (
			);
			runOnlyForDeploymentPostprocessing = 0;
			shellPath = /bin/sh;
			shellScript = "if [ -e ../.ios.env ]\nthen\n    cp -rf ../.ios.env debug.xcconfig\n    cp -rf ../.ios.env release.xcconfig\nelse\n    cp -rf ../.ios.env.example debug.xcconfig\n    cp -rf ../.ios.env.example release.xcconfig\nfi\n\n";
		};
		B339FF2F289ABD70001B89FB /* Bundle JS Code & Upload Sentry Files */ = {
			isa = PBXShellScriptBuildPhase;
			buildActionMask = 2147483647;
			files = (
			);
			inputFileListPaths = (
				"${PODS_ROOT}/Target Support Files/Pods-MetaMask/Pods-MetaMask-frameworks-${CONFIGURATION}-input-files.xcfilelist",
			);
			inputPaths = (
			);
			name = "Bundle JS Code & Upload Sentry Files";
			outputPaths = (
			);
			runOnlyForDeploymentPostprocessing = 0;
			shellPath = /bin/sh;
			shellScript = "# Define script\nBUNDLE_AND_UPLOAD_TO_SENTRY=\"../scripts/ios/bundle-js-and-sentry-upload.sh\"\n\n# Give permissions to script\nchmod +x $BUNDLE_AND_UPLOAD_TO_SENTRY\n\n# Run script\n$BUNDLE_AND_UPLOAD_TO_SENTRY\n";
		};
		C809907F60335F19DA480743 /* [CP] Embed Pods Frameworks */ = {
			isa = PBXShellScriptBuildPhase;
			buildActionMask = 2147483647;
			files = (
			);
			inputFileListPaths = (
				"${PODS_ROOT}/Target Support Files/Pods-MetaMask-QA/Pods-MetaMask-QA-frameworks-${CONFIGURATION}-input-files.xcfilelist",
			);
			name = "[CP] Embed Pods Frameworks";
			outputFileListPaths = (
				"${PODS_ROOT}/Target Support Files/Pods-MetaMask-QA/Pods-MetaMask-QA-frameworks-${CONFIGURATION}-output-files.xcfilelist",
			);
			runOnlyForDeploymentPostprocessing = 0;
			shellPath = /bin/sh;
			shellScript = "\"${PODS_ROOT}/Target Support Files/Pods-MetaMask-QA/Pods-MetaMask-QA-frameworks.sh\"\n";
			showEnvVarsInLog = 0;
		};
		E6DF8EB7C7F8301263C260CE /* [CP] Copy Pods Resources */ = {
			isa = PBXShellScriptBuildPhase;
			buildActionMask = 2147483647;
			files = (
			);
			inputFileListPaths = (
				"${PODS_ROOT}/Target Support Files/Pods-MetaMask-Flask/Pods-MetaMask-Flask-resources-${CONFIGURATION}-input-files.xcfilelist",
			);
			name = "[CP] Copy Pods Resources";
			outputFileListPaths = (
				"${PODS_ROOT}/Target Support Files/Pods-MetaMask-Flask/Pods-MetaMask-Flask-resources-${CONFIGURATION}-output-files.xcfilelist",
			);
			runOnlyForDeploymentPostprocessing = 0;
			shellPath = /bin/sh;
			shellScript = "\"${PODS_ROOT}/Target Support Files/Pods-MetaMask-Flask/Pods-MetaMask-Flask-resources.sh\"\n";
			showEnvVarsInLog = 0;
		};
		FFED9AB1AACD0DA25EAA971D /* [CP] Copy Pods Resources */ = {
			isa = PBXShellScriptBuildPhase;
			buildActionMask = 2147483647;
			files = (
			);
			inputFileListPaths = (
				"${PODS_ROOT}/Target Support Files/Pods-MetaMask/Pods-MetaMask-resources-${CONFIGURATION}-input-files.xcfilelist",
			);
			name = "[CP] Copy Pods Resources";
			outputFileListPaths = (
				"${PODS_ROOT}/Target Support Files/Pods-MetaMask/Pods-MetaMask-resources-${CONFIGURATION}-output-files.xcfilelist",
			);
			runOnlyForDeploymentPostprocessing = 0;
			shellPath = /bin/sh;
			shellScript = "\"${PODS_ROOT}/Target Support Files/Pods-MetaMask/Pods-MetaMask-resources.sh\"\n";
			showEnvVarsInLog = 0;
		};
/* End PBXShellScriptBuildPhase section */

/* Begin PBXSourcesBuildPhase section */
		13B07F871A680F5B00A75B9A /* Sources */ = {
			isa = PBXSourcesBuildPhase;
			buildActionMask = 2147483647;
			files = (
				13B07FBC1A68108700A75B9A /* AppDelegate.m in Sources */,
				2EF283322B17EC1A00D7B4B1 /* RNTar.m in Sources */,
				654378B0243E2ADC00571B9C /* File.swift in Sources */,
				2EF2832A2B17EBD600D7B4B1 /* RnTar.swift in Sources */,
				2EF283372B17EC7900D7B4B1 /* Light-Swift-Untar.swift in Sources */,
				CF98DA9C28D9FEB700096782 /* RCTScreenshotDetect.m in Sources */,
				CF9895772A3B49BE00B4C9B5 /* RCTMinimizer.m in Sources */,
				13B07FC11A68108700A75B9A /* main.m in Sources */,
				A1987088D4835E5FCCABC418 /* ExpoModulesProvider.swift in Sources */,
			);
			runOnlyForDeploymentPostprocessing = 0;
		};
		2EF282592B0FF86900D7B4B1 /* Sources */ = {
			isa = PBXSourcesBuildPhase;
			buildActionMask = 2147483647;
			files = (
				2EF2825A2B0FF86900D7B4B1 /* AppDelegate.m in Sources */,
				2EF283342B17EC1A00D7B4B1 /* RNTar.m in Sources */,
				2EF2825B2B0FF86900D7B4B1 /* File.swift in Sources */,
				2EF2832C2B17EBD600D7B4B1 /* RnTar.swift in Sources */,
				2EF283392B17EC7900D7B4B1 /* Light-Swift-Untar.swift in Sources */,
				2EF2825C2B0FF86900D7B4B1 /* RCTScreenshotDetect.m in Sources */,
				2EF2825E2B0FF86900D7B4B1 /* RCTMinimizer.m in Sources */,
				2EF2825F2B0FF86900D7B4B1 /* main.m in Sources */,
				F23972D16903249A8EC120BD /* ExpoModulesProvider.swift in Sources */,
			);
			runOnlyForDeploymentPostprocessing = 0;
		};
		B339FF01289ABD70001B89FB /* Sources */ = {
			isa = PBXSourcesBuildPhase;
			buildActionMask = 2147483647;
			files = (
				CFD8DFC828EDD4C800CC75F6 /* RCTScreenshotDetect.m in Sources */,
				2EF283332B17EC1A00D7B4B1 /* RNTar.m in Sources */,
				B339FF02289ABD70001B89FB /* AppDelegate.m in Sources */,
				2EF2832B2B17EBD600D7B4B1 /* RnTar.swift in Sources */,
				2EF283382B17EC7900D7B4B1 /* Light-Swift-Untar.swift in Sources */,
				B339FF03289ABD70001B89FB /* File.swift in Sources */,
				CF9895782A3B49BE00B4C9B5 /* RCTMinimizer.m in Sources */,
				B339FF05289ABD70001B89FB /* main.m in Sources */,
				7696E77F73B5ADD7EE8190E0 /* ExpoModulesProvider.swift in Sources */,
			);
			runOnlyForDeploymentPostprocessing = 0;
		};
/* End PBXSourcesBuildPhase section */

/* Begin PBXTargetDependency section */
		153F84CD2319B8FD00C19B63 /* PBXTargetDependency */ = {
			isa = PBXTargetDependency;
			name = Branch;
			targetProxy = 153F84CC2319B8FD00C19B63 /* PBXContainerItemProxy */;
		};
		2EF282552B0FF86900D7B4B1 /* PBXTargetDependency */ = {
			isa = PBXTargetDependency;
			name = Branch;
			targetProxy = 2EF282562B0FF86900D7B4B1 /* PBXContainerItemProxy */;
		};
		B339FEFD289ABD70001B89FB /* PBXTargetDependency */ = {
			isa = PBXTargetDependency;
			name = Branch;
			targetProxy = B339FEFE289ABD70001B89FB /* PBXContainerItemProxy */;
		};
/* End PBXTargetDependency section */

/* Begin PBXVariantGroup section */
		13B07FB11A68108700A75B9A /* LaunchScreen.xib */ = {
			isa = PBXVariantGroup;
			children = (
				13B07FB21A68108700A75B9A /* Base */,
			);
			name = LaunchScreen.xib;
			path = MetaMask;
			sourceTree = "<group>";
		};
/* End PBXVariantGroup section */

/* Begin XCBuildConfiguration section */
		13B07F941A680F5B00A75B9A /* Debug */ = {
			isa = XCBuildConfiguration;
			baseConfigurationReference = 4C81CC9BCD86AC7F96BA8CAD /* Pods-MetaMask.debug.xcconfig */;
			buildSettings = {
				ASSETCATALOG_COMPILER_APPICON_NAME = AppIcon;
				ASSETCATALOG_COMPILER_OPTIMIZATION = time;
				CLANG_ENABLE_MODULES = YES;
				CODE_SIGN_ENTITLEMENTS = MetaMask/MetaMaskDebug.entitlements;
				CODE_SIGN_IDENTITY = "Apple Development";
				"CODE_SIGN_IDENTITY[sdk=iphoneos*]" = "iPhone Developer";
				CODE_SIGN_STYLE = Manual;
<<<<<<< HEAD
				CURRENT_PROJECT_VERSION = 1674;
=======
				CURRENT_PROJECT_VERSION = 1718;
>>>>>>> be5ff91b
				DEAD_CODE_STRIPPING = YES;
				DEBUG_INFORMATION_FORMAT = dwarf;
				DEVELOPMENT_TEAM = 48XVW22RCG;
				"DEVELOPMENT_TEAM[sdk=iphoneos*]" = 48XVW22RCG;
				ENABLE_BITCODE = NO;
				FRAMEWORK_SEARCH_PATHS = (
					"$(inherited)",
					"$(PROJECT_DIR)",
				);
				GCC_OPTIMIZATION_LEVEL = 0;
				GCC_PREPROCESSOR_DEFINITIONS = (
					"DEBUG=1",
					"$(inherited)",
				);
				HEADER_SEARCH_PATHS = (
					"$(inherited)",
					"$(SRCROOT)/../node_modules/react-native-wkwebview-reborn/ios/RCTWKWebView",
					"$(SRCROOT)/../node_modules/react-native-keychain/RNKeychainManager",
					"$(SRCROOT)/../node_modules/react-native-share/ios",
					"$(SRCROOT)/../node_modules/react-native-branch/ios/**",
					"$(SRCROOT)/../node_modules/@metamask/react-native-search-api/ios/RCTSearchApi",
					"$(SRCROOT)/../node_modules/lottie-ios/lottie-ios/Classes/**",
					"$(SRCROOT)/../node_modules/react-native-view-shot/ios",
					"$(SRCROOT)/../node_modules/react-native-tcp/ios/**",
				);
				INFOPLIST_FILE = MetaMask/Info.plist;
				IPHONEOS_DEPLOYMENT_TARGET = 13.0;
				LD_RUNPATH_SEARCH_PATHS = (
					"$(inherited)",
					"@executable_path/Frameworks",
				);
				LIBRARY_SEARCH_PATHS = (
					"$(SDKROOT)/usr/lib/swift",
					"$(SDKROOT)/usr/lib/swift$(inherited)",
					"${inherited}",
				);
				LLVM_LTO = YES;
<<<<<<< HEAD
				MARKETING_VERSION = 7.44.0;
=======
				MARKETING_VERSION = 7.45.0;
>>>>>>> be5ff91b
				ONLY_ACTIVE_ARCH = YES;
				OTHER_CFLAGS = "$(inherited)";
				OTHER_LDFLAGS = (
					"$(inherited)",
					"-ObjC",
					"-lc++",
				);
				OTHER_SWIFT_FLAGS = "$(inherited) -D EXPO_CONFIGURATION_DEBUG";
				PRODUCT_BUNDLE_IDENTIFIER = "io.metamask.$(PRODUCT_NAME:rfc1034identifier)";
				PRODUCT_NAME = MetaMask;
				PROVISIONING_PROFILE_SPECIFIER = "match Development io.metamask.MetaMask";
				"PROVISIONING_PROFILE_SPECIFIER[sdk=iphoneos*]" = "match Development io.metamask.MetaMask";
				SWIFT_OBJC_BRIDGING_HEADER = "MetaMask-Bridging-Header.h";
				SWIFT_OPTIMIZATION_LEVEL = "-Onone";
				SWIFT_PRECOMPILE_BRIDGING_HEADER = NO;
				SWIFT_VERSION = 5.0;
				VERSIONING_SYSTEM = "apple-generic";
			};
			name = Debug;
		};
		13B07F951A680F5B00A75B9A /* Release */ = {
			isa = XCBuildConfiguration;
			baseConfigurationReference = 7D2A2666F9BADDF2418B01A1 /* Pods-MetaMask.release.xcconfig */;
			buildSettings = {
				ASSETCATALOG_COMPILER_APPICON_NAME = AppIcon;
				ASSETCATALOG_COMPILER_OPTIMIZATION = time;
				CLANG_ENABLE_MODULES = YES;
				CODE_SIGN_ENTITLEMENTS = MetaMask/MetaMask.entitlements;
				CODE_SIGN_IDENTITY = "iPhone Distribution";
				CODE_SIGN_STYLE = Manual;
<<<<<<< HEAD
				CURRENT_PROJECT_VERSION = 1674;
=======
				CURRENT_PROJECT_VERSION = 1718;
>>>>>>> be5ff91b
				DEBUG_INFORMATION_FORMAT = "dwarf-with-dsym";
				DEVELOPMENT_TEAM = 48XVW22RCG;
				"DEVELOPMENT_TEAM[sdk=iphoneos*]" = 48XVW22RCG;
				ENABLE_BITCODE = NO;
				FRAMEWORK_SEARCH_PATHS = (
					"$(inherited)",
					"$(PROJECT_DIR)",
				);
				GCC_PRECOMPILE_PREFIX_HEADER = YES;
				GCC_PREPROCESSOR_DEFINITIONS = "$(inherited)";
				GCC_UNROLL_LOOPS = YES;
				HEADER_SEARCH_PATHS = (
					"$(inherited)",
					"$(SRCROOT)/../node_modules/react-native-wkwebview-reborn/ios/RCTWKWebView",
					"$(SRCROOT)/../node_modules/react-native-keychain/RNKeychainManager",
					"$(SRCROOT)/../node_modules/react-native-share/ios",
					"$(SRCROOT)/../node_modules/react-native-branch/ios/**",
					"$(SRCROOT)/../node_modules/@metamask/react-native-search-api/ios/RCTSearchApi",
					"$(SRCROOT)/../node_modules/lottie-ios/lottie-ios/Classes/**",
					"$(SRCROOT)/../node_modules/react-native-view-shot/ios",
					"$(SRCROOT)/../node_modules/react-native-tcp/ios/**",
				);
				INFOPLIST_FILE = MetaMask/Info.plist;
				IPHONEOS_DEPLOYMENT_TARGET = 13.0;
				LD_RUNPATH_SEARCH_PATHS = (
					"$(inherited)",
					"@executable_path/Frameworks",
				);
				LIBRARY_SEARCH_PATHS = (
					"$(SDKROOT)/usr/lib/swift",
					"$(SDKROOT)/usr/lib/swift$(inherited)",
					"${inherited}",
				);
				LLVM_LTO = YES;
<<<<<<< HEAD
				MARKETING_VERSION = 7.44.0;
=======
				MARKETING_VERSION = 7.45.0;
>>>>>>> be5ff91b
				ONLY_ACTIVE_ARCH = NO;
				OTHER_CFLAGS = "$(inherited)";
				OTHER_LDFLAGS = (
					"$(inherited)",
					"-ObjC",
					"-lc++",
				);
				OTHER_SWIFT_FLAGS = "$(inherited) -D EXPO_CONFIGURATION_RELEASE";
				PRODUCT_BUNDLE_IDENTIFIER = "io.metamask.$(PRODUCT_NAME:rfc1034identifier)";
				PRODUCT_NAME = MetaMask;
				PROVISIONING_PROFILE_SPECIFIER = "Bitrise AppStore io.metamask.MetaMask";
				"PROVISIONING_PROFILE_SPECIFIER[sdk=iphoneos*]" = "Bitrise AppStore io.metamask.MetaMask";
				SWIFT_OBJC_BRIDGING_HEADER = "MetaMask-Bridging-Header.h";
				SWIFT_PRECOMPILE_BRIDGING_HEADER = NO;
				SWIFT_VERSION = 5.0;
				VERSIONING_SYSTEM = "apple-generic";
			};
			name = Release;
		};
		2EF282902B0FF86900D7B4B1 /* Debug */ = {
			isa = XCBuildConfiguration;
			baseConfigurationReference = 91B348F39D8AD3220320E89D /* Pods-MetaMask-Flask.debug.xcconfig */;
			buildSettings = {
				ASSETCATALOG_COMPILER_APPICON_NAME = "AppIcon-Flask";
				ASSETCATALOG_COMPILER_OPTIMIZATION = time;
				CLANG_ENABLE_MODULES = YES;
				CODE_SIGN_ENTITLEMENTS = MetaMask/MetaMaskDebug.entitlements;
				CODE_SIGN_IDENTITY = "Apple Development";
				CODE_SIGN_STYLE = Automatic;
<<<<<<< HEAD
				CURRENT_PROJECT_VERSION = 1674;
=======
				CURRENT_PROJECT_VERSION = 1718;
>>>>>>> be5ff91b
				DEAD_CODE_STRIPPING = YES;
				DEBUG_INFORMATION_FORMAT = dwarf;
				DEVELOPMENT_TEAM = 48XVW22RCG;
				ENABLE_BITCODE = NO;
				FRAMEWORK_SEARCH_PATHS = (
					"$(inherited)",
					"$(PROJECT_DIR)",
				);
				GCC_OPTIMIZATION_LEVEL = 0;
				GCC_PREPROCESSOR_DEFINITIONS = (
					"DEBUG=1",
					"$(inherited)",
				);
				HEADER_SEARCH_PATHS = (
					"$(inherited)",
					"$(SRCROOT)/../node_modules/react-native-wkwebview-reborn/ios/RCTWKWebView",
					"$(SRCROOT)/../node_modules/react-native-keychain/RNKeychainManager",
					"$(SRCROOT)/../node_modules/react-native-share/ios",
					"$(SRCROOT)/../node_modules/react-native-branch/ios/**",
					"$(SRCROOT)/../node_modules/@metamask/react-native-search-api/ios/RCTSearchApi",
					"$(SRCROOT)/../node_modules/lottie-ios/lottie-ios/Classes/**",
					"$(SRCROOT)/../node_modules/react-native-view-shot/ios",
					"$(SRCROOT)/../node_modules/react-native-tcp/ios/**",
				);
				INFOPLIST_FILE = "MetaMask/MetaMask-Flask-Info.plist";
				IPHONEOS_DEPLOYMENT_TARGET = 13.0;
				LD_RUNPATH_SEARCH_PATHS = (
					"$(inherited)",
					"@executable_path/Frameworks",
				);
				LIBRARY_SEARCH_PATHS = (
					"$(SDKROOT)/usr/lib/swift",
					"$(inherited)",
					"\"$(SRCROOT)/MetaMask/System/Library/Frameworks\"",
				);
				LLVM_LTO = YES;
<<<<<<< HEAD
				MARKETING_VERSION = 7.44.0;
=======
				MARKETING_VERSION = 7.45.0;
>>>>>>> be5ff91b
				ONLY_ACTIVE_ARCH = YES;
				OTHER_CFLAGS = "$(inherited)";
				OTHER_LDFLAGS = (
					"$(inherited)",
					"-ObjC",
					"-lc++",
				);
				OTHER_SWIFT_FLAGS = "$(inherited) -D EXPO_CONFIGURATION_DEBUG";
				PRODUCT_BUNDLE_IDENTIFIER = "io.metamask.$(PRODUCT_NAME:rfc1034identifier)";
				PRODUCT_NAME = "$(TARGET_NAME)";
				PROVISIONING_PROFILE_SPECIFIER = "";
				SWIFT_OBJC_BRIDGING_HEADER = "MetaMask-Bridging-Header.h";
				SWIFT_OPTIMIZATION_LEVEL = "-Onone";
				SWIFT_VERSION = 5.0;
				VERSIONING_SYSTEM = "apple-generic";
			};
			name = Debug;
		};
		2EF282912B0FF86900D7B4B1 /* Release */ = {
			isa = XCBuildConfiguration;
			baseConfigurationReference = F1CCBB0591B4D16C1710A05D /* Pods-MetaMask-Flask.release.xcconfig */;
			buildSettings = {
				ASSETCATALOG_COMPILER_APPICON_NAME = "AppIcon-Flask";
				ASSETCATALOG_COMPILER_OPTIMIZATION = time;
				CLANG_ENABLE_MODULES = YES;
				CODE_SIGN_ENTITLEMENTS = MetaMask/MetaMask.entitlements;
				CODE_SIGN_IDENTITY = "iPhone Distribution";
				CODE_SIGN_STYLE = Manual;
<<<<<<< HEAD
				CURRENT_PROJECT_VERSION = 1674;
=======
				CURRENT_PROJECT_VERSION = 1718;
>>>>>>> be5ff91b
				DEBUG_INFORMATION_FORMAT = "dwarf-with-dsym";
				DEVELOPMENT_TEAM = 48XVW22RCG;
				"DEVELOPMENT_TEAM[sdk=iphoneos*]" = 48XVW22RCG;
				ENABLE_BITCODE = NO;
				FRAMEWORK_SEARCH_PATHS = (
					"$(inherited)",
					"$(PROJECT_DIR)",
				);
				GCC_PRECOMPILE_PREFIX_HEADER = YES;
				GCC_PREPROCESSOR_DEFINITIONS = "$(inherited)";
				GCC_UNROLL_LOOPS = YES;
				HEADER_SEARCH_PATHS = (
					"$(inherited)",
					"$(SRCROOT)/../node_modules/react-native-wkwebview-reborn/ios/RCTWKWebView",
					"$(SRCROOT)/../node_modules/react-native-keychain/RNKeychainManager",
					"$(SRCROOT)/../node_modules/react-native-share/ios",
					"$(SRCROOT)/../node_modules/react-native-branch/ios/**",
					"$(SRCROOT)/../node_modules/@metamask/react-native-search-api/ios/RCTSearchApi",
					"$(SRCROOT)/../node_modules/lottie-ios/lottie-ios/Classes/**",
					"$(SRCROOT)/../node_modules/react-native-view-shot/ios",
					"$(SRCROOT)/../node_modules/react-native-tcp/ios/**",
				);
				INFOPLIST_FILE = "MetaMask/MetaMask-Flask-Info.plist";
				IPHONEOS_DEPLOYMENT_TARGET = 13.0;
				LD_RUNPATH_SEARCH_PATHS = (
					"$(inherited)",
					"@executable_path/Frameworks",
				);
				LIBRARY_SEARCH_PATHS = (
					"$(SDKROOT)/usr/lib/swift",
					"$(inherited)",
					"\"$(SRCROOT)/MetaMask/System/Library/Frameworks\"",
				);
				LLVM_LTO = YES;
<<<<<<< HEAD
				MARKETING_VERSION = 7.44.0;
=======
				MARKETING_VERSION = 7.45.0;
>>>>>>> be5ff91b
				ONLY_ACTIVE_ARCH = NO;
				OTHER_CFLAGS = "$(inherited)";
				OTHER_LDFLAGS = (
					"$(inherited)",
					"-ObjC",
					"-lc++",
				);
				OTHER_SWIFT_FLAGS = "$(inherited) -D EXPO_CONFIGURATION_RELEASE";
				PRODUCT_BUNDLE_IDENTIFIER = "io.metamask.$(PRODUCT_NAME:rfc1034identifier)";
				PRODUCT_NAME = "$(TARGET_NAME)";
				PROVISIONING_PROFILE_SPECIFIER = "Bitrise AppStore io.metamask.MetaMask";
				"PROVISIONING_PROFILE_SPECIFIER[sdk=iphoneos*]" = "Bitrise AppStore io.metamask.MetaMask-Flask";
				SWIFT_OBJC_BRIDGING_HEADER = "MetaMask-Bridging-Header.h";
				SWIFT_VERSION = 5.0;
				VERSIONING_SYSTEM = "apple-generic";
			};
			name = Release;
		};
		83CBBA201A601CBA00E9B192 /* Debug */ = {
			isa = XCBuildConfiguration;
			baseConfigurationReference = 15FDD82721B7642B006B7C35 /* debug.xcconfig */;
			buildSettings = {
				ALWAYS_SEARCH_USER_PATHS = NO;
				CLANG_CXX_LANGUAGE_STANDARD = "c++17";
				CLANG_CXX_LIBRARY = "libc++";
				CLANG_ENABLE_MODULES = YES;
				CLANG_ENABLE_OBJC_ARC = YES;
				CLANG_WARN_BOOL_CONVERSION = YES;
				CLANG_WARN_CONSTANT_CONVERSION = YES;
				CLANG_WARN_DIRECT_OBJC_ISA_USAGE = YES_ERROR;
				CLANG_WARN_EMPTY_BODY = YES;
				CLANG_WARN_ENUM_CONVERSION = YES;
				CLANG_WARN_INT_CONVERSION = YES;
				CLANG_WARN_OBJC_ROOT_CLASS = YES_ERROR;
				CLANG_WARN_UNREACHABLE_CODE = YES;
				CLANG_WARN__DUPLICATE_METHOD_MATCH = YES;
				"CODE_SIGN_IDENTITY[sdk=iphoneos*]" = "iPhone Developer";
				COPY_PHASE_STRIP = NO;
				ENABLE_BITCODE = NO;
				ENABLE_STRICT_OBJC_MSGSEND = YES;
				ENABLE_TESTABILITY = YES;
				"EXCLUDED_ARCHS[sdk=iphonesimulator*]" = "";
				GCC_C_LANGUAGE_STANDARD = gnu99;
				GCC_DYNAMIC_NO_PIC = NO;
				GCC_OPTIMIZATION_LEVEL = 0;
				GCC_PREPROCESSOR_DEFINITIONS = (
					"DEBUG=1",
					"$(inherited)",
					_LIBCPP_ENABLE_CXX17_REMOVED_UNARY_BINARY_FUNCTION,
				);
				GCC_SYMBOLS_PRIVATE_EXTERN = NO;
				GCC_WARN_64_TO_32_BIT_CONVERSION = YES;
				GCC_WARN_ABOUT_RETURN_TYPE = YES_ERROR;
				GCC_WARN_UNDECLARED_SELECTOR = YES;
				GCC_WARN_UNINITIALIZED_AUTOS = YES_AGGRESSIVE;
				GCC_WARN_UNUSED_FUNCTION = YES;
				GCC_WARN_UNUSED_VARIABLE = YES;
				IPHONEOS_DEPLOYMENT_TARGET = 13.0;
				MTL_ENABLE_DEBUG_INFO = YES;
				ONLY_ACTIVE_ARCH = YES;
				OTHER_CFLAGS = "$(inherited)";
				OTHER_CPLUSPLUSFLAGS = "$(inherited)";
				OTHER_LDFLAGS = "$(inherited)";
				REACT_NATIVE_PATH = "${PODS_ROOT}/../../node_modules/react-native";
				SDKROOT = iphoneos;
			};
			name = Debug;
		};
		83CBBA211A601CBA00E9B192 /* Release */ = {
			isa = XCBuildConfiguration;
			buildSettings = {
				ALWAYS_SEARCH_USER_PATHS = NO;
				CLANG_CXX_LANGUAGE_STANDARD = "c++17";
				CLANG_CXX_LIBRARY = "libc++";
				CLANG_ENABLE_MODULES = YES;
				CLANG_ENABLE_OBJC_ARC = YES;
				CLANG_WARN_BOOL_CONVERSION = YES;
				CLANG_WARN_CONSTANT_CONVERSION = YES;
				CLANG_WARN_DIRECT_OBJC_ISA_USAGE = YES_ERROR;
				CLANG_WARN_EMPTY_BODY = YES;
				CLANG_WARN_ENUM_CONVERSION = YES;
				CLANG_WARN_INT_CONVERSION = YES;
				CLANG_WARN_OBJC_ROOT_CLASS = YES_ERROR;
				CLANG_WARN_UNREACHABLE_CODE = YES;
				CLANG_WARN__DUPLICATE_METHOD_MATCH = YES;
				"CODE_SIGN_IDENTITY[sdk=iphoneos*]" = "iPhone Developer";
				COPY_PHASE_STRIP = YES;
				ENABLE_BITCODE = NO;
				ENABLE_NS_ASSERTIONS = NO;
				ENABLE_STRICT_OBJC_MSGSEND = YES;
				"EXCLUDED_ARCHS[sdk=iphonesimulator*]" = "";
				GCC_C_LANGUAGE_STANDARD = gnu99;
				GCC_PREPROCESSOR_DEFINITIONS = (
					"$(inherited)",
					_LIBCPP_ENABLE_CXX17_REMOVED_UNARY_BINARY_FUNCTION,
				);
				GCC_WARN_64_TO_32_BIT_CONVERSION = YES;
				GCC_WARN_ABOUT_RETURN_TYPE = YES_ERROR;
				GCC_WARN_UNDECLARED_SELECTOR = YES;
				GCC_WARN_UNINITIALIZED_AUTOS = YES_AGGRESSIVE;
				GCC_WARN_UNUSED_FUNCTION = YES;
				GCC_WARN_UNUSED_VARIABLE = YES;
				IPHONEOS_DEPLOYMENT_TARGET = 13.0;
				MTL_ENABLE_DEBUG_INFO = NO;
				OTHER_CFLAGS = "$(inherited)";
				OTHER_CPLUSPLUSFLAGS = "$(inherited)";
				OTHER_LDFLAGS = "$(inherited)";
				REACT_NATIVE_PATH = "${PODS_ROOT}/../../node_modules/react-native";
				SDKROOT = iphoneos;
				VALIDATE_PRODUCT = YES;
			};
			name = Release;
		};
		B339FF37289ABD70001B89FB /* Debug */ = {
			isa = XCBuildConfiguration;
			baseConfigurationReference = 51AB7231D0E692F5EF71FACB /* Pods-MetaMask-QA.debug.xcconfig */;
			buildSettings = {
				ASSETCATALOG_COMPILER_APPICON_NAME = "AppIcon-QA";
				ASSETCATALOG_COMPILER_OPTIMIZATION = time;
				CLANG_ENABLE_MODULES = YES;
				CODE_SIGN_ENTITLEMENTS = MetaMask/MetaMaskDebug.entitlements;
				CODE_SIGN_IDENTITY = "Apple Development";
				CODE_SIGN_STYLE = Automatic;
<<<<<<< HEAD
				CURRENT_PROJECT_VERSION = 1674;
=======
				CURRENT_PROJECT_VERSION = 1718;
>>>>>>> be5ff91b
				DEAD_CODE_STRIPPING = YES;
				DEBUG_INFORMATION_FORMAT = dwarf;
				DEVELOPMENT_TEAM = 48XVW22RCG;
				ENABLE_BITCODE = NO;
				FRAMEWORK_SEARCH_PATHS = (
					"$(inherited)",
					"$(PROJECT_DIR)",
				);
				GCC_OPTIMIZATION_LEVEL = 0;
				GCC_PREPROCESSOR_DEFINITIONS = (
					"DEBUG=1",
					"$(inherited)",
				);
				HEADER_SEARCH_PATHS = (
					"$(inherited)",
					"$(SRCROOT)/../node_modules/react-native-wkwebview-reborn/ios/RCTWKWebView",
					"$(SRCROOT)/../node_modules/react-native-keychain/RNKeychainManager",
					"$(SRCROOT)/../node_modules/react-native-share/ios",
					"$(SRCROOT)/../node_modules/react-native-branch/ios/**",
					"$(SRCROOT)/../node_modules/@metamask/react-native-search-api/ios/RCTSearchApi",
					"$(SRCROOT)/../node_modules/lottie-ios/lottie-ios/Classes/**",
					"$(SRCROOT)/../node_modules/react-native-view-shot/ios",
					"$(SRCROOT)/../node_modules/react-native-tcp/ios/**",
				);
				INFOPLIST_FILE = "MetaMask/MetaMask-QA-info.plist";
				IPHONEOS_DEPLOYMENT_TARGET = 13.0;
				LD_RUNPATH_SEARCH_PATHS = (
					"$(inherited)",
					"@executable_path/Frameworks",
				);
				LIBRARY_SEARCH_PATHS = (
					"$(SDKROOT)/usr/lib/swift",
					"$(inherited)",
					"\"$(SRCROOT)/MetaMask/System/Library/Frameworks\"",
				);
				LLVM_LTO = YES;
<<<<<<< HEAD
				MARKETING_VERSION = 7.44.0;
=======
				MARKETING_VERSION = 7.45.0;
>>>>>>> be5ff91b
				ONLY_ACTIVE_ARCH = YES;
				OTHER_CFLAGS = (
					"$(inherited)",
					"-DFB_SONARKIT_ENABLED=1",
				);
				OTHER_LDFLAGS = (
					"$(inherited)",
					"-ObjC",
					"-lc++",
				);
				OTHER_SWIFT_FLAGS = "$(inherited) -D EXPO_CONFIGURATION_DEBUG";
				PRODUCT_BUNDLE_IDENTIFIER = "io.metamask.MetaMask-QA";
				PRODUCT_NAME = "$(TARGET_NAME)";
				PROVISIONING_PROFILE_SPECIFIER = "";
				SWIFT_OBJC_BRIDGING_HEADER = "MetaMask-Bridging-Header.h";
				SWIFT_OPTIMIZATION_LEVEL = "-Onone";
				SWIFT_VERSION = 5.0;
				VERSIONING_SYSTEM = "apple-generic";
			};
			name = Debug;
		};
		B339FF38289ABD70001B89FB /* Release */ = {
			isa = XCBuildConfiguration;
			baseConfigurationReference = CF014205BB8964CFE74D4D8E /* Pods-MetaMask-QA.release.xcconfig */;
			buildSettings = {
				ASSETCATALOG_COMPILER_APPICON_NAME = "AppIcon-QA";
				ASSETCATALOG_COMPILER_OPTIMIZATION = time;
				CLANG_ENABLE_MODULES = YES;
				CODE_SIGN_ENTITLEMENTS = MetaMask/MetaMask.entitlements;
				CODE_SIGN_IDENTITY = "iPhone Distribution";
				CODE_SIGN_STYLE = Manual;
<<<<<<< HEAD
				CURRENT_PROJECT_VERSION = 1674;
=======
				CURRENT_PROJECT_VERSION = 1718;
>>>>>>> be5ff91b
				DEBUG_INFORMATION_FORMAT = "dwarf-with-dsym";
				DEVELOPMENT_TEAM = 48XVW22RCG;
				"DEVELOPMENT_TEAM[sdk=iphoneos*]" = 48XVW22RCG;
				ENABLE_BITCODE = NO;
				FRAMEWORK_SEARCH_PATHS = (
					"$(inherited)",
					"$(PROJECT_DIR)",
				);
				GCC_PRECOMPILE_PREFIX_HEADER = YES;
				GCC_PREPROCESSOR_DEFINITIONS = "$(inherited)";
				GCC_UNROLL_LOOPS = YES;
				HEADER_SEARCH_PATHS = (
					"$(inherited)",
					"$(SRCROOT)/../node_modules/react-native-wkwebview-reborn/ios/RCTWKWebView",
					"$(SRCROOT)/../node_modules/react-native-keychain/RNKeychainManager",
					"$(SRCROOT)/../node_modules/react-native-share/ios",
					"$(SRCROOT)/../node_modules/react-native-branch/ios/**",
					"$(SRCROOT)/../node_modules/@metamask/react-native-search-api/ios/RCTSearchApi",
					"$(SRCROOT)/../node_modules/lottie-ios/lottie-ios/Classes/**",
					"$(SRCROOT)/../node_modules/react-native-view-shot/ios",
					"$(SRCROOT)/../node_modules/react-native-tcp/ios/**",
				);
				INFOPLIST_FILE = "MetaMask/MetaMask-QA-info.plist";
				IPHONEOS_DEPLOYMENT_TARGET = 13.0;
				LD_RUNPATH_SEARCH_PATHS = (
					"$(inherited)",
					"@executable_path/Frameworks",
				);
				LIBRARY_SEARCH_PATHS = (
					"$(SDKROOT)/usr/lib/swift",
					"$(inherited)",
					"\"$(SRCROOT)/MetaMask/System/Library/Frameworks\"",
				);
				LLVM_LTO = YES;
<<<<<<< HEAD
				MARKETING_VERSION = 7.44.0;
=======
				MARKETING_VERSION = 7.45.0;
>>>>>>> be5ff91b
				ONLY_ACTIVE_ARCH = NO;
				OTHER_CFLAGS = (
					"$(inherited)",
					"-DFB_SONARKIT_ENABLED=1",
				);
				OTHER_LDFLAGS = (
					"$(inherited)",
					"-ObjC",
					"-lc++",
				);
				OTHER_SWIFT_FLAGS = "$(inherited) -D EXPO_CONFIGURATION_RELEASE";
				PRODUCT_BUNDLE_IDENTIFIER = "io.metamask.MetaMask-QA";
				PRODUCT_NAME = "$(TARGET_NAME)";
				PROVISIONING_PROFILE_SPECIFIER = "Bitrise Internal Release - MetaMask-QA";
				"PROVISIONING_PROFILE_SPECIFIER[sdk=iphoneos*]" = "Bitrise Internal Release - MetaMask-QA";
				SWIFT_OBJC_BRIDGING_HEADER = "MetaMask-Bridging-Header.h";
				SWIFT_VERSION = 5.0;
				VERSIONING_SYSTEM = "apple-generic";
			};
			name = Release;
		};
/* End XCBuildConfiguration section */

/* Begin XCConfigurationList section */
		13B07F931A680F5B00A75B9A /* Build configuration list for PBXNativeTarget "MetaMask" */ = {
			isa = XCConfigurationList;
			buildConfigurations = (
				13B07F941A680F5B00A75B9A /* Debug */,
				13B07F951A680F5B00A75B9A /* Release */,
			);
			defaultConfigurationIsVisible = 0;
			defaultConfigurationName = Debug;
		};
		2EF2828F2B0FF86900D7B4B1 /* Build configuration list for PBXNativeTarget "MetaMask-Flask" */ = {
			isa = XCConfigurationList;
			buildConfigurations = (
				2EF282902B0FF86900D7B4B1 /* Debug */,
				2EF282912B0FF86900D7B4B1 /* Release */,
			);
			defaultConfigurationIsVisible = 0;
			defaultConfigurationName = Debug;
		};
		83CBB9FA1A601CBA00E9B192 /* Build configuration list for PBXProject "MetaMask" */ = {
			isa = XCConfigurationList;
			buildConfigurations = (
				83CBBA201A601CBA00E9B192 /* Debug */,
				83CBBA211A601CBA00E9B192 /* Release */,
			);
			defaultConfigurationIsVisible = 0;
			defaultConfigurationName = Debug;
		};
		B339FF36289ABD70001B89FB /* Build configuration list for PBXNativeTarget "MetaMask-QA" */ = {
			isa = XCConfigurationList;
			buildConfigurations = (
				B339FF37289ABD70001B89FB /* Debug */,
				B339FF38289ABD70001B89FB /* Release */,
			);
			defaultConfigurationIsVisible = 0;
			defaultConfigurationName = Debug;
		};
/* End XCConfigurationList section */
	};
	rootObject = 83CBB9F71A601CBA00E9B192 /* Project object */;
}<|MERGE_RESOLUTION|>--- conflicted
+++ resolved
@@ -1261,11 +1261,7 @@
 				CODE_SIGN_IDENTITY = "Apple Development";
 				"CODE_SIGN_IDENTITY[sdk=iphoneos*]" = "iPhone Developer";
 				CODE_SIGN_STYLE = Manual;
-<<<<<<< HEAD
-				CURRENT_PROJECT_VERSION = 1674;
-=======
 				CURRENT_PROJECT_VERSION = 1718;
->>>>>>> be5ff91b
 				DEAD_CODE_STRIPPING = YES;
 				DEBUG_INFORMATION_FORMAT = dwarf;
 				DEVELOPMENT_TEAM = 48XVW22RCG;
@@ -1303,11 +1299,7 @@
 					"${inherited}",
 				);
 				LLVM_LTO = YES;
-<<<<<<< HEAD
-				MARKETING_VERSION = 7.44.0;
-=======
 				MARKETING_VERSION = 7.45.0;
->>>>>>> be5ff91b
 				ONLY_ACTIVE_ARCH = YES;
 				OTHER_CFLAGS = "$(inherited)";
 				OTHER_LDFLAGS = (
@@ -1338,11 +1330,7 @@
 				CODE_SIGN_ENTITLEMENTS = MetaMask/MetaMask.entitlements;
 				CODE_SIGN_IDENTITY = "iPhone Distribution";
 				CODE_SIGN_STYLE = Manual;
-<<<<<<< HEAD
-				CURRENT_PROJECT_VERSION = 1674;
-=======
 				CURRENT_PROJECT_VERSION = 1718;
->>>>>>> be5ff91b
 				DEBUG_INFORMATION_FORMAT = "dwarf-with-dsym";
 				DEVELOPMENT_TEAM = 48XVW22RCG;
 				"DEVELOPMENT_TEAM[sdk=iphoneos*]" = 48XVW22RCG;
@@ -1377,11 +1365,7 @@
 					"${inherited}",
 				);
 				LLVM_LTO = YES;
-<<<<<<< HEAD
-				MARKETING_VERSION = 7.44.0;
-=======
 				MARKETING_VERSION = 7.45.0;
->>>>>>> be5ff91b
 				ONLY_ACTIVE_ARCH = NO;
 				OTHER_CFLAGS = "$(inherited)";
 				OTHER_LDFLAGS = (
@@ -1411,11 +1395,7 @@
 				CODE_SIGN_ENTITLEMENTS = MetaMask/MetaMaskDebug.entitlements;
 				CODE_SIGN_IDENTITY = "Apple Development";
 				CODE_SIGN_STYLE = Automatic;
-<<<<<<< HEAD
-				CURRENT_PROJECT_VERSION = 1674;
-=======
 				CURRENT_PROJECT_VERSION = 1718;
->>>>>>> be5ff91b
 				DEAD_CODE_STRIPPING = YES;
 				DEBUG_INFORMATION_FORMAT = dwarf;
 				DEVELOPMENT_TEAM = 48XVW22RCG;
@@ -1452,11 +1432,7 @@
 					"\"$(SRCROOT)/MetaMask/System/Library/Frameworks\"",
 				);
 				LLVM_LTO = YES;
-<<<<<<< HEAD
-				MARKETING_VERSION = 7.44.0;
-=======
 				MARKETING_VERSION = 7.45.0;
->>>>>>> be5ff91b
 				ONLY_ACTIVE_ARCH = YES;
 				OTHER_CFLAGS = "$(inherited)";
 				OTHER_LDFLAGS = (
@@ -1485,11 +1461,7 @@
 				CODE_SIGN_ENTITLEMENTS = MetaMask/MetaMask.entitlements;
 				CODE_SIGN_IDENTITY = "iPhone Distribution";
 				CODE_SIGN_STYLE = Manual;
-<<<<<<< HEAD
-				CURRENT_PROJECT_VERSION = 1674;
-=======
 				CURRENT_PROJECT_VERSION = 1718;
->>>>>>> be5ff91b
 				DEBUG_INFORMATION_FORMAT = "dwarf-with-dsym";
 				DEVELOPMENT_TEAM = 48XVW22RCG;
 				"DEVELOPMENT_TEAM[sdk=iphoneos*]" = 48XVW22RCG;
@@ -1524,11 +1496,7 @@
 					"\"$(SRCROOT)/MetaMask/System/Library/Frameworks\"",
 				);
 				LLVM_LTO = YES;
-<<<<<<< HEAD
-				MARKETING_VERSION = 7.44.0;
-=======
 				MARKETING_VERSION = 7.45.0;
->>>>>>> be5ff91b
 				ONLY_ACTIVE_ARCH = NO;
 				OTHER_CFLAGS = "$(inherited)";
 				OTHER_LDFLAGS = (
@@ -1652,11 +1620,7 @@
 				CODE_SIGN_ENTITLEMENTS = MetaMask/MetaMaskDebug.entitlements;
 				CODE_SIGN_IDENTITY = "Apple Development";
 				CODE_SIGN_STYLE = Automatic;
-<<<<<<< HEAD
-				CURRENT_PROJECT_VERSION = 1674;
-=======
 				CURRENT_PROJECT_VERSION = 1718;
->>>>>>> be5ff91b
 				DEAD_CODE_STRIPPING = YES;
 				DEBUG_INFORMATION_FORMAT = dwarf;
 				DEVELOPMENT_TEAM = 48XVW22RCG;
@@ -1693,11 +1657,7 @@
 					"\"$(SRCROOT)/MetaMask/System/Library/Frameworks\"",
 				);
 				LLVM_LTO = YES;
-<<<<<<< HEAD
-				MARKETING_VERSION = 7.44.0;
-=======
 				MARKETING_VERSION = 7.45.0;
->>>>>>> be5ff91b
 				ONLY_ACTIVE_ARCH = YES;
 				OTHER_CFLAGS = (
 					"$(inherited)",
@@ -1729,11 +1689,7 @@
 				CODE_SIGN_ENTITLEMENTS = MetaMask/MetaMask.entitlements;
 				CODE_SIGN_IDENTITY = "iPhone Distribution";
 				CODE_SIGN_STYLE = Manual;
-<<<<<<< HEAD
-				CURRENT_PROJECT_VERSION = 1674;
-=======
 				CURRENT_PROJECT_VERSION = 1718;
->>>>>>> be5ff91b
 				DEBUG_INFORMATION_FORMAT = "dwarf-with-dsym";
 				DEVELOPMENT_TEAM = 48XVW22RCG;
 				"DEVELOPMENT_TEAM[sdk=iphoneos*]" = 48XVW22RCG;
@@ -1768,11 +1724,7 @@
 					"\"$(SRCROOT)/MetaMask/System/Library/Frameworks\"",
 				);
 				LLVM_LTO = YES;
-<<<<<<< HEAD
-				MARKETING_VERSION = 7.44.0;
-=======
 				MARKETING_VERSION = 7.45.0;
->>>>>>> be5ff91b
 				ONLY_ACTIVE_ARCH = NO;
 				OTHER_CFLAGS = (
 					"$(inherited)",
