--- conflicted
+++ resolved
@@ -17,6 +17,8 @@
 		153F84CB2319B8FD00C19B63 /* Branch.framework in Embed Frameworks */ = {isa = PBXBuildFile; fileRef = 153F84C92319B8DB00C19B63 /* Branch.framework */; settings = {ATTRIBUTES = (CodeSignOnCopy, RemoveHeadersOnCopy, ); }; };
 		158B063B211A72F500DF3C74 /* InpageBridgeWeb3.js in Resources */ = {isa = PBXBuildFile; fileRef = 158B0639211A72F500DF3C74 /* InpageBridgeWeb3.js */; };
 		15ACC9FB226555820063978B /* LaunchScreen.xib in Resources */ = {isa = PBXBuildFile; fileRef = 13B07FB11A68108700A75B9A /* LaunchScreen.xib */; };
+		15ACC9FC22655C3A0063978B /* Lottie.framework in Frameworks */ = {isa = PBXBuildFile; fileRef = 15723E2D225FD0B800A5B418 /* Lottie.framework */; };
+		15ACC9FD22655C3A0063978B /* Lottie.framework in Embed Frameworks */ = {isa = PBXBuildFile; fileRef = 15723E2D225FD0B800A5B418 /* Lottie.framework */; settings = {ATTRIBUTES = (CodeSignOnCopy, RemoveHeadersOnCopy, ); }; };
 		15AD28A921B7CFD9005DEB23 /* release.xcconfig in Resources */ = {isa = PBXBuildFile; fileRef = 15FDD86021B76461006B7C35 /* release.xcconfig */; };
 		15AD28AA21B7CFDC005DEB23 /* debug.xcconfig in Resources */ = {isa = PBXBuildFile; fileRef = 15FDD82721B7642B006B7C35 /* debug.xcconfig */; };
 		15D158ED210BD912006982B5 /* Metamask.ttf in Resources */ = {isa = PBXBuildFile; fileRef = 15D158EC210BD8C8006982B5 /* Metamask.ttf */; };
@@ -49,11 +51,8 @@
 		B339FF07289ABD70001B89FB /* LinkPresentation.framework in Frameworks */ = {isa = PBXBuildFile; fileRef = F961A36A28105CF9007442B5 /* LinkPresentation.framework */; settings = {ATTRIBUTES = (Weak, ); }; };
 		B339FF08289ABD70001B89FB /* libRCTAesForked.a in Frameworks */ = {isa = PBXBuildFile; fileRef = 650F2B9C24DC5FEC00C3B9C4 /* libRCTAesForked.a */; };
 		B339FF09289ABD70001B89FB /* JavaScriptCore.framework in Frameworks */ = {isa = PBXBuildFile; fileRef = 153C1A742217BCDC0088EFE0 /* JavaScriptCore.framework */; };
-<<<<<<< HEAD
-=======
 		B339FF0A289ABD70001B89FB /* Lottie.framework in Frameworks */ = {isa = PBXBuildFile; fileRef = 15723E2D225FD0B800A5B418 /* Lottie.framework */; };
 		B339FF0B289ABD70001B89FB /* Mixpanel.framework in Frameworks */ = {isa = PBXBuildFile; fileRef = 15F7795722A1B79400B1DF8C /* Mixpanel.framework */; };
->>>>>>> 4777ddd0
 		B339FF0C289ABD70001B89FB /* Branch.framework in Frameworks */ = {isa = PBXBuildFile; fileRef = 153F84C92319B8DB00C19B63 /* Branch.framework */; };
 		B339FF10289ABD70001B89FB /* Images.xcassets in Resources */ = {isa = PBXBuildFile; fileRef = 13B07FB51A68108700A75B9A /* Images.xcassets */; };
 		B339FF11289ABD70001B89FB /* InpageBridgeWeb3.js in Resources */ = {isa = PBXBuildFile; fileRef = 158B0639211A72F500DF3C74 /* InpageBridgeWeb3.js */; };
@@ -88,6 +87,7 @@
 		B339FF2E289ABD70001B89FB /* EuclidCircularB-SemiboldItalic.otf in Resources */ = {isa = PBXBuildFile; fileRef = 9499B01ECAC44DA29AC44E80 /* EuclidCircularB-SemiboldItalic.otf */; };
 		B339FF31289ABD70001B89FB /* Mixpanel.framework in Embed Frameworks */ = {isa = PBXBuildFile; fileRef = 15F7795722A1B79400B1DF8C /* Mixpanel.framework */; settings = {ATTRIBUTES = (CodeSignOnCopy, RemoveHeadersOnCopy, ); }; };
 		B339FF32289ABD70001B89FB /* Branch.framework in Embed Frameworks */ = {isa = PBXBuildFile; fileRef = 153F84C92319B8DB00C19B63 /* Branch.framework */; settings = {ATTRIBUTES = (CodeSignOnCopy, RemoveHeadersOnCopy, ); }; };
+		B339FF33289ABD70001B89FB /* Lottie.framework in Embed Frameworks */ = {isa = PBXBuildFile; fileRef = 15723E2D225FD0B800A5B418 /* Lottie.framework */; settings = {ATTRIBUTES = (CodeSignOnCopy, RemoveHeadersOnCopy, ); }; };
 		B339FF3C289ABF2C001B89FB /* MetaMask-QA-Info.plist in Resources */ = {isa = PBXBuildFile; fileRef = B339FEA72899852C001B89FB /* MetaMask-QA-Info.plist */; };
 		B638844E306CAE9147B52C85 /* libPods-MetaMask.a in Frameworks */ = {isa = PBXBuildFile; fileRef = EA0FF04C201CE95ED7EEEA82 /* libPods-MetaMask.a */; };
 		BF39E5BAE0F34F9091FF6AC0 /* EuclidCircularB-Semibold.otf in Resources */ = {isa = PBXBuildFile; fileRef = A8DE9C5BC0714D648276E123 /* EuclidCircularB-Semibold.otf */; };
@@ -119,8 +119,6 @@
 			remoteGlobalIDString = E298D0511C73D1B800589D22;
 			remoteInfo = Branch;
 		};
-<<<<<<< HEAD
-=======
 		15723E2C225FD0B800A5B418 /* PBXContainerItemProxy */ = {
 			isa = PBXContainerItemProxy;
 			containerPortal = 4379F36F969347758D1A9F96 /* Lottie.xcodeproj */;
@@ -191,7 +189,6 @@
 			remoteGlobalIDString = 7C170C291A4A02F500D9E0F2;
 			remoteInfo = Mixpanel;
 		};
->>>>>>> 4777ddd0
 		650F2B9B24DC5FEC00C3B9C4 /* PBXContainerItemProxy */ = {
 			isa = PBXContainerItemProxy;
 			containerPortal = 650F2B9724DC5FEB00C3B9C4 /* RCTAesForked.xcodeproj */;
@@ -199,8 +196,6 @@
 			remoteGlobalIDString = 32D980DD1BE9F11C00FA27E5;
 			remoteInfo = RCTAesForked;
 		};
-<<<<<<< HEAD
-=======
 		B339FEFA289ABD70001B89FB /* PBXContainerItemProxy */ = {
 			isa = PBXContainerItemProxy;
 			containerPortal = 4379F36F969347758D1A9F96 /* Lottie.xcodeproj */;
@@ -215,7 +210,6 @@
 			remoteGlobalIDString = 7C170C291A4A02F500D9E0F2;
 			remoteInfo = Mixpanel;
 		};
->>>>>>> 4777ddd0
 		B339FEFE289ABD70001B89FB /* PBXContainerItemProxy */ = {
 			isa = PBXContainerItemProxy;
 			containerPortal = 153F84C42319B8DA00C19B63 /* BranchSDK.xcodeproj */;
@@ -234,6 +228,7 @@
 			files = (
 				15F7795F22A1B7B500B1DF8C /* Mixpanel.framework in Embed Frameworks */,
 				153F84CB2319B8FD00C19B63 /* Branch.framework in Embed Frameworks */,
+				15ACC9FD22655C3A0063978B /* Lottie.framework in Embed Frameworks */,
 			);
 			name = "Embed Frameworks";
 			runOnlyForDeploymentPostprocessing = 0;
@@ -246,6 +241,7 @@
 			files = (
 				B339FF31289ABD70001B89FB /* Mixpanel.framework in Embed Frameworks */,
 				B339FF32289ABD70001B89FB /* Branch.framework in Embed Frameworks */,
+				B339FF33289ABD70001B89FB /* Lottie.framework in Embed Frameworks */,
 			);
 			name = "Embed Frameworks";
 			runOnlyForDeploymentPostprocessing = 0;
@@ -277,6 +273,7 @@
 		15FDD86021B76461006B7C35 /* release.xcconfig */ = {isa = PBXFileReference; lastKnownFileType = text.xcconfig; path = release.xcconfig; sourceTree = "<group>"; };
 		178440FE3F1C4F4180D14622 /* libTcpSockets.a */ = {isa = PBXFileReference; explicitFileType = undefined; fileEncoding = 9; includeInIndex = 0; lastKnownFileType = archive.ar; path = libTcpSockets.a; sourceTree = "<group>"; };
 		1C516951C09F43CB97129B66 /* Octicons.ttf */ = {isa = PBXFileReference; explicitFileType = undefined; fileEncoding = 9; includeInIndex = 0; lastKnownFileType = unknown; name = Octicons.ttf; path = "../node_modules/react-native-vector-icons/Fonts/Octicons.ttf"; sourceTree = "<group>"; };
+		1F06D56A2D2F41FB9345D16F /* Lottie.framework */ = {isa = PBXFileReference; explicitFileType = undefined; fileEncoding = 9; includeInIndex = 0; lastKnownFileType = wrapper.framework; name = Lottie.framework; path = System/Library/Frameworks/Lottie.framework; sourceTree = SDKROOT; };
 		278065D027394AD9B2906E38 /* libBVLinearGradient.a */ = {isa = PBXFileReference; explicitFileType = undefined; fileEncoding = 9; includeInIndex = 0; lastKnownFileType = archive.ar; path = libBVLinearGradient.a; sourceTree = "<group>"; };
 		2D16E6891FA4F8E400B85C8A /* libReact.a */ = {isa = PBXFileReference; explicitFileType = archive.ar; path = libReact.a; sourceTree = BUILT_PRODUCTS_DIR; };
 		2D38A4BA1190B57818AFF2BC /* Pods-MetaMask.debug.xcconfig */ = {isa = PBXFileReference; includeInIndex = 1; lastKnownFileType = text.xcconfig; name = "Pods-MetaMask.debug.xcconfig"; path = "Target Support Files/Pods-MetaMask/Pods-MetaMask.debug.xcconfig"; sourceTree = "<group>"; };
@@ -284,6 +281,7 @@
 		42C239E9FAA64BD9A34B8D8A /* MaterialCommunityIcons.ttf */ = {isa = PBXFileReference; explicitFileType = undefined; fileEncoding = 9; includeInIndex = 0; lastKnownFileType = unknown; name = MaterialCommunityIcons.ttf; path = "../node_modules/react-native-vector-icons/Fonts/MaterialCommunityIcons.ttf"; sourceTree = "<group>"; };
 		42C6DDE3B80F47AFA9C9D4F5 /* Foundation.ttf */ = {isa = PBXFileReference; explicitFileType = undefined; fileEncoding = 9; includeInIndex = 0; lastKnownFileType = unknown; name = Foundation.ttf; path = "../node_modules/react-native-vector-icons/Fonts/Foundation.ttf"; sourceTree = "<group>"; };
 		42CBA652072F4BE2A8B815C1 /* EuclidCircularB-MediumItalic.otf */ = {isa = PBXFileReference; explicitFileType = undefined; fileEncoding = 9; includeInIndex = 0; lastKnownFileType = unknown; name = "EuclidCircularB-MediumItalic.otf"; path = "../app/fonts/EuclidCircularB-MediumItalic.otf"; sourceTree = "<group>"; };
+		4379F36F969347758D1A9F96 /* Lottie.xcodeproj */ = {isa = PBXFileReference; explicitFileType = undefined; fileEncoding = 9; includeInIndex = 0; lastKnownFileType = "wrapper.pb-project"; name = Lottie.xcodeproj; path = "../node_modules/lottie-ios/Lottie.xcodeproj"; sourceTree = "<group>"; };
 		4444176409EB42CB93AB03C5 /* SimpleLineIcons.ttf */ = {isa = PBXFileReference; explicitFileType = undefined; fileEncoding = 9; includeInIndex = 0; lastKnownFileType = unknown; name = SimpleLineIcons.ttf; path = "../node_modules/react-native-vector-icons/Fonts/SimpleLineIcons.ttf"; sourceTree = "<group>"; };
 		459C4774EB724F2D8E12F088 /* Roboto-Regular.ttf */ = {isa = PBXFileReference; explicitFileType = undefined; fileEncoding = 9; includeInIndex = 0; lastKnownFileType = unknown; name = "Roboto-Regular.ttf"; path = "../app/fonts/Roboto-Regular.ttf"; sourceTree = "<group>"; };
 		4A2D27104599412CA00C35EF /* Ionicons.ttf */ = {isa = PBXFileReference; explicitFileType = undefined; fileEncoding = 9; includeInIndex = 0; lastKnownFileType = unknown; name = Ionicons.ttf; path = "../node_modules/react-native-vector-icons/Fonts/Ionicons.ttf"; sourceTree = "<group>"; };
@@ -344,11 +342,8 @@
 				F961A37228105CF9007442B5 /* LinkPresentation.framework in Frameworks */,
 				650F2B9D24DC5FF200C3B9C4 /* libRCTAesForked.a in Frameworks */,
 				153C1ABB2217BCDC0088EFE0 /* JavaScriptCore.framework in Frameworks */,
-<<<<<<< HEAD
-=======
 				15ACC9FC22655C3A0063978B /* Lottie.framework in Frameworks */,
 				15F7795E22A1B7B500B1DF8C /* Mixpanel.framework in Frameworks */,
->>>>>>> 4777ddd0
 				153F84CA2319B8FD00C19B63 /* Branch.framework in Frameworks */,
 				0FD509E0336BF221F6527B24 /* libPods-MetaMask.a in Frameworks */,
 				D45BF85DECACCB74EDCBE88A /* libPods-MetaMask.a in Frameworks */,
@@ -363,11 +358,8 @@
 				B339FF07289ABD70001B89FB /* LinkPresentation.framework in Frameworks */,
 				B339FF08289ABD70001B89FB /* libRCTAesForked.a in Frameworks */,
 				B339FF09289ABD70001B89FB /* JavaScriptCore.framework in Frameworks */,
-<<<<<<< HEAD
-=======
 				B339FF0A289ABD70001B89FB /* Lottie.framework in Frameworks */,
 				B339FF0B289ABD70001B89FB /* Mixpanel.framework in Frameworks */,
->>>>>>> 4777ddd0
 				B339FF0C289ABD70001B89FB /* Branch.framework in Frameworks */,
 				DDB2D8FF8BDA806A38D61B1B /* libPods-MetaMask-QA.a in Frameworks */,
 			);
@@ -422,12 +414,24 @@
 			name = Products;
 			sourceTree = "<group>";
 		};
+		15723E24225FD0B800A5B418 /* Products */ = {
+			isa = PBXGroup;
+			children = (
+				15723E2D225FD0B800A5B418 /* Lottie.framework */,
+				15723E2F225FD0B800A5B418 /* Lottie.framework */,
+				15723E31225FD0B800A5B418 /* Lottie.framework */,
+				15723E33225FD0B800A5B418 /* libLottie.a */,
+			);
+			name = Products;
+			sourceTree = "<group>";
+		};
 		15A2E5EF2100077400A1F331 /* Recovered References */ = {
 			isa = PBXGroup;
 			children = (
 				278065D027394AD9B2906E38 /* libBVLinearGradient.a */,
 				F9DFF7AC557B46B6BEFAA1C1 /* libRNShakeEvent.a */,
 				8E369AC13A2049B6B21E5120 /* libRCTSearchApi.a */,
+				1F06D56A2D2F41FB9345D16F /* Lottie.framework */,
 				D0CBAE789660472DB719C765 /* libLottie.a */,
 				178440FE3F1C4F4180D14622 /* libTcpSockets.a */,
 			);
@@ -534,11 +538,8 @@
 			children = (
 				650F2B9724DC5FEB00C3B9C4 /* RCTAesForked.xcodeproj */,
 				153F84C42319B8DA00C19B63 /* BranchSDK.xcodeproj */,
-<<<<<<< HEAD
-=======
 				15F7794F22A1B79400B1DF8C /* Mixpanel.xcodeproj */,
 				4379F36F969347758D1A9F96 /* Lottie.xcodeproj */,
->>>>>>> 4777ddd0
 			);
 			name = Libraries;
 			sourceTree = "<group>";
@@ -613,11 +614,8 @@
 			buildRules = (
 			);
 			dependencies = (
-<<<<<<< HEAD
-=======
 				15ACC9FF22655C3A0063978B /* PBXTargetDependency */,
 				15F7796122A1B7B500B1DF8C /* PBXTargetDependency */,
->>>>>>> 4777ddd0
 				153F84CD2319B8FD00C19B63 /* PBXTargetDependency */,
 			);
 			name = MetaMask;
@@ -642,11 +640,8 @@
 			buildRules = (
 			);
 			dependencies = (
-<<<<<<< HEAD
-=======
 				B339FEF9289ABD70001B89FB /* PBXTargetDependency */,
 				B339FEFB289ABD70001B89FB /* PBXTargetDependency */,
->>>>>>> 4777ddd0
 				B339FEFD289ABD70001B89FB /* PBXTargetDependency */,
 			);
 			name = "MetaMask-QA";
@@ -696,8 +691,6 @@
 					ProjectRef = 153F84C42319B8DA00C19B63 /* BranchSDK.xcodeproj */;
 				},
 				{
-<<<<<<< HEAD
-=======
 					ProductGroup = 15723E24225FD0B800A5B418 /* Products */;
 					ProjectRef = 4379F36F969347758D1A9F96 /* Lottie.xcodeproj */;
 				},
@@ -706,7 +699,6 @@
 					ProjectRef = 15F7794F22A1B79400B1DF8C /* Mixpanel.xcodeproj */;
 				},
 				{
->>>>>>> 4777ddd0
 					ProductGroup = 650F2B9824DC5FEB00C3B9C4 /* Products */;
 					ProjectRef = 650F2B9724DC5FEB00C3B9C4 /* RCTAesForked.xcodeproj */;
 				},
@@ -727,8 +719,6 @@
 			remoteRef = 153F84C82319B8DB00C19B63 /* PBXContainerItemProxy */;
 			sourceTree = BUILT_PRODUCTS_DIR;
 		};
-<<<<<<< HEAD
-=======
 		15723E2D225FD0B800A5B418 /* Lottie.framework */ = {
 			isa = PBXReferenceProxy;
 			fileType = wrapper.framework;
@@ -785,7 +775,6 @@
 			remoteRef = 15F7795C22A1B79400B1DF8C /* PBXContainerItemProxy */;
 			sourceTree = BUILT_PRODUCTS_DIR;
 		};
->>>>>>> 4777ddd0
 		650F2B9C24DC5FEC00C3B9C4 /* libRCTAesForked.a */ = {
 			isa = PBXReferenceProxy;
 			fileType = archive.ar;
@@ -891,7 +880,7 @@
 			);
 			runOnlyForDeploymentPostprocessing = 0;
 			shellPath = /bin/sh;
-			shellScript = "if [ ! -e \"${SENTRY_PROPERTIES}\" ]; then\n    export SENTRY_PROPERTIES=../sentry.properties\nfi\n\n# RN 0.46 – 0.68\n# ../node_modules/@sentry/cli/bin/sentry-cli react-native xcode \\\n#  ../node_modules/react-native/scripts/react-native-xcode.sh\n\n# All versions\n/bin/sh ../node_modules/@sentry/react-native/scripts/collect-modules.sh\n";
+			shellScript = "if [[ -s \"$HOME/.nvm/nvm.sh\" ]]; then\n. \"$HOME/.nvm/nvm.sh\"\nelif [[ -x \"$(command -v brew)\" && -s \"$(brew --prefix nvm)/nvm.sh\" ]]; then\n. \"$(brew --prefix nvm)/nvm.sh\"\nfi\n\nexport NODE_BINARY=$(which node)\n\nif [[ -s \"$HOME/.nvm/nvm.sh\" ]]; then\n. \"$HOME/.nvm/nvm.sh\"\nelif [[ -x \"$(command -v brew)\" && -s \"$(brew --prefix nvm)/nvm.sh\" ]]; then\n. \"$(brew --prefix nvm)/nvm.sh\"\nfi\n\nif [ ! -e \"${SENTRY_PROPERTIES}\" ]; then\n    export SENTRY_PROPERTIES=../sentry.properties\nfi\n\n../node_modules/@sentry/cli/bin/sentry-cli react-native xcode \\\n  ../node_modules/react-native/scripts/react-native-xcode.sh\n";
 		};
 		15FDD86321B76696006B7C35 /* Override xcconfig files */ = {
 			isa = PBXShellScriptBuildPhase;
@@ -1093,8 +1082,6 @@
 			name = Branch;
 			targetProxy = 153F84CC2319B8FD00C19B63 /* PBXContainerItemProxy */;
 		};
-<<<<<<< HEAD
-=======
 		15ACC9FF22655C3A0063978B /* PBXTargetDependency */ = {
 			isa = PBXTargetDependency;
 			name = Lottie_iOS;
@@ -1115,7 +1102,6 @@
 			name = Mixpanel;
 			targetProxy = B339FEFC289ABD70001B89FB /* PBXContainerItemProxy */;
 		};
->>>>>>> 4777ddd0
 		B339FEFD289ABD70001B89FB /* PBXTargetDependency */ = {
 			isa = PBXTargetDependency;
 			name = Branch;
@@ -1177,7 +1163,10 @@
 					"$(inherited)",
 					"@executable_path/Frameworks",
 				);
-				LIBRARY_SEARCH_PATHS = "$(inherited)";
+				LIBRARY_SEARCH_PATHS = (
+					"$(inherited)",
+					"\"$(SRCROOT)/MetaMask/System/Library/Frameworks\"",
+				);
 				LLVM_LTO = YES;
 				MARKETING_VERSION = 6.3.0;
 				ONLY_ACTIVE_ARCH = YES;
@@ -1241,7 +1230,10 @@
 					"$(inherited)",
 					"@executable_path/Frameworks",
 				);
-				LIBRARY_SEARCH_PATHS = "$(inherited)";
+				LIBRARY_SEARCH_PATHS = (
+					"$(inherited)",
+					"\"$(SRCROOT)/MetaMask/System/Library/Frameworks\"",
+				);
 				LLVM_LTO = YES;
 				MARKETING_VERSION = 6.3.0;
 				ONLY_ACTIVE_ARCH = NO;
