--- conflicted
+++ resolved
@@ -1261,11 +1261,7 @@
 				CODE_SIGN_IDENTITY = "Apple Development";
 				"CODE_SIGN_IDENTITY[sdk=iphoneos*]" = "iPhone Developer";
 				CODE_SIGN_STYLE = Manual;
-<<<<<<< HEAD
-				CURRENT_PROJECT_VERSION = 1968;
-=======
 				CURRENT_PROJECT_VERSION = 1891;
->>>>>>> bff50fb1
 				DEAD_CODE_STRIPPING = YES;
 				DEBUG_INFORMATION_FORMAT = dwarf;
 				DEVELOPMENT_TEAM = 48XVW22RCG;
@@ -1303,11 +1299,7 @@
 					"${inherited}",
 				);
 				LLVM_LTO = YES;
-<<<<<<< HEAD
-				MARKETING_VERSION = 7.47.0;
-=======
 				MARKETING_VERSION = 7.46.2;
->>>>>>> bff50fb1
 				ONLY_ACTIVE_ARCH = YES;
 				OTHER_CFLAGS = "$(inherited)";
 				OTHER_LDFLAGS = (
@@ -1338,11 +1330,7 @@
 				CODE_SIGN_ENTITLEMENTS = MetaMask/MetaMask.entitlements;
 				CODE_SIGN_IDENTITY = "iPhone Distribution";
 				CODE_SIGN_STYLE = Manual;
-<<<<<<< HEAD
-				CURRENT_PROJECT_VERSION = 1968;
-=======
 				CURRENT_PROJECT_VERSION = 1891;
->>>>>>> bff50fb1
 				DEBUG_INFORMATION_FORMAT = "dwarf-with-dsym";
 				DEVELOPMENT_TEAM = 48XVW22RCG;
 				"DEVELOPMENT_TEAM[sdk=iphoneos*]" = 48XVW22RCG;
@@ -1377,11 +1365,7 @@
 					"${inherited}",
 				);
 				LLVM_LTO = YES;
-<<<<<<< HEAD
-				MARKETING_VERSION = 7.47.0;
-=======
 				MARKETING_VERSION = 7.46.2;
->>>>>>> bff50fb1
 				ONLY_ACTIVE_ARCH = NO;
 				OTHER_CFLAGS = "$(inherited)";
 				OTHER_LDFLAGS = (
@@ -1411,11 +1395,7 @@
 				CODE_SIGN_ENTITLEMENTS = MetaMask/MetaMaskDebug.entitlements;
 				CODE_SIGN_IDENTITY = "Apple Development";
 				CODE_SIGN_STYLE = Automatic;
-<<<<<<< HEAD
-				CURRENT_PROJECT_VERSION = 1968;
-=======
 				CURRENT_PROJECT_VERSION = 1891;
->>>>>>> bff50fb1
 				DEAD_CODE_STRIPPING = YES;
 				DEBUG_INFORMATION_FORMAT = dwarf;
 				DEVELOPMENT_TEAM = 48XVW22RCG;
@@ -1452,11 +1432,7 @@
 					"\"$(SRCROOT)/MetaMask/System/Library/Frameworks\"",
 				);
 				LLVM_LTO = YES;
-<<<<<<< HEAD
-				MARKETING_VERSION = 7.47.0;
-=======
 				MARKETING_VERSION = 7.46.2;
->>>>>>> bff50fb1
 				ONLY_ACTIVE_ARCH = YES;
 				OTHER_CFLAGS = "$(inherited)";
 				OTHER_LDFLAGS = (
@@ -1485,11 +1461,7 @@
 				CODE_SIGN_ENTITLEMENTS = MetaMask/MetaMask.entitlements;
 				CODE_SIGN_IDENTITY = "iPhone Distribution";
 				CODE_SIGN_STYLE = Manual;
-<<<<<<< HEAD
-				CURRENT_PROJECT_VERSION = 1968;
-=======
 				CURRENT_PROJECT_VERSION = 1891;
->>>>>>> bff50fb1
 				DEBUG_INFORMATION_FORMAT = "dwarf-with-dsym";
 				DEVELOPMENT_TEAM = 48XVW22RCG;
 				"DEVELOPMENT_TEAM[sdk=iphoneos*]" = 48XVW22RCG;
@@ -1524,11 +1496,7 @@
 					"\"$(SRCROOT)/MetaMask/System/Library/Frameworks\"",
 				);
 				LLVM_LTO = YES;
-<<<<<<< HEAD
-				MARKETING_VERSION = 7.47.0;
-=======
 				MARKETING_VERSION = 7.46.2;
->>>>>>> bff50fb1
 				ONLY_ACTIVE_ARCH = NO;
 				OTHER_CFLAGS = "$(inherited)";
 				OTHER_LDFLAGS = (
@@ -1655,11 +1623,7 @@
 				CODE_SIGN_ENTITLEMENTS = MetaMask/MetaMaskDebug.entitlements;
 				CODE_SIGN_IDENTITY = "Apple Development";
 				CODE_SIGN_STYLE = Automatic;
-<<<<<<< HEAD
-				CURRENT_PROJECT_VERSION = 1968;
-=======
 				CURRENT_PROJECT_VERSION = 1891;
->>>>>>> bff50fb1
 				DEAD_CODE_STRIPPING = YES;
 				DEBUG_INFORMATION_FORMAT = dwarf;
 				DEVELOPMENT_TEAM = 48XVW22RCG;
@@ -1696,11 +1660,7 @@
 					"\"$(SRCROOT)/MetaMask/System/Library/Frameworks\"",
 				);
 				LLVM_LTO = YES;
-<<<<<<< HEAD
-				MARKETING_VERSION = 7.47.0;
-=======
 				MARKETING_VERSION = 7.46.2;
->>>>>>> bff50fb1
 				ONLY_ACTIVE_ARCH = YES;
 				OTHER_CFLAGS = (
 					"$(inherited)",
@@ -1732,11 +1692,7 @@
 				CODE_SIGN_ENTITLEMENTS = MetaMask/MetaMask.entitlements;
 				CODE_SIGN_IDENTITY = "iPhone Distribution";
 				CODE_SIGN_STYLE = Manual;
-<<<<<<< HEAD
-				CURRENT_PROJECT_VERSION = 1968;
-=======
 				CURRENT_PROJECT_VERSION = 1891;
->>>>>>> bff50fb1
 				DEBUG_INFORMATION_FORMAT = "dwarf-with-dsym";
 				DEVELOPMENT_TEAM = 48XVW22RCG;
 				"DEVELOPMENT_TEAM[sdk=iphoneos*]" = 48XVW22RCG;
@@ -1771,11 +1727,7 @@
 					"\"$(SRCROOT)/MetaMask/System/Library/Frameworks\"",
 				);
 				LLVM_LTO = YES;
-<<<<<<< HEAD
-				MARKETING_VERSION = 7.47.0;
-=======
 				MARKETING_VERSION = 7.46.2;
->>>>>>> bff50fb1
 				ONLY_ACTIVE_ARCH = NO;
 				OTHER_CFLAGS = (
 					"$(inherited)",
