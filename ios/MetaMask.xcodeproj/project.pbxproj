// !$*UTF8*$!
{
	archiveVersion = 1;
	classes = {
	};
	objectVersion = 56;
	objects = {

/* Begin PBXBuildFile section */
		07CBADD9D4B441008304F8D3 /* EuclidCircularB-Light.otf in Resources */ = {isa = PBXBuildFile; fileRef = A98029A3662F4C1391489A6B /* EuclidCircularB-Light.otf */; };
		0C119A06A4353DD11451F541 /* libPods-MetaMask-Flask.a in Frameworks */ = {isa = PBXBuildFile; fileRef = FA078AF57878ABB05D063C8F /* libPods-MetaMask-Flask.a */; };
		0FD509E0336BF221F6527B24 /* (null) in Frameworks */ = {isa = PBXBuildFile; };
		13B07FBC1A68108700A75B9A /* AppDelegate.m in Sources */ = {isa = PBXBuildFile; fileRef = 13B07FB01A68108700A75B9A /* AppDelegate.m */; };
		13B07FBF1A68108700A75B9A /* Images.xcassets in Resources */ = {isa = PBXBuildFile; fileRef = 13B07FB51A68108700A75B9A /* Images.xcassets */; };
		13B07FC11A68108700A75B9A /* main.m in Sources */ = {isa = PBXBuildFile; fileRef = 13B07FB71A68108700A75B9A /* main.m */; };
		153C1ABB2217BCDC0088EFE0 /* JavaScriptCore.framework in Frameworks */ = {isa = PBXBuildFile; fileRef = 153C1A742217BCDC0088EFE0 /* JavaScriptCore.framework */; };
		153F84CA2319B8FD00C19B63 /* Branch.framework in Frameworks */ = {isa = PBXBuildFile; fileRef = 153F84C92319B8DB00C19B63 /* Branch.framework */; };
		153F84CB2319B8FD00C19B63 /* Branch.framework in Embed Frameworks */ = {isa = PBXBuildFile; fileRef = 153F84C92319B8DB00C19B63 /* Branch.framework */; settings = {ATTRIBUTES = (CodeSignOnCopy, RemoveHeadersOnCopy, ); }; };
		158B063B211A72F500DF3C74 /* InpageBridgeWeb3.js in Resources */ = {isa = PBXBuildFile; fileRef = 158B0639211A72F500DF3C74 /* InpageBridgeWeb3.js */; };
		15ACC9FB226555820063978B /* LaunchScreen.xib in Resources */ = {isa = PBXBuildFile; fileRef = 13B07FB11A68108700A75B9A /* LaunchScreen.xib */; };
		15AD28A921B7CFD9005DEB23 /* release.xcconfig in Resources */ = {isa = PBXBuildFile; fileRef = 15FDD86021B76461006B7C35 /* release.xcconfig */; };
		15AD28AA21B7CFDC005DEB23 /* debug.xcconfig in Resources */ = {isa = PBXBuildFile; fileRef = 15FDD82721B7642B006B7C35 /* debug.xcconfig */; };
		15D158ED210BD912006982B5 /* Metamask.ttf in Resources */ = {isa = PBXBuildFile; fileRef = 15D158EC210BD8C8006982B5 /* Metamask.ttf */; };
		15F7795E22A1B7B500B1DF8C /* Mixpanel.framework in Frameworks */ = {isa = PBXBuildFile; fileRef = 15F7795722A1B79400B1DF8C /* Mixpanel.framework */; };
		15F7795F22A1B7B500B1DF8C /* Mixpanel.framework in Embed Frameworks */ = {isa = PBXBuildFile; fileRef = 15F7795722A1B79400B1DF8C /* Mixpanel.framework */; settings = {ATTRIBUTES = (CodeSignOnCopy, RemoveHeadersOnCopy, ); }; };
		15F7796522A1BC8C00B1DF8C /* RCTAnalytics.m in Sources */ = {isa = PBXBuildFile; fileRef = 15F7796422A1BC8C00B1DF8C /* RCTAnalytics.m */; };
		2370F9A340CF4ADFBCFB0543 /* EuclidCircularB-RegularItalic.otf in Resources */ = {isa = PBXBuildFile; fileRef = 58572D81B5D54ED79A16A16D /* EuclidCircularB-RegularItalic.otf */; };
		298242C958524BB38FB44CAE /* Roboto-BoldItalic.ttf in Resources */ = {isa = PBXBuildFile; fileRef = C9FD3FB1258A41A5A0546C83 /* Roboto-BoldItalic.ttf */; };
		2A27FC9EEF1F4FD18E658544 /* config.json in Resources */ = {isa = PBXBuildFile; fileRef = EF1C01B7F08047F9B8ADCFBA /* config.json */; };
		2CDF19FE9DEE4BF8B07154B1 /* EuclidCircularB-LightItalic.otf in Resources */ = {isa = PBXBuildFile; fileRef = F79EAC4A7BF74E458277AFA4 /* EuclidCircularB-LightItalic.otf */; };
		2DB27BE39B164356A98A0FB1 /* Roboto-Italic.ttf in Resources */ = {isa = PBXBuildFile; fileRef = 5D7956F8525C4A45A2A555C3 /* Roboto-Italic.ttf */; };
		2EF2825A2B0FF86900D7B4B1 /* AppDelegate.m in Sources */ = {isa = PBXBuildFile; fileRef = 13B07FB01A68108700A75B9A /* AppDelegate.m */; };
		2EF2825B2B0FF86900D7B4B1 /* File.swift in Sources */ = {isa = PBXBuildFile; fileRef = 654378AF243E2ADC00571B9C /* File.swift */; };
		2EF2825C2B0FF86900D7B4B1 /* RCTScreenshotDetect.m in Sources */ = {isa = PBXBuildFile; fileRef = CF98DA9B28D9FEB700096782 /* RCTScreenshotDetect.m */; };
		2EF2825D2B0FF86900D7B4B1 /* RCTAnalytics.m in Sources */ = {isa = PBXBuildFile; fileRef = 15F7796422A1BC8C00B1DF8C /* RCTAnalytics.m */; };
		2EF2825E2B0FF86900D7B4B1 /* RCTMinimizer.m in Sources */ = {isa = PBXBuildFile; fileRef = CF9895762A3B49BE00B4C9B5 /* RCTMinimizer.m */; };
		2EF2825F2B0FF86900D7B4B1 /* main.m in Sources */ = {isa = PBXBuildFile; fileRef = 13B07FB71A68108700A75B9A /* main.m */; };
		2EF282612B0FF86900D7B4B1 /* LinkPresentation.framework in Frameworks */ = {isa = PBXBuildFile; fileRef = F961A36A28105CF9007442B5 /* LinkPresentation.framework */; settings = {ATTRIBUTES = (Weak, ); }; };
		2EF282622B0FF86900D7B4B1 /* libRCTAesForked.a in Frameworks */ = {isa = PBXBuildFile; fileRef = 650F2B9C24DC5FEC00C3B9C4 /* libRCTAesForked.a */; };
		2EF282632B0FF86900D7B4B1 /* JavaScriptCore.framework in Frameworks */ = {isa = PBXBuildFile; fileRef = 153C1A742217BCDC0088EFE0 /* JavaScriptCore.framework */; };
		2EF282642B0FF86900D7B4B1 /* Mixpanel.framework in Frameworks */ = {isa = PBXBuildFile; fileRef = 15F7795722A1B79400B1DF8C /* Mixpanel.framework */; };
		2EF282652B0FF86900D7B4B1 /* Branch.framework in Frameworks */ = {isa = PBXBuildFile; fileRef = 153F84C92319B8DB00C19B63 /* Branch.framework */; };
		2EF2826A2B0FF86900D7B4B1 /* Images.xcassets in Resources */ = {isa = PBXBuildFile; fileRef = 13B07FB51A68108700A75B9A /* Images.xcassets */; };
		2EF2826B2B0FF86900D7B4B1 /* InpageBridgeWeb3.js in Resources */ = {isa = PBXBuildFile; fileRef = 158B0639211A72F500DF3C74 /* InpageBridgeWeb3.js */; };
		2EF2826C2B0FF86900D7B4B1 /* Metamask.ttf in Resources */ = {isa = PBXBuildFile; fileRef = 15D158EC210BD8C8006982B5 /* Metamask.ttf */; };
		2EF2826D2B0FF86900D7B4B1 /* Roboto-Black.ttf in Resources */ = {isa = PBXBuildFile; fileRef = 684F2C84313849199863B5FE /* Roboto-Black.ttf */; };
		2EF2826E2B0FF86900D7B4B1 /* ThemeColors.xcassets in Resources */ = {isa = PBXBuildFile; fileRef = B0EF7FA827BD16EA00D48B4E /* ThemeColors.xcassets */; };
		2EF2826F2B0FF86900D7B4B1 /* Roboto-BlackItalic.ttf in Resources */ = {isa = PBXBuildFile; fileRef = 3E2492C67CF345CABD7B8601 /* Roboto-BlackItalic.ttf */; };
		2EF282702B0FF86900D7B4B1 /* Roboto-Bold.ttf in Resources */ = {isa = PBXBuildFile; fileRef = A783D1CD7D27456796FE2E1B /* Roboto-Bold.ttf */; };
		2EF282712B0FF86900D7B4B1 /* debug.xcconfig in Resources */ = {isa = PBXBuildFile; fileRef = 15FDD82721B7642B006B7C35 /* debug.xcconfig */; };
		2EF282722B0FF86900D7B4B1 /* Roboto-BoldItalic.ttf in Resources */ = {isa = PBXBuildFile; fileRef = C9FD3FB1258A41A5A0546C83 /* Roboto-BoldItalic.ttf */; };
		2EF282732B0FF86900D7B4B1 /* Roboto-Italic.ttf in Resources */ = {isa = PBXBuildFile; fileRef = 5D7956F8525C4A45A2A555C3 /* Roboto-Italic.ttf */; };
		2EF282742B0FF86900D7B4B1 /* Roboto-Light.ttf in Resources */ = {isa = PBXBuildFile; fileRef = BB8BA2D3C0354D6090B56A8A /* Roboto-Light.ttf */; };
		2EF282752B0FF86900D7B4B1 /* Roboto-LightItalic.ttf in Resources */ = {isa = PBXBuildFile; fileRef = E020F42F788744B3BCE17F05 /* Roboto-LightItalic.ttf */; };
		2EF282762B0FF86900D7B4B1 /* release.xcconfig in Resources */ = {isa = PBXBuildFile; fileRef = 15FDD86021B76461006B7C35 /* release.xcconfig */; };
		2EF282772B0FF86900D7B4B1 /* Roboto-Medium.ttf in Resources */ = {isa = PBXBuildFile; fileRef = C752564A28B44392AEE16BD5 /* Roboto-Medium.ttf */; };
		2EF282782B0FF86900D7B4B1 /* Roboto-MediumItalic.ttf in Resources */ = {isa = PBXBuildFile; fileRef = D5FF0FF1DFB74B3C8BB99E09 /* Roboto-MediumItalic.ttf */; };
		2EF282792B0FF86900D7B4B1 /* Roboto-Regular.ttf in Resources */ = {isa = PBXBuildFile; fileRef = 459C4774EB724F2D8E12F088 /* Roboto-Regular.ttf */; };
		2EF2827A2B0FF86900D7B4B1 /* Roboto-Thin.ttf in Resources */ = {isa = PBXBuildFile; fileRef = D9A37B5BF2914CF1B49EEF80 /* Roboto-Thin.ttf */; };
		2EF2827B2B0FF86900D7B4B1 /* Roboto-ThinItalic.ttf in Resources */ = {isa = PBXBuildFile; fileRef = CF552F79C77A4184A690513A /* Roboto-ThinItalic.ttf */; };
		2EF2827C2B0FF86900D7B4B1 /* LaunchScreen.xib in Resources */ = {isa = PBXBuildFile; fileRef = 13B07FB11A68108700A75B9A /* LaunchScreen.xib */; };
		2EF2827D2B0FF86900D7B4B1 /* branch.json in Resources */ = {isa = PBXBuildFile; fileRef = FE3C9A2458A1416290DEDAD4 /* branch.json */; };
		2EF2827E2B0FF86900D7B4B1 /* config.json in Resources */ = {isa = PBXBuildFile; fileRef = EF1C01B7F08047F9B8ADCFBA /* config.json */; };
		2EF2827F2B0FF86900D7B4B1 /* EuclidCircularB-Bold.otf in Resources */ = {isa = PBXBuildFile; fileRef = 67FBD519E04742E0AF191782 /* EuclidCircularB-Bold.otf */; };
		2EF282802B0FF86900D7B4B1 /* EuclidCircularB-BoldItalic.otf in Resources */ = {isa = PBXBuildFile; fileRef = 13EE4910D3BD408A8FCCA5D7 /* EuclidCircularB-BoldItalic.otf */; };
		2EF282812B0FF86900D7B4B1 /* EuclidCircularB-Light.otf in Resources */ = {isa = PBXBuildFile; fileRef = A98029A3662F4C1391489A6B /* EuclidCircularB-Light.otf */; };
		2EF282822B0FF86900D7B4B1 /* EuclidCircularB-LightItalic.otf in Resources */ = {isa = PBXBuildFile; fileRef = F79EAC4A7BF74E458277AFA4 /* EuclidCircularB-LightItalic.otf */; };
		2EF282832B0FF86900D7B4B1 /* EuclidCircularB-Medium.otf in Resources */ = {isa = PBXBuildFile; fileRef = CE0434C5FB7C4C6F9FEBDCE2 /* EuclidCircularB-Medium.otf */; };
		2EF282842B0FF86900D7B4B1 /* EuclidCircularB-MediumItalic.otf in Resources */ = {isa = PBXBuildFile; fileRef = 42CBA652072F4BE2A8B815C1 /* EuclidCircularB-MediumItalic.otf */; };
		2EF282852B0FF86900D7B4B1 /* EuclidCircularB-Regular.otf in Resources */ = {isa = PBXBuildFile; fileRef = F564570593ED4F3FB10BD348 /* EuclidCircularB-Regular.otf */; };
		2EF282862B0FF86900D7B4B1 /* EuclidCircularB-RegularItalic.otf in Resources */ = {isa = PBXBuildFile; fileRef = 58572D81B5D54ED79A16A16D /* EuclidCircularB-RegularItalic.otf */; };
		2EF282872B0FF86900D7B4B1 /* EuclidCircularB-Semibold.otf in Resources */ = {isa = PBXBuildFile; fileRef = A8DE9C5BC0714D648276E123 /* EuclidCircularB-Semibold.otf */; };
		2EF282882B0FF86900D7B4B1 /* EuclidCircularB-SemiboldItalic.otf in Resources */ = {isa = PBXBuildFile; fileRef = 9499B01ECAC44DA29AC44E80 /* EuclidCircularB-SemiboldItalic.otf */; };
		2EF2828B2B0FF86900D7B4B1 /* Mixpanel.framework in Embed Frameworks */ = {isa = PBXBuildFile; fileRef = 15F7795722A1B79400B1DF8C /* Mixpanel.framework */; settings = {ATTRIBUTES = (CodeSignOnCopy, RemoveHeadersOnCopy, ); }; };
		2EF2828C2B0FF86900D7B4B1 /* Branch.framework in Embed Frameworks */ = {isa = PBXBuildFile; fileRef = 153F84C92319B8DB00C19B63 /* Branch.framework */; settings = {ATTRIBUTES = (CodeSignOnCopy, RemoveHeadersOnCopy, ); }; };
		2EF2832A2B17EBD600D7B4B1 /* RnTar.swift in Sources */ = {isa = PBXBuildFile; fileRef = 2EF283292B17EBD600D7B4B1 /* RnTar.swift */; };
		2EF2832B2B17EBD600D7B4B1 /* RnTar.swift in Sources */ = {isa = PBXBuildFile; fileRef = 2EF283292B17EBD600D7B4B1 /* RnTar.swift */; };
		2EF2832C2B17EBD600D7B4B1 /* RnTar.swift in Sources */ = {isa = PBXBuildFile; fileRef = 2EF283292B17EBD600D7B4B1 /* RnTar.swift */; };
		2EF283322B17EC1A00D7B4B1 /* RNTar.m in Sources */ = {isa = PBXBuildFile; fileRef = 2EF283312B17EC1A00D7B4B1 /* RNTar.m */; };
		2EF283332B17EC1A00D7B4B1 /* RNTar.m in Sources */ = {isa = PBXBuildFile; fileRef = 2EF283312B17EC1A00D7B4B1 /* RNTar.m */; };
		2EF283342B17EC1A00D7B4B1 /* RNTar.m in Sources */ = {isa = PBXBuildFile; fileRef = 2EF283312B17EC1A00D7B4B1 /* RNTar.m */; };
		2EF283372B17EC7900D7B4B1 /* Light-Swift-Untar.swift in Sources */ = {isa = PBXBuildFile; fileRef = 2EF283362B17EC7900D7B4B1 /* Light-Swift-Untar.swift */; };
		2EF283382B17EC7900D7B4B1 /* Light-Swift-Untar.swift in Sources */ = {isa = PBXBuildFile; fileRef = 2EF283362B17EC7900D7B4B1 /* Light-Swift-Untar.swift */; };
		2EF283392B17EC7900D7B4B1 /* Light-Swift-Untar.swift in Sources */ = {isa = PBXBuildFile; fileRef = 2EF283362B17EC7900D7B4B1 /* Light-Swift-Untar.swift */; };
		34CEE49BC79D411687B42FA9 /* Roboto-Regular.ttf in Resources */ = {isa = PBXBuildFile; fileRef = 459C4774EB724F2D8E12F088 /* Roboto-Regular.ttf */; };
		373454C575C84C24B0BB24D4 /* EuclidCircularB-SemiboldItalic.otf in Resources */ = {isa = PBXBuildFile; fileRef = 9499B01ECAC44DA29AC44E80 /* EuclidCircularB-SemiboldItalic.otf */; };
		39D0D096A0F340ABAC1A8565 /* EuclidCircularB-Regular.otf in Resources */ = {isa = PBXBuildFile; fileRef = F564570593ED4F3FB10BD348 /* EuclidCircularB-Regular.otf */; };
		48AD4B0AABCB447B99B85DC4 /* Roboto-Black.ttf in Resources */ = {isa = PBXBuildFile; fileRef = 684F2C84313849199863B5FE /* Roboto-Black.ttf */; };
		49D8E62C506F4A63889EEC7F /* branch.json in Resources */ = {isa = PBXBuildFile; fileRef = FE3C9A2458A1416290DEDAD4 /* branch.json */; };
		4CEFC9E34A8D4288BFE2F85A /* Roboto-Light.ttf in Resources */ = {isa = PBXBuildFile; fileRef = BB8BA2D3C0354D6090B56A8A /* Roboto-Light.ttf */; };
		650F2B9D24DC5FF200C3B9C4 /* libRCTAesForked.a in Frameworks */ = {isa = PBXBuildFile; fileRef = 650F2B9C24DC5FEC00C3B9C4 /* libRCTAesForked.a */; };
		654378B0243E2ADC00571B9C /* File.swift in Sources */ = {isa = PBXBuildFile; fileRef = 654378AF243E2ADC00571B9C /* File.swift */; };
		7C0226ABD9694AEDBAF3016F /* Roboto-ThinItalic.ttf in Resources */ = {isa = PBXBuildFile; fileRef = CF552F79C77A4184A690513A /* Roboto-ThinItalic.ttf */; };
		7CFB6EF0B7853F1C4E863E5E /* libPods-MetaMask.a in Frameworks */ = {isa = PBXBuildFile; fileRef = CC4BA1B4AFA5C6EA75133110 /* libPods-MetaMask.a */; };
		7E08FB90F3754D47994208B4 /* Roboto-Thin.ttf in Resources */ = {isa = PBXBuildFile; fileRef = D9A37B5BF2914CF1B49EEF80 /* Roboto-Thin.ttf */; };
		813214A2220E40C7BBB5ED9E /* Roboto-Bold.ttf in Resources */ = {isa = PBXBuildFile; fileRef = A783D1CD7D27456796FE2E1B /* Roboto-Bold.ttf */; };
		887E75FB64A54509A08D6C50 /* Roboto-LightItalic.ttf in Resources */ = {isa = PBXBuildFile; fileRef = E020F42F788744B3BCE17F05 /* Roboto-LightItalic.ttf */; };
		8DEB44A7E7EF48E1B3298910 /* EuclidCircularB-Medium.otf in Resources */ = {isa = PBXBuildFile; fileRef = CE0434C5FB7C4C6F9FEBDCE2 /* EuclidCircularB-Medium.otf */; };
		B0EF7FA927BD16EA00D48B4E /* ThemeColors.xcassets in Resources */ = {isa = PBXBuildFile; fileRef = B0EF7FA827BD16EA00D48B4E /* ThemeColors.xcassets */; };
		B339FF02289ABD70001B89FB /* AppDelegate.m in Sources */ = {isa = PBXBuildFile; fileRef = 13B07FB01A68108700A75B9A /* AppDelegate.m */; };
		B339FF03289ABD70001B89FB /* File.swift in Sources */ = {isa = PBXBuildFile; fileRef = 654378AF243E2ADC00571B9C /* File.swift */; };
		B339FF04289ABD70001B89FB /* RCTAnalytics.m in Sources */ = {isa = PBXBuildFile; fileRef = 15F7796422A1BC8C00B1DF8C /* RCTAnalytics.m */; };
		B339FF05289ABD70001B89FB /* main.m in Sources */ = {isa = PBXBuildFile; fileRef = 13B07FB71A68108700A75B9A /* main.m */; };
		B339FF07289ABD70001B89FB /* LinkPresentation.framework in Frameworks */ = {isa = PBXBuildFile; fileRef = F961A36A28105CF9007442B5 /* LinkPresentation.framework */; settings = {ATTRIBUTES = (Weak, ); }; };
		B339FF08289ABD70001B89FB /* libRCTAesForked.a in Frameworks */ = {isa = PBXBuildFile; fileRef = 650F2B9C24DC5FEC00C3B9C4 /* libRCTAesForked.a */; };
		B339FF09289ABD70001B89FB /* JavaScriptCore.framework in Frameworks */ = {isa = PBXBuildFile; fileRef = 153C1A742217BCDC0088EFE0 /* JavaScriptCore.framework */; };
		B339FF0B289ABD70001B89FB /* Mixpanel.framework in Frameworks */ = {isa = PBXBuildFile; fileRef = 15F7795722A1B79400B1DF8C /* Mixpanel.framework */; };
		B339FF0C289ABD70001B89FB /* Branch.framework in Frameworks */ = {isa = PBXBuildFile; fileRef = 153F84C92319B8DB00C19B63 /* Branch.framework */; };
		B339FF10289ABD70001B89FB /* Images.xcassets in Resources */ = {isa = PBXBuildFile; fileRef = 13B07FB51A68108700A75B9A /* Images.xcassets */; };
		B339FF11289ABD70001B89FB /* InpageBridgeWeb3.js in Resources */ = {isa = PBXBuildFile; fileRef = 158B0639211A72F500DF3C74 /* InpageBridgeWeb3.js */; };
		B339FF12289ABD70001B89FB /* Metamask.ttf in Resources */ = {isa = PBXBuildFile; fileRef = 15D158EC210BD8C8006982B5 /* Metamask.ttf */; };
		B339FF13289ABD70001B89FB /* Roboto-Black.ttf in Resources */ = {isa = PBXBuildFile; fileRef = 684F2C84313849199863B5FE /* Roboto-Black.ttf */; };
		B339FF14289ABD70001B89FB /* ThemeColors.xcassets in Resources */ = {isa = PBXBuildFile; fileRef = B0EF7FA827BD16EA00D48B4E /* ThemeColors.xcassets */; };
		B339FF15289ABD70001B89FB /* Roboto-BlackItalic.ttf in Resources */ = {isa = PBXBuildFile; fileRef = 3E2492C67CF345CABD7B8601 /* Roboto-BlackItalic.ttf */; };
		B339FF16289ABD70001B89FB /* Roboto-Bold.ttf in Resources */ = {isa = PBXBuildFile; fileRef = A783D1CD7D27456796FE2E1B /* Roboto-Bold.ttf */; };
		B339FF17289ABD70001B89FB /* debug.xcconfig in Resources */ = {isa = PBXBuildFile; fileRef = 15FDD82721B7642B006B7C35 /* debug.xcconfig */; };
		B339FF18289ABD70001B89FB /* Roboto-BoldItalic.ttf in Resources */ = {isa = PBXBuildFile; fileRef = C9FD3FB1258A41A5A0546C83 /* Roboto-BoldItalic.ttf */; };
		B339FF19289ABD70001B89FB /* Roboto-Italic.ttf in Resources */ = {isa = PBXBuildFile; fileRef = 5D7956F8525C4A45A2A555C3 /* Roboto-Italic.ttf */; };
		B339FF1A289ABD70001B89FB /* Roboto-Light.ttf in Resources */ = {isa = PBXBuildFile; fileRef = BB8BA2D3C0354D6090B56A8A /* Roboto-Light.ttf */; };
		B339FF1B289ABD70001B89FB /* Roboto-LightItalic.ttf in Resources */ = {isa = PBXBuildFile; fileRef = E020F42F788744B3BCE17F05 /* Roboto-LightItalic.ttf */; };
		B339FF1C289ABD70001B89FB /* release.xcconfig in Resources */ = {isa = PBXBuildFile; fileRef = 15FDD86021B76461006B7C35 /* release.xcconfig */; };
		B339FF1D289ABD70001B89FB /* Roboto-Medium.ttf in Resources */ = {isa = PBXBuildFile; fileRef = C752564A28B44392AEE16BD5 /* Roboto-Medium.ttf */; };
		B339FF1E289ABD70001B89FB /* Roboto-MediumItalic.ttf in Resources */ = {isa = PBXBuildFile; fileRef = D5FF0FF1DFB74B3C8BB99E09 /* Roboto-MediumItalic.ttf */; };
		B339FF1F289ABD70001B89FB /* Roboto-Regular.ttf in Resources */ = {isa = PBXBuildFile; fileRef = 459C4774EB724F2D8E12F088 /* Roboto-Regular.ttf */; };
		B339FF20289ABD70001B89FB /* Roboto-Thin.ttf in Resources */ = {isa = PBXBuildFile; fileRef = D9A37B5BF2914CF1B49EEF80 /* Roboto-Thin.ttf */; };
		B339FF21289ABD70001B89FB /* Roboto-ThinItalic.ttf in Resources */ = {isa = PBXBuildFile; fileRef = CF552F79C77A4184A690513A /* Roboto-ThinItalic.ttf */; };
		B339FF22289ABD70001B89FB /* LaunchScreen.xib in Resources */ = {isa = PBXBuildFile; fileRef = 13B07FB11A68108700A75B9A /* LaunchScreen.xib */; };
		B339FF23289ABD70001B89FB /* branch.json in Resources */ = {isa = PBXBuildFile; fileRef = FE3C9A2458A1416290DEDAD4 /* branch.json */; };
		B339FF24289ABD70001B89FB /* config.json in Resources */ = {isa = PBXBuildFile; fileRef = EF1C01B7F08047F9B8ADCFBA /* config.json */; };
		B339FF25289ABD70001B89FB /* EuclidCircularB-Bold.otf in Resources */ = {isa = PBXBuildFile; fileRef = 67FBD519E04742E0AF191782 /* EuclidCircularB-Bold.otf */; };
		B339FF26289ABD70001B89FB /* EuclidCircularB-BoldItalic.otf in Resources */ = {isa = PBXBuildFile; fileRef = 13EE4910D3BD408A8FCCA5D7 /* EuclidCircularB-BoldItalic.otf */; };
		B339FF27289ABD70001B89FB /* EuclidCircularB-Light.otf in Resources */ = {isa = PBXBuildFile; fileRef = A98029A3662F4C1391489A6B /* EuclidCircularB-Light.otf */; };
		B339FF28289ABD70001B89FB /* EuclidCircularB-LightItalic.otf in Resources */ = {isa = PBXBuildFile; fileRef = F79EAC4A7BF74E458277AFA4 /* EuclidCircularB-LightItalic.otf */; };
		B339FF29289ABD70001B89FB /* EuclidCircularB-Medium.otf in Resources */ = {isa = PBXBuildFile; fileRef = CE0434C5FB7C4C6F9FEBDCE2 /* EuclidCircularB-Medium.otf */; };
		B339FF2A289ABD70001B89FB /* EuclidCircularB-MediumItalic.otf in Resources */ = {isa = PBXBuildFile; fileRef = 42CBA652072F4BE2A8B815C1 /* EuclidCircularB-MediumItalic.otf */; };
		B339FF2B289ABD70001B89FB /* EuclidCircularB-Regular.otf in Resources */ = {isa = PBXBuildFile; fileRef = F564570593ED4F3FB10BD348 /* EuclidCircularB-Regular.otf */; };
		B339FF2C289ABD70001B89FB /* EuclidCircularB-RegularItalic.otf in Resources */ = {isa = PBXBuildFile; fileRef = 58572D81B5D54ED79A16A16D /* EuclidCircularB-RegularItalic.otf */; };
		B339FF2D289ABD70001B89FB /* EuclidCircularB-Semibold.otf in Resources */ = {isa = PBXBuildFile; fileRef = A8DE9C5BC0714D648276E123 /* EuclidCircularB-Semibold.otf */; };
		B339FF2E289ABD70001B89FB /* EuclidCircularB-SemiboldItalic.otf in Resources */ = {isa = PBXBuildFile; fileRef = 9499B01ECAC44DA29AC44E80 /* EuclidCircularB-SemiboldItalic.otf */; };
		B339FF31289ABD70001B89FB /* Mixpanel.framework in Embed Frameworks */ = {isa = PBXBuildFile; fileRef = 15F7795722A1B79400B1DF8C /* Mixpanel.framework */; settings = {ATTRIBUTES = (CodeSignOnCopy, RemoveHeadersOnCopy, ); }; };
		B339FF32289ABD70001B89FB /* Branch.framework in Embed Frameworks */ = {isa = PBXBuildFile; fileRef = 153F84C92319B8DB00C19B63 /* Branch.framework */; settings = {ATTRIBUTES = (CodeSignOnCopy, RemoveHeadersOnCopy, ); }; };
		B339FF3C289ABF2C001B89FB /* MetaMask-QA-Info.plist in Resources */ = {isa = PBXBuildFile; fileRef = B339FEA72899852C001B89FB /* MetaMask-QA-Info.plist */; };
		B638844E306CAE9147B52C85 /* (null) in Frameworks */ = {isa = PBXBuildFile; };
		BF39E5BAE0F34F9091FF6AC0 /* EuclidCircularB-Semibold.otf in Resources */ = {isa = PBXBuildFile; fileRef = A8DE9C5BC0714D648276E123 /* EuclidCircularB-Semibold.otf */; };
		CD13D926E1E84D9ABFE672C0 /* Roboto-BlackItalic.ttf in Resources */ = {isa = PBXBuildFile; fileRef = 3E2492C67CF345CABD7B8601 /* Roboto-BlackItalic.ttf */; };
		CF9895772A3B49BE00B4C9B5 /* RCTMinimizer.m in Sources */ = {isa = PBXBuildFile; fileRef = CF9895762A3B49BE00B4C9B5 /* RCTMinimizer.m */; };
		CF9895782A3B49BE00B4C9B5 /* RCTMinimizer.m in Sources */ = {isa = PBXBuildFile; fileRef = CF9895762A3B49BE00B4C9B5 /* RCTMinimizer.m */; };
		CF98DA9C28D9FEB700096782 /* RCTScreenshotDetect.m in Sources */ = {isa = PBXBuildFile; fileRef = CF98DA9B28D9FEB700096782 /* RCTScreenshotDetect.m */; };
		CFD8DFC828EDD4C800CC75F6 /* RCTScreenshotDetect.m in Sources */ = {isa = PBXBuildFile; fileRef = CF98DA9B28D9FEB700096782 /* RCTScreenshotDetect.m */; };
		D171C39A8BD44DBEB6B68480 /* EuclidCircularB-MediumItalic.otf in Resources */ = {isa = PBXBuildFile; fileRef = 42CBA652072F4BE2A8B815C1 /* EuclidCircularB-MediumItalic.otf */; };
		D45BF85DECACCB74EDCBE88A /* (null) in Frameworks */ = {isa = PBXBuildFile; };
		DC6A024F56DD43E1A83B47B1 /* Roboto-MediumItalic.ttf in Resources */ = {isa = PBXBuildFile; fileRef = D5FF0FF1DFB74B3C8BB99E09 /* Roboto-MediumItalic.ttf */; };
		DDB2D8FF8BDA806A38D61B1B /* libPods-MetaMask-QA.a in Frameworks */ = {isa = PBXBuildFile; fileRef = E0B857D61941CE8A3F59C662 /* libPods-MetaMask-QA.a */; };
		E34DE917F6FC4438A6E88402 /* EuclidCircularB-BoldItalic.otf in Resources */ = {isa = PBXBuildFile; fileRef = 13EE4910D3BD408A8FCCA5D7 /* EuclidCircularB-BoldItalic.otf */; };
		EF65C42EA15B4774B1947A12 /* Roboto-Medium.ttf in Resources */ = {isa = PBXBuildFile; fileRef = C752564A28B44392AEE16BD5 /* Roboto-Medium.ttf */; };
		F961A37228105CF9007442B5 /* LinkPresentation.framework in Frameworks */ = {isa = PBXBuildFile; fileRef = F961A36A28105CF9007442B5 /* LinkPresentation.framework */; settings = {ATTRIBUTES = (Weak, ); }; };
		FF0F3B13A5354C41913F766D /* EuclidCircularB-Bold.otf in Resources */ = {isa = PBXBuildFile; fileRef = 67FBD519E04742E0AF191782 /* EuclidCircularB-Bold.otf */; };
/* End PBXBuildFile section */

/* Begin PBXContainerItemProxy section */
		153F84C82319B8DB00C19B63 /* PBXContainerItemProxy */ = {
			isa = PBXContainerItemProxy;
			containerPortal = 153F84C42319B8DA00C19B63 /* BranchSDK.xcodeproj */;
			proxyType = 2;
			remoteGlobalIDString = E298D0521C73D1B800589D22;
			remoteInfo = Branch;
		};
		153F84CC2319B8FD00C19B63 /* PBXContainerItemProxy */ = {
			isa = PBXContainerItemProxy;
			containerPortal = 153F84C42319B8DA00C19B63 /* BranchSDK.xcodeproj */;
			proxyType = 1;
			remoteGlobalIDString = E298D0511C73D1B800589D22;
			remoteInfo = Branch;
		};
		15F7795622A1B79400B1DF8C /* PBXContainerItemProxy */ = {
			isa = PBXContainerItemProxy;
			containerPortal = 15F7794F22A1B79400B1DF8C /* Mixpanel.xcodeproj */;
			proxyType = 2;
			remoteGlobalIDString = 7C170C2A1A4A02F500D9E0F2;
			remoteInfo = Mixpanel;
		};
		15F7795822A1B79400B1DF8C /* PBXContainerItemProxy */ = {
			isa = PBXContainerItemProxy;
			containerPortal = 15F7794F22A1B79400B1DF8C /* Mixpanel.xcodeproj */;
			proxyType = 2;
			remoteGlobalIDString = 511FC39D1C2B74BD00DC4796;
			remoteInfo = Mixpanel_watchOS;
		};
		15F7795A22A1B79400B1DF8C /* PBXContainerItemProxy */ = {
			isa = PBXContainerItemProxy;
			containerPortal = 15F7794F22A1B79400B1DF8C /* Mixpanel.xcodeproj */;
			proxyType = 2;
			remoteGlobalIDString = E1C2BEB61CFD6A010052172F;
			remoteInfo = Mixpanel_tvOS;
		};
		15F7795C22A1B79400B1DF8C /* PBXContainerItemProxy */ = {
			isa = PBXContainerItemProxy;
			containerPortal = 15F7794F22A1B79400B1DF8C /* Mixpanel.xcodeproj */;
			proxyType = 2;
			remoteGlobalIDString = E1F160B01E677D2200391AE3;
			remoteInfo = Mixpanel_macOS;
		};
		15F7796022A1B7B500B1DF8C /* PBXContainerItemProxy */ = {
			isa = PBXContainerItemProxy;
			containerPortal = 15F7794F22A1B79400B1DF8C /* Mixpanel.xcodeproj */;
			proxyType = 1;
			remoteGlobalIDString = 7C170C291A4A02F500D9E0F2;
			remoteInfo = Mixpanel;
		};
		2EF282542B0FF86900D7B4B1 /* PBXContainerItemProxy */ = {
			isa = PBXContainerItemProxy;
			containerPortal = 15F7794F22A1B79400B1DF8C /* Mixpanel.xcodeproj */;
			proxyType = 1;
			remoteGlobalIDString = 7C170C291A4A02F500D9E0F2;
			remoteInfo = Mixpanel;
		};
		2EF282562B0FF86900D7B4B1 /* PBXContainerItemProxy */ = {
			isa = PBXContainerItemProxy;
			containerPortal = 153F84C42319B8DA00C19B63 /* BranchSDK.xcodeproj */;
			proxyType = 1;
			remoteGlobalIDString = E298D0511C73D1B800589D22;
			remoteInfo = Branch;
		};
		650F2B9B24DC5FEC00C3B9C4 /* PBXContainerItemProxy */ = {
			isa = PBXContainerItemProxy;
			containerPortal = 650F2B9724DC5FEB00C3B9C4 /* RCTAesForked.xcodeproj */;
			proxyType = 2;
			remoteGlobalIDString = 32D980DD1BE9F11C00FA27E5;
			remoteInfo = RCTAesForked;
		};
		B339FEFC289ABD70001B89FB /* PBXContainerItemProxy */ = {
			isa = PBXContainerItemProxy;
			containerPortal = 15F7794F22A1B79400B1DF8C /* Mixpanel.xcodeproj */;
			proxyType = 1;
			remoteGlobalIDString = 7C170C291A4A02F500D9E0F2;
			remoteInfo = Mixpanel;
		};
		B339FEFE289ABD70001B89FB /* PBXContainerItemProxy */ = {
			isa = PBXContainerItemProxy;
			containerPortal = 153F84C42319B8DA00C19B63 /* BranchSDK.xcodeproj */;
			proxyType = 1;
			remoteGlobalIDString = E298D0511C73D1B800589D22;
			remoteInfo = Branch;
		};
/* End PBXContainerItemProxy section */

/* Begin PBXCopyFilesBuildPhase section */
		15ACCA0022655C3A0063978B /* Embed Frameworks */ = {
			isa = PBXCopyFilesBuildPhase;
			buildActionMask = 2147483647;
			dstPath = "";
			dstSubfolderSpec = 10;
			files = (
				15F7795F22A1B7B500B1DF8C /* Mixpanel.framework in Embed Frameworks */,
				153F84CB2319B8FD00C19B63 /* Branch.framework in Embed Frameworks */,
			);
			name = "Embed Frameworks";
			runOnlyForDeploymentPostprocessing = 0;
		};
		2EF2828A2B0FF86900D7B4B1 /* Embed Frameworks */ = {
			isa = PBXCopyFilesBuildPhase;
			buildActionMask = 2147483647;
			dstPath = "";
			dstSubfolderSpec = 10;
			files = (
				2EF2828B2B0FF86900D7B4B1 /* Mixpanel.framework in Embed Frameworks */,
				2EF2828C2B0FF86900D7B4B1 /* Branch.framework in Embed Frameworks */,
			);
			name = "Embed Frameworks";
			runOnlyForDeploymentPostprocessing = 0;
		};
		B339FF30289ABD70001B89FB /* Embed Frameworks */ = {
			isa = PBXCopyFilesBuildPhase;
			buildActionMask = 2147483647;
			dstPath = "";
			dstSubfolderSpec = 10;
			files = (
				B339FF31289ABD70001B89FB /* Mixpanel.framework in Embed Frameworks */,
				B339FF32289ABD70001B89FB /* Branch.framework in Embed Frameworks */,
			);
			name = "Embed Frameworks";
			runOnlyForDeploymentPostprocessing = 0;
		};
/* End PBXCopyFilesBuildPhase section */

/* Begin PBXFileReference section */
		008F07F21AC5B25A0029DE68 /* main.jsbundle */ = {isa = PBXFileReference; fileEncoding = 4; lastKnownFileType = text; path = main.jsbundle; sourceTree = "<group>"; };
		00E356F11AD99517003FC87E /* Info.plist */ = {isa = PBXFileReference; lastKnownFileType = text.plist.xml; path = Info.plist; sourceTree = "<group>"; };
		00E356F21AD99517003FC87E /* MetaMaskTests.m */ = {isa = PBXFileReference; lastKnownFileType = sourcecode.c.objc; path = MetaMaskTests.m; sourceTree = "<group>"; };
		13B07F961A680F5B00A75B9A /* MetaMask.app */ = {isa = PBXFileReference; explicitFileType = wrapper.application; includeInIndex = 0; path = MetaMask.app; sourceTree = BUILT_PRODUCTS_DIR; };
		13B07FAF1A68108700A75B9A /* AppDelegate.h */ = {isa = PBXFileReference; fileEncoding = 4; lastKnownFileType = sourcecode.c.h; name = AppDelegate.h; path = MetaMask/AppDelegate.h; sourceTree = "<group>"; };
		13B07FB01A68108700A75B9A /* AppDelegate.m */ = {isa = PBXFileReference; fileEncoding = 4; lastKnownFileType = sourcecode.c.objc; name = AppDelegate.m; path = MetaMask/AppDelegate.m; sourceTree = "<group>"; };
		13B07FB21A68108700A75B9A /* Base */ = {isa = PBXFileReference; lastKnownFileType = file.xib; name = Base; path = Base.lproj/LaunchScreen.xib; sourceTree = "<group>"; };
		13B07FB51A68108700A75B9A /* Images.xcassets */ = {isa = PBXFileReference; lastKnownFileType = folder.assetcatalog; name = Images.xcassets; path = MetaMask/Images.xcassets; sourceTree = "<group>"; };
		13B07FB61A68108700A75B9A /* Info.plist */ = {isa = PBXFileReference; fileEncoding = 4; lastKnownFileType = text.plist.xml; name = Info.plist; path = MetaMask/Info.plist; sourceTree = "<group>"; };
		13B07FB71A68108700A75B9A /* main.m */ = {isa = PBXFileReference; fileEncoding = 4; lastKnownFileType = sourcecode.c.objc; name = main.m; path = MetaMask/main.m; sourceTree = "<group>"; };
		13EE4910D3BD408A8FCCA5D7 /* EuclidCircularB-BoldItalic.otf */ = {isa = PBXFileReference; explicitFileType = undefined; fileEncoding = 9; includeInIndex = 0; lastKnownFileType = unknown; name = "EuclidCircularB-BoldItalic.otf"; path = "../app/fonts/EuclidCircularB-BoldItalic.otf"; sourceTree = "<group>"; };
		15205D6221596AD90049EA93 /* MetaMask.entitlements */ = {isa = PBXFileReference; lastKnownFileType = text.plist.entitlements; name = MetaMask.entitlements; path = MetaMask/MetaMask.entitlements; sourceTree = "<group>"; };
		153C1A742217BCDC0088EFE0 /* JavaScriptCore.framework */ = {isa = PBXFileReference; lastKnownFileType = wrapper.framework; name = JavaScriptCore.framework; path = System/Library/Frameworks/JavaScriptCore.framework; sourceTree = SDKROOT; };
		153F84C42319B8DA00C19B63 /* BranchSDK.xcodeproj */ = {isa = PBXFileReference; lastKnownFileType = "wrapper.pb-project"; name = BranchSDK.xcodeproj; path = "branch-ios-sdk/carthage-files/BranchSDK.xcodeproj"; sourceTree = "<group>"; };
		158B0639211A72F500DF3C74 /* InpageBridgeWeb3.js */ = {isa = PBXFileReference; fileEncoding = 4; lastKnownFileType = sourcecode.javascript; name = InpageBridgeWeb3.js; path = ../app/core/InpageBridgeWeb3.js; sourceTree = "<group>"; };
		159878012231DF67001748EC /* AntDesign.ttf */ = {isa = PBXFileReference; lastKnownFileType = file; name = AntDesign.ttf; path = "../node_modules/react-native-vector-icons/Fonts/AntDesign.ttf"; sourceTree = "<group>"; };
		15D158EC210BD8C8006982B5 /* Metamask.ttf */ = {isa = PBXFileReference; lastKnownFileType = file; name = Metamask.ttf; path = ../app/fonts/Metamask.ttf; sourceTree = "<group>"; };
		15F7794F22A1B79400B1DF8C /* Mixpanel.xcodeproj */ = {isa = PBXFileReference; lastKnownFileType = "wrapper.pb-project"; name = Mixpanel.xcodeproj; path = "mixpanel-iphone/Mixpanel.xcodeproj"; sourceTree = "<group>"; };
		15F7796322A1BC8C00B1DF8C /* RCTAnalytics.h */ = {isa = PBXFileReference; lastKnownFileType = sourcecode.c.h; name = RCTAnalytics.h; path = MetaMask/NativeModules/RCTAnalytics/RCTAnalytics.h; sourceTree = "<group>"; };
		15F7796422A1BC8C00B1DF8C /* RCTAnalytics.m */ = {isa = PBXFileReference; lastKnownFileType = sourcecode.c.objc; name = RCTAnalytics.m; path = MetaMask/NativeModules/RCTAnalytics/RCTAnalytics.m; sourceTree = "<group>"; };
		15FDD82721B7642B006B7C35 /* debug.xcconfig */ = {isa = PBXFileReference; lastKnownFileType = text.xcconfig; path = debug.xcconfig; sourceTree = "<group>"; };
		15FDD86021B76461006B7C35 /* release.xcconfig */ = {isa = PBXFileReference; lastKnownFileType = text.xcconfig; path = release.xcconfig; sourceTree = "<group>"; };
		178440FE3F1C4F4180D14622 /* libTcpSockets.a */ = {isa = PBXFileReference; explicitFileType = undefined; fileEncoding = 9; includeInIndex = 0; lastKnownFileType = archive.ar; path = libTcpSockets.a; sourceTree = "<group>"; };
		1A00E5D287314FBFECB220E4 /* Pods-MetaMask-Flask.release.xcconfig */ = {isa = PBXFileReference; includeInIndex = 1; lastKnownFileType = text.xcconfig; name = "Pods-MetaMask-Flask.release.xcconfig"; path = "Target Support Files/Pods-MetaMask-Flask/Pods-MetaMask-Flask.release.xcconfig"; sourceTree = "<group>"; };
		1B3D5DF5831949FE98EDCB6D /* Pods-MetaMask-Flask.debug.xcconfig */ = {isa = PBXFileReference; includeInIndex = 1; lastKnownFileType = text.xcconfig; name = "Pods-MetaMask-Flask.debug.xcconfig"; path = "Target Support Files/Pods-MetaMask-Flask/Pods-MetaMask-Flask.debug.xcconfig"; sourceTree = "<group>"; };
		1C516951C09F43CB97129B66 /* Octicons.ttf */ = {isa = PBXFileReference; explicitFileType = undefined; fileEncoding = 9; includeInIndex = 0; lastKnownFileType = unknown; name = Octicons.ttf; path = "../node_modules/react-native-vector-icons/Fonts/Octicons.ttf"; sourceTree = "<group>"; };
		278065D027394AD9B2906E38 /* libBVLinearGradient.a */ = {isa = PBXFileReference; explicitFileType = undefined; fileEncoding = 9; includeInIndex = 0; lastKnownFileType = archive.ar; path = libBVLinearGradient.a; sourceTree = "<group>"; };
		2D16E6891FA4F8E400B85C8A /* libReact.a */ = {isa = PBXFileReference; explicitFileType = archive.ar; path = libReact.a; sourceTree = BUILT_PRODUCTS_DIR; };
		2D38A4BA1190B57818AFF2BC /* Pods-MetaMask.debug.xcconfig */ = {isa = PBXFileReference; includeInIndex = 1; lastKnownFileType = text.xcconfig; name = "Pods-MetaMask.debug.xcconfig"; path = "Target Support Files/Pods-MetaMask/Pods-MetaMask.debug.xcconfig"; sourceTree = "<group>"; };
		2EF282922B0FF86900D7B4B1 /* MetaMask-Flask.app */ = {isa = PBXFileReference; explicitFileType = wrapper.application; includeInIndex = 0; path = "MetaMask-Flask.app"; sourceTree = BUILT_PRODUCTS_DIR; };
		2EF283292B17EBD600D7B4B1 /* RnTar.swift */ = {isa = PBXFileReference; lastKnownFileType = sourcecode.swift; path = RnTar.swift; sourceTree = "<group>"; };
		2EF283312B17EC1A00D7B4B1 /* RNTar.m */ = {isa = PBXFileReference; lastKnownFileType = sourcecode.c.objc; path = RNTar.m; sourceTree = "<group>"; };
		2EF283362B17EC7900D7B4B1 /* Light-Swift-Untar.swift */ = {isa = PBXFileReference; lastKnownFileType = sourcecode.swift; path = "Light-Swift-Untar.swift"; sourceTree = "<group>"; };
		3E2492C67CF345CABD7B8601 /* Roboto-BlackItalic.ttf */ = {isa = PBXFileReference; explicitFileType = undefined; fileEncoding = 9; includeInIndex = 0; lastKnownFileType = unknown; name = "Roboto-BlackItalic.ttf"; path = "../app/fonts/Roboto-BlackItalic.ttf"; sourceTree = "<group>"; };
		42C239E9FAA64BD9A34B8D8A /* MaterialCommunityIcons.ttf */ = {isa = PBXFileReference; explicitFileType = undefined; fileEncoding = 9; includeInIndex = 0; lastKnownFileType = unknown; name = MaterialCommunityIcons.ttf; path = "../node_modules/react-native-vector-icons/Fonts/MaterialCommunityIcons.ttf"; sourceTree = "<group>"; };
		42C6DDE3B80F47AFA9C9D4F5 /* Foundation.ttf */ = {isa = PBXFileReference; explicitFileType = undefined; fileEncoding = 9; includeInIndex = 0; lastKnownFileType = unknown; name = Foundation.ttf; path = "../node_modules/react-native-vector-icons/Fonts/Foundation.ttf"; sourceTree = "<group>"; };
		42CBA652072F4BE2A8B815C1 /* EuclidCircularB-MediumItalic.otf */ = {isa = PBXFileReference; explicitFileType = undefined; fileEncoding = 9; includeInIndex = 0; lastKnownFileType = unknown; name = "EuclidCircularB-MediumItalic.otf"; path = "../app/fonts/EuclidCircularB-MediumItalic.otf"; sourceTree = "<group>"; };
		4444176409EB42CB93AB03C5 /* SimpleLineIcons.ttf */ = {isa = PBXFileReference; explicitFileType = undefined; fileEncoding = 9; includeInIndex = 0; lastKnownFileType = unknown; name = SimpleLineIcons.ttf; path = "../node_modules/react-native-vector-icons/Fonts/SimpleLineIcons.ttf"; sourceTree = "<group>"; };
		459C4774EB724F2D8E12F088 /* Roboto-Regular.ttf */ = {isa = PBXFileReference; explicitFileType = undefined; fileEncoding = 9; includeInIndex = 0; lastKnownFileType = unknown; name = "Roboto-Regular.ttf"; path = "../app/fonts/Roboto-Regular.ttf"; sourceTree = "<group>"; };
		4A2D27104599412CA00C35EF /* Ionicons.ttf */ = {isa = PBXFileReference; explicitFileType = undefined; fileEncoding = 9; includeInIndex = 0; lastKnownFileType = unknown; name = Ionicons.ttf; path = "../node_modules/react-native-vector-icons/Fonts/Ionicons.ttf"; sourceTree = "<group>"; };
		57C103F40F394637B5A886FC /* FontAwesome5_Brands.ttf */ = {isa = PBXFileReference; explicitFileType = undefined; fileEncoding = 9; includeInIndex = 0; lastKnownFileType = unknown; name = FontAwesome5_Brands.ttf; path = "../node_modules/react-native-vector-icons/Fonts/FontAwesome5_Brands.ttf"; sourceTree = "<group>"; };
		58572D81B5D54ED79A16A16D /* EuclidCircularB-RegularItalic.otf */ = {isa = PBXFileReference; explicitFileType = undefined; fileEncoding = 9; includeInIndex = 0; lastKnownFileType = unknown; name = "EuclidCircularB-RegularItalic.otf"; path = "../app/fonts/EuclidCircularB-RegularItalic.otf"; sourceTree = "<group>"; };
		5B6B5F6E5C0A886D11EF7F6F /* Pods-MetaMask.release.xcconfig */ = {isa = PBXFileReference; includeInIndex = 1; lastKnownFileType = text.xcconfig; name = "Pods-MetaMask.release.xcconfig"; path = "Target Support Files/Pods-MetaMask/Pods-MetaMask.release.xcconfig"; sourceTree = "<group>"; };
		5D7956F8525C4A45A2A555C3 /* Roboto-Italic.ttf */ = {isa = PBXFileReference; explicitFileType = undefined; fileEncoding = 9; includeInIndex = 0; lastKnownFileType = unknown; name = "Roboto-Italic.ttf"; path = "../app/fonts/Roboto-Italic.ttf"; sourceTree = "<group>"; };
		5D89472CA15F3091AE95E296 /* Pods-MetaMask-QA.release.xcconfig */ = {isa = PBXFileReference; includeInIndex = 1; lastKnownFileType = text.xcconfig; name = "Pods-MetaMask-QA.release.xcconfig"; path = "Target Support Files/Pods-MetaMask-QA/Pods-MetaMask-QA.release.xcconfig"; sourceTree = "<group>"; };
		5E32A09A7BDC431FA403BA73 /* FontAwesome.ttf */ = {isa = PBXFileReference; explicitFileType = undefined; fileEncoding = 9; includeInIndex = 0; lastKnownFileType = unknown; name = FontAwesome.ttf; path = "../node_modules/react-native-vector-icons/Fonts/FontAwesome.ttf"; sourceTree = "<group>"; };
		650F2B9724DC5FEB00C3B9C4 /* RCTAesForked.xcodeproj */ = {isa = PBXFileReference; lastKnownFileType = "wrapper.pb-project"; name = RCTAesForked.xcodeproj; path = "../node_modules/react-native-aes-crypto-forked/ios/RCTAesForked.xcodeproj"; sourceTree = "<group>"; };
		654378AE243E2ADB00571B9C /* MetaMask-Bridging-Header.h */ = {isa = PBXFileReference; lastKnownFileType = sourcecode.c.h; path = "MetaMask-Bridging-Header.h"; sourceTree = "<group>"; };
		654378AF243E2ADC00571B9C /* File.swift */ = {isa = PBXFileReference; lastKnownFileType = sourcecode.swift; path = File.swift; sourceTree = "<group>"; };
		67FBD519E04742E0AF191782 /* EuclidCircularB-Bold.otf */ = {isa = PBXFileReference; explicitFileType = undefined; fileEncoding = 9; includeInIndex = 0; lastKnownFileType = unknown; name = "EuclidCircularB-Bold.otf"; path = "../app/fonts/EuclidCircularB-Bold.otf"; sourceTree = "<group>"; };
		684F2C84313849199863B5FE /* Roboto-Black.ttf */ = {isa = PBXFileReference; explicitFileType = undefined; fileEncoding = 9; includeInIndex = 0; lastKnownFileType = unknown; name = "Roboto-Black.ttf"; path = "../app/fonts/Roboto-Black.ttf"; sourceTree = "<group>"; };
		7FF1597C0ACA4902B86140B2 /* Zocial.ttf */ = {isa = PBXFileReference; explicitFileType = undefined; fileEncoding = 9; includeInIndex = 0; lastKnownFileType = unknown; name = Zocial.ttf; path = "../node_modules/react-native-vector-icons/Fonts/Zocial.ttf"; sourceTree = "<group>"; };
		8E369AC13A2049B6B21E5120 /* libRCTSearchApi.a */ = {isa = PBXFileReference; explicitFileType = undefined; fileEncoding = 9; includeInIndex = 0; lastKnownFileType = archive.ar; path = libRCTSearchApi.a; sourceTree = "<group>"; };
		9499B01ECAC44DA29AC44E80 /* EuclidCircularB-SemiboldItalic.otf */ = {isa = PBXFileReference; explicitFileType = undefined; fileEncoding = 9; includeInIndex = 0; lastKnownFileType = unknown; name = "EuclidCircularB-SemiboldItalic.otf"; path = "../app/fonts/EuclidCircularB-SemiboldItalic.otf"; sourceTree = "<group>"; };
		A498EA4CD2F8488DB666B94C /* Entypo.ttf */ = {isa = PBXFileReference; explicitFileType = undefined; fileEncoding = 9; includeInIndex = 0; lastKnownFileType = unknown; name = Entypo.ttf; path = "../node_modules/react-native-vector-icons/Fonts/Entypo.ttf"; sourceTree = "<group>"; };
		A783D1CD7D27456796FE2E1B /* Roboto-Bold.ttf */ = {isa = PBXFileReference; explicitFileType = undefined; fileEncoding = 9; includeInIndex = 0; lastKnownFileType = unknown; name = "Roboto-Bold.ttf"; path = "../app/fonts/Roboto-Bold.ttf"; sourceTree = "<group>"; };
		A8DE9C5BC0714D648276E123 /* EuclidCircularB-Semibold.otf */ = {isa = PBXFileReference; explicitFileType = undefined; fileEncoding = 9; includeInIndex = 0; lastKnownFileType = unknown; name = "EuclidCircularB-Semibold.otf"; path = "../app/fonts/EuclidCircularB-Semibold.otf"; sourceTree = "<group>"; };
		A98029A3662F4C1391489A6B /* EuclidCircularB-Light.otf */ = {isa = PBXFileReference; explicitFileType = undefined; fileEncoding = 9; includeInIndex = 0; lastKnownFileType = unknown; name = "EuclidCircularB-Light.otf"; path = "../app/fonts/EuclidCircularB-Light.otf"; sourceTree = "<group>"; };
		A98DB430A7DA47EFB97EDF8B /* FontAwesome5_Solid.ttf */ = {isa = PBXFileReference; explicitFileType = undefined; fileEncoding = 9; includeInIndex = 0; lastKnownFileType = unknown; name = FontAwesome5_Solid.ttf; path = "../node_modules/react-native-vector-icons/Fonts/FontAwesome5_Solid.ttf"; sourceTree = "<group>"; };
		AA9EDF17249955C7005D89EE /* MetaMaskDebug.entitlements */ = {isa = PBXFileReference; lastKnownFileType = text.plist.entitlements; name = MetaMaskDebug.entitlements; path = MetaMask/MetaMaskDebug.entitlements; sourceTree = "<group>"; };
		B0EF7FA827BD16EA00D48B4E /* ThemeColors.xcassets */ = {isa = PBXFileReference; lastKnownFileType = folder.assetcatalog; path = ThemeColors.xcassets; sourceTree = "<group>"; };
		B339FEA72899852C001B89FB /* MetaMask-QA-Info.plist */ = {isa = PBXFileReference; lastKnownFileType = text.plist.xml; name = "MetaMask-QA-Info.plist"; path = "MetaMask/MetaMask-QA-Info.plist"; sourceTree = "<group>"; };
		B339FF39289ABD70001B89FB /* MetaMask-QA.app */ = {isa = PBXFileReference; explicitFileType = wrapper.application; includeInIndex = 0; path = "MetaMask-QA.app"; sourceTree = BUILT_PRODUCTS_DIR; };
		BB8BA2D3C0354D6090B56A8A /* Roboto-Light.ttf */ = {isa = PBXFileReference; explicitFileType = undefined; fileEncoding = 9; includeInIndex = 0; lastKnownFileType = unknown; name = "Roboto-Light.ttf"; path = "../app/fonts/Roboto-Light.ttf"; sourceTree = "<group>"; };
		BF485CDA047B4D52852B87F5 /* EvilIcons.ttf */ = {isa = PBXFileReference; explicitFileType = undefined; fileEncoding = 9; includeInIndex = 0; lastKnownFileType = unknown; name = EvilIcons.ttf; path = "../node_modules/react-native-vector-icons/Fonts/EvilIcons.ttf"; sourceTree = "<group>"; };
		C752564A28B44392AEE16BD5 /* Roboto-Medium.ttf */ = {isa = PBXFileReference; explicitFileType = undefined; fileEncoding = 9; includeInIndex = 0; lastKnownFileType = unknown; name = "Roboto-Medium.ttf"; path = "../app/fonts/Roboto-Medium.ttf"; sourceTree = "<group>"; };
		C9FD3FB1258A41A5A0546C83 /* Roboto-BoldItalic.ttf */ = {isa = PBXFileReference; explicitFileType = undefined; fileEncoding = 9; includeInIndex = 0; lastKnownFileType = unknown; name = "Roboto-BoldItalic.ttf"; path = "../app/fonts/Roboto-BoldItalic.ttf"; sourceTree = "<group>"; };
		CC4BA1B4AFA5C6EA75133110 /* libPods-MetaMask.a */ = {isa = PBXFileReference; explicitFileType = archive.ar; includeInIndex = 0; path = "libPods-MetaMask.a"; sourceTree = BUILT_PRODUCTS_DIR; };
		CE0434C5FB7C4C6F9FEBDCE2 /* EuclidCircularB-Medium.otf */ = {isa = PBXFileReference; explicitFileType = undefined; fileEncoding = 9; includeInIndex = 0; lastKnownFileType = unknown; name = "EuclidCircularB-Medium.otf"; path = "../app/fonts/EuclidCircularB-Medium.otf"; sourceTree = "<group>"; };
		CF552F79C77A4184A690513A /* Roboto-ThinItalic.ttf */ = {isa = PBXFileReference; explicitFileType = undefined; fileEncoding = 9; includeInIndex = 0; lastKnownFileType = unknown; name = "Roboto-ThinItalic.ttf"; path = "../app/fonts/Roboto-ThinItalic.ttf"; sourceTree = "<group>"; };
		CF9895752A3B48F700B4C9B5 /* RCTMinimizer.h */ = {isa = PBXFileReference; lastKnownFileType = sourcecode.c.h; name = RCTMinimizer.h; path = MetaMask/NativeModules/RCTMinimizer/RCTMinimizer.h; sourceTree = "<group>"; };
		CF9895762A3B49BE00B4C9B5 /* RCTMinimizer.m */ = {isa = PBXFileReference; lastKnownFileType = sourcecode.c.objc; name = RCTMinimizer.m; path = MetaMask/NativeModules/RCTMinimizer/RCTMinimizer.m; sourceTree = "<group>"; };
		CF98DA9A28D9FE7800096782 /* RCTScreenshotDetect.h */ = {isa = PBXFileReference; lastKnownFileType = sourcecode.c.h; path = RCTScreenshotDetect.h; sourceTree = "<group>"; };
		CF98DA9B28D9FEB700096782 /* RCTScreenshotDetect.m */ = {isa = PBXFileReference; lastKnownFileType = sourcecode.c.objc; path = RCTScreenshotDetect.m; sourceTree = "<group>"; };
		D0CBAE789660472DB719C765 /* libLottie.a */ = {isa = PBXFileReference; explicitFileType = undefined; fileEncoding = 9; includeInIndex = 0; lastKnownFileType = archive.ar; path = libLottie.a; sourceTree = "<group>"; };
		D5FF0FF1DFB74B3C8BB99E09 /* Roboto-MediumItalic.ttf */ = {isa = PBXFileReference; explicitFileType = undefined; fileEncoding = 9; includeInIndex = 0; lastKnownFileType = unknown; name = "Roboto-MediumItalic.ttf"; path = "../app/fonts/Roboto-MediumItalic.ttf"; sourceTree = "<group>"; };
		D9A37B5BF2914CF1B49EEF80 /* Roboto-Thin.ttf */ = {isa = PBXFileReference; explicitFileType = undefined; fileEncoding = 9; includeInIndex = 0; lastKnownFileType = unknown; name = "Roboto-Thin.ttf"; path = "../app/fonts/Roboto-Thin.ttf"; sourceTree = "<group>"; };
		E020F42F788744B3BCE17F05 /* Roboto-LightItalic.ttf */ = {isa = PBXFileReference; explicitFileType = undefined; fileEncoding = 9; includeInIndex = 0; lastKnownFileType = unknown; name = "Roboto-LightItalic.ttf"; path = "../app/fonts/Roboto-LightItalic.ttf"; sourceTree = "<group>"; };
		E0B857D61941CE8A3F59C662 /* libPods-MetaMask-QA.a */ = {isa = PBXFileReference; explicitFileType = archive.ar; includeInIndex = 0; path = "libPods-MetaMask-QA.a"; sourceTree = BUILT_PRODUCTS_DIR; };
		E2CC0CA5C079854C6CC0D78C /* Pods-MetaMask-QA.debug.xcconfig */ = {isa = PBXFileReference; includeInIndex = 1; lastKnownFileType = text.xcconfig; name = "Pods-MetaMask-QA.debug.xcconfig"; path = "Target Support Files/Pods-MetaMask-QA/Pods-MetaMask-QA.debug.xcconfig"; sourceTree = "<group>"; };
		E9629905BA1940ADA4189921 /* Feather.ttf */ = {isa = PBXFileReference; explicitFileType = undefined; fileEncoding = 9; includeInIndex = 0; lastKnownFileType = unknown; name = Feather.ttf; path = "../node_modules/react-native-vector-icons/Fonts/Feather.ttf"; sourceTree = "<group>"; };
		EBC2B6371CD846D28B9FAADF /* FontAwesome5_Regular.ttf */ = {isa = PBXFileReference; explicitFileType = undefined; fileEncoding = 9; includeInIndex = 0; lastKnownFileType = unknown; name = FontAwesome5_Regular.ttf; path = "../node_modules/react-native-vector-icons/Fonts/FontAwesome5_Regular.ttf"; sourceTree = "<group>"; };
		EF1C01B7F08047F9B8ADCFBA /* config.json */ = {isa = PBXFileReference; explicitFileType = undefined; fileEncoding = 9; includeInIndex = 0; lastKnownFileType = unknown; name = config.json; path = ../app/fonts/config.json; sourceTree = "<group>"; };
		F562CA6B28AA4A67AA29B61C /* MaterialIcons.ttf */ = {isa = PBXFileReference; explicitFileType = undefined; fileEncoding = 9; includeInIndex = 0; lastKnownFileType = unknown; name = MaterialIcons.ttf; path = "../node_modules/react-native-vector-icons/Fonts/MaterialIcons.ttf"; sourceTree = "<group>"; };
		F564570593ED4F3FB10BD348 /* EuclidCircularB-Regular.otf */ = {isa = PBXFileReference; explicitFileType = undefined; fileEncoding = 9; includeInIndex = 0; lastKnownFileType = unknown; name = "EuclidCircularB-Regular.otf"; path = "../app/fonts/EuclidCircularB-Regular.otf"; sourceTree = "<group>"; };
		F79EAC4A7BF74E458277AFA4 /* EuclidCircularB-LightItalic.otf */ = {isa = PBXFileReference; explicitFileType = undefined; fileEncoding = 9; includeInIndex = 0; lastKnownFileType = unknown; name = "EuclidCircularB-LightItalic.otf"; path = "../app/fonts/EuclidCircularB-LightItalic.otf"; sourceTree = "<group>"; };
		F961A36A28105CF9007442B5 /* LinkPresentation.framework */ = {isa = PBXFileReference; lastKnownFileType = wrapper.framework; name = LinkPresentation.framework; path = System/Library/Frameworks/LinkPresentation.framework; sourceTree = SDKROOT; };
		F9DFF7AC557B46B6BEFAA1C1 /* libRNShakeEvent.a */ = {isa = PBXFileReference; explicitFileType = undefined; fileEncoding = 9; includeInIndex = 0; lastKnownFileType = archive.ar; path = libRNShakeEvent.a; sourceTree = "<group>"; };
		FA078AF57878ABB05D063C8F /* libPods-MetaMask-Flask.a */ = {isa = PBXFileReference; explicitFileType = archive.ar; includeInIndex = 0; path = "libPods-MetaMask-Flask.a"; sourceTree = BUILT_PRODUCTS_DIR; };
		FE3C9A2458A1416290DEDAD4 /* branch.json */ = {isa = PBXFileReference; explicitFileType = undefined; fileEncoding = 9; includeInIndex = 0; lastKnownFileType = unknown; name = branch.json; path = ../branch.json; sourceTree = "<group>"; };
/* End PBXFileReference section */

/* Begin PBXFrameworksBuildPhase section */
		13B07F8C1A680F5B00A75B9A /* Frameworks */ = {
			isa = PBXFrameworksBuildPhase;
			buildActionMask = 2147483647;
			files = (
				F961A37228105CF9007442B5 /* LinkPresentation.framework in Frameworks */,
				650F2B9D24DC5FF200C3B9C4 /* libRCTAesForked.a in Frameworks */,
				153C1ABB2217BCDC0088EFE0 /* JavaScriptCore.framework in Frameworks */,
				15F7795E22A1B7B500B1DF8C /* Mixpanel.framework in Frameworks */,
				153F84CA2319B8FD00C19B63 /* Branch.framework in Frameworks */,
				0FD509E0336BF221F6527B24 /* (null) in Frameworks */,
				D45BF85DECACCB74EDCBE88A /* (null) in Frameworks */,
				B638844E306CAE9147B52C85 /* (null) in Frameworks */,
				7CFB6EF0B7853F1C4E863E5E /* libPods-MetaMask.a in Frameworks */,
			);
			runOnlyForDeploymentPostprocessing = 0;
		};
		2EF282602B0FF86900D7B4B1 /* Frameworks */ = {
			isa = PBXFrameworksBuildPhase;
			buildActionMask = 2147483647;
			files = (
				2EF282612B0FF86900D7B4B1 /* LinkPresentation.framework in Frameworks */,
				2EF282622B0FF86900D7B4B1 /* libRCTAesForked.a in Frameworks */,
				2EF282632B0FF86900D7B4B1 /* JavaScriptCore.framework in Frameworks */,
				2EF282642B0FF86900D7B4B1 /* Mixpanel.framework in Frameworks */,
				2EF282652B0FF86900D7B4B1 /* Branch.framework in Frameworks */,
				0C119A06A4353DD11451F541 /* libPods-MetaMask-Flask.a in Frameworks */,
			);
			runOnlyForDeploymentPostprocessing = 0;
		};
		B339FF06289ABD70001B89FB /* Frameworks */ = {
			isa = PBXFrameworksBuildPhase;
			buildActionMask = 2147483647;
			files = (
				B339FF07289ABD70001B89FB /* LinkPresentation.framework in Frameworks */,
				B339FF08289ABD70001B89FB /* libRCTAesForked.a in Frameworks */,
				B339FF09289ABD70001B89FB /* JavaScriptCore.framework in Frameworks */,
				B339FF0B289ABD70001B89FB /* Mixpanel.framework in Frameworks */,
				B339FF0C289ABD70001B89FB /* Branch.framework in Frameworks */,
				DDB2D8FF8BDA806A38D61B1B /* libPods-MetaMask-QA.a in Frameworks */,
			);
			runOnlyForDeploymentPostprocessing = 0;
		};
/* End PBXFrameworksBuildPhase section */

/* Begin PBXGroup section */
		00E356EF1AD99517003FC87E /* MetaMaskTests */ = {
			isa = PBXGroup;
			children = (
				00E356F21AD99517003FC87E /* MetaMaskTests.m */,
				00E356F01AD99517003FC87E /* Supporting Files */,
			);
			path = MetaMaskTests;
			sourceTree = "<group>";
		};
		00E356F01AD99517003FC87E /* Supporting Files */ = {
			isa = PBXGroup;
			children = (
				00E356F11AD99517003FC87E /* Info.plist */,
			);
			name = "Supporting Files";
			sourceTree = "<group>";
		};
		13B07FAE1A68108700A75B9A /* MetaMask */ = {
			isa = PBXGroup;
			children = (
				B339FEA72899852C001B89FB /* MetaMask-QA-Info.plist */,
				AA9EDF17249955C7005D89EE /* MetaMaskDebug.entitlements */,
				15F7796222A1BC1E00B1DF8C /* NativeModules */,
				15205D6221596AD90049EA93 /* MetaMask.entitlements */,
				158B0639211A72F500DF3C74 /* InpageBridgeWeb3.js */,
				008F07F21AC5B25A0029DE68 /* main.jsbundle */,
				13B07FAF1A68108700A75B9A /* AppDelegate.h */,
				13B07FB01A68108700A75B9A /* AppDelegate.m */,
				13B07FB51A68108700A75B9A /* Images.xcassets */,
				13B07FB61A68108700A75B9A /* Info.plist */,
				13B07FB11A68108700A75B9A /* LaunchScreen.xib */,
				13B07FB71A68108700A75B9A /* main.m */,
				FE3C9A2458A1416290DEDAD4 /* branch.json */,
				B0EF7FA827BD16EA00D48B4E /* ThemeColors.xcassets */,
			);
			name = MetaMask;
			sourceTree = "<group>";
		};
		153F84C52319B8DA00C19B63 /* Products */ = {
			isa = PBXGroup;
			children = (
				153F84C92319B8DB00C19B63 /* Branch.framework */,
			);
			name = Products;
			sourceTree = "<group>";
		};
		15A2E5EF2100077400A1F331 /* Recovered References */ = {
			isa = PBXGroup;
			children = (
				278065D027394AD9B2906E38 /* libBVLinearGradient.a */,
				F9DFF7AC557B46B6BEFAA1C1 /* libRNShakeEvent.a */,
				8E369AC13A2049B6B21E5120 /* libRCTSearchApi.a */,
				D0CBAE789660472DB719C765 /* libLottie.a */,
				178440FE3F1C4F4180D14622 /* libTcpSockets.a */,
			);
			name = "Recovered References";
			sourceTree = "<group>";
		};
		15F7795022A1B79400B1DF8C /* Products */ = {
			isa = PBXGroup;
			children = (
				15F7795722A1B79400B1DF8C /* Mixpanel.framework */,
				15F7795922A1B79400B1DF8C /* Mixpanel.framework */,
				15F7795B22A1B79400B1DF8C /* Mixpanel.framework */,
				15F7795D22A1B79400B1DF8C /* Mixpanel.framework */,
			);
			name = Products;
			sourceTree = "<group>";
		};
		15F7796222A1BC1E00B1DF8C /* NativeModules */ = {
			isa = PBXGroup;
			children = (
				CF9895742A3B48DC00B4C9B5 /* RCTMinimizer */,
				CF98DA9228D9FE5000096782 /* RCTScreenshotDetect */,
				15F7796622A1BC9300B1DF8C /* RCTAnalytics */,
			);
			name = NativeModules;
			sourceTree = "<group>";
		};
		15F7796622A1BC9300B1DF8C /* RCTAnalytics */ = {
			isa = PBXGroup;
			children = (
				15F7796322A1BC8C00B1DF8C /* RCTAnalytics.h */,
				15F7796422A1BC8C00B1DF8C /* RCTAnalytics.m */,
			);
			name = RCTAnalytics;
			sourceTree = "<group>";
		};
		2D16E6871FA4F8E400B85C8A /* Frameworks */ = {
			isa = PBXGroup;
			children = (
				F961A36A28105CF9007442B5 /* LinkPresentation.framework */,
				153C1A742217BCDC0088EFE0 /* JavaScriptCore.framework */,
				2D16E6891FA4F8E400B85C8A /* libReact.a */,
				E0B857D61941CE8A3F59C662 /* libPods-MetaMask-QA.a */,
				FA078AF57878ABB05D063C8F /* libPods-MetaMask-Flask.a */,
				CC4BA1B4AFA5C6EA75133110 /* libPods-MetaMask.a */,
			);
			name = Frameworks;
			sourceTree = "<group>";
		};
		2EF283352B17EC4E00D7B4B1 /* Light-Swift-Untar-V2 */ = {
			isa = PBXGroup;
			children = (
				2EF283362B17EC7900D7B4B1 /* Light-Swift-Untar.swift */,
			);
			path = "Light-Swift-Untar-V2";
			sourceTree = "<group>";
		};
		4A27949D046C4516B9653BBB /* Resources */ = {
			isa = PBXGroup;
			children = (
				159878012231DF67001748EC /* AntDesign.ttf */,
				15D158EC210BD8C8006982B5 /* Metamask.ttf */,
				A498EA4CD2F8488DB666B94C /* Entypo.ttf */,
				BF485CDA047B4D52852B87F5 /* EvilIcons.ttf */,
				E9629905BA1940ADA4189921 /* Feather.ttf */,
				5E32A09A7BDC431FA403BA73 /* FontAwesome.ttf */,
				42C6DDE3B80F47AFA9C9D4F5 /* Foundation.ttf */,
				4A2D27104599412CA00C35EF /* Ionicons.ttf */,
				42C239E9FAA64BD9A34B8D8A /* MaterialCommunityIcons.ttf */,
				F562CA6B28AA4A67AA29B61C /* MaterialIcons.ttf */,
				1C516951C09F43CB97129B66 /* Octicons.ttf */,
				4444176409EB42CB93AB03C5 /* SimpleLineIcons.ttf */,
				7FF1597C0ACA4902B86140B2 /* Zocial.ttf */,
				684F2C84313849199863B5FE /* Roboto-Black.ttf */,
				3E2492C67CF345CABD7B8601 /* Roboto-BlackItalic.ttf */,
				A783D1CD7D27456796FE2E1B /* Roboto-Bold.ttf */,
				C9FD3FB1258A41A5A0546C83 /* Roboto-BoldItalic.ttf */,
				5D7956F8525C4A45A2A555C3 /* Roboto-Italic.ttf */,
				BB8BA2D3C0354D6090B56A8A /* Roboto-Light.ttf */,
				E020F42F788744B3BCE17F05 /* Roboto-LightItalic.ttf */,
				C752564A28B44392AEE16BD5 /* Roboto-Medium.ttf */,
				D5FF0FF1DFB74B3C8BB99E09 /* Roboto-MediumItalic.ttf */,
				459C4774EB724F2D8E12F088 /* Roboto-Regular.ttf */,
				D9A37B5BF2914CF1B49EEF80 /* Roboto-Thin.ttf */,
				CF552F79C77A4184A690513A /* Roboto-ThinItalic.ttf */,
				57C103F40F394637B5A886FC /* FontAwesome5_Brands.ttf */,
				EBC2B6371CD846D28B9FAADF /* FontAwesome5_Regular.ttf */,
				A98DB430A7DA47EFB97EDF8B /* FontAwesome5_Solid.ttf */,
				EF1C01B7F08047F9B8ADCFBA /* config.json */,
				67FBD519E04742E0AF191782 /* EuclidCircularB-Bold.otf */,
				13EE4910D3BD408A8FCCA5D7 /* EuclidCircularB-BoldItalic.otf */,
				A98029A3662F4C1391489A6B /* EuclidCircularB-Light.otf */,
				F79EAC4A7BF74E458277AFA4 /* EuclidCircularB-LightItalic.otf */,
				CE0434C5FB7C4C6F9FEBDCE2 /* EuclidCircularB-Medium.otf */,
				42CBA652072F4BE2A8B815C1 /* EuclidCircularB-MediumItalic.otf */,
				F564570593ED4F3FB10BD348 /* EuclidCircularB-Regular.otf */,
				58572D81B5D54ED79A16A16D /* EuclidCircularB-RegularItalic.otf */,
				A8DE9C5BC0714D648276E123 /* EuclidCircularB-Semibold.otf */,
				9499B01ECAC44DA29AC44E80 /* EuclidCircularB-SemiboldItalic.otf */,
			);
			name = Resources;
			sourceTree = "<group>";
		};
		650F2B9824DC5FEB00C3B9C4 /* Products */ = {
			isa = PBXGroup;
			children = (
				650F2B9C24DC5FEC00C3B9C4 /* libRCTAesForked.a */,
			);
			name = Products;
			sourceTree = "<group>";
		};
		832341AE1AAA6A7D00B99B32 /* Libraries */ = {
			isa = PBXGroup;
			children = (
				650F2B9724DC5FEB00C3B9C4 /* RCTAesForked.xcodeproj */,
				153F84C42319B8DA00C19B63 /* BranchSDK.xcodeproj */,
				15F7794F22A1B79400B1DF8C /* Mixpanel.xcodeproj */,
			);
			name = Libraries;
			sourceTree = "<group>";
		};
		83CBB9F61A601CBA00E9B192 = {
			isa = PBXGroup;
			children = (
				2EF283352B17EC4E00D7B4B1 /* Light-Swift-Untar-V2 */,
				2EF283312B17EC1A00D7B4B1 /* RNTar.m */,
				2EF283292B17EBD600D7B4B1 /* RnTar.swift */,
				654378AF243E2ADC00571B9C /* File.swift */,
				15FDD86021B76461006B7C35 /* release.xcconfig */,
				15FDD82721B7642B006B7C35 /* debug.xcconfig */,
				13B07FAE1A68108700A75B9A /* MetaMask */,
				832341AE1AAA6A7D00B99B32 /* Libraries */,
				00E356EF1AD99517003FC87E /* MetaMaskTests */,
				83CBBA001A601CBA00E9B192 /* Products */,
				2D16E6871FA4F8E400B85C8A /* Frameworks */,
				4A27949D046C4516B9653BBB /* Resources */,
				15A2E5EF2100077400A1F331 /* Recovered References */,
				AA342D524556DBBE26F5997C /* Pods */,
				654378AE243E2ADB00571B9C /* MetaMask-Bridging-Header.h */,
			);
			indentWidth = 2;
			sourceTree = "<group>";
			tabWidth = 2;
			usesTabs = 0;
		};
		83CBBA001A601CBA00E9B192 /* Products */ = {
			isa = PBXGroup;
			children = (
				13B07F961A680F5B00A75B9A /* MetaMask.app */,
				B339FF39289ABD70001B89FB /* MetaMask-QA.app */,
				2EF282922B0FF86900D7B4B1 /* MetaMask-Flask.app */,
			);
			name = Products;
			sourceTree = "<group>";
		};
		AA342D524556DBBE26F5997C /* Pods */ = {
			isa = PBXGroup;
			children = (
				2D38A4BA1190B57818AFF2BC /* Pods-MetaMask.debug.xcconfig */,
				5B6B5F6E5C0A886D11EF7F6F /* Pods-MetaMask.release.xcconfig */,
				E2CC0CA5C079854C6CC0D78C /* Pods-MetaMask-QA.debug.xcconfig */,
				5D89472CA15F3091AE95E296 /* Pods-MetaMask-QA.release.xcconfig */,
				1B3D5DF5831949FE98EDCB6D /* Pods-MetaMask-Flask.debug.xcconfig */,
				1A00E5D287314FBFECB220E4 /* Pods-MetaMask-Flask.release.xcconfig */,
			);
			path = Pods;
			sourceTree = "<group>";
		};
		CF9895742A3B48DC00B4C9B5 /* RCTMinimizer */ = {
			isa = PBXGroup;
			children = (
				CF9895752A3B48F700B4C9B5 /* RCTMinimizer.h */,
				CF9895762A3B49BE00B4C9B5 /* RCTMinimizer.m */,
			);
			name = RCTMinimizer;
			sourceTree = "<group>";
		};
		CF98DA9228D9FE5000096782 /* RCTScreenshotDetect */ = {
			isa = PBXGroup;
			children = (
				CF98DA9A28D9FE7800096782 /* RCTScreenshotDetect.h */,
				CF98DA9B28D9FEB700096782 /* RCTScreenshotDetect.m */,
			);
			name = RCTScreenshotDetect;
			sourceTree = "<group>";
		};
/* End PBXGroup section */

/* Begin PBXNativeTarget section */
		13B07F861A680F5B00A75B9A /* MetaMask */ = {
			isa = PBXNativeTarget;
			buildConfigurationList = 13B07F931A680F5B00A75B9A /* Build configuration list for PBXNativeTarget "MetaMask" */;
			buildPhases = (
				99E9B9D94E374E1799EFBA99 /* [CP] Check Pods Manifest.lock */,
				15FDD86321B76696006B7C35 /* Override xcconfig files */,
				13B07F871A680F5B00A75B9A /* Sources */,
				13B07F8C1A680F5B00A75B9A /* Frameworks */,
				13B07F8E1A680F5B00A75B9A /* Resources */,
				15ACCA0022655C3A0063978B /* Embed Frameworks */,
				802588CED3FC487A5D5263F0 /* [CP] Copy Pods Resources */,
				C77EFC60F19570875F8DB3BD /* [CP] Embed Pods Frameworks */,
				00DD1BFF1BD5951E006B06BC /* Bundle JS Code & Upload Sentry Files */,
			);
			buildRules = (
			);
			dependencies = (
				15F7796122A1B7B500B1DF8C /* PBXTargetDependency */,
				153F84CD2319B8FD00C19B63 /* PBXTargetDependency */,
			);
			name = MetaMask;
			productName = "Hello World";
			productReference = 13B07F961A680F5B00A75B9A /* MetaMask.app */;
			productType = "com.apple.product-type.application";
		};
		2EF282522B0FF86900D7B4B1 /* MetaMask-Flask */ = {
			isa = PBXNativeTarget;
			buildConfigurationList = 2EF2828F2B0FF86900D7B4B1 /* Build configuration list for PBXNativeTarget "MetaMask-Flask" */;
			buildPhases = (
				2EF282572B0FF86900D7B4B1 /* [CP] Check Pods Manifest.lock */,
				2EF282582B0FF86900D7B4B1 /* Override xcconfig files */,
				2EF282592B0FF86900D7B4B1 /* Sources */,
				2EF282602B0FF86900D7B4B1 /* Frameworks */,
				2EF282692B0FF86900D7B4B1 /* Resources */,
				2EF2828A2B0FF86900D7B4B1 /* Embed Frameworks */,
				2EF2828D2B0FF86900D7B4B1 /* [CP] Copy Pods Resources */,
				2EF2828E2B0FF86900D7B4B1 /* [CP] Embed Pods Frameworks */,
				2EF282892B0FF86900D7B4B1 /* Bundle JS Code & Upload Sentry Files */,
			);
			buildRules = (
			);
			dependencies = (
				2EF282532B0FF86900D7B4B1 /* PBXTargetDependency */,
				2EF282552B0FF86900D7B4B1 /* PBXTargetDependency */,
			);
			name = "MetaMask-Flask";
			productName = "Hello World";
			productReference = 2EF282922B0FF86900D7B4B1 /* MetaMask-Flask.app */;
			productType = "com.apple.product-type.application";
		};
		B339FEF8289ABD70001B89FB /* MetaMask-QA */ = {
			isa = PBXNativeTarget;
			buildConfigurationList = B339FF36289ABD70001B89FB /* Build configuration list for PBXNativeTarget "MetaMask-QA" */;
			buildPhases = (
				54113A1E76112B187F92C803 /* [CP] Check Pods Manifest.lock */,
				B339FF00289ABD70001B89FB /* Override xcconfig files */,
				B339FF01289ABD70001B89FB /* Sources */,
				B339FF06289ABD70001B89FB /* Frameworks */,
				B339FF0F289ABD70001B89FB /* Resources */,
				B339FF30289ABD70001B89FB /* Embed Frameworks */,
				8EF10BB14629809332947E5D /* [CP] Copy Pods Resources */,
				EB3465C9579A347237ADD532 /* [CP] Embed Pods Frameworks */,
				B339FF2F289ABD70001B89FB /* Bundle JS Code & Upload Sentry Files */,
			);
			buildRules = (
			);
			dependencies = (
				B339FEFB289ABD70001B89FB /* PBXTargetDependency */,
				B339FEFD289ABD70001B89FB /* PBXTargetDependency */,
			);
			name = "MetaMask-QA";
			productName = "Hello World";
			productReference = B339FF39289ABD70001B89FB /* MetaMask-QA.app */;
			productType = "com.apple.product-type.application";
		};
/* End PBXNativeTarget section */

/* Begin PBXProject section */
		83CBB9F71A601CBA00E9B192 /* Project object */ = {
			isa = PBXProject;
			attributes = {
				LastUpgradeCheck = 1010;
				ORGANIZATIONNAME = MetaMask;
				TargetAttributes = {
					13B07F861A680F5B00A75B9A = {
						LastSwiftMigration = 1140;
						SystemCapabilities = {
							com.apple.Push = {
								enabled = 1;
							};
							com.apple.SafariKeychain = {
								enabled = 1;
							};
						};
					};
				};
			};
			buildConfigurationList = 83CBB9FA1A601CBA00E9B192 /* Build configuration list for PBXProject "MetaMask" */;
			compatibilityVersion = "Xcode 14.0";
			developmentRegion = English;
			hasScannedForEncodings = 0;
			knownRegions = (
				English,
				en,
				Base,
			);
			mainGroup = 83CBB9F61A601CBA00E9B192;
			productRefGroup = 83CBBA001A601CBA00E9B192 /* Products */;
			projectDirPath = "";
			projectReferences = (
				{
					ProductGroup = 153F84C52319B8DA00C19B63 /* Products */;
					ProjectRef = 153F84C42319B8DA00C19B63 /* BranchSDK.xcodeproj */;
				},
				{
					ProductGroup = 15F7795022A1B79400B1DF8C /* Products */;
					ProjectRef = 15F7794F22A1B79400B1DF8C /* Mixpanel.xcodeproj */;
				},
				{
					ProductGroup = 650F2B9824DC5FEB00C3B9C4 /* Products */;
					ProjectRef = 650F2B9724DC5FEB00C3B9C4 /* RCTAesForked.xcodeproj */;
				},
			);
			projectRoot = "";
			targets = (
				13B07F861A680F5B00A75B9A /* MetaMask */,
				B339FEF8289ABD70001B89FB /* MetaMask-QA */,
				2EF282522B0FF86900D7B4B1 /* MetaMask-Flask */,
			);
		};
/* End PBXProject section */

/* Begin PBXReferenceProxy section */
		153F84C92319B8DB00C19B63 /* Branch.framework */ = {
			isa = PBXReferenceProxy;
			fileType = wrapper.framework;
			path = Branch.framework;
			remoteRef = 153F84C82319B8DB00C19B63 /* PBXContainerItemProxy */;
			sourceTree = BUILT_PRODUCTS_DIR;
		};
		15F7795722A1B79400B1DF8C /* Mixpanel.framework */ = {
			isa = PBXReferenceProxy;
			fileType = wrapper.framework;
			path = Mixpanel.framework;
			remoteRef = 15F7795622A1B79400B1DF8C /* PBXContainerItemProxy */;
			sourceTree = BUILT_PRODUCTS_DIR;
		};
		15F7795922A1B79400B1DF8C /* Mixpanel.framework */ = {
			isa = PBXReferenceProxy;
			fileType = wrapper.framework;
			path = Mixpanel.framework;
			remoteRef = 15F7795822A1B79400B1DF8C /* PBXContainerItemProxy */;
			sourceTree = BUILT_PRODUCTS_DIR;
		};
		15F7795B22A1B79400B1DF8C /* Mixpanel.framework */ = {
			isa = PBXReferenceProxy;
			fileType = wrapper.framework;
			path = Mixpanel.framework;
			remoteRef = 15F7795A22A1B79400B1DF8C /* PBXContainerItemProxy */;
			sourceTree = BUILT_PRODUCTS_DIR;
		};
		15F7795D22A1B79400B1DF8C /* Mixpanel.framework */ = {
			isa = PBXReferenceProxy;
			fileType = wrapper.framework;
			path = Mixpanel.framework;
			remoteRef = 15F7795C22A1B79400B1DF8C /* PBXContainerItemProxy */;
			sourceTree = BUILT_PRODUCTS_DIR;
		};
		650F2B9C24DC5FEC00C3B9C4 /* libRCTAesForked.a */ = {
			isa = PBXReferenceProxy;
			fileType = archive.ar;
			path = libRCTAesForked.a;
			remoteRef = 650F2B9B24DC5FEC00C3B9C4 /* PBXContainerItemProxy */;
			sourceTree = BUILT_PRODUCTS_DIR;
		};
/* End PBXReferenceProxy section */

/* Begin PBXResourcesBuildPhase section */
		13B07F8E1A680F5B00A75B9A /* Resources */ = {
			isa = PBXResourcesBuildPhase;
			buildActionMask = 2147483647;
			files = (
				13B07FBF1A68108700A75B9A /* Images.xcassets in Resources */,
				158B063B211A72F500DF3C74 /* InpageBridgeWeb3.js in Resources */,
				15D158ED210BD912006982B5 /* Metamask.ttf in Resources */,
				48AD4B0AABCB447B99B85DC4 /* Roboto-Black.ttf in Resources */,
				B0EF7FA927BD16EA00D48B4E /* ThemeColors.xcassets in Resources */,
				CD13D926E1E84D9ABFE672C0 /* Roboto-BlackItalic.ttf in Resources */,
				813214A2220E40C7BBB5ED9E /* Roboto-Bold.ttf in Resources */,
				15AD28AA21B7CFDC005DEB23 /* debug.xcconfig in Resources */,
				298242C958524BB38FB44CAE /* Roboto-BoldItalic.ttf in Resources */,
				2DB27BE39B164356A98A0FB1 /* Roboto-Italic.ttf in Resources */,
				4CEFC9E34A8D4288BFE2F85A /* Roboto-Light.ttf in Resources */,
				887E75FB64A54509A08D6C50 /* Roboto-LightItalic.ttf in Resources */,
				15AD28A921B7CFD9005DEB23 /* release.xcconfig in Resources */,
				EF65C42EA15B4774B1947A12 /* Roboto-Medium.ttf in Resources */,
				DC6A024F56DD43E1A83B47B1 /* Roboto-MediumItalic.ttf in Resources */,
				34CEE49BC79D411687B42FA9 /* Roboto-Regular.ttf in Resources */,
				7E08FB90F3754D47994208B4 /* Roboto-Thin.ttf in Resources */,
				7C0226ABD9694AEDBAF3016F /* Roboto-ThinItalic.ttf in Resources */,
				15ACC9FB226555820063978B /* LaunchScreen.xib in Resources */,
				49D8E62C506F4A63889EEC7F /* branch.json in Resources */,
				2A27FC9EEF1F4FD18E658544 /* config.json in Resources */,
				FF0F3B13A5354C41913F766D /* EuclidCircularB-Bold.otf in Resources */,
				E34DE917F6FC4438A6E88402 /* EuclidCircularB-BoldItalic.otf in Resources */,
				07CBADD9D4B441008304F8D3 /* EuclidCircularB-Light.otf in Resources */,
				2CDF19FE9DEE4BF8B07154B1 /* EuclidCircularB-LightItalic.otf in Resources */,
				8DEB44A7E7EF48E1B3298910 /* EuclidCircularB-Medium.otf in Resources */,
				D171C39A8BD44DBEB6B68480 /* EuclidCircularB-MediumItalic.otf in Resources */,
				39D0D096A0F340ABAC1A8565 /* EuclidCircularB-Regular.otf in Resources */,
				2370F9A340CF4ADFBCFB0543 /* EuclidCircularB-RegularItalic.otf in Resources */,
				BF39E5BAE0F34F9091FF6AC0 /* EuclidCircularB-Semibold.otf in Resources */,
				373454C575C84C24B0BB24D4 /* EuclidCircularB-SemiboldItalic.otf in Resources */,
			);
			runOnlyForDeploymentPostprocessing = 0;
		};
		2EF282692B0FF86900D7B4B1 /* Resources */ = {
			isa = PBXResourcesBuildPhase;
			buildActionMask = 2147483647;
			files = (
				2EF2826A2B0FF86900D7B4B1 /* Images.xcassets in Resources */,
				2EF2826B2B0FF86900D7B4B1 /* InpageBridgeWeb3.js in Resources */,
				2EF2826C2B0FF86900D7B4B1 /* Metamask.ttf in Resources */,
				2EF2826D2B0FF86900D7B4B1 /* Roboto-Black.ttf in Resources */,
				2EF2826E2B0FF86900D7B4B1 /* ThemeColors.xcassets in Resources */,
				2EF2826F2B0FF86900D7B4B1 /* Roboto-BlackItalic.ttf in Resources */,
				2EF282702B0FF86900D7B4B1 /* Roboto-Bold.ttf in Resources */,
				2EF282712B0FF86900D7B4B1 /* debug.xcconfig in Resources */,
				2EF282722B0FF86900D7B4B1 /* Roboto-BoldItalic.ttf in Resources */,
				2EF282732B0FF86900D7B4B1 /* Roboto-Italic.ttf in Resources */,
				2EF282742B0FF86900D7B4B1 /* Roboto-Light.ttf in Resources */,
				2EF282752B0FF86900D7B4B1 /* Roboto-LightItalic.ttf in Resources */,
				2EF282762B0FF86900D7B4B1 /* release.xcconfig in Resources */,
				2EF282772B0FF86900D7B4B1 /* Roboto-Medium.ttf in Resources */,
				2EF282782B0FF86900D7B4B1 /* Roboto-MediumItalic.ttf in Resources */,
				2EF282792B0FF86900D7B4B1 /* Roboto-Regular.ttf in Resources */,
				2EF2827A2B0FF86900D7B4B1 /* Roboto-Thin.ttf in Resources */,
				2EF2827B2B0FF86900D7B4B1 /* Roboto-ThinItalic.ttf in Resources */,
				2EF2827C2B0FF86900D7B4B1 /* LaunchScreen.xib in Resources */,
				2EF2827D2B0FF86900D7B4B1 /* branch.json in Resources */,
				2EF2827E2B0FF86900D7B4B1 /* config.json in Resources */,
				2EF2827F2B0FF86900D7B4B1 /* EuclidCircularB-Bold.otf in Resources */,
				2EF282802B0FF86900D7B4B1 /* EuclidCircularB-BoldItalic.otf in Resources */,
				2EF282812B0FF86900D7B4B1 /* EuclidCircularB-Light.otf in Resources */,
				2EF282822B0FF86900D7B4B1 /* EuclidCircularB-LightItalic.otf in Resources */,
				2EF282832B0FF86900D7B4B1 /* EuclidCircularB-Medium.otf in Resources */,
				2EF282842B0FF86900D7B4B1 /* EuclidCircularB-MediumItalic.otf in Resources */,
				2EF282852B0FF86900D7B4B1 /* EuclidCircularB-Regular.otf in Resources */,
				2EF282862B0FF86900D7B4B1 /* EuclidCircularB-RegularItalic.otf in Resources */,
				2EF282872B0FF86900D7B4B1 /* EuclidCircularB-Semibold.otf in Resources */,
				2EF282882B0FF86900D7B4B1 /* EuclidCircularB-SemiboldItalic.otf in Resources */,
			);
			runOnlyForDeploymentPostprocessing = 0;
		};
		B339FF0F289ABD70001B89FB /* Resources */ = {
			isa = PBXResourcesBuildPhase;
			buildActionMask = 2147483647;
			files = (
				B339FF10289ABD70001B89FB /* Images.xcassets in Resources */,
				B339FF11289ABD70001B89FB /* InpageBridgeWeb3.js in Resources */,
				B339FF12289ABD70001B89FB /* Metamask.ttf in Resources */,
				B339FF13289ABD70001B89FB /* Roboto-Black.ttf in Resources */,
				B339FF14289ABD70001B89FB /* ThemeColors.xcassets in Resources */,
				B339FF15289ABD70001B89FB /* Roboto-BlackItalic.ttf in Resources */,
				B339FF16289ABD70001B89FB /* Roboto-Bold.ttf in Resources */,
				B339FF17289ABD70001B89FB /* debug.xcconfig in Resources */,
				B339FF18289ABD70001B89FB /* Roboto-BoldItalic.ttf in Resources */,
				B339FF19289ABD70001B89FB /* Roboto-Italic.ttf in Resources */,
				B339FF1A289ABD70001B89FB /* Roboto-Light.ttf in Resources */,
				B339FF1B289ABD70001B89FB /* Roboto-LightItalic.ttf in Resources */,
				B339FF1C289ABD70001B89FB /* release.xcconfig in Resources */,
				B339FF1D289ABD70001B89FB /* Roboto-Medium.ttf in Resources */,
				B339FF1E289ABD70001B89FB /* Roboto-MediumItalic.ttf in Resources */,
				B339FF1F289ABD70001B89FB /* Roboto-Regular.ttf in Resources */,
				B339FF20289ABD70001B89FB /* Roboto-Thin.ttf in Resources */,
				B339FF21289ABD70001B89FB /* Roboto-ThinItalic.ttf in Resources */,
				B339FF22289ABD70001B89FB /* LaunchScreen.xib in Resources */,
				B339FF23289ABD70001B89FB /* branch.json in Resources */,
				B339FF24289ABD70001B89FB /* config.json in Resources */,
				B339FF25289ABD70001B89FB /* EuclidCircularB-Bold.otf in Resources */,
				B339FF26289ABD70001B89FB /* EuclidCircularB-BoldItalic.otf in Resources */,
				B339FF27289ABD70001B89FB /* EuclidCircularB-Light.otf in Resources */,
				B339FF28289ABD70001B89FB /* EuclidCircularB-LightItalic.otf in Resources */,
				B339FF29289ABD70001B89FB /* EuclidCircularB-Medium.otf in Resources */,
				B339FF2A289ABD70001B89FB /* EuclidCircularB-MediumItalic.otf in Resources */,
				B339FF3C289ABF2C001B89FB /* MetaMask-QA-Info.plist in Resources */,
				B339FF2B289ABD70001B89FB /* EuclidCircularB-Regular.otf in Resources */,
				B339FF2C289ABD70001B89FB /* EuclidCircularB-RegularItalic.otf in Resources */,
				B339FF2D289ABD70001B89FB /* EuclidCircularB-Semibold.otf in Resources */,
				B339FF2E289ABD70001B89FB /* EuclidCircularB-SemiboldItalic.otf in Resources */,
			);
			runOnlyForDeploymentPostprocessing = 0;
		};
/* End PBXResourcesBuildPhase section */

/* Begin PBXShellScriptBuildPhase section */
		00DD1BFF1BD5951E006B06BC /* Bundle JS Code & Upload Sentry Files */ = {
			isa = PBXShellScriptBuildPhase;
			buildActionMask = 2147483647;
			files = (
			);
			inputFileListPaths = (
				"${PODS_ROOT}/Target Support Files/Pods-MetaMask/Pods-MetaMask-frameworks-${CONFIGURATION}-input-files.xcfilelist",
			);
			inputPaths = (
			);
			name = "Bundle JS Code & Upload Sentry Files";
			outputPaths = (
			);
			runOnlyForDeploymentPostprocessing = 0;
			shellPath = /bin/sh;
			shellScript = "# Define script\nBUNDLE_AND_UPLOAD_TO_SENTRY=\"../scripts/ios/bundle-js-and-sentry-upload.sh\"\n\n# Give permissions to script\nchmod +x $BUNDLE_AND_UPLOAD_TO_SENTRY\n\n# Run script\n$BUNDLE_AND_UPLOAD_TO_SENTRY\n";
		};
		15FDD86321B76696006B7C35 /* Override xcconfig files */ = {
			isa = PBXShellScriptBuildPhase;
			buildActionMask = 2147483647;
			files = (
			);
			inputFileListPaths = (
			);
			inputPaths = (
			);
			name = "Override xcconfig files";
			outputFileListPaths = (
			);
			outputPaths = (
			);
			runOnlyForDeploymentPostprocessing = 0;
			shellPath = /bin/sh;
			shellScript = "if [ -e ../.ios.env ]\nthen\n    cp -rf ../.ios.env debug.xcconfig\n    cp -rf ../.ios.env release.xcconfig\nelse\n    cp -rf ../.ios.env.example debug.xcconfig\n    cp -rf ../.ios.env.example release.xcconfig\nfi\n\n";
		};
		2EF282572B0FF86900D7B4B1 /* [CP] Check Pods Manifest.lock */ = {
			isa = PBXShellScriptBuildPhase;
			buildActionMask = 2147483647;
			files = (
			);
			inputFileListPaths = (
			);
			inputPaths = (
				"${PODS_PODFILE_DIR_PATH}/Podfile.lock",
				"${PODS_ROOT}/Manifest.lock",
			);
			name = "[CP] Check Pods Manifest.lock";
			outputFileListPaths = (
			);
			outputPaths = (
				"$(DERIVED_FILE_DIR)/Pods-MetaMask-Flask-checkManifestLockResult.txt",
			);
			runOnlyForDeploymentPostprocessing = 0;
			shellPath = /bin/sh;
			shellScript = "diff \"${PODS_PODFILE_DIR_PATH}/Podfile.lock\" \"${PODS_ROOT}/Manifest.lock\" > /dev/null\nif [ $? != 0 ] ; then\n    # print error to STDERR\n    echo \"error: The sandbox is not in sync with the Podfile.lock. Run 'pod install' or update your CocoaPods installation.\" >&2\n    exit 1\nfi\n# This output is used by Xcode 'outputs' to avoid re-running this script phase.\necho \"SUCCESS\" > \"${SCRIPT_OUTPUT_FILE_0}\"\n";
			showEnvVarsInLog = 0;
		};
		2EF282582B0FF86900D7B4B1 /* Override xcconfig files */ = {
			isa = PBXShellScriptBuildPhase;
			buildActionMask = 2147483647;
			files = (
			);
			inputFileListPaths = (
			);
			inputPaths = (
			);
			name = "Override xcconfig files";
			outputFileListPaths = (
			);
			outputPaths = (
			);
			runOnlyForDeploymentPostprocessing = 0;
			shellPath = /bin/sh;
			shellScript = "if [ -e ../.ios.env ]\nthen\n    cp -rf ../.ios.env debug.xcconfig\n    cp -rf ../.ios.env release.xcconfig\nelse\n    cp -rf ../.ios.env.example debug.xcconfig\n    cp -rf ../.ios.env.example release.xcconfig\nfi\n\n";
		};
		2EF282892B0FF86900D7B4B1 /* Bundle JS Code & Upload Sentry Files */ = {
			isa = PBXShellScriptBuildPhase;
			buildActionMask = 2147483647;
			files = (
			);
			inputFileListPaths = (
				"${PODS_ROOT}/Target Support Files/Pods-MetaMask/Pods-MetaMask-frameworks-${CONFIGURATION}-input-files.xcfilelist",
			);
			inputPaths = (
			);
			name = "Bundle JS Code & Upload Sentry Files";
			outputPaths = (
			);
			runOnlyForDeploymentPostprocessing = 0;
			shellPath = /bin/sh;
			shellScript = "# Define script\nBUNDLE_AND_UPLOAD_TO_SENTRY=\"../scripts/ios/bundle-js-and-sentry-upload.sh\"\n\n# Give permissions to script\nchmod +x $BUNDLE_AND_UPLOAD_TO_SENTRY\n\n# Run script\n$BUNDLE_AND_UPLOAD_TO_SENTRY\n";
		};
		2EF2828D2B0FF86900D7B4B1 /* [CP] Copy Pods Resources */ = {
			isa = PBXShellScriptBuildPhase;
			buildActionMask = 2147483647;
			files = (
			);
			inputFileListPaths = (
				"${PODS_ROOT}/Target Support Files/Pods-MetaMask-Flask/Pods-MetaMask-Flask-resources-${CONFIGURATION}-input-files.xcfilelist",
			);
			name = "[CP] Copy Pods Resources";
			outputFileListPaths = (
				"${PODS_ROOT}/Target Support Files/Pods-MetaMask-Flask/Pods-MetaMask-Flask-resources-${CONFIGURATION}-output-files.xcfilelist",
			);
			runOnlyForDeploymentPostprocessing = 0;
			shellPath = /bin/sh;
			shellScript = "\"${PODS_ROOT}/Target Support Files/Pods-MetaMask-Flask/Pods-MetaMask-Flask-resources.sh\"\n";
			showEnvVarsInLog = 0;
		};
		2EF2828E2B0FF86900D7B4B1 /* [CP] Embed Pods Frameworks */ = {
			isa = PBXShellScriptBuildPhase;
			buildActionMask = 2147483647;
			files = (
			);
			inputFileListPaths = (
				"${PODS_ROOT}/Target Support Files/Pods-MetaMask-Flask/Pods-MetaMask-Flask-frameworks-${CONFIGURATION}-input-files.xcfilelist",
			);
			name = "[CP] Embed Pods Frameworks";
			outputFileListPaths = (
				"${PODS_ROOT}/Target Support Files/Pods-MetaMask-Flask/Pods-MetaMask-Flask-frameworks-${CONFIGURATION}-output-files.xcfilelist",
			);
			runOnlyForDeploymentPostprocessing = 0;
			shellPath = /bin/sh;
			shellScript = "\"${PODS_ROOT}/Target Support Files/Pods-MetaMask-Flask/Pods-MetaMask-Flask-frameworks.sh\"\n";
			showEnvVarsInLog = 0;
		};
		54113A1E76112B187F92C803 /* [CP] Check Pods Manifest.lock */ = {
			isa = PBXShellScriptBuildPhase;
			buildActionMask = 2147483647;
			files = (
			);
			inputFileListPaths = (
			);
			inputPaths = (
				"${PODS_PODFILE_DIR_PATH}/Podfile.lock",
				"${PODS_ROOT}/Manifest.lock",
			);
			name = "[CP] Check Pods Manifest.lock";
			outputFileListPaths = (
			);
			outputPaths = (
				"$(DERIVED_FILE_DIR)/Pods-MetaMask-QA-checkManifestLockResult.txt",
			);
			runOnlyForDeploymentPostprocessing = 0;
			shellPath = /bin/sh;
			shellScript = "diff \"${PODS_PODFILE_DIR_PATH}/Podfile.lock\" \"${PODS_ROOT}/Manifest.lock\" > /dev/null\nif [ $? != 0 ] ; then\n    # print error to STDERR\n    echo \"error: The sandbox is not in sync with the Podfile.lock. Run 'pod install' or update your CocoaPods installation.\" >&2\n    exit 1\nfi\n# This output is used by Xcode 'outputs' to avoid re-running this script phase.\necho \"SUCCESS\" > \"${SCRIPT_OUTPUT_FILE_0}\"\n";
			showEnvVarsInLog = 0;
		};
		802588CED3FC487A5D5263F0 /* [CP] Copy Pods Resources */ = {
			isa = PBXShellScriptBuildPhase;
			buildActionMask = 2147483647;
			files = (
			);
			inputFileListPaths = (
				"${PODS_ROOT}/Target Support Files/Pods-MetaMask/Pods-MetaMask-resources-${CONFIGURATION}-input-files.xcfilelist",
			);
			name = "[CP] Copy Pods Resources";
			outputFileListPaths = (
				"${PODS_ROOT}/Target Support Files/Pods-MetaMask/Pods-MetaMask-resources-${CONFIGURATION}-output-files.xcfilelist",
			);
			runOnlyForDeploymentPostprocessing = 0;
			shellPath = /bin/sh;
			shellScript = "\"${PODS_ROOT}/Target Support Files/Pods-MetaMask/Pods-MetaMask-resources.sh\"\n";
			showEnvVarsInLog = 0;
		};
		8EF10BB14629809332947E5D /* [CP] Copy Pods Resources */ = {
			isa = PBXShellScriptBuildPhase;
			buildActionMask = 2147483647;
			files = (
			);
			inputFileListPaths = (
				"${PODS_ROOT}/Target Support Files/Pods-MetaMask-QA/Pods-MetaMask-QA-resources-${CONFIGURATION}-input-files.xcfilelist",
			);
			name = "[CP] Copy Pods Resources";
			outputFileListPaths = (
				"${PODS_ROOT}/Target Support Files/Pods-MetaMask-QA/Pods-MetaMask-QA-resources-${CONFIGURATION}-output-files.xcfilelist",
			);
			runOnlyForDeploymentPostprocessing = 0;
			shellPath = /bin/sh;
			shellScript = "\"${PODS_ROOT}/Target Support Files/Pods-MetaMask-QA/Pods-MetaMask-QA-resources.sh\"\n";
			showEnvVarsInLog = 0;
		};
		99E9B9D94E374E1799EFBA99 /* [CP] Check Pods Manifest.lock */ = {
			isa = PBXShellScriptBuildPhase;
			buildActionMask = 2147483647;
			files = (
			);
			inputFileListPaths = (
			);
			inputPaths = (
				"${PODS_PODFILE_DIR_PATH}/Podfile.lock",
				"${PODS_ROOT}/Manifest.lock",
			);
			name = "[CP] Check Pods Manifest.lock";
			outputFileListPaths = (
			);
			outputPaths = (
				"$(DERIVED_FILE_DIR)/Pods-MetaMask-checkManifestLockResult.txt",
			);
			runOnlyForDeploymentPostprocessing = 0;
			shellPath = /bin/sh;
			shellScript = "diff \"${PODS_PODFILE_DIR_PATH}/Podfile.lock\" \"${PODS_ROOT}/Manifest.lock\" > /dev/null\nif [ $? != 0 ] ; then\n    # print error to STDERR\n    echo \"error: The sandbox is not in sync with the Podfile.lock. Run 'pod install' or update your CocoaPods installation.\" >&2\n    exit 1\nfi\n# This output is used by Xcode 'outputs' to avoid re-running this script phase.\necho \"SUCCESS\" > \"${SCRIPT_OUTPUT_FILE_0}\"\n";
			showEnvVarsInLog = 0;
		};
		B339FF00289ABD70001B89FB /* Override xcconfig files */ = {
			isa = PBXShellScriptBuildPhase;
			buildActionMask = 2147483647;
			files = (
			);
			inputFileListPaths = (
			);
			inputPaths = (
			);
			name = "Override xcconfig files";
			outputFileListPaths = (
			);
			outputPaths = (
			);
			runOnlyForDeploymentPostprocessing = 0;
			shellPath = /bin/sh;
			shellScript = "if [ -e ../.ios.env ]\nthen\n    cp -rf ../.ios.env debug.xcconfig\n    cp -rf ../.ios.env release.xcconfig\nelse\n    cp -rf ../.ios.env.example debug.xcconfig\n    cp -rf ../.ios.env.example release.xcconfig\nfi\n\n";
		};
		B339FF2F289ABD70001B89FB /* Bundle JS Code & Upload Sentry Files */ = {
			isa = PBXShellScriptBuildPhase;
			buildActionMask = 2147483647;
			files = (
			);
			inputFileListPaths = (
				"${PODS_ROOT}/Target Support Files/Pods-MetaMask/Pods-MetaMask-frameworks-${CONFIGURATION}-input-files.xcfilelist",
			);
			inputPaths = (
			);
			name = "Bundle JS Code & Upload Sentry Files";
			outputPaths = (
			);
			runOnlyForDeploymentPostprocessing = 0;
			shellPath = /bin/sh;
			shellScript = "# Define script\nBUNDLE_AND_UPLOAD_TO_SENTRY=\"../scripts/ios/bundle-js-and-sentry-upload.sh\"\n\n# Give permissions to script\nchmod +x $BUNDLE_AND_UPLOAD_TO_SENTRY\n\n# Run script\n$BUNDLE_AND_UPLOAD_TO_SENTRY\n";
		};
		C77EFC60F19570875F8DB3BD /* [CP] Embed Pods Frameworks */ = {
			isa = PBXShellScriptBuildPhase;
			buildActionMask = 2147483647;
			files = (
			);
			inputFileListPaths = (
				"${PODS_ROOT}/Target Support Files/Pods-MetaMask/Pods-MetaMask-frameworks-${CONFIGURATION}-input-files.xcfilelist",
			);
			name = "[CP] Embed Pods Frameworks";
			outputFileListPaths = (
				"${PODS_ROOT}/Target Support Files/Pods-MetaMask/Pods-MetaMask-frameworks-${CONFIGURATION}-output-files.xcfilelist",
			);
			runOnlyForDeploymentPostprocessing = 0;
			shellPath = /bin/sh;
			shellScript = "\"${PODS_ROOT}/Target Support Files/Pods-MetaMask/Pods-MetaMask-frameworks.sh\"\n";
			showEnvVarsInLog = 0;
		};
		EB3465C9579A347237ADD532 /* [CP] Embed Pods Frameworks */ = {
			isa = PBXShellScriptBuildPhase;
			buildActionMask = 2147483647;
			files = (
			);
			inputFileListPaths = (
				"${PODS_ROOT}/Target Support Files/Pods-MetaMask-QA/Pods-MetaMask-QA-frameworks-${CONFIGURATION}-input-files.xcfilelist",
			);
			name = "[CP] Embed Pods Frameworks";
			outputFileListPaths = (
				"${PODS_ROOT}/Target Support Files/Pods-MetaMask-QA/Pods-MetaMask-QA-frameworks-${CONFIGURATION}-output-files.xcfilelist",
			);
			runOnlyForDeploymentPostprocessing = 0;
			shellPath = /bin/sh;
			shellScript = "\"${PODS_ROOT}/Target Support Files/Pods-MetaMask-QA/Pods-MetaMask-QA-frameworks.sh\"\n";
			showEnvVarsInLog = 0;
		};
/* End PBXShellScriptBuildPhase section */

/* Begin PBXSourcesBuildPhase section */
		13B07F871A680F5B00A75B9A /* Sources */ = {
			isa = PBXSourcesBuildPhase;
			buildActionMask = 2147483647;
			files = (
				13B07FBC1A68108700A75B9A /* AppDelegate.m in Sources */,
				2EF283322B17EC1A00D7B4B1 /* RNTar.m in Sources */,
				654378B0243E2ADC00571B9C /* File.swift in Sources */,
				2EF2832A2B17EBD600D7B4B1 /* RnTar.swift in Sources */,
				2EF283372B17EC7900D7B4B1 /* Light-Swift-Untar.swift in Sources */,
				CF98DA9C28D9FEB700096782 /* RCTScreenshotDetect.m in Sources */,
				15F7796522A1BC8C00B1DF8C /* RCTAnalytics.m in Sources */,
				CF9895772A3B49BE00B4C9B5 /* RCTMinimizer.m in Sources */,
				13B07FC11A68108700A75B9A /* main.m in Sources */,
			);
			runOnlyForDeploymentPostprocessing = 0;
		};
		2EF282592B0FF86900D7B4B1 /* Sources */ = {
			isa = PBXSourcesBuildPhase;
			buildActionMask = 2147483647;
			files = (
				2EF2825A2B0FF86900D7B4B1 /* AppDelegate.m in Sources */,
				2EF283342B17EC1A00D7B4B1 /* RNTar.m in Sources */,
				2EF2825B2B0FF86900D7B4B1 /* File.swift in Sources */,
				2EF2832C2B17EBD600D7B4B1 /* RnTar.swift in Sources */,
				2EF283392B17EC7900D7B4B1 /* Light-Swift-Untar.swift in Sources */,
				2EF2825C2B0FF86900D7B4B1 /* RCTScreenshotDetect.m in Sources */,
				2EF2825D2B0FF86900D7B4B1 /* RCTAnalytics.m in Sources */,
				2EF2825E2B0FF86900D7B4B1 /* RCTMinimizer.m in Sources */,
				2EF2825F2B0FF86900D7B4B1 /* main.m in Sources */,
			);
			runOnlyForDeploymentPostprocessing = 0;
		};
		B339FF01289ABD70001B89FB /* Sources */ = {
			isa = PBXSourcesBuildPhase;
			buildActionMask = 2147483647;
			files = (
				CFD8DFC828EDD4C800CC75F6 /* RCTScreenshotDetect.m in Sources */,
				2EF283332B17EC1A00D7B4B1 /* RNTar.m in Sources */,
				B339FF02289ABD70001B89FB /* AppDelegate.m in Sources */,
				2EF2832B2B17EBD600D7B4B1 /* RnTar.swift in Sources */,
				2EF283382B17EC7900D7B4B1 /* Light-Swift-Untar.swift in Sources */,
				B339FF03289ABD70001B89FB /* File.swift in Sources */,
				B339FF04289ABD70001B89FB /* RCTAnalytics.m in Sources */,
				CF9895782A3B49BE00B4C9B5 /* RCTMinimizer.m in Sources */,
				B339FF05289ABD70001B89FB /* main.m in Sources */,
			);
			runOnlyForDeploymentPostprocessing = 0;
		};
/* End PBXSourcesBuildPhase section */

/* Begin PBXTargetDependency section */
		153F84CD2319B8FD00C19B63 /* PBXTargetDependency */ = {
			isa = PBXTargetDependency;
			name = Branch;
			targetProxy = 153F84CC2319B8FD00C19B63 /* PBXContainerItemProxy */;
		};
		15F7796122A1B7B500B1DF8C /* PBXTargetDependency */ = {
			isa = PBXTargetDependency;
			name = Mixpanel;
			targetProxy = 15F7796022A1B7B500B1DF8C /* PBXContainerItemProxy */;
		};
		2EF282532B0FF86900D7B4B1 /* PBXTargetDependency */ = {
			isa = PBXTargetDependency;
			name = Mixpanel;
			targetProxy = 2EF282542B0FF86900D7B4B1 /* PBXContainerItemProxy */;
		};
		2EF282552B0FF86900D7B4B1 /* PBXTargetDependency */ = {
			isa = PBXTargetDependency;
			name = Branch;
			targetProxy = 2EF282562B0FF86900D7B4B1 /* PBXContainerItemProxy */;
		};
		B339FEFB289ABD70001B89FB /* PBXTargetDependency */ = {
			isa = PBXTargetDependency;
			name = Mixpanel;
			targetProxy = B339FEFC289ABD70001B89FB /* PBXContainerItemProxy */;
		};
		B339FEFD289ABD70001B89FB /* PBXTargetDependency */ = {
			isa = PBXTargetDependency;
			name = Branch;
			targetProxy = B339FEFE289ABD70001B89FB /* PBXContainerItemProxy */;
		};
/* End PBXTargetDependency section */

/* Begin PBXVariantGroup section */
		13B07FB11A68108700A75B9A /* LaunchScreen.xib */ = {
			isa = PBXVariantGroup;
			children = (
				13B07FB21A68108700A75B9A /* Base */,
			);
			name = LaunchScreen.xib;
			path = MetaMask;
			sourceTree = "<group>";
		};
/* End PBXVariantGroup section */

/* Begin XCBuildConfiguration section */
		13B07F941A680F5B00A75B9A /* Debug */ = {
			isa = XCBuildConfiguration;
			baseConfigurationReference = 2D38A4BA1190B57818AFF2BC /* Pods-MetaMask.debug.xcconfig */;
			buildSettings = {
				ASSETCATALOG_COMPILER_APPICON_NAME = AppIcon;
				ASSETCATALOG_COMPILER_OPTIMIZATION = time;
				CLANG_ENABLE_MODULES = YES;
				CODE_SIGN_ENTITLEMENTS = MetaMask/MetaMaskDebug.entitlements;
				CODE_SIGN_IDENTITY = "Apple Development";
				CODE_SIGN_STYLE = Automatic;
				CURRENT_PROJECT_VERSION = 1245;
				DEAD_CODE_STRIPPING = YES;
				DEBUG_INFORMATION_FORMAT = dwarf;
				DEVELOPMENT_TEAM = 48XVW22RCG;
				ENABLE_BITCODE = NO;
				FRAMEWORK_SEARCH_PATHS = (
					"$(inherited)",
					"$(PROJECT_DIR)",
				);
				GCC_OPTIMIZATION_LEVEL = 0;
				GCC_PREPROCESSOR_DEFINITIONS = (
					"DEBUG=1",
					"$(inherited)",
				);
				HEADER_SEARCH_PATHS = (
					"$(inherited)",
					"$(SRCROOT)/../node_modules/react-native-wkwebview-reborn/ios/RCTWKWebView",
					"$(SRCROOT)/../node_modules/react-native-keychain/RNKeychainManager",
					"$(SRCROOT)/../node_modules/react-native-share/ios",
					"$(SRCROOT)/../node_modules/react-native-branch/ios/**",
					"$(SRCROOT)/../node_modules/react-native-search-api/ios/RCTSearchApi",
					"$(SRCROOT)/../node_modules/lottie-ios/lottie-ios/Classes/**",
					"$(SRCROOT)/../node_modules/react-native-view-shot/ios",
					"$(SRCROOT)/../node_modules/react-native-tcp/ios/**",
				);
				INFOPLIST_FILE = MetaMask/Info.plist;
				IPHONEOS_DEPLOYMENT_TARGET = 12.0;
				LD_RUNPATH_SEARCH_PATHS = (
					"$(inherited)",
					"@executable_path/Frameworks",
				);
				LIBRARY_SEARCH_PATHS = "$(SDKROOT)/usr/lib/swift$(inherited)";
				LLVM_LTO = YES;
				MARKETING_VERSION = 7.15.0;
				ONLY_ACTIVE_ARCH = YES;
				OTHER_CFLAGS = "$(inherited)";
				OTHER_LDFLAGS = (
					"$(inherited)",
					"-ObjC",
					"-lc++",
				);
				PRODUCT_BUNDLE_IDENTIFIER = "io.metamask.$(PRODUCT_NAME:rfc1034identifier)";
				PRODUCT_NAME = MetaMask;
				PROVISIONING_PROFILE_SPECIFIER = "";
				SWIFT_OBJC_BRIDGING_HEADER = "MetaMask-Bridging-Header.h";
				SWIFT_OPTIMIZATION_LEVEL = "-Onone";
				SWIFT_VERSION = 5.0;
				VERSIONING_SYSTEM = "apple-generic";
			};
			name = Debug;
		};
		13B07F951A680F5B00A75B9A /* Release */ = {
			isa = XCBuildConfiguration;
			baseConfigurationReference = 5B6B5F6E5C0A886D11EF7F6F /* Pods-MetaMask.release.xcconfig */;
			buildSettings = {
				ASSETCATALOG_COMPILER_APPICON_NAME = AppIcon;
				ASSETCATALOG_COMPILER_OPTIMIZATION = time;
				CLANG_ENABLE_MODULES = YES;
				CODE_SIGN_ENTITLEMENTS = MetaMask/MetaMask.entitlements;
				CODE_SIGN_IDENTITY = "iPhone Distribution";
				CODE_SIGN_STYLE = Manual;
				CURRENT_PROJECT_VERSION = 1245;
				DEBUG_INFORMATION_FORMAT = "dwarf-with-dsym";
				DEVELOPMENT_TEAM = 48XVW22RCG;
				"DEVELOPMENT_TEAM[sdk=iphoneos*]" = 48XVW22RCG;
				ENABLE_BITCODE = NO;
				FRAMEWORK_SEARCH_PATHS = (
					"$(inherited)",
					"$(PROJECT_DIR)",
				);
				GCC_PRECOMPILE_PREFIX_HEADER = YES;
				GCC_PREPROCESSOR_DEFINITIONS = (
					"DISABLE_MIXPANEL_AB_DESIGNER=1",
					"$(inherited)",
				);
				GCC_UNROLL_LOOPS = YES;
				HEADER_SEARCH_PATHS = (
					"$(inherited)",
					"$(SRCROOT)/../node_modules/react-native-wkwebview-reborn/ios/RCTWKWebView",
					"$(SRCROOT)/../node_modules/react-native-keychain/RNKeychainManager",
					"$(SRCROOT)/../node_modules/react-native-share/ios",
					"$(SRCROOT)/../node_modules/react-native-branch/ios/**",
					"$(SRCROOT)/../node_modules/react-native-search-api/ios/RCTSearchApi",
					"$(SRCROOT)/../node_modules/lottie-ios/lottie-ios/Classes/**",
					"$(SRCROOT)/../node_modules/react-native-view-shot/ios",
					"$(SRCROOT)/../node_modules/react-native-tcp/ios/**",
				);
				INFOPLIST_FILE = MetaMask/Info.plist;
				IPHONEOS_DEPLOYMENT_TARGET = 12.0;
				LD_RUNPATH_SEARCH_PATHS = (
					"$(inherited)",
					"@executable_path/Frameworks",
				);
				LIBRARY_SEARCH_PATHS = "$(SDKROOT)/usr/lib/swift$(inherited)";
				LLVM_LTO = YES;
				MARKETING_VERSION = 7.15.0;
				ONLY_ACTIVE_ARCH = NO;
				OTHER_CFLAGS = "$(inherited)";
				OTHER_LDFLAGS = (
					"$(inherited)",
					"-ObjC",
					"-lc++",
				);
				PRODUCT_BUNDLE_IDENTIFIER = "io.metamask.$(PRODUCT_NAME:rfc1034identifier)";
				PRODUCT_NAME = MetaMask;
				PROVISIONING_PROFILE_SPECIFIER = "Bitrise AppStore io.metamask.MetaMask";
				"PROVISIONING_PROFILE_SPECIFIER[sdk=iphoneos*]" = "Bitrise AppStore io.metamask.MetaMask";
				SWIFT_OBJC_BRIDGING_HEADER = "MetaMask-Bridging-Header.h";
				SWIFT_VERSION = 5.0;
				VERSIONING_SYSTEM = "apple-generic";
			};
			name = Release;
		};
		2EF282902B0FF86900D7B4B1 /* Debug */ = {
			isa = XCBuildConfiguration;
			baseConfigurationReference = 1B3D5DF5831949FE98EDCB6D /* Pods-MetaMask-Flask.debug.xcconfig */;
			buildSettings = {
				ASSETCATALOG_COMPILER_APPICON_NAME = "AppIcon-Flask";
				ASSETCATALOG_COMPILER_OPTIMIZATION = time;
				CLANG_ENABLE_MODULES = YES;
				CODE_SIGN_ENTITLEMENTS = MetaMask/MetaMaskDebug.entitlements;
<<<<<<< HEAD
				CODE_SIGN_IDENTITY = "iPhone Developer";
				CODE_SIGN_STYLE = Manual;
				CURRENT_PROJECT_VERSION = 1235;
=======
				CODE_SIGN_IDENTITY = "Apple Development";
				CODE_SIGN_STYLE = Automatic;
				CURRENT_PROJECT_VERSION = 1245;
>>>>>>> 6f84f18e
				DEAD_CODE_STRIPPING = YES;
				DEBUG_INFORMATION_FORMAT = dwarf;
				DEVELOPMENT_TEAM = 48XVW22RCG;
				ENABLE_BITCODE = NO;
				FRAMEWORK_SEARCH_PATHS = (
					"$(inherited)",
					"$(PROJECT_DIR)",
				);
				GCC_OPTIMIZATION_LEVEL = 0;
				GCC_PREPROCESSOR_DEFINITIONS = (
					"DEBUG=1",
					"$(inherited)",
				);
				HEADER_SEARCH_PATHS = (
					"$(inherited)",
					"$(SRCROOT)/../node_modules/react-native-wkwebview-reborn/ios/RCTWKWebView",
					"$(SRCROOT)/../node_modules/react-native-keychain/RNKeychainManager",
					"$(SRCROOT)/../node_modules/react-native-share/ios",
					"$(SRCROOT)/../node_modules/react-native-branch/ios/**",
					"$(SRCROOT)/../node_modules/react-native-search-api/ios/RCTSearchApi",
					"$(SRCROOT)/../node_modules/lottie-ios/lottie-ios/Classes/**",
					"$(SRCROOT)/../node_modules/react-native-view-shot/ios",
					"$(SRCROOT)/../node_modules/react-native-tcp/ios/**",
				);
				INFOPLIST_FILE = "MetaMask/MetaMask-Flask-Info.plist";
				IPHONEOS_DEPLOYMENT_TARGET = 12.0;
				LD_RUNPATH_SEARCH_PATHS = (
					"$(inherited)",
					"@executable_path/Frameworks",
				);
				LIBRARY_SEARCH_PATHS = "$(SDKROOT)/usr/lib/swift$(inherited)";
				LLVM_LTO = YES;
				MARKETING_VERSION = 7.15.0;
				ONLY_ACTIVE_ARCH = YES;
				OTHER_CFLAGS = "$(inherited)";
				OTHER_LDFLAGS = (
					"$(inherited)",
					"-ObjC",
					"-lc++",
				);
				PRODUCT_BUNDLE_IDENTIFIER = "io.metamask.$(PRODUCT_NAME:rfc1034identifier)";
				PRODUCT_NAME = "$(TARGET_NAME)";
				PROVISIONING_PROFILE_SPECIFIER = "";
				SWIFT_OBJC_BRIDGING_HEADER = "MetaMask-Bridging-Header.h";
				SWIFT_OPTIMIZATION_LEVEL = "-Onone";
				SWIFT_VERSION = 5.0;
				VERSIONING_SYSTEM = "apple-generic";
			};
			name = Debug;
		};
		2EF282912B0FF86900D7B4B1 /* Release */ = {
			isa = XCBuildConfiguration;
			baseConfigurationReference = 1A00E5D287314FBFECB220E4 /* Pods-MetaMask-Flask.release.xcconfig */;
			buildSettings = {
				ASSETCATALOG_COMPILER_APPICON_NAME = "AppIcon-Flask";
				ASSETCATALOG_COMPILER_OPTIMIZATION = time;
				CLANG_ENABLE_MODULES = YES;
				CODE_SIGN_ENTITLEMENTS = MetaMask/MetaMask.entitlements;
				CODE_SIGN_IDENTITY = "iPhone Distribution";
				CODE_SIGN_STYLE = Manual;
<<<<<<< HEAD
				CURRENT_PROJECT_VERSION = 1235;
=======
				CURRENT_PROJECT_VERSION = 1245;
>>>>>>> 6f84f18e
				DEBUG_INFORMATION_FORMAT = "dwarf-with-dsym";
				DEVELOPMENT_TEAM = 48XVW22RCG;
				"DEVELOPMENT_TEAM[sdk=iphoneos*]" = 48XVW22RCG;
				ENABLE_BITCODE = NO;
				FRAMEWORK_SEARCH_PATHS = (
					"$(inherited)",
					"$(PROJECT_DIR)",
				);
				GCC_PRECOMPILE_PREFIX_HEADER = YES;
				GCC_PREPROCESSOR_DEFINITIONS = (
					"DISABLE_MIXPANEL_AB_DESIGNER=1",
					"$(inherited)",
				);
				GCC_UNROLL_LOOPS = YES;
				HEADER_SEARCH_PATHS = (
					"$(inherited)",
					"$(SRCROOT)/../node_modules/react-native-wkwebview-reborn/ios/RCTWKWebView",
					"$(SRCROOT)/../node_modules/react-native-keychain/RNKeychainManager",
					"$(SRCROOT)/../node_modules/react-native-share/ios",
					"$(SRCROOT)/../node_modules/react-native-branch/ios/**",
					"$(SRCROOT)/../node_modules/react-native-search-api/ios/RCTSearchApi",
					"$(SRCROOT)/../node_modules/lottie-ios/lottie-ios/Classes/**",
					"$(SRCROOT)/../node_modules/react-native-view-shot/ios",
					"$(SRCROOT)/../node_modules/react-native-tcp/ios/**",
				);
				INFOPLIST_FILE = "MetaMask/MetaMask-Flask-Info.plist";
				IPHONEOS_DEPLOYMENT_TARGET = 12.0;
				LD_RUNPATH_SEARCH_PATHS = (
					"$(inherited)",
					"@executable_path/Frameworks",
				);
				LIBRARY_SEARCH_PATHS = "$(SDKROOT)/usr/lib/swift$(inherited)";
				LLVM_LTO = YES;
				MARKETING_VERSION = 7.15.0;
				ONLY_ACTIVE_ARCH = NO;
				OTHER_CFLAGS = "$(inherited)";
				OTHER_LDFLAGS = (
					"$(inherited)",
					"-ObjC",
					"-lc++",
				);
				PRODUCT_BUNDLE_IDENTIFIER = "io.metamask.$(PRODUCT_NAME:rfc1034identifier)";
				PRODUCT_NAME = "$(TARGET_NAME)";
				PROVISIONING_PROFILE_SPECIFIER = "Bitrise AppStore io.metamask.MetaMask";
				"PROVISIONING_PROFILE_SPECIFIER[sdk=iphoneos*]" = "Bitrise AppStore io.metamask.MetaMask-Flask";
				SWIFT_OBJC_BRIDGING_HEADER = "MetaMask-Bridging-Header.h";
				SWIFT_VERSION = 5.0;
				VERSIONING_SYSTEM = "apple-generic";
			};
			name = Release;
		};
		83CBBA201A601CBA00E9B192 /* Debug */ = {
			isa = XCBuildConfiguration;
			baseConfigurationReference = 15FDD82721B7642B006B7C35 /* debug.xcconfig */;
			buildSettings = {
				ALWAYS_SEARCH_USER_PATHS = NO;
				CLANG_CXX_LANGUAGE_STANDARD = "c++17";
				CLANG_CXX_LIBRARY = "libc++";
				CLANG_ENABLE_MODULES = YES;
				CLANG_ENABLE_OBJC_ARC = YES;
				CLANG_WARN_BOOL_CONVERSION = YES;
				CLANG_WARN_CONSTANT_CONVERSION = YES;
				CLANG_WARN_DIRECT_OBJC_ISA_USAGE = YES_ERROR;
				CLANG_WARN_EMPTY_BODY = YES;
				CLANG_WARN_ENUM_CONVERSION = YES;
				CLANG_WARN_INT_CONVERSION = YES;
				CLANG_WARN_OBJC_ROOT_CLASS = YES_ERROR;
				CLANG_WARN_UNREACHABLE_CODE = YES;
				CLANG_WARN__DUPLICATE_METHOD_MATCH = YES;
				"CODE_SIGN_IDENTITY[sdk=iphoneos*]" = "iPhone Developer";
				COPY_PHASE_STRIP = NO;
				ENABLE_BITCODE = NO;
				ENABLE_STRICT_OBJC_MSGSEND = YES;
				ENABLE_TESTABILITY = YES;
				"EXCLUDED_ARCHS[sdk=iphonesimulator*]" = "";
				GCC_C_LANGUAGE_STANDARD = gnu99;
				GCC_DYNAMIC_NO_PIC = NO;
				GCC_OPTIMIZATION_LEVEL = 0;
				GCC_PREPROCESSOR_DEFINITIONS = (
					"DEBUG=1",
					"$(inherited)",
					_LIBCPP_ENABLE_CXX17_REMOVED_UNARY_BINARY_FUNCTION,
				);
				GCC_SYMBOLS_PRIVATE_EXTERN = NO;
				GCC_WARN_64_TO_32_BIT_CONVERSION = YES;
				GCC_WARN_ABOUT_RETURN_TYPE = YES_ERROR;
				GCC_WARN_UNDECLARED_SELECTOR = YES;
				GCC_WARN_UNINITIALIZED_AUTOS = YES_AGGRESSIVE;
				GCC_WARN_UNUSED_FUNCTION = YES;
				GCC_WARN_UNUSED_VARIABLE = YES;
				IPHONEOS_DEPLOYMENT_TARGET = 11.0;
				MTL_ENABLE_DEBUG_INFO = YES;
				ONLY_ACTIVE_ARCH = YES;
				OTHER_LDFLAGS = (
					"$(inherited)",
					"-Wl",
					"-ld_classic",
				);
				REACT_NATIVE_PATH = "${PODS_ROOT}/../../node_modules/react-native";
				SDKROOT = iphoneos;
			};
			name = Debug;
		};
		83CBBA211A601CBA00E9B192 /* Release */ = {
			isa = XCBuildConfiguration;
			buildSettings = {
				ALWAYS_SEARCH_USER_PATHS = NO;
				CLANG_CXX_LANGUAGE_STANDARD = "c++17";
				CLANG_CXX_LIBRARY = "libc++";
				CLANG_ENABLE_MODULES = YES;
				CLANG_ENABLE_OBJC_ARC = YES;
				CLANG_WARN_BOOL_CONVERSION = YES;
				CLANG_WARN_CONSTANT_CONVERSION = YES;
				CLANG_WARN_DIRECT_OBJC_ISA_USAGE = YES_ERROR;
				CLANG_WARN_EMPTY_BODY = YES;
				CLANG_WARN_ENUM_CONVERSION = YES;
				CLANG_WARN_INT_CONVERSION = YES;
				CLANG_WARN_OBJC_ROOT_CLASS = YES_ERROR;
				CLANG_WARN_UNREACHABLE_CODE = YES;
				CLANG_WARN__DUPLICATE_METHOD_MATCH = YES;
				"CODE_SIGN_IDENTITY[sdk=iphoneos*]" = "iPhone Developer";
				COPY_PHASE_STRIP = YES;
				ENABLE_BITCODE = NO;
				ENABLE_NS_ASSERTIONS = NO;
				ENABLE_STRICT_OBJC_MSGSEND = YES;
				"EXCLUDED_ARCHS[sdk=iphonesimulator*]" = "";
				GCC_C_LANGUAGE_STANDARD = gnu99;
				GCC_PREPROCESSOR_DEFINITIONS = (
					"$(inherited)",
					_LIBCPP_ENABLE_CXX17_REMOVED_UNARY_BINARY_FUNCTION,
				);
				GCC_WARN_64_TO_32_BIT_CONVERSION = YES;
				GCC_WARN_ABOUT_RETURN_TYPE = YES_ERROR;
				GCC_WARN_UNDECLARED_SELECTOR = YES;
				GCC_WARN_UNINITIALIZED_AUTOS = YES_AGGRESSIVE;
				GCC_WARN_UNUSED_FUNCTION = YES;
				GCC_WARN_UNUSED_VARIABLE = YES;
				IPHONEOS_DEPLOYMENT_TARGET = 11.0;
				MTL_ENABLE_DEBUG_INFO = NO;
				OTHER_LDFLAGS = (
					"$(inherited)",
					"-Wl",
					"-ld_classic",
				);
				REACT_NATIVE_PATH = "${PODS_ROOT}/../../node_modules/react-native";
				SDKROOT = iphoneos;
				VALIDATE_PRODUCT = YES;
			};
			name = Release;
		};
		B339FF37289ABD70001B89FB /* Debug */ = {
			isa = XCBuildConfiguration;
			baseConfigurationReference = E2CC0CA5C079854C6CC0D78C /* Pods-MetaMask-QA.debug.xcconfig */;
			buildSettings = {
				ASSETCATALOG_COMPILER_APPICON_NAME = "AppIcon-QA";
				ASSETCATALOG_COMPILER_OPTIMIZATION = time;
				CLANG_ENABLE_MODULES = YES;
				CODE_SIGN_ENTITLEMENTS = MetaMask/MetaMaskDebug.entitlements;
				CODE_SIGN_IDENTITY = "Apple Development";
				CODE_SIGN_STYLE = Automatic;
				CURRENT_PROJECT_VERSION = 1245;
				DEAD_CODE_STRIPPING = YES;
				DEBUG_INFORMATION_FORMAT = dwarf;
				DEVELOPMENT_TEAM = 48XVW22RCG;
				ENABLE_BITCODE = NO;
				FRAMEWORK_SEARCH_PATHS = (
					"$(inherited)",
					"$(PROJECT_DIR)",
				);
				GCC_OPTIMIZATION_LEVEL = 0;
				GCC_PREPROCESSOR_DEFINITIONS = (
					"DEBUG=1",
					"$(inherited)",
				);
				HEADER_SEARCH_PATHS = (
					"$(inherited)",
					"$(SRCROOT)/../node_modules/react-native-wkwebview-reborn/ios/RCTWKWebView",
					"$(SRCROOT)/../node_modules/react-native-keychain/RNKeychainManager",
					"$(SRCROOT)/../node_modules/react-native-share/ios",
					"$(SRCROOT)/../node_modules/react-native-branch/ios/**",
					"$(SRCROOT)/../node_modules/react-native-search-api/ios/RCTSearchApi",
					"$(SRCROOT)/../node_modules/lottie-ios/lottie-ios/Classes/**",
					"$(SRCROOT)/../node_modules/react-native-view-shot/ios",
					"$(SRCROOT)/../node_modules/react-native-tcp/ios/**",
				);
				INFOPLIST_FILE = "MetaMask/MetaMask-QA-info.plist";
				IPHONEOS_DEPLOYMENT_TARGET = 11.0;
				LD_RUNPATH_SEARCH_PATHS = (
					"$(inherited)",
					"@executable_path/Frameworks",
				);
				LIBRARY_SEARCH_PATHS = (
					"$(SDKROOT)/usr/lib/swift",
					"$(inherited)",
					"\"$(SRCROOT)/MetaMask/System/Library/Frameworks\"",
				);
				LLVM_LTO = YES;
				MARKETING_VERSION = 7.15.0;
				ONLY_ACTIVE_ARCH = YES;
				OTHER_CFLAGS = (
					"$(inherited)",
					"-DFB_SONARKIT_ENABLED=1",
				);
				OTHER_LDFLAGS = (
					"$(inherited)",
					"-ObjC",
					"-lc++",
				);
				PRODUCT_BUNDLE_IDENTIFIER = "io.metamask.MetaMask-QA";
				PRODUCT_NAME = "$(TARGET_NAME)";
				PROVISIONING_PROFILE_SPECIFIER = "";
				SWIFT_OBJC_BRIDGING_HEADER = "MetaMask-Bridging-Header.h";
				SWIFT_OPTIMIZATION_LEVEL = "-Onone";
				SWIFT_VERSION = 5.0;
				VERSIONING_SYSTEM = "apple-generic";
			};
			name = Debug;
		};
		B339FF38289ABD70001B89FB /* Release */ = {
			isa = XCBuildConfiguration;
			baseConfigurationReference = 5D89472CA15F3091AE95E296 /* Pods-MetaMask-QA.release.xcconfig */;
			buildSettings = {
				ASSETCATALOG_COMPILER_APPICON_NAME = "AppIcon-QA";
				ASSETCATALOG_COMPILER_OPTIMIZATION = time;
				CLANG_ENABLE_MODULES = YES;
				CODE_SIGN_ENTITLEMENTS = MetaMask/MetaMask.entitlements;
				CODE_SIGN_IDENTITY = "iPhone Distribution";
				CODE_SIGN_STYLE = Manual;
				CURRENT_PROJECT_VERSION = 1245;
				DEBUG_INFORMATION_FORMAT = "dwarf-with-dsym";
				DEVELOPMENT_TEAM = 48XVW22RCG;
				"DEVELOPMENT_TEAM[sdk=iphoneos*]" = 48XVW22RCG;
				ENABLE_BITCODE = NO;
				FRAMEWORK_SEARCH_PATHS = (
					"$(inherited)",
					"$(PROJECT_DIR)",
				);
				GCC_PRECOMPILE_PREFIX_HEADER = YES;
				GCC_PREPROCESSOR_DEFINITIONS = (
					"DISABLE_MIXPANEL_AB_DESIGNER=1",
					"$(inherited)",
				);
				GCC_UNROLL_LOOPS = YES;
				HEADER_SEARCH_PATHS = (
					"$(inherited)",
					"$(SRCROOT)/../node_modules/react-native-wkwebview-reborn/ios/RCTWKWebView",
					"$(SRCROOT)/../node_modules/react-native-keychain/RNKeychainManager",
					"$(SRCROOT)/../node_modules/react-native-share/ios",
					"$(SRCROOT)/../node_modules/react-native-branch/ios/**",
					"$(SRCROOT)/../node_modules/react-native-search-api/ios/RCTSearchApi",
					"$(SRCROOT)/../node_modules/lottie-ios/lottie-ios/Classes/**",
					"$(SRCROOT)/../node_modules/react-native-view-shot/ios",
					"$(SRCROOT)/../node_modules/react-native-tcp/ios/**",
				);
				INFOPLIST_FILE = "MetaMask/MetaMask-QA-info.plist";
				IPHONEOS_DEPLOYMENT_TARGET = 11.0;
				LD_RUNPATH_SEARCH_PATHS = (
					"$(inherited)",
					"@executable_path/Frameworks",
				);
				LIBRARY_SEARCH_PATHS = (
					"$(SDKROOT)/usr/lib/swift",
					"$(inherited)",
					"\"$(SRCROOT)/MetaMask/System/Library/Frameworks\"",
				);
				LLVM_LTO = YES;
				MARKETING_VERSION = 7.15.0;
				ONLY_ACTIVE_ARCH = NO;
				OTHER_CFLAGS = (
					"$(inherited)",
					"-DFB_SONARKIT_ENABLED=1",
				);
				OTHER_LDFLAGS = (
					"$(inherited)",
					"-ObjC",
					"-lc++",
				);
				PRODUCT_BUNDLE_IDENTIFIER = "io.metamask.MetaMask-QA";
				PRODUCT_NAME = "$(TARGET_NAME)";
				PROVISIONING_PROFILE_SPECIFIER = "Bitrise Internal Release - MetaMask-QA";
				"PROVISIONING_PROFILE_SPECIFIER[sdk=iphoneos*]" = "Bitrise Internal Release - MetaMask-QA";
				SWIFT_OBJC_BRIDGING_HEADER = "MetaMask-Bridging-Header.h";
				SWIFT_VERSION = 5.0;
				VERSIONING_SYSTEM = "apple-generic";
			};
			name = Release;
		};
/* End XCBuildConfiguration section */

/* Begin XCConfigurationList section */
		13B07F931A680F5B00A75B9A /* Build configuration list for PBXNativeTarget "MetaMask" */ = {
			isa = XCConfigurationList;
			buildConfigurations = (
				13B07F941A680F5B00A75B9A /* Debug */,
				13B07F951A680F5B00A75B9A /* Release */,
			);
			defaultConfigurationIsVisible = 0;
			defaultConfigurationName = Debug;
		};
		2EF2828F2B0FF86900D7B4B1 /* Build configuration list for PBXNativeTarget "MetaMask-Flask" */ = {
			isa = XCConfigurationList;
			buildConfigurations = (
				2EF282902B0FF86900D7B4B1 /* Debug */,
				2EF282912B0FF86900D7B4B1 /* Release */,
			);
			defaultConfigurationIsVisible = 0;
			defaultConfigurationName = Debug;
		};
		83CBB9FA1A601CBA00E9B192 /* Build configuration list for PBXProject "MetaMask" */ = {
			isa = XCConfigurationList;
			buildConfigurations = (
				83CBBA201A601CBA00E9B192 /* Debug */,
				83CBBA211A601CBA00E9B192 /* Release */,
			);
			defaultConfigurationIsVisible = 0;
			defaultConfigurationName = Debug;
		};
		B339FF36289ABD70001B89FB /* Build configuration list for PBXNativeTarget "MetaMask-QA" */ = {
			isa = XCConfigurationList;
			buildConfigurations = (
				B339FF37289ABD70001B89FB /* Debug */,
				B339FF38289ABD70001B89FB /* Release */,
			);
			defaultConfigurationIsVisible = 0;
			defaultConfigurationName = Debug;
		};
/* End XCConfigurationList section */
	};
	rootObject = 83CBB9F71A601CBA00E9B192 /* Project object */;
}<|MERGE_RESOLUTION|>--- conflicted
+++ resolved
@@ -1462,15 +1462,9 @@
 				ASSETCATALOG_COMPILER_OPTIMIZATION = time;
 				CLANG_ENABLE_MODULES = YES;
 				CODE_SIGN_ENTITLEMENTS = MetaMask/MetaMaskDebug.entitlements;
-<<<<<<< HEAD
-				CODE_SIGN_IDENTITY = "iPhone Developer";
-				CODE_SIGN_STYLE = Manual;
-				CURRENT_PROJECT_VERSION = 1235;
-=======
 				CODE_SIGN_IDENTITY = "Apple Development";
 				CODE_SIGN_STYLE = Automatic;
 				CURRENT_PROJECT_VERSION = 1245;
->>>>>>> 6f84f18e
 				DEAD_CODE_STRIPPING = YES;
 				DEBUG_INFORMATION_FORMAT = dwarf;
 				DEVELOPMENT_TEAM = 48XVW22RCG;
@@ -1531,11 +1525,7 @@
 				CODE_SIGN_ENTITLEMENTS = MetaMask/MetaMask.entitlements;
 				CODE_SIGN_IDENTITY = "iPhone Distribution";
 				CODE_SIGN_STYLE = Manual;
-<<<<<<< HEAD
-				CURRENT_PROJECT_VERSION = 1235;
-=======
 				CURRENT_PROJECT_VERSION = 1245;
->>>>>>> 6f84f18e
 				DEBUG_INFORMATION_FORMAT = "dwarf-with-dsym";
 				DEVELOPMENT_TEAM = 48XVW22RCG;
 				"DEVELOPMENT_TEAM[sdk=iphoneos*]" = 48XVW22RCG;
