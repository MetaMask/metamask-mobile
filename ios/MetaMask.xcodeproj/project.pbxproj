// !$*UTF8*$!
{
	archiveVersion = 1;
	classes = {
	};
	objectVersion = 56;
	objects = {

/* Begin PBXBuildFile section */
		09D9851F119C43FBB54ED59C /* Geist Medium Italic.otf in Resources */ = {isa = PBXBuildFile; fileRef = 6E7939D848B5467AA6602966 /* Geist Medium Italic.otf */; };
		124C1456DB6348928E0536A8 /* Geist Medium.otf in Resources */ = {isa = PBXBuildFile; fileRef = 4BFDB3B860044F1A9CF3CFEB /* Geist Medium.otf */; };
		13B07FBC1A68108700A75B9A /* AppDelegate.m in Sources */ = {isa = PBXBuildFile; fileRef = 13B07FB01A68108700A75B9A /* AppDelegate.m */; };
		13B07FBF1A68108700A75B9A /* Images.xcassets in Resources */ = {isa = PBXBuildFile; fileRef = 13B07FB51A68108700A75B9A /* Images.xcassets */; };
		13B07FC11A68108700A75B9A /* main.m in Sources */ = {isa = PBXBuildFile; fileRef = 13B07FB71A68108700A75B9A /* main.m */; };
		153C1ABB2217BCDC0088EFE0 /* JavaScriptCore.framework in Frameworks */ = {isa = PBXBuildFile; fileRef = 153C1A742217BCDC0088EFE0 /* JavaScriptCore.framework */; };
		153F84CA2319B8FD00C19B63 /* Branch.framework in Frameworks */ = {isa = PBXBuildFile; fileRef = 153F84C92319B8DB00C19B63 /* Branch.framework */; };
		153F84CB2319B8FD00C19B63 /* Branch.framework in Embed Frameworks */ = {isa = PBXBuildFile; fileRef = 153F84C92319B8DB00C19B63 /* Branch.framework */; settings = {ATTRIBUTES = (CodeSignOnCopy, RemoveHeadersOnCopy, ); }; };
		158B063B211A72F500DF3C74 /* InpageBridgeWeb3.js in Resources */ = {isa = PBXBuildFile; fileRef = 158B0639211A72F500DF3C74 /* InpageBridgeWeb3.js */; };
		15ACC9FB226555820063978B /* LaunchScreen.xib in Resources */ = {isa = PBXBuildFile; fileRef = 13B07FB11A68108700A75B9A /* LaunchScreen.xib */; };
		15AD28A921B7CFD9005DEB23 /* release.xcconfig in Resources */ = {isa = PBXBuildFile; fileRef = 15FDD86021B76461006B7C35 /* release.xcconfig */; };
		15AD28AA21B7CFDC005DEB23 /* debug.xcconfig in Resources */ = {isa = PBXBuildFile; fileRef = 15FDD82721B7642B006B7C35 /* debug.xcconfig */; };
		15D158ED210BD912006982B5 /* Metamask.ttf in Resources */ = {isa = PBXBuildFile; fileRef = 15D158EC210BD8C8006982B5 /* Metamask.ttf */; };
		2EF2825A2B0FF86900D7B4B1 /* AppDelegate.m in Sources */ = {isa = PBXBuildFile; fileRef = 13B07FB01A68108700A75B9A /* AppDelegate.m */; };
		2EF2825B2B0FF86900D7B4B1 /* File.swift in Sources */ = {isa = PBXBuildFile; fileRef = 654378AF243E2ADC00571B9C /* File.swift */; };
		2EF2825C2B0FF86900D7B4B1 /* RCTScreenshotDetect.m in Sources */ = {isa = PBXBuildFile; fileRef = CF98DA9B28D9FEB700096782 /* RCTScreenshotDetect.m */; };
		2EF2825E2B0FF86900D7B4B1 /* RCTMinimizer.m in Sources */ = {isa = PBXBuildFile; fileRef = CF9895762A3B49BE00B4C9B5 /* RCTMinimizer.m */; };
		2EF2825F2B0FF86900D7B4B1 /* main.m in Sources */ = {isa = PBXBuildFile; fileRef = 13B07FB71A68108700A75B9A /* main.m */; };
		2EF282612B0FF86900D7B4B1 /* LinkPresentation.framework in Frameworks */ = {isa = PBXBuildFile; fileRef = F961A36A28105CF9007442B5 /* LinkPresentation.framework */; settings = {ATTRIBUTES = (Weak, ); }; };
		2EF282622B0FF86900D7B4B1 /* libRCTAesForked.a in Frameworks */ = {isa = PBXBuildFile; fileRef = 650F2B9C24DC5FEC00C3B9C4 /* libRCTAesForked.a */; };
		2EF282632B0FF86900D7B4B1 /* JavaScriptCore.framework in Frameworks */ = {isa = PBXBuildFile; fileRef = 153C1A742217BCDC0088EFE0 /* JavaScriptCore.framework */; };
		2EF282652B0FF86900D7B4B1 /* Branch.framework in Frameworks */ = {isa = PBXBuildFile; fileRef = 153F84C92319B8DB00C19B63 /* Branch.framework */; };
		2EF2826A2B0FF86900D7B4B1 /* Images.xcassets in Resources */ = {isa = PBXBuildFile; fileRef = 13B07FB51A68108700A75B9A /* Images.xcassets */; };
		2EF2826B2B0FF86900D7B4B1 /* InpageBridgeWeb3.js in Resources */ = {isa = PBXBuildFile; fileRef = 158B0639211A72F500DF3C74 /* InpageBridgeWeb3.js */; };
		2EF2826C2B0FF86900D7B4B1 /* Metamask.ttf in Resources */ = {isa = PBXBuildFile; fileRef = 15D158EC210BD8C8006982B5 /* Metamask.ttf */; };
		2EF2826E2B0FF86900D7B4B1 /* ThemeColors.xcassets in Resources */ = {isa = PBXBuildFile; fileRef = B0EF7FA827BD16EA00D48B4E /* ThemeColors.xcassets */; };
		2EF282712B0FF86900D7B4B1 /* debug.xcconfig in Resources */ = {isa = PBXBuildFile; fileRef = 15FDD82721B7642B006B7C35 /* debug.xcconfig */; };
		2EF282762B0FF86900D7B4B1 /* release.xcconfig in Resources */ = {isa = PBXBuildFile; fileRef = 15FDD86021B76461006B7C35 /* release.xcconfig */; };
		2EF2827C2B0FF86900D7B4B1 /* LaunchScreen.xib in Resources */ = {isa = PBXBuildFile; fileRef = 13B07FB11A68108700A75B9A /* LaunchScreen.xib */; };
		2EF2827D2B0FF86900D7B4B1 /* branch.json in Resources */ = {isa = PBXBuildFile; fileRef = FE3C9A2458A1416290DEDAD4 /* branch.json */; };
		2EF2828C2B0FF86900D7B4B1 /* Branch.framework in Embed Frameworks */ = {isa = PBXBuildFile; fileRef = 153F84C92319B8DB00C19B63 /* Branch.framework */; settings = {ATTRIBUTES = (CodeSignOnCopy, RemoveHeadersOnCopy, ); }; };
		2EF2832A2B17EBD600D7B4B1 /* RnTar.swift in Sources */ = {isa = PBXBuildFile; fileRef = 2EF283292B17EBD600D7B4B1 /* RnTar.swift */; };
		2EF2832B2B17EBD600D7B4B1 /* RnTar.swift in Sources */ = {isa = PBXBuildFile; fileRef = 2EF283292B17EBD600D7B4B1 /* RnTar.swift */; };
		2EF2832C2B17EBD600D7B4B1 /* RnTar.swift in Sources */ = {isa = PBXBuildFile; fileRef = 2EF283292B17EBD600D7B4B1 /* RnTar.swift */; };
		2EF283322B17EC1A00D7B4B1 /* RNTar.m in Sources */ = {isa = PBXBuildFile; fileRef = 2EF283312B17EC1A00D7B4B1 /* RNTar.m */; };
		2EF283332B17EC1A00D7B4B1 /* RNTar.m in Sources */ = {isa = PBXBuildFile; fileRef = 2EF283312B17EC1A00D7B4B1 /* RNTar.m */; };
		2EF283342B17EC1A00D7B4B1 /* RNTar.m in Sources */ = {isa = PBXBuildFile; fileRef = 2EF283312B17EC1A00D7B4B1 /* RNTar.m */; };
		2EF283372B17EC7900D7B4B1 /* Light-Swift-Untar.swift in Sources */ = {isa = PBXBuildFile; fileRef = 2EF283362B17EC7900D7B4B1 /* Light-Swift-Untar.swift */; };
		2EF283382B17EC7900D7B4B1 /* Light-Swift-Untar.swift in Sources */ = {isa = PBXBuildFile; fileRef = 2EF283362B17EC7900D7B4B1 /* Light-Swift-Untar.swift */; };
		2EF283392B17EC7900D7B4B1 /* Light-Swift-Untar.swift in Sources */ = {isa = PBXBuildFile; fileRef = 2EF283362B17EC7900D7B4B1 /* Light-Swift-Untar.swift */; };
		3466654F43654D36B5D478CA /* config.json in Resources */ = {isa = PBXBuildFile; fileRef = 2679C48F8CD642C68116DD24 /* config.json */; };
		3F123FD0EA9146FEBC864879 /* MM Sans Medium.otf in Resources */ = {isa = PBXBuildFile; fileRef = 4A64F1985EEA45C0B027E517 /* MM Sans Medium.otf */; };
		49D8E62C506F4A63889EEC7F /* branch.json in Resources */ = {isa = PBXBuildFile; fileRef = FE3C9A2458A1416290DEDAD4 /* branch.json */; };
		650F2B9D24DC5FF200C3B9C4 /* libRCTAesForked.a in Frameworks */ = {isa = PBXBuildFile; fileRef = 650F2B9C24DC5FEC00C3B9C4 /* libRCTAesForked.a */; };
		654378B0243E2ADC00571B9C /* File.swift in Sources */ = {isa = PBXBuildFile; fileRef = 654378AF243E2ADC00571B9C /* File.swift */; };
		7696E77F73B5ADD7EE8190E0 /* ExpoModulesProvider.swift in Sources */ = {isa = PBXBuildFile; fileRef = E7EEA32C976A46B991D55FD4 /* ExpoModulesProvider.swift */; };
		8C3986ED969040AEBC7A3856 /* MM Poly Regular.otf in Resources */ = {isa = PBXBuildFile; fileRef = F10E7EBF946A4F6D8E229143 /* MM Poly Regular.otf */; };
		8DE564ACA9934796B5E7B1EB /* MM Sans Regular.otf in Resources */ = {isa = PBXBuildFile; fileRef = F3C919D8F42C47389FF643E7 /* MM Sans Regular.otf */; };
		98DA5101D5C341F5A5412C04 /* Geist Bold.otf in Resources */ = {isa = PBXBuildFile; fileRef = DCB5FECA5557491AB06DBCBE /* Geist Bold.otf */; };
		9D9E53F67A884FDEBE9A4D3C /* Geist Regular Italic.otf in Resources */ = {isa = PBXBuildFile; fileRef = 978781C44CFB4434873EDB69 /* Geist Regular Italic.otf */; };
		A1987088D4835E5FCCABC418 /* ExpoModulesProvider.swift in Sources */ = {isa = PBXBuildFile; fileRef = 683865D794CE6007E46CAD3A /* ExpoModulesProvider.swift */; };
		A9A253A9A4C55258DD932254 /* libPods-MetaMask-QA.a in Frameworks */ = {isa = PBXBuildFile; fileRef = B6C7C9864634E61C13A07C28 /* libPods-MetaMask-QA.a */; };
		A9AB7F6A09E06325C0A71FA4 /* libPods-MetaMask-Flask.a in Frameworks */ = {isa = PBXBuildFile; fileRef = 9F02EB68A6ACEF113F4693A8 /* libPods-MetaMask-Flask.a */; };
		B0EF7FA927BD16EA00D48B4E /* ThemeColors.xcassets in Resources */ = {isa = PBXBuildFile; fileRef = B0EF7FA827BD16EA00D48B4E /* ThemeColors.xcassets */; };
		B339FF02289ABD70001B89FB /* AppDelegate.m in Sources */ = {isa = PBXBuildFile; fileRef = 13B07FB01A68108700A75B9A /* AppDelegate.m */; };
		B339FF03289ABD70001B89FB /* File.swift in Sources */ = {isa = PBXBuildFile; fileRef = 654378AF243E2ADC00571B9C /* File.swift */; };
		B339FF05289ABD70001B89FB /* main.m in Sources */ = {isa = PBXBuildFile; fileRef = 13B07FB71A68108700A75B9A /* main.m */; };
		B339FF07289ABD70001B89FB /* LinkPresentation.framework in Frameworks */ = {isa = PBXBuildFile; fileRef = F961A36A28105CF9007442B5 /* LinkPresentation.framework */; settings = {ATTRIBUTES = (Weak, ); }; };
		B339FF08289ABD70001B89FB /* libRCTAesForked.a in Frameworks */ = {isa = PBXBuildFile; fileRef = 650F2B9C24DC5FEC00C3B9C4 /* libRCTAesForked.a */; };
		B339FF09289ABD70001B89FB /* JavaScriptCore.framework in Frameworks */ = {isa = PBXBuildFile; fileRef = 153C1A742217BCDC0088EFE0 /* JavaScriptCore.framework */; };
		B339FF0C289ABD70001B89FB /* Branch.framework in Frameworks */ = {isa = PBXBuildFile; fileRef = 153F84C92319B8DB00C19B63 /* Branch.framework */; };
		B339FF10289ABD70001B89FB /* Images.xcassets in Resources */ = {isa = PBXBuildFile; fileRef = 13B07FB51A68108700A75B9A /* Images.xcassets */; };
		B339FF11289ABD70001B89FB /* InpageBridgeWeb3.js in Resources */ = {isa = PBXBuildFile; fileRef = 158B0639211A72F500DF3C74 /* InpageBridgeWeb3.js */; };
		B339FF12289ABD70001B89FB /* Metamask.ttf in Resources */ = {isa = PBXBuildFile; fileRef = 15D158EC210BD8C8006982B5 /* Metamask.ttf */; };
		B339FF14289ABD70001B89FB /* ThemeColors.xcassets in Resources */ = {isa = PBXBuildFile; fileRef = B0EF7FA827BD16EA00D48B4E /* ThemeColors.xcassets */; };
		B339FF17289ABD70001B89FB /* debug.xcconfig in Resources */ = {isa = PBXBuildFile; fileRef = 15FDD82721B7642B006B7C35 /* debug.xcconfig */; };
		B339FF1C289ABD70001B89FB /* release.xcconfig in Resources */ = {isa = PBXBuildFile; fileRef = 15FDD86021B76461006B7C35 /* release.xcconfig */; };
		B339FF22289ABD70001B89FB /* LaunchScreen.xib in Resources */ = {isa = PBXBuildFile; fileRef = 13B07FB11A68108700A75B9A /* LaunchScreen.xib */; };
		B339FF23289ABD70001B89FB /* branch.json in Resources */ = {isa = PBXBuildFile; fileRef = FE3C9A2458A1416290DEDAD4 /* branch.json */; };
		B339FF32289ABD70001B89FB /* Branch.framework in Embed Frameworks */ = {isa = PBXBuildFile; fileRef = 153F84C92319B8DB00C19B63 /* Branch.framework */; settings = {ATTRIBUTES = (CodeSignOnCopy, RemoveHeadersOnCopy, ); }; };
		B339FF3C289ABF2C001B89FB /* MetaMask-QA-Info.plist in Resources */ = {isa = PBXBuildFile; fileRef = B339FEA72899852C001B89FB /* MetaMask-QA-Info.plist */; };
		B8B9B88C931A45F59B13181F /* Geist Bold Italic.otf in Resources */ = {isa = PBXBuildFile; fileRef = 5914F547268E4F7BB337A3DF /* Geist Bold Italic.otf */; };
		BAB8A7C7328F48B6AC38DCE9 /* Geist Regular.otf in Resources */ = {isa = PBXBuildFile; fileRef = B848D40B87744D32949BDC25 /* Geist Regular.otf */; };
		C7B6D2EC4EBB469F9E0658BE /* MM Sans Bold.otf in Resources */ = {isa = PBXBuildFile; fileRef = D3350113F0764105B1E60002 /* MM Sans Bold.otf */; };
		C8424AE42CCC01F900F0BEB7 /* GoogleService-Info.plist in Resources */ = {isa = PBXBuildFile; fileRef = C8424AE32CCC01F900F0BEB7 /* GoogleService-Info.plist */; };
		C8424AE52CCC01F900F0BEB7 /* GoogleService-Info.plist in Resources */ = {isa = PBXBuildFile; fileRef = C8424AE32CCC01F900F0BEB7 /* GoogleService-Info.plist */; };
		C8424AE62CCC01F900F0BEB7 /* GoogleService-Info.plist in Resources */ = {isa = PBXBuildFile; fileRef = C8424AE32CCC01F900F0BEB7 /* GoogleService-Info.plist */; };
		CF9895772A3B49BE00B4C9B5 /* RCTMinimizer.m in Sources */ = {isa = PBXBuildFile; fileRef = CF9895762A3B49BE00B4C9B5 /* RCTMinimizer.m */; };
		CF9895782A3B49BE00B4C9B5 /* RCTMinimizer.m in Sources */ = {isa = PBXBuildFile; fileRef = CF9895762A3B49BE00B4C9B5 /* RCTMinimizer.m */; };
		CF98DA9C28D9FEB700096782 /* RCTScreenshotDetect.m in Sources */ = {isa = PBXBuildFile; fileRef = CF98DA9B28D9FEB700096782 /* RCTScreenshotDetect.m */; };
		CFD8DFC828EDD4C800CC75F6 /* RCTScreenshotDetect.m in Sources */ = {isa = PBXBuildFile; fileRef = CF98DA9B28D9FEB700096782 /* RCTScreenshotDetect.m */; };
		E83DB5522BBDF2AA00536063 /* PrivacyInfo.xcprivacy in Resources */ = {isa = PBXBuildFile; fileRef = E83DB5392BBDB14700536063 /* PrivacyInfo.xcprivacy */; };
		E83DB5532BBDF2AE00536063 /* PrivacyInfo.xcprivacy in Resources */ = {isa = PBXBuildFile; fileRef = E83DB5392BBDB14700536063 /* PrivacyInfo.xcprivacy */; };
		E83DB5542BBDF2AF00536063 /* PrivacyInfo.xcprivacy in Resources */ = {isa = PBXBuildFile; fileRef = E83DB5392BBDB14700536063 /* PrivacyInfo.xcprivacy */; };
		ED2E8FE6D71BE9319F3B27D3 /* libPods-MetaMask.a in Frameworks */ = {isa = PBXBuildFile; fileRef = D2632307C64595BE1B8ABEAF /* libPods-MetaMask.a */; };
		F23972D16903249A8EC120BD /* ExpoModulesProvider.swift in Sources */ = {isa = PBXBuildFile; fileRef = 8EB256CB3A1A7A1D942A95F6 /* ExpoModulesProvider.swift */; };
		F961A37228105CF9007442B5 /* LinkPresentation.framework in Frameworks */ = {isa = PBXBuildFile; fileRef = F961A36A28105CF9007442B5 /* LinkPresentation.framework */; settings = {ATTRIBUTES = (Weak, ); }; };
/* End PBXBuildFile section */

/* Begin PBXContainerItemProxy section */
		153F84C82319B8DB00C19B63 /* PBXContainerItemProxy */ = {
			isa = PBXContainerItemProxy;
			containerPortal = 153F84C42319B8DA00C19B63 /* BranchSDK.xcodeproj */;
			proxyType = 2;
			remoteGlobalIDString = E298D0521C73D1B800589D22;
			remoteInfo = Branch;
		};
		153F84CC2319B8FD00C19B63 /* PBXContainerItemProxy */ = {
			isa = PBXContainerItemProxy;
			containerPortal = 153F84C42319B8DA00C19B63 /* BranchSDK.xcodeproj */;
			proxyType = 1;
			remoteGlobalIDString = E298D0511C73D1B800589D22;
			remoteInfo = Branch;
		};
		2EF282562B0FF86900D7B4B1 /* PBXContainerItemProxy */ = {
			isa = PBXContainerItemProxy;
			containerPortal = 153F84C42319B8DA00C19B63 /* BranchSDK.xcodeproj */;
			proxyType = 1;
			remoteGlobalIDString = E298D0511C73D1B800589D22;
			remoteInfo = Branch;
		};
		650F2B9B24DC5FEC00C3B9C4 /* PBXContainerItemProxy */ = {
			isa = PBXContainerItemProxy;
			containerPortal = 650F2B9724DC5FEB00C3B9C4 /* RCTAesForked.xcodeproj */;
			proxyType = 2;
			remoteGlobalIDString = 32D980DD1BE9F11C00FA27E5;
			remoteInfo = RCTAesForked;
		};
		B339FEFE289ABD70001B89FB /* PBXContainerItemProxy */ = {
			isa = PBXContainerItemProxy;
			containerPortal = 153F84C42319B8DA00C19B63 /* BranchSDK.xcodeproj */;
			proxyType = 1;
			remoteGlobalIDString = E298D0511C73D1B800589D22;
			remoteInfo = Branch;
		};
/* End PBXContainerItemProxy section */

/* Begin PBXCopyFilesBuildPhase section */
		15ACCA0022655C3A0063978B /* Embed Frameworks */ = {
			isa = PBXCopyFilesBuildPhase;
			buildActionMask = 2147483647;
			dstPath = "";
			dstSubfolderSpec = 10;
			files = (
				153F84CB2319B8FD00C19B63 /* Branch.framework in Embed Frameworks */,
			);
			name = "Embed Frameworks";
			runOnlyForDeploymentPostprocessing = 0;
		};
		2EF2828A2B0FF86900D7B4B1 /* Embed Frameworks */ = {
			isa = PBXCopyFilesBuildPhase;
			buildActionMask = 2147483647;
			dstPath = "";
			dstSubfolderSpec = 10;
			files = (
				2EF2828C2B0FF86900D7B4B1 /* Branch.framework in Embed Frameworks */,
			);
			name = "Embed Frameworks";
			runOnlyForDeploymentPostprocessing = 0;
		};
		B339FF30289ABD70001B89FB /* Embed Frameworks */ = {
			isa = PBXCopyFilesBuildPhase;
			buildActionMask = 2147483647;
			dstPath = "";
			dstSubfolderSpec = 10;
			files = (
				B339FF32289ABD70001B89FB /* Branch.framework in Embed Frameworks */,
			);
			name = "Embed Frameworks";
			runOnlyForDeploymentPostprocessing = 0;
		};
/* End PBXCopyFilesBuildPhase section */

/* Begin PBXFileReference section */
		008F07F21AC5B25A0029DE68 /* main.jsbundle */ = {isa = PBXFileReference; fileEncoding = 4; lastKnownFileType = text; path = main.jsbundle; sourceTree = "<group>"; };
		00E356F11AD99517003FC87E /* Info.plist */ = {isa = PBXFileReference; lastKnownFileType = text.plist.xml; path = Info.plist; sourceTree = "<group>"; };
		00E356F21AD99517003FC87E /* MetaMaskTests.m */ = {isa = PBXFileReference; lastKnownFileType = sourcecode.cpp.objcpp; path = MetaMaskTests.m; sourceTree = "<group>"; };
		13B07F961A680F5B00A75B9A /* MetaMask.app */ = {isa = PBXFileReference; explicitFileType = wrapper.application; includeInIndex = 0; path = MetaMask.app; sourceTree = BUILT_PRODUCTS_DIR; };
		13B07FAF1A68108700A75B9A /* AppDelegate.h */ = {isa = PBXFileReference; fileEncoding = 4; lastKnownFileType = sourcecode.c.h; name = AppDelegate.h; path = MetaMask/AppDelegate.h; sourceTree = "<group>"; };
		13B07FB01A68108700A75B9A /* AppDelegate.m */ = {isa = PBXFileReference; fileEncoding = 4; lastKnownFileType = sourcecode.cpp.objcpp; name = AppDelegate.m; path = MetaMask/AppDelegate.m; sourceTree = "<group>"; };
		13B07FB21A68108700A75B9A /* Base */ = {isa = PBXFileReference; lastKnownFileType = file.xib; name = Base; path = Base.lproj/LaunchScreen.xib; sourceTree = "<group>"; };
		13B07FB51A68108700A75B9A /* Images.xcassets */ = {isa = PBXFileReference; lastKnownFileType = folder.assetcatalog; name = Images.xcassets; path = MetaMask/Images.xcassets; sourceTree = "<group>"; };
		13B07FB61A68108700A75B9A /* Info.plist */ = {isa = PBXFileReference; fileEncoding = 4; lastKnownFileType = text.plist.xml; name = Info.plist; path = MetaMask/Info.plist; sourceTree = "<group>"; };
		13B07FB71A68108700A75B9A /* main.m */ = {isa = PBXFileReference; fileEncoding = 4; lastKnownFileType = sourcecode.cpp.objcpp; name = main.m; path = MetaMask/main.m; sourceTree = "<group>"; };
		15205D6221596AD90049EA93 /* MetaMask.entitlements */ = {isa = PBXFileReference; lastKnownFileType = text.plist.entitlements; name = MetaMask.entitlements; path = MetaMask/MetaMask.entitlements; sourceTree = "<group>"; };
		153C1A742217BCDC0088EFE0 /* JavaScriptCore.framework */ = {isa = PBXFileReference; lastKnownFileType = wrapper.framework; name = JavaScriptCore.framework; path = System/Library/Frameworks/JavaScriptCore.framework; sourceTree = SDKROOT; };
		153F84C42319B8DA00C19B63 /* BranchSDK.xcodeproj */ = {isa = PBXFileReference; lastKnownFileType = "wrapper.pb-project"; name = BranchSDK.xcodeproj; path = "branch-ios-sdk/carthage-files/BranchSDK.xcodeproj"; sourceTree = "<group>"; };
		158B0639211A72F500DF3C74 /* InpageBridgeWeb3.js */ = {isa = PBXFileReference; fileEncoding = 4; lastKnownFileType = sourcecode.javascript; name = InpageBridgeWeb3.js; path = ../app/core/InpageBridgeWeb3.js; sourceTree = "<group>"; };
		159878012231DF67001748EC /* AntDesign.ttf */ = {isa = PBXFileReference; lastKnownFileType = file; name = AntDesign.ttf; path = "../node_modules/react-native-vector-icons/Fonts/AntDesign.ttf"; sourceTree = "<group>"; };
		15D158EC210BD8C8006982B5 /* Metamask.ttf */ = {isa = PBXFileReference; lastKnownFileType = file; name = Metamask.ttf; path = ../app/fonts/Metamask.ttf; sourceTree = "<group>"; };
		15FDD82721B7642B006B7C35 /* debug.xcconfig */ = {isa = PBXFileReference; lastKnownFileType = text.xcconfig; path = debug.xcconfig; sourceTree = "<group>"; };
		15FDD86021B76461006B7C35 /* release.xcconfig */ = {isa = PBXFileReference; lastKnownFileType = text.xcconfig; path = release.xcconfig; sourceTree = "<group>"; };
		178440FE3F1C4F4180D14622 /* libTcpSockets.a */ = {isa = PBXFileReference; explicitFileType = undefined; fileEncoding = 9; includeInIndex = 0; lastKnownFileType = archive.ar; path = libTcpSockets.a; sourceTree = "<group>"; };
		1C516951C09F43CB97129B66 /* Octicons.ttf */ = {isa = PBXFileReference; explicitFileType = undefined; fileEncoding = 9; includeInIndex = 0; lastKnownFileType = unknown; name = Octicons.ttf; path = "../node_modules/react-native-vector-icons/Fonts/Octicons.ttf"; sourceTree = "<group>"; };
		2679C48F8CD642C68116DD24 /* config.json */ = {isa = PBXFileReference; explicitFileType = undefined; fileEncoding = 9; includeInIndex = 0; lastKnownFileType = unknown; name = config.json; path = ../app/fonts/config.json; sourceTree = "<group>"; };
		278065D027394AD9B2906E38 /* libBVLinearGradient.a */ = {isa = PBXFileReference; explicitFileType = undefined; fileEncoding = 9; includeInIndex = 0; lastKnownFileType = archive.ar; path = libBVLinearGradient.a; sourceTree = "<group>"; };
		2D16E6891FA4F8E400B85C8A /* libReact.a */ = {isa = PBXFileReference; explicitFileType = archive.ar; path = libReact.a; sourceTree = BUILT_PRODUCTS_DIR; };
		2EF282922B0FF86900D7B4B1 /* MetaMask-Flask.app */ = {isa = PBXFileReference; explicitFileType = wrapper.application; includeInIndex = 0; path = "MetaMask-Flask.app"; sourceTree = BUILT_PRODUCTS_DIR; };
		2EF283292B17EBD600D7B4B1 /* RnTar.swift */ = {isa = PBXFileReference; lastKnownFileType = sourcecode.swift; path = RnTar.swift; sourceTree = "<group>"; };
		2EF283312B17EC1A00D7B4B1 /* RNTar.m */ = {isa = PBXFileReference; lastKnownFileType = sourcecode.cpp.objcpp; path = RNTar.m; sourceTree = "<group>"; };
		2EF283362B17EC7900D7B4B1 /* Light-Swift-Untar.swift */ = {isa = PBXFileReference; lastKnownFileType = sourcecode.swift; path = "Light-Swift-Untar.swift"; sourceTree = "<group>"; };
		42C239E9FAA64BD9A34B8D8A /* MaterialCommunityIcons.ttf */ = {isa = PBXFileReference; explicitFileType = undefined; fileEncoding = 9; includeInIndex = 0; lastKnownFileType = unknown; name = MaterialCommunityIcons.ttf; path = "../node_modules/react-native-vector-icons/Fonts/MaterialCommunityIcons.ttf"; sourceTree = "<group>"; };
		42C6DDE3B80F47AFA9C9D4F5 /* Foundation.ttf */ = {isa = PBXFileReference; explicitFileType = undefined; fileEncoding = 9; includeInIndex = 0; lastKnownFileType = unknown; name = Foundation.ttf; path = "../node_modules/react-native-vector-icons/Fonts/Foundation.ttf"; sourceTree = "<group>"; };
		4444176409EB42CB93AB03C5 /* SimpleLineIcons.ttf */ = {isa = PBXFileReference; explicitFileType = undefined; fileEncoding = 9; includeInIndex = 0; lastKnownFileType = unknown; name = SimpleLineIcons.ttf; path = "../node_modules/react-native-vector-icons/Fonts/SimpleLineIcons.ttf"; sourceTree = "<group>"; };
		4A2D27104599412CA00C35EF /* Ionicons.ttf */ = {isa = PBXFileReference; explicitFileType = undefined; fileEncoding = 9; includeInIndex = 0; lastKnownFileType = unknown; name = Ionicons.ttf; path = "../node_modules/react-native-vector-icons/Fonts/Ionicons.ttf"; sourceTree = "<group>"; };
		4A64F1985EEA45C0B027E517 /* MM Sans Medium.otf */ = {isa = PBXFileReference; explicitFileType = undefined; fileEncoding = undefined; includeInIndex = 0; lastKnownFileType = unknown; name = "MM Sans Medium.otf"; path = "../app/fonts/MM Sans Medium.otf"; sourceTree = "<group>"; };
		4BFDB3B860044F1A9CF3CFEB /* Geist Medium.otf */ = {isa = PBXFileReference; explicitFileType = undefined; fileEncoding = undefined; includeInIndex = 0; lastKnownFileType = unknown; name = "Geist Medium.otf"; path = "../app/fonts/Geist Medium.otf"; sourceTree = "<group>"; };
		4C81CC9BCD86AC7F96BA8CAD /* Pods-MetaMask.debug.xcconfig */ = {isa = PBXFileReference; includeInIndex = 1; lastKnownFileType = text.xcconfig; name = "Pods-MetaMask.debug.xcconfig"; path = "Target Support Files/Pods-MetaMask/Pods-MetaMask.debug.xcconfig"; sourceTree = "<group>"; };
		51AB7231D0E692F5EF71FACB /* Pods-MetaMask-QA.debug.xcconfig */ = {isa = PBXFileReference; includeInIndex = 1; lastKnownFileType = text.xcconfig; name = "Pods-MetaMask-QA.debug.xcconfig"; path = "Target Support Files/Pods-MetaMask-QA/Pods-MetaMask-QA.debug.xcconfig"; sourceTree = "<group>"; };
		57C103F40F394637B5A886FC /* FontAwesome5_Brands.ttf */ = {isa = PBXFileReference; explicitFileType = undefined; fileEncoding = 9; includeInIndex = 0; lastKnownFileType = unknown; name = FontAwesome5_Brands.ttf; path = "../node_modules/react-native-vector-icons/Fonts/FontAwesome5_Brands.ttf"; sourceTree = "<group>"; };
		5914F547268E4F7BB337A3DF /* Geist Bold Italic.otf */ = {isa = PBXFileReference; explicitFileType = undefined; fileEncoding = undefined; includeInIndex = 0; lastKnownFileType = unknown; name = "Geist Bold Italic.otf"; path = "../app/fonts/Geist Bold Italic.otf"; sourceTree = "<group>"; };
		5E32A09A7BDC431FA403BA73 /* FontAwesome.ttf */ = {isa = PBXFileReference; explicitFileType = undefined; fileEncoding = 9; includeInIndex = 0; lastKnownFileType = unknown; name = FontAwesome.ttf; path = "../node_modules/react-native-vector-icons/Fonts/FontAwesome.ttf"; sourceTree = "<group>"; };
		650F2B9724DC5FEB00C3B9C4 /* RCTAesForked.xcodeproj */ = {isa = PBXFileReference; lastKnownFileType = "wrapper.pb-project"; name = RCTAesForked.xcodeproj; path = "../node_modules/react-native-aes-crypto-forked/ios/RCTAesForked.xcodeproj"; sourceTree = "<group>"; };
		654378AE243E2ADB00571B9C /* MetaMask-Bridging-Header.h */ = {isa = PBXFileReference; lastKnownFileType = sourcecode.c.h; path = "MetaMask-Bridging-Header.h"; sourceTree = "<group>"; };
		654378AF243E2ADC00571B9C /* File.swift */ = {isa = PBXFileReference; lastKnownFileType = sourcecode.swift; path = File.swift; sourceTree = "<group>"; };
		683865D794CE6007E46CAD3A /* ExpoModulesProvider.swift */ = {isa = PBXFileReference; includeInIndex = 1; lastKnownFileType = sourcecode.swift; name = ExpoModulesProvider.swift; path = "Pods/Target Support Files/Pods-MetaMask/ExpoModulesProvider.swift"; sourceTree = "<group>"; };
		6E7939D848B5467AA6602966 /* Geist Medium Italic.otf */ = {isa = PBXFileReference; explicitFileType = undefined; fileEncoding = undefined; includeInIndex = 0; lastKnownFileType = unknown; name = "Geist Medium Italic.otf"; path = "../app/fonts/Geist Medium Italic.otf"; sourceTree = "<group>"; };
		7D2A2666F9BADDF2418B01A1 /* Pods-MetaMask.release.xcconfig */ = {isa = PBXFileReference; includeInIndex = 1; lastKnownFileType = text.xcconfig; name = "Pods-MetaMask.release.xcconfig"; path = "Target Support Files/Pods-MetaMask/Pods-MetaMask.release.xcconfig"; sourceTree = "<group>"; };
		7FF1597C0ACA4902B86140B2 /* Zocial.ttf */ = {isa = PBXFileReference; explicitFileType = undefined; fileEncoding = 9; includeInIndex = 0; lastKnownFileType = unknown; name = Zocial.ttf; path = "../node_modules/react-native-vector-icons/Fonts/Zocial.ttf"; sourceTree = "<group>"; };
		8E369AC13A2049B6B21E5120 /* libRCTSearchApi.a */ = {isa = PBXFileReference; explicitFileType = undefined; fileEncoding = 9; includeInIndex = 0; lastKnownFileType = archive.ar; path = libRCTSearchApi.a; sourceTree = "<group>"; };
		8EB256CB3A1A7A1D942A95F6 /* ExpoModulesProvider.swift */ = {isa = PBXFileReference; includeInIndex = 1; lastKnownFileType = sourcecode.swift; name = ExpoModulesProvider.swift; path = "Pods/Target Support Files/Pods-MetaMask-Flask/ExpoModulesProvider.swift"; sourceTree = "<group>"; };
		91B348F39D8AD3220320E89D /* Pods-MetaMask-Flask.debug.xcconfig */ = {isa = PBXFileReference; includeInIndex = 1; lastKnownFileType = text.xcconfig; name = "Pods-MetaMask-Flask.debug.xcconfig"; path = "Target Support Files/Pods-MetaMask-Flask/Pods-MetaMask-Flask.debug.xcconfig"; sourceTree = "<group>"; };
		978781C44CFB4434873EDB69 /* Geist Regular Italic.otf */ = {isa = PBXFileReference; explicitFileType = undefined; fileEncoding = undefined; includeInIndex = 0; lastKnownFileType = unknown; name = "Geist Regular Italic.otf"; path = "../app/fonts/Geist Regular Italic.otf"; sourceTree = "<group>"; };
		9F02EB68A6ACEF113F4693A8 /* libPods-MetaMask-Flask.a */ = {isa = PBXFileReference; explicitFileType = archive.ar; includeInIndex = 0; path = "libPods-MetaMask-Flask.a"; sourceTree = BUILT_PRODUCTS_DIR; };
		A498EA4CD2F8488DB666B94C /* Entypo.ttf */ = {isa = PBXFileReference; explicitFileType = undefined; fileEncoding = 9; includeInIndex = 0; lastKnownFileType = unknown; name = Entypo.ttf; path = "../node_modules/react-native-vector-icons/Fonts/Entypo.ttf"; sourceTree = "<group>"; };
		A98DB430A7DA47EFB97EDF8B /* FontAwesome5_Solid.ttf */ = {isa = PBXFileReference; explicitFileType = undefined; fileEncoding = 9; includeInIndex = 0; lastKnownFileType = unknown; name = FontAwesome5_Solid.ttf; path = "../node_modules/react-native-vector-icons/Fonts/FontAwesome5_Solid.ttf"; sourceTree = "<group>"; };
		AA9EDF17249955C7005D89EE /* MetaMaskDebug.entitlements */ = {isa = PBXFileReference; lastKnownFileType = text.plist.entitlements; name = MetaMaskDebug.entitlements; path = MetaMask/MetaMaskDebug.entitlements; sourceTree = "<group>"; };
		B0EF7FA827BD16EA00D48B4E /* ThemeColors.xcassets */ = {isa = PBXFileReference; lastKnownFileType = folder.assetcatalog; path = ThemeColors.xcassets; sourceTree = "<group>"; };
		B339FEA72899852C001B89FB /* MetaMask-QA-Info.plist */ = {isa = PBXFileReference; lastKnownFileType = text.plist.xml; name = "MetaMask-QA-Info.plist"; path = "MetaMask/MetaMask-QA-Info.plist"; sourceTree = "<group>"; };
		B339FF39289ABD70001B89FB /* MetaMask-QA.app */ = {isa = PBXFileReference; explicitFileType = wrapper.application; includeInIndex = 0; path = "MetaMask-QA.app"; sourceTree = BUILT_PRODUCTS_DIR; };
		B6C7C9864634E61C13A07C28 /* libPods-MetaMask-QA.a */ = {isa = PBXFileReference; explicitFileType = archive.ar; includeInIndex = 0; path = "libPods-MetaMask-QA.a"; sourceTree = BUILT_PRODUCTS_DIR; };
		B848D40B87744D32949BDC25 /* Geist Regular.otf */ = {isa = PBXFileReference; explicitFileType = undefined; fileEncoding = undefined; includeInIndex = 0; lastKnownFileType = unknown; name = "Geist Regular.otf"; path = "../app/fonts/Geist Regular.otf"; sourceTree = "<group>"; };
		BF485CDA047B4D52852B87F5 /* EvilIcons.ttf */ = {isa = PBXFileReference; explicitFileType = undefined; fileEncoding = 9; includeInIndex = 0; lastKnownFileType = unknown; name = EvilIcons.ttf; path = "../node_modules/react-native-vector-icons/Fonts/EvilIcons.ttf"; sourceTree = "<group>"; };
		C8424AE32CCC01F900F0BEB7 /* GoogleService-Info.plist */ = {isa = PBXFileReference; lastKnownFileType = text.plist.xml; path = "GoogleService-Info.plist"; sourceTree = "<group>"; };
		CF014205BB8964CFE74D4D8E /* Pods-MetaMask-QA.release.xcconfig */ = {isa = PBXFileReference; includeInIndex = 1; lastKnownFileType = text.xcconfig; name = "Pods-MetaMask-QA.release.xcconfig"; path = "Target Support Files/Pods-MetaMask-QA/Pods-MetaMask-QA.release.xcconfig"; sourceTree = "<group>"; };
		CF9895752A3B48F700B4C9B5 /* RCTMinimizer.h */ = {isa = PBXFileReference; lastKnownFileType = sourcecode.c.h; name = RCTMinimizer.h; path = MetaMask/NativeModules/RCTMinimizer/RCTMinimizer.h; sourceTree = "<group>"; };
		CF9895762A3B49BE00B4C9B5 /* RCTMinimizer.m */ = {isa = PBXFileReference; lastKnownFileType = sourcecode.cpp.objcpp; name = RCTMinimizer.m; path = MetaMask/NativeModules/RCTMinimizer/RCTMinimizer.m; sourceTree = "<group>"; };
		CF98DA9A28D9FE7800096782 /* RCTScreenshotDetect.h */ = {isa = PBXFileReference; lastKnownFileType = sourcecode.c.h; path = RCTScreenshotDetect.h; sourceTree = "<group>"; };
		CF98DA9B28D9FEB700096782 /* RCTScreenshotDetect.m */ = {isa = PBXFileReference; lastKnownFileType = sourcecode.cpp.objcpp; path = RCTScreenshotDetect.m; sourceTree = "<group>"; };
		D0CBAE789660472DB719C765 /* libLottie.a */ = {isa = PBXFileReference; explicitFileType = undefined; fileEncoding = 9; includeInIndex = 0; lastKnownFileType = archive.ar; path = libLottie.a; sourceTree = "<group>"; };
		D2632307C64595BE1B8ABEAF /* libPods-MetaMask.a */ = {isa = PBXFileReference; explicitFileType = archive.ar; includeInIndex = 0; path = "libPods-MetaMask.a"; sourceTree = BUILT_PRODUCTS_DIR; };
		D3350113F0764105B1E60002 /* MM Sans Bold.otf */ = {isa = PBXFileReference; explicitFileType = undefined; fileEncoding = undefined; includeInIndex = 0; lastKnownFileType = unknown; name = "MM Sans Bold.otf"; path = "../app/fonts/MM Sans Bold.otf"; sourceTree = "<group>"; };
		DCB5FECA5557491AB06DBCBE /* Geist Bold.otf */ = {isa = PBXFileReference; explicitFileType = undefined; fileEncoding = undefined; includeInIndex = 0; lastKnownFileType = unknown; name = "Geist Bold.otf"; path = "../app/fonts/Geist Bold.otf"; sourceTree = "<group>"; };
		E7EEA32C976A46B991D55FD4 /* ExpoModulesProvider.swift */ = {isa = PBXFileReference; includeInIndex = 1; lastKnownFileType = sourcecode.swift; name = ExpoModulesProvider.swift; path = "Pods/Target Support Files/Pods-MetaMask-QA/ExpoModulesProvider.swift"; sourceTree = "<group>"; };
		E83DB5392BBDB14700536063 /* PrivacyInfo.xcprivacy */ = {isa = PBXFileReference; lastKnownFileType = text.xml; name = PrivacyInfo.xcprivacy; path = MetaMask/PrivacyInfo.xcprivacy; sourceTree = SOURCE_ROOT; };
		E9629905BA1940ADA4189921 /* Feather.ttf */ = {isa = PBXFileReference; explicitFileType = undefined; fileEncoding = 9; includeInIndex = 0; lastKnownFileType = unknown; name = Feather.ttf; path = "../node_modules/react-native-vector-icons/Fonts/Feather.ttf"; sourceTree = "<group>"; };
		EBC2B6371CD846D28B9FAADF /* FontAwesome5_Regular.ttf */ = {isa = PBXFileReference; explicitFileType = undefined; fileEncoding = 9; includeInIndex = 0; lastKnownFileType = unknown; name = FontAwesome5_Regular.ttf; path = "../node_modules/react-native-vector-icons/Fonts/FontAwesome5_Regular.ttf"; sourceTree = "<group>"; };
		F10E7EBF946A4F6D8E229143 /* MM Poly Regular.otf */ = {isa = PBXFileReference; explicitFileType = undefined; fileEncoding = undefined; includeInIndex = 0; lastKnownFileType = unknown; name = "MM Poly Regular.otf"; path = "../app/fonts/MM Poly Regular.otf"; sourceTree = "<group>"; };
		F1CCBB0591B4D16C1710A05D /* Pods-MetaMask-Flask.release.xcconfig */ = {isa = PBXFileReference; includeInIndex = 1; lastKnownFileType = text.xcconfig; name = "Pods-MetaMask-Flask.release.xcconfig"; path = "Target Support Files/Pods-MetaMask-Flask/Pods-MetaMask-Flask.release.xcconfig"; sourceTree = "<group>"; };
		F3C919D8F42C47389FF643E7 /* MM Sans Regular.otf */ = {isa = PBXFileReference; explicitFileType = undefined; fileEncoding = undefined; includeInIndex = 0; lastKnownFileType = unknown; name = "MM Sans Regular.otf"; path = "../app/fonts/MM Sans Regular.otf"; sourceTree = "<group>"; };
		F562CA6B28AA4A67AA29B61C /* MaterialIcons.ttf */ = {isa = PBXFileReference; explicitFileType = undefined; fileEncoding = 9; includeInIndex = 0; lastKnownFileType = unknown; name = MaterialIcons.ttf; path = "../node_modules/react-native-vector-icons/Fonts/MaterialIcons.ttf"; sourceTree = "<group>"; };
		F961A36A28105CF9007442B5 /* LinkPresentation.framework */ = {isa = PBXFileReference; lastKnownFileType = wrapper.framework; name = LinkPresentation.framework; path = System/Library/Frameworks/LinkPresentation.framework; sourceTree = SDKROOT; };
		F9DFF7AC557B46B6BEFAA1C1 /* libRNShakeEvent.a */ = {isa = PBXFileReference; explicitFileType = undefined; fileEncoding = 9; includeInIndex = 0; lastKnownFileType = archive.ar; path = libRNShakeEvent.a; sourceTree = "<group>"; };
		FE3C9A2458A1416290DEDAD4 /* branch.json */ = {isa = PBXFileReference; explicitFileType = undefined; fileEncoding = 9; includeInIndex = 0; lastKnownFileType = unknown; name = branch.json; path = ../branch.json; sourceTree = "<group>"; };
/* End PBXFileReference section */

/* Begin PBXFrameworksBuildPhase section */
		13B07F8C1A680F5B00A75B9A /* Frameworks */ = {
			isa = PBXFrameworksBuildPhase;
			buildActionMask = 2147483647;
			files = (
				F961A37228105CF9007442B5 /* LinkPresentation.framework in Frameworks */,
				650F2B9D24DC5FF200C3B9C4 /* libRCTAesForked.a in Frameworks */,
				153C1ABB2217BCDC0088EFE0 /* JavaScriptCore.framework in Frameworks */,
				153F84CA2319B8FD00C19B63 /* Branch.framework in Frameworks */,
				ED2E8FE6D71BE9319F3B27D3 /* libPods-MetaMask.a in Frameworks */,
			);
			runOnlyForDeploymentPostprocessing = 0;
		};
		2EF282602B0FF86900D7B4B1 /* Frameworks */ = {
			isa = PBXFrameworksBuildPhase;
			buildActionMask = 2147483647;
			files = (
				2EF282612B0FF86900D7B4B1 /* LinkPresentation.framework in Frameworks */,
				2EF282622B0FF86900D7B4B1 /* libRCTAesForked.a in Frameworks */,
				2EF282632B0FF86900D7B4B1 /* JavaScriptCore.framework in Frameworks */,
				2EF282652B0FF86900D7B4B1 /* Branch.framework in Frameworks */,
				A9AB7F6A09E06325C0A71FA4 /* libPods-MetaMask-Flask.a in Frameworks */,
			);
			runOnlyForDeploymentPostprocessing = 0;
		};
		B339FF06289ABD70001B89FB /* Frameworks */ = {
			isa = PBXFrameworksBuildPhase;
			buildActionMask = 2147483647;
			files = (
				B339FF07289ABD70001B89FB /* LinkPresentation.framework in Frameworks */,
				B339FF08289ABD70001B89FB /* libRCTAesForked.a in Frameworks */,
				B339FF09289ABD70001B89FB /* JavaScriptCore.framework in Frameworks */,
				B339FF0C289ABD70001B89FB /* Branch.framework in Frameworks */,
				A9A253A9A4C55258DD932254 /* libPods-MetaMask-QA.a in Frameworks */,
			);
			runOnlyForDeploymentPostprocessing = 0;
		};
/* End PBXFrameworksBuildPhase section */

/* Begin PBXGroup section */
		00E356EF1AD99517003FC87E /* MetaMaskTests */ = {
			isa = PBXGroup;
			children = (
				00E356F21AD99517003FC87E /* MetaMaskTests.m */,
				00E356F01AD99517003FC87E /* Supporting Files */,
			);
			path = MetaMaskTests;
			sourceTree = "<group>";
		};
		00E356F01AD99517003FC87E /* Supporting Files */ = {
			isa = PBXGroup;
			children = (
				00E356F11AD99517003FC87E /* Info.plist */,
			);
			name = "Supporting Files";
			sourceTree = "<group>";
		};
		089A67E20C8950FFA11688EA /* MetaMask-Flask */ = {
			isa = PBXGroup;
			children = (
				8EB256CB3A1A7A1D942A95F6 /* ExpoModulesProvider.swift */,
			);
			name = "MetaMask-Flask";
			sourceTree = "<group>";
		};
		13B07FAE1A68108700A75B9A /* MetaMask */ = {
			isa = PBXGroup;
			children = (
				E83DB5392BBDB14700536063 /* PrivacyInfo.xcprivacy */,
				B339FEA72899852C001B89FB /* MetaMask-QA-Info.plist */,
				AA9EDF17249955C7005D89EE /* MetaMaskDebug.entitlements */,
				15F7796222A1BC1E00B1DF8C /* NativeModules */,
				15205D6221596AD90049EA93 /* MetaMask.entitlements */,
				158B0639211A72F500DF3C74 /* InpageBridgeWeb3.js */,
				008F07F21AC5B25A0029DE68 /* main.jsbundle */,
				13B07FAF1A68108700A75B9A /* AppDelegate.h */,
				13B07FB01A68108700A75B9A /* AppDelegate.m */,
				13B07FB51A68108700A75B9A /* Images.xcassets */,
				13B07FB61A68108700A75B9A /* Info.plist */,
				13B07FB11A68108700A75B9A /* LaunchScreen.xib */,
				13B07FB71A68108700A75B9A /* main.m */,
				FE3C9A2458A1416290DEDAD4 /* branch.json */,
				B0EF7FA827BD16EA00D48B4E /* ThemeColors.xcassets */,
			);
			name = MetaMask;
			sourceTree = "<group>";
		};
		153F84C52319B8DA00C19B63 /* Products */ = {
			isa = PBXGroup;
			children = (
				153F84C92319B8DB00C19B63 /* Branch.framework */,
			);
			name = Products;
			sourceTree = "<group>";
		};
		15A2E5EF2100077400A1F331 /* Recovered References */ = {
			isa = PBXGroup;
			children = (
				278065D027394AD9B2906E38 /* libBVLinearGradient.a */,
				F9DFF7AC557B46B6BEFAA1C1 /* libRNShakeEvent.a */,
				8E369AC13A2049B6B21E5120 /* libRCTSearchApi.a */,
				D0CBAE789660472DB719C765 /* libLottie.a */,
				178440FE3F1C4F4180D14622 /* libTcpSockets.a */,
			);
			name = "Recovered References";
			sourceTree = "<group>";
		};
		15F7796222A1BC1E00B1DF8C /* NativeModules */ = {
			isa = PBXGroup;
			children = (
				CF9895742A3B48DC00B4C9B5 /* RCTMinimizer */,
				CF98DA9228D9FE5000096782 /* RCTScreenshotDetect */,
			);
			name = NativeModules;
			sourceTree = "<group>";
		};
		299C51B8AA60DA51C494DE7A /* MetaMask */ = {
			isa = PBXGroup;
			children = (
				683865D794CE6007E46CAD3A /* ExpoModulesProvider.swift */,
			);
			name = MetaMask;
			sourceTree = "<group>";
		};
		2D16E6871FA4F8E400B85C8A /* Frameworks */ = {
			isa = PBXGroup;
			children = (
				F961A36A28105CF9007442B5 /* LinkPresentation.framework */,
				153C1A742217BCDC0088EFE0 /* JavaScriptCore.framework */,
				2D16E6891FA4F8E400B85C8A /* libReact.a */,
				D2632307C64595BE1B8ABEAF /* libPods-MetaMask.a */,
				9F02EB68A6ACEF113F4693A8 /* libPods-MetaMask-Flask.a */,
				B6C7C9864634E61C13A07C28 /* libPods-MetaMask-QA.a */,
			);
			name = Frameworks;
			sourceTree = "<group>";
		};
		2EF283352B17EC4E00D7B4B1 /* Light-Swift-Untar-V2 */ = {
			isa = PBXGroup;
			children = (
				2EF283362B17EC7900D7B4B1 /* Light-Swift-Untar.swift */,
			);
			path = "Light-Swift-Untar-V2";
			sourceTree = "<group>";
		};
		4A27949D046C4516B9653BBB /* Resources */ = {
			isa = PBXGroup;
			children = (
				159878012231DF67001748EC /* AntDesign.ttf */,
				15D158EC210BD8C8006982B5 /* Metamask.ttf */,
				A498EA4CD2F8488DB666B94C /* Entypo.ttf */,
				BF485CDA047B4D52852B87F5 /* EvilIcons.ttf */,
				E9629905BA1940ADA4189921 /* Feather.ttf */,
				5E32A09A7BDC431FA403BA73 /* FontAwesome.ttf */,
				42C6DDE3B80F47AFA9C9D4F5 /* Foundation.ttf */,
				4A2D27104599412CA00C35EF /* Ionicons.ttf */,
				42C239E9FAA64BD9A34B8D8A /* MaterialCommunityIcons.ttf */,
				F562CA6B28AA4A67AA29B61C /* MaterialIcons.ttf */,
				1C516951C09F43CB97129B66 /* Octicons.ttf */,
				4444176409EB42CB93AB03C5 /* SimpleLineIcons.ttf */,
				7FF1597C0ACA4902B86140B2 /* Zocial.ttf */,
				57C103F40F394637B5A886FC /* FontAwesome5_Brands.ttf */,
				EBC2B6371CD846D28B9FAADF /* FontAwesome5_Regular.ttf */,
				A98DB430A7DA47EFB97EDF8B /* FontAwesome5_Solid.ttf */,
				2679C48F8CD642C68116DD24 /* config.json */,
				F10E7EBF946A4F6D8E229143 /* MM Poly Regular.otf */,
				D3350113F0764105B1E60002 /* MM Sans Bold.otf */,
				4A64F1985EEA45C0B027E517 /* MM Sans Medium.otf */,
				F3C919D8F42C47389FF643E7 /* MM Sans Regular.otf */,
				5914F547268E4F7BB337A3DF /* Geist Bold Italic.otf */,
				DCB5FECA5557491AB06DBCBE /* Geist Bold.otf */,
				6E7939D848B5467AA6602966 /* Geist Medium Italic.otf */,
				4BFDB3B860044F1A9CF3CFEB /* Geist Medium.otf */,
				978781C44CFB4434873EDB69 /* Geist Regular Italic.otf */,
				B848D40B87744D32949BDC25 /* Geist Regular.otf */,
			);
			name = Resources;
			sourceTree = "<group>";
		};
		650F2B9824DC5FEB00C3B9C4 /* Products */ = {
			isa = PBXGroup;
			children = (
				650F2B9C24DC5FEC00C3B9C4 /* libRCTAesForked.a */,
			);
			name = Products;
			sourceTree = "<group>";
		};
		832341AE1AAA6A7D00B99B32 /* Libraries */ = {
			isa = PBXGroup;
			children = (
				650F2B9724DC5FEB00C3B9C4 /* RCTAesForked.xcodeproj */,
				153F84C42319B8DA00C19B63 /* BranchSDK.xcodeproj */,
			);
			name = Libraries;
			sourceTree = "<group>";
		};
		83CBB9F61A601CBA00E9B192 = {
			isa = PBXGroup;
			children = (
				C8424AE32CCC01F900F0BEB7 /* GoogleService-Info.plist */,
				2EF283352B17EC4E00D7B4B1 /* Light-Swift-Untar-V2 */,
				2EF283312B17EC1A00D7B4B1 /* RNTar.m */,
				2EF283292B17EBD600D7B4B1 /* RnTar.swift */,
				654378AF243E2ADC00571B9C /* File.swift */,
				15FDD86021B76461006B7C35 /* release.xcconfig */,
				15FDD82721B7642B006B7C35 /* debug.xcconfig */,
				13B07FAE1A68108700A75B9A /* MetaMask */,
				832341AE1AAA6A7D00B99B32 /* Libraries */,
				00E356EF1AD99517003FC87E /* MetaMaskTests */,
				83CBBA001A601CBA00E9B192 /* Products */,
				2D16E6871FA4F8E400B85C8A /* Frameworks */,
				4A27949D046C4516B9653BBB /* Resources */,
				15A2E5EF2100077400A1F331 /* Recovered References */,
				AA342D524556DBBE26F5997C /* Pods */,
				654378AE243E2ADB00571B9C /* MetaMask-Bridging-Header.h */,
				B1017F312FF6E8B14E7F30EB /* ExpoModulesProviders */,
			);
			indentWidth = 2;
			sourceTree = "<group>";
			tabWidth = 2;
			usesTabs = 0;
		};
		83CBBA001A601CBA00E9B192 /* Products */ = {
			isa = PBXGroup;
			children = (
				13B07F961A680F5B00A75B9A /* MetaMask.app */,
				B339FF39289ABD70001B89FB /* MetaMask-QA.app */,
				2EF282922B0FF86900D7B4B1 /* MetaMask-Flask.app */,
			);
			name = Products;
			sourceTree = "<group>";
		};
		AA342D524556DBBE26F5997C /* Pods */ = {
			isa = PBXGroup;
			children = (
				4C81CC9BCD86AC7F96BA8CAD /* Pods-MetaMask.debug.xcconfig */,
				7D2A2666F9BADDF2418B01A1 /* Pods-MetaMask.release.xcconfig */,
				91B348F39D8AD3220320E89D /* Pods-MetaMask-Flask.debug.xcconfig */,
				F1CCBB0591B4D16C1710A05D /* Pods-MetaMask-Flask.release.xcconfig */,
				51AB7231D0E692F5EF71FACB /* Pods-MetaMask-QA.debug.xcconfig */,
				CF014205BB8964CFE74D4D8E /* Pods-MetaMask-QA.release.xcconfig */,
			);
			path = Pods;
			sourceTree = "<group>";
		};
		B1017F312FF6E8B14E7F30EB /* ExpoModulesProviders */ = {
			isa = PBXGroup;
			children = (
				299C51B8AA60DA51C494DE7A /* MetaMask */,
				089A67E20C8950FFA11688EA /* MetaMask-Flask */,
				D48FD973918C14EFC848CBFB /* MetaMask-QA */,
			);
			name = ExpoModulesProviders;
			sourceTree = "<group>";
		};
		CF9895742A3B48DC00B4C9B5 /* RCTMinimizer */ = {
			isa = PBXGroup;
			children = (
				CF9895752A3B48F700B4C9B5 /* RCTMinimizer.h */,
				CF9895762A3B49BE00B4C9B5 /* RCTMinimizer.m */,
			);
			name = RCTMinimizer;
			sourceTree = "<group>";
		};
		CF98DA9228D9FE5000096782 /* RCTScreenshotDetect */ = {
			isa = PBXGroup;
			children = (
				CF98DA9A28D9FE7800096782 /* RCTScreenshotDetect.h */,
				CF98DA9B28D9FEB700096782 /* RCTScreenshotDetect.m */,
			);
			name = RCTScreenshotDetect;
			sourceTree = "<group>";
		};
		D48FD973918C14EFC848CBFB /* MetaMask-QA */ = {
			isa = PBXGroup;
			children = (
				E7EEA32C976A46B991D55FD4 /* ExpoModulesProvider.swift */,
			);
			name = "MetaMask-QA";
			sourceTree = "<group>";
		};
/* End PBXGroup section */

/* Begin PBXNativeTarget section */
		13B07F861A680F5B00A75B9A /* MetaMask */ = {
			isa = PBXNativeTarget;
			buildConfigurationList = 13B07F931A680F5B00A75B9A /* Build configuration list for PBXNativeTarget "MetaMask" */;
			buildPhases = (
				65728037EE7BD20DE039438B /* [CP] Check Pods Manifest.lock */,
				15FDD86321B76696006B7C35 /* Override xcconfig files */,
				2A8181D696D792EC398412FD /* [Expo] Configure project */,
				13B07F871A680F5B00A75B9A /* Sources */,
				13B07F8C1A680F5B00A75B9A /* Frameworks */,
				13B07F8E1A680F5B00A75B9A /* Resources */,
				15ACCA0022655C3A0063978B /* Embed Frameworks */,
				00DD1BFF1BD5951E006B06BC /* Bundle JS Code & Upload Sentry Files */,
				1315792FDF9ED5C1277541D0 /* [CP] Embed Pods Frameworks */,
				FFED9AB1AACD0DA25EAA971D /* [CP] Copy Pods Resources */,
				9F2FDF243A79F1A3A790828C /* [CP-User] [RNFB] Core Configuration */,
				B04B18D52D8B340C00C5C2CE /* Strip Bitcode */,
			);
			buildRules = (
			);
			dependencies = (
				153F84CD2319B8FD00C19B63 /* PBXTargetDependency */,
			);
			name = MetaMask;
			productName = "Hello World";
			productReference = 13B07F961A680F5B00A75B9A /* MetaMask.app */;
			productType = "com.apple.product-type.application";
		};
		2EF282522B0FF86900D7B4B1 /* MetaMask-Flask */ = {
			isa = PBXNativeTarget;
			buildConfigurationList = 2EF2828F2B0FF86900D7B4B1 /* Build configuration list for PBXNativeTarget "MetaMask-Flask" */;
			buildPhases = (
				2671E4E19FD35BBF616FC1D3 /* [CP] Check Pods Manifest.lock */,
				2EF282582B0FF86900D7B4B1 /* Override xcconfig files */,
				A1BBADB7B9B00D0EC304761B /* [Expo] Configure project */,
				2EF282592B0FF86900D7B4B1 /* Sources */,
				2EF282602B0FF86900D7B4B1 /* Frameworks */,
				2EF282692B0FF86900D7B4B1 /* Resources */,
				2EF2828A2B0FF86900D7B4B1 /* Embed Frameworks */,
				2EF282892B0FF86900D7B4B1 /* Bundle JS Code & Upload Sentry Files */,
				22A0CDFA61EAF4604801C08E /* [CP] Embed Pods Frameworks */,
				E6DF8EB7C7F8301263C260CE /* [CP] Copy Pods Resources */,
				7DCEC09F2EFA897359942504 /* [CP-User] [RNFB] Core Configuration */,
				B04B18D72D8B34BE00C5C2CE /* Strip Bitcode */,
			);
			buildRules = (
			);
			dependencies = (
				2EF282552B0FF86900D7B4B1 /* PBXTargetDependency */,
			);
			name = "MetaMask-Flask";
			productName = "Hello World";
			productReference = 2EF282922B0FF86900D7B4B1 /* MetaMask-Flask.app */;
			productType = "com.apple.product-type.application";
		};
		B339FEF8289ABD70001B89FB /* MetaMask-QA */ = {
			isa = PBXNativeTarget;
			buildConfigurationList = B339FF36289ABD70001B89FB /* Build configuration list for PBXNativeTarget "MetaMask-QA" */;
			buildPhases = (
				7F95098E1DEEA467CD6B2B8B /* [CP] Check Pods Manifest.lock */,
				B339FF00289ABD70001B89FB /* Override xcconfig files */,
				056B914267B20A3E1A9AEF1A /* [Expo] Configure project */,
				B339FF01289ABD70001B89FB /* Sources */,
				B339FF06289ABD70001B89FB /* Frameworks */,
				B339FF0F289ABD70001B89FB /* Resources */,
				B339FF30289ABD70001B89FB /* Embed Frameworks */,
				B339FF2F289ABD70001B89FB /* Bundle JS Code & Upload Sentry Files */,
				C809907F60335F19DA480743 /* [CP] Embed Pods Frameworks */,
				475B37D211D24FD533A25DD4 /* [CP] Copy Pods Resources */,
				13E0EBB030DB9498ACF206AC /* [CP-User] [RNFB] Core Configuration */,
				B04B18D62D8B34AD00C5C2CE /* Strip Bitcode */,
			);
			buildRules = (
			);
			dependencies = (
				B339FEFD289ABD70001B89FB /* PBXTargetDependency */,
			);
			name = "MetaMask-QA";
			productName = "Hello World";
			productReference = B339FF39289ABD70001B89FB /* MetaMask-QA.app */;
			productType = "com.apple.product-type.application";
		};
/* End PBXNativeTarget section */

/* Begin PBXProject section */
		83CBB9F71A601CBA00E9B192 /* Project object */ = {
			isa = PBXProject;
			attributes = {
				LastUpgradeCheck = 1010;
				ORGANIZATIONNAME = MetaMask;
				TargetAttributes = {
					13B07F861A680F5B00A75B9A = {
						LastSwiftMigration = 1140;
						SystemCapabilities = {
							com.apple.Push = {
								enabled = 1;
							};
							com.apple.SafariKeychain = {
								enabled = 1;
							};
						};
					};
				};
			};
			buildConfigurationList = 83CBB9FA1A601CBA00E9B192 /* Build configuration list for PBXProject "MetaMask" */;
			compatibilityVersion = "Xcode 14.0";
			developmentRegion = English;
			hasScannedForEncodings = 0;
			knownRegions = (
				English,
				en,
				Base,
			);
			mainGroup = 83CBB9F61A601CBA00E9B192;
			productRefGroup = 83CBBA001A601CBA00E9B192 /* Products */;
			projectDirPath = "";
			projectReferences = (
				{
					ProductGroup = 153F84C52319B8DA00C19B63 /* Products */;
					ProjectRef = 153F84C42319B8DA00C19B63 /* BranchSDK.xcodeproj */;
				},
				{
					ProductGroup = 650F2B9824DC5FEB00C3B9C4 /* Products */;
					ProjectRef = 650F2B9724DC5FEB00C3B9C4 /* RCTAesForked.xcodeproj */;
				},
			);
			projectRoot = "";
			targets = (
				13B07F861A680F5B00A75B9A /* MetaMask */,
				B339FEF8289ABD70001B89FB /* MetaMask-QA */,
				2EF282522B0FF86900D7B4B1 /* MetaMask-Flask */,
			);
		};
/* End PBXProject section */

/* Begin PBXReferenceProxy section */
		153F84C92319B8DB00C19B63 /* Branch.framework */ = {
			isa = PBXReferenceProxy;
			fileType = wrapper.framework;
			path = Branch.framework;
			remoteRef = 153F84C82319B8DB00C19B63 /* PBXContainerItemProxy */;
			sourceTree = BUILT_PRODUCTS_DIR;
		};
		650F2B9C24DC5FEC00C3B9C4 /* libRCTAesForked.a */ = {
			isa = PBXReferenceProxy;
			fileType = archive.ar;
			path = libRCTAesForked.a;
			remoteRef = 650F2B9B24DC5FEC00C3B9C4 /* PBXContainerItemProxy */;
			sourceTree = BUILT_PRODUCTS_DIR;
		};
/* End PBXReferenceProxy section */

/* Begin PBXResourcesBuildPhase section */
		13B07F8E1A680F5B00A75B9A /* Resources */ = {
			isa = PBXResourcesBuildPhase;
			buildActionMask = 2147483647;
			files = (
				13B07FBF1A68108700A75B9A /* Images.xcassets in Resources */,
				158B063B211A72F500DF3C74 /* InpageBridgeWeb3.js in Resources */,
				15D158ED210BD912006982B5 /* Metamask.ttf in Resources */,
				B0EF7FA927BD16EA00D48B4E /* ThemeColors.xcassets in Resources */,
				E83DB5522BBDF2AA00536063 /* PrivacyInfo.xcprivacy in Resources */,
				15AD28AA21B7CFDC005DEB23 /* debug.xcconfig in Resources */,
				15AD28A921B7CFD9005DEB23 /* release.xcconfig in Resources */,
				C8424AE62CCC01F900F0BEB7 /* GoogleService-Info.plist in Resources */,
				15ACC9FB226555820063978B /* LaunchScreen.xib in Resources */,
				49D8E62C506F4A63889EEC7F /* branch.json in Resources */,
				3466654F43654D36B5D478CA /* config.json in Resources */,
				8C3986ED969040AEBC7A3856 /* MM Poly Regular.otf in Resources */,
				C7B6D2EC4EBB469F9E0658BE /* MM Sans Bold.otf in Resources */,
				3F123FD0EA9146FEBC864879 /* MM Sans Medium.otf in Resources */,
				8DE564ACA9934796B5E7B1EB /* MM Sans Regular.otf in Resources */,
				B8B9B88C931A45F59B13181F /* Geist Bold Italic.otf in Resources */,
				98DA5101D5C341F5A5412C04 /* Geist Bold.otf in Resources */,
				09D9851F119C43FBB54ED59C /* Geist Medium Italic.otf in Resources */,
				124C1456DB6348928E0536A8 /* Geist Medium.otf in Resources */,
				9D9E53F67A884FDEBE9A4D3C /* Geist Regular Italic.otf in Resources */,
				BAB8A7C7328F48B6AC38DCE9 /* Geist Regular.otf in Resources */,
			);
			runOnlyForDeploymentPostprocessing = 0;
		};
		2EF282692B0FF86900D7B4B1 /* Resources */ = {
			isa = PBXResourcesBuildPhase;
			buildActionMask = 2147483647;
			files = (
				2EF2826A2B0FF86900D7B4B1 /* Images.xcassets in Resources */,
				2EF2826B2B0FF86900D7B4B1 /* InpageBridgeWeb3.js in Resources */,
				2EF2826C2B0FF86900D7B4B1 /* Metamask.ttf in Resources */,
				2EF2826E2B0FF86900D7B4B1 /* ThemeColors.xcassets in Resources */,
				E83DB5542BBDF2AF00536063 /* PrivacyInfo.xcprivacy in Resources */,
				2EF282712B0FF86900D7B4B1 /* debug.xcconfig in Resources */,
				2EF282762B0FF86900D7B4B1 /* release.xcconfig in Resources */,
				2EF2827C2B0FF86900D7B4B1 /* LaunchScreen.xib in Resources */,
				2EF2827D2B0FF86900D7B4B1 /* branch.json in Resources */,
				C8424AE52CCC01F900F0BEB7 /* GoogleService-Info.plist in Resources */,
			);
			runOnlyForDeploymentPostprocessing = 0;
		};
		B339FF0F289ABD70001B89FB /* Resources */ = {
			isa = PBXResourcesBuildPhase;
			buildActionMask = 2147483647;
			files = (
				B339FF10289ABD70001B89FB /* Images.xcassets in Resources */,
				B339FF11289ABD70001B89FB /* InpageBridgeWeb3.js in Resources */,
				B339FF12289ABD70001B89FB /* Metamask.ttf in Resources */,
				B339FF14289ABD70001B89FB /* ThemeColors.xcassets in Resources */,
				B339FF17289ABD70001B89FB /* debug.xcconfig in Resources */,
				C8424AE42CCC01F900F0BEB7 /* GoogleService-Info.plist in Resources */,
				E83DB5532BBDF2AE00536063 /* PrivacyInfo.xcprivacy in Resources */,
				B339FF1C289ABD70001B89FB /* release.xcconfig in Resources */,
				B339FF22289ABD70001B89FB /* LaunchScreen.xib in Resources */,
				B339FF23289ABD70001B89FB /* branch.json in Resources */,
				B339FF3C289ABF2C001B89FB /* MetaMask-QA-Info.plist in Resources */,
			);
			runOnlyForDeploymentPostprocessing = 0;
		};
/* End PBXResourcesBuildPhase section */

/* Begin PBXShellScriptBuildPhase section */
		00DD1BFF1BD5951E006B06BC /* Bundle JS Code & Upload Sentry Files */ = {
			isa = PBXShellScriptBuildPhase;
			buildActionMask = 2147483647;
			files = (
			);
			inputFileListPaths = (
				"${PODS_ROOT}/Target Support Files/Pods-MetaMask/Pods-MetaMask-frameworks-${CONFIGURATION}-input-files.xcfilelist",
			);
			inputPaths = (
			);
			name = "Bundle JS Code & Upload Sentry Files";
			outputPaths = (
			);
			runOnlyForDeploymentPostprocessing = 0;
			shellPath = /bin/sh;
			shellScript = "# Define script\nBUNDLE_AND_UPLOAD_TO_SENTRY=\"../scripts/ios/bundle-js-and-sentry-upload.sh\"\n\n# Give permissions to script\nchmod +x $BUNDLE_AND_UPLOAD_TO_SENTRY\n\n# Run script\n$BUNDLE_AND_UPLOAD_TO_SENTRY\n";
		};
		056B914267B20A3E1A9AEF1A /* [Expo] Configure project */ = {
			isa = PBXShellScriptBuildPhase;
			alwaysOutOfDate = 1;
			buildActionMask = 2147483647;
			files = (
			);
			inputFileListPaths = (
			);
			inputPaths = (
			);
			name = "[Expo] Configure project";
			outputFileListPaths = (
			);
			outputPaths = (
			);
			runOnlyForDeploymentPostprocessing = 0;
			shellPath = /bin/sh;
			shellScript = "# This script configures Expo modules and generates the modules provider file.\nbash -l -c \"./Pods/Target\\ Support\\ Files/Pods-MetaMask-QA/expo-configure-project.sh\"\n";
		};
		1315792FDF9ED5C1277541D0 /* [CP] Embed Pods Frameworks */ = {
			isa = PBXShellScriptBuildPhase;
			buildActionMask = 2147483647;
			files = (
			);
			inputFileListPaths = (
				"${PODS_ROOT}/Target Support Files/Pods-MetaMask/Pods-MetaMask-frameworks-${CONFIGURATION}-input-files.xcfilelist",
			);
			name = "[CP] Embed Pods Frameworks";
			outputFileListPaths = (
				"${PODS_ROOT}/Target Support Files/Pods-MetaMask/Pods-MetaMask-frameworks-${CONFIGURATION}-output-files.xcfilelist",
			);
			runOnlyForDeploymentPostprocessing = 0;
			shellPath = /bin/sh;
			shellScript = "\"${PODS_ROOT}/Target Support Files/Pods-MetaMask/Pods-MetaMask-frameworks.sh\"\n";
			showEnvVarsInLog = 0;
		};
		13E0EBB030DB9498ACF206AC /* [CP-User] [RNFB] Core Configuration */ = {
			isa = PBXShellScriptBuildPhase;
			buildActionMask = 2147483647;
			files = (
			);
			inputPaths = (
				"$(BUILT_PRODUCTS_DIR)/$(INFOPLIST_PATH)",
			);
			name = "[CP-User] [RNFB] Core Configuration";
			runOnlyForDeploymentPostprocessing = 0;
			shellPath = /bin/sh;
			shellScript = "#!/usr/bin/env bash\n#\n# Copyright (c) 2016-present Invertase Limited & Contributors\n#\n# Licensed under the Apache License, Version 2.0 (the \"License\");\n# you may not use this library except in compliance with the License.\n# You may obtain a copy of the License at\n#\n#   http://www.apache.org/licenses/LICENSE-2.0\n#\n# Unless required by applicable law or agreed to in writing, software\n# distributed under the License is distributed on an \"AS IS\" BASIS,\n# WITHOUT WARRANTIES OR CONDITIONS OF ANY KIND, either express or implied.\n# See the License for the specific language governing permissions and\n# limitations under the License.\n#\n\n##########################################################################\n##########################################################################\n#\n#  NOTE THAT IF YOU CHANGE THIS FILE YOU MUST RUN pod install AFTERWARDS\n#\n#  This file is installed as an Xcode build script in the project file\n#  by cocoapods, and you will not see your changes until you pod install\n#\n##########################################################################\n##########################################################################\n\nset -e\n\n_MAX_LOOKUPS=2;\n_SEARCH_RESULT=''\n_RN_ROOT_EXISTS=''\n_CURRENT_LOOKUPS=1\n_JSON_ROOT=\"'react-native'\"\n_JSON_FILE_NAME='firebase.json'\n_JSON_OUTPUT_BASE64='e30=' # { }\n_CURRENT_SEARCH_DIR=${PROJECT_DIR}\n_PLIST_BUDDY=/usr/libexec/PlistBuddy\n_TARGET_PLIST=\"${BUILT_PRODUCTS_DIR}/${INFOPLIST_PATH}\"\n_DSYM_PLIST=\"${DWARF_DSYM_FOLDER_PATH}/${DWARF_DSYM_FILE_NAME}/Contents/Info.plist\"\n\n# plist arrays\n_PLIST_ENTRY_KEYS=()\n_PLIST_ENTRY_TYPES=()\n_PLIST_ENTRY_VALUES=()\n\nfunction setPlistValue {\n  echo \"info:      setting plist entry '$1' of type '$2' in file '$4'\"\n  ${_PLIST_BUDDY} -c \"Add :$1 $2 '$3'\" $4 || echo \"info:      '$1' already exists\"\n}\n\nfunction getFirebaseJsonKeyValue () {\n  if [[ ${_RN_ROOT_EXISTS} ]]; then\n    ruby -Ku -e \"require 'rubygems';require 'json'; output=JSON.parse('$1'); puts output[$_JSON_ROOT]['$2']\"\n  else\n    echo \"\"\n  fi;\n}\n\nfunction jsonBoolToYesNo () {\n  if [[ $1 == \"false\" ]]; then\n    echo \"NO\"\n  elif [[ $1 == \"true\" ]]; then\n    echo \"YES\"\n  else echo \"NO\"\n  fi\n}\n\necho \"info: -> RNFB build script started\"\necho \"info: 1) Locating ${_JSON_FILE_NAME} file:\"\n\nif [[ -z ${_CURRENT_SEARCH_DIR} ]]; then\n  _CURRENT_SEARCH_DIR=$(pwd)\nfi;\n\nwhile true; do\n  _CURRENT_SEARCH_DIR=$(dirname \"$_CURRENT_SEARCH_DIR\")\n  if [[ \"$_CURRENT_SEARCH_DIR\" == \"/\" ]] || [[ ${_CURRENT_LOOKUPS} -gt ${_MAX_LOOKUPS} ]]; then break; fi;\n  echo \"info:      ($_CURRENT_LOOKUPS of $_MAX_LOOKUPS) Searching in '$_CURRENT_SEARCH_DIR' for a ${_JSON_FILE_NAME} file.\"\n  _SEARCH_RESULT=$(find \"$_CURRENT_SEARCH_DIR\" -maxdepth 2 -name ${_JSON_FILE_NAME} -print | /usr/bin/head -n 1)\n  if [[ ${_SEARCH_RESULT} ]]; then\n    echo \"info:      ${_JSON_FILE_NAME} found at $_SEARCH_RESULT\"\n    break;\n  fi;\n  _CURRENT_LOOKUPS=$((_CURRENT_LOOKUPS+1))\ndone\n\nif [[ ${_SEARCH_RESULT} ]]; then\n  _JSON_OUTPUT_RAW=$(cat \"${_SEARCH_RESULT}\")\n  _RN_ROOT_EXISTS=$(ruby -Ku -e \"require 'rubygems';require 'json'; output=JSON.parse('$_JSON_OUTPUT_RAW'); puts output[$_JSON_ROOT]\" || echo '')\n\n  if [[ ${_RN_ROOT_EXISTS} ]]; then\n    if ! python3 --version >/dev/null 2>&1; then echo \"python3 not found, firebase.json file processing error.\" && exit 1; fi\n    _JSON_OUTPUT_BASE64=$(python3 -c 'import json,sys,base64;print(base64.b64encode(bytes(json.dumps(json.loads(open('\"'${_SEARCH_RESULT}'\"', '\"'rb'\"').read())['${_JSON_ROOT}']), '\"'utf-8'\"')).decode())' || echo \"e30=\")\n  fi\n\n  _PLIST_ENTRY_KEYS+=(\"firebase_json_raw\")\n  _PLIST_ENTRY_TYPES+=(\"string\")\n  _PLIST_ENTRY_VALUES+=(\"$_JSON_OUTPUT_BASE64\")\n\n  # config.app_data_collection_default_enabled\n  _APP_DATA_COLLECTION_ENABLED=$(getFirebaseJsonKeyValue \"$_JSON_OUTPUT_RAW\" \"app_data_collection_default_enabled\")\n  if [[ $_APP_DATA_COLLECTION_ENABLED ]]; then\n    _PLIST_ENTRY_KEYS+=(\"FirebaseDataCollectionDefaultEnabled\")\n    _PLIST_ENTRY_TYPES+=(\"bool\")\n    _PLIST_ENTRY_VALUES+=(\"$(jsonBoolToYesNo \"$_APP_DATA_COLLECTION_ENABLED\")\")\n  fi\n\n  # config.analytics_auto_collection_enabled\n  _ANALYTICS_AUTO_COLLECTION=$(getFirebaseJsonKeyValue \"$_JSON_OUTPUT_RAW\" \"analytics_auto_collection_enabled\")\n  if [[ $_ANALYTICS_AUTO_COLLECTION ]]; then\n    _PLIST_ENTRY_KEYS+=(\"FIREBASE_ANALYTICS_COLLECTION_ENABLED\")\n    _PLIST_ENTRY_TYPES+=(\"bool\")\n    _PLIST_ENTRY_VALUES+=(\"$(jsonBoolToYesNo \"$_ANALYTICS_AUTO_COLLECTION\")\")\n  fi\n\n  # config.analytics_collection_deactivated\n  _ANALYTICS_DEACTIVATED=$(getFirebaseJsonKeyValue \"$_JSON_OUTPUT_RAW\" \"analytics_collection_deactivated\")\n  if [[ $_ANALYTICS_DEACTIVATED ]]; then\n    _PLIST_ENTRY_KEYS+=(\"FIREBASE_ANALYTICS_COLLECTION_DEACTIVATED\")\n    _PLIST_ENTRY_TYPES+=(\"bool\")\n    _PLIST_ENTRY_VALUES+=(\"$(jsonBoolToYesNo \"$_ANALYTICS_DEACTIVATED\")\")\n  fi\n\n  # config.analytics_idfv_collection_enabled\n  _ANALYTICS_IDFV_COLLECTION=$(getFirebaseJsonKeyValue \"$_JSON_OUTPUT_RAW\" \"analytics_idfv_collection_enabled\")\n  if [[ $_ANALYTICS_IDFV_COLLECTION ]]; then\n    _PLIST_ENTRY_KEYS+=(\"GOOGLE_ANALYTICS_IDFV_COLLECTION_ENABLED\")\n    _PLIST_ENTRY_TYPES+=(\"bool\")\n    _PLIST_ENTRY_VALUES+=(\"$(jsonBoolToYesNo \"$_ANALYTICS_IDFV_COLLECTION\")\")\n  fi\n\n  # config.analytics_default_allow_analytics_storage\n  _ANALYTICS_STORAGE=$(getFirebaseJsonKeyValue \"$_JSON_OUTPUT_RAW\" \"analytics_default_allow_analytics_storage\")\n  if [[ $_ANALYTICS_STORAGE ]]; then\n    _PLIST_ENTRY_KEYS+=(\"GOOGLE_ANALYTICS_DEFAULT_ALLOW_ANALYTICS_STORAGE\")\n    _PLIST_ENTRY_TYPES+=(\"bool\")\n    _PLIST_ENTRY_VALUES+=(\"$(jsonBoolToYesNo \"$_ANALYTICS_STORAGE\")\")\n  fi\n\n  # config.analytics_default_allow_ad_storage\n  _ANALYTICS_AD_STORAGE=$(getFirebaseJsonKeyValue \"$_JSON_OUTPUT_RAW\" \"analytics_default_allow_ad_storage\")\n  if [[ $_ANALYTICS_AD_STORAGE ]]; then\n    _PLIST_ENTRY_KEYS+=(\"GOOGLE_ANALYTICS_DEFAULT_ALLOW_AD_STORAGE\")\n    _PLIST_ENTRY_TYPES+=(\"bool\")\n    _PLIST_ENTRY_VALUES+=(\"$(jsonBoolToYesNo \"$_ANALYTICS_AD_STORAGE\")\")\n  fi\n\n  # config.analytics_default_allow_ad_user_data\n  _ANALYTICS_AD_USER_DATA=$(getFirebaseJsonKeyValue \"$_JSON_OUTPUT_RAW\" \"analytics_default_allow_ad_user_data\")\n  if [[ $_ANALYTICS_AD_USER_DATA ]]; then\n    _PLIST_ENTRY_KEYS+=(\"GOOGLE_ANALYTICS_DEFAULT_ALLOW_AD_USER_DATA\")\n    _PLIST_ENTRY_TYPES+=(\"bool\")\n    _PLIST_ENTRY_VALUES+=(\"$(jsonBoolToYesNo \"$_ANALYTICS_AD_USER_DATA\")\")\n  fi\n\n  # config.analytics_default_allow_ad_personalization_signals\n  _ANALYTICS_PERSONALIZATION=$(getFirebaseJsonKeyValue \"$_JSON_OUTPUT_RAW\" \"analytics_default_allow_ad_personalization_signals\")\n  if [[ $_ANALYTICS_PERSONALIZATION ]]; then\n    _PLIST_ENTRY_KEYS+=(\"GOOGLE_ANALYTICS_DEFAULT_ALLOW_AD_PERSONALIZATION_SIGNALS\")\n    _PLIST_ENTRY_TYPES+=(\"bool\")\n    _PLIST_ENTRY_VALUES+=(\"$(jsonBoolToYesNo \"$_ANALYTICS_PERSONALIZATION\")\")\n  fi\n\n  # config.analytics_registration_with_ad_network_enabled\n  _ANALYTICS_REGISTRATION_WITH_AD_NETWORK=$(getFirebaseJsonKeyValue \"$_JSON_OUTPUT_RAW\" \"google_analytics_registration_with_ad_network_enabled\")\n  if [[ $_ANALYTICS_REGISTRATION_WITH_AD_NETWORK ]]; then\n    _PLIST_ENTRY_KEYS+=(\"GOOGLE_ANALYTICS_REGISTRATION_WITH_AD_NETWORK_ENABLED\")\n    _PLIST_ENTRY_TYPES+=(\"bool\")\n    _PLIST_ENTRY_VALUES+=(\"$(jsonBoolToYesNo \"$_ANALYTICS_REGISTRATION_WITH_AD_NETWORK\")\")\n  fi\n\n  # config.google_analytics_automatic_screen_reporting_enabled\n  _ANALYTICS_AUTO_SCREEN_REPORTING=$(getFirebaseJsonKeyValue \"$_JSON_OUTPUT_RAW\" \"google_analytics_automatic_screen_reporting_enabled\")\n  if [[ $_ANALYTICS_AUTO_SCREEN_REPORTING ]]; then\n    _PLIST_ENTRY_KEYS+=(\"FirebaseAutomaticScreenReportingEnabled\")\n    _PLIST_ENTRY_TYPES+=(\"bool\")\n    _PLIST_ENTRY_VALUES+=(\"$(jsonBoolToYesNo \"$_ANALYTICS_AUTO_SCREEN_REPORTING\")\")\n  fi\n\n  # config.perf_auto_collection_enabled\n  _PERF_AUTO_COLLECTION=$(getFirebaseJsonKeyValue \"$_JSON_OUTPUT_RAW\" \"perf_auto_collection_enabled\")\n  if [[ $_PERF_AUTO_COLLECTION ]]; then\n    _PLIST_ENTRY_KEYS+=(\"firebase_performance_collection_enabled\")\n    _PLIST_ENTRY_TYPES+=(\"bool\")\n    _PLIST_ENTRY_VALUES+=(\"$(jsonBoolToYesNo \"$_PERF_AUTO_COLLECTION\")\")\n  fi\n\n  # config.perf_collection_deactivated\n  _PERF_DEACTIVATED=$(getFirebaseJsonKeyValue \"$_JSON_OUTPUT_RAW\" \"perf_collection_deactivated\")\n  if [[ $_PERF_DEACTIVATED ]]; then\n    _PLIST_ENTRY_KEYS+=(\"firebase_performance_collection_deactivated\")\n    _PLIST_ENTRY_TYPES+=(\"bool\")\n    _PLIST_ENTRY_VALUES+=(\"$(jsonBoolToYesNo \"$_PERF_DEACTIVATED\")\")\n  fi\n\n  # config.messaging_auto_init_enabled\n  _MESSAGING_AUTO_INIT=$(getFirebaseJsonKeyValue \"$_JSON_OUTPUT_RAW\" \"messaging_auto_init_enabled\")\n  if [[ $_MESSAGING_AUTO_INIT ]]; then\n    _PLIST_ENTRY_KEYS+=(\"FirebaseMessagingAutoInitEnabled\")\n    _PLIST_ENTRY_TYPES+=(\"bool\")\n    _PLIST_ENTRY_VALUES+=(\"$(jsonBoolToYesNo \"$_MESSAGING_AUTO_INIT\")\")\n  fi\n\n  # config.in_app_messaging_auto_colllection_enabled\n  _FIAM_AUTO_INIT=$(getFirebaseJsonKeyValue \"$_JSON_OUTPUT_RAW\" \"in_app_messaging_auto_collection_enabled\")\n  if [[ $_FIAM_AUTO_INIT ]]; then\n    _PLIST_ENTRY_KEYS+=(\"FirebaseInAppMessagingAutomaticDataCollectionEnabled\")\n    _PLIST_ENTRY_TYPES+=(\"bool\")\n    _PLIST_ENTRY_VALUES+=(\"$(jsonBoolToYesNo \"$_FIAM_AUTO_INIT\")\")\n  fi\n\n  # config.app_check_token_auto_refresh\n  _APP_CHECK_TOKEN_AUTO_REFRESH=$(getFirebaseJsonKeyValue \"$_JSON_OUTPUT_RAW\" \"app_check_token_auto_refresh\")\n  if [[ $_APP_CHECK_TOKEN_AUTO_REFRESH ]]; then\n    _PLIST_ENTRY_KEYS+=(\"FirebaseAppCheckTokenAutoRefreshEnabled\")\n    _PLIST_ENTRY_TYPES+=(\"bool\")\n    _PLIST_ENTRY_VALUES+=(\"$(jsonBoolToYesNo \"$_APP_CHECK_TOKEN_AUTO_REFRESH\")\")\n  fi\n\n  # config.crashlytics_disable_auto_disabler - undocumented for now - mainly for debugging, document if becomes useful\n  _CRASHLYTICS_AUTO_DISABLE_ENABLED=$(getFirebaseJsonKeyValue \"$_JSON_OUTPUT_RAW\" \"crashlytics_disable_auto_disabler\")\n  if [[ $_CRASHLYTICS_AUTO_DISABLE_ENABLED == \"true\" ]]; then\n    echo \"Disabled Crashlytics auto disabler.\" # do nothing\n  else\n    _PLIST_ENTRY_KEYS+=(\"FirebaseCrashlyticsCollectionEnabled\")\n    _PLIST_ENTRY_TYPES+=(\"bool\")\n    _PLIST_ENTRY_VALUES+=(\"NO\")\n  fi\nelse\n  _PLIST_ENTRY_KEYS+=(\"firebase_json_raw\")\n  _PLIST_ENTRY_TYPES+=(\"string\")\n  _PLIST_ENTRY_VALUES+=(\"$_JSON_OUTPUT_BASE64\")\n  echo \"warning:   A firebase.json file was not found, whilst this file is optional it is recommended to include it to configure firebase services in React Native Firebase.\"\nfi;\n\necho \"info: 2) Injecting Info.plist entries: \"\n\n# Log out the keys we're adding\nfor i in \"${!_PLIST_ENTRY_KEYS[@]}\"; do\n  echo \"    ->  $i) ${_PLIST_ENTRY_KEYS[$i]}\" \"${_PLIST_ENTRY_TYPES[$i]}\" \"${_PLIST_ENTRY_VALUES[$i]}\"\ndone\n\nfor plist in \"${_TARGET_PLIST}\" \"${_DSYM_PLIST}\" ; do\n  if [[ -f \"${plist}\" ]]; then\n\n    # paths with spaces break the call to setPlistValue. temporarily modify\n    # the shell internal field separator variable (IFS), which normally\n    # includes spaces, to consist only of line breaks\n    oldifs=$IFS\n    IFS=\"\n\"\n\n    for i in \"${!_PLIST_ENTRY_KEYS[@]}\"; do\n      setPlistValue \"${_PLIST_ENTRY_KEYS[$i]}\" \"${_PLIST_ENTRY_TYPES[$i]}\" \"${_PLIST_ENTRY_VALUES[$i]}\" \"${plist}\"\n    done\n\n    # restore the original internal field separator value\n    IFS=$oldifs\n  else\n    echo \"warning:   A Info.plist build output file was not found (${plist})\"\n  fi\ndone\n\necho \"info: <- RNFB build script finished\"\n";
		};
		15FDD86321B76696006B7C35 /* Override xcconfig files */ = {
			isa = PBXShellScriptBuildPhase;
			buildActionMask = 2147483647;
			files = (
			);
			inputFileListPaths = (
			);
			inputPaths = (
			);
			name = "Override xcconfig files";
			outputFileListPaths = (
			);
			outputPaths = (
			);
			runOnlyForDeploymentPostprocessing = 0;
			shellPath = /bin/sh;
			shellScript = "if [ -e ../.ios.env ]\nthen\n    cp -rf ../.ios.env debug.xcconfig\n    cp -rf ../.ios.env release.xcconfig\nelse\n    cp -rf ../.ios.env.example debug.xcconfig\n    cp -rf ../.ios.env.example release.xcconfig\nfi\n\n";
		};
		22A0CDFA61EAF4604801C08E /* [CP] Embed Pods Frameworks */ = {
			isa = PBXShellScriptBuildPhase;
			buildActionMask = 2147483647;
			files = (
			);
			inputFileListPaths = (
				"${PODS_ROOT}/Target Support Files/Pods-MetaMask-Flask/Pods-MetaMask-Flask-frameworks-${CONFIGURATION}-input-files.xcfilelist",
			);
			name = "[CP] Embed Pods Frameworks";
			outputFileListPaths = (
				"${PODS_ROOT}/Target Support Files/Pods-MetaMask-Flask/Pods-MetaMask-Flask-frameworks-${CONFIGURATION}-output-files.xcfilelist",
			);
			runOnlyForDeploymentPostprocessing = 0;
			shellPath = /bin/sh;
			shellScript = "\"${PODS_ROOT}/Target Support Files/Pods-MetaMask-Flask/Pods-MetaMask-Flask-frameworks.sh\"\n";
			showEnvVarsInLog = 0;
		};
		2671E4E19FD35BBF616FC1D3 /* [CP] Check Pods Manifest.lock */ = {
			isa = PBXShellScriptBuildPhase;
			buildActionMask = 2147483647;
			files = (
			);
			inputFileListPaths = (
			);
			inputPaths = (
				"${PODS_PODFILE_DIR_PATH}/Podfile.lock",
				"${PODS_ROOT}/Manifest.lock",
			);
			name = "[CP] Check Pods Manifest.lock";
			outputFileListPaths = (
			);
			outputPaths = (
				"$(DERIVED_FILE_DIR)/Pods-MetaMask-Flask-checkManifestLockResult.txt",
			);
			runOnlyForDeploymentPostprocessing = 0;
			shellPath = /bin/sh;
			shellScript = "diff \"${PODS_PODFILE_DIR_PATH}/Podfile.lock\" \"${PODS_ROOT}/Manifest.lock\" > /dev/null\nif [ $? != 0 ] ; then\n    # print error to STDERR\n    echo \"error: The sandbox is not in sync with the Podfile.lock. Run 'pod install' or update your CocoaPods installation.\" >&2\n    exit 1\nfi\n# This output is used by Xcode 'outputs' to avoid re-running this script phase.\necho \"SUCCESS\" > \"${SCRIPT_OUTPUT_FILE_0}\"\n";
			showEnvVarsInLog = 0;
		};
		2A8181D696D792EC398412FD /* [Expo] Configure project */ = {
			isa = PBXShellScriptBuildPhase;
			alwaysOutOfDate = 1;
			buildActionMask = 2147483647;
			files = (
			);
			inputFileListPaths = (
			);
			inputPaths = (
			);
			name = "[Expo] Configure project";
			outputFileListPaths = (
			);
			outputPaths = (
			);
			runOnlyForDeploymentPostprocessing = 0;
			shellPath = /bin/sh;
			shellScript = "# This script configures Expo modules and generates the modules provider file.\nbash -l -c \"./Pods/Target\\ Support\\ Files/Pods-MetaMask/expo-configure-project.sh\"\n";
		};
		2EF282582B0FF86900D7B4B1 /* Override xcconfig files */ = {
			isa = PBXShellScriptBuildPhase;
			buildActionMask = 2147483647;
			files = (
			);
			inputFileListPaths = (
			);
			inputPaths = (
			);
			name = "Override xcconfig files";
			outputFileListPaths = (
			);
			outputPaths = (
			);
			runOnlyForDeploymentPostprocessing = 0;
			shellPath = /bin/sh;
			shellScript = "if [ -e ../.ios.env ]\nthen\n    cp -rf ../.ios.env debug.xcconfig\n    cp -rf ../.ios.env release.xcconfig\nelse\n    cp -rf ../.ios.env.example debug.xcconfig\n    cp -rf ../.ios.env.example release.xcconfig\nfi\n\n";
		};
		2EF282892B0FF86900D7B4B1 /* Bundle JS Code & Upload Sentry Files */ = {
			isa = PBXShellScriptBuildPhase;
			buildActionMask = 2147483647;
			files = (
			);
			inputFileListPaths = (
				"${PODS_ROOT}/Target Support Files/Pods-MetaMask/Pods-MetaMask-frameworks-${CONFIGURATION}-input-files.xcfilelist",
			);
			inputPaths = (
			);
			name = "Bundle JS Code & Upload Sentry Files";
			outputPaths = (
			);
			runOnlyForDeploymentPostprocessing = 0;
			shellPath = /bin/sh;
			shellScript = "# Define script\nBUNDLE_AND_UPLOAD_TO_SENTRY=\"../scripts/ios/bundle-js-and-sentry-upload.sh\"\n\n# Give permissions to script\nchmod +x $BUNDLE_AND_UPLOAD_TO_SENTRY\n\n# Run script\n$BUNDLE_AND_UPLOAD_TO_SENTRY\n";
		};
		475B37D211D24FD533A25DD4 /* [CP] Copy Pods Resources */ = {
			isa = PBXShellScriptBuildPhase;
			buildActionMask = 2147483647;
			files = (
			);
			inputFileListPaths = (
				"${PODS_ROOT}/Target Support Files/Pods-MetaMask-QA/Pods-MetaMask-QA-resources-${CONFIGURATION}-input-files.xcfilelist",
			);
			name = "[CP] Copy Pods Resources";
			outputFileListPaths = (
				"${PODS_ROOT}/Target Support Files/Pods-MetaMask-QA/Pods-MetaMask-QA-resources-${CONFIGURATION}-output-files.xcfilelist",
			);
			runOnlyForDeploymentPostprocessing = 0;
			shellPath = /bin/sh;
			shellScript = "\"${PODS_ROOT}/Target Support Files/Pods-MetaMask-QA/Pods-MetaMask-QA-resources.sh\"\n";
			showEnvVarsInLog = 0;
		};
		65728037EE7BD20DE039438B /* [CP] Check Pods Manifest.lock */ = {
			isa = PBXShellScriptBuildPhase;
			buildActionMask = 2147483647;
			files = (
			);
			inputFileListPaths = (
			);
			inputPaths = (
				"${PODS_PODFILE_DIR_PATH}/Podfile.lock",
				"${PODS_ROOT}/Manifest.lock",
			);
			name = "[CP] Check Pods Manifest.lock";
			outputFileListPaths = (
			);
			outputPaths = (
				"$(DERIVED_FILE_DIR)/Pods-MetaMask-checkManifestLockResult.txt",
			);
			runOnlyForDeploymentPostprocessing = 0;
			shellPath = /bin/sh;
			shellScript = "diff \"${PODS_PODFILE_DIR_PATH}/Podfile.lock\" \"${PODS_ROOT}/Manifest.lock\" > /dev/null\nif [ $? != 0 ] ; then\n    # print error to STDERR\n    echo \"error: The sandbox is not in sync with the Podfile.lock. Run 'pod install' or update your CocoaPods installation.\" >&2\n    exit 1\nfi\n# This output is used by Xcode 'outputs' to avoid re-running this script phase.\necho \"SUCCESS\" > \"${SCRIPT_OUTPUT_FILE_0}\"\n";
			showEnvVarsInLog = 0;
		};
		7DCEC09F2EFA897359942504 /* [CP-User] [RNFB] Core Configuration */ = {
			isa = PBXShellScriptBuildPhase;
			buildActionMask = 2147483647;
			files = (
			);
			inputPaths = (
				"$(BUILT_PRODUCTS_DIR)/$(INFOPLIST_PATH)",
			);
			name = "[CP-User] [RNFB] Core Configuration";
			runOnlyForDeploymentPostprocessing = 0;
			shellPath = /bin/sh;
			shellScript = "#!/usr/bin/env bash\n#\n# Copyright (c) 2016-present Invertase Limited & Contributors\n#\n# Licensed under the Apache License, Version 2.0 (the \"License\");\n# you may not use this library except in compliance with the License.\n# You may obtain a copy of the License at\n#\n#   http://www.apache.org/licenses/LICENSE-2.0\n#\n# Unless required by applicable law or agreed to in writing, software\n# distributed under the License is distributed on an \"AS IS\" BASIS,\n# WITHOUT WARRANTIES OR CONDITIONS OF ANY KIND, either express or implied.\n# See the License for the specific language governing permissions and\n# limitations under the License.\n#\n\n##########################################################################\n##########################################################################\n#\n#  NOTE THAT IF YOU CHANGE THIS FILE YOU MUST RUN pod install AFTERWARDS\n#\n#  This file is installed as an Xcode build script in the project file\n#  by cocoapods, and you will not see your changes until you pod install\n#\n##########################################################################\n##########################################################################\n\nset -e\n\n_MAX_LOOKUPS=2;\n_SEARCH_RESULT=''\n_RN_ROOT_EXISTS=''\n_CURRENT_LOOKUPS=1\n_JSON_ROOT=\"'react-native'\"\n_JSON_FILE_NAME='firebase.json'\n_JSON_OUTPUT_BASE64='e30=' # { }\n_CURRENT_SEARCH_DIR=${PROJECT_DIR}\n_PLIST_BUDDY=/usr/libexec/PlistBuddy\n_TARGET_PLIST=\"${BUILT_PRODUCTS_DIR}/${INFOPLIST_PATH}\"\n_DSYM_PLIST=\"${DWARF_DSYM_FOLDER_PATH}/${DWARF_DSYM_FILE_NAME}/Contents/Info.plist\"\n\n# plist arrays\n_PLIST_ENTRY_KEYS=()\n_PLIST_ENTRY_TYPES=()\n_PLIST_ENTRY_VALUES=()\n\nfunction setPlistValue {\n  echo \"info:      setting plist entry '$1' of type '$2' in file '$4'\"\n  ${_PLIST_BUDDY} -c \"Add :$1 $2 '$3'\" $4 || echo \"info:      '$1' already exists\"\n}\n\nfunction getFirebaseJsonKeyValue () {\n  if [[ ${_RN_ROOT_EXISTS} ]]; then\n    ruby -Ku -e \"require 'rubygems';require 'json'; output=JSON.parse('$1'); puts output[$_JSON_ROOT]['$2']\"\n  else\n    echo \"\"\n  fi;\n}\n\nfunction jsonBoolToYesNo () {\n  if [[ $1 == \"false\" ]]; then\n    echo \"NO\"\n  elif [[ $1 == \"true\" ]]; then\n    echo \"YES\"\n  else echo \"NO\"\n  fi\n}\n\necho \"info: -> RNFB build script started\"\necho \"info: 1) Locating ${_JSON_FILE_NAME} file:\"\n\nif [[ -z ${_CURRENT_SEARCH_DIR} ]]; then\n  _CURRENT_SEARCH_DIR=$(pwd)\nfi;\n\nwhile true; do\n  _CURRENT_SEARCH_DIR=$(dirname \"$_CURRENT_SEARCH_DIR\")\n  if [[ \"$_CURRENT_SEARCH_DIR\" == \"/\" ]] || [[ ${_CURRENT_LOOKUPS} -gt ${_MAX_LOOKUPS} ]]; then break; fi;\n  echo \"info:      ($_CURRENT_LOOKUPS of $_MAX_LOOKUPS) Searching in '$_CURRENT_SEARCH_DIR' for a ${_JSON_FILE_NAME} file.\"\n  _SEARCH_RESULT=$(find \"$_CURRENT_SEARCH_DIR\" -maxdepth 2 -name ${_JSON_FILE_NAME} -print | /usr/bin/head -n 1)\n  if [[ ${_SEARCH_RESULT} ]]; then\n    echo \"info:      ${_JSON_FILE_NAME} found at $_SEARCH_RESULT\"\n    break;\n  fi;\n  _CURRENT_LOOKUPS=$((_CURRENT_LOOKUPS+1))\ndone\n\nif [[ ${_SEARCH_RESULT} ]]; then\n  _JSON_OUTPUT_RAW=$(cat \"${_SEARCH_RESULT}\")\n  _RN_ROOT_EXISTS=$(ruby -Ku -e \"require 'rubygems';require 'json'; output=JSON.parse('$_JSON_OUTPUT_RAW'); puts output[$_JSON_ROOT]\" || echo '')\n\n  if [[ ${_RN_ROOT_EXISTS} ]]; then\n    if ! python3 --version >/dev/null 2>&1; then echo \"python3 not found, firebase.json file processing error.\" && exit 1; fi\n    _JSON_OUTPUT_BASE64=$(python3 -c 'import json,sys,base64;print(base64.b64encode(bytes(json.dumps(json.loads(open('\"'${_SEARCH_RESULT}'\"', '\"'rb'\"').read())['${_JSON_ROOT}']), '\"'utf-8'\"')).decode())' || echo \"e30=\")\n  fi\n\n  _PLIST_ENTRY_KEYS+=(\"firebase_json_raw\")\n  _PLIST_ENTRY_TYPES+=(\"string\")\n  _PLIST_ENTRY_VALUES+=(\"$_JSON_OUTPUT_BASE64\")\n\n  # config.app_data_collection_default_enabled\n  _APP_DATA_COLLECTION_ENABLED=$(getFirebaseJsonKeyValue \"$_JSON_OUTPUT_RAW\" \"app_data_collection_default_enabled\")\n  if [[ $_APP_DATA_COLLECTION_ENABLED ]]; then\n    _PLIST_ENTRY_KEYS+=(\"FirebaseDataCollectionDefaultEnabled\")\n    _PLIST_ENTRY_TYPES+=(\"bool\")\n    _PLIST_ENTRY_VALUES+=(\"$(jsonBoolToYesNo \"$_APP_DATA_COLLECTION_ENABLED\")\")\n  fi\n\n  # config.analytics_auto_collection_enabled\n  _ANALYTICS_AUTO_COLLECTION=$(getFirebaseJsonKeyValue \"$_JSON_OUTPUT_RAW\" \"analytics_auto_collection_enabled\")\n  if [[ $_ANALYTICS_AUTO_COLLECTION ]]; then\n    _PLIST_ENTRY_KEYS+=(\"FIREBASE_ANALYTICS_COLLECTION_ENABLED\")\n    _PLIST_ENTRY_TYPES+=(\"bool\")\n    _PLIST_ENTRY_VALUES+=(\"$(jsonBoolToYesNo \"$_ANALYTICS_AUTO_COLLECTION\")\")\n  fi\n\n  # config.analytics_collection_deactivated\n  _ANALYTICS_DEACTIVATED=$(getFirebaseJsonKeyValue \"$_JSON_OUTPUT_RAW\" \"analytics_collection_deactivated\")\n  if [[ $_ANALYTICS_DEACTIVATED ]]; then\n    _PLIST_ENTRY_KEYS+=(\"FIREBASE_ANALYTICS_COLLECTION_DEACTIVATED\")\n    _PLIST_ENTRY_TYPES+=(\"bool\")\n    _PLIST_ENTRY_VALUES+=(\"$(jsonBoolToYesNo \"$_ANALYTICS_DEACTIVATED\")\")\n  fi\n\n  # config.analytics_idfv_collection_enabled\n  _ANALYTICS_IDFV_COLLECTION=$(getFirebaseJsonKeyValue \"$_JSON_OUTPUT_RAW\" \"analytics_idfv_collection_enabled\")\n  if [[ $_ANALYTICS_IDFV_COLLECTION ]]; then\n    _PLIST_ENTRY_KEYS+=(\"GOOGLE_ANALYTICS_IDFV_COLLECTION_ENABLED\")\n    _PLIST_ENTRY_TYPES+=(\"bool\")\n    _PLIST_ENTRY_VALUES+=(\"$(jsonBoolToYesNo \"$_ANALYTICS_IDFV_COLLECTION\")\")\n  fi\n\n  # config.analytics_default_allow_analytics_storage\n  _ANALYTICS_STORAGE=$(getFirebaseJsonKeyValue \"$_JSON_OUTPUT_RAW\" \"analytics_default_allow_analytics_storage\")\n  if [[ $_ANALYTICS_STORAGE ]]; then\n    _PLIST_ENTRY_KEYS+=(\"GOOGLE_ANALYTICS_DEFAULT_ALLOW_ANALYTICS_STORAGE\")\n    _PLIST_ENTRY_TYPES+=(\"bool\")\n    _PLIST_ENTRY_VALUES+=(\"$(jsonBoolToYesNo \"$_ANALYTICS_STORAGE\")\")\n  fi\n\n  # config.analytics_default_allow_ad_storage\n  _ANALYTICS_AD_STORAGE=$(getFirebaseJsonKeyValue \"$_JSON_OUTPUT_RAW\" \"analytics_default_allow_ad_storage\")\n  if [[ $_ANALYTICS_AD_STORAGE ]]; then\n    _PLIST_ENTRY_KEYS+=(\"GOOGLE_ANALYTICS_DEFAULT_ALLOW_AD_STORAGE\")\n    _PLIST_ENTRY_TYPES+=(\"bool\")\n    _PLIST_ENTRY_VALUES+=(\"$(jsonBoolToYesNo \"$_ANALYTICS_AD_STORAGE\")\")\n  fi\n\n  # config.analytics_default_allow_ad_user_data\n  _ANALYTICS_AD_USER_DATA=$(getFirebaseJsonKeyValue \"$_JSON_OUTPUT_RAW\" \"analytics_default_allow_ad_user_data\")\n  if [[ $_ANALYTICS_AD_USER_DATA ]]; then\n    _PLIST_ENTRY_KEYS+=(\"GOOGLE_ANALYTICS_DEFAULT_ALLOW_AD_USER_DATA\")\n    _PLIST_ENTRY_TYPES+=(\"bool\")\n    _PLIST_ENTRY_VALUES+=(\"$(jsonBoolToYesNo \"$_ANALYTICS_AD_USER_DATA\")\")\n  fi\n\n  # config.analytics_default_allow_ad_personalization_signals\n  _ANALYTICS_PERSONALIZATION=$(getFirebaseJsonKeyValue \"$_JSON_OUTPUT_RAW\" \"analytics_default_allow_ad_personalization_signals\")\n  if [[ $_ANALYTICS_PERSONALIZATION ]]; then\n    _PLIST_ENTRY_KEYS+=(\"GOOGLE_ANALYTICS_DEFAULT_ALLOW_AD_PERSONALIZATION_SIGNALS\")\n    _PLIST_ENTRY_TYPES+=(\"bool\")\n    _PLIST_ENTRY_VALUES+=(\"$(jsonBoolToYesNo \"$_ANALYTICS_PERSONALIZATION\")\")\n  fi\n\n  # config.analytics_registration_with_ad_network_enabled\n  _ANALYTICS_REGISTRATION_WITH_AD_NETWORK=$(getFirebaseJsonKeyValue \"$_JSON_OUTPUT_RAW\" \"google_analytics_registration_with_ad_network_enabled\")\n  if [[ $_ANALYTICS_REGISTRATION_WITH_AD_NETWORK ]]; then\n    _PLIST_ENTRY_KEYS+=(\"GOOGLE_ANALYTICS_REGISTRATION_WITH_AD_NETWORK_ENABLED\")\n    _PLIST_ENTRY_TYPES+=(\"bool\")\n    _PLIST_ENTRY_VALUES+=(\"$(jsonBoolToYesNo \"$_ANALYTICS_REGISTRATION_WITH_AD_NETWORK\")\")\n  fi\n\n  # config.google_analytics_automatic_screen_reporting_enabled\n  _ANALYTICS_AUTO_SCREEN_REPORTING=$(getFirebaseJsonKeyValue \"$_JSON_OUTPUT_RAW\" \"google_analytics_automatic_screen_reporting_enabled\")\n  if [[ $_ANALYTICS_AUTO_SCREEN_REPORTING ]]; then\n    _PLIST_ENTRY_KEYS+=(\"FirebaseAutomaticScreenReportingEnabled\")\n    _PLIST_ENTRY_TYPES+=(\"bool\")\n    _PLIST_ENTRY_VALUES+=(\"$(jsonBoolToYesNo \"$_ANALYTICS_AUTO_SCREEN_REPORTING\")\")\n  fi\n\n  # config.perf_auto_collection_enabled\n  _PERF_AUTO_COLLECTION=$(getFirebaseJsonKeyValue \"$_JSON_OUTPUT_RAW\" \"perf_auto_collection_enabled\")\n  if [[ $_PERF_AUTO_COLLECTION ]]; then\n    _PLIST_ENTRY_KEYS+=(\"firebase_performance_collection_enabled\")\n    _PLIST_ENTRY_TYPES+=(\"bool\")\n    _PLIST_ENTRY_VALUES+=(\"$(jsonBoolToYesNo \"$_PERF_AUTO_COLLECTION\")\")\n  fi\n\n  # config.perf_collection_deactivated\n  _PERF_DEACTIVATED=$(getFirebaseJsonKeyValue \"$_JSON_OUTPUT_RAW\" \"perf_collection_deactivated\")\n  if [[ $_PERF_DEACTIVATED ]]; then\n    _PLIST_ENTRY_KEYS+=(\"firebase_performance_collection_deactivated\")\n    _PLIST_ENTRY_TYPES+=(\"bool\")\n    _PLIST_ENTRY_VALUES+=(\"$(jsonBoolToYesNo \"$_PERF_DEACTIVATED\")\")\n  fi\n\n  # config.messaging_auto_init_enabled\n  _MESSAGING_AUTO_INIT=$(getFirebaseJsonKeyValue \"$_JSON_OUTPUT_RAW\" \"messaging_auto_init_enabled\")\n  if [[ $_MESSAGING_AUTO_INIT ]]; then\n    _PLIST_ENTRY_KEYS+=(\"FirebaseMessagingAutoInitEnabled\")\n    _PLIST_ENTRY_TYPES+=(\"bool\")\n    _PLIST_ENTRY_VALUES+=(\"$(jsonBoolToYesNo \"$_MESSAGING_AUTO_INIT\")\")\n  fi\n\n  # config.in_app_messaging_auto_colllection_enabled\n  _FIAM_AUTO_INIT=$(getFirebaseJsonKeyValue \"$_JSON_OUTPUT_RAW\" \"in_app_messaging_auto_collection_enabled\")\n  if [[ $_FIAM_AUTO_INIT ]]; then\n    _PLIST_ENTRY_KEYS+=(\"FirebaseInAppMessagingAutomaticDataCollectionEnabled\")\n    _PLIST_ENTRY_TYPES+=(\"bool\")\n    _PLIST_ENTRY_VALUES+=(\"$(jsonBoolToYesNo \"$_FIAM_AUTO_INIT\")\")\n  fi\n\n  # config.app_check_token_auto_refresh\n  _APP_CHECK_TOKEN_AUTO_REFRESH=$(getFirebaseJsonKeyValue \"$_JSON_OUTPUT_RAW\" \"app_check_token_auto_refresh\")\n  if [[ $_APP_CHECK_TOKEN_AUTO_REFRESH ]]; then\n    _PLIST_ENTRY_KEYS+=(\"FirebaseAppCheckTokenAutoRefreshEnabled\")\n    _PLIST_ENTRY_TYPES+=(\"bool\")\n    _PLIST_ENTRY_VALUES+=(\"$(jsonBoolToYesNo \"$_APP_CHECK_TOKEN_AUTO_REFRESH\")\")\n  fi\n\n  # config.crashlytics_disable_auto_disabler - undocumented for now - mainly for debugging, document if becomes useful\n  _CRASHLYTICS_AUTO_DISABLE_ENABLED=$(getFirebaseJsonKeyValue \"$_JSON_OUTPUT_RAW\" \"crashlytics_disable_auto_disabler\")\n  if [[ $_CRASHLYTICS_AUTO_DISABLE_ENABLED == \"true\" ]]; then\n    echo \"Disabled Crashlytics auto disabler.\" # do nothing\n  else\n    _PLIST_ENTRY_KEYS+=(\"FirebaseCrashlyticsCollectionEnabled\")\n    _PLIST_ENTRY_TYPES+=(\"bool\")\n    _PLIST_ENTRY_VALUES+=(\"NO\")\n  fi\nelse\n  _PLIST_ENTRY_KEYS+=(\"firebase_json_raw\")\n  _PLIST_ENTRY_TYPES+=(\"string\")\n  _PLIST_ENTRY_VALUES+=(\"$_JSON_OUTPUT_BASE64\")\n  echo \"warning:   A firebase.json file was not found, whilst this file is optional it is recommended to include it to configure firebase services in React Native Firebase.\"\nfi;\n\necho \"info: 2) Injecting Info.plist entries: \"\n\n# Log out the keys we're adding\nfor i in \"${!_PLIST_ENTRY_KEYS[@]}\"; do\n  echo \"    ->  $i) ${_PLIST_ENTRY_KEYS[$i]}\" \"${_PLIST_ENTRY_TYPES[$i]}\" \"${_PLIST_ENTRY_VALUES[$i]}\"\ndone\n\nfor plist in \"${_TARGET_PLIST}\" \"${_DSYM_PLIST}\" ; do\n  if [[ -f \"${plist}\" ]]; then\n\n    # paths with spaces break the call to setPlistValue. temporarily modify\n    # the shell internal field separator variable (IFS), which normally\n    # includes spaces, to consist only of line breaks\n    oldifs=$IFS\n    IFS=\"\n\"\n\n    for i in \"${!_PLIST_ENTRY_KEYS[@]}\"; do\n      setPlistValue \"${_PLIST_ENTRY_KEYS[$i]}\" \"${_PLIST_ENTRY_TYPES[$i]}\" \"${_PLIST_ENTRY_VALUES[$i]}\" \"${plist}\"\n    done\n\n    # restore the original internal field separator value\n    IFS=$oldifs\n  else\n    echo \"warning:   A Info.plist build output file was not found (${plist})\"\n  fi\ndone\n\necho \"info: <- RNFB build script finished\"\n";
		};
		7F95098E1DEEA467CD6B2B8B /* [CP] Check Pods Manifest.lock */ = {
			isa = PBXShellScriptBuildPhase;
			buildActionMask = 2147483647;
			files = (
			);
			inputFileListPaths = (
			);
			inputPaths = (
				"${PODS_PODFILE_DIR_PATH}/Podfile.lock",
				"${PODS_ROOT}/Manifest.lock",
			);
			name = "[CP] Check Pods Manifest.lock";
			outputFileListPaths = (
			);
			outputPaths = (
				"$(DERIVED_FILE_DIR)/Pods-MetaMask-QA-checkManifestLockResult.txt",
			);
			runOnlyForDeploymentPostprocessing = 0;
			shellPath = /bin/sh;
			shellScript = "diff \"${PODS_PODFILE_DIR_PATH}/Podfile.lock\" \"${PODS_ROOT}/Manifest.lock\" > /dev/null\nif [ $? != 0 ] ; then\n    # print error to STDERR\n    echo \"error: The sandbox is not in sync with the Podfile.lock. Run 'pod install' or update your CocoaPods installation.\" >&2\n    exit 1\nfi\n# This output is used by Xcode 'outputs' to avoid re-running this script phase.\necho \"SUCCESS\" > \"${SCRIPT_OUTPUT_FILE_0}\"\n";
			showEnvVarsInLog = 0;
		};
		9F2FDF243A79F1A3A790828C /* [CP-User] [RNFB] Core Configuration */ = {
			isa = PBXShellScriptBuildPhase;
			buildActionMask = 2147483647;
			files = (
			);
			inputPaths = (
				"$(BUILT_PRODUCTS_DIR)/$(INFOPLIST_PATH)",
			);
			name = "[CP-User] [RNFB] Core Configuration";
			runOnlyForDeploymentPostprocessing = 0;
			shellPath = /bin/sh;
			shellScript = "#!/usr/bin/env bash\n#\n# Copyright (c) 2016-present Invertase Limited & Contributors\n#\n# Licensed under the Apache License, Version 2.0 (the \"License\");\n# you may not use this library except in compliance with the License.\n# You may obtain a copy of the License at\n#\n#   http://www.apache.org/licenses/LICENSE-2.0\n#\n# Unless required by applicable law or agreed to in writing, software\n# distributed under the License is distributed on an \"AS IS\" BASIS,\n# WITHOUT WARRANTIES OR CONDITIONS OF ANY KIND, either express or implied.\n# See the License for the specific language governing permissions and\n# limitations under the License.\n#\n\n##########################################################################\n##########################################################################\n#\n#  NOTE THAT IF YOU CHANGE THIS FILE YOU MUST RUN pod install AFTERWARDS\n#\n#  This file is installed as an Xcode build script in the project file\n#  by cocoapods, and you will not see your changes until you pod install\n#\n##########################################################################\n##########################################################################\n\nset -e\n\n_MAX_LOOKUPS=2;\n_SEARCH_RESULT=''\n_RN_ROOT_EXISTS=''\n_CURRENT_LOOKUPS=1\n_JSON_ROOT=\"'react-native'\"\n_JSON_FILE_NAME='firebase.json'\n_JSON_OUTPUT_BASE64='e30=' # { }\n_CURRENT_SEARCH_DIR=${PROJECT_DIR}\n_PLIST_BUDDY=/usr/libexec/PlistBuddy\n_TARGET_PLIST=\"${BUILT_PRODUCTS_DIR}/${INFOPLIST_PATH}\"\n_DSYM_PLIST=\"${DWARF_DSYM_FOLDER_PATH}/${DWARF_DSYM_FILE_NAME}/Contents/Info.plist\"\n\n# plist arrays\n_PLIST_ENTRY_KEYS=()\n_PLIST_ENTRY_TYPES=()\n_PLIST_ENTRY_VALUES=()\n\nfunction setPlistValue {\n  echo \"info:      setting plist entry '$1' of type '$2' in file '$4'\"\n  ${_PLIST_BUDDY} -c \"Add :$1 $2 '$3'\" $4 || echo \"info:      '$1' already exists\"\n}\n\nfunction getFirebaseJsonKeyValue () {\n  if [[ ${_RN_ROOT_EXISTS} ]]; then\n    ruby -Ku -e \"require 'rubygems';require 'json'; output=JSON.parse('$1'); puts output[$_JSON_ROOT]['$2']\"\n  else\n    echo \"\"\n  fi;\n}\n\nfunction jsonBoolToYesNo () {\n  if [[ $1 == \"false\" ]]; then\n    echo \"NO\"\n  elif [[ $1 == \"true\" ]]; then\n    echo \"YES\"\n  else echo \"NO\"\n  fi\n}\n\necho \"info: -> RNFB build script started\"\necho \"info: 1) Locating ${_JSON_FILE_NAME} file:\"\n\nif [[ -z ${_CURRENT_SEARCH_DIR} ]]; then\n  _CURRENT_SEARCH_DIR=$(pwd)\nfi;\n\nwhile true; do\n  _CURRENT_SEARCH_DIR=$(dirname \"$_CURRENT_SEARCH_DIR\")\n  if [[ \"$_CURRENT_SEARCH_DIR\" == \"/\" ]] || [[ ${_CURRENT_LOOKUPS} -gt ${_MAX_LOOKUPS} ]]; then break; fi;\n  echo \"info:      ($_CURRENT_LOOKUPS of $_MAX_LOOKUPS) Searching in '$_CURRENT_SEARCH_DIR' for a ${_JSON_FILE_NAME} file.\"\n  _SEARCH_RESULT=$(find \"$_CURRENT_SEARCH_DIR\" -maxdepth 2 -name ${_JSON_FILE_NAME} -print | /usr/bin/head -n 1)\n  if [[ ${_SEARCH_RESULT} ]]; then\n    echo \"info:      ${_JSON_FILE_NAME} found at $_SEARCH_RESULT\"\n    break;\n  fi;\n  _CURRENT_LOOKUPS=$((_CURRENT_LOOKUPS+1))\ndone\n\nif [[ ${_SEARCH_RESULT} ]]; then\n  _JSON_OUTPUT_RAW=$(cat \"${_SEARCH_RESULT}\")\n  _RN_ROOT_EXISTS=$(ruby -Ku -e \"require 'rubygems';require 'json'; output=JSON.parse('$_JSON_OUTPUT_RAW'); puts output[$_JSON_ROOT]\" || echo '')\n\n  if [[ ${_RN_ROOT_EXISTS} ]]; then\n    if ! python3 --version >/dev/null 2>&1; then echo \"python3 not found, firebase.json file processing error.\" && exit 1; fi\n    _JSON_OUTPUT_BASE64=$(python3 -c 'import json,sys,base64;print(base64.b64encode(bytes(json.dumps(json.loads(open('\"'${_SEARCH_RESULT}'\"', '\"'rb'\"').read())['${_JSON_ROOT}']), '\"'utf-8'\"')).decode())' || echo \"e30=\")\n  fi\n\n  _PLIST_ENTRY_KEYS+=(\"firebase_json_raw\")\n  _PLIST_ENTRY_TYPES+=(\"string\")\n  _PLIST_ENTRY_VALUES+=(\"$_JSON_OUTPUT_BASE64\")\n\n  # config.app_data_collection_default_enabled\n  _APP_DATA_COLLECTION_ENABLED=$(getFirebaseJsonKeyValue \"$_JSON_OUTPUT_RAW\" \"app_data_collection_default_enabled\")\n  if [[ $_APP_DATA_COLLECTION_ENABLED ]]; then\n    _PLIST_ENTRY_KEYS+=(\"FirebaseDataCollectionDefaultEnabled\")\n    _PLIST_ENTRY_TYPES+=(\"bool\")\n    _PLIST_ENTRY_VALUES+=(\"$(jsonBoolToYesNo \"$_APP_DATA_COLLECTION_ENABLED\")\")\n  fi\n\n  # config.analytics_auto_collection_enabled\n  _ANALYTICS_AUTO_COLLECTION=$(getFirebaseJsonKeyValue \"$_JSON_OUTPUT_RAW\" \"analytics_auto_collection_enabled\")\n  if [[ $_ANALYTICS_AUTO_COLLECTION ]]; then\n    _PLIST_ENTRY_KEYS+=(\"FIREBASE_ANALYTICS_COLLECTION_ENABLED\")\n    _PLIST_ENTRY_TYPES+=(\"bool\")\n    _PLIST_ENTRY_VALUES+=(\"$(jsonBoolToYesNo \"$_ANALYTICS_AUTO_COLLECTION\")\")\n  fi\n\n  # config.analytics_collection_deactivated\n  _ANALYTICS_DEACTIVATED=$(getFirebaseJsonKeyValue \"$_JSON_OUTPUT_RAW\" \"analytics_collection_deactivated\")\n  if [[ $_ANALYTICS_DEACTIVATED ]]; then\n    _PLIST_ENTRY_KEYS+=(\"FIREBASE_ANALYTICS_COLLECTION_DEACTIVATED\")\n    _PLIST_ENTRY_TYPES+=(\"bool\")\n    _PLIST_ENTRY_VALUES+=(\"$(jsonBoolToYesNo \"$_ANALYTICS_DEACTIVATED\")\")\n  fi\n\n  # config.analytics_idfv_collection_enabled\n  _ANALYTICS_IDFV_COLLECTION=$(getFirebaseJsonKeyValue \"$_JSON_OUTPUT_RAW\" \"analytics_idfv_collection_enabled\")\n  if [[ $_ANALYTICS_IDFV_COLLECTION ]]; then\n    _PLIST_ENTRY_KEYS+=(\"GOOGLE_ANALYTICS_IDFV_COLLECTION_ENABLED\")\n    _PLIST_ENTRY_TYPES+=(\"bool\")\n    _PLIST_ENTRY_VALUES+=(\"$(jsonBoolToYesNo \"$_ANALYTICS_IDFV_COLLECTION\")\")\n  fi\n\n  # config.analytics_default_allow_analytics_storage\n  _ANALYTICS_STORAGE=$(getFirebaseJsonKeyValue \"$_JSON_OUTPUT_RAW\" \"analytics_default_allow_analytics_storage\")\n  if [[ $_ANALYTICS_STORAGE ]]; then\n    _PLIST_ENTRY_KEYS+=(\"GOOGLE_ANALYTICS_DEFAULT_ALLOW_ANALYTICS_STORAGE\")\n    _PLIST_ENTRY_TYPES+=(\"bool\")\n    _PLIST_ENTRY_VALUES+=(\"$(jsonBoolToYesNo \"$_ANALYTICS_STORAGE\")\")\n  fi\n\n  # config.analytics_default_allow_ad_storage\n  _ANALYTICS_AD_STORAGE=$(getFirebaseJsonKeyValue \"$_JSON_OUTPUT_RAW\" \"analytics_default_allow_ad_storage\")\n  if [[ $_ANALYTICS_AD_STORAGE ]]; then\n    _PLIST_ENTRY_KEYS+=(\"GOOGLE_ANALYTICS_DEFAULT_ALLOW_AD_STORAGE\")\n    _PLIST_ENTRY_TYPES+=(\"bool\")\n    _PLIST_ENTRY_VALUES+=(\"$(jsonBoolToYesNo \"$_ANALYTICS_AD_STORAGE\")\")\n  fi\n\n  # config.analytics_default_allow_ad_user_data\n  _ANALYTICS_AD_USER_DATA=$(getFirebaseJsonKeyValue \"$_JSON_OUTPUT_RAW\" \"analytics_default_allow_ad_user_data\")\n  if [[ $_ANALYTICS_AD_USER_DATA ]]; then\n    _PLIST_ENTRY_KEYS+=(\"GOOGLE_ANALYTICS_DEFAULT_ALLOW_AD_USER_DATA\")\n    _PLIST_ENTRY_TYPES+=(\"bool\")\n    _PLIST_ENTRY_VALUES+=(\"$(jsonBoolToYesNo \"$_ANALYTICS_AD_USER_DATA\")\")\n  fi\n\n  # config.analytics_default_allow_ad_personalization_signals\n  _ANALYTICS_PERSONALIZATION=$(getFirebaseJsonKeyValue \"$_JSON_OUTPUT_RAW\" \"analytics_default_allow_ad_personalization_signals\")\n  if [[ $_ANALYTICS_PERSONALIZATION ]]; then\n    _PLIST_ENTRY_KEYS+=(\"GOOGLE_ANALYTICS_DEFAULT_ALLOW_AD_PERSONALIZATION_SIGNALS\")\n    _PLIST_ENTRY_TYPES+=(\"bool\")\n    _PLIST_ENTRY_VALUES+=(\"$(jsonBoolToYesNo \"$_ANALYTICS_PERSONALIZATION\")\")\n  fi\n\n  # config.analytics_registration_with_ad_network_enabled\n  _ANALYTICS_REGISTRATION_WITH_AD_NETWORK=$(getFirebaseJsonKeyValue \"$_JSON_OUTPUT_RAW\" \"google_analytics_registration_with_ad_network_enabled\")\n  if [[ $_ANALYTICS_REGISTRATION_WITH_AD_NETWORK ]]; then\n    _PLIST_ENTRY_KEYS+=(\"GOOGLE_ANALYTICS_REGISTRATION_WITH_AD_NETWORK_ENABLED\")\n    _PLIST_ENTRY_TYPES+=(\"bool\")\n    _PLIST_ENTRY_VALUES+=(\"$(jsonBoolToYesNo \"$_ANALYTICS_REGISTRATION_WITH_AD_NETWORK\")\")\n  fi\n\n  # config.google_analytics_automatic_screen_reporting_enabled\n  _ANALYTICS_AUTO_SCREEN_REPORTING=$(getFirebaseJsonKeyValue \"$_JSON_OUTPUT_RAW\" \"google_analytics_automatic_screen_reporting_enabled\")\n  if [[ $_ANALYTICS_AUTO_SCREEN_REPORTING ]]; then\n    _PLIST_ENTRY_KEYS+=(\"FirebaseAutomaticScreenReportingEnabled\")\n    _PLIST_ENTRY_TYPES+=(\"bool\")\n    _PLIST_ENTRY_VALUES+=(\"$(jsonBoolToYesNo \"$_ANALYTICS_AUTO_SCREEN_REPORTING\")\")\n  fi\n\n  # config.perf_auto_collection_enabled\n  _PERF_AUTO_COLLECTION=$(getFirebaseJsonKeyValue \"$_JSON_OUTPUT_RAW\" \"perf_auto_collection_enabled\")\n  if [[ $_PERF_AUTO_COLLECTION ]]; then\n    _PLIST_ENTRY_KEYS+=(\"firebase_performance_collection_enabled\")\n    _PLIST_ENTRY_TYPES+=(\"bool\")\n    _PLIST_ENTRY_VALUES+=(\"$(jsonBoolToYesNo \"$_PERF_AUTO_COLLECTION\")\")\n  fi\n\n  # config.perf_collection_deactivated\n  _PERF_DEACTIVATED=$(getFirebaseJsonKeyValue \"$_JSON_OUTPUT_RAW\" \"perf_collection_deactivated\")\n  if [[ $_PERF_DEACTIVATED ]]; then\n    _PLIST_ENTRY_KEYS+=(\"firebase_performance_collection_deactivated\")\n    _PLIST_ENTRY_TYPES+=(\"bool\")\n    _PLIST_ENTRY_VALUES+=(\"$(jsonBoolToYesNo \"$_PERF_DEACTIVATED\")\")\n  fi\n\n  # config.messaging_auto_init_enabled\n  _MESSAGING_AUTO_INIT=$(getFirebaseJsonKeyValue \"$_JSON_OUTPUT_RAW\" \"messaging_auto_init_enabled\")\n  if [[ $_MESSAGING_AUTO_INIT ]]; then\n    _PLIST_ENTRY_KEYS+=(\"FirebaseMessagingAutoInitEnabled\")\n    _PLIST_ENTRY_TYPES+=(\"bool\")\n    _PLIST_ENTRY_VALUES+=(\"$(jsonBoolToYesNo \"$_MESSAGING_AUTO_INIT\")\")\n  fi\n\n  # config.in_app_messaging_auto_colllection_enabled\n  _FIAM_AUTO_INIT=$(getFirebaseJsonKeyValue \"$_JSON_OUTPUT_RAW\" \"in_app_messaging_auto_collection_enabled\")\n  if [[ $_FIAM_AUTO_INIT ]]; then\n    _PLIST_ENTRY_KEYS+=(\"FirebaseInAppMessagingAutomaticDataCollectionEnabled\")\n    _PLIST_ENTRY_TYPES+=(\"bool\")\n    _PLIST_ENTRY_VALUES+=(\"$(jsonBoolToYesNo \"$_FIAM_AUTO_INIT\")\")\n  fi\n\n  # config.app_check_token_auto_refresh\n  _APP_CHECK_TOKEN_AUTO_REFRESH=$(getFirebaseJsonKeyValue \"$_JSON_OUTPUT_RAW\" \"app_check_token_auto_refresh\")\n  if [[ $_APP_CHECK_TOKEN_AUTO_REFRESH ]]; then\n    _PLIST_ENTRY_KEYS+=(\"FirebaseAppCheckTokenAutoRefreshEnabled\")\n    _PLIST_ENTRY_TYPES+=(\"bool\")\n    _PLIST_ENTRY_VALUES+=(\"$(jsonBoolToYesNo \"$_APP_CHECK_TOKEN_AUTO_REFRESH\")\")\n  fi\n\n  # config.crashlytics_disable_auto_disabler - undocumented for now - mainly for debugging, document if becomes useful\n  _CRASHLYTICS_AUTO_DISABLE_ENABLED=$(getFirebaseJsonKeyValue \"$_JSON_OUTPUT_RAW\" \"crashlytics_disable_auto_disabler\")\n  if [[ $_CRASHLYTICS_AUTO_DISABLE_ENABLED == \"true\" ]]; then\n    echo \"Disabled Crashlytics auto disabler.\" # do nothing\n  else\n    _PLIST_ENTRY_KEYS+=(\"FirebaseCrashlyticsCollectionEnabled\")\n    _PLIST_ENTRY_TYPES+=(\"bool\")\n    _PLIST_ENTRY_VALUES+=(\"NO\")\n  fi\nelse\n  _PLIST_ENTRY_KEYS+=(\"firebase_json_raw\")\n  _PLIST_ENTRY_TYPES+=(\"string\")\n  _PLIST_ENTRY_VALUES+=(\"$_JSON_OUTPUT_BASE64\")\n  echo \"warning:   A firebase.json file was not found, whilst this file is optional it is recommended to include it to configure firebase services in React Native Firebase.\"\nfi;\n\necho \"info: 2) Injecting Info.plist entries: \"\n\n# Log out the keys we're adding\nfor i in \"${!_PLIST_ENTRY_KEYS[@]}\"; do\n  echo \"    ->  $i) ${_PLIST_ENTRY_KEYS[$i]}\" \"${_PLIST_ENTRY_TYPES[$i]}\" \"${_PLIST_ENTRY_VALUES[$i]}\"\ndone\n\nfor plist in \"${_TARGET_PLIST}\" \"${_DSYM_PLIST}\" ; do\n  if [[ -f \"${plist}\" ]]; then\n\n    # paths with spaces break the call to setPlistValue. temporarily modify\n    # the shell internal field separator variable (IFS), which normally\n    # includes spaces, to consist only of line breaks\n    oldifs=$IFS\n    IFS=\"\n\"\n\n    for i in \"${!_PLIST_ENTRY_KEYS[@]}\"; do\n      setPlistValue \"${_PLIST_ENTRY_KEYS[$i]}\" \"${_PLIST_ENTRY_TYPES[$i]}\" \"${_PLIST_ENTRY_VALUES[$i]}\" \"${plist}\"\n    done\n\n    # restore the original internal field separator value\n    IFS=$oldifs\n  else\n    echo \"warning:   A Info.plist build output file was not found (${plist})\"\n  fi\ndone\n\necho \"info: <- RNFB build script finished\"\n";
		};
		A1BBADB7B9B00D0EC304761B /* [Expo] Configure project */ = {
			isa = PBXShellScriptBuildPhase;
			alwaysOutOfDate = 1;
			buildActionMask = 2147483647;
			files = (
			);
			inputFileListPaths = (
			);
			inputPaths = (
			);
			name = "[Expo] Configure project";
			outputFileListPaths = (
			);
			outputPaths = (
			);
			runOnlyForDeploymentPostprocessing = 0;
			shellPath = /bin/sh;
			shellScript = "# This script configures Expo modules and generates the modules provider file.\nbash -l -c \"./Pods/Target\\ Support\\ Files/Pods-MetaMask-Flask/expo-configure-project.sh\"\n";
		};
		B04B18D52D8B340C00C5C2CE /* Strip Bitcode */ = {
			isa = PBXShellScriptBuildPhase;
			buildActionMask = 2147483647;
			files = (
			);
			inputFileListPaths = (
			);
			inputPaths = (
			);
			name = "Strip Bitcode";
			outputFileListPaths = (
			);
			outputPaths = (
			);
			runOnlyForDeploymentPostprocessing = 0;
			shellPath = /bin/sh;
			shellScript = "# Script for stripping bitcode when building using Xcode 16+ and uploading to the App Store\n# Reference - https://discuss.bitrise.io/t/xcode-16-known-issues/24484\n# This script should be last to ensure that all bitcode is stripped after dependencies are installed\n\n\nif [ \"${CONFIGURATION}\" = \"Release\" ]; then\n  find \"${BUILT_PRODUCTS_DIR}/${FRAMEWORKS_FOLDER_PATH}\" -name 'OpenSSL' -exec xcrun bitcode_strip {} -r -o {} \\;\nfi\n";
		};
		B04B18D62D8B34AD00C5C2CE /* Strip Bitcode */ = {
			isa = PBXShellScriptBuildPhase;
			buildActionMask = 2147483647;
			files = (
			);
			inputFileListPaths = (
			);
			inputPaths = (
			);
			name = "Strip Bitcode";
			outputFileListPaths = (
			);
			outputPaths = (
			);
			runOnlyForDeploymentPostprocessing = 0;
			shellPath = /bin/sh;
			shellScript = "# Script for stripping bitcode when building using Xcode 16+ and uploading to the App Store\n# Reference - https://discuss.bitrise.io/t/xcode-16-known-issues/24484\n# This script should be last to ensure that all bitcode is stripped after dependencies are installed\n\nfind \"${BUILT_PRODUCTS_DIR}/${FRAMEWORKS_FOLDER_PATH}\" -name 'OpenSSL' -exec xcrun bitcode_strip {} -r -o {} \\;\n";
		};
		B04B18D72D8B34BE00C5C2CE /* Strip Bitcode */ = {
			isa = PBXShellScriptBuildPhase;
			buildActionMask = 2147483647;
			files = (
			);
			inputFileListPaths = (
			);
			inputPaths = (
			);
			name = "Strip Bitcode";
			outputFileListPaths = (
			);
			outputPaths = (
			);
			runOnlyForDeploymentPostprocessing = 0;
			shellPath = /bin/sh;
			shellScript = "# Script for stripping bitcode when building using Xcode 16+ and uploading to the App Store\n# Reference - https://discuss.bitrise.io/t/xcode-16-known-issues/24484\n# This script should be last to ensure that all bitcode is stripped after dependencies are installed\n\nfind \"${BUILT_PRODUCTS_DIR}/${FRAMEWORKS_FOLDER_PATH}\" -name 'OpenSSL' -exec xcrun bitcode_strip {} -r -o {} \\;\n";
		};
		B339FF00289ABD70001B89FB /* Override xcconfig files */ = {
			isa = PBXShellScriptBuildPhase;
			buildActionMask = 2147483647;
			files = (
			);
			inputFileListPaths = (
			);
			inputPaths = (
			);
			name = "Override xcconfig files";
			outputFileListPaths = (
			);
			outputPaths = (
			);
			runOnlyForDeploymentPostprocessing = 0;
			shellPath = /bin/sh;
			shellScript = "if [ -e ../.ios.env ]\nthen\n    cp -rf ../.ios.env debug.xcconfig\n    cp -rf ../.ios.env release.xcconfig\nelse\n    cp -rf ../.ios.env.example debug.xcconfig\n    cp -rf ../.ios.env.example release.xcconfig\nfi\n\n";
		};
		B339FF2F289ABD70001B89FB /* Bundle JS Code & Upload Sentry Files */ = {
			isa = PBXShellScriptBuildPhase;
			buildActionMask = 2147483647;
			files = (
			);
			inputFileListPaths = (
				"${PODS_ROOT}/Target Support Files/Pods-MetaMask/Pods-MetaMask-frameworks-${CONFIGURATION}-input-files.xcfilelist",
			);
			inputPaths = (
			);
			name = "Bundle JS Code & Upload Sentry Files";
			outputPaths = (
			);
			runOnlyForDeploymentPostprocessing = 0;
			shellPath = /bin/sh;
			shellScript = "# Define script\nBUNDLE_AND_UPLOAD_TO_SENTRY=\"../scripts/ios/bundle-js-and-sentry-upload.sh\"\n\n# Give permissions to script\nchmod +x $BUNDLE_AND_UPLOAD_TO_SENTRY\n\n# Run script\n$BUNDLE_AND_UPLOAD_TO_SENTRY\n";
		};
		C809907F60335F19DA480743 /* [CP] Embed Pods Frameworks */ = {
			isa = PBXShellScriptBuildPhase;
			buildActionMask = 2147483647;
			files = (
			);
			inputFileListPaths = (
				"${PODS_ROOT}/Target Support Files/Pods-MetaMask-QA/Pods-MetaMask-QA-frameworks-${CONFIGURATION}-input-files.xcfilelist",
			);
			name = "[CP] Embed Pods Frameworks";
			outputFileListPaths = (
				"${PODS_ROOT}/Target Support Files/Pods-MetaMask-QA/Pods-MetaMask-QA-frameworks-${CONFIGURATION}-output-files.xcfilelist",
			);
			runOnlyForDeploymentPostprocessing = 0;
			shellPath = /bin/sh;
			shellScript = "\"${PODS_ROOT}/Target Support Files/Pods-MetaMask-QA/Pods-MetaMask-QA-frameworks.sh\"\n";
			showEnvVarsInLog = 0;
		};
		E6DF8EB7C7F8301263C260CE /* [CP] Copy Pods Resources */ = {
			isa = PBXShellScriptBuildPhase;
			buildActionMask = 2147483647;
			files = (
			);
			inputFileListPaths = (
				"${PODS_ROOT}/Target Support Files/Pods-MetaMask-Flask/Pods-MetaMask-Flask-resources-${CONFIGURATION}-input-files.xcfilelist",
			);
			name = "[CP] Copy Pods Resources";
			outputFileListPaths = (
				"${PODS_ROOT}/Target Support Files/Pods-MetaMask-Flask/Pods-MetaMask-Flask-resources-${CONFIGURATION}-output-files.xcfilelist",
			);
			runOnlyForDeploymentPostprocessing = 0;
			shellPath = /bin/sh;
			shellScript = "\"${PODS_ROOT}/Target Support Files/Pods-MetaMask-Flask/Pods-MetaMask-Flask-resources.sh\"\n";
			showEnvVarsInLog = 0;
		};
		FFED9AB1AACD0DA25EAA971D /* [CP] Copy Pods Resources */ = {
			isa = PBXShellScriptBuildPhase;
			buildActionMask = 2147483647;
			files = (
			);
			inputFileListPaths = (
				"${PODS_ROOT}/Target Support Files/Pods-MetaMask/Pods-MetaMask-resources-${CONFIGURATION}-input-files.xcfilelist",
			);
			name = "[CP] Copy Pods Resources";
			outputFileListPaths = (
				"${PODS_ROOT}/Target Support Files/Pods-MetaMask/Pods-MetaMask-resources-${CONFIGURATION}-output-files.xcfilelist",
			);
			runOnlyForDeploymentPostprocessing = 0;
			shellPath = /bin/sh;
			shellScript = "\"${PODS_ROOT}/Target Support Files/Pods-MetaMask/Pods-MetaMask-resources.sh\"\n";
			showEnvVarsInLog = 0;
		};
/* End PBXShellScriptBuildPhase section */

/* Begin PBXSourcesBuildPhase section */
		13B07F871A680F5B00A75B9A /* Sources */ = {
			isa = PBXSourcesBuildPhase;
			buildActionMask = 2147483647;
			files = (
				13B07FBC1A68108700A75B9A /* AppDelegate.m in Sources */,
				2EF283322B17EC1A00D7B4B1 /* RNTar.m in Sources */,
				654378B0243E2ADC00571B9C /* File.swift in Sources */,
				2EF2832A2B17EBD600D7B4B1 /* RnTar.swift in Sources */,
				2EF283372B17EC7900D7B4B1 /* Light-Swift-Untar.swift in Sources */,
				CF98DA9C28D9FEB700096782 /* RCTScreenshotDetect.m in Sources */,
				CF9895772A3B49BE00B4C9B5 /* RCTMinimizer.m in Sources */,
				13B07FC11A68108700A75B9A /* main.m in Sources */,
				A1987088D4835E5FCCABC418 /* ExpoModulesProvider.swift in Sources */,
			);
			runOnlyForDeploymentPostprocessing = 0;
		};
		2EF282592B0FF86900D7B4B1 /* Sources */ = {
			isa = PBXSourcesBuildPhase;
			buildActionMask = 2147483647;
			files = (
				2EF2825A2B0FF86900D7B4B1 /* AppDelegate.m in Sources */,
				2EF283342B17EC1A00D7B4B1 /* RNTar.m in Sources */,
				2EF2825B2B0FF86900D7B4B1 /* File.swift in Sources */,
				2EF2832C2B17EBD600D7B4B1 /* RnTar.swift in Sources */,
				2EF283392B17EC7900D7B4B1 /* Light-Swift-Untar.swift in Sources */,
				2EF2825C2B0FF86900D7B4B1 /* RCTScreenshotDetect.m in Sources */,
				2EF2825E2B0FF86900D7B4B1 /* RCTMinimizer.m in Sources */,
				2EF2825F2B0FF86900D7B4B1 /* main.m in Sources */,
				F23972D16903249A8EC120BD /* ExpoModulesProvider.swift in Sources */,
			);
			runOnlyForDeploymentPostprocessing = 0;
		};
		B339FF01289ABD70001B89FB /* Sources */ = {
			isa = PBXSourcesBuildPhase;
			buildActionMask = 2147483647;
			files = (
				CFD8DFC828EDD4C800CC75F6 /* RCTScreenshotDetect.m in Sources */,
				2EF283332B17EC1A00D7B4B1 /* RNTar.m in Sources */,
				B339FF02289ABD70001B89FB /* AppDelegate.m in Sources */,
				2EF2832B2B17EBD600D7B4B1 /* RnTar.swift in Sources */,
				2EF283382B17EC7900D7B4B1 /* Light-Swift-Untar.swift in Sources */,
				B339FF03289ABD70001B89FB /* File.swift in Sources */,
				CF9895782A3B49BE00B4C9B5 /* RCTMinimizer.m in Sources */,
				B339FF05289ABD70001B89FB /* main.m in Sources */,
				7696E77F73B5ADD7EE8190E0 /* ExpoModulesProvider.swift in Sources */,
			);
			runOnlyForDeploymentPostprocessing = 0;
		};
/* End PBXSourcesBuildPhase section */

/* Begin PBXTargetDependency section */
		153F84CD2319B8FD00C19B63 /* PBXTargetDependency */ = {
			isa = PBXTargetDependency;
			name = Branch;
			targetProxy = 153F84CC2319B8FD00C19B63 /* PBXContainerItemProxy */;
		};
		2EF282552B0FF86900D7B4B1 /* PBXTargetDependency */ = {
			isa = PBXTargetDependency;
			name = Branch;
			targetProxy = 2EF282562B0FF86900D7B4B1 /* PBXContainerItemProxy */;
		};
		B339FEFD289ABD70001B89FB /* PBXTargetDependency */ = {
			isa = PBXTargetDependency;
			name = Branch;
			targetProxy = B339FEFE289ABD70001B89FB /* PBXContainerItemProxy */;
		};
/* End PBXTargetDependency section */

/* Begin PBXVariantGroup section */
		13B07FB11A68108700A75B9A /* LaunchScreen.xib */ = {
			isa = PBXVariantGroup;
			children = (
				13B07FB21A68108700A75B9A /* Base */,
			);
			name = LaunchScreen.xib;
			path = MetaMask;
			sourceTree = "<group>";
		};
/* End PBXVariantGroup section */

/* Begin XCBuildConfiguration section */
		13B07F941A680F5B00A75B9A /* Debug */ = {
			isa = XCBuildConfiguration;
			baseConfigurationReference = 4C81CC9BCD86AC7F96BA8CAD /* Pods-MetaMask.debug.xcconfig */;
			buildSettings = {
				ASSETCATALOG_COMPILER_APPICON_NAME = AppIcon;
				ASSETCATALOG_COMPILER_OPTIMIZATION = time;
				CLANG_ENABLE_MODULES = YES;
				CODE_SIGN_ENTITLEMENTS = MetaMask/MetaMaskDebug.entitlements;
				CODE_SIGN_IDENTITY = "Apple Development";
				"CODE_SIGN_IDENTITY[sdk=iphoneos*]" = "iPhone Developer";
				CODE_SIGN_STYLE = Manual;
<<<<<<< HEAD
				CURRENT_PROJECT_VERSION = 2082;
=======
				CURRENT_PROJECT_VERSION = 2051;
>>>>>>> ad309603
				DEAD_CODE_STRIPPING = YES;
				DEBUG_INFORMATION_FORMAT = dwarf;
				DEVELOPMENT_TEAM = 48XVW22RCG;
				"DEVELOPMENT_TEAM[sdk=iphoneos*]" = 48XVW22RCG;
				ENABLE_BITCODE = NO;
				FRAMEWORK_SEARCH_PATHS = (
					"$(inherited)",
					"$(PROJECT_DIR)",
				);
				GCC_OPTIMIZATION_LEVEL = 0;
				GCC_PREPROCESSOR_DEFINITIONS = (
					"DEBUG=1",
					"$(inherited)",
				);
				HEADER_SEARCH_PATHS = (
					"$(inherited)",
					"$(SRCROOT)/../node_modules/react-native-wkwebview-reborn/ios/RCTWKWebView",
					"$(SRCROOT)/../node_modules/react-native-keychain/RNKeychainManager",
					"$(SRCROOT)/../node_modules/react-native-share/ios",
					"$(SRCROOT)/../node_modules/react-native-branch/ios/**",
					"$(SRCROOT)/../node_modules/@metamask/react-native-search-api/ios/RCTSearchApi",
					"$(SRCROOT)/../node_modules/lottie-ios/lottie-ios/Classes/**",
					"$(SRCROOT)/../node_modules/react-native-view-shot/ios",
					"$(SRCROOT)/../node_modules/react-native-tcp/ios/**",
				);
				INFOPLIST_FILE = MetaMask/Info.plist;
				IPHONEOS_DEPLOYMENT_TARGET = 15.1;
				LD_RUNPATH_SEARCH_PATHS = (
					"$(inherited)",
					"@executable_path/Frameworks",
				);
				LIBRARY_SEARCH_PATHS = (
					"$(SDKROOT)/usr/lib/swift",
					"$(SDKROOT)/usr/lib/swift$(inherited)",
					"${inherited}",
				);
				LLVM_LTO = YES;
<<<<<<< HEAD
				MARKETING_VERSION = 7.48.99;
=======
				MARKETING_VERSION = 7.47.3;
>>>>>>> ad309603
				ONLY_ACTIVE_ARCH = YES;
				OTHER_CFLAGS = "$(inherited)";
				OTHER_LDFLAGS = (
					"$(inherited)",
					"-ObjC",
					"-lc++",
				);
				OTHER_SWIFT_FLAGS = "$(inherited) -D EXPO_CONFIGURATION_DEBUG";
				PRODUCT_BUNDLE_IDENTIFIER = "io.metamask.$(PRODUCT_NAME:rfc1034identifier)";
				PRODUCT_NAME = MetaMask;
				PROVISIONING_PROFILE_SPECIFIER = "match Development io.metamask.MetaMask";
				"PROVISIONING_PROFILE_SPECIFIER[sdk=iphoneos*]" = "match Development io.metamask.MetaMask";
				SWIFT_OBJC_BRIDGING_HEADER = "MetaMask-Bridging-Header.h";
				SWIFT_OPTIMIZATION_LEVEL = "-Onone";
				SWIFT_PRECOMPILE_BRIDGING_HEADER = NO;
				SWIFT_VERSION = 5.0;
				VERSIONING_SYSTEM = "apple-generic";
			};
			name = Debug;
		};
		13B07F951A680F5B00A75B9A /* Release */ = {
			isa = XCBuildConfiguration;
			baseConfigurationReference = 7D2A2666F9BADDF2418B01A1 /* Pods-MetaMask.release.xcconfig */;
			buildSettings = {
				ASSETCATALOG_COMPILER_APPICON_NAME = AppIcon;
				ASSETCATALOG_COMPILER_OPTIMIZATION = time;
				CLANG_ENABLE_MODULES = YES;
				CODE_SIGN_ENTITLEMENTS = MetaMask/MetaMask.entitlements;
				CODE_SIGN_IDENTITY = "iPhone Distribution";
				CODE_SIGN_STYLE = Manual;
<<<<<<< HEAD
				CURRENT_PROJECT_VERSION = 2082;
=======
				CURRENT_PROJECT_VERSION = 2051;
>>>>>>> ad309603
				DEBUG_INFORMATION_FORMAT = "dwarf-with-dsym";
				DEVELOPMENT_TEAM = 48XVW22RCG;
				"DEVELOPMENT_TEAM[sdk=iphoneos*]" = 48XVW22RCG;
				ENABLE_BITCODE = NO;
				FRAMEWORK_SEARCH_PATHS = (
					"$(inherited)",
					"$(PROJECT_DIR)",
				);
				GCC_PRECOMPILE_PREFIX_HEADER = YES;
				GCC_PREPROCESSOR_DEFINITIONS = "$(inherited)";
				GCC_UNROLL_LOOPS = YES;
				HEADER_SEARCH_PATHS = (
					"$(inherited)",
					"$(SRCROOT)/../node_modules/react-native-wkwebview-reborn/ios/RCTWKWebView",
					"$(SRCROOT)/../node_modules/react-native-keychain/RNKeychainManager",
					"$(SRCROOT)/../node_modules/react-native-share/ios",
					"$(SRCROOT)/../node_modules/react-native-branch/ios/**",
					"$(SRCROOT)/../node_modules/@metamask/react-native-search-api/ios/RCTSearchApi",
					"$(SRCROOT)/../node_modules/lottie-ios/lottie-ios/Classes/**",
					"$(SRCROOT)/../node_modules/react-native-view-shot/ios",
					"$(SRCROOT)/../node_modules/react-native-tcp/ios/**",
				);
				INFOPLIST_FILE = MetaMask/Info.plist;
				IPHONEOS_DEPLOYMENT_TARGET = 15.1;
				LD_RUNPATH_SEARCH_PATHS = (
					"$(inherited)",
					"@executable_path/Frameworks",
				);
				LIBRARY_SEARCH_PATHS = (
					"$(SDKROOT)/usr/lib/swift",
					"$(SDKROOT)/usr/lib/swift$(inherited)",
					"${inherited}",
				);
				LLVM_LTO = YES;
<<<<<<< HEAD
				MARKETING_VERSION = 7.48.99;
=======
				MARKETING_VERSION = 7.47.3;
>>>>>>> ad309603
				ONLY_ACTIVE_ARCH = NO;
				OTHER_CFLAGS = "$(inherited)";
				OTHER_LDFLAGS = (
					"$(inherited)",
					"-ObjC",
					"-lc++",
				);
				OTHER_SWIFT_FLAGS = "$(inherited) -D EXPO_CONFIGURATION_RELEASE";
				PRODUCT_BUNDLE_IDENTIFIER = "io.metamask.$(PRODUCT_NAME:rfc1034identifier)";
				PRODUCT_NAME = MetaMask;
				PROVISIONING_PROFILE_SPECIFIER = "Bitrise AppStore io.metamask.MetaMask";
				"PROVISIONING_PROFILE_SPECIFIER[sdk=iphoneos*]" = "Bitrise AppStore io.metamask.MetaMask";
				SWIFT_OBJC_BRIDGING_HEADER = "MetaMask-Bridging-Header.h";
				SWIFT_PRECOMPILE_BRIDGING_HEADER = NO;
				SWIFT_VERSION = 5.0;
				VERSIONING_SYSTEM = "apple-generic";
			};
			name = Release;
		};
		2EF282902B0FF86900D7B4B1 /* Debug */ = {
			isa = XCBuildConfiguration;
			baseConfigurationReference = 91B348F39D8AD3220320E89D /* Pods-MetaMask-Flask.debug.xcconfig */;
			buildSettings = {
				ASSETCATALOG_COMPILER_APPICON_NAME = "AppIcon-Flask";
				ASSETCATALOG_COMPILER_OPTIMIZATION = time;
				CLANG_ENABLE_MODULES = YES;
				CODE_SIGN_ENTITLEMENTS = MetaMask/MetaMaskDebug.entitlements;
				CODE_SIGN_IDENTITY = "Apple Development";
				CODE_SIGN_STYLE = Automatic;
<<<<<<< HEAD
				CURRENT_PROJECT_VERSION = 2082;
=======
				CURRENT_PROJECT_VERSION = 2051;
>>>>>>> ad309603
				DEAD_CODE_STRIPPING = YES;
				DEBUG_INFORMATION_FORMAT = dwarf;
				DEVELOPMENT_TEAM = 48XVW22RCG;
				ENABLE_BITCODE = NO;
				FRAMEWORK_SEARCH_PATHS = (
					"$(inherited)",
					"$(PROJECT_DIR)",
				);
				GCC_OPTIMIZATION_LEVEL = 0;
				GCC_PREPROCESSOR_DEFINITIONS = (
					"DEBUG=1",
					"$(inherited)",
				);
				HEADER_SEARCH_PATHS = (
					"$(inherited)",
					"$(SRCROOT)/../node_modules/react-native-wkwebview-reborn/ios/RCTWKWebView",
					"$(SRCROOT)/../node_modules/react-native-keychain/RNKeychainManager",
					"$(SRCROOT)/../node_modules/react-native-share/ios",
					"$(SRCROOT)/../node_modules/react-native-branch/ios/**",
					"$(SRCROOT)/../node_modules/@metamask/react-native-search-api/ios/RCTSearchApi",
					"$(SRCROOT)/../node_modules/lottie-ios/lottie-ios/Classes/**",
					"$(SRCROOT)/../node_modules/react-native-view-shot/ios",
					"$(SRCROOT)/../node_modules/react-native-tcp/ios/**",
				);
				INFOPLIST_FILE = "MetaMask/MetaMask-Flask-Info.plist";
				IPHONEOS_DEPLOYMENT_TARGET = 15.1;
				LD_RUNPATH_SEARCH_PATHS = (
					"$(inherited)",
					"@executable_path/Frameworks",
				);
				LIBRARY_SEARCH_PATHS = (
					"$(SDKROOT)/usr/lib/swift",
					"$(inherited)",
					"\"$(SRCROOT)/MetaMask/System/Library/Frameworks\"",
				);
				LLVM_LTO = YES;
<<<<<<< HEAD
				MARKETING_VERSION = 7.48.99;
=======
				MARKETING_VERSION = 7.47.3;
>>>>>>> ad309603
				ONLY_ACTIVE_ARCH = YES;
				OTHER_CFLAGS = "$(inherited)";
				OTHER_LDFLAGS = (
					"$(inherited)",
					"-ObjC",
					"-lc++",
				);
				OTHER_SWIFT_FLAGS = "$(inherited) -D EXPO_CONFIGURATION_DEBUG";
				PRODUCT_BUNDLE_IDENTIFIER = "io.metamask.$(PRODUCT_NAME:rfc1034identifier)";
				PRODUCT_NAME = "$(TARGET_NAME)";
				PROVISIONING_PROFILE_SPECIFIER = "";
				SWIFT_OBJC_BRIDGING_HEADER = "MetaMask-Bridging-Header.h";
				SWIFT_OPTIMIZATION_LEVEL = "-Onone";
				SWIFT_VERSION = 5.0;
				VERSIONING_SYSTEM = "apple-generic";
			};
			name = Debug;
		};
		2EF282912B0FF86900D7B4B1 /* Release */ = {
			isa = XCBuildConfiguration;
			baseConfigurationReference = F1CCBB0591B4D16C1710A05D /* Pods-MetaMask-Flask.release.xcconfig */;
			buildSettings = {
				ASSETCATALOG_COMPILER_APPICON_NAME = "AppIcon-Flask";
				ASSETCATALOG_COMPILER_OPTIMIZATION = time;
				CLANG_ENABLE_MODULES = YES;
				CODE_SIGN_ENTITLEMENTS = MetaMask/MetaMask.entitlements;
				CODE_SIGN_IDENTITY = "iPhone Distribution";
				CODE_SIGN_STYLE = Manual;
<<<<<<< HEAD
				CURRENT_PROJECT_VERSION = 2082;
=======
				CURRENT_PROJECT_VERSION = 2051;
>>>>>>> ad309603
				DEBUG_INFORMATION_FORMAT = "dwarf-with-dsym";
				DEVELOPMENT_TEAM = 48XVW22RCG;
				"DEVELOPMENT_TEAM[sdk=iphoneos*]" = 48XVW22RCG;
				ENABLE_BITCODE = NO;
				FRAMEWORK_SEARCH_PATHS = (
					"$(inherited)",
					"$(PROJECT_DIR)",
				);
				GCC_PRECOMPILE_PREFIX_HEADER = YES;
				GCC_PREPROCESSOR_DEFINITIONS = "$(inherited)";
				GCC_UNROLL_LOOPS = YES;
				HEADER_SEARCH_PATHS = (
					"$(inherited)",
					"$(SRCROOT)/../node_modules/react-native-wkwebview-reborn/ios/RCTWKWebView",
					"$(SRCROOT)/../node_modules/react-native-keychain/RNKeychainManager",
					"$(SRCROOT)/../node_modules/react-native-share/ios",
					"$(SRCROOT)/../node_modules/react-native-branch/ios/**",
					"$(SRCROOT)/../node_modules/@metamask/react-native-search-api/ios/RCTSearchApi",
					"$(SRCROOT)/../node_modules/lottie-ios/lottie-ios/Classes/**",
					"$(SRCROOT)/../node_modules/react-native-view-shot/ios",
					"$(SRCROOT)/../node_modules/react-native-tcp/ios/**",
				);
				INFOPLIST_FILE = "MetaMask/MetaMask-Flask-Info.plist";
				IPHONEOS_DEPLOYMENT_TARGET = 15.1;
				LD_RUNPATH_SEARCH_PATHS = (
					"$(inherited)",
					"@executable_path/Frameworks",
				);
				LIBRARY_SEARCH_PATHS = (
					"$(SDKROOT)/usr/lib/swift",
					"$(inherited)",
					"\"$(SRCROOT)/MetaMask/System/Library/Frameworks\"",
				);
				LLVM_LTO = YES;
<<<<<<< HEAD
				MARKETING_VERSION = 7.48.99;
=======
				MARKETING_VERSION = 7.47.3;
>>>>>>> ad309603
				ONLY_ACTIVE_ARCH = NO;
				OTHER_CFLAGS = "$(inherited)";
				OTHER_LDFLAGS = (
					"$(inherited)",
					"-ObjC",
					"-lc++",
				);
				OTHER_SWIFT_FLAGS = "$(inherited) -D EXPO_CONFIGURATION_RELEASE";
				PRODUCT_BUNDLE_IDENTIFIER = "io.metamask.$(PRODUCT_NAME:rfc1034identifier)";
				PRODUCT_NAME = "$(TARGET_NAME)";
				PROVISIONING_PROFILE_SPECIFIER = "Bitrise AppStore io.metamask.MetaMask";
				"PROVISIONING_PROFILE_SPECIFIER[sdk=iphoneos*]" = "Bitrise AppStore io.metamask.MetaMask-Flask";
				SWIFT_OBJC_BRIDGING_HEADER = "MetaMask-Bridging-Header.h";
				SWIFT_VERSION = 5.0;
				VERSIONING_SYSTEM = "apple-generic";
			};
			name = Release;
		};
		83CBBA201A601CBA00E9B192 /* Debug */ = {
			isa = XCBuildConfiguration;
			baseConfigurationReference = 15FDD82721B7642B006B7C35 /* debug.xcconfig */;
			buildSettings = {
				ALWAYS_SEARCH_USER_PATHS = NO;
				CLANG_CXX_LANGUAGE_STANDARD = "c++20";
				CLANG_CXX_LIBRARY = "libc++";
				CLANG_ENABLE_MODULES = YES;
				CLANG_ENABLE_OBJC_ARC = YES;
				CLANG_WARN_BOOL_CONVERSION = YES;
				CLANG_WARN_CONSTANT_CONVERSION = YES;
				CLANG_WARN_DIRECT_OBJC_ISA_USAGE = YES_ERROR;
				CLANG_WARN_EMPTY_BODY = YES;
				CLANG_WARN_ENUM_CONVERSION = YES;
				CLANG_WARN_INT_CONVERSION = YES;
				CLANG_WARN_OBJC_ROOT_CLASS = YES_ERROR;
				CLANG_WARN_UNREACHABLE_CODE = YES;
				CLANG_WARN__DUPLICATE_METHOD_MATCH = YES;
				"CODE_SIGN_IDENTITY[sdk=iphoneos*]" = "iPhone Developer";
				COPY_PHASE_STRIP = NO;
				ENABLE_BITCODE = NO;
				ENABLE_STRICT_OBJC_MSGSEND = YES;
				ENABLE_TESTABILITY = YES;
				"EXCLUDED_ARCHS[sdk=iphonesimulator*]" = "";
				GCC_C_LANGUAGE_STANDARD = gnu99;
				GCC_DYNAMIC_NO_PIC = NO;
				GCC_OPTIMIZATION_LEVEL = 0;
				GCC_PREPROCESSOR_DEFINITIONS = (
					"DEBUG=1",
					"$(inherited)",
					_LIBCPP_ENABLE_CXX17_REMOVED_UNARY_BINARY_FUNCTION,
				);
				GCC_SYMBOLS_PRIVATE_EXTERN = NO;
				GCC_WARN_64_TO_32_BIT_CONVERSION = YES;
				GCC_WARN_ABOUT_RETURN_TYPE = YES_ERROR;
				GCC_WARN_UNDECLARED_SELECTOR = YES;
				GCC_WARN_UNINITIALIZED_AUTOS = YES_AGGRESSIVE;
				GCC_WARN_UNUSED_FUNCTION = YES;
				GCC_WARN_UNUSED_VARIABLE = YES;
				IPHONEOS_DEPLOYMENT_TARGET = 15.1;
				MTL_ENABLE_DEBUG_INFO = YES;
				ONLY_ACTIVE_ARCH = YES;
				OTHER_CFLAGS = "$(inherited)";
				OTHER_CPLUSPLUSFLAGS = "$(inherited)";
				OTHER_LDFLAGS = "$(inherited)";
				REACT_NATIVE_PATH = "${PODS_ROOT}/../../node_modules/react-native";
				SDKROOT = iphoneos;
				SWIFT_ACTIVE_COMPILATION_CONDITIONS = "$(inherited) DEBUG";
				USE_HERMES = false;
			};
			name = Debug;
		};
		83CBBA211A601CBA00E9B192 /* Release */ = {
			isa = XCBuildConfiguration;
			buildSettings = {
				ALWAYS_SEARCH_USER_PATHS = NO;
				CLANG_CXX_LANGUAGE_STANDARD = "c++20";
				CLANG_CXX_LIBRARY = "libc++";
				CLANG_ENABLE_MODULES = YES;
				CLANG_ENABLE_OBJC_ARC = YES;
				CLANG_WARN_BOOL_CONVERSION = YES;
				CLANG_WARN_CONSTANT_CONVERSION = YES;
				CLANG_WARN_DIRECT_OBJC_ISA_USAGE = YES_ERROR;
				CLANG_WARN_EMPTY_BODY = YES;
				CLANG_WARN_ENUM_CONVERSION = YES;
				CLANG_WARN_INT_CONVERSION = YES;
				CLANG_WARN_OBJC_ROOT_CLASS = YES_ERROR;
				CLANG_WARN_UNREACHABLE_CODE = YES;
				CLANG_WARN__DUPLICATE_METHOD_MATCH = YES;
				"CODE_SIGN_IDENTITY[sdk=iphoneos*]" = "iPhone Developer";
				COPY_PHASE_STRIP = YES;
				ENABLE_BITCODE = NO;
				ENABLE_NS_ASSERTIONS = NO;
				ENABLE_STRICT_OBJC_MSGSEND = YES;
				"EXCLUDED_ARCHS[sdk=iphonesimulator*]" = "";
				GCC_C_LANGUAGE_STANDARD = gnu99;
				GCC_PREPROCESSOR_DEFINITIONS = (
					"$(inherited)",
					_LIBCPP_ENABLE_CXX17_REMOVED_UNARY_BINARY_FUNCTION,
				);
				GCC_WARN_64_TO_32_BIT_CONVERSION = YES;
				GCC_WARN_ABOUT_RETURN_TYPE = YES_ERROR;
				GCC_WARN_UNDECLARED_SELECTOR = YES;
				GCC_WARN_UNINITIALIZED_AUTOS = YES_AGGRESSIVE;
				GCC_WARN_UNUSED_FUNCTION = YES;
				GCC_WARN_UNUSED_VARIABLE = YES;
				IPHONEOS_DEPLOYMENT_TARGET = 15.1;
				MTL_ENABLE_DEBUG_INFO = NO;
				OTHER_CFLAGS = "$(inherited)";
				OTHER_CPLUSPLUSFLAGS = "$(inherited)";
				OTHER_LDFLAGS = "$(inherited)";
				REACT_NATIVE_PATH = "${PODS_ROOT}/../../node_modules/react-native";
				SDKROOT = iphoneos;
				USE_HERMES = false;
				VALIDATE_PRODUCT = YES;
			};
			name = Release;
		};
		B339FF37289ABD70001B89FB /* Debug */ = {
			isa = XCBuildConfiguration;
			baseConfigurationReference = 51AB7231D0E692F5EF71FACB /* Pods-MetaMask-QA.debug.xcconfig */;
			buildSettings = {
				ASSETCATALOG_COMPILER_APPICON_NAME = "AppIcon-QA";
				ASSETCATALOG_COMPILER_OPTIMIZATION = time;
				CLANG_ENABLE_MODULES = YES;
				CODE_SIGN_ENTITLEMENTS = MetaMask/MetaMaskDebug.entitlements;
				CODE_SIGN_IDENTITY = "Apple Development";
				CODE_SIGN_STYLE = Automatic;
<<<<<<< HEAD
				CURRENT_PROJECT_VERSION = 2082;
=======
				CURRENT_PROJECT_VERSION = 2051;
>>>>>>> ad309603
				DEAD_CODE_STRIPPING = YES;
				DEBUG_INFORMATION_FORMAT = dwarf;
				DEVELOPMENT_TEAM = 48XVW22RCG;
				ENABLE_BITCODE = NO;
				FRAMEWORK_SEARCH_PATHS = (
					"$(inherited)",
					"$(PROJECT_DIR)",
				);
				GCC_OPTIMIZATION_LEVEL = 0;
				GCC_PREPROCESSOR_DEFINITIONS = (
					"DEBUG=1",
					"$(inherited)",
				);
				HEADER_SEARCH_PATHS = (
					"$(inherited)",
					"$(SRCROOT)/../node_modules/react-native-wkwebview-reborn/ios/RCTWKWebView",
					"$(SRCROOT)/../node_modules/react-native-keychain/RNKeychainManager",
					"$(SRCROOT)/../node_modules/react-native-share/ios",
					"$(SRCROOT)/../node_modules/react-native-branch/ios/**",
					"$(SRCROOT)/../node_modules/@metamask/react-native-search-api/ios/RCTSearchApi",
					"$(SRCROOT)/../node_modules/lottie-ios/lottie-ios/Classes/**",
					"$(SRCROOT)/../node_modules/react-native-view-shot/ios",
					"$(SRCROOT)/../node_modules/react-native-tcp/ios/**",
				);
				INFOPLIST_FILE = "MetaMask/MetaMask-QA-info.plist";
				IPHONEOS_DEPLOYMENT_TARGET = 15.1;
				LD_RUNPATH_SEARCH_PATHS = (
					"$(inherited)",
					"@executable_path/Frameworks",
				);
				LIBRARY_SEARCH_PATHS = (
					"$(SDKROOT)/usr/lib/swift",
					"$(inherited)",
					"\"$(SRCROOT)/MetaMask/System/Library/Frameworks\"",
				);
				LLVM_LTO = YES;
<<<<<<< HEAD
				MARKETING_VERSION = 7.48.99;
=======
				MARKETING_VERSION = 7.47.3;
>>>>>>> ad309603
				ONLY_ACTIVE_ARCH = YES;
				OTHER_CFLAGS = (
					"$(inherited)",
					"-DFB_SONARKIT_ENABLED=1",
				);
				OTHER_LDFLAGS = (
					"$(inherited)",
					"-ObjC",
					"-lc++",
				);
				OTHER_SWIFT_FLAGS = "$(inherited) -D EXPO_CONFIGURATION_DEBUG";
				PRODUCT_BUNDLE_IDENTIFIER = "io.metamask.MetaMask-QA";
				PRODUCT_NAME = "$(TARGET_NAME)";
				PROVISIONING_PROFILE_SPECIFIER = "";
				SWIFT_OBJC_BRIDGING_HEADER = "MetaMask-Bridging-Header.h";
				SWIFT_OPTIMIZATION_LEVEL = "-Onone";
				SWIFT_VERSION = 5.0;
				VERSIONING_SYSTEM = "apple-generic";
			};
			name = Debug;
		};
		B339FF38289ABD70001B89FB /* Release */ = {
			isa = XCBuildConfiguration;
			baseConfigurationReference = CF014205BB8964CFE74D4D8E /* Pods-MetaMask-QA.release.xcconfig */;
			buildSettings = {
				ASSETCATALOG_COMPILER_APPICON_NAME = "AppIcon-QA";
				ASSETCATALOG_COMPILER_OPTIMIZATION = time;
				CLANG_ENABLE_MODULES = YES;
				CODE_SIGN_ENTITLEMENTS = MetaMask/MetaMask.entitlements;
				CODE_SIGN_IDENTITY = "iPhone Distribution";
				CODE_SIGN_STYLE = Manual;
<<<<<<< HEAD
				CURRENT_PROJECT_VERSION = 2082;
=======
				CURRENT_PROJECT_VERSION = 2051;
>>>>>>> ad309603
				DEBUG_INFORMATION_FORMAT = "dwarf-with-dsym";
				DEVELOPMENT_TEAM = 48XVW22RCG;
				"DEVELOPMENT_TEAM[sdk=iphoneos*]" = 48XVW22RCG;
				ENABLE_BITCODE = NO;
				FRAMEWORK_SEARCH_PATHS = (
					"$(inherited)",
					"$(PROJECT_DIR)",
				);
				GCC_PRECOMPILE_PREFIX_HEADER = YES;
				GCC_PREPROCESSOR_DEFINITIONS = "$(inherited)";
				GCC_UNROLL_LOOPS = YES;
				HEADER_SEARCH_PATHS = (
					"$(inherited)",
					"$(SRCROOT)/../node_modules/react-native-wkwebview-reborn/ios/RCTWKWebView",
					"$(SRCROOT)/../node_modules/react-native-keychain/RNKeychainManager",
					"$(SRCROOT)/../node_modules/react-native-share/ios",
					"$(SRCROOT)/../node_modules/react-native-branch/ios/**",
					"$(SRCROOT)/../node_modules/@metamask/react-native-search-api/ios/RCTSearchApi",
					"$(SRCROOT)/../node_modules/lottie-ios/lottie-ios/Classes/**",
					"$(SRCROOT)/../node_modules/react-native-view-shot/ios",
					"$(SRCROOT)/../node_modules/react-native-tcp/ios/**",
				);
				INFOPLIST_FILE = "MetaMask/MetaMask-QA-info.plist";
				IPHONEOS_DEPLOYMENT_TARGET = 15.1;
				LD_RUNPATH_SEARCH_PATHS = (
					"$(inherited)",
					"@executable_path/Frameworks",
				);
				LIBRARY_SEARCH_PATHS = (
					"$(SDKROOT)/usr/lib/swift",
					"$(inherited)",
					"\"$(SRCROOT)/MetaMask/System/Library/Frameworks\"",
				);
				LLVM_LTO = YES;
<<<<<<< HEAD
				MARKETING_VERSION = 7.48.99;
=======
				MARKETING_VERSION = 7.47.3;
>>>>>>> ad309603
				ONLY_ACTIVE_ARCH = NO;
				OTHER_CFLAGS = (
					"$(inherited)",
					"-DFB_SONARKIT_ENABLED=1",
				);
				OTHER_LDFLAGS = (
					"$(inherited)",
					"-ObjC",
					"-lc++",
				);
				OTHER_SWIFT_FLAGS = "$(inherited) -D EXPO_CONFIGURATION_RELEASE";
				PRODUCT_BUNDLE_IDENTIFIER = "io.metamask.MetaMask-QA";
				PRODUCT_NAME = "$(TARGET_NAME)";
				PROVISIONING_PROFILE_SPECIFIER = "Bitrise Internal Release - MetaMask-QA";
				"PROVISIONING_PROFILE_SPECIFIER[sdk=iphoneos*]" = "Bitrise Internal Release - MetaMask-QA";
				SWIFT_OBJC_BRIDGING_HEADER = "MetaMask-Bridging-Header.h";
				SWIFT_VERSION = 5.0;
				VERSIONING_SYSTEM = "apple-generic";
			};
			name = Release;
		};
/* End XCBuildConfiguration section */

/* Begin XCConfigurationList section */
		13B07F931A680F5B00A75B9A /* Build configuration list for PBXNativeTarget "MetaMask" */ = {
			isa = XCConfigurationList;
			buildConfigurations = (
				13B07F941A680F5B00A75B9A /* Debug */,
				13B07F951A680F5B00A75B9A /* Release */,
			);
			defaultConfigurationIsVisible = 0;
			defaultConfigurationName = Debug;
		};
		2EF2828F2B0FF86900D7B4B1 /* Build configuration list for PBXNativeTarget "MetaMask-Flask" */ = {
			isa = XCConfigurationList;
			buildConfigurations = (
				2EF282902B0FF86900D7B4B1 /* Debug */,
				2EF282912B0FF86900D7B4B1 /* Release */,
			);
			defaultConfigurationIsVisible = 0;
			defaultConfigurationName = Debug;
		};
		83CBB9FA1A601CBA00E9B192 /* Build configuration list for PBXProject "MetaMask" */ = {
			isa = XCConfigurationList;
			buildConfigurations = (
				83CBBA201A601CBA00E9B192 /* Debug */,
				83CBBA211A601CBA00E9B192 /* Release */,
			);
			defaultConfigurationIsVisible = 0;
			defaultConfigurationName = Debug;
		};
		B339FF36289ABD70001B89FB /* Build configuration list for PBXNativeTarget "MetaMask-QA" */ = {
			isa = XCConfigurationList;
			buildConfigurations = (
				B339FF37289ABD70001B89FB /* Debug */,
				B339FF38289ABD70001B89FB /* Release */,
			);
			defaultConfigurationIsVisible = 0;
			defaultConfigurationName = Debug;
		};
/* End XCConfigurationList section */
	};
	rootObject = 83CBB9F71A601CBA00E9B192 /* Project object */;
}<|MERGE_RESOLUTION|>--- conflicted
+++ resolved
@@ -1273,11 +1273,7 @@
 				CODE_SIGN_IDENTITY = "Apple Development";
 				"CODE_SIGN_IDENTITY[sdk=iphoneos*]" = "iPhone Developer";
 				CODE_SIGN_STYLE = Manual;
-<<<<<<< HEAD
-				CURRENT_PROJECT_VERSION = 2082;
-=======
 				CURRENT_PROJECT_VERSION = 2051;
->>>>>>> ad309603
 				DEAD_CODE_STRIPPING = YES;
 				DEBUG_INFORMATION_FORMAT = dwarf;
 				DEVELOPMENT_TEAM = 48XVW22RCG;
@@ -1315,11 +1311,7 @@
 					"${inherited}",
 				);
 				LLVM_LTO = YES;
-<<<<<<< HEAD
-				MARKETING_VERSION = 7.48.99;
-=======
 				MARKETING_VERSION = 7.47.3;
->>>>>>> ad309603
 				ONLY_ACTIVE_ARCH = YES;
 				OTHER_CFLAGS = "$(inherited)";
 				OTHER_LDFLAGS = (
@@ -1350,11 +1342,7 @@
 				CODE_SIGN_ENTITLEMENTS = MetaMask/MetaMask.entitlements;
 				CODE_SIGN_IDENTITY = "iPhone Distribution";
 				CODE_SIGN_STYLE = Manual;
-<<<<<<< HEAD
-				CURRENT_PROJECT_VERSION = 2082;
-=======
 				CURRENT_PROJECT_VERSION = 2051;
->>>>>>> ad309603
 				DEBUG_INFORMATION_FORMAT = "dwarf-with-dsym";
 				DEVELOPMENT_TEAM = 48XVW22RCG;
 				"DEVELOPMENT_TEAM[sdk=iphoneos*]" = 48XVW22RCG;
@@ -1389,11 +1377,7 @@
 					"${inherited}",
 				);
 				LLVM_LTO = YES;
-<<<<<<< HEAD
-				MARKETING_VERSION = 7.48.99;
-=======
 				MARKETING_VERSION = 7.47.3;
->>>>>>> ad309603
 				ONLY_ACTIVE_ARCH = NO;
 				OTHER_CFLAGS = "$(inherited)";
 				OTHER_LDFLAGS = (
@@ -1423,11 +1407,7 @@
 				CODE_SIGN_ENTITLEMENTS = MetaMask/MetaMaskDebug.entitlements;
 				CODE_SIGN_IDENTITY = "Apple Development";
 				CODE_SIGN_STYLE = Automatic;
-<<<<<<< HEAD
-				CURRENT_PROJECT_VERSION = 2082;
-=======
 				CURRENT_PROJECT_VERSION = 2051;
->>>>>>> ad309603
 				DEAD_CODE_STRIPPING = YES;
 				DEBUG_INFORMATION_FORMAT = dwarf;
 				DEVELOPMENT_TEAM = 48XVW22RCG;
@@ -1464,11 +1444,7 @@
 					"\"$(SRCROOT)/MetaMask/System/Library/Frameworks\"",
 				);
 				LLVM_LTO = YES;
-<<<<<<< HEAD
-				MARKETING_VERSION = 7.48.99;
-=======
 				MARKETING_VERSION = 7.47.3;
->>>>>>> ad309603
 				ONLY_ACTIVE_ARCH = YES;
 				OTHER_CFLAGS = "$(inherited)";
 				OTHER_LDFLAGS = (
@@ -1497,11 +1473,7 @@
 				CODE_SIGN_ENTITLEMENTS = MetaMask/MetaMask.entitlements;
 				CODE_SIGN_IDENTITY = "iPhone Distribution";
 				CODE_SIGN_STYLE = Manual;
-<<<<<<< HEAD
-				CURRENT_PROJECT_VERSION = 2082;
-=======
 				CURRENT_PROJECT_VERSION = 2051;
->>>>>>> ad309603
 				DEBUG_INFORMATION_FORMAT = "dwarf-with-dsym";
 				DEVELOPMENT_TEAM = 48XVW22RCG;
 				"DEVELOPMENT_TEAM[sdk=iphoneos*]" = 48XVW22RCG;
@@ -1536,11 +1508,7 @@
 					"\"$(SRCROOT)/MetaMask/System/Library/Frameworks\"",
 				);
 				LLVM_LTO = YES;
-<<<<<<< HEAD
-				MARKETING_VERSION = 7.48.99;
-=======
 				MARKETING_VERSION = 7.47.3;
->>>>>>> ad309603
 				ONLY_ACTIVE_ARCH = NO;
 				OTHER_CFLAGS = "$(inherited)";
 				OTHER_LDFLAGS = (
@@ -1667,11 +1635,7 @@
 				CODE_SIGN_ENTITLEMENTS = MetaMask/MetaMaskDebug.entitlements;
 				CODE_SIGN_IDENTITY = "Apple Development";
 				CODE_SIGN_STYLE = Automatic;
-<<<<<<< HEAD
-				CURRENT_PROJECT_VERSION = 2082;
-=======
 				CURRENT_PROJECT_VERSION = 2051;
->>>>>>> ad309603
 				DEAD_CODE_STRIPPING = YES;
 				DEBUG_INFORMATION_FORMAT = dwarf;
 				DEVELOPMENT_TEAM = 48XVW22RCG;
@@ -1708,11 +1672,7 @@
 					"\"$(SRCROOT)/MetaMask/System/Library/Frameworks\"",
 				);
 				LLVM_LTO = YES;
-<<<<<<< HEAD
-				MARKETING_VERSION = 7.48.99;
-=======
 				MARKETING_VERSION = 7.47.3;
->>>>>>> ad309603
 				ONLY_ACTIVE_ARCH = YES;
 				OTHER_CFLAGS = (
 					"$(inherited)",
@@ -1744,11 +1704,7 @@
 				CODE_SIGN_ENTITLEMENTS = MetaMask/MetaMask.entitlements;
 				CODE_SIGN_IDENTITY = "iPhone Distribution";
 				CODE_SIGN_STYLE = Manual;
-<<<<<<< HEAD
-				CURRENT_PROJECT_VERSION = 2082;
-=======
 				CURRENT_PROJECT_VERSION = 2051;
->>>>>>> ad309603
 				DEBUG_INFORMATION_FORMAT = "dwarf-with-dsym";
 				DEVELOPMENT_TEAM = 48XVW22RCG;
 				"DEVELOPMENT_TEAM[sdk=iphoneos*]" = 48XVW22RCG;
@@ -1783,11 +1739,7 @@
 					"\"$(SRCROOT)/MetaMask/System/Library/Frameworks\"",
 				);
 				LLVM_LTO = YES;
-<<<<<<< HEAD
-				MARKETING_VERSION = 7.48.99;
-=======
 				MARKETING_VERSION = 7.47.3;
->>>>>>> ad309603
 				ONLY_ACTIVE_ARCH = NO;
 				OTHER_CFLAGS = (
 					"$(inherited)",
