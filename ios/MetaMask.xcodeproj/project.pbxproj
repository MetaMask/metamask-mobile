--- conflicted
+++ resolved
@@ -1738,14 +1738,9 @@
 				CLANG_ENABLE_MODULES = YES;
 				CODE_SIGN_ENTITLEMENTS = MetaMask/MetaMaskDebug.entitlements;
 				CODE_SIGN_IDENTITY = "Apple Development";
-<<<<<<< HEAD
 				"CODE_SIGN_IDENTITY[sdk=iphoneos*]" = "iPhone Developer";
 				CODE_SIGN_STYLE = Manual;
-				CURRENT_PROJECT_VERSION = 1512;
-=======
-				CODE_SIGN_STYLE = Automatic;
 				CURRENT_PROJECT_VERSION = 1533;
->>>>>>> ef3b5d11
 				DEAD_CODE_STRIPPING = YES;
 				DEBUG_INFORMATION_FORMAT = dwarf;
 				DEVELOPMENT_TEAM = "";
