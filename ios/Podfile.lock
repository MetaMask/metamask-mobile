PODS:
  - Base64 (1.1.2)
  - BEMCheckBox (1.4.1)
  - boost (1.84.0)
  - Branch (1.43.2)
  - BVLinearGradient (2.8.3):
    - React-Core
  - CocoaAsyncSocket (7.6.5)
  - DoubleConversion (1.1.6)
  - EXConstants (17.0.8):
    - ExpoModulesCore
  - EXJSONUtils (0.14.0)
  - EXManifests (0.15.8):
    - ExpoModulesCore
  - Expo (52.0.27):
    - ExpoModulesCore
  - expo-dev-client (5.0.19):
    - EXManifests
    - expo-dev-launcher
    - expo-dev-menu
    - expo-dev-menu-interface
    - EXUpdatesInterface
  - expo-dev-launcher (5.0.34):
    - DoubleConversion
    - EXManifests
    - expo-dev-launcher/Main (= 5.0.34)
    - expo-dev-menu
    - expo-dev-menu-interface
    - ExpoModulesCore
    - EXUpdatesInterface
    - glog
    - RCT-Folly (= 2024.10.14.00)
    - RCTRequired
    - RCTTypeSafety
    - React-Core
    - React-debug
    - React-Fabric
    - React-featureflags
    - React-graphics
    - React-ImageManager
    - React-jsi
    - React-jsinspector
    - React-NativeModulesApple
    - React-RCTAppDelegate
    - React-RCTFabric
    - React-rendererdebug
    - React-utils
    - ReactCodegen
    - ReactCommon/turbomodule/bridging
    - ReactCommon/turbomodule/core
    - Yoga
  - expo-dev-launcher/Main (5.0.34):
    - DoubleConversion
    - EXManifests
    - expo-dev-launcher/Unsafe
    - expo-dev-menu
    - expo-dev-menu-interface
    - ExpoModulesCore
    - EXUpdatesInterface
    - glog
    - RCT-Folly (= 2024.10.14.00)
    - RCTRequired
    - RCTTypeSafety
    - React-Core
    - React-debug
    - React-Fabric
    - React-featureflags
    - React-graphics
    - React-ImageManager
    - React-jsi
    - React-jsinspector
    - React-NativeModulesApple
    - React-RCTAppDelegate
    - React-RCTFabric
    - React-rendererdebug
    - React-utils
    - ReactCodegen
    - ReactCommon/turbomodule/bridging
    - ReactCommon/turbomodule/core
    - Yoga
  - expo-dev-launcher/Unsafe (5.0.34):
    - DoubleConversion
    - EXManifests
    - expo-dev-menu
    - expo-dev-menu-interface
    - ExpoModulesCore
    - EXUpdatesInterface
    - glog
    - RCT-Folly (= 2024.10.14.00)
    - RCTRequired
    - RCTTypeSafety
    - React-Core
    - React-debug
    - React-Fabric
    - React-featureflags
    - React-graphics
    - React-ImageManager
    - React-jsi
    - React-jsinspector
    - React-NativeModulesApple
    - React-RCTAppDelegate
    - React-RCTFabric
    - React-rendererdebug
    - React-utils
    - ReactCodegen
    - ReactCommon/turbomodule/bridging
    - ReactCommon/turbomodule/core
    - Yoga
  - expo-dev-menu (6.0.24):
    - DoubleConversion
    - expo-dev-menu/Main (= 6.0.24)
    - expo-dev-menu/ReactNativeCompatibles (= 6.0.24)
    - glog
    - RCT-Folly (= 2024.10.14.00)
    - RCTRequired
    - RCTTypeSafety
    - React-Core
    - React-debug
    - React-Fabric
    - React-featureflags
    - React-graphics
    - React-ImageManager
    - React-jsi
    - React-NativeModulesApple
    - React-RCTFabric
    - React-rendererdebug
    - React-utils
    - ReactCodegen
    - ReactCommon/turbomodule/bridging
    - ReactCommon/turbomodule/core
    - Yoga
  - expo-dev-menu-interface (1.9.3)
  - expo-dev-menu/Main (6.0.24):
    - DoubleConversion
    - EXManifests
    - expo-dev-menu-interface
    - expo-dev-menu/Vendored
    - ExpoModulesCore
    - glog
    - RCT-Folly (= 2024.10.14.00)
    - RCTRequired
    - RCTTypeSafety
    - React-Core
    - React-debug
    - React-Fabric
    - React-featureflags
    - React-graphics
    - React-ImageManager
    - React-jsi
    - React-jsinspector
    - React-NativeModulesApple
    - React-RCTFabric
    - React-rendererdebug
    - React-utils
    - ReactCodegen
    - ReactCommon/turbomodule/bridging
    - ReactCommon/turbomodule/core
    - Yoga
  - expo-dev-menu/ReactNativeCompatibles (6.0.24):
    - DoubleConversion
    - glog
    - RCT-Folly (= 2024.10.14.00)
    - RCTRequired
    - RCTTypeSafety
    - React-Core
    - React-debug
    - React-Fabric
    - React-featureflags
    - React-graphics
    - React-ImageManager
    - React-jsi
    - React-NativeModulesApple
    - React-RCTFabric
    - React-rendererdebug
    - React-utils
    - ReactCodegen
    - ReactCommon/turbomodule/bridging
    - ReactCommon/turbomodule/core
    - Yoga
  - expo-dev-menu/SafeAreaView (6.0.24):
    - DoubleConversion
    - ExpoModulesCore
    - glog
    - RCT-Folly (= 2024.10.14.00)
    - RCTRequired
    - RCTTypeSafety
    - React-Core
    - React-debug
    - React-Fabric
    - React-featureflags
    - React-graphics
    - React-ImageManager
    - React-jsi
    - React-NativeModulesApple
    - React-RCTFabric
    - React-rendererdebug
    - React-utils
    - ReactCodegen
    - ReactCommon/turbomodule/bridging
    - ReactCommon/turbomodule/core
    - Yoga
  - expo-dev-menu/Vendored (6.0.24):
    - DoubleConversion
    - expo-dev-menu/SafeAreaView
    - glog
    - RCT-Folly (= 2024.10.14.00)
    - RCTRequired
    - RCTTypeSafety
    - React-Core
    - React-debug
    - React-Fabric
    - React-featureflags
    - React-graphics
    - React-ImageManager
    - React-jsi
    - React-NativeModulesApple
    - React-RCTFabric
    - React-rendererdebug
    - React-utils
    - ReactCodegen
    - ReactCommon/turbomodule/bridging
    - ReactCommon/turbomodule/core
    - Yoga
  - ExpoAsset (11.0.5):
    - ExpoModulesCore
  - ExpoFileSystem (18.0.12):
    - ExpoModulesCore
  - ExpoFont (13.0.3):
    - ExpoModulesCore
  - ExpoKeepAwake (14.0.2):
    - ExpoModulesCore
  - ExpoModulesCore (2.1.4):
    - DoubleConversion
    - glog
    - RCT-Folly (= 2024.10.14.00)
    - RCTRequired
    - RCTTypeSafety
    - React-Core
    - React-debug
    - React-Fabric
    - React-featureflags
    - React-graphics
    - React-ImageManager
    - React-jsc
    - React-jsi
    - React-NativeModulesApple
    - React-RCTAppDelegate
    - React-RCTFabric
    - React-rendererdebug
    - React-utils
    - ReactCodegen
    - ReactCommon/turbomodule/bridging
    - ReactCommon/turbomodule/core
    - Yoga
  - EXUpdatesInterface (1.0.0):
    - ExpoModulesCore
  - fast_float (6.1.4)
  - FBLazyVector (0.76.9)
  - Firebase/CoreOnly (10.29.0):
    - FirebaseCore (= 10.29.0)
  - Firebase/Messaging (10.29.0):
    - Firebase/CoreOnly
    - FirebaseMessaging (~> 10.29.0)
  - FirebaseCore (10.29.0):
    - FirebaseCoreInternal (~> 10.0)
    - GoogleUtilities/Environment (~> 7.12)
    - GoogleUtilities/Logger (~> 7.12)
  - FirebaseCoreExtension (10.29.0):
    - FirebaseCore (~> 10.0)
  - FirebaseCoreInternal (10.29.0):
    - "GoogleUtilities/NSData+zlib (~> 7.8)"
  - FirebaseInstallations (10.29.0):
    - FirebaseCore (~> 10.0)
    - GoogleUtilities/Environment (~> 7.8)
    - GoogleUtilities/UserDefaults (~> 7.8)
    - PromisesObjC (~> 2.1)
  - FirebaseMessaging (10.29.0):
    - FirebaseCore (~> 10.0)
    - FirebaseInstallations (~> 10.0)
    - GoogleDataTransport (~> 9.3)
    - GoogleUtilities/AppDelegateSwizzler (~> 7.8)
    - GoogleUtilities/Environment (~> 7.8)
    - GoogleUtilities/Reachability (~> 7.8)
    - GoogleUtilities/UserDefaults (~> 7.8)
    - nanopb (< 2.30911.0, >= 2.30908.0)
  - fmt (11.0.2)
  - glog (0.3.5)
  - GoogleDataTransport (9.4.1):
    - GoogleUtilities/Environment (~> 7.7)
    - nanopb (< 2.30911.0, >= 2.30908.0)
    - PromisesObjC (< 3.0, >= 1.2)
  - GoogleUtilities/AppDelegateSwizzler (7.13.3):
    - GoogleUtilities/Environment
    - GoogleUtilities/Logger
    - GoogleUtilities/Network
    - GoogleUtilities/Privacy
  - GoogleUtilities/Environment (7.13.3):
    - GoogleUtilities/Privacy
    - PromisesObjC (< 3.0, >= 1.2)
  - GoogleUtilities/Logger (7.13.3):
    - GoogleUtilities/Environment
    - GoogleUtilities/Privacy
  - GoogleUtilities/Network (7.13.3):
    - GoogleUtilities/Logger
    - "GoogleUtilities/NSData+zlib"
    - GoogleUtilities/Privacy
    - GoogleUtilities/Reachability
  - "GoogleUtilities/NSData+zlib (7.13.3)":
    - GoogleUtilities/Privacy
  - GoogleUtilities/Privacy (7.13.3)
  - GoogleUtilities/Reachability (7.13.3):
    - GoogleUtilities/Logger
    - GoogleUtilities/Privacy
  - GoogleUtilities/UserDefaults (7.13.3):
    - GoogleUtilities/Logger
    - GoogleUtilities/Privacy
  - GZIP (1.3.2)
  - GzipSwift (5.1.1)
  - lottie-ios (3.4.1)
  - lottie-react-native (5.1.6):
    - lottie-ios (~> 3.4.0)
    - React-Core
  - MMKV (2.0.2):
    - MMKVCore (~> 2.0.2)
  - MMKVCore (2.0.2)
  - MultiplatformBleAdapter (0.2.0)
  - nanopb (2.30910.0):
    - nanopb/decode (= 2.30910.0)
    - nanopb/encode (= 2.30910.0)
  - nanopb/decode (2.30910.0)
  - nanopb/encode (2.30910.0)
  - OpenSSL-Universal (3.3.2000)
  - Permission-BluetoothPeripheral (3.10.1):
    - RNPermissions
  - PromisesObjC (2.4.0)
  - RCT-Folly (2024.10.14.00):
    - boost
    - DoubleConversion
    - fast_float
    - fmt
    - glog
    - RCT-Folly/Default (= 2024.10.14.00)
  - RCT-Folly/Default (2024.10.14.00):
    - boost
    - DoubleConversion
    - fast_float
    - fmt
    - glog
  - RCT-Folly/Fabric (2024.10.14.00):
    - boost
    - DoubleConversion
    - fast_float
    - fmt
    - glog
  - RCTDeprecation (0.76.9)
  - RCTRequired (0.76.9)
  - RCTSearchApi (1.0.1):
    - React
    - React-RCTImage
  - RCTTypeSafety (0.76.9):
    - FBLazyVector (= 0.76.9)
    - RCTRequired (= 0.76.9)
    - React-Core (= 0.76.9)
  - React (0.76.9):
    - React-Core (= 0.76.9)
    - React-Core/DevSupport (= 0.76.9)
    - React-Core/RCTWebSocket (= 0.76.9)
    - React-RCTActionSheet (= 0.76.9)
    - React-RCTAnimation (= 0.76.9)
    - React-RCTBlob (= 0.76.9)
    - React-RCTImage (= 0.76.9)
    - React-RCTLinking (= 0.76.9)
    - React-RCTNetwork (= 0.76.9)
    - React-RCTSettings (= 0.76.9)
    - React-RCTText (= 0.76.9)
    - React-RCTVibration (= 0.76.9)
  - React-callinvoker (0.76.9)
  - React-Core (0.76.9):
    - glog
    - RCT-Folly (= 2024.10.14.00)
    - RCTDeprecation
    - React-Core/Default (= 0.76.9)
    - React-cxxreact
    - React-featureflags
    - React-jsc
    - React-jsi
    - React-jsiexecutor
    - React-jsinspector
    - React-perflogger
    - React-runtimescheduler
    - React-utils
    - SocketRocket (= 0.7.1)
    - Yoga
  - React-Core/CoreModulesHeaders (0.76.9):
    - glog
    - RCT-Folly (= 2024.10.14.00)
    - RCTDeprecation
    - React-Core/Default
    - React-cxxreact
    - React-featureflags
    - React-jsc
    - React-jsi
    - React-jsiexecutor
    - React-jsinspector
    - React-perflogger
    - React-runtimescheduler
    - React-utils
    - SocketRocket (= 0.7.1)
    - Yoga
  - React-Core/Default (0.76.9):
    - glog
    - RCT-Folly (= 2024.10.14.00)
    - RCTDeprecation
    - React-cxxreact
    - React-featureflags
    - React-jsc
    - React-jsi
    - React-jsiexecutor
    - React-jsinspector
    - React-perflogger
    - React-runtimescheduler
    - React-utils
    - SocketRocket (= 0.7.1)
    - Yoga
  - React-Core/DevSupport (0.76.9):
    - glog
    - RCT-Folly (= 2024.10.14.00)
    - RCTDeprecation
    - React-Core/Default (= 0.76.9)
    - React-Core/RCTWebSocket (= 0.76.9)
    - React-cxxreact
    - React-featureflags
    - React-jsc
    - React-jsi
    - React-jsiexecutor
    - React-jsinspector
    - React-perflogger
    - React-runtimescheduler
    - React-utils
    - SocketRocket (= 0.7.1)
    - Yoga
  - React-Core/RCTActionSheetHeaders (0.76.9):
    - glog
    - RCT-Folly (= 2024.10.14.00)
    - RCTDeprecation
    - React-Core/Default
    - React-cxxreact
    - React-featureflags
    - React-jsc
    - React-jsi
    - React-jsiexecutor
    - React-jsinspector
    - React-perflogger
    - React-runtimescheduler
    - React-utils
    - SocketRocket (= 0.7.1)
    - Yoga
  - React-Core/RCTAnimationHeaders (0.76.9):
    - glog
    - RCT-Folly (= 2024.10.14.00)
    - RCTDeprecation
    - React-Core/Default
    - React-cxxreact
    - React-featureflags
    - React-jsc
    - React-jsi
    - React-jsiexecutor
    - React-jsinspector
    - React-perflogger
    - React-runtimescheduler
    - React-utils
    - SocketRocket (= 0.7.1)
    - Yoga
  - React-Core/RCTBlobHeaders (0.76.9):
    - glog
    - RCT-Folly (= 2024.10.14.00)
    - RCTDeprecation
    - React-Core/Default
    - React-cxxreact
    - React-featureflags
    - React-jsc
    - React-jsi
    - React-jsiexecutor
    - React-jsinspector
    - React-perflogger
    - React-runtimescheduler
    - React-utils
    - SocketRocket (= 0.7.1)
    - Yoga
  - React-Core/RCTImageHeaders (0.76.9):
    - glog
    - RCT-Folly (= 2024.10.14.00)
    - RCTDeprecation
    - React-Core/Default
    - React-cxxreact
    - React-featureflags
    - React-jsc
    - React-jsi
    - React-jsiexecutor
    - React-jsinspector
    - React-perflogger
    - React-runtimescheduler
    - React-utils
    - SocketRocket (= 0.7.1)
    - Yoga
  - React-Core/RCTLinkingHeaders (0.76.9):
    - glog
    - RCT-Folly (= 2024.10.14.00)
    - RCTDeprecation
    - React-Core/Default
    - React-cxxreact
    - React-featureflags
    - React-jsc
    - React-jsi
    - React-jsiexecutor
    - React-jsinspector
    - React-perflogger
    - React-runtimescheduler
    - React-utils
    - SocketRocket (= 0.7.1)
    - Yoga
  - React-Core/RCTNetworkHeaders (0.76.9):
    - glog
    - RCT-Folly (= 2024.10.14.00)
    - RCTDeprecation
    - React-Core/Default
    - React-cxxreact
    - React-featureflags
    - React-jsc
    - React-jsi
    - React-jsiexecutor
    - React-jsinspector
    - React-perflogger
    - React-runtimescheduler
    - React-utils
    - SocketRocket (= 0.7.1)
    - Yoga
  - React-Core/RCTSettingsHeaders (0.76.9):
    - glog
    - RCT-Folly (= 2024.10.14.00)
    - RCTDeprecation
    - React-Core/Default
    - React-cxxreact
    - React-featureflags
    - React-jsc
    - React-jsi
    - React-jsiexecutor
    - React-jsinspector
    - React-perflogger
    - React-runtimescheduler
    - React-utils
    - SocketRocket (= 0.7.1)
    - Yoga
  - React-Core/RCTTextHeaders (0.76.9):
    - glog
    - RCT-Folly (= 2024.10.14.00)
    - RCTDeprecation
    - React-Core/Default
    - React-cxxreact
    - React-featureflags
    - React-jsc
    - React-jsi
    - React-jsiexecutor
    - React-jsinspector
    - React-perflogger
    - React-runtimescheduler
    - React-utils
    - SocketRocket (= 0.7.1)
    - Yoga
  - React-Core/RCTVibrationHeaders (0.76.9):
    - glog
    - RCT-Folly (= 2024.10.14.00)
    - RCTDeprecation
    - React-Core/Default
    - React-cxxreact
    - React-featureflags
    - React-jsc
    - React-jsi
    - React-jsiexecutor
    - React-jsinspector
    - React-perflogger
    - React-runtimescheduler
    - React-utils
    - SocketRocket (= 0.7.1)
    - Yoga
  - React-Core/RCTWebSocket (0.76.9):
    - glog
    - RCT-Folly (= 2024.10.14.00)
    - RCTDeprecation
    - React-Core/Default (= 0.76.9)
    - React-cxxreact
    - React-featureflags
    - React-jsc
    - React-jsi
    - React-jsiexecutor
    - React-jsinspector
    - React-perflogger
    - React-runtimescheduler
    - React-utils
    - SocketRocket (= 0.7.1)
    - Yoga
  - React-CoreModules (0.76.9):
    - DoubleConversion
    - fast_float
    - fmt
    - RCT-Folly
    - RCTTypeSafety
    - React-Core/CoreModulesHeaders
    - React-jsi
    - React-jsinspector
    - React-NativeModulesApple
    - React-RCTBlob
    - React-RCTImage
    - ReactCodegen
    - ReactCommon
    - SocketRocket
  - React-cxxreact (0.76.9):
    - boost
    - DoubleConversion
    - fast_float
    - fmt
    - glog
    - RCT-Folly
    - React-callinvoker
    - React-debug
    - React-jsi
    - React-jsinspector
    - React-logger
    - React-perflogger
    - React-runtimeexecutor
    - React-timing
  - React-debug (0.76.9)
  - React-defaultsnativemodule (0.76.9):
    - DoubleConversion
    - glog
    - RCT-Folly (= 2024.10.14.00)
    - RCTRequired
    - RCTTypeSafety
    - React-Core
    - React-debug
    - React-domnativemodule
    - React-Fabric
    - React-featureflags
    - React-featureflagsnativemodule
    - React-graphics
    - React-idlecallbacksnativemodule
    - React-ImageManager
    - React-jsi
    - React-microtasksnativemodule
    - React-NativeModulesApple
    - React-RCTFabric
    - React-rendererdebug
    - React-utils
    - ReactCodegen
    - ReactCommon/turbomodule/bridging
    - ReactCommon/turbomodule/core
    - Yoga
  - React-domnativemodule (0.76.9):
    - DoubleConversion
    - glog
    - RCT-Folly (= 2024.10.14.00)
    - RCTRequired
    - RCTTypeSafety
    - React-Core
    - React-debug
    - React-Fabric
    - React-FabricComponents
    - React-featureflags
    - React-graphics
    - React-ImageManager
    - React-jsi
    - React-NativeModulesApple
    - React-RCTFabric
    - React-rendererdebug
    - React-utils
    - ReactCodegen
    - ReactCommon/turbomodule/bridging
    - ReactCommon/turbomodule/core
    - Yoga
  - React-Fabric (0.76.9):
    - DoubleConversion
    - fast_float
    - fmt
    - glog
    - RCT-Folly/Fabric (= 2024.10.14.00)
    - RCTRequired
    - RCTTypeSafety
    - React-Core
    - React-cxxreact
    - React-debug
    - React-Fabric/animations (= 0.76.9)
    - React-Fabric/attributedstring (= 0.76.9)
    - React-Fabric/componentregistry (= 0.76.9)
    - React-Fabric/componentregistrynative (= 0.76.9)
    - React-Fabric/components (= 0.76.9)
    - React-Fabric/core (= 0.76.9)
    - React-Fabric/dom (= 0.76.9)
    - React-Fabric/imagemanager (= 0.76.9)
    - React-Fabric/leakchecker (= 0.76.9)
    - React-Fabric/mounting (= 0.76.9)
    - React-Fabric/observers (= 0.76.9)
    - React-Fabric/scheduler (= 0.76.9)
    - React-Fabric/telemetry (= 0.76.9)
    - React-Fabric/templateprocessor (= 0.76.9)
    - React-Fabric/uimanager (= 0.76.9)
    - React-featureflags
    - React-graphics
    - React-jsc
    - React-jsi
    - React-jsiexecutor
    - React-logger
    - React-rendererdebug
    - React-runtimescheduler
    - React-utils
    - ReactCommon/turbomodule/core
  - React-Fabric/animations (0.76.9):
    - DoubleConversion
    - fast_float
    - fmt
    - glog
    - RCT-Folly/Fabric (= 2024.10.14.00)
    - RCTRequired
    - RCTTypeSafety
    - React-Core
    - React-cxxreact
    - React-debug
    - React-featureflags
    - React-graphics
    - React-jsc
    - React-jsi
    - React-jsiexecutor
    - React-logger
    - React-rendererdebug
    - React-runtimescheduler
    - React-utils
    - ReactCommon/turbomodule/core
  - React-Fabric/attributedstring (0.76.9):
    - DoubleConversion
    - fast_float
    - fmt
    - glog
    - RCT-Folly/Fabric (= 2024.10.14.00)
    - RCTRequired
    - RCTTypeSafety
    - React-Core
    - React-cxxreact
    - React-debug
    - React-featureflags
    - React-graphics
    - React-jsc
    - React-jsi
    - React-jsiexecutor
    - React-logger
    - React-rendererdebug
    - React-runtimescheduler
    - React-utils
    - ReactCommon/turbomodule/core
  - React-Fabric/componentregistry (0.76.9):
    - DoubleConversion
    - fast_float
    - fmt
    - glog
    - RCT-Folly/Fabric (= 2024.10.14.00)
    - RCTRequired
    - RCTTypeSafety
    - React-Core
    - React-cxxreact
    - React-debug
    - React-featureflags
    - React-graphics
    - React-jsc
    - React-jsi
    - React-jsiexecutor
    - React-logger
    - React-rendererdebug
    - React-runtimescheduler
    - React-utils
    - ReactCommon/turbomodule/core
  - React-Fabric/componentregistrynative (0.76.9):
    - DoubleConversion
    - fast_float
    - fmt
    - glog
    - RCT-Folly/Fabric (= 2024.10.14.00)
    - RCTRequired
    - RCTTypeSafety
    - React-Core
    - React-cxxreact
    - React-debug
    - React-featureflags
    - React-graphics
    - React-jsc
    - React-jsi
    - React-jsiexecutor
    - React-logger
    - React-rendererdebug
    - React-runtimescheduler
    - React-utils
    - ReactCommon/turbomodule/core
  - React-Fabric/components (0.76.9):
    - DoubleConversion
    - fast_float
    - fmt
    - glog
    - RCT-Folly/Fabric (= 2024.10.14.00)
    - RCTRequired
    - RCTTypeSafety
    - React-Core
    - React-cxxreact
    - React-debug
    - React-Fabric/components/legacyviewmanagerinterop (= 0.76.9)
    - React-Fabric/components/root (= 0.76.9)
    - React-Fabric/components/view (= 0.76.9)
    - React-featureflags
    - React-graphics
    - React-jsc
    - React-jsi
    - React-jsiexecutor
    - React-logger
    - React-rendererdebug
    - React-runtimescheduler
    - React-utils
    - ReactCommon/turbomodule/core
  - React-Fabric/components/legacyviewmanagerinterop (0.76.9):
    - DoubleConversion
    - fast_float
    - fmt
    - glog
    - RCT-Folly/Fabric (= 2024.10.14.00)
    - RCTRequired
    - RCTTypeSafety
    - React-Core
    - React-cxxreact
    - React-debug
    - React-featureflags
    - React-graphics
    - React-jsc
    - React-jsi
    - React-jsiexecutor
    - React-logger
    - React-rendererdebug
    - React-runtimescheduler
    - React-utils
    - ReactCommon/turbomodule/core
  - React-Fabric/components/root (0.76.9):
    - DoubleConversion
    - fast_float
    - fmt
    - glog
    - RCT-Folly/Fabric (= 2024.10.14.00)
    - RCTRequired
    - RCTTypeSafety
    - React-Core
    - React-cxxreact
    - React-debug
    - React-featureflags
    - React-graphics
    - React-jsc
    - React-jsi
    - React-jsiexecutor
    - React-logger
    - React-rendererdebug
    - React-runtimescheduler
    - React-utils
    - ReactCommon/turbomodule/core
  - React-Fabric/components/view (0.76.9):
    - DoubleConversion
    - fast_float
    - fmt
    - glog
    - RCT-Folly/Fabric (= 2024.10.14.00)
    - RCTRequired
    - RCTTypeSafety
    - React-Core
    - React-cxxreact
    - React-debug
    - React-featureflags
    - React-graphics
    - React-jsc
    - React-jsi
    - React-jsiexecutor
    - React-logger
    - React-rendererdebug
    - React-runtimescheduler
    - React-utils
    - ReactCommon/turbomodule/core
    - Yoga
  - React-Fabric/core (0.76.9):
    - DoubleConversion
    - fast_float
    - fmt
    - glog
    - RCT-Folly/Fabric (= 2024.10.14.00)
    - RCTRequired
    - RCTTypeSafety
    - React-Core
    - React-cxxreact
    - React-debug
    - React-featureflags
    - React-graphics
    - React-jsc
    - React-jsi
    - React-jsiexecutor
    - React-logger
    - React-rendererdebug
    - React-runtimescheduler
    - React-utils
    - ReactCommon/turbomodule/core
  - React-Fabric/dom (0.76.9):
    - DoubleConversion
    - fast_float
    - fmt
    - glog
    - RCT-Folly/Fabric (= 2024.10.14.00)
    - RCTRequired
    - RCTTypeSafety
    - React-Core
    - React-cxxreact
    - React-debug
    - React-featureflags
    - React-graphics
    - React-jsc
    - React-jsi
    - React-jsiexecutor
    - React-logger
    - React-rendererdebug
    - React-runtimescheduler
    - React-utils
    - ReactCommon/turbomodule/core
  - React-Fabric/imagemanager (0.76.9):
    - DoubleConversion
    - fast_float
    - fmt
    - glog
    - RCT-Folly/Fabric (= 2024.10.14.00)
    - RCTRequired
    - RCTTypeSafety
    - React-Core
    - React-cxxreact
    - React-debug
    - React-featureflags
    - React-graphics
    - React-jsc
    - React-jsi
    - React-jsiexecutor
    - React-logger
    - React-rendererdebug
    - React-runtimescheduler
    - React-utils
    - ReactCommon/turbomodule/core
  - React-Fabric/leakchecker (0.76.9):
    - DoubleConversion
    - fast_float
    - fmt
    - glog
    - RCT-Folly/Fabric (= 2024.10.14.00)
    - RCTRequired
    - RCTTypeSafety
    - React-Core
    - React-cxxreact
    - React-debug
    - React-featureflags
    - React-graphics
    - React-jsc
    - React-jsi
    - React-jsiexecutor
    - React-logger
    - React-rendererdebug
    - React-runtimescheduler
    - React-utils
    - ReactCommon/turbomodule/core
  - React-Fabric/mounting (0.76.9):
    - DoubleConversion
    - fast_float
    - fmt
    - glog
    - RCT-Folly/Fabric (= 2024.10.14.00)
    - RCTRequired
    - RCTTypeSafety
    - React-Core
    - React-cxxreact
    - React-debug
    - React-featureflags
    - React-graphics
    - React-jsc
    - React-jsi
    - React-jsiexecutor
    - React-logger
    - React-rendererdebug
    - React-runtimescheduler
    - React-utils
    - ReactCommon/turbomodule/core
  - React-Fabric/observers (0.76.9):
    - DoubleConversion
    - fast_float
    - fmt
    - glog
    - RCT-Folly/Fabric (= 2024.10.14.00)
    - RCTRequired
    - RCTTypeSafety
    - React-Core
    - React-cxxreact
    - React-debug
    - React-Fabric/observers/events (= 0.76.9)
    - React-featureflags
    - React-graphics
    - React-jsc
    - React-jsi
    - React-jsiexecutor
    - React-logger
    - React-rendererdebug
    - React-runtimescheduler
    - React-utils
    - ReactCommon/turbomodule/core
  - React-Fabric/observers/events (0.76.9):
    - DoubleConversion
    - fast_float
    - fmt
    - glog
    - RCT-Folly/Fabric (= 2024.10.14.00)
    - RCTRequired
    - RCTTypeSafety
    - React-Core
    - React-cxxreact
    - React-debug
    - React-featureflags
    - React-graphics
    - React-jsc
    - React-jsi
    - React-jsiexecutor
    - React-logger
    - React-rendererdebug
    - React-runtimescheduler
    - React-utils
    - ReactCommon/turbomodule/core
  - React-Fabric/scheduler (0.76.9):
    - DoubleConversion
    - fast_float
    - fmt
    - glog
    - RCT-Folly/Fabric (= 2024.10.14.00)
    - RCTRequired
    - RCTTypeSafety
    - React-Core
    - React-cxxreact
    - React-debug
    - React-Fabric/observers/events
    - React-featureflags
    - React-graphics
    - React-jsc
    - React-jsi
    - React-jsiexecutor
    - React-logger
    - React-performancetimeline
    - React-rendererdebug
    - React-runtimescheduler
    - React-utils
    - ReactCommon/turbomodule/core
  - React-Fabric/telemetry (0.76.9):
    - DoubleConversion
    - fast_float
    - fmt
    - glog
    - RCT-Folly/Fabric (= 2024.10.14.00)
    - RCTRequired
    - RCTTypeSafety
    - React-Core
    - React-cxxreact
    - React-debug
    - React-featureflags
    - React-graphics
    - React-jsc
    - React-jsi
    - React-jsiexecutor
    - React-logger
    - React-rendererdebug
    - React-runtimescheduler
    - React-utils
    - ReactCommon/turbomodule/core
  - React-Fabric/templateprocessor (0.76.9):
    - DoubleConversion
    - fast_float
    - fmt
    - glog
    - RCT-Folly/Fabric (= 2024.10.14.00)
    - RCTRequired
    - RCTTypeSafety
    - React-Core
    - React-cxxreact
    - React-debug
    - React-featureflags
    - React-graphics
    - React-jsc
    - React-jsi
    - React-jsiexecutor
    - React-logger
    - React-rendererdebug
    - React-runtimescheduler
    - React-utils
    - ReactCommon/turbomodule/core
  - React-Fabric/uimanager (0.76.9):
    - DoubleConversion
    - fast_float
    - fmt
    - glog
    - RCT-Folly/Fabric (= 2024.10.14.00)
    - RCTRequired
    - RCTTypeSafety
    - React-Core
    - React-cxxreact
    - React-debug
    - React-Fabric/uimanager/consistency (= 0.76.9)
    - React-featureflags
    - React-graphics
    - React-jsc
    - React-jsi
    - React-jsiexecutor
    - React-logger
    - React-rendererconsistency
    - React-rendererdebug
    - React-runtimescheduler
    - React-utils
    - ReactCommon/turbomodule/core
  - React-Fabric/uimanager/consistency (0.76.9):
    - DoubleConversion
    - fast_float
    - fmt
    - glog
    - RCT-Folly/Fabric (= 2024.10.14.00)
    - RCTRequired
    - RCTTypeSafety
    - React-Core
    - React-cxxreact
    - React-debug
    - React-featureflags
    - React-graphics
    - React-jsc
    - React-jsi
    - React-jsiexecutor
    - React-logger
    - React-rendererconsistency
    - React-rendererdebug
    - React-runtimescheduler
    - React-utils
    - ReactCommon/turbomodule/core
  - React-FabricComponents (0.76.9):
    - DoubleConversion
    - fast_float
    - fmt
    - glog
    - RCT-Folly/Fabric (= 2024.10.14.00)
    - RCTRequired
    - RCTTypeSafety
    - React-Core
    - React-cxxreact
    - React-debug
    - React-Fabric
    - React-FabricComponents/components (= 0.76.9)
    - React-FabricComponents/textlayoutmanager (= 0.76.9)
    - React-featureflags
    - React-graphics
    - React-jsc
    - React-jsi
    - React-jsiexecutor
    - React-logger
    - React-rendererdebug
    - React-runtimescheduler
    - React-utils
    - ReactCodegen
    - ReactCommon/turbomodule/core
    - Yoga
  - React-FabricComponents/components (0.76.9):
    - DoubleConversion
    - fast_float
    - fmt
    - glog
    - RCT-Folly/Fabric (= 2024.10.14.00)
    - RCTRequired
    - RCTTypeSafety
    - React-Core
    - React-cxxreact
    - React-debug
    - React-Fabric
    - React-FabricComponents/components/inputaccessory (= 0.76.9)
    - React-FabricComponents/components/iostextinput (= 0.76.9)
    - React-FabricComponents/components/modal (= 0.76.9)
    - React-FabricComponents/components/rncore (= 0.76.9)
    - React-FabricComponents/components/safeareaview (= 0.76.9)
    - React-FabricComponents/components/scrollview (= 0.76.9)
    - React-FabricComponents/components/text (= 0.76.9)
    - React-FabricComponents/components/textinput (= 0.76.9)
    - React-FabricComponents/components/unimplementedview (= 0.76.9)
    - React-featureflags
    - React-graphics
    - React-jsc
    - React-jsi
    - React-jsiexecutor
    - React-logger
    - React-rendererdebug
    - React-runtimescheduler
    - React-utils
    - ReactCodegen
    - ReactCommon/turbomodule/core
    - Yoga
  - React-FabricComponents/components/inputaccessory (0.76.9):
    - DoubleConversion
    - fast_float
    - fmt
    - glog
    - RCT-Folly/Fabric (= 2024.10.14.00)
    - RCTRequired
    - RCTTypeSafety
    - React-Core
    - React-cxxreact
    - React-debug
    - React-Fabric
    - React-featureflags
    - React-graphics
    - React-jsc
    - React-jsi
    - React-jsiexecutor
    - React-logger
    - React-rendererdebug
    - React-runtimescheduler
    - React-utils
    - ReactCodegen
    - ReactCommon/turbomodule/core
    - Yoga
  - React-FabricComponents/components/iostextinput (0.76.9):
    - DoubleConversion
    - fast_float
    - fmt
    - glog
    - RCT-Folly/Fabric (= 2024.10.14.00)
    - RCTRequired
    - RCTTypeSafety
    - React-Core
    - React-cxxreact
    - React-debug
    - React-Fabric
    - React-featureflags
    - React-graphics
    - React-jsc
    - React-jsi
    - React-jsiexecutor
    - React-logger
    - React-rendererdebug
    - React-runtimescheduler
    - React-utils
    - ReactCodegen
    - ReactCommon/turbomodule/core
    - Yoga
  - React-FabricComponents/components/modal (0.76.9):
    - DoubleConversion
    - fast_float
    - fmt
    - glog
    - RCT-Folly/Fabric (= 2024.10.14.00)
    - RCTRequired
    - RCTTypeSafety
    - React-Core
    - React-cxxreact
    - React-debug
    - React-Fabric
    - React-featureflags
    - React-graphics
    - React-jsc
    - React-jsi
    - React-jsiexecutor
    - React-logger
    - React-rendererdebug
    - React-runtimescheduler
    - React-utils
    - ReactCodegen
    - ReactCommon/turbomodule/core
    - Yoga
  - React-FabricComponents/components/rncore (0.76.9):
    - DoubleConversion
    - fast_float
    - fmt
    - glog
    - RCT-Folly/Fabric (= 2024.10.14.00)
    - RCTRequired
    - RCTTypeSafety
    - React-Core
    - React-cxxreact
    - React-debug
    - React-Fabric
    - React-featureflags
    - React-graphics
    - React-jsc
    - React-jsi
    - React-jsiexecutor
    - React-logger
    - React-rendererdebug
    - React-runtimescheduler
    - React-utils
    - ReactCodegen
    - ReactCommon/turbomodule/core
    - Yoga
  - React-FabricComponents/components/safeareaview (0.76.9):
    - DoubleConversion
    - fast_float
    - fmt
    - glog
    - RCT-Folly/Fabric (= 2024.10.14.00)
    - RCTRequired
    - RCTTypeSafety
    - React-Core
    - React-cxxreact
    - React-debug
    - React-Fabric
    - React-featureflags
    - React-graphics
    - React-jsc
    - React-jsi
    - React-jsiexecutor
    - React-logger
    - React-rendererdebug
    - React-runtimescheduler
    - React-utils
    - ReactCodegen
    - ReactCommon/turbomodule/core
    - Yoga
  - React-FabricComponents/components/scrollview (0.76.9):
    - DoubleConversion
    - fast_float
    - fmt
    - glog
    - RCT-Folly/Fabric (= 2024.10.14.00)
    - RCTRequired
    - RCTTypeSafety
    - React-Core
    - React-cxxreact
    - React-debug
    - React-Fabric
    - React-featureflags
    - React-graphics
    - React-jsc
    - React-jsi
    - React-jsiexecutor
    - React-logger
    - React-rendererdebug
    - React-runtimescheduler
    - React-utils
    - ReactCodegen
    - ReactCommon/turbomodule/core
    - Yoga
  - React-FabricComponents/components/text (0.76.9):
    - DoubleConversion
    - fast_float
    - fmt
    - glog
    - RCT-Folly/Fabric (= 2024.10.14.00)
    - RCTRequired
    - RCTTypeSafety
    - React-Core
    - React-cxxreact
    - React-debug
    - React-Fabric
    - React-featureflags
    - React-graphics
    - React-jsc
    - React-jsi
    - React-jsiexecutor
    - React-logger
    - React-rendererdebug
    - React-runtimescheduler
    - React-utils
    - ReactCodegen
    - ReactCommon/turbomodule/core
    - Yoga
  - React-FabricComponents/components/textinput (0.76.9):
    - DoubleConversion
    - fast_float
    - fmt
    - glog
    - RCT-Folly/Fabric (= 2024.10.14.00)
    - RCTRequired
    - RCTTypeSafety
    - React-Core
    - React-cxxreact
    - React-debug
    - React-Fabric
    - React-featureflags
    - React-graphics
    - React-jsc
    - React-jsi
    - React-jsiexecutor
    - React-logger
    - React-rendererdebug
    - React-runtimescheduler
    - React-utils
    - ReactCodegen
    - ReactCommon/turbomodule/core
    - Yoga
  - React-FabricComponents/components/unimplementedview (0.76.9):
    - DoubleConversion
    - fast_float
    - fmt
    - glog
    - RCT-Folly/Fabric (= 2024.10.14.00)
    - RCTRequired
    - RCTTypeSafety
    - React-Core
    - React-cxxreact
    - React-debug
    - React-Fabric
    - React-featureflags
    - React-graphics
    - React-jsc
    - React-jsi
    - React-jsiexecutor
    - React-logger
    - React-rendererdebug
    - React-runtimescheduler
    - React-utils
    - ReactCodegen
    - ReactCommon/turbomodule/core
    - Yoga
  - React-FabricComponents/textlayoutmanager (0.76.9):
    - DoubleConversion
    - fast_float
    - fmt
    - glog
    - RCT-Folly/Fabric (= 2024.10.14.00)
    - RCTRequired
    - RCTTypeSafety
    - React-Core
    - React-cxxreact
    - React-debug
    - React-Fabric
    - React-featureflags
    - React-graphics
    - React-jsc
    - React-jsi
    - React-jsiexecutor
    - React-logger
    - React-rendererdebug
    - React-runtimescheduler
    - React-utils
    - ReactCodegen
    - ReactCommon/turbomodule/core
    - Yoga
  - React-FabricImage (0.76.9):
    - DoubleConversion
    - fast_float
    - fmt
    - glog
    - RCT-Folly/Fabric
    - RCTRequired
    - RCTTypeSafety
    - React-Fabric
    - React-graphics
    - React-ImageManager
    - React-jsc
    - React-jsi
    - React-jsiexecutor
    - React-logger
    - React-rendererdebug
    - React-utils
    - ReactCommon
    - Yoga
  - React-featureflags (0.76.9)
  - React-featureflagsnativemodule (0.76.9):
    - DoubleConversion
    - glog
    - RCT-Folly (= 2024.10.14.00)
    - RCTRequired
    - RCTTypeSafety
    - React-Core
    - React-debug
    - React-Fabric
    - React-featureflags
    - React-graphics
    - React-ImageManager
    - React-jsi
    - React-NativeModulesApple
    - React-RCTFabric
    - React-rendererdebug
    - React-utils
    - ReactCodegen
    - ReactCommon/turbomodule/bridging
    - ReactCommon/turbomodule/core
    - Yoga
  - React-graphics (0.76.9):
    - DoubleConversion
    - fast_float
    - fmt
    - glog
    - RCT-Folly/Fabric
    - React-jsi
    - React-jsiexecutor
    - React-utils
  - React-idlecallbacksnativemodule (0.76.9):
    - DoubleConversion
    - glog
    - RCT-Folly (= 2024.10.14.00)
    - RCTRequired
    - RCTTypeSafety
    - React-Core
    - React-debug
    - React-Fabric
    - React-featureflags
    - React-graphics
    - React-ImageManager
    - React-jsi
    - React-NativeModulesApple
    - React-RCTFabric
    - React-rendererdebug
    - React-runtimescheduler
    - React-utils
    - ReactCodegen
    - ReactCommon/turbomodule/bridging
    - ReactCommon/turbomodule/core
    - Yoga
  - React-ImageManager (0.76.9):
    - glog
    - RCT-Folly/Fabric
    - React-Core/Default
    - React-debug
    - React-Fabric
    - React-graphics
    - React-rendererdebug
    - React-utils
  - React-jsc (0.76.9):
    - React-jsc/Fabric (= 0.76.9)
    - React-jsi (= 0.76.9)
  - React-jsc/Fabric (0.76.9):
    - React-jsi (= 0.76.9)
  - React-jserrorhandler (0.76.9):
    - glog
    - RCT-Folly/Fabric (= 2024.10.14.00)
    - React-cxxreact
    - React-debug
    - React-jsi
  - React-jsi (0.76.9):
    - boost
    - DoubleConversion
    - fast_float
    - fmt
    - glog
    - RCT-Folly
  - React-jsiexecutor (0.76.9):
    - DoubleConversion
    - fast_float
    - fmt
    - glog
    - RCT-Folly
    - React-cxxreact
    - React-jsi
    - React-jsinspector
    - React-perflogger
  - React-jsinspector (0.76.9):
    - DoubleConversion
    - glog
    - RCT-Folly
    - React-featureflags
    - React-jsi
    - React-perflogger
    - React-runtimeexecutor
  - React-jsitracing (0.76.9):
    - React-jsi
  - React-logger (0.76.9):
    - glog
  - React-Mapbuffer (0.76.9):
    - glog
    - React-debug
  - React-microtasksnativemodule (0.76.9):
    - DoubleConversion
    - glog
    - RCT-Folly (= 2024.10.14.00)
    - RCTRequired
    - RCTTypeSafety
    - React-Core
    - React-debug
    - React-Fabric
    - React-featureflags
    - React-graphics
    - React-ImageManager
    - React-jsi
    - React-NativeModulesApple
    - React-RCTFabric
    - React-rendererdebug
    - React-utils
    - ReactCodegen
    - ReactCommon/turbomodule/bridging
    - ReactCommon/turbomodule/core
    - Yoga
  - react-native-aes (3.0.3):
    - React-Core
  - react-native-background-timer (2.1.1):
    - React
  - react-native-ble-plx (3.1.2):
    - DoubleConversion
    - glog
    - MultiplatformBleAdapter (= 0.2.0)
    - RCT-Folly (= 2024.10.14.00)
    - RCTRequired
    - RCTTypeSafety
    - React-Core
    - React-debug
    - React-Fabric
    - React-featureflags
    - React-graphics
    - React-ImageManager
    - React-jsi
    - React-NativeModulesApple
    - React-RCTFabric
    - React-rendererdebug
    - React-utils
    - ReactCodegen
    - ReactCommon/turbomodule/bridging
    - ReactCommon/turbomodule/core
    - Yoga
  - react-native-blob-jsi-helper (0.3.1):
    - React
    - React-Core
  - react-native-blob-util (0.19.9):
    - React-Core
  - react-native-blur (4.4.1):
    - DoubleConversion
    - glog
    - RCT-Folly (= 2024.10.14.00)
    - RCTRequired
    - RCTTypeSafety
    - React-Core
    - React-debug
    - React-Fabric
    - React-featureflags
    - React-graphics
    - React-ImageManager
    - React-jsi
    - React-NativeModulesApple
    - React-RCTFabric
    - React-rendererdebug
    - React-utils
    - ReactCodegen
    - ReactCommon/turbomodule/bridging
    - ReactCommon/turbomodule/core
    - Yoga
  - react-native-branch (5.6.2):
    - Branch (= 1.43.2)
    - React-Core
  - react-native-camera (3.44.3):
    - React-Core
    - react-native-camera/RCT (= 3.44.3)
    - react-native-camera/RN (= 3.44.3)
  - react-native-camera/RCT (3.44.3):
    - React-Core
  - react-native-camera/RN (3.44.3):
    - React-Core
  - react-native-compat (2.19.2):
    - DoubleConversion
    - glog
    - RCT-Folly (= 2024.10.14.00)
    - RCTRequired
    - RCTTypeSafety
    - React-Core
    - React-debug
    - React-Fabric
    - React-featureflags
    - React-graphics
    - React-ImageManager
    - React-jsi
    - React-NativeModulesApple
    - React-RCTFabric
    - React-rendererdebug
    - React-utils
    - ReactCodegen
    - ReactCommon/turbomodule/bridging
    - ReactCommon/turbomodule/core
    - Yoga
  - react-native-cookies (6.2.1):
    - React-Core
  - react-native-fast-crypto (2.2.0):
    - React
  - react-native-get-random-values (1.8.0):
    - React-Core
  - react-native-gzip (1.1.0):
    - Base64
    - GZIP
    - React-Core
  - react-native-in-app-review (4.3.3):
    - React-Core
  - react-native-launch-arguments (4.0.1):
    - React
  - react-native-mmkv (2.11.0):
    - MMKV (>= 1.2.13)
    - React-Core
  - react-native-netinfo (9.5.0):
    - React-Core
  - react-native-pager-view (6.7.0):
    - DoubleConversion
    - glog
    - RCT-Folly (= 2024.10.14.00)
    - RCTRequired
    - RCTTypeSafety
    - React-Core
    - React-debug
    - React-Fabric
    - React-featureflags
    - React-graphics
    - React-ImageManager
    - React-jsi
    - React-NativeModulesApple
    - React-RCTFabric
    - React-rendererdebug
    - React-utils
    - ReactCodegen
    - ReactCommon/turbomodule/bridging
    - ReactCommon/turbomodule/core
    - Yoga
  - react-native-performance (5.1.2):
    - React-Core
  - react-native-quick-base64 (2.0.8):
    - React-Core
  - react-native-quick-crypto (0.7.12):
    - DoubleConversion
    - glog
    - OpenSSL-Universal
    - RCT-Folly (= 2024.10.14.00)
    - RCTRequired
    - RCTTypeSafety
    - React
    - React-Core
    - React-debug
    - React-Fabric
    - React-featureflags
    - React-graphics
    - React-ImageManager
    - React-jsi
    - React-NativeModulesApple
    - React-RCTFabric
    - React-rendererdebug
    - React-utils
    - ReactCodegen
    - ReactCommon/turbomodule/bridging
    - ReactCommon/turbomodule/core
    - Yoga
  - react-native-randombytes (3.6.1):
    - React-Core
  - react-native-render-html (6.3.4):
    - React-Core
  - react-native-safe-area-context (3.4.1):
    - React-Core
  - react-native-slider (4.5.6):
    - DoubleConversion
    - glog
    - RCT-Folly (= 2024.10.14.00)
    - RCTRequired
    - RCTTypeSafety
    - React-Core
    - React-debug
    - React-Fabric
    - React-featureflags
    - React-graphics
    - React-ImageManager
    - React-jsi
    - React-NativeModulesApple
    - React-RCTFabric
    - React-rendererdebug
    - React-utils
    - ReactCodegen
    - ReactCommon/turbomodule/bridging
    - ReactCommon/turbomodule/core
    - Yoga
  - react-native-video (6.10.1):
    - DoubleConversion
    - glog
    - RCT-Folly (= 2024.10.14.00)
    - RCTRequired
    - RCTTypeSafety
    - React-Core
    - React-debug
    - React-Fabric
    - React-featureflags
    - React-graphics
    - React-ImageManager
    - React-jsi
    - react-native-video/Video (= 6.10.1)
    - React-NativeModulesApple
    - React-RCTFabric
    - React-rendererdebug
    - React-utils
    - ReactCodegen
    - ReactCommon/turbomodule/bridging
    - ReactCommon/turbomodule/core
    - Yoga
  - react-native-video/Video (6.10.1):
    - DoubleConversion
    - glog
    - RCT-Folly (= 2024.10.14.00)
    - RCTRequired
    - RCTTypeSafety
    - React-Core
    - React-debug
    - React-Fabric
    - React-featureflags
    - React-graphics
    - React-ImageManager
    - React-jsi
    - React-NativeModulesApple
    - React-RCTFabric
    - React-rendererdebug
    - React-utils
    - ReactCodegen
    - ReactCommon/turbomodule/bridging
    - ReactCommon/turbomodule/core
    - Yoga
  - react-native-view-shot (3.1.2):
    - React
  - react-native-webview-mm (14.0.4):
    - React-Core
  - React-nativeconfig (0.76.9)
  - React-NativeModulesApple (0.76.9):
    - glog
    - React-callinvoker
    - React-Core
    - React-cxxreact
    - React-jsc
    - React-jsi
    - React-jsinspector
    - React-runtimeexecutor
    - ReactCommon/turbomodule/bridging
    - ReactCommon/turbomodule/core
  - React-perflogger (0.76.9):
    - DoubleConversion
    - RCT-Folly (= 2024.10.14.00)
  - React-performancetimeline (0.76.9):
    - RCT-Folly (= 2024.10.14.00)
    - React-cxxreact
    - React-timing
  - React-RCTActionSheet (0.76.9):
    - React-Core/RCTActionSheetHeaders (= 0.76.9)
  - React-RCTAnimation (0.76.9):
    - RCT-Folly (= 2024.10.14.00)
    - RCTTypeSafety
    - React-Core/RCTAnimationHeaders
    - React-jsi
    - React-NativeModulesApple
    - ReactCodegen
    - ReactCommon
  - React-RCTAppDelegate (0.76.9):
    - RCT-Folly (= 2024.10.14.00)
    - RCTRequired
    - RCTTypeSafety
    - React-Core
    - React-CoreModules
    - React-debug
    - React-defaultsnativemodule
    - React-Fabric
    - React-featureflags
    - React-graphics
    - React-jsc
    - React-nativeconfig
    - React-NativeModulesApple
    - React-RCTFabric
    - React-RCTImage
    - React-RCTNetwork
    - React-rendererdebug
    - React-RuntimeApple
    - React-RuntimeCore
    - React-runtimescheduler
    - React-utils
    - ReactCodegen
    - ReactCommon
  - React-RCTBlob (0.76.9):
    - DoubleConversion
    - fast_float
    - fmt
    - RCT-Folly (= 2024.10.14.00)
    - React-Core/RCTBlobHeaders
    - React-Core/RCTWebSocket
    - React-jsi
    - React-jsinspector
    - React-NativeModulesApple
    - React-RCTNetwork
    - ReactCodegen
    - ReactCommon
  - React-RCTFabric (0.76.9):
    - glog
    - RCT-Folly/Fabric (= 2024.10.14.00)
    - React-Core
    - React-debug
    - React-Fabric
    - React-FabricComponents
    - React-FabricImage
    - React-featureflags
    - React-graphics
    - React-ImageManager
    - React-jsc
    - React-jsi
    - React-jsinspector
    - React-nativeconfig
    - React-performancetimeline
    - React-RCTImage
    - React-RCTText
    - React-rendererconsistency
    - React-rendererdebug
    - React-runtimescheduler
    - React-utils
    - Yoga
  - React-RCTImage (0.76.9):
    - RCT-Folly (= 2024.10.14.00)
    - RCTTypeSafety
    - React-Core/RCTImageHeaders
    - React-jsi
    - React-NativeModulesApple
    - React-RCTNetwork
    - ReactCodegen
    - ReactCommon
  - React-RCTLinking (0.76.9):
    - React-Core/RCTLinkingHeaders (= 0.76.9)
    - React-jsi (= 0.76.9)
    - React-NativeModulesApple
    - ReactCodegen
    - ReactCommon
    - ReactCommon/turbomodule/core (= 0.76.9)
  - React-RCTNetwork (0.76.9):
    - RCT-Folly (= 2024.10.14.00)
    - RCTTypeSafety
    - React-Core/RCTNetworkHeaders
    - React-jsi
    - React-NativeModulesApple
    - ReactCodegen
    - ReactCommon
  - React-RCTSettings (0.76.9):
    - RCT-Folly (= 2024.10.14.00)
    - RCTTypeSafety
    - React-Core/RCTSettingsHeaders
    - React-jsi
    - React-NativeModulesApple
    - ReactCodegen
    - ReactCommon
  - React-RCTText (0.76.9):
    - React-Core/RCTTextHeaders (= 0.76.9)
    - Yoga
  - React-RCTVibration (0.76.9):
    - RCT-Folly (= 2024.10.14.00)
    - React-Core/RCTVibrationHeaders
    - React-jsi
    - React-NativeModulesApple
    - ReactCodegen
    - ReactCommon
  - React-rendererconsistency (0.76.9)
  - React-rendererdebug (0.76.9):
    - DoubleConversion
    - fast_float
    - fmt
    - RCT-Folly
    - React-debug
  - React-rncore (0.76.9)
  - React-RuntimeApple (0.76.9):
    - RCT-Folly/Fabric (= 2024.10.14.00)
    - React-callinvoker
    - React-Core/Default
    - React-CoreModules
    - React-cxxreact
    - React-jsc
    - React-jserrorhandler
    - React-jsi
    - React-jsiexecutor
    - React-jsinspector
    - React-Mapbuffer
    - React-NativeModulesApple
    - React-RCTFabric
    - React-RuntimeCore
    - React-runtimeexecutor
    - React-runtimescheduler
    - React-utils
  - React-RuntimeCore (0.76.9):
    - glog
    - RCT-Folly/Fabric (= 2024.10.14.00)
    - React-cxxreact
    - React-featureflags
    - React-jsc
    - React-jserrorhandler
    - React-jsi
    - React-jsiexecutor
    - React-jsinspector
    - React-performancetimeline
    - React-runtimeexecutor
    - React-runtimescheduler
    - React-utils
  - React-runtimeexecutor (0.76.9):
    - React-jsi (= 0.76.9)
  - React-runtimescheduler (0.76.9):
    - glog
    - RCT-Folly (= 2024.10.14.00)
    - React-callinvoker
    - React-cxxreact
    - React-debug
    - React-featureflags
    - React-jsc
    - React-jsi
    - React-performancetimeline
    - React-rendererconsistency
    - React-rendererdebug
    - React-runtimeexecutor
    - React-timing
    - React-utils
  - React-timing (0.76.9)
  - React-utils (0.76.9):
    - glog
    - RCT-Folly (= 2024.10.14.00)
    - React-debug
    - React-jsc
    - React-jsi (= 0.76.9)
  - ReactCodegen (0.76.9):
    - DoubleConversion
    - glog
<<<<<<< HEAD
  - react-native-aes (3.0.3):
    - React-Core
  - react-native-background-timer (2.1.1):
    - React
  - react-native-ble-plx (3.1.2):
    - MultiplatformBleAdapter (= 0.2.0)
    - RCT-Folly (= 2021.07.22.00)
    - React-Core
  - react-native-blob-jsi-helper (0.3.1):
    - React
    - React-Core
  - react-native-blob-util (0.19.9):
    - React-Core
  - react-native-blur (4.4.1):
    - RCT-Folly (= 2021.07.22.00)
    - React-Core
  - react-native-branch (5.6.2):
    - Branch (= 1.43.2)
    - React-Core
  - react-native-camera (3.44.3):
    - React-Core
    - react-native-camera/RCT (= 3.44.3)
    - react-native-camera/RN (= 3.44.3)
  - react-native-camera/RCT (3.44.3):
    - React-Core
  - react-native-camera/RN (3.44.3):
    - React-Core
  - react-native-compat (2.19.2):
    - RCT-Folly (= 2021.07.22.00)
    - React-Core
  - react-native-cookies (6.2.1):
    - React-Core
  - react-native-fast-crypto (2.2.0):
    - React
  - react-native-flipper (0.263.0):
    - React-Core
  - react-native-get-random-values (1.8.0):
    - React-Core
  - react-native-gzip (1.1.0):
    - Base64
    - GZIP
    - React-Core
  - react-native-in-app-review (4.3.3):
    - React-Core
  - react-native-launch-arguments (4.0.1):
    - React
  - react-native-mmkv (2.11.0):
    - MMKV (>= 1.2.13)
    - React-Core
  - react-native-netinfo (9.5.0):
    - React-Core
  - react-native-performance (5.1.2):
    - React-Core
  - react-native-quick-base64 (2.0.8):
    - React-Core
  - react-native-quick-crypto (0.6.1):
    - OpenSSL-Universal
    - React
    - React-callinvoker
    - React-Core
  - react-native-randombytes (3.6.1):
    - React-Core
  - react-native-render-html (6.3.4):
    - React-Core
  - react-native-safe-area-context (3.4.1):
    - React-Core
  - react-native-slider (4.5.2):
    - RCT-Folly (= 2021.07.22.00)
    - React-Core
  - react-native-video (5.2.1):
    - React-Core
    - react-native-video/Video (= 5.2.1)
  - react-native-video/Video (5.2.1):
    - React-Core
  - react-native-view-shot (3.1.2):
    - React
  - react-native-webview-mm (14.0.4):
    - React-Core
  - React-NativeModulesApple (0.72.15):
    - React-callinvoker
    - React-Core
    - React-cxxreact
    - React-jsi
    - React-runtimeexecutor
    - ReactCommon/turbomodule/bridging
    - ReactCommon/turbomodule/core
  - React-perflogger (0.72.15)
  - React-RCTActionSheet (0.72.15):
    - React-Core/RCTActionSheetHeaders (= 0.72.15)
  - React-RCTAnimation (0.72.15):
    - RCT-Folly (= 2021.07.22.00)
    - RCTTypeSafety (= 0.72.15)
    - React-Codegen (= 0.72.15)
    - React-Core/RCTAnimationHeaders (= 0.72.15)
    - React-jsi (= 0.72.15)
    - ReactCommon/turbomodule/core (= 0.72.15)
  - React-RCTAppDelegate (0.72.15):
=======
>>>>>>> 733bad1a
    - RCT-Folly
    - RCTRequired
    - RCTTypeSafety
    - React-Core
    - React-debug
    - React-Fabric
    - React-FabricImage
    - React-featureflags
    - React-graphics
    - React-jsc
    - React-jsi
    - React-jsiexecutor
    - React-NativeModulesApple
    - React-rendererdebug
    - React-utils
    - ReactCommon/turbomodule/bridging
    - ReactCommon/turbomodule/core
  - ReactCommon (0.76.9):
    - ReactCommon/turbomodule (= 0.76.9)
  - ReactCommon/turbomodule (0.76.9):
    - DoubleConversion
    - fast_float
    - fmt
    - glog
    - RCT-Folly
    - React-callinvoker
    - React-cxxreact
    - React-jsi
    - React-logger
    - React-perflogger
    - ReactCommon/turbomodule/bridging (= 0.76.9)
    - ReactCommon/turbomodule/core (= 0.76.9)
  - ReactCommon/turbomodule/bridging (0.76.9):
    - DoubleConversion
    - fast_float
    - fmt
    - glog
    - RCT-Folly
    - React-callinvoker
    - React-cxxreact
    - React-jsi (= 0.76.9)
    - React-logger
    - React-perflogger
  - ReactCommon/turbomodule/core (0.76.9):
    - DoubleConversion
    - fast_float
    - fmt
    - glog
    - RCT-Folly
    - React-callinvoker
    - React-cxxreact
    - React-debug (= 0.76.9)
    - React-featureflags (= 0.76.9)
    - React-jsi
    - React-logger
    - React-perflogger
    - React-utils (= 0.76.9)
  - ReactNativePayments (2.0.0):
    - React
  - RNCAsyncStorage (1.23.1):
    - React-Core
  - RNCCheckbox (0.5.17):
    - BEMCheckBox (~> 1.4)
    - React-Core
  - RNCClipboard (1.16.1):
    - React-Core
  - RNCMaskedView (0.3.1):
    - React-Core
  - RNDateTimePicker (7.7.0):
    - React-Core
  - RNDefaultPreference (1.4.3):
    - React
  - RNDeviceInfo (9.0.2):
    - React-Core
  - RNFBApp (20.5.0):
    - Firebase/CoreOnly (= 10.29.0)
    - React-Core
  - RNFBMessaging (20.5.0):
    - Firebase/Messaging (= 10.29.0)
    - FirebaseCoreExtension
    - React-Core
    - RNFBApp
  - RNFlashList (1.7.6):
    - DoubleConversion
    - glog
    - RCT-Folly (= 2024.10.14.00)
    - RCTRequired
    - RCTTypeSafety
    - React-Core
    - React-debug
    - React-Fabric
    - React-featureflags
    - React-graphics
    - React-ImageManager
    - React-jsi
    - React-NativeModulesApple
    - React-RCTFabric
    - React-rendererdebug
    - React-utils
    - ReactCodegen
    - ReactCommon/turbomodule/bridging
    - ReactCommon/turbomodule/core
    - Yoga
  - RNFS (2.20.0):
    - React-Core
  - RNGestureHandler (1.10.3):
    - React-Core
  - RNI18n (2.0.15):
    - React
  - RNInAppBrowser (3.7.0):
    - React-Core
  - RNKeychain (8.0.0):
    - React-Core
  - RNNotifee (9.0.2):
    - React-Core
    - RNNotifee/NotifeeCore (= 9.0.2)
  - RNNotifee/NotifeeCore (9.0.2):
    - React-Core
  - RNOS (1.2.6):
    - React
  - RNPermissions (3.10.1):
    - React-Core
  - RNReanimated (3.17.2):
    - DoubleConversion
    - glog
    - RCT-Folly (= 2024.10.14.00)
    - RCTRequired
    - RCTTypeSafety
    - React-Core
    - React-debug
    - React-Fabric
    - React-featureflags
    - React-graphics
    - React-ImageManager
    - React-jsi
    - React-NativeModulesApple
    - React-RCTFabric
    - React-rendererdebug
    - React-utils
    - ReactCodegen
    - ReactCommon/turbomodule/bridging
    - ReactCommon/turbomodule/core
    - RNReanimated/reanimated (= 3.17.2)
    - RNReanimated/worklets (= 3.17.2)
    - Yoga
  - RNReanimated/reanimated (3.17.2):
    - DoubleConversion
    - glog
    - RCT-Folly (= 2024.10.14.00)
    - RCTRequired
    - RCTTypeSafety
    - React-Core
    - React-debug
    - React-Fabric
    - React-featureflags
    - React-graphics
    - React-ImageManager
    - React-jsi
    - React-NativeModulesApple
    - React-RCTFabric
    - React-rendererdebug
    - React-utils
    - ReactCodegen
    - ReactCommon/turbomodule/bridging
    - ReactCommon/turbomodule/core
    - RNReanimated/reanimated/apple (= 3.17.2)
    - Yoga
  - RNReanimated/reanimated/apple (3.17.2):
    - DoubleConversion
    - glog
    - RCT-Folly (= 2024.10.14.00)
    - RCTRequired
    - RCTTypeSafety
    - React-Core
    - React-debug
    - React-Fabric
    - React-featureflags
    - React-graphics
    - React-ImageManager
    - React-jsi
    - React-NativeModulesApple
    - React-RCTFabric
    - React-rendererdebug
    - React-utils
    - ReactCodegen
    - ReactCommon/turbomodule/bridging
    - ReactCommon/turbomodule/core
    - Yoga
  - RNReanimated/worklets (3.17.2):
    - DoubleConversion
    - glog
    - RCT-Folly (= 2024.10.14.00)
    - RCTRequired
    - RCTTypeSafety
    - React-Core
    - React-debug
    - React-Fabric
    - React-featureflags
    - React-graphics
    - React-ImageManager
    - React-jsi
    - React-NativeModulesApple
    - React-RCTFabric
    - React-rendererdebug
    - React-utils
    - ReactCodegen
    - ReactCommon/turbomodule/bridging
    - ReactCommon/turbomodule/core
    - RNReanimated/worklets/apple (= 3.17.2)
    - Yoga
  - RNReanimated/worklets/apple (3.17.2):
    - DoubleConversion
    - glog
    - RCT-Folly (= 2024.10.14.00)
    - RCTRequired
    - RCTTypeSafety
    - React-Core
    - React-debug
    - React-Fabric
    - React-featureflags
    - React-graphics
    - React-ImageManager
    - React-jsi
    - React-NativeModulesApple
    - React-RCTFabric
    - React-rendererdebug
    - React-utils
    - ReactCodegen
    - ReactCommon/turbomodule/bridging
    - ReactCommon/turbomodule/core
    - Yoga
  - RNScreens (3.37.0):
    - DoubleConversion
    - glog
    - RCT-Folly (= 2024.10.14.00)
    - RCTRequired
    - RCTTypeSafety
    - React-Core
    - React-debug
    - React-Fabric
    - React-featureflags
    - React-graphics
    - React-ImageManager
    - React-jsi
    - React-NativeModulesApple
    - React-RCTFabric
    - React-RCTImage
    - React-rendererdebug
    - React-utils
    - ReactCodegen
    - ReactCommon/turbomodule/bridging
    - ReactCommon/turbomodule/core
    - Yoga
  - RNSensors (5.3.0):
    - React
  - RNSentry (5.33.2):
    - DoubleConversion
    - glog
    - RCT-Folly (= 2024.10.14.00)
    - RCTRequired
    - RCTTypeSafety
    - React-Core
    - React-debug
    - React-Fabric
    - React-featureflags
    - React-graphics
    - React-ImageManager
    - React-jsi
    - React-NativeModulesApple
    - React-RCTFabric
    - React-rendererdebug
    - React-utils
    - ReactCodegen
    - ReactCommon/turbomodule/bridging
    - ReactCommon/turbomodule/core
    - Sentry/HybridSDK (= 8.36.0)
    - Yoga
  - RNShare (7.3.7):
    - React-Core
  - RNSVG (15.11.1):
    - React-Core
  - RNVectorIcons (10.2.0):
    - DoubleConversion
    - glog
    - RCT-Folly (= 2024.10.14.00)
    - RCTRequired
    - RCTTypeSafety
    - React-Core
    - React-debug
    - React-Fabric
    - React-featureflags
    - React-graphics
    - React-ImageManager
    - React-jsi
    - React-NativeModulesApple
    - React-RCTFabric
    - React-rendererdebug
    - React-utils
    - ReactCodegen
    - ReactCommon/turbomodule/bridging
    - ReactCommon/turbomodule/core
    - Yoga
  - segment-analytics-react-native (2.20.3):
    - React-Core
    - sovran-react-native
  - Sentry/HybridSDK (8.36.0)
  - SocketRocket (0.7.1)
  - sovran-react-native (1.0.4):
    - React-Core
  - TcpSockets (4.0.0):
    - CocoaAsyncSocket
    - React
  - Yoga (0.0.0)

DEPENDENCIES:
  - boost (from `../node_modules/react-native/third-party-podspecs/boost.podspec`)
  - BVLinearGradient (from `../node_modules/react-native-linear-gradient`)
  - DoubleConversion (from `../node_modules/react-native/third-party-podspecs/DoubleConversion.podspec`)
  - EXConstants (from `../node_modules/expo-constants/ios`)
  - EXJSONUtils (from `../node_modules/expo-json-utils/ios`)
  - EXManifests (from `../node_modules/expo-manifests/ios`)
  - Expo (from `../node_modules/expo`)
  - expo-dev-client (from `../node_modules/expo-dev-client/ios`)
  - expo-dev-launcher (from `../node_modules/expo-dev-launcher`)
  - expo-dev-menu (from `../node_modules/expo-dev-menu`)
  - expo-dev-menu-interface (from `../node_modules/expo-dev-menu-interface/ios`)
  - ExpoAsset (from `../node_modules/expo-asset/ios`)
  - ExpoFileSystem (from `../node_modules/expo-file-system/ios`)
  - ExpoFont (from `../node_modules/expo-font/ios`)
  - ExpoKeepAwake (from `../node_modules/expo-keep-awake/ios`)
  - ExpoModulesCore (from `../node_modules/expo-modules-core`)
  - EXUpdatesInterface (from `../node_modules/expo-updates-interface/ios`)
  - fast_float (from `../node_modules/react-native/third-party-podspecs/fast_float.podspec`)
  - FBLazyVector (from `../node_modules/react-native/Libraries/FBLazyVector`)
  - FirebaseCore
  - fmt (from `../node_modules/react-native/third-party-podspecs/fmt.podspec`)
  - glog (from `../node_modules/react-native/third-party-podspecs/glog.podspec`)
  - "GoogleUtilities/NSData+zlib"
  - GzipSwift
  - lottie-ios (from `../node_modules/lottie-ios`)
  - lottie-react-native (from `../node_modules/lottie-react-native`)
  - OpenSSL-Universal
  - Permission-BluetoothPeripheral (from `../node_modules/react-native-permissions/ios/BluetoothPeripheral`)
  - RCT-Folly (from `../node_modules/react-native/third-party-podspecs/RCT-Folly.podspec`)
  - RCT-Folly/Fabric (from `../node_modules/react-native/third-party-podspecs/RCT-Folly.podspec`)
  - RCTDeprecation (from `../node_modules/react-native/ReactApple/Libraries/RCTFoundation/RCTDeprecation`)
  - RCTRequired (from `../node_modules/react-native/Libraries/Required`)
  - "RCTSearchApi (from `../node_modules/@metamask/react-native-search-api`)"
  - RCTTypeSafety (from `../node_modules/react-native/Libraries/TypeSafety`)
  - React (from `../node_modules/react-native/`)
  - React-callinvoker (from `../node_modules/react-native/ReactCommon/callinvoker`)
  - React-Core (from `../node_modules/react-native/`)
  - React-Core/RCTWebSocket (from `../node_modules/react-native/`)
  - React-CoreModules (from `../node_modules/react-native/React/CoreModules`)
  - React-cxxreact (from `../node_modules/react-native/ReactCommon/cxxreact`)
  - React-debug (from `../node_modules/react-native/ReactCommon/react/debug`)
  - React-defaultsnativemodule (from `../node_modules/react-native/ReactCommon/react/nativemodule/defaults`)
  - React-domnativemodule (from `../node_modules/react-native/ReactCommon/react/nativemodule/dom`)
  - React-Fabric (from `../node_modules/react-native/ReactCommon`)
  - React-FabricComponents (from `../node_modules/react-native/ReactCommon`)
  - React-FabricImage (from `../node_modules/react-native/ReactCommon`)
  - React-featureflags (from `../node_modules/react-native/ReactCommon/react/featureflags`)
  - React-featureflagsnativemodule (from `../node_modules/react-native/ReactCommon/react/nativemodule/featureflags`)
  - React-graphics (from `../node_modules/react-native/ReactCommon/react/renderer/graphics`)
  - React-idlecallbacksnativemodule (from `../node_modules/react-native/ReactCommon/react/nativemodule/idlecallbacks`)
  - React-ImageManager (from `../node_modules/react-native/ReactCommon/react/renderer/imagemanager/platform/ios`)
  - React-jsc (from `../node_modules/react-native/ReactCommon/jsc`)
  - React-jserrorhandler (from `../node_modules/react-native/ReactCommon/jserrorhandler`)
  - React-jsi (from `../node_modules/react-native/ReactCommon/jsi`)
  - React-jsiexecutor (from `../node_modules/react-native/ReactCommon/jsiexecutor`)
  - React-jsinspector (from `../node_modules/react-native/ReactCommon/jsinspector-modern`)
  - React-jsitracing (from `../node_modules/react-native/ReactCommon/hermes/executor/`)
  - React-logger (from `../node_modules/react-native/ReactCommon/logger`)
  - React-Mapbuffer (from `../node_modules/react-native/ReactCommon`)
  - React-microtasksnativemodule (from `../node_modules/react-native/ReactCommon/react/nativemodule/microtasks`)
  - react-native-aes (from `../node_modules/react-native-aes-crypto`)
  - react-native-background-timer (from `../node_modules/react-native-background-timer`)
  - react-native-ble-plx (from `../node_modules/react-native-ble-plx`)
  - react-native-blob-jsi-helper (from `../node_modules/react-native-blob-jsi-helper`)
  - react-native-blob-util (from `../node_modules/react-native-blob-util`)
  - "react-native-blur (from `../node_modules/@react-native-community/blur`)"
  - react-native-branch (from `../node_modules/react-native-branch`)
  - react-native-camera (from `../node_modules/react-native-camera`)
  - "react-native-compat (from `../node_modules/@walletconnect/react-native-compat`)"
  - "react-native-cookies (from `../node_modules/@react-native-cookies/cookies`)"
  - react-native-fast-crypto (from `../node_modules/react-native-fast-crypto`)
  - react-native-get-random-values (from `../node_modules/react-native-get-random-values`)
  - react-native-gzip (from `../node_modules/react-native-gzip`)
  - react-native-in-app-review (from `../node_modules/react-native-in-app-review`)
  - react-native-launch-arguments (from `../node_modules/react-native-launch-arguments`)
  - react-native-mmkv (from `../node_modules/react-native-mmkv`)
  - "react-native-netinfo (from `../node_modules/@react-native-community/netinfo`)"
  - react-native-pager-view (from `../node_modules/react-native-pager-view`)
  - react-native-performance (from `../node_modules/react-native-performance`)
  - react-native-quick-base64 (from `../node_modules/react-native-quick-base64`)
  - react-native-quick-crypto (from `../node_modules/react-native-quick-crypto`)
  - react-native-randombytes (from `../node_modules/react-native-randombytes`)
  - react-native-render-html (from `../node_modules/react-native-render-html`)
  - react-native-safe-area-context (from `../node_modules/react-native-safe-area-context`)
  - "react-native-slider (from `../node_modules/@react-native-community/slider`)"
  - react-native-video (from `../node_modules/react-native-video`)
  - react-native-view-shot (from `../node_modules/react-native-view-shot`)
  - "react-native-webview-mm (from `../node_modules/@metamask/react-native-webview`)"
  - React-nativeconfig (from `../node_modules/react-native/ReactCommon`)
  - React-NativeModulesApple (from `../node_modules/react-native/ReactCommon/react/nativemodule/core/platform/ios`)
  - React-perflogger (from `../node_modules/react-native/ReactCommon/reactperflogger`)
  - React-performancetimeline (from `../node_modules/react-native/ReactCommon/react/performance/timeline`)
  - React-RCTActionSheet (from `../node_modules/react-native/Libraries/ActionSheetIOS`)
  - React-RCTAnimation (from `../node_modules/react-native/Libraries/NativeAnimation`)
  - React-RCTAppDelegate (from `../node_modules/react-native/Libraries/AppDelegate`)
  - React-RCTBlob (from `../node_modules/react-native/Libraries/Blob`)
  - React-RCTFabric (from `../node_modules/react-native/React`)
  - React-RCTImage (from `../node_modules/react-native/Libraries/Image`)
  - React-RCTLinking (from `../node_modules/react-native/Libraries/LinkingIOS`)
  - React-RCTNetwork (from `../node_modules/react-native/Libraries/Network`)
  - React-RCTSettings (from `../node_modules/react-native/Libraries/Settings`)
  - React-RCTText (from `../node_modules/react-native/Libraries/Text`)
  - React-RCTVibration (from `../node_modules/react-native/Libraries/Vibration`)
  - React-rendererconsistency (from `../node_modules/react-native/ReactCommon/react/renderer/consistency`)
  - React-rendererdebug (from `../node_modules/react-native/ReactCommon/react/renderer/debug`)
  - React-rncore (from `../node_modules/react-native/ReactCommon`)
  - React-RuntimeApple (from `../node_modules/react-native/ReactCommon/react/runtime/platform/ios`)
  - React-RuntimeCore (from `../node_modules/react-native/ReactCommon/react/runtime`)
  - React-runtimeexecutor (from `../node_modules/react-native/ReactCommon/runtimeexecutor`)
  - React-runtimescheduler (from `../node_modules/react-native/ReactCommon/react/renderer/runtimescheduler`)
  - React-timing (from `../node_modules/react-native/ReactCommon/react/timing`)
  - React-utils (from `../node_modules/react-native/ReactCommon/react/utils`)
  - ReactCodegen (from `build/generated/ios`)
  - ReactCommon/turbomodule/core (from `../node_modules/react-native/ReactCommon`)
  - "ReactNativePayments (from `../node_modules/@metamask/react-native-payments/lib/ios/`)"
  - "RNCAsyncStorage (from `../node_modules/@react-native-async-storage/async-storage`)"
  - "RNCCheckbox (from `../node_modules/@react-native-community/checkbox`)"
  - "RNCClipboard (from `../node_modules/@react-native-clipboard/clipboard`)"
  - "RNCMaskedView (from `../node_modules/@react-native-masked-view/masked-view`)"
  - "RNDateTimePicker (from `../node_modules/@react-native-community/datetimepicker`)"
  - RNDefaultPreference (from `../node_modules/react-native-default-preference`)
  - RNDeviceInfo (from `../node_modules/react-native-device-info`)
  - "RNFBApp (from `../node_modules/@react-native-firebase/app`)"
  - "RNFBMessaging (from `../node_modules/@react-native-firebase/messaging`)"
  - "RNFlashList (from `../node_modules/@shopify/flash-list`)"
  - RNFS (from `../node_modules/react-native-fs`)
  - RNGestureHandler (from `../node_modules/react-native-gesture-handler`)
  - RNI18n (from `../node_modules/react-native-i18n`)
  - RNInAppBrowser (from `../node_modules/react-native-inappbrowser-reborn`)
  - RNKeychain (from `../node_modules/react-native-keychain`)
  - "RNNotifee (from `../node_modules/@notifee/react-native`)"
  - RNOS (from `../node_modules/react-native-os`)
  - RNPermissions (from `../node_modules/react-native-permissions`)
  - RNReanimated (from `../node_modules/react-native-reanimated`)
  - RNScreens (from `../node_modules/react-native-screens`)
  - RNSensors (from `../node_modules/react-native-sensors`)
  - "RNSentry (from `../node_modules/@sentry/react-native`)"
  - RNShare (from `../node_modules/react-native-share`)
  - RNSVG (from `../node_modules/react-native-svg`)
  - RNVectorIcons (from `../node_modules/react-native-vector-icons`)
  - "segment-analytics-react-native (from `../node_modules/@segment/analytics-react-native`)"
  - "sovran-react-native (from `../node_modules/@segment/sovran-react-native`)"
  - TcpSockets (from `../node_modules/react-native-tcp`)
  - Yoga (from `../node_modules/react-native/ReactCommon/yoga`)

SPEC REPOS:
  trunk:
    - Base64
    - BEMCheckBox
    - Branch
    - CocoaAsyncSocket
    - Firebase
    - FirebaseCore
    - FirebaseCoreExtension
    - FirebaseCoreInternal
    - FirebaseInstallations
    - FirebaseMessaging
    - GoogleDataTransport
    - GoogleUtilities
    - GZIP
    - GzipSwift
    - MMKV
    - MMKVCore
    - MultiplatformBleAdapter
    - nanopb
    - OpenSSL-Universal
    - PromisesObjC
    - Sentry
    - SocketRocket

EXTERNAL SOURCES:
  boost:
    :podspec: "../node_modules/react-native/third-party-podspecs/boost.podspec"
  BVLinearGradient:
    :path: "../node_modules/react-native-linear-gradient"
  DoubleConversion:
    :podspec: "../node_modules/react-native/third-party-podspecs/DoubleConversion.podspec"
  EXConstants:
    :path: "../node_modules/expo-constants/ios"
  EXJSONUtils:
    :path: "../node_modules/expo-json-utils/ios"
  EXManifests:
    :path: "../node_modules/expo-manifests/ios"
  Expo:
    :path: "../node_modules/expo"
  expo-dev-client:
    :path: "../node_modules/expo-dev-client/ios"
  expo-dev-launcher:
    :path: "../node_modules/expo-dev-launcher"
  expo-dev-menu:
    :path: "../node_modules/expo-dev-menu"
  expo-dev-menu-interface:
    :path: "../node_modules/expo-dev-menu-interface/ios"
  ExpoAsset:
    :path: "../node_modules/expo-asset/ios"
  ExpoFileSystem:
    :path: "../node_modules/expo-file-system/ios"
  ExpoFont:
    :path: "../node_modules/expo-font/ios"
  ExpoKeepAwake:
    :path: "../node_modules/expo-keep-awake/ios"
  ExpoModulesCore:
    :path: "../node_modules/expo-modules-core"
  EXUpdatesInterface:
    :path: "../node_modules/expo-updates-interface/ios"
  fast_float:
    :podspec: "../node_modules/react-native/third-party-podspecs/fast_float.podspec"
  FBLazyVector:
    :path: "../node_modules/react-native/Libraries/FBLazyVector"
  fmt:
    :podspec: "../node_modules/react-native/third-party-podspecs/fmt.podspec"
  glog:
    :podspec: "../node_modules/react-native/third-party-podspecs/glog.podspec"
  lottie-ios:
    :path: "../node_modules/lottie-ios"
  lottie-react-native:
    :path: "../node_modules/lottie-react-native"
  Permission-BluetoothPeripheral:
    :path: "../node_modules/react-native-permissions/ios/BluetoothPeripheral"
  RCT-Folly:
    :podspec: "../node_modules/react-native/third-party-podspecs/RCT-Folly.podspec"
  RCTDeprecation:
    :path: "../node_modules/react-native/ReactApple/Libraries/RCTFoundation/RCTDeprecation"
  RCTRequired:
    :path: "../node_modules/react-native/Libraries/Required"
  RCTSearchApi:
    :path: "../node_modules/@metamask/react-native-search-api"
  RCTTypeSafety:
    :path: "../node_modules/react-native/Libraries/TypeSafety"
  React:
    :path: "../node_modules/react-native/"
  React-callinvoker:
    :path: "../node_modules/react-native/ReactCommon/callinvoker"
  React-Core:
    :path: "../node_modules/react-native/"
  React-CoreModules:
    :path: "../node_modules/react-native/React/CoreModules"
  React-cxxreact:
    :path: "../node_modules/react-native/ReactCommon/cxxreact"
  React-debug:
    :path: "../node_modules/react-native/ReactCommon/react/debug"
  React-defaultsnativemodule:
    :path: "../node_modules/react-native/ReactCommon/react/nativemodule/defaults"
  React-domnativemodule:
    :path: "../node_modules/react-native/ReactCommon/react/nativemodule/dom"
  React-Fabric:
    :path: "../node_modules/react-native/ReactCommon"
  React-FabricComponents:
    :path: "../node_modules/react-native/ReactCommon"
  React-FabricImage:
    :path: "../node_modules/react-native/ReactCommon"
  React-featureflags:
    :path: "../node_modules/react-native/ReactCommon/react/featureflags"
  React-featureflagsnativemodule:
    :path: "../node_modules/react-native/ReactCommon/react/nativemodule/featureflags"
  React-graphics:
    :path: "../node_modules/react-native/ReactCommon/react/renderer/graphics"
  React-idlecallbacksnativemodule:
    :path: "../node_modules/react-native/ReactCommon/react/nativemodule/idlecallbacks"
  React-ImageManager:
    :path: "../node_modules/react-native/ReactCommon/react/renderer/imagemanager/platform/ios"
  React-jsc:
    :path: "../node_modules/react-native/ReactCommon/jsc"
  React-jserrorhandler:
    :path: "../node_modules/react-native/ReactCommon/jserrorhandler"
  React-jsi:
    :path: "../node_modules/react-native/ReactCommon/jsi"
  React-jsiexecutor:
    :path: "../node_modules/react-native/ReactCommon/jsiexecutor"
  React-jsinspector:
    :path: "../node_modules/react-native/ReactCommon/jsinspector-modern"
  React-jsitracing:
    :path: "../node_modules/react-native/ReactCommon/hermes/executor/"
  React-logger:
    :path: "../node_modules/react-native/ReactCommon/logger"
  React-Mapbuffer:
    :path: "../node_modules/react-native/ReactCommon"
  React-microtasksnativemodule:
    :path: "../node_modules/react-native/ReactCommon/react/nativemodule/microtasks"
  react-native-aes:
    :path: "../node_modules/react-native-aes-crypto"
  react-native-background-timer:
    :path: "../node_modules/react-native-background-timer"
  react-native-ble-plx:
    :path: "../node_modules/react-native-ble-plx"
  react-native-blob-jsi-helper:
    :path: "../node_modules/react-native-blob-jsi-helper"
  react-native-blob-util:
    :path: "../node_modules/react-native-blob-util"
  react-native-blur:
    :path: "../node_modules/@react-native-community/blur"
  react-native-branch:
    :path: "../node_modules/react-native-branch"
  react-native-camera:
    :path: "../node_modules/react-native-camera"
  react-native-compat:
    :path: "../node_modules/@walletconnect/react-native-compat"
  react-native-cookies:
    :path: "../node_modules/@react-native-cookies/cookies"
  react-native-fast-crypto:
    :path: "../node_modules/react-native-fast-crypto"
  react-native-get-random-values:
    :path: "../node_modules/react-native-get-random-values"
  react-native-gzip:
    :path: "../node_modules/react-native-gzip"
  react-native-in-app-review:
    :path: "../node_modules/react-native-in-app-review"
  react-native-launch-arguments:
    :path: "../node_modules/react-native-launch-arguments"
  react-native-mmkv:
    :path: "../node_modules/react-native-mmkv"
  react-native-netinfo:
    :path: "../node_modules/@react-native-community/netinfo"
  react-native-pager-view:
    :path: "../node_modules/react-native-pager-view"
  react-native-performance:
    :path: "../node_modules/react-native-performance"
  react-native-quick-base64:
    :path: "../node_modules/react-native-quick-base64"
  react-native-quick-crypto:
    :path: "../node_modules/react-native-quick-crypto"
  react-native-randombytes:
    :path: "../node_modules/react-native-randombytes"
  react-native-render-html:
    :path: "../node_modules/react-native-render-html"
  react-native-safe-area-context:
    :path: "../node_modules/react-native-safe-area-context"
  react-native-slider:
    :path: "../node_modules/@react-native-community/slider"
  react-native-video:
    :path: "../node_modules/react-native-video"
  react-native-view-shot:
    :path: "../node_modules/react-native-view-shot"
  react-native-webview-mm:
    :path: "../node_modules/@metamask/react-native-webview"
  React-nativeconfig:
    :path: "../node_modules/react-native/ReactCommon"
  React-NativeModulesApple:
    :path: "../node_modules/react-native/ReactCommon/react/nativemodule/core/platform/ios"
  React-perflogger:
    :path: "../node_modules/react-native/ReactCommon/reactperflogger"
  React-performancetimeline:
    :path: "../node_modules/react-native/ReactCommon/react/performance/timeline"
  React-RCTActionSheet:
    :path: "../node_modules/react-native/Libraries/ActionSheetIOS"
  React-RCTAnimation:
    :path: "../node_modules/react-native/Libraries/NativeAnimation"
  React-RCTAppDelegate:
    :path: "../node_modules/react-native/Libraries/AppDelegate"
  React-RCTBlob:
    :path: "../node_modules/react-native/Libraries/Blob"
  React-RCTFabric:
    :path: "../node_modules/react-native/React"
  React-RCTImage:
    :path: "../node_modules/react-native/Libraries/Image"
  React-RCTLinking:
    :path: "../node_modules/react-native/Libraries/LinkingIOS"
  React-RCTNetwork:
    :path: "../node_modules/react-native/Libraries/Network"
  React-RCTSettings:
    :path: "../node_modules/react-native/Libraries/Settings"
  React-RCTText:
    :path: "../node_modules/react-native/Libraries/Text"
  React-RCTVibration:
    :path: "../node_modules/react-native/Libraries/Vibration"
  React-rendererconsistency:
    :path: "../node_modules/react-native/ReactCommon/react/renderer/consistency"
  React-rendererdebug:
    :path: "../node_modules/react-native/ReactCommon/react/renderer/debug"
  React-rncore:
    :path: "../node_modules/react-native/ReactCommon"
  React-RuntimeApple:
    :path: "../node_modules/react-native/ReactCommon/react/runtime/platform/ios"
  React-RuntimeCore:
    :path: "../node_modules/react-native/ReactCommon/react/runtime"
  React-runtimeexecutor:
    :path: "../node_modules/react-native/ReactCommon/runtimeexecutor"
  React-runtimescheduler:
    :path: "../node_modules/react-native/ReactCommon/react/renderer/runtimescheduler"
  React-timing:
    :path: "../node_modules/react-native/ReactCommon/react/timing"
  React-utils:
    :path: "../node_modules/react-native/ReactCommon/react/utils"
  ReactCodegen:
    :path: build/generated/ios
  ReactCommon:
    :path: "../node_modules/react-native/ReactCommon"
  ReactNativePayments:
    :path: "../node_modules/@metamask/react-native-payments/lib/ios/"
  RNCAsyncStorage:
    :path: "../node_modules/@react-native-async-storage/async-storage"
  RNCCheckbox:
    :path: "../node_modules/@react-native-community/checkbox"
  RNCClipboard:
    :path: "../node_modules/@react-native-clipboard/clipboard"
  RNCMaskedView:
    :path: "../node_modules/@react-native-masked-view/masked-view"
  RNDateTimePicker:
    :path: "../node_modules/@react-native-community/datetimepicker"
  RNDefaultPreference:
    :path: "../node_modules/react-native-default-preference"
  RNDeviceInfo:
    :path: "../node_modules/react-native-device-info"
  RNFBApp:
    :path: "../node_modules/@react-native-firebase/app"
  RNFBMessaging:
    :path: "../node_modules/@react-native-firebase/messaging"
  RNFlashList:
    :path: "../node_modules/@shopify/flash-list"
  RNFS:
    :path: "../node_modules/react-native-fs"
  RNGestureHandler:
    :path: "../node_modules/react-native-gesture-handler"
  RNI18n:
    :path: "../node_modules/react-native-i18n"
  RNInAppBrowser:
    :path: "../node_modules/react-native-inappbrowser-reborn"
  RNKeychain:
    :path: "../node_modules/react-native-keychain"
  RNNotifee:
    :path: "../node_modules/@notifee/react-native"
  RNOS:
    :path: "../node_modules/react-native-os"
  RNPermissions:
    :path: "../node_modules/react-native-permissions"
  RNReanimated:
    :path: "../node_modules/react-native-reanimated"
  RNScreens:
    :path: "../node_modules/react-native-screens"
  RNSensors:
    :path: "../node_modules/react-native-sensors"
  RNSentry:
    :path: "../node_modules/@sentry/react-native"
  RNShare:
    :path: "../node_modules/react-native-share"
  RNSVG:
    :path: "../node_modules/react-native-svg"
  RNVectorIcons:
    :path: "../node_modules/react-native-vector-icons"
  segment-analytics-react-native:
    :path: "../node_modules/@segment/analytics-react-native"
  sovran-react-native:
    :path: "../node_modules/@segment/sovran-react-native"
  TcpSockets:
    :path: "../node_modules/react-native-tcp"
  Yoga:
    :path: "../node_modules/react-native/ReactCommon/yoga"

SPEC CHECKSUMS:
  Base64: cecfb41a004124895a7bcee567a89bae5a89d49b
  BEMCheckBox: 5ba6e37ade3d3657b36caecc35c8b75c6c2b1a4e
  boost: 1dca942403ed9342f98334bf4c3621f011aa7946
  Branch: 4ac024cb3c29b0ef628048694db3c4cfa679beb0
  BVLinearGradient: cb006ba232a1f3e4f341bb62c42d1098c284da70
  CocoaAsyncSocket: 065fd1e645c7abab64f7a6a2007a48038fdc6a99
  DoubleConversion: f16ae600a246532c4020132d54af21d0ddb2a385
  EXConstants: fcfc75800824ac2d5c592b5bc74130bad17b146b
  EXJSONUtils: 01fc7492b66c234e395dcffdd5f53439c5c29c93
  EXManifests: a19d50504b8826546a4782770317bc83fffec87d
  Expo: 296cbea8d4469eb60d61f09dbd4925f86d2b85da
  expo-dev-client: e9b595bdf169c8f26c1e4c88af1e67172d1f872c
  expo-dev-launcher: db750a5f64726a4419244d1a279bcb651a1e2262
  expo-dev-menu: 86c3c82eb691116ba7320f120811d073c02dcd75
  expo-dev-menu-interface: 00dc42302a72722fdecec3fa048de84a9133bcc4
  ExpoAsset: 48386d40d53a8c1738929b3ed509bcad595b5516
  ExpoFileSystem: 42d363d3b96f9afab980dcef60d5657a4443c655
  ExpoFont: 38656978c2a4022fb7e0c43e4968d66340f5e2f3
  ExpoKeepAwake: 62ff49bbc3bff90d8ee28329190f9ba371bf88e7
  ExpoModulesCore: 77c3db9f8bd0f04af39ab8d43e3a75c23d708e2a
  EXUpdatesInterface: 7c977640bdd8b85833c19e3959ba46145c5719db
  fast_float: 06eeec4fe712a76acc9376682e4808b05ce978b6
  FBLazyVector: 7605ea4810e0e10ae4815292433c09bf4324ba45
  Firebase: cec914dab6fd7b1bd8ab56ea07ce4e03dd251c2d
  FirebaseCore: 30e9c1cbe3d38f5f5e75f48bfcea87d7c358ec16
  FirebaseCoreExtension: 705ca5b14bf71d2564a0ddc677df1fc86ffa600f
  FirebaseCoreInternal: df84dd300b561c27d5571684f389bf60b0a5c934
  FirebaseInstallations: 913cf60d0400ebd5d6b63a28b290372ab44590dd
  FirebaseMessaging: 7b5d8033e183ab59eb5b852a53201559e976d366
  fmt: 01b82d4ca6470831d1cc0852a1af644be019e8f6
  glog: 08b301085f15bcbb6ff8632a8ebaf239aae04e6a
  GoogleDataTransport: 6c09b596d841063d76d4288cc2d2f42cc36e1e2a
  GoogleUtilities: ea963c370a38a8069cc5f7ba4ca849a60b6d7d15
  GZIP: 3c0abf794bfce8c7cb34ea05a1837752416c8868
  GzipSwift: 893f3e48e597a1a4f62fafcb6514220fcf8287fa
  lottie-ios: 016449b5d8be0c3dcbcfa0a9988469999cd04c5d
  lottie-react-native: 5d89c05930d4180a1e39b1757d46e6c0eec90255
  MMKV: 3eacda84cd1c4fc95cf848d3ecb69d85ed56006c
  MMKVCore: 508b4d3a8ce031f1b5c8bd235f0517fb3f4c73a9
  MultiplatformBleAdapter: b1fddd0d499b96b607e00f0faa8e60648343dc1d
  nanopb: 438bc412db1928dac798aa6fd75726007be04262
  OpenSSL-Universal: b60a3702c9fea8b3145549d421fdb018e53ab7b4
  Permission-BluetoothPeripheral: 34ab829f159c6cf400c57bac05f5ba1b0af7a86e
  PromisesObjC: f5707f49cb48b9636751c5b2e7d227e43fba9f47
  RCT-Folly: ea9d9256ba7f9322ef911169a9f696e5857b9e17
  RCTDeprecation: ebe712bb05077934b16c6bf25228bdec34b64f83
  RCTRequired: ca91e5dd26b64f577b528044c962baf171c6b716
  RCTSearchApi: 5fc36140c598a74fd831dca924a28ed53bc7aa18
  RCTTypeSafety: e7678bd60850ca5a41df9b8dc7154638cb66871f
  React: 4641770499c39f45d4e7cde1eba30e081f9d8a3d
  React-callinvoker: 4bef67b5c7f3f68db5929ab6a4d44b8a002998ea
  React-Core: 31fec8843a15bd22d111773b7669576377403169
  React-CoreModules: d81b1eaf8066add66299bab9d23c9f00c9484c7c
  React-cxxreact: d56d00f66f7bd24fbb0f647dc4fbc2c5c6ddac6b
  React-debug: 817160c07dc8d24d020fbd1eac7b3558ffc08964
  React-defaultsnativemodule: 7d18f062031d638255b1ab93adfb38726ddf0c56
  React-domnativemodule: 958bcb482fe9071b4c763bdac4930e58668777e1
  React-Fabric: 3a27610928cfea4f27ca69eb08408a670759c204
  React-FabricComponents: ddf3160d02be4fa555b31c55a5d6ef0efc537f76
  React-FabricImage: a5dd2314404244515ebd58ff928def6d95c85179
  React-featureflags: f2792b067a351d86fdc7bec23db3b9a2f2c8d26c
  React-featureflagsnativemodule: 07a638cde18b1977d5e58786d92bdde4cabca897
  React-graphics: 68969e4e49d73f89da7abef4116c9b5f466aa121
  React-idlecallbacksnativemodule: 821f7a3420d71e45c30930dedf54c6eb899eeb20
  React-ImageManager: e906eec93a9eb6102a06576b89d48d80a4683020
  React-jsc: a86b25ea0521c0191c91993d41d45feaee565205
  React-jserrorhandler: 1365fdace27228c1811af807e2eb3e02dcdfbe8f
  React-jsi: 15ef8005248f42e022f83b1311bd1f9a3d6cc14e
  React-jsiexecutor: c76370358f662fc5a977ce90c3669727c4cda747
  React-jsinspector: e0efb1dd1ba38e8ab8de5a2090860b717d3cfaed
  React-jsitracing: 7a1c9cd484248870cf660733cd3b8114d54c035f
  React-logger: c4052eb941cca9a097ef01b59543a656dc088559
  React-Mapbuffer: 33546a3ebefbccb8770c33a1f8a5554fa96a54de
  React-microtasksnativemodule: 9ae4714c1a76935a53fed603a4b44ac6f650a3f1
  react-native-aes: e8b2e113d532b0efb6449754492aee9c218dd502
  react-native-background-timer: 007ff829f79644caf2ed013e22f0563560336f86
  react-native-ble-plx: df4151092df39a5512486cf99da0b5725f964c8b
  react-native-blob-jsi-helper: bd7509e50b0f906044c53ad7ab767786054424c9
  react-native-blob-util: 6560d6fc4b940ec140f9c3ebe21c8669b1df789b
  react-native-blur: c6212b0b7fdfeb0a5023b75ab0697ad3892f906e
  react-native-branch: 76e1f947b40597727e6faa5cba5824d7ecf6c6b0
  react-native-camera: 1e6fefa515d3af8b4aeaca3a8bffa2925252c4ea
<<<<<<< HEAD
  react-native-compat: d28ca16ef3ce1fb6ea2d3780756d4ae78bb8b7b8
=======
  react-native-compat: b17f12ba0892fe4f9d19d35ca9ae59e20fa3d10e
>>>>>>> 733bad1a
  react-native-cookies: d648ab7025833b977c0b19e142503034f5f29411
  react-native-fast-crypto: 6b448866f5310cf203714a21147ef67f735bea8e
  react-native-get-random-values: 0fd2b6a3129988d701d10e30f0622d5f039531bc
  react-native-gzip: 8d602277c2564591f04dd1cec4043acc8350dcc3
  react-native-in-app-review: b3d1eed3d1596ebf6539804778272c4c65e4a400
  react-native-launch-arguments: 7eb321ed3f3ef19b3ec4a2eca71c4f9baee76b41
  react-native-mmkv: 5a46c73e3e12aa872c4485ae0e4414b4040af79a
  react-native-netinfo: 26560022f28c06d8ef00a9ff1e03beefbbb60c2d
  react-native-pager-view: f1432471a4c00df98866cf66d911bb892985580b
  react-native-performance: 125a96c145e29918b55b45ce25cbba54f1e24dcd
  react-native-quick-base64: daf67f19ee076b77f0755bf4056f3425f164e1d8
  react-native-quick-crypto: f80a28e96010e0630c1e93aa68cc667bd2d31a44
  react-native-randombytes: 3c8f3e89d12487fd03a2f966c288d495415fc116
  react-native-render-html: 5afc4751f1a98621b3009432ef84c47019dcb2bd
  react-native-safe-area-context: 667324e20fb3dd9c39c12d6036675ed90099bcd5
  react-native-slider: e21dce5f0da69ac69804fa11a382d6d320bccdde
  react-native-video: fc96dbbcfd9e8d6d228cfacd8258e78e9dfb0940
  react-native-view-shot: bb8934cb93bf8ec740c81ed94f93244778797b6c
  react-native-webview-mm: d5f16bf95d45db97b53851ab87c79b2e1d964a13
  React-nativeconfig: 8efdb1ef1e9158c77098a93085438f7e7b463678
  React-NativeModulesApple: 2f4fd95d013b5f3f485b5e2ff267b45e4c7ffc25
  React-perflogger: 72e653eb3aba9122f9e57cf012d22d2486f33358
  React-performancetimeline: cd6a9374a72001165995d2ab632f672df04076dc
  React-RCTActionSheet: aacf2375084dea6e7c221f4a727e579f732ff342
  React-RCTAnimation: 395ab53fd064dff81507c15efb781c8684d9a585
  React-RCTAppDelegate: cc316f7f4877e566b5f1162b3889e38db8561c54
  React-RCTBlob: 373c4a3c01a86de2474a35967d6950577a331073
  React-RCTFabric: 5fa610ddfe71491b3e2a10d1fc26d055565790b5
  React-RCTImage: 1b1f914bcc12187c49ba5d949dac38c2eb9f5cc8
  React-RCTLinking: 4ac7c42beb65e36fba0376f3498f3cd8dd0be7fa
  React-RCTNetwork: 938902773add4381e84426a7aa17a2414f5f94f7
  React-RCTSettings: e848f1ba17a7a18479cf5a31d28145f567da8223
  React-RCTText: 7e98fafdde7d29e888b80f0b35544e0cb07913cf
  React-RCTVibration: cd7d80affd97dc7afa62f9acd491419558b64b78
  React-rendererconsistency: b4917053ecbaa91469c67a4319701c9dc0d40be6
  React-rendererdebug: aa181c36dd6cf5b35511d1ed875d6638fd38f0ec
  React-rncore: 120d21715c9b4ba8f798bffe986cb769b988dd74
  React-RuntimeApple: 5b2c49e9362e70d4d5072766170b5b0ed55b3180
  React-RuntimeCore: 9c266c7b6edb95f7085eb9fe07f9be43be6a60a8
  React-runtimeexecutor: 877596f82f5632d073e121cba2d2084b76a76899
  React-runtimescheduler: abbb1c45590c81427340f27a047b8b9dea52a85d
  React-timing: 331cbf9f2668c67faddfd2e46bb7f41cbd9320b9
  React-utils: faa7b0d9d558ed343b8c185070e11f80fd36f576
  ReactCodegen: 25c2c1bed6e2c89daaa9e61c40e8680803df3c8f
  ReactCommon: 9cd9f89d1600b392c3a94552afc34def5fe54d02
  ReactNativePayments: 47056cd9f1dc32dbdd716974de5df700c44f12db
  RNCAsyncStorage: aa75595c1aefa18f868452091fa0c411a516ce11
  RNCCheckbox: 450ce156f3e29e25efa0315c96cfbabe5a39ded1
  RNCClipboard: ee059e6006b137e369caed5eb852b4aad9f5d886
  RNCMaskedView: de80352547bd4f0d607bf6bab363d826822bd126
  RNDateTimePicker: 590f2000e4272050b98689cee6c8abc66c25bb22
  RNDefaultPreference: 36fe31684af1f2d14e0664aa9a816d0ec6149cc1
  RNDeviceInfo: e5219d380b51ddb7f97e650ab99a518476b90203
  RNFBApp: 0e66b9f844efdf2ac3fa2b30e64c9db41a263b3d
  RNFBMessaging: 70b12c9f22c7c9d5011ac9b12ac2bafbfb081267
  RNFlashList: d1f56d57604eccd26584697e57744c0949c8d4af
  RNFS: 89de7d7f4c0f6bafa05343c578f61118c8282ed8
  RNGestureHandler: 6572a5f44759900730562b418da289c373de8d06
  RNI18n: 11ec5086508673ef71b5b567da3e8bcca8a926e1
  RNInAppBrowser: 6d3eb68d471b9834335c664704719b8be1bfdb20
  RNKeychain: 3194f1c9d8599f39e570b4b5ecbcdd8cd610e771
  RNNotifee: 5165d37aaf980031837be3caece2eae5a6d73ae8
  RNOS: d07e5090b5060c6f2b83116d740a32cfdb33afe3
  RNPermissions: bd0d9ca7969ff7b999aa605ee2e5919c12522bfe
  RNReanimated: fe9b82e3d1d5b25c95044045792385807fe1b252
  RNScreens: f20438755e7efb1812e53baf99041fa17e03b5e9
  RNSensors: 4690be00931bc60be7c7bd457701edefaff965e3
  RNSentry: 325da8554c219d9298b70176ac4832e2cc3bf275
  RNShare: d03cdc71e750246a48b81dcd62bd792bf57a758e
  RNSVG: 86fecdfc637614ba9def63f7f3f2e7795e018356
  RNVectorIcons: 6979cfd2d04844623f2f18ce18139bbc99e95e32
  segment-analytics-react-native: 6f98edf18246782ee7428c5380c6519a3d2acf5e
  Sentry: f8374b5415bc38dfb5645941b3ae31230fbeae57
  SocketRocket: d4aabe649be1e368d1318fdf28a022d714d65748
  sovran-react-native: e4721a564ee6ef5b5a0d901bc677018cf371ea01
  TcpSockets: 48866ffcb39d7114741919d21069fc90189e474a
  Yoga: feb4910aba9742cfedc059e2b2902e22ffe9954a

PODFILE CHECKSUM: 07d9426b611be75156d2941a99fab798651b6bca

COCOAPODS: 1.16.2<|MERGE_RESOLUTION|>--- conflicted
+++ resolved
@@ -2010,106 +2010,6 @@
   - ReactCodegen (0.76.9):
     - DoubleConversion
     - glog
-<<<<<<< HEAD
-  - react-native-aes (3.0.3):
-    - React-Core
-  - react-native-background-timer (2.1.1):
-    - React
-  - react-native-ble-plx (3.1.2):
-    - MultiplatformBleAdapter (= 0.2.0)
-    - RCT-Folly (= 2021.07.22.00)
-    - React-Core
-  - react-native-blob-jsi-helper (0.3.1):
-    - React
-    - React-Core
-  - react-native-blob-util (0.19.9):
-    - React-Core
-  - react-native-blur (4.4.1):
-    - RCT-Folly (= 2021.07.22.00)
-    - React-Core
-  - react-native-branch (5.6.2):
-    - Branch (= 1.43.2)
-    - React-Core
-  - react-native-camera (3.44.3):
-    - React-Core
-    - react-native-camera/RCT (= 3.44.3)
-    - react-native-camera/RN (= 3.44.3)
-  - react-native-camera/RCT (3.44.3):
-    - React-Core
-  - react-native-camera/RN (3.44.3):
-    - React-Core
-  - react-native-compat (2.19.2):
-    - RCT-Folly (= 2021.07.22.00)
-    - React-Core
-  - react-native-cookies (6.2.1):
-    - React-Core
-  - react-native-fast-crypto (2.2.0):
-    - React
-  - react-native-flipper (0.263.0):
-    - React-Core
-  - react-native-get-random-values (1.8.0):
-    - React-Core
-  - react-native-gzip (1.1.0):
-    - Base64
-    - GZIP
-    - React-Core
-  - react-native-in-app-review (4.3.3):
-    - React-Core
-  - react-native-launch-arguments (4.0.1):
-    - React
-  - react-native-mmkv (2.11.0):
-    - MMKV (>= 1.2.13)
-    - React-Core
-  - react-native-netinfo (9.5.0):
-    - React-Core
-  - react-native-performance (5.1.2):
-    - React-Core
-  - react-native-quick-base64 (2.0.8):
-    - React-Core
-  - react-native-quick-crypto (0.6.1):
-    - OpenSSL-Universal
-    - React
-    - React-callinvoker
-    - React-Core
-  - react-native-randombytes (3.6.1):
-    - React-Core
-  - react-native-render-html (6.3.4):
-    - React-Core
-  - react-native-safe-area-context (3.4.1):
-    - React-Core
-  - react-native-slider (4.5.2):
-    - RCT-Folly (= 2021.07.22.00)
-    - React-Core
-  - react-native-video (5.2.1):
-    - React-Core
-    - react-native-video/Video (= 5.2.1)
-  - react-native-video/Video (5.2.1):
-    - React-Core
-  - react-native-view-shot (3.1.2):
-    - React
-  - react-native-webview-mm (14.0.4):
-    - React-Core
-  - React-NativeModulesApple (0.72.15):
-    - React-callinvoker
-    - React-Core
-    - React-cxxreact
-    - React-jsi
-    - React-runtimeexecutor
-    - ReactCommon/turbomodule/bridging
-    - ReactCommon/turbomodule/core
-  - React-perflogger (0.72.15)
-  - React-RCTActionSheet (0.72.15):
-    - React-Core/RCTActionSheetHeaders (= 0.72.15)
-  - React-RCTAnimation (0.72.15):
-    - RCT-Folly (= 2021.07.22.00)
-    - RCTTypeSafety (= 0.72.15)
-    - React-Codegen (= 0.72.15)
-    - React-Core/RCTAnimationHeaders (= 0.72.15)
-    - React-jsi (= 0.72.15)
-    - ReactCommon/turbomodule/core (= 0.72.15)
-  - React-RCTAppDelegate (0.72.15):
-=======
->>>>>>> 733bad1a
     - RCT-Folly
     - RCTRequired
     - RCTTypeSafety
@@ -2956,11 +2856,7 @@
   react-native-blur: c6212b0b7fdfeb0a5023b75ab0697ad3892f906e
   react-native-branch: 76e1f947b40597727e6faa5cba5824d7ecf6c6b0
   react-native-camera: 1e6fefa515d3af8b4aeaca3a8bffa2925252c4ea
-<<<<<<< HEAD
-  react-native-compat: d28ca16ef3ce1fb6ea2d3780756d4ae78bb8b7b8
-=======
   react-native-compat: b17f12ba0892fe4f9d19d35ca9ae59e20fa3d10e
->>>>>>> 733bad1a
   react-native-cookies: d648ab7025833b977c0b19e142503034f5f29411
   react-native-fast-crypto: 6b448866f5310cf203714a21147ef67f735bea8e
   react-native-get-random-values: 0fd2b6a3129988d701d10e30f0622d5f039531bc
