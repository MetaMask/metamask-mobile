--- conflicted
+++ resolved
@@ -663,11 +663,7 @@
     - Sentry/HybridSDK (= 8.21.0)
   - RNShare (7.3.7):
     - React-Core
-<<<<<<< HEAD
-  - RNSVG (15.2.0):
-=======
   - RNSVG (15.3.0):
->>>>>>> c6489129
     - React-Core
   - RNVectorIcons (6.4.2):
     - React
@@ -1145,11 +1141,7 @@
   RNSensors: c363d486c879e181905dea84a2535e49af1c2d25
   RNSentry: 98e170b6eedc5c54e3ac88b6140fffb8b496deb4
   RNShare: f116bbb04f310c665ca483d0bd1e88cf59b3b334
-<<<<<<< HEAD
-  RNSVG: 43b64ed39c14ce830d840903774154ca0c1f27ec
-=======
   RNSVG: a48668fd382115bc89761ce291a81c4ca5f2fd2e
->>>>>>> c6489129
   RNVectorIcons: 6607bd3a30291d0edb56f9bbe7ae411ee2b928b0
   segment-analytics-react-native: dbdd08d96fec78132e96bda092562e41c2ce0ce0
   Sentry: ebc12276bd17613a114ab359074096b6b3725203
