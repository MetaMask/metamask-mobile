--- conflicted
+++ resolved
@@ -10,25 +10,14 @@
   - FBLazyVector (0.72.15)
   - FBReactNativeSpec (0.72.15):
     - RCT-Folly (= 2021.07.22.00)
-<<<<<<< HEAD
     - RCTRequired (= 0.72.15)
     - RCTTypeSafety (= 0.72.15)
     - React-Core (= 0.72.15)
     - React-jsi (= 0.72.15)
     - ReactCommon/turbomodule/core (= 0.72.15)
-  - Firebase (10.24.0):
-    - Firebase/Core (= 10.24.0)
-  - Firebase/Core (10.24.0):
-=======
-    - RCTRequired (= 0.71.15)
-    - RCTTypeSafety (= 0.71.15)
-    - React-Core (= 0.71.15)
-    - React-jsi (= 0.71.15)
-    - ReactCommon/turbomodule/core (= 0.71.15)
   - Firebase (10.27.0):
     - Firebase/Core (= 10.27.0)
   - Firebase/Core (10.27.0):
->>>>>>> 104cedb9
     - Firebase/CoreOnly
     - FirebaseAnalytics (~> 10.27.0)
   - Firebase/CoreOnly (10.27.0):
@@ -67,9 +56,6 @@
     - GoogleUtilities/Environment (~> 7.8)
     - GoogleUtilities/UserDefaults (~> 7.8)
     - PromisesObjC (~> 2.1)
-<<<<<<< HEAD
-  - Flipper (0.182.0):
-=======
   - FirebaseMessaging (10.27.0):
     - FirebaseCore (~> 10.0)
     - FirebaseInstallations (~> 10.0)
@@ -79,8 +65,7 @@
     - GoogleUtilities/Reachability (~> 7.8)
     - GoogleUtilities/UserDefaults (~> 7.8)
     - nanopb (< 2.30911.0, >= 2.30908.0)
-  - Flipper (0.125.0):
->>>>>>> 104cedb9
+  - Flipper (0.182.0):
     - Flipper-Folly (~> 2.6)
   - Flipper-Boost-iOSX (1.76.0.1.11)
   - Flipper-DoubleConversion (3.2.0.1)
@@ -1164,18 +1149,8 @@
   BVLinearGradient: e3aad03778a456d77928f594a649e96995f1c872
   CocoaAsyncSocket: 065fd1e645c7abab64f7a6a2007a48038fdc6a99
   DoubleConversion: 5189b271737e1565bdce30deb4a08d647e3f5f54
-<<<<<<< HEAD
   FBLazyVector: 25cbffbaec517695d376ab4bc428948cd0f08088
   FBReactNativeSpec: e03b22fbf7017a6f76641ea4472e73c915dcdda7
-  Firebase: 91fefd38712feb9186ea8996af6cbdef41473442
-  FirebaseAnalytics: b5efc493eb0f40ec560b04a472e3e1a15d39ca13
-  FirebaseCore: 11dc8a16dfb7c5e3c3f45ba0e191a33ac4f50894
-  FirebaseCoreInternal: bcb5acffd4ea05e12a783ecf835f2210ce3dc6af
-  FirebaseInstallations: 8f581fca6478a50705d2bd2abd66d306e0f5736e
-  Flipper: 6edb735e6c3e332975d1b17956bcc584eccf5818
-=======
-  FBLazyVector: d06bbe89e3a89ee90c4deab1c84bf306ffa5ed37
-  FBReactNativeSpec: d5d9871fe5c4b61787a3aed4f9e5529908e22069
   Firebase: 26b040b20866a55f55eb3611b9fcf3ae64816b86
   FirebaseAnalytics: f9211b719db260cc91aebee8bb539cb367d0dfd1
   FirebaseCore: a2b95ae4ce7c83ceecfbbbe3b6f1cddc7415a808
@@ -1183,8 +1158,7 @@
   FirebaseCoreInternal: 58d07f1362fddeb0feb6a857d1d1d1c5e558e698
   FirebaseInstallations: 60c1d3bc1beef809fd1ad1189a8057a040c59f2e
   FirebaseMessaging: 585984d0a1df120617eb10b44cad8968b859815e
-  Flipper: 26fc4b7382499f1281eb8cb921e5c3ad6de91fe0
->>>>>>> 104cedb9
+  Flipper: 6edb735e6c3e332975d1b17956bcc584eccf5818
   Flipper-Boost-iOSX: fd1e2b8cbef7e662a122412d7ac5f5bea715403c
   Flipper-DoubleConversion: 2dc99b02f658daf147069aad9dbd29d8feb06d30
   Flipper-Fmt: 60cbdd92fc254826e61d669a5d87ef7015396a9b
@@ -1248,8 +1222,7 @@
   react-native-splash-screen: 49a7160705f32169d27ab8dff9dda53331592412
   react-native-video: c26780b224543c62d5e1b2a7244a5cd1b50e8253
   react-native-view-shot: 4475fde003fe8a210053d1f98fb9e06c1d834e1c
-<<<<<<< HEAD
-  react-native-webview-mm: 067bec145f395c6c46c598c8721f557dc3deafcd
+  react-native-webview-mm: c7df943491b1c6d2c48238778c09a4d05cd2b322
   React-NativeModulesApple: 7bab439cb5de9a76299210ed1127698170777a7f
   React-perflogger: 6acc671f527e69c0cd93b8e62821d33d3ddf25ca
   React-RCTActionSheet: 569bb9db46d85565d14697e15ecf2166e035eb07
@@ -1268,23 +1241,6 @@
   React-runtimescheduler: b360635f6f804ec42fa875500620882a6b97d2f5
   React-utils: 8eb3c12fd4a4da6df3824f7d9a961d73a6ed6e5d
   ReactCommon: 317bddf4a70fca9e542343e942a504285282971c
-=======
-  react-native-webview-mm: c7df943491b1c6d2c48238778c09a4d05cd2b322
-  React-perflogger: 0cc42978a483a47f3696171dac2e7033936fc82d
-  React-RCTActionSheet: ea922b476d24f6d40b8e02ac3228412bd3637468
-  React-RCTAnimation: 7be2c148398eaa5beac950b2b5ec7102389ec3ad
-  React-RCTAppDelegate: 6ffc21c55cc854bbe2f77430886b322d51073082
-  React-RCTBlob: 4c909e5cd9f7fa867dcd54b58f5b38570792175b
-  React-RCTImage: 4a2cd71dd8c1954cfab50e244b269d47bdcc76da
-  React-RCTLinking: c8ff9fe7f5741afc05894c7da4a0d2bd1458f247
-  React-RCTNetwork: 93c329744baa8c04057a5a29b790618e0c2a6a68
-  React-RCTPushNotification: 4b1fc0597503604c30a48f8baafed568169fd8a2
-  React-RCTSettings: bcd09cd3ee26967bdfbc8af174404b8ffabfbc3c
-  React-RCTText: c525eb78cfe9489f130fa69004ff081a5ae33e06
-  React-RCTVibration: a97783e3645ddf852e34da2e015656e309f3a083
-  React-runtimeexecutor: 8f2ddd9db7874ec7de84f5c55d73aeaaf82908e2
-  ReactCommon: 4a6ace8e5bd40d585223775ba56d002173e72fb2
->>>>>>> 104cedb9
   ReactNativePayments: db62ee22a825e9e9c3e19c276d8d020881dd0630
   RNCAsyncStorage: 826b603ae9c0f88b5ac4e956801f755109fa4d5c
   RNCCheckbox: a3ca9978cb0846b981d28da4e9914bd437403d77
@@ -1303,13 +1259,8 @@
   RNNotifee: 8e2d3df3f0e9ce8f5d1fe4c967431138190b6175
   RNOS: 6f2f9a70895bbbfbdad7196abd952e7b01d45027
   RNPermissions: 4e3714e18afe7141d000beae3755e5b5fb2f5e05
-<<<<<<< HEAD
   RNReanimated: f8379347f71248607d530a21e31e4140c5910c25
-  RNScreens: ea4cd3a853063cda19a4e3c28d2e52180c80f4eb
-=======
-  RNReanimated: b1220a0e5168745283ff5d53bfc7d2144b2cee1b
   RNScreens: 68fd1060f57dd1023880bf4c05d74784b5392789
->>>>>>> 104cedb9
   RNSensors: c363d486c879e181905dea84a2535e49af1c2d25
   RNSentry: 98e170b6eedc5c54e3ac88b6140fffb8b496deb4
   RNShare: f116bbb04f310c665ca483d0bd1e88cf59b3b334
@@ -1324,10 +1275,6 @@
   Yoga: 6f5ab94cd8b1ecd04b6e973d0bc583ede2a598cc
   YogaKit: f782866e155069a2cca2517aafea43200b01fd5a
 
-<<<<<<< HEAD
-PODFILE CHECKSUM: ee73143c021b1003cb2dcc521193ca94fcef7fbb
-=======
-PODFILE CHECKSUM: 4e83bdef1bf5a5eb84c707eaa0b97f811ea0b6d5
->>>>>>> 104cedb9
+PODFILE CHECKSUM: 927882068f3289129c30becb4706176f8ad95e4b
 
 COCOAPODS: 1.15.2