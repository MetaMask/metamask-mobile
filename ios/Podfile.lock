PODS:
  - boost (1.76.0)
  - Branch (1.43.2)
  - BVLinearGradient (2.5.6):
    - React
  - CocoaAsyncSocket (7.6.5)
  - DoubleConversion (1.1.6)
  - FBLazyVector (0.71.14)
  - FBReactNativeSpec (0.71.14):
    - RCT-Folly (= 2021.07.22.00)
    - RCTRequired (= 0.71.14)
    - RCTTypeSafety (= 0.71.14)
    - React-Core (= 0.71.14)
    - React-jsi (= 0.71.14)
    - ReactCommon/turbomodule/core (= 0.71.14)
  - Flipper (0.125.0):
    - Flipper-Folly (~> 2.6)
    - Flipper-RSocket (~> 1.4)
  - Flipper-Boost-iOSX (1.76.0.1.11)
  - Flipper-DoubleConversion (3.2.0.1)
  - Flipper-Fmt (7.1.7)
  - Flipper-Folly (2.6.10):
    - Flipper-Boost-iOSX
    - Flipper-DoubleConversion
    - Flipper-Fmt (= 7.1.7)
    - Flipper-Glog
    - libevent (~> 2.1.12)
    - OpenSSL-Universal (= 1.1.1100)
  - Flipper-Glog (0.5.0.5)
  - Flipper-PeerTalk (0.0.4)
  - Flipper-RSocket (1.4.3):
    - Flipper-Folly (~> 2.6)
  - FlipperKit (0.125.0):
    - FlipperKit/Core (= 0.125.0)
  - FlipperKit/Core (0.125.0):
    - Flipper (~> 0.125.0)
    - FlipperKit/CppBridge
    - FlipperKit/FBCxxFollyDynamicConvert
    - FlipperKit/FBDefines
    - FlipperKit/FKPortForwarding
    - SocketRocket (~> 0.6.0)
  - FlipperKit/CppBridge (0.125.0):
    - Flipper (~> 0.125.0)
  - FlipperKit/FBCxxFollyDynamicConvert (0.125.0):
    - Flipper-Folly (~> 2.6)
  - FlipperKit/FBDefines (0.125.0)
  - FlipperKit/FKPortForwarding (0.125.0):
    - CocoaAsyncSocket (~> 7.6)
    - Flipper-PeerTalk (~> 0.0.4)
  - FlipperKit/FlipperKitHighlightOverlay (0.125.0)
  - FlipperKit/FlipperKitLayoutHelpers (0.125.0):
    - FlipperKit/Core
    - FlipperKit/FlipperKitHighlightOverlay
    - FlipperKit/FlipperKitLayoutTextSearchable
  - FlipperKit/FlipperKitLayoutIOSDescriptors (0.125.0):
    - FlipperKit/Core
    - FlipperKit/FlipperKitHighlightOverlay
    - FlipperKit/FlipperKitLayoutHelpers
    - YogaKit (~> 1.18)
  - FlipperKit/FlipperKitLayoutPlugin (0.125.0):
    - FlipperKit/Core
    - FlipperKit/FlipperKitHighlightOverlay
    - FlipperKit/FlipperKitLayoutHelpers
    - FlipperKit/FlipperKitLayoutIOSDescriptors
    - FlipperKit/FlipperKitLayoutTextSearchable
    - YogaKit (~> 1.18)
  - FlipperKit/FlipperKitLayoutTextSearchable (0.125.0)
  - FlipperKit/FlipperKitNetworkPlugin (0.125.0):
    - FlipperKit/Core
  - FlipperKit/FlipperKitReactPlugin (0.125.0):
    - FlipperKit/Core
  - FlipperKit/FlipperKitUserDefaultsPlugin (0.125.0):
    - FlipperKit/Core
  - FlipperKit/SKIOSNetworkPlugin (0.125.0):
    - FlipperKit/Core
    - FlipperKit/FlipperKitNetworkPlugin
  - fmt (6.2.1)
  - glog (0.3.5)
  - GzipSwift (5.1.1)
  - libevent (2.1.12)
  - lottie-ios (3.4.1)
  - lottie-react-native (5.1.5):
    - lottie-ios (~> 3.4.0)
    - React-Core
<<<<<<< HEAD
=======
  - MultiplatformBleAdapter (0.2.0)
>>>>>>> c2149bbf
  - OpenSSL-Universal (1.1.1100)
  - Permission-BluetoothPeripheral (3.10.1):
    - RNPermissions
  - RCT-Folly (2021.07.22.00):
    - boost
    - DoubleConversion
    - fmt (~> 6.2.1)
    - glog
    - RCT-Folly/Default (= 2021.07.22.00)
  - RCT-Folly/Default (2021.07.22.00):
    - boost
    - DoubleConversion
    - fmt (~> 6.2.1)
    - glog
  - RCTRequired (0.71.14)
  - RCTSearchApi (1.0.1):
    - React
    - React-RCTImage
  - RCTTypeSafety (0.71.14):
    - FBLazyVector (= 0.71.14)
    - RCTRequired (= 0.71.14)
    - React-Core (= 0.71.14)
  - React (0.71.14):
    - React-Core (= 0.71.14)
    - React-Core/DevSupport (= 0.71.14)
    - React-Core/RCTWebSocket (= 0.71.14)
    - React-RCTActionSheet (= 0.71.14)
    - React-RCTAnimation (= 0.71.14)
    - React-RCTBlob (= 0.71.14)
    - React-RCTImage (= 0.71.14)
    - React-RCTLinking (= 0.71.14)
    - React-RCTNetwork (= 0.71.14)
    - React-RCTSettings (= 0.71.14)
    - React-RCTText (= 0.71.14)
    - React-RCTVibration (= 0.71.14)
  - React-callinvoker (0.71.14)
  - React-Codegen (0.71.14):
    - FBReactNativeSpec
    - RCT-Folly
    - RCTRequired
    - RCTTypeSafety
    - React-Core
    - React-jsc
    - React-jsi
    - React-jsiexecutor
    - ReactCommon/turbomodule/bridging
    - ReactCommon/turbomodule/core
  - React-Core (0.71.14):
    - glog
    - RCT-Folly (= 2021.07.22.00)
    - React-Core/Default (= 0.71.14)
    - React-cxxreact (= 0.71.14)
    - React-jsc
    - React-jsi (= 0.71.14)
    - React-jsiexecutor (= 0.71.14)
    - React-perflogger (= 0.71.14)
    - Yoga
  - React-Core/CoreModulesHeaders (0.71.14):
    - glog
    - RCT-Folly (= 2021.07.22.00)
    - React-Core/Default
    - React-cxxreact (= 0.71.14)
    - React-jsc
    - React-jsi (= 0.71.14)
    - React-jsiexecutor (= 0.71.14)
    - React-perflogger (= 0.71.14)
    - Yoga
  - React-Core/Default (0.71.14):
    - glog
    - RCT-Folly (= 2021.07.22.00)
    - React-cxxreact (= 0.71.14)
    - React-jsc
    - React-jsi (= 0.71.14)
    - React-jsiexecutor (= 0.71.14)
    - React-perflogger (= 0.71.14)
    - Yoga
  - React-Core/DevSupport (0.71.14):
    - glog
    - RCT-Folly (= 2021.07.22.00)
    - React-Core/Default (= 0.71.14)
    - React-Core/RCTWebSocket (= 0.71.14)
    - React-cxxreact (= 0.71.14)
    - React-jsc
    - React-jsi (= 0.71.14)
    - React-jsiexecutor (= 0.71.14)
    - React-jsinspector (= 0.71.14)
    - React-perflogger (= 0.71.14)
    - Yoga
  - React-Core/RCTActionSheetHeaders (0.71.14):
    - glog
    - RCT-Folly (= 2021.07.22.00)
    - React-Core/Default
    - React-cxxreact (= 0.71.14)
    - React-jsc
    - React-jsi (= 0.71.14)
    - React-jsiexecutor (= 0.71.14)
    - React-perflogger (= 0.71.14)
    - Yoga
  - React-Core/RCTAnimationHeaders (0.71.14):
    - glog
    - RCT-Folly (= 2021.07.22.00)
    - React-Core/Default
    - React-cxxreact (= 0.71.14)
    - React-jsc
    - React-jsi (= 0.71.14)
    - React-jsiexecutor (= 0.71.14)
    - React-perflogger (= 0.71.14)
    - Yoga
  - React-Core/RCTBlobHeaders (0.71.14):
    - glog
    - RCT-Folly (= 2021.07.22.00)
    - React-Core/Default
    - React-cxxreact (= 0.71.14)
    - React-jsc
    - React-jsi (= 0.71.14)
    - React-jsiexecutor (= 0.71.14)
    - React-perflogger (= 0.71.14)
    - Yoga
  - React-Core/RCTImageHeaders (0.71.14):
    - glog
    - RCT-Folly (= 2021.07.22.00)
    - React-Core/Default
    - React-cxxreact (= 0.71.14)
    - React-jsc
    - React-jsi (= 0.71.14)
    - React-jsiexecutor (= 0.71.14)
    - React-perflogger (= 0.71.14)
    - Yoga
  - React-Core/RCTLinkingHeaders (0.71.14):
    - glog
    - RCT-Folly (= 2021.07.22.00)
    - React-Core/Default
    - React-cxxreact (= 0.71.14)
    - React-jsc
    - React-jsi (= 0.71.14)
    - React-jsiexecutor (= 0.71.14)
    - React-perflogger (= 0.71.14)
    - Yoga
  - React-Core/RCTNetworkHeaders (0.71.14):
    - glog
    - RCT-Folly (= 2021.07.22.00)
    - React-Core/Default
    - React-cxxreact (= 0.71.14)
    - React-jsc
    - React-jsi (= 0.71.14)
    - React-jsiexecutor (= 0.71.14)
    - React-perflogger (= 0.71.14)
    - Yoga
  - React-Core/RCTPushNotificationHeaders (0.71.14):
    - glog
    - RCT-Folly (= 2021.07.22.00)
    - React-Core/Default
    - React-cxxreact (= 0.71.14)
    - React-jsc
    - React-jsi (= 0.71.14)
    - React-jsiexecutor (= 0.71.14)
    - React-perflogger (= 0.71.14)
    - Yoga
  - React-Core/RCTSettingsHeaders (0.71.14):
    - glog
    - RCT-Folly (= 2021.07.22.00)
    - React-Core/Default
    - React-cxxreact (= 0.71.14)
    - React-jsc
    - React-jsi (= 0.71.14)
    - React-jsiexecutor (= 0.71.14)
    - React-perflogger (= 0.71.14)
    - Yoga
  - React-Core/RCTTextHeaders (0.71.14):
    - glog
    - RCT-Folly (= 2021.07.22.00)
    - React-Core/Default
    - React-cxxreact (= 0.71.14)
    - React-jsc
    - React-jsi (= 0.71.14)
    - React-jsiexecutor (= 0.71.14)
    - React-perflogger (= 0.71.14)
    - Yoga
  - React-Core/RCTVibrationHeaders (0.71.14):
    - glog
    - RCT-Folly (= 2021.07.22.00)
    - React-Core/Default
    - React-cxxreact (= 0.71.14)
    - React-jsc
    - React-jsi (= 0.71.14)
    - React-jsiexecutor (= 0.71.14)
    - React-perflogger (= 0.71.14)
    - Yoga
  - React-Core/RCTWebSocket (0.71.14):
    - glog
    - RCT-Folly (= 2021.07.22.00)
    - React-Core/Default (= 0.71.14)
    - React-cxxreact (= 0.71.14)
    - React-jsc
    - React-jsi (= 0.71.14)
    - React-jsiexecutor (= 0.71.14)
    - React-perflogger (= 0.71.14)
    - Yoga
  - React-CoreModules (0.71.14):
    - RCT-Folly (= 2021.07.22.00)
    - RCTTypeSafety (= 0.71.14)
    - React-Codegen (= 0.71.14)
    - React-Core/CoreModulesHeaders (= 0.71.14)
    - React-jsi (= 0.71.14)
    - React-RCTBlob
    - React-RCTImage (= 0.71.14)
    - ReactCommon/turbomodule/core (= 0.71.14)
  - React-cxxreact (0.71.14):
    - boost (= 1.76.0)
    - DoubleConversion
    - glog
    - RCT-Folly (= 2021.07.22.00)
    - React-callinvoker (= 0.71.14)
    - React-jsi (= 0.71.14)
    - React-jsinspector (= 0.71.14)
    - React-logger (= 0.71.14)
    - React-perflogger (= 0.71.14)
    - React-runtimeexecutor (= 0.71.14)
  - React-jsc (0.71.14):
    - React-jsc/Fabric (= 0.71.14)
    - React-jsi (= 0.71.14)
  - React-jsc/Fabric (0.71.14):
    - React-jsi (= 0.71.14)
  - React-jsi (0.71.14):
    - boost (= 1.76.0)
    - DoubleConversion
    - glog
    - RCT-Folly (= 2021.07.22.00)
  - React-jsiexecutor (0.71.14):
    - DoubleConversion
    - glog
    - RCT-Folly (= 2021.07.22.00)
    - React-cxxreact (= 0.71.14)
    - React-jsi (= 0.71.14)
    - React-perflogger (= 0.71.14)
  - React-jsinspector (0.71.14)
  - React-logger (0.71.14):
    - glog
  - react-native-aes (1.3.9):
    - React
  - react-native-background-timer (2.1.1):
    - React
<<<<<<< HEAD
=======
  - react-native-ble-plx (3.1.1):
    - MultiplatformBleAdapter (= 0.2.0)
    - RCT-Folly (= 2021.07.22.00)
    - React-Core
>>>>>>> c2149bbf
  - react-native-blur (4.3.2):
    - React-Core
  - react-native-branch (5.6.2):
    - Branch (= 1.43.2)
    - React-Core
  - react-native-camera (3.44.3):
    - React-Core
    - react-native-camera/RCT (= 3.44.3)
    - react-native-camera/RN (= 3.44.3)
  - react-native-camera/RCT (3.44.3):
    - React-Core
  - react-native-camera/RN (3.44.3):
    - React-Core
  - react-native-cookies (6.2.1):
    - React-Core
  - react-native-get-random-values (1.8.0):
    - React-Core
  - react-native-in-app-review (3.2.3):
    - React
  - react-native-launch-arguments (4.0.1):
    - React
  - react-native-netinfo (6.0.0):
    - React-Core
  - react-native-randombytes (3.6.1):
    - React-Core
  - react-native-safe-area-context (3.4.1):
    - React-Core
  - react-native-slider (4.4.3):
    - React-Core
  - react-native-splash-screen (3.2.0):
    - React
  - react-native-video (5.2.1):
    - React-Core
    - react-native-video/Video (= 5.2.1)
  - react-native-video/Video (5.2.1):
    - React-Core
  - react-native-view-shot (3.1.2):
    - React
  - react-native-webview (11.13.0):
    - React-Core
  - React-perflogger (0.71.14)
  - React-RCTActionSheet (0.71.14):
    - React-Core/RCTActionSheetHeaders (= 0.71.14)
  - React-RCTAnimation (0.71.14):
    - RCT-Folly (= 2021.07.22.00)
    - RCTTypeSafety (= 0.71.14)
    - React-Codegen (= 0.71.14)
    - React-Core/RCTAnimationHeaders (= 0.71.14)
    - React-jsi (= 0.71.14)
    - ReactCommon/turbomodule/core (= 0.71.14)
  - React-RCTAppDelegate (0.71.14):
    - RCT-Folly
    - RCTRequired
    - RCTTypeSafety
    - React-Core
    - ReactCommon/turbomodule/core
  - React-RCTBlob (0.71.14):
    - RCT-Folly (= 2021.07.22.00)
    - React-Codegen (= 0.71.14)
    - React-Core/RCTBlobHeaders (= 0.71.14)
    - React-Core/RCTWebSocket (= 0.71.14)
    - React-jsi (= 0.71.14)
    - React-RCTNetwork (= 0.71.14)
    - ReactCommon/turbomodule/core (= 0.71.14)
  - React-RCTImage (0.71.14):
    - RCT-Folly (= 2021.07.22.00)
    - RCTTypeSafety (= 0.71.14)
    - React-Codegen (= 0.71.14)
    - React-Core/RCTImageHeaders (= 0.71.14)
    - React-jsi (= 0.71.14)
    - React-RCTNetwork (= 0.71.14)
    - ReactCommon/turbomodule/core (= 0.71.14)
  - React-RCTLinking (0.71.14):
    - React-Codegen (= 0.71.14)
    - React-Core/RCTLinkingHeaders (= 0.71.14)
    - React-jsi (= 0.71.14)
    - ReactCommon/turbomodule/core (= 0.71.14)
  - React-RCTNetwork (0.71.14):
    - RCT-Folly (= 2021.07.22.00)
    - RCTTypeSafety (= 0.71.14)
    - React-Codegen (= 0.71.14)
    - React-Core/RCTNetworkHeaders (= 0.71.14)
    - React-jsi (= 0.71.14)
    - ReactCommon/turbomodule/core (= 0.71.14)
  - React-RCTPushNotification (0.71.14):
    - RCTTypeSafety (= 0.71.14)
    - React-Codegen (= 0.71.14)
    - React-Core/RCTPushNotificationHeaders (= 0.71.14)
    - React-jsi (= 0.71.14)
    - ReactCommon/turbomodule/core (= 0.71.14)
  - React-RCTSettings (0.71.14):
    - RCT-Folly (= 2021.07.22.00)
    - RCTTypeSafety (= 0.71.14)
    - React-Codegen (= 0.71.14)
    - React-Core/RCTSettingsHeaders (= 0.71.14)
    - React-jsi (= 0.71.14)
    - ReactCommon/turbomodule/core (= 0.71.14)
  - React-RCTText (0.71.14):
    - React-Core/RCTTextHeaders (= 0.71.14)
  - React-RCTVibration (0.71.14):
    - RCT-Folly (= 2021.07.22.00)
    - React-Codegen (= 0.71.14)
    - React-Core/RCTVibrationHeaders (= 0.71.14)
    - React-jsi (= 0.71.14)
    - ReactCommon/turbomodule/core (= 0.71.14)
  - React-runtimeexecutor (0.71.14):
    - React-jsi (= 0.71.14)
  - ReactCommon/turbomodule/bridging (0.71.14):
    - DoubleConversion
    - glog
    - RCT-Folly (= 2021.07.22.00)
    - React-callinvoker (= 0.71.14)
    - React-Core (= 0.71.14)
    - React-cxxreact (= 0.71.14)
    - React-jsi (= 0.71.14)
    - React-logger (= 0.71.14)
    - React-perflogger (= 0.71.14)
  - ReactCommon/turbomodule/core (0.71.14):
    - DoubleConversion
    - glog
    - RCT-Folly (= 2021.07.22.00)
    - React-callinvoker (= 0.71.14)
    - React-Core (= 0.71.14)
    - React-cxxreact (= 0.71.14)
    - React-jsi (= 0.71.14)
    - React-logger (= 0.71.14)
    - React-perflogger (= 0.71.14)
  - ReactNativePayments (1.5.0):
    - React
  - rn-fetch-blob (0.12.0):
    - React-Core
  - RNCAsyncStorage (1.17.10):
    - React-Core
  - RNCCheckbox (0.5.12):
    - React-Core
  - RNCClipboard (1.8.4):
    - React-Core
  - RNCMaskedView (0.2.6):
    - React-Core
  - RNCPicker (2.2.1):
    - React-Core
  - RNDateTimePicker (7.5.0):
    - React-Core
  - RNDefaultPreference (1.4.3):
    - React
  - RNDeviceInfo (9.0.2):
    - React-Core
  - RNFS (2.18.0):
    - React
  - RNGestureHandler (1.10.3):
    - React-Core
  - RNI18n (2.0.15):
    - React
  - RNInAppBrowser (3.7.0):
    - React-Core
  - RNKeychain (8.0.0):
    - React-Core
  - RNOS (1.2.6):
    - React
  - RNPermissions (3.10.1):
    - React-Core
  - RNReanimated (3.1.0):
    - DoubleConversion
    - FBLazyVector
    - FBReactNativeSpec
    - glog
    - RCT-Folly
    - RCTRequired
    - RCTTypeSafety
    - React-callinvoker
    - React-Core
    - React-Core/DevSupport
    - React-Core/RCTWebSocket
    - React-CoreModules
    - React-cxxreact
    - React-jsi
    - React-jsiexecutor
    - React-jsinspector
    - React-RCTActionSheet
    - React-RCTAnimation
    - React-RCTBlob
    - React-RCTImage
    - React-RCTLinking
    - React-RCTNetwork
    - React-RCTSettings
    - React-RCTText
    - ReactCommon/turbomodule/core
    - Yoga
  - RNScreens (3.19.0):
    - React-Core
    - React-RCTImage
  - RNSensors (5.3.0):
    - React
  - RNSentry (5.8.1):
    - React-Core
    - Sentry/HybridSDK (= 8.9.3)
  - RNShare (7.3.7):
    - React-Core
  - RNSVG (12.1.1):
    - React
  - RNVectorIcons (6.4.2):
    - React
  - segment-analytics-react-native (2.13.0):
    - React-Core
    - sovran-react-native
  - Sentry/HybridSDK (8.9.3):
    - SentryPrivate (= 8.9.3)
  - SentryPrivate (8.9.3)
  - SocketRocket (0.6.1)
  - sovran-react-native (0.4.5):
    - React-Core
  - TcpSockets (4.0.0):
    - CocoaAsyncSocket
    - React
  - Yoga (1.14.0)
  - YogaKit (1.18.1):
    - Yoga (~> 1.14)

DEPENDENCIES:
  - boost (from `../node_modules/react-native/third-party-podspecs/boost.podspec`)
  - BVLinearGradient (from `../node_modules/react-native-linear-gradient`)
  - DoubleConversion (from `../node_modules/react-native/third-party-podspecs/DoubleConversion.podspec`)
  - FBLazyVector (from `../node_modules/react-native/Libraries/FBLazyVector`)
  - FBReactNativeSpec (from `../node_modules/react-native/React/FBReactNativeSpec`)
  - Flipper (= 0.125.0)
  - Flipper-Boost-iOSX (= 1.76.0.1.11)
  - Flipper-DoubleConversion (= 3.2.0.1)
  - Flipper-Fmt (= 7.1.7)
  - Flipper-Folly (= 2.6.10)
  - Flipper-Glog (= 0.5.0.5)
  - Flipper-PeerTalk (= 0.0.4)
  - Flipper-RSocket (= 1.4.3)
  - FlipperKit (= 0.125.0)
  - FlipperKit/Core (= 0.125.0)
  - FlipperKit/CppBridge (= 0.125.0)
  - FlipperKit/FBCxxFollyDynamicConvert (= 0.125.0)
  - FlipperKit/FBDefines (= 0.125.0)
  - FlipperKit/FKPortForwarding (= 0.125.0)
  - FlipperKit/FlipperKitHighlightOverlay (= 0.125.0)
  - FlipperKit/FlipperKitLayoutPlugin (= 0.125.0)
  - FlipperKit/FlipperKitLayoutTextSearchable (= 0.125.0)
  - FlipperKit/FlipperKitNetworkPlugin (= 0.125.0)
  - FlipperKit/FlipperKitReactPlugin (= 0.125.0)
  - FlipperKit/FlipperKitUserDefaultsPlugin (= 0.125.0)
  - FlipperKit/SKIOSNetworkPlugin (= 0.125.0)
  - glog (from `../node_modules/react-native/third-party-podspecs/glog.podspec`)
  - GzipSwift
  - lottie-ios (from `../node_modules/lottie-ios`)
  - lottie-react-native (from `../node_modules/lottie-react-native`)
  - OpenSSL-Universal (= 1.1.1100)
  - Permission-BluetoothPeripheral (from `../node_modules/react-native-permissions/ios/BluetoothPeripheral`)
  - RCT-Folly (from `../node_modules/react-native/third-party-podspecs/RCT-Folly.podspec`)
  - RCTRequired (from `../node_modules/react-native/Libraries/RCTRequired`)
  - RCTSearchApi (from `../node_modules/react-native-search-api`)
  - RCTTypeSafety (from `../node_modules/react-native/Libraries/TypeSafety`)
  - React (from `../node_modules/react-native/`)
  - React-callinvoker (from `../node_modules/react-native/ReactCommon/callinvoker`)
  - React-Codegen (from `build/generated/ios`)
  - React-Core (from `../node_modules/react-native/`)
  - React-Core/DevSupport (from `../node_modules/react-native/`)
  - React-Core/RCTWebSocket (from `../node_modules/react-native/`)
  - React-CoreModules (from `../node_modules/react-native/React/CoreModules`)
  - React-cxxreact (from `../node_modules/react-native/ReactCommon/cxxreact`)
  - React-jsc (from `../node_modules/react-native/ReactCommon/jsc`)
  - React-jsi (from `../node_modules/react-native/ReactCommon/jsi`)
  - React-jsiexecutor (from `../node_modules/react-native/ReactCommon/jsiexecutor`)
  - React-jsinspector (from `../node_modules/react-native/ReactCommon/jsinspector`)
  - React-logger (from `../node_modules/react-native/ReactCommon/logger`)
  - react-native-aes (from `../node_modules/react-native-aes-crypto`)
  - react-native-background-timer (from `../node_modules/react-native-background-timer`)
  - "react-native-blur (from `../node_modules/@react-native-community/blur`)"
  - react-native-branch (from `../node_modules/react-native-branch`)
  - react-native-camera (from `../node_modules/react-native-camera`)
  - "react-native-cookies (from `../node_modules/@react-native-cookies/cookies`)"
  - react-native-get-random-values (from `../node_modules/react-native-get-random-values`)
  - react-native-in-app-review (from `../node_modules/react-native-in-app-review`)
  - react-native-launch-arguments (from `../node_modules/react-native-launch-arguments`)
  - "react-native-netinfo (from `../node_modules/@react-native-community/netinfo`)"
  - react-native-randombytes (from `../node_modules/react-native-randombytes`)
  - react-native-safe-area-context (from `../node_modules/react-native-safe-area-context`)
  - "react-native-slider (from `../node_modules/@react-native-community/slider`)"
  - react-native-splash-screen (from `../node_modules/react-native-splash-screen`)
  - react-native-video (from `../node_modules/react-native-video`)
  - react-native-view-shot (from `../node_modules/react-native-view-shot`)
  - react-native-webview (from `../node_modules/react-native-webview`)
  - React-perflogger (from `../node_modules/react-native/ReactCommon/reactperflogger`)
  - React-RCTActionSheet (from `../node_modules/react-native/Libraries/ActionSheetIOS`)
  - React-RCTAnimation (from `../node_modules/react-native/Libraries/NativeAnimation`)
  - React-RCTAppDelegate (from `../node_modules/react-native/Libraries/AppDelegate`)
  - React-RCTBlob (from `../node_modules/react-native/Libraries/Blob`)
  - React-RCTImage (from `../node_modules/react-native/Libraries/Image`)
  - React-RCTLinking (from `../node_modules/react-native/Libraries/LinkingIOS`)
  - React-RCTNetwork (from `../node_modules/react-native/Libraries/Network`)
  - React-RCTPushNotification (from `../node_modules/react-native/Libraries/PushNotificationIOS`)
  - React-RCTSettings (from `../node_modules/react-native/Libraries/Settings`)
  - React-RCTText (from `../node_modules/react-native/Libraries/Text`)
  - React-RCTVibration (from `../node_modules/react-native/Libraries/Vibration`)
  - React-runtimeexecutor (from `../node_modules/react-native/ReactCommon/runtimeexecutor`)
  - ReactCommon/turbomodule/core (from `../node_modules/react-native/ReactCommon`)
  - "ReactNativePayments (from `../node_modules/@exodus/react-native-payments/lib/ios/`)"
  - rn-fetch-blob (from `../node_modules/rn-fetch-blob`)
  - "RNCAsyncStorage (from `../node_modules/@react-native-async-storage/async-storage`)"
  - "RNCCheckbox (from `../node_modules/@react-native-community/checkbox`)"
  - "RNCClipboard (from `../node_modules/@react-native-clipboard/clipboard`)"
  - "RNCMaskedView (from `../node_modules/@react-native-masked-view/masked-view`)"
  - "RNCPicker (from `../node_modules/@react-native-picker/picker`)"
  - "RNDateTimePicker (from `../node_modules/@react-native-community/datetimepicker`)"
  - RNDefaultPreference (from `../node_modules/react-native-default-preference`)
  - RNDeviceInfo (from `../node_modules/react-native-device-info`)
  - RNFS (from `../node_modules/react-native-fs`)
  - RNGestureHandler (from `../node_modules/react-native-gesture-handler`)
  - RNI18n (from `../node_modules/react-native-i18n`)
  - RNInAppBrowser (from `../node_modules/react-native-inappbrowser-reborn`)
  - RNKeychain (from `../node_modules/react-native-keychain`)
  - RNOS (from `../node_modules/react-native-os`)
  - RNPermissions (from `../node_modules/react-native-permissions`)
  - RNReanimated (from `../node_modules/react-native-reanimated`)
  - RNScreens (from `../node_modules/react-native-screens`)
  - RNSensors (from `../node_modules/react-native-sensors`)
  - "RNSentry (from `../node_modules/@sentry/react-native`)"
  - RNShare (from `../node_modules/react-native-share`)
  - RNSVG (from `../node_modules/react-native-svg`)
  - RNVectorIcons (from `../node_modules/react-native-vector-icons`)
  - "segment-analytics-react-native (from `../node_modules/@segment/analytics-react-native`)"
  - "sovran-react-native (from `../node_modules/@segment/sovran-react-native`)"
  - TcpSockets (from `../node_modules/react-native-tcp`)
  - Yoga (from `../node_modules/react-native/ReactCommon/yoga`)

SPEC REPOS:
  trunk:
    - Branch
    - CocoaAsyncSocket
    - Flipper
    - Flipper-Boost-iOSX
    - Flipper-DoubleConversion
    - Flipper-Fmt
    - Flipper-Folly
    - Flipper-Glog
    - Flipper-PeerTalk
    - Flipper-RSocket
    - FlipperKit
    - fmt
    - GzipSwift
    - libevent
    - OpenSSL-Universal
    - Sentry
    - SentryPrivate
    - SocketRocket
    - YogaKit

EXTERNAL SOURCES:
  boost:
    :podspec: "../node_modules/react-native/third-party-podspecs/boost.podspec"
  BVLinearGradient:
    :path: "../node_modules/react-native-linear-gradient"
  DoubleConversion:
    :podspec: "../node_modules/react-native/third-party-podspecs/DoubleConversion.podspec"
  FBLazyVector:
    :path: "../node_modules/react-native/Libraries/FBLazyVector"
  FBReactNativeSpec:
    :path: "../node_modules/react-native/React/FBReactNativeSpec"
  glog:
    :podspec: "../node_modules/react-native/third-party-podspecs/glog.podspec"
  lottie-ios:
    :path: "../node_modules/lottie-ios"
  lottie-react-native:
    :path: "../node_modules/lottie-react-native"
  Permission-BluetoothPeripheral:
    :path: "../node_modules/react-native-permissions/ios/BluetoothPeripheral"
  RCT-Folly:
    :podspec: "../node_modules/react-native/third-party-podspecs/RCT-Folly.podspec"
  RCTRequired:
    :path: "../node_modules/react-native/Libraries/RCTRequired"
  RCTSearchApi:
    :path: "../node_modules/react-native-search-api"
  RCTTypeSafety:
    :path: "../node_modules/react-native/Libraries/TypeSafety"
  React:
    :path: "../node_modules/react-native/"
  React-callinvoker:
    :path: "../node_modules/react-native/ReactCommon/callinvoker"
  React-Codegen:
    :path: build/generated/ios
  React-Core:
    :path: "../node_modules/react-native/"
  React-CoreModules:
    :path: "../node_modules/react-native/React/CoreModules"
  React-cxxreact:
    :path: "../node_modules/react-native/ReactCommon/cxxreact"
  React-jsc:
    :path: "../node_modules/react-native/ReactCommon/jsc"
  React-jsi:
    :path: "../node_modules/react-native/ReactCommon/jsi"
  React-jsiexecutor:
    :path: "../node_modules/react-native/ReactCommon/jsiexecutor"
  React-jsinspector:
    :path: "../node_modules/react-native/ReactCommon/jsinspector"
  React-logger:
    :path: "../node_modules/react-native/ReactCommon/logger"
  react-native-aes:
    :path: "../node_modules/react-native-aes-crypto"
  react-native-background-timer:
    :path: "../node_modules/react-native-background-timer"
  react-native-blur:
    :path: "../node_modules/@react-native-community/blur"
  react-native-branch:
    :path: "../node_modules/react-native-branch"
  react-native-camera:
    :path: "../node_modules/react-native-camera"
  react-native-cookies:
    :path: "../node_modules/@react-native-cookies/cookies"
  react-native-get-random-values:
    :path: "../node_modules/react-native-get-random-values"
  react-native-in-app-review:
    :path: "../node_modules/react-native-in-app-review"
  react-native-launch-arguments:
    :path: "../node_modules/react-native-launch-arguments"
  react-native-netinfo:
    :path: "../node_modules/@react-native-community/netinfo"
  react-native-randombytes:
    :path: "../node_modules/react-native-randombytes"
  react-native-safe-area-context:
    :path: "../node_modules/react-native-safe-area-context"
  react-native-slider:
    :path: "../node_modules/@react-native-community/slider"
  react-native-splash-screen:
    :path: "../node_modules/react-native-splash-screen"
  react-native-video:
    :path: "../node_modules/react-native-video"
  react-native-view-shot:
    :path: "../node_modules/react-native-view-shot"
  react-native-webview:
    :path: "../node_modules/react-native-webview"
  React-perflogger:
    :path: "../node_modules/react-native/ReactCommon/reactperflogger"
  React-RCTActionSheet:
    :path: "../node_modules/react-native/Libraries/ActionSheetIOS"
  React-RCTAnimation:
    :path: "../node_modules/react-native/Libraries/NativeAnimation"
  React-RCTAppDelegate:
    :path: "../node_modules/react-native/Libraries/AppDelegate"
  React-RCTBlob:
    :path: "../node_modules/react-native/Libraries/Blob"
  React-RCTImage:
    :path: "../node_modules/react-native/Libraries/Image"
  React-RCTLinking:
    :path: "../node_modules/react-native/Libraries/LinkingIOS"
  React-RCTNetwork:
    :path: "../node_modules/react-native/Libraries/Network"
  React-RCTPushNotification:
    :path: "../node_modules/react-native/Libraries/PushNotificationIOS"
  React-RCTSettings:
    :path: "../node_modules/react-native/Libraries/Settings"
  React-RCTText:
    :path: "../node_modules/react-native/Libraries/Text"
  React-RCTVibration:
    :path: "../node_modules/react-native/Libraries/Vibration"
  React-runtimeexecutor:
    :path: "../node_modules/react-native/ReactCommon/runtimeexecutor"
  ReactCommon:
    :path: "../node_modules/react-native/ReactCommon"
  ReactNativePayments:
    :path: "../node_modules/@exodus/react-native-payments/lib/ios/"
  rn-fetch-blob:
    :path: "../node_modules/rn-fetch-blob"
  RNCAsyncStorage:
    :path: "../node_modules/@react-native-async-storage/async-storage"
  RNCCheckbox:
    :path: "../node_modules/@react-native-community/checkbox"
  RNCClipboard:
    :path: "../node_modules/@react-native-clipboard/clipboard"
  RNCMaskedView:
    :path: "../node_modules/@react-native-masked-view/masked-view"
  RNCPicker:
    :path: "../node_modules/@react-native-picker/picker"
  RNDateTimePicker:
    :path: "../node_modules/@react-native-community/datetimepicker"
  RNDefaultPreference:
    :path: "../node_modules/react-native-default-preference"
  RNDeviceInfo:
    :path: "../node_modules/react-native-device-info"
  RNFS:
    :path: "../node_modules/react-native-fs"
  RNGestureHandler:
    :path: "../node_modules/react-native-gesture-handler"
  RNI18n:
    :path: "../node_modules/react-native-i18n"
  RNInAppBrowser:
    :path: "../node_modules/react-native-inappbrowser-reborn"
  RNKeychain:
    :path: "../node_modules/react-native-keychain"
  RNOS:
    :path: "../node_modules/react-native-os"
  RNPermissions:
    :path: "../node_modules/react-native-permissions"
  RNReanimated:
    :path: "../node_modules/react-native-reanimated"
  RNScreens:
    :path: "../node_modules/react-native-screens"
  RNSensors:
    :path: "../node_modules/react-native-sensors"
  RNSentry:
    :path: "../node_modules/@sentry/react-native"
  RNShare:
    :path: "../node_modules/react-native-share"
  RNSVG:
    :path: "../node_modules/react-native-svg"
  RNVectorIcons:
    :path: "../node_modules/react-native-vector-icons"
  segment-analytics-react-native:
    :path: "../node_modules/@segment/analytics-react-native"
  sovran-react-native:
    :path: "../node_modules/@segment/sovran-react-native"
  TcpSockets:
    :path: "../node_modules/react-native-tcp"
  Yoga:
    :path: "../node_modules/react-native/ReactCommon/yoga"

SPEC CHECKSUMS:
  boost: 57d2868c099736d80fcd648bf211b4431e51a558
  Branch: 4ac024cb3c29b0ef628048694db3c4cfa679beb0
  BVLinearGradient: e3aad03778a456d77928f594a649e96995f1c872
  CocoaAsyncSocket: 065fd1e645c7abab64f7a6a2007a48038fdc6a99
  DoubleConversion: 5189b271737e1565bdce30deb4a08d647e3f5f54
  FBLazyVector: 12ea01e587c9594e7b144e1bfc86ac4d9ac28fde
  FBReactNativeSpec: b6ae48e67aaba46442f84d6f9ba598ccfbe2ee66
  Flipper: 26fc4b7382499f1281eb8cb921e5c3ad6de91fe0
  Flipper-Boost-iOSX: fd1e2b8cbef7e662a122412d7ac5f5bea715403c
  Flipper-DoubleConversion: 2dc99b02f658daf147069aad9dbd29d8feb06d30
  Flipper-Fmt: 60cbdd92fc254826e61d669a5d87ef7015396a9b
  Flipper-Folly: 584845625005ff068a6ebf41f857f468decd26b3
  Flipper-Glog: 70c50ce58ddaf67dc35180db05f191692570f446
  Flipper-PeerTalk: 116d8f857dc6ef55c7a5a75ea3ceaafe878aadc9
  Flipper-RSocket: d9d9ade67cbecf6ac10730304bf5607266dd2541
  FlipperKit: cbdee19bdd4e7f05472a66ce290f1b729ba3cb86
  fmt: ff9d55029c625d3757ed641535fd4a75fedc7ce9
  glog: 04b94705f318337d7ead9e6d17c019bd9b1f6b1b
  GzipSwift: 893f3e48e597a1a4f62fafcb6514220fcf8287fa
  libevent: 4049cae6c81cdb3654a443be001fb9bdceff7913
  lottie-ios: 016449b5d8be0c3dcbcfa0a9988469999cd04c5d
  lottie-react-native: 3e722c63015fdb9c27638b0a77969fc412067c18
<<<<<<< HEAD
=======
  MultiplatformBleAdapter: b1fddd0d499b96b607e00f0faa8e60648343dc1d
>>>>>>> c2149bbf
  OpenSSL-Universal: ebc357f1e6bc71fa463ccb2fe676756aff50e88c
  Permission-BluetoothPeripheral: 247e379c9ecb4b1af2b87f73e4a15a00a5bc0c1f
  RCT-Folly: 424b8c9a7a0b9ab2886ffe9c3b041ef628fd4fb1
  RCTRequired: e9df143e880d0e879e7a498dc06923d728809c79
  RCTSearchApi: d2d38a5a7bffbfb144e2c770fbb30f51b1053067
  RCTTypeSafety: c2d89c8308829c12c038ec1f431191eaa0d8c15c
  React: 52b89a818f4b2579c98567f3aa8bde880d9e843b
  React-callinvoker: 56e399c88c05e037fe99c31978f30e75fad5c286
  React-Codegen: 3829d8baaafb4df895b7ab4a6abcf10ffeb444fd
  React-Core: 419ce3efb3a2591de74bfc09f150f626293d40d6
  React-CoreModules: bd520e5688b5aa4666965a1b3b8e6d4a2e19df20
  React-cxxreact: f5a9baa03f1b6a660648f3b8d09bdc6d87d5ebe8
  React-jsc: 07a7e67aa41b02028fc7bf8aded401f33cf1736f
  React-jsi: fe531dec7a6efc3606a56ac85a432d04ff6ee72b
  React-jsiexecutor: 73717bd8ba46630d4eeeabd1e2c7b95691618d6f
  React-jsinspector: 7bf923954b4e035f494b01ac16633963412660d7
  React-logger: 655ff5db8bd922acfbe76a4983ffab048916343e
  react-native-aes: ff31f0dd4c791eb423a631ee04570fcf3c618924
  react-native-background-timer: 1b6e6b4e10f1b74c367a1fdc3c72b67c619b222b
<<<<<<< HEAD
=======
  react-native-ble-plx: 74ef9a718eff574f2072d49b2e8950fb24ecdf22
>>>>>>> c2149bbf
  react-native-blur: cfdad7b3c01d725ab62a8a729f42ea463998afa2
  react-native-branch: 4e42fda662d96893afbbd02839806931398e3d2e
  react-native-camera: b8cc03e2feec0c04403d0998e37cf519d8fd4c6f
  react-native-cookies: f54fcded06bb0cda05c11d86788020b43528a26c
  react-native-get-random-values: a6ea6a8a65dc93e96e24a11105b1a9c8cfe1d72a
  react-native-in-app-review: 23f4f5b9fcd94339dd5d93c6230557f9c67c7dda
  react-native-launch-arguments: 4e0fd58e56dcc7f52eedef9dc8eff81eb73ced7a
  react-native-netinfo: e849fc21ca2f4128a5726c801a82fc6f4a6db50d
  react-native-randombytes: 421f1c7d48c0af8dbcd471b0324393ebf8fe7846
  react-native-safe-area-context: 9e40fb181dac02619414ba1294d6c2a807056ab9
  react-native-slider: 1cdd6ba29675df21f30544253bf7351d3c2d68c4
  react-native-splash-screen: 200d11d188e2e78cea3ad319964f6142b6384865
  react-native-video: c26780b224543c62d5e1b2a7244a5cd1b50e8253
  react-native-view-shot: 4475fde003fe8a210053d1f98fb9e06c1d834e1c
  react-native-webview: 133a6a5149f963259646e710b4545c67ef35d7c9
  React-perflogger: 4987ad83731c23d11813c84263963b0d3028c966
  React-RCTActionSheet: 5ad952b2a9740d87a5bd77280c4bc23f6f89ea0c
  React-RCTAnimation: d2de22af3f536cc80bb5b3918e1a455114d1b985
  React-RCTAppDelegate: 936b5b4ba5c2edb60186efd3bd35402cc9f2a2e6
  React-RCTBlob: e7cc24020cdd4e61b198761fb86f1305f77c90ff
  React-RCTImage: a07e8c7d4768f62ebc6277e4680f6b979c619967
  React-RCTLinking: d00ae55db37b2c12ebab91135f06f75391c0708d
  React-RCTNetwork: b3a401276e5c08487d8a14fdec1720e78b5888db
  React-RCTPushNotification: a9824e8f010d5787ae20a70c8f94c65b87e7e811
  React-RCTSettings: d606cbac31403604c5d5746e6dab53bb332f9301
  React-RCTText: b3bd40bc71bca0c3e2cc5ce2c40870a438f303b1
  React-RCTVibration: 64e412b9ac684c4edc938fa1187135ada9af7faf
  React-runtimeexecutor: ffe826b7b1cfbc32a35ed5b64d5886c0ff75f501
  ReactCommon: 7cf566ddbc9344e1f02bae1ecdaf03dbedb7eb17
  ReactNativePayments: a4e3ac915256a4e759c8a04338b558494a63a0f5
  rn-fetch-blob: f065bb7ab7fb48dd002629f8bdcb0336602d3cba
  RNCAsyncStorage: 0c357f3156fcb16c8589ede67cc036330b6698ca
  RNCCheckbox: ed1b4ca295475b41e7251ebae046360a703b6eb5
  RNCClipboard: ddd4d291537f1667209c9c405aaa4307297e252e
  RNCMaskedView: c298b644a10c0c142055b3ae24d83879ecb13ccd
  RNCPicker: cb57c823d5ce8d2d0b5dfb45ad97b737260dc59e
  RNDateTimePicker: b722c23030b744763cf51d80fc22f354653f65e0
  RNDefaultPreference: 2f8d6d54230edbd78708ada8d63bb275e5a8415b
  RNDeviceInfo: 1e3f62b9ec32f7754fac60bd06b8f8a27124e7f0
  RNFS: 3ab21fa6c56d65566d1fb26c2228e2b6132e5e32
  RNGestureHandler: a479ebd5ed4221a810967000735517df0d2db211
  RNI18n: e2f7e76389fcc6e84f2c8733ea89b92502351fd8
  RNInAppBrowser: e36d6935517101ccba0e875bac8ad7b0cb655364
  RNKeychain: 4f63aada75ebafd26f4bc2c670199461eab85d94
  RNOS: 6f2f9a70895bbbfbdad7196abd952e7b01d45027
  RNPermissions: 4e3714e18afe7141d000beae3755e5b5fb2f5e05
  RNReanimated: b1220a0e5168745283ff5d53bfc7d2144b2cee1b
  RNScreens: ea4cd3a853063cda19a4e3c28d2e52180c80f4eb
  RNSensors: c363d486c879e181905dea84a2535e49af1c2d25
  RNSentry: 221d8c3f0bf0d951e9ecc89d3e42ee97aab9d7c0
  RNShare: f116bbb04f310c665ca483d0bd1e88cf59b3b334
  RNSVG: 551acb6562324b1d52a4e0758f7ca0ec234e278f
  RNVectorIcons: 6607bd3a30291d0edb56f9bbe7ae411ee2b928b0
  segment-analytics-react-native: bd1f13ea95bad2313a9c7130da032af0e9a6da60
  Sentry: 97161cac725da1ecbe77d1445bf8a61c1e5667f1
  SentryPrivate: 9a76def09fb08f9501997b8df946e8097947b94f
  SocketRocket: f32cd54efbe0f095c4d7594881e52619cfe80b17
  sovran-react-native: fd3dc8f1a4b14acdc4ad25fc6b4ac4f52a2a2a15
  TcpSockets: a8eb6b5867fe643e6cfed5db2e4de62f4d1e8fd0
  Yoga: e71803b4c1fff832ccf9b92541e00f9b873119b9
  YogaKit: f782866e155069a2cca2517aafea43200b01fd5a

<<<<<<< HEAD
PODFILE CHECKSUM: 52f09b35897356bf28e08a4a40cae42c4f13fb23
=======
PODFILE CHECKSUM: 0aa061c88654782ecb2dbabeadb5344bc448e03a
>>>>>>> c2149bbf

COCOAPODS: 1.12.1<|MERGE_RESOLUTION|>--- conflicted
+++ resolved
@@ -82,10 +82,7 @@
   - lottie-react-native (5.1.5):
     - lottie-ios (~> 3.4.0)
     - React-Core
-<<<<<<< HEAD
-=======
   - MultiplatformBleAdapter (0.2.0)
->>>>>>> c2149bbf
   - OpenSSL-Universal (1.1.1100)
   - Permission-BluetoothPeripheral (3.10.1):
     - RNPermissions
@@ -328,13 +325,10 @@
     - React
   - react-native-background-timer (2.1.1):
     - React
-<<<<<<< HEAD
-=======
   - react-native-ble-plx (3.1.1):
     - MultiplatformBleAdapter (= 0.2.0)
     - RCT-Folly (= 2021.07.22.00)
     - React-Core
->>>>>>> c2149bbf
   - react-native-blur (4.3.2):
     - React-Core
   - react-native-branch (5.6.2):
@@ -876,10 +870,7 @@
   libevent: 4049cae6c81cdb3654a443be001fb9bdceff7913
   lottie-ios: 016449b5d8be0c3dcbcfa0a9988469999cd04c5d
   lottie-react-native: 3e722c63015fdb9c27638b0a77969fc412067c18
-<<<<<<< HEAD
-=======
   MultiplatformBleAdapter: b1fddd0d499b96b607e00f0faa8e60648343dc1d
->>>>>>> c2149bbf
   OpenSSL-Universal: ebc357f1e6bc71fa463ccb2fe676756aff50e88c
   Permission-BluetoothPeripheral: 247e379c9ecb4b1af2b87f73e4a15a00a5bc0c1f
   RCT-Folly: 424b8c9a7a0b9ab2886ffe9c3b041ef628fd4fb1
@@ -899,10 +890,7 @@
   React-logger: 655ff5db8bd922acfbe76a4983ffab048916343e
   react-native-aes: ff31f0dd4c791eb423a631ee04570fcf3c618924
   react-native-background-timer: 1b6e6b4e10f1b74c367a1fdc3c72b67c619b222b
-<<<<<<< HEAD
-=======
   react-native-ble-plx: 74ef9a718eff574f2072d49b2e8950fb24ecdf22
->>>>>>> c2149bbf
   react-native-blur: cfdad7b3c01d725ab62a8a729f42ea463998afa2
   react-native-branch: 4e42fda662d96893afbbd02839806931398e3d2e
   react-native-camera: b8cc03e2feec0c04403d0998e37cf519d8fd4c6f
@@ -964,11 +952,5 @@
   TcpSockets: a8eb6b5867fe643e6cfed5db2e4de62f4d1e8fd0
   Yoga: e71803b4c1fff832ccf9b92541e00f9b873119b9
   YogaKit: f782866e155069a2cca2517aafea43200b01fd5a
-
-<<<<<<< HEAD
-PODFILE CHECKSUM: 52f09b35897356bf28e08a4a40cae42c4f13fb23
-=======
 PODFILE CHECKSUM: 0aa061c88654782ecb2dbabeadb5344bc448e03a
->>>>>>> c2149bbf
-
 COCOAPODS: 1.12.1