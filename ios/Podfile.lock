PODS:
  - Base64 (1.1.2)
  - BEMCheckBox (1.4.1)
  - boost (1.84.0)
  - Branch (1.43.2)
  - BVLinearGradient (2.8.3):
    - React-Core
  - CocoaAsyncSocket (7.6.5)
  - DoubleConversion (1.1.6)
  - EXConstants (17.0.8):
    - ExpoModulesCore
  - EXJSONUtils (0.14.0)
  - EXManifests (0.15.8):
    - ExpoModulesCore
  - Expo (52.0.27):
    - ExpoModulesCore
  - expo-dev-client (5.0.19):
    - EXManifests
    - expo-dev-launcher
    - expo-dev-menu
    - expo-dev-menu-interface
    - EXUpdatesInterface
  - expo-dev-launcher (5.0.34):
    - DoubleConversion
    - EXManifests
    - expo-dev-launcher/Main (= 5.0.34)
    - expo-dev-menu
    - expo-dev-menu-interface
    - ExpoModulesCore
    - EXUpdatesInterface
    - glog
    - RCT-Folly (= 2024.10.14.00)
    - RCTRequired
    - RCTTypeSafety
    - React-Core
    - React-debug
    - React-Fabric
    - React-featureflags
    - React-graphics
    - React-ImageManager
    - React-jsi
    - React-jsinspector
    - React-NativeModulesApple
    - React-RCTAppDelegate
    - React-RCTFabric
    - React-rendererdebug
    - React-utils
    - ReactCodegen
    - ReactCommon/turbomodule/bridging
    - ReactCommon/turbomodule/core
    - Yoga
  - expo-dev-launcher/Main (5.0.34):
    - DoubleConversion
    - EXManifests
    - expo-dev-launcher/Unsafe
    - expo-dev-menu
    - expo-dev-menu-interface
    - ExpoModulesCore
    - EXUpdatesInterface
    - glog
    - RCT-Folly (= 2024.10.14.00)
    - RCTRequired
    - RCTTypeSafety
    - React-Core
    - React-debug
    - React-Fabric
    - React-featureflags
    - React-graphics
    - React-ImageManager
    - React-jsi
    - React-jsinspector
    - React-NativeModulesApple
    - React-RCTAppDelegate
    - React-RCTFabric
    - React-rendererdebug
    - React-utils
    - ReactCodegen
    - ReactCommon/turbomodule/bridging
    - ReactCommon/turbomodule/core
    - Yoga
  - expo-dev-launcher/Unsafe (5.0.34):
    - DoubleConversion
    - EXManifests
    - expo-dev-menu
    - expo-dev-menu-interface
    - ExpoModulesCore
    - EXUpdatesInterface
    - glog
    - RCT-Folly (= 2024.10.14.00)
    - RCTRequired
    - RCTTypeSafety
    - React-Core
    - React-debug
    - React-Fabric
    - React-featureflags
    - React-graphics
    - React-ImageManager
    - React-jsi
    - React-jsinspector
    - React-NativeModulesApple
    - React-RCTAppDelegate
    - React-RCTFabric
    - React-rendererdebug
    - React-utils
    - ReactCodegen
    - ReactCommon/turbomodule/bridging
    - ReactCommon/turbomodule/core
    - Yoga
  - expo-dev-menu (6.0.24):
    - DoubleConversion
    - expo-dev-menu/Main (= 6.0.24)
    - expo-dev-menu/ReactNativeCompatibles (= 6.0.24)
    - glog
    - RCT-Folly (= 2024.10.14.00)
    - RCTRequired
    - RCTTypeSafety
    - React-Core
    - React-debug
    - React-Fabric
    - React-featureflags
    - React-graphics
    - React-ImageManager
    - React-jsi
    - React-NativeModulesApple
    - React-RCTFabric
    - React-rendererdebug
    - React-utils
    - ReactCodegen
    - ReactCommon/turbomodule/bridging
    - ReactCommon/turbomodule/core
    - Yoga
  - expo-dev-menu-interface (1.9.3)
  - expo-dev-menu/Main (6.0.24):
    - DoubleConversion
    - EXManifests
    - expo-dev-menu-interface
    - expo-dev-menu/Vendored
    - ExpoModulesCore
    - glog
    - RCT-Folly (= 2024.10.14.00)
    - RCTRequired
    - RCTTypeSafety
    - React-Core
    - React-debug
    - React-Fabric
    - React-featureflags
    - React-graphics
    - React-ImageManager
    - React-jsi
    - React-jsinspector
    - React-NativeModulesApple
    - React-RCTFabric
    - React-rendererdebug
    - React-utils
    - ReactCodegen
    - ReactCommon/turbomodule/bridging
    - ReactCommon/turbomodule/core
    - Yoga
  - expo-dev-menu/ReactNativeCompatibles (6.0.24):
    - DoubleConversion
    - glog
    - RCT-Folly (= 2024.10.14.00)
    - RCTRequired
    - RCTTypeSafety
    - React-Core
    - React-debug
    - React-Fabric
    - React-featureflags
    - React-graphics
    - React-ImageManager
    - React-jsi
    - React-NativeModulesApple
    - React-RCTFabric
    - React-rendererdebug
    - React-utils
    - ReactCodegen
    - ReactCommon/turbomodule/bridging
    - ReactCommon/turbomodule/core
    - Yoga
  - expo-dev-menu/SafeAreaView (6.0.24):
    - DoubleConversion
    - ExpoModulesCore
    - glog
    - RCT-Folly (= 2024.10.14.00)
    - RCTRequired
    - RCTTypeSafety
    - React-Core
    - React-debug
    - React-Fabric
    - React-featureflags
    - React-graphics
    - React-ImageManager
    - React-jsi
    - React-NativeModulesApple
    - React-RCTFabric
    - React-rendererdebug
    - React-utils
    - ReactCodegen
    - ReactCommon/turbomodule/bridging
    - ReactCommon/turbomodule/core
    - Yoga
  - expo-dev-menu/Vendored (6.0.24):
    - DoubleConversion
    - expo-dev-menu/SafeAreaView
    - glog
    - RCT-Folly (= 2024.10.14.00)
    - RCTRequired
    - RCTTypeSafety
    - React-Core
    - React-debug
    - React-Fabric
    - React-featureflags
    - React-graphics
    - React-ImageManager
    - React-jsi
    - React-NativeModulesApple
    - React-RCTFabric
    - React-rendererdebug
    - React-utils
    - ReactCodegen
    - ReactCommon/turbomodule/bridging
    - ReactCommon/turbomodule/core
    - Yoga
  - ExpoAsset (11.0.5):
    - ExpoModulesCore
  - ExpoFileSystem (18.0.12):
    - ExpoModulesCore
  - ExpoFont (13.0.3):
    - ExpoModulesCore
  - ExpoKeepAwake (14.0.2):
    - ExpoModulesCore
  - ExpoModulesCore (2.1.4):
    - DoubleConversion
    - glog
    - RCT-Folly (= 2024.10.14.00)
    - RCTRequired
    - RCTTypeSafety
    - React-Core
    - React-debug
    - React-Fabric
    - React-featureflags
    - React-graphics
    - React-ImageManager
    - React-jsc
    - React-jsi
    - React-NativeModulesApple
    - React-RCTAppDelegate
    - React-RCTFabric
    - React-rendererdebug
    - React-utils
    - ReactCodegen
    - ReactCommon/turbomodule/bridging
    - ReactCommon/turbomodule/core
    - Yoga
  - EXUpdatesInterface (1.0.0):
    - ExpoModulesCore
  - fast_float (6.1.4)
  - FBLazyVector (0.76.9)
  - Firebase/CoreOnly (10.29.0):
    - FirebaseCore (= 10.29.0)
  - Firebase/Messaging (10.29.0):
    - Firebase/CoreOnly
    - FirebaseMessaging (~> 10.29.0)
  - FirebaseCore (10.29.0):
    - FirebaseCoreInternal (~> 10.0)
    - GoogleUtilities/Environment (~> 7.12)
    - GoogleUtilities/Logger (~> 7.12)
  - FirebaseCoreExtension (10.29.0):
    - FirebaseCore (~> 10.0)
  - FirebaseCoreInternal (10.29.0):
    - "GoogleUtilities/NSData+zlib (~> 7.8)"
  - FirebaseInstallations (10.29.0):
    - FirebaseCore (~> 10.0)
    - GoogleUtilities/Environment (~> 7.8)
    - GoogleUtilities/UserDefaults (~> 7.8)
    - PromisesObjC (~> 2.1)
  - FirebaseMessaging (10.29.0):
    - FirebaseCore (~> 10.0)
    - FirebaseInstallations (~> 10.0)
    - GoogleDataTransport (~> 9.3)
    - GoogleUtilities/AppDelegateSwizzler (~> 7.8)
    - GoogleUtilities/Environment (~> 7.8)
    - GoogleUtilities/Reachability (~> 7.8)
    - GoogleUtilities/UserDefaults (~> 7.8)
    - nanopb (< 2.30911.0, >= 2.30908.0)
<<<<<<< HEAD
  - fmt (6.2.1)
=======
  - fmt (11.0.2)
>>>>>>> e66de2b7
  - glog (0.3.5)
  - GoogleDataTransport (9.4.1):
    - GoogleUtilities/Environment (~> 7.7)
    - nanopb (< 2.30911.0, >= 2.30908.0)
    - PromisesObjC (< 3.0, >= 1.2)
  - GoogleUtilities/AppDelegateSwizzler (7.13.3):
    - GoogleUtilities/Environment
    - GoogleUtilities/Logger
    - GoogleUtilities/Network
    - GoogleUtilities/Privacy
  - GoogleUtilities/Environment (7.13.3):
    - GoogleUtilities/Privacy
    - PromisesObjC (< 3.0, >= 1.2)
  - GoogleUtilities/Logger (7.13.3):
    - GoogleUtilities/Environment
    - GoogleUtilities/Privacy
  - GoogleUtilities/Network (7.13.3):
    - GoogleUtilities/Logger
    - "GoogleUtilities/NSData+zlib"
    - GoogleUtilities/Privacy
    - GoogleUtilities/Reachability
  - "GoogleUtilities/NSData+zlib (7.13.3)":
    - GoogleUtilities/Privacy
  - GoogleUtilities/Privacy (7.13.3)
  - GoogleUtilities/Reachability (7.13.3):
    - GoogleUtilities/Logger
    - GoogleUtilities/Privacy
  - GoogleUtilities/UserDefaults (7.13.3):
    - GoogleUtilities/Logger
    - GoogleUtilities/Privacy
  - GZIP (1.3.2)
  - GzipSwift (5.1.1)
  - lottie-ios (3.4.1)
  - lottie-react-native (5.1.6):
    - lottie-ios (~> 3.4.0)
    - React-Core
  - MMKV (2.0.2):
    - MMKVCore (~> 2.0.2)
  - MMKVCore (2.0.2)
  - MultiplatformBleAdapter (0.2.0)
  - nanopb (2.30910.0):
    - nanopb/decode (= 2.30910.0)
    - nanopb/encode (= 2.30910.0)
  - nanopb/decode (2.30910.0)
  - nanopb/encode (2.30910.0)
  - OpenSSL-Universal (3.3.2000)
  - Permission-BluetoothPeripheral (3.10.1):
    - RNPermissions
  - PromisesObjC (2.4.0)
  - RCT-Folly (2024.10.14.00):
    - boost
    - DoubleConversion
    - fast_float
    - fmt
    - glog
    - RCT-Folly/Default (= 2024.10.14.00)
  - RCT-Folly/Default (2024.10.14.00):
    - boost
    - DoubleConversion
    - fast_float
    - fmt
    - glog
  - RCT-Folly/Fabric (2024.10.14.00):
    - boost
    - DoubleConversion
    - fast_float
    - fmt
    - glog
  - RCTDeprecation (0.76.9)
  - RCTRequired (0.76.9)
  - RCTSearchApi (1.0.1):
    - React
    - React-RCTImage
  - RCTTypeSafety (0.76.9):
    - FBLazyVector (= 0.76.9)
    - RCTRequired (= 0.76.9)
    - React-Core (= 0.76.9)
  - React (0.76.9):
    - React-Core (= 0.76.9)
    - React-Core/DevSupport (= 0.76.9)
    - React-Core/RCTWebSocket (= 0.76.9)
    - React-RCTActionSheet (= 0.76.9)
    - React-RCTAnimation (= 0.76.9)
    - React-RCTBlob (= 0.76.9)
    - React-RCTImage (= 0.76.9)
    - React-RCTLinking (= 0.76.9)
    - React-RCTNetwork (= 0.76.9)
    - React-RCTSettings (= 0.76.9)
    - React-RCTText (= 0.76.9)
    - React-RCTVibration (= 0.76.9)
  - React-callinvoker (0.76.9)
  - React-Core (0.76.9):
    - glog
    - RCT-Folly (= 2024.10.14.00)
    - RCTDeprecation
    - React-Core/Default (= 0.76.9)
    - React-cxxreact
    - React-featureflags
    - React-jsc
    - React-jsi
    - React-jsiexecutor
    - React-jsinspector
    - React-perflogger
    - React-runtimescheduler
    - React-utils
    - SocketRocket (= 0.7.1)
    - Yoga
  - React-Core/CoreModulesHeaders (0.76.9):
    - glog
    - RCT-Folly (= 2024.10.14.00)
    - RCTDeprecation
    - React-Core/Default
    - React-cxxreact
    - React-featureflags
    - React-jsc
    - React-jsi
    - React-jsiexecutor
    - React-jsinspector
    - React-perflogger
    - React-runtimescheduler
    - React-utils
    - SocketRocket (= 0.7.1)
    - Yoga
  - React-Core/Default (0.76.9):
    - glog
    - RCT-Folly (= 2024.10.14.00)
    - RCTDeprecation
    - React-cxxreact
    - React-featureflags
    - React-jsc
    - React-jsi
    - React-jsiexecutor
    - React-jsinspector
    - React-perflogger
    - React-runtimescheduler
    - React-utils
    - SocketRocket (= 0.7.1)
    - Yoga
  - React-Core/DevSupport (0.76.9):
    - glog
    - RCT-Folly (= 2024.10.14.00)
    - RCTDeprecation
    - React-Core/Default (= 0.76.9)
    - React-Core/RCTWebSocket (= 0.76.9)
    - React-cxxreact
    - React-featureflags
    - React-jsc
    - React-jsi
    - React-jsiexecutor
    - React-jsinspector
    - React-perflogger
    - React-runtimescheduler
    - React-utils
    - SocketRocket (= 0.7.1)
    - Yoga
  - React-Core/RCTActionSheetHeaders (0.76.9):
    - glog
    - RCT-Folly (= 2024.10.14.00)
    - RCTDeprecation
    - React-Core/Default
    - React-cxxreact
    - React-featureflags
    - React-jsc
    - React-jsi
    - React-jsiexecutor
    - React-jsinspector
    - React-perflogger
    - React-runtimescheduler
    - React-utils
    - SocketRocket (= 0.7.1)
    - Yoga
  - React-Core/RCTAnimationHeaders (0.76.9):
    - glog
    - RCT-Folly (= 2024.10.14.00)
    - RCTDeprecation
    - React-Core/Default
    - React-cxxreact
    - React-featureflags
    - React-jsc
    - React-jsi
    - React-jsiexecutor
    - React-jsinspector
    - React-perflogger
    - React-runtimescheduler
    - React-utils
    - SocketRocket (= 0.7.1)
    - Yoga
  - React-Core/RCTBlobHeaders (0.76.9):
    - glog
    - RCT-Folly (= 2024.10.14.00)
    - RCTDeprecation
    - React-Core/Default
    - React-cxxreact
    - React-featureflags
    - React-jsc
    - React-jsi
    - React-jsiexecutor
    - React-jsinspector
    - React-perflogger
    - React-runtimescheduler
    - React-utils
    - SocketRocket (= 0.7.1)
    - Yoga
  - React-Core/RCTImageHeaders (0.76.9):
    - glog
    - RCT-Folly (= 2024.10.14.00)
    - RCTDeprecation
    - React-Core/Default
    - React-cxxreact
    - React-featureflags
    - React-jsc
    - React-jsi
    - React-jsiexecutor
    - React-jsinspector
    - React-perflogger
    - React-runtimescheduler
    - React-utils
    - SocketRocket (= 0.7.1)
    - Yoga
  - React-Core/RCTLinkingHeaders (0.76.9):
    - glog
    - RCT-Folly (= 2024.10.14.00)
    - RCTDeprecation
    - React-Core/Default
    - React-cxxreact
    - React-featureflags
    - React-jsc
    - React-jsi
    - React-jsiexecutor
    - React-jsinspector
    - React-perflogger
    - React-runtimescheduler
    - React-utils
    - SocketRocket (= 0.7.1)
    - Yoga
  - React-Core/RCTNetworkHeaders (0.76.9):
    - glog
    - RCT-Folly (= 2024.10.14.00)
    - RCTDeprecation
    - React-Core/Default
    - React-cxxreact
    - React-featureflags
    - React-jsc
    - React-jsi
    - React-jsiexecutor
    - React-jsinspector
    - React-perflogger
    - React-runtimescheduler
    - React-utils
    - SocketRocket (= 0.7.1)
    - Yoga
  - React-Core/RCTSettingsHeaders (0.76.9):
    - glog
    - RCT-Folly (= 2024.10.14.00)
    - RCTDeprecation
    - React-Core/Default
    - React-cxxreact
    - React-featureflags
    - React-jsc
    - React-jsi
    - React-jsiexecutor
    - React-jsinspector
    - React-perflogger
    - React-runtimescheduler
    - React-utils
    - SocketRocket (= 0.7.1)
    - Yoga
  - React-Core/RCTTextHeaders (0.76.9):
    - glog
    - RCT-Folly (= 2024.10.14.00)
    - RCTDeprecation
    - React-Core/Default
    - React-cxxreact
    - React-featureflags
    - React-jsc
    - React-jsi
    - React-jsiexecutor
    - React-jsinspector
    - React-perflogger
    - React-runtimescheduler
    - React-utils
    - SocketRocket (= 0.7.1)
    - Yoga
  - React-Core/RCTVibrationHeaders (0.76.9):
    - glog
    - RCT-Folly (= 2024.10.14.00)
    - RCTDeprecation
    - React-Core/Default
    - React-cxxreact
    - React-featureflags
    - React-jsc
    - React-jsi
    - React-jsiexecutor
    - React-jsinspector
    - React-perflogger
    - React-runtimescheduler
    - React-utils
    - SocketRocket (= 0.7.1)
    - Yoga
  - React-Core/RCTWebSocket (0.76.9):
    - glog
    - RCT-Folly (= 2024.10.14.00)
    - RCTDeprecation
    - React-Core/Default (= 0.76.9)
    - React-cxxreact
    - React-featureflags
    - React-jsc
    - React-jsi
    - React-jsiexecutor
    - React-jsinspector
    - React-perflogger
    - React-runtimescheduler
    - React-utils
    - SocketRocket (= 0.7.1)
    - Yoga
  - React-CoreModules (0.76.9):
    - DoubleConversion
    - fast_float
    - fmt
    - RCT-Folly
    - RCTTypeSafety
    - React-Core/CoreModulesHeaders
    - React-jsi
    - React-jsinspector
    - React-NativeModulesApple
    - React-RCTBlob
    - React-RCTImage
    - ReactCodegen
    - ReactCommon
    - SocketRocket
  - React-cxxreact (0.76.9):
    - boost
    - DoubleConversion
    - fast_float
    - fmt
    - glog
    - RCT-Folly
    - React-callinvoker
    - React-debug
    - React-jsi
    - React-jsinspector
    - React-logger
    - React-perflogger
    - React-runtimeexecutor
    - React-timing
  - React-debug (0.76.9)
  - React-defaultsnativemodule (0.76.9):
    - DoubleConversion
    - glog
    - RCT-Folly (= 2024.10.14.00)
    - RCTRequired
    - RCTTypeSafety
    - React-Core
    - React-debug
    - React-domnativemodule
    - React-Fabric
    - React-featureflags
    - React-featureflagsnativemodule
    - React-graphics
    - React-idlecallbacksnativemodule
    - React-ImageManager
    - React-jsi
    - React-microtasksnativemodule
    - React-NativeModulesApple
    - React-RCTFabric
    - React-rendererdebug
    - React-utils
    - ReactCodegen
    - ReactCommon/turbomodule/bridging
    - ReactCommon/turbomodule/core
    - Yoga
  - React-domnativemodule (0.76.9):
    - DoubleConversion
    - glog
    - RCT-Folly (= 2024.10.14.00)
    - RCTRequired
    - RCTTypeSafety
    - React-Core
    - React-debug
    - React-Fabric
    - React-FabricComponents
    - React-featureflags
    - React-graphics
    - React-ImageManager
    - React-jsi
    - React-NativeModulesApple
    - React-RCTFabric
    - React-rendererdebug
    - React-utils
    - ReactCodegen
    - ReactCommon/turbomodule/bridging
    - ReactCommon/turbomodule/core
    - Yoga
  - React-Fabric (0.76.9):
    - DoubleConversion
    - fast_float
    - fmt
    - glog
    - RCT-Folly/Fabric (= 2024.10.14.00)
    - RCTRequired
    - RCTTypeSafety
    - React-Core
    - React-cxxreact
    - React-debug
    - React-Fabric/animations (= 0.76.9)
    - React-Fabric/attributedstring (= 0.76.9)
    - React-Fabric/componentregistry (= 0.76.9)
    - React-Fabric/componentregistrynative (= 0.76.9)
    - React-Fabric/components (= 0.76.9)
    - React-Fabric/core (= 0.76.9)
    - React-Fabric/dom (= 0.76.9)
    - React-Fabric/imagemanager (= 0.76.9)
    - React-Fabric/leakchecker (= 0.76.9)
    - React-Fabric/mounting (= 0.76.9)
    - React-Fabric/observers (= 0.76.9)
    - React-Fabric/scheduler (= 0.76.9)
    - React-Fabric/telemetry (= 0.76.9)
    - React-Fabric/templateprocessor (= 0.76.9)
    - React-Fabric/uimanager (= 0.76.9)
    - React-featureflags
    - React-graphics
    - React-jsc
    - React-jsi
    - React-jsiexecutor
    - React-logger
    - React-rendererdebug
    - React-runtimescheduler
    - React-utils
    - ReactCommon/turbomodule/core
  - React-Fabric/animations (0.76.9):
    - DoubleConversion
    - fast_float
    - fmt
    - glog
    - RCT-Folly/Fabric (= 2024.10.14.00)
    - RCTRequired
    - RCTTypeSafety
    - React-Core
    - React-cxxreact
    - React-debug
    - React-featureflags
    - React-graphics
    - React-jsc
    - React-jsi
    - React-jsiexecutor
    - React-logger
    - React-rendererdebug
    - React-runtimescheduler
    - React-utils
    - ReactCommon/turbomodule/core
  - React-Fabric/attributedstring (0.76.9):
    - DoubleConversion
    - fast_float
    - fmt
    - glog
    - RCT-Folly/Fabric (= 2024.10.14.00)
    - RCTRequired
    - RCTTypeSafety
    - React-Core
    - React-cxxreact
    - React-debug
    - React-featureflags
    - React-graphics
    - React-jsc
    - React-jsi
    - React-jsiexecutor
    - React-logger
    - React-rendererdebug
    - React-runtimescheduler
    - React-utils
    - ReactCommon/turbomodule/core
  - React-Fabric/componentregistry (0.76.9):
    - DoubleConversion
    - fast_float
    - fmt
    - glog
    - RCT-Folly/Fabric (= 2024.10.14.00)
    - RCTRequired
    - RCTTypeSafety
    - React-Core
    - React-cxxreact
    - React-debug
    - React-featureflags
    - React-graphics
    - React-jsc
    - React-jsi
    - React-jsiexecutor
    - React-logger
    - React-rendererdebug
    - React-runtimescheduler
    - React-utils
    - ReactCommon/turbomodule/core
  - React-Fabric/componentregistrynative (0.76.9):
    - DoubleConversion
    - fast_float
    - fmt
    - glog
    - RCT-Folly/Fabric (= 2024.10.14.00)
    - RCTRequired
    - RCTTypeSafety
    - React-Core
    - React-cxxreact
    - React-debug
    - React-featureflags
    - React-graphics
    - React-jsc
    - React-jsi
    - React-jsiexecutor
    - React-logger
    - React-rendererdebug
    - React-runtimescheduler
    - React-utils
    - ReactCommon/turbomodule/core
  - React-Fabric/components (0.76.9):
    - DoubleConversion
    - fast_float
    - fmt
    - glog
    - RCT-Folly/Fabric (= 2024.10.14.00)
    - RCTRequired
    - RCTTypeSafety
    - React-Core
    - React-cxxreact
    - React-debug
    - React-Fabric/components/legacyviewmanagerinterop (= 0.76.9)
    - React-Fabric/components/root (= 0.76.9)
    - React-Fabric/components/view (= 0.76.9)
    - React-featureflags
    - React-graphics
    - React-jsc
    - React-jsi
    - React-jsiexecutor
    - React-logger
    - React-rendererdebug
    - React-runtimescheduler
    - React-utils
    - ReactCommon/turbomodule/core
  - React-Fabric/components/legacyviewmanagerinterop (0.76.9):
    - DoubleConversion
    - fast_float
    - fmt
    - glog
    - RCT-Folly/Fabric (= 2024.10.14.00)
    - RCTRequired
    - RCTTypeSafety
    - React-Core
    - React-cxxreact
    - React-debug
    - React-featureflags
    - React-graphics
    - React-jsc
    - React-jsi
    - React-jsiexecutor
    - React-logger
    - React-rendererdebug
    - React-runtimescheduler
    - React-utils
    - ReactCommon/turbomodule/core
  - React-Fabric/components/root (0.76.9):
    - DoubleConversion
    - fast_float
    - fmt
    - glog
    - RCT-Folly/Fabric (= 2024.10.14.00)
    - RCTRequired
    - RCTTypeSafety
    - React-Core
    - React-cxxreact
    - React-debug
    - React-featureflags
    - React-graphics
    - React-jsc
    - React-jsi
    - React-jsiexecutor
    - React-logger
    - React-rendererdebug
    - React-runtimescheduler
    - React-utils
    - ReactCommon/turbomodule/core
  - React-Fabric/components/view (0.76.9):
    - DoubleConversion
    - fast_float
    - fmt
    - glog
    - RCT-Folly/Fabric (= 2024.10.14.00)
    - RCTRequired
    - RCTTypeSafety
    - React-Core
    - React-cxxreact
    - React-debug
    - React-featureflags
    - React-graphics
    - React-jsc
    - React-jsi
    - React-jsiexecutor
    - React-logger
    - React-rendererdebug
    - React-runtimescheduler
    - React-utils
    - ReactCommon/turbomodule/core
    - Yoga
  - React-Fabric/core (0.76.9):
    - DoubleConversion
    - fast_float
    - fmt
    - glog
    - RCT-Folly/Fabric (= 2024.10.14.00)
    - RCTRequired
    - RCTTypeSafety
    - React-Core
    - React-cxxreact
    - React-debug
    - React-featureflags
    - React-graphics
    - React-jsc
    - React-jsi
    - React-jsiexecutor
    - React-logger
    - React-rendererdebug
    - React-runtimescheduler
    - React-utils
    - ReactCommon/turbomodule/core
  - React-Fabric/dom (0.76.9):
    - DoubleConversion
    - fast_float
    - fmt
    - glog
    - RCT-Folly/Fabric (= 2024.10.14.00)
    - RCTRequired
    - RCTTypeSafety
    - React-Core
    - React-cxxreact
    - React-debug
    - React-featureflags
    - React-graphics
    - React-jsc
    - React-jsi
    - React-jsiexecutor
    - React-logger
    - React-rendererdebug
    - React-runtimescheduler
    - React-utils
    - ReactCommon/turbomodule/core
  - React-Fabric/imagemanager (0.76.9):
    - DoubleConversion
    - fast_float
    - fmt
    - glog
    - RCT-Folly/Fabric (= 2024.10.14.00)
    - RCTRequired
    - RCTTypeSafety
    - React-Core
    - React-cxxreact
    - React-debug
    - React-featureflags
    - React-graphics
    - React-jsc
    - React-jsi
    - React-jsiexecutor
    - React-logger
    - React-rendererdebug
    - React-runtimescheduler
    - React-utils
    - ReactCommon/turbomodule/core
  - React-Fabric/leakchecker (0.76.9):
    - DoubleConversion
    - fast_float
    - fmt
    - glog
    - RCT-Folly/Fabric (= 2024.10.14.00)
    - RCTRequired
    - RCTTypeSafety
    - React-Core
    - React-cxxreact
    - React-debug
    - React-featureflags
    - React-graphics
    - React-jsc
    - React-jsi
    - React-jsiexecutor
    - React-logger
    - React-rendererdebug
    - React-runtimescheduler
    - React-utils
    - ReactCommon/turbomodule/core
  - React-Fabric/mounting (0.76.9):
    - DoubleConversion
    - fast_float
    - fmt
    - glog
    - RCT-Folly/Fabric (= 2024.10.14.00)
    - RCTRequired
    - RCTTypeSafety
    - React-Core
    - React-cxxreact
    - React-debug
    - React-featureflags
    - React-graphics
    - React-jsc
    - React-jsi
    - React-jsiexecutor
    - React-logger
    - React-rendererdebug
    - React-runtimescheduler
    - React-utils
    - ReactCommon/turbomodule/core
  - React-Fabric/observers (0.76.9):
    - DoubleConversion
    - fast_float
    - fmt
    - glog
    - RCT-Folly/Fabric (= 2024.10.14.00)
    - RCTRequired
    - RCTTypeSafety
    - React-Core
    - React-cxxreact
    - React-debug
    - React-Fabric/observers/events (= 0.76.9)
    - React-featureflags
    - React-graphics
    - React-jsc
    - React-jsi
    - React-jsiexecutor
    - React-logger
    - React-rendererdebug
    - React-runtimescheduler
    - React-utils
    - ReactCommon/turbomodule/core
  - React-Fabric/observers/events (0.76.9):
    - DoubleConversion
    - fast_float
    - fmt
    - glog
    - RCT-Folly/Fabric (= 2024.10.14.00)
    - RCTRequired
    - RCTTypeSafety
    - React-Core
    - React-cxxreact
    - React-debug
    - React-featureflags
    - React-graphics
    - React-jsc
    - React-jsi
    - React-jsiexecutor
    - React-logger
    - React-rendererdebug
    - React-runtimescheduler
    - React-utils
    - ReactCommon/turbomodule/core
  - React-Fabric/scheduler (0.76.9):
    - DoubleConversion
    - fast_float
    - fmt
    - glog
    - RCT-Folly/Fabric (= 2024.10.14.00)
    - RCTRequired
    - RCTTypeSafety
    - React-Core
    - React-cxxreact
    - React-debug
    - React-Fabric/observers/events
    - React-featureflags
    - React-graphics
    - React-jsc
    - React-jsi
    - React-jsiexecutor
    - React-logger
    - React-performancetimeline
    - React-rendererdebug
    - React-runtimescheduler
    - React-utils
    - ReactCommon/turbomodule/core
  - React-Fabric/telemetry (0.76.9):
    - DoubleConversion
    - fast_float
    - fmt
    - glog
    - RCT-Folly/Fabric (= 2024.10.14.00)
    - RCTRequired
    - RCTTypeSafety
    - React-Core
    - React-cxxreact
    - React-debug
    - React-featureflags
    - React-graphics
    - React-jsc
    - React-jsi
    - React-jsiexecutor
    - React-logger
    - React-rendererdebug
    - React-runtimescheduler
    - React-utils
    - ReactCommon/turbomodule/core
  - React-Fabric/templateprocessor (0.76.9):
    - DoubleConversion
    - fast_float
    - fmt
    - glog
    - RCT-Folly/Fabric (= 2024.10.14.00)
    - RCTRequired
    - RCTTypeSafety
    - React-Core
    - React-cxxreact
    - React-debug
    - React-featureflags
    - React-graphics
    - React-jsc
    - React-jsi
    - React-jsiexecutor
    - React-logger
    - React-rendererdebug
    - React-runtimescheduler
    - React-utils
    - ReactCommon/turbomodule/core
  - React-Fabric/uimanager (0.76.9):
    - DoubleConversion
    - fast_float
    - fmt
    - glog
    - RCT-Folly/Fabric (= 2024.10.14.00)
    - RCTRequired
    - RCTTypeSafety
    - React-Core
    - React-cxxreact
    - React-debug
    - React-Fabric/uimanager/consistency (= 0.76.9)
    - React-featureflags
    - React-graphics
    - React-jsc
    - React-jsi
    - React-jsiexecutor
    - React-logger
    - React-rendererconsistency
    - React-rendererdebug
    - React-runtimescheduler
    - React-utils
    - ReactCommon/turbomodule/core
  - React-Fabric/uimanager/consistency (0.76.9):
    - DoubleConversion
    - fast_float
    - fmt
    - glog
    - RCT-Folly/Fabric (= 2024.10.14.00)
    - RCTRequired
    - RCTTypeSafety
    - React-Core
    - React-cxxreact
    - React-debug
    - React-featureflags
    - React-graphics
    - React-jsc
    - React-jsi
    - React-jsiexecutor
    - React-logger
    - React-rendererconsistency
    - React-rendererdebug
    - React-runtimescheduler
    - React-utils
    - ReactCommon/turbomodule/core
  - React-FabricComponents (0.76.9):
    - DoubleConversion
    - fast_float
    - fmt
    - glog
    - RCT-Folly/Fabric (= 2024.10.14.00)
    - RCTRequired
    - RCTTypeSafety
    - React-Core
    - React-cxxreact
    - React-debug
    - React-Fabric
    - React-FabricComponents/components (= 0.76.9)
    - React-FabricComponents/textlayoutmanager (= 0.76.9)
    - React-featureflags
    - React-graphics
    - React-jsc
    - React-jsi
    - React-jsiexecutor
    - React-logger
    - React-rendererdebug
    - React-runtimescheduler
    - React-utils
    - ReactCodegen
    - ReactCommon/turbomodule/core
    - Yoga
  - React-FabricComponents/components (0.76.9):
    - DoubleConversion
    - fast_float
    - fmt
    - glog
    - RCT-Folly/Fabric (= 2024.10.14.00)
    - RCTRequired
    - RCTTypeSafety
    - React-Core
    - React-cxxreact
    - React-debug
    - React-Fabric
    - React-FabricComponents/components/inputaccessory (= 0.76.9)
    - React-FabricComponents/components/iostextinput (= 0.76.9)
    - React-FabricComponents/components/modal (= 0.76.9)
    - React-FabricComponents/components/rncore (= 0.76.9)
    - React-FabricComponents/components/safeareaview (= 0.76.9)
    - React-FabricComponents/components/scrollview (= 0.76.9)
    - React-FabricComponents/components/text (= 0.76.9)
    - React-FabricComponents/components/textinput (= 0.76.9)
    - React-FabricComponents/components/unimplementedview (= 0.76.9)
    - React-featureflags
    - React-graphics
    - React-jsc
    - React-jsi
    - React-jsiexecutor
    - React-logger
    - React-rendererdebug
    - React-runtimescheduler
    - React-utils
    - ReactCodegen
    - ReactCommon/turbomodule/core
    - Yoga
  - React-FabricComponents/components/inputaccessory (0.76.9):
    - DoubleConversion
    - fast_float
    - fmt
    - glog
    - RCT-Folly/Fabric (= 2024.10.14.00)
    - RCTRequired
    - RCTTypeSafety
    - React-Core
    - React-cxxreact
    - React-debug
    - React-Fabric
    - React-featureflags
    - React-graphics
    - React-jsc
    - React-jsi
    - React-jsiexecutor
    - React-logger
    - React-rendererdebug
    - React-runtimescheduler
    - React-utils
    - ReactCodegen
    - ReactCommon/turbomodule/core
    - Yoga
  - React-FabricComponents/components/iostextinput (0.76.9):
    - DoubleConversion
    - fast_float
    - fmt
    - glog
    - RCT-Folly/Fabric (= 2024.10.14.00)
    - RCTRequired
    - RCTTypeSafety
    - React-Core
    - React-cxxreact
    - React-debug
    - React-Fabric
    - React-featureflags
    - React-graphics
    - React-jsc
    - React-jsi
    - React-jsiexecutor
    - React-logger
    - React-rendererdebug
    - React-runtimescheduler
    - React-utils
    - ReactCodegen
    - ReactCommon/turbomodule/core
    - Yoga
  - React-FabricComponents/components/modal (0.76.9):
    - DoubleConversion
    - fast_float
    - fmt
    - glog
    - RCT-Folly/Fabric (= 2024.10.14.00)
    - RCTRequired
    - RCTTypeSafety
    - React-Core
    - React-cxxreact
    - React-debug
    - React-Fabric
    - React-featureflags
    - React-graphics
    - React-jsc
    - React-jsi
    - React-jsiexecutor
    - React-logger
    - React-rendererdebug
    - React-runtimescheduler
    - React-utils
    - ReactCodegen
    - ReactCommon/turbomodule/core
    - Yoga
  - React-FabricComponents/components/rncore (0.76.9):
    - DoubleConversion
    - fast_float
    - fmt
    - glog
    - RCT-Folly/Fabric (= 2024.10.14.00)
    - RCTRequired
    - RCTTypeSafety
    - React-Core
    - React-cxxreact
    - React-debug
    - React-Fabric
    - React-featureflags
    - React-graphics
    - React-jsc
    - React-jsi
    - React-jsiexecutor
    - React-logger
    - React-rendererdebug
    - React-runtimescheduler
    - React-utils
    - ReactCodegen
    - ReactCommon/turbomodule/core
    - Yoga
  - React-FabricComponents/components/safeareaview (0.76.9):
    - DoubleConversion
    - fast_float
    - fmt
    - glog
    - RCT-Folly/Fabric (= 2024.10.14.00)
    - RCTRequired
    - RCTTypeSafety
    - React-Core
    - React-cxxreact
    - React-debug
    - React-Fabric
    - React-featureflags
    - React-graphics
    - React-jsc
    - React-jsi
    - React-jsiexecutor
    - React-logger
    - React-rendererdebug
    - React-runtimescheduler
    - React-utils
    - ReactCodegen
    - ReactCommon/turbomodule/core
    - Yoga
  - React-FabricComponents/components/scrollview (0.76.9):
    - DoubleConversion
    - fast_float
    - fmt
    - glog
    - RCT-Folly/Fabric (= 2024.10.14.00)
    - RCTRequired
    - RCTTypeSafety
    - React-Core
    - React-cxxreact
    - React-debug
    - React-Fabric
    - React-featureflags
    - React-graphics
    - React-jsc
    - React-jsi
    - React-jsiexecutor
    - React-logger
    - React-rendererdebug
    - React-runtimescheduler
    - React-utils
    - ReactCodegen
    - ReactCommon/turbomodule/core
    - Yoga
  - React-FabricComponents/components/text (0.76.9):
    - DoubleConversion
    - fast_float
    - fmt
    - glog
    - RCT-Folly/Fabric (= 2024.10.14.00)
    - RCTRequired
    - RCTTypeSafety
    - React-Core
    - React-cxxreact
    - React-debug
    - React-Fabric
    - React-featureflags
    - React-graphics
    - React-jsc
    - React-jsi
    - React-jsiexecutor
    - React-logger
    - React-rendererdebug
    - React-runtimescheduler
    - React-utils
    - ReactCodegen
    - ReactCommon/turbomodule/core
    - Yoga
  - React-FabricComponents/components/textinput (0.76.9):
    - DoubleConversion
    - fast_float
    - fmt
    - glog
    - RCT-Folly/Fabric (= 2024.10.14.00)
    - RCTRequired
    - RCTTypeSafety
    - React-Core
    - React-cxxreact
    - React-debug
    - React-Fabric
    - React-featureflags
    - React-graphics
    - React-jsc
    - React-jsi
    - React-jsiexecutor
    - React-logger
    - React-rendererdebug
    - React-runtimescheduler
    - React-utils
    - ReactCodegen
    - ReactCommon/turbomodule/core
    - Yoga
  - React-FabricComponents/components/unimplementedview (0.76.9):
    - DoubleConversion
    - fast_float
    - fmt
    - glog
    - RCT-Folly/Fabric (= 2024.10.14.00)
    - RCTRequired
    - RCTTypeSafety
    - React-Core
    - React-cxxreact
    - React-debug
    - React-Fabric
    - React-featureflags
    - React-graphics
    - React-jsc
    - React-jsi
    - React-jsiexecutor
    - React-logger
    - React-rendererdebug
    - React-runtimescheduler
    - React-utils
    - ReactCodegen
    - ReactCommon/turbomodule/core
    - Yoga
  - React-FabricComponents/textlayoutmanager (0.76.9):
    - DoubleConversion
    - fast_float
    - fmt
    - glog
    - RCT-Folly/Fabric (= 2024.10.14.00)
    - RCTRequired
    - RCTTypeSafety
    - React-Core
    - React-cxxreact
    - React-debug
    - React-Fabric
    - React-featureflags
    - React-graphics
    - React-jsc
    - React-jsi
    - React-jsiexecutor
    - React-logger
    - React-rendererdebug
    - React-runtimescheduler
    - React-utils
    - ReactCodegen
    - ReactCommon/turbomodule/core
    - Yoga
  - React-FabricImage (0.76.9):
    - DoubleConversion
    - fast_float
    - fmt
    - glog
    - RCT-Folly/Fabric
    - RCTRequired
    - RCTTypeSafety
    - React-Fabric
    - React-graphics
    - React-ImageManager
    - React-jsc
    - React-jsi
    - React-jsiexecutor
    - React-logger
    - React-rendererdebug
    - React-utils
    - ReactCommon
    - Yoga
  - React-featureflags (0.76.9)
  - React-featureflagsnativemodule (0.76.9):
    - DoubleConversion
    - glog
    - RCT-Folly (= 2024.10.14.00)
    - RCTRequired
    - RCTTypeSafety
    - React-Core
    - React-debug
    - React-Fabric
    - React-featureflags
    - React-graphics
    - React-ImageManager
    - React-jsi
    - React-NativeModulesApple
    - React-RCTFabric
    - React-rendererdebug
    - React-utils
    - ReactCodegen
    - ReactCommon/turbomodule/bridging
    - ReactCommon/turbomodule/core
    - Yoga
  - React-graphics (0.76.9):
    - DoubleConversion
    - fast_float
    - fmt
    - glog
    - RCT-Folly/Fabric
    - React-jsi
    - React-jsiexecutor
    - React-utils
  - React-idlecallbacksnativemodule (0.76.9):
    - DoubleConversion
    - glog
    - RCT-Folly (= 2024.10.14.00)
    - RCTRequired
    - RCTTypeSafety
    - React-Core
    - React-debug
    - React-Fabric
    - React-featureflags
    - React-graphics
    - React-ImageManager
    - React-jsi
    - React-NativeModulesApple
    - React-RCTFabric
    - React-rendererdebug
    - React-runtimescheduler
    - React-utils
    - ReactCodegen
    - ReactCommon/turbomodule/bridging
    - ReactCommon/turbomodule/core
    - Yoga
  - React-ImageManager (0.76.9):
    - glog
    - RCT-Folly/Fabric
    - React-Core/Default
    - React-debug
    - React-Fabric
    - React-graphics
    - React-rendererdebug
    - React-utils
  - React-jsc (0.76.9):
    - React-jsc/Fabric (= 0.76.9)
    - React-jsi (= 0.76.9)
  - React-jsc/Fabric (0.76.9):
    - React-jsi (= 0.76.9)
  - React-jserrorhandler (0.76.9):
    - glog
    - RCT-Folly/Fabric (= 2024.10.14.00)
    - React-cxxreact
    - React-debug
    - React-jsi
  - React-jsi (0.76.9):
    - boost
    - DoubleConversion
    - fast_float
    - fmt
    - glog
    - RCT-Folly
  - React-jsiexecutor (0.76.9):
    - DoubleConversion
    - fast_float
    - fmt
    - glog
    - RCT-Folly
    - React-cxxreact
    - React-jsi
    - React-jsinspector
    - React-perflogger
  - React-jsinspector (0.76.9):
    - DoubleConversion
    - glog
    - RCT-Folly
    - React-featureflags
    - React-jsi
    - React-perflogger
    - React-runtimeexecutor
  - React-jsitracing (0.76.9):
    - React-jsi
  - React-logger (0.76.9):
    - glog
  - React-Mapbuffer (0.76.9):
    - glog
    - React-debug
  - React-microtasksnativemodule (0.76.9):
    - DoubleConversion
    - glog
    - RCT-Folly (= 2024.10.14.00)
    - RCTRequired
    - RCTTypeSafety
    - React-Core
    - React-debug
    - React-Fabric
    - React-featureflags
    - React-graphics
    - React-ImageManager
    - React-jsi
    - React-NativeModulesApple
    - React-RCTFabric
    - React-rendererdebug
    - React-utils
    - ReactCodegen
    - ReactCommon/turbomodule/bridging
    - ReactCommon/turbomodule/core
    - Yoga
  - react-native-aes (3.0.3):
    - React-Core
  - react-native-background-timer (2.1.1):
    - React
  - react-native-ble-plx (3.1.2):
    - DoubleConversion
    - glog
    - MultiplatformBleAdapter (= 0.2.0)
    - RCT-Folly (= 2024.10.14.00)
    - RCTRequired
    - RCTTypeSafety
    - React-Core
    - React-debug
    - React-Fabric
    - React-featureflags
    - React-graphics
    - React-ImageManager
    - React-jsi
    - React-NativeModulesApple
    - React-RCTFabric
    - React-rendererdebug
    - React-utils
    - ReactCodegen
    - ReactCommon/turbomodule/bridging
    - ReactCommon/turbomodule/core
    - Yoga
  - react-native-blob-jsi-helper (0.3.1):
    - React
    - React-Core
  - react-native-blob-util (0.19.9):
    - React-Core
  - react-native-blur (4.4.1):
    - DoubleConversion
    - glog
    - RCT-Folly (= 2024.10.14.00)
    - RCTRequired
    - RCTTypeSafety
    - React-Core
    - React-debug
    - React-Fabric
    - React-featureflags
    - React-graphics
    - React-ImageManager
    - React-jsi
    - React-NativeModulesApple
    - React-RCTFabric
    - React-rendererdebug
    - React-utils
    - ReactCodegen
    - ReactCommon/turbomodule/bridging
    - ReactCommon/turbomodule/core
    - Yoga
  - react-native-branch (5.6.2):
    - Branch (= 1.43.2)
    - React-Core
  - react-native-camera (3.44.3):
    - React-Core
    - react-native-camera/RCT (= 3.44.3)
    - react-native-camera/RN (= 3.44.3)
  - react-native-camera/RCT (3.44.3):
    - React-Core
  - react-native-camera/RN (3.44.3):
    - React-Core
  - react-native-compat (2.19.2):
    - DoubleConversion
    - glog
    - RCT-Folly (= 2024.10.14.00)
    - RCTRequired
    - RCTTypeSafety
    - React-Core
    - React-debug
    - React-Fabric
    - React-featureflags
    - React-graphics
    - React-ImageManager
    - React-jsi
    - React-NativeModulesApple
    - React-RCTFabric
    - React-rendererdebug
    - React-utils
    - ReactCodegen
    - ReactCommon/turbomodule/bridging
    - ReactCommon/turbomodule/core
    - Yoga
  - react-native-cookies (6.2.1):
    - React-Core
  - react-native-fast-crypto (2.2.0):
    - React
  - react-native-get-random-values (1.8.0):
    - React-Core
  - react-native-gzip (1.1.0):
    - Base64
    - GZIP
    - React-Core
  - react-native-in-app-review (4.3.3):
    - React-Core
  - react-native-launch-arguments (4.0.1):
    - React
  - react-native-mmkv (2.11.0):
    - MMKV (>= 1.2.13)
    - React-Core
  - react-native-netinfo (9.5.0):
    - React-Core
  - react-native-pager-view (6.7.0):
    - DoubleConversion
    - glog
    - RCT-Folly (= 2024.10.14.00)
    - RCTRequired
    - RCTTypeSafety
    - React-Core
    - React-debug
    - React-Fabric
    - React-featureflags
    - React-graphics
    - React-ImageManager
    - React-jsi
    - React-NativeModulesApple
    - React-RCTFabric
    - React-rendererdebug
    - React-utils
    - ReactCodegen
    - ReactCommon/turbomodule/bridging
    - ReactCommon/turbomodule/core
    - Yoga
  - react-native-performance (5.1.2):
    - React-Core
  - react-native-quick-base64 (2.0.8):
    - React-Core
  - react-native-quick-crypto (0.7.12):
    - DoubleConversion
    - glog
    - OpenSSL-Universal
    - RCT-Folly (= 2024.10.14.00)
    - RCTRequired
    - RCTTypeSafety
    - React
    - React-Core
    - React-debug
    - React-Fabric
    - React-featureflags
    - React-graphics
    - React-ImageManager
    - React-jsi
    - React-NativeModulesApple
    - React-RCTFabric
    - React-rendererdebug
    - React-utils
    - ReactCodegen
    - ReactCommon/turbomodule/bridging
    - ReactCommon/turbomodule/core
    - Yoga
  - react-native-randombytes (3.6.1):
    - React-Core
  - react-native-render-html (6.3.4):
    - React-Core
  - react-native-safe-area-context (3.4.1):
    - React-Core
  - react-native-slider (4.5.6):
    - DoubleConversion
    - glog
    - RCT-Folly (= 2024.10.14.00)
    - RCTRequired
    - RCTTypeSafety
    - React-Core
    - React-debug
    - React-Fabric
    - React-featureflags
    - React-graphics
    - React-ImageManager
    - React-jsi
    - React-NativeModulesApple
    - React-RCTFabric
    - React-rendererdebug
    - React-utils
    - ReactCodegen
    - ReactCommon/turbomodule/bridging
    - ReactCommon/turbomodule/core
    - Yoga
  - react-native-video (6.10.1):
    - DoubleConversion
    - glog
    - RCT-Folly (= 2024.10.14.00)
    - RCTRequired
    - RCTTypeSafety
    - React-Core
    - React-debug
    - React-Fabric
    - React-featureflags
    - React-graphics
    - React-ImageManager
    - React-jsi
    - react-native-video/Video (= 6.10.1)
    - React-NativeModulesApple
    - React-RCTFabric
    - React-rendererdebug
    - React-utils
    - ReactCodegen
    - ReactCommon/turbomodule/bridging
    - ReactCommon/turbomodule/core
    - Yoga
  - react-native-video/Video (6.10.1):
    - DoubleConversion
    - glog
    - RCT-Folly (= 2024.10.14.00)
    - RCTRequired
    - RCTTypeSafety
    - React-Core
    - React-debug
    - React-Fabric
    - React-featureflags
    - React-graphics
    - React-ImageManager
    - React-jsi
    - React-NativeModulesApple
    - React-RCTFabric
    - React-rendererdebug
    - React-utils
    - ReactCodegen
    - ReactCommon/turbomodule/bridging
    - ReactCommon/turbomodule/core
    - Yoga
  - react-native-view-shot (3.1.2):
    - React
  - react-native-webview-mm (14.0.4):
    - React-Core
  - React-nativeconfig (0.76.9)
  - React-NativeModulesApple (0.76.9):
    - glog
    - React-callinvoker
    - React-Core
    - React-cxxreact
    - React-jsc
    - React-jsi
    - React-jsinspector
    - React-runtimeexecutor
    - ReactCommon/turbomodule/bridging
    - ReactCommon/turbomodule/core
  - React-perflogger (0.76.9):
    - DoubleConversion
    - RCT-Folly (= 2024.10.14.00)
  - React-performancetimeline (0.76.9):
    - RCT-Folly (= 2024.10.14.00)
    - React-cxxreact
    - React-timing
  - React-RCTActionSheet (0.76.9):
    - React-Core/RCTActionSheetHeaders (= 0.76.9)
  - React-RCTAnimation (0.76.9):
    - RCT-Folly (= 2024.10.14.00)
    - RCTTypeSafety
    - React-Core/RCTAnimationHeaders
    - React-jsi
    - React-NativeModulesApple
    - ReactCodegen
    - ReactCommon
  - React-RCTAppDelegate (0.76.9):
    - RCT-Folly (= 2024.10.14.00)
    - RCTRequired
    - RCTTypeSafety
    - React-Core
    - React-CoreModules
    - React-debug
    - React-defaultsnativemodule
    - React-Fabric
    - React-featureflags
    - React-graphics
    - React-jsc
    - React-nativeconfig
    - React-NativeModulesApple
    - React-RCTFabric
    - React-RCTImage
    - React-RCTNetwork
    - React-rendererdebug
    - React-RuntimeApple
    - React-RuntimeCore
    - React-runtimescheduler
    - React-utils
    - ReactCodegen
    - ReactCommon
  - React-RCTBlob (0.76.9):
    - DoubleConversion
    - fast_float
    - fmt
    - RCT-Folly (= 2024.10.14.00)
    - React-Core/RCTBlobHeaders
    - React-Core/RCTWebSocket
    - React-jsi
    - React-jsinspector
    - React-NativeModulesApple
    - React-RCTNetwork
    - ReactCodegen
    - ReactCommon
  - React-RCTFabric (0.76.9):
    - glog
    - RCT-Folly/Fabric (= 2024.10.14.00)
    - React-Core
    - React-debug
    - React-Fabric
    - React-FabricComponents
    - React-FabricImage
    - React-featureflags
    - React-graphics
    - React-ImageManager
    - React-jsc
    - React-jsi
    - React-jsinspector
    - React-nativeconfig
    - React-performancetimeline
    - React-RCTImage
    - React-RCTText
    - React-rendererconsistency
    - React-rendererdebug
    - React-runtimescheduler
    - React-utils
    - Yoga
  - React-RCTImage (0.76.9):
    - RCT-Folly (= 2024.10.14.00)
    - RCTTypeSafety
    - React-Core/RCTImageHeaders
    - React-jsi
    - React-NativeModulesApple
    - React-RCTNetwork
    - ReactCodegen
    - ReactCommon
  - React-RCTLinking (0.76.9):
    - React-Core/RCTLinkingHeaders (= 0.76.9)
    - React-jsi (= 0.76.9)
    - React-NativeModulesApple
    - ReactCodegen
    - ReactCommon
    - ReactCommon/turbomodule/core (= 0.76.9)
  - React-RCTNetwork (0.76.9):
    - RCT-Folly (= 2024.10.14.00)
    - RCTTypeSafety
    - React-Core/RCTNetworkHeaders
    - React-jsi
    - React-NativeModulesApple
    - ReactCodegen
    - ReactCommon
  - React-RCTSettings (0.76.9):
    - RCT-Folly (= 2024.10.14.00)
    - RCTTypeSafety
    - React-Core/RCTSettingsHeaders
    - React-jsi
    - React-NativeModulesApple
    - ReactCodegen
    - ReactCommon
  - React-RCTText (0.76.9):
    - React-Core/RCTTextHeaders (= 0.76.9)
    - Yoga
  - React-RCTVibration (0.76.9):
    - RCT-Folly (= 2024.10.14.00)
    - React-Core/RCTVibrationHeaders
    - React-jsi
    - React-NativeModulesApple
    - ReactCodegen
    - ReactCommon
  - React-rendererconsistency (0.76.9)
  - React-rendererdebug (0.76.9):
    - DoubleConversion
    - fast_float
    - fmt
    - RCT-Folly
    - React-debug
  - React-rncore (0.76.9)
  - React-RuntimeApple (0.76.9):
    - RCT-Folly/Fabric (= 2024.10.14.00)
    - React-callinvoker
    - React-Core/Default
    - React-CoreModules
    - React-cxxreact
    - React-jsc
    - React-jserrorhandler
    - React-jsi
    - React-jsiexecutor
    - React-jsinspector
    - React-Mapbuffer
    - React-NativeModulesApple
    - React-RCTFabric
    - React-RuntimeCore
    - React-runtimeexecutor
    - React-runtimescheduler
    - React-utils
  - React-RuntimeCore (0.76.9):
    - glog
    - RCT-Folly/Fabric (= 2024.10.14.00)
    - React-cxxreact
    - React-featureflags
    - React-jsc
    - React-jserrorhandler
    - React-jsi
    - React-jsiexecutor
    - React-jsinspector
    - React-performancetimeline
    - React-runtimeexecutor
    - React-runtimescheduler
    - React-utils
  - React-runtimeexecutor (0.76.9):
    - React-jsi (= 0.76.9)
  - React-runtimescheduler (0.76.9):
    - glog
    - RCT-Folly (= 2024.10.14.00)
    - React-callinvoker
    - React-cxxreact
    - React-debug
    - React-featureflags
    - React-jsc
    - React-jsi
    - React-performancetimeline
    - React-rendererconsistency
    - React-rendererdebug
    - React-runtimeexecutor
    - React-timing
    - React-utils
  - React-timing (0.76.9)
  - React-utils (0.76.9):
    - glog
    - RCT-Folly (= 2024.10.14.00)
    - React-debug
    - React-jsc
    - React-jsi (= 0.76.9)
  - ReactCodegen (0.76.9):
    - DoubleConversion
    - glog
<<<<<<< HEAD
  - react-native-aes (3.0.3):
    - React-Core
  - react-native-background-timer (2.1.1):
    - React
  - react-native-ble-plx (3.1.2):
    - MultiplatformBleAdapter (= 0.2.0)
    - RCT-Folly (= 2021.07.22.00)
    - React-Core
  - react-native-blob-jsi-helper (0.3.1):
    - React
    - React-Core
  - react-native-blob-util (0.19.9):
    - React-Core
  - react-native-blur (4.4.1):
    - RCT-Folly (= 2021.07.22.00)
    - React-Core
  - react-native-branch (5.6.2):
    - Branch (= 1.43.2)
    - React-Core
  - react-native-camera (3.44.3):
    - React-Core
    - react-native-camera/RCT (= 3.44.3)
    - react-native-camera/RN (= 3.44.3)
  - react-native-camera/RCT (3.44.3):
    - React-Core
  - react-native-camera/RN (3.44.3):
    - React-Core
  - react-native-compat (2.19.2):
    - RCT-Folly (= 2021.07.22.00)
    - React-Core
  - react-native-cookies (6.2.1):
    - React-Core
  - react-native-fast-crypto (2.2.0):
    - React
  - react-native-get-random-values (1.8.0):
    - React-Core
  - react-native-gzip (1.1.0):
    - Base64
    - GZIP
    - React-Core
  - react-native-in-app-review (4.3.3):
    - React-Core
  - react-native-launch-arguments (4.0.1):
    - React
  - react-native-mmkv (2.11.0):
    - MMKV (>= 1.2.13)
    - React-Core
  - react-native-netinfo (9.5.0):
    - React-Core
  - react-native-performance (5.1.2):
    - React-Core
  - react-native-quick-base64 (2.0.8):
    - React-Core
  - react-native-quick-crypto (0.7.13):
    - OpenSSL-Universal
    - RCT-Folly (= 2021.07.22.00)
    - React
    - React-Core
  - react-native-randombytes (3.6.1):
    - React-Core
  - react-native-render-html (6.3.4):
    - React-Core
  - react-native-safe-area-context (3.4.1):
    - React-Core
  - react-native-slider (4.5.2):
    - RCT-Folly (= 2021.07.22.00)
    - React-Core
  - react-native-video (5.2.1):
    - React-Core
    - react-native-video/Video (= 5.2.1)
  - react-native-video/Video (5.2.1):
    - React-Core
  - react-native-view-shot (3.1.2):
    - React
  - react-native-webview-mm (14.0.4):
    - React-Core
  - React-NativeModulesApple (0.72.15):
    - React-callinvoker
    - React-Core
    - React-cxxreact
    - React-jsi
    - React-runtimeexecutor
    - ReactCommon/turbomodule/bridging
    - ReactCommon/turbomodule/core
  - React-perflogger (0.72.15)
  - React-RCTActionSheet (0.72.15):
    - React-Core/RCTActionSheetHeaders (= 0.72.15)
  - React-RCTAnimation (0.72.15):
    - RCT-Folly (= 2021.07.22.00)
    - RCTTypeSafety (= 0.72.15)
    - React-Codegen (= 0.72.15)
    - React-Core/RCTAnimationHeaders (= 0.72.15)
    - React-jsi (= 0.72.15)
    - ReactCommon/turbomodule/core (= 0.72.15)
  - React-RCTAppDelegate (0.72.15):
=======
>>>>>>> e66de2b7
    - RCT-Folly
    - RCTRequired
    - RCTTypeSafety
    - React-Core
    - React-debug
    - React-Fabric
    - React-FabricImage
    - React-featureflags
    - React-graphics
    - React-jsc
    - React-jsi
    - React-jsiexecutor
    - React-NativeModulesApple
    - React-rendererdebug
    - React-utils
    - ReactCommon/turbomodule/bridging
    - ReactCommon/turbomodule/core
  - ReactCommon (0.76.9):
    - ReactCommon/turbomodule (= 0.76.9)
  - ReactCommon/turbomodule (0.76.9):
    - DoubleConversion
    - fast_float
    - fmt
    - glog
    - RCT-Folly
    - React-callinvoker
    - React-cxxreact
    - React-jsi
    - React-logger
    - React-perflogger
    - ReactCommon/turbomodule/bridging (= 0.76.9)
    - ReactCommon/turbomodule/core (= 0.76.9)
  - ReactCommon/turbomodule/bridging (0.76.9):
    - DoubleConversion
    - fast_float
    - fmt
    - glog
    - RCT-Folly
    - React-callinvoker
    - React-cxxreact
    - React-jsi (= 0.76.9)
    - React-logger
    - React-perflogger
  - ReactCommon/turbomodule/core (0.76.9):
    - DoubleConversion
    - fast_float
    - fmt
    - glog
    - RCT-Folly
    - React-callinvoker
    - React-cxxreact
    - React-debug (= 0.76.9)
    - React-featureflags (= 0.76.9)
    - React-jsi
    - React-logger
    - React-perflogger
    - React-utils (= 0.76.9)
  - ReactNativePayments (2.0.0):
    - React
  - RNCAsyncStorage (1.23.1):
    - React-Core
  - RNCCheckbox (0.5.17):
    - BEMCheckBox (~> 1.4)
    - React-Core
  - RNCClipboard (1.16.1):
    - React-Core
  - RNCMaskedView (0.3.1):
    - React-Core
  - RNDateTimePicker (7.7.0):
    - React-Core
  - RNDefaultPreference (1.4.3):
    - React
  - RNDeviceInfo (9.0.2):
    - React-Core
  - RNFBApp (20.5.0):
    - Firebase/CoreOnly (= 10.29.0)
    - React-Core
  - RNFBMessaging (20.5.0):
    - Firebase/Messaging (= 10.29.0)
    - FirebaseCoreExtension
    - React-Core
    - RNFBApp
  - RNFlashList (1.7.6):
    - DoubleConversion
    - glog
    - RCT-Folly (= 2024.10.14.00)
    - RCTRequired
    - RCTTypeSafety
    - React-Core
    - React-debug
    - React-Fabric
    - React-featureflags
    - React-graphics
    - React-ImageManager
    - React-jsi
    - React-NativeModulesApple
    - React-RCTFabric
    - React-rendererdebug
    - React-utils
    - ReactCodegen
    - ReactCommon/turbomodule/bridging
    - ReactCommon/turbomodule/core
    - Yoga
  - RNFS (2.20.0):
    - React-Core
  - RNGestureHandler (1.10.3):
    - React-Core
  - RNI18n (2.0.15):
    - React
  - RNInAppBrowser (3.7.0):
    - React-Core
  - RNKeychain (8.0.0):
    - React-Core
  - RNNotifee (9.0.2):
    - React-Core
    - RNNotifee/NotifeeCore (= 9.0.2)
  - RNNotifee/NotifeeCore (9.0.2):
    - React-Core
  - RNOS (1.2.6):
    - React
  - RNPermissions (3.10.1):
    - React-Core
  - RNReanimated (3.17.2):
    - DoubleConversion
    - glog
    - RCT-Folly (= 2024.10.14.00)
    - RCTRequired
    - RCTTypeSafety
    - React-Core
    - React-debug
    - React-Fabric
    - React-featureflags
    - React-graphics
    - React-ImageManager
    - React-jsi
    - React-NativeModulesApple
    - React-RCTFabric
    - React-rendererdebug
    - React-utils
    - ReactCodegen
    - ReactCommon/turbomodule/bridging
    - ReactCommon/turbomodule/core
    - RNReanimated/reanimated (= 3.17.2)
    - RNReanimated/worklets (= 3.17.2)
    - Yoga
  - RNReanimated/reanimated (3.17.2):
    - DoubleConversion
    - glog
    - RCT-Folly (= 2024.10.14.00)
    - RCTRequired
    - RCTTypeSafety
    - React-Core
    - React-debug
    - React-Fabric
    - React-featureflags
    - React-graphics
    - React-ImageManager
    - React-jsi
    - React-NativeModulesApple
    - React-RCTFabric
    - React-rendererdebug
    - React-utils
    - ReactCodegen
    - ReactCommon/turbomodule/bridging
    - ReactCommon/turbomodule/core
    - RNReanimated/reanimated/apple (= 3.17.2)
    - Yoga
  - RNReanimated/reanimated/apple (3.17.2):
    - DoubleConversion
    - glog
    - RCT-Folly (= 2024.10.14.00)
    - RCTRequired
    - RCTTypeSafety
    - React-Core
    - React-debug
    - React-Fabric
    - React-featureflags
    - React-graphics
    - React-ImageManager
    - React-jsi
    - React-NativeModulesApple
    - React-RCTFabric
    - React-rendererdebug
    - React-utils
    - ReactCodegen
    - ReactCommon/turbomodule/bridging
    - ReactCommon/turbomodule/core
    - Yoga
  - RNReanimated/worklets (3.17.2):
    - DoubleConversion
    - glog
    - RCT-Folly (= 2024.10.14.00)
    - RCTRequired
    - RCTTypeSafety
    - React-Core
    - React-debug
    - React-Fabric
    - React-featureflags
    - React-graphics
    - React-ImageManager
    - React-jsi
    - React-NativeModulesApple
    - React-RCTFabric
    - React-rendererdebug
    - React-utils
    - ReactCodegen
    - ReactCommon/turbomodule/bridging
    - ReactCommon/turbomodule/core
    - RNReanimated/worklets/apple (= 3.17.2)
    - Yoga
  - RNReanimated/worklets/apple (3.17.2):
    - DoubleConversion
    - glog
    - RCT-Folly (= 2024.10.14.00)
    - RCTRequired
    - RCTTypeSafety
    - React-Core
    - React-debug
    - React-Fabric
    - React-featureflags
    - React-graphics
    - React-ImageManager
    - React-jsi
    - React-NativeModulesApple
    - React-RCTFabric
    - React-rendererdebug
    - React-utils
    - ReactCodegen
    - ReactCommon/turbomodule/bridging
    - ReactCommon/turbomodule/core
    - Yoga
  - RNScreens (3.37.0):
    - DoubleConversion
    - glog
    - RCT-Folly (= 2024.10.14.00)
    - RCTRequired
    - RCTTypeSafety
    - React-Core
    - React-debug
    - React-Fabric
    - React-featureflags
    - React-graphics
    - React-ImageManager
    - React-jsi
    - React-NativeModulesApple
    - React-RCTFabric
    - React-RCTImage
    - React-rendererdebug
    - React-utils
    - ReactCodegen
    - ReactCommon/turbomodule/bridging
    - ReactCommon/turbomodule/core
    - Yoga
  - RNSensors (5.3.0):
    - React
  - RNSentry (5.33.2):
    - DoubleConversion
    - glog
    - RCT-Folly (= 2024.10.14.00)
    - RCTRequired
    - RCTTypeSafety
    - React-Core
    - React-debug
    - React-Fabric
    - React-featureflags
    - React-graphics
    - React-ImageManager
    - React-jsi
    - React-NativeModulesApple
    - React-RCTFabric
    - React-rendererdebug
    - React-utils
    - ReactCodegen
    - ReactCommon/turbomodule/bridging
    - ReactCommon/turbomodule/core
    - Sentry/HybridSDK (= 8.36.0)
    - Yoga
  - RNShare (7.3.7):
    - React-Core
  - RNSVG (15.11.1):
    - React-Core
  - RNVectorIcons (10.2.0):
    - DoubleConversion
    - glog
    - RCT-Folly (= 2024.10.14.00)
    - RCTRequired
    - RCTTypeSafety
    - React-Core
    - React-debug
    - React-Fabric
    - React-featureflags
    - React-graphics
    - React-ImageManager
    - React-jsi
    - React-NativeModulesApple
    - React-RCTFabric
    - React-rendererdebug
    - React-utils
    - ReactCodegen
    - ReactCommon/turbomodule/bridging
    - ReactCommon/turbomodule/core
    - Yoga
  - segment-analytics-react-native (2.20.3):
    - React-Core
    - sovran-react-native
  - Sentry/HybridSDK (8.36.0)
  - SocketRocket (0.7.1)
  - sovran-react-native (1.0.4):
    - React-Core
  - TcpSockets (4.0.0):
    - CocoaAsyncSocket
    - React
<<<<<<< HEAD
  - Yoga (1.14.0)
=======
  - Yoga (0.0.0)
>>>>>>> e66de2b7

DEPENDENCIES:
  - boost (from `../node_modules/react-native/third-party-podspecs/boost.podspec`)
  - BVLinearGradient (from `../node_modules/react-native-linear-gradient`)
  - DoubleConversion (from `../node_modules/react-native/third-party-podspecs/DoubleConversion.podspec`)
  - EXConstants (from `../node_modules/expo-constants/ios`)
  - EXJSONUtils (from `../node_modules/expo-json-utils/ios`)
  - EXManifests (from `../node_modules/expo-manifests/ios`)
  - Expo (from `../node_modules/expo`)
  - expo-dev-client (from `../node_modules/expo-dev-client/ios`)
  - expo-dev-launcher (from `../node_modules/expo-dev-launcher`)
  - expo-dev-menu (from `../node_modules/expo-dev-menu`)
  - expo-dev-menu-interface (from `../node_modules/expo-dev-menu-interface/ios`)
  - ExpoAsset (from `../node_modules/expo-asset/ios`)
  - ExpoFileSystem (from `../node_modules/expo-file-system/ios`)
  - ExpoFont (from `../node_modules/expo-font/ios`)
  - ExpoKeepAwake (from `../node_modules/expo-keep-awake/ios`)
  - ExpoModulesCore (from `../node_modules/expo-modules-core`)
  - EXUpdatesInterface (from `../node_modules/expo-updates-interface/ios`)
  - fast_float (from `../node_modules/react-native/third-party-podspecs/fast_float.podspec`)
  - FBLazyVector (from `../node_modules/react-native/Libraries/FBLazyVector`)
  - FirebaseCore
<<<<<<< HEAD
  - FirebaseCoreInternal
=======
  - fmt (from `../node_modules/react-native/third-party-podspecs/fmt.podspec`)
>>>>>>> e66de2b7
  - glog (from `../node_modules/react-native/third-party-podspecs/glog.podspec`)
  - "GoogleUtilities/NSData+zlib"
  - GzipSwift
  - lottie-ios (from `../node_modules/lottie-ios`)
  - lottie-react-native (from `../node_modules/lottie-react-native`)
  - OpenSSL-Universal
  - Permission-BluetoothPeripheral (from `../node_modules/react-native-permissions/ios/BluetoothPeripheral`)
  - RCT-Folly (from `../node_modules/react-native/third-party-podspecs/RCT-Folly.podspec`)
  - RCT-Folly/Fabric (from `../node_modules/react-native/third-party-podspecs/RCT-Folly.podspec`)
  - RCTDeprecation (from `../node_modules/react-native/ReactApple/Libraries/RCTFoundation/RCTDeprecation`)
  - RCTRequired (from `../node_modules/react-native/Libraries/Required`)
  - "RCTSearchApi (from `../node_modules/@metamask/react-native-search-api`)"
  - RCTTypeSafety (from `../node_modules/react-native/Libraries/TypeSafety`)
  - React (from `../node_modules/react-native/`)
  - React-callinvoker (from `../node_modules/react-native/ReactCommon/callinvoker`)
  - React-Core (from `../node_modules/react-native/`)
  - React-Core/RCTWebSocket (from `../node_modules/react-native/`)
  - React-CoreModules (from `../node_modules/react-native/React/CoreModules`)
  - React-cxxreact (from `../node_modules/react-native/ReactCommon/cxxreact`)
  - React-debug (from `../node_modules/react-native/ReactCommon/react/debug`)
  - React-defaultsnativemodule (from `../node_modules/react-native/ReactCommon/react/nativemodule/defaults`)
  - React-domnativemodule (from `../node_modules/react-native/ReactCommon/react/nativemodule/dom`)
  - React-Fabric (from `../node_modules/react-native/ReactCommon`)
  - React-FabricComponents (from `../node_modules/react-native/ReactCommon`)
  - React-FabricImage (from `../node_modules/react-native/ReactCommon`)
  - React-featureflags (from `../node_modules/react-native/ReactCommon/react/featureflags`)
  - React-featureflagsnativemodule (from `../node_modules/react-native/ReactCommon/react/nativemodule/featureflags`)
  - React-graphics (from `../node_modules/react-native/ReactCommon/react/renderer/graphics`)
  - React-idlecallbacksnativemodule (from `../node_modules/react-native/ReactCommon/react/nativemodule/idlecallbacks`)
  - React-ImageManager (from `../node_modules/react-native/ReactCommon/react/renderer/imagemanager/platform/ios`)
  - React-jsc (from `../node_modules/react-native/ReactCommon/jsc`)
  - React-jserrorhandler (from `../node_modules/react-native/ReactCommon/jserrorhandler`)
  - React-jsi (from `../node_modules/react-native/ReactCommon/jsi`)
  - React-jsiexecutor (from `../node_modules/react-native/ReactCommon/jsiexecutor`)
  - React-jsinspector (from `../node_modules/react-native/ReactCommon/jsinspector-modern`)
  - React-jsitracing (from `../node_modules/react-native/ReactCommon/hermes/executor/`)
  - React-logger (from `../node_modules/react-native/ReactCommon/logger`)
  - React-Mapbuffer (from `../node_modules/react-native/ReactCommon`)
  - React-microtasksnativemodule (from `../node_modules/react-native/ReactCommon/react/nativemodule/microtasks`)
  - react-native-aes (from `../node_modules/react-native-aes-crypto`)
  - react-native-background-timer (from `../node_modules/react-native-background-timer`)
  - react-native-ble-plx (from `../node_modules/react-native-ble-plx`)
  - react-native-blob-jsi-helper (from `../node_modules/react-native-blob-jsi-helper`)
  - react-native-blob-util (from `../node_modules/react-native-blob-util`)
  - "react-native-blur (from `../node_modules/@react-native-community/blur`)"
  - react-native-branch (from `../node_modules/react-native-branch`)
  - react-native-camera (from `../node_modules/react-native-camera`)
  - "react-native-compat (from `../node_modules/@walletconnect/react-native-compat`)"
  - "react-native-cookies (from `../node_modules/@react-native-cookies/cookies`)"
  - react-native-fast-crypto (from `../node_modules/react-native-fast-crypto`)
  - react-native-get-random-values (from `../node_modules/react-native-get-random-values`)
  - react-native-gzip (from `../node_modules/react-native-gzip`)
  - react-native-in-app-review (from `../node_modules/react-native-in-app-review`)
  - react-native-launch-arguments (from `../node_modules/react-native-launch-arguments`)
  - react-native-mmkv (from `../node_modules/react-native-mmkv`)
  - "react-native-netinfo (from `../node_modules/@react-native-community/netinfo`)"
  - react-native-pager-view (from `../node_modules/react-native-pager-view`)
  - react-native-performance (from `../node_modules/react-native-performance`)
  - react-native-quick-base64 (from `../node_modules/react-native-quick-base64`)
  - react-native-quick-crypto (from `../node_modules/react-native-quick-crypto`)
  - react-native-randombytes (from `../node_modules/react-native-randombytes`)
  - react-native-render-html (from `../node_modules/react-native-render-html`)
  - react-native-safe-area-context (from `../node_modules/react-native-safe-area-context`)
  - "react-native-slider (from `../node_modules/@react-native-community/slider`)"
  - react-native-video (from `../node_modules/react-native-video`)
  - react-native-view-shot (from `../node_modules/react-native-view-shot`)
  - "react-native-webview-mm (from `../node_modules/@metamask/react-native-webview`)"
  - React-nativeconfig (from `../node_modules/react-native/ReactCommon`)
  - React-NativeModulesApple (from `../node_modules/react-native/ReactCommon/react/nativemodule/core/platform/ios`)
  - React-perflogger (from `../node_modules/react-native/ReactCommon/reactperflogger`)
  - React-performancetimeline (from `../node_modules/react-native/ReactCommon/react/performance/timeline`)
  - React-RCTActionSheet (from `../node_modules/react-native/Libraries/ActionSheetIOS`)
  - React-RCTAnimation (from `../node_modules/react-native/Libraries/NativeAnimation`)
  - React-RCTAppDelegate (from `../node_modules/react-native/Libraries/AppDelegate`)
  - React-RCTBlob (from `../node_modules/react-native/Libraries/Blob`)
  - React-RCTFabric (from `../node_modules/react-native/React`)
  - React-RCTImage (from `../node_modules/react-native/Libraries/Image`)
  - React-RCTLinking (from `../node_modules/react-native/Libraries/LinkingIOS`)
  - React-RCTNetwork (from `../node_modules/react-native/Libraries/Network`)
  - React-RCTSettings (from `../node_modules/react-native/Libraries/Settings`)
  - React-RCTText (from `../node_modules/react-native/Libraries/Text`)
  - React-RCTVibration (from `../node_modules/react-native/Libraries/Vibration`)
  - React-rendererconsistency (from `../node_modules/react-native/ReactCommon/react/renderer/consistency`)
  - React-rendererdebug (from `../node_modules/react-native/ReactCommon/react/renderer/debug`)
  - React-rncore (from `../node_modules/react-native/ReactCommon`)
  - React-RuntimeApple (from `../node_modules/react-native/ReactCommon/react/runtime/platform/ios`)
  - React-RuntimeCore (from `../node_modules/react-native/ReactCommon/react/runtime`)
  - React-runtimeexecutor (from `../node_modules/react-native/ReactCommon/runtimeexecutor`)
  - React-runtimescheduler (from `../node_modules/react-native/ReactCommon/react/renderer/runtimescheduler`)
  - React-timing (from `../node_modules/react-native/ReactCommon/react/timing`)
  - React-utils (from `../node_modules/react-native/ReactCommon/react/utils`)
  - ReactCodegen (from `build/generated/ios`)
  - ReactCommon/turbomodule/core (from `../node_modules/react-native/ReactCommon`)
  - "ReactNativePayments (from `../node_modules/@metamask/react-native-payments/lib/ios/`)"
  - "RNCAsyncStorage (from `../node_modules/@react-native-async-storage/async-storage`)"
  - "RNCCheckbox (from `../node_modules/@react-native-community/checkbox`)"
  - "RNCClipboard (from `../node_modules/@react-native-clipboard/clipboard`)"
  - "RNCMaskedView (from `../node_modules/@react-native-masked-view/masked-view`)"
  - "RNDateTimePicker (from `../node_modules/@react-native-community/datetimepicker`)"
  - RNDefaultPreference (from `../node_modules/react-native-default-preference`)
  - RNDeviceInfo (from `../node_modules/react-native-device-info`)
  - "RNFBApp (from `../node_modules/@react-native-firebase/app`)"
  - "RNFBMessaging (from `../node_modules/@react-native-firebase/messaging`)"
  - "RNFlashList (from `../node_modules/@shopify/flash-list`)"
  - RNFS (from `../node_modules/react-native-fs`)
  - RNGestureHandler (from `../node_modules/react-native-gesture-handler`)
  - RNI18n (from `../node_modules/react-native-i18n`)
  - RNInAppBrowser (from `../node_modules/react-native-inappbrowser-reborn`)
  - RNKeychain (from `../node_modules/react-native-keychain`)
  - "RNNotifee (from `../node_modules/@notifee/react-native`)"
  - RNOS (from `../node_modules/react-native-os`)
  - RNPermissions (from `../node_modules/react-native-permissions`)
  - RNReanimated (from `../node_modules/react-native-reanimated`)
  - RNScreens (from `../node_modules/react-native-screens`)
  - RNSensors (from `../node_modules/react-native-sensors`)
  - "RNSentry (from `../node_modules/@sentry/react-native`)"
  - RNShare (from `../node_modules/react-native-share`)
  - RNSVG (from `../node_modules/react-native-svg`)
  - RNVectorIcons (from `../node_modules/react-native-vector-icons`)
  - "segment-analytics-react-native (from `../node_modules/@segment/analytics-react-native`)"
  - "sovran-react-native (from `../node_modules/@segment/sovran-react-native`)"
  - TcpSockets (from `../node_modules/react-native-tcp`)
  - Yoga (from `../node_modules/react-native/ReactCommon/yoga`)

SPEC REPOS:
  trunk:
    - Base64
    - BEMCheckBox
    - Branch
    - CocoaAsyncSocket
    - Firebase
    - FirebaseCore
    - FirebaseCoreExtension
    - FirebaseCoreInternal
    - FirebaseInstallations
    - FirebaseMessaging
<<<<<<< HEAD
    - fmt
    - GoogleAppMeasurement
=======
>>>>>>> e66de2b7
    - GoogleDataTransport
    - GoogleUtilities
    - GZIP
    - GzipSwift
    - MMKV
    - MMKVCore
    - MultiplatformBleAdapter
    - nanopb
    - OpenSSL-Universal
    - PromisesObjC
    - Sentry
    - SocketRocket

EXTERNAL SOURCES:
  boost:
    :podspec: "../node_modules/react-native/third-party-podspecs/boost.podspec"
  BVLinearGradient:
    :path: "../node_modules/react-native-linear-gradient"
  DoubleConversion:
    :podspec: "../node_modules/react-native/third-party-podspecs/DoubleConversion.podspec"
  EXConstants:
    :path: "../node_modules/expo-constants/ios"
  EXJSONUtils:
    :path: "../node_modules/expo-json-utils/ios"
  EXManifests:
    :path: "../node_modules/expo-manifests/ios"
  Expo:
    :path: "../node_modules/expo"
  expo-dev-client:
    :path: "../node_modules/expo-dev-client/ios"
  expo-dev-launcher:
    :path: "../node_modules/expo-dev-launcher"
  expo-dev-menu:
    :path: "../node_modules/expo-dev-menu"
  expo-dev-menu-interface:
    :path: "../node_modules/expo-dev-menu-interface/ios"
  ExpoAsset:
    :path: "../node_modules/expo-asset/ios"
  ExpoFileSystem:
    :path: "../node_modules/expo-file-system/ios"
  ExpoFont:
    :path: "../node_modules/expo-font/ios"
  ExpoKeepAwake:
    :path: "../node_modules/expo-keep-awake/ios"
  ExpoModulesCore:
    :path: "../node_modules/expo-modules-core"
  EXUpdatesInterface:
    :path: "../node_modules/expo-updates-interface/ios"
  fast_float:
    :podspec: "../node_modules/react-native/third-party-podspecs/fast_float.podspec"
  FBLazyVector:
    :path: "../node_modules/react-native/Libraries/FBLazyVector"
  fmt:
    :podspec: "../node_modules/react-native/third-party-podspecs/fmt.podspec"
  glog:
    :podspec: "../node_modules/react-native/third-party-podspecs/glog.podspec"
  lottie-ios:
    :path: "../node_modules/lottie-ios"
  lottie-react-native:
    :path: "../node_modules/lottie-react-native"
  Permission-BluetoothPeripheral:
    :path: "../node_modules/react-native-permissions/ios/BluetoothPeripheral"
  RCT-Folly:
    :podspec: "../node_modules/react-native/third-party-podspecs/RCT-Folly.podspec"
  RCTDeprecation:
    :path: "../node_modules/react-native/ReactApple/Libraries/RCTFoundation/RCTDeprecation"
  RCTRequired:
    :path: "../node_modules/react-native/Libraries/Required"
  RCTSearchApi:
    :path: "../node_modules/@metamask/react-native-search-api"
  RCTTypeSafety:
    :path: "../node_modules/react-native/Libraries/TypeSafety"
  React:
    :path: "../node_modules/react-native/"
  React-callinvoker:
    :path: "../node_modules/react-native/ReactCommon/callinvoker"
  React-Core:
    :path: "../node_modules/react-native/"
  React-CoreModules:
    :path: "../node_modules/react-native/React/CoreModules"
  React-cxxreact:
    :path: "../node_modules/react-native/ReactCommon/cxxreact"
  React-debug:
    :path: "../node_modules/react-native/ReactCommon/react/debug"
  React-defaultsnativemodule:
    :path: "../node_modules/react-native/ReactCommon/react/nativemodule/defaults"
  React-domnativemodule:
    :path: "../node_modules/react-native/ReactCommon/react/nativemodule/dom"
  React-Fabric:
    :path: "../node_modules/react-native/ReactCommon"
  React-FabricComponents:
    :path: "../node_modules/react-native/ReactCommon"
  React-FabricImage:
    :path: "../node_modules/react-native/ReactCommon"
  React-featureflags:
    :path: "../node_modules/react-native/ReactCommon/react/featureflags"
  React-featureflagsnativemodule:
    :path: "../node_modules/react-native/ReactCommon/react/nativemodule/featureflags"
  React-graphics:
    :path: "../node_modules/react-native/ReactCommon/react/renderer/graphics"
  React-idlecallbacksnativemodule:
    :path: "../node_modules/react-native/ReactCommon/react/nativemodule/idlecallbacks"
  React-ImageManager:
    :path: "../node_modules/react-native/ReactCommon/react/renderer/imagemanager/platform/ios"
  React-jsc:
    :path: "../node_modules/react-native/ReactCommon/jsc"
  React-jserrorhandler:
    :path: "../node_modules/react-native/ReactCommon/jserrorhandler"
  React-jsi:
    :path: "../node_modules/react-native/ReactCommon/jsi"
  React-jsiexecutor:
    :path: "../node_modules/react-native/ReactCommon/jsiexecutor"
  React-jsinspector:
    :path: "../node_modules/react-native/ReactCommon/jsinspector-modern"
  React-jsitracing:
    :path: "../node_modules/react-native/ReactCommon/hermes/executor/"
  React-logger:
    :path: "../node_modules/react-native/ReactCommon/logger"
  React-Mapbuffer:
    :path: "../node_modules/react-native/ReactCommon"
  React-microtasksnativemodule:
    :path: "../node_modules/react-native/ReactCommon/react/nativemodule/microtasks"
  react-native-aes:
    :path: "../node_modules/react-native-aes-crypto"
  react-native-background-timer:
    :path: "../node_modules/react-native-background-timer"
  react-native-ble-plx:
    :path: "../node_modules/react-native-ble-plx"
  react-native-blob-jsi-helper:
    :path: "../node_modules/react-native-blob-jsi-helper"
  react-native-blob-util:
    :path: "../node_modules/react-native-blob-util"
  react-native-blur:
    :path: "../node_modules/@react-native-community/blur"
  react-native-branch:
    :path: "../node_modules/react-native-branch"
  react-native-camera:
    :path: "../node_modules/react-native-camera"
  react-native-compat:
    :path: "../node_modules/@walletconnect/react-native-compat"
  react-native-cookies:
    :path: "../node_modules/@react-native-cookies/cookies"
  react-native-fast-crypto:
    :path: "../node_modules/react-native-fast-crypto"
  react-native-get-random-values:
    :path: "../node_modules/react-native-get-random-values"
  react-native-gzip:
    :path: "../node_modules/react-native-gzip"
  react-native-in-app-review:
    :path: "../node_modules/react-native-in-app-review"
  react-native-launch-arguments:
    :path: "../node_modules/react-native-launch-arguments"
  react-native-mmkv:
    :path: "../node_modules/react-native-mmkv"
  react-native-netinfo:
    :path: "../node_modules/@react-native-community/netinfo"
  react-native-pager-view:
    :path: "../node_modules/react-native-pager-view"
  react-native-performance:
    :path: "../node_modules/react-native-performance"
  react-native-quick-base64:
    :path: "../node_modules/react-native-quick-base64"
  react-native-quick-crypto:
    :path: "../node_modules/react-native-quick-crypto"
  react-native-randombytes:
    :path: "../node_modules/react-native-randombytes"
  react-native-render-html:
    :path: "../node_modules/react-native-render-html"
  react-native-safe-area-context:
    :path: "../node_modules/react-native-safe-area-context"
  react-native-slider:
    :path: "../node_modules/@react-native-community/slider"
  react-native-video:
    :path: "../node_modules/react-native-video"
  react-native-view-shot:
    :path: "../node_modules/react-native-view-shot"
  react-native-webview-mm:
    :path: "../node_modules/@metamask/react-native-webview"
  React-nativeconfig:
    :path: "../node_modules/react-native/ReactCommon"
  React-NativeModulesApple:
    :path: "../node_modules/react-native/ReactCommon/react/nativemodule/core/platform/ios"
  React-perflogger:
    :path: "../node_modules/react-native/ReactCommon/reactperflogger"
  React-performancetimeline:
    :path: "../node_modules/react-native/ReactCommon/react/performance/timeline"
  React-RCTActionSheet:
    :path: "../node_modules/react-native/Libraries/ActionSheetIOS"
  React-RCTAnimation:
    :path: "../node_modules/react-native/Libraries/NativeAnimation"
  React-RCTAppDelegate:
    :path: "../node_modules/react-native/Libraries/AppDelegate"
  React-RCTBlob:
    :path: "../node_modules/react-native/Libraries/Blob"
  React-RCTFabric:
    :path: "../node_modules/react-native/React"
  React-RCTImage:
    :path: "../node_modules/react-native/Libraries/Image"
  React-RCTLinking:
    :path: "../node_modules/react-native/Libraries/LinkingIOS"
  React-RCTNetwork:
    :path: "../node_modules/react-native/Libraries/Network"
  React-RCTSettings:
    :path: "../node_modules/react-native/Libraries/Settings"
  React-RCTText:
    :path: "../node_modules/react-native/Libraries/Text"
  React-RCTVibration:
    :path: "../node_modules/react-native/Libraries/Vibration"
  React-rendererconsistency:
    :path: "../node_modules/react-native/ReactCommon/react/renderer/consistency"
  React-rendererdebug:
    :path: "../node_modules/react-native/ReactCommon/react/renderer/debug"
  React-rncore:
    :path: "../node_modules/react-native/ReactCommon"
  React-RuntimeApple:
    :path: "../node_modules/react-native/ReactCommon/react/runtime/platform/ios"
  React-RuntimeCore:
    :path: "../node_modules/react-native/ReactCommon/react/runtime"
  React-runtimeexecutor:
    :path: "../node_modules/react-native/ReactCommon/runtimeexecutor"
  React-runtimescheduler:
    :path: "../node_modules/react-native/ReactCommon/react/renderer/runtimescheduler"
  React-timing:
    :path: "../node_modules/react-native/ReactCommon/react/timing"
  React-utils:
    :path: "../node_modules/react-native/ReactCommon/react/utils"
  ReactCodegen:
    :path: build/generated/ios
  ReactCommon:
    :path: "../node_modules/react-native/ReactCommon"
  ReactNativePayments:
    :path: "../node_modules/@metamask/react-native-payments/lib/ios/"
  RNCAsyncStorage:
    :path: "../node_modules/@react-native-async-storage/async-storage"
  RNCCheckbox:
    :path: "../node_modules/@react-native-community/checkbox"
  RNCClipboard:
    :path: "../node_modules/@react-native-clipboard/clipboard"
  RNCMaskedView:
    :path: "../node_modules/@react-native-masked-view/masked-view"
  RNDateTimePicker:
    :path: "../node_modules/@react-native-community/datetimepicker"
  RNDefaultPreference:
    :path: "../node_modules/react-native-default-preference"
  RNDeviceInfo:
    :path: "../node_modules/react-native-device-info"
  RNFBApp:
    :path: "../node_modules/@react-native-firebase/app"
  RNFBMessaging:
    :path: "../node_modules/@react-native-firebase/messaging"
  RNFlashList:
    :path: "../node_modules/@shopify/flash-list"
  RNFS:
    :path: "../node_modules/react-native-fs"
  RNGestureHandler:
    :path: "../node_modules/react-native-gesture-handler"
  RNI18n:
    :path: "../node_modules/react-native-i18n"
  RNInAppBrowser:
    :path: "../node_modules/react-native-inappbrowser-reborn"
  RNKeychain:
    :path: "../node_modules/react-native-keychain"
  RNNotifee:
    :path: "../node_modules/@notifee/react-native"
  RNOS:
    :path: "../node_modules/react-native-os"
  RNPermissions:
    :path: "../node_modules/react-native-permissions"
  RNReanimated:
    :path: "../node_modules/react-native-reanimated"
  RNScreens:
    :path: "../node_modules/react-native-screens"
  RNSensors:
    :path: "../node_modules/react-native-sensors"
  RNSentry:
    :path: "../node_modules/@sentry/react-native"
  RNShare:
    :path: "../node_modules/react-native-share"
  RNSVG:
    :path: "../node_modules/react-native-svg"
  RNVectorIcons:
    :path: "../node_modules/react-native-vector-icons"
  segment-analytics-react-native:
    :path: "../node_modules/@segment/analytics-react-native"
  sovran-react-native:
    :path: "../node_modules/@segment/sovran-react-native"
  TcpSockets:
    :path: "../node_modules/react-native-tcp"
  Yoga:
    :path: "../node_modules/react-native/ReactCommon/yoga"

SPEC CHECKSUMS:
  Base64: cecfb41a004124895a7bcee567a89bae5a89d49b
  BEMCheckBox: 5ba6e37ade3d3657b36caecc35c8b75c6c2b1a4e
  boost: 1dca942403ed9342f98334bf4c3621f011aa7946
  Branch: 4ac024cb3c29b0ef628048694db3c4cfa679beb0
  BVLinearGradient: cb006ba232a1f3e4f341bb62c42d1098c284da70
  CocoaAsyncSocket: 065fd1e645c7abab64f7a6a2007a48038fdc6a99
  DoubleConversion: f16ae600a246532c4020132d54af21d0ddb2a385
  EXConstants: fcfc75800824ac2d5c592b5bc74130bad17b146b
  EXJSONUtils: 01fc7492b66c234e395dcffdd5f53439c5c29c93
  EXManifests: a19d50504b8826546a4782770317bc83fffec87d
  Expo: 296cbea8d4469eb60d61f09dbd4925f86d2b85da
  expo-dev-client: e9b595bdf169c8f26c1e4c88af1e67172d1f872c
  expo-dev-launcher: db750a5f64726a4419244d1a279bcb651a1e2262
  expo-dev-menu: 86c3c82eb691116ba7320f120811d073c02dcd75
  expo-dev-menu-interface: 00dc42302a72722fdecec3fa048de84a9133bcc4
  ExpoAsset: 48386d40d53a8c1738929b3ed509bcad595b5516
  ExpoFileSystem: 42d363d3b96f9afab980dcef60d5657a4443c655
  ExpoFont: 38656978c2a4022fb7e0c43e4968d66340f5e2f3
  ExpoKeepAwake: 62ff49bbc3bff90d8ee28329190f9ba371bf88e7
  ExpoModulesCore: 77c3db9f8bd0f04af39ab8d43e3a75c23d708e2a
  EXUpdatesInterface: 7c977640bdd8b85833c19e3959ba46145c5719db
  fast_float: 06eeec4fe712a76acc9376682e4808b05ce978b6
  FBLazyVector: 7605ea4810e0e10ae4815292433c09bf4324ba45
  Firebase: cec914dab6fd7b1bd8ab56ea07ce4e03dd251c2d
  FirebaseCore: 30e9c1cbe3d38f5f5e75f48bfcea87d7c358ec16
  FirebaseCoreExtension: 705ca5b14bf71d2564a0ddc677df1fc86ffa600f
  FirebaseCoreInternal: df84dd300b561c27d5571684f389bf60b0a5c934
  FirebaseInstallations: 913cf60d0400ebd5d6b63a28b290372ab44590dd
  FirebaseMessaging: 7b5d8033e183ab59eb5b852a53201559e976d366
<<<<<<< HEAD
  fmt: ff9d55029c625d3757ed641535fd4a75fedc7ce9
  glog: 04b94705f318337d7ead9e6d17c019bd9b1f6b1b
  GoogleAppMeasurement: f9de05ee17401e3355f68e8fc8b5064d429f5918
=======
  fmt: 01b82d4ca6470831d1cc0852a1af644be019e8f6
  glog: 08b301085f15bcbb6ff8632a8ebaf239aae04e6a
>>>>>>> e66de2b7
  GoogleDataTransport: 6c09b596d841063d76d4288cc2d2f42cc36e1e2a
  GoogleUtilities: ea963c370a38a8069cc5f7ba4ca849a60b6d7d15
  GZIP: 3c0abf794bfce8c7cb34ea05a1837752416c8868
  GzipSwift: 893f3e48e597a1a4f62fafcb6514220fcf8287fa
  lottie-ios: 016449b5d8be0c3dcbcfa0a9988469999cd04c5d
  lottie-react-native: 5d89c05930d4180a1e39b1757d46e6c0eec90255
  MMKV: 3eacda84cd1c4fc95cf848d3ecb69d85ed56006c
  MMKVCore: 508b4d3a8ce031f1b5c8bd235f0517fb3f4c73a9
  MultiplatformBleAdapter: b1fddd0d499b96b607e00f0faa8e60648343dc1d
  nanopb: 438bc412db1928dac798aa6fd75726007be04262
  OpenSSL-Universal: b60a3702c9fea8b3145549d421fdb018e53ab7b4
  Permission-BluetoothPeripheral: 34ab829f159c6cf400c57bac05f5ba1b0af7a86e
  PromisesObjC: f5707f49cb48b9636751c5b2e7d227e43fba9f47
  RCT-Folly: ea9d9256ba7f9322ef911169a9f696e5857b9e17
  RCTDeprecation: ebe712bb05077934b16c6bf25228bdec34b64f83
  RCTRequired: ca91e5dd26b64f577b528044c962baf171c6b716
  RCTSearchApi: 5fc36140c598a74fd831dca924a28ed53bc7aa18
  RCTTypeSafety: e7678bd60850ca5a41df9b8dc7154638cb66871f
  React: 4641770499c39f45d4e7cde1eba30e081f9d8a3d
  React-callinvoker: 4bef67b5c7f3f68db5929ab6a4d44b8a002998ea
  React-Core: 31fec8843a15bd22d111773b7669576377403169
  React-CoreModules: d81b1eaf8066add66299bab9d23c9f00c9484c7c
  React-cxxreact: d56d00f66f7bd24fbb0f647dc4fbc2c5c6ddac6b
  React-debug: 817160c07dc8d24d020fbd1eac7b3558ffc08964
  React-defaultsnativemodule: 7d18f062031d638255b1ab93adfb38726ddf0c56
  React-domnativemodule: 958bcb482fe9071b4c763bdac4930e58668777e1
  React-Fabric: 3a27610928cfea4f27ca69eb08408a670759c204
  React-FabricComponents: ddf3160d02be4fa555b31c55a5d6ef0efc537f76
  React-FabricImage: a5dd2314404244515ebd58ff928def6d95c85179
  React-featureflags: f2792b067a351d86fdc7bec23db3b9a2f2c8d26c
  React-featureflagsnativemodule: 07a638cde18b1977d5e58786d92bdde4cabca897
  React-graphics: 68969e4e49d73f89da7abef4116c9b5f466aa121
  React-idlecallbacksnativemodule: 821f7a3420d71e45c30930dedf54c6eb899eeb20
  React-ImageManager: e906eec93a9eb6102a06576b89d48d80a4683020
  React-jsc: a86b25ea0521c0191c91993d41d45feaee565205
  React-jserrorhandler: 1365fdace27228c1811af807e2eb3e02dcdfbe8f
  React-jsi: 15ef8005248f42e022f83b1311bd1f9a3d6cc14e
  React-jsiexecutor: c76370358f662fc5a977ce90c3669727c4cda747
  React-jsinspector: e0efb1dd1ba38e8ab8de5a2090860b717d3cfaed
  React-jsitracing: 7a1c9cd484248870cf660733cd3b8114d54c035f
  React-logger: c4052eb941cca9a097ef01b59543a656dc088559
  React-Mapbuffer: 33546a3ebefbccb8770c33a1f8a5554fa96a54de
  React-microtasksnativemodule: 9ae4714c1a76935a53fed603a4b44ac6f650a3f1
  react-native-aes: e8b2e113d532b0efb6449754492aee9c218dd502
  react-native-background-timer: 007ff829f79644caf2ed013e22f0563560336f86
  react-native-ble-plx: df4151092df39a5512486cf99da0b5725f964c8b
  react-native-blob-jsi-helper: bd7509e50b0f906044c53ad7ab767786054424c9
  react-native-blob-util: 6560d6fc4b940ec140f9c3ebe21c8669b1df789b
  react-native-blur: c6212b0b7fdfeb0a5023b75ab0697ad3892f906e
  react-native-branch: 76e1f947b40597727e6faa5cba5824d7ecf6c6b0
  react-native-camera: 1e6fefa515d3af8b4aeaca3a8bffa2925252c4ea
  react-native-compat: b17f12ba0892fe4f9d19d35ca9ae59e20fa3d10e
  react-native-cookies: d648ab7025833b977c0b19e142503034f5f29411
  react-native-fast-crypto: 6b448866f5310cf203714a21147ef67f735bea8e
  react-native-get-random-values: 0fd2b6a3129988d701d10e30f0622d5f039531bc
  react-native-gzip: 8d602277c2564591f04dd1cec4043acc8350dcc3
  react-native-in-app-review: b3d1eed3d1596ebf6539804778272c4c65e4a400
  react-native-launch-arguments: 7eb321ed3f3ef19b3ec4a2eca71c4f9baee76b41
  react-native-mmkv: 5a46c73e3e12aa872c4485ae0e4414b4040af79a
  react-native-netinfo: 26560022f28c06d8ef00a9ff1e03beefbbb60c2d
  react-native-pager-view: f1432471a4c00df98866cf66d911bb892985580b
  react-native-performance: 125a96c145e29918b55b45ce25cbba54f1e24dcd
  react-native-quick-base64: daf67f19ee076b77f0755bf4056f3425f164e1d8
<<<<<<< HEAD
  react-native-quick-crypto: a6cf9b97725ec3103f1186cdf3427e3dfead896d
=======
  react-native-quick-crypto: f80a28e96010e0630c1e93aa68cc667bd2d31a44
>>>>>>> e66de2b7
  react-native-randombytes: 3c8f3e89d12487fd03a2f966c288d495415fc116
  react-native-render-html: 5afc4751f1a98621b3009432ef84c47019dcb2bd
  react-native-safe-area-context: 667324e20fb3dd9c39c12d6036675ed90099bcd5
  react-native-slider: e21dce5f0da69ac69804fa11a382d6d320bccdde
  react-native-video: fc96dbbcfd9e8d6d228cfacd8258e78e9dfb0940
  react-native-view-shot: bb8934cb93bf8ec740c81ed94f93244778797b6c
  react-native-webview-mm: d5f16bf95d45db97b53851ab87c79b2e1d964a13
  React-nativeconfig: 8efdb1ef1e9158c77098a93085438f7e7b463678
  React-NativeModulesApple: 2f4fd95d013b5f3f485b5e2ff267b45e4c7ffc25
  React-perflogger: 72e653eb3aba9122f9e57cf012d22d2486f33358
  React-performancetimeline: cd6a9374a72001165995d2ab632f672df04076dc
  React-RCTActionSheet: aacf2375084dea6e7c221f4a727e579f732ff342
  React-RCTAnimation: 395ab53fd064dff81507c15efb781c8684d9a585
  React-RCTAppDelegate: cc316f7f4877e566b5f1162b3889e38db8561c54
  React-RCTBlob: 373c4a3c01a86de2474a35967d6950577a331073
  React-RCTFabric: 5fa610ddfe71491b3e2a10d1fc26d055565790b5
  React-RCTImage: 1b1f914bcc12187c49ba5d949dac38c2eb9f5cc8
  React-RCTLinking: 4ac7c42beb65e36fba0376f3498f3cd8dd0be7fa
  React-RCTNetwork: 938902773add4381e84426a7aa17a2414f5f94f7
  React-RCTSettings: e848f1ba17a7a18479cf5a31d28145f567da8223
  React-RCTText: 7e98fafdde7d29e888b80f0b35544e0cb07913cf
  React-RCTVibration: cd7d80affd97dc7afa62f9acd491419558b64b78
  React-rendererconsistency: b4917053ecbaa91469c67a4319701c9dc0d40be6
  React-rendererdebug: aa181c36dd6cf5b35511d1ed875d6638fd38f0ec
  React-rncore: 120d21715c9b4ba8f798bffe986cb769b988dd74
  React-RuntimeApple: 5b2c49e9362e70d4d5072766170b5b0ed55b3180
  React-RuntimeCore: 9c266c7b6edb95f7085eb9fe07f9be43be6a60a8
  React-runtimeexecutor: 877596f82f5632d073e121cba2d2084b76a76899
  React-runtimescheduler: abbb1c45590c81427340f27a047b8b9dea52a85d
  React-timing: 331cbf9f2668c67faddfd2e46bb7f41cbd9320b9
  React-utils: faa7b0d9d558ed343b8c185070e11f80fd36f576
  ReactCodegen: 25c2c1bed6e2c89daaa9e61c40e8680803df3c8f
  ReactCommon: 9cd9f89d1600b392c3a94552afc34def5fe54d02
  ReactNativePayments: 47056cd9f1dc32dbdd716974de5df700c44f12db
  RNCAsyncStorage: aa75595c1aefa18f868452091fa0c411a516ce11
  RNCCheckbox: 450ce156f3e29e25efa0315c96cfbabe5a39ded1
  RNCClipboard: ee059e6006b137e369caed5eb852b4aad9f5d886
  RNCMaskedView: de80352547bd4f0d607bf6bab363d826822bd126
  RNDateTimePicker: 590f2000e4272050b98689cee6c8abc66c25bb22
  RNDefaultPreference: 36fe31684af1f2d14e0664aa9a816d0ec6149cc1
  RNDeviceInfo: e5219d380b51ddb7f97e650ab99a518476b90203
  RNFBApp: 0e66b9f844efdf2ac3fa2b30e64c9db41a263b3d
  RNFBMessaging: 70b12c9f22c7c9d5011ac9b12ac2bafbfb081267
  RNFlashList: d1f56d57604eccd26584697e57744c0949c8d4af
  RNFS: 89de7d7f4c0f6bafa05343c578f61118c8282ed8
  RNGestureHandler: 6572a5f44759900730562b418da289c373de8d06
  RNI18n: 11ec5086508673ef71b5b567da3e8bcca8a926e1
  RNInAppBrowser: 6d3eb68d471b9834335c664704719b8be1bfdb20
  RNKeychain: 3194f1c9d8599f39e570b4b5ecbcdd8cd610e771
  RNNotifee: 5165d37aaf980031837be3caece2eae5a6d73ae8
  RNOS: d07e5090b5060c6f2b83116d740a32cfdb33afe3
  RNPermissions: bd0d9ca7969ff7b999aa605ee2e5919c12522bfe
  RNReanimated: fe9b82e3d1d5b25c95044045792385807fe1b252
  RNScreens: f20438755e7efb1812e53baf99041fa17e03b5e9
  RNSensors: 4690be00931bc60be7c7bd457701edefaff965e3
  RNSentry: 325da8554c219d9298b70176ac4832e2cc3bf275
  RNShare: d03cdc71e750246a48b81dcd62bd792bf57a758e
  RNSVG: 86fecdfc637614ba9def63f7f3f2e7795e018356
  RNVectorIcons: 6979cfd2d04844623f2f18ce18139bbc99e95e32
  segment-analytics-react-native: 6f98edf18246782ee7428c5380c6519a3d2acf5e
  Sentry: f8374b5415bc38dfb5645941b3ae31230fbeae57
  SocketRocket: d4aabe649be1e368d1318fdf28a022d714d65748
  sovran-react-native: e4721a564ee6ef5b5a0d901bc677018cf371ea01
  TcpSockets: 48866ffcb39d7114741919d21069fc90189e474a
<<<<<<< HEAD
  Yoga: 6f5ab94cd8b1ecd04b6e973d0bc583ede2a598cc

PODFILE CHECKSUM: 426cc71174e46ff2022225d812b35ecd12bc2532
=======
  Yoga: feb4910aba9742cfedc059e2b2902e22ffe9954a

PODFILE CHECKSUM: 07d9426b611be75156d2941a99fab798651b6bca
>>>>>>> e66de2b7

COCOAPODS: 1.16.2<|MERGE_RESOLUTION|>--- conflicted
+++ resolved
@@ -283,11 +283,7 @@
     - GoogleUtilities/Reachability (~> 7.8)
     - GoogleUtilities/UserDefaults (~> 7.8)
     - nanopb (< 2.30911.0, >= 2.30908.0)
-<<<<<<< HEAD
-  - fmt (6.2.1)
-=======
   - fmt (11.0.2)
->>>>>>> e66de2b7
   - glog (0.3.5)
   - GoogleDataTransport (9.4.1):
     - GoogleUtilities/Environment (~> 7.7)
@@ -324,9 +320,9 @@
   - lottie-react-native (5.1.6):
     - lottie-ios (~> 3.4.0)
     - React-Core
-  - MMKV (2.0.2):
-    - MMKVCore (~> 2.0.2)
-  - MMKVCore (2.0.2)
+  - MMKV (2.0.0):
+    - MMKVCore (~> 2.0.0)
+  - MMKVCore (2.0.0)
   - MultiplatformBleAdapter (0.2.0)
   - nanopb (2.30910.0):
     - nanopb/decode (= 2.30910.0)
@@ -1719,7 +1715,7 @@
     - React-Core
   - react-native-quick-base64 (2.0.8):
     - React-Core
-  - react-native-quick-crypto (0.7.12):
+  - react-native-quick-crypto (0.7.13):
     - DoubleConversion
     - glog
     - OpenSSL-Universal
@@ -2014,104 +2010,6 @@
   - ReactCodegen (0.76.9):
     - DoubleConversion
     - glog
-<<<<<<< HEAD
-  - react-native-aes (3.0.3):
-    - React-Core
-  - react-native-background-timer (2.1.1):
-    - React
-  - react-native-ble-plx (3.1.2):
-    - MultiplatformBleAdapter (= 0.2.0)
-    - RCT-Folly (= 2021.07.22.00)
-    - React-Core
-  - react-native-blob-jsi-helper (0.3.1):
-    - React
-    - React-Core
-  - react-native-blob-util (0.19.9):
-    - React-Core
-  - react-native-blur (4.4.1):
-    - RCT-Folly (= 2021.07.22.00)
-    - React-Core
-  - react-native-branch (5.6.2):
-    - Branch (= 1.43.2)
-    - React-Core
-  - react-native-camera (3.44.3):
-    - React-Core
-    - react-native-camera/RCT (= 3.44.3)
-    - react-native-camera/RN (= 3.44.3)
-  - react-native-camera/RCT (3.44.3):
-    - React-Core
-  - react-native-camera/RN (3.44.3):
-    - React-Core
-  - react-native-compat (2.19.2):
-    - RCT-Folly (= 2021.07.22.00)
-    - React-Core
-  - react-native-cookies (6.2.1):
-    - React-Core
-  - react-native-fast-crypto (2.2.0):
-    - React
-  - react-native-get-random-values (1.8.0):
-    - React-Core
-  - react-native-gzip (1.1.0):
-    - Base64
-    - GZIP
-    - React-Core
-  - react-native-in-app-review (4.3.3):
-    - React-Core
-  - react-native-launch-arguments (4.0.1):
-    - React
-  - react-native-mmkv (2.11.0):
-    - MMKV (>= 1.2.13)
-    - React-Core
-  - react-native-netinfo (9.5.0):
-    - React-Core
-  - react-native-performance (5.1.2):
-    - React-Core
-  - react-native-quick-base64 (2.0.8):
-    - React-Core
-  - react-native-quick-crypto (0.7.13):
-    - OpenSSL-Universal
-    - RCT-Folly (= 2021.07.22.00)
-    - React
-    - React-Core
-  - react-native-randombytes (3.6.1):
-    - React-Core
-  - react-native-render-html (6.3.4):
-    - React-Core
-  - react-native-safe-area-context (3.4.1):
-    - React-Core
-  - react-native-slider (4.5.2):
-    - RCT-Folly (= 2021.07.22.00)
-    - React-Core
-  - react-native-video (5.2.1):
-    - React-Core
-    - react-native-video/Video (= 5.2.1)
-  - react-native-video/Video (5.2.1):
-    - React-Core
-  - react-native-view-shot (3.1.2):
-    - React
-  - react-native-webview-mm (14.0.4):
-    - React-Core
-  - React-NativeModulesApple (0.72.15):
-    - React-callinvoker
-    - React-Core
-    - React-cxxreact
-    - React-jsi
-    - React-runtimeexecutor
-    - ReactCommon/turbomodule/bridging
-    - ReactCommon/turbomodule/core
-  - React-perflogger (0.72.15)
-  - React-RCTActionSheet (0.72.15):
-    - React-Core/RCTActionSheetHeaders (= 0.72.15)
-  - React-RCTAnimation (0.72.15):
-    - RCT-Folly (= 2021.07.22.00)
-    - RCTTypeSafety (= 0.72.15)
-    - React-Codegen (= 0.72.15)
-    - React-Core/RCTAnimationHeaders (= 0.72.15)
-    - React-jsi (= 0.72.15)
-    - ReactCommon/turbomodule/core (= 0.72.15)
-  - React-RCTAppDelegate (0.72.15):
-=======
->>>>>>> e66de2b7
     - RCT-Folly
     - RCTRequired
     - RCTTypeSafety
@@ -2424,11 +2322,7 @@
   - TcpSockets (4.0.0):
     - CocoaAsyncSocket
     - React
-<<<<<<< HEAD
-  - Yoga (1.14.0)
-=======
   - Yoga (0.0.0)
->>>>>>> e66de2b7
 
 DEPENDENCIES:
   - boost (from `../node_modules/react-native/third-party-podspecs/boost.podspec`)
@@ -2451,11 +2345,7 @@
   - fast_float (from `../node_modules/react-native/third-party-podspecs/fast_float.podspec`)
   - FBLazyVector (from `../node_modules/react-native/Libraries/FBLazyVector`)
   - FirebaseCore
-<<<<<<< HEAD
-  - FirebaseCoreInternal
-=======
   - fmt (from `../node_modules/react-native/third-party-podspecs/fmt.podspec`)
->>>>>>> e66de2b7
   - glog (from `../node_modules/react-native/third-party-podspecs/glog.podspec`)
   - "GoogleUtilities/NSData+zlib"
   - GzipSwift
@@ -2592,11 +2482,6 @@
     - FirebaseCoreInternal
     - FirebaseInstallations
     - FirebaseMessaging
-<<<<<<< HEAD
-    - fmt
-    - GoogleAppMeasurement
-=======
->>>>>>> e66de2b7
     - GoogleDataTransport
     - GoogleUtilities
     - GZIP
@@ -2918,22 +2803,16 @@
   FirebaseCoreInternal: df84dd300b561c27d5571684f389bf60b0a5c934
   FirebaseInstallations: 913cf60d0400ebd5d6b63a28b290372ab44590dd
   FirebaseMessaging: 7b5d8033e183ab59eb5b852a53201559e976d366
-<<<<<<< HEAD
-  fmt: ff9d55029c625d3757ed641535fd4a75fedc7ce9
-  glog: 04b94705f318337d7ead9e6d17c019bd9b1f6b1b
-  GoogleAppMeasurement: f9de05ee17401e3355f68e8fc8b5064d429f5918
-=======
   fmt: 01b82d4ca6470831d1cc0852a1af644be019e8f6
   glog: 08b301085f15bcbb6ff8632a8ebaf239aae04e6a
->>>>>>> e66de2b7
   GoogleDataTransport: 6c09b596d841063d76d4288cc2d2f42cc36e1e2a
   GoogleUtilities: ea963c370a38a8069cc5f7ba4ca849a60b6d7d15
   GZIP: 3c0abf794bfce8c7cb34ea05a1837752416c8868
   GzipSwift: 893f3e48e597a1a4f62fafcb6514220fcf8287fa
   lottie-ios: 016449b5d8be0c3dcbcfa0a9988469999cd04c5d
   lottie-react-native: 5d89c05930d4180a1e39b1757d46e6c0eec90255
-  MMKV: 3eacda84cd1c4fc95cf848d3ecb69d85ed56006c
-  MMKVCore: 508b4d3a8ce031f1b5c8bd235f0517fb3f4c73a9
+  MMKV: f7d1d5945c8765f97f39c3d121f353d46735d801
+  MMKVCore: c04b296010fcb1d1638f2c69405096aac12f6390
   MultiplatformBleAdapter: b1fddd0d499b96b607e00f0faa8e60648343dc1d
   nanopb: 438bc412db1928dac798aa6fd75726007be04262
   OpenSSL-Universal: b60a3702c9fea8b3145549d421fdb018e53ab7b4
@@ -2989,11 +2868,7 @@
   react-native-pager-view: f1432471a4c00df98866cf66d911bb892985580b
   react-native-performance: 125a96c145e29918b55b45ce25cbba54f1e24dcd
   react-native-quick-base64: daf67f19ee076b77f0755bf4056f3425f164e1d8
-<<<<<<< HEAD
-  react-native-quick-crypto: a6cf9b97725ec3103f1186cdf3427e3dfead896d
-=======
-  react-native-quick-crypto: f80a28e96010e0630c1e93aa68cc667bd2d31a44
->>>>>>> e66de2b7
+  react-native-quick-crypto: 290688915e927da959a384891493a563b51f96f0
   react-native-randombytes: 3c8f3e89d12487fd03a2f966c288d495415fc116
   react-native-render-html: 5afc4751f1a98621b3009432ef84c47019dcb2bd
   react-native-safe-area-context: 667324e20fb3dd9c39c12d6036675ed90099bcd5
@@ -3058,14 +2933,8 @@
   SocketRocket: d4aabe649be1e368d1318fdf28a022d714d65748
   sovran-react-native: e4721a564ee6ef5b5a0d901bc677018cf371ea01
   TcpSockets: 48866ffcb39d7114741919d21069fc90189e474a
-<<<<<<< HEAD
-  Yoga: 6f5ab94cd8b1ecd04b6e973d0bc583ede2a598cc
-
-PODFILE CHECKSUM: 426cc71174e46ff2022225d812b35ecd12bc2532
-=======
   Yoga: feb4910aba9742cfedc059e2b2902e22ffe9954a
 
-PODFILE CHECKSUM: 07d9426b611be75156d2941a99fab798651b6bca
->>>>>>> e66de2b7
+PODFILE CHECKSUM: 05f6d088938dccdcad577935f958ee9601e70152
 
 COCOAPODS: 1.16.2