PODS:
  - Base64 (1.1.2)
  - BEMCheckBox (1.4.1)
  - boost (1.76.0)
  - Branch (1.43.2)
  - BVLinearGradient (2.5.6):
    - React
  - CocoaAsyncSocket (7.6.5)
  - DoubleConversion (1.1.6)
  - FBLazyVector (0.72.15)
  - FBReactNativeSpec (0.72.15):
    - RCT-Folly (= 2021.07.22.00)
    - RCTRequired (= 0.72.15)
    - RCTTypeSafety (= 0.72.15)
    - React-Core (= 0.72.15)
    - React-jsi (= 0.72.15)
    - ReactCommon/turbomodule/core (= 0.72.15)
  - Firebase (10.29.0):
    - Firebase/Core (= 10.29.0)
  - Firebase/Core (10.29.0):
    - Firebase/CoreOnly
    - FirebaseAnalytics (~> 10.29.0)
  - Firebase/CoreOnly (10.29.0):
    - FirebaseCore (= 10.29.0)
  - Firebase/Messaging (10.29.0):
    - Firebase/CoreOnly
    - FirebaseMessaging (~> 10.29.0)
  - FirebaseAnalytics (10.29.0):
    - FirebaseAnalytics/AdIdSupport (= 10.29.0)
    - FirebaseCore (~> 10.0)
    - FirebaseInstallations (~> 10.0)
    - GoogleUtilities/AppDelegateSwizzler (~> 7.11)
    - GoogleUtilities/MethodSwizzler (~> 7.11)
    - GoogleUtilities/Network (~> 7.11)
    - "GoogleUtilities/NSData+zlib (~> 7.11)"
    - nanopb (< 2.30911.0, >= 2.30908.0)
  - FirebaseAnalytics/AdIdSupport (10.29.0):
    - FirebaseCore (~> 10.0)
    - FirebaseInstallations (~> 10.0)
    - GoogleAppMeasurement (= 10.29.0)
    - GoogleUtilities/AppDelegateSwizzler (~> 7.11)
    - GoogleUtilities/MethodSwizzler (~> 7.11)
    - GoogleUtilities/Network (~> 7.11)
    - "GoogleUtilities/NSData+zlib (~> 7.11)"
    - nanopb (< 2.30911.0, >= 2.30908.0)
  - FirebaseCore (10.29.0):
    - FirebaseCoreInternal (~> 10.0)
    - GoogleUtilities/Environment (~> 7.12)
    - GoogleUtilities/Logger (~> 7.12)
  - FirebaseCoreExtension (10.29.0):
    - FirebaseCore (~> 10.0)
  - FirebaseCoreInternal (10.29.0):
    - "GoogleUtilities/NSData+zlib (~> 7.8)"
  - FirebaseInstallations (10.29.0):
    - FirebaseCore (~> 10.0)
    - GoogleUtilities/Environment (~> 7.8)
    - GoogleUtilities/UserDefaults (~> 7.8)
    - PromisesObjC (~> 2.1)
  - FirebaseMessaging (10.29.0):
    - FirebaseCore (~> 10.0)
    - FirebaseInstallations (~> 10.0)
    - GoogleDataTransport (~> 9.3)
    - GoogleUtilities/AppDelegateSwizzler (~> 7.8)
    - GoogleUtilities/Environment (~> 7.8)
    - GoogleUtilities/Reachability (~> 7.8)
    - GoogleUtilities/UserDefaults (~> 7.8)
    - nanopb (< 2.30911.0, >= 2.30908.0)
  - Flipper (0.182.0):
    - Flipper-Folly (~> 2.6)
  - Flipper-Boost-iOSX (1.76.0.1.11)
  - Flipper-DoubleConversion (3.2.0.1)
  - Flipper-Fmt (7.1.7)
  - Flipper-Folly (2.6.10):
    - Flipper-Boost-iOSX
    - Flipper-DoubleConversion
    - Flipper-Fmt (= 7.1.7)
    - Flipper-Glog
    - libevent (~> 2.1.12)
    - OpenSSL-Universal (= 1.1.1100)
  - Flipper-Glog (0.5.0.5)
  - Flipper-PeerTalk (0.0.4)
  - FlipperKit (0.182.0):
    - FlipperKit/Core (= 0.182.0)
  - FlipperKit/Core (0.182.0):
    - Flipper (~> 0.182.0)
    - FlipperKit/CppBridge
    - FlipperKit/FBCxxFollyDynamicConvert
    - FlipperKit/FBDefines
    - FlipperKit/FKPortForwarding
    - SocketRocket (~> 0.6.0)
  - FlipperKit/CppBridge (0.182.0):
    - Flipper (~> 0.182.0)
  - FlipperKit/FBCxxFollyDynamicConvert (0.182.0):
    - Flipper-Folly (~> 2.6)
  - FlipperKit/FBDefines (0.182.0)
  - FlipperKit/FKPortForwarding (0.182.0):
    - CocoaAsyncSocket (~> 7.6)
    - Flipper-PeerTalk (~> 0.0.4)
  - FlipperKit/FlipperKitHighlightOverlay (0.182.0)
  - FlipperKit/FlipperKitLayoutHelpers (0.182.0):
    - FlipperKit/Core
    - FlipperKit/FlipperKitHighlightOverlay
    - FlipperKit/FlipperKitLayoutTextSearchable
  - FlipperKit/FlipperKitLayoutIOSDescriptors (0.182.0):
    - FlipperKit/Core
    - FlipperKit/FlipperKitHighlightOverlay
    - FlipperKit/FlipperKitLayoutHelpers
    - YogaKit (~> 1.18)
  - FlipperKit/FlipperKitLayoutPlugin (0.182.0):
    - FlipperKit/Core
    - FlipperKit/FlipperKitHighlightOverlay
    - FlipperKit/FlipperKitLayoutHelpers
    - FlipperKit/FlipperKitLayoutIOSDescriptors
    - FlipperKit/FlipperKitLayoutTextSearchable
    - YogaKit (~> 1.18)
  - FlipperKit/FlipperKitLayoutTextSearchable (0.182.0)
  - FlipperKit/FlipperKitNetworkPlugin (0.182.0):
    - FlipperKit/Core
  - FlipperKit/FlipperKitReactPlugin (0.182.0):
    - FlipperKit/Core
  - FlipperKit/FlipperKitUserDefaultsPlugin (0.182.0):
    - FlipperKit/Core
  - FlipperKit/SKIOSNetworkPlugin (0.182.0):
    - FlipperKit/Core
    - FlipperKit/FlipperKitNetworkPlugin
  - fmt (6.2.1)
  - glog (0.3.5)
  - GoogleAppMeasurement (10.29.0):
    - GoogleAppMeasurement/AdIdSupport (= 10.29.0)
    - GoogleUtilities/AppDelegateSwizzler (~> 7.11)
    - GoogleUtilities/MethodSwizzler (~> 7.11)
    - GoogleUtilities/Network (~> 7.11)
    - "GoogleUtilities/NSData+zlib (~> 7.11)"
    - nanopb (< 2.30911.0, >= 2.30908.0)
  - GoogleAppMeasurement/AdIdSupport (10.29.0):
    - GoogleAppMeasurement/WithoutAdIdSupport (= 10.29.0)
    - GoogleUtilities/AppDelegateSwizzler (~> 7.11)
    - GoogleUtilities/MethodSwizzler (~> 7.11)
    - GoogleUtilities/Network (~> 7.11)
    - "GoogleUtilities/NSData+zlib (~> 7.11)"
    - nanopb (< 2.30911.0, >= 2.30908.0)
  - GoogleAppMeasurement/WithoutAdIdSupport (10.29.0):
    - GoogleUtilities/AppDelegateSwizzler (~> 7.11)
    - GoogleUtilities/MethodSwizzler (~> 7.11)
    - GoogleUtilities/Network (~> 7.11)
    - "GoogleUtilities/NSData+zlib (~> 7.11)"
    - nanopb (< 2.30911.0, >= 2.30908.0)
  - GoogleDataTransport (9.4.1):
    - GoogleUtilities/Environment (~> 7.7)
    - nanopb (< 2.30911.0, >= 2.30908.0)
    - PromisesObjC (< 3.0, >= 1.2)
  - GoogleUtilities (7.13.3):
    - GoogleUtilities/AppDelegateSwizzler (= 7.13.3)
    - GoogleUtilities/Environment (= 7.13.3)
    - GoogleUtilities/ISASwizzler (= 7.13.3)
    - GoogleUtilities/Logger (= 7.13.3)
    - GoogleUtilities/MethodSwizzler (= 7.13.3)
    - GoogleUtilities/Network (= 7.13.3)
    - "GoogleUtilities/NSData+zlib (= 7.13.3)"
    - GoogleUtilities/Privacy (= 7.13.3)
    - GoogleUtilities/Reachability (= 7.13.3)
    - GoogleUtilities/SwizzlerTestHelpers (= 7.13.3)
    - GoogleUtilities/UserDefaults (= 7.13.3)
  - GoogleUtilities/AppDelegateSwizzler (7.13.3):
    - GoogleUtilities/Environment
    - GoogleUtilities/Logger
    - GoogleUtilities/Network
    - GoogleUtilities/Privacy
  - GoogleUtilities/Environment (7.13.3):
    - GoogleUtilities/Privacy
    - PromisesObjC (< 3.0, >= 1.2)
  - GoogleUtilities/ISASwizzler (7.13.3):
    - GoogleUtilities/Privacy
  - GoogleUtilities/Logger (7.13.3):
    - GoogleUtilities/Environment
    - GoogleUtilities/Privacy
  - GoogleUtilities/MethodSwizzler (7.13.3):
    - GoogleUtilities/Logger
    - GoogleUtilities/Privacy
  - GoogleUtilities/Network (7.13.3):
    - GoogleUtilities/Logger
    - "GoogleUtilities/NSData+zlib"
    - GoogleUtilities/Privacy
    - GoogleUtilities/Reachability
  - "GoogleUtilities/NSData+zlib (7.13.3)":
    - GoogleUtilities/Privacy
  - GoogleUtilities/Privacy (7.13.3)
  - GoogleUtilities/Reachability (7.13.3):
    - GoogleUtilities/Logger
    - GoogleUtilities/Privacy
  - GoogleUtilities/SwizzlerTestHelpers (7.13.3):
    - GoogleUtilities/MethodSwizzler
  - GoogleUtilities/UserDefaults (7.13.3):
    - GoogleUtilities/Logger
    - GoogleUtilities/Privacy
  - GZIP (1.3.2)
  - GzipSwift (5.1.1)
  - libevent (2.1.12)
  - lottie-ios (3.4.1)
  - lottie-react-native (5.1.5):
    - lottie-ios (~> 3.4.0)
    - React-Core
  - MMKV (1.3.9):
    - MMKVCore (~> 1.3.9)
  - MMKVCore (1.3.9)
  - MultiplatformBleAdapter (0.2.0)
  - nanopb (2.30910.0):
    - nanopb/decode (= 2.30910.0)
    - nanopb/encode (= 2.30910.0)
  - nanopb/decode (2.30910.0)
  - nanopb/encode (2.30910.0)
  - OpenSSL-Universal (1.1.1100)
  - Permission-BluetoothPeripheral (3.10.1):
    - RNPermissions
  - PromisesObjC (2.4.0)
  - RCT-Folly (2021.07.22.00):
    - boost
    - DoubleConversion
    - fmt (~> 6.2.1)
    - glog
    - RCT-Folly/Default (= 2021.07.22.00)
  - RCT-Folly/Default (2021.07.22.00):
    - boost
    - DoubleConversion
    - fmt (~> 6.2.1)
    - glog
  - RCTRequired (0.72.15)
  - RCTSearchApi (1.0.1):
    - React
    - React-RCTImage
  - RCTTypeSafety (0.72.15):
    - FBLazyVector (= 0.72.15)
    - RCTRequired (= 0.72.15)
    - React-Core (= 0.72.15)
  - React (0.72.15):
    - React-Core (= 0.72.15)
    - React-Core/DevSupport (= 0.72.15)
    - React-Core/RCTWebSocket (= 0.72.15)
    - React-RCTActionSheet (= 0.72.15)
    - React-RCTAnimation (= 0.72.15)
    - React-RCTBlob (= 0.72.15)
    - React-RCTImage (= 0.72.15)
    - React-RCTLinking (= 0.72.15)
    - React-RCTNetwork (= 0.72.15)
    - React-RCTSettings (= 0.72.15)
    - React-RCTText (= 0.72.15)
    - React-RCTVibration (= 0.72.15)
  - React-callinvoker (0.72.15)
  - React-Codegen (0.72.15):
    - DoubleConversion
    - FBReactNativeSpec
    - glog
    - RCT-Folly
    - RCTRequired
    - RCTTypeSafety
    - React-Core
    - React-jsc
    - React-jsi
    - React-jsiexecutor
    - React-NativeModulesApple
    - React-rncore
    - ReactCommon/turbomodule/bridging
    - ReactCommon/turbomodule/core
  - React-Core (0.72.15):
    - glog
    - RCT-Folly (= 2021.07.22.00)
    - React-Core/Default (= 0.72.15)
    - React-cxxreact
    - React-jsc
    - React-jsi
    - React-jsiexecutor
    - React-perflogger
    - React-runtimeexecutor
    - React-utils
    - SocketRocket (= 0.6.1)
    - Yoga
  - React-Core/CoreModulesHeaders (0.72.15):
    - glog
    - RCT-Folly (= 2021.07.22.00)
    - React-Core/Default
    - React-cxxreact
    - React-jsc
    - React-jsi
    - React-jsiexecutor
    - React-perflogger
    - React-runtimeexecutor
    - React-utils
    - SocketRocket (= 0.6.1)
    - Yoga
  - React-Core/Default (0.72.15):
    - glog
    - RCT-Folly (= 2021.07.22.00)
    - React-cxxreact
    - React-jsc
    - React-jsi
    - React-jsiexecutor
    - React-perflogger
    - React-runtimeexecutor
    - React-utils
    - SocketRocket (= 0.6.1)
    - Yoga
  - React-Core/DevSupport (0.72.15):
    - glog
    - RCT-Folly (= 2021.07.22.00)
    - React-Core/Default (= 0.72.15)
    - React-Core/RCTWebSocket (= 0.72.15)
    - React-cxxreact
    - React-jsc
    - React-jsi
    - React-jsiexecutor
    - React-jsinspector (= 0.72.15)
    - React-perflogger
    - React-runtimeexecutor
    - React-utils
    - SocketRocket (= 0.6.1)
    - Yoga
  - React-Core/RCTActionSheetHeaders (0.72.15):
    - glog
    - RCT-Folly (= 2021.07.22.00)
    - React-Core/Default
    - React-cxxreact
    - React-jsc
    - React-jsi
    - React-jsiexecutor
    - React-perflogger
    - React-runtimeexecutor
    - React-utils
    - SocketRocket (= 0.6.1)
    - Yoga
  - React-Core/RCTAnimationHeaders (0.72.15):
    - glog
    - RCT-Folly (= 2021.07.22.00)
    - React-Core/Default
    - React-cxxreact
    - React-jsc
    - React-jsi
    - React-jsiexecutor
    - React-perflogger
    - React-runtimeexecutor
    - React-utils
    - SocketRocket (= 0.6.1)
    - Yoga
  - React-Core/RCTBlobHeaders (0.72.15):
    - glog
    - RCT-Folly (= 2021.07.22.00)
    - React-Core/Default
    - React-cxxreact
    - React-jsc
    - React-jsi
    - React-jsiexecutor
    - React-perflogger
    - React-runtimeexecutor
    - React-utils
    - SocketRocket (= 0.6.1)
    - Yoga
  - React-Core/RCTImageHeaders (0.72.15):
    - glog
    - RCT-Folly (= 2021.07.22.00)
    - React-Core/Default
    - React-cxxreact
    - React-jsc
    - React-jsi
    - React-jsiexecutor
    - React-perflogger
    - React-runtimeexecutor
    - React-utils
    - SocketRocket (= 0.6.1)
    - Yoga
  - React-Core/RCTLinkingHeaders (0.72.15):
    - glog
    - RCT-Folly (= 2021.07.22.00)
    - React-Core/Default
    - React-cxxreact
    - React-jsc
    - React-jsi
    - React-jsiexecutor
    - React-perflogger
    - React-runtimeexecutor
    - React-utils
    - SocketRocket (= 0.6.1)
    - Yoga
  - React-Core/RCTNetworkHeaders (0.72.15):
    - glog
    - RCT-Folly (= 2021.07.22.00)
    - React-Core/Default
    - React-cxxreact
    - React-jsc
    - React-jsi
    - React-jsiexecutor
    - React-perflogger
    - React-runtimeexecutor
    - React-utils
    - SocketRocket (= 0.6.1)
    - Yoga
  - React-Core/RCTPushNotificationHeaders (0.72.15):
    - glog
    - RCT-Folly (= 2021.07.22.00)
    - React-Core/Default
    - React-cxxreact
    - React-jsc
    - React-jsi
    - React-jsiexecutor
    - React-perflogger
    - React-runtimeexecutor
    - React-utils
    - SocketRocket (= 0.6.1)
    - Yoga
  - React-Core/RCTSettingsHeaders (0.72.15):
    - glog
    - RCT-Folly (= 2021.07.22.00)
    - React-Core/Default
    - React-cxxreact
    - React-jsc
    - React-jsi
    - React-jsiexecutor
    - React-perflogger
    - React-runtimeexecutor
    - React-utils
    - SocketRocket (= 0.6.1)
    - Yoga
  - React-Core/RCTTextHeaders (0.72.15):
    - glog
    - RCT-Folly (= 2021.07.22.00)
    - React-Core/Default
    - React-cxxreact
    - React-jsc
    - React-jsi
    - React-jsiexecutor
    - React-perflogger
    - React-runtimeexecutor
    - React-utils
    - SocketRocket (= 0.6.1)
    - Yoga
  - React-Core/RCTVibrationHeaders (0.72.15):
    - glog
    - RCT-Folly (= 2021.07.22.00)
    - React-Core/Default
    - React-cxxreact
    - React-jsc
    - React-jsi
    - React-jsiexecutor
    - React-perflogger
    - React-runtimeexecutor
    - React-utils
    - SocketRocket (= 0.6.1)
    - Yoga
  - React-Core/RCTWebSocket (0.72.15):
    - glog
    - RCT-Folly (= 2021.07.22.00)
    - React-Core/Default (= 0.72.15)
    - React-cxxreact
    - React-jsc
    - React-jsi
    - React-jsiexecutor
    - React-perflogger
    - React-runtimeexecutor
    - React-utils
    - SocketRocket (= 0.6.1)
    - Yoga
  - React-CoreModules (0.72.15):
    - RCT-Folly (= 2021.07.22.00)
    - RCTTypeSafety (= 0.72.15)
    - React-Codegen (= 0.72.15)
    - React-Core/CoreModulesHeaders (= 0.72.15)
    - React-jsi (= 0.72.15)
    - React-RCTBlob
    - React-RCTImage (= 0.72.15)
    - ReactCommon/turbomodule/core (= 0.72.15)
    - SocketRocket (= 0.6.1)
  - React-cxxreact (0.72.15):
    - boost (= 1.76.0)
    - DoubleConversion
    - glog
    - RCT-Folly (= 2021.07.22.00)
    - React-callinvoker (= 0.72.15)
    - React-debug (= 0.72.15)
    - React-jsi (= 0.72.15)
    - React-jsinspector (= 0.72.15)
    - React-logger (= 0.72.15)
    - React-perflogger (= 0.72.15)
    - React-runtimeexecutor (= 0.72.15)
  - React-debug (0.72.15)
  - React-jsc (0.72.15):
    - React-jsc/Fabric (= 0.72.15)
    - React-jsi (= 0.72.15)
  - React-jsc/Fabric (0.72.15):
    - React-jsi (= 0.72.15)
  - React-jsi (0.72.15):
    - boost (= 1.76.0)
    - DoubleConversion
    - glog
    - RCT-Folly (= 2021.07.22.00)
  - React-jsiexecutor (0.72.15):
    - DoubleConversion
    - glog
    - RCT-Folly (= 2021.07.22.00)
    - React-cxxreact (= 0.72.15)
    - React-jsi (= 0.72.15)
    - React-perflogger (= 0.72.15)
  - React-jsinspector (0.72.15)
  - React-logger (0.72.15):
    - glog
  - react-native-aes (3.0.3):
    - React-Core
  - react-native-background-timer (2.1.1):
    - React
  - react-native-ble-plx (3.1.2):
    - MultiplatformBleAdapter (= 0.2.0)
    - RCT-Folly (= 2021.07.22.00)
    - React-Core
  - react-native-blob-jsi-helper (0.3.1):
    - React
    - React-Core
  - react-native-blob-util (0.19.9):
    - React-Core
  - react-native-blur (4.4.0):
    - RCT-Folly (= 2021.07.22.00)
    - React-Core
  - react-native-branch (5.6.2):
    - Branch (= 1.43.2)
    - React-Core
  - react-native-camera (3.44.3):
    - React-Core
    - react-native-camera/RCT (= 3.44.3)
    - react-native-camera/RN (= 3.44.3)
  - react-native-camera/RCT (3.44.3):
    - React-Core
  - react-native-camera/RN (3.44.3):
    - React-Core
  - react-native-compat (2.15.0):
    - RCT-Folly (= 2021.07.22.00)
    - React-Core
  - react-native-cookies (6.2.1):
    - React-Core
  - react-native-fast-crypto (2.2.0):
    - React
  - react-native-flipper (0.263.0):
    - React-Core
  - react-native-get-random-values (1.8.0):
    - React-Core
  - react-native-gzip (1.1.0):
    - Base64
    - GZIP
    - React-Core
  - react-native-in-app-review (4.3.3):
    - React-Core
  - react-native-launch-arguments (4.0.1):
    - React
  - react-native-mmkv (2.11.0):
    - MMKV (>= 1.2.13)
    - React-Core
  - react-native-netinfo (9.5.0):
    - React-Core
  - react-native-performance (5.1.2):
    - React-Core
  - react-native-quick-base64 (2.0.8):
    - React-Core
  - react-native-quick-crypto (0.6.1):
    - OpenSSL-Universal
    - React
    - React-callinvoker
    - React-Core
  - react-native-randombytes (3.6.1):
    - React-Core
  - react-native-render-html (6.3.4):
    - React-Core
  - react-native-safe-area-context (3.4.1):
    - React-Core
  - react-native-slider (4.5.2):
    - RCT-Folly (= 2021.07.22.00)
    - React-Core
  - react-native-video (5.2.1):
    - React-Core
    - react-native-video/Video (= 5.2.1)
  - react-native-video/Video (5.2.1):
    - React-Core
  - react-native-view-shot (3.1.2):
    - React
  - react-native-webview-mm (14.0.4):
    - React-Core
  - React-NativeModulesApple (0.72.15):
    - React-callinvoker
    - React-Core
    - React-cxxreact
    - React-jsi
    - React-runtimeexecutor
    - ReactCommon/turbomodule/bridging
    - ReactCommon/turbomodule/core
  - React-perflogger (0.72.15)
  - React-RCTActionSheet (0.72.15):
    - React-Core/RCTActionSheetHeaders (= 0.72.15)
  - React-RCTAnimation (0.72.15):
    - RCT-Folly (= 2021.07.22.00)
    - RCTTypeSafety (= 0.72.15)
    - React-Codegen (= 0.72.15)
    - React-Core/RCTAnimationHeaders (= 0.72.15)
    - React-jsi (= 0.72.15)
    - ReactCommon/turbomodule/core (= 0.72.15)
  - React-RCTAppDelegate (0.72.15):
    - RCT-Folly
    - RCTRequired
    - RCTTypeSafety
    - React-Core
    - React-CoreModules
    - React-jsc
    - React-NativeModulesApple
    - React-RCTImage
    - React-RCTNetwork
    - React-runtimescheduler
    - ReactCommon/turbomodule/core
  - React-RCTBlob (0.72.15):
    - RCT-Folly (= 2021.07.22.00)
    - React-Codegen (= 0.72.15)
    - React-Core/RCTBlobHeaders (= 0.72.15)
    - React-Core/RCTWebSocket (= 0.72.15)
    - React-jsi (= 0.72.15)
    - React-RCTNetwork (= 0.72.15)
    - ReactCommon/turbomodule/core (= 0.72.15)
  - React-RCTImage (0.72.15):
    - RCT-Folly (= 2021.07.22.00)
    - RCTTypeSafety (= 0.72.15)
    - React-Codegen (= 0.72.15)
    - React-Core/RCTImageHeaders (= 0.72.15)
    - React-jsi (= 0.72.15)
    - React-RCTNetwork (= 0.72.15)
    - ReactCommon/turbomodule/core (= 0.72.15)
  - React-RCTLinking (0.72.15):
    - React-Codegen (= 0.72.15)
    - React-Core/RCTLinkingHeaders (= 0.72.15)
    - React-jsi (= 0.72.15)
    - ReactCommon/turbomodule/core (= 0.72.15)
  - React-RCTNetwork (0.72.15):
    - RCT-Folly (= 2021.07.22.00)
    - RCTTypeSafety (= 0.72.15)
    - React-Codegen (= 0.72.15)
    - React-Core/RCTNetworkHeaders (= 0.72.15)
    - React-jsi (= 0.72.15)
    - ReactCommon/turbomodule/core (= 0.72.15)
  - React-RCTPushNotification (0.72.15):
    - RCTTypeSafety (= 0.72.15)
    - React-Codegen (= 0.72.15)
    - React-Core/RCTPushNotificationHeaders (= 0.72.15)
    - React-jsi (= 0.72.15)
    - ReactCommon/turbomodule/core (= 0.72.15)
  - React-RCTSettings (0.72.15):
    - RCT-Folly (= 2021.07.22.00)
    - RCTTypeSafety (= 0.72.15)
    - React-Codegen (= 0.72.15)
    - React-Core/RCTSettingsHeaders (= 0.72.15)
    - React-jsi (= 0.72.15)
    - ReactCommon/turbomodule/core (= 0.72.15)
  - React-RCTText (0.72.15):
    - React-Core/RCTTextHeaders (= 0.72.15)
  - React-RCTVibration (0.72.15):
    - RCT-Folly (= 2021.07.22.00)
    - React-Codegen (= 0.72.15)
    - React-Core/RCTVibrationHeaders (= 0.72.15)
    - React-jsi (= 0.72.15)
    - ReactCommon/turbomodule/core (= 0.72.15)
  - React-rncore (0.72.15)
  - React-runtimeexecutor (0.72.15):
    - React-jsi (= 0.72.15)
  - React-runtimescheduler (0.72.15):
    - glog
    - RCT-Folly (= 2021.07.22.00)
    - React-callinvoker
    - React-debug
    - React-jsi
    - React-runtimeexecutor
  - React-utils (0.72.15):
    - glog
    - RCT-Folly (= 2021.07.22.00)
    - React-debug
  - ReactCommon/turbomodule/bridging (0.72.15):
    - DoubleConversion
    - glog
    - RCT-Folly (= 2021.07.22.00)
    - React-callinvoker (= 0.72.15)
    - React-cxxreact (= 0.72.15)
    - React-jsi (= 0.72.15)
    - React-logger (= 0.72.15)
    - React-perflogger (= 0.72.15)
  - ReactCommon/turbomodule/core (0.72.15):
    - DoubleConversion
    - glog
    - RCT-Folly (= 2021.07.22.00)
    - React-callinvoker (= 0.72.15)
    - React-cxxreact (= 0.72.15)
    - React-jsi (= 0.72.15)
    - React-logger (= 0.72.15)
    - React-perflogger (= 0.72.15)
  - ReactNativePayments (2.0.0):
    - React
  - RNCAsyncStorage (1.23.1):
    - React-Core
  - RNCCheckbox (0.5.17):
    - BEMCheckBox (~> 1.4)
    - React-Core
  - RNCClipboard (1.8.4):
    - React-Core
  - RNCMaskedView (0.3.1):
    - React-Core
<<<<<<< HEAD
  - RNCPicker (2.2.1):
=======
  - RNDateTimePicker (7.7.0):
>>>>>>> c74bb78e
    - React-Core
  - RNDefaultPreference (1.4.3):
    - React
  - RNDeviceInfo (9.0.2):
    - React-Core
  - RNFBApp (20.5.0):
    - Firebase/CoreOnly (= 10.29.0)
    - React-Core
  - RNFBMessaging (20.5.0):
    - Firebase/Messaging (= 10.29.0)
    - FirebaseCoreExtension
    - React-Core
    - RNFBApp
  - RNFS (2.20.0):
    - React-Core
  - RNGestureHandler (1.10.3):
    - React-Core
  - RNI18n (2.0.15):
    - React
  - RNInAppBrowser (3.7.0):
    - React-Core
  - RNKeychain (8.0.0):
    - React-Core
  - RNNotifee (9.0.2):
    - React-Core
    - RNNotifee/NotifeeCore (= 9.0.2)
  - RNNotifee/NotifeeCore (9.0.2):
    - React-Core
  - RNOS (1.2.6):
    - React
  - RNPermissions (3.10.1):
    - React-Core
  - RNReanimated (3.4.2):
    - DoubleConversion
    - FBLazyVector
    - glog
    - RCT-Folly
    - RCTRequired
    - RCTTypeSafety
    - React-callinvoker
    - React-Core
    - React-Core/DevSupport
    - React-Core/RCTWebSocket
    - React-CoreModules
    - React-cxxreact
    - React-jsi
    - React-jsiexecutor
    - React-jsinspector
    - React-RCTActionSheet
    - React-RCTAnimation
    - React-RCTAppDelegate
    - React-RCTBlob
    - React-RCTImage
    - React-RCTLinking
    - React-RCTNetwork
    - React-RCTSettings
    - React-RCTText
    - ReactCommon/turbomodule/core
    - Yoga
  - RNScreens (3.22.0):
    - React-Core
    - React-RCTImage
  - RNSensors (5.3.0):
    - React
  - RNSentry (5.33.2):
    - RCT-Folly (= 2021.07.22.00)
    - React-Core
    - Sentry/HybridSDK (= 8.36.0)
  - RNShare (7.3.7):
    - React-Core
  - RNSVG (15.3.0):
    - React-Core
  - RNVectorIcons (6.4.2):
    - React
  - segment-analytics-react-native (2.17.0):
    - React-Core
    - sovran-react-native
  - Sentry/HybridSDK (8.36.0)
  - SocketRocket (0.6.1)
  - sovran-react-native (1.0.4):
    - React-Core
  - TcpSockets (4.0.0):
    - CocoaAsyncSocket
    - React
  - Yoga (1.14.0)
  - YogaKit (1.18.1):
    - Yoga (~> 1.14)

DEPENDENCIES:
  - boost (from `../node_modules/react-native/third-party-podspecs/boost.podspec`)
  - BVLinearGradient (from `../node_modules/react-native-linear-gradient`)
  - DoubleConversion (from `../node_modules/react-native/third-party-podspecs/DoubleConversion.podspec`)
  - FBLazyVector (from `../node_modules/react-native/Libraries/FBLazyVector`)
  - FBReactNativeSpec (from `../node_modules/react-native/React/FBReactNativeSpec`)
  - Firebase
  - FirebaseCore
  - FirebaseCoreInternal
  - Flipper (= 0.182.0)
  - Flipper-Boost-iOSX (= 1.76.0.1.11)
  - Flipper-DoubleConversion (= 3.2.0.1)
  - Flipper-Fmt (= 7.1.7)
  - Flipper-Folly (= 2.6.10)
  - Flipper-Glog (= 0.5.0.5)
  - Flipper-PeerTalk (= 0.0.4)
  - FlipperKit (= 0.182.0)
  - FlipperKit/Core (= 0.182.0)
  - FlipperKit/CppBridge (= 0.182.0)
  - FlipperKit/FBCxxFollyDynamicConvert (= 0.182.0)
  - FlipperKit/FBDefines (= 0.182.0)
  - FlipperKit/FKPortForwarding (= 0.182.0)
  - FlipperKit/FlipperKitHighlightOverlay (= 0.182.0)
  - FlipperKit/FlipperKitLayoutPlugin (= 0.182.0)
  - FlipperKit/FlipperKitLayoutTextSearchable (= 0.182.0)
  - FlipperKit/FlipperKitNetworkPlugin (= 0.182.0)
  - FlipperKit/FlipperKitReactPlugin (= 0.182.0)
  - FlipperKit/FlipperKitUserDefaultsPlugin (= 0.182.0)
  - FlipperKit/SKIOSNetworkPlugin (= 0.182.0)
  - glog (from `../node_modules/react-native/third-party-podspecs/glog.podspec`)
  - GoogleUtilities
  - GzipSwift
  - lottie-ios (from `../node_modules/lottie-ios`)
  - lottie-react-native (from `../node_modules/lottie-react-native`)
  - OpenSSL-Universal
  - OpenSSL-Universal (= 1.1.1100)
  - Permission-BluetoothPeripheral (from `../node_modules/react-native-permissions/ios/BluetoothPeripheral`)
  - RCT-Folly (from `../node_modules/react-native/third-party-podspecs/RCT-Folly.podspec`)
  - RCTRequired (from `../node_modules/react-native/Libraries/RCTRequired`)
  - "RCTSearchApi (from `../node_modules/@metamask/react-native-search-api`)"
  - RCTTypeSafety (from `../node_modules/react-native/Libraries/TypeSafety`)
  - React (from `../node_modules/react-native/`)
  - React-callinvoker (from `../node_modules/react-native/ReactCommon/callinvoker`)
  - React-Codegen (from `build/generated/ios`)
  - React-Core (from `../node_modules/react-native/`)
  - React-Core/DevSupport (from `../node_modules/react-native/`)
  - React-Core/RCTWebSocket (from `../node_modules/react-native/`)
  - React-CoreModules (from `../node_modules/react-native/React/CoreModules`)
  - React-cxxreact (from `../node_modules/react-native/ReactCommon/cxxreact`)
  - React-debug (from `../node_modules/react-native/ReactCommon/react/debug`)
  - React-jsc (from `../node_modules/react-native/ReactCommon/jsc`)
  - React-jsi (from `../node_modules/react-native/ReactCommon/jsi`)
  - React-jsiexecutor (from `../node_modules/react-native/ReactCommon/jsiexecutor`)
  - React-jsinspector (from `../node_modules/react-native/ReactCommon/jsinspector`)
  - React-logger (from `../node_modules/react-native/ReactCommon/logger`)
  - react-native-aes (from `../node_modules/react-native-aes-crypto`)
  - react-native-background-timer (from `../node_modules/react-native-background-timer`)
  - react-native-ble-plx (from `../node_modules/react-native-ble-plx`)
  - react-native-blob-jsi-helper (from `../node_modules/react-native-blob-jsi-helper`)
  - react-native-blob-util (from `../node_modules/react-native-blob-util`)
  - "react-native-blur (from `../node_modules/@react-native-community/blur`)"
  - react-native-branch (from `../node_modules/react-native-branch`)
  - react-native-camera (from `../node_modules/react-native-camera`)
  - "react-native-compat (from `../node_modules/@walletconnect/react-native-compat`)"
  - "react-native-cookies (from `../node_modules/@react-native-cookies/cookies`)"
  - react-native-fast-crypto (from `../node_modules/react-native-fast-crypto`)
  - react-native-flipper (from `../node_modules/react-native-flipper`)
  - react-native-get-random-values (from `../node_modules/react-native-get-random-values`)
  - react-native-gzip (from `../node_modules/react-native-gzip`)
  - react-native-in-app-review (from `../node_modules/react-native-in-app-review`)
  - react-native-launch-arguments (from `../node_modules/react-native-launch-arguments`)
  - react-native-mmkv (from `../node_modules/react-native-mmkv`)
  - "react-native-netinfo (from `../node_modules/@react-native-community/netinfo`)"
  - react-native-performance (from `../node_modules/react-native-performance`)
  - react-native-quick-base64 (from `../node_modules/react-native-quick-base64`)
  - react-native-quick-crypto (from `../node_modules/react-native-quick-crypto`)
  - react-native-randombytes (from `../node_modules/react-native-randombytes`)
  - react-native-render-html (from `../node_modules/react-native-render-html`)
  - react-native-safe-area-context (from `../node_modules/react-native-safe-area-context`)
  - "react-native-slider (from `../node_modules/@react-native-community/slider`)"
  - react-native-video (from `../node_modules/react-native-video`)
  - react-native-view-shot (from `../node_modules/react-native-view-shot`)
  - "react-native-webview-mm (from `../node_modules/@metamask/react-native-webview`)"
  - React-NativeModulesApple (from `../node_modules/react-native/ReactCommon/react/nativemodule/core/platform/ios`)
  - React-perflogger (from `../node_modules/react-native/ReactCommon/reactperflogger`)
  - React-RCTActionSheet (from `../node_modules/react-native/Libraries/ActionSheetIOS`)
  - React-RCTAnimation (from `../node_modules/react-native/Libraries/NativeAnimation`)
  - React-RCTAppDelegate (from `../node_modules/react-native/Libraries/AppDelegate`)
  - React-RCTBlob (from `../node_modules/react-native/Libraries/Blob`)
  - React-RCTImage (from `../node_modules/react-native/Libraries/Image`)
  - React-RCTLinking (from `../node_modules/react-native/Libraries/LinkingIOS`)
  - React-RCTNetwork (from `../node_modules/react-native/Libraries/Network`)
  - React-RCTPushNotification (from `../node_modules/react-native/Libraries/PushNotificationIOS`)
  - React-RCTSettings (from `../node_modules/react-native/Libraries/Settings`)
  - React-RCTText (from `../node_modules/react-native/Libraries/Text`)
  - React-RCTVibration (from `../node_modules/react-native/Libraries/Vibration`)
  - React-rncore (from `../node_modules/react-native/ReactCommon`)
  - React-runtimeexecutor (from `../node_modules/react-native/ReactCommon/runtimeexecutor`)
  - React-runtimescheduler (from `../node_modules/react-native/ReactCommon/react/renderer/runtimescheduler`)
  - React-utils (from `../node_modules/react-native/ReactCommon/react/utils`)
  - ReactCommon/turbomodule/core (from `../node_modules/react-native/ReactCommon`)
  - "ReactNativePayments (from `../node_modules/@metamask/react-native-payments/lib/ios/`)"
  - "RNCAsyncStorage (from `../node_modules/@react-native-async-storage/async-storage`)"
  - "RNCCheckbox (from `../node_modules/@react-native-community/checkbox`)"
  - "RNCClipboard (from `../node_modules/@react-native-clipboard/clipboard`)"
  - "RNCMaskedView (from `../node_modules/@react-native-masked-view/masked-view`)"
<<<<<<< HEAD
  - "RNCPicker (from `../node_modules/@react-native-picker/picker`)"
=======
  - "RNDateTimePicker (from `../node_modules/@react-native-community/datetimepicker`)"
>>>>>>> c74bb78e
  - RNDefaultPreference (from `../node_modules/react-native-default-preference`)
  - RNDeviceInfo (from `../node_modules/react-native-device-info`)
  - "RNFBApp (from `../node_modules/@react-native-firebase/app`)"
  - "RNFBMessaging (from `../node_modules/@react-native-firebase/messaging`)"
  - RNFS (from `../node_modules/react-native-fs`)
  - RNGestureHandler (from `../node_modules/react-native-gesture-handler`)
  - RNI18n (from `../node_modules/react-native-i18n`)
  - RNInAppBrowser (from `../node_modules/react-native-inappbrowser-reborn`)
  - RNKeychain (from `../node_modules/react-native-keychain`)
  - "RNNotifee (from `../node_modules/@notifee/react-native`)"
  - RNOS (from `../node_modules/react-native-os`)
  - RNPermissions (from `../node_modules/react-native-permissions`)
  - RNReanimated (from `../node_modules/react-native-reanimated`)
  - RNScreens (from `../node_modules/react-native-screens`)
  - RNSensors (from `../node_modules/react-native-sensors`)
  - "RNSentry (from `../node_modules/@sentry/react-native`)"
  - RNShare (from `../node_modules/react-native-share`)
  - RNSVG (from `../node_modules/react-native-svg`)
  - RNVectorIcons (from `../node_modules/react-native-vector-icons`)
  - "segment-analytics-react-native (from `../node_modules/@segment/analytics-react-native`)"
  - "sovran-react-native (from `../node_modules/@segment/sovran-react-native`)"
  - TcpSockets (from `../node_modules/react-native-tcp`)
  - Yoga (from `../node_modules/react-native/ReactCommon/yoga`)

SPEC REPOS:
  trunk:
    - Base64
    - BEMCheckBox
    - Branch
    - CocoaAsyncSocket
    - Firebase
    - FirebaseAnalytics
    - FirebaseCore
    - FirebaseCoreExtension
    - FirebaseCoreInternal
    - FirebaseInstallations
    - FirebaseMessaging
    - Flipper
    - Flipper-Boost-iOSX
    - Flipper-DoubleConversion
    - Flipper-Fmt
    - Flipper-Folly
    - Flipper-Glog
    - Flipper-PeerTalk
    - FlipperKit
    - fmt
    - GoogleAppMeasurement
    - GoogleDataTransport
    - GoogleUtilities
    - GZIP
    - GzipSwift
    - libevent
    - MMKV
    - MMKVCore
    - MultiplatformBleAdapter
    - nanopb
    - OpenSSL-Universal
    - PromisesObjC
    - Sentry
    - SocketRocket
    - YogaKit

EXTERNAL SOURCES:
  boost:
    :podspec: "../node_modules/react-native/third-party-podspecs/boost.podspec"
  BVLinearGradient:
    :path: "../node_modules/react-native-linear-gradient"
  DoubleConversion:
    :podspec: "../node_modules/react-native/third-party-podspecs/DoubleConversion.podspec"
  FBLazyVector:
    :path: "../node_modules/react-native/Libraries/FBLazyVector"
  FBReactNativeSpec:
    :path: "../node_modules/react-native/React/FBReactNativeSpec"
  glog:
    :podspec: "../node_modules/react-native/third-party-podspecs/glog.podspec"
  lottie-ios:
    :path: "../node_modules/lottie-ios"
  lottie-react-native:
    :path: "../node_modules/lottie-react-native"
  Permission-BluetoothPeripheral:
    :path: "../node_modules/react-native-permissions/ios/BluetoothPeripheral"
  RCT-Folly:
    :podspec: "../node_modules/react-native/third-party-podspecs/RCT-Folly.podspec"
  RCTRequired:
    :path: "../node_modules/react-native/Libraries/RCTRequired"
  RCTSearchApi:
    :path: "../node_modules/@metamask/react-native-search-api"
  RCTTypeSafety:
    :path: "../node_modules/react-native/Libraries/TypeSafety"
  React:
    :path: "../node_modules/react-native/"
  React-callinvoker:
    :path: "../node_modules/react-native/ReactCommon/callinvoker"
  React-Codegen:
    :path: build/generated/ios
  React-Core:
    :path: "../node_modules/react-native/"
  React-CoreModules:
    :path: "../node_modules/react-native/React/CoreModules"
  React-cxxreact:
    :path: "../node_modules/react-native/ReactCommon/cxxreact"
  React-debug:
    :path: "../node_modules/react-native/ReactCommon/react/debug"
  React-jsc:
    :path: "../node_modules/react-native/ReactCommon/jsc"
  React-jsi:
    :path: "../node_modules/react-native/ReactCommon/jsi"
  React-jsiexecutor:
    :path: "../node_modules/react-native/ReactCommon/jsiexecutor"
  React-jsinspector:
    :path: "../node_modules/react-native/ReactCommon/jsinspector"
  React-logger:
    :path: "../node_modules/react-native/ReactCommon/logger"
  react-native-aes:
    :path: "../node_modules/react-native-aes-crypto"
  react-native-background-timer:
    :path: "../node_modules/react-native-background-timer"
  react-native-ble-plx:
    :path: "../node_modules/react-native-ble-plx"
  react-native-blob-jsi-helper:
    :path: "../node_modules/react-native-blob-jsi-helper"
  react-native-blob-util:
    :path: "../node_modules/react-native-blob-util"
  react-native-blur:
    :path: "../node_modules/@react-native-community/blur"
  react-native-branch:
    :path: "../node_modules/react-native-branch"
  react-native-camera:
    :path: "../node_modules/react-native-camera"
  react-native-compat:
    :path: "../node_modules/@walletconnect/react-native-compat"
  react-native-cookies:
    :path: "../node_modules/@react-native-cookies/cookies"
  react-native-fast-crypto:
    :path: "../node_modules/react-native-fast-crypto"
  react-native-flipper:
    :path: "../node_modules/react-native-flipper"
  react-native-get-random-values:
    :path: "../node_modules/react-native-get-random-values"
  react-native-gzip:
    :path: "../node_modules/react-native-gzip"
  react-native-in-app-review:
    :path: "../node_modules/react-native-in-app-review"
  react-native-launch-arguments:
    :path: "../node_modules/react-native-launch-arguments"
  react-native-mmkv:
    :path: "../node_modules/react-native-mmkv"
  react-native-netinfo:
    :path: "../node_modules/@react-native-community/netinfo"
  react-native-performance:
    :path: "../node_modules/react-native-performance"
  react-native-quick-base64:
    :path: "../node_modules/react-native-quick-base64"
  react-native-quick-crypto:
    :path: "../node_modules/react-native-quick-crypto"
  react-native-randombytes:
    :path: "../node_modules/react-native-randombytes"
  react-native-render-html:
    :path: "../node_modules/react-native-render-html"
  react-native-safe-area-context:
    :path: "../node_modules/react-native-safe-area-context"
  react-native-slider:
    :path: "../node_modules/@react-native-community/slider"
  react-native-video:
    :path: "../node_modules/react-native-video"
  react-native-view-shot:
    :path: "../node_modules/react-native-view-shot"
  react-native-webview-mm:
    :path: "../node_modules/@metamask/react-native-webview"
  React-NativeModulesApple:
    :path: "../node_modules/react-native/ReactCommon/react/nativemodule/core/platform/ios"
  React-perflogger:
    :path: "../node_modules/react-native/ReactCommon/reactperflogger"
  React-RCTActionSheet:
    :path: "../node_modules/react-native/Libraries/ActionSheetIOS"
  React-RCTAnimation:
    :path: "../node_modules/react-native/Libraries/NativeAnimation"
  React-RCTAppDelegate:
    :path: "../node_modules/react-native/Libraries/AppDelegate"
  React-RCTBlob:
    :path: "../node_modules/react-native/Libraries/Blob"
  React-RCTImage:
    :path: "../node_modules/react-native/Libraries/Image"
  React-RCTLinking:
    :path: "../node_modules/react-native/Libraries/LinkingIOS"
  React-RCTNetwork:
    :path: "../node_modules/react-native/Libraries/Network"
  React-RCTPushNotification:
    :path: "../node_modules/react-native/Libraries/PushNotificationIOS"
  React-RCTSettings:
    :path: "../node_modules/react-native/Libraries/Settings"
  React-RCTText:
    :path: "../node_modules/react-native/Libraries/Text"
  React-RCTVibration:
    :path: "../node_modules/react-native/Libraries/Vibration"
  React-rncore:
    :path: "../node_modules/react-native/ReactCommon"
  React-runtimeexecutor:
    :path: "../node_modules/react-native/ReactCommon/runtimeexecutor"
  React-runtimescheduler:
    :path: "../node_modules/react-native/ReactCommon/react/renderer/runtimescheduler"
  React-utils:
    :path: "../node_modules/react-native/ReactCommon/react/utils"
  ReactCommon:
    :path: "../node_modules/react-native/ReactCommon"
  ReactNativePayments:
    :path: "../node_modules/@metamask/react-native-payments/lib/ios/"
  RNCAsyncStorage:
    :path: "../node_modules/@react-native-async-storage/async-storage"
  RNCCheckbox:
    :path: "../node_modules/@react-native-community/checkbox"
  RNCClipboard:
    :path: "../node_modules/@react-native-clipboard/clipboard"
  RNCMaskedView:
    :path: "../node_modules/@react-native-masked-view/masked-view"
<<<<<<< HEAD
  RNCPicker:
    :path: "../node_modules/@react-native-picker/picker"
=======
  RNDateTimePicker:
    :path: "../node_modules/@react-native-community/datetimepicker"
>>>>>>> c74bb78e
  RNDefaultPreference:
    :path: "../node_modules/react-native-default-preference"
  RNDeviceInfo:
    :path: "../node_modules/react-native-device-info"
  RNFBApp:
    :path: "../node_modules/@react-native-firebase/app"
  RNFBMessaging:
    :path: "../node_modules/@react-native-firebase/messaging"
  RNFS:
    :path: "../node_modules/react-native-fs"
  RNGestureHandler:
    :path: "../node_modules/react-native-gesture-handler"
  RNI18n:
    :path: "../node_modules/react-native-i18n"
  RNInAppBrowser:
    :path: "../node_modules/react-native-inappbrowser-reborn"
  RNKeychain:
    :path: "../node_modules/react-native-keychain"
  RNNotifee:
    :path: "../node_modules/@notifee/react-native"
  RNOS:
    :path: "../node_modules/react-native-os"
  RNPermissions:
    :path: "../node_modules/react-native-permissions"
  RNReanimated:
    :path: "../node_modules/react-native-reanimated"
  RNScreens:
    :path: "../node_modules/react-native-screens"
  RNSensors:
    :path: "../node_modules/react-native-sensors"
  RNSentry:
    :path: "../node_modules/@sentry/react-native"
  RNShare:
    :path: "../node_modules/react-native-share"
  RNSVG:
    :path: "../node_modules/react-native-svg"
  RNVectorIcons:
    :path: "../node_modules/react-native-vector-icons"
  segment-analytics-react-native:
    :path: "../node_modules/@segment/analytics-react-native"
  sovran-react-native:
    :path: "../node_modules/@segment/sovran-react-native"
  TcpSockets:
    :path: "../node_modules/react-native-tcp"
  Yoga:
    :path: "../node_modules/react-native/ReactCommon/yoga"

SPEC CHECKSUMS:
  Base64: cecfb41a004124895a7bcee567a89bae5a89d49b
  BEMCheckBox: 5ba6e37ade3d3657b36caecc35c8b75c6c2b1a4e
  boost: 7dcd2de282d72e344012f7d6564d024930a6a440
  Branch: 4ac024cb3c29b0ef628048694db3c4cfa679beb0
  BVLinearGradient: e3aad03778a456d77928f594a649e96995f1c872
  CocoaAsyncSocket: 065fd1e645c7abab64f7a6a2007a48038fdc6a99
  DoubleConversion: 5189b271737e1565bdce30deb4a08d647e3f5f54
  FBLazyVector: 25cbffbaec517695d376ab4bc428948cd0f08088
  FBReactNativeSpec: e03b22fbf7017a6f76641ea4472e73c915dcdda7
  Firebase: cec914dab6fd7b1bd8ab56ea07ce4e03dd251c2d
  FirebaseAnalytics: 23717de130b779aa506e757edb9713d24b6ffeda
  FirebaseCore: 30e9c1cbe3d38f5f5e75f48bfcea87d7c358ec16
  FirebaseCoreExtension: 705ca5b14bf71d2564a0ddc677df1fc86ffa600f
  FirebaseCoreInternal: df84dd300b561c27d5571684f389bf60b0a5c934
  FirebaseInstallations: 913cf60d0400ebd5d6b63a28b290372ab44590dd
  FirebaseMessaging: 7b5d8033e183ab59eb5b852a53201559e976d366
  Flipper: 6edb735e6c3e332975d1b17956bcc584eccf5818
  Flipper-Boost-iOSX: fd1e2b8cbef7e662a122412d7ac5f5bea715403c
  Flipper-DoubleConversion: 2dc99b02f658daf147069aad9dbd29d8feb06d30
  Flipper-Fmt: 60cbdd92fc254826e61d669a5d87ef7015396a9b
  Flipper-Folly: 584845625005ff068a6ebf41f857f468decd26b3
  Flipper-Glog: 70c50ce58ddaf67dc35180db05f191692570f446
  Flipper-PeerTalk: 116d8f857dc6ef55c7a5a75ea3ceaafe878aadc9
  FlipperKit: 2efad7007d6745a3f95e4034d547be637f89d3f6
  fmt: ff9d55029c625d3757ed641535fd4a75fedc7ce9
  glog: 04b94705f318337d7ead9e6d17c019bd9b1f6b1b
  GoogleAppMeasurement: f9de05ee17401e3355f68e8fc8b5064d429f5918
  GoogleDataTransport: 6c09b596d841063d76d4288cc2d2f42cc36e1e2a
  GoogleUtilities: ea963c370a38a8069cc5f7ba4ca849a60b6d7d15
  GZIP: 3c0abf794bfce8c7cb34ea05a1837752416c8868
  GzipSwift: 893f3e48e597a1a4f62fafcb6514220fcf8287fa
  libevent: 4049cae6c81cdb3654a443be001fb9bdceff7913
  lottie-ios: 016449b5d8be0c3dcbcfa0a9988469999cd04c5d
  lottie-react-native: 3e722c63015fdb9c27638b0a77969fc412067c18
  MMKV: 817ba1eea17421547e01e087285606eb270a8dcb
  MMKVCore: af055b00e27d88cd92fad301c5fecd1ff9b26dd9
  MultiplatformBleAdapter: b1fddd0d499b96b607e00f0faa8e60648343dc1d
  nanopb: 438bc412db1928dac798aa6fd75726007be04262
  OpenSSL-Universal: ebc357f1e6bc71fa463ccb2fe676756aff50e88c
  Permission-BluetoothPeripheral: 247e379c9ecb4b1af2b87f73e4a15a00a5bc0c1f
  PromisesObjC: f5707f49cb48b9636751c5b2e7d227e43fba9f47
  RCT-Folly: 424b8c9a7a0b9ab2886ffe9c3b041ef628fd4fb1
  RCTRequired: fb207f74935626041e7308c9e88dcdda680f1073
  RCTSearchApi: d2d38a5a7bffbfb144e2c770fbb30f51b1053067
  RCTTypeSafety: 146fd11361680250b7580dd1f7f601995cfad1b1
  React: f3712351445cc96ba507425675a0cd8d31321d0c
  React-callinvoker: dcc51a66e02d20a70aeca2abbb1388d4d3011bf8
  React-Codegen: 04b7e88a7f5d3933d058ffb9cea7b0268666de79
  React-Core: ed3aeebf41aeb621de2ab4b58216a2fd5a5fd141
  React-CoreModules: 9d1e6f44bf658431a3b99561c8058b54b5959190
  React-cxxreact: d2d14fc0c0782bd9ed7a556892769b4034ae027c
  React-debug: 4e90d08c78aa207c064a3860e1540ff252695585
  React-jsc: 9ffa4c837c5286366d27c892b6c7c34da3cd5f3d
  React-jsi: 020729f637b93456de0018061d44ce36f33c2d8a
  React-jsiexecutor: ce8ecfcd3b7dbc9cb65a661110be17f5afd18aa3
  React-jsinspector: b86a8abae760c28d69366bbc1d991561e51341ed
  React-logger: ed7c9e01e58529065e7da6bf8318baf15024283e
  react-native-aes: 0143040f4e0cb19296b69b4acc7ddd8d3df9d62d
  react-native-background-timer: 1b6e6b4e10f1b74c367a1fdc3c72b67c619b222b
  react-native-ble-plx: f0557dbb6bd1f26cca75a67b5f33cfc7f7f9abed
  react-native-blob-jsi-helper: 13c10135af4614dbc0712afba5960784cd44f043
  react-native-blob-util: 18b510205c080a453574a7d2344d64673d0ad9af
  react-native-blur: 507cf3dd4434eb9d5ca5f183e49d8bcccdd66826
  react-native-branch: 4e42fda662d96893afbbd02839806931398e3d2e
  react-native-camera: b8cc03e2feec0c04403d0998e37cf519d8fd4c6f
  react-native-compat: 8b6a38155e778a20a008aea837efd00e099b6fe8
  react-native-cookies: f54fcded06bb0cda05c11d86788020b43528a26c
  react-native-fast-crypto: 5943c42466b86ad70be60d3a5f64bd22251e5d9e
  react-native-flipper: 6cfd5991388121f7f96fc5171b93380f97ebb3c6
  react-native-get-random-values: a6ea6a8a65dc93e96e24a11105b1a9c8cfe1d72a
  react-native-gzip: c5e87ee9e359f02350e3a2ee52eb35eddc398868
  react-native-in-app-review: db8bb167a5f238e7ceca5c242d6b36ce8c4404a4
  react-native-launch-arguments: 4e0fd58e56dcc7f52eedef9dc8eff81eb73ced7a
  react-native-mmkv: e97c0c79403fb94577e5d902ab1ebd42b0715b43
  react-native-netinfo: 48c5f79a84fbc3ba1d28a8b0d04adeda72885fa8
  react-native-performance: ff93f8af3b2ee9519fd7879896aa9b8b8272691d
  react-native-quick-base64: 777057ea4286f806b00259ede65dc79c7c706320
  react-native-quick-crypto: 455c1b411db006dba1026a30681ececb19180187
  react-native-randombytes: 421f1c7d48c0af8dbcd471b0324393ebf8fe7846
  react-native-render-html: 984dfe2294163d04bf5fe25d7c9f122e60e05ebe
  react-native-safe-area-context: 9e40fb181dac02619414ba1294d6c2a807056ab9
  react-native-slider: f266dd860064138a659a42714e6da47a52a51107
  react-native-video: c26780b224543c62d5e1b2a7244a5cd1b50e8253
  react-native-view-shot: 4475fde003fe8a210053d1f98fb9e06c1d834e1c
  react-native-webview-mm: c518409c962c1f0f95c08bb6a700b9f97aff131b
  React-NativeModulesApple: 7bab439cb5de9a76299210ed1127698170777a7f
  React-perflogger: 6acc671f527e69c0cd93b8e62821d33d3ddf25ca
  React-RCTActionSheet: 569bb9db46d85565d14697e15ecf2166e035eb07
  React-RCTAnimation: 0eea98143c2938a8751a33722623d3e8a38fe1e4
  React-RCTAppDelegate: 74d38dbb3d8691f72e6dda670006e85d9ea21c91
  React-RCTBlob: 9b3b60e806ce5c9fe5a8ee449f3e41087617441c
  React-RCTImage: 0220975422a367e784dfd794adfc6454fab23c1f
  React-RCTLinking: 1abf9834017e080ecbd5b6a28b4fb15eb843a3dd
  React-RCTNetwork: 5ed275bf87d97a7ba5218cf245b1f103e96f82cd
  React-RCTPushNotification: e856e71a5c503f7d8bd6c18fa4869f5c96101cc0
  React-RCTSettings: 1d070387f01b3b01543fb2a4ef867ad0004f6a78
  React-RCTText: 82562208357b11285ffa8d7b33a9d769612a8101
  React-RCTVibration: 372a12b697a170aaee792f8a9999c40e1f2692d0
  React-rncore: d1ccbd5adaf4a67703790838b7c62f140e72d32a
  React-runtimeexecutor: d4f7ff5073fcf87e14dbf89541d434218630246e
  React-runtimescheduler: b360635f6f804ec42fa875500620882a6b97d2f5
  React-utils: 8eb3c12fd4a4da6df3824f7d9a961d73a6ed6e5d
  ReactCommon: 317bddf4a70fca9e542343e942a504285282971c
  ReactNativePayments: db62ee22a825e9e9c3e19c276d8d020881dd0630
  RNCAsyncStorage: 826b603ae9c0f88b5ac4e956801f755109fa4d5c
  RNCCheckbox: a3ca9978cb0846b981d28da4e9914bd437403d77
  RNCClipboard: ddd4d291537f1667209c9c405aaa4307297e252e
  RNCMaskedView: 090213d32d8b3bb83a4dcb7d12c18f0152591906
<<<<<<< HEAD
  RNCPicker: cb57c823d5ce8d2d0b5dfb45ad97b737260dc59e
=======
  RNDateTimePicker: 4f3c4dbd4f908be32ec8c93f086e8924bd4a2e07
>>>>>>> c74bb78e
  RNDefaultPreference: 2f8d6d54230edbd78708ada8d63bb275e5a8415b
  RNDeviceInfo: 1e3f62b9ec32f7754fac60bd06b8f8a27124e7f0
  RNFBApp: 5f87753a8d8b37d229adf85cd0ff37709ffdf008
  RNFBMessaging: 3fa1114c0868dd21f20dfe186adf42297ea316b1
  RNFS: 4ac0f0ea233904cb798630b3c077808c06931688
  RNGestureHandler: a479ebd5ed4221a810967000735517df0d2db211
  RNI18n: e2f7e76389fcc6e84f2c8733ea89b92502351fd8
  RNInAppBrowser: e36d6935517101ccba0e875bac8ad7b0cb655364
  RNKeychain: 4f63aada75ebafd26f4bc2c670199461eab85d94
  RNNotifee: 2b7df6e32a9cc24b9af6b410fa7db1cd2f411d6d
  RNOS: 6f2f9a70895bbbfbdad7196abd952e7b01d45027
  RNPermissions: 4e3714e18afe7141d000beae3755e5b5fb2f5e05
  RNReanimated: f8379347f71248607d530a21e31e4140c5910c25
  RNScreens: 68fd1060f57dd1023880bf4c05d74784b5392789
  RNSensors: c363d486c879e181905dea84a2535e49af1c2d25
  RNSentry: ae79ba7d46cfdf501be85ef72af1b7c8b1d80a79
  RNShare: f116bbb04f310c665ca483d0bd1e88cf59b3b334
  RNSVG: a48668fd382115bc89761ce291a81c4ca5f2fd2e
  RNVectorIcons: 6607bd3a30291d0edb56f9bbe7ae411ee2b928b0
  segment-analytics-react-native: dbdd08d96fec78132e96bda092562e41c2ce0ce0
  Sentry: f8374b5415bc38dfb5645941b3ae31230fbeae57
  SocketRocket: f32cd54efbe0f095c4d7594881e52619cfe80b17
  sovran-react-native: 791f2f726b4d57ece59676eda58d6da9dc95ad4e
  TcpSockets: a8eb6b5867fe643e6cfed5db2e4de62f4d1e8fd0
  Yoga: 6f5ab94cd8b1ecd04b6e973d0bc583ede2a598cc
  YogaKit: f782866e155069a2cca2517aafea43200b01fd5a

PODFILE CHECKSUM: e0bcc4eb12d48746028cd4f4161a292fa9ddc627

COCOAPODS: 1.15.2<|MERGE_RESOLUTION|>--- conflicted
+++ resolved
@@ -700,11 +700,7 @@
     - React-Core
   - RNCMaskedView (0.3.1):
     - React-Core
-<<<<<<< HEAD
-  - RNCPicker (2.2.1):
-=======
   - RNDateTimePicker (7.7.0):
->>>>>>> c74bb78e
     - React-Core
   - RNDefaultPreference (1.4.3):
     - React
@@ -899,11 +895,7 @@
   - "RNCCheckbox (from `../node_modules/@react-native-community/checkbox`)"
   - "RNCClipboard (from `../node_modules/@react-native-clipboard/clipboard`)"
   - "RNCMaskedView (from `../node_modules/@react-native-masked-view/masked-view`)"
-<<<<<<< HEAD
-  - "RNCPicker (from `../node_modules/@react-native-picker/picker`)"
-=======
   - "RNDateTimePicker (from `../node_modules/@react-native-community/datetimepicker`)"
->>>>>>> c74bb78e
   - RNDefaultPreference (from `../node_modules/react-native-default-preference`)
   - RNDeviceInfo (from `../node_modules/react-native-device-info`)
   - "RNFBApp (from `../node_modules/@react-native-firebase/app`)"
@@ -1119,13 +1111,8 @@
     :path: "../node_modules/@react-native-clipboard/clipboard"
   RNCMaskedView:
     :path: "../node_modules/@react-native-masked-view/masked-view"
-<<<<<<< HEAD
-  RNCPicker:
-    :path: "../node_modules/@react-native-picker/picker"
-=======
   RNDateTimePicker:
     :path: "../node_modules/@react-native-community/datetimepicker"
->>>>>>> c74bb78e
   RNDefaultPreference:
     :path: "../node_modules/react-native-default-preference"
   RNDeviceInfo:
@@ -1282,11 +1269,7 @@
   RNCCheckbox: a3ca9978cb0846b981d28da4e9914bd437403d77
   RNCClipboard: ddd4d291537f1667209c9c405aaa4307297e252e
   RNCMaskedView: 090213d32d8b3bb83a4dcb7d12c18f0152591906
-<<<<<<< HEAD
-  RNCPicker: cb57c823d5ce8d2d0b5dfb45ad97b737260dc59e
-=======
   RNDateTimePicker: 4f3c4dbd4f908be32ec8c93f086e8924bd4a2e07
->>>>>>> c74bb78e
   RNDefaultPreference: 2f8d6d54230edbd78708ada8d63bb275e5a8415b
   RNDeviceInfo: 1e3f62b9ec32f7754fac60bd06b8f8a27124e7f0
   RNFBApp: 5f87753a8d8b37d229adf85cd0ff37709ffdf008
