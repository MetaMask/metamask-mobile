PODS:
  - boost (1.76.0)
  - Branch (1.41.0)
  - BVLinearGradient (2.5.6):
    - React
  - CocoaAsyncSocket (7.6.5)
  - DoubleConversion (1.1.6)
  - FBLazyVector (0.66.3)
  - FBReactNativeSpec (0.66.3):
    - RCT-Folly (= 2021.06.28.00-v2)
    - RCTRequired (= 0.66.3)
    - RCTTypeSafety (= 0.66.3)
    - React-Core (= 0.66.3)
    - React-jsi (= 0.66.3)
    - ReactCommon/turbomodule/core (= 0.66.3)
  - Flipper (0.93.0):
    - Flipper-Folly (~> 2.6)
    - Flipper-RSocket (~> 1.4)
  - Flipper-Boost-iOSX (1.76.0.1.11)
  - Flipper-DoubleConversion (1.1.7)
  - Flipper-Fmt (7.1.7)
  - Flipper-Folly (2.6.7):
    - Flipper-Boost-iOSX
    - Flipper-DoubleConversion
    - Flipper-Fmt (= 7.1.7)
    - Flipper-Glog
    - libevent (~> 2.1.12)
    - OpenSSL-Universal (= 1.1.180)
  - Flipper-Glog (0.3.6)
  - Flipper-PeerTalk (0.0.4)
  - Flipper-RSocket (1.4.3):
    - Flipper-Folly (~> 2.6)
  - FlipperKit (0.93.0):
    - FlipperKit/Core (= 0.93.0)
  - FlipperKit/Core (0.93.0):
    - Flipper (~> 0.93.0)
    - FlipperKit/CppBridge
    - FlipperKit/FBCxxFollyDynamicConvert
    - FlipperKit/FBDefines
    - FlipperKit/FKPortForwarding
  - FlipperKit/CppBridge (0.93.0):
    - Flipper (~> 0.93.0)
  - FlipperKit/FBCxxFollyDynamicConvert (0.93.0):
    - Flipper-Folly (~> 2.6)
  - FlipperKit/FBDefines (0.93.0)
  - FlipperKit/FKPortForwarding (0.93.0):
    - CocoaAsyncSocket (~> 7.6)
    - Flipper-PeerTalk (~> 0.0.4)
  - FlipperKit/FlipperKitHighlightOverlay (0.93.0)
  - FlipperKit/FlipperKitLayoutHelpers (0.93.0):
    - FlipperKit/Core
    - FlipperKit/FlipperKitHighlightOverlay
    - FlipperKit/FlipperKitLayoutTextSearchable
  - FlipperKit/FlipperKitLayoutIOSDescriptors (0.93.0):
    - FlipperKit/Core
    - FlipperKit/FlipperKitHighlightOverlay
    - FlipperKit/FlipperKitLayoutHelpers
    - YogaKit (~> 1.18)
  - FlipperKit/FlipperKitLayoutPlugin (0.93.0):
    - FlipperKit/Core
    - FlipperKit/FlipperKitHighlightOverlay
    - FlipperKit/FlipperKitLayoutHelpers
    - FlipperKit/FlipperKitLayoutIOSDescriptors
    - FlipperKit/FlipperKitLayoutTextSearchable
    - YogaKit (~> 1.18)
  - FlipperKit/FlipperKitLayoutTextSearchable (0.93.0)
  - FlipperKit/FlipperKitNetworkPlugin (0.93.0):
    - FlipperKit/Core
  - FlipperKit/FlipperKitReactPlugin (0.93.0):
    - FlipperKit/Core
  - FlipperKit/FlipperKitUserDefaultsPlugin (0.93.0):
    - FlipperKit/Core
  - FlipperKit/SKIOSNetworkPlugin (0.93.0):
    - FlipperKit/Core
    - FlipperKit/FlipperKitNetworkPlugin
  - fmt (6.2.1)
  - glog (0.3.5)
  - libevent (2.1.12)
  - lottie-ios (2.5.3)
  - lottie-react-native (3.1.0):
    - lottie-ios (~> 2.5.0)
    - React
  - OpenSSL-Universal (1.1.180)
  - RCT-Folly (2021.06.28.00-v2):
    - boost
    - DoubleConversion
    - fmt (~> 6.2.1)
    - glog
    - RCT-Folly/Default (= 2021.06.28.00-v2)
  - RCT-Folly/Default (2021.06.28.00-v2):
    - boost
    - DoubleConversion
    - fmt (~> 6.2.1)
    - glog
  - RCTRequired (0.66.3)
  - RCTSearchApi (1.0.1):
    - React
    - React-RCTImage
  - RCTTypeSafety (0.66.3):
    - FBLazyVector (= 0.66.3)
    - RCT-Folly (= 2021.06.28.00-v2)
    - RCTRequired (= 0.66.3)
    - React-Core (= 0.66.3)
  - React (0.66.3):
    - React-Core (= 0.66.3)
    - React-Core/DevSupport (= 0.66.3)
    - React-Core/RCTWebSocket (= 0.66.3)
    - React-RCTActionSheet (= 0.66.3)
    - React-RCTAnimation (= 0.66.3)
    - React-RCTBlob (= 0.66.3)
    - React-RCTImage (= 0.66.3)
    - React-RCTLinking (= 0.66.3)
    - React-RCTNetwork (= 0.66.3)
    - React-RCTSettings (= 0.66.3)
    - React-RCTText (= 0.66.3)
    - React-RCTVibration (= 0.66.3)
  - React-callinvoker (0.66.3)
  - React-Core (0.66.3):
    - glog
    - RCT-Folly (= 2021.06.28.00-v2)
    - React-Core/Default (= 0.66.3)
    - React-cxxreact (= 0.66.3)
    - React-jsi (= 0.66.3)
    - React-jsiexecutor (= 0.66.3)
    - React-perflogger (= 0.66.3)
    - Yoga
  - React-Core/CoreModulesHeaders (0.66.3):
    - glog
    - RCT-Folly (= 2021.06.28.00-v2)
    - React-Core/Default
    - React-cxxreact (= 0.66.3)
    - React-jsi (= 0.66.3)
    - React-jsiexecutor (= 0.66.3)
    - React-perflogger (= 0.66.3)
    - Yoga
  - React-Core/Default (0.66.3):
    - glog
    - RCT-Folly (= 2021.06.28.00-v2)
    - React-cxxreact (= 0.66.3)
    - React-jsi (= 0.66.3)
    - React-jsiexecutor (= 0.66.3)
    - React-perflogger (= 0.66.3)
    - Yoga
  - React-Core/DevSupport (0.66.3):
    - glog
    - RCT-Folly (= 2021.06.28.00-v2)
    - React-Core/Default (= 0.66.3)
    - React-Core/RCTWebSocket (= 0.66.3)
    - React-cxxreact (= 0.66.3)
    - React-jsi (= 0.66.3)
    - React-jsiexecutor (= 0.66.3)
    - React-jsinspector (= 0.66.3)
    - React-perflogger (= 0.66.3)
    - Yoga
  - React-Core/RCTActionSheetHeaders (0.66.3):
    - glog
    - RCT-Folly (= 2021.06.28.00-v2)
    - React-Core/Default
    - React-cxxreact (= 0.66.3)
    - React-jsi (= 0.66.3)
    - React-jsiexecutor (= 0.66.3)
    - React-perflogger (= 0.66.3)
    - Yoga
  - React-Core/RCTAnimationHeaders (0.66.3):
    - glog
    - RCT-Folly (= 2021.06.28.00-v2)
    - React-Core/Default
    - React-cxxreact (= 0.66.3)
    - React-jsi (= 0.66.3)
    - React-jsiexecutor (= 0.66.3)
    - React-perflogger (= 0.66.3)
    - Yoga
  - React-Core/RCTBlobHeaders (0.66.3):
    - glog
    - RCT-Folly (= 2021.06.28.00-v2)
    - React-Core/Default
    - React-cxxreact (= 0.66.3)
    - React-jsi (= 0.66.3)
    - React-jsiexecutor (= 0.66.3)
    - React-perflogger (= 0.66.3)
    - Yoga
  - React-Core/RCTImageHeaders (0.66.3):
    - glog
    - RCT-Folly (= 2021.06.28.00-v2)
    - React-Core/Default
    - React-cxxreact (= 0.66.3)
    - React-jsi (= 0.66.3)
    - React-jsiexecutor (= 0.66.3)
    - React-perflogger (= 0.66.3)
    - Yoga
  - React-Core/RCTLinkingHeaders (0.66.3):
    - glog
    - RCT-Folly (= 2021.06.28.00-v2)
    - React-Core/Default
    - React-cxxreact (= 0.66.3)
    - React-jsi (= 0.66.3)
    - React-jsiexecutor (= 0.66.3)
    - React-perflogger (= 0.66.3)
    - Yoga
  - React-Core/RCTNetworkHeaders (0.66.3):
    - glog
    - RCT-Folly (= 2021.06.28.00-v2)
    - React-Core/Default
    - React-cxxreact (= 0.66.3)
    - React-jsi (= 0.66.3)
    - React-jsiexecutor (= 0.66.3)
    - React-perflogger (= 0.66.3)
    - Yoga
  - React-Core/RCTPushNotificationHeaders (0.66.3):
    - glog
    - RCT-Folly (= 2021.06.28.00-v2)
    - React-Core/Default
    - React-cxxreact (= 0.66.3)
    - React-jsi (= 0.66.3)
    - React-jsiexecutor (= 0.66.3)
    - React-perflogger (= 0.66.3)
    - Yoga
  - React-Core/RCTSettingsHeaders (0.66.3):
    - glog
    - RCT-Folly (= 2021.06.28.00-v2)
    - React-Core/Default
    - React-cxxreact (= 0.66.3)
    - React-jsi (= 0.66.3)
    - React-jsiexecutor (= 0.66.3)
    - React-perflogger (= 0.66.3)
    - Yoga
  - React-Core/RCTTextHeaders (0.66.3):
    - glog
    - RCT-Folly (= 2021.06.28.00-v2)
    - React-Core/Default
    - React-cxxreact (= 0.66.3)
    - React-jsi (= 0.66.3)
    - React-jsiexecutor (= 0.66.3)
    - React-perflogger (= 0.66.3)
    - Yoga
  - React-Core/RCTVibrationHeaders (0.66.3):
    - glog
    - RCT-Folly (= 2021.06.28.00-v2)
    - React-Core/Default
    - React-cxxreact (= 0.66.3)
    - React-jsi (= 0.66.3)
    - React-jsiexecutor (= 0.66.3)
    - React-perflogger (= 0.66.3)
    - Yoga
  - React-Core/RCTWebSocket (0.66.3):
    - glog
    - RCT-Folly (= 2021.06.28.00-v2)
    - React-Core/Default (= 0.66.3)
    - React-cxxreact (= 0.66.3)
    - React-jsi (= 0.66.3)
    - React-jsiexecutor (= 0.66.3)
    - React-perflogger (= 0.66.3)
    - Yoga
  - React-CoreModules (0.66.3):
    - FBReactNativeSpec (= 0.66.3)
    - RCT-Folly (= 2021.06.28.00-v2)
    - RCTTypeSafety (= 0.66.3)
    - React-Core/CoreModulesHeaders (= 0.66.3)
    - React-jsi (= 0.66.3)
    - React-RCTImage (= 0.66.3)
    - ReactCommon/turbomodule/core (= 0.66.3)
  - React-cxxreact (0.66.3):
    - boost (= 1.76.0)
    - DoubleConversion
    - glog
    - RCT-Folly (= 2021.06.28.00-v2)
    - React-callinvoker (= 0.66.3)
    - React-jsi (= 0.66.3)
    - React-jsinspector (= 0.66.3)
    - React-logger (= 0.66.3)
    - React-perflogger (= 0.66.3)
    - React-runtimeexecutor (= 0.66.3)
  - React-jsi (0.66.3):
    - boost (= 1.76.0)
    - DoubleConversion
    - glog
    - RCT-Folly (= 2021.06.28.00-v2)
    - React-jsi/Default (= 0.66.3)
  - React-jsi/Default (0.66.3):
    - boost (= 1.76.0)
    - DoubleConversion
    - glog
    - RCT-Folly (= 2021.06.28.00-v2)
  - React-jsiexecutor (0.66.3):
    - DoubleConversion
    - glog
    - RCT-Folly (= 2021.06.28.00-v2)
    - React-cxxreact (= 0.66.3)
    - React-jsi (= 0.66.3)
    - React-perflogger (= 0.66.3)
  - React-jsinspector (0.66.3)
  - React-logger (0.66.3):
    - glog
  - react-native-aes (1.3.9):
    - React
  - react-native-background-timer (2.1.1):
    - React
  - react-native-blur (0.8.0):
    - React
  - react-native-branch (5.4.0):
    - Branch (= 1.41.0)
    - React-Core
  - react-native-camera (3.44.3):
    - React-Core
    - react-native-camera/RCT (= 3.44.3)
    - react-native-camera/RN (= 3.44.3)
  - react-native-camera/RCT (3.44.3):
    - React-Core
  - react-native-camera/RN (3.44.3):
    - React-Core
  - react-native-cookies (6.2.1):
    - React-Core
  - react-native-in-app-review (3.2.3):
    - React
  - react-native-minimizer (1.3.0):
    - React
  - react-native-netinfo (6.0.0):
    - React-Core
  - react-native-randombytes (3.6.1):
    - React-Core
  - react-native-safe-area-context (3.2.0):
    - React-Core
  - react-native-splash-screen (3.2.0):
    - React
  - react-native-video (5.1.1):
    - React-Core
    - react-native-video/Video (= 5.1.1)
  - react-native-video/Video (5.1.1):
    - React-Core
  - react-native-view-shot (3.1.2):
    - React
  - react-native-viewpager (3.3.1):
    - React
  - react-native-webview (11.13.0):
    - React-Core
  - React-perflogger (0.66.3)
  - React-RCTActionSheet (0.66.3):
    - React-Core/RCTActionSheetHeaders (= 0.66.3)
  - React-RCTAnimation (0.66.3):
    - FBReactNativeSpec (= 0.66.3)
    - RCT-Folly (= 2021.06.28.00-v2)
    - RCTTypeSafety (= 0.66.3)
    - React-Core/RCTAnimationHeaders (= 0.66.3)
    - React-jsi (= 0.66.3)
    - ReactCommon/turbomodule/core (= 0.66.3)
  - React-RCTBlob (0.66.3):
    - FBReactNativeSpec (= 0.66.3)
    - RCT-Folly (= 2021.06.28.00-v2)
    - React-Core/RCTBlobHeaders (= 0.66.3)
    - React-Core/RCTWebSocket (= 0.66.3)
    - React-jsi (= 0.66.3)
    - React-RCTNetwork (= 0.66.3)
    - ReactCommon/turbomodule/core (= 0.66.3)
  - React-RCTImage (0.66.3):
    - FBReactNativeSpec (= 0.66.3)
    - RCT-Folly (= 2021.06.28.00-v2)
    - RCTTypeSafety (= 0.66.3)
    - React-Core/RCTImageHeaders (= 0.66.3)
    - React-jsi (= 0.66.3)
    - React-RCTNetwork (= 0.66.3)
    - ReactCommon/turbomodule/core (= 0.66.3)
  - React-RCTLinking (0.66.3):
    - FBReactNativeSpec (= 0.66.3)
    - React-Core/RCTLinkingHeaders (= 0.66.3)
    - React-jsi (= 0.66.3)
    - ReactCommon/turbomodule/core (= 0.66.3)
  - React-RCTNetwork (0.66.3):
    - FBReactNativeSpec (= 0.66.3)
    - RCT-Folly (= 2021.06.28.00-v2)
    - RCTTypeSafety (= 0.66.3)
    - React-Core/RCTNetworkHeaders (= 0.66.3)
    - React-jsi (= 0.66.3)
    - ReactCommon/turbomodule/core (= 0.66.3)
  - React-RCTPushNotification (0.66.3):
    - FBReactNativeSpec (= 0.66.3)
    - RCTTypeSafety (= 0.66.3)
    - React-Core/RCTPushNotificationHeaders (= 0.66.3)
    - React-jsi (= 0.66.3)
    - ReactCommon/turbomodule/core (= 0.66.3)
  - React-RCTSettings (0.66.3):
    - FBReactNativeSpec (= 0.66.3)
    - RCT-Folly (= 2021.06.28.00-v2)
    - RCTTypeSafety (= 0.66.3)
    - React-Core/RCTSettingsHeaders (= 0.66.3)
    - React-jsi (= 0.66.3)
    - ReactCommon/turbomodule/core (= 0.66.3)
  - React-RCTText (0.66.3):
    - React-Core/RCTTextHeaders (= 0.66.3)
  - React-RCTVibration (0.66.3):
    - FBReactNativeSpec (= 0.66.3)
    - RCT-Folly (= 2021.06.28.00-v2)
    - React-Core/RCTVibrationHeaders (= 0.66.3)
    - React-jsi (= 0.66.3)
    - ReactCommon/turbomodule/core (= 0.66.3)
  - React-runtimeexecutor (0.66.3):
    - React-jsi (= 0.66.3)
  - ReactCommon/turbomodule/core (0.66.3):
    - DoubleConversion
    - glog
    - RCT-Folly (= 2021.06.28.00-v2)
    - React-callinvoker (= 0.66.3)
    - React-Core (= 0.66.3)
    - React-cxxreact (= 0.66.3)
    - React-jsi (= 0.66.3)
    - React-logger (= 0.66.3)
    - React-perflogger (= 0.66.3)
  - ReactNativePayments (1.5.0):
    - React
  - rn-fetch-blob (0.12.0):
    - React-Core
<<<<<<< HEAD
  - RNCAsyncStorage (1.17.7):
=======
  - RNCAsyncStorage (1.17.10):
>>>>>>> 44e4e7dd
    - React-Core
  - RNCCheckbox (0.5.12):
    - React-Core
  - RNCClipboard (1.8.4):
    - React-Core
  - RNCMaskedView (0.2.6):
    - React-Core
  - RNCPicker (2.2.1):
    - React-Core
  - RNDefaultPreference (1.4.3):
    - React
  - RNDeviceInfo (9.0.2):
    - React-Core
  - RNFS (2.18.0):
    - React
  - RNGestureHandler (1.10.3):
    - React-Core
  - RNI18n (2.0.15):
    - React
  - RNKeychain (8.0.0):
    - React-Core
  - RNOS (1.2.6):
    - React
  - RNReanimated (2.2.3):
    - DoubleConversion
    - FBLazyVector
    - FBReactNativeSpec
    - glog
    - RCT-Folly
    - RCTRequired
    - RCTTypeSafety
    - React
    - React-callinvoker
    - React-Core
    - React-Core/DevSupport
    - React-Core/RCTWebSocket
    - React-CoreModules
    - React-cxxreact
    - React-jsi
    - React-jsiexecutor
    - React-jsinspector
    - React-RCTActionSheet
    - React-RCTAnimation
    - React-RCTBlob
    - React-RCTImage
    - React-RCTLinking
    - React-RCTNetwork
    - React-RCTSettings
    - React-RCTText
    - React-RCTVibration
    - ReactCommon/turbomodule/core
    - Yoga
  - RNScreens (3.4.0):
    - React-Core
    - React-RCTImage
  - RNSensors (5.3.0):
    - React
  - RNSentry (2.4.2):
    - React-Core
    - Sentry (= 6.1.4)
  - RNShare (7.3.7):
    - React-Core
  - RNSVG (12.1.1):
    - React
  - RNVectorIcons (6.4.2):
    - React
  - segment-analytics-react-native (2.7.0):
    - React-Core
    - sovran-react-native
  - Sentry (6.1.4):
    - Sentry/Core (= 6.1.4)
  - Sentry/Core (6.1.4)
  - sovran-react-native (0.4.4):
    - React-Core
  - TcpSockets (4.0.0):
    - CocoaAsyncSocket
    - React
  - Yoga (1.14.0)
  - YogaKit (1.18.1):
    - Yoga (~> 1.14)

DEPENDENCIES:
  - boost (from `../node_modules/react-native/third-party-podspecs/boost.podspec`)
  - BVLinearGradient (from `../node_modules/react-native-linear-gradient`)
  - DoubleConversion (from `../node_modules/react-native/third-party-podspecs/DoubleConversion.podspec`)
  - FBLazyVector (from `../node_modules/react-native/Libraries/FBLazyVector`)
  - FBReactNativeSpec (from `../node_modules/react-native/React/FBReactNativeSpec`)
  - Flipper (= 0.93.0)
  - Flipper-Boost-iOSX (= 1.76.0.1.11)
  - Flipper-DoubleConversion (= 1.1.7)
  - Flipper-Fmt (= 7.1.7)
  - Flipper-Folly (= 2.6.7)
  - Flipper-Glog (= 0.3.6)
  - Flipper-PeerTalk (= 0.0.4)
  - Flipper-RSocket (= 1.4.3)
  - FlipperKit (= 0.93.0)
  - FlipperKit/Core (= 0.93.0)
  - FlipperKit/CppBridge (= 0.93.0)
  - FlipperKit/FBCxxFollyDynamicConvert (= 0.93.0)
  - FlipperKit/FBDefines (= 0.93.0)
  - FlipperKit/FKPortForwarding (= 0.93.0)
  - FlipperKit/FlipperKitHighlightOverlay (= 0.93.0)
  - FlipperKit/FlipperKitLayoutPlugin (= 0.93.0)
  - FlipperKit/FlipperKitLayoutTextSearchable (= 0.93.0)
  - FlipperKit/FlipperKitNetworkPlugin (= 0.93.0)
  - FlipperKit/FlipperKitReactPlugin (= 0.93.0)
  - FlipperKit/FlipperKitUserDefaultsPlugin (= 0.93.0)
  - FlipperKit/SKIOSNetworkPlugin (= 0.93.0)
  - glog (from `../node_modules/react-native/third-party-podspecs/glog.podspec`)
  - lottie-react-native (from `../node_modules/lottie-react-native`)
  - RCT-Folly (from `../node_modules/react-native/third-party-podspecs/RCT-Folly.podspec`)
  - RCTRequired (from `../node_modules/react-native/Libraries/RCTRequired`)
  - RCTSearchApi (from `../node_modules/react-native-search-api`)
  - RCTTypeSafety (from `../node_modules/react-native/Libraries/TypeSafety`)
  - React (from `../node_modules/react-native/`)
  - React-callinvoker (from `../node_modules/react-native/ReactCommon/callinvoker`)
  - React-Core (from `../node_modules/react-native/`)
  - React-Core/DevSupport (from `../node_modules/react-native/`)
  - React-Core/RCTWebSocket (from `../node_modules/react-native/`)
  - React-CoreModules (from `../node_modules/react-native/React/CoreModules`)
  - React-cxxreact (from `../node_modules/react-native/ReactCommon/cxxreact`)
  - React-jsi (from `../node_modules/react-native/ReactCommon/jsi`)
  - React-jsiexecutor (from `../node_modules/react-native/ReactCommon/jsiexecutor`)
  - React-jsinspector (from `../node_modules/react-native/ReactCommon/jsinspector`)
  - React-logger (from `../node_modules/react-native/ReactCommon/logger`)
  - react-native-aes (from `../node_modules/react-native-aes-crypto`)
  - react-native-background-timer (from `../node_modules/react-native-background-timer`)
  - "react-native-blur (from `../node_modules/@react-native-community/blur`)"
  - react-native-branch (from `../node_modules/react-native-branch`)
  - react-native-camera (from `../node_modules/react-native-camera`)
  - "react-native-cookies (from `../node_modules/@react-native-cookies/cookies`)"
  - react-native-in-app-review (from `../node_modules/react-native-in-app-review`)
  - react-native-minimizer (from `../node_modules/react-native-minimizer`)
  - "react-native-netinfo (from `../node_modules/@react-native-community/netinfo`)"
  - react-native-randombytes (from `../node_modules/react-native-randombytes`)
  - react-native-safe-area-context (from `../node_modules/react-native-safe-area-context`)
  - react-native-splash-screen (from `../node_modules/react-native-splash-screen`)
  - react-native-video (from `../node_modules/react-native-video`)
  - react-native-view-shot (from `../node_modules/react-native-view-shot`)
  - "react-native-viewpager (from `../node_modules/@react-native-community/viewpager`)"
  - react-native-webview (from `../node_modules/react-native-webview`)
  - React-perflogger (from `../node_modules/react-native/ReactCommon/reactperflogger`)
  - React-RCTActionSheet (from `../node_modules/react-native/Libraries/ActionSheetIOS`)
  - React-RCTAnimation (from `../node_modules/react-native/Libraries/NativeAnimation`)
  - React-RCTBlob (from `../node_modules/react-native/Libraries/Blob`)
  - React-RCTImage (from `../node_modules/react-native/Libraries/Image`)
  - React-RCTLinking (from `../node_modules/react-native/Libraries/LinkingIOS`)
  - React-RCTNetwork (from `../node_modules/react-native/Libraries/Network`)
  - React-RCTPushNotification (from `../node_modules/react-native/Libraries/PushNotificationIOS`)
  - React-RCTSettings (from `../node_modules/react-native/Libraries/Settings`)
  - React-RCTText (from `../node_modules/react-native/Libraries/Text`)
  - React-RCTVibration (from `../node_modules/react-native/Libraries/Vibration`)
  - React-runtimeexecutor (from `../node_modules/react-native/ReactCommon/runtimeexecutor`)
  - ReactCommon/turbomodule/core (from `../node_modules/react-native/ReactCommon`)
  - "ReactNativePayments (from `../node_modules/@exodus/react-native-payments/lib/ios`)"
  - rn-fetch-blob (from `../node_modules/rn-fetch-blob`)
  - "RNCAsyncStorage (from `../node_modules/@react-native-async-storage/async-storage`)"
  - "RNCCheckbox (from `../node_modules/@react-native-community/checkbox`)"
  - "RNCClipboard (from `../node_modules/@react-native-clipboard/clipboard`)"
  - "RNCMaskedView (from `../node_modules/@react-native-masked-view/masked-view`)"
  - "RNCPicker (from `../node_modules/@react-native-picker/picker`)"
  - RNDefaultPreference (from `../node_modules/react-native-default-preference`)
  - RNDeviceInfo (from `../node_modules/react-native-device-info`)
  - RNFS (from `../node_modules/react-native-fs`)
  - RNGestureHandler (from `../node_modules/react-native-gesture-handler`)
  - RNI18n (from `../node_modules/react-native-i18n`)
  - RNKeychain (from `../node_modules/react-native-keychain`)
  - RNOS (from `../node_modules/react-native-os`)
  - RNReanimated (from `../node_modules/react-native-reanimated`)
  - RNScreens (from `../node_modules/react-native-screens`)
  - RNSensors (from `../node_modules/react-native-sensors`)
  - "RNSentry (from `../node_modules/@sentry/react-native`)"
  - RNShare (from `../node_modules/react-native-share`)
  - RNSVG (from `../node_modules/react-native-svg`)
  - RNVectorIcons (from `../node_modules/react-native-vector-icons`)
  - "segment-analytics-react-native (from `../node_modules/@segment/analytics-react-native`)"
  - "sovran-react-native (from `../node_modules/@segment/sovran-react-native`)"
  - TcpSockets (from `../node_modules/react-native-tcp`)
  - Yoga (from `../node_modules/react-native/ReactCommon/yoga`)

SPEC REPOS:
  trunk:
    - Branch
    - CocoaAsyncSocket
    - Flipper
    - Flipper-Boost-iOSX
    - Flipper-DoubleConversion
    - Flipper-Fmt
    - Flipper-Folly
    - Flipper-Glog
    - Flipper-PeerTalk
    - Flipper-RSocket
    - FlipperKit
    - fmt
    - libevent
    - lottie-ios
    - OpenSSL-Universal
    - Sentry
    - YogaKit

EXTERNAL SOURCES:
  boost:
    :podspec: "../node_modules/react-native/third-party-podspecs/boost.podspec"
  BVLinearGradient:
    :path: "../node_modules/react-native-linear-gradient"
  DoubleConversion:
    :podspec: "../node_modules/react-native/third-party-podspecs/DoubleConversion.podspec"
  FBLazyVector:
    :path: "../node_modules/react-native/Libraries/FBLazyVector"
  FBReactNativeSpec:
    :path: "../node_modules/react-native/React/FBReactNativeSpec"
  glog:
    :podspec: "../node_modules/react-native/third-party-podspecs/glog.podspec"
  lottie-react-native:
    :path: "../node_modules/lottie-react-native"
  RCT-Folly:
    :podspec: "../node_modules/react-native/third-party-podspecs/RCT-Folly.podspec"
  RCTRequired:
    :path: "../node_modules/react-native/Libraries/RCTRequired"
  RCTSearchApi:
    :path: "../node_modules/react-native-search-api"
  RCTTypeSafety:
    :path: "../node_modules/react-native/Libraries/TypeSafety"
  React:
    :path: "../node_modules/react-native/"
  React-callinvoker:
    :path: "../node_modules/react-native/ReactCommon/callinvoker"
  React-Core:
    :path: "../node_modules/react-native/"
  React-CoreModules:
    :path: "../node_modules/react-native/React/CoreModules"
  React-cxxreact:
    :path: "../node_modules/react-native/ReactCommon/cxxreact"
  React-jsi:
    :path: "../node_modules/react-native/ReactCommon/jsi"
  React-jsiexecutor:
    :path: "../node_modules/react-native/ReactCommon/jsiexecutor"
  React-jsinspector:
    :path: "../node_modules/react-native/ReactCommon/jsinspector"
  React-logger:
    :path: "../node_modules/react-native/ReactCommon/logger"
  react-native-aes:
    :path: "../node_modules/react-native-aes-crypto"
  react-native-background-timer:
    :path: "../node_modules/react-native-background-timer"
  react-native-blur:
    :path: "../node_modules/@react-native-community/blur"
  react-native-branch:
    :path: "../node_modules/react-native-branch"
  react-native-camera:
    :path: "../node_modules/react-native-camera"
  react-native-cookies:
    :path: "../node_modules/@react-native-cookies/cookies"
  react-native-in-app-review:
    :path: "../node_modules/react-native-in-app-review"
  react-native-minimizer:
    :path: "../node_modules/react-native-minimizer"
  react-native-netinfo:
    :path: "../node_modules/@react-native-community/netinfo"
  react-native-randombytes:
    :path: "../node_modules/react-native-randombytes"
  react-native-safe-area-context:
    :path: "../node_modules/react-native-safe-area-context"
  react-native-splash-screen:
    :path: "../node_modules/react-native-splash-screen"
  react-native-video:
    :path: "../node_modules/react-native-video"
  react-native-view-shot:
    :path: "../node_modules/react-native-view-shot"
  react-native-viewpager:
    :path: "../node_modules/@react-native-community/viewpager"
  react-native-webview:
    :path: "../node_modules/react-native-webview"
  React-perflogger:
    :path: "../node_modules/react-native/ReactCommon/reactperflogger"
  React-RCTActionSheet:
    :path: "../node_modules/react-native/Libraries/ActionSheetIOS"
  React-RCTAnimation:
    :path: "../node_modules/react-native/Libraries/NativeAnimation"
  React-RCTBlob:
    :path: "../node_modules/react-native/Libraries/Blob"
  React-RCTImage:
    :path: "../node_modules/react-native/Libraries/Image"
  React-RCTLinking:
    :path: "../node_modules/react-native/Libraries/LinkingIOS"
  React-RCTNetwork:
    :path: "../node_modules/react-native/Libraries/Network"
  React-RCTPushNotification:
    :path: "../node_modules/react-native/Libraries/PushNotificationIOS"
  React-RCTSettings:
    :path: "../node_modules/react-native/Libraries/Settings"
  React-RCTText:
    :path: "../node_modules/react-native/Libraries/Text"
  React-RCTVibration:
    :path: "../node_modules/react-native/Libraries/Vibration"
  React-runtimeexecutor:
    :path: "../node_modules/react-native/ReactCommon/runtimeexecutor"
  ReactCommon:
    :path: "../node_modules/react-native/ReactCommon"
  ReactNativePayments:
    :path: "../node_modules/@exodus/react-native-payments/lib/ios"
  rn-fetch-blob:
    :path: "../node_modules/rn-fetch-blob"
  RNCAsyncStorage:
    :path: "../node_modules/@react-native-async-storage/async-storage"
  RNCCheckbox:
    :path: "../node_modules/@react-native-community/checkbox"
  RNCClipboard:
    :path: "../node_modules/@react-native-clipboard/clipboard"
  RNCMaskedView:
    :path: "../node_modules/@react-native-masked-view/masked-view"
  RNCPicker:
    :path: "../node_modules/@react-native-picker/picker"
  RNDefaultPreference:
    :path: "../node_modules/react-native-default-preference"
  RNDeviceInfo:
    :path: "../node_modules/react-native-device-info"
  RNFS:
    :path: "../node_modules/react-native-fs"
  RNGestureHandler:
    :path: "../node_modules/react-native-gesture-handler"
  RNI18n:
    :path: "../node_modules/react-native-i18n"
  RNKeychain:
    :path: "../node_modules/react-native-keychain"
  RNOS:
    :path: "../node_modules/react-native-os"
  RNReanimated:
    :path: "../node_modules/react-native-reanimated"
  RNScreens:
    :path: "../node_modules/react-native-screens"
  RNSensors:
    :path: "../node_modules/react-native-sensors"
  RNSentry:
    :path: "../node_modules/@sentry/react-native"
  RNShare:
    :path: "../node_modules/react-native-share"
  RNSVG:
    :path: "../node_modules/react-native-svg"
  RNVectorIcons:
    :path: "../node_modules/react-native-vector-icons"
  segment-analytics-react-native:
    :path: "../node_modules/@segment/analytics-react-native"
  sovran-react-native:
    :path: "../node_modules/@segment/sovran-react-native"
  TcpSockets:
    :path: "../node_modules/react-native-tcp"
  Yoga:
    :path: "../node_modules/react-native/ReactCommon/yoga"

SPEC CHECKSUMS:
  boost: a7c83b31436843459a1961bfd74b96033dc77234
  Branch: bd6c472d6cab03206877ac86c1241327a3f217d1
  BVLinearGradient: e3aad03778a456d77928f594a649e96995f1c872
  CocoaAsyncSocket: 065fd1e645c7abab64f7a6a2007a48038fdc6a99
  DoubleConversion: 831926d9b8bf8166fd87886c4abab286c2422662
  FBLazyVector: de148e8310b8b878db304ceea2fec13f2c02e3a0
  FBReactNativeSpec: 6192956c9e346013d5f1809ba049af720b11c6a4
  Flipper: b1fddf9a17c32097b2b4c806ad158b2f36bb2692
  Flipper-Boost-iOSX: fd1e2b8cbef7e662a122412d7ac5f5bea715403c
  Flipper-DoubleConversion: 38631e41ef4f9b12861c67d17cb5518d06badc41
  Flipper-Fmt: 60cbdd92fc254826e61d669a5d87ef7015396a9b
  Flipper-Folly: 83af37379faa69497529e414bd43fbfc7cae259a
  Flipper-Glog: 1dfd6abf1e922806c52ceb8701a3599a79a200a6
  Flipper-PeerTalk: 116d8f857dc6ef55c7a5a75ea3ceaafe878aadc9
  Flipper-RSocket: d9d9ade67cbecf6ac10730304bf5607266dd2541
  FlipperKit: aec2d931adeee48a07bab1ea8bcc8a6bb87dfce4
  fmt: ff9d55029c625d3757ed641535fd4a75fedc7ce9
  glog: 5337263514dd6f09803962437687240c5dc39aa4
  libevent: 4049cae6c81cdb3654a443be001fb9bdceff7913
  lottie-ios: a50d5c0160425cd4b01b852bb9578963e6d92d31
  lottie-react-native: 7ca15c46249b61e3f9ffcf114cb4123e907a2156
  OpenSSL-Universal: 1aa4f6a6ee7256b83db99ec1ccdaa80d10f9af9b
  RCT-Folly: a21c126816d8025b547704b777a2ba552f3d9fa9
  RCTRequired: 59d2b744d8c2bf2d9bc7032a9f654809adcf7d50
  RCTSearchApi: d2d38a5a7bffbfb144e2c770fbb30f51b1053067
  RCTTypeSafety: d0aaf7ccae5c70a4aaa3a5c3e9e0db97efae760e
  React: fbe655dd1d12c052299b61abdc576720098d80fc
  React-callinvoker: a535746608d9bc8b1dea7095ed4d8d3d7aae9a05
  React-Core: 008d2638c4f80b189c8e170ff2d241027ec517fd
  React-CoreModules: 91c9a03f4e1b74494c087d9c9a29e89a3145c228
  React-cxxreact: 9c462fb6d59f865855e2dee2097c7d87b3d2de49
  React-jsi: 4de8b8d70ba4ed841eb9b772bdb719f176387e21
  React-jsiexecutor: 433a691aee158533a6a6ee9c86cb4a1684fa2853
  React-jsinspector: d9c8eb0b53f0da206fed56612b289fec84991157
  React-logger: e522e76fa3e9ec3e7d7115b49485cc065cf4ae06
  react-native-aes: ff31f0dd4c791eb423a631ee04570fcf3c618924
  react-native-background-timer: 1b6e6b4e10f1b74c367a1fdc3c72b67c619b222b
  react-native-blur: cad4d93b364f91e7b7931b3fa935455487e5c33c
  react-native-branch: 5b20bf032b3a1a20d2b76e57215bd3254a137dd5
  react-native-camera: b8cc03e2feec0c04403d0998e37cf519d8fd4c6f
  react-native-cookies: f54fcded06bb0cda05c11d86788020b43528a26c
  react-native-in-app-review: 23f4f5b9fcd94339dd5d93c6230557f9c67c7dda
  react-native-minimizer: bd07450123d8c685acb2dff64f0213b0c7b5dbd6
  react-native-netinfo: e849fc21ca2f4128a5726c801a82fc6f4a6db50d
  react-native-randombytes: 421f1c7d48c0af8dbcd471b0324393ebf8fe7846
  react-native-safe-area-context: f0906bf8bc9835ac9a9d3f97e8bde2a997d8da79
  react-native-splash-screen: 200d11d188e2e78cea3ad319964f6142b6384865
  react-native-video: 0bb76b6d6b77da3009611586c7dbf817b947f30e
  react-native-view-shot: 4475fde003fe8a210053d1f98fb9e06c1d834e1c
  react-native-viewpager: f730c1d175a2c1ae789464855d4a2c14247d3109
  react-native-webview: 133a6a5149f963259646e710b4545c67ef35d7c9
  React-perflogger: 73732888d37d4f5065198727b167846743232882
  React-RCTActionSheet: 96c6d774fa89b1f7c59fc460adc3245ba2d7fd79
  React-RCTAnimation: 8940cfd3a8640bd6f6372150dbdb83a79bcbae6c
  React-RCTBlob: e80de5fdf952a4f226a00fc54f3db526809f92f7
  React-RCTImage: f990d6b272c7e89ff864caf0bccfb620ab3ca5d0
  React-RCTLinking: 2280ed0d5ffb78954b484b90228d597b5f941c5f
  React-RCTNetwork: 1359fa853c216616e711b810dcb8682a6a8e7564
  React-RCTPushNotification: 2442f0fcbba9c30d69519a3beda0723fab7e56a6
  React-RCTSettings: 84958860aaa3639f0249e751ea7702c62eb67188
  React-RCTText: 196cf06b8cb6229d8c6dd9fc9057bdf97db5d3fb
  React-RCTVibration: 50cfe7049167cfc7e83ac5542c6fff0c76791a9b
  React-runtimeexecutor: bbbdb3d8fcf327c6e2249ee71b6ef1764b7dc266
  ReactCommon: 9bac022ab71596f2b0fde1268272543184c63971
  ReactNativePayments: a4e3ac915256a4e759c8a04338b558494a63a0f5
  rn-fetch-blob: f065bb7ab7fb48dd002629f8bdcb0336602d3cba
<<<<<<< HEAD
  RNCAsyncStorage: d81ee5c3db1060afd49ea7045ad460eff82d2b7d
=======
  RNCAsyncStorage: 0c357f3156fcb16c8589ede67cc036330b6698ca
>>>>>>> 44e4e7dd
  RNCCheckbox: ed1b4ca295475b41e7251ebae046360a703b6eb5
  RNCClipboard: ddd4d291537f1667209c9c405aaa4307297e252e
  RNCMaskedView: c298b644a10c0c142055b3ae24d83879ecb13ccd
  RNCPicker: cb57c823d5ce8d2d0b5dfb45ad97b737260dc59e
  RNDefaultPreference: 2f8d6d54230edbd78708ada8d63bb275e5a8415b
  RNDeviceInfo: 1e3f62b9ec32f7754fac60bd06b8f8a27124e7f0
  RNFS: 3ab21fa6c56d65566d1fb26c2228e2b6132e5e32
  RNGestureHandler: a479ebd5ed4221a810967000735517df0d2db211
  RNI18n: e2f7e76389fcc6e84f2c8733ea89b92502351fd8
  RNKeychain: 4f63aada75ebafd26f4bc2c670199461eab85d94
  RNOS: 6f2f9a70895bbbfbdad7196abd952e7b01d45027
  RNReanimated: b04ef2a4f0cb61b062bbcf033f84a9e470f4f60b
  RNScreens: 21b73c94c9117e1110a79ee0ee80c93ccefed8ce
  RNSensors: c363d486c879e181905dea84a2535e49af1c2d25
  RNSentry: e86fb2e2fec0365644f4b582938bf66be515acce
  RNShare: f116bbb04f310c665ca483d0bd1e88cf59b3b334
  RNSVG: 551acb6562324b1d52a4e0758f7ca0ec234e278f
  RNVectorIcons: 6607bd3a30291d0edb56f9bbe7ae411ee2b928b0
  segment-analytics-react-native: e4be824133efd888616f6e6654a2cd4b1b8a3102
  Sentry: 9d055e2de30a77685e86b219acf02e59b82091fc
  sovran-react-native: 5f9715a62b50008d72c0cf904cb08c8377777b62
  TcpSockets: a8eb6b5867fe643e6cfed5db2e4de62f4d1e8fd0
  Yoga: 32a18c0e845e185f4a2a66ec76e1fd1f958f22fa
  YogaKit: f782866e155069a2cca2517aafea43200b01fd5a

PODFILE CHECKSUM: 5759da19ce141e5f8aca3a4f56ac232baa34e957

COCOAPODS: 1.11.3<|MERGE_RESOLUTION|>--- conflicted
+++ resolved
@@ -408,11 +408,7 @@
     - React
   - rn-fetch-blob (0.12.0):
     - React-Core
-<<<<<<< HEAD
-  - RNCAsyncStorage (1.17.7):
-=======
   - RNCAsyncStorage (1.17.10):
->>>>>>> 44e4e7dd
     - React-Core
   - RNCCheckbox (0.5.12):
     - React-Core
@@ -830,11 +826,7 @@
   ReactCommon: 9bac022ab71596f2b0fde1268272543184c63971
   ReactNativePayments: a4e3ac915256a4e759c8a04338b558494a63a0f5
   rn-fetch-blob: f065bb7ab7fb48dd002629f8bdcb0336602d3cba
-<<<<<<< HEAD
-  RNCAsyncStorage: d81ee5c3db1060afd49ea7045ad460eff82d2b7d
-=======
   RNCAsyncStorage: 0c357f3156fcb16c8589ede67cc036330b6698ca
->>>>>>> 44e4e7dd
   RNCCheckbox: ed1b4ca295475b41e7251ebae046360a703b6eb5
   RNCClipboard: ddd4d291537f1667209c9c405aaa4307297e252e
   RNCMaskedView: c298b644a10c0c142055b3ae24d83879ecb13ccd
