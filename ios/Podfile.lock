--- conflicted
+++ resolved
@@ -283,9 +283,8 @@
     - React
   - react-native-viewpager (3.3.0):
     - React
-<<<<<<< HEAD
-  - react-native-webview (10.9.0):
-    - React
+  - react-native-webview (11.0.2):
+    - React-Core
   - React-RCTActionSheet (0.63.4):
     - React-Core/RCTActionSheetHeaders (= 0.63.4)
   - React-RCTAnimation (0.63.4):
@@ -345,62 +344,6 @@
     - React-jsi (= 0.63.4)
     - ReactCommon/turbomodule/core (= 0.63.4)
   - ReactCommon/turbomodule/core (0.63.4):
-=======
-  - react-native-webview (11.0.2):
-    - React-Core
-  - React-RCTActionSheet (0.62.2):
-    - React-Core/RCTActionSheetHeaders (= 0.62.2)
-  - React-RCTAnimation (0.62.2):
-    - FBReactNativeSpec (= 0.62.2)
-    - Folly (= 2018.10.22.00)
-    - RCTTypeSafety (= 0.62.2)
-    - React-Core/RCTAnimationHeaders (= 0.62.2)
-    - ReactCommon/turbomodule/core (= 0.62.2)
-  - React-RCTBlob (0.62.2):
-    - FBReactNativeSpec (= 0.62.2)
-    - Folly (= 2018.10.22.00)
-    - React-Core/RCTBlobHeaders (= 0.62.2)
-    - React-Core/RCTWebSocket (= 0.62.2)
-    - React-jsi (= 0.62.2)
-    - React-RCTNetwork (= 0.62.2)
-    - ReactCommon/turbomodule/core (= 0.62.2)
-  - React-RCTImage (0.62.2):
-    - FBReactNativeSpec (= 0.62.2)
-    - Folly (= 2018.10.22.00)
-    - RCTTypeSafety (= 0.62.2)
-    - React-Core/RCTImageHeaders (= 0.62.2)
-    - React-RCTNetwork (= 0.62.2)
-    - ReactCommon/turbomodule/core (= 0.62.2)
-  - React-RCTLinking (0.62.2):
-    - FBReactNativeSpec (= 0.62.2)
-    - React-Core/RCTLinkingHeaders (= 0.62.2)
-    - ReactCommon/turbomodule/core (= 0.62.2)
-  - React-RCTNetwork (0.62.2):
-    - FBReactNativeSpec (= 0.62.2)
-    - Folly (= 2018.10.22.00)
-    - RCTTypeSafety (= 0.62.2)
-    - React-Core/RCTNetworkHeaders (= 0.62.2)
-    - ReactCommon/turbomodule/core (= 0.62.2)
-  - React-RCTPushNotification (0.62.2):
-    - FBReactNativeSpec (= 0.62.2)
-    - RCTTypeSafety (= 0.62.2)
-    - React-Core/RCTPushNotificationHeaders (= 0.62.2)
-    - ReactCommon/turbomodule/core (= 0.62.2)
-  - React-RCTSettings (0.62.2):
-    - FBReactNativeSpec (= 0.62.2)
-    - Folly (= 2018.10.22.00)
-    - RCTTypeSafety (= 0.62.2)
-    - React-Core/RCTSettingsHeaders (= 0.62.2)
-    - ReactCommon/turbomodule/core (= 0.62.2)
-  - React-RCTText (0.62.2):
-    - React-Core/RCTTextHeaders (= 0.62.2)
-  - React-RCTVibration (0.62.2):
-    - FBReactNativeSpec (= 0.62.2)
-    - Folly (= 2018.10.22.00)
-    - React-Core/RCTVibrationHeaders (= 0.62.2)
-    - ReactCommon/turbomodule/core (= 0.62.2)
-  - ReactCommon/callinvoker (0.62.2):
->>>>>>> 8c5a9939
     - DoubleConversion
     - Folly (= 2020.01.13.00)
     - glog
@@ -724,8 +667,7 @@
   react-native-splash-screen: 200d11d188e2e78cea3ad319964f6142b6384865
   react-native-view-shot: 4475fde003fe8a210053d1f98fb9e06c1d834e1c
   react-native-viewpager: a7b438ca32c57b2614ece2a123e7fe116f743131
-<<<<<<< HEAD
-  react-native-webview: bfe5436586b214759bd5043658863549fffc8e92
+  react-native-webview: dfd7202ff115c44d3ea401c2f36122fb3ac79f07
   React-RCTActionSheet: 89a0ca9f4a06c1f93c26067af074ccdce0f40336
   React-RCTAnimation: 1bde3ecc0c104c55df246eda516e0deb03c4e49b
   React-RCTBlob: a97d378b527740cc667e03ebfa183a75231ab0f0
@@ -737,20 +679,6 @@
   React-RCTText: 5c51df3f08cb9dedc6e790161195d12bac06101c
   React-RCTVibration: ae4f914cfe8de7d4de95ae1ea6cc8f6315d73d9d
   ReactCommon: 73d79c7039f473b76db6ff7c6b159c478acbbb3b
-=======
-  react-native-webview: dfd7202ff115c44d3ea401c2f36122fb3ac79f07
-  React-RCTActionSheet: f41ea8a811aac770e0cc6e0ad6b270c644ea8b7c
-  React-RCTAnimation: 49ab98b1c1ff4445148b72a3d61554138565bad0
-  React-RCTBlob: a332773f0ebc413a0ce85942a55b064471587a71
-  React-RCTImage: e70be9b9c74fe4e42d0005f42cace7981c994ac3
-  React-RCTLinking: c1b9739a88d56ecbec23b7f63650e44672ab2ad2
-  React-RCTNetwork: 73138b6f45e5a2768ad93f3d57873c2a18d14b44
-  React-RCTPushNotification: d544b6b5bf8def493b87da896a1cc0f4b61291c7
-  React-RCTSettings: 6e3738a87e21b39a8cb08d627e68c44acf1e325a
-  React-RCTText: fae545b10cfdb3d247c36c56f61a94cfd6dba41d
-  React-RCTVibration: 4356114dbcba4ce66991096e51a66e61eda51256
-  ReactCommon: ed4e11d27609d571e7eee8b65548efc191116eb3
->>>>>>> 8c5a9939
   ReactNativePayments: a4e3ac915256a4e759c8a04338b558494a63a0f5
   RNCAsyncStorage: 453cd7c335ec9ba3b877e27d02238956b76f3268
   RNCCheckbox: 357578d3b42652c78ee9a1bb9bcfc3195af6e161
