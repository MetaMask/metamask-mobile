PODS:
  - Base64 (1.1.2)
  - BEMCheckBox (1.4.1)
  - boost (1.84.0)
  - Branch (1.43.2)
  - BVLinearGradient (2.8.3):
    - React-Core
  - CocoaAsyncSocket (7.6.5)
  - DoubleConversion (1.1.6)
  - EXConstants (17.0.8):
    - ExpoModulesCore
  - EXJSONUtils (0.14.0)
  - EXManifests (0.15.8):
    - ExpoModulesCore
  - Expo (52.0.27):
    - ExpoModulesCore
  - expo-dev-client (5.0.20):
    - EXManifests
    - expo-dev-launcher
    - expo-dev-menu
    - expo-dev-menu-interface
    - EXUpdatesInterface
  - expo-dev-launcher (5.0.35):
    - DoubleConversion
    - EXManifests
    - expo-dev-launcher/Main (= 5.0.35)
    - expo-dev-menu
    - expo-dev-menu-interface
    - ExpoModulesCore
    - EXUpdatesInterface
    - glog
    - RCT-Folly (= 2024.10.14.00)
    - RCTRequired
    - RCTTypeSafety
    - React-Core
    - React-debug
    - React-Fabric
    - React-featureflags
    - React-graphics
    - React-ImageManager
    - React-jsi
    - React-jsinspector
    - React-NativeModulesApple
    - React-RCTAppDelegate
    - React-RCTFabric
    - React-rendererdebug
    - React-utils
    - ReactCodegen
    - ReactCommon/turbomodule/bridging
    - ReactCommon/turbomodule/core
    - Yoga
  - expo-dev-launcher/Main (5.0.35):
    - DoubleConversion
    - EXManifests
    - expo-dev-launcher/Unsafe
    - expo-dev-menu
    - expo-dev-menu-interface
    - ExpoModulesCore
    - EXUpdatesInterface
    - glog
    - RCT-Folly (= 2024.10.14.00)
    - RCTRequired
    - RCTTypeSafety
    - React-Core
    - React-debug
    - React-Fabric
    - React-featureflags
    - React-graphics
    - React-ImageManager
    - React-jsi
    - React-jsinspector
    - React-NativeModulesApple
    - React-RCTAppDelegate
    - React-RCTFabric
    - React-rendererdebug
    - React-utils
    - ReactCodegen
    - ReactCommon/turbomodule/bridging
    - ReactCommon/turbomodule/core
    - Yoga
  - expo-dev-launcher/Unsafe (5.0.35):
    - DoubleConversion
    - EXManifests
    - expo-dev-menu
    - expo-dev-menu-interface
    - ExpoModulesCore
    - EXUpdatesInterface
    - glog
    - RCT-Folly (= 2024.10.14.00)
    - RCTRequired
    - RCTTypeSafety
    - React-Core
    - React-debug
    - React-Fabric
    - React-featureflags
    - React-graphics
    - React-ImageManager
    - React-jsi
    - React-jsinspector
    - React-NativeModulesApple
    - React-RCTAppDelegate
    - React-RCTFabric
    - React-rendererdebug
    - React-utils
    - ReactCodegen
    - ReactCommon/turbomodule/bridging
    - ReactCommon/turbomodule/core
    - Yoga
  - expo-dev-menu (6.0.25):
    - DoubleConversion
    - expo-dev-menu/Main (= 6.0.25)
    - expo-dev-menu/ReactNativeCompatibles (= 6.0.25)
    - glog
    - RCT-Folly (= 2024.10.14.00)
    - RCTRequired
    - RCTTypeSafety
    - React-Core
    - React-debug
    - React-Fabric
    - React-featureflags
    - React-graphics
    - React-ImageManager
    - React-jsi
    - React-NativeModulesApple
    - React-RCTFabric
    - React-rendererdebug
    - React-utils
    - ReactCodegen
    - ReactCommon/turbomodule/bridging
    - ReactCommon/turbomodule/core
    - Yoga
  - expo-dev-menu-interface (1.9.3)
  - expo-dev-menu/Main (6.0.25):
    - DoubleConversion
    - EXManifests
    - expo-dev-menu-interface
    - expo-dev-menu/Vendored
    - ExpoModulesCore
    - glog
    - RCT-Folly (= 2024.10.14.00)
    - RCTRequired
    - RCTTypeSafety
    - React-Core
    - React-debug
    - React-Fabric
    - React-featureflags
    - React-graphics
    - React-ImageManager
    - React-jsi
    - React-jsinspector
    - React-NativeModulesApple
    - React-RCTFabric
    - React-rendererdebug
    - React-utils
    - ReactCodegen
    - ReactCommon/turbomodule/bridging
    - ReactCommon/turbomodule/core
    - Yoga
  - expo-dev-menu/ReactNativeCompatibles (6.0.25):
    - DoubleConversion
    - glog
    - RCT-Folly (= 2024.10.14.00)
    - RCTRequired
    - RCTTypeSafety
    - React-Core
    - React-debug
    - React-Fabric
    - React-featureflags
    - React-graphics
    - React-ImageManager
    - React-jsi
    - React-NativeModulesApple
    - React-RCTFabric
    - React-rendererdebug
    - React-utils
    - ReactCodegen
    - ReactCommon/turbomodule/bridging
    - ReactCommon/turbomodule/core
    - Yoga
  - expo-dev-menu/SafeAreaView (6.0.25):
    - DoubleConversion
    - ExpoModulesCore
    - glog
    - RCT-Folly (= 2024.10.14.00)
    - RCTRequired
    - RCTTypeSafety
    - React-Core
    - React-debug
    - React-Fabric
    - React-featureflags
    - React-graphics
    - React-ImageManager
    - React-jsi
    - React-NativeModulesApple
    - React-RCTFabric
    - React-rendererdebug
    - React-utils
    - ReactCodegen
    - ReactCommon/turbomodule/bridging
    - ReactCommon/turbomodule/core
    - Yoga
  - expo-dev-menu/Vendored (6.0.25):
    - DoubleConversion
    - expo-dev-menu/SafeAreaView
    - glog
    - RCT-Folly (= 2024.10.14.00)
    - RCTRequired
    - RCTTypeSafety
    - React-Core
    - React-debug
    - React-Fabric
    - React-featureflags
    - React-graphics
    - React-ImageManager
    - React-jsi
    - React-NativeModulesApple
    - React-RCTFabric
    - React-rendererdebug
    - React-utils
    - ReactCodegen
    - ReactCommon/turbomodule/bridging
    - ReactCommon/turbomodule/core
    - Yoga
  - ExpoAsset (11.0.5):
    - ExpoModulesCore
  - ExpoFileSystem (18.0.12):
    - ExpoModulesCore
  - ExpoFont (13.0.4):
    - ExpoModulesCore
  - ExpoKeepAwake (14.0.3):
    - ExpoModulesCore
  - ExpoModulesCore (2.1.4):
    - DoubleConversion
    - glog
    - RCT-Folly (= 2024.10.14.00)
    - RCTRequired
    - RCTTypeSafety
    - React-Core
    - React-debug
    - React-Fabric
    - React-featureflags
    - React-graphics
    - React-ImageManager
    - React-jsc
    - React-jsi
    - React-NativeModulesApple
    - React-RCTAppDelegate
    - React-RCTFabric
    - React-rendererdebug
    - React-utils
    - ReactCodegen
    - ReactCommon/turbomodule/bridging
    - ReactCommon/turbomodule/core
    - Yoga
  - EXUpdatesInterface (1.0.0):
    - ExpoModulesCore
  - fast_float (6.1.4)
  - FBLazyVector (0.76.9)
  - Firebase/CoreOnly (10.29.0):
    - FirebaseCore (= 10.29.0)
  - Firebase/Messaging (10.29.0):
    - Firebase/CoreOnly
    - FirebaseMessaging (~> 10.29.0)
  - FirebaseCore (10.29.0):
    - FirebaseCoreInternal (~> 10.0)
    - GoogleUtilities/Environment (~> 7.12)
    - GoogleUtilities/Logger (~> 7.12)
  - FirebaseCoreExtension (10.29.0):
    - FirebaseCore (~> 10.0)
  - FirebaseCoreInternal (10.29.0):
    - "GoogleUtilities/NSData+zlib (~> 7.8)"
  - FirebaseInstallations (10.29.0):
    - FirebaseCore (~> 10.0)
    - GoogleUtilities/Environment (~> 7.8)
    - GoogleUtilities/UserDefaults (~> 7.8)
    - PromisesObjC (~> 2.1)
  - FirebaseMessaging (10.29.0):
    - FirebaseCore (~> 10.0)
    - FirebaseInstallations (~> 10.0)
    - GoogleDataTransport (~> 9.3)
    - GoogleUtilities/AppDelegateSwizzler (~> 7.8)
    - GoogleUtilities/Environment (~> 7.8)
    - GoogleUtilities/Reachability (~> 7.8)
    - GoogleUtilities/UserDefaults (~> 7.8)
    - nanopb (< 2.30911.0, >= 2.30908.0)
  - fmt (11.0.2)
  - glog (0.3.5)
  - GoogleDataTransport (9.4.1):
    - GoogleUtilities/Environment (~> 7.7)
    - nanopb (< 2.30911.0, >= 2.30908.0)
    - PromisesObjC (< 3.0, >= 1.2)
  - GoogleUtilities/AppDelegateSwizzler (7.13.3):
    - GoogleUtilities/Environment
    - GoogleUtilities/Logger
    - GoogleUtilities/Network
    - GoogleUtilities/Privacy
  - GoogleUtilities/Environment (7.13.3):
    - GoogleUtilities/Privacy
    - PromisesObjC (< 3.0, >= 1.2)
  - GoogleUtilities/Logger (7.13.3):
    - GoogleUtilities/Environment
    - GoogleUtilities/Privacy
  - GoogleUtilities/Network (7.13.3):
    - GoogleUtilities/Logger
    - "GoogleUtilities/NSData+zlib"
    - GoogleUtilities/Privacy
    - GoogleUtilities/Reachability
  - "GoogleUtilities/NSData+zlib (7.13.3)":
    - GoogleUtilities/Privacy
  - GoogleUtilities/Privacy (7.13.3)
  - GoogleUtilities/Reachability (7.13.3):
    - GoogleUtilities/Logger
    - GoogleUtilities/Privacy
  - GoogleUtilities/UserDefaults (7.13.3):
    - GoogleUtilities/Logger
    - GoogleUtilities/Privacy
  - GZIP (1.3.2)
  - GzipSwift (5.1.1)
  - lottie-ios (3.4.1)
  - lottie-react-native (5.1.6):
    - lottie-ios (~> 3.4.0)
    - React-Core
<<<<<<< HEAD
  - MMKV (1.3.9):
    - MMKVCore (~> 1.3.9)
  - MMKVCore (1.3.9)
=======
  - MMKV (2.2.1):
    - MMKVCore (~> 2.2.1)
  - MMKVCore (2.2.1)
>>>>>>> ce320cf8
  - MultiplatformBleAdapter (0.2.0)
  - nanopb (2.30910.0):
    - nanopb/decode (= 2.30910.0)
    - nanopb/encode (= 2.30910.0)
  - nanopb/decode (2.30910.0)
  - nanopb/encode (2.30910.0)
  - OpenSSL-Universal (3.3.3001)
  - Permission-BluetoothPeripheral (3.10.1):
    - RNPermissions
  - PromisesObjC (2.4.0)
  - RCT-Folly (2024.10.14.00):
    - boost
    - DoubleConversion
    - fast_float
    - fmt
    - glog
    - RCT-Folly/Default (= 2024.10.14.00)
  - RCT-Folly/Default (2024.10.14.00):
    - boost
    - DoubleConversion
    - fast_float
    - fmt
    - glog
  - RCT-Folly/Fabric (2024.10.14.00):
    - boost
    - DoubleConversion
    - fast_float
    - fmt
    - glog
  - RCTDeprecation (0.76.9)
  - RCTRequired (0.76.9)
  - RCTSearchApi (1.0.1):
    - React
    - React-RCTImage
  - RCTTypeSafety (0.76.9):
    - FBLazyVector (= 0.76.9)
    - RCTRequired (= 0.76.9)
    - React-Core (= 0.76.9)
  - React (0.76.9):
    - React-Core (= 0.76.9)
    - React-Core/DevSupport (= 0.76.9)
    - React-Core/RCTWebSocket (= 0.76.9)
    - React-RCTActionSheet (= 0.76.9)
    - React-RCTAnimation (= 0.76.9)
    - React-RCTBlob (= 0.76.9)
    - React-RCTImage (= 0.76.9)
    - React-RCTLinking (= 0.76.9)
    - React-RCTNetwork (= 0.76.9)
    - React-RCTSettings (= 0.76.9)
    - React-RCTText (= 0.76.9)
    - React-RCTVibration (= 0.76.9)
  - React-callinvoker (0.76.9)
  - React-Core (0.76.9):
    - glog
    - RCT-Folly (= 2024.10.14.00)
    - RCTDeprecation
    - React-Core/Default (= 0.76.9)
    - React-cxxreact
    - React-featureflags
    - React-jsc
    - React-jsi
    - React-jsiexecutor
    - React-jsinspector
    - React-perflogger
    - React-runtimescheduler
    - React-utils
    - SocketRocket (= 0.7.1)
    - Yoga
  - React-Core/CoreModulesHeaders (0.76.9):
    - glog
    - RCT-Folly (= 2024.10.14.00)
    - RCTDeprecation
    - React-Core/Default
    - React-cxxreact
    - React-featureflags
    - React-jsc
    - React-jsi
    - React-jsiexecutor
    - React-jsinspector
    - React-perflogger
    - React-runtimescheduler
    - React-utils
    - SocketRocket (= 0.7.1)
    - Yoga
  - React-Core/Default (0.76.9):
    - glog
    - RCT-Folly (= 2024.10.14.00)
    - RCTDeprecation
    - React-cxxreact
    - React-featureflags
    - React-jsc
    - React-jsi
    - React-jsiexecutor
    - React-jsinspector
    - React-perflogger
    - React-runtimescheduler
    - React-utils
    - SocketRocket (= 0.7.1)
    - Yoga
  - React-Core/DevSupport (0.76.9):
    - glog
    - RCT-Folly (= 2024.10.14.00)
    - RCTDeprecation
    - React-Core/Default (= 0.76.9)
    - React-Core/RCTWebSocket (= 0.76.9)
    - React-cxxreact
    - React-featureflags
    - React-jsc
    - React-jsi
    - React-jsiexecutor
    - React-jsinspector
    - React-perflogger
    - React-runtimescheduler
    - React-utils
    - SocketRocket (= 0.7.1)
    - Yoga
  - React-Core/RCTActionSheetHeaders (0.76.9):
    - glog
    - RCT-Folly (= 2024.10.14.00)
    - RCTDeprecation
    - React-Core/Default
    - React-cxxreact
    - React-featureflags
    - React-jsc
    - React-jsi
    - React-jsiexecutor
    - React-jsinspector
    - React-perflogger
    - React-runtimescheduler
    - React-utils
    - SocketRocket (= 0.7.1)
    - Yoga
  - React-Core/RCTAnimationHeaders (0.76.9):
    - glog
    - RCT-Folly (= 2024.10.14.00)
    - RCTDeprecation
    - React-Core/Default
    - React-cxxreact
    - React-featureflags
    - React-jsc
    - React-jsi
    - React-jsiexecutor
    - React-jsinspector
    - React-perflogger
    - React-runtimescheduler
    - React-utils
    - SocketRocket (= 0.7.1)
    - Yoga
  - React-Core/RCTBlobHeaders (0.76.9):
    - glog
    - RCT-Folly (= 2024.10.14.00)
    - RCTDeprecation
    - React-Core/Default
    - React-cxxreact
    - React-featureflags
    - React-jsc
    - React-jsi
    - React-jsiexecutor
    - React-jsinspector
    - React-perflogger
    - React-runtimescheduler
    - React-utils
    - SocketRocket (= 0.7.1)
    - Yoga
  - React-Core/RCTImageHeaders (0.76.9):
    - glog
    - RCT-Folly (= 2024.10.14.00)
    - RCTDeprecation
    - React-Core/Default
    - React-cxxreact
    - React-featureflags
    - React-jsc
    - React-jsi
    - React-jsiexecutor
    - React-jsinspector
    - React-perflogger
    - React-runtimescheduler
    - React-utils
    - SocketRocket (= 0.7.1)
    - Yoga
  - React-Core/RCTLinkingHeaders (0.76.9):
    - glog
    - RCT-Folly (= 2024.10.14.00)
    - RCTDeprecation
    - React-Core/Default
    - React-cxxreact
    - React-featureflags
    - React-jsc
    - React-jsi
    - React-jsiexecutor
    - React-jsinspector
    - React-perflogger
    - React-runtimescheduler
    - React-utils
    - SocketRocket (= 0.7.1)
    - Yoga
  - React-Core/RCTNetworkHeaders (0.76.9):
    - glog
    - RCT-Folly (= 2024.10.14.00)
    - RCTDeprecation
    - React-Core/Default
    - React-cxxreact
    - React-featureflags
    - React-jsc
    - React-jsi
    - React-jsiexecutor
    - React-jsinspector
    - React-perflogger
    - React-runtimescheduler
    - React-utils
    - SocketRocket (= 0.7.1)
    - Yoga
  - React-Core/RCTSettingsHeaders (0.76.9):
    - glog
    - RCT-Folly (= 2024.10.14.00)
    - RCTDeprecation
    - React-Core/Default
    - React-cxxreact
    - React-featureflags
    - React-jsc
    - React-jsi
    - React-jsiexecutor
    - React-jsinspector
    - React-perflogger
    - React-runtimescheduler
    - React-utils
    - SocketRocket (= 0.7.1)
    - Yoga
  - React-Core/RCTTextHeaders (0.76.9):
    - glog
    - RCT-Folly (= 2024.10.14.00)
    - RCTDeprecation
    - React-Core/Default
    - React-cxxreact
    - React-featureflags
    - React-jsc
    - React-jsi
    - React-jsiexecutor
    - React-jsinspector
    - React-perflogger
    - React-runtimescheduler
    - React-utils
    - SocketRocket (= 0.7.1)
    - Yoga
  - React-Core/RCTVibrationHeaders (0.76.9):
    - glog
    - RCT-Folly (= 2024.10.14.00)
    - RCTDeprecation
    - React-Core/Default
    - React-cxxreact
    - React-featureflags
    - React-jsc
    - React-jsi
    - React-jsiexecutor
    - React-jsinspector
    - React-perflogger
    - React-runtimescheduler
    - React-utils
    - SocketRocket (= 0.7.1)
    - Yoga
  - React-Core/RCTWebSocket (0.76.9):
    - glog
    - RCT-Folly (= 2024.10.14.00)
    - RCTDeprecation
    - React-Core/Default (= 0.76.9)
    - React-cxxreact
    - React-featureflags
    - React-jsc
    - React-jsi
    - React-jsiexecutor
    - React-jsinspector
    - React-perflogger
    - React-runtimescheduler
    - React-utils
    - SocketRocket (= 0.7.1)
    - Yoga
  - React-CoreModules (0.76.9):
    - DoubleConversion
    - fast_float
    - fmt
    - RCT-Folly
    - RCTTypeSafety
    - React-Core/CoreModulesHeaders
    - React-jsi
    - React-jsinspector
    - React-NativeModulesApple
    - React-RCTBlob
    - React-RCTImage
    - ReactCodegen
    - ReactCommon
    - SocketRocket
  - React-cxxreact (0.76.9):
    - boost
    - DoubleConversion
    - fast_float
    - fmt
    - glog
    - RCT-Folly
    - React-callinvoker
    - React-debug
    - React-jsi
    - React-jsinspector
    - React-logger
    - React-perflogger
    - React-runtimeexecutor
    - React-timing
  - React-debug (0.76.9)
  - React-defaultsnativemodule (0.76.9):
    - DoubleConversion
    - glog
    - RCT-Folly (= 2024.10.14.00)
    - RCTRequired
    - RCTTypeSafety
    - React-Core
    - React-debug
    - React-domnativemodule
    - React-Fabric
    - React-featureflags
    - React-featureflagsnativemodule
    - React-graphics
    - React-idlecallbacksnativemodule
    - React-ImageManager
    - React-jsi
    - React-microtasksnativemodule
    - React-NativeModulesApple
    - React-RCTFabric
    - React-rendererdebug
    - React-utils
    - ReactCodegen
    - ReactCommon/turbomodule/bridging
    - ReactCommon/turbomodule/core
    - Yoga
  - React-domnativemodule (0.76.9):
    - DoubleConversion
    - glog
    - RCT-Folly (= 2024.10.14.00)
    - RCTRequired
    - RCTTypeSafety
    - React-Core
    - React-debug
    - React-Fabric
    - React-FabricComponents
    - React-featureflags
    - React-graphics
    - React-ImageManager
    - React-jsi
    - React-NativeModulesApple
    - React-RCTFabric
    - React-rendererdebug
    - React-utils
    - ReactCodegen
    - ReactCommon/turbomodule/bridging
    - ReactCommon/turbomodule/core
    - Yoga
  - React-Fabric (0.76.9):
    - DoubleConversion
    - fast_float
    - fmt
    - glog
    - RCT-Folly/Fabric (= 2024.10.14.00)
    - RCTRequired
    - RCTTypeSafety
    - React-Core
    - React-cxxreact
    - React-debug
    - React-Fabric/animations (= 0.76.9)
    - React-Fabric/attributedstring (= 0.76.9)
    - React-Fabric/componentregistry (= 0.76.9)
    - React-Fabric/componentregistrynative (= 0.76.9)
    - React-Fabric/components (= 0.76.9)
    - React-Fabric/core (= 0.76.9)
    - React-Fabric/dom (= 0.76.9)
    - React-Fabric/imagemanager (= 0.76.9)
    - React-Fabric/leakchecker (= 0.76.9)
    - React-Fabric/mounting (= 0.76.9)
    - React-Fabric/observers (= 0.76.9)
    - React-Fabric/scheduler (= 0.76.9)
    - React-Fabric/telemetry (= 0.76.9)
    - React-Fabric/templateprocessor (= 0.76.9)
    - React-Fabric/uimanager (= 0.76.9)
    - React-featureflags
    - React-graphics
    - React-jsc
    - React-jsi
    - React-jsiexecutor
    - React-logger
    - React-rendererdebug
    - React-runtimescheduler
    - React-utils
    - ReactCommon/turbomodule/core
  - React-Fabric/animations (0.76.9):
    - DoubleConversion
    - fast_float
    - fmt
    - glog
    - RCT-Folly/Fabric (= 2024.10.14.00)
    - RCTRequired
    - RCTTypeSafety
    - React-Core
    - React-cxxreact
    - React-debug
    - React-featureflags
    - React-graphics
    - React-jsc
    - React-jsi
    - React-jsiexecutor
    - React-logger
    - React-rendererdebug
    - React-runtimescheduler
    - React-utils
    - ReactCommon/turbomodule/core
  - React-Fabric/attributedstring (0.76.9):
    - DoubleConversion
    - fast_float
    - fmt
    - glog
    - RCT-Folly/Fabric (= 2024.10.14.00)
    - RCTRequired
    - RCTTypeSafety
    - React-Core
    - React-cxxreact
    - React-debug
    - React-featureflags
    - React-graphics
    - React-jsc
    - React-jsi
    - React-jsiexecutor
    - React-logger
    - React-rendererdebug
    - React-runtimescheduler
    - React-utils
    - ReactCommon/turbomodule/core
  - React-Fabric/componentregistry (0.76.9):
    - DoubleConversion
    - fast_float
    - fmt
    - glog
    - RCT-Folly/Fabric (= 2024.10.14.00)
    - RCTRequired
    - RCTTypeSafety
    - React-Core
    - React-cxxreact
    - React-debug
    - React-featureflags
    - React-graphics
    - React-jsc
    - React-jsi
    - React-jsiexecutor
    - React-logger
    - React-rendererdebug
    - React-runtimescheduler
    - React-utils
    - ReactCommon/turbomodule/core
  - React-Fabric/componentregistrynative (0.76.9):
    - DoubleConversion
    - fast_float
    - fmt
    - glog
    - RCT-Folly/Fabric (= 2024.10.14.00)
    - RCTRequired
    - RCTTypeSafety
    - React-Core
    - React-cxxreact
    - React-debug
    - React-featureflags
    - React-graphics
    - React-jsc
    - React-jsi
    - React-jsiexecutor
    - React-logger
    - React-rendererdebug
    - React-runtimescheduler
    - React-utils
    - ReactCommon/turbomodule/core
  - React-Fabric/components (0.76.9):
    - DoubleConversion
    - fast_float
    - fmt
    - glog
    - RCT-Folly/Fabric (= 2024.10.14.00)
    - RCTRequired
    - RCTTypeSafety
    - React-Core
    - React-cxxreact
    - React-debug
    - React-Fabric/components/legacyviewmanagerinterop (= 0.76.9)
    - React-Fabric/components/root (= 0.76.9)
    - React-Fabric/components/view (= 0.76.9)
    - React-featureflags
    - React-graphics
    - React-jsc
    - React-jsi
    - React-jsiexecutor
    - React-logger
    - React-rendererdebug
    - React-runtimescheduler
    - React-utils
    - ReactCommon/turbomodule/core
  - React-Fabric/components/legacyviewmanagerinterop (0.76.9):
    - DoubleConversion
    - fast_float
    - fmt
    - glog
    - RCT-Folly/Fabric (= 2024.10.14.00)
    - RCTRequired
    - RCTTypeSafety
    - React-Core
    - React-cxxreact
    - React-debug
    - React-featureflags
    - React-graphics
    - React-jsc
    - React-jsi
    - React-jsiexecutor
    - React-logger
    - React-rendererdebug
    - React-runtimescheduler
    - React-utils
    - ReactCommon/turbomodule/core
  - React-Fabric/components/root (0.76.9):
    - DoubleConversion
    - fast_float
    - fmt
    - glog
    - RCT-Folly/Fabric (= 2024.10.14.00)
    - RCTRequired
    - RCTTypeSafety
    - React-Core
    - React-cxxreact
    - React-debug
    - React-featureflags
    - React-graphics
    - React-jsc
    - React-jsi
    - React-jsiexecutor
    - React-logger
    - React-rendererdebug
    - React-runtimescheduler
    - React-utils
    - ReactCommon/turbomodule/core
  - React-Fabric/components/view (0.76.9):
    - DoubleConversion
    - fast_float
    - fmt
    - glog
    - RCT-Folly/Fabric (= 2024.10.14.00)
    - RCTRequired
    - RCTTypeSafety
    - React-Core
    - React-cxxreact
    - React-debug
    - React-featureflags
    - React-graphics
    - React-jsc
    - React-jsi
    - React-jsiexecutor
    - React-logger
    - React-rendererdebug
    - React-runtimescheduler
    - React-utils
    - ReactCommon/turbomodule/core
    - Yoga
  - React-Fabric/core (0.76.9):
    - DoubleConversion
    - fast_float
    - fmt
    - glog
    - RCT-Folly/Fabric (= 2024.10.14.00)
    - RCTRequired
    - RCTTypeSafety
    - React-Core
    - React-cxxreact
    - React-debug
    - React-featureflags
    - React-graphics
    - React-jsc
    - React-jsi
    - React-jsiexecutor
    - React-logger
    - React-rendererdebug
    - React-runtimescheduler
    - React-utils
    - ReactCommon/turbomodule/core
  - React-Fabric/dom (0.76.9):
    - DoubleConversion
    - fast_float
    - fmt
    - glog
    - RCT-Folly/Fabric (= 2024.10.14.00)
    - RCTRequired
    - RCTTypeSafety
    - React-Core
    - React-cxxreact
    - React-debug
    - React-featureflags
    - React-graphics
    - React-jsc
    - React-jsi
    - React-jsiexecutor
    - React-logger
    - React-rendererdebug
    - React-runtimescheduler
    - React-utils
    - ReactCommon/turbomodule/core
  - React-Fabric/imagemanager (0.76.9):
    - DoubleConversion
    - fast_float
    - fmt
    - glog
    - RCT-Folly/Fabric (= 2024.10.14.00)
    - RCTRequired
    - RCTTypeSafety
    - React-Core
    - React-cxxreact
    - React-debug
    - React-featureflags
    - React-graphics
    - React-jsc
    - React-jsi
    - React-jsiexecutor
    - React-logger
    - React-rendererdebug
    - React-runtimescheduler
    - React-utils
    - ReactCommon/turbomodule/core
  - React-Fabric/leakchecker (0.76.9):
    - DoubleConversion
    - fast_float
    - fmt
    - glog
    - RCT-Folly/Fabric (= 2024.10.14.00)
    - RCTRequired
    - RCTTypeSafety
    - React-Core
    - React-cxxreact
    - React-debug
    - React-featureflags
    - React-graphics
    - React-jsc
    - React-jsi
    - React-jsiexecutor
    - React-logger
    - React-rendererdebug
    - React-runtimescheduler
    - React-utils
    - ReactCommon/turbomodule/core
  - React-Fabric/mounting (0.76.9):
    - DoubleConversion
    - fast_float
    - fmt
    - glog
    - RCT-Folly/Fabric (= 2024.10.14.00)
    - RCTRequired
    - RCTTypeSafety
    - React-Core
    - React-cxxreact
    - React-debug
    - React-featureflags
    - React-graphics
    - React-jsc
    - React-jsi
    - React-jsiexecutor
    - React-logger
    - React-rendererdebug
    - React-runtimescheduler
    - React-utils
    - ReactCommon/turbomodule/core
  - React-Fabric/observers (0.76.9):
    - DoubleConversion
    - fast_float
    - fmt
    - glog
    - RCT-Folly/Fabric (= 2024.10.14.00)
    - RCTRequired
    - RCTTypeSafety
    - React-Core
    - React-cxxreact
    - React-debug
    - React-Fabric/observers/events (= 0.76.9)
    - React-featureflags
    - React-graphics
    - React-jsc
    - React-jsi
    - React-jsiexecutor
    - React-logger
    - React-rendererdebug
    - React-runtimescheduler
    - React-utils
    - ReactCommon/turbomodule/core
  - React-Fabric/observers/events (0.76.9):
    - DoubleConversion
    - fast_float
    - fmt
    - glog
    - RCT-Folly/Fabric (= 2024.10.14.00)
    - RCTRequired
    - RCTTypeSafety
    - React-Core
    - React-cxxreact
    - React-debug
    - React-featureflags
    - React-graphics
    - React-jsc
    - React-jsi
    - React-jsiexecutor
    - React-logger
    - React-rendererdebug
    - React-runtimescheduler
    - React-utils
    - ReactCommon/turbomodule/core
  - React-Fabric/scheduler (0.76.9):
    - DoubleConversion
    - fast_float
    - fmt
    - glog
    - RCT-Folly/Fabric (= 2024.10.14.00)
    - RCTRequired
    - RCTTypeSafety
    - React-Core
    - React-cxxreact
    - React-debug
    - React-Fabric/observers/events
    - React-featureflags
    - React-graphics
    - React-jsc
    - React-jsi
    - React-jsiexecutor
    - React-logger
    - React-performancetimeline
    - React-rendererdebug
    - React-runtimescheduler
    - React-utils
    - ReactCommon/turbomodule/core
  - React-Fabric/telemetry (0.76.9):
    - DoubleConversion
    - fast_float
    - fmt
    - glog
    - RCT-Folly/Fabric (= 2024.10.14.00)
    - RCTRequired
    - RCTTypeSafety
    - React-Core
    - React-cxxreact
    - React-debug
    - React-featureflags
    - React-graphics
    - React-jsc
    - React-jsi
    - React-jsiexecutor
    - React-logger
    - React-rendererdebug
    - React-runtimescheduler
    - React-utils
    - ReactCommon/turbomodule/core
  - React-Fabric/templateprocessor (0.76.9):
    - DoubleConversion
    - fast_float
    - fmt
    - glog
    - RCT-Folly/Fabric (= 2024.10.14.00)
    - RCTRequired
    - RCTTypeSafety
    - React-Core
    - React-cxxreact
    - React-debug
    - React-featureflags
    - React-graphics
    - React-jsc
    - React-jsi
    - React-jsiexecutor
    - React-logger
    - React-rendererdebug
    - React-runtimescheduler
    - React-utils
    - ReactCommon/turbomodule/core
  - React-Fabric/uimanager (0.76.9):
    - DoubleConversion
    - fast_float
    - fmt
    - glog
    - RCT-Folly/Fabric (= 2024.10.14.00)
    - RCTRequired
    - RCTTypeSafety
    - React-Core
    - React-cxxreact
    - React-debug
    - React-Fabric/uimanager/consistency (= 0.76.9)
    - React-featureflags
    - React-graphics
    - React-jsc
    - React-jsi
    - React-jsiexecutor
    - React-logger
    - React-rendererconsistency
    - React-rendererdebug
    - React-runtimescheduler
    - React-utils
    - ReactCommon/turbomodule/core
  - React-Fabric/uimanager/consistency (0.76.9):
    - DoubleConversion
    - fast_float
    - fmt
    - glog
    - RCT-Folly/Fabric (= 2024.10.14.00)
    - RCTRequired
    - RCTTypeSafety
    - React-Core
    - React-cxxreact
    - React-debug
    - React-featureflags
    - React-graphics
    - React-jsc
    - React-jsi
    - React-jsiexecutor
    - React-logger
    - React-rendererconsistency
    - React-rendererdebug
    - React-runtimescheduler
    - React-utils
    - ReactCommon/turbomodule/core
  - React-FabricComponents (0.76.9):
    - DoubleConversion
    - fast_float
    - fmt
    - glog
    - RCT-Folly/Fabric (= 2024.10.14.00)
    - RCTRequired
    - RCTTypeSafety
    - React-Core
    - React-cxxreact
    - React-debug
    - React-Fabric
    - React-FabricComponents/components (= 0.76.9)
    - React-FabricComponents/textlayoutmanager (= 0.76.9)
    - React-featureflags
    - React-graphics
    - React-jsc
    - React-jsi
    - React-jsiexecutor
    - React-logger
    - React-rendererdebug
    - React-runtimescheduler
    - React-utils
    - ReactCodegen
    - ReactCommon/turbomodule/core
    - Yoga
  - React-FabricComponents/components (0.76.9):
    - DoubleConversion
    - fast_float
    - fmt
    - glog
    - RCT-Folly/Fabric (= 2024.10.14.00)
    - RCTRequired
    - RCTTypeSafety
    - React-Core
    - React-cxxreact
    - React-debug
    - React-Fabric
    - React-FabricComponents/components/inputaccessory (= 0.76.9)
    - React-FabricComponents/components/iostextinput (= 0.76.9)
    - React-FabricComponents/components/modal (= 0.76.9)
    - React-FabricComponents/components/rncore (= 0.76.9)
    - React-FabricComponents/components/safeareaview (= 0.76.9)
    - React-FabricComponents/components/scrollview (= 0.76.9)
    - React-FabricComponents/components/text (= 0.76.9)
    - React-FabricComponents/components/textinput (= 0.76.9)
    - React-FabricComponents/components/unimplementedview (= 0.76.9)
    - React-featureflags
    - React-graphics
    - React-jsc
    - React-jsi
    - React-jsiexecutor
    - React-logger
    - React-rendererdebug
    - React-runtimescheduler
    - React-utils
    - ReactCodegen
    - ReactCommon/turbomodule/core
    - Yoga
  - React-FabricComponents/components/inputaccessory (0.76.9):
    - DoubleConversion
    - fast_float
    - fmt
    - glog
    - RCT-Folly/Fabric (= 2024.10.14.00)
    - RCTRequired
    - RCTTypeSafety
    - React-Core
    - React-cxxreact
    - React-debug
    - React-Fabric
    - React-featureflags
    - React-graphics
    - React-jsc
    - React-jsi
    - React-jsiexecutor
    - React-logger
    - React-rendererdebug
    - React-runtimescheduler
    - React-utils
    - ReactCodegen
    - ReactCommon/turbomodule/core
    - Yoga
  - React-FabricComponents/components/iostextinput (0.76.9):
    - DoubleConversion
    - fast_float
    - fmt
    - glog
    - RCT-Folly/Fabric (= 2024.10.14.00)
    - RCTRequired
    - RCTTypeSafety
    - React-Core
    - React-cxxreact
    - React-debug
    - React-Fabric
    - React-featureflags
    - React-graphics
    - React-jsc
    - React-jsi
    - React-jsiexecutor
    - React-logger
    - React-rendererdebug
    - React-runtimescheduler
    - React-utils
    - ReactCodegen
    - ReactCommon/turbomodule/core
    - Yoga
  - React-FabricComponents/components/modal (0.76.9):
    - DoubleConversion
    - fast_float
    - fmt
    - glog
    - RCT-Folly/Fabric (= 2024.10.14.00)
    - RCTRequired
    - RCTTypeSafety
    - React-Core
    - React-cxxreact
    - React-debug
    - React-Fabric
    - React-featureflags
    - React-graphics
    - React-jsc
    - React-jsi
    - React-jsiexecutor
    - React-logger
    - React-rendererdebug
    - React-runtimescheduler
    - React-utils
    - ReactCodegen
    - ReactCommon/turbomodule/core
    - Yoga
  - React-FabricComponents/components/rncore (0.76.9):
    - DoubleConversion
    - fast_float
    - fmt
    - glog
    - RCT-Folly/Fabric (= 2024.10.14.00)
    - RCTRequired
    - RCTTypeSafety
    - React-Core
    - React-cxxreact
    - React-debug
    - React-Fabric
    - React-featureflags
    - React-graphics
    - React-jsc
    - React-jsi
    - React-jsiexecutor
    - React-logger
    - React-rendererdebug
    - React-runtimescheduler
    - React-utils
    - ReactCodegen
    - ReactCommon/turbomodule/core
    - Yoga
  - React-FabricComponents/components/safeareaview (0.76.9):
    - DoubleConversion
    - fast_float
    - fmt
    - glog
    - RCT-Folly/Fabric (= 2024.10.14.00)
    - RCTRequired
    - RCTTypeSafety
    - React-Core
    - React-cxxreact
    - React-debug
    - React-Fabric
    - React-featureflags
    - React-graphics
    - React-jsc
    - React-jsi
    - React-jsiexecutor
    - React-logger
    - React-rendererdebug
    - React-runtimescheduler
    - React-utils
    - ReactCodegen
    - ReactCommon/turbomodule/core
    - Yoga
  - React-FabricComponents/components/scrollview (0.76.9):
    - DoubleConversion
    - fast_float
    - fmt
    - glog
    - RCT-Folly/Fabric (= 2024.10.14.00)
    - RCTRequired
    - RCTTypeSafety
    - React-Core
    - React-cxxreact
    - React-debug
    - React-Fabric
    - React-featureflags
    - React-graphics
    - React-jsc
    - React-jsi
    - React-jsiexecutor
    - React-logger
    - React-rendererdebug
    - React-runtimescheduler
    - React-utils
    - ReactCodegen
    - ReactCommon/turbomodule/core
    - Yoga
  - React-FabricComponents/components/text (0.76.9):
    - DoubleConversion
    - fast_float
    - fmt
    - glog
    - RCT-Folly/Fabric (= 2024.10.14.00)
    - RCTRequired
    - RCTTypeSafety
    - React-Core
    - React-cxxreact
    - React-debug
    - React-Fabric
    - React-featureflags
    - React-graphics
    - React-jsc
    - React-jsi
    - React-jsiexecutor
    - React-logger
    - React-rendererdebug
    - React-runtimescheduler
    - React-utils
    - ReactCodegen
    - ReactCommon/turbomodule/core
    - Yoga
  - React-FabricComponents/components/textinput (0.76.9):
    - DoubleConversion
    - fast_float
    - fmt
    - glog
    - RCT-Folly/Fabric (= 2024.10.14.00)
    - RCTRequired
    - RCTTypeSafety
    - React-Core
    - React-cxxreact
    - React-debug
    - React-Fabric
    - React-featureflags
    - React-graphics
    - React-jsc
    - React-jsi
    - React-jsiexecutor
    - React-logger
    - React-rendererdebug
    - React-runtimescheduler
    - React-utils
    - ReactCodegen
    - ReactCommon/turbomodule/core
    - Yoga
  - React-FabricComponents/components/unimplementedview (0.76.9):
    - DoubleConversion
    - fast_float
    - fmt
    - glog
    - RCT-Folly/Fabric (= 2024.10.14.00)
    - RCTRequired
    - RCTTypeSafety
    - React-Core
    - React-cxxreact
    - React-debug
    - React-Fabric
    - React-featureflags
    - React-graphics
    - React-jsc
    - React-jsi
    - React-jsiexecutor
    - React-logger
    - React-rendererdebug
    - React-runtimescheduler
    - React-utils
    - ReactCodegen
    - ReactCommon/turbomodule/core
    - Yoga
  - React-FabricComponents/textlayoutmanager (0.76.9):
    - DoubleConversion
    - fast_float
    - fmt
    - glog
    - RCT-Folly/Fabric (= 2024.10.14.00)
    - RCTRequired
    - RCTTypeSafety
    - React-Core
    - React-cxxreact
    - React-debug
    - React-Fabric
    - React-featureflags
    - React-graphics
    - React-jsc
    - React-jsi
    - React-jsiexecutor
    - React-logger
    - React-rendererdebug
    - React-runtimescheduler
    - React-utils
    - ReactCodegen
    - ReactCommon/turbomodule/core
    - Yoga
  - React-FabricImage (0.76.9):
    - DoubleConversion
    - fast_float
    - fmt
    - glog
    - RCT-Folly/Fabric
    - RCTRequired
    - RCTTypeSafety
    - React-Fabric
    - React-graphics
    - React-ImageManager
    - React-jsc
    - React-jsi
    - React-jsiexecutor
    - React-logger
    - React-rendererdebug
    - React-utils
    - ReactCommon
    - Yoga
  - React-featureflags (0.76.9)
  - React-featureflagsnativemodule (0.76.9):
    - DoubleConversion
    - glog
    - RCT-Folly (= 2024.10.14.00)
    - RCTRequired
    - RCTTypeSafety
    - React-Core
    - React-debug
    - React-Fabric
    - React-featureflags
    - React-graphics
    - React-ImageManager
    - React-jsi
    - React-NativeModulesApple
    - React-RCTFabric
    - React-rendererdebug
    - React-utils
    - ReactCodegen
    - ReactCommon/turbomodule/bridging
    - ReactCommon/turbomodule/core
    - Yoga
  - React-graphics (0.76.9):
    - DoubleConversion
    - fast_float
    - fmt
    - glog
    - RCT-Folly/Fabric
    - React-jsi
    - React-jsiexecutor
    - React-utils
  - React-idlecallbacksnativemodule (0.76.9):
    - DoubleConversion
    - glog
    - RCT-Folly (= 2024.10.14.00)
    - RCTRequired
    - RCTTypeSafety
    - React-Core
    - React-debug
    - React-Fabric
    - React-featureflags
    - React-graphics
    - React-ImageManager
    - React-jsi
    - React-NativeModulesApple
    - React-RCTFabric
    - React-rendererdebug
    - React-runtimescheduler
    - React-utils
    - ReactCodegen
    - ReactCommon/turbomodule/bridging
    - ReactCommon/turbomodule/core
    - Yoga
  - React-ImageManager (0.76.9):
    - glog
    - RCT-Folly/Fabric
    - React-Core/Default
    - React-debug
    - React-Fabric
    - React-graphics
    - React-rendererdebug
    - React-utils
  - React-jsc (0.76.9):
    - React-jsc/Fabric (= 0.76.9)
    - React-jsi (= 0.76.9)
  - React-jsc/Fabric (0.76.9):
    - React-jsi (= 0.76.9)
  - React-jserrorhandler (0.76.9):
    - glog
    - RCT-Folly/Fabric (= 2024.10.14.00)
    - React-cxxreact
    - React-debug
    - React-jsi
  - React-jsi (0.76.9):
    - boost
    - DoubleConversion
    - fast_float
    - fmt
    - glog
    - RCT-Folly
  - React-jsiexecutor (0.76.9):
    - DoubleConversion
    - fast_float
    - fmt
    - glog
    - RCT-Folly
    - React-cxxreact
    - React-jsi
    - React-jsinspector
    - React-perflogger
  - React-jsinspector (0.76.9):
    - DoubleConversion
    - glog
    - RCT-Folly
    - React-featureflags
    - React-jsi
    - React-perflogger
    - React-runtimeexecutor
  - React-jsitracing (0.76.9):
    - React-jsi
  - React-logger (0.76.9):
    - glog
  - React-Mapbuffer (0.76.9):
    - glog
    - React-debug
  - React-microtasksnativemodule (0.76.9):
    - DoubleConversion
    - glog
    - RCT-Folly (= 2024.10.14.00)
    - RCTRequired
    - RCTTypeSafety
    - React-Core
    - React-debug
    - React-Fabric
    - React-featureflags
    - React-graphics
    - React-ImageManager
    - React-jsi
    - React-NativeModulesApple
    - React-RCTFabric
    - React-rendererdebug
    - React-utils
    - ReactCodegen
    - ReactCommon/turbomodule/bridging
    - ReactCommon/turbomodule/core
    - Yoga
  - react-native-aes (3.0.3):
    - React-Core
  - react-native-background-timer (2.1.1):
    - React
  - react-native-ble-plx (3.1.2):
    - DoubleConversion
    - glog
    - MultiplatformBleAdapter (= 0.2.0)
    - RCT-Folly (= 2024.10.14.00)
    - RCTRequired
    - RCTTypeSafety
    - React-Core
    - React-debug
    - React-Fabric
    - React-featureflags
    - React-graphics
    - React-ImageManager
    - React-jsi
    - React-NativeModulesApple
    - React-RCTFabric
    - React-rendererdebug
    - React-utils
    - ReactCodegen
    - ReactCommon/turbomodule/bridging
    - ReactCommon/turbomodule/core
    - Yoga
  - react-native-blob-jsi-helper (0.3.1):
    - React
    - React-Core
  - react-native-blob-util (0.19.9):
    - React-Core
  - react-native-blur (4.4.1):
    - DoubleConversion
    - glog
    - RCT-Folly (= 2024.10.14.00)
    - RCTRequired
    - RCTTypeSafety
    - React-Core
    - React-debug
    - React-Fabric
    - React-featureflags
    - React-graphics
    - React-ImageManager
    - React-jsi
    - React-NativeModulesApple
    - React-RCTFabric
    - React-rendererdebug
    - React-utils
    - ReactCodegen
    - ReactCommon/turbomodule/bridging
    - ReactCommon/turbomodule/core
    - Yoga
  - react-native-branch (5.6.2):
    - Branch (= 1.43.2)
    - React-Core
  - react-native-camera (3.44.3):
    - React-Core
    - react-native-camera/RCT (= 3.44.3)
    - react-native-camera/RN (= 3.44.3)
  - react-native-camera/RCT (3.44.3):
    - React-Core
  - react-native-camera/RN (3.44.3):
    - React-Core
  - react-native-compat (2.19.2):
    - DoubleConversion
    - glog
    - RCT-Folly (= 2024.10.14.00)
    - RCTRequired
    - RCTTypeSafety
    - React-Core
    - React-debug
    - React-Fabric
    - React-featureflags
    - React-graphics
    - React-ImageManager
    - React-jsi
    - React-NativeModulesApple
    - React-RCTFabric
    - React-rendererdebug
    - React-utils
    - ReactCodegen
    - ReactCommon/turbomodule/bridging
    - ReactCommon/turbomodule/core
    - Yoga
  - react-native-cookies (6.2.1):
    - React-Core
  - react-native-fast-crypto (2.2.0):
    - React
  - react-native-get-random-values (1.11.0):
    - React-Core
  - react-native-gzip (1.1.0):
    - Base64
    - GZIP
    - React-Core
  - react-native-in-app-review (4.3.3):
    - React-Core
  - react-native-launch-arguments (4.0.1):
    - React
  - react-native-mmkv (2.11.0):
    - MMKV (>= 1.2.13)
    - React-Core
  - react-native-netinfo (9.5.0):
    - React-Core
  - react-native-pager-view (6.7.1):
    - DoubleConversion
    - glog
    - RCT-Folly (= 2024.10.14.00)
    - RCTRequired
    - RCTTypeSafety
    - React-Core
    - React-debug
    - React-Fabric
    - React-featureflags
    - React-graphics
    - React-ImageManager
    - React-jsi
    - React-NativeModulesApple
    - React-RCTFabric
    - React-rendererdebug
    - React-utils
    - ReactCodegen
    - ReactCommon/turbomodule/bridging
    - ReactCommon/turbomodule/core
    - Yoga
  - react-native-performance (5.1.2):
    - React-Core
  - react-native-quick-base64 (2.0.8):
    - React-Core
  - react-native-quick-crypto (0.7.13):
    - DoubleConversion
    - glog
    - OpenSSL-Universal
    - RCT-Folly (= 2024.10.14.00)
    - RCTRequired
    - RCTTypeSafety
    - React
    - React-Core
    - React-debug
    - React-Fabric
    - React-featureflags
    - React-graphics
    - React-ImageManager
    - React-jsi
    - React-NativeModulesApple
    - React-RCTFabric
    - React-rendererdebug
    - React-utils
    - ReactCodegen
    - ReactCommon/turbomodule/bridging
    - ReactCommon/turbomodule/core
    - Yoga
  - react-native-randombytes (3.6.1):
    - React-Core
  - react-native-render-html (6.3.4):
    - React-Core
  - react-native-safe-area-context (3.4.1):
    - React-Core
  - react-native-slider (4.5.6):
    - DoubleConversion
    - glog
    - RCT-Folly (= 2024.10.14.00)
    - RCTRequired
    - RCTTypeSafety
    - React-Core
    - React-debug
    - React-Fabric
    - React-featureflags
    - React-graphics
    - React-ImageManager
    - React-jsi
    - React-NativeModulesApple
    - React-RCTFabric
    - React-rendererdebug
    - React-utils
    - ReactCodegen
    - ReactCommon/turbomodule/bridging
    - ReactCommon/turbomodule/core
    - Yoga
  - react-native-video (6.10.1):
    - DoubleConversion
    - glog
    - RCT-Folly (= 2024.10.14.00)
    - RCTRequired
    - RCTTypeSafety
    - React-Core
    - React-debug
    - React-Fabric
    - React-featureflags
    - React-graphics
    - React-ImageManager
    - React-jsi
    - react-native-video/Video (= 6.10.1)
    - React-NativeModulesApple
    - React-RCTFabric
    - React-rendererdebug
    - React-utils
    - ReactCodegen
    - ReactCommon/turbomodule/bridging
    - ReactCommon/turbomodule/core
    - Yoga
  - react-native-video/Video (6.10.1):
    - DoubleConversion
    - glog
    - RCT-Folly (= 2024.10.14.00)
    - RCTRequired
    - RCTTypeSafety
    - React-Core
    - React-debug
    - React-Fabric
    - React-featureflags
    - React-graphics
    - React-ImageManager
    - React-jsi
    - React-NativeModulesApple
    - React-RCTFabric
    - React-rendererdebug
    - React-utils
    - ReactCodegen
    - ReactCommon/turbomodule/bridging
    - ReactCommon/turbomodule/core
    - Yoga
  - react-native-view-shot (3.8.0):
    - React-Core
  - react-native-webview-mm (14.0.4):
    - React-Core
  - React-nativeconfig (0.76.9)
  - React-NativeModulesApple (0.76.9):
    - glog
    - React-callinvoker
    - React-Core
    - React-cxxreact
    - React-jsc
    - React-jsi
    - React-jsinspector
    - React-runtimeexecutor
    - ReactCommon/turbomodule/bridging
    - ReactCommon/turbomodule/core
  - React-perflogger (0.76.9):
    - DoubleConversion
    - RCT-Folly (= 2024.10.14.00)
  - React-performancetimeline (0.76.9):
    - RCT-Folly (= 2024.10.14.00)
    - React-cxxreact
    - React-timing
  - React-RCTActionSheet (0.76.9):
    - React-Core/RCTActionSheetHeaders (= 0.76.9)
  - React-RCTAnimation (0.76.9):
    - RCT-Folly (= 2024.10.14.00)
    - RCTTypeSafety
    - React-Core/RCTAnimationHeaders
    - React-jsi
    - React-NativeModulesApple
    - ReactCodegen
    - ReactCommon
  - React-RCTAppDelegate (0.76.9):
    - RCT-Folly (= 2024.10.14.00)
    - RCTRequired
    - RCTTypeSafety
    - React-Core
    - React-CoreModules
    - React-debug
    - React-defaultsnativemodule
    - React-Fabric
    - React-featureflags
    - React-graphics
    - React-jsc
    - React-nativeconfig
    - React-NativeModulesApple
    - React-RCTFabric
    - React-RCTImage
    - React-RCTNetwork
    - React-rendererdebug
    - React-RuntimeApple
    - React-RuntimeCore
    - React-runtimescheduler
    - React-utils
    - ReactCodegen
    - ReactCommon
  - React-RCTBlob (0.76.9):
    - DoubleConversion
    - fast_float
    - fmt
    - RCT-Folly (= 2024.10.14.00)
    - React-Core/RCTBlobHeaders
    - React-Core/RCTWebSocket
    - React-jsi
    - React-jsinspector
    - React-NativeModulesApple
    - React-RCTNetwork
    - ReactCodegen
    - ReactCommon
  - React-RCTFabric (0.76.9):
    - glog
    - RCT-Folly/Fabric (= 2024.10.14.00)
    - React-Core
    - React-debug
    - React-Fabric
    - React-FabricComponents
    - React-FabricImage
    - React-featureflags
    - React-graphics
    - React-ImageManager
    - React-jsc
    - React-jsi
    - React-jsinspector
    - React-nativeconfig
    - React-performancetimeline
    - React-RCTImage
    - React-RCTText
    - React-rendererconsistency
    - React-rendererdebug
    - React-runtimescheduler
    - React-utils
    - Yoga
  - React-RCTImage (0.76.9):
    - RCT-Folly (= 2024.10.14.00)
    - RCTTypeSafety
    - React-Core/RCTImageHeaders
    - React-jsi
    - React-NativeModulesApple
    - React-RCTNetwork
    - ReactCodegen
    - ReactCommon
  - React-RCTLinking (0.76.9):
    - React-Core/RCTLinkingHeaders (= 0.76.9)
    - React-jsi (= 0.76.9)
    - React-NativeModulesApple
    - ReactCodegen
    - ReactCommon
    - ReactCommon/turbomodule/core (= 0.76.9)
  - React-RCTNetwork (0.76.9):
    - RCT-Folly (= 2024.10.14.00)
    - RCTTypeSafety
    - React-Core/RCTNetworkHeaders
    - React-jsi
    - React-NativeModulesApple
    - ReactCodegen
    - ReactCommon
  - React-RCTSettings (0.76.9):
    - RCT-Folly (= 2024.10.14.00)
    - RCTTypeSafety
    - React-Core/RCTSettingsHeaders
    - React-jsi
    - React-NativeModulesApple
    - ReactCodegen
    - ReactCommon
  - React-RCTText (0.76.9):
    - React-Core/RCTTextHeaders (= 0.76.9)
    - Yoga
  - React-RCTVibration (0.76.9):
    - RCT-Folly (= 2024.10.14.00)
    - React-Core/RCTVibrationHeaders
    - React-jsi
    - React-NativeModulesApple
    - ReactCodegen
    - ReactCommon
  - React-rendererconsistency (0.76.9)
  - React-rendererdebug (0.76.9):
    - DoubleConversion
    - fast_float
    - fmt
    - RCT-Folly
    - React-debug
  - React-rncore (0.76.9)
  - React-RuntimeApple (0.76.9):
    - RCT-Folly/Fabric (= 2024.10.14.00)
    - React-callinvoker
    - React-Core/Default
    - React-CoreModules
    - React-cxxreact
    - React-jsc
    - React-jserrorhandler
    - React-jsi
    - React-jsiexecutor
    - React-jsinspector
    - React-Mapbuffer
    - React-NativeModulesApple
    - React-RCTFabric
    - React-RuntimeCore
    - React-runtimeexecutor
    - React-runtimescheduler
    - React-utils
  - React-RuntimeCore (0.76.9):
    - glog
    - RCT-Folly/Fabric (= 2024.10.14.00)
    - React-cxxreact
    - React-featureflags
    - React-jsc
    - React-jserrorhandler
    - React-jsi
    - React-jsiexecutor
    - React-jsinspector
    - React-performancetimeline
    - React-runtimeexecutor
    - React-runtimescheduler
    - React-utils
  - React-runtimeexecutor (0.76.9):
    - React-jsi (= 0.76.9)
  - React-runtimescheduler (0.76.9):
    - glog
    - RCT-Folly (= 2024.10.14.00)
    - React-callinvoker
    - React-cxxreact
    - React-debug
    - React-featureflags
    - React-jsc
    - React-jsi
    - React-performancetimeline
    - React-rendererconsistency
    - React-rendererdebug
    - React-runtimeexecutor
    - React-timing
    - React-utils
  - React-timing (0.76.9)
  - React-utils (0.76.9):
    - glog
    - RCT-Folly (= 2024.10.14.00)
    - React-debug
    - React-jsc
    - React-jsi (= 0.76.9)
  - ReactCodegen (0.76.9):
    - DoubleConversion
    - glog
    - RCT-Folly
    - RCTRequired
    - RCTTypeSafety
    - React-Core
    - React-debug
    - React-Fabric
    - React-FabricImage
    - React-featureflags
    - React-graphics
    - React-jsc
    - React-jsi
    - React-jsiexecutor
    - React-NativeModulesApple
    - React-rendererdebug
    - React-utils
    - ReactCommon/turbomodule/bridging
    - ReactCommon/turbomodule/core
  - ReactCommon (0.76.9):
    - ReactCommon/turbomodule (= 0.76.9)
  - ReactCommon/turbomodule (0.76.9):
    - DoubleConversion
    - fast_float
    - fmt
    - glog
    - RCT-Folly
    - React-callinvoker
    - React-cxxreact
    - React-jsi
    - React-logger
    - React-perflogger
    - ReactCommon/turbomodule/bridging (= 0.76.9)
    - ReactCommon/turbomodule/core (= 0.76.9)
  - ReactCommon/turbomodule/bridging (0.76.9):
    - DoubleConversion
    - fast_float
    - fmt
    - glog
    - RCT-Folly
    - React-callinvoker
    - React-cxxreact
    - React-jsi (= 0.76.9)
    - React-logger
    - React-perflogger
  - ReactCommon/turbomodule/core (0.76.9):
    - DoubleConversion
    - fast_float
    - fmt
    - glog
    - RCT-Folly
    - React-callinvoker
    - React-cxxreact
    - React-debug (= 0.76.9)
    - React-featureflags (= 0.76.9)
    - React-jsi
    - React-logger
    - React-perflogger
    - React-utils (= 0.76.9)
  - ReactNativePayments (2.0.0):
    - React
  - RNCAsyncStorage (1.23.1):
    - React-Core
  - RNCCheckbox (0.5.17):
    - BEMCheckBox (~> 1.4)
    - React-Core
  - RNCClipboard (1.16.1):
    - React-Core
  - RNCMaskedView (0.3.2):
    - DoubleConversion
    - glog
    - RCT-Folly (= 2024.10.14.00)
    - RCTRequired
    - RCTTypeSafety
    - React-Core
    - React-debug
    - React-Fabric
    - React-featureflags
    - React-graphics
    - React-ImageManager
    - React-jsi
    - React-NativeModulesApple
    - React-RCTFabric
    - React-rendererdebug
    - React-utils
    - ReactCodegen
    - ReactCommon/turbomodule/bridging
    - ReactCommon/turbomodule/core
    - Yoga
  - RNDateTimePicker (7.7.0):
    - React-Core
  - RNDefaultPreference (1.4.3):
    - React
  - RNDeviceInfo (9.0.2):
    - React-Core
  - RNFBApp (20.5.0):
    - Firebase/CoreOnly (= 10.29.0)
    - React-Core
  - RNFBMessaging (20.5.0):
    - Firebase/Messaging (= 10.29.0)
    - FirebaseCoreExtension
    - React-Core
    - RNFBApp
  - RNFlashList (1.8.0):
    - DoubleConversion
    - glog
    - RCT-Folly (= 2024.10.14.00)
    - RCTRequired
    - RCTTypeSafety
    - React-Core
    - React-debug
    - React-Fabric
    - React-featureflags
    - React-graphics
    - React-ImageManager
    - React-jsi
    - React-NativeModulesApple
    - React-RCTFabric
    - React-rendererdebug
    - React-utils
    - ReactCodegen
    - ReactCommon/turbomodule/bridging
    - ReactCommon/turbomodule/core
    - Yoga
  - RNFS (2.20.0):
    - React-Core
  - RNGestureHandler (1.10.3):
    - React-Core
  - RNI18n (2.0.15):
    - React
  - RNInAppBrowser (3.7.0):
    - React-Core
  - RNKeychain (8.0.0):
    - React-Core
  - RNNotifee (9.0.2):
    - React-Core
    - RNNotifee/NotifeeCore (= 9.0.2)
  - RNNotifee/NotifeeCore (9.0.2):
    - React-Core
  - RNOS (1.2.6):
    - React
  - RNPermissions (3.10.1):
    - React-Core
  - RNReanimated (3.17.5):
    - DoubleConversion
    - glog
    - RCT-Folly (= 2024.10.14.00)
    - RCTRequired
    - RCTTypeSafety
    - React-Core
    - React-debug
    - React-Fabric
    - React-featureflags
    - React-graphics
    - React-ImageManager
    - React-jsi
    - React-NativeModulesApple
    - React-RCTFabric
    - React-rendererdebug
    - React-utils
    - ReactCodegen
    - ReactCommon/turbomodule/bridging
    - ReactCommon/turbomodule/core
    - RNReanimated/reanimated (= 3.17.5)
    - RNReanimated/worklets (= 3.17.5)
    - Yoga
  - RNReanimated/reanimated (3.17.5):
    - DoubleConversion
    - glog
    - RCT-Folly (= 2024.10.14.00)
    - RCTRequired
    - RCTTypeSafety
    - React-Core
    - React-debug
    - React-Fabric
    - React-featureflags
    - React-graphics
    - React-ImageManager
    - React-jsi
    - React-NativeModulesApple
    - React-RCTFabric
    - React-rendererdebug
    - React-utils
    - ReactCodegen
    - ReactCommon/turbomodule/bridging
    - ReactCommon/turbomodule/core
    - RNReanimated/reanimated/apple (= 3.17.5)
    - Yoga
  - RNReanimated/reanimated/apple (3.17.5):
    - DoubleConversion
    - glog
    - RCT-Folly (= 2024.10.14.00)
    - RCTRequired
    - RCTTypeSafety
    - React-Core
    - React-debug
    - React-Fabric
    - React-featureflags
    - React-graphics
    - React-ImageManager
    - React-jsi
    - React-NativeModulesApple
    - React-RCTFabric
    - React-rendererdebug
    - React-utils
    - ReactCodegen
    - ReactCommon/turbomodule/bridging
    - ReactCommon/turbomodule/core
    - Yoga
  - RNReanimated/worklets (3.17.5):
    - DoubleConversion
    - glog
    - RCT-Folly (= 2024.10.14.00)
    - RCTRequired
    - RCTTypeSafety
    - React-Core
    - React-debug
    - React-Fabric
    - React-featureflags
    - React-graphics
    - React-ImageManager
    - React-jsi
    - React-NativeModulesApple
    - React-RCTFabric
    - React-rendererdebug
    - React-utils
    - ReactCodegen
    - ReactCommon/turbomodule/bridging
    - ReactCommon/turbomodule/core
    - RNReanimated/worklets/apple (= 3.17.5)
    - Yoga
  - RNReanimated/worklets/apple (3.17.5):
    - DoubleConversion
    - glog
    - RCT-Folly (= 2024.10.14.00)
    - RCTRequired
    - RCTTypeSafety
    - React-Core
    - React-debug
    - React-Fabric
    - React-featureflags
    - React-graphics
    - React-ImageManager
    - React-jsi
    - React-NativeModulesApple
    - React-RCTFabric
    - React-rendererdebug
    - React-utils
    - ReactCodegen
    - ReactCommon/turbomodule/bridging
    - ReactCommon/turbomodule/core
    - Yoga
  - RNScreens (3.37.0):
    - DoubleConversion
    - glog
    - RCT-Folly (= 2024.10.14.00)
    - RCTRequired
    - RCTTypeSafety
    - React-Core
    - React-debug
    - React-Fabric
    - React-featureflags
    - React-graphics
    - React-ImageManager
    - React-jsi
    - React-NativeModulesApple
    - React-RCTFabric
    - React-RCTImage
    - React-rendererdebug
    - React-utils
    - ReactCodegen
    - ReactCommon/turbomodule/bridging
    - ReactCommon/turbomodule/core
    - Yoga
  - RNSensors (5.3.0):
    - React
  - RNSentry (6.10.0):
    - DoubleConversion
    - glog
    - RCT-Folly (= 2024.10.14.00)
    - RCTRequired
    - RCTTypeSafety
    - React-Core
    - React-debug
    - React-Fabric
    - React-featureflags
    - React-graphics
    - React-ImageManager
    - React-jsi
    - React-NativeModulesApple
    - React-RCTFabric
    - React-rendererdebug
    - React-utils
    - ReactCodegen
    - ReactCommon/turbomodule/bridging
    - ReactCommon/turbomodule/core
    - Sentry/HybridSDK (= 8.48.0)
    - Yoga
  - RNShare (7.3.7):
    - React-Core
  - RNSVG (15.11.2):
    - React-Core
  - RNVectorIcons (10.2.0):
    - DoubleConversion
    - glog
    - RCT-Folly (= 2024.10.14.00)
    - RCTRequired
    - RCTTypeSafety
    - React-Core
    - React-debug
    - React-Fabric
    - React-featureflags
    - React-graphics
    - React-ImageManager
    - React-jsi
    - React-NativeModulesApple
    - React-RCTFabric
    - React-rendererdebug
    - React-utils
    - ReactCodegen
    - ReactCommon/turbomodule/bridging
    - ReactCommon/turbomodule/core
    - Yoga
  - segment-analytics-react-native (2.20.3):
    - React-Core
    - sovran-react-native
  - Sentry/HybridSDK (8.48.0)
  - SocketRocket (0.7.1)
  - sovran-react-native (1.0.4):
    - React-Core
  - TcpSockets (4.0.0):
    - CocoaAsyncSocket
    - React
  - Yoga (0.0.0)

DEPENDENCIES:
  - boost (from `../node_modules/react-native/third-party-podspecs/boost.podspec`)
  - BVLinearGradient (from `../node_modules/react-native-linear-gradient`)
  - DoubleConversion (from `../node_modules/react-native/third-party-podspecs/DoubleConversion.podspec`)
  - EXConstants (from `../node_modules/expo-constants/ios`)
  - EXJSONUtils (from `../node_modules/expo-json-utils/ios`)
  - EXManifests (from `../node_modules/expo-manifests/ios`)
  - Expo (from `../node_modules/expo`)
  - expo-dev-client (from `../node_modules/expo-dev-client/ios`)
  - expo-dev-launcher (from `../node_modules/expo-dev-launcher`)
  - expo-dev-menu (from `../node_modules/expo-dev-menu`)
  - expo-dev-menu-interface (from `../node_modules/expo-dev-menu-interface/ios`)
  - ExpoAsset (from `../node_modules/expo-asset/ios`)
  - ExpoFileSystem (from `../node_modules/expo-file-system/ios`)
  - ExpoFont (from `../node_modules/expo-font/ios`)
  - ExpoKeepAwake (from `../node_modules/expo-keep-awake/ios`)
  - ExpoModulesCore (from `../node_modules/expo-modules-core`)
  - EXUpdatesInterface (from `../node_modules/expo-updates-interface/ios`)
  - fast_float (from `../node_modules/react-native/third-party-podspecs/fast_float.podspec`)
  - FBLazyVector (from `../node_modules/react-native/Libraries/FBLazyVector`)
  - FirebaseCore
  - fmt (from `../node_modules/react-native/third-party-podspecs/fmt.podspec`)
  - glog (from `../node_modules/react-native/third-party-podspecs/glog.podspec`)
  - "GoogleUtilities/NSData+zlib"
  - GzipSwift
  - lottie-ios (from `../node_modules/lottie-ios`)
  - lottie-react-native (from `../node_modules/lottie-react-native`)
  - OpenSSL-Universal
  - Permission-BluetoothPeripheral (from `../node_modules/react-native-permissions/ios/BluetoothPeripheral`)
  - RCT-Folly (from `../node_modules/react-native/third-party-podspecs/RCT-Folly.podspec`)
  - RCT-Folly/Fabric (from `../node_modules/react-native/third-party-podspecs/RCT-Folly.podspec`)
  - RCTDeprecation (from `../node_modules/react-native/ReactApple/Libraries/RCTFoundation/RCTDeprecation`)
  - RCTRequired (from `../node_modules/react-native/Libraries/Required`)
  - "RCTSearchApi (from `../node_modules/@metamask/react-native-search-api`)"
  - RCTTypeSafety (from `../node_modules/react-native/Libraries/TypeSafety`)
  - React (from `../node_modules/react-native/`)
  - React-callinvoker (from `../node_modules/react-native/ReactCommon/callinvoker`)
  - React-Core (from `../node_modules/react-native/`)
  - React-Core/RCTWebSocket (from `../node_modules/react-native/`)
  - React-CoreModules (from `../node_modules/react-native/React/CoreModules`)
  - React-cxxreact (from `../node_modules/react-native/ReactCommon/cxxreact`)
  - React-debug (from `../node_modules/react-native/ReactCommon/react/debug`)
  - React-defaultsnativemodule (from `../node_modules/react-native/ReactCommon/react/nativemodule/defaults`)
  - React-domnativemodule (from `../node_modules/react-native/ReactCommon/react/nativemodule/dom`)
  - React-Fabric (from `../node_modules/react-native/ReactCommon`)
  - React-FabricComponents (from `../node_modules/react-native/ReactCommon`)
  - React-FabricImage (from `../node_modules/react-native/ReactCommon`)
  - React-featureflags (from `../node_modules/react-native/ReactCommon/react/featureflags`)
  - React-featureflagsnativemodule (from `../node_modules/react-native/ReactCommon/react/nativemodule/featureflags`)
  - React-graphics (from `../node_modules/react-native/ReactCommon/react/renderer/graphics`)
  - React-idlecallbacksnativemodule (from `../node_modules/react-native/ReactCommon/react/nativemodule/idlecallbacks`)
  - React-ImageManager (from `../node_modules/react-native/ReactCommon/react/renderer/imagemanager/platform/ios`)
  - React-jsc (from `../node_modules/react-native/ReactCommon/jsc`)
  - React-jserrorhandler (from `../node_modules/react-native/ReactCommon/jserrorhandler`)
  - React-jsi (from `../node_modules/react-native/ReactCommon/jsi`)
  - React-jsiexecutor (from `../node_modules/react-native/ReactCommon/jsiexecutor`)
  - React-jsinspector (from `../node_modules/react-native/ReactCommon/jsinspector-modern`)
  - React-jsitracing (from `../node_modules/react-native/ReactCommon/hermes/executor/`)
  - React-logger (from `../node_modules/react-native/ReactCommon/logger`)
  - React-Mapbuffer (from `../node_modules/react-native/ReactCommon`)
  - React-microtasksnativemodule (from `../node_modules/react-native/ReactCommon/react/nativemodule/microtasks`)
  - react-native-aes (from `../node_modules/react-native-aes-crypto`)
  - react-native-background-timer (from `../node_modules/react-native-background-timer`)
  - react-native-ble-plx (from `../node_modules/react-native-ble-plx`)
  - react-native-blob-jsi-helper (from `../node_modules/react-native-blob-jsi-helper`)
  - react-native-blob-util (from `../node_modules/react-native-blob-util`)
  - "react-native-blur (from `../node_modules/@react-native-community/blur`)"
  - react-native-branch (from `../node_modules/react-native-branch`)
  - react-native-camera (from `../node_modules/react-native-camera`)
  - "react-native-compat (from `../node_modules/@walletconnect/react-native-compat`)"
  - "react-native-cookies (from `../node_modules/@react-native-cookies/cookies`)"
  - react-native-fast-crypto (from `../node_modules/react-native-fast-crypto`)
  - react-native-get-random-values (from `../node_modules/react-native-get-random-values`)
  - react-native-gzip (from `../node_modules/react-native-gzip`)
  - react-native-in-app-review (from `../node_modules/react-native-in-app-review`)
  - react-native-launch-arguments (from `../node_modules/react-native-launch-arguments`)
  - react-native-mmkv (from `../node_modules/react-native-mmkv`)
  - "react-native-netinfo (from `../node_modules/@react-native-community/netinfo`)"
  - react-native-pager-view (from `../node_modules/react-native-pager-view`)
  - react-native-performance (from `../node_modules/react-native-performance`)
  - react-native-quick-base64 (from `../node_modules/react-native-quick-base64`)
  - react-native-quick-crypto (from `../node_modules/react-native-quick-crypto`)
  - react-native-randombytes (from `../node_modules/react-native-randombytes`)
  - react-native-render-html (from `../node_modules/react-native-render-html`)
  - react-native-safe-area-context (from `../node_modules/react-native-safe-area-context`)
  - "react-native-slider (from `../node_modules/@react-native-community/slider`)"
  - react-native-video (from `../node_modules/react-native-video`)
  - react-native-view-shot (from `../node_modules/react-native-view-shot`)
  - "react-native-webview-mm (from `../node_modules/@metamask/react-native-webview`)"
  - React-nativeconfig (from `../node_modules/react-native/ReactCommon`)
  - React-NativeModulesApple (from `../node_modules/react-native/ReactCommon/react/nativemodule/core/platform/ios`)
  - React-perflogger (from `../node_modules/react-native/ReactCommon/reactperflogger`)
  - React-performancetimeline (from `../node_modules/react-native/ReactCommon/react/performance/timeline`)
  - React-RCTActionSheet (from `../node_modules/react-native/Libraries/ActionSheetIOS`)
  - React-RCTAnimation (from `../node_modules/react-native/Libraries/NativeAnimation`)
  - React-RCTAppDelegate (from `../node_modules/react-native/Libraries/AppDelegate`)
  - React-RCTBlob (from `../node_modules/react-native/Libraries/Blob`)
  - React-RCTFabric (from `../node_modules/react-native/React`)
  - React-RCTImage (from `../node_modules/react-native/Libraries/Image`)
  - React-RCTLinking (from `../node_modules/react-native/Libraries/LinkingIOS`)
  - React-RCTNetwork (from `../node_modules/react-native/Libraries/Network`)
  - React-RCTSettings (from `../node_modules/react-native/Libraries/Settings`)
  - React-RCTText (from `../node_modules/react-native/Libraries/Text`)
  - React-RCTVibration (from `../node_modules/react-native/Libraries/Vibration`)
  - React-rendererconsistency (from `../node_modules/react-native/ReactCommon/react/renderer/consistency`)
  - React-rendererdebug (from `../node_modules/react-native/ReactCommon/react/renderer/debug`)
  - React-rncore (from `../node_modules/react-native/ReactCommon`)
  - React-RuntimeApple (from `../node_modules/react-native/ReactCommon/react/runtime/platform/ios`)
  - React-RuntimeCore (from `../node_modules/react-native/ReactCommon/react/runtime`)
  - React-runtimeexecutor (from `../node_modules/react-native/ReactCommon/runtimeexecutor`)
  - React-runtimescheduler (from `../node_modules/react-native/ReactCommon/react/renderer/runtimescheduler`)
  - React-timing (from `../node_modules/react-native/ReactCommon/react/timing`)
  - React-utils (from `../node_modules/react-native/ReactCommon/react/utils`)
  - ReactCodegen (from `build/generated/ios`)
  - ReactCommon/turbomodule/core (from `../node_modules/react-native/ReactCommon`)
  - "ReactNativePayments (from `../node_modules/@metamask/react-native-payments/lib/ios/`)"
  - "RNCAsyncStorage (from `../node_modules/@react-native-async-storage/async-storage`)"
  - "RNCCheckbox (from `../node_modules/@react-native-community/checkbox`)"
  - "RNCClipboard (from `../node_modules/@react-native-clipboard/clipboard`)"
  - "RNCMaskedView (from `../node_modules/@react-native-masked-view/masked-view`)"
  - "RNDateTimePicker (from `../node_modules/@react-native-community/datetimepicker`)"
  - RNDefaultPreference (from `../node_modules/react-native-default-preference`)
  - RNDeviceInfo (from `../node_modules/react-native-device-info`)
  - "RNFBApp (from `../node_modules/@react-native-firebase/app`)"
  - "RNFBMessaging (from `../node_modules/@react-native-firebase/messaging`)"
  - "RNFlashList (from `../node_modules/@shopify/flash-list`)"
  - RNFS (from `../node_modules/react-native-fs`)
  - RNGestureHandler (from `../node_modules/react-native-gesture-handler`)
  - RNI18n (from `../node_modules/react-native-i18n`)
  - RNInAppBrowser (from `../node_modules/react-native-inappbrowser-reborn`)
  - RNKeychain (from `../node_modules/react-native-keychain`)
  - "RNNotifee (from `../node_modules/@notifee/react-native`)"
  - RNOS (from `../node_modules/react-native-os`)
  - RNPermissions (from `../node_modules/react-native-permissions`)
  - RNReanimated (from `../node_modules/react-native-reanimated`)
  - RNScreens (from `../node_modules/react-native-screens`)
  - RNSensors (from `../node_modules/react-native-sensors`)
  - "RNSentry (from `../node_modules/@sentry/react-native`)"
  - RNShare (from `../node_modules/react-native-share`)
  - RNSVG (from `../node_modules/react-native-svg`)
  - RNVectorIcons (from `../node_modules/react-native-vector-icons`)
  - "segment-analytics-react-native (from `../node_modules/@segment/analytics-react-native`)"
  - "sovran-react-native (from `../node_modules/@segment/sovran-react-native`)"
  - TcpSockets (from `../node_modules/react-native-tcp`)
  - Yoga (from `../node_modules/react-native/ReactCommon/yoga`)

SPEC REPOS:
  trunk:
    - Base64
    - BEMCheckBox
    - Branch
    - CocoaAsyncSocket
    - Firebase
    - FirebaseCore
    - FirebaseCoreExtension
    - FirebaseCoreInternal
    - FirebaseInstallations
    - FirebaseMessaging
    - GoogleDataTransport
    - GoogleUtilities
    - GZIP
    - GzipSwift
    - MMKV
    - MMKVCore
    - MultiplatformBleAdapter
    - nanopb
    - OpenSSL-Universal
    - PromisesObjC
    - Sentry
    - SocketRocket

EXTERNAL SOURCES:
  boost:
    :podspec: "../node_modules/react-native/third-party-podspecs/boost.podspec"
  BVLinearGradient:
    :path: "../node_modules/react-native-linear-gradient"
  DoubleConversion:
    :podspec: "../node_modules/react-native/third-party-podspecs/DoubleConversion.podspec"
  EXConstants:
    :path: "../node_modules/expo-constants/ios"
  EXJSONUtils:
    :path: "../node_modules/expo-json-utils/ios"
  EXManifests:
    :path: "../node_modules/expo-manifests/ios"
  Expo:
    :path: "../node_modules/expo"
  expo-dev-client:
    :path: "../node_modules/expo-dev-client/ios"
  expo-dev-launcher:
    :path: "../node_modules/expo-dev-launcher"
  expo-dev-menu:
    :path: "../node_modules/expo-dev-menu"
  expo-dev-menu-interface:
    :path: "../node_modules/expo-dev-menu-interface/ios"
  ExpoAsset:
    :path: "../node_modules/expo-asset/ios"
  ExpoFileSystem:
    :path: "../node_modules/expo-file-system/ios"
  ExpoFont:
    :path: "../node_modules/expo-font/ios"
  ExpoKeepAwake:
    :path: "../node_modules/expo-keep-awake/ios"
  ExpoModulesCore:
    :path: "../node_modules/expo-modules-core"
  EXUpdatesInterface:
    :path: "../node_modules/expo-updates-interface/ios"
  fast_float:
    :podspec: "../node_modules/react-native/third-party-podspecs/fast_float.podspec"
  FBLazyVector:
    :path: "../node_modules/react-native/Libraries/FBLazyVector"
  fmt:
    :podspec: "../node_modules/react-native/third-party-podspecs/fmt.podspec"
  glog:
    :podspec: "../node_modules/react-native/third-party-podspecs/glog.podspec"
  lottie-ios:
    :path: "../node_modules/lottie-ios"
  lottie-react-native:
    :path: "../node_modules/lottie-react-native"
  Permission-BluetoothPeripheral:
    :path: "../node_modules/react-native-permissions/ios/BluetoothPeripheral"
  RCT-Folly:
    :podspec: "../node_modules/react-native/third-party-podspecs/RCT-Folly.podspec"
  RCTDeprecation:
    :path: "../node_modules/react-native/ReactApple/Libraries/RCTFoundation/RCTDeprecation"
  RCTRequired:
    :path: "../node_modules/react-native/Libraries/Required"
  RCTSearchApi:
    :path: "../node_modules/@metamask/react-native-search-api"
  RCTTypeSafety:
    :path: "../node_modules/react-native/Libraries/TypeSafety"
  React:
    :path: "../node_modules/react-native/"
  React-callinvoker:
    :path: "../node_modules/react-native/ReactCommon/callinvoker"
  React-Core:
    :path: "../node_modules/react-native/"
  React-CoreModules:
    :path: "../node_modules/react-native/React/CoreModules"
  React-cxxreact:
    :path: "../node_modules/react-native/ReactCommon/cxxreact"
  React-debug:
    :path: "../node_modules/react-native/ReactCommon/react/debug"
  React-defaultsnativemodule:
    :path: "../node_modules/react-native/ReactCommon/react/nativemodule/defaults"
  React-domnativemodule:
    :path: "../node_modules/react-native/ReactCommon/react/nativemodule/dom"
  React-Fabric:
    :path: "../node_modules/react-native/ReactCommon"
  React-FabricComponents:
    :path: "../node_modules/react-native/ReactCommon"
  React-FabricImage:
    :path: "../node_modules/react-native/ReactCommon"
  React-featureflags:
    :path: "../node_modules/react-native/ReactCommon/react/featureflags"
  React-featureflagsnativemodule:
    :path: "../node_modules/react-native/ReactCommon/react/nativemodule/featureflags"
  React-graphics:
    :path: "../node_modules/react-native/ReactCommon/react/renderer/graphics"
  React-idlecallbacksnativemodule:
    :path: "../node_modules/react-native/ReactCommon/react/nativemodule/idlecallbacks"
  React-ImageManager:
    :path: "../node_modules/react-native/ReactCommon/react/renderer/imagemanager/platform/ios"
  React-jsc:
    :path: "../node_modules/react-native/ReactCommon/jsc"
  React-jserrorhandler:
    :path: "../node_modules/react-native/ReactCommon/jserrorhandler"
  React-jsi:
    :path: "../node_modules/react-native/ReactCommon/jsi"
  React-jsiexecutor:
    :path: "../node_modules/react-native/ReactCommon/jsiexecutor"
  React-jsinspector:
    :path: "../node_modules/react-native/ReactCommon/jsinspector-modern"
  React-jsitracing:
    :path: "../node_modules/react-native/ReactCommon/hermes/executor/"
  React-logger:
    :path: "../node_modules/react-native/ReactCommon/logger"
  React-Mapbuffer:
    :path: "../node_modules/react-native/ReactCommon"
  React-microtasksnativemodule:
    :path: "../node_modules/react-native/ReactCommon/react/nativemodule/microtasks"
  react-native-aes:
    :path: "../node_modules/react-native-aes-crypto"
  react-native-background-timer:
    :path: "../node_modules/react-native-background-timer"
  react-native-ble-plx:
    :path: "../node_modules/react-native-ble-plx"
  react-native-blob-jsi-helper:
    :path: "../node_modules/react-native-blob-jsi-helper"
  react-native-blob-util:
    :path: "../node_modules/react-native-blob-util"
  react-native-blur:
    :path: "../node_modules/@react-native-community/blur"
  react-native-branch:
    :path: "../node_modules/react-native-branch"
  react-native-camera:
    :path: "../node_modules/react-native-camera"
  react-native-compat:
    :path: "../node_modules/@walletconnect/react-native-compat"
  react-native-cookies:
    :path: "../node_modules/@react-native-cookies/cookies"
  react-native-fast-crypto:
    :path: "../node_modules/react-native-fast-crypto"
  react-native-get-random-values:
    :path: "../node_modules/react-native-get-random-values"
  react-native-gzip:
    :path: "../node_modules/react-native-gzip"
  react-native-in-app-review:
    :path: "../node_modules/react-native-in-app-review"
  react-native-launch-arguments:
    :path: "../node_modules/react-native-launch-arguments"
  react-native-mmkv:
    :path: "../node_modules/react-native-mmkv"
  react-native-netinfo:
    :path: "../node_modules/@react-native-community/netinfo"
  react-native-pager-view:
    :path: "../node_modules/react-native-pager-view"
  react-native-performance:
    :path: "../node_modules/react-native-performance"
  react-native-quick-base64:
    :path: "../node_modules/react-native-quick-base64"
  react-native-quick-crypto:
    :path: "../node_modules/react-native-quick-crypto"
  react-native-randombytes:
    :path: "../node_modules/react-native-randombytes"
  react-native-render-html:
    :path: "../node_modules/react-native-render-html"
  react-native-safe-area-context:
    :path: "../node_modules/react-native-safe-area-context"
  react-native-slider:
    :path: "../node_modules/@react-native-community/slider"
  react-native-video:
    :path: "../node_modules/react-native-video"
  react-native-view-shot:
    :path: "../node_modules/react-native-view-shot"
  react-native-webview-mm:
    :path: "../node_modules/@metamask/react-native-webview"
  React-nativeconfig:
    :path: "../node_modules/react-native/ReactCommon"
  React-NativeModulesApple:
    :path: "../node_modules/react-native/ReactCommon/react/nativemodule/core/platform/ios"
  React-perflogger:
    :path: "../node_modules/react-native/ReactCommon/reactperflogger"
  React-performancetimeline:
    :path: "../node_modules/react-native/ReactCommon/react/performance/timeline"
  React-RCTActionSheet:
    :path: "../node_modules/react-native/Libraries/ActionSheetIOS"
  React-RCTAnimation:
    :path: "../node_modules/react-native/Libraries/NativeAnimation"
  React-RCTAppDelegate:
    :path: "../node_modules/react-native/Libraries/AppDelegate"
  React-RCTBlob:
    :path: "../node_modules/react-native/Libraries/Blob"
  React-RCTFabric:
    :path: "../node_modules/react-native/React"
  React-RCTImage:
    :path: "../node_modules/react-native/Libraries/Image"
  React-RCTLinking:
    :path: "../node_modules/react-native/Libraries/LinkingIOS"
  React-RCTNetwork:
    :path: "../node_modules/react-native/Libraries/Network"
  React-RCTSettings:
    :path: "../node_modules/react-native/Libraries/Settings"
  React-RCTText:
    :path: "../node_modules/react-native/Libraries/Text"
  React-RCTVibration:
    :path: "../node_modules/react-native/Libraries/Vibration"
  React-rendererconsistency:
    :path: "../node_modules/react-native/ReactCommon/react/renderer/consistency"
  React-rendererdebug:
    :path: "../node_modules/react-native/ReactCommon/react/renderer/debug"
  React-rncore:
    :path: "../node_modules/react-native/ReactCommon"
  React-RuntimeApple:
    :path: "../node_modules/react-native/ReactCommon/react/runtime/platform/ios"
  React-RuntimeCore:
    :path: "../node_modules/react-native/ReactCommon/react/runtime"
  React-runtimeexecutor:
    :path: "../node_modules/react-native/ReactCommon/runtimeexecutor"
  React-runtimescheduler:
    :path: "../node_modules/react-native/ReactCommon/react/renderer/runtimescheduler"
  React-timing:
    :path: "../node_modules/react-native/ReactCommon/react/timing"
  React-utils:
    :path: "../node_modules/react-native/ReactCommon/react/utils"
  ReactCodegen:
    :path: build/generated/ios
  ReactCommon:
    :path: "../node_modules/react-native/ReactCommon"
  ReactNativePayments:
    :path: "../node_modules/@metamask/react-native-payments/lib/ios/"
  RNCAsyncStorage:
    :path: "../node_modules/@react-native-async-storage/async-storage"
  RNCCheckbox:
    :path: "../node_modules/@react-native-community/checkbox"
  RNCClipboard:
    :path: "../node_modules/@react-native-clipboard/clipboard"
  RNCMaskedView:
    :path: "../node_modules/@react-native-masked-view/masked-view"
  RNDateTimePicker:
    :path: "../node_modules/@react-native-community/datetimepicker"
  RNDefaultPreference:
    :path: "../node_modules/react-native-default-preference"
  RNDeviceInfo:
    :path: "../node_modules/react-native-device-info"
  RNFBApp:
    :path: "../node_modules/@react-native-firebase/app"
  RNFBMessaging:
    :path: "../node_modules/@react-native-firebase/messaging"
  RNFlashList:
    :path: "../node_modules/@shopify/flash-list"
  RNFS:
    :path: "../node_modules/react-native-fs"
  RNGestureHandler:
    :path: "../node_modules/react-native-gesture-handler"
  RNI18n:
    :path: "../node_modules/react-native-i18n"
  RNInAppBrowser:
    :path: "../node_modules/react-native-inappbrowser-reborn"
  RNKeychain:
    :path: "../node_modules/react-native-keychain"
  RNNotifee:
    :path: "../node_modules/@notifee/react-native"
  RNOS:
    :path: "../node_modules/react-native-os"
  RNPermissions:
    :path: "../node_modules/react-native-permissions"
  RNReanimated:
    :path: "../node_modules/react-native-reanimated"
  RNScreens:
    :path: "../node_modules/react-native-screens"
  RNSensors:
    :path: "../node_modules/react-native-sensors"
  RNSentry:
    :path: "../node_modules/@sentry/react-native"
  RNShare:
    :path: "../node_modules/react-native-share"
  RNSVG:
    :path: "../node_modules/react-native-svg"
  RNVectorIcons:
    :path: "../node_modules/react-native-vector-icons"
  segment-analytics-react-native:
    :path: "../node_modules/@segment/analytics-react-native"
  sovran-react-native:
    :path: "../node_modules/@segment/sovran-react-native"
  TcpSockets:
    :path: "../node_modules/react-native-tcp"
  Yoga:
    :path: "../node_modules/react-native/ReactCommon/yoga"

SPEC CHECKSUMS:
  Base64: cecfb41a004124895a7bcee567a89bae5a89d49b
  BEMCheckBox: 5ba6e37ade3d3657b36caecc35c8b75c6c2b1a4e
  boost: 1dca942403ed9342f98334bf4c3621f011aa7946
  Branch: 4ac024cb3c29b0ef628048694db3c4cfa679beb0
  BVLinearGradient: cb006ba232a1f3e4f341bb62c42d1098c284da70
  CocoaAsyncSocket: 065fd1e645c7abab64f7a6a2007a48038fdc6a99
  DoubleConversion: f16ae600a246532c4020132d54af21d0ddb2a385
  EXConstants: fcfc75800824ac2d5c592b5bc74130bad17b146b
  EXJSONUtils: 01fc7492b66c234e395dcffdd5f53439c5c29c93
  EXManifests: a19d50504b8826546a4782770317bc83fffec87d
  Expo: 296cbea8d4469eb60d61f09dbd4925f86d2b85da
  expo-dev-client: db44302cdbe0ec55b0ef1849c9a23a76dec6dbac
  expo-dev-launcher: 7fce0956aaa7f44742edf09f9d1420a4906a54c7
  expo-dev-menu: db64396698d88d0b65490467801eb8299c3f04b4
  expo-dev-menu-interface: 00dc42302a72722fdecec3fa048de84a9133bcc4
  ExpoAsset: 48386d40d53a8c1738929b3ed509bcad595b5516
  ExpoFileSystem: 42d363d3b96f9afab980dcef60d5657a4443c655
  ExpoFont: f354e926f8feae5e831ec8087f36652b44a0b188
  ExpoKeepAwake: b0171a73665bfcefcfcc311742a72a956e6aa680
  ExpoModulesCore: 77c3db9f8bd0f04af39ab8d43e3a75c23d708e2a
  EXUpdatesInterface: 7c977640bdd8b85833c19e3959ba46145c5719db
  fast_float: 06eeec4fe712a76acc9376682e4808b05ce978b6
  FBLazyVector: 7605ea4810e0e10ae4815292433c09bf4324ba45
  Firebase: cec914dab6fd7b1bd8ab56ea07ce4e03dd251c2d
  FirebaseCore: 30e9c1cbe3d38f5f5e75f48bfcea87d7c358ec16
  FirebaseCoreExtension: 705ca5b14bf71d2564a0ddc677df1fc86ffa600f
  FirebaseCoreInternal: df84dd300b561c27d5571684f389bf60b0a5c934
  FirebaseInstallations: 913cf60d0400ebd5d6b63a28b290372ab44590dd
  FirebaseMessaging: 7b5d8033e183ab59eb5b852a53201559e976d366
  fmt: 01b82d4ca6470831d1cc0852a1af644be019e8f6
  glog: 08b301085f15bcbb6ff8632a8ebaf239aae04e6a
  GoogleDataTransport: 6c09b596d841063d76d4288cc2d2f42cc36e1e2a
  GoogleUtilities: ea963c370a38a8069cc5f7ba4ca849a60b6d7d15
  GZIP: 3c0abf794bfce8c7cb34ea05a1837752416c8868
  GzipSwift: 893f3e48e597a1a4f62fafcb6514220fcf8287fa
  lottie-ios: 016449b5d8be0c3dcbcfa0a9988469999cd04c5d
<<<<<<< HEAD
  lottie-react-native: b6776287d7fd31be4fd865059cd890f744242ffd
  MMKV: 817ba1eea17421547e01e087285606eb270a8dcb
  MMKVCore: af055b00e27d88cd92fad301c5fecd1ff9b26dd9
=======
  lottie-react-native: 5d89c05930d4180a1e39b1757d46e6c0eec90255
  MMKV: 383ccfa10ae23ff2a9c0f6130b7136b37b55ac10
  MMKVCore: b0e4c420da85636d7adaa535a53dfade59a22f5c
>>>>>>> ce320cf8
  MultiplatformBleAdapter: b1fddd0d499b96b607e00f0faa8e60648343dc1d
  nanopb: 438bc412db1928dac798aa6fd75726007be04262
  OpenSSL-Universal: 6082b0bf950e5636fe0d78def171184e2b3899c2
  Permission-BluetoothPeripheral: 34ab829f159c6cf400c57bac05f5ba1b0af7a86e
  PromisesObjC: f5707f49cb48b9636751c5b2e7d227e43fba9f47
  RCT-Folly: ea9d9256ba7f9322ef911169a9f696e5857b9e17
  RCTDeprecation: ebe712bb05077934b16c6bf25228bdec34b64f83
  RCTRequired: ca91e5dd26b64f577b528044c962baf171c6b716
  RCTSearchApi: 5fc36140c598a74fd831dca924a28ed53bc7aa18
  RCTTypeSafety: e7678bd60850ca5a41df9b8dc7154638cb66871f
  React: 4641770499c39f45d4e7cde1eba30e081f9d8a3d
  React-callinvoker: 4bef67b5c7f3f68db5929ab6a4d44b8a002998ea
  React-Core: 31fec8843a15bd22d111773b7669576377403169
  React-CoreModules: d81b1eaf8066add66299bab9d23c9f00c9484c7c
  React-cxxreact: d56d00f66f7bd24fbb0f647dc4fbc2c5c6ddac6b
  React-debug: 817160c07dc8d24d020fbd1eac7b3558ffc08964
  React-defaultsnativemodule: 7d18f062031d638255b1ab93adfb38726ddf0c56
  React-domnativemodule: 958bcb482fe9071b4c763bdac4930e58668777e1
  React-Fabric: 3a27610928cfea4f27ca69eb08408a670759c204
  React-FabricComponents: ddf3160d02be4fa555b31c55a5d6ef0efc537f76
  React-FabricImage: a5dd2314404244515ebd58ff928def6d95c85179
  React-featureflags: f2792b067a351d86fdc7bec23db3b9a2f2c8d26c
  React-featureflagsnativemodule: 07a638cde18b1977d5e58786d92bdde4cabca897
  React-graphics: 68969e4e49d73f89da7abef4116c9b5f466aa121
  React-idlecallbacksnativemodule: 821f7a3420d71e45c30930dedf54c6eb899eeb20
  React-ImageManager: e906eec93a9eb6102a06576b89d48d80a4683020
  React-jsc: a86b25ea0521c0191c91993d41d45feaee565205
  React-jserrorhandler: 1365fdace27228c1811af807e2eb3e02dcdfbe8f
  React-jsi: 15ef8005248f42e022f83b1311bd1f9a3d6cc14e
  React-jsiexecutor: c76370358f662fc5a977ce90c3669727c4cda747
  React-jsinspector: e0efb1dd1ba38e8ab8de5a2090860b717d3cfaed
  React-jsitracing: 7a1c9cd484248870cf660733cd3b8114d54c035f
  React-logger: c4052eb941cca9a097ef01b59543a656dc088559
  React-Mapbuffer: 33546a3ebefbccb8770c33a1f8a5554fa96a54de
  React-microtasksnativemodule: 9ae4714c1a76935a53fed603a4b44ac6f650a3f1
  react-native-aes: e8b2e113d532b0efb6449754492aee9c218dd502
  react-native-background-timer: 007ff829f79644caf2ed013e22f0563560336f86
  react-native-ble-plx: df4151092df39a5512486cf99da0b5725f964c8b
  react-native-blob-jsi-helper: bd7509e50b0f906044c53ad7ab767786054424c9
  react-native-blob-util: 6560d6fc4b940ec140f9c3ebe21c8669b1df789b
  react-native-blur: c6212b0b7fdfeb0a5023b75ab0697ad3892f906e
  react-native-branch: 76e1f947b40597727e6faa5cba5824d7ecf6c6b0
  react-native-camera: 1e6fefa515d3af8b4aeaca3a8bffa2925252c4ea
  react-native-compat: b17f12ba0892fe4f9d19d35ca9ae59e20fa3d10e
  react-native-cookies: d648ab7025833b977c0b19e142503034f5f29411
  react-native-fast-crypto: 6b448866f5310cf203714a21147ef67f735bea8e
  react-native-get-random-values: d16467cf726c618e9c7a8c3c39c31faa2244bbba
  react-native-gzip: 8d602277c2564591f04dd1cec4043acc8350dcc3
  react-native-in-app-review: b3d1eed3d1596ebf6539804778272c4c65e4a400
  react-native-launch-arguments: 7eb321ed3f3ef19b3ec4a2eca71c4f9baee76b41
  react-native-mmkv: 5a46c73e3e12aa872c4485ae0e4414b4040af79a
  react-native-netinfo: 26560022f28c06d8ef00a9ff1e03beefbbb60c2d
  react-native-pager-view: 31bcb0ec0a6d5d60b7ab659675c33c22454dfc2a
  react-native-performance: 125a96c145e29918b55b45ce25cbba54f1e24dcd
  react-native-quick-base64: daf67f19ee076b77f0755bf4056f3425f164e1d8
  react-native-quick-crypto: 290688915e927da959a384891493a563b51f96f0
  react-native-randombytes: 3c8f3e89d12487fd03a2f966c288d495415fc116
  react-native-render-html: 5afc4751f1a98621b3009432ef84c47019dcb2bd
  react-native-safe-area-context: 667324e20fb3dd9c39c12d6036675ed90099bcd5
  react-native-slider: e21dce5f0da69ac69804fa11a382d6d320bccdde
  react-native-video: fc96dbbcfd9e8d6d228cfacd8258e78e9dfb0940
  react-native-view-shot: d1a701eb0719c6dccbd20b4bb43b1069f304cb70
  react-native-webview-mm: d5f16bf95d45db97b53851ab87c79b2e1d964a13
  React-nativeconfig: 8efdb1ef1e9158c77098a93085438f7e7b463678
  React-NativeModulesApple: 2f4fd95d013b5f3f485b5e2ff267b45e4c7ffc25
  React-perflogger: 72e653eb3aba9122f9e57cf012d22d2486f33358
  React-performancetimeline: cd6a9374a72001165995d2ab632f672df04076dc
  React-RCTActionSheet: aacf2375084dea6e7c221f4a727e579f732ff342
  React-RCTAnimation: 395ab53fd064dff81507c15efb781c8684d9a585
  React-RCTAppDelegate: cc316f7f4877e566b5f1162b3889e38db8561c54
  React-RCTBlob: 373c4a3c01a86de2474a35967d6950577a331073
  React-RCTFabric: 5fa610ddfe71491b3e2a10d1fc26d055565790b5
  React-RCTImage: 1b1f914bcc12187c49ba5d949dac38c2eb9f5cc8
  React-RCTLinking: 4ac7c42beb65e36fba0376f3498f3cd8dd0be7fa
  React-RCTNetwork: 938902773add4381e84426a7aa17a2414f5f94f7
  React-RCTSettings: e848f1ba17a7a18479cf5a31d28145f567da8223
  React-RCTText: 7e98fafdde7d29e888b80f0b35544e0cb07913cf
  React-RCTVibration: cd7d80affd97dc7afa62f9acd491419558b64b78
  React-rendererconsistency: b4917053ecbaa91469c67a4319701c9dc0d40be6
  React-rendererdebug: aa181c36dd6cf5b35511d1ed875d6638fd38f0ec
  React-rncore: 120d21715c9b4ba8f798bffe986cb769b988dd74
  React-RuntimeApple: 5b2c49e9362e70d4d5072766170b5b0ed55b3180
  React-RuntimeCore: 9c266c7b6edb95f7085eb9fe07f9be43be6a60a8
  React-runtimeexecutor: 877596f82f5632d073e121cba2d2084b76a76899
  React-runtimescheduler: abbb1c45590c81427340f27a047b8b9dea52a85d
  React-timing: 331cbf9f2668c67faddfd2e46bb7f41cbd9320b9
  React-utils: faa7b0d9d558ed343b8c185070e11f80fd36f576
  ReactCodegen: 25c2c1bed6e2c89daaa9e61c40e8680803df3c8f
  ReactCommon: 9cd9f89d1600b392c3a94552afc34def5fe54d02
  ReactNativePayments: 47056cd9f1dc32dbdd716974de5df700c44f12db
  RNCAsyncStorage: aa75595c1aefa18f868452091fa0c411a516ce11
  RNCCheckbox: 450ce156f3e29e25efa0315c96cfbabe5a39ded1
  RNCClipboard: ee059e6006b137e369caed5eb852b4aad9f5d886
  RNCMaskedView: 747049f3a7395b3df9c518fa8b100faa170daedf
  RNDateTimePicker: 590f2000e4272050b98689cee6c8abc66c25bb22
  RNDefaultPreference: 36fe31684af1f2d14e0664aa9a816d0ec6149cc1
  RNDeviceInfo: e5219d380b51ddb7f97e650ab99a518476b90203
  RNFBApp: 0e66b9f844efdf2ac3fa2b30e64c9db41a263b3d
  RNFBMessaging: 70b12c9f22c7c9d5011ac9b12ac2bafbfb081267
  RNFlashList: a805eb8cfe20c97a561dbdc4846e36081f2afd1e
  RNFS: 89de7d7f4c0f6bafa05343c578f61118c8282ed8
  RNGestureHandler: 6572a5f44759900730562b418da289c373de8d06
  RNI18n: 11ec5086508673ef71b5b567da3e8bcca8a926e1
  RNInAppBrowser: 6d3eb68d471b9834335c664704719b8be1bfdb20
  RNKeychain: 3194f1c9d8599f39e570b4b5ecbcdd8cd610e771
  RNNotifee: 5165d37aaf980031837be3caece2eae5a6d73ae8
  RNOS: d07e5090b5060c6f2b83116d740a32cfdb33afe3
  RNPermissions: bd0d9ca7969ff7b999aa605ee2e5919c12522bfe
  RNReanimated: e72e05c6e066f1b1760dd61b14773d460980b7d3
  RNScreens: f20438755e7efb1812e53baf99041fa17e03b5e9
  RNSensors: 4690be00931bc60be7c7bd457701edefaff965e3
  RNSentry: cf99cf22abc943c9843af79368e20f6218dfdeee
  RNShare: d03cdc71e750246a48b81dcd62bd792bf57a758e
  RNSVG: a07e14363aa208062c6483bad24a438d5986d490
  RNVectorIcons: 6979cfd2d04844623f2f18ce18139bbc99e95e32
  segment-analytics-react-native: 6f98edf18246782ee7428c5380c6519a3d2acf5e
  Sentry: 1ca8405451040482877dcd344dfa3ef80b646631
  SocketRocket: d4aabe649be1e368d1318fdf28a022d714d65748
  sovran-react-native: e4721a564ee6ef5b5a0d901bc677018cf371ea01
  TcpSockets: 48866ffcb39d7114741919d21069fc90189e474a
  Yoga: feb4910aba9742cfedc059e2b2902e22ffe9954a

<<<<<<< HEAD
PODFILE CHECKSUM: 5102b1d68e43439c7fad71528d4b8b945517faf0
=======
PODFILE CHECKSUM: 07d9426b611be75156d2941a99fab798651b6bca
>>>>>>> ce320cf8

COCOAPODS: 1.16.2<|MERGE_RESOLUTION|>--- conflicted
+++ resolved
@@ -320,15 +320,9 @@
   - lottie-react-native (5.1.6):
     - lottie-ios (~> 3.4.0)
     - React-Core
-<<<<<<< HEAD
-  - MMKV (1.3.9):
-    - MMKVCore (~> 1.3.9)
-  - MMKVCore (1.3.9)
-=======
   - MMKV (2.2.1):
     - MMKVCore (~> 2.2.1)
   - MMKVCore (2.2.1)
->>>>>>> ce320cf8
   - MultiplatformBleAdapter (0.2.0)
   - nanopb (2.30910.0):
     - nanopb/decode (= 2.30910.0)
@@ -2835,15 +2829,9 @@
   GZIP: 3c0abf794bfce8c7cb34ea05a1837752416c8868
   GzipSwift: 893f3e48e597a1a4f62fafcb6514220fcf8287fa
   lottie-ios: 016449b5d8be0c3dcbcfa0a9988469999cd04c5d
-<<<<<<< HEAD
-  lottie-react-native: b6776287d7fd31be4fd865059cd890f744242ffd
-  MMKV: 817ba1eea17421547e01e087285606eb270a8dcb
-  MMKVCore: af055b00e27d88cd92fad301c5fecd1ff9b26dd9
-=======
   lottie-react-native: 5d89c05930d4180a1e39b1757d46e6c0eec90255
   MMKV: 383ccfa10ae23ff2a9c0f6130b7136b37b55ac10
   MMKVCore: b0e4c420da85636d7adaa535a53dfade59a22f5c
->>>>>>> ce320cf8
   MultiplatformBleAdapter: b1fddd0d499b96b607e00f0faa8e60648343dc1d
   nanopb: 438bc412db1928dac798aa6fd75726007be04262
   OpenSSL-Universal: 6082b0bf950e5636fe0d78def171184e2b3899c2
@@ -2966,10 +2954,6 @@
   TcpSockets: 48866ffcb39d7114741919d21069fc90189e474a
   Yoga: feb4910aba9742cfedc059e2b2902e22ffe9954a
 
-<<<<<<< HEAD
-PODFILE CHECKSUM: 5102b1d68e43439c7fad71528d4b8b945517faf0
-=======
 PODFILE CHECKSUM: 07d9426b611be75156d2941a99fab798651b6bca
->>>>>>> ce320cf8
 
 COCOAPODS: 1.16.2