--- conflicted
+++ resolved
@@ -83,12 +83,6 @@
     - React-Core
   - MultiplatformBleAdapter (0.1.9)
   - OpenSSL-Universal (1.1.1100)
-<<<<<<< HEAD
-  - Permission-BluetoothPeripheral (3.10.1):
-=======
-  - Permission-BluetoothPeripheral (3.9.3):
->>>>>>> 7c1b78e8
-    - RNPermissions
   - RCT-Folly (2021.07.22.00):
     - boost
     - DoubleConversion
@@ -490,11 +484,7 @@
     - React-Core
   - RNOS (1.2.6):
     - React
-<<<<<<< HEAD
   - RNPermissions (3.10.1):
-=======
-  - RNPermissions (3.9.3):
->>>>>>> 7c1b78e8
     - React-Core
   - RNReanimated (3.1.0):
     - DoubleConversion
@@ -879,11 +869,6 @@
   lottie-react-native: 3e722c63015fdb9c27638b0a77969fc412067c18
   MultiplatformBleAdapter: 5a6a897b006764392f9cef785e4360f54fb9477d
   OpenSSL-Universal: ebc357f1e6bc71fa463ccb2fe676756aff50e88c
-<<<<<<< HEAD
-  Permission-BluetoothPeripheral: 247e379c9ecb4b1af2b87f73e4a15a00a5bc0c1f
-=======
-  Permission-BluetoothPeripheral: 04854fb3495961ab0012765a62df9fbd9f764223
->>>>>>> 7c1b78e8
   RCT-Folly: 424b8c9a7a0b9ab2886ffe9c3b041ef628fd4fb1
   RCTRequired: e9df143e880d0e879e7a498dc06923d728809c79
   RCTSearchApi: d2d38a5a7bffbfb144e2c770fbb30f51b1053067
@@ -947,11 +932,7 @@
   RNInAppBrowser: e36d6935517101ccba0e875bac8ad7b0cb655364
   RNKeychain: 4f63aada75ebafd26f4bc2c670199461eab85d94
   RNOS: 6f2f9a70895bbbfbdad7196abd952e7b01d45027
-<<<<<<< HEAD
-  RNPermissions: 4e3714e18afe7141d000beae3755e5b5fb2f5e05
-=======
   RNPermissions: ac5991487ad04ad1888b26896d44d969e65531b7
->>>>>>> 7c1b78e8
   RNReanimated: b1220a0e5168745283ff5d53bfc7d2144b2cee1b
   RNScreens: ea4cd3a853063cda19a4e3c28d2e52180c80f4eb
   RNSensors: c363d486c879e181905dea84a2535e49af1c2d25
@@ -968,11 +949,7 @@
   Yoga: e71803b4c1fff832ccf9b92541e00f9b873119b9
   YogaKit: f782866e155069a2cca2517aafea43200b01fd5a
 
-<<<<<<< HEAD
-PODFILE CHECKSUM: a7584c4105bf6798e022ad7f4e87085e0583f87e
-=======
 
 PODFILE CHECKSUM: 6c9103d9058ffd16683843f0f7d99bfa6f599ee3
->>>>>>> 7c1b78e8
 
 COCOAPODS: 1.13.0