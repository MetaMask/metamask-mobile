PODS:
  - Base64 (1.1.2)
  - BEMCheckBox (1.4.1)
  - boost (1.84.0)
  - Branch (1.43.2)
  - BVLinearGradient (2.8.3):
    - React-Core
  - CocoaAsyncSocket (7.6.5)
  - DoubleConversion (1.1.6)
  - EXApplication (6.0.2):
    - ExpoModulesCore
  - EXConstants (17.0.8):
    - ExpoModulesCore
  - EXJSONUtils (0.14.0)
  - EXManifests (0.15.8):
    - ExpoModulesCore
  - Expo (52.0.27):
    - ExpoModulesCore
  - expo-dev-client (5.0.20):
    - EXManifests
    - expo-dev-launcher
    - expo-dev-menu
    - expo-dev-menu-interface
    - EXUpdatesInterface
  - expo-dev-launcher (5.0.35):
    - DoubleConversion
    - EXManifests
    - expo-dev-launcher/Main (= 5.0.35)
    - expo-dev-menu
    - expo-dev-menu-interface
    - ExpoModulesCore
    - EXUpdatesInterface
    - glog
    - hermes-engine
    - RCT-Folly (= 2024.10.14.00)
    - RCTRequired
    - RCTTypeSafety
    - React-Core
    - React-debug
    - React-Fabric
    - React-featureflags
    - React-graphics
    - React-ImageManager
    - React-jsinspector
    - React-NativeModulesApple
    - React-RCTAppDelegate
    - React-RCTFabric
    - React-rendererdebug
    - React-utils
    - ReactCodegen
    - ReactCommon/turbomodule/bridging
    - ReactCommon/turbomodule/core
    - Yoga
  - expo-dev-launcher/Main (5.0.35):
    - DoubleConversion
    - EXManifests
    - expo-dev-launcher/Unsafe
    - expo-dev-menu
    - expo-dev-menu-interface
    - ExpoModulesCore
    - EXUpdatesInterface
    - glog
    - hermes-engine
    - RCT-Folly (= 2024.10.14.00)
    - RCTRequired
    - RCTTypeSafety
    - React-Core
    - React-debug
    - React-Fabric
    - React-featureflags
    - React-graphics
    - React-ImageManager
    - React-jsinspector
    - React-NativeModulesApple
    - React-RCTAppDelegate
    - React-RCTFabric
    - React-rendererdebug
    - React-utils
    - ReactCodegen
    - ReactCommon/turbomodule/bridging
    - ReactCommon/turbomodule/core
    - Yoga
  - expo-dev-launcher/Unsafe (5.0.35):
    - DoubleConversion
    - EXManifests
    - expo-dev-menu
    - expo-dev-menu-interface
    - ExpoModulesCore
    - EXUpdatesInterface
    - glog
    - hermes-engine
    - RCT-Folly (= 2024.10.14.00)
    - RCTRequired
    - RCTTypeSafety
    - React-Core
    - React-debug
    - React-Fabric
    - React-featureflags
    - React-graphics
    - React-ImageManager
    - React-jsinspector
    - React-NativeModulesApple
    - React-RCTAppDelegate
    - React-RCTFabric
    - React-rendererdebug
    - React-utils
    - ReactCodegen
    - ReactCommon/turbomodule/bridging
    - ReactCommon/turbomodule/core
    - Yoga
  - expo-dev-menu (6.0.25):
    - DoubleConversion
    - expo-dev-menu/Main (= 6.0.25)
    - expo-dev-menu/ReactNativeCompatibles (= 6.0.25)
    - glog
    - hermes-engine
    - RCT-Folly (= 2024.10.14.00)
    - RCTRequired
    - RCTTypeSafety
    - React-Core
    - React-debug
    - React-Fabric
    - React-featureflags
    - React-graphics
    - React-ImageManager
    - React-NativeModulesApple
    - React-RCTFabric
    - React-rendererdebug
    - React-utils
    - ReactCodegen
    - ReactCommon/turbomodule/bridging
    - ReactCommon/turbomodule/core
    - Yoga
  - expo-dev-menu-interface (1.9.3)
  - expo-dev-menu/Main (6.0.25):
    - DoubleConversion
    - EXManifests
    - expo-dev-menu-interface
    - expo-dev-menu/Vendored
    - ExpoModulesCore
    - glog
    - hermes-engine
    - RCT-Folly (= 2024.10.14.00)
    - RCTRequired
    - RCTTypeSafety
    - React-Core
    - React-debug
    - React-Fabric
    - React-featureflags
    - React-graphics
    - React-ImageManager
    - React-jsinspector
    - React-NativeModulesApple
    - React-RCTFabric
    - React-rendererdebug
    - React-utils
    - ReactCodegen
    - ReactCommon/turbomodule/bridging
    - ReactCommon/turbomodule/core
    - Yoga
  - expo-dev-menu/ReactNativeCompatibles (6.0.25):
    - DoubleConversion
    - glog
    - hermes-engine
    - RCT-Folly (= 2024.10.14.00)
    - RCTRequired
    - RCTTypeSafety
    - React-Core
    - React-debug
    - React-Fabric
    - React-featureflags
    - React-graphics
    - React-ImageManager
    - React-NativeModulesApple
    - React-RCTFabric
    - React-rendererdebug
    - React-utils
    - ReactCodegen
    - ReactCommon/turbomodule/bridging
    - ReactCommon/turbomodule/core
    - Yoga
  - expo-dev-menu/SafeAreaView (6.0.25):
    - DoubleConversion
    - ExpoModulesCore
    - glog
    - hermes-engine
    - RCT-Folly (= 2024.10.14.00)
    - RCTRequired
    - RCTTypeSafety
    - React-Core
    - React-debug
    - React-Fabric
    - React-featureflags
    - React-graphics
    - React-ImageManager
    - React-NativeModulesApple
    - React-RCTFabric
    - React-rendererdebug
    - React-utils
    - ReactCodegen
    - ReactCommon/turbomodule/bridging
    - ReactCommon/turbomodule/core
    - Yoga
  - expo-dev-menu/Vendored (6.0.25):
    - DoubleConversion
    - expo-dev-menu/SafeAreaView
    - glog
    - hermes-engine
    - RCT-Folly (= 2024.10.14.00)
    - RCTRequired
    - RCTTypeSafety
    - React-Core
    - React-debug
    - React-Fabric
    - React-featureflags
    - React-graphics
    - React-ImageManager
    - React-NativeModulesApple
    - React-RCTFabric
    - React-rendererdebug
    - React-utils
    - ReactCodegen
    - ReactCommon/turbomodule/bridging
    - ReactCommon/turbomodule/core
    - Yoga
  - ExpoAppleAuthentication (7.1.3):
    - ExpoModulesCore
  - ExpoAsset (11.0.5):
    - ExpoModulesCore
  - ExpoCrypto (14.0.2):
    - ExpoModulesCore
  - ExpoFileSystem (18.0.12):
    - ExpoModulesCore
  - ExpoFont (13.0.4):
    - ExpoModulesCore
  - ExpoKeepAwake (14.0.3):
    - ExpoModulesCore
  - ExpoLinking (7.0.5):
    - ExpoModulesCore
  - ExpoModulesCore (2.1.4):
    - DoubleConversion
    - glog
    - hermes-engine
    - RCT-Folly (= 2024.10.14.00)
    - RCTRequired
    - RCTTypeSafety
    - React-Core
    - React-debug
    - React-Fabric
    - React-featureflags
    - React-graphics
    - React-ImageManager
    - React-jsinspector
    - React-NativeModulesApple
    - React-RCTAppDelegate
    - React-RCTFabric
    - React-rendererdebug
    - React-utils
    - ReactCodegen
    - ReactCommon/turbomodule/bridging
    - ReactCommon/turbomodule/core
    - Yoga
  - ExpoWebBrowser (14.0.2):
    - ExpoModulesCore
  - EXUpdatesInterface (1.0.0):
    - ExpoModulesCore
  - fast_float (6.1.4)
  - FBLazyVector (0.76.9)
  - Firebase/CoreOnly (10.29.0):
    - FirebaseCore (= 10.29.0)
  - Firebase/Messaging (10.29.0):
    - Firebase/CoreOnly
    - FirebaseMessaging (~> 10.29.0)
  - FirebaseCore (10.29.0):
    - FirebaseCoreInternal (~> 10.0)
    - GoogleUtilities/Environment (~> 7.12)
    - GoogleUtilities/Logger (~> 7.12)
  - FirebaseCoreExtension (10.29.0):
    - FirebaseCore (~> 10.0)
  - FirebaseCoreInternal (10.29.0):
    - "GoogleUtilities/NSData+zlib (~> 7.8)"
  - FirebaseInstallations (10.29.0):
    - FirebaseCore (~> 10.0)
    - GoogleUtilities/Environment (~> 7.8)
    - GoogleUtilities/UserDefaults (~> 7.8)
    - PromisesObjC (~> 2.1)
  - FirebaseMessaging (10.29.0):
    - FirebaseCore (~> 10.0)
    - FirebaseInstallations (~> 10.0)
    - GoogleDataTransport (~> 9.3)
    - GoogleUtilities/AppDelegateSwizzler (~> 7.8)
    - GoogleUtilities/Environment (~> 7.8)
    - GoogleUtilities/Reachability (~> 7.8)
    - GoogleUtilities/UserDefaults (~> 7.8)
    - nanopb (< 2.30911.0, >= 2.30908.0)
  - fmt (11.0.2)
  - glog (0.3.5)
  - GoogleAcm (1.0.1):
    - DoubleConversion
    - glog
    - hermes-engine
    - RCT-Folly (= 2024.10.14.00)
    - RCTRequired
    - RCTTypeSafety
    - React-Core
    - React-debug
    - React-Fabric
    - React-featureflags
    - React-graphics
    - React-ImageManager
    - React-NativeModulesApple
    - React-RCTFabric
    - React-rendererdebug
    - React-utils
    - ReactCodegen
    - ReactCommon/turbomodule/bridging
    - ReactCommon/turbomodule/core
    - Yoga
  - GoogleDataTransport (9.4.1):
    - GoogleUtilities/Environment (~> 7.7)
    - nanopb (< 2.30911.0, >= 2.30908.0)
    - PromisesObjC (< 3.0, >= 1.2)
  - GoogleUtilities/AppDelegateSwizzler (7.13.3):
    - GoogleUtilities/Environment
    - GoogleUtilities/Logger
    - GoogleUtilities/Network
    - GoogleUtilities/Privacy
  - GoogleUtilities/Environment (7.13.3):
    - GoogleUtilities/Privacy
    - PromisesObjC (< 3.0, >= 1.2)
  - GoogleUtilities/Logger (7.13.3):
    - GoogleUtilities/Environment
    - GoogleUtilities/Privacy
  - GoogleUtilities/Network (7.13.3):
    - GoogleUtilities/Logger
    - "GoogleUtilities/NSData+zlib"
    - GoogleUtilities/Privacy
    - GoogleUtilities/Reachability
  - "GoogleUtilities/NSData+zlib (7.13.3)":
    - GoogleUtilities/Privacy
  - GoogleUtilities/Privacy (7.13.3)
  - GoogleUtilities/Reachability (7.13.3):
    - GoogleUtilities/Logger
    - GoogleUtilities/Privacy
  - GoogleUtilities/UserDefaults (7.13.3):
    - GoogleUtilities/Logger
    - GoogleUtilities/Privacy
  - GZIP (1.3.2)
  - GzipSwift (5.1.1)
<<<<<<< HEAD
=======
  - hermes-engine (0.76.9):
    - hermes-engine/Pre-built (= 0.76.9)
  - hermes-engine/Pre-built (0.76.9)
>>>>>>> 80584155
  - lottie-ios (4.4.1)
  - lottie-react-native (6.7.2):
    - DoubleConversion
    - glog
<<<<<<< HEAD
=======
    - hermes-engine
>>>>>>> 80584155
    - lottie-ios (= 4.4.1)
    - RCT-Folly (= 2024.10.14.00)
    - RCTRequired
    - RCTTypeSafety
    - React-Core
    - React-debug
    - React-Fabric
    - React-featureflags
    - React-graphics
    - React-ImageManager
<<<<<<< HEAD
    - React-jsi
=======
>>>>>>> 80584155
    - React-NativeModulesApple
    - React-RCTFabric
    - React-rendererdebug
    - React-utils
    - ReactCodegen
    - ReactCommon/turbomodule/bridging
    - ReactCommon/turbomodule/core
    - Yoga
  - MultiplatformBleAdapter (0.2.0)
  - nanopb (2.30910.0):
    - nanopb/decode (= 2.30910.0)
    - nanopb/encode (= 2.30910.0)
  - nanopb/decode (2.30910.0)
  - nanopb/encode (2.30910.0)
  - OpenSSL-Universal (3.3.3001)
  - Permission-BluetoothPeripheral (3.10.1):
    - RNPermissions
  - PromisesObjC (2.4.0)
  - RCT-Folly (2024.10.14.00):
    - boost
    - DoubleConversion
    - fast_float
    - fmt
    - glog
    - RCT-Folly/Default (= 2024.10.14.00)
  - RCT-Folly/Default (2024.10.14.00):
    - boost
    - DoubleConversion
    - fast_float
    - fmt
    - glog
  - RCT-Folly/Fabric (2024.10.14.00):
    - boost
    - DoubleConversion
    - fast_float
    - fmt
    - glog
  - RCTDeprecation (0.76.9)
  - RCTRequired (0.76.9)
  - RCTSearchApi (1.0.1):
    - React
    - React-RCTImage
  - RCTTypeSafety (0.76.9):
    - FBLazyVector (= 0.76.9)
    - RCTRequired (= 0.76.9)
    - React-Core (= 0.76.9)
  - React (0.76.9):
    - React-Core (= 0.76.9)
    - React-Core/DevSupport (= 0.76.9)
    - React-Core/RCTWebSocket (= 0.76.9)
    - React-RCTActionSheet (= 0.76.9)
    - React-RCTAnimation (= 0.76.9)
    - React-RCTBlob (= 0.76.9)
    - React-RCTImage (= 0.76.9)
    - React-RCTLinking (= 0.76.9)
    - React-RCTNetwork (= 0.76.9)
    - React-RCTSettings (= 0.76.9)
    - React-RCTText (= 0.76.9)
    - React-RCTVibration (= 0.76.9)
  - React-callinvoker (0.76.9)
  - React-Codegen (0.1.0)
  - React-Core (0.76.9):
    - glog
    - hermes-engine
    - RCT-Folly (= 2024.10.14.00)
    - RCTDeprecation
    - React-Core/Default (= 0.76.9)
    - React-cxxreact
    - React-featureflags
    - React-hermes
    - React-jsi
    - React-jsiexecutor
    - React-jsinspector
    - React-perflogger
    - React-runtimescheduler
    - React-utils
    - SocketRocket (= 0.7.1)
    - Yoga
  - React-Core/CoreModulesHeaders (0.76.9):
    - glog
    - hermes-engine
    - RCT-Folly (= 2024.10.14.00)
    - RCTDeprecation
    - React-Core/Default
    - React-cxxreact
    - React-featureflags
    - React-hermes
    - React-jsi
    - React-jsiexecutor
    - React-jsinspector
    - React-perflogger
    - React-runtimescheduler
    - React-utils
    - SocketRocket (= 0.7.1)
    - Yoga
  - React-Core/Default (0.76.9):
    - glog
    - hermes-engine
    - RCT-Folly (= 2024.10.14.00)
    - RCTDeprecation
    - React-cxxreact
    - React-featureflags
    - React-hermes
    - React-jsi
    - React-jsiexecutor
    - React-jsinspector
    - React-perflogger
    - React-runtimescheduler
    - React-utils
    - SocketRocket (= 0.7.1)
    - Yoga
  - React-Core/DevSupport (0.76.9):
    - glog
    - hermes-engine
    - RCT-Folly (= 2024.10.14.00)
    - RCTDeprecation
    - React-Core/Default (= 0.76.9)
    - React-Core/RCTWebSocket (= 0.76.9)
    - React-cxxreact
    - React-featureflags
    - React-hermes
    - React-jsi
    - React-jsiexecutor
    - React-jsinspector
    - React-perflogger
    - React-runtimescheduler
    - React-utils
    - SocketRocket (= 0.7.1)
    - Yoga
  - React-Core/RCTActionSheetHeaders (0.76.9):
    - glog
    - hermes-engine
    - RCT-Folly (= 2024.10.14.00)
    - RCTDeprecation
    - React-Core/Default
    - React-cxxreact
    - React-featureflags
    - React-hermes
    - React-jsi
    - React-jsiexecutor
    - React-jsinspector
    - React-perflogger
    - React-runtimescheduler
    - React-utils
    - SocketRocket (= 0.7.1)
    - Yoga
  - React-Core/RCTAnimationHeaders (0.76.9):
    - glog
    - hermes-engine
    - RCT-Folly (= 2024.10.14.00)
    - RCTDeprecation
    - React-Core/Default
    - React-cxxreact
    - React-featureflags
    - React-hermes
    - React-jsi
    - React-jsiexecutor
    - React-jsinspector
    - React-perflogger
    - React-runtimescheduler
    - React-utils
    - SocketRocket (= 0.7.1)
    - Yoga
  - React-Core/RCTBlobHeaders (0.76.9):
    - glog
    - hermes-engine
    - RCT-Folly (= 2024.10.14.00)
    - RCTDeprecation
    - React-Core/Default
    - React-cxxreact
    - React-featureflags
    - React-hermes
    - React-jsi
    - React-jsiexecutor
    - React-jsinspector
    - React-perflogger
    - React-runtimescheduler
    - React-utils
    - SocketRocket (= 0.7.1)
    - Yoga
  - React-Core/RCTImageHeaders (0.76.9):
    - glog
    - hermes-engine
    - RCT-Folly (= 2024.10.14.00)
    - RCTDeprecation
    - React-Core/Default
    - React-cxxreact
    - React-featureflags
    - React-hermes
    - React-jsi
    - React-jsiexecutor
    - React-jsinspector
    - React-perflogger
    - React-runtimescheduler
    - React-utils
    - SocketRocket (= 0.7.1)
    - Yoga
  - React-Core/RCTLinkingHeaders (0.76.9):
    - glog
    - hermes-engine
    - RCT-Folly (= 2024.10.14.00)
    - RCTDeprecation
    - React-Core/Default
    - React-cxxreact
    - React-featureflags
    - React-hermes
    - React-jsi
    - React-jsiexecutor
    - React-jsinspector
    - React-perflogger
    - React-runtimescheduler
    - React-utils
    - SocketRocket (= 0.7.1)
    - Yoga
  - React-Core/RCTNetworkHeaders (0.76.9):
    - glog
    - hermes-engine
    - RCT-Folly (= 2024.10.14.00)
    - RCTDeprecation
    - React-Core/Default
    - React-cxxreact
    - React-featureflags
    - React-hermes
    - React-jsi
    - React-jsiexecutor
    - React-jsinspector
    - React-perflogger
    - React-runtimescheduler
    - React-utils
    - SocketRocket (= 0.7.1)
    - Yoga
  - React-Core/RCTSettingsHeaders (0.76.9):
    - glog
    - hermes-engine
    - RCT-Folly (= 2024.10.14.00)
    - RCTDeprecation
    - React-Core/Default
    - React-cxxreact
    - React-featureflags
    - React-hermes
    - React-jsi
    - React-jsiexecutor
    - React-jsinspector
    - React-perflogger
    - React-runtimescheduler
    - React-utils
    - SocketRocket (= 0.7.1)
    - Yoga
  - React-Core/RCTTextHeaders (0.76.9):
    - glog
    - hermes-engine
    - RCT-Folly (= 2024.10.14.00)
    - RCTDeprecation
    - React-Core/Default
    - React-cxxreact
    - React-featureflags
    - React-hermes
    - React-jsi
    - React-jsiexecutor
    - React-jsinspector
    - React-perflogger
    - React-runtimescheduler
    - React-utils
    - SocketRocket (= 0.7.1)
    - Yoga
  - React-Core/RCTVibrationHeaders (0.76.9):
    - glog
    - hermes-engine
    - RCT-Folly (= 2024.10.14.00)
    - RCTDeprecation
    - React-Core/Default
    - React-cxxreact
    - React-featureflags
    - React-hermes
    - React-jsi
    - React-jsiexecutor
    - React-jsinspector
    - React-perflogger
    - React-runtimescheduler
    - React-utils
    - SocketRocket (= 0.7.1)
    - Yoga
  - React-Core/RCTWebSocket (0.76.9):
    - glog
    - hermes-engine
    - RCT-Folly (= 2024.10.14.00)
    - RCTDeprecation
    - React-Core/Default (= 0.76.9)
    - React-cxxreact
    - React-featureflags
    - React-hermes
    - React-jsi
    - React-jsiexecutor
    - React-jsinspector
    - React-perflogger
    - React-runtimescheduler
    - React-utils
    - SocketRocket (= 0.7.1)
    - Yoga
  - React-CoreModules (0.76.9):
    - DoubleConversion
    - fast_float
    - fmt
    - RCT-Folly
    - RCTTypeSafety
    - React-Core/CoreModulesHeaders
    - React-jsi
    - React-jsinspector
    - React-NativeModulesApple
    - React-RCTBlob
    - React-RCTImage
    - ReactCodegen
    - ReactCommon
    - SocketRocket
  - React-cxxreact (0.76.9):
    - boost
    - DoubleConversion
    - fast_float
    - fmt
    - glog
    - hermes-engine
    - RCT-Folly
    - React-callinvoker
    - React-debug
    - React-jsi
    - React-jsinspector
    - React-logger
    - React-perflogger
    - React-runtimeexecutor
    - React-timing
  - React-debug (0.76.9)
  - React-defaultsnativemodule (0.76.9):
    - DoubleConversion
    - glog
    - hermes-engine
    - RCT-Folly (= 2024.10.14.00)
    - RCTRequired
    - RCTTypeSafety
    - React-Core
    - React-debug
    - React-domnativemodule
    - React-Fabric
    - React-featureflags
    - React-featureflagsnativemodule
    - React-graphics
    - React-idlecallbacksnativemodule
    - React-ImageManager
    - React-microtasksnativemodule
    - React-NativeModulesApple
    - React-RCTFabric
    - React-rendererdebug
    - React-utils
    - ReactCodegen
    - ReactCommon/turbomodule/bridging
    - ReactCommon/turbomodule/core
    - Yoga
  - React-domnativemodule (0.76.9):
    - DoubleConversion
    - glog
    - hermes-engine
    - RCT-Folly (= 2024.10.14.00)
    - RCTRequired
    - RCTTypeSafety
    - React-Core
    - React-debug
    - React-Fabric
    - React-FabricComponents
    - React-featureflags
    - React-graphics
    - React-ImageManager
    - React-NativeModulesApple
    - React-RCTFabric
    - React-rendererdebug
    - React-utils
    - ReactCodegen
    - ReactCommon/turbomodule/bridging
    - ReactCommon/turbomodule/core
    - Yoga
  - React-Fabric (0.76.9):
    - DoubleConversion
    - fast_float
    - fmt
    - glog
    - hermes-engine
    - RCT-Folly/Fabric (= 2024.10.14.00)
    - RCTRequired
    - RCTTypeSafety
    - React-Core
    - React-cxxreact
    - React-debug
    - React-Fabric/animations (= 0.76.9)
    - React-Fabric/attributedstring (= 0.76.9)
    - React-Fabric/componentregistry (= 0.76.9)
    - React-Fabric/componentregistrynative (= 0.76.9)
    - React-Fabric/components (= 0.76.9)
    - React-Fabric/core (= 0.76.9)
    - React-Fabric/dom (= 0.76.9)
    - React-Fabric/imagemanager (= 0.76.9)
    - React-Fabric/leakchecker (= 0.76.9)
    - React-Fabric/mounting (= 0.76.9)
    - React-Fabric/observers (= 0.76.9)
    - React-Fabric/scheduler (= 0.76.9)
    - React-Fabric/telemetry (= 0.76.9)
    - React-Fabric/templateprocessor (= 0.76.9)
    - React-Fabric/uimanager (= 0.76.9)
    - React-featureflags
    - React-graphics
    - React-jsi
    - React-jsiexecutor
    - React-logger
    - React-rendererdebug
    - React-runtimescheduler
    - React-utils
    - ReactCommon/turbomodule/core
  - React-Fabric/animations (0.76.9):
    - DoubleConversion
    - fast_float
    - fmt
    - glog
    - hermes-engine
    - RCT-Folly/Fabric (= 2024.10.14.00)
    - RCTRequired
    - RCTTypeSafety
    - React-Core
    - React-cxxreact
    - React-debug
    - React-featureflags
    - React-graphics
    - React-jsi
    - React-jsiexecutor
    - React-logger
    - React-rendererdebug
    - React-runtimescheduler
    - React-utils
    - ReactCommon/turbomodule/core
  - React-Fabric/attributedstring (0.76.9):
    - DoubleConversion
    - fast_float
    - fmt
    - glog
    - hermes-engine
    - RCT-Folly/Fabric (= 2024.10.14.00)
    - RCTRequired
    - RCTTypeSafety
    - React-Core
    - React-cxxreact
    - React-debug
    - React-featureflags
    - React-graphics
    - React-jsi
    - React-jsiexecutor
    - React-logger
    - React-rendererdebug
    - React-runtimescheduler
    - React-utils
    - ReactCommon/turbomodule/core
  - React-Fabric/componentregistry (0.76.9):
    - DoubleConversion
    - fast_float
    - fmt
    - glog
    - hermes-engine
    - RCT-Folly/Fabric (= 2024.10.14.00)
    - RCTRequired
    - RCTTypeSafety
    - React-Core
    - React-cxxreact
    - React-debug
    - React-featureflags
    - React-graphics
    - React-jsi
    - React-jsiexecutor
    - React-logger
    - React-rendererdebug
    - React-runtimescheduler
    - React-utils
    - ReactCommon/turbomodule/core
  - React-Fabric/componentregistrynative (0.76.9):
    - DoubleConversion
    - fast_float
    - fmt
    - glog
    - hermes-engine
    - RCT-Folly/Fabric (= 2024.10.14.00)
    - RCTRequired
    - RCTTypeSafety
    - React-Core
    - React-cxxreact
    - React-debug
    - React-featureflags
    - React-graphics
    - React-jsi
    - React-jsiexecutor
    - React-logger
    - React-rendererdebug
    - React-runtimescheduler
    - React-utils
    - ReactCommon/turbomodule/core
  - React-Fabric/components (0.76.9):
    - DoubleConversion
    - fast_float
    - fmt
    - glog
    - hermes-engine
    - RCT-Folly/Fabric (= 2024.10.14.00)
    - RCTRequired
    - RCTTypeSafety
    - React-Core
    - React-cxxreact
    - React-debug
    - React-Fabric/components/legacyviewmanagerinterop (= 0.76.9)
    - React-Fabric/components/root (= 0.76.9)
    - React-Fabric/components/view (= 0.76.9)
    - React-featureflags
    - React-graphics
    - React-jsi
    - React-jsiexecutor
    - React-logger
    - React-rendererdebug
    - React-runtimescheduler
    - React-utils
    - ReactCommon/turbomodule/core
  - React-Fabric/components/legacyviewmanagerinterop (0.76.9):
    - DoubleConversion
    - fast_float
    - fmt
    - glog
    - hermes-engine
    - RCT-Folly/Fabric (= 2024.10.14.00)
    - RCTRequired
    - RCTTypeSafety
    - React-Core
    - React-cxxreact
    - React-debug
    - React-featureflags
    - React-graphics
    - React-jsi
    - React-jsiexecutor
    - React-logger
    - React-rendererdebug
    - React-runtimescheduler
    - React-utils
    - ReactCommon/turbomodule/core
  - React-Fabric/components/root (0.76.9):
    - DoubleConversion
    - fast_float
    - fmt
    - glog
    - hermes-engine
    - RCT-Folly/Fabric (= 2024.10.14.00)
    - RCTRequired
    - RCTTypeSafety
    - React-Core
    - React-cxxreact
    - React-debug
    - React-featureflags
    - React-graphics
    - React-jsi
    - React-jsiexecutor
    - React-logger
    - React-rendererdebug
    - React-runtimescheduler
    - React-utils
    - ReactCommon/turbomodule/core
  - React-Fabric/components/view (0.76.9):
    - DoubleConversion
    - fast_float
    - fmt
    - glog
    - hermes-engine
    - RCT-Folly/Fabric (= 2024.10.14.00)
    - RCTRequired
    - RCTTypeSafety
    - React-Core
    - React-cxxreact
    - React-debug
    - React-featureflags
    - React-graphics
    - React-jsi
    - React-jsiexecutor
    - React-logger
    - React-rendererdebug
    - React-runtimescheduler
    - React-utils
    - ReactCommon/turbomodule/core
    - Yoga
  - React-Fabric/core (0.76.9):
    - DoubleConversion
    - fast_float
    - fmt
    - glog
    - hermes-engine
    - RCT-Folly/Fabric (= 2024.10.14.00)
    - RCTRequired
    - RCTTypeSafety
    - React-Core
    - React-cxxreact
    - React-debug
    - React-featureflags
    - React-graphics
    - React-jsi
    - React-jsiexecutor
    - React-logger
    - React-rendererdebug
    - React-runtimescheduler
    - React-utils
    - ReactCommon/turbomodule/core
  - React-Fabric/dom (0.76.9):
    - DoubleConversion
    - fast_float
    - fmt
    - glog
    - hermes-engine
    - RCT-Folly/Fabric (= 2024.10.14.00)
    - RCTRequired
    - RCTTypeSafety
    - React-Core
    - React-cxxreact
    - React-debug
    - React-featureflags
    - React-graphics
    - React-jsi
    - React-jsiexecutor
    - React-logger
    - React-rendererdebug
    - React-runtimescheduler
    - React-utils
    - ReactCommon/turbomodule/core
  - React-Fabric/imagemanager (0.76.9):
    - DoubleConversion
    - fast_float
    - fmt
    - glog
    - hermes-engine
    - RCT-Folly/Fabric (= 2024.10.14.00)
    - RCTRequired
    - RCTTypeSafety
    - React-Core
    - React-cxxreact
    - React-debug
    - React-featureflags
    - React-graphics
    - React-jsi
    - React-jsiexecutor
    - React-logger
    - React-rendererdebug
    - React-runtimescheduler
    - React-utils
    - ReactCommon/turbomodule/core
  - React-Fabric/leakchecker (0.76.9):
    - DoubleConversion
    - fast_float
    - fmt
    - glog
    - hermes-engine
    - RCT-Folly/Fabric (= 2024.10.14.00)
    - RCTRequired
    - RCTTypeSafety
    - React-Core
    - React-cxxreact
    - React-debug
    - React-featureflags
    - React-graphics
    - React-jsi
    - React-jsiexecutor
    - React-logger
    - React-rendererdebug
    - React-runtimescheduler
    - React-utils
    - ReactCommon/turbomodule/core
  - React-Fabric/mounting (0.76.9):
    - DoubleConversion
    - fast_float
    - fmt
    - glog
    - hermes-engine
    - RCT-Folly/Fabric (= 2024.10.14.00)
    - RCTRequired
    - RCTTypeSafety
    - React-Core
    - React-cxxreact
    - React-debug
    - React-featureflags
    - React-graphics
    - React-jsi
    - React-jsiexecutor
    - React-logger
    - React-rendererdebug
    - React-runtimescheduler
    - React-utils
    - ReactCommon/turbomodule/core
  - React-Fabric/observers (0.76.9):
    - DoubleConversion
    - fast_float
    - fmt
    - glog
    - hermes-engine
    - RCT-Folly/Fabric (= 2024.10.14.00)
    - RCTRequired
    - RCTTypeSafety
    - React-Core
    - React-cxxreact
    - React-debug
    - React-Fabric/observers/events (= 0.76.9)
    - React-featureflags
    - React-graphics
    - React-jsi
    - React-jsiexecutor
    - React-logger
    - React-rendererdebug
    - React-runtimescheduler
    - React-utils
    - ReactCommon/turbomodule/core
  - React-Fabric/observers/events (0.76.9):
    - DoubleConversion
    - fast_float
    - fmt
    - glog
    - hermes-engine
    - RCT-Folly/Fabric (= 2024.10.14.00)
    - RCTRequired
    - RCTTypeSafety
    - React-Core
    - React-cxxreact
    - React-debug
    - React-featureflags
    - React-graphics
    - React-jsi
    - React-jsiexecutor
    - React-logger
    - React-rendererdebug
    - React-runtimescheduler
    - React-utils
    - ReactCommon/turbomodule/core
  - React-Fabric/scheduler (0.76.9):
    - DoubleConversion
    - fast_float
    - fmt
    - glog
    - hermes-engine
    - RCT-Folly/Fabric (= 2024.10.14.00)
    - RCTRequired
    - RCTTypeSafety
    - React-Core
    - React-cxxreact
    - React-debug
    - React-Fabric/observers/events
    - React-featureflags
    - React-graphics
    - React-jsi
    - React-jsiexecutor
    - React-logger
    - React-performancetimeline
    - React-rendererdebug
    - React-runtimescheduler
    - React-utils
    - ReactCommon/turbomodule/core
  - React-Fabric/telemetry (0.76.9):
    - DoubleConversion
    - fast_float
    - fmt
    - glog
    - hermes-engine
    - RCT-Folly/Fabric (= 2024.10.14.00)
    - RCTRequired
    - RCTTypeSafety
    - React-Core
    - React-cxxreact
    - React-debug
    - React-featureflags
    - React-graphics
    - React-jsi
    - React-jsiexecutor
    - React-logger
    - React-rendererdebug
    - React-runtimescheduler
    - React-utils
    - ReactCommon/turbomodule/core
  - React-Fabric/templateprocessor (0.76.9):
    - DoubleConversion
    - fast_float
    - fmt
    - glog
    - hermes-engine
    - RCT-Folly/Fabric (= 2024.10.14.00)
    - RCTRequired
    - RCTTypeSafety
    - React-Core
    - React-cxxreact
    - React-debug
    - React-featureflags
    - React-graphics
    - React-jsi
    - React-jsiexecutor
    - React-logger
    - React-rendererdebug
    - React-runtimescheduler
    - React-utils
    - ReactCommon/turbomodule/core
  - React-Fabric/uimanager (0.76.9):
    - DoubleConversion
    - fast_float
    - fmt
    - glog
    - hermes-engine
    - RCT-Folly/Fabric (= 2024.10.14.00)
    - RCTRequired
    - RCTTypeSafety
    - React-Core
    - React-cxxreact
    - React-debug
    - React-Fabric/uimanager/consistency (= 0.76.9)
    - React-featureflags
    - React-graphics
    - React-jsi
    - React-jsiexecutor
    - React-logger
    - React-rendererconsistency
    - React-rendererdebug
    - React-runtimescheduler
    - React-utils
    - ReactCommon/turbomodule/core
  - React-Fabric/uimanager/consistency (0.76.9):
    - DoubleConversion
    - fast_float
    - fmt
    - glog
    - hermes-engine
    - RCT-Folly/Fabric (= 2024.10.14.00)
    - RCTRequired
    - RCTTypeSafety
    - React-Core
    - React-cxxreact
    - React-debug
    - React-featureflags
    - React-graphics
    - React-jsi
    - React-jsiexecutor
    - React-logger
    - React-rendererconsistency
    - React-rendererdebug
    - React-runtimescheduler
    - React-utils
    - ReactCommon/turbomodule/core
  - React-FabricComponents (0.76.9):
    - DoubleConversion
    - fast_float
    - fmt
    - glog
    - hermes-engine
    - RCT-Folly/Fabric (= 2024.10.14.00)
    - RCTRequired
    - RCTTypeSafety
    - React-Core
    - React-cxxreact
    - React-debug
    - React-Fabric
    - React-FabricComponents/components (= 0.76.9)
    - React-FabricComponents/textlayoutmanager (= 0.76.9)
    - React-featureflags
    - React-graphics
    - React-jsi
    - React-jsiexecutor
    - React-logger
    - React-rendererdebug
    - React-runtimescheduler
    - React-utils
    - ReactCodegen
    - ReactCommon/turbomodule/core
    - Yoga
  - React-FabricComponents/components (0.76.9):
    - DoubleConversion
    - fast_float
    - fmt
    - glog
    - hermes-engine
    - RCT-Folly/Fabric (= 2024.10.14.00)
    - RCTRequired
    - RCTTypeSafety
    - React-Core
    - React-cxxreact
    - React-debug
    - React-Fabric
    - React-FabricComponents/components/inputaccessory (= 0.76.9)
    - React-FabricComponents/components/iostextinput (= 0.76.9)
    - React-FabricComponents/components/modal (= 0.76.9)
    - React-FabricComponents/components/rncore (= 0.76.9)
    - React-FabricComponents/components/safeareaview (= 0.76.9)
    - React-FabricComponents/components/scrollview (= 0.76.9)
    - React-FabricComponents/components/text (= 0.76.9)
    - React-FabricComponents/components/textinput (= 0.76.9)
    - React-FabricComponents/components/unimplementedview (= 0.76.9)
    - React-featureflags
    - React-graphics
    - React-jsi
    - React-jsiexecutor
    - React-logger
    - React-rendererdebug
    - React-runtimescheduler
    - React-utils
    - ReactCodegen
    - ReactCommon/turbomodule/core
    - Yoga
  - React-FabricComponents/components/inputaccessory (0.76.9):
    - DoubleConversion
    - fast_float
    - fmt
    - glog
    - hermes-engine
    - RCT-Folly/Fabric (= 2024.10.14.00)
    - RCTRequired
    - RCTTypeSafety
    - React-Core
    - React-cxxreact
    - React-debug
    - React-Fabric
    - React-featureflags
    - React-graphics
    - React-jsi
    - React-jsiexecutor
    - React-logger
    - React-rendererdebug
    - React-runtimescheduler
    - React-utils
    - ReactCodegen
    - ReactCommon/turbomodule/core
    - Yoga
  - React-FabricComponents/components/iostextinput (0.76.9):
    - DoubleConversion
    - fast_float
    - fmt
    - glog
    - hermes-engine
    - RCT-Folly/Fabric (= 2024.10.14.00)
    - RCTRequired
    - RCTTypeSafety
    - React-Core
    - React-cxxreact
    - React-debug
    - React-Fabric
    - React-featureflags
    - React-graphics
    - React-jsi
    - React-jsiexecutor
    - React-logger
    - React-rendererdebug
    - React-runtimescheduler
    - React-utils
    - ReactCodegen
    - ReactCommon/turbomodule/core
    - Yoga
  - React-FabricComponents/components/modal (0.76.9):
    - DoubleConversion
    - fast_float
    - fmt
    - glog
    - hermes-engine
    - RCT-Folly/Fabric (= 2024.10.14.00)
    - RCTRequired
    - RCTTypeSafety
    - React-Core
    - React-cxxreact
    - React-debug
    - React-Fabric
    - React-featureflags
    - React-graphics
    - React-jsi
    - React-jsiexecutor
    - React-logger
    - React-rendererdebug
    - React-runtimescheduler
    - React-utils
    - ReactCodegen
    - ReactCommon/turbomodule/core
    - Yoga
  - React-FabricComponents/components/rncore (0.76.9):
    - DoubleConversion
    - fast_float
    - fmt
    - glog
    - hermes-engine
    - RCT-Folly/Fabric (= 2024.10.14.00)
    - RCTRequired
    - RCTTypeSafety
    - React-Core
    - React-cxxreact
    - React-debug
    - React-Fabric
    - React-featureflags
    - React-graphics
    - React-jsi
    - React-jsiexecutor
    - React-logger
    - React-rendererdebug
    - React-runtimescheduler
    - React-utils
    - ReactCodegen
    - ReactCommon/turbomodule/core
    - Yoga
  - React-FabricComponents/components/safeareaview (0.76.9):
    - DoubleConversion
    - fast_float
    - fmt
    - glog
    - hermes-engine
    - RCT-Folly/Fabric (= 2024.10.14.00)
    - RCTRequired
    - RCTTypeSafety
    - React-Core
    - React-cxxreact
    - React-debug
    - React-Fabric
    - React-featureflags
    - React-graphics
    - React-jsi
    - React-jsiexecutor
    - React-logger
    - React-rendererdebug
    - React-runtimescheduler
    - React-utils
    - ReactCodegen
    - ReactCommon/turbomodule/core
    - Yoga
  - React-FabricComponents/components/scrollview (0.76.9):
    - DoubleConversion
    - fast_float
    - fmt
    - glog
    - hermes-engine
    - RCT-Folly/Fabric (= 2024.10.14.00)
    - RCTRequired
    - RCTTypeSafety
    - React-Core
    - React-cxxreact
    - React-debug
    - React-Fabric
    - React-featureflags
    - React-graphics
    - React-jsi
    - React-jsiexecutor
    - React-logger
    - React-rendererdebug
    - React-runtimescheduler
    - React-utils
    - ReactCodegen
    - ReactCommon/turbomodule/core
    - Yoga
  - React-FabricComponents/components/text (0.76.9):
    - DoubleConversion
    - fast_float
    - fmt
    - glog
    - hermes-engine
    - RCT-Folly/Fabric (= 2024.10.14.00)
    - RCTRequired
    - RCTTypeSafety
    - React-Core
    - React-cxxreact
    - React-debug
    - React-Fabric
    - React-featureflags
    - React-graphics
    - React-jsi
    - React-jsiexecutor
    - React-logger
    - React-rendererdebug
    - React-runtimescheduler
    - React-utils
    - ReactCodegen
    - ReactCommon/turbomodule/core
    - Yoga
  - React-FabricComponents/components/textinput (0.76.9):
    - DoubleConversion
    - fast_float
    - fmt
    - glog
    - hermes-engine
    - RCT-Folly/Fabric (= 2024.10.14.00)
    - RCTRequired
    - RCTTypeSafety
    - React-Core
    - React-cxxreact
    - React-debug
    - React-Fabric
    - React-featureflags
    - React-graphics
    - React-jsi
    - React-jsiexecutor
    - React-logger
    - React-rendererdebug
    - React-runtimescheduler
    - React-utils
    - ReactCodegen
    - ReactCommon/turbomodule/core
    - Yoga
  - React-FabricComponents/components/unimplementedview (0.76.9):
    - DoubleConversion
    - fast_float
    - fmt
    - glog
    - hermes-engine
    - RCT-Folly/Fabric (= 2024.10.14.00)
    - RCTRequired
    - RCTTypeSafety
    - React-Core
    - React-cxxreact
    - React-debug
    - React-Fabric
    - React-featureflags
    - React-graphics
    - React-jsi
    - React-jsiexecutor
    - React-logger
    - React-rendererdebug
    - React-runtimescheduler
    - React-utils
    - ReactCodegen
    - ReactCommon/turbomodule/core
    - Yoga
  - React-FabricComponents/textlayoutmanager (0.76.9):
    - DoubleConversion
    - fast_float
    - fmt
    - glog
    - hermes-engine
    - RCT-Folly/Fabric (= 2024.10.14.00)
    - RCTRequired
    - RCTTypeSafety
    - React-Core
    - React-cxxreact
    - React-debug
    - React-Fabric
    - React-featureflags
    - React-graphics
    - React-jsi
    - React-jsiexecutor
    - React-logger
    - React-rendererdebug
    - React-runtimescheduler
    - React-utils
    - ReactCodegen
    - ReactCommon/turbomodule/core
    - Yoga
  - React-FabricImage (0.76.9):
    - DoubleConversion
    - fast_float
    - fmt
    - glog
    - hermes-engine
    - RCT-Folly/Fabric
    - RCTRequired
    - RCTTypeSafety
    - React-Fabric
    - React-graphics
    - React-ImageManager
    - React-jsi
    - React-jsiexecutor
    - React-logger
    - React-rendererdebug
    - React-utils
    - ReactCommon
    - Yoga
  - React-featureflags (0.76.9)
  - React-featureflagsnativemodule (0.76.9):
    - DoubleConversion
    - glog
    - hermes-engine
    - RCT-Folly (= 2024.10.14.00)
    - RCTRequired
    - RCTTypeSafety
    - React-Core
    - React-debug
    - React-Fabric
    - React-featureflags
    - React-graphics
    - React-ImageManager
    - React-NativeModulesApple
    - React-RCTFabric
    - React-rendererdebug
    - React-utils
    - ReactCodegen
    - ReactCommon/turbomodule/bridging
    - ReactCommon/turbomodule/core
    - Yoga
  - React-graphics (0.76.9):
    - DoubleConversion
    - fast_float
    - fmt
    - glog
    - RCT-Folly/Fabric
    - React-jsi
    - React-jsiexecutor
    - React-utils
  - React-hermes (0.76.9):
    - DoubleConversion
    - fast_float
    - fmt
    - glog
    - hermes-engine
    - RCT-Folly
    - React-cxxreact
    - React-jsi
    - React-jsiexecutor
    - React-jsinspector
    - React-perflogger
    - React-runtimeexecutor
  - React-idlecallbacksnativemodule (0.76.9):
    - DoubleConversion
    - glog
    - hermes-engine
    - RCT-Folly (= 2024.10.14.00)
    - RCTRequired
    - RCTTypeSafety
    - React-Core
    - React-debug
    - React-Fabric
    - React-featureflags
    - React-graphics
    - React-ImageManager
    - React-NativeModulesApple
    - React-RCTFabric
    - React-rendererdebug
    - React-runtimescheduler
    - React-utils
    - ReactCodegen
    - ReactCommon/turbomodule/bridging
    - ReactCommon/turbomodule/core
    - Yoga
  - React-ImageManager (0.76.9):
    - glog
    - RCT-Folly/Fabric
    - React-Core/Default
    - React-debug
    - React-Fabric
    - React-graphics
    - React-rendererdebug
    - React-utils
  - React-jserrorhandler (0.76.9):
    - glog
    - hermes-engine
    - RCT-Folly/Fabric (= 2024.10.14.00)
    - React-cxxreact
    - React-debug
    - React-jsi
  - React-jsi (0.76.9):
    - boost
    - DoubleConversion
    - fast_float
    - fmt
    - glog
    - hermes-engine
    - RCT-Folly
  - React-jsiexecutor (0.76.9):
    - DoubleConversion
    - fast_float
    - fmt
    - glog
    - hermes-engine
    - RCT-Folly
    - React-cxxreact
    - React-jsi
    - React-jsinspector
    - React-perflogger
  - React-jsinspector (0.76.9):
    - DoubleConversion
    - glog
    - hermes-engine
    - RCT-Folly
    - React-featureflags
    - React-jsi
    - React-perflogger
    - React-runtimeexecutor
  - React-jsitracing (0.76.9):
    - React-jsi
  - React-logger (0.76.9):
    - glog
  - React-Mapbuffer (0.76.9):
    - glog
    - React-debug
  - React-microtasksnativemodule (0.76.9):
    - DoubleConversion
    - glog
    - hermes-engine
    - RCT-Folly (= 2024.10.14.00)
    - RCTRequired
    - RCTTypeSafety
    - React-Core
    - React-debug
    - React-Fabric
    - React-featureflags
    - React-graphics
    - React-ImageManager
    - React-NativeModulesApple
    - React-RCTFabric
    - React-rendererdebug
    - React-utils
    - ReactCodegen
    - ReactCommon/turbomodule/bridging
    - ReactCommon/turbomodule/core
    - Yoga
  - react-native-aes (3.0.3):
    - React-Core
  - react-native-background-timer (2.1.1):
    - React
  - react-native-ble-plx (3.4.0):
    - DoubleConversion
    - glog
    - hermes-engine
    - MultiplatformBleAdapter (= 0.2.0)
    - RCT-Folly (= 2024.10.14.00)
    - RCTRequired
    - RCTTypeSafety
    - React-Core
    - React-debug
    - React-Fabric
    - React-featureflags
    - React-graphics
    - React-ImageManager
    - React-NativeModulesApple
    - React-RCTFabric
    - React-rendererdebug
    - React-utils
    - ReactCodegen
    - ReactCommon/turbomodule/bridging
    - ReactCommon/turbomodule/core
    - Yoga
  - react-native-blob-jsi-helper (0.3.1):
    - React
    - React-Core
  - react-native-blob-util (0.19.9):
    - DoubleConversion
    - glog
    - hermes-engine
    - RCT-Folly (= 2024.10.14.00)
    - RCTRequired
    - RCTTypeSafety
    - React-Core
    - React-debug
    - React-Fabric
    - React-featureflags
    - React-graphics
    - React-ImageManager
    - React-NativeModulesApple
    - React-RCTFabric
    - React-rendererdebug
    - React-utils
    - ReactCodegen
    - ReactCommon/turbomodule/bridging
    - ReactCommon/turbomodule/core
    - Yoga
  - react-native-branch (5.6.2):
    - Branch (= 1.43.2)
    - React-Core
  - react-native-compat (2.19.2):
    - DoubleConversion
    - glog
    - hermes-engine
    - RCT-Folly (= 2024.10.14.00)
    - RCTRequired
    - RCTTypeSafety
    - React-Core
    - React-debug
    - React-Fabric
    - React-featureflags
    - React-graphics
    - React-ImageManager
    - React-NativeModulesApple
    - React-RCTFabric
    - React-rendererdebug
    - React-utils
    - ReactCodegen
    - ReactCommon/turbomodule/bridging
    - ReactCommon/turbomodule/core
    - Yoga
  - react-native-cookies (6.2.1):
    - React-Core
  - react-native-fast-crypto (2.2.0):
    - React
  - react-native-get-random-values (1.11.0):
    - React-Core
  - react-native-gzip (1.1.0):
    - Base64
    - GZIP
    - RCT-Folly
    - RCTRequired
    - RCTTypeSafety
    - React-Codegen
    - React-Core
    - ReactCommon/turbomodule/core
  - react-native-in-app-review (4.3.3):
    - React-Core
  - react-native-launch-arguments (4.0.1):
    - React
  - react-native-mmkv (3.2.0):
    - DoubleConversion
    - glog
    - hermes-engine
    - RCT-Folly (= 2024.10.14.00)
    - RCTRequired
    - RCTTypeSafety
    - React-Core
    - React-debug
    - React-Fabric
    - React-featureflags
    - React-graphics
    - React-ImageManager
    - React-NativeModulesApple
    - React-RCTFabric
    - React-rendererdebug
    - React-utils
    - ReactCodegen
    - ReactCommon/turbomodule/bridging
    - ReactCommon/turbomodule/core
    - Yoga
  - react-native-netinfo (11.4.1):
    - React-Core
  - react-native-pager-view (6.7.1):
    - DoubleConversion
    - glog
    - hermes-engine
    - RCT-Folly (= 2024.10.14.00)
    - RCTRequired
    - RCTTypeSafety
    - React-Core
    - React-debug
    - React-Fabric
    - React-featureflags
    - React-graphics
    - React-ImageManager
    - React-NativeModulesApple
    - React-RCTFabric
    - React-rendererdebug
    - React-utils
    - ReactCodegen
    - ReactCommon/turbomodule/bridging
    - ReactCommon/turbomodule/core
    - Yoga
  - react-native-performance (5.1.2):
    - DoubleConversion
    - glog
    - hermes-engine
    - RCT-Folly (= 2024.10.14.00)
    - RCTRequired
    - RCTTypeSafety
    - React-Core
    - React-debug
    - React-Fabric
    - React-featureflags
    - React-graphics
    - React-ImageManager
    - React-NativeModulesApple
    - React-RCTFabric
    - React-rendererdebug
    - React-utils
    - ReactCodegen
    - ReactCommon/turbomodule/bridging
    - ReactCommon/turbomodule/core
    - Yoga
  - react-native-quick-base64 (2.2.0):
    - React-Core
  - react-native-quick-crypto (0.7.15):
    - DoubleConversion
    - glog
    - hermes-engine
    - OpenSSL-Universal
    - RCT-Folly (= 2024.10.14.00)
    - RCTRequired
    - RCTTypeSafety
    - React
    - React-Core
    - React-debug
    - React-Fabric
    - React-featureflags
    - React-graphics
    - React-ImageManager
    - React-NativeModulesApple
    - React-RCTFabric
    - React-rendererdebug
    - React-utils
    - ReactCodegen
    - ReactCommon/turbomodule/bridging
    - ReactCommon/turbomodule/core
    - Yoga
  - react-native-randombytes (3.6.1):
    - React-Core
  - react-native-render-html (6.3.4):
    - React-Core
  - react-native-safe-area-context (5.4.0):
    - DoubleConversion
    - glog
    - hermes-engine
    - RCT-Folly (= 2024.10.14.00)
    - RCTRequired
    - RCTTypeSafety
    - React-Core
    - React-debug
    - React-Fabric
    - React-featureflags
    - React-graphics
    - React-ImageManager
    - react-native-safe-area-context/common (= 5.4.0)
    - react-native-safe-area-context/fabric (= 5.4.0)
    - React-NativeModulesApple
    - React-RCTFabric
    - React-rendererdebug
    - React-utils
    - ReactCodegen
    - ReactCommon/turbomodule/bridging
    - ReactCommon/turbomodule/core
    - Yoga
  - react-native-safe-area-context/common (5.4.0):
    - DoubleConversion
    - glog
    - hermes-engine
    - RCT-Folly (= 2024.10.14.00)
    - RCTRequired
    - RCTTypeSafety
    - React-Core
    - React-debug
    - React-Fabric
    - React-featureflags
    - React-graphics
    - React-ImageManager
    - React-NativeModulesApple
    - React-RCTFabric
    - React-rendererdebug
    - React-utils
    - ReactCodegen
    - ReactCommon/turbomodule/bridging
    - ReactCommon/turbomodule/core
    - Yoga
  - react-native-safe-area-context/fabric (5.4.0):
    - DoubleConversion
    - glog
    - hermes-engine
    - RCT-Folly (= 2024.10.14.00)
    - RCTRequired
    - RCTTypeSafety
    - React-Core
    - React-debug
    - React-Fabric
    - React-featureflags
    - React-graphics
    - React-ImageManager
    - react-native-safe-area-context/common
    - React-NativeModulesApple
    - React-RCTFabric
    - React-rendererdebug
    - React-utils
    - ReactCodegen
    - ReactCommon/turbomodule/bridging
    - ReactCommon/turbomodule/core
    - Yoga
  - react-native-slider (4.5.6):
    - DoubleConversion
    - glog
    - hermes-engine
    - RCT-Folly (= 2024.10.14.00)
    - RCTRequired
    - RCTTypeSafety
    - React-Core
    - React-debug
    - React-Fabric
    - React-featureflags
    - React-graphics
    - React-ImageManager
    - react-native-slider/common (= 4.5.6)
    - React-NativeModulesApple
    - React-RCTFabric
    - React-rendererdebug
    - React-utils
    - ReactCodegen
    - ReactCommon/turbomodule/bridging
    - ReactCommon/turbomodule/core
    - Yoga
  - react-native-slider/common (4.5.6):
    - DoubleConversion
    - glog
    - hermes-engine
    - RCT-Folly (= 2024.10.14.00)
    - RCTRequired
    - RCTTypeSafety
    - React-Core
    - React-debug
    - React-Fabric
    - React-featureflags
    - React-graphics
    - React-ImageManager
    - React-NativeModulesApple
    - React-RCTFabric
    - React-rendererdebug
    - React-utils
    - ReactCodegen
    - ReactCommon/turbomodule/bridging
    - ReactCommon/turbomodule/core
    - Yoga
  - react-native-video (6.10.1):
    - DoubleConversion
    - glog
    - hermes-engine
    - RCT-Folly (= 2024.10.14.00)
    - RCTRequired
    - RCTTypeSafety
    - React-Core
    - React-debug
    - React-Fabric
    - React-featureflags
    - React-graphics
    - React-ImageManager
    - react-native-video/Video (= 6.10.1)
    - React-NativeModulesApple
    - React-RCTFabric
    - React-rendererdebug
    - React-utils
    - ReactCodegen
    - ReactCommon/turbomodule/bridging
    - ReactCommon/turbomodule/core
    - Yoga
  - react-native-video/Fabric (6.10.1):
    - DoubleConversion
    - glog
    - hermes-engine
    - RCT-Folly (= 2024.10.14.00)
    - RCTRequired
    - RCTTypeSafety
    - React-Core
    - React-debug
    - React-Fabric
    - React-featureflags
    - React-graphics
    - React-ImageManager
    - React-NativeModulesApple
    - React-RCTFabric
    - React-rendererdebug
    - React-utils
    - ReactCodegen
    - ReactCommon/turbomodule/bridging
    - ReactCommon/turbomodule/core
    - Yoga
  - react-native-video/Video (6.10.1):
    - DoubleConversion
    - glog
    - hermes-engine
    - RCT-Folly (= 2024.10.14.00)
    - RCTRequired
    - RCTTypeSafety
    - React-Core
    - React-debug
    - React-Fabric
    - React-featureflags
    - React-graphics
    - React-ImageManager
    - react-native-video/Fabric
    - React-NativeModulesApple
    - React-RCTFabric
    - React-rendererdebug
    - React-utils
    - ReactCodegen
    - ReactCommon/turbomodule/bridging
    - ReactCommon/turbomodule/core
    - Yoga
  - react-native-view-shot (3.8.0):
    - React-Core
  - react-native-webview-mm (14.2.2):
    - DoubleConversion
    - glog
    - hermes-engine
    - RCT-Folly (= 2024.10.14.00)
    - RCTRequired
    - RCTTypeSafety
    - React-Core
    - React-debug
    - React-Fabric
    - React-featureflags
    - React-graphics
    - React-ImageManager
    - React-NativeModulesApple
    - React-RCTFabric
    - React-rendererdebug
    - React-utils
    - ReactCodegen
    - ReactCommon/turbomodule/bridging
    - ReactCommon/turbomodule/core
    - Yoga
  - React-nativeconfig (0.76.9)
  - React-NativeModulesApple (0.76.9):
    - glog
    - hermes-engine
    - React-callinvoker
    - React-Core
    - React-cxxreact
    - React-jsi
    - React-jsinspector
    - React-runtimeexecutor
    - ReactCommon/turbomodule/bridging
    - ReactCommon/turbomodule/core
  - React-perflogger (0.76.9):
    - DoubleConversion
    - RCT-Folly (= 2024.10.14.00)
  - React-performancetimeline (0.76.9):
    - RCT-Folly (= 2024.10.14.00)
    - React-cxxreact
    - React-timing
  - React-RCTActionSheet (0.76.9):
    - React-Core/RCTActionSheetHeaders (= 0.76.9)
  - React-RCTAnimation (0.76.9):
    - RCT-Folly (= 2024.10.14.00)
    - RCTTypeSafety
    - React-Core/RCTAnimationHeaders
    - React-jsi
    - React-NativeModulesApple
    - ReactCodegen
    - ReactCommon
  - React-RCTAppDelegate (0.76.9):
    - RCT-Folly (= 2024.10.14.00)
    - RCTRequired
    - RCTTypeSafety
    - React-Core
    - React-CoreModules
    - React-debug
    - React-defaultsnativemodule
    - React-Fabric
    - React-featureflags
    - React-graphics
    - React-hermes
    - React-nativeconfig
    - React-NativeModulesApple
    - React-RCTFabric
    - React-RCTImage
    - React-RCTNetwork
    - React-rendererdebug
    - React-RuntimeApple
    - React-RuntimeCore
    - React-RuntimeHermes
    - React-runtimescheduler
    - React-utils
    - ReactCodegen
    - ReactCommon
  - React-RCTBlob (0.76.9):
    - DoubleConversion
    - fast_float
    - fmt
    - hermes-engine
    - RCT-Folly (= 2024.10.14.00)
    - React-Core/RCTBlobHeaders
    - React-Core/RCTWebSocket
    - React-jsi
    - React-jsinspector
    - React-NativeModulesApple
    - React-RCTNetwork
    - ReactCodegen
    - ReactCommon
  - React-RCTFabric (0.76.9):
    - glog
    - hermes-engine
    - RCT-Folly/Fabric (= 2024.10.14.00)
    - React-Core
    - React-debug
    - React-Fabric
    - React-FabricComponents
    - React-FabricImage
    - React-featureflags
    - React-graphics
    - React-ImageManager
    - React-jsi
    - React-jsinspector
    - React-nativeconfig
    - React-performancetimeline
    - React-RCTImage
    - React-RCTText
    - React-rendererconsistency
    - React-rendererdebug
    - React-runtimescheduler
    - React-utils
    - Yoga
  - React-RCTImage (0.76.9):
    - RCT-Folly (= 2024.10.14.00)
    - RCTTypeSafety
    - React-Core/RCTImageHeaders
    - React-jsi
    - React-NativeModulesApple
    - React-RCTNetwork
    - ReactCodegen
    - ReactCommon
  - React-RCTLinking (0.76.9):
    - React-Core/RCTLinkingHeaders (= 0.76.9)
    - React-jsi (= 0.76.9)
    - React-NativeModulesApple
    - ReactCodegen
    - ReactCommon
    - ReactCommon/turbomodule/core (= 0.76.9)
  - React-RCTNetwork (0.76.9):
    - RCT-Folly (= 2024.10.14.00)
    - RCTTypeSafety
    - React-Core/RCTNetworkHeaders
    - React-jsi
    - React-NativeModulesApple
    - ReactCodegen
    - ReactCommon
  - React-RCTSettings (0.76.9):
    - RCT-Folly (= 2024.10.14.00)
    - RCTTypeSafety
    - React-Core/RCTSettingsHeaders
    - React-jsi
    - React-NativeModulesApple
    - ReactCodegen
    - ReactCommon
  - React-RCTText (0.76.9):
    - React-Core/RCTTextHeaders (= 0.76.9)
    - Yoga
  - React-RCTVibration (0.76.9):
    - RCT-Folly (= 2024.10.14.00)
    - React-Core/RCTVibrationHeaders
    - React-jsi
    - React-NativeModulesApple
    - ReactCodegen
    - ReactCommon
  - React-rendererconsistency (0.76.9)
  - React-rendererdebug (0.76.9):
    - DoubleConversion
    - fast_float
    - fmt
    - RCT-Folly
    - React-debug
  - React-rncore (0.76.9)
  - React-RuntimeApple (0.76.9):
    - hermes-engine
    - RCT-Folly/Fabric (= 2024.10.14.00)
    - React-callinvoker
    - React-Core/Default
    - React-CoreModules
    - React-cxxreact
    - React-jserrorhandler
    - React-jsi
    - React-jsiexecutor
    - React-jsinspector
    - React-Mapbuffer
    - React-NativeModulesApple
    - React-RCTFabric
    - React-RuntimeCore
    - React-runtimeexecutor
    - React-RuntimeHermes
    - React-runtimescheduler
    - React-utils
  - React-RuntimeCore (0.76.9):
    - glog
    - hermes-engine
    - RCT-Folly/Fabric (= 2024.10.14.00)
    - React-cxxreact
    - React-featureflags
    - React-jserrorhandler
    - React-jsi
    - React-jsiexecutor
    - React-jsinspector
    - React-performancetimeline
    - React-runtimeexecutor
    - React-runtimescheduler
    - React-utils
  - React-runtimeexecutor (0.76.9):
    - React-jsi (= 0.76.9)
  - React-RuntimeHermes (0.76.9):
    - hermes-engine
    - RCT-Folly/Fabric (= 2024.10.14.00)
    - React-featureflags
    - React-hermes
    - React-jsi
    - React-jsinspector
    - React-jsitracing
    - React-nativeconfig
    - React-RuntimeCore
    - React-utils
  - React-runtimescheduler (0.76.9):
    - glog
    - hermes-engine
    - RCT-Folly (= 2024.10.14.00)
    - React-callinvoker
    - React-cxxreact
    - React-debug
    - React-featureflags
    - React-jsi
    - React-performancetimeline
    - React-rendererconsistency
    - React-rendererdebug
    - React-runtimeexecutor
    - React-timing
    - React-utils
  - React-timing (0.76.9)
  - React-utils (0.76.9):
    - glog
    - hermes-engine
    - RCT-Folly (= 2024.10.14.00)
    - React-debug
    - React-jsi (= 0.76.9)
  - ReactCodegen (0.76.9):
    - DoubleConversion
    - glog
    - hermes-engine
    - RCT-Folly
    - RCTRequired
    - RCTTypeSafety
    - React-Core
    - React-debug
    - React-Fabric
    - React-FabricImage
    - React-featureflags
    - React-graphics
    - React-jsi
    - React-jsiexecutor
    - React-NativeModulesApple
    - React-rendererdebug
    - React-utils
    - ReactCommon/turbomodule/bridging
    - ReactCommon/turbomodule/core
  - ReactCommon (0.76.9):
    - ReactCommon/turbomodule (= 0.76.9)
  - ReactCommon/turbomodule (0.76.9):
    - DoubleConversion
    - fast_float
    - fmt
    - glog
    - hermes-engine
    - RCT-Folly
    - React-callinvoker
    - React-cxxreact
    - React-jsi
    - React-logger
    - React-perflogger
    - ReactCommon/turbomodule/bridging (= 0.76.9)
    - ReactCommon/turbomodule/core (= 0.76.9)
  - ReactCommon/turbomodule/bridging (0.76.9):
    - DoubleConversion
    - fast_float
    - fmt
    - glog
    - hermes-engine
    - RCT-Folly
    - React-callinvoker
    - React-cxxreact
    - React-jsi (= 0.76.9)
    - React-logger
    - React-perflogger
  - ReactCommon/turbomodule/core (0.76.9):
    - DoubleConversion
    - fast_float
    - fmt
    - glog
    - hermes-engine
    - RCT-Folly
    - React-callinvoker
    - React-cxxreact
    - React-debug (= 0.76.9)
    - React-featureflags (= 0.76.9)
    - React-jsi
    - React-logger
    - React-perflogger
    - React-utils (= 0.76.9)
  - ReactNativePayments (2.0.0):
    - React
  - RNCAsyncStorage (1.24.0):
    - DoubleConversion
    - glog
    - hermes-engine
    - RCT-Folly (= 2024.10.14.00)
    - RCTRequired
    - RCTTypeSafety
    - React-Core
    - React-debug
    - React-Fabric
    - React-featureflags
    - React-graphics
    - React-ImageManager
    - React-NativeModulesApple
    - React-RCTFabric
    - React-rendererdebug
    - React-utils
    - ReactCodegen
    - ReactCommon/turbomodule/bridging
    - ReactCommon/turbomodule/core
    - Yoga
  - RNCCheckbox (0.5.20):
    - BEMCheckBox (~> 1.4)
    - React-Core
  - RNCClipboard (1.16.1):
    - DoubleConversion
    - glog
    - hermes-engine
    - RCT-Folly (= 2024.10.14.00)
    - RCTRequired
    - RCTTypeSafety
    - React-Core
    - React-debug
    - React-Fabric
    - React-featureflags
    - React-graphics
    - React-ImageManager
    - React-NativeModulesApple
    - React-RCTFabric
    - React-rendererdebug
    - React-utils
    - ReactCodegen
    - ReactCommon/turbomodule/bridging
    - ReactCommon/turbomodule/core
    - Yoga
  - RNCMaskedView (0.3.2):
    - DoubleConversion
    - glog
    - hermes-engine
    - RCT-Folly (= 2024.10.14.00)
    - RCTRequired
    - RCTTypeSafety
    - React-Core
    - React-debug
    - React-Fabric
    - React-featureflags
    - React-graphics
    - React-ImageManager
    - React-NativeModulesApple
    - React-RCTFabric
    - React-rendererdebug
    - React-utils
    - ReactCodegen
    - ReactCommon/turbomodule/bridging
    - ReactCommon/turbomodule/core
    - Yoga
  - RNDateTimePicker (8.3.0):
    - DoubleConversion
    - glog
    - hermes-engine
    - RCT-Folly (= 2024.10.14.00)
    - RCTRequired
    - RCTTypeSafety
    - React-Core
    - React-debug
    - React-Fabric
    - React-featureflags
    - React-graphics
    - React-ImageManager
    - React-NativeModulesApple
    - React-RCTFabric
    - React-rendererdebug
    - React-utils
    - ReactCodegen
    - ReactCommon/turbomodule/bridging
    - ReactCommon/turbomodule/core
    - Yoga
  - RNDefaultPreference (1.4.3):
    - React
  - RNDeviceInfo (9.0.2):
    - React-Core
  - RNFBApp (20.5.0):
    - Firebase/CoreOnly (= 10.29.0)
    - React-Core
  - RNFBMessaging (20.5.0):
    - Firebase/Messaging (= 10.29.0)
    - FirebaseCoreExtension
    - React-Core
    - RNFBApp
  - RNFlashList (1.8.0):
    - DoubleConversion
    - glog
    - hermes-engine
    - RCT-Folly (= 2024.10.14.00)
    - RCTRequired
    - RCTTypeSafety
    - React-Core
    - React-debug
    - React-Fabric
    - React-featureflags
    - React-graphics
    - React-ImageManager
    - React-NativeModulesApple
    - React-RCTFabric
    - React-rendererdebug
    - React-utils
    - ReactCodegen
    - ReactCommon/turbomodule/bridging
    - ReactCommon/turbomodule/core
    - Yoga
  - RNFS (2.20.0):
    - React-Core
  - RNGestureHandler (2.25.0):
    - DoubleConversion
    - glog
    - hermes-engine
    - RCT-Folly (= 2024.10.14.00)
    - RCTRequired
    - RCTTypeSafety
    - React-Core
    - React-debug
    - React-Fabric
    - React-featureflags
    - React-graphics
    - React-ImageManager
    - React-NativeModulesApple
    - React-RCTFabric
    - React-rendererdebug
    - React-utils
    - ReactCodegen
    - ReactCommon/turbomodule/bridging
    - ReactCommon/turbomodule/core
    - Yoga
  - RNI18n (2.0.15):
    - React
  - RNInAppBrowser (3.7.0):
    - React-Core
  - RNKeychain (8.0.0):
    - React-Core
  - RNNotifee (9.0.2):
    - React-Core
    - RNNotifee/NotifeeCore (= 9.0.2)
  - RNNotifee/NotifeeCore (9.0.2):
    - React-Core
  - RNOS (1.2.6):
    - React
  - RNPermissions (3.10.1):
    - DoubleConversion
    - glog
    - hermes-engine
    - RCT-Folly (= 2024.10.14.00)
    - RCTRequired
    - RCTTypeSafety
    - React-Core
    - React-debug
    - React-Fabric
    - React-featureflags
    - React-graphics
    - React-ImageManager
    - React-NativeModulesApple
    - React-RCTFabric
    - React-rendererdebug
    - React-utils
    - ReactCodegen
    - ReactCommon/turbomodule/bridging
    - ReactCommon/turbomodule/core
    - Yoga
  - RNReanimated (3.17.5):
    - DoubleConversion
    - glog
    - hermes-engine
    - RCT-Folly (= 2024.10.14.00)
    - RCTRequired
    - RCTTypeSafety
    - React-Core
    - React-debug
    - React-Fabric
    - React-featureflags
    - React-graphics
    - React-hermes
    - React-ImageManager
    - React-jsi
    - React-NativeModulesApple
    - React-RCTFabric
    - React-rendererdebug
    - React-utils
    - ReactCodegen
    - ReactCommon/turbomodule/bridging
    - ReactCommon/turbomodule/core
    - RNReanimated/reanimated (= 3.17.5)
    - RNReanimated/worklets (= 3.17.5)
    - Yoga
  - RNReanimated/reanimated (3.17.5):
    - DoubleConversion
    - glog
    - hermes-engine
    - RCT-Folly (= 2024.10.14.00)
    - RCTRequired
    - RCTTypeSafety
    - React-Core
    - React-debug
    - React-Fabric
    - React-featureflags
    - React-graphics
    - React-hermes
    - React-ImageManager
    - React-jsi
    - React-NativeModulesApple
    - React-RCTFabric
    - React-rendererdebug
    - React-utils
    - ReactCodegen
    - ReactCommon/turbomodule/bridging
    - ReactCommon/turbomodule/core
    - RNReanimated/reanimated/apple (= 3.17.5)
    - Yoga
  - RNReanimated/reanimated/apple (3.17.5):
    - DoubleConversion
    - glog
    - hermes-engine
    - RCT-Folly (= 2024.10.14.00)
    - RCTRequired
    - RCTTypeSafety
    - React-Core
    - React-debug
    - React-Fabric
    - React-featureflags
    - React-graphics
    - React-hermes
    - React-ImageManager
    - React-jsi
    - React-NativeModulesApple
    - React-RCTFabric
    - React-rendererdebug
    - React-utils
    - ReactCodegen
    - ReactCommon/turbomodule/bridging
    - ReactCommon/turbomodule/core
    - Yoga
  - RNReanimated/worklets (3.17.5):
    - DoubleConversion
    - glog
    - hermes-engine
    - RCT-Folly (= 2024.10.14.00)
    - RCTRequired
    - RCTTypeSafety
    - React-Core
    - React-debug
    - React-Fabric
    - React-featureflags
    - React-graphics
    - React-hermes
    - React-ImageManager
    - React-jsi
    - React-NativeModulesApple
    - React-RCTFabric
    - React-rendererdebug
    - React-utils
    - ReactCodegen
    - ReactCommon/turbomodule/bridging
    - ReactCommon/turbomodule/core
    - RNReanimated/worklets/apple (= 3.17.5)
    - Yoga
  - RNReanimated/worklets/apple (3.17.5):
    - DoubleConversion
    - glog
    - hermes-engine
    - RCT-Folly (= 2024.10.14.00)
    - RCTRequired
    - RCTTypeSafety
    - React-Core
    - React-debug
    - React-Fabric
    - React-featureflags
    - React-graphics
    - React-hermes
    - React-ImageManager
    - React-jsi
    - React-NativeModulesApple
    - React-RCTFabric
    - React-rendererdebug
    - React-utils
    - ReactCodegen
    - ReactCommon/turbomodule/bridging
    - ReactCommon/turbomodule/core
    - Yoga
  - RNScreens (3.37.0):
    - DoubleConversion
    - glog
    - hermes-engine
    - RCT-Folly (= 2024.10.14.00)
    - RCTRequired
    - RCTTypeSafety
    - React-Core
    - React-debug
    - React-Fabric
    - React-featureflags
    - React-graphics
    - React-ImageManager
    - React-NativeModulesApple
    - React-RCTFabric
    - React-RCTImage
    - React-rendererdebug
    - React-utils
    - ReactCodegen
    - ReactCommon/turbomodule/bridging
    - ReactCommon/turbomodule/core
    - RNScreens/common (= 3.37.0)
    - Yoga
  - RNScreens/common (3.37.0):
    - DoubleConversion
    - glog
    - hermes-engine
    - RCT-Folly (= 2024.10.14.00)
    - RCTRequired
    - RCTTypeSafety
    - React-Core
    - React-debug
    - React-Fabric
    - React-featureflags
    - React-graphics
    - React-ImageManager
    - React-NativeModulesApple
    - React-RCTFabric
    - React-RCTImage
    - React-rendererdebug
    - React-utils
    - ReactCodegen
    - ReactCommon/turbomodule/bridging
    - ReactCommon/turbomodule/core
    - Yoga
  - RNSensors (5.3.0):
    - React
  - RNSentry (6.10.0):
    - DoubleConversion
    - glog
    - hermes-engine
    - RCT-Folly (= 2024.10.14.00)
    - RCTRequired
    - RCTTypeSafety
    - React-Core
    - React-debug
    - React-Fabric
    - React-featureflags
    - React-graphics
    - React-hermes
    - React-ImageManager
    - React-NativeModulesApple
    - React-RCTFabric
    - React-rendererdebug
    - React-utils
    - ReactCodegen
    - ReactCommon/turbomodule/bridging
    - ReactCommon/turbomodule/core
    - Sentry/HybridSDK (= 8.48.0)
    - Yoga
  - RNShare (7.3.7):
    - React-Core
  - RNSVG (15.11.2):
    - DoubleConversion
    - glog
    - hermes-engine
    - RCT-Folly (= 2024.10.14.00)
    - RCTRequired
    - RCTTypeSafety
    - React-Core
    - React-debug
    - React-Fabric
    - React-featureflags
    - React-graphics
    - React-ImageManager
    - React-NativeModulesApple
    - React-RCTFabric
    - React-rendererdebug
    - React-utils
    - ReactCodegen
    - ReactCommon/turbomodule/bridging
    - ReactCommon/turbomodule/core
    - RNSVG/common (= 15.11.2)
    - Yoga
  - RNSVG/common (15.11.2):
    - DoubleConversion
    - glog
    - hermes-engine
    - RCT-Folly (= 2024.10.14.00)
    - RCTRequired
    - RCTTypeSafety
    - React-Core
    - React-debug
    - React-Fabric
    - React-featureflags
    - React-graphics
    - React-ImageManager
    - React-NativeModulesApple
    - React-RCTFabric
    - React-rendererdebug
    - React-utils
    - ReactCodegen
    - ReactCommon/turbomodule/bridging
    - ReactCommon/turbomodule/core
    - Yoga
  - RNVectorIcons (10.2.0):
    - DoubleConversion
    - glog
    - hermes-engine
    - RCT-Folly (= 2024.10.14.00)
    - RCTRequired
    - RCTTypeSafety
    - React-Core
    - React-debug
    - React-Fabric
    - React-featureflags
    - React-graphics
    - React-ImageManager
    - React-NativeModulesApple
    - React-RCTFabric
    - React-rendererdebug
    - React-utils
    - ReactCodegen
    - ReactCommon/turbomodule/bridging
    - ReactCommon/turbomodule/core
    - Yoga
  - segment-analytics-react-native (2.20.3):
    - React-Core
    - sovran-react-native
  - Sentry/HybridSDK (8.48.0)
  - SocketRocket (0.7.1)
  - sovran-react-native (1.0.4):
    - React-Core
  - TcpSockets (4.0.0):
    - CocoaAsyncSocket
    - React
  - VisionCamera (4.6.4):
    - VisionCamera/Core (= 4.6.4)
    - VisionCamera/React (= 4.6.4)
  - VisionCamera/Core (4.6.4)
  - VisionCamera/React (4.6.4):
    - React-Core
  - Yoga (0.0.0)

DEPENDENCIES:
  - boost (from `../node_modules/react-native/third-party-podspecs/boost.podspec`)
  - BVLinearGradient (from `../node_modules/react-native-linear-gradient`)
  - DoubleConversion (from `../node_modules/react-native/third-party-podspecs/DoubleConversion.podspec`)
  - EXApplication (from `../node_modules/expo-application/ios`)
  - EXConstants (from `../node_modules/expo-constants/ios`)
  - EXJSONUtils (from `../node_modules/expo-json-utils/ios`)
  - EXManifests (from `../node_modules/expo-manifests/ios`)
  - Expo (from `../node_modules/expo`)
  - expo-dev-client (from `../node_modules/expo-dev-client/ios`)
  - expo-dev-launcher (from `../node_modules/expo-dev-launcher`)
  - expo-dev-menu (from `../node_modules/expo-dev-menu`)
  - expo-dev-menu-interface (from `../node_modules/expo-dev-menu-interface/ios`)
  - ExpoAppleAuthentication (from `../node_modules/expo-apple-authentication/ios`)
  - ExpoAsset (from `../node_modules/expo-asset/ios`)
  - ExpoCrypto (from `../node_modules/expo-crypto/ios`)
  - ExpoFileSystem (from `../node_modules/expo-file-system/ios`)
  - ExpoFont (from `../node_modules/expo-font/ios`)
  - ExpoKeepAwake (from `../node_modules/expo-keep-awake/ios`)
  - ExpoLinking (from `../node_modules/expo-linking/ios`)
  - ExpoModulesCore (from `../node_modules/expo-modules-core`)
  - ExpoWebBrowser (from `../node_modules/expo-web-browser/ios`)
  - EXUpdatesInterface (from `../node_modules/expo-updates-interface/ios`)
  - fast_float (from `../node_modules/react-native/third-party-podspecs/fast_float.podspec`)
  - FBLazyVector (from `../node_modules/react-native/Libraries/FBLazyVector`)
  - FirebaseCore
  - fmt (from `../node_modules/react-native/third-party-podspecs/fmt.podspec`)
  - glog (from `../node_modules/react-native/third-party-podspecs/glog.podspec`)
  - "GoogleAcm (from `../node_modules/@metamask/react-native-acm`)"
  - "GoogleUtilities/NSData+zlib"
  - GzipSwift
<<<<<<< HEAD
=======
  - hermes-engine (from `../node_modules/react-native/sdks/hermes-engine/hermes-engine.podspec`)
>>>>>>> 80584155
  - lottie-react-native (from `../node_modules/lottie-react-native`)
  - OpenSSL-Universal
  - Permission-BluetoothPeripheral (from `../node_modules/react-native-permissions/ios/BluetoothPeripheral`)
  - RCT-Folly (from `../node_modules/react-native/third-party-podspecs/RCT-Folly.podspec`)
  - RCT-Folly/Fabric (from `../node_modules/react-native/third-party-podspecs/RCT-Folly.podspec`)
  - RCTDeprecation (from `../node_modules/react-native/ReactApple/Libraries/RCTFoundation/RCTDeprecation`)
  - RCTRequired (from `../node_modules/react-native/Libraries/Required`)
  - "RCTSearchApi (from `../node_modules/@metamask/react-native-search-api`)"
  - RCTTypeSafety (from `../node_modules/react-native/Libraries/TypeSafety`)
  - React (from `../node_modules/react-native/`)
  - React-callinvoker (from `../node_modules/react-native/ReactCommon/callinvoker`)
  - React-Core (from `../node_modules/react-native/`)
  - React-Core/RCTWebSocket (from `../node_modules/react-native/`)
  - React-CoreModules (from `../node_modules/react-native/React/CoreModules`)
  - React-cxxreact (from `../node_modules/react-native/ReactCommon/cxxreact`)
  - React-debug (from `../node_modules/react-native/ReactCommon/react/debug`)
  - React-defaultsnativemodule (from `../node_modules/react-native/ReactCommon/react/nativemodule/defaults`)
  - React-domnativemodule (from `../node_modules/react-native/ReactCommon/react/nativemodule/dom`)
  - React-Fabric (from `../node_modules/react-native/ReactCommon`)
  - React-FabricComponents (from `../node_modules/react-native/ReactCommon`)
  - React-FabricImage (from `../node_modules/react-native/ReactCommon`)
  - React-featureflags (from `../node_modules/react-native/ReactCommon/react/featureflags`)
  - React-featureflagsnativemodule (from `../node_modules/react-native/ReactCommon/react/nativemodule/featureflags`)
  - React-graphics (from `../node_modules/react-native/ReactCommon/react/renderer/graphics`)
  - React-hermes (from `../node_modules/react-native/ReactCommon/hermes`)
  - React-idlecallbacksnativemodule (from `../node_modules/react-native/ReactCommon/react/nativemodule/idlecallbacks`)
  - React-ImageManager (from `../node_modules/react-native/ReactCommon/react/renderer/imagemanager/platform/ios`)
  - React-jserrorhandler (from `../node_modules/react-native/ReactCommon/jserrorhandler`)
  - React-jsi (from `../node_modules/react-native/ReactCommon/jsi`)
  - React-jsiexecutor (from `../node_modules/react-native/ReactCommon/jsiexecutor`)
  - React-jsinspector (from `../node_modules/react-native/ReactCommon/jsinspector-modern`)
  - React-jsitracing (from `../node_modules/react-native/ReactCommon/hermes/executor/`)
  - React-logger (from `../node_modules/react-native/ReactCommon/logger`)
  - React-Mapbuffer (from `../node_modules/react-native/ReactCommon`)
  - React-microtasksnativemodule (from `../node_modules/react-native/ReactCommon/react/nativemodule/microtasks`)
  - react-native-aes (from `../node_modules/react-native-aes-crypto`)
  - react-native-background-timer (from `../node_modules/react-native-background-timer`)
  - react-native-ble-plx (from `../node_modules/react-native-ble-plx`)
  - react-native-blob-jsi-helper (from `../node_modules/react-native-blob-jsi-helper`)
  - react-native-blob-util (from `../node_modules/react-native-blob-util`)
  - react-native-branch (from `../node_modules/react-native-branch`)
  - "react-native-compat (from `../node_modules/@walletconnect/react-native-compat`)"
  - "react-native-cookies (from `../node_modules/@react-native-cookies/cookies`)"
  - react-native-fast-crypto (from `../node_modules/react-native-fast-crypto`)
  - react-native-get-random-values (from `../node_modules/react-native-get-random-values`)
  - react-native-gzip (from `../node_modules/react-native-gzip`)
  - react-native-in-app-review (from `../node_modules/react-native-in-app-review`)
  - react-native-launch-arguments (from `../node_modules/react-native-launch-arguments`)
  - react-native-mmkv (from `../node_modules/react-native-mmkv`)
  - "react-native-netinfo (from `../node_modules/@react-native-community/netinfo`)"
  - react-native-pager-view (from `../node_modules/react-native-pager-view`)
  - react-native-performance (from `../node_modules/react-native-performance`)
  - react-native-quick-base64 (from `../node_modules/react-native-quick-base64`)
  - react-native-quick-crypto (from `../node_modules/react-native-quick-crypto`)
  - react-native-randombytes (from `../node_modules/react-native-randombytes`)
  - react-native-render-html (from `../node_modules/react-native-render-html`)
  - react-native-safe-area-context (from `../node_modules/react-native-safe-area-context`)
  - "react-native-slider (from `../node_modules/@react-native-community/slider`)"
  - react-native-video (from `../node_modules/react-native-video`)
  - react-native-view-shot (from `../node_modules/react-native-view-shot`)
  - "react-native-webview-mm (from `../node_modules/@metamask/react-native-webview`)"
  - React-nativeconfig (from `../node_modules/react-native/ReactCommon`)
  - React-NativeModulesApple (from `../node_modules/react-native/ReactCommon/react/nativemodule/core/platform/ios`)
  - React-perflogger (from `../node_modules/react-native/ReactCommon/reactperflogger`)
  - React-performancetimeline (from `../node_modules/react-native/ReactCommon/react/performance/timeline`)
  - React-RCTActionSheet (from `../node_modules/react-native/Libraries/ActionSheetIOS`)
  - React-RCTAnimation (from `../node_modules/react-native/Libraries/NativeAnimation`)
  - React-RCTAppDelegate (from `../node_modules/react-native/Libraries/AppDelegate`)
  - React-RCTBlob (from `../node_modules/react-native/Libraries/Blob`)
  - React-RCTFabric (from `../node_modules/react-native/React`)
  - React-RCTImage (from `../node_modules/react-native/Libraries/Image`)
  - React-RCTLinking (from `../node_modules/react-native/Libraries/LinkingIOS`)
  - React-RCTNetwork (from `../node_modules/react-native/Libraries/Network`)
  - React-RCTSettings (from `../node_modules/react-native/Libraries/Settings`)
  - React-RCTText (from `../node_modules/react-native/Libraries/Text`)
  - React-RCTVibration (from `../node_modules/react-native/Libraries/Vibration`)
  - React-rendererconsistency (from `../node_modules/react-native/ReactCommon/react/renderer/consistency`)
  - React-rendererdebug (from `../node_modules/react-native/ReactCommon/react/renderer/debug`)
  - React-rncore (from `../node_modules/react-native/ReactCommon`)
  - React-RuntimeApple (from `../node_modules/react-native/ReactCommon/react/runtime/platform/ios`)
  - React-RuntimeCore (from `../node_modules/react-native/ReactCommon/react/runtime`)
  - React-runtimeexecutor (from `../node_modules/react-native/ReactCommon/runtimeexecutor`)
  - React-RuntimeHermes (from `../node_modules/react-native/ReactCommon/react/runtime`)
  - React-runtimescheduler (from `../node_modules/react-native/ReactCommon/react/renderer/runtimescheduler`)
  - React-timing (from `../node_modules/react-native/ReactCommon/react/timing`)
  - React-utils (from `../node_modules/react-native/ReactCommon/react/utils`)
  - ReactCodegen (from `build/generated/ios`)
  - ReactCommon/turbomodule/core (from `../node_modules/react-native/ReactCommon`)
  - "ReactNativePayments (from `../node_modules/@metamask/react-native-payments/lib/ios/`)"
  - "RNCAsyncStorage (from `../node_modules/@react-native-async-storage/async-storage`)"
  - "RNCCheckbox (from `../node_modules/@react-native-community/checkbox`)"
  - "RNCClipboard (from `../node_modules/@react-native-clipboard/clipboard`)"
  - "RNCMaskedView (from `../node_modules/@react-native-masked-view/masked-view`)"
  - "RNDateTimePicker (from `../node_modules/@react-native-community/datetimepicker`)"
  - RNDefaultPreference (from `../node_modules/react-native-default-preference`)
  - RNDeviceInfo (from `../node_modules/react-native-device-info`)
  - "RNFBApp (from `../node_modules/@react-native-firebase/app`)"
  - "RNFBMessaging (from `../node_modules/@react-native-firebase/messaging`)"
  - "RNFlashList (from `../node_modules/@shopify/flash-list`)"
  - RNFS (from `../node_modules/react-native-fs`)
  - RNGestureHandler (from `../node_modules/react-native-gesture-handler`)
  - RNI18n (from `../node_modules/react-native-i18n`)
  - RNInAppBrowser (from `../node_modules/react-native-inappbrowser-reborn`)
  - RNKeychain (from `../node_modules/react-native-keychain`)
  - "RNNotifee (from `../node_modules/@notifee/react-native`)"
  - RNOS (from `../node_modules/react-native-os`)
  - RNPermissions (from `../node_modules/react-native-permissions`)
  - RNReanimated (from `../node_modules/react-native-reanimated`)
  - RNScreens (from `../node_modules/react-native-screens`)
  - RNSensors (from `../node_modules/react-native-sensors`)
  - "RNSentry (from `../node_modules/@sentry/react-native`)"
  - RNShare (from `../node_modules/react-native-share`)
  - RNSVG (from `../node_modules/react-native-svg`)
  - RNVectorIcons (from `../node_modules/react-native-vector-icons`)
  - "segment-analytics-react-native (from `../node_modules/@segment/analytics-react-native`)"
  - "sovran-react-native (from `../node_modules/@segment/sovran-react-native`)"
  - TcpSockets (from `../node_modules/react-native-tcp`)
  - VisionCamera (from `../node_modules/react-native-vision-camera`)
  - Yoga (from `../node_modules/react-native/ReactCommon/yoga`)

SPEC REPOS:
  trunk:
    - Base64
    - BEMCheckBox
    - Branch
    - CocoaAsyncSocket
    - Firebase
    - FirebaseCore
    - FirebaseCoreExtension
    - FirebaseCoreInternal
    - FirebaseInstallations
    - FirebaseMessaging
    - GoogleDataTransport
    - GoogleUtilities
    - GZIP
    - GzipSwift
    - lottie-ios
    - MultiplatformBleAdapter
    - nanopb
    - OpenSSL-Universal
    - PromisesObjC
    - React-Codegen
    - Sentry
    - SocketRocket

EXTERNAL SOURCES:
  boost:
    :podspec: "../node_modules/react-native/third-party-podspecs/boost.podspec"
  BVLinearGradient:
    :path: "../node_modules/react-native-linear-gradient"
  DoubleConversion:
    :podspec: "../node_modules/react-native/third-party-podspecs/DoubleConversion.podspec"
  EXApplication:
    :path: "../node_modules/expo-application/ios"
  EXConstants:
    :path: "../node_modules/expo-constants/ios"
  EXJSONUtils:
    :path: "../node_modules/expo-json-utils/ios"
  EXManifests:
    :path: "../node_modules/expo-manifests/ios"
  Expo:
    :path: "../node_modules/expo"
  expo-dev-client:
    :path: "../node_modules/expo-dev-client/ios"
  expo-dev-launcher:
    :path: "../node_modules/expo-dev-launcher"
  expo-dev-menu:
    :path: "../node_modules/expo-dev-menu"
  expo-dev-menu-interface:
    :path: "../node_modules/expo-dev-menu-interface/ios"
  ExpoAppleAuthentication:
    :path: "../node_modules/expo-apple-authentication/ios"
  ExpoAsset:
    :path: "../node_modules/expo-asset/ios"
  ExpoCrypto:
    :path: "../node_modules/expo-crypto/ios"
  ExpoFileSystem:
    :path: "../node_modules/expo-file-system/ios"
  ExpoFont:
    :path: "../node_modules/expo-font/ios"
  ExpoKeepAwake:
    :path: "../node_modules/expo-keep-awake/ios"
  ExpoLinking:
    :path: "../node_modules/expo-linking/ios"
  ExpoModulesCore:
    :path: "../node_modules/expo-modules-core"
  ExpoWebBrowser:
    :path: "../node_modules/expo-web-browser/ios"
  EXUpdatesInterface:
    :path: "../node_modules/expo-updates-interface/ios"
  fast_float:
    :podspec: "../node_modules/react-native/third-party-podspecs/fast_float.podspec"
  FBLazyVector:
    :path: "../node_modules/react-native/Libraries/FBLazyVector"
  fmt:
    :podspec: "../node_modules/react-native/third-party-podspecs/fmt.podspec"
  glog:
    :podspec: "../node_modules/react-native/third-party-podspecs/glog.podspec"
  GoogleAcm:
    :path: "../node_modules/@metamask/react-native-acm"
<<<<<<< HEAD
=======
  hermes-engine:
    :podspec: "../node_modules/react-native/sdks/hermes-engine/hermes-engine.podspec"
    :tag: hermes-2024-11-12-RNv0.76.2-5b4aa20c719830dcf5684832b89a6edb95ac3d64
>>>>>>> 80584155
  lottie-react-native:
    :path: "../node_modules/lottie-react-native"
  Permission-BluetoothPeripheral:
    :path: "../node_modules/react-native-permissions/ios/BluetoothPeripheral"
  RCT-Folly:
    :podspec: "../node_modules/react-native/third-party-podspecs/RCT-Folly.podspec"
  RCTDeprecation:
    :path: "../node_modules/react-native/ReactApple/Libraries/RCTFoundation/RCTDeprecation"
  RCTRequired:
    :path: "../node_modules/react-native/Libraries/Required"
  RCTSearchApi:
    :path: "../node_modules/@metamask/react-native-search-api"
  RCTTypeSafety:
    :path: "../node_modules/react-native/Libraries/TypeSafety"
  React:
    :path: "../node_modules/react-native/"
  React-callinvoker:
    :path: "../node_modules/react-native/ReactCommon/callinvoker"
  React-Core:
    :path: "../node_modules/react-native/"
  React-CoreModules:
    :path: "../node_modules/react-native/React/CoreModules"
  React-cxxreact:
    :path: "../node_modules/react-native/ReactCommon/cxxreact"
  React-debug:
    :path: "../node_modules/react-native/ReactCommon/react/debug"
  React-defaultsnativemodule:
    :path: "../node_modules/react-native/ReactCommon/react/nativemodule/defaults"
  React-domnativemodule:
    :path: "../node_modules/react-native/ReactCommon/react/nativemodule/dom"
  React-Fabric:
    :path: "../node_modules/react-native/ReactCommon"
  React-FabricComponents:
    :path: "../node_modules/react-native/ReactCommon"
  React-FabricImage:
    :path: "../node_modules/react-native/ReactCommon"
  React-featureflags:
    :path: "../node_modules/react-native/ReactCommon/react/featureflags"
  React-featureflagsnativemodule:
    :path: "../node_modules/react-native/ReactCommon/react/nativemodule/featureflags"
  React-graphics:
    :path: "../node_modules/react-native/ReactCommon/react/renderer/graphics"
  React-hermes:
    :path: "../node_modules/react-native/ReactCommon/hermes"
  React-idlecallbacksnativemodule:
    :path: "../node_modules/react-native/ReactCommon/react/nativemodule/idlecallbacks"
  React-ImageManager:
    :path: "../node_modules/react-native/ReactCommon/react/renderer/imagemanager/platform/ios"
  React-jserrorhandler:
    :path: "../node_modules/react-native/ReactCommon/jserrorhandler"
  React-jsi:
    :path: "../node_modules/react-native/ReactCommon/jsi"
  React-jsiexecutor:
    :path: "../node_modules/react-native/ReactCommon/jsiexecutor"
  React-jsinspector:
    :path: "../node_modules/react-native/ReactCommon/jsinspector-modern"
  React-jsitracing:
    :path: "../node_modules/react-native/ReactCommon/hermes/executor/"
  React-logger:
    :path: "../node_modules/react-native/ReactCommon/logger"
  React-Mapbuffer:
    :path: "../node_modules/react-native/ReactCommon"
  React-microtasksnativemodule:
    :path: "../node_modules/react-native/ReactCommon/react/nativemodule/microtasks"
  react-native-aes:
    :path: "../node_modules/react-native-aes-crypto"
  react-native-background-timer:
    :path: "../node_modules/react-native-background-timer"
  react-native-ble-plx:
    :path: "../node_modules/react-native-ble-plx"
  react-native-blob-jsi-helper:
    :path: "../node_modules/react-native-blob-jsi-helper"
  react-native-blob-util:
    :path: "../node_modules/react-native-blob-util"
  react-native-branch:
    :path: "../node_modules/react-native-branch"
  react-native-compat:
    :path: "../node_modules/@walletconnect/react-native-compat"
  react-native-cookies:
    :path: "../node_modules/@react-native-cookies/cookies"
  react-native-fast-crypto:
    :path: "../node_modules/react-native-fast-crypto"
  react-native-get-random-values:
    :path: "../node_modules/react-native-get-random-values"
  react-native-gzip:
    :path: "../node_modules/react-native-gzip"
  react-native-in-app-review:
    :path: "../node_modules/react-native-in-app-review"
  react-native-launch-arguments:
    :path: "../node_modules/react-native-launch-arguments"
  react-native-mmkv:
    :path: "../node_modules/react-native-mmkv"
  react-native-netinfo:
    :path: "../node_modules/@react-native-community/netinfo"
  react-native-pager-view:
    :path: "../node_modules/react-native-pager-view"
  react-native-performance:
    :path: "../node_modules/react-native-performance"
  react-native-quick-base64:
    :path: "../node_modules/react-native-quick-base64"
  react-native-quick-crypto:
    :path: "../node_modules/react-native-quick-crypto"
  react-native-randombytes:
    :path: "../node_modules/react-native-randombytes"
  react-native-render-html:
    :path: "../node_modules/react-native-render-html"
  react-native-safe-area-context:
    :path: "../node_modules/react-native-safe-area-context"
  react-native-slider:
    :path: "../node_modules/@react-native-community/slider"
  react-native-video:
    :path: "../node_modules/react-native-video"
  react-native-view-shot:
    :path: "../node_modules/react-native-view-shot"
  react-native-webview-mm:
    :path: "../node_modules/@metamask/react-native-webview"
  React-nativeconfig:
    :path: "../node_modules/react-native/ReactCommon"
  React-NativeModulesApple:
    :path: "../node_modules/react-native/ReactCommon/react/nativemodule/core/platform/ios"
  React-perflogger:
    :path: "../node_modules/react-native/ReactCommon/reactperflogger"
  React-performancetimeline:
    :path: "../node_modules/react-native/ReactCommon/react/performance/timeline"
  React-RCTActionSheet:
    :path: "../node_modules/react-native/Libraries/ActionSheetIOS"
  React-RCTAnimation:
    :path: "../node_modules/react-native/Libraries/NativeAnimation"
  React-RCTAppDelegate:
    :path: "../node_modules/react-native/Libraries/AppDelegate"
  React-RCTBlob:
    :path: "../node_modules/react-native/Libraries/Blob"
  React-RCTFabric:
    :path: "../node_modules/react-native/React"
  React-RCTImage:
    :path: "../node_modules/react-native/Libraries/Image"
  React-RCTLinking:
    :path: "../node_modules/react-native/Libraries/LinkingIOS"
  React-RCTNetwork:
    :path: "../node_modules/react-native/Libraries/Network"
  React-RCTSettings:
    :path: "../node_modules/react-native/Libraries/Settings"
  React-RCTText:
    :path: "../node_modules/react-native/Libraries/Text"
  React-RCTVibration:
    :path: "../node_modules/react-native/Libraries/Vibration"
  React-rendererconsistency:
    :path: "../node_modules/react-native/ReactCommon/react/renderer/consistency"
  React-rendererdebug:
    :path: "../node_modules/react-native/ReactCommon/react/renderer/debug"
  React-rncore:
    :path: "../node_modules/react-native/ReactCommon"
  React-RuntimeApple:
    :path: "../node_modules/react-native/ReactCommon/react/runtime/platform/ios"
  React-RuntimeCore:
    :path: "../node_modules/react-native/ReactCommon/react/runtime"
  React-runtimeexecutor:
    :path: "../node_modules/react-native/ReactCommon/runtimeexecutor"
  React-RuntimeHermes:
    :path: "../node_modules/react-native/ReactCommon/react/runtime"
  React-runtimescheduler:
    :path: "../node_modules/react-native/ReactCommon/react/renderer/runtimescheduler"
  React-timing:
    :path: "../node_modules/react-native/ReactCommon/react/timing"
  React-utils:
    :path: "../node_modules/react-native/ReactCommon/react/utils"
  ReactCodegen:
    :path: build/generated/ios
  ReactCommon:
    :path: "../node_modules/react-native/ReactCommon"
  ReactNativePayments:
    :path: "../node_modules/@metamask/react-native-payments/lib/ios/"
  RNCAsyncStorage:
    :path: "../node_modules/@react-native-async-storage/async-storage"
  RNCCheckbox:
    :path: "../node_modules/@react-native-community/checkbox"
  RNCClipboard:
    :path: "../node_modules/@react-native-clipboard/clipboard"
  RNCMaskedView:
    :path: "../node_modules/@react-native-masked-view/masked-view"
  RNDateTimePicker:
    :path: "../node_modules/@react-native-community/datetimepicker"
  RNDefaultPreference:
    :path: "../node_modules/react-native-default-preference"
  RNDeviceInfo:
    :path: "../node_modules/react-native-device-info"
  RNFBApp:
    :path: "../node_modules/@react-native-firebase/app"
  RNFBMessaging:
    :path: "../node_modules/@react-native-firebase/messaging"
  RNFlashList:
    :path: "../node_modules/@shopify/flash-list"
  RNFS:
    :path: "../node_modules/react-native-fs"
  RNGestureHandler:
    :path: "../node_modules/react-native-gesture-handler"
  RNI18n:
    :path: "../node_modules/react-native-i18n"
  RNInAppBrowser:
    :path: "../node_modules/react-native-inappbrowser-reborn"
  RNKeychain:
    :path: "../node_modules/react-native-keychain"
  RNNotifee:
    :path: "../node_modules/@notifee/react-native"
  RNOS:
    :path: "../node_modules/react-native-os"
  RNPermissions:
    :path: "../node_modules/react-native-permissions"
  RNReanimated:
    :path: "../node_modules/react-native-reanimated"
  RNScreens:
    :path: "../node_modules/react-native-screens"
  RNSensors:
    :path: "../node_modules/react-native-sensors"
  RNSentry:
    :path: "../node_modules/@sentry/react-native"
  RNShare:
    :path: "../node_modules/react-native-share"
  RNSVG:
    :path: "../node_modules/react-native-svg"
  RNVectorIcons:
    :path: "../node_modules/react-native-vector-icons"
  segment-analytics-react-native:
    :path: "../node_modules/@segment/analytics-react-native"
  sovran-react-native:
    :path: "../node_modules/@segment/sovran-react-native"
  TcpSockets:
    :path: "../node_modules/react-native-tcp"
  VisionCamera:
    :path: "../node_modules/react-native-vision-camera"
  Yoga:
    :path: "../node_modules/react-native/ReactCommon/yoga"

SPEC CHECKSUMS:
  Base64: cecfb41a004124895a7bcee567a89bae5a89d49b
  BEMCheckBox: 5ba6e37ade3d3657b36caecc35c8b75c6c2b1a4e
  boost: 1dca942403ed9342f98334bf4c3621f011aa7946
  Branch: 4ac024cb3c29b0ef628048694db3c4cfa679beb0
  BVLinearGradient: cb006ba232a1f3e4f341bb62c42d1098c284da70
  CocoaAsyncSocket: 065fd1e645c7abab64f7a6a2007a48038fdc6a99
  DoubleConversion: f16ae600a246532c4020132d54af21d0ddb2a385
  EXApplication: 4c72f6017a14a65e338c5e74fca418f35141e819
  EXConstants: fcfc75800824ac2d5c592b5bc74130bad17b146b
  EXJSONUtils: 01fc7492b66c234e395dcffdd5f53439c5c29c93
  EXManifests: a19d50504b8826546a4782770317bc83fffec87d
  Expo: 296cbea8d4469eb60d61f09dbd4925f86d2b85da
  expo-dev-client: db44302cdbe0ec55b0ef1849c9a23a76dec6dbac
  expo-dev-launcher: 792cd1c83fbec4a1a66fe91a0c283368dbad851c
  expo-dev-menu: dd3197d2b0107ee036ffd85f95e75a950ab52ada
  expo-dev-menu-interface: 00dc42302a72722fdecec3fa048de84a9133bcc4
  ExpoAppleAuthentication: 52631ed9dcb71c65712a447bbb9a5667bb8fcf0c
  ExpoAsset: 48386d40d53a8c1738929b3ed509bcad595b5516
  ExpoCrypto: e97e864c8d7b9ce4a000bca45dddb93544a1b2b4
  ExpoFileSystem: 42d363d3b96f9afab980dcef60d5657a4443c655
  ExpoFont: f354e926f8feae5e831ec8087f36652b44a0b188
  ExpoKeepAwake: b0171a73665bfcefcfcc311742a72a956e6aa680
  ExpoLinking: 8d12bee174ba0cdf31239706578e29e74a417402
  ExpoModulesCore: b532f3a052fe4e417dbe93e4b6fc29d749016a91
  ExpoWebBrowser: a212e6b480d8857d3e441fba51e0c968333803b3
  EXUpdatesInterface: 7c977640bdd8b85833c19e3959ba46145c5719db
  fast_float: 06eeec4fe712a76acc9376682e4808b05ce978b6
  FBLazyVector: 7605ea4810e0e10ae4815292433c09bf4324ba45
  Firebase: cec914dab6fd7b1bd8ab56ea07ce4e03dd251c2d
  FirebaseCore: 30e9c1cbe3d38f5f5e75f48bfcea87d7c358ec16
  FirebaseCoreExtension: 705ca5b14bf71d2564a0ddc677df1fc86ffa600f
  FirebaseCoreInternal: df84dd300b561c27d5571684f389bf60b0a5c934
  FirebaseInstallations: 913cf60d0400ebd5d6b63a28b290372ab44590dd
  FirebaseMessaging: 7b5d8033e183ab59eb5b852a53201559e976d366
  fmt: 01b82d4ca6470831d1cc0852a1af644be019e8f6
  glog: 08b301085f15bcbb6ff8632a8ebaf239aae04e6a
  GoogleAcm: 4f94b931a68ea542ebff39fd35c766984af08cdd
  GoogleDataTransport: 6c09b596d841063d76d4288cc2d2f42cc36e1e2a
  GoogleUtilities: ea963c370a38a8069cc5f7ba4ca849a60b6d7d15
  GZIP: 3c0abf794bfce8c7cb34ea05a1837752416c8868
  GzipSwift: 893f3e48e597a1a4f62fafcb6514220fcf8287fa
<<<<<<< HEAD
  lottie-ios: e047b1d2e6239b787cc5e9755b988869cf190494
  lottie-react-native: 4c145c6250abfc18f217b0415c6805b8ac3c9eec
=======
  hermes-engine: 9e868dc7be781364296d6ee2f56d0c1a9ef0bb11
  lottie-ios: e047b1d2e6239b787cc5e9755b988869cf190494
  lottie-react-native: 7f3fc3f396b1d6c7b1454b77596bd2ad3151871e
>>>>>>> 80584155
  MultiplatformBleAdapter: b1fddd0d499b96b607e00f0faa8e60648343dc1d
  nanopb: 438bc412db1928dac798aa6fd75726007be04262
  OpenSSL-Universal: 6082b0bf950e5636fe0d78def171184e2b3899c2
  Permission-BluetoothPeripheral: 34ab829f159c6cf400c57bac05f5ba1b0af7a86e
  PromisesObjC: f5707f49cb48b9636751c5b2e7d227e43fba9f47
  RCT-Folly: ea9d9256ba7f9322ef911169a9f696e5857b9e17
  RCTDeprecation: ebe712bb05077934b16c6bf25228bdec34b64f83
  RCTRequired: ca91e5dd26b64f577b528044c962baf171c6b716
  RCTSearchApi: 5fc36140c598a74fd831dca924a28ed53bc7aa18
  RCTTypeSafety: e7678bd60850ca5a41df9b8dc7154638cb66871f
  React: 4641770499c39f45d4e7cde1eba30e081f9d8a3d
  React-callinvoker: 4bef67b5c7f3f68db5929ab6a4d44b8a002998ea
  React-Codegen: 4b8b4817cea7a54b83851d4c1f91f79aa73de30a
  React-Core: a68cea3e762814e60ecc3fa521c7f14c36c99245
  React-CoreModules: d81b1eaf8066add66299bab9d23c9f00c9484c7c
  React-cxxreact: 984f8b1feeca37181d4e95301fcd6f5f6501c6ab
  React-debug: 817160c07dc8d24d020fbd1eac7b3558ffc08964
  React-defaultsnativemodule: 18a684542f82ce1897552a1c4b847be414c9566e
  React-domnativemodule: 90bdd4ec3ab38c47cfc3461c1e9283a8507d613f
  React-Fabric: f6dade7007533daeb785ba5925039d83f343be4b
  React-FabricComponents: b0655cc3e1b5ae12a4a1119aa7d8308f0ad33520
  React-FabricImage: 9b157c4c01ac2bf433f834f0e1e5fe234113a576
  React-featureflags: f2792b067a351d86fdc7bec23db3b9a2f2c8d26c
  React-featureflagsnativemodule: 742a8325b3c821d2a1ca13a6d2a0fc72d04555e0
  React-graphics: 68969e4e49d73f89da7abef4116c9b5f466aa121
  React-hermes: ac0bcba26a5d288ebc99b500e1097da2d0297ddf
  React-idlecallbacksnativemodule: d61d9c9816131bf70d3d80cd04889fc625ee523f
  React-ImageManager: e906eec93a9eb6102a06576b89d48d80a4683020
  React-jserrorhandler: ac5dde01104ff444e043cad8f574ca02756e20d6
  React-jsi: 496fa2b9d63b726aeb07d0ac800064617d71211d
  React-jsiexecutor: dd22ab48371b80f37a0a30d0e8915b6d0f43a893
  React-jsinspector: 4629ac376f5765e684d19064f2093e55c97fd086
  React-jsitracing: 7a1c9cd484248870cf660733cd3b8114d54c035f
  React-logger: c4052eb941cca9a097ef01b59543a656dc088559
  React-Mapbuffer: 33546a3ebefbccb8770c33a1f8a5554fa96a54de
  React-microtasksnativemodule: d80ff86c8902872d397d9622f1a97aadcc12cead
  react-native-aes: e8b2e113d532b0efb6449754492aee9c218dd502
  react-native-background-timer: 007ff829f79644caf2ed013e22f0563560336f86
  react-native-ble-plx: d62fdd568ede8051369f8343f5bb9cf737b1c918
  react-native-blob-jsi-helper: bd7509e50b0f906044c53ad7ab767786054424c9
  react-native-blob-util: b968f30ac26f1330dd5bd6f62043e25eb4738582
  react-native-branch: 76e1f947b40597727e6faa5cba5824d7ecf6c6b0
  react-native-compat: e3f7645274bc740117c68e35082d2d4082af6dc0
  react-native-cookies: d648ab7025833b977c0b19e142503034f5f29411
  react-native-fast-crypto: 6b448866f5310cf203714a21147ef67f735bea8e
  react-native-get-random-values: d16467cf726c618e9c7a8c3c39c31faa2244bbba
  react-native-gzip: 794e0e964a0d9e1dfd1773fee938adb4d4310e26
  react-native-in-app-review: b3d1eed3d1596ebf6539804778272c4c65e4a400
  react-native-launch-arguments: 7eb321ed3f3ef19b3ec4a2eca71c4f9baee76b41
  react-native-mmkv: ef0ad6b44a71c90c660234cae828bfb3c0e43a26
  react-native-netinfo: cec9c4e86083cb5b6aba0e0711f563e2fbbff187
  react-native-pager-view: 037f840721979489b44aed1432f9382556e46781
  react-native-performance: f443f41ed04425e16a4f9b3f680f9d9e7fe09959
  react-native-quick-base64: 17dc4b8daee50e680d5f57cc3ee6773b6ee0110a
  react-native-quick-crypto: 7a9ba486072f5081c908d487d520aba218409f76
  react-native-randombytes: 3c8f3e89d12487fd03a2f966c288d495415fc116
  react-native-render-html: 5afc4751f1a98621b3009432ef84c47019dcb2bd
  react-native-safe-area-context: c68127652d8b9a26a28ac9597167a3ad90bcd713
  react-native-slider: e4b7f9d0616032ec2909ba073731eabcde242256
  react-native-video: 3bb92b90b2774144fac7d43d52d11b936e8a14ec
  react-native-view-shot: d1a701eb0719c6dccbd20b4bb43b1069f304cb70
  react-native-webview-mm: 925bbab5d1599f504312a8959f85455d37533103
  React-nativeconfig: 8efdb1ef1e9158c77098a93085438f7e7b463678
  React-NativeModulesApple: cebca2e5320a3d66e123cade23bd90a167ffce5e
  React-perflogger: 72e653eb3aba9122f9e57cf012d22d2486f33358
  React-performancetimeline: cd6a9374a72001165995d2ab632f672df04076dc
  React-RCTActionSheet: aacf2375084dea6e7c221f4a727e579f732ff342
  React-RCTAnimation: 395ab53fd064dff81507c15efb781c8684d9a585
  React-RCTAppDelegate: 345a6f1b82abc578437df0ce7e9c48740eca827c
  React-RCTBlob: 13311e554c1a367de063c10ee7c5e6573b2dd1d6
  React-RCTFabric: 007b1a98201cc49b5bc6e1417d7fe3f6fc6e2b78
  React-RCTImage: 1b1f914bcc12187c49ba5d949dac38c2eb9f5cc8
  React-RCTLinking: 4ac7c42beb65e36fba0376f3498f3cd8dd0be7fa
  React-RCTNetwork: 938902773add4381e84426a7aa17a2414f5f94f7
  React-RCTSettings: e848f1ba17a7a18479cf5a31d28145f567da8223
  React-RCTText: 7e98fafdde7d29e888b80f0b35544e0cb07913cf
  React-RCTVibration: cd7d80affd97dc7afa62f9acd491419558b64b78
  React-rendererconsistency: b4917053ecbaa91469c67a4319701c9dc0d40be6
  React-rendererdebug: aa181c36dd6cf5b35511d1ed875d6638fd38f0ec
  React-rncore: 120d21715c9b4ba8f798bffe986cb769b988dd74
  React-RuntimeApple: d033becbbd1eba6f9f6e3af6f1893030ce203edd
  React-RuntimeCore: 38af280bb678e66ba000a3c3d42920b2a138eebb
  React-runtimeexecutor: 877596f82f5632d073e121cba2d2084b76a76899
  React-RuntimeHermes: 37aad735ff21ca6de2d8450a96de1afe9f86c385
  React-runtimescheduler: 8ec34cc885281a34696ea16c4fd86892d631f38d
  React-timing: 331cbf9f2668c67faddfd2e46bb7f41cbd9320b9
  React-utils: ed818f19ab445000d6b5c4efa9d462449326cc9f
  ReactCodegen: f853a20cc9125c5521c8766b4b49375fec20648b
  ReactCommon: 300d8d9c5cb1a6cd79a67cf5d8f91e4d477195f9
  ReactNativePayments: 47056cd9f1dc32dbdd716974de5df700c44f12db
  RNCAsyncStorage: 9b86b860b6253f5eacf34af7d740037091358dab
  RNCCheckbox: 33b44487ca8008394ce658cc32b26eab04f426ef
  RNCClipboard: f1fe5a8005c651c204e60b43cf0cd67e2244ab70
  RNCMaskedView: b3aee2f4fa81807ec035be51c057aa2eed166173
  RNDateTimePicker: 96559f666636a8326e862024103eab77a6950625
  RNDefaultPreference: 36fe31684af1f2d14e0664aa9a816d0ec6149cc1
  RNDeviceInfo: e5219d380b51ddb7f97e650ab99a518476b90203
  RNFBApp: 0e66b9f844efdf2ac3fa2b30e64c9db41a263b3d
  RNFBMessaging: 70b12c9f22c7c9d5011ac9b12ac2bafbfb081267
  RNFlashList: 0dbea8359f8d0fb99c416ca09b91203ff65e26cc
  RNFS: 89de7d7f4c0f6bafa05343c578f61118c8282ed8
  RNGestureHandler: 9c8bf98209e658e1ceb13026f176e4ede1f24491
  RNI18n: 11ec5086508673ef71b5b567da3e8bcca8a926e1
  RNInAppBrowser: 6d3eb68d471b9834335c664704719b8be1bfdb20
  RNKeychain: 3194f1c9d8599f39e570b4b5ecbcdd8cd610e771
  RNNotifee: 5165d37aaf980031837be3caece2eae5a6d73ae8
  RNOS: d07e5090b5060c6f2b83116d740a32cfdb33afe3
  RNPermissions: 77ecf18a1aed5621334279a197252be4241a36fa
  RNReanimated: 1940e2891efbdf495b4e2096c7e1394729dbbe64
  RNScreens: 547f6ce145ca702d364dfef0b90fc1dfa29a7e4c
  RNSensors: 4690be00931bc60be7c7bd457701edefaff965e3
  RNSentry: ac7beae04304d95491a512b5abf6926d4501c73c
  RNShare: d03cdc71e750246a48b81dcd62bd792bf57a758e
  RNSVG: 3a1cce2e940268a7d3554e3cf2bbd2195871f4fe
  RNVectorIcons: 3bf5f38dcb1aaf587c4101e9f3fcad5c8f5a88b2
  segment-analytics-react-native: 6f98edf18246782ee7428c5380c6519a3d2acf5e
  Sentry: 1ca8405451040482877dcd344dfa3ef80b646631
  SocketRocket: d4aabe649be1e368d1318fdf28a022d714d65748
  sovran-react-native: e4721a564ee6ef5b5a0d901bc677018cf371ea01
  TcpSockets: 48866ffcb39d7114741919d21069fc90189e474a
  VisionCamera: f56eaedde0d3fa095143b78374d29e89e71735f9
  Yoga: feb4910aba9742cfedc059e2b2902e22ffe9954a

PODFILE CHECKSUM: aba718cdf38f663bc54e8d01365528918eea2b5a

COCOAPODS: 1.16.2<|MERGE_RESOLUTION|>--- conflicted
+++ resolved
@@ -347,20 +347,14 @@
     - GoogleUtilities/Privacy
   - GZIP (1.3.2)
   - GzipSwift (5.1.1)
-<<<<<<< HEAD
-=======
   - hermes-engine (0.76.9):
     - hermes-engine/Pre-built (= 0.76.9)
   - hermes-engine/Pre-built (0.76.9)
->>>>>>> 80584155
   - lottie-ios (4.4.1)
   - lottie-react-native (6.7.2):
     - DoubleConversion
     - glog
-<<<<<<< HEAD
-=======
-    - hermes-engine
->>>>>>> 80584155
+    - hermes-engine
     - lottie-ios (= 4.4.1)
     - RCT-Folly (= 2024.10.14.00)
     - RCTRequired
@@ -371,10 +365,6 @@
     - React-featureflags
     - React-graphics
     - React-ImageManager
-<<<<<<< HEAD
-    - React-jsi
-=======
->>>>>>> 80584155
     - React-NativeModulesApple
     - React-RCTFabric
     - React-rendererdebug
@@ -2814,10 +2804,7 @@
   - "GoogleAcm (from `../node_modules/@metamask/react-native-acm`)"
   - "GoogleUtilities/NSData+zlib"
   - GzipSwift
-<<<<<<< HEAD
-=======
   - hermes-engine (from `../node_modules/react-native/sdks/hermes-engine/hermes-engine.podspec`)
->>>>>>> 80584155
   - lottie-react-native (from `../node_modules/lottie-react-native`)
   - OpenSSL-Universal
   - Permission-BluetoothPeripheral (from `../node_modules/react-native-permissions/ios/BluetoothPeripheral`)
@@ -3018,12 +3005,9 @@
     :podspec: "../node_modules/react-native/third-party-podspecs/glog.podspec"
   GoogleAcm:
     :path: "../node_modules/@metamask/react-native-acm"
-<<<<<<< HEAD
-=======
   hermes-engine:
     :podspec: "../node_modules/react-native/sdks/hermes-engine/hermes-engine.podspec"
     :tag: hermes-2024-11-12-RNv0.76.2-5b4aa20c719830dcf5684832b89a6edb95ac3d64
->>>>>>> 80584155
   lottie-react-native:
     :path: "../node_modules/lottie-react-native"
   Permission-BluetoothPeripheral:
@@ -3299,14 +3283,9 @@
   GoogleUtilities: ea963c370a38a8069cc5f7ba4ca849a60b6d7d15
   GZIP: 3c0abf794bfce8c7cb34ea05a1837752416c8868
   GzipSwift: 893f3e48e597a1a4f62fafcb6514220fcf8287fa
-<<<<<<< HEAD
-  lottie-ios: e047b1d2e6239b787cc5e9755b988869cf190494
-  lottie-react-native: 4c145c6250abfc18f217b0415c6805b8ac3c9eec
-=======
   hermes-engine: 9e868dc7be781364296d6ee2f56d0c1a9ef0bb11
   lottie-ios: e047b1d2e6239b787cc5e9755b988869cf190494
   lottie-react-native: 7f3fc3f396b1d6c7b1454b77596bd2ad3151871e
->>>>>>> 80584155
   MultiplatformBleAdapter: b1fddd0d499b96b607e00f0faa8e60648343dc1d
   nanopb: 438bc412db1928dac798aa6fd75726007be04262
   OpenSSL-Universal: 6082b0bf950e5636fe0d78def171184e2b3899c2
