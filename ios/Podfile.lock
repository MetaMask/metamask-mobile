--- conflicted
+++ resolved
@@ -46,11 +46,11 @@
     - FirebaseCoreInternal (~> 10.0)
     - GoogleUtilities/Environment (~> 7.12)
     - GoogleUtilities/Logger (~> 7.12)
-  - FirebaseCoreExtension (10.28.0):
+  - FirebaseCoreExtension (10.29.0):
     - FirebaseCore (~> 10.0)
-  - FirebaseCoreInternal (10.28.0):
+  - FirebaseCoreInternal (10.29.0):
     - "GoogleUtilities/NSData+zlib (~> 7.8)"
-  - FirebaseInstallations (10.28.0):
+  - FirebaseInstallations (10.29.0):
     - FirebaseCore (~> 10.0)
     - GoogleUtilities/Environment (~> 7.8)
     - GoogleUtilities/UserDefaults (~> 7.8)
@@ -202,9 +202,9 @@
   - lottie-react-native (5.1.5):
     - lottie-ios (~> 3.4.0)
     - React-Core
-  - MMKV (1.3.5):
-    - MMKVCore (~> 1.3.5)
-  - MMKVCore (1.3.5)
+  - MMKV (1.3.7):
+    - MMKVCore (~> 1.3.7)
+  - MMKVCore (1.3.7)
   - MultiplatformBleAdapter (0.2.0)
   - nanopb (2.30910.0):
     - nanopb/decode (= 2.30910.0)
@@ -656,12 +656,7 @@
     - RCT-Folly (= 2021.07.22.00)
     - React-Core
     - ReactCommon/turbomodule/core
-<<<<<<< HEAD
-  - RNScreens (3.19.0):
-=======
-    - Yoga
   - RNScreens (3.22.0):
->>>>>>> 9119d201
     - React-Core
     - React-RCTImage
   - RNSensors (5.3.0):
@@ -1055,9 +1050,9 @@
   Firebase: 26b040b20866a55f55eb3611b9fcf3ae64816b86
   FirebaseAnalytics: f9211b719db260cc91aebee8bb539cb367d0dfd1
   FirebaseCore: a2b95ae4ce7c83ceecfbbbe3b6f1cddc7415a808
-  FirebaseCoreExtension: f63147b723e2a700fe0f34ec6fb7f358d6fe83e0
-  FirebaseCoreInternal: 58d07f1362fddeb0feb6a857d1d1d1c5e558e698
-  FirebaseInstallations: 60c1d3bc1beef809fd1ad1189a8057a040c59f2e
+  FirebaseCoreExtension: 705ca5b14bf71d2564a0ddc677df1fc86ffa600f
+  FirebaseCoreInternal: df84dd300b561c27d5571684f389bf60b0a5c934
+  FirebaseInstallations: 913cf60d0400ebd5d6b63a28b290372ab44590dd
   FirebaseMessaging: 585984d0a1df120617eb10b44cad8968b859815e
   Flipper: 26fc4b7382499f1281eb8cb921e5c3ad6de91fe0
   Flipper-Boost-iOSX: fd1e2b8cbef7e662a122412d7ac5f5bea715403c
@@ -1078,8 +1073,8 @@
   libevent: 4049cae6c81cdb3654a443be001fb9bdceff7913
   lottie-ios: 016449b5d8be0c3dcbcfa0a9988469999cd04c5d
   lottie-react-native: 3e722c63015fdb9c27638b0a77969fc412067c18
-  MMKV: 506311d0494023c2f7e0b62cc1f31b7370fa3cfb
-  MMKVCore: 9e2e5fd529b64a9fe15f1a7afb3d73b2e27b4db9
+  MMKV: 36a22a9ec84c9bb960613a089ddf6f48be9312b0
+  MMKVCore: 158e61c8516401a9fac730288acb29e6fc19bbf9
   MultiplatformBleAdapter: b1fddd0d499b96b607e00f0faa8e60648343dc1d
   nanopb: 438bc412db1928dac798aa6fd75726007be04262
   OpenSSL-Universal: ebc357f1e6bc71fa463ccb2fe676756aff50e88c
@@ -1158,13 +1153,8 @@
   RNNotifee: 8e2d3df3f0e9ce8f5d1fe4c967431138190b6175
   RNOS: 6f2f9a70895bbbfbdad7196abd952e7b01d45027
   RNPermissions: 4e3714e18afe7141d000beae3755e5b5fb2f5e05
-<<<<<<< HEAD
   RNReanimated: 271f958e94385e59e0660b872ce866407e36bb45
-  RNScreens: ea4cd3a853063cda19a4e3c28d2e52180c80f4eb
-=======
-  RNReanimated: b1220a0e5168745283ff5d53bfc7d2144b2cee1b
   RNScreens: 68fd1060f57dd1023880bf4c05d74784b5392789
->>>>>>> 9119d201
   RNSensors: c363d486c879e181905dea84a2535e49af1c2d25
   RNSentry: 98e170b6eedc5c54e3ac88b6140fffb8b496deb4
   RNShare: f116bbb04f310c665ca483d0bd1e88cf59b3b334
