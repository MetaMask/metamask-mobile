PODS:
  - boost-for-react-native (1.63.0)
  - Branch (0.37.0)
  - CocoaAsyncSocket (7.6.5)
  - DoubleConversion (1.1.6)
  - FBLazyVector (0.63.4)
  - FBReactNativeSpec (0.63.4):
    - Folly (= 2020.01.13.00)
    - RCTRequired (= 0.63.4)
    - RCTTypeSafety (= 0.63.4)
    - React-Core (= 0.63.4)
    - React-jsi (= 0.63.4)
    - ReactCommon/turbomodule/core (= 0.63.4)
  - Flipper (0.87.0):
    - Flipper-Folly (~> 2.5)
    - Flipper-RSocket (~> 1.3)
  - Flipper-DoubleConversion (1.1.7)
  - Flipper-Folly (2.5.3):
    - boost-for-react-native
    - Flipper-DoubleConversion
    - Flipper-Glog
    - libevent (~> 2.1.12)
    - OpenSSL-Universal (= 1.1.180)
  - Flipper-Glog (0.3.6)
  - Flipper-PeerTalk (0.0.4)
  - Flipper-RSocket (1.3.1):
    - Flipper-Folly (~> 2.5)
  - FlipperKit (0.87.0):
    - FlipperKit/Core (= 0.87.0)
  - FlipperKit/Core (0.87.0):
    - Flipper (~> 0.87.0)
    - FlipperKit/CppBridge
    - FlipperKit/FBCxxFollyDynamicConvert
    - FlipperKit/FBDefines
    - FlipperKit/FKPortForwarding
  - FlipperKit/CppBridge (0.87.0):
    - Flipper (~> 0.87.0)
  - FlipperKit/FBCxxFollyDynamicConvert (0.87.0):
    - Flipper-Folly (~> 2.5)
  - FlipperKit/FBDefines (0.87.0)
  - FlipperKit/FKPortForwarding (0.87.0):
    - CocoaAsyncSocket (~> 7.6)
    - Flipper-PeerTalk (~> 0.0.4)
  - FlipperKit/FlipperKitHighlightOverlay (0.87.0)
  - FlipperKit/FlipperKitLayoutHelpers (0.87.0):
    - FlipperKit/Core
    - FlipperKit/FlipperKitHighlightOverlay
    - FlipperKit/FlipperKitLayoutTextSearchable
  - FlipperKit/FlipperKitLayoutIOSDescriptors (0.87.0):
    - FlipperKit/Core
    - FlipperKit/FlipperKitHighlightOverlay
    - FlipperKit/FlipperKitLayoutHelpers
    - YogaKit (~> 1.18)
  - FlipperKit/FlipperKitLayoutPlugin (0.87.0):
    - FlipperKit/Core
    - FlipperKit/FlipperKitHighlightOverlay
    - FlipperKit/FlipperKitLayoutHelpers
    - FlipperKit/FlipperKitLayoutIOSDescriptors
    - FlipperKit/FlipperKitLayoutTextSearchable
    - YogaKit (~> 1.18)
  - FlipperKit/FlipperKitLayoutTextSearchable (0.87.0)
  - FlipperKit/FlipperKitNetworkPlugin (0.87.0):
    - FlipperKit/Core
  - FlipperKit/FlipperKitReactPlugin (0.87.0):
    - FlipperKit/Core
  - FlipperKit/FlipperKitUserDefaultsPlugin (0.87.0):
    - FlipperKit/Core
  - FlipperKit/SKIOSNetworkPlugin (0.87.0):
    - FlipperKit/Core
    - FlipperKit/FlipperKitNetworkPlugin
  - Folly (2020.01.13.00):
    - boost-for-react-native
    - DoubleConversion
    - Folly/Default (= 2020.01.13.00)
    - glog
  - Folly/Default (2020.01.13.00):
    - boost-for-react-native
    - DoubleConversion
    - glog
  - glog (0.3.5)
  - libevent (2.1.12)
  - lottie-ios (2.5.3)
  - lottie-react-native (3.1.0):
    - lottie-ios (~> 2.5.0)
    - React
  - OpenSSL-Universal (1.1.180)
  - RCTRequired (0.63.4)
  - RCTSearchApi (1.0.1):
    - React
    - React-RCTImage
  - RCTTypeSafety (0.63.4):
    - FBLazyVector (= 0.63.4)
    - Folly (= 2020.01.13.00)
    - RCTRequired (= 0.63.4)
    - React-Core (= 0.63.4)
  - React (0.63.4):
    - React-Core (= 0.63.4)
    - React-Core/DevSupport (= 0.63.4)
    - React-Core/RCTWebSocket (= 0.63.4)
    - React-RCTActionSheet (= 0.63.4)
    - React-RCTAnimation (= 0.63.4)
    - React-RCTBlob (= 0.63.4)
    - React-RCTImage (= 0.63.4)
    - React-RCTLinking (= 0.63.4)
    - React-RCTNetwork (= 0.63.4)
    - React-RCTSettings (= 0.63.4)
    - React-RCTText (= 0.63.4)
    - React-RCTVibration (= 0.63.4)
  - React-callinvoker (0.63.4)
  - React-Core (0.63.4):
    - Folly (= 2020.01.13.00)
    - glog
    - React-Core/Default (= 0.63.4)
    - React-cxxreact (= 0.63.4)
    - React-jsi (= 0.63.4)
    - React-jsiexecutor (= 0.63.4)
    - Yoga
  - React-Core/CoreModulesHeaders (0.63.4):
    - Folly (= 2020.01.13.00)
    - glog
    - React-Core/Default
    - React-cxxreact (= 0.63.4)
    - React-jsi (= 0.63.4)
    - React-jsiexecutor (= 0.63.4)
    - Yoga
  - React-Core/Default (0.63.4):
    - Folly (= 2020.01.13.00)
    - glog
    - React-cxxreact (= 0.63.4)
    - React-jsi (= 0.63.4)
    - React-jsiexecutor (= 0.63.4)
    - Yoga
  - React-Core/DevSupport (0.63.4):
    - Folly (= 2020.01.13.00)
    - glog
    - React-Core/Default (= 0.63.4)
    - React-Core/RCTWebSocket (= 0.63.4)
    - React-cxxreact (= 0.63.4)
    - React-jsi (= 0.63.4)
    - React-jsiexecutor (= 0.63.4)
    - React-jsinspector (= 0.63.4)
    - Yoga
  - React-Core/RCTActionSheetHeaders (0.63.4):
    - Folly (= 2020.01.13.00)
    - glog
    - React-Core/Default
    - React-cxxreact (= 0.63.4)
    - React-jsi (= 0.63.4)
    - React-jsiexecutor (= 0.63.4)
    - Yoga
  - React-Core/RCTAnimationHeaders (0.63.4):
    - Folly (= 2020.01.13.00)
    - glog
    - React-Core/Default
    - React-cxxreact (= 0.63.4)
    - React-jsi (= 0.63.4)
    - React-jsiexecutor (= 0.63.4)
    - Yoga
  - React-Core/RCTBlobHeaders (0.63.4):
    - Folly (= 2020.01.13.00)
    - glog
    - React-Core/Default
    - React-cxxreact (= 0.63.4)
    - React-jsi (= 0.63.4)
    - React-jsiexecutor (= 0.63.4)
    - Yoga
  - React-Core/RCTImageHeaders (0.63.4):
    - Folly (= 2020.01.13.00)
    - glog
    - React-Core/Default
    - React-cxxreact (= 0.63.4)
    - React-jsi (= 0.63.4)
    - React-jsiexecutor (= 0.63.4)
    - Yoga
  - React-Core/RCTLinkingHeaders (0.63.4):
    - Folly (= 2020.01.13.00)
    - glog
    - React-Core/Default
    - React-cxxreact (= 0.63.4)
    - React-jsi (= 0.63.4)
    - React-jsiexecutor (= 0.63.4)
    - Yoga
  - React-Core/RCTNetworkHeaders (0.63.4):
    - Folly (= 2020.01.13.00)
    - glog
    - React-Core/Default
    - React-cxxreact (= 0.63.4)
    - React-jsi (= 0.63.4)
    - React-jsiexecutor (= 0.63.4)
    - Yoga
  - React-Core/RCTPushNotificationHeaders (0.63.4):
    - Folly (= 2020.01.13.00)
    - glog
    - React-Core/Default
    - React-cxxreact (= 0.63.4)
    - React-jsi (= 0.63.4)
    - React-jsiexecutor (= 0.63.4)
    - Yoga
  - React-Core/RCTSettingsHeaders (0.63.4):
    - Folly (= 2020.01.13.00)
    - glog
    - React-Core/Default
    - React-cxxreact (= 0.63.4)
    - React-jsi (= 0.63.4)
    - React-jsiexecutor (= 0.63.4)
    - Yoga
  - React-Core/RCTTextHeaders (0.63.4):
    - Folly (= 2020.01.13.00)
    - glog
    - React-Core/Default
    - React-cxxreact (= 0.63.4)
    - React-jsi (= 0.63.4)
    - React-jsiexecutor (= 0.63.4)
    - Yoga
  - React-Core/RCTVibrationHeaders (0.63.4):
    - Folly (= 2020.01.13.00)
    - glog
    - React-Core/Default
    - React-cxxreact (= 0.63.4)
    - React-jsi (= 0.63.4)
    - React-jsiexecutor (= 0.63.4)
    - Yoga
  - React-Core/RCTWebSocket (0.63.4):
    - Folly (= 2020.01.13.00)
    - glog
    - React-Core/Default (= 0.63.4)
    - React-cxxreact (= 0.63.4)
    - React-jsi (= 0.63.4)
    - React-jsiexecutor (= 0.63.4)
    - Yoga
  - React-CoreModules (0.63.4):
    - FBReactNativeSpec (= 0.63.4)
    - Folly (= 2020.01.13.00)
    - RCTTypeSafety (= 0.63.4)
    - React-Core/CoreModulesHeaders (= 0.63.4)
    - React-jsi (= 0.63.4)
    - React-RCTImage (= 0.63.4)
    - ReactCommon/turbomodule/core (= 0.63.4)
  - React-cxxreact (0.63.4):
    - boost-for-react-native (= 1.63.0)
    - DoubleConversion
    - Folly (= 2020.01.13.00)
    - glog
    - React-callinvoker (= 0.63.4)
    - React-jsinspector (= 0.63.4)
  - React-jsi (0.63.4):
    - boost-for-react-native (= 1.63.0)
    - DoubleConversion
    - Folly (= 2020.01.13.00)
    - glog
    - React-jsi/Default (= 0.63.4)
  - React-jsi/Default (0.63.4):
    - boost-for-react-native (= 1.63.0)
    - DoubleConversion
    - Folly (= 2020.01.13.00)
    - glog
  - React-jsiexecutor (0.63.4):
    - DoubleConversion
    - Folly (= 2020.01.13.00)
    - glog
    - React-cxxreact (= 0.63.4)
    - React-jsi (= 0.63.4)
  - React-jsinspector (0.63.4)
  - react-native-aes (1.3.9):
    - React
  - react-native-background-timer (2.1.1):
    - React
  - react-native-blur (0.8.0):
    - React
  - react-native-branch (5.0.1):
    - Branch (= 0.37.0)
    - React
  - react-native-camera (3.36.0):
    - React
    - react-native-camera/RCT (= 3.36.0)
    - react-native-camera/RN (= 3.36.0)
  - react-native-camera/RCT (3.36.0):
    - React
  - react-native-camera/RN (3.36.0):
    - React
  - react-native-cookies (4.0.1):
    - React
  - react-native-netinfo (6.0.0):
    - React-Core
  - react-native-randombytes (3.5.3):
    - React
  - react-native-safe-area-context (3.2.0):
    - React-Core
  - react-native-splash-screen (3.2.0):
    - React
  - react-native-video (5.1.1):
    - React-Core
    - react-native-video/Video (= 5.1.1)
  - react-native-video/Video (5.1.1):
    - React-Core
  - react-native-view-shot (3.1.2):
    - React
  - react-native-viewpager (3.3.0):
    - React
  - react-native-webview (11.0.2):
    - React-Core
  - React-RCTActionSheet (0.63.4):
    - React-Core/RCTActionSheetHeaders (= 0.63.4)
  - React-RCTAnimation (0.63.4):
    - FBReactNativeSpec (= 0.63.4)
    - Folly (= 2020.01.13.00)
    - RCTTypeSafety (= 0.63.4)
    - React-Core/RCTAnimationHeaders (= 0.63.4)
    - React-jsi (= 0.63.4)
    - ReactCommon/turbomodule/core (= 0.63.4)
  - React-RCTBlob (0.63.4):
    - FBReactNativeSpec (= 0.63.4)
    - Folly (= 2020.01.13.00)
    - React-Core/RCTBlobHeaders (= 0.63.4)
    - React-Core/RCTWebSocket (= 0.63.4)
    - React-jsi (= 0.63.4)
    - React-RCTNetwork (= 0.63.4)
    - ReactCommon/turbomodule/core (= 0.63.4)
  - React-RCTImage (0.63.4):
    - FBReactNativeSpec (= 0.63.4)
    - Folly (= 2020.01.13.00)
    - RCTTypeSafety (= 0.63.4)
    - React-Core/RCTImageHeaders (= 0.63.4)
    - React-jsi (= 0.63.4)
    - React-RCTNetwork (= 0.63.4)
    - ReactCommon/turbomodule/core (= 0.63.4)
  - React-RCTLinking (0.63.4):
    - FBReactNativeSpec (= 0.63.4)
    - React-Core/RCTLinkingHeaders (= 0.63.4)
    - React-jsi (= 0.63.4)
    - ReactCommon/turbomodule/core (= 0.63.4)
  - React-RCTNetwork (0.63.4):
    - FBReactNativeSpec (= 0.63.4)
    - Folly (= 2020.01.13.00)
    - RCTTypeSafety (= 0.63.4)
    - React-Core/RCTNetworkHeaders (= 0.63.4)
    - React-jsi (= 0.63.4)
    - ReactCommon/turbomodule/core (= 0.63.4)
  - React-RCTPushNotification (0.63.4):
    - FBReactNativeSpec (= 0.63.4)
    - RCTTypeSafety (= 0.63.4)
    - React-Core/RCTPushNotificationHeaders (= 0.63.4)
    - React-jsi (= 0.63.4)
    - ReactCommon/turbomodule/core (= 0.63.4)
  - React-RCTSettings (0.63.4):
    - FBReactNativeSpec (= 0.63.4)
    - Folly (= 2020.01.13.00)
    - RCTTypeSafety (= 0.63.4)
    - React-Core/RCTSettingsHeaders (= 0.63.4)
    - React-jsi (= 0.63.4)
    - ReactCommon/turbomodule/core (= 0.63.4)
  - React-RCTText (0.63.4):
    - React-Core/RCTTextHeaders (= 0.63.4)
  - React-RCTVibration (0.63.4):
    - FBReactNativeSpec (= 0.63.4)
    - Folly (= 2020.01.13.00)
    - React-Core/RCTVibrationHeaders (= 0.63.4)
    - React-jsi (= 0.63.4)
    - ReactCommon/turbomodule/core (= 0.63.4)
  - ReactCommon/turbomodule/core (0.63.4):
    - DoubleConversion
    - Folly (= 2020.01.13.00)
    - glog
    - React-callinvoker (= 0.63.4)
    - React-Core (= 0.63.4)
    - React-cxxreact (= 0.63.4)
    - React-jsi (= 0.63.4)
  - ReactNativePayments (1.5.0):
    - React
  - rn-fetch-blob (0.12.0):
    - React-Core
  - RNCAsyncStorage (1.12.1):
    - React-Core
  - RNCCheckbox (0.4.2):
    - React
  - RNCClipboard (1.2.2):
    - React
  - RNCMaskedView (0.1.11):
    - React
  - RNCPicker (1.8.1):
    - React-Core
  - RNDeviceInfo (8.1.3):
    - React-Core
  - RNFS (2.16.6):
    - React
  - RNGestureHandler (1.10.3):
    - React-Core
  - RNI18n (2.0.15):
    - React
  - RNKeychain (6.2.0):
    - React
  - RNOS (1.2.6):
    - React
  - RNReanimated (1.13.3):
    - React-Core
  - RNScreens (3.4.0):
    - React-Core
    - React-RCTImage
  - RNSensors (5.3.0):
    - React
  - RNSentry (2.4.2):
    - React-Core
    - Sentry (= 6.1.4)
  - RNShare (5.2.2):
    - React-Core
  - RNSVG (12.1.0):
    - React
  - RNVectorIcons (6.4.2):
    - React
  - Sentry (6.1.4):
    - Sentry/Core (= 6.1.4)
  - Sentry/Core (6.1.4)
  - TcpSockets (4.0.0):
    - CocoaAsyncSocket
    - React
  - Yoga (1.14.0)
  - YogaKit (1.18.1):
    - Yoga (~> 1.14)

DEPENDENCIES:
  - DoubleConversion (from `../node_modules/react-native/third-party-podspecs/DoubleConversion.podspec`)
  - FBLazyVector (from `../node_modules/react-native/Libraries/FBLazyVector`)
  - FBReactNativeSpec (from `../node_modules/react-native/Libraries/FBReactNativeSpec`)
  - Flipper (= 0.87.0)
  - Flipper-DoubleConversion (= 1.1.7)
  - Flipper-Folly (= 2.5.3)
  - Flipper-Glog (= 0.3.6)
  - Flipper-PeerTalk (~> 0.0.4)
  - Flipper-RSocket (= 1.3.1)
  - FlipperKit (= 0.87.0)
  - FlipperKit/Core (= 0.87.0)
  - FlipperKit/CppBridge (= 0.87.0)
  - FlipperKit/FBCxxFollyDynamicConvert (= 0.87.0)
  - FlipperKit/FBDefines (= 0.87.0)
  - FlipperKit/FKPortForwarding (= 0.87.0)
  - FlipperKit/FlipperKitHighlightOverlay (= 0.87.0)
  - FlipperKit/FlipperKitLayoutPlugin (= 0.87.0)
  - FlipperKit/FlipperKitLayoutTextSearchable (= 0.87.0)
  - FlipperKit/FlipperKitNetworkPlugin (= 0.87.0)
  - FlipperKit/FlipperKitReactPlugin (= 0.87.0)
  - FlipperKit/FlipperKitUserDefaultsPlugin (= 0.87.0)
  - FlipperKit/SKIOSNetworkPlugin (= 0.87.0)
  - Folly (from `../node_modules/react-native/third-party-podspecs/Folly.podspec`)
  - glog (from `../node_modules/react-native/third-party-podspecs/glog.podspec`)
  - lottie-react-native (from `../node_modules/lottie-react-native`)
  - RCTRequired (from `../node_modules/react-native/Libraries/RCTRequired`)
  - RCTSearchApi (from `../node_modules/react-native-search-api`)
  - RCTTypeSafety (from `../node_modules/react-native/Libraries/TypeSafety`)
  - React (from `../node_modules/react-native/`)
  - React-callinvoker (from `../node_modules/react-native/ReactCommon/callinvoker`)
  - React-Core (from `../node_modules/react-native/`)
  - React-Core/DevSupport (from `../node_modules/react-native/`)
  - React-Core/RCTWebSocket (from `../node_modules/react-native/`)
  - React-CoreModules (from `../node_modules/react-native/React/CoreModules`)
  - React-cxxreact (from `../node_modules/react-native/ReactCommon/cxxreact`)
  - React-jsi (from `../node_modules/react-native/ReactCommon/jsi`)
  - React-jsiexecutor (from `../node_modules/react-native/ReactCommon/jsiexecutor`)
  - React-jsinspector (from `../node_modules/react-native/ReactCommon/jsinspector`)
  - react-native-aes (from `../node_modules/react-native-aes-crypto`)
  - react-native-background-timer (from `../node_modules/react-native-background-timer`)
  - "react-native-blur (from `../node_modules/@react-native-community/blur`)"
  - react-native-branch (from `../node_modules/react-native-branch`)
  - react-native-camera (from `../node_modules/react-native-camera`)
  - "react-native-cookies (from `../node_modules/@react-native-community/cookies`)"
  - "react-native-netinfo (from `../node_modules/@react-native-community/netinfo`)"
  - react-native-randombytes (from `../node_modules/react-native-randombytes`)
  - react-native-safe-area-context (from `../node_modules/react-native-safe-area-context`)
  - react-native-splash-screen (from `../node_modules/react-native-splash-screen`)
  - react-native-video (from `../node_modules/react-native-video`)
  - react-native-view-shot (from `../node_modules/react-native-view-shot`)
  - "react-native-viewpager (from `../node_modules/@react-native-community/viewpager`)"
  - react-native-webview (from `../node_modules/react-native-webview`)
  - React-RCTActionSheet (from `../node_modules/react-native/Libraries/ActionSheetIOS`)
  - React-RCTAnimation (from `../node_modules/react-native/Libraries/NativeAnimation`)
  - React-RCTBlob (from `../node_modules/react-native/Libraries/Blob`)
  - React-RCTImage (from `../node_modules/react-native/Libraries/Image`)
  - React-RCTLinking (from `../node_modules/react-native/Libraries/LinkingIOS`)
  - React-RCTNetwork (from `../node_modules/react-native/Libraries/Network`)
  - React-RCTPushNotification (from `../node_modules/react-native/Libraries/PushNotificationIOS`)
  - React-RCTSettings (from `../node_modules/react-native/Libraries/Settings`)
  - React-RCTText (from `../node_modules/react-native/Libraries/Text`)
  - React-RCTVibration (from `../node_modules/react-native/Libraries/Vibration`)
  - ReactCommon/turbomodule/core (from `../node_modules/react-native/ReactCommon`)
  - "ReactNativePayments (from `../node_modules/@exodus/react-native-payments/lib/ios`)"
  - rn-fetch-blob (from `../node_modules/rn-fetch-blob`)
  - "RNCAsyncStorage (from `../node_modules/@react-native-community/async-storage`)"
  - "RNCCheckbox (from `../node_modules/@react-native-community/checkbox`)"
  - "RNCClipboard (from `../node_modules/@react-native-community/clipboard`)"
  - "RNCMaskedView (from `../node_modules/@react-native-community/masked-view`)"
  - "RNCPicker (from `../node_modules/@react-native-community/picker`)"
  - RNDeviceInfo (from `../node_modules/react-native-device-info`)
  - RNFS (from `../node_modules/react-native-fs`)
  - RNGestureHandler (from `../node_modules/react-native-gesture-handler`)
  - RNI18n (from `../node_modules/react-native-i18n`)
  - RNKeychain (from `../node_modules/react-native-keychain`)
  - RNOS (from `../node_modules/react-native-os`)
  - RNReanimated (from `../node_modules/react-native-reanimated`)
  - RNScreens (from `../node_modules/react-native-screens`)
  - RNSensors (from `../node_modules/react-native-sensors`)
  - "RNSentry (from `../node_modules/@sentry/react-native`)"
  - RNShare (from `../node_modules/react-native-share`)
  - RNSVG (from `../node_modules/react-native-svg`)
  - RNVectorIcons (from `../node_modules/react-native-vector-icons`)
  - TcpSockets (from `../node_modules/react-native-tcp`)
  - Yoga (from `../node_modules/react-native/ReactCommon/yoga`)

SPEC REPOS:
  trunk:
    - boost-for-react-native
    - Branch
    - CocoaAsyncSocket
    - Flipper
    - Flipper-DoubleConversion
    - Flipper-Folly
    - Flipper-Glog
    - Flipper-PeerTalk
    - Flipper-RSocket
    - FlipperKit
    - libevent
    - lottie-ios
    - OpenSSL-Universal
    - Sentry
    - YogaKit

EXTERNAL SOURCES:
  DoubleConversion:
    :podspec: "../node_modules/react-native/third-party-podspecs/DoubleConversion.podspec"
  FBLazyVector:
    :path: "../node_modules/react-native/Libraries/FBLazyVector"
  FBReactNativeSpec:
    :path: "../node_modules/react-native/Libraries/FBReactNativeSpec"
  Folly:
    :podspec: "../node_modules/react-native/third-party-podspecs/Folly.podspec"
  glog:
    :podspec: "../node_modules/react-native/third-party-podspecs/glog.podspec"
  lottie-react-native:
    :path: "../node_modules/lottie-react-native"
  RCTRequired:
    :path: "../node_modules/react-native/Libraries/RCTRequired"
  RCTSearchApi:
    :path: "../node_modules/react-native-search-api"
  RCTTypeSafety:
    :path: "../node_modules/react-native/Libraries/TypeSafety"
  React:
    :path: "../node_modules/react-native/"
  React-callinvoker:
    :path: "../node_modules/react-native/ReactCommon/callinvoker"
  React-Core:
    :path: "../node_modules/react-native/"
  React-CoreModules:
    :path: "../node_modules/react-native/React/CoreModules"
  React-cxxreact:
    :path: "../node_modules/react-native/ReactCommon/cxxreact"
  React-jsi:
    :path: "../node_modules/react-native/ReactCommon/jsi"
  React-jsiexecutor:
    :path: "../node_modules/react-native/ReactCommon/jsiexecutor"
  React-jsinspector:
    :path: "../node_modules/react-native/ReactCommon/jsinspector"
  react-native-aes:
    :path: "../node_modules/react-native-aes-crypto"
  react-native-background-timer:
    :path: "../node_modules/react-native-background-timer"
  react-native-blur:
    :path: "../node_modules/@react-native-community/blur"
  react-native-branch:
    :path: "../node_modules/react-native-branch"
  react-native-camera:
    :path: "../node_modules/react-native-camera"
  react-native-cookies:
    :path: "../node_modules/@react-native-community/cookies"
  react-native-netinfo:
    :path: "../node_modules/@react-native-community/netinfo"
  react-native-randombytes:
    :path: "../node_modules/react-native-randombytes"
  react-native-safe-area-context:
    :path: "../node_modules/react-native-safe-area-context"
  react-native-splash-screen:
    :path: "../node_modules/react-native-splash-screen"
  react-native-video:
    :path: "../node_modules/react-native-video"
  react-native-view-shot:
    :path: "../node_modules/react-native-view-shot"
  react-native-viewpager:
    :path: "../node_modules/@react-native-community/viewpager"
  react-native-webview:
    :path: "../node_modules/react-native-webview"
  React-RCTActionSheet:
    :path: "../node_modules/react-native/Libraries/ActionSheetIOS"
  React-RCTAnimation:
    :path: "../node_modules/react-native/Libraries/NativeAnimation"
  React-RCTBlob:
    :path: "../node_modules/react-native/Libraries/Blob"
  React-RCTImage:
    :path: "../node_modules/react-native/Libraries/Image"
  React-RCTLinking:
    :path: "../node_modules/react-native/Libraries/LinkingIOS"
  React-RCTNetwork:
    :path: "../node_modules/react-native/Libraries/Network"
  React-RCTPushNotification:
    :path: "../node_modules/react-native/Libraries/PushNotificationIOS"
  React-RCTSettings:
    :path: "../node_modules/react-native/Libraries/Settings"
  React-RCTText:
    :path: "../node_modules/react-native/Libraries/Text"
  React-RCTVibration:
    :path: "../node_modules/react-native/Libraries/Vibration"
  ReactCommon:
    :path: "../node_modules/react-native/ReactCommon"
  ReactNativePayments:
    :path: "../node_modules/@exodus/react-native-payments/lib/ios"
  rn-fetch-blob:
    :path: "../node_modules/rn-fetch-blob"
  RNCAsyncStorage:
    :path: "../node_modules/@react-native-community/async-storage"
  RNCCheckbox:
    :path: "../node_modules/@react-native-community/checkbox"
  RNCClipboard:
    :path: "../node_modules/@react-native-community/clipboard"
  RNCMaskedView:
    :path: "../node_modules/@react-native-community/masked-view"
  RNCPicker:
    :path: "../node_modules/@react-native-community/picker"
  RNDeviceInfo:
    :path: "../node_modules/react-native-device-info"
  RNFS:
    :path: "../node_modules/react-native-fs"
  RNGestureHandler:
    :path: "../node_modules/react-native-gesture-handler"
  RNI18n:
    :path: "../node_modules/react-native-i18n"
  RNKeychain:
    :path: "../node_modules/react-native-keychain"
  RNOS:
    :path: "../node_modules/react-native-os"
  RNReanimated:
    :path: "../node_modules/react-native-reanimated"
  RNScreens:
    :path: "../node_modules/react-native-screens"
  RNSensors:
    :path: "../node_modules/react-native-sensors"
  RNSentry:
    :path: "../node_modules/@sentry/react-native"
  RNShare:
    :path: "../node_modules/react-native-share"
  RNSVG:
    :path: "../node_modules/react-native-svg"
  RNVectorIcons:
    :path: "../node_modules/react-native-vector-icons"
  TcpSockets:
    :path: "../node_modules/react-native-tcp"
  Yoga:
    :path: "../node_modules/react-native/ReactCommon/yoga"

SPEC CHECKSUMS:
  boost-for-react-native: 39c7adb57c4e60d6c5479dd8623128eb5b3f0f2c
  Branch: 49c609eb0ac0130b8491d0923a9298714731bd0d
  CocoaAsyncSocket: 065fd1e645c7abab64f7a6a2007a48038fdc6a99
  DoubleConversion: cde416483dac037923206447da6e1454df403714
  FBLazyVector: 3bb422f41b18121b71783a905c10e58606f7dc3e
  FBReactNativeSpec: f2c97f2529dd79c083355182cc158c9f98f4bd6e
  Flipper: 1bd2db48dcc31e4b167b9a33ec1df01c2ded4893
  Flipper-DoubleConversion: 38631e41ef4f9b12861c67d17cb5518d06badc41
  Flipper-Folly: 755929a4f851b2fb2c347d533a23f191b008554c
  Flipper-Glog: 1dfd6abf1e922806c52ceb8701a3599a79a200a6
  Flipper-PeerTalk: 116d8f857dc6ef55c7a5a75ea3ceaafe878aadc9
  Flipper-RSocket: 127954abe8b162fcaf68d2134d34dc2bd7076154
  FlipperKit: 651f50a42eb95c01b3e89a60996dd6aded529eeb
  Folly: b73c3869541e86821df3c387eb0af5f65addfab4
  glog: 40a13f7840415b9a77023fbcae0f1e6f43192af3
  libevent: 4049cae6c81cdb3654a443be001fb9bdceff7913
  lottie-ios: a50d5c0160425cd4b01b852bb9578963e6d92d31
  lottie-react-native: 7ca15c46249b61e3f9ffcf114cb4123e907a2156
  OpenSSL-Universal: 1aa4f6a6ee7256b83db99ec1ccdaa80d10f9af9b
  RCTRequired: 082f10cd3f905d6c124597fd1c14f6f2655ff65e
  RCTSearchApi: d2d38a5a7bffbfb144e2c770fbb30f51b1053067
  RCTTypeSafety: 8c9c544ecbf20337d069e4ae7fd9a377aadf504b
  React: b0a957a2c44da4113b0c4c9853d8387f8e64e615
  React-callinvoker: c3f44dd3cb195b6aa46621fff95ded79d59043fe
  React-Core: d3b2a1ac9a2c13c3bcde712d9281fc1c8a5b315b
  React-CoreModules: 0581ff36cb797da0943d424f69e7098e43e9be60
  React-cxxreact: c1480d4fda5720086c90df537ee7d285d4c57ac3
  React-jsi: a0418934cf48f25b485631deb27c64dc40fb4c31
  React-jsiexecutor: 93bd528844ad21dc07aab1c67cb10abae6df6949
  React-jsinspector: 58aef7155bc9a9683f5b60b35eccea8722a4f53a
  react-native-aes: ff31f0dd4c791eb423a631ee04570fcf3c618924
  react-native-background-timer: 1b6e6b4e10f1b74c367a1fdc3c72b67c619b222b
  react-native-blur: cad4d93b364f91e7b7931b3fa935455487e5c33c
  react-native-branch: f630e0e399c64230463246469ca0817e4f821b78
  react-native-camera: 8016138a8348b889e22c95b23f668a234f124335
  react-native-cookies: ff2e6865dff2e5feeca8f1ed082ae7898e4fa912
  react-native-netinfo: e849fc21ca2f4128a5726c801a82fc6f4a6db50d
  react-native-randombytes: 3638d24759d67c68f6ccba60c52a7a8a8faa6a23
  react-native-safe-area-context: f0906bf8bc9835ac9a9d3f97e8bde2a997d8da79
  react-native-splash-screen: 200d11d188e2e78cea3ad319964f6142b6384865
  react-native-video: 0bb76b6d6b77da3009611586c7dbf817b947f30e
  react-native-view-shot: 4475fde003fe8a210053d1f98fb9e06c1d834e1c
  react-native-viewpager: a7b438ca32c57b2614ece2a123e7fe116f743131
  react-native-webview: dfd7202ff115c44d3ea401c2f36122fb3ac79f07
  React-RCTActionSheet: 89a0ca9f4a06c1f93c26067af074ccdce0f40336
  React-RCTAnimation: 1bde3ecc0c104c55df246eda516e0deb03c4e49b
  React-RCTBlob: a97d378b527740cc667e03ebfa183a75231ab0f0
  React-RCTImage: c1b1f2d3f43a4a528c8946d6092384b5c880d2f0
  React-RCTLinking: 35ae4ab9dc0410d1fcbdce4d7623194a27214fb2
  React-RCTNetwork: 29ec2696f8d8cfff7331fac83d3e893c95ef43ae
  React-RCTPushNotification: 068f2d369fcf63b6f37766a1b821b008fa86363f
  React-RCTSettings: 60f0691bba2074ef394f95d4c2265ec284e0a46a
  React-RCTText: 5c51df3f08cb9dedc6e790161195d12bac06101c
  React-RCTVibration: ae4f914cfe8de7d4de95ae1ea6cc8f6315d73d9d
  ReactCommon: 73d79c7039f473b76db6ff7c6b159c478acbbb3b
  ReactNativePayments: a4e3ac915256a4e759c8a04338b558494a63a0f5
  rn-fetch-blob: f065bb7ab7fb48dd002629f8bdcb0336602d3cba
  RNCAsyncStorage: b03032fdbdb725bea0bd9e5ec5a7272865ae7398
  RNCCheckbox: 357578d3b42652c78ee9a1bb9bcfc3195af6e161
  RNCClipboard: 8148e21ac347c51fd6cd4b683389094c216bb543
  RNCMaskedView: 0e1bc4bfa8365eba5fbbb71e07fbdc0555249489
  RNCPicker: 914b557e20b3b8317b084aca9ff4b4edb95f61e4
  RNDeviceInfo: 8d3a29207835f972bce883723882980143270d55
  RNFS: 2bd9eb49dc82fa9676382f0585b992c424cd59df
  RNGestureHandler: a479ebd5ed4221a810967000735517df0d2db211
  RNI18n: e2f7e76389fcc6e84f2c8733ea89b92502351fd8
  RNKeychain: b8e0711b959a19c5b057d1e970d3c83d159b6da5
  RNOS: 6f2f9a70895bbbfbdad7196abd952e7b01d45027
<<<<<<< HEAD
  RNReanimated: 514a11da3a2bcc6c3dfd9de32b38e2b9bf101926
=======
  RNReanimated: e03f7425cb7a38dcf1b644d680d1bfc91c3337ad
>>>>>>> 1a656ce3
  RNScreens: 21b73c94c9117e1110a79ee0ee80c93ccefed8ce
  RNSensors: c363d486c879e181905dea84a2535e49af1c2d25
  RNSentry: e86fb2e2fec0365644f4b582938bf66be515acce
  RNShare: 5cfe16bfd42cd2c4869a7692462181ac8cc15a6d
  RNSVG: ce9d996113475209013317e48b05c21ee988d42e
  RNVectorIcons: 6607bd3a30291d0edb56f9bbe7ae411ee2b928b0
  Sentry: 9d055e2de30a77685e86b219acf02e59b82091fc
  TcpSockets: a8eb6b5867fe643e6cfed5db2e4de62f4d1e8fd0
  Yoga: 4bd86afe9883422a7c4028c00e34790f560923d6
  YogaKit: f782866e155069a2cca2517aafea43200b01fd5a

PODFILE CHECKSUM: 5bb88f2ae6014e7faa76d3850e213eac8427ec6b

COCOAPODS: 1.10.1<|MERGE_RESOLUTION|>--- conflicted
+++ resolved
@@ -284,7 +284,7 @@
     - React-Core
   - react-native-randombytes (3.5.3):
     - React
-  - react-native-safe-area-context (3.2.0):
+  - react-native-safe-area-context (3.1.9):
     - React-Core
   - react-native-splash-screen (3.2.0):
     - React
@@ -375,10 +375,8 @@
     - React
   - RNCClipboard (1.2.2):
     - React
-  - RNCMaskedView (0.1.11):
-    - React
-  - RNCPicker (1.8.1):
-    - React-Core
+  - RNCMaskedView (0.1.10):
+    - React
   - RNDeviceInfo (8.1.3):
     - React-Core
   - RNFS (2.16.6):
@@ -391,7 +389,7 @@
     - React
   - RNOS (1.2.6):
     - React
-  - RNReanimated (1.13.3):
+  - RNReanimated (1.13.2):
     - React-Core
   - RNScreens (3.4.0):
     - React-Core
@@ -487,7 +485,6 @@
   - "RNCCheckbox (from `../node_modules/@react-native-community/checkbox`)"
   - "RNCClipboard (from `../node_modules/@react-native-community/clipboard`)"
   - "RNCMaskedView (from `../node_modules/@react-native-community/masked-view`)"
-  - "RNCPicker (from `../node_modules/@react-native-community/picker`)"
   - RNDeviceInfo (from `../node_modules/react-native-device-info`)
   - RNFS (from `../node_modules/react-native-fs`)
   - RNGestureHandler (from `../node_modules/react-native-gesture-handler`)
@@ -619,8 +616,6 @@
     :path: "../node_modules/@react-native-community/clipboard"
   RNCMaskedView:
     :path: "../node_modules/@react-native-community/masked-view"
-  RNCPicker:
-    :path: "../node_modules/@react-native-community/picker"
   RNDeviceInfo:
     :path: "../node_modules/react-native-device-info"
   RNFS:
@@ -691,7 +686,7 @@
   react-native-cookies: ff2e6865dff2e5feeca8f1ed082ae7898e4fa912
   react-native-netinfo: e849fc21ca2f4128a5726c801a82fc6f4a6db50d
   react-native-randombytes: 3638d24759d67c68f6ccba60c52a7a8a8faa6a23
-  react-native-safe-area-context: f0906bf8bc9835ac9a9d3f97e8bde2a997d8da79
+  react-native-safe-area-context: b6e0e284002381d2ff29fa4fff42b4d8282e3c94
   react-native-splash-screen: 200d11d188e2e78cea3ad319964f6142b6384865
   react-native-video: 0bb76b6d6b77da3009611586c7dbf817b947f30e
   react-native-view-shot: 4475fde003fe8a210053d1f98fb9e06c1d834e1c
@@ -713,19 +708,14 @@
   RNCAsyncStorage: b03032fdbdb725bea0bd9e5ec5a7272865ae7398
   RNCCheckbox: 357578d3b42652c78ee9a1bb9bcfc3195af6e161
   RNCClipboard: 8148e21ac347c51fd6cd4b683389094c216bb543
-  RNCMaskedView: 0e1bc4bfa8365eba5fbbb71e07fbdc0555249489
-  RNCPicker: 914b557e20b3b8317b084aca9ff4b4edb95f61e4
+  RNCMaskedView: 5a8ec07677aa885546a0d98da336457e2bea557f
   RNDeviceInfo: 8d3a29207835f972bce883723882980143270d55
   RNFS: 2bd9eb49dc82fa9676382f0585b992c424cd59df
   RNGestureHandler: a479ebd5ed4221a810967000735517df0d2db211
   RNI18n: e2f7e76389fcc6e84f2c8733ea89b92502351fd8
   RNKeychain: b8e0711b959a19c5b057d1e970d3c83d159b6da5
   RNOS: 6f2f9a70895bbbfbdad7196abd952e7b01d45027
-<<<<<<< HEAD
-  RNReanimated: 514a11da3a2bcc6c3dfd9de32b38e2b9bf101926
-=======
   RNReanimated: e03f7425cb7a38dcf1b644d680d1bfc91c3337ad
->>>>>>> 1a656ce3
   RNScreens: 21b73c94c9117e1110a79ee0ee80c93ccefed8ce
   RNSensors: c363d486c879e181905dea84a2535e49af1c2d25
   RNSentry: e86fb2e2fec0365644f4b582938bf66be515acce
