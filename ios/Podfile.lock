--- conflicted
+++ resolved
@@ -1695,30 +1695,26 @@
     - React
     - React-Core
   - react-native-blob-util (0.19.9):
-<<<<<<< HEAD
-    - React-Core
-=======
-    - DoubleConversion
-    - glog
-    - hermes-engine
-    - RCT-Folly (= 2024.10.14.00)
-    - RCTRequired
-    - RCTTypeSafety
-    - React-Core
-    - React-debug
-    - React-Fabric
-    - React-featureflags
-    - React-graphics
-    - React-ImageManager
-    - React-NativeModulesApple
-    - React-RCTFabric
-    - React-rendererdebug
-    - React-utils
-    - ReactCodegen
-    - ReactCommon/turbomodule/bridging
-    - ReactCommon/turbomodule/core
-    - Yoga
->>>>>>> 05d3e30f
+    - DoubleConversion
+    - glog
+    - hermes-engine
+    - RCT-Folly (= 2024.10.14.00)
+    - RCTRequired
+    - RCTTypeSafety
+    - React-Core
+    - React-debug
+    - React-Fabric
+    - React-featureflags
+    - React-graphics
+    - React-ImageManager
+    - React-NativeModulesApple
+    - React-RCTFabric
+    - React-rendererdebug
+    - React-utils
+    - ReactCodegen
+    - ReactCommon/turbomodule/bridging
+    - ReactCommon/turbomodule/core
+    - Yoga
   - react-native-branch (5.6.2):
     - Branch (= 1.43.2)
     - React-Core
@@ -2035,23 +2031,16 @@
   - react-native-webview-mm (14.2.2):
     - DoubleConversion
     - glog
-<<<<<<< HEAD
-=======
-    - hermes-engine
->>>>>>> 05d3e30f
-    - RCT-Folly (= 2024.10.14.00)
-    - RCTRequired
-    - RCTTypeSafety
-    - React-Core
-    - React-debug
-    - React-Fabric
-    - React-featureflags
-    - React-graphics
-    - React-ImageManager
-<<<<<<< HEAD
-    - React-jsi
-=======
->>>>>>> 05d3e30f
+    - hermes-engine
+    - RCT-Folly (= 2024.10.14.00)
+    - RCTRequired
+    - RCTTypeSafety
+    - React-Core
+    - React-debug
+    - React-Fabric
+    - React-featureflags
+    - React-graphics
+    - React-ImageManager
     - React-NativeModulesApple
     - React-RCTFabric
     - React-rendererdebug
@@ -3335,15 +3324,9 @@
   React-microtasksnativemodule: d80ff86c8902872d397d9622f1a97aadcc12cead
   react-native-aes: e8b2e113d532b0efb6449754492aee9c218dd502
   react-native-background-timer: 007ff829f79644caf2ed013e22f0563560336f86
-<<<<<<< HEAD
-  react-native-ble-plx: b1a8203898d3d108fd13a38759f11833a94b8fcb
-  react-native-blob-jsi-helper: bd7509e50b0f906044c53ad7ab767786054424c9
-  react-native-blob-util: 6560d6fc4b940ec140f9c3ebe21c8669b1df789b
-=======
   react-native-ble-plx: d62fdd568ede8051369f8343f5bb9cf737b1c918
   react-native-blob-jsi-helper: bd7509e50b0f906044c53ad7ab767786054424c9
   react-native-blob-util: b968f30ac26f1330dd5bd6f62043e25eb4738582
->>>>>>> 05d3e30f
   react-native-branch: 76e1f947b40597727e6faa5cba5824d7ecf6c6b0
   react-native-compat: e3f7645274bc740117c68e35082d2d4082af6dc0
   react-native-cookies: d648ab7025833b977c0b19e142503034f5f29411
@@ -3364,11 +3347,7 @@
   react-native-slider: e4b7f9d0616032ec2909ba073731eabcde242256
   react-native-video: 3bb92b90b2774144fac7d43d52d11b936e8a14ec
   react-native-view-shot: d1a701eb0719c6dccbd20b4bb43b1069f304cb70
-<<<<<<< HEAD
-  react-native-webview-mm: e4feb109f8b891c123dea7009f6295ebe35d753d
-=======
   react-native-webview-mm: 925bbab5d1599f504312a8959f85455d37533103
->>>>>>> 05d3e30f
   React-nativeconfig: 8efdb1ef1e9158c77098a93085438f7e7b463678
   React-NativeModulesApple: cebca2e5320a3d66e123cade23bd90a167ffce5e
   React-perflogger: 72e653eb3aba9122f9e57cf012d22d2486f33358
