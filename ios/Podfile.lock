--- conflicted
+++ resolved
@@ -26,17 +26,10 @@
   - Flipper-PeerTalk (0.0.4)
   - Flipper-RSocket (1.1.0):
     - Flipper-Folly (~> 2.2)
-<<<<<<< HEAD
   - FlipperKit (0.54.0):
     - FlipperKit/Core (= 0.54.0)
   - FlipperKit/Core (0.54.0):
     - Flipper (~> 0.54.0)
-=======
-  - FlipperKit (0.33.1):
-    - FlipperKit/Core (= 0.33.1)
-  - FlipperKit/Core (0.33.1):
-    - Flipper (~> 0.33.1)
->>>>>>> 374054a0
     - FlipperKit/CppBridge
     - FlipperKit/FBCxxFollyDynamicConvert
     - FlipperKit/FBDefines
@@ -82,11 +75,7 @@
   - OpenSSL-Universal (1.0.2.20):
     - OpenSSL-Universal/Static (= 1.0.2.20)
   - OpenSSL-Universal/Static (1.0.2.20)
-<<<<<<< HEAD
   - RCTRequired (0.63.4)
-=======
-  - RCTRequired (0.62.2)
->>>>>>> 374054a0
   - RCTSearchApi (1.0.1):
     - React
     - React-RCTImage
@@ -649,7 +638,6 @@
   Flipper-Glog: 1dfd6abf1e922806c52ceb8701a3599a79a200a6
   Flipper-PeerTalk: 116d8f857dc6ef55c7a5a75ea3ceaafe878aadc9
   Flipper-RSocket: 64e7431a55835eb953b0bf984ef3b90ae9fdddd7
-<<<<<<< HEAD
   FlipperKit: ab353d41aea8aae2ea6daaf813e67496642f3d7d
   Folly: b73c3869541e86821df3c387eb0af5f65addfab4
   glog: 40a13f7840415b9a77023fbcae0f1e6f43192af3
@@ -657,15 +645,6 @@
   lottie-react-native: 7ca15c46249b61e3f9ffcf114cb4123e907a2156
   OpenSSL-Universal: ff34003318d5e1163e9529b08470708e389ffcdd
   RCTRequired: 082f10cd3f905d6c124597fd1c14f6f2655ff65e
-=======
-  FlipperKit: 6dc9b8f4ef60d9e5ded7f0264db299c91f18832e
-  Folly: 30e7936e1c45c08d884aa59369ed951a8e68cf51
-  glog: 1f3da668190260b06b429bb211bfbee5cd790c28
-  lottie-ios: a50d5c0160425cd4b01b852bb9578963e6d92d31
-  lottie-react-native: 7ca15c46249b61e3f9ffcf114cb4123e907a2156
-  OpenSSL-Universal: ff34003318d5e1163e9529b08470708e389ffcdd
-  RCTRequired: cec6a34b3ac8a9915c37e7e4ad3aa74726ce4035
->>>>>>> 374054a0
   RCTSearchApi: d2d38a5a7bffbfb144e2c770fbb30f51b1053067
   RCTTypeSafety: 8c9c544ecbf20337d069e4ae7fd9a377aadf504b
   React: b0a957a2c44da4113b0c4c9853d8387f8e64e615
@@ -725,8 +704,4 @@
 
 PODFILE CHECKSUM: df0e6c6c2b5a56b760d150190eb8cfe3e12e3c3f
 
-<<<<<<< HEAD
-COCOAPODS: 1.10.0
-=======
-COCOAPODS: 1.10.1
->>>>>>> 374054a0
+COCOAPODS: 1.10.0