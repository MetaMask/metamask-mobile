PODS:
  - Base64 (1.1.2)
  - BEMCheckBox (1.4.1)
  - boost (1.84.0)
  - Branch (1.43.2)
  - BVLinearGradient (2.8.3):
    - React-Core
  - CocoaAsyncSocket (7.6.5)
  - DoubleConversion (1.1.6)
  - EXConstants (17.0.8):
    - ExpoModulesCore
  - EXJSONUtils (0.14.0)
  - EXManifests (0.15.8):
    - ExpoModulesCore
  - Expo (52.0.27):
    - ExpoModulesCore
  - expo-dev-client (5.0.20):
    - EXManifests
    - expo-dev-launcher
    - expo-dev-menu
    - expo-dev-menu-interface
    - EXUpdatesInterface
  - expo-dev-launcher (5.0.35):
    - DoubleConversion
    - EXManifests
    - expo-dev-launcher/Main (= 5.0.35)
    - expo-dev-menu
    - expo-dev-menu-interface
    - ExpoModulesCore
    - EXUpdatesInterface
    - glog
    - RCT-Folly (= 2024.10.14.00)
    - RCTRequired
    - RCTTypeSafety
    - React-Core
    - React-debug
    - React-Fabric
    - React-featureflags
    - React-graphics
    - React-ImageManager
    - React-jsi
    - React-jsinspector
    - React-NativeModulesApple
    - React-RCTAppDelegate
    - React-RCTFabric
    - React-rendererdebug
    - React-utils
    - ReactCodegen
    - ReactCommon/turbomodule/bridging
    - ReactCommon/turbomodule/core
    - Yoga
  - expo-dev-launcher/Main (5.0.35):
    - DoubleConversion
    - EXManifests
    - expo-dev-launcher/Unsafe
    - expo-dev-menu
    - expo-dev-menu-interface
    - ExpoModulesCore
    - EXUpdatesInterface
    - glog
    - RCT-Folly (= 2024.10.14.00)
    - RCTRequired
    - RCTTypeSafety
    - React-Core
    - React-debug
    - React-Fabric
    - React-featureflags
    - React-graphics
    - React-ImageManager
    - React-jsi
    - React-jsinspector
    - React-NativeModulesApple
    - React-RCTAppDelegate
    - React-RCTFabric
    - React-rendererdebug
    - React-utils
    - ReactCodegen
    - ReactCommon/turbomodule/bridging
    - ReactCommon/turbomodule/core
    - Yoga
  - expo-dev-launcher/Unsafe (5.0.35):
    - DoubleConversion
    - EXManifests
    - expo-dev-menu
    - expo-dev-menu-interface
    - ExpoModulesCore
    - EXUpdatesInterface
    - glog
    - RCT-Folly (= 2024.10.14.00)
    - RCTRequired
    - RCTTypeSafety
    - React-Core
    - React-debug
    - React-Fabric
    - React-featureflags
    - React-graphics
    - React-ImageManager
    - React-jsi
    - React-jsinspector
    - React-NativeModulesApple
    - React-RCTAppDelegate
    - React-RCTFabric
    - React-rendererdebug
    - React-utils
    - ReactCodegen
    - ReactCommon/turbomodule/bridging
    - ReactCommon/turbomodule/core
    - Yoga
  - expo-dev-menu (6.0.25):
    - DoubleConversion
    - expo-dev-menu/Main (= 6.0.25)
    - expo-dev-menu/ReactNativeCompatibles (= 6.0.25)
    - glog
    - RCT-Folly (= 2024.10.14.00)
    - RCTRequired
    - RCTTypeSafety
    - React-Core
    - React-debug
    - React-Fabric
    - React-featureflags
    - React-graphics
    - React-ImageManager
    - React-jsi
    - React-NativeModulesApple
    - React-RCTFabric
    - React-rendererdebug
    - React-utils
    - ReactCodegen
    - ReactCommon/turbomodule/bridging
    - ReactCommon/turbomodule/core
    - Yoga
  - expo-dev-menu-interface (1.9.3)
  - expo-dev-menu/Main (6.0.25):
    - DoubleConversion
    - EXManifests
    - expo-dev-menu-interface
    - expo-dev-menu/Vendored
    - ExpoModulesCore
    - glog
    - RCT-Folly (= 2024.10.14.00)
    - RCTRequired
    - RCTTypeSafety
    - React-Core
    - React-debug
    - React-Fabric
    - React-featureflags
    - React-graphics
    - React-ImageManager
    - React-jsi
    - React-jsinspector
    - React-NativeModulesApple
    - React-RCTFabric
    - React-rendererdebug
    - React-utils
    - ReactCodegen
    - ReactCommon/turbomodule/bridging
    - ReactCommon/turbomodule/core
    - Yoga
  - expo-dev-menu/ReactNativeCompatibles (6.0.25):
    - DoubleConversion
    - glog
    - RCT-Folly (= 2024.10.14.00)
    - RCTRequired
    - RCTTypeSafety
    - React-Core
    - React-debug
    - React-Fabric
    - React-featureflags
    - React-graphics
    - React-ImageManager
    - React-jsi
    - React-NativeModulesApple
    - React-RCTFabric
    - React-rendererdebug
    - React-utils
    - ReactCodegen
    - ReactCommon/turbomodule/bridging
    - ReactCommon/turbomodule/core
    - Yoga
  - expo-dev-menu/SafeAreaView (6.0.25):
    - DoubleConversion
    - ExpoModulesCore
    - glog
    - RCT-Folly (= 2024.10.14.00)
    - RCTRequired
    - RCTTypeSafety
    - React-Core
    - React-debug
    - React-Fabric
    - React-featureflags
    - React-graphics
    - React-ImageManager
    - React-jsi
    - React-NativeModulesApple
    - React-RCTFabric
    - React-rendererdebug
    - React-utils
    - ReactCodegen
    - ReactCommon/turbomodule/bridging
    - ReactCommon/turbomodule/core
    - Yoga
  - expo-dev-menu/Vendored (6.0.25):
    - DoubleConversion
    - expo-dev-menu/SafeAreaView
    - glog
    - RCT-Folly (= 2024.10.14.00)
    - RCTRequired
    - RCTTypeSafety
    - React-Core
<<<<<<< HEAD
  - ExpoAppleAuthentication (6.1.2):
    - ExpoModulesCore
  - ExpoCrypto (12.4.1):
    - ExpoModulesCore
  - ExpoKeepAwake (12.3.0):
=======
    - React-debug
    - React-Fabric
    - React-featureflags
    - React-graphics
    - React-ImageManager
    - React-jsi
    - React-NativeModulesApple
    - React-RCTFabric
    - React-rendererdebug
    - React-utils
    - ReactCodegen
    - ReactCommon/turbomodule/bridging
    - ReactCommon/turbomodule/core
    - Yoga
  - ExpoAsset (11.0.5):
    - ExpoModulesCore
  - ExpoFileSystem (18.0.12):
>>>>>>> 03fd9136
    - ExpoModulesCore
  - ExpoFont (13.0.4):
    - ExpoModulesCore
  - ExpoKeepAwake (14.0.3):
    - ExpoModulesCore
  - ExpoModulesCore (2.1.4):
    - DoubleConversion
    - glog
    - RCT-Folly (= 2024.10.14.00)
    - RCTRequired
    - RCTTypeSafety
    - React-Core
    - React-debug
    - React-Fabric
    - React-featureflags
    - React-graphics
    - React-ImageManager
    - React-jsc
    - React-jsi
    - React-NativeModulesApple
    - React-RCTAppDelegate
    - React-RCTFabric
    - React-rendererdebug
    - React-utils
    - ReactCodegen
    - ReactCommon/turbomodule/bridging
    - ReactCommon/turbomodule/core
<<<<<<< HEAD
  - ExpoWebBrowser (12.3.2):
    - ExpoModulesCore
  - EXUpdatesInterface (0.12.0)
  - FBLazyVector (0.72.15)
  - FBReactNativeSpec (0.72.15):
    - RCT-Folly (= 2021.07.22.00)
    - RCTRequired (= 0.72.15)
    - RCTTypeSafety (= 0.72.15)
    - React-Core (= 0.72.15)
    - React-jsi (= 0.72.15)
    - ReactCommon/turbomodule/core (= 0.72.15)
  - Firebase (10.29.0):
    - Firebase/Core (= 10.29.0)
  - Firebase/Core (10.29.0):
    - Firebase/CoreOnly
    - FirebaseAnalytics (~> 10.29.0)
=======
    - Yoga
  - EXUpdatesInterface (1.0.0):
    - ExpoModulesCore
  - fast_float (6.1.4)
  - FBLazyVector (0.76.9)
>>>>>>> 03fd9136
  - Firebase/CoreOnly (10.29.0):
    - FirebaseCore (= 10.29.0)
  - Firebase/Messaging (10.29.0):
    - Firebase/CoreOnly
    - FirebaseMessaging (~> 10.29.0)
  - FirebaseCore (10.29.0):
    - FirebaseCoreInternal (~> 10.0)
    - GoogleUtilities/Environment (~> 7.12)
    - GoogleUtilities/Logger (~> 7.12)
  - FirebaseCoreExtension (10.29.0):
    - FirebaseCore (~> 10.0)
  - FirebaseCoreInternal (10.29.0):
    - "GoogleUtilities/NSData+zlib (~> 7.8)"
  - FirebaseInstallations (10.29.0):
    - FirebaseCore (~> 10.0)
    - GoogleUtilities/Environment (~> 7.8)
    - GoogleUtilities/UserDefaults (~> 7.8)
    - PromisesObjC (~> 2.1)
  - FirebaseMessaging (10.29.0):
    - FirebaseCore (~> 10.0)
    - FirebaseInstallations (~> 10.0)
    - GoogleDataTransport (~> 9.3)
    - GoogleUtilities/AppDelegateSwizzler (~> 7.8)
    - GoogleUtilities/Environment (~> 7.8)
    - GoogleUtilities/Reachability (~> 7.8)
    - GoogleUtilities/UserDefaults (~> 7.8)
    - nanopb (< 2.30911.0, >= 2.30908.0)
  - fmt (11.0.2)
  - glog (0.3.5)
<<<<<<< HEAD
  - GoogleAcm (0.1.0):
    - RCT-Folly (= 2021.07.22.00)
    - React-Core
  - GoogleAppMeasurement (10.29.0):
    - GoogleAppMeasurement/AdIdSupport (= 10.29.0)
    - GoogleUtilities/AppDelegateSwizzler (~> 7.11)
    - GoogleUtilities/MethodSwizzler (~> 7.11)
    - GoogleUtilities/Network (~> 7.11)
    - "GoogleUtilities/NSData+zlib (~> 7.11)"
    - nanopb (< 2.30911.0, >= 2.30908.0)
  - GoogleAppMeasurement/AdIdSupport (10.29.0):
    - GoogleAppMeasurement/WithoutAdIdSupport (= 10.29.0)
    - GoogleUtilities/AppDelegateSwizzler (~> 7.11)
    - GoogleUtilities/MethodSwizzler (~> 7.11)
    - GoogleUtilities/Network (~> 7.11)
    - "GoogleUtilities/NSData+zlib (~> 7.11)"
    - nanopb (< 2.30911.0, >= 2.30908.0)
  - GoogleAppMeasurement/WithoutAdIdSupport (10.29.0):
    - GoogleUtilities/AppDelegateSwizzler (~> 7.11)
    - GoogleUtilities/MethodSwizzler (~> 7.11)
    - GoogleUtilities/Network (~> 7.11)
    - "GoogleUtilities/NSData+zlib (~> 7.11)"
    - nanopb (< 2.30911.0, >= 2.30908.0)
=======
>>>>>>> 03fd9136
  - GoogleDataTransport (9.4.1):
    - GoogleUtilities/Environment (~> 7.7)
    - nanopb (< 2.30911.0, >= 2.30908.0)
    - PromisesObjC (< 3.0, >= 1.2)
  - GoogleUtilities/AppDelegateSwizzler (7.13.3):
    - GoogleUtilities/Environment
    - GoogleUtilities/Logger
    - GoogleUtilities/Network
    - GoogleUtilities/Privacy
  - GoogleUtilities/Environment (7.13.3):
    - GoogleUtilities/Privacy
    - PromisesObjC (< 3.0, >= 1.2)
  - GoogleUtilities/Logger (7.13.3):
    - GoogleUtilities/Environment
    - GoogleUtilities/Privacy
  - GoogleUtilities/Network (7.13.3):
    - GoogleUtilities/Logger
    - "GoogleUtilities/NSData+zlib"
    - GoogleUtilities/Privacy
    - GoogleUtilities/Reachability
  - "GoogleUtilities/NSData+zlib (7.13.3)":
    - GoogleUtilities/Privacy
  - GoogleUtilities/Privacy (7.13.3)
  - GoogleUtilities/Reachability (7.13.3):
    - GoogleUtilities/Logger
    - GoogleUtilities/Privacy
  - GoogleUtilities/UserDefaults (7.13.3):
    - GoogleUtilities/Logger
    - GoogleUtilities/Privacy
  - GZIP (1.3.2)
  - GzipSwift (5.1.1)
  - lottie-ios (3.4.1)
  - lottie-react-native (5.1.6):
    - lottie-ios (~> 3.4.0)
    - React-Core
  - MMKV (2.2.1):
    - MMKVCore (~> 2.2.1)
  - MMKVCore (2.2.1)
  - MultiplatformBleAdapter (0.2.0)
  - nanopb (2.30910.0):
    - nanopb/decode (= 2.30910.0)
    - nanopb/encode (= 2.30910.0)
  - nanopb/decode (2.30910.0)
  - nanopb/encode (2.30910.0)
  - OpenSSL-Universal (3.3.3001)
  - Permission-BluetoothPeripheral (3.10.1):
    - RNPermissions
  - PromisesObjC (2.4.0)
  - RCT-Folly (2024.10.14.00):
    - boost
    - DoubleConversion
    - fast_float
    - fmt
    - glog
    - RCT-Folly/Default (= 2024.10.14.00)
  - RCT-Folly/Default (2024.10.14.00):
    - boost
    - DoubleConversion
    - fast_float
    - fmt
    - glog
  - RCT-Folly/Fabric (2024.10.14.00):
    - boost
    - DoubleConversion
    - fast_float
    - fmt
    - glog
  - RCTDeprecation (0.76.9)
  - RCTRequired (0.76.9)
  - RCTSearchApi (1.0.1):
    - React
    - React-RCTImage
  - RCTTypeSafety (0.76.9):
    - FBLazyVector (= 0.76.9)
    - RCTRequired (= 0.76.9)
    - React-Core (= 0.76.9)
  - React (0.76.9):
    - React-Core (= 0.76.9)
    - React-Core/DevSupport (= 0.76.9)
    - React-Core/RCTWebSocket (= 0.76.9)
    - React-RCTActionSheet (= 0.76.9)
    - React-RCTAnimation (= 0.76.9)
    - React-RCTBlob (= 0.76.9)
    - React-RCTImage (= 0.76.9)
    - React-RCTLinking (= 0.76.9)
    - React-RCTNetwork (= 0.76.9)
    - React-RCTSettings (= 0.76.9)
    - React-RCTText (= 0.76.9)
    - React-RCTVibration (= 0.76.9)
  - React-callinvoker (0.76.9)
  - React-Core (0.76.9):
    - glog
    - RCT-Folly (= 2024.10.14.00)
    - RCTDeprecation
    - React-Core/Default (= 0.76.9)
    - React-cxxreact
    - React-featureflags
    - React-jsc
    - React-jsi
    - React-jsiexecutor
    - React-jsinspector
    - React-perflogger
    - React-runtimescheduler
    - React-utils
    - SocketRocket (= 0.7.1)
    - Yoga
  - React-Core/CoreModulesHeaders (0.76.9):
    - glog
    - RCT-Folly (= 2024.10.14.00)
    - RCTDeprecation
    - React-Core/Default
    - React-cxxreact
    - React-featureflags
    - React-jsc
    - React-jsi
    - React-jsiexecutor
    - React-jsinspector
    - React-perflogger
    - React-runtimescheduler
    - React-utils
    - SocketRocket (= 0.7.1)
    - Yoga
  - React-Core/Default (0.76.9):
    - glog
    - RCT-Folly (= 2024.10.14.00)
    - RCTDeprecation
    - React-cxxreact
    - React-featureflags
    - React-jsc
    - React-jsi
    - React-jsiexecutor
    - React-jsinspector
    - React-perflogger
    - React-runtimescheduler
    - React-utils
    - SocketRocket (= 0.7.1)
    - Yoga
  - React-Core/DevSupport (0.76.9):
    - glog
    - RCT-Folly (= 2024.10.14.00)
    - RCTDeprecation
    - React-Core/Default (= 0.76.9)
    - React-Core/RCTWebSocket (= 0.76.9)
    - React-cxxreact
    - React-featureflags
    - React-jsc
    - React-jsi
    - React-jsiexecutor
    - React-jsinspector
    - React-perflogger
    - React-runtimescheduler
    - React-utils
    - SocketRocket (= 0.7.1)
    - Yoga
  - React-Core/RCTActionSheetHeaders (0.76.9):
    - glog
    - RCT-Folly (= 2024.10.14.00)
    - RCTDeprecation
    - React-Core/Default
    - React-cxxreact
    - React-featureflags
    - React-jsc
    - React-jsi
    - React-jsiexecutor
    - React-jsinspector
    - React-perflogger
    - React-runtimescheduler
    - React-utils
    - SocketRocket (= 0.7.1)
    - Yoga
  - React-Core/RCTAnimationHeaders (0.76.9):
    - glog
    - RCT-Folly (= 2024.10.14.00)
    - RCTDeprecation
    - React-Core/Default
    - React-cxxreact
    - React-featureflags
    - React-jsc
    - React-jsi
    - React-jsiexecutor
    - React-jsinspector
    - React-perflogger
    - React-runtimescheduler
    - React-utils
    - SocketRocket (= 0.7.1)
    - Yoga
  - React-Core/RCTBlobHeaders (0.76.9):
    - glog
    - RCT-Folly (= 2024.10.14.00)
    - RCTDeprecation
    - React-Core/Default
    - React-cxxreact
    - React-featureflags
    - React-jsc
    - React-jsi
    - React-jsiexecutor
    - React-jsinspector
    - React-perflogger
    - React-runtimescheduler
    - React-utils
    - SocketRocket (= 0.7.1)
    - Yoga
  - React-Core/RCTImageHeaders (0.76.9):
    - glog
    - RCT-Folly (= 2024.10.14.00)
    - RCTDeprecation
    - React-Core/Default
    - React-cxxreact
    - React-featureflags
    - React-jsc
    - React-jsi
    - React-jsiexecutor
    - React-jsinspector
    - React-perflogger
    - React-runtimescheduler
    - React-utils
    - SocketRocket (= 0.7.1)
    - Yoga
  - React-Core/RCTLinkingHeaders (0.76.9):
    - glog
    - RCT-Folly (= 2024.10.14.00)
    - RCTDeprecation
    - React-Core/Default
    - React-cxxreact
    - React-featureflags
    - React-jsc
    - React-jsi
    - React-jsiexecutor
    - React-jsinspector
    - React-perflogger
    - React-runtimescheduler
    - React-utils
    - SocketRocket (= 0.7.1)
    - Yoga
  - React-Core/RCTNetworkHeaders (0.76.9):
    - glog
    - RCT-Folly (= 2024.10.14.00)
    - RCTDeprecation
    - React-Core/Default
    - React-cxxreact
    - React-featureflags
    - React-jsc
    - React-jsi
    - React-jsiexecutor
    - React-jsinspector
    - React-perflogger
    - React-runtimescheduler
    - React-utils
    - SocketRocket (= 0.7.1)
    - Yoga
  - React-Core/RCTSettingsHeaders (0.76.9):
    - glog
    - RCT-Folly (= 2024.10.14.00)
    - RCTDeprecation
    - React-Core/Default
    - React-cxxreact
    - React-featureflags
    - React-jsc
    - React-jsi
    - React-jsiexecutor
    - React-jsinspector
    - React-perflogger
    - React-runtimescheduler
    - React-utils
    - SocketRocket (= 0.7.1)
    - Yoga
  - React-Core/RCTTextHeaders (0.76.9):
    - glog
    - RCT-Folly (= 2024.10.14.00)
    - RCTDeprecation
    - React-Core/Default
    - React-cxxreact
    - React-featureflags
    - React-jsc
    - React-jsi
    - React-jsiexecutor
    - React-jsinspector
    - React-perflogger
    - React-runtimescheduler
    - React-utils
    - SocketRocket (= 0.7.1)
    - Yoga
  - React-Core/RCTVibrationHeaders (0.76.9):
    - glog
    - RCT-Folly (= 2024.10.14.00)
    - RCTDeprecation
    - React-Core/Default
    - React-cxxreact
    - React-featureflags
    - React-jsc
    - React-jsi
    - React-jsiexecutor
    - React-jsinspector
    - React-perflogger
    - React-runtimescheduler
    - React-utils
    - SocketRocket (= 0.7.1)
    - Yoga
  - React-Core/RCTWebSocket (0.76.9):
    - glog
    - RCT-Folly (= 2024.10.14.00)
    - RCTDeprecation
    - React-Core/Default (= 0.76.9)
    - React-cxxreact
    - React-featureflags
    - React-jsc
    - React-jsi
    - React-jsiexecutor
    - React-jsinspector
    - React-perflogger
    - React-runtimescheduler
    - React-utils
    - SocketRocket (= 0.7.1)
    - Yoga
  - React-CoreModules (0.76.9):
    - DoubleConversion
    - fast_float
    - fmt
    - RCT-Folly
    - RCTTypeSafety
    - React-Core/CoreModulesHeaders
    - React-jsi
    - React-jsinspector
    - React-NativeModulesApple
    - React-RCTBlob
    - React-RCTImage
    - ReactCodegen
    - ReactCommon
    - SocketRocket
  - React-cxxreact (0.76.9):
    - boost
    - DoubleConversion
    - fast_float
    - fmt
    - glog
    - RCT-Folly
    - React-callinvoker
    - React-debug
    - React-jsi
    - React-jsinspector
    - React-logger
    - React-perflogger
    - React-runtimeexecutor
    - React-timing
  - React-debug (0.76.9)
  - React-defaultsnativemodule (0.76.9):
    - DoubleConversion
    - glog
    - RCT-Folly (= 2024.10.14.00)
    - RCTRequired
    - RCTTypeSafety
    - React-Core
    - React-debug
    - React-domnativemodule
    - React-Fabric
    - React-featureflags
    - React-featureflagsnativemodule
    - React-graphics
    - React-idlecallbacksnativemodule
    - React-ImageManager
    - React-jsi
    - React-microtasksnativemodule
    - React-NativeModulesApple
    - React-RCTFabric
    - React-rendererdebug
    - React-utils
    - ReactCodegen
    - ReactCommon/turbomodule/bridging
    - ReactCommon/turbomodule/core
    - Yoga
  - React-domnativemodule (0.76.9):
    - DoubleConversion
    - glog
    - RCT-Folly (= 2024.10.14.00)
    - RCTRequired
    - RCTTypeSafety
    - React-Core
    - React-debug
    - React-Fabric
    - React-FabricComponents
    - React-featureflags
    - React-graphics
    - React-ImageManager
    - React-jsi
    - React-NativeModulesApple
    - React-RCTFabric
    - React-rendererdebug
    - React-utils
    - ReactCodegen
    - ReactCommon/turbomodule/bridging
    - ReactCommon/turbomodule/core
    - Yoga
  - React-Fabric (0.76.9):
    - DoubleConversion
    - fast_float
    - fmt
    - glog
    - RCT-Folly/Fabric (= 2024.10.14.00)
    - RCTRequired
    - RCTTypeSafety
    - React-Core
    - React-cxxreact
    - React-debug
    - React-Fabric/animations (= 0.76.9)
    - React-Fabric/attributedstring (= 0.76.9)
    - React-Fabric/componentregistry (= 0.76.9)
    - React-Fabric/componentregistrynative (= 0.76.9)
    - React-Fabric/components (= 0.76.9)
    - React-Fabric/core (= 0.76.9)
    - React-Fabric/dom (= 0.76.9)
    - React-Fabric/imagemanager (= 0.76.9)
    - React-Fabric/leakchecker (= 0.76.9)
    - React-Fabric/mounting (= 0.76.9)
    - React-Fabric/observers (= 0.76.9)
    - React-Fabric/scheduler (= 0.76.9)
    - React-Fabric/telemetry (= 0.76.9)
    - React-Fabric/templateprocessor (= 0.76.9)
    - React-Fabric/uimanager (= 0.76.9)
    - React-featureflags
    - React-graphics
    - React-jsc
    - React-jsi
    - React-jsiexecutor
    - React-logger
    - React-rendererdebug
    - React-runtimescheduler
    - React-utils
    - ReactCommon/turbomodule/core
  - React-Fabric/animations (0.76.9):
    - DoubleConversion
    - fast_float
    - fmt
    - glog
    - RCT-Folly/Fabric (= 2024.10.14.00)
    - RCTRequired
    - RCTTypeSafety
    - React-Core
    - React-cxxreact
    - React-debug
    - React-featureflags
    - React-graphics
    - React-jsc
    - React-jsi
    - React-jsiexecutor
    - React-logger
    - React-rendererdebug
    - React-runtimescheduler
    - React-utils
    - ReactCommon/turbomodule/core
  - React-Fabric/attributedstring (0.76.9):
    - DoubleConversion
    - fast_float
    - fmt
    - glog
    - RCT-Folly/Fabric (= 2024.10.14.00)
    - RCTRequired
    - RCTTypeSafety
    - React-Core
    - React-cxxreact
    - React-debug
    - React-featureflags
    - React-graphics
    - React-jsc
    - React-jsi
    - React-jsiexecutor
    - React-logger
    - React-rendererdebug
    - React-runtimescheduler
    - React-utils
    - ReactCommon/turbomodule/core
  - React-Fabric/componentregistry (0.76.9):
    - DoubleConversion
    - fast_float
    - fmt
    - glog
    - RCT-Folly/Fabric (= 2024.10.14.00)
    - RCTRequired
    - RCTTypeSafety
    - React-Core
    - React-cxxreact
    - React-debug
    - React-featureflags
    - React-graphics
    - React-jsc
    - React-jsi
    - React-jsiexecutor
    - React-logger
    - React-rendererdebug
    - React-runtimescheduler
    - React-utils
    - ReactCommon/turbomodule/core
  - React-Fabric/componentregistrynative (0.76.9):
    - DoubleConversion
    - fast_float
    - fmt
    - glog
    - RCT-Folly/Fabric (= 2024.10.14.00)
    - RCTRequired
    - RCTTypeSafety
    - React-Core
    - React-cxxreact
    - React-debug
    - React-featureflags
    - React-graphics
    - React-jsc
    - React-jsi
    - React-jsiexecutor
    - React-logger
    - React-rendererdebug
    - React-runtimescheduler
    - React-utils
    - ReactCommon/turbomodule/core
  - React-Fabric/components (0.76.9):
    - DoubleConversion
    - fast_float
    - fmt
    - glog
    - RCT-Folly/Fabric (= 2024.10.14.00)
    - RCTRequired
    - RCTTypeSafety
    - React-Core
    - React-cxxreact
    - React-debug
    - React-Fabric/components/legacyviewmanagerinterop (= 0.76.9)
    - React-Fabric/components/root (= 0.76.9)
    - React-Fabric/components/view (= 0.76.9)
    - React-featureflags
    - React-graphics
    - React-jsc
    - React-jsi
    - React-jsiexecutor
    - React-logger
    - React-rendererdebug
    - React-runtimescheduler
    - React-utils
    - ReactCommon/turbomodule/core
  - React-Fabric/components/legacyviewmanagerinterop (0.76.9):
    - DoubleConversion
    - fast_float
    - fmt
    - glog
    - RCT-Folly/Fabric (= 2024.10.14.00)
    - RCTRequired
    - RCTTypeSafety
    - React-Core
    - React-cxxreact
    - React-debug
    - React-featureflags
    - React-graphics
    - React-jsc
    - React-jsi
    - React-jsiexecutor
    - React-logger
    - React-rendererdebug
    - React-runtimescheduler
    - React-utils
    - ReactCommon/turbomodule/core
  - React-Fabric/components/root (0.76.9):
    - DoubleConversion
    - fast_float
    - fmt
    - glog
    - RCT-Folly/Fabric (= 2024.10.14.00)
    - RCTRequired
    - RCTTypeSafety
    - React-Core
    - React-cxxreact
    - React-debug
    - React-featureflags
    - React-graphics
    - React-jsc
    - React-jsi
    - React-jsiexecutor
    - React-logger
    - React-rendererdebug
    - React-runtimescheduler
    - React-utils
    - ReactCommon/turbomodule/core
  - React-Fabric/components/view (0.76.9):
    - DoubleConversion
    - fast_float
    - fmt
    - glog
    - RCT-Folly/Fabric (= 2024.10.14.00)
    - RCTRequired
    - RCTTypeSafety
    - React-Core
    - React-cxxreact
    - React-debug
    - React-featureflags
    - React-graphics
    - React-jsc
    - React-jsi
    - React-jsiexecutor
    - React-logger
    - React-rendererdebug
    - React-runtimescheduler
    - React-utils
    - ReactCommon/turbomodule/core
    - Yoga
  - React-Fabric/core (0.76.9):
    - DoubleConversion
    - fast_float
    - fmt
    - glog
    - RCT-Folly/Fabric (= 2024.10.14.00)
    - RCTRequired
    - RCTTypeSafety
    - React-Core
    - React-cxxreact
    - React-debug
    - React-featureflags
    - React-graphics
    - React-jsc
    - React-jsi
    - React-jsiexecutor
    - React-logger
    - React-rendererdebug
    - React-runtimescheduler
    - React-utils
    - ReactCommon/turbomodule/core
  - React-Fabric/dom (0.76.9):
    - DoubleConversion
    - fast_float
    - fmt
    - glog
    - RCT-Folly/Fabric (= 2024.10.14.00)
    - RCTRequired
    - RCTTypeSafety
    - React-Core
    - React-cxxreact
    - React-debug
    - React-featureflags
    - React-graphics
    - React-jsc
    - React-jsi
    - React-jsiexecutor
    - React-logger
    - React-rendererdebug
    - React-runtimescheduler
    - React-utils
    - ReactCommon/turbomodule/core
  - React-Fabric/imagemanager (0.76.9):
    - DoubleConversion
    - fast_float
    - fmt
    - glog
    - RCT-Folly/Fabric (= 2024.10.14.00)
    - RCTRequired
    - RCTTypeSafety
    - React-Core
    - React-cxxreact
    - React-debug
    - React-featureflags
    - React-graphics
    - React-jsc
    - React-jsi
    - React-jsiexecutor
    - React-logger
    - React-rendererdebug
    - React-runtimescheduler
    - React-utils
    - ReactCommon/turbomodule/core
  - React-Fabric/leakchecker (0.76.9):
    - DoubleConversion
    - fast_float
    - fmt
    - glog
    - RCT-Folly/Fabric (= 2024.10.14.00)
    - RCTRequired
    - RCTTypeSafety
    - React-Core
    - React-cxxreact
    - React-debug
    - React-featureflags
    - React-graphics
    - React-jsc
    - React-jsi
    - React-jsiexecutor
    - React-logger
    - React-rendererdebug
    - React-runtimescheduler
    - React-utils
    - ReactCommon/turbomodule/core
  - React-Fabric/mounting (0.76.9):
    - DoubleConversion
    - fast_float
    - fmt
    - glog
    - RCT-Folly/Fabric (= 2024.10.14.00)
    - RCTRequired
    - RCTTypeSafety
    - React-Core
    - React-cxxreact
    - React-debug
    - React-featureflags
    - React-graphics
    - React-jsc
    - React-jsi
    - React-jsiexecutor
    - React-logger
    - React-rendererdebug
    - React-runtimescheduler
    - React-utils
    - ReactCommon/turbomodule/core
  - React-Fabric/observers (0.76.9):
    - DoubleConversion
    - fast_float
    - fmt
    - glog
    - RCT-Folly/Fabric (= 2024.10.14.00)
    - RCTRequired
    - RCTTypeSafety
    - React-Core
    - React-cxxreact
    - React-debug
    - React-Fabric/observers/events (= 0.76.9)
    - React-featureflags
    - React-graphics
    - React-jsc
    - React-jsi
    - React-jsiexecutor
    - React-logger
    - React-rendererdebug
    - React-runtimescheduler
    - React-utils
    - ReactCommon/turbomodule/core
  - React-Fabric/observers/events (0.76.9):
    - DoubleConversion
    - fast_float
    - fmt
    - glog
    - RCT-Folly/Fabric (= 2024.10.14.00)
    - RCTRequired
    - RCTTypeSafety
    - React-Core
    - React-cxxreact
    - React-debug
    - React-featureflags
    - React-graphics
    - React-jsc
    - React-jsi
    - React-jsiexecutor
    - React-logger
    - React-rendererdebug
    - React-runtimescheduler
    - React-utils
    - ReactCommon/turbomodule/core
  - React-Fabric/scheduler (0.76.9):
    - DoubleConversion
    - fast_float
    - fmt
    - glog
    - RCT-Folly/Fabric (= 2024.10.14.00)
    - RCTRequired
    - RCTTypeSafety
    - React-Core
    - React-cxxreact
    - React-debug
    - React-Fabric/observers/events
    - React-featureflags
    - React-graphics
    - React-jsc
    - React-jsi
    - React-jsiexecutor
    - React-logger
    - React-performancetimeline
    - React-rendererdebug
    - React-runtimescheduler
    - React-utils
    - ReactCommon/turbomodule/core
  - React-Fabric/telemetry (0.76.9):
    - DoubleConversion
    - fast_float
    - fmt
    - glog
    - RCT-Folly/Fabric (= 2024.10.14.00)
    - RCTRequired
    - RCTTypeSafety
    - React-Core
    - React-cxxreact
    - React-debug
    - React-featureflags
    - React-graphics
    - React-jsc
    - React-jsi
    - React-jsiexecutor
    - React-logger
    - React-rendererdebug
    - React-runtimescheduler
    - React-utils
    - ReactCommon/turbomodule/core
  - React-Fabric/templateprocessor (0.76.9):
    - DoubleConversion
    - fast_float
    - fmt
    - glog
    - RCT-Folly/Fabric (= 2024.10.14.00)
    - RCTRequired
    - RCTTypeSafety
    - React-Core
    - React-cxxreact
    - React-debug
    - React-featureflags
    - React-graphics
    - React-jsc
    - React-jsi
    - React-jsiexecutor
    - React-logger
    - React-rendererdebug
    - React-runtimescheduler
    - React-utils
    - ReactCommon/turbomodule/core
  - React-Fabric/uimanager (0.76.9):
    - DoubleConversion
    - fast_float
    - fmt
    - glog
    - RCT-Folly/Fabric (= 2024.10.14.00)
    - RCTRequired
    - RCTTypeSafety
    - React-Core
    - React-cxxreact
    - React-debug
    - React-Fabric/uimanager/consistency (= 0.76.9)
    - React-featureflags
    - React-graphics
    - React-jsc
    - React-jsi
    - React-jsiexecutor
    - React-logger
    - React-rendererconsistency
    - React-rendererdebug
    - React-runtimescheduler
    - React-utils
    - ReactCommon/turbomodule/core
  - React-Fabric/uimanager/consistency (0.76.9):
    - DoubleConversion
    - fast_float
    - fmt
    - glog
    - RCT-Folly/Fabric (= 2024.10.14.00)
    - RCTRequired
    - RCTTypeSafety
    - React-Core
    - React-cxxreact
    - React-debug
    - React-featureflags
    - React-graphics
    - React-jsc
    - React-jsi
    - React-jsiexecutor
    - React-logger
    - React-rendererconsistency
    - React-rendererdebug
    - React-runtimescheduler
    - React-utils
    - ReactCommon/turbomodule/core
  - React-FabricComponents (0.76.9):
    - DoubleConversion
    - fast_float
    - fmt
    - glog
    - RCT-Folly/Fabric (= 2024.10.14.00)
    - RCTRequired
    - RCTTypeSafety
    - React-Core
    - React-cxxreact
    - React-debug
    - React-Fabric
    - React-FabricComponents/components (= 0.76.9)
    - React-FabricComponents/textlayoutmanager (= 0.76.9)
    - React-featureflags
    - React-graphics
    - React-jsc
    - React-jsi
    - React-jsiexecutor
    - React-logger
    - React-rendererdebug
    - React-runtimescheduler
    - React-utils
    - ReactCodegen
    - ReactCommon/turbomodule/core
    - Yoga
  - React-FabricComponents/components (0.76.9):
    - DoubleConversion
    - fast_float
    - fmt
    - glog
    - RCT-Folly/Fabric (= 2024.10.14.00)
    - RCTRequired
    - RCTTypeSafety
    - React-Core
    - React-cxxreact
    - React-debug
    - React-Fabric
    - React-FabricComponents/components/inputaccessory (= 0.76.9)
    - React-FabricComponents/components/iostextinput (= 0.76.9)
    - React-FabricComponents/components/modal (= 0.76.9)
    - React-FabricComponents/components/rncore (= 0.76.9)
    - React-FabricComponents/components/safeareaview (= 0.76.9)
    - React-FabricComponents/components/scrollview (= 0.76.9)
    - React-FabricComponents/components/text (= 0.76.9)
    - React-FabricComponents/components/textinput (= 0.76.9)
    - React-FabricComponents/components/unimplementedview (= 0.76.9)
    - React-featureflags
    - React-graphics
    - React-jsc
    - React-jsi
    - React-jsiexecutor
    - React-logger
    - React-rendererdebug
    - React-runtimescheduler
    - React-utils
    - ReactCodegen
    - ReactCommon/turbomodule/core
    - Yoga
  - React-FabricComponents/components/inputaccessory (0.76.9):
    - DoubleConversion
    - fast_float
    - fmt
    - glog
    - RCT-Folly/Fabric (= 2024.10.14.00)
    - RCTRequired
    - RCTTypeSafety
    - React-Core
    - React-cxxreact
    - React-debug
    - React-Fabric
    - React-featureflags
    - React-graphics
    - React-jsc
    - React-jsi
    - React-jsiexecutor
    - React-logger
    - React-rendererdebug
    - React-runtimescheduler
    - React-utils
    - ReactCodegen
    - ReactCommon/turbomodule/core
    - Yoga
  - React-FabricComponents/components/iostextinput (0.76.9):
    - DoubleConversion
    - fast_float
    - fmt
    - glog
    - RCT-Folly/Fabric (= 2024.10.14.00)
    - RCTRequired
    - RCTTypeSafety
    - React-Core
    - React-cxxreact
    - React-debug
    - React-Fabric
    - React-featureflags
    - React-graphics
    - React-jsc
    - React-jsi
    - React-jsiexecutor
    - React-logger
    - React-rendererdebug
    - React-runtimescheduler
    - React-utils
    - ReactCodegen
    - ReactCommon/turbomodule/core
    - Yoga
  - React-FabricComponents/components/modal (0.76.9):
    - DoubleConversion
    - fast_float
    - fmt
    - glog
    - RCT-Folly/Fabric (= 2024.10.14.00)
    - RCTRequired
    - RCTTypeSafety
    - React-Core
    - React-cxxreact
    - React-debug
    - React-Fabric
    - React-featureflags
    - React-graphics
    - React-jsc
    - React-jsi
    - React-jsiexecutor
    - React-logger
    - React-rendererdebug
    - React-runtimescheduler
    - React-utils
    - ReactCodegen
    - ReactCommon/turbomodule/core
    - Yoga
  - React-FabricComponents/components/rncore (0.76.9):
    - DoubleConversion
    - fast_float
    - fmt
    - glog
    - RCT-Folly/Fabric (= 2024.10.14.00)
    - RCTRequired
    - RCTTypeSafety
    - React-Core
    - React-cxxreact
    - React-debug
    - React-Fabric
    - React-featureflags
    - React-graphics
    - React-jsc
    - React-jsi
    - React-jsiexecutor
    - React-logger
    - React-rendererdebug
    - React-runtimescheduler
    - React-utils
    - ReactCodegen
    - ReactCommon/turbomodule/core
    - Yoga
  - React-FabricComponents/components/safeareaview (0.76.9):
    - DoubleConversion
    - fast_float
    - fmt
    - glog
    - RCT-Folly/Fabric (= 2024.10.14.00)
    - RCTRequired
    - RCTTypeSafety
    - React-Core
    - React-cxxreact
    - React-debug
    - React-Fabric
    - React-featureflags
    - React-graphics
    - React-jsc
    - React-jsi
    - React-jsiexecutor
    - React-logger
    - React-rendererdebug
    - React-runtimescheduler
    - React-utils
    - ReactCodegen
    - ReactCommon/turbomodule/core
    - Yoga
  - React-FabricComponents/components/scrollview (0.76.9):
    - DoubleConversion
    - fast_float
    - fmt
    - glog
    - RCT-Folly/Fabric (= 2024.10.14.00)
    - RCTRequired
    - RCTTypeSafety
    - React-Core
    - React-cxxreact
    - React-debug
    - React-Fabric
    - React-featureflags
    - React-graphics
    - React-jsc
    - React-jsi
    - React-jsiexecutor
    - React-logger
    - React-rendererdebug
    - React-runtimescheduler
    - React-utils
    - ReactCodegen
    - ReactCommon/turbomodule/core
    - Yoga
  - React-FabricComponents/components/text (0.76.9):
    - DoubleConversion
    - fast_float
    - fmt
    - glog
    - RCT-Folly/Fabric (= 2024.10.14.00)
    - RCTRequired
    - RCTTypeSafety
    - React-Core
    - React-cxxreact
    - React-debug
    - React-Fabric
    - React-featureflags
    - React-graphics
    - React-jsc
    - React-jsi
    - React-jsiexecutor
    - React-logger
    - React-rendererdebug
    - React-runtimescheduler
    - React-utils
    - ReactCodegen
    - ReactCommon/turbomodule/core
    - Yoga
  - React-FabricComponents/components/textinput (0.76.9):
    - DoubleConversion
    - fast_float
    - fmt
    - glog
    - RCT-Folly/Fabric (= 2024.10.14.00)
    - RCTRequired
    - RCTTypeSafety
    - React-Core
    - React-cxxreact
    - React-debug
    - React-Fabric
    - React-featureflags
    - React-graphics
    - React-jsc
    - React-jsi
    - React-jsiexecutor
    - React-logger
    - React-rendererdebug
    - React-runtimescheduler
    - React-utils
    - ReactCodegen
    - ReactCommon/turbomodule/core
    - Yoga
  - React-FabricComponents/components/unimplementedview (0.76.9):
    - DoubleConversion
    - fast_float
    - fmt
    - glog
    - RCT-Folly/Fabric (= 2024.10.14.00)
    - RCTRequired
    - RCTTypeSafety
    - React-Core
    - React-cxxreact
    - React-debug
    - React-Fabric
    - React-featureflags
    - React-graphics
    - React-jsc
    - React-jsi
    - React-jsiexecutor
    - React-logger
    - React-rendererdebug
    - React-runtimescheduler
    - React-utils
    - ReactCodegen
    - ReactCommon/turbomodule/core
    - Yoga
  - React-FabricComponents/textlayoutmanager (0.76.9):
    - DoubleConversion
    - fast_float
    - fmt
    - glog
    - RCT-Folly/Fabric (= 2024.10.14.00)
    - RCTRequired
    - RCTTypeSafety
    - React-Core
    - React-cxxreact
    - React-debug
    - React-Fabric
    - React-featureflags
    - React-graphics
    - React-jsc
    - React-jsi
    - React-jsiexecutor
    - React-logger
    - React-rendererdebug
    - React-runtimescheduler
    - React-utils
    - ReactCodegen
    - ReactCommon/turbomodule/core
    - Yoga
  - React-FabricImage (0.76.9):
    - DoubleConversion
    - fast_float
    - fmt
    - glog
    - RCT-Folly/Fabric
    - RCTRequired
    - RCTTypeSafety
    - React-Fabric
    - React-graphics
    - React-ImageManager
    - React-jsc
    - React-jsi
    - React-jsiexecutor
    - React-logger
    - React-rendererdebug
    - React-utils
    - ReactCommon
    - Yoga
  - React-featureflags (0.76.9)
  - React-featureflagsnativemodule (0.76.9):
    - DoubleConversion
    - glog
    - RCT-Folly (= 2024.10.14.00)
    - RCTRequired
    - RCTTypeSafety
    - React-Core
    - React-debug
    - React-Fabric
    - React-featureflags
    - React-graphics
    - React-ImageManager
    - React-jsi
    - React-NativeModulesApple
    - React-RCTFabric
    - React-rendererdebug
    - React-utils
    - ReactCodegen
    - ReactCommon/turbomodule/bridging
    - ReactCommon/turbomodule/core
    - Yoga
  - React-graphics (0.76.9):
    - DoubleConversion
    - fast_float
    - fmt
    - glog
    - RCT-Folly/Fabric
    - React-jsi
    - React-jsiexecutor
    - React-utils
  - React-idlecallbacksnativemodule (0.76.9):
    - DoubleConversion
    - glog
    - RCT-Folly (= 2024.10.14.00)
    - RCTRequired
    - RCTTypeSafety
    - React-Core
    - React-debug
    - React-Fabric
    - React-featureflags
    - React-graphics
    - React-ImageManager
    - React-jsi
    - React-NativeModulesApple
    - React-RCTFabric
    - React-rendererdebug
    - React-runtimescheduler
    - React-utils
    - ReactCodegen
    - ReactCommon/turbomodule/bridging
    - ReactCommon/turbomodule/core
    - Yoga
  - React-ImageManager (0.76.9):
    - glog
    - RCT-Folly/Fabric
    - React-Core/Default
    - React-debug
    - React-Fabric
    - React-graphics
    - React-rendererdebug
    - React-utils
  - React-jsc (0.76.9):
    - React-jsc/Fabric (= 0.76.9)
    - React-jsi (= 0.76.9)
  - React-jsc/Fabric (0.76.9):
    - React-jsi (= 0.76.9)
  - React-jserrorhandler (0.76.9):
    - glog
    - RCT-Folly/Fabric (= 2024.10.14.00)
    - React-cxxreact
    - React-debug
    - React-jsi
  - React-jsi (0.76.9):
    - boost
    - DoubleConversion
    - fast_float
    - fmt
    - glog
    - RCT-Folly
  - React-jsiexecutor (0.76.9):
    - DoubleConversion
    - fast_float
    - fmt
    - glog
    - RCT-Folly
    - React-cxxreact
    - React-jsi
    - React-jsinspector
    - React-perflogger
  - React-jsinspector (0.76.9):
    - DoubleConversion
    - glog
    - RCT-Folly
    - React-featureflags
    - React-jsi
    - React-perflogger
    - React-runtimeexecutor
  - React-jsitracing (0.76.9):
    - React-jsi
  - React-logger (0.76.9):
    - glog
  - React-Mapbuffer (0.76.9):
    - glog
    - React-debug
  - React-microtasksnativemodule (0.76.9):
    - DoubleConversion
    - glog
    - RCT-Folly (= 2024.10.14.00)
    - RCTRequired
    - RCTTypeSafety
    - React-Core
    - React-debug
    - React-Fabric
    - React-featureflags
    - React-graphics
    - React-ImageManager
    - React-jsi
    - React-NativeModulesApple
    - React-RCTFabric
    - React-rendererdebug
    - React-utils
    - ReactCodegen
    - ReactCommon/turbomodule/bridging
    - ReactCommon/turbomodule/core
    - Yoga
  - react-native-aes (3.0.3):
    - React-Core
  - react-native-background-timer (2.1.1):
    - React
  - react-native-ble-plx (3.1.2):
    - DoubleConversion
    - glog
    - MultiplatformBleAdapter (= 0.2.0)
    - RCT-Folly (= 2024.10.14.00)
    - RCTRequired
    - RCTTypeSafety
    - React-Core
    - React-debug
    - React-Fabric
    - React-featureflags
    - React-graphics
    - React-ImageManager
    - React-jsi
    - React-NativeModulesApple
    - React-RCTFabric
    - React-rendererdebug
    - React-utils
    - ReactCodegen
    - ReactCommon/turbomodule/bridging
    - ReactCommon/turbomodule/core
    - Yoga
  - react-native-blob-jsi-helper (0.3.1):
    - React
    - React-Core
  - react-native-blob-util (0.19.9):
    - React-Core
  - react-native-blur (4.4.1):
    - DoubleConversion
    - glog
    - RCT-Folly (= 2024.10.14.00)
    - RCTRequired
    - RCTTypeSafety
    - React-Core
    - React-debug
    - React-Fabric
    - React-featureflags
    - React-graphics
    - React-ImageManager
    - React-jsi
    - React-NativeModulesApple
    - React-RCTFabric
    - React-rendererdebug
    - React-utils
    - ReactCodegen
    - ReactCommon/turbomodule/bridging
    - ReactCommon/turbomodule/core
    - Yoga
  - react-native-branch (5.6.2):
    - Branch (= 1.43.2)
    - React-Core
  - react-native-camera (3.44.3):
    - React-Core
    - react-native-camera/RCT (= 3.44.3)
    - react-native-camera/RN (= 3.44.3)
  - react-native-camera/RCT (3.44.3):
    - React-Core
  - react-native-camera/RN (3.44.3):
    - React-Core
  - react-native-compat (2.19.2):
    - DoubleConversion
    - glog
    - RCT-Folly (= 2024.10.14.00)
    - RCTRequired
    - RCTTypeSafety
    - React-Core
    - React-debug
    - React-Fabric
    - React-featureflags
    - React-graphics
    - React-ImageManager
    - React-jsi
    - React-NativeModulesApple
    - React-RCTFabric
    - React-rendererdebug
    - React-utils
    - ReactCodegen
    - ReactCommon/turbomodule/bridging
    - ReactCommon/turbomodule/core
    - Yoga
  - react-native-cookies (6.2.1):
    - React-Core
  - react-native-fast-crypto (2.2.0):
    - React
  - react-native-get-random-values (1.11.0):
    - React-Core
  - react-native-gzip (1.1.0):
    - Base64
    - GZIP
    - React-Core
  - react-native-in-app-review (4.3.3):
    - React-Core
  - react-native-launch-arguments (4.0.1):
    - React
  - react-native-mmkv (2.11.0):
    - MMKV (>= 1.2.13)
    - React-Core
  - react-native-netinfo (9.5.0):
    - React-Core
  - react-native-pager-view (6.7.1):
    - DoubleConversion
    - glog
    - RCT-Folly (= 2024.10.14.00)
    - RCTRequired
    - RCTTypeSafety
    - React-Core
    - React-debug
    - React-Fabric
    - React-featureflags
    - React-graphics
    - React-ImageManager
    - React-jsi
    - React-NativeModulesApple
    - React-RCTFabric
    - React-rendererdebug
    - React-utils
    - ReactCodegen
    - ReactCommon/turbomodule/bridging
    - ReactCommon/turbomodule/core
    - Yoga
  - react-native-performance (5.1.2):
    - React-Core
  - react-native-quick-base64 (2.0.8):
    - React-Core
  - react-native-quick-crypto (0.7.12):
    - DoubleConversion
    - glog
    - OpenSSL-Universal
    - RCT-Folly (= 2024.10.14.00)
    - RCTRequired
    - RCTTypeSafety
    - React
    - React-Core
    - React-debug
    - React-Fabric
    - React-featureflags
    - React-graphics
    - React-ImageManager
    - React-jsi
    - React-NativeModulesApple
    - React-RCTFabric
    - React-rendererdebug
    - React-utils
    - ReactCodegen
    - ReactCommon/turbomodule/bridging
    - ReactCommon/turbomodule/core
    - Yoga
  - react-native-randombytes (3.6.1):
    - React-Core
  - react-native-render-html (6.3.4):
    - React-Core
  - react-native-safe-area-context (3.4.1):
    - React-Core
  - react-native-slider (4.5.6):
    - DoubleConversion
    - glog
    - RCT-Folly (= 2024.10.14.00)
    - RCTRequired
    - RCTTypeSafety
    - React-Core
    - React-debug
    - React-Fabric
    - React-featureflags
    - React-graphics
    - React-ImageManager
    - React-jsi
    - React-NativeModulesApple
    - React-RCTFabric
    - React-rendererdebug
    - React-utils
    - ReactCodegen
    - ReactCommon/turbomodule/bridging
    - ReactCommon/turbomodule/core
    - Yoga
  - react-native-video (6.10.1):
    - DoubleConversion
    - glog
    - RCT-Folly (= 2024.10.14.00)
    - RCTRequired
    - RCTTypeSafety
    - React-Core
    - React-debug
    - React-Fabric
    - React-featureflags
    - React-graphics
    - React-ImageManager
    - React-jsi
    - react-native-video/Video (= 6.10.1)
    - React-NativeModulesApple
    - React-RCTFabric
    - React-rendererdebug
    - React-utils
    - ReactCodegen
    - ReactCommon/turbomodule/bridging
    - ReactCommon/turbomodule/core
    - Yoga
  - react-native-video/Video (6.10.1):
    - DoubleConversion
    - glog
    - RCT-Folly (= 2024.10.14.00)
    - RCTRequired
    - RCTTypeSafety
    - React-Core
    - React-debug
    - React-Fabric
    - React-featureflags
    - React-graphics
    - React-ImageManager
    - React-jsi
    - React-NativeModulesApple
    - React-RCTFabric
    - React-rendererdebug
    - React-utils
    - ReactCodegen
    - ReactCommon/turbomodule/bridging
    - ReactCommon/turbomodule/core
    - Yoga
  - react-native-view-shot (3.8.0):
    - React-Core
  - react-native-webview-mm (14.0.4):
    - React-Core
  - React-nativeconfig (0.76.9)
  - React-NativeModulesApple (0.76.9):
    - glog
    - React-callinvoker
    - React-Core
    - React-cxxreact
    - React-jsc
    - React-jsi
    - React-jsinspector
    - React-runtimeexecutor
    - ReactCommon/turbomodule/bridging
    - ReactCommon/turbomodule/core
  - React-perflogger (0.76.9):
    - DoubleConversion
    - RCT-Folly (= 2024.10.14.00)
  - React-performancetimeline (0.76.9):
    - RCT-Folly (= 2024.10.14.00)
    - React-cxxreact
    - React-timing
  - React-RCTActionSheet (0.76.9):
    - React-Core/RCTActionSheetHeaders (= 0.76.9)
  - React-RCTAnimation (0.76.9):
    - RCT-Folly (= 2024.10.14.00)
    - RCTTypeSafety
    - React-Core/RCTAnimationHeaders
    - React-jsi
    - React-NativeModulesApple
    - ReactCodegen
    - ReactCommon
  - React-RCTAppDelegate (0.76.9):
    - RCT-Folly (= 2024.10.14.00)
    - RCTRequired
    - RCTTypeSafety
    - React-Core
    - React-CoreModules
    - React-debug
    - React-defaultsnativemodule
    - React-Fabric
    - React-featureflags
    - React-graphics
    - React-jsc
    - React-nativeconfig
    - React-NativeModulesApple
    - React-RCTFabric
    - React-RCTImage
    - React-RCTNetwork
    - React-rendererdebug
    - React-RuntimeApple
    - React-RuntimeCore
    - React-runtimescheduler
    - React-utils
    - ReactCodegen
    - ReactCommon
  - React-RCTBlob (0.76.9):
    - DoubleConversion
    - fast_float
    - fmt
    - RCT-Folly (= 2024.10.14.00)
    - React-Core/RCTBlobHeaders
    - React-Core/RCTWebSocket
    - React-jsi
    - React-jsinspector
    - React-NativeModulesApple
    - React-RCTNetwork
    - ReactCodegen
    - ReactCommon
  - React-RCTFabric (0.76.9):
    - glog
    - RCT-Folly/Fabric (= 2024.10.14.00)
    - React-Core
    - React-debug
    - React-Fabric
    - React-FabricComponents
    - React-FabricImage
    - React-featureflags
    - React-graphics
    - React-ImageManager
    - React-jsc
    - React-jsi
    - React-jsinspector
    - React-nativeconfig
    - React-performancetimeline
    - React-RCTImage
    - React-RCTText
    - React-rendererconsistency
    - React-rendererdebug
    - React-runtimescheduler
    - React-utils
    - Yoga
  - React-RCTImage (0.76.9):
    - RCT-Folly (= 2024.10.14.00)
    - RCTTypeSafety
    - React-Core/RCTImageHeaders
    - React-jsi
    - React-NativeModulesApple
    - React-RCTNetwork
    - ReactCodegen
    - ReactCommon
  - React-RCTLinking (0.76.9):
    - React-Core/RCTLinkingHeaders (= 0.76.9)
    - React-jsi (= 0.76.9)
    - React-NativeModulesApple
    - ReactCodegen
    - ReactCommon
    - ReactCommon/turbomodule/core (= 0.76.9)
  - React-RCTNetwork (0.76.9):
    - RCT-Folly (= 2024.10.14.00)
    - RCTTypeSafety
    - React-Core/RCTNetworkHeaders
    - React-jsi
    - React-NativeModulesApple
    - ReactCodegen
    - ReactCommon
  - React-RCTSettings (0.76.9):
    - RCT-Folly (= 2024.10.14.00)
    - RCTTypeSafety
    - React-Core/RCTSettingsHeaders
    - React-jsi
    - React-NativeModulesApple
    - ReactCodegen
    - ReactCommon
  - React-RCTText (0.76.9):
    - React-Core/RCTTextHeaders (= 0.76.9)
    - Yoga
  - React-RCTVibration (0.76.9):
    - RCT-Folly (= 2024.10.14.00)
    - React-Core/RCTVibrationHeaders
    - React-jsi
    - React-NativeModulesApple
    - ReactCodegen
    - ReactCommon
  - React-rendererconsistency (0.76.9)
  - React-rendererdebug (0.76.9):
    - DoubleConversion
    - fast_float
    - fmt
    - RCT-Folly
    - React-debug
  - React-rncore (0.76.9)
  - React-RuntimeApple (0.76.9):
    - RCT-Folly/Fabric (= 2024.10.14.00)
    - React-callinvoker
    - React-Core/Default
    - React-CoreModules
    - React-cxxreact
    - React-jsc
    - React-jserrorhandler
    - React-jsi
    - React-jsiexecutor
    - React-jsinspector
    - React-Mapbuffer
    - React-NativeModulesApple
    - React-RCTFabric
    - React-RuntimeCore
    - React-runtimeexecutor
    - React-runtimescheduler
    - React-utils
  - React-RuntimeCore (0.76.9):
    - glog
    - RCT-Folly/Fabric (= 2024.10.14.00)
    - React-cxxreact
    - React-featureflags
    - React-jsc
    - React-jserrorhandler
    - React-jsi
    - React-jsiexecutor
    - React-jsinspector
    - React-performancetimeline
    - React-runtimeexecutor
    - React-runtimescheduler
    - React-utils
  - React-runtimeexecutor (0.76.9):
    - React-jsi (= 0.76.9)
  - React-runtimescheduler (0.76.9):
    - glog
    - RCT-Folly (= 2024.10.14.00)
    - React-callinvoker
    - React-cxxreact
    - React-debug
    - React-featureflags
    - React-jsc
    - React-jsi
    - React-performancetimeline
    - React-rendererconsistency
    - React-rendererdebug
    - React-runtimeexecutor
    - React-timing
    - React-utils
  - React-timing (0.76.9)
  - React-utils (0.76.9):
    - glog
    - RCT-Folly (= 2024.10.14.00)
    - React-debug
    - React-jsc
    - React-jsi (= 0.76.9)
  - ReactCodegen (0.76.9):
    - DoubleConversion
    - glog
    - RCT-Folly
    - RCTRequired
    - RCTTypeSafety
    - React-Core
    - React-debug
    - React-Fabric
    - React-FabricImage
    - React-featureflags
    - React-graphics
    - React-jsc
    - React-jsi
    - React-jsiexecutor
    - React-NativeModulesApple
    - React-rendererdebug
    - React-utils
    - ReactCommon/turbomodule/bridging
    - ReactCommon/turbomodule/core
  - ReactCommon (0.76.9):
    - ReactCommon/turbomodule (= 0.76.9)
  - ReactCommon/turbomodule (0.76.9):
    - DoubleConversion
    - fast_float
    - fmt
    - glog
    - RCT-Folly
    - React-callinvoker
    - React-cxxreact
    - React-jsi
    - React-logger
    - React-perflogger
    - ReactCommon/turbomodule/bridging (= 0.76.9)
    - ReactCommon/turbomodule/core (= 0.76.9)
  - ReactCommon/turbomodule/bridging (0.76.9):
    - DoubleConversion
    - fast_float
    - fmt
    - glog
    - RCT-Folly
    - React-callinvoker
    - React-cxxreact
    - React-jsi (= 0.76.9)
    - React-logger
    - React-perflogger
  - ReactCommon/turbomodule/core (0.76.9):
    - DoubleConversion
    - fast_float
    - fmt
    - glog
    - RCT-Folly
    - React-callinvoker
    - React-cxxreact
    - React-debug (= 0.76.9)
    - React-featureflags (= 0.76.9)
    - React-jsi
    - React-logger
    - React-perflogger
    - React-utils (= 0.76.9)
  - ReactNativePayments (2.0.0):
    - React
  - RNCAsyncStorage (1.23.1):
    - React-Core
  - RNCCheckbox (0.5.17):
    - BEMCheckBox (~> 1.4)
    - React-Core
  - RNCClipboard (1.16.1):
    - React-Core
  - RNCMaskedView (0.3.2):
    - DoubleConversion
    - glog
    - RCT-Folly (= 2024.10.14.00)
    - RCTRequired
    - RCTTypeSafety
    - React-Core
    - React-debug
    - React-Fabric
    - React-featureflags
    - React-graphics
    - React-ImageManager
    - React-jsi
    - React-NativeModulesApple
    - React-RCTFabric
    - React-rendererdebug
    - React-utils
    - ReactCodegen
    - ReactCommon/turbomodule/bridging
    - ReactCommon/turbomodule/core
    - Yoga
  - RNDateTimePicker (7.7.0):
    - React-Core
  - RNDefaultPreference (1.4.3):
    - React
  - RNDeviceInfo (9.0.2):
    - React-Core
  - RNFBApp (20.5.0):
    - Firebase/CoreOnly (= 10.29.0)
    - React-Core
  - RNFBMessaging (20.5.0):
    - Firebase/Messaging (= 10.29.0)
    - FirebaseCoreExtension
    - React-Core
    - RNFBApp
  - RNFlashList (1.8.0):
    - DoubleConversion
    - glog
    - RCT-Folly (= 2024.10.14.00)
    - RCTRequired
    - RCTTypeSafety
    - React-Core
    - React-debug
    - React-Fabric
    - React-featureflags
    - React-graphics
    - React-ImageManager
    - React-jsi
    - React-NativeModulesApple
    - React-RCTFabric
    - React-rendererdebug
    - React-utils
    - ReactCodegen
    - ReactCommon/turbomodule/bridging
    - ReactCommon/turbomodule/core
    - Yoga
  - RNFS (2.20.0):
    - React-Core
  - RNGestureHandler (1.10.3):
    - React-Core
  - RNI18n (2.0.15):
    - React
  - RNInAppBrowser (3.7.0):
    - React-Core
  - RNKeychain (8.0.0):
    - React-Core
  - RNNotifee (9.0.2):
    - React-Core
    - RNNotifee/NotifeeCore (= 9.0.2)
  - RNNotifee/NotifeeCore (9.0.2):
    - React-Core
  - RNOS (1.2.6):
    - React
  - RNPermissions (3.10.1):
    - React-Core
  - RNReanimated (3.17.5):
    - DoubleConversion
    - glog
    - RCT-Folly (= 2024.10.14.00)
    - RCTRequired
    - RCTTypeSafety
    - React-Core
    - React-debug
    - React-Fabric
    - React-featureflags
    - React-graphics
    - React-ImageManager
    - React-jsi
    - React-NativeModulesApple
    - React-RCTFabric
    - React-rendererdebug
    - React-utils
    - ReactCodegen
    - ReactCommon/turbomodule/bridging
    - ReactCommon/turbomodule/core
    - RNReanimated/reanimated (= 3.17.5)
    - RNReanimated/worklets (= 3.17.5)
    - Yoga
  - RNReanimated/reanimated (3.17.5):
    - DoubleConversion
    - glog
    - RCT-Folly (= 2024.10.14.00)
    - RCTRequired
    - RCTTypeSafety
    - React-Core
    - React-debug
    - React-Fabric
    - React-featureflags
    - React-graphics
    - React-ImageManager
    - React-jsi
    - React-NativeModulesApple
    - React-RCTFabric
    - React-rendererdebug
    - React-utils
    - ReactCodegen
    - ReactCommon/turbomodule/bridging
    - ReactCommon/turbomodule/core
    - RNReanimated/reanimated/apple (= 3.17.5)
    - Yoga
  - RNReanimated/reanimated/apple (3.17.5):
    - DoubleConversion
    - glog
    - RCT-Folly (= 2024.10.14.00)
    - RCTRequired
    - RCTTypeSafety
    - React-Core
    - React-debug
    - React-Fabric
    - React-featureflags
    - React-graphics
    - React-ImageManager
    - React-jsi
    - React-NativeModulesApple
    - React-RCTFabric
    - React-rendererdebug
    - React-utils
    - ReactCodegen
    - ReactCommon/turbomodule/bridging
    - ReactCommon/turbomodule/core
    - Yoga
  - RNReanimated/worklets (3.17.5):
    - DoubleConversion
    - glog
    - RCT-Folly (= 2024.10.14.00)
    - RCTRequired
    - RCTTypeSafety
    - React-Core
    - React-debug
    - React-Fabric
    - React-featureflags
    - React-graphics
    - React-ImageManager
    - React-jsi
    - React-NativeModulesApple
    - React-RCTFabric
    - React-rendererdebug
    - React-utils
    - ReactCodegen
    - ReactCommon/turbomodule/bridging
    - ReactCommon/turbomodule/core
    - RNReanimated/worklets/apple (= 3.17.5)
    - Yoga
  - RNReanimated/worklets/apple (3.17.5):
    - DoubleConversion
    - glog
    - RCT-Folly (= 2024.10.14.00)
    - RCTRequired
    - RCTTypeSafety
    - React-Core
    - React-debug
    - React-Fabric
    - React-featureflags
    - React-graphics
    - React-ImageManager
    - React-jsi
    - React-NativeModulesApple
    - React-RCTFabric
    - React-rendererdebug
    - React-utils
    - ReactCodegen
    - ReactCommon/turbomodule/bridging
    - ReactCommon/turbomodule/core
    - Yoga
  - RNScreens (3.37.0):
    - DoubleConversion
    - glog
    - RCT-Folly (= 2024.10.14.00)
    - RCTRequired
    - RCTTypeSafety
    - React-Core
    - React-debug
    - React-Fabric
    - React-featureflags
    - React-graphics
    - React-ImageManager
    - React-jsi
    - React-NativeModulesApple
    - React-RCTFabric
    - React-RCTImage
    - React-rendererdebug
    - React-utils
    - ReactCodegen
    - ReactCommon/turbomodule/bridging
    - ReactCommon/turbomodule/core
    - Yoga
  - RNSensors (5.3.0):
    - React
  - RNSentry (6.10.0):
    - DoubleConversion
    - glog
    - RCT-Folly (= 2024.10.14.00)
    - RCTRequired
    - RCTTypeSafety
    - React-Core
    - React-debug
    - React-Fabric
    - React-featureflags
    - React-graphics
    - React-ImageManager
    - React-jsi
    - React-NativeModulesApple
    - React-RCTFabric
    - React-rendererdebug
    - React-utils
    - ReactCodegen
    - ReactCommon/turbomodule/bridging
    - ReactCommon/turbomodule/core
    - Sentry/HybridSDK (= 8.48.0)
    - Yoga
  - RNShare (7.3.7):
    - React-Core
  - RNSVG (15.11.2):
    - React-Core
  - RNVectorIcons (10.2.0):
    - DoubleConversion
    - glog
    - RCT-Folly (= 2024.10.14.00)
    - RCTRequired
    - RCTTypeSafety
    - React-Core
    - React-debug
    - React-Fabric
    - React-featureflags
    - React-graphics
    - React-ImageManager
    - React-jsi
    - React-NativeModulesApple
    - React-RCTFabric
    - React-rendererdebug
    - React-utils
    - ReactCodegen
    - ReactCommon/turbomodule/bridging
    - ReactCommon/turbomodule/core
    - Yoga
  - segment-analytics-react-native (2.20.3):
    - React-Core
    - sovran-react-native
  - Sentry/HybridSDK (8.48.0)
  - SocketRocket (0.7.1)
  - sovran-react-native (1.0.4):
    - React-Core
  - TcpSockets (4.0.0):
    - CocoaAsyncSocket
    - React
  - Yoga (0.0.0)

DEPENDENCIES:
  - boost (from `../node_modules/react-native/third-party-podspecs/boost.podspec`)
  - BVLinearGradient (from `../node_modules/react-native-linear-gradient`)
  - DoubleConversion (from `../node_modules/react-native/third-party-podspecs/DoubleConversion.podspec`)
  - EXConstants (from `../node_modules/expo-constants/ios`)
  - EXJSONUtils (from `../node_modules/expo-json-utils/ios`)
  - EXManifests (from `../node_modules/expo-manifests/ios`)
  - Expo (from `../node_modules/expo`)
  - expo-dev-client (from `../node_modules/expo-dev-client/ios`)
  - expo-dev-launcher (from `../node_modules/expo-dev-launcher`)
  - expo-dev-menu (from `../node_modules/expo-dev-menu`)
  - expo-dev-menu-interface (from `../node_modules/expo-dev-menu-interface/ios`)
<<<<<<< HEAD
  - ExpoAppleAuthentication (from `../node_modules/expo-apple-authentication/ios`)
  - ExpoCrypto (from `../node_modules/expo-crypto/ios`)
=======
  - ExpoAsset (from `../node_modules/expo-asset/ios`)
  - ExpoFileSystem (from `../node_modules/expo-file-system/ios`)
  - ExpoFont (from `../node_modules/expo-font/ios`)
>>>>>>> 03fd9136
  - ExpoKeepAwake (from `../node_modules/expo-keep-awake/ios`)
  - ExpoModulesCore (from `../node_modules/expo-modules-core`)
  - ExpoWebBrowser (from `../node_modules/expo-web-browser/ios`)
  - EXUpdatesInterface (from `../node_modules/expo-updates-interface/ios`)
  - fast_float (from `../node_modules/react-native/third-party-podspecs/fast_float.podspec`)
  - FBLazyVector (from `../node_modules/react-native/Libraries/FBLazyVector`)
  - FirebaseCore
  - fmt (from `../node_modules/react-native/third-party-podspecs/fmt.podspec`)
  - glog (from `../node_modules/react-native/third-party-podspecs/glog.podspec`)
<<<<<<< HEAD
  - GoogleAcm (from `../node_modules/react-native-google-acm`)
  - GoogleUtilities
=======
  - "GoogleUtilities/NSData+zlib"
>>>>>>> 03fd9136
  - GzipSwift
  - lottie-ios (from `../node_modules/lottie-ios`)
  - lottie-react-native (from `../node_modules/lottie-react-native`)
  - OpenSSL-Universal
  - Permission-BluetoothPeripheral (from `../node_modules/react-native-permissions/ios/BluetoothPeripheral`)
  - RCT-Folly (from `../node_modules/react-native/third-party-podspecs/RCT-Folly.podspec`)
  - RCT-Folly/Fabric (from `../node_modules/react-native/third-party-podspecs/RCT-Folly.podspec`)
  - RCTDeprecation (from `../node_modules/react-native/ReactApple/Libraries/RCTFoundation/RCTDeprecation`)
  - RCTRequired (from `../node_modules/react-native/Libraries/Required`)
  - "RCTSearchApi (from `../node_modules/@metamask/react-native-search-api`)"
  - RCTTypeSafety (from `../node_modules/react-native/Libraries/TypeSafety`)
  - React (from `../node_modules/react-native/`)
  - React-callinvoker (from `../node_modules/react-native/ReactCommon/callinvoker`)
  - React-Core (from `../node_modules/react-native/`)
  - React-Core/RCTWebSocket (from `../node_modules/react-native/`)
  - React-CoreModules (from `../node_modules/react-native/React/CoreModules`)
  - React-cxxreact (from `../node_modules/react-native/ReactCommon/cxxreact`)
  - React-debug (from `../node_modules/react-native/ReactCommon/react/debug`)
  - React-defaultsnativemodule (from `../node_modules/react-native/ReactCommon/react/nativemodule/defaults`)
  - React-domnativemodule (from `../node_modules/react-native/ReactCommon/react/nativemodule/dom`)
  - React-Fabric (from `../node_modules/react-native/ReactCommon`)
  - React-FabricComponents (from `../node_modules/react-native/ReactCommon`)
  - React-FabricImage (from `../node_modules/react-native/ReactCommon`)
  - React-featureflags (from `../node_modules/react-native/ReactCommon/react/featureflags`)
  - React-featureflagsnativemodule (from `../node_modules/react-native/ReactCommon/react/nativemodule/featureflags`)
  - React-graphics (from `../node_modules/react-native/ReactCommon/react/renderer/graphics`)
  - React-idlecallbacksnativemodule (from `../node_modules/react-native/ReactCommon/react/nativemodule/idlecallbacks`)
  - React-ImageManager (from `../node_modules/react-native/ReactCommon/react/renderer/imagemanager/platform/ios`)
  - React-jsc (from `../node_modules/react-native/ReactCommon/jsc`)
  - React-jserrorhandler (from `../node_modules/react-native/ReactCommon/jserrorhandler`)
  - React-jsi (from `../node_modules/react-native/ReactCommon/jsi`)
  - React-jsiexecutor (from `../node_modules/react-native/ReactCommon/jsiexecutor`)
  - React-jsinspector (from `../node_modules/react-native/ReactCommon/jsinspector-modern`)
  - React-jsitracing (from `../node_modules/react-native/ReactCommon/hermes/executor/`)
  - React-logger (from `../node_modules/react-native/ReactCommon/logger`)
  - React-Mapbuffer (from `../node_modules/react-native/ReactCommon`)
  - React-microtasksnativemodule (from `../node_modules/react-native/ReactCommon/react/nativemodule/microtasks`)
  - react-native-aes (from `../node_modules/react-native-aes-crypto`)
  - react-native-background-timer (from `../node_modules/react-native-background-timer`)
  - react-native-ble-plx (from `../node_modules/react-native-ble-plx`)
  - react-native-blob-jsi-helper (from `../node_modules/react-native-blob-jsi-helper`)
  - react-native-blob-util (from `../node_modules/react-native-blob-util`)
  - "react-native-blur (from `../node_modules/@react-native-community/blur`)"
  - react-native-branch (from `../node_modules/react-native-branch`)
  - react-native-camera (from `../node_modules/react-native-camera`)
  - "react-native-compat (from `../node_modules/@walletconnect/react-native-compat`)"
  - "react-native-cookies (from `../node_modules/@react-native-cookies/cookies`)"
  - react-native-fast-crypto (from `../node_modules/react-native-fast-crypto`)
  - react-native-get-random-values (from `../node_modules/react-native-get-random-values`)
  - react-native-gzip (from `../node_modules/react-native-gzip`)
  - react-native-in-app-review (from `../node_modules/react-native-in-app-review`)
  - react-native-launch-arguments (from `../node_modules/react-native-launch-arguments`)
  - react-native-mmkv (from `../node_modules/react-native-mmkv`)
  - "react-native-netinfo (from `../node_modules/@react-native-community/netinfo`)"
  - react-native-pager-view (from `../node_modules/react-native-pager-view`)
  - react-native-performance (from `../node_modules/react-native-performance`)
  - react-native-quick-base64 (from `../node_modules/react-native-quick-base64`)
  - react-native-quick-crypto (from `../node_modules/react-native-quick-crypto`)
  - react-native-randombytes (from `../node_modules/react-native-randombytes`)
  - react-native-render-html (from `../node_modules/react-native-render-html`)
  - react-native-safe-area-context (from `../node_modules/react-native-safe-area-context`)
  - "react-native-slider (from `../node_modules/@react-native-community/slider`)"
  - react-native-video (from `../node_modules/react-native-video`)
  - react-native-view-shot (from `../node_modules/react-native-view-shot`)
  - "react-native-webview-mm (from `../node_modules/@metamask/react-native-webview`)"
  - React-nativeconfig (from `../node_modules/react-native/ReactCommon`)
  - React-NativeModulesApple (from `../node_modules/react-native/ReactCommon/react/nativemodule/core/platform/ios`)
  - React-perflogger (from `../node_modules/react-native/ReactCommon/reactperflogger`)
  - React-performancetimeline (from `../node_modules/react-native/ReactCommon/react/performance/timeline`)
  - React-RCTActionSheet (from `../node_modules/react-native/Libraries/ActionSheetIOS`)
  - React-RCTAnimation (from `../node_modules/react-native/Libraries/NativeAnimation`)
  - React-RCTAppDelegate (from `../node_modules/react-native/Libraries/AppDelegate`)
  - React-RCTBlob (from `../node_modules/react-native/Libraries/Blob`)
  - React-RCTFabric (from `../node_modules/react-native/React`)
  - React-RCTImage (from `../node_modules/react-native/Libraries/Image`)
  - React-RCTLinking (from `../node_modules/react-native/Libraries/LinkingIOS`)
  - React-RCTNetwork (from `../node_modules/react-native/Libraries/Network`)
  - React-RCTSettings (from `../node_modules/react-native/Libraries/Settings`)
  - React-RCTText (from `../node_modules/react-native/Libraries/Text`)
  - React-RCTVibration (from `../node_modules/react-native/Libraries/Vibration`)
  - React-rendererconsistency (from `../node_modules/react-native/ReactCommon/react/renderer/consistency`)
  - React-rendererdebug (from `../node_modules/react-native/ReactCommon/react/renderer/debug`)
  - React-rncore (from `../node_modules/react-native/ReactCommon`)
  - React-RuntimeApple (from `../node_modules/react-native/ReactCommon/react/runtime/platform/ios`)
  - React-RuntimeCore (from `../node_modules/react-native/ReactCommon/react/runtime`)
  - React-runtimeexecutor (from `../node_modules/react-native/ReactCommon/runtimeexecutor`)
  - React-runtimescheduler (from `../node_modules/react-native/ReactCommon/react/renderer/runtimescheduler`)
  - React-timing (from `../node_modules/react-native/ReactCommon/react/timing`)
  - React-utils (from `../node_modules/react-native/ReactCommon/react/utils`)
  - ReactCodegen (from `build/generated/ios`)
  - ReactCommon/turbomodule/core (from `../node_modules/react-native/ReactCommon`)
  - "ReactNativePayments (from `../node_modules/@metamask/react-native-payments/lib/ios/`)"
  - "RNCAsyncStorage (from `../node_modules/@react-native-async-storage/async-storage`)"
  - "RNCCheckbox (from `../node_modules/@react-native-community/checkbox`)"
  - "RNCClipboard (from `../node_modules/@react-native-clipboard/clipboard`)"
  - "RNCMaskedView (from `../node_modules/@react-native-masked-view/masked-view`)"
  - "RNDateTimePicker (from `../node_modules/@react-native-community/datetimepicker`)"
  - RNDefaultPreference (from `../node_modules/react-native-default-preference`)
  - RNDeviceInfo (from `../node_modules/react-native-device-info`)
  - "RNFBApp (from `../node_modules/@react-native-firebase/app`)"
  - "RNFBMessaging (from `../node_modules/@react-native-firebase/messaging`)"
  - "RNFlashList (from `../node_modules/@shopify/flash-list`)"
  - RNFS (from `../node_modules/react-native-fs`)
  - RNGestureHandler (from `../node_modules/react-native-gesture-handler`)
  - RNI18n (from `../node_modules/react-native-i18n`)
  - RNInAppBrowser (from `../node_modules/react-native-inappbrowser-reborn`)
  - RNKeychain (from `../node_modules/react-native-keychain`)
  - "RNNotifee (from `../node_modules/@notifee/react-native`)"
  - RNOS (from `../node_modules/react-native-os`)
  - RNPermissions (from `../node_modules/react-native-permissions`)
  - RNReanimated (from `../node_modules/react-native-reanimated`)
  - RNScreens (from `../node_modules/react-native-screens`)
  - RNSensors (from `../node_modules/react-native-sensors`)
  - "RNSentry (from `../node_modules/@sentry/react-native`)"
  - RNShare (from `../node_modules/react-native-share`)
  - RNSVG (from `../node_modules/react-native-svg`)
  - RNVectorIcons (from `../node_modules/react-native-vector-icons`)
  - "segment-analytics-react-native (from `../node_modules/@segment/analytics-react-native`)"
  - "sovran-react-native (from `../node_modules/@segment/sovran-react-native`)"
  - TcpSockets (from `../node_modules/react-native-tcp`)
  - Yoga (from `../node_modules/react-native/ReactCommon/yoga`)

SPEC REPOS:
  trunk:
    - Base64
    - BEMCheckBox
    - Branch
    - CocoaAsyncSocket
    - Firebase
    - FirebaseCore
    - FirebaseCoreExtension
    - FirebaseCoreInternal
    - FirebaseInstallations
    - FirebaseMessaging
    - GoogleDataTransport
    - GoogleUtilities
    - GZIP
    - GzipSwift
    - MMKV
    - MMKVCore
    - MultiplatformBleAdapter
    - nanopb
    - OpenSSL-Universal
    - PromisesObjC
    - Sentry
    - SocketRocket

EXTERNAL SOURCES:
  boost:
    :podspec: "../node_modules/react-native/third-party-podspecs/boost.podspec"
  BVLinearGradient:
    :path: "../node_modules/react-native-linear-gradient"
  DoubleConversion:
    :podspec: "../node_modules/react-native/third-party-podspecs/DoubleConversion.podspec"
  EXConstants:
    :path: "../node_modules/expo-constants/ios"
  EXJSONUtils:
    :path: "../node_modules/expo-json-utils/ios"
  EXManifests:
    :path: "../node_modules/expo-manifests/ios"
  Expo:
    :path: "../node_modules/expo"
  expo-dev-client:
    :path: "../node_modules/expo-dev-client/ios"
  expo-dev-launcher:
    :path: "../node_modules/expo-dev-launcher"
  expo-dev-menu:
    :path: "../node_modules/expo-dev-menu"
  expo-dev-menu-interface:
    :path: "../node_modules/expo-dev-menu-interface/ios"
<<<<<<< HEAD
  ExpoAppleAuthentication:
    :path: "../node_modules/expo-apple-authentication/ios"
  ExpoCrypto:
    :path: "../node_modules/expo-crypto/ios"
=======
  ExpoAsset:
    :path: "../node_modules/expo-asset/ios"
  ExpoFileSystem:
    :path: "../node_modules/expo-file-system/ios"
  ExpoFont:
    :path: "../node_modules/expo-font/ios"
>>>>>>> 03fd9136
  ExpoKeepAwake:
    :path: "../node_modules/expo-keep-awake/ios"
  ExpoModulesCore:
    :path: "../node_modules/expo-modules-core"
  ExpoWebBrowser:
    :path: "../node_modules/expo-web-browser/ios"
  EXUpdatesInterface:
    :path: "../node_modules/expo-updates-interface/ios"
  fast_float:
    :podspec: "../node_modules/react-native/third-party-podspecs/fast_float.podspec"
  FBLazyVector:
    :path: "../node_modules/react-native/Libraries/FBLazyVector"
  fmt:
    :podspec: "../node_modules/react-native/third-party-podspecs/fmt.podspec"
  glog:
    :podspec: "../node_modules/react-native/third-party-podspecs/glog.podspec"
  GoogleAcm:
    :path: "../node_modules/react-native-google-acm"
  lottie-ios:
    :path: "../node_modules/lottie-ios"
  lottie-react-native:
    :path: "../node_modules/lottie-react-native"
  Permission-BluetoothPeripheral:
    :path: "../node_modules/react-native-permissions/ios/BluetoothPeripheral"
  RCT-Folly:
    :podspec: "../node_modules/react-native/third-party-podspecs/RCT-Folly.podspec"
  RCTDeprecation:
    :path: "../node_modules/react-native/ReactApple/Libraries/RCTFoundation/RCTDeprecation"
  RCTRequired:
    :path: "../node_modules/react-native/Libraries/Required"
  RCTSearchApi:
    :path: "../node_modules/@metamask/react-native-search-api"
  RCTTypeSafety:
    :path: "../node_modules/react-native/Libraries/TypeSafety"
  React:
    :path: "../node_modules/react-native/"
  React-callinvoker:
    :path: "../node_modules/react-native/ReactCommon/callinvoker"
  React-Core:
    :path: "../node_modules/react-native/"
  React-CoreModules:
    :path: "../node_modules/react-native/React/CoreModules"
  React-cxxreact:
    :path: "../node_modules/react-native/ReactCommon/cxxreact"
  React-debug:
    :path: "../node_modules/react-native/ReactCommon/react/debug"
  React-defaultsnativemodule:
    :path: "../node_modules/react-native/ReactCommon/react/nativemodule/defaults"
  React-domnativemodule:
    :path: "../node_modules/react-native/ReactCommon/react/nativemodule/dom"
  React-Fabric:
    :path: "../node_modules/react-native/ReactCommon"
  React-FabricComponents:
    :path: "../node_modules/react-native/ReactCommon"
  React-FabricImage:
    :path: "../node_modules/react-native/ReactCommon"
  React-featureflags:
    :path: "../node_modules/react-native/ReactCommon/react/featureflags"
  React-featureflagsnativemodule:
    :path: "../node_modules/react-native/ReactCommon/react/nativemodule/featureflags"
  React-graphics:
    :path: "../node_modules/react-native/ReactCommon/react/renderer/graphics"
  React-idlecallbacksnativemodule:
    :path: "../node_modules/react-native/ReactCommon/react/nativemodule/idlecallbacks"
  React-ImageManager:
    :path: "../node_modules/react-native/ReactCommon/react/renderer/imagemanager/platform/ios"
  React-jsc:
    :path: "../node_modules/react-native/ReactCommon/jsc"
  React-jserrorhandler:
    :path: "../node_modules/react-native/ReactCommon/jserrorhandler"
  React-jsi:
    :path: "../node_modules/react-native/ReactCommon/jsi"
  React-jsiexecutor:
    :path: "../node_modules/react-native/ReactCommon/jsiexecutor"
  React-jsinspector:
    :path: "../node_modules/react-native/ReactCommon/jsinspector-modern"
  React-jsitracing:
    :path: "../node_modules/react-native/ReactCommon/hermes/executor/"
  React-logger:
    :path: "../node_modules/react-native/ReactCommon/logger"
  React-Mapbuffer:
    :path: "../node_modules/react-native/ReactCommon"
  React-microtasksnativemodule:
    :path: "../node_modules/react-native/ReactCommon/react/nativemodule/microtasks"
  react-native-aes:
    :path: "../node_modules/react-native-aes-crypto"
  react-native-background-timer:
    :path: "../node_modules/react-native-background-timer"
  react-native-ble-plx:
    :path: "../node_modules/react-native-ble-plx"
  react-native-blob-jsi-helper:
    :path: "../node_modules/react-native-blob-jsi-helper"
  react-native-blob-util:
    :path: "../node_modules/react-native-blob-util"
  react-native-blur:
    :path: "../node_modules/@react-native-community/blur"
  react-native-branch:
    :path: "../node_modules/react-native-branch"
  react-native-camera:
    :path: "../node_modules/react-native-camera"
  react-native-compat:
    :path: "../node_modules/@walletconnect/react-native-compat"
  react-native-cookies:
    :path: "../node_modules/@react-native-cookies/cookies"
  react-native-fast-crypto:
    :path: "../node_modules/react-native-fast-crypto"
  react-native-get-random-values:
    :path: "../node_modules/react-native-get-random-values"
  react-native-gzip:
    :path: "../node_modules/react-native-gzip"
  react-native-in-app-review:
    :path: "../node_modules/react-native-in-app-review"
  react-native-launch-arguments:
    :path: "../node_modules/react-native-launch-arguments"
  react-native-mmkv:
    :path: "../node_modules/react-native-mmkv"
  react-native-netinfo:
    :path: "../node_modules/@react-native-community/netinfo"
  react-native-pager-view:
    :path: "../node_modules/react-native-pager-view"
  react-native-performance:
    :path: "../node_modules/react-native-performance"
  react-native-quick-base64:
    :path: "../node_modules/react-native-quick-base64"
  react-native-quick-crypto:
    :path: "../node_modules/react-native-quick-crypto"
  react-native-randombytes:
    :path: "../node_modules/react-native-randombytes"
  react-native-render-html:
    :path: "../node_modules/react-native-render-html"
  react-native-safe-area-context:
    :path: "../node_modules/react-native-safe-area-context"
  react-native-slider:
    :path: "../node_modules/@react-native-community/slider"
  react-native-video:
    :path: "../node_modules/react-native-video"
  react-native-view-shot:
    :path: "../node_modules/react-native-view-shot"
  react-native-webview-mm:
    :path: "../node_modules/@metamask/react-native-webview"
  React-nativeconfig:
    :path: "../node_modules/react-native/ReactCommon"
  React-NativeModulesApple:
    :path: "../node_modules/react-native/ReactCommon/react/nativemodule/core/platform/ios"
  React-perflogger:
    :path: "../node_modules/react-native/ReactCommon/reactperflogger"
  React-performancetimeline:
    :path: "../node_modules/react-native/ReactCommon/react/performance/timeline"
  React-RCTActionSheet:
    :path: "../node_modules/react-native/Libraries/ActionSheetIOS"
  React-RCTAnimation:
    :path: "../node_modules/react-native/Libraries/NativeAnimation"
  React-RCTAppDelegate:
    :path: "../node_modules/react-native/Libraries/AppDelegate"
  React-RCTBlob:
    :path: "../node_modules/react-native/Libraries/Blob"
  React-RCTFabric:
    :path: "../node_modules/react-native/React"
  React-RCTImage:
    :path: "../node_modules/react-native/Libraries/Image"
  React-RCTLinking:
    :path: "../node_modules/react-native/Libraries/LinkingIOS"
  React-RCTNetwork:
    :path: "../node_modules/react-native/Libraries/Network"
  React-RCTSettings:
    :path: "../node_modules/react-native/Libraries/Settings"
  React-RCTText:
    :path: "../node_modules/react-native/Libraries/Text"
  React-RCTVibration:
    :path: "../node_modules/react-native/Libraries/Vibration"
  React-rendererconsistency:
    :path: "../node_modules/react-native/ReactCommon/react/renderer/consistency"
  React-rendererdebug:
    :path: "../node_modules/react-native/ReactCommon/react/renderer/debug"
  React-rncore:
    :path: "../node_modules/react-native/ReactCommon"
  React-RuntimeApple:
    :path: "../node_modules/react-native/ReactCommon/react/runtime/platform/ios"
  React-RuntimeCore:
    :path: "../node_modules/react-native/ReactCommon/react/runtime"
  React-runtimeexecutor:
    :path: "../node_modules/react-native/ReactCommon/runtimeexecutor"
  React-runtimescheduler:
    :path: "../node_modules/react-native/ReactCommon/react/renderer/runtimescheduler"
  React-timing:
    :path: "../node_modules/react-native/ReactCommon/react/timing"
  React-utils:
    :path: "../node_modules/react-native/ReactCommon/react/utils"
  ReactCodegen:
    :path: build/generated/ios
  ReactCommon:
    :path: "../node_modules/react-native/ReactCommon"
  ReactNativePayments:
    :path: "../node_modules/@metamask/react-native-payments/lib/ios/"
  RNCAsyncStorage:
    :path: "../node_modules/@react-native-async-storage/async-storage"
  RNCCheckbox:
    :path: "../node_modules/@react-native-community/checkbox"
  RNCClipboard:
    :path: "../node_modules/@react-native-clipboard/clipboard"
  RNCMaskedView:
    :path: "../node_modules/@react-native-masked-view/masked-view"
  RNDateTimePicker:
    :path: "../node_modules/@react-native-community/datetimepicker"
  RNDefaultPreference:
    :path: "../node_modules/react-native-default-preference"
  RNDeviceInfo:
    :path: "../node_modules/react-native-device-info"
  RNFBApp:
    :path: "../node_modules/@react-native-firebase/app"
  RNFBMessaging:
    :path: "../node_modules/@react-native-firebase/messaging"
  RNFlashList:
    :path: "../node_modules/@shopify/flash-list"
  RNFS:
    :path: "../node_modules/react-native-fs"
  RNGestureHandler:
    :path: "../node_modules/react-native-gesture-handler"
  RNI18n:
    :path: "../node_modules/react-native-i18n"
  RNInAppBrowser:
    :path: "../node_modules/react-native-inappbrowser-reborn"
  RNKeychain:
    :path: "../node_modules/react-native-keychain"
  RNNotifee:
    :path: "../node_modules/@notifee/react-native"
  RNOS:
    :path: "../node_modules/react-native-os"
  RNPermissions:
    :path: "../node_modules/react-native-permissions"
  RNReanimated:
    :path: "../node_modules/react-native-reanimated"
  RNScreens:
    :path: "../node_modules/react-native-screens"
  RNSensors:
    :path: "../node_modules/react-native-sensors"
  RNSentry:
    :path: "../node_modules/@sentry/react-native"
  RNShare:
    :path: "../node_modules/react-native-share"
  RNSVG:
    :path: "../node_modules/react-native-svg"
  RNVectorIcons:
    :path: "../node_modules/react-native-vector-icons"
  segment-analytics-react-native:
    :path: "../node_modules/@segment/analytics-react-native"
  sovran-react-native:
    :path: "../node_modules/@segment/sovran-react-native"
  TcpSockets:
    :path: "../node_modules/react-native-tcp"
  Yoga:
    :path: "../node_modules/react-native/ReactCommon/yoga"

SPEC CHECKSUMS:
  Base64: cecfb41a004124895a7bcee567a89bae5a89d49b
  BEMCheckBox: 5ba6e37ade3d3657b36caecc35c8b75c6c2b1a4e
  boost: 1dca942403ed9342f98334bf4c3621f011aa7946
  Branch: 4ac024cb3c29b0ef628048694db3c4cfa679beb0
  BVLinearGradient: cb006ba232a1f3e4f341bb62c42d1098c284da70
  CocoaAsyncSocket: 065fd1e645c7abab64f7a6a2007a48038fdc6a99
<<<<<<< HEAD
  DoubleConversion: 5189b271737e1565bdce30deb4a08d647e3f5f54
  EXApplication: aa0fc96f297b984950f2ca8d64c5a326403a0b29
  EXConstants: e7d8d1bec9a20242b4f92a9d66967c3904e0dcd0
  EXFileSystem: 1aeed803248e2b62c5cde8b8d8c6cb1525fc40c1
  EXFont: aa39b3f790e2b3188986ac5e8684cf6003c00a18
  EXJSONUtils: 7fd9cb366856cc187a567dc2938ada28f9170291
  EXManifests: 40e734c97b726f7801bec9709aa3ead6d17151c3
  Expo: 7bde63b84d4f6502de1e7963182333f39bedbf94
  expo-dev-client: 12d9dd88efbd056eb85f1a706c891905a2f2eaba
  expo-dev-launcher: ada23ef0663a5a64be9af560507408add783844f
  expo-dev-menu: 6eb7fcd6d21151f4c2c2d679628d72879e3a5d2d
  expo-dev-menu-interface: 9eb98037fb7d9c500ad5734261b43911f06afe0d
  ExpoAppleAuthentication: 944b1e3a31b4068fbae09f030323a468a71a2319
  ExpoCrypto: e0714ca676dc875ee772802cf20bcea6ec75c3e7
  ExpoKeepAwake: 8ab1087501f5ccb91146447756b787575b13f13e
  ExpoModulesCore: 3312621274fbba06fe382a37d8218a43cd522823
  ExpoWebBrowser: 025c51f93c6a04beb169388877918de64ccae171
  EXUpdatesInterface: 1f9cdd9e1e1026de7488ac537e9c40bc6b6fb872
  FBLazyVector: 25cbffbaec517695d376ab4bc428948cd0f08088
  FBReactNativeSpec: e03b22fbf7017a6f76641ea4472e73c915dcdda7
=======
  DoubleConversion: f16ae600a246532c4020132d54af21d0ddb2a385
  EXConstants: fcfc75800824ac2d5c592b5bc74130bad17b146b
  EXJSONUtils: 01fc7492b66c234e395dcffdd5f53439c5c29c93
  EXManifests: a19d50504b8826546a4782770317bc83fffec87d
  Expo: 296cbea8d4469eb60d61f09dbd4925f86d2b85da
  expo-dev-client: db44302cdbe0ec55b0ef1849c9a23a76dec6dbac
  expo-dev-launcher: 7fce0956aaa7f44742edf09f9d1420a4906a54c7
  expo-dev-menu: db64396698d88d0b65490467801eb8299c3f04b4
  expo-dev-menu-interface: 00dc42302a72722fdecec3fa048de84a9133bcc4
  ExpoAsset: 48386d40d53a8c1738929b3ed509bcad595b5516
  ExpoFileSystem: 42d363d3b96f9afab980dcef60d5657a4443c655
  ExpoFont: f354e926f8feae5e831ec8087f36652b44a0b188
  ExpoKeepAwake: b0171a73665bfcefcfcc311742a72a956e6aa680
  ExpoModulesCore: 77c3db9f8bd0f04af39ab8d43e3a75c23d708e2a
  EXUpdatesInterface: 7c977640bdd8b85833c19e3959ba46145c5719db
  fast_float: 06eeec4fe712a76acc9376682e4808b05ce978b6
  FBLazyVector: 7605ea4810e0e10ae4815292433c09bf4324ba45
>>>>>>> 03fd9136
  Firebase: cec914dab6fd7b1bd8ab56ea07ce4e03dd251c2d
  FirebaseCore: 30e9c1cbe3d38f5f5e75f48bfcea87d7c358ec16
  FirebaseCoreExtension: 705ca5b14bf71d2564a0ddc677df1fc86ffa600f
  FirebaseCoreInternal: df84dd300b561c27d5571684f389bf60b0a5c934
  FirebaseInstallations: 913cf60d0400ebd5d6b63a28b290372ab44590dd
  FirebaseMessaging: 7b5d8033e183ab59eb5b852a53201559e976d366
<<<<<<< HEAD
  Flipper: 6edb735e6c3e332975d1b17956bcc584eccf5818
  Flipper-Boost-iOSX: fd1e2b8cbef7e662a122412d7ac5f5bea715403c
  Flipper-DoubleConversion: 2dc99b02f658daf147069aad9dbd29d8feb06d30
  Flipper-Fmt: 60cbdd92fc254826e61d669a5d87ef7015396a9b
  Flipper-Folly: 584845625005ff068a6ebf41f857f468decd26b3
  Flipper-Glog: 70c50ce58ddaf67dc35180db05f191692570f446
  Flipper-PeerTalk: 116d8f857dc6ef55c7a5a75ea3ceaafe878aadc9
  FlipperKit: 2efad7007d6745a3f95e4034d547be637f89d3f6
  fmt: ff9d55029c625d3757ed641535fd4a75fedc7ce9
  glog: 04b94705f318337d7ead9e6d17c019bd9b1f6b1b
  GoogleAcm: c34f3645441b02e92bd6a1ff3d85358169a3331d
  GoogleAppMeasurement: f9de05ee17401e3355f68e8fc8b5064d429f5918
=======
  fmt: 01b82d4ca6470831d1cc0852a1af644be019e8f6
  glog: 08b301085f15bcbb6ff8632a8ebaf239aae04e6a
>>>>>>> 03fd9136
  GoogleDataTransport: 6c09b596d841063d76d4288cc2d2f42cc36e1e2a
  GoogleUtilities: ea963c370a38a8069cc5f7ba4ca849a60b6d7d15
  GZIP: 3c0abf794bfce8c7cb34ea05a1837752416c8868
  GzipSwift: 893f3e48e597a1a4f62fafcb6514220fcf8287fa
  lottie-ios: 016449b5d8be0c3dcbcfa0a9988469999cd04c5d
  lottie-react-native: 5d89c05930d4180a1e39b1757d46e6c0eec90255
  MMKV: 383ccfa10ae23ff2a9c0f6130b7136b37b55ac10
  MMKVCore: b0e4c420da85636d7adaa535a53dfade59a22f5c
  MultiplatformBleAdapter: b1fddd0d499b96b607e00f0faa8e60648343dc1d
  nanopb: 438bc412db1928dac798aa6fd75726007be04262
  OpenSSL-Universal: 6082b0bf950e5636fe0d78def171184e2b3899c2
  Permission-BluetoothPeripheral: 34ab829f159c6cf400c57bac05f5ba1b0af7a86e
  PromisesObjC: f5707f49cb48b9636751c5b2e7d227e43fba9f47
  RCT-Folly: ea9d9256ba7f9322ef911169a9f696e5857b9e17
  RCTDeprecation: ebe712bb05077934b16c6bf25228bdec34b64f83
  RCTRequired: ca91e5dd26b64f577b528044c962baf171c6b716
  RCTSearchApi: 5fc36140c598a74fd831dca924a28ed53bc7aa18
  RCTTypeSafety: e7678bd60850ca5a41df9b8dc7154638cb66871f
  React: 4641770499c39f45d4e7cde1eba30e081f9d8a3d
  React-callinvoker: 4bef67b5c7f3f68db5929ab6a4d44b8a002998ea
  React-Core: 31fec8843a15bd22d111773b7669576377403169
  React-CoreModules: d81b1eaf8066add66299bab9d23c9f00c9484c7c
  React-cxxreact: d56d00f66f7bd24fbb0f647dc4fbc2c5c6ddac6b
  React-debug: 817160c07dc8d24d020fbd1eac7b3558ffc08964
  React-defaultsnativemodule: 7d18f062031d638255b1ab93adfb38726ddf0c56
  React-domnativemodule: 958bcb482fe9071b4c763bdac4930e58668777e1
  React-Fabric: 3a27610928cfea4f27ca69eb08408a670759c204
  React-FabricComponents: ddf3160d02be4fa555b31c55a5d6ef0efc537f76
  React-FabricImage: a5dd2314404244515ebd58ff928def6d95c85179
  React-featureflags: f2792b067a351d86fdc7bec23db3b9a2f2c8d26c
  React-featureflagsnativemodule: 07a638cde18b1977d5e58786d92bdde4cabca897
  React-graphics: 68969e4e49d73f89da7abef4116c9b5f466aa121
  React-idlecallbacksnativemodule: 821f7a3420d71e45c30930dedf54c6eb899eeb20
  React-ImageManager: e906eec93a9eb6102a06576b89d48d80a4683020
  React-jsc: a86b25ea0521c0191c91993d41d45feaee565205
  React-jserrorhandler: 1365fdace27228c1811af807e2eb3e02dcdfbe8f
  React-jsi: 15ef8005248f42e022f83b1311bd1f9a3d6cc14e
  React-jsiexecutor: c76370358f662fc5a977ce90c3669727c4cda747
  React-jsinspector: e0efb1dd1ba38e8ab8de5a2090860b717d3cfaed
  React-jsitracing: 7a1c9cd484248870cf660733cd3b8114d54c035f
  React-logger: c4052eb941cca9a097ef01b59543a656dc088559
  React-Mapbuffer: 33546a3ebefbccb8770c33a1f8a5554fa96a54de
  React-microtasksnativemodule: 9ae4714c1a76935a53fed603a4b44ac6f650a3f1
  react-native-aes: e8b2e113d532b0efb6449754492aee9c218dd502
  react-native-background-timer: 007ff829f79644caf2ed013e22f0563560336f86
  react-native-ble-plx: df4151092df39a5512486cf99da0b5725f964c8b
  react-native-blob-jsi-helper: bd7509e50b0f906044c53ad7ab767786054424c9
  react-native-blob-util: 6560d6fc4b940ec140f9c3ebe21c8669b1df789b
  react-native-blur: c6212b0b7fdfeb0a5023b75ab0697ad3892f906e
  react-native-branch: 76e1f947b40597727e6faa5cba5824d7ecf6c6b0
  react-native-camera: 1e6fefa515d3af8b4aeaca3a8bffa2925252c4ea
  react-native-compat: b17f12ba0892fe4f9d19d35ca9ae59e20fa3d10e
  react-native-cookies: d648ab7025833b977c0b19e142503034f5f29411
  react-native-fast-crypto: 6b448866f5310cf203714a21147ef67f735bea8e
  react-native-get-random-values: d16467cf726c618e9c7a8c3c39c31faa2244bbba
  react-native-gzip: 8d602277c2564591f04dd1cec4043acc8350dcc3
  react-native-in-app-review: b3d1eed3d1596ebf6539804778272c4c65e4a400
  react-native-launch-arguments: 7eb321ed3f3ef19b3ec4a2eca71c4f9baee76b41
  react-native-mmkv: 5a46c73e3e12aa872c4485ae0e4414b4040af79a
  react-native-netinfo: 26560022f28c06d8ef00a9ff1e03beefbbb60c2d
  react-native-pager-view: 31bcb0ec0a6d5d60b7ab659675c33c22454dfc2a
  react-native-performance: 125a96c145e29918b55b45ce25cbba54f1e24dcd
  react-native-quick-base64: daf67f19ee076b77f0755bf4056f3425f164e1d8
  react-native-quick-crypto: f80a28e96010e0630c1e93aa68cc667bd2d31a44
  react-native-randombytes: 3c8f3e89d12487fd03a2f966c288d495415fc116
  react-native-render-html: 5afc4751f1a98621b3009432ef84c47019dcb2bd
  react-native-safe-area-context: 667324e20fb3dd9c39c12d6036675ed90099bcd5
  react-native-slider: e21dce5f0da69ac69804fa11a382d6d320bccdde
  react-native-video: fc96dbbcfd9e8d6d228cfacd8258e78e9dfb0940
  react-native-view-shot: d1a701eb0719c6dccbd20b4bb43b1069f304cb70
  react-native-webview-mm: d5f16bf95d45db97b53851ab87c79b2e1d964a13
  React-nativeconfig: 8efdb1ef1e9158c77098a93085438f7e7b463678
  React-NativeModulesApple: 2f4fd95d013b5f3f485b5e2ff267b45e4c7ffc25
  React-perflogger: 72e653eb3aba9122f9e57cf012d22d2486f33358
  React-performancetimeline: cd6a9374a72001165995d2ab632f672df04076dc
  React-RCTActionSheet: aacf2375084dea6e7c221f4a727e579f732ff342
  React-RCTAnimation: 395ab53fd064dff81507c15efb781c8684d9a585
  React-RCTAppDelegate: cc316f7f4877e566b5f1162b3889e38db8561c54
  React-RCTBlob: 373c4a3c01a86de2474a35967d6950577a331073
  React-RCTFabric: 5fa610ddfe71491b3e2a10d1fc26d055565790b5
  React-RCTImage: 1b1f914bcc12187c49ba5d949dac38c2eb9f5cc8
  React-RCTLinking: 4ac7c42beb65e36fba0376f3498f3cd8dd0be7fa
  React-RCTNetwork: 938902773add4381e84426a7aa17a2414f5f94f7
  React-RCTSettings: e848f1ba17a7a18479cf5a31d28145f567da8223
  React-RCTText: 7e98fafdde7d29e888b80f0b35544e0cb07913cf
  React-RCTVibration: cd7d80affd97dc7afa62f9acd491419558b64b78
  React-rendererconsistency: b4917053ecbaa91469c67a4319701c9dc0d40be6
  React-rendererdebug: aa181c36dd6cf5b35511d1ed875d6638fd38f0ec
  React-rncore: 120d21715c9b4ba8f798bffe986cb769b988dd74
  React-RuntimeApple: 5b2c49e9362e70d4d5072766170b5b0ed55b3180
  React-RuntimeCore: 9c266c7b6edb95f7085eb9fe07f9be43be6a60a8
  React-runtimeexecutor: 877596f82f5632d073e121cba2d2084b76a76899
  React-runtimescheduler: abbb1c45590c81427340f27a047b8b9dea52a85d
  React-timing: 331cbf9f2668c67faddfd2e46bb7f41cbd9320b9
  React-utils: faa7b0d9d558ed343b8c185070e11f80fd36f576
  ReactCodegen: 25c2c1bed6e2c89daaa9e61c40e8680803df3c8f
  ReactCommon: 9cd9f89d1600b392c3a94552afc34def5fe54d02
  ReactNativePayments: 47056cd9f1dc32dbdd716974de5df700c44f12db
  RNCAsyncStorage: aa75595c1aefa18f868452091fa0c411a516ce11
  RNCCheckbox: 450ce156f3e29e25efa0315c96cfbabe5a39ded1
  RNCClipboard: ee059e6006b137e369caed5eb852b4aad9f5d886
  RNCMaskedView: 747049f3a7395b3df9c518fa8b100faa170daedf
  RNDateTimePicker: 590f2000e4272050b98689cee6c8abc66c25bb22
  RNDefaultPreference: 36fe31684af1f2d14e0664aa9a816d0ec6149cc1
  RNDeviceInfo: e5219d380b51ddb7f97e650ab99a518476b90203
  RNFBApp: 0e66b9f844efdf2ac3fa2b30e64c9db41a263b3d
  RNFBMessaging: 70b12c9f22c7c9d5011ac9b12ac2bafbfb081267
  RNFlashList: a805eb8cfe20c97a561dbdc4846e36081f2afd1e
  RNFS: 89de7d7f4c0f6bafa05343c578f61118c8282ed8
  RNGestureHandler: 6572a5f44759900730562b418da289c373de8d06
  RNI18n: 11ec5086508673ef71b5b567da3e8bcca8a926e1
  RNInAppBrowser: 6d3eb68d471b9834335c664704719b8be1bfdb20
  RNKeychain: 3194f1c9d8599f39e570b4b5ecbcdd8cd610e771
  RNNotifee: 5165d37aaf980031837be3caece2eae5a6d73ae8
  RNOS: d07e5090b5060c6f2b83116d740a32cfdb33afe3
  RNPermissions: bd0d9ca7969ff7b999aa605ee2e5919c12522bfe
  RNReanimated: e72e05c6e066f1b1760dd61b14773d460980b7d3
  RNScreens: f20438755e7efb1812e53baf99041fa17e03b5e9
  RNSensors: 4690be00931bc60be7c7bd457701edefaff965e3
  RNSentry: cf99cf22abc943c9843af79368e20f6218dfdeee
  RNShare: d03cdc71e750246a48b81dcd62bd792bf57a758e
  RNSVG: a07e14363aa208062c6483bad24a438d5986d490
  RNVectorIcons: 6979cfd2d04844623f2f18ce18139bbc99e95e32
  segment-analytics-react-native: 6f98edf18246782ee7428c5380c6519a3d2acf5e
  Sentry: 1ca8405451040482877dcd344dfa3ef80b646631
  SocketRocket: d4aabe649be1e368d1318fdf28a022d714d65748
  sovran-react-native: e4721a564ee6ef5b5a0d901bc677018cf371ea01
  TcpSockets: 48866ffcb39d7114741919d21069fc90189e474a
  Yoga: feb4910aba9742cfedc059e2b2902e22ffe9954a

PODFILE CHECKSUM: 07d9426b611be75156d2941a99fab798651b6bca

COCOAPODS: 1.16.2<|MERGE_RESOLUTION|>--- conflicted
+++ resolved
@@ -207,31 +207,13 @@
     - RCTRequired
     - RCTTypeSafety
     - React-Core
-<<<<<<< HEAD
   - ExpoAppleAuthentication (6.1.2):
     - ExpoModulesCore
   - ExpoCrypto (12.4.1):
     - ExpoModulesCore
   - ExpoKeepAwake (12.3.0):
-=======
-    - React-debug
-    - React-Fabric
-    - React-featureflags
-    - React-graphics
-    - React-ImageManager
-    - React-jsi
-    - React-NativeModulesApple
-    - React-RCTFabric
-    - React-rendererdebug
-    - React-utils
-    - ReactCodegen
-    - ReactCommon/turbomodule/bridging
-    - ReactCommon/turbomodule/core
-    - Yoga
-  - ExpoAsset (11.0.5):
     - ExpoModulesCore
   - ExpoFileSystem (18.0.12):
->>>>>>> 03fd9136
     - ExpoModulesCore
   - ExpoFont (13.0.4):
     - ExpoModulesCore
@@ -259,7 +241,6 @@
     - ReactCodegen
     - ReactCommon/turbomodule/bridging
     - ReactCommon/turbomodule/core
-<<<<<<< HEAD
   - ExpoWebBrowser (12.3.2):
     - ExpoModulesCore
   - EXUpdatesInterface (0.12.0)
@@ -276,13 +257,6 @@
   - Firebase/Core (10.29.0):
     - Firebase/CoreOnly
     - FirebaseAnalytics (~> 10.29.0)
-=======
-    - Yoga
-  - EXUpdatesInterface (1.0.0):
-    - ExpoModulesCore
-  - fast_float (6.1.4)
-  - FBLazyVector (0.76.9)
->>>>>>> 03fd9136
   - Firebase/CoreOnly (10.29.0):
     - FirebaseCore (= 10.29.0)
   - Firebase/Messaging (10.29.0):
@@ -312,7 +286,6 @@
     - nanopb (< 2.30911.0, >= 2.30908.0)
   - fmt (11.0.2)
   - glog (0.3.5)
-<<<<<<< HEAD
   - GoogleAcm (0.1.0):
     - RCT-Folly (= 2021.07.22.00)
     - React-Core
@@ -336,8 +309,6 @@
     - GoogleUtilities/Network (~> 7.11)
     - "GoogleUtilities/NSData+zlib (~> 7.11)"
     - nanopb (< 2.30911.0, >= 2.30908.0)
-=======
->>>>>>> 03fd9136
   - GoogleDataTransport (9.4.1):
     - GoogleUtilities/Environment (~> 7.7)
     - nanopb (< 2.30911.0, >= 2.30908.0)
@@ -2408,14 +2379,8 @@
   - expo-dev-launcher (from `../node_modules/expo-dev-launcher`)
   - expo-dev-menu (from `../node_modules/expo-dev-menu`)
   - expo-dev-menu-interface (from `../node_modules/expo-dev-menu-interface/ios`)
-<<<<<<< HEAD
   - ExpoAppleAuthentication (from `../node_modules/expo-apple-authentication/ios`)
   - ExpoCrypto (from `../node_modules/expo-crypto/ios`)
-=======
-  - ExpoAsset (from `../node_modules/expo-asset/ios`)
-  - ExpoFileSystem (from `../node_modules/expo-file-system/ios`)
-  - ExpoFont (from `../node_modules/expo-font/ios`)
->>>>>>> 03fd9136
   - ExpoKeepAwake (from `../node_modules/expo-keep-awake/ios`)
   - ExpoModulesCore (from `../node_modules/expo-modules-core`)
   - ExpoWebBrowser (from `../node_modules/expo-web-browser/ios`)
@@ -2425,12 +2390,8 @@
   - FirebaseCore
   - fmt (from `../node_modules/react-native/third-party-podspecs/fmt.podspec`)
   - glog (from `../node_modules/react-native/third-party-podspecs/glog.podspec`)
-<<<<<<< HEAD
   - GoogleAcm (from `../node_modules/react-native-google-acm`)
   - GoogleUtilities
-=======
-  - "GoogleUtilities/NSData+zlib"
->>>>>>> 03fd9136
   - GzipSwift
   - lottie-ios (from `../node_modules/lottie-ios`)
   - lottie-react-native (from `../node_modules/lottie-react-native`)
@@ -2601,19 +2562,10 @@
     :path: "../node_modules/expo-dev-menu"
   expo-dev-menu-interface:
     :path: "../node_modules/expo-dev-menu-interface/ios"
-<<<<<<< HEAD
   ExpoAppleAuthentication:
     :path: "../node_modules/expo-apple-authentication/ios"
   ExpoCrypto:
     :path: "../node_modules/expo-crypto/ios"
-=======
-  ExpoAsset:
-    :path: "../node_modules/expo-asset/ios"
-  ExpoFileSystem:
-    :path: "../node_modules/expo-file-system/ios"
-  ExpoFont:
-    :path: "../node_modules/expo-font/ios"
->>>>>>> 03fd9136
   ExpoKeepAwake:
     :path: "../node_modules/expo-keep-awake/ios"
   ExpoModulesCore:
@@ -2874,7 +2826,6 @@
   Branch: 4ac024cb3c29b0ef628048694db3c4cfa679beb0
   BVLinearGradient: cb006ba232a1f3e4f341bb62c42d1098c284da70
   CocoaAsyncSocket: 065fd1e645c7abab64f7a6a2007a48038fdc6a99
-<<<<<<< HEAD
   DoubleConversion: 5189b271737e1565bdce30deb4a08d647e3f5f54
   EXApplication: aa0fc96f297b984950f2ca8d64c5a326403a0b29
   EXConstants: e7d8d1bec9a20242b4f92a9d66967c3904e0dcd0
@@ -2895,32 +2846,12 @@
   EXUpdatesInterface: 1f9cdd9e1e1026de7488ac537e9c40bc6b6fb872
   FBLazyVector: 25cbffbaec517695d376ab4bc428948cd0f08088
   FBReactNativeSpec: e03b22fbf7017a6f76641ea4472e73c915dcdda7
-=======
-  DoubleConversion: f16ae600a246532c4020132d54af21d0ddb2a385
-  EXConstants: fcfc75800824ac2d5c592b5bc74130bad17b146b
-  EXJSONUtils: 01fc7492b66c234e395dcffdd5f53439c5c29c93
-  EXManifests: a19d50504b8826546a4782770317bc83fffec87d
-  Expo: 296cbea8d4469eb60d61f09dbd4925f86d2b85da
-  expo-dev-client: db44302cdbe0ec55b0ef1849c9a23a76dec6dbac
-  expo-dev-launcher: 7fce0956aaa7f44742edf09f9d1420a4906a54c7
-  expo-dev-menu: db64396698d88d0b65490467801eb8299c3f04b4
-  expo-dev-menu-interface: 00dc42302a72722fdecec3fa048de84a9133bcc4
-  ExpoAsset: 48386d40d53a8c1738929b3ed509bcad595b5516
-  ExpoFileSystem: 42d363d3b96f9afab980dcef60d5657a4443c655
-  ExpoFont: f354e926f8feae5e831ec8087f36652b44a0b188
-  ExpoKeepAwake: b0171a73665bfcefcfcc311742a72a956e6aa680
-  ExpoModulesCore: 77c3db9f8bd0f04af39ab8d43e3a75c23d708e2a
-  EXUpdatesInterface: 7c977640bdd8b85833c19e3959ba46145c5719db
-  fast_float: 06eeec4fe712a76acc9376682e4808b05ce978b6
-  FBLazyVector: 7605ea4810e0e10ae4815292433c09bf4324ba45
->>>>>>> 03fd9136
   Firebase: cec914dab6fd7b1bd8ab56ea07ce4e03dd251c2d
   FirebaseCore: 30e9c1cbe3d38f5f5e75f48bfcea87d7c358ec16
   FirebaseCoreExtension: 705ca5b14bf71d2564a0ddc677df1fc86ffa600f
   FirebaseCoreInternal: df84dd300b561c27d5571684f389bf60b0a5c934
   FirebaseInstallations: 913cf60d0400ebd5d6b63a28b290372ab44590dd
   FirebaseMessaging: 7b5d8033e183ab59eb5b852a53201559e976d366
-<<<<<<< HEAD
   Flipper: 6edb735e6c3e332975d1b17956bcc584eccf5818
   Flipper-Boost-iOSX: fd1e2b8cbef7e662a122412d7ac5f5bea715403c
   Flipper-DoubleConversion: 2dc99b02f658daf147069aad9dbd29d8feb06d30
@@ -2933,10 +2864,6 @@
   glog: 04b94705f318337d7ead9e6d17c019bd9b1f6b1b
   GoogleAcm: c34f3645441b02e92bd6a1ff3d85358169a3331d
   GoogleAppMeasurement: f9de05ee17401e3355f68e8fc8b5064d429f5918
-=======
-  fmt: 01b82d4ca6470831d1cc0852a1af644be019e8f6
-  glog: 08b301085f15bcbb6ff8632a8ebaf239aae04e6a
->>>>>>> 03fd9136
   GoogleDataTransport: 6c09b596d841063d76d4288cc2d2f42cc36e1e2a
   GoogleUtilities: ea963c370a38a8069cc5f7ba4ca849a60b6d7d15
   GZIP: 3c0abf794bfce8c7cb34ea05a1837752416c8868
