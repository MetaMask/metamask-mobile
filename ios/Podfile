--- conflicted
+++ resolved
@@ -60,25 +60,6 @@
   podfile_properties = JSON.parse(File.read(File.join(__dir__, 'Podfile.properties.json'))) rescue {}
 
   use_expo_modules!
-<<<<<<< HEAD
-	config = use_native_modules!
-
-  # Flags change depending on the env values.
-  flags = get_default_flags()
-
-  use_react_native!(
-    :path => config[:reactNativePath],
-    # to enable hermes on iOS, change `false` to `true` and then install pods
-    # Hermes is now enabled by default. Disable by setting this flag to false.
-    # Upcoming versions of React Native may rely on get_default_flags(), but
-    # we make it explicit here to aid in the React Native upgrade process.
-    #:hermes_enabled => flags[:hermes_enabled],
-    :hermes_enabled => false,
-    :fabric_enabled => flags[:fabric_enabled],
-    # An absolute path to your application root.
-    :app_path => "#{Pod::Config.instance.installation_root}/..",
-  )
-=======
 	# config = use_native_modules!
 
   if ENV['EXPO_USE_COMMUNITY_AUTOLINKING'] == '1'
@@ -99,7 +80,6 @@
   config = use_native_modules!(config_command)
 
   use_frameworks! :linkage => ENV['USE_FRAMEWORKS'].to_sym if ENV['USE_FRAMEWORKS']
->>>>>>> e66de2b7
 
   # Pods for MetaMask
   pod 'ReactNativePayments', :path => '../node_modules/@metamask/react-native-payments/lib/ios/'
@@ -157,13 +137,6 @@
 post_install do |installer|
   react_native_post_install(
     installer,
-<<<<<<< HEAD
-    # Set `mac_catalyst_enabled` to `true` in order to apply patches
-    # necessary for Mac Catalyst builds
-    :mac_catalyst_enabled => false
-  )
-  __apply_Xcode_12_5_M1_post_install_workaround(installer)
-=======
     config[:reactNativePath],
     :mac_catalyst_enabled => false,
     :ccache_enabled => podfile_properties['apple.ccacheEnabled'] == 'true',
@@ -202,5 +175,4 @@
       end
     end
   end
->>>>>>> e66de2b7
 end