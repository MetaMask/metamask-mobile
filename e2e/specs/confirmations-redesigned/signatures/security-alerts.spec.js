--- conflicted
+++ resolved
@@ -42,11 +42,7 @@
         restartDevice: true,
         testSpecificMock: {
           GET: [
-<<<<<<< HEAD
-=======
             mockEvents.GET.remoteFeatureFlagsReDesignedConfirmations,
-            mockEvents.GET.securityAlertApiSupportedChains,
->>>>>>> 90787ab9
             ...(testSpecificMock.GET ?? []),
           ],
           POST: [...(testSpecificMock.POST ?? [])],
