'use strict';
import Assertions from '../../../utils/Assertions.js';
import Browser from '../../../pages/Browser/BrowserView.js';
import FooterActions from '../../../pages/Browser/Confirmations/FooterActions';
import FixtureBuilder from '../../../fixtures/fixture-builder.js';
import RequestTypes from '../../../pages/Browser/Confirmations/RequestTypes';
import TabBarComponent from '../../../pages/wallet/TabBarComponent.js';
import TestDApp from '../../../pages/Browser/TestDApp.js';
import TestHelpers from '../../../helpers.js';
import { loginToApp } from '../../../viewHelper.js';
import {
  withFixtures,
  defaultGanacheOptions,
} from '../../../fixtures/fixture-helper.js';
import { SmokeConfirmationsRedesigned } from '../../../tags.js';
import { mockEvents } from '../../../api-mocking/mock-config/mock-events.js';
import { buildPermissions } from '../../../fixtures/utils.js';
import RowComponents from '../../../pages/Browser/Confirmations/RowComponents';
import { NETWORK_TEST_CONFIGS } from '../../../resources/mock-configs';
const SIGNATURE_LIST = [
  {
    specName: 'Personal Sign',
    testDappBtn: TestDApp.tapPersonalSignButton.bind(TestDApp),
    requestType: RequestTypes.PersonalSignRequest,
  },
  {
    specName: 'SIWE Sign',
    testDappBtn: TestDApp.tapEthereumSignButton.bind(TestDApp),
    requestType: RequestTypes.PersonalSignRequest,
    additionAssertions: async () => {
      await Assertions.checkIfVisible(RowComponents.SiweSigningAccountInfo);
    },
  },
  {
    specName: 'Typed V1 Sign',
    testDappBtn: TestDApp.tapTypedSignButton.bind(TestDApp),
    requestType: RequestTypes.TypedSignRequest,
  },
  {
    specName: 'Typed V3 Sign',
    testDappBtn: TestDApp.tapTypedV3SignButton.bind(TestDApp),
    requestType: RequestTypes.TypedSignRequest,
  },
  {
    specName: 'Typed V4 Sign',
    testDappBtn: TestDApp.tapTypedV4SignButton.bind(TestDApp),
    requestType: RequestTypes.TypedSignRequest,
  },
  {
    specName: 'Sign Permit',
    testDappBtn: TestDApp.tapPermitSignButton.bind(TestDApp),
    requestType: RequestTypes.TypedSignRequest,
  },
];

describe(SmokeConfirmationsRedesigned('Signature Requests'), () => {
  const testSpecificMock = {
    GET: [mockEvents.GET.remoteFeatureFlagsRedesignedConfirmations],
  };

  beforeAll(async () => {
    jest.setTimeout(2500000);
    await TestHelpers.reverseServerPort();
  });

  for (const { specName, testDappBtn, requestType, additionAssertions } of SIGNATURE_LIST) {
    it(`should sign ${specName} message`, async () => {
      await withFixtures(
        {
          dapp: true,
          fixture: new FixtureBuilder()
            .withGanacheNetwork()
            .withPermissionControllerConnectedToTestDapp(
              buildPermissions(['0x539']),
            )
            .build(),
          restartDevice: true,
          ganacheOptions: defaultGanacheOptions,
          testSpecificMock,
        },
        async () => {
          await loginToApp();

          await TabBarComponent.tapBrowser();
          await Browser.navigateToTestDApp();

          // cancel request
          await testDappBtn();
          await Assertions.checkIfVisible(requestType);
          await FooterActions.tapCancelButton();
          await Assertions.checkIfNotVisible(requestType);

          await testDappBtn();
          await Assertions.checkIfVisible(requestType);

          // check different sections are visible
          await Assertions.checkIfVisible(RowComponents.AccountNetwork);
          await Assertions.checkIfVisible(RowComponents.OriginInfo);
          await Assertions.checkIfVisible(RowComponents.Message);

          // any signature specific additional assertions
          if (additionAssertions) {
            await additionAssertions();
          }

          // confirm request
          await FooterActions.tapConfirmButton();
          await Assertions.checkIfNotVisible(requestType);
        },
      );
    });
  }

<<<<<<< HEAD
  for (const { specName, testDappBtn, requestType } of SIGNATURE_LIST) {
    it(`should sign ${specName} using ${MONAD_TESTNET.nickname}`, async () => {
      await withFixtures(
        {
          dapp: true,
          fixture: new FixtureBuilder()
            .withNetworkController({
              providerConfig: monadProviderConfig,
            })
            .withPermissionControllerConnectedToTestDapp(
              buildPermissions([MONAD_TESTNET.chainId]),
            )
            .build(),
          restartDevice: true,
          ganacheOptions: monadLocalConfig,
          testSpecificMock,
        },
        async () => {
          await loginToApp();

          await TabBarComponent.tapBrowser();
          await Browser.navigateToTestDApp();

          //Signing Flow
          await testDappBtn();
          await Assertions.checkIfVisible(requestType);
          await FooterActions.tapConfirmButton();
          await Assertions.checkIfNotVisible(requestType);
        },
      );
    });
  }

 for (const { specName, testDappBtn, requestType } of SIGNATURE_LIST) {
    it(`should sign ${specName} using ${MEGAETH_TESTNET.nickname}`, async () => {
      await withFixtures(
        {
          dapp: true,
          fixture: new FixtureBuilder()
            .withNetworkController({
              providerConfig: megaEthProviderConfig,
            })
            .withPermissionControllerConnectedToTestDapp(
              buildPermissions([MEGAETH_TESTNET.chainId]),
            )
            .build(),
          restartDevice: true,
          ganacheOptions: megaEthLocalConfig,
          testSpecificMock,
        },
        async () => {
          await loginToApp();

          await TabBarComponent.tapBrowser();
          await Browser.navigateToTestDApp();

          //Signing Flow
          await testDappBtn();
          await Assertions.checkIfVisible(requestType);
          await FooterActions.tapConfirmButton();
          await Assertions.checkIfNotVisible(requestType);
        },
      );
    });
=======
  // Table-driven tests for all networks
  for (const networkConfig of NETWORK_TEST_CONFIGS) {
    for (const { specName, testDappBtn, requestType } of SIGNATURE_LIST) {
      it(`should sign ${specName} using ${networkConfig.name}`, async () => {
        await withFixtures(
          {
            dapp: true,
            fixture: new FixtureBuilder()
              .withNetworkController({
                providerConfig: networkConfig.providerConfig,
              })
              .withPermissionControllerConnectedToTestDapp(
                buildPermissions(networkConfig.permissions),
              )
              .build(),
            restartDevice: true,
            ganacheOptions: networkConfig.ganacheOptions,
            testSpecificMock: networkConfig.testSpecificMock,
          },
          async () => {
            await loginToApp();

            await TabBarComponent.tapBrowser();
            await Browser.navigateToTestDApp();

            //Signing Flow
            await testDappBtn();
            await Assertions.checkIfVisible(requestType);
            await FooterActions.tapConfirmButton();
            await Assertions.checkIfNotVisible(requestType);
          },
        );
      });
    }
>>>>>>> d49326c6
  }
});<|MERGE_RESOLUTION|>--- conflicted
+++ resolved
@@ -111,72 +111,6 @@
     });
   }
 
-<<<<<<< HEAD
-  for (const { specName, testDappBtn, requestType } of SIGNATURE_LIST) {
-    it(`should sign ${specName} using ${MONAD_TESTNET.nickname}`, async () => {
-      await withFixtures(
-        {
-          dapp: true,
-          fixture: new FixtureBuilder()
-            .withNetworkController({
-              providerConfig: monadProviderConfig,
-            })
-            .withPermissionControllerConnectedToTestDapp(
-              buildPermissions([MONAD_TESTNET.chainId]),
-            )
-            .build(),
-          restartDevice: true,
-          ganacheOptions: monadLocalConfig,
-          testSpecificMock,
-        },
-        async () => {
-          await loginToApp();
-
-          await TabBarComponent.tapBrowser();
-          await Browser.navigateToTestDApp();
-
-          //Signing Flow
-          await testDappBtn();
-          await Assertions.checkIfVisible(requestType);
-          await FooterActions.tapConfirmButton();
-          await Assertions.checkIfNotVisible(requestType);
-        },
-      );
-    });
-  }
-
- for (const { specName, testDappBtn, requestType } of SIGNATURE_LIST) {
-    it(`should sign ${specName} using ${MEGAETH_TESTNET.nickname}`, async () => {
-      await withFixtures(
-        {
-          dapp: true,
-          fixture: new FixtureBuilder()
-            .withNetworkController({
-              providerConfig: megaEthProviderConfig,
-            })
-            .withPermissionControllerConnectedToTestDapp(
-              buildPermissions([MEGAETH_TESTNET.chainId]),
-            )
-            .build(),
-          restartDevice: true,
-          ganacheOptions: megaEthLocalConfig,
-          testSpecificMock,
-        },
-        async () => {
-          await loginToApp();
-
-          await TabBarComponent.tapBrowser();
-          await Browser.navigateToTestDApp();
-
-          //Signing Flow
-          await testDappBtn();
-          await Assertions.checkIfVisible(requestType);
-          await FooterActions.tapConfirmButton();
-          await Assertions.checkIfNotVisible(requestType);
-        },
-      );
-    });
-=======
   // Table-driven tests for all networks
   for (const networkConfig of NETWORK_TEST_CONFIGS) {
     for (const { specName, testDappBtn, requestType } of SIGNATURE_LIST) {
@@ -211,6 +145,5 @@
         );
       });
     }
->>>>>>> d49326c6
   }
 });