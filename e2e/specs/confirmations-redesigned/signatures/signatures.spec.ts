import Assertions from '../../../framework/Assertions';
import Browser from '../../../pages/Browser/BrowserView';
import FooterActions from '../../../pages/Browser/Confirmations/FooterActions';
import FixtureBuilder from '../../../framework/fixtures/FixtureBuilder';
import RequestTypes from '../../../pages/Browser/Confirmations/RequestTypes';
import TabBarComponent from '../../../pages/wallet/TabBarComponent';
import TestDApp from '../../../pages/Browser/TestDApp';
import { loginToApp } from '../../../viewHelper';
import { withFixtures } from '../../../framework/fixtures/FixtureHelper';
import { SmokeConfirmationsRedesigned } from '../../../tags';
import { buildPermissions } from '../../../framework/fixtures/FixtureUtils';
import RowComponents from '../../../pages/Browser/Confirmations/RowComponents';
import { DappVariants } from '../../../framework/Constants';
import { Mockttp } from 'mockttp';
<<<<<<< HEAD
import { setupMockRequest } from '../../../api-mocking/mockHelpers';
=======
import { setupRemoteFeatureFlagsMock } from '../../../api-mocking/helpers/remoteFeatureFlagsHelper';
import { confirmationsRedesignedFeatureFlags } from '../../../api-mocking/mock-responses/feature-flags-mocks';
>>>>>>> 72548a9d

const SIGNATURE_LIST = [
  {
    specName: 'Personal Sign',
    testDappBtn: TestDApp.tapPersonalSignButton.bind(TestDApp),
    requestType: RequestTypes.PersonalSignRequest,
  },
  {
    specName: 'SIWE Sign',
    testDappBtn: TestDApp.tapEthereumSignButton.bind(TestDApp),
    requestType: RequestTypes.PersonalSignRequest,
    additionAssertions: async () => {
      await Assertions.expectElementToBeVisible(
        RowComponents.SiweSigningAccountInfo,
      );
    },
  },
  {
    specName: 'Typed V1 Sign',
    testDappBtn: TestDApp.tapTypedSignButton.bind(TestDApp),
    requestType: RequestTypes.TypedSignRequest,
  },
  {
    specName: 'Typed V3 Sign',
    testDappBtn: TestDApp.tapTypedV3SignButton.bind(TestDApp),
    requestType: RequestTypes.TypedSignRequest,
  },
  {
    specName: 'Typed V4 Sign',
    testDappBtn: TestDApp.tapTypedV4SignButton.bind(TestDApp),
    requestType: RequestTypes.TypedSignRequest,
  },
];

describe(SmokeConfirmationsRedesigned('Signature Requests'), () => {
  const testSpecificMock = async (mockServer: Mockttp) => {
<<<<<<< HEAD
    const { urlEndpoint, response } =
      mockEvents.GET.remoteFeatureFlagsRedesignedConfirmations;
    await setupMockRequest(mockServer, {
      requestMethod: 'GET',
      url: urlEndpoint,
      response,
      responseCode: 200,
    });
=======
    await setupRemoteFeatureFlagsMock(
      mockServer,
      Object.assign({}, ...confirmationsRedesignedFeatureFlags),
    );
>>>>>>> 72548a9d
  };

  beforeAll(async () => {
    jest.setTimeout(2500000);
  });

  for (const {
    specName,
    testDappBtn,
    requestType,
    additionAssertions,
  } of SIGNATURE_LIST) {
    it(`should sign ${specName} message`, async () => {
      await withFixtures(
        {
          dapps: [
            {
              dappVariant: DappVariants.TEST_DAPP,
            },
          ],
          fixture: new FixtureBuilder()
            .withGanacheNetwork()
            .withPermissionControllerConnectedToTestDapp(
              buildPermissions(['0x539']),
            )
            .build(),
          restartDevice: true,
          testSpecificMock,
        },
        async () => {
          await loginToApp();

          await TabBarComponent.tapBrowser();
          await Browser.navigateToTestDApp();

          // cancel request
          await testDappBtn();
          await Assertions.expectElementToBeVisible(requestType);
          await FooterActions.tapCancelButton();
          await Assertions.expectElementToNotBeVisible(requestType);

          await testDappBtn();
          await Assertions.expectElementToBeVisible(requestType);

          // check different sections are visible
          await Assertions.expectElementToBeVisible(
            RowComponents.AccountNetwork,
          );
          await Assertions.expectElementToBeVisible(RowComponents.OriginInfo);
          await Assertions.expectElementToBeVisible(RowComponents.Message);

          // any signature specific additional assertions
          if (additionAssertions) {
            await additionAssertions();
          }

          // confirm request
          await FooterActions.tapConfirmButton();
          await Assertions.expectElementToNotBeVisible(requestType);
        },
      );
    });
  }
});<|MERGE_RESOLUTION|>--- conflicted
+++ resolved
@@ -12,12 +12,8 @@
 import RowComponents from '../../../pages/Browser/Confirmations/RowComponents';
 import { DappVariants } from '../../../framework/Constants';
 import { Mockttp } from 'mockttp';
-<<<<<<< HEAD
-import { setupMockRequest } from '../../../api-mocking/mockHelpers';
-=======
 import { setupRemoteFeatureFlagsMock } from '../../../api-mocking/helpers/remoteFeatureFlagsHelper';
 import { confirmationsRedesignedFeatureFlags } from '../../../api-mocking/mock-responses/feature-flags-mocks';
->>>>>>> 72548a9d
 
 const SIGNATURE_LIST = [
   {
@@ -54,21 +50,10 @@
 
 describe(SmokeConfirmationsRedesigned('Signature Requests'), () => {
   const testSpecificMock = async (mockServer: Mockttp) => {
-<<<<<<< HEAD
-    const { urlEndpoint, response } =
-      mockEvents.GET.remoteFeatureFlagsRedesignedConfirmations;
-    await setupMockRequest(mockServer, {
-      requestMethod: 'GET',
-      url: urlEndpoint,
-      response,
-      responseCode: 200,
-    });
-=======
     await setupRemoteFeatureFlagsMock(
       mockServer,
       Object.assign({}, ...confirmationsRedesignedFeatureFlags),
     );
->>>>>>> 72548a9d
   };
 
   beforeAll(async () => {
