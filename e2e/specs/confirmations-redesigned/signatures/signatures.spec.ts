--- conflicted
+++ resolved
@@ -16,11 +16,9 @@
 import { mockEvents } from '../../../api-mocking/mock-config/mock-events.js';
 import { buildPermissions } from '../../../fixtures/utils.js';
 import RowComponents from '../../../pages/Browser/Confirmations/RowComponents';
-<<<<<<< HEAD
+
 import { NETWORK_TEST_CONFIGS } from '../../../resources/mock-configs';
-=======
 
->>>>>>> b93bd5b6
 const SIGNATURE_LIST = [
   {
     specName: 'Personal Sign',
@@ -111,7 +109,6 @@
       );
     });
   }
-<<<<<<< HEAD
 
   // Table-driven tests for all networks
   for (const networkConfig of NETWORK_TEST_CONFIGS) {
@@ -148,6 +145,4 @@
       });
     }
   }
-=======
->>>>>>> b93bd5b6
 });