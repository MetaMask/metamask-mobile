--- conflicted
+++ resolved
@@ -18,9 +18,6 @@
 import {
   setupMockRequest,
   setupMockPostRequest,
-<<<<<<< HEAD
-} from '../../../api-mocking/mockHelpers';
-=======
 } from '../../../api-mocking/helpers/mockHelpers';
 import {
   SECURITY_ALERTS_BENIGN_RESPONSE,
@@ -28,7 +25,6 @@
 } from '../../../api-mocking/mock-responses/security-alerts-mock';
 import { setupRemoteFeatureFlagsMock } from '../../../api-mocking/helpers/remoteFeatureFlagsHelper';
 import { confirmationsRedesignedFeatureFlags } from '../../../api-mocking/mock-responses/feature-flags-mocks';
->>>>>>> 72548a9d
 
 const typedSignRequestBody = {
   method: 'eth_signTypedData',
@@ -79,22 +75,6 @@
   describe('Security Alert API', () => {
     it('should sign typed message', async () => {
       const testSpecificMock = async (mockServer: Mockttp) => {
-<<<<<<< HEAD
-        const { urlEndpoint, response } =
-          mockEvents.GET.remoteFeatureFlagsRedesignedConfirmations;
-        await setupMockRequest(mockServer, {
-          requestMethod: 'GET',
-          url: urlEndpoint,
-          response,
-          responseCode: 200,
-        });
-
-        await setupMockPostRequest(
-          mockServer,
-          mockEvents.POST.securityAlertApiValidate.urlEndpoint,
-          typedSignRequestBody,
-          mockEvents.POST.securityAlertApiValidate.response,
-=======
         await setupRemoteFeatureFlagsMock(
           mockServer,
           Object.assign({}, ...confirmationsRedesignedFeatureFlags),
@@ -105,7 +85,6 @@
           securityAlertsUrl('0xaa36a7'),
           typedSignRequestBody,
           SECURITY_ALERTS_BENIGN_RESPONSE,
->>>>>>> 72548a9d
           {
             statusCode: 201,
             ignoreFields: [
@@ -128,21 +107,10 @@
 
     it('should show security alert for malicious request, acknowledge and confirm the signature', async () => {
       const testSpecificMock = async (mockServer: Mockttp) => {
-<<<<<<< HEAD
-        const { urlEndpoint, response } =
-          mockEvents.GET.remoteFeatureFlagsRedesignedConfirmations;
-        await setupMockRequest(mockServer, {
-          requestMethod: 'GET',
-          url: urlEndpoint,
-          response,
-          responseCode: 200,
-        });
-=======
-        await setupRemoteFeatureFlagsMock(
-          mockServer,
-          Object.assign({}, ...confirmationsRedesignedFeatureFlags),
-        );
->>>>>>> 72548a9d
+        await setupRemoteFeatureFlagsMock(
+          mockServer,
+          Object.assign({}, ...confirmationsRedesignedFeatureFlags),
+        );
 
         await setupMockPostRequest(
           mockServer,
@@ -190,21 +158,10 @@
 
     it('should show security alert for error when validating request fails', async () => {
       const testSpecificMock = async (mockServer: Mockttp) => {
-<<<<<<< HEAD
-        const { urlEndpoint, response } =
-          mockEvents.GET.remoteFeatureFlagsRedesignedConfirmations;
-        await setupMockRequest(mockServer, {
-          requestMethod: 'GET',
-          url: urlEndpoint,
-          response,
-          responseCode: 200,
-        });
-=======
-        await setupRemoteFeatureFlagsMock(
-          mockServer,
-          Object.assign({}, ...confirmationsRedesignedFeatureFlags),
-        );
->>>>>>> 72548a9d
+        await setupRemoteFeatureFlagsMock(
+          mockServer,
+          Object.assign({}, ...confirmationsRedesignedFeatureFlags),
+        );
 
         await setupMockRequest(mockServer, {
           requestMethod: 'GET',
@@ -250,21 +207,10 @@
   describe('Inline Alert', () => {
     it('should show mismatch field alert, click the alert, acknowledge and confirm the signature', async () => {
       const testSpecificMock = async (mockServer: Mockttp) => {
-<<<<<<< HEAD
-        const { urlEndpoint, response } =
-          mockEvents.GET.remoteFeatureFlagsRedesignedConfirmations;
-        await setupMockRequest(mockServer, {
-          requestMethod: 'GET',
-          url: urlEndpoint,
-          response,
-          responseCode: 200,
-        });
-=======
-        await setupRemoteFeatureFlagsMock(
-          mockServer,
-          Object.assign({}, ...confirmationsRedesignedFeatureFlags),
-        );
->>>>>>> 72548a9d
+        await setupRemoteFeatureFlagsMock(
+          mockServer,
+          Object.assign({}, ...confirmationsRedesignedFeatureFlags),
+        );
       };
 
       await withFixtures(
