--- conflicted
+++ resolved
@@ -13,42 +13,24 @@
 import TestDApp from '../../../pages/Browser/TestDApp';
 import { DappVariants } from '../../../framework/Constants';
 import { Mockttp } from 'mockttp';
-<<<<<<< HEAD
-import { setupMockRequest } from '../../../api-mocking/mockHelpers';
-=======
 import { setupMockRequest } from '../../../api-mocking/helpers/mockHelpers';
 import { setupRemoteFeatureFlagsMock } from '../../../api-mocking/helpers/remoteFeatureFlagsHelper';
 import { confirmationsRedesignedFeatureFlags } from '../../../api-mocking/mock-responses/feature-flags-mocks';
->>>>>>> 72548a9d
 
 describe(SmokeConfirmationsRedesigned('Contract Interaction'), () => {
   const NFT_CONTRACT = SMART_CONTRACTS.NFTS;
 
   const testSpecificMock = async (mockServer: Mockttp) => {
-<<<<<<< HEAD
-    const { urlEndpoint, response } =
-      mockEvents.GET.remoteFeatureFlagsRedesignedConfirmations;
-=======
->>>>>>> 72548a9d
     await setupMockRequest(mockServer, {
       requestMethod: 'GET',
       url: SIMULATION_ENABLED_NETWORKS_MOCK.urlEndpoint,
       response: SIMULATION_ENABLED_NETWORKS_MOCK.response,
       responseCode: 200,
     });
-<<<<<<< HEAD
-    await setupMockRequest(mockServer, {
-      requestMethod: 'GET',
-      url: urlEndpoint,
-      response,
-      responseCode: 200,
-    });
-=======
     await setupRemoteFeatureFlagsMock(
       mockServer,
       Object.assign({}, ...confirmationsRedesignedFeatureFlags),
     );
->>>>>>> 72548a9d
   };
   beforeAll(async () => {
     jest.setTimeout(2500000);
