--- conflicted
+++ resolved
@@ -6,15 +6,9 @@
   SEND_ETH_SIMULATION_MOCK,
   SIMULATION_ENABLED_NETWORKS_MOCK,
 } from '../../../api-mocking/mock-responses/simulations';
-<<<<<<< HEAD
-import Assertions from '../../../utils/Assertions';
-import WalletActionsBottomSheet from '../../../pages/wallet/WalletActionsBottomSheet';
-import FixtureBuilder from '../../../fixtures/fixture-builder';
-=======
 import Assertions from '../../../framework/Assertions';
 import WalletView from '../../../pages/wallet/WalletView';
 import FixtureBuilder from '../../../framework/fixtures/FixtureBuilder';
->>>>>>> 578bf728
 import { mockEvents } from '../../../api-mocking/mock-config/mock-events';
 import TabBarComponent from '../../../pages/wallet/TabBarComponent';
 import FooterActions from '../../../pages/Browser/Confirmations/FooterActions';
@@ -63,11 +57,7 @@
         await AmountView.tapNextButton();
 
         // Check all expected elements are visible
-<<<<<<< HEAD
-        await Assertions.checkIfTextIsDisplayed('1,000 ETH');
-=======
         await Assertions.expectTextDisplayed('1,000 ETH');
->>>>>>> 578bf728
 
         // Accept confirmation
         await FooterActions.tapConfirmButton();
