import { SmokeConfirmationsRedesigned } from '../../../tags';
import { loginToApp } from '../../../viewHelper';
import { withFixtures } from '../../../framework/fixtures/FixtureHelper';
import { buildPermissions } from '../../../framework/fixtures/FixtureUtils';
import {
  SEND_ETH_SIMULATION_MOCK,
  SIMULATION_ENABLED_NETWORKS_MOCK,
} from '../../../api-mocking/mock-responses/simulations';
import Assertions from '../../../framework/Assertions';
import WalletView from '../../../pages/wallet/WalletView';
import FixtureBuilder from '../../../framework/fixtures/FixtureBuilder';
import TabBarComponent from '../../../pages/wallet/TabBarComponent';
import FooterActions from '../../../pages/Browser/Confirmations/FooterActions';
import SendView from '../../../pages/Send/SendView';
import AmountView from '../../../pages/Send/AmountView';
import {
  setupMockRequest,
  setupMockPostRequest,
<<<<<<< HEAD
} from '../../../api-mocking/mockHelpers';
import { Mockttp } from 'mockttp';
=======
} from '../../../api-mocking/helpers/mockHelpers';
import { Mockttp } from 'mockttp';
import { setupRemoteFeatureFlagsMock } from '../../../api-mocking/helpers/remoteFeatureFlagsHelper';
import { confirmationsRedesignedFeatureFlags } from '../../../api-mocking/mock-responses/feature-flags-mocks';
>>>>>>> 72548a9d

const RECIPIENT = '0x0c54fccd2e384b4bb6f2e405bf5cbc15a017aafb';

describe(SmokeConfirmationsRedesigned('Send Max Transfer'), () => {
  const testSpecificMock = async (mockServer: Mockttp) => {
<<<<<<< HEAD
    const { urlEndpoint, response } =
      mockEvents.GET.remoteFeatureFlagsRedesignedConfirmations;

=======
>>>>>>> 72548a9d
    await setupMockRequest(mockServer, {
      requestMethod: 'GET',
      url: SIMULATION_ENABLED_NETWORKS_MOCK.urlEndpoint,
      response: SIMULATION_ENABLED_NETWORKS_MOCK.response,
      responseCode: 200,
    });

<<<<<<< HEAD
    await setupMockRequest(mockServer, {
      requestMethod: 'GET',
      url: urlEndpoint,
      response,
      responseCode: 200,
    });
=======
    await setupRemoteFeatureFlagsMock(
      mockServer,
      Object.assign({}, ...confirmationsRedesignedFeatureFlags),
    );
>>>>>>> 72548a9d

    const {
      urlEndpoint: simulationEndpoint,
      requestBody,
      response: simulationResponse,
      ignoreFields,
    } = SEND_ETH_SIMULATION_MOCK;

    await setupMockPostRequest(
      mockServer,
      simulationEndpoint,
      requestBody,
      simulationResponse,
      {
        statusCode: 200,
        ignoreFields: ignoreFields || [],
      },
    );
  };

  beforeAll(async () => {
    jest.setTimeout(2500000);
  });

  it('handles max native asset', async () => {
    await withFixtures(
      {
        fixture: new FixtureBuilder()
          .withGanacheNetwork()
          .withNetworkEnabledMap({
            eip155: { '0x539': true },
          })
          .withPermissionControllerConnectedToTestDapp(
            buildPermissions(['0x539']),
          )
          .build(),
        restartDevice: true,
        testSpecificMock,
      },
      async () => {
        await loginToApp();

        await WalletView.tapWalletSendButton();

        await SendView.inputAddress(RECIPIENT);
        await SendView.tapNextButton();

        // Do double tab here to prevent flakiness
        await AmountView.tapMaxButton();
        await AmountView.tapMaxButton();

        await AmountView.tapNextButton();

        // Check all expected elements are visible
        await Assertions.expectTextDisplayed('1,000 ETH');

        // Accept confirmation
        await FooterActions.tapConfirmButton();

        // Check activity tab
        await TabBarComponent.tapActivity();
        await Assertions.expectTextDisplayed('Confirmed');
      },
    );
  });
});<|MERGE_RESOLUTION|>--- conflicted
+++ resolved
@@ -16,26 +16,15 @@
 import {
   setupMockRequest,
   setupMockPostRequest,
-<<<<<<< HEAD
-} from '../../../api-mocking/mockHelpers';
-import { Mockttp } from 'mockttp';
-=======
 } from '../../../api-mocking/helpers/mockHelpers';
 import { Mockttp } from 'mockttp';
 import { setupRemoteFeatureFlagsMock } from '../../../api-mocking/helpers/remoteFeatureFlagsHelper';
 import { confirmationsRedesignedFeatureFlags } from '../../../api-mocking/mock-responses/feature-flags-mocks';
->>>>>>> 72548a9d
 
 const RECIPIENT = '0x0c54fccd2e384b4bb6f2e405bf5cbc15a017aafb';
 
 describe(SmokeConfirmationsRedesigned('Send Max Transfer'), () => {
   const testSpecificMock = async (mockServer: Mockttp) => {
-<<<<<<< HEAD
-    const { urlEndpoint, response } =
-      mockEvents.GET.remoteFeatureFlagsRedesignedConfirmations;
-
-=======
->>>>>>> 72548a9d
     await setupMockRequest(mockServer, {
       requestMethod: 'GET',
       url: SIMULATION_ENABLED_NETWORKS_MOCK.urlEndpoint,
@@ -43,19 +32,10 @@
       responseCode: 200,
     });
 
-<<<<<<< HEAD
-    await setupMockRequest(mockServer, {
-      requestMethod: 'GET',
-      url: urlEndpoint,
-      response,
-      responseCode: 200,
-    });
-=======
     await setupRemoteFeatureFlagsMock(
       mockServer,
       Object.assign({}, ...confirmationsRedesignedFeatureFlags),
     );
->>>>>>> 72548a9d
 
     const {
       urlEndpoint: simulationEndpoint,
