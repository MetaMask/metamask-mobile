--- conflicted
+++ resolved
@@ -53,20 +53,22 @@
     jest.setTimeout(15000);
   });
 
-<<<<<<< HEAD
   itif(isRemoveGlobalNetworkSelectorEnabled)(
     'submits a transaction to a dApp selected network',
     async () => {
       await withFixtures(
         {
-          dapp: true,
+          dapps: [
+            {
+              dappVariant: DappVariants.TEST_DAPP,
+            },
+          ],
           fixture: new FixtureBuilder()
             .withGanacheNetwork()
             .withPermissionControllerConnectedToTestDapp(
               buildPermissions([LOCAL_CHAIN_ID]),
             )
             .build(),
-          ganacheOptions: defaultGanacheOptions,
           restartDevice: true,
           testSpecificMock,
         },
@@ -74,7 +76,6 @@
           await loginToApp();
           await TabBarComponent.tapBrowser();
           await Browser.navigateToTestDApp();
-          await Browser.waitForBrowserPageToLoad();
 
           // Make sure the dapp is connected to the predefined network in configuration (LOCAL_CHAIN_ID)
           // by checking chainId text in the test dapp
@@ -91,12 +92,12 @@
           await TestDApp.tapSendEIP1559Button();
 
           // Wait for the confirmation modal to appear
-          await Assertions.checkIfVisible(
+          await Assertions.expectElementToBeVisible(
             ConfirmationUITypes.ModalConfirmationContainer,
           );
 
           // Assert the transaction is happening on the correct network
-          await Assertions.checkIfTextIsDisplayed(LOCAL_CHAIN_NAME);
+          await Assertions.expectTextDisplayed(LOCAL_CHAIN_NAME);
 
           // Accept confirmation
           await ConfirmationFooterActions.tapConfirmButton();
@@ -106,67 +107,9 @@
 
           // Check activity tab
           await TabBarComponent.tapActivity();
-          await Assertions.checkIfTextIsDisplayed('Confirmed');
+          await Assertions.expectTextDisplayed('Confirmed');
         },
       );
     },
   );
-=======
-  it('submits a transaction to a dApp selected network', async () => {
-    await withFixtures(
-      {
-        dapps: [
-          {
-            dappVariant: DappVariants.TEST_DAPP,
-          },
-        ],
-        fixture: new FixtureBuilder()
-          .withGanacheNetwork()
-          .withPermissionControllerConnectedToTestDapp(
-            buildPermissions([LOCAL_CHAIN_ID]),
-          )
-          .build(),
-        restartDevice: true,
-        testSpecificMock,
-      },
-      async () => {
-        await loginToApp();
-        await TabBarComponent.tapBrowser();
-        await Browser.navigateToTestDApp();
-
-        // Make sure the dapp is connected to the predefined network in configuration (LOCAL_CHAIN_ID)
-        // by checking chainId text in the test dapp
-        await checkChainIdInTestDapp(LOCAL_CHAIN_ID);
-
-        // Change the network to Ethereum Main Network in app
-        await changeNetworkFromNetworkListModal('Ethereum Main Network');
-
-        await TabBarComponent.tapBrowser();
-        // Assert the dapp is still connected the previously selected network (LOCAL_CHAIN_ID)
-        await checkChainIdInTestDapp(LOCAL_CHAIN_ID);
-
-        // Now do a transaction
-        await TestDApp.tapSendEIP1559Button();
-
-        // Wait for the confirmation modal to appear
-        await Assertions.expectElementToBeVisible(
-          ConfirmationUITypes.ModalConfirmationContainer,
-        );
-
-        // Assert the transaction is happening on the correct network
-        await Assertions.expectTextDisplayed(LOCAL_CHAIN_NAME);
-
-        // Accept confirmation
-        await ConfirmationFooterActions.tapConfirmButton();
-
-        // Change the network to Localhost in app
-        await changeNetworkFromNetworkListModal(LOCAL_CHAIN_NAME);
-
-        // Check activity tab
-        await TabBarComponent.tapActivity();
-        await Assertions.expectTextDisplayed('Confirmed');
-      },
-    );
-  });
->>>>>>> 10a3bc3a
 });