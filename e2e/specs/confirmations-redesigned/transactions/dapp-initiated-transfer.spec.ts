import { RegressionConfirmationsRedesigned } from '../../../tags';
import { loginToApp } from '../../../viewHelper';
import Browser from '../../../pages/Browser/BrowserView';
import FixtureBuilder from '../../../framework/fixtures/FixtureBuilder';
import TabBarComponent from '../../../pages/wallet/TabBarComponent';
import ConfirmationUITypes from '../../../pages/Browser/Confirmations/ConfirmationUITypes';
import FooterActions from '../../../pages/Browser/Confirmations/FooterActions';
import Assertions from '../../../framework/Assertions';
import { withFixtures } from '../../../framework/fixtures/FixtureHelper';
import { buildPermissions } from '../../../framework/fixtures/FixtureUtils';
import RowComponents from '../../../pages/Browser/Confirmations/RowComponents';
import {
  SEND_ETH_SIMULATION_MOCK,
  SIMULATION_ENABLED_NETWORKS_MOCK,
} from '../../../api-mocking/mock-responses/simulations';
import TestDApp from '../../../pages/Browser/TestDApp';
import { DappVariants } from '../../../framework/Constants';
import { EventPayload, getEventsPayloads } from '../../analytics/helpers';
import SoftAssert from '../../../framework/SoftAssert';
import { Mockttp } from 'mockttp';
import {
  setupMockRequest,
  setupMockPostRequest,
} from '../../../api-mocking/helpers/mockHelpers';
import Gestures from '../../../framework/Gestures';
import {
  SECURITY_ALERTS_BENIGN_RESPONSE,
  SECURITY_ALERTS_REQUEST_BODY,
  securityAlertsUrl,
} from '../../../api-mocking/mock-responses/security-alerts-mock';
import { setupRemoteFeatureFlagsMock } from '../../../api-mocking/helpers/remoteFeatureFlagsHelper';
import { confirmationsRedesignedFeatureFlags } from '../../../api-mocking/mock-responses/feature-flags-mocks';

const expectedEvents = {
  TRANSACTION_ADDED: 'Transaction Added',
  CONFIRMATION_SCREEN_VIEWED: 'Confirmation Screen Viewed',
  TRANSACTION_SUBMITTED: 'Transaction Submitted',
  TRANSACTION_APPROVED: 'Transaction Approved',
  TRANSACTION_FINALIZED: 'Transaction Finalized',
};

const expectedEventNames = [
  expectedEvents.TRANSACTION_ADDED,
  expectedEvents.CONFIRMATION_SCREEN_VIEWED,
  expectedEvents.TRANSACTION_SUBMITTED,
  expectedEvents.TRANSACTION_APPROVED,
  expectedEvents.TRANSACTION_FINALIZED,
];

<<<<<<< HEAD
describe(RegressionConfirmationsRedesigned('DApp Initiated Transfer'), () => {
=======
describe.skip(SmokeConfirmationsRedesigned('DApp Initiated Transfer'), () => {
>>>>>>> 338177c4
  const testSpecificMock = async (mockServer: Mockttp) => {
    await setupMockPostRequest(
      mockServer,
      securityAlertsUrl('0x539'),
      SECURITY_ALERTS_REQUEST_BODY,
      SECURITY_ALERTS_BENIGN_RESPONSE,
      {
        statusCode: 201,
      },
    );

    await setupMockRequest(mockServer, {
      requestMethod: 'GET',
      url: SIMULATION_ENABLED_NETWORKS_MOCK.urlEndpoint,
      response: SIMULATION_ENABLED_NETWORKS_MOCK.response,
      responseCode: 200,
    });

    const {
      urlEndpoint: simulationEndpoint,
      requestBody,
      response: simulationResponse,
      ignoreFields,
    } = SEND_ETH_SIMULATION_MOCK;

    await setupMockPostRequest(
      mockServer,
      simulationEndpoint,
      requestBody,
      simulationResponse,
      {
        statusCode: 200,
        ignoreFields,
      },
    );
    await setupRemoteFeatureFlagsMock(
      mockServer,
      Object.assign({}, ...confirmationsRedesignedFeatureFlags),
    );
  };
  let eventsToCheck: EventPayload[];

  beforeAll(async () => {
    jest.setTimeout(2500000);
  });

  it('sends native asset', async () => {
    await withFixtures(
      {
        dapps: [
          {
            dappVariant: DappVariants.TEST_DAPP,
          },
        ],
        fixture: new FixtureBuilder()
          .withGanacheNetwork()
          .withNetworkEnabledMap({
            eip155: { '0x539': true },
          })
          .withMetaMetricsOptIn()
          .withPermissionControllerConnectedToTestDapp(
            buildPermissions(['0x539']),
          )
          .build(),
        restartDevice: true,
        testSpecificMock,
        endTestfn: async ({ mockServer }) => {
          eventsToCheck = await getEventsPayloads(
            mockServer,
            expectedEventNames,
          );
        },
      },
      async () => {
        await loginToApp();

        await TabBarComponent.tapBrowser();
        await Browser.navigateToTestDApp();
        await TestDApp.tapSendEIP1559Button();

        // Check all expected elements are visible
        await Assertions.expectElementToBeVisible(
          ConfirmationUITypes.ModalConfirmationContainer,
        );
        await Assertions.expectElementToBeVisible(RowComponents.TokenHero);
        await Assertions.expectTextDisplayed('0 ETH');
        await Assertions.expectElementToBeVisible(RowComponents.FromTo);
        await Assertions.expectElementToBeVisible(
          RowComponents.SimulationDetails,
        );
        await Assertions.expectElementToBeVisible(RowComponents.GasFeesDetails);

        // Scroll to Advanced Details section on Android
        if (device.getPlatform() === 'android') {
          await Gestures.swipe(RowComponents.GasFeesDetails, 'up');
        }

        await Assertions.expectElementToBeVisible(
          RowComponents.AdvancedDetails,
        );

        // Accept confirmation
        await FooterActions.tapConfirmButton();

        // Check activity tab
        await TabBarComponent.tapActivity();
        await Assertions.expectTextDisplayed('Confirmed');
      },
    );
  });

  it('validates the segment events from the dapp initiated transfer', async () => {
    if (!eventsToCheck) {
      throw new Error('Events to check are not defined');
    }

    const softAssert = new SoftAssert();

    // Transaction Added
    const transactionAddedEvent = eventsToCheck.find(
      (event) => event.event === expectedEvents.TRANSACTION_ADDED,
    );
    await softAssert.checkAndCollect(
      () => Assertions.checkIfValueIsDefined(transactionAddedEvent),
      'Transaction Added: Should be defined',
    );
    await softAssert.checkAndCollect(
      () =>
        Assertions.checkIfObjectHasKeysAndValidValues(
          transactionAddedEvent?.properties ?? {},
          {
            api_method: 'string',
            eip7702_upgrade_transaction: 'boolean',
            chain_id: 'string',
            gas_estimation_failed: 'boolean',
            gas_fee_presented: 'array',
            gas_fee_selected: 'string',
            status: 'string',
            source: 'string',
            transaction_contract_method: 'array',
            transaction_envelope_type: 'string',
            transaction_internal_id: 'string',
            transaction_type: 'string',
            from_address: 'string',
            to_address: 'string',
            value: 'string',
          },
        ),
      'Transaction Added: Should have the correct properties',
    );

    // Confirmation Screen Viewed
    const confirmationScreenViewedEvent = eventsToCheck.find(
      (event) => event.event === expectedEvents.CONFIRMATION_SCREEN_VIEWED,
    );
    await softAssert.checkAndCollect(
      () => Assertions.checkIfValueIsDefined(confirmationScreenViewedEvent),
      'Confirmation Screen Viewed: Should be defined',
    );
    await softAssert.checkAndCollect(
      () =>
        Assertions.checkIfObjectHasKeysAndValidValues(
          confirmationScreenViewedEvent?.properties ?? {},
          {
            location: 'string',
          },
        ),
      'Confirmation Screen Viewed: Should have the correct properties',
    );

    // Transaction Submitted
    const transactionSubmittedEvent = eventsToCheck.find(
      (event) => event.event === expectedEvents.TRANSACTION_SUBMITTED,
    );
    await softAssert.checkAndCollect(
      () => Assertions.checkIfValueIsDefined(transactionSubmittedEvent),
      'Transaction Submitted: Should be defined',
    );
    await softAssert.checkAndCollect(
      () =>
        Assertions.checkIfObjectHasKeysAndValidValues(
          transactionSubmittedEvent?.properties ?? {},
          {
            api_method: 'string',
            eip7702_upgrade_transaction: 'boolean',
            chain_id: 'string',
            gas_estimation_failed: 'boolean',
            gas_fee_presented: 'array',
            gas_fee_selected: 'string',
            status: 'string',
            source: 'string',
            transaction_contract_method: 'array',
            transaction_envelope_type: 'string',
            transaction_internal_id: 'string',
            transaction_type: 'string',
            simulation_response: 'string',
            simulation_latency: 'number',
            simulation_receiving_assets_quantity: 'number',
            simulation_receiving_assets_type: 'array',
            simulation_receiving_assets_value: 'array',
            simulation_sending_assets_quantity: 'number',
            simulation_sending_assets_type: 'array',
            simulation_sending_assets_value: 'array',
            transaction_transfer_usd_value: 'string',
            asset_type: 'string',
            from_address: 'string',
            to_address: 'string',
            value: 'string',
            simulation_receiving_assets_total_value: 'number',
            simulation_sending_assets_total_value: 'number',
          },
        ),
      'Transaction Submitted: Should have the correct properties',
    );

    // Transaction Approved
    const transactionApprovedEvent = eventsToCheck.find(
      (event) => event.event === expectedEvents.TRANSACTION_APPROVED,
    );
    await softAssert.checkAndCollect(
      () => Assertions.checkIfValueIsDefined(transactionApprovedEvent),
      'Transaction Approved: Should be defined',
    );
    await softAssert.checkAndCollect(
      () =>
        Assertions.checkIfObjectHasKeysAndValidValues(
          transactionApprovedEvent?.properties ?? {},
          {
            api_method: 'string',
            eip7702_upgrade_transaction: 'boolean',
            chain_id: 'string',
            gas_estimation_failed: 'boolean',
            gas_fee_presented: 'array',
            gas_fee_selected: 'string',
            status: 'string',
            source: 'string',
            transaction_contract_method: 'array',
            transaction_envelope_type: 'string',
            transaction_internal_id: 'string',
            transaction_type: 'string',
            simulation_response: 'string',
            simulation_latency: 'number',
            simulation_receiving_assets_quantity: 'number',
            simulation_receiving_assets_type: 'array',
            simulation_receiving_assets_value: 'array',
            simulation_sending_assets_quantity: 'number',
            simulation_sending_assets_type: 'array',
            simulation_sending_assets_value: 'array',
            transaction_transfer_usd_value: 'string',
            asset_type: 'string',
            from_address: 'string',
            to_address: 'string',
            value: 'string',
            simulation_receiving_assets_total_value: 'number',
            simulation_sending_assets_total_value: 'number',
          },
        ),
      'Transaction Approved: Should have the correct properties',
    );

    // Transaction Finalized
    const transactionFinalizedEvent = eventsToCheck.find(
      (event) => event.event === expectedEvents.TRANSACTION_FINALIZED,
    );
    await softAssert.checkAndCollect(
      () => Assertions.checkIfValueIsDefined(transactionFinalizedEvent),
      'Transaction Finalized: Should be defined',
    );
    await softAssert.checkAndCollect(
      () =>
        Assertions.checkIfObjectHasKeysAndValidValues(
          transactionFinalizedEvent?.properties ?? {},
          {
            api_method: 'string',
            eip7702_upgrade_transaction: 'boolean',
            chain_id: 'string',
            gas_estimation_failed: 'boolean',
            gas_fee_presented: 'array',
            gas_fee_selected: 'string',
            status: 'string',
            source: 'string',
            transaction_contract_method: 'array',
            transaction_envelope_type: 'string',
            transaction_internal_id: 'string',
            transaction_type: 'string',
            simulation_response: 'string',
            simulation_latency: 'number',
            simulation_receiving_assets_quantity: 'number',
            simulation_receiving_assets_type: 'array',
            simulation_receiving_assets_value: 'array',
            simulation_sending_assets_quantity: 'number',
            simulation_sending_assets_type: 'array',
            simulation_sending_assets_value: 'array',
            transaction_transfer_usd_value: 'string',
            asset_type: 'string',
            rpc_domain: 'string',
            from_address: 'string',
            to_address: 'string',
            value: 'string',
            simulation_receiving_assets_total_value: 'number',
            simulation_sending_assets_total_value: 'number',
          },
        ),
      'Transaction Finalized: Should have the correct properties',
    );

    softAssert.throwIfErrors();
  });
});<|MERGE_RESOLUTION|>--- conflicted
+++ resolved
@@ -1,4 +1,4 @@
-import { RegressionConfirmationsRedesigned } from '../../../tags';
+import { SmokeConfirmationsRedesigned } from '../../../tags';
 import { loginToApp } from '../../../viewHelper';
 import Browser from '../../../pages/Browser/BrowserView';
 import FixtureBuilder from '../../../framework/fixtures/FixtureBuilder';
@@ -47,11 +47,7 @@
   expectedEvents.TRANSACTION_FINALIZED,
 ];
 
-<<<<<<< HEAD
-describe(RegressionConfirmationsRedesigned('DApp Initiated Transfer'), () => {
-=======
 describe.skip(SmokeConfirmationsRedesigned('DApp Initiated Transfer'), () => {
->>>>>>> 338177c4
   const testSpecificMock = async (mockServer: Mockttp) => {
     await setupMockPostRequest(
       mockServer,
