import { RegressionConfirmationsRedesigned } from '../../../tags';
import { loginToApp } from '../../../viewHelper';
import Browser from '../../../pages/Browser/BrowserView';
import FixtureBuilder from '../../../framework/fixtures/FixtureBuilder';
import TabBarComponent from '../../../pages/wallet/TabBarComponent';
import ConfirmationUITypes from '../../../pages/Browser/Confirmations/ConfirmationUITypes';
import FooterActions from '../../../pages/Browser/Confirmations/FooterActions';
import Assertions from '../../../framework/Assertions';
import { withFixtures } from '../../../framework/fixtures/FixtureHelper';
import { buildPermissions } from '../../../framework/fixtures/FixtureUtils';
import RowComponents from '../../../pages/Browser/Confirmations/RowComponents';
import {
  SEND_ETH_SIMULATION_MOCK,
  SIMULATION_ENABLED_NETWORKS_MOCK,
} from '../../../api-mocking/mock-responses/simulations';
import TestDApp from '../../../pages/Browser/TestDApp';
import { DappVariants } from '../../../framework/Constants';
import { EventPayload, getEventsPayloads } from '../../analytics/helpers';
import SoftAssert from '../../../framework/SoftAssert';
import { Mockttp } from 'mockttp';
import {
  setupMockRequest,
  setupMockPostRequest,
} from '../../../api-mocking/helpers/mockHelpers';
import Gestures from '../../../framework/Gestures';
import {
  SECURITY_ALERTS_BENIGN_RESPONSE,
  SECURITY_ALERTS_REQUEST_BODY,
  securityAlertsUrl,
} from '../../../api-mocking/mock-responses/security-alerts-mock';
import { setupRemoteFeatureFlagsMock } from '../../../api-mocking/helpers/remoteFeatureFlagsHelper';
import { confirmationsRedesignedFeatureFlags } from '../../../api-mocking/mock-responses/feature-flags-mocks';

const expectedEvents = {
  TRANSACTION_ADDED: 'Transaction Added',
  CONFIRMATION_SCREEN_VIEWED: 'Confirmation Screen Viewed',
  TRANSACTION_SUBMITTED: 'Transaction Submitted',
  TRANSACTION_APPROVED: 'Transaction Approved',
  TRANSACTION_FINALIZED: 'Transaction Finalized',
};

const expectedEventNames = [
  expectedEvents.TRANSACTION_ADDED,
  expectedEvents.CONFIRMATION_SCREEN_VIEWED,
  expectedEvents.TRANSACTION_SUBMITTED,
  expectedEvents.TRANSACTION_APPROVED,
  expectedEvents.TRANSACTION_FINALIZED,
];

<<<<<<< HEAD
describe(RegressionConfirmationsRedesigned('DApp Initiated Transfer'), () => {
  const testSpecificMock = async (mockServer: Mockttp) => {
    await setupMockPostRequest(
      mockServer,
      securityAlertsUrl('0x539'),
      SECURITY_ALERTS_REQUEST_BODY,
      SECURITY_ALERTS_BENIGN_RESPONSE,
      {
        statusCode: 201,
      },
    );

    await setupMockRequest(mockServer, {
      requestMethod: 'GET',
      url: SIMULATION_ENABLED_NETWORKS_MOCK.urlEndpoint,
      response: SIMULATION_ENABLED_NETWORKS_MOCK.response,
      responseCode: 200,
    });
=======
describe.skip(
  RegressionConfirmationsRedesigned('DApp Initiated Transfer'),
  () => {
    const testSpecificMock = async (mockServer: Mockttp) => {
      await setupMockPostRequest(
        mockServer,
        securityAlertsUrl('0x539'),
        SECURITY_ALERTS_REQUEST_BODY,
        SECURITY_ALERTS_BENIGN_RESPONSE,
        {
          statusCode: 201,
        },
      );
>>>>>>> d5ca588d

      await setupMockRequest(mockServer, {
        requestMethod: 'GET',
        url: SIMULATION_ENABLED_NETWORKS_MOCK.urlEndpoint,
        response: SIMULATION_ENABLED_NETWORKS_MOCK.response,
        responseCode: 200,
      });

      const {
        urlEndpoint: simulationEndpoint,
        requestBody,
        response: simulationResponse,
        ignoreFields,
      } = SEND_ETH_SIMULATION_MOCK;

      await setupMockPostRequest(
        mockServer,
        simulationEndpoint,
        requestBody,
        simulationResponse,
        {
          statusCode: 200,
          ignoreFields,
        },
      );
      await setupRemoteFeatureFlagsMock(
        mockServer,
        Object.assign({}, ...confirmationsRedesignedFeatureFlags),
      );
    };
    let eventsToCheck: EventPayload[];

    beforeAll(async () => {
      jest.setTimeout(2500000);
    });

    it('sends native asset', async () => {
      await withFixtures(
        {
          dapps: [
            {
              dappVariant: DappVariants.TEST_DAPP,
            },
          ],
          fixture: new FixtureBuilder()
            .withGanacheNetwork()
            .withNetworkEnabledMap({
              eip155: { '0x539': true },
            })
            .withMetaMetricsOptIn()
            .withPermissionControllerConnectedToTestDapp(
              buildPermissions(['0x539']),
            )
            .build(),
          restartDevice: true,
          testSpecificMock,
          endTestfn: async ({ mockServer }) => {
            eventsToCheck = await getEventsPayloads(
              mockServer,
              expectedEventNames,
            );
          },
        },
        async () => {
          await loginToApp();

          await TabBarComponent.tapBrowser();
          await Browser.navigateToTestDApp();
          await TestDApp.tapSendEIP1559Button();

          // Check all expected elements are visible
          await Assertions.expectElementToBeVisible(
            ConfirmationUITypes.ModalConfirmationContainer,
          );
          await Assertions.expectElementToBeVisible(RowComponents.TokenHero);
          await Assertions.expectTextDisplayed('0 ETH');
          await Assertions.expectElementToBeVisible(RowComponents.FromTo);
          await Assertions.expectElementToBeVisible(
            RowComponents.SimulationDetails,
          );
          await Assertions.expectElementToBeVisible(
            RowComponents.GasFeesDetails,
          );

          // Scroll to Advanced Details section on Android
          if (device.getPlatform() === 'android') {
            await Gestures.swipe(RowComponents.GasFeesDetails, 'up');
          }

          await Assertions.expectElementToBeVisible(
            RowComponents.AdvancedDetails,
          );

          // Accept confirmation
          await FooterActions.tapConfirmButton();

          // Check activity tab
          await TabBarComponent.tapActivity();
          await Assertions.expectTextDisplayed('Confirmed');
        },
      );
    });

    it('validates the segment events from the dapp initiated transfer', async () => {
      if (!eventsToCheck) {
        throw new Error('Events to check are not defined');
      }

      const softAssert = new SoftAssert();

      // Transaction Added
      const transactionAddedEvent = eventsToCheck.find(
        (event) => event.event === expectedEvents.TRANSACTION_ADDED,
      );
      await softAssert.checkAndCollect(
        () => Assertions.checkIfValueIsDefined(transactionAddedEvent),
        'Transaction Added: Should be defined',
      );
      await softAssert.checkAndCollect(
        () =>
          Assertions.checkIfObjectHasKeysAndValidValues(
            transactionAddedEvent?.properties ?? {},
            {
              api_method: 'string',
              eip7702_upgrade_transaction: 'boolean',
              chain_id: 'string',
              gas_estimation_failed: 'boolean',
              gas_fee_presented: 'array',
              gas_fee_selected: 'string',
              status: 'string',
              source: 'string',
              transaction_contract_method: 'array',
              transaction_envelope_type: 'string',
              transaction_internal_id: 'string',
              transaction_type: 'string',
              from_address: 'string',
              to_address: 'string',
              value: 'string',
            },
          ),
        'Transaction Added: Should have the correct properties',
      );

      // Confirmation Screen Viewed
      const confirmationScreenViewedEvent = eventsToCheck.find(
        (event) => event.event === expectedEvents.CONFIRMATION_SCREEN_VIEWED,
      );
      await softAssert.checkAndCollect(
        () => Assertions.checkIfValueIsDefined(confirmationScreenViewedEvent),
        'Confirmation Screen Viewed: Should be defined',
      );
      await softAssert.checkAndCollect(
        () =>
          Assertions.checkIfObjectHasKeysAndValidValues(
            confirmationScreenViewedEvent?.properties ?? {},
            {
              location: 'string',
            },
          ),
        'Confirmation Screen Viewed: Should have the correct properties',
      );

      // Transaction Submitted
      const transactionSubmittedEvent = eventsToCheck.find(
        (event) => event.event === expectedEvents.TRANSACTION_SUBMITTED,
      );
      await softAssert.checkAndCollect(
        () => Assertions.checkIfValueIsDefined(transactionSubmittedEvent),
        'Transaction Submitted: Should be defined',
      );
      await softAssert.checkAndCollect(
        () =>
          Assertions.checkIfObjectHasKeysAndValidValues(
            transactionSubmittedEvent?.properties ?? {},
            {
              api_method: 'string',
              eip7702_upgrade_transaction: 'boolean',
              chain_id: 'string',
              gas_estimation_failed: 'boolean',
              gas_fee_presented: 'array',
              gas_fee_selected: 'string',
              status: 'string',
              source: 'string',
              transaction_contract_method: 'array',
              transaction_envelope_type: 'string',
              transaction_internal_id: 'string',
              transaction_type: 'string',
              simulation_response: 'string',
              simulation_latency: 'number',
              simulation_receiving_assets_quantity: 'number',
              simulation_receiving_assets_type: 'array',
              simulation_receiving_assets_value: 'array',
              simulation_sending_assets_quantity: 'number',
              simulation_sending_assets_type: 'array',
              simulation_sending_assets_value: 'array',
              transaction_transfer_usd_value: 'string',
              asset_type: 'string',
              from_address: 'string',
              to_address: 'string',
              value: 'string',
              simulation_receiving_assets_total_value: 'number',
              simulation_sending_assets_total_value: 'number',
            },
          ),
        'Transaction Submitted: Should have the correct properties',
      );

      // Transaction Approved
      const transactionApprovedEvent = eventsToCheck.find(
        (event) => event.event === expectedEvents.TRANSACTION_APPROVED,
      );
      await softAssert.checkAndCollect(
        () => Assertions.checkIfValueIsDefined(transactionApprovedEvent),
        'Transaction Approved: Should be defined',
      );
      await softAssert.checkAndCollect(
        () =>
          Assertions.checkIfObjectHasKeysAndValidValues(
            transactionApprovedEvent?.properties ?? {},
            {
              api_method: 'string',
              eip7702_upgrade_transaction: 'boolean',
              chain_id: 'string',
              gas_estimation_failed: 'boolean',
              gas_fee_presented: 'array',
              gas_fee_selected: 'string',
              status: 'string',
              source: 'string',
              transaction_contract_method: 'array',
              transaction_envelope_type: 'string',
              transaction_internal_id: 'string',
              transaction_type: 'string',
              simulation_response: 'string',
              simulation_latency: 'number',
              simulation_receiving_assets_quantity: 'number',
              simulation_receiving_assets_type: 'array',
              simulation_receiving_assets_value: 'array',
              simulation_sending_assets_quantity: 'number',
              simulation_sending_assets_type: 'array',
              simulation_sending_assets_value: 'array',
              transaction_transfer_usd_value: 'string',
              asset_type: 'string',
              from_address: 'string',
              to_address: 'string',
              value: 'string',
              simulation_receiving_assets_total_value: 'number',
              simulation_sending_assets_total_value: 'number',
            },
          ),
        'Transaction Approved: Should have the correct properties',
      );

      // Transaction Finalized
      const transactionFinalizedEvent = eventsToCheck.find(
        (event) => event.event === expectedEvents.TRANSACTION_FINALIZED,
      );
      await softAssert.checkAndCollect(
        () => Assertions.checkIfValueIsDefined(transactionFinalizedEvent),
        'Transaction Finalized: Should be defined',
      );
      await softAssert.checkAndCollect(
        () =>
          Assertions.checkIfObjectHasKeysAndValidValues(
            transactionFinalizedEvent?.properties ?? {},
            {
              api_method: 'string',
              eip7702_upgrade_transaction: 'boolean',
              chain_id: 'string',
              gas_estimation_failed: 'boolean',
              gas_fee_presented: 'array',
              gas_fee_selected: 'string',
              status: 'string',
              source: 'string',
              transaction_contract_method: 'array',
              transaction_envelope_type: 'string',
              transaction_internal_id: 'string',
              transaction_type: 'string',
              simulation_response: 'string',
              simulation_latency: 'number',
              simulation_receiving_assets_quantity: 'number',
              simulation_receiving_assets_type: 'array',
              simulation_receiving_assets_value: 'array',
              simulation_sending_assets_quantity: 'number',
              simulation_sending_assets_type: 'array',
              simulation_sending_assets_value: 'array',
              transaction_transfer_usd_value: 'string',
              asset_type: 'string',
              rpc_domain: 'string',
              from_address: 'string',
              to_address: 'string',
              value: 'string',
              simulation_receiving_assets_total_value: 'number',
              simulation_sending_assets_total_value: 'number',
            },
          ),
        'Transaction Finalized: Should have the correct properties',
      );

      softAssert.throwIfErrors();
    });
  },
);<|MERGE_RESOLUTION|>--- conflicted
+++ resolved
@@ -47,26 +47,6 @@
   expectedEvents.TRANSACTION_FINALIZED,
 ];
 
-<<<<<<< HEAD
-describe(RegressionConfirmationsRedesigned('DApp Initiated Transfer'), () => {
-  const testSpecificMock = async (mockServer: Mockttp) => {
-    await setupMockPostRequest(
-      mockServer,
-      securityAlertsUrl('0x539'),
-      SECURITY_ALERTS_REQUEST_BODY,
-      SECURITY_ALERTS_BENIGN_RESPONSE,
-      {
-        statusCode: 201,
-      },
-    );
-
-    await setupMockRequest(mockServer, {
-      requestMethod: 'GET',
-      url: SIMULATION_ENABLED_NETWORKS_MOCK.urlEndpoint,
-      response: SIMULATION_ENABLED_NETWORKS_MOCK.response,
-      responseCode: 200,
-    });
-=======
 describe.skip(
   RegressionConfirmationsRedesigned('DApp Initiated Transfer'),
   () => {
@@ -80,7 +60,6 @@
           statusCode: 201,
         },
       );
->>>>>>> d5ca588d
 
       await setupMockRequest(mockServer, {
         requestMethod: 'GET',
