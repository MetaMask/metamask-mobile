import { SmokeConfirmationsRedesigned } from '../../../tags';
import { loginToApp } from '../../../viewHelper';
import { withFixtures } from '../../../framework/fixtures/FixtureHelper';
import { buildPermissions } from '../../../framework/fixtures/FixtureUtils';
import {
  SEND_ETH_SIMULATION_MOCK,
  SIMULATION_ENABLED_NETWORKS_MOCK,
} from '../../../api-mocking/mock-responses/simulations';
import Assertions from '../../../framework/Assertions';
import WalletView from '../../../pages/wallet/WalletView';
import FixtureBuilder from '../../../framework/fixtures/FixtureBuilder';
import TabBarComponent from '../../../pages/wallet/TabBarComponent';
import ConfirmationUITypes from '../../../pages/Browser/Confirmations/ConfirmationUITypes';
import FooterActions from '../../../pages/Browser/Confirmations/FooterActions';
import SendView from '../../../pages/Send/SendView';
import AmountView from '../../../pages/Send/AmountView';
import RowComponents from '../../../pages/Browser/Confirmations/RowComponents';
import { Mockttp } from 'mockttp';
import {
  setupMockRequest,
  setupMockPostRequest,
<<<<<<< HEAD
} from '../../../api-mocking/mockHelpers';
=======
} from '../../../api-mocking/helpers/mockHelpers';
import { setupRemoteFeatureFlagsMock } from '../../../api-mocking/helpers/remoteFeatureFlagsHelper';
import { confirmationsRedesignedFeatureFlags } from '../../../api-mocking/mock-responses/feature-flags-mocks';
>>>>>>> 72548a9d

const RECIPIENT = '0x0c54fccd2e384b4bb6f2e405bf5cbc15a017aafb';
const AMOUNT = '1';

describe(SmokeConfirmationsRedesigned('Wallet Initiated Transfer'), () => {
  const testSpecificMock = async (mockServer: Mockttp) => {
<<<<<<< HEAD
    const { urlEndpoint, response } =
      mockEvents.GET.remoteFeatureFlagsRedesignedConfirmations;
=======
>>>>>>> 72548a9d
    await setupMockRequest(mockServer, {
      requestMethod: 'GET',
      url: SIMULATION_ENABLED_NETWORKS_MOCK.urlEndpoint,
      response: SIMULATION_ENABLED_NETWORKS_MOCK.response,
      responseCode: 200,
    });
<<<<<<< HEAD
    await setupMockRequest(mockServer, {
      requestMethod: 'GET',
      url: urlEndpoint,
      response,
      responseCode: 200,
    });
=======
    await setupRemoteFeatureFlagsMock(
      mockServer,
      Object.assign({}, ...confirmationsRedesignedFeatureFlags),
    );

>>>>>>> 72548a9d
    const {
      urlEndpoint: simulationEndpoint,
      requestBody,
      response: simulationResponse,
      ignoreFields,
    } = SEND_ETH_SIMULATION_MOCK;

    await setupMockPostRequest(
      mockServer,
      simulationEndpoint,
      requestBody,
      simulationResponse,
      {
        statusCode: 200,
        ignoreFields,
      },
    );
  };

  beforeAll(async () => {
    jest.setTimeout(2500000);
  });

  it('sends native asset', async () => {
    await withFixtures(
      {
        fixture: new FixtureBuilder()
          .withGanacheNetwork()
          .withNetworkEnabledMap({
            eip155: { '0x539': true },
          })
          .withPermissionControllerConnectedToTestDapp(
            buildPermissions(['0x539']),
          )
          .build(),
        restartDevice: true,
        testSpecificMock,
      },
      async () => {
        await loginToApp();

        await WalletView.tapWalletSendButton();

        await SendView.inputAddress(RECIPIENT);
        await SendView.tapNextButton();

        await AmountView.typeInTransactionAmount(AMOUNT);
        await AmountView.tapNextButton();

        // Check all expected elements are visible
        await Assertions.expectElementToBeVisible(
          ConfirmationUITypes.FlatConfirmationContainer,
        );
        await Assertions.expectElementToBeVisible(RowComponents.TokenHero);
        await Assertions.expectTextDisplayed('1 ETH');
        await Assertions.expectElementToBeVisible(RowComponents.FromTo);
        await Assertions.expectElementToBeVisible(RowComponents.GasFeesDetails);
        await Assertions.expectElementToBeVisible(
          RowComponents.AdvancedDetails,
        );

        // Accept confirmation
        await FooterActions.tapConfirmButton();

        // Check activity tab
        await TabBarComponent.tapActivity();
        await Assertions.expectTextDisplayed('Confirmed');
      },
    );
  });
});<|MERGE_RESOLUTION|>--- conflicted
+++ resolved
@@ -19,44 +19,26 @@
 import {
   setupMockRequest,
   setupMockPostRequest,
-<<<<<<< HEAD
-} from '../../../api-mocking/mockHelpers';
-=======
 } from '../../../api-mocking/helpers/mockHelpers';
 import { setupRemoteFeatureFlagsMock } from '../../../api-mocking/helpers/remoteFeatureFlagsHelper';
 import { confirmationsRedesignedFeatureFlags } from '../../../api-mocking/mock-responses/feature-flags-mocks';
->>>>>>> 72548a9d
 
 const RECIPIENT = '0x0c54fccd2e384b4bb6f2e405bf5cbc15a017aafb';
 const AMOUNT = '1';
 
 describe(SmokeConfirmationsRedesigned('Wallet Initiated Transfer'), () => {
   const testSpecificMock = async (mockServer: Mockttp) => {
-<<<<<<< HEAD
-    const { urlEndpoint, response } =
-      mockEvents.GET.remoteFeatureFlagsRedesignedConfirmations;
-=======
->>>>>>> 72548a9d
     await setupMockRequest(mockServer, {
       requestMethod: 'GET',
       url: SIMULATION_ENABLED_NETWORKS_MOCK.urlEndpoint,
       response: SIMULATION_ENABLED_NETWORKS_MOCK.response,
       responseCode: 200,
     });
-<<<<<<< HEAD
-    await setupMockRequest(mockServer, {
-      requestMethod: 'GET',
-      url: urlEndpoint,
-      response,
-      responseCode: 200,
-    });
-=======
     await setupRemoteFeatureFlagsMock(
       mockServer,
       Object.assign({}, ...confirmationsRedesignedFeatureFlags),
     );
 
->>>>>>> 72548a9d
     const {
       urlEndpoint: simulationEndpoint,
       requestBody,
