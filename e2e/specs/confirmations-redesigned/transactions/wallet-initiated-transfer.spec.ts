import { SmokeConfirmationsRedesigned } from '../../../tags';
import { loginToApp } from '../../../viewHelper';
import { withFixtures } from '../../../framework/fixtures/FixtureHelper';
import { buildPermissions } from '../../../fixtures/utils';
import {
  SEND_ETH_SIMULATION_MOCK,
  SIMULATION_ENABLED_NETWORKS_MOCK,
} from '../../../api-mocking/mock-responses/simulations';
import Assertions from '../../../framework/Assertions';
import WalletActionsBottomSheet from '../../../pages/wallet/WalletActionsBottomSheet';
import FixtureBuilder from '../../../framework/fixtures/FixtureBuilder';
import { mockEvents } from '../../../api-mocking/mock-config/mock-events';
import TabBarComponent from '../../../pages/wallet/TabBarComponent';
import ConfirmationUITypes from '../../../pages/Browser/Confirmations/ConfirmationUITypes';
import FooterActions from '../../../pages/Browser/Confirmations/FooterActions';
import SendView from '../../../pages/Send/SendView';
import AmountView from '../../../pages/Send/AmountView';
import RowComponents from '../../../pages/Browser/Confirmations/RowComponents';
import WalletView from '../../../pages/wallet/WalletView';
import NetworkListModal from '../../../pages/Network/NetworkListModal';
import NetworkEducationModal from '../../../pages/Network/NetworkEducationModal';
import { NETWORK_TEST_CONFIGS } from '../../../resources/mock-configs';
import TestDApp from '../../../pages/Browser/TestDApp';

const RECIPIENT = '0x0c54fccd2e384b4bb6f2e405bf5cbc15a017aafb';
const AMOUNT = '1';
const SMALL_AMOUNT = '0.0000001';

describe(SmokeConfirmationsRedesigned('Wallet Initiated Transfer'), () => {
  const localTestSpecificMock = {
    POST: [SEND_ETH_SIMULATION_MOCK],
    GET: [
      SIMULATION_ENABLED_NETWORKS_MOCK,
      mockEvents.GET.remoteFeatureFlagsRedesignedConfirmations,
    ],
  };

  beforeAll(async () => {
    jest.setTimeout(2500000);
  });

  it('sends native asset', async () => {
    await withFixtures(
      {
        fixture: new FixtureBuilder()
          .withGanacheNetwork()
          .withPermissionControllerConnectedToTestDapp(
            buildPermissions(['0x539']),
          )
          .build(),
        restartDevice: true,
<<<<<<< HEAD
        ganacheOptions: defaultGanacheOptions,
        testSpecificMock: localTestSpecificMock,
=======
        testSpecificMock,
>>>>>>> 2958f517
      },
      async () => {
        await loginToApp();

        await TabBarComponent.tapActions();
        await WalletActionsBottomSheet.tapSendButton();

        await SendView.inputAddress(RECIPIENT);
        await SendView.tapNextButton();

        await AmountView.typeInTransactionAmount(AMOUNT);
        await AmountView.tapNextButton();

        // Check all expected elements are visible
        await Assertions.expectElementToBeVisible(
          ConfirmationUITypes.FlatConfirmationContainer,
        );
        await Assertions.expectElementToBeVisible(RowComponents.TokenHero);
        await Assertions.expectTextDisplayed('1 ETH');
        await Assertions.expectElementToBeVisible(RowComponents.FromTo);
        await Assertions.expectElementToBeVisible(RowComponents.GasFeesDetails);
        await Assertions.expectElementToBeVisible(
          RowComponents.AdvancedDetails,
        );

        // Accept confirmation
        await FooterActions.tapConfirmButton();

        // Check activity tab
        await TabBarComponent.tapActivity();
        await Assertions.expectTextDisplayed('Confirmed');
      },
    );
  });

  // Table-driven tests for network switching
  for (const networkConfig of NETWORK_TEST_CONFIGS) {
    it(`should switch to ${networkConfig.name} network`, async () => {
      await withFixtures(
        {
          fixture: new FixtureBuilder()
            .withNetworkController({
              providerConfig: networkConfig.providerConfig,
            })
            .withPermissionControllerConnectedToTestDapp(
              buildPermissions(networkConfig.permissions)
            )
            .build(),
          restartDevice: true,
          ganacheOptions: networkConfig.ganacheOptions,
          testSpecificMock: networkConfig.testSpecificMock,
        },
        async () => {
          await loginToApp();

          await WalletView.tapNetworksButtonOnNavBar();
          await Assertions.checkIfVisible(NetworkListModal.networkScroll);
          await NetworkListModal.scrollToBottomOfNetworkList();
          await NetworkListModal.changeNetworkTo(networkConfig.networkConfig.nickname);
          await Assertions.checkIfVisible(NetworkEducationModal.container);

          await NetworkEducationModal.tapGotItButton();

          // Verify we're on the correct network
          await Assertions.checkIfTextIsDisplayed(networkConfig.networkConfig.nickname);
        },
      );
    });
  }

  // Table-driven tests for wallet transfers
  for (const networkConfig of NETWORK_TEST_CONFIGS) {
    it(`should send native ${networkConfig.name} from inside the wallet`, async () => {
      await withFixtures(
        {
          fixture: new FixtureBuilder()
            .withNetworkController({
              providerConfig: networkConfig.providerConfig,
            })
            .withPermissionControllerConnectedToTestDapp(
              buildPermissions(networkConfig.permissions)
            )
            .build(),
          restartDevice: true,
          ganacheOptions: networkConfig.ganacheOptions,
          testSpecificMock: networkConfig.testSpecificMock,
        },
        async () => {
          await loginToApp();

          // Network should already be configured, no need to switch
          await TabBarComponent.tapActions();
          await WalletActionsBottomSheet.tapSendButton();

          await SendView.inputAddress(RECIPIENT);
          await SendView.tapNextButton();

          await AmountView.typeInTransactionAmount(SMALL_AMOUNT);
          await AmountView.tapNextButton();

          await TestDApp.tapConfirmButton();
          await TestHelpers.delay(3000);
          await TabBarComponent.tapActivity();

          await Assertions.checkIfTextIsDisplayed('Confirmed');
        },
      );
    });
  }

});<|MERGE_RESOLUTION|>--- conflicted
+++ resolved
@@ -21,6 +21,7 @@
 import NetworkEducationModal from '../../../pages/Network/NetworkEducationModal';
 import { NETWORK_TEST_CONFIGS } from '../../../resources/mock-configs';
 import TestDApp from '../../../pages/Browser/TestDApp';
+import { CustomNetworks } from '../../../resources/networks.e2e';
 
 const RECIPIENT = '0x0c54fccd2e384b4bb6f2e405bf5cbc15a017aafb';
 const AMOUNT = '1';
@@ -49,12 +50,7 @@
           )
           .build(),
         restartDevice: true,
-<<<<<<< HEAD
-        ganacheOptions: defaultGanacheOptions,
         testSpecificMock: localTestSpecificMock,
-=======
-        testSpecificMock,
->>>>>>> 2958f517
       },
       async () => {
         await loginToApp();
@@ -92,34 +88,45 @@
 
   // Table-driven tests for network switching
   for (const networkConfig of NETWORK_TEST_CONFIGS) {
-    it(`should switch to ${networkConfig.name} network`, async () => {
+    it(`should switch from ${networkConfig.name} network`, async () => {
       await withFixtures(
         {
           fixture: new FixtureBuilder()
             .withNetworkController({
-              providerConfig: networkConfig.providerConfig,
+              // Add the custom network to the fixture so it exists in the network list
+              providerConfig: networkConfig.networkConfig,
             })
             .withPermissionControllerConnectedToTestDapp(
-              buildPermissions(networkConfig.permissions)
+              buildPermissions(['0x539']), // Use Ganache permissions initially
             )
             .build(),
           restartDevice: true,
-          ganacheOptions: networkConfig.ganacheOptions,
           testSpecificMock: networkConfig.testSpecificMock,
         },
         async () => {
           await loginToApp();
 
+          // Switch to the target network
           await WalletView.tapNetworksButtonOnNavBar();
-          await Assertions.checkIfVisible(NetworkListModal.networkScroll);
+          await Assertions.expectElementToBeVisible(
+            NetworkListModal.networkScroll,
+          );
           await NetworkListModal.scrollToBottomOfNetworkList();
-          await NetworkListModal.changeNetworkTo(networkConfig.networkConfig.nickname);
-          await Assertions.checkIfVisible(NetworkEducationModal.container);
 
+          await NetworkListModal.changeNetworkTo(
+            CustomNetworks.Sepolia.providerConfig.nickname,
+          );
+          await Assertions.expectElementToBeVisible(
+            NetworkEducationModal.container,
+          );
           await NetworkEducationModal.tapGotItButton();
 
           // Verify we're on the correct network
-          await Assertions.checkIfTextIsDisplayed(networkConfig.networkConfig.nickname);
+          await Assertions.expectElementToBeVisible(WalletView.container);
+          await Assertions.expectElementToHaveLabel(
+            WalletView.navbarNetworkPicker,
+            CustomNetworks.Sepolia.providerConfig.nickname,
+          );
         },
       );
     });
@@ -135,11 +142,10 @@
               providerConfig: networkConfig.providerConfig,
             })
             .withPermissionControllerConnectedToTestDapp(
-              buildPermissions(networkConfig.permissions)
+              buildPermissions(networkConfig.permissions),
             )
             .build(),
           restartDevice: true,
-          ganacheOptions: networkConfig.ganacheOptions,
           testSpecificMock: networkConfig.testSpecificMock,
         },
         async () => {
@@ -156,13 +162,11 @@
           await AmountView.tapNextButton();
 
           await TestDApp.tapConfirmButton();
-          await TestHelpers.delay(3000);
           await TabBarComponent.tapActivity();
 
-          await Assertions.checkIfTextIsDisplayed('Confirmed');
+          await Assertions.expectTextDisplayed('Confirmed');
         },
       );
     });
   }
-
 });