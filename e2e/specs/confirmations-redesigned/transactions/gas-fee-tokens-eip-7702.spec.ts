--- conflicted
+++ resolved
@@ -139,7 +139,6 @@
   },
 };
 
-<<<<<<< HEAD
 const getGasFeeTokenSelected = async (): Promise<string> => {
   const symbolElement =
     (await RowComponents.NetworkFeeGasFeeTokenSymbol) as IndexableNativeElement;
@@ -153,10 +152,6 @@
 };
 
 describe(
-=======
-// Skipping this spec as it is currently causing app crashes on CI
-describe.skip(
->>>>>>> c77dd1a6
   SmokeConfirmationsRedesigned('Send native asset Gas Station using EIP-7702'),
   () => {
     beforeAll(async () => {
@@ -286,9 +281,6 @@
           await SendView.inputRecipientAddress(RECIPIENT_ADDRESS_MOCK);
           await SendView.pressReviewButton();
 
-          // const gasFeeTokenSelected = await getGasFeeTokenSelected();
-          // await Assertions.checkIfTextMatches(gasFeeTokenSelected, 'ETH');
-
           await Assertions.expectElementToBeVisible(
             RowComponents.NetworkFeeGasFeeTokenArrow,
             { description: 'Gas Fee Token Arrow' },
