'use strict';
import { SmokeCore } from '../../tags';
import {
  CreateNewWallet,
  importWalletWithRecoveryPhrase,
} from '../../viewHelper';
import TestHelpers from '../../helpers';
import Assertions from '../../utils/Assertions';
import { withFixtures } from '../../fixtures/fixture-helper';
import FixtureBuilder from '../../fixtures/fixture-builder';
import { getEventsPayloads } from './helpers';
import { mockEvents } from '../../api-mocking/mock-config/mock-events';
import { EVENT_NAME } from '../../../app/core/Analytics/MetaMetrics.events';
import {
  getBalanceMocks,
  INFURA_MOCK_BALANCE_1_ETH,
} from '../../api-mocking/mock-responses/balance-mocks';
import {
  IDENTITY_TEAM_PASSWORD,
  IDENTITY_TEAM_SEED_PHRASE,
} from '../identity/utils/constants';

const balanceMock = getBalanceMocks([
  {
    address: '0xAa4179E7f103701e904D27DF223a39Aa9c27405a',
    balance: INFURA_MOCK_BALANCE_1_ETH,
  },
]);

const testSpecificMock = {
  POST: [...balanceMock, mockEvents.POST.segmentTrack],
};

describe(SmokeCore('Analytics during import wallet flow'), () => {
  beforeAll(async () => {
    await TestHelpers.reverseServerPort();
  });

  it('should track analytics events during wallet import flow', async () => {
    await withFixtures(
      {
        fixture: new FixtureBuilder().withOnboardingFixture().build(),
        restartDevice: true,
        testSpecificMock,
        launchArgs: {
          sendMetaMetricsinE2E: true,
        },
      },
      async ({ mockServer }) => {
        await importWalletWithRecoveryPhrase({
          seedPhrase: IDENTITY_TEAM_SEED_PHRASE,
          password: IDENTITY_TEAM_PASSWORD,
          optInToMetrics: true,
        });

        const events = await getEventsPayloads(mockServer, [
          EVENT_NAME.WALLET_IMPORTED,
          EVENT_NAME.WALLET_SETUP_COMPLETED,
        ]);

        await Assertions.checkIfArrayHasLength(events, 2);

        const walletImportedEvent = events.find(
          (event) => event.event === EVENT_NAME.WALLET_IMPORTED,
        );
        const walletSetupCompletedEvent = events.find(
          (event) => event.event === EVENT_NAME.WALLET_SETUP_COMPLETED,
        );

        await Assertions.checkIfObjectsMatch(
          walletSetupCompletedEvent.properties,
          {
            wallet_setup_type: 'import',
            new_wallet: false,
          },
        );

        await Assertions.checkIfObjectsMatch(walletImportedEvent.properties, {
          biometrics_enabled: false,
        });
      },
    );
  });

  it('should track analytics events during new wallet flow', async () => {
<<<<<<< HEAD
    await withFixtures({
      fixture: new FixtureBuilder().withOnboardingFixture().build(),
      restartDevice: true,
      testSpecificMock,
      launchArgs: {
      sendMetaMetricsinE2E: true,
    }}, async ({ mockServer }) => {

      await CreateNewWallet();

      const events = await getEventsPayloads(mockServer, [EVENT_NAME.WALLET_CREATED, EVENT_NAME.WALLET_SETUP_COMPLETED]);

      await Assertions.checkIfArrayHasLength(
        events,
        2,
      );

      const walletCreatedEvent = events.find(
        (event) =>
          event.event === EVENT_NAME.WALLET_CREATED,
      );
      const walletSetupCompletedEvent = events.find(
        (event) =>
          event.event === EVENT_NAME.WALLET_SETUP_COMPLETED,
      );

      await Assertions.checkIfObjectsMatch(
        walletSetupCompletedEvent.properties,
        {
          wallet_setup_type: 'new',
          new_wallet: true,
=======
    await withFixtures(
      {
        fixture: new FixtureBuilder().withOnboardingFixture().build(),
        restartDevice: true,
        testSpecificMock,
        launchArgs: {
          sendMetaMetricsinE2E: true,
>>>>>>> aab0556e
        },
      },
      async ({ mockServer }) => {
        await CreateNewWallet();

        const events = await getEventsPayloads(mockServer, [
          EVENT_NAME.WALLET_CREATED,
          EVENT_NAME.WALLET_SETUP_COMPLETED,
        ]);

        await Assertions.checkIfArrayHasLength(events, 2);

        const walletCreatedEvent = events.find(
          (event) => event.event === EVENT_NAME.WALLET_CREATED,
        );
        const walletSetupCompletedEvent = events.find(
          (event) => event.event === EVENT_NAME.WALLET_SETUP_COMPLETED,
        );

        await Assertions.checkIfObjectsMatch(
          walletSetupCompletedEvent.properties,
          {
            wallet_setup_type: 'new',
            new_wallet: true,
          },
        );
      },
    );
  });

  it('should not track analytics events when opt-in to metrics is off', async () => {
    await withFixtures(
      {
        fixture: new FixtureBuilder().withOnboardingFixture().build(),
        restartDevice: true,
        testSpecificMock,
        launchArgs: {
          sendMetaMetricsinE2E: true,
        },
      },
      async ({ mockServer }) => {
        await importWalletWithRecoveryPhrase({
          seedPhrase: IDENTITY_TEAM_SEED_PHRASE,
          password: IDENTITY_TEAM_PASSWORD,
          optInToMetrics: false,
        });

        const events = await getEventsPayloads(mockServer);
        await Assertions.checkIfArrayHasLength(events, 0);
      },
    );
  });
});<|MERGE_RESOLUTION|>--- conflicted
+++ resolved
@@ -83,39 +83,6 @@
   });
 
   it('should track analytics events during new wallet flow', async () => {
-<<<<<<< HEAD
-    await withFixtures({
-      fixture: new FixtureBuilder().withOnboardingFixture().build(),
-      restartDevice: true,
-      testSpecificMock,
-      launchArgs: {
-      sendMetaMetricsinE2E: true,
-    }}, async ({ mockServer }) => {
-
-      await CreateNewWallet();
-
-      const events = await getEventsPayloads(mockServer, [EVENT_NAME.WALLET_CREATED, EVENT_NAME.WALLET_SETUP_COMPLETED]);
-
-      await Assertions.checkIfArrayHasLength(
-        events,
-        2,
-      );
-
-      const walletCreatedEvent = events.find(
-        (event) =>
-          event.event === EVENT_NAME.WALLET_CREATED,
-      );
-      const walletSetupCompletedEvent = events.find(
-        (event) =>
-          event.event === EVENT_NAME.WALLET_SETUP_COMPLETED,
-      );
-
-      await Assertions.checkIfObjectsMatch(
-        walletSetupCompletedEvent.properties,
-        {
-          wallet_setup_type: 'new',
-          new_wallet: true,
-=======
     await withFixtures(
       {
         fixture: new FixtureBuilder().withOnboardingFixture().build(),
@@ -123,7 +90,6 @@
         testSpecificMock,
         launchArgs: {
           sendMetaMetricsinE2E: true,
->>>>>>> aab0556e
         },
       },
       async ({ mockServer }) => {
