'use strict';
import { loginToApp } from '../../viewHelper';
import TabBarComponent from '../../pages/wallet/TabBarComponent';
import {
  loadFixture,
  startFixtureServer,
  stopFixtureServer,
} from '../../fixtures/fixture-helper';
import QuoteView from '../../pages/Bridge/QuoteView';
import FixtureBuilder from '../../fixtures/fixture-builder';
import FixtureServer from '../../fixtures/fixture-server';
import WalletView from '../../pages/wallet/WalletView';
import TestHelpers from '../../helpers';
import { SmokeTrade } from '../../tags';
import Assertions from '../../utils/Assertions';
import Ganache from '../../../app/util/test/ganache';
import AdvancedSettingsView from '../../pages/Settings/AdvancedView';
import SettingsView from '../../pages/Settings/SettingsView';
import WalletActionsBottomSheet from '../../pages/wallet/WalletActionsBottomSheet';
import ActivitiesView from '../../pages/Transactions/ActivitiesView';
import { ActivitiesViewSelectorsText } from '../../selectors/Transactions/ActivitiesView.selectors';
import AddNewHdAccountComponent from '../../pages/wallet/MultiSrp/AddAccountToSrp/AddNewHdAccountComponent';
import AccountListBottomSheet from '../../pages/wallet/AccountListBottomSheet.js';
import AddAccountBottomSheet from '../../pages/wallet/AddAccountBottomSheet';
import NetworkEducationModal from '../../pages/Network/NetworkEducationModal.js';
import NetworkListModal from '../../pages/Network/NetworkListModal.js';
import { getFixturesServerPort, getMockServerPort } from '../../fixtures/utils';
import { startMockServer } from './bridge-mocks';
import { stopMockServer } from '../../api-mocking/mock-server';
import { localNodeOptions, testSpecificMock } from './constants';
import { Mockttp } from 'mockttp';
import { getEventsPayloads } from '../analytics/helpers';
import SoftAssert from '../../utils/SoftAssert';

const fixtureServer = new FixtureServer();

<<<<<<< HEAD
enum eventsToCheck {
  BRIDGE_BUTTON_CLICKED = 'Bridge Button Clicked',
  BRIDGE_PAGE_VIEWED = 'Bridge Page Viewed',
  UNIFIED_SWAPBRIDGE_INPUT_CHANGED = 'Unified SwapBridge Input Changed',
  UNIFIED_SWAPBRIDGE_QUOTES_REQUESTED = 'Unified SwapBridge Quotes Requested',
  UNIFIED_SWAPBRIDGE_SUBMITTED = 'Unified SwapBridge Submitted',
  UNIFIED_SWAPBRIDGE_COMPLETED = 'Unified SwapBridge Completed',
}

describe.skip(SmokeTrade('Bridge functionality'), () => {
=======
describe(SmokeTrade('Bridge functionality'), () => {
>>>>>>> 63d259b2
  const FIRST_ROW = 0;
  let mockServer: Mockttp;
  let localNode: Ganache;

  beforeAll(async () => {
    jest.setTimeout(120000);
    localNode = new Ganache();
    await localNode.start(localNodeOptions);
    await TestHelpers.reverseServerPort();
    const fixture = new FixtureBuilder()
      .withGanacheNetwork('0x1')
      .withMetaMetricsOptIn()
      .build();
    await startFixtureServer(fixtureServer);
    await loadFixture(fixtureServer, { fixture });
    const mockServerPort = getMockServerPort();
    mockServer = await startMockServer(testSpecificMock, mockServerPort);
    await TestHelpers.launchApp({
      permissions: { notifications: 'YES' },
      launchArgs: {
        fixtureServerPort: `${getFixturesServerPort()}`,
        mockServerPort: `${mockServerPort}`,
        sendMetaMetricsinE2E: true,
      },
    });

    await TestHelpers.delay(5000);
    await loginToApp();
  });

  afterAll(async () => {
    if (mockServer) await stopMockServer(mockServer);
    await stopFixtureServer(fixtureServer);
    if (localNode) await localNode.quit();
  });

  it('should bridge ETH (Mainnet) to SOL (Solana)', async () => {
    await TabBarComponent.tapWallet();
    await WalletView.tapIdenticon();
    await Assertions.checkIfVisible(AccountListBottomSheet.accountList);
    await AccountListBottomSheet.tapAddAccountButton();
    await AddAccountBottomSheet.tapAddSolanaAccount();
    await AddNewHdAccountComponent.tapConfirm();
    await Assertions.checkIfVisible(NetworkEducationModal.container);
    await NetworkEducationModal.tapGotItButton();
    await Assertions.checkIfNotVisible(NetworkEducationModal.container as DetoxElement);
    await Assertions.checkIfVisible(WalletView.container);

    await WalletView.tapNetworksButtonOnNavBar();
    await NetworkListModal.changeNetworkTo('Localhost', false);
    await Assertions.checkIfVisible(NetworkEducationModal.container);
    await NetworkEducationModal.tapGotItButton();
    await Assertions.checkIfNotVisible(NetworkEducationModal.container as DetoxElement);
    await Assertions.checkIfVisible(WalletView.container);

    await TabBarComponent.tapActions();
    await TestHelpers.delay(500);
    await WalletActionsBottomSheet.tapBridgeButton();
    await device.disableSynchronization();
    await QuoteView.enterBridgeAmount('1');
    await QuoteView.tapBridgeTo();
    await TestHelpers.delay(1000);
    await QuoteView.selectNetwork('Solana');
    await Assertions.checkIfVisible(QuoteView.token('SOL'));
    await QuoteView.selectToken('SOL');
    await Assertions.checkIfVisible(QuoteView.networkFeeLabel);
    await Assertions.checkIfVisible(QuoteView.confirmButton);
    await QuoteView.tapConfirm();

    // Check the bridge activity completed
    await TabBarComponent.tapActivity();
    await Assertions.checkIfVisible(ActivitiesView.title);
    await Assertions.checkIfVisible(
      ActivitiesView.bridgeActivityTitle('Solana'),
    );
    await Assertions.checkIfElementToHaveText(
      ActivitiesView.transactionStatus(FIRST_ROW) as Promise<IndexableNativeElement>,
      ActivitiesViewSelectorsText.CONFIRM_TEXT,
      30000,
    );

    const softAssert = new SoftAssert();
    const events: { event: string, properties: Record<string, unknown> }[] = await getEventsPayloads(mockServer, [
      eventsToCheck.BRIDGE_BUTTON_CLICKED,
      eventsToCheck.BRIDGE_PAGE_VIEWED,
      eventsToCheck.UNIFIED_SWAPBRIDGE_INPUT_CHANGED,
      eventsToCheck.UNIFIED_SWAPBRIDGE_QUOTES_REQUESTED,
      eventsToCheck.UNIFIED_SWAPBRIDGE_SUBMITTED,
      eventsToCheck.UNIFIED_SWAPBRIDGE_COMPLETED,
    ]);
    await softAssert.checkAndCollect(
      () => Assertions.checkIfArrayHasLength(events, 9),
      'Should have 9 events',
    );

    // Bridge Button Clicked
    const bridgeButtonClicked = events.find((event) => event.event === eventsToCheck.BRIDGE_BUTTON_CLICKED);
    await softAssert.checkAndCollect(
      async () => {
        await Assertions.checkIfValueIsPresent(bridgeButtonClicked);
      }, 'Bridge Button Clicked: Should be defined',
    );
    await softAssert.checkAndCollect(
      async () => Assertions.checkIfObjectContains(bridgeButtonClicked?.properties as Record<string, unknown>, {
        chain_id_source: '1',
        token_address_source: '0x0000000000000000000000000000000000000000',
        token_symbol_source: 'ETH',
      }),
      'Bridge Button Clicked: Should have the correct properties',
    );

    // Bridge Page Viewed
    const bridgePageViewed = events.find((event) => event.event === eventsToCheck.BRIDGE_PAGE_VIEWED);
    await softAssert.checkAndCollect(
      async () => {
        await Assertions.checkIfValueIsPresent(bridgePageViewed);
      }, 'Bridge Page Viewed: Should be defined',
    );
    await softAssert.checkAndCollect(
      async () => {
        await Assertions.checkIfObjectContains(bridgePageViewed?.properties as Record<string, unknown>, {
          chain_id_source: '1',
          token_address_source: '0x0000000000000000000000000000000000000000',
          token_symbol_source: 'ETH',
        });
      }, 'Bridge Page Viewed: Should have the correct properties',
    );

    // Unified Swap Bridge Input Changed
    const inputTypes = [
      'token_source',
      'token_destination',
      'chain_source',
      'chain_destination',
      'slippage',
    ];
    const unifiedSwapBridgeInputChanged = events.filter((event) => event.event === eventsToCheck.UNIFIED_SWAPBRIDGE_INPUT_CHANGED);
    await softAssert.checkAndCollect(
      async () => {
        await Assertions.checkIfValueIsPresent(unifiedSwapBridgeInputChanged);
      }, 'Unified SwapBridge Input Changed: Should be defined',
    );
    await softAssert.checkAndCollect(
      async () => {
        await Assertions.checkIfArrayHasLength(unifiedSwapBridgeInputChanged, 4);
      }, 'Unified SwapBridge Input Changed: Should have 4 events',
    );
    const hasAllInputs = inputTypes.every((inputType) =>
      unifiedSwapBridgeInputChanged.some(
        (event) =>
          event.event === eventsToCheck.UNIFIED_SWAPBRIDGE_INPUT_CHANGED &&
          event.properties.input === inputType,
      ),
    );
    await softAssert.checkAndCollect(
      async () => {
        await Assertions.checkIfValueIsPresent(hasAllInputs);
      }, 'Unified SwapBridge Input Changed: Should have all inputs',
    );

    // Unified Swap Bridge Quotes Requested
    const unifiedSwapBridgeQuotesRequested = events.find((event) => event.event === eventsToCheck.UNIFIED_SWAPBRIDGE_QUOTES_REQUESTED);
    await softAssert.checkAndCollect(
      async () => {
        await Assertions.checkIfValueIsPresent(unifiedSwapBridgeQuotesRequested);
      }, 'Unified SwapBridge Quotes Requested: Should be defined',
    );
    await softAssert.checkAndCollect(
      async () => {
        await Assertions.checkIfObjectContains(unifiedSwapBridgeQuotesRequested?.properties as Record<string, unknown>, {
          chain_id_source: 'eip155:1',
          chain_id_destination: 'solana:5eykt4UsFv8P8NJdTREpY1vzqKqZKvdp',
          token_address_source: 'eip155:1/slip44:60',
          token_address_destination: 'solana:5eykt4UsFv8P8NJdTREpY1vzqKqZKvdp/slip44:501',
          token_symbol_source: 'ETH',
          token_symbol_destination: 'SOL',
        });
      }, 'Unified SwapBridge Quotes Requested: Should have the correct properties',
    );
    await softAssert.checkAndCollect(
      async () => {
        await Assertions.checkIfValueIsPresent(unifiedSwapBridgeQuotesRequested?.properties.slippage_limit);
      }, 'Unified SwapBridge Quotes Requested: Should have a slippage',
    );

    // Unified Swap Bridge Submitted
    const unifiedSwapBridgeSubmitted = events.find((event) => event.event === eventsToCheck.UNIFIED_SWAPBRIDGE_SUBMITTED);
    await softAssert.checkAndCollect(
      async () => {
        await Assertions.checkIfValueIsPresent(unifiedSwapBridgeSubmitted);
      }, 'Unified SwapBridge Submitted: Should be defined',
    );
    await softAssert.checkAndCollect(
      async () => {
        await Assertions.checkIfObjectContains(unifiedSwapBridgeSubmitted?.properties as Record<string, unknown>, {
          chain_id_source: 'eip155:1',
          chain_id_destination: 'solana:5eykt4UsFv8P8NJdTREpY1vzqKqZKvdp',
          token_address_source: 'eip155:1/slip44:60',
          token_address_destination: 'solana:5eykt4UsFv8P8NJdTREpY1vzqKqZKvdp/slip44:501',
          token_symbol_source: 'ETH',
          token_symbol_destination: 'SOL',
        });
      }, 'Unified SwapBridge Submitted: Should have the correct properties',
    );

    // Unified Swap Bridge Completed
    const unifiedSwapBridgeCompleted = events.find((event) => event.event === eventsToCheck.UNIFIED_SWAPBRIDGE_COMPLETED);
    await softAssert.checkAndCollect(
      async () => {
        await Assertions.checkIfValueIsPresent(unifiedSwapBridgeCompleted);
      }, 'Unified SwapBridge Completed: Should be defined',
    );
    await softAssert.checkAndCollect(
      async () => {
        await Assertions.checkIfObjectContains(unifiedSwapBridgeCompleted?.properties as Record<string, unknown>, {
          chain_id_source: 'eip155:1',
          chain_id_destination: 'solana:5eykt4UsFv8P8NJdTREpY1vzqKqZKvdp',
          token_address_source: 'eip155:1/slip44:60',
          token_address_destination: 'solana:5eykt4UsFv8P8NJdTREpY1vzqKqZKvdp/slip44:501',
          token_symbol_source: 'ETH',
          token_symbol_destination: 'SOL',
        });
      }, 'Unified SwapBridge Completed: Should have the correct properties',
    );

    await softAssert.throwIfErrors();
  });

  it('should bridge ETH (Mainnet) to ETH (Base Network)', async () => {
    await TabBarComponent.tapWallet();
    await Assertions.checkIfVisible(WalletView.container);

    await TabBarComponent.tapActions();
    await WalletActionsBottomSheet.tapBridgeButton();
    await device.disableSynchronization();
    await QuoteView.enterBridgeAmount('1');
    await QuoteView.tapBridgeTo();
    await TestHelpers.delay(1000);
    await QuoteView.selectNetwork('Base');
    await Assertions.checkIfVisible(QuoteView.token('ETH'));
    await QuoteView.selectToken('ETH');
    await Assertions.checkIfVisible(QuoteView.networkFeeLabel, 60000);
    await Assertions.checkIfVisible(QuoteView.confirmButton);
    await QuoteView.tapConfirm();

    // Check the bridge activity completed
    await TabBarComponent.tapActivity();
    await Assertions.checkIfVisible(ActivitiesView.title);
    await Assertions.checkIfVisible(ActivitiesView.bridgeActivityTitle('Base'));
    await Assertions.checkIfElementToHaveText(
      ActivitiesView.transactionStatus(FIRST_ROW) as Promise<IndexableNativeElement>,
      ActivitiesViewSelectorsText.CONFIRM_TEXT,
      30000,
    );
  });

  it('should bridge ETH (Mainnet) to ETH (BNB Smart Chain Mainnet)', async () => {
    await TabBarComponent.tapWallet();
    await Assertions.checkIfVisible(WalletView.container);

    await TabBarComponent.tapSettings();
    await SettingsView.tapAdvancedTitle();
    await AdvancedSettingsView.tapSmartTransactionSwitch();
    await TabBarComponent.tapWallet();

    await TabBarComponent.tapActions();
    await WalletActionsBottomSheet.tapBridgeButton();
    await device.disableSynchronization();
    await QuoteView.enterBridgeAmount('1');
    await QuoteView.tapBridgeTo();
    await TestHelpers.delay(1000);
    await QuoteView.selectNetwork('OP Mainnet');
    await Assertions.checkIfVisible(QuoteView.token('ETH'));
    await QuoteView.selectToken('ETH');
    await Assertions.checkIfVisible(QuoteView.networkFeeLabel);
    await Assertions.checkIfVisible(QuoteView.confirmButton);
    await QuoteView.tapConfirm();

    // Check the bridge activity completed
    await TabBarComponent.tapActivity();
    await Assertions.checkIfVisible(ActivitiesView.title);
    await Assertions.checkIfVisible(ActivitiesView.bridgeActivityTitle('Optimism'));
    await Assertions.checkIfElementToHaveText(
      ActivitiesView.transactionStatus(FIRST_ROW) as Promise<IndexableNativeElement>,
      ActivitiesViewSelectorsText.CONFIRM_TEXT,
      30000,
    );
  });
});<|MERGE_RESOLUTION|>--- conflicted
+++ resolved
@@ -34,7 +34,6 @@
 
 const fixtureServer = new FixtureServer();
 
-<<<<<<< HEAD
 enum eventsToCheck {
   BRIDGE_BUTTON_CLICKED = 'Bridge Button Clicked',
   BRIDGE_PAGE_VIEWED = 'Bridge Page Viewed',
@@ -44,10 +43,7 @@
   UNIFIED_SWAPBRIDGE_COMPLETED = 'Unified SwapBridge Completed',
 }
 
-describe.skip(SmokeTrade('Bridge functionality'), () => {
-=======
 describe(SmokeTrade('Bridge functionality'), () => {
->>>>>>> 63d259b2
   const FIRST_ROW = 0;
   let mockServer: Mockttp;
   let localNode: Ganache;
