--- conflicted
+++ resolved
@@ -199,28 +199,17 @@
             await NetworkNonPemittedBottomSheet.tapSepoliaNetworkName();
             await NetworkEducationModal.tapGotItButton();
 
-<<<<<<< HEAD
             // Verify network switched to Sepolia
             await TabBarComponent.tapWallet();
             await Assertions.expectElementToBeVisible(WalletView.container);
-            const networkPicker = await WalletView.getNavbarNetworkPicker();
-            await Assertions.expectElementToHaveLabel(networkPicker, SEPOLIA);
-          },
-        );
-      },
-    );
-=======
-          // Verify network switched to Sepolia
-          await TabBarComponent.tapWallet();
-          await Assertions.expectElementToBeVisible(WalletView.container);
-          await Assertions.expectElementToHaveLabel(
-            WalletView.navbarNetworkPicker,
-            SEPOLIA,
-          );
-        },
-      );
-    });
->>>>>>> 2958f517
+            await Assertions.expectElementToHaveLabel(
+              WalletView.navbarNetworkPicker,
+              SEPOLIA,
+            );
+          },
+        );
+      },
+    );
 
     itif(isRemoveGlobalNetworkSelectorEnabled)(
       'should allow adding new chain permission through edit permissions',
@@ -268,30 +257,16 @@
             await NetworkNonPemittedBottomSheet.tapLineaSepoliaNetworkName();
             await NetworkEducationModal.tapGotItButton();
 
-<<<<<<< HEAD
             // Verify network switched to Linea Sepolia
             await TabBarComponent.tapWallet();
             await Assertions.expectElementToBeVisible(WalletView.container);
-            const networkPicker = await WalletView.getNavbarNetworkPicker();
             await Assertions.expectElementToHaveLabel(
-              networkPicker,
+              WalletView.navbarNetworkPicker,
               'Linea Sepolia',
             );
           },
         );
       },
     );
-=======
-          // Verify network switched to Linea Sepolia
-          await TabBarComponent.tapWallet();
-          await Assertions.expectElementToBeVisible(WalletView.container);
-          await Assertions.expectElementToHaveLabel(
-            WalletView.navbarNetworkPicker,
-            'Linea Sepolia',
-          );
-        },
-      );
-    });
->>>>>>> 2958f517
   },
 );