'use strict';
import TestHelpers from '../../../../helpers';
import { SmokeNetworkAbstractions } from '../../../../tags';
import Browser from '../../../../pages/Browser/BrowserView';
import TabBarComponent from '../../../../pages/wallet/TabBarComponent';
import ConnectedAccountsModal from '../../../../pages/Browser/ConnectedAccountsModal';
import FixtureBuilder from '../../../../fixtures/fixture-builder';
import { withFixtures } from '../../../../fixtures/fixture-helper';
import { loginToApp } from '../../../../viewHelper';
import Assertions from '../../../../utils/Assertions';
import NetworkConnectMultiSelector from '../../../../pages/Browser/NetworkConnectMultiSelector';
import NetworkNonPemittedBottomSheet from '../../../../pages/Network/NetworkNonPemittedBottomSheet';
import { CustomNetworks } from '../../../../resources/networks.e2e';
import WalletView from '../../../../pages/wallet/WalletView';
import NetworkEducationModal from '../../../../pages/Network/NetworkEducationModal';
import PermissionSummaryBottomSheet from '../../../../pages/Browser/PermissionSummaryBottomSheet';
import { NetworkNonPemittedBottomSheetSelectorsText } from '../../../../selectors/Network/NetworkNonPemittedBottomSheet.selectors';
import NetworkListModal from '../../../../pages/Network/NetworkListModal';
import ToastModal from '../../../../pages/wallet/ToastModal';
import AccountListBottomSheet from '../../../../pages/wallet/AccountListBottomSheet';
import AddAccountBottomSheet from '../../../../pages/wallet/AddAccountBottomSheet';
import AddNewAccountSheet from '../../../../pages/wallet/AddNewAccountSheet';

const accountOneText = 'Account 1';
const accountTwoText = 'Account 2';
const accountThreeText = 'Account 3';

describe(SmokeNetworkAbstractions('Chain Permission Management'), () => {
  beforeAll(async () => {
    jest.setTimeout(150000);
    await TestHelpers.reverseServerPort();
  });
  it.skip('allows simultaneous granting and revoking of multiple chain permissions', async () => {
    await withFixtures(
      {
        dapp: true,
        fixture: new FixtureBuilder()
          .withPermissionControllerConnectedToTestDapp()
          .withChainPermission([
            '0x1',
            CustomNetworks.Sepolia.providerConfig.chainId,
          ]) // Initialize with Ethereum mainnet and Sepolia
          .build(),
        restartDevice: true,
      },
      async () => {
        await loginToApp();
        await TabBarComponent.tapBrowser();
        await Assertions.checkIfVisible(Browser.browserScreenID);

        await Browser.navigateToTestDApp();
        await Browser.tapNetworkAvatarOrAccountButtonOnBrowser();

        // Navigate to chain permissions
        await ConnectedAccountsModal.tapManagePermissionsButton();
        await ConnectedAccountsModal.tapPermissionsSummaryTab();
        await ConnectedAccountsModal.tapNavigateToEditNetworksPermissionsButton();

        // Uncheck Sepolia and check Linea Sepolia
        await NetworkNonPemittedBottomSheet.tapSepoliaNetworkName();
        await NetworkNonPemittedBottomSheet.tapLineaSepoliaNetworkName();

        // Update permissions
        await NetworkConnectMultiSelector.tapUpdateButton();

        // Verify changes were saved by checking chain permissions again
        await ConnectedAccountsModal.tapPermissionsSummaryTab();
        await ConnectedAccountsModal.tapNavigateToEditNetworksPermissionsButton();
        await NetworkConnectMultiSelector.isNetworkChainPermissionSelected(
          NetworkNonPemittedBottomSheetSelectorsText.ETHEREUM_MAIN_NET_NETWORK_NAME,
        );
        await NetworkConnectMultiSelector.isNetworkChainPermissionSelected(
          NetworkNonPemittedBottomSheetSelectorsText.LINEA_SEPOLIA_NETWORK_NAME,
        );
      },
    );
  });

  it('follows fallback priority when revoking permission for currently active chain', async () => {
    await withFixtures(
      {
        dapp: true,
        fixture: new FixtureBuilder()
          .withPermissionControllerConnectedToTestDapp()
          .withChainPermission([
            '0x1', // Ethereum mainnet
            CustomNetworks.Sepolia.providerConfig.chainId, // Sepolia
            '0xe705', // Linea Sepolia
          ])
          .build(),
        restartDevice: true,
      },
      async () => {
        await loginToApp();
        await TabBarComponent.tapBrowser();
        await TestHelpers.delay(3000);
        await Browser.navigateToTestDApp();

        // adding delay,
        // on artifact recording it shows the toast is stuck, and looks like tapNetworkAvatar is tapped but bottom sheet not coming up yet grey overlay usually behind the bottom sheet was showing, and recording stopped there, yet toast was stuck on screen for 15 seconds anduntil end of recording
        await TestHelpers.delay(3000);

        // Open network permissions menu
        await Browser.tapNetworkAvatarOrAccountButtonOnBrowser();
        await ConnectedAccountsModal.tapManagePermissionsButton();
        await ConnectedAccountsModal.tapPermissionsSummaryTab();
        await ConnectedAccountsModal.tapNavigateToEditNetworksPermissionsButton();

        // Remove Ethereum Mainnet permission
        await NetworkNonPemittedBottomSheet.tapEthereumMainNetNetworkName();
        await NetworkConnectMultiSelector.tapUpdateButton();

        await TestHelpers.delay(3000);

        await ConnectedAccountsModal.tapPermissionsSummaryTab();
        await PermissionSummaryBottomSheet.swipeToDismissModal();
        await TestHelpers.delay(3000);

        await device.disableSynchronization();
        // Handle network education modal and close bottom sheet
        await NetworkEducationModal.tapGotItButton();
        await device.enableSynchronization();
<<<<<<< HEAD
        await TestHelpers.delay(3000);

        await ConnectedAccountsModal.tapPermissionsSummaryTab();
        await PermissionSummaryBottomSheet.swipeToDismissModal();
        await TestHelpers.delay(3000);
=======
>>>>>>> 05d3e30f

        // Verify network switched to Sepolia in wallet view
        await TabBarComponent.tapWallet();
        await Assertions.checkIfVisible(WalletView.container);
        const networkPicker = await WalletView.getNavbarNetworkPicker();
        await Assertions.checkIfElementHasLabel(networkPicker, 'Sepolia');
      },
    );
  });

  it.only('should manage permissions for multiple accounts and networks accurately', async () => {
    await withFixtures(
      {
        dapp: true,
        fixture: new FixtureBuilder()
          .withPermissionControllerConnectedToTestDapp()
          .build(),
        restartDevice: true,
      },
      async () => {
        //should navigate to browser
        await loginToApp();
        await TabBarComponent.tapBrowser();
        await Assertions.checkIfVisible(Browser.browserScreenID);

        // navigate to test dapp and verify that the connected accounts modal is visible
        await Browser.navigateToTestDApp();
        await Browser.tapNetworkAvatarOrAccountButtonOnBrowser();
        await Assertions.checkIfVisible(ConnectedAccountsModal.title);
        await TestHelpers.delay(2000);
        await Assertions.checkIfNotVisible(ToastModal.notificationTitle);

        // validate that one account is connected
        await ConnectedAccountsModal.tapManagePermissionsButton();
        await Assertions.checkIfTextIsDisplayed(accountOneText);
        await PermissionSummaryBottomSheet.tapBackButton();
        await TestHelpers.delay(2000);

        // connect more accounts through the "connect more accounts" button
        await ConnectedAccountsModal.tapConnectMoreAccountsButton();
        await AccountListBottomSheet.tapAddAccountButton();
        await AccountListBottomSheet.tapAddEthereumAccountButton();
        await AddNewAccountSheet.tapConfirmButton();
        await Assertions.checkIfTextIsDisplayed(accountTwoText);

        await AccountListBottomSheet.tapAccountIndex(0);
        await AccountListBottomSheet.tapConnectAccountsButton();

        // should add accounts from an alternative path by clicking "Edit Accounts" in the bottom sheet
        await Browser.tapNetworkAvatarOrAccountButtonOnBrowser();

        // validate 2 accounts are connected
        await Assertions.checkIfTextIsDisplayed(accountOneText);
        await Assertions.checkIfTextIsDisplayed(accountTwoText);

        // create the third account
        await ConnectedAccountsModal.tapManagePermissionsButton();
        await ConnectedAccountsModal.tapAccountListBottomSheet();
        await AccountListBottomSheet.tapAddAccountButton();
        await AccountListBottomSheet.tapAddEthereumAccountButton();
        await AddNewAccountSheet.tapConfirmButton();

        // connect the third account
        await AccountListBottomSheet.tapAccountIndex(0); // only the third account is not connected.
        await AccountListBottomSheet.tapConnectAccountsButton();

        await Browser.tapNetworkAvatarOrAccountButtonOnBrowser();

        // validate 3 accounts are connected
        await Assertions.checkIfTextIsDisplayed(accountOneText);
        await Assertions.checkIfTextIsDisplayed(accountTwoText);
        await Assertions.checkIfTextIsDisplayed(accountThreeText);

        // navigate to the permissions summary tab
        await ConnectedAccountsModal.tapManagePermissionsButton();
        await ConnectedAccountsModal.tapPermissionsSummaryTab();
        await ConnectedAccountsModal.tapNavigateToEditNetworksPermissionsButton();

        // validate that only 1 network is connected
        await Assertions.checkIfTextIsDisplayed(
          NetworkNonPemittedBottomSheetSelectorsText.ETHEREUM_MAIN_NET_NETWORK_NAME,
        );

        // append Sepolia and Linea Sepolia to the list of networks
        await NetworkNonPemittedBottomSheet.tapSepoliaNetworkName();
        await NetworkNonPemittedBottomSheet.tapLineaSepoliaNetworkName();

        // Update permissions
        await NetworkConnectMultiSelector.tapUpdateButton();

        // Verify changes were saved by checking chain permissions again
        await ConnectedAccountsModal.tapPermissionsSummaryTab();
        await ConnectedAccountsModal.tapNavigateToEditNetworksPermissionsButton();

        // validate that 3 networks are connected
        await NetworkConnectMultiSelector.isNetworkChainPermissionSelected(
          NetworkNonPemittedBottomSheetSelectorsText.ETHEREUM_MAIN_NET_NETWORK_NAME,
        );
        await NetworkConnectMultiSelector.isNetworkChainPermissionSelected(
          NetworkNonPemittedBottomSheetSelectorsText.LINEA_SEPOLIA_NETWORK_NAME,
        );
        await NetworkConnectMultiSelector.isNetworkChainPermissionSelected(
          NetworkNonPemittedBottomSheetSelectorsText.SEPOLIA_NETWORK_NAME,
        );

        // Navigate back because no changes were made
        await NetworkConnectMultiSelector.tapBackButton();

        // disconnect all accounts and networks
        await ConnectedAccountsModal.tapDisconnectAllAccountsAndNetworksButton();
        await ConnectedAccountsModal.tapConfirmDisconnectNetworksButton();

        await Browser.tapNetworkAvatarOrAccountButtonOnBrowser();
        await Assertions.checkIfNotVisible(ConnectedAccountsModal.title);
        await Assertions.checkIfVisible(NetworkListModal.networkScroll);
        await NetworkListModal.swipeToDismissModal();
        await Assertions.checkIfNotVisible(NetworkListModal.networkScroll);
      },
    );
  });
});<|MERGE_RESOLUTION|>--- conflicted
+++ resolved
@@ -120,14 +120,6 @@
         // Handle network education modal and close bottom sheet
         await NetworkEducationModal.tapGotItButton();
         await device.enableSynchronization();
-<<<<<<< HEAD
-        await TestHelpers.delay(3000);
-
-        await ConnectedAccountsModal.tapPermissionsSummaryTab();
-        await PermissionSummaryBottomSheet.swipeToDismissModal();
-        await TestHelpers.delay(3000);
-=======
->>>>>>> 05d3e30f
 
         // Verify network switched to Sepolia in wallet view
         await TabBarComponent.tapWallet();
