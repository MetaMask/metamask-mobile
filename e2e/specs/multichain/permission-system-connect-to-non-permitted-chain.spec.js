--- conflicted
+++ resolved
@@ -17,219 +17,6 @@
 
 const fixtureServer = new FixtureServer();
 const SEPOLIA = CustomNetworks.Sepolia.providerConfig.nickname;
-<<<<<<< HEAD
-
-describe(SmokeCore('Network Permission System, non-permitted chain'), () => {
-  beforeAll(async () => {
-    await TestHelpers.reverseServerPort();
-  });
-
-  beforeEach(() => {
-    jest.setTimeout(150000);
-  });
-
-  afterAll(async () => {
-    await stopFixtureServer(fixtureServer);
-  });
-
-  it('should show bottom sheet when switching to non-permitted network', async () => {
-    await withFixtures(
-      {
-        dapp: true,
-        fixture: new FixtureBuilder()
-          .withPermissionControllerConnectedToTestDapp()
-          .withChainPermission()
-          .build(),
-        restartDevice: true,
-      },
-      async () => {
-        await loginToApp();
-        await TabBarComponent.tapBrowser();
-        await Browser.navigateToTestDApp();
-
-        // Switch to non-permitted network
-        await TabBarComponent.tapWallet();
-        await WalletView.tapNetworksButtonOnNavBar();
-        await NetworkListModal.scrollToBottomOfNetworkList();
-        await NetworkListModal.changeNetworkTo(SEPOLIA);
-        await NetworkEducationModal.tapGotItButton();
-
-        // Verify bottom sheet appears
-        await TabBarComponent.tapBrowser();
-        await Assertions.checkIfVisible(
-          NetworkNonPemittedBottomSheet.addThisNetworkTitle,
-        );
-      },
-    );
-  });
-
-  it('should NOT show bottom sheet when permission was already granted', async () => {
-    await withFixtures(
-      {
-        dapp: true,
-        fixture: new FixtureBuilder()
-          .withPermissionControllerConnectedToTestDapp()
-          .withChainPermission([
-            '0x1',
-            CustomNetworks.Sepolia.providerConfig.chainId,
-          ])
-          .build(),
-        restartDevice: true,
-      },
-      async () => {
-        await loginToApp();
-        await TabBarComponent.tapBrowser();
-        await Browser.navigateToTestDApp();
-
-        // Switch to already permitted network
-        await TabBarComponent.tapWallet();
-        await WalletView.tapNetworksButtonOnNavBar();
-        await NetworkListModal.scrollToBottomOfNetworkList();
-        await NetworkListModal.changeNetworkTo(SEPOLIA);
-        await NetworkEducationModal.tapGotItButton();
-
-        // Verify no bottom sheet appears
-        await TabBarComponent.tapBrowser();
-        await Assertions.checkIfNotVisible(
-          NetworkNonPemittedBottomSheet.addThisNetworkTitle,
-        );
-      },
-    );
-  });
-
-  it('should add network permission when requested', async () => {
-    await withFixtures(
-      {
-        dapp: true,
-        fixture: new FixtureBuilder()
-          .withPermissionControllerConnectedToTestDapp()
-          .withChainPermission()
-          .build(),
-        restartDevice: true,
-      },
-      async () => {
-        await loginToApp();
-        await TabBarComponent.tapBrowser();
-        await Browser.navigateToTestDApp();
-
-        // Switch to non-permitted network
-        await TabBarComponent.tapWallet();
-        await WalletView.tapNetworksButtonOnNavBar();
-        await NetworkListModal.scrollToBottomOfNetworkList();
-        await NetworkListModal.changeNetworkTo(SEPOLIA);
-        await NetworkEducationModal.tapGotItButton();
-
-        // Add network permission
-        await TabBarComponent.tapBrowser();
-        await NetworkNonPemittedBottomSheet.tapAddThisNetworkButton();
-
-        // Verify permission was added by checking that disconnecting both networks shows disconnect all button
-        await Browser.tapNetworkAvatarButtonOnBrowser();
-        await ConnectedAccountsModal.tapManagePermissionsButton();
-        await ConnectedAccountsModal.tapNavigateToEditNetworksPermissionsButton();
-        await NetworkNonPemittedBottomSheet.tapSepoliaNetworkName();
-        await NetworkNonPemittedBottomSheet.tapEthereumMainNetNetworkName();
-        await Assertions.checkIfVisible(
-          ConnectedAccountsModal.disconnectNetworksButton,
-        );
-      },
-    );
-  });
-
-  it('should allow switching to permitted network when attempting to use non-permitted network', async () => {
-    await withFixtures(
-      {
-        dapp: true,
-        fixture: new FixtureBuilder()
-          .withPermissionControllerConnectedToTestDapp()
-          .withChainPermission([
-            '0x1',
-            CustomNetworks.Sepolia.providerConfig.chainId,
-          ]) // Initialize with Ethereum mainnet and Sepolia
-          .build(),
-        restartDevice: true,
-      },
-      async () => {
-        await loginToApp();
-        await TabBarComponent.tapBrowser();
-        await Browser.navigateToTestDApp();
-
-        // Switch to non-permitted network (Linea Sepolia)
-        await TabBarComponent.tapWallet();
-        await WalletView.tapNetworksButtonOnNavBar();
-        await NetworkListModal.scrollToBottomOfNetworkList();
-        await NetworkListModal.changeNetworkTo('Linea Sepolia');
-        await NetworkEducationModal.tapGotItButton();
-
-        // Verify bottom sheet appears and choose from permitted networks
-        await TabBarComponent.tapBrowser();
-        await Assertions.checkIfVisible(
-          NetworkNonPemittedBottomSheet.addThisNetworkTitle,
-        );
-        await NetworkNonPemittedBottomSheet.tapChooseFromPermittedNetworksButton();
-
-        // Select Sepolia from permitted networks
-        await NetworkNonPemittedBottomSheet.tapSepoliaNetworkName();
-        await NetworkEducationModal.tapGotItButton();
-
-        // Verify network switched to Sepolia
-        await TabBarComponent.tapWallet();
-        await Assertions.checkIfVisible(WalletView.container);
-        const networkPicker = await WalletView.getNavbarNetworkPicker();
-        await Assertions.checkIfElementHasLabel(networkPicker, SEPOLIA);
-      },
-    );
-  });
-
-  it('should allow adding new network permission through edit permissions', async () => {
-    await withFixtures(
-      {
-        dapp: true,
-        fixture: new FixtureBuilder()
-          .withPermissionControllerConnectedToTestDapp()
-          .withChainPermission() // Initialize with only Ethereum mainnet
-          .build(),
-        restartDevice: true,
-      },
-      async () => {
-        await loginToApp();
-        await TabBarComponent.tapBrowser();
-        await Browser.navigateToTestDApp();
-
-        // Switch to non-permitted network (Sepolia)
-        await TabBarComponent.tapWallet();
-        await WalletView.tapNetworksButtonOnNavBar();
-        await NetworkListModal.scrollToBottomOfNetworkList();
-        await NetworkListModal.changeNetworkTo(SEPOLIA);
-        await NetworkEducationModal.tapGotItButton();
-
-        // Verify bottom sheet appears and navigate to edit permissions
-        await TabBarComponent.tapBrowser();
-        await Assertions.checkIfVisible(
-          NetworkNonPemittedBottomSheet.addThisNetworkTitle,
-        );
-        await NetworkNonPemittedBottomSheet.tapChooseFromPermittedNetworksButton();
-        await NetworkNonPemittedBottomSheet.tapEditPermissionsButton();
-
-        // Select Linea Sepolia from network selector and update permissions
-        await NetworkNonPemittedBottomSheet.tapLineaSepoliaNetworkName();
-        await NetworkConnectMultiSelector.tapUpdateButton();
-        await NetworkEducationModal.tapGotItButton();
-
-        // Select Linea Sepolia from permitted networks
-        await NetworkNonPemittedBottomSheet.tapLineaSepoliaNetworkName();
-        await NetworkEducationModal.tapGotItButton();
-
-        // Verify network switched to Linea Sepolia
-        await TabBarComponent.tapWallet();
-        await Assertions.checkIfVisible(WalletView.container);
-        const networkPicker = await WalletView.getNavbarNetworkPicker();
-        await Assertions.checkIfElementHasLabel(networkPicker, 'Linea Sepolia');
-      },
-    );
-  });
-});
-=======
 const MAINNET_CHAIN_ID = '0x1';
 
 describe(
@@ -354,7 +141,10 @@
           dapp: true,
           fixture: new FixtureBuilder()
             .withPermissionControllerConnectedToTestDapp()
-            .withChainPermission(['0x1', '0xaa36a7']) // Initialize with Ethereum mainnet and Sepolia
+            .withChainPermission([
+              '0x1',
+              CustomNetworks.Sepolia.providerConfig.chainId,
+            ]) // Initialize with Ethereum mainnet and Sepolia
             .build(),
           restartDevice: true,
         },
@@ -396,7 +186,7 @@
           dapp: true,
           fixture: new FixtureBuilder()
             .withPermissionControllerConnectedToTestDapp()
-            .withChainPermission(['0x1']) // Initialize with only Ethereum mainnet
+            .withChainPermission() // Initialize with only Ethereum mainnet
             .build(),
           restartDevice: true,
         },
@@ -441,5 +231,4 @@
       );
     });
   },
-);
->>>>>>> 57049b61
+);