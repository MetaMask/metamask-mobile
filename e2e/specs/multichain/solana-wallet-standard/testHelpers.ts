import BrowserView from '../../../pages/Browser/BrowserView';
import ConnectBottomSheet from '../../../pages/Browser/ConnectBottomSheet';
import ConnectedAccountsModal from '../../../pages/Browser/ConnectedAccountsModal';
import SolanaTestDApp from '../../../pages/Browser/SolanaTestDApp';
import TabBarComponent from '../../../pages/wallet/TabBarComponent';
import Assertions from '../../../framework/Assertions';

export const account1Short = 'CEQ8...Yrrd';
export const account2Short = '9Wa2...Dj2U';

/**
 * Connects the Solana test dapp to the wallet.
 *
 * @param options.selectAllAccounts - Whether we connect with all accounts or only the default one
 */
export const connectSolanaTestDapp = async (
  options: {
    selectAllAccounts?: boolean;
    assert?: () => Promise<void>;
  } = {},
): Promise<void> => {
  const { selectAllAccounts, assert } = options;

  const header = SolanaTestDApp.getHeader();
  await header.connect();
  await header.selectMetaMask();

  if (selectAllAccounts) {
    await ConnectedAccountsModal.tapAccountListBottomSheet();
    await ConnectBottomSheet.tapSelectAllButton();
    await ConnectBottomSheet.tapAccountConnectMultiSelectButton();
  }

<<<<<<< HEAD
  // Click connect button
  await TestHelpers.delay(SOLANA_TEST_TIMEOUTS.CONNECTION);

=======
>>>>>>> 80584155
  if (assert) {
    await assert();
  }

  await ConnectBottomSheet.tapConnectButton();
};

export const navigateToSolanaTestDApp = async (): Promise<void> => {
  await TabBarComponent.tapBrowser();
  await Assertions.expectElementToBeVisible(BrowserView.browserScreenID);
  await SolanaTestDApp.navigateToSolanaTestDApp();
};

export const assertIsSignedTransaction = async (signedTransaction: string) => {
  if (!/^.{88}$/.test(signedTransaction)) {
    throw new Error(
      `Signed transaction does not match regex: ${signedTransaction}`,
    );
  }
};<|MERGE_RESOLUTION|>--- conflicted
+++ resolved
@@ -31,12 +31,6 @@
     await ConnectBottomSheet.tapAccountConnectMultiSelectButton();
   }
 
-<<<<<<< HEAD
-  // Click connect button
-  await TestHelpers.delay(SOLANA_TEST_TIMEOUTS.CONNECTION);
-
-=======
->>>>>>> 80584155
   if (assert) {
     await assert();
   }
