--- conflicted
+++ resolved
@@ -6,17 +6,15 @@
 import OnboardingCarouselView from '../pages/Onboarding/OnboardingCarouselView';
 import ImportWalletView from '../pages/Onboarding/ImportWalletView';
 
-<<<<<<< HEAD
 //import SecurityAndPrivacy from '../pages/Drawer/Settings/SecurityAndPrivacy/SecurityAndPrivacyView';
 //import RevealSecretRecoveryPhrase from '../pages/Drawer/Settings/SecurityAndPrivacy/RevealSecretRecoveryPhrase';
-=======
->>>>>>> 6118b13a
+
 import MetaMetricsOptIn from '../pages/Onboarding/MetaMetricsOptInView';
 import WalletView from '../pages/WalletView';
 import LoginView from '../pages/LoginView';
 import EnableAutomaticSecurityChecksView from '../pages/EnableAutomaticSecurityChecksView';
 
-<<<<<<< HEAD
+
 //import DrawerView from '../pages/Drawer/DrawerView';
 //import SettingsView from '../pages/Drawer/Settings/SettingsView';
 import OnboardingWizardModal from '../pages/modals/OnboardingWizardModal';
@@ -30,11 +28,8 @@
 const CORRECT_PASSWORD = `12345678`;
 const SHORT_PASSWORD = `1234567`;
 const INCORRECT_PASSWORD = `12345679`;
-=======
-import OnboardingWizardModal from '../pages/modals/OnboardingWizardModal';
-import WhatsNewModal from '../pages/modals/WhatsNewModal';
 import Accounts from '../../wdio/helpers/Accounts';
->>>>>>> 6118b13a
+
 
 describe('Import seedphrase flow', () => {
   let validAccount;
@@ -66,9 +61,9 @@
   });
 
   it('should attempt to import wallet with invalid secret recovery phrase', async () => {
-    await ImportWalletView.enterSecretRecoveryPhrase(invalidAccount.seedPhrase);
-    await ImportWalletView.enterPassword(invalidAccount.password);
-    await ImportWalletView.reEnterPassword(invalidAccount.password);
+    await ImportWalletView.enterSecretRecoveryPhrase(INCORRECT_SECRET_RECOVERY_PHRASE);
+    await ImportWalletView.enterPassword(INCORRECT_PASSWORD);
+    await ImportWalletView.reEnterPassword(INCORRECT_PASSWORD);
     await ImportWalletView.secretRecoveryPhraseErrorIsVisible();
     await ImportWalletView.tapOKAlertButton();
 
@@ -80,15 +75,15 @@
     await ImportWalletView.enterSecretRecoveryPhrase(
       shortPasswordAccount.seedPhrase,
     );
-    await ImportWalletView.enterPassword(shortPasswordAccount.password);
-    await ImportWalletView.reEnterPassword(shortPasswordAccount.password);
+    await ImportWalletView.enterPassword(SHORT_PASSWORD);
+    await ImportWalletView.reEnterPassword(SHORT_PASSWORD);
     await ImportWalletView.passwordLengthErrorIsVisible();
     await ImportWalletView.tapOKAlertButton();
   });
 
   it('should import wallet with valid secret recovery phrase and password', async () => {
-    await ImportWalletView.enterPassword(validAccount.password);
-    await ImportWalletView.reEnterPassword(validAccount.password);
+    await ImportWalletView.enterPassword(CORRECT_PASSWORD);
+    await ImportWalletView.reEnterPassword(CORRECT_PASSWORD);
     await WalletView.isVisible();
   });
 
@@ -149,10 +144,10 @@
 
     // Check that we are on login screen
     await LoginView.isVisible();
-    await LoginView.enterPassword(shortPasswordAccount.password);
+    await LoginView.enterPassword(SHORT_PASSWORD);
     await LoginView.isLoginErrorVisible();
 
-    await LoginView.enterPassword(shortPasswordAccount.password);
+    await LoginView.enterPassword(CORRECT_PASSWORD);
 
     await WalletView.isVisible();
   });
