--- conflicted
+++ resolved
@@ -16,17 +16,9 @@
 } from '../../fixtures/fixture-helper';
 import FixtureServer from '../../fixtures/fixture-server';
 import FixtureBuilder from '../../fixtures/fixture-builder';
-<<<<<<< HEAD
 
 import ActivitiesView from '../../pages/Transactions/ActivitiesView';
-=======
-import Gestures from '../../utils/Gestures';
-import {
-  ActivitiesViewSelectorsText,
-  sentMessageTokenIDs,
-} from '../../selectors/Transactions/ActivitiesView.selectors';
-import { contractConfiguration } from '../../../app/util/test/smart-contracts';
->>>>>>> afbd9177
+
 
 const INCORRECT_SEND_ADDRESS = '0xebe6CcB6B55e1d094d9c58980Bc10Fed69932cAb';
 const CORRECT_SEND_ADDRESS = '0x37cc5ef6bfe753aeaf81f945efe88134b238face';
@@ -95,13 +87,7 @@
             // Transactions view to assert address remains consistent
             await TabBarComponent.tapActivity();
             await TestHelpers.delay(3000);
-<<<<<<< HEAD
             await ActivitiesView.tapConfirmedTransaction();
-=======
-            await TestHelpers.tapByText(
-              ActivitiesViewSelectorsText.CONFIRM_TEXT,
-            );
->>>>>>> afbd9177
             await Assertions.checkIfTextIsDisplayed(`${SHORTHAND_ADDRESS}`);
           }
         },
