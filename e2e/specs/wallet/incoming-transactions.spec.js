--- conflicted
+++ resolved
@@ -1,10 +1,6 @@
 'use strict';
 import { TransactionType } from '@metamask/transaction-controller';
-<<<<<<< HEAD
-import { SmokeCore } from '../../tags';
-=======
 import { SmokeWalletPlatform } from '../../tags';
->>>>>>> 733bad1a
 import TestHelpers from '../../helpers';
 import { loginToApp } from '../../viewHelper';
 import Assertions from '../../utils/Assertions';
