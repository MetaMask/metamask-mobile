'use strict';
import { Regression } from '../../tags';
import TestHelpers from '../../helpers';
import WalletView from '../../pages/wallet/WalletView';
import NetworkEducationModal from '../../pages/Network/NetworkEducationModal';
import AmountView from '../../pages/Send/AmountView';
import SendView from '../../pages/Send/SendView';
import { importWalletWithRecoveryPhrase } from '../../viewHelper';
import TransactionConfirmationView from '../../pages/Send/TransactionConfirmView';
import NetworkListModal from '../../pages/Network/NetworkListModal';
import TokenOverview from '../../pages/wallet/TokenOverview';
import ConfirmAddAssetView from '../../pages/wallet/ImportTokenFlow/ConfirmAddAsset';
import ImportTokensView from '../../pages/wallet/ImportTokenFlow/ImportTokensView';
import Assertions from '../../utils/Assertions';
import { CustomNetworks } from '../../resources/networks.e2e';
import { mockEvents } from '../../api-mocking/mock-config/mock-events';
import { startMockServer, stopMockServer } from '../../api-mocking/mock-server';

const TOKEN_ADDRESS = '0x779877A7B0D9E8603169DdbD7836e478b4624789';
const SEND_ADDRESS = '0xebe6CcB6B55e1d094d9c58980Bc10Fed69932cAb';

describe(Regression('Send ERC Token'), () => {
  let mockServer;

  beforeAll(async () => {
    jest.setTimeout(150000);
<<<<<<< HEAD
    
=======

>>>>>>> 05d3e30f
    // Start mock server to force old confirmation UI
    mockServer = await startMockServer({
      GET: [mockEvents.GET.remoteFeatureFlagsOldConfirmations],
    });
<<<<<<< HEAD
    
=======

>>>>>>> 05d3e30f
    await TestHelpers.launchApp();
  });

  afterAll(async () => {
    if (mockServer) {
      await stopMockServer(mockServer);
    }
  });

  it('should import wallet and go to the wallet view', async () => {
    await importWalletWithRecoveryPhrase({
      seedPhrase: process.env.MM_TEST_WALLET_SRP
    });
  });

  it('should add Sepolia testnet to my networks list', async () => {
    await WalletView.tapNetworksButtonOnNavBar();
    await TestHelpers.delay(2000);
    await NetworkListModal.scrollToBottomOfNetworkList();
    await NetworkListModal.tapTestNetworkSwitch();
    await NetworkListModal.scrollToBottomOfNetworkList();
    await Assertions.checkIfToggleIsOn(NetworkListModal.testNetToggle);
    await NetworkListModal.changeNetworkTo(
      CustomNetworks.Sepolia.providerConfig.nickname,
    );
  });

  it('should dismiss network education modal', async () => {
    await Assertions.checkIfVisible(NetworkEducationModal.container);
    await NetworkEducationModal.tapGotItButton();
    await Assertions.checkIfNotVisible(NetworkEducationModal.container);
  });

  it('should Import custom token', async () => {
    await WalletView.tapImportTokensButton();
    await ImportTokensView.switchToCustomTab();
    // choose network here
    await ImportTokensView.tapOnNetworkInput();
    await ImportTokensView.tapNetworkOption('Sepolia');
    await ImportTokensView.typeTokenAddress(TOKEN_ADDRESS);
    await ImportTokensView.tapSymbolInput();
    await ImportTokensView.tapTokenSymbolText();
    await ImportTokensView.scrollDownOnImportCustomTokens();
    await ImportTokensView.tapOnNextButton();
    await ConfirmAddAssetView.tapOnConfirmButton();
    await Assertions.checkIfVisible(WalletView.container);
  });

  it('should send token to address via asset overview screen', async () => {
    await WalletView.tapOnToken('ChainLink Token');
    await TestHelpers.delay(3500);
    await TokenOverview.scrollOnScreen();
    await TestHelpers.delay(3500);
    await TokenOverview.tapSendButton();
    await SendView.inputAddress(SEND_ADDRESS);
    await TestHelpers.delay(1000);
    await SendView.tapNextButton();
    await AmountView.typeInTransactionAmount('0.000001');
    await TestHelpers.delay(5000);
    await AmountView.tapNextButton();
    await Assertions.checkIfTextIsDisplayed('< 0.00001 LINK');
    await TransactionConfirmationView.tapConfirmButton();
    // await Assertions.checkIfTextIsDisplayed('Transaction submitted'); removing this assertion for now
  });
});<|MERGE_RESOLUTION|>--- conflicted
+++ resolved
@@ -24,20 +24,12 @@
 
   beforeAll(async () => {
     jest.setTimeout(150000);
-<<<<<<< HEAD
-    
-=======
 
->>>>>>> 05d3e30f
     // Start mock server to force old confirmation UI
     mockServer = await startMockServer({
       GET: [mockEvents.GET.remoteFeatureFlagsOldConfirmations],
     });
-<<<<<<< HEAD
-    
-=======
 
->>>>>>> 05d3e30f
     await TestHelpers.launchApp();
   });
 
