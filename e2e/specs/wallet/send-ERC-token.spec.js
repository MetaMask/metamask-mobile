'use strict';
import { Regression } from '../../tags';
import TestHelpers from '../../helpers';
import WalletView from '../../pages/wallet/WalletView';
import NetworkEducationModal from '../../pages/Network/NetworkEducationModal';
import AmountView from '../../pages/Send/AmountView';
import SendView from '../../pages/Send/SendView';
import { importWalletWithRecoveryPhrase } from '../../viewHelper';
import TransactionConfirmationView from '../../pages/Send/TransactionConfirmView';
import NetworkListModal from '../../pages/Network/NetworkListModal';
import TokenOverview from '../../pages/wallet/TokenOverview';
import ConfirmAddAssetView from '../../pages/wallet/ImportTokenFlow/ConfirmAddAsset';
import ImportTokensView from '../../pages/wallet/ImportTokenFlow/ImportTokensView';
import Assertions from '../../utils/Assertions';
import { CustomNetworks } from '../../resources/networks.e2e';
import { mockEvents } from '../../api-mocking/mock-config/mock-events';
import { startMockServer, stopMockServer } from '../../api-mocking/mock-server';

const TOKEN_ADDRESS = '0x779877A7B0D9E8603169DdbD7836e478b4624789';
const SEND_ADDRESS = '0xebe6CcB6B55e1d094d9c58980Bc10Fed69932cAb';

describe(Regression('Send ERC Token'), () => {
  let mockServer;

  beforeAll(async () => {
    jest.setTimeout(150000);
<<<<<<< HEAD

=======
    
>>>>>>> cb26f26e
    // Start mock server to force old confirmation UI
    mockServer = await startMockServer({
      GET: [mockEvents.GET.remoteFeatureFlagsOldConfirmations],
    });
<<<<<<< HEAD

=======
    
>>>>>>> cb26f26e
    await TestHelpers.launchApp();
  });

  afterAll(async () => {
    if (mockServer) {
      await stopMockServer(mockServer);
    }
  });

  it('should import wallet and go to the wallet view', async () => {
    await importWalletWithRecoveryPhrase({
      seedPhrase: process.env.MM_TEST_WALLET_SRP,
    });
  });

  it('should add Sepolia testnet to my networks list', async () => {
    await WalletView.tapNetworksButtonOnNavBar();
    await TestHelpers.delay(2000);
    await NetworkListModal.scrollToBottomOfNetworkList();
    await NetworkListModal.tapTestNetworkSwitch();
    await NetworkListModal.scrollToBottomOfNetworkList();
    await Assertions.checkIfToggleIsOn(NetworkListModal.testNetToggle);
    await NetworkListModal.changeNetworkTo(
      CustomNetworks.Sepolia.providerConfig.nickname,
    );
  });

  it('should dismiss network education modal', async () => {
    await Assertions.checkIfVisible(NetworkEducationModal.container);
    await NetworkEducationModal.tapGotItButton();
    await Assertions.checkIfNotVisible(NetworkEducationModal.container);
  });

  it('should Import custom token', async () => {
    await WalletView.tapImportTokensButton();
    await ImportTokensView.switchToCustomTab();
    // choose network here
    await ImportTokensView.tapOnNetworkInput();
    await ImportTokensView.tapNetworkOption('Sepolia');
    await ImportTokensView.typeTokenAddress(TOKEN_ADDRESS);
    await ImportTokensView.tapSymbolInput();
    await ImportTokensView.tapTokenSymbolText();
    await ImportTokensView.scrollDownOnImportCustomTokens();
    await ImportTokensView.tapOnNextButton();
    await ConfirmAddAssetView.tapOnConfirmButton();
    await Assertions.checkIfVisible(WalletView.container);
  });

  it('should send token to address via asset overview screen', async () => {
    await WalletView.tapOnToken('ChainLink Token');
    await TestHelpers.delay(3500);
    await TokenOverview.scrollOnScreen();
    await TestHelpers.delay(3500);
    await TokenOverview.tapSendButton();
    await SendView.inputAddress(SEND_ADDRESS);
    await TestHelpers.delay(1000);
    await SendView.tapNextButton();
    await AmountView.typeInTransactionAmount('0.000001');
    await TestHelpers.delay(5000);
    await AmountView.tapNextButton();
    await Assertions.checkIfTextIsDisplayed('< 0.00001 LINK');
    await TransactionConfirmationView.tapConfirmButton();
    // await Assertions.checkIfTextIsDisplayed('Transaction submitted'); removing this assertion for now
  });
});<|MERGE_RESOLUTION|>--- conflicted
+++ resolved
@@ -24,20 +24,10 @@
 
   beforeAll(async () => {
     jest.setTimeout(150000);
-<<<<<<< HEAD
-
-=======
-    
->>>>>>> cb26f26e
     // Start mock server to force old confirmation UI
     mockServer = await startMockServer({
       GET: [mockEvents.GET.remoteFeatureFlagsOldConfirmations],
     });
-<<<<<<< HEAD
-
-=======
-    
->>>>>>> cb26f26e
     await TestHelpers.launchApp();
   });
 
