--- conflicted
+++ resolved
@@ -24,18 +24,12 @@
 
   beforeAll(async () => {
     jest.setTimeout(150000);
-<<<<<<< HEAD
-=======
 
->>>>>>> b7b0e0b8
     // Start mock server to force old confirmation UI
     mockServer = await startMockServer({
       GET: [mockEvents.GET.remoteFeatureFlagsOldConfirmations],
     });
-<<<<<<< HEAD
-=======
 
->>>>>>> b7b0e0b8
     await TestHelpers.launchApp();
   });
 
