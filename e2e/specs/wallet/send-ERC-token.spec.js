import { RegressionWalletPlatform } from '../../tags';
import TestHelpers from '../../helpers';
import WalletView from '../../pages/wallet/WalletView';
import NetworkEducationModal from '../../pages/Network/NetworkEducationModal';
import AmountView from '../../pages/Send/AmountView';
import SendView from '../../pages/Send/SendView';
import { importWalletWithRecoveryPhrase, loginToApp } from '../../viewHelper';
import TransactionConfirmationView from '../../pages/Send/TransactionConfirmView';
import NetworkListModal from '../../pages/Network/NetworkListModal';
import TokenOverview from '../../pages/wallet/TokenOverview';
import ConfirmAddAssetView from '../../pages/wallet/ImportTokenFlow/ConfirmAddAsset';
import ImportTokensView from '../../pages/wallet/ImportTokenFlow/ImportTokensView';
import Assertions from '../../framework/Assertions';
import { CustomNetworks } from '../../resources/networks.e2e';
<<<<<<< HEAD
import { mockEvents } from '../../api-mocking/mock-config/mock-events';
import { setupMockRequest } from '../../api-mocking/mockHelpers';
import { withFixtures } from '../../framework/fixtures/FixtureHelper';
import FixtureBuilder from '../../framework/fixtures/FixtureBuilder';
=======
import { withFixtures } from '../../framework/fixtures/FixtureHelper';
import FixtureBuilder from '../../framework/fixtures/FixtureBuilder';
import { setupRemoteFeatureFlagsMock } from '../../api-mocking/helpers/remoteFeatureFlagsHelper';
import { oldConfirmationsRemoteFeatureFlags } from '../../api-mocking/mock-responses/feature-flags-mocks';
>>>>>>> 72548a9d

const TOKEN_ADDRESS = '0x779877A7B0D9E8603169DdbD7836e478b4624789';
const SEND_ADDRESS = '0xebe6CcB6B55e1d094d9c58980Bc10Fed69932cAb';

describe(RegressionWalletPlatform('Send ERC Token'), () => {
  let mockServer;

  // Some tests depend on the MM_REMOVE_GLOBAL_NETWORK_SELECTOR environment variable being set to false.
  const isRemoveGlobalNetworkSelectorEnabled =
    process.env.MM_REMOVE_GLOBAL_NETWORK_SELECTOR === 'true';
  const itif = (condition) => (condition ? it.skip : it);

  beforeAll(async () => {
    jest.setTimeout(150000);
  });
  // TODO: investigate why next button is not found on import token screen
  xit('should send erc token successfully', async () => {
    await withFixtures(
      {
        fixture: new FixtureBuilder().build(),
        restartDevice: true,
        testSpecificMock: async (mockServer) => {
<<<<<<< HEAD
          const { urlEndpoint, response } =
            mockEvents.GET.remoteFeatureFlagsOldConfirmations;
          await setupMockRequest(mockServer, {
            requestMethod: 'GET',
            url: urlEndpoint,
            response,
            responseCode: 200,
          });
=======
          await setupRemoteFeatureFlagsMock(
            mockServer,
            Object.assign({}, ...oldConfirmationsRemoteFeatureFlags),
          );
>>>>>>> 72548a9d
        },
      },
      async () => {
        await loginToApp();

        if (isRemoveGlobalNetworkSelectorEnabled) {
          await WalletView.tapNetworksButtonOnNavBar();
          await NetworkListModal.scrollToBottomOfNetworkList();
          await NetworkListModal.tapTestNetworkSwitch();
          await NetworkListModal.scrollToBottomOfNetworkList();
          await Assertions.expectToggleToBeOn(NetworkListModal.testNetToggle);
          await NetworkListModal.changeNetworkTo(
            CustomNetworks.Sepolia.providerConfig.nickname,
          );
        }

        await WalletView.tapImportTokensButton();
        await ImportTokensView.switchToCustomTab();
        // choose network here
        await ImportTokensView.tapOnNetworkInput();
        await ImportTokensView.tapNetworkOption('Sepolia');
        await ImportTokensView.typeTokenAddress(TOKEN_ADDRESS);
        await ImportTokensView.tapSymbolInput();
        await ImportTokensView.tapTokenSymbolText();
        await ImportTokensView.scrollDownOnImportCustomTokens();
        await ImportTokensView.tapOnNextButton();
        await ConfirmAddAssetView.tapOnConfirmButton();
        await Assertions.expectElementToBeVisible(WalletView.container);

        // Scroll to top first to ensure consistent starting position
        await WalletView.scrollToBottomOfTokensList();
        await TestHelpers.delay(1000);

        // Then scroll to ChainLink Token with extra stability
        await WalletView.scrollToToken('ChainLink Token');
        await TestHelpers.delay(1500); // Extra time for scroll to complete

        await WalletView.tapOnToken('ChainLink Token');
        await TestHelpers.delay(3500);
        await TokenOverview.scrollOnScreen();
        await TestHelpers.delay(3500);
        await TokenOverview.tapSendButton();
        await SendView.inputAddress(SEND_ADDRESS);
        await TestHelpers.delay(1000);
        await SendView.tapNextButton();
        await AmountView.typeInTransactionAmount('0.000001');
        await TestHelpers.delay(5000);
        await AmountView.tapNextButton();
        await Assertions.expectTextDisplayed('< 0.00001 LINK');
        await TransactionConfirmationView.tapConfirmButton();
        // await Assertions.expectTextDisplayed('Transaction submitted'); removing this assertion for now
      },
    );
  });
});<|MERGE_RESOLUTION|>--- conflicted
+++ resolved
@@ -12,17 +12,10 @@
 import ImportTokensView from '../../pages/wallet/ImportTokenFlow/ImportTokensView';
 import Assertions from '../../framework/Assertions';
 import { CustomNetworks } from '../../resources/networks.e2e';
-<<<<<<< HEAD
-import { mockEvents } from '../../api-mocking/mock-config/mock-events';
-import { setupMockRequest } from '../../api-mocking/mockHelpers';
-import { withFixtures } from '../../framework/fixtures/FixtureHelper';
-import FixtureBuilder from '../../framework/fixtures/FixtureBuilder';
-=======
 import { withFixtures } from '../../framework/fixtures/FixtureHelper';
 import FixtureBuilder from '../../framework/fixtures/FixtureBuilder';
 import { setupRemoteFeatureFlagsMock } from '../../api-mocking/helpers/remoteFeatureFlagsHelper';
 import { oldConfirmationsRemoteFeatureFlags } from '../../api-mocking/mock-responses/feature-flags-mocks';
->>>>>>> 72548a9d
 
 const TOKEN_ADDRESS = '0x779877A7B0D9E8603169DdbD7836e478b4624789';
 const SEND_ADDRESS = '0xebe6CcB6B55e1d094d9c58980Bc10Fed69932cAb';
@@ -45,21 +38,10 @@
         fixture: new FixtureBuilder().build(),
         restartDevice: true,
         testSpecificMock: async (mockServer) => {
-<<<<<<< HEAD
-          const { urlEndpoint, response } =
-            mockEvents.GET.remoteFeatureFlagsOldConfirmations;
-          await setupMockRequest(mockServer, {
-            requestMethod: 'GET',
-            url: urlEndpoint,
-            response,
-            responseCode: 200,
-          });
-=======
           await setupRemoteFeatureFlagsMock(
             mockServer,
             Object.assign({}, ...oldConfirmationsRemoteFeatureFlags),
           );
->>>>>>> 72548a9d
         },
       },
       async () => {
