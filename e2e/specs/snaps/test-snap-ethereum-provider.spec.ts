--- conflicted
+++ resolved
@@ -7,15 +7,9 @@
 import TestSnaps from '../../pages/Browser/TestSnaps';
 import ConnectBottomSheet from '../../pages/Browser/ConnectBottomSheet';
 import RequestTypes from '../../pages/Browser/Confirmations/RequestTypes';
-<<<<<<< HEAD
-import { setupMockRequest } from '../../api-mocking/mockHelpers';
-import { Mockttp } from 'mockttp';
-import { mockEvents } from '../../api-mocking/mock-config/mock-events';
-=======
 import { Mockttp } from 'mockttp';
 import { setupRemoteFeatureFlagsMock } from '../../api-mocking/helpers/remoteFeatureFlagsHelper';
 import { confirmationsRedesignedFeatureFlags } from '../../api-mocking/mock-responses/feature-flags-mocks';
->>>>>>> 72548a9d
 
 jest.setTimeout(150_000);
 
@@ -26,22 +20,11 @@
         fixture: new FixtureBuilder().withMultiSRPKeyringController().build(),
         restartDevice: true,
         testSpecificMock: async (mockServer: Mockttp) => {
-<<<<<<< HEAD
-          const { urlEndpoint, response } =
-            mockEvents.GET.remoteFeatureFlagsRedesignedConfirmationsFlask;
-          await setupMockRequest(mockServer, {
-            requestMethod: 'GET',
-            url: urlEndpoint,
-            response,
-            responseCode: 200,
-          });
-=======
           await setupRemoteFeatureFlagsMock(
             mockServer,
             Object.assign({}, ...confirmationsRedesignedFeatureFlags),
             'flask',
           );
->>>>>>> 72548a9d
         },
       },
       async () => {
