--- conflicted
+++ resolved
@@ -30,7 +30,7 @@
 
 
 // eslint-disable-next-line jest/no-disabled-tests
-describe.skip(SmokeTrade('Swap from Actions'), (): void => {
+describe(SmokeTrade('Swap from Actions'), (): void => {
   const FIRST_ROW: number = 0;
   const SECOND_ROW: number = 1;
   let mockServer: Mockttp;
@@ -83,7 +83,6 @@
       await TabBarComponent.tapActions();
       await Assertions.checkIfVisible(WalletActionsBottomSheet.swapButton);
       await WalletActionsBottomSheet.tapSwapButton();
-<<<<<<< HEAD
 
       // Submit the Swap
       await submitSwapUnifiedUI(
@@ -92,61 +91,6 @@
         destTokenSymbol,
         chainId,
       );
-=======
-      await Assertions.checkIfVisible(QuoteView.getQuotes);
-
-      //Select source token, if native tiken can skip because already selected
-      if (type !== 'native' && type !== 'wrap') {
-        await QuoteView.tapOnSelectSourceToken();
-        await QuoteView.tapSearchToken();
-        await QuoteView.typeSearchToken(sourceTokenSymbol);
-        await TestHelpers.delay(2000);
-        await QuoteView.selectToken(sourceTokenSymbol, 1);
-      }
-      await QuoteView.enterSwapAmount(quantity);
-
-      //Select destination token
-      await QuoteView.tapOnSelectDestToken();
-      if (destTokenSymbol !== 'ETH') {
-        await QuoteView.tapSearchToken();
-        await QuoteView.typeSearchToken(destTokenSymbol);
-        await TestHelpers.delay(2000);
-        await QuoteView.selectToken(destTokenSymbol, 1);
-      } else await QuoteView.selectToken(destTokenSymbol, firstElement);
-
-      //Make sure slippage is zero for wrapped tokens
-      if (sourceTokenSymbol === 'WETH' || destTokenSymbol === 'WETH') {
-        await Assertions.checkIfElementToHaveText(
-          QuoteView.maxSlippage,
-          'Max slippage 0%',
-        );
-      }
-      // This call is needed because otherwise the device never becomes idle
-      await device.disableSynchronization();
-
-      await QuoteView.tapOnGetQuotes();
-      await Assertions.checkIfVisible(SwapView.quoteSummary);
-      await Assertions.checkIfVisible(SwapView.gasFee);
-      await SwapView.tapIUnderstandPriceWarning();
-      await Assertions.checkIfVisible(SwapView.swapButton);
-      await TestHelpers.delay(2000);
-      await SwapView.tapSwapButton();
-      //Wait for Swap to complete
-      try {
-        await Assertions.checkIfTextIsDisplayed(
-          SwapView.generateSwapCompleteLabel(
-            sourceTokenSymbol,
-            destTokenSymbol,
-          ),
-          30000,
-        );
-      } catch (e) {
-        // eslint-disable-next-line no-console
-        console.log(`Swap complete didn't pop up: ${e}`);
-      }
-      await device.enableSynchronization();
-      await TestHelpers.delay(10000);
->>>>>>> b8f68a07
 
       // Check the swap activity completed
       await Assertions.checkIfVisible(ActivitiesView.title);
