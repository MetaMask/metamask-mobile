import TabBarComponent from '../../../pages/wallet/TabBarComponent.js';
import SettingsView from '../../../pages/Settings/SettingsView.js';
import AdvancedSettingsView from '../../../pages/Settings/AdvancedView.js';
<<<<<<< HEAD
=======
import WalletView from '../../../pages/wallet/WalletView';
import AccountListBottomSheet from '../../../pages/wallet/AccountListBottomSheet';
import AddAccountBottomSheet from '../../../pages/wallet/AddAccountBottomSheet';
>>>>>>> e926bf71

/**
 * Prepares the swaps test environment by disabling Smart Transactions (stx).
 * Throws a descriptive error if any step fails.
 *
 * @throws {Error} If disabling stx fails
 */
export async function prepareSwapsTestEnvironment(): Promise<void> {
    try {
        // Add a new account
        await WalletView.tapIdenticon();
        await AccountListBottomSheet.tapAddAccountButton();
        await AddAccountBottomSheet.tapCreateAccount();
         await AccountListBottomSheet.swipeToDismissAccountsModal();

        // Disable Smart Transactions (stx)
        await TabBarComponent.tapSettings();
        await SettingsView.tapAdvancedTitle();
        await AdvancedSettingsView.tapSmartTransactionSwitch();
        await TabBarComponent.tapWallet();
    } catch (e) {
<<<<<<< HEAD
        throw new Error('Failed to disable Smart Transactions: ' + (e instanceof Error ? e.message : e));
=======
        throw new Error('Failed swap tests preparation: ' + (e instanceof Error ? e.message : e));
>>>>>>> e926bf71
    }
}<|MERGE_RESOLUTION|>--- conflicted
+++ resolved
@@ -1,12 +1,9 @@
 import TabBarComponent from '../../../pages/wallet/TabBarComponent.js';
 import SettingsView from '../../../pages/Settings/SettingsView.js';
 import AdvancedSettingsView from '../../../pages/Settings/AdvancedView.js';
-<<<<<<< HEAD
-=======
 import WalletView from '../../../pages/wallet/WalletView';
 import AccountListBottomSheet from '../../../pages/wallet/AccountListBottomSheet';
 import AddAccountBottomSheet from '../../../pages/wallet/AddAccountBottomSheet';
->>>>>>> e926bf71
 
 /**
  * Prepares the swaps test environment by disabling Smart Transactions (stx).
@@ -28,10 +25,6 @@
         await AdvancedSettingsView.tapSmartTransactionSwitch();
         await TabBarComponent.tapWallet();
     } catch (e) {
-<<<<<<< HEAD
-        throw new Error('Failed to disable Smart Transactions: ' + (e instanceof Error ? e.message : e));
-=======
         throw new Error('Failed swap tests preparation: ' + (e instanceof Error ? e.message : e));
->>>>>>> e926bf71
     }
 }