--- conflicted
+++ resolved
@@ -9,10 +9,7 @@
 import { CustomNetworks } from '../../resources/networks.e2e';
 import Assertions from '../../utils/Assertions';
 import CommonView from '../../pages/CommonView';
-<<<<<<< HEAD
-=======
 import TestHelpers from '../../helpers'
->>>>>>> 0ea88d60
 
 describe(SmokeSwaps('Token Chart Tests'), () => {
   beforeAll(async () => {
