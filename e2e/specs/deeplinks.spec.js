--- conflicted
+++ resolved
@@ -70,19 +70,9 @@
     await acceptTermOfUse();
 
     await ImportWalletView.isVisible();
-<<<<<<< HEAD
     await ImportWalletView.enterSecretRecoveryPhrase(SECRET_RECOVERY_PHRASE);
     await ImportWalletView.enterPassword(PASSWORD);
     await ImportWalletView.reEnterPassword(PASSWORD);
-=======
-  });
-
-  it('should attempt to import wallet with invalid secret recovery phrase', async () => {
-    //await ImportWalletView.toggleRememberMe();
-    await ImportWalletView.enterSecretRecoveryPhrase(validAccount.seedPhrase);
-    await ImportWalletView.enterPassword(validAccount.password);
-    await ImportWalletView.reEnterPassword(validAccount.password);
->>>>>>> bb239f3c
     await WalletView.isVisible();
   });
 
