--- conflicted
+++ resolved
@@ -1,6 +1,5 @@
 'use strict';
 import TestHelpers from '../helpers';
-import { Regression } from '../tags';
 
 import Browser from '../pages/Drawer/Browser';
 import { BROWSER_SCREEN_ID } from '../../wdio/screen-objects/testIDs/BrowserScreen/BrowserScreen.testIds';
@@ -15,11 +14,11 @@
   importWalletWithRecoveryPhrase,
   testDappConnectButtonCooridinates,
 } from '../viewHelper';
+import NetworkListModal from '../pages/modals/NetworkListModal';
 
 const SUSHI_SWAP = 'https://app.sushi.com/swap';
 const TEST_DAPP = 'https://metamask.github.io/test-dapp/';
 
-<<<<<<< HEAD
 describe('Connecting to multiple dapps and revoking permission on one but staying connected to the other', () => {
   beforeEach(() => {
     jest.setTimeout(150000);
@@ -77,7 +76,7 @@
     await ConnectedAccountsModal.tapPermissionsButton();
     await TestHelpers.delay(1500);
     await ConnectedAccountsModal.tapRevokeAllButton();
-    Browser.isRevokeAllAccountToastVisible();
+    await Browser.isRevokeAllAccountToastVisible();
   });
 
   it('should no longer be connected to the test dapp', async () => {
@@ -87,6 +86,9 @@
 
   it('should open sushi swap dapp', async () => {
     // Wait for page to load
+    await NetworkListModal.isVisible();
+    await NetworkListModal.swipeToDismissModal();
+    await NetworkListModal.isNotVisible();
     await Browser.tapOpenAllTabsButton();
     await TestHelpers.tapByText('app.sushi.com');
   });
@@ -96,89 +98,4 @@
     await Browser.tapNetworkAvatarButtonOnBrowser();
     await ConnectedAccountsModal.isVisible();
   });
-});
-=======
-describe(
-  Regression(
-    'Connecting to multiple dapps and revoking permission on one but staying connected to the other',
-  ),
-  () => {
-    beforeEach(() => {
-      jest.setTimeout(150000);
-    });
-
-    it('should import wallet and go to the wallet view', async () => {
-      await importWalletWithRecoveryPhrase();
-    });
-
-    it('should navigate to browser', async () => {
-      await TabBarComponent.tapBrowser();
-      // Check that we are on the browser screen
-      await Browser.isVisible();
-    });
-
-    it('should connect to sushi swap dapp', async () => {
-      await TestHelpers.delay(3000);
-      // Tap on search in bottom navbar
-      await Browser.tapUrlInputBox();
-      await Browser.navigateToURL(SUSHI_SWAP);
-      await ConnectModal.isVisible();
-      await ConnectModal.tapConnectButton();
-      await Browser.isAccountToastVisible('Account 1');
-    });
-
-    it('should go to the test dapp', async () => {
-      // Tap on search in bottom navbar
-      await Browser.tapOpenAllTabsButton();
-      await Browser.tapOpenNewTabButton();
-      await Browser.tapUrlInputBox();
-      await Browser.navigateToURL(TEST_DAPP);
-      await Browser.waitForBrowserPageToLoad();
-      await TestHelpers.tapAtPoint(
-        BROWSER_SCREEN_ID,
-        testDappConnectButtonCooridinates,
-      );
-      await ConnectModal.isVisible();
-    });
-
-    it('should go to multiconnect in the connect account modal', async () => {
-      await ConnectModal.tapConnectMultipleAccountsButton();
-    });
-
-    it('should connect with multiple accounts', async () => {
-      // Wait for page to load
-      await ConnectModal.tapCreateAccountButton();
-      await AccountListView.isNewAccountNameVisible();
-      await AccountListView.tapAccountByName('Account 2');
-
-      await ConnectModal.tapAccountConnectMultiSelectButton();
-    });
-
-    it('should revoke accounts', async () => {
-      await Browser.tapNetworkAvatarButtonOnBrowser();
-      await ConnectedAccountsModal.tapPermissionsButton();
-      await TestHelpers.delay(1500);
-      await ConnectedAccountsModal.tapRevokeAllButton();
-      Browser.isRevokeAllAccountToastVisible();
-    });
-
-    it('should no longer be connected to the test dapp', async () => {
-      await Browser.tapNetworkAvatarButtonOnBrowser();
-      await ConnectedAccountsModal.isNotVisible();
-      await NetworkListModal.tapNetworkListCloseIcon();
-    });
-
-    it('should open sushi swap dapp', async () => {
-      // Wait for page to load
-      await Browser.tapOpenAllTabsButton();
-      await TestHelpers.tapByText('app.sushi.com');
-    });
-
-    it('should still be connected to sushi swap', async () => {
-      // Wait for page to load
-      await Browser.tapNetworkAvatarButtonOnBrowser();
-      await ConnectedAccountsModal.isVisible();
-    });
-  },
-);
->>>>>>> 319d5d96
+});