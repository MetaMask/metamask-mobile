'use strict';

import TestHelpers from '../helpers';

import OnboardingView from '../pages/Onboarding/OnboardingView';
import OnboardingCarouselView from '../pages/Onboarding/OnboardingCarouselView';
import ImportWalletView from '../pages/Onboarding/ImportWalletView';

import MetaMetricsOptIn from '../pages/Onboarding/MetaMetricsOptInView';
import WalletView from '../pages/WalletView';
import LoginView from '../pages/LoginView';

import DrawerView from '../pages/Drawer/DrawerView';

import SettingsView from '../pages/Drawer/Settings/SettingsView';

import SecurityAndPrivacyView from '../pages/Drawer/Settings/SecurityAndPrivacy/SecurityAndPrivacyView';
import ChangePasswordView from '../pages/Drawer/Settings/SecurityAndPrivacy/ChangePasswordView';

import OnboardingWizardModal from '../pages/modals/OnboardingWizardModal';
import DeleteWalletModal from '../pages/modals/DeleteWalletModal';
import WhatsNewModal from '../pages/modals/WhatsNewModal';
import EnableAutomaticSecurityChecksView from '../pages/EnableAutomaticSecurityChecksView';
<<<<<<< HEAD
import { acceptTermOfUse } from '../viewHelper';

const SECRET_RECOVERY_PHRASE =
  'ketchup width ladder rent cheap eye torch employ quantum evidence artefact render protect delay wrap identify valley umbrella yard ridge wool swap differ kidney';
const PASSWORD = `12345678`;
=======
import Accounts from '../../wdio/helpers/Accounts';
>>>>>>> 6118b13a

describe('Import wallet with 24 word SRP, change password then delete wallet flow', () => {
  let validAccount;

  beforeAll(() => {
    validAccount = Accounts.getValidAccount();
  });

  beforeEach(() => {
    jest.setTimeout(150000);
  });

  it('should go to import wallet view', async () => {
    await OnboardingCarouselView.isVisible();
    await OnboardingCarouselView.tapOnGetStartedButton();

    await OnboardingView.isVisible();
    await OnboardingView.tapImportWalletFromSeedPhrase();

    await MetaMetricsOptIn.isVisible();
    await MetaMetricsOptIn.tapAgreeButton();
    await acceptTermOfUse();

    await ImportWalletView.isVisible();
  });

  it('should import wallet with valid secret recovery phrase and password', async () => {
    await ImportWalletView.clearSecretRecoveryPhraseInputBox();
    await ImportWalletView.enterSecretRecoveryPhrase(validAccount.seedPhrase);
    await ImportWalletView.enterPassword(validAccount.password);
    await ImportWalletView.reEnterPassword(validAccount.password);
  });
  it('Should dismiss Automatic Security checks screen', async () => {
    await TestHelpers.delay(3500);
    await EnableAutomaticSecurityChecksView.isVisible();
    await EnableAutomaticSecurityChecksView.tapNoThanks();
  });

  it('should tap on "Got it" to dimiss the whats new modal', async () => {
    // dealing with flakiness on bitrise.
    await TestHelpers.delay(2500);
    try {
      await WhatsNewModal.isVisible();
      await WhatsNewModal.tapGotItButton();
    } catch {
      //
    }
  });

  it('should dismiss the onboarding wizard', async () => {
    // dealing with flakiness on bitrise.
    await TestHelpers.delay(1000);
    try {
      await OnboardingWizardModal.isVisible();
      await OnboardingWizardModal.tapNoThanksButton();
      await OnboardingWizardModal.isNotVisible();
    } catch {
      //
    }
  });

  it('should go to settings then security & privacy', async () => {
    // Open Drawer
    await WalletView.tapDrawerButton(); // tapping burger menu

    await DrawerView.isVisible();
    await DrawerView.tapSettings();

    await SettingsView.tapSecurityAndPrivacy();
    await SecurityAndPrivacyView.scrollToChangePasswordView();

    await SecurityAndPrivacyView.isChangePasswordSectionVisible();
  });

  it('should confirm password before changing it', async () => {
    await SecurityAndPrivacyView.tapChangePasswordButton();

    await ChangePasswordView.isVisible();
    await ChangePasswordView.typeInConfirmPasswordInputBox(
      validAccount.password,
    );
    //await ChangePasswordView.tapConfirmButton();
  });

  it('should change the password', async () => {
    const NEW_PASSWORD = '11111111';
    await ChangePasswordView.enterPassword(NEW_PASSWORD);
    await ChangePasswordView.reEnterPassword(NEW_PASSWORD);
    await ChangePasswordView.tapIUnderstandCheckBox();

    await ChangePasswordView.tapResetPasswordButton();
  });

  it('should open drawer and log out', async () => {
    await device.disableSynchronization(); // because the SRP tutorial video prevents the test from moving forward
    await SecurityAndPrivacyView.tapBackButton();
    await device.enableSynchronization();

    await SettingsView.tapCloseButton();

    await WalletView.tapDrawerButton();

    await DrawerView.isVisible();
    await DrawerView.tapLockAccount();
    await DrawerView.tapYesAlertButton();
    await LoginView.isVisible();
  });

  it('should tap reset wallet button', async () => {
    await LoginView.tapResetWalletButton();

    await DeleteWalletModal.isVisible();
  });
  it('should delete wallet', async () => {
    await DeleteWalletModal.tapIUnderstandButton();
    await DeleteWalletModal.typeDeleteInInputBox();
    await DeleteWalletModal.tapDeleteMyWalletButton();
    await TestHelpers.delay(2000);
    await OnboardingView.isVisible();
  });
});<|MERGE_RESOLUTION|>--- conflicted
+++ resolved
@@ -21,15 +21,12 @@
 import DeleteWalletModal from '../pages/modals/DeleteWalletModal';
 import WhatsNewModal from '../pages/modals/WhatsNewModal';
 import EnableAutomaticSecurityChecksView from '../pages/EnableAutomaticSecurityChecksView';
-<<<<<<< HEAD
 import { acceptTermOfUse } from '../viewHelper';
 
 const SECRET_RECOVERY_PHRASE =
   'ketchup width ladder rent cheap eye torch employ quantum evidence artefact render protect delay wrap identify valley umbrella yard ridge wool swap differ kidney';
 const PASSWORD = `12345678`;
-=======
 import Accounts from '../../wdio/helpers/Accounts';
->>>>>>> 6118b13a
 
 describe('Import wallet with 24 word SRP, change password then delete wallet flow', () => {
   let validAccount;
