--- conflicted
+++ resolved
@@ -117,11 +117,7 @@
       // Check that the dapp title is correct
       await TestHelpers.checkIfElementWithTextIsVisible('app.uniswap.org', 0);
     }
-<<<<<<< HEAD
-    await TestHelpers.delay(3000);
-=======
     await TestHelpers.delay(5000);
->>>>>>> 161c5a35
     await ConnectModal.tapCancelButton();
 
     // Android has weird behavior where the URL modal stays open, so this closes it
@@ -166,11 +162,7 @@
       await TestHelpers.delay(1500);
     }
     // Wait for connect prompt to display
-<<<<<<< HEAD
-    await TestHelpers.delay(3000);
-=======
     await TestHelpers.delay(5000);
->>>>>>> 161c5a35
     await ConnectModal.tapConnectButton();
     await Browser.isVisible();
   });
@@ -192,8 +184,6 @@
     await Browser.isVisible();
   });
 
-<<<<<<< HEAD
-=======
   it('should test invalid URL', async () => {
     await Browser.tapBottomSearchBar();
     // Clear text & Navigate to URL
@@ -208,7 +198,6 @@
     await Browser.isVisible();
   });
 
->>>>>>> 161c5a35
   it('should test phishing sites', async () => {
     await Browser.tapBottomSearchBar();
     // Clear text & Navigate to URL
