import { RegressionWalletPlatform } from '../../tags';
import SendView from '../../pages/Send/SendView';
import SettingsView from '../../pages/Settings/SettingsView';
import ContactsView from '../../pages/Settings/Contacts/ContactsView';
import AddContactView from '../../pages/Settings/Contacts/AddContactView';
import AddAddressModal from '../../pages/Send/AddAddressModal';
import TabBarComponent from '../../pages/wallet/TabBarComponent';
import WalletView from '../../pages/wallet/WalletView';
import { loginToApp } from '../../viewHelper';
import FixtureBuilder from '../../framework/fixtures/FixtureBuilder';
import { withFixtures } from '../../framework/fixtures/FixtureHelper';
import CommonView from '../../pages/CommonView';
import enContent from '../../../locales/languages/en.json';
import DeleteContactBottomSheet from '../../pages/Settings/Contacts/DeleteContactBottomSheet';
import Assertions from '../../framework/Assertions';
import { Mockttp } from 'mockttp';
import { setupMockPostRequest } from '../../api-mocking/mockHelpers';

const INVALID_ADDRESS = '0xB8B4EE5B1b693971eB60bDa15211570df2dB221L';
const TETHER_ADDRESS = '0xdac17f958d2ee523a2206206994597c13d831ec7';
const MYTH_ADDRESS = '0x1FDb169Ef12954F20A15852980e1F0C122BfC1D6';
const TEST_CONTACT = {
  address: '0x90aF68e1ec406e77C2EA0E4e6EAc9475062d6456',
  name: 'My Contact',
  editedName: 'My edited contact',
  network: 'Linea Main Network',
  editedNetwork: 'Sepolia',
};
const MEMO = 'Test adding ENS';

<<<<<<< HEAD
const infuraUrlEndpoint = /^https:\/\/mainnet\.infura\.io\/v3\/.*$/;

const testSpecificMock = async (mockServer: Mockttp) => {
  // Mock eth_blockNumber
  await setupMockPostRequest(
    mockServer,
    infuraUrlEndpoint,
    {
      jsonrpc: '2.0',
      id: 2470556049218,
      method: 'eth_blockNumber',
      params: [],
    },
    {
      jsonrpc: '2.0',
      id: 1111111111111111,
      result: '0x1',
    },
    { statusCode: 200, ignoreFields: ['id'], priority: 100 },
  );

  // Mock eth_call for ENS resolution
  await setupMockPostRequest(
    mockServer,
    infuraUrlEndpoint,
    {
      jsonrpc: '2.0',
      id: 2470556049218,
      method: 'eth_call',
      params: [
        {
          to: '0x00000000000C2E074eC69A0dFb2997BA6C7d2e1e',
          data: '0x0178b8bf62f5cd80e869a3e6f26adda90ee5c5de51733e083613cfc0df8f03838e51a5d1',
        },
        '0x1',
      ],
    },
    {
      jsonrpc: '2.0',
      id: 2470556049218,
      result:
        '0x000000000000000000000000226159d592e2b063810a10ebf6dcbada94ed68b8',
    },
    { statusCode: 200, ignoreFields: ['id'], priority: 101 },
  );

  // Mock eth_call for name resolution
  await setupMockPostRequest(
    mockServer,
    infuraUrlEndpoint,
    {
      jsonrpc: '2.0',
      id: 2470556049218,
      method: 'eth_call',
      params: [
        {
          to: '0x226159d592e2b063810a10ebf6dcbada94ed68b8',
          data: '0x3b3b57de62f5cd80e869a3e6f26adda90ee5c5de51733e083613cfc0df8f03838e51a5d1',
        },
        '0x1',
      ],
    },
    {
      jsonrpc: '2.0',
      id: 2470556049219,
      result:
        '0x00000000000000000000000045cf837b0bd8a9bf527ee36803026fe51b63e69a',
    },
    {
      statusCode: 200,
      ignoreFields: ['id'],
      priority: 102,
    },
  );

  // Mock eth_call for multicall
  await setupMockPostRequest(
    mockServer,
    infuraUrlEndpoint,
    {
      jsonrpc: '2.0',
      id: 2470556049219,
      method: 'eth_call',
      params: [
        {
          to: '0xca11bde05977b3631167028862be2a173976ca11',
          data: '0xbce38bd700000000000000000000000000000000000000000000000000000000000000000000000000000000000000000000000000000000000000000000000000000040000000000000000000000000000000000000000000000000000000000000000100000000000000000000000000000000000000000000000000000000000020000000000000000000000000004fef9d741011476750a243ac70b9789a63dd47df00000000000000000000000000000000000000000000000000000000000000400000000000000000000000000000000000000000000000000000000000000024f04da65b00000000000000000000000076cf1cdd1fcc252442b50d6e97207228aa4aefc300000000000000000000000000000000000000000000000000000000',
        },
        '0x1',
      ],
    },
    {
      jsonrpc: '2.0',
      id: '547b6502-63ae-4d61-9a47-67c43bfe37f8',
      result:
        '0x0000000000000000000000000000000000000000000000000000000000000020000000000000000000000000000000000000000000000000000000000000000100000000000000000000000000000000000000000000000000000000000000200000000000000000000000000000000000000000000000000000000000000001000000000000000000000000000000000000000000000000000000000000004000000000000000000000000000000000000000000000000000000000000000200000000000000000000000000000000000000000000000000000000000000000',
    },
    { statusCode: 200, ignoreFields: ['id'], priority: 103 },
  );

  // Mock eth_call for additional data
  await setupMockPostRequest(
    mockServer,
    infuraUrlEndpoint,
    {
      jsonrpc: '2.0',
      id: 2470556049220,
      method: 'eth_call',
      params: [
        {
          to: '0xb1f8e55c7f64d203c1400b9d8555d050f94adf39',
          data: '0xf0002ea900000000000000000000000000000000000000000000000000000000000000400000000000000000000000000000000000000000000000000000000000000080000000000000000000000000000000000000000000000000000000000000000100000000000000000000000076cf1cdd1fcc252442b50d6e97207228aa4aefc300000000000000000000000000000000000000000000000000000000000000010000000000000000000000000000000000000000000000000000000000000000',
        },
        '0x1',
      ],
    },
    {
      jsonrpc: '2.0',
      id: '14762501-d530-4918-9e77-3ff229104699',
      result:
        '0x000000000000000000000000000000000000000000000000000000000000002000000000000000000000000000000000000000000000000000000000000000010000000000000000000000000000000000000000000000000000000000000000',
    },
    { statusCode: 200, ignoreFields: ['id'], priority: 104 },
  );

  // Mock eth_call for token symbol
  await setupMockPostRequest(
    mockServer,
    infuraUrlEndpoint,
    {
      jsonrpc: '2.0',
      method: 'eth_call',
      params: [
        {
          to: '0xdac17f958d2ee523a2206206994597c13d831ec7',
          data: '0x95d89b41',
        },
        '0x1',
      ],
    },
    {
      jsonrpc: '2.0',
      id: '547b6502-63ae-4d61-9a47-67c43bfe37f8',
      result:
        '0x000000000000000000000000000000000000000000000000000000000000002000000000000000000000000000000000000000000000000000000000000000045553445400000000000000000000000000000000000000000000000000000000',
    },
    { statusCode: 200, ignoreFields: ['id'], priority: 105 },
  );
};

describe(SmokeWalletPlatform('Addressbook Tests'), () => {
=======
describe(RegressionWalletPlatform('Addressbook Tests'), () => {
>>>>>>> 77f6ad07
  // In this file, some of the tests are dependent on the MM_REMOVE_GLOBAL_NETWORK_SELECTOR environment variable being set to true.
  const isRemoveGlobalNetworkSelectorEnabled =
    process.env.MM_REMOVE_GLOBAL_NETWORK_SELECTOR === 'true';
  const itif = (condition: boolean) => (condition ? it.only : it.skip);

  beforeEach(() => {
    jest.setTimeout(150000);
  });

  it('should add a contact via send flow and go to contacts view', async () => {
    await withFixtures(
      {
        fixture: new FixtureBuilder().withProfileSyncingDisabled().build(),
        restartDevice: true,
      },
      async () => {
        await loginToApp();
        await WalletView.tapWalletSendButton();
        // Make sure view with my accounts visible
        await Assertions.expectElementToBeVisible(
          SendView.CurrentAccountElement,
        );

        // should input a valid address to send to
        await SendView.inputAddress(MYTH_ADDRESS);
        await Assertions.expectElementToBeVisible(SendView.zeroBalanceWarning);

        // should add a new address to address book via send flow
        await SendView.tapAddAddressToAddressBook();
        await Assertions.expectElementToBeVisible(AddAddressModal.container);
        await AddAddressModal.typeInAlias('Myth');
        await AddAddressModal.tapTitle();
        await AddAddressModal.tapSaveButton();
        await SendView.removeAddress();
        await Assertions.expectTextDisplayed('Myth');

        // should go to settings then select contacts
        await SendView.tapCancelButton();
        await TabBarComponent.tapSettings();
        await SettingsView.tapContacts();
        await Assertions.expectElementToBeVisible(ContactsView.container);
        await ContactsView.expectContactIsVisible('Myth');
      },
    );
  });

  it('should show invalid address error message on send flow', async () => {
    await withFixtures(
      {
        fixture: new FixtureBuilder().withProfileSyncingDisabled().build(),
        restartDevice: true,
        testSpecificMock,
      },
      async () => {
        await loginToApp();
        await WalletView.tapWalletSendButton();
        await SendView.inputAddress(TETHER_ADDRESS); //Input token address to test for error
        await Assertions.expectElementToBeVisible(SendView.contractWarning);
        await SendView.removeAddress();
      },
    );
  });

  it('should add an address via the contacts view and edit it', async () => {
    await withFixtures(
      {
        fixture: new FixtureBuilder().withProfileSyncingDisabled().build(),
        restartDevice: true,
        testSpecificMock,
      },
      async () => {
        await loginToApp();
        await TabBarComponent.tapSettings();
        await SettingsView.tapContacts();
        await ContactsView.tapAddContactButton();
        await Assertions.expectElementToBeVisible(AddContactView.container);
        await AddContactView.typeInName('Ibrahim');
        // Input invalid address
        await AddContactView.typeInAddress(INVALID_ADDRESS);
        await Assertions.expectElementToBeVisible(CommonView.errorMessage);
        await Assertions.expectElementToHaveText(
          CommonView.errorMessage,
          enContent.transaction.invalid_address,
        );
        await AddContactView.clearAddressInputBox();
        await AddContactView.typeInAddress('ibrahim.team.mask.eth');
        await AddContactView.typeInMemo(MEMO);
        await AddContactView.tapAddContactButton();
        await Assertions.expectElementToBeVisible(ContactsView.container);
        await ContactsView.expectContactIsVisible('Ibrahim'); // Check that Ibrahim address is saved in the address book

        // should edit a contact
        await ContactsView.tapOnAlias('Ibrahim');
        await AddContactView.tapEditButton();
        await AddContactView.typeInName('Ibrahim edited'); // Change name from Ibrahim to Ibrahim edited

        await AddContactView.tapEditContactCTA();
        await ContactsView.expectContactIsVisible('Ibrahim edited'); // Check that Ibrahim address is saved in the address book
        await ContactsView.expectContactIsNotVisible('Ibrahim'); // Ensure Ibrahim is not visible

        // should go back to send flow to validate newly added address is displayed
        await CommonView.tapBackButton();
        await TabBarComponent.tapWallet();
        await WalletView.tapWalletSendButton();
        await Assertions.expectTextDisplayed('Ibrahim edited');
      },
    );
  });

  itif(isRemoveGlobalNetworkSelectorEnabled)(
    'should add a contact with a different network',
    async () => {
      await withFixtures(
        {
          fixture: new FixtureBuilder().withProfileSyncingDisabled().build(),
          restartDevice: true,
        },
        async () => {
          await loginToApp();
          await TabBarComponent.tapSettings();
          await SettingsView.tapContacts();
          await ContactsView.tapAddContactButton();
          await Assertions.expectElementToBeVisible(AddContactView.container);
          await AddContactView.typeInName(TEST_CONTACT.name);
          await AddContactView.typeInAddress(TEST_CONTACT.address);
          await AddContactView.selectNetwork(TEST_CONTACT.network);
          await Assertions.expectElementToBeVisible(AddContactView.container);
          await AddContactView.tapAddContactButton();
          await Assertions.expectElementToBeVisible(ContactsView.container);
          // This should not be visible if MM_REMOVE_GLOBAL_NETWORK_SELECTOR is disabled
          await ContactsView.expectContactIsVisible(TEST_CONTACT.name);

          // should edit a contact with a different network
          await ContactsView.tapOnAlias(TEST_CONTACT.name);
          await AddContactView.tapEditButton();
          await AddContactView.typeInName(TEST_CONTACT.editedName);
          await AddContactView.selectNetwork(TEST_CONTACT.editedNetwork);
          await AddContactView.tapEditContactCTA();
          await Assertions.expectElementToBeVisible(ContactsView.container);
          // This should not be visible if MM_REMOVE_GLOBAL_NETWORK_SELECTOR is disabled
          await ContactsView.expectContactIsVisible(TEST_CONTACT.editedName);
          await ContactsView.expectContactIsNotVisible(TEST_CONTACT.name);

          // should display all EVM contacts in the send flow
          await TabBarComponent.tapWallet();
          await WalletView.tapWalletSendButton();
          await SendView.inputAddress(TEST_CONTACT.editedName[0]);
          await Assertions.expectTextDisplayed(TEST_CONTACT.editedName, {
            allowDuplicates: true,
          });
          await SendView.tapCancelButton();

          // should remove a contact
          // Tap on Moon address
          await TabBarComponent.tapSettings();
          await SettingsView.tapContacts();
          await ContactsView.tapOnAlias(TEST_CONTACT.editedName);

          // Tap on edit
          await AddContactView.tapEditButton();
          await AddContactView.tapDeleteContactCTA();
          await Assertions.expectElementToBeVisible(
            DeleteContactBottomSheet.title,
          );
          await DeleteContactBottomSheet.tapDeleteButton();
          await ContactsView.expectContactIsNotVisible(TEST_CONTACT.editedName);
        },
      );
    },
  );
});<|MERGE_RESOLUTION|>--- conflicted
+++ resolved
@@ -14,7 +14,7 @@
 import DeleteContactBottomSheet from '../../pages/Settings/Contacts/DeleteContactBottomSheet';
 import Assertions from '../../framework/Assertions';
 import { Mockttp } from 'mockttp';
-import { setupMockPostRequest } from '../../api-mocking/mockHelpers';
+import { setupMockPostRequest } from '../../api-mocking/helpers/mockHelpers';
 
 const INVALID_ADDRESS = '0xB8B4EE5B1b693971eB60bDa15211570df2dB221L';
 const TETHER_ADDRESS = '0xdac17f958d2ee523a2206206994597c13d831ec7';
@@ -28,7 +28,6 @@
 };
 const MEMO = 'Test adding ENS';
 
-<<<<<<< HEAD
 const infuraUrlEndpoint = /^https:\/\/mainnet\.infura\.io\/v3\/.*$/;
 
 const testSpecificMock = async (mockServer: Mockttp) => {
@@ -179,10 +178,7 @@
   );
 };
 
-describe(SmokeWalletPlatform('Addressbook Tests'), () => {
-=======
 describe(RegressionWalletPlatform('Addressbook Tests'), () => {
->>>>>>> 77f6ad07
   // In this file, some of the tests are dependent on the MM_REMOVE_GLOBAL_NETWORK_SELECTOR environment variable being set to true.
   const isRemoveGlobalNetworkSelectorEnabled =
     process.env.MM_REMOVE_GLOBAL_NETWORK_SELECTOR === 'true';
