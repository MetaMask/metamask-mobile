'use strict';
import TestHelpers from '../../helpers';
import { Regression } from '../../tags';
import OnboardingView from '../../pages/Onboarding/OnboardingView';
import LoginView from '../../pages/wallet/LoginView';
import SettingsView from '../../pages/Settings/SettingsView';
import SecurityAndPrivacyView from '../../pages/Settings/SecurityAndPrivacy/SecurityAndPrivacyView';
import ChangePasswordView from '../../pages/Settings/SecurityAndPrivacy/ChangePasswordView';
import ForgotPasswordModal from '../../pages/Common/ForgotPasswordModalView';
import { loginToApp } from '../../viewHelper';
import TabBarComponent from '../../pages/wallet/TabBarComponent';
import FixtureBuilder from '../../fixtures/fixture-builder';
import { withFixtures } from '../../fixtures/fixture-helper';
import CommonView from '../../pages/CommonView';
import Assertions from '../../utils/Assertions';
import ToastModal from '../../pages/wallet/ToastModal';

describe(
  Regression('Log in into the app, change password then delete wallet flow'),
  () => {
    const PASSWORD = '123123123';

    beforeAll(async () => {
      jest.setTimeout(150000);
      await TestHelpers.reverseServerPort();
    });

    it('should log in into the app, change password then delete wallet flow', async () => {
      const fixture = new FixtureBuilder().build();
      await withFixtures({ fixture, restartDevice: true }, async () => {
        await loginToApp();

        // should go to settings then security & privacy
        await TabBarComponent.tapSettings();
        await SettingsView.tapSecurityAndPrivacy();
        await SecurityAndPrivacyView.scrollToChangePasswordView();
        await Assertions.checkIfVisible(
          SecurityAndPrivacyView.changePasswordSection,
        );

        // should confirm password before changing it
        await SecurityAndPrivacyView.tapChangePasswordButton();

        await Assertions.checkIfVisible(ChangePasswordView.title);
        await ChangePasswordView.typeInConfirmPasswordInputBox(PASSWORD);

        // should change the password
        const NEW_PASSWORD = '11111111';
        await ChangePasswordView.typeInConfirmPasswordInputBox(NEW_PASSWORD);
        await ChangePasswordView.reEnterPassword(NEW_PASSWORD);
<<<<<<< HEAD
        await ChangePasswordView.tapSubmitButton();
=======
        await ChangePasswordView.tapIUnderstandCheckBox();
        await ChangePasswordView.tapSubmitButton();

        // bug on CI when tap wallet button makes change password continue
        // github issue: https://github.com/MetaMask/metamask-mobile/issues/16758
        // TODO: remove this once the issue is fixed
        if (device.getPlatform() === 'ios' && process.env.CI) {
          await TabBarComponent.tapWallet();
        }

        //wait for screen transitions after password change
        await Assertions.checkIfNotVisible(ChangePasswordView.submitButton, 25000);
        await Assertions.checkIfVisible(ToastModal.notificationTitle);
        await Assertions.checkIfNotVisible(ToastModal.notificationTitle);
        await Assertions.checkIfVisible(SecurityAndPrivacyView.securityAndPrivacyHeading);
>>>>>>> 05d3e30f

        // should lock wallet from Settings
        // TODO: remove the condition but keep the step once the issue above is fixed
        // Skip back button tap only on iOS CI, execute otherwise
        if (!(device.getPlatform() === 'ios' && process.env.CI)) {
          await CommonView.tapBackButton();
        }
        await SettingsView.tapLock();
        await SettingsView.tapYesAlertButton();
        await Assertions.checkIfVisible(LoginView.container);

        // should tap reset wallet button
        await LoginView.tapForgotPassword();

        // should reset wallet
        await ForgotPasswordModal.tapResetWalletButton();
        await ForgotPasswordModal.tapYesResetWalletButton();
        await Assertions.checkIfVisible(OnboardingView.container);
      });
    });
  },
);<|MERGE_RESOLUTION|>--- conflicted
+++ resolved
@@ -48,9 +48,6 @@
         const NEW_PASSWORD = '11111111';
         await ChangePasswordView.typeInConfirmPasswordInputBox(NEW_PASSWORD);
         await ChangePasswordView.reEnterPassword(NEW_PASSWORD);
-<<<<<<< HEAD
-        await ChangePasswordView.tapSubmitButton();
-=======
         await ChangePasswordView.tapIUnderstandCheckBox();
         await ChangePasswordView.tapSubmitButton();
 
@@ -66,7 +63,6 @@
         await Assertions.checkIfVisible(ToastModal.notificationTitle);
         await Assertions.checkIfNotVisible(ToastModal.notificationTitle);
         await Assertions.checkIfVisible(SecurityAndPrivacyView.securityAndPrivacyHeading);
->>>>>>> 05d3e30f
 
         // should lock wallet from Settings
         // TODO: remove the condition but keep the step once the issue above is fixed
