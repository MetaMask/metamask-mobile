'use strict';
import ImportWalletView from '../../pages/Onboarding/ImportWalletView';
import OnboardingView from '../../pages/Onboarding/OnboardingView';
import OnboardingCarouselView from '../../pages/Onboarding/OnboardingCarouselView';

import ContractNickNameView from '../../pages/ContractNickNameView';
import SendView from '../../pages/Send/SendView';
import MetaMetricsOptIn from '../../pages/Onboarding/MetaMetricsOptInView';
import WalletView from '../../pages/WalletView';
import EnableAutomaticSecurityChecksView from '../../pages/EnableAutomaticSecurityChecksView';
import LoginView from '../../pages/LoginView';

import ContactsView from '../../pages/Settings/Contacts/ContactsView';
import SettingsView from '../../pages/Settings/SettingsView';

import NetworkListModal from '../../pages/modals/NetworkListModal';
import OnboardingWizardModal from '../../pages/modals/OnboardingWizardModal';
import NetworkEducationModal from '../../pages/modals/NetworkEducationModal';
import WhatsNewModal from '../../pages/modals/WhatsNewModal';
import SecurityAndPrivacy from '../../pages/Settings/SecurityAndPrivacy/SecurityAndPrivacyView';

import TestHelpers from '../../helpers';
import { acceptTermOfUse } from '../../viewHelper';
import Accounts from '../../../wdio/helpers/Accounts';
import TabBarComponent from '../../pages/TabBarComponent';
import WalletActionsModal from '../../pages/modals/WalletActionsModal';
import ContractApprovalModal from '../../pages/modals/ContractApprovalModal';
import CommonView from '../../pages/CommonView';
import Assertions from '../../utils/Assertions';
import { CustomNetworks } from '../../resources/networks.e2e';

describe('Adding Contract Nickname', () => {
  const APPROVAL_DEEPLINK_URL =
    'https://metamask.app.link/send/0x326C977E6efc84E512bB9C30f76E30c160eD06FB@5/approve?address=0x178e3e6c9f547A00E33150F7104427ea02cfc747&uint256=5e8';
  const CONTRACT_NICK_NAME_TEXT = 'Ace RoMaIn';
<<<<<<< HEAD
=======
  const SEPOLIA = 'Sepolia';
>>>>>>> a26fe0bf

  //FIXME Deep linking to a contract address does not work on a sim.

  let validAccount;

  beforeAll(() => {
    validAccount = Accounts.getValidAccount();
  });

  beforeEach(() => {
    jest.setTimeout(150000);
  });

  it('should import via seed phrase and validate in settings', async () => {
    await Assertions.checkIfVisible(OnboardingCarouselView.container);
    await OnboardingCarouselView.tapOnGetStartedButton();

    await Assertions.checkIfVisible(OnboardingView.container);
    await OnboardingView.tapImportWalletFromSeedPhrase();

    await Assertions.checkIfVisible(MetaMetricsOptIn.container);
    await MetaMetricsOptIn.tapAgreeButton();

    await acceptTermOfUse();
    await Assertions.checkIfVisible(ImportWalletView.container);
  });

  it('should attempt to import wallet with invalid secret recovery phrase', async () => {
    await ImportWalletView.enterSecretRecoveryPhrase(validAccount.seedPhrase);
    await ImportWalletView.enterPassword(validAccount.password);
    await ImportWalletView.reEnterPassword(validAccount.password);
    await WalletView.isVisible();
  });

  it('Should dismiss Automatic Security checks screen', async () => {
    await TestHelpers.delay(3500);
    await EnableAutomaticSecurityChecksView.isVisible();
    await EnableAutomaticSecurityChecksView.tapNoThanks();
  });

  it('should dismiss the onboarding wizard', async () => {
    // dealing with flakiness on bitrise.
    await TestHelpers.delay(1000);
    try {
      await Assertions.checkIfVisible(OnboardingWizardModal.stepOneContainer);
      await OnboardingWizardModal.tapNoThanksButton();
      await Assertions.checkIfNotVisible(
        OnboardingWizardModal.stepOneContainer,
      );
    } catch {
      //
    }
  });

  it('should tap on "Got it" Button in the whats new modal', async () => {
    // dealing with flakiness on bitrise.
    await TestHelpers.delay(2500);
    try {
      await Assertions.checkIfVisible(WhatsNewModal.container);
      await WhatsNewModal.tapCloseButton();
    } catch {
      //
    }
  });

  it('should switch to SEPOLIA', async () => {
    await WalletView.tapNetworksButtonOnNavBar();
    await NetworkListModal.changeNetworkTo(
      CustomNetworks.Sepolia.providerConfig.nickname,
    );

    await WalletView.isNetworkNameVisible(
      CustomNetworks.Sepolia.providerConfig.nickname,
    );
    await TestHelpers.delay(1500);
  });

  it('should dismiss network education modal', async () => {
    await Assertions.checkIfVisible(NetworkEducationModal.container);
    await NetworkEducationModal.tapGotItButton();
    await Assertions.checkIfNotVisible(NetworkEducationModal.container);
  });
  it('should go to the Privacy and settings view', async () => {
    await TabBarComponent.tapSettings();
    await SettingsView.tapSecurityAndPrivacy();

    await SecurityAndPrivacy.scrollToTurnOnRememberMe();
    await TestHelpers.delay(3000);
  });

  it('should enable remember me', async () => {
    await Assertions.checkIfToggleIsOff(SecurityAndPrivacy.rememberMeToggle);
    await SecurityAndPrivacy.tapTurnOnRememberMeToggle();
    await Assertions.checkIfToggleIsOn(SecurityAndPrivacy.rememberMeToggle);

    await TestHelpers.delay(1500);
  });

  it('should relaunch the app then enable remember me', async () => {
    // Relaunch app
    await TestHelpers.relaunchApp();
    await LoginView.isVisible();
    await LoginView.toggleRememberMe();

    await LoginView.enterPassword(validAccount.password);
    await WalletView.isVisible();
  });

  it('should deep link to the approval modal', async () => {
    await TestHelpers.openDeepLink(APPROVAL_DEEPLINK_URL);
    await TestHelpers.delay(3000);
    await Assertions.checkIfVisible(ContractApprovalModal.container);
  });

  it('should add a nickname to the contract', async () => {
    await ContractApprovalModal.tapAddNickName();

    await ContractNickNameView.isVisible();
    await ContractNickNameView.typeContractNickName(CONTRACT_NICK_NAME_TEXT);
    await ContractNickNameView.isContractNickNameInInputBoxVisible(
      CONTRACT_NICK_NAME_TEXT,
    );
    await ContractNickNameView.tapConfirmButton();
  });

  it('should edit the contract nickname', async () => {
    await ContractApprovalModal.tapEditNickName();

    await ContractNickNameView.isContractNickNameInInputBoxVisible(
      CONTRACT_NICK_NAME_TEXT,
    );
    await ContractNickNameView.clearNickName();
    await ContractNickNameView.typeContractNickName('Ace');
    await ContractNickNameView.tapConfirmButton();

    await ContractApprovalModal.tapToCopyContractAddress();
    await ContractApprovalModal.tapRejectButton();
  });

  it('should verify contract does not appear in contacts view', async () => {
    // Check that we are on the wallet screen
    await WalletView.isVisible();
    await TabBarComponent.tapSettings();
    await SettingsView.tapContacts();

    await Assertions.checkIfVisible(ContactsView.container);
    await ContactsView.isContactAliasVisible('Ace');
  });

  it('should return to the send view', async () => {
    // Open Drawer
    await CommonView.tapBackButton();

    await TabBarComponent.tapActions();
    await WalletActionsModal.tapSendButton();
    // Make sure view with my accounts visible
    await Assertions.checkIfVisible(await SendView.CurrentAccountElement);
  });

  it('should verify the contract nickname does not appear in send flow', async () => {
    await Assertions.checkIfTextIsNotDisplayed('Ace');
  });

  it('should deep link to the approval modal and approve transaction', async () => {
    await TestHelpers.openDeepLink(APPROVAL_DEEPLINK_URL);
    await TestHelpers.delay(3000);
    await Assertions.checkIfVisible(ContractApprovalModal.container);

    await ContractApprovalModal.tapApproveButton();
    await Assertions.checkIfNotVisible(ContractApprovalModal.container);
  });

  it('should go to the send view again', async () => {
    await TabBarComponent.tapActions();
    await WalletActionsModal.tapSendButton();
    // Make sure view with my accounts visible
    await SendView.isMyAccountsVisible();
  });

  it('should verify the contract nickname does not appear in recents', async () => {
    await Assertions.checkIfTextIsNotDisplayed('Ace');
  });
});<|MERGE_RESOLUTION|>--- conflicted
+++ resolved
@@ -33,10 +33,6 @@
   const APPROVAL_DEEPLINK_URL =
     'https://metamask.app.link/send/0x326C977E6efc84E512bB9C30f76E30c160eD06FB@5/approve?address=0x178e3e6c9f547A00E33150F7104427ea02cfc747&uint256=5e8';
   const CONTRACT_NICK_NAME_TEXT = 'Ace RoMaIn';
-<<<<<<< HEAD
-=======
-  const SEPOLIA = 'Sepolia';
->>>>>>> a26fe0bf
 
   //FIXME Deep linking to a contract address does not work on a sim.
 
