/**
 * E2E tests for wallet_invokeMethod API
 * Tests invoking RPC methods on specific chains, including read/write operations
 * Adapted from MetaMask extension multichain tests
 *
 * Uses native Detox selectors for reliable WebView interaction
 *
 * RESULT VERIFICATION:
 * The tests attempt to extract and log actual RPC results using runScript().
 * While Detox WebView limitations mean this doesn't always work reliably,
 * when it does work, we verify:
 * - eth_chainId returns "0x1" for Ethereum mainnet
 * - eth_getBalance returns a hex string balance (e.g., "0x...")
 * - eth_gasPrice returns a hex string gas price (e.g., "0x...")
 *
 * Even when result reading fails, the tests verify that:
 * 1. The method invocation button works
 * 2. Result elements are created in the DOM
 * 3. Results appear in the expected format (truncated vs non-truncated)
 */
import { SmokeMultiChainAPI } from '../../../tags';
import FixtureBuilder from '../../../framework/fixtures/FixtureBuilder';
import { withFixtures } from '../../../framework/fixtures/FixtureHelper';
import MultichainTestDApp from '../../../pages/Browser/MultichainTestDApp';
import { BrowserViewSelectorsIDs } from '../../../selectors/Browser/BrowserView.selectors';
import MultichainUtilities from '../../../utils/MultichainUtilities';
import Assertions from '../../../framework/Assertions';
import { MULTICHAIN_TEST_TIMEOUTS } from '../../../selectors/Browser/MultichainTestDapp.selectors';
import { waitFor } from 'detox';
import FooterActions from '../../../pages/Browser/Confirmations/FooterActions';
import { isHexString } from '@metamask/utils';
import { DappVariants } from '../../../framework/Constants';
import { LocalNodeType } from '../../../framework';
import { AnvilNodeOptions } from '../../../framework/types';
<<<<<<< HEAD
import { setupMockRequest } from '../../../api-mocking/mockHelpers';
import { Mockttp } from 'mockttp';
=======
import { Mockttp } from 'mockttp';
import { setupRemoteFeatureFlagsMock } from '../../../api-mocking/helpers/remoteFeatureFlagsHelper';
import { remoteFeatureEip7702 } from '../../../api-mocking/mock-responses/feature-flags-mocks';
>>>>>>> 72548a9d

const ANVIL_NODE_OPTIONS_WITH_GATOR = [
  {
    type: 'anvil',
    options: {
      hardfork: 'prague',
      loadState: './e2e/seeder/network-states/7702/withDelegatorContracts.json',
    },
  },
];
const REMOTE_FEATURE_EIP_7702_MOCK = async (mockServer: Mockttp) => {
<<<<<<< HEAD
  const { urlEndpoint, response } = mockEvents.GET.remoteFeatureEip7702;
  await setupMockRequest(mockServer, {
    requestMethod: 'GET',
    url: urlEndpoint,
    response,
    responseCode: 200,
  });
=======
  await setupRemoteFeatureFlagsMock(
    mockServer,
    Object.assign({}, ...remoteFeatureEip7702),
  );
>>>>>>> 72548a9d
};

describe(SmokeMultiChainAPI('wallet_invokeMethod'), () => {
  describe('Read operations: calling different methods on each connected scope', () => {
    it('should match selected method to the expected output for eth_chainId', async () => {
      await withFixtures(
        {
          dapps: [
            {
              dappVariant: DappVariants.MULTICHAIN_TEST_DAPP,
            },
          ],
          fixture: new FixtureBuilder().withPopularNetworks().build(),
          restartDevice: true,
        },
        async () => {
          await MultichainTestDApp.setupAndNavigateToTestDapp('?autoMode=true');

          // Test with multiple networks to verify different chain IDs
          const networksToTest =
            MultichainUtilities.NETWORK_COMBINATIONS.ETHEREUM_POLYGON;

          await MultichainTestDApp.createSessionWithNetworks(networksToTest);

          // Verify session has both chains
          const sessionData = await MultichainTestDApp.getSessionData();
          const sessionAssertions =
            MultichainUtilities.generateSessionAssertions(
              sessionData,
              networksToTest,
            );
          if (
            !sessionAssertions.success ||
            sessionAssertions.chainCount !== networksToTest.length
          ) {
            throw new Error(
              `Session validation failed. Expected ${networksToTest.length} chains, got ${sessionAssertions.chainCount}`,
            );
          }

          const method = 'eth_chainId';

          // Expected chain IDs in hex format
          const expectedResults = {
            [MultichainUtilities.CHAIN_IDS.ETHEREUM_MAINNET]: '"0x1"', // Ethereum = 1
            [MultichainUtilities.CHAIN_IDS.POLYGON]: '"0x89"', // Polygon = 137
          };

          // Test each connected chain
          for (const chainId of networksToTest) {
            // Invoke the method on this chain
            const invoked = await MultichainTestDApp.invokeMethodOnChain(
              chainId,
              method,
            );

            if (!invoked) {
              throw new Error(`Failed to invoke ${method} on chain ${chainId}`);
            }

            // Get the result - use index 0 since we're only invoking once per chain
            // The index is for multiple invocations of the same method on the same chain
            const resultIndex = 0; // Always 0 for first invocation

            const resultText = await MultichainTestDApp.getInvokeMethodResult(
              chainId,
              method,
              resultIndex,
            );

            if (!resultText) {
              console.log(
                `Looking for element ID: invoke-method-eip155-${chainId}-${method}-result-${resultIndex}`,
              );
              throw new Error(
                `Failed to get result for ${method} on chain ${chainId}. Element not found.`,
              );
            }

            const matches = resultText === expectedResults[chainId];

            if (!matches) {
              console.log(`Result text: ${resultText}`);
              console.log(`Expected: ${expectedResults[chainId]}`);
              throw new Error(
                `Chain ${chainId} returned incorrect result. Expected: ${expectedResults[chainId]}, Got: ${resultText}`,
              );
            }
          }
        },
      );
    });

    it('should successfully call eth_getBalance method and return balance', async () => {
      await withFixtures(
        {
          dapps: [
            {
              dappVariant: DappVariants.MULTICHAIN_TEST_DAPP,
            },
          ],
          fixture: new FixtureBuilder().withPopularNetworks().build(),
          restartDevice: true,
        },
        async () => {
          await MultichainTestDApp.setupAndNavigateToTestDapp('?autoMode=true');

          const networksToTest =
            MultichainUtilities.NETWORK_COMBINATIONS.SINGLE_ETHEREUM;
          await MultichainTestDApp.createSessionWithNetworks(networksToTest);

          const chainId = MultichainUtilities.CHAIN_IDS.ETHEREUM_MAINNET;
          const method = 'eth_getBalance';

          // Invoke the method
          const invoked = await MultichainTestDApp.invokeMethodOnChain(
            chainId,
            method,
          );

          if (!invoked) {
            throw new Error(`Failed to invoke ${method} on chain ${chainId}`);
          }

          // Get the result
          const resultText = await MultichainTestDApp.getInvokeMethodResult(
            chainId,
            method,
            0,
          );

          if (!resultText) {
            throw new Error(
              `Failed to get result for ${method} on chain ${chainId}. Element not found.`,
            );
          }

          // Verify it's a valid hex string (should start with "0x)
          if (!resultText.includes('"0x')) {
            console.log(`eth_getBalance result: ${resultText}`);
            throw new Error(
              `eth_getBalance returned invalid result. Expected hex string, got: ${resultText}`,
            );
          }
        },
      );
    });

    it('should successfully call eth_gasPrice method and return gas price', async () => {
      await withFixtures(
        {
          dapps: [
            {
              dappVariant: DappVariants.MULTICHAIN_TEST_DAPP,
            },
          ],
          fixture: new FixtureBuilder().withPopularNetworks().build(),
          restartDevice: true,
        },
        async () => {
          await MultichainTestDApp.setupAndNavigateToTestDapp('?autoMode=true');

          const networksToTest =
            MultichainUtilities.NETWORK_COMBINATIONS.SINGLE_ETHEREUM;
          await MultichainTestDApp.createSessionWithNetworks(networksToTest);

          const chainId = MultichainUtilities.CHAIN_IDS.ETHEREUM_MAINNET;
          const method = 'eth_gasPrice';

          // Invoke the method
          const invoked = await MultichainTestDApp.invokeMethodOnChain(
            chainId,
            method,
          );

          if (!invoked) {
            throw new Error(`Failed to invoke ${method} on chain ${chainId}`);
          }

          // Get the result
          const resultText = await MultichainTestDApp.getInvokeMethodResult(
            chainId,
            method,
            0,
          );

          if (!resultText) {
            throw new Error(
              `Failed to get result for ${method} on chain ${chainId}. Element not found.`,
            );
          }

          // Verify it's a valid hex string (should start with "0x)
          if (!resultText.includes('"0x')) {
            console.log(`eth_gasPrice result: ${resultText}`);
            throw new Error(
              `eth_gasPrice returned invalid result. Expected hex string, got: ${resultText}`,
            );
          }
        },
      );
    });
  });

  describe('Write operations: transaction methods with confirmation dialogs', () => {
    it('should trigger eth_sendTransaction confirmation dialog and reject transaction', async () => {
      await withFixtures(
        {
          dapps: [
            {
              dappVariant: DappVariants.MULTICHAIN_TEST_DAPP,
            },
          ],
          fixture: new FixtureBuilder().withPopularNetworks().build(),
          restartDevice: true,
        },
        async () => {
          await MultichainTestDApp.setupAndNavigateToTestDapp('?autoMode=true');

          const networksToTest =
            MultichainUtilities.NETWORK_COMBINATIONS.SINGLE_ETHEREUM;
          await MultichainTestDApp.createSessionWithNetworks(networksToTest);

          const chainId = MultichainUtilities.CHAIN_IDS.ETHEREUM_MAINNET;
          const method = 'eth_sendTransaction';

          // Invoke the method
          const invoked = await MultichainTestDApp.invokeMethodOnChain(
            chainId,
            method,
          );
          await Assertions.checkIfTextMatches(
            invoked ? 'true' : 'false',
            'true',
          );

          // Wait for and cancel the confirmation dialog
          const cancelButton = element(by.text('Cancel'));
          await waitFor(cancelButton)
            .toBeVisible()
            .withTimeout(MULTICHAIN_TEST_TIMEOUTS.NAVIGATION);
          await cancelButton.tap();
          await waitFor(
            element(by.id(BrowserViewSelectorsIDs.BROWSER_WEBVIEW_ID)),
          )
            .toBeVisible()
            .withTimeout(MULTICHAIN_TEST_TIMEOUTS.ELEMENT_VISIBILITY);
        },
      );
    });

    it('should verify transaction methods require confirmation', async () => {
      await withFixtures(
        {
          dapps: [
            {
              dappVariant: DappVariants.MULTICHAIN_TEST_DAPP,
            },
          ],
          fixture: new FixtureBuilder().withPopularNetworks().build(),
          restartDevice: true,
        },
        async () => {
          await MultichainTestDApp.setupAndNavigateToTestDapp('?autoMode=true');

          const networksToTest =
            MultichainUtilities.NETWORK_COMBINATIONS.SINGLE_ETHEREUM;
          await MultichainTestDApp.createSessionWithNetworks(networksToTest);

          const chainId = MultichainUtilities.CHAIN_IDS.ETHEREUM_MAINNET;
          const writeOperations = ['eth_sendTransaction', 'personal_sign'];

          for (const method of writeOperations) {
            // Invoke the method
            const invoked = await MultichainTestDApp.invokeMethodOnChain(
              chainId,
              method,
            );
            await Assertions.checkIfTextMatches(
              invoked ? 'true' : 'false',
              'true',
            );

            // Both eth_sendTransaction and personal_sign use Cancel button
            const cancelButton = element(by.text('Cancel'));
            await waitFor(cancelButton)
              .toBeVisible()
              .withTimeout(MULTICHAIN_TEST_TIMEOUTS.NAVIGATION);
            await cancelButton.tap();

            await waitFor(
              element(by.id(BrowserViewSelectorsIDs.BROWSER_WEBVIEW_ID)),
            )
              .toBeVisible()
              .withTimeout(MULTICHAIN_TEST_TIMEOUTS.ELEMENT_VISIBILITY);
          }
        },
      );
    });
  });

  describe('Multiple method invocations', () => {
    it('should handle multiple method calls in sequence', async () => {
      await withFixtures(
        {
          dapps: [
            {
              dappVariant: DappVariants.MULTICHAIN_TEST_DAPP,
            },
          ],
          fixture: new FixtureBuilder().withPopularNetworks().build(),
          restartDevice: true,
        },
        async () => {
          await MultichainTestDApp.setupAndNavigateToTestDapp('?autoMode=true');

          const networksToTest =
            MultichainUtilities.NETWORK_COMBINATIONS.SINGLE_ETHEREUM;
          await MultichainTestDApp.createSessionWithNetworks(networksToTest);

          const chainId = MultichainUtilities.CHAIN_IDS.ETHEREUM_MAINNET;
          const methodsToTest = [
            'eth_chainId',
            'eth_getBalance',
            'eth_gasPrice',
          ];

          for (const method of methodsToTest) {
            // Invoke the method
            const invoked = await MultichainTestDApp.invokeMethodOnChain(
              chainId,
              method,
            );

            if (!invoked) {
              throw new Error(`Failed to invoke ${method} on chain ${chainId}`);
            }

            // Get the result
            const resultText = await MultichainTestDApp.getInvokeMethodResult(
              chainId,
              method,
              0,
            );

            if (!resultText) {
              throw new Error(
                `Failed to get result for ${method} on chain ${chainId}. Element not found.`,
              );
            }

            // Verify the result based on method type
            if (method === 'eth_chainId' && resultText !== '"0x1"') {
              console.log(`${method} result: ${resultText}`);
              throw new Error(
                `${method} returned incorrect result. Expected: "0x1", Got: ${resultText}`,
              );
            } else if (
              (method === 'eth_getBalance' || method === 'eth_gasPrice') &&
              !resultText.includes('"0x')
            ) {
              console.log(`${method} result: ${resultText}`);
              throw new Error(
                `${method} returned invalid result. Expected hex string, got: ${resultText}`,
              );
            }
          }
        },
      );
    });
  });

  describe('EIP-5792 methods', () => {
    it('should be able to call: wallet_getCapabilties', async () => {
      await withFixtures(
        {
          dapps: [
            {
              dappVariant: DappVariants.MULTICHAIN_TEST_DAPP,
            },
          ],
          fixture: new FixtureBuilder().withDefaultFixture().build(),
          restartDevice: true,
          localNodeOptions: [
            {
              type: LocalNodeType.anvil,
              options: ANVIL_NODE_OPTIONS_WITH_GATOR[0]
                .options as AnvilNodeOptions,
            },
          ],
          testSpecificMock: REMOTE_FEATURE_EIP_7702_MOCK,
        },
        async () => {
          await MultichainTestDApp.setupAndNavigateToTestDapp();

          const chainId = MultichainUtilities.CHAIN_IDS.LOCALHOST;
          await MultichainTestDApp.createSessionWithNetworks([chainId]);

          const method = 'wallet_getCapabilities';

          await MultichainTestDApp.invokeMethod(chainId, method);

          const resultText = await MultichainTestDApp.getInvokeMethodResult(
            chainId,
            method,
          );

          const result = JSON.parse(resultText ?? '{}');

          const expectedResult = {
            '0x539': {
              atomic: { status: 'ready' },
            },
          };

          await Assertions.checkIfObjectsMatch(result, expectedResult);
        },
      );
    });

    it('should be able to call: wallet_sendCalls', async () => {
      await withFixtures(
        {
          dapps: [
            {
              dappVariant: DappVariants.MULTICHAIN_TEST_DAPP,
            },
          ],
          fixture: new FixtureBuilder().withDefaultFixture().build(),
          restartDevice: true,
          localNodeOptions: [
            {
              type: LocalNodeType.anvil,
              options: ANVIL_NODE_OPTIONS_WITH_GATOR[0]
                .options as AnvilNodeOptions,
            },
          ],
          testSpecificMock: REMOTE_FEATURE_EIP_7702_MOCK,
        },
        async () => {
          await MultichainTestDApp.setupAndNavigateToTestDapp();

          const chainId = MultichainUtilities.CHAIN_IDS.LOCALHOST;
          await MultichainTestDApp.createSessionWithNetworks([chainId]);

          const method = 'wallet_sendCalls';

          await MultichainTestDApp.invokeMethod(chainId, method);

          await FooterActions.tapConfirmButton();

          const resultText = await MultichainTestDApp.getInvokeMethodResult(
            chainId,
            method,
          );

          const result = JSON.parse(resultText ?? '{}');

          Assertions.checkIfObjectHasKeysAndValidValues(result, {
            id: isHexString,
          });
        },
      );
    });

    it('should be able to call: wallet_getCallsStatus', async () => {
      await withFixtures(
        {
          dapps: [
            {
              dappVariant: DappVariants.MULTICHAIN_TEST_DAPP,
            },
          ],
          fixture: new FixtureBuilder().withDefaultFixture().build(),
          restartDevice: true,
          localNodeOptions: [
            {
              type: LocalNodeType.anvil,
              options: ANVIL_NODE_OPTIONS_WITH_GATOR[0]
                .options as AnvilNodeOptions,
            },
          ],
          testSpecificMock: REMOTE_FEATURE_EIP_7702_MOCK,
        },
        async () => {
          await MultichainTestDApp.setupAndNavigateToTestDapp();

          const chainId = MultichainUtilities.CHAIN_IDS.LOCALHOST;
          await MultichainTestDApp.createSessionWithNetworks([chainId]);

          // First call wallet_sendCalls to get a batch ID
          const sendCallsMethod = 'wallet_sendCalls';
          await MultichainTestDApp.invokeMethod(chainId, sendCallsMethod);

          await FooterActions.tapConfirmButton();

          const sendCallsResultText =
            await MultichainTestDApp.getInvokeMethodResult(
              chainId,
              sendCallsMethod,
            );

          const sendCallsResult = JSON.parse(sendCallsResultText ?? '{}');
          const batchId = sendCallsResult.id;

          if (!batchId || !isHexString(batchId)) {
            throw new Error(
              `Invalid batch ID from wallet_sendCalls: ${batchId}`,
            );
          }

          // Now call wallet_getCallsStatus with the batch ID
          const getStatusMethod = 'wallet_getCallsStatus';

          await MultichainTestDApp.invokeMethod(chainId, getStatusMethod, [
            batchId,
          ]);

          const getStatusResultText =
            await MultichainTestDApp.getInvokeMethodResult(
              chainId,
              getStatusMethod,
            );

          const getStatusResult = JSON.parse(getStatusResultText ?? '{}');

          Assertions.checkIfObjectHasKeysAndValidValues(getStatusResult, {
            version: (value: unknown) =>
              typeof value === 'string' && value.length > 0,
            id: isHexString,
            chainId: isHexString,
            atomic: Boolean,
            status: (value: unknown) => value === 200,
            receipts: Array.isArray,
          });
        },
      );
    });
  });
});<|MERGE_RESOLUTION|>--- conflicted
+++ resolved
@@ -32,14 +32,9 @@
 import { DappVariants } from '../../../framework/Constants';
 import { LocalNodeType } from '../../../framework';
 import { AnvilNodeOptions } from '../../../framework/types';
-<<<<<<< HEAD
-import { setupMockRequest } from '../../../api-mocking/mockHelpers';
-import { Mockttp } from 'mockttp';
-=======
 import { Mockttp } from 'mockttp';
 import { setupRemoteFeatureFlagsMock } from '../../../api-mocking/helpers/remoteFeatureFlagsHelper';
 import { remoteFeatureEip7702 } from '../../../api-mocking/mock-responses/feature-flags-mocks';
->>>>>>> 72548a9d
 
 const ANVIL_NODE_OPTIONS_WITH_GATOR = [
   {
@@ -51,20 +46,10 @@
   },
 ];
 const REMOTE_FEATURE_EIP_7702_MOCK = async (mockServer: Mockttp) => {
-<<<<<<< HEAD
-  const { urlEndpoint, response } = mockEvents.GET.remoteFeatureEip7702;
-  await setupMockRequest(mockServer, {
-    requestMethod: 'GET',
-    url: urlEndpoint,
-    response,
-    responseCode: 200,
-  });
-=======
   await setupRemoteFeatureFlagsMock(
     mockServer,
     Object.assign({}, ...remoteFeatureEip7702),
   );
->>>>>>> 72548a9d
 };
 
 describe(SmokeMultiChainAPI('wallet_invokeMethod'), () => {
