--- conflicted
+++ resolved
@@ -61,11 +61,7 @@
     await SkipAccountSecurityModal.tapSkipButton();
     await WalletView.isVisible();
   });
-<<<<<<< HEAD
-  it('Should dismiss automatic security checks screen', async () => {
-=======
   it('Should dismiss Automatic Security checks screen', async () => {
->>>>>>> 09b2cbce
     await TestHelpers.delay(3500);
     await EnableAutomaticSecurityChecksView.isVisible();
     await EnableAutomaticSecurityChecksView.tapNoThanks();
