'use strict';
import { loginToApp } from '../../viewHelper';
import TabBarComponent from '../../pages/wallet/TabBarComponent';
import WalletActionsBottomSheet from '../../pages/wallet/WalletActionsBottomSheet';
import FixtureBuilder from '../../fixtures/fixture-builder';
import {
  loadFixture,
  startFixtureServer,
  stopFixtureServer,
} from '../../fixtures/fixture-helper';
import { CustomNetworks } from '../../resources/networks.e2e';
import TestHelpers from '../../helpers';
import FixtureServer from '../../fixtures/fixture-server';
import { getFixturesServerPort, getMockServerPort } from '../../fixtures/utils';
import { SmokeTrade } from '../../tags';
import Assertions from '../../utils/Assertions';
import SellGetStartedView from '../../pages/Ramps/SellGetStartedView';
import BuildQuoteView from '../../pages/Ramps/BuildQuoteView';
import QuotesView from '../../pages/Ramps/QuotesView';
import { startMockServer, stopMockServer } from '../../api-mocking/mock-server';
import { mockEvents } from '../../api-mocking/mock-config/mock-events';
import { getEventsPayloads } from '../analytics/helpers';
import SoftAssert from '../../utils/SoftAssert';

const fixtureServer = new FixtureServer();

const franceRegion = {
  currencies: ['/currencies/fiat/eur'],
  emoji: '🇫🇷',
  id: '/regions/fr',
  name: 'France',
  support: { buy: true, sell: true, recurringBuy: true },
  unsupported: false,
  recommended: false,
  detected: false,
};
<<<<<<< HEAD
=======

let mockServer;
let mockServerPort;
>>>>>>> 05d3e30f

describe(SmokeTrade('Off-Ramp'), () => {
  let shouldCheckProviderSelectedEvents = true;

  beforeAll(async () => {
    const segmentMock = {
      POST: [mockEvents.POST.segmentTrack],
    };

    mockServerPort = getMockServerPort();
    mockServer = await startMockServer(segmentMock, mockServerPort);

    await TestHelpers.reverseServerPort();
    const fixture = new FixtureBuilder()
      .withNetworkController(CustomNetworks.Tenderly.Mainnet)
      .withRampsSelectedRegion(franceRegion)
<<<<<<< HEAD
=======
      .withMetaMetricsOptIn()
>>>>>>> 05d3e30f
      .build();
    await startFixtureServer(fixtureServer);
    await loadFixture(fixtureServer, { fixture });
    await TestHelpers.launchApp({
      permissions: { notifications: 'YES' },
      launchArgs: {
        fixtureServerPort: `${getFixturesServerPort()}`,
        mockServerPort,
      },
    });
    await loginToApp();
  });

  afterAll(async () => {
    await stopFixtureServer(fixtureServer);
    await stopMockServer(mockServer);
  });

  beforeEach(async () => {
    jest.setTimeout(150000);
  });

  it('should get to the Amount to sell screen, after selecting Get Started', async () => {
    await TabBarComponent.tapWallet();
    await TabBarComponent.tapActions();
    await WalletActionsBottomSheet.tapSellButton();
    await SellGetStartedView.tapGetStartedButton();
    await Assertions.checkIfVisible(BuildQuoteView.amountToSellLabel);
    await Assertions.checkIfVisible(BuildQuoteView.getQuotesButton);
    await BuildQuoteView.tapCancelButton();
  });

  it('should show quotes', async () => {
    await TabBarComponent.tapActions();
    await WalletActionsBottomSheet.tapSellButton();
    await BuildQuoteView.enterAmount('2');
    await BuildQuoteView.tapGetQuotesButton();
    await Assertions.checkIfVisible(QuotesView.quotes);
  });

  it('should expand the quotes section', async () => {
    // Disabling synchronization to avoid race conditions
    await device.disableSynchronization();
    try {
      await QuotesView.tapExploreMoreOptions();
      await Assertions.checkIfVisible(QuotesView.expandedQuotesSection);
      await Assertions.checkIfVisible(QuotesView.continueWithProvider);
      await QuotesView.tapContinueWithProvider();
      await TestHelpers.pause(650); // Waiting for the last event to be sent
    } catch (error) {
      // We're ok catching this as there were not enough providers to select from
      shouldCheckProviderSelectedEvents = false;
      console.warn('No provider will be selected');
    }
  });

  it('should validate segment/metametric events for a successful offramp flow', async () => {
    const expectedEvents = {
      SELL_BUTTON_CLICKED: 'Sell Button Clicked',
      OFFRAMP_CANCELED: 'Off-ramp Canceled',
      OFFRAMP_GET_STARTED_CLICKED: 'Off-ramp Get Started Clicked',
      OFFRAMP_QUOTES_REQUESTED: 'Off-ramp Quotes Requested',
      OFFRAMP_QUOTES_RECEIVED: 'Off-ramp Quotes Received',
      OFFRAMP_QUOTE_ERROR: 'Off-ramp Quote Error',
      OFFRAMP_QUOTES_EXPANDED: 'Off-ramp Quotes Expanded',
      OFFRAMP_PROVIDER_SELECTED: 'Off-ramp Provider Selected',
    };

    const events = await getEventsPayloads(mockServer, [
      expectedEvents.SELL_BUTTON_CLICKED,
      expectedEvents.OFFRAMP_CANCELED,
      expectedEvents.OFFRAMP_GET_STARTED_CLICKED,
      expectedEvents.OFFRAMP_QUOTES_REQUESTED,
      expectedEvents.OFFRAMP_QUOTES_RECEIVED,
      expectedEvents.OFFRAMP_QUOTE_ERROR,
      expectedEvents.OFFRAMP_QUOTES_EXPANDED,
      expectedEvents.OFFRAMP_PROVIDER_SELECTED,
    ]);

    const softAssert = new SoftAssert();

    // Find all events
    const sellButtonClicked = events.find(
      (event) => event.event === expectedEvents.SELL_BUTTON_CLICKED,
    );
    const offRampCanceled = events.find(
      (event) => event.event === expectedEvents.OFFRAMP_CANCELED,
    );
    const offRampGetStartedClicked = events.find(
      (event) => event.event === expectedEvents.OFFRAMP_GET_STARTED_CLICKED,
    );
    const offRampQuotesRequested = events.find(
      (event) => event.event === expectedEvents.OFFRAMP_QUOTES_REQUESTED,
    );
    const offRampQuotesReceived = events.find(
      (event) => event.event === expectedEvents.OFFRAMP_QUOTES_RECEIVED,
    );
    const offRampQuoteError = events.find(
      (event) => event.event === expectedEvents.OFFRAMP_QUOTE_ERROR,
    );

    // Define all assertion calls as variables
    const checkSellButtonClicked = softAssert.checkAndCollect(async () => {
      await Assertions.checkIfValueIsDefined(sellButtonClicked);
    }, 'Sell Button Clicked: Should be present');

    const checkOffRampCanceled = softAssert.checkAndCollect(async () => {
      await Assertions.checkIfValueIsDefined(offRampCanceled);
    }, 'Off-ramp Canceled: Should be present');

    const checkOffRampGetStartedClicked = softAssert.checkAndCollect(
      async () => {
        await Assertions.checkIfValueIsDefined(offRampGetStartedClicked);
      },
      'Off-ramp Get Started Clicked: Should be present',
    );

    const checkOffRampQuotesRequestedDefined = softAssert.checkAndCollect(
      async () => {
        await Assertions.checkIfValueIsDefined(offRampQuotesRequested);
      },
      'Off-ramp Quotes Requested: Should be present',
    );

    const checkOffRampQuotesRequestedProperties = softAssert.checkAndCollect(
      async () => {
        await Assertions.checkIfObjectHasKeysAndValidValues(
          offRampQuotesRequested.properties,
          {
            payment_method_id: 'string',
            amount: 'number',
            location: 'string',
            currency_destination: 'string',
            currency_source: 'string',
            chain_id_source: 'string',
          },
        );
      },
      'Off-ramp Quotes Requested: Should have correct properties',
    );

    const checkOffRampQuotesReceivedDefined = softAssert.checkAndCollect(
      async () => {
        await Assertions.checkIfValueIsDefined(offRampQuotesReceived);
      },
      'Off-ramp Quotes Received: Should be present',
    );

    const checkOffRampQuotesReceivedProperties = softAssert.checkAndCollect(
      async () => {
        await Assertions.checkIfObjectHasKeysAndValidValues(
          offRampQuotesReceived.properties,
          {
            amount: 'string',
            payment_method_id: 'string',
            refresh_count: 'number',
            results_count: 'number',
            average_total_fee: 'number',
            average_gas_fee: 'number',
            average_processing_fee: 'number',
            average_total_fee_of_amount: 'number',
            quotes_amount_list: 'array',
            quotes_amount_first: 'number',
            quotes_amount_last: 'number',
            currency_destination: 'string',
            currency_source: 'string',
            average_fiat_out: 'number',
            chain_id_source: 'string',
            provider_offramp_list: 'array',
            provider_offramp_first: 'string',
            provider_offramp_last: 'string',
            provider_offramp_most_reliable: 'string',
            provider_offramp_best_price: 'string',
          },
        );
      },
      'Off-ramp Quotes Received: Should have correct properties',
    );

    const checkOffRampQuoteErrorDefined = softAssert.checkAndCollect(
      async () => {
        await Assertions.checkIfValueIsDefined(offRampQuoteError);
      },
      'Off-ramp Quote Error: Should be present',
    );

    const checkOffRampQuoteErrorProperties = softAssert.checkAndCollect(
      async () => {
        await Assertions.checkIfObjectHasKeysAndValidValues(
          offRampQuoteError.properties,
          {
            amount: 'string',
            payment_method_id: 'string',
            error_message: 'string',
            currency_destination: 'string',
            currency_source: 'string',
            provider_offramp: 'string',
            chain_id_source: 'string',
          },
        );
      },
      'Off-ramp Quote Error: Should have correct properties',
    );

    // Collect all base assertions
    const baseAssertions = [
      checkSellButtonClicked,
      checkOffRampCanceled,
      checkOffRampGetStartedClicked,
      checkOffRampQuotesRequestedDefined,
      checkOffRampQuotesRequestedProperties,
      checkOffRampQuotesReceivedDefined,
      checkOffRampQuotesReceivedProperties,
      checkOffRampQuoteErrorDefined,
      checkOffRampQuoteErrorProperties,
    ];

    // Conditional assertions for provider selected events
    let conditionalAssertions = [];
    if (shouldCheckProviderSelectedEvents) {
      const offRampQuotesExpanded = events.find(
        (event) => event.event === expectedEvents.OFFRAMP_QUOTES_EXPANDED,
      );
      const offRampProviderSelected = events.find(
        (event) => event.event === expectedEvents.OFFRAMP_PROVIDER_SELECTED,
      );

      const checkOffRampQuotesExpandedDefined = softAssert.checkAndCollect(
        async () => {
          await Assertions.checkIfValueIsDefined(offRampQuotesExpanded);
        },
        'Off-ramp Quotes Expanded: Should be present',
      );

      const checkOffRampQuotesExpandedProperties = softAssert.checkAndCollect(
        async () => {
          await Assertions.checkIfObjectHasKeysAndValidValues(
            offRampQuotesExpanded.properties,
            {
              payment_method_id: 'string',
              amount: 'string',
              refresh_count: 'number',
              results_count: 'number',
              provider_onramp_first: 'string',
              provider_onramp_list: 'array',
              previously_used_count: 'number',
              chain_id_source: 'string',
              currency_source: 'string',
              currency_destination: 'string',
            },
          );
        },
        'Off-ramp Quotes Expanded: Should have correct properties',
      );

      const checkOffRampProviderSelectedDefined = softAssert.checkAndCollect(
        async () => {
          await Assertions.checkIfValueIsDefined(offRampProviderSelected);
        },
        'Off-ramp Provider Selected: Should be present',
      );

      const checkOffRampProviderSelectedProperties = softAssert.checkAndCollect(
        async () => {
          await Assertions.checkIfObjectHasKeysAndValidValues(
            offRampProviderSelected.properties,
            {
              refresh_count: 'number',
              quote_position: 'number',
              results_count: 'number',
              payment_method_id: 'string',
              total_fee: 'number',
              gas_fee: 'number',
              processing_fee: 'number',
              exchange_rate: 'number',
              amount: 'number',
              is_best_rate: 'boolean',
              is_recommended: 'boolean',
              currency_source: 'string',
              currency_destination: 'string',
              provider_onramp: 'string',
              crypto_out: 'number',
              chain_id_destination: 'string',
            },
          );
        },
        'Off-ramp Provider Selected: Should have correct properties',
      );

      conditionalAssertions = [
        checkOffRampQuotesExpandedDefined,
        checkOffRampQuotesExpandedProperties,
        checkOffRampProviderSelectedDefined,
        checkOffRampProviderSelectedProperties,
      ];
    }


    await Promise.all([...baseAssertions, ...conditionalAssertions]);

    softAssert.throwIfErrors();
  });
});<|MERGE_RESOLUTION|>--- conflicted
+++ resolved
@@ -34,12 +34,9 @@
   recommended: false,
   detected: false,
 };
-<<<<<<< HEAD
-=======
 
 let mockServer;
 let mockServerPort;
->>>>>>> 05d3e30f
 
 describe(SmokeTrade('Off-Ramp'), () => {
   let shouldCheckProviderSelectedEvents = true;
@@ -56,10 +53,7 @@
     const fixture = new FixtureBuilder()
       .withNetworkController(CustomNetworks.Tenderly.Mainnet)
       .withRampsSelectedRegion(franceRegion)
-<<<<<<< HEAD
-=======
       .withMetaMetricsOptIn()
->>>>>>> 05d3e30f
       .build();
     await startFixtureServer(fixtureServer);
     await loadFixture(fixtureServer, { fixture });
