'use strict';
import { loginToApp } from '../../viewHelper';
import TabBarComponent from '../../pages/wallet/TabBarComponent';
import WalletActionsBottomSheet from '../../pages/wallet/WalletActionsBottomSheet';
import FixtureBuilder from '../../fixtures/fixture-builder';
import {
  loadFixture,
  startFixtureServer,
  stopFixtureServer,
} from '../../fixtures/fixture-helper';
import TestHelpers from '../../helpers';
import FixtureServer from '../../fixtures/fixture-server';
import { getFixturesServerPort } from '../../fixtures/utils';
import { SmokeRamps } from '../../tags';
import BuyGetStartedView from '../../pages/Ramps/BuyGetStartedView';
import SelectRegionView from '../../pages/Ramps/SelectRegionView';
import SelectPaymentMethodView from '../../pages/Ramps/SelectPaymentMethodView';
import BuildQuoteView from '../../pages/Ramps/BuildQuoteView';
import QuotesView from '../../pages/Ramps/QuotesView';
import Assertions from '../../utils/Assertions';
import TokenSelectBottomSheet from '../../pages/Ramps/TokenSelectBottomSheet';
import SelectCurrencyView from '../../pages/Ramps/SelectCurrencyView';
const fixtureServer = new FixtureServer();

describe(SmokeRamps('Buy Crypto'), () => {
  beforeAll(async () => {
    await TestHelpers.reverseServerPort();
    const fixture = new FixtureBuilder().build();
    await startFixtureServer(fixtureServer);
    await loadFixture(fixtureServer, { fixture });
    await TestHelpers.launchApp({
      permissions: { notifications: 'YES' },
      launchArgs: { fixtureServerPort: `${getFixturesServerPort()}` },
    });
    await loginToApp();
  });

  afterAll(async () => {
    await stopFixtureServer(fixtureServer);
  });

  beforeEach(async () => {
    jest.setTimeout(150000);
  });

  it('should select Region and Payment Method to see the Build Buy Quote screen', async () => {
    await TabBarComponent.tapWallet();
    await TabBarComponent.tapActions();
    await WalletActionsBottomSheet.tapBuyButton();
    await BuyGetStartedView.tapGetStartedButton();
    await BuildQuoteView.tapSelectRegionDropdown();
    await SelectRegionView.tapRegionOption('United States of America');
    await SelectRegionView.tapRegionOption('California');
    await SelectRegionView.tapContinueButton();
    await SelectPaymentMethodView.tapPaymentMethodOption('Debit or Credit');
    await SelectPaymentMethodView.tapContinueButton();
    await Assertions.checkIfVisible(BuildQuoteView.amountToBuyLabel);
    await Assertions.checkIfVisible(BuildQuoteView.getQuotesButton);
    await BuildQuoteView.tapCancelButton();
  });

  it('should skip to the Build Quote screen for returning user', async () => {
    await TabBarComponent.tapActions();
    await WalletActionsBottomSheet.tapBuyButton();
    await Assertions.checkIfVisible(BuildQuoteView.amountToBuyLabel);
    await Assertions.checkIfVisible(BuildQuoteView.getQuotesButton);
    await BuildQuoteView.tapCancelButton();
  });

  it('should change parameters and select a quote', async () => {
    const paymentMethod = device.getPlatform() === 'ios' ? 'Apple Pay' : 'Google Pay';

    await TabBarComponent.tapActions();
    await WalletActionsBottomSheet.tapBuyButton();
    await BuildQuoteView.tapCurrencySelector();
    await SelectCurrencyView.tapCurrencyOption('Euro');
    await BuildQuoteView.tapTokenDropdown('Ethereum');
    await TokenSelectBottomSheet.tapTokenByName('DAI');
    await BuildQuoteView.tapRegionSelector();
    await SelectRegionView.tapRegionOption('France');
    await BuildQuoteView.tapPaymentMethodDropdown('Debit or Credit');
    await SelectPaymentMethodView.tapPaymentMethodOption(paymentMethod);
    await Assertions.checkIfTextIsDisplayed('€0');
    await Assertions.checkIfTextIsNotDisplayed('$0');
<<<<<<< HEAD
    await Assertions.checkIfTextIsDisplayed('Dai');
=======
    await Assertions.checkIfTextIsDisplayed('Dai Stablecoin');
>>>>>>> d36abec7
    await Assertions.checkIfTextIsNotDisplayed('Ethereum');
    await Assertions.checkIfTextIsNotDisplayed('Debit or Credit');
    await Assertions.checkIfTextIsDisplayed(paymentMethod);
    await Assertions.checkIfTextIsNotDisplayed('🇺🇸');
    await Assertions.checkIfTextIsDisplayed('🇫🇷');
    await BuildQuoteView.enterAmount('100');
    await BuildQuoteView.tapGetQuotesButton();
    await Assertions.checkIfVisible(QuotesView.quotes);
    await QuotesView.closeQuotesSection();
    await BuildQuoteView.tapCancelButton();
  });

});<|MERGE_RESOLUTION|>--- conflicted
+++ resolved
@@ -82,11 +82,7 @@
     await SelectPaymentMethodView.tapPaymentMethodOption(paymentMethod);
     await Assertions.checkIfTextIsDisplayed('€0');
     await Assertions.checkIfTextIsNotDisplayed('$0');
-<<<<<<< HEAD
-    await Assertions.checkIfTextIsDisplayed('Dai');
-=======
     await Assertions.checkIfTextIsDisplayed('Dai Stablecoin');
->>>>>>> d36abec7
     await Assertions.checkIfTextIsNotDisplayed('Ethereum');
     await Assertions.checkIfTextIsNotDisplayed('Debit or Credit');
     await Assertions.checkIfTextIsDisplayed(paymentMethod);
