--- conflicted
+++ resolved
@@ -57,7 +57,6 @@
     await Assertions.checkIfVisible(BuildQuoteView.getQuotesButton);
     await BuildQuoteView.tapCancelButton();
   });
-<<<<<<< HEAD
 
   it('should select a new currency and check the quotes', async () => {
     await TabBarComponent.tapActions();
@@ -118,6 +117,4 @@
     await QuoteView.dismiss()
     await BuildQuoteView.tapCancelButton();
   });
-=======
->>>>>>> ffec4fd9
 });