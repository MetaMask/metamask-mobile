'use strict';
import { loginToApp } from '../../viewHelper';
import TabBarComponent from '../../pages/wallet/TabBarComponent';
import WalletActionsBottomSheet from '../../pages/wallet/WalletActionsBottomSheet';
import FixtureBuilder from '../../fixtures/fixture-builder';
import {
  loadFixture,
  startFixtureServer,
  stopFixtureServer,
} from '../../fixtures/fixture-helper';
import TestHelpers from '../../helpers';
import FixtureServer from '../../fixtures/fixture-server';
import { getFixturesServerPort } from '../../fixtures/utils';
import { SmokeTrade } from '../../tags';
import BuyGetStartedView from '../../pages/Ramps/BuyGetStartedView';
import SelectRegionView from '../../pages/Ramps/SelectRegionView';
import SelectPaymentMethodView from '../../pages/Ramps/SelectPaymentMethodView';
import BuildQuoteView from '../../pages/Ramps/BuildQuoteView';
import QuotesView from '../../pages/Ramps/QuotesView';
import Assertions from '../../utils/Assertions';
import TokenSelectBottomSheet from '../../pages/Ramps/TokenSelectBottomSheet';
import SelectCurrencyView from '../../pages/Ramps/SelectCurrencyView';
const fixtureServer = new FixtureServer();

describe(SmokeTrade('Buy Crypto'), () => {
  beforeAll(async () => {
    await TestHelpers.reverseServerPort();
    const fixture = new FixtureBuilder().build();
    await startFixtureServer(fixtureServer);
    await loadFixture(fixtureServer, { fixture });
    await TestHelpers.launchApp({
      permissions: { notifications: 'YES' },
      launchArgs: { fixtureServerPort: `${getFixturesServerPort()}` },
    });
    await loginToApp();
  });

  afterAll(async () => {
    await stopFixtureServer(fixtureServer);
  });

  beforeEach(async () => {
    jest.setTimeout(150000);
  });

  it('should select Region to see the Build Buy Quote screen', async () => {
    await TabBarComponent.tapWallet();
    await TabBarComponent.tapActions();
    await WalletActionsBottomSheet.tapBuyButton();
    await BuyGetStartedView.tapGetStartedButton();
    await BuildQuoteView.tapSelectRegionDropdown();
    await SelectRegionView.tapRegionOption('United States of America');
    await SelectRegionView.tapRegionOption('California');
    await SelectRegionView.tapContinueButton();
    await Assertions.checkIfVisible(BuildQuoteView.amountToBuyLabel);
    await Assertions.checkIfVisible(BuildQuoteView.getQuotesButton);
    await BuildQuoteView.tapCancelButton();
  });

  it('should skip to the Build Quote screen for returning user', async () => {
    await TabBarComponent.tapActions();
    await WalletActionsBottomSheet.tapBuyButton();
    await Assertions.checkIfVisible(BuildQuoteView.amountToBuyLabel);
    await Assertions.checkIfVisible(BuildQuoteView.getQuotesButton);
    await BuildQuoteView.tapCancelButton();
  });

  it.skip('should change parameters and select a quote', async () => {
<<<<<<< HEAD
    const paymentMethod =
      device.getPlatform() === 'ios' ? 'Apple Pay' : 'Google Pay';
=======
    const platform = device.getPlatform();
>>>>>>> 733bad1a

    let paymentMethod;
    if (platform === 'ios') {
      const applePayVisible = await Assertions.checkIfTextIsDisplayed('Apple Pay');
      paymentMethod = applePayVisible ? 'Apple Pay' : 'PayPal';
    } else if (platform === 'android') {
      const googlePayVisible = await Assertions.checkIfTextIsDisplayed('Google Pay');
      paymentMethod = googlePayVisible ? 'Google Pay' : 'PayPal';
    } else {
      paymentMethod = 'PayPal';
    }
    await TabBarComponent.tapActions();
    await WalletActionsBottomSheet.tapBuyButton();
    await BuildQuoteView.tapCurrencySelector();
    await SelectCurrencyView.tapCurrencyOption('Euro');
    await BuildQuoteView.tapTokenDropdown('Ethereum');
    await TokenSelectBottomSheet.tapTokenByName('DAI');
    await BuildQuoteView.tapRegionSelector();
    await SelectRegionView.tapRegionOption('France');
    await BuildQuoteView.tapPaymentMethodDropdown(paymentMethod);
    await SelectPaymentMethodView.tapPaymentMethodOption('Debit or Credit');
    await Assertions.checkIfTextIsDisplayed('€0');
    await Assertions.checkIfTextIsNotDisplayed('$0');
    await Assertions.checkIfTextIsDisplayed('Dai Stablecoin');
    await Assertions.checkIfTextIsNotDisplayed('Ethereum');
    await Assertions.checkIfTextIsNotDisplayed(paymentMethod);
    await Assertions.checkIfTextIsDisplayed('Debit or Credit');
    await Assertions.checkIfTextIsNotDisplayed('🇺🇸');
    await Assertions.checkIfTextIsDisplayed('🇫🇷');
    await BuildQuoteView.enterAmount('100');
    await BuildQuoteView.tapGetQuotesButton();
    await Assertions.checkIfVisible(QuotesView.quotes);
    await QuotesView.closeQuotesSection();
    await BuildQuoteView.tapCancelButton();
  });
});<|MERGE_RESOLUTION|>--- conflicted
+++ resolved
@@ -66,12 +66,7 @@
   });
 
   it.skip('should change parameters and select a quote', async () => {
-<<<<<<< HEAD
-    const paymentMethod =
-      device.getPlatform() === 'ios' ? 'Apple Pay' : 'Google Pay';
-=======
     const platform = device.getPlatform();
->>>>>>> 733bad1a
 
     let paymentMethod;
     if (platform === 'ios') {
