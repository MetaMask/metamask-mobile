'use strict';
import TestHelpers from '../../helpers';
import { Regression } from '../../tags';
import ProtectYourWalletView from '../../pages/Onboarding/ProtectYourWalletView';
import CreatePasswordView from '../../pages/Onboarding/CreatePasswordView';
import OnboardingView from '../../pages/Onboarding/OnboardingView';
import OnboardingCarouselView from '../../pages/Onboarding/OnboardingCarouselView';
import MetaMetricsOptIn from '../../pages/Onboarding/MetaMetricsOptInView';
import OnboardingSuccessView from '../../pages/Onboarding/OnboardingSuccessView';
import WalletView from '../../pages/wallet/WalletView';
import EnableAutomaticSecurityChecksView from '../../pages/Onboarding/EnableAutomaticSecurityChecksView';
import SettingsView from '../../pages/Settings/SettingsView';
import SecurityAndPrivacy from '../../pages/Settings/SecurityAndPrivacy/SecurityAndPrivacyView';
import LoginView from '../../pages/wallet/LoginView';
import SkipAccountSecurityModal from '../../pages/Onboarding/SkipAccountSecurityModal';
import OnboardingWizardModal from '../../pages/Onboarding/OnboardingWizardModal';
import ProtectYourWalletModal from '../../pages/Onboarding/ProtectYourWalletModal';
import { acceptTermOfUse } from '../../viewHelper';
import TabBarComponent from '../../pages/wallet/TabBarComponent';
import CommonView from '../../pages/CommonView';
import Assertions from '../../utils/Assertions';
import ExperienceEnhancerBottomSheet from '../../pages/Onboarding/ExperienceEnhancerBottomSheet';

const PASSWORD = '12345678';

describe(
  Regression('Onboarding wizard opt-in, metametrics opt out from settings'),
  () => {
    beforeAll(async () => {
      jest.setTimeout(150000);
      await TestHelpers.launchApp();
    });

    it('should be able to opt-in of the onboarding-wizard', async () => {
      await OnboardingCarouselView.tapOnGetStartedButton();
      await OnboardingView.tapCreateWallet();
      await Assertions.checkIfVisible(MetaMetricsOptIn.container);
      await MetaMetricsOptIn.tapAgreeButton();
      await acceptTermOfUse();
      await Assertions.checkIfVisible(CreatePasswordView.container);
    });

    it('should be able to create a new wallet', async () => {
      await CreatePasswordView.enterPassword(PASSWORD);
      await CreatePasswordView.reEnterPassword(PASSWORD);
      await CreatePasswordView.tapIUnderstandCheckBox();
      await CreatePasswordView.tapCreatePasswordButton();
    });

    it('Should skip backup check', async () => {
      // Check that we are on the Secure your wallet screen
      await Assertions.checkIfVisible(ProtectYourWalletView.container);
      await ProtectYourWalletView.tapOnRemindMeLaterButton();
      await SkipAccountSecurityModal.tapIUnderstandCheckBox();
      await SkipAccountSecurityModal.tapSkipButton();
      await OnboardingSuccessView.tapDone();
    });

    it('Should dismiss Automatic Security checks screen', async () => {
      await TestHelpers.delay(3500);
      await Assertions.checkIfVisible(
        EnableAutomaticSecurityChecksView.container,
      );
      await EnableAutomaticSecurityChecksView.tapNoThanks();
    });

    it('should dismiss the onboarding wizard', async () => {
      // dealing with flakiness on bitrise.
      await TestHelpers.delay(1000);
      try {
        await Assertions.checkIfVisible(OnboardingWizardModal.stepOneContainer);
        await OnboardingWizardModal.tapNoThanksButton();
        await Assertions.checkIfNotVisible(
          OnboardingWizardModal.stepOneContainer,
        );
      } catch {
        //
      }
    });

    it('should dismiss the marketing consent bottom sheet', async () => {
      // dealing with flakiness on bitrise.
      await TestHelpers.delay(1000);
      try {
<<<<<<< HEAD
        await Assertions.checkIfVisible(
          ExperienceEnhancerBottomSheet.container,
        );
=======
        await Assertions.checkIfVisible(ExperienceEnhancerBottomSheet.container);
>>>>>>> 3dd4902d
        await ExperienceEnhancerBottomSheet.tapIAgree();
      } catch {
        /* eslint-disable no-console */

        console.log('The marketing consent sheet is not visible');
      }
    });

    it('should dismiss the protect your wallet modal', async () => {
      await Assertions.checkIfVisible(
        ProtectYourWalletModal.collapseWalletModal,
      );
      await TestHelpers.delay(1000);
      await ProtectYourWalletModal.tapRemindMeLaterButton();
      await SkipAccountSecurityModal.tapIUnderstandCheckBox();
      await SkipAccountSecurityModal.tapSkipButton();
      await Assertions.checkIfVisible(WalletView.container);
    });

    it('should check that metametrics is enabled in settings', async () => {
      await TabBarComponent.tapSettings();
      await SettingsView.tapSecurityAndPrivacy();
      await SecurityAndPrivacy.scrollToMetaMetrics();
      await TestHelpers.delay(2000);
      await Assertions.checkIfToggleIsOn(SecurityAndPrivacy.metaMetricsToggle);
    });

    it('should disable metametrics', async () => {
      await SecurityAndPrivacy.tapMetaMetricsToggle();
      await TestHelpers.delay(1500);
      await CommonView.tapOkAlert();
      await Assertions.checkIfToggleIsOff(SecurityAndPrivacy.metaMetricsToggle);
    });

    it('should relaunch the app and log in', async () => {
      // Relaunch app
      await TestHelpers.relaunchApp();
      await Assertions.checkIfVisible(LoginView.container);
      await LoginView.enterPassword(PASSWORD);
      await Assertions.checkIfVisible(WalletView.container);
    });

    it('should dismiss the onboarding wizard after logging in', async () => {
      // dealing with flakiness on bitrise.
      await TestHelpers.delay(1000);
      try {
        await Assertions.checkIfVisible(OnboardingWizardModal.stepOneContainer);
        await OnboardingWizardModal.tapNoThanksButton();
        await Assertions.checkIfNotVisible(
          OnboardingWizardModal.stepOneContainer,
        );
      } catch {
        /* eslint-disable no-console */

        console.log('The onboarding wizard is not visible');
      }
    });

    it('should verify metametrics is turned off', async () => {
      await TabBarComponent.tapSettings();
      await SettingsView.tapSecurityAndPrivacy();
      await SecurityAndPrivacy.scrollToMetaMetrics();
      await Assertions.checkIfToggleIsOff(SecurityAndPrivacy.metaMetricsToggle);
    });
  },
);<|MERGE_RESOLUTION|>--- conflicted
+++ resolved
@@ -82,13 +82,9 @@
       // dealing with flakiness on bitrise.
       await TestHelpers.delay(1000);
       try {
-<<<<<<< HEAD
         await Assertions.checkIfVisible(
           ExperienceEnhancerBottomSheet.container,
         );
-=======
-        await Assertions.checkIfVisible(ExperienceEnhancerBottomSheet.container);
->>>>>>> 3dd4902d
         await ExperienceEnhancerBottomSheet.tapIAgree();
       } catch {
         /* eslint-disable no-console */
