--- conflicted
+++ resolved
@@ -54,32 +54,13 @@
       await OnboardingSuccessView.tapDone();
     });
 
-<<<<<<< HEAD
-    it('Should dismiss Automatic Security checks screen', async () => {
-      await TestHelpers.delay(3500);
-      await Assertions.checkIfVisible(EnableAutomaticSecurityChecksView.container);
-      await EnableAutomaticSecurityChecksView.tapNoThanks();
-=======
-    it('should dismiss the onboarding wizard', async () => {
-      // dealing with flakiness on bitrise.
-      await TestHelpers.delay(1000);
-      try {
-        await Assertions.checkIfVisible(OnboardingWizardModal.stepOneContainer);
-        await OnboardingWizardModal.tapNoThanksButton();
-        await Assertions.checkIfNotVisible(
-          OnboardingWizardModal.stepOneContainer,
-        );
-      } catch {
-        //
-      }
->>>>>>> d22faa43
-    });
-
     it('should dismiss the marketing consent bottom sheet', async () => {
       // dealing with flakiness on bitrise.
       await TestHelpers.delay(1000);
       try {
-        await Assertions.checkIfVisible(ExperienceEnhancerBottomSheet.container);
+        await Assertions.checkIfVisible(
+          ExperienceEnhancerBottomSheet.container,
+        );
         await ExperienceEnhancerBottomSheet.tapIAgree();
       } catch {
         /* eslint-disable no-console */
