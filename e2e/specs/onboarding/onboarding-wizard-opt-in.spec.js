'use strict';
import TestHelpers from '../../helpers';
import { Regression } from '../../tags';
import ProtectYourWalletView from '../../pages/Onboarding/ProtectYourWalletView';
import CreatePasswordView from '../../pages/Onboarding/CreatePasswordView';
import OnboardingView from '../../pages/Onboarding/OnboardingView';
import OnboardingCarouselView from '../../pages/Onboarding/OnboardingCarouselView';
import MetaMetricsOptIn from '../../pages/Onboarding/MetaMetricsOptInView';
import OnboardingSuccessView from '../../pages/Onboarding/OnboardingSuccessView';
import WalletView from '../../pages/wallet/WalletView';
import EnableAutomaticSecurityChecksView from '../../pages/Onboarding/EnableAutomaticSecurityChecksView';
import SettingsView from '../../pages/Settings/SettingsView';
import SecurityAndPrivacy from '../../pages/Settings/SecurityAndPrivacy/SecurityAndPrivacyView';
import LoginView from '../../pages/wallet/LoginView';
import SkipAccountSecurityModal from '../../pages/Onboarding/SkipAccountSecurityModal';
import OnboardingWizardModal from '../../pages/Onboarding/OnboardingWizardModal';
import ProtectYourWalletModal from '../../pages/Onboarding/ProtectYourWalletModal';
import { acceptTermOfUse } from '../../viewHelper';
import TabBarComponent from '../../pages/wallet/TabBarComponent';
import CommonView from '../../pages/CommonView';
import Assertions from '../../utils/Assertions';
import ExperienceEnhancerBottomSheet from '../../pages/Onboarding/ExperienceEnhancerBottomSheet';

const PASSWORD = '12345678';

describe(
  Regression('Onboarding wizard opt-in, metametrics opt out from settings'),
  () => {
    beforeAll(async () => {
      jest.setTimeout(150000);
      await TestHelpers.launchApp();
    });

    it('should be able to opt-in of the onboarding-wizard', async () => {
      await OnboardingCarouselView.tapOnGetStartedButton();
      await OnboardingView.tapCreateWallet();
      await Assertions.checkIfVisible(MetaMetricsOptIn.container);
      await MetaMetricsOptIn.tapAgreeButton();
      await acceptTermOfUse();
      await Assertions.checkIfVisible(CreatePasswordView.container);
    });

    it('should be able to create a new wallet', async () => {
      await CreatePasswordView.enterPassword(PASSWORD);
      await CreatePasswordView.reEnterPassword(PASSWORD);
      await CreatePasswordView.tapIUnderstandCheckBox();
      await CreatePasswordView.tapCreatePasswordButton();
    });

    it('Should skip backup check', async () => {
      // Check that we are on the Secure your wallet screen
      await Assertions.checkIfVisible(ProtectYourWalletView.container);
      await ProtectYourWalletView.tapOnRemindMeLaterButton();
      await SkipAccountSecurityModal.tapIUnderstandCheckBox();
      await SkipAccountSecurityModal.tapSkipButton();
      await OnboardingSuccessView.tapDone();
    });

    it('Should dismiss Automatic Security checks screen', async () => {
      await TestHelpers.delay(3500);
      await Assertions.checkIfVisible(
        EnableAutomaticSecurityChecksView.container,
      );
      await EnableAutomaticSecurityChecksView.tapNoThanks();
    });

    it('should dismiss the onboarding wizard', async () => {
      // dealing with flakiness on bitrise.
      await TestHelpers.delay(1000);
      try {
        await Assertions.checkIfVisible(OnboardingWizardModal.stepOneContainer);
        await OnboardingWizardModal.tapNoThanksButton();
        await Assertions.checkIfNotVisible(
          OnboardingWizardModal.stepOneContainer,
        );
      } catch {
        //
      }
    });

    it('should dismiss the marketing consent bottom sheet', async () => {
      // dealing with flakiness on bitrise.
      await TestHelpers.delay(1000);
      try {
<<<<<<< HEAD
        await Assertions.checkIfVisible(ExperienceEnhancerBottomSheet.container);
=======
        await Assertions.checkIfVisible(
          ExperienceEnhancerBottomSheet.container,
        );
>>>>>>> 61866928
        await ExperienceEnhancerBottomSheet.tapIAgree();
      } catch {
        /* eslint-disable no-console */

        console.log('The marketing consent sheet is not visible');
      }
    });

    it('should dismiss the protect your wallet modal', async () => {
      await Assertions.checkIfVisible(
        ProtectYourWalletModal.collapseWalletModal,
      );
      await TestHelpers.delay(1000);
      await ProtectYourWalletModal.tapRemindMeLaterButton();
      await SkipAccountSecurityModal.tapIUnderstandCheckBox();
      await SkipAccountSecurityModal.tapSkipButton();
      await Assertions.checkIfVisible(WalletView.container);
    });

    it('should check that metametrics is enabled in settings', async () => {
      await TabBarComponent.tapSettings();
      await SettingsView.tapSecurityAndPrivacy();
      await SecurityAndPrivacy.scrollToMetaMetrics();
      await TestHelpers.delay(2000);
      await Assertions.checkIfToggleIsOn(SecurityAndPrivacy.metaMetricsToggle);
    });

    it('should disable metametrics', async () => {
      await SecurityAndPrivacy.tapMetaMetricsToggle();
      await TestHelpers.delay(1500);
      await CommonView.tapOkAlert();
      await Assertions.checkIfToggleIsOff(SecurityAndPrivacy.metaMetricsToggle);
    });

    it('should relaunch the app and log in', async () => {
      // Relaunch app
      await TestHelpers.relaunchApp();
      await Assertions.checkIfVisible(LoginView.container);
      await LoginView.enterPassword(PASSWORD);
      await Assertions.checkIfVisible(WalletView.container);
    });

    it('should dismiss the onboarding wizard after logging in', async () => {
      // dealing with flakiness on bitrise.
      await TestHelpers.delay(1000);
      try {
        await Assertions.checkIfVisible(OnboardingWizardModal.stepOneContainer);
        await OnboardingWizardModal.tapNoThanksButton();
        await Assertions.checkIfNotVisible(
          OnboardingWizardModal.stepOneContainer,
        );
      } catch {
        /* eslint-disable no-console */

        console.log('The onboarding wizard is not visible');
      }
    });

    it('should verify metametrics is turned off', async () => {
      await TabBarComponent.tapSettings();
      await SettingsView.tapSecurityAndPrivacy();
      await SecurityAndPrivacy.scrollToMetaMetrics();
      await Assertions.checkIfToggleIsOff(SecurityAndPrivacy.metaMetricsToggle);
    });
  },
);<|MERGE_RESOLUTION|>--- conflicted
+++ resolved
@@ -82,13 +82,9 @@
       // dealing with flakiness on bitrise.
       await TestHelpers.delay(1000);
       try {
-<<<<<<< HEAD
-        await Assertions.checkIfVisible(ExperienceEnhancerBottomSheet.container);
-=======
         await Assertions.checkIfVisible(
           ExperienceEnhancerBottomSheet.container,
         );
->>>>>>> 61866928
         await ExperienceEnhancerBottomSheet.tapIAgree();
       } catch {
         /* eslint-disable no-console */
