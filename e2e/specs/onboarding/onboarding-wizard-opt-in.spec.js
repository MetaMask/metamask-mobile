--- conflicted
+++ resolved
@@ -82,13 +82,9 @@
       // dealing with flakiness on bitrise.
       await TestHelpers.delay(1000);
       try {
-<<<<<<< HEAD
-        await Assertions.checkIfVisible(ExperienceEnhancerBottomSheet.container);
-=======
         await Assertions.checkIfVisible(
           ExperienceEnhancerBottomSheet.container,
         );
->>>>>>> b9120340
         await ExperienceEnhancerBottomSheet.tapIAgree();
       } catch {
         /* eslint-disable no-console */
