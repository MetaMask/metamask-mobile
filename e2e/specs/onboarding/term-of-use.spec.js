import TermsOfUseModal from '../../pages/Onboarding/TermsOfUseModal';
import TestHelpers from '../../helpers';
import OnboardingCarouselView from '../../pages/Onboarding/OnboardingCarouselView';
import OnboardingView from '../../pages/Onboarding/OnboardingView';
import MetaMetricsOptIn from '../../pages/Onboarding/MetaMetricsOptInView';
import ImportWalletView from '../../pages/Onboarding/ImportWalletView';
import Assertions from '../../utils/Assertions';
import { Regression } from '../../tags';

describe(Regression('Term of Use Modal'), () => {
  beforeAll(async () => {
    jest.setTimeout(150000);
    await TestHelpers.launchApp();
  });

  it('should displayed Term of Use when first launching app', async () => {
    await Assertions.checkIfVisible(OnboardingCarouselView.container);
    await OnboardingCarouselView.tapOnGetStartedButton();

    await Assertions.checkIfVisible(TermsOfUseModal.container);
  });

  it('should prevent attempts to bypass term of use', async () => {
    await TestHelpers.relaunchApp();
    await Assertions.checkIfVisible(OnboardingCarouselView.container);
    await OnboardingCarouselView.tapOnGetStartedButton();
<<<<<<< HEAD
    
=======

>>>>>>> 05d3e30f
    await Assertions.checkIfVisible(TermsOfUseModal.container);
  });

  it('should accept to term of use', async () => {
    await TermsOfUseModal.tapScrollEndButton();
    await TermsOfUseModal.tapAgreeCheckBox();
    await TermsOfUseModal.tapAcceptButton();
    await Assertions.checkIfNotVisible(TermsOfUseModal.container);
<<<<<<< HEAD
    
=======

>>>>>>> 05d3e30f
    await Assertions.checkIfVisible(OnboardingView.container);
  });

  it('should restart app after accepting terms', async () => {
    await TestHelpers.relaunchApp();
    await Assertions.checkIfVisible(OnboardingCarouselView.container);
    await OnboardingCarouselView.tapOnGetStartedButton();
<<<<<<< HEAD
    
=======

>>>>>>> 05d3e30f
    await Assertions.checkIfNotVisible(TermsOfUseModal.container);
    await Assertions.checkIfVisible(OnboardingView.container);
  });
});<|MERGE_RESOLUTION|>--- conflicted
+++ resolved
@@ -24,11 +24,7 @@
     await TestHelpers.relaunchApp();
     await Assertions.checkIfVisible(OnboardingCarouselView.container);
     await OnboardingCarouselView.tapOnGetStartedButton();
-<<<<<<< HEAD
-    
-=======
 
->>>>>>> 05d3e30f
     await Assertions.checkIfVisible(TermsOfUseModal.container);
   });
 
@@ -37,11 +33,7 @@
     await TermsOfUseModal.tapAgreeCheckBox();
     await TermsOfUseModal.tapAcceptButton();
     await Assertions.checkIfNotVisible(TermsOfUseModal.container);
-<<<<<<< HEAD
-    
-=======
 
->>>>>>> 05d3e30f
     await Assertions.checkIfVisible(OnboardingView.container);
   });
 
@@ -49,11 +41,7 @@
     await TestHelpers.relaunchApp();
     await Assertions.checkIfVisible(OnboardingCarouselView.container);
     await OnboardingCarouselView.tapOnGetStartedButton();
-<<<<<<< HEAD
-    
-=======
 
->>>>>>> 05d3e30f
     await Assertions.checkIfNotVisible(TermsOfUseModal.container);
     await Assertions.checkIfVisible(OnboardingView.container);
   });
