import { Regression } from '../../tags';
import { importWalletWithRecoveryPhrase } from '../../viewHelper';
import WalletView from '../../pages/WalletView';
import NetworkListModal from '../../pages/modals/NetworkListModal';
import NetworkEducationModal from '../../pages/modals/NetworkEducationModal';
import Assertions from '../../utils/Assertions';

const SEPOLIA = 'Sepolia Test Network';
const ETHEREUM = 'Ethereum Main Network';

describe(Regression('Connect to a Test Network'), () => {
  beforeAll(async () => {
    jest.setTimeout(150000);
    await device.launchApp();
  });

  it('should import wallet and go to the wallet view', async () => {
    await importWalletWithRecoveryPhrase();
  });

  it('should switch to test Network then dismiss the network education modal', async () => {
    // Tap to prompt network list
    await WalletView.tapNetworksButtonOnNavBar();
    await Assertions.checkIfVisible(NetworkListModal.networkScroll);
    await NetworkListModal.tapTestNetworkSwitch();
<<<<<<< HEAD
    await Assertions.checkIfToggleIsOn(NetworkListModal.testSwitch);
    await NetworkListModal.changeNetwork(GORELI);
    await Assertions.checkIfVisible(NetworkEducationModal.container);
    await Assertions.checkIfElementToHaveText(
      NetworkEducationModal.networkName,
      GORELI,
    );
    await Assertions.checkIfElementToHaveText(
      NetworkEducationModal.networkName,
      GORELI,
    );
=======
    await NetworkListModal.isTestNetworkToggleOn();
    await NetworkListModal.changeNetwork(SEPOLIA);
    await NetworkEducationModal.isVisible();
    await NetworkEducationModal.isNetworkNameCorrect(SEPOLIA);
>>>>>>> c575f537
    await NetworkEducationModal.tapGotItButton();
    await Assertions.checkIfNotVisible(NetworkEducationModal.container);
    await WalletView.isVisible();
    await WalletView.isConnectedNetwork(SEPOLIA);
  });

  it('should not toggle off the Test Network switch while connected to test network', async () => {
    await WalletView.tapNetworksButtonOnNavBar();
    await Assertions.checkIfVisible(NetworkListModal.networkScroll);
    await NetworkListModal.tapTestNetworkSwitch();
    await Assertions.checkIfToggleIsOn(NetworkListModal.testSwitch);
  });

  it('should disconnect to Test Network', async () => {
    await NetworkListModal.changeNetwork(ETHEREUM);
    await Assertions.checkIfVisible(NetworkEducationModal.container);
    await Assertions.checkIfElementToHaveText(
      NetworkEducationModal.networkName,
      ETHEREUM,
    );
    await NetworkEducationModal.tapGotItButton();
    await Assertions.checkIfNotVisible(NetworkEducationModal.container);
    await WalletView.isVisible();
    await WalletView.isConnectedNetwork(ETHEREUM);
  });

  it('should toggle off the Test Network switch', async () => {
    await WalletView.tapNetworksButtonOnNavBar();
    await Assertions.checkIfVisible(NetworkListModal.networkScroll);
    await Assertions.checkIfToggleIsOn(NetworkListModal.testSwitch);
    await NetworkListModal.tapTestNetworkSwitch();
<<<<<<< HEAD
    await Assertions.checkIfToggleIsOff(NetworkListModal.testSwitch);
    await Assertions.checkIfTextIsDisplayed(GORELI);
=======
    await NetworkListModal.isTestNetworkToggleOff();
    await NetworkListModal.isTestNetworkDisplayed(SEPOLIA);
>>>>>>> c575f537
  });
});<|MERGE_RESOLUTION|>--- conflicted
+++ resolved
@@ -23,24 +23,13 @@
     await WalletView.tapNetworksButtonOnNavBar();
     await Assertions.checkIfVisible(NetworkListModal.networkScroll);
     await NetworkListModal.tapTestNetworkSwitch();
-<<<<<<< HEAD
     await Assertions.checkIfToggleIsOn(NetworkListModal.testSwitch);
-    await NetworkListModal.changeNetwork(GORELI);
+    await NetworkListModal.changeNetwork(SEPOLIA);
     await Assertions.checkIfVisible(NetworkEducationModal.container);
     await Assertions.checkIfElementToHaveText(
       NetworkEducationModal.networkName,
-      GORELI,
+      SEPOLIA,
     );
-    await Assertions.checkIfElementToHaveText(
-      NetworkEducationModal.networkName,
-      GORELI,
-    );
-=======
-    await NetworkListModal.isTestNetworkToggleOn();
-    await NetworkListModal.changeNetwork(SEPOLIA);
-    await NetworkEducationModal.isVisible();
-    await NetworkEducationModal.isNetworkNameCorrect(SEPOLIA);
->>>>>>> c575f537
     await NetworkEducationModal.tapGotItButton();
     await Assertions.checkIfNotVisible(NetworkEducationModal.container);
     await WalletView.isVisible();
@@ -72,12 +61,7 @@
     await Assertions.checkIfVisible(NetworkListModal.networkScroll);
     await Assertions.checkIfToggleIsOn(NetworkListModal.testSwitch);
     await NetworkListModal.tapTestNetworkSwitch();
-<<<<<<< HEAD
     await Assertions.checkIfToggleIsOff(NetworkListModal.testSwitch);
-    await Assertions.checkIfTextIsDisplayed(GORELI);
-=======
-    await NetworkListModal.isTestNetworkToggleOff();
-    await NetworkListModal.isTestNetworkDisplayed(SEPOLIA);
->>>>>>> c575f537
+    await Assertions.checkIfTextIsDisplayed(SEPOLIA);
   });
 });