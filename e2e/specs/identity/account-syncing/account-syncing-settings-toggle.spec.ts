import { loginToApp } from '../../../viewHelper.js';
import TestHelpers from '../../../helpers.js';
import WalletView from '../../../pages/wallet/WalletView.js';
import AccountListBottomSheet from '../../../pages/wallet/AccountListBottomSheet.js';
import Assertions from '../../../framework/Assertions.ts';
import { SmokeIdentity } from '../../../tags.js';
import { USER_STORAGE_FEATURE_NAMES } from '@metamask/profile-sync-controller/sdk';
import { withIdentityFixtures } from '../utils/withIdentityFixtures.ts';
import { arrangeTestUtils } from '../utils/helpers.ts';
import {
  UserStorageMockttpControllerEvents,
  UserStorageMockttpController,
} from '../utils/user-storage/userStorageMockttpController.ts';
import AddAccountBottomSheet from '../../../pages/wallet/AddAccountBottomSheet.js';
import TabBarComponent from '../../../pages/wallet/TabBarComponent.js';
import SettingsView from '../../../pages/Settings/SettingsView.js';
import BackupAndSyncView from '../../../pages/Settings/BackupAndSyncView.js';
import CommonView from '../../../pages/CommonView.js';
import { createUserStorageController } from '../utils/mocks.ts';

describe(SmokeIdentity('Account syncing - Setting'), () => {
  let sharedUserStorageController: UserStorageMockttpController;

  beforeAll(async () => {
    await TestHelpers.reverseServerPort();
    sharedUserStorageController = createUserStorageController();
  });

  const DEFAULT_ACCOUNT_NAME = 'Account 1';
  const SECOND_ACCOUNT_NAME = 'Account 2';
  const THIRD_ACCOUNT_NAME = 'Account 3';

  /**
   * This test verifies the account syncing flow for adding accounts with sync toggle functionality:
   * Phase 1: From a loaded state with account syncing enabled, Add a new account with sync enabled and verify it syncs to user storage
   * Phase 2: Disable account sync, add another account, and verify it doesn't sync
   * Phase 3: Login to a fresh app instance and verify only synced accounts persist
   */

  it('should sync new accounts when account sync is enabled and exclude accounts created when sync is disabled', async () => {
    await withIdentityFixtures(
      {
        userStorageFeatures: [USER_STORAGE_FEATURE_NAMES.accounts],
        sharedUserStorageController,
      },
      async ({ userStorageMockttpController }) => {
        // Phase 1: Initial setup and verification of default account
        await loginToApp();

        // Open account list to verify initial state
        await WalletView.tapIdenticon();

        await Assertions.expectElementToBeVisible(
          AccountListBottomSheet.accountList,
          {
            description: 'Account List Bottom Sheet should be visible',
          },
        );

        // Verify the default account exists
        await Assertions.expectElementToBeVisible(
          AccountListBottomSheet.getAccountElementByAccountName(
            DEFAULT_ACCOUNT_NAME,
          ),
          {
            description: `Account with name "${DEFAULT_ACCOUNT_NAME}" should be visible`,
          },
        );

        // Set up event listener to track sync operations
        const { prepareEventsEmittedCounter } = arrangeTestUtils(
          userStorageMockttpController,
        );
        const { waitUntilEventsEmittedNumberEquals } =
          prepareEventsEmittedCounter(
            UserStorageMockttpControllerEvents.PUT_SINGLE,
          );

        // Create second account with sync enabled - this should sync to user storage
        await AccountListBottomSheet.tapAddAccountButton();
<<<<<<< HEAD
        await AddAccountBottomSheet.tapCreateAccount();
=======
        await AddAccountBottomSheet.tapCreateEthereumAccount();
>>>>>>> ff45b2af

        // Wait for sync operation to complete
        await waitUntilEventsEmittedNumberEquals(1);

        // Verify second account was created successfully
        await Assertions.expectElementToBeVisible(
          AccountListBottomSheet.getAccountElementByAccountName(
            SECOND_ACCOUNT_NAME,
          ),
          {
            description: `Account with name "${SECOND_ACCOUNT_NAME}" should be visible`,
          },
        );

        // Phase 2: Disable account sync and create third account
        await AccountListBottomSheet.swipeToDismissAccountsModal();
        await Assertions.expectElementToNotBeVisible(
          AccountListBottomSheet.accountList,
        );

        // Navigate to Settings to toggle account sync
        await TabBarComponent.tapSettings();
        await Assertions.expectElementToBeVisible(
          SettingsView.backupAndSyncSectionButton,
        );
        await SettingsView.tapBackupAndSync();

        // Disable account synchroniz
        await Assertions.expectElementToBeVisible(
          BackupAndSyncView.backupAndSyncToggle,
        );
        await BackupAndSyncView.toggleAccountSync();

        // Navigate back to wallet to create third account
        await CommonView.tapBackButton();
        await Assertions.expectElementToBeVisible(
          SettingsView.backupAndSyncSectionButton,
        );
        await TabBarComponent.tapWallet();
        await Assertions.expectElementToBeVisible(WalletView.container);

        // Create third account with sync disabled - this should NOT sync to user storage
        await WalletView.tapIdenticon();
        await AccountListBottomSheet.tapAddAccountButton();
<<<<<<< HEAD
        await AddAccountBottomSheet.tapCreateAccount();
=======
        await AddAccountBottomSheet.tapCreateEthereumAccount();
>>>>>>> ff45b2af

        // Verify third account was created locally
        await Assertions.expectElementToBeVisible(
          AccountListBottomSheet.getAccountElementByAccountName(
            THIRD_ACCOUNT_NAME,
          ),
          {
            description: `Account with name "${THIRD_ACCOUNT_NAME}" should be visible`,
          },
        );
      },
    );

    // Phase 3: Fresh app instance to verify sync persistence
    await withIdentityFixtures(
      {
        userStorageFeatures: [USER_STORAGE_FEATURE_NAMES.accounts],
        sharedUserStorageController,
      },
      async () => {
        // Login to fresh app instance to test sync restoration
        await loginToApp();
        await WalletView.tapIdenticon();

        await Assertions.expectElementToBeVisible(
          AccountListBottomSheet.accountList,
          {
            description: 'Account List Bottom Sheet should be visible',
          },
        );

        // Verify only accounts created with sync enabled are restored
        const visibleAccounts = [DEFAULT_ACCOUNT_NAME, SECOND_ACCOUNT_NAME];

        for (const accountName of visibleAccounts) {
          await Assertions.expectElementToBeVisible(
            AccountListBottomSheet.getAccountElementByAccountName(accountName),
            {
              description: `Account with name "${accountName}" should be visible`,
            },
          );
        }

        // Verify third account (created with sync disabled) is NOT restored
        await Assertions.expectElementToNotBeVisible(
          AccountListBottomSheet.getAccountElementByAccountName(
            THIRD_ACCOUNT_NAME,
          ),
        );
      },
    );
  });
});<|MERGE_RESOLUTION|>--- conflicted
+++ resolved
@@ -78,11 +78,7 @@
 
         // Create second account with sync enabled - this should sync to user storage
         await AccountListBottomSheet.tapAddAccountButton();
-<<<<<<< HEAD
-        await AddAccountBottomSheet.tapCreateAccount();
-=======
         await AddAccountBottomSheet.tapCreateEthereumAccount();
->>>>>>> ff45b2af
 
         // Wait for sync operation to complete
         await waitUntilEventsEmittedNumberEquals(1);
@@ -127,11 +123,7 @@
         // Create third account with sync disabled - this should NOT sync to user storage
         await WalletView.tapIdenticon();
         await AccountListBottomSheet.tapAddAccountButton();
-<<<<<<< HEAD
-        await AddAccountBottomSheet.tapCreateAccount();
-=======
         await AddAccountBottomSheet.tapCreateEthereumAccount();
->>>>>>> ff45b2af
 
         // Verify third account was created locally
         await Assertions.expectElementToBeVisible(
