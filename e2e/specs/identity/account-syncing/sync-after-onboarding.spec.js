--- conflicted
+++ resolved
@@ -22,71 +22,6 @@
 import { EVENT_NAME } from '../../../../app/core/Analytics/MetaMetrics.events';
 
 describe(
-<<<<<<< HEAD
-  SmokeIdentity('Account syncing - syncs previously synced accounts'),
-  () => {
-    const TEST_SPECIFIC_MOCK_SERVER_PORT = 8001;
-    let mockServer;
-
-    beforeAll(async () => {
-      mockServer = await startMockServer({}, TEST_SPECIFIC_MOCK_SERVER_PORT);
-
-      const accountsSyncMockResponse = await getAccountsSyncMockResponse();
-
-      const { userStorageMockttpControllerInstance } =
-        await mockIdentityServices(mockServer);
-
-      await userStorageMockttpControllerInstance.setupPath(
-        USER_STORAGE_FEATURE_NAMES.accounts,
-        mockServer,
-        {
-          getResponse: accountsSyncMockResponse,
-        },
-      );
-
-      await TestHelpers.reverseServerPort();
-
-      await TestHelpers.launchApp({
-        newInstance: true,
-        delete: true,
-        launchArgs: { mockServerPort: String(TEST_SPECIFIC_MOCK_SERVER_PORT) },
-      });
-    });
-
-    afterAll(async () => {
-      if (mockServer) {
-        await stopMockServer(mockServer);
-      }
-    });
-
-    it('retrieves all previously synced accounts', async () => {
-      const accountsSyncMockResponse = await getAccountsSyncMockResponse();
-
-      const decryptedAccountNames = await Promise.all(
-        accountsSyncMockResponse.map(async (response) => {
-          const decryptedAccountName = await SDK.Encryption.decryptString(
-            response.Data,
-            IDENTITY_TEAM_STORAGE_KEY,
-          );
-          return JSON.parse(decryptedAccountName).n;
-        }),
-      );
-
-      await importWalletWithRecoveryPhrase(
-        IDENTITY_TEAM_SEED_PHRASE,
-        IDENTITY_TEAM_PASSWORD,
-      );
-
-      await WalletView.tapIdenticon();
-      await Assertions.checkIfVisible(AccountListBottomSheet.accountList);
-      await TestHelpers.delay(4000);
-
-      for (const accountName of decryptedAccountNames) {
-        await Assertions.checkIfVisible(
-          AccountListBottomSheet.getAccountElementByAccountName(accountName),
-        );
-      }
-=======
   SmokeWalletPlatform('Account syncing - syncs previously synced accounts'),
   () => {
     const TEST_SPECIFIC_MOCK_SERVER_PORT = 8001;
@@ -192,7 +127,6 @@
         );
       }
 
->>>>>>> 733bad1a
     });
   },
 );