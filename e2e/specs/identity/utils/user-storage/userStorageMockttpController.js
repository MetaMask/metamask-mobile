--- conflicted
+++ resolved
@@ -87,16 +87,12 @@
       ? internalPathData.response
       : null;
 
-<<<<<<< HEAD
     const filteredJson = json?.filter(
       (entry) => entry.SrpIdentifier === srpIdentifier,
     );
     const jsonToReturn = filteredJson?.length ? filteredJson : null;
 
-    this.eventEmitter.emit('GET_ALL', {
-=======
     this.eventEmitter.emit(UserStorageMockttpControllerEvents.GET_ALL, {
->>>>>>> d22faa43
       path,
       statusCode,
     });
