<<<<<<< HEAD
import { MOCK_SRP_E2E_IDENTIFIER_BASE_KEY } from './mocks';
=======
import { USER_STORAGE_FEATURE_NAMES } from '@metamask/profile-sync-controller/sdk';
>>>>>>> d22faa43

export const determineIfFeatureEntryFromURL = (url) => {
  const decodedUrl = decodeURIComponent(url);
  return (
    decodedUrl.substring(decodedUrl.lastIndexOf('userstorage') + 12).split('/')
      .length === 2
  );
};

export const getDecodedProxiedURL = (url) =>
  decodeURIComponent(String(new URL(url).searchParams.get('url')));

<<<<<<< HEAD
export const getSrpIdentifierFromHeaders = (headers) => {
  const authHeader = headers.authorization;
  return (
    authHeader?.toString()?.split(' ')[1] ||
    `${MOCK_SRP_E2E_IDENTIFIER_BASE_KEY}_1`
  );
=======
export const arrangeTestUtils = (userStorageMockttpController) => {
  const BASE_TIMEOUT = 30000;
  const BASE_INTERVAL = 1000;

  /**
   * Creates a counter for events and provides a way to wait until a specific number of events have been emitted
   * @param {string} event - The event to track
   * @returns {Object} Object containing waitUntilEventsEmittedNumberEquals function
   */
  const prepareEventsEmittedCounter = (event) => {
    let counter = 0;
    userStorageMockttpController.eventEmitter.on(event, () => {
      counter += 1;
    });

    const waitUntilEventsEmittedNumberEquals = (expectedNumber) =>
      new Promise((resolve, reject) => {
        if (counter >= expectedNumber) {
          resolve();
          return;
        }

        const timerIds = (() => {
          const ids = {};

          ids.interval = setInterval(() => {
            if (counter >= expectedNumber) {
              clearInterval(ids.interval);
              clearTimeout(ids.timeout);
              resolve();
            }
          }, BASE_INTERVAL);

          ids.timeout = setTimeout(() => {
            clearInterval(ids.interval);
            reject(
              new Error(
                `Timeout waiting for event ${event} to be emitted ${expectedNumber} times`,
              ),
            );
          }, BASE_TIMEOUT);

          return ids;
        })();
      });

    return { waitUntilEventsEmittedNumberEquals };
  };

  /**
   * Waits until the number of synced accounts equals the expected number
   * @param {number} expectedNumber - The expected number of accounts
   * @returns {Promise} Resolves when the condition is met, rejects on timeout
   */
  const waitUntilSyncedAccountsNumberEquals = (expectedNumber) =>
    new Promise((resolve, reject) => {
      const checkAccounts = () => {
        const accounts = userStorageMockttpController.paths.get(
          USER_STORAGE_FEATURE_NAMES.accounts,
        )?.response;
        return accounts?.length === expectedNumber;
      };

      if (checkAccounts()) {
        resolve();
        return;
      }

      const timerIds = (() => {
        const ids = {};

        ids.interval = setInterval(() => {
          if (checkAccounts()) {
            clearInterval(ids.interval);
            clearTimeout(ids.timeout);
            resolve();
          }
        }, BASE_INTERVAL);

        ids.timeout = setTimeout(() => {
          clearInterval(ids.interval);
          reject(
            new Error(
              `Timeout waiting for synced accounts number to be ${expectedNumber}`,
            ),
          );
        }, BASE_TIMEOUT);

        return ids;
      })();
    });

  return {
    prepareEventsEmittedCounter,
    waitUntilSyncedAccountsNumberEquals,
  };
>>>>>>> d22faa43
};<|MERGE_RESOLUTION|>--- conflicted
+++ resolved
@@ -1,8 +1,5 @@
-<<<<<<< HEAD
 import { MOCK_SRP_E2E_IDENTIFIER_BASE_KEY } from './mocks';
-=======
 import { USER_STORAGE_FEATURE_NAMES } from '@metamask/profile-sync-controller/sdk';
->>>>>>> d22faa43
 
 export const determineIfFeatureEntryFromURL = (url) => {
   const decodedUrl = decodeURIComponent(url);
@@ -15,14 +12,14 @@
 export const getDecodedProxiedURL = (url) =>
   decodeURIComponent(String(new URL(url).searchParams.get('url')));
 
-<<<<<<< HEAD
 export const getSrpIdentifierFromHeaders = (headers) => {
   const authHeader = headers.authorization;
   return (
     authHeader?.toString()?.split(' ')[1] ||
     `${MOCK_SRP_E2E_IDENTIFIER_BASE_KEY}_1`
   );
-=======
+}
+
 export const arrangeTestUtils = (userStorageMockttpController) => {
   const BASE_TIMEOUT = 30000;
   const BASE_INTERVAL = 1000;
@@ -119,5 +116,4 @@
     prepareEventsEmittedCounter,
     waitUntilSyncedAccountsNumberEquals,
   };
->>>>>>> d22faa43
 };