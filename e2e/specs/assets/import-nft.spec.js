'use strict';
import { SmokeCore } from '../../tags';
import TestHelpers from '../../helpers';
import WalletView from '../../pages/WalletView';
import AddCustomTokenView from '../../pages/AddCustomTokenView';
<<<<<<< HEAD
import NetworkListModal from '../../pages/modals/NetworkListModal';
import NetworkEducationModal from '../../pages/modals/NetworkEducationModal';
import { importWalletWithRecoveryPhrase } from '../../viewHelper';
import Collectibles from '../../resources/collectibles.json';
import Assertions from '../../utils/Assertions';
=======
import { loginToApp } from '../../viewHelper';
import {
  withFixtures,
  defaultGanacheOptions,
} from '../../fixtures/fixture-helper';
import { SMART_CONTRACTS } from '../../../app/util/test/smart-contracts';
import FixtureBuilder from '../../fixtures/fixture-builder';
>>>>>>> c575f537

describe(SmokeCore('Import NFT'), () => {
  beforeAll(async () => {
    jest.setTimeout(150000);
    await device.launchApp();
  });

<<<<<<< HEAD
  it('should import wallet and go to the wallet view', async () => {
    await importWalletWithRecoveryPhrase();
  });

  it('should switch to Goerli network', async () => {
    await WalletView.tapNetworksButtonOnNavBar();
    await Assertions.checkIfVisible(NetworkListModal.networkScroll);
    await NetworkListModal.tapTestNetworkSwitch();
    await Assertions.checkIfToggleIsOn(NetworkListModal.testSwitch);
    await NetworkListModal.changeNetwork(GOERLI);
    await WalletView.isNetworkNameVisible(GOERLI);
  });

  it('should dismiss network education modal', async () => {
    await Assertions.checkIfVisible(NetworkEducationModal.container);
    await NetworkEducationModal.tapGotItButton();
    await Assertions.checkIfNotVisible(NetworkEducationModal.container);
  });

=======
>>>>>>> c575f537
  it('should add a collectible', async () => {
    const SMART_CONTRACT = SMART_CONTRACTS.NFTS;
    await withFixtures(
      {
        dapp: true,
        fixture: new FixtureBuilder()
          .withGanacheNetwork()
          .withPermissionControllerConnectedToTestDapp()
          .build(),
        restartDevice: true,
        ganacheOptions: defaultGanacheOptions,
        smartContract: SMART_CONTRACT,
      },
      async ({ contractRegistry }) => {
        const erc1155ContractAddress =
          await contractRegistry.getContractAddress(SMART_CONTRACT);
        await loginToApp();
        // Tap on COLLECTIBLES tab
        await WalletView.tapNftTab();
        await WalletView.scrollDownOnNFTsTab();
        // Tap on the add collectibles button
        await WalletView.tapImportNFTButton();
        await AddCustomTokenView.isVisible();
        // Input incorrect contract address
        await AddCustomTokenView.typeInNFTAddress('1234');
        await AddCustomTokenView.typeInNFTIdentifier('');
        await AddCustomTokenView.isNFTAddressWarningVisible();
        await AddCustomTokenView.tapBackButton();
        await WalletView.tapImportNFTButton();
        await AddCustomTokenView.isVisible();
        await AddCustomTokenView.typeInNFTAddress(erc1155ContractAddress);
        await AddCustomTokenView.typeInNFTIdentifier('1');
        await WalletView.isVisible();
        // Wait for asset to load
        await TestHelpers.delay(3000);
        await WalletView.isNFTVisibleInWallet('TestDappNFTs');
        // Tap on Collectible
        await WalletView.tapOnNFTInWallet('TestDappNFTs');
        await WalletView.isNFTNameVisible('TestDappNFTs #1');
        await WalletView.scrollUpOnNFTsTab();
      },
    );
  });
});<|MERGE_RESOLUTION|>--- conflicted
+++ resolved
@@ -3,13 +3,6 @@
 import TestHelpers from '../../helpers';
 import WalletView from '../../pages/WalletView';
 import AddCustomTokenView from '../../pages/AddCustomTokenView';
-<<<<<<< HEAD
-import NetworkListModal from '../../pages/modals/NetworkListModal';
-import NetworkEducationModal from '../../pages/modals/NetworkEducationModal';
-import { importWalletWithRecoveryPhrase } from '../../viewHelper';
-import Collectibles from '../../resources/collectibles.json';
-import Assertions from '../../utils/Assertions';
-=======
 import { loginToApp } from '../../viewHelper';
 import {
   withFixtures,
@@ -17,7 +10,6 @@
 } from '../../fixtures/fixture-helper';
 import { SMART_CONTRACTS } from '../../../app/util/test/smart-contracts';
 import FixtureBuilder from '../../fixtures/fixture-builder';
->>>>>>> c575f537
 
 describe(SmokeCore('Import NFT'), () => {
   beforeAll(async () => {
@@ -25,28 +17,6 @@
     await device.launchApp();
   });
 
-<<<<<<< HEAD
-  it('should import wallet and go to the wallet view', async () => {
-    await importWalletWithRecoveryPhrase();
-  });
-
-  it('should switch to Goerli network', async () => {
-    await WalletView.tapNetworksButtonOnNavBar();
-    await Assertions.checkIfVisible(NetworkListModal.networkScroll);
-    await NetworkListModal.tapTestNetworkSwitch();
-    await Assertions.checkIfToggleIsOn(NetworkListModal.testSwitch);
-    await NetworkListModal.changeNetwork(GOERLI);
-    await WalletView.isNetworkNameVisible(GOERLI);
-  });
-
-  it('should dismiss network education modal', async () => {
-    await Assertions.checkIfVisible(NetworkEducationModal.container);
-    await NetworkEducationModal.tapGotItButton();
-    await Assertions.checkIfNotVisible(NetworkEducationModal.container);
-  });
-
-=======
->>>>>>> c575f537
   it('should add a collectible', async () => {
     const SMART_CONTRACT = SMART_CONTRACTS.NFTS;
     await withFixtures(
