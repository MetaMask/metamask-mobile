import { SmokeNetworkAbstractions } from '../../../tags';
import WalletView from '../../../pages/wallet/WalletView';
import FixtureBuilder from '../../../framework/fixtures/FixtureBuilder';
import { withFixtures } from '../../../framework/fixtures/FixtureHelper';
import { loginToApp } from '../../../viewHelper';
import Assertions from '../../../framework/Assertions';
import TokenOverview from '../../../pages/wallet/TokenOverview';
import NetworkEducationModal from '../../../pages/Network/NetworkEducationModal';
<<<<<<< HEAD
import TestHelpers from '../../../helpers';
import SendView from '../../../pages/Send/SendView';
=======
import QuoteView from '../../../pages/Bridge/QuoteView';
>>>>>>> ce634b83

const ETHEREUM_NAME = 'Ethereum';
const AVAX_NAME = 'AVAX';
const BNB_NAME = 'BNB';

describe(SmokeNetworkAbstractions('Import Tokens'), () => {
<<<<<<< HEAD
  beforeAll(async () => {
    await TestHelpers.reverseServerPort();
    const fixture = new FixtureBuilder().withPopularNetworks().build();
    await startFixtureServer(fixtureServer);
    await loadFixture(fixtureServer, { fixture });
    await TestHelpers.launchApp({
      launchArgs: { fixtureServerPort: `${getFixturesServerPort()}` },
    });
    await loginToApp();
  });

  afterEach(async () => {
    // To reset the token list view after each test
  });

  afterAll(async () => {
    await stopFixtureServer(fixtureServer);
  });

  it('should display tokens across networks when all networks filter is toggled on', async () => {
    await WalletView.tapTokenNetworkFilter();
    await WalletView.tapTokenNetworkFilterAll();
    const eth = WalletView.tokenInWallet(ETHEREUM_NAME);
    const avax = WalletView.tokenInWallet(AVAX_NAME);
    const bnb = WalletView.tokenInWallet(BNB_NAME);
    await Assertions.expectElementToBeVisible(eth);
    await WalletView.scrollToToken(AVAX_NAME);
    await Assertions.expectElementToBeVisible(avax);
    await WalletView.scrollToToken(BNB_NAME);
    await Assertions.expectElementToBeVisible(bnb);
  });

  it('should display tokens of current network when current networks filter is toggled on', async () => {
    await WalletView.tapTokenNetworkFilter();
    await WalletView.tapTokenNetworkFilterAll();
    await WalletView.tapTokenNetworkFilter();
    await WalletView.tapTokenNetworkFilterCurrent();
    const eth = WalletView.tokenInWallet(ETHEREUM_NAME);
    await Assertions.expectElementToBeVisible(eth);

    const bnb = WalletView.tokenInWallet(BNB_NAME);
    await Assertions.expectElementToNotBeVisible(bnb);
  });

  it.each([
    { tokenName: 'AVAX', networkName: 'Avalanche C-Chain' },
    { tokenName: 'BNB', networkName: 'BNB Smart Chain' },
  ])(
    'should switch networks when clicking on send if an asset on a different network is selected - %s',
    async ({ tokenName, networkName }) => {
      await WalletView.tapTokenNetworkFilter();
      await WalletView.tapTokenNetworkFilterAll();
      await WalletView.scrollToToken(tokenName);
      await WalletView.tapOnToken(tokenName);
      await Assertions.expectElementToBeVisible(TokenOverview.sendButton);
      await TokenOverview.tapSendButton();
      await Assertions.expectElementToBeVisible(
        NetworkEducationModal.container,
      );
      await Assertions.expectElementToHaveText(
        NetworkEducationModal.networkName,
        networkName,
      );
      await NetworkEducationModal.tapGotItButton();
      try {
        await SendView.tapCancelButton();
      } catch (error) {
        // Handle error
      }
    },
  );

  it('should allows clicking into the asset details page of native token on another network', async () => {
    await WalletView.tapTokenNetworkFilter();
    await WalletView.tapTokenNetworkFilterAll();

    await WalletView.scrollToToken(AVAX_NAME);
    await WalletView.tapOnToken('AVAX');

    // Continue with rest of test...
    await Assertions.expectElementToBeVisible(TokenOverview.container);
    await TokenOverview.tapChartPeriod1d();
    await Assertions.expectElementToBeVisible(TokenOverview.chartPeriod1d);
    await TokenOverview.tapChartPeriod1w();
    await Assertions.expectElementToBeVisible(TokenOverview.chartPeriod1w);
    await TokenOverview.tapChartPeriod1m();
    await Assertions.expectElementToBeVisible(TokenOverview.chartPeriod1m);
    await TokenOverview.tapChartPeriod3m();
    await Assertions.expectElementToBeVisible(TokenOverview.chartPeriod3m);
    await TokenOverview.tapChartPeriod1y();
    await Assertions.expectElementToBeVisible(TokenOverview.chartPeriod1y);
    await TokenOverview.tapChartPeriod3y();
    await Assertions.expectElementToBeVisible(TokenOverview.chartPeriod3y);
=======
  it('should display tokens across networks when all networks filter is toggled on', async () => {
    await withFixtures(
      {
        fixture: new FixtureBuilder().withPopularNetworks().build(),
        restartDevice: true,
      },
      async () => {
        await loginToApp();
        await WalletView.tapTokenNetworkFilter();
        await WalletView.tapTokenNetworkFilterAll();
        const eth = WalletView.tokenInWallet(ETHEREUM_NAME);
        await Assertions.expectElementToBeVisible(eth);
        const avax = WalletView.tokenInWallet(AVAX_NAME);
        await Assertions.expectElementToBeVisible(avax);
        await WalletView.scrollToToken(BNB_NAME);
        const bnb = WalletView.tokenInWallet(BNB_NAME);
        await Assertions.expectElementToBeVisible(bnb);
      },
    );
  });

  it('should display tokens of current network when current networks filter is toggled on', async () => {
    await withFixtures(
      {
        fixture: new FixtureBuilder().withPopularNetworks().build(),
        restartDevice: true,
      },
      async () => {
        await loginToApp();
        await WalletView.tapTokenNetworkFilter();
        await WalletView.tapTokenNetworkFilterAll();
        await WalletView.tapTokenNetworkFilter();
        await WalletView.tapTokenNetworkFilterCurrent();
        const eth = WalletView.tokenInWallet(ETHEREUM_NAME);
        const avax = WalletView.tokenInWallet(AVAX_NAME);
        const bnb = WalletView.tokenInWallet(BNB_NAME);
        await Assertions.expectElementToBeVisible(eth);
        await Assertions.expectElementToNotBeVisible(avax);
        await Assertions.expectElementToNotBeVisible(bnb);
      },
    );
  });

  it('should switch networks when clicking on send if an asset on a different network is selected', async () => {
    await withFixtures(
      {
        fixture: new FixtureBuilder().withPopularNetworks().build(),
        restartDevice: true,
      },
      async () => {
        await loginToApp();
        const AVAX_NETWORK_NAME = 'Avalanche C-Chain';
        await WalletView.tapTokenNetworkFilter();
        await WalletView.tapTokenNetworkFilterAll();
        const avax = WalletView.tokenInWallet('AVAX');
        await Assertions.expectElementToBeVisible(avax);
        await WalletView.tapOnToken('AVAX');
        await Assertions.expectElementToBeVisible(TokenOverview.sendButton);
        await TokenOverview.tapSendButton();
        await Assertions.expectElementToBeVisible(
          NetworkEducationModal.container,
        );
        await Assertions.expectElementToHaveText(
          NetworkEducationModal.networkName,
          AVAX_NETWORK_NAME,
        );
        await NetworkEducationModal.tapGotItButton();
      },
    );
  });

  it('should switch networks when clicking on swap if an asset on a different network is selected', async () => {
    await withFixtures(
      {
        fixture: new FixtureBuilder().withPopularNetworks().build(),
        restartDevice: true,
      },
      async () => {
        await loginToApp();
        const BNB_NETWORK_NAME = 'BNB Smart Chain';
        await WalletView.tapTokenNetworkFilter();
        await WalletView.tapTokenNetworkFilterAll();
        await WalletView.scrollToToken('BNB');
        const bnb = WalletView.tokenInWallet('BNB');
        await Assertions.expectElementToBeVisible(bnb);
        await WalletView.tapOnToken('BNB');
        await TokenOverview.tapSwapButton();
        await Assertions.expectElementToBeVisible(
          NetworkEducationModal.container,
        );
        await Assertions.expectElementToHaveText(
          NetworkEducationModal.networkName,
          BNB_NETWORK_NAME,
        );
        await NetworkEducationModal.tapGotItButton();
        await QuoteView.tapOnCancelButton();
      },
    );
  });

  it('should allows clicking into the asset details page of native token on another network', async () => {
    await withFixtures(
      {
        fixture: new FixtureBuilder().withPopularNetworks().build(),
        restartDevice: true,
      },
      async () => {
        await loginToApp();

        await WalletView.tapTokenNetworkFilter();
        await WalletView.tapTokenNetworkFilterAll();
        if (device.getPlatform() === 'ios') {
          await WalletView.scrollToToken('AVAX', 'up');
        }
        await WalletView.tapOnToken('AVAX');

        await Assertions.expectElementToBeVisible(TokenOverview.container);
        await TokenOverview.tapChartPeriod1d();
        await Assertions.expectElementToBeVisible(TokenOverview.chartPeriod1d);
        await TokenOverview.tapChartPeriod1w();
        await Assertions.expectElementToBeVisible(TokenOverview.chartPeriod1w);
        await TokenOverview.tapChartPeriod1m();
        await Assertions.expectElementToBeVisible(TokenOverview.chartPeriod1m);
        await TokenOverview.tapChartPeriod3m();
        await Assertions.expectElementToBeVisible(TokenOverview.chartPeriod3m);
        await TokenOverview.tapChartPeriod1y();
        await Assertions.expectElementToBeVisible(TokenOverview.chartPeriod1y);
        await TokenOverview.tapChartPeriod3y();
        await Assertions.expectElementToBeVisible(TokenOverview.chartPeriod3y);
>>>>>>> ce634b83

        await TokenOverview.scrollOnScreen();
        await Assertions.expectElementToBeVisible(TokenOverview.receiveButton);
        await Assertions.expectElementToBeVisible(TokenOverview.sendButton);
      },
    );
  });
});<|MERGE_RESOLUTION|>--- conflicted
+++ resolved
@@ -6,113 +6,13 @@
 import Assertions from '../../../framework/Assertions';
 import TokenOverview from '../../../pages/wallet/TokenOverview';
 import NetworkEducationModal from '../../../pages/Network/NetworkEducationModal';
-<<<<<<< HEAD
-import TestHelpers from '../../../helpers';
-import SendView from '../../../pages/Send/SendView';
-=======
 import QuoteView from '../../../pages/Bridge/QuoteView';
->>>>>>> ce634b83
 
 const ETHEREUM_NAME = 'Ethereum';
 const AVAX_NAME = 'AVAX';
 const BNB_NAME = 'BNB';
 
 describe(SmokeNetworkAbstractions('Import Tokens'), () => {
-<<<<<<< HEAD
-  beforeAll(async () => {
-    await TestHelpers.reverseServerPort();
-    const fixture = new FixtureBuilder().withPopularNetworks().build();
-    await startFixtureServer(fixtureServer);
-    await loadFixture(fixtureServer, { fixture });
-    await TestHelpers.launchApp({
-      launchArgs: { fixtureServerPort: `${getFixturesServerPort()}` },
-    });
-    await loginToApp();
-  });
-
-  afterEach(async () => {
-    // To reset the token list view after each test
-  });
-
-  afterAll(async () => {
-    await stopFixtureServer(fixtureServer);
-  });
-
-  it('should display tokens across networks when all networks filter is toggled on', async () => {
-    await WalletView.tapTokenNetworkFilter();
-    await WalletView.tapTokenNetworkFilterAll();
-    const eth = WalletView.tokenInWallet(ETHEREUM_NAME);
-    const avax = WalletView.tokenInWallet(AVAX_NAME);
-    const bnb = WalletView.tokenInWallet(BNB_NAME);
-    await Assertions.expectElementToBeVisible(eth);
-    await WalletView.scrollToToken(AVAX_NAME);
-    await Assertions.expectElementToBeVisible(avax);
-    await WalletView.scrollToToken(BNB_NAME);
-    await Assertions.expectElementToBeVisible(bnb);
-  });
-
-  it('should display tokens of current network when current networks filter is toggled on', async () => {
-    await WalletView.tapTokenNetworkFilter();
-    await WalletView.tapTokenNetworkFilterAll();
-    await WalletView.tapTokenNetworkFilter();
-    await WalletView.tapTokenNetworkFilterCurrent();
-    const eth = WalletView.tokenInWallet(ETHEREUM_NAME);
-    await Assertions.expectElementToBeVisible(eth);
-
-    const bnb = WalletView.tokenInWallet(BNB_NAME);
-    await Assertions.expectElementToNotBeVisible(bnb);
-  });
-
-  it.each([
-    { tokenName: 'AVAX', networkName: 'Avalanche C-Chain' },
-    { tokenName: 'BNB', networkName: 'BNB Smart Chain' },
-  ])(
-    'should switch networks when clicking on send if an asset on a different network is selected - %s',
-    async ({ tokenName, networkName }) => {
-      await WalletView.tapTokenNetworkFilter();
-      await WalletView.tapTokenNetworkFilterAll();
-      await WalletView.scrollToToken(tokenName);
-      await WalletView.tapOnToken(tokenName);
-      await Assertions.expectElementToBeVisible(TokenOverview.sendButton);
-      await TokenOverview.tapSendButton();
-      await Assertions.expectElementToBeVisible(
-        NetworkEducationModal.container,
-      );
-      await Assertions.expectElementToHaveText(
-        NetworkEducationModal.networkName,
-        networkName,
-      );
-      await NetworkEducationModal.tapGotItButton();
-      try {
-        await SendView.tapCancelButton();
-      } catch (error) {
-        // Handle error
-      }
-    },
-  );
-
-  it('should allows clicking into the asset details page of native token on another network', async () => {
-    await WalletView.tapTokenNetworkFilter();
-    await WalletView.tapTokenNetworkFilterAll();
-
-    await WalletView.scrollToToken(AVAX_NAME);
-    await WalletView.tapOnToken('AVAX');
-
-    // Continue with rest of test...
-    await Assertions.expectElementToBeVisible(TokenOverview.container);
-    await TokenOverview.tapChartPeriod1d();
-    await Assertions.expectElementToBeVisible(TokenOverview.chartPeriod1d);
-    await TokenOverview.tapChartPeriod1w();
-    await Assertions.expectElementToBeVisible(TokenOverview.chartPeriod1w);
-    await TokenOverview.tapChartPeriod1m();
-    await Assertions.expectElementToBeVisible(TokenOverview.chartPeriod1m);
-    await TokenOverview.tapChartPeriod3m();
-    await Assertions.expectElementToBeVisible(TokenOverview.chartPeriod3m);
-    await TokenOverview.tapChartPeriod1y();
-    await Assertions.expectElementToBeVisible(TokenOverview.chartPeriod1y);
-    await TokenOverview.tapChartPeriod3y();
-    await Assertions.expectElementToBeVisible(TokenOverview.chartPeriod3y);
-=======
   it('should display tokens across networks when all networks filter is toggled on', async () => {
     await withFixtures(
       {
@@ -242,7 +142,6 @@
         await Assertions.expectElementToBeVisible(TokenOverview.chartPeriod1y);
         await TokenOverview.tapChartPeriod3y();
         await Assertions.expectElementToBeVisible(TokenOverview.chartPeriod3y);
->>>>>>> ce634b83
 
         await TokenOverview.scrollOnScreen();
         await Assertions.expectElementToBeVisible(TokenOverview.receiveButton);
