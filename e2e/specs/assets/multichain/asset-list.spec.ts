--- conflicted
+++ resolved
@@ -85,31 +85,6 @@
   });
 
   it('should switch networks when clicking on swap if an asset on a different network is selected', async () => {
-<<<<<<< HEAD
-    await SendView.tapCancelButton();
-    await WalletView.tapTokenNetworkFilter();
-    await WalletView.tapTokenNetworkFilterAll();
-    await WalletView.scrollToToken('BNB');
-    const bnb = WalletView.tokenInWallet('BNB');
-    await Assertions.expectElementToBeVisible(bnb);
-    await WalletView.tapOnToken('BNB');
-    await TokenOverview.tapSwapButton();
-    await QuoteView.tapOnCancelButton();
-    await TokenOverview.tapBackButton();
-    await WalletView.tapTokenNetworkFilter();
-    await WalletView.tapTokenNetworkFilterCurrent();
-    const bnbCurrentNetwork = WalletView.tokenInWallet('BNB');
-    await Assertions.expectElementToBeVisible(bnbCurrentNetwork);
-  });
-
-  it('should allows clicking into the asset details page of native token on another network', async () => {
-    await WalletView.tapTokenNetworkFilter();
-    await WalletView.tapTokenNetworkFilterAll();
-    if (device.getPlatform() === 'ios') {
-      await WalletView.scrollToToken('AVAX', 'up');
-    }
-    await WalletView.tapOnToken('AVAX');
-=======
     await withFixtures(
       {
         fixture: new FixtureBuilder().withPopularNetworks().build(),
@@ -117,7 +92,6 @@
       },
       async () => {
         await loginToApp();
-        const BNB_NETWORK_NAME = 'BNB Smart Chain';
         await WalletView.tapTokenNetworkFilter();
         await WalletView.tapTokenNetworkFilterAll();
         await WalletView.scrollToToken('BNB');
@@ -125,15 +99,12 @@
         await Assertions.expectElementToBeVisible(bnb);
         await WalletView.tapOnToken('BNB');
         await TokenOverview.tapSwapButton();
-        await Assertions.expectElementToBeVisible(
-          NetworkEducationModal.container,
-        );
-        await Assertions.expectElementToHaveText(
-          NetworkEducationModal.networkName,
-          BNB_NETWORK_NAME,
-        );
-        await NetworkEducationModal.tapGotItButton();
         await QuoteView.tapOnCancelButton();
+        await TokenOverview.tapBackButton();
+        await WalletView.tapTokenNetworkFilter();
+        await WalletView.tapTokenNetworkFilterCurrent();
+        const bnbCurrentNetwork = WalletView.tokenInWallet('BNB');
+        await Assertions.expectElementToBeVisible(bnbCurrentNetwork);
       },
     );
   });
@@ -153,7 +124,6 @@
           await WalletView.scrollToToken('AVAX', 'up');
         }
         await WalletView.tapOnToken('AVAX');
->>>>>>> 80584155
 
         await Assertions.expectElementToBeVisible(TokenOverview.container);
         await TokenOverview.tapChartPeriod1d();
