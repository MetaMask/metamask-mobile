import { SmokeNetworkAbstractions } from '../../../tags';
import WalletView from '../../../pages/wallet/WalletView';
import FixtureBuilder from '../../../fixtures/fixture-builder';
import {
  loadFixture,
  startFixtureServer,
  stopFixtureServer,
} from '../../../fixtures/fixture-helper';
import FixtureServer from '../../../fixtures/fixture-server';
import { getFixturesServerPort } from '../../../fixtures/utils';
import { loginToApp } from '../../../viewHelper';
import Assertions from '../../../utils/Assertions';
import TokenOverview from '../../../pages/wallet/TokenOverview';
import NetworkEducationModal from '../../../pages/Network/NetworkEducationModal';
import TestHelpers from '../../../helpers';
import SendView from '../../../pages/Send/SendView';
import QuoteView from '../../../pages/Bridge/QuoteView';

const fixtureServer = new FixtureServer();

const ETHEREUM_NAME = 'Ethereum';
const AVAX_NAME = 'AVAX';
const BNB_NAME = 'BNB';

describe(SmokeNetworkAbstractions('Import Tokens'), () => {
  beforeAll(async () => {
    await TestHelpers.reverseServerPort();
    const fixture = new FixtureBuilder().withPopularNetworks().build();
    await startFixtureServer(fixtureServer);
    await loadFixture(fixtureServer, { fixture });
    await TestHelpers.launchApp({
      launchArgs: { fixtureServerPort: `${getFixturesServerPort()}` },
    });
    await loginToApp();
  });

  afterAll(async () => {
    await stopFixtureServer(fixtureServer);
  });

  it('should display tokens across networks when all networks filter is toggled on', async () => {
    await WalletView.tapTokenNetworkFilter();
    await WalletView.tapTokenNetworkFilterAll();
    const eth = WalletView.tokenInWallet(ETHEREUM_NAME);
    await Assertions.checkIfVisible(eth);
    const avax = WalletView.tokenInWallet(AVAX_NAME);
    await Assertions.checkIfVisible(avax);
    await WalletView.scrollToToken(BNB_NAME);
    const bnb = WalletView.tokenInWallet(BNB_NAME);
    await Assertions.checkIfVisible(bnb);
  });

  it('should display tokens of current network when current networks filter is toggled on', async () => {
    await WalletView.tapTokenNetworkFilter();
    await WalletView.tapTokenNetworkFilterAll();
    await WalletView.tapTokenNetworkFilter();
    await WalletView.tapTokenNetworkFilterCurrent();
    const eth = WalletView.tokenInWallet(ETHEREUM_NAME);
    const avax = WalletView.tokenInWallet(AVAX_NAME);
    const bnb = WalletView.tokenInWallet(BNB_NAME);
    await Assertions.checkIfVisible(eth);
    await Assertions.checkIfNotVisible(avax);
    await Assertions.checkIfNotVisible(bnb);
  });

  it('should switch networks when clicking on send if an asset on a different network is selected', async () => {
    const AVAX_NETWORK_NAME = 'Avalanche C-Chain';
    await WalletView.tapTokenNetworkFilter();
    await WalletView.tapTokenNetworkFilterAll();
    const avax = WalletView.tokenInWallet('AVAX');
    await Assertions.checkIfVisible(avax);
    await WalletView.tapOnToken('AVAX');
    await Assertions.checkIfVisible(TokenOverview.sendButton);
    await TokenOverview.tapSendButton();
    await Assertions.checkIfVisible(NetworkEducationModal.container);
    await Assertions.checkIfElementToHaveText(
      NetworkEducationModal.networkName,
      AVAX_NETWORK_NAME,
    );
    await NetworkEducationModal.tapGotItButton();
  });

  it('should switch networks when clicking on swap if an asset on a different network is selected', async () => {
    await SendView.tapCancelButton();
    const BNB_NETWORK_NAME = 'BNB Smart Chain';
    await WalletView.tapTokenNetworkFilter();
    await WalletView.tapTokenNetworkFilterAll();
    await WalletView.scrollToToken('BNB');
    const bnb = WalletView.tokenInWallet('BNB');
    await Assertions.checkIfVisible(bnb);
    await WalletView.tapOnToken('BNB');
    await TestHelpers.delay(5000);
    await TokenOverview.tapSwapButton();
    await Assertions.checkIfVisible(NetworkEducationModal.container);
    await Assertions.checkIfElementToHaveText(
      NetworkEducationModal.networkName,
      BNB_NETWORK_NAME,
    );
    await NetworkEducationModal.tapGotItButton();
    await QuoteView.tapOnCancelButton();
  });

<<<<<<< HEAD

=======
  it('should switch networks when clicking on send if an asset on a different network is selected', async () => {
    const AVAX_NETWORK_NAME = 'Avalanche C-Chain';
    await WalletView.tapTokenNetworkFilter();
    await WalletView.tapTokenNetworkFilterAll();
    await WalletView.scrollToToken('AVAX', 'up');
    const avax = WalletView.tokenInWallet('AVAX');
    await Assertions.checkIfVisible(avax);
    await WalletView.tapOnToken('AVAX');
    await Assertions.checkIfVisible(TokenOverview.sendButton);
    await TokenOverview.tapSendButton();
    await Assertions.checkIfVisible(NetworkEducationModal.container);
    await Assertions.checkIfElementToHaveText(
      NetworkEducationModal.networkName,
      AVAX_NETWORK_NAME,
    );
    await NetworkEducationModal.tapGotItButton();
  });
>>>>>>> 0385ea0f

  it('should allows clicking into the asset details page of native token on another network', async () => {
    await TokenOverview.tapBackButton();

    await WalletView.tapTokenNetworkFilter();
    await WalletView.tapTokenNetworkFilterAll();
    await WalletView.tapOnToken('AVAX');

    await Assertions.checkIfVisible(TokenOverview.container);
    await TokenOverview.tapChartPeriod1d();
    await Assertions.checkIfVisible(TokenOverview.chartPeriod1d);
    await TokenOverview.tapChartPeriod1w();
    await Assertions.checkIfVisible(TokenOverview.chartPeriod1w);
    await TokenOverview.tapChartPeriod1m();
    await Assertions.checkIfVisible(TokenOverview.chartPeriod1m);
    await TokenOverview.tapChartPeriod3m();
    await Assertions.checkIfVisible(TokenOverview.chartPeriod3m);
    await TokenOverview.tapChartPeriod1y();
    await Assertions.checkIfVisible(TokenOverview.chartPeriod1y);
    await TokenOverview.tapChartPeriod3y();
    await Assertions.checkIfVisible(TokenOverview.chartPeriod3y);

    await TokenOverview.scrollOnScreen();
    await Assertions.checkIfVisible(TokenOverview.receiveButton);
    await Assertions.checkIfVisible(TokenOverview.sendButton);
  });
});<|MERGE_RESOLUTION|>--- conflicted
+++ resolved
@@ -100,27 +100,6 @@
     await QuoteView.tapOnCancelButton();
   });
 
-<<<<<<< HEAD
-
-=======
-  it('should switch networks when clicking on send if an asset on a different network is selected', async () => {
-    const AVAX_NETWORK_NAME = 'Avalanche C-Chain';
-    await WalletView.tapTokenNetworkFilter();
-    await WalletView.tapTokenNetworkFilterAll();
-    await WalletView.scrollToToken('AVAX', 'up');
-    const avax = WalletView.tokenInWallet('AVAX');
-    await Assertions.checkIfVisible(avax);
-    await WalletView.tapOnToken('AVAX');
-    await Assertions.checkIfVisible(TokenOverview.sendButton);
-    await TokenOverview.tapSendButton();
-    await Assertions.checkIfVisible(NetworkEducationModal.container);
-    await Assertions.checkIfElementToHaveText(
-      NetworkEducationModal.networkName,
-      AVAX_NETWORK_NAME,
-    );
-    await NetworkEducationModal.tapGotItButton();
-  });
->>>>>>> 0385ea0f
 
   it('should allows clicking into the asset details page of native token on another network', async () => {
     await TokenOverview.tapBackButton();
