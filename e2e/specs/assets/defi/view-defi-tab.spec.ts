--- conflicted
+++ resolved
@@ -5,10 +5,6 @@
 import { withFixtures } from '../../../framework/fixtures/FixtureHelper';
 import { WalletViewSelectorsText } from '../../../selectors/wallet/WalletView.selectors';
 import { loginToApp } from '../../../viewHelper';
-<<<<<<< HEAD
-import { setupMockRequest } from '../../../api-mocking/mockHelpers';
-import { Mockttp } from 'mockttp';
-=======
 import { setupMockRequest } from '../../../api-mocking/helpers/mockHelpers';
 import { Mockttp } from 'mockttp';
 import {
@@ -16,7 +12,6 @@
   defiPositionsWithData,
   defiPositionsWithNoData,
 } from '../../../api-mocking/mock-responses/defi-api-mocks';
->>>>>>> 72548a9d
 
 describe(RegressionNetworkAbstractions('View DeFi tab'), () => {
   it('open the DeFi tab with an address that has no positions', async () => {
@@ -25,12 +20,7 @@
         fixture: new FixtureBuilder().build(),
         restartDevice: true,
         testSpecificMock: async (mockServer: Mockttp) => {
-<<<<<<< HEAD
-          const { urlEndpoint, response } =
-            mockEvents.GET.defiPositionsWithNoData;
-=======
           const { urlEndpoint, response } = defiPositionsWithNoData;
->>>>>>> 72548a9d
           await setupMockRequest(mockServer, {
             requestMethod: 'GET',
             url: urlEndpoint,
@@ -65,11 +55,7 @@
         fixture: new FixtureBuilder().build(),
         restartDevice: true,
         testSpecificMock: async (mockServer: Mockttp) => {
-<<<<<<< HEAD
-          const { urlEndpoint, response } = mockEvents.GET.defiPositionsError;
-=======
           const { urlEndpoint, response } = defiPositionsError;
->>>>>>> 72548a9d
           await setupMockRequest(mockServer, {
             requestMethod: 'GET',
             url: urlEndpoint,
@@ -108,12 +94,7 @@
         fixture: new FixtureBuilder().withPopularNetworks().build(),
         restartDevice: true,
         testSpecificMock: async (mockServer: Mockttp) => {
-<<<<<<< HEAD
-          const { urlEndpoint, response } =
-            mockEvents.GET.defiPositionsWithData;
-=======
           const { urlEndpoint, response } = defiPositionsWithData;
->>>>>>> 72548a9d
           await setupMockRequest(mockServer, {
             requestMethod: 'GET',
             url: urlEndpoint,
