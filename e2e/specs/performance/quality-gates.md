--- conflicted
+++ resolved
@@ -24,17 +24,10 @@
 
 **Configuration**: Multiple accounts, popular networks, profile syncing enabled
 
-<<<<<<< HEAD
-| Platform    | Total Max Time | Notes             |
-| ----------- | -------------- | ----------------- |
-| **Android** | 5000ms         | 5 seconds maximum |
-| **iOS**     | 5000ms         | 5 seconds maximum |
-=======
 | Platform    | Total Max Time | Notes               |
 | ----------- | -------------- | ------------------- |
 | **Android** | 5900ms         | 5.9 seconds maximum |
 | **iOS**     | 4000ms         | 4 seconds maximum   |
->>>>>>> 10a3bc3a
 
 ---
 
@@ -42,17 +35,10 @@
 
 **Configuration**: Multiple accounts, popular networks, 10 tokens for stress testing
 
-<<<<<<< HEAD
-| Platform    | Total Max Time | Notes             |
-| ----------- | -------------- | ----------------- |
-| **Android** | 5000ms         | 5 seconds maximum |
-| **iOS**     | 5000ms         | 5 seconds maximum |
-=======
 | Platform    | Total Max Time | Notes               |
 | ----------- | -------------- | ------------------- |
 | **Android** | 4200ms         | 4.2 seconds maximum |
 | **iOS**     | 4200ms         | 4.2 seconds maximum |
->>>>>>> 10a3bc3a
 
 ---
 
@@ -60,17 +46,10 @@
 
 **Configuration**: Minimal accounts, default network, 2 tokens (baseline measurement)
 
-<<<<<<< HEAD
-| Platform    | Total Max Time | Notes              |
-| ----------- | -------------- | ------------------ |
-| **Android** | 45,000ms       | 45 seconds maximum |
-| **iOS**     | 15,000ms       | 15 seconds maximum |
-=======
 | Platform    | Total Max Time | Notes               |
 | ----------- | -------------- | ------------------- |
 | **Android** | 3800ms         | 3.8 seconds maximum |
 | **iOS**     | 3800ms         | 3.8 seconds maximum |
->>>>>>> 10a3bc3a
 
 ---
 
