'use strict';
import TestHelpers from '../../helpers';
import { Regression } from '../../tags';
import OnboardingView from '../../pages/Onboarding/OnboardingView';
import ProtectYourWalletView from '../../pages/Onboarding/ProtectYourWalletView';
import CreatePasswordView from '../../pages/Onboarding/CreatePasswordView';
import WalletView from '../../pages/WalletView';
import Browser from '../../pages/Browser/BrowserView';
import SettingsView from '../../pages/Settings/SettingsView';
import TabBarComponent from '../../pages/TabBarComponent';
import SkipAccountSecurityModal from '../../pages/modals/SkipAccountSecurityModal';
import ConnectedAccountsModal from '../../pages/modals/ConnectedAccountsModal';
import DeleteWalletModal from '../../pages/modals/DeleteWalletModal';
import LoginView from '../../pages/LoginView';
import NetworkListModal from '../../pages/modals/NetworkListModal';
import { loginToApp } from '../../viewHelper';
import FixtureBuilder from '../../fixtures/fixture-builder';
import { withFixtures } from '../../fixtures/fixture-helper';
import MetaMetricsOptIn from '../../pages/Onboarding/MetaMetricsOptInView';
import ProtectYourWalletModal from '../../pages/modals/ProtectYourWalletModal';
import OnboardingSuccessView from '../../pages/Onboarding/OnboardingSuccessView';
import Assertions from '../../utils/Assertions';
import CommonView from '../../pages/CommonView';

const PASSWORD = '12345678';

describe(
  Regression('Permission System: Deleting wallet after connecting to a dapp'),
  () => {
    beforeAll(async () => {
      jest.setTimeout(150000);
      await TestHelpers.reverseServerPort();
    });

    it('should no longer be connected to the dapp after deleting and creating a new wallet', async () => {
      await withFixtures(
        {
          dapp: true,
          fixture: new FixtureBuilder()
            .withPermissionControllerConnectedToTestDapp()
            .build(),
          restartDevice: true,
        },
        async () => {
          await loginToApp();

          //validate connection to test dapp
          await TabBarComponent.tapBrowser();
          await Assertions.checkIfVisible(Browser.browserScreenID);
          await Browser.navigateToTestDApp();
          await Browser.tapNetworkAvatarButtonOnBrowser();
          await Assertions.checkIfVisible(ConnectedAccountsModal.title);
          await ConnectedAccountsModal.scrollToBottomOfModal();
<<<<<<< HEAD
          await Assertions.checkIfNotVisible(ConnectedAccountsModal.title);
=======
          await TestHelpers.delay(2000);
>>>>>>> 840bf38c

          //go to settings then security & privacy
          await TabBarComponent.tapSettings();
          await SettingsView.tapLock();
          await SettingsView.tapYesAlertButton();
          await LoginView.isVisible();

          // should tap reset wallet button
          await LoginView.tapResetWalletButton();

          await Assertions.checkIfVisible(DeleteWalletModal.container);

          //Delete wallet
          await DeleteWalletModal.tapIUnderstandButton();
          await DeleteWalletModal.typeDeleteInInputBox();
          await DeleteWalletModal.tapDeleteMyWalletButton();
          await TestHelpers.delay(2000);
          await Assertions.checkIfVisible(OnboardingView.container);
          await Assertions.checkIfVisible(await CommonView.toast);
          await Assertions.checkIfNotVisible(await CommonView.toast);
          await OnboardingView.tapCreateWallet();

          //Create new wallet
          await Assertions.checkIfVisible(MetaMetricsOptIn.container);
          await MetaMetricsOptIn.tapAgreeButton();
          await Assertions.checkIfVisible(CreatePasswordView.container);
          await CreatePasswordView.enterPassword(PASSWORD);
          await CreatePasswordView.reEnterPassword(PASSWORD);
          await CreatePasswordView.tapIUnderstandCheckBox();
          await CreatePasswordView.tapCreatePasswordButton();
          await Assertions.checkIfVisible(ProtectYourWalletView.container);
          await ProtectYourWalletView.tapOnRemindMeLaterButton();
          await SkipAccountSecurityModal.tapIUnderstandCheckBox();
          await SkipAccountSecurityModal.tapSkipButton();
          await OnboardingSuccessView.tapDone();
          await WalletView.isVisible();
          await ProtectYourWalletModal.tapRemindMeLaterButton();
          await SkipAccountSecurityModal.tapIUnderstandCheckBox();
          await SkipAccountSecurityModal.tapSkipButton();

          //should no longer be connected to the  dapp
          await TabBarComponent.tapBrowser();
          await Assertions.checkIfVisible(Browser.browserScreenID);
          await Browser.tapNetworkAvatarButtonOnBrowser();
          await Assertions.checkIfNotVisible(ConnectedAccountsModal.title);
          await Assertions.checkIfVisible(NetworkListModal.testNetToggle);
        },
      );
    });
  },
);<|MERGE_RESOLUTION|>--- conflicted
+++ resolved
@@ -51,11 +51,7 @@
           await Browser.tapNetworkAvatarButtonOnBrowser();
           await Assertions.checkIfVisible(ConnectedAccountsModal.title);
           await ConnectedAccountsModal.scrollToBottomOfModal();
-<<<<<<< HEAD
-          await Assertions.checkIfNotVisible(ConnectedAccountsModal.title);
-=======
           await TestHelpers.delay(2000);
->>>>>>> 840bf38c
 
           //go to settings then security & privacy
           await TabBarComponent.tapSettings();
