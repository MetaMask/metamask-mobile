'use strict';
import Browser from '../../../pages/Browser/BrowserView';
import TabBarComponent from '../../../pages/TabBarComponent';
import { loginToApp } from '../../../viewHelper';
import SigningModal from '../../../pages/modals/SigningModal';
import TestDApp from '../../../pages/Browser/TestDApp';
import FixtureBuilder from '../../../fixtures/fixture-builder';
import {
  withFixtures,
  defaultGanacheOptions,
} from '../../../fixtures/fixture-helper';
import { SmokeConfirmations } from '../../../tags';
import TestHelpers from '../../../helpers';
import Assertions from '../../../utils/Assertions';

describe(SmokeConfirmations('Eth Sign'), () => {
  beforeAll(async () => {
    jest.setTimeout(2500000);
    await TestHelpers.reverseServerPort();
  });

  it('should sign eth_sign message', async () => {
    await withFixtures(
      {
        dapp: true,
        fixture: new FixtureBuilder()
          .withGanacheNetwork()
          .withPreferencesController({
            disabledRpcMethodPreferences: {
              eth_sign: true,
            },
          })
          .withPermissionControllerConnectedToTestDapp()
          .build(),
        restartDevice: true,
        ganacheOptions: defaultGanacheOptions,
      },
      async () => {
        await loginToApp();

        await TabBarComponent.tapBrowser();
        await Browser.navigateToTestDApp();

<<<<<<< HEAD
        await TestHelpers.retry(MAX_ATTEMPTS, async () => {
          await TestDApp.tapEthSignButton();
          await Assertions.checkIfVisible(SigningModal.ethRequest);
          await SigningModal.tapCancelButton();

          await Assertions.checkIfNotVisible(SigningModal.ethRequest);
          await Assertions.checkIfNotVisible(SigningModal.personalRequest);
          await Assertions.checkIfNotVisible(SigningModal.typedRequest);

          await TestDApp.tapEthSignButton();
          await Assertions.checkIfVisible(SigningModal.ethRequest);
          await SigningModal.tapSignButton();
          await Assertions.checkIfNotVisible(SigningModal.typedRequest);
          await Assertions.checkIfNotVisible(SigningModal.ethRequest);
          await Assertions.checkIfNotVisible(SigningModal.personalRequest);
        });
=======
        await TestDApp.tapEthSignButton();

        await SigningModal.isEthRequestVisible();
        await SigningModal.tapCancelButton();
        await SigningModal.isNotVisible();

        await TestDApp.tapEthSignButton();

        await SigningModal.isEthRequestVisible();
        await SigningModal.tapSignButton();
        await SigningModal.isNotVisible();
>>>>>>> 9d977a7e
      },
    );
  });
});<|MERGE_RESOLUTION|>--- conflicted
+++ resolved
@@ -41,36 +41,21 @@
         await TabBarComponent.tapBrowser();
         await Browser.navigateToTestDApp();
 
-<<<<<<< HEAD
-        await TestHelpers.retry(MAX_ATTEMPTS, async () => {
-          await TestDApp.tapEthSignButton();
-          await Assertions.checkIfVisible(SigningModal.ethRequest);
-          await SigningModal.tapCancelButton();
-
-          await Assertions.checkIfNotVisible(SigningModal.ethRequest);
-          await Assertions.checkIfNotVisible(SigningModal.personalRequest);
-          await Assertions.checkIfNotVisible(SigningModal.typedRequest);
-
-          await TestDApp.tapEthSignButton();
-          await Assertions.checkIfVisible(SigningModal.ethRequest);
-          await SigningModal.tapSignButton();
-          await Assertions.checkIfNotVisible(SigningModal.typedRequest);
-          await Assertions.checkIfNotVisible(SigningModal.ethRequest);
-          await Assertions.checkIfNotVisible(SigningModal.personalRequest);
-        });
-=======
         await TestDApp.tapEthSignButton();
 
-        await SigningModal.isEthRequestVisible();
+        await Assertions.checkIfVisible(SigningModal.ethRequest);
         await SigningModal.tapCancelButton();
-        await SigningModal.isNotVisible();
+        await Assertions.checkIfNotVisible(SigningModal.ethRequest);
+        await Assertions.checkIfNotVisible(SigningModal.personalRequest);
+        await Assertions.checkIfNotVisible(SigningModal.typedRequest);
 
         await TestDApp.tapEthSignButton();
 
-        await SigningModal.isEthRequestVisible();
+        await Assertions.checkIfVisible(SigningModal.ethRequest);
         await SigningModal.tapSignButton();
-        await SigningModal.isNotVisible();
->>>>>>> 9d977a7e
+        await Assertions.checkIfNotVisible(SigningModal.typedRequest);
+        await Assertions.checkIfNotVisible(SigningModal.ethRequest);
+        await Assertions.checkIfNotVisible(SigningModal.personalRequest);
       },
     );
   });
