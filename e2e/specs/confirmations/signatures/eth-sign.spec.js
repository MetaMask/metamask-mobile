--- conflicted
+++ resolved
@@ -40,20 +40,6 @@
         await TabBarComponent.tapBrowser();
         await Browser.navigateToTestDApp();
 
-<<<<<<< HEAD
-        await TestHelpers.retry(MAX_ATTEMPTS, async () => {
-          await TestDApp.tapEthSignButton();
-          await SigningModal.isEthRequestVisible();
-          await SigningModal.tapCancelButton();
-
-          await SigningModal.isNotVisible();
-
-          await TestDApp.tapEthSignButton();
-          await SigningModal.isEthRequestVisible();
-          await SigningModal.tapSignButton();
-          await SigningModal.isNotVisible();
-        });
-=======
         await TestDApp.tapEthSignButton();
 
         await SigningModal.isEthRequestVisible();
@@ -65,7 +51,6 @@
         await SigningModal.isEthRequestVisible();
         await SigningModal.tapSignButton();
         await SigningModal.isNotVisible();
->>>>>>> 840bf38c
       },
     );
   });
