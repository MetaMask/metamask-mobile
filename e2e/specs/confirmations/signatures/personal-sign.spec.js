'use strict';
import Browser from '../../../pages/Browser/BrowserView';
import TabBarComponent from '../../../pages/TabBarComponent';
import { loginToApp } from '../../../viewHelper';
import SigningModal from '../../../pages/modals/SigningModal';
import TestDApp from '../../../pages/Browser/TestDApp';
import FixtureBuilder from '../../../fixtures/fixture-builder';
import {
  withFixtures,
  defaultGanacheOptions,
} from '../../../fixtures/fixture-helper';
import { SmokeConfirmations } from '../../../tags';
import TestHelpers from '../../../helpers';

describe(SmokeConfirmations('Personal Sign'), () => {
  beforeAll(async () => {
    jest.setTimeout(2500000);
    await TestHelpers.reverseServerPort();
  });

  it('should sign personal message', async () => {
    await withFixtures(
      {
        dapp: true,
        fixture: new FixtureBuilder()
          .withGanacheNetwork()
          .withPermissionControllerConnectedToTestDapp()
          .build(),
        restartDevice: true,
        ganacheOptions: defaultGanacheOptions,
      },
      async () => {
        await loginToApp();

        await TabBarComponent.tapBrowser();
        await Browser.navigateToTestDApp();

<<<<<<< HEAD
        await TestHelpers.retry(MAX_ATTEMPTS, async () => {
          await TestDApp.tapPersonalSignButton();
          await SigningModal.isPersonalRequestVisible();
          await SigningModal.tapCancelButton();
          await SigningModal.isNotVisible();

          await TestDApp.tapPersonalSignButton();
          await SigningModal.isPersonalRequestVisible();
          await SigningModal.tapSignButton();

          await SigningModal.isNotVisible();
        });
=======
        await TestDApp.tapPersonalSignButton();
        await SigningModal.isPersonalRequestVisible();
        await SigningModal.tapCancelButton();
        await SigningModal.isNotVisible();

        await TestDApp.tapPersonalSignButton();
        await SigningModal.isPersonalRequestVisible();
        await SigningModal.tapSignButton();
        await SigningModal.isNotVisible();
>>>>>>> 840bf38c
      },
    );
  });
});<|MERGE_RESOLUTION|>--- conflicted
+++ resolved
@@ -35,20 +35,6 @@
         await TabBarComponent.tapBrowser();
         await Browser.navigateToTestDApp();
 
-<<<<<<< HEAD
-        await TestHelpers.retry(MAX_ATTEMPTS, async () => {
-          await TestDApp.tapPersonalSignButton();
-          await SigningModal.isPersonalRequestVisible();
-          await SigningModal.tapCancelButton();
-          await SigningModal.isNotVisible();
-
-          await TestDApp.tapPersonalSignButton();
-          await SigningModal.isPersonalRequestVisible();
-          await SigningModal.tapSignButton();
-
-          await SigningModal.isNotVisible();
-        });
-=======
         await TestDApp.tapPersonalSignButton();
         await SigningModal.isPersonalRequestVisible();
         await SigningModal.tapCancelButton();
@@ -58,7 +44,6 @@
         await SigningModal.isPersonalRequestVisible();
         await SigningModal.tapSignButton();
         await SigningModal.isNotVisible();
->>>>>>> 840bf38c
       },
     );
   });
