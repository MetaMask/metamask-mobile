'use strict';
import Browser from '../../../pages/Browser/BrowserView';
import TabBarComponent from '../../../pages/TabBarComponent';
import { loginToApp } from '../../../viewHelper';
import SigningModal from '../../../pages/modals/SigningModal';
import TestDApp from '../../../pages/Browser/TestDApp';
import FixtureBuilder from '../../../fixtures/fixture-builder';
import {
  withFixtures,
  defaultGanacheOptions,
} from '../../../fixtures/fixture-helper';
import { SmokeConfirmations } from '../../../tags';
import TestHelpers from '../../../helpers';

describe(SmokeConfirmations('Typed Sign'), () => {
  beforeAll(async () => {
    jest.setTimeout(2500000);
    await TestHelpers.reverseServerPort();
  });

  it('should sign typed message', async () => {
    await withFixtures(
      {
        dapp: true,
        fixture: new FixtureBuilder()
          .withGanacheNetwork()
          .withPermissionControllerConnectedToTestDapp()
          .build(),
        restartDevice: true,
        ganacheOptions: defaultGanacheOptions,
      },
      async () => {
        await loginToApp();

        await TabBarComponent.tapBrowser();
        await Browser.navigateToTestDApp();

<<<<<<< HEAD
        await TestHelpers.retry(MAX_ATTEMPTS, async () => {
          await TestDApp.tapTypedSignButton();
          await SigningModal.isTypedRequestVisible();
          await SigningModal.tapCancelButton();

          await SigningModal.isNotVisible();

          await TestDApp.tapTypedSignButton();
          await SigningModal.isTypedRequestVisible();
          await SigningModal.tapSignButton();

          await SigningModal.isNotVisible();
        });
=======
        await TestDApp.tapTypedSignButton();
        await SigningModal.isTypedRequestVisible();
        await SigningModal.tapCancelButton();
        await SigningModal.isNotVisible();
        await TestDApp.tapTypedSignButton();

        await SigningModal.tapSignButton();
        await SigningModal.isNotVisible();
>>>>>>> 840bf38c
      },
    );
  });
});<|MERGE_RESOLUTION|>--- conflicted
+++ resolved
@@ -35,21 +35,6 @@
         await TabBarComponent.tapBrowser();
         await Browser.navigateToTestDApp();
 
-<<<<<<< HEAD
-        await TestHelpers.retry(MAX_ATTEMPTS, async () => {
-          await TestDApp.tapTypedSignButton();
-          await SigningModal.isTypedRequestVisible();
-          await SigningModal.tapCancelButton();
-
-          await SigningModal.isNotVisible();
-
-          await TestDApp.tapTypedSignButton();
-          await SigningModal.isTypedRequestVisible();
-          await SigningModal.tapSignButton();
-
-          await SigningModal.isNotVisible();
-        });
-=======
         await TestDApp.tapTypedSignButton();
         await SigningModal.isTypedRequestVisible();
         await SigningModal.tapCancelButton();
@@ -58,7 +43,6 @@
 
         await SigningModal.tapSignButton();
         await SigningModal.isNotVisible();
->>>>>>> 840bf38c
       },
     );
   });
