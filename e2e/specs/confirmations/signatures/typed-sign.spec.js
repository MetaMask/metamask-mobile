--- conflicted
+++ resolved
@@ -36,34 +36,19 @@
         await TabBarComponent.tapBrowser();
         await Browser.navigateToTestDApp();
 
-<<<<<<< HEAD
-        await TestHelpers.retry(MAX_ATTEMPTS, async () => {
-          await TestDApp.tapTypedSignButton();
-          await Assertions.checkIfVisible(SigningModal.typedRequest);
-          await SigningModal.tapCancelButton();
+        await TestDApp.tapTypedSignButton();
+        await Assertions.checkIfVisible(SigningModal.typedRequest);
+        await SigningModal.tapCancelButton();
+        await Assertions.checkIfNotVisible(SigningModal.typedRequest);
+        await Assertions.checkIfNotVisible(SigningModal.ethRequest);
+        await Assertions.checkIfNotVisible(SigningModal.personalRequest);
 
-          await Assertions.checkIfNotVisible(SigningModal.typedRequest);
-          await Assertions.checkIfNotVisible(SigningModal.ethRequest);
-          await Assertions.checkIfNotVisible(SigningModal.personalRequest);
-
-          await TestDApp.tapTypedSignButton();
-          await Assertions.checkIfVisible(SigningModal.typedRequest);
-          await SigningModal.tapSignButton();
-
-          await Assertions.checkIfNotVisible(SigningModal.typedRequest);
-          await Assertions.checkIfNotVisible(SigningModal.ethRequest);
-          await Assertions.checkIfNotVisible(SigningModal.personalRequest);
-        });
-=======
         await TestDApp.tapTypedSignButton();
-        await SigningModal.isTypedRequestVisible();
-        await SigningModal.tapCancelButton();
-        await SigningModal.isNotVisible();
-        await TestDApp.tapTypedSignButton();
-
+        await Assertions.checkIfVisible(SigningModal.typedRequest);
         await SigningModal.tapSignButton();
-        await SigningModal.isNotVisible();
->>>>>>> 9d977a7e
+        await Assertions.checkIfNotVisible(SigningModal.typedRequest);
+        await Assertions.checkIfNotVisible(SigningModal.ethRequest);
+        await Assertions.checkIfNotVisible(SigningModal.personalRequest);
       },
     );
   });
