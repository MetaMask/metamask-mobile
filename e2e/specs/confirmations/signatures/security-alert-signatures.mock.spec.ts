--- conflicted
+++ resolved
@@ -11,15 +11,12 @@
 import { withFixtures } from '../../../framework/fixtures/FixtureHelper';
 import { buildPermissions } from '../../../framework/fixtures/FixtureUtils';
 import { DappVariants } from '../../../framework/Constants';
-<<<<<<< HEAD
 import { getLocalTestDappUrl } from '../../../fixtures/utils';
-=======
 import { Mockttp } from 'mockttp';
 import {
   setupMockRequest,
   setupMockPostRequest,
 } from '../../../api-mocking/mockHelpers';
->>>>>>> 40fe46a0
 
 const typedSignRequestBody = {
   method: 'eth_signTypedData',
@@ -30,7 +27,7 @@
     ],
     '0x76cf1CdD1fcC252442b50D6e97207228aA4aefC3',
   ],
-  origin: 'localhost',
+  origin: getLocalTestDappUrl(),
 };
 
 describe(SmokeConfirmationsRedesigned('Security Alert API - Signature'), () => {
@@ -67,21 +64,6 @@
     );
   };
 
-<<<<<<< HEAD
-  const typedSignRequestBody = {
-    method: 'eth_signTypedData',
-    params: [
-      [
-        { type: 'string', name: 'Message', value: 'Hi, Alice!' },
-        { type: 'uint32', name: 'A number', value: '1337' },
-      ],
-      '0x76cf1CdD1fcC252442b50D6e97207228aA4aefC3',
-    ],
-    origin: getLocalTestDappUrl(),
-  };
-
-=======
->>>>>>> 40fe46a0
   it('should sign typed message', async () => {
     const testSpecificMock = async (mockServer: Mockttp) => {
       const { urlEndpoint, response } =
