'use strict';

import { Smoke } from '../../tags';
import TestHelpers from '../../helpers';
import AmountView from '../../pages/AmountView';
import SendView from '../../pages/SendView';
import TransactionConfirmationView from '../../pages/TransactionConfirmView';
import { loginToApp } from '../../viewHelper';
import FixtureBuilder from '../../fixtures/fixture-builder';
import {
  withFixtures,
  defaultGanacheOptions,
} from '../../fixtures/fixture-helper';
import TabBarComponent from '../../pages/TabBarComponent';
import WalletActionsModal from '../../pages/modals/WalletActionsModal';

const MYTH_ADDRESS = '0x1FDb169Ef12954F20A15852980e1F0C122BfC1D6';

<<<<<<< HEAD
describe(Smoke('Send ETH Tests'), () => {
=======
describe(Regression('Send ETH Tests'), () => {
  let ganache;
>>>>>>> a274ebe6
  beforeAll(async () => {
    jest.setTimeout(2500000);
    if (device.getPlatform() === 'android') {
      await device.reverseTcpPort('8545'); // ganache
    }
  });

  afterEach(async () => {
    await ganache.quit();
    await TestHelpers.delay(3000);
  });

  it('should send ETH to an EOA', async () => {
    await withFixtures(
      {
        fixture: new FixtureBuilder().withGanacheNetwork().build(),
        restartDevice: true,
        ganacheOptions: defaultGanacheOptions,
      },
      async ({ ganacheServer }) => {
        ganache = ganacheServer;
        await loginToApp();

        await TabBarComponent.tapActions();
        await WalletActionsModal.tapSendButton();
        // Make sure view with my accounts visible
        await SendView.isMyAccountsVisisble();

        await SendView.inputAddress(MYTH_ADDRESS);
        await SendView.noEthWarningMessageIsVisible();
        await SendView.tapNextButton();
        // Check that we are on the amount view
        await AmountView.isVisible();

        await AmountView.typeInTransactionAmount('0.004');
        await TestHelpers.delay(2500);

        await AmountView.tapCurrencySwitch();
        await TestHelpers.delay(2500); // android is running a bit quicker and it is having a hard time asserting that the text is visible.
        await AmountView.isTransactionAmountConversionValueCorrect('0.004 ETH');
        await TestHelpers.delay(4000);
        await AmountView.tapCurrencySwitch();
        await TestHelpers.delay(2500);

        await AmountView.isTransactionAmountCorrect('0.004');

        // Type in a non numeric value
        await AmountView.typeInTransactionAmount('0xA');
        // Click next and check that error is shown
        await TestHelpers.delay(3000);
        await AmountView.tapNextButton();
        await AmountView.isAmountErrorVisible();
        // Type in a negative value
        await AmountView.typeInTransactionAmount('-10');
        // Click next and check that error is shown
        await AmountView.tapNextButton();
        await AmountView.isAmountErrorVisible();
        // Input acceptable value
        await AmountView.typeInTransactionAmount('0.00001');
        await AmountView.tapNextButton();

        // Check that we are on the confirm view
        await TransactionConfirmationView.isVisible();

        await TestHelpers.delay(2000);

        // Check that the amount is correct
        await TransactionConfirmationView.isTransactionTotalCorrect(
          '0.00001 ETH',
        );
        // Tap on the Send CTA
        await TransactionConfirmationView.tapConfirmButton();
        // Check that we are on the wallet screen
        //await WalletView.isVisible();
      },
    );
  });
});<|MERGE_RESOLUTION|>--- conflicted
+++ resolved
@@ -16,12 +16,9 @@
 
 const MYTH_ADDRESS = '0x1FDb169Ef12954F20A15852980e1F0C122BfC1D6';
 
-<<<<<<< HEAD
+
 describe(Smoke('Send ETH Tests'), () => {
-=======
-describe(Regression('Send ETH Tests'), () => {
   let ganache;
->>>>>>> a274ebe6
   beforeAll(async () => {
     jest.setTimeout(2500000);
     if (device.getPlatform() === 'android') {
