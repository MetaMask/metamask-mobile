--- conflicted
+++ resolved
@@ -85,13 +85,7 @@
     await TestHelpers.delay(2000);
 
     // Check that the amount is correct
-<<<<<<< HEAD
     await TransactionConfirmationView.isTransactionTotalCorrect('0.00001 ETH');
-=======
-    await TransactionConfirmationView.isTransactionTotalCorrect(
-      '0.00001 GoerliETH',
-    );
->>>>>>> f4ee86d4
     // Tap on the Send CTA
     await TransactionConfirmationView.tapConfirmButton();
     // Check that we are on the wallet screen
