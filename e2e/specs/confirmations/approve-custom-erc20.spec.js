--- conflicted
+++ resolved
@@ -32,11 +32,7 @@
         mockEvents.GET.suggestedGasFeesApiGanache
       ],
     };
-<<<<<<< HEAD
-    
-=======
 
->>>>>>> 733bad1a
     await withFixtures(
       {
         dapp: true,
