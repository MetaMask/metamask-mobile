--- conflicted
+++ resolved
@@ -16,12 +16,9 @@
 
 const VALID_ADDRESS = '0xebe6CcB6B55e1d094d9c58980Bc10Fed69932cAb';
 
-<<<<<<< HEAD
 describe(Confirmations('Advanced Gas Fees and Priority Tests'), () => {
-=======
-describe(Smoke('Advanced Gas Fees and Priority Tests'), () => {
   let ganache;
->>>>>>> 84642e25
+
   beforeAll(async () => {
     jest.setTimeout(170000);
     if (device.getPlatform() === 'android') {
