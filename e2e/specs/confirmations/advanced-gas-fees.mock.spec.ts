import { RegressionConfirmations } from '../../tags';
import WalletView from '../../pages/wallet/WalletView';
import AmountView from '../../pages/Send/AmountView';
import ActivitiesView from '../../pages/Transactions/ActivitiesView';
import SendView from '../../pages/Send/SendView';
import TransactionConfirmationView from '../../pages/Send/TransactionConfirmView';
import { loginToApp } from '../../viewHelper';
import FixtureBuilder from '../../framework/fixtures/FixtureBuilder';
import { withFixtures } from '../../framework/fixtures/FixtureHelper';
import Assertions from '../../framework/Assertions';
<<<<<<< HEAD
import { mockEvents } from '../../api-mocking/mock-config/mock-events';
import { Mockttp } from 'mockttp';
import { setupMockRequest } from '../../api-mocking/mockHelpers';

const VALID_ADDRESS = '0xebe6CcB6B55e1d094d9c58980Bc10Fed69932cAb';
const testSpecificMock = async (mockServer: Mockttp) => {
  const { urlEndpoint, response } =
    mockEvents.GET.remoteFeatureFlagsOldConfirmations;
  const { urlEndpoint: gasUrlEndpoint, response: gasResponse } =
    mockEvents.GET.suggestedGasFeesApiGanache;
  await setupMockRequest(mockServer, {
    requestMethod: 'GET',
    url: urlEndpoint,
    response,
    responseCode: 200,
  });
  await setupMockRequest(mockServer, {
    requestMethod: 'GET',
    url: gasUrlEndpoint,
    response: gasResponse,
    responseCode: 200,
  });
=======
import { Mockttp } from 'mockttp';
import { oldConfirmationsRemoteFeatureFlags } from '../../api-mocking/mock-responses/feature-flags-mocks';
import { setupRemoteFeatureFlagsMock } from '../../api-mocking/helpers/remoteFeatureFlagsHelper';

const VALID_ADDRESS = '0xebe6CcB6B55e1d094d9c58980Bc10Fed69932cAb';
const testSpecificMock = async (mockServer: Mockttp) => {
  await setupRemoteFeatureFlagsMock(
    mockServer,
    Object.assign({}, ...oldConfirmationsRemoteFeatureFlags),
  );
>>>>>>> 72548a9d
};

describe(
  RegressionConfirmations('Advanced Gas Fees and Priority Tests'),
  () => {
    it('should edit priority gas settings and send ETH', async () => {
      await withFixtures(
        {
          fixture: new FixtureBuilder().withGanacheNetwork().build(),
          restartDevice: true,
          testSpecificMock,
        },
        async () => {
          await loginToApp();

          // Check that we are on the wallet screen
          await Assertions.expectElementToBeVisible(WalletView.container);

          //Tap send Icon
          await WalletView.tapWalletSendButton();

          await SendView.inputAddress(VALID_ADDRESS);
          await SendView.tapNextButton();
          // Check that we are on the amount view
          await Assertions.expectElementToBeVisible(AmountView.title);

          // Input acceptable value
          await AmountView.typeInTransactionAmount('0.00004');
          await AmountView.tapNextButton();

          // Check that we are on the confirm view
          await Assertions.expectElementToBeVisible(
            TransactionConfirmationView.transactionViewContainer,
          );

          // Check different gas options
          await TransactionConfirmationView.tapEstimatedGasLink();
          await Assertions.expectElementToBeVisible(
            TransactionConfirmationView.editPriorityFeeSheetContainer,
          );
          await TransactionConfirmationView.tapLowPriorityGasOption();
          await TransactionConfirmationView.tapAdvancedOptionsPriorityGasOption();
          await TransactionConfirmationView.tapMarketPriorityGasOption();
<<<<<<< HEAD
          await Assertions.expectTextDisplayed('1.5');
          await TransactionConfirmationView.tapAggressivePriorityGasOption();
          await Assertions.expectTextDisplayed('2');
=======
          await Assertions.expectTextDisplayed('2');
          await TransactionConfirmationView.tapAggressivePriorityGasOption();
          await Assertions.expectTextDisplayed('3');
>>>>>>> 72548a9d

          await TransactionConfirmationView.tapAdvancedOptionsPriorityGasOption();
          await TransactionConfirmationView.tapMaxPriorityFeeSaveButton();
          await Assertions.expectElementToBeVisible(
            TransactionConfirmationView.transactionViewContainer,
          );
          // Tap on the send button
          await TransactionConfirmationView.tapConfirmButton();

          // Check that we are on the Activities View
          await Assertions.expectElementToBeVisible(ActivitiesView.container);
        },
      );
    });
  },
);<|MERGE_RESOLUTION|>--- conflicted
+++ resolved
@@ -8,30 +8,6 @@
 import FixtureBuilder from '../../framework/fixtures/FixtureBuilder';
 import { withFixtures } from '../../framework/fixtures/FixtureHelper';
 import Assertions from '../../framework/Assertions';
-<<<<<<< HEAD
-import { mockEvents } from '../../api-mocking/mock-config/mock-events';
-import { Mockttp } from 'mockttp';
-import { setupMockRequest } from '../../api-mocking/mockHelpers';
-
-const VALID_ADDRESS = '0xebe6CcB6B55e1d094d9c58980Bc10Fed69932cAb';
-const testSpecificMock = async (mockServer: Mockttp) => {
-  const { urlEndpoint, response } =
-    mockEvents.GET.remoteFeatureFlagsOldConfirmations;
-  const { urlEndpoint: gasUrlEndpoint, response: gasResponse } =
-    mockEvents.GET.suggestedGasFeesApiGanache;
-  await setupMockRequest(mockServer, {
-    requestMethod: 'GET',
-    url: urlEndpoint,
-    response,
-    responseCode: 200,
-  });
-  await setupMockRequest(mockServer, {
-    requestMethod: 'GET',
-    url: gasUrlEndpoint,
-    response: gasResponse,
-    responseCode: 200,
-  });
-=======
 import { Mockttp } from 'mockttp';
 import { oldConfirmationsRemoteFeatureFlags } from '../../api-mocking/mock-responses/feature-flags-mocks';
 import { setupRemoteFeatureFlagsMock } from '../../api-mocking/helpers/remoteFeatureFlagsHelper';
@@ -42,7 +18,6 @@
     mockServer,
     Object.assign({}, ...oldConfirmationsRemoteFeatureFlags),
   );
->>>>>>> 72548a9d
 };
 
 describe(
@@ -86,15 +61,9 @@
           await TransactionConfirmationView.tapLowPriorityGasOption();
           await TransactionConfirmationView.tapAdvancedOptionsPriorityGasOption();
           await TransactionConfirmationView.tapMarketPriorityGasOption();
-<<<<<<< HEAD
-          await Assertions.expectTextDisplayed('1.5');
-          await TransactionConfirmationView.tapAggressivePriorityGasOption();
-          await Assertions.expectTextDisplayed('2');
-=======
           await Assertions.expectTextDisplayed('2');
           await TransactionConfirmationView.tapAggressivePriorityGasOption();
           await Assertions.expectTextDisplayed('3');
->>>>>>> 72548a9d
 
           await TransactionConfirmationView.tapAdvancedOptionsPriorityGasOption();
           await TransactionConfirmationView.tapMaxPriorityFeeSaveButton();
