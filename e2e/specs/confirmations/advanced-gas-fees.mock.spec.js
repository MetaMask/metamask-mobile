--- conflicted
+++ resolved
@@ -14,10 +14,6 @@
 import WalletActionsBottomSheet from '../../pages/wallet/WalletActionsBottomSheet';
 import TestHelpers from '../../helpers';
 import Assertions from '../../utils/Assertions';
-<<<<<<< HEAD
-import { startMockServer, stopMockServer } from '../../api-mocking/mock-server';
-=======
->>>>>>> 0ea88d60
 import { mockEvents } from '../../api-mocking/mock-config/mock-events';
 
 const VALID_ADDRESS = '0xebe6CcB6B55e1d094d9c58980Bc10Fed69932cAb';
@@ -27,24 +23,6 @@
   beforeAll(async () => {
     jest.setTimeout(170000);
     await TestHelpers.reverseServerPort();
-<<<<<<< HEAD
-    mockServer = await startMockServer({
-      GET: [mockEvents.GET.suggestedGasFeesApiGanache],
-    });
-  });
-
-  afterAll(async () => {
-    try {
-      await stopMockServer();
-    } catch (error) {
-      // eslint-disable-next-line no-console
-      console.log(
-        'Mock server already stopped or encountered an error:',
-        error,
-      );
-    }
-=======
->>>>>>> 0ea88d60
   });
 
   it('should edit priority gas settings and send ETH', async () => {
