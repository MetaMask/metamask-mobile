'use strict';
import TestHelpers from '../../helpers';

import AmountView from '../../pages/Send/AmountView';
import SendView from '../../pages/Send/SendView';
import TransactionConfirmationView from '../../pages/Send/TransactionConfirmView';
import { loginToApp } from '../../viewHelper';
import TabBarComponent from '../../pages/wallet/TabBarComponent';
import WalletActionsBottomSheet from '../../pages/wallet/WalletActionsBottomSheet';
import FixtureBuilder from '../../fixtures/fixture-builder';
import { withFixtures } from '../../fixtures/fixture-helper';
import { mockEvents } from '../../api-mocking/mock-config/mock-events';
import Assertions from '../../utils/Assertions';

describe('Security Alert API - Send flow', () => {
  const BENIGN_ADDRESS_MOCK = '0x50587E46C5B96a3F6f9792922EC647F13E6EFAE4';

  beforeAll(async () => {
    jest.setTimeout(2500000);
    await TestHelpers.reverseServerPort();
  });

  const defaultFixture = new FixtureBuilder().withSepoliaNetwork().build();

  const navigateToSendConfirmation = async () => {
    await loginToApp();
    await TabBarComponent.tapActions();
    await WalletActionsBottomSheet.tapSendButton();
    await SendView.inputAddress(BENIGN_ADDRESS_MOCK);
    await SendView.tapNextButton();
    await AmountView.typeInTransactionAmount('0');
    await AmountView.tapNextButton();
  };

  const runTest = async (testSpecificMock, alertAssertion) => {
    await withFixtures(
      {
        fixture: defaultFixture,
        restartDevice: true,
        testSpecificMock,
      },
      async () => {
        await navigateToSendConfirmation();
        await alertAssertion();
      },
    );
  };

  it('should not show security alerts for benign requests', async () => {
    const testSpecificMock = {
      GET: [mockEvents.GET.securityAlertApiSupportedChains],
      POST: [mockEvents.POST.securityAlertApiValidate],
    };

    await runTest(testSpecificMock, async () => {
      try {
        await Assertions.checkIfNotVisible(
          TransactionConfirmationView.securityAlertBanner,
        );
      } catch (e) {
        // eslint-disable-next-line no-console
        console.log('The banner alert is not visible');
      }
    });
  });

  it('should show security alerts for malicious request', async () => {
    const testSpecificMock = {
      GET: [mockEvents.GET.securityAlertApiSupportedChains],
      POST: [
        {
          ...mockEvents.POST.securityAlertApiValidate,
          response: {
            block: 20733277,
            result_type: 'Malicious',
            reason: 'transfer_farming',
            description: '',
            features: ['Interaction with a known malicious address'],
          },
        },
      ],
    };

    await runTest(testSpecificMock, async () => {
      await Assertions.checkIfVisible(
        TransactionConfirmationView.securityAlertBanner,
      );
    });
  });

  it('should show security alerts for error when validating request fails', async () => {
    const testSpecificMock = {
      GET: [
        mockEvents.GET.securityAlertApiSupportedChains,
        {
<<<<<<< HEAD
          urlEndpoint: 'https://static.cx.metamask.io/api/v1/confirmations/ppom/ppom_version.json',
          responseCode: 500
        }
=======
          urlEndpoint:
            'https://static.cx.metamask.io/api/v1/confirmations/ppom/ppom_version.json',
          responseCode: 500,
        },
>>>>>>> 57da0a9a
      ],
      POST: [
        {
          ...mockEvents.POST.securityAlertApiValidate,
          response: {
            error: 'Internal Server Error',
            message: 'An unexpected error occurred on the server.',
          },
          responseCode: 500,
        },
      ],
    };

    await runTest(testSpecificMock, async () => {
      await Assertions.checkIfVisible(
        TransactionConfirmationView.securityAlertResponseFailedBanner,
      );
    });
  });
});<|MERGE_RESOLUTION|>--- conflicted
+++ resolved
@@ -93,16 +93,10 @@
       GET: [
         mockEvents.GET.securityAlertApiSupportedChains,
         {
-<<<<<<< HEAD
-          urlEndpoint: 'https://static.cx.metamask.io/api/v1/confirmations/ppom/ppom_version.json',
-          responseCode: 500
-        }
-=======
           urlEndpoint:
             'https://static.cx.metamask.io/api/v1/confirmations/ppom/ppom_version.json',
           responseCode: 500,
         },
->>>>>>> 57da0a9a
       ],
       POST: [
         {
