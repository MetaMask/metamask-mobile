'use strict';
import { SmokeConfirmations } from '../../tags';
import TestHelpers from '../../helpers';
import { loginToApp } from '../../viewHelper';
import FixtureBuilder from '../../fixtures/fixture-builder';
import {
  withFixtures,
  defaultGanacheOptions,
} from '../../fixtures/fixture-helper';
import {
  SMART_CONTRACTS,
  contractConfiguration,
} from '../../../app/util/test/smart-contracts';
import { ActivitiesViewSelectorsText } from '../../selectors/Transactions/ActivitiesView.selectors';

import TabBarComponent from '../../pages/wallet/TabBarComponent';
import TestDApp from '../../pages/Browser/TestDApp';
import Assertions from '../../utils/Assertions';
import { mockEvents } from '../../api-mocking/mock-config/mock-events';
import { buildPermissions } from '../../fixtures/utils';
<<<<<<< HEAD
import FooterActions from '../../pages/Browser/Confirmations/FooterActions';
import { NETWORK_TEST_CONFIGS } from '../../resources/mock-configs';
=======

>>>>>>> b93bd5b6
const HST_CONTRACT = SMART_CONTRACTS.HST;

describe(SmokeConfirmations('ERC20 tokens'), () => {
  beforeAll(async () => {
    jest.setTimeout(170000);
    await TestHelpers.reverseServerPort();
  });

  it('send an ERC20 token from a dapp', async () => {
    const testSpecificMockWithFlags = {
      GET: [
        mockEvents.GET.suggestedGasFeesApiGanache,
        mockEvents.GET.remoteFeatureFlagsOldConfirmations
      ],
    };

    await withFixtures(
      {
        dapp: true,
        fixture: new FixtureBuilder()
          .withGanacheNetwork()
          .withPermissionControllerConnectedToTestDapp(buildPermissions(['0x539']))
          .build(),
        restartDevice: true,
        ganacheOptions: defaultGanacheOptions,
        smartContract: HST_CONTRACT,
        testSpecificMock: testSpecificMockWithFlags,
      },
      // Remove any once withFixtures is typed
      // eslint-disable-next-line @typescript-eslint/no-explicit-any
      async ({ contractRegistry }: { contractRegistry: any }) => {
        const hstAddress = await contractRegistry.getContractAddress(
          HST_CONTRACT,
        );
        await loginToApp();

        // Navigate to the browser screen
        await TabBarComponent.tapBrowser();
        await TestDApp.navigateToTestDappWithContract({
          contractAddress: hstAddress,
        });
        await TestHelpers.delay(3000);

        // Transfer ERC20 tokens
        await TestDApp.tapERC20TransferButton();
        await TestHelpers.delay(3000);

        // Tap confirm button
        await TestDApp.tapConfirmButton();

        // Navigate to the activity screen
        await TabBarComponent.tapActivity();

        // Assert "Sent Tokens" transaction is displayed
        await Assertions.checkIfTextIsDisplayed(
          ActivitiesViewSelectorsText.SENT_TOKENS_MESSAGE_TEXT(
            // contractConfiguration is not typed
            // eslint-disable-next-line @typescript-eslint/no-explicit-any
            (contractConfiguration[HST_CONTRACT] as any).tokenName as string,
          ),
        );
      },
    );
  });
<<<<<<< HEAD

  // Table-driven tests for all networks
  for (const networkConfig of NETWORK_TEST_CONFIGS) {
    it(`send an ERC20 token from a dapp using ${networkConfig.name} (local)`, async () => {
      await withFixtures(
        {
          dapp: true,
          fixture: new FixtureBuilder()
            .withNetworkController({
              providerConfig: networkConfig.providerConfig,
            })
            .withPermissionControllerConnectedToTestDapp(
              buildPermissions(networkConfig.permissions)
            )
            .build(),
          restartDevice: true,
          smartContract: HST_CONTRACT,
          ganacheOptions: networkConfig.ganacheOptions,
          testSpecificMock: networkConfig.testSpecificMock,
        },
        // Remove any once withFixtures is typed
        // eslint-disable-next-line @typescript-eslint/no-explicit-any
        async ({ contractRegistry }: { contractRegistry: any }) => {
          const hstAddress = await contractRegistry.getContractAddress(
            HST_CONTRACT,
          );

          await loginToApp();

          // Navigate to the browser screen
          await TabBarComponent.tapBrowser();
          await TestDApp.navigateToTestDappWithContract({
            contractAddress: hstAddress,
          });
          await TestHelpers.delay(3000);

          // Transfer ERC20 tokens
          await TestDApp.tapERC20TransferButton();
          await TestHelpers.delay(3000);

          // Accept confirmation
          await FooterActions.tapConfirmButton();
          await TestHelpers.delay(3000);

          // Check activity tab
          await TabBarComponent.tapActivity();
          await Assertions.checkIfTextIsDisplayed('Confirmed');
        },
      );
    });
  }
=======
>>>>>>> b93bd5b6
});<|MERGE_RESOLUTION|>--- conflicted
+++ resolved
@@ -18,12 +18,9 @@
 import Assertions from '../../utils/Assertions';
 import { mockEvents } from '../../api-mocking/mock-config/mock-events';
 import { buildPermissions } from '../../fixtures/utils';
-<<<<<<< HEAD
 import FooterActions from '../../pages/Browser/Confirmations/FooterActions';
 import { NETWORK_TEST_CONFIGS } from '../../resources/mock-configs';
-=======
 
->>>>>>> b93bd5b6
 const HST_CONTRACT = SMART_CONTRACTS.HST;
 
 describe(SmokeConfirmations('ERC20 tokens'), () => {
@@ -88,7 +85,6 @@
       },
     );
   });
-<<<<<<< HEAD
 
   // Table-driven tests for all networks
   for (const networkConfig of NETWORK_TEST_CONFIGS) {
@@ -140,6 +136,5 @@
       );
     });
   }
-=======
->>>>>>> b93bd5b6
+
 });