--- conflicted
+++ resolved
@@ -85,104 +85,6 @@
     );
   });
 
-<<<<<<< HEAD
-  it(`send an ERC20 token from a dapp using ${MONAD_TESTNET.nickname} (local)`, async () => {
-    // Use shared Monad configuration
-    await withFixtures(
-      {
-        dapp: true,
-        fixture: new FixtureBuilder()
-          .withNetworkController({
-            providerConfig: monadProviderConfig,
-          })
-          .withPermissionControllerConnectedToTestDapp(
-            buildPermissions([MONAD_TESTNET.chainId]) // Real Monad chain ID for permissions
-          )
-          .build(),
-        restartDevice: true,
-        smartContract: HST_CONTRACT,
-        ganacheOptions: monadLocalConfig, // Apply Monad characteristics
-        testSpecificMock,
-      },
-      // Remove any once withFixtures is typed
-      // eslint-disable-next-line @typescript-eslint/no-explicit-any
-      async ({ contractRegistry }: { contractRegistry: any }) => {
-        const hstAddress = await contractRegistry.getContractAddress(
-          HST_CONTRACT,
-        );
-
-        await loginToApp();
-
-        // Navigate to the browser screen
-        await TabBarComponent.tapBrowser();
-        await TestDApp.navigateToTestDappWithContract({
-          contractAddress: hstAddress,
-        });
-        await TestHelpers.delay(3000);
-
-        // Transfer ERC20 tokens
-        await TestDApp.tapERC20TransferButton();
-        await TestHelpers.delay(3000);
-
-        // Accept confirmation
-        await FooterActions.tapConfirmButton();
-        await TestHelpers.delay(3000);
-
-        // Check activity tab
-        await TabBarComponent.tapActivity();
-        await Assertions.checkIfTextIsDisplayed('Confirmed');
-      },
-    );
-  });
-
-  it(`send an ERC20 token from a dapp using ${MEGAETH_TESTNET.nickname} (local)`, async () => {
-    // Use shared Mega ETH configuration
-    await withFixtures(
-      {
-        dapp: true,
-        fixture: new FixtureBuilder()
-          .withNetworkController({
-            providerConfig: megaEthProviderConfig,
-          })
-          .withPermissionControllerConnectedToTestDapp(
-            buildPermissions([MEGAETH_TESTNET.chainId]) // Real Mega ETH chain ID for permissions
-          )
-          .build(),
-        restartDevice: true,
-        smartContract: HST_CONTRACT,
-        ganacheOptions: megaEthLocalConfig, // Apply Mega ETH characteristics
-        testSpecificMock,
-      },
-      // Remove any once withFixtures is typed
-      // eslint-disable-next-line @typescript-eslint/no-explicit-any
-      async ({ contractRegistry }: { contractRegistry: any }) => {
-        const hstAddress = await contractRegistry.getContractAddress(
-          HST_CONTRACT,
-        );
-        await loginToApp();
-
-        // Navigate to the browser screen
-        await TabBarComponent.tapBrowser();
-        await TestDApp.navigateToTestDappWithContract({
-          contractAddress: hstAddress,
-        });
-        await TestHelpers.delay(3000);
-
-        // Transfer ERC20 tokens
-        await TestDApp.tapERC20TransferButton();
-        await TestHelpers.delay(3000);
-
-        // Accept confirmation
-        await FooterActions.tapConfirmButton();
-        await TestHelpers.delay(3000);
-
-        // Check activity tab
-        await TabBarComponent.tapActivity();
-        await Assertions.checkIfTextIsDisplayed('Confirmed');
-      },
-    );
-  });
-=======
   // Table-driven tests for all networks
   for (const networkConfig of NETWORK_TEST_CONFIGS) {
     it(`send an ERC20 token from a dapp using ${networkConfig.name} (local)`, async () => {
@@ -233,5 +135,4 @@
       );
     });
   }
->>>>>>> d49326c6
 });