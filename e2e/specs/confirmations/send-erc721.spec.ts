--- conflicted
+++ resolved
@@ -9,11 +9,9 @@
 import Assertions from '../../framework/Assertions';
 import { mockEvents } from '../../api-mocking/mock-config/mock-events';
 import { buildPermissions } from '../../fixtures/utils';
-<<<<<<< HEAD
 import { NETWORK_TEST_CONFIGS } from '../../resources/mock-configs';
-=======
 import { DappVariants } from '../../framework/Constants';
->>>>>>> 2958f517
+import TestHelpers from '../../helpers';
 
 describe(SmokeConfirmations('ERC721 tokens'), () => {
   const NFT_CONTRACT = SMART_CONTRACTS.NFTS;
@@ -71,29 +69,33 @@
     );
   });
 
-// Table-driven tests for all networks
+  // Table-driven tests for all networks
   for (const networkConfig of NETWORK_TEST_CONFIGS) {
-    it(`send an ERC721 token from a dapp using ${networkConfig.name} (local)`, async () => {
+    it.only(`send an ERC721 token from a dapp using ${networkConfig.name} (local)`, async () => {
       await withFixtures(
         {
-          dapp: true,
+          dapps: [
+            {
+              dappVariant: DappVariants.TEST_DAPP,
+            },
+          ],
           fixture: new FixtureBuilder()
             .withNetworkController({
               providerConfig: networkConfig.providerConfig,
             })
             .withPermissionControllerConnectedToTestDapp(
-              buildPermissions(networkConfig.permissions)
+              buildPermissions(networkConfig.permissions),
             )
             .build(),
           restartDevice: true,
-          smartContract: NFT_CONTRACT,
-          ganacheOptions: networkConfig.ganacheOptions,
+          smartContracts: [NFT_CONTRACT],
+          // ganacheOptions: networkConfig.ganacheOptions,
           testSpecificMock: networkConfig.testSpecificMock,
         },
         // Remove any once withFixtures is typed
         // eslint-disable-next-line @typescript-eslint/no-explicit-any
-        async ({ contractRegistry }: { contractRegistry: any }) => {
-          const nftsAddress = await contractRegistry.getContractAddress(
+        async ({ contractRegistry }) => {
+          const nftsAddress = await contractRegistry?.getContractAddress(
             NFT_CONTRACT,
           );
 
@@ -123,5 +125,4 @@
       );
     });
   }
-
 });