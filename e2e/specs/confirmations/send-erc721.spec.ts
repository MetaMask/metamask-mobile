'use strict';

import { SmokeConfirmations } from '../../tags';
import TestHelpers from '../../helpers';
import { loginToApp } from '../../viewHelper';
import TabBarComponent from '../../pages/wallet/TabBarComponent';
import TestDApp from '../../pages/Browser/TestDApp';
import FixtureBuilder from '../../fixtures/fixture-builder';
import {
  withFixtures,
  defaultGanacheOptions,
} from '../../fixtures/fixture-helper';
import { SMART_CONTRACTS } from '../../../app/util/test/smart-contracts';
import { ActivitiesViewSelectorsText } from '../../selectors/Transactions/ActivitiesView.selectors';
import Assertions from '../../utils/Assertions';
import { mockEvents } from '../../api-mocking/mock-config/mock-events';
import { buildPermissions } from '../../fixtures/utils';
import FooterActions from '../../pages/Browser/Confirmations/FooterActions';
import { NETWORK_TEST_CONFIGS } from '../../resources/mock-configs';

describe(SmokeConfirmations('ERC721 tokens'), () => {
  const NFT_CONTRACT = SMART_CONTRACTS.NFTS;
  const testSpecificMock = {
      GET: [
        mockEvents.GET.suggestedGasFeesApiGanache
      ],
    };

  beforeAll(async () => {
    jest.setTimeout(150000);
    await TestHelpers.reverseServerPort();
  });

  it('send an ERC721 token from a dapp', async () => {
<<<<<<< HEAD
=======
    const testSpecificMock  = {
      GET: [
        mockEvents.GET.suggestedGasFeesApiGanache,
        mockEvents.GET.remoteFeatureFlagsOldConfirmations,
      ],
    };

>>>>>>> 92e14378
    await withFixtures(
      {
        dapp: true,
        fixture: new FixtureBuilder()
          .withGanacheNetwork()
          .withPermissionControllerConnectedToTestDapp(buildPermissions(['0x539']))
          .build(),
        restartDevice: true,
        ganacheOptions: defaultGanacheOptions,
        smartContract: NFT_CONTRACT,
        testSpecificMock,
      },
      // Remove any once withFixtures is typed
      // eslint-disable-next-line @typescript-eslint/no-explicit-any
      async ({ contractRegistry }: { contractRegistry: any }) => {
        const nftsAddress = await contractRegistry.getContractAddress(
          NFT_CONTRACT,
        );
        await loginToApp();

        // Navigate to the browser screen
        await TabBarComponent.tapBrowser();
        await TestDApp.navigateToTestDappWithContract({
          contractAddress: nftsAddress,
        });
        // Transfer NFT

        await TestDApp.tapNFTTransferButton();
        await TestHelpers.delay(3000);

        await TestDApp.tapConfirmButton();

        // Navigate to the activity screen
        await TabBarComponent.tapActivity();

        // Assert collectible is sent
        await Assertions.checkIfTextIsDisplayed(
          ActivitiesViewSelectorsText.SENT_COLLECTIBLE_MESSAGE_TEXT,
        );
      },
    );
  });

// Table-driven tests for all networks
  for (const networkConfig of NETWORK_TEST_CONFIGS) {
    it(`send an ERC721 token from a dapp using ${networkConfig.name} (local)`, async () => {
      await withFixtures(
        {
          dapp: true,
          fixture: new FixtureBuilder()
            .withNetworkController({
              providerConfig: networkConfig.providerConfig,
            })
            .withPermissionControllerConnectedToTestDapp(
              buildPermissions(networkConfig.permissions)
            )
            .build(),
          restartDevice: true,
          smartContract: NFT_CONTRACT,
          ganacheOptions: networkConfig.ganacheOptions,
          testSpecificMock: networkConfig.testSpecificMock,
        },
        // Remove any once withFixtures is typed
        // eslint-disable-next-line @typescript-eslint/no-explicit-any
        async ({ contractRegistry }: { contractRegistry: any }) => {
          const nftsAddress = await contractRegistry.getContractAddress(
            NFT_CONTRACT,
          );

          await loginToApp();

          // Navigate to the browser screen
          await TabBarComponent.tapBrowser();
          await TestDApp.navigateToTestDappWithContract({
            contractAddress: nftsAddress,
          });

          // Transfer NFT
          await TestDApp.tapNFTTransferButton();
          await TestHelpers.delay(3000);

          // Accept confirmation
          await FooterActions.tapConfirmButton();
          await TestHelpers.delay(3000);

          // Check activity tab
          await TabBarComponent.tapActivity();
          await Assertions.checkIfTextIsDisplayed('Confirmed');
          await Assertions.checkIfTextIsDisplayed(
            ActivitiesViewSelectorsText.SENT_COLLECTIBLE_MESSAGE_TEXT,
          );
        },
      );
    });
  }

});<|MERGE_RESOLUTION|>--- conflicted
+++ resolved
@@ -32,8 +32,6 @@
   });
 
   it('send an ERC721 token from a dapp', async () => {
-<<<<<<< HEAD
-=======
     const testSpecificMock  = {
       GET: [
         mockEvents.GET.suggestedGasFeesApiGanache,
@@ -41,7 +39,6 @@
       ],
     };
 
->>>>>>> 92e14378
     await withFixtures(
       {
         dapp: true,
