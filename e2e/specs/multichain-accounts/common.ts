--- conflicted
+++ resolved
@@ -1,8 +1,4 @@
 import { Mockttp } from 'mockttp';
-<<<<<<< HEAD
-import { mockEvents } from '../../api-mocking/mock-config/mock-events';
-=======
->>>>>>> 72548a9d
 import FixtureBuilder, {
   DEFAULT_FIXTURE_ACCOUNT_CHECKSUM,
 } from '../../framework/fixtures/FixtureBuilder';
@@ -10,15 +6,11 @@
 import AccountListBottomSheet from '../../pages/wallet/AccountListBottomSheet';
 import WalletView from '../../pages/wallet/WalletView';
 import { loginToApp } from '../../viewHelper';
-<<<<<<< HEAD
-import { setupMockRequest } from '../../api-mocking/mockHelpers';
-=======
 import {
   remoteFeatureMultichainAccountsAccountDetails,
   remoteFeatureMultichainAccountsAccountDetailsV2,
 } from '../../api-mocking/mock-responses/feature-flags-mocks';
 import { setupRemoteFeatureFlagsMock } from '../../api-mocking/helpers/remoteFeatureFlagsHelper';
->>>>>>> 72548a9d
 
 export interface Account {
   name: string;
@@ -46,16 +38,6 @@
   testFn: () => Promise<void>,
 ) => {
   const testSpecificMock = async (mockServer: Mockttp) => {
-<<<<<<< HEAD
-    const { urlEndpoint, response } =
-      mockEvents.GET.remoteFeatureMultichainAccountsAccountDetails();
-    await setupMockRequest(mockServer, {
-      requestMethod: 'GET',
-      url: urlEndpoint,
-      response,
-      responseCode: 200,
-    });
-=======
     await setupRemoteFeatureFlagsMock(
       mockServer,
       remoteFeatureMultichainAccountsAccountDetails(),
@@ -85,7 +67,6 @@
       mockServer,
       remoteFeatureMultichainAccountsAccountDetailsV2(),
     );
->>>>>>> 72548a9d
   };
   return await withFixtures(
     {
