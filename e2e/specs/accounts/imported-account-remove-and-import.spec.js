--- conflicted
+++ resolved
@@ -53,13 +53,9 @@
       // Remove the imported account
       await AccountListBottomSheet.longPressAccountAtIndex(ACCOUNT_INDEX);
       await AccountListBottomSheet.tapYesToRemoveImportedAccountAlertButton();
-<<<<<<< HEAD
       await Assertions.checkIfNotVisible(
         AccountListBottomSheet.accountTypeLabel,
       );
-=======
-      await Assertions.checkIfNotVisible(AccountListBottomSheet.accountTypeLabel);
->>>>>>> 3dd4902d
 
       // Import account again
       await AccountListBottomSheet.tapAddAccountButton();
