--- conflicted
+++ resolved
@@ -11,15 +11,9 @@
 import WalletView from '../../pages/wallet/WalletView';
 import AccountListBottomSheet from '../../pages/wallet/AccountListBottomSheet';
 import AccountActionsBottomSheet from '../../pages/wallet/AccountActionsBottomSheet';
-<<<<<<< HEAD
-import { mockEvents } from '../../api-mocking/mock-config/mock-events';
-import { Mockttp } from 'mockttp';
-import { setupMockRequest } from '../../api-mocking/mockHelpers';
-=======
 import { Mockttp } from 'mockttp';
 import { remoteFeatureMultichainAccountsAccountDetails } from '../../api-mocking/mock-responses/feature-flags-mocks';
 import { setupRemoteFeatureFlagsMock } from '../../api-mocking/helpers/remoteFeatureFlagsHelper';
->>>>>>> 72548a9d
 
 // These keys are from the fixture and are used to test the reveal private key functionality
 const HD_ACCOUNT_1_PRIVATE_KEY =
@@ -34,21 +28,10 @@
   const INCORRECT_PASSWORD = 'wrongpassword';
 
   const testSpecificMock = async (mockServer: Mockttp) => {
-<<<<<<< HEAD
-    const { urlEndpoint, response } =
-      mockEvents.GET.remoteFeatureMultichainAccountsAccountDetails(false);
-    await setupMockRequest(mockServer, {
-      requestMethod: 'GET',
-      url: urlEndpoint,
-      response,
-      responseCode: 200,
-    });
-=======
     await setupRemoteFeatureFlagsMock(
       mockServer,
       remoteFeatureMultichainAccountsAccountDetails(false),
     );
->>>>>>> 72548a9d
   };
 
   it('reveals the correct private key for selected hd account from settings', async () => {
