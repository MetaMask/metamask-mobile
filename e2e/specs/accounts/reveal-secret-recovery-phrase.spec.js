'use strict';

import { SmokeAccounts } from '../../tags.js';
import TestHelpers from '../../helpers.js';
import { loginToApp } from '../../viewHelper.js';
import TabBarComponent from '../../pages/wallet/TabBarComponent.js';
import SettingsView from '../../pages/Settings/SettingsView.js';
import SecurityAndPrivacy from '../../pages/Settings/SecurityAndPrivacy/SecurityAndPrivacyView.js';
import SrpQuizModal from '../../pages/Settings/SecurityAndPrivacy/SrpQuizModal';
import {
  SrpSecurityQuestionOneSelectorsText,
  SrpSecurityQuestionTwoSelectorsText,
} from '../../selectors/Settings/SecurityAndPrivacy/SrpQuizModal.selectors';
import RevealSecretRecoveryPhrase from '../../pages/Settings/SecurityAndPrivacy/RevealSecretRecoveryPhrase.js';
import { RevealSeedViewSelectorsText } from '../../selectors/Settings/SecurityAndPrivacy/RevealSeedView.selectors.js';
import FixtureServer from '../../fixtures/fixture-server.js';
import FixtureBuilder from '../../fixtures/fixture-builder.js';
import {
  defaultGanacheOptions,
  loadFixture,
  startFixtureServer,
  stopFixtureServer,
} from '../../fixtures/fixture-helper.js';
import { getFixturesServerPort } from '../../fixtures/utils.js';
import Assertions from '../../utils/Assertions.js';

const fixtureServer = new FixtureServer();
const PASSWORD = '123123123';
const INCORRECT_PASSWORD = 'wrongpassword';
const QUIZ_QUESTION_1 = 1;
const QUIZ_QUESTION_2 = 2;

describe(
<<<<<<< HEAD
  SmokeNetworkExpansion('Secret Recovery Phrase Reveal from Settings'),
=======
  SmokeAccounts('Secret Recovery Phrase Reveal from Settings'),
>>>>>>> 05d3e30f
  () => {
    beforeAll(async () => {
      await TestHelpers.reverseServerPort();
      const fixture = new FixtureBuilder().withDefaultFixture().build();
      await startFixtureServer(fixtureServer);
      await loadFixture(fixtureServer, { fixture });
      await TestHelpers.launchApp({
        launchArgs: { fixtureServerPort: `${getFixturesServerPort()}` },
      });
      await loginToApp();
    });

    afterAll(async () => {
      await stopFixtureServer(fixtureServer);
    });
<<<<<<< HEAD

    it('navigate to reveal SRP screen and start quiz', async () => {
      await TabBarComponent.tapSettings();
      await SettingsView.tapSecurityAndPrivacy();
      await SecurityAndPrivacy.tapRevealSecretRecoveryPhraseButton();
      await SrpQuizModal.tapGetStartedButton();
      await Assertions.checkIfVisible(
        SrpQuizModal.getQuizQuestion(QUIZ_QUESTION_1),
      );
    });

    it('answer question 1 incorrectly and try again', async () => {
      await SrpQuizModal.tapQuestionWrongAnswerButton(QUIZ_QUESTION_1);
      await Assertions.checkIfTextIsDisplayed(
        SrpSecurityQuestionOneSelectorsText.WRONG_ANSWER_RESPONSE_TITLE,
      );
      await SrpQuizModal.tapQuestionWrongAnswerTryAgainButton(QUIZ_QUESTION_1);
      await Assertions.checkIfVisible(
        SrpQuizModal.getQuizQuestion(QUIZ_QUESTION_1),
      );
    });

    it('answer question 1 correctly', async () => {
      await SrpQuizModal.tapQuestionRightAnswerButton(QUIZ_QUESTION_1);
      await Assertions.checkIfTextIsDisplayed(
        SrpSecurityQuestionOneSelectorsText.RIGHT_ANSWER_RESPONSE_TITLE,
      );
      await SrpQuizModal.tapQuestionContinueButton(QUIZ_QUESTION_1);
      await Assertions.checkIfNotVisible(
        SrpQuizModal.getQuestionRightContinueButton(QUIZ_QUESTION_1),
      );
    });

    it('answer question 2 incorrectly and try again', async () => {
      await SrpQuizModal.tapQuestionWrongAnswerButton(QUIZ_QUESTION_2);
      await Assertions.checkIfTextIsDisplayed(
        SrpSecurityQuestionTwoSelectorsText.WRONG_ANSWER_RESPONSE_TITLE,
      );
      await SrpQuizModal.tapQuestionWrongAnswerTryAgainButton(QUIZ_QUESTION_2);
      await Assertions.checkIfVisible(
        SrpQuizModal.getQuizQuestion(QUIZ_QUESTION_2),
      );
    });

    it('answer question 2 correctly', async () => {
      await SrpQuizModal.tapQuestionRightAnswerButton(QUIZ_QUESTION_2);
      await Assertions.checkIfTextIsDisplayed(
        SrpSecurityQuestionTwoSelectorsText.RIGHT_ANSWER_RESPONSE_TITLE,
      );
      await SrpQuizModal.tapQuestionContinueButton(QUIZ_QUESTION_2);
      await Assertions.checkIfNotVisible(
        SrpQuizModal.getQuestionRightContinueButton(QUIZ_QUESTION_2),
      );
    });

    it('reveals Secret Recovery Phrase', async () => {
      await RevealSecretRecoveryPhrase.enterPasswordToRevealSecretCredential(
        PASSWORD,
      );
      // If the following step fails, ensure you are using a test build with tap and hold to reveal animation disabled
      await RevealSecretRecoveryPhrase.tapToReveal();
      await Assertions.checkIfVisible(RevealSecretRecoveryPhrase.container);
      await Assertions.checkIfTextIsDisplayed(
        RevealSeedViewSelectorsText.REVEAL_CREDENTIAL_SRP_TITLE_TEXT,
      );
      await Assertions.checkIfTextIsDisplayed(defaultGanacheOptions.mnemonic);
      await RevealSecretRecoveryPhrase.scrollToCopyToClipboardButton();
      // Android devices running OS version < 11 (API level 29) will not see the copy to clipboard button presented
      // This will cause the following step to fail if e2e were being run on an older android OS prior to our minimum API level 29
      // See details here: https://github.com/MetaMask/metamask-mobile/pull/4170
      await RevealSecretRecoveryPhrase.tapToCopyCredentialToClipboard();
      await RevealSecretRecoveryPhrase.tapToRevealPrivateCredentialQRCode();
      await RevealSecretRecoveryPhrase.scrollToQR();
      await Assertions.checkIfVisible(
        RevealSecretRecoveryPhrase.revealCredentialQRCodeImage,
      );
=======

    it('navigate to reveal SRP screen and start quiz', async () => {
      await TabBarComponent.tapSettings();
      await SettingsView.tapSecurityAndPrivacy();
      await SecurityAndPrivacy.tapRevealSecretRecoveryPhraseButton();
      await SrpQuizModal.tapGetStartedButton();
      await Assertions.checkIfVisible(
        SrpQuizModal.getQuizQuestion(QUIZ_QUESTION_1),
      );
    });

    it('answer question 1 incorrectly and try again', async () => {
      await SrpQuizModal.tapQuestionWrongAnswerButton(QUIZ_QUESTION_1);
      await Assertions.checkIfTextIsDisplayed(
        SrpSecurityQuestionOneSelectorsText.WRONG_ANSWER_RESPONSE_TITLE,
      );
      await SrpQuizModal.tapQuestionWrongAnswerTryAgainButton(QUIZ_QUESTION_1);
      await Assertions.checkIfVisible(
        SrpQuizModal.getQuizQuestion(QUIZ_QUESTION_1),
      );
    });

    it('answer question 1 correctly', async () => {
      await SrpQuizModal.tapQuestionRightAnswerButton(QUIZ_QUESTION_1);
      await Assertions.checkIfTextIsDisplayed(
        SrpSecurityQuestionOneSelectorsText.RIGHT_ANSWER_RESPONSE_TITLE,
      );
      await SrpQuizModal.tapQuestionContinueButton(QUIZ_QUESTION_1);
      await Assertions.checkIfNotVisible(
        SrpQuizModal.getQuestionRightContinueButton(QUIZ_QUESTION_1),
      );
    });

    it('answer question 2 incorrectly and try again', async () => {
      await SrpQuizModal.tapQuestionWrongAnswerButton(QUIZ_QUESTION_2);
      await Assertions.checkIfTextIsDisplayed(
        SrpSecurityQuestionTwoSelectorsText.WRONG_ANSWER_RESPONSE_TITLE,
      );
      await SrpQuizModal.tapQuestionWrongAnswerTryAgainButton(QUIZ_QUESTION_2);
      await Assertions.checkIfVisible(
        SrpQuizModal.getQuizQuestion(QUIZ_QUESTION_2),
      );
    });

    it('answer question 2 correctly', async () => {
      await SrpQuizModal.tapQuestionRightAnswerButton(QUIZ_QUESTION_2);
      await Assertions.checkIfTextIsDisplayed(
        SrpSecurityQuestionTwoSelectorsText.RIGHT_ANSWER_RESPONSE_TITLE,
      );
      await SrpQuizModal.tapQuestionContinueButton(QUIZ_QUESTION_2);
      await Assertions.checkIfNotVisible(
        SrpQuizModal.getQuestionRightContinueButton(QUIZ_QUESTION_2),
      );
    });

    it('reveals Secret Recovery Phrase', async () => {
      await RevealSecretRecoveryPhrase.enterPasswordToRevealSecretCredential(
        PASSWORD,
      );
      // If the following step fails, ensure you are using a test build with tap and hold to reveal animation disabled
      await RevealSecretRecoveryPhrase.tapToReveal();
      await Assertions.checkIfVisible(RevealSecretRecoveryPhrase.container);
      await Assertions.checkIfTextIsDisplayed(
        RevealSeedViewSelectorsText.REVEAL_CREDENTIAL_SRP_TITLE_TEXT,
      );
      await Assertions.checkIfTextIsDisplayed(defaultGanacheOptions.mnemonic);
      await RevealSecretRecoveryPhrase.scrollToCopyToClipboardButton();

      await RevealSecretRecoveryPhrase.tapToRevealPrivateCredentialQRCode();

      if (device.getPlatform() === 'ios') {
        // For some reason, the QR code is visible on Android but detox cannot find it
        await Assertions.checkIfVisible(
          RevealSecretRecoveryPhrase.revealCredentialQRCodeImage,
        );
      }
>>>>>>> 05d3e30f
      const isDoneVisible = await RevealSecretRecoveryPhrase.doneButton;
      if (!isDoneVisible) {
        await RevealSecretRecoveryPhrase.scrollToDone();
      }
      await RevealSecretRecoveryPhrase.tapDoneButton();
      await Assertions.checkIfVisible(
        SecurityAndPrivacy.securityAndPrivacyHeading,
      );
    });

    it('does not reveal Secret Recovery Phrase when the password is incorrect', async () => {
      await SecurityAndPrivacy.tapRevealSecretRecoveryPhraseButton();
      await SrpQuizModal.tapGetStartedButton();
      await SrpQuizModal.tapQuestionRightAnswerButton(QUIZ_QUESTION_1);
      await SrpQuizModal.tapQuestionContinueButton(QUIZ_QUESTION_1);
      await SrpQuizModal.tapQuestionRightAnswerButton(QUIZ_QUESTION_2);
      await SrpQuizModal.tapQuestionContinueButton(QUIZ_QUESTION_2);
      await RevealSecretRecoveryPhrase.enterPasswordToRevealSecretCredential(
        INCORRECT_PASSWORD,
      );
      await Assertions.checkIfVisible(
        RevealSecretRecoveryPhrase.passwordWarning,
      );
      await Assertions.checkIfNotVisible(
        RevealSecretRecoveryPhrase.revealSecretRecoveryPhraseButton,
      );
    });
  },
);<|MERGE_RESOLUTION|>--- conflicted
+++ resolved
@@ -31,11 +31,7 @@
 const QUIZ_QUESTION_2 = 2;
 
 describe(
-<<<<<<< HEAD
-  SmokeNetworkExpansion('Secret Recovery Phrase Reveal from Settings'),
-=======
   SmokeAccounts('Secret Recovery Phrase Reveal from Settings'),
->>>>>>> 05d3e30f
   () => {
     beforeAll(async () => {
       await TestHelpers.reverseServerPort();
@@ -51,84 +47,6 @@
     afterAll(async () => {
       await stopFixtureServer(fixtureServer);
     });
-<<<<<<< HEAD
-
-    it('navigate to reveal SRP screen and start quiz', async () => {
-      await TabBarComponent.tapSettings();
-      await SettingsView.tapSecurityAndPrivacy();
-      await SecurityAndPrivacy.tapRevealSecretRecoveryPhraseButton();
-      await SrpQuizModal.tapGetStartedButton();
-      await Assertions.checkIfVisible(
-        SrpQuizModal.getQuizQuestion(QUIZ_QUESTION_1),
-      );
-    });
-
-    it('answer question 1 incorrectly and try again', async () => {
-      await SrpQuizModal.tapQuestionWrongAnswerButton(QUIZ_QUESTION_1);
-      await Assertions.checkIfTextIsDisplayed(
-        SrpSecurityQuestionOneSelectorsText.WRONG_ANSWER_RESPONSE_TITLE,
-      );
-      await SrpQuizModal.tapQuestionWrongAnswerTryAgainButton(QUIZ_QUESTION_1);
-      await Assertions.checkIfVisible(
-        SrpQuizModal.getQuizQuestion(QUIZ_QUESTION_1),
-      );
-    });
-
-    it('answer question 1 correctly', async () => {
-      await SrpQuizModal.tapQuestionRightAnswerButton(QUIZ_QUESTION_1);
-      await Assertions.checkIfTextIsDisplayed(
-        SrpSecurityQuestionOneSelectorsText.RIGHT_ANSWER_RESPONSE_TITLE,
-      );
-      await SrpQuizModal.tapQuestionContinueButton(QUIZ_QUESTION_1);
-      await Assertions.checkIfNotVisible(
-        SrpQuizModal.getQuestionRightContinueButton(QUIZ_QUESTION_1),
-      );
-    });
-
-    it('answer question 2 incorrectly and try again', async () => {
-      await SrpQuizModal.tapQuestionWrongAnswerButton(QUIZ_QUESTION_2);
-      await Assertions.checkIfTextIsDisplayed(
-        SrpSecurityQuestionTwoSelectorsText.WRONG_ANSWER_RESPONSE_TITLE,
-      );
-      await SrpQuizModal.tapQuestionWrongAnswerTryAgainButton(QUIZ_QUESTION_2);
-      await Assertions.checkIfVisible(
-        SrpQuizModal.getQuizQuestion(QUIZ_QUESTION_2),
-      );
-    });
-
-    it('answer question 2 correctly', async () => {
-      await SrpQuizModal.tapQuestionRightAnswerButton(QUIZ_QUESTION_2);
-      await Assertions.checkIfTextIsDisplayed(
-        SrpSecurityQuestionTwoSelectorsText.RIGHT_ANSWER_RESPONSE_TITLE,
-      );
-      await SrpQuizModal.tapQuestionContinueButton(QUIZ_QUESTION_2);
-      await Assertions.checkIfNotVisible(
-        SrpQuizModal.getQuestionRightContinueButton(QUIZ_QUESTION_2),
-      );
-    });
-
-    it('reveals Secret Recovery Phrase', async () => {
-      await RevealSecretRecoveryPhrase.enterPasswordToRevealSecretCredential(
-        PASSWORD,
-      );
-      // If the following step fails, ensure you are using a test build with tap and hold to reveal animation disabled
-      await RevealSecretRecoveryPhrase.tapToReveal();
-      await Assertions.checkIfVisible(RevealSecretRecoveryPhrase.container);
-      await Assertions.checkIfTextIsDisplayed(
-        RevealSeedViewSelectorsText.REVEAL_CREDENTIAL_SRP_TITLE_TEXT,
-      );
-      await Assertions.checkIfTextIsDisplayed(defaultGanacheOptions.mnemonic);
-      await RevealSecretRecoveryPhrase.scrollToCopyToClipboardButton();
-      // Android devices running OS version < 11 (API level 29) will not see the copy to clipboard button presented
-      // This will cause the following step to fail if e2e were being run on an older android OS prior to our minimum API level 29
-      // See details here: https://github.com/MetaMask/metamask-mobile/pull/4170
-      await RevealSecretRecoveryPhrase.tapToCopyCredentialToClipboard();
-      await RevealSecretRecoveryPhrase.tapToRevealPrivateCredentialQRCode();
-      await RevealSecretRecoveryPhrase.scrollToQR();
-      await Assertions.checkIfVisible(
-        RevealSecretRecoveryPhrase.revealCredentialQRCodeImage,
-      );
-=======
 
     it('navigate to reveal SRP screen and start quiz', async () => {
       await TabBarComponent.tapSettings();
@@ -205,7 +123,6 @@
           RevealSecretRecoveryPhrase.revealCredentialQRCodeImage,
         );
       }
->>>>>>> 05d3e30f
       const isDoneVisible = await RevealSecretRecoveryPhrase.doneButton;
       if (!isDoneVisible) {
         await RevealSecretRecoveryPhrase.scrollToDone();
