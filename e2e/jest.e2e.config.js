--- conflicted
+++ resolved
@@ -3,12 +3,7 @@
 module.exports = {
   rootDir: '..',
   testMatch: [
-<<<<<<< HEAD
-    '<rootDir>/e2e/specs/**/*.spec.js',
-    '<rootDir>/e2e/specs/**/*.spec.ts',
-=======
     '<rootDir>/e2e/specs/**/*.spec.{js,ts}',
->>>>>>> 4f3fe579
   ],
   testTimeout: 250000,
   maxWorkers: process.env.CI ? 3 : 1,
