--- conflicted
+++ resolved
@@ -79,8 +79,6 @@
             contract_deployment: true,
             contract_interaction: true,
             transfer: true,
-<<<<<<< HEAD
-=======
             approve: true,
           },
         },
@@ -107,7 +105,6 @@
             contract_interaction: true,
             transfer: true,
             approve: true,
->>>>>>> 05d3e30f
           },
         },
       ],
@@ -155,8 +152,6 @@
             enabled: true,
             featureVersion: '1',
             minimumVersion: '7.46.0',
-<<<<<<< HEAD
-=======
           },
         },
       ],
@@ -200,7 +195,6 @@
               ],
             },
             supportedChains: ['0xaa36a7', '0x539', '0x1'],
->>>>>>> 05d3e30f
           },
         },
       ],
