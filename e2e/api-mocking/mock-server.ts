// eslint-disable-next-line @typescript-eslint/no-shadow
import { getLocal, Headers, Mockttp } from 'mockttp';
<<<<<<< HEAD
import { ALLOWLISTED_HOSTS, ALLOWLISTED_URLS } from './mock-e2e-allowlist.js';
import { BLOCKLISTED_HOSTS } from './mock-e2e-blocklist.js';
import { createLogger } from '../framework/logger';
import { findMatchingPostEvent, processPostRequestBody } from './mockHelpers';
=======
import { ALLOWLISTED_HOSTS, ALLOWLISTED_URLS } from './mock-e2e-allowlist';
import { createLogger, LogLevel } from '../framework/logger';
import {
  findMatchingPostEvent,
  processPostRequestBody,
} from './helpers/mockHelpers';
>>>>>>> 77f6ad07
import {
  MockApiEndpoint,
  MockEventsObject,
  TestSpecificMock,
} from '../framework/index';

// Creates a logger with INFO level as the mockServer produces too much noise
// Change this to DEBUG as needed
const logger = createLogger({
  name: 'MockServer',
  level: LogLevel.INFO,
});

interface LiveRequest {
  url: string;
  method: string;
  timestamp: string;
}

interface MockServer extends Mockttp {
  _liveRequests?: LiveRequest[];
}

/**
 * Utility function to handle direct fetch requests
 */
const handleDirectFetch = async (
  url: string,
  method: string,
  headers: Headers,
  requestBody?: string,
): Promise<{ statusCode: number; body: string }> => {
  try {
    // Convert mockttp headers to satisfy fetch API requirements
    const fetchHeaders: HeadersInit = {};
    for (const [key, value] of Object.entries(headers)) {
      if (value) {
        fetchHeaders[key] = Array.isArray(value) ? value[0] : value;
      }
    }

    const response = await global.fetch(url, {
      method,
      headers: fetchHeaders,
      body: ['POST', 'PUT', 'PATCH'].includes(method) ? requestBody : undefined,
    });

    const responseBody = await response.text();

    return {
      statusCode: response.status,
      body: responseBody,
    };
  } catch (error) {
    logger.error('Error forwarding request:', url, error);
    return {
      statusCode: 500,
      body: JSON.stringify({ error: 'Failed to forward request' }),
    };
  }
};

/**
 * Utility function to check if a host is blocklisted
 * @param {string} host - The host to check
 * @returns {boolean} True if the host is blocklisted, false otherwise
 */
const isHostBlocklisted = (host: string) => BLOCKLISTED_HOSTS.includes(host);

/**
 * Apply Android URL replacement if needed
 * @param {string} url - The URL to potentially modify
 * @returns {string} The URL with localhost replaced by 127.0.0.1 on Android
 */
const applyAndroidUrlReplacement = (url: string) =>
  device.getPlatform() === 'android'
    ? url.replace('localhost', '127.0.0.1')
    : url;

<<<<<<< HEAD
/**
 * Check if URL or hostname is allowlisted
 * @param {string} url - The URL to check
 * @returns {boolean} True if URL or hostname is allowlisted
 */
const isAllowlisted = (url: string) => {
  // Check exact URL match first
  if (ALLOWLISTED_URLS.includes(url)) {
    return true;
=======
    // Allow data URLs, e.g. for decoding base64
    if (parsedUrl.protocol === 'data:') {
      return true;
    }

    return ALLOWLISTED_HOSTS.some((allowedHost) => {
      // Support exact match or wildcard subdomains (e.g., "*.example.com")
      if (allowedHost.startsWith('*.')) {
        const domain = allowedHost.slice(2);
        return hostname === domain || hostname.endsWith(`.${domain}`);
      }
      return hostname === allowedHost;
    });
  } catch (error) {
    logger.warn('Invalid URL:', url);
    return false;
>>>>>>> 77f6ad07
  }

  // Check exact hostname match
  const hostname = new URL(url).hostname;
  return ALLOWLISTED_HOSTS.includes(hostname);
};

// Using shared port utilities from FixtureUtils

/**
 * Starts the mock server and sets up mock events.
 */
export const startMockServer = async (
  events: MockEventsObject,
  port: number,
  testSpecificMock?: TestSpecificMock,
): Promise<MockServer> => {
  const mockServer = getLocal() as MockServer;

  // Track live requests
  const liveRequests: LiveRequest[] = [];
  mockServer._liveRequests = liveRequests;

  try {
    await mockServer.start(port);
  } catch (error) {
    // If starting fails, log the error and throw it
    logger.error(`Failed to start mock server on port ${port}: ${error}`);
    throw new Error(`Failed to start mock server on port ${port}: ${error}`);
  }

  logger.info(`Mockttp server running at http://localhost:${port}`);

  await mockServer
    .forGet('/health-check')
    .thenReply(200, 'Mock server is running');

  await mockServer
    .forGet(
      /^http:\/\/(localhost|127\.0\.0\.1|10\.0\.2\.2)(:\d+)?\/favicon\.ico$/,
    )
    .thenReply(200, 'favicon.ico');

  // Apply test-specific mocks first (takes precedence)
  if (testSpecificMock) {
    logger.info('Applying testSpecificMock function (takes precedence)');
    await testSpecificMock(mockServer);
  }

  // Set up the main proxy handler (fallback logic)
  await mockServer
    .forAnyRequest()
    .matching((request) => request.path.startsWith('/proxy'))
    .thenCallback(async (request) => {
      const urlEndpoint = new URL(request.url).searchParams.get('url');
      if (!urlEndpoint) {
        return {
          statusCode: 400,
          body: JSON.stringify({ error: 'Missing url parameter' }),
        };
      }
      const method = request.method;
      // Read the body ONCE for POST requests to avoid stream exhaustion
      let requestBodyText: string | undefined;
      let requestBodyJson: unknown;
      if (method === 'POST') {
        try {
          requestBodyText = await request.body.getText();
          if (requestBodyText) {
            try {
              requestBodyJson = JSON.parse(requestBodyText);
            } catch (e) {
              requestBodyJson = undefined;
            }
          }
        } catch (e) {
          requestBodyText = undefined;
        }
      }

      // Find matching mock event
      const methodEvents = events[method] || [];
      const candidateEvents = methodEvents.filter((event: MockApiEndpoint) => {
        const eventUrl = event.urlEndpoint;
        if (!eventUrl) return false;
        if (event.urlEndpoint instanceof RegExp) {
          return event.urlEndpoint.test(urlEndpoint);
        }
        // Support exact match and prefix (partial) match to avoid leaking keys in tests
        const eventUrlStr = String(eventUrl);
        return (
          urlEndpoint === eventUrlStr || urlEndpoint.startsWith(eventUrlStr)
        );
      });

      let matchingEvent: MockApiEndpoint | undefined;

      if (candidateEvents.length > 0) {
        if (method === 'POST') {
          // Use the extracted logic for POST request matching
          matchingEvent =
            findMatchingPostEvent(candidateEvents, requestBodyJson) ||
            undefined;
        } else {
          // Non-POST requests: first candidate by URL
          matchingEvent = candidateEvents[0];
        }
      }

      if (matchingEvent) {
        logger.info(
          `Mocking ${method} request to: ${urlEndpoint} with request body: ${requestBodyJson}`,
        );
        logger.info(`Response status: ${matchingEvent.responseCode}`);
        logger.debug('Response:', matchingEvent.response);
        // For POST requests, verify the request body if specified
        if (method === 'POST' && matchingEvent.requestBody) {
          const result = processPostRequestBody(
            requestBodyText,
            matchingEvent.requestBody,
            { ignoreFields: matchingEvent.ignoreFields || [] },
          );

          if (!result.matches) {
            return {
              statusCode: result.error === 'Missing request body' ? 400 : 404,
              body: JSON.stringify({
                error: result.error,
                expected: matchingEvent.requestBody,
                received: result.requestBodyJson,
              }),
            };
          }
        }

        return {
          statusCode: matchingEvent.responseCode,
          body: JSON.stringify(matchingEvent.response),
        };
      }

<<<<<<< HEAD
      // If no matching mock found, apply blocklist/allowlist logic

      // Step 1: Check if host is blocklisted - redirect to local blockchain node
      try {
        const parsedUrl = new URL(urlEndpoint);
        if (isHostBlocklisted(parsedUrl.hostname)) {
          const blocklistRedirectUrl = applyAndroidUrlReplacement(
            'http://localhost:8545',
          );
          logger.debug(
            `Redirecting blocklisted host ${parsedUrl.toString()} to ${blocklistRedirectUrl} with method ${method} and request body ${requestBodyText}`,
          );
          return handleDirectFetch(
            blocklistRedirectUrl,
            method,
            request.headers,
            method === 'POST' ? requestBodyText : undefined,
          );
=======
      // If no matching mock found, check if URL is allowed before passing through
      const updatedUrl =
        device.getPlatform() === 'android'
          ? urlEndpoint.replace('localhost', '127.0.0.1')
          : urlEndpoint;

      // Check if the URL is in the allowed list
      if (!isUrlAllowed(updatedUrl)) {
        const errorMessage = `Request going to live server: ${updatedUrl}`;
        logger.warn(errorMessage);
        liveRequests.push({
          url: updatedUrl,
          method,
          timestamp: new Date().toISOString(),
        });
      } else if (ALLOWLISTED_URLS.includes(updatedUrl)) {
        // Explicit debug to help with debugging in CI
        logger.warn(`Allowed URL: ${updatedUrl}`);
        if (method === 'POST') {
          logger.warn(`Request Body: ${requestBodyText}`);
>>>>>>> 77f6ad07
        }
      } catch (error) {
        logger.warn('Invalid URL in proxy:', urlEndpoint);
      }

      // Step 2: Check if URL or host is allowlisted - pass through to live server
      if (isAllowlisted(urlEndpoint)) {
        logger.warn('Request going to allowlisted live server:', urlEndpoint);

        return handleDirectFetch(
          applyAndroidUrlReplacement(urlEndpoint),
          method,
          request.headers,
          method === 'POST' ? requestBodyText : undefined,
        );
      }
    });

  // Handle any unmatched requests (typically internal/direct requests)
  await mockServer.forUnmatchedRequest().thenCallback(async (request) => {
    logger.debug(`Unmatched request: ${request.method} ${request.url}`);

    liveRequests.push({
      url: request.url,
      method: request.method,
      timestamp: new Date().toISOString(),
    });

    return handleDirectFetch(
      request.url,
      request.method,
      request.headers,
      await request.body.getText(),
    );
  });

  return mockServer;
};

/**
 * Validates that no unexpected live requests were made
 */
export const validateLiveRequests = (mockServer: MockServer): void => {
  if (mockServer._liveRequests && mockServer._liveRequests.length > 0) {
    // Get unique requests by method + URL combination
    const uniqueRequests = Array.from(
      new Map(
        mockServer._liveRequests.map((req) => [
          `${req.method} ${req.url}`,
          req,
        ]),
      ).values(),
    );

    const requestsSummary = uniqueRequests
      .map(
        (req, index) =>
          `${index + 1}. [${req.method}] ${req.url} (${req.timestamp})`,
      )
      .join('\n');

    const totalCount = mockServer._liveRequests.length;
    const uniqueCount = uniqueRequests.length;
    const message =
      `Test made ${totalCount} unmocked request(s) (${uniqueCount} unique):\n${requestsSummary}\n\n` +
      "Check your test-specific mocks or add them to the default mocks.\n You can also add the URL to the allowlist if it's a known live request.";
    logger.error(message);
    throw new Error(message);
  }
};

/**
 * Stops the mock server.
 */
export const stopMockServer = async (mockServer: Mockttp): Promise<void> => {
  logger.info('Mock server shutting down');
  try {
    await mockServer.stop();
  } catch (error) {
    logger.error('Error stopping mock server:', error);
  }
};<|MERGE_RESOLUTION|>--- conflicted
+++ resolved
@@ -1,18 +1,12 @@
 // eslint-disable-next-line @typescript-eslint/no-shadow
 import { getLocal, Headers, Mockttp } from 'mockttp';
-<<<<<<< HEAD
-import { ALLOWLISTED_HOSTS, ALLOWLISTED_URLS } from './mock-e2e-allowlist.js';
+import { ALLOWLISTED_HOSTS, ALLOWLISTED_URLS } from './mock-e2e-allowlist';
 import { BLOCKLISTED_HOSTS } from './mock-e2e-blocklist.js';
-import { createLogger } from '../framework/logger';
-import { findMatchingPostEvent, processPostRequestBody } from './mockHelpers';
-=======
-import { ALLOWLISTED_HOSTS, ALLOWLISTED_URLS } from './mock-e2e-allowlist';
 import { createLogger, LogLevel } from '../framework/logger';
 import {
   findMatchingPostEvent,
   processPostRequestBody,
 } from './helpers/mockHelpers';
->>>>>>> 77f6ad07
 import {
   MockApiEndpoint,
   MockEventsObject,
@@ -92,7 +86,6 @@
     ? url.replace('localhost', '127.0.0.1')
     : url;
 
-<<<<<<< HEAD
 /**
  * Check if URL or hostname is allowlisted
  * @param {string} url - The URL to check
@@ -102,28 +95,16 @@
   // Check exact URL match first
   if (ALLOWLISTED_URLS.includes(url)) {
     return true;
-=======
-    // Allow data URLs, e.g. for decoding base64
-    if (parsedUrl.protocol === 'data:') {
-      return true;
-    }
-
-    return ALLOWLISTED_HOSTS.some((allowedHost) => {
-      // Support exact match or wildcard subdomains (e.g., "*.example.com")
-      if (allowedHost.startsWith('*.')) {
-        const domain = allowedHost.slice(2);
-        return hostname === domain || hostname.endsWith(`.${domain}`);
-      }
-      return hostname === allowedHost;
-    });
-  } catch (error) {
-    logger.warn('Invalid URL:', url);
-    return false;
->>>>>>> 77f6ad07
+  }
+  // Then check if the hostname is in the allowed hosts list
+  const parsedUrl = new URL(url);
+  const hostname = parsedUrl.hostname;
+  // Allow data URLs, e.g. for decoding base64
+  if (parsedUrl.protocol === 'data:') {
+    return true;
   }
 
   // Check exact hostname match
-  const hostname = new URL(url).hostname;
   return ALLOWLISTED_HOSTS.includes(hostname);
 };
 
@@ -261,7 +242,6 @@
         };
       }
 
-<<<<<<< HEAD
       // If no matching mock found, apply blocklist/allowlist logic
 
       // Step 1: Check if host is blocklisted - redirect to local blockchain node
@@ -280,28 +260,6 @@
             request.headers,
             method === 'POST' ? requestBodyText : undefined,
           );
-=======
-      // If no matching mock found, check if URL is allowed before passing through
-      const updatedUrl =
-        device.getPlatform() === 'android'
-          ? urlEndpoint.replace('localhost', '127.0.0.1')
-          : urlEndpoint;
-
-      // Check if the URL is in the allowed list
-      if (!isUrlAllowed(updatedUrl)) {
-        const errorMessage = `Request going to live server: ${updatedUrl}`;
-        logger.warn(errorMessage);
-        liveRequests.push({
-          url: updatedUrl,
-          method,
-          timestamp: new Date().toISOString(),
-        });
-      } else if (ALLOWLISTED_URLS.includes(updatedUrl)) {
-        // Explicit debug to help with debugging in CI
-        logger.warn(`Allowed URL: ${updatedUrl}`);
-        if (method === 'POST') {
-          logger.warn(`Request Body: ${requestBodyText}`);
->>>>>>> 77f6ad07
         }
       } catch (error) {
         logger.warn('Invalid URL in proxy:', urlEndpoint);
