// eslint-disable-next-line @typescript-eslint/no-shadow
import { getLocal, Headers, Mockttp } from 'mockttp';
<<<<<<< HEAD
import { ALLOWLISTED_HOSTS, ALLOWLISTED_URLS } from './mock-e2e-allowlist.js';
import { createLogger, LogLevel } from '../framework/logger';
import { findMatchingPostEvent, processPostRequestBody } from './mockHelpers';
=======
import { ALLOWLISTED_HOSTS, ALLOWLISTED_URLS } from './mock-e2e-allowlist';
import { createLogger } from '../framework/logger';
import {
  findMatchingPostEvent,
  processPostRequestBody,
} from './helpers/mockHelpers';
>>>>>>> 8544946a
import {
  MockApiEndpoint,
  MockEventsObject,
  TestSpecificMock,
} from '../framework/index';

// Creates a logger with INFO level as the mockServer produces too much noise
// Change this to DEBUG as needed
const logger = createLogger({
  name: 'MockServer',
  level: LogLevel.INFO,
});

interface LiveRequest {
  url: string;
  method: string;
  timestamp: string;
}

interface MockServer extends Mockttp {
  _liveRequests?: LiveRequest[];
}

/**
 * Utility function to handle direct fetch requests
 */
const handleDirectFetch = async (
  url: string,
  method: string,
  headers: Headers,
  requestBody?: string,
): Promise<{ statusCode: number; body: string }> => {
  try {
    // Convert mockttp headers to satisfy fetch API requirements
    const fetchHeaders: HeadersInit = {};
    for (const [key, value] of Object.entries(headers)) {
      if (value) {
        fetchHeaders[key] = Array.isArray(value) ? value[0] : value;
      }
    }

    const response = await global.fetch(url, {
      method,
      headers: fetchHeaders,
      body: ['POST', 'PUT', 'PATCH'].includes(method) ? requestBody : undefined,
    });

    const responseBody = await response.text();

    return {
      statusCode: response.status,
      body: responseBody,
    };
  } catch (error) {
    logger.error('Error forwarding request:', url, error);
    return {
      statusCode: 500,
      body: JSON.stringify({ error: 'Failed to forward request' }),
    };
  }
};

/**
 * Utility function to check if a URL is allowed
 */
const isUrlAllowed = (url: string): boolean => {
  try {
    // First check if the exact URL is in the allowed URLs list
    if (ALLOWLISTED_URLS.includes(url)) {
      return true;
    }

    // Then check if the hostname is in the allowed hosts list
    const parsedUrl = new URL(url);
    const hostname = parsedUrl.hostname;

    return ALLOWLISTED_HOSTS.some((allowedHost) => {
      // Support exact match or wildcard subdomains (e.g., "*.example.com")
      if (allowedHost.startsWith('*.')) {
        const domain = allowedHost.slice(2);
        return hostname === domain || hostname.endsWith(`.${domain}`);
      }
      return hostname === allowedHost;
    });
  } catch (error) {
    logger.warn('Invalid URL:', url);
    return false;
  }
};

// Using shared port utilities from FixtureUtils

/**
 * Starts the mock server and sets up mock events.
 */
export const startMockServer = async (
  events: MockEventsObject,
  port: number,
  testSpecificMock?: TestSpecificMock,
): Promise<MockServer> => {
  const mockServer = getLocal() as MockServer;

  // Track live requests
  const liveRequests: LiveRequest[] = [];
  mockServer._liveRequests = liveRequests;

  try {
    await mockServer.start(port);
  } catch (error) {
    // If starting fails, log the error and throw it
    logger.error(`Failed to start mock server on port ${port}: ${error}`);
    throw new Error(`Failed to start mock server on port ${port}: ${error}`);
  }

  logger.info(`Mockttp server running at http://localhost:${port}`);

  await mockServer
    .forGet('/health-check')
    .thenReply(200, 'Mock server is running');

  await mockServer
    .forGet(
      /^http:\/\/(localhost|127\.0\.0\.1|10\.0\.2\.2)(:\d+)?\/favicon\.ico$/,
    )
    .thenReply(200, 'favicon.ico');

  // Apply test-specific mocks first (takes precedence)
  if (testSpecificMock) {
    logger.info('Applying testSpecificMock function (takes precedence)');
    await testSpecificMock(mockServer);
  }

  // Set up the main proxy handler (fallback logic)
  await mockServer
    .forAnyRequest()
    .matching((request) => request.path.startsWith('/proxy'))
    .thenCallback(async (request) => {
      const urlEndpoint = new URL(request.url).searchParams.get('url');
      if (!urlEndpoint) {
        return {
          statusCode: 400,
          body: JSON.stringify({ error: 'Missing url parameter' }),
        };
      }
      const method = request.method;
      // Read the body ONCE for POST requests to avoid stream exhaustion
      let requestBodyText: string | undefined;
      let requestBodyJson: unknown;
      if (method === 'POST') {
        try {
          requestBodyText = await request.body.getText();
          if (requestBodyText) {
            try {
              requestBodyJson = JSON.parse(requestBodyText);
            } catch (e) {
              requestBodyJson = undefined;
            }
          }
        } catch (e) {
          requestBodyText = undefined;
        }
      }

      // Find matching mock event
      const methodEvents = events[method] || [];
      const candidateEvents = methodEvents.filter((event: MockApiEndpoint) => {
        const eventUrl = event.urlEndpoint;
        if (!eventUrl) return false;
        if (event.urlEndpoint instanceof RegExp) {
          return event.urlEndpoint.test(urlEndpoint);
        }
        // Support exact match and prefix (partial) match to avoid leaking keys in tests
        const eventUrlStr = String(eventUrl);
        return (
          urlEndpoint === eventUrlStr || urlEndpoint.startsWith(eventUrlStr)
        );
      });

      let matchingEvent: MockApiEndpoint | undefined;

      if (candidateEvents.length > 0) {
        if (method === 'POST') {
          // Use the extracted logic for POST request matching
          matchingEvent =
            findMatchingPostEvent(candidateEvents, requestBodyJson) ||
            undefined;
        } else {
          // Non-POST requests: first candidate by URL
          matchingEvent = candidateEvents[0];
        }
      }

      if (matchingEvent) {
        logger.info(`Mocking ${method} request to: ${urlEndpoint}`);
        logger.info(`Response status: ${matchingEvent.responseCode}`);
        logger.debug('Response:', matchingEvent.response);
        // For POST requests, verify the request body if specified
        if (method === 'POST' && matchingEvent.requestBody) {
          const result = processPostRequestBody(
            requestBodyText,
            matchingEvent.requestBody,
            { ignoreFields: matchingEvent.ignoreFields || [] },
          );

          if (!result.matches) {
            return {
              statusCode: result.error === 'Missing request body' ? 400 : 404,
              body: JSON.stringify({
                error: result.error,
                expected: matchingEvent.requestBody,
                received: result.requestBodyJson,
              }),
            };
          }
        }

        return {
          statusCode: matchingEvent.responseCode,
          body: JSON.stringify(matchingEvent.response),
        };
      }

      // If no matching mock found, check if URL is allowed before passing through
      const updatedUrl =
        device.getPlatform() === 'android'
          ? urlEndpoint.replace('localhost', '127.0.0.1')
          : urlEndpoint;

      // Check if the URL is in the allowed list
      if (!isUrlAllowed(updatedUrl)) {
        const errorMessage = `Request going to live server: ${updatedUrl}`;
        logger.warn(errorMessage);
        liveRequests.push({
          url: updatedUrl,
          method,
          timestamp: new Date().toISOString(),
        });
      } else if (ALLOWLISTED_URLS.includes(updatedUrl)) {
        // Explicit debug to help with debugging in CI
        logger.warn(`Allowed URL: ${updatedUrl}`);
        if (method === 'POST') {
          logger.warn(`Request Body: ${requestBodyText}`);
        }
      }

      return handleDirectFetch(
        updatedUrl,
        method,
        request.headers,
        method === 'POST' ? requestBodyText : undefined,
      );
    });

  // In case any other requests are made, check allowed list before passing through
  await mockServer.forUnmatchedRequest().thenCallback(async (request) => {
    // Check if the URL is in the allowed list
    if (!isUrlAllowed(request.url)) {
      const errorMessage = `Request going to live server: ${request.url}`;
      logger.warn(errorMessage);
      liveRequests.push({
        url: request.url,
        method: request.method,
        timestamp: new Date().toISOString(),
      });
    } else if (ALLOWLISTED_URLS.includes(request.url)) {
      // Explicit debug to help with debugging in CI
      logger.warn(`Allowed URL: ${request.url}`);
      if (request.method === 'POST') {
        logger.warn(`Request Body: ${await request.body.getText()}`);
      }
    }

    return handleDirectFetch(
      request.url,
      request.method,
      request.headers,
      await request.body.getText(),
    );
  });

  return mockServer;
};

/**
 * Validates that no unexpected live requests were made
 */
export const validateLiveRequests = (mockServer: MockServer): void => {
  if (mockServer._liveRequests && mockServer._liveRequests.length > 0) {
    // Get unique requests by method + URL combination
    const uniqueRequests = Array.from(
      new Map(
        mockServer._liveRequests.map((req) => [
          `${req.method} ${req.url}`,
          req,
        ]),
      ).values(),
    );

    const requestsSummary = uniqueRequests
      .map(
        (req, index) =>
          `${index + 1}. [${req.method}] ${req.url} (${req.timestamp})`,
      )
      .join('\n');

    const totalCount = mockServer._liveRequests.length;
    const uniqueCount = uniqueRequests.length;
    const message =
      `Test made ${totalCount} unmocked request(s) (${uniqueCount} unique):\n${requestsSummary}\n\n` +
      "Check your test-specific mocks or add them to the default mocks.\n You can also add the URL to the allowlist if it's a known live request.";
    logger.error(message);
    throw new Error(message);
  }
};

/**
 * Stops the mock server.
 */
export const stopMockServer = async (mockServer: Mockttp): Promise<void> => {
  logger.info('Mock server shutting down');
  try {
    await mockServer.stop();
  } catch (error) {
    logger.error('Error stopping mock server:', error);
  }
};<|MERGE_RESOLUTION|>--- conflicted
+++ resolved
@@ -1,17 +1,11 @@
 // eslint-disable-next-line @typescript-eslint/no-shadow
 import { getLocal, Headers, Mockttp } from 'mockttp';
-<<<<<<< HEAD
-import { ALLOWLISTED_HOSTS, ALLOWLISTED_URLS } from './mock-e2e-allowlist.js';
+import { ALLOWLISTED_HOSTS, ALLOWLISTED_URLS } from './mock-e2e-allowlist';
 import { createLogger, LogLevel } from '../framework/logger';
-import { findMatchingPostEvent, processPostRequestBody } from './mockHelpers';
-=======
-import { ALLOWLISTED_HOSTS, ALLOWLISTED_URLS } from './mock-e2e-allowlist';
-import { createLogger } from '../framework/logger';
 import {
   findMatchingPostEvent,
   processPostRequestBody,
 } from './helpers/mockHelpers';
->>>>>>> 8544946a
 import {
   MockApiEndpoint,
   MockEventsObject,
