// eslint-disable-next-line @typescript-eslint/no-shadow
import { getLocal, Headers, Mockttp } from 'mockttp';
import { ALLOWLISTED_HOSTS, ALLOWLISTED_URLS } from './mock-e2e-allowlist';
import { SUPPRESSED_LOGS_URLS } from './mock-config/suppressed-logs';
import { createLogger, LogLevel } from '../framework/logger';
import {
  MockApiEndpoint,
  MockEventsObject,
  Resource,
  ServerStatus,
  TestSpecificMock,
} from '../framework/index';
import {
  findMatchingPostEvent,
  processPostRequestBody,
} from './helpers/mockHelpers';
import { getLocalHost } from '../framework/fixtures/FixtureUtils';
import PortManager, { ResourceType } from '../framework/PortManager';
import {
  FALLBACK_GANACHE_PORT,
  FALLBACK_DAPP_SERVER_PORT,
} from '../framework/Constants';
import { DEFAULT_ANVIL_PORT } from '../seeder/anvil-manager';

const logger = createLogger({
  name: 'MockServer',
  level: LogLevel.INFO,
});
interface LiveRequest {
  url: string;
  method: string;
  timestamp: string;
}

export interface InternalMockServer extends Mockttp {
  _liveRequests?: LiveRequest[];
}

/**
 * Translates fallback ports to actual allocated ports in URLs.
 * This allows the MockServer (running on host) to forward requests to dynamically allocated local resources.
 *
 * @param url - The URL that may contain a fallback port
 * @returns The URL with fallback port replaced by actual allocated port, or original URL
 */
const translateFallbackPortToActual = (url: string): string => {
  try {
    const parsedUrl = new URL(url);
    const port = parsedUrl.port;

    if (!port) {
      return url;
    }

    const portNum = parseInt(port, 10);
    const portManager = PortManager.getInstance();
    let actualPort: number | undefined;

    // Map fallback ports to actual allocated ports
    // Try Ganache first, fallback to Anvil if Ganache not running
    if (portNum === FALLBACK_GANACHE_PORT) {
      actualPort = portManager.getPort(ResourceType.GANACHE);
      if (actualPort === undefined) {
        actualPort = portManager.getPort(ResourceType.ANVIL);
      }
    } else if (portNum === DEFAULT_ANVIL_PORT) {
      actualPort = portManager.getPort(ResourceType.ANVIL);
    } else if (
      portNum >= FALLBACK_DAPP_SERVER_PORT &&
      portNum < FALLBACK_DAPP_SERVER_PORT + 100
    ) {
      // Dapp server ports start at FALLBACK_DAPP_SERVER_PORT (8085, 8086, etc.)
      const dappIndex = portNum - FALLBACK_DAPP_SERVER_PORT;
      actualPort = portManager.getMultiInstancePort(
        ResourceType.DAPP_SERVER,
        `dapp-server-${dappIndex}`,
      );
    }

    if (actualPort !== undefined) {
      parsedUrl.port = actualPort.toString();
      const translatedUrl = parsedUrl.toString();
      logger.info(`Port translation: ${url} → ${translatedUrl}`);
      return translatedUrl;
    }

    return url;
  } catch (error) {
    logger.warn('Failed to parse URL for port translation:', url, error);
    return url;
  }
};

const isUrlAllowed = (url: string): boolean => {
  try {
    if (ALLOWLISTED_URLS.includes(url)) {
      return true;
    }

    const parsedUrl = new URL(url);
    const hostname = parsedUrl.hostname;

    if (parsedUrl.protocol === 'data:') {
      return true;
    }

    return ALLOWLISTED_HOSTS.some((allowedHost) => {
      if (allowedHost.startsWith('*.')) {
        const domain = allowedHost.slice(2);
        return hostname === domain || hostname.endsWith(`.${domain}`);
      }
      return hostname === allowedHost;
    });
  } catch (error) {
    logger.warn('Invalid URL:', url);
    return false;
  }
};

const isUrlSuppressedFromLogs = (url: string): boolean =>
  SUPPRESSED_LOGS_URLS.some((pattern: RegExp) => pattern.test(url));

const handleDirectFetch = async (
  url: string,
  method: string,
  headers: Headers,
  requestBody?: string,
): Promise<{ statusCode: number; body: string }> => {
  try {
    const fetchHeaders: HeadersInit = {};
    for (const [key, value] of Object.entries(headers)) {
      if (value) {
        fetchHeaders[key] = Array.isArray(value) ? value[0] : value;
      }
    }

    const response = await global.fetch(url, {
      method,
      headers: fetchHeaders,
      body: ['POST', 'PUT', 'PATCH'].includes(method) ? requestBody : undefined,
    });

    const responseBody = await response.text();
    return { statusCode: response.status, body: responseBody };
  } catch (error) {
    if (!isUrlSuppressedFromLogs(url)) {
      logger.error('Error forwarding request:', url, error);
    }
    return {
      statusCode: 500,
      body: JSON.stringify({ error: 'Failed to forward request' }),
    };
  }
};

export default class MockServerE2E implements Resource {
  _serverPort: number;
  _serverStatus: ServerStatus = ServerStatus.STOPPED;
  private _server: InternalMockServer | null = null;
  private _events: MockEventsObject;
  private _testSpecificMock?: TestSpecificMock;

  constructor(params: {
    events: MockEventsObject;
    testSpecificMock?: TestSpecificMock;
  }) {
    this._events = params.events;
    this._serverPort = 0; // Will be set when starting the server
    this._testSpecificMock = params.testSpecificMock;
  }

  isStarted(): boolean {
    return this._serverStatus === ServerStatus.STARTED;
  }

  getServerPort(): number {
    return this._serverPort;
  }

  getServerStatus(): ServerStatus {
    return this._serverStatus;
  }

  get getServerUrl(): string {
    return `http://${getLocalHost()}:${this._serverPort}`;
  }

  get server(): InternalMockServer {
    if (!this._server) {
      throw new Error('Mock server not started');
    }
    return this._server;
  }

  setServerPort(port: number): void {
    this._serverPort = port;
  }

  async start(): Promise<void> {
    if (this._serverStatus === ServerStatus.STARTED) {
      logger.debug('Mock server already started');
      return;
    }

    this._server = getLocal() as InternalMockServer;
    this._server._liveRequests = [];
    await this._server.start(this._serverPort);

    logger.info(
      `Mockttp server running at http://${getLocalHost()}:${this._serverPort}`,
    );

    await this._server
      .forGet('/health-check')
      .thenReply(200, 'Mock server is running');
    await this._server
      .forGet(
        /^http:\/\/(localhost|127\.0\.0\.1|10\.0\.2\.2)(:\\d+)?\/favicon\.ico$/,
      )
      .thenReply(200, 'favicon.ico');

    if (this._testSpecificMock) {
<<<<<<< HEAD
      logger.info('Applying testSpecificMock function (takes precedence)');
      await this._testSpecificMock(this._server);
=======
      logger.debug('Applying testSpecificMock function (takes precedence)');
      await this._testSpecificMock(mockServer);
>>>>>>> 1b6e4329
    }

    await this._server
      .forAnyRequest()
      .matching((request) => request.path.startsWith('/proxy'))
      .thenCallback(async (request) => {
        const urlEndpoint = new URL(request.url).searchParams.get('url');
        if (!urlEndpoint) {
          return {
            statusCode: 400,
            body: JSON.stringify({ error: 'Missing url parameter' }),
          };
        }

        const method = request.method;

        let requestBodyText: string | undefined;
        let requestBodyJson: unknown;
        if (method === 'POST') {
          try {
            requestBodyText = await request.body.getText();
            if (requestBodyText) {
              try {
                requestBodyJson = JSON.parse(requestBodyText);
              } catch (e) {
                requestBodyJson = undefined;
              }
            }
          } catch (e) {
            requestBodyText = undefined;
          }
        }

        const methodEvents = this._events[method] || [];
        const candidateEvents = methodEvents.filter(
          (event: MockApiEndpoint) => {
            const eventUrl = event.urlEndpoint;
            if (!eventUrl) return false;
            if (event.urlEndpoint instanceof RegExp) {
              return event.urlEndpoint.test(urlEndpoint);
            }
            const eventUrlStr = String(eventUrl);
            return (
              urlEndpoint === eventUrlStr || urlEndpoint.startsWith(eventUrlStr)
            );
          },
        );

        let matchingEvent: MockApiEndpoint | undefined;
        if (candidateEvents.length > 0) {
          if (method === 'POST') {
            matchingEvent = findMatchingPostEvent(
              candidateEvents,
              requestBodyJson,
            );
          } else {
            matchingEvent = candidateEvents[0];
          }
        }

        if (matchingEvent) {
          logger.debug(`Mocking ${method} request to: ${urlEndpoint}`);
          logger.debug(`Response status: ${matchingEvent.responseCode}`);
          logger.debug('Response:', matchingEvent.response);
          if (method === 'POST' && matchingEvent.requestBody) {
            const result = processPostRequestBody(
              requestBodyText,
              matchingEvent.requestBody,
              { ignoreFields: matchingEvent.ignoreFields || [] },
            );

            if (!result.matches) {
              return {
                statusCode: result.error === 'Missing request body' ? 400 : 404,
                body: JSON.stringify({
                  error: result.error,
                  expected: matchingEvent.requestBody,
                  received: result.requestBodyJson,
                }),
              };
            }
          }

          return {
            statusCode: matchingEvent.responseCode,
            body: JSON.stringify(matchingEvent.response),
          };
        }

        let updatedUrl =
          device.getPlatform() === 'android'
            ? urlEndpoint.replace('localhost', '127.0.0.1')
            : urlEndpoint;

        // Translate fallback ports to actual allocated ports (host-side forwarding)
        updatedUrl = translateFallbackPortToActual(updatedUrl);

        if (!isUrlAllowed(updatedUrl)) {
          const errorMessage = `Request going to live server: ${updatedUrl}`;
          logger.warn(errorMessage);
          this._server?._liveRequests?.push({
            url: updatedUrl,
            method,
            timestamp: new Date().toISOString(),
          });
        } else if (ALLOWLISTED_URLS.includes(updatedUrl)) {
          logger.warn(`Allowed URL: ${updatedUrl}`);
          if (method === 'POST') {
            logger.warn(`Request Body: ${requestBodyText}`);
          }
        }

        return handleDirectFetch(
          updatedUrl,
          method,
          request.headers,
          method === 'POST' ? requestBodyText : undefined,
        );
      });

    await this._server.forUnmatchedRequest().thenCallback(async (request) => {
      // Check for MockServer self-reference to prevent ECONNREFUSED
      try {
        const url = new URL(request.url);
        const isLocalhost =
          url.hostname === 'localhost' ||
          url.hostname === '127.0.0.1' ||
          url.hostname === '10.0.2.2';
        const isMockServerPort =
          url.port === '8000' || url.port === this._serverPort.toString();

        if (isLocalhost && isMockServerPort) {
          logger.debug(`Ignoring MockServer self-reference: ${request.url}`);
          return { statusCode: 204, body: '' };
        }
      } catch (e) {
        // Ignore URL parsing errors
      }

      // Translate fallback ports to actual allocated ports (host-side forwarding)
      const translatedUrl = translateFallbackPortToActual(request.url);

      if (!isUrlAllowed(translatedUrl)) {
        const errorMessage = `Request going to live server: ${translatedUrl}`;
        logger.warn(errorMessage);
        this._server?._liveRequests?.push({
          url: translatedUrl,
          method: request.method,
          timestamp: new Date().toISOString(),
        });
      } else if (ALLOWLISTED_URLS.includes(translatedUrl)) {
        logger.warn(`Allowed URL: ${translatedUrl}`);
        if (request.method === 'POST') {
          logger.warn(`Request Body: ${await request.body.getText()}`);
        }
      }

      return handleDirectFetch(
        translatedUrl,
        request.method,
        request.headers,
        await request.body.getText(),
      );
    });

    this._serverStatus = ServerStatus.STARTED;
  }

  async stop(): Promise<void> {
    logger.info('Mock server shutting down');
    if (!this._server) {
      this._serverStatus = ServerStatus.STOPPED;
      return;
    }

    try {
      await this._server.stop();
    } catch (error) {
      logger.error('Error stopping mock server:', error);
    } finally {
      this._server = null;
      this._serverStatus = ServerStatus.STOPPED;
      // Release the port after server is stopped
      if (this._serverPort > 0) {
        PortManager.getInstance().releasePort(ResourceType.MOCK_SERVER);
      }
    }
  }

  validateLiveRequests(): void {
    const mockServer = this._server;
    if (!mockServer?._liveRequests || mockServer._liveRequests.length === 0) {
      return;
    }

    const uniqueRequests = Array.from(
      new Map(
        mockServer._liveRequests.map((req) => [
          `${req.method} ${req.url}`,
          req,
        ]),
      ).values(),
    );

    const requestsSummary = uniqueRequests
      .map(
        (req, index) =>
          `${index + 1}. [${req.method}] ${req.url} (${req.timestamp})`,
      )
      .join('\n');

    const totalCount = mockServer._liveRequests.length;
    const uniqueCount = uniqueRequests.length;
    const message =
      `Test made ${totalCount} unmocked request(s) (${uniqueCount} unique):\n${requestsSummary}\n\n` +
      "Check your test-specific mocks or add them to the default mocks.\n You can also add the URL to the allowlist if it's a known live request.";
    logger.error(message);
    throw new Error(message);
  }

  private _sanitizeJson(value: unknown, ignoreFields: string[]): unknown {
    if (Array.isArray(value)) {
      return value.map((item) => this._sanitizeJson(item, ignoreFields));
    }
    if (value && typeof value === 'object') {
      const obj = value as Record<string, unknown>;
      const result: Record<string, unknown> = {};
      for (const [key, val] of Object.entries(obj)) {
        if (ignoreFields.includes(key)) continue;
        result[key] = this._sanitizeJson(val, ignoreFields);
      }
      return result;
    }
    return value;
  }
}<|MERGE_RESOLUTION|>--- conflicted
+++ resolved
@@ -220,13 +220,8 @@
       .thenReply(200, 'favicon.ico');
 
     if (this._testSpecificMock) {
-<<<<<<< HEAD
       logger.info('Applying testSpecificMock function (takes precedence)');
       await this._testSpecificMock(this._server);
-=======
-      logger.debug('Applying testSpecificMock function (takes precedence)');
-      await this._testSpecificMock(mockServer);
->>>>>>> 1b6e4329
     }
 
     await this._server
