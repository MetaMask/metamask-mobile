--- conflicted
+++ resolved
@@ -64,15 +64,9 @@
   const ARBITRUM_RPC_URL = 'https://arb1.arbitrum.io/rpc';
   const USDC_ARBITRUM_E = '0xff970a61a04b1ca14834a43f5de4533ebddb5cc8'; // USDC.e (legacy)
   const USDC_ARBITRUM = '0xaf88d065e77c8cc2239327c5edb3a432268e5831'; // Native USDC
-<<<<<<< HEAD
-  // Encode balanceOf(Account1) result for 100 USDC (6 decimals) => 100000000
-  const HUNDRED_USDC_HEX =
-    '0x0000000000000000000000000000000000000000000000000000000005f5e100';
-=======
   // Encode balanceOf(Account1) result for 200 USDC (6 decimals) => 200000000
   const TWO_HUNDRED_USDC_HEX =
     '0x000000000000000000000000000000000000000000000000000000000bebc200';
->>>>>>> f4e8f8d0
   // 100 ETH in wei
   const HUNDRED_ETH_WEI_HEX = '0x56bc75e2d63100000';
 
@@ -143,11 +137,7 @@
                 body: JSON.stringify({
                   id: body?.id ?? 1,
                   jsonrpc: '2.0',
-<<<<<<< HEAD
-                  result: HUNDRED_USDC_HEX,
-=======
                   result: TWO_HUNDRED_USDC_HEX,
->>>>>>> f4e8f8d0
                 }),
               };
             }
