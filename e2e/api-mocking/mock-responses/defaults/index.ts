--- conflicted
+++ resolved
@@ -21,12 +21,9 @@
 import { DEFAULT_IPFS_GATEWAY_MOCKS } from './ipfs-api';
 import { DEFAULT_RPC_ENDPOINT_MOCKS } from './rpc-endpoints';
 import { POLYMARKET_API_MOCKS } from './polymarket-apis';
-<<<<<<< HEAD
-=======
 import { INFURA_MOCKS } from '../infura-mocks';
 import { CHAINS_NETWORK_MOCK_RESPONSE } from '../chains-network-mocks';
 import { DEFAULT_REWARDS_MOCKS } from './rewards';
->>>>>>> 338177c4
 
 // Get auth mocks
 const authMocks = getAuthMocks();
@@ -48,8 +45,6 @@
     ...(DEFAULT_BRIDGE_API_MOCKS.GET || []),
     ...(DEFAULT_IPFS_GATEWAY_MOCKS.GET || []),
     ...(POLYMARKET_API_MOCKS.GET || []),
-<<<<<<< HEAD
-=======
     ...(INFURA_MOCKS.GET || []),
     // Chains Network Mock - Provides blockchain network data
     {
@@ -57,7 +52,6 @@
       responseCode: 200,
       response: CHAINS_NETWORK_MOCK_RESPONSE,
     },
->>>>>>> 338177c4
     // Security Alerts Mock - Always responds with benign unless overridden by testSpecificMock
     {
       urlEndpoint:
