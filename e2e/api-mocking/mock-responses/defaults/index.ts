/**
 * Default mock responses for common MetaMask mobile endpoints
 * These are used as fallbacks when no specific mock is provided
 */

import { DAPP_SCANNING_MOCKS } from './dapp-scanning';
import { PRICE_API_MOCKS } from './price-apis';
import { WEB_3_AUTH_MOCKS } from './web-3-auth';
import { DEFI_ADAPTERS_MOCKS } from './defi-adapter';
import { TOKEN_API_MOCKS } from './token-apis';
import { SWAP_API_MOCKS } from './swap-apis';
import { STAKING_MOCKS } from './staking';
import { WALLETCONNECT_MOCKS } from './walletconnect';
import { METAMETRICS_API_MOCKS } from './metametrics-test';
import { DEFAULT_ACCOUNTS_MOCK } from './accounts';
import { getAuthMocks } from '../auth-mocks';
import { USER_STORAGE_MOCK } from './user-storage';
import { DEFAULT_RAMPS_API_MOCKS } from './onramp-apis';
import { DEFAULT_GAS_API_MOCKS } from './gas-api';
import { DEFAULT_BRIDGE_API_MOCKS } from './bridge-api';
import { DEFAULT_IPFS_GATEWAY_MOCKS } from './ipfs-api';
import { DEFAULT_RPC_ENDPOINT_MOCKS } from './rpc-endpoints';
import { POLYMARKET_API_MOCKS } from './polymarket-apis';
<<<<<<< HEAD
=======
import { INFURA_MOCKS } from '../infura-mocks';
import { CHAINS_NETWORK_MOCK_RESPONSE } from '../chains-network-mocks';
>>>>>>> d5ca588d

// Get auth mocks
const authMocks = getAuthMocks();

export const DEFAULT_MOCKS = {
  GET: [
    ...(authMocks.GET || []),
    ...(DAPP_SCANNING_MOCKS.GET || []),
    ...(PRICE_API_MOCKS.GET || []),
    ...(WEB_3_AUTH_MOCKS.GET || []),
    ...(SWAP_API_MOCKS.GET || []),
    ...(STAKING_MOCKS.GET || []),
    ...(TOKEN_API_MOCKS.GET || []),
    ...(DEFI_ADAPTERS_MOCKS.GET || []),
    ...(DEFAULT_ACCOUNTS_MOCK.GET || []),
    ...(USER_STORAGE_MOCK.GET || []),
    ...(DEFAULT_RAMPS_API_MOCKS.GET || []),
    ...(DEFAULT_GAS_API_MOCKS.GET || []),
    ...(DEFAULT_BRIDGE_API_MOCKS.GET || []),
    ...(DEFAULT_IPFS_GATEWAY_MOCKS.GET || []),
    ...(POLYMARKET_API_MOCKS.GET || []),
<<<<<<< HEAD
=======
    ...(INFURA_MOCKS.GET || []),
    // Chains Network Mock - Provides blockchain network data
    {
      urlEndpoint: 'https://chainid.network/chains.json',
      responseCode: 200,
      response: CHAINS_NETWORK_MOCK_RESPONSE,
    },
>>>>>>> d5ca588d
    // Security Alerts Mock - Always responds with benign unless overridden by testSpecificMock
    {
      urlEndpoint:
        /^https:\/\/security-alerts\.api\.cx\.metamask\.io\/validate\/0x[a-fA-F0-9]+$/,
      responseCode: 200,
      response: {
        block: null,
        result_type: 'Benign',
        reason: '',
        description: '',
        features: [],
      },
    },
    {
      urlEndpoint:
        'https://tx-sentinel-ethereum-mainnet.api.cx.metamask.io/networks',
      responseCode: 200,
      response: {
        '1': {
          name: 'Mainnet',
          group: 'ethereum',
          chainID: 1,
          nativeCurrency: {
            name: 'ETH',
            symbol: 'ETH',
            decimals: 18,
          },
          network: 'ethereum-mainnet',
          explorer: 'https://etherscan.io',
          confirmations: true,
          smartTransactions: true,
          relayTransactions: true,
          hidden: false,
          sendBundle: true,
        },
        '10': {
          name: 'Optimism Mainnet',
          group: 'optimism',
          chainID: 10,
          nativeCurrency: {
            name: 'ETH',
            symbol: 'ETH',
            decimals: 18,
          },
          network: 'optimism-mainnet',
          explorer: 'https://optimistic.etherscan.io',
          confirmations: true,
          smartTransactions: false,
          relayTransactions: false,
          hidden: false,
          sendBundle: false,
        },
        '11155111': {
          name: 'Sepolia',
          group: 'ethereum',
          chainID: 11155111,
          nativeCurrency: {
            name: 'SepoliaETH',
            symbol: 'ETH',
            decimals: 18,
          },
          network: 'ethereum-sepolia',
          explorer: 'https://sepolia.etherscan.io',
          confirmations: true,
          smartTransactions: true,
          relayTransactions: false,
          hidden: false,
          sendBundle: false,
        },
        '1329': {
          name: 'Sei Mainnet',
          group: 'sei',
          chainID: 1329,
          nativeCurrency: {
            name: 'SEI',
            symbol: 'SEI',
            decimals: 18,
          },
          network: 'sei-mainnet',
          explorer: 'https://seitrace.com',
          confirmations: true,
          smartTransactions: false,
          relayTransactions: false,
          hidden: false,
          sendBundle: false,
        },
        '137': {
          name: 'Polygon Mainnet',
          group: 'polygon',
          chainID: 137,
          nativeCurrency: {
            name: 'MATIC',
            symbol: 'MATIC',
            decimals: 18,
          },
          network: 'polygon-mainnet',
          explorer: 'https://polygonscan.com/',
          confirmations: true,
          smartTransactions: false,
          relayTransactions: false,
          hidden: false,
          sendBundle: false,
        },
        '143': {
          name: 'Monad Mainnet',
          group: 'monad',
          chainID: 143,
          nativeCurrency: {
            name: 'MON',
            symbol: 'MON',
            decimals: 18,
          },
          network: 'monad-mainnet',
          explorer: 'https://mainnet-beta.monvision.io',
          confirmations: true,
          smartTransactions: false,
          relayTransactions: false,
          hidden: false,
          sendBundle: false,
        },
        '42161': {
          name: 'Arbitrum Mainnet',
          group: 'arbitrum',
          chainID: 42161,
          nativeCurrency: {
            name: 'ETH',
            symbol: 'ETH',
            decimals: 18,
          },
          network: 'arbitrum-mainnet',
          explorer: 'https://arbiscan.io/',
          confirmations: true,
          smartTransactions: true,
          relayTransactions: false,
          hidden: false,
          sendBundle: false,
        },
        '43114': {
          name: 'Avalanche Mainnet',
          group: 'avalanche',
          chainID: 43114,
          nativeCurrency: {
            name: 'AVAX',
            symbol: 'AVAX',
            decimals: 18,
          },
          network: 'avalanche-mainnet',
          explorer: 'https://avascan.info/',
          confirmations: true,
          smartTransactions: false,
          relayTransactions: false,
          hidden: false,
          sendBundle: false,
        },
        '56': {
          name: 'BNB Smart Chain',
          group: 'bnb',
          chainID: 56,
          nativeCurrency: {
            name: 'BNB',
            symbol: 'BNB',
            decimals: 18,
          },
          network: 'bsc-mainnet',
          explorer: 'https://bscscan.com/',
          confirmations: true,
          smartTransactions: true,
          relayTransactions: true,
          hidden: false,
          sendBundle: true,
        },
        '59144': {
          name: 'Linea Mainnet',
          group: 'linea',
          chainID: 59144,
          nativeCurrency: {
            name: 'ETH',
            symbol: 'ETH',
            decimals: 18,
          },
          network: 'linea-mainnet',
          explorer: 'https://lineascan.build',
          confirmations: true,
          smartTransactions: false,
          relayTransactions: false,
          hidden: false,
          sendBundle: false,
        },
        '8453': {
          name: 'Base Mainnet',
          group: 'base',
          chainID: 8453,
          nativeCurrency: {
            name: 'ETH',
            symbol: 'ETH',
            decimals: 18,
          },
          network: 'base-mainnet',
          explorer: 'https://basescan.org',
          confirmations: true,
          smartTransactions: true,
          relayTransactions: true,
          hidden: false,
          sendBundle: false,
        },
      },
    },
  ],
  POST: [
    ...(authMocks.POST || []),
    ...(WALLETCONNECT_MOCKS.POST || []),
    ...(METAMETRICS_API_MOCKS.POST || []),
    ...(DEFAULT_RPC_ENDPOINT_MOCKS.POST || []),
    ...(INFURA_MOCKS.POST || []),
    {
      urlEndpoint: 'https://api.mixpanel.com/track',
      responseCode: 200,
      response: {
        status: 1,
      },
    },
    {
      urlEndpoint: 'https://tx-sentinel-ethereum-mainnet.api.cx.metamask.io/',
      responseCode: 200,
      response: {},
    },
    {
      urlEndpoint:
        /^https:\/\/security-alerts\.api\.cx\.metamask\.io\/validate\/0x[a-fA-F0-9]+$/,
      responseCode: 200,
      response: {
        block: null,
        result_type: 'Benign',
        reason: '',
        description: '',
        features: [],
      },
    },
  ],
  PUT: [...(USER_STORAGE_MOCK.PUT || [])],
  DELETE: [],
  PATCH: [],
};<|MERGE_RESOLUTION|>--- conflicted
+++ resolved
@@ -21,11 +21,8 @@
 import { DEFAULT_IPFS_GATEWAY_MOCKS } from './ipfs-api';
 import { DEFAULT_RPC_ENDPOINT_MOCKS } from './rpc-endpoints';
 import { POLYMARKET_API_MOCKS } from './polymarket-apis';
-<<<<<<< HEAD
-=======
 import { INFURA_MOCKS } from '../infura-mocks';
 import { CHAINS_NETWORK_MOCK_RESPONSE } from '../chains-network-mocks';
->>>>>>> d5ca588d
 
 // Get auth mocks
 const authMocks = getAuthMocks();
@@ -47,8 +44,6 @@
     ...(DEFAULT_BRIDGE_API_MOCKS.GET || []),
     ...(DEFAULT_IPFS_GATEWAY_MOCKS.GET || []),
     ...(POLYMARKET_API_MOCKS.GET || []),
-<<<<<<< HEAD
-=======
     ...(INFURA_MOCKS.GET || []),
     // Chains Network Mock - Provides blockchain network data
     {
@@ -56,7 +51,6 @@
       responseCode: 200,
       response: CHAINS_NETWORK_MOCK_RESPONSE,
     },
->>>>>>> d5ca588d
     // Security Alerts Mock - Always responds with benign unless overridden by testSpecificMock
     {
       urlEndpoint:
