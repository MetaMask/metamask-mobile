/**
 * Default mock responses for common MetaMask mobile endpoints
 * These are used as fallbacks when no specific mock is provided
 */

import { DAPP_SCANNING_MOCKS } from './dapp-scanning';
import { PRICE_API_MOCKS } from './price-apis';
import { WEB_3_AUTH_MOCKS } from './web-3-auth';
import { DEFI_ADAPTERS_MOCKS } from './defi-adapter';
import { TOKEN_API_MOCKS } from './token-apis';
import { SWAP_API_MOCKS } from './swap-apis';
import { STAKING_MOCKS } from './staking';
import { WALLETCONNECT_MOCKS } from './walletconnect';
import { METAMETRICS_API_MOCKS } from './metametrics-test';
import { DEFAULT_ACCOUNTS_MOCK } from './accounts';
import { getAuthMocks } from '../auth-mocks';
import { USER_STORAGE_MOCK } from './user-storage';
import { DEFAULT_RAMPS_API_MOCKS } from './onramp-apis';
import { DEFAULT_GAS_API_MOCKS } from './gas-api';
import { DEFAULT_BRIDGE_API_MOCKS } from './bridge-api';
import { DEFAULT_IPFS_GATEWAY_MOCKS } from './ipfs-api';
import { DEFAULT_RPC_ENDPOINT_MOCKS } from './rpc-endpoints';
<<<<<<< HEAD
import { BASE_DISPLAY_NAME } from '../../../../app/core/Engine/constants';
=======
import { POLYMARKET_API_MOCKS } from './polymarket-apis';
>>>>>>> 664c2603

// Get auth mocks
const authMocks = getAuthMocks();

export const DEFAULT_MOCKS = {
  GET: [
    ...(authMocks.GET || []),
    ...(DAPP_SCANNING_MOCKS.GET || []),
    ...(PRICE_API_MOCKS.GET || []),
    ...(WEB_3_AUTH_MOCKS.GET || []),
    ...(SWAP_API_MOCKS.GET || []),
    ...(STAKING_MOCKS.GET || []),
    ...(TOKEN_API_MOCKS.GET || []),
    ...(DEFI_ADAPTERS_MOCKS.GET || []),
    ...(DEFAULT_ACCOUNTS_MOCK.GET || []),
    ...(USER_STORAGE_MOCK.GET || []),
    ...(DEFAULT_RAMPS_API_MOCKS.GET || []),
    ...(DEFAULT_GAS_API_MOCKS.GET || []),
    ...(DEFAULT_BRIDGE_API_MOCKS.GET || []),
    ...(DEFAULT_IPFS_GATEWAY_MOCKS.GET || []),
    ...(POLYMARKET_API_MOCKS.GET || []),
    // Security Alerts Mock - Always responds with benign unless overridden by testSpecificMock
    {
      urlEndpoint:
        /^https:\/\/security-alerts\.api\.cx\.metamask\.io\/validate\/0x[a-fA-F0-9]+$/,
      responseCode: 200,
      response: {
        block: null,
        result_type: 'Benign',
        reason: '',
        description: '',
        features: [],
      },
    },
    {
      urlEndpoint:
        'https://tx-sentinel-ethereum-mainnet.api.cx.metamask.io/networks',
      responseCode: 200,
      response: {
        '1': {
          name: 'Mainnet',
          group: 'ethereum',
          chainID: 1,
          nativeCurrency: {
            name: 'ETH',
            symbol: 'ETH',
            decimals: 18,
          },
          network: 'ethereum-mainnet',
          explorer: 'https://etherscan.io',
          confirmations: true,
          smartTransactions: true,
          relayTransactions: true,
          hidden: false,
          sendBundle: true,
        },
        '10': {
          name: 'Optimism Mainnet',
          group: 'optimism',
          chainID: 10,
          nativeCurrency: {
            name: 'ETH',
            symbol: 'ETH',
            decimals: 18,
          },
          network: 'optimism-mainnet',
          explorer: 'https://optimistic.etherscan.io',
          confirmations: true,
          smartTransactions: false,
          relayTransactions: false,
          hidden: false,
          sendBundle: false,
        },
        '11155111': {
          name: 'Sepolia',
          group: 'ethereum',
          chainID: 11155111,
          nativeCurrency: {
            name: 'SepoliaETH',
            symbol: 'ETH',
            decimals: 18,
          },
          network: 'ethereum-sepolia',
          explorer: 'https://sepolia.etherscan.io',
          confirmations: true,
          smartTransactions: true,
          relayTransactions: false,
          hidden: false,
          sendBundle: false,
        },
        '1329': {
          name: 'Sei Mainnet',
          group: 'sei',
          chainID: 1329,
          nativeCurrency: {
            name: 'SEI',
            symbol: 'SEI',
            decimals: 18,
          },
          network: 'sei-mainnet',
          explorer: 'https://seitrace.com',
          confirmations: true,
          smartTransactions: false,
          relayTransactions: false,
          hidden: false,
          sendBundle: false,
        },
        '137': {
          name: 'Polygon Mainnet',
          group: 'polygon',
          chainID: 137,
          nativeCurrency: {
            name: 'MATIC',
            symbol: 'MATIC',
            decimals: 18,
          },
          network: 'polygon-mainnet',
          explorer: 'https://polygonscan.com/',
          confirmations: true,
          smartTransactions: false,
          relayTransactions: false,
          hidden: false,
          sendBundle: false,
        },
        '143': {
          name: 'Monad Mainnet',
          group: 'monad',
          chainID: 143,
          nativeCurrency: {
            name: 'MON',
            symbol: 'MON',
            decimals: 18,
          },
          network: 'monad-mainnet',
          explorer: 'https://mainnet-beta.monvision.io',
          confirmations: true,
          smartTransactions: false,
          relayTransactions: false,
          hidden: false,
          sendBundle: false,
        },
        '42161': {
          name: 'Arbitrum Mainnet',
          group: 'arbitrum',
          chainID: 42161,
          nativeCurrency: {
            name: 'ETH',
            symbol: 'ETH',
            decimals: 18,
          },
          network: 'arbitrum-mainnet',
          explorer: 'https://arbiscan.io/',
          confirmations: true,
          smartTransactions: true,
          relayTransactions: false,
          hidden: false,
          sendBundle: false,
        },
        '43114': {
          name: 'Avalanche Mainnet',
          group: 'avalanche',
          chainID: 43114,
          nativeCurrency: {
            name: 'AVAX',
            symbol: 'AVAX',
            decimals: 18,
          },
          network: 'avalanche-mainnet',
          explorer: 'https://avascan.info/',
          confirmations: true,
          smartTransactions: false,
          relayTransactions: false,
          hidden: false,
          sendBundle: false,
        },
        '56': {
          name: 'BNB Smart Chain',
          group: 'bnb',
          chainID: 56,
          nativeCurrency: {
            name: 'BNB',
            symbol: 'BNB',
            decimals: 18,
          },
          network: 'bsc-mainnet',
          explorer: 'https://bscscan.com/',
          confirmations: true,
          smartTransactions: true,
          relayTransactions: true,
          hidden: false,
          sendBundle: true,
        },
        '59144': {
          name: 'Linea Mainnet',
          group: 'linea',
          chainID: 59144,
          nativeCurrency: {
            name: 'ETH',
            symbol: 'ETH',
            decimals: 18,
          },
          network: 'linea-mainnet',
          explorer: 'https://lineascan.build',
          confirmations: true,
          smartTransactions: false,
          relayTransactions: false,
          hidden: false,
          sendBundle: false,
        },
        '8453': {
          name: BASE_DISPLAY_NAME,
          group: 'base',
          chainID: 8453,
          nativeCurrency: {
            name: 'ETH',
            symbol: 'ETH',
            decimals: 18,
          },
          network: 'base-mainnet',
          explorer: 'https://basescan.org',
          confirmations: true,
          smartTransactions: true,
          relayTransactions: true,
          hidden: false,
          sendBundle: false,
        },
      },
    },
  ],
  POST: [
    ...(authMocks.POST || []),
    ...(WALLETCONNECT_MOCKS.POST || []),
    ...(METAMETRICS_API_MOCKS.POST || []),
    ...(DEFAULT_RPC_ENDPOINT_MOCKS.POST || []),
    {
      urlEndpoint: 'https://api.mixpanel.com/track',
      responseCode: 200,
      response: {
        status: 1,
      },
    },
    {
      urlEndpoint:
        /^https:\/\/security-alerts\.api\.cx\.metamask\.io\/validate\/0x[a-fA-F0-9]+$/,
      responseCode: 200,
      response: {
        block: null,
        result_type: 'Benign',
        reason: '',
        description: '',
        features: [],
      },
    },
  ],
  PUT: [...(USER_STORAGE_MOCK.PUT || [])],
  DELETE: [],
  PATCH: [],
};<|MERGE_RESOLUTION|>--- conflicted
+++ resolved
@@ -20,11 +20,8 @@
 import { DEFAULT_BRIDGE_API_MOCKS } from './bridge-api';
 import { DEFAULT_IPFS_GATEWAY_MOCKS } from './ipfs-api';
 import { DEFAULT_RPC_ENDPOINT_MOCKS } from './rpc-endpoints';
-<<<<<<< HEAD
+import { POLYMARKET_API_MOCKS } from './polymarket-apis';
 import { BASE_DISPLAY_NAME } from '../../../../app/core/Engine/constants';
-=======
-import { POLYMARKET_API_MOCKS } from './polymarket-apis';
->>>>>>> 664c2603
 
 // Get auth mocks
 const authMocks = getAuthMocks();
