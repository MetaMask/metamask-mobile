--- conflicted
+++ resolved
@@ -110,10 +110,7 @@
           const expectedRequest = _.cloneDeep(matchingEvent.requestBody);
 
           const ignoreFields = matchingEvent.ignoreFields || [];
-<<<<<<< HEAD
-=======
 
->>>>>>> b93bd5b6
           // Remove ignored fields from both objects for comparison
           ignoreFields.forEach(field => {
             _.unset(requestToCheck, field);
