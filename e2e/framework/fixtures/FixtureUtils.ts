/* eslint-disable import/no-nodejs-modules */
import {
  Caip25CaveatType,
  Caip25EndowmentPermissionName,
  type Caip25CaveatValue,
  type InternalScopesObject,
} from '@metamask/chain-agnostic-permission';

import { DEFAULT_GANACHE_PORT } from '../../../app/util/test/ganache';
import { DEFAULT_ANVIL_PORT } from '../../seeder/anvil-manager';
import {
  DEFAULT_FIXTURE_SERVER_PORT,
  DEFAULT_MOCKSERVER_PORT,
  DEFAULT_DAPP_SERVER_PORT,
} from '../Constants';
import net from 'net';
import { exec } from 'child_process';
import { promisify } from 'util';
import { createLogger } from '../logger';

const logger = createLogger({
  name: 'FixtureUtils',
});

/**
 * Determines if tests are running on BrowserStack with local tunnel enabled.
 *
 * This function provides consistent BrowserStack detection used by both
 * getServerPort() and getLocalHost() to ensure matching host/port configurations.
 *
 * Handles environment variable patterns:
 * - BROWSERSTACK_LOCAL=true → true
 * - BROWSERSTACK_LOCAL=false → false
 * - BROWSERSTACK_LOCAL="" → false
 * - BROWSERSTACK_LOCAL unset → false
 *
 * @returns True when BrowserStack local tunnel is enabled
 */
function isBrowserStack() {
  return process.env.BROWSERSTACK_LOCAL?.toLowerCase() === 'true';
}

/**
 * @description
 * When running tests on BrowserStack, local services need to be accessed through
 * BrowserStack's local tunnel hostname. For local development,
 * standard localhost is used.
 *
 * @returns The hostname to use for connecting to local services:
 * - 'bs-local.com' when running on BrowserStack (detected via BROWSERSTACK_LOCAL env var)
 * - 'localhost' for local development and other environments
 *
 * @example
 * ```typescript
 * const fixtureServerHost = getLocalHost();
 * const serverUrl = `http://${fixtureServerHost}:${port}`;
 * // Returns: "http://bs-local.com:12345" on BrowserStack
 * // Returns: "http://localhost:12345" locally
 * ```
 */
export function getLocalHost() {
  return isBrowserStack() ? 'bs-local.com' : 'localhost';
}

function transformToValidPort(defaultPort: number, pid: number) {
  // Improve uniqueness by using a simple transformation
  const transformedPort = (pid % 100000) + defaultPort;

  // Ensure the transformed port falls within the valid port range (0-65535)
  return transformedPort % 65536;
}

function getServerPort(defaultPort: number) {
  if (process.env.CI) {
    if (isBrowserStack()) {
      // if running on browserstack, do not use dynamic ports
      return defaultPort;
    }
    return transformToValidPort(defaultPort, process.pid);
  }
  return defaultPort;
}

/**
 * Kills a service based on its PID.
 * @param {number} pid - The process ID of the service to kill.
 * @returns {boolean} True if the process was killed successfully, false otherwise.
 */
export async function killServiceByPid(pid: number): Promise<boolean> {
  try {
    process.kill(pid, 'SIGKILL');

    // Explicitly adding a timeout in case the process is not killed immediately
    await new Promise((resolve) => setTimeout(resolve, 500));
    return true;
  } catch (error) {
    // Process may not exist or permission denied
    return false;
  }
}

/**
 * Gets the URL for the second test dapp.
 * This function is used instead of a constant to ensure device.getPlatform() is called
 * after Detox is properly initialized, preventing initialization errors in the apiSpecs tests.
 *
 * @returns {string} The URL for the second test dapp
 */
export function getSecondTestDappLocalUrl() {
  const host = device.getPlatform() === 'android' ? '10.0.2.2' : '127.0.0.1';
  return `http://${host}:${getSecondTestDappPort()}`;
}

export function getTestDappLocalUrlByDappCounter(dappCounter: number) {
  const host = device.getPlatform() === 'android' ? '10.0.2.2' : '127.0.0.1';
  return `http://${host}:${getLocalTestDappPort() + dappCounter}`;
}

export function getTestDappLocalUrl() {
  return `http://localhost:${getLocalTestDappPort()}`;
}

export function getGanachePort(): number {
  return getServerPort(DEFAULT_GANACHE_PORT);
}
export function AnvilPort(): number {
  return getServerPort(DEFAULT_ANVIL_PORT);
}
export function getFixturesServerPort(): number {
  return getServerPort(DEFAULT_FIXTURE_SERVER_PORT);
}

export function getLocalTestDappPort(): number {
  return getServerPort(DEFAULT_DAPP_SERVER_PORT);
}

export function getMockServerPort(): number {
  return getServerPort(DEFAULT_MOCKSERVER_PORT);
}

export function getSecondTestDappPort(): number {
  // Use a different base port for the second dapp
  return getServerPort(DEFAULT_DAPP_SERVER_PORT + 1);
}

interface Caip25Permission {
  [Caip25EndowmentPermissionName]: {
    caveats: {
      type: string;
      value: Caip25CaveatValue;
    }[];
  };
}

<<<<<<< HEAD
/**
 * Checks if a specific port is in use
 * @param {number} port - The port to check
 * @returns {Promise<boolean>} True if the port is in use, false otherwise
 */
export async function isPortInUse(port: number): Promise<boolean> {
  return new Promise((resolve) => {
    const server = net
      .createServer()
      .once('error', () => {
        // Port is in use
        resolve(true);
      })
      .once('listening', () => {
        // Port is free
        server.close();
        resolve(false);
      })
      .listen(port);
  });
}

/**
 * Attempts to kill any process using the specified port
 * @param {number} port - The port to free up
 * @returns {Promise<boolean>} True if successful, false otherwise
 */
export async function killProcessOnPort(port: number): Promise<boolean> {
  const execAsync = promisify(exec);

  try {
    // macOS/Linux command to find and kill process on port
    const cmd = `lsof -i :${port} -t | xargs kill -9`;
    await execAsync(cmd);

    // Give it a moment to release the port
    await new Promise((resolve) => setTimeout(resolve, 500));

    // Check if port is now available
    return !(await isPortInUse(port));
  } catch (error) {
    // Error could be normal if no process was found
    logger.debug(`Attempted to kill process on port ${port}: ${error}`);
    return false;
  }
}

=======
>>>>>>> 8ea184a6
export function buildPermissions(chainIds: string[]): Caip25Permission {
  // default mainnet
  const optionalScopes: InternalScopesObject = {
    'eip155:1': { accounts: [] },
  };

  for (const chainId of chainIds) {
    optionalScopes[`eip155:${parseInt(chainId, 10)}`] = {
      accounts: [],
    };
  }
  return {
    [Caip25EndowmentPermissionName]: {
      caveats: [
        {
          type: Caip25CaveatType,
          value: {
            optionalScopes,
            requiredScopes: {},
            sessionProperties: {},
            isMultichainOrigin: false,
          },
        },
      ],
    },
  };
}<|MERGE_RESOLUTION|>--- conflicted
+++ resolved
@@ -152,7 +152,6 @@
   };
 }
 
-<<<<<<< HEAD
 /**
  * Checks if a specific port is in use
  * @param {number} port - The port to check
@@ -200,8 +199,6 @@
   }
 }
 
-=======
->>>>>>> 8ea184a6
 export function buildPermissions(chainIds: string[]): Caip25Permission {
   // default mainnet
   const optionalScopes: InternalScopesObject = {
