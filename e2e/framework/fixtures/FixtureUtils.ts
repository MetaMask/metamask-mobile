--- conflicted
+++ resolved
@@ -12,18 +12,11 @@
 import { exec } from 'child_process';
 import { promisify } from 'util';
 import {
-<<<<<<< HEAD
-  DEFAULT_FIXTURE_SERVER_PORT,
-  DEFAULT_MOCKSERVER_PORT,
-  DEFAULT_DAPP_SERVER_PORT,
-  DEFAULT_COMMAND_QUEUE_SERVER_PORT,
-=======
   FALLBACK_FIXTURE_SERVER_PORT,
   FALLBACK_COMMAND_QUEUE_SERVER_PORT,
   FALLBACK_MOCKSERVER_PORT,
   FALLBACK_GANACHE_PORT,
   FALLBACK_DAPP_SERVER_PORT,
->>>>>>> f4e8f8d0
 } from '../Constants';
 import { DEFAULT_ANVIL_PORT } from '../../seeder/anvil-manager';
 
@@ -564,15 +557,7 @@
   return getServerPort(ResourceType.FIXTURE_SERVER);
 }
 export function getCommandQueueServerPort(): number {
-<<<<<<< HEAD
-  return getServerPort(DEFAULT_COMMAND_QUEUE_SERVER_PORT);
-}
-
-export function getLocalTestDappPort(): number {
-  return getServerPort(DEFAULT_DAPP_SERVER_PORT);
-=======
   return getServerPort(ResourceType.COMMAND_QUEUE_SERVER);
->>>>>>> f4e8f8d0
 }
 
 export function getMockServerPort(): number {
