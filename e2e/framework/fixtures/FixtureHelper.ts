--- conflicted
+++ resolved
@@ -18,10 +18,7 @@
   stopMockServer,
   validateLiveRequests,
 } from '../../api-mocking/mock-server';
-<<<<<<< HEAD
 import { setupDefaultRemoteFeatureFlags } from '../../api-mocking/remoteFeatureFlagsHelper';
-=======
->>>>>>> deb7a592
 import { AnvilSeeder } from '../../seeder/anvil-seeder';
 import http from 'http';
 import {
@@ -348,13 +345,10 @@
   // Additional Global Mocks
   await mockNotificationServices(mockServer);
 
-<<<<<<< HEAD
   // Feature Flags
   // testSpecificMock can override this if needed
   await setupDefaultRemoteFeatureFlags(mockServer);
 
-=======
->>>>>>> deb7a592
   const endpoints = await mockServer.getMockedEndpoints();
   logger.debug(`Mocked endpoints: ${endpoints.length}`);
 
