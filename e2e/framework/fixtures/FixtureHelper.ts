/* eslint-disable no-unsafe-finally */
/* eslint-disable import/no-nodejs-modules */
import FixtureServer from './FixtureServer';
import { AnvilManager, Hardfork } from '../../seeder/anvil-manager';
import Ganache from '../../../app/util/test/ganache';
import GanacheSeeder from '../../../app/util/test/ganache-seeder';
import axios from 'axios';
import {
  getFixturesServerPort,
  getLocalTestDappPort,
  getMockServerPort,
} from './FixtureUtils';
import Utilities from '../../framework/Utilities';
import TestHelpers from '../../helpers';
import MockServerE2E from '../../api-mocking/MockServerE2E';
import { setupRemoteFeatureFlagsMock } from '../../api-mocking/helpers/remoteFeatureFlagsHelper';
import { AnvilSeeder } from '../../seeder/anvil-seeder';
import {
  LocalNodeConfig,
  LocalNodeOptionsInput,
  LocalNodeType,
  WithFixturesOptions,
  TestSuiteFunction,
  LocalNode,
  DappOptions,
  AnvilNodeOptions,
  GanacheNodeOptions,
  TestSpecificMock,
} from '../types';
import { TestDapps, DappVariants, defaultGanacheOptions } from '../Constants';
import ContractAddressRegistry from '../../../app/util/test/contract-address-registry';
import FixtureBuilder from './FixtureBuilder';
import { createLogger } from '../logger';
import { mockNotificationServices } from '../../specs/notifications/utils/mocks';
import { DEFAULT_MOCKS } from '../../api-mocking/mock-responses/defaults';
import CommandQueueServer from './CommandQueueServer';
import DappServer from '../DappServer';

const logger = createLogger({
  name: 'FixtureHelper',
});

/**
 * Handles the dapps by starting the servers and listening to the ports.
 * @param dapps - The dapps to start.
 * @param dappServer - The dapp server to start.
 */
async function handleDapps(
  dapps: DappOptions[],
  dappServer: DappServer[],
): Promise<void> {
  logger.debug(
    `Starting dapps: ${dapps.map((dapp) => dapp.dappVariant).join(', ')}`,
  );
  const dappBasePort = getLocalTestDappPort();
  for (let i = 0; i < dapps.length; i++) {
    const dapp = dapps[i];
    switch (dapp.dappVariant) {
      case DappVariants.TEST_DAPP:
        dappServer.push(
          new DappServer({
            port: dappBasePort + i,
            rootDirectory:
              dapp.dappPath || TestDapps[DappVariants.TEST_DAPP].dappPath,
            dappVariant: DappVariants.TEST_DAPP,
          }),
        );
        break;
      case DappVariants.MULTICHAIN_TEST_DAPP:
        dappServer.push(
          new DappServer({
            port: dappBasePort + i,
            rootDirectory:
              dapp.dappPath ||
              TestDapps[DappVariants.MULTICHAIN_TEST_DAPP].dappPath,
            dappVariant: DappVariants.MULTICHAIN_TEST_DAPP,
          }),
        );
        break;
      case DappVariants.SOLANA_TEST_DAPP:
        dappServer.push(
          new DappServer({
            port: dappBasePort + i,
            rootDirectory:
              dapp.dappPath ||
              TestDapps[DappVariants.SOLANA_TEST_DAPP].dappPath,
            dappVariant: DappVariants.SOLANA_TEST_DAPP,
          }),
        );
        break;
      default:
        throw new Error(
          `Unsupported dapp variant: '${dapp.dappVariant}'. Cannot start the server.`,
        );
    }
    await dappServer[i].start();
  }
}

/**
 * Handles the smart contracts by deploying them to the local node.
 * @param smartContracts - The smart contracts to deploy.
 * @param localNodeConfig - The local node configuration.
 * @param localNode - The local node to deploy the smart contracts to.
 * @returns The contract registry.
 */
async function handleSmartContracts(
  smartContracts: string[],
  localNodeConfig: LocalNodeConfig,
  localNode: LocalNode,
): Promise<ContractAddressRegistry | undefined> {
  logger.debug(`Deploying smart contracts: ${smartContracts.join(', ')}`);
  let seeder;
  let contractRegistry;
  if (smartContracts && smartContracts.length > 0) {
    switch (localNodeConfig.type) {
      case LocalNodeType.anvil:
        seeder = new AnvilSeeder(localNode.getProvider());
        break;

      case LocalNodeType.ganache:
        seeder = new GanacheSeeder(localNode.getProvider());
        break;

      default:
        throw new Error(
          `Unsupported localNode: '${localNode}'. Cannot deploy smart contracts.`,
        );
    }

    for (const contract of smartContracts) {
      await seeder.deploySmartContract(
        contract,
        localNodeConfig.options.hardfork as string,
      );
    }

    contractRegistry = seeder.getContractRegistry();
  }
  return contractRegistry;
}

/**
 * Handles the local nodes by starting the servers and listening to the ports.
 * @param localNodeOptions - The local node options to use for the test.
 * @returns The local nodes.
 */
async function handleLocalNodes(
  localNodeOptions: LocalNodeOptionsInput,
): Promise<LocalNode[]> {
  logger.debug(
    `Starting local nodes: ${localNodeOptions
      .map((node) => node.type)
      .join(', ')}`,
  );
  try {
    let localNode;
    let localNodeSpecificOptions;
    const localNodes = [];
    for (const node of localNodeOptions) {
      const nodeType = node.type;
      const nodeOptions = node.options || {};

      switch (nodeType) {
        case LocalNodeType.anvil:
          localNode = new AnvilManager();
          localNodeSpecificOptions = nodeOptions as AnvilNodeOptions;

          await localNode.start(localNodeSpecificOptions);
          localNodes.push(localNode);
          break;

        case LocalNodeType.ganache:
          localNode = new Ganache();
          localNodeSpecificOptions = nodeOptions as GanacheNodeOptions;
          // Check if mnemonic and/or hardfork are provided, otherwise use defaultGanacheOptions
          if (
            (!localNodeSpecificOptions?.mnemonic &&
              !localNodeSpecificOptions?.hardfork) ||
            Object.keys(localNodeSpecificOptions).length === 0
          ) {
            Object.assign(localNodeSpecificOptions, {
              ...defaultGanacheOptions,
              ...localNodeSpecificOptions,
            });
          } else {
            if (!localNodeSpecificOptions?.mnemonic) {
              localNodeSpecificOptions.mnemonic =
                defaultGanacheOptions.mnemonic;
            }
            if (!localNodeSpecificOptions?.hardfork) {
              localNodeSpecificOptions.hardfork =
                defaultGanacheOptions.hardfork;
            }
          }
          await localNode.start(localNodeSpecificOptions);
          localNodes.push(localNode);
          break;
        case LocalNodeType.bitcoin:
          break;

        default:
          throw new Error(
            `Unsupported localNode: '${nodeType}'. Cannot start the server.`,
          );
      }
    }
    return localNodes;
  } catch (error) {
    logger.error('Error in handleLocalNodes:', error);
    throw error;
  }
}

/**
 * Handles the local nodes by stopping the servers and closing the ports.
 * @param localNodes - The local nodes to stop.
 */
async function handleLocalNodeCleanup(localNodes: LocalNode[]): Promise<void> {
  logger.debug(
    `Stopping local nodes: ${localNodes
      .map((node) => node.constructor.name)
      .join(', ')}`,
  );
  for (const node of localNodes) {
    if (node) {
      await node.stop();
    }
  }
}

/**
 * Handles the dapps by stopping the servers and closing the ports.
 * @param dapps - The dapps to stop.
 * @param dappServer - The dapp server to stop.
 */
async function handleDappCleanup(
  dapps: DappOptions[],
  dappServer: DappServer[],
): Promise<void> {
  logger.debug(
    `Stopping dapps: ${dapps.map((dapp) => dapp.dappVariant).join(', ')}`,
  );
  for (let i = 0; i < dapps.length; i++) {
    await dappServer[i].stop();
  }
}

/**
 * Loads a fixture into the fixture server.
 *
 * @param {FixtureServer} fixtureServer - An instance of the FixtureServer class responsible for loading fixtures.
 * @param {Object} options - An object containing the fixture to load.
 * @param {Object} [options.fixture] - The fixture data to load. If not provided, a default fixture is created.
 * @returns {Promise<void>} - A promise that resolves once the fixture is successfully loaded.
 * @throws {Error} - Throws an error if the fixture fails to load or if the fixture server is not properly set up.
 */
export const loadFixture = async (
  fixtureServer: FixtureServer,
  { fixture }: { fixture: FixtureBuilder },
) => {
  // If no fixture is provided, the `onboarding` option is set to `true` by default, which means
  // the app will be loaded without any fixtures and will start and go through the onboarding process.
  const state = fixture || new FixtureBuilder({ onboarding: true }).build();
  await fixtureServer.loadJsonState(state, null);
  // Checks if state is loaded
  logger.debug(
    `Loading fixture into fixture server: ${fixtureServer.getServerUrl}`,
  );
  const response = await axios.get(fixtureServer.getServerUrl);

  // Throws if state is not properly loaded
  if (response.status !== 200) {
    logger.error('Not able to load fixtures');
    throw new Error('Not able to load fixtures');
  }
};

export const createMockAPIServer = async (
  testSpecificMock?: TestSpecificMock,
): Promise<{
  mockServerInstance: MockServerE2E;
  mockServerPort: number;
}> => {
  const mockServerPort = getMockServerPort();
  const mockServerInstance = new MockServerE2E({
    events: DEFAULT_MOCKS,
    port: mockServerPort,
    testSpecificMock,
  });
  await mockServerInstance.start();
  const mockServer = mockServerInstance.server;

  if (testSpecificMock) {
    logger.debug(
      `Mock server started with testSpecificMock (priority) + defaults fallback on port ${mockServerPort}`,
    );
  } else {
    logger.debug(`Mock server started with defaults on port ${mockServerPort}`);
  }

  // Additional Global Mocks
  await mockNotificationServices(mockServer);

  // Feature Flags
  // testSpecificMock can override this if needed
  await setupRemoteFeatureFlagsMock(mockServer);

  const endpoints = await mockServer.getMockedEndpoints();
  logger.debug(`Mocked endpoints: ${endpoints.length}`);

  return {
    mockServerInstance,
    mockServerPort,
  };
};

/**
 * Executes a test suite with fixtures by setting up a fixture server, loading a specified fixture,
 * and running the test suite. After the test suite execution, it stops the fixture server.
 *
 * @param {WithFixturesOptions} options - The specific options for the test suite to run with.
 * @param {TestSuiteFunction} testSuite - The test suite function to execute after setting up the fixture.
 * @returns {Promise<void>} - A promise that resolves once the test suite completes.
 * @throws {Error} - Throws an error if an exception occurs during the test suite execution.
 */
export async function withFixtures(
  options: WithFixturesOptions,
  testSuite: TestSuiteFunction,
) {
  const {
    fixture: fixtureOption,
    restartDevice = false,
    smartContracts,
    disableLocalNodes = false,
    dapps,
    localNodeOptions = [
      {
        type: LocalNodeType.anvil,
        options: {
          hardfork: 'prague' as Hardfork,
        },
      },
    ],
    testSpecificMock,
    launchArgs,
    languageAndLocale,
    permissions = {},
    endTestfn,
    skipReactNativeReload = false,
    useCommandQueueServer = false,
  } = options;

  // Prepare android devices for testing to avoid having this in all tests
  await TestHelpers.reverseServerPort();

  const { mockServerInstance, mockServerPort } =
    await createMockAPIServer(testSpecificMock);

  // Handle local nodes
  let localNodes;
  // Start servers based on the localNodes array
  if (!disableLocalNodes) {
    localNodes = await handleLocalNodes(localNodeOptions);
  }

  const dappServer: DappServer[] = [];
  const fixtureServer = new FixtureServer();
  const commandQueueServer = new CommandQueueServer();

  let testError: Error | null = null;

  try {
    // Handle smart contracts
    let contractRegistry;
    if (
      smartContracts &&
      smartContracts.length > 0 &&
      localNodes &&
      localNodes.length > 0
    ) {
      // We default the smart contract seeder to the first node client
      // If there's a future need to deploy multiple smart contracts in multiple clients
      // this assumption is no longer correct and the below code needs to be modified accordingly
      contractRegistry = await handleSmartContracts(
        smartContracts,
        localNodeOptions[0],
        localNodes[0],
      );
    }

    // Resolve fixture after local nodes are started so dynamic ports are known
    let resolvedFixture: FixtureBuilder;
    if (typeof fixtureOption === 'function') {
      resolvedFixture = await fixtureOption({ localNodes });
    } else {
      resolvedFixture = fixtureOption;
    }

    // Handle dapps
    if (dapps && dapps.length > 0) {
      await handleDapps(dapps, dappServer);
    }

    // Start fixture server
<<<<<<< HEAD
    await fixtureServer.start();

    await loadFixture(fixtureServer, { fixture });
=======
    await startFixtureServer(fixtureServer);
    await loadFixture(fixtureServer, { fixture: resolvedFixture });
>>>>>>> 6ab8653c
    logger.debug(
      'The fixture server is started, and the initial state is successfully loaded.',
    );

    if (useCommandQueueServer) {
      await commandQueueServer.start();
    }
    // Due to the fact that the app was already launched on `init.js`, it is necessary to
    // launch into a fresh installation of the app to apply the new fixture loaded perviously.

    if (restartDevice) {
      await TestHelpers.launchApp({
        delete: true,
        launchArgs: {
          fixtureServerPort: `${getFixturesServerPort()}`,
          commandQueueServerPort: `${commandQueueServer.getServerPort()}`,
          detoxURLBlacklistRegex: Utilities.BlacklistURLs,
          mockServerPort: `${mockServerPort}`,
          ...(launchArgs || {}),
        },
        languageAndLocale,
        permissions,
      });
    }

    await testSuite({
      contractRegistry,
      mockServer: mockServerInstance.server,
      localNodes,
      commandQueueServer,
    });
  } catch (error) {
    testError = error as Error;
    logger.error('Error in withFixtures:', error);
  } finally {
    const cleanupErrors: Error[] = [];

    if (endTestfn) {
      try {
        // Pass the mockServer to the endTestfn if it exists as we may want
        // to capture events before cleanup
        await endTestfn({ mockServer: mockServerInstance.server });
      } catch (endTestError) {
        logger.error('Error in endTestfn:', endTestError);
        cleanupErrors.push(endTestError as Error);
      }
    }

    // Clean up all local nodes
    if (localNodes && localNodes.length > 0) {
      try {
        await handleLocalNodeCleanup(localNodes);
      } catch (cleanupError) {
        logger.error('Error during local node cleanup:', cleanupError);
        cleanupErrors.push(cleanupError as Error);
      }
    }

    if (dapps && dapps.length > 0) {
      try {
        await handleDappCleanup(dapps, dappServer);
      } catch (cleanupError) {
        logger.error('Error during dapp cleanup:', cleanupError);
        cleanupErrors.push(cleanupError as Error);
      }
    }

    // Clean up the mock server
    if (mockServerInstance?.isStarted()) {
      try {
        await mockServerInstance.stop();
      } catch (cleanupError) {
        logger.error('Error during mock server cleanup:', cleanupError);
        cleanupErrors.push(cleanupError as Error);
      }
    }

    // Clean up the fixture server
    if (fixtureServer?.isStarted()) {
      try {
        await fixtureServer.stop();
      } catch (cleanupError) {
        logger.error('Error during fixture server cleanup:', cleanupError);
        cleanupErrors.push(cleanupError as Error);
      }
    }

    // Clean up the command queue server
    if (useCommandQueueServer) {
      if (commandQueueServer?.isStarted()) {
        try {
          await commandQueueServer.stop();
        } catch (cleanupError) {
          logger.error(
            'Error during command queue server cleanup:',
            cleanupError,
          );
          cleanupErrors.push(cleanupError as Error);
        }
      }
    }

    if (!skipReactNativeReload) {
      try {
        // Force reload React Native to stop any lingering timers
        await device.reloadReactNative();
      } catch (cleanupError) {
        logger.warn('React Native reload failed (non-critical):', cleanupError);
        // Don't add to cleanupErrors as this is a non-critical cleanup operation
        // The test should not fail if only React Native reload fails
      }
    }

    try {
      // Validate live requests
      mockServerInstance.validateLiveRequests();
    } catch (cleanupError) {
      logger.error('Error during live request validation:', cleanupError);
      cleanupErrors.push(cleanupError as Error);
    }

    // Handle error reporting: prioritize test error over cleanup errors
    if (testError && cleanupErrors.length > 0) {
      // Both test and cleanup failed - report both but throw the test error
      const cleanupErrorMessages = cleanupErrors
        .map((err, index) => `${index + 1}. ${err.message}`)
        .join('\n');
      logger.error(
        `Test failed AND cleanup failed with ${cleanupErrors.length} error(s):\n${cleanupErrorMessages}`,
      );
      throw testError; // Preserve original test failure
    } else if (testError) {
      // Only test failed - normal case
      throw testError;
    } else if (cleanupErrors.length > 0) {
      // Only cleanup failed - throw cleanup error
      const errorMessages = cleanupErrors
        .map((err, index) => `${index + 1}. ${err.message}`)
        .join('\n');
      const errorMessage = `Test cleanup failed with ${cleanupErrors.length} error(s):\n${errorMessages}`;
      throw new Error(errorMessage);
    }
    // No errors - test passed successfully
  }
}<|MERGE_RESOLUTION|>--- conflicted
+++ resolved
@@ -403,14 +403,9 @@
     }
 
     // Start fixture server
-<<<<<<< HEAD
     await fixtureServer.start();
 
     await loadFixture(fixtureServer, { fixture });
-=======
-    await startFixtureServer(fixtureServer);
-    await loadFixture(fixtureServer, { fixture: resolvedFixture });
->>>>>>> 6ab8653c
     logger.debug(
       'The fixture server is started, and the initial state is successfully loaded.',
     );
