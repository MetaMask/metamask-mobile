--- conflicted
+++ resolved
@@ -48,8 +48,6 @@
   name: 'FixtureHelper',
 });
 
-<<<<<<< HEAD
-=======
 const FIXTURE_SERVER_URL = `http://localhost:${getFixturesServerPort()}/state.json`;
 const COMMAND_QUEUE_SERVER_URL = `http://localhost:${getCommandQueueServerPort()}/queue.json`;
 
@@ -73,7 +71,6 @@
   }
 };
 
->>>>>>> cdad5de0
 /**
  * Handles the dapps by starting the servers and listening to the ports.
  * @param dapps - The dapps to start.
