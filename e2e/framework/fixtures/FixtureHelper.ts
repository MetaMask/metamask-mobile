/* eslint-disable no-unsafe-finally */
/* eslint-disable import/no-nodejs-modules */
import FixtureServer from './FixtureServer';
import { AnvilManager, Hardfork } from '../../seeder/anvil-manager';
import Ganache from '../../../app/util/test/ganache';

import GanacheSeeder from '../../../app/util/test/ganache-seeder';
import axios from 'axios';
import createStaticServer from '../../create-static-server';
import {
  getFixturesServerPort,
  getLocalTestDappPort,
  getMockServerPort,
  getCommandQueueServerPort,
} from './FixtureUtils';
import Utilities from '../../framework/Utilities';
import TestHelpers from '../../helpers';
import {
  startMockServer,
  stopMockServer,
  validateLiveRequests,
} from '../../api-mocking/mock-server';
import { setupRemoteFeatureFlagsMock } from '../../api-mocking/helpers/remoteFeatureFlagsHelper';
import { AnvilSeeder } from '../../seeder/anvil-seeder';
import http from 'http';
import {
  LocalNodeConfig,
  LocalNodeOptionsInput,
  LocalNodeType,
  WithFixturesOptions,
  TestSuiteFunction,
  LocalNode,
  DappOptions,
  AnvilNodeOptions,
  GanacheNodeOptions,
  TestSpecificMock,
} from '../types';
import { TestDapps, DappVariants, defaultGanacheOptions } from '../Constants';
import ContractAddressRegistry from '../../../app/util/test/contract-address-registry';
import FixtureBuilder from './FixtureBuilder';
import { createLogger } from '../logger';
import { mockNotificationServices } from '../../specs/notifications/utils/mocks';
import { type Mockttp } from 'mockttp';
import { DEFAULT_MOCKS } from '../../api-mocking/mock-responses/defaults';
import CommandQueueServer from './CommandQueueServer';

const logger = createLogger({
  name: 'FixtureHelper',
});

const FIXTURE_SERVER_URL = `http://localhost:${getFixturesServerPort()}/state.json`;
const COMMAND_QUEUE_SERVER_URL = `http://localhost:${getCommandQueueServerPort()}/queue.json`;

// checks if server has already been started
const isFixtureServerStarted = async () => {
  try {
    const response = await axios.get(FIXTURE_SERVER_URL);
    return response.status === 200;
  } catch (error) {
    return false;
  }
};

// checks if command queue server has already been started
const isCommandQueueServerStarted = async () => {
  try {
    const response = await axios.get(COMMAND_QUEUE_SERVER_URL);
    return response.status === 200;
  } catch (error) {
    return false;
  }
};

/**
 * Handles the dapps by starting the servers and listening to the ports.
 * @param dapps - The dapps to start.
 * @param dappServer - The dapp server to start.
 */
async function handleDapps(
  dapps: DappOptions[],
  dappServer: http.Server[],
): Promise<void> {
  logger.debug(
    `Starting dapps: ${dapps.map((dapp) => dapp.dappVariant).join(', ')}`,
  );
  const dappBasePort = getLocalTestDappPort();
  for (let i = 0; i < dapps.length; i++) {
    const dapp = dapps[i];
    switch (dapp.dappVariant) {
      case DappVariants.TEST_DAPP:
        dappServer.push(
          createStaticServer(
            dapp.dappPath || TestDapps[DappVariants.TEST_DAPP].dappPath,
          ),
        );
        break;
      case DappVariants.MULTICHAIN_TEST_DAPP:
        dappServer.push(
          createStaticServer(
            dapp.dappPath ||
              TestDapps[DappVariants.MULTICHAIN_TEST_DAPP].dappPath,
          ),
        );
        break;
      case DappVariants.SOLANA_TEST_DAPP:
        dappServer.push(
          createStaticServer(
            dapp.dappPath || TestDapps[DappVariants.SOLANA_TEST_DAPP].dappPath,
          ),
        );
        break;
      default:
        throw new Error(
          `Unsupported dapp variant: '${dapp.dappVariant}'. Cannot start the server.`,
        );
    }
    dappServer[i].listen(`${dappBasePort + i}`);
    await new Promise((resolve, reject) => {
      dappServer[i].on('listening', resolve);
      dappServer[i].on('error', reject);
    });
  }
}

/**
 * Handles the smart contracts by deploying them to the local node.
 * @param smartContracts - The smart contracts to deploy.
 * @param localNodeConfig - The local node configuration.
 * @param localNode - The local node to deploy the smart contracts to.
 * @returns The contract registry.
 */
async function handleSmartContracts(
  smartContracts: string[],
  localNodeConfig: LocalNodeConfig,
  localNode: LocalNode,
): Promise<ContractAddressRegistry | undefined> {
  logger.debug(`Deploying smart contracts: ${smartContracts.join(', ')}`);
  let seeder;
  let contractRegistry;
  if (smartContracts && smartContracts.length > 0) {
    switch (localNodeConfig.type) {
      case LocalNodeType.anvil:
        seeder = new AnvilSeeder(localNode.getProvider());
        break;

      case LocalNodeType.ganache:
        seeder = new GanacheSeeder(localNode.getProvider());
        break;

      default:
        throw new Error(
          `Unsupported localNode: '${localNode}'. Cannot deploy smart contracts.`,
        );
    }

    for (const contract of smartContracts) {
      await seeder.deploySmartContract(
        contract,
        localNodeConfig.options.hardfork as string,
      );
    }

    contractRegistry = seeder.getContractRegistry();
  }
  return contractRegistry;
}

/**
 * Handles the local nodes by starting the servers and listening to the ports.
 * @param localNodeOptions - The local node options to use for the test.
 * @returns The local nodes.
 */
async function handleLocalNodes(
  localNodeOptions: LocalNodeOptionsInput,
): Promise<LocalNode[]> {
  logger.debug(
    `Starting local nodes: ${localNodeOptions
      .map((node) => node.type)
      .join(', ')}`,
  );
  try {
    let localNode;
    let localNodeSpecificOptions;
    const localNodes = [];
    for (const node of localNodeOptions) {
      const nodeType = node.type;
      const nodeOptions = node.options || {};

      switch (nodeType) {
        case LocalNodeType.anvil:
          localNode = new AnvilManager();
          localNodeSpecificOptions = nodeOptions as AnvilNodeOptions;

          await localNode.start(localNodeSpecificOptions);
          localNodes.push(localNode);
          break;

        case LocalNodeType.ganache:
          localNode = new Ganache();
          localNodeSpecificOptions = nodeOptions as GanacheNodeOptions;
          // Check if mnemonic and/or hardfork are provided, otherwise use defaultGanacheOptions
          if (
            (!localNodeSpecificOptions?.mnemonic &&
              !localNodeSpecificOptions?.hardfork) ||
            Object.keys(localNodeSpecificOptions).length === 0
          ) {
            Object.assign(localNodeSpecificOptions, {
              ...defaultGanacheOptions,
              ...localNodeSpecificOptions,
            });
          } else {
            if (!localNodeSpecificOptions?.mnemonic) {
              localNodeSpecificOptions.mnemonic =
                defaultGanacheOptions.mnemonic;
            }
            if (!localNodeSpecificOptions?.hardfork) {
              localNodeSpecificOptions.hardfork =
                defaultGanacheOptions.hardfork;
            }
          }
          await localNode.start(localNodeSpecificOptions);
          localNodes.push(localNode);
          break;
        case LocalNodeType.bitcoin:
          break;

        default:
          throw new Error(
            `Unsupported localNode: '${nodeType}'. Cannot start the server.`,
          );
      }
    }
    return localNodes;
  } catch (error) {
    logger.error('Error in handleLocalNodes:', error);
    throw error;
  }
}

/**
 * Handles the local nodes by stopping the servers and closing the ports.
 * @param localNodes - The local nodes to stop.
 */
async function handleLocalNodeCleanup(localNodes: LocalNode[]): Promise<void> {
  logger.debug(
    `Stopping local nodes: ${localNodes
      .map((node) => node.constructor.name)
      .join(', ')}`,
  );
  for (const node of localNodes) {
    if (node) {
      await node.quit();
    }
  }
}

/**
 * Handles the dapps by stopping the servers and closing the ports.
 * @param dapps - The dapps to stop.
 * @param dappServer - The dapp server to stop.
 */
async function handleDappCleanup(
  dapps: DappOptions[],
  dappServer: http.Server[],
): Promise<void> {
  logger.debug(
    `Stopping dapps: ${dapps.map((dapp) => dapp.dappVariant).join(', ')}`,
  );
  for (let i = 0; i < dapps.length; i++) {
    if (dappServer[i]?.listening) {
      await new Promise<void>((resolve, reject) => {
        dappServer[i].close((error) => {
          if (error) {
            return reject(error);
          }
          return resolve();
        });
      });
    }
  }
}

/**
 * Loads a fixture into the fixture server.
 *
 * @param {FixtureServer} fixtureServer - An instance of the FixtureServer class responsible for loading fixtures.
 * @param {Object} options - An object containing the fixture to load.
 * @param {Object} [options.fixture] - The fixture data to load. If not provided, a default fixture is created.
 * @returns {Promise<void>} - A promise that resolves once the fixture is successfully loaded.
 * @throws {Error} - Throws an error if the fixture fails to load or if the fixture server is not properly set up.
 */
export const loadFixture = async (
  fixtureServer: FixtureServer,
  { fixture }: { fixture: FixtureBuilder },
) => {
  // If no fixture is provided, the `onboarding` option is set to `true` by default, which means
  // the app will be loaded without any fixtures and will start and go through the onboarding process.
  const state = fixture || new FixtureBuilder({ onboarding: true }).build();
  await fixtureServer.loadJsonState(state, null);
  // Checks if state is loaded
  logger.debug(`Loading fixture into fixture server: ${FIXTURE_SERVER_URL}`);
  const response = await axios.get(FIXTURE_SERVER_URL);

  // Throws if state is not properly loaded
  if (response.status !== 200) {
    logger.error('Not able to load fixtures');
    throw new Error('Not able to load fixtures');
  }
};

// Start the fixture server
export const startFixtureServer = async (fixtureServer: FixtureServer) => {
  if (await isFixtureServerStarted()) {
    logger.debug('The fixture server has already been started');
    return;
  }

  try {
    await fixtureServer.start();
    logger.debug('The fixture server is started');
  } catch (err) {
    logger.error('Fixture server error:', err);
  }
};

// Stop the fixture server
export const stopFixtureServer = async (fixtureServer: FixtureServer) => {
  if (!(await isFixtureServerStarted())) {
    logger.debug('The fixture server has already been stopped');
    return;
  }
  await fixtureServer.stop();
  logger.debug('The fixture server is stopped');
};

// Start the command queue server
export const startCommandQueueServer = async (
  commandQueueServer: CommandQueueServer,
) => {
  if (await isCommandQueueServerStarted()) {
    logger.debug('The command queue server has already been started');
    return;
  }

  await commandQueueServer.start();
  logger.debug('The command queue server is started');
};

// Stop the command queue server
export const stopCommandQueueServer = async (
  commandQueueServer: CommandQueueServer,
) => {
  await commandQueueServer.stop();
  logger.debug('The command queue server is stopped');
};

export const createMockAPIServer = async (
  testSpecificMock?: TestSpecificMock,
): Promise<{
  mockServer: Mockttp;
  mockServerPort: number;
}> => {
  const mockServerPort = getMockServerPort();
  const mockServer = await startMockServer(
    DEFAULT_MOCKS,
    mockServerPort,
    testSpecificMock, // Applied First, so any test-specific mocks take precedence
  );

  if (testSpecificMock) {
    logger.debug(
      `Mock server started with testSpecificMock (priority) + defaults fallback on port ${mockServerPort}`,
    );
  } else {
    logger.debug(`Mock server started with defaults on port ${mockServerPort}`);
  }

  // Additional Global Mocks
  await mockNotificationServices(mockServer);

  // Feature Flags
  // testSpecificMock can override this if needed
  await setupRemoteFeatureFlagsMock(mockServer);

  const endpoints = await mockServer.getMockedEndpoints();
  logger.debug(`Mocked endpoints: ${endpoints.length}`);

  return {
    mockServer,
    mockServerPort,
  };
};

/**
 * Executes a test suite with fixtures by setting up a fixture server, loading a specified fixture,
 * and running the test suite. After the test suite execution, it stops the fixture server.
 *
 * @param {WithFixturesOptions} options - The specific options for the test suite to run with.
 * @param {TestSuiteFunction} testSuite - The test suite function to execute after setting up the fixture.
 * @returns {Promise<void>} - A promise that resolves once the test suite completes.
 * @throws {Error} - Throws an error if an exception occurs during the test suite execution.
 */
export async function withFixtures(
  options: WithFixturesOptions,
  testSuite: TestSuiteFunction,
) {
  const {
    fixture,
    restartDevice = false,
    smartContracts,
    disableLocalNodes = false,
    dapps,
    localNodeOptions = [
      {
        type: LocalNodeType.anvil,
        options: {
          hardfork: 'prague' as Hardfork,
        },
      },
    ],
    testSpecificMock,
    launchArgs,
    languageAndLocale,
    permissions = {},
    endTestfn,
    skipReactNativeReload = false,
    useCommandQueueServer = false,
  } = options;

  // Prepare android devices for testing to avoid having this in all tests
  await TestHelpers.reverseServerPort();

  const { mockServer, mockServerPort } =
    await createMockAPIServer(testSpecificMock);

  // Handle local nodes
  let localNodes;
  // Start servers based on the localNodes array
  if (!disableLocalNodes) {
    localNodes = await handleLocalNodes(localNodeOptions);
  }

  const dappServer: http.Server[] = [];
  const fixtureServer = new FixtureServer();
  const commandQueueServer = new CommandQueueServer();

  let testError: Error | null = null;

  try {
    // Handle smart contracts
    let contractRegistry;
    if (
      smartContracts &&
      smartContracts.length > 0 &&
      localNodes &&
      localNodes.length > 0
    ) {
      // We default the smart contract seeder to the first node client
      // If there's a future need to deploy multiple smart contracts in multiple clients
      // this assumption is no longer correct and the below code needs to be modified accordingly
      contractRegistry = await handleSmartContracts(
        smartContracts,
        localNodeOptions[0],
        localNodes[0],
      );
    }

    // Handle dapps
    if (dapps && dapps.length > 0) {
      await handleDapps(dapps, dappServer);
    }

    // Start fixture server
    await startFixtureServer(fixtureServer);
    await loadFixture(fixtureServer, { fixture });
    logger.debug(
      'The fixture server is started, and the initial state is successfully loaded.',
    );

    if (useCommandQueueServer) {
      await startCommandQueueServer(commandQueueServer);
    }
    // Due to the fact that the app was already launched on `init.js`, it is necessary to
    // launch into a fresh installation of the app to apply the new fixture loaded perviously.

    if (restartDevice) {
      await TestHelpers.launchApp({
        delete: true,
        launchArgs: {
          fixtureServerPort: `${getFixturesServerPort()}`,
          detoxURLBlacklistRegex: Utilities.BlacklistURLs,
          mockServerPort: `${mockServerPort}`,
          ...(launchArgs || {}),
        },
        languageAndLocale,
        permissions,
      });
    }

    await testSuite({
      contractRegistry,
      mockServer,
      localNodes,
      commandQueueServer,
    });
  } catch (error) {
    testError = error as Error;
    logger.error('Error in withFixtures:', error);
  } finally {
    const cleanupErrors: Error[] = [];

    if (endTestfn) {
      try {
        // Pass the mockServer to the endTestfn if it exists as we may want
        // to capture events before cleanup
        await endTestfn({ mockServer });
      } catch (endTestError) {
        logger.error('Error in endTestfn:', endTestError);
        cleanupErrors.push(endTestError as Error);
      }
    }

    // Clean up all local nodes
    if (localNodes && localNodes.length > 0) {
      try {
        await handleLocalNodeCleanup(localNodes);
      } catch (cleanupError) {
        logger.error('Error during local node cleanup:', cleanupError);
        cleanupErrors.push(cleanupError as Error);
      }
    }

    if (dapps && dapps.length > 0) {
      try {
        await handleDappCleanup(dapps, dappServer);
      } catch (cleanupError) {
        logger.error('Error during dapp cleanup:', cleanupError);
        cleanupErrors.push(cleanupError as Error);
      }
    }

    if (mockServer) {
      try {
        await stopMockServer(mockServer);
      } catch (cleanupError) {
        logger.error('Error during mock server cleanup:', cleanupError);
        cleanupErrors.push(cleanupError as Error);
      }
    }

    try {
      await stopFixtureServer(fixtureServer);
    } catch (cleanupError) {
      logger.error('Error during fixture server cleanup:', cleanupError);
      cleanupErrors.push(cleanupError as Error);
    }

<<<<<<< HEAD
    try {
      // Force reload React Native to stop any lingering timers
      await device.reloadReactNative();
    } catch (cleanupError) {
      logger.warn('React Native reload failed (non-critical):', cleanupError);
      // Don't add to cleanupErrors as this is a non-critical cleanup operation
      // The test should not fail if only React Native reload fails
=======
    if (useCommandQueueServer) {
      try {
        await stopCommandQueueServer(commandQueueServer);
      } catch (cleanupError) {
        logger.error(
          'Error during command queue server cleanup:',
          cleanupError,
        );
        cleanupErrors.push(cleanupError as Error);
      }
    }

    if (!skipReactNativeReload) {
      try {
        // Force reload React Native to stop any lingering timers
        await device.reloadReactNative();
      } catch (cleanupError) {
        logger.warn('React Native reload failed (non-critical):', cleanupError);
        // Don't add to cleanupErrors as this is a non-critical cleanup operation
        // The test should not fail if only React Native reload fails
      }
>>>>>>> 338177c4
    }

    try {
      // Validate live requests
      validateLiveRequests(mockServer);
    } catch (cleanupError) {
      logger.error('Error during live request validation:', cleanupError);
      cleanupErrors.push(cleanupError as Error);
    }

    // Handle error reporting: prioritize test error over cleanup errors
    if (testError && cleanupErrors.length > 0) {
      // Both test and cleanup failed - report both but throw the test error
      const cleanupErrorMessages = cleanupErrors
        .map((err, index) => `${index + 1}. ${err.message}`)
        .join('\n');
      logger.error(
        `Test failed AND cleanup failed with ${cleanupErrors.length} error(s):\n${cleanupErrorMessages}`,
      );
      throw testError; // Preserve original test failure
    } else if (testError) {
      // Only test failed - normal case
      throw testError;
    } else if (cleanupErrors.length > 0) {
      // Only cleanup failed - throw cleanup error
      const errorMessages = cleanupErrors
        .map((err, index) => `${index + 1}. ${err.message}`)
        .join('\n');
      const errorMessage = `Test cleanup failed with ${cleanupErrors.length} error(s):\n${errorMessages}`;
      throw new Error(errorMessage);
    }
    // No errors - test passed successfully
  }
}<|MERGE_RESOLUTION|>--- conflicted
+++ resolved
@@ -555,15 +555,6 @@
       cleanupErrors.push(cleanupError as Error);
     }
 
-<<<<<<< HEAD
-    try {
-      // Force reload React Native to stop any lingering timers
-      await device.reloadReactNative();
-    } catch (cleanupError) {
-      logger.warn('React Native reload failed (non-critical):', cleanupError);
-      // Don't add to cleanupErrors as this is a non-critical cleanup operation
-      // The test should not fail if only React Native reload fails
-=======
     if (useCommandQueueServer) {
       try {
         await stopCommandQueueServer(commandQueueServer);
@@ -585,7 +576,6 @@
         // Don't add to cleanupErrors as this is a non-critical cleanup operation
         // The test should not fail if only React Native reload fails
       }
->>>>>>> 338177c4
     }
 
     try {
