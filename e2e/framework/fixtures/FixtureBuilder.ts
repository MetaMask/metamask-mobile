--- conflicted
+++ resolved
@@ -1,11 +1,8 @@
 import {
   getGanachePort,
-<<<<<<< HEAD
   getSecondTestDappLocalUrl,
   getTestDappLocalUrl,
-=======
   getMockServerPort,
->>>>>>> cfe45d53
   getTestDappLocalUrlByDappCounter,
 } from './FixtureUtils';
 import { merge } from 'lodash';
