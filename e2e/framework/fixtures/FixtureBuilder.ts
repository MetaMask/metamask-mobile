--- conflicted
+++ resolved
@@ -1,12 +1,8 @@
 import {
   getGanachePort,
-<<<<<<< HEAD
   getSecondTestDappLocalUrl,
   getTestDappLocalUrl,
-  TEST_DAPP_LOCAL_URL,
-=======
   getTestDappLocalUrlByDappCounter,
->>>>>>> 11d50910
 } from './FixtureUtils';
 import { merge } from 'lodash';
 import { CHAIN_IDS } from '@metamask/transaction-controller';
@@ -809,7 +805,7 @@
    */
   createPermissionControllerConfig(
     additionalPermissions: Record<string, unknown> = {},
-    dappUrl = TEST_DAPP_LOCAL_URL,
+    dappUrl = getTestDappLocalUrl(),
   ) {
     const permission = additionalPermissions?.[
       Caip25EndowmentPermissionName
@@ -883,49 +879,12 @@
     if (connectSecondDapp) {
       secondDappPermissions = this.createPermissionControllerConfig(
         additionalPermissions,
-        device.getPlatform() === 'android' ? '10.0.2.2' : '127.0.0.1',
+        getSecondTestDappLocalUrl(),
       );
     }
-<<<<<<< HEAD
-    let allPermissions = {};
-    for (let i = 0; i < additionalPermissions.length; i++) {
-      // This needs to be escalated as permissions are given based on the origin and it's impossible to have distinct
-      // permissions for the same origin.
-      if (i === 0) {
-        additionalPermissions[i].origin = TEST_DAPP_LOCAL_URL;
-      } else {
-        additionalPermissions[i].origin = getSecondTestDappLocalUrl();
-      }
-      const testDappPermissions = this.createPermissionControllerConfig(
-        additionalPermissions[i],
-        additionalPermissions[i].origin as string,
-      );
-      allPermissions = merge(allPermissions, testDappPermissions);
-    }
-    this.withPermissionController(allPermissions);
-||||||| 201ad63e35
-    let allPermissions = {};
-    for (let i = 0; i < additionalPermissions.length; i++) {
-      // This needs to be escalated as permissions are given based on the origin and it's impossible to have distinct
-      // permissions for the same origin.
-      if (i === 0) {
-        additionalPermissions[i].origin = DAPP_URL;
-      } else {
-        additionalPermissions[i].origin =
-          device.getPlatform() === 'android' ? '10.0.2.2' : '127.0.0.1';
-      }
-      const testDappPermissions = this.createPermissionControllerConfig(
-        additionalPermissions[i],
-        additionalPermissions[i].origin as string,
-      );
-      allPermissions = merge(allPermissions, testDappPermissions);
-    }
-    this.withPermissionController(allPermissions);
-=======
     this.withPermissionController(
       merge(testDappPermissions, secondDappPermissions),
     );
->>>>>>> main
 
     // Ensure Solana feature modal is suppressed
     return this.ensureSolanaModalSuppressed();
