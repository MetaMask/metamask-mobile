/* eslint-disable no-console, import/no-nodejs-modules */
import FixtureServer, { DEFAULT_FIXTURE_SERVER_PORT } from './fixture-server';
import FixtureBuilder from './fixture-builder';
import { AnvilManager, defaultOptions } from '../seeder/anvil-manager';
import Ganache from '../../app/util/test/ganache';

import GanacheSeeder from '../../app/util/test/ganache-seeder';
import axios from 'axios';
import path from 'path';
import createStaticServer from '../create-static-server';
import {
  DEFAULT_MOCKSERVER_PORT,
  getFixturesServerPort,
  getLocalTestDappPort,
  getMockServerPort,
} from './utils';
import Utilities from '../utils/Utilities';
import TestHelpers from '../helpers';
import { startMockServer, stopMockServer } from '../api-mocking/mock-server';
import { AnvilSeeder } from '../seeder/anvil-seeder';

export const DEFAULT_DAPP_SERVER_PORT = 8085;

// While Appium is still in use it's necessary to check if getFixturesServerPort if defined and provide a fallback in case it's not.
const getFixturesPort =
  typeof getFixturesServerPort === 'function'
    ? getFixturesServerPort
    : () => DEFAULT_FIXTURE_SERVER_PORT;
const FIXTURE_SERVER_URL = `http://localhost:${getFixturesPort()}/state.json`;

// checks if server has already been started
const isFixtureServerStarted = async () => {
  try {
    const response = await axios.get(FIXTURE_SERVER_URL);
    return response.status === 200;
  } catch (error) {
    return false;
  }
};

// SRP corresponding to the vault set in the default fixtures - it's an empty test account, not secret
export const defaultGanacheOptions = {
  hardfork: 'london',
  mnemonic:
    'drive manage close raven tape average sausage pledge riot furnace august tip',
};

/**
 *
 * Normalizes the localNodeOptions into a consistent format to handle different data structures.
 * Case 1: A string: localNodeOptions = 'anvil'
 * Case 2: Array of strings: localNodeOptions = ['anvil', 'bitcoin']
 * Case 3: Array of objects: localNodeOptions =
 * [
 *  { type: 'anvil', options: {anvilOpts}},
 *  { type: 'bitcoin',options: {bitcoinOpts}},
 * ]
 * Case 4: Options object without type: localNodeOptions = {options}
 *
 * @param {string | object | Array} localNodeOptions - The input local node options.
 * @returns {Array} The normalized local node options.
 */
function normalizeLocalNodeOptions(localNodeOptions) {
  if (typeof localNodeOptions === 'string') {
    // Case 1: Passing a string
    return [{ type: localNodeOptions, options: {} }];
  } else if (Array.isArray(localNodeOptions)) {
    return localNodeOptions.map((node) => {
      if (typeof node === 'string') {
        // Case 2: Array of strings
        return { type: node, options: {} };
      }
      if (typeof node === 'object' && node !== null) {
        // Case 3: Array of objects
        return {
          type: node.type || 'anvil',
          options: node.options || {},
        };
      }
      throw new Error(`Invalid localNodeOptions entry: ${node}`);
    });
  }
  if (typeof localNodeOptions === 'object' && localNodeOptions !== null) {
    // Case 4: Passing an options object without type
    return [
      {
        type: 'anvil',
        options: localNodeOptions,
      },
    ];
  }
  throw new Error(`Invalid localNodeOptions type: ${typeof localNodeOptions}`);
}

/**
 * Loads a fixture into the fixture server.
 *
 * @param {FixtureServer} fixtureServer - An instance of the FixtureServer class responsible for loading fixtures.
 * @param {Object} options - An object containing the fixture to load.
 * @param {Object} [options.fixture] - The fixture data to load. If not provided, a default fixture is created.
 * @returns {Promise<void>} - A promise that resolves once the fixture is successfully loaded.
 * @throws {Error} - Throws an error if the fixture fails to load or if the fixture server is not properly set up.
 */
export const loadFixture = async (fixtureServer, { fixture } = {}) => {
  // If no fixture is provided, the `onboarding` option is set to `true` by default, which means
  // the app will be loaded without any fixtures and will start and go through the onboarding process.
  const state = fixture || new FixtureBuilder({ onboarding: true }).build();
  await fixtureServer.loadJsonState(state);
  // Checks if state is loaded
  const response = await axios.get(FIXTURE_SERVER_URL);

  // Throws if state is not properly loaded
  if (response.status !== 200) {
    throw new Error('Not able to load fixtures');
  }
};

// Start the fixture server
export const startFixtureServer = async (fixtureServer) => {
  if (await isFixtureServerStarted()) {
    console.log('The fixture server has already been started');
    return;
  }

  try {
    await fixtureServer.start();
    console.log('The fixture server is started');
  } catch (err) {
    console.log('Fixture server error:', err);
  }
};

// Stop the fixture server
export const stopFixtureServer = async (fixtureServer) => {
  if (!(await isFixtureServerStarted())) {
    console.log('The fixture server has already been stopped');
    return;
  }
  await fixtureServer.stop();
  console.log('The fixture server is stopped');
};

/**
 * Executes a test suite with fixtures by setting up a fixture server, loading a specified fixture,
 * and running the test suite. After the test suite execution, it stops the fixture server.
 *
 * @param {Object} options - An object containing configuration options.
 * @param {Object} options.fixture - The fixture to load.
 * @param {boolean} [options.dapp] - The dapp to load.
 * @param {Object} [options.ganacheOptions] - The test specific mock to load for test.
 * @param {import('detox/detox').LanguageAndLocale} [options.languageAndLocale] - The language and locale to use for the app.
<<<<<<< HEAD
 * @param {Object} [options.testSpecificMock] - The test-specific mock configuration.
=======
 * @param {Object} [options.launchArgs] - Additional launch arguments for the app.
 * @param {boolean} [options.restartDevice=false] - If true, restarts the app to apply the loaded fixture.
 * @param {Object} [options.smartContract] - The smart contract to load for test.
 * @param {Object} [options.testSpecificMock] - The test specific mock to load for test.
>>>>>>> 0102176e
 * @param {Function} testSuite - The test suite function to execute after setting up the fixture.
 * @param {Object} testSuite.params - The parameters passed to the test suite function.
 * @param {Object} [testSuite.params.contractRegistry] - Registry of deployed smart contracts.
 * @param {Object} [testSuite.params.mockServer] - Mock server instance for API mocking.
 * @param {Array} testSuite.params.localNodes - Array of local blockchain nodes (Anvil/Ganache instances).
 * @returns {Promise<void>} - A promise that resolves once the test suite completes.
 * @throws {Error} - Throws an error if an exception occurs during the test suite execution.
 */
export async function withFixtures(options, testSuite) {
  const {
    fixture,
    restartDevice = false,
    ganacheOptions,
    smartContract,
    disableGanache,
    dapp,
    localNodeOptions = 'anvil',
    dappOptions,
    dappPath = undefined,
    dappPaths,
    testSpecificMock,
    launchArgs,
    languageAndLocale,
  } = options;

  const fixtureServer = new FixtureServer();
  let mockServer;
  let mockServerPort = DEFAULT_MOCKSERVER_PORT;
  const localNodeOptsNormalized = normalizeLocalNodeOptions(localNodeOptions);

  if (testSpecificMock) {
    mockServerPort = getMockServerPort();
    mockServer = await startMockServer(testSpecificMock, mockServerPort);
  }

  let localNode;
  const localNodes = [];

  try {
    // Start servers based on the localNodes array
    if (!disableGanache) {
      for (let i = 0; i < localNodeOptsNormalized.length; i++) {
        const nodeType = localNodeOptsNormalized[i].type;
        const nodeOptions = localNodeOptsNormalized[i].options || {};

        switch (nodeType) {
          case 'anvil':
            localNode = new AnvilManager();
            await localNode.start(nodeOptions);
            localNodes.push(localNode);
            break;

          case 'ganache':
            localNode = new Ganache();
            await localNode.start(nodeOptions);
            localNodes.push(localNode);
            break;

          case 'none':
            break;

          default:
            throw new Error(
              `Unsupported localNode: '${nodeType}'. Cannot start the server.`,
            );
        }
      }
    }
  } catch (error) {
    console.error(error);
    throw error;
  }

  const dappBasePort = getLocalTestDappPort();
  let numberOfDapps = dapp ? 1 : 0;
  const dappServer = [];

  try {
    let contractRegistry;
    let seeder;

    // We default the smart contract seeder to the first node client
    // If there's a future need to deploy multiple smart contracts in multiple clients
    // this assumption is no longer correct and the below code needs to be modified accordingly
    if (smartContract) {
      switch (localNodeOptsNormalized[0].type) {
        case 'anvil':
          seeder = new AnvilSeeder(localNodes[0].getProvider());
          break;

        case 'ganache':
          seeder = new GanacheSeeder(localNodes[0].getProvider());
          break;

        default:
          throw new Error(
            `Unsupported localNode: '${localNodeOptsNormalized[0].type}'. Cannot deploy smart contracts.`,
          );
      }
      const contracts =
        smartContract instanceof Array ? smartContract : [smartContract];

      const hardfork = localNodeOptsNormalized[0].options.hardfork || 'prague';
      for (const contract of contracts) {
        await seeder.deploySmartContract(contract, hardfork);
      }

      contractRegistry = seeder.getContractRegistry();
    }

    if (dapp) {
      if (dappOptions?.numberOfDapps) {
        numberOfDapps = dappOptions.numberOfDapps;
      }
      for (let i = 0; i < numberOfDapps; i++) {
        let dappDirectory;
        if (dappPath || (dappPaths && dappPaths[i])) {
          dappDirectory = path.resolve(__dirname, dappPath || dappPaths[i]);
        } else {
          dappDirectory = path.resolve(
            __dirname,
            '..',
            '..',
            'node_modules',
            '@metamask',
            'test-dapp',
            'dist',
          );
        }
        dappServer.push(createStaticServer(dappDirectory));
        dappServer[i].listen(`${dappBasePort + i}`);
        await new Promise((resolve, reject) => {
          dappServer[i].on('listening', resolve);
          dappServer[i].on('error', reject);
        });
      }
    }

    // Start the fixture server
    await startFixtureServer(fixtureServer);
    await loadFixture(fixtureServer, { fixture });
    console.log(
      'The fixture server is started, and the initial state is successfully loaded.',
    );
    // Due to the fact that the app was already launched on `init.js`, it is necessary to
    // launch into a fresh installation of the app to apply the new fixture loaded perviously.
    if (restartDevice) {
      await TestHelpers.launchApp({
        delete: true,
        launchArgs: {
          fixtureServerPort: `${getFixturesServerPort()}`,
          detoxURLBlacklistRegex: Utilities.BlacklistURLs,
          mockServerPort: `${mockServerPort}`,
          ...(launchArgs || {}),
        },
        languageAndLocale,
      });
    }

    await testSuite({ contractRegistry, mockServer, localNodes }); // Pass localNodes instead of anvilServer
  } catch (error) {
    console.error(error);
    throw error;
  } finally {
    // Clean up all local nodes
    for (const server of localNodes) {
      if (server) {
        await server.quit();
      }
    }

    if (dapp) {
      for (let i = 0; i < numberOfDapps; i++) {
        if (dappServer[i] && dappServer[i].listening) {
          await new Promise((resolve, reject) => {
            dappServer[i].close((error) => {
              if (error) {
                return reject(error);
              }
              return resolve();
            });
          });
        }
      }
    }

    if (testSpecificMock) {
      await stopMockServer(mockServer);
    }

    await stopFixtureServer(fixtureServer);
  }
}<|MERGE_RESOLUTION|>--- conflicted
+++ resolved
@@ -149,14 +149,10 @@
  * @param {boolean} [options.dapp] - The dapp to load.
  * @param {Object} [options.ganacheOptions] - The test specific mock to load for test.
  * @param {import('detox/detox').LanguageAndLocale} [options.languageAndLocale] - The language and locale to use for the app.
-<<<<<<< HEAD
- * @param {Object} [options.testSpecificMock] - The test-specific mock configuration.
-=======
  * @param {Object} [options.launchArgs] - Additional launch arguments for the app.
  * @param {boolean} [options.restartDevice=false] - If true, restarts the app to apply the loaded fixture.
  * @param {Object} [options.smartContract] - The smart contract to load for test.
  * @param {Object} [options.testSpecificMock] - The test specific mock to load for test.
->>>>>>> 0102176e
  * @param {Function} testSuite - The test suite function to execute after setting up the fixture.
  * @param {Object} testSuite.params - The parameters passed to the test suite function.
  * @param {Object} [testSuite.params.contractRegistry] - Registry of deployed smart contracts.
