--- conflicted
+++ resolved
@@ -6,7 +6,6 @@
 import axios from 'axios';
 import path from 'path';
 import createStaticServer from '../create-static-server';
-<<<<<<< HEAD
 import {
   DEFAULT_MOCKSERVER_PORT,
   getFixturesServerPort,
@@ -15,12 +14,6 @@
 } from './utils';
 import Utilities from '../utils/Utilities';
 import { device } from 'detox';
-=======
-import { DEFAULT_MOCKSERVER_PORT, getFixturesServerPort, getLocalTestDappPort, getMockServerPort } from './utils';
-import Utilities from '../utils/Utilities';
-import { device } from 'detox';
-import TestHelpers from '../helpers';
->>>>>>> 3dd4902d
 import { startMockServer, stopMockServer } from '../api-mocking/mock-server';
 
 export const DEFAULT_DAPP_SERVER_PORT = 8085;
