/* eslint-disable no-console, import/no-nodejs-modules */
import FixtureServer, { DEFAULT_FIXTURE_SERVER_PORT } from './fixture-server';
import FixtureBuilder from './fixture-builder';
import { AnvilManager, defaultOptions } from '../seeder/anvil-manager';
import Ganache from '../../app/util/test/ganache';

import GanacheSeeder from '../../app/util/test/ganache-seeder';
import axios from 'axios';
import path from 'path';
import createStaticServer from '../create-static-server';
import {
  DEFAULT_MOCKSERVER_PORT,
  getFixturesServerPort,
  getLocalTestDappPort,
  getMockServerPort,
} from './utils';
import Utilities from '../utils/Utilities';
import TestHelpers from '../helpers';
import { startMockServer, stopMockServer } from '../api-mocking/mock-server';
import { AnvilSeeder } from '../seeder/anvil-seeder';

export const DEFAULT_DAPP_SERVER_PORT = 8085;
export const DEFAULT_TEST_DAPP_PATH = path.join('..', '..', 'node_modules', '@metamask', 'test-dapp', 'dist');
export const DEFAULT_MULTICHAIN_TEST_DAPP_PATH = path.join('..', '..', 'node_modules', '@metamask', 'test-dapp-multichain', 'build');

// While Appium is still in use it's necessary to check if getFixturesServerPort if defined and provide a fallback in case it's not.
const getFixturesPort =
  typeof getFixturesServerPort === 'function'
    ? getFixturesServerPort
    : () => DEFAULT_FIXTURE_SERVER_PORT;
const FIXTURE_SERVER_URL = `http://localhost:${getFixturesPort()}/state.json`;

// Helper constant for multichain testing
export const DEFAULT_MULTICHAIN_TEST_DAPP_FIXTURE_OPTIONS = {
  dapp: true,
  multichainDapp: true
};

// checks if server has already been started
const isFixtureServerStarted = async () => {
  try {
    const response = await axios.get(FIXTURE_SERVER_URL);
    return response.status === 200;
  } catch (error) {
    return false;
  }
};

// SRP corresponding to the vault set in the default fixtures - it's an empty test account, not secret
export const defaultGanacheOptions = {
  hardfork: 'london',
  mnemonic:
    'drive manage close raven tape average sausage pledge riot furnace august tip',
};

/**
 *
 * Normalizes the localNodeOptions into a consistent format to handle different data structures.
 * Case 1: A string: localNodeOptions = 'anvil'
 * Case 2: Array of strings: localNodeOptions = ['anvil', 'bitcoin']
 * Case 3: Array of objects: localNodeOptions =
 * [
 *  { type: 'anvil', options: {anvilOpts}},
 *  { type: 'bitcoin',options: {bitcoinOpts}},
 * ]
 * Case 4: Options object without type: localNodeOptions = {options}
 *
 * @param {string | object | Array} localNodeOptions - The input local node options.
 * @returns {Array} The normalized local node options.
 */
function normalizeLocalNodeOptions(localNodeOptions) {
  if (typeof localNodeOptions === 'string') {
    // Case 1: Passing a string
    return [
      {
        type: localNodeOptions,
        options:
          localNodeOptions === 'ganache'
            ? defaultGanacheOptions
            : localNodeOptions === 'anvil'
            ? defaultOptions
            : {},
      },
    ];
  } else if (Array.isArray(localNodeOptions)) {
    return localNodeOptions.map((node) => {
      if (typeof node === 'string') {
        // Case 2: Array of strings
        return {
          type: node,
          options:
            node === 'ganache'
              ? defaultGanacheOptions
              : node === 'anvil'
              ? defaultOptions
              : {},
        };
      }
      if (typeof node === 'object' && node !== null) {
        // Case 3: Array of objects
        return {
          type: node.type,
          options:
            node.type === 'ganache'
              ? { ...defaultGanacheOptions, ...(node.options || {}) }
              : node.type === 'anvil'
              ? { ...defaultOptions, ...(node.options || {}) }
              : node.options || {},
        };
      }
      throw new Error(`Invalid localNodeOptions entry: ${node}`);
    });
  }
  if (typeof localNodeOptions === 'object' && localNodeOptions !== null) {
    // Case 4: Passing an options object without type
    return [
      {
        type: 'anvil',
        options: localNodeOptions,
      },
    ];
  }
  throw new Error(`Invalid localNodeOptions type: ${typeof localNodeOptions}`);
}

/**
 * Loads a fixture into the fixture server.
 *
 * @param {FixtureServer} fixtureServer - An instance of the FixtureServer class responsible for loading fixtures.
 * @param {Object} options - An object containing the fixture to load.
 * @param {Object} [options.fixture] - The fixture data to load. If not provided, a default fixture is created.
 * @returns {Promise<void>} - A promise that resolves once the fixture is successfully loaded.
 * @throws {Error} - Throws an error if the fixture fails to load or if the fixture server is not properly set up.
 */
export const loadFixture = async (fixtureServer, { fixture } = {}) => {
  // If no fixture is provided, the `onboarding` option is set to `true` by default, which means
  // the app will be loaded without any fixtures and will start and go through the onboarding process.
  const state = fixture || new FixtureBuilder({ onboarding: true }).build();
  await fixtureServer.loadJsonState(state);
  // Checks if state is loaded
  const response = await axios.get(FIXTURE_SERVER_URL);

  // Throws if state is not properly loaded
  if (response.status !== 200) {
    throw new Error('Not able to load fixtures');
  }
};

// Start the fixture server
export const startFixtureServer = async (fixtureServer) => {
  if (await isFixtureServerStarted()) {
    console.log('The fixture server has already been started');
    return;
  }

  try {
    await fixtureServer.start();
    console.log('The fixture server is started');
  } catch (err) {
    console.log('Fixture server error:', err);
  }
};

// Stop the fixture server
export const stopFixtureServer = async (fixtureServer) => {
  if (!(await isFixtureServerStarted())) {
    console.log('The fixture server has already been stopped');
    return;
  }
  await fixtureServer.stop();
  console.log('The fixture server is stopped');
};

/**
 * Executes a test suite with fixtures by setting up a fixture server, loading a specified fixture,
 * and running the test suite. After the test suite execution, it stops the fixture server.
 *
 * @param {Object} options - An object containing configuration options.
 * @param {Object} options.fixture - The fixture to load.
<<<<<<< HEAD
 * @param {boolean} [options.restartDevice=false] - If true, restarts the app to apply the loaded fixture.
 * @param {boolean} [options.disableGanache=false] - If true, disables the ganache server.
 * @param {boolean} [options.dapp=false] - If true, starts the dapp server.
 * @param {boolean} [options.multichainDapp=false] - If true, starts the multichain dapp server.
 * @param {string} [options.localNodeOptions='ganache'] - The local node options to use.
 * @param {Object} [options.dappOptions] - The dapp options to use.
 * @param {string} [options.dappPath] - The dapp path to use.
 * @param {string[]} [options.dappPaths] - The dapp paths to use.
 * @param {Object} [options.testSpecificMock] - The test specific mock to use.
 * @param {Object} [options.launchArgs] - Additional launch arguments for the app.
=======
 * @param {boolean} [options.dapp] - The dapp to load.
 * @param {Object} [options.ganacheOptions] - The test specific mock to load for test.
>>>>>>> 4f3fe579
 * @param {import('detox/detox').LanguageAndLocale} [options.languageAndLocale] - The language and locale to use for the app.
 * @param {Object} [options.launchArgs] - Additional launch arguments for the app.
 * @param {boolean} [options.restartDevice=false] - If true, restarts the app to apply the loaded fixture.
 * @param {Object} [options.smartContract] - The smart contract to load for test.
 * @param {Object} [options.testSpecificMock] - The test specific mock to load for test.
 * @param {Function} testSuite - The test suite function to execute after setting up the fixture.
 * @param {Object} testSuite.params - The parameters passed to the test suite function.
 * @param {Object} [testSuite.params.contractRegistry] - Registry of deployed smart contracts.
 * @param {Object} [testSuite.params.mockServer] - Mock server instance for API mocking.
 * @param {Array} testSuite.params.localNodes - Array of local blockchain nodes (Anvil/Ganache instances).
 * @returns {Promise<void>} - A promise that resolves once the test suite completes.
 * @throws {Error} - Throws an error if an exception occurs during the test suite execution.
 */
export async function withFixtures(options, testSuite) {
  const {
    fixture,
    restartDevice = false,
    ganacheOptions,
    smartContract,
    disableGanache,
    dapp,
    multichainDapp = false,
    localNodeOptions = 'anvil',
    dappOptions,
    dappPath = undefined,
    dappPaths,
    testSpecificMock,
    launchArgs,
    languageAndLocale,
  } = options;

  const fixtureServer = new FixtureServer();
  let mockServer;
  let mockServerPort = DEFAULT_MOCKSERVER_PORT;
  const localNodeOptsNormalized = normalizeLocalNodeOptions(localNodeOptions);

  if (testSpecificMock) {
    mockServerPort = getMockServerPort();
    mockServer = await startMockServer(testSpecificMock, mockServerPort);
  }

  let localNode;
  const localNodes = [];

  try {
    // Start servers based on the localNodes array
    if (!disableGanache) {
      for (let i = 0; i < localNodeOptsNormalized.length; i++) {
        const nodeType = localNodeOptsNormalized[i].type;
        const nodeOptions = localNodeOptsNormalized[i].options || {};

        switch (nodeType) {
          case 'anvil':
            localNode = new AnvilManager();
            await localNode.start(nodeOptions);
            localNodes.push(localNode);
            break;

          case 'ganache':
            localNode = new Ganache();
            await localNode.start(nodeOptions);
            localNodes.push(localNode);
            break;

          case 'none':
            break;

          default:
            throw new Error(
              `Unsupported localNode: '${nodeType}'. Cannot start the server.`,
            );
        }
      }
    }
  } catch (error) {
    console.error(error);
    throw error;
  }

  const dappBasePort = getLocalTestDappPort();
  let numberOfDapps = dapp ? 1 : 0;
  const dappServer = [];

  try {
    let contractRegistry;
    let seeder;

    // We default the smart contract seeder to the first node client
    // If there's a future need to deploy multiple smart contracts in multiple clients
    // this assumption is no longer correct and the below code needs to be modified accordingly
    if (smartContract) {
      switch (localNodeOptsNormalized[0].type) {
        case 'anvil':
          seeder = new AnvilSeeder(localNodes[0].getProvider());
          break;

        case 'ganache':
          seeder = new GanacheSeeder(localNodes[0].getProvider());
          break;

        default:
          throw new Error(
            `Unsupported localNode: '${localNodeOptsNormalized[0].type}'. Cannot deploy smart contracts.`,
          );
      }
      const contracts =
        smartContract instanceof Array ? smartContract : [smartContract];

      const hardfork = localNodeOptsNormalized[0].options.hardfork || 'prague';
      for (const contract of contracts) {
        await seeder.deploySmartContract(contract, hardfork);
      }

      contractRegistry = seeder.getContractRegistry();
    }

    if (dapp) {
      if (dappOptions?.numberOfDapps) {
        numberOfDapps = dappOptions.numberOfDapps;
      }
      for (let i = 0; i < numberOfDapps; i++) {
        let dappDirectory;
        if (dappPath || (dappPaths && dappPaths[i])) {
          dappDirectory = path.resolve(__dirname, dappPath || dappPaths[i]);
        } else {
          dappDirectory = multichainDapp
            ? path.resolve(__dirname, DEFAULT_MULTICHAIN_TEST_DAPP_PATH)
            : path.resolve(__dirname, DEFAULT_TEST_DAPP_PATH);
        }
        dappServer.push(createStaticServer(dappDirectory));
        dappServer[i].listen(`${dappBasePort + i}`);
        await new Promise((resolve, reject) => {
          dappServer[i].on('listening', resolve);
          dappServer[i].on('error', reject);
        });
      }
    }

    await startFixtureServer(fixtureServer);
    await loadFixture(fixtureServer, { fixture });
    console.log(
      'The fixture server is started, and the initial state is successfully loaded.',
    );
    // Due to the fact that the app was already launched on `init.js`, it is necessary to
    // launch into a fresh installation of the app to apply the new fixture loaded perviously.
    if (restartDevice) {
      await TestHelpers.launchApp({
        delete: true,
        launchArgs: {
          fixtureServerPort: `${getFixturesServerPort()}`,
          detoxURLBlacklistRegex: Utilities.BlacklistURLs,
          mockServerPort: `${mockServerPort}`,
          ...(launchArgs || {}),
        },
        languageAndLocale,
      });
    }

    await testSuite({ contractRegistry, mockServer, localNodes }); // Pass localNodes instead of anvilServer
  } catch (error) {
    console.error(error);
    throw error;
  } finally {
    // Clean up all local nodes
    for (const server of localNodes) {
      if (server) {
        await server.quit();
      }
    }

    if (dapp) {
      for (let i = 0; i < numberOfDapps; i++) {
        if (dappServer[i] && dappServer[i].listening) {
          await new Promise((resolve, reject) => {
            dappServer[i].close((error) => {
              if (error) {
                return reject(error);
              }
              return resolve();
            });
          });
        }
      }
    }

    if (testSpecificMock) {
      await stopMockServer(mockServer);
    }

    await stopFixtureServer(fixtureServer);
  }
}<|MERGE_RESOLUTION|>--- conflicted
+++ resolved
@@ -177,21 +177,9 @@
  *
  * @param {Object} options - An object containing configuration options.
  * @param {Object} options.fixture - The fixture to load.
-<<<<<<< HEAD
- * @param {boolean} [options.restartDevice=false] - If true, restarts the app to apply the loaded fixture.
- * @param {boolean} [options.disableGanache=false] - If true, disables the ganache server.
- * @param {boolean} [options.dapp=false] - If true, starts the dapp server.
- * @param {boolean} [options.multichainDapp=false] - If true, starts the multichain dapp server.
- * @param {string} [options.localNodeOptions='ganache'] - The local node options to use.
- * @param {Object} [options.dappOptions] - The dapp options to use.
- * @param {string} [options.dappPath] - The dapp path to use.
- * @param {string[]} [options.dappPaths] - The dapp paths to use.
- * @param {Object} [options.testSpecificMock] - The test specific mock to use.
- * @param {Object} [options.launchArgs] - Additional launch arguments for the app.
-=======
  * @param {boolean} [options.dapp] - The dapp to load.
+ * @param {boolean} [options.multichainDapp=false] 
  * @param {Object} [options.ganacheOptions] - The test specific mock to load for test.
->>>>>>> 4f3fe579
  * @param {import('detox/detox').LanguageAndLocale} [options.languageAndLocale] - The language and locale to use for the app.
  * @param {Object} [options.launchArgs] - Additional launch arguments for the app.
  * @param {boolean} [options.restartDevice=false] - If true, restarts the app to apply the loaded fixture.
