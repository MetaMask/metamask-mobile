/* eslint-disable no-undef */

import { getGanachePort } from './utils';
import { merge } from 'lodash';
import { CustomNetworks, PopularNetworksList } from '../resources/networks.e2e';
const DAPP_URL = 'localhost';

/**
 * FixtureBuilder class provides a fluent interface for building fixture data.
 */
class FixtureBuilder {
  /**
   * Create a new instance of FixtureBuilder.
   * @param {Object} options - Options for the fixture builder.
   * @param {boolean} options.onboarding - Flag indicating if onboarding fixture should be used.
   */
  constructor({ onboarding = false } = {}) {
    // Initialize the fixture based on the onboarding flag
    onboarding === true
      ? this.withOnboardingFixture()
      : this.withDefaultFixture();
  }

  /**
   * Set the asyncState property of the fixture.
   * @param {any} asyncState - The value to set for asyncState.
   * @returns {FixtureBuilder} - The FixtureBuilder instance for method chaining.
   */
  withAsyncState(asyncState) {
    this.fixture.asyncState = asyncState;
    return this;
  }

  /**
   * Set the state property of the fixture.
   * @param {any} state - The value to set for state.
   * @returns {FixtureBuilder} - The FixtureBuilder instance for method chaining.
   */
  withState(state) {
    this.fixture.state = state;
    return this;
  }

  /**
   * Set the default fixture values.
   * @returns {FixtureBuilder} - The FixtureBuilder instance for method chaining.
   */
  withDefaultFixture() {
    this.fixture = {
      state: {
        legalNotices: {
          newPrivacyPolicyToastClickedOrClosed: true,
          newPrivacyPolicyToastShownDate: Date.now(),
        },
        collectibles: {
          favorites: {},
        },
        engine: {
          backgroundState: {
            AccountTrackerController: {
              accounts: {
                '0x76cf1CdD1fcC252442b50D6e97207228aA4aefC3': {
                  balance: '0x0',
                },
              },
              accountsByChainId: {
                64: {
                  '0x76cf1CdD1fcC252442b50D6e97207228aA4aefC3': {
                    balance: '0x0',
                  },
                },
                1: {
                  '0x76cf1CdD1fcC252442b50D6e97207228aA4aefC3': {
                    balance: '0x0',
                  },
                },
              },
              _U: 0,
              _V: 1,
              _X: null,
            },
            AddressBookController: {
              addressBook: {},
            },
            AssetsContractController: {},
            NftController: {
              allNftContracts: {},
              allNfts: {},
              ignoredNfts: [],
            },
            TokenListController: {
              tokenList: {
                '0xc011a73ee8576fb46f5e1c5751ca3b9fe0af2a6f': {
                  address: '0xc011a73ee8576fb46f5e1c5751ca3b9fe0af2a6f',
                  symbol: 'SNX',
                  decimals: 18,
                  name: 'Synthetix Network Token',
                  iconUrl:
                    'https://static.cx.metamask.io/api/v1/tokenIcons/1/0xc011a73ee8576fb46f5e1c5751ca3b9fe0af2a6f.png',
                  type: 'erc20',
                  aggregators: [
                    'Aave',
                    'Bancor',
                    'CMC',
                    'Crypto.com',
                    'CoinGecko',
                    '1inch',
                    'PMM',
                    'Synthetix',
                    'Zerion',
                    'Lifi',
                  ],
                  occurrences: 10,
                  fees: {
                    '0x5fd79d46eba7f351fe49bff9e87cdea6c821ef9f': 0,
                    '0xda4ef8520b1a57d7d63f1e249606d1a459698876': 0,
                  },
                },
              },
              tokensChainsCache: {},
              preventPollingOnNetworkRestart: false,
            },
            CurrencyRateController: {
              currentCurrency: 'usd',
              currencyRates: {
                ETH: {
                  conversionDate: 1684232383.997,
                  conversionRate: 1815.41,
                  usdConversionRate: 1815.41,
                },
              },
            },
            KeyringController: {
              vault:
                '{"cipher":"ynNI8tAH4fcpmXo8S88A/3T3Dd1w0LY5ftpL59gW0ObYxovgFhrtKpRe/WD7WU42KwGBNKVicB9W9at4ePgOJGS6IMWr//C3jh0vKQTabkDzDy1ZfSvztRxGpVjmrnU3fC5B0eq/MBMSrgu8Bww309pk5jghyRfzp9YsG0ONo1CXUm2brQo/eRve7i9aDbiGXiEK0ch0BO7AvZPGMhHtYRrrOro4QrDVHGUgAF5SA1LD4dv/2AB8ctHwn4YbUmICieqlhJhprx3CNOJ086g7vPQOr21T4IbvtTumFaTibfoD3GWHQo11CvE04z3cN3rRERriP7bww/tZOe8OAMFGWANkmOJHwPPwEo1NBr6w3GD2VObEmqNhXeNc6rrM23Vm1JU40Hl+lVKubnbT1vujdGLmOpDY0GdekscQQrETEQJfhKlXIT0wwyPoLwR+Ja+GjyOhBr0nfWVoVoVrcTUwAk5pStBMt+5OwDRpP29L1+BL9eMwDgKpjVXRTh4MGagKYmFc6eKDf6jV0Yt9pG+jevv5IuyhwX0TRtfQCGgRTtS7oxhDQPxGqu01rr+aI7vGMfRQpaKEEXEWVmMaqCmktyUV35evK9h/xv1Yif00XBll55ShxN8t2/PnATvZxFKQfjJe5f/monbwf8rpfXHuFoh8M9hzjbcS5eh/TPYZZu1KltpeHSIAh5C+4aFyZw0e1DeAg/wdRO3PhBrVztsHSyISHlRdfEyw7QF4Lemr++2MVR1dTxS2I5mUEHjh+hmp64euH1Vb/RUppXlmE8t1RYYXfcsF2DlRwPswP739E/EpVtY3Syf/zOTyHyrOJBldzw22sauIzt8Q5Fe5qA/hGRWiejjK31P/P5j7wEKY7vrOJB1LWNXHSuSjffx9Ai9E","iv":"d5dc0252424ac0c08ca49ef320d09569","salt":"feAPSGdL4R2MVj2urJFl4A==","lib":"original"}',
              keyrings: [
                {
                  accounts: ['0x76cf1CdD1fcC252442b50D6e97207228aA4aefC3'],
                  index: 0,
                  type: 'HD Key Tree',
                },
              ],
            },
            NetworkController: {
              selectedNetworkClientId: 'mainnet',
              networksMetadata: {
                mainnet: {
                  status: 'available',
                  EIPS: {
                    1559: true,
                  },
                },
                networkId1: {
                  status: 'available',
                  EIPS: {
                    1559: true,
                  },
                },
              },
              networkConfigurationsByChainId: {
                '0x1': {
                  chainId: '0x1',
                  rpcEndpoints: [
                    {
                      networkClientId: 'mainnet',
                      url: 'https://mainnet.infura.io/v3/{infuraProjectId}',
                      type: 'infura',
                      name: 'Ethereum Network default RPC',
                    },
                  ],
                  defaultRpcEndpointIndex: 0,
                  blockExplorerUrls: ['https://etherscan.io'],
                  defaultBlockExplorerUrlIndex: 0,
                  name: 'Ethereum Main Network',
                  nativeCurrency: 'ETH',
                },
                '0x539': {
                  chainId: '0x539',
                  rpcEndpoints: [
                    {
                      networkClientId: 'networkId1',
                      url: `http://localhost:${getGanachePort()}`,
                      type: 'custom',
                      name: 'Local RPC',
                    },
                  ],
                  defaultRpcEndpointIndex: 0,
                  blockExplorerUrls: [],
                  name: 'Localhost',
                  nativeCurrency: 'ETH',
                },
                '0xaa36a7': {
                  blockExplorerUrls: [],
                  chainId: '0xaa36a7',
                  defaultRpcEndpointIndex: 0,
                  name: 'Sepolia',
                  nativeCurrency: 'SepoliaETH',
                  rpcEndpoints: [
                    {
                      networkClientId: 'sepolia',
                      type: 'infura',
                      url: 'https://sepolia.infura.io/v3/{infuraProjectId}',
                    },
                  ],
                },
                '0xe705': {
                  blockExplorerUrls: [],
                  chainId: '0xe705',
                  defaultRpcEndpointIndex: 0,
                  name: 'Linea Sepolia',
                  nativeCurrency: 'LineaETH',
                  rpcEndpoints: [
                    {
                      networkClientId: 'linea-sepolia',
                      type: 'infura',
                      url: 'https://linea-sepolia.infura.io/v3/{infuraProjectId}',
                    },
                  ],
                },
              },
            },
            PhishingController: {
              listState: {
                allowlist: [],
                fuzzylist: [
                  'cryptokitties.co',
                  'launchpad.ethereum.org',
                  'etherscan.io',
                  'makerfoundation.com',
                  'metamask.io',
                  'myetherwallet.com',
                  'opensea.io',
                  'satoshilabs.com',
                ],
                version: 2,
                name: 'MetaMask',
                tolerance: 1,
                lastUpdated: 1684231917,
              },
              whitelist: [],
              hotlistLastFetched: 1684231917,
              stalelistLastFetched: 1684231917,
            },
            AccountsController: {
              internalAccounts: {
                accounts: {
                  '4d7a5e0b-b261-4aed-8126-43972b0fa0a1': {
                    address: '0x76cf1cdd1fcc252442b50d6e97207228aa4aefc3',
                    id: '4d7a5e0b-b261-4aed-8126-43972b0fa0a1',
                    metadata: {
                      name: 'Account 1',
                      importTime: 1684232000456,
                      keyring: {
                        type: 'HD Key Tree',
                      },
                    },
                    options: {},
                    methods: [
                      'personal_sign',
                      'eth_signTransaction',
                      'eth_signTypedData_v1',
                      'eth_signTypedData_v3',
                      'eth_signTypedData_v4',
                    ],
                    type: 'eip155:eoa',
                  },
                },
                selectedAccount: '4d7a5e0b-b261-4aed-8126-43972b0fa0a1',
              },
            },
            PreferencesController: {
              featureFlags: {},
              identities: {
                '0x76cf1CdD1fcC252442b50D6e97207228aA4aefC3': {
                  address: '0x76cf1CdD1fcC252442b50D6e97207228aA4aefC3',
                  name: 'Account 1',
                  importTime: 1684232000456,
                },
              },
              ipfsGateway: 'https://gateway.pinata.cloud/ipfs/',
              lostIdentities: {},
              selectedAddress: '0x76cf1CdD1fcC252442b50D6e97207228aA4aefC3',
              useTokenDetection: true,
              useNftDetection: true,
              displayNftMedia: true,
              useSafeChainsListValidation: false,
              isMultiAccountBalancesEnabled: true,
              showTestNetworks: true,
              _U: 0,
              _V: 1,
              _W: {
                featureFlags: {},
                frequentRpcList: [],
                identities: {
                  '0x76cf1CdD1fcC252442b50D6e97207228aA4aefC3': {
                    address: '0x76cf1CdD1fcC252442b50D6e97207228aA4aefC3',
                    name: 'Account 1',
                    importTime: 1684232000456,
                  },
                },
                ipfsGateway: 'https://gateway.pinata.cloud/ipfs/',
                lostIdentities: {},
                selectedAddress: '0x76cf1CdD1fcC252442b50D6e97207228aA4aefC3',
                useTokenDetection: true,
                useNftDetection: false,
                displayNftMedia: true,
                useSafeChainsListValidation: false,
                isMultiAccountBalancesEnabled: true,
                showTestNetworks: true,
                showIncomingTransactions: {
                  '0x1': true,
                  '0x5': true,
                  '0x38': true,
                  '0x61': true,
                  '0xa': true,
                  '0xa869': true,
                  '0x1a4': true,
                  '0x89': true,
                  '0x13881': true,
                  '0xa86a': true,
                  '0xfa': true,
                  '0xfa2': true,
                  '0xaa36a7': true,
                  '0xe704': true,
                  '0xe705': true,
                  '0xe708': true,
                  '0x504': true,
                  '0x507': true,
                  '0x505': true,
                  '0x64': true,
                },
              },
              _X: null,
            },
            TokenBalancesController: {
              contractBalances: {},
            },
            TokenRatesController: {
              marketData: {},
            },
            TokensController: {
              tokens: [],
              ignoredTokens: [],
              detectedTokens: [],
              allTokens: {},
              allIgnoredTokens: {},
              allDetectedTokens: {},
            },
            TransactionController: {
              methodData: {},
              transactions: [],
              internalTransactions: [],
              swapsTransactions: {},
            },
            SwapsController: {
              quotes: {},
              quoteValues: {},
              fetchParams: {
                slippage: 0,
                sourceToken: '',
                sourceAmount: 0,
                destinationToken: '',
                walletAddress: '',
              },
              fetchParamsMetaData: {
                sourceTokenInfo: {
                  decimals: 0,
                  address: '',
                  symbol: '',
                },
                destinationTokenInfo: {
                  decimals: 0,
                  address: '',
                  symbol: '',
                },
              },
              topAggSavings: null,
              aggregatorMetadata: null,
              tokens: null,
              topAssets: null,
              approvalTransaction: null,
              aggregatorMetadataLastFetched: 0,
              quotesLastFetched: 0,
              topAssetsLastFetched: 0,
              error: {
                key: null,
                description: null,
              },
              topAggId: null,
              tokensLastFetched: 0,
              isInPolling: false,
              pollingCyclesLeft: 3,
              quoteRefreshSeconds: null,
              usedGasEstimate: null,
              usedCustomGas: null,
              chainCache: {
                '0x1': {
                  aggregatorMetadata: null,
                  tokens: null,
                  topAssets: null,
                  aggregatorMetadataLastFetched: 0,
                  topAssetsLastFetched: 0,
                  tokensLastFetched: 0,
                },
              },
            },
            GasFeeController: {
              gasFeeEstimates: {},
              estimatedGasFeeTimeBounds: {},
              gasEstimateType: 'none',
              gasFeeEstimatesByChainId: {},
              nonRPCGasFeeApisDisabled: false,
            },
            TokenDetectionController: {},
            NftDetectionController: {},
            PermissionController: {
              subjects: {},
            },
            ApprovalController: {
              pendingApprovals: {},
              pendingApprovalCount: 0,
              approvalFlows: [],
            },
<<<<<<< HEAD
            NotificationServicesController: {},
            UserStorageController: {},
=======
            NotificationServicesController: {
              subscriptionAccountsSeen: [],
              isMetamaskNotificationsFeatureSeen: false,
              isNotificationServicesEnabled: false,
              isFeatureAnnouncementsEnabled: false,
              metamaskNotificationsList: [],
              metamaskNotificationsReadList: [],
              isUpdatingMetamaskNotifications: false,
              isFetchingMetamaskNotifications: false,
              isUpdatingMetamaskNotificationsAccount: [],
              isCheckingAccountsPresence: false,
            },
>>>>>>> e0cbf756
          },
        },
        privacy: {
          approvedHosts: {},
          revealSRPTimestamps: [],
        },
        bookmarks: [],
        browser: {
          history: [],
          whitelist: [],
          tabs: [
            {
              url: 'https://portfolio.metamask.io/explore?MetaMaskEntry=mobile/',
              id: 1692550481062,
            },
          ],
          activeTab: 1692550481062,
        },
        modals: {
          networkModalVisible: false,
          shouldNetworkSwitchPopToWallet: true,
          collectibleContractModalVisible: false,
          receiveModalVisible: false,
          dappTransactionModalVisible: false,
          signMessageModalVisible: true,
        },
        settings: {
          searchEngine: 'DuckDuckGo',
          primaryCurrency: 'ETH',
          lockTime: 30000,
          useBlockieIcon: true,
          hideZeroBalanceTokens: false,
          basicFunctionalityEnabled: true,
        },
        alert: {
          isVisible: false,
          autodismiss: null,
          content: null,
          data: null,
        },
        transaction: {
          selectedAsset: {},
          transaction: {},
        },
        user: {
          loadingMsg: '',
          loadingSet: false,
          passwordSet: true,
          seedphraseBackedUp: true,
          backUpSeedphraseVisible: false,
          protectWalletModalVisible: false,
          gasEducationCarouselSeen: false,
          userLoggedIn: true,
          isAuthChecked: false,
          initialScreen: '',
          appTheme: 'os',
        },
        wizard: {
          step: 0,
        },
        onboarding: {
          events: [],
        },
        notification: {
          notifications: [],
        },
        swaps: {
          '0x1': {
            isLive: true,
          },
          isLive: true,
          hasOnboarded: false,
        },
        fiatOrders: {
          orders: [],
          customOrderIds: [],
          networks: [
            {
              active: true,
              chainId: 1,
              chainName: 'Ethereum Mainnet',
              shortName: 'Ethereum',
              nativeTokenSupported: true,
            },
            {
              active: true,
              chainId: 10,
              chainName: 'Optimism Mainnet',
              shortName: 'Optimism',
              nativeTokenSupported: true,
            },
            {
              active: true,
              chainId: 25,
              chainName: 'Cronos Mainnet',
              shortName: 'Cronos',
              nativeTokenSupported: true,
            },
            {
              active: true,
              chainId: 56,
              chainName: 'BNB Chain Mainnet',
              shortName: 'BNB Chain',
              nativeTokenSupported: true,
            },
            {
              active: true,
              chainId: 137,
              chainName: 'Polygon Mainnet',
              shortName: 'Polygon',
              nativeTokenSupported: true,
            },
            {
              active: true,
              chainId: 250,
              chainName: 'Fantom Mainnet',
              shortName: 'Fantom',
              nativeTokenSupported: true,
            },
            {
              active: true,
              chainId: 1284,
              chainName: 'Moonbeam Mainnet',
              shortName: 'Moonbeam',
              nativeTokenSupported: true,
            },
            {
              active: true,
              chainId: 1285,
              chainName: 'Moonriver Mainnet',
              shortName: 'Moonriver',
              nativeTokenSupported: true,
            },
            {
              active: true,
              chainId: 42161,
              chainName: 'Arbitrum Mainnet',
              shortName: 'Arbitrum',
              nativeTokenSupported: true,
            },
            {
              active: true,
              chainId: 42220,
              chainName: 'Celo Mainnet',
              shortName: 'Celo',
              nativeTokenSupported: true,
            },
            {
              active: true,
              chainId: 43114,
              chainName: 'Avalanche C-Chain Mainnet',
              shortName: 'Avalanche C-Chain',
              nativeTokenSupported: true,
            },
            {
              active: true,
              chainId: 1313161554,
              chainName: 'Aurora Mainnet',
              shortName: 'Aurora',
              nativeTokenSupported: false,
            },
            {
              active: true,
              chainId: 1666600000,
              chainName: 'Harmony Mainnet (Shard 0)',
              shortName: 'Harmony  (Shard 0)',
              nativeTokenSupported: true,
            },
            {
              active: true,
              chainId: 11297108109,
              chainName: 'Palm Mainnet',
              shortName: 'Palm',
              nativeTokenSupported: false,
            },
            {
              active: true,
              chainId: 1337,
              chainName: 'Localhost',
              shortName: 'Localhost',
              nativeTokenSupported: true,
            },
            {
              chainId: 1,
              chainName: 'Tenderly',
              shortName: 'Tenderly',
              nativeTokenSupported: true,
            },
          ],
          selectedRegionAgg: null,
          selectedPaymentMethodAgg: null,
          getStartedAgg: false,
          authenticationUrls: [],
          activationKeys: [],
        },
        infuraAvailability: {
          isBlocked: false,
        },
        navigation: {
          currentRoute: 'AdvancedSettings',
          currentBottomNavRoute: 'Wallet',
        },
        networkOnboarded: {
          networkOnboardedState: {},
          networkState: {
            showNetworkOnboarding: false,
            nativeToken: '',
            networkType: '',
            networkUrl: '',
          },
          switchedNetwork: {
            networkUrl: '',
            networkStatus: false,
          },
        },
        security: {
          allowLoginWithRememberMe: false,
          automaticSecurityChecksEnabled: false,
          hasUserSelectedAutomaticSecurityCheckOption: true,
          isAutomaticSecurityChecksModalOpen: false,
        },
        experimentalSettings: {
          securityAlertsEnabled: true,
        },
        inpageProvider: {
          networkId: '1',
        },
      },
      asyncState: {
        '@MetaMask:existingUser': 'true',
        '@MetaMask:onboardingWizard': 'explored',
        '@MetaMask:UserTermsAcceptedv1.0': 'true',
        '@MetaMask:WhatsNewAppVersionSeen': '7.24.3',
      },
    };
    return this;
  }

  /**
   * Merges provided data into the background state of the PermissionController.
   * @param {object} data - Data to merge into the PermissionController's state.
   * @returns {FixtureBuilder} - The FixtureBuilder instance for method chaining.
   */
  withPermissionController(data) {
    merge(this.fixture.state.engine.backgroundState.PermissionController, data);
    return this;
  }

  /**
   * Merges provided data into the background state of the NetworkController.
   * @param {object} data - Data to merge into the NetworkController's state.
   * @returns {FixtureBuilder} - The FixtureBuilder instance for method chaining.
   */
  withNetworkController(data) {
    const networkController =
      this.fixture.state.engine.backgroundState.NetworkController;

    // Extract providerConfig data
    const { providerConfig } = data;

    // Generate a unique key for the new network client ID
    const newNetworkClientId = `networkClientId${
      Object.keys(networkController.networkConfigurationsByChainId).length + 1
    }`;

    // Define the network configuration
    const networkConfig = {
      chainId: providerConfig.chainId,
      rpcEndpoints: [
        {
          networkClientId: newNetworkClientId,
          url: providerConfig.rpcUrl,
          type: providerConfig.type,
          name: providerConfig.nickname,
        },
      ],
      defaultRpcEndpointIndex: 0,
      blockExplorerUrls: [],
      name: providerConfig.nickname,
      nativeCurrency: providerConfig.ticker,
    };

    // Add the new network configuration to the object
    networkController.networkConfigurationsByChainId[providerConfig.chainId] =
      networkConfig;

    // Update selectedNetworkClientId to the new network client ID
    networkController.selectedNetworkClientId = newNetworkClientId;

    // Merge the rest of the data
    merge(networkController, data);

    if (data.providerConfig.ticker !== 'ETH') {
      this.fixture.state.engine.backgroundState.CurrencyRateController.pendingNativeCurrency =
        data.providerConfig.ticker;
    }

    return this;
  }

  /**
   * Connects the PermissionController to a test dapp with specific permissions and origins.
   * @returns {FixtureBuilder} - The FixtureBuilder instance for method chaining.
   */
  withPermissionControllerConnectedToTestDapp() {
    return this.withPermissionController({
      subjects: {
        [DAPP_URL]: {
          origin: DAPP_URL,
          permissions: {
            eth_accounts: {
              id: 'ZaqPEWxyhNCJYACFw93jE',
              parentCapability: 'eth_accounts',
              invoker: DAPP_URL,
              caveats: [
                {
                  type: 'restrictReturnedAccounts',
                  value: ['0x76cf1CdD1fcC252442b50D6e97207228aA4aefC3'],
                },
              ],
              date: 1664388714636,
            },
          },
        },
      },
    });
  }

  /**
   * Set the fixture to an empty object for onboarding.
   * @returns {FixtureBuilder} - The FixtureBuilder instance for method chaining.
   */
  withOnboardingFixture() {
    this.fixture = {
      asyncState: {},
    };
    return this;
  }

  withGanacheNetwork() {
    const fixtures = this.fixture.state.engine.backgroundState;

    // Generate a unique key for the new network client ID
    const newNetworkClientId = `networkClientId${
      Object.keys(fixtures.NetworkController.networkConfigurationsByChainId)
        .length + 1
    }`;

    // Define the Ganache network configuration
    const ganacheNetworkConfig = {
      chainId: '0x539',
      rpcEndpoints: [
        {
          networkClientId: newNetworkClientId,
          url: `http://localhost:${getGanachePort()}`,
          type: 'custom',
          name: 'Localhost',
        },
      ],
      defaultRpcEndpointIndex: 0,
      blockExplorerUrls: [],
      name: 'Localhost',
      nativeCurrency: 'ETH',
    };

    // Add the new Ganache network configuration
    fixtures.NetworkController.networkConfigurationsByChainId['0x539'] =
      ganacheNetworkConfig;

    // Update selectedNetworkClientId to the new network client ID
    fixtures.NetworkController.selectedNetworkClientId = newNetworkClientId;

    return this;
  }

  withSepoliaNetwork() {
    const fixtures = this.fixture.state.engine.backgroundState;

    // Extract Sepolia network configuration from CustomNetworks
    const sepoliaConfig = CustomNetworks.Sepolia.providerConfig;

    // Generate a unique key for the new network client ID
    const newNetworkClientId = `networkClientId${
      Object.keys(fixtures.NetworkController.networkConfigurationsByChainId)
        .length + 1
    }`;

    // Define the Sepolia network configuration
    const sepoliaNetworkConfig = {
      chainId: sepoliaConfig.chainId,
      rpcEndpoints: [
        {
          networkClientId: newNetworkClientId,
          url: sepoliaConfig.rpcTarget,
          type: 'custom',
          name: sepoliaConfig.nickname,
        },
      ],
      defaultRpcEndpointIndex: 0,
      blockExplorerUrls: [],
      name: sepoliaConfig.nickname,
      nativeCurrency: sepoliaConfig.ticker,
    };

    // Add the new Sepolia network configuration
    fixtures.NetworkController.networkConfigurationsByChainId[
      sepoliaConfig.chainId
    ] = sepoliaNetworkConfig;

    // Update selectedNetworkClientId to the new network client ID
    fixtures.NetworkController.selectedNetworkClientId = newNetworkClientId;

    // Set isCustomNetwork to true (if this property still exists in the new state)
    fixtures.NetworkController.isCustomNetwork = true;

    return this;
  }

  withPopularNetworks() {
    const fixtures = this.fixture.state.engine.backgroundState;
    const networkConfigurationsByChainId = {
      ...fixtures.NetworkController.networkConfigurationsByChainId,
    }; // Object to store network configurations

    // Loop through each network in PopularNetworksList
    for (const key in PopularNetworksList) {
      const network = PopularNetworksList[key];
      const {
        rpcUrl: rpcTarget,
        chainId,
        ticker,
        nickname,
      } = network.providerConfig;

      // Generate a unique key for the new network client ID
      const newNetworkClientId = `networkClientId${
        Object.keys(networkConfigurationsByChainId).length + 1
      }`;

      // Define the network configuration
      const networkConfig = {
        chainId,
        rpcEndpoints: [
          {
            networkClientId: newNetworkClientId,
            url: rpcTarget,
            type: 'custom',
            name: nickname,
          },
        ],
        defaultRpcEndpointIndex: 0,
        blockExplorerUrls: [],
        name: nickname,
        nativeCurrency: ticker,
      };

      // Add the new network configuration to the object
      networkConfigurationsByChainId[chainId] = networkConfig;
    }

    // Assign networkConfigurationsByChainId object to NetworkController in fixtures
    fixtures.NetworkController = {
      ...fixtures.NetworkController,
      isCustomNetwork: true,
      networkConfigurationsByChainId,
    };

    return this;
  }

  withPreferencesController(data) {
    merge(
      this.fixture.state.engine.backgroundState.PreferencesController,
      data,
    );
    return this;
  }

  withKeyringController() {
    merge(this.fixture.state.engine.backgroundState.KeyringController, {
      keyrings: [
        {
          type: 'HD Key Tree',
          accounts: ['0x37cc5ef6bfe753aeaf81f945efe88134b238face'],
        },
        { type: 'QR Hardware Wallet Device', accounts: [] },
      ],
      vault:
        '{"cipher":"T+MXWPPwXOh8RLxpryUuoFCObwXqNQdwak7FafAoVeXOehhpuuUDbjWiHkeVs9slsy/uzG8z+4Va+qyz4dlRnd/Gvc/2RbHTAb/LG1ECk1rvLZW23JPGkBBVAu36FNGCTtT+xrF4gRzXPfIBVAAgg40YuLJWkcfVty6vGcHr3R3/9gpsqs3etrF5tF4tHYWPEhzhhx6HN6Tr4ts3G9sqgyEhyxTLCboAYWp4lsq2iTEl1vQ6T/UyBRNhfDj8RyQMF6hwkJ0TIq2V+aAYkr5NJguBBSi0YKPFI/SGLrin9/+d66gcOSFhIH0GhUbez3Yf54852mMtvOH8Vj7JZc664ukOvEdJIpvCw1CbtA9TItyVApkjQypLtE+IdV3sT5sy+v0mK7Xc054p6+YGiV8kTiTG5CdlI4HkKvCOlP9axwXP0aRwc4ffsvp5fKbnAVMf9+otqmOmlA5nCKdx4FOefTkr/jjhMlTGV8qUAJ2c6Soi5X02fMcrhAfdUtFxtUqHovOh3KzOe25XhjxZ6KCuix8OZZiGtbNDu3xJezPc3vzkTFwF75ubYozLDvw8HzwI+D5Ifn0S3q4/hiequ6NGiR3Dd0BIhWODSvFzbaD7BKdbgXhbJ9+3FXFF9Xkp74msFp6o7nLsx02ywv/pmUNqQhwtVBfoYhcFwqZZQlOPKcH8otguhSvZ7dPgt7VtUuf8gR23eAV4ffVsYK0Hll+5n0nZztpLX4jyFZiV/kSaBp+D2NZM2dnQbsWULKOkjo/1EpNBIjlzjXRBg5Ui3GgT3JXUDx/2GmJXceacrbMcos3HC2yfxwUTXC+yda4IrBx/81eYb7sIjEVNxDuoBxNdRLKoxwmAJztxoQLF3gRexS45QKoFZZ0kuQ9MqLyY6HDK","iv":"3271713c2b35a7c246a2a9b263365c3d","keyMetadata":{"algorithm":"PBKDF2","params":{"iterations":5000}},"lib":"original","salt":"l4e+sn/jdsaofDWIB/cuGQ=="}',
    });
    return this;
  }

  withImportedAccountKeyringController() {
    merge(this.fixture.state.engine.backgroundState.KeyringController, {
      keyrings: [
        {
          type: 'HD Key Tree',
          accounts: ['0x76cf1CdD1fcC252442b50D6e97207228aA4aefC3'],
        },
        {
          type: 'Simple Key Pair',
          accounts: ['0xDDFFa077069E1d4d478c5967809f31294E24E674'],
        },
      ],
      vault:
        '{"cipher":"vxFqPMlClX2xjUidoCTiwazr43W59dKIBp6ihT2lX66q8qPTeBRwv7xgBaGDIwDfk4DpJ3r5FBety1kFpS9ni3HtcoNQsDN60Pa80L94gta0Fp4b1jVeP8EJ7Ho71mJ360aDFyIgxPBSCcHWs+l27L3WqF2VpEuaQonK1UTF7c3WQ4pyio4jMAH9x2WQtB11uzyOYiXWmiD3FMmWizqYZY4tHuRlzJZTWrgE7njJLaGMlMmw86+ZVkMf55jryaDtrBVAoqVzPsK0bvo1cSsonxpTa6B15A5N2ANyEjDAP1YVl17roouuVGVWZk0FgDpP82i0YqkSI9tMtOTwthi7/+muDPl7Oc7ppj9LU91JYH6uHGomU/pYj9ufrjWBfnEH/+ZDvPoXl00H1SmX8FWs9NvOg7DZDB6ULs4vAi2/5KGs7b+Td2PLmDf75NKqt03YS2XeRGbajZQ/jjmRt4AhnWgnwRzsSavzyjySWTWiAgn9Vp/kWpd70IgXWdCOakVf2TtKQ6cFQcAf4JzP+vqC0EzgkfbOPRetrovD8FHEFXQ+crNUJ7s41qRw2sketk7FtYUDCz/Junpy5YnYgkfcOTRBHAoOy6BfDFSncuY+08E6eiRHzXsXtbmVXenor15pfbEp/wtfV9/vZVN7ngMpkho3eGQjiTJbwIeA9apIZ+BtC5b7TXWLtGuxSZPhomVkKvNx/GNntjD7ieLHvzCWYmDt6BA9hdfOt1T3UKTN4yLWG0v+IsnngRnhB6G3BGjJHUvdR6Zp5SzZraRse8B3z5ixgVl2hBxOS8+Uvr6LlfImaUcZLMMzkRdKeowS/htAACLowVJe3pU544IJ2CGTsnjwk9y3b5bUJKO3jXukWjDYtrLNKfdNuQjg+kqvIHaCQW40t+vfXGhC5IDBWC5kuev4DJAIFEcvJfJgRrm8ua6LrzEfH0GuhjLwYb+pnQ/eg8dmcXwzzggJF7xK56kxgnA4qLtOqKV4NgjVR0QsCqOBKb3l5LQMlSktdfgp9hlW","iv":"b09c32a79ed33844285c0f1b1b4d1feb","keyMetadata":{"algorithm":"PBKDF2","params":{"iterations":5000}},"lib":"original","salt":"GYNFQCSCigu8wNp8cS8C3w=="}',
    });
    return this;
  }

  /**
   * Build and return the fixture object.
   * @returns {Object} - The built fixture object.
   */
  build() {
    return this.fixture;
  }
}

export default FixtureBuilder;<|MERGE_RESOLUTION|>--- conflicted
+++ resolved
@@ -421,10 +421,7 @@
               pendingApprovalCount: 0,
               approvalFlows: [],
             },
-<<<<<<< HEAD
-            NotificationServicesController: {},
             UserStorageController: {},
-=======
             NotificationServicesController: {
               subscriptionAccountsSeen: [],
               isMetamaskNotificationsFeatureSeen: false,
@@ -437,7 +434,6 @@
               isUpdatingMetamaskNotificationsAccount: [],
               isCheckingAccountsPresence: false,
             },
->>>>>>> e0cbf756
           },
         },
         privacy: {
