--- conflicted
+++ resolved
@@ -716,10 +716,6 @@
 
     // Update selectedNetworkClientId to the new network client ID
     networkController.selectedNetworkClientId = newNetworkClientId;
-<<<<<<< HEAD
-
-=======
->>>>>>> 9e4ff4fb
     return this;
   }
 
@@ -932,12 +928,8 @@
     // Update selectedNetworkClientId to the new network client ID
     fixtures.NetworkController.selectedNetworkClientId = newNetworkClientId;
 
-<<<<<<< HEAD
-    return this;
-=======
     // Ensure Solana feature modal is suppressed
     return this.ensureSolanaModalSuppressed();
->>>>>>> 9e4ff4fb
   }
 
   withPopularNetworks() {
