/* eslint-disable no-undef */

import { getGanachePort } from './utils';
import { merge } from 'lodash';
import { CustomNetworks, PopularNetworksList } from '../resources/networks.e2e';
import { CHAIN_IDS } from '@metamask/transaction-controller';
import { SolScope } from '@metamask/keyring-api';

export const DEFAULT_FIXTURE_ACCOUNT =
  '0x76cf1CdD1fcC252442b50D6e97207228aA4aefC3';

const DAPP_URL = 'localhost';

/**
 * FixtureBuilder class provides a fluent interface for building fixture data.
 */
class FixtureBuilder {
  /**
   * Create a new instance of FixtureBuilder.
   * @param {Object} options - Options for the fixture builder.
   * @param {boolean} options.onboarding - Flag indicating if onboarding fixture should be used.
   */
  constructor({ onboarding = false } = {}) {
    // Initialize the fixture based on the onboarding flag
    onboarding === true
      ? this.withOnboardingFixture()
      : this.withDefaultFixture();
  }

  /**
   * Set the asyncState property of the fixture.
   * @param {any} asyncState - The value to set for asyncState.
   * @returns {FixtureBuilder} - The FixtureBuilder instance for method chaining.
   */
  withAsyncState(asyncState) {
    this.fixture.asyncState = asyncState;
    return this;
  }

  /**
   * Set the state property of the fixture.
   * @param {any} state - The value to set for state.
   * @returns {FixtureBuilder} - The FixtureBuilder instance for method chaining.
   */
  withState(state) {
    this.fixture.state = state;
    return this;
  }

  /**
   * Set the default fixture values.
   * @returns {FixtureBuilder} - The FixtureBuilder instance for method chaining.
   */
  withDefaultFixture() {
    this.fixture = {
      state: {
        legalNotices: {
          newPrivacyPolicyToastClickedOrClosed: true,
          newPrivacyPolicyToastShownDate: Date.now(),
        },
        collectibles: {
          favorites: {},
        },
        engine: {
          backgroundState: {
            AccountTrackerController: {
              accounts: {
                [DEFAULT_FIXTURE_ACCOUNT]: {
                  balance: '0x0',
                },
              },
              accountsByChainId: {
                64: {
                  [DEFAULT_FIXTURE_ACCOUNT]: {
                    balance: '0x0',
                  },
                },
                1: {
                  [DEFAULT_FIXTURE_ACCOUNT]: {
                    balance: '0x0',
                  },
                },
              },
              _U: 0,
              _V: 1,
              _X: null,
            },
            AddressBookController: {
              addressBook: {},
            },
            NftController: {
              allNftContracts: {},
              allNfts: {},
              ignoredNfts: [],
            },
            TokenListController: {
              tokenList: {
                '0xc011a73ee8576fb46f5e1c5751ca3b9fe0af2a6f': {
                  address: '0xc011a73ee8576fb46f5e1c5751ca3b9fe0af2a6f',
                  symbol: 'SNX',
                  decimals: 18,
                  name: 'Synthetix Network Token',
                  iconUrl:
                    'https://static.cx.metamask.io/api/v1/tokenIcons/1/0xc011a73ee8576fb46f5e1c5751ca3b9fe0af2a6f.png',
                  type: 'erc20',
                  aggregators: [
                    'Aave',
                    'Bancor',
                    'CMC',
                    'Crypto.com',
                    'CoinGecko',
                    '1inch',
                    'PMM',
                    'Synthetix',
                    'Zerion',
                    'Lifi',
                  ],
                  occurrences: 10,
                  fees: {
                    '0x5fd79d46eba7f351fe49bff9e87cdea6c821ef9f': 0,
                    '0xda4ef8520b1a57d7d63f1e249606d1a459698876': 0,
                  },
                },
              },
              tokensChainsCache: {},
              preventPollingOnNetworkRestart: false,
            },
            CurrencyRateController: {
              currentCurrency: 'usd',
              currencyRates: {
                ETH: {
                  conversionDate: 1684232383.997,
                  conversionRate: 1815.41,
                  usdConversionRate: 1815.41,
                },
              },
            },
            KeyringController: {
              vault:
                '{"cipher":"ynNI8tAH4fcpmXo8S88A/3T3Dd1w0LY5ftpL59gW0ObYxovgFhrtKpRe/WD7WU42KwGBNKVicB9W9at4ePgOJGS6IMWr//C3jh0vKQTabkDzDy1ZfSvztRxGpVjmrnU3fC5B0eq/MBMSrgu8Bww309pk5jghyRfzp9YsG0ONo1CXUm2brQo/eRve7i9aDbiGXiEK0ch0BO7AvZPGMhHtYRrrOro4QrDVHGUgAF5SA1LD4dv/2AB8ctHwn4YbUmICieqlhJhprx3CNOJ086g7vPQOr21T4IbvtTumFaTibfoD3GWHQo11CvE04z3cN3rRERriP7bww/tZOe8OAMFGWANkmOJHwPPwEo1NBr6w3GD2VObEmqNhXeNc6rrM23Vm1JU40Hl+lVKubnbT1vujdGLmOpDY0GdekscQQrETEQJfhKlXIT0wwyPoLwR+Ja+GjyOhBr0nfWVoVoVrcTUwAk5pStBMt+5OwDRpP29L1+BL9eMwDgKpjVXRTh4MGagKYmFc6eKDf6jV0Yt9pG+jevv5IuyhwX0TRtfQCGgRTtS7oxhDQPxGqu01rr+aI7vGMfRQpaKEEXEWVmMaqCmktyUV35evK9h/xv1Yif00XBll55ShxN8t2/PnATvZxFKQfjJe5f/monbwf8rpfXHuFoh8M9hzjbcS5eh/TPYZZu1KltpeHSIAh5C+4aFyZw0e1DeAg/wdRO3PhBrVztsHSyISHlRdfEyw7QF4Lemr++2MVR1dTxS2I5mUEHjh+hmp64euH1Vb/RUppXlmE8t1RYYXfcsF2DlRwPswP739E/EpVtY3Syf/zOTyHyrOJBldzw22sauIzt8Q5Fe5qA/hGRWiejjK31P/P5j7wEKY7vrOJB1LWNXHSuSjffx9Ai9E","iv":"d5dc0252424ac0c08ca49ef320d09569","salt":"feAPSGdL4R2MVj2urJFl4A==","lib":"original"}',
              keyrings: [
                {
                  accounts: [DEFAULT_FIXTURE_ACCOUNT],
                  index: 0,
                  type: 'HD Key Tree',
                },
              ],
            },
            NetworkController: {
              selectedNetworkClientId: 'mainnet',
              networksMetadata: {
                mainnet: {
                  status: 'available',
                  EIPS: {
                    1559: true,
                  },
                },
                networkId1: {
                  status: 'available',
                  EIPS: {
                    1559: true,
                  },
                },
              },
              networkConfigurationsByChainId: {
                '0x1': {
                  chainId: '0x1',
                  rpcEndpoints: [
                    {
                      networkClientId: 'mainnet',
                      url: 'https://mainnet.infura.io/v3/{infuraProjectId}',
                      type: 'infura',
                      name: 'Ethereum Network default RPC',
                    },
                  ],
                  defaultRpcEndpointIndex: 0,
                  blockExplorerUrls: ['https://etherscan.io'],
                  defaultBlockExplorerUrlIndex: 0,
                  name: 'Ethereum Main Network',
                  nativeCurrency: 'ETH',
                },
                '0x539': {
                  chainId: '0x539',
                  rpcEndpoints: [
                    {
                      networkClientId: 'networkId1',
                      url: `http://localhost:${getGanachePort()}`,
                      type: 'custom',
                      name: 'Local RPC',
                    },
                  ],
                  defaultRpcEndpointIndex: 0,
                  blockExplorerUrls: [],
                  name: 'Localhost',
                  nativeCurrency: 'ETH',
                },
                '0xaa36a7': {
                  blockExplorerUrls: [],
                  chainId: '0xaa36a7',
                  defaultRpcEndpointIndex: 0,
                  name: 'Sepolia',
                  nativeCurrency: 'SepoliaETH',
                  rpcEndpoints: [
                    {
                      networkClientId: 'sepolia',
                      type: 'infura',
                      url: 'https://sepolia.infura.io/v3/{infuraProjectId}',
                    },
                  ],
                },
                '0xe705': {
                  blockExplorerUrls: [],
                  chainId: '0xe705',
                  defaultRpcEndpointIndex: 0,
                  name: 'Linea Sepolia',
                  nativeCurrency: 'LineaETH',
                  rpcEndpoints: [
                    {
                      networkClientId: 'linea-sepolia',
                      type: 'infura',
                      url: 'https://linea-sepolia.infura.io/v3/{infuraProjectId}',
                    },
                  ],
                },
              },
            },
            PhishingController: {
              listState: {
                allowlist: [],
                fuzzylist: [
                  'cryptokitties.co',
                  'launchpad.ethereum.org',
                  'etherscan.io',
                  'makerfoundation.com',
                  'metamask.io',
                  'myetherwallet.com',
                  'opensea.io',
                  'satoshilabs.com',
                ],
                version: 2,
                name: 'MetaMask',
                tolerance: 1,
                lastUpdated: 1684231917,
              },
              whitelist: [],
              hotlistLastFetched: 1684231917,
              stalelistLastFetched: 1684231917,
            },
            AccountsController: {
              internalAccounts: {
                accounts: {
                  '4d7a5e0b-b261-4aed-8126-43972b0fa0a1': {
                    address: DEFAULT_FIXTURE_ACCOUNT,
                    id: '4d7a5e0b-b261-4aed-8126-43972b0fa0a1',
                    metadata: {
                      name: 'Account 1',
                      importTime: 1684232000456,
                      keyring: {
                        type: 'HD Key Tree',
                      },
                    },
                    options: {},
                    methods: [
                      'personal_sign',
                      'eth_signTransaction',
                      'eth_signTypedData_v1',
                      'eth_signTypedData_v3',
                      'eth_signTypedData_v4',
                    ],
                    type: 'eip155:eoa',
                  },
                },
                selectedAccount: '4d7a5e0b-b261-4aed-8126-43972b0fa0a1',
              },
            },
            PreferencesController: {
              featureFlags: {},
              identities: {
                [DEFAULT_FIXTURE_ACCOUNT]: {
                  address: DEFAULT_FIXTURE_ACCOUNT,
                  name: 'Account 1',
                  importTime: 1684232000456,
                },
              },
              ipfsGateway: 'https://dweb.link/ipfs/',
              lostIdentities: {},
              selectedAddress: DEFAULT_FIXTURE_ACCOUNT,
              useTokenDetection: true,
              useNftDetection: true,
              displayNftMedia: true,
              useSafeChainsListValidation: false,
              isMultiAccountBalancesEnabled: true,
              showTestNetworks: true,
              _U: 0,
              _V: 1,
              _W: {
                featureFlags: {},
                frequentRpcList: [],
                identities: {
                  [DEFAULT_FIXTURE_ACCOUNT]: {
                    address: DEFAULT_FIXTURE_ACCOUNT,
                    name: 'Account 1',
                    importTime: 1684232000456,
                  },
                },
                ipfsGateway: 'https://dweb.link/ipfs/',
                lostIdentities: {},
                selectedAddress: DEFAULT_FIXTURE_ACCOUNT,
                useTokenDetection: true,
                useNftDetection: false,
                displayNftMedia: true,
                useSafeChainsListValidation: false,
                isMultiAccountBalancesEnabled: true,
                showTestNetworks: true,
                showIncomingTransactions: {
                  '0x1': true,
                  '0x5': true,
                  '0x38': true,
                  '0x61': true,
                  '0xa': true,
                  '0xa869': true,
                  '0x1a4': true,
                  '0x89': true,
                  '0x13881': true,
                  '0xa86a': true,
                  '0xfa': true,
                  '0xfa2': true,
                  '0xaa36a7': true,
                  '0xe704': true,
                  '0xe705': true,
                  '0xe708': true,
                  '0x504': true,
                  '0x507': true,
                  '0x505': true,
                  '0x64': true,
                },
              },
              _X: null,
            },
            TokenBalancesController: {
              contractBalances: {},
            },
            TokenRatesController: {
              marketData: {},
            },
            TokensController: {
              tokens: [],
              ignoredTokens: [],
              detectedTokens: [],
              allTokens: {},
              allIgnoredTokens: {},
              allDetectedTokens: {},
            },
            TransactionController: {
              methodData: {},
              transactions: [],
              internalTransactions: [],
              swapsTransactions: {},
            },
            SwapsController: {
              quotes: {},
              quoteValues: {},
              fetchParams: {
                slippage: 0,
                sourceToken: '',
                sourceAmount: 0,
                destinationToken: '',
                walletAddress: '',
              },
              fetchParamsMetaData: {
                sourceTokenInfo: {
                  decimals: 0,
                  address: '',
                  symbol: '',
                },
                destinationTokenInfo: {
                  decimals: 0,
                  address: '',
                  symbol: '',
                },
              },
              topAggSavings: null,
              aggregatorMetadata: null,
              tokens: null,
              topAssets: null,
              approvalTransaction: null,
              aggregatorMetadataLastFetched: 0,
              quotesLastFetched: 0,
              topAssetsLastFetched: 0,
              error: {
                key: null,
                description: null,
              },
              topAggId: null,
              tokensLastFetched: 0,
              isInPolling: false,
              pollingCyclesLeft: 4,
              quoteRefreshSeconds: null,
              usedGasEstimate: null,
              usedCustomGas: null,
              chainCache: {
                '0x1': {
                  aggregatorMetadata: null,
                  tokens: null,
                  topAssets: null,
                  aggregatorMetadataLastFetched: 0,
                  topAssetsLastFetched: 0,
                  tokensLastFetched: 0,
                },
              },
            },
            GasFeeController: {
              gasFeeEstimates: {},
              estimatedGasFeeTimeBounds: {},
              gasEstimateType: 'none',
              gasFeeEstimatesByChainId: {},
              nonRPCGasFeeApisDisabled: false,
            },
            PermissionController: {
              subjects: {},
            },
            ApprovalController: {
              pendingApprovals: {},
              pendingApprovalCount: 0,
              approvalFlows: [],
            },
            UserStorageController: {},
            NotificationServicesController: {
              subscriptionAccountsSeen: [],
              isMetamaskNotificationsFeatureSeen: false,
              isNotificationServicesEnabled: false,
              isFeatureAnnouncementsEnabled: false,
              metamaskNotificationsList: [],
              metamaskNotificationsReadList: [],
              isUpdatingMetamaskNotifications: false,
              isFetchingMetamaskNotifications: false,
              isUpdatingMetamaskNotificationsAccount: [],
              isCheckingAccountsPresence: false,
            },
            MultichainNetworkController: {
              selectedMultichainNetworkChainId: SolScope.Mainnet,
<<<<<<< HEAD

              multichainNetworkConfigurationsByChainId: {},
              isEvmSelected: true,
            },
=======
              multichainNetworkConfigurationsByChainId: {},
              isEvmSelected: true,
            },
            MultichainAssetsController: {
              accountsAssets: {},
              assetsMetadata: {},
            },
>>>>>>> b93dff1b
          },
        },
        privacy: {
          approvedHosts: {},
          revealSRPTimestamps: [],
        },
        bookmarks: [],
        browser: {
          history: [],
          whitelist: [],
          tabs: [
            {
              url: 'https://google.com',
              id: 1692550481062,
            },
          ],
          activeTab: 1692550481062,
        },
        modals: {
          networkModalVisible: false,
          shouldNetworkSwitchPopToWallet: true,
          collectibleContractModalVisible: false,
          receiveModalVisible: false,
          dappTransactionModalVisible: false,
          signMessageModalVisible: true,
        },
        settings: {
          searchEngine: 'Google',
          primaryCurrency: 'ETH',
          lockTime: 30000,
          useBlockieIcon: true,
          hideZeroBalanceTokens: false,
          basicFunctionalityEnabled: true,
        },
        alert: {
          isVisible: false,
          autodismiss: null,
          content: null,
          data: null,
        },
        transaction: {
          selectedAsset: {},
          transaction: {},
        },
        user: {
          loadingMsg: '',
          loadingSet: false,
          passwordSet: true,
          seedphraseBackedUp: true,
          backUpSeedphraseVisible: false,
          protectWalletModalVisible: false,
          gasEducationCarouselSeen: false,
          userLoggedIn: true,
          isAuthChecked: false,
          initialScreen: '',
          appTheme: 'os',
        },
        wizard: {
          step: 0,
        },
        onboarding: {
          events: [],
        },
        notification: {
          notifications: [],
        },
        swaps: {
          '0x1': {
            isLive: true,
          },
          isLive: true,
          hasOnboarded: false,
        },
        fiatOrders: {
          orders: [],
          customOrderIds: [],
          networks: [
            {
              active: true,
              chainId: 1,
              chainName: 'Ethereum Mainnet',
              shortName: 'Ethereum',
              nativeTokenSupported: true,
            },
            {
              active: true,
              chainId: 10,
              chainName: 'Optimism Mainnet',
              shortName: 'Optimism',
              nativeTokenSupported: true,
            },
            {
              active: true,
              chainId: 25,
              chainName: 'Cronos Mainnet',
              shortName: 'Cronos',
              nativeTokenSupported: true,
            },
            {
              active: true,
              chainId: 56,
              chainName: 'BNB Chain Mainnet',
              shortName: 'BNB Chain',
              nativeTokenSupported: true,
            },
            {
              active: true,
              chainId: 137,
              chainName: 'Polygon Mainnet',
              shortName: 'Polygon',
              nativeTokenSupported: true,
            },
            {
              active: true,
              chainId: 250,
              chainName: 'Fantom Mainnet',
              shortName: 'Fantom',
              nativeTokenSupported: true,
            },
            {
              active: true,
              chainId: 1284,
              chainName: 'Moonbeam Mainnet',
              shortName: 'Moonbeam',
              nativeTokenSupported: true,
            },
            {
              active: true,
              chainId: 1285,
              chainName: 'Moonriver Mainnet',
              shortName: 'Moonriver',
              nativeTokenSupported: true,
            },
            {
              active: true,
              chainId: 42161,
              chainName: 'Arbitrum Mainnet',
              shortName: 'Arbitrum',
              nativeTokenSupported: true,
            },
            {
              active: true,
              chainId: 42220,
              chainName: 'Celo Mainnet',
              shortName: 'Celo',
              nativeTokenSupported: true,
            },
            {
              active: true,
              chainId: 43114,
              chainName: 'Avalanche C-Chain Mainnet',
              shortName: 'Avalanche C-Chain',
              nativeTokenSupported: true,
            },
            {
              active: true,
              chainId: 1313161554,
              chainName: 'Aurora Mainnet',
              shortName: 'Aurora',
              nativeTokenSupported: false,
            },
            {
              active: true,
              chainId: 1666600000,
              chainName: 'Harmony Mainnet (Shard 0)',
              shortName: 'Harmony  (Shard 0)',
              nativeTokenSupported: true,
            },
            {
              active: true,
              chainId: 11297108109,
              chainName: 'Palm Mainnet',
              shortName: 'Palm',
              nativeTokenSupported: false,
            },
            {
              active: true,
              chainId: 1337,
              chainName: 'Localhost',
              shortName: 'Localhost',
              nativeTokenSupported: true,
            },
            {
              chainId: 1,
              chainName: 'Tenderly',
              shortName: 'Tenderly',
              nativeTokenSupported: true,
            },
          ],
          selectedRegionAgg: null,
          selectedPaymentMethodAgg: null,
          getStartedAgg: false,
          getStartedSell: false,
          authenticationUrls: [],
          activationKeys: [],
        },
        infuraAvailability: {
          isBlocked: false,
        },
        navigation: {
          currentRoute: 'AdvancedSettings',
          currentBottomNavRoute: 'Wallet',
        },
        networkOnboarded: {
          networkOnboardedState: {},
          networkState: {
            showNetworkOnboarding: false,
            nativeToken: '',
            networkType: '',
            networkUrl: '',
          },
          switchedNetwork: {
            networkUrl: '',
            networkStatus: false,
          },
        },
        security: {
          allowLoginWithRememberMe: false,
          automaticSecurityChecksEnabled: false,
          hasUserSelectedAutomaticSecurityCheckOption: true,
          isAutomaticSecurityChecksModalOpen: false,
        },
        experimentalSettings: {
          securityAlertsEnabled: true,
        },
        inpageProvider: {
          networkId: '1',
        },
      },
      asyncState: {
        '@MetaMask:existingUser': 'true',
        '@MetaMask:onboardingWizard': 'explored',
        '@MetaMask:UserTermsAcceptedv1.0': 'true',
        '@MetaMask:WhatsNewAppVersionSeen': '7.24.3',
      },
    };
    return this;
  }

  /**
   * Merges provided data into the background state of the PermissionController.
   * @param {object} data - Data to merge into the PermissionController's state.
   * @returns {FixtureBuilder} - The FixtureBuilder instance for method chaining.
   */
  withPermissionController(data) {
    merge(this.fixture.state.engine.backgroundState.PermissionController, data);
    return this;
  }

  /**
   * Merges provided data into the background state of the NetworkController.
   * @param {object} data - Data to merge into the NetworkController's state.
   * @returns {FixtureBuilder} - The FixtureBuilder instance for method chaining.
   */
  withNetworkController(data) {
    const networkController =
      this.fixture.state.engine.backgroundState.NetworkController;

    // Extract providerConfig data
    const { providerConfig } = data;

    // Generate a unique key for the new network client ID
    const newNetworkClientId = `networkClientId${
      Object.keys(networkController.networkConfigurationsByChainId).length + 1
    }`;

    // Define the network configuration
    const networkConfig = {
      chainId: providerConfig.chainId,
      rpcEndpoints: [
        {
          networkClientId: newNetworkClientId,
          url: providerConfig.rpcUrl,
          type: providerConfig.type,
          name: providerConfig.nickname,
        },
      ],
      defaultRpcEndpointIndex: 0,
      blockExplorerUrls: [],
      name: providerConfig.nickname,
      nativeCurrency: providerConfig.ticker,
    };

    // Add the new network configuration to the object
    networkController.networkConfigurationsByChainId[providerConfig.chainId] =
      networkConfig;

    // Update selectedNetworkClientId to the new network client ID
    networkController.selectedNetworkClientId = newNetworkClientId;

    // Merge the rest of the data
    merge(networkController, data);

    if (data.providerConfig.ticker !== 'ETH') {
      this.fixture.state.engine.backgroundState.CurrencyRateController.pendingNativeCurrency =
        data.providerConfig.ticker;
    }

    return this;
  }

  /**
   * Private helper method to create permission controller configuration
   * @private
   * @param {Object} additionalPermissions - Additional permissions to merge with eth_accounts
   * @returns {Object} Permission controller configuration object
   */
  createPermissionControllerConfig(additionalPermissions = {}) {
    const basePermissions = {
      eth_accounts: {
        id: 'ZaqPEWxyhNCJYACFw93jE',
        parentCapability: 'eth_accounts',
        invoker: DAPP_URL,
        caveats: [
          {
            type: 'restrictReturnedAccounts',
            value: [DEFAULT_FIXTURE_ACCOUNT],
          },
        ],
        date: 1664388714636,
      },
      ...additionalPermissions,
    };

    return {
      subjects: {
        [DAPP_URL]: {
          origin: DAPP_URL,
          permissions: basePermissions,
        },
      },
    };
  }

  /**
   * Connects the PermissionController to a test dapp with specific accounts permissions and origins.
   * @returns {FixtureBuilder} - The FixtureBuilder instance for method chaining.
   */
  withPermissionControllerConnectedToTestDapp() {
    this.withPermissionController(this.createPermissionControllerConfig());
    return this;
  }

  withRampsSelectedRegion(region = null) {
    const defaultRegion = {
      currencies: ['/currencies/fiat/xcd'],
      emoji: '🇱🇨',
      id: '/regions/lc',
      name: 'Saint Lucia',
      support: { buy: true, sell: true, recurringBuy: true },
      unsupported: false,
      recommended: false,
      detected: false,
    };

    // Use the provided region or fallback to the default
    this.fixture.state.fiatOrders.selectedRegionAgg = region ?? defaultRegion;
    return this;
  }
  withRampsSelectedPaymentMethod() {
    const paymentType = '/payments/debit-credit-card';

    // Use the provided region or fallback to the default
    this.fixture.state.fiatOrders.selectedPaymentMethodAgg = paymentType;
    return this;
  }

  /**
   * Adds chain switching permission for specific chains.
   * @param {string[]} chainIds - Array of chain IDs to permit (defaults to ['0x1']), other nexts like linea mainnet 0xe708
   * @returns {FixtureBuilder} - The FixtureBuilder instance for method chaining.
   */
  withChainPermission(chainIds = ['0x1']) {
    const chainPermission = {
      'endowment:permitted-chains': {
        id: 'Lde5rzDG2bUF6HbXl4xxT',
        parentCapability: 'endowment:permitted-chains',
        invoker: 'localhost',
        caveats: [
          {
            type: 'restrictNetworkSwitching',
            value: chainIds,
          },
        ],
        date: 1732715918637,
      },
    };

    this.withPermissionController(
      this.createPermissionControllerConfig(chainPermission),
    );
    return this;
  }

  /**
   * Set the fixture to an empty object for onboarding.
   * @returns {FixtureBuilder} - The FixtureBuilder instance for method chaining.
   */
  withOnboardingFixture() {
    this.fixture = {
      asyncState: {},
    };
    return this;
  }

  withGanacheNetwork() {
    const fixtures = this.fixture.state.engine.backgroundState;

    // Generate a unique key for the new network client ID
    const newNetworkClientId = `networkClientId${
      Object.keys(fixtures.NetworkController.networkConfigurationsByChainId)
        .length + 1
    }`;

    // Define the Ganache network configuration
    const ganacheNetworkConfig = {
      chainId: '0x539',
      rpcEndpoints: [
        {
          networkClientId: newNetworkClientId,
          url: `http://localhost:${getGanachePort()}`,
          type: 'custom',
          name: 'Localhost',
        },
      ],
      defaultRpcEndpointIndex: 0,
      blockExplorerUrls: [],
      name: 'Localhost',
      nativeCurrency: 'ETH',
    };

    // Add the new Ganache network configuration
    fixtures.NetworkController.networkConfigurationsByChainId['0x539'] =
      ganacheNetworkConfig;

    // Update selectedNetworkClientId to the new network client ID
    fixtures.NetworkController.selectedNetworkClientId = newNetworkClientId;

    return this;
  }

  withSepoliaNetwork() {
    const fixtures = this.fixture.state.engine.backgroundState;

    // Extract Sepolia network configuration from CustomNetworks
    const sepoliaConfig = CustomNetworks.Sepolia.providerConfig;

    // Generate a unique key for the new network client ID
    const newNetworkClientId = `networkClientId${
      Object.keys(fixtures.NetworkController.networkConfigurationsByChainId)
        .length + 1
    }`;

    // Define the Sepolia network configuration
    const sepoliaNetworkConfig = {
      chainId: sepoliaConfig.chainId,
      rpcEndpoints: [
        {
          networkClientId: newNetworkClientId,
          url: sepoliaConfig.rpcTarget,
          type: 'custom',
          name: sepoliaConfig.nickname,
        },
      ],
      defaultRpcEndpointIndex: 0,
      blockExplorerUrls: [],
      name: sepoliaConfig.nickname,
      nativeCurrency: sepoliaConfig.ticker,
    };

    // Add the new Sepolia network configuration
    fixtures.NetworkController.networkConfigurationsByChainId[
      sepoliaConfig.chainId
    ] = sepoliaNetworkConfig;

    // Update selectedNetworkClientId to the new network client ID
    fixtures.NetworkController.selectedNetworkClientId = newNetworkClientId;

    // Set isCustomNetwork to true (if this property still exists in the new state)
    fixtures.NetworkController.isCustomNetwork = true;

    return this;
  }

  withPopularNetworks() {
    const fixtures = this.fixture.state.engine.backgroundState;
    const networkConfigurationsByChainId = {
      ...fixtures.NetworkController.networkConfigurationsByChainId,
    }; // Object to store network configurations

    // Loop through each network in PopularNetworksList
    for (const key in PopularNetworksList) {
      const network = PopularNetworksList[key];
      const {
        rpcUrl: rpcTarget,
        chainId,
        ticker,
        nickname,
      } = network.providerConfig;

      // Generate a unique key for the new network client ID
      const newNetworkClientId = `networkClientId${
        Object.keys(networkConfigurationsByChainId).length + 1
      }`;

      // Define the network configuration
      const networkConfig = {
        chainId,
        rpcEndpoints: [
          {
            networkClientId: newNetworkClientId,
            url: rpcTarget,
            type: 'custom',
            name: nickname,
          },
        ],
        defaultRpcEndpointIndex: 0,
        blockExplorerUrls: [],
        name: nickname,
        nativeCurrency: ticker,
      };

      // Add the new network configuration to the object
      networkConfigurationsByChainId[chainId] = networkConfig;
    }

    // Assign networkConfigurationsByChainId object to NetworkController in fixtures
    fixtures.NetworkController = {
      ...fixtures.NetworkController,
      isCustomNetwork: true,
      networkConfigurationsByChainId,
    };

    return this;
  }

  withPreferencesController(data) {
    merge(
      this.fixture.state.engine.backgroundState.PreferencesController,
      data,
    );
    return this;
  }

  withKeyringController() {
    merge(this.fixture.state.engine.backgroundState.KeyringController, {
      keyrings: [
        {
          type: 'HD Key Tree',
          accounts: ['0x37cc5ef6bfe753aeaf81f945efe88134b238face'],
        },
        { type: 'QR Hardware Wallet Device', accounts: [] },
      ],
      vault:
        '{"cipher":"T+MXWPPwXOh8RLxpryUuoFCObwXqNQdwak7FafAoVeXOehhpuuUDbjWiHkeVs9slsy/uzG8z+4Va+qyz4dlRnd/Gvc/2RbHTAb/LG1ECk1rvLZW23JPGkBBVAu36FNGCTtT+xrF4gRzXPfIBVAAgg40YuLJWkcfVty6vGcHr3R3/9gpsqs3etrF5tF4tHYWPEhzhhx6HN6Tr4ts3G9sqgyEhyxTLCboAYWp4lsq2iTEl1vQ6T/UyBRNhfDj8RyQMF6hwkJ0TIq2V+aAYkr5NJguBBSi0YKPFI/SGLrin9/+d66gcOSFhIH0GhUbez3Yf54852mMtvOH8Vj7JZc664ukOvEdJIpvCw1CbtA9TItyVApkjQypLtE+IdV3sT5sy+v0mK7Xc054p6+YGiV8kTiTG5CdlI4HkKvCOlP9axwXP0aRwc4ffsvp5fKbnAVMf9+otqmOmlA5nCKdx4FOefTkr/jjhMlTGV8qUAJ2c6Soi5X02fMcrhAfdUtFxtUqHovOh3KzOe25XhjxZ6KCuix8OZZiGtbNDu3xJezPc3vzkTFwF75ubYozLDvw8HzwI+D5Ifn0S3q4/hiequ6NGiR3Dd0BIhWODSvFzbaD7BKdbgXhbJ9+3FXFF9Xkp74msFp6o7nLsx02ywv/pmUNqQhwtVBfoYhcFwqZZQlOPKcH8otguhSvZ7dPgt7VtUuf8gR23eAV4ffVsYK0Hll+5n0nZztpLX4jyFZiV/kSaBp+D2NZM2dnQbsWULKOkjo/1EpNBIjlzjXRBg5Ui3GgT3JXUDx/2GmJXceacrbMcos3HC2yfxwUTXC+yda4IrBx/81eYb7sIjEVNxDuoBxNdRLKoxwmAJztxoQLF3gRexS45QKoFZZ0kuQ9MqLyY6HDK","iv":"3271713c2b35a7c246a2a9b263365c3d","keyMetadata":{"algorithm":"PBKDF2","params":{"iterations":5000}},"lib":"original","salt":"l4e+sn/jdsaofDWIB/cuGQ=="}',
    });
    return this;
  }

  withImportedAccountKeyringController() {
    merge(this.fixture.state.engine.backgroundState.KeyringController, {
      keyrings: [
        {
          type: 'HD Key Tree',
          accounts: [DEFAULT_FIXTURE_ACCOUNT],
        },
        {
          type: 'Simple Key Pair',
          accounts: ['0xDDFFa077069E1d4d478c5967809f31294E24E674'],
        },
      ],
      vault:
        '{"cipher":"vxFqPMlClX2xjUidoCTiwazr43W59dKIBp6ihT2lX66q8qPTeBRwv7xgBaGDIwDfk4DpJ3r5FBety1kFpS9ni3HtcoNQsDN60Pa80L94gta0Fp4b1jVeP8EJ7Ho71mJ360aDFyIgxPBSCcHWs+l27L3WqF2VpEuaQonK1UTF7c3WQ4pyio4jMAH9x2WQtB11uzyOYiXWmiD3FMmWizqYZY4tHuRlzJZTWrgE7njJLaGMlMmw86+ZVkMf55jryaDtrBVAoqVzPsK0bvo1cSsonxpTa6B15A5N2ANyEjDAP1YVl17roouuVGVWZk0FgDpP82i0YqkSI9tMtOTwthi7/+muDPl7Oc7ppj9LU91JYH6uHGomU/pYj9ufrjWBfnEH/+ZDvPoXl00H1SmX8FWs9NvOg7DZDB6ULs4vAi2/5KGs7b+Td2PLmDf75NKqt03YS2XeRGbajZQ/jjmRt4AhnWgnwRzsSavzyjySWTWiAgn9Vp/kWpd70IgXWdCOakVf2TtKQ6cFQcAf4JzP+vqC0EzgkfbOPRetrovD8FHEFXQ+crNUJ7s41qRw2sketk7FtYUDCz/Junpy5YnYgkfcOTRBHAoOy6BfDFSncuY+08E6eiRHzXsXtbmVXenor15pfbEp/wtfV9/vZVN7ngMpkho3eGQjiTJbwIeA9apIZ+BtC5b7TXWLtGuxSZPhomVkKvNx/GNntjD7ieLHvzCWYmDt6BA9hdfOt1T3UKTN4yLWG0v+IsnngRnhB6G3BGjJHUvdR6Zp5SzZraRse8B3z5ixgVl2hBxOS8+Uvr6LlfImaUcZLMMzkRdKeowS/htAACLowVJe3pU544IJ2CGTsnjwk9y3b5bUJKO3jXukWjDYtrLNKfdNuQjg+kqvIHaCQW40t+vfXGhC5IDBWC5kuev4DJAIFEcvJfJgRrm8ua6LrzEfH0GuhjLwYb+pnQ/eg8dmcXwzzggJF7xK56kxgnA4qLtOqKV4NgjVR0QsCqOBKb3l5LQMlSktdfgp9hlW","iv":"b09c32a79ed33844285c0f1b1b4d1feb","keyMetadata":{"algorithm":"PBKDF2","params":{"iterations":5000}},"lib":"original","salt":"GYNFQCSCigu8wNp8cS8C3w=="}',
    });
    return this;
  }

  withTokens(tokens) {
    merge(this.fixture.state.engine.backgroundState.TokensController, {
      allTokens: {
        [CHAIN_IDS.MAINNET]: {
          [DEFAULT_FIXTURE_ACCOUNT]: tokens,
        },
      },
    });
    return this;
  }

  withIncomingTransactionPreferences(incomingTransactionPreferences) {
    merge(this.fixture.state.engine.backgroundState.PreferencesController, {
      showIncomingTransactions: incomingTransactionPreferences,
    });
    return this;
  }

  withTransactions(transactions) {
    merge(this.fixture.state.engine.backgroundState.TransactionController, {
      transactions,
    });
    return this;
  }

  /**
   * Build and return the fixture object.
   * @returns {Object} - The built fixture object.
   */
  build() {
    return this.fixture;
  }
}

export default FixtureBuilder;<|MERGE_RESOLUTION|>--- conflicted
+++ resolved
@@ -439,12 +439,6 @@
             },
             MultichainNetworkController: {
               selectedMultichainNetworkChainId: SolScope.Mainnet,
-<<<<<<< HEAD
-
-              multichainNetworkConfigurationsByChainId: {},
-              isEvmSelected: true,
-            },
-=======
               multichainNetworkConfigurationsByChainId: {},
               isEvmSelected: true,
             },
@@ -452,7 +446,6 @@
               accountsAssets: {},
               assetsMetadata: {},
             },
->>>>>>> b93dff1b
           },
         },
         privacy: {
