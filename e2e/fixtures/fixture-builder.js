/* eslint-disable no-undef */

import { getGanachePort } from './utils';
import { merge } from 'lodash';
import { CustomNetworks, PopularNetworksList } from '../resources/networks.e2e';
import { CHAIN_IDS } from '@metamask/transaction-controller';
import { SolScope } from '@metamask/keyring-api';
import {
  Caip25CaveatType,
  Caip25EndowmentPermissionName,
  setEthAccounts,
  setPermittedEthChainIds,
} from '@metamask/chain-agnostic-permission';

export const DEFAULT_FIXTURE_ACCOUNT =
  '0x76cf1CdD1fcC252442b50D6e97207228aA4aefC3';

export const DEFAULT_FIXTURE_ACCOUNT_2 =
  '0xcdd74c6eb517f687aa2c786bc7484eb2f9bae1da';

export const DEFAULT_IMPORTED_FIXTURE_ACCOUNT =
  '0x43e1c289177ecfbe6ef34b5fb2b66ebce5a8e05b';

const DAPP_URL = 'localhost';

/**
 * FixtureBuilder class provides a fluent interface for building fixture data.
 */
class FixtureBuilder {
  /**
   * Create a new instance of FixtureBuilder.
   * @param {Object} options - Options for the fixture builder.
   * @param {boolean} options.onboarding - Flag indicating if onboarding fixture should be used.
   */
  constructor({ onboarding = false } = {}) {
    // Initialize the fixture based on the onboarding flag
    onboarding === true
      ? this.withOnboardingFixture()
      : this.withDefaultFixture();
  }

  /**
   * Set the asyncState property of the fixture.
   * @param {any} asyncState - The value to set for asyncState.
   * @returns {FixtureBuilder} - The FixtureBuilder instance for method chaining.
   */
  withAsyncState(asyncState) {
    this.fixture.asyncState = asyncState;
    return this;
  }

  /**
   * Set the state property of the fixture.
   * @param {any} state - The value to set for state.
   * @returns {FixtureBuilder} - The FixtureBuilder instance for method chaining.
   */
  withState(state) {
    this.fixture.state = state;
    return this;
  }

  /**
   * Ensures that the Solana feature modal is suppressed by adding the appropriate flag to asyncState.
   * @returns {FixtureBuilder} - The FixtureBuilder instance for method chaining.
   */
  ensureSolanaModalSuppressed() {
    if (!this.fixture.asyncState) {
      this.fixture.asyncState = {};
    }
    this.fixture.asyncState['@MetaMask:solanaFeatureModalShown'] = 'true';
    return this;
  }

  /**
   * Set the default fixture values.
   * @returns {FixtureBuilder} - The FixtureBuilder instance for method chaining.
   */
  withDefaultFixture() {
    this.fixture = {
      state: {
        legalNotices: {
          newPrivacyPolicyToastClickedOrClosed: true,
          newPrivacyPolicyToastShownDate: Date.now(),
        },
        collectibles: {
          favorites: {},
        },
        engine: {
          backgroundState: {
            AccountTrackerController: {
              accountsByChainId: {
                64: {
                  [DEFAULT_FIXTURE_ACCOUNT]: {
                    balance: '0x0',
                  },
                },
                1: {
                  [DEFAULT_FIXTURE_ACCOUNT]: {
                    balance: '0x0',
                  },
                },
              },
            },
            AddressBookController: {
              addressBook: {},
            },
            NftController: {
              allNftContracts: {},
              allNfts: {},
              ignoredNfts: [],
            },
            TokenListController: {
              tokensChainsCache: {
                '0x1': {
                  data: [
                    {
                      '0xc011a73ee8576fb46f5e1c5751ca3b9fe0af2a6f': {
                        address: '0xc011a73ee8576fb46f5e1c5751ca3b9fe0af2a6f',
                        symbol: 'SNX',
                        decimals: 18,
                        name: 'Synthetix Network Token',
                        iconUrl:
                          'https://static.cx.metamask.io/api/v1/tokenIcons/1/0xc011a73ee8576fb46f5e1c5751ca3b9fe0af2a6f.png',
                        type: 'erc20',
                        aggregators: [
                          'Aave',
                          'Bancor',
                          'CMC',
                          'Crypto.com',
                          'CoinGecko',
                          '1inch',
                          'PMM',
                          'Synthetix',
                          'Zerion',
                          'Lifi',
                        ],
                        occurrences: 10,
                        fees: {
                          '0x5fd79d46eba7f351fe49bff9e87cdea6c821ef9f': 0,
                          '0xda4ef8520b1a57d7d63f1e249606d1a459698876': 0,
                        },
                      },
                    },
                  ],
                },
              },
              preventPollingOnNetworkRestart: false,
            },
            CurrencyRateController: {
              currentCurrency: 'usd',
              currencyRates: {
                ETH: {
                  conversionDate: 1684232383.997,
                  conversionRate: 1815.41,
                  usdConversionRate: 1815.41,
                },
              },
            },
            KeyringController: {
              vault:
                '{"cipher":"ynNI8tAH4fcpmXo8S88A/3T3Dd1w0LY5ftpL59gW0ObYxovgFhrtKpRe/WD7WU42KwGBNKVicB9W9at4ePgOJGS6IMWr//C3jh0vKQTabkDzDy1ZfSvztRxGpVjmrnU3fC5B0eq/MBMSrgu8Bww309pk5jghyRfzp9YsG0ONo1CXUm2brQo/eRve7i9aDbiGXiEK0ch0BO7AvZPGMhHtYRrrOro4QrDVHGUgAF5SA1LD4dv/2AB8ctHwn4YbUmICieqlhJhprx3CNOJ086g7vPQOr21T4IbvtTumFaTibfoD3GWHQo11CvE04z3cN3rRERriP7bww/tZOe8OAMFGWANkmOJHwPPwEo1NBr6w3GD2VObEmqNhXeNc6rrM23Vm1JU40Hl+lVKubnbT1vujdGLmOpDY0GdekscQQrETEQJfhKlXIT0wwyPoLwR+Ja+GjyOhBr0nfWVoVoVrcTUwAk5pStBMt+5OwDRpP29L1+BL9eMwDgKpjVXRTh4MGagKYmFc6eKDf6jV0Yt9pG+jevv5IuyhwX0TRtfQCGgRTtS7oxhDQPxGqu01rr+aI7vGMfRQpaKEEXEWVmMaqCmktyUV35evK9h/xv1Yif00XBll55ShxN8t2/PnATvZxFKQfjJe5f/monbwf8rpfXHuFoh8M9hzjbcS5eh/TPYZZu1KltpeHSIAh5C+4aFyZw0e1DeAg/wdRO3PhBrVztsHSyISHlRdfEyw7QF4Lemr++2MVR1dTxS2I5mUEHjh+hmp64euH1Vb/RUppXlmE8t1RYYXfcsF2DlRwPswP739E/EpVtY3Syf/zOTyHyrOJBldzw22sauIzt8Q5Fe5qA/hGRWiejjK31P/P5j7wEKY7vrOJB1LWNXHSuSjffx9Ai9E","iv":"d5dc0252424ac0c08ca49ef320d09569","salt":"feAPSGdL4R2MVj2urJFl4A==","lib":"original"}',
              keyrings: [
                {
                  accounts: [DEFAULT_FIXTURE_ACCOUNT],
                  index: 0,
                  type: 'HD Key Tree',
                },
              ],
            },
            NetworkController: {
              selectedNetworkClientId: 'mainnet',
              networksMetadata: {
                mainnet: {
                  status: 'available',
                  EIPS: {
                    1559: true,
                  },
                },
                networkId1: {
                  status: 'available',
                  EIPS: {
                    1559: true,
                  },
                },
              },
              networkConfigurationsByChainId: {
                '0x1': {
                  chainId: '0x1',
                  rpcEndpoints: [
                    {
                      networkClientId: 'mainnet',
                      url: 'https://mainnet.infura.io/v3/{infuraProjectId}',
                      type: 'infura',
                      name: 'Ethereum Network default RPC',
                    },
                  ],
                  defaultRpcEndpointIndex: 0,
                  blockExplorerUrls: ['https://etherscan.io'],
                  defaultBlockExplorerUrlIndex: 0,
                  name: 'Ethereum Main Network',
                  nativeCurrency: 'ETH',
                },
                '0x539': {
                  chainId: '0x539',
                  rpcEndpoints: [
                    {
                      networkClientId: 'networkId1',
                      url: `http://localhost:${getGanachePort()}`,
                      type: 'custom',
                      name: 'Local RPC',
                    },
                  ],
                  defaultRpcEndpointIndex: 0,
                  defaultBlockExplorerUrlIndex: 0,
                  blockExplorerUrls: ['https://test.io'],
                  name: 'Localhost',
                  nativeCurrency: 'ETH',
                },
                '0xaa36a7': {
                  blockExplorerUrls: [],
                  chainId: '0xaa36a7',
                  defaultRpcEndpointIndex: 0,
                  name: 'Sepolia',
                  nativeCurrency: 'SepoliaETH',
                  rpcEndpoints: [
                    {
                      networkClientId: 'sepolia',
                      type: 'infura',
                      url: 'https://sepolia.infura.io/v3/{infuraProjectId}',
                    },
                  ],
                },
                '0xe705': {
                  blockExplorerUrls: [],
                  chainId: '0xe705',
                  defaultRpcEndpointIndex: 0,
                  name: 'Linea Sepolia',
                  nativeCurrency: 'LineaETH',
                  rpcEndpoints: [
                    {
                      networkClientId: 'linea-sepolia',
                      type: 'infura',
                      url: 'https://linea-sepolia.infura.io/v3/{infuraProjectId}',
                    },
                  ],
                },
              },
            },
            PhishingController: {
              listState: {
                allowlist: [],
                fuzzylist: [
                  'cryptokitties.co',
                  'launchpad.ethereum.org',
                  'etherscan.io',
                  'makerfoundation.com',
                  'metamask.io',
                  'myetherwallet.com',
                  'opensea.io',
                  'satoshilabs.com',
                ],
                version: 2,
                name: 'MetaMask',
                tolerance: 1,
                lastUpdated: 1684231917,
              },
              whitelist: [],
              hotlistLastFetched: 1684231917,
              stalelistLastFetched: 1684231917,
            },
            AccountsController: {
              internalAccounts: {
                accounts: {
                  '4d7a5e0b-b261-4aed-8126-43972b0fa0a1': {
                    address: DEFAULT_FIXTURE_ACCOUNT,
                    id: '4d7a5e0b-b261-4aed-8126-43972b0fa0a1',
                    metadata: {
                      name: 'Account 1',
                      importTime: 1684232000456,
                      keyring: {
                        type: 'HD Key Tree',
                      },
                    },
                    options: {},
                    methods: [
                      'personal_sign',
                      'eth_signTransaction',
                      'eth_signTypedData_v1',
                      'eth_signTypedData_v3',
                      'eth_signTypedData_v4',
                    ],
                    type: 'eip155:eoa',
                  },
                },
                selectedAccount: '4d7a5e0b-b261-4aed-8126-43972b0fa0a1',
              },
            },
            PreferencesController: {
              featureFlags: {},
              identities: {
                [DEFAULT_FIXTURE_ACCOUNT]: {
                  address: DEFAULT_FIXTURE_ACCOUNT,
                  name: 'Account 1',
                  importTime: 1684232000456,
                },
              },
              ipfsGateway: 'https://dweb.link/ipfs/',
              lostIdentities: {},
              selectedAddress: DEFAULT_FIXTURE_ACCOUNT,
              useTokenDetection: true,
              useNftDetection: true,
              displayNftMedia: true,
              useSafeChainsListValidation: false,
              isMultiAccountBalancesEnabled: true,
              showTestNetworks: true,
            },
            TokenBalancesController: {
              tokenBalances: {},
            },
            TokenRatesController: {
              marketData: {},
            },
            TokensController: {
              allTokens: {},
              allIgnoredTokens: {},
              allDetectedTokens: {},
            },
            TransactionController: {
              methodData: {},
              transactions: [],
              swapsTransactions: {},
            },
            SwapsController: {
              quotes: {},
              quoteValues: {},
              fetchParams: {
                slippage: 0,
                sourceToken: '',
                sourceAmount: 0,
                destinationToken: '',
                walletAddress: '',
              },
              fetchParamsMetaData: {
                sourceTokenInfo: {
                  decimals: 0,
                  address: '',
                  symbol: '',
                },
                destinationTokenInfo: {
                  decimals: 0,
                  address: '',
                  symbol: '',
                },
              },
              topAggSavings: null,
              aggregatorMetadata: null,
              tokens: null,
              topAssets: null,
              approvalTransaction: null,
              aggregatorMetadataLastFetched: 0,
              quotesLastFetched: 0,
              error: {
                key: null,
                description: null,
              },
              topAggId: null,
              tokensLastFetched: 0,
              isInPolling: false,
              pollingCyclesLeft: 4,
              quoteRefreshSeconds: null,
              usedGasEstimate: null,
              usedCustomGas: null,
              chainCache: {
                '0x1': {
                  aggregatorMetadata: null,
                  tokens: null,
                  topAssets: null,
                  aggregatorMetadataLastFetched: 0,
                  topAssetsLastFetched: 0,
                  tokensLastFetched: 0,
                },
              },
            },
            GasFeeController: {
              gasFeeEstimates: {},
              estimatedGasFeeTimeBounds: {},
              gasEstimateType: 'none',
              gasFeeEstimatesByChainId: {},
              nonRPCGasFeeApisDisabled: false,
            },
            PermissionController: {
              subjects: {},
            },
            ApprovalController: {
              pendingApprovals: {},
              pendingApprovalCount: 0,
              approvalFlows: [],
            },
            UserStorageController: {},
            NotificationServicesController: {
              subscriptionAccountsSeen: [],
              isMetamaskNotificationsFeatureSeen: false,
              isNotificationServicesEnabled: false,
              isFeatureAnnouncementsEnabled: false,
              metamaskNotificationsList: [],
              metamaskNotificationsReadList: [],
              isUpdatingMetamaskNotifications: false,
              isFetchingMetamaskNotifications: false,
              isUpdatingMetamaskNotificationsAccount: [],
              isCheckingAccountsPresence: false,
            },
            MultichainNetworkController: {
              selectedMultichainNetworkChainId: SolScope.Mainnet,
              multichainNetworkConfigurationsByChainId: {},
              isEvmSelected: true,
            },
            MultichainAssetsController: {
              accountsAssets: {},
              assetsMetadata: {},
            },
            MultichainAssetsRatesController: {
              conversionRates: {},
            },
            CronJobController: {
              jobs: {},
              events: {},
            },
          },
        },
        privacy: {
          approvedHosts: {},
          revealSRPTimestamps: [],
        },
        bookmarks: [],
        browser: {
          history: [],
          whitelist: [],
          tabs: [
            {
              url: 'https://google.com',
              id: 1692550481062,
            },
          ],
          activeTab: 1692550481062,
        },
        modals: {
          networkModalVisible: false,
          shouldNetworkSwitchPopToWallet: true,
          collectibleContractModalVisible: false,
          receiveModalVisible: false,
          dappTransactionModalVisible: false,
          signMessageModalVisible: true,
        },
        settings: {
          searchEngine: 'Google',
          primaryCurrency: 'ETH',
          lockTime: 30000,
          useBlockieIcon: true,
          hideZeroBalanceTokens: false,
          basicFunctionalityEnabled: true,
        },
        alert: {
          isVisible: false,
          autodismiss: null,
          content: null,
          data: null,
        },
        transaction: {
          selectedAsset: {},
          transaction: {},
        },
        user: {
          loadingMsg: '',
          loadingSet: false,
          passwordSet: true,
          seedphraseBackedUp: true,
          backUpSeedphraseVisible: false,
          protectWalletModalVisible: false,
          gasEducationCarouselSeen: false,
          userLoggedIn: true,
          isAuthChecked: false,
          initialScreen: '',
          appTheme: 'os',
        },
        wizard: {
          step: 0,
        },
        onboarding: {
          events: [],
        },
        notification: {
          notifications: [],
        },
        swaps: {
          '0x1': {
            isLive: true,
          },
          isLive: true,
          hasOnboarded: false,
        },
        fiatOrders: {
          orders: [],
          customOrderIds: [],
          networks: [
            {
              active: true,
              chainId: 1,
              chainName: 'Ethereum Mainnet',
              shortName: 'Ethereum',
              nativeTokenSupported: true,
            },
            {
              active: true,
              chainId: 10,
              chainName: 'Optimism Mainnet',
              shortName: 'Optimism',
              nativeTokenSupported: true,
            },
            {
              active: true,
              chainId: 25,
              chainName: 'Cronos Mainnet',
              shortName: 'Cronos',
              nativeTokenSupported: true,
            },
            {
              active: true,
              chainId: 56,
              chainName: 'BNB Chain Mainnet',
              shortName: 'BNB Chain',
              nativeTokenSupported: true,
            },
            {
              active: true,
              chainId: 137,
              chainName: 'Polygon Mainnet',
              shortName: 'Polygon',
              nativeTokenSupported: true,
            },
            {
              active: true,
              chainId: 250,
              chainName: 'Fantom Mainnet',
              shortName: 'Fantom',
              nativeTokenSupported: true,
            },
            {
              active: true,
              chainId: 1284,
              chainName: 'Moonbeam Mainnet',
              shortName: 'Moonbeam',
              nativeTokenSupported: true,
            },
            {
              active: true,
              chainId: 1285,
              chainName: 'Moonriver Mainnet',
              shortName: 'Moonriver',
              nativeTokenSupported: true,
            },
            {
              active: true,
              chainId: 42161,
              chainName: 'Arbitrum Mainnet',
              shortName: 'Arbitrum',
              nativeTokenSupported: true,
            },
            {
              active: true,
              chainId: 42220,
              chainName: 'Celo Mainnet',
              shortName: 'Celo',
              nativeTokenSupported: true,
            },
            {
              active: true,
              chainId: 43114,
              chainName: 'Avalanche C-Chain Mainnet',
              shortName: 'Avalanche C-Chain',
              nativeTokenSupported: true,
            },
            {
              active: true,
              chainId: 1313161554,
              chainName: 'Aurora Mainnet',
              shortName: 'Aurora',
              nativeTokenSupported: false,
            },
            {
              active: true,
              chainId: 1666600000,
              chainName: 'Harmony Mainnet (Shard 0)',
              shortName: 'Harmony  (Shard 0)',
              nativeTokenSupported: true,
            },
            {
              active: true,
              chainId: 11297108109,
              chainName: 'Palm Mainnet',
              shortName: 'Palm',
              nativeTokenSupported: false,
            },
            {
              active: true,
              chainId: 1337,
              chainName: 'Localhost',
              shortName: 'Localhost',
              nativeTokenSupported: true,
            },
            {
              chainId: 1,
              chainName: 'Tenderly',
              shortName: 'Tenderly',
              nativeTokenSupported: true,
            },
          ],
          selectedRegionAgg: null,
          selectedPaymentMethodAgg: null,
          getStartedAgg: false,
          getStartedSell: false,
          authenticationUrls: [],
          activationKeys: [],
        },
        infuraAvailability: {
          isBlocked: false,
        },
        navigation: {
          currentRoute: 'AdvancedSettings',
          currentBottomNavRoute: 'Wallet',
        },
        networkOnboarded: {
          networkOnboardedState: {},
          networkState: {
            showNetworkOnboarding: false,
            nativeToken: '',
            networkType: '',
            networkUrl: '',
          },
          switchedNetwork: {
            networkUrl: '',
            networkStatus: false,
          },
        },
        security: {
          allowLoginWithRememberMe: false,
          automaticSecurityChecksEnabled: false,
          hasUserSelectedAutomaticSecurityCheckOption: true,
          isAutomaticSecurityChecksModalOpen: false,
        },
        experimentalSettings: {
          securityAlertsEnabled: true,
        },
        inpageProvider: {
          networkId: '1',
        },
      },
      asyncState: {
        '@MetaMask:existingUser': 'true',
        '@MetaMask:onboardingWizard': 'explored',
        '@MetaMask:UserTermsAcceptedv1.0': 'true',
        '@MetaMask:WhatsNewAppVersionSeen': '7.24.3',
        '@MetaMask:solanaFeatureModalShown': 'true',
      },
    };
    return this;
  }

  /**
   * Merges provided data into the background state of the PermissionController.
   * @param {object} data - Data to merge into the PermissionController's state.
   * @returns {FixtureBuilder} - The FixtureBuilder instance for method chaining.
   */
  withPermissionController(data) {
    merge(this.fixture.state.engine.backgroundState.PermissionController, data);
    return this;
  }

  /**
   * Merges provided data into the background state of the NetworkController.
   * @param {object} data - Data to merge into the NetworkController's state.
   * @returns {FixtureBuilder} - The FixtureBuilder instance for method chaining.
   */
  withNetworkController(data) {
    const networkController =
      this.fixture.state.engine.backgroundState.NetworkController;

    // Extract providerConfig data
    const { providerConfig } = data;

    // Generate a unique key for the new network client ID
    const newNetworkClientId = `networkClientId${
      Object.keys(networkController.networkConfigurationsByChainId).length + 1
    }`;

    // Define the network configuration
    const networkConfig = {
      chainId: providerConfig.chainId,
      rpcEndpoints: [
        {
          networkClientId: newNetworkClientId,
          url: providerConfig.rpcUrl,
          type: providerConfig.type,
          name: providerConfig.nickname,
        },
      ],
      defaultRpcEndpointIndex: 0,
      blockExplorerUrls: [],
      name: providerConfig.nickname,
      nativeCurrency: providerConfig.ticker,
    };

    // Add the new network configuration to the object
    networkController.networkConfigurationsByChainId[providerConfig.chainId] =
      networkConfig;

    // Update selectedNetworkClientId to the new network client ID
    networkController.selectedNetworkClientId = newNetworkClientId;

    return this;
  }

  /**
   * Private helper method to create permission controller configuration
   * @private
   * @param {Object} additionalPermissions - Additional permissions to merge with permission
   * @returns {Object} Permission controller configuration object
   */
  createPermissionControllerConfig(additionalPermissions = {}) {
    const caip25CaveatValue = additionalPermissions?.[
      Caip25EndowmentPermissionName
    ]?.caveats?.find((caveat) => caveat.type === Caip25CaveatType)?.value ?? {
      optionalScopes: {
        'eip155:1': { accounts: [] },
      },
      requiredScopes: {},
      sessionProperties: {},
      isMultichainOrigin: false,
    };

    const basePermissions = {
      [Caip25EndowmentPermissionName]: {
        id: 'ZaqPEWxyhNCJYACFw93jE',
        parentCapability: Caip25EndowmentPermissionName,
        invoker: DAPP_URL,
        caveats: [
          {
            type: Caip25CaveatType,
            value: setEthAccounts(caip25CaveatValue, [DEFAULT_FIXTURE_ACCOUNT]),
          },
        ],
        date: 1664388714636,
      },
    };

    return {
      subjects: {
        [DAPP_URL]: {
          origin: DAPP_URL,
          permissions: basePermissions,
        },
      },
    };
  }

  /**
   * Connects the PermissionController to a test dapp with specific accounts permissions and origins.
   * @param {Object} additionalPermissions - Additional permissions to merge.
   * @returns {FixtureBuilder} - The FixtureBuilder instance for method chaining.
   */
  withPermissionControllerConnectedToTestDapp(additionalPermissions = {}) {
    this.withPermissionController(
      this.createPermissionControllerConfig(additionalPermissions),
    );
    
    // Ensure Solana feature modal is suppressed
    return this.ensureSolanaModalSuppressed();
  }

  withRampsSelectedRegion(region = null) {
    const defaultRegion = {
      currencies: ['/currencies/fiat/xcd'],
      emoji: '🇱🇨',
      id: '/regions/lc',
      name: 'Saint Lucia',
      support: { buy: true, sell: true, recurringBuy: true },
      unsupported: false,
      recommended: false,
      detected: false,
    };

    // Use the provided region or fallback to the default
    this.fixture.state.fiatOrders.selectedRegionAgg = region ?? defaultRegion;
    return this;
  }
  withRampsSelectedPaymentMethod() {
    const paymentType = '/payments/debit-credit-card';

    // Use the provided region or fallback to the default
    this.fixture.state.fiatOrders.selectedPaymentMethodAgg = paymentType;
    return this;
  }

  /**
   * Adds chain switching permission for specific chains.
   * @param {string[]} chainIds - Array of chain IDs to permit (defaults to ['0x1']), other nexts like linea mainnet 0xe708
   * @returns {FixtureBuilder} - The FixtureBuilder instance for method chaining.
   */
  withChainPermission(chainIds = ['0x1']) {
    const optionalScopes = chainIds
      .map((id) => ({
        [`eip155:${parseInt(id)}`]: { accounts: [] },
      }))
      .reduce(((acc, obj) => ({ ...acc, ...obj })));

    const defaultCaip25CaveatValue = {
      optionalScopes,
      requiredScopes: {},
      sessionProperties: {},
      isMultichainOrigin: false,
    };

    const chainPermission = {
      [Caip25EndowmentPermissionName]: {
        id: 'Lde5rzDG2bUF6HbXl4xxT',
        parentCapability: Caip25EndowmentPermissionName,
        invoker: 'localhost',
        caveats: [
          {
            type: Caip25CaveatType,
            value: setPermittedEthChainIds(defaultCaip25CaveatValue, chainIds),
          },
        ],
        date: 1732715918637,
      },
    };

    this.withPermissionController(
      this.createPermissionControllerConfig(chainPermission),
    );
    return this;
  }

  /**
   * Set the fixture to an empty object for onboarding.
   * @returns {FixtureBuilder} - The FixtureBuilder instance for method chaining.
   */
  withOnboardingFixture() {
    this.fixture = {
      asyncState: {},
    };
    return this;
  }

  withGanacheNetwork() {
    const fixtures = this.fixture.state.engine.backgroundState;

    // Generate a unique key for the new network client ID
    const newNetworkClientId = `networkClientId${
      Object.keys(fixtures.NetworkController.networkConfigurationsByChainId)
        .length + 1
    }`;

    // Define the Ganache network configuration
    const ganacheNetworkConfig = {
      chainId: '0x539',
      rpcEndpoints: [
        {
          networkClientId: newNetworkClientId,
          url: `http://localhost:${getGanachePort()}`,
          type: 'custom',
          name: 'Localhost',
        },
      ],
      defaultRpcEndpointIndex: 0,
      defaultBlockExplorerUrlIndex: 0,
      blockExplorerUrls: ['https://test.io'],
      name: 'Localhost',
      nativeCurrency: 'ETH',
    };

    // Add the new Ganache network configuration
    fixtures.NetworkController.networkConfigurationsByChainId['0x539'] =
      ganacheNetworkConfig;

    // Update selectedNetworkClientId to the new network client ID
    fixtures.NetworkController.selectedNetworkClientId = newNetworkClientId;

    // Ensure Solana feature modal is suppressed
    return this.ensureSolanaModalSuppressed();
  }

  withSepoliaNetwork() {
    const fixtures = this.fixture.state.engine.backgroundState;

    // Extract Sepolia network configuration from CustomNetworks
    const sepoliaConfig = CustomNetworks.Sepolia.providerConfig;

    // Generate a unique key for the new network client ID
    const newNetworkClientId = `networkClientId${
      Object.keys(fixtures.NetworkController.networkConfigurationsByChainId)
        .length + 1
    }`;

    // Define the Sepolia network configuration
    const sepoliaNetworkConfig = {
      chainId: sepoliaConfig.chainId,
      rpcEndpoints: [
        {
          networkClientId: newNetworkClientId,
          url: sepoliaConfig.rpcTarget,
          type: 'custom',
          name: sepoliaConfig.nickname,
        },
      ],
      defaultRpcEndpointIndex: 0,
      blockExplorerUrls: [],
      name: sepoliaConfig.nickname,
      nativeCurrency: sepoliaConfig.ticker,
    };

    // Add the new Sepolia network configuration
    fixtures.NetworkController.networkConfigurationsByChainId[
      sepoliaConfig.chainId
    ] = sepoliaNetworkConfig;

    // Update selectedNetworkClientId to the new network client ID
    fixtures.NetworkController.selectedNetworkClientId = newNetworkClientId;

<<<<<<< HEAD
    return this;
=======
    // Ensure Solana feature modal is suppressed
    return this.ensureSolanaModalSuppressed();
>>>>>>> 83511375
  }

  withPopularNetworks() {
    const fixtures = this.fixture.state.engine.backgroundState;
    const networkConfigurationsByChainId = {
      ...fixtures.NetworkController.networkConfigurationsByChainId,
    }; // Object to store network configurations

    // Loop through each network in PopularNetworksList
    for (const key in PopularNetworksList) {
      const network = PopularNetworksList[key];
      const {
        rpcUrl: rpcTarget,
        chainId,
        ticker,
        nickname,
      } = network.providerConfig;

      // Generate a unique key for the new network client ID
      const newNetworkClientId = `networkClientId${
        Object.keys(networkConfigurationsByChainId).length + 1
      }`;

      // Define the network configuration
      const networkConfig = {
        chainId,
        rpcEndpoints: [
          {
            networkClientId: newNetworkClientId,
            url: rpcTarget,
            type: 'custom',
            name: nickname,
          },
        ],
        defaultRpcEndpointIndex: 0,
        blockExplorerUrls: [],
        name: nickname,
        nativeCurrency: ticker,
      };

      // Add the new network configuration to the object
      networkConfigurationsByChainId[chainId] = networkConfig;
    }

    // Assign networkConfigurationsByChainId object to NetworkController in fixtures
    fixtures.NetworkController = {
      ...fixtures.NetworkController,
      networkConfigurationsByChainId,
    };

    // Ensure Solana feature modal is suppressed
    return this.ensureSolanaModalSuppressed();
  }

  withPreferencesController(data) {
    merge(
      this.fixture.state.engine.backgroundState.PreferencesController,
      data,
    );
    return this;
  }

  withKeyringController() {
    merge(this.fixture.state.engine.backgroundState.KeyringController, {
      keyrings: [
        {
          accounts: [DEFAULT_FIXTURE_ACCOUNT],
          type: 'HD Key Tree',
        },
        { type: 'QR Hardware Wallet Device', accounts: [] },
      ],
      vault:
        '{"cipher":"T+MXWPPwXOh8RLxpryUuoFCObwXqNQdwak7FafAoVeXOehhpuuUDbjWiHkeVs9slsy/uzG8z+4Va+qyz4dlRnd/Gvc/2RbHTAb/LG1ECk1rvLZW23JPGkBBVAu36FNGCTtT+xrF4gRzXPfIBVAAgg40YuLJWkcfVty6vGcHr3R3/9gpsqs3etrF5tF4tHYWPEhzhhx6HN6Tr4ts3G9sqgyEhyxTLCboAYWp4lsq2iTEl1vQ6T/UyBRNhfDj8RyQMF6hwkJ0TIq2V+aAYkr5NJguBBSi0YKPFI/SGLrin9/+d66gcOSFhIH0GhUbez3Yf54852mMtvOH8Vj7JZc664ukOvEdJIpvCw1CbtA9TItyVApkjQypLtE+IdV3sT5sy+v0mK7Xc054p6+YGiV8kTiTG5CdlI4HkKvCOlP9axwXP0aRwc4ffsvp5fKbnAVMf9+otqmOmlA5nCKdx4FOefTkr/jjhMlTGV8qUAJ2c6Soi5X02fMcrhAfdUtFxtUqHovOh3KzOe25XhjxZ6KCuix8OZZiGtbNDu3xJezPc3vzkTFwF75ubYozLDvw8HzwI+D5Ifn0S3q4/hiequ6NGiR3Dd0BIhWODSvFzbaD7BKdbgXhbJ9+3FXFF9Xkp74msFp6o7nLsx02ywv/pmUNqQhwtVBfoYhcFwqZZQlOPKcH8otguhSvZ7dPgt7VtUuf8gR23eAV4ffVsYK0Hll+5n0nZztpLX4jyFZiV/kSaBp+D2NZM2dnQbsWULKOkjo/1EpNBIjlzjXRBg5Ui3GgT3JXUDx/2GmJXceacrbMcos3HC2yfxwUTXC+yda4IrBx/81eYb7sIjEVNxDuoBxNdRLKoxwmAJztxoQLF3gRexS45QKoFZZ0kuQ9MqLyY6HDK","iv":"3271713c2b35a7c246a2a9b263365c3d","keyMetadata":{"algorithm":"PBKDF2","params":{"iterations":5000}},"lib":"original","salt":"l4e+sn/jdsaofDWIB/cuGQ=="}',
    });
    return this;
  }

  withImportedAccountKeyringController() {
    merge(this.fixture.state.engine.backgroundState.KeyringController, {
      keyrings: [
        {
          type: 'HD Key Tree',
          accounts: [DEFAULT_FIXTURE_ACCOUNT],
        },
        {
          type: 'Simple Key Pair',
          accounts: ['0xDDFFa077069E1d4d478c5967809f31294E24E674'],
        },
      ],
      vault:
        '{"cipher":"vxFqPMlClX2xjUidoCTiwazr43W59dKIBp6ihT2lX66q8qPTeBRwv7xgBaGDIwDfk4DpJ3r5FBety1kFpS9ni3HtcoNQsDN60Pa80L94gta0Fp4b1jVeP8EJ7Ho71mJ360aDFyIgxPBSCcHWs+l27L3WqF2VpEuaQonK1UTF7c3WQ4pyio4jMAH9x2WQtB11uzyOYiXWmiD3FMmWizqYZY4tHuRlzJZTWrgE7njJLaGMlMmw86+ZVkMf55jryaDtrBVAoqVzPsK0bvo1cSsonxpTa6B15A5N2ANyEjDAP1YVl17roouuVGVWZk0FgDpP82i0YqkSI9tMtOTwthi7/+muDPl7Oc7ppj9LU91JYH6uHGomU/pYj9ufrjWBfnEH/+ZDvPoXl00H1SmX8FWs9NvOg7DZDB6ULs4vAi2/5KGs7b+Td2PLmDf75NKqt03YS2XeRGbajZQ/jjmRt4AhnWgnwRzsSavzyjySWTWiAgn9Vp/kWpd70IgXWdCOakVf2TtKQ6cFQcAf4JzP+vqC0EzgkfbOPRetrovD8FHEFXQ+crNUJ7s41qRw2sketk7FtYUDCz/Junpy5YnYgkfcOTRBHAoOy6BfDFSncuY+08E6eiRHzXsXtbmVXenor15pfbEp/wtfV9/vZVN7ngMpkho3eGQjiTJbwIeA9apIZ+BtC5b7TXWLtGuxSZPhomVkKvNx/GNntjD7ieLHvzCWYmDt6BA9hdfOt1T3UKTN4yLWG0v+IsnngRnhB6G3BGjJHUvdR6Zp5SzZraRse8B3z5ixgVl2hBxOS8+Uvr6LlfImaUcZLMMzkRdKeowS/htAACLowVJe3pU544IJ2CGTsnjwk9y3b5bUJKO3jXukWjDYtrLNKfdNuQjg+kqvIHaCQW40t+vfXGhC5IDBWC5kuev4DJAIFEcvJfJgRrm8ua6LrzEfH0GuhjLwYb+pnQ/eg8dmcXwzzggJF7xK56kxgnA4qLtOqKV4NgjVR0QsCqOBKb3l5LQMlSktdfgp9hlW","iv":"b09c32a79ed33844285c0f1b1b4d1feb","keyMetadata":{"algorithm":"PBKDF2","params":{"iterations":5000}},"lib":"original","salt":"GYNFQCSCigu8wNp8cS8C3w=="}',
    });
    return this;
  }

  withImportedHdKeyringController() {
    merge(this.fixture.state.engine.backgroundState.KeyringController, {
      keyrings: [
        {
          type: 'HD Key Tree',
          accounts: [DEFAULT_FIXTURE_ACCOUNT],
        },
        {
          type: 'HD Key Tree',
          accounts: [DEFAULT_IMPORTED_FIXTURE_ACCOUNT],
        },
      ],
      keyringsMetadata: [
        {
          id: '01JN61V4CZ5WSJXSS7END4FJQ9',
          name: '',
        },
        {
          id: '01JN61V9ACE7ZA3ZRZFPYFYCJ1',
          name: '',
        },
      ],
      vault:
        '{"cipher":"IpV+3goe8Vey0mmfHz6DT0NiLwcTbjeglBI+WckZ/HeW0JcyE6kK9rBaqiZ+I0adwWAysIf/OanwvpE5YkYw9xYEkVXDUBQ/0lmscFGatXl24hadMdD01MRkKH6qyjUUw6ZqqmFnIRFbSwwYtD1X8UaRDhX+k/vnzAD9ETFW2cUpji7n5VU5hJQYOaCDO6hUxzE55scp2k68bDm/26EJ5SVgcsDXP/BW/MKnsqGGLAIPtQbVYUVChQ9D150WJif3HLJS1p0SSdGluL85JBLEQqShbBRZ3SiAHtJilf3oQBJB/YcAM6j6Uo7Sf+gAhc7cOvMYQ+YrTc+0Solzfa2OkLemskd4IOIVj6vWY+w0TPLo1IYSR1mFE2JVXE064zhUO0PKXME1qENQTiQCAAIfeEBwfdbQfrv92Zo/nU4VFyzdC3Rf+WPmWjLMXkZYqb1PdwhcgY85EpdFcjZAtcye6VF2iBTO0nMmZIyUabI/3RFizUgKtTlNH/H4NOLTm2HwUHOwAe4pxBbtEIFyuqo050n7UAJftN14Lp+/0kmraguFvsf0sg+AWXK5Tk9Bmkqm74bCuvmDCw2l28/+VEXOiYvytr9105NstlOnG/MmIJoYx8NkIJr5jMSCRtX8byBGRT+lhNq70CjWZIub5USmHkRdx1AuBAipQCdTjisaS2QRPwcA7M4PFbE2ltil1TavcRGRo+xa5nKji04jsx9AotAKkCqUPTOFr/h+WazGtx5+LWTAGXPUe9YtUraBCABXdnNhq7t7dXR7ivaZLkl6oXhQN6u2wmGRRvg3D36gddFVgDcqNafk/y82e0uWAu3F9VrGynYd0t7txkmzup1J19kpBlv7YVWy17J2MT3/PkatNrqdo21qFlhnYAcYKBC52MMInaY8qwQWXLMPud+cDdSR7QDLefl2AQEvH+hyzh2DI6d3Wri17LjujvSRdcwjAitylxnz9k4H2IAgJLlXIh5W69C+JdsNzoHanuJd+Hk=","iv":"68e751a7883bd7119118ebd2b3d30a6f","keyMetadata":{"algorithm":"PBKDF2","params":{"iterations":5000}},"lib":"original","salt":"pOiYCrlywkH4UDFq/IHIKg=="}',
    });
    return this;
  }

  withImportedHdKeyringAndTwoDefaultAccountsOneImportedHdAccountKeyringController() {
    merge(this.fixture.state.engine.backgroundState.KeyringController, {
      keyrings: [
        {
          type: 'HD Key Tree',
          accounts: [DEFAULT_FIXTURE_ACCOUNT, DEFAULT_FIXTURE_ACCOUNT_2],
        },
        {
          type: 'HD Key Tree',
          accounts: [DEFAULT_IMPORTED_FIXTURE_ACCOUNT],
        },
      ],
      keyringsMetadata: [
        {
          id: '01JN61V4CZ5WSJXSS7END4FJQ9',
          name: '',
        },
        {
          id: '01JN61V9ACE7ZA3ZRZFPYFYCJ1',
          name: '',
        },
      ],
      vault:
        '{"cipher":"wWIegxm+og31XAr34sZAkaf+wsuIycthFqmLa2mA0zxD0HSJKp1uITa4dJ94uGN10RgaDHHRmqpLzMqx7l7W+LiG6KMkdaPiZUqDLq3zdQVecY+rwWt+G4DZbIrZC6jUMopKTdvSv0Lrzb3fRnsQ1sDJ4R99OY8Dvhloc4V+rgi43rLc4eT7DB7zLlK0GuUtxfZwStJVeq5lBlYsVNrsZF2kfBCZQxqZGxLlSk6qaIP8HNY/ptttB/ZdOBjYYPqZkr5J5oUhmiIQDqN+MqsjUrOEmfz9fP3HIi8IxCFGA94G1tvDClMHMqpzwYsBQpcA0k7NJiSc+UdB8dcilXQLXF33PvQKSbgVeXuNkgKgnWPGtsGxPTJ0gIxCBxsW0MmyYvyBsHO8BoocflrOaqkXvSwmXUja9aQwHdZAmayvxWXnIE4MRAD1nLnvXdMO+qY+nW3yCvw5R6DoNBtnQIk9cKCuj2UL0/fxhNDdfbK8rhTyPZMRqRH2dhhuji71V+OeQBPV1/R0srvSUggOfSmcxVNe+ok5SJdzJpCavXE4/JVwTPe1Jrr/uz4AC4R2ih7lDBPFZnNXy7uSRn0lZWbKZFoM6jkLO7oTn9UN1C+YcteyNqkDiYGNJ0zxjuMzU/r6aJGAlvKGCkvBph3ON9vfD2ARAwpSSIFckh4a6t37vmKzmpsW7tQE95uqJHe7h+KMraWxtqlCCWB6BsJkpbm0BqjBdg8zUH8pP0GA0un3KCJjUEfTOWw+Yn69IkJQzX1Jyr5Hepzt500Va7K7kDDlFG4KFUt5RO80GnT7jtRGPGjPx29pKK2Zp61dmP5BZu+0xnXMlSGozJv+dgRCsZuzqvzUu5/44jYpggHrApNk5hhw0crBeovV+EgHE2VVnGNdLwwSngJ00b/cUnCUsPW0FjR7IscaI96eslFAPkdZXr70zXPVzA/NiE05ADciMoZxD8Qv8dGGU+yQMnDo2wABv+YEroO3VOtJiKBPqIB0GC0=","iv":"1ccda0516bc876f905e08e76bad201b9","keyMetadata":{"algorithm":"PBKDF2","params":{"iterations":5000}},"lib":"original","salt":"E9val7NN4h2AfX/pwUkd9aa2iNyn+LwIurZXIdxlG/o="}',
    });
    return this;
  }

  withTokens(tokens) {
    merge(this.fixture.state.engine.backgroundState.TokensController, {
      allTokens: {
        [CHAIN_IDS.MAINNET]: {
          [DEFAULT_FIXTURE_ACCOUNT]: tokens,
        },
      },
    });
    return this;
  }

  withIncomingTransactionPreferences(incomingTransactionPreferences) {
    merge(this.fixture.state.engine.backgroundState.PreferencesController, {
      showIncomingTransactions: incomingTransactionPreferences,
    });
    return this;
  }

  withTransactions(transactions) {
    merge(this.fixture.state.engine.backgroundState.TransactionController, {
      transactions,
    });
    return this;
  }

  /**
   * Build and return the fixture object.
   * @returns {Object} - The built fixture object.
   */
  build() {
    return this.fixture;
  }
}

export default FixtureBuilder;<|MERGE_RESOLUTION|>--- conflicted
+++ resolved
@@ -926,12 +926,8 @@
     // Update selectedNetworkClientId to the new network client ID
     fixtures.NetworkController.selectedNetworkClientId = newNetworkClientId;
 
-<<<<<<< HEAD
-    return this;
-=======
     // Ensure Solana feature modal is suppressed
     return this.ensureSolanaModalSuppressed();
->>>>>>> 83511375
   }
 
   withPopularNetworks() {
