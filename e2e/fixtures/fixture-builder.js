/* eslint-disable no-undef */

import { getGanachePort } from './utils';
import { merge } from 'lodash';
import { CustomNetworks, PopularNetworksList } from '../resources/networks.e2e';
import { CHAIN_IDS } from '@metamask/transaction-controller';
import { SolScope } from '@metamask/keyring-api';
import {
  Caip25CaveatType,
  Caip25EndowmentPermissionName,
  setEthAccounts,
  setPermittedEthChainIds,
} from '@metamask/chain-agnostic-permission';

export const DEFAULT_FIXTURE_ACCOUNT =
  '0x76cf1CdD1fcC252442b50D6e97207228aA4aefC3';

export const DEFAULT_FIXTURE_ACCOUNT_2 =
  '0xcdd74c6eb517f687aa2c786bc7484eb2f9bae1da';

export const DEFAULT_IMPORTED_FIXTURE_ACCOUNT =
  '0x43e1c289177ecfbe6ef34b5fb2b66ebce5a8e05b';

const DAPP_URL = 'localhost';

/**
 * FixtureBuilder class provides a fluent interface for building fixture data.
 */
class FixtureBuilder {
  /**
   * Create a new instance of FixtureBuilder.
   * @param {Object} options - Options for the fixture builder.
   * @param {boolean} options.onboarding - Flag indicating if onboarding fixture should be used.
   */
  constructor({ onboarding = false } = {}) {
    // Initialize the fixture based on the onboarding flag
    onboarding === true
      ? this.withOnboardingFixture()
      : this.withDefaultFixture();
  }

  /**
   * Set the asyncState property of the fixture.
   * @param {any} asyncState - The value to set for asyncState.
   * @returns {FixtureBuilder} - The FixtureBuilder instance for method chaining.
   */
  withAsyncState(asyncState) {
    this.fixture.asyncState = asyncState;
    return this;
  }

  /**
   * Set the state property of the fixture.
   * @param {any} state - The value to set for state.
   * @returns {FixtureBuilder} - The FixtureBuilder instance for method chaining.
   */
  withState(state) {
    this.fixture.state = state;
    return this;
  }

  /**
   * Ensures that the Solana feature modal is suppressed by adding the appropriate flag to asyncState.
   * @returns {FixtureBuilder} - The FixtureBuilder instance for method chaining.
   */
  ensureSolanaModalSuppressed() {
    if (!this.fixture.asyncState) {
      this.fixture.asyncState = {};
    }
    this.fixture.asyncState['@MetaMask:solanaFeatureModalShown'] = 'true';
    return this;
  }

  withSolanaFeatureSheetDisplayed() {
    if (!this.fixture.asyncState) {
      this.fixture.asyncState = {};
    }
    this.fixture.asyncState = {
      '@MetaMask:existingUser': 'true',
      '@MetaMask:onboardingWizard': 'explored',
      '@MetaMask:UserTermsAcceptedv1.0': 'true',
      '@MetaMask:WhatsNewAppVersionSeen': '7.24.3',
      '@MetaMask:solanaFeatureModalShown': 'false'
    };
    return this;
  }

  /**
   * Set the default fixture values.
   * @returns {FixtureBuilder} - The FixtureBuilder instance for method chaining.
   */
  withDefaultFixture() {
    this.fixture = {
      state: {
        legalNotices: {
          newPrivacyPolicyToastClickedOrClosed: true,
          newPrivacyPolicyToastShownDate: Date.now(),
        },
        collectibles: {
          favorites: {},
        },
        engine: {
          backgroundState: {
            AccountTrackerController: {
              accountsByChainId: {
                64: {
                  [DEFAULT_FIXTURE_ACCOUNT]: {
                    balance: '0x0',
                  },
                },
                1: {
                  [DEFAULT_FIXTURE_ACCOUNT]: {
                    balance: '0x0',
                  },
                },
              },
            },
            AddressBookController: {
              addressBook: {},
            },
            NftController: {
              allNftContracts: {},
              allNfts: {},
              ignoredNfts: [],
            },
            TokenListController: {
              tokensChainsCache: {
                '0x1': {
                  data: [
                    {
                      '0xc011a73ee8576fb46f5e1c5751ca3b9fe0af2a6f': {
                        address: '0xc011a73ee8576fb46f5e1c5751ca3b9fe0af2a6f',
                        symbol: 'SNX',
                        decimals: 18,
                        name: 'Synthetix Network Token',
                        iconUrl:
                          'https://static.cx.metamask.io/api/v1/tokenIcons/1/0xc011a73ee8576fb46f5e1c5751ca3b9fe0af2a6f.png',
                        type: 'erc20',
                        aggregators: [
                          'Aave',
                          'Bancor',
                          'CMC',
                          'Crypto.com',
                          'CoinGecko',
                          '1inch',
                          'PMM',
                          'Synthetix',
                          'Zerion',
                          'Lifi',
                        ],
                        occurrences: 10,
                        fees: {
                          '0x5fd79d46eba7f351fe49bff9e87cdea6c821ef9f': 0,
                          '0xda4ef8520b1a57d7d63f1e249606d1a459698876': 0,
                        },
                      },
                    },
                  ],
                },
              },
              preventPollingOnNetworkRestart: false,
            },
            CurrencyRateController: {
              currentCurrency: 'usd',
              currencyRates: {
                ETH: {
                  conversionDate: 1684232383.997,
                  conversionRate: 1815.41,
                  usdConversionRate: 1815.41,
                },
              },
            },
            KeyringController: {
              vault:
                '{"cipher":"ynNI8tAH4fcpmXo8S88A/3T3Dd1w0LY5ftpL59gW0ObYxovgFhrtKpRe/WD7WU42KwGBNKVicB9W9at4ePgOJGS6IMWr//C3jh0vKQTabkDzDy1ZfSvztRxGpVjmrnU3fC5B0eq/MBMSrgu8Bww309pk5jghyRfzp9YsG0ONo1CXUm2brQo/eRve7i9aDbiGXiEK0ch0BO7AvZPGMhHtYRrrOro4QrDVHGUgAF5SA1LD4dv/2AB8ctHwn4YbUmICieqlhJhprx3CNOJ086g7vPQOr21T4IbvtTumFaTibfoD3GWHQo11CvE04z3cN3rRERriP7bww/tZOe8OAMFGWANkmOJHwPPwEo1NBr6w3GD2VObEmqNhXeNc6rrM23Vm1JU40Hl+lVKubnbT1vujdGLmOpDY0GdekscQQrETEQJfhKlXIT0wwyPoLwR+Ja+GjyOhBr0nfWVoVoVrcTUwAk5pStBMt+5OwDRpP29L1+BL9eMwDgKpjVXRTh4MGagKYmFc6eKDf6jV0Yt9pG+jevv5IuyhwX0TRtfQCGgRTtS7oxhDQPxGqu01rr+aI7vGMfRQpaKEEXEWVmMaqCmktyUV35evK9h/xv1Yif00XBll55ShxN8t2/PnATvZxFKQfjJe5f/monbwf8rpfXHuFoh8M9hzjbcS5eh/TPYZZu1KltpeHSIAh5C+4aFyZw0e1DeAg/wdRO3PhBrVztsHSyISHlRdfEyw7QF4Lemr++2MVR1dTxS2I5mUEHjh+hmp64euH1Vb/RUppXlmE8t1RYYXfcsF2DlRwPswP739E/EpVtY3Syf/zOTyHyrOJBldzw22sauIzt8Q5Fe5qA/hGRWiejjK31P/P5j7wEKY7vrOJB1LWNXHSuSjffx9Ai9E","iv":"d5dc0252424ac0c08ca49ef320d09569","salt":"feAPSGdL4R2MVj2urJFl4A==","lib":"original"}',
              keyrings: [
                {
                  accounts: [DEFAULT_FIXTURE_ACCOUNT],
                  index: 0,
                  type: 'HD Key Tree',
                },
              ],
            },
            NetworkController: {
              selectedNetworkClientId: 'mainnet',
              networksMetadata: {
                mainnet: {
                  status: 'available',
                  EIPS: {
                    1559: true,
                  },
                },
                networkId1: {
                  status: 'available',
                  EIPS: {
                    1559: true,
                  },
                },
              },
              networkConfigurationsByChainId: {
                '0x1': {
                  chainId: '0x1',
                  rpcEndpoints: [
                    {
                      networkClientId: 'mainnet',
                      url: 'https://mainnet.infura.io/v3/{infuraProjectId}',
                      type: 'infura',
                      name: 'Ethereum Network default RPC',
                    },
                  ],
                  defaultRpcEndpointIndex: 0,
                  blockExplorerUrls: ['https://etherscan.io'],
                  defaultBlockExplorerUrlIndex: 0,
                  name: 'Ethereum Main Network',
                  nativeCurrency: 'ETH',
                },
                '0x539': {
                  chainId: '0x539',
                  rpcEndpoints: [
                    {
                      networkClientId: 'networkId1',
                      url: `http://localhost:${getGanachePort()}`,
                      type: 'custom',
                      name: 'Local RPC',
                    },
                  ],
                  defaultRpcEndpointIndex: 0,
                  defaultBlockExplorerUrlIndex: 0,
                  blockExplorerUrls: ['https://test.io'],
                  name: 'Localhost',
                  nativeCurrency: 'ETH',
                },
                '0xaa36a7': {
                  blockExplorerUrls: [],
                  chainId: '0xaa36a7',
                  defaultRpcEndpointIndex: 0,
                  name: 'Sepolia',
                  nativeCurrency: 'SepoliaETH',
                  rpcEndpoints: [
                    {
                      networkClientId: 'sepolia',
                      type: 'infura',
                      url: 'https://sepolia.infura.io/v3/{infuraProjectId}',
                    },
                  ],
                },
                '0xe705': {
                  blockExplorerUrls: [],
                  chainId: '0xe705',
                  defaultRpcEndpointIndex: 0,
                  name: 'Linea Sepolia',
                  nativeCurrency: 'LineaETH',
                  rpcEndpoints: [
                    {
                      networkClientId: 'linea-sepolia',
                      type: 'infura',
                      url: 'https://linea-sepolia.infura.io/v3/{infuraProjectId}',
                    },
                  ],
                },
              },
            },
            PhishingController: {
              listState: {
                allowlist: [],
                fuzzylist: [
                  'cryptokitties.co',
                  'launchpad.ethereum.org',
                  'etherscan.io',
                  'makerfoundation.com',
                  'metamask.io',
                  'myetherwallet.com',
                  'opensea.io',
                  'satoshilabs.com',
                ],
                version: 2,
                name: 'MetaMask',
                tolerance: 1,
                lastUpdated: 1684231917,
              },
              whitelist: [],
              hotlistLastFetched: 1684231917,
              stalelistLastFetched: 1684231917,
            },
            AccountsController: {
              internalAccounts: {
                accounts: {
                  '4d7a5e0b-b261-4aed-8126-43972b0fa0a1': {
                    address: DEFAULT_FIXTURE_ACCOUNT,
                    id: '4d7a5e0b-b261-4aed-8126-43972b0fa0a1',
                    metadata: {
                      name: 'Account 1',
                      importTime: 1684232000456,
                      keyring: {
                        type: 'HD Key Tree',
                      },
                    },
                    options: {},
                    methods: [
                      'personal_sign',
                      'eth_signTransaction',
                      'eth_signTypedData_v1',
                      'eth_signTypedData_v3',
                      'eth_signTypedData_v4',
                    ],
                    type: 'eip155:eoa',
                    scopes: ['eip155:0']
                  },
                },
                selectedAccount: '4d7a5e0b-b261-4aed-8126-43972b0fa0a1',
              },
            },
            PreferencesController: {
              featureFlags: {},
              identities: {
                [DEFAULT_FIXTURE_ACCOUNT]: {
                  address: DEFAULT_FIXTURE_ACCOUNT,
                  name: 'Account 1',
                  importTime: 1684232000456,
                },
              },
              ipfsGateway: 'https://dweb.link/ipfs/',
              lostIdentities: {},
              selectedAddress: DEFAULT_FIXTURE_ACCOUNT,
              useTokenDetection: true,
              useNftDetection: true,
              displayNftMedia: true,
              useSafeChainsListValidation: false,
              isMultiAccountBalancesEnabled: true,
              showTestNetworks: true,
            },
            TokenBalancesController: {
              tokenBalances: {},
            },
            TokenRatesController: {
              marketData: {},
            },
            TokensController: {
              allTokens: {},
              allIgnoredTokens: {},
              allDetectedTokens: {},
            },
            TransactionController: {
              methodData: {},
              transactions: [],
              swapsTransactions: {},
            },
            SwapsController: {
              quotes: {},
              quoteValues: {},
              fetchParams: {
                slippage: 0,
                sourceToken: '',
                sourceAmount: 0,
                destinationToken: '',
                walletAddress: '',
              },
              fetchParamsMetaData: {
                sourceTokenInfo: {
                  decimals: 0,
                  address: '',
                  symbol: '',
                },
                destinationTokenInfo: {
                  decimals: 0,
                  address: '',
                  symbol: '',
                },
              },
              topAggSavings: null,
              aggregatorMetadata: null,
              tokens: null,
              topAssets: null,
              approvalTransaction: null,
              aggregatorMetadataLastFetched: 0,
              quotesLastFetched: 0,
              error: {
                key: null,
                description: null,
              },
              topAggId: null,
              tokensLastFetched: 0,
              isInPolling: false,
              pollingCyclesLeft: 4,
              quoteRefreshSeconds: null,
              usedGasEstimate: null,
              usedCustomGas: null,
              chainCache: {
                '0x1': {
                  aggregatorMetadata: null,
                  tokens: null,
                  topAssets: null,
                  aggregatorMetadataLastFetched: 0,
                  topAssetsLastFetched: 0,
                  tokensLastFetched: 0,
                },
              },
            },
            GasFeeController: {
              gasFeeEstimates: {},
              estimatedGasFeeTimeBounds: {},
              gasEstimateType: 'none',
              gasFeeEstimatesByChainId: {},
              nonRPCGasFeeApisDisabled: false,
            },
            PermissionController: {
              subjects: {},
            },
            ApprovalController: {
              pendingApprovals: {},
              pendingApprovalCount: 0,
              approvalFlows: [],
            },
            UserStorageController: {},
            NotificationServicesController: {
              subscriptionAccountsSeen: [],
              isMetamaskNotificationsFeatureSeen: false,
              isNotificationServicesEnabled: false,
              isFeatureAnnouncementsEnabled: false,
              metamaskNotificationsList: [],
              metamaskNotificationsReadList: [],
              isUpdatingMetamaskNotifications: false,
              isFetchingMetamaskNotifications: false,
              isUpdatingMetamaskNotificationsAccount: [],
              isCheckingAccountsPresence: false,
            },
            MultichainNetworkController: {
              selectedMultichainNetworkChainId: SolScope.Mainnet,
              multichainNetworkConfigurationsByChainId: {},
              isEvmSelected: true,
              networksWithTransactionActivity: {},
            },
            MultichainAssetsController: {
              accountsAssets: {},
              assetsMetadata: {},
            },
            MultichainAssetsRatesController: {
              conversionRates: {},
            },
            CronJobController: {
              jobs: {},
              events: {},
            },
          },
        },
        privacy: {
          approvedHosts: {},
          revealSRPTimestamps: [],
        },
        bookmarks: [],
        browser: {
          history: [],
          whitelist: [],
          tabs: [
            {
              url: 'https://google.com',
              id: 1692550481062,
            },
          ],
          activeTab: 1692550481062,
        },
        modals: {
          networkModalVisible: false,
          shouldNetworkSwitchPopToWallet: true,
          collectibleContractModalVisible: false,
          receiveModalVisible: false,
          dappTransactionModalVisible: false,
          signMessageModalVisible: true,
        },
        settings: {
          searchEngine: 'Google',
          primaryCurrency: 'ETH',
          lockTime: 30000,
          useBlockieIcon: true,
          hideZeroBalanceTokens: false,
          basicFunctionalityEnabled: true,
        },
        alert: {
          isVisible: false,
          autodismiss: null,
          content: null,
          data: null,
        },
        transaction: {
          selectedAsset: {},
          transaction: {},
        },
        user: {
          loadingMsg: '',
          loadingSet: false,
          passwordSet: true,
          seedphraseBackedUp: true,
          backUpSeedphraseVisible: false,
          protectWalletModalVisible: false,
          gasEducationCarouselSeen: false,
          userLoggedIn: true,
          isAuthChecked: false,
          initialScreen: '',
          appTheme: 'os',
        },
        wizard: {
          step: 0,
        },
        onboarding: {
          events: [],
        },
        notification: {
          notifications: [],
        },
        swaps: {
          '0x1': {
            isLive: true,
          },
          isLive: true,
          hasOnboarded: false,
        },
        fiatOrders: {
          orders: [],
          customOrderIds: [],
          networks: [
            {
              active: true,
              chainId: 1,
              chainName: 'Ethereum Mainnet',
              shortName: 'Ethereum',
              nativeTokenSupported: true,
            },
            {
              active: true,
              chainId: 10,
              chainName: 'Optimism Mainnet',
              shortName: 'Optimism',
              nativeTokenSupported: true,
            },
            {
              active: true,
              chainId: 25,
              chainName: 'Cronos Mainnet',
              shortName: 'Cronos',
              nativeTokenSupported: true,
            },
            {
              active: true,
              chainId: 56,
              chainName: 'BNB Chain Mainnet',
              shortName: 'BNB Chain',
              nativeTokenSupported: true,
            },
            {
              active: true,
              chainId: 137,
              chainName: 'Polygon Mainnet',
              shortName: 'Polygon',
              nativeTokenSupported: true,
            },
            {
              active: true,
              chainId: 250,
              chainName: 'Fantom Mainnet',
              shortName: 'Fantom',
              nativeTokenSupported: true,
            },
            {
              active: true,
              chainId: 1284,
              chainName: 'Moonbeam Mainnet',
              shortName: 'Moonbeam',
              nativeTokenSupported: true,
            },
            {
              active: true,
              chainId: 1285,
              chainName: 'Moonriver Mainnet',
              shortName: 'Moonriver',
              nativeTokenSupported: true,
            },
            {
              active: true,
              chainId: 42161,
              chainName: 'Arbitrum Mainnet',
              shortName: 'Arbitrum',
              nativeTokenSupported: true,
            },
            {
              active: true,
              chainId: 42220,
              chainName: 'Celo Mainnet',
              shortName: 'Celo',
              nativeTokenSupported: true,
            },
            {
              active: true,
              chainId: 43114,
              chainName: 'Avalanche C-Chain Mainnet',
              shortName: 'Avalanche C-Chain',
              nativeTokenSupported: true,
            },
            {
              active: true,
              chainId: 1313161554,
              chainName: 'Aurora Mainnet',
              shortName: 'Aurora',
              nativeTokenSupported: false,
            },
            {
              active: true,
              chainId: 1666600000,
              chainName: 'Harmony Mainnet (Shard 0)',
              shortName: 'Harmony  (Shard 0)',
              nativeTokenSupported: true,
            },
            {
              active: true,
              chainId: 11297108109,
              chainName: 'Palm Mainnet',
              shortName: 'Palm',
              nativeTokenSupported: false,
            },
            {
              active: true,
              chainId: 1337,
              chainName: 'Localhost',
              shortName: 'Localhost',
              nativeTokenSupported: true,
            },
            {
              chainId: 1,
              chainName: 'Tenderly',
              shortName: 'Tenderly',
              nativeTokenSupported: true,
            },
          ],
          selectedRegionAgg: null,
          selectedPaymentMethodAgg: null,
          getStartedAgg: false,
          getStartedSell: false,
          authenticationUrls: [],
          activationKeys: [],
        },
        infuraAvailability: {
          isBlocked: false,
        },
        navigation: {
          currentRoute: 'AdvancedSettings',
          currentBottomNavRoute: 'Wallet',
        },
        networkOnboarded: {
          networkOnboardedState: {},
          networkState: {
            showNetworkOnboarding: false,
            nativeToken: '',
            networkType: '',
            networkUrl: '',
          },
          switchedNetwork: {
            networkUrl: '',
            networkStatus: false,
          },
        },
        security: {
          allowLoginWithRememberMe: false,
          automaticSecurityChecksEnabled: false,
          hasUserSelectedAutomaticSecurityCheckOption: true,
          isAutomaticSecurityChecksModalOpen: false,
        },
        experimentalSettings: {
          securityAlertsEnabled: true,
        },
        inpageProvider: {
          networkId: '1',
        },
      },
      asyncState: {
        '@MetaMask:existingUser': 'true',
        '@MetaMask:onboardingWizard': 'explored',
        '@MetaMask:UserTermsAcceptedv1.0': 'true',
        '@MetaMask:WhatsNewAppVersionSeen': '7.24.3',
        '@MetaMask:solanaFeatureModalShown': 'true',
      },
    };
    return this;
  }

  /**
   * Merges provided data into the background state of the PermissionController.
   * @param {object} data - Data to merge into the PermissionController's state.
   * @returns {FixtureBuilder} - The FixtureBuilder instance for method chaining.
   */
  withPermissionController(data) {
    merge(this.fixture.state.engine.backgroundState.PermissionController, data);
    return this;
  }

  /**
   * Merges provided data into the background state of the NetworkController.
   * @param {object} data - Data to merge into the NetworkController's state.
   * @returns {FixtureBuilder} - The FixtureBuilder instance for method chaining.
   */
  withNetworkController(data) {
    const networkController =
      this.fixture.state.engine.backgroundState.NetworkController;

    // Extract providerConfig data
    const { providerConfig } = data;

    // Generate a unique key for the new network client ID
    const newNetworkClientId = `networkClientId${
      Object.keys(networkController.networkConfigurationsByChainId).length + 1
    }`;

    // Define the network configuration
    const networkConfig = {
      chainId: providerConfig.chainId,
      rpcEndpoints: [
        {
          networkClientId: newNetworkClientId,
          url: providerConfig.rpcUrl,
          type: providerConfig.type,
          name: providerConfig.nickname,
        },
      ],
      defaultRpcEndpointIndex: 0,
      blockExplorerUrls: [],
      name: providerConfig.nickname,
      nativeCurrency: providerConfig.ticker,
    };

    // Add the new network configuration to the object
    networkController.networkConfigurationsByChainId[providerConfig.chainId] =
      networkConfig;

    // Update selectedNetworkClientId to the new network client ID
    networkController.selectedNetworkClientId = newNetworkClientId;
<<<<<<< HEAD

=======
>>>>>>> bd91ac84
    return this;
  }

  /**
   * Private helper method to create permission controller configuration
   * @private
   * @param {Object} additionalPermissions - Additional permissions to merge with permission
   * @returns {Object} Permission controller configuration object
   */
  createPermissionControllerConfig(additionalPermissions = {}) {
    const caip25CaveatValue = additionalPermissions?.[
      Caip25EndowmentPermissionName
    ]?.caveats?.find((caveat) => caveat.type === Caip25CaveatType)?.value ?? {
      optionalScopes: {
        'eip155:1': { accounts: [] },
      },
      requiredScopes: {},
      sessionProperties: {},
      isMultichainOrigin: false,
    };

    const basePermissions = {
      [Caip25EndowmentPermissionName]: {
        id: 'ZaqPEWxyhNCJYACFw93jE',
        parentCapability: Caip25EndowmentPermissionName,
        invoker: DAPP_URL,
        caveats: [
          {
            type: Caip25CaveatType,
            value: setEthAccounts(caip25CaveatValue, [DEFAULT_FIXTURE_ACCOUNT]),
          },
        ],
        date: 1664388714636,
      },
    };

    return {
      subjects: {
        [DAPP_URL]: {
          origin: DAPP_URL,
          permissions: basePermissions,
        },
      },
    };
  }

  /**
   * Connects the PermissionController to a test dapp with specific accounts permissions and origins.
   * @param {Object} additionalPermissions - Additional permissions to merge.
   * @returns {FixtureBuilder} - The FixtureBuilder instance for method chaining.
   */
  withPermissionControllerConnectedToTestDapp(additionalPermissions = {}) {
    this.withPermissionController(
      this.createPermissionControllerConfig(additionalPermissions),
    );

    // Ensure Solana feature modal is suppressed
    return this.ensureSolanaModalSuppressed();
  }

  withRampsSelectedRegion(region = null) {
    const defaultRegion = {
      currencies: ['/currencies/fiat/xcd'],
      emoji: '🇱🇨',
      id: '/regions/lc',
      name: 'Saint Lucia',
      support: { buy: true, sell: true, recurringBuy: true },
      unsupported: false,
      recommended: false,
      detected: false,
    };

    // Use the provided region or fallback to the default
    this.fixture.state.fiatOrders.selectedRegionAgg = region ?? defaultRegion;
    return this;
  }
  withRampsSelectedPaymentMethod() {
    const paymentType = '/payments/debit-credit-card';

    // Use the provided region or fallback to the default
    this.fixture.state.fiatOrders.selectedPaymentMethodAgg = paymentType;
    return this;
  }

  /**
   * Adds chain switching permission for specific chains.
   * @param {string[]} chainIds - Array of chain IDs to permit (defaults to ['0x1']), other nexts like linea mainnet 0xe708
   * @returns {FixtureBuilder} - The FixtureBuilder instance for method chaining.
   */
  withChainPermission(chainIds = ['0x1']) {
    const optionalScopes = chainIds
      .map((id) => ({
        [`eip155:${parseInt(id)}`]: { accounts: [] },
      }))
      .reduce((acc, obj) => ({ ...acc, ...obj }));

    const defaultCaip25CaveatValue = {
      optionalScopes,
      requiredScopes: {},
      sessionProperties: {},
      isMultichainOrigin: false,
    };

    const caip25CaveatValueWithChains = setPermittedEthChainIds(defaultCaip25CaveatValue, chainIds);
    const caip25CaveatValueWithDefaultAccount = setEthAccounts(caip25CaveatValueWithChains, [DEFAULT_FIXTURE_ACCOUNT]);
    const chainPermission = {
      [Caip25EndowmentPermissionName]: {
        id: 'Lde5rzDG2bUF6HbXl4xxT',
        parentCapability: Caip25EndowmentPermissionName,
        invoker: 'localhost',
        caveats: [
          {
            type: Caip25CaveatType,
            value: caip25CaveatValueWithDefaultAccount,
          },
        ],
        date: 1732715918637,
      },
    };

    this.withPermissionController(
      this.createPermissionControllerConfig(chainPermission),
    );
    return this;
  }

  /**
   * Set the fixture to an empty object for onboarding.
   * @returns {FixtureBuilder} - The FixtureBuilder instance for method chaining.
   */
  withOnboardingFixture() {
    this.fixture = {
      asyncState: {},
    };
    return this;
  }

  withGanacheNetwork(chainId = '0x539') {
    const fixtures = this.fixture.state.engine.backgroundState;

    // Generate a unique key for the new network client ID
    const newNetworkClientId = `networkClientId${
      Object.keys(fixtures.NetworkController.networkConfigurationsByChainId)
        .length + 1
    }`;

    // Define the Ganache network configuration
    const ganacheNetworkConfig = {
      chainId,
      rpcEndpoints: [
        {
          networkClientId: newNetworkClientId,
          url: `http://localhost:${getGanachePort()}`,
          type: 'custom',
          name: 'Localhost',
        },
      ],
      defaultRpcEndpointIndex: 0,
      defaultBlockExplorerUrlIndex: 0,
      blockExplorerUrls: ['https://test.io'],
      name: 'Localhost',
      nativeCurrency: 'ETH',
    };

    // Add the new Ganache network configuration
    fixtures.NetworkController.networkConfigurationsByChainId[chainId] =
      ganacheNetworkConfig;

    // Update selectedNetworkClientId to the new network client ID
    fixtures.NetworkController.selectedNetworkClientId = newNetworkClientId;

    // Ensure Solana feature modal is suppressed
    return this.ensureSolanaModalSuppressed();
  }

  withSepoliaNetwork() {
    const fixtures = this.fixture.state.engine.backgroundState;

    // Extract Sepolia network configuration from CustomNetworks
    const sepoliaConfig = CustomNetworks.Sepolia.providerConfig;

    // Generate a unique key for the new network client ID
    const newNetworkClientId = `networkClientId${
      Object.keys(fixtures.NetworkController.networkConfigurationsByChainId)
        .length + 1
    }`;

    // Define the Sepolia network configuration
    const sepoliaNetworkConfig = {
      chainId: sepoliaConfig.chainId,
      rpcEndpoints: [
        {
          networkClientId: newNetworkClientId,
          url: sepoliaConfig.rpcTarget,
          type: 'custom',
          name: sepoliaConfig.nickname,
        },
      ],
      defaultRpcEndpointIndex: 0,
      blockExplorerUrls: [],
      name: sepoliaConfig.nickname,
      nativeCurrency: sepoliaConfig.ticker,
    };

    // Add the new Sepolia network configuration
    fixtures.NetworkController.networkConfigurationsByChainId[
      sepoliaConfig.chainId
    ] = sepoliaNetworkConfig;

    // Update selectedNetworkClientId to the new network client ID
    fixtures.NetworkController.selectedNetworkClientId = newNetworkClientId;

<<<<<<< HEAD
    return this;
=======
    // Ensure Solana feature modal is suppressed
    return this.ensureSolanaModalSuppressed();
>>>>>>> bd91ac84
  }

  withPopularNetworks() {
    const fixtures = this.fixture.state.engine.backgroundState;
    const networkConfigurationsByChainId = {
      ...fixtures.NetworkController.networkConfigurationsByChainId,
    }; // Object to store network configurations

    // Loop through each network in PopularNetworksList
    for (const key in PopularNetworksList) {
      const network = PopularNetworksList[key];
      const {
        rpcUrl: rpcTarget,
        chainId,
        ticker,
        nickname,
      } = network.providerConfig;

      // Generate a unique key for the new network client ID
      const newNetworkClientId = `networkClientId${
        Object.keys(networkConfigurationsByChainId).length + 1
      }`;

      // Define the network configuration
      const networkConfig = {
        chainId,
        rpcEndpoints: [
          {
            networkClientId: newNetworkClientId,
            url: rpcTarget,
            type: 'custom',
            name: nickname,
          },
        ],
        defaultRpcEndpointIndex: 0,
        blockExplorerUrls: [],
        name: nickname,
        nativeCurrency: ticker,
      };

      // Add the new network configuration to the object
      networkConfigurationsByChainId[chainId] = networkConfig;
    }

    // Assign networkConfigurationsByChainId object to NetworkController in fixtures
    fixtures.NetworkController = {
      ...fixtures.NetworkController,
      networkConfigurationsByChainId,
    };

    // Ensure Solana feature modal is suppressed
    return this.ensureSolanaModalSuppressed();
  }

  withPreferencesController(data) {
    merge(
      this.fixture.state.engine.backgroundState.PreferencesController,
      data,
    );
    return this;
  }

  withKeyringController() {
    merge(this.fixture.state.engine.backgroundState.KeyringController, {
      keyrings: [
        {
          accounts: [DEFAULT_FIXTURE_ACCOUNT],
          type: 'HD Key Tree',
        },
        { type: 'QR Hardware Wallet Device', accounts: [] },
      ],
      vault:
        '{"cipher":"T+MXWPPwXOh8RLxpryUuoFCObwXqNQdwak7FafAoVeXOehhpuuUDbjWiHkeVs9slsy/uzG8z+4Va+qyz4dlRnd/Gvc/2RbHTAb/LG1ECk1rvLZW23JPGkBBVAu36FNGCTtT+xrF4gRzXPfIBVAAgg40YuLJWkcfVty6vGcHr3R3/9gpsqs3etrF5tF4tHYWPEhzhhx6HN6Tr4ts3G9sqgyEhyxTLCboAYWp4lsq2iTEl1vQ6T/UyBRNhfDj8RyQMF6hwkJ0TIq2V+aAYkr5NJguBBSi0YKPFI/SGLrin9/+d66gcOSFhIH0GhUbez3Yf54852mMtvOH8Vj7JZc664ukOvEdJIpvCw1CbtA9TItyVApkjQypLtE+IdV3sT5sy+v0mK7Xc054p6+YGiV8kTiTG5CdlI4HkKvCOlP9axwXP0aRwc4ffsvp5fKbnAVMf9+otqmOmlA5nCKdx4FOefTkr/jjhMlTGV8qUAJ2c6Soi5X02fMcrhAfdUtFxtUqHovOh3KzOe25XhjxZ6KCuix8OZZiGtbNDu3xJezPc3vzkTFwF75ubYozLDvw8HzwI+D5Ifn0S3q4/hiequ6NGiR3Dd0BIhWODSvFzbaD7BKdbgXhbJ9+3FXFF9Xkp74msFp6o7nLsx02ywv/pmUNqQhwtVBfoYhcFwqZZQlOPKcH8otguhSvZ7dPgt7VtUuf8gR23eAV4ffVsYK0Hll+5n0nZztpLX4jyFZiV/kSaBp+D2NZM2dnQbsWULKOkjo/1EpNBIjlzjXRBg5Ui3GgT3JXUDx/2GmJXceacrbMcos3HC2yfxwUTXC+yda4IrBx/81eYb7sIjEVNxDuoBxNdRLKoxwmAJztxoQLF3gRexS45QKoFZZ0kuQ9MqLyY6HDK","iv":"3271713c2b35a7c246a2a9b263365c3d","keyMetadata":{"algorithm":"PBKDF2","params":{"iterations":5000}},"lib":"original","salt":"l4e+sn/jdsaofDWIB/cuGQ=="}',
    });
    return this;
  }

  withImportedAccountKeyringController() {
    merge(this.fixture.state.engine.backgroundState.KeyringController, {
      keyrings: [
        {
          type: 'HD Key Tree',
          accounts: [DEFAULT_FIXTURE_ACCOUNT],
        },
        {
          type: 'Simple Key Pair',
          accounts: ['0xDDFFa077069E1d4d478c5967809f31294E24E674'],
        },
      ],
      vault:
        '{"cipher":"vxFqPMlClX2xjUidoCTiwazr43W59dKIBp6ihT2lX66q8qPTeBRwv7xgBaGDIwDfk4DpJ3r5FBety1kFpS9ni3HtcoNQsDN60Pa80L94gta0Fp4b1jVeP8EJ7Ho71mJ360aDFyIgxPBSCcHWs+l27L3WqF2VpEuaQonK1UTF7c3WQ4pyio4jMAH9x2WQtB11uzyOYiXWmiD3FMmWizqYZY4tHuRlzJZTWrgE7njJLaGMlMmw86+ZVkMf55jryaDtrBVAoqVzPsK0bvo1cSsonxpTa6B15A5N2ANyEjDAP1YVl17roouuVGVWZk0FgDpP82i0YqkSI9tMtOTwthi7/+muDPl7Oc7ppj9LU91JYH6uHGomU/pYj9ufrjWBfnEH/+ZDvPoXl00H1SmX8FWs9NvOg7DZDB6ULs4vAi2/5KGs7b+Td2PLmDf75NKqt03YS2XeRGbajZQ/jjmRt4AhnWgnwRzsSavzyjySWTWiAgn9Vp/kWpd70IgXWdCOakVf2TtKQ6cFQcAf4JzP+vqC0EzgkfbOPRetrovD8FHEFXQ+crNUJ7s41qRw2sketk7FtYUDCz/Junpy5YnYgkfcOTRBHAoOy6BfDFSncuY+08E6eiRHzXsXtbmVXenor15pfbEp/wtfV9/vZVN7ngMpkho3eGQjiTJbwIeA9apIZ+BtC5b7TXWLtGuxSZPhomVkKvNx/GNntjD7ieLHvzCWYmDt6BA9hdfOt1T3UKTN4yLWG0v+IsnngRnhB6G3BGjJHUvdR6Zp5SzZraRse8B3z5ixgVl2hBxOS8+Uvr6LlfImaUcZLMMzkRdKeowS/htAACLowVJe3pU544IJ2CGTsnjwk9y3b5bUJKO3jXukWjDYtrLNKfdNuQjg+kqvIHaCQW40t+vfXGhC5IDBWC5kuev4DJAIFEcvJfJgRrm8ua6LrzEfH0GuhjLwYb+pnQ/eg8dmcXwzzggJF7xK56kxgnA4qLtOqKV4NgjVR0QsCqOBKb3l5LQMlSktdfgp9hlW","iv":"b09c32a79ed33844285c0f1b1b4d1feb","keyMetadata":{"algorithm":"PBKDF2","params":{"iterations":5000}},"lib":"original","salt":"GYNFQCSCigu8wNp8cS8C3w=="}',
    });
    return this;
  }

  withImportedHdKeyringController() {
    merge(this.fixture.state.engine.backgroundState.KeyringController, {
      keyrings: [
        {
          type: 'HD Key Tree',
          accounts: [DEFAULT_FIXTURE_ACCOUNT],
          metadata: {
            id: '01JN61V4CZ5WSJXSS7END4FJQ9',
            name: '',
          },
        },
        {
          type: 'HD Key Tree',
          accounts: [DEFAULT_IMPORTED_FIXTURE_ACCOUNT],
          metadata: {
            id: '01JN61V9ACE7ZA3ZRZFPYFYCJ1',
            name: '',
          },
        },
      ],
      // TODO: update this
      vault:
        '{"cipher":"IpV+3goe8Vey0mmfHz6DT0NiLwcTbjeglBI+WckZ/HeW0JcyE6kK9rBaqiZ+I0adwWAysIf/OanwvpE5YkYw9xYEkVXDUBQ/0lmscFGatXl24hadMdD01MRkKH6qyjUUw6ZqqmFnIRFbSwwYtD1X8UaRDhX+k/vnzAD9ETFW2cUpji7n5VU5hJQYOaCDO6hUxzE55scp2k68bDm/26EJ5SVgcsDXP/BW/MKnsqGGLAIPtQbVYUVChQ9D150WJif3HLJS1p0SSdGluL85JBLEQqShbBRZ3SiAHtJilf3oQBJB/YcAM6j6Uo7Sf+gAhc7cOvMYQ+YrTc+0Solzfa2OkLemskd4IOIVj6vWY+w0TPLo1IYSR1mFE2JVXE064zhUO0PKXME1qENQTiQCAAIfeEBwfdbQfrv92Zo/nU4VFyzdC3Rf+WPmWjLMXkZYqb1PdwhcgY85EpdFcjZAtcye6VF2iBTO0nMmZIyUabI/3RFizUgKtTlNH/H4NOLTm2HwUHOwAe4pxBbtEIFyuqo050n7UAJftN14Lp+/0kmraguFvsf0sg+AWXK5Tk9Bmkqm74bCuvmDCw2l28/+VEXOiYvytr9105NstlOnG/MmIJoYx8NkIJr5jMSCRtX8byBGRT+lhNq70CjWZIub5USmHkRdx1AuBAipQCdTjisaS2QRPwcA7M4PFbE2ltil1TavcRGRo+xa5nKji04jsx9AotAKkCqUPTOFr/h+WazGtx5+LWTAGXPUe9YtUraBCABXdnNhq7t7dXR7ivaZLkl6oXhQN6u2wmGRRvg3D36gddFVgDcqNafk/y82e0uWAu3F9VrGynYd0t7txkmzup1J19kpBlv7YVWy17J2MT3/PkatNrqdo21qFlhnYAcYKBC52MMInaY8qwQWXLMPud+cDdSR7QDLefl2AQEvH+hyzh2DI6d3Wri17LjujvSRdcwjAitylxnz9k4H2IAgJLlXIh5W69C+JdsNzoHanuJd+Hk=","iv":"68e751a7883bd7119118ebd2b3d30a6f","keyMetadata":{"algorithm":"PBKDF2","params":{"iterations":5000}},"lib":"original","salt":"pOiYCrlywkH4UDFq/IHIKg=="}',
    });
    return this;
  }

  withImportedHdKeyringAndTwoDefaultAccountsOneImportedHdAccountKeyringController() {
    merge(this.fixture.state.engine.backgroundState.KeyringController, {
      keyrings: [
        {
          type: 'HD Key Tree',
          accounts: [DEFAULT_FIXTURE_ACCOUNT, DEFAULT_FIXTURE_ACCOUNT_2],
          metadata: {
            id: '01JN61V4CZ5WSJXSS7END4FJQ9',
            name: '',
          },
        },
        {
          type: 'HD Key Tree',
          accounts: [DEFAULT_IMPORTED_FIXTURE_ACCOUNT],
          metadata: {
            id: '01JN61V9ACE7ZA3ZRZFPYFYCJ1',
            name: '',
          },
        },
      ],
      // TODO: update this
      vault:
        '{"cipher":"wWIegxm+og31XAr34sZAkaf+wsuIycthFqmLa2mA0zxD0HSJKp1uITa4dJ94uGN10RgaDHHRmqpLzMqx7l7W+LiG6KMkdaPiZUqDLq3zdQVecY+rwWt+G4DZbIrZC6jUMopKTdvSv0Lrzb3fRnsQ1sDJ4R99OY8Dvhloc4V+rgi43rLc4eT7DB7zLlK0GuUtxfZwStJVeq5lBlYsVNrsZF2kfBCZQxqZGxLlSk6qaIP8HNY/ptttB/ZdOBjYYPqZkr5J5oUhmiIQDqN+MqsjUrOEmfz9fP3HIi8IxCFGA94G1tvDClMHMqpzwYsBQpcA0k7NJiSc+UdB8dcilXQLXF33PvQKSbgVeXuNkgKgnWPGtsGxPTJ0gIxCBxsW0MmyYvyBsHO8BoocflrOaqkXvSwmXUja9aQwHdZAmayvxWXnIE4MRAD1nLnvXdMO+qY+nW3yCvw5R6DoNBtnQIk9cKCuj2UL0/fxhNDdfbK8rhTyPZMRqRH2dhhuji71V+OeQBPV1/R0srvSUggOfSmcxVNe+ok5SJdzJpCavXE4/JVwTPe1Jrr/uz4AC4R2ih7lDBPFZnNXy7uSRn0lZWbKZFoM6jkLO7oTn9UN1C+YcteyNqkDiYGNJ0zxjuMzU/r6aJGAlvKGCkvBph3ON9vfD2ARAwpSSIFckh4a6t37vmKzmpsW7tQE95uqJHe7h+KMraWxtqlCCWB6BsJkpbm0BqjBdg8zUH8pP0GA0un3KCJjUEfTOWw+Yn69IkJQzX1Jyr5Hepzt500Va7K7kDDlFG4KFUt5RO80GnT7jtRGPGjPx29pKK2Zp61dmP5BZu+0xnXMlSGozJv+dgRCsZuzqvzUu5/44jYpggHrApNk5hhw0crBeovV+EgHE2VVnGNdLwwSngJ00b/cUnCUsPW0FjR7IscaI96eslFAPkdZXr70zXPVzA/NiE05ADciMoZxD8Qv8dGGU+yQMnDo2wABv+YEroO3VOtJiKBPqIB0GC0=","iv":"1ccda0516bc876f905e08e76bad201b9","keyMetadata":{"algorithm":"PBKDF2","params":{"iterations":5000}},"lib":"original","salt":"E9val7NN4h2AfX/pwUkd9aa2iNyn+LwIurZXIdxlG/o="}',
    });
    return this;
  }

  withTokens(tokens) {
    merge(this.fixture.state.engine.backgroundState.TokensController, {
      allTokens: {
        [CHAIN_IDS.MAINNET]: {
          [DEFAULT_FIXTURE_ACCOUNT]: tokens,
        },
      },
    });
    return this;
  }

  withIncomingTransactionPreferences(incomingTransactionPreferences) {
    merge(this.fixture.state.engine.backgroundState.PreferencesController, {
      showIncomingTransactions: incomingTransactionPreferences,
    });
    return this;
  }

  withTransactions(transactions) {
    merge(this.fixture.state.engine.backgroundState.TransactionController, {
      transactions,
    });
    return this;
  }

  /**
   * Sets the MetaMetrics opt-in state to 'agreed' in the fixture's asyncState.
   * This indicates that the user has agreed to MetaMetrics data collection.
   *
   * @returns {this} The current instance for method chaining.
   */
  withMetaMetricsOptIn() {
    if (!this.fixture.asyncState) {
      this.fixture.asyncState = {};
    }
    this.fixture.asyncState['@MetaMask:metricsOptIn'] = 'agreed';
    return this;
  }

/**
   * Sets up a minimal Solana fixture with mainnet configuration
   * @returns {FixtureBuilder} - The FixtureBuilder instance for method chaining
   */
  withSolanaFixture() {
    const SOLANA_TOKEN = 'token:EPjFWdd5AufqSSqeM2qN1xzybapC8G4wEGGkZwyTDt1v';

    this.fixture.state.engine.backgroundState.MultichainNetworkController = {
      selectedMultichainNetworkChainId: SolScope.Mainnet,
      multichainNetworkConfigurationsByChainId: {
        [SolScope.Mainnet]: {
          chainId: SolScope.Mainnet,
          name: 'Solana Mainnet',
          nativeCurrency: `${SolScope.Mainnet}/${SOLANA_TOKEN}`,
          isEvm: false
        }
      },
      isEvmSelected: false
    };

    return this;
  }

  /**
   * Build and return the fixture object.
   * @returns {Object} - The built fixture object.
   */
  build() {
    return this.fixture;
  }
}

export default FixtureBuilder;<|MERGE_RESOLUTION|>--- conflicted
+++ resolved
@@ -731,10 +731,6 @@
 
     // Update selectedNetworkClientId to the new network client ID
     networkController.selectedNetworkClientId = newNetworkClientId;
-<<<<<<< HEAD
-
-=======
->>>>>>> bd91ac84
     return this;
   }
 
@@ -947,12 +943,8 @@
     // Update selectedNetworkClientId to the new network client ID
     fixtures.NetworkController.selectedNetworkClientId = newNetworkClientId;
 
-<<<<<<< HEAD
-    return this;
-=======
     // Ensure Solana feature modal is suppressed
     return this.ensureSolanaModalSuppressed();
->>>>>>> bd91ac84
   }
 
   withPopularNetworks() {
