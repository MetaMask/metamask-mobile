/* eslint-disable no-undef */
import { device } from 'detox';
import { encryptVault } from './fixture-helper';
import { getGanachePort, getSecondTestDappLocalUrl } from './utils';
import { merge } from 'lodash';
import { CustomNetworks, PopularNetworksList } from '../resources/networks.e2e';
import { CHAIN_IDS } from '@metamask/transaction-controller';
import { SolScope } from '@metamask/keyring-api';
import {
  Caip25CaveatType,
  Caip25EndowmentPermissionName,
  getEthAccounts,
  setEthAccounts,
  setPermittedEthChainIds,
} from '@metamask/chain-agnostic-permission';
import {
  MULTIPLE_ACCOUNTS_ACCOUNTS_CONTROLLER,
  SNAPS_CONTROLLER_STATE,
  CORE_USER_STATE,
  POWER_USER_STATE,
  CASUAL_USER_STATE,
} from './constants';

export const DEFAULT_FIXTURE_ACCOUNT =
  '0x76cf1CdD1fcC252442b50D6e97207228aA4aefC3';

export const DEFAULT_FIXTURE_ACCOUNT_2 =
  '0xcdd74c6eb517f687aa2c786bc7484eb2f9bae1da';

export const DEFAULT_IMPORTED_FIXTURE_ACCOUNT =
  '0x43e1c289177ecfbe6ef34b5fb2b66ebce5a8e05b';

export const DEFAULT_SOLANA_FIXTURE_ACCOUNT =
  'CEQ87PmqFPA8cajAXYVrFT2FQobRrAT4Wd53FvfgYrrd';

const DAPP_URL = 'localhost';

/**
 * FixtureBuilder class provides a fluent interface for building fixture data.
 */
class FixtureBuilder {
  /**
   * Create a new instance of FixtureBuilder.
   * @param {Object} options - Options for the fixture builder.
   * @param {boolean} options.onboarding - Flag indicating if onboarding fixture should be used.
   */
  constructor({ onboarding = false } = {}) {
    // Initialize the fixture based on the onboarding flag
    onboarding === true
      ? this.withOnboardingFixture()
      : this.withDefaultFixture();
  }

  /**
   * Set the asyncState property of the fixture.
   * @param {any} asyncState - The value to set for asyncState.
   * @returns {FixtureBuilder} - The FixtureBuilder instance for method chaining.
   */
  withAsyncState(asyncState) {
    this.fixture.asyncState = asyncState;
    return this;
  }

  /**
   * Set the state property of the fixture.
   * @param {any} state - The value to set for state.
   * @returns {FixtureBuilder} - The FixtureBuilder instance for method chaining.
   */
  withState(state) {
    this.fixture.state = state;
    return this;
  }

  /**
   * Ensures that the Solana feature modal is suppressed by adding the appropriate flag to asyncState.
   * @returns {FixtureBuilder} - The FixtureBuilder instance for method chaining.
   */
  ensureSolanaModalSuppressed() {
    if (!this.fixture.asyncState) {
      this.fixture.asyncState = {};
    }
    this.fixture.asyncState['@MetaMask:solanaFeatureModalShownV2'] = 'true';
    return this;
  }

  withSolanaFeatureSheetDisplayed() {
    if (!this.fixture.asyncState) {
      this.fixture.asyncState = {};
    }
    this.fixture.asyncState = {
      '@MetaMask:existingUser': 'true',
      '@MetaMask:OptinMetaMetricsUISeen': 'true',
      '@MetaMask:onboardingWizard': 'explored',
      '@MetaMask:UserTermsAcceptedv1.0': 'true',
      '@MetaMask:WhatsNewAppVersionSeen': '7.24.3',
      '@MetaMask:solanaFeatureModalShownV2': 'false',
    };

    // Set existingUser in Redux state instead of asyncState
    if (!this.fixture.state) {
      this.fixture.state = {};
    }
    if (!this.fixture.state.user) {
      this.fixture.state.user = {};
    }
    this.fixture.state.user.existingUser = true;

    return this;
  }

  /**
   * Set the default fixture values.
   * @returns {FixtureBuilder} - The FixtureBuilder instance for method chaining.
   */
  withDefaultFixture() {
    this.fixture = {
      state: {
        legalNotices: {
          newPrivacyPolicyToastClickedOrClosed: true,
          newPrivacyPolicyToastShownDate: Date.now(),
        },
        collectibles: {
          favorites: {},
        },
        engine: {
          backgroundState: {
            AccountTrackerController: {
              accountsByChainId: {
                64: {
                  [DEFAULT_FIXTURE_ACCOUNT]: {
                    balance: '0x0',
                  },
                },
                1: {
                  [DEFAULT_FIXTURE_ACCOUNT]: {
                    balance: '0x0',
                  },
                },
              },
            },
            AddressBookController: {
              addressBook: {},
            },
            NftController: {
              allNftContracts: {},
              allNfts: {},
              ignoredNfts: [],
            },
            TokenListController: {
              tokensChainsCache: {
                '0x1': {
                  data: [
                    {
                      '0xc011a73ee8576fb46f5e1c5751ca3b9fe0af2a6f': {
                        address: '0xc011a73ee8576fb46f5e1c5751ca3b9fe0af2a6f',
                        symbol: 'SNX',
                        decimals: 18,
                        name: 'Synthetix Network Token',
                        iconUrl:
                          'https://static.cx.metamask.io/api/v1/tokenIcons/1/0xc011a73ee8576fb46f5e1c5751ca3b9fe0af2a6f.png',
                        type: 'erc20',
                        aggregators: [
                          'Aave',
                          'Bancor',
                          'CMC',
                          'Crypto.com',
                          'CoinGecko',
                          '1inch',
                          'PMM',
                          'Synthetix',
                          'Zerion',
                          'Lifi',
                        ],
                        occurrences: 10,
                        fees: {
                          '0x5fd79d46eba7f351fe49bff9e87cdea6c821ef9f': 0,
                          '0xda4ef8520b1a57d7d63f1e249606d1a459698876': 0,
                        },
                      },
                    },
                  ],
                },
              },
              preventPollingOnNetworkRestart: false,
            },
            CurrencyRateController: {
              currentCurrency: 'usd',
              currencyRates: {
                ETH: {
                  conversionDate: 1684232383.997,
                  conversionRate: 1815.41,
                  usdConversionRate: 1815.41,
                },
              },
            },
            KeyringController: {
              vault:
                '{"cipher":"ynNI8tAH4fcpmXo8S88A/3T3Dd1w0LY5ftpL59gW0ObYxovgFhrtKpRe/WD7WU42KwGBNKVicB9W9at4ePgOJGS6IMWr//C3jh0vKQTabkDzDy1ZfSvztRxGpVjmrnU3fC5B0eq/MBMSrgu8Bww309pk5jghyRfzp9YsG0ONo1CXUm2brQo/eRve7i9aDbiGXiEK0ch0BO7AvZPGMhHtYRrrOro4QrDVHGUgAF5SA1LD4dv/2AB8ctHwn4YbUmICieqlhJhprx3CNOJ086g7vPQOr21T4IbvtTumFaTibfoD3GWHQo11CvE04z3cN3rRERriP7bww/tZOe8OAMFGWANkmOJHwPPwEo1NBr6w3GD2VObEmqNhXeNc6rrM23Vm1JU40Hl+lVKubnbT1vujdGLmOpDY0GdekscQQrETEQJfhKlXIT0wwyPoLwR+Ja+GjyOhBr0nfWVoVoVrcTUwAk5pStBMt+5OwDRpP29L1+BL9eMwDgKpjVXRTh4MGagKYmFc6eKDf6jV0Yt9pG+jevv5IuyhwX0TRtfQCGgRTtS7oxhDQPxGqu01rr+aI7vGMfRQpaKEEXEWVmMaqCmktyUV35evK9h/xv1Yif00XBll55ShxN8t2/PnATvZxFKQfjJe5f/monbwf8rpfXHuFoh8M9hzjbcS5eh/TPYZZu1KltpeHSIAh5C+4aFyZw0e1DeAg/wdRO3PhBrVztsHSyISHlRdfEyw7QF4Lemr++2MVR1dTxS2I5mUEHjh+hmp64euH1Vb/RUppXlmE8t1RYYXfcsF2DlRwPswP739E/EpVtY3Syf/zOTyHyrOJBldzw22sauIzt8Q5Fe5qA/hGRWiejjK31P/P5j7wEKY7vrOJB1LWNXHSuSjffx9Ai9E","iv":"d5dc0252424ac0c08ca49ef320d09569","salt":"feAPSGdL4R2MVj2urJFl4A==","lib":"original"}',
              keyrings: [
                {
                  accounts: [DEFAULT_FIXTURE_ACCOUNT],
                  index: 0,
                  type: 'HD Key Tree',
                },
              ],
            },
            NetworkController: {
              selectedNetworkClientId: 'mainnet',
              networksMetadata: {
                mainnet: {
                  status: 'available',
                  EIPS: {
                    1559: true,
                  },
                },
                networkId1: {
                  status: 'available',
                  EIPS: {
                    1559: true,
                  },
                },
              },
              networkConfigurationsByChainId: {
                '0x1': {
                  chainId: '0x1',
                  rpcEndpoints: [
                    {
                      networkClientId: 'mainnet',
                      url: 'https://mainnet.infura.io/v3/{infuraProjectId}',
                      type: 'infura',
                      name: 'Ethereum Network default RPC',
                    },
                  ],
                  defaultRpcEndpointIndex: 0,
                  blockExplorerUrls: ['https://etherscan.io'],
                  defaultBlockExplorerUrlIndex: 0,
                  name: 'Ethereum Main Network',
                  nativeCurrency: 'ETH',
                },
                '0x539': {
                  chainId: '0x539',
                  rpcEndpoints: [
                    {
                      networkClientId: 'networkId1',
                      url: `http://localhost:${getGanachePort()}`,
                      type: 'custom',
                      name: 'Local RPC',
                    },
                  ],
                  defaultRpcEndpointIndex: 0,
                  defaultBlockExplorerUrlIndex: 0,
                  blockExplorerUrls: ['https://test.io'],
                  name: 'Localhost',
                  nativeCurrency: 'ETH',
                },
                '0xaa36a7': {
                  blockExplorerUrls: [],
                  chainId: '0xaa36a7',
                  defaultRpcEndpointIndex: 0,
                  name: 'Sepolia',
                  nativeCurrency: 'SepoliaETH',
                  rpcEndpoints: [
                    {
                      networkClientId: 'sepolia',
                      type: 'infura',
                      url: 'https://sepolia.infura.io/v3/{infuraProjectId}',
                    },
                  ],
                },
                '0xe705': {
                  blockExplorerUrls: [],
                  chainId: '0xe705',
                  defaultRpcEndpointIndex: 0,
                  name: 'Linea Sepolia',
                  nativeCurrency: 'LineaETH',
                  rpcEndpoints: [
                    {
                      networkClientId: 'linea-sepolia',
                      type: 'infura',
                      url: 'https://linea-sepolia.infura.io/v3/{infuraProjectId}',
                    },
                  ],
                },
                '0xe708': {
                  blockExplorerUrls: [],
                  chainId: '0xe708',
                  defaultRpcEndpointIndex: 0,
                  name: 'Linea Main Network',
                  nativeCurrency: 'LineaETH',
                  rpcEndpoints: [
                    {
                      networkClientId: 'linea-mainnet',
                      type: 'infura',
                      url: 'https://linea-mainnet.infura.io/v3/{infuraProjectId}',
                    },
                  ],
                },
              },
            },
            PhishingController: {
              listState: {
                allowlist: [],
                fuzzylist: [
                  'cryptokitties.co',
                  'launchpad.ethereum.org',
                  'etherscan.io',
                  'makerfoundation.com',
                  'metamask.io',
                  'myetherwallet.com',
                  'opensea.io',
                  'satoshilabs.com',
                ],
                version: 2,
                name: 'MetaMask',
                tolerance: 1,
                lastUpdated: 1684231917,
              },
              whitelist: [],
              hotlistLastFetched: 1684231917,
              stalelistLastFetched: 1684231917,
            },
            AccountsController: {
              internalAccounts: {
                accounts: {
                  '4d7a5e0b-b261-4aed-8126-43972b0fa0a1': {
                    address: DEFAULT_FIXTURE_ACCOUNT,
                    id: '4d7a5e0b-b261-4aed-8126-43972b0fa0a1',
                    metadata: {
                      name: 'Account 1',
                      importTime: 1684232000456,
                      keyring: {
                        type: 'HD Key Tree',
                      },
                    },
                    options: {},
                    methods: [
                      'personal_sign',
                      'eth_signTransaction',
                      'eth_signTypedData_v1',
                      'eth_signTypedData_v3',
                      'eth_signTypedData_v4',
                    ],
                    type: 'eip155:eoa',
                    scopes: ['eip155:0'],
                  },
                },
                selectedAccount: '4d7a5e0b-b261-4aed-8126-43972b0fa0a1',
              },
            },
            AccountTreeController: {
              accountTree: {
                wallets: {},
              },
            },
            PreferencesController: {
              featureFlags: {},
              identities: {
                [DEFAULT_FIXTURE_ACCOUNT]: {
                  address: DEFAULT_FIXTURE_ACCOUNT,
                  name: 'Account 1',
                  importTime: 1684232000456,
                },
              },
              ipfsGateway: 'https://dweb.link/ipfs/',
              lostIdentities: {},
              selectedAddress: DEFAULT_FIXTURE_ACCOUNT,
              useTokenDetection: true,
              useNftDetection: true,
              displayNftMedia: true,
              useSafeChainsListValidation: false,
              isMultiAccountBalancesEnabled: true,
              showTestNetworks: true,
            },
            TokenBalancesController: {
              tokenBalances: {},
            },
            TokenRatesController: {
              marketData: {},
            },
            TokensController: {
              allTokens: {},
              allIgnoredTokens: {},
              allDetectedTokens: {},
            },
            TransactionController: {
              methodData: {},
              transactions: [],
              swapsTransactions: {},
            },
            SwapsController: {
              quotes: {},
              quoteValues: {},
              fetchParams: {
                slippage: 0,
                sourceToken: '',
                sourceAmount: 0,
                destinationToken: '',
                walletAddress: '',
              },
              fetchParamsMetaData: {
                sourceTokenInfo: {
                  decimals: 0,
                  address: '',
                  symbol: '',
                },
                destinationTokenInfo: {
                  decimals: 0,
                  address: '',
                  symbol: '',
                },
              },
              topAggSavings: null,
              aggregatorMetadata: null,
              tokens: null,
              topAssets: null,
              approvalTransaction: null,
              aggregatorMetadataLastFetched: 0,
              quotesLastFetched: 0,
              error: {
                key: null,
                description: null,
              },
              topAggId: null,
              tokensLastFetched: 0,
              isInPolling: false,
              pollingCyclesLeft: 4,
              quoteRefreshSeconds: null,
              usedGasEstimate: null,
              usedCustomGas: null,
              chainCache: {
                '0x1': {
                  aggregatorMetadata: null,
                  tokens: null,
                  topAssets: null,
                  aggregatorMetadataLastFetched: 0,
                  topAssetsLastFetched: 0,
                  tokensLastFetched: 0,
                },
              },
            },
            GasFeeController: {
              gasFeeEstimates: {},
              estimatedGasFeeTimeBounds: {},
              gasEstimateType: 'none',
              gasFeeEstimatesByChainId: {},
              nonRPCGasFeeApisDisabled: false,
            },
            PermissionController: {
              subjects: {},
            },
            ApprovalController: {
              pendingApprovals: {},
              pendingApprovalCount: 0,
              approvalFlows: [],
            },
            UserStorageController: {},
            NotificationServicesController: {
              subscriptionAccountsSeen: [],
              isMetamaskNotificationsFeatureSeen: false,
              isNotificationServicesEnabled: false,
              isFeatureAnnouncementsEnabled: false,
              metamaskNotificationsList: [],
              metamaskNotificationsReadList: [],
              isUpdatingMetamaskNotifications: false,
              isFetchingMetamaskNotifications: false,
              isUpdatingMetamaskNotificationsAccount: [],
              isCheckingAccountsPresence: false,
            },
            MultichainNetworkController: {
              selectedMultichainNetworkChainId: SolScope.Mainnet,
              multichainNetworkConfigurationsByChainId: {
                [SolScope.Mainnet]: {
                  chainId: SolScope.Mainnet,
                  name: 'Solana Mainnet',
                  nativeCurrency: `${SolScope.Mainnet}/token:EPjFWdd5AufqSSqeM2qN1xzybapC8G4wEGGkZwyTDt1v`,
                  isEvm: false,
                },
              },
              isEvmSelected: true,
              networksWithTransactionActivity: {},
            },
            MultichainAssetsController: {
              accountsAssets: {},
              assetsMetadata: {},
            },
            MultichainAssetsRatesController: {
              conversionRates: {},
            },
            CronJobController: {
              jobs: {},
              events: {},
            },
            SnapController: {},
          },
        },
        privacy: {
          approvedHosts: {},
          revealSRPTimestamps: [],
        },
        bookmarks: [],
        browser: {
          history: [],
          whitelist: [],
          tabs: [
            {
              url: 'https://google.com',
              id: 1692550481062,
            },
          ],
          activeTab: 1692550481062,
        },
        modals: {
          networkModalVisible: false,
          shouldNetworkSwitchPopToWallet: true,
          collectibleContractModalVisible: false,
          receiveModalVisible: false,
          dappTransactionModalVisible: false,
          signMessageModalVisible: true,
        },
        settings: {
          searchEngine: 'Google',
          primaryCurrency: 'ETH',
          lockTime: 30000,
          useBlockieIcon: true,
          hideZeroBalanceTokens: false,
          basicFunctionalityEnabled: true,
        },
        alert: {
          isVisible: false,
          autodismiss: null,
          content: null,
          data: null,
        },
        transaction: {
          selectedAsset: {},
          transaction: {},
        },
        user: {
          loadingMsg: '',
          loadingSet: false,
          passwordSet: true,
          seedphraseBackedUp: true,
          backUpSeedphraseVisible: false,
          protectWalletModalVisible: false,
          gasEducationCarouselSeen: false,
          userLoggedIn: true,
          isAuthChecked: false,
          initialScreen: '',
          appTheme: 'os',
<<<<<<< HEAD
=======
          existingUser: true,
>>>>>>> 80584155
        },
        wizard: {
          step: 0,
        },
        onboarding: {
          events: [],
        },
        notification: {
          notifications: [],
        },
        swaps: {
          '0x1': {
            isLive: true,
          },
          isLive: true,
          hasOnboarded: false,
        },
        fiatOrders: {
          orders: [],
          customOrderIds: [],
          networks: [
            {
              active: true,
              chainId: 1,
              chainName: 'Ethereum Mainnet',
              shortName: 'Ethereum',
              nativeTokenSupported: true,
            },
            {
              active: true,
              chainId: 10,
              chainName: 'Optimism Mainnet',
              shortName: 'Optimism',
              nativeTokenSupported: true,
            },
            {
              active: true,
              chainId: 25,
              chainName: 'Cronos Mainnet',
              shortName: 'Cronos',
              nativeTokenSupported: true,
            },
            {
              active: true,
              chainId: 56,
              chainName: 'BNB Chain Mainnet',
              shortName: 'BNB Chain',
              nativeTokenSupported: true,
            },
            {
              active: true,
              chainId: 137,
              chainName: 'Polygon Mainnet',
              shortName: 'Polygon',
              nativeTokenSupported: true,
            },
            {
              active: true,
              chainId: 250,
              chainName: 'Fantom Mainnet',
              shortName: 'Fantom',
              nativeTokenSupported: true,
            },
            {
              active: true,
              chainId: 1284,
              chainName: 'Moonbeam Mainnet',
              shortName: 'Moonbeam',
              nativeTokenSupported: true,
            },
            {
              active: true,
              chainId: 1285,
              chainName: 'Moonriver Mainnet',
              shortName: 'Moonriver',
              nativeTokenSupported: true,
            },
            {
              active: true,
              chainId: 42161,
              chainName: 'Arbitrum Mainnet',
              shortName: 'Arbitrum',
              nativeTokenSupported: true,
            },
            {
              active: true,
              chainId: 42220,
              chainName: 'Celo Mainnet',
              shortName: 'Celo',
              nativeTokenSupported: true,
            },
            {
              active: true,
              chainId: 43114,
              chainName: 'Avalanche C-Chain Mainnet',
              shortName: 'Avalanche C-Chain',
              nativeTokenSupported: true,
            },
            {
              active: true,
              chainId: 1313161554,
              chainName: 'Aurora Mainnet',
              shortName: 'Aurora',
              nativeTokenSupported: false,
            },
            {
              active: true,
              chainId: 1666600000,
              chainName: 'Harmony Mainnet (Shard 0)',
              shortName: 'Harmony  (Shard 0)',
              nativeTokenSupported: true,
            },
            {
              active: true,
              chainId: 11297108109,
              chainName: 'Palm Mainnet',
              shortName: 'Palm',
              nativeTokenSupported: false,
            },
            {
              active: true,
              chainId: 1337,
              chainName: 'Localhost',
              shortName: 'Localhost',
              nativeTokenSupported: true,
            },
            {
              chainId: 1,
              chainName: 'Tenderly',
              shortName: 'Tenderly',
              nativeTokenSupported: true,
            },
          ],
          selectedRegionAgg: null,
          selectedRegionDeposit: null,
          selectedPaymentMethodAgg: null,
          getStartedAgg: false,
          getStartedSell: false,
          getStartedDeposit: false,
          authenticationUrls: [],
          activationKeys: [],
        },
        infuraAvailability: {
          isBlocked: false,
        },
        navigation: {
          currentRoute: 'AdvancedSettings',
          currentBottomNavRoute: 'Wallet',
        },
        networkOnboarded: {
          networkOnboardedState: {},
          networkState: {
            showNetworkOnboarding: false,
            nativeToken: '',
            networkType: '',
            networkUrl: '',
          },
          switchedNetwork: {
            networkUrl: '',
            networkStatus: false,
          },
        },
        security: {
          allowLoginWithRememberMe: false,
        },
        experimentalSettings: {
          securityAlertsEnabled: true,
        },
        inpageProvider: {
          networkId: '1',
        },
      },
      asyncState: {
        '@MetaMask:existingUser': 'true',
        '@MetaMask:OptinMetaMetricsUISeen': 'true',
        '@MetaMask:onboardingWizard': 'explored',
        '@MetaMask:UserTermsAcceptedv1.0': 'true',
        '@MetaMask:WhatsNewAppVersionSeen': '7.24.3',
        '@MetaMask:solanaFeatureModalShownV2': 'true',
      },
    };
    return this;
  }

  /**
   * Merges provided data into the background state of the PermissionController.
   * @param {object} data - Data to merge into the PermissionController's state.
   * @returns {FixtureBuilder} - The FixtureBuilder instance for method chaining.
   */
  withPermissionController(data) {
    merge(this.fixture.state.engine.backgroundState.PermissionController, data);
    return this;
  }

  /**
   * Merges provided data into the background state of the NetworkController.
   * @param {object} data - Data to merge into the NetworkController's state.
   * @returns {FixtureBuilder} - The FixtureBuilder instance for method chaining.
   */
  withNetworkController(data) {
    const networkController =
      this.fixture.state.engine.backgroundState.NetworkController;

    // Extract providerConfig data
    const { providerConfig } = data;

    // Generate a unique key for the new network client ID
    const newNetworkClientId = `networkClientId${
      Object.keys(networkController.networkConfigurationsByChainId).length + 1
    }`;

    // Define the network configuration
    const networkConfig = {
      chainId: providerConfig.chainId,
      rpcEndpoints: [
        {
          networkClientId: newNetworkClientId,
          url: providerConfig.rpcUrl,
          type: providerConfig.type,
          name: providerConfig.nickname,
        },
      ],
      defaultRpcEndpointIndex: 0,
      blockExplorerUrls: [],
      name: providerConfig.nickname,
      nativeCurrency: providerConfig.ticker,
    };

    // Add the new network configuration to the object
    networkController.networkConfigurationsByChainId[providerConfig.chainId] =
      networkConfig;

    // Update selectedNetworkClientId to the new network client ID
    networkController.selectedNetworkClientId = newNetworkClientId;
    return this;
  }

  /**
   * Private helper method to create permission controller configuration
   * @private
   * @param {Object} additionalPermissions - Additional permissions to merge with permission
   * @returns {Object} Permission controller configuration object
   */
  createPermissionControllerConfig(
    additionalPermissions = {},
    dappUrl = DAPP_URL,
  ) {
    const caip25CaveatValue = additionalPermissions?.[
      Caip25EndowmentPermissionName
    ]?.caveats?.find((caveat) => caveat.type === Caip25CaveatType)?.value ?? {
      optionalScopes: {
        'eip155:1': { accounts: [] },
      },
      requiredScopes: {},
      sessionProperties: {},
      isMultichainOrigin: false,
    };

    const incomingEthAccounts = getEthAccounts(caip25CaveatValue);
    const permittedEthAccounts =
      incomingEthAccounts.length > 0
        ? incomingEthAccounts
        : [DEFAULT_FIXTURE_ACCOUNT];

    const basePermissionCaveatValue = setEthAccounts(
      caip25CaveatValue,
      permittedEthAccounts,
    );

    const basePermissions = {
      [Caip25EndowmentPermissionName]: {
        id: 'ZaqPEWxyhNCJYACFw93jE',
        parentCapability: Caip25EndowmentPermissionName,
        invoker: dappUrl,
        caveats: [
          {
            type: Caip25CaveatType,
            value: basePermissionCaveatValue,
          },
        ],
        date: 1664388714636,
      },
    };

    return {
      subjects: {
        [dappUrl]: {
          origin: dappUrl,
          permissions: basePermissions,
        },
      },
    };
  }

  /**
   * Connects the PermissionController to a test dapp with specific accounts permissions and origins.
   * @param {Object} additionalPermissions - Additional permissions to merge.
   * @returns {FixtureBuilder} - The FixtureBuilder instance for method chaining.
   */
  withPermissionControllerConnectedToTestDapp(
    additionalPermissions = {},
    connectSecondDapp = false,
  ) {
    const testDappPermissions = this.createPermissionControllerConfig(
      additionalPermissions,
    );
    let secondDappPermissions = {};
    if (connectSecondDapp) {
      secondDappPermissions = this.createPermissionControllerConfig(
        additionalPermissions,
        device.getPlatform() === 'android' ? '10.0.2.2' : '127.0.0.1',
      );
    }
    this.withPermissionController(
      merge(testDappPermissions, secondDappPermissions),
    );

    // Ensure Solana feature modal is suppressed
    return this.ensureSolanaModalSuppressed();
  }

  withRampsSelectedRegion(region = null) {
    const defaultRegion = {
      currencies: ['/currencies/fiat/xcd'],
      emoji: '🇱🇨',
      id: '/regions/lc',
      name: 'Saint Lucia',
      support: { buy: true, sell: true, recurringBuy: true },
      unsupported: false,
      recommended: false,
      detected: false,
    };

    // Use the provided region or fallback to the default
    this.fixture.state.fiatOrders.selectedRegionAgg = region ?? defaultRegion;
    return this;
  }
  withRampsSelectedPaymentMethod() {
    const paymentType = '/payments/debit-credit-card';

    // Use the provided region or fallback to the default
    this.fixture.state.fiatOrders.selectedPaymentMethodAgg = paymentType;
    return this;
  }

  /**
   * Adds chain switching permission for specific chains.
   * @param {string[]} chainIds - Array of chain IDs to permit (defaults to ['0x1']), other nexts like linea mainnet 0xe708
   * @returns {FixtureBuilder} - The FixtureBuilder instance for method chaining.
   */
  withChainPermission(chainIds = ['0x1']) {
    const optionalScopes = chainIds
      .map((id) => ({
        [`eip155:${parseInt(id)}`]: { accounts: [] },
      }))
      .reduce((acc, obj) => ({ ...acc, ...obj }));

    const defaultCaip25CaveatValue = {
      optionalScopes,
      requiredScopes: {},
      sessionProperties: {},
      isMultichainOrigin: false,
    };

    const caip25CaveatValueWithChains = setPermittedEthChainIds(
      defaultCaip25CaveatValue,
      chainIds,
    );
    const caip25CaveatValueWithDefaultAccount = setEthAccounts(
      caip25CaveatValueWithChains,
      [DEFAULT_FIXTURE_ACCOUNT],
    );
    const chainPermission = {
      [Caip25EndowmentPermissionName]: {
        id: 'Lde5rzDG2bUF6HbXl4xxT',
        parentCapability: Caip25EndowmentPermissionName,
        invoker: 'localhost',
        caveats: [
          {
            type: Caip25CaveatType,
            value: caip25CaveatValueWithDefaultAccount,
          },
        ],
        date: 1732715918637,
      },
    };

    this.withPermissionController(
      this.createPermissionControllerConfig(chainPermission),
    );
    return this;
  }

  /**
   * Adds Solana account permissions for default fixture account.
   * @returns {FixtureBuilder} - The FixtureBuilder instance for method chaining.
   */
  withSolanaAccountPermission() {
    const caveatValue = {
      optionalScopes: {
        [SolScope.Mainnet]: {
          accounts: [`${SolScope.Mainnet}:${DEFAULT_SOLANA_FIXTURE_ACCOUNT}`],
        },
      },
      requiredScopes: {},
      sessionProperties: {},
      isMultichainOrigin: false,
    };

    const permissionConfig = {
      [Caip25EndowmentPermissionName]: {
        id: 'Lde5rzDG2bUF6HbXl4xxT',
        parentCapability: Caip25EndowmentPermissionName,
        invoker: 'localhost',
        caveats: [
          {
            type: Caip25CaveatType,
            value: caveatValue,
          },
        ],
        date: 1732715918637,
      },
    };

    this.withPermissionController(
      this.createPermissionControllerConfig(permissionConfig),
    );
    return this;
  }

  /**
   * Set the fixture to an empty object for onboarding.
   * @returns {FixtureBuilder} - The FixtureBuilder instance for method chaining.
   */
  withOnboardingFixture() {
    this.fixture = {
      asyncState: {},
    };
    return this;
  }

  withGanacheNetwork(chainId = '0x539') {
    const fixtures = this.fixture.state.engine.backgroundState;

    // Generate a unique key for the new network client ID
    const newNetworkClientId = `networkClientId${
      Object.keys(fixtures.NetworkController.networkConfigurationsByChainId)
        .length + 1
    }`;

    // Define the Ganache network configuration
    const ganacheNetworkConfig = {
      chainId,
      rpcEndpoints: [
        {
          networkClientId: newNetworkClientId,
          url: `http://localhost:${getGanachePort()}`,
          type: 'custom',
          name: 'Localhost',
        },
      ],
      defaultRpcEndpointIndex: 0,
      defaultBlockExplorerUrlIndex: 0,
      blockExplorerUrls: ['https://test.io'],
      name: 'Localhost',
      nativeCurrency: 'ETH',
    };

    // Add the new Ganache network configuration
    fixtures.NetworkController.networkConfigurationsByChainId[chainId] =
      ganacheNetworkConfig;

    // Update selectedNetworkClientId to the new network client ID
    fixtures.NetworkController.selectedNetworkClientId = newNetworkClientId;

    // Ensure Solana feature modal is suppressed
    return this.ensureSolanaModalSuppressed();
  }

  withSepoliaNetwork() {
    const fixtures = this.fixture.state.engine.backgroundState;

    // Extract Sepolia network configuration from CustomNetworks
    const sepoliaConfig = CustomNetworks.Sepolia.providerConfig;

    // Generate a unique key for the new network client ID
    const newNetworkClientId = `networkClientId${
      Object.keys(fixtures.NetworkController.networkConfigurationsByChainId)
        .length + 1
    }`;

    // Define the Sepolia network configuration
    const sepoliaNetworkConfig = {
      chainId: sepoliaConfig.chainId,
      rpcEndpoints: [
        {
          networkClientId: newNetworkClientId,
          url: sepoliaConfig.rpcTarget,
          type: 'custom',
          name: sepoliaConfig.nickname,
        },
      ],
      defaultRpcEndpointIndex: 0,
      blockExplorerUrls: [],
      name: sepoliaConfig.nickname,
      nativeCurrency: sepoliaConfig.ticker,
    };

    // Add the new Sepolia network configuration
    fixtures.NetworkController.networkConfigurationsByChainId[
      sepoliaConfig.chainId
    ] = sepoliaNetworkConfig;

    // Update selectedNetworkClientId to the new network client ID
    fixtures.NetworkController.selectedNetworkClientId = newNetworkClientId;

    // Ensure Solana feature modal is suppressed
    return this.ensureSolanaModalSuppressed();
  }

  withImportedAccountKeyringController() {
    merge(this.fixture.state.engine.backgroundState.KeyringController, {
      keyrings: [
        {
          type: 'HD Key Tree',
          accounts: [DEFAULT_FIXTURE_ACCOUNT],
        },
        {
          type: 'Simple Key Pair',
          accounts: ['0xDDFFa077069E1d4d478c5967809f31294E24E674'],
        },
      ],
      vault:
        '{"cipher":"vxFqPMlClX2xjUidoCTiwazr43W59dKIBp6ihT2lX66q8qPTeBRwv7xgBaGDIwDfk4DpJ3r5FBety1kFpS9ni3HtcoNQsDN60Pa80L94gta0Fp4b1jVeP8EJ7Ho71mJ360aDFyIgxPBSCcHWs+l27L3WqF2VpEuaQonK1UTF7c3WQ4pyio4jMAH9x2WQtB11uzyOYiXWmiD3FMmWizqYZY4tHuRlzJZTWrgE7njJLaGMlMmw86+ZVkMf55jryaDtrBVAoqVzPsK0bvo1cSsonxpTa6B15A5N2ANyEjDAP1YVl17roouuVGVWZk0FgDpP82i0YqkSI9tMtOTwthi7/+muDPl7Oc7ppj9LU91JYH6uHGomU/pYj9ufrjWBfnEH/+ZDvPoXl00H1SmX8FWs9NvOg7DZDB6ULs4vAi2/5KGs7b+Td2PLmDf75NKqt03YS2XeRGbajZQ/jjmRt4AhnWgnwRzsSavzyjySWTWiAgn9Vp/kWpd70IgXWdCOakVf2TtKQ6cFQcAf4JzP+vqC0EzgkfbOPRetrovD8FHEFXQ+crNUJ7s41qRw2sketk7FtYUDCz/Junpy5YnYgkfcOTRBHAoOy6BfDFSncuY+08E6eiRHzXsXtbmVXenor15pfbEp/wtfV9/vZVN7ngMpkho3eGQjiTJbwIeA9apIZ+BtC5b7TXWLtGuxSZPhomVkKvNx/GNntjD7ieLHvzCWYmDt6BA9hdfOt1T3UKTN4yLWG0v+IsnngRnhB6G3BGjJHUvdR6Zp5SzZraRse8B3z5ixgVl2hBxOS8+Uvr6LlfImaUcZLMMzkRdKeowS/htAACLowVJe3pU544IJ2CGTsnjwk9y3b5bUJKO3jXukWjDYtrLNKfdNuQjg+kqvIHaCQW40t+vfXGhC5IDBWC5kuev4DJAIFEcvJfJgRrm8ua6LrzEfH0GuhjLwYb+pnQ/eg8dmcXwzzggJF7xK56kxgnA4qLtOqKV4NgjVR0QsCqOBKb3l5LQMlSktdfgp9hlW","iv":"b09c32a79ed33844285c0f1b1b4d1feb","keyMetadata":{"algorithm":"PBKDF2","params":{"iterations":5000}},"lib":"original","salt":"GYNFQCSCigu8wNp8cS8C3w=="}',
    });
    return this;
  }

  withPopularNetworks() {
    const fixtures = this.fixture.state.engine.backgroundState;
    const networkConfigurationsByChainId = {
      ...fixtures.NetworkController.networkConfigurationsByChainId,
    }; // Object to store network configurations

    // Loop through each network in PopularNetworksList
    for (const key in PopularNetworksList) {
      const network = PopularNetworksList[key];
      const {
        rpcUrl: rpcTarget,
        chainId,
        ticker,
        nickname,
      } = network.providerConfig;

      // Generate a unique key for the new network client ID
      const newNetworkClientId = `networkClientId${
        Object.keys(networkConfigurationsByChainId).length + 1
      }`;

      // Define the network configuration
      const networkConfig = {
        chainId,
        rpcEndpoints: [
          {
            networkClientId: newNetworkClientId,
            url: rpcTarget,
            type: 'custom',
            name: nickname,
          },
        ],
        defaultRpcEndpointIndex: 0,
        blockExplorerUrls: [],
        name: nickname,
        nativeCurrency: ticker,
      };

      // Add the new network configuration to the object
      networkConfigurationsByChainId[chainId] = networkConfig;
    }

    // Assign networkConfigurationsByChainId object to NetworkController in fixtures
    fixtures.NetworkController = {
      ...fixtures.NetworkController,
      networkConfigurationsByChainId,
    };

    // Ensure Solana feature modal is suppressed
    return this.ensureSolanaModalSuppressed();
  }

  /**
   * Disables smart transactions
   * @returns FixtureBuilder
   */
  withDisabledSmartTransactions() {
    merge(this.fixture.state.engine.backgroundState.PreferencesController, {
      smartTransactionsOptInStatus: false,
    });
    return this;
  }

  withPreferencesController(data) {
    merge(
      this.fixture.state.engine.backgroundState.PreferencesController,
      data,
    );
    return this;
  }

  /**
   * Merges provided data into the KeyringController's state with a random imported account.
   * and also includes the default HD Key Tree fixture account.
   *
   * @param {Object} account - ethers.Wallet object containing address and privateKey.
   * @returns {FixtureBuilder} - The FixtureBuilder instance for method chaining.
   */
  withRandomImportedAccountKeyringController(account) {
    // mnemonics belonging to the DEFAULT_FIXTURE_ACCOUNT
    const vault = encryptVault([
      {
        type: 'HD Key Tree',
        data: {
          mnemonic: [
            100, 114, 105, 118, 101, 32, 109, 97, 110, 97, 103, 101, 32, 99,
            108, 111, 115, 101, 32, 114, 97, 118, 101, 110, 32, 116, 97, 112,
            101, 32, 97, 118, 101, 114, 97, 103, 101, 32, 115, 97, 117, 115, 97,
            103, 101, 32, 112, 108, 101, 100, 103, 101, 32, 114, 105, 111, 116,
            32, 102, 117, 114, 110, 97, 99, 101, 32, 97, 117, 103, 117, 115,
            116, 32, 116, 105, 112,
          ],
          numberOfAccounts: 1,
          hdPath: "m/44'/60'/0'/0",
        },
      },
      {
        type: 'Simple Key Pair',
        data: [account.privateKey],
      },
    ]);
    merge(this.fixture.state.engine.backgroundState.KeyringController, {
      keyrings: [
        {
          accounts: [DEFAULT_FIXTURE_ACCOUNT],
          type: 'HD Key Tree',
        },
        {
          type: 'Simple Key Pair',
          accounts: [account.address],
        },
      ],
      vault,
    });
    return this;
  }

  withKeyringController() {
    merge(this.fixture.state.engine.backgroundState.KeyringController, {
      keyrings: [
        {
          accounts: [DEFAULT_FIXTURE_ACCOUNT],
          type: 'HD Key Tree',
        },
        { type: 'QR Hardware Wallet Device', accounts: [] },
      ],
      vault:
        '{"cipher":"T+MXWPPwXOh8RLxpryUuoFCObwXqNQdwak7FafAoVeXOehhpuuUDbjWiHkeVs9slsy/uzG8z+4Va+qyz4dlRnd/Gvc/2RbHTAb/LG1ECk1rvLZW23JPGkBBVAu36FNGCTtT+xrF4gRzXPfIBVAAgg40YuLJWkcfVty6vGcHr3R3/9gpsqs3etrF5tF4tHYWPEhzhhx6HN6Tr4ts3G9sqgyEhyxTLCboAYWp4lsq2iTEl1vQ6T/UyBRNhfDj8RyQMF6hwkJ0TIq2V+aAYkr5NJguBBSi0YKPFI/SGLrin9/+d66gcOSFhIH0GhUbez3Yf54852mMtvOH8Vj7JZc664ukOvEdJIpvCw1CbtA9TItyVApkjQypLtE+IdV3sT5sy+v0mK7Xc054p6+YGiV8kTiTG5CdlI4HkKvCOlP9axwXP0aRwc4ffsvp5fKbnAVMf9+otqmOmlA5nCKdx4FOefTkr/jjhMlTGV8qUAJ2c6Soi5X02fMcrhAfdUtFxtUqHovOh3KzOe25XhjxZ6KCuix8OZZiGtbNDu3xJezPc3vzkTFwF75ubYozLDvw8HzwI+D5Ifn0S3q4/hiequ6NGiR3Dd0BIhWODSvFzbaD7BKdbgXhbJ9+3FXFF9Xkp74msFp6o7nLsx02ywv/pmUNqQhwtVBfoYhcFwqZZQlOPKcH8otguhSvZ7dPgt7VtUuf8gR23eAV4ffVsYK0Hll+5n0nZztpLX4jyFZiV/kSaBp+D2NZM2dnQbsWULKOkjo/1EpNBIjlzjXRBg5Ui3GgT3JXUDx/2GmJXceacrbMcos3HC2yfxwUTXC+yda4IrBx/81eYb7sIjEVNxDuoBxNdRLKoxwmAJztxoQLF3gRexS45QKoFZZ0kuQ9MqLyY6HDK","iv":"3271713c2b35a7c246a2a9b263365c3d","keyMetadata":{"algorithm":"PBKDF2","params":{"iterations":5000}},"lib":"original","salt":"l4e+sn/jdsaofDWIB/cuGQ=="}',
    });
    return this;
  }

  withImportedHdKeyringAndTwoDefaultAccountsOneImportedHdAccountKeyringController() {
    merge(this.fixture.state.engine.backgroundState.KeyringController, {
      keyrings: [
        {
          type: 'HD Key Tree',
          accounts: [DEFAULT_FIXTURE_ACCOUNT, DEFAULT_FIXTURE_ACCOUNT_2],
          metadata: {
            id: '01JX9NJ15HPNS6RRRYBCKDK33R',
            name: '',
          },
        },
        {
          type: 'HD Key Tree',
          accounts: [DEFAULT_IMPORTED_FIXTURE_ACCOUNT],
          metadata: {
            id: '01JX9NZWRAVQKES02TWSN8GD91',
            name: '',
          },
        },
      ],
      vault:
        '{"cipher":"0ItM5QzNA6pT0De09iJtURXuNiwwoeZnf7vt/Mx7P05EDzh+5m9agA4w2JrPM0favpgKpL6AlZ81CebDkVSdE5OSBon37N1Xs5F0DEbJxdw0NjmeDZaZlAHNcr7XJiXDsRW+Udz67y6DO8S1MdC2Ju/qthj04nEdaofDHR6qEtM5OYLYG9LHsf/UzqtAwe/5LHbaJtQCvM2JLLfk0BQTg9s5Fce5Nk6YkPHQ1JlUc9WXNRv90Iyclwh08lIr93A6RHNlzSYHRyfpGE5lZv5Soe2m5ZlOKBCDUQFLWjh5vCqFHMaMpMkfrqhdNBaZvHERCpppp2FARn0ufmWsn4/KJdCrxL438BRufDaXdbG8KfrEHmx9r10YjBAv3GFDUYahene8GyuwP/OTvL9i4PfN6CUGaS5sLY4kWBFFDIASlCahtMatp23+G+4I1z0x2O2XOIMiegqqkXZU/uXuDoAeSQ7jTuKzoE4rCXm67DXepECoBCrX1/gWwRQ9hLeyz4KpYfmL05tN0fzWEiMeCi50gpy0Da6QYzPoWyYYURFbE5iPU7XIqww/RtIpzw3UBCtAGuohsxf/hkK27SNcN4k1eW+Bym6G1H7BjhQSFAft2/mi4fuOHsUX+seu3Wqy3uhE0/fu0fazqX4NloiHZbDXq90CCnIUn+owW8ORsSSRO4NywjXARdeU3VtW8j25E7Q37vJ9OIoLqVE9GVyDCN7Gdn88eaBUk14qe5YzYrx3K9KSbz3MVcPmYKaZFR1+qeLWPDVzYFsZHcrGQuSgY33qF9KuI2PAZUuzwA1xroHZxZlGIH5JJSvglHKxNLkK57PK5Y6tb0EGjrVFYUhc/xvCQoMHq20aRGHqqhKL2Ij3ASnSdkTvE1Q1pb3/NpO4NVHxowocYjWGQbp7RHGm1h6BwenzGdli/4XX8iocnjkz4dkzlkXyTwmvh9enyt1bAo6ZpiLNTIMYV2Uvc4E8xP+KRoBXHhTuwHqWbu/jTg6byZjh3bJ4CcXk/CB26ymLzH5GaY4wTTpZnkhUYXa/jW1TexvwnVkD5rzin1S7wYv4Qq3cnLP+J1MwOcjl+94eHYvxVk5xBd3hBt1QDINDEfClzHvq4aV3GSuQXMRlKWcnOmtUzpcrHAmiR4hk4w5E3mCgcJeP3MJo3819Do1vWMLXEUpZfT5Z65Q/HAGpaxh9YZ9yuZkJ+rQe1AX6+hMjG0r+IDtY+MtJ0/AjBwic2H5O7w/7Ztkoy9mLTidR4U0eAWxRMo+/Xx8/gEiJk4pxB/jQbyLFCr8+XySmyx0BnVLyE1sYMb9xXrd7ivm2k0iBtUDtM51frR12m60zT90ecxCxwniwuRGZgf1R/ZI2nBru1begmchDGguDbtmv9wO88USFYXLBP24LiJLJw+1TxooFCAz7r78FPW4wuvBonzCEQnJPSZm9wK7Z/ymmz3RMoBhPobrkp0afX8YY2EpExrMF5yUwrQdg8qld6B9kQWz69C8+wn5YOjTgDp1q2oNF4adC21Mz3klldzpk7JAO+KWe4tAJJj8HicP+IBe2PW9SheBM3Xb77SF0q/SKe1suriYh4d5lVcM2lWY1ryky5upw","iv":"0df9d14eb4d5c6729eacff6ba9cda8dd","keyMetadata":{"algorithm":"PBKDF2","params":{"iterations":5000}},"lib":"original","salt":"5Dedq0Jg6wCFJ9whKIeUzP6yePVlUFO1aY2ZlmR+q3A="}',
    });
    return this;
  }

  withUserProfileSnapUnencryptedState(userState) {
    merge(
      this.fixture.state.engine.backgroundState.SnapController,
      userState.SNAPS_CONTROLLER_STATE,
    );

    return this;
  }

  withUserProfileSnapPermissions(userState) {
    merge(
      this.fixture.state.engine.backgroundState.PermissionController,
      userState.PERMISSION_CONTROLLER_STATE,
    );
    return this;
  }

  // This method basically make sure the default account is an evm account and not solana
  withUserProfileKeyRing(userState) {
    merge(
      this.fixture.state.engine.backgroundState.KeyringController,
      userState.KEYRING_CONTROLLER_STATE,
    );

    // Add accounts controller with the first account selected
    const firstAccountAddress =
      userState.KEYRING_CONTROLLER_STATE.keyrings[0].accounts[0];
    const accountId = '4d7a5e0b-b261-4aed-8126-43972b0fa0a1';

    merge(this.fixture.state.engine.backgroundState.AccountsController, {
      internalAccounts: {
        accounts: {
          [accountId]: {
            address: firstAccountAddress,
            id: accountId,
            metadata: {
              name: 'Account 1',
              importTime: 1684232000456,
              keyring: {
                type: 'HD Key Tree',
              },
            },
            options: {},
            methods: [
              'personal_sign',
              'eth_signTransaction',
              'eth_signTypedData_v1',
              'eth_signTypedData_v3',
              'eth_signTypedData_v4',
            ],
            type: 'eip155:eoa',
            scopes: ['eip155:1'],
          },
        },
        selectedAccount: accountId,
      },
    });

    return this;
  }

  withSnapPermissions() {
    merge(this.fixture.state.engine.backgroundState.PermissionController, {
      subjects: {
        'npm:@metamask/message-signing-snap': {
          origin: 'npm:@metamask/message-signing-snap',
          permissions: {
            snap_getEntropy: {
              id: '4ZiGu5AY86BDYxhzzkAYK',
              parentCapability: 'snap_getEntropy',
              invoker: 'npm:@metamask/message-signing-snap',
              caveats: null,
              date: 1751473353645,
            },
            'endowment:rpc': {
              id: 'f4KZLHAusny9OkDCAVCqa',
              parentCapability: 'endowment:rpc',
              invoker: 'npm:@metamask/message-signing-snap',
              caveats: [
                {
                  type: 'rpcOrigin',
                  value: {
                    dapps: true,
                    snaps: true,
                  },
                },
              ],
              date: 1751473353646,
            },
          },
        },
        'https://portfolio.metamask.io': {
          origin: 'https://portfolio.metamask.io',
          permissions: {
            wallet_snap: {
              id: 'gv0_3nc0IZkl0wYU3ruZQ',
              parentCapability: 'wallet_snap',
              invoker: 'https://portfolio.metamask.io',
              caveats: [
                {
                  type: 'snapIds',
                  value: {
                    'npm:@metamask/message-signing-snap': {},
                    'npm:@metamask/solana-wallet-snap': {},
                  },
                },
              ],
              date: 1751473353650,
            },
          },
        },
        'https://portfolio-builds.metafi-dev.codefi.network': {
          origin: 'https://portfolio-builds.metafi-dev.codefi.network',
          permissions: {
            wallet_snap: {
              id: 'zwDEouLctYBlyyCu363u9',
              parentCapability: 'wallet_snap',
              invoker: 'https://portfolio-builds.metafi-dev.codefi.network',
              caveats: [
                {
                  type: 'snapIds',
                  value: {
                    'npm:@metamask/message-signing-snap': {},
                  },
                },
              ],
              date: 1751473353651,
            },
          },
        },
        'https://docs.metamask.io': {
          origin: 'https://docs.metamask.io',
          permissions: {
            wallet_snap: {
              id: '1IxIvP9AC4feW5dKUNZpv',
              parentCapability: 'wallet_snap',
              invoker: 'https://docs.metamask.io',
              caveats: [
                {
                  type: 'snapIds',
                  value: {
                    'npm:@metamask/message-signing-snap': {},
                  },
                },
              ],
              date: 1751473353652,
            },
          },
        },
        'https://developer.metamask.io': {
          origin: 'https://developer.metamask.io',
          permissions: {
            wallet_snap: {
              id: 'qqGP9vBgo4bJUzWqzK9Le',
              parentCapability: 'wallet_snap',
              invoker: 'https://developer.metamask.io',
              caveats: [
                {
                  type: 'snapIds',
                  value: {
                    'npm:@metamask/message-signing-snap': {},
                  },
                },
              ],
              date: 1751473353653,
            },
          },
        },
        'npm:@metamask/gator-permissions-snap': {
          origin: 'npm:@metamask/gator-permissions-snap',
          permissions: {
            wallet_snap: {
              id: 'gQmp7dPg0BEWzrHckgmBH',
              parentCapability: 'wallet_snap',
              invoker: 'npm:@metamask/gator-permissions-snap',
              caveats: [
                {
                  type: 'snapIds',
                  value: {
                    'npm:@metamask/message-signing-snap': {},
                  },
                },
              ],
              date: 1751473353653,
            },
          },
        },
        'npm:@metamask/solana-wallet-snap': {
          origin: 'npm:@metamask/solana-wallet-snap',
          permissions: {
            'endowment:rpc': {
              id: 'zbb1Hd2raCkRpybTytnhe',
              parentCapability: 'endowment:rpc',
              invoker: 'npm:@metamask/solana-wallet-snap',
              caveats: [
                {
                  type: 'rpcOrigin',
                  value: {
                    dapps: true,
                    snaps: false,
                  },
                },
              ],
              date: 1751473353714,
            },
            'endowment:keyring': {
              id: 'GjvoLZ7uM0hBQEW10qrDH',
              parentCapability: 'endowment:keyring',
              invoker: 'npm:@metamask/solana-wallet-snap',
              caveats: [
                {
                  type: 'keyringOrigin',
                  value: {
                    allowedOrigins: ['https://portfolio.metamask.io'],
                  },
                },
              ],
              date: 1751473353714,
            },
            snap_getBip32Entropy: {
              id: 'OAhfPijQMJC6dYebEs8zg',
              parentCapability: 'snap_getBip32Entropy',
              invoker: 'npm:@metamask/solana-wallet-snap',
              caveats: [
                {
                  type: 'permittedDerivationPaths',
                  value: [
                    {
                      path: ['m', "44'", "501'"],
                      curve: 'ed25519',
                    },
                  ],
                },
              ],
              date: 1751473353714,
            },
            'endowment:network-access': {
              id: '6wTIQuOmTttI-PTF0s8YN',
              parentCapability: 'endowment:network-access',
              invoker: 'npm:@metamask/solana-wallet-snap',
              caveats: null,
              date: 1751473353715,
            },
            'endowment:cronjob': {
              id: 'jBrDsGDkYHAtFEWGTbo8q',
              parentCapability: 'endowment:cronjob',
              invoker: 'npm:@metamask/solana-wallet-snap',
              caveats: [
                {
                  type: 'snapCronjob',
                  value: {
                    jobs: [
                      {
                        expression: '* * * * *',
                        request: {
                          method: 'refreshSend',
                          params: {},
                        },
                      },
                      {
                        expression: '* * * * *',
                        request: {
                          method: 'refreshConfirmationEstimation',
                          params: {},
                        },
                      },
                      {
                        expression: '*/2 * * * *',
                        request: {
                          method: 'scheduleRefreshAccounts',
                          params: {},
                        },
                      },
                    ],
                  },
                },
              ],
              date: 1751473353716,
            },
            'endowment:protocol': {
              id: 'z8CbR3ogtpYu9ezmXZ75y',
              parentCapability: 'endowment:protocol',
              invoker: 'npm:@metamask/solana-wallet-snap',
              caveats: [
                {
                  type: 'protocolSnapScopes',
                  value: {
                    'solana:5eykt4UsFv8P8NJdTREpY1vzqKqZKvdp': {
                      methods: [
                        'getGenesisHash',
                        'getLatestBlockhash',
                        'getMinimumBalanceForRentExemption',
                      ],
                    },
                    'solana:EtWTRABZaYq6iMfeYKouRu166VU2xqa1': {
                      methods: [
                        'getGenesisHash',
                        'getLatestBlockhash',
                        'getMinimumBalanceForRentExemption',
                      ],
                    },
                  },
                },
              ],
              date: 1751473353718,
            },
            'endowment:assets': {
              id: 'x9K_-0OkqWvbtjRDum0WY',
              parentCapability: 'endowment:assets',
              invoker: 'npm:@metamask/solana-wallet-snap',
              caveats: [
                {
                  type: 'chainIds',
                  value: [
                    'solana:5eykt4UsFv8P8NJdTREpY1vzqKqZKvdp',
                    'solana:EtWTRABZaYq6iMfeYKouRu166VU2xqa1',
                  ],
                },
              ],
              date: 1751473353718,
            },
            snap_manageAccounts: {
              id: 'BsuPVu-Bym8ettmbknIna',
              parentCapability: 'snap_manageAccounts',
              invoker: 'npm:@metamask/solana-wallet-snap',
              caveats: null,
              date: 1751473353718,
            },
            snap_manageState: {
              id: '_PYVL55h9JrLLlff4TlOk',
              parentCapability: 'snap_manageState',
              invoker: 'npm:@metamask/solana-wallet-snap',
              caveats: null,
              date: 1751473353718,
            },
            snap_dialog: {
              id: 'aFrRFn3nDwyC8VlWhkR8q',
              parentCapability: 'snap_dialog',
              invoker: 'npm:@metamask/solana-wallet-snap',
              caveats: null,
              date: 1751473353718,
            },
            snap_getPreferences: {
              id: 'fqXkfMCvNdmy-qjqoElVZ',
              parentCapability: 'snap_getPreferences',
              invoker: 'npm:@metamask/solana-wallet-snap',
              caveats: null,
              date: 1751473353719,
            },
          },
        },
      },
    });

    return this;
  }

  withImportedHdKeyringAndTwoDefaultAccountsOneImportedHdAccountOneQrAccountOneSimpleKeyPairAccount() {
    merge(this.fixture.state.engine.backgroundState.KeyringController, {
      keyrings: [
        {
          accounts: ['0xbacec2e26c5c794de6e82a1a7e21b9c329fa8cf6'],
          metadata: { id: '01JXA9M05DGJ92SMSEPFG8VN17', name: '' },
          type: 'HD Key Tree',
        },
        {
          accounts: ['0x428f04e9ea21b31090d377f24501065cbb48512f'],
          metadata: { id: '01JXA9MYRXNW16JZSZJXD6F9SD', name: '' },
          type: 'QR Hardware Wallet Device',
        },
        {
          accounts: ['0x43e1c289177ecfbe6ef34b5fb2b66ebce5a8e05b'],
          metadata: { id: '01JXA9MYRXNW16JZSZJXD6F9SD', name: '' },
          type: 'HD Key Tree',
        },
        {
          accounts: ['0x84b4ebb7492e6deb8892b16b0ee425e39d3116a4'],
          metadata: { id: '01JXA9YPC99YPE39C063RYGVX1', name: '' },
          type: 'Simple Key Pair',
        },
      ],
      vault:
        '{"cipher":"LK8EKGnU5Fmhq2Sa8NgnPXolMBc03cEcujhTNAZpeHvoWwOi+VmLiQ54qQGzaAjE58oXcksRh/OPx7FC9vI/UShYevSruqC5JZHcRfLvrAhkG0tZmkrnUT9tJZY3RO+FeF2MVllGbqKNjag07uTyeh/xnYS27/Q7lcVzt8v2b+X1RhDC+gsGFIZTbgqXI9kkmvbASXF8nDrt8l9UiC60WwiXM3OCkRHEaG3ziPeWUvNZx73UssQkaXSjRWZM07O9eRPiOHuFzm3iU+1rTq+n7Oj9SeAx3pKXoyDLb+/pzLX/iCMvRvuE0sH8EOmP2wiggWUSB02CUKSVaUd01zssNOSgKVfvbGvnoOy+EZqY4t73TP74/A8FxQHrEtLTyl9iH5f4785Kid3qNEAn9Fyur+Jbik7zwGdE5hls9V6cYm7S2NuVFsWheVfAMYfqFkg+DNO+DVi8iHtZOBbRB2u3vu/wz/CcGchFplc2a5APeSmcCpzemUnHue1Jjb8VYhOEVZLK/Zr5RwsBJBKWTAQL7Gj0szu9tuetqzKPK5uaY0CQK5PA6ib/RFLDoj1ca85DYmMeTwsn6XdpPR1WnQxFzy/iYtN1ZaRm4+bLgijPmY9xK3rqci0X9ugT0q4PKL71thjRiPVsOcdUsqipbgPekW63ATj4OejS3BDbjJLG/dzaj5edmNfFljpA3wkDA9Ww8pQ3+gRHzckDw2s5uNO1whT81kqBh+bRlt70Lkv7qH5P7UPpssmxq+svsWru+HUqr6oQlsizbjUn70soXpAfp0rF9TzjcWIqgcZ51r78sdKXpCMzeX5Qj0xpFsUnlPi88kaLjFva/VPt4y9CKcbheSO/oqS2nocEB1T97bdL2fxFQAuJiNSglWQgJYzXFSSO91nxxRUOwzMCqwIT98COYOeiJInaXAo7e0LK2iP0tH9p12LTBFKsiGmJKJpBCoVrOFtHqYfwMJfBkKS2djYqfvuqw5zGzJdJ50R/9IT+28znHZhMrPkuM3HepuYtKu8BaLPLvhsMYOmYNj5Qvz0Z3MFfrGzNisJwh0eKiA4O2SSrwFcgDYZRfbKOad2NZpjXGIvxSGl2bXPgqMj/KpzS0V8r9NejlWhi6BGtRX9fEFZZJEqhXi2TF94GxZ47QBtlwWuNOJJdkxKlTKQHq30P/Anw0gnLv2t2hX8skeO6aY26xjlwote6j9lPbR2XPbYCvDuLubiZHJ0m6fHtxeTH5KzhUMd1TVQsNa0oZ0U+4bk0C2DfDz8N0MlGbQFSDn9AyqqZME+ZF0lUyz51r8AuOG10CMT1W8QccDKSCqKJwg9o4Q3TP+SYIeFezvzWieIEfHAp1YBYjtRIe3h9p9Zr/R5tXzE+lK28erzgFSfPY792cj0H3EKEsyFU36qavzipp3k0eZtG5D5BA0TPERYse23K4tvD9jwcdEkEZ74PRTCcjCtt7PZ4xwiyisIA9pImaCK9TJXNV1+gBhGDFdyWe+PVmt8BUl/3A5iMtyYlC8UZfoBhFfj1pUy4Hr0/XrMX+UeYEzg/+39UYyjbsZtaYikhGv2GlsM37lfWS3N87j+MswG/FTSoFgKRjzl3x4M133svc4z5baBWBCRpLiTDyjaTHGmNohbW9xa8IomxT+1sB1ZctG2yKutSJjyHm50z5lmHaWj1VpTPKzJb+3JZVG2JdUToCxkrwfrbw1eLTzLShdRnOMZr1tmt5Ul92GQ0iidOV8g8Aud4wWLdVQ5A1BdrxV4jjbCg/BsCirIE4voY7pRjfJCs5TCzbP7ZFwUnGl/0/KAVRcu8nRy+YrIuVyRne7m8YjopHVXvHboEIK8sUBxQNPlWmaFcE1xSxequ4oXiRdhwR67TcBmwQR9S+9qgmOo9vVr0snjP30JwEzuYnv6MwHMQoFO638HfafqKGIVBkV6BCd7GJWaCqkZHTeiGMOZjF4oUH20bdWU8Sqma8rviZ8zql492YIYalnqp1jEVA1JZ1XgU436ghchnRNxbfFeyZLoOrpzzov5GHNqKHizZ90T2Oenh5kLY2tNirnyjvJKsIQmUX33r7IPVyzt1mbziUF09IvpCnhjzltoBUSf/px0uuDKbfLGufVjfYQQvi0tKShuvv1UHQgae3hTVCDzhSY2vEEgRHxS2ehR3KgSEKGBP3Q9UmtZKA8xbJfdlZ4ou2YneKO/oinoPvmTCzuds81vig6B4MIiAdDb5EFVrQj/hp/oKlGYMMJViaziZhoKFlYzrfXfTW5aFsQZp7NXVRon2tGjBEkYleOhP+UloP5klREcstGJFnAfXygfewzjbKqCMnU7YI17GQojviRUT61ZWUroMXJaAnTt0fr/I86uZiS+XfIkY/RJN","iv":"4df215ad8ea053bc082a369a40267680","keyMetadata":{"algorithm":"PBKDF2","params":{"iterations":5000}},"lib":"original","salt":"TWbGoRlf8VcWi4RXapCjOg44EaJ6xskBCbvgevIjiWc="}',
    });
    return this;
  }

  withKeyringControllerOfMultipleAccounts() {
    merge(this.fixture.state.engine.backgroundState.KeyringController, {
      keyrings: [
        {
          accounts: ['0xbacec2e26c5c794de6e82a1a7e21b9c329fa8cf6'],
          metadata: { id: '01JYMQCWV547WJ1X7X8KA72BHB', name: null },
          type: 'HD Key Tree',
        },
        // {
        //   accounts: ['C8WwCAxqd7CsdF2nmQWaMqj8bc6b4RtTZEmaQCAusgkh'],
        //   metadata: { id: '01JYMQCXJR780W8479CHWADRMW', name: null },
        //   type: 'Snap Keyring',
        // },
        {
          accounts: [],
          metadata: { id: '01JYMQD2ZW9MH3QDV97J1T9H9A', name: null },
          type: 'QR Hardware Wallet Device',
        },
      ],
      vault:
        '{"cipher":"DUx7iAsJoxlE+MKGopEvRQBL50daKCxL5stSFkxjZl4ZA3DMv4tLxUs1yAr31VMwM9rDuTFDZmZmTLj/WVNnPUgu8PXioD+Qufj3NP6cFmU3oTN1mw+sneI+9CSVlPYnuTzBOWaCXhxHEqTe4jfjPRc0rEeiBAzvJvvnZh93BNoBO7aqr5LNEx32cIuNqefG4mBzNbKq8ytfWHRsKZOZRl9yROpPtUtCaiuk8tuSAtTbtEOT5Btbiha/gAEYT5JjLsMe2Gw96oqyqS8Oza4WagQSVCIJvT/kJDPuO+KZJiIV2VZXmpck+UF02xiw2qvrnm9gu/hZ20t19alx3nbKsF3Q/Kxrfxt02MS/5Z+XKgRDl6qrNmD2K7NkMphuiWI4TdKT8yEU7ZWucJ83XLdQwAhyG2T1ugoe5dwbN9QvY4Fcyw92kba3A3ILKlV3XLnDnel1ZG6V9GAa4SRRCs7z/+lTzfj/h1QpO24ETznMi+PqJF4gtp/RNtgu/aTHwAqj0zkenZYtSME44lYe5hgbJCZXdK5zUTC1czqXshkVotccoKBly9kyML/ajAfO9RIGhSjglrrRUsCco7yyUafz2jLZYuQvFFAuVVukgbAEdINimRlHbYGran1klp9YVaMDADrTB31IVnDCAuNMb5RVoiiS7J0iCuvJWLAVrV5sukHFMi9oA6XMRYCYE6v6jvHgOPXRhJfxV8k7U96Vgv6o7VXkaA9s10y/tuYUhnQpH8AuhOqtQthytlt1FeTF1c74G+Vt/fLfWd3B2p6Iyqrf+XMOT+e/4fAZc0jTsmMM9cfoYoVd8ofyAmRGhql19cAYUEAwvMNfu3QAiOLl00EicHdX8IK8EzoObwLHO+008erBUKbjRvJ1ePl9Dvx83BZkqb2wlP5GmXSQjy9JmUDrCS6TuquVVNHpVKA8EoBwORN68p3B1hnP29yC79Kq7hc8K94K/Xofm0T0wj+Tzspru2iFxA0aZhEAoe13CGy9hBq9QqT285XPGby7vvek9wifIgvwA1yBXjU6lQ5ObyYCKitp8NLXPb5U0UXEOho7mu0QE+GwhoI3uxjtcKyIWkZlPldYsh2eZfcP/mfNhuFsqqlRin+SWynNUY9HMyaDw3FvtPkDZ6VgYMymP3DnWbmiOUa82iKJ2uGKuVgzvKzOlP5pf/GyWSdBz9ZjPNWMTEW/WYPvTkfGDdDCbTWxAG7fKU9locF+D09CV9mboSAQGTbZSI2f7d48Uo+77rntE6ODcumD++qASMZrGHOapCRtv0a4fHbMa3dWDtx6GHLlbvViDbvCsec7ChOUBoL39sgZEyWrC5JiOgYuRUWnU7xkaZHtYha7yKEVLWg4UFtXnLliYQLQseDa/k2/SDbSqLrz9ACVHgKpS3vtY6mSdhNWyrBkWamwVPXinb1Wjni3OQUqN0R7TeQ/QmRRp20atkY5OoFUuYOkBWU4HgyJHg0wEiYOXkscktGS1vl6RvOHyoTPKiWPJFgtz46NOP5ynmlBqS2+srespbKPh2GEN5EGhbdFWGAXSUoecbvjzizxRQdzm8nLNWtx2eDHo54fv3IahvWQNvmDIL265Ezfo+ZEYhOeHTerWvuVBzg78ZeHpOd1ZwTZz/k5JVtW9BZDoJoO1DZ98Bliew7i2uaN0De2ZP10RMQzH5GL636aptqRiUw9mwbavkaI2xC8f2Y9J2jsgtZ8Gjp48lGjBMxWpG4xywu3J8aUi+rLEiOthEK1Ob6LjkUEBeKC8eFreM1LeB9adIuWpdre84RdWTfWvirzCpvyStNc6USpZtgMKTYGmbqgFtZouphiNEvW2zbUi82Qp5v9XqhXB/zGnJwHRFs+Qk/k20tTLnp1U1+5uIjm+uzbXkLix5KGHNwdDpsx4GrZs04HHN2aRcBHnPZokGajwtcv/1PDHW4VMLKb0bttZSYr1tiYYuFp/0p1EcsCJ1cUcQTdTm8xmjKJWune9L2L","iv":"9e427fa9c50d74903acc326dc5f57f32","keyMetadata":{"algorithm":"PBKDF2","params":{"iterations":5000}},"lib":"original","salt":"r6Ta3qV3uqZgiXbnJ6bmT5oJhqKpH3ojd2NUzmc2ZLU="}',
    });

    // Update AccountsController to only include Ethereum account (hide Solana account)
    this.fixture.state.engine.backgroundState.AccountsController = {
      internalAccounts: {
        accounts: {
          // Ethereum Account 1 only
          '4d7a5e0b-b261-4aed-8126-43972b0fa0a1': {
            address: '0xbacec2e26c5c794de6e82a1a7e21b9c329fa8cf6',
            id: '4d7a5e0b-b261-4aed-8126-43972b0fa0a1',
            metadata: {
              name: 'Account 1',
              importTime: 1684232000456,
              keyring: {
                type: 'HD Key Tree',
              },
            },
            options: {},
            methods: [
              'personal_sign',
              'eth_signTransaction',
              'eth_signTypedData_v1',
              'eth_signTypedData_v3',
              'eth_signTypedData_v4',
            ],
            type: 'eip155:eoa',
            scopes: ['eip155:1'],
          },
        },
        selectedAccount: '4d7a5e0b-b261-4aed-8126-43972b0fa0a1', // Default to Ethereum account
      },
    };
    // this.fixture.state.engine.backgroundState.PreferencesController.identities = {
    //   '0xbacec2e26c5c794de6e82a1a7e21b9c329fa8cf6': {
    //     address: '0xbacec2e26c5c794de6e82a1a7e21b9c329fa8cf6',
    //     name: 'Account 1',
    //     importTime: 1684232000456,
    //   },
    // };
    // this.fixture.state.engine.backgroundState.PreferencesController.selectedAddress = '0xbacec2e26c5c794de6e82a1a7e21b9c329fa8cf6';

    // Configure for Ethereum mainnet only
    this.fixture.state.engine.backgroundState.MultichainNetworkController = {
      selectedMultichainNetworkChainId: 'eip155:1', // Default to Ethereum mainnet
      multichainNetworkConfigurationsByChainId: {
        'eip155:1': {
          chainId: 'eip155:1',
          name: 'Ethereum Mainnet',
          nativeCurrency: 'ETH',
          isEvm: true,
        },
      },
      isEvmSelected: true, // Default to EVM mode
      networksWithTransactionActivity: {},
    };

    return this;
  }

  withProfileSyncingEnabled() {
    // Enable AuthenticationController - user must be signed in for profile syncing
    merge(this.fixture.state.engine.backgroundState.AuthenticationController, {
      isSignedIn: true,
    });

    // Enable UserStorageController with all profile syncing features
    merge(this.fixture.state.engine.backgroundState.UserStorageController, {
      isBackupAndSyncEnabled: true,
      isBackupAndSyncUpdateLoading: false,
      isAccountSyncingEnabled: true,
      isContactSyncingEnabled: true,
      hasAccountSyncingSyncedAtLeastOnce: true,
      isAccountSyncingReadyToBeDispatched: true,
      isAccountSyncingInProgress: false,
      isContactSyncingInProgress: false,
    });

    // Enable basic functionality in settings (required for profile syncing)
    merge(this.fixture.state.settings, {
      basicFunctionalityEnabled: true,
    });

    return this;
  }

  // Mirrors the vault contents from the extension fixture.
  withMultiSRPKeyringController() {
    merge(this.fixture.state.engine.backgroundState.KeyringController, {
      vault:
        '{"keyMetadata":{"algorithm":"PBKDF2","params":{"iterations":5000}},"lib":"original","cipher":"LOubqgWR4O7Hv/RcdHPZ0Xi0GmCPD6whWLbO/jtnv44cAbBDumnAKX1NK1vgDNORSPVlUTkjyZwaHaStzuTIoJDurCBJN4TtsNUe5qIoJgttZ4Yv4hHxlg04V4nq/DXqAQaXedILMXnhbqZ+DP+tMc7JBXcVi12GIOiqV+ycLj8xFcasS/cdxtU6Os3pItdEZS89Rp7U58YOJBRQ2dlhBg0tCo2JnCrRhQmPGcTBuQVpn7SdkDx5PPC2slz3TRCjaHXWGCMPmx6jCDqI2sJL9ljpFB0/Jvlp18/9PE/cZ53GxybdtQiJ9andNHlfPf5WK+qI+QgySR8CMSRDWaP3hfEGHF1H0oqO7y/v6/pkShitdx7i5bC8Wt++heUOT8qpHTo1gDgUmNuZJsF4sG0Y18Hw8vLu+LfkoZgundb+cFjPFD1teTEnl2mmkpBvQCciynsCHPnHgnhKNHj6KMLhlSXWEItuYL/FY7dRpttfXzWfVQt56dQLLEYEYmO/f7C1uzAv6jbHBHqg16QtX3hCEnX0qzi1h3DQ8J5v44ckkQ/UGVvy6bOUC83b8DMLNPiSoMJDSsMaDzMmQ4J4xHzoHdD7/wBcXcbtUwccMGRHXv3jFLtHjuV+HQo0//I9xnjjAxfxX9SgyBQE8WCvUOxgCdwF8W7aBKcFEsoksLAWIQFxerWc3OxdvKSzvinI/j/MvyFMvVP5pm/BLWNj639GpFmIJVMprxkDL4H45CsgUcMe1Kiim/PFvo0D449vO1XL31ZIl9TxRVLaIr2cE3a95MFbzru9stqNkXz0EHrhSltFyoANMCim1HFxK/1yRl5Tt4u9Vjjyvj6a4Wtzy7SyLHhx0PfrlARq2euwGQal46cZYYKuMsnwvQf3ba/uJF3hF3FyAl9fn28HKRurImsiKNDvT+kaoUMFYoX6i+qR0LHoA7OfeqXpsKYyMx8LnUq7zKP4ZVc8sysI95YYYwdzhq2xzHDQfOplYRFkQllxqtkoTxMPHz/J1W1kjBTpCI7M8n8qLv53ryNq4y+hQx0RQNtvGPE9OcQTDUpkCM5dv7p8Ja8uLTDehKeKzs315IRBVJN8mdGy18EK5sjDoileDQ==","iv":"e88d2415e223bb8cc67c74ce47de1a6b","salt":"BX+ED3hq9K3tDBdnobBphA=="}',
    });

    return this;
  }

  withTokens(tokens, chainId = CHAIN_IDS.MAINNET) {
    merge(this.fixture.state.engine.backgroundState.TokensController, {
      allTokens: {
        [chainId]: {
          [DEFAULT_FIXTURE_ACCOUNT]: tokens,
        },
      },
    });
    return this;
  }

  withTokensRates(tokens, chainId = CHAIN_IDS.MAINNET) {
    // Generate mock market data for each token
    const tokenMarketData = {};

    tokens.forEach((token, index) => {
      // Generate realistic but varied market data for testing
      const basePrice = (index + 1) * 100; // Starting price based on token index
      const randomVariation = Math.random() * 50; // Add some randomness
      const price = basePrice + randomVariation;

      tokenMarketData[token.address] = {
        tokenAddress: token.address,
        currency: 'USD',
        allTimeHigh: price * 1.8, // 80% higher than current price
        allTimeLow: price * 0.2, // 80% lower than current price
        circulatingSupply: 1000000000, // 1 billion tokens
        dilutedMarketCap: price * 1200000000, // Based on total supply
        high1d: price * 1.05, // 5% higher than current
        low1d: price * 0.95, // 5% lower than current
        marketCap: price * 1000000000, // Based on circulating supply
        marketCapPercentChange1d: (Math.random() - 0.5) * 10, // Random change between -5% and +5%
        price,
        priceChange1d: (Math.random() - 0.5) * price * 0.1, // Random change up to 10%
        pricePercentChange1d: (Math.random() - 0.5) * 10, // Random percentage between -5% and +5%
        pricePercentChange1h: (Math.random() - 0.5) * 2, // Random percentage between -1% and +1%
        pricePercentChange1y: (Math.random() - 0.5) * 200, // Random percentage between -100% and +100%
        pricePercentChange7d: (Math.random() - 0.5) * 30, // Random percentage between -15% and +15%
        pricePercentChange14d: (Math.random() - 0.5) * 50, // Random percentage between -25% and +25%
        pricePercentChange30d: (Math.random() - 0.5) * 80, // Random percentage between -40% and +40%
        pricePercentChange200d: (Math.random() - 0.5) * 150, // Random percentage between -75% and +75%
        totalVolume: price * 50000000, // Volume based on price
      };
    });

    merge(this.fixture.state.engine.backgroundState.TokenRatesController, {
      marketData: {
        [chainId]: tokenMarketData,
      },
    });
    return this;
  }

  withTokensBalances(tokens, chainId = CHAIN_IDS.MAINNET) {
    // Generate mock token balances for the default account
    const tokenBalances = {};
    tokenBalances[DEFAULT_FIXTURE_ACCOUNT] = {};
    tokenBalances[DEFAULT_FIXTURE_ACCOUNT][chainId] = {};

    tokens.forEach((token, index) => {
      // Generate realistic but varied balances for testing
      const baseBalance = (index + 1) * 1000;
      const randomVariation = Math.floor(Math.random() * 5000);
      const finalBalance = baseBalance + randomVariation;

      // Convert to hex with proper padding for token decimals
      const balanceInWei = (
        finalBalance * Math.pow(10, token.decimals)
      ).toString(16);
      tokenBalances[DEFAULT_FIXTURE_ACCOUNT][chainId][
        token.address
      ] = `0x${balanceInWei}`;
    });

    merge(this.fixture.state.engine.backgroundState.TokenBalancesController, {
      tokenBalances,
    });
    return this;
  }

  withTokensForAllPopularNetworks(tokens, userState = null) {
    // Get all popular network chain IDs using proper constants
    const popularChainIds = [
      CHAIN_IDS.MAINNET, // Ethereum Mainnet
      CHAIN_IDS.POLYGON, // Polygon Mainnet
      CHAIN_IDS.BSC, // BNB Smart Chain
      CHAIN_IDS.OPTIMISM, // Optimism
      CHAIN_IDS.ARBITRUM, // Arbitrum One
      CHAIN_IDS.AVALANCHE, // Avalanche C-Chain
      CHAIN_IDS.BASE, // Base
      CHAIN_IDS.ZKSYNC_ERA, // zkSync Era
      CHAIN_IDS.SEI, // Sei Network
    ];

    // Use userState accounts if provided, otherwise fall back to MULTIPLE_ACCOUNTS_ACCOUNTS_CONTROLLER
    let allAccountAddresses;
    if (userState && userState.KEYRING_CONTROLLER_STATE) {
      // Extract all account addresses from the user state keyring
      allAccountAddresses = userState.KEYRING_CONTROLLER_STATE.keyrings.flatMap(
        (keyring) => keyring.accounts,
      );
    } else {
      // Fallback to the hardcoded accounts
      const accountsData =
        MULTIPLE_ACCOUNTS_ACCOUNTS_CONTROLLER.internalAccounts.accounts;
      allAccountAddresses = Object.values(accountsData).map(
        (account) => account.address,
      );
    }

    // Create tokens object for all accounts
    const accountTokens = {};
    allAccountAddresses.forEach((address) => {
      accountTokens[address] = tokens;
    });

    const allTokens = {};

    // Add tokens to each popular network
    popularChainIds.forEach((chainId) => {
      allTokens[chainId] = accountTokens;
    });

    merge(this.fixture.state.engine.backgroundState.TokensController, {
      allTokens,
    });

    // we need to test this ...

    // Create token balances for TokenBalancesController
    // Structure: { [accountAddress]: { [chainId]: { [tokenAddress]: balance } } }
    const tokenBalances = {};

    allAccountAddresses.forEach((accountAddress, accountIndex) => {
      tokenBalances[accountAddress] = {};

      // Add balances for each popular network
      popularChainIds.forEach((chainId) => {
        tokenBalances[accountAddress][chainId] = {};

        tokens.forEach((token, tokenIndex) => {
          // Generate realistic but varied balances for testing
          // Using different multipliers to create variety across accounts and tokens
          const baseBalance = (accountIndex + 1) * (tokenIndex + 1) * 1000;
          const randomVariation = Math.floor(Math.random() * 5000);
          const finalBalance = baseBalance + randomVariation;

          // Convert to hex with proper padding for token decimals
          const balanceInWei = (
            finalBalance * Math.pow(10, token.decimals)
          ).toString(16);
          tokenBalances[accountAddress][chainId][
            token.address
          ] = `0x${balanceInWei}`;
        });
      });
    });

    merge(this.fixture.state.engine.backgroundState.TokenBalancesController, {
      tokenBalances,
    });

    return this;
  }

  withPrivacyModePreferences(privacyMode) {
    merge(this.fixture.state.engine.backgroundState.PreferencesController, {
      privacyMode,
    });
    return this;
  }

  withTransactions(transactions) {
    merge(this.fixture.state.engine.backgroundState.TransactionController, {
      transactions,
    });
    return this;
  }

  /**
   * Sets the MetaMetrics opt-in state to 'agreed' in the fixture's asyncState.
   * This indicates that the user has agreed to MetaMetrics data collection.
   *
   * @returns {this} The current instance for method chaining.
   */
  withMetaMetricsOptIn() {
    if (!this.fixture.asyncState) {
      this.fixture.asyncState = {};
    }
    this.fixture.asyncState['@MetaMask:metricsOptIn'] = 'agreed';
    return this;
  }

  /**
   * Sets up a minimal Solana fixture with mainnet configuration
   * @returns {FixtureBuilder} - The FixtureBuilder instance for method chaining
   */
  withSolanaFixture() {
    const SOLANA_TOKEN = 'token:EPjFWdd5AufqSSqeM2qN1xzybapC8G4wEGGkZwyTDt1v';

    this.fixture.state.engine.backgroundState.MultichainNetworkController = {
      selectedMultichainNetworkChainId: SolScope.Mainnet,
      multichainNetworkConfigurationsByChainId: {
        [SolScope.Mainnet]: {
          chainId: SolScope.Mainnet,
          name: 'Solana Mainnet',
          nativeCurrency: `${SolScope.Mainnet}/${SOLANA_TOKEN}`,
          isEvm: false,
        },
      },
      isEvmSelected: false,
    };

    return this;
  }

  /**
   * Adds a second test dapp tab to the browser state.
   * @returns {FixtureBuilder} - The FixtureBuilder instance for method chaining.
   */
  withSecondTestDappTab() {
    if (!this.fixture.state.browser.tabs) {
      this.fixture.state.browser.tabs = [];
    }

    this.fixture.state.browser.tabs.push({
      url: getSecondTestDappLocalUrl(),
      id: 1749234797566,
      isArchived: false,
    });

    return this;
  }

  /**
   * Sets ETH as the primary currency for both currency rate controller and settings.
   * @returns {FixtureBuilder} - The FixtureBuilder instance for method chaining.
   */
  withETHAsPrimaryCurrency() {
    this.fixture.state.engine.backgroundState.CurrencyRateController.currentCurrency =
      'ETH';
    this.fixture.state.settings.primaryCurrency = 'ETH';
    return this;
  }

  withBackupAndSyncSettings(options = {}) {
    const {
      isBackupAndSyncEnabled = true,
      isAccountSyncingEnabled = true,
      isContactSyncingEnabled = true,
    } = options;

    // Backup and Sync Settings
    this.fixture.state.engine.backgroundState.UserStorageController = {
      isBackupAndSyncEnabled,
      isAccountSyncingEnabled,
      isContactSyncingEnabled,
      isBackupAndSyncUpdateLoading: false,
      isContactSyncingInProgress: false,
      hasAccountSyncingSyncedAtLeastOnce: false,
      isAccountSyncingReadyToBeDispatched: true,
      isAccountSyncingInProgress: false,
    };
    return this;
  }

  /**
   * Disables the seedphraseBackedUp flag in the user state.
   * This is useful for testing scenarios where the user hasn't backed up their seedphrase.
   *
   * @returns {FixtureBuilder} - The FixtureBuilder instance for method chaining
   */
  withSeedphraseBackedUpDisabled() {
    this.fixture.state.user.seedphraseBackedUp = false;
    return this;
  }

  /**
   * Build and return the fixture object.
   * @returns {Object} - The built fixture object.
   */
  build() {
    return this.fixture;
  }
}

export default FixtureBuilder;<|MERGE_RESOLUTION|>--- conflicted
+++ resolved
@@ -547,10 +547,7 @@
           isAuthChecked: false,
           initialScreen: '',
           appTheme: 'os',
-<<<<<<< HEAD
-=======
           existingUser: true,
->>>>>>> 80584155
         },
         wizard: {
           step: 0,
