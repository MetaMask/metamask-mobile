/* eslint-disable no-undef */
import { device } from 'detox';
import { getGanachePort, getSecondTestDappLocalUrl } from './utils';
import { merge } from 'lodash';
import { CustomNetworks, PopularNetworksList } from '../resources/networks.e2e';
import { CHAIN_IDS } from '@metamask/transaction-controller';
import { SolScope } from '@metamask/keyring-api';
import {
  Caip25CaveatType,
  Caip25EndowmentPermissionName,
  setEthAccounts,
  setPermittedEthChainIds,
} from '@metamask/chain-agnostic-permission';
import {
  MULTIPLE_ACCOUNTS_ACCOUNTS_CONTROLLER,
  SNAPS_CONTROLLER_STATE,
  CORE_USER_STATE,
  POWER_USER_STATE,
  CASUAL_USER_STATE,
} from './constants';

export const DEFAULT_FIXTURE_ACCOUNT =
  '0x76cf1CdD1fcC252442b50D6e97207228aA4aefC3';

export const DEFAULT_FIXTURE_ACCOUNT_2 =
  '0xcdd74c6eb517f687aa2c786bc7484eb2f9bae1da';

export const DEFAULT_IMPORTED_FIXTURE_ACCOUNT =
  '0x43e1c289177ecfbe6ef34b5fb2b66ebce5a8e05b';

const DAPP_URL = 'localhost';

/**
 * FixtureBuilder class provides a fluent interface for building fixture data.
 */
class FixtureBuilder {
  /**
   * Create a new instance of FixtureBuilder.
   * @param {Object} options - Options for the fixture builder.
   * @param {boolean} options.onboarding - Flag indicating if onboarding fixture should be used.
   */
  constructor({ onboarding = false } = {}) {
    // Initialize the fixture based on the onboarding flag
    onboarding === true
      ? this.withOnboardingFixture()
      : this.withDefaultFixture();
  }

  /**
   * Set the asyncState property of the fixture.
   * @param {any} asyncState - The value to set for asyncState.
   * @returns {FixtureBuilder} - The FixtureBuilder instance for method chaining.
   */
  withAsyncState(asyncState) {
    this.fixture.asyncState = asyncState;
    return this;
  }

  /**
   * Set the state property of the fixture.
   * @param {any} state - The value to set for state.
   * @returns {FixtureBuilder} - The FixtureBuilder instance for method chaining.
   */
  withState(state) {
    this.fixture.state = state;
    return this;
  }

  /**
   * Ensures that the Solana feature modal is suppressed by adding the appropriate flag to asyncState.
   * @returns {FixtureBuilder} - The FixtureBuilder instance for method chaining.
   */
  ensureSolanaModalSuppressed() {
    if (!this.fixture.asyncState) {
      this.fixture.asyncState = {};
    }
    this.fixture.asyncState['@MetaMask:solanaFeatureModalShownV2'] = 'true';
    return this;
  }

  withSolanaFeatureSheetDisplayed() {
    if (!this.fixture.asyncState) {
      this.fixture.asyncState = {};
    }
    this.fixture.asyncState = {
      '@MetaMask:existingUser': 'true',
      '@MetaMask:OptinMetaMetricsUISeen': 'true',
      '@MetaMask:onboardingWizard': 'explored',
      '@MetaMask:UserTermsAcceptedv1.0': 'true',
      '@MetaMask:WhatsNewAppVersionSeen': '7.24.3',
      '@MetaMask:solanaFeatureModalShownV2': 'false',
    };

    // Set existingUser in Redux state instead of asyncState
    if (!this.fixture.state) {
      this.fixture.state = {};
    }
    if (!this.fixture.state.user) {
      this.fixture.state.user = {};
    }
    this.fixture.state.user.existingUser = true;

    return this;
  }

  /**
   * Set the default fixture values.
   * @returns {FixtureBuilder} - The FixtureBuilder instance for method chaining.
   */
  withDefaultFixture() {
    this.fixture = {
      state: {
        legalNotices: {
          newPrivacyPolicyToastClickedOrClosed: true,
          newPrivacyPolicyToastShownDate: Date.now(),
        },
        collectibles: {
          favorites: {},
        },
        engine: {
          backgroundState: {
            AccountTrackerController: {
              accountsByChainId: {
                64: {
                  [DEFAULT_FIXTURE_ACCOUNT]: {
                    balance: '0x0',
                  },
                },
                1: {
                  [DEFAULT_FIXTURE_ACCOUNT]: {
                    balance: '0x0',
                  },
                },
              },
            },
            AddressBookController: {
              addressBook: {},
            },
            NftController: {
              allNftContracts: {},
              allNfts: {},
              ignoredNfts: [],
            },
            TokenListController: {
              tokensChainsCache: {
                '0x1': {
                  data: [
                    {
                      '0xc011a73ee8576fb46f5e1c5751ca3b9fe0af2a6f': {
                        address: '0xc011a73ee8576fb46f5e1c5751ca3b9fe0af2a6f',
                        symbol: 'SNX',
                        decimals: 18,
                        name: 'Synthetix Network Token',
                        iconUrl:
                          'https://static.cx.metamask.io/api/v1/tokenIcons/1/0xc011a73ee8576fb46f5e1c5751ca3b9fe0af2a6f.png',
                        type: 'erc20',
                        aggregators: [
                          'Aave',
                          'Bancor',
                          'CMC',
                          'Crypto.com',
                          'CoinGecko',
                          '1inch',
                          'PMM',
                          'Synthetix',
                          'Zerion',
                          'Lifi',
                        ],
                        occurrences: 10,
                        fees: {
                          '0x5fd79d46eba7f351fe49bff9e87cdea6c821ef9f': 0,
                          '0xda4ef8520b1a57d7d63f1e249606d1a459698876': 0,
                        },
                      },
                    },
                  ],
                },
              },
              preventPollingOnNetworkRestart: false,
            },
            CurrencyRateController: {
              currentCurrency: 'usd',
              currencyRates: {
                ETH: {
                  conversionDate: 1684232383.997,
                  conversionRate: 1815.41,
                  usdConversionRate: 1815.41,
                },
              },
            },
            KeyringController: {
              vault:
                '{"cipher":"ynNI8tAH4fcpmXo8S88A/3T3Dd1w0LY5ftpL59gW0ObYxovgFhrtKpRe/WD7WU42KwGBNKVicB9W9at4ePgOJGS6IMWr//C3jh0vKQTabkDzDy1ZfSvztRxGpVjmrnU3fC5B0eq/MBMSrgu8Bww309pk5jghyRfzp9YsG0ONo1CXUm2brQo/eRve7i9aDbiGXiEK0ch0BO7AvZPGMhHtYRrrOro4QrDVHGUgAF5SA1LD4dv/2AB8ctHwn4YbUmICieqlhJhprx3CNOJ086g7vPQOr21T4IbvtTumFaTibfoD3GWHQo11CvE04z3cN3rRERriP7bww/tZOe8OAMFGWANkmOJHwPPwEo1NBr6w3GD2VObEmqNhXeNc6rrM23Vm1JU40Hl+lVKubnbT1vujdGLmOpDY0GdekscQQrETEQJfhKlXIT0wwyPoLwR+Ja+GjyOhBr0nfWVoVoVrcTUwAk5pStBMt+5OwDRpP29L1+BL9eMwDgKpjVXRTh4MGagKYmFc6eKDf6jV0Yt9pG+jevv5IuyhwX0TRtfQCGgRTtS7oxhDQPxGqu01rr+aI7vGMfRQpaKEEXEWVmMaqCmktyUV35evK9h/xv1Yif00XBll55ShxN8t2/PnATvZxFKQfjJe5f/monbwf8rpfXHuFoh8M9hzjbcS5eh/TPYZZu1KltpeHSIAh5C+4aFyZw0e1DeAg/wdRO3PhBrVztsHSyISHlRdfEyw7QF4Lemr++2MVR1dTxS2I5mUEHjh+hmp64euH1Vb/RUppXlmE8t1RYYXfcsF2DlRwPswP739E/EpVtY3Syf/zOTyHyrOJBldzw22sauIzt8Q5Fe5qA/hGRWiejjK31P/P5j7wEKY7vrOJB1LWNXHSuSjffx9Ai9E","iv":"d5dc0252424ac0c08ca49ef320d09569","salt":"feAPSGdL4R2MVj2urJFl4A==","lib":"original"}',
              keyrings: [
                {
                  accounts: [DEFAULT_FIXTURE_ACCOUNT],
                  index: 0,
                  type: 'HD Key Tree',
                },
              ],
            },
            NetworkController: {
              selectedNetworkClientId: 'mainnet',
              networksMetadata: {
                mainnet: {
                  status: 'available',
                  EIPS: {
                    1559: true,
                  },
                },
                networkId1: {
                  status: 'available',
                  EIPS: {
                    1559: true,
                  },
                },
              },
              networkConfigurationsByChainId: {
                '0x1': {
                  chainId: '0x1',
                  rpcEndpoints: [
                    {
                      networkClientId: 'mainnet',
                      url: 'https://mainnet.infura.io/v3/{infuraProjectId}',
                      type: 'infura',
                      name: 'Ethereum Network default RPC',
                    },
                  ],
                  defaultRpcEndpointIndex: 0,
                  blockExplorerUrls: ['https://etherscan.io'],
                  defaultBlockExplorerUrlIndex: 0,
                  name: 'Ethereum Main Network',
                  nativeCurrency: 'ETH',
                },
                '0x539': {
                  chainId: '0x539',
                  rpcEndpoints: [
                    {
                      networkClientId: 'networkId1',
                      url: `http://localhost:${getGanachePort()}`,
                      type: 'custom',
                      name: 'Local RPC',
                    },
                  ],
                  defaultRpcEndpointIndex: 0,
                  defaultBlockExplorerUrlIndex: 0,
                  blockExplorerUrls: ['https://test.io'],
                  name: 'Localhost',
                  nativeCurrency: 'ETH',
                },
                '0xaa36a7': {
                  blockExplorerUrls: [],
                  chainId: '0xaa36a7',
                  defaultRpcEndpointIndex: 0,
                  name: 'Sepolia',
                  nativeCurrency: 'SepoliaETH',
                  rpcEndpoints: [
                    {
                      networkClientId: 'sepolia',
                      type: 'infura',
                      url: 'https://sepolia.infura.io/v3/{infuraProjectId}',
                    },
                  ],
                },
                '0xe705': {
                  blockExplorerUrls: [],
                  chainId: '0xe705',
                  defaultRpcEndpointIndex: 0,
                  name: 'Linea Sepolia',
                  nativeCurrency: 'LineaETH',
                  rpcEndpoints: [
                    {
                      networkClientId: 'linea-sepolia',
                      type: 'infura',
                      url: 'https://linea-sepolia.infura.io/v3/{infuraProjectId}',
                    },
                  ],
                },
                '0xe708': {
                  blockExplorerUrls: [],
                  chainId: '0xe708',
                  defaultRpcEndpointIndex: 0,
                  name: 'Linea Main Network',
                  nativeCurrency: 'LineaETH',
                  rpcEndpoints: [
                    {
                      networkClientId: 'linea-mainnet',
                      type: 'infura',
                      url: 'https://linea-mainnet.infura.io/v3/{infuraProjectId}',
                    },
                  ],
                },
              },
            },
            PhishingController: {
              listState: {
                allowlist: [],
                fuzzylist: [
                  'cryptokitties.co',
                  'launchpad.ethereum.org',
                  'etherscan.io',
                  'makerfoundation.com',
                  'metamask.io',
                  'myetherwallet.com',
                  'opensea.io',
                  'satoshilabs.com',
                ],
                version: 2,
                name: 'MetaMask',
                tolerance: 1,
                lastUpdated: 1684231917,
              },
              whitelist: [],
              hotlistLastFetched: 1684231917,
              stalelistLastFetched: 1684231917,
            },
            AccountsController: {
              internalAccounts: {
                accounts: {
                  '4d7a5e0b-b261-4aed-8126-43972b0fa0a1': {
                    address: DEFAULT_FIXTURE_ACCOUNT,
                    id: '4d7a5e0b-b261-4aed-8126-43972b0fa0a1',
                    metadata: {
                      name: 'Account 1',
                      importTime: 1684232000456,
                      keyring: {
                        type: 'HD Key Tree',
                      },
                    },
                    options: {},
                    methods: [
                      'personal_sign',
                      'eth_signTransaction',
                      'eth_signTypedData_v1',
                      'eth_signTypedData_v3',
                      'eth_signTypedData_v4',
                    ],
                    type: 'eip155:eoa',
                    scopes: ['eip155:0'],
                  },
                },
                selectedAccount: '4d7a5e0b-b261-4aed-8126-43972b0fa0a1',
              },
            },
            AccountTreeController: {
              accountTree: {
                wallets: {},
              },
            },
            PreferencesController: {
              featureFlags: {},
              identities: {
                [DEFAULT_FIXTURE_ACCOUNT]: {
                  address: DEFAULT_FIXTURE_ACCOUNT,
                  name: 'Account 1',
                  importTime: 1684232000456,
                },
              },
              ipfsGateway: 'https://dweb.link/ipfs/',
              lostIdentities: {},
              selectedAddress: DEFAULT_FIXTURE_ACCOUNT,
              useTokenDetection: true,
              useNftDetection: true,
              displayNftMedia: true,
              useSafeChainsListValidation: false,
              isMultiAccountBalancesEnabled: true,
              showTestNetworks: true,
            },
            TokenBalancesController: {
              tokenBalances: {},
            },
            TokenRatesController: {
              marketData: {},
            },
            TokensController: {
              allTokens: {},
              allIgnoredTokens: {},
              allDetectedTokens: {},
            },
            TransactionController: {
              methodData: {},
              transactions: [],
              swapsTransactions: {},
            },
            SwapsController: {
              quotes: {},
              quoteValues: {},
              fetchParams: {
                slippage: 0,
                sourceToken: '',
                sourceAmount: 0,
                destinationToken: '',
                walletAddress: '',
              },
              fetchParamsMetaData: {
                sourceTokenInfo: {
                  decimals: 0,
                  address: '',
                  symbol: '',
                },
                destinationTokenInfo: {
                  decimals: 0,
                  address: '',
                  symbol: '',
                },
              },
              topAggSavings: null,
              aggregatorMetadata: null,
              tokens: null,
              topAssets: null,
              approvalTransaction: null,
              aggregatorMetadataLastFetched: 0,
              quotesLastFetched: 0,
              error: {
                key: null,
                description: null,
              },
              topAggId: null,
              tokensLastFetched: 0,
              isInPolling: false,
              pollingCyclesLeft: 4,
              quoteRefreshSeconds: null,
              usedGasEstimate: null,
              usedCustomGas: null,
              chainCache: {
                '0x1': {
                  aggregatorMetadata: null,
                  tokens: null,
                  topAssets: null,
                  aggregatorMetadataLastFetched: 0,
                  topAssetsLastFetched: 0,
                  tokensLastFetched: 0,
                },
              },
            },
            GasFeeController: {
              gasFeeEstimates: {},
              estimatedGasFeeTimeBounds: {},
              gasEstimateType: 'none',
              gasFeeEstimatesByChainId: {},
              nonRPCGasFeeApisDisabled: false,
            },
            PermissionController: {
              subjects: {},
            },
            ApprovalController: {
              pendingApprovals: {},
              pendingApprovalCount: 0,
              approvalFlows: [],
            },
            UserStorageController: {},
            NotificationServicesController: {
              subscriptionAccountsSeen: [],
              isMetamaskNotificationsFeatureSeen: false,
              isNotificationServicesEnabled: false,
              isFeatureAnnouncementsEnabled: false,
              metamaskNotificationsList: [],
              metamaskNotificationsReadList: [],
              isUpdatingMetamaskNotifications: false,
              isFetchingMetamaskNotifications: false,
              isUpdatingMetamaskNotificationsAccount: [],
              isCheckingAccountsPresence: false,
            },
            MultichainNetworkController: {
              selectedMultichainNetworkChainId: SolScope.Mainnet,
              multichainNetworkConfigurationsByChainId: {
                [SolScope.Mainnet]: {
                  chainId: SolScope.Mainnet,
                  name: 'Solana Mainnet',
                  nativeCurrency: `${SolScope.Mainnet}/token:EPjFWdd5AufqSSqeM2qN1xzybapC8G4wEGGkZwyTDt1v`,
                  isEvm: false,
                },
              },
              isEvmSelected: true,
              networksWithTransactionActivity: {},
            },
            MultichainAssetsController: {
              accountsAssets: {},
              assetsMetadata: {},
            },
            MultichainAssetsRatesController: {
              conversionRates: {},
            },
            CronJobController: {
              jobs: {},
              events: {},
            },
            SnapController: {},
          },
        },
        privacy: {
          approvedHosts: {},
          revealSRPTimestamps: [],
        },
        bookmarks: [],
        browser: {
          history: [],
          whitelist: [],
          tabs: [
            {
              url: 'https://google.com',
              id: 1692550481062,
            },
          ],
          activeTab: 1692550481062,
        },
        modals: {
          networkModalVisible: false,
          shouldNetworkSwitchPopToWallet: true,
          collectibleContractModalVisible: false,
          receiveModalVisible: false,
          dappTransactionModalVisible: false,
          signMessageModalVisible: true,
        },
        settings: {
          searchEngine: 'Google',
          primaryCurrency: 'ETH',
          lockTime: 30000,
          useBlockieIcon: true,
          hideZeroBalanceTokens: false,
          basicFunctionalityEnabled: true,
        },
        alert: {
          isVisible: false,
          autodismiss: null,
          content: null,
          data: null,
        },
        transaction: {
          selectedAsset: {},
          transaction: {},
        },
        user: {
          loadingMsg: '',
          loadingSet: false,
          passwordSet: true,
          seedphraseBackedUp: true,
          backUpSeedphraseVisible: false,
          protectWalletModalVisible: false,
          gasEducationCarouselSeen: false,
          userLoggedIn: true,
          isAuthChecked: false,
          initialScreen: '',
          appTheme: 'os',
          existingUser: true,
        },
        wizard: {
          step: 0,
        },
        onboarding: {
          events: [],
        },
        notification: {
          notifications: [],
        },
        swaps: {
          '0x1': {
            isLive: true,
          },
          isLive: true,
          hasOnboarded: false,
        },
        fiatOrders: {
          orders: [],
          customOrderIds: [],
          networks: [
            {
              active: true,
              chainId: 1,
              chainName: 'Ethereum Mainnet',
              shortName: 'Ethereum',
              nativeTokenSupported: true,
            },
            {
              active: true,
              chainId: 10,
              chainName: 'Optimism Mainnet',
              shortName: 'Optimism',
              nativeTokenSupported: true,
            },
            {
              active: true,
              chainId: 25,
              chainName: 'Cronos Mainnet',
              shortName: 'Cronos',
              nativeTokenSupported: true,
            },
            {
              active: true,
              chainId: 56,
              chainName: 'BNB Chain Mainnet',
              shortName: 'BNB Chain',
              nativeTokenSupported: true,
            },
            {
              active: true,
              chainId: 137,
              chainName: 'Polygon Mainnet',
              shortName: 'Polygon',
              nativeTokenSupported: true,
            },
            {
              active: true,
              chainId: 250,
              chainName: 'Fantom Mainnet',
              shortName: 'Fantom',
              nativeTokenSupported: true,
            },
            {
              active: true,
              chainId: 1284,
              chainName: 'Moonbeam Mainnet',
              shortName: 'Moonbeam',
              nativeTokenSupported: true,
            },
            {
              active: true,
              chainId: 1285,
              chainName: 'Moonriver Mainnet',
              shortName: 'Moonriver',
              nativeTokenSupported: true,
            },
            {
              active: true,
              chainId: 42161,
              chainName: 'Arbitrum Mainnet',
              shortName: 'Arbitrum',
              nativeTokenSupported: true,
            },
            {
              active: true,
              chainId: 42220,
              chainName: 'Celo Mainnet',
              shortName: 'Celo',
              nativeTokenSupported: true,
            },
            {
              active: true,
              chainId: 43114,
              chainName: 'Avalanche C-Chain Mainnet',
              shortName: 'Avalanche C-Chain',
              nativeTokenSupported: true,
            },
            {
              active: true,
              chainId: 1313161554,
              chainName: 'Aurora Mainnet',
              shortName: 'Aurora',
              nativeTokenSupported: false,
            },
            {
              active: true,
              chainId: 1666600000,
              chainName: 'Harmony Mainnet (Shard 0)',
              shortName: 'Harmony  (Shard 0)',
              nativeTokenSupported: true,
            },
            {
              active: true,
              chainId: 11297108109,
              chainName: 'Palm Mainnet',
              shortName: 'Palm',
              nativeTokenSupported: false,
            },
            {
              active: true,
              chainId: 1337,
              chainName: 'Localhost',
              shortName: 'Localhost',
              nativeTokenSupported: true,
            },
            {
              chainId: 1,
              chainName: 'Tenderly',
              shortName: 'Tenderly',
              nativeTokenSupported: true,
            },
          ],
          selectedRegionAgg: null,
          selectedRegionDeposit: null,
          selectedPaymentMethodAgg: null,
          getStartedAgg: false,
          getStartedSell: false,
          getStartedDeposit: false,
          authenticationUrls: [],
          activationKeys: [],
        },
        infuraAvailability: {
          isBlocked: false,
        },
        navigation: {
          currentRoute: 'AdvancedSettings',
          currentBottomNavRoute: 'Wallet',
        },
        networkOnboarded: {
          networkOnboardedState: {},
          networkState: {
            showNetworkOnboarding: false,
            nativeToken: '',
            networkType: '',
            networkUrl: '',
          },
          switchedNetwork: {
            networkUrl: '',
            networkStatus: false,
          },
        },
        security: {
          allowLoginWithRememberMe: false,
        },
        experimentalSettings: {
          securityAlertsEnabled: true,
        },
        inpageProvider: {
          networkId: '1',
        },
      },
      asyncState: {
        '@MetaMask:existingUser': 'true',
        '@MetaMask:OptinMetaMetricsUISeen': 'true',
        '@MetaMask:onboardingWizard': 'explored',
        '@MetaMask:UserTermsAcceptedv1.0': 'true',
        '@MetaMask:WhatsNewAppVersionSeen': '7.24.3',
        '@MetaMask:solanaFeatureModalShownV2': 'true',
      },
    };
    return this;
  }

  /**
   * Merges provided data into the background state of the PermissionController.
   * @param {object} data - Data to merge into the PermissionController's state.
   * @returns {FixtureBuilder} - The FixtureBuilder instance for method chaining.
   */
  withPermissionController(data) {
    merge(this.fixture.state.engine.backgroundState.PermissionController, data);
    return this;
  }

  /**
   * Merges provided data into the background state of the NetworkController.
   * @param {object} data - Data to merge into the NetworkController's state.
   * @returns {FixtureBuilder} - The FixtureBuilder instance for method chaining.
   */
  withNetworkController(data) {
    const networkController =
      this.fixture.state.engine.backgroundState.NetworkController;

    // Extract providerConfig data
    const { providerConfig } = data;

    // Generate a unique key for the new network client ID
    const newNetworkClientId = `networkClientId${
      Object.keys(networkController.networkConfigurationsByChainId).length + 1
    }`;

    // Define the network configuration
    const networkConfig = {
      chainId: providerConfig.chainId,
      rpcEndpoints: [
        {
          networkClientId: newNetworkClientId,
          url: providerConfig.rpcUrl,
          type: providerConfig.type,
          name: providerConfig.nickname,
        },
      ],
      defaultRpcEndpointIndex: 0,
      blockExplorerUrls: [],
      name: providerConfig.nickname,
      nativeCurrency: providerConfig.ticker,
    };

    // Add the new network configuration to the object
    networkController.networkConfigurationsByChainId[providerConfig.chainId] =
      networkConfig;

    // Update selectedNetworkClientId to the new network client ID
    networkController.selectedNetworkClientId = newNetworkClientId;
    return this;
  }

  /**
   * Private helper method to create permission controller configuration
   * @private
   * @param {Object} additionalPermissions - Additional permissions to merge with permission
   * @returns {Object} Permission controller configuration object
   */
  createPermissionControllerConfig(
    additionalPermissions = {},
    dappUrl = DAPP_URL,
  ) {
    const caip25CaveatValue = additionalPermissions?.[
      Caip25EndowmentPermissionName
    ]?.caveats?.find((caveat) => caveat.type === Caip25CaveatType)?.value ?? {
      optionalScopes: {
        'eip155:1': { accounts: [] },
      },
      requiredScopes: {},
      sessionProperties: {},
      isMultichainOrigin: false,
    };

    const basePermissions = {
      [Caip25EndowmentPermissionName]: {
        id: 'ZaqPEWxyhNCJYACFw93jE',
        parentCapability: Caip25EndowmentPermissionName,
        invoker: dappUrl,
        caveats: [
          {
            type: Caip25CaveatType,
            value: setEthAccounts(caip25CaveatValue, [DEFAULT_FIXTURE_ACCOUNT]),
          },
        ],
        date: 1664388714636,
      },
    };

    return {
      subjects: {
        [dappUrl]: {
          origin: dappUrl,
          permissions: basePermissions,
        },
      },
    };
  }

  /**
   * Connects the PermissionController to a test dapp with specific accounts permissions and origins.
   * @param {Object} additionalPermissions - Additional permissions to merge.
   * @returns {FixtureBuilder} - The FixtureBuilder instance for method chaining.
   */
  withPermissionControllerConnectedToTestDapp(
    additionalPermissions = {},
    connectSecondDapp = false,
  ) {
    const testDappPermissions = this.createPermissionControllerConfig(
      additionalPermissions,
    );
    let secondDappPermissions = {};
    if (connectSecondDapp) {
      secondDappPermissions = this.createPermissionControllerConfig(
        additionalPermissions,
        device.getPlatform() === 'android' ? '10.0.2.2' : '127.0.0.1',
      );
    }
    this.withPermissionController(
      merge(testDappPermissions, secondDappPermissions),
    );

    // Ensure Solana feature modal is suppressed
    return this.ensureSolanaModalSuppressed();
  }

  withRampsSelectedRegion(region = null) {
    const defaultRegion = {
      currencies: ['/currencies/fiat/xcd'],
      emoji: '🇱🇨',
      id: '/regions/lc',
      name: 'Saint Lucia',
      support: { buy: true, sell: true, recurringBuy: true },
      unsupported: false,
      recommended: false,
      detected: false,
    };

    // Use the provided region or fallback to the default
    this.fixture.state.fiatOrders.selectedRegionAgg = region ?? defaultRegion;
    return this;
  }
  withRampsSelectedPaymentMethod() {
    const paymentType = '/payments/debit-credit-card';

    // Use the provided region or fallback to the default
    this.fixture.state.fiatOrders.selectedPaymentMethodAgg = paymentType;
    return this;
  }

  /**
   * Adds chain switching permission for specific chains.
   * @param {string[]} chainIds - Array of chain IDs to permit (defaults to ['0x1']), other nexts like linea mainnet 0xe708
   * @returns {FixtureBuilder} - The FixtureBuilder instance for method chaining.
   */
  withChainPermission(chainIds = ['0x1']) {
    const optionalScopes = chainIds
      .map((id) => ({
        [`eip155:${parseInt(id)}`]: { accounts: [] },
      }))
      .reduce((acc, obj) => ({ ...acc, ...obj }));

    const defaultCaip25CaveatValue = {
      optionalScopes,
      requiredScopes: {},
      sessionProperties: {},
      isMultichainOrigin: false,
    };

    const caip25CaveatValueWithChains = setPermittedEthChainIds(
      defaultCaip25CaveatValue,
      chainIds,
    );
    const caip25CaveatValueWithDefaultAccount = setEthAccounts(
      caip25CaveatValueWithChains,
      [DEFAULT_FIXTURE_ACCOUNT],
    );
    const chainPermission = {
      [Caip25EndowmentPermissionName]: {
        id: 'Lde5rzDG2bUF6HbXl4xxT',
        parentCapability: Caip25EndowmentPermissionName,
        invoker: 'localhost',
        caveats: [
          {
            type: Caip25CaveatType,
            value: caip25CaveatValueWithDefaultAccount,
          },
        ],
        date: 1732715918637,
      },
    };

    this.withPermissionController(
      this.createPermissionControllerConfig(chainPermission),
    );
    return this;
  }

  /**
   * Set the fixture to an empty object for onboarding.
   * @returns {FixtureBuilder} - The FixtureBuilder instance for method chaining.
   */
  withOnboardingFixture() {
    this.fixture = {
      asyncState: {},
    };
    return this;
  }

  withGanacheNetwork(chainId = '0x539') {
    const fixtures = this.fixture.state.engine.backgroundState;

    // Generate a unique key for the new network client ID
    const newNetworkClientId = `networkClientId${
      Object.keys(fixtures.NetworkController.networkConfigurationsByChainId)
        .length + 1
    }`;

    // Define the Ganache network configuration
    const ganacheNetworkConfig = {
      chainId,
      rpcEndpoints: [
        {
          networkClientId: newNetworkClientId,
          url: `http://localhost:${getGanachePort()}`,
          type: 'custom',
          name: 'Localhost',
        },
      ],
      defaultRpcEndpointIndex: 0,
      defaultBlockExplorerUrlIndex: 0,
      blockExplorerUrls: ['https://test.io'],
      name: 'Localhost',
      nativeCurrency: 'ETH',
    };

    // Add the new Ganache network configuration
    fixtures.NetworkController.networkConfigurationsByChainId[chainId] =
      ganacheNetworkConfig;

    // Update selectedNetworkClientId to the new network client ID
    fixtures.NetworkController.selectedNetworkClientId = newNetworkClientId;

    // Ensure Solana feature modal is suppressed
    return this.ensureSolanaModalSuppressed();
  }

  withSepoliaNetwork() {
    const fixtures = this.fixture.state.engine.backgroundState;

    // Extract Sepolia network configuration from CustomNetworks
    const sepoliaConfig = CustomNetworks.Sepolia.providerConfig;

    // Generate a unique key for the new network client ID
    const newNetworkClientId = `networkClientId${
      Object.keys(fixtures.NetworkController.networkConfigurationsByChainId)
        .length + 1
    }`;

    // Define the Sepolia network configuration
    const sepoliaNetworkConfig = {
      chainId: sepoliaConfig.chainId,
      rpcEndpoints: [
        {
          networkClientId: newNetworkClientId,
          url: sepoliaConfig.rpcTarget,
          type: 'custom',
          name: sepoliaConfig.nickname,
        },
      ],
      defaultRpcEndpointIndex: 0,
      blockExplorerUrls: [],
      name: sepoliaConfig.nickname,
      nativeCurrency: sepoliaConfig.ticker,
    };

    // Add the new Sepolia network configuration
    fixtures.NetworkController.networkConfigurationsByChainId[
      sepoliaConfig.chainId
    ] = sepoliaNetworkConfig;

    // Update selectedNetworkClientId to the new network client ID
    fixtures.NetworkController.selectedNetworkClientId = newNetworkClientId;

    // Ensure Solana feature modal is suppressed
    return this.ensureSolanaModalSuppressed();
  }

  withImportedAccountKeyringController() {
    merge(this.fixture.state.engine.backgroundState.KeyringController, {
      keyrings: [
        {
          type: 'HD Key Tree',
          accounts: [DEFAULT_FIXTURE_ACCOUNT],
        },
        {
          type: 'Simple Key Pair',
          accounts: ['0xDDFFa077069E1d4d478c5967809f31294E24E674'],
        },
      ],
      vault:
        '{"cipher":"vxFqPMlClX2xjUidoCTiwazr43W59dKIBp6ihT2lX66q8qPTeBRwv7xgBaGDIwDfk4DpJ3r5FBety1kFpS9ni3HtcoNQsDN60Pa80L94gta0Fp4b1jVeP8EJ7Ho71mJ360aDFyIgxPBSCcHWs+l27L3WqF2VpEuaQonK1UTF7c3WQ4pyio4jMAH9x2WQtB11uzyOYiXWmiD3FMmWizqYZY4tHuRlzJZTWrgE7njJLaGMlMmw86+ZVkMf55jryaDtrBVAoqVzPsK0bvo1cSsonxpTa6B15A5N2ANyEjDAP1YVl17roouuVGVWZk0FgDpP82i0YqkSI9tMtOTwthi7/+muDPl7Oc7ppj9LU91JYH6uHGomU/pYj9ufrjWBfnEH/+ZDvPoXl00H1SmX8FWs9NvOg7DZDB6ULs4vAi2/5KGs7b+Td2PLmDf75NKqt03YS2XeRGbajZQ/jjmRt4AhnWgnwRzsSavzyjySWTWiAgn9Vp/kWpd70IgXWdCOakVf2TtKQ6cFQcAf4JzP+vqC0EzgkfbOPRetrovD8FHEFXQ+crNUJ7s41qRw2sketk7FtYUDCz/Junpy5YnYgkfcOTRBHAoOy6BfDFSncuY+08E6eiRHzXsXtbmVXenor15pfbEp/wtfV9/vZVN7ngMpkho3eGQjiTJbwIeA9apIZ+BtC5b7TXWLtGuxSZPhomVkKvNx/GNntjD7ieLHvzCWYmDt6BA9hdfOt1T3UKTN4yLWG0v+IsnngRnhB6G3BGjJHUvdR6Zp5SzZraRse8B3z5ixgVl2hBxOS8+Uvr6LlfImaUcZLMMzkRdKeowS/htAACLowVJe3pU544IJ2CGTsnjwk9y3b5bUJKO3jXukWjDYtrLNKfdNuQjg+kqvIHaCQW40t+vfXGhC5IDBWC5kuev4DJAIFEcvJfJgRrm8ua6LrzEfH0GuhjLwYb+pnQ/eg8dmcXwzzggJF7xK56kxgnA4qLtOqKV4NgjVR0QsCqOBKb3l5LQMlSktdfgp9hlW","iv":"b09c32a79ed33844285c0f1b1b4d1feb","keyMetadata":{"algorithm":"PBKDF2","params":{"iterations":5000}},"lib":"original","salt":"GYNFQCSCigu8wNp8cS8C3w=="}',
    });
    return this;
  }

  withPopularNetworks() {
    const fixtures = this.fixture.state.engine.backgroundState;
    const networkConfigurationsByChainId = {
      ...fixtures.NetworkController.networkConfigurationsByChainId,
    }; // Object to store network configurations

    // Loop through each network in PopularNetworksList
    for (const key in PopularNetworksList) {
      const network = PopularNetworksList[key];
      const {
        rpcUrl: rpcTarget,
        chainId,
        ticker,
        nickname,
      } = network.providerConfig;

      // Generate a unique key for the new network client ID
      const newNetworkClientId = `networkClientId${
        Object.keys(networkConfigurationsByChainId).length + 1
      }`;

      // Define the network configuration
      const networkConfig = {
        chainId,
        rpcEndpoints: [
          {
            networkClientId: newNetworkClientId,
            url: rpcTarget,
            type: 'custom',
            name: nickname,
          },
        ],
        defaultRpcEndpointIndex: 0,
        blockExplorerUrls: [],
        name: nickname,
        nativeCurrency: ticker,
      };

      // Add the new network configuration to the object
      networkConfigurationsByChainId[chainId] = networkConfig;
    }

    // Assign networkConfigurationsByChainId object to NetworkController in fixtures
    fixtures.NetworkController = {
      ...fixtures.NetworkController,
      networkConfigurationsByChainId,
    };

    // Ensure Solana feature modal is suppressed
    return this.ensureSolanaModalSuppressed();
  }

  withPreferencesController(data) {
    merge(
      this.fixture.state.engine.backgroundState.PreferencesController,
      data,
    );
    return this;
  }

  withKeyringController() {
    merge(this.fixture.state.engine.backgroundState.KeyringController, {
      keyrings: [
        {
          accounts: [DEFAULT_FIXTURE_ACCOUNT],
          type: 'HD Key Tree',
        },
        { type: 'QR Hardware Wallet Device', accounts: [] },
      ],
      vault:
        '{"cipher":"T+MXWPPwXOh8RLxpryUuoFCObwXqNQdwak7FafAoVeXOehhpuuUDbjWiHkeVs9slsy/uzG8z+4Va+qyz4dlRnd/Gvc/2RbHTAb/LG1ECk1rvLZW23JPGkBBVAu36FNGCTtT+xrF4gRzXPfIBVAAgg40YuLJWkcfVty6vGcHr3R3/9gpsqs3etrF5tF4tHYWPEhzhhx6HN6Tr4ts3G9sqgyEhyxTLCboAYWp4lsq2iTEl1vQ6T/UyBRNhfDj8RyQMF6hwkJ0TIq2V+aAYkr5NJguBBSi0YKPFI/SGLrin9/+d66gcOSFhIH0GhUbez3Yf54852mMtvOH8Vj7JZc664ukOvEdJIpvCw1CbtA9TItyVApkjQypLtE+IdV3sT5sy+v0mK7Xc054p6+YGiV8kTiTG5CdlI4HkKvCOlP9axwXP0aRwc4ffsvp5fKbnAVMf9+otqmOmlA5nCKdx4FOefTkr/jjhMlTGV8qUAJ2c6Soi5X02fMcrhAfdUtFxtUqHovOh3KzOe25XhjxZ6KCuix8OZZiGtbNDu3xJezPc3vzkTFwF75ubYozLDvw8HzwI+D5Ifn0S3q4/hiequ6NGiR3Dd0BIhWODSvFzbaD7BKdbgXhbJ9+3FXFF9Xkp74msFp6o7nLsx02ywv/pmUNqQhwtVBfoYhcFwqZZQlOPKcH8otguhSvZ7dPgt7VtUuf8gR23eAV4ffVsYK0Hll+5n0nZztpLX4jyFZiV/kSaBp+D2NZM2dnQbsWULKOkjo/1EpNBIjlzjXRBg5Ui3GgT3JXUDx/2GmJXceacrbMcos3HC2yfxwUTXC+yda4IrBx/81eYb7sIjEVNxDuoBxNdRLKoxwmAJztxoQLF3gRexS45QKoFZZ0kuQ9MqLyY6HDK","iv":"3271713c2b35a7c246a2a9b263365c3d","keyMetadata":{"algorithm":"PBKDF2","params":{"iterations":5000}},"lib":"original","salt":"l4e+sn/jdsaofDWIB/cuGQ=="}',
    });
    return this;
  }

  withImportedHdKeyringAndTwoDefaultAccountsOneImportedHdAccountKeyringController() {
    merge(this.fixture.state.engine.backgroundState.KeyringController, {
      keyrings: [
        {
          type: 'HD Key Tree',
          accounts: [DEFAULT_FIXTURE_ACCOUNT, DEFAULT_FIXTURE_ACCOUNT_2],
          metadata: {
            id: '01JX9NJ15HPNS6RRRYBCKDK33R',
            name: '',
          },
        },
        {
          type: 'HD Key Tree',
          accounts: [DEFAULT_IMPORTED_FIXTURE_ACCOUNT],
          metadata: {
            id: '01JX9NZWRAVQKES02TWSN8GD91',
            name: '',
          },
        },
      ],
      vault:
        '{"cipher":"0ItM5QzNA6pT0De09iJtURXuNiwwoeZnf7vt/Mx7P05EDzh+5m9agA4w2JrPM0favpgKpL6AlZ81CebDkVSdE5OSBon37N1Xs5F0DEbJxdw0NjmeDZaZlAHNcr7XJiXDsRW+Udz67y6DO8S1MdC2Ju/qthj04nEdaofDHR6qEtM5OYLYG9LHsf/UzqtAwe/5LHbaJtQCvM2JLLfk0BQTg9s5Fce5Nk6YkPHQ1JlUc9WXNRv90Iyclwh08lIr93A6RHNlzSYHRyfpGE5lZv5Soe2m5ZlOKBCDUQFLWjh5vCqFHMaMpMkfrqhdNBaZvHERCpppp2FARn0ufmWsn4/KJdCrxL438BRufDaXdbG8KfrEHmx9r10YjBAv3GFDUYahene8GyuwP/OTvL9i4PfN6CUGaS5sLY4kWBFFDIASlCahtMatp23+G+4I1z0x2O2XOIMiegqqkXZU/uXuDoAeSQ7jTuKzoE4rCXm67DXepECoBCrX1/gWwRQ9hLeyz4KpYfmL05tN0fzWEiMeCi50gpy0Da6QYzPoWyYYURFbE5iPU7XIqww/RtIpzw3UBCtAGuohsxf/hkK27SNcN4k1eW+Bym6G1H7BjhQSFAft2/mi4fuOHsUX+seu3Wqy3uhE0/fu0fazqX4NloiHZbDXq90CCnIUn+owW8ORsSSRO4NywjXARdeU3VtW8j25E7Q37vJ9OIoLqVE9GVyDCN7Gdn88eaBUk14qe5YzYrx3K9KSbz3MVcPmYKaZFR1+qeLWPDVzYFsZHcrGQuSgY33qF9KuI2PAZUuzwA1xroHZxZlGIH5JJSvglHKxNLkK57PK5Y6tb0EGjrVFYUhc/xvCQoMHq20aRGHqqhKL2Ij3ASnSdkTvE1Q1pb3/NpO4NVHxowocYjWGQbp7RHGm1h6BwenzGdli/4XX8iocnjkz4dkzlkXyTwmvh9enyt1bAo6ZpiLNTIMYV2Uvc4E8xP+KRoBXHhTuwHqWbu/jTg6byZjh3bJ4CcXk/CB26ymLzH5GaY4wTTpZnkhUYXa/jW1TexvwnVkD5rzin1S7wYv4Qq3cnLP+J1MwOcjl+94eHYvxVk5xBd3hBt1QDINDEfClzHvq4aV3GSuQXMRlKWcnOmtUzpcrHAmiR4hk4w5E3mCgcJeP3MJo3819Do1vWMLXEUpZfT5Z65Q/HAGpaxh9YZ9yuZkJ+rQe1AX6+hMjG0r+IDtY+MtJ0/AjBwic2H5O7w/7Ztkoy9mLTidR4U0eAWxRMo+/Xx8/gEiJk4pxB/jQbyLFCr8+XySmyx0BnVLyE1sYMb9xXrd7ivm2k0iBtUDtM51frR12m60zT90ecxCxwniwuRGZgf1R/ZI2nBru1begmchDGguDbtmv9wO88USFYXLBP24LiJLJw+1TxooFCAz7r78FPW4wuvBonzCEQnJPSZm9wK7Z/ymmz3RMoBhPobrkp0afX8YY2EpExrMF5yUwrQdg8qld6B9kQWz69C8+wn5YOjTgDp1q2oNF4adC21Mz3klldzpk7JAO+KWe4tAJJj8HicP+IBe2PW9SheBM3Xb77SF0q/SKe1suriYh4d5lVcM2lWY1ryky5upw","iv":"0df9d14eb4d5c6729eacff6ba9cda8dd","keyMetadata":{"algorithm":"PBKDF2","params":{"iterations":5000}},"lib":"original","salt":"5Dedq0Jg6wCFJ9whKIeUzP6yePVlUFO1aY2ZlmR+q3A="}',
    });
    return this;
  }

  withUserProfileSnapUnencryptedState(userState) {
    merge(
      this.fixture.state.engine.backgroundState.SnapController,
      userState.SNAPS_CONTROLLER_STATE,
    );

    return this;
  }

  withUserProfileSnapPermissions(userState) {
    merge(
      this.fixture.state.engine.backgroundState.PermissionController,
      userState.PERMISSION_CONTROLLER_STATE,
    );
    return this;
  }

  // This method basically make sure the default account is an evm account and not solana
  withUserProfileKeyRing(userState) {
    merge(
      this.fixture.state.engine.backgroundState.KeyringController,
      userState.KEYRING_CONTROLLER_STATE,
    );

    // Add accounts controller with the first account selected
    const firstAccountAddress =
      userState.KEYRING_CONTROLLER_STATE.keyrings[0].accounts[0];
    const accountId = '4d7a5e0b-b261-4aed-8126-43972b0fa0a1';

    merge(this.fixture.state.engine.backgroundState.AccountsController, {
      internalAccounts: {
        accounts: {
          [accountId]: {
            address: firstAccountAddress,
            id: accountId,
            metadata: {
              name: 'Account 1',
              importTime: 1684232000456,
              keyring: {
                type: 'HD Key Tree',
              },
            },
            options: {},
            methods: [
              'personal_sign',
              'eth_signTransaction',
              'eth_signTypedData_v1',
              'eth_signTypedData_v3',
              'eth_signTypedData_v4',
            ],
            type: 'eip155:eoa',
            scopes: ['eip155:1'],
          },
        },
        selectedAccount: accountId,
      },
    });

    return this;
  }

  withSnapPermissions() {
    merge(this.fixture.state.engine.backgroundState.PermissionController, {
      subjects: {
        'npm:@metamask/message-signing-snap': {
          origin: 'npm:@metamask/message-signing-snap',
          permissions: {
            snap_getEntropy: {
              id: '4ZiGu5AY86BDYxhzzkAYK',
              parentCapability: 'snap_getEntropy',
              invoker: 'npm:@metamask/message-signing-snap',
              caveats: null,
              date: 1751473353645,
            },
            'endowment:rpc': {
              id: 'f4KZLHAusny9OkDCAVCqa',
              parentCapability: 'endowment:rpc',
              invoker: 'npm:@metamask/message-signing-snap',
              caveats: [
                {
                  type: 'rpcOrigin',
                  value: {
                    dapps: true,
                    snaps: true,
                  },
                },
              ],
              date: 1751473353646,
            },
          },
        },
        'https://portfolio.metamask.io': {
          origin: 'https://portfolio.metamask.io',
          permissions: {
            wallet_snap: {
              id: 'gv0_3nc0IZkl0wYU3ruZQ',
              parentCapability: 'wallet_snap',
              invoker: 'https://portfolio.metamask.io',
              caveats: [
                {
                  type: 'snapIds',
                  value: {
                    'npm:@metamask/message-signing-snap': {},
                    'npm:@metamask/solana-wallet-snap': {},
                  },
                },
              ],
              date: 1751473353650,
            },
          },
        },
        'https://portfolio-builds.metafi-dev.codefi.network': {
          origin: 'https://portfolio-builds.metafi-dev.codefi.network',
          permissions: {
            wallet_snap: {
              id: 'zwDEouLctYBlyyCu363u9',
              parentCapability: 'wallet_snap',
              invoker: 'https://portfolio-builds.metafi-dev.codefi.network',
              caveats: [
                {
                  type: 'snapIds',
                  value: {
                    'npm:@metamask/message-signing-snap': {},
                  },
                },
              ],
              date: 1751473353651,
            },
          },
        },
        'https://docs.metamask.io': {
          origin: 'https://docs.metamask.io',
          permissions: {
            wallet_snap: {
              id: '1IxIvP9AC4feW5dKUNZpv',
              parentCapability: 'wallet_snap',
              invoker: 'https://docs.metamask.io',
              caveats: [
                {
                  type: 'snapIds',
                  value: {
                    'npm:@metamask/message-signing-snap': {},
                  },
                },
              ],
              date: 1751473353652,
            },
          },
        },
        'https://developer.metamask.io': {
          origin: 'https://developer.metamask.io',
          permissions: {
            wallet_snap: {
              id: 'qqGP9vBgo4bJUzWqzK9Le',
              parentCapability: 'wallet_snap',
              invoker: 'https://developer.metamask.io',
              caveats: [
                {
                  type: 'snapIds',
                  value: {
                    'npm:@metamask/message-signing-snap': {},
                  },
                },
              ],
              date: 1751473353653,
            },
          },
        },
        'npm:@metamask/gator-permissions-snap': {
          origin: 'npm:@metamask/gator-permissions-snap',
          permissions: {
            wallet_snap: {
              id: 'gQmp7dPg0BEWzrHckgmBH',
              parentCapability: 'wallet_snap',
              invoker: 'npm:@metamask/gator-permissions-snap',
              caveats: [
                {
                  type: 'snapIds',
                  value: {
                    'npm:@metamask/message-signing-snap': {},
                  },
                },
              ],
              date: 1751473353653,
            },
          },
        },
        'npm:@metamask/solana-wallet-snap': {
          origin: 'npm:@metamask/solana-wallet-snap',
          permissions: {
            'endowment:rpc': {
              id: 'zbb1Hd2raCkRpybTytnhe',
              parentCapability: 'endowment:rpc',
              invoker: 'npm:@metamask/solana-wallet-snap',
              caveats: [
                {
                  type: 'rpcOrigin',
                  value: {
                    dapps: true,
                    snaps: false,
                  },
                },
              ],
              date: 1751473353714,
            },
            'endowment:keyring': {
              id: 'GjvoLZ7uM0hBQEW10qrDH',
              parentCapability: 'endowment:keyring',
              invoker: 'npm:@metamask/solana-wallet-snap',
              caveats: [
                {
                  type: 'keyringOrigin',
                  value: {
                    allowedOrigins: ['https://portfolio.metamask.io'],
                  },
                },
              ],
              date: 1751473353714,
            },
            snap_getBip32Entropy: {
              id: 'OAhfPijQMJC6dYebEs8zg',
              parentCapability: 'snap_getBip32Entropy',
              invoker: 'npm:@metamask/solana-wallet-snap',
              caveats: [
                {
                  type: 'permittedDerivationPaths',
                  value: [
                    {
                      path: ['m', "44'", "501'"],
                      curve: 'ed25519',
                    },
                  ],
                },
              ],
              date: 1751473353714,
            },
            'endowment:network-access': {
              id: '6wTIQuOmTttI-PTF0s8YN',
              parentCapability: 'endowment:network-access',
              invoker: 'npm:@metamask/solana-wallet-snap',
              caveats: null,
              date: 1751473353715,
            },
            'endowment:cronjob': {
              id: 'jBrDsGDkYHAtFEWGTbo8q',
              parentCapability: 'endowment:cronjob',
              invoker: 'npm:@metamask/solana-wallet-snap',
              caveats: [
                {
                  type: 'snapCronjob',
                  value: {
                    jobs: [
                      {
                        expression: '* * * * *',
                        request: {
                          method: 'refreshSend',
                          params: {},
                        },
                      },
                      {
                        expression: '* * * * *',
                        request: {
                          method: 'refreshConfirmationEstimation',
                          params: {},
                        },
                      },
                      {
                        expression: '*/2 * * * *',
                        request: {
                          method: 'scheduleRefreshAccounts',
                          params: {},
                        },
                      },
                    ],
                  },
                },
              ],
              date: 1751473353716,
            },
            'endowment:protocol': {
              id: 'z8CbR3ogtpYu9ezmXZ75y',
              parentCapability: 'endowment:protocol',
              invoker: 'npm:@metamask/solana-wallet-snap',
              caveats: [
                {
                  type: 'protocolSnapScopes',
                  value: {
                    'solana:5eykt4UsFv8P8NJdTREpY1vzqKqZKvdp': {
                      methods: [
                        'getGenesisHash',
                        'getLatestBlockhash',
                        'getMinimumBalanceForRentExemption',
                      ],
                    },
                    'solana:EtWTRABZaYq6iMfeYKouRu166VU2xqa1': {
                      methods: [
                        'getGenesisHash',
                        'getLatestBlockhash',
                        'getMinimumBalanceForRentExemption',
                      ],
                    },
                  },
                },
              ],
              date: 1751473353718,
            },
            'endowment:assets': {
              id: 'x9K_-0OkqWvbtjRDum0WY',
              parentCapability: 'endowment:assets',
              invoker: 'npm:@metamask/solana-wallet-snap',
              caveats: [
                {
                  type: 'chainIds',
                  value: [
                    'solana:5eykt4UsFv8P8NJdTREpY1vzqKqZKvdp',
                    'solana:EtWTRABZaYq6iMfeYKouRu166VU2xqa1',
                  ],
                },
              ],
              date: 1751473353718,
            },
            snap_manageAccounts: {
              id: 'BsuPVu-Bym8ettmbknIna',
              parentCapability: 'snap_manageAccounts',
              invoker: 'npm:@metamask/solana-wallet-snap',
              caveats: null,
              date: 1751473353718,
            },
            snap_manageState: {
              id: '_PYVL55h9JrLLlff4TlOk',
              parentCapability: 'snap_manageState',
              invoker: 'npm:@metamask/solana-wallet-snap',
              caveats: null,
              date: 1751473353718,
            },
            snap_dialog: {
              id: 'aFrRFn3nDwyC8VlWhkR8q',
              parentCapability: 'snap_dialog',
              invoker: 'npm:@metamask/solana-wallet-snap',
              caveats: null,
              date: 1751473353718,
            },
            snap_getPreferences: {
              id: 'fqXkfMCvNdmy-qjqoElVZ',
              parentCapability: 'snap_getPreferences',
              invoker: 'npm:@metamask/solana-wallet-snap',
              caveats: null,
              date: 1751473353719,
            },
          },
        },
      },
    });

    return this;
  }

  withImportedHdKeyringAndTwoDefaultAccountsOneImportedHdAccountOneQrAccountOneSimpleKeyPairAccount() {
    merge(this.fixture.state.engine.backgroundState.KeyringController, {
      keyrings: [
        {
          accounts: ['0xbacec2e26c5c794de6e82a1a7e21b9c329fa8cf6'],
          metadata: { id: '01JXA9M05DGJ92SMSEPFG8VN17', name: '' },
          type: 'HD Key Tree',
        },
        {
          accounts: ['0x428f04e9ea21b31090d377f24501065cbb48512f'],
          metadata: { id: '01JXA9MYRXNW16JZSZJXD6F9SD', name: '' },
          type: 'QR Hardware Wallet Device',
        },
        {
          accounts: ['0x43e1c289177ecfbe6ef34b5fb2b66ebce5a8e05b'],
          metadata: { id: '01JXA9MYRXNW16JZSZJXD6F9SD', name: '' },
          type: 'HD Key Tree',
        },
        {
          accounts: ['0x84b4ebb7492e6deb8892b16b0ee425e39d3116a4'],
          metadata: { id: '01JXA9YPC99YPE39C063RYGVX1', name: '' },
          type: 'Simple Key Pair',
        },
      ],
      vault:
        '{"cipher":"LK8EKGnU5Fmhq2Sa8NgnPXolMBc03cEcujhTNAZpeHvoWwOi+VmLiQ54qQGzaAjE58oXcksRh/OPx7FC9vI/UShYevSruqC5JZHcRfLvrAhkG0tZmkrnUT9tJZY3RO+FeF2MVllGbqKNjag07uTyeh/xnYS27/Q7lcVzt8v2b+X1RhDC+gsGFIZTbgqXI9kkmvbASXF8nDrt8l9UiC60WwiXM3OCkRHEaG3ziPeWUvNZx73UssQkaXSjRWZM07O9eRPiOHuFzm3iU+1rTq+n7Oj9SeAx3pKXoyDLb+/pzLX/iCMvRvuE0sH8EOmP2wiggWUSB02CUKSVaUd01zssNOSgKVfvbGvnoOy+EZqY4t73TP74/A8FxQHrEtLTyl9iH5f4785Kid3qNEAn9Fyur+Jbik7zwGdE5hls9V6cYm7S2NuVFsWheVfAMYfqFkg+DNO+DVi8iHtZOBbRB2u3vu/wz/CcGchFplc2a5APeSmcCpzemUnHue1Jjb8VYhOEVZLK/Zr5RwsBJBKWTAQL7Gj0szu9tuetqzKPK5uaY0CQK5PA6ib/RFLDoj1ca85DYmMeTwsn6XdpPR1WnQxFzy/iYtN1ZaRm4+bLgijPmY9xK3rqci0X9ugT0q4PKL71thjRiPVsOcdUsqipbgPekW63ATj4OejS3BDbjJLG/dzaj5edmNfFljpA3wkDA9Ww8pQ3+gRHzckDw2s5uNO1whT81kqBh+bRlt70Lkv7qH5P7UPpssmxq+svsWru+HUqr6oQlsizbjUn70soXpAfp0rF9TzjcWIqgcZ51r78sdKXpCMzeX5Qj0xpFsUnlPi88kaLjFva/VPt4y9CKcbheSO/oqS2nocEB1T97bdL2fxFQAuJiNSglWQgJYzXFSSO91nxxRUOwzMCqwIT98COYOeiJInaXAo7e0LK2iP0tH9p12LTBFKsiGmJKJpBCoVrOFtHqYfwMJfBkKS2djYqfvuqw5zGzJdJ50R/9IT+28znHZhMrPkuM3HepuYtKu8BaLPLvhsMYOmYNj5Qvz0Z3MFfrGzNisJwh0eKiA4O2SSrwFcgDYZRfbKOad2NZpjXGIvxSGl2bXPgqMj/KpzS0V8r9NejlWhi6BGtRX9fEFZZJEqhXi2TF94GxZ47QBtlwWuNOJJdkxKlTKQHq30P/Anw0gnLv2t2hX8skeO6aY26xjlwote6j9lPbR2XPbYCvDuLubiZHJ0m6fHtxeTH5KzhUMd1TVQsNa0oZ0U+4bk0C2DfDz8N0MlGbQFSDn9AyqqZME+ZF0lUyz51r8AuOG10CMT1W8QccDKSCqKJwg9o4Q3TP+SYIeFezvzWieIEfHAp1YBYjtRIe3h9p9Zr/R5tXzE+lK28erzgFSfPY792cj0H3EKEsyFU36qavzipp3k0eZtG5D5BA0TPERYse23K4tvD9jwcdEkEZ74PRTCcjCtt7PZ4xwiyisIA9pImaCK9TJXNV1+gBhGDFdyWe+PVmt8BUl/3A5iMtyYlC8UZfoBhFfj1pUy4Hr0/XrMX+UeYEzg/+39UYyjbsZtaYikhGv2GlsM37lfWS3N87j+MswG/FTSoFgKRjzl3x4M133svc4z5baBWBCRpLiTDyjaTHGmNohbW9xa8IomxT+1sB1ZctG2yKutSJjyHm50z5lmHaWj1VpTPKzJb+3JZVG2JdUToCxkrwfrbw1eLTzLShdRnOMZr1tmt5Ul92GQ0iidOV8g8Aud4wWLdVQ5A1BdrxV4jjbCg/BsCirIE4voY7pRjfJCs5TCzbP7ZFwUnGl/0/KAVRcu8nRy+YrIuVyRne7m8YjopHVXvHboEIK8sUBxQNPlWmaFcE1xSxequ4oXiRdhwR67TcBmwQR9S+9qgmOo9vVr0snjP30JwEzuYnv6MwHMQoFO638HfafqKGIVBkV6BCd7GJWaCqkZHTeiGMOZjF4oUH20bdWU8Sqma8rviZ8zql492YIYalnqp1jEVA1JZ1XgU436ghchnRNxbfFeyZLoOrpzzov5GHNqKHizZ90T2Oenh5kLY2tNirnyjvJKsIQmUX33r7IPVyzt1mbziUF09IvpCnhjzltoBUSf/px0uuDKbfLGufVjfYQQvi0tKShuvv1UHQgae3hTVCDzhSY2vEEgRHxS2ehR3KgSEKGBP3Q9UmtZKA8xbJfdlZ4ou2YneKO/oinoPvmTCzuds81vig6B4MIiAdDb5EFVrQj/hp/oKlGYMMJViaziZhoKFlYzrfXfTW5aFsQZp7NXVRon2tGjBEkYleOhP+UloP5klREcstGJFnAfXygfewzjbKqCMnU7YI17GQojviRUT61ZWUroMXJaAnTt0fr/I86uZiS+XfIkY/RJN","iv":"4df215ad8ea053bc082a369a40267680","keyMetadata":{"algorithm":"PBKDF2","params":{"iterations":5000}},"lib":"original","salt":"TWbGoRlf8VcWi4RXapCjOg44EaJ6xskBCbvgevIjiWc="}',
    });
    return this;
  }

  withKeyringControllerOfMultipleAccounts() {
    merge(this.fixture.state.engine.backgroundState.KeyringController, {
      keyrings: [
        {
          accounts: ['0xbacec2e26c5c794de6e82a1a7e21b9c329fa8cf6'],
          metadata: { id: '01JYMQCWV547WJ1X7X8KA72BHB', name: null },
          type: 'HD Key Tree',
        },
        // {
        //   accounts: ['C8WwCAxqd7CsdF2nmQWaMqj8bc6b4RtTZEmaQCAusgkh'],
        //   metadata: { id: '01JYMQCXJR780W8479CHWADRMW', name: null },
        //   type: 'Snap Keyring',
        // },
        {
          accounts: [],
          metadata: { id: '01JYMQD2ZW9MH3QDV97J1T9H9A', name: null },
          type: 'QR Hardware Wallet Device',
        },
      ],
      vault:
        '{"cipher":"DUx7iAsJoxlE+MKGopEvRQBL50daKCxL5stSFkxjZl4ZA3DMv4tLxUs1yAr31VMwM9rDuTFDZmZmTLj/WVNnPUgu8PXioD+Qufj3NP6cFmU3oTN1mw+sneI+9CSVlPYnuTzBOWaCXhxHEqTe4jfjPRc0rEeiBAzvJvvnZh93BNoBO7aqr5LNEx32cIuNqefG4mBzNbKq8ytfWHRsKZOZRl9yROpPtUtCaiuk8tuSAtTbtEOT5Btbiha/gAEYT5JjLsMe2Gw96oqyqS8Oza4WagQSVCIJvT/kJDPuO+KZJiIV2VZXmpck+UF02xiw2qvrnm9gu/hZ20t19alx3nbKsF3Q/Kxrfxt02MS/5Z+XKgRDl6qrNmD2K7NkMphuiWI4TdKT8yEU7ZWucJ83XLdQwAhyG2T1ugoe5dwbN9QvY4Fcyw92kba3A3ILKlV3XLnDnel1ZG6V9GAa4SRRCs7z/+lTzfj/h1QpO24ETznMi+PqJF4gtp/RNtgu/aTHwAqj0zkenZYtSME44lYe5hgbJCZXdK5zUTC1czqXshkVotccoKBly9kyML/ajAfO9RIGhSjglrrRUsCco7yyUafz2jLZYuQvFFAuVVukgbAEdINimRlHbYGran1klp9YVaMDADrTB31IVnDCAuNMb5RVoiiS7J0iCuvJWLAVrV5sukHFMi9oA6XMRYCYE6v6jvHgOPXRhJfxV8k7U96Vgv6o7VXkaA9s10y/tuYUhnQpH8AuhOqtQthytlt1FeTF1c74G+Vt/fLfWd3B2p6Iyqrf+XMOT+e/4fAZc0jTsmMM9cfoYoVd8ofyAmRGhql19cAYUEAwvMNfu3QAiOLl00EicHdX8IK8EzoObwLHO+008erBUKbjRvJ1ePl9Dvx83BZkqb2wlP5GmXSQjy9JmUDrCS6TuquVVNHpVKA8EoBwORN68p3B1hnP29yC79Kq7hc8K94K/Xofm0T0wj+Tzspru2iFxA0aZhEAoe13CGy9hBq9QqT285XPGby7vvek9wifIgvwA1yBXjU6lQ5ObyYCKitp8NLXPb5U0UXEOho7mu0QE+GwhoI3uxjtcKyIWkZlPldYsh2eZfcP/mfNhuFsqqlRin+SWynNUY9HMyaDw3FvtPkDZ6VgYMymP3DnWbmiOUa82iKJ2uGKuVgzvKzOlP5pf/GyWSdBz9ZjPNWMTEW/WYPvTkfGDdDCbTWxAG7fKU9locF+D09CV9mboSAQGTbZSI2f7d48Uo+77rntE6ODcumD++qASMZrGHOapCRtv0a4fHbMa3dWDtx6GHLlbvViDbvCsec7ChOUBoL39sgZEyWrC5JiOgYuRUWnU7xkaZHtYha7yKEVLWg4UFtXnLliYQLQseDa/k2/SDbSqLrz9ACVHgKpS3vtY6mSdhNWyrBkWamwVPXinb1Wjni3OQUqN0R7TeQ/QmRRp20atkY5OoFUuYOkBWU4HgyJHg0wEiYOXkscktGS1vl6RvOHyoTPKiWPJFgtz46NOP5ynmlBqS2+srespbKPh2GEN5EGhbdFWGAXSUoecbvjzizxRQdzm8nLNWtx2eDHo54fv3IahvWQNvmDIL265Ezfo+ZEYhOeHTerWvuVBzg78ZeHpOd1ZwTZz/k5JVtW9BZDoJoO1DZ98Bliew7i2uaN0De2ZP10RMQzH5GL636aptqRiUw9mwbavkaI2xC8f2Y9J2jsgtZ8Gjp48lGjBMxWpG4xywu3J8aUi+rLEiOthEK1Ob6LjkUEBeKC8eFreM1LeB9adIuWpdre84RdWTfWvirzCpvyStNc6USpZtgMKTYGmbqgFtZouphiNEvW2zbUi82Qp5v9XqhXB/zGnJwHRFs+Qk/k20tTLnp1U1+5uIjm+uzbXkLix5KGHNwdDpsx4GrZs04HHN2aRcBHnPZokGajwtcv/1PDHW4VMLKb0bttZSYr1tiYYuFp/0p1EcsCJ1cUcQTdTm8xmjKJWune9L2L","iv":"9e427fa9c50d74903acc326dc5f57f32","keyMetadata":{"algorithm":"PBKDF2","params":{"iterations":5000}},"lib":"original","salt":"r6Ta3qV3uqZgiXbnJ6bmT5oJhqKpH3ojd2NUzmc2ZLU="}',
    });

    // Update AccountsController to only include Ethereum account (hide Solana account)
    this.fixture.state.engine.backgroundState.AccountsController = {
      internalAccounts: {
        accounts: {
          // Ethereum Account 1 only
          '4d7a5e0b-b261-4aed-8126-43972b0fa0a1': {
            address: '0xbacec2e26c5c794de6e82a1a7e21b9c329fa8cf6',
            id: '4d7a5e0b-b261-4aed-8126-43972b0fa0a1',
            metadata: {
              name: 'Account 1',
              importTime: 1684232000456,
              keyring: {
                type: 'HD Key Tree',
              },
            },
            options: {},
            methods: [
              'personal_sign',
              'eth_signTransaction',
              'eth_signTypedData_v1',
              'eth_signTypedData_v3',
              'eth_signTypedData_v4',
            ],
            type: 'eip155:eoa',
            scopes: ['eip155:1'],
          },
        },
        selectedAccount: '4d7a5e0b-b261-4aed-8126-43972b0fa0a1', // Default to Ethereum account
      },
    };
    // this.fixture.state.engine.backgroundState.PreferencesController.identities = {
    //   '0xbacec2e26c5c794de6e82a1a7e21b9c329fa8cf6': {
    //     address: '0xbacec2e26c5c794de6e82a1a7e21b9c329fa8cf6',
    //     name: 'Account 1',
    //     importTime: 1684232000456,
    //   },
    // };
    // this.fixture.state.engine.backgroundState.PreferencesController.selectedAddress = '0xbacec2e26c5c794de6e82a1a7e21b9c329fa8cf6';

    // Configure for Ethereum mainnet only
    this.fixture.state.engine.backgroundState.MultichainNetworkController = {
      selectedMultichainNetworkChainId: 'eip155:1', // Default to Ethereum mainnet
      multichainNetworkConfigurationsByChainId: {
        'eip155:1': {
          chainId: 'eip155:1',
          name: 'Ethereum Mainnet',
          nativeCurrency: 'ETH',
          isEvm: true,
        },
      },
      isEvmSelected: true, // Default to EVM mode
      networksWithTransactionActivity: {},
    };

    return this;
  }

  withProfileSyncingEnabled() {
    // Enable AuthenticationController - user must be signed in for profile syncing
    merge(this.fixture.state.engine.backgroundState.AuthenticationController, {
      isSignedIn: true,
    });

    // Enable UserStorageController with all profile syncing features
    merge(this.fixture.state.engine.backgroundState.UserStorageController, {
      isBackupAndSyncEnabled: true,
      isBackupAndSyncUpdateLoading: false,
      isAccountSyncingEnabled: true,
      isContactSyncingEnabled: true,
      hasAccountSyncingSyncedAtLeastOnce: true,
      isAccountSyncingReadyToBeDispatched: true,
      isAccountSyncingInProgress: false,
      isContactSyncingInProgress: false,
    });

    // Enable basic functionality in settings (required for profile syncing)
    merge(this.fixture.state.settings, {
      basicFunctionalityEnabled: true,
    });

    return this;
  }

  // Mirrors the vault contents from the extension fixture.
  withMultiSRPKeyringController() {
    merge(this.fixture.state.engine.backgroundState.KeyringController, {
      vault:
        '{"keyMetadata":{"algorithm":"PBKDF2","params":{"iterations":5000}},"lib":"original","cipher":"LOubqgWR4O7Hv/RcdHPZ0Xi0GmCPD6whWLbO/jtnv44cAbBDumnAKX1NK1vgDNORSPVlUTkjyZwaHaStzuTIoJDurCBJN4TtsNUe5qIoJgttZ4Yv4hHxlg04V4nq/DXqAQaXedILMXnhbqZ+DP+tMc7JBXcVi12GIOiqV+ycLj8xFcasS/cdxtU6Os3pItdEZS89Rp7U58YOJBRQ2dlhBg0tCo2JnCrRhQmPGcTBuQVpn7SdkDx5PPC2slz3TRCjaHXWGCMPmx6jCDqI2sJL9ljpFB0/Jvlp18/9PE/cZ53GxybdtQiJ9andNHlfPf5WK+qI+QgySR8CMSRDWaP3hfEGHF1H0oqO7y/v6/pkShitdx7i5bC8Wt++heUOT8qpHTo1gDgUmNuZJsF4sG0Y18Hw8vLu+LfkoZgundb+cFjPFD1teTEnl2mmkpBvQCciynsCHPnHgnhKNHj6KMLhlSXWEItuYL/FY7dRpttfXzWfVQt56dQLLEYEYmO/f7C1uzAv6jbHBHqg16QtX3hCEnX0qzi1h3DQ8J5v44ckkQ/UGVvy6bOUC83b8DMLNPiSoMJDSsMaDzMmQ4J4xHzoHdD7/wBcXcbtUwccMGRHXv3jFLtHjuV+HQo0//I9xnjjAxfxX9SgyBQE8WCvUOxgCdwF8W7aBKcFEsoksLAWIQFxerWc3OxdvKSzvinI/j/MvyFMvVP5pm/BLWNj639GpFmIJVMprxkDL4H45CsgUcMe1Kiim/PFvo0D449vO1XL31ZIl9TxRVLaIr2cE3a95MFbzru9stqNkXz0EHrhSltFyoANMCim1HFxK/1yRl5Tt4u9Vjjyvj6a4Wtzy7SyLHhx0PfrlARq2euwGQal46cZYYKuMsnwvQf3ba/uJF3hF3FyAl9fn28HKRurImsiKNDvT+kaoUMFYoX6i+qR0LHoA7OfeqXpsKYyMx8LnUq7zKP4ZVc8sysI95YYYwdzhq2xzHDQfOplYRFkQllxqtkoTxMPHz/J1W1kjBTpCI7M8n8qLv53ryNq4y+hQx0RQNtvGPE9OcQTDUpkCM5dv7p8Ja8uLTDehKeKzs315IRBVJN8mdGy18EK5sjDoileDQ==","iv":"e88d2415e223bb8cc67c74ce47de1a6b","salt":"BX+ED3hq9K3tDBdnobBphA=="}',
    });

    return this;
  }

  withTokens(tokens, chainId = CHAIN_IDS.MAINNET) {
    merge(this.fixture.state.engine.backgroundState.TokensController, {
      allTokens: {
        [chainId]: {
          [DEFAULT_FIXTURE_ACCOUNT]: tokens,
        },
      },
    });
    return this;
  }

<<<<<<< HEAD
  withTokensRates(tokens, chainId = CHAIN_IDS.MAINNET) {
    // Generate mock market data for each token
    const tokenMarketData = {};

    tokens.forEach((token, index) => {
      // Generate realistic but varied market data for testing
      const basePrice = (index + 1) * 100; // Starting price based on token index
      const randomVariation = Math.random() * 50; // Add some randomness
      const price = basePrice + randomVariation;

      tokenMarketData[token.address] = {
        tokenAddress: token.address,
        currency: 'USD',
        allTimeHigh: price * 1.8, // 80% higher than current price
        allTimeLow: price * 0.2, // 80% lower than current price
        circulatingSupply: 1000000000, // 1 billion tokens
        dilutedMarketCap: price * 1200000000, // Based on total supply
        high1d: price * 1.05, // 5% higher than current
        low1d: price * 0.95, // 5% lower than current
        marketCap: price * 1000000000, // Based on circulating supply
        marketCapPercentChange1d: (Math.random() - 0.5) * 10, // Random change between -5% and +5%
        price,
        priceChange1d: (Math.random() - 0.5) * price * 0.1, // Random change up to 10%
        pricePercentChange1d: (Math.random() - 0.5) * 10, // Random percentage between -5% and +5%
        pricePercentChange1h: (Math.random() - 0.5) * 2, // Random percentage between -1% and +1%
        pricePercentChange1y: (Math.random() - 0.5) * 200, // Random percentage between -100% and +100%
        pricePercentChange7d: (Math.random() - 0.5) * 30, // Random percentage between -15% and +15%
        pricePercentChange14d: (Math.random() - 0.5) * 50, // Random percentage between -25% and +25%
        pricePercentChange30d: (Math.random() - 0.5) * 80, // Random percentage between -40% and +40%
        pricePercentChange200d: (Math.random() - 0.5) * 150, // Random percentage between -75% and +75%
        totalVolume: price * 50000000, // Volume based on price
      };
    });

    merge(this.fixture.state.engine.backgroundState.TokenRatesController, {
      marketData: {
        [chainId]: tokenMarketData,
      },
    });
    return this;
  }

  withTokensBalances(tokens, chainId = CHAIN_IDS.MAINNET) {
    // Generate mock token balances for the default account
    const tokenBalances = {};
    tokenBalances[DEFAULT_FIXTURE_ACCOUNT] = {};
    tokenBalances[DEFAULT_FIXTURE_ACCOUNT][chainId] = {};

    tokens.forEach((token, index) => {
      // Generate realistic but varied balances for testing
      const baseBalance = (index + 1) * 1000;
      const randomVariation = Math.floor(Math.random() * 5000);
      const finalBalance = baseBalance + randomVariation;

      // Convert to hex with proper padding for token decimals
      const balanceInWei = (
        finalBalance * Math.pow(10, token.decimals)
      ).toString(16);
      tokenBalances[DEFAULT_FIXTURE_ACCOUNT][chainId][
        token.address
      ] = `0x${balanceInWei}`;
    });

    merge(this.fixture.state.engine.backgroundState.TokenBalancesController, {
      tokenBalances,
    });
    return this;
  }

  withTokensForAllPopularNetworks(tokens, userState = null) {
    // Get all popular network chain IDs using proper constants
    const popularChainIds = [
      CHAIN_IDS.MAINNET, // Ethereum Mainnet
      CHAIN_IDS.POLYGON, // Polygon Mainnet
      CHAIN_IDS.BSC, // BNB Smart Chain
      CHAIN_IDS.OPTIMISM, // Optimism
      CHAIN_IDS.ARBITRUM, // Arbitrum One
      CHAIN_IDS.AVALANCHE, // Avalanche C-Chain
      CHAIN_IDS.BASE, // Base
      CHAIN_IDS.ZKSYNC_ERA, // zkSync Era
      CHAIN_IDS.SEI, // Sei Network
    ];

    // Use userState accounts if provided, otherwise fall back to MULTIPLE_ACCOUNTS_ACCOUNTS_CONTROLLER
    let allAccountAddresses;
    if (userState && userState.KEYRING_CONTROLLER_STATE) {
      // Extract all account addresses from the user state keyring
      allAccountAddresses = userState.KEYRING_CONTROLLER_STATE.keyrings.flatMap(
        (keyring) => keyring.accounts,
      );
    } else {
      // Fallback to the hardcoded accounts
      const accountsData =
        MULTIPLE_ACCOUNTS_ACCOUNTS_CONTROLLER.internalAccounts.accounts;
      allAccountAddresses = Object.values(accountsData).map(
        (account) => account.address,
      );
    }

    // Create tokens object for all accounts
    const accountTokens = {};
    allAccountAddresses.forEach((address) => {
      accountTokens[address] = tokens;
    });

    const allTokens = {};

    // Add tokens to each popular network
    popularChainIds.forEach((chainId) => {
      allTokens[chainId] = accountTokens;
    });

    merge(this.fixture.state.engine.backgroundState.TokensController, {
      allTokens,
    });

    // we need to test this ...

    // Create token balances for TokenBalancesController
    // Structure: { [accountAddress]: { [chainId]: { [tokenAddress]: balance } } }
    const tokenBalances = {};

    allAccountAddresses.forEach((accountAddress, accountIndex) => {
      tokenBalances[accountAddress] = {};

      // Add balances for each popular network
      popularChainIds.forEach((chainId) => {
        tokenBalances[accountAddress][chainId] = {};

        tokens.forEach((token, tokenIndex) => {
          // Generate realistic but varied balances for testing
          // Using different multipliers to create variety across accounts and tokens
          const baseBalance = (accountIndex + 1) * (tokenIndex + 1) * 1000;
          const randomVariation = Math.floor(Math.random() * 5000);
          const finalBalance = baseBalance + randomVariation;

          // Convert to hex with proper padding for token decimals
          const balanceInWei = (
            finalBalance * Math.pow(10, token.decimals)
          ).toString(16);
          tokenBalances[accountAddress][chainId][
            token.address
          ] = `0x${balanceInWei}`;
        });
      });
    });

    merge(this.fixture.state.engine.backgroundState.TokenBalancesController, {
      tokenBalances,
    });

    return this;
  }

  withIncomingTransactionPreferences(incomingTransactionPreferences) {
=======
  withPrivacyModePreferences(privacyMode) {
>>>>>>> 1a3e131a
    merge(this.fixture.state.engine.backgroundState.PreferencesController, {
      privacyMode,
    });
    return this;
  }

  withTransactions(transactions) {
    merge(this.fixture.state.engine.backgroundState.TransactionController, {
      transactions,
    });
    return this;
  }

  /**
   * Sets the MetaMetrics opt-in state to 'agreed' in the fixture's asyncState.
   * This indicates that the user has agreed to MetaMetrics data collection.
   *
   * @returns {this} The current instance for method chaining.
   */
  withMetaMetricsOptIn() {
    if (!this.fixture.asyncState) {
      this.fixture.asyncState = {};
    }
    this.fixture.asyncState['@MetaMask:metricsOptIn'] = 'agreed';
    return this;
  }

  /**
   * Sets up a minimal Solana fixture with mainnet configuration
   * @returns {FixtureBuilder} - The FixtureBuilder instance for method chaining
   */
  withSolanaFixture() {
    const SOLANA_TOKEN = 'token:EPjFWdd5AufqSSqeM2qN1xzybapC8G4wEGGkZwyTDt1v';

    this.fixture.state.engine.backgroundState.MultichainNetworkController = {
      selectedMultichainNetworkChainId: SolScope.Mainnet,
      multichainNetworkConfigurationsByChainId: {
        [SolScope.Mainnet]: {
          chainId: SolScope.Mainnet,
          name: 'Solana Mainnet',
          nativeCurrency: `${SolScope.Mainnet}/${SOLANA_TOKEN}`,
          isEvm: false,
        },
      },
      isEvmSelected: false,
    };

    return this;
  }

  /**
   * Adds a second test dapp tab to the browser state.
   * @returns {FixtureBuilder} - The FixtureBuilder instance for method chaining.
   */
  withSecondTestDappTab() {
    if (!this.fixture.state.browser.tabs) {
      this.fixture.state.browser.tabs = [];
    }

    this.fixture.state.browser.tabs.push({
      url: getSecondTestDappLocalUrl(),
      id: 1749234797566,
      isArchived: false,
    });

    return this;
  }

  /**
   * Sets ETH as the primary currency for both currency rate controller and settings.
   * @returns {FixtureBuilder} - The FixtureBuilder instance for method chaining.
   */
  withETHAsPrimaryCurrency() {
    this.fixture.state.engine.backgroundState.CurrencyRateController.currentCurrency =
      'ETH';
    this.fixture.state.settings.primaryCurrency = 'ETH';
    return this;
  }

  withBackupAndSyncSettings(options = {}) {
    const {
      isBackupAndSyncEnabled = true,
      isAccountSyncingEnabled = true,
      isContactSyncingEnabled = true,
    } = options;

    // Backup and Sync Settings
    this.fixture.state.engine.backgroundState.UserStorageController = {
      isBackupAndSyncEnabled,
      isAccountSyncingEnabled,
      isContactSyncingEnabled,
      isBackupAndSyncUpdateLoading: false,
      isContactSyncingInProgress: false,
      hasAccountSyncingSyncedAtLeastOnce: false,
      isAccountSyncingReadyToBeDispatched: true,
      isAccountSyncingInProgress: false,
    };
    return this;
  }

  /**
   * Disables the seedphraseBackedUp flag in the user state.
   * This is useful for testing scenarios where the user hasn't backed up their seedphrase.
   *
   * @returns {FixtureBuilder} - The FixtureBuilder instance for method chaining
   */
  withSeedphraseBackedUpDisabled() {
    this.fixture.state.user.seedphraseBackedUp = false;
    return this;
  }

  /**
   * Build and return the fixture object.
   * @returns {Object} - The built fixture object.
   */
  build() {
    return this.fixture;
  }
}

export default FixtureBuilder;<|MERGE_RESOLUTION|>--- conflicted
+++ resolved
@@ -1648,7 +1648,6 @@
     return this;
   }
 
-<<<<<<< HEAD
   withTokensRates(tokens, chainId = CHAIN_IDS.MAINNET) {
     // Generate mock market data for each token
     const tokenMarketData = {};
@@ -1803,10 +1802,7 @@
     return this;
   }
 
-  withIncomingTransactionPreferences(incomingTransactionPreferences) {
-=======
   withPrivacyModePreferences(privacyMode) {
->>>>>>> 1a3e131a
     merge(this.fixture.state.engine.backgroundState.PreferencesController, {
       privacyMode,
     });
