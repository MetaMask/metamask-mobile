/* eslint-disable no-undef */

import { getGanachePort } from './utils';
import { merge } from 'lodash';
import { CustomNetworks, PopularNetworksList } from '../resources/networks.e2e';
import { CHAIN_IDS } from '@metamask/transaction-controller';

export const DEFAULT_FIXTURE_ACCOUNT = '0x76cf1CdD1fcC252442b50D6e97207228aA4aefC3';

const DAPP_URL = 'localhost';

/**
 * FixtureBuilder class provides a fluent interface for building fixture data.
 */
class FixtureBuilder {
  /**
   * Create a new instance of FixtureBuilder.
   * @param {Object} options - Options for the fixture builder.
   * @param {boolean} options.onboarding - Flag indicating if onboarding fixture should be used.
   */
  constructor({ onboarding = false } = {}) {
    // Initialize the fixture based on the onboarding flag
    onboarding === true
      ? this.withOnboardingFixture()
      : this.withDefaultFixture();
  }

  /**
   * Set the asyncState property of the fixture.
   * @param {any} asyncState - The value to set for asyncState.
   * @returns {FixtureBuilder} - The FixtureBuilder instance for method chaining.
   */
  withAsyncState(asyncState) {
    this.fixture.asyncState = asyncState;
    return this;
  }

  /**
   * Set the state property of the fixture.
   * @param {any} state - The value to set for state.
   * @returns {FixtureBuilder} - The FixtureBuilder instance for method chaining.
   */
  withState(state) {
    this.fixture.state = state;
    return this;
  }

  /**
   * Set the default fixture values.
   * @returns {FixtureBuilder} - The FixtureBuilder instance for method chaining.
   */
  withDefaultFixture() {
    this.fixture = {
      state: {
        legalNotices: {
          newPrivacyPolicyToastClickedOrClosed: true,
          newPrivacyPolicyToastShownDate: Date.now(),
        },
        collectibles: {
          favorites: {},
        },
        engine: {
          backgroundState: {
            AccountTrackerController: {
              accounts: {
                [DEFAULT_FIXTURE_ACCOUNT]: {
                  balance: '0x0',
                },
              },
              accountsByChainId: {
                64: {
                  [DEFAULT_FIXTURE_ACCOUNT]: {
                    balance: '0x0',
                  },
                },
                1: {
                  [DEFAULT_FIXTURE_ACCOUNT]: {
                    balance: '0x0',
                  },
                },
              },
              _U: 0,
              _V: 1,
              _X: null,
            },
            AddressBookController: {
              addressBook: {},
            },
            NftController: {
              allNftContracts: {},
              allNfts: {},
              ignoredNfts: [],
            },
            TokenListController: {
              tokenList: {
                '0xc011a73ee8576fb46f5e1c5751ca3b9fe0af2a6f': {
                  address: '0xc011a73ee8576fb46f5e1c5751ca3b9fe0af2a6f',
                  symbol: 'SNX',
                  decimals: 18,
                  name: 'Synthetix Network Token',
                  iconUrl:
                    'https://static.cx.metamask.io/api/v1/tokenIcons/1/0xc011a73ee8576fb46f5e1c5751ca3b9fe0af2a6f.png',
                  type: 'erc20',
                  aggregators: [
                    'Aave',
                    'Bancor',
                    'CMC',
                    'Crypto.com',
                    'CoinGecko',
                    '1inch',
                    'PMM',
                    'Synthetix',
                    'Zerion',
                    'Lifi',
                  ],
                  occurrences: 10,
                  fees: {
                    '0x5fd79d46eba7f351fe49bff9e87cdea6c821ef9f': 0,
                    '0xda4ef8520b1a57d7d63f1e249606d1a459698876': 0,
                  },
                },
              },
              tokensChainsCache: {},
              preventPollingOnNetworkRestart: false,
            },
            CurrencyRateController: {
              currentCurrency: 'usd',
              currencyRates: {
                ETH: {
                  conversionDate: 1684232383.997,
                  conversionRate: 1815.41,
                  usdConversionRate: 1815.41,
                },
              },
            },
            KeyringController: {
              vault:
                '{"cipher":"ynNI8tAH4fcpmXo8S88A/3T3Dd1w0LY5ftpL59gW0ObYxovgFhrtKpRe/WD7WU42KwGBNKVicB9W9at4ePgOJGS6IMWr//C3jh0vKQTabkDzDy1ZfSvztRxGpVjmrnU3fC5B0eq/MBMSrgu8Bww309pk5jghyRfzp9YsG0ONo1CXUm2brQo/eRve7i9aDbiGXiEK0ch0BO7AvZPGMhHtYRrrOro4QrDVHGUgAF5SA1LD4dv/2AB8ctHwn4YbUmICieqlhJhprx3CNOJ086g7vPQOr21T4IbvtTumFaTibfoD3GWHQo11CvE04z3cN3rRERriP7bww/tZOe8OAMFGWANkmOJHwPPwEo1NBr6w3GD2VObEmqNhXeNc6rrM23Vm1JU40Hl+lVKubnbT1vujdGLmOpDY0GdekscQQrETEQJfhKlXIT0wwyPoLwR+Ja+GjyOhBr0nfWVoVoVrcTUwAk5pStBMt+5OwDRpP29L1+BL9eMwDgKpjVXRTh4MGagKYmFc6eKDf6jV0Yt9pG+jevv5IuyhwX0TRtfQCGgRTtS7oxhDQPxGqu01rr+aI7vGMfRQpaKEEXEWVmMaqCmktyUV35evK9h/xv1Yif00XBll55ShxN8t2/PnATvZxFKQfjJe5f/monbwf8rpfXHuFoh8M9hzjbcS5eh/TPYZZu1KltpeHSIAh5C+4aFyZw0e1DeAg/wdRO3PhBrVztsHSyISHlRdfEyw7QF4Lemr++2MVR1dTxS2I5mUEHjh+hmp64euH1Vb/RUppXlmE8t1RYYXfcsF2DlRwPswP739E/EpVtY3Syf/zOTyHyrOJBldzw22sauIzt8Q5Fe5qA/hGRWiejjK31P/P5j7wEKY7vrOJB1LWNXHSuSjffx9Ai9E","iv":"d5dc0252424ac0c08ca49ef320d09569","salt":"feAPSGdL4R2MVj2urJFl4A==","lib":"original"}',
              keyrings: [
                {
                  accounts: [DEFAULT_FIXTURE_ACCOUNT],
                  index: 0,
                  type: 'HD Key Tree',
                },
              ],
            },
            NetworkController: {
              selectedNetworkClientId: 'mainnet',
              networksMetadata: {
                mainnet: {
                  status: 'available',
                  EIPS: {
                    1559: true,
                  },
                },
                networkId1: {
                  status: 'available',
                  EIPS: {
                    1559: true,
                  },
                },
              },
              networkConfigurationsByChainId: {
                '0x1': {
                  chainId: '0x1',
                  rpcEndpoints: [
                    {
                      networkClientId: 'mainnet',
                      url: 'https://mainnet.infura.io/v3/{infuraProjectId}',
                      type: 'infura',
                      name: 'Ethereum Network default RPC',
                    },
                  ],
                  defaultRpcEndpointIndex: 0,
                  blockExplorerUrls: ['https://etherscan.io'],
                  defaultBlockExplorerUrlIndex: 0,
                  name: 'Ethereum Main Network',
                  nativeCurrency: 'ETH',
                },
                '0x539': {
                  chainId: '0x539',
                  rpcEndpoints: [
                    {
                      networkClientId: 'networkId1',
                      url: `http://localhost:${getGanachePort()}`,
                      type: 'custom',
                      name: 'Local RPC',
                    },
                  ],
                  defaultRpcEndpointIndex: 0,
                  blockExplorerUrls: [],
                  name: 'Localhost',
                  nativeCurrency: 'ETH',
                },
                '0xaa36a7': {
                  blockExplorerUrls: [],
                  chainId: '0xaa36a7',
                  defaultRpcEndpointIndex: 0,
                  name: 'Sepolia',
                  nativeCurrency: 'SepoliaETH',
                  rpcEndpoints: [
                    {
                      networkClientId: 'sepolia',
                      type: 'infura',
                      url: 'https://sepolia.infura.io/v3/{infuraProjectId}',
                    },
                  ],
                },
                '0xe705': {
                  blockExplorerUrls: [],
                  chainId: '0xe705',
                  defaultRpcEndpointIndex: 0,
                  name: 'Linea Sepolia',
                  nativeCurrency: 'LineaETH',
                  rpcEndpoints: [
                    {
                      networkClientId: 'linea-sepolia',
                      type: 'infura',
                      url: 'https://linea-sepolia.infura.io/v3/{infuraProjectId}',
                    },
                  ],
                },
              },
            },
            PhishingController: {
              listState: {
                allowlist: [],
                fuzzylist: [
                  'cryptokitties.co',
                  'launchpad.ethereum.org',
                  'etherscan.io',
                  'makerfoundation.com',
                  'metamask.io',
                  'myetherwallet.com',
                  'opensea.io',
                  'satoshilabs.com',
                ],
                version: 2,
                name: 'MetaMask',
                tolerance: 1,
                lastUpdated: 1684231917,
              },
              whitelist: [],
              hotlistLastFetched: 1684231917,
              stalelistLastFetched: 1684231917,
            },
            AccountsController: {
              internalAccounts: {
                accounts: {
                  '4d7a5e0b-b261-4aed-8126-43972b0fa0a1': {
                    address: DEFAULT_FIXTURE_ACCOUNT,
                    id: '4d7a5e0b-b261-4aed-8126-43972b0fa0a1',
                    metadata: {
                      name: 'Account 1',
                      importTime: 1684232000456,
                      keyring: {
                        type: 'HD Key Tree',
                      },
                    },
                    options: {},
                    methods: [
                      'personal_sign',
                      'eth_signTransaction',
                      'eth_signTypedData_v1',
                      'eth_signTypedData_v3',
                      'eth_signTypedData_v4',
                    ],
                    type: 'eip155:eoa',
                  },
                },
                selectedAccount: '4d7a5e0b-b261-4aed-8126-43972b0fa0a1',
              },
            },
            PreferencesController: {
              featureFlags: {},
              identities: {
                [DEFAULT_FIXTURE_ACCOUNT]: {
                  address: DEFAULT_FIXTURE_ACCOUNT,
                  name: 'Account 1',
                  importTime: 1684232000456,
                },
              },
              ipfsGateway: 'https://dweb.link/ipfs/',
              lostIdentities: {},
              selectedAddress: DEFAULT_FIXTURE_ACCOUNT,
              useTokenDetection: true,
              useNftDetection: true,
              displayNftMedia: true,
              useSafeChainsListValidation: false,
              isMultiAccountBalancesEnabled: true,
              showTestNetworks: true,
              _U: 0,
              _V: 1,
              _W: {
                featureFlags: {},
                frequentRpcList: [],
                identities: {
                  [DEFAULT_FIXTURE_ACCOUNT]: {
                    address: DEFAULT_FIXTURE_ACCOUNT,
                    name: 'Account 1',
                    importTime: 1684232000456,
                  },
                },
                ipfsGateway: 'https://dweb.link/ipfs/',
                lostIdentities: {},
                selectedAddress: DEFAULT_FIXTURE_ACCOUNT,
                useTokenDetection: true,
                useNftDetection: false,
                displayNftMedia: true,
                useSafeChainsListValidation: false,
                isMultiAccountBalancesEnabled: true,
                showTestNetworks: true,
                showIncomingTransactions: {
                  '0x1': true,
                  '0x5': true,
                  '0x38': true,
                  '0x61': true,
                  '0xa': true,
                  '0xa869': true,
                  '0x1a4': true,
                  '0x89': true,
                  '0x13881': true,
                  '0xa86a': true,
                  '0xfa': true,
                  '0xfa2': true,
                  '0xaa36a7': true,
                  '0xe704': true,
                  '0xe705': true,
                  '0xe708': true,
                  '0x504': true,
                  '0x507': true,
                  '0x505': true,
                  '0x64': true,
                },
              },
              _X: null,
            },
            TokenBalancesController: {
              contractBalances: {},
            },
            TokenRatesController: {
              marketData: {},
            },
            TokensController: {
              tokens: [],
              ignoredTokens: [],
              detectedTokens: [],
              allTokens: {},
              allIgnoredTokens: {},
              allDetectedTokens: {},
            },
            TransactionController: {
              methodData: {},
              transactions: [],
              internalTransactions: [],
              swapsTransactions: {},
            },
            SwapsController: {
              quotes: {},
              quoteValues: {},
              fetchParams: {
                slippage: 0,
                sourceToken: '',
                sourceAmount: 0,
                destinationToken: '',
                walletAddress: '',
              },
              fetchParamsMetaData: {
                sourceTokenInfo: {
                  decimals: 0,
                  address: '',
                  symbol: '',
                },
                destinationTokenInfo: {
                  decimals: 0,
                  address: '',
                  symbol: '',
                },
              },
              topAggSavings: null,
              aggregatorMetadata: null,
              tokens: null,
              topAssets: null,
              approvalTransaction: null,
              aggregatorMetadataLastFetched: 0,
              quotesLastFetched: 0,
              topAssetsLastFetched: 0,
              error: {
                key: null,
                description: null,
              },
              topAggId: null,
              tokensLastFetched: 0,
              isInPolling: false,
              pollingCyclesLeft: 4,
              quoteRefreshSeconds: null,
              usedGasEstimate: null,
              usedCustomGas: null,
              chainCache: {
                '0x1': {
                  aggregatorMetadata: null,
                  tokens: null,
                  topAssets: null,
                  aggregatorMetadataLastFetched: 0,
                  topAssetsLastFetched: 0,
                  tokensLastFetched: 0,
                },
              },
            },
            GasFeeController: {
              gasFeeEstimates: {},
              estimatedGasFeeTimeBounds: {},
              gasEstimateType: 'none',
              gasFeeEstimatesByChainId: {},
              nonRPCGasFeeApisDisabled: false,
            },
            PermissionController: {
              subjects: {},
            },
            ApprovalController: {
              pendingApprovals: {},
              pendingApprovalCount: 0,
              approvalFlows: [],
            },
            UserStorageController: {},
            NotificationServicesController: {
              subscriptionAccountsSeen: [],
              isMetamaskNotificationsFeatureSeen: false,
              isNotificationServicesEnabled: false,
              isFeatureAnnouncementsEnabled: false,
              metamaskNotificationsList: [],
              metamaskNotificationsReadList: [],
              isUpdatingMetamaskNotifications: false,
              isFetchingMetamaskNotifications: false,
              isUpdatingMetamaskNotificationsAccount: [],
              isCheckingAccountsPresence: false,
            },
          },
        },
        privacy: {
          approvedHosts: {},
          revealSRPTimestamps: [],
        },
        bookmarks: [],
        browser: {
          history: [],
          whitelist: [],
          tabs: [
            {
              url: 'https://portfolio.metamask.io/explore?MetaMaskEntry=mobile/',
              id: 1692550481062,
            },
          ],
          activeTab: 1692550481062,
        },
        modals: {
          networkModalVisible: false,
          shouldNetworkSwitchPopToWallet: true,
          collectibleContractModalVisible: false,
          receiveModalVisible: false,
          dappTransactionModalVisible: false,
          signMessageModalVisible: true,
        },
        settings: {
          searchEngine: 'Google',
          primaryCurrency: 'ETH',
          lockTime: 30000,
          useBlockieIcon: true,
          hideZeroBalanceTokens: false,
          basicFunctionalityEnabled: true,
        },
        alert: {
          isVisible: false,
          autodismiss: null,
          content: null,
          data: null,
        },
        transaction: {
          selectedAsset: {},
          transaction: {},
        },
        user: {
          loadingMsg: '',
          loadingSet: false,
          passwordSet: true,
          seedphraseBackedUp: true,
          backUpSeedphraseVisible: false,
          protectWalletModalVisible: false,
          gasEducationCarouselSeen: false,
          userLoggedIn: true,
          isAuthChecked: false,
          initialScreen: '',
          appTheme: 'os',
        },
        wizard: {
          step: 0,
        },
        onboarding: {
          events: [],
        },
        notification: {
          notifications: [],
        },
        swaps: {
          '0x1': {
            isLive: true,
          },
          isLive: true,
          hasOnboarded: false,
        },
        fiatOrders: {
          orders: [],
          customOrderIds: [],
          networks: [
            {
              active: true,
              chainId: 1,
              chainName: 'Ethereum Mainnet',
              shortName: 'Ethereum',
              nativeTokenSupported: true,
            },
            {
              active: true,
              chainId: 10,
              chainName: 'Optimism Mainnet',
              shortName: 'Optimism',
              nativeTokenSupported: true,
            },
            {
              active: true,
              chainId: 25,
              chainName: 'Cronos Mainnet',
              shortName: 'Cronos',
              nativeTokenSupported: true,
            },
            {
              active: true,
              chainId: 56,
              chainName: 'BNB Chain Mainnet',
              shortName: 'BNB Chain',
              nativeTokenSupported: true,
            },
            {
              active: true,
              chainId: 137,
              chainName: 'Polygon Mainnet',
              shortName: 'Polygon',
              nativeTokenSupported: true,
            },
            {
              active: true,
              chainId: 250,
              chainName: 'Fantom Mainnet',
              shortName: 'Fantom',
              nativeTokenSupported: true,
            },
            {
              active: true,
              chainId: 1284,
              chainName: 'Moonbeam Mainnet',
              shortName: 'Moonbeam',
              nativeTokenSupported: true,
            },
            {
              active: true,
              chainId: 1285,
              chainName: 'Moonriver Mainnet',
              shortName: 'Moonriver',
              nativeTokenSupported: true,
            },
            {
              active: true,
              chainId: 42161,
              chainName: 'Arbitrum Mainnet',
              shortName: 'Arbitrum',
              nativeTokenSupported: true,
            },
            {
              active: true,
              chainId: 42220,
              chainName: 'Celo Mainnet',
              shortName: 'Celo',
              nativeTokenSupported: true,
            },
            {
              active: true,
              chainId: 43114,
              chainName: 'Avalanche C-Chain Mainnet',
              shortName: 'Avalanche C-Chain',
              nativeTokenSupported: true,
            },
            {
              active: true,
              chainId: 1313161554,
              chainName: 'Aurora Mainnet',
              shortName: 'Aurora',
              nativeTokenSupported: false,
            },
            {
              active: true,
              chainId: 1666600000,
              chainName: 'Harmony Mainnet (Shard 0)',
              shortName: 'Harmony  (Shard 0)',
              nativeTokenSupported: true,
            },
            {
              active: true,
              chainId: 11297108109,
              chainName: 'Palm Mainnet',
              shortName: 'Palm',
              nativeTokenSupported: false,
            },
            {
              active: true,
              chainId: 1337,
              chainName: 'Localhost',
              shortName: 'Localhost',
              nativeTokenSupported: true,
            },
            {
              chainId: 1,
              chainName: 'Tenderly',
              shortName: 'Tenderly',
              nativeTokenSupported: true,
            },
          ],
          selectedRegionAgg: null,
          selectedPaymentMethodAgg: null,
          getStartedAgg: false,
          authenticationUrls: [],
          activationKeys: [],
        },
        infuraAvailability: {
          isBlocked: false,
        },
        navigation: {
          currentRoute: 'AdvancedSettings',
          currentBottomNavRoute: 'Wallet',
        },
        networkOnboarded: {
          networkOnboardedState: {},
          networkState: {
            showNetworkOnboarding: false,
            nativeToken: '',
            networkType: '',
            networkUrl: '',
          },
          switchedNetwork: {
            networkUrl: '',
            networkStatus: false,
          },
        },
        security: {
          allowLoginWithRememberMe: false,
          automaticSecurityChecksEnabled: false,
          hasUserSelectedAutomaticSecurityCheckOption: true,
          isAutomaticSecurityChecksModalOpen: false,
        },
        experimentalSettings: {
          securityAlertsEnabled: true,
        },
        inpageProvider: {
          networkId: '1',
        },
      },
      asyncState: {
        '@MetaMask:existingUser': 'true',
        '@MetaMask:onboardingWizard': 'explored',
        '@MetaMask:UserTermsAcceptedv1.0': 'true',
        '@MetaMask:WhatsNewAppVersionSeen': '7.24.3',
      },
    };
    return this;
  }

  /**
   * Merges provided data into the background state of the PermissionController.
   * @param {object} data - Data to merge into the PermissionController's state.
   * @returns {FixtureBuilder} - The FixtureBuilder instance for method chaining.
   */
  withPermissionController(data) {
    merge(this.fixture.state.engine.backgroundState.PermissionController, data);
    return this;
  }

  /**
   * Merges provided data into the background state of the NetworkController.
   * @param {object} data - Data to merge into the NetworkController's state.
   * @returns {FixtureBuilder} - The FixtureBuilder instance for method chaining.
   */
  withNetworkController(data) {
    const networkController =
      this.fixture.state.engine.backgroundState.NetworkController;

    // Extract providerConfig data
    const { providerConfig } = data;

    // Generate a unique key for the new network client ID
    const newNetworkClientId = `networkClientId${Object.keys(networkController.networkConfigurationsByChainId).length + 1
      }`;

    // Define the network configuration
    const networkConfig = {
      chainId: providerConfig.chainId,
      rpcEndpoints: [
        {
          networkClientId: newNetworkClientId,
          url: providerConfig.rpcUrl,
          type: providerConfig.type,
          name: providerConfig.nickname,
        },
      ],
      defaultRpcEndpointIndex: 0,
      blockExplorerUrls: [],
      name: providerConfig.nickname,
      nativeCurrency: providerConfig.ticker,
    };

    // Add the new network configuration to the object
    networkController.networkConfigurationsByChainId[providerConfig.chainId] =
      networkConfig;

    // Update selectedNetworkClientId to the new network client ID
    networkController.selectedNetworkClientId = newNetworkClientId;

    // Merge the rest of the data
    merge(networkController, data);

    if (data.providerConfig.ticker !== 'ETH') {
      this.fixture.state.engine.backgroundState.CurrencyRateController.pendingNativeCurrency =
        data.providerConfig.ticker;
    }

    return this;
  }

  /**
   * Private helper method to create permission controller configuration
   * @private
   * @param {Object} additionalPermissions - Additional permissions to merge with eth_accounts
   * @returns {Object} Permission controller configuration object
   */
  createPermissionControllerConfig(additionalPermissions = {}) {
    const basePermissions = {
      eth_accounts: {
        id: 'ZaqPEWxyhNCJYACFw93jE',
        parentCapability: 'eth_accounts',
        invoker: DAPP_URL,
        caveats: [
          {
            type: 'restrictReturnedAccounts',
            value: ['0x76cf1CdD1fcC252442b50D6e97207228aA4aefC3'],
          },
        ],
        date: 1664388714636,
      },
      ...additionalPermissions,
    };

    return {
      subjects: {
        [DAPP_URL]: {
          origin: DAPP_URL,
<<<<<<< HEAD
          permissions: {
            eth_accounts: {
              id: 'ZaqPEWxyhNCJYACFw93jE',
              parentCapability: 'eth_accounts',
              invoker: DAPP_URL,
              caveats: [
                {
                  type: 'restrictReturnedAccounts',
                  value: [DEFAULT_FIXTURE_ACCOUNT],
                },
              ],
              date: 1664388714636,
            },
          },
=======
          permissions: basePermissions,
>>>>>>> b19eea66
        },
      },
    };
  }

  /**
   * Connects the PermissionController to a test dapp with specific accounts permissions and origins.
   * @returns {FixtureBuilder} - The FixtureBuilder instance for method chaining.
   */
  withPermissionControllerConnectedToTestDapp() {
    this.withPermissionController(this.createPermissionControllerConfig());
    return this;
  }

  /**
   * Adds chain switching permission for specific chains.
   * @param {string[]} chainIds - Array of chain IDs to permit (defaults to ['0x1']), other nexts like linea mainnet 0xe708
   * @returns {FixtureBuilder} - The FixtureBuilder instance for method chaining.
   */
  withChainPermission(chainIds = ['0x1']) {
    const chainPermission = {
      'endowment:permitted-chains': {
        id: 'Lde5rzDG2bUF6HbXl4xxT',
        parentCapability: 'endowment:permitted-chains',
        invoker: 'localhost',
        caveats: [
          {
            type: 'restrictNetworkSwitching',
            value: chainIds,
          },
        ],
        date: 1732715918637,
      },
    };

    this.withPermissionController(
      this.createPermissionControllerConfig(chainPermission),
    );
    return this;
  }

  /**
   * Set the fixture to an empty object for onboarding.
   * @returns {FixtureBuilder} - The FixtureBuilder instance for method chaining.
   */
  withOnboardingFixture() {
    this.fixture = {
      asyncState: {},
    };
    return this;
  }

  withGanacheNetwork() {
    const fixtures = this.fixture.state.engine.backgroundState;

    // Generate a unique key for the new network client ID
    const newNetworkClientId = `networkClientId${Object.keys(fixtures.NetworkController.networkConfigurationsByChainId)
      .length + 1
      }`;

    // Define the Ganache network configuration
    const ganacheNetworkConfig = {
      chainId: '0x539',
      rpcEndpoints: [
        {
          networkClientId: newNetworkClientId,
          url: `http://localhost:${getGanachePort()}`,
          type: 'custom',
          name: 'Localhost',
        },
      ],
      defaultRpcEndpointIndex: 0,
      blockExplorerUrls: [],
      name: 'Localhost',
      nativeCurrency: 'ETH',
    };

    // Add the new Ganache network configuration
    fixtures.NetworkController.networkConfigurationsByChainId['0x539'] =
      ganacheNetworkConfig;

    // Update selectedNetworkClientId to the new network client ID
    fixtures.NetworkController.selectedNetworkClientId = newNetworkClientId;

    return this;
  }

  withSepoliaNetwork() {
    const fixtures = this.fixture.state.engine.backgroundState;

    // Extract Sepolia network configuration from CustomNetworks
    const sepoliaConfig = CustomNetworks.Sepolia.providerConfig;

    // Generate a unique key for the new network client ID
    const newNetworkClientId = `networkClientId${Object.keys(fixtures.NetworkController.networkConfigurationsByChainId)
      .length + 1
      }`;

    // Define the Sepolia network configuration
    const sepoliaNetworkConfig = {
      chainId: sepoliaConfig.chainId,
      rpcEndpoints: [
        {
          networkClientId: newNetworkClientId,
          url: sepoliaConfig.rpcTarget,
          type: 'custom',
          name: sepoliaConfig.nickname,
        },
      ],
      defaultRpcEndpointIndex: 0,
      blockExplorerUrls: [],
      name: sepoliaConfig.nickname,
      nativeCurrency: sepoliaConfig.ticker,
    };

    // Add the new Sepolia network configuration
    fixtures.NetworkController.networkConfigurationsByChainId[
      sepoliaConfig.chainId
    ] = sepoliaNetworkConfig;

    // Update selectedNetworkClientId to the new network client ID
    fixtures.NetworkController.selectedNetworkClientId = newNetworkClientId;

    // Set isCustomNetwork to true (if this property still exists in the new state)
    fixtures.NetworkController.isCustomNetwork = true;

    return this;
  }

  withPopularNetworks() {
    const fixtures = this.fixture.state.engine.backgroundState;
    const networkConfigurationsByChainId = {
      ...fixtures.NetworkController.networkConfigurationsByChainId,
    }; // Object to store network configurations

    // Loop through each network in PopularNetworksList
    for (const key in PopularNetworksList) {
      const network = PopularNetworksList[key];
      const {
        rpcUrl: rpcTarget,
        chainId,
        ticker,
        nickname,
      } = network.providerConfig;

      // Generate a unique key for the new network client ID
      const newNetworkClientId = `networkClientId${Object.keys(networkConfigurationsByChainId).length + 1
        }`;

      // Define the network configuration
      const networkConfig = {
        chainId,
        rpcEndpoints: [
          {
            networkClientId: newNetworkClientId,
            url: rpcTarget,
            type: 'custom',
            name: nickname,
          },
        ],
        defaultRpcEndpointIndex: 0,
        blockExplorerUrls: [],
        name: nickname,
        nativeCurrency: ticker,
      };

      // Add the new network configuration to the object
      networkConfigurationsByChainId[chainId] = networkConfig;
    }

    // Assign networkConfigurationsByChainId object to NetworkController in fixtures
    fixtures.NetworkController = {
      ...fixtures.NetworkController,
      isCustomNetwork: true,
      networkConfigurationsByChainId,
    };

    return this;
  }

  withPreferencesController(data) {
    merge(
      this.fixture.state.engine.backgroundState.PreferencesController,
      data,
    );
    return this;
  }

  withKeyringController() {
    merge(this.fixture.state.engine.backgroundState.KeyringController, {
      keyrings: [
        {
          type: 'HD Key Tree',
          accounts: ['0x37cc5ef6bfe753aeaf81f945efe88134b238face'],
        },
        { type: 'QR Hardware Wallet Device', accounts: [] },
      ],
      vault:
        '{"cipher":"T+MXWPPwXOh8RLxpryUuoFCObwXqNQdwak7FafAoVeXOehhpuuUDbjWiHkeVs9slsy/uzG8z+4Va+qyz4dlRnd/Gvc/2RbHTAb/LG1ECk1rvLZW23JPGkBBVAu36FNGCTtT+xrF4gRzXPfIBVAAgg40YuLJWkcfVty6vGcHr3R3/9gpsqs3etrF5tF4tHYWPEhzhhx6HN6Tr4ts3G9sqgyEhyxTLCboAYWp4lsq2iTEl1vQ6T/UyBRNhfDj8RyQMF6hwkJ0TIq2V+aAYkr5NJguBBSi0YKPFI/SGLrin9/+d66gcOSFhIH0GhUbez3Yf54852mMtvOH8Vj7JZc664ukOvEdJIpvCw1CbtA9TItyVApkjQypLtE+IdV3sT5sy+v0mK7Xc054p6+YGiV8kTiTG5CdlI4HkKvCOlP9axwXP0aRwc4ffsvp5fKbnAVMf9+otqmOmlA5nCKdx4FOefTkr/jjhMlTGV8qUAJ2c6Soi5X02fMcrhAfdUtFxtUqHovOh3KzOe25XhjxZ6KCuix8OZZiGtbNDu3xJezPc3vzkTFwF75ubYozLDvw8HzwI+D5Ifn0S3q4/hiequ6NGiR3Dd0BIhWODSvFzbaD7BKdbgXhbJ9+3FXFF9Xkp74msFp6o7nLsx02ywv/pmUNqQhwtVBfoYhcFwqZZQlOPKcH8otguhSvZ7dPgt7VtUuf8gR23eAV4ffVsYK0Hll+5n0nZztpLX4jyFZiV/kSaBp+D2NZM2dnQbsWULKOkjo/1EpNBIjlzjXRBg5Ui3GgT3JXUDx/2GmJXceacrbMcos3HC2yfxwUTXC+yda4IrBx/81eYb7sIjEVNxDuoBxNdRLKoxwmAJztxoQLF3gRexS45QKoFZZ0kuQ9MqLyY6HDK","iv":"3271713c2b35a7c246a2a9b263365c3d","keyMetadata":{"algorithm":"PBKDF2","params":{"iterations":5000}},"lib":"original","salt":"l4e+sn/jdsaofDWIB/cuGQ=="}',
    });
    return this;
  }

  withImportedAccountKeyringController() {
    merge(this.fixture.state.engine.backgroundState.KeyringController, {
      keyrings: [
        {
          type: 'HD Key Tree',
          accounts: [DEFAULT_FIXTURE_ACCOUNT],
        },
        {
          type: 'Simple Key Pair',
          accounts: ['0xDDFFa077069E1d4d478c5967809f31294E24E674'],
        },
      ],
      vault:
        '{"cipher":"vxFqPMlClX2xjUidoCTiwazr43W59dKIBp6ihT2lX66q8qPTeBRwv7xgBaGDIwDfk4DpJ3r5FBety1kFpS9ni3HtcoNQsDN60Pa80L94gta0Fp4b1jVeP8EJ7Ho71mJ360aDFyIgxPBSCcHWs+l27L3WqF2VpEuaQonK1UTF7c3WQ4pyio4jMAH9x2WQtB11uzyOYiXWmiD3FMmWizqYZY4tHuRlzJZTWrgE7njJLaGMlMmw86+ZVkMf55jryaDtrBVAoqVzPsK0bvo1cSsonxpTa6B15A5N2ANyEjDAP1YVl17roouuVGVWZk0FgDpP82i0YqkSI9tMtOTwthi7/+muDPl7Oc7ppj9LU91JYH6uHGomU/pYj9ufrjWBfnEH/+ZDvPoXl00H1SmX8FWs9NvOg7DZDB6ULs4vAi2/5KGs7b+Td2PLmDf75NKqt03YS2XeRGbajZQ/jjmRt4AhnWgnwRzsSavzyjySWTWiAgn9Vp/kWpd70IgXWdCOakVf2TtKQ6cFQcAf4JzP+vqC0EzgkfbOPRetrovD8FHEFXQ+crNUJ7s41qRw2sketk7FtYUDCz/Junpy5YnYgkfcOTRBHAoOy6BfDFSncuY+08E6eiRHzXsXtbmVXenor15pfbEp/wtfV9/vZVN7ngMpkho3eGQjiTJbwIeA9apIZ+BtC5b7TXWLtGuxSZPhomVkKvNx/GNntjD7ieLHvzCWYmDt6BA9hdfOt1T3UKTN4yLWG0v+IsnngRnhB6G3BGjJHUvdR6Zp5SzZraRse8B3z5ixgVl2hBxOS8+Uvr6LlfImaUcZLMMzkRdKeowS/htAACLowVJe3pU544IJ2CGTsnjwk9y3b5bUJKO3jXukWjDYtrLNKfdNuQjg+kqvIHaCQW40t+vfXGhC5IDBWC5kuev4DJAIFEcvJfJgRrm8ua6LrzEfH0GuhjLwYb+pnQ/eg8dmcXwzzggJF7xK56kxgnA4qLtOqKV4NgjVR0QsCqOBKb3l5LQMlSktdfgp9hlW","iv":"b09c32a79ed33844285c0f1b1b4d1feb","keyMetadata":{"algorithm":"PBKDF2","params":{"iterations":5000}},"lib":"original","salt":"GYNFQCSCigu8wNp8cS8C3w=="}',
    });
    return this;
  }

  withTokens(tokens) {
    merge(this.fixture.state.engine.backgroundState.TokensController, {
      allTokens: {
        [CHAIN_IDS.MAINNET]: {
          [DEFAULT_FIXTURE_ACCOUNT]: tokens,
        }
      }
    });
    return this;
  }

  withIncomingTransactionPreferences(incomingTransactionPreferences) {
    merge(
      this.fixture.state.engine.backgroundState.PreferencesController,
      {
        showIncomingTransactions: incomingTransactionPreferences,
      },
    );
    return this;
  }

  withTransactions(transactions) {
    merge(this.fixture.state.engine.backgroundState.TransactionController, {
      transactions,
    });
    return this;
  }

  /**
   * Build and return the fixture object.
   * @returns {Object} - The built fixture object.
   */
  build() {
    return this.fixture;
  }
}

export default FixtureBuilder;<|MERGE_RESOLUTION|>--- conflicted
+++ resolved
@@ -749,7 +749,7 @@
         caveats: [
           {
             type: 'restrictReturnedAccounts',
-            value: ['0x76cf1CdD1fcC252442b50D6e97207228aA4aefC3'],
+            value: [DEFAULT_FIXTURE_ACCOUNT],
           },
         ],
         date: 1664388714636,
@@ -761,24 +761,7 @@
       subjects: {
         [DAPP_URL]: {
           origin: DAPP_URL,
-<<<<<<< HEAD
-          permissions: {
-            eth_accounts: {
-              id: 'ZaqPEWxyhNCJYACFw93jE',
-              parentCapability: 'eth_accounts',
-              invoker: DAPP_URL,
-              caveats: [
-                {
-                  type: 'restrictReturnedAccounts',
-                  value: [DEFAULT_FIXTURE_ACCOUNT],
-                },
-              ],
-              date: 1664388714636,
-            },
-          },
-=======
           permissions: basePermissions,
->>>>>>> b19eea66
         },
       },
     };
