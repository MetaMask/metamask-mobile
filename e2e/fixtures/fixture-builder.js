/* eslint-disable no-undef */
import { device } from 'detox';
import { getGanachePort, getSecondTestDappLocalUrl } from './utils';
import { merge } from 'lodash';
import { CustomNetworks, PopularNetworksList } from '../resources/networks.e2e';
import { CHAIN_IDS } from '@metamask/transaction-controller';
import { SolScope } from '@metamask/keyring-api';
import {
  Caip25CaveatType,
  Caip25EndowmentPermissionName,
  setEthAccounts,
  setPermittedEthChainIds,
} from '@metamask/chain-agnostic-permission';

export const DEFAULT_FIXTURE_ACCOUNT =
  '0x76cf1CdD1fcC252442b50D6e97207228aA4aefC3';

export const DEFAULT_FIXTURE_ACCOUNT_2 =
  '0xcdd74c6eb517f687aa2c786bc7484eb2f9bae1da';

export const DEFAULT_IMPORTED_FIXTURE_ACCOUNT =
  '0x43e1c289177ecfbe6ef34b5fb2b66ebce5a8e05b';

const DAPP_URL = 'localhost';

/**
 * FixtureBuilder class provides a fluent interface for building fixture data.
 */
class FixtureBuilder {
  /**
   * Create a new instance of FixtureBuilder.
   * @param {Object} options - Options for the fixture builder.
   * @param {boolean} options.onboarding - Flag indicating if onboarding fixture should be used.
   */
  constructor({ onboarding = false } = {}) {
    // Initialize the fixture based on the onboarding flag
    onboarding === true
      ? this.withOnboardingFixture()
      : this.withDefaultFixture();
  }

  /**
   * Set the asyncState property of the fixture.
   * @param {any} asyncState - The value to set for asyncState.
   * @returns {FixtureBuilder} - The FixtureBuilder instance for method chaining.
   */
  withAsyncState(asyncState) {
    this.fixture.asyncState = asyncState;
    return this;
  }

  /**
   * Set the state property of the fixture.
   * @param {any} state - The value to set for state.
   * @returns {FixtureBuilder} - The FixtureBuilder instance for method chaining.
   */
  withState(state) {
    this.fixture.state = state;
    return this;
  }

  /**
   * Ensures that the Solana feature modal is suppressed by adding the appropriate flag to asyncState.
   * @returns {FixtureBuilder} - The FixtureBuilder instance for method chaining.
   */
  ensureSolanaModalSuppressed() {
    if (!this.fixture.asyncState) {
      this.fixture.asyncState = {};
    }
    this.fixture.asyncState['@MetaMask:solanaFeatureModalShown'] = 'true';
    return this;
  }

  withSolanaFeatureSheetDisplayed() {
    if (!this.fixture.asyncState) {
      this.fixture.asyncState = {};
    }
    this.fixture.asyncState = {
<<<<<<< HEAD
=======
      '@MetaMask:existingUser': 'true',
      '@MetaMask:OptinMetaMetricsUISeen': 'true',
>>>>>>> ad309603
      '@MetaMask:onboardingWizard': 'explored',
      '@MetaMask:UserTermsAcceptedv1.0': 'true',
      '@MetaMask:WhatsNewAppVersionSeen': '7.24.3',
      '@MetaMask:solanaFeatureModalShown': 'false',
    };
    
    // Set existingUser in Redux state instead of asyncState
    if (!this.fixture.state) {
      this.fixture.state = {};
    }
    if (!this.fixture.state.user) {
      this.fixture.state.user = {};
    }
    this.fixture.state.user.existingUser = true;
    
    return this;
  }

  /**
   * Set the default fixture values.
   * @returns {FixtureBuilder} - The FixtureBuilder instance for method chaining.
   */
  withDefaultFixture() {
    this.fixture = {
      state: {
        legalNotices: {
          newPrivacyPolicyToastClickedOrClosed: true,
          newPrivacyPolicyToastShownDate: Date.now(),
        },
        collectibles: {
          favorites: {},
        },
        engine: {
          backgroundState: {
            AccountTrackerController: {
              accountsByChainId: {
                64: {
                  [DEFAULT_FIXTURE_ACCOUNT]: {
                    balance: '0x0',
                  },
                },
                1: {
                  [DEFAULT_FIXTURE_ACCOUNT]: {
                    balance: '0x0',
                  },
                },
              },
            },
            AddressBookController: {
              addressBook: {},
            },
            NftController: {
              allNftContracts: {},
              allNfts: {},
              ignoredNfts: [],
            },
            TokenListController: {
              tokensChainsCache: {
                '0x1': {
                  data: [
                    {
                      '0xc011a73ee8576fb46f5e1c5751ca3b9fe0af2a6f': {
                        address: '0xc011a73ee8576fb46f5e1c5751ca3b9fe0af2a6f',
                        symbol: 'SNX',
                        decimals: 18,
                        name: 'Synthetix Network Token',
                        iconUrl:
                          'https://static.cx.metamask.io/api/v1/tokenIcons/1/0xc011a73ee8576fb46f5e1c5751ca3b9fe0af2a6f.png',
                        type: 'erc20',
                        aggregators: [
                          'Aave',
                          'Bancor',
                          'CMC',
                          'Crypto.com',
                          'CoinGecko',
                          '1inch',
                          'PMM',
                          'Synthetix',
                          'Zerion',
                          'Lifi',
                        ],
                        occurrences: 10,
                        fees: {
                          '0x5fd79d46eba7f351fe49bff9e87cdea6c821ef9f': 0,
                          '0xda4ef8520b1a57d7d63f1e249606d1a459698876': 0,
                        },
                      },
                    },
                  ],
                },
              },
              preventPollingOnNetworkRestart: false,
            },
            CurrencyRateController: {
              currentCurrency: 'usd',
              currencyRates: {
                ETH: {
                  conversionDate: 1684232383.997,
                  conversionRate: 1815.41,
                  usdConversionRate: 1815.41,
                },
              },
            },
            KeyringController: {
              vault:
                '{"cipher":"ynNI8tAH4fcpmXo8S88A/3T3Dd1w0LY5ftpL59gW0ObYxovgFhrtKpRe/WD7WU42KwGBNKVicB9W9at4ePgOJGS6IMWr//C3jh0vKQTabkDzDy1ZfSvztRxGpVjmrnU3fC5B0eq/MBMSrgu8Bww309pk5jghyRfzp9YsG0ONo1CXUm2brQo/eRve7i9aDbiGXiEK0ch0BO7AvZPGMhHtYRrrOro4QrDVHGUgAF5SA1LD4dv/2AB8ctHwn4YbUmICieqlhJhprx3CNOJ086g7vPQOr21T4IbvtTumFaTibfoD3GWHQo11CvE04z3cN3rRERriP7bww/tZOe8OAMFGWANkmOJHwPPwEo1NBr6w3GD2VObEmqNhXeNc6rrM23Vm1JU40Hl+lVKubnbT1vujdGLmOpDY0GdekscQQrETEQJfhKlXIT0wwyPoLwR+Ja+GjyOhBr0nfWVoVoVrcTUwAk5pStBMt+5OwDRpP29L1+BL9eMwDgKpjVXRTh4MGagKYmFc6eKDf6jV0Yt9pG+jevv5IuyhwX0TRtfQCGgRTtS7oxhDQPxGqu01rr+aI7vGMfRQpaKEEXEWVmMaqCmktyUV35evK9h/xv1Yif00XBll55ShxN8t2/PnATvZxFKQfjJe5f/monbwf8rpfXHuFoh8M9hzjbcS5eh/TPYZZu1KltpeHSIAh5C+4aFyZw0e1DeAg/wdRO3PhBrVztsHSyISHlRdfEyw7QF4Lemr++2MVR1dTxS2I5mUEHjh+hmp64euH1Vb/RUppXlmE8t1RYYXfcsF2DlRwPswP739E/EpVtY3Syf/zOTyHyrOJBldzw22sauIzt8Q5Fe5qA/hGRWiejjK31P/P5j7wEKY7vrOJB1LWNXHSuSjffx9Ai9E","iv":"d5dc0252424ac0c08ca49ef320d09569","salt":"feAPSGdL4R2MVj2urJFl4A==","lib":"original"}',
              keyrings: [
                {
                  accounts: [DEFAULT_FIXTURE_ACCOUNT],
                  index: 0,
                  type: 'HD Key Tree',
                },
              ],
            },
            NetworkController: {
              selectedNetworkClientId: 'mainnet',
              networksMetadata: {
                mainnet: {
                  status: 'available',
                  EIPS: {
                    1559: true,
                  },
                },
                networkId1: {
                  status: 'available',
                  EIPS: {
                    1559: true,
                  },
                },
              },
              networkConfigurationsByChainId: {
                '0x1': {
                  chainId: '0x1',
                  rpcEndpoints: [
                    {
                      networkClientId: 'mainnet',
                      url: 'https://mainnet.infura.io/v3/{infuraProjectId}',
                      type: 'infura',
                      name: 'Ethereum Network default RPC',
                    },
                  ],
                  defaultRpcEndpointIndex: 0,
                  blockExplorerUrls: ['https://etherscan.io'],
                  defaultBlockExplorerUrlIndex: 0,
                  name: 'Ethereum Main Network',
                  nativeCurrency: 'ETH',
                },
                '0x539': {
                  chainId: '0x539',
                  rpcEndpoints: [
                    {
                      networkClientId: 'networkId1',
                      url: `http://localhost:${getGanachePort()}`,
                      type: 'custom',
                      name: 'Local RPC',
                    },
                  ],
                  defaultRpcEndpointIndex: 0,
                  defaultBlockExplorerUrlIndex: 0,
                  blockExplorerUrls: ['https://test.io'],
                  name: 'Localhost',
                  nativeCurrency: 'ETH',
                },
                '0xaa36a7': {
                  blockExplorerUrls: [],
                  chainId: '0xaa36a7',
                  defaultRpcEndpointIndex: 0,
                  name: 'Sepolia',
                  nativeCurrency: 'SepoliaETH',
                  rpcEndpoints: [
                    {
                      networkClientId: 'sepolia',
                      type: 'infura',
                      url: 'https://sepolia.infura.io/v3/{infuraProjectId}',
                    },
                  ],
                },
                '0xe705': {
                  blockExplorerUrls: [],
                  chainId: '0xe705',
                  defaultRpcEndpointIndex: 0,
                  name: 'Linea Sepolia',
                  nativeCurrency: 'LineaETH',
                  rpcEndpoints: [
                    {
                      networkClientId: 'linea-sepolia',
                      type: 'infura',
                      url: 'https://linea-sepolia.infura.io/v3/{infuraProjectId}',
                    },
                  ],
                },
                '0xe708': {
                  blockExplorerUrls: [],
                  chainId: '0xe708',
                  defaultRpcEndpointIndex: 0,
                  name: 'Linea Main Network',
                  nativeCurrency: 'LineaETH',
                  rpcEndpoints: [
                    {
                      networkClientId: 'linea-mainnet',
                      type: 'infura',
                      url: 'https://linea-mainnet.infura.io/v3/{infuraProjectId}',
                    },
                  ],
                },
              },
            },
            PhishingController: {
              listState: {
                allowlist: [],
                fuzzylist: [
                  'cryptokitties.co',
                  'launchpad.ethereum.org',
                  'etherscan.io',
                  'makerfoundation.com',
                  'metamask.io',
                  'myetherwallet.com',
                  'opensea.io',
                  'satoshilabs.com',
                ],
                version: 2,
                name: 'MetaMask',
                tolerance: 1,
                lastUpdated: 1684231917,
              },
              whitelist: [],
              hotlistLastFetched: 1684231917,
              stalelistLastFetched: 1684231917,
            },
            AccountsController: {
              internalAccounts: {
                accounts: {
                  '4d7a5e0b-b261-4aed-8126-43972b0fa0a1': {
                    address: DEFAULT_FIXTURE_ACCOUNT,
                    id: '4d7a5e0b-b261-4aed-8126-43972b0fa0a1',
                    metadata: {
                      name: 'Account 1',
                      importTime: 1684232000456,
                      keyring: {
                        type: 'HD Key Tree',
                      },
                    },
                    options: {},
                    methods: [
                      'personal_sign',
                      'eth_signTransaction',
                      'eth_signTypedData_v1',
                      'eth_signTypedData_v3',
                      'eth_signTypedData_v4',
                    ],
                    type: 'eip155:eoa',
                    scopes: ['eip155:0'],
                  },
                },
                selectedAccount: '4d7a5e0b-b261-4aed-8126-43972b0fa0a1',
              },
            },
            AccountTreeController: {
              accountTree: {
                wallets: {},
              },
            },
            PreferencesController: {
              featureFlags: {},
              identities: {
                [DEFAULT_FIXTURE_ACCOUNT]: {
                  address: DEFAULT_FIXTURE_ACCOUNT,
                  name: 'Account 1',
                  importTime: 1684232000456,
                },
              },
              ipfsGateway: 'https://dweb.link/ipfs/',
              lostIdentities: {},
              selectedAddress: DEFAULT_FIXTURE_ACCOUNT,
              useTokenDetection: true,
              useNftDetection: true,
              displayNftMedia: true,
              useSafeChainsListValidation: false,
              isMultiAccountBalancesEnabled: true,
              showTestNetworks: true,
            },
            TokenBalancesController: {
              tokenBalances: {},
            },
            TokenRatesController: {
              marketData: {},
            },
            TokensController: {
              allTokens: {},
              allIgnoredTokens: {},
              allDetectedTokens: {},
            },
            TransactionController: {
              methodData: {},
              transactions: [],
              swapsTransactions: {},
            },
            SwapsController: {
              quotes: {},
              quoteValues: {},
              fetchParams: {
                slippage: 0,
                sourceToken: '',
                sourceAmount: 0,
                destinationToken: '',
                walletAddress: '',
              },
              fetchParamsMetaData: {
                sourceTokenInfo: {
                  decimals: 0,
                  address: '',
                  symbol: '',
                },
                destinationTokenInfo: {
                  decimals: 0,
                  address: '',
                  symbol: '',
                },
              },
              topAggSavings: null,
              aggregatorMetadata: null,
              tokens: null,
              topAssets: null,
              approvalTransaction: null,
              aggregatorMetadataLastFetched: 0,
              quotesLastFetched: 0,
              error: {
                key: null,
                description: null,
              },
              topAggId: null,
              tokensLastFetched: 0,
              isInPolling: false,
              pollingCyclesLeft: 4,
              quoteRefreshSeconds: null,
              usedGasEstimate: null,
              usedCustomGas: null,
              chainCache: {
                '0x1': {
                  aggregatorMetadata: null,
                  tokens: null,
                  topAssets: null,
                  aggregatorMetadataLastFetched: 0,
                  topAssetsLastFetched: 0,
                  tokensLastFetched: 0,
                },
              },
            },
            GasFeeController: {
              gasFeeEstimates: {},
              estimatedGasFeeTimeBounds: {},
              gasEstimateType: 'none',
              gasFeeEstimatesByChainId: {},
              nonRPCGasFeeApisDisabled: false,
            },
            PermissionController: {
              subjects: {},
            },
            ApprovalController: {
              pendingApprovals: {},
              pendingApprovalCount: 0,
              approvalFlows: [],
            },
            UserStorageController: {},
            NotificationServicesController: {
              subscriptionAccountsSeen: [],
              isMetamaskNotificationsFeatureSeen: false,
              isNotificationServicesEnabled: false,
              isFeatureAnnouncementsEnabled: false,
              metamaskNotificationsList: [],
              metamaskNotificationsReadList: [],
              isUpdatingMetamaskNotifications: false,
              isFetchingMetamaskNotifications: false,
              isUpdatingMetamaskNotificationsAccount: [],
              isCheckingAccountsPresence: false,
            },
            MultichainNetworkController: {
              selectedMultichainNetworkChainId: SolScope.Mainnet,
              multichainNetworkConfigurationsByChainId: {},
              isEvmSelected: true,
              networksWithTransactionActivity: {},
            },
            MultichainAssetsController: {
              accountsAssets: {},
              assetsMetadata: {},
            },
            MultichainAssetsRatesController: {
              conversionRates: {},
            },
            CronJobController: {
              jobs: {},
              events: {},
            },
          },
        },
        privacy: {
          approvedHosts: {},
          revealSRPTimestamps: [],
        },
        bookmarks: [],
        browser: {
          history: [],
          whitelist: [],
          tabs: [
            {
              url: 'https://google.com',
              id: 1692550481062,
            },
          ],
          activeTab: 1692550481062,
        },
        modals: {
          networkModalVisible: false,
          shouldNetworkSwitchPopToWallet: true,
          collectibleContractModalVisible: false,
          receiveModalVisible: false,
          dappTransactionModalVisible: false,
          signMessageModalVisible: true,
        },
        settings: {
          searchEngine: 'Google',
          primaryCurrency: 'ETH',
          lockTime: 30000,
          useBlockieIcon: true,
          hideZeroBalanceTokens: false,
          basicFunctionalityEnabled: true,
        },
        alert: {
          isVisible: false,
          autodismiss: null,
          content: null,
          data: null,
        },
        transaction: {
          selectedAsset: {},
          transaction: {},
        },
        user: {
          loadingMsg: '',
          loadingSet: false,
          passwordSet: true,
          seedphraseBackedUp: true,
          backUpSeedphraseVisible: false,
          protectWalletModalVisible: false,
          gasEducationCarouselSeen: false,
          userLoggedIn: true,
          isAuthChecked: false,
          initialScreen: '',
          appTheme: 'os',
<<<<<<< HEAD
          existingUser: true,
          isMetaMetricsUISeen: true,
=======
>>>>>>> ad309603
        },
        wizard: {
          step: 0,
        },
        onboarding: {
          events: [],
        },
        notification: {
          notifications: [],
        },
        swaps: {
          '0x1': {
            isLive: true,
          },
          isLive: true,
          hasOnboarded: false,
        },
        fiatOrders: {
          orders: [],
          customOrderIds: [],
          networks: [
            {
              active: true,
              chainId: 1,
              chainName: 'Ethereum Mainnet',
              shortName: 'Ethereum',
              nativeTokenSupported: true,
            },
            {
              active: true,
              chainId: 10,
              chainName: 'Optimism Mainnet',
              shortName: 'Optimism',
              nativeTokenSupported: true,
            },
            {
              active: true,
              chainId: 25,
              chainName: 'Cronos Mainnet',
              shortName: 'Cronos',
              nativeTokenSupported: true,
            },
            {
              active: true,
              chainId: 56,
              chainName: 'BNB Chain Mainnet',
              shortName: 'BNB Chain',
              nativeTokenSupported: true,
            },
            {
              active: true,
              chainId: 137,
              chainName: 'Polygon Mainnet',
              shortName: 'Polygon',
              nativeTokenSupported: true,
            },
            {
              active: true,
              chainId: 250,
              chainName: 'Fantom Mainnet',
              shortName: 'Fantom',
              nativeTokenSupported: true,
            },
            {
              active: true,
              chainId: 1284,
              chainName: 'Moonbeam Mainnet',
              shortName: 'Moonbeam',
              nativeTokenSupported: true,
            },
            {
              active: true,
              chainId: 1285,
              chainName: 'Moonriver Mainnet',
              shortName: 'Moonriver',
              nativeTokenSupported: true,
            },
            {
              active: true,
              chainId: 42161,
              chainName: 'Arbitrum Mainnet',
              shortName: 'Arbitrum',
              nativeTokenSupported: true,
            },
            {
              active: true,
              chainId: 42220,
              chainName: 'Celo Mainnet',
              shortName: 'Celo',
              nativeTokenSupported: true,
            },
            {
              active: true,
              chainId: 43114,
              chainName: 'Avalanche C-Chain Mainnet',
              shortName: 'Avalanche C-Chain',
              nativeTokenSupported: true,
            },
            {
              active: true,
              chainId: 1313161554,
              chainName: 'Aurora Mainnet',
              shortName: 'Aurora',
              nativeTokenSupported: false,
            },
            {
              active: true,
              chainId: 1666600000,
              chainName: 'Harmony Mainnet (Shard 0)',
              shortName: 'Harmony  (Shard 0)',
              nativeTokenSupported: true,
            },
            {
              active: true,
              chainId: 11297108109,
              chainName: 'Palm Mainnet',
              shortName: 'Palm',
              nativeTokenSupported: false,
            },
            {
              active: true,
              chainId: 1337,
              chainName: 'Localhost',
              shortName: 'Localhost',
              nativeTokenSupported: true,
            },
            {
              chainId: 1,
              chainName: 'Tenderly',
              shortName: 'Tenderly',
              nativeTokenSupported: true,
            },
          ],
          selectedRegionAgg: null,
          selectedRegionDeposit: null,
          selectedPaymentMethodAgg: null,
          getStartedAgg: false,
          getStartedSell: false,
          getStartedDeposit: false,
          authenticationUrls: [],
          activationKeys: [],
        },
        infuraAvailability: {
          isBlocked: false,
        },
        navigation: {
          currentRoute: 'AdvancedSettings',
          currentBottomNavRoute: 'Wallet',
        },
        networkOnboarded: {
          networkOnboardedState: {},
          networkState: {
            showNetworkOnboarding: false,
            nativeToken: '',
            networkType: '',
            networkUrl: '',
          },
          switchedNetwork: {
            networkUrl: '',
            networkStatus: false,
          },
        },
        security: {
          allowLoginWithRememberMe: false,
        },
        experimentalSettings: {
          securityAlertsEnabled: true,
        },
        inpageProvider: {
          networkId: '1',
        },
      },
      asyncState: {
<<<<<<< HEAD
=======
        '@MetaMask:existingUser': 'true',
        '@MetaMask:OptinMetaMetricsUISeen': 'true',
>>>>>>> ad309603
        '@MetaMask:onboardingWizard': 'explored',
        '@MetaMask:UserTermsAcceptedv1.0': 'true',
        '@MetaMask:WhatsNewAppVersionSeen': '7.24.3',
        '@MetaMask:solanaFeatureModalShown': 'true',
      },
    };
    return this;
  }

  /**
   * Merges provided data into the background state of the PermissionController.
   * @param {object} data - Data to merge into the PermissionController's state.
   * @returns {FixtureBuilder} - The FixtureBuilder instance for method chaining.
   */
  withPermissionController(data) {
    merge(this.fixture.state.engine.backgroundState.PermissionController, data);
    return this;
  }

  /**
   * Merges provided data into the background state of the NetworkController.
   * @param {object} data - Data to merge into the NetworkController's state.
   * @returns {FixtureBuilder} - The FixtureBuilder instance for method chaining.
   */
  withNetworkController(data) {
    const networkController =
      this.fixture.state.engine.backgroundState.NetworkController;

    // Extract providerConfig data
    const { providerConfig } = data;

    // Generate a unique key for the new network client ID
    const newNetworkClientId = `networkClientId${
      Object.keys(networkController.networkConfigurationsByChainId).length + 1
    }`;

    // Define the network configuration
    const networkConfig = {
      chainId: providerConfig.chainId,
      rpcEndpoints: [
        {
          networkClientId: newNetworkClientId,
          url: providerConfig.rpcUrl,
          type: providerConfig.type,
          name: providerConfig.nickname,
        },
      ],
      defaultRpcEndpointIndex: 0,
      blockExplorerUrls: [],
      name: providerConfig.nickname,
      nativeCurrency: providerConfig.ticker,
    };

    // Add the new network configuration to the object
    networkController.networkConfigurationsByChainId[providerConfig.chainId] =
      networkConfig;

    // Update selectedNetworkClientId to the new network client ID
    networkController.selectedNetworkClientId = newNetworkClientId;
    return this;
  }

  /**
   * Private helper method to create permission controller configuration
   * @private
   * @param {Object} additionalPermissions - Additional permissions to merge with permission
   * @returns {Object} Permission controller configuration object
   */
  createPermissionControllerConfig(
    additionalPermissions = {},
    dappUrl = DAPP_URL,
  ) {
    const caip25CaveatValue = additionalPermissions?.[
      Caip25EndowmentPermissionName
    ]?.caveats?.find((caveat) => caveat.type === Caip25CaveatType)?.value ?? {
      optionalScopes: {
        'eip155:1': { accounts: [] },
      },
      requiredScopes: {},
      sessionProperties: {},
      isMultichainOrigin: false,
    };

    const basePermissions = {
      [Caip25EndowmentPermissionName]: {
        id: 'ZaqPEWxyhNCJYACFw93jE',
        parentCapability: Caip25EndowmentPermissionName,
        invoker: dappUrl,
        caveats: [
          {
            type: Caip25CaveatType,
            value: setEthAccounts(caip25CaveatValue, [DEFAULT_FIXTURE_ACCOUNT]),
          },
        ],
        date: 1664388714636,
      },
    };

    return {
      subjects: {
        [dappUrl]: {
          origin: dappUrl,
          permissions: basePermissions,
        },
      },
    };
  }

  /**
   * Connects the PermissionController to a test dapp with specific accounts permissions and origins.
   * @param {Object} additionalPermissions - Additional permissions to merge.
   * @returns {FixtureBuilder} - The FixtureBuilder instance for method chaining.
   */
  withPermissionControllerConnectedToTestDapp(
    additionalPermissions = {},
    connectSecondDapp = false,
  ) {
    const testDappPermissions = this.createPermissionControllerConfig(
      additionalPermissions,
    );
    let secondDappPermissions = {};
    if (connectSecondDapp) {
      secondDappPermissions = this.createPermissionControllerConfig(
        additionalPermissions,
        device.getPlatform() === 'android' ? '10.0.2.2' : '127.0.0.1',
      );
    }
    this.withPermissionController(
      merge(testDappPermissions, secondDappPermissions),
    );

    // Ensure Solana feature modal is suppressed
    return this.ensureSolanaModalSuppressed();
  }

  withRampsSelectedRegion(region = null) {
    const defaultRegion = {
      currencies: ['/currencies/fiat/xcd'],
      emoji: '🇱🇨',
      id: '/regions/lc',
      name: 'Saint Lucia',
      support: { buy: true, sell: true, recurringBuy: true },
      unsupported: false,
      recommended: false,
      detected: false,
    };

    // Use the provided region or fallback to the default
    this.fixture.state.fiatOrders.selectedRegionAgg = region ?? defaultRegion;
    return this;
  }
  withRampsSelectedPaymentMethod() {
    const paymentType = '/payments/debit-credit-card';

    // Use the provided region or fallback to the default
    this.fixture.state.fiatOrders.selectedPaymentMethodAgg = paymentType;
    return this;
  }

  /**
   * Adds chain switching permission for specific chains.
   * @param {string[]} chainIds - Array of chain IDs to permit (defaults to ['0x1']), other nexts like linea mainnet 0xe708
   * @returns {FixtureBuilder} - The FixtureBuilder instance for method chaining.
   */
  withChainPermission(chainIds = ['0x1']) {
    const optionalScopes = chainIds
      .map((id) => ({
        [`eip155:${parseInt(id)}`]: { accounts: [] },
      }))
      .reduce((acc, obj) => ({ ...acc, ...obj }));

    const defaultCaip25CaveatValue = {
      optionalScopes,
      requiredScopes: {},
      sessionProperties: {},
      isMultichainOrigin: false,
    };

    const caip25CaveatValueWithChains = setPermittedEthChainIds(
      defaultCaip25CaveatValue,
      chainIds,
    );
    const caip25CaveatValueWithDefaultAccount = setEthAccounts(
      caip25CaveatValueWithChains,
      [DEFAULT_FIXTURE_ACCOUNT],
    );
    const chainPermission = {
      [Caip25EndowmentPermissionName]: {
        id: 'Lde5rzDG2bUF6HbXl4xxT',
        parentCapability: Caip25EndowmentPermissionName,
        invoker: 'localhost',
        caveats: [
          {
            type: Caip25CaveatType,
            value: caip25CaveatValueWithDefaultAccount,
          },
        ],
        date: 1732715918637,
      },
    };

    this.withPermissionController(
      this.createPermissionControllerConfig(chainPermission),
    );
    return this;
  }

  /**
   * Set the fixture to an empty object for onboarding.
   * @returns {FixtureBuilder} - The FixtureBuilder instance for method chaining.
   */
  withOnboardingFixture() {
    this.fixture = {
      asyncState: {},
    };
    return this;
  }

  withGanacheNetwork(chainId = '0x539') {
    const fixtures = this.fixture.state.engine.backgroundState;

    // Generate a unique key for the new network client ID
    const newNetworkClientId = `networkClientId${
      Object.keys(fixtures.NetworkController.networkConfigurationsByChainId)
        .length + 1
    }`;

    // Define the Ganache network configuration
    const ganacheNetworkConfig = {
      chainId,
      rpcEndpoints: [
        {
          networkClientId: newNetworkClientId,
          url: `http://localhost:${getGanachePort()}`,
          type: 'custom',
          name: 'Localhost',
        },
      ],
      defaultRpcEndpointIndex: 0,
      defaultBlockExplorerUrlIndex: 0,
      blockExplorerUrls: ['https://test.io'],
      name: 'Localhost',
      nativeCurrency: 'ETH',
    };

    // Add the new Ganache network configuration
    fixtures.NetworkController.networkConfigurationsByChainId[chainId] =
      ganacheNetworkConfig;

    // Update selectedNetworkClientId to the new network client ID
    fixtures.NetworkController.selectedNetworkClientId = newNetworkClientId;

    // Ensure Solana feature modal is suppressed
    return this.ensureSolanaModalSuppressed();
  }

  withSepoliaNetwork() {
    const fixtures = this.fixture.state.engine.backgroundState;

    // Extract Sepolia network configuration from CustomNetworks
    const sepoliaConfig = CustomNetworks.Sepolia.providerConfig;

    // Generate a unique key for the new network client ID
    const newNetworkClientId = `networkClientId${
      Object.keys(fixtures.NetworkController.networkConfigurationsByChainId)
        .length + 1
    }`;

    // Define the Sepolia network configuration
    const sepoliaNetworkConfig = {
      chainId: sepoliaConfig.chainId,
      rpcEndpoints: [
        {
          networkClientId: newNetworkClientId,
          url: sepoliaConfig.rpcTarget,
          type: 'custom',
          name: sepoliaConfig.nickname,
        },
      ],
      defaultRpcEndpointIndex: 0,
      blockExplorerUrls: [],
      name: sepoliaConfig.nickname,
      nativeCurrency: sepoliaConfig.ticker,
    };

    // Add the new Sepolia network configuration
    fixtures.NetworkController.networkConfigurationsByChainId[
      sepoliaConfig.chainId
    ] = sepoliaNetworkConfig;

    // Update selectedNetworkClientId to the new network client ID
    fixtures.NetworkController.selectedNetworkClientId = newNetworkClientId;

    // Ensure Solana feature modal is suppressed
    return this.ensureSolanaModalSuppressed();
  }

  withPopularNetworks() {
    const fixtures = this.fixture.state.engine.backgroundState;
    const networkConfigurationsByChainId = {
      ...fixtures.NetworkController.networkConfigurationsByChainId,
    }; // Object to store network configurations

    // Loop through each network in PopularNetworksList
    for (const key in PopularNetworksList) {
      const network = PopularNetworksList[key];
      const {
        rpcUrl: rpcTarget,
        chainId,
        ticker,
        nickname,
      } = network.providerConfig;

      // Generate a unique key for the new network client ID
      const newNetworkClientId = `networkClientId${
        Object.keys(networkConfigurationsByChainId).length + 1
      }`;

      // Define the network configuration
      const networkConfig = {
        chainId,
        rpcEndpoints: [
          {
            networkClientId: newNetworkClientId,
            url: rpcTarget,
            type: 'custom',
            name: nickname,
          },
        ],
        defaultRpcEndpointIndex: 0,
        blockExplorerUrls: [],
        name: nickname,
        nativeCurrency: ticker,
      };

      // Add the new network configuration to the object
      networkConfigurationsByChainId[chainId] = networkConfig;
    }

    // Assign networkConfigurationsByChainId object to NetworkController in fixtures
    fixtures.NetworkController = {
      ...fixtures.NetworkController,
      networkConfigurationsByChainId,
    };

    // Ensure Solana feature modal is suppressed
    return this.ensureSolanaModalSuppressed();
  }

  withPreferencesController(data) {
    merge(
      this.fixture.state.engine.backgroundState.PreferencesController,
      data,
    );
    return this;
  }

  withKeyringController() {
    merge(this.fixture.state.engine.backgroundState.KeyringController, {
      keyrings: [
        {
          accounts: [DEFAULT_FIXTURE_ACCOUNT],
          type: 'HD Key Tree',
        },
        { type: 'QR Hardware Wallet Device', accounts: [] },
      ],
      vault:
        '{"cipher":"T+MXWPPwXOh8RLxpryUuoFCObwXqNQdwak7FafAoVeXOehhpuuUDbjWiHkeVs9slsy/uzG8z+4Va+qyz4dlRnd/Gvc/2RbHTAb/LG1ECk1rvLZW23JPGkBBVAu36FNGCTtT+xrF4gRzXPfIBVAAgg40YuLJWkcfVty6vGcHr3R3/9gpsqs3etrF5tF4tHYWPEhzhhx6HN6Tr4ts3G9sqgyEhyxTLCboAYWp4lsq2iTEl1vQ6T/UyBRNhfDj8RyQMF6hwkJ0TIq2V+aAYkr5NJguBBSi0YKPFI/SGLrin9/+d66gcOSFhIH0GhUbez3Yf54852mMtvOH8Vj7JZc664ukOvEdJIpvCw1CbtA9TItyVApkjQypLtE+IdV3sT5sy+v0mK7Xc054p6+YGiV8kTiTG5CdlI4HkKvCOlP9axwXP0aRwc4ffsvp5fKbnAVMf9+otqmOmlA5nCKdx4FOefTkr/jjhMlTGV8qUAJ2c6Soi5X02fMcrhAfdUtFxtUqHovOh3KzOe25XhjxZ6KCuix8OZZiGtbNDu3xJezPc3vzkTFwF75ubYozLDvw8HzwI+D5Ifn0S3q4/hiequ6NGiR3Dd0BIhWODSvFzbaD7BKdbgXhbJ9+3FXFF9Xkp74msFp6o7nLsx02ywv/pmUNqQhwtVBfoYhcFwqZZQlOPKcH8otguhSvZ7dPgt7VtUuf8gR23eAV4ffVsYK0Hll+5n0nZztpLX4jyFZiV/kSaBp+D2NZM2dnQbsWULKOkjo/1EpNBIjlzjXRBg5Ui3GgT3JXUDx/2GmJXceacrbMcos3HC2yfxwUTXC+yda4IrBx/81eYb7sIjEVNxDuoBxNdRLKoxwmAJztxoQLF3gRexS45QKoFZZ0kuQ9MqLyY6HDK","iv":"3271713c2b35a7c246a2a9b263365c3d","keyMetadata":{"algorithm":"PBKDF2","params":{"iterations":5000}},"lib":"original","salt":"l4e+sn/jdsaofDWIB/cuGQ=="}',
    });
    return this;
  }

  withImportedAccountKeyringController() {
    merge(this.fixture.state.engine.backgroundState.KeyringController, {
      keyrings: [
        {
          type: 'HD Key Tree',
          accounts: [DEFAULT_FIXTURE_ACCOUNT],
        },
        {
          type: 'Simple Key Pair',
          accounts: ['0xDDFFa077069E1d4d478c5967809f31294E24E674'],
        },
      ],
      vault:
        '{"cipher":"vxFqPMlClX2xjUidoCTiwazr43W59dKIBp6ihT2lX66q8qPTeBRwv7xgBaGDIwDfk4DpJ3r5FBety1kFpS9ni3HtcoNQsDN60Pa80L94gta0Fp4b1jVeP8EJ7Ho71mJ360aDFyIgxPBSCcHWs+l27L3WqF2VpEuaQonK1UTF7c3WQ4pyio4jMAH9x2WQtB11uzyOYiXWmiD3FMmWizqYZY4tHuRlzJZTWrgE7njJLaGMlMmw86+ZVkMf55jryaDtrBVAoqVzPsK0bvo1cSsonxpTa6B15A5N2ANyEjDAP1YVl17roouuVGVWZk0FgDpP82i0YqkSI9tMtOTwthi7/+muDPl7Oc7ppj9LU91JYH6uHGomU/pYj9ufrjWBfnEH/+ZDvPoXl00H1SmX8FWs9NvOg7DZDB6ULs4vAi2/5KGs7b+Td2PLmDf75NKqt03YS2XeRGbajZQ/jjmRt4AhnWgnwRzsSavzyjySWTWiAgn9Vp/kWpd70IgXWdCOakVf2TtKQ6cFQcAf4JzP+vqC0EzgkfbOPRetrovD8FHEFXQ+crNUJ7s41qRw2sketk7FtYUDCz/Junpy5YnYgkfcOTRBHAoOy6BfDFSncuY+08E6eiRHzXsXtbmVXenor15pfbEp/wtfV9/vZVN7ngMpkho3eGQjiTJbwIeA9apIZ+BtC5b7TXWLtGuxSZPhomVkKvNx/GNntjD7ieLHvzCWYmDt6BA9hdfOt1T3UKTN4yLWG0v+IsnngRnhB6G3BGjJHUvdR6Zp5SzZraRse8B3z5ixgVl2hBxOS8+Uvr6LlfImaUcZLMMzkRdKeowS/htAACLowVJe3pU544IJ2CGTsnjwk9y3b5bUJKO3jXukWjDYtrLNKfdNuQjg+kqvIHaCQW40t+vfXGhC5IDBWC5kuev4DJAIFEcvJfJgRrm8ua6LrzEfH0GuhjLwYb+pnQ/eg8dmcXwzzggJF7xK56kxgnA4qLtOqKV4NgjVR0QsCqOBKb3l5LQMlSktdfgp9hlW","iv":"b09c32a79ed33844285c0f1b1b4d1feb","keyMetadata":{"algorithm":"PBKDF2","params":{"iterations":5000}},"lib":"original","salt":"GYNFQCSCigu8wNp8cS8C3w=="}',
    });
    return this;
  }

  withImportedHdKeyringAndTwoDefaultAccountsOneImportedHdAccountKeyringController() {
    merge(this.fixture.state.engine.backgroundState.KeyringController, {
      keyrings: [
        {
          type: 'HD Key Tree',
          accounts: [DEFAULT_FIXTURE_ACCOUNT, DEFAULT_FIXTURE_ACCOUNT_2],
          metadata: {
            id: '01JX9NJ15HPNS6RRRYBCKDK33R',
            name: '',
          },
        },
        {
          type: 'HD Key Tree',
          accounts: [DEFAULT_IMPORTED_FIXTURE_ACCOUNT],
          metadata: {
            id: '01JX9NZWRAVQKES02TWSN8GD91',
            name: '',
          },
        },
      ],
      vault:
        '{"cipher":"0ItM5QzNA6pT0De09iJtURXuNiwwoeZnf7vt/Mx7P05EDzh+5m9agA4w2JrPM0favpgKpL6AlZ81CebDkVSdE5OSBon37N1Xs5F0DEbJxdw0NjmeDZaZlAHNcr7XJiXDsRW+Udz67y6DO8S1MdC2Ju/qthj04nEdaofDHR6qEtM5OYLYG9LHsf/UzqtAwe/5LHbaJtQCvM2JLLfk0BQTg9s5Fce5Nk6YkPHQ1JlUc9WXNRv90Iyclwh08lIr93A6RHNlzSYHRyfpGE5lZv5Soe2m5ZlOKBCDUQFLWjh5vCqFHMaMpMkfrqhdNBaZvHERCpppp2FARn0ufmWsn4/KJdCrxL438BRufDaXdbG8KfrEHmx9r10YjBAv3GFDUYahene8GyuwP/OTvL9i4PfN6CUGaS5sLY4kWBFFDIASlCahtMatp23+G+4I1z0x2O2XOIMiegqqkXZU/uXuDoAeSQ7jTuKzoE4rCXm67DXepECoBCrX1/gWwRQ9hLeyz4KpYfmL05tN0fzWEiMeCi50gpy0Da6QYzPoWyYYURFbE5iPU7XIqww/RtIpzw3UBCtAGuohsxf/hkK27SNcN4k1eW+Bym6G1H7BjhQSFAft2/mi4fuOHsUX+seu3Wqy3uhE0/fu0fazqX4NloiHZbDXq90CCnIUn+owW8ORsSSRO4NywjXARdeU3VtW8j25E7Q37vJ9OIoLqVE9GVyDCN7Gdn88eaBUk14qe5YzYrx3K9KSbz3MVcPmYKaZFR1+qeLWPDVzYFsZHcrGQuSgY33qF9KuI2PAZUuzwA1xroHZxZlGIH5JJSvglHKxNLkK57PK5Y6tb0EGjrVFYUhc/xvCQoMHq20aRGHqqhKL2Ij3ASnSdkTvE1Q1pb3/NpO4NVHxowocYjWGQbp7RHGm1h6BwenzGdli/4XX8iocnjkz4dkzlkXyTwmvh9enyt1bAo6ZpiLNTIMYV2Uvc4E8xP+KRoBXHhTuwHqWbu/jTg6byZjh3bJ4CcXk/CB26ymLzH5GaY4wTTpZnkhUYXa/jW1TexvwnVkD5rzin1S7wYv4Qq3cnLP+J1MwOcjl+94eHYvxVk5xBd3hBt1QDINDEfClzHvq4aV3GSuQXMRlKWcnOmtUzpcrHAmiR4hk4w5E3mCgcJeP3MJo3819Do1vWMLXEUpZfT5Z65Q/HAGpaxh9YZ9yuZkJ+rQe1AX6+hMjG0r+IDtY+MtJ0/AjBwic2H5O7w/7Ztkoy9mLTidR4U0eAWxRMo+/Xx8/gEiJk4pxB/jQbyLFCr8+XySmyx0BnVLyE1sYMb9xXrd7ivm2k0iBtUDtM51frR12m60zT90ecxCxwniwuRGZgf1R/ZI2nBru1begmchDGguDbtmv9wO88USFYXLBP24LiJLJw+1TxooFCAz7r78FPW4wuvBonzCEQnJPSZm9wK7Z/ymmz3RMoBhPobrkp0afX8YY2EpExrMF5yUwrQdg8qld6B9kQWz69C8+wn5YOjTgDp1q2oNF4adC21Mz3klldzpk7JAO+KWe4tAJJj8HicP+IBe2PW9SheBM3Xb77SF0q/SKe1suriYh4d5lVcM2lWY1ryky5upw","iv":"0df9d14eb4d5c6729eacff6ba9cda8dd","keyMetadata":{"algorithm":"PBKDF2","params":{"iterations":5000}},"lib":"original","salt":"5Dedq0Jg6wCFJ9whKIeUzP6yePVlUFO1aY2ZlmR+q3A="}',
    });
    return this;
  }

  withImportedHdKeyringAndTwoDefaultAccountsOneImportedHdAccountOneQrAccountOneSimpleKeyPairAccount() {
    merge(this.fixture.state.engine.backgroundState.KeyringController, {
      keyrings: [
        {
          accounts: [
            '0x76cf1cdd1fcc252442b50d6e97207228aa4aefc3',
            '0xcdd74c6eb517f687aa2c786bc7484eb2f9bae1da',
          ],
          metadata: {
            id: '01JXA9KQBWD60ZB6STX279GQMF',
            name: '',
          },
          type: 'HD Key Tree',
        },
        {
          accounts: ['0x428f04e9ea21b31090d377f24501065cbb48512f'],
          metadata: {
            id: '01JXA9M05DGJ92SMSEPFG8VN17',
            name: '',
          },
          type: 'QR Hardware Wallet Device',
        },
        {
          accounts: ['0x43e1c289177ecfbe6ef34b5fb2b66ebce5a8e05b'],
          metadata: {
            id: '01JXA9MYRXNW16JZSZJXD6F9SD',
            name: '',
          },
          type: 'HD Key Tree',
        },
        {
          accounts: ['0x84b4ebb7492e6deb8892b16b0ee425e39d3116a4'],
          metadata: {
            id: '01JXA9YPC99YPE39C063RYGVX1',
            name: '',
          },
          type: 'Simple Key Pair',
        },
      ],
      vault:
        '{"cipher":"LK8EKGnU5Fmhq2Sa8NgnPXolMBc03cEcujhTNAZpeHvoWwOi+VmLiQ54qQGzaAjE58oXcksRh/OPx7FC9vI/UShYevSruqC5JZHcRfLvrAhkG0tZmkrnUT9tJZY3RO+FeF2MVllGbqKNjag07uTyeh/xnYS27/Q7lcVzt8v2b+X1RhDC+gsGFIZTbgqXI9kkmvbASXF8nDrt8l9UiC60WwiXM3OCkRHEaG3ziPeWUvNZx73UssQkaXSjRWZM07O9eRPiOHuFzm3iU+1rTq+n7Oj9SeAx3pKXoyDLb+/pzLX/iCMvRvuE0sH8EOmP2wiggWUSB02CUKSVaUd01zssNOSgKVfvbGvnoOy+EZqY4t73TP74/A8FxQHrEtLTyl9iH5f4785Kid3qNEAn9Fyur+Jbik7zwGdE5hls9V6cYm7S2NuVFsWheVfAMYfqFkg+DNO+DVi8iHtZOBbRB2u3vu/wz/CcGchFplc2a5APeSmcCpzemUnHue1Jjb8VYhOEVZLK/Zr5RwsBJBKWTAQL7Gj0szu9tuetqzKPK5uaY0CQK5PA6ib/RFLDoj1ca85DYmMeTwsn6XdpPR1WnQxFzy/iYtN1ZaRm4+bLgijPmY9xK3rqci0X9ugT0q4PKL71thjRiPVsOcdUsqipbgPekW63ATj4OejS3BDbjJLG/dzaj5edmNfFljpA3wkDA9Ww8pQ3+gRHzckDw2s5uNO1whT81kqBh+bRlt70Lkv7qH5P7UPpssmxq+svsWru+HUqr6oQlsizbjUn70soXpAfp0rF9TzjcWIqgcZ51r78sdKXpCMzeX5Qj0xpFsUnlPi88kaLjFva/VPt4y9CKcbheSO/oqS2nocEB1T97bdL2fxFQAuJiNSglWQgJYzXFSSO91nxxRUOwzMCqwIT98COYOeiJInaXAo7e0LK2iP0tH9p12LTBFKsiGmJKJpBCoVrOFtHqYfwMJfBkKS2djYqfvuqw5zGzJdJ50R/9IT+28znHZhMrPkuM3HepuYtKu8BaLPLvhsMYOmYNj5Qvz0Z3MFfrGzNisJwh0eKiA4O2SSrwFcgDYZRfbKOad2NZpjXGIvxSGl2bXPgqMj/KpzS0V8r9NejlWhi6BGtRX9fEFZZJEqhXi2TF94GxZ47QBtlwWuNOJJdkxKlTKQHq30P/Anw0gnLv2t2hX8skeO6aY26xjlwote6j9lPbR2XPbYCvDuLubiZHJ0m6fHtxeTH5KzhUMd1TVQsNa0oZ0U+4bk0C2DfDz8N0MlGbQFSDn9AyqqZME+ZF0lUyz51r8AuOG10CMT1W8QccDKSCqKJwg9o4Q3TP+SYIeFezvzWieIEfHAp1YBYjtRIe3h9p9Zr/R5tXzE+lK28erzgFSfPY792cj0H3EKEsyFU36qavzipp3k0eZtG5D5BA0TPERYse23K4tvD9jwcdEkEZ74PRTCcjCtt7PZ4xwiyisIA9pImaCK9TJXNV1+gBhGDFdyWe+PVmt8BUl/3A5iMtyYlC8UZfoBhFfj1pUy4Hr0/XrMX+UeYEzg/+39UYyjbsZtaYikhGv2GlsM37lfWS3N87j+MswG/FTSoFgKRjzl3x4M133svc4z5baBWBCRpLiTDyjaTHGmNohbW9xa8IomxT+1sB1ZctG2yKutSJjyHm50z5lmHaWj1VpTPKzJb+3JZVG2JdUToCxkrwfrbw1eLTzLShdRnOMZr1tmt5Ul92GQ0iidOV8g8Aud4wWLdVQ5A1BdrxV4jjbCg/BsCirIE4voY7pRjfJCs5TCzbP7ZFwUnGl/0/KAVRcu8nRy+YrIuVyRne7m8YjopHVXvHboEIK8sUBxQNPlWmaFcE1xSxequ4oXiRdhwR67TcBmwQR9S+9qgmOo9vVr0snjP30JwEzuYnv6MwHMQoFO638HfafqKGIVBkV6BCd7GJWaCqkZHTeiGMOZjF4oUH20bdWU8Sqma8rviZ8zql492YIYalnqp1jEVA1JZ1XgU436ghchnRNxbfFeyZLoOrpzzov5GHNqKHizZ90T2Oenh5kLY2tNirnyjvJKsIQmUX33r7IPVyzt1mbziUF09IvpCnhjzltoBUSf/px0uuDKbfLGufVjfYQQvi0tKShuvv1UHQgae3hTVCDzhSY2vEEgRHxS2ehR3KgSEKGBP3Q9UmtZKA8xbJfdlZ4ou2YneKO/oinoPvmTCzuds81vig6B4MIiAdDb5EFVrQj/hp/oKlGYMMJViaziZhoKFlYzrfXfTW5aFsQZp7NXVRon2tGjBEkYleOhP+UloP5klREcstGJFnAfXygfewzjbKqCMnU7YI17GQojviRUT61ZWUroMXJaAnTt0fr/I86uZiS+XfIkY/RJN","iv":"4df215ad8ea053bc082a369a40267680","keyMetadata":{"algorithm":"PBKDF2","params":{"iterations":5000}},"lib":"original","salt":"TWbGoRlf8VcWi4RXapCjOg44EaJ6xskBCbvgevIjiWc="}',
    });
    return this;
  }

  // Mirrors the vault contents from the extension fixture.
  withMultiSRPKeyringController() {
    merge(this.fixture.state.engine.backgroundState.KeyringController, {
      vault: '{"keyMetadata":{"algorithm":"PBKDF2","params":{"iterations":5000}},"lib":"original","cipher":"LOubqgWR4O7Hv/RcdHPZ0Xi0GmCPD6whWLbO/jtnv44cAbBDumnAKX1NK1vgDNORSPVlUTkjyZwaHaStzuTIoJDurCBJN4TtsNUe5qIoJgttZ4Yv4hHxlg04V4nq/DXqAQaXedILMXnhbqZ+DP+tMc7JBXcVi12GIOiqV+ycLj8xFcasS/cdxtU6Os3pItdEZS89Rp7U58YOJBRQ2dlhBg0tCo2JnCrRhQmPGcTBuQVpn7SdkDx5PPC2slz3TRCjaHXWGCMPmx6jCDqI2sJL9ljpFB0/Jvlp18/9PE/cZ53GxybdtQiJ9andNHlfPf5WK+qI+QgySR8CMSRDWaP3hfEGHF1H0oqO7y/v6/pkShitdx7i5bC8Wt++heUOT8qpHTo1gDgUmNuZJsF4sG0Y18Hw8vLu+LfkoZgundb+cFjPFD1teTEnl2mmkpBvQCciynsCHPnHgnhKNHj6KMLhlSXWEItuYL/FY7dRpttfXzWfVQt56dQLLEYEYmO/f7C1uzAv6jbHBHqg16QtX3hCEnX0qzi1h3DQ8J5v44ckkQ/UGVvy6bOUC83b8DMLNPiSoMJDSsMaDzMmQ4J4xHzoHdD7/wBcXcbtUwccMGRHXv3jFLtHjuV+HQo0//I9xnjjAxfxX9SgyBQE8WCvUOxgCdwF8W7aBKcFEsoksLAWIQFxerWc3OxdvKSzvinI/j/MvyFMvVP5pm/BLWNj639GpFmIJVMprxkDL4H45CsgUcMe1Kiim/PFvo0D449vO1XL31ZIl9TxRVLaIr2cE3a95MFbzru9stqNkXz0EHrhSltFyoANMCim1HFxK/1yRl5Tt4u9Vjjyvj6a4Wtzy7SyLHhx0PfrlARq2euwGQal46cZYYKuMsnwvQf3ba/uJF3hF3FyAl9fn28HKRurImsiKNDvT+kaoUMFYoX6i+qR0LHoA7OfeqXpsKYyMx8LnUq7zKP4ZVc8sysI95YYYwdzhq2xzHDQfOplYRFkQllxqtkoTxMPHz/J1W1kjBTpCI7M8n8qLv53ryNq4y+hQx0RQNtvGPE9OcQTDUpkCM5dv7p8Ja8uLTDehKeKzs315IRBVJN8mdGy18EK5sjDoileDQ==","iv":"e88d2415e223bb8cc67c74ce47de1a6b","salt":"BX+ED3hq9K3tDBdnobBphA=="}'
    })

    return this
  }

  withTokens(tokens) {
    merge(this.fixture.state.engine.backgroundState.TokensController, {
      allTokens: {
        [CHAIN_IDS.MAINNET]: {
          [DEFAULT_FIXTURE_ACCOUNT]: tokens,
        },
      },
    });
    return this;
  }

  withIncomingTransactionPreferences(incomingTransactionPreferences) {
    merge(this.fixture.state.engine.backgroundState.PreferencesController, {
      showIncomingTransactions: incomingTransactionPreferences,
    });
    return this;
  }

  withTransactions(transactions) {
    merge(this.fixture.state.engine.backgroundState.TransactionController, {
      transactions,
    });
    return this;
  }

  /**
   * Sets the MetaMetrics opt-in state to 'agreed' in the fixture's asyncState.
   * This indicates that the user has agreed to MetaMetrics data collection.
   *
   * @returns {this} The current instance for method chaining.
   */
  withMetaMetricsOptIn() {
    if (!this.fixture.asyncState) {
      this.fixture.asyncState = {};
    }
    this.fixture.asyncState['@MetaMask:metricsOptIn'] = 'agreed';
    return this;
  }

  /**
   * Sets up a minimal Solana fixture with mainnet configuration
   * @returns {FixtureBuilder} - The FixtureBuilder instance for method chaining
   */
  withSolanaFixture() {
    const SOLANA_TOKEN = 'token:EPjFWdd5AufqSSqeM2qN1xzybapC8G4wEGGkZwyTDt1v';

    this.fixture.state.engine.backgroundState.MultichainNetworkController = {
      selectedMultichainNetworkChainId: SolScope.Mainnet,
      multichainNetworkConfigurationsByChainId: {
        [SolScope.Mainnet]: {
          chainId: SolScope.Mainnet,
          name: 'Solana Mainnet',
          nativeCurrency: `${SolScope.Mainnet}/${SOLANA_TOKEN}`,
          isEvm: false,
        },
      },
      isEvmSelected: false,
    };

    return this;
  }

  /**
   * Adds a second test dapp tab to the browser state.
   * @returns {FixtureBuilder} - The FixtureBuilder instance for method chaining.
   */
  withSecondTestDappTab() {
    if (!this.fixture.state.browser.tabs) {
      this.fixture.state.browser.tabs = [];
    }

    this.fixture.state.browser.tabs.push({
      url: getSecondTestDappLocalUrl(),
      id: 1749234797566,
      isArchived: false,
    });

    return this;
  }

  /**
   * Sets ETH as the primary currency for both currency rate controller and settings.
   * @returns {FixtureBuilder} - The FixtureBuilder instance for method chaining.
   */
  withETHAsPrimaryCurrency() {
    this.fixture.state.engine.backgroundState.CurrencyRateController.currentCurrency = 'ETH';
    this.fixture.state.settings.primaryCurrency = 'ETH';
    return this;
  }

  withBackupAndSyncSettings(options = {}) {
    const {
      isBackupAndSyncEnabled = true,
      isAccountSyncingEnabled = true,
      isContactSyncingEnabled = true,
    } = options;

    // Backup and Sync Settings
    this.fixture.state.engine.backgroundState.UserStorageController = {
      isBackupAndSyncEnabled,
      isAccountSyncingEnabled,
      isContactSyncingEnabled,
      isBackupAndSyncUpdateLoading: false,
      isContactSyncingInProgress: false,
      hasAccountSyncingSyncedAtLeastOnce: false,
      isAccountSyncingReadyToBeDispatched: true,
      isAccountSyncingInProgress: false,
    };
    return this;
  }

  /**
   * Disables the seedphraseBackedUp flag in the user state.
   * This is useful for testing scenarios where the user hasn't backed up their seedphrase.
   *
   * @returns {FixtureBuilder} - The FixtureBuilder instance for method chaining
   */
  withSeedphraseBackedUpDisabled() {
    this.fixture.state.user.seedphraseBackedUp = false;
    return this;
  }

  /**
   * Build and return the fixture object.
   * @returns {Object} - The built fixture object.
   */
  build() {
    return this.fixture;
  }
}

export default FixtureBuilder;<|MERGE_RESOLUTION|>--- conflicted
+++ resolved
@@ -76,17 +76,14 @@
       this.fixture.asyncState = {};
     }
     this.fixture.asyncState = {
-<<<<<<< HEAD
-=======
       '@MetaMask:existingUser': 'true',
       '@MetaMask:OptinMetaMetricsUISeen': 'true',
->>>>>>> ad309603
       '@MetaMask:onboardingWizard': 'explored',
       '@MetaMask:UserTermsAcceptedv1.0': 'true',
       '@MetaMask:WhatsNewAppVersionSeen': '7.24.3',
       '@MetaMask:solanaFeatureModalShown': 'false',
     };
-    
+
     // Set existingUser in Redux state instead of asyncState
     if (!this.fixture.state) {
       this.fixture.state = {};
@@ -95,7 +92,7 @@
       this.fixture.state.user = {};
     }
     this.fixture.state.user.existingUser = true;
-    
+
     return this;
   }
 
@@ -530,11 +527,8 @@
           isAuthChecked: false,
           initialScreen: '',
           appTheme: 'os',
-<<<<<<< HEAD
           existingUser: true,
           isMetaMetricsUISeen: true,
-=======
->>>>>>> ad309603
         },
         wizard: {
           step: 0,
@@ -708,11 +702,8 @@
         },
       },
       asyncState: {
-<<<<<<< HEAD
-=======
         '@MetaMask:existingUser': 'true',
         '@MetaMask:OptinMetaMetricsUISeen': 'true',
->>>>>>> ad309603
         '@MetaMask:onboardingWizard': 'explored',
         '@MetaMask:UserTermsAcceptedv1.0': 'true',
         '@MetaMask:WhatsNewAppVersionSeen': '7.24.3',
@@ -1177,10 +1168,11 @@
   // Mirrors the vault contents from the extension fixture.
   withMultiSRPKeyringController() {
     merge(this.fixture.state.engine.backgroundState.KeyringController, {
-      vault: '{"keyMetadata":{"algorithm":"PBKDF2","params":{"iterations":5000}},"lib":"original","cipher":"LOubqgWR4O7Hv/RcdHPZ0Xi0GmCPD6whWLbO/jtnv44cAbBDumnAKX1NK1vgDNORSPVlUTkjyZwaHaStzuTIoJDurCBJN4TtsNUe5qIoJgttZ4Yv4hHxlg04V4nq/DXqAQaXedILMXnhbqZ+DP+tMc7JBXcVi12GIOiqV+ycLj8xFcasS/cdxtU6Os3pItdEZS89Rp7U58YOJBRQ2dlhBg0tCo2JnCrRhQmPGcTBuQVpn7SdkDx5PPC2slz3TRCjaHXWGCMPmx6jCDqI2sJL9ljpFB0/Jvlp18/9PE/cZ53GxybdtQiJ9andNHlfPf5WK+qI+QgySR8CMSRDWaP3hfEGHF1H0oqO7y/v6/pkShitdx7i5bC8Wt++heUOT8qpHTo1gDgUmNuZJsF4sG0Y18Hw8vLu+LfkoZgundb+cFjPFD1teTEnl2mmkpBvQCciynsCHPnHgnhKNHj6KMLhlSXWEItuYL/FY7dRpttfXzWfVQt56dQLLEYEYmO/f7C1uzAv6jbHBHqg16QtX3hCEnX0qzi1h3DQ8J5v44ckkQ/UGVvy6bOUC83b8DMLNPiSoMJDSsMaDzMmQ4J4xHzoHdD7/wBcXcbtUwccMGRHXv3jFLtHjuV+HQo0//I9xnjjAxfxX9SgyBQE8WCvUOxgCdwF8W7aBKcFEsoksLAWIQFxerWc3OxdvKSzvinI/j/MvyFMvVP5pm/BLWNj639GpFmIJVMprxkDL4H45CsgUcMe1Kiim/PFvo0D449vO1XL31ZIl9TxRVLaIr2cE3a95MFbzru9stqNkXz0EHrhSltFyoANMCim1HFxK/1yRl5Tt4u9Vjjyvj6a4Wtzy7SyLHhx0PfrlARq2euwGQal46cZYYKuMsnwvQf3ba/uJF3hF3FyAl9fn28HKRurImsiKNDvT+kaoUMFYoX6i+qR0LHoA7OfeqXpsKYyMx8LnUq7zKP4ZVc8sysI95YYYwdzhq2xzHDQfOplYRFkQllxqtkoTxMPHz/J1W1kjBTpCI7M8n8qLv53ryNq4y+hQx0RQNtvGPE9OcQTDUpkCM5dv7p8Ja8uLTDehKeKzs315IRBVJN8mdGy18EK5sjDoileDQ==","iv":"e88d2415e223bb8cc67c74ce47de1a6b","salt":"BX+ED3hq9K3tDBdnobBphA=="}'
-    })
-
-    return this
+      vault:
+        '{"keyMetadata":{"algorithm":"PBKDF2","params":{"iterations":5000}},"lib":"original","cipher":"LOubqgWR4O7Hv/RcdHPZ0Xi0GmCPD6whWLbO/jtnv44cAbBDumnAKX1NK1vgDNORSPVlUTkjyZwaHaStzuTIoJDurCBJN4TtsNUe5qIoJgttZ4Yv4hHxlg04V4nq/DXqAQaXedILMXnhbqZ+DP+tMc7JBXcVi12GIOiqV+ycLj8xFcasS/cdxtU6Os3pItdEZS89Rp7U58YOJBRQ2dlhBg0tCo2JnCrRhQmPGcTBuQVpn7SdkDx5PPC2slz3TRCjaHXWGCMPmx6jCDqI2sJL9ljpFB0/Jvlp18/9PE/cZ53GxybdtQiJ9andNHlfPf5WK+qI+QgySR8CMSRDWaP3hfEGHF1H0oqO7y/v6/pkShitdx7i5bC8Wt++heUOT8qpHTo1gDgUmNuZJsF4sG0Y18Hw8vLu+LfkoZgundb+cFjPFD1teTEnl2mmkpBvQCciynsCHPnHgnhKNHj6KMLhlSXWEItuYL/FY7dRpttfXzWfVQt56dQLLEYEYmO/f7C1uzAv6jbHBHqg16QtX3hCEnX0qzi1h3DQ8J5v44ckkQ/UGVvy6bOUC83b8DMLNPiSoMJDSsMaDzMmQ4J4xHzoHdD7/wBcXcbtUwccMGRHXv3jFLtHjuV+HQo0//I9xnjjAxfxX9SgyBQE8WCvUOxgCdwF8W7aBKcFEsoksLAWIQFxerWc3OxdvKSzvinI/j/MvyFMvVP5pm/BLWNj639GpFmIJVMprxkDL4H45CsgUcMe1Kiim/PFvo0D449vO1XL31ZIl9TxRVLaIr2cE3a95MFbzru9stqNkXz0EHrhSltFyoANMCim1HFxK/1yRl5Tt4u9Vjjyvj6a4Wtzy7SyLHhx0PfrlARq2euwGQal46cZYYKuMsnwvQf3ba/uJF3hF3FyAl9fn28HKRurImsiKNDvT+kaoUMFYoX6i+qR0LHoA7OfeqXpsKYyMx8LnUq7zKP4ZVc8sysI95YYYwdzhq2xzHDQfOplYRFkQllxqtkoTxMPHz/J1W1kjBTpCI7M8n8qLv53ryNq4y+hQx0RQNtvGPE9OcQTDUpkCM5dv7p8Ja8uLTDehKeKzs315IRBVJN8mdGy18EK5sjDoileDQ==","iv":"e88d2415e223bb8cc67c74ce47de1a6b","salt":"BX+ED3hq9K3tDBdnobBphA=="}',
+    });
+
+    return this;
   }
 
   withTokens(tokens) {
@@ -1268,7 +1260,8 @@
    * @returns {FixtureBuilder} - The FixtureBuilder instance for method chaining.
    */
   withETHAsPrimaryCurrency() {
-    this.fixture.state.engine.backgroundState.CurrencyRateController.currentCurrency = 'ETH';
+    this.fixture.state.engine.backgroundState.CurrencyRateController.currentCurrency =
+      'ETH';
     this.fixture.state.settings.primaryCurrency = 'ETH';
     return this;
   }
