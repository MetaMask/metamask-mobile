/* eslint-disable no-undef */

import { getGanachePort } from './utils';
import { merge } from 'lodash';
import { CustomNetworks, PopularNetworksList } from '../resources/networks.e2e';
import { CHAIN_IDS } from '@metamask/transaction-controller';
import { SolScope } from '@metamask/keyring-api';
import {
  Caip25CaveatType,
  Caip25EndowmentPermissionName,
  setEthAccounts,
  setPermittedEthChainIds,
} from '@metamask/chain-agnostic-permission';

export const DEFAULT_FIXTURE_ACCOUNT =
  '0x76cf1CdD1fcC252442b50D6e97207228aA4aefC3';

export const DEFAULT_FIXTURE_ACCOUNT_2 =
  '0xcdd74c6eb517f687aa2c786bc7484eb2f9bae1da';

export const DEFAULT_IMPORTED_FIXTURE_ACCOUNT =
  '0x43e1c289177ecfbe6ef34b5fb2b66ebce5a8e05b';

const DAPP_URL = 'localhost';

/**
 * FixtureBuilder class provides a fluent interface for building fixture data.
 */
class FixtureBuilder {
  /**
   * Create a new instance of FixtureBuilder.
   * @param {Object} options - Options for the fixture builder.
   * @param {boolean} options.onboarding - Flag indicating if onboarding fixture should be used.
   */
  constructor({ onboarding = false } = {}) {
    // Initialize the fixture based on the onboarding flag
    onboarding === true
      ? this.withOnboardingFixture()
      : this.withDefaultFixture();
  }

  /**
   * Set the asyncState property of the fixture.
   * @param {any} asyncState - The value to set for asyncState.
   * @returns {FixtureBuilder} - The FixtureBuilder instance for method chaining.
   */
  withAsyncState(asyncState) {
    this.fixture.asyncState = asyncState;
    return this;
  }

  /**
   * Set the state property of the fixture.
   * @param {any} state - The value to set for state.
   * @returns {FixtureBuilder} - The FixtureBuilder instance for method chaining.
   */
  withState(state) {
    this.fixture.state = state;
    return this;
  }

  /**
   * Ensures that the Solana feature modal is suppressed by adding the appropriate flag to asyncState.
   * @returns {FixtureBuilder} - The FixtureBuilder instance for method chaining.
   */
  ensureSolanaModalSuppressed() {
    if (!this.fixture.asyncState) {
      this.fixture.asyncState = {};
    }
    this.fixture.asyncState['@MetaMask:solanaFeatureModalShown'] = 'true';
    return this;
  }

  /**
   * Set the default fixture values.
   * @returns {FixtureBuilder} - The FixtureBuilder instance for method chaining.
   */
  withDefaultFixture() {
    this.fixture = {
      state: {
        legalNotices: {
          newPrivacyPolicyToastClickedOrClosed: true,
          newPrivacyPolicyToastShownDate: Date.now(),
        },
        collectibles: {
          favorites: {},
        },
        engine: {
          backgroundState: {
            AccountTrackerController: {
              accountsByChainId: {
                64: {
                  [DEFAULT_FIXTURE_ACCOUNT]: {
                    balance: '0x0',
                  },
                },
                1: {
                  [DEFAULT_FIXTURE_ACCOUNT]: {
                    balance: '0x0',
                  },
                },
              },
            },
            AddressBookController: {
              addressBook: {},
            },
            NftController: {
              allNftContracts: {},
              allNfts: {},
              ignoredNfts: [],
            },
            TokenListController: {
              tokensChainsCache: {
                '0x1': {
                  data: [
                    {
                      '0xc011a73ee8576fb46f5e1c5751ca3b9fe0af2a6f': {
                        address: '0xc011a73ee8576fb46f5e1c5751ca3b9fe0af2a6f',
                        symbol: 'SNX',
                        decimals: 18,
                        name: 'Synthetix Network Token',
                        iconUrl:
                          'https://static.cx.metamask.io/api/v1/tokenIcons/1/0xc011a73ee8576fb46f5e1c5751ca3b9fe0af2a6f.png',
                        type: 'erc20',
                        aggregators: [
                          'Aave',
                          'Bancor',
                          'CMC',
                          'Crypto.com',
                          'CoinGecko',
                          '1inch',
                          'PMM',
                          'Synthetix',
                          'Zerion',
                          'Lifi',
                        ],
                        occurrences: 10,
                        fees: {
                          '0x5fd79d46eba7f351fe49bff9e87cdea6c821ef9f': 0,
                          '0xda4ef8520b1a57d7d63f1e249606d1a459698876': 0,
                        },
                      },
                    },
                  ],
                },
              },
              preventPollingOnNetworkRestart: false,
            },
            CurrencyRateController: {
              currentCurrency: 'usd',
              currencyRates: {
                ETH: {
                  conversionDate: 1684232383.997,
                  conversionRate: 1815.41,
                  usdConversionRate: 1815.41,
                },
              },
            },
            KeyringController: {
              vault:
                '{"cipher":"ynNI8tAH4fcpmXo8S88A/3T3Dd1w0LY5ftpL59gW0ObYxovgFhrtKpRe/WD7WU42KwGBNKVicB9W9at4ePgOJGS6IMWr//C3jh0vKQTabkDzDy1ZfSvztRxGpVjmrnU3fC5B0eq/MBMSrgu8Bww309pk5jghyRfzp9YsG0ONo1CXUm2brQo/eRve7i9aDbiGXiEK0ch0BO7AvZPGMhHtYRrrOro4QrDVHGUgAF5SA1LD4dv/2AB8ctHwn4YbUmICieqlhJhprx3CNOJ086g7vPQOr21T4IbvtTumFaTibfoD3GWHQo11CvE04z3cN3rRERriP7bww/tZOe8OAMFGWANkmOJHwPPwEo1NBr6w3GD2VObEmqNhXeNc6rrM23Vm1JU40Hl+lVKubnbT1vujdGLmOpDY0GdekscQQrETEQJfhKlXIT0wwyPoLwR+Ja+GjyOhBr0nfWVoVoVrcTUwAk5pStBMt+5OwDRpP29L1+BL9eMwDgKpjVXRTh4MGagKYmFc6eKDf6jV0Yt9pG+jevv5IuyhwX0TRtfQCGgRTtS7oxhDQPxGqu01rr+aI7vGMfRQpaKEEXEWVmMaqCmktyUV35evK9h/xv1Yif00XBll55ShxN8t2/PnATvZxFKQfjJe5f/monbwf8rpfXHuFoh8M9hzjbcS5eh/TPYZZu1KltpeHSIAh5C+4aFyZw0e1DeAg/wdRO3PhBrVztsHSyISHlRdfEyw7QF4Lemr++2MVR1dTxS2I5mUEHjh+hmp64euH1Vb/RUppXlmE8t1RYYXfcsF2DlRwPswP739E/EpVtY3Syf/zOTyHyrOJBldzw22sauIzt8Q5Fe5qA/hGRWiejjK31P/P5j7wEKY7vrOJB1LWNXHSuSjffx9Ai9E","iv":"d5dc0252424ac0c08ca49ef320d09569","salt":"feAPSGdL4R2MVj2urJFl4A==","lib":"original"}',
              keyrings: [
                {
                  accounts: [DEFAULT_FIXTURE_ACCOUNT],
                  index: 0,
                  type: 'HD Key Tree',
                },
              ],
            },
            NetworkController: {
              selectedNetworkClientId: 'mainnet',
              networksMetadata: {
                mainnet: {
                  status: 'available',
                  EIPS: {
                    1559: true,
                  },
                },
                networkId1: {
                  status: 'available',
                  EIPS: {
                    1559: true,
                  },
                },
              },
              networkConfigurationsByChainId: {
                '0x1': {
                  chainId: '0x1',
                  rpcEndpoints: [
                    {
                      networkClientId: 'mainnet',
                      url: 'https://mainnet.infura.io/v3/{infuraProjectId}',
                      type: 'infura',
                      name: 'Ethereum Network default RPC',
                    },
                  ],
                  defaultRpcEndpointIndex: 0,
                  blockExplorerUrls: ['https://etherscan.io'],
                  defaultBlockExplorerUrlIndex: 0,
                  name: 'Ethereum Main Network',
                  nativeCurrency: 'ETH',
                },
                '0x539': {
                  chainId: '0x539',
                  rpcEndpoints: [
                    {
                      networkClientId: 'networkId1',
                      url: `http://localhost:${getGanachePort()}`,
                      type: 'custom',
                      name: 'Local RPC',
                    },
                  ],
                  defaultRpcEndpointIndex: 0,
                  defaultBlockExplorerUrlIndex: 0,
                  blockExplorerUrls: ['https://test.io'],
                  name: 'Localhost',
                  nativeCurrency: 'ETH',
                },
                '0xaa36a7': {
                  blockExplorerUrls: [],
                  chainId: '0xaa36a7',
                  defaultRpcEndpointIndex: 0,
                  name: 'Sepolia',
                  nativeCurrency: 'SepoliaETH',
                  rpcEndpoints: [
                    {
                      networkClientId: 'sepolia',
                      type: 'infura',
                      url: 'https://sepolia.infura.io/v3/{infuraProjectId}',
                    },
                  ],
                },
                '0xe705': {
                  blockExplorerUrls: [],
                  chainId: '0xe705',
                  defaultRpcEndpointIndex: 0,
                  name: 'Linea Sepolia',
                  nativeCurrency: 'LineaETH',
                  rpcEndpoints: [
                    {
                      networkClientId: 'linea-sepolia',
                      type: 'infura',
                      url: 'https://linea-sepolia.infura.io/v3/{infuraProjectId}',
                    },
                  ],
                },
              },
            },
            PhishingController: {
              listState: {
                allowlist: [],
                fuzzylist: [
                  'cryptokitties.co',
                  'launchpad.ethereum.org',
                  'etherscan.io',
                  'makerfoundation.com',
                  'metamask.io',
                  'myetherwallet.com',
                  'opensea.io',
                  'satoshilabs.com',
                ],
                version: 2,
                name: 'MetaMask',
                tolerance: 1,
                lastUpdated: 1684231917,
              },
              whitelist: [],
              hotlistLastFetched: 1684231917,
              stalelistLastFetched: 1684231917,
            },
            AccountsController: {
              internalAccounts: {
                accounts: {
                  '4d7a5e0b-b261-4aed-8126-43972b0fa0a1': {
                    address: DEFAULT_FIXTURE_ACCOUNT,
                    id: '4d7a5e0b-b261-4aed-8126-43972b0fa0a1',
                    metadata: {
                      name: 'Account 1',
                      importTime: 1684232000456,
                      keyring: {
                        type: 'HD Key Tree',
                      },
                    },
                    options: {},
                    methods: [
                      'personal_sign',
                      'eth_signTransaction',
                      'eth_signTypedData_v1',
                      'eth_signTypedData_v3',
                      'eth_signTypedData_v4',
                    ],
                    type: 'eip155:eoa',
                  },
                },
                selectedAccount: '4d7a5e0b-b261-4aed-8126-43972b0fa0a1',
              },
            },
            PreferencesController: {
              featureFlags: {},
              identities: {
                [DEFAULT_FIXTURE_ACCOUNT]: {
                  address: DEFAULT_FIXTURE_ACCOUNT,
                  name: 'Account 1',
                  importTime: 1684232000456,
                },
              },
              ipfsGateway: 'https://dweb.link/ipfs/',
              lostIdentities: {},
              selectedAddress: DEFAULT_FIXTURE_ACCOUNT,
              useTokenDetection: true,
              useNftDetection: true,
              displayNftMedia: true,
              useSafeChainsListValidation: false,
              isMultiAccountBalancesEnabled: true,
              showTestNetworks: true,
            },
            TokenBalancesController: {
              tokenBalances: {},
            },
            TokenRatesController: {
              marketData: {},
            },
            TokensController: {
              allTokens: {},
              allIgnoredTokens: {},
              allDetectedTokens: {},
            },
            TransactionController: {
              methodData: {},
              transactions: [],
              swapsTransactions: {},
            },
            SwapsController: {
              quotes: {},
              quoteValues: {},
              fetchParams: {
                slippage: 0,
                sourceToken: '',
                sourceAmount: 0,
                destinationToken: '',
                walletAddress: '',
              },
              fetchParamsMetaData: {
                sourceTokenInfo: {
                  decimals: 0,
                  address: '',
                  symbol: '',
                },
                destinationTokenInfo: {
                  decimals: 0,
                  address: '',
                  symbol: '',
                },
              },
              topAggSavings: null,
              aggregatorMetadata: null,
              tokens: null,
              topAssets: null,
              approvalTransaction: null,
              aggregatorMetadataLastFetched: 0,
              quotesLastFetched: 0,
              error: {
                key: null,
                description: null,
              },
              topAggId: null,
              tokensLastFetched: 0,
              isInPolling: false,
              pollingCyclesLeft: 4,
              quoteRefreshSeconds: null,
              usedGasEstimate: null,
              usedCustomGas: null,
              chainCache: {
                '0x1': {
                  aggregatorMetadata: null,
                  tokens: null,
                  topAssets: null,
                  aggregatorMetadataLastFetched: 0,
                  topAssetsLastFetched: 0,
                  tokensLastFetched: 0,
                },
              },
            },
            GasFeeController: {
              gasFeeEstimates: {},
              estimatedGasFeeTimeBounds: {},
              gasEstimateType: 'none',
              gasFeeEstimatesByChainId: {},
              nonRPCGasFeeApisDisabled: false,
            },
            PermissionController: {
              subjects: {},
            },
            ApprovalController: {
              pendingApprovals: {},
              pendingApprovalCount: 0,
              approvalFlows: [],
            },
            UserStorageController: {},
            NotificationServicesController: {
              subscriptionAccountsSeen: [],
              isMetamaskNotificationsFeatureSeen: false,
              isNotificationServicesEnabled: false,
              isFeatureAnnouncementsEnabled: false,
              metamaskNotificationsList: [],
              metamaskNotificationsReadList: [],
              isUpdatingMetamaskNotifications: false,
              isFetchingMetamaskNotifications: false,
              isUpdatingMetamaskNotificationsAccount: [],
              isCheckingAccountsPresence: false,
            },
            MultichainNetworkController: {
              selectedMultichainNetworkChainId: SolScope.Mainnet,
              multichainNetworkConfigurationsByChainId: {},
              isEvmSelected: true,
            },
            MultichainAssetsController: {
              accountsAssets: {},
              assetsMetadata: {},
            },
            MultichainAssetsRatesController: {
              conversionRates: {},
            },
            CronJobController: {
              jobs: {},
              events: {},
            },
          },
        },
        privacy: {
          approvedHosts: {},
          revealSRPTimestamps: [],
        },
        bookmarks: [],
        browser: {
          history: [],
          whitelist: [],
          tabs: [
            {
              url: 'https://google.com',
              id: 1692550481062,
            },
          ],
          activeTab: 1692550481062,
        },
        modals: {
          networkModalVisible: false,
          shouldNetworkSwitchPopToWallet: true,
          collectibleContractModalVisible: false,
          receiveModalVisible: false,
          dappTransactionModalVisible: false,
          signMessageModalVisible: true,
        },
        settings: {
          searchEngine: 'Google',
          primaryCurrency: 'ETH',
          lockTime: 30000,
          useBlockieIcon: true,
          hideZeroBalanceTokens: false,
          basicFunctionalityEnabled: true,
        },
        alert: {
          isVisible: false,
          autodismiss: null,
          content: null,
          data: null,
        },
        transaction: {
          selectedAsset: {},
          transaction: {},
        },
        user: {
          loadingMsg: '',
          loadingSet: false,
          passwordSet: true,
          seedphraseBackedUp: true,
          backUpSeedphraseVisible: false,
          protectWalletModalVisible: false,
          gasEducationCarouselSeen: false,
          userLoggedIn: true,
          isAuthChecked: false,
          initialScreen: '',
          appTheme: 'os',
        },
        wizard: {
          step: 0,
        },
        onboarding: {
          events: [],
        },
        notification: {
          notifications: [],
        },
        swaps: {
          '0x1': {
            isLive: true,
          },
          isLive: true,
          hasOnboarded: false,
        },
        fiatOrders: {
          orders: [],
          customOrderIds: [],
          networks: [
            {
              active: true,
              chainId: 1,
              chainName: 'Ethereum Mainnet',
              shortName: 'Ethereum',
              nativeTokenSupported: true,
            },
            {
              active: true,
              chainId: 10,
              chainName: 'Optimism Mainnet',
              shortName: 'Optimism',
              nativeTokenSupported: true,
            },
            {
              active: true,
              chainId: 25,
              chainName: 'Cronos Mainnet',
              shortName: 'Cronos',
              nativeTokenSupported: true,
            },
            {
              active: true,
              chainId: 56,
              chainName: 'BNB Chain Mainnet',
              shortName: 'BNB Chain',
              nativeTokenSupported: true,
            },
            {
              active: true,
              chainId: 137,
              chainName: 'Polygon Mainnet',
              shortName: 'Polygon',
              nativeTokenSupported: true,
            },
            {
              active: true,
              chainId: 250,
              chainName: 'Fantom Mainnet',
              shortName: 'Fantom',
              nativeTokenSupported: true,
            },
            {
              active: true,
              chainId: 1284,
              chainName: 'Moonbeam Mainnet',
              shortName: 'Moonbeam',
              nativeTokenSupported: true,
            },
            {
              active: true,
              chainId: 1285,
              chainName: 'Moonriver Mainnet',
              shortName: 'Moonriver',
              nativeTokenSupported: true,
            },
            {
              active: true,
              chainId: 42161,
              chainName: 'Arbitrum Mainnet',
              shortName: 'Arbitrum',
              nativeTokenSupported: true,
            },
            {
              active: true,
              chainId: 42220,
              chainName: 'Celo Mainnet',
              shortName: 'Celo',
              nativeTokenSupported: true,
            },
            {
              active: true,
              chainId: 43114,
              chainName: 'Avalanche C-Chain Mainnet',
              shortName: 'Avalanche C-Chain',
              nativeTokenSupported: true,
            },
            {
              active: true,
              chainId: 1313161554,
              chainName: 'Aurora Mainnet',
              shortName: 'Aurora',
              nativeTokenSupported: false,
            },
            {
              active: true,
              chainId: 1666600000,
              chainName: 'Harmony Mainnet (Shard 0)',
              shortName: 'Harmony  (Shard 0)',
              nativeTokenSupported: true,
            },
            {
              active: true,
              chainId: 11297108109,
              chainName: 'Palm Mainnet',
              shortName: 'Palm',
              nativeTokenSupported: false,
            },
            {
              active: true,
              chainId: 1337,
              chainName: 'Localhost',
              shortName: 'Localhost',
              nativeTokenSupported: true,
            },
            {
              chainId: 1,
              chainName: 'Tenderly',
              shortName: 'Tenderly',
              nativeTokenSupported: true,
            },
          ],
          selectedRegionAgg: null,
          selectedPaymentMethodAgg: null,
          getStartedAgg: false,
          getStartedSell: false,
          authenticationUrls: [],
          activationKeys: [],
        },
        infuraAvailability: {
          isBlocked: false,
        },
        navigation: {
          currentRoute: 'AdvancedSettings',
          currentBottomNavRoute: 'Wallet',
        },
        networkOnboarded: {
          networkOnboardedState: {},
          networkState: {
            showNetworkOnboarding: false,
            nativeToken: '',
            networkType: '',
            networkUrl: '',
          },
          switchedNetwork: {
            networkUrl: '',
            networkStatus: false,
          },
        },
        security: {
          allowLoginWithRememberMe: false,
          automaticSecurityChecksEnabled: false,
          hasUserSelectedAutomaticSecurityCheckOption: true,
          isAutomaticSecurityChecksModalOpen: false,
        },
        experimentalSettings: {
          securityAlertsEnabled: true,
        },
        inpageProvider: {
          networkId: '1',
        },
      },
      asyncState: {
        '@MetaMask:existingUser': 'true',
        '@MetaMask:onboardingWizard': 'explored',
        '@MetaMask:UserTermsAcceptedv1.0': 'true',
        '@MetaMask:WhatsNewAppVersionSeen': '7.24.3',
        '@MetaMask:solanaFeatureModalShown': 'true',
      },
    };
    return this;
  }

  /**
   * Merges provided data into the background state of the PermissionController.
   * @param {object} data - Data to merge into the PermissionController's state.
   * @returns {FixtureBuilder} - The FixtureBuilder instance for method chaining.
   */
  withPermissionController(data) {
    merge(this.fixture.state.engine.backgroundState.PermissionController, data);
    return this;
  }

  /**
   * Merges provided data into the background state of the NetworkController.
   * @param {object} data - Data to merge into the NetworkController's state.
   * @returns {FixtureBuilder} - The FixtureBuilder instance for method chaining.
   */
  withNetworkController(data) {
    const networkController =
      this.fixture.state.engine.backgroundState.NetworkController;

    // Extract providerConfig data
    const { providerConfig } = data;

    // Generate a unique key for the new network client ID
    const newNetworkClientId = `networkClientId${
      Object.keys(networkController.networkConfigurationsByChainId).length + 1
    }`;

    // Define the network configuration
    const networkConfig = {
      chainId: providerConfig.chainId,
      rpcEndpoints: [
        {
          networkClientId: newNetworkClientId,
          url: providerConfig.rpcUrl,
          type: providerConfig.type,
          name: providerConfig.nickname,
        },
      ],
      defaultRpcEndpointIndex: 0,
      blockExplorerUrls: [],
      name: providerConfig.nickname,
      nativeCurrency: providerConfig.ticker,
    };

    // Add the new network configuration to the object
    networkController.networkConfigurationsByChainId[providerConfig.chainId] =
      networkConfig;

    // Update selectedNetworkClientId to the new network client ID
    networkController.selectedNetworkClientId = newNetworkClientId;

    return this;
  }

  /**
   * Private helper method to create permission controller configuration
   * @private
   * @param {Object} additionalPermissions - Additional permissions to merge with permission
   * @returns {Object} Permission controller configuration object
   */
  createPermissionControllerConfig(additionalPermissions = {}) {
    const caip25CaveatValue = additionalPermissions?.[
      Caip25EndowmentPermissionName
    ]?.caveats?.find((caveat) => caveat.type === Caip25CaveatType)?.value ?? {
      optionalScopes: {
        'eip155:1': { accounts: [] },
      },
      requiredScopes: {},
      sessionProperties: {},
      isMultichainOrigin: false,
    };

    const basePermissions = {
      [Caip25EndowmentPermissionName]: {
        id: 'ZaqPEWxyhNCJYACFw93jE',
        parentCapability: Caip25EndowmentPermissionName,
        invoker: DAPP_URL,
        caveats: [
          {
            type: Caip25CaveatType,
            value: setEthAccounts(caip25CaveatValue, [DEFAULT_FIXTURE_ACCOUNT]),
          },
        ],
        date: 1664388714636,
      },
    };

    return {
      subjects: {
        [DAPP_URL]: {
          origin: DAPP_URL,
          permissions: basePermissions,
        },
      },
    };
  }

  /**
   * Connects the PermissionController to a test dapp with specific accounts permissions and origins.
   * @param {Object} additionalPermissions - Additional permissions to merge.
   * @returns {FixtureBuilder} - The FixtureBuilder instance for method chaining.
   */
  withPermissionControllerConnectedToTestDapp(additionalPermissions = {}) {
    this.withPermissionController(
      this.createPermissionControllerConfig(additionalPermissions),
    );
    
    // Ensure Solana feature modal is suppressed
    return this.ensureSolanaModalSuppressed();
  }

  withRampsSelectedRegion(region = null) {
    const defaultRegion = {
      currencies: ['/currencies/fiat/xcd'],
      emoji: '🇱🇨',
      id: '/regions/lc',
      name: 'Saint Lucia',
      support: { buy: true, sell: true, recurringBuy: true },
      unsupported: false,
      recommended: false,
      detected: false,
    };

    // Use the provided region or fallback to the default
    this.fixture.state.fiatOrders.selectedRegionAgg = region ?? defaultRegion;
    return this;
  }
  withRampsSelectedPaymentMethod() {
    const paymentType = '/payments/debit-credit-card';

    // Use the provided region or fallback to the default
    this.fixture.state.fiatOrders.selectedPaymentMethodAgg = paymentType;
    return this;
  }

  /**
   * Adds chain switching permission for specific chains.
   * @param {string[]} chainIds - Array of chain IDs to permit (defaults to ['0x1']), other nexts like linea mainnet 0xe708
   * @returns {FixtureBuilder} - The FixtureBuilder instance for method chaining.
   */
  withChainPermission(chainIds = ['0x1']) {
    const optionalScopes = chainIds
      .map((id) => ({
        [`eip155:${parseInt(id)}`]: { accounts: [] },
      }))
      .reduce(((acc, obj) => ({ ...acc, ...obj })));

    const defaultCaip25CaveatValue = {
      optionalScopes,
      requiredScopes: {},
      sessionProperties: {},
      isMultichainOrigin: false,
    };

    const chainPermission = {
      [Caip25EndowmentPermissionName]: {
        id: 'Lde5rzDG2bUF6HbXl4xxT',
        parentCapability: Caip25EndowmentPermissionName,
        invoker: 'localhost',
        caveats: [
          {
            type: Caip25CaveatType,
            value: setPermittedEthChainIds(defaultCaip25CaveatValue, chainIds),
          },
        ],
        date: 1732715918637,
      },
    };

    this.withPermissionController(
      this.createPermissionControllerConfig(chainPermission),
    );
    return this;
  }

  /**
   * Set the fixture to an empty object for onboarding.
   * @returns {FixtureBuilder} - The FixtureBuilder instance for method chaining.
   */
  withOnboardingFixture() {
    this.fixture = {
      asyncState: {},
    };
    return this;
  }

  withGanacheNetwork() {
    const fixtures = this.fixture.state.engine.backgroundState;

    // Generate a unique key for the new network client ID
    const newNetworkClientId = `networkClientId${
      Object.keys(fixtures.NetworkController.networkConfigurationsByChainId)
        .length + 1
    }`;

    // Define the Ganache network configuration
    const ganacheNetworkConfig = {
      chainId: '0x539',
      rpcEndpoints: [
        {
          networkClientId: newNetworkClientId,
          url: `http://localhost:${getGanachePort()}`,
          type: 'custom',
          name: 'Localhost',
        },
      ],
      defaultRpcEndpointIndex: 0,
      defaultBlockExplorerUrlIndex: 0,
      blockExplorerUrls: ['https://test.io'],
      name: 'Localhost',
      nativeCurrency: 'ETH',
    };

    // Add the new Ganache network configuration
    fixtures.NetworkController.networkConfigurationsByChainId['0x539'] =
      ganacheNetworkConfig;

    // Update selectedNetworkClientId to the new network client ID
    fixtures.NetworkController.selectedNetworkClientId = newNetworkClientId;

    // Ensure Solana feature modal is suppressed
    return this.ensureSolanaModalSuppressed();
  }

  withSepoliaNetwork() {
    const fixtures = this.fixture.state.engine.backgroundState;

    // Extract Sepolia network configuration from CustomNetworks
    const sepoliaConfig = CustomNetworks.Sepolia.providerConfig;

    // Generate a unique key for the new network client ID
    const newNetworkClientId = `networkClientId${
      Object.keys(fixtures.NetworkController.networkConfigurationsByChainId)
        .length + 1
    }`;

    // Define the Sepolia network configuration
    const sepoliaNetworkConfig = {
      chainId: sepoliaConfig.chainId,
      rpcEndpoints: [
        {
          networkClientId: newNetworkClientId,
          url: sepoliaConfig.rpcTarget,
          type: 'custom',
          name: sepoliaConfig.nickname,
        },
      ],
      defaultRpcEndpointIndex: 0,
      blockExplorerUrls: [],
      name: sepoliaConfig.nickname,
      nativeCurrency: sepoliaConfig.ticker,
    };

    // Add the new Sepolia network configuration
    fixtures.NetworkController.networkConfigurationsByChainId[
      sepoliaConfig.chainId
    ] = sepoliaNetworkConfig;

    // Update selectedNetworkClientId to the new network client ID
    fixtures.NetworkController.selectedNetworkClientId = newNetworkClientId;

    // Ensure Solana feature modal is suppressed
    return this.ensureSolanaModalSuppressed();
  }

  withPopularNetworks() {
    const fixtures = this.fixture.state.engine.backgroundState;
    const networkConfigurationsByChainId = {
      ...fixtures.NetworkController.networkConfigurationsByChainId,
    }; // Object to store network configurations

    // Loop through each network in PopularNetworksList
    for (const key in PopularNetworksList) {
      const network = PopularNetworksList[key];
      const {
        rpcUrl: rpcTarget,
        chainId,
        ticker,
        nickname,
      } = network.providerConfig;

      // Generate a unique key for the new network client ID
      const newNetworkClientId = `networkClientId${
        Object.keys(networkConfigurationsByChainId).length + 1
      }`;

      // Define the network configuration
      const networkConfig = {
        chainId,
        rpcEndpoints: [
          {
            networkClientId: newNetworkClientId,
            url: rpcTarget,
            type: 'custom',
            name: nickname,
          },
        ],
        defaultRpcEndpointIndex: 0,
        blockExplorerUrls: [],
        name: nickname,
        nativeCurrency: ticker,
      };

      // Add the new network configuration to the object
      networkConfigurationsByChainId[chainId] = networkConfig;
    }

    // Assign networkConfigurationsByChainId object to NetworkController in fixtures
    fixtures.NetworkController = {
      ...fixtures.NetworkController,
      networkConfigurationsByChainId,
    };

    // Ensure Solana feature modal is suppressed
    return this.ensureSolanaModalSuppressed();
  }

  withPreferencesController(data) {
    merge(
      this.fixture.state.engine.backgroundState.PreferencesController,
      data,
    );
    return this;
  }

  withKeyringController() {
    merge(this.fixture.state.engine.backgroundState.KeyringController, {
      keyrings: [
        {
          accounts: [DEFAULT_FIXTURE_ACCOUNT],
<<<<<<< HEAD
          index: 0,
=======
>>>>>>> 8ab14260
          type: 'HD Key Tree',
        },
      ],
      vault:
        '{"cipher":"T+MXWPPwXOh8RLxpryUuoFCObwXqNQdwak7FafAoVeXOehhpuuUDbjWiHkeVs9slsy/uzG8z+4Va+qyz4dlRnd/Gvc/2RbHTAb/LG1ECk1rvLZW23JPGkBBVAu36FNGCTtT+xrF4gRzXPfIBVAAgg40YuLJWkcfVty6vGcHr3R3/9gpsqs3etrF5tF4tHYWPEhzhhx6HN6Tr4ts3G9sqgyEhyxTLCboAYWp4lsq2iTEl1vQ6T/UyBRNhfDj8RyQMF6hwkJ0TIq2V+aAYkr5NJguBBSi0YKPFI/SGLrin9/+d66gcOSFhIH0GhUbez3Yf54852mMtvOH8Vj7JZc664ukOvEdJIpvCw1CbtA9TItyVApkjQypLtE+IdV3sT5sy+v0mK7Xc054p6+YGiV8kTiTG5CdlI4HkKvCOlP9axwXP0aRwc4ffsvp5fKbnAVMf9+otqmOmlA5nCKdx4FOefTkr/jjhMlTGV8qUAJ2c6Soi5X02fMcrhAfdUtFxtUqHovOh3KzOe25XhjxZ6KCuix8OZZiGtbNDu3xJezPc3vzkTFwF75ubYozLDvw8HzwI+D5Ifn0S3q4/hiequ6NGiR3Dd0BIhWODSvFzbaD7BKdbgXhbJ9+3FXFF9Xkp74msFp6o7nLsx02ywv/pmUNqQhwtVBfoYhcFwqZZQlOPKcH8otguhSvZ7dPgt7VtUuf8gR23eAV4ffVsYK0Hll+5n0nZztpLX4jyFZiV/kSaBp+D2NZM2dnQbsWULKOkjo/1EpNBIjlzjXRBg5Ui3GgT3JXUDx/2GmJXceacrbMcos3HC2yfxwUTXC+yda4IrBx/81eYb7sIjEVNxDuoBxNdRLKoxwmAJztxoQLF3gRexS45QKoFZZ0kuQ9MqLyY6HDK","iv":"3271713c2b35a7c246a2a9b263365c3d","keyMetadata":{"algorithm":"PBKDF2","params":{"iterations":5000}},"lib":"original","salt":"l4e+sn/jdsaofDWIB/cuGQ=="}',
    });
    return this;
  }

  withImportedAccountKeyringController() {
    merge(this.fixture.state.engine.backgroundState.KeyringController, {
      keyrings: [
        {
          type: 'HD Key Tree',
          accounts: [DEFAULT_FIXTURE_ACCOUNT],
        },
        {
          type: 'Simple Key Pair',
          accounts: ['0xDDFFa077069E1d4d478c5967809f31294E24E674'],
        },
      ],
      vault:
        '{"cipher":"vxFqPMlClX2xjUidoCTiwazr43W59dKIBp6ihT2lX66q8qPTeBRwv7xgBaGDIwDfk4DpJ3r5FBety1kFpS9ni3HtcoNQsDN60Pa80L94gta0Fp4b1jVeP8EJ7Ho71mJ360aDFyIgxPBSCcHWs+l27L3WqF2VpEuaQonK1UTF7c3WQ4pyio4jMAH9x2WQtB11uzyOYiXWmiD3FMmWizqYZY4tHuRlzJZTWrgE7njJLaGMlMmw86+ZVkMf55jryaDtrBVAoqVzPsK0bvo1cSsonxpTa6B15A5N2ANyEjDAP1YVl17roouuVGVWZk0FgDpP82i0YqkSI9tMtOTwthi7/+muDPl7Oc7ppj9LU91JYH6uHGomU/pYj9ufrjWBfnEH/+ZDvPoXl00H1SmX8FWs9NvOg7DZDB6ULs4vAi2/5KGs7b+Td2PLmDf75NKqt03YS2XeRGbajZQ/jjmRt4AhnWgnwRzsSavzyjySWTWiAgn9Vp/kWpd70IgXWdCOakVf2TtKQ6cFQcAf4JzP+vqC0EzgkfbOPRetrovD8FHEFXQ+crNUJ7s41qRw2sketk7FtYUDCz/Junpy5YnYgkfcOTRBHAoOy6BfDFSncuY+08E6eiRHzXsXtbmVXenor15pfbEp/wtfV9/vZVN7ngMpkho3eGQjiTJbwIeA9apIZ+BtC5b7TXWLtGuxSZPhomVkKvNx/GNntjD7ieLHvzCWYmDt6BA9hdfOt1T3UKTN4yLWG0v+IsnngRnhB6G3BGjJHUvdR6Zp5SzZraRse8B3z5ixgVl2hBxOS8+Uvr6LlfImaUcZLMMzkRdKeowS/htAACLowVJe3pU544IJ2CGTsnjwk9y3b5bUJKO3jXukWjDYtrLNKfdNuQjg+kqvIHaCQW40t+vfXGhC5IDBWC5kuev4DJAIFEcvJfJgRrm8ua6LrzEfH0GuhjLwYb+pnQ/eg8dmcXwzzggJF7xK56kxgnA4qLtOqKV4NgjVR0QsCqOBKb3l5LQMlSktdfgp9hlW","iv":"b09c32a79ed33844285c0f1b1b4d1feb","keyMetadata":{"algorithm":"PBKDF2","params":{"iterations":5000}},"lib":"original","salt":"GYNFQCSCigu8wNp8cS8C3w=="}',
    });
    return this;
  }

  withImportedHdKeyringController() {
    merge(this.fixture.state.engine.backgroundState.KeyringController, {
      keyrings: [
        {
          type: 'HD Key Tree',
          accounts: [DEFAULT_FIXTURE_ACCOUNT],
        },
        {
          type: 'HD Key Tree',
          accounts: [DEFAULT_IMPORTED_FIXTURE_ACCOUNT],
        },
      ],
      keyringsMetadata: [
        {
          id: '01JN61V4CZ5WSJXSS7END4FJQ9',
          name: '',
        },
        {
          id: '01JN61V9ACE7ZA3ZRZFPYFYCJ1',
          name: '',
        },
      ],
      vault:
        '{"cipher":"IpV+3goe8Vey0mmfHz6DT0NiLwcTbjeglBI+WckZ/HeW0JcyE6kK9rBaqiZ+I0adwWAysIf/OanwvpE5YkYw9xYEkVXDUBQ/0lmscFGatXl24hadMdD01MRkKH6qyjUUw6ZqqmFnIRFbSwwYtD1X8UaRDhX+k/vnzAD9ETFW2cUpji7n5VU5hJQYOaCDO6hUxzE55scp2k68bDm/26EJ5SVgcsDXP/BW/MKnsqGGLAIPtQbVYUVChQ9D150WJif3HLJS1p0SSdGluL85JBLEQqShbBRZ3SiAHtJilf3oQBJB/YcAM6j6Uo7Sf+gAhc7cOvMYQ+YrTc+0Solzfa2OkLemskd4IOIVj6vWY+w0TPLo1IYSR1mFE2JVXE064zhUO0PKXME1qENQTiQCAAIfeEBwfdbQfrv92Zo/nU4VFyzdC3Rf+WPmWjLMXkZYqb1PdwhcgY85EpdFcjZAtcye6VF2iBTO0nMmZIyUabI/3RFizUgKtTlNH/H4NOLTm2HwUHOwAe4pxBbtEIFyuqo050n7UAJftN14Lp+/0kmraguFvsf0sg+AWXK5Tk9Bmkqm74bCuvmDCw2l28/+VEXOiYvytr9105NstlOnG/MmIJoYx8NkIJr5jMSCRtX8byBGRT+lhNq70CjWZIub5USmHkRdx1AuBAipQCdTjisaS2QRPwcA7M4PFbE2ltil1TavcRGRo+xa5nKji04jsx9AotAKkCqUPTOFr/h+WazGtx5+LWTAGXPUe9YtUraBCABXdnNhq7t7dXR7ivaZLkl6oXhQN6u2wmGRRvg3D36gddFVgDcqNafk/y82e0uWAu3F9VrGynYd0t7txkmzup1J19kpBlv7YVWy17J2MT3/PkatNrqdo21qFlhnYAcYKBC52MMInaY8qwQWXLMPud+cDdSR7QDLefl2AQEvH+hyzh2DI6d3Wri17LjujvSRdcwjAitylxnz9k4H2IAgJLlXIh5W69C+JdsNzoHanuJd+Hk=","iv":"68e751a7883bd7119118ebd2b3d30a6f","keyMetadata":{"algorithm":"PBKDF2","params":{"iterations":5000}},"lib":"original","salt":"pOiYCrlywkH4UDFq/IHIKg=="}',
    });
    return this;
  }

  withImportedHdKeyringAndTwoDefaultAccountsOneImportedHdAccountKeyringController() {
    merge(this.fixture.state.engine.backgroundState.KeyringController, {
      keyrings: [
        {
          type: 'HD Key Tree',
          accounts: [DEFAULT_FIXTURE_ACCOUNT, DEFAULT_FIXTURE_ACCOUNT_2],
        },
        {
          type: 'HD Key Tree',
          accounts: [DEFAULT_IMPORTED_FIXTURE_ACCOUNT],
        },
      ],
      keyringsMetadata: [
        {
          id: '01JN61V4CZ5WSJXSS7END4FJQ9',
          name: '',
        },
        {
          id: '01JN61V9ACE7ZA3ZRZFPYFYCJ1',
          name: '',
        },
      ],
      vault:
        '{"cipher":"wWIegxm+og31XAr34sZAkaf+wsuIycthFqmLa2mA0zxD0HSJKp1uITa4dJ94uGN10RgaDHHRmqpLzMqx7l7W+LiG6KMkdaPiZUqDLq3zdQVecY+rwWt+G4DZbIrZC6jUMopKTdvSv0Lrzb3fRnsQ1sDJ4R99OY8Dvhloc4V+rgi43rLc4eT7DB7zLlK0GuUtxfZwStJVeq5lBlYsVNrsZF2kfBCZQxqZGxLlSk6qaIP8HNY/ptttB/ZdOBjYYPqZkr5J5oUhmiIQDqN+MqsjUrOEmfz9fP3HIi8IxCFGA94G1tvDClMHMqpzwYsBQpcA0k7NJiSc+UdB8dcilXQLXF33PvQKSbgVeXuNkgKgnWPGtsGxPTJ0gIxCBxsW0MmyYvyBsHO8BoocflrOaqkXvSwmXUja9aQwHdZAmayvxWXnIE4MRAD1nLnvXdMO+qY+nW3yCvw5R6DoNBtnQIk9cKCuj2UL0/fxhNDdfbK8rhTyPZMRqRH2dhhuji71V+OeQBPV1/R0srvSUggOfSmcxVNe+ok5SJdzJpCavXE4/JVwTPe1Jrr/uz4AC4R2ih7lDBPFZnNXy7uSRn0lZWbKZFoM6jkLO7oTn9UN1C+YcteyNqkDiYGNJ0zxjuMzU/r6aJGAlvKGCkvBph3ON9vfD2ARAwpSSIFckh4a6t37vmKzmpsW7tQE95uqJHe7h+KMraWxtqlCCWB6BsJkpbm0BqjBdg8zUH8pP0GA0un3KCJjUEfTOWw+Yn69IkJQzX1Jyr5Hepzt500Va7K7kDDlFG4KFUt5RO80GnT7jtRGPGjPx29pKK2Zp61dmP5BZu+0xnXMlSGozJv+dgRCsZuzqvzUu5/44jYpggHrApNk5hhw0crBeovV+EgHE2VVnGNdLwwSngJ00b/cUnCUsPW0FjR7IscaI96eslFAPkdZXr70zXPVzA/NiE05ADciMoZxD8Qv8dGGU+yQMnDo2wABv+YEroO3VOtJiKBPqIB0GC0=","iv":"1ccda0516bc876f905e08e76bad201b9","keyMetadata":{"algorithm":"PBKDF2","params":{"iterations":5000}},"lib":"original","salt":"E9val7NN4h2AfX/pwUkd9aa2iNyn+LwIurZXIdxlG/o="}',
    });
    return this;
  }

  withTokens(tokens) {
    merge(this.fixture.state.engine.backgroundState.TokensController, {
      allTokens: {
        [CHAIN_IDS.MAINNET]: {
          [DEFAULT_FIXTURE_ACCOUNT]: tokens,
        },
      },
    });
    return this;
  }

  withIncomingTransactionPreferences(incomingTransactionPreferences) {
    merge(this.fixture.state.engine.backgroundState.PreferencesController, {
      showIncomingTransactions: incomingTransactionPreferences,
    });
    return this;
  }

  withTransactions(transactions) {
    merge(this.fixture.state.engine.backgroundState.TransactionController, {
      transactions,
    });
    return this;
  }

  /**
   * Sets up a minimal Solana fixture with mainnet configuration
   * @returns {FixtureBuilder} - The FixtureBuilder instance for method chaining
   */
  withSolanaFixture() {
    const SOLANA_TOKEN = 'token:EPjFWdd5AufqSSqeM2qN1xzybapC8G4wEGGkZwyTDt1v';

    this.fixture.state.engine.backgroundState.MultichainNetworkController = {
      selectedMultichainNetworkChainId: SolScope.Mainnet,
      multichainNetworkConfigurationsByChainId: {
        [SolScope.Mainnet]: {
          chainId: SolScope.Mainnet,
          name: 'Solana Mainnet',
          nativeCurrency: `${SolScope.Mainnet}/${SOLANA_TOKEN}`,
          isEvm: false
        }
      },
      isEvmSelected: false
    };

    return this;
  }

  /**
   * Build and return the fixture object.
   * @returns {Object} - The built fixture object.
   */
  build() {
    return this.fixture;
  }
}

export default FixtureBuilder;<|MERGE_RESOLUTION|>--- conflicted
+++ resolved
@@ -995,10 +995,6 @@
       keyrings: [
         {
           accounts: [DEFAULT_FIXTURE_ACCOUNT],
-<<<<<<< HEAD
-          index: 0,
-=======
->>>>>>> 8ab14260
           type: 'HD Key Tree',
         },
       ],
