--- conflicted
+++ resolved
@@ -55,14 +55,11 @@
   return getServerPort(DEFAULT_MOCKSERVER_PORT);
 }
 
-<<<<<<< HEAD
-=======
 export function getSecondTestDappPort() {
   // Use a different base port for the second dapp
   return getServerPort(DEFAULT_DAPP_SERVER_PORT + 1);
 }
 
->>>>>>> 961a5281
 export function buildPermissions(chainIds) {
   // default mainnet
   const optionalScopes = { 'eip155:1': { accounts: [] } };
