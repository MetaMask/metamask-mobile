{
  "blacklistURLs": [
    ".*infura.io/.*",
    ".*cdn.branch.io/.*",
    ".*api2.branch.io/.*",
    ".*api.etherscan.io/.*",
    ".*static.metafi.codefi.network/.*",
    ".*static.cx.metamask.io/.*",
    ".*rpc.tenderly.co/.*",
    ".*api-goerli.etherscan.io/.*",
    ".*cloudflare-ipfs.com/.*",
    ".*stale.*",
    ".*phishing-detection.metafi.codefi.network/.*",
    ".*phishing-detection.cx.metamask.io/.*",
<<<<<<< HEAD
=======
    ".*eth.llamarpc.com/.*",
>>>>>>> 840bf38c
    ".*token-api.metaswap.codefi.network/.*"
  ]
}<|MERGE_RESOLUTION|>--- conflicted
+++ resolved
@@ -12,10 +12,7 @@
     ".*stale.*",
     ".*phishing-detection.metafi.codefi.network/.*",
     ".*phishing-detection.cx.metamask.io/.*",
-<<<<<<< HEAD
-=======
     ".*eth.llamarpc.com/.*",
->>>>>>> 840bf38c
     ".*token-api.metaswap.codefi.network/.*"
   ]
 }