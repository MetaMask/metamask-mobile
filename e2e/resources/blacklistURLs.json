--- conflicted
+++ resolved
@@ -11,12 +11,7 @@
     ".*cloudflare-ipfs.com/.*",
     ".*stale.*",
     ".*phishing-detection.metafi.codefi.network/.*",
-<<<<<<< HEAD
-    ".*token-api.metaswap.codefi.network/.*",
-    ".*eth.llamarpc.com/.*"
-=======
-    ".*phishing-detection.cx.metamask.io/.*",
+    ".*eth.llamarpc.com/.*",
     ".*token-api.metaswap.codefi.network/.*"
->>>>>>> 1232903b
   ]
 }