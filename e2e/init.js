--- conflicted
+++ resolved
@@ -1,9 +1,5 @@
 /* eslint-env jest */
-<<<<<<< HEAD
-import Utilities from './utils/Utilities';
-=======
 import Utilities from './framework/Utilities';
->>>>>>> cdad5de0
 
 const originalIt = global.it;
 
