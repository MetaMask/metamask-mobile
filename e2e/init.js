--- conflicted
+++ resolved
@@ -1,9 +1,5 @@
 /* eslint-env jest */
-<<<<<<< HEAD
-import Utilities from './utils/Utilities';
-=======
 import Utilities from './framework/Utilities';
->>>>>>> be50cce8
 
 const originalIt = global.it;
 
