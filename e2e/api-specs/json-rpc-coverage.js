'use strict';
import { web } from 'detox';
import detox from 'detox/internals';
import rpcCoverageTool from '@open-rpc/test-coverage';
import { parseOpenRPCDocument } from '@open-rpc/schema-utils-js';
import JsonSchemaFakerRule from '@open-rpc/test-coverage/build/rules/json-schema-faker-rule';
import HtmlReporter from '@open-rpc/test-coverage/build/reporters/html-reporter';

import Browser from '../pages/Browser/BrowserView';
// eslint-disable-next-line import/no-commonjs
const mockServer = require('@open-rpc/mock-server/build/index').default;
import TabBarComponent from '../pages/wallet/TabBarComponent';
import FixtureBuilder from '../framework/fixtures/FixtureBuilder';
import { withFixtures } from '../framework/fixtures/FixtureHelper';
import { loginToApp } from '../viewHelper';

import ExamplesRule from '@open-rpc/test-coverage/build/rules/examples-rule';
import ConfirmationsRejectRule from './ConfirmationsRejectionRule';
import { createDriverTransport } from './helpers';
import { BrowserViewSelectorsIDs } from '../selectors/Browser/BrowserView.selectors';
import { getGanachePort } from '../framework/fixtures/FixtureUtils';
import { DappVariants } from '../framework/Constants';
<<<<<<< HEAD
import { setupMockRequest } from '../api-mocking/mockHelpers';
=======
import { setupMockRequest } from '../api-mocking/helpers/mockHelpers';
import { setupRemoteFeatureFlagsMock } from '../api-mocking/helpers/remoteFeatureFlagsHelper';
import { oldConfirmationsRemoteFeatureFlags } from '../api-mocking/mock-responses/feature-flags-mocks';
>>>>>>> 72548a9d

const port = getGanachePort(8545, process.pid);
const chainId = 1337;

const main = async () => {
  const openrpcDocument = await parseOpenRPCDocument(
    'https://metamask.github.io/api-specs/0.10.8/openrpc.json',
  );

  const signTypedData4 = openrpcDocument.methods.find(
    (m) => m.name === 'eth_signTypedData_v4',
  );
  const switchEthereumChain = openrpcDocument.methods.find(
    (m) => m.name === 'wallet_switchEthereumChain',
  );
  switchEthereumChain.examples = [
    {
      name: 'wallet_switchEthereumChain',
      description: 'Example of a wallet_switchEthereumChain request to sepolia',
      params: [
        {
          name: 'SwitchEthereumChainParameter',
          value: {
            chainId: '0xaa36a7',
          },
        },
      ],
      result: {
        name: 'wallet_switchEthereumChain',
        value: null,
      },
    },
  ];

  const chainIdMethod = openrpcDocument.methods.find(
    (m) => m.name === 'eth_chainId',
  );

  chainIdMethod.examples = [
    {
      name: 'chainIdExample',
      description: 'Example of a chainId request',
      params: [],
      result: {
        name: 'chainIdResult',
        value: `0x${chainId.toString(16)}`,
      },
    },
  ];

  const blockNumber = openrpcDocument.methods.find(
    (m) => m.name === 'eth_blockNumber',
  );

  blockNumber.examples = [
    {
      name: 'blockNumberExample',
      description: 'Example of a blockNumber request',
      params: [],
      result: {
        name: 'blockNumberResult',
        value: '0x1',
      },
    },
  ];

  // just update address for signTypedData
  signTypedData4.examples[0].params[0].value =
    '0x76cf1CdD1fcC252442b50D6e97207228aA4aefC3';

  signTypedData4.examples[0].params[1].value.domain.chainId = chainId;

  const personalSign = openrpcDocument.methods.find(
    (m) => m.name === 'personal_sign',
  );

  personalSign.examples = [
    {
      name: 'personalSignExample',
      description: 'Example of a personalSign request',
      params: [
        {
          name: 'data',
          value: '0xdeadbeef',
        },
        {
          name: 'address',
          value: '0x76cf1CdD1fcC252442b50D6e97207228aA4aefC3',
        },
      ],
      result: {
        name: 'personalSignResult',
        value: '0x1a8819e0c9bab700',
      },
    },
  ];

  const transaction =
    openrpcDocument.components?.schemas?.TransactionInfo?.allOf?.[0];

  if (transaction) {
    delete transaction.unevaluatedProperties;
  }
  // net_version missing from execution-apis. see here: https://github.com/ethereum/execution-apis/issues/540
  const netVersion = {
    name: 'net_version',
    params: [],
    result: {
      description: 'Returns the current network ID.',
      name: 'net_version',
      schema: {
        type: 'string',
      },
    },
    description: 'Returns the current network ID.',
    examples: [
      {
        name: 'net_version',
        description: 'Example of a net_version request',
        params: [],
        result: {
          name: 'net_version',
          description: 'The current network ID',
          value: '0x1',
        },
      },
    ],
  };
  // add net_version
  openrpcDocument.methods.push(netVersion);

  const server = mockServer(port, openrpcDocument);
  server.start();

  const testSpecificMock = async (mockServer) => {
<<<<<<< HEAD
    const { urlEndpoint, response } =
      mockEvents.GET.remoteFeatureFlagsOldConfirmations;
    await setupMockRequest(mockServer, {
      requestMethod: 'GET',
      url: urlEndpoint,
      response,
      responseCode: 200,
    });
=======
    await setupRemoteFeatureFlagsMock(
      mockServer,
      Object.assign({}, ...oldConfirmationsRemoteFeatureFlags),
    );
>>>>>>> 72548a9d
  };

  await withFixtures(
    {
      dapps: [
        {
          dappVariant: DappVariants.TEST_DAPP,
        },
      ],
      fixture: new FixtureBuilder().withGanacheNetwork().build(),
      disableLocalNodes: true,
      restartDevice: true,
      testSpecificMock,
    },
    async () => {
      await loginToApp();
      await TabBarComponent.tapBrowser();
      await Browser.navigateToTestDApp();

      const myWebView = web(by.id(BrowserViewSelectorsIDs.BROWSER_WEBVIEW_ID));
      const webElement = await myWebView.element(by.web.tag('body'));
      const transport = createDriverTransport(webElement);

      const methodsWithConfirmations = [
        'wallet_requestPermissions',
        'eth_requestAccounts',
        'wallet_watchAsset',
        'personal_sign', // requires permissions for eth_accounts
        'wallet_addEthereumChain',
        'eth_signTypedData_v4', // requires permissions for eth_accounts
        'wallet_switchEthereumChain',
        'eth_getEncryptionPublicKey', // requires permissions for eth_accounts
      ];

      // replace this with pulling tags out of the api-spec
      // tag: Confirmations
      const filteredMethods = openrpcDocument.methods
        .filter(
          (m) =>
            m.name.includes('snap') ||
            m.name.includes('Snap') ||
            m.name.toLowerCase().includes('account') ||
            m.name.includes('crypt') ||
            m.name.includes('blob') ||
            m.name.includes('sendTransaction') ||
            m.name.startsWith('wallet_scanQRCode') ||
            m.name.includes('filter') ||
            m.name.includes('Filter') ||
            m.name.includes('getBlockReceipts') || // eth_getBlockReceipts not support
            m.name.includes('maxPriorityFeePerGas') || // eth_maxPriorityFeePerGas not supported
            methodsWithConfirmations.includes(m.name),
        )
        .map((m) => m.name);

      const skip = [
        'eth_coinbase',
        'wallet_registerOnboarding',
        'eth_getEncryptionPublicKey',
        'wallet_watchAsset',
        'personal_sign', // quarantined for now due to mysterious flakiness, resolution tracked here: https://github.com/MetaMask/MetaMask-planning/issues/5207
        'eth_signTypedData_v4', // quarantined for now due to mysterious flakiness, resolution tracked here: https://github.com/MetaMask/MetaMask-planning/issues/5207
      ];

      const results = await rpcCoverageTool({
        openrpcDocument,
        transport,
        reporters: [
          'console-streaming',
          new HtmlReporter({ autoOpen: !process.env.CI }),
        ],
        rules: [
          new JsonSchemaFakerRule({
            only: [],
            skip: filteredMethods,
            numCalls: 1,
          }),
          new ExamplesRule({
            only: [],
            skip: filteredMethods,
          }),
          new ConfirmationsRejectRule({
            driver: webElement,
            only: methodsWithConfirmations,
          }),
        ],
        skip,
      });
      const failing = results.filter((r) => !r.valid);
      await detox.cleanup();

      // wait 1s to allow for cleanup
      await new Promise((resolve, reject) => {
        setTimeout(() => {
          resolve();
        }, 1000);
      });
      process.exit(failing.length > 0 ? 1 : 0);
    },
  );
};

const start = async () => {
  await detox.init({ workerId: null });
  await detox.installWorker({
    global: this.global,
    workerId: `w1`,
  });
  await main();
};

start();<|MERGE_RESOLUTION|>--- conflicted
+++ resolved
@@ -20,13 +20,9 @@
 import { BrowserViewSelectorsIDs } from '../selectors/Browser/BrowserView.selectors';
 import { getGanachePort } from '../framework/fixtures/FixtureUtils';
 import { DappVariants } from '../framework/Constants';
-<<<<<<< HEAD
-import { setupMockRequest } from '../api-mocking/mockHelpers';
-=======
 import { setupMockRequest } from '../api-mocking/helpers/mockHelpers';
 import { setupRemoteFeatureFlagsMock } from '../api-mocking/helpers/remoteFeatureFlagsHelper';
 import { oldConfirmationsRemoteFeatureFlags } from '../api-mocking/mock-responses/feature-flags-mocks';
->>>>>>> 72548a9d
 
 const port = getGanachePort(8545, process.pid);
 const chainId = 1337;
@@ -162,21 +158,10 @@
   server.start();
 
   const testSpecificMock = async (mockServer) => {
-<<<<<<< HEAD
-    const { urlEndpoint, response } =
-      mockEvents.GET.remoteFeatureFlagsOldConfirmations;
-    await setupMockRequest(mockServer, {
-      requestMethod: 'GET',
-      url: urlEndpoint,
-      response,
-      responseCode: 200,
-    });
-=======
     await setupRemoteFeatureFlagsMock(
       mockServer,
       Object.assign({}, ...oldConfirmationsRemoteFeatureFlags),
     );
->>>>>>> 72548a9d
   };
 
   await withFixtures(
