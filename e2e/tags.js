const tags = {
  regression: 'Regression:',
  smokeAccounts: 'SmokeAccounts:',
  smokeCore: 'SmokeCore:',
  smokeConfirmations: 'SmokeConfirmations:',
  smokeConfirmationsRedesigned: 'SmokeConfirmationsRedesigned:',
  SmokeSwaps: 'SmokeSwaps:',
  SmokeRest: 'SmokeRest:',
  smokeAssets: 'smokeAssets:',
  smokeIdentity: 'SmokeIdentity:',
  smokeMultiChainPermissions: 'SmokeMultiChainPermissions:',
  SmokeTrade: 'Trade:',
  SmokeNetworkAbstractions: 'NetworkAbstractions:',
  SmokeWalletPlatform: 'WalletPlatform:',
  SmokeNetworkExpansion: 'NetworkExpansion:',
  smokeStake: 'SmokeStake:',
  smokeNotifications: 'SmokeNotifications:',
  smokeAnalytics: 'SmokeAnalytics:',
  smokeMultiChainAPI: 'SmokeMultiChainAPI:',
  FlaskBuildTests: 'FlaskBuildTests:',
};

const Regression = (testName) => `${tags.regression} ${testName}`;
const SmokeAccounts = (testName) => `${tags.smokeAccounts} ${testName}`;
const SmokeCore = (testName) => `${tags.smokeCore} ${testName}`;
const SmokeConfirmations = (testName) =>
  `${tags.smokeConfirmations} ${testName}`;
const SmokeConfirmationsRedesigned = (testName) =>
  `${tags.smokeConfirmationsRedesigned} ${testName}`;
const SmokeSwaps = (testName) => `${tags.SmokeSwaps} ${testName}`;
const SmokeStake = (testName) => `${tags.smokeStake} ${testName}`;
const SmokeAssets = (testName) => `${tags.smokeAssets} ${testName}`;
const SmokeIdentity = (testName) => `${tags.smokeIdentity} ${testName}`;
const SmokeRamps = (testName) => `${tags.smokeRamps} ${testName}`;
const SmokeMultiChainPermissions = (testName) =>
  `${tags.smokeMultiChainPermissions} ${testName}`;
const SmokeMultiChainAPI = (testName) =>
  `${tags.smokeMultiChainAPI} ${testName}`;
const SmokeNotifications = (testName) =>
  `${tags.smokeNotifications} ${testName}`;
const SmokeAnalytics = (testName) => `${tags.smokeAnalytics} ${testName}`;


const SmokeTrade = (testName) => `${tags.SmokeTrade} ${testName}`;
const SmokeWalletPlatform = (testName) => `${tags.SmokeWalletPlatform} ${testName}`;

const SmokeNetworkAbstractions = (testName) =>
  `${tags.SmokeNetworkAbstractions} ${testName}`;
const SmokeNetworkExpansion = (testName) =>
  `${tags.SmokeNetworkExpansion} ${testName}`;
<<<<<<< HEAD
const FlaskBuildTests = (testName) => 
=======
const FlaskBuildTests = (testName) =>
>>>>>>> 05d3e30f
  `${tags.FlaskBuildTests} ${testName}`;

export {
  FlaskBuildTests,
  Regression,
  SmokeAccounts,
  SmokeCore,
  SmokeConfirmations,
  SmokeConfirmationsRedesigned,
  SmokeSwaps,
  SmokeStake,
  SmokeAssets,
  SmokeIdentity,
  SmokeMultiChainPermissions,
  SmokeTrade,
  SmokeNetworkAbstractions,
  SmokeNetworkExpansion,
  SmokeWalletPlatform,
  SmokeRamps,
  SmokeNotifications,
  SmokeAnalytics,
  SmokeMultiChainAPI,
};<|MERGE_RESOLUTION|>--- conflicted
+++ resolved
@@ -48,11 +48,7 @@
   `${tags.SmokeNetworkAbstractions} ${testName}`;
 const SmokeNetworkExpansion = (testName) =>
   `${tags.SmokeNetworkExpansion} ${testName}`;
-<<<<<<< HEAD
-const FlaskBuildTests = (testName) => 
-=======
 const FlaskBuildTests = (testName) =>
->>>>>>> 05d3e30f
   `${tags.FlaskBuildTests} ${testName}`;
 
 export {
