const tags = {
  regression: 'Regression:',
  smokeAccounts: 'SmokeAccounts:',
  smokeCore: 'SmokeCore:',
  smokeConfirmations: 'SmokeConfirmations:',
  smokeConfirmationsRedesigned: 'SmokeConfirmationsRedesigned:',
  SmokeSwaps: 'SmokeSwaps:',
  SmokeRest: 'SmokeRest:',
  smokeAssets: 'smokeAssets:',
  smokeIdentity: 'SmokeIdentity:',
  smokeMultiChainPermissions: 'SmokeMultiChainPermissions:',
  SmokeEarn: 'Earn:',
  smokeStake: 'SmokeStake:',
  smokeNotifications: 'SmokeNotifications:',
};

const Regression = (testName) => `${tags.regression} ${testName}`;
const SmokeAccounts = (testName) => `${tags.smokeAccounts} ${testName}`;
const SmokeCore = (testName) => `${tags.smokeCore} ${testName}`;
const SmokeConfirmations = (testName) =>
  `${tags.smokeConfirmations} ${testName}`;
const SmokeConfirmationsRedesigned = (testName) =>
  `${tags.smokeConfirmationsRedesigned} ${testName}`;
const SmokeSwaps = (testName) => `${tags.SmokeSwaps} ${testName}`;
const SmokeStake = (testName) => `${tags.smokeStake} ${testName}`;
const SmokeAssets = (testName) => `${tags.smokeAssets} ${testName}`;
const SmokeIdentity = (testName) => `${tags.smokeIdentity} ${testName}`;
<<<<<<< HEAD
const SmokeEarn = (testName) => `${tags.SmokeEarn} ${testName}`;

=======
const SmokeRamps = (testName) => `${tags.smokeRamps} ${testName}`;
>>>>>>> 16be29e3
const SmokeMultiChainPermissions = (testName) =>
  `${tags.smokeMultiChainPermissions} ${testName}`;
const SmokeNotifications = (testName) =>
  `${tags.smokeNotifications} ${testName}`;

export {
  Regression,
  SmokeAccounts,
  SmokeCore,
  SmokeConfirmations,
  SmokeConfirmationsRedesigned,
  SmokeSwaps,
  SmokeStake,
  SmokeAssets,
  SmokeIdentity,
  SmokeMultiChainPermissions,
<<<<<<< HEAD
  SmokeEarn,
=======
  SmokeRamps,
  SmokeNotifications,
>>>>>>> 16be29e3
};<|MERGE_RESOLUTION|>--- conflicted
+++ resolved
@@ -25,12 +25,9 @@
 const SmokeStake = (testName) => `${tags.smokeStake} ${testName}`;
 const SmokeAssets = (testName) => `${tags.smokeAssets} ${testName}`;
 const SmokeIdentity = (testName) => `${tags.smokeIdentity} ${testName}`;
-<<<<<<< HEAD
 const SmokeEarn = (testName) => `${tags.SmokeEarn} ${testName}`;
 
-=======
 const SmokeRamps = (testName) => `${tags.smokeRamps} ${testName}`;
->>>>>>> 16be29e3
 const SmokeMultiChainPermissions = (testName) =>
   `${tags.smokeMultiChainPermissions} ${testName}`;
 const SmokeNotifications = (testName) =>
@@ -47,10 +44,7 @@
   SmokeAssets,
   SmokeIdentity,
   SmokeMultiChainPermissions,
-<<<<<<< HEAD
   SmokeEarn,
-=======
   SmokeRamps,
   SmokeNotifications,
->>>>>>> 16be29e3
 };