--- conflicted
+++ resolved
@@ -16,11 +16,7 @@
   smokeStake: 'SmokeStake:',
   smokeNotifications: 'SmokeNotifications:',
   smokeAnalytics: 'SmokeAnalytics:',
-<<<<<<< HEAD
   FlaskBuildTests: 'FlaskBuildTests:',
-=======
-  smokeMultiChainAPI: 'SmokeMultiChainAPI:',
->>>>>>> e77caf01
 };
 
 const Regression = (testName) => `${tags.regression} ${testName}`;
