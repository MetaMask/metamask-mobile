--- conflicted
+++ resolved
@@ -16,10 +16,7 @@
   smokeStake: 'SmokeStake:',
   smokeNotifications: 'SmokeNotifications:',
   smokeAnalytics: 'SmokeAnalytics:',
-<<<<<<< HEAD
-=======
   smokeMultiChainAPI: 'SmokeMultiChainAPI:',
->>>>>>> 1a531dc0
   FlaskBuildTests: 'FlaskBuildTests:',
 };
 
