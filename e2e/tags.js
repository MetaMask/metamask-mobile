const tags = {
  smokeAccounts: 'SmokeAccounts:',
  regressionAccounts: 'RegressionAccounts:',
  smokeCore: 'SmokeCore:',
  regressionConfirmations: 'RegressionConfirmations:',
  smokeConfirmationsRedesigned: 'SmokeConfirmationsRedesigned:',
  regressionConfirmationsRedesigned: 'RegressionConfirmationsRedesigned:',
  SmokeSwaps: 'SmokeSwaps:',
  smokeWalletUX: 'SmokeWalletUX:',
  regressionWalletUX: 'RegressionWalletUX:',
  SmokeRest: 'SmokeRest:',
  smokeAssets: 'SmokeAssets:',
  regressionAssets: 'RegressionAssets:',
  smokeIdentity: 'SmokeIdentity:',
  regressionIdentity: 'RegressionIdentity:',
  smokeMultiChainPermissions: 'SmokeMultiChainPermissions:',
  SmokeTrade: 'Trade:',
  RegressionTrade: 'RegressionTrade:',
  SmokeNetworkAbstractions: 'NetworkAbstractions:',
  regressionNetworkAbstractions: 'RegressionNetworkAbstractions:',
  SmokeWalletPlatform: 'WalletPlatform:',
  regressionWalletPlatform: 'RegressionWalletPlatform:',
  SmokeNetworkExpansion: 'NetworkExpansion:',
  regressionNetworkExpansion: 'RegressionNetworkExpansion:',
  smokeStake: 'SmokeStake:',
  smokeNotifications: 'SmokeNotifications:',
  smokeAnalytics: 'SmokeAnalytics:',
  smokeMultiChainAPI: 'SmokeMultiChainAPI:',
  FlaskBuildTests: 'FlaskBuildTests:',
  performance: 'Performance:',
  smokeCard: 'SmokeCard:',
  regressionSampleFeature: 'RegressionSampleFeature:',
};

const RegressionAccounts = (testName) =>
  `${tags.regressionAccounts} ${testName}`;
const SmokeAccounts = (testName) => `${tags.smokeAccounts} ${testName}`;
const SmokeCore = (testName) => `${tags.smokeCore} ${testName}`;
const RegressionConfirmations = (testName) =>
  `${tags.regressionConfirmations} ${testName}`;
const SmokeConfirmationsRedesigned = (testName) =>
  `${tags.smokeConfirmationsRedesigned} ${testName}`;
const RegressionConfirmationsRedesigned = (testName) =>
  `${tags.regressionConfirmationsRedesigned} ${testName}`;
const SmokeSwaps = (testName) => `${tags.SmokeSwaps} ${testName}`;
const SmokeStake = (testName) => `${tags.smokeStake} ${testName}`;
const SmokeAssets = (testName) => `${tags.smokeAssets} ${testName}`;
const RegressionAssets = (testName) => `${tags.regressionAssets} ${testName}`;
const SmokeIdentity = (testName) => `${tags.smokeIdentity} ${testName}`;
const RegressionIdentity = (testName) =>
  `${tags.regressionIdentity} ${testName}`;
const SmokeRamps = (testName) => `${tags.smokeRamps} ${testName}`;
const SmokeMultiChainPermissions = (testName) =>
  `${tags.smokeMultiChainPermissions} ${testName}`;
const SmokeMultiChainAPI = (testName) =>
  `${tags.smokeMultiChainAPI} ${testName}`;
const SmokeNotifications = (testName) =>
  `${tags.smokeNotifications} ${testName}`;
const SmokeAnalytics = (testName) => `${tags.smokeAnalytics} ${testName}`;

const SmokeTrade = (testName) => `${tags.SmokeTrade} ${testName}`;
const RegressionTrade = (testName) => `${tags.RegressionTrade} ${testName}`;
const SmokeWalletPlatform = (testName) =>
  `${tags.SmokeWalletPlatform} ${testName}`;
const RegressionWalletPlatform = (testName) =>
  `${tags.regressionWalletPlatform} ${testName}`;
const RegressionNetworkAbstractions = (testName) =>
  `${tags.regressionNetworkAbstractions} ${testName}`;
const SmokeNetworkAbstractions = (testName) =>
  `${tags.SmokeNetworkAbstractions} ${testName}`;
const SmokeNetworkExpansion = (testName) =>
  `${tags.SmokeNetworkExpansion} ${testName}`;
const RegressionNetworkExpansion = (testName) =>
  `${tags.regressionNetworkExpansion} ${testName}`;
const SmokeCard = (testName) => `${tags.smokeCard} ${testName}`;
const SmokeWalletUX = (testName) => `${tags.smokeWalletUX} ${testName}`;
const RegressionWalletUX = (testName) =>
  `${tags.regressionWalletUX} ${testName}`;
const FlaskBuildTests = (testName) => `${tags.FlaskBuildTests} ${testName}`;
const RegressionSampleFeature = (testName) =>
  `${tags.regressionSampleFeature} ${testName}`;
const SmokePerformance = (testName) => `${tags.performance} ${testName}`;

export {
  FlaskBuildTests,
  RegressionAccounts,
  SmokeAccounts,
  SmokeCore,
  RegressionConfirmations,
  SmokeConfirmationsRedesigned,
  RegressionConfirmationsRedesigned,
  SmokeSwaps,
  SmokeStake,
  SmokeAssets,
  RegressionAssets,
  SmokeIdentity,
  RegressionIdentity,
  SmokeMultiChainPermissions,
  SmokeTrade,
  RegressionNetworkAbstractions,
  SmokeNetworkAbstractions,
  SmokeNetworkExpansion,
  RegressionNetworkExpansion,
  SmokeWalletPlatform,
  RegressionWalletPlatform,
  RegressionTrade,
  SmokeRamps,
  SmokeNotifications,
  SmokeAnalytics,
  SmokeMultiChainAPI,
  SmokePerformance,
  SmokeCard,
  SmokeWalletUX,
  RegressionWalletUX,
<<<<<<< HEAD
=======
  RegressionSampleFeature,
>>>>>>> d5ca588d
  tags,
};<|MERGE_RESOLUTION|>--- conflicted
+++ resolved
@@ -112,9 +112,6 @@
   SmokeCard,
   SmokeWalletUX,
   RegressionWalletUX,
-<<<<<<< HEAD
-=======
   RegressionSampleFeature,
->>>>>>> d5ca588d
   tags,
 };