--- conflicted
+++ resolved
@@ -112,9 +112,6 @@
   SmokeCard,
   SmokeWalletUX,
   RegressionWalletUX,
-<<<<<<< HEAD
   RegressionSampleFeature,
-=======
   tags,
->>>>>>> 255a5049
 };