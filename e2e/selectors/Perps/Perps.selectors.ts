--- conflicted
+++ resolved
@@ -365,7 +365,6 @@
 };
 
 // ========================================
-<<<<<<< HEAD
 // PERPS TUTORIAL SELECTORS
 // ========================================
 
@@ -375,7 +374,8 @@
   CAROUSEL: 'perps-tutorial-carousel',
   CARD: 'perps-tutorial-card',
 } as const;
-=======
+
+// ========================================
 // PERPS GTM MODAL SELECTORS
 // ========================================
 
@@ -385,7 +385,7 @@
   PERPS_TRY_NOW_BUTTON: 'perps-try-now-button',
   PERPS_NOT_NOW_BUTTON: 'perps-not-now-button',
 };
->>>>>>> b4ce25bd
+
 
 // ========================================
 // PERPS ORDER VIEW SELECTORS
