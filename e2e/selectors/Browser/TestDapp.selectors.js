--- conflicted
+++ resolved
@@ -9,10 +9,6 @@
   SIGN_TYPE_DATA: 'signTypedData',
   SIGN_TYPE_DATA_V3: 'signTypedDataV3',
   SIGN_TYPE_DATA_V4: 'signTypedDataV4',
-<<<<<<< HEAD
   ETHEREUM_SIGN: 'siwe',
-=======
-  SIWE: 'siwe',
   ADD_TOKENS_TO_WALLET_BUTTON: 'watchAssets',
->>>>>>> 56ff643d
 };