--- conflicted
+++ resolved
@@ -159,8 +159,6 @@
 
 export const PredictBalanceSelectorsIDs = {
   BALANCE_CARD: 'predict-balance-card',
-<<<<<<< HEAD
-=======
 } as const;
 
 // ========================================
@@ -168,5 +166,4 @@
 // ========================================
 export const PredictAddFundsSelectorText = {
   ADD_FUNDS: enContent.predict.deposit.add_funds,
->>>>>>> f4e8f8d0
 } as const;