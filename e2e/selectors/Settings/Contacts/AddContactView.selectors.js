import enContent from '../../../../locales/languages/en.json';

export const AddContactViewSelectorsIDs = {
  ADD_BUTTON: 'add-contact-add-contact-button',
  ADDRESS_INPUT: 'add-contact-address-input',
  DELETE_BUTTON: 'add-contact-delete-contact-button',
  MEMO_INPUT: 'add-contact-memo-input',
  NAME_INPUT: 'add-contact-name-input',
  CONTAINER: 'add-contacts-screen',
  EDIT_BUTTON: 'edit-button',
};

export const AddContactViewSelectorsText = {
<<<<<<< HEAD
  EDIT_BUTTON: messages.address_book.edit,
  EDIT_CONTACT: messages.address_book.edit_contact,
  MEMO: messages.address_book.memo,
=======
  EDIT_BUTTON: enContent.address_book.edit,
  EDIT_CONTACT: enContent.address_book.edit_contact,
>>>>>>> 191456db
};<|MERGE_RESOLUTION|>--- conflicted
+++ resolved
@@ -11,12 +11,6 @@
 };
 
 export const AddContactViewSelectorsText = {
-<<<<<<< HEAD
-  EDIT_BUTTON: messages.address_book.edit,
-  EDIT_CONTACT: messages.address_book.edit_contact,
-  MEMO: messages.address_book.memo,
-=======
   EDIT_BUTTON: enContent.address_book.edit,
   EDIT_CONTACT: enContent.address_book.edit_contact,
->>>>>>> 191456db
 };