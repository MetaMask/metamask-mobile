--- conflicted
+++ resolved
@@ -5,8 +5,5 @@
   SETTING: 'tab-bar-item-Setting',
   ACTIVITY: 'tab-bar-item-Activity',
   TRADE: 'tab-bar-item-Trade',
-<<<<<<< HEAD
-=======
   REWARDS: 'tab-bar-item-Rewards',
->>>>>>> 338177c4
 };