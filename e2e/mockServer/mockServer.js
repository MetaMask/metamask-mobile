/* eslint-disable no-console */
import { getLocal } from 'mockttp';
<<<<<<< HEAD
=======
import { defaultMockPort } from './mockUrlCollection';
>>>>>>> 5482dbd1
import portfinder from 'portfinder';

const mockServer = getLocal();
export const DEFAULT_MOCKSERVER_PORT = 8000;

<<<<<<< HEAD
/**
 * Starts the mock server and sets up mock events.
 * 
 * @param {Object} events - The events to mock, organised by method.
 * @param {number} [port] - Optional port number. If not provided, a free port will be used.
 * @returns {Promise} Resolves to the running mock server.
 */
export const startMockServer = async (events, port) => {
  port = port || await portfinder.getPortPromise();

  await mockServer.start(port);
  console.log(`Mockttp server running at http://localhost:${port}`);
=======
export const startMockServer = async ({
  mockUrl,
  responseCode = 500,
  responseBody = {},
  port = defaultMockPort,
}) => {
  if (!mockUrl) throw new Error('The mockUrl parameter is required');
  await portfinder.setBasePort(port);
  const mockPort = await portfinder.getPortPromise();
  await mockServer.start(mockPort);
  console.log(`Mockttp server running at http://localhost:${mockPort}`);
>>>>>>> 5482dbd1

  await mockServer.forGet('/health-check').thenReply(200, 'Mock server is running');

  // Loop through the events based on HTTP methods
  for (const method in events) {
    const methodEvents = events[method];

    // Log the HTTP method being mocked
    console.log(`Setting up mock events for ${method} requests...`);

    for (const { urlEndpoint, response, requestBody } of methodEvents) {

      const responseCode = response?.status || 200;

      console.log(`Mocking ${method} request to: ${urlEndpoint}`);
      console.log(`Response status: ${responseCode}`);
      console.log('Response:', response);
      if (requestBody){
        console.log(`POST request body ${requestBody}`);
      }

      // Handle GET requests
      if (method === 'GET') {
        await mockServer.forGet('/proxy')
          .withQuery({ url: urlEndpoint })
          .thenReply(responseCode, JSON.stringify(response));
      }

      // Handle POST requests
      if (method === 'POST') {
        await mockServer.forPost('/proxy')
          .withQuery({ url: urlEndpoint })
          .withJsonBody(requestBody || {})
          .thenReply(responseCode, JSON.stringify(response));
      }
    }
  }

<<<<<<< HEAD
  await mockServer.forUnmatchedRequest().thenPassThrough({
    beforeRequest: async ({ url }) => {
      const returnUrl = new URL(url).searchParams.get('url') || url;
      const updatedUrl = device.getPlatform() === 'android' ? returnUrl.replace('localhost', '127.0.0.1') : returnUrl;

      console.log(`Mock proxy forwarding request to: ${updatedUrl}`);
      return { url: updatedUrl };
    },
  });
=======
    await mockServer.forUnmatchedRequest().thenPassThrough({
      beforeRequest: async ({ url, method }) => {
        const returnUrl = new URL(url).searchParams.get('url') || url;
        const updatedUrl = device.getPlatform() === 'android' ? returnUrl.replace('localhost', '127.0.0.1') : returnUrl;

        console.log(`Mock proxy forwarding request to: ${updatedUrl}`);
        return { url: updatedUrl };
      },
    });
>>>>>>> 5482dbd1

  return mockServer;
};

/**
 * Stops the mock server.
 * 
 * @returns {Promise} Resolves when the server has stopped.
 */
export const stopMockServer = async () => {
  await mockServer.stop();
<<<<<<< HEAD
  console.log('Mock server shutting down');
=======
  console.log('Mockttp server shutting down');
>>>>>>> 5482dbd1
};<|MERGE_RESOLUTION|>--- conflicted
+++ resolved
@@ -1,15 +1,11 @@
 /* eslint-disable no-console */
 import { getLocal } from 'mockttp';
-<<<<<<< HEAD
-=======
 import { defaultMockPort } from './mockUrlCollection';
->>>>>>> 5482dbd1
 import portfinder from 'portfinder';
 
 const mockServer = getLocal();
 export const DEFAULT_MOCKSERVER_PORT = 8000;
 
-<<<<<<< HEAD
 /**
  * Starts the mock server and sets up mock events.
  * 
@@ -22,19 +18,6 @@
 
   await mockServer.start(port);
   console.log(`Mockttp server running at http://localhost:${port}`);
-=======
-export const startMockServer = async ({
-  mockUrl,
-  responseCode = 500,
-  responseBody = {},
-  port = defaultMockPort,
-}) => {
-  if (!mockUrl) throw new Error('The mockUrl parameter is required');
-  await portfinder.setBasePort(port);
-  const mockPort = await portfinder.getPortPromise();
-  await mockServer.start(mockPort);
-  console.log(`Mockttp server running at http://localhost:${mockPort}`);
->>>>>>> 5482dbd1
 
   await mockServer.forGet('/health-check').thenReply(200, 'Mock server is running');
 
@@ -73,17 +56,6 @@
     }
   }
 
-<<<<<<< HEAD
-  await mockServer.forUnmatchedRequest().thenPassThrough({
-    beforeRequest: async ({ url }) => {
-      const returnUrl = new URL(url).searchParams.get('url') || url;
-      const updatedUrl = device.getPlatform() === 'android' ? returnUrl.replace('localhost', '127.0.0.1') : returnUrl;
-
-      console.log(`Mock proxy forwarding request to: ${updatedUrl}`);
-      return { url: updatedUrl };
-    },
-  });
-=======
     await mockServer.forUnmatchedRequest().thenPassThrough({
       beforeRequest: async ({ url, method }) => {
         const returnUrl = new URL(url).searchParams.get('url') || url;
@@ -93,7 +65,6 @@
         return { url: updatedUrl };
       },
     });
->>>>>>> 5482dbd1
 
   return mockServer;
 };
@@ -105,9 +76,5 @@
  */
 export const stopMockServer = async () => {
   await mockServer.stop();
-<<<<<<< HEAD
   console.log('Mock server shutting down');
-=======
-  console.log('Mockttp server shutting down');
->>>>>>> 5482dbd1
 };