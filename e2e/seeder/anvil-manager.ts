import { createAnvil, Anvil as AnvilType } from '@viem/anvil';
import { createAnvilClients } from './anvil-clients';
import { AnvilPort } from '../fixtures/utils';
import { AnvilNodeOptions } from '../framework/types';
import { logger } from '../framework/logger';

export const DEFAULT_ANVIL_PORT = 8545;

/**
 * Represents the available Ethereum hardforks for the Anvil server
 * @typedef {('Frontier'|'Homestead'|'Dao'|'Tangerine'|'SpuriousDragon'|'Byzantium'|'Constantinople'|'Petersburg'|'Istanbul'|'Muirglacier'|'Berlin'|'London'|'ArrowGlacier'|'GrayGlacier'|'Paris'|'Shanghai'|'Latest')} Hardfork
 */
export type Hardfork =
  | 'Frontier'
  | 'Homestead'
  | 'Dao'
  | 'Tangerine'
  | 'SpuriousDragon'
  | 'Byzantium'
  | 'Constantinople'
  | 'Petersburg'
  | 'Istanbul'
  | 'Muirglacier'
  | 'Berlin'
  | 'London'
  | 'ArrowGlacier'
  | 'GrayGlacier'
  | 'Paris'
  | 'Shanghai'
  | 'Latest';

/**
 * Represents a hexadecimal string with '0x' prefix
 * @typedef {`0x${string}`} Hex
 */
type Hex = `0x${string}`;

/**
 * Default configuration options for the Anvil server
 * @type {Object}
 * @property {number} balance - Initial balance for each account in ETH
 * @property {number} chainId - Ethereum chain ID
 * @property {number} gasLimit - Maximum gas limit per block
 * @property {number} gasPrice - Gas price in wei
 * @property {Hardfork} hardfork - Ethereum hardfork to use
 * @property {string} host - Host address to bind the server to
 * @property {string} mnemonic - BIP39 mnemonic for deterministic account generation
 * @property {number} port - Port number to run the server on
 * @property {boolean} noMining - Whether to disable automatic mining
 */
export const defaultOptions = {
  balance: 1000,
  chainId: 1337,
  gasLimit: 30000000,
  gasPrice: 2000000000,
  hardfork: 'prague' as Hardfork,
  host: '127.0.0.1',
  mnemonic:
    'drive manage close raven tape average sausage pledge riot furnace august tip',
  port: DEFAULT_ANVIL_PORT,
  noMining: false,
};

/**
 * Manages an Anvil Ethereum development server instance
 * @class
 */
class AnvilManager {
  private server: AnvilType | undefined;

  /**
   * Check if the Anvil server is running
   * @returns {boolean} True if the server is running, false otherwise
   */
  isRunning(): boolean {
    return this.server !== undefined;
  }

  /**
   * Start the Anvil server with the specified options
   * @param {Object} opts - Server configuration options
   * @param {number} [opts.balance] - Initial balance for each account in ETH
   * @param {number} [opts.blockTime] - Block time in seconds
   * @param {number} [opts.chainId] - Ethereum chain ID
   * @param {number} [opts.gasLimit] - Maximum gas limit per block
   * @param {number} [opts.gasPrice] - Gas price in wei
   * @param {Hardfork} [opts.hardfork] - Ethereum hardfork to use
   * @param {string} [opts.host] - Host address to bind the server to
   * @param {string} [opts.mnemonic] - BIP39 mnemonic for deterministic account generation
   * @param {number} [opts.port] - Port number to run the server on
   * @param {boolean} [opts.noMining] - Whether to disable automatic mining
   * @throws {Error} If mnemonic is not provided
   * @throws {Error} If server fails to start
   */
<<<<<<< HEAD
  async start(
    opts: {
      balance?: number;
      blockTime?: number;
      chainId?: number;
      gasLimit?: number;
      gasPrice?: number;
      hardfork?: Hardfork;
      host?: string;
      mnemonic?: string;
      port?: number;
      noMining?: boolean;
    } = {},
  ): Promise<void> {
    const transformedPort = AnvilPort();
    const options = { ...defaultOptions, ...opts, port: transformedPort };
=======
  async start(opts: AnvilNodeOptions = {}): Promise<void> {
    const options = { ...defaultOptions, ...opts, port: AnvilPort() };
    const { port } = options;
>>>>>>> ad2b27fb

    try {
      logger.debug('Starting Anvil server...');

      // Create and start the server instance
      this.server = createAnvil({
        ...options,
      });

      await this.server.start();
<<<<<<< HEAD
      // eslint-disable-next-line no-console
      console.log(`Server started on port ${transformedPort}`);
=======
      logger.debug(`Server started on port ${port}`);
>>>>>>> ad2b27fb
    } catch (error) {
      logger.error('Failed to start server:', error);
      throw error;
    }
  }

  /**
   * Get the provider clients for interacting with the Anvil server
   * @returns {Object} Object containing wallet, public, and test clients
   * @throws {Error} If server is not running
   */
  getProvider() {
    if (!this.server) {
      throw new Error('Server not running yet');
    }
    const { walletClient, publicClient, testClient } = createAnvilClients(
      this.server.options.chainId ?? 1337,
      this.server.options.port ?? AnvilPort(),
    );

    return { walletClient, publicClient, testClient };
  }

  /**
   * Get all accounts available on the Anvil server
   * @returns {Promise<string[]>} Array of account addresses
   */
  async getAccounts(): Promise<string[]> {
    logger.debug('Getting accounts...');
    const { walletClient } = this.getProvider();

    const accounts = await walletClient.getAddresses();
    logger.debug(`Found ${accounts.length} accounts`);
    return accounts;
  }

  /**
   * Get chain details including logs from the Anvil server
   * @returns {Promise<any>} Chain logs
   */
  async getChainDetails() {
    const { publicClient } = this.getProvider();
    const logs = await publicClient.getLogs();

    return logs;
  }

  /**
   * Set the balance for a specific account or the first account if none specified
   * @param {string} balance - Balance to set in ETH
   * @param {Hex} [address] - Optional address to set balance for
   * @throws {Error} If server is not running
   */
  async setAccountBalance(balance: string, address?: Hex): Promise<void> {
    const { testClient } = this.getProvider();
    const accounts = await this.getAccounts();

    // Determining which address to use: if address is provided and not empty, use it
    // Otherwise, use the first account from getAccounts()
    let accountAddress: Hex;
    if (address !== undefined) {
      accountAddress = address;
    } else {
      accountAddress = accounts[0] as Hex;
    }

    const weiMultiplier = BigInt('1000000000000000000'); // 10^18
    const balanceInWei = BigInt(balance) * weiMultiplier;
    await testClient.setBalance({
      address: accountAddress,
      value: balanceInWei,
    });
    logger.debug(`Anvil server balance set for ${accountAddress}`);
  }

  /**
   * Stop the Anvil server
   * @throws {Error} If server is not running
   * @throws {Error} If server fails to stop
   */
  async quit(): Promise<void> {
    if (!this.server) {
      throw new Error('Anvil server not running yet');
    }
    try {
      logger.debug('Stopping Anvil server...');
      await this.server.stop();
      logger.debug('Anvil server stopped');
    } catch (e) {
      logger.error(`Error stopping server: ${e}`);
      throw e;
    }
  }
}
export { AnvilManager };<|MERGE_RESOLUTION|>--- conflicted
+++ resolved
@@ -92,28 +92,9 @@
    * @throws {Error} If mnemonic is not provided
    * @throws {Error} If server fails to start
    */
-<<<<<<< HEAD
-  async start(
-    opts: {
-      balance?: number;
-      blockTime?: number;
-      chainId?: number;
-      gasLimit?: number;
-      gasPrice?: number;
-      hardfork?: Hardfork;
-      host?: string;
-      mnemonic?: string;
-      port?: number;
-      noMining?: boolean;
-    } = {},
-  ): Promise<void> {
-    const transformedPort = AnvilPort();
-    const options = { ...defaultOptions, ...opts, port: transformedPort };
-=======
   async start(opts: AnvilNodeOptions = {}): Promise<void> {
     const options = { ...defaultOptions, ...opts, port: AnvilPort() };
     const { port } = options;
->>>>>>> ad2b27fb
 
     try {
       logger.debug('Starting Anvil server...');
@@ -124,12 +105,7 @@
       });
 
       await this.server.start();
-<<<<<<< HEAD
-      // eslint-disable-next-line no-console
-      console.log(`Server started on port ${transformedPort}`);
-=======
       logger.debug(`Server started on port ${port}`);
->>>>>>> ad2b27fb
     } catch (error) {
       logger.error('Failed to start server:', error);
       throw error;
