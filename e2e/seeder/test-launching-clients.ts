<<<<<<< HEAD
import { AnvilManager,defaultOptions } from './anvil-manager';
=======
import {createAnvilClients} from './anvil-clients';
import { createAnvil } from '@viem/anvil';
>>>>>>> 1c7aeddd

type Hex = `0x${string}`;

async function main(): Promise<void> {
    const server = new AnvilManager();
    await server.start(defaultOptions);

    const accounts = await server.getAccounts();
    const firstAccount = accounts[0] as Hex;
    const balanceInWei = '10';

    await server.setAccountBalance(balanceInWei,firstAccount);

    // eslint-disable-next-line no-console
    console.log(accounts);

    await server.quit();
}

main()<|MERGE_RESOLUTION|>--- conflicted
+++ resolved
@@ -1,9 +1,4 @@
-<<<<<<< HEAD
 import { AnvilManager,defaultOptions } from './anvil-manager';
-=======
-import {createAnvilClients} from './anvil-clients';
-import { createAnvil } from '@viem/anvil';
->>>>>>> 1c7aeddd
 
 type Hex = `0x${string}`;
 
@@ -23,4 +18,4 @@
     await server.quit();
 }
 
-main()+main();