'use strict';

import EnableAutomaticSecurityChecksView from './pages/Onboarding/EnableAutomaticSecurityChecksView';
import EnableDeviceNotificationsAlert from './pages/Onboarding/EnableDeviceNotificationsAlert';
import ImportWalletView from './pages/Onboarding/ImportWalletView';
import MetaMetricsOptIn from './pages/Onboarding/MetaMetricsOptInView';
import NetworkEducationModal from './pages/Network/NetworkEducationModal';
import NetworkListModal from './pages/Network/NetworkListModal';
import NetworkView from './pages/Settings/NetworksView';
import OnboardingView from './pages/Onboarding/OnboardingView';
import OnboardingCarouselView from './pages/Onboarding/OnboardingCarouselView';
import OnboardingWizardModal from './pages/Onboarding/OnboardingWizardModal';
import SettingsView from './pages/Settings/SettingsView';
import WalletView from './pages/wallet/WalletView';
import Accounts from '../wdio/helpers/Accounts';
import SkipAccountSecurityModal from './pages/Onboarding/SkipAccountSecurityModal';
import ProtectYourWalletModal from './pages/Onboarding/ProtectYourWalletModal';
import CreatePasswordView from './pages/Onboarding/CreatePasswordView';
import ProtectYourWalletView from './pages/Onboarding/ProtectYourWalletView';
import OnboardingSuccessView from './pages/Onboarding/OnboardingSuccessView';

import TestHelpers from './helpers';

import TermsOfUseModal from './pages/Onboarding/TermsOfUseModal';
import TabBarComponent from './pages/wallet/TabBarComponent';
import LoginView from './pages/wallet/LoginView';
import { getGanachePort } from './fixtures/utils';
import Assertions from './utils/Assertions';
import { CustomNetworks } from './resources/networks.e2e';
import ToastModal from './pages/wallet/ToastModal';
import TestDApp from './pages/Browser/TestDApp';
import SolanaNewFeatureSheet from './pages/wallet/SolanaNewFeatureSheet';

const LOCALHOST_URL = `http://localhost:${getGanachePort()}/`;
const validAccount = Accounts.getValidAccount();

export const acceptTermOfUse = async () => {
  // tap on accept term of use screen
  await Assertions.checkIfVisible(TermsOfUseModal.container);
  await TermsOfUseModal.tapScrollEndButton();
  await TermsOfUseModal.tapAgreeCheckBox();
  await TermsOfUseModal.tapAcceptButton();
  await Assertions.checkIfNotVisible(TermsOfUseModal.container);
};
export const closeOnboardingModals = async () => {
  /*
These onboarding modals are becoming a bit wild. We need less of these so we don't
have to have all these workarounds in the tests
  */
  await TestHelpers.delay(1000);

  // Handle Onboarding wizard
  try {
    await Assertions.checkIfVisible(OnboardingWizardModal.stepOneContainer);
    await OnboardingWizardModal.tapNoThanksButton();
    await Assertions.checkIfNotVisible(OnboardingWizardModal.stepOneContainer);
  } catch {
    /* eslint-disable no-console */

    console.log('The onboarding modal is not visible');
  }

  try {
    await Assertions.checkIfVisible(ToastModal.container);
    await ToastModal.tapToastCloseButton();
    await Assertions.checkIfNotVisible(ToastModal.container);
  } catch {
    /* eslint-disable no-undef */

    console.log('The marketing toast is not visible');
  }

  // Handle Solana New feature sheet
  try {
    await SolanaNewFeatureSheet.tapNotNowButton();
  } catch {
    /* eslint-disable no-console */

    console.log('The new Solana feature modal is not visible');
  }
};

export const skipNotificationsDeviceSettings = async () => {
  await TestHelpers.delay(1000);

  try {
    await Assertions.checkIfVisible(
      EnableDeviceNotificationsAlert.stepOneContainer,
    );
    await EnableDeviceNotificationsAlert.tapOnEnableDeviceNotificationsButton();
    await Assertions.checkIfNotVisible(
      EnableDeviceNotificationsAlert.stepOneContainer,
    );
  } catch {
    /* eslint-disable no-console */

    console.log('The notification device alert modal is not visible');
  }
};

/**
 * Imports a wallet using a secret recovery phrase during the onboarding process.
 *
 * @async
 * @function importWalletWithRecoveryPhrase
 * @param {Object} [options={}] - Options for importing the wallet.
 * @param {string} [options.seedPhrase] - The secret recovery phrase to import the wallet. Defaults to a valid account's seed phrase.
 * @param {string} [options.password] - The password to set for the wallet. Defaults to a valid account's password.
 * @param {boolean} [options.optInToMetrics=true] - Whether to opt in to MetaMetrics. Defaults to true.
 * @returns {Promise<void>} Resolves when the wallet import process is complete.
 */
export const importWalletWithRecoveryPhrase = async ({
  seedPhrase,
  password,
  optInToMetrics = true,
} = {}) => {
  // tap on import seed phrase button
  await Assertions.checkIfVisible(OnboardingCarouselView.container);
  await OnboardingCarouselView.tapOnGetStartedButton();
  await acceptTermOfUse();
  await OnboardingView.tapImportWalletFromSeedPhrase();
<<<<<<< HEAD
=======

  if (optInToMetrics) {
    await MetaMetricsOptIn.tapAgreeButton();
  } else {
    await MetaMetricsOptIn.tapNoThanksButton();
  }

>>>>>>> 36224953
  await TestHelpers.delay(3500);
  
  // should import wallet with secret recovery phrase
  await ImportWalletView.clearSecretRecoveryPhraseInputBox();
  await ImportWalletView.enterSecretRecoveryPhrase(
    seedPhrase ?? validAccount.seedPhrase,
  );
  await ImportWalletView.tapTitle();
  await ImportWalletView.tapContinueButton();

  await CreatePasswordView.enterPassword(password ?? validAccount.password);
  await CreatePasswordView.reEnterPassword(password ?? validAccount.password);
  await CreatePasswordView.tapIUnderstandCheckBox();
  await CreatePasswordView.tapCreatePasswordButton();

  if (optInToMetrics) {
    await MetaMetricsOptIn.tapAgreeButton();
  } else {
    await MetaMetricsOptIn.tapNoThanksButton();
  }

  //'Should dismiss Enable device Notifications checks alert'
  await TestHelpers.delay(3500);
  await OnboardingSuccessView.tapDone();
  //'Should dismiss Enable device Notifications checks alert'
  await skipNotificationsDeviceSettings();
  // Should dismiss Automatic Security checks screen
  await Assertions.checkIfVisible(EnableAutomaticSecurityChecksView.container);
  await EnableAutomaticSecurityChecksView.tapNoThanks();
  // should dismiss the onboarding wizard
  // dealing with flakiness on bitrise.
  await closeOnboardingModals();
};

export const CreateNewWallet = async () => {
  //'should create new wallet'

  // tap on import seed phrase button
  await OnboardingCarouselView.tapOnGetStartedButton();
  await OnboardingView.tapCreateWallet();

  await Assertions.checkIfVisible(MetaMetricsOptIn.container);
  await MetaMetricsOptIn.tapAgreeButton();
  await acceptTermOfUse();

  await Assertions.checkIfVisible(CreatePasswordView.container);
  await CreatePasswordView.tapIUnderstandCheckBox();
  await CreatePasswordView.enterPassword(validAccount.password);
  await CreatePasswordView.reEnterPassword(validAccount.password);
  // await CreatePasswordView.tapCreatePasswordButton();

  // Check that we are on the Secure your wallet screen
  await Assertions.checkIfVisible(ProtectYourWalletView.container);
  await ProtectYourWalletView.tapOnRemindMeLaterButton();
  await device.disableSynchronization();
  await SkipAccountSecurityModal.tapIUnderstandCheckBox();
  await SkipAccountSecurityModal.tapSkipButton();
  await device.enableSynchronization();
  await TestHelpers.delay(3500);
  await OnboardingSuccessView.tapDone();
  //'Should dismiss Enable device Notifications checks alert'
  await this.skipNotificationsDeviceSettings();
  //'Should dismiss Automatic Security checks screen'
  await Assertions.checkIfVisible(EnableAutomaticSecurityChecksView.container);
  await EnableAutomaticSecurityChecksView.tapNoThanks();

  // 'should dismiss the onboarding wizard'
  // dealing with flakiness on bitrise.
  await this.closeOnboardingModals();

  // Dismissing to protect your wallet modal
  await Assertions.checkIfVisible(ProtectYourWalletModal.collapseWalletModal);
  await ProtectYourWalletModal.tapRemindMeLaterButton();
  await SkipAccountSecurityModal.tapIUnderstandCheckBox();
  await SkipAccountSecurityModal.tapSkipButton();
};

export const addLocalhostNetwork = async () => {
  await TabBarComponent.tapSettings();
  await SettingsView.tapNetworks();
  await Assertions.checkIfVisible(NetworkView.networkContainer);

  await TestHelpers.delay(3000);
  await NetworkView.tapAddNetworkButton();
  await NetworkView.switchToCustomNetworks();

  await NetworkView.typeInNetworkName('Localhost');
  await NetworkView.typeInRpcUrl(LOCALHOST_URL);
  await NetworkView.typeInChainId('1337');
  await NetworkView.typeInNetworkSymbol('ETH\n');

  if (device.getPlatform() === 'ios') {
    // await NetworkView.swipeToRPCTitleAndDismissKeyboard(); // Focus outside of text input field
    await NetworkView.tapRpcNetworkAddButton();
  }
  await TestHelpers.delay(3000);

  await Assertions.checkIfVisible(NetworkEducationModal.container);
  await Assertions.checkIfElementToHaveText(
    NetworkEducationModal.networkName,
    'Localhost',
  );
  await NetworkEducationModal.tapGotItButton();
  await Assertions.checkIfNotVisible(NetworkEducationModal.container);
};

export const switchToSepoliaNetwork = async () => {
  await WalletView.tapNetworksButtonOnNavBar();
  await NetworkListModal.scrollToBottomOfNetworkList();
  await NetworkListModal.tapTestNetworkSwitch();
  await NetworkListModal.scrollToBottomOfNetworkList();
  await Assertions.checkIfToggleIsOn(NetworkListModal.testNetToggle);
  await NetworkListModal.changeNetworkTo(
    CustomNetworks.Sepolia.providerConfig.nickname,
  );
  await Assertions.checkIfVisible(NetworkEducationModal.container);
  await Assertions.checkIfElementToHaveText(
    NetworkEducationModal.networkName,
    CustomNetworks.Sepolia.providerConfig.nickname,
  );
  await NetworkEducationModal.tapGotItButton();
  await Assertions.checkIfNotVisible(NetworkEducationModal.container);
  try {
    await Assertions.checkIfVisible(ToastModal.container);
    await Assertions.checkIfNotVisible(ToastModal.container);
  } catch {
    // eslint-disable-next-line no-console
    console.log('Toast is not visible');
  }
};

export const loginToApp = async () => {
  const PASSWORD = '123123123';
  await Assertions.checkIfVisible(LoginView.container);
  await Assertions.checkIfVisible(LoginView.passwordInput);
  await LoginView.enterPassword(PASSWORD);
};

export const waitForTestDappToLoad = async () => {
  const MAX_RETRIES = 3;
  const RETRY_DELAY = 5000;

  for (let attempt = 1; attempt <= MAX_RETRIES; attempt++) {
    try {
      await Assertions.webViewElementExists(TestDApp.testDappFoxLogo);
      await Assertions.webViewElementExists(TestDApp.testDappPageTitle);

      await Assertions.webViewElementExists(TestDApp.DappConnectButton);
      return; // Success - page is fully loaded and interactive

    } catch (error) {
      if (attempt === MAX_RETRIES) {
        throw new Error(`Test dapp failed to load after ${MAX_RETRIES} attempts: ${error.message}`);
      }
      await TestHelpers.delay(RETRY_DELAY);
    }
  }

  throw new Error('Test dapp failed to become fully interactive');
};<|MERGE_RESOLUTION|>--- conflicted
+++ resolved
@@ -119,8 +119,6 @@
   await OnboardingCarouselView.tapOnGetStartedButton();
   await acceptTermOfUse();
   await OnboardingView.tapImportWalletFromSeedPhrase();
-<<<<<<< HEAD
-=======
 
   if (optInToMetrics) {
     await MetaMetricsOptIn.tapAgreeButton();
@@ -128,7 +126,6 @@
     await MetaMetricsOptIn.tapNoThanksButton();
   }
 
->>>>>>> 36224953
   await TestHelpers.delay(3500);
   
   // should import wallet with secret recovery phrase
