--- conflicted
+++ resolved
@@ -13,18 +13,12 @@
 import Accounts from '../wdio/helpers/Accounts';
 
 import TestHelpers from './helpers';
-<<<<<<< HEAD
+
 import TermsOfUseModal from './pages/Onboarding/TermsOfUseModal';
 import Accounts from '../wdio/helpers/Accounts';
 
 const GOERLI = 'Goerli Test Network';
-=======
 import TermsOfUseModal from './pages/modals/TermsOfUseModal';
-
-const GOERLI = 'Goerli Test Network';
-const PASSWORD = '12345678';
-
->>>>>>> 0e676ba6
 const validAccount = Accounts.getValidAccount();
 
 export const acceptTermOfUse = async () => {
@@ -49,13 +43,8 @@
   // should import wallet with secret recovery phrase
   await ImportWalletView.clearSecretRecoveryPhraseInputBox();
   await ImportWalletView.enterSecretRecoveryPhrase(validAccount.seedPhrase);
-<<<<<<< HEAD
   await ImportWalletView.enterPassword(validAccount.password);
   await ImportWalletView.reEnterPassword(validAccount.password);
-=======
-  await ImportWalletView.enterPassword(PASSWORD);
-  await ImportWalletView.reEnterPassword(PASSWORD);
->>>>>>> 0e676ba6
 
   // Should dismiss Automatic Security checks screen
   await TestHelpers.delay(3500);
