'use strict';

import EnableDeviceNotificationsAlert from './pages/Onboarding/EnableDeviceNotificationsAlert';
import ImportWalletView from './pages/Onboarding/ImportWalletView';
import MetaMetricsOptIn from './pages/Onboarding/MetaMetricsOptInView';
import NetworkEducationModal from './pages/Network/NetworkEducationModal';
import NetworkListModal from './pages/Network/NetworkListModal';
import NetworkView from './pages/Settings/NetworksView';
import OnboardingView from './pages/Onboarding/OnboardingView';
import OnboardingCarouselView from './pages/Onboarding/OnboardingCarouselView';
import SettingsView from './pages/Settings/SettingsView';
import WalletView from './pages/wallet/WalletView';
import Accounts from '../wdio/helpers/Accounts';
import SkipAccountSecurityModal from './pages/Onboarding/SkipAccountSecurityModal';
import ProtectYourWalletModal from './pages/Onboarding/ProtectYourWalletModal';
import CreatePasswordView from './pages/Onboarding/CreatePasswordView';
import ProtectYourWalletView from './pages/Onboarding/ProtectYourWalletView';
import OnboardingSuccessView from './pages/Onboarding/OnboardingSuccessView';

import TestHelpers from './helpers';

import TermsOfUseModal from './pages/Onboarding/TermsOfUseModal';
import TabBarComponent from './pages/wallet/TabBarComponent';
import LoginView from './pages/wallet/LoginView';
import { getGanachePort } from './fixtures/utils';
import Assertions from './utils/Assertions';
import { CustomNetworks } from './resources/networks.e2e';
import ToastModal from './pages/wallet/ToastModal';
import TestDApp from './pages/Browser/TestDApp';
import SolanaNewFeatureSheet from './pages/wallet/SolanaNewFeatureSheet';

const LOCALHOST_URL = `http://localhost:${getGanachePort()}/`;
const validAccount = Accounts.getValidAccount();

export const acceptTermOfUse = async () => {
  // tap on accept term of use screen
  await Assertions.checkIfVisible(TermsOfUseModal.container);
  await TermsOfUseModal.tapScrollEndButton();
  await TermsOfUseModal.tapAgreeCheckBox();
  await TermsOfUseModal.tapAcceptButton();
  await Assertions.checkIfNotVisible(TermsOfUseModal.container);
};

/**
 * Closes various onboarding modals and dialogs.
 * @async
 * @function closeOnboardingModals
 * @param {('dismiss'|'create'|'viewAccount')} [solanaSheetAction='dismiss'] - Action to take for the Solana feature sheet.
 *   - 'dismiss': Taps "Not now" on the Solana sheet.
 *   - 'create': Taps "Create Account" on the Solana sheet.
 *   - 'viewAccount': Intended to navigate to a view/manage existing account flow for Solana.
 */
export const closeOnboardingModals = async (solanaSheetAction = 'dismiss') => {
  /*
These onboarding modals are becoming a bit wild. We need less of these so we don't
have to have all these workarounds in the tests
  */
  await TestHelpers.delay(1000);

  try {
    await Assertions.checkIfVisible(ToastModal.container);
    await ToastModal.tapToastCloseButton();
    await Assertions.checkIfNotVisible(ToastModal.container);
  } catch {
    // eslint-disable-next-line no-console
    console.log('The marketing toast is not visible');
  }

  // Handle Solana New feature sheet
<<<<<<< HEAD
  try {
    await SolanaNewFeatureSheet.swipeWithCarouselLogo();
  } catch {
    /* eslint-disable no-console */

    console.log('The new Solana feature modal is not visible');
=======
  if (solanaSheetAction === 'dismiss') {
    await SolanaNewFeatureSheet.tapNotNowButton();
  } else if (solanaSheetAction === 'create') {
    await SolanaNewFeatureSheet.tapCreateAccountButton();
  } else if (solanaSheetAction === 'viewAccount') {
    await SolanaNewFeatureSheet.tapViewAccountButton();
>>>>>>> 961a5281
  }
};

export const skipNotificationsDeviceSettings = async () => {
  await TestHelpers.delay(1000);

  try {
    await Assertions.checkIfVisible(
      EnableDeviceNotificationsAlert.stepOneContainer,
    );
    await EnableDeviceNotificationsAlert.tapOnEnableDeviceNotificationsButton();
    await Assertions.checkIfNotVisible(
      EnableDeviceNotificationsAlert.stepOneContainer,
    );
  } catch {
    /* eslint-disable no-console */

    console.log('The notification device alert modal is not visible');
  }
};

/**
 * Imports a wallet using a secret recovery phrase during the onboarding process.
 *
 * @async
 * @function importWalletWithRecoveryPhrase
 * @param {Object} [options={}] - Options for importing the wallet.
 * @param {string} [options.seedPhrase] - The secret recovery phrase to import the wallet. Defaults to a valid account's seed phrase.
 * @param {string} [options.password] - The password to set for the wallet. Defaults to a valid account's password.
 * @param {boolean} [options.optInToMetrics=true] - Whether to opt in to MetaMetrics. Defaults to true.
 * @param {('dismiss'|'create'|'viewAccount')} [options.solanaSheetAction='dismiss'] - Action for the Solana feature sheet.
 * @returns {Promise<void>} Resolves when the wallet import process is complete.
 */
export const importWalletWithRecoveryPhrase = async ({
  seedPhrase,
  password,
  optInToMetrics = true,
  solanaSheetAction = 'dismiss',
} = {}) => {
  // tap on import seed phrase button
  await Assertions.checkIfVisible(OnboardingCarouselView.container);
  await OnboardingCarouselView.tapOnGetStartedButton();
  await acceptTermOfUse();

  await OnboardingView.tapImportWalletFromSeedPhrase();

  await TestHelpers.delay(3500);
  // should import wallet with secret recovery phrase
  await ImportWalletView.clearSecretRecoveryPhraseInputBox();
  await ImportWalletView.enterSecretRecoveryPhrase(
    seedPhrase ?? validAccount.seedPhrase,
  );
  await ImportWalletView.tapTitle();
  await ImportWalletView.tapContinueButton();
  await TestHelpers.delay(3500);

  await CreatePasswordView.enterPassword(password ?? validAccount.password);
  await CreatePasswordView.reEnterPassword(password ?? validAccount.password);
  await CreatePasswordView.tapIUnderstandCheckBox();
  await CreatePasswordView.tapCreatePasswordButton();

  // Add delay for 1 second to avoid flakiness on ios
  if (device.getPlatform() === 'ios') TestHelpers.delay(1000);

  await Assertions.checkIfVisible(MetaMetricsOptIn.container);
  if (optInToMetrics) {
    await MetaMetricsOptIn.tapAgreeButton();
  } else {
    await MetaMetricsOptIn.tapNoThanksButton();
  }

  //'Should dismiss Enable device Notifications checks alert'
  await TestHelpers.delay(3500);
  await Assertions.checkIfVisible(OnboardingSuccessView.container);
  await OnboardingSuccessView.tapDone();
  //'Should dismiss Enable device Notifications checks alert'
  await skipNotificationsDeviceSettings();

  // should dismiss the onboarding wizard
  // dealing with flakiness on bitrise.
  await closeOnboardingModals(solanaSheetAction);
};

/**
 * Automates the process of creating a new wallet during onboarding.
 *
 * Steps performed:
 * 1. Taps the "Get Started" button on the onboarding carousel.
 * 2. Accepts the terms of use.
 * 3. Selects the "Create Wallet" option.
 * 4. Handles MetaMetrics opt-in based on the provided option.
 * 5. Enters and confirms a password for the new wallet.
 * 6. Acknowledges understanding of password requirements.
 * 7. Proceeds through the "Secure your wallet" screen, opting to be reminded later.
 * 8. Skips account security setup.
 * 9. Completes onboarding success flow.
 * 10. Dismisses device notification and automatic security check prompts.
 * 11. Handles "Protect your wallet" modal and skips security setup again.
 * 12. Closes any remaining onboarding modals.
 *
 * @async
 * @param {Object} [options={}] - Configuration options for wallet creation.
 * @param {boolean} [options.optInToMetrics=true] - Whether to opt in to MetaMetrics analytics.
 * @returns {Promise<void>} Resolves when the wallet creation flow is complete.
 */
export const CreateNewWallet = async ({ optInToMetrics = true } = {}) => {
  //'should create new wallet'

  // tap on import seed phrase button
  await OnboardingCarouselView.tapOnGetStartedButton();
  await acceptTermOfUse();
  await OnboardingView.tapCreateWallet();

  await Assertions.checkIfVisible(CreatePasswordView.container);
  await CreatePasswordView.enterPassword(validAccount.password);
  await CreatePasswordView.reEnterPassword(validAccount.password);
  await CreatePasswordView.tapIUnderstandCheckBox();
  await CreatePasswordView.tapCreatePasswordButton();

  // Check that we are on the Secure your wallet screen
  await Assertions.checkIfVisible(ProtectYourWalletView.container);
  await ProtectYourWalletView.tapOnRemindMeLaterButton();
  await device.disableSynchronization();
  await SkipAccountSecurityModal.tapIUnderstandCheckBox();
  await SkipAccountSecurityModal.tapSkipButton();
  await device.enableSynchronization();
  await TestHelpers.delay(3500);

  await Assertions.checkIfVisible(MetaMetricsOptIn.container);
  optInToMetrics
    ? await MetaMetricsOptIn.tapAgreeButton()
    : await MetaMetricsOptIn.tapNoThanksButton();

  await Assertions.checkIfVisible(OnboardingSuccessView.container);
  await OnboardingSuccessView.tapDone();
  //'Should dismiss Enable device Notifications checks alert'
  await this.skipNotificationsDeviceSettings();

  // Dismissing to protect your wallet modal
  await Assertions.checkIfVisible(ProtectYourWalletModal.collapseWalletModal);
  await ProtectYourWalletModal.tapRemindMeLaterButton();
  await SkipAccountSecurityModal.tapIUnderstandCheckBox();
  await SkipAccountSecurityModal.tapSkipButton();

  // 'should dismiss the onboarding wizard'
  // dealing with flakiness on bitrise.
  await this.closeOnboardingModals('dismiss');
};

export const addLocalhostNetwork = async () => {
  await TabBarComponent.tapSettings();
  await SettingsView.tapNetworks();
  await Assertions.checkIfVisible(NetworkView.networkContainer);

  await TestHelpers.delay(3000);
  await NetworkView.tapAddNetworkButton();
  await NetworkView.switchToCustomNetworks();

  await NetworkView.typeInNetworkName('Localhost');
  await NetworkView.typeInRpcUrl(LOCALHOST_URL);
  await NetworkView.typeInChainId('1337');
  await NetworkView.typeInNetworkSymbol('ETH\n');

  if (device.getPlatform() === 'ios') {
    // await NetworkView.swipeToRPCTitleAndDismissKeyboard(); // Focus outside of text input field
    await NetworkView.tapRpcNetworkAddButton();
  }
  await TestHelpers.delay(3000);

  await Assertions.checkIfVisible(NetworkEducationModal.container);
  await Assertions.checkIfElementToHaveText(
    NetworkEducationModal.networkName,
    'Localhost',
  );
  await NetworkEducationModal.tapGotItButton();
  await Assertions.checkIfNotVisible(NetworkEducationModal.container);
};

export const switchToSepoliaNetwork = async () => {
  await WalletView.tapNetworksButtonOnNavBar();
  await NetworkListModal.scrollToBottomOfNetworkList();
  await NetworkListModal.tapTestNetworkSwitch();
  await NetworkListModal.scrollToBottomOfNetworkList();
  await Assertions.checkIfToggleIsOn(NetworkListModal.testNetToggle);
  await NetworkListModal.changeNetworkTo(
    CustomNetworks.Sepolia.providerConfig.nickname,
  );
  await Assertions.checkIfVisible(NetworkEducationModal.container);
  await Assertions.checkIfElementToHaveText(
    NetworkEducationModal.networkName,
    CustomNetworks.Sepolia.providerConfig.nickname,
  );
  await NetworkEducationModal.tapGotItButton();
  await Assertions.checkIfNotVisible(NetworkEducationModal.container);
  try {
    await Assertions.checkIfVisible(ToastModal.container);
    await Assertions.checkIfNotVisible(ToastModal.container);
  } catch {
    // eslint-disable-next-line no-console
    console.log('Toast is not visible');
  }
};

export const loginToApp = async () => {
  const PASSWORD = '123123123';
  await Assertions.checkIfVisible(LoginView.container);
  await Assertions.checkIfVisible(LoginView.passwordInput);
  await LoginView.enterPassword(PASSWORD);
};

export const waitForTestDappToLoad = async () => {
  const MAX_RETRIES = 3;
  const RETRY_DELAY = 5000;

  for (let attempt = 1; attempt <= MAX_RETRIES; attempt++) {
    try {
      await Assertions.webViewElementExists(TestDApp.testDappFoxLogo);
      await Assertions.webViewElementExists(TestDApp.testDappPageTitle);

      await Assertions.webViewElementExists(TestDApp.DappConnectButton);
      return; // Success - page is fully loaded and interactive
<<<<<<< HEAD

=======
>>>>>>> 961a5281
    } catch (error) {
      if (attempt === MAX_RETRIES) {
        throw new Error(
          `Test dapp failed to load after ${MAX_RETRIES} attempts: ${error.message}`,
        );
      }
      await TestHelpers.delay(RETRY_DELAY);
    }
  }

  throw new Error('Test dapp failed to become fully interactive');
};<|MERGE_RESOLUTION|>--- conflicted
+++ resolved
@@ -67,21 +67,12 @@
   }
 
   // Handle Solana New feature sheet
-<<<<<<< HEAD
-  try {
-    await SolanaNewFeatureSheet.swipeWithCarouselLogo();
-  } catch {
-    /* eslint-disable no-console */
-
-    console.log('The new Solana feature modal is not visible');
-=======
   if (solanaSheetAction === 'dismiss') {
     await SolanaNewFeatureSheet.tapNotNowButton();
   } else if (solanaSheetAction === 'create') {
     await SolanaNewFeatureSheet.tapCreateAccountButton();
   } else if (solanaSheetAction === 'viewAccount') {
     await SolanaNewFeatureSheet.tapViewAccountButton();
->>>>>>> 961a5281
   }
 };
 
@@ -303,10 +294,6 @@
 
       await Assertions.webViewElementExists(TestDApp.DappConnectButton);
       return; // Success - page is fully loaded and interactive
-<<<<<<< HEAD
-
-=======
->>>>>>> 961a5281
     } catch (error) {
       if (attempt === MAX_RETRIES) {
         throw new Error(
