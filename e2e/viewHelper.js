'use strict';

import EnableDeviceNotificationsAlert from './pages/Onboarding/EnableDeviceNotificationsAlert';
import ImportWalletView from './pages/Onboarding/ImportWalletView';
import MetaMetricsOptIn from './pages/Onboarding/MetaMetricsOptInView';
import NetworkEducationModal from './pages/Network/NetworkEducationModal';
import NetworkListModal from './pages/Network/NetworkListModal';
import NetworkView from './pages/Settings/NetworksView';
import OnboardingView from './pages/Onboarding/OnboardingView';
import OnboardingCarouselView from './pages/Onboarding/OnboardingCarouselView';
import SettingsView from './pages/Settings/SettingsView';
import WalletView from './pages/wallet/WalletView';
import Accounts from '../wdio/helpers/Accounts';
import SkipAccountSecurityModal from './pages/Onboarding/SkipAccountSecurityModal';
import ProtectYourWalletModal from './pages/Onboarding/ProtectYourWalletModal';
import CreatePasswordView from './pages/Onboarding/CreatePasswordView';
import ProtectYourWalletView from './pages/Onboarding/ProtectYourWalletView';
import OnboardingSuccessView from './pages/Onboarding/OnboardingSuccessView';

import TestHelpers from './helpers';

import TermsOfUseModal from './pages/Onboarding/TermsOfUseModal';
import TabBarComponent from './pages/wallet/TabBarComponent';
import LoginView from './pages/wallet/LoginView';
import { getGanachePort } from './fixtures/utils';
import Assertions from './framework/Assertions.ts';
import { CustomNetworks } from './resources/networks.e2e';
import ToastModal from './pages/wallet/ToastModal';
import TestDApp from './pages/Browser/TestDApp';
import SolanaNewFeatureSheet from './pages/wallet/SolanaNewFeatureSheet';

const LOCALHOST_URL = `http://localhost:${getGanachePort()}/`;
const validAccount = Accounts.getValidAccount();

export const acceptTermOfUse = async () => {
  // tap on accept term of use screen
  await Assertions.expectElementToBeVisible(TermsOfUseModal.container, {
    description: 'Terms of Use Modal should be visible',
  });

  await TermsOfUseModal.tapScrollEndButton();
  await TermsOfUseModal.tapAgreeCheckBox();
  await TermsOfUseModal.tapAcceptButton();

  await Assertions.expectElementToNotBeVisible(TermsOfUseModal.container, {
    description: 'Terms of Use Modal should not be visible',
  });
};

/**
 * Closes various onboarding modals and dialogs.
 * @async
 * @function closeOnboardingModals
 * @param {('dismiss'|'create'|'viewAccount')} [solanaSheetAction='dismiss'] - Action to take for the Solana feature sheet.
 *   - 'dismiss': Taps "Not now" on the Solana sheet.
 *   - 'create': Taps "Create Account" on the Solana sheet.
 *   - 'viewAccount': Intended to navigate to a view/manage existing account flow for Solana.
 */
export const closeOnboardingModals = async (
  solanaSheetAction = 'dismiss',
  fromResetWallet = false,
) => {
  /*
These onboarding modals are becoming a bit wild. We need less of these so we don't
have to have all these workarounds in the tests
  */

  try {
    await Assertions.expectElementToBeVisible(ToastModal.container, {
      description: 'Toast Modal should be visible',
    });
    await ToastModal.tapToastCloseButton();
    await Assertions.expectElementToNotBeVisible(ToastModal.container, {
      description: 'Toast Modal should not be visible',
    });
  } catch {
    // eslint-disable-next-line no-console
    console.log('The marketing toast is not visible');
  }

<<<<<<< HEAD
  if (!fromResetWallet) {
    // Handle Solana New feature sheet
    if (solanaSheetAction === 'dismiss') {
      await Assertions.checkIfVisible(SolanaNewFeatureSheet.notNowButton);
      await SolanaNewFeatureSheet.tapNotNowButton();
    } else if (solanaSheetAction === 'create') {
      await SolanaNewFeatureSheet.tapCreateAccountButton();
    } else if (solanaSheetAction === 'viewAccount') {
      await SolanaNewFeatureSheet.tapViewAccountButton();
    }
  }
=======
  // Handle Solana New feature sheet
  await Assertions.checkIfVisible(SolanaNewFeatureSheet.notNowButton);
  await SolanaNewFeatureSheet.tapNotNowButton();
>>>>>>> 1215d7a5
};

export const skipNotificationsDeviceSettings = async () => {
  await TestHelpers.delay(1000);

  try {
    await Assertions.checkIfVisible(
      EnableDeviceNotificationsAlert.stepOneContainer,
    );
    await EnableDeviceNotificationsAlert.tapOnEnableDeviceNotificationsButton();
    await Assertions.checkIfNotVisible(
      EnableDeviceNotificationsAlert.stepOneContainer,
    );
  } catch {
    /* eslint-disable no-console */

    console.log('The notification device alert modal is not visible');
  }
};

export const dismissProtectYourWalletModal = async () => {
  try {
    await Assertions.checkIfVisible(ProtectYourWalletModal.collapseWalletModal);
    await ProtectYourWalletModal.tapRemindMeLaterButton();
    await SkipAccountSecurityModal.tapIUnderstandCheckBox();
    await SkipAccountSecurityModal.tapSkipButton();
    await Assertions.checkIfNotVisible(
      ProtectYourWalletModal.collapseWalletModal,
    );
  } catch {
    // eslint-disable-next-line no-console
    console.log('The protect your wallet modal is not visible');
  }
};

/**
 * Imports a wallet using a secret recovery phrase during the onboarding process.
 *
 * @async
 * @function importWalletWithRecoveryPhrase
 * @param {Object} [options={}] - Options for importing the wallet.
 * @param {string} [options.seedPhrase] - The secret recovery phrase to import the wallet. Defaults to a valid account's seed phrase.
 * @param {string} [options.password] - The password to set for the wallet. Defaults to a valid account's password.
 * @param {boolean} [options.optInToMetrics=true] - Whether to opt in to MetaMetrics. Defaults to true.
 * @param {boolean} [options.fromResetWallet=false] - Whether the import is from a reset wallet flow. Defaults to false.
 * @param {('dismiss'|'create'|'viewAccount')} [options.solanaSheetAction='dismiss'] - Action for the Solana feature sheet.
 * @returns {Promise<void>} Resolves when the wallet import process is complete.
 */
export const importWalletWithRecoveryPhrase = async ({
  seedPhrase,
  password,
  optInToMetrics = true,
  fromResetWallet = false,
  solanaSheetAction = 'dismiss',
} = {}) => {
  // tap on import seed phrase button

  if (!fromResetWallet) {
    await Assertions.expectElementToBeVisible(
      OnboardingCarouselView.container,
      {
        description: 'Onboarding Carousel should be visible',
      },
    );
    await OnboardingCarouselView.tapOnGetStartedButton();
    await acceptTermOfUse();
  }

  await Assertions.expectElementToBeVisible(OnboardingView.importSeedButton, {
    description: 'Import with seed button should be visible',
  });
  await OnboardingView.tapImportWalletFromSeedPhrase();

  // should import wallet with secret recovery phrase
  await ImportWalletView.clearSecretRecoveryPhraseInputBox();
  await ImportWalletView.enterSecretRecoveryPhrase(
    seedPhrase ?? validAccount.seedPhrase,
  );
  await ImportWalletView.tapTitle();
  await ImportWalletView.tapContinueButton();

  await CreatePasswordView.enterPassword(password ?? validAccount.password);
  await CreatePasswordView.reEnterPassword(password ?? validAccount.password);
  await CreatePasswordView.tapIUnderstandCheckBox();
  await CreatePasswordView.tapCreatePasswordButton();

  if (!fromResetWallet) {
    await Assertions.expectElementToBeVisible(MetaMetricsOptIn.container, {
      description: 'MetaMetrics Opt-In should be visible',
    });
    if (optInToMetrics) {
      await MetaMetricsOptIn.tapAgreeButton();
    } else {
      await MetaMetricsOptIn.tapNoThanksButton();
    }
  }
  //'Should dismiss Enable device Notifications checks alert'
  await Assertions.expectElementToBeVisible(OnboardingSuccessView.container, {
    description: 'Onboarding Success View should be visible',
  });
  await OnboardingSuccessView.tapDone();
  //'Should dismiss Enable device Notifications checks alert'
  // await skipNotificationsDeviceSettings();

  // should dismiss the onboarding wizard
  // dealing with flakiness on bitrise.
  await closeOnboardingModals(solanaSheetAction, fromResetWallet);
};

/**
 * Automates the process of creating a new wallet during onboarding.
 *
 * Steps performed:
 * 1. Taps the "Get Started" button on the onboarding carousel.
 * 2. Accepts the terms of use.
 * 3. Selects the "Create Wallet" option.
 * 4. Handles MetaMetrics opt-in based on the provided option.
 * 5. Enters and confirms a password for the new wallet.
 * 6. Acknowledges understanding of password requirements.
 * 7. Proceeds through the "Secure your wallet" screen, opting to be reminded later.
 * 8. Skips account security setup.
 * 9. Completes onboarding success flow.
 * 10. Dismisses device notification and automatic security check prompts.
 * 11. Handles "Protect your wallet" modal and skips security setup again.
 * 12. Closes any remaining onboarding modals.
 *
 * @async
 * @param {Object} [options={}] - Configuration options for wallet creation.
 * @param {boolean} [options.optInToMetrics=true] - Whether to opt in to MetaMetrics analytics.
 * @returns {Promise<void>} Resolves when the wallet creation flow is complete.
 */
export const CreateNewWallet = async ({ optInToMetrics = true } = {}) => {
  //'should create new wallet'

  // tap on import seed phrase button
  await OnboardingCarouselView.tapOnGetStartedButton();
  await acceptTermOfUse();
  await OnboardingView.tapCreateWallet();

  await Assertions.checkIfVisible(CreatePasswordView.container);
  await CreatePasswordView.enterPassword(validAccount.password);
  await CreatePasswordView.reEnterPassword(validAccount.password);
  await CreatePasswordView.tapIUnderstandCheckBox();
  await CreatePasswordView.tapCreatePasswordButton();

  // Check that we are on the Secure your wallet screen
  await Assertions.checkIfVisible(ProtectYourWalletView.container);
  await ProtectYourWalletView.tapOnRemindMeLaterButton();
  await device.disableSynchronization();
  await SkipAccountSecurityModal.tapIUnderstandCheckBox();
  await SkipAccountSecurityModal.tapSkipButton();
  await device.enableSynchronization();
  await TestHelpers.delay(3500);

  await Assertions.checkIfVisible(MetaMetricsOptIn.container);
  optInToMetrics
    ? await MetaMetricsOptIn.tapAgreeButton()
    : await MetaMetricsOptIn.tapNoThanksButton();

  await Assertions.checkIfVisible(OnboardingSuccessView.container);
  await OnboardingSuccessView.tapDone();

  // Dismissing to protect your wallet modal
  await dismissProtectYourWalletModal();

  // 'should dismiss the onboarding wizard'
  // dealing with flakiness on bitrise.
  await closeOnboardingModals('dismiss');
};

export const addLocalhostNetwork = async () => {
  await TabBarComponent.tapSettings();
  await SettingsView.tapNetworks();
  await Assertions.checkIfVisible(NetworkView.networkContainer);

  await TestHelpers.delay(3000);
  await NetworkView.tapAddNetworkButton();
  await NetworkView.switchToCustomNetworks();

  await NetworkView.typeInNetworkName('Localhost');
  await NetworkView.typeInRpcUrl(LOCALHOST_URL);
  await NetworkView.typeInChainId('1337');
  await NetworkView.typeInNetworkSymbol('ETH\n');

  if (device.getPlatform() === 'ios') {
    // await NetworkView.swipeToRPCTitleAndDismissKeyboard(); // Focus outside of text input field
    await NetworkView.tapRpcNetworkAddButton();
  }
  await TestHelpers.delay(3000);

  await Assertions.checkIfVisible(NetworkEducationModal.container);
  await Assertions.checkIfElementToHaveText(
    NetworkEducationModal.networkName,
    'Localhost',
  );
  await NetworkEducationModal.tapGotItButton();
  await Assertions.checkIfNotVisible(NetworkEducationModal.container);
};

export const switchToSepoliaNetwork = async () => {
  await WalletView.tapNetworksButtonOnNavBar();
  await NetworkListModal.scrollToBottomOfNetworkList();
  await NetworkListModal.tapTestNetworkSwitch();
  await NetworkListModal.scrollToBottomOfNetworkList();
  await Assertions.checkIfToggleIsOn(NetworkListModal.testNetToggle);
  await NetworkListModal.changeNetworkTo(
    CustomNetworks.Sepolia.providerConfig.nickname,
  );
  await Assertions.checkIfVisible(NetworkEducationModal.container);
  await Assertions.checkIfElementToHaveText(
    NetworkEducationModal.networkName,
    CustomNetworks.Sepolia.providerConfig.nickname,
  );
  await NetworkEducationModal.tapGotItButton();
  await Assertions.checkIfNotVisible(NetworkEducationModal.container);
  try {
    await Assertions.checkIfVisible(ToastModal.container);
    await Assertions.checkIfNotVisible(ToastModal.container);
  } catch {
    // eslint-disable-next-line no-console
    console.log('Toast is not visible');
  }
};

/**
 * Logs into the application using the provided password or a default password.
 *
 * @async
 * @function loginToApp
 * @param {string} [password] - The password to use for login. If not provided, defaults to '123123123'.
 * @returns {Promise<void>} A promise that resolves when the login process is complete.
 * @throws {Error} Throws an error if the login view container or password input is not visible.
 */
export const loginToApp = async (password) => {
  const PASSWORD = password ?? '123123123';
  await Assertions.checkIfVisible(LoginView.container);
  await Assertions.checkIfVisible(LoginView.passwordInput);
  await LoginView.enterPassword(PASSWORD);
};

export const waitForTestDappToLoad = async () => {
  const MAX_RETRIES = 3;
  const RETRY_DELAY = 5000;

  for (let attempt = 1; attempt <= MAX_RETRIES; attempt++) {
    try {
      await Assertions.webViewElementExists(TestDApp.testDappFoxLogo);
      await Assertions.webViewElementExists(TestDApp.testDappPageTitle);

      await Assertions.webViewElementExists(TestDApp.DappConnectButton);
      return; // Success - page is fully loaded and interactive
    } catch (error) {
      if (attempt === MAX_RETRIES) {
        throw new Error(
          `Test dapp failed to load after ${MAX_RETRIES} attempts: ${error.message}`,
        );
      }
      await TestHelpers.delay(RETRY_DELAY);
    }
  }

  throw new Error('Test dapp failed to become fully interactive');
};<|MERGE_RESOLUTION|>--- conflicted
+++ resolved
@@ -78,23 +78,11 @@
     console.log('The marketing toast is not visible');
   }
 
-<<<<<<< HEAD
   if (!fromResetWallet) {
-    // Handle Solana New feature sheet
-    if (solanaSheetAction === 'dismiss') {
-      await Assertions.checkIfVisible(SolanaNewFeatureSheet.notNowButton);
+     // Handle Solana New feature sheet
+      await Assertions.expectElementToBeVisible(SolanaNewFeatureSheet.notNowButton);
       await SolanaNewFeatureSheet.tapNotNowButton();
-    } else if (solanaSheetAction === 'create') {
-      await SolanaNewFeatureSheet.tapCreateAccountButton();
-    } else if (solanaSheetAction === 'viewAccount') {
-      await SolanaNewFeatureSheet.tapViewAccountButton();
-    }
-  }
-=======
-  // Handle Solana New feature sheet
-  await Assertions.checkIfVisible(SolanaNewFeatureSheet.notNowButton);
-  await SolanaNewFeatureSheet.tapNotNowButton();
->>>>>>> 1215d7a5
+  }
 };
 
 export const skipNotificationsDeviceSettings = async () => {
