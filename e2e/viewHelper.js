--- conflicted
+++ resolved
@@ -136,19 +136,14 @@
   await ImportWalletView.enterSecretRecoveryPhrase(
     seedPhrase ?? validAccount.seedPhrase,
   );
-<<<<<<< HEAD
-=======
-
->>>>>>> 342a2110
   await ImportWalletView.tapTitle();
   await ImportWalletView.tapContinueButton();
-  await TestHelpers.delay(3500);
-
   await TestHelpers.delay(3500);
 
   await CreatePasswordView.enterPassword(password ?? validAccount.password);
   await CreatePasswordView.reEnterPassword(password ?? validAccount.password);
   await CreatePasswordView.tapIUnderstandCheckBox();
+  await TestHelpers.delay(3500);
   await CreatePasswordView.tapCreatePasswordButton();
 
   //'Should dismiss Enable device Notifications checks alert'
