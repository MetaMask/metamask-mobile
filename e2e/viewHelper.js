--- conflicted
+++ resolved
@@ -218,9 +218,4 @@
   const PASSWORD = '123123123';
   await LoginView.isVisible();
   await LoginView.enterPassword(PASSWORD);
-<<<<<<< HEAD
-
-  await this.closeOnboardingModals();
-=======
->>>>>>> 4c7ac3e4
 };