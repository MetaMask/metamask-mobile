--- conflicted
+++ resolved
@@ -134,13 +134,10 @@
   await CreatePasswordView.tapIUnderstandCheckBox();
   await CreatePasswordView.tapCreatePasswordButton();
 
-<<<<<<< HEAD
-=======
   // Add delay for 1 second to avoid flakiness on ios
   if (device.getPlatform() === 'ios') TestHelpers.delay(1000);
 
   await Assertions.checkIfVisible(MetaMetricsOptIn.container);
->>>>>>> d6ba2d10
   if (optInToMetrics) {
     await MetaMetricsOptIn.tapAgreeButton();
   } else {
