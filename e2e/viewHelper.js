--- conflicted
+++ resolved
@@ -118,31 +118,6 @@
   await Assertions.checkIfVisible(OnboardingCarouselView.container);
   await OnboardingCarouselView.tapOnGetStartedButton();
   await acceptTermOfUse();
-<<<<<<< HEAD
-  await OnboardingView.tapImportWalletFromSeedPhrase();
-  await TestHelpers.delay(3500);
-  
-  if (optInToMetrics) {
-    await MetaMetricsOptIn.tapAgreeButton();
-  } else {
-    await MetaMetricsOptIn.tapNoThanksButton();
-  }
-
-  if (optInToMetrics) {
-    await MetaMetricsOptIn.tapAgreeButton();
-  } else {
-    await MetaMetricsOptIn.tapNoThanksButton();
-  }
-
-  // should import wallet with secret recovery phrase
-  await ImportWalletView.clearSecretRecoveryPhraseInputBox();
-  await ImportWalletView.enterSecretRecoveryPhrase(
-    seedPhrase ?? validAccount.seedPhrase,
-  );
-  await ImportWalletView.tapTitle();
-  await ImportWalletView.tapContinueButton();
-=======
->>>>>>> e90b0410
 
   await TestHelpers.delay(3500);
   await OnboardingView.tapImportWalletFromSeedPhrase();
