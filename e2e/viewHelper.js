'use strict';

import EnableDeviceNotificationsAlert from './pages/Onboarding/EnableDeviceNotificationsAlert';
import ImportWalletView from './pages/Onboarding/ImportWalletView';
import MetaMetricsOptIn from './pages/Onboarding/MetaMetricsOptInView';
import NetworkEducationModal from './pages/Network/NetworkEducationModal';
import NetworkListModal from './pages/Network/NetworkListModal';
import NetworkView from './pages/Settings/NetworksView';
import OnboardingView from './pages/Onboarding/OnboardingView';
import OnboardingCarouselView from './pages/Onboarding/OnboardingCarouselView';
import SettingsView from './pages/Settings/SettingsView';
import WalletView from './pages/wallet/WalletView';
import Accounts from '../wdio/helpers/Accounts';
import SkipAccountSecurityModal from './pages/Onboarding/SkipAccountSecurityModal';
import ProtectYourWalletModal from './pages/Onboarding/ProtectYourWalletModal';
import CreatePasswordView from './pages/Onboarding/CreatePasswordView';
import ProtectYourWalletView from './pages/Onboarding/ProtectYourWalletView';
import OnboardingSuccessView from './pages/Onboarding/OnboardingSuccessView';

import TestHelpers from './helpers';

import TermsOfUseModal from './pages/Onboarding/TermsOfUseModal';
import TabBarComponent from './pages/wallet/TabBarComponent';
import LoginView from './pages/wallet/LoginView';
import { getGanachePort } from './fixtures/utils';
import Assertions from './framework/Assertions.ts';
import { CustomNetworks } from './resources/networks.e2e';
import ToastModal from './pages/wallet/ToastModal';
import TestDApp from './pages/Browser/TestDApp';
import SolanaNewFeatureSheet from './pages/wallet/SolanaNewFeatureSheet';

const LOCALHOST_URL = `http://localhost:${getGanachePort()}/`;
const validAccount = Accounts.getValidAccount();

export const acceptTermOfUse = async () => {
  // tap on accept term of use screen
  await Assertions.expectElementToBeVisible(TermsOfUseModal.container, {
    description: 'Terms of Use Modal should be visible',
  });

  await TermsOfUseModal.tapScrollEndButton();
  await TermsOfUseModal.tapAgreeCheckBox();
  await TermsOfUseModal.tapAcceptButton();

  await Assertions.expectElementToNotBeVisible(TermsOfUseModal.container, {
    description: 'Terms of Use Modal should not be visible',
  });
};

/**
 * Closes various onboarding modals and dialogs.
 * @async
 * @function closeOnboardingModals
 * @param {('dismiss'|'create'|'viewAccount')} [solanaSheetAction='dismiss'] - Action to take for the Solana feature sheet.
 *   - 'dismiss': Taps "Not now" on the Solana sheet.
 *   - 'create': Taps "Create Account" on the Solana sheet.
 *   - 'viewAccount': Intended to navigate to a view/manage existing account flow for Solana.
 */
<<<<<<< HEAD
export const closeOnboardingModals = async (solanaSheetAction = 'dismiss') => {
=======
export const closeOnboardingModals = async (
  solanaSheetAction = 'dismiss',
  fromResetWallet = false,
) => {
>>>>>>> 05d3e30f
  /*
These onboarding modals are becoming a bit wild. We need less of these so we don't
have to have all these workarounds in the tests
  */

  try {
<<<<<<< HEAD
    await Assertions.checkIfVisible(ToastModal.container);
=======
    await Assertions.expectElementToBeVisible(ToastModal.container, {
      description: 'Toast Modal should be visible',
    });
>>>>>>> 05d3e30f
    await ToastModal.tapToastCloseButton();
    await Assertions.expectElementToNotBeVisible(ToastModal.container, {
      description: 'Toast Modal should not be visible',
    });
  } catch {
    // eslint-disable-next-line no-console
    console.log('The marketing toast is not visible');
  }

<<<<<<< HEAD
  // Handle Solana New feature sheet
  if (solanaSheetAction === 'dismiss') {
    await SolanaNewFeatureSheet.tapNotNowButton();
  } else if (solanaSheetAction === 'create') {
    await SolanaNewFeatureSheet.tapCreateAccountButton();
  } else if (solanaSheetAction === 'viewAccount') {
    await SolanaNewFeatureSheet.tapViewAccountButton();
=======
  if (!fromResetWallet) {
     // Handle Solana New feature sheet
      await Assertions.expectElementToBeVisible(SolanaNewFeatureSheet.notNowButton);
      await SolanaNewFeatureSheet.tapNotNowButton();
>>>>>>> 05d3e30f
  }
};

export const skipNotificationsDeviceSettings = async () => {
  await TestHelpers.delay(1000);

  try {
    await Assertions.checkIfVisible(
      EnableDeviceNotificationsAlert.stepOneContainer,
    );
    await EnableDeviceNotificationsAlert.tapOnEnableDeviceNotificationsButton();
    await Assertions.checkIfNotVisible(
      EnableDeviceNotificationsAlert.stepOneContainer,
    );
  } catch {
    /* eslint-disable no-console */

    console.log('The notification device alert modal is not visible');
  }
};

export const dismissProtectYourWalletModal = async () => {
  try {
    await Assertions.checkIfVisible(ProtectYourWalletModal.collapseWalletModal);
    await ProtectYourWalletModal.tapRemindMeLaterButton();
    await SkipAccountSecurityModal.tapIUnderstandCheckBox();
    await SkipAccountSecurityModal.tapSkipButton();
    await Assertions.checkIfNotVisible(
      ProtectYourWalletModal.collapseWalletModal,
    );
  } catch {
    // eslint-disable-next-line no-console
    console.log('The protect your wallet modal is not visible');
  }
};

/**
 * Imports a wallet using a secret recovery phrase during the onboarding process.
 *
 * @async
 * @function importWalletWithRecoveryPhrase
 * @param {Object} [options={}] - Options for importing the wallet.
 * @param {string} [options.seedPhrase] - The secret recovery phrase to import the wallet. Defaults to a valid account's seed phrase.
 * @param {string} [options.password] - The password to set for the wallet. Defaults to a valid account's password.
 * @param {boolean} [options.optInToMetrics=true] - Whether to opt in to MetaMetrics. Defaults to true.
<<<<<<< HEAD
=======
 * @param {boolean} [options.fromResetWallet=false] - Whether the import is from a reset wallet flow. Defaults to false.
>>>>>>> 05d3e30f
 * @param {('dismiss'|'create'|'viewAccount')} [options.solanaSheetAction='dismiss'] - Action for the Solana feature sheet.
 * @returns {Promise<void>} Resolves when the wallet import process is complete.
 */
export const importWalletWithRecoveryPhrase = async ({
  seedPhrase,
  password,
  optInToMetrics = true,
<<<<<<< HEAD
  solanaSheetAction = 'dismiss',
} = {}) => {
  // tap on import seed phrase button
  await Assertions.checkIfVisible(OnboardingCarouselView.container);
  await OnboardingCarouselView.tapOnGetStartedButton();
  await acceptTermOfUse();

  await OnboardingView.tapImportWalletFromSeedPhrase();

  await TestHelpers.delay(3500);
=======
  fromResetWallet = false,
  solanaSheetAction = 'dismiss',
} = {}) => {
  // tap on import seed phrase button

  if (!fromResetWallet) {
    await Assertions.expectElementToBeVisible(
      OnboardingCarouselView.container,
      {
        description: 'Onboarding Carousel should be visible',
      },
    );
    await OnboardingCarouselView.tapOnGetStartedButton();
    await acceptTermOfUse();
  }

  await Assertions.expectElementToBeVisible(OnboardingView.importSeedButton, {
    description: 'Import with seed button should be visible',
  });
  await OnboardingView.tapImportWalletFromSeedPhrase();

>>>>>>> 05d3e30f
  // should import wallet with secret recovery phrase
  await ImportWalletView.clearSecretRecoveryPhraseInputBox();
  await ImportWalletView.enterSecretRecoveryPhrase(
    seedPhrase ?? validAccount.seedPhrase,
  );
  await ImportWalletView.tapTitle();
  await ImportWalletView.tapContinueButton();
<<<<<<< HEAD
  await TestHelpers.delay(3500);

  await CreatePasswordView.enterPassword(password ?? validAccount.password);
  await CreatePasswordView.reEnterPassword(password ?? validAccount.password);
  await CreatePasswordView.tapIUnderstandCheckBox();
  await CreatePasswordView.tapCreatePasswordButton();

  // Add delay for 1 second to avoid flakiness on ios
  if (device.getPlatform() === 'ios') TestHelpers.delay(1000);

  await Assertions.checkIfVisible(MetaMetricsOptIn.container);
  if (optInToMetrics) {
    await MetaMetricsOptIn.tapAgreeButton();
  } else {
    await MetaMetricsOptIn.tapNoThanksButton();
  }
=======
>>>>>>> 05d3e30f

  await CreatePasswordView.enterPassword(password ?? validAccount.password);
  await CreatePasswordView.reEnterPassword(password ?? validAccount.password);
  await CreatePasswordView.tapIUnderstandCheckBox();
  await CreatePasswordView.tapCreatePasswordButton();

  if (!fromResetWallet) {
    await Assertions.expectElementToBeVisible(MetaMetricsOptIn.container, {
      description: 'MetaMetrics Opt-In should be visible',
    });
    if (optInToMetrics) {
      await MetaMetricsOptIn.tapAgreeButton();
    } else {
      await MetaMetricsOptIn.tapNoThanksButton();
    }
  }
  //'Should dismiss Enable device Notifications checks alert'
<<<<<<< HEAD
  await TestHelpers.delay(3500);
  await Assertions.checkIfVisible(OnboardingSuccessView.container);
  await OnboardingSuccessView.tapDone();
  //'Should dismiss Enable device Notifications checks alert'
  await skipNotificationsDeviceSettings();

  // should dismiss the onboarding wizard
  // dealing with flakiness on bitrise.
  await closeOnboardingModals(solanaSheetAction);
=======
  await Assertions.expectElementToBeVisible(OnboardingSuccessView.container, {
    description: 'Onboarding Success View should be visible',
  });
  await OnboardingSuccessView.tapDone();
  //'Should dismiss Enable device Notifications checks alert'
  // await skipNotificationsDeviceSettings();

  // should dismiss the onboarding wizard
  // dealing with flakiness on bitrise.
  await closeOnboardingModals(solanaSheetAction, fromResetWallet);
>>>>>>> 05d3e30f
};

/**
 * Automates the process of creating a new wallet during onboarding.
 *
 * Steps performed:
 * 1. Taps the "Get Started" button on the onboarding carousel.
 * 2. Accepts the terms of use.
 * 3. Selects the "Create Wallet" option.
 * 4. Handles MetaMetrics opt-in based on the provided option.
 * 5. Enters and confirms a password for the new wallet.
 * 6. Acknowledges understanding of password requirements.
 * 7. Proceeds through the "Secure your wallet" screen, opting to be reminded later.
 * 8. Skips account security setup.
 * 9. Completes onboarding success flow.
 * 10. Dismisses device notification and automatic security check prompts.
 * 11. Handles "Protect your wallet" modal and skips security setup again.
 * 12. Closes any remaining onboarding modals.
 *
 * @async
 * @param {Object} [options={}] - Configuration options for wallet creation.
 * @param {boolean} [options.optInToMetrics=true] - Whether to opt in to MetaMetrics analytics.
 * @returns {Promise<void>} Resolves when the wallet creation flow is complete.
 */
export const CreateNewWallet = async ({ optInToMetrics = true } = {}) => {
  //'should create new wallet'

  // tap on import seed phrase button
  await OnboardingCarouselView.tapOnGetStartedButton();
  await acceptTermOfUse();
  await OnboardingView.tapCreateWallet();

  await Assertions.checkIfVisible(CreatePasswordView.container);
  await CreatePasswordView.enterPassword(validAccount.password);
  await CreatePasswordView.reEnterPassword(validAccount.password);
  await CreatePasswordView.tapIUnderstandCheckBox();
  await CreatePasswordView.tapCreatePasswordButton();

  // Check that we are on the Secure your wallet screen
  await Assertions.checkIfVisible(ProtectYourWalletView.container);
  await ProtectYourWalletView.tapOnRemindMeLaterButton();
  await device.disableSynchronization();
  await SkipAccountSecurityModal.tapIUnderstandCheckBox();
  await SkipAccountSecurityModal.tapSkipButton();
  await device.enableSynchronization();
  await TestHelpers.delay(3500);

  await Assertions.checkIfVisible(MetaMetricsOptIn.container);
  optInToMetrics
    ? await MetaMetricsOptIn.tapAgreeButton()
    : await MetaMetricsOptIn.tapNoThanksButton();

  await Assertions.checkIfVisible(OnboardingSuccessView.container);
  await OnboardingSuccessView.tapDone();
<<<<<<< HEAD
  //'Should dismiss Enable device Notifications checks alert'
  await this.skipNotificationsDeviceSettings();

  // Dismissing to protect your wallet modal
  await Assertions.checkIfVisible(ProtectYourWalletModal.collapseWalletModal);
  await ProtectYourWalletModal.tapRemindMeLaterButton();
  await SkipAccountSecurityModal.tapIUnderstandCheckBox();
  await SkipAccountSecurityModal.tapSkipButton();

  // 'should dismiss the onboarding wizard'
  // dealing with flakiness on bitrise.
  await this.closeOnboardingModals('dismiss');
=======

  // Dismissing to protect your wallet modal
  await dismissProtectYourWalletModal();

  // 'should dismiss the onboarding wizard'
  // dealing with flakiness on bitrise.
  await closeOnboardingModals('dismiss');
>>>>>>> 05d3e30f
};

export const addLocalhostNetwork = async () => {
  await TabBarComponent.tapSettings();
  await SettingsView.tapNetworks();
  await Assertions.checkIfVisible(NetworkView.networkContainer);

  await TestHelpers.delay(3000);
  await NetworkView.tapAddNetworkButton();
  await NetworkView.switchToCustomNetworks();

  await NetworkView.typeInNetworkName('Localhost');
  await NetworkView.typeInRpcUrl(LOCALHOST_URL);
  await NetworkView.typeInChainId('1337');
  await NetworkView.typeInNetworkSymbol('ETH\n');

  if (device.getPlatform() === 'ios') {
    // await NetworkView.swipeToRPCTitleAndDismissKeyboard(); // Focus outside of text input field
    await NetworkView.tapRpcNetworkAddButton();
  }
  await TestHelpers.delay(3000);

  await Assertions.checkIfVisible(NetworkEducationModal.container);
  await Assertions.checkIfElementToHaveText(
    NetworkEducationModal.networkName,
    'Localhost',
  );
  await NetworkEducationModal.tapGotItButton();
  await Assertions.checkIfNotVisible(NetworkEducationModal.container);
};

export const switchToSepoliaNetwork = async () => {
  await WalletView.tapNetworksButtonOnNavBar();
  await NetworkListModal.scrollToBottomOfNetworkList();
  await NetworkListModal.tapTestNetworkSwitch();
  await NetworkListModal.scrollToBottomOfNetworkList();
  await Assertions.checkIfToggleIsOn(NetworkListModal.testNetToggle);
  await NetworkListModal.changeNetworkTo(
    CustomNetworks.Sepolia.providerConfig.nickname,
  );
  await Assertions.checkIfVisible(NetworkEducationModal.container);
  await Assertions.checkIfElementToHaveText(
    NetworkEducationModal.networkName,
    CustomNetworks.Sepolia.providerConfig.nickname,
  );
  await NetworkEducationModal.tapGotItButton();
  await Assertions.checkIfNotVisible(NetworkEducationModal.container);
  try {
    await Assertions.checkIfVisible(ToastModal.container);
    await Assertions.checkIfNotVisible(ToastModal.container);
  } catch {
    // eslint-disable-next-line no-console
    console.log('Toast is not visible');
  }
};

/**
 * Logs into the application using the provided password or a default password.
 *
 * @async
 * @function loginToApp
 * @param {string} [password] - The password to use for login. If not provided, defaults to '123123123'.
 * @returns {Promise<void>} A promise that resolves when the login process is complete.
 * @throws {Error} Throws an error if the login view container or password input is not visible.
 */
export const loginToApp = async (password) => {
  const PASSWORD = password ?? '123123123';
  await Assertions.checkIfVisible(LoginView.container);
  await Assertions.checkIfVisible(LoginView.passwordInput);
  await LoginView.enterPassword(PASSWORD);
};

export const waitForTestDappToLoad = async () => {
  const MAX_RETRIES = 3;
  const RETRY_DELAY = 5000;

  for (let attempt = 1; attempt <= MAX_RETRIES; attempt++) {
    try {
      await Assertions.webViewElementExists(TestDApp.testDappFoxLogo);
      await Assertions.webViewElementExists(TestDApp.testDappPageTitle);

      await Assertions.webViewElementExists(TestDApp.DappConnectButton);
      return; // Success - page is fully loaded and interactive
    } catch (error) {
      if (attempt === MAX_RETRIES) {
        throw new Error(
          `Test dapp failed to load after ${MAX_RETRIES} attempts: ${error.message}`,
        );
      }
      await TestHelpers.delay(RETRY_DELAY);
    }
  }

  throw new Error('Test dapp failed to become fully interactive');
};<|MERGE_RESOLUTION|>--- conflicted
+++ resolved
@@ -56,27 +56,19 @@
  *   - 'create': Taps "Create Account" on the Solana sheet.
  *   - 'viewAccount': Intended to navigate to a view/manage existing account flow for Solana.
  */
-<<<<<<< HEAD
-export const closeOnboardingModals = async (solanaSheetAction = 'dismiss') => {
-=======
 export const closeOnboardingModals = async (
   solanaSheetAction = 'dismiss',
   fromResetWallet = false,
 ) => {
->>>>>>> 05d3e30f
   /*
 These onboarding modals are becoming a bit wild. We need less of these so we don't
 have to have all these workarounds in the tests
   */
 
   try {
-<<<<<<< HEAD
-    await Assertions.checkIfVisible(ToastModal.container);
-=======
     await Assertions.expectElementToBeVisible(ToastModal.container, {
       description: 'Toast Modal should be visible',
     });
->>>>>>> 05d3e30f
     await ToastModal.tapToastCloseButton();
     await Assertions.expectElementToNotBeVisible(ToastModal.container, {
       description: 'Toast Modal should not be visible',
@@ -86,20 +78,10 @@
     console.log('The marketing toast is not visible');
   }
 
-<<<<<<< HEAD
-  // Handle Solana New feature sheet
-  if (solanaSheetAction === 'dismiss') {
-    await SolanaNewFeatureSheet.tapNotNowButton();
-  } else if (solanaSheetAction === 'create') {
-    await SolanaNewFeatureSheet.tapCreateAccountButton();
-  } else if (solanaSheetAction === 'viewAccount') {
-    await SolanaNewFeatureSheet.tapViewAccountButton();
-=======
   if (!fromResetWallet) {
      // Handle Solana New feature sheet
       await Assertions.expectElementToBeVisible(SolanaNewFeatureSheet.notNowButton);
       await SolanaNewFeatureSheet.tapNotNowButton();
->>>>>>> 05d3e30f
   }
 };
 
@@ -145,10 +127,7 @@
  * @param {string} [options.seedPhrase] - The secret recovery phrase to import the wallet. Defaults to a valid account's seed phrase.
  * @param {string} [options.password] - The password to set for the wallet. Defaults to a valid account's password.
  * @param {boolean} [options.optInToMetrics=true] - Whether to opt in to MetaMetrics. Defaults to true.
-<<<<<<< HEAD
-=======
  * @param {boolean} [options.fromResetWallet=false] - Whether the import is from a reset wallet flow. Defaults to false.
->>>>>>> 05d3e30f
  * @param {('dismiss'|'create'|'viewAccount')} [options.solanaSheetAction='dismiss'] - Action for the Solana feature sheet.
  * @returns {Promise<void>} Resolves when the wallet import process is complete.
  */
@@ -156,18 +135,6 @@
   seedPhrase,
   password,
   optInToMetrics = true,
-<<<<<<< HEAD
-  solanaSheetAction = 'dismiss',
-} = {}) => {
-  // tap on import seed phrase button
-  await Assertions.checkIfVisible(OnboardingCarouselView.container);
-  await OnboardingCarouselView.tapOnGetStartedButton();
-  await acceptTermOfUse();
-
-  await OnboardingView.tapImportWalletFromSeedPhrase();
-
-  await TestHelpers.delay(3500);
-=======
   fromResetWallet = false,
   solanaSheetAction = 'dismiss',
 } = {}) => {
@@ -189,7 +156,6 @@
   });
   await OnboardingView.tapImportWalletFromSeedPhrase();
 
->>>>>>> 05d3e30f
   // should import wallet with secret recovery phrase
   await ImportWalletView.clearSecretRecoveryPhraseInputBox();
   await ImportWalletView.enterSecretRecoveryPhrase(
@@ -197,25 +163,6 @@
   );
   await ImportWalletView.tapTitle();
   await ImportWalletView.tapContinueButton();
-<<<<<<< HEAD
-  await TestHelpers.delay(3500);
-
-  await CreatePasswordView.enterPassword(password ?? validAccount.password);
-  await CreatePasswordView.reEnterPassword(password ?? validAccount.password);
-  await CreatePasswordView.tapIUnderstandCheckBox();
-  await CreatePasswordView.tapCreatePasswordButton();
-
-  // Add delay for 1 second to avoid flakiness on ios
-  if (device.getPlatform() === 'ios') TestHelpers.delay(1000);
-
-  await Assertions.checkIfVisible(MetaMetricsOptIn.container);
-  if (optInToMetrics) {
-    await MetaMetricsOptIn.tapAgreeButton();
-  } else {
-    await MetaMetricsOptIn.tapNoThanksButton();
-  }
-=======
->>>>>>> 05d3e30f
 
   await CreatePasswordView.enterPassword(password ?? validAccount.password);
   await CreatePasswordView.reEnterPassword(password ?? validAccount.password);
@@ -233,17 +180,6 @@
     }
   }
   //'Should dismiss Enable device Notifications checks alert'
-<<<<<<< HEAD
-  await TestHelpers.delay(3500);
-  await Assertions.checkIfVisible(OnboardingSuccessView.container);
-  await OnboardingSuccessView.tapDone();
-  //'Should dismiss Enable device Notifications checks alert'
-  await skipNotificationsDeviceSettings();
-
-  // should dismiss the onboarding wizard
-  // dealing with flakiness on bitrise.
-  await closeOnboardingModals(solanaSheetAction);
-=======
   await Assertions.expectElementToBeVisible(OnboardingSuccessView.container, {
     description: 'Onboarding Success View should be visible',
   });
@@ -254,7 +190,6 @@
   // should dismiss the onboarding wizard
   // dealing with flakiness on bitrise.
   await closeOnboardingModals(solanaSheetAction, fromResetWallet);
->>>>>>> 05d3e30f
 };
 
 /**
@@ -309,20 +244,6 @@
 
   await Assertions.checkIfVisible(OnboardingSuccessView.container);
   await OnboardingSuccessView.tapDone();
-<<<<<<< HEAD
-  //'Should dismiss Enable device Notifications checks alert'
-  await this.skipNotificationsDeviceSettings();
-
-  // Dismissing to protect your wallet modal
-  await Assertions.checkIfVisible(ProtectYourWalletModal.collapseWalletModal);
-  await ProtectYourWalletModal.tapRemindMeLaterButton();
-  await SkipAccountSecurityModal.tapIUnderstandCheckBox();
-  await SkipAccountSecurityModal.tapSkipButton();
-
-  // 'should dismiss the onboarding wizard'
-  // dealing with flakiness on bitrise.
-  await this.closeOnboardingModals('dismiss');
-=======
 
   // Dismissing to protect your wallet modal
   await dismissProtectYourWalletModal();
@@ -330,7 +251,6 @@
   // 'should dismiss the onboarding wizard'
   // dealing with flakiness on bitrise.
   await closeOnboardingModals('dismiss');
->>>>>>> 05d3e30f
 };
 
 export const addLocalhostNetwork = async () => {
