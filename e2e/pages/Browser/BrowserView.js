import TestHelpers from '../../helpers';
import { TEST_DAPP_LOCAL_URL } from './TestDApp';
import {
  BrowserViewSelectorsIDs,
  BrowserViewSelectorsText,
  BrowserViewSelectorsXPaths,
} from '../../selectors/Browser/BrowserView.selectors';
import { AccountOverviewSelectorsIDs } from '../../selectors/Browser/AccountOverview.selectors';
import { BrowserURLBarSelectorsIDs } from '../../selectors/Browser/BrowserURLBar.selectors';
import { AddBookmarkViewSelectorsIDs } from '../../selectors/Browser/AddBookmarkView.selectors';
import Gestures from '../../utils/Gestures';
import Matchers from '../../utils/Matchers';

class Browser {
  get searchButton() {
    return Matchers.getElementByID(BrowserViewSelectorsIDs.SEARCH_BUTTON);
  }

  get optionsButton() {
    return Matchers.getElementByID(BrowserViewSelectorsIDs.OPTIONS_BUTTON);
  }

  get tabsButton() {
    return Matchers.getElementByID(BrowserViewSelectorsIDs.TABS_BUTTON);
  }

  get homeButton() {
    return Matchers.getElementByID(BrowserViewSelectorsIDs.HOME_BUTTON);
  }

  get browserScreenID() {
    return Matchers.getElementByID(BrowserViewSelectorsIDs.BROWSER_SCREEN_ID);
  }

  get androidBrowserWebViewID() {
    return Matchers.getElementByID(BrowserViewSelectorsIDs.BROWSER_WEBVIEW_ID);
  }

  get addressBar() {
    return Matchers.getElementByID(BrowserViewSelectorsIDs.URL_INPUT);
  }
  get urlInputBoxID() {
    return Matchers.getElementByID(BrowserURLBarSelectorsIDs.URL_INPUT);
  }

  get clearURLButton() {
    return Matchers.getElementByID(BrowserURLBarSelectorsIDs.URL_CLEAR_ICON);
  }

  get backToSafetyButton() {
    return Matchers.getElementByText(
      BrowserViewSelectorsText.BACK_TO_SAFETY_BUTTON,
    );
  }

  get returnHomeButton() {
    return Matchers.getElementByText(BrowserViewSelectorsText.RETURN_HOME);
  }

  get addFavouritesButton() {
    return Matchers.getElementByText(
      BrowserViewSelectorsText.ADD_FAVORITES_BUTTON,
    );
  }

  get homePageFavouritesTab() {
    return Matchers.getElementByXPath(
      BrowserViewSelectorsIDs.BROWSER_WEBVIEW_ID,
      BrowserViewSelectorsXPaths.FAVORITE_TAB,
    );
  }

  get testDappURLInFavouritesTab() {
    return device.getPlatform() === 'ios'
      ? Matchers.getElementByXPath(
          BrowserViewSelectorsIDs.BROWSER_WEBVIEW_ID,
          BrowserViewSelectorsXPaths.TEST_DAPP_LINK,
        )
      : Matchers.getElementByXPath(
          BrowserViewSelectorsIDs.BROWSER_WEBVIEW_ID,
          BrowserViewSelectorsXPaths.TEST_DAPP_TEXT,
        );
  }

  get multiTabButton() {
    return Matchers.getElementByID(BrowserViewSelectorsIDs.ADD_NEW_TAB);
  }

  get networkAvatarButton() {
    return device.getPlatform() === 'ios'
      ? Matchers.getElementByID(BrowserViewSelectorsIDs.AVATAR_IMAGE)
      : Matchers.getElementByDescendant(
          AccountOverviewSelectorsIDs.ACCOUNT_BUTTON,
          BrowserViewSelectorsIDs.AVATAR_IMAGE,
        );
  }

  get addBookmarkButton() {
    return device.getPlatform() === 'ios'
      ? Matchers.getElementByID(AddBookmarkViewSelectorsIDs.CONFIRM_BUTTON)
      : Matchers.getElementByLabel(AddBookmarkViewSelectorsIDs.CONFIRM_BUTTON);
  }

  get tabsNumber() {
    return Matchers.getElementByID(BrowserViewSelectorsIDs.TABS_NUMBER);
  }

  get closeAllTabsButton() {
    return Matchers.getElementByID(BrowserViewSelectorsIDs.CLOSE_ALL_TABS);
  }

  get noTabsMessage() {
    return Matchers.getElementByID(BrowserViewSelectorsIDs.NO_TABS_MESSAGE);
  }

  async getFavoritesURL(url) {
    return Matchers.getElementByHref(
      BrowserViewSelectorsIDs.BROWSER_WEBVIEW_ID,
      url,
    );
  }

  async tapUrlInputBox() {
    await Gestures.waitAndTap(this.addressBar);
  }

  async tapBottomSearchBar() {
    await Gestures.waitAndTap(this.searchButton);
  }

  async tapOptionsButton() {
    await Gestures.waitAndTap(this.optionsButton);
  }

  async tapOpenAllTabsButton() {
    await Gestures.waitAndTap(this.tabsButton);
  }

  async tapCloseTabsButton() {
    await Gestures.waitAndTap(this.closeAllTabsButton);
  }

  async tapOpenNewTabButton() {
    await Gestures.waitAndTap(this.multiTabButton);
  }

  async tapNetworkAvatarButtonOnBrowser() {
    await Gestures.waitAndTap(this.networkAvatarButton);
  }

  async tapAddToFavoritesButton() {
    await Gestures.waitAndTap(this.addFavouritesButton);
  }

  async tapAddBookmarksButton() {
    await Gestures.waitAndTap(this.addBookmarkButton);
  }

  async tapHomeButton() {
    await Gestures.waitAndTap(this.homeButton);
  }

  async tapBackToSafetyButton() {
    await Gestures.waitAndTap(this.backToSafetyButton);
  }

  async tapReturnHomeButton() {
    await Gestures.waitAndTap(this.returnHomeButton);
  }

  async tapDappInFavorites() {
    if (device.getPlatform() === 'ios') {
      await Gestures.tapWebElement(this.testDappURLInFavouritesTab);
    } else {
      await Gestures.tapWebElement(this.homePageFavouritesTab);
      await Gestures.tapWebElement(this.testDappURLInFavouritesTab);
    }
  }

  async navigateToURL(url) {
<<<<<<< HEAD
    // TODO: Commenting out the clear button tap for now, but the greater is that the in-app-browser has become sluggish
    // as documented in issue github.com/MetaMask/metamask-mobile/issues/12019
    // await Gestures.waitAndTap(this.clearURLButton);

=======
>>>>>>> 259faa35
    await device.disableSynchronization(); // because animations makes typing into the browser slow

    await Gestures.typeTextAndHideKeyboard(this.urlInputBoxID, url);
    await device.enableSynchronization(); // re-enabling synchronization
  }

  async waitForBrowserPageToLoad() {
    await TestHelpers.delay(5000);
  }

  async navigateToTestDApp() {
    await this.tapUrlInputBox();
    await this.navigateToURL(TEST_DAPP_LOCAL_URL);
  }
}

export default new Browser();<|MERGE_RESOLUTION|>--- conflicted
+++ resolved
@@ -178,13 +178,6 @@
   }
 
   async navigateToURL(url) {
-<<<<<<< HEAD
-    // TODO: Commenting out the clear button tap for now, but the greater is that the in-app-browser has become sluggish
-    // as documented in issue github.com/MetaMask/metamask-mobile/issues/12019
-    // await Gestures.waitAndTap(this.clearURLButton);
-
-=======
->>>>>>> 259faa35
     await device.disableSynchronization(); // because animations makes typing into the browser slow
 
     await Gestures.typeTextAndHideKeyboard(this.urlInputBoxID, url);
