import TestHelpers from '../../helpers';
import {
  BrowserViewSelectorsIDs,
  BrowserViewSelectorsText,
  BrowserViewSelectorsXPaths,
} from '../../selectors/Browser/BrowserView.selectors';
import { AccountOverviewSelectorsIDs } from '../../selectors/Browser/AccountOverview.selectors';
import { BrowserURLBarSelectorsIDs } from '../../selectors/Browser/BrowserURLBar.selectors';
import { AddBookmarkViewSelectorsIDs } from '../../selectors/Browser/AddBookmarkView.selectors';
import Gestures from '../../framework/Gestures';
import Matchers from '../../framework/Matchers';
<<<<<<< HEAD
import { waitForTestDappToLoad } from '../../viewHelper';
=======
>>>>>>> 656d339b
import {
  getLocalTestDappUrl,
  getSecondTestDappLocalUrl,
} from '../../fixtures/utils';
import { DEFAULT_TAB_ID } from '../../framework/Constants';
import { Assertions, Utilities } from '../../framework';

interface TransactionParams {
  [key: string]: string | number | boolean;
}

class Browser {
  get searchButton(): DetoxElement {
    return Matchers.getElementByID(BrowserViewSelectorsIDs.SEARCH_BUTTON);
  }

  get optionsButton(): DetoxElement {
    return Matchers.getElementByID(BrowserViewSelectorsIDs.OPTIONS_BUTTON);
  }

  get tabsButton(): DetoxElement {
    return Matchers.getElementByID(BrowserViewSelectorsIDs.TABS_BUTTON);
  }

  get homeButton(): DetoxElement {
    return Matchers.getElementByID(BrowserViewSelectorsIDs.HOME_BUTTON);
  }

  get browserScreenID(): DetoxElement {
    return Matchers.getElementByID(BrowserViewSelectorsIDs.BROWSER_SCREEN_ID);
  }

  get androidBrowserWebViewID(): DetoxElement {
    return Matchers.getElementByID(BrowserViewSelectorsIDs.BROWSER_WEBVIEW_ID);
  }

  get addressBar(): DetoxElement {
    return Matchers.getElementByID(BrowserViewSelectorsIDs.URL_INPUT);
  }

  get urlInputBoxID(): DetoxElement {
    return Matchers.getElementByID(BrowserURLBarSelectorsIDs.URL_INPUT);
  }

  get clearURLButton(): DetoxElement {
    return Matchers.getElementByID(BrowserURLBarSelectorsIDs.URL_CLEAR_ICON);
  }

  get backToSafetyButton(): DetoxElement {
    return Matchers.getElementByText(
      BrowserViewSelectorsText.BACK_TO_SAFETY_BUTTON,
    );
  }

  get returnHomeButton(): DetoxElement {
    return Matchers.getElementByText(BrowserViewSelectorsText.RETURN_HOME);
  }

  get addFavouritesButton(): DetoxElement {
    return Matchers.getElementByID(BrowserViewSelectorsIDs.ADD_NEW_TAB);
  }

  get homePageFavouritesTab(): WebElement {
    return Matchers.getElementByXPath(
      BrowserViewSelectorsIDs.BROWSER_WEBVIEW_ID,
      BrowserViewSelectorsXPaths.FAVORITE_TAB,
    );
  }

  get testDappURLInFavouritesTab(): WebElement {
    return device.getPlatform() === 'ios'
      ? Matchers.getElementByXPath(
          BrowserViewSelectorsIDs.BROWSER_WEBVIEW_ID,
          BrowserViewSelectorsXPaths.TEST_DAPP_LINK,
        )
      : Matchers.getElementByXPath(
          BrowserViewSelectorsIDs.BROWSER_WEBVIEW_ID,
          BrowserViewSelectorsXPaths.TEST_DAPP_TEXT,
        );
  }

  get multiTabButton(): DetoxElement {
    return Matchers.getElementByID(BrowserViewSelectorsIDs.ADD_NEW_TAB);
  }

  get DefaultAvatarImageForLocalHost(): DetoxElement {
    return Matchers.getElementByLabel('L');
  }

  get networkAvatarOrAccountButton(): DetoxElement {
    return Matchers.getElementByID(AccountOverviewSelectorsIDs.ACCOUNT_BUTTON);
  }

  get addBookmarkButton(): DetoxElement {
    return device.getPlatform() === 'ios'
      ? Matchers.getElementByID(AddBookmarkViewSelectorsIDs.CONFIRM_BUTTON)
      : Matchers.getElementByLabel(AddBookmarkViewSelectorsIDs.CONFIRM_BUTTON);
  }

  get tabsNumber(): DetoxElement {
    return Matchers.getElementByID(BrowserViewSelectorsIDs.TABS_NUMBER);
  }

  get closeAllTabsButton(): DetoxElement {
    return Matchers.getElementByID(BrowserViewSelectorsIDs.CLOSE_ALL_TABS);
  }

  get noTabsMessage(): DetoxElement {
    return Matchers.getElementByID(BrowserViewSelectorsIDs.NO_TABS_MESSAGE);
  }

  async getFavoritesURL(url: string): Promise<SystemElement> {
    return Matchers.getElementByHref(
      BrowserViewSelectorsIDs.BROWSER_WEBVIEW_ID,
      url,
    );
  }

  async tapUrlInputBox(): Promise<void> {
    await Gestures.waitAndTap(this.urlInputBoxID, {
<<<<<<< HEAD
      elemDescription: 'Browser - URL input box',
=======
      elemDescription: 'URL input box',
>>>>>>> 656d339b
    });
  }

  async tapLocalHostDefaultAvatar(): Promise<void> {
    await Gestures.waitAndTap(this.DefaultAvatarImageForLocalHost, {
<<<<<<< HEAD
      elemDescription: 'Browser - Default avatar image for localhost',
=======
      elemDescription: 'Local host default avatar',
>>>>>>> 656d339b
    });
  }

  async tapBottomSearchBar(): Promise<void> {
    await Gestures.waitAndTap(this.searchButton, {
<<<<<<< HEAD
      elemDescription: 'Browser - Bottom search bar',
=======
      elemDescription: 'Bottom search bar',
>>>>>>> 656d339b
    });
  }

  async tapOptionsButton(): Promise<void> {
    await Gestures.waitAndTap(this.optionsButton, {
<<<<<<< HEAD
      elemDescription: 'Browser - Options button',
    });
  }

  async tapOpenAllTabsButton(): Promise<void> {
    await Gestures.waitAndTap(this.tabsButton, {
      elemDescription: 'Browser - Open all tabs button',
    });
=======
      elemDescription: 'Options button',
    });
  }

  async tapOpenAllTabsButton({
    delay,
  }: {
    delay?: number;
  } = {}): Promise<void> {
    return Utilities.executeWithRetry(
      async () => {
        await Gestures.waitAndTap(this.tabsButton, {
          elemDescription: 'Open all tabs button',
          delay,
        });

        await Assertions.expectElementToBeVisible(this.closeAllTabsButton, {
          timeout: 2000,
        });
      },
      {
        timeout: 30000,
        description: 'tap open all tabs button and verify navigation',
        elemDescription: 'Open All Tabs Button',
      },
    );
>>>>>>> 656d339b
  }

  async tapSecondTabButton(): Promise<void> {
    // We start from the base tab id set by the fixtures and add 1 to get the second tab id
    const secondTabId = DEFAULT_TAB_ID + 1;
    // the interger value is the tabID.
    // This value comes from the `browser` object in fixture builder
<<<<<<< HEAD
    const secondTab = Matchers.getElementByID('browser-tab-1749234797566');
    await Gestures.waitAndTap(secondTab, {
      elemDescription: 'Browser - Second tab button',
=======
    const secondTab = Matchers.getElementByID(`browser-tab-${secondTabId}`);
    await Gestures.waitAndTap(secondTab, {
      elemDescription: 'Second tab button',
>>>>>>> 656d339b
    });
  }

  async tapFirstTabButton(): Promise<void> {
    // the interger value is the tabID.
    // This value comes from the `browser` object in fixture builder
    const secondTab = Matchers.getElementByID('browser-tab-1692550481062');
    await Gestures.waitAndTap(secondTab, {
<<<<<<< HEAD
      elemDescription: 'Browser - First tab button',
=======
      elemDescription: 'First tab button',
>>>>>>> 656d339b
    });
  }

  async tapCloseTabsButton(): Promise<void> {
    await Gestures.waitAndTap(this.closeAllTabsButton, {
<<<<<<< HEAD
      elemDescription: 'Browser - Close all tabs button',
=======
      elemDescription: 'Close all tabs button',
>>>>>>> 656d339b
    });
  }

  async tapCloseSecondTabButton(): Promise<void> {
    // We start from the base tab id set by the fixtures and add 1 to get the second tab id
    const secondTabId = DEFAULT_TAB_ID + 1;
    // the interger value is the tabID.
    // This value comes from the `browser` object in fixture builder
<<<<<<< HEAD
    const secondTab = Matchers.getElementByID('tab-close-button-1749234797566');
    await Gestures.waitAndTap(secondTab, {
      elemDescription: 'Browser - Close second tab button',
=======
    const secondTab = Matchers.getElementByID(
      `tab-close-button-${secondTabId}`,
    );
    await Gestures.waitAndTap(secondTab, {
      elemDescription: 'Close second tab button',
>>>>>>> 656d339b
    });
  }

  async tapOpenNewTabButton(): Promise<void> {
    await Gestures.waitAndTap(this.multiTabButton, {
<<<<<<< HEAD
      elemDescription: 'Browser - Open new tab button',
=======
      elemDescription: 'Open new tab button',
>>>>>>> 656d339b
    });
  }

  async tapNetworkAvatarOrAccountButtonOnBrowser(): Promise<void> {
    await Gestures.waitAndTap(this.networkAvatarOrAccountButton, {
<<<<<<< HEAD
      elemDescription: 'Browser - Network avatar or account button',
=======
      elemDescription: 'Network avatar or account button',
>>>>>>> 656d339b
    });
  }

  async tapAddToFavoritesButton(): Promise<void> {
    await Gestures.waitAndTap(this.addFavouritesButton, {
<<<<<<< HEAD
      elemDescription: 'Browser - Add to favorites button',
=======
      elemDescription: 'Add to favorites button',
>>>>>>> 656d339b
    });
  }

  async tapAddBookmarksButton(): Promise<void> {
    await Gestures.waitAndTap(this.addBookmarkButton, {
<<<<<<< HEAD
      elemDescription: 'Browser - Add bookmarks button',
=======
      elemDescription: 'Add bookmarks button',
>>>>>>> 656d339b
    });
  }

  async tapHomeButton(): Promise<void> {
    await Gestures.waitAndTap(this.homeButton, {
<<<<<<< HEAD
      elemDescription: 'Browser - Home button',
=======
      elemDescription: 'Home button',
>>>>>>> 656d339b
    });
  }

  async tapBackToSafetyButton(): Promise<void> {
    await Gestures.waitAndTap(this.backToSafetyButton, {
<<<<<<< HEAD
      elemDescription: 'Browser - Back to safety button',
=======
      elemDescription: 'Back to safety button',
>>>>>>> 656d339b
    });
  }

  async tapReturnHomeButton(): Promise<void> {
    await Gestures.waitAndTap(this.returnHomeButton, {
<<<<<<< HEAD
      elemDescription: 'Browser - Return home button',
=======
      elemDescription: 'Return home button',
>>>>>>> 656d339b
    });
  }

  async tapDappInFavorites(): Promise<void> {
    const elemDescription = 'Browser - Tap on the test dapp in favorites tab';
    if (device.getPlatform() === 'ios') {
<<<<<<< HEAD
      await Gestures.waitAndTap(this.testDappURLInFavouritesTab, {
        elemDescription,
      });
    } else {
      await Gestures.waitAndTap(this.homePageFavouritesTab, {
        elemDescription,
      });
      await Gestures.waitAndTap(this.testDappURLInFavouritesTab, {
        elemDescription,
=======
      await Gestures.tap(this.testDappURLInFavouritesTab, {
        elemDescription: 'Test dapp URL in favorites tab',
      });
    } else {
      await Gestures.tap(this.homePageFavouritesTab, {
        elemDescription: 'Home page favorites tab',
      });
      await Gestures.tap(this.testDappURLInFavouritesTab, {
        elemDescription: 'Test dapp URL in favorites tab',
>>>>>>> 656d339b
      });
    }
  }

  async navigateToURL(url: string): Promise<void> {
    await device.disableSynchronization(); // because animations makes typing into the browser slow
<<<<<<< HEAD
    await Gestures.typeText(
      this.urlInputBoxID as Promise<IndexableNativeElement>,
      url,
      {
        elemDescription: 'Browser - URL input box',
        hideKeyboard: true,
      },
    );
=======
    await Gestures.typeText(this.urlInputBoxID, url, {
      hideKeyboard: true,
      elemDescription: 'URL input box',
    });
>>>>>>> 656d339b
    await device.enableSynchronization(); // re-enabling synchronization
  }

  /**
   * @deprecated - please migrate to the new  Framework
   * @returns {Promise<void>}
   */
  async waitForBrowserPageToLoad(): Promise<void> {
    // eslint-disable-next-line no-restricted-syntax
    await TestHelpers.delay(5000);
  }

  async navigateToTestDApp(): Promise<void> {
    await this.tapUrlInputBox();
    await this.navigateToURL(getLocalTestDappUrl());
  }

  async navigateToSecondTestDApp(): Promise<void> {
    await this.tapUrlInputBox();
    await this.navigateToURL(getSecondTestDappLocalUrl());
  }

  async navigateToTestDAppTransaction({
    transactionParams,
  }: {
    transactionParams: TransactionParams;
  }): Promise<void> {
    // Intentionally open the test dapp first to avoid flakiness
    await this.navigateToTestDApp();
    await this.tapUrlInputBox();
    const encodedParams = encodeURIComponent(JSON.stringify(transactionParams));
    await this.navigateToURL(
      `${getLocalTestDappUrl()}/request?method=eth_sendTransaction&params=${encodedParams}`,
    );
  }

  async reloadTab() {
    await this.tapUrlInputBox();

    const urlInputBox = (await this.urlInputBoxID) as IndexableNativeElement;
    await urlInputBox.typeText('\n');
  }
}

export default new Browser();<|MERGE_RESOLUTION|>--- conflicted
+++ resolved
@@ -7,18 +7,12 @@
 import { AccountOverviewSelectorsIDs } from '../../selectors/Browser/AccountOverview.selectors';
 import { BrowserURLBarSelectorsIDs } from '../../selectors/Browser/BrowserURLBar.selectors';
 import { AddBookmarkViewSelectorsIDs } from '../../selectors/Browser/AddBookmarkView.selectors';
-import Gestures from '../../framework/Gestures';
-import Matchers from '../../framework/Matchers';
-<<<<<<< HEAD
-import { waitForTestDappToLoad } from '../../viewHelper';
-=======
->>>>>>> 656d339b
 import {
   getLocalTestDappUrl,
   getSecondTestDappLocalUrl,
 } from '../../fixtures/utils';
 import { DEFAULT_TAB_ID } from '../../framework/Constants';
-import { Assertions, Utilities } from '../../framework';
+import { Assertions, Utilities, Gestures, Matchers } from '../../framework';
 
 interface TransactionParams {
   [key: string]: string | number | boolean;
@@ -133,46 +127,24 @@
 
   async tapUrlInputBox(): Promise<void> {
     await Gestures.waitAndTap(this.urlInputBoxID, {
-<<<<<<< HEAD
-      elemDescription: 'Browser - URL input box',
-=======
       elemDescription: 'URL input box',
->>>>>>> 656d339b
     });
   }
 
   async tapLocalHostDefaultAvatar(): Promise<void> {
     await Gestures.waitAndTap(this.DefaultAvatarImageForLocalHost, {
-<<<<<<< HEAD
-      elemDescription: 'Browser - Default avatar image for localhost',
-=======
       elemDescription: 'Local host default avatar',
->>>>>>> 656d339b
     });
   }
 
   async tapBottomSearchBar(): Promise<void> {
     await Gestures.waitAndTap(this.searchButton, {
-<<<<<<< HEAD
-      elemDescription: 'Browser - Bottom search bar',
-=======
       elemDescription: 'Bottom search bar',
->>>>>>> 656d339b
     });
   }
 
   async tapOptionsButton(): Promise<void> {
     await Gestures.waitAndTap(this.optionsButton, {
-<<<<<<< HEAD
-      elemDescription: 'Browser - Options button',
-    });
-  }
-
-  async tapOpenAllTabsButton(): Promise<void> {
-    await Gestures.waitAndTap(this.tabsButton, {
-      elemDescription: 'Browser - Open all tabs button',
-    });
-=======
       elemDescription: 'Options button',
     });
   }
@@ -199,7 +171,6 @@
         elemDescription: 'Open All Tabs Button',
       },
     );
->>>>>>> 656d339b
   }
 
   async tapSecondTabButton(): Promise<void> {
@@ -207,15 +178,9 @@
     const secondTabId = DEFAULT_TAB_ID + 1;
     // the interger value is the tabID.
     // This value comes from the `browser` object in fixture builder
-<<<<<<< HEAD
-    const secondTab = Matchers.getElementByID('browser-tab-1749234797566');
-    await Gestures.waitAndTap(secondTab, {
-      elemDescription: 'Browser - Second tab button',
-=======
     const secondTab = Matchers.getElementByID(`browser-tab-${secondTabId}`);
     await Gestures.waitAndTap(secondTab, {
       elemDescription: 'Second tab button',
->>>>>>> 656d339b
     });
   }
 
@@ -224,21 +189,13 @@
     // This value comes from the `browser` object in fixture builder
     const secondTab = Matchers.getElementByID('browser-tab-1692550481062');
     await Gestures.waitAndTap(secondTab, {
-<<<<<<< HEAD
-      elemDescription: 'Browser - First tab button',
-=======
       elemDescription: 'First tab button',
->>>>>>> 656d339b
     });
   }
 
   async tapCloseTabsButton(): Promise<void> {
     await Gestures.waitAndTap(this.closeAllTabsButton, {
-<<<<<<< HEAD
-      elemDescription: 'Browser - Close all tabs button',
-=======
       elemDescription: 'Close all tabs button',
->>>>>>> 656d339b
     });
   }
 
@@ -247,104 +204,58 @@
     const secondTabId = DEFAULT_TAB_ID + 1;
     // the interger value is the tabID.
     // This value comes from the `browser` object in fixture builder
-<<<<<<< HEAD
-    const secondTab = Matchers.getElementByID('tab-close-button-1749234797566');
-    await Gestures.waitAndTap(secondTab, {
-      elemDescription: 'Browser - Close second tab button',
-=======
     const secondTab = Matchers.getElementByID(
       `tab-close-button-${secondTabId}`,
     );
     await Gestures.waitAndTap(secondTab, {
       elemDescription: 'Close second tab button',
->>>>>>> 656d339b
     });
   }
 
   async tapOpenNewTabButton(): Promise<void> {
     await Gestures.waitAndTap(this.multiTabButton, {
-<<<<<<< HEAD
-      elemDescription: 'Browser - Open new tab button',
-=======
       elemDescription: 'Open new tab button',
->>>>>>> 656d339b
     });
   }
 
   async tapNetworkAvatarOrAccountButtonOnBrowser(): Promise<void> {
     await Gestures.waitAndTap(this.networkAvatarOrAccountButton, {
-<<<<<<< HEAD
-      elemDescription: 'Browser - Network avatar or account button',
-=======
       elemDescription: 'Network avatar or account button',
->>>>>>> 656d339b
     });
   }
 
   async tapAddToFavoritesButton(): Promise<void> {
     await Gestures.waitAndTap(this.addFavouritesButton, {
-<<<<<<< HEAD
-      elemDescription: 'Browser - Add to favorites button',
-=======
       elemDescription: 'Add to favorites button',
->>>>>>> 656d339b
     });
   }
 
   async tapAddBookmarksButton(): Promise<void> {
     await Gestures.waitAndTap(this.addBookmarkButton, {
-<<<<<<< HEAD
-      elemDescription: 'Browser - Add bookmarks button',
-=======
       elemDescription: 'Add bookmarks button',
->>>>>>> 656d339b
     });
   }
 
   async tapHomeButton(): Promise<void> {
     await Gestures.waitAndTap(this.homeButton, {
-<<<<<<< HEAD
-      elemDescription: 'Browser - Home button',
-=======
       elemDescription: 'Home button',
->>>>>>> 656d339b
     });
   }
 
   async tapBackToSafetyButton(): Promise<void> {
     await Gestures.waitAndTap(this.backToSafetyButton, {
-<<<<<<< HEAD
-      elemDescription: 'Browser - Back to safety button',
-=======
       elemDescription: 'Back to safety button',
->>>>>>> 656d339b
     });
   }
 
   async tapReturnHomeButton(): Promise<void> {
     await Gestures.waitAndTap(this.returnHomeButton, {
-<<<<<<< HEAD
-      elemDescription: 'Browser - Return home button',
-=======
       elemDescription: 'Return home button',
->>>>>>> 656d339b
     });
   }
 
   async tapDappInFavorites(): Promise<void> {
-    const elemDescription = 'Browser - Tap on the test dapp in favorites tab';
     if (device.getPlatform() === 'ios') {
-<<<<<<< HEAD
-      await Gestures.waitAndTap(this.testDappURLInFavouritesTab, {
-        elemDescription,
-      });
-    } else {
-      await Gestures.waitAndTap(this.homePageFavouritesTab, {
-        elemDescription,
-      });
-      await Gestures.waitAndTap(this.testDappURLInFavouritesTab, {
-        elemDescription,
-=======
       await Gestures.tap(this.testDappURLInFavouritesTab, {
         elemDescription: 'Test dapp URL in favorites tab',
       });
@@ -354,28 +265,16 @@
       });
       await Gestures.tap(this.testDappURLInFavouritesTab, {
         elemDescription: 'Test dapp URL in favorites tab',
->>>>>>> 656d339b
       });
     }
   }
 
   async navigateToURL(url: string): Promise<void> {
     await device.disableSynchronization(); // because animations makes typing into the browser slow
-<<<<<<< HEAD
-    await Gestures.typeText(
-      this.urlInputBoxID as Promise<IndexableNativeElement>,
-      url,
-      {
-        elemDescription: 'Browser - URL input box',
-        hideKeyboard: true,
-      },
-    );
-=======
     await Gestures.typeText(this.urlInputBoxID, url, {
       hideKeyboard: true,
       elemDescription: 'URL input box',
     });
->>>>>>> 656d339b
     await device.enableSynchronization(); // re-enabling synchronization
   }
 
