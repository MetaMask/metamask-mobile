--- conflicted
+++ resolved
@@ -22,11 +22,7 @@
     await Gestures.waitAndTap(this.confirmButton, {
       elemDescription: 'Confirm button',
       delay: 1800,
-<<<<<<< HEAD
-      waitForElementToDisappear: device.getPlatform() === 'android',
-=======
       waitForElementToDisappear: isAndroid,
->>>>>>> f4e8f8d0
     });
   }
 
