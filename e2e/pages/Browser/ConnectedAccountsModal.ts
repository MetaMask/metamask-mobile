--- conflicted
+++ resolved
@@ -3,10 +3,6 @@
   ConnectedAccountsSelectorsIDs,
 } from '../../selectors/Browser/ConnectedAccountModal.selectors';
 import { WalletViewSelectorsText } from '../../selectors/wallet/WalletView.selectors';
-<<<<<<< HEAD
-import TestHelpers from '../../helpers';
-=======
->>>>>>> 578bf728
 import Matchers from '../../framework/Matchers';
 import Gestures from '../../framework/Gestures';
 import { waitFor } from 'detox';
@@ -207,9 +203,6 @@
   }
 
   async scrollToBottomOfModal(): Promise<void> {
-<<<<<<< HEAD
-    await Gestures.swipe(this.title as Promise<IndexableNativeElement>, 'down', { speed: 'fast' });
-=======
     await Gestures.swipe(
       this.title as Promise<IndexableNativeElement>,
       'down',
@@ -218,7 +211,6 @@
         elemDescription: 'Scroll to bottom of modal',
       },
     );
->>>>>>> 578bf728
   }
 
   async tapConnectMoreAccountsButton(): Promise<void> {
