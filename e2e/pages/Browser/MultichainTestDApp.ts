--- conflicted
+++ resolved
@@ -20,11 +20,7 @@
 // Use the same port as the regular test dapp - the multichainDapp flag controls which dapp is served
 export const MULTICHAIN_TEST_DAPP_LOCAL_URL = `http://localhost:${getLocalTestDappPort()}`;
 export const DEFAULT_MULTICHAIN_TEST_DAPP_URL =
-<<<<<<< HEAD
   'https://metamask.github.io/test-dapp-multichain/';
-=======
-  'https://metamask.github.io/multichain-test-dapp/';
->>>>>>> 6f876faa
 
 /**
  * Get the multichain test dapp URL based on environment configuration
