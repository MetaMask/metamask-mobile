<<<<<<< HEAD
import {
  ONBOARDING_WIZARD_BACK_BUTTON,
  ONBOARDING_WIZARD_FIFTH_STEP_CONTENT_ID,
  ONBOARDING_WIZARD_FOURTH_STEP_CONTENT_ID,
  ONBOARDING_WIZARD_NEXT_GOT_IT_BUTTON,
  ONBOARDING_WIZARD_SECOND_STEP_CONTENT_ID,
  ONBOARDING_WIZARD_SIXTH_STEP_CONTENT_ID,
  ONBOARDING_WIZARD_STEP_1_CONTAINER_ID,
  ONBOARDING_WIZARD_STEP_1_NO_THANKS_ID,
  ONBOARDING_WIZARD_STEP_1_TAKE_THE_TOUR_ID,
  ONBOARDING_WIZARD_THIRD_STEP_CONTENT_ID,
  ONBOARDING_WIZARD_SEVENTH_STEP_CONTENT_ID,
} from '../../../wdio/screen-objects/testIDs/Components/OnboardingWizard.testIds';
import TestHelpers from '../../helpers';
=======
import { OnboardingWizardModalSelectorsIDs } from '../../selectors/Modals/OnboardingWizardModal.selectors';
import Matchers from '../../utils/Matchers';
import Gestures from '../../utils/Gestures';
>>>>>>> 3bb0d7f5

class OnboardingWizardModal {
  get stepOneContainer() {
    return Matchers.getElementByID(
      OnboardingWizardModalSelectorsIDs.STEP_ONE_CONTAINER,
    );
  }

  get stepTwoContainer() {
    return Matchers.getElementByID(
      OnboardingWizardModalSelectorsIDs.STEP_TWO_CONTAINER,
    );
  }

  get stepThreeContainer() {
    return Matchers.getElementByID(
      OnboardingWizardModalSelectorsIDs.STEP_THREE_CONTAINER,
    );
  }

  get stepFourContainer() {
    return Matchers.getElementByID(
      OnboardingWizardModalSelectorsIDs.STEP_FOUR_CONTAINER,
    );
  }

  get stepFiveContainer() {
    return Matchers.getElementByID(
      OnboardingWizardModalSelectorsIDs.STEP_FIVE_CONTAINER,
    );
  }

  get stepSixContainer() {
    return Matchers.getElementByID(
      OnboardingWizardModalSelectorsIDs.STEP_SIX_CONTAINER,
    );
  }

  get noThanksButton() {
    return Matchers.getElementByID(
      OnboardingWizardModalSelectorsIDs.NO_THANKS_BUTTON,
    );
  }

  get takeTourButton() {
    return Matchers.getElementByID(
      OnboardingWizardModalSelectorsIDs.TAKE_TOUR_BUTTON,
    );
  }

<<<<<<< HEAD
  static async isNotificationsTutorialStepVisible() {
    await TestHelpers.checkIfVisible(ONBOARDING_WIZARD_FOURTH_STEP_CONTENT_ID);
  }

  static async isMainNavigationTutorialStepVisible() {
    await TestHelpers.checkIfVisible(ONBOARDING_WIZARD_FIFTH_STEP_CONTENT_ID);
  }

  static async isExploreTheBrowserTutorialStepVisible() {
    await TestHelpers.checkIfVisible(ONBOARDING_WIZARD_SIXTH_STEP_CONTENT_ID);
  }

  static async isBrowserSearchStepTutorialVisible() {
    await TestHelpers.checkIfVisible(ONBOARDING_WIZARD_SEVENTH_STEP_CONTENT_ID);
  }
}
=======
  get gotItButton() {
    return device.getPlatform() === 'ios'
      ? Matchers.getElementByID(OnboardingWizardModalSelectorsIDs.GOT_IT_BUTTON)
      : Matchers.getElementByLabel(
          OnboardingWizardModalSelectorsIDs.GOT_IT_BUTTON,
        );
  }

  get backButton() {
    return Matchers.getElementByID(
      OnboardingWizardModalSelectorsIDs.BACK_BUTTON,
    );
  }

  async tapNoThanksButton() {
    await Gestures.waitAndTap(this.noThanksButton);
  }

  async tapTakeTourButton() {
    await Gestures.waitAndTap(this.takeTourButton);
  }

  async tapGotItButton() {
    await Gestures.waitAndTap(this.gotItButton);
  }

  async tapBackButton() {
    await Gestures.waitAndTap(this.backButton);
  }
}

export default new OnboardingWizardModal();
>>>>>>> 3bb0d7f5
<|MERGE_RESOLUTION|>--- conflicted
+++ resolved
@@ -1,23 +1,13 @@
-<<<<<<< HEAD
 import {
-  ONBOARDING_WIZARD_BACK_BUTTON,
   ONBOARDING_WIZARD_FIFTH_STEP_CONTENT_ID,
   ONBOARDING_WIZARD_FOURTH_STEP_CONTENT_ID,
-  ONBOARDING_WIZARD_NEXT_GOT_IT_BUTTON,
-  ONBOARDING_WIZARD_SECOND_STEP_CONTENT_ID,
   ONBOARDING_WIZARD_SIXTH_STEP_CONTENT_ID,
-  ONBOARDING_WIZARD_STEP_1_CONTAINER_ID,
-  ONBOARDING_WIZARD_STEP_1_NO_THANKS_ID,
-  ONBOARDING_WIZARD_STEP_1_TAKE_THE_TOUR_ID,
-  ONBOARDING_WIZARD_THIRD_STEP_CONTENT_ID,
   ONBOARDING_WIZARD_SEVENTH_STEP_CONTENT_ID,
 } from '../../../wdio/screen-objects/testIDs/Components/OnboardingWizard.testIds';
 import TestHelpers from '../../helpers';
-=======
 import { OnboardingWizardModalSelectorsIDs } from '../../selectors/Modals/OnboardingWizardModal.selectors';
 import Matchers from '../../utils/Matchers';
 import Gestures from '../../utils/Gestures';
->>>>>>> 3bb0d7f5
 
 class OnboardingWizardModal {
   get stepOneContainer() {
@@ -68,7 +58,6 @@
     );
   }
 
-<<<<<<< HEAD
   static async isNotificationsTutorialStepVisible() {
     await TestHelpers.checkIfVisible(ONBOARDING_WIZARD_FOURTH_STEP_CONTENT_ID);
   }
@@ -80,18 +69,12 @@
   static async isExploreTheBrowserTutorialStepVisible() {
     await TestHelpers.checkIfVisible(ONBOARDING_WIZARD_SIXTH_STEP_CONTENT_ID);
   }
-
-  static async isBrowserSearchStepTutorialVisible() {
-    await TestHelpers.checkIfVisible(ONBOARDING_WIZARD_SEVENTH_STEP_CONTENT_ID);
-  }
-}
-=======
   get gotItButton() {
     return device.getPlatform() === 'ios'
       ? Matchers.getElementByID(OnboardingWizardModalSelectorsIDs.GOT_IT_BUTTON)
       : Matchers.getElementByLabel(
-          OnboardingWizardModalSelectorsIDs.GOT_IT_BUTTON,
-        );
+        OnboardingWizardModalSelectorsIDs.GOT_IT_BUTTON,
+      );
   }
 
   get backButton() {
@@ -115,7 +98,10 @@
   async tapBackButton() {
     await Gestures.waitAndTap(this.backButton);
   }
+
+  static async isBrowserSearchStepTutorialVisible() {
+    await TestHelpers.checkIfVisible(ONBOARDING_WIZARD_SEVENTH_STEP_CONTENT_ID);
+  }
 }
 
-export default new OnboardingWizardModal();
->>>>>>> 3bb0d7f5
+export default new OnboardingWizardModal();