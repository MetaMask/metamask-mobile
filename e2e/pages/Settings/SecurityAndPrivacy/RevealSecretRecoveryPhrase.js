--- conflicted
+++ resolved
@@ -30,10 +30,6 @@
     );
   }
 
-<<<<<<< HEAD
-  get tabScrollViewIdentifier() {
-    return Matchers.getIdentifier(RevealSeedViewSelectorsIDs.TAB_SCROLL_VIEW);
-=======
   get tabScrollViewTextIdentifier() {
     return Matchers.getIdentifier(
       RevealSeedViewSelectorsIDs.TAB_SCROLL_VIEW_TEXT,
@@ -43,7 +39,6 @@
     return Matchers.getIdentifier(
       RevealSeedViewSelectorsIDs.TAB_SCROLL_VIEW_QR_CODE,
     );
->>>>>>> 05d3e30f
   }
 
   get revealSecretRecoveryPhraseButton() {
@@ -106,22 +101,14 @@
   async scrollToCopyToClipboardButton() {
     await Gestures.scrollToElement(
       this.revealCredentialCopyToClipboardButton,
-<<<<<<< HEAD
-      this.tabScrollViewIdentifier,
-=======
       this.tabScrollViewTextIdentifier,
->>>>>>> 05d3e30f
     );
   }
 
   async scrollToQR() {
     await Gestures.scrollToElement(
       this.revealCredentialQRCodeImage,
-<<<<<<< HEAD
-      this.tabScrollViewIdentifier,
-=======
       this.tabScrollViewQRCodeIdentifier,
->>>>>>> 05d3e30f
     );
   }
 }
