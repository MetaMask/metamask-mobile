import {
  RevealSeedViewSelectorsIDs,
  RevealSeedViewSelectorsText,
} from '../../../selectors/Settings/SecurityAndPrivacy/RevealSeedView.selectors';
import Matchers from '../../../utils/Matchers';
import Gestures from '../../../utils/Gestures';

class RevealSecretRecoveryPhrase {
  get container() {
    return Matchers.getElementByID(
      RevealSeedViewSelectorsIDs.REVEAL_CREDENTIAL_CONTAINER_ID,
    );
  }

  get passwordWarning() {
    return Matchers.getElementByID(
      RevealSeedViewSelectorsIDs.PASSWORD_WARNING_ID,
    );
  }

  get passwordInputToRevealCredential() {
    return Matchers.getElementByID(
      RevealSeedViewSelectorsIDs.PASSWORD_INPUT_BOX_ID,
    );
  }

  get scrollViewIdentifier() {
    return Matchers.getIdentifier(
      RevealSeedViewSelectorsIDs.REVEAL_CREDENTIAL_SCROLL_ID,
    );
  }

  get revealSecretRecoveryPhraseButton() {
    return Matchers.getElementByID(
      RevealSeedViewSelectorsIDs.REVEAL_CREDENTIAL_BUTTON_ID,
    );
  }

  get revealCredentialCopyToClipboardButton() {
    return Matchers.getElementByID(
      RevealSeedViewSelectorsIDs.REVEAL_CREDENTIAL_COPY_TO_CLIPBOARD_BUTTON,
    );
  }

  get revealCredentialQRCodeTab() {
    return Matchers.getElementByText(
      RevealSeedViewSelectorsText.REVEAL_CREDENTIAL_QR_CODE_TAB_ID,
    );
  }

  get revealCredentialQRCodeImage() {
    return Matchers.getElementByID(
      RevealSeedViewSelectorsIDs.REVEAL_CREDENTIAL_QR_CODE_IMAGE_ID,
    );
  }

  get doneButton() {
    return Matchers.getElementByText(
      RevealSeedViewSelectorsText.REVEAL_CREDENTIAL_DONE,
    );
  }

  async enterPasswordToRevealSecretCredential(password) {
    await Gestures.typeTextAndHideKeyboard(
      this.passwordInputToRevealCredential,
      password,
    );
  }

  async tapToReveal() {
    await Gestures.waitAndTap(this.revealSecretRecoveryPhraseButton);
  }

  async tapToCopyCredentialToClipboard() {
    await Gestures.tap(this.revealCredentialCopyToClipboardButton);
  }

  async tapToRevealPrivateCredentialQRCode() {
    await Gestures.tap(this.revealCredentialQRCodeTab);
  }

  async scrollToDone() {
    await Gestures.scrollToElement(this.doneButton, this.scrollViewIdentifier);
  }

  async tapDoneButton() {
    return Gestures.waitAndTap(this.doneButton);
  }
<<<<<<< HEAD
=======

  async scrollToCopyToClipboardButton() {
    await Gestures.scrollToElement(
      this.revealCredentialCopyToClipboardButton,
      this.tabScrollViewIdentifier,
    );
  }

  async scrollToQR() {
    await Gestures.scrollToElement(
      this.revealCredentialQRCodeImage,
      this.tabScrollViewIdentifier,
    );
  }
>>>>>>> 2f130429
}

export default new RevealSecretRecoveryPhrase();<|MERGE_RESOLUTION|>--- conflicted
+++ resolved
@@ -86,8 +86,6 @@
   async tapDoneButton() {
     return Gestures.waitAndTap(this.doneButton);
   }
-<<<<<<< HEAD
-=======
 
   async scrollToCopyToClipboardButton() {
     await Gestures.scrollToElement(
@@ -102,7 +100,6 @@
       this.tabScrollViewIdentifier,
     );
   }
->>>>>>> 2f130429
 }
 
 export default new RevealSecretRecoveryPhrase();