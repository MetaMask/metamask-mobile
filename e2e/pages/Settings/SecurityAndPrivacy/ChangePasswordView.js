--- conflicted
+++ resolved
@@ -37,11 +37,7 @@
   }
 
   get submitButton() {
-<<<<<<< HEAD
-    return Matchers.getElementByID(ChoosePasswordSelectorsIDs.SUBMIT_BUTTON_ID);
-=======
     return Matchers.getElementByText(ChoosePasswordSelectorsIDs.RESET_PASSWORD_BUTTON_TEXT);
->>>>>>> b6e9c40b
   }
 
   async typeInConfirmPasswordInputBox(PASSWORD) {
@@ -62,13 +58,7 @@
   }
 
   async tapSubmitButton() {
-<<<<<<< HEAD
-    if (device.getPlatform() === 'android') {
-      await Gestures.waitAndTap(this.submitButton);
-    }
-=======
     await Gestures.waitAndTap(this.submitButton, {delayBeforeTap: 1000});
->>>>>>> b6e9c40b
   }
 }
 
