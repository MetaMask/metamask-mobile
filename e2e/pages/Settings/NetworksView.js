<<<<<<< HEAD
import TestHelpers from '../../helpers';
=======
>>>>>>> e0698b63
import {
  NetworksViewSelectorsIDs,
  NetworkViewSelectorsText,
} from '../../selectors/Settings/NetworksView.selectors';
import Matchers from '../../utils/Matchers';
import Gestures from '../../utils/Gestures';

class NetworkView {
  get networkContainer() {
    return Matchers.getElementByID(NetworksViewSelectorsIDs.NETWORK_CONTAINER);
  }

  get rpcContainer() {
    return Matchers.getElementByID(NetworksViewSelectorsIDs.RPC_CONTAINER);
  }

  get addNetworkButton() {
    return device.getPlatform() === 'ios'
      ? Matchers.getElementByID(NetworksViewSelectorsIDs.ADD_NETWORKS_BUTTON)
      : Matchers.getElementByLabel(
          NetworksViewSelectorsIDs.ADD_NETWORKS_BUTTON,
        );
  }

  get customNetworkTab() {
    return Matchers.getElementByText(
      NetworkViewSelectorsText.CUSTOM_NETWORK_TAB,
    );
  }

  get networkNameInput() {
    return Matchers.getElementByID(NetworksViewSelectorsIDs.NETWORK_NAME_INPUT);
  }

  get rpcURLInput() {
    return Matchers.getElementByID(NetworksViewSelectorsIDs.RPC_URL_INPUT);
  }

  get chainIDInput() {
    return Matchers.getElementByID(NetworksViewSelectorsIDs.CHAIN_INPUT);
  }

  get networkSymbolInput() {
    return Matchers.getElementByID(
      NetworksViewSelectorsIDs.NETWORKS_SYMBOL_INPUT,
    );
  }

  get rpcAddButton() {
    return device.getPlatform() === 'android'
      ? Matchers.getElementByLabel(
          NetworksViewSelectorsIDs.ADD_CUSTOM_NETWORK_BUTTON,
        )
      : Matchers.getElementByID(
          NetworksViewSelectorsIDs.ADD_CUSTOM_NETWORK_BUTTON,
        );
  }

  get blockExplorer() {
    return Matchers.getElementByLabel(NetworkViewSelectorsText.BLOCK_EXPLORER);
  }

  get rpcWarningBanner() {
    return Matchers.getElementByID(NetworksViewSelectorsIDs.RPC_WARNING_BANNER);
  }

  get customNetworkList() {
    return Matchers.getElementByID(
      NetworksViewSelectorsIDs.CUSTOM_NETWORK_LIST,
    );
  }

  get removeNetwork() {
    return Matchers.getElementByText(NetworkViewSelectorsText.REMOVE_NETWORK);
  }

  async tapAddNetworkButton() {
    await Gestures.waitAndTap(this.addNetworkButton);
  }

  async switchToCustomNetworks() {
    await Gestures.waitAndTap(this.customNetworkTab);
  }

  async tapPopularNetworkByName(networkName) {
<<<<<<< HEAD
    const element = Matchers.getElementByText(networkName);
    await TestHelpers.tapByText(element);
=======
    const network = Matchers.getElementByText(networkName);
    await Gestures.waitAndTap(network);
>>>>>>> e0698b63
  }
  async typeInNetworkName(networkName) {
    await Gestures.typeTextAndHideKeyboard(this.networkNameInput, networkName);
  }
  async typeInRpcUrl(rPCUrl) {
    await Gestures.typeTextAndHideKeyboard(this.rpcURLInput, rPCUrl);
  }
  async typeInChainId(chainID) {
    await Gestures.typeTextAndHideKeyboard(this.chainIDInput, chainID);
  }

  async typeInNetworkSymbol(networkSymbol) {
    await Gestures.typeTextAndHideKeyboard(
      this.networkSymbolInput,
      networkSymbol,
    );
  }

  async clearRpcInputBox() {
    await Gestures.clearField(this.rpcURLInput);
  }

  async tapRpcNetworkAddButton() {
    await Gestures.waitAndTap(this.rpcAddButton);
  }

  async swipeToRPCTitleAndDismissKeyboard() {
    // Because in bitrise the keyboard is blocking the "Add" CTA
    await Gestures.waitAndTap(this.blockExplorer);
  }

  async tapRemoveNetwork(networkName) {
    const network = Matchers.getElementByText(networkName);
    await Gestures.tapAndLongPress(network);
    await Gestures.waitAndTap(this.removeNetwork);
  }
}

export default new NetworkView();<|MERGE_RESOLUTION|>--- conflicted
+++ resolved
@@ -1,7 +1,3 @@
-<<<<<<< HEAD
-import TestHelpers from '../../helpers';
-=======
->>>>>>> e0698b63
 import {
   NetworksViewSelectorsIDs,
   NetworkViewSelectorsText,
@@ -87,13 +83,8 @@
   }
 
   async tapPopularNetworkByName(networkName) {
-<<<<<<< HEAD
-    const element = Matchers.getElementByText(networkName);
-    await TestHelpers.tapByText(element);
-=======
     const network = Matchers.getElementByText(networkName);
     await Gestures.waitAndTap(network);
->>>>>>> e0698b63
   }
   async typeInNetworkName(networkName) {
     await Gestures.typeTextAndHideKeyboard(this.networkNameInput, networkName);
