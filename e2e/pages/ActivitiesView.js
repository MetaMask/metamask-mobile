--- conflicted
+++ resolved
@@ -1,6 +1,6 @@
 import TestHelpers from '../helpers';
-<<<<<<< HEAD
 import { ActivitiesViewSelectorsText } from '../selectors/ActivitiesView.selectors';
+import { ActivityViewSelectorsIDs } from '../selectors/ActivityView.selectors';
 
 export default class ActivitiesView {
   static async isVisible() {
@@ -13,20 +13,6 @@
     let title = ActivitiesViewSelectorsText.SWAP;
     title = title.replace('{{sourceToken}}', sourceToken);
     title = title.replace('{{destinationToken}}', destinationToken);
-
-=======
-import messages from '../../locales/languages/en.json';
-import { ActivityViewSelectorsIDs } from '../selectors/ActivityView.selectors';
-
-export default class ActivitiesView {
-  static async isVisible() {
-    await TestHelpers.checkIfElementByTextIsVisible(
-      messages.transactions_view.title,
-    );
-  }
-
-  static async tapActivity(title) {
->>>>>>> 6edfe348
     await TestHelpers.waitAndTapText(title);
   }
 
