import { AddAccountBottomSheetSelectorsIDs } from '../../selectors/wallet/AddAccountBottomSheet.selectors';
import Matchers from '../../utils/Matchers';
import Gestures from '../../utils/Gestures';

class AddAccountBottomSheet {
  get importAccountButton() {
    return Matchers.getElementByID(
      AddAccountBottomSheetSelectorsIDs.IMPORT_ACCOUNT_BUTTON,
    );
  }

  get createAccountButton() {
    return Matchers.getElementByID(
      AddAccountBottomSheetSelectorsIDs.NEW_ACCOUNT_BUTTON,
    );
  }

<<<<<<< HEAD
  get addSolanaAccountButton() {
=======
  get createSolanaAccountButton() {
>>>>>>> 96941f18
    return Matchers.getElementByID(
      AddAccountBottomSheetSelectorsIDs.ADD_SOLANA_ACCOUNT_BUTTON,
    );
  }

  get importSrpButton() {
    return Matchers.getElementByID(
      AddAccountBottomSheetSelectorsIDs.IMPORT_SRP_BUTTON,
    );
  }

  async tapImportAccount() {
    await Gestures.waitAndTap(this.importAccountButton);
  }

  async tapCreateAccount() {
    await Gestures.waitAndTap(this.createAccountButton);
  }

  async tapImportSrp() {
    await Gestures.waitAndTap(this.importSrpButton);
  }

  async tapAddSolanaAccount() {
<<<<<<< HEAD
    await Gestures.waitAndTap(this.addSolanaAccountButton);
=======
    await Gestures.waitAndTap(this.createSolanaAccountButton);
>>>>>>> 96941f18
  }
}

export default new AddAccountBottomSheet();<|MERGE_RESOLUTION|>--- conflicted
+++ resolved
@@ -15,11 +15,7 @@
     );
   }
 
-<<<<<<< HEAD
-  get addSolanaAccountButton() {
-=======
   get createSolanaAccountButton() {
->>>>>>> 96941f18
     return Matchers.getElementByID(
       AddAccountBottomSheetSelectorsIDs.ADD_SOLANA_ACCOUNT_BUTTON,
     );
@@ -44,11 +40,7 @@
   }
 
   async tapAddSolanaAccount() {
-<<<<<<< HEAD
-    await Gestures.waitAndTap(this.addSolanaAccountButton);
-=======
     await Gestures.waitAndTap(this.createSolanaAccountButton);
->>>>>>> 96941f18
   }
 }
 
