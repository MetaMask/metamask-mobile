--- conflicted
+++ resolved
@@ -33,25 +33,12 @@
   }
 
   // Interaction methods
-<<<<<<< HEAD
   async tapImportAccountButton() {
     await Gestures.waitAndTap(this.importAccountButton);
   }
 
   async tapViewAccountButton() {
     await Gestures.waitAndTap(this.importAccountButton);//Create account testID is used for both create and view account actions
-=======
-  async tapCreateAccountButton() {
-    await Gestures.waitAndTap(this.createAccountButton, {
-      elemDescription: 'Solana New Feature Sheet Create Account Button',
-    });
-  }
-
-  async tapViewAccountButton() {
-    await Gestures.waitAndTap(this.createAccountButton, { //Create account testID is used for both create and view account actions
-      elemDescription: 'Solana New Feature Sheet View Account Button',
-    });
->>>>>>> 9c1b7226
   }
 
   async tapAddAccountButton() {
