--- conflicted
+++ resolved
@@ -101,13 +101,7 @@
   }
 
   async tapToSelectActiveAccountAtIndex(index) {
-<<<<<<< HEAD
-    await Gestures.tap(this.getSelectWithMenuElementName(index), {
-      checkEnabled: false,
-    });
-=======
     await Gestures.tap(this.getSelectWithMenuElementName(index));
->>>>>>> 42e442cb
   }
 
   async longPressAccountAtIndex(index) {
