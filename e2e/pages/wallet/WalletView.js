import {
  WalletViewSelectorsIDs,
  WalletViewSelectorsText,
} from '../../selectors/wallet/WalletView.selectors';
import Gestures from '../../utils/Gestures';
import Matchers from '../../utils/Matchers';
import TestHelpers from '../../helpers';

class WalletView {
  get container() {
    return Matchers.getElementByID(WalletViewSelectorsIDs.WALLET_CONTAINER);
  }

  get portfolioButton() {
    return Matchers.getElementByID(WalletViewSelectorsIDs.PORTFOLIO_BUTTON);
  }

  get earnButton() {
    return Matchers.getElementByID(WalletViewSelectorsIDs.STAKE_BUTTON);
  }

  get stakedEthereumLabel() {
    return Matchers.getElementByText(WalletViewSelectorsText.STAKED_ETHEREUM);
  }

  get stakeMoreButton() {
    return Matchers.getElementByID(WalletViewSelectorsIDs.STAKE_MORE_BUTTON);
  }

  get tokenDetectionLinkButton() {
    return Matchers.getElementByID(
      WalletViewSelectorsIDs.WALLET_TOKEN_DETECTION_LINK_BUTTON,
    );
  }

  get accountIcon() {
    return Matchers.getElementByID(WalletViewSelectorsIDs.ACCOUNT_ICON);
  }

  get notificationBellIcon() {
    return Matchers.getElementByID(
      WalletViewSelectorsIDs.WALLET_NOTIFICATIONS_BUTTON,
    );
  }

  get navbarNetworkText() {
    return Matchers.getElementByID(WalletViewSelectorsIDs.NAVBAR_NETWORK_TEXT);
  }

  get navbarNetworkButton() {
    return Matchers.getElementByID(
      WalletViewSelectorsIDs.NAVBAR_NETWORK_BUTTON,
    );
  }

  async getNavbarNetworkPicker() {
    return Matchers.getElementByID(
      WalletViewSelectorsIDs.NAVBAR_NETWORK_PICKER,
    );
  }

  get nftTab() {
    return Matchers.getElementByText(WalletViewSelectorsText.NFTS_TAB);
  }

  get nftTabContainer() {
    return Matchers.getElementByID(WalletViewSelectorsIDs.NFT_TAB_CONTAINER);
  }

  get importNFTButton() {
    return Matchers.getElementByID(WalletViewSelectorsIDs.IMPORT_NFT_BUTTON);
  }

  get importTokensButton() {
    return Matchers.getElementByID(WalletViewSelectorsIDs.IMPORT_TOKEN_BUTTON);
  }

  get importTokensFooterLink() {
    return Matchers.getElementByID(
      WalletViewSelectorsIDs.IMPORT_TOKEN_FOOTER_LINK,
    );
  }

  get networkName() {
    return Matchers.getElementByID(WalletViewSelectorsIDs.NETWORK_NAME);
  }

  get totalBalance() {
    return Matchers.getElementByID(WalletViewSelectorsIDs.TOTAL_BALANCE_TEXT);
  }

  get accountName() {
    return Matchers.getElementByID(
      WalletViewSelectorsIDs.ACCOUNT_NAME_LABEL_TEXT,
    );
  }

  get hideTokensLabel() {
    return Matchers.getElementByText(WalletViewSelectorsText.HIDE_TOKENS);
  }

  get currentMainWalletAccountActions() {
    return Matchers.getElementByID(
      WalletViewSelectorsIDs.ACCOUNT_NAME_LABEL_TEXT,
    );
  }

  get tokenNetworkFilter() {
    return Matchers.getElementByID(WalletViewSelectorsIDs.TOKEN_NETWORK_FILTER);
  }

  get sortBy() {
    return Matchers.getElementByID(WalletViewSelectorsIDs.SORT_BY);
  }

  get tokenNetworkFilterAll() {
    return Matchers.getElementByID(
      WalletViewSelectorsIDs.TOKEN_NETWORK_FILTER_ALL,
    );
  }

  get tokenNetworkFilterCurrent() {
    return Matchers.getElementByID(
      WalletViewSelectorsIDs.TOKEN_NETWORK_FILTER_CURRENT,
    );
  }

  get cancelButton() {
    return Matchers.getElementByText('Cancel');
  }

  get carouselContainer() {
    return Matchers.getElementByID(WalletViewSelectorsIDs.CAROUSEL_CONTAINER);
  }

<<<<<<< HEAD
=======
  get carouselProgressDots() {
    return Matchers.getElementByID(
      WalletViewSelectorsIDs.CAROUSEL_PROGRESS_DOTS,
    );
  }
  get testCollectible() {
    return device.getPlatform() === 'android'
      ? Matchers.getElementByID(WalletViewSelectorsIDs.COLLECTIBLE_FALLBACK, 1)
      : Matchers.getElementByID(WalletViewSelectorsIDs.TEST_COLLECTIBLE, 1);
  }
>>>>>>> 961a5281

  getCarouselSlide(id) {
    return Matchers.getElementByID(WalletViewSelectorsIDs.CAROUSEL_SLIDE(id));
  }

<<<<<<< HEAD
  getCarouselSlide(id) {
    return Matchers.getElementByID(WalletViewSelectorsIDs.CAROUSEL_SLIDE(id));
  }

  getCarouselSlideTitle(id) {
    return Matchers.getElementByID(
      WalletViewSelectorsIDs.CAROUSEL_SLIDE_TITLE(id),
    );
  }

  getCarouselSlideCloseButton(id) {
    return Matchers.getElementByID(
      WalletViewSelectorsIDs.CAROUSEL_SLIDE_CLOSE_BUTTON(id),
    );
  }

=======
  getCarouselSlideTitle(id) {
    return Matchers.getElementByID(
      WalletViewSelectorsIDs.CAROUSEL_SLIDE_TITLE(id),
    );
  }

  getCarouselSlideCloseButton(id) {
    return Matchers.getElementByID(
      WalletViewSelectorsIDs.CAROUSEL_SLIDE_CLOSE_BUTTON(id),
    );
  }

>>>>>>> 961a5281
  async tapCurrentMainWalletAccountActions() {
    await Gestures.waitAndTap(this.currentMainWalletAccountActions);
  }

  async tapOnToken(token, index = 0) {
    const element = Matchers.getElementByText(
      token || WalletViewSelectorsText.DEFAULT_TOKEN,
      index,
    );
    await Gestures.waitAndTap(element);
  }

  async tapIdenticon() {
    await Gestures.waitAndTap(this.accountIcon);
  }

  async tapBellIcon() {
    await Gestures.waitAndTap(this.notificationBellIcon);
  }

  async tapNetworksButtonOnNavBar() {
    await TestHelpers.tap(WalletViewSelectorsIDs.NAVBAR_NETWORK_BUTTON);
  }

  async tapNftTab() {
    await Gestures.waitAndTap(this.nftTab);
  }

  async scrollDownOnNFTsTab() {
    await Gestures.swipe(this.nftTabContainer, 'up', 'slow', 0.6);
  }

  async scrollDownOnTokensTab() {
    const tokensContainer = await this.getTokensInWallet();
    await Gestures.swipe(tokensContainer, 'up', 'slow', 0.2);
  }

  async scrollUpOnNFTsTab() {
    await Gestures.swipe(this.nftTabContainer, 'down', 'slow', 0.6);
  }

  async tapImportNFTButton() {
    await Gestures.waitAndTap(this.importNFTButton);
  }

  async tapOnNftName() {
    await Gestures.waitAndTap(this.testCollectible);
  }

  async tapImportTokensButton() {
    await Gestures.waitAndTap(this.importTokensButton);
  }

  async tapImportTokensFooterLink() {
    await Gestures.waitAndTap(this.importTokensFooterLink);
  }

  async tapOnNFTInWallet(nftName) {
    const elem = Matchers.getElementByText(nftName);
    await Gestures.waitAndTap(elem);
  }

  async removeTokenFromWallet(token) {
    const elem = Matchers.getElementByText(token);
    await Gestures.tapAndLongPress(elem);
    await Gestures.waitAndTap(this.hideTokensLabel);
  }

  async tokenInWallet(tokenName) {
    return Matchers.getElementByText(tokenName);
  }

  async getTokensInWallet() {
    return Matchers.getElementByID(
      WalletViewSelectorsIDs.TOKENS_CONTAINER_LIST,
    );
  }

  async nftIDInWallet(nftId) {
    return Matchers.getElementByID(nftId);
  }

  async nftInWallet(nftName) {
    return Matchers.getElementByText(nftName);
  }

  async tapNewTokensFound() {
    await Gestures.waitAndTap(this.tokenDetectionLinkButton);
  }

  async tapPortfolio() {
    await Gestures.waitAndTap(this.portfolioButton);
  }

  async tapTokenNetworkFilter() {
    await Gestures.waitAndTap(this.tokenNetworkFilter);
  }

  async tapSortBy() {
    await Gestures.waitAndTap(this.sortBy);
  }

  async tapTokenNetworkFilterAll() {
    await Gestures.waitAndTap(this.tokenNetworkFilterAll);
  }

  async tapTokenNetworkFilterCurrent() {
    await Gestures.waitAndTap(this.tokenNetworkFilterCurrent);
  }

  async tapOnEarnButton() {
    await Gestures.waitAndTap(this.earnButton);
  }

  async tapOnStakedEthereum() {
    await Gestures.waitAndTap(this.stakedEthereumLabel);
  }

  async tapOnStakeMore() {
    await Gestures.waitAndTap(this.stakeMoreButton);
  }

  async tapCancelButton() {
    await Gestures.waitAndTap(this.cancelButton);
  }

  /**
   * Swipes the carousel in the specified direction.
   * @param {'left' | 'right'} direction - The direction to swipe ('left' or 'right').
   */
  async swipeCarousel(direction) {
    await Gestures.swipe(this.carouselContainer, direction, 'slow', 0.7);
  }

  /**
   * Closes the carousel slide with the specified ID by tapping its close button.
   *
   * @param {string|number} id - The identifier of the carousel slide to close.
   * @returns {Promise<void>} A promise that resolves when the slide has been closed.
   */
  async closeCarouselSlide(id) {
    await Gestures.tap(this.getCarouselSlideCloseButton(id));
  }

  /**
   * Taps on a carousel slide with the specified identifier.
   *
   * @param {string} id - The unique identifier of the carousel slide to tap.
   * @returns {Promise<void>} Resolves when the tap action is complete.
   */
  async tapCarouselSlide(id) {
    await Gestures.tap(this.getCarouselSlide(id));
<<<<<<< HEAD
=======
  }

  get defiTab() {
    return Matchers.getElementByText(WalletViewSelectorsText.DEFI_TAB);
  }

  get defiNetworkFilter() {
    return Matchers.getElementByID(
      WalletViewSelectorsIDs.DEFI_POSITIONS_NETWORK_FILTER,
    );
  }

  get defiTabContainer() {
    return Matchers.getElementByID(
      WalletViewSelectorsIDs.DEFI_POSITIONS_CONTAINER,
    );
  }

  get defiPositionDetailsContainer() {
    return Matchers.getElementByID(
      WalletViewSelectorsIDs.DEFI_POSITIONS_DETAILS_CONTAINER,
    );
  }

  async tapOnDeFiTab() {
    await Gestures.waitAndTap(this.defiTab);
  }

  async tapOnDeFiNetworksFilter() {
    await Gestures.waitAndTap(this.defiNetworkFilter);
  }

  async tapOnDeFiPosition(positionName) {
    const elem = Matchers.getElementByText(positionName);
    await Gestures.waitAndTap(elem);
>>>>>>> 961a5281
  }
}

export default new WalletView();<|MERGE_RESOLUTION|>--- conflicted
+++ resolved
@@ -133,8 +133,6 @@
     return Matchers.getElementByID(WalletViewSelectorsIDs.CAROUSEL_CONTAINER);
   }
 
-<<<<<<< HEAD
-=======
   get carouselProgressDots() {
     return Matchers.getElementByID(
       WalletViewSelectorsIDs.CAROUSEL_PROGRESS_DOTS,
@@ -145,17 +143,11 @@
       ? Matchers.getElementByID(WalletViewSelectorsIDs.COLLECTIBLE_FALLBACK, 1)
       : Matchers.getElementByID(WalletViewSelectorsIDs.TEST_COLLECTIBLE, 1);
   }
->>>>>>> 961a5281
 
   getCarouselSlide(id) {
     return Matchers.getElementByID(WalletViewSelectorsIDs.CAROUSEL_SLIDE(id));
   }
 
-<<<<<<< HEAD
-  getCarouselSlide(id) {
-    return Matchers.getElementByID(WalletViewSelectorsIDs.CAROUSEL_SLIDE(id));
-  }
-
   getCarouselSlideTitle(id) {
     return Matchers.getElementByID(
       WalletViewSelectorsIDs.CAROUSEL_SLIDE_TITLE(id),
@@ -168,20 +160,6 @@
     );
   }
 
-=======
-  getCarouselSlideTitle(id) {
-    return Matchers.getElementByID(
-      WalletViewSelectorsIDs.CAROUSEL_SLIDE_TITLE(id),
-    );
-  }
-
-  getCarouselSlideCloseButton(id) {
-    return Matchers.getElementByID(
-      WalletViewSelectorsIDs.CAROUSEL_SLIDE_CLOSE_BUTTON(id),
-    );
-  }
-
->>>>>>> 961a5281
   async tapCurrentMainWalletAccountActions() {
     await Gestures.waitAndTap(this.currentMainWalletAccountActions);
   }
@@ -334,8 +312,6 @@
    */
   async tapCarouselSlide(id) {
     await Gestures.tap(this.getCarouselSlide(id));
-<<<<<<< HEAD
-=======
   }
 
   get defiTab() {
@@ -371,7 +347,6 @@
   async tapOnDeFiPosition(positionName) {
     const elem = Matchers.getElementByText(positionName);
     await Gestures.waitAndTap(elem);
->>>>>>> 961a5281
   }
 }
 
