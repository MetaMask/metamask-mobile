import {
  WalletViewSelectorsIDs,
  WalletViewSelectorsText,
} from '../../selectors/wallet/WalletView.selectors';
import Gestures from '../../framework/Gestures';
import Matchers from '../../framework/Matchers';
import TestHelpers from '../../helpers.js';
import Assertions from '../../framework/Assertions';

class WalletView {
  static readonly MAX_SCROLL_ITERATIONS = 8;

  get container(): DetoxElement {
    return Matchers.getElementByID(WalletViewSelectorsIDs.WALLET_CONTAINER);
  }

  get earnButton(): DetoxElement {
    return Matchers.getElementByID(WalletViewSelectorsIDs.STAKE_BUTTON);
  }

  get stakedEthereumLabel(): DetoxElement {
    return Matchers.getElementByText(WalletViewSelectorsText.STAKED_ETHEREUM);
  }

  get stakeMoreButton(): DetoxElement {
    return Matchers.getElementByID(WalletViewSelectorsIDs.STAKE_MORE_BUTTON);
  }

  get tokenDetectionLinkButton(): DetoxElement {
    return Matchers.getElementByID(
      WalletViewSelectorsIDs.WALLET_TOKEN_DETECTION_LINK_BUTTON,
    );
  }

  get accountIcon(): DetoxElement {
    return Matchers.getElementByID(WalletViewSelectorsIDs.ACCOUNT_ICON);
  }

  get eyeSlashIcon(): DetoxElement {
    return Matchers.getElementByID(WalletViewSelectorsIDs.EYE_SLASH_ICON);
  }

  get notificationBellIcon(): DetoxElement {
    return Matchers.getElementByID(
      WalletViewSelectorsIDs.WALLET_NOTIFICATIONS_BUTTON,
    );
  }

  get navbarNetworkText(): DetoxElement {
    return Matchers.getElementByID(WalletViewSelectorsIDs.NAVBAR_NETWORK_TEXT);
  }

  get navbarNetworkButton(): DetoxElement {
    return Matchers.getElementByID(
      WalletViewSelectorsIDs.NAVBAR_NETWORK_BUTTON,
    );
  }

  get navbarNetworkPicker(): DetoxElement {
    return Matchers.getElementByID(
      WalletViewSelectorsIDs.NAVBAR_NETWORK_PICKER,
    );
  }

  get navbarCardButton(): DetoxElement {
    return Matchers.getElementByID(WalletViewSelectorsIDs.CARD_BUTTON);
  }

  get nftTab(): DetoxElement {
    return Matchers.getElementByText(WalletViewSelectorsText.NFTS_TAB);
  }

  get nftTabContainer(): DetoxElement {
    return Matchers.getElementByID(WalletViewSelectorsIDs.NFT_TAB_CONTAINER);
  }

  get importNFTButton(): DetoxElement {
    return Matchers.getElementByID(WalletViewSelectorsIDs.IMPORT_NFT_BUTTON);
  }

  get importTokensButton(): DetoxElement {
    return Matchers.getElementByID(WalletViewSelectorsIDs.IMPORT_TOKEN_BUTTON);
  }

  get networkName(): DetoxElement {
    return Matchers.getElementByID(WalletViewSelectorsIDs.NETWORK_NAME);
  }

  get totalBalance(): DetoxElement | DetoxMatcher {
    return Matchers.getElementByID(WalletViewSelectorsIDs.TOTAL_BALANCE_TEXT);
  }

  get accountName(): DetoxElement {
    return Matchers.getElementByID(
      WalletViewSelectorsIDs.ACCOUNT_NAME_LABEL_TEXT,
    );
  }

  get hideTokensLabel(): DetoxElement {
    return Matchers.getElementByText(WalletViewSelectorsText.HIDE_TOKENS);
  }

  get currentMainWalletAccountActions(): DetoxElement {
    return Matchers.getElementByID(
      WalletViewSelectorsIDs.ACCOUNT_NAME_LABEL_TEXT,
    );
  }

  get tokenNetworkFilter(): DetoxElement {
    return Matchers.getElementByID(WalletViewSelectorsIDs.TOKEN_NETWORK_FILTER);
  }

  get sortButton(): DetoxElement {
    return Matchers.getElementByID(WalletViewSelectorsIDs.SORT_BUTTON);
  }

  get sortBy(): DetoxElement {
    return Matchers.getElementByID(WalletViewSelectorsIDs.SORT_BY);
  }

  get tokenNetworkFilterAll(): DetoxElement {
    return Matchers.getElementByID(
      WalletViewSelectorsIDs.TOKEN_NETWORK_FILTER_ALL,
    );
  }

  get tokenNetworkFilterCurrent(): DetoxElement {
    return Matchers.getElementByID(
      WalletViewSelectorsIDs.TOKEN_NETWORK_FILTER_CURRENT,
    );
  }

  get cancelButton(): DetoxElement {
    return Matchers.getElementByText('Cancel');
  }

  get carouselContainer(): DetoxElement {
    return Matchers.getElementByID(WalletViewSelectorsIDs.CAROUSEL_CONTAINER);
  }

  get carouselProgressDots(): DetoxElement {
    return Matchers.getElementByID(
      WalletViewSelectorsIDs.CAROUSEL_PROGRESS_DOTS,
    );
  }
  get testCollectible(): DetoxElement {
    return Matchers.getElementByID(WalletViewSelectorsIDs.TEST_COLLECTIBLE, 1);
  }
  get testCollectibleFallback(): DetoxElement {
    return Matchers.getElementByID(
      WalletViewSelectorsIDs.COLLECTIBLE_FALLBACK,
      1,
    );
  }

  getCarouselSlide(id: string): DetoxElement {
    return Matchers.getElementByID(WalletViewSelectorsIDs.CAROUSEL_SLIDE(id));
  }

  getCarouselSlideTitle(id: string): DetoxElement {
    return Matchers.getElementByID(
      WalletViewSelectorsIDs.CAROUSEL_SLIDE_TITLE(id),
    );
  }

  getCarouselSlideCloseButton(id: string): DetoxElement {
    return Matchers.getElementByID(
      WalletViewSelectorsIDs.CAROUSEL_SLIDE_CLOSE_BUTTON(id),
    );
  }

  async tapCurrentMainWalletAccountActions(): Promise<void> {
    await Gestures.waitAndTap(this.currentMainWalletAccountActions, {
      elemDescription: 'Current Main Wallet Account Actions',
    });
  }

  async tapOnToken(token: string, index = 0): Promise<void> {
    const elem = Matchers.getElementByText(
      token || WalletViewSelectorsText.DEFAULT_TOKEN,
      index,
    );
    await Gestures.waitAndTap(elem, {
      elemDescription: 'Token',
    });
  }

  async tapIdenticon(): Promise<void> {
    await Gestures.waitAndTap(this.accountIcon, {
      elemDescription: 'Top Account Icon',
    });
  }

  async tapBellIcon(): Promise<void> {
    await Gestures.waitAndTap(this.notificationBellIcon, {
      elemDescription: 'Notification Bell Icon',
    });
  }

  async tapNetworksButtonOnNavBar(): Promise<void> {
    await TestHelpers.tap(WalletViewSelectorsIDs.NAVBAR_NETWORK_BUTTON);
  }

  async tapNavbarCardButton(): Promise<void> {
    await Gestures.waitAndTap(this.navbarCardButton, {
      elemDescription: 'Card Button on Navbar',
    });
  }

  async tapNftTab(): Promise<void> {
    await Gestures.waitAndTap(this.nftTab);
  }

  async scrollDownOnNFTsTab(): Promise<void> {
    await Gestures.swipe(this.nftTabContainer, 'up', {
      speed: 'slow',
      percentage: 0.6,
    });
  }

  async scrollToBottomOfTokensList(): Promise<void> {
    const tokensContainer = await this.getTokensInWallet();
    for (let i = 0; i < WalletView.MAX_SCROLL_ITERATIONS; i++) {
      await Gestures.swipe(tokensContainer as unknown as DetoxElement, 'up', {
        speed: 'fast',
        percentage: 0.7,
      });
    }
  }

  async scrollToTopOfTokensList(): Promise<void> {
    const tokensContainer = await this.getTokensInWallet();
    await Gestures.swipe(tokensContainer as unknown as DetoxElement, 'down', {
      speed: 'fast',
      percentage: 0.7,
    });
  }

  async pullToRefreshTokensList(): Promise<void> {
    const tokensContainer = await this.getTokensInWallet();
    await Gestures.swipe(tokensContainer as unknown as DetoxElement, 'down', {
      speed: 'slow',
      percentage: 0.8,
      elemDescription: 'pull to refresh tokens list',
    });
  }

  async scrollToToken(
    tokenName: string,
    direction: 'up' | 'down' = 'down',
  ): Promise<void> {
    await Gestures.scrollToElement(
      this.tokenInWallet(tokenName) as unknown as DetoxElement,
      Matchers.getIdentifier(WalletViewSelectorsIDs.TOKENS_CONTAINER_LIST),
      {
        direction,
        scrollAmount: 50,
      },
    );
  }

  async scrollUpOnNFTsTab(): Promise<void> {
    await Gestures.swipe(this.nftTabContainer, 'down', {
      speed: 'slow',
      percentage: 0.6,
    });
  }

  async tapImportNFTButton(): Promise<void> {
    await Gestures.waitAndTap(this.importNFTButton, {
      elemDescription: 'Import NFT Button',
    });
  }

  async tapOnNftName(): Promise<void> {
    try {
      await Gestures.waitAndTap(this.testCollectible, {
        elemDescription: 'NFT Name',
      });
    } catch {
      await Gestures.waitAndTap(this.testCollectibleFallback, {
        elemDescription: 'NFT Name Fallback',
      });
    }
  }

  async tapImportTokensButton(): Promise<void> {
    await Gestures.waitAndTap(this.importTokensButton, {
      elemDescription: 'Import Tokens Button',
    });
  }

  async tapOnNFTInWallet(nftName: string): Promise<void> {
    const elem = Matchers.getElementByText(nftName);
    await Gestures.waitAndTap(elem, {
      elemDescription: 'NFT Name',
    });
  }

  async removeTokenFromWallet(token: string): Promise<void> {
    const elem = Matchers.getElementByText(token);
    await Gestures.longPress(elem, {
      elemDescription: 'Long Pressing Token',
    });
    await Gestures.waitAndTap(this.hideTokensLabel, {
      elemDescription: 'Hide Tokens Label',
    });
  }

  async tokenInWallet(tokenName: string): Promise<DetoxElement> {
    return Matchers.getElementByText(tokenName);
  }

  async getTokensInWallet(): Promise<DetoxElement> {
    return Matchers.getElementByID(
      WalletViewSelectorsIDs.TOKENS_CONTAINER_LIST,
    );
  }

  async nftIDInWallet(nftId: string): Promise<DetoxElement> {
    return Matchers.getElementByID(nftId);
  }

  async nftInWallet(nftName: string): Promise<DetoxElement> {
    return Matchers.getElementByText(nftName);
  }

  async tapNewTokensFound(): Promise<void> {
    await Gestures.waitAndTap(this.tokenDetectionLinkButton, {
      elemDescription: 'New Tokens Found Button',
    });
  }

  async tapTokenNetworkFilter(): Promise<void> {
    await Gestures.waitAndTap(this.tokenNetworkFilter, {
      elemDescription: 'Token Network Filter',
    });
  }

  async tapSortBy(): Promise<void> {
    await Gestures.waitAndTap(this.sortButton, {
      elemDescription: 'Sort By',
    });
  }

  async tapTokenNetworkFilterAll(): Promise<void> {
    await Gestures.waitAndTap(this.tokenNetworkFilterAll, {
      elemDescription: 'Token Network Filter All',
    });
  }

  async tapTokenNetworkFilterCurrent(): Promise<void> {
    await Gestures.waitAndTap(this.tokenNetworkFilterCurrent, {
      elemDescription: 'Token Network Filter Current',
    });
  }

  async tapOnEarnButton(): Promise<void> {
    await Gestures.waitAndTap(this.earnButton, {
      elemDescription: 'Earn Button',
    });
  }

  async tapOnStakedEthereum(): Promise<void> {
    await Gestures.waitAndTap(this.stakedEthereumLabel, {
      elemDescription: 'Staked Ethereum Label',
    });
  }

  async tapOnStakeMore(): Promise<void> {
    await Gestures.waitAndTap(this.stakeMoreButton, {
      elemDescription: 'Stake More Button',
    });
  }

  async tapCancelButton(): Promise<void> {
    await Gestures.waitAndTap(this.cancelButton, {
      elemDescription: 'Cancel Button',
    });
  }

  /**
   * Swipes the carousel in the specified direction.
   * @param {'left' | 'right'} direction - The direction to swipe ('left' or 'right').
   */
  async swipeCarousel(direction: 'left' | 'right'): Promise<void> {
    await Gestures.swipe(this.carouselContainer, direction, {
      speed: 'slow',
      percentage: 0.7,
      elemDescription: 'Swipe Carousel',
    });
  }

  /**
   * Closes the carousel slide with the specified ID by tapping its close button.
   *
   * @param {string|number} id - The identifier of the carousel slide to close.
   * @returns {Promise<void>} A promise that resolves when the slide has been closed.
   */
  async closeCarouselSlide(id: string): Promise<void> {
    await Gestures.tap(this.getCarouselSlideCloseButton(id), {
      elemDescription: 'Close Carousel Slide',
    });
  }

  /**
   * Taps on a carousel slide with the specified identifier.
   *
   * @param {string} id - The unique identifier of the carousel slide to tap.
   * @returns {Promise<void>} Resolves when the tap action is complete.
   */
  async tapCarouselSlide(id: string): Promise<void> {
    await Gestures.tap(this.getCarouselSlide(id));
  }

  get defiTab(): DetoxElement {
    return Matchers.getElementByText(WalletViewSelectorsText.DEFI_TAB);
  }

  get defiNetworkFilter(): DetoxElement {
    return Matchers.getElementByID(
      WalletViewSelectorsIDs.DEFI_POSITIONS_NETWORK_FILTER,
    );
  }

  get defiTabContainer(): DetoxElement {
    return Matchers.getElementByID(
      WalletViewSelectorsIDs.DEFI_POSITIONS_CONTAINER,
    );
  }

  get defiPositionDetailsContainer(): DetoxElement {
    return Matchers.getElementByID(
      WalletViewSelectorsIDs.DEFI_POSITIONS_DETAILS_CONTAINER,
    );
  }

  async tapOnDeFiTab(): Promise<void> {
    await Gestures.waitAndTap(this.defiTab, {
      elemDescription: 'DeFi Tab',
    });
  }

  async tapOnDeFiNetworksFilter(): Promise<void> {
    await Gestures.waitAndTap(this.defiNetworkFilter, {
      elemDescription: 'DeFi Networks Filter',
    });
  }

  async tapOnDeFiPosition(positionName: string): Promise<void> {
    const elem = Matchers.getElementByText(positionName);
    await Gestures.waitAndTap(elem, {
      elemDescription: 'DeFi Position',
    });
  }

  // TODO test this
  async getBalanceText(): Promise<string> {
    const balanceElement = this.totalBalance;
    await Assertions.expectElementToBeVisible(balanceElement);

    const elem = await balanceElement;
    const attributes = await (elem as IndexableNativeElement).getAttributes();
    return (
      (attributes as { text: string; label: string }).text ||
      (attributes as { text: string; label: string }).label
    );
  }

  /**
   * Toggles the balance visibility by tapping the eye slash icon.
   * This method can be used to both hide and show the balance.
   * @returns {Promise<void>} A promise that resolves when the balance visibility is toggled.
   */
  async toggleBalanceVisibility(): Promise<void> {
    await Gestures.waitAndTap(this.eyeSlashIcon, {
      elemDescription: 'Eye Slash Icon',
    });
  }

  /**
   * Checks if the balance is currently visible by examining the balance text.
   * @returns {Promise<boolean>} A promise that resolves to true if balance is visible, false if hidden.
   */
  async isBalanceVisible(): Promise<boolean> {
    const balanceText = await this.getBalanceText();
    // If it shows currency symbols or numbers, it's visible
    return !balanceText.includes('••••');
  }

  /**
   * Hides the balance by tapping the eye slash icon only if it's currently visible.
   * @returns {Promise<void>} A promise that resolves when the balance is hidden.
   */
  async hideBalance(): Promise<void> {
    if (await this.isBalanceVisible()) {
      await this.toggleBalanceVisibility();
    }
  }

  /**
   * Shows the balance by tapping the eye slash icon only if it's currently hidden.
   * @returns {Promise<void>} A promise that resolves when the balance is shown.
   */
  async showBalance(): Promise<void> {
    if (!(await this.isBalanceVisible())) {
      await this.toggleBalanceVisibility();
    }
  }

  // Wallet-specific action buttons (from AssetDetailsActions in Wallet view)
  get walletFundButton(): DetoxElement {
    return Matchers.getElementByID(WalletViewSelectorsIDs.WALLET_FUND_BUTTON);
  }

  get walletSwapButton(): DetoxElement {
    return Matchers.getElementByID(WalletViewSelectorsIDs.WALLET_SWAP_BUTTON);
  }

  get walletBridgeButton(): DetoxElement {
    return Matchers.getElementByID(WalletViewSelectorsIDs.WALLET_BRIDGE_BUTTON);
  }

  get walletSendButton(): DetoxElement {
    return Matchers.getElementByID(WalletViewSelectorsIDs.WALLET_SEND_BUTTON);
  }

  get walletReceiveButton(): DetoxElement {
    return Matchers.getElementByID(
      WalletViewSelectorsIDs.WALLET_RECEIVE_BUTTON,
    );
  }

  async tapWalletFundButton(): Promise<void> {
    await Gestures.waitAndTap(this.walletFundButton, {
      elemDescription: 'Wallet Fund Button',
    });
  }

  async tapWalletSwapButton(): Promise<void> {
    await Gestures.waitAndTap(this.walletSwapButton, {
      elemDescription: 'Wallet Swap Button',
    });
  }

  async tapWalletBridgeButton(): Promise<void> {
    await Gestures.waitAndTap(this.walletBridgeButton, {
      elemDescription: 'Wallet Bridge Button',
    });
  }

  async tapWalletSendButton(): Promise<void> {
    await Gestures.waitAndTap(this.walletSendButton, {
      elemDescription: 'Wallet Send Button',
    });
  }

  async tapWalletReceiveButton(): Promise<void> {
    await Gestures.waitAndTap(this.walletReceiveButton, {
      elemDescription: 'Wallet Receive Button',
    });
  }

<<<<<<< HEAD
  async verifyTokenNetworkFilterText(expectedText: string): Promise<void> {
    await Assertions.expectElementToHaveLabel(
      this.tokenNetworkFilter,
      expectedText,
      {
        description: `token network filter should display "${expectedText}"`,
      },
    );
=======
  get perpsTab(): DetoxElement {
    return Matchers.getElementByText(WalletViewSelectorsText.PERPS_TAB);
  }

  async tapOnPerpsTab(): Promise<void> {
    await Gestures.waitAndTap(this.perpsTab, {
      elemDescription: 'Perps Tab Button',
    });
>>>>>>> 858c1e5a
  }
}

export default new WalletView();<|MERGE_RESOLUTION|>--- conflicted
+++ resolved
@@ -561,7 +561,16 @@
     });
   }
 
-<<<<<<< HEAD
+  get perpsTab(): DetoxElement {
+    return Matchers.getElementByText(WalletViewSelectorsText.PERPS_TAB);
+  }
+
+  async tapOnPerpsTab(): Promise<void> {
+    await Gestures.waitAndTap(this.perpsTab, {
+      elemDescription: 'Perps Tab Button',
+    });
+  }
+
   async verifyTokenNetworkFilterText(expectedText: string): Promise<void> {
     await Assertions.expectElementToHaveLabel(
       this.tokenNetworkFilter,
@@ -570,16 +579,6 @@
         description: `token network filter should display "${expectedText}"`,
       },
     );
-=======
-  get perpsTab(): DetoxElement {
-    return Matchers.getElementByText(WalletViewSelectorsText.PERPS_TAB);
-  }
-
-  async tapOnPerpsTab(): Promise<void> {
-    await Gestures.waitAndTap(this.perpsTab, {
-      elemDescription: 'Perps Tab Button',
-    });
->>>>>>> 858c1e5a
   }
 }
 
