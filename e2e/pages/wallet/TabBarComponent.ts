--- conflicted
+++ resolved
@@ -75,14 +75,6 @@
   }
 
   async tapActivity(): Promise<void> {
-<<<<<<< HEAD
-    await device.disableSynchronization();
-    await Gestures.waitAndTap(this.tabBarActivityButton, {
-      elemDescription: 'Tab Bar - Activity Button',
-      delay: 2500,
-    });
-    await device.enableSynchronization();
-=======
     await Utilities.executeWithRetry(
       async () => {
         await Gestures.waitAndTap(this.tabBarActivityButton, {
@@ -95,7 +87,6 @@
         description: 'Tap Activity Button',
       },
     );
->>>>>>> 72548a9d
   }
 }
 
