--- conflicted
+++ resolved
@@ -45,17 +45,11 @@
   }
 
   static async tapBackToSafetyButton() {
-<<<<<<< HEAD
-    await TestHelpers.tapByText('Back to safety');
-  }
-
-=======
     await TestHelpers.tapByText(BACK_TO_SAFETY_TEXT);
   }
   static async tapReturnHomeButton() {
     await TestHelpers.tapByText(RETURN_HOME_TEXT);
   }
->>>>>>> 161c5a35
   static async tapBrowserBackButton() {
     // This action is android specific
     await TestHelpers.tap(GO_BACK_BUTTON_ID);
