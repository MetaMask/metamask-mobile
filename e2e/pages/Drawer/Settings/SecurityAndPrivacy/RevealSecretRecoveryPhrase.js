--- conflicted
+++ resolved
@@ -1,84 +1,40 @@
-<<<<<<< HEAD
-import TestHelpers from '../../../../helpers';
-
 import {
   RevealSeedViewSelectorsIDs,
-  RevealSeedViewSelectorsText,
+  
 } from '../../../../selectors/Settings/SecurityAndPrivacy/RevealSeedView.selectors';
-=======
-import {
-  PASSWORD_WARNING_ID,
-  REVEAL_SECRET_RECOVERY_PHRASE_TOUCHABLE_BOX_ID,
-  SECRET_RECOVERY_PHRASE_CONTAINER_ID,
-  SECRET_RECOVERY_PHRASE_TEXT,
-} from '../../../../../wdio/screen-objects/testIDs/Screens/RevelSecretRecoveryPhrase.testIds';
+
 import { RevealSeedViewSelectorsIDs } from '../../../../selectors/Settings/SecurityAndPrivacy/RevealSeedView.selectors';
 import Matchers from '../../../../utils/Matchers';
 import Gestures from '../../../../utils/Gestures';
->>>>>>> 53c7f861
 
 class RevealSecretRecoveryPhrase {
   get container() {
-    return Matchers.getElementByID(SECRET_RECOVERY_PHRASE_CONTAINER_ID);
+    return Matchers.getElementByID(RevealSeedViewSelectorsIDs.SECRET_RECOVERY_PHRASE_CONTAINER_ID);
+
   }
 
-<<<<<<< HEAD
-  static async isVisible() {
-    await TestHelpers.checkIfVisible(
-      RevealSeedViewSelectorsIDs.SECRET_RECOVERY_PHRASE_CONTAINER_ID,
-    );
-  }
-
-  static async isNotVisible() {
-    await TestHelpers.checkIfNotVisible(
-      RevealSeedViewSelectorsIDs.SECRET_RECOVERY_PHRASE_CONTAINER_ID,
-    );
-  }
-
-  static async passwordWarningIsVisible() {
-    await TestHelpers.checkIfHasText(
-      RevealSeedViewSelectorsIDs.PASSWORD_WARNING,
-      RevealSeedViewSelectorsText.PASSWORD_WARNING,
-=======
   get passwordInput() {
     return Matchers.getElementByID(RevealSeedViewSelectorsIDs.PASSWORD_INPUT);
   }
 
   get passwordWarning() {
-    return Matchers.getElementByID(PASSWORD_WARNING_ID);
+    return Matchers.getElementByID(RevealSeedViewSelectorsIDs.PASSWORD_WARNING_ID);
   }
 
   get touchableBox() {
     return Matchers.getElementByID(
-      REVEAL_SECRET_RECOVERY_PHRASE_TOUCHABLE_BOX_ID,
->>>>>>> 53c7f861
+      RevealSeedViewSelectorsIDs.REVEAL_SECRET_RECOVERY_PHRASE_TOUCHABLE_BOX_ID,
+
     );
   }
 
   get recoveryPhrase() {
-    return Matchers.getElementByText(SECRET_RECOVERY_PHRASE_TEXT);
+    return Matchers.getElementByText(RevealSeedViewSelectorsIDs.SECRET_RECOVERY_PHRASE_TEXT);
   }
 
-<<<<<<< HEAD
-  static async isSecretRecoveryPhraseTouchableBoxVisible() {
-    await TestHelpers.checkIfVisible(
-      RevealSeedViewSelectorsIDs.REVEAL_SECRET_RECOVERY_PHRASE_TOUCHABLE_BOX_ID,
-    );
-=======
   async enterPassword(password) {
     await Gestures.typeTextAndHideKeyboard(this.passwordInput, password);
->>>>>>> 53c7f861
   }
 }
 
-<<<<<<< HEAD
-  static async isSecretRecoveryPhraseTextCorrect(Correct_Seed_Words) {
-    await TestHelpers.checkIfHasText(
-      RevealSeedViewSelectorsIDs.SECRET_RECOVERY_PHRASE_TEXT,
-      Correct_Seed_Words,
-    );
-  }
-}
-=======
-export default new RevealSecretRecoveryPhrase();
->>>>>>> 53c7f861
+export default new RevealSecretRecoveryPhrase();