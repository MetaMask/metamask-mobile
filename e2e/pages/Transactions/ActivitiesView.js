import {
  ActivitiesViewSelectorsIDs,
  ActivitiesViewSelectorsText,
} from '../../selectors/Transactions/ActivitiesView.selectors';
import Matchers from '../../utils/Matchers';
import Gestures from '../../utils/Gestures';
import { CommonSelectorsIDs } from '../../selectors/Common.selectors';

class ActivitiesView {
<<<<<<< HEAD
=======
  static FIRST_ROW = 0;
  static SECOND_ROW = 1;
>>>>>>> 61866928

  get title() {
    return Matchers.getElementByText(ActivitiesViewSelectorsText.TITLE);
  }

  get container() {
    return Matchers.getElementByID(ActivitiesViewSelectorsIDs.CONTAINER);
  }

  get confirmedLabel() {
    return Matchers.getElementByText(ActivitiesViewSelectorsText.CONFIRM_TEXT);
  }

<<<<<<< HEAD
  get stakeDepositedLabel() {
    return Matchers.getElementByText(ActivitiesViewSelectorsText.STAKE_DEPOSIT);
  }

  get stakeMoreDepositedLabel() {
    return Matchers.getElementByText(ActivitiesViewSelectorsText.STAKE_DEPOSIT, 0);
  }

  get unstakeLabel() {
    return Matchers.getElementByText(ActivitiesViewSelectorsText.UNSTAKE);
  }

  get stackingClaimLabel() {
    return Matchers.getElementByText(ActivitiesViewSelectorsText.STAKING_CLAIM);
  }


  transactionStatus(row) {
    return Matchers.getElementByID(`transaction-status-${row}`);
=======
  get firstTransactionStatus() {
    return Matchers.getElementByID(
      CommonSelectorsIDs.TRANSACTION_STATUS,
      ActivitiesView.FIRST_ROW,
    );
  }

  get secondTransactionStatus() {
    return Matchers.getElementByID(
      CommonSelectorsIDs.TRANSACTION_STATUS,
      ActivitiesView.SECOND_ROW,
    );
>>>>>>> 61866928
  }

  generateSwapActivityLabel(sourceToken, destinationToken) {
    let title = ActivitiesViewSelectorsText.SWAP;
    title = title.replace('{{sourceToken}}', sourceToken);
    title = title.replace('{{destinationToken}}', destinationToken);
    return title;
  }

  generateApprovedTokenActivityLabel(sourceToken) {
    let title = ActivitiesViewSelectorsText.APPROVE;
    title = title.replace('{{sourceToken}}', sourceToken);
    title = title.replace('{{upTo}}', '.*');
    return new RegExp(`^${title}`);
  }

  swapActivityTitle(sourceToken, destinationToken) {
    return Matchers.getElementByText(
      this.generateSwapActivityLabel(sourceToken, destinationToken),
    );
  }

  tokenApprovalActivity(sourceToken) {
    return Matchers.getElementByText(
      this.generateApprovedTokenActivityLabel(sourceToken),
    );
  }

  async tapOnSwapActivity(sourceToken, destinationToken) {
    const element = this.swapActivityTitle(sourceToken, destinationToken);
    await Gestures.waitAndTap(element);
  }
<<<<<<< HEAD
  async tapConfirmedTransaction() {
    await Gestures.waitAndTap(this.confirmedLabel);
  }
=======

>>>>>>> 61866928
  async swipeDown() {
    await Gestures.swipe(this.container, 'down', 'slow', 0.5);
  }
}

export default new ActivitiesView();<|MERGE_RESOLUTION|>--- conflicted
+++ resolved
@@ -7,12 +7,6 @@
 import { CommonSelectorsIDs } from '../../selectors/Common.selectors';
 
 class ActivitiesView {
-<<<<<<< HEAD
-=======
-  static FIRST_ROW = 0;
-  static SECOND_ROW = 1;
->>>>>>> 61866928
-
   get title() {
     return Matchers.getElementByText(ActivitiesViewSelectorsText.TITLE);
   }
@@ -25,13 +19,15 @@
     return Matchers.getElementByText(ActivitiesViewSelectorsText.CONFIRM_TEXT);
   }
 
-<<<<<<< HEAD
   get stakeDepositedLabel() {
     return Matchers.getElementByText(ActivitiesViewSelectorsText.STAKE_DEPOSIT);
   }
 
   get stakeMoreDepositedLabel() {
-    return Matchers.getElementByText(ActivitiesViewSelectorsText.STAKE_DEPOSIT, 0);
+    return Matchers.getElementByText(
+      ActivitiesViewSelectorsText.STAKE_DEPOSIT,
+      0,
+    );
   }
 
   get unstakeLabel() {
@@ -42,23 +38,8 @@
     return Matchers.getElementByText(ActivitiesViewSelectorsText.STAKING_CLAIM);
   }
 
-
   transactionStatus(row) {
     return Matchers.getElementByID(`transaction-status-${row}`);
-=======
-  get firstTransactionStatus() {
-    return Matchers.getElementByID(
-      CommonSelectorsIDs.TRANSACTION_STATUS,
-      ActivitiesView.FIRST_ROW,
-    );
-  }
-
-  get secondTransactionStatus() {
-    return Matchers.getElementByID(
-      CommonSelectorsIDs.TRANSACTION_STATUS,
-      ActivitiesView.SECOND_ROW,
-    );
->>>>>>> 61866928
   }
 
   generateSwapActivityLabel(sourceToken, destinationToken) {
@@ -91,13 +72,9 @@
     const element = this.swapActivityTitle(sourceToken, destinationToken);
     await Gestures.waitAndTap(element);
   }
-<<<<<<< HEAD
   async tapConfirmedTransaction() {
     await Gestures.waitAndTap(this.confirmedLabel);
   }
-=======
-
->>>>>>> 61866928
   async swipeDown() {
     await Gestures.swipe(this.container, 'down', 'slow', 0.5);
   }
