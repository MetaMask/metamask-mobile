import TestHelpers from '../helpers';

import {
  IMPORT_NFT_BUTTON_ID,
  IMPORT_TOKEN_BUTTON_ID,
  NAVBAR_NETWORK_BUTTON,
  NFT_TAB_CONTAINER_ID,
<<<<<<< HEAD
  WALLET_ACCOUNT_ICON,
  WALLET_ACCOUNT_NAME_LABEL_INPUT,
  WALLET_ACCOUNT_NAME_LABEL_TEXT,
} from '../../wdio/screen-objects/testIDs/Screens/WalletView.testIds';
import { TAB_BAR_BROWSER_BUTTON } from '../../wdio/screen-objects/testIDs/Components/TabBar.testIds';
=======
  SEND_BUTTON_ID,
  getAssetTestId,
} from '../../wdio/screen-objects/testIDs/Screens/WalletView.testIds';
import { NOTIFICATION_TITLE } from '../../wdio/screen-objects/testIDs/Components/Notification.testIds';
>>>>>>> 29c6fd7c

const WALLET_CONTAINER_ID = 'wallet-screen';
const DRAWER_BUTTON_ID = 'hamburger-menu-button-wallet';
const NETWORK_NAME_TEXT_ID = 'network-name';
const NFT_CONTAINER_ID = 'collectible-name';

export default class WalletView {
  static async tapOKAlertButton() {
    await TestHelpers.tapAlertWithButton('OK');
  }

  static async tapOnToken(token) {
    await TestHelpers.waitAndTap(getAssetTestId(token));
  }

  static async tapIdenticon() {
    await TestHelpers.tap(WALLET_ACCOUNT_ICON);
  }

  static async tapDrawerButton() {
    await TestHelpers.tap(DRAWER_BUTTON_ID);
  }

  static async tapBrowser() {
    await TestHelpers.tap(TAB_BAR_BROWSER_BUTTON);
    await TestHelpers.delay(1000);
  }
  static async tapWallet() {
    await TestHelpers.tapByText('Wallet');
  }

  static async tapSendIcon() {
    await TestHelpers.waitAndTap(SEND_BUTTON_ID);
  }

  static async tapNetworksButtonOnNavBar() {
    await TestHelpers.waitAndTap(NAVBAR_NETWORK_BUTTON);
  }

  static async tapNftTab() {
    await TestHelpers.tapByText('NFTs');
  }

  static async tapTokensTab() {
    await TestHelpers.tapByText('Tokens');
  }

  static async scrollDownOnNFTsTab() {
    await TestHelpers.swipe(NFT_TAB_CONTAINER_ID, 'up', 'slow', 0.6);
  }

  static async scrollUpOnNFTsTab() {
    await TestHelpers.swipe(NFT_TAB_CONTAINER_ID, 'down', 'slow', 0.6);
  }

  static async tapImportNFTButton() {
    await TestHelpers.tap(IMPORT_NFT_BUTTON_ID);
  }

  static async tapImportTokensButton() {
    await TestHelpers.tap(IMPORT_TOKEN_BUTTON_ID);
  }

  static async tapOnNFTInWallet(nftName) {
    await TestHelpers.tapByText(nftName);
  }

  static async removeTokenFromWallet(token) {
    await element(by.text(token)).longPress();
    await TestHelpers.tapByText('Hide');
  }

  static async editAccountName(accountName) {
    // For now this method only works for android.
    if (device.getPlatform() === 'android') {
      await TestHelpers.tapAndLongPress(WALLET_ACCOUNT_NAME_LABEL_TEXT);
      // Clear text
      await TestHelpers.clearField(WALLET_ACCOUNT_NAME_LABEL_INPUT);
      // Change account name
      await TestHelpers.replaceTextInField(
        WALLET_ACCOUNT_NAME_LABEL_INPUT,
        accountName,
      );
      await element(by.id(WALLET_ACCOUNT_NAME_LABEL_INPUT)).tapReturnKey();
    }
  }

  static async isVisible() {
    if (!device.getPlatform() === 'android') {
      // Check that we are on the wallet screen
      await TestHelpers.checkIfExists(WALLET_CONTAINER_ID);
    }
  }
<<<<<<< HEAD
=======
  static async isToastNotificationVisible() {
    await TestHelpers.checkIfExists(NOTIFICATION_TITLE);
  }
>>>>>>> 29c6fd7c

  static async isNotVisible() {
    await TestHelpers.checkIfNotVisible(WALLET_CONTAINER_ID);
  }

  static async isNFTVisibleInWallet(nftName) {
    await TestHelpers.checkIfElementByTextIsVisible(nftName);
  }

  static async isTokenVisibleInWallet(tokenName) {
    await TestHelpers.checkIfElementByTextIsVisible(tokenName);
  }

  static async tokenIsNotVisibleInWallet(tokenName) {
    await TestHelpers.checkIfElementWithTextIsNotVisible(tokenName);
  }

  static async isNFTNameVisible(nftName) {
    await TestHelpers.checkIfElementHasString(NFT_CONTAINER_ID, nftName);
  }

  static async isNetworkNameVisible(networkName) {
    await TestHelpers.checkIfElementHasString(
      NETWORK_NAME_TEXT_ID,
      networkName,
    );
  }

  static async isAccountNameCorrect(accountName) {
    await TestHelpers.checkIfElementHasString(
      WALLET_ACCOUNT_NAME_LABEL_INPUT,
      accountName,
    );
  }

  static async isAccountBalanceCorrect(accountBalance) {
    await TestHelpers.checkIfElementHasString('balance', accountBalance);
  }
}<|MERGE_RESOLUTION|>--- conflicted
+++ resolved
@@ -1,22 +1,17 @@
 import TestHelpers from '../helpers';
 
 import {
+  WALLET_ACCOUNT_ICON,
+  WALLET_ACCOUNT_NAME_LABEL_TEXT,
+  WALLET_ACCOUNT_NAME_LABEL_INPUT,
   IMPORT_NFT_BUTTON_ID,
   IMPORT_TOKEN_BUTTON_ID,
   NAVBAR_NETWORK_BUTTON,
   NFT_TAB_CONTAINER_ID,
-<<<<<<< HEAD
-  WALLET_ACCOUNT_ICON,
-  WALLET_ACCOUNT_NAME_LABEL_INPUT,
-  WALLET_ACCOUNT_NAME_LABEL_TEXT,
-} from '../../wdio/screen-objects/testIDs/Screens/WalletView.testIds';
-import { TAB_BAR_BROWSER_BUTTON } from '../../wdio/screen-objects/testIDs/Components/TabBar.testIds';
-=======
   SEND_BUTTON_ID,
   getAssetTestId,
 } from '../../wdio/screen-objects/testIDs/Screens/WalletView.testIds';
 import { NOTIFICATION_TITLE } from '../../wdio/screen-objects/testIDs/Components/Notification.testIds';
->>>>>>> 29c6fd7c
 
 const WALLET_CONTAINER_ID = 'wallet-screen';
 const DRAWER_BUTTON_ID = 'hamburger-menu-button-wallet';
@@ -41,7 +36,7 @@
   }
 
   static async tapBrowser() {
-    await TestHelpers.tap(TAB_BAR_BROWSER_BUTTON);
+    await TestHelpers.tapByText('Browser');
     await TestHelpers.delay(1000);
   }
   static async tapWallet() {
@@ -55,15 +50,12 @@
   static async tapNetworksButtonOnNavBar() {
     await TestHelpers.waitAndTap(NAVBAR_NETWORK_BUTTON);
   }
-
   static async tapNftTab() {
     await TestHelpers.tapByText('NFTs');
   }
-
   static async tapTokensTab() {
     await TestHelpers.tapByText('Tokens');
   }
-
   static async scrollDownOnNFTsTab() {
     await TestHelpers.swipe(NFT_TAB_CONTAINER_ID, 'up', 'slow', 0.6);
   }
@@ -79,7 +71,6 @@
   static async tapImportTokensButton() {
     await TestHelpers.tap(IMPORT_TOKEN_BUTTON_ID);
   }
-
   static async tapOnNFTInWallet(nftName) {
     await TestHelpers.tapByText(nftName);
   }
@@ -110,21 +101,16 @@
       await TestHelpers.checkIfExists(WALLET_CONTAINER_ID);
     }
   }
-<<<<<<< HEAD
-=======
   static async isToastNotificationVisible() {
     await TestHelpers.checkIfExists(NOTIFICATION_TITLE);
   }
->>>>>>> 29c6fd7c
 
   static async isNotVisible() {
     await TestHelpers.checkIfNotVisible(WALLET_CONTAINER_ID);
   }
-
   static async isNFTVisibleInWallet(nftName) {
     await TestHelpers.checkIfElementByTextIsVisible(nftName);
   }
-
   static async isTokenVisibleInWallet(tokenName) {
     await TestHelpers.checkIfElementByTextIsVisible(tokenName);
   }
@@ -150,7 +136,6 @@
       accountName,
     );
   }
-
   static async isAccountBalanceCorrect(accountBalance) {
     await TestHelpers.checkIfElementHasString('balance', accountBalance);
   }
