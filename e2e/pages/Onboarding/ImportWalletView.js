--- conflicted
+++ resolved
@@ -53,40 +53,10 @@
   }
 
   async enterSecretRecoveryPhrase(secretRecoveryPhrase) {
-<<<<<<< HEAD
-    const words = secretRecoveryPhrase.trim().split(/\s+/);
-
-    for (let i = 0; i < words.length; i++) {
-      let wordInput;
-      if (i === 0) {
-        wordInput = this.seedPhraseInput;
-      } else {
-        wordInput = Matchers.getElementByID(
-          `${ImportFromSeedSelectorsIDs.SEED_PHRASE_INPUT_ID}_${i}`,
-        );
-      }
-
-      const elemDescription = `Seed Phrase Input ${i + 1}`;
-      if (i !== 11) {
-        await Gestures.typeText(wordInput, words[i] + ' ', {
-          hideKeyboard: true,
-          elemDescription,
-          sensitive: true,
-        });
-      } else {
-        await Gestures.typeText(wordInput, words[i], {
-          hideKeyboard: true,
-          elemDescription,
-          sensitive: true,
-        });
-      }
-    }
-=======
-    await Gestures.replaceTextInField(
+    await Gestures.replaceText(
       this.seedPhraseInput,
       secretRecoveryPhrase,
     );
->>>>>>> 1e8771cf
   }
   async clearSecretRecoveryPhraseInputBox() {
     await Gestures.clearField(this.seedPhraseInput);
