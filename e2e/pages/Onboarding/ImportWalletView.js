import { ChoosePasswordSelectorsIDs } from '../../selectors/Onboarding/ChoosePassword.selectors';
import { ImportFromSeedSelectorsIDs } from '../../selectors/Onboarding/ImportFromSeed.selectors';
import Matchers from '../../framework/Matchers.ts';
import Gestures from '../../framework/Gestures.ts';

class ImportWalletView {
  get container() {
    return Matchers.getElementByID(ImportFromSeedSelectorsIDs.CONTAINER_ID);
  }

  get title() {
    return Matchers.getElementByID(
      ImportFromSeedSelectorsIDs.SCREEN_TITLE_ID,
    );
  }

  get newPasswordInput() {
    return Matchers.getElementByID(
      ChoosePasswordSelectorsIDs.NEW_PASSWORD_INPUT_ID,
    );
  }

  get confirmPasswordInput() {
    return Matchers.getElementByID(
      ChoosePasswordSelectorsIDs.CONFIRM_PASSWORD_INPUT_ID,
    );
  }

  get seedPhraseInput() {
    return Matchers.getElementByID(
      ImportFromSeedSelectorsIDs.SEED_PHRASE_INPUT_ID,
    );
  }

  get continueButton() {
    return Matchers.getElementByID(
      ImportFromSeedSelectorsIDs.CONTINUE_BUTTON_ID,
    );
  }

  async enterPassword(password) {
    await Gestures.typeTextAndHideKeyboard(this.newPasswordInput, password);
  }

  async reEnterPassword(password) {
    await Gestures.typeTextAndHideKeyboard(this.confirmPasswordInput, password);
  }

  async enterSecretRecoveryPhrase(secretRecoveryPhrase) {
<<<<<<< HEAD
    await Gestures.replaceTextInField(
=======
    await Gestures.replaceText(
>>>>>>> 05d3e30f
      this.seedPhraseInput,
      secretRecoveryPhrase,
      {
        elemDescription: 'Import Wallet Secret Recovery Phrase Input Box',
      }
    );
  }
  async clearSecretRecoveryPhraseInputBox() {
    await Gestures.clearField(this.seedPhraseInput,
      {
        elemDescription: 'Import Wallet Secret Recovery Phrase Input Box',
      }
    );
  }

  async tapContinueButton() {
    await Gestures.tap(this.continueButton, {
      elemDescription: 'Import Wallet Continue Button',
    });
  }

  async tapTitle() {
    await Gestures.tap(this.title, {
      elemDescription: 'Import Wallet Title',
    });
  }

  async tapContinueButton() {
    await Gestures.tap(this.continueButton);
  }

  async tapTitle() {
    await Gestures.tap(this.title);
  }
}

export default new ImportWalletView();<|MERGE_RESOLUTION|>--- conflicted
+++ resolved
@@ -47,11 +47,7 @@
   }
 
   async enterSecretRecoveryPhrase(secretRecoveryPhrase) {
-<<<<<<< HEAD
-    await Gestures.replaceTextInField(
-=======
     await Gestures.replaceText(
->>>>>>> 05d3e30f
       this.seedPhraseInput,
       secretRecoveryPhrase,
       {
@@ -78,14 +74,6 @@
       elemDescription: 'Import Wallet Title',
     });
   }
-
-  async tapContinueButton() {
-    await Gestures.tap(this.continueButton);
-  }
-
-  async tapTitle() {
-    await Gestures.tap(this.title);
-  }
 }
 
 export default new ImportWalletView();