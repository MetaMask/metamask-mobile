--- conflicted
+++ resolved
@@ -26,10 +26,7 @@
   async tapHaveAnExistingWallet() {
     await Gestures.waitAndTap(this.existingWalletButton, {
       elemDescription: 'Onboarding Have an Existing Wallet Button',
-<<<<<<< HEAD
-=======
       waitForElementToDisappear: true,
->>>>>>> 40e0bd55
     });
   }
 }
