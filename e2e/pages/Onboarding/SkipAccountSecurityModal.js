import { SkipAccountSecurityModalSelectorsIDs } from '../../selectors/Onboarding/SkipAccountSecurityModal.selectors';
import Gestures from '../../utils/Gestures';
import Matchers from '../../utils/Matchers';

class SkipAccountSecurityModal {
  get iUnderstandCheckbox() {
    return device.getPlatform() === 'android'
      ? Matchers.getElementByID(
          SkipAccountSecurityModalSelectorsIDs.ANDROID_SKIP_BACKUP_BUTTON_ID,
        )
      : Matchers.getElementByID(
          SkipAccountSecurityModalSelectorsIDs.iOS_SKIP_BACKUP_BUTTON_ID,
        );
  }

  get skipButton() {
<<<<<<< HEAD
    return Matchers.getElementByID(
          SkipAccountSecurityModalSelectorsIDs.SKIP_BUTTON,
        );
=======
    return Matchers.getElementByID(SkipAccountSecurityModalSelectorsIDs.SKIP_BUTTON);
>>>>>>> ac727bb4
  }

  get cancelButton() {
    return Matchers.getElementByID(
      SkipAccountSecurityModalSelectorsIDs.CANCEL_BUTTON,
    );
  }

  async tapIUnderstandCheckBox() {
    await Gestures.waitAndTap(this.iUnderstandCheckbox);
  }

  async tapSkipButton() {
    await Gestures.waitAndTap(this.skipButton);
  }

  async tapCancelButton() {
    await Gestures.waitAndTap(this.cancelButton);
  }
}

export default new SkipAccountSecurityModal();<|MERGE_RESOLUTION|>--- conflicted
+++ resolved
@@ -14,13 +14,9 @@
   }
 
   get skipButton() {
-<<<<<<< HEAD
     return Matchers.getElementByID(
-          SkipAccountSecurityModalSelectorsIDs.SKIP_BUTTON,
-        );
-=======
-    return Matchers.getElementByID(SkipAccountSecurityModalSelectorsIDs.SKIP_BUTTON);
->>>>>>> ac727bb4
+      SkipAccountSecurityModalSelectorsIDs.SKIP_BUTTON,
+    );
   }
 
   get cancelButton() {
