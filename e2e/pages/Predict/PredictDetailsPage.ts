--- conflicted
+++ resolved
@@ -44,15 +44,13 @@
     return Matchers.getElementByID(PredictBalanceSelectorsIDs.BALANCE_CARD);
   }
 
-<<<<<<< HEAD
   get withdrawButton(): DetoxElement {
     return Matchers.getElementByText(enContent.predict.deposit.withdraw);
-=======
+  }
   get placeBetButton(): DetoxElement {
     return Matchers.getElementByID(
       PredictBuyPreviewSelectorsIDs.PLACE_BET_BUTTON,
     );
->>>>>>> 244210d4
   }
 
   async tapBackButton(): Promise<void> {
@@ -82,11 +80,12 @@
     });
   }
 
-<<<<<<< HEAD
   async tapWithdrawButton(): Promise<void> {
     await Gestures.waitAndTap(this.withdrawButton, {
       elemDescription: 'Withdraw button',
-=======
+    });
+  }
+
   async tapOpenPositionValue(): Promise<void> {
     // Use regex to match both "Celtics\n83¢" and "Celtics • 83¢" formats
     const celticsButton = (await Matchers.getElementByText(
@@ -140,7 +139,6 @@
   async tapClaimWinningsButton(): Promise<void> {
     await Gestures.waitAndTap(this.claimButton, {
       elemDescription: 'Claim winnings button',
->>>>>>> 244210d4
     });
   }
 }
