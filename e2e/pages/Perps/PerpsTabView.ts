import Gestures from '../../framework/Gestures';
import Matchers from '../../framework/Matchers';

class PerpsTabView {
  get balanceButton(): DetoxElement {
    return Matchers.getElementByID('perps-balance-button');
  }

  get addFundsButton(): DetoxElement {
    return Matchers.getElementByID('perps-add-funds-button');
  }

  get withdrawButton(): DetoxElement {
    return Matchers.getElementByID('perps-withdraw-button');
  }

<<<<<<< HEAD
  get onboardingButton(): DetoxElement {
    return Matchers.getElementByID('perps-onboarding-button');
=======
  get balanceValue(): DetoxElement {
    return Matchers.getElementByID('perps-balance-value');
>>>>>>> 72c6b3ac
  }

  async tapBalanceButton(): Promise<void> {
    await Gestures.waitAndTap(this.balanceButton, {
      elemDescription: 'Perps Balance Button',
    });
  }

  async tapAddFundsButton(): Promise<void> {
    await Gestures.waitAndTap(this.addFundsButton, {
      elemDescription: 'Perps Add Funds Button',
    });
  }

  async tapWithdrawButton(): Promise<void> {
    await Gestures.waitAndTap(this.withdrawButton, {
      elemDescription: 'Perps Withdraw Button',
    });
  }

<<<<<<< HEAD
  async tapOnboardingButton(): Promise<void> {
    await Gestures.waitAndTap(this.onboardingButton, {
      elemDescription: 'Perps Onboarding Button',
    });
=======
  async getBalance(): Promise<number> {
    const balanceElement = await this.balanceValue;
    const attributes = await (
      balanceElement as IndexableNativeElement
    ).getAttributes();
    const balanceText =
      (attributes as { text: string; label: string }).text ||
      (attributes as { text: string; label: string }).label ||
      '0';

    // Extract numeric value from balance text (remove currency symbols, commas, etc.)
    const numericValue = balanceText.replace(/[^0-9.-]/g, '');
    return parseFloat(numericValue) || 0;
>>>>>>> 72c6b3ac
  }
}

export default new PerpsTabView();<|MERGE_RESOLUTION|>--- conflicted
+++ resolved
@@ -14,13 +14,12 @@
     return Matchers.getElementByID('perps-withdraw-button');
   }
 
-<<<<<<< HEAD
   get onboardingButton(): DetoxElement {
     return Matchers.getElementByID('perps-onboarding-button');
-=======
+  }
+
   get balanceValue(): DetoxElement {
     return Matchers.getElementByID('perps-balance-value');
->>>>>>> 72c6b3ac
   }
 
   async tapBalanceButton(): Promise<void> {
@@ -41,12 +40,12 @@
     });
   }
 
-<<<<<<< HEAD
   async tapOnboardingButton(): Promise<void> {
     await Gestures.waitAndTap(this.onboardingButton, {
       elemDescription: 'Perps Onboarding Button',
     });
-=======
+  }
+
   async getBalance(): Promise<number> {
     const balanceElement = await this.balanceValue;
     const attributes = await (
@@ -60,7 +59,6 @@
     // Extract numeric value from balance text (remove currency symbols, commas, etc.)
     const numericValue = balanceText.replace(/[^0-9.-]/g, '');
     return parseFloat(numericValue) || 0;
->>>>>>> 72c6b3ac
   }
 }
 
