--- conflicted
+++ resolved
@@ -78,11 +78,7 @@
   }
 
   async enterAmount(amount) {
-<<<<<<< HEAD
-    await Gestures.waitAndTap(Matchers.getElementByID(BuildQuoteSelectors.AMOUNT_INPUT))
-=======
     await Gestures.waitAndTap(Matchers.getElementByID(BuildQuoteSelectors.AMOUNT_INPUT));
->>>>>>> f1910d80
     for (let digit = 0; digit < amount.length; digit++) {
       const numberButton = Matchers.getElementByText(amount[digit]);
       await Gestures.waitAndTap(numberButton);
@@ -104,11 +100,7 @@
   }
 
   async tapKeypadDeleteButton(times) {
-<<<<<<< HEAD
-    await Gestures.waitAndTap(Matchers.getElementByID(BuildQuoteSelectors.AMOUNT_INPUT))
-=======
     await Gestures.waitAndTap(Matchers.getElementByID(BuildQuoteSelectors.AMOUNT_INPUT));
->>>>>>> f1910d80
     for (let i = 0; i < times; i++) {
       await Gestures.waitAndTap(this.keypadDeleteButton);
     }
