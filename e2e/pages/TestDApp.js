import TestHelpers from '../helpers';
import { testDappConnectButtonCooridinates } from '../viewHelper';
import ConnectModal from './modals/ConnectModal';
import Browser from './Drawer/Browser';
import root from '../../locales/languages/en.json';
import { getLocalTestDappPort } from '../fixtures/utils';
import { BrowserViewSelectorsIDs } from '../selectors/BrowserView.selectors';

export const TEST_DAPP_LOCAL_URL = `http://localhost:${getLocalTestDappPort()}`;

const BUTTON_RELATIVE_PONT = { x: 200, y: 5 };
const CONFIRM_BUTTON_TEXT = root.confirmation_modal.confirm_cta;

export class TestDApp {
  static async connect() {
    await TestHelpers.tapAtPoint(
      BrowserViewSelectorsIDs.ANDROID_CONTAINER,
      testDappConnectButtonCooridinates,
    );
    await ConnectModal.isVisible();
    await ConnectModal.tapConnectButton();
    await TestHelpers.delay(3000);
  }

  static async tapEthSignButton() {
    await this.tapButton('ethSign');
  }

  static async tapPersonalSignButton() {
    await this.tapButton('personalSign');
  }

  static async tapTypedSignButton() {
    await this.tapButton('signTypedData');
  }

  static async tapTypedV3SignButton() {
    await this.tapButton('signTypedDataV3');
  }

  static async tapTypedV4SignButton() {
    await this.tapButton('signTypedDataV4');
  }

  static async tapConfirmButton() {
    await TestHelpers.tapByText(CONFIRM_BUTTON_TEXT, 0);
  }

  // All the below functions are temporary until Detox supports webview interaction in iOS.

  static async tapButton(elementId) {
    await this.scrollToButton(elementId);
    await TestHelpers.tapAtPoint(
      BrowserViewSelectorsIDs.ANDROID_CONTAINER,
      BUTTON_RELATIVE_PONT,
    );
    await TestHelpers.delay(3000);
  }

  static async scrollToButton(buttonId) {
    await Browser.tapUrlInputBox();
    await Browser.navigateToURL(
      `${TEST_DAPP_LOCAL_URL}?scrollTo=${buttonId}&time=${Date.now()}`,
    );
    await TestHelpers.delay(3000);
  }

  static async scrollToButtonWithParameter(
    buttonId,
    parameterName,
    parameterValue,
  ) {
    await Browser.tapUrlInputBox();
    await Browser.navigateToURL(
      `${TEST_DAPP_LOCAL_URL}?scrollTo=${buttonId}&${parameterName}=${parameterValue}`,
    );
    await TestHelpers.delay(3000);
  }

  static async navigateToTestDappWithContract(contractAddress) {
    await Browser.tapUrlInputBox();
    await Browser.navigateToURL(
      `${TEST_DAPP_LOCAL_URL}?contract=${contractAddress}`,
    );
  }

  static async tapButtonWithContract({ buttonId, contractAddress }) {
    await this.scrollToButtonWithParameter(
      buttonId,
      'contract',
      contractAddress,
    );

    if (device.getPlatform() === 'android') {
<<<<<<< HEAD
      // await TestHelpers.waitForWebElementToBeVisibleById(buttonId, 5000);
      // await TestHelpers.tapWebviewElement(buttonId);
=======
>>>>>>> 62ac264a
      await TestHelpers.tapAtPoint(
        BrowserViewSelectorsIDs.ANDROID_CONTAINER,
        BUTTON_RELATIVE_PONT,
      );
    } else {
      await TestHelpers.delay(5000);
      await TestHelpers.tapAtPoint(
        BrowserViewSelectorsIDs.ANDROID_CONTAINER,
        BUTTON_RELATIVE_PONT,
      );
    }
  }
}<|MERGE_RESOLUTION|>--- conflicted
+++ resolved
@@ -92,11 +92,6 @@
     );
 
     if (device.getPlatform() === 'android') {
-<<<<<<< HEAD
-      // await TestHelpers.waitForWebElementToBeVisibleById(buttonId, 5000);
-      // await TestHelpers.tapWebviewElement(buttonId);
-=======
->>>>>>> 62ac264a
       await TestHelpers.tapAtPoint(
         BrowserViewSelectorsIDs.ANDROID_CONTAINER,
         BUTTON_RELATIVE_PONT,
