--- conflicted
+++ resolved
@@ -115,21 +115,11 @@
    * Get element by XPath.
    * @param {string} webviewID - The web ID of the browser webview
    * @param {string} xpath - XPath expression to locate the element
-   * @param {number} index - index to locate the webview (iOS only)
    * @return {Promise<Detox.WebElement>} - Resolves to the located element
    */
-<<<<<<< HEAD
   static async getElementByXPath(webviewID, xpath) {
     const myWebView = this.getWebViewByID(webviewID);
     return myWebView.element(by.web.xpath(xpath));
-=======
-  static async getElementByXPath(webviewID, xpath, index = 0) {
-    const myWebView =
-      device.getPlatform() === 'ios'
-        ? web(by.id(webviewID)).atIndex(index)
-        : web(by.id(webviewID));
-    return myWebView.element(by.web.xpath(xpath)).atIndex(0);
->>>>>>> 2478527e
   }
   /**
    * Get element by href.
