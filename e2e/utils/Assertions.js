import { waitFor, element, by } from 'detox';
import Matchers from './Matchers';

// Global timeout variable
const TIMEOUT = 15000;

/**
 * Class representing a set of assertions for Detox testing.
 */
class Assertions {
  /**
   * Check if an element with the specified ID is visible.
   * @param {Promise<Detox.IndexableNativeElement | Detox.IndexableSystemElement | Detox.NativeElement>} element - The element to check.
   * @param timeout
   */
  static async checkIfVisible(element, timeout = TIMEOUT) {
    return device.getPlatform() === 'ios'
      ? await waitFor(await element)
          .toExist()
          .withTimeout(timeout)
      : await waitFor(await element)
          .toBeVisible()
          .withTimeout(timeout);
  }

  /**
   * Check if an element with the specified web selector exists.
   * @param {Promise<Detox.IndexableNativeElement | Detox.IndexableSystemElement | Detox.NativeElement>} element - The element to check.
   */
  static async webViewElementExists(element) {
    // rename this. We are checking if element is visible.
    return await expect(await element).toExist();
  }

  /**
   * Check if an element with the specified ID is not visible.
   * @param {Promise<Detox.IndexableNativeElement | Detox.IndexableSystemElement | Detox.NativeElement>} element - The element to check.
   * @param {number} [timeout=TIMEOUT] - Timeout in milliseconds.
   */
  static async checkIfNotVisible(element, timeout = TIMEOUT) {
    return await waitFor(await element)
      .not.toBeVisible()
      .withTimeout(timeout);
  }

  /**
   * Check if an element with the specified ID does have the specified text.
   * @param {Promise<Detox.IndexableNativeElement | Detox.IndexableSystemElement | Detox.NativeElement>} element - The element to check.
   * @param {string} text - The text content to check.
   * @param {number} [timeout=TIMEOUT] - Timeout in milliseconds.
   */
  static async checkIfElementToHaveText(element, text, timeout = TIMEOUT) {
    // Rename me. The naming convention here is terrible.

    return await waitFor(await element)
      .toHaveText(text)
      .withTimeout(timeout);
  }

  /**
   * Check if an element with the specified ID does have the specified label.
   * @param {Promise<Detox.IndexableNativeElement>} element - The element to check.
   * @param {string} label - The label content to check.
   * @param {number} [timeout=TIMEOUT] - Timeout in milliseconds.
   */
  static async checkIfElementHasLabel(element, label, timeout = TIMEOUT) {
    return await waitFor(await element)
      .toHaveLabel(label)
      .withTimeout(timeout);
  }

  /**
   * Check if text is visible.
   * @param {string} text - The text to check if displayed.
   * @param {number} [index=0] - Index of the element if multiple elements match.
   * @param {number} [timeout=TIMEOUT] - Timeout in milliseconds.
   */
  static async checkIfTextIsDisplayed(text, timeout = TIMEOUT) {
    const element = Matchers.getElementByText(text);
    return this.checkIfVisible(element, timeout);
  }

  /**
   * Check if text is not visible.
   * @param {string} text - The text to check if not displayed.
   * @param {number} [index=0] - Index of the element if multiple elements match.
   * @param {number} [timeout=TIMEOUT] - Timeout in milliseconds.
   */
  static async checkIfTextIsNotDisplayed(text, timeout = TIMEOUT) {
    const element = Matchers.getElementByText(text);
    return this.checkIfNotVisible(element, timeout);
  }

  /**
   * Check if an element with the specified ID does not have the specified text.
   * @param {Promise<Detox.IndexableNativeElement>} element - The element to check.
   * @param {string} text - The text content to check.
   * @param {number} [timeout=TIMEOUT] - Timeout in milliseconds.
   */
  static async checkIfElementNotToHaveText(element, text, timeout = TIMEOUT) {
    // Rename me. The naming convention here is terrible.

    return await waitFor(await element)
      .not.toHaveText(text)
      .withTimeout(timeout);
  }

  /**
   * Check if an element with the specified ID does not have the specified label.
   * @param {Promise<Detox.IndexableNativeElement>} element - The element to check.
   * @param {string} label - The label content to check.
   * @param {number} [timeout=TIMEOUT] - Timeout in milliseconds.
   */
  static async checkIfElementDoesNotHaveLabel(
    element,
    label,
    timeout = TIMEOUT,
  ) {
    // Rename me. The naming convention here is terrible.

    return await waitFor(await element)
      .not.toHaveLabel(label)
      .withTimeout(timeout);
  }

  /**
   * Check if the toggle with the specified ID is in the "on" state.
   * @param {Promise<Detox.IndexableNativeElement>} element - The ID of the toggle element.
   */
  static async checkIfToggleIsOn(element) {
    return expect(await element).toHaveToggleValue(true);
  }

  /**
   * Check if the toggle with the specified ID is in the "off" state.
   * @param {Promise<Detox.IndexableNativeElement>} element - The toggle element.
   */
  static async checkIfToggleIsOff(element) {
    return expect(await element).toHaveToggleValue(false);
  }

  /**
   * Check if two text values match exactly.
   * @param {string} actualText - The actual text value to check.
   * @param {string} expectedText - The expected text value to match against.
   */
  static async checkIfTextMatches(actualText, expectedText) {
    try {
      if (!actualText || !expectedText) {
        throw new Error('Both actual and expected text must be provided');
      }

      return expect(actualText).toBe(expectedText);
    } catch (error) {
      if (actualText !== expectedText) {
        throw new Error(
          `Text matching failed.\nExpected: "${expectedText}"\nActual: "${actualText}"`,
        );
      }
    }
  }

  /**
   * Check if two objects match exactly.
   * Note: This assertion does not test UI elements. It is intended for testing values such as events from the mock server or other non-UI data.
   * @param {Object} actualObject - The actual object to check.
   * @param {Object} expectedObject - The expected object to match against.
   */
  static async checkIfObjectsMatch(actualObject, expectedObject) {
    try {
      if (!actualObject || !expectedObject) {
        throw new Error('Both actual and expected objects must be provided');
      }

      return expect(actualObject).toEqual(expectedObject);
    } catch (error) {
      if (JSON.stringify(actualObject) !== JSON.stringify(expectedObject)) {
        throw new Error(
          `Object matching failed.\nExpected: ${JSON.stringify(
            expectedObject,
            null,
            2,
          )}\nActual: ${JSON.stringify(actualObject, null, 2)}`,
        );
      }
    }
  }

  /**
   * Check if an array has the expected length.
   * Note: This assertion does not test UI elements. It is intended for testing values such as events from the mock server or other non-UI data.
   * @param {Array} array - The array to check.
   * @param {number} expectedLength - The expected length of the array.
   */
  static async checkIfArrayHasLength(array, expectedLength) {
    try {
      if (!Array.isArray(array)) {
        throw new Error('The provided value is not an array');
      }

      if (typeof expectedLength !== 'number') {
        throw new Error('Expected length must be a number');
      }

      return expect(array.length).toBe(expectedLength);
    } catch (error) {
      if (array.length !== expectedLength) {
        throw new Error(
          `Array length assertion failed.\nExpected length: ${expectedLength}\nActual length: ${array.length}`,
        );
      }
    }
  }

  /**
   * Check if a value is present (not null, not undefined, not an empty string).
   * Note: This assertion does not test UI elements. It is intended for testing values such as events from the mock server or other non-UI data.
   * @param {*} value - The value to check.
   */
  static async checkIfValueIsPresent(value) {
    if (value === null || value === undefined || value === '') {
      throw new Error(
        'Value is not present (null, undefined, or empty string)',
      );
    }
  }

  /**
   * Checks if the actual object contains all key/value pairs from the partial object.
   * Throws an error if the assertion fails, listing all issues found.
   * @param {Object} actual - The object to check against
   * @param {Object} partial - The partial object with expected key/value pairs
   * @param {boolean} deep - Whether to perform deep comparison for nested objects (default: true)
   */
<<<<<<< HEAD
  static checkIfObjectContains(actual, partial, deep = true) {
    const errors = [];

    function check(actualObj, partialObj, path = '') {
      if (
        typeof actualObj !== 'object' ||
        typeof partialObj !== 'object' ||
        actualObj === null ||
        partialObj === null
      ) {
        if (actualObj !== partialObj) {
          errors.push(
            `Value mismatch at "${path || 'root'}": expected ${JSON.stringify(
              partialObj,
            )}, got ${JSON.stringify(actualObj)}`,
          );
        }
        return;
      }

      for (const key in partialObj) {
        const currentPath = path ? `${path}.${key}` : key;
        if (!Object.prototype.hasOwnProperty.call(actualObj, key)) {
          errors.push(`Missing key at "${currentPath}" in actual object`);
          continue;
        }

        if (
          deep &&
          typeof partialObj[key] === 'object' &&
          partialObj[key] !== null
        ) {
          check(actualObj[key], partialObj[key], currentPath);
        } else if (actualObj[key] !== partialObj[key]) {
          errors.push(
            `Value mismatch at "${currentPath}": expected ${JSON.stringify(
              partialObj[key],
            )}, got ${JSON.stringify(actualObj[key])}`,
          );
=======
  static async checkIfObjectContains(actual, partial, deep = true) {
    return new Promise((resolve, reject) => {
      const errors = [];

      function check(actualObj, partialObj, path = '') {
        if (typeof actualObj !== 'object' || typeof partialObj !== 'object' || actualObj === null || partialObj === null) {
          if (actualObj !== partialObj) {
            errors.push(`Value mismatch at "${path || 'root'}": expected ${JSON.stringify(partialObj)}, got ${JSON.stringify(actualObj)}`);
          }
          return;
        }

        for (const key in partialObj) {
          const currentPath = path ? `${path}.${key}` : key;
          if (!Object.prototype.hasOwnProperty.call(actualObj, key)) {
            errors.push(`Missing key at "${currentPath}" in actual object`);
            continue;
          }

          if (deep && typeof partialObj[key] === 'object' && partialObj[key] !== null) {
            check(actualObj[key], partialObj[key], currentPath);
          } else if (actualObj[key] !== partialObj[key]) {
            errors.push(
              `Value mismatch at "${currentPath}": expected ${JSON.stringify(partialObj[key])}, got ${JSON.stringify(actualObj[key])}`
            );
          }
>>>>>>> 60b3f582
        }
      }

      check(actual, partial);

<<<<<<< HEAD
    if (errors.length > 0) {
      throw new Error(
        'Object contains assertion failed:\n' + errors.join('\n'),
      );
    }
=======
      if (errors.length > 0) {
        reject(new Error('Object contains assertion failed:\n' + errors.join('\n')));
      } else {
        resolve();
      }
    });
>>>>>>> 60b3f582
  }

  /**
   * Check if element is enabled
   * @param {Promise<Detox.IndexableNativeElement>} element - The element to check
   * @return {Promise<boolean>} - Resolves to true if the element is enabled, false otherwise
   */
  static async checkIfEnabled(element) {
    return (await (await element).getAttributes()).enabled;
  }

  /**
   * Check if element is disabled
   * @param {Promise<Detox.IndexableNativeElement>} element - The element to check
   * @return {Promise<boolean>} - Resolves to true if the element is disabled, false otherwise
   */
  static async checkIfDisabled(element) {
    return (await (await element).getAttributes()).enabled;
  }

  /**
   * Check if label contains text
   * @param {string} text - The text to check if the label contains
   * @param {number} [timeout=TIMEOUT] - Timeout in milliseconds.
   */
  static async checkIfLabelContainsText(text, timeout = TIMEOUT) {
    const labelMatcher = element(by.label(new RegExp(text)));
    return await waitFor(labelMatcher).toExist().withTimeout(timeout);
  }
}

export default Assertions;<|MERGE_RESOLUTION|>--- conflicted
+++ resolved
@@ -232,55 +232,23 @@
    * @param {Object} partial - The partial object with expected key/value pairs
    * @param {boolean} deep - Whether to perform deep comparison for nested objects (default: true)
    */
-<<<<<<< HEAD
-  static checkIfObjectContains(actual, partial, deep = true) {
-    const errors = [];
-
-    function check(actualObj, partialObj, path = '') {
-      if (
-        typeof actualObj !== 'object' ||
-        typeof partialObj !== 'object' ||
-        actualObj === null ||
-        partialObj === null
-      ) {
-        if (actualObj !== partialObj) {
-          errors.push(
-            `Value mismatch at "${path || 'root'}": expected ${JSON.stringify(
-              partialObj,
-            )}, got ${JSON.stringify(actualObj)}`,
-          );
-        }
-        return;
-      }
-
-      for (const key in partialObj) {
-        const currentPath = path ? `${path}.${key}` : key;
-        if (!Object.prototype.hasOwnProperty.call(actualObj, key)) {
-          errors.push(`Missing key at "${currentPath}" in actual object`);
-          continue;
-        }
-
-        if (
-          deep &&
-          typeof partialObj[key] === 'object' &&
-          partialObj[key] !== null
-        ) {
-          check(actualObj[key], partialObj[key], currentPath);
-        } else if (actualObj[key] !== partialObj[key]) {
-          errors.push(
-            `Value mismatch at "${currentPath}": expected ${JSON.stringify(
-              partialObj[key],
-            )}, got ${JSON.stringify(actualObj[key])}`,
-          );
-=======
   static async checkIfObjectContains(actual, partial, deep = true) {
     return new Promise((resolve, reject) => {
       const errors = [];
 
       function check(actualObj, partialObj, path = '') {
-        if (typeof actualObj !== 'object' || typeof partialObj !== 'object' || actualObj === null || partialObj === null) {
+        if (
+          typeof actualObj !== 'object' ||
+          typeof partialObj !== 'object' ||
+          actualObj === null ||
+          partialObj === null
+        ) {
           if (actualObj !== partialObj) {
-            errors.push(`Value mismatch at "${path || 'root'}": expected ${JSON.stringify(partialObj)}, got ${JSON.stringify(actualObj)}`);
+            errors.push(
+              `Value mismatch at "${path || 'root'}": expected ${JSON.stringify(
+                partialObj,
+              )}, got ${JSON.stringify(actualObj)}`,
+            );
           }
           return;
         }
@@ -292,33 +260,32 @@
             continue;
           }
 
-          if (deep && typeof partialObj[key] === 'object' && partialObj[key] !== null) {
+          if (
+            deep &&
+            typeof partialObj[key] === 'object' &&
+            partialObj[key] !== null
+          ) {
             check(actualObj[key], partialObj[key], currentPath);
           } else if (actualObj[key] !== partialObj[key]) {
             errors.push(
-              `Value mismatch at "${currentPath}": expected ${JSON.stringify(partialObj[key])}, got ${JSON.stringify(actualObj[key])}`
+              `Value mismatch at "${currentPath}": expected ${JSON.stringify(
+                partialObj[key],
+              )}, got ${JSON.stringify(actualObj[key])}`,
             );
           }
->>>>>>> 60b3f582
         }
       }
 
       check(actual, partial);
 
-<<<<<<< HEAD
-    if (errors.length > 0) {
-      throw new Error(
-        'Object contains assertion failed:\n' + errors.join('\n'),
-      );
-    }
-=======
       if (errors.length > 0) {
-        reject(new Error('Object contains assertion failed:\n' + errors.join('\n')));
+        reject(
+          new Error('Object contains assertion failed:\n' + errors.join('\n')),
+        );
       } else {
         resolve();
       }
     });
->>>>>>> 60b3f582
   }
 
   /**
