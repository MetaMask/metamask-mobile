import { waitFor } from 'detox';
import Matchers from './Matchers';

// Global timeout variable
const TIMEOUT = 15000;

/**
 * Class representing a set of assertions for Detox testing.
 */
class Assertions {
  /**
   * Check if an element with the specified ID is visible.
<<<<<<< HEAD
   * @param {Promise<Detox.IndexableNativeElement | Detox.NativeElement>} elementId - The ID of the element to check.
=======
   * @param {Promise<Detox.IndexableNativeElement | Detox.IndexableSystemElement>} elementId - The ID of the element to check.
>>>>>>> d4737f0f
   * @param timeout
   */
  static async checkIfVisible(elementId, timeout = TIMEOUT) {
    // rename this. We are checking if element is visible.

    return await waitFor(await elementId)
      .toBeVisible()
      .withTimeout(timeout);
  }

  /**
   * Check if an element with the specified ID is not visible.
   * @param {Promise<Detox.IndexableNativeElement | Detox.IndexableSystemElement>} elementId - The ID of the element to check.
   * @param {number} [timeout=TIMEOUT] - Timeout in milliseconds.
   */
  static async checkIfNotVisible(elementId, timeout = TIMEOUT) {
    // rename this. We are checking if element is not visible.

    return await waitFor(await elementId)
      .not.toBeVisible()
      .withTimeout(timeout);
  }

  /**
   * Check if an element with the specified ID does have the specified text.
   * @param {Promise<Detox.IndexableNativeElement>} elementId - The ID of the element to check.
   * @param {string} text - The text content to check.
   * @param {number} [timeout=TIMEOUT] - Timeout in milliseconds.
   */
  static async checkIfElementToHaveText(elementId, text, timeout = TIMEOUT) {
    // Rename me. The naming convention here is terrible.

    return await waitFor(await elementId)
      .toHaveText(text)
      .withTimeout(timeout);
  }

  /**
   * Check if an element with the specified ID does have the specified label.
   * @param {Promise<Detox.IndexableNativeElement>} elementId - The ID of the element to check.
   * @param {string} label - The label content to check.
   * @param {number} [timeout=TIMEOUT] - Timeout in milliseconds.
   */
  static async checkIfElementHasLabel(elementId, label, timeout = TIMEOUT) {
    // Rename me. The naming convention here is terrible.

    return await waitFor(await elementId)
      .toHaveLabel(label)
      .withTimeout(timeout);
  }

  /**
   * Check if text is visible.
   * @param {string} text - The text to check if displayed.
   * @param {number} [timeout=TIMEOUT] - Timeout in milliseconds.
   */
  static async checkIfTextIsDisplayed(text, timeout = TIMEOUT) {
    const element = Matchers.getElementByText(text);
    return this.checkIfVisible(element, timeout);
  }

  /**
   * Check if text is not visible.
   * @param {string} text - The text to check if not displayed.
   * @param {number} [timeout=TIMEOUT] - Timeout in milliseconds.
   */
  static async checkIfTextIsNotDisplayed(text, timeout = TIMEOUT) {
    const element = Matchers.getElementByText(text);
    return this.checkIfNotVisible(element, timeout);
  }

  /**
   * Check if an element with the specified ID does not have the specified text.
   * @param {Promise<Detox.IndexableNativeElement>} elementId - The ID of the element to check.
   * @param {string} text - The text content to check.
   * @param {number} [timeout=TIMEOUT] - Timeout in milliseconds.
   */
  static async checkIfElementNotToHaveText(elementId, text, timeout = TIMEOUT) {
    // Rename me. The naming convention here is terrible.

    return await waitFor(await elementId)
      .not.toHaveText(text)
      .withTimeout(timeout);
  }

  /**
   * Check if an element with the specified ID does not have the specified label.
   * @param {Promise<Detox.IndexableNativeElement>} elementId - The ID of the element to check.
   * @param {string} label - The label content to check.
   * @param {number} [timeout=TIMEOUT] - Timeout in milliseconds.
   */
  static async checkIfElementDoesNotHaveLabel(
    elementId,
    label,
    timeout = TIMEOUT,
  ) {
    // Rename me. The naming convention here is terrible.

    return await waitFor(await elementId)
      .not.toHaveLabel(label)
      .withTimeout(timeout);
  }

  /**
   * Check if the toggle with the specified ID is in the "on" state.
   * @param {Promise<Detox.IndexableNativeElement>} elementID - The ID of the toggle element.
   */
  static async checkIfToggleIsOn(elementID) {
    return expect(await elementID).toHaveToggleValue(true);
  }

  /**
   * Check if the toggle with the specified ID is in the "off" state.
   * @param {Promise<Detox.IndexableNativeElement>} elementID - The ID of the toggle element.
   */
  static async checkIfToggleIsOff(elementID) {
    return expect(await elementID).toHaveToggleValue(false);
  }

  /**
   * Check if two text values match exactly.
   * @param {string} actualText - The actual text value to check.
   * @param {string} expectedText - The expected text value to match against.
   */
  static async checkIfTextMatches(actualText, expectedText) {
    try {
      if (!actualText || !expectedText) {
        throw new Error('Both actual and expected text must be provided');
      }

      return expect(actualText).toBe(expectedText);
    } catch (error) {
      if (actualText !== expectedText) {
        throw new Error(
          `Text matching failed.\nExpected: "${expectedText}"\nActual: "${actualText}"`,
        );
      }
    }
  }
}

export default Assertions;<|MERGE_RESOLUTION|>--- conflicted
+++ resolved
@@ -10,11 +10,7 @@
 class Assertions {
   /**
    * Check if an element with the specified ID is visible.
-<<<<<<< HEAD
-   * @param {Promise<Detox.IndexableNativeElement | Detox.NativeElement>} elementId - The ID of the element to check.
-=======
-   * @param {Promise<Detox.IndexableNativeElement | Detox.IndexableSystemElement>} elementId - The ID of the element to check.
->>>>>>> d4737f0f
+   * @param {Promise<Detox.IndexableNativeElement | Detox.IndexableSystemElement | Detox.NativeElement>} elementId - The ID of the element to check.
    * @param timeout
    */
   static async checkIfVisible(elementId, timeout = TIMEOUT) {
