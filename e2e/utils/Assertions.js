--- conflicted
+++ resolved
@@ -22,10 +22,6 @@
           .toBeVisible()
           .withTimeout(timeout);
   }
-<<<<<<< HEAD
-
-=======
->>>>>>> 961a5281
 
   /**
    * Check if an element with the specified web selector exists.
