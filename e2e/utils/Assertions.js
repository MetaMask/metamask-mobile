--- conflicted
+++ resolved
@@ -49,11 +49,7 @@
   }
 
   /**
-<<<<<<< HEAD
-   * Check if text is not visible.
-=======
    * Check if text is visible.
->>>>>>> 840bf38c
    * @param {string} text - The text to check if displayed.
    * @param {number} [timeout=TIMEOUT] - Timeout in milliseconds.
    */
