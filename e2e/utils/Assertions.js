import { waitFor, element, by } from 'detox';
import Matchers from './Matchers';

// Global timeout variable
const TIMEOUT = 15000;

/**
 * Class representing a set of assertions for Detox testing.
 */
class Assertions {
  /**
   * Check if an element with the specified ID is visible.
   * @param {Promise<Detox.IndexableNativeElement | Detox.IndexableSystemElement | Detox.NativeElement>} element - The element to check.
   * @param timeout
   */
  static async checkIfVisible(element, timeout = TIMEOUT) {
    try {
      await waitFor(await element)
        .toBeVisible()
        .withTimeout(timeout);
      return true;
    } catch {
      return false;
    }
  }

  /**
   * Check if an element with the specified web selector exists.
   * @param {Promise<Detox.IndexableNativeElement | Detox.IndexableSystemElement | Detox.NativeElement>} element - The element to check.
   */
  static async webViewElementExists(element) {
    // rename this. We are checking if element is visible.
    return await expect(await element).toExist();
  }


  /**
   * Check if an element with the specified ID is not visible.
   * @param {Promise<Detox.IndexableNativeElement | Detox.IndexableSystemElement>} element - The element to check.
   * @param {number} [timeout=TIMEOUT] - Timeout in milliseconds.
   */
  static async checkIfNotVisible(element, timeout = TIMEOUT) {
    // rename this. We are checking if element is not visible.

    return await waitFor(await element)
      .not.toBeVisible()
      .withTimeout(timeout);
  }

  /**
   * Check if an element with the specified ID does have the specified text.
   * @param {Promise<Detox.IndexableNativeElement>} element - The element to check.
   * @param {string} text - The text content to check.
   * @param {number} [timeout=TIMEOUT] - Timeout in milliseconds.
   */
  static async checkIfElementToHaveText(element, text, timeout = TIMEOUT) {
    // Rename me. The naming convention here is terrible.

    return await waitFor(await element)
      .toHaveText(text)
      .withTimeout(timeout);
  }

  /**
   * Check if an element with the specified ID does have the specified label.
   * @param {Promise<Detox.IndexableNativeElement>} element - The element to check.
   * @param {string} label - The label content to check.
   * @param {number} [timeout=TIMEOUT] - Timeout in milliseconds.
   */
  static async checkIfElementHasLabel(element, label, timeout = TIMEOUT) {
    return await waitFor(await element)
      .toHaveLabel(label)
      .withTimeout(timeout);
  }


  /**
   * Check if text is visible.
   * @param {string} text - The text to check if displayed.
   * @param {number} [index=0] - Index of the element if multiple elements match.
   * @param {number} [timeout=TIMEOUT] - Timeout in milliseconds.
   */
  static async checkIfTextIsDisplayed(text, timeout = TIMEOUT) {
    const element = Matchers.getElementByText(text);
    return this.checkIfVisible(element, timeout);
  }

  /**
   * Check if text is not visible.
   * @param {string} text - The text to check if not displayed.
   * @param {number} [index=0] - Index of the element if multiple elements match.
   * @param {number} [timeout=TIMEOUT] - Timeout in milliseconds.
   */
  static async checkIfTextIsNotDisplayed(text, timeout = TIMEOUT) {
    const element = Matchers.getElementByText(text);
    return this.checkIfNotVisible(element, timeout);
  }

  /**
   * Check if an element with the specified ID does not have the specified text.
   * @param {Promise<Detox.IndexableNativeElement>} element - The element to check.
   * @param {string} text - The text content to check.
   * @param {number} [timeout=TIMEOUT] - Timeout in milliseconds.
   */
  static async checkIfElementNotToHaveText(element, text, timeout = TIMEOUT) {
    // Rename me. The naming convention here is terrible.

    return await waitFor(await element)
      .not.toHaveText(text)
      .withTimeout(timeout);
  }

  /**
   * Check if an element with the specified ID does not have the specified label.
   * @param {Promise<Detox.IndexableNativeElement>} element - The element to check.
   * @param {string} label - The label content to check.
   * @param {number} [timeout=TIMEOUT] - Timeout in milliseconds.
   */
  static async checkIfElementDoesNotHaveLabel(
    element,
    label,
    timeout = TIMEOUT,
  ) {
    // Rename me. The naming convention here is terrible.

    return await waitFor(await element)
      .not.toHaveLabel(label)
      .withTimeout(timeout);
  }

  /**
   * Check if the toggle with the specified ID is in the "on" state.
   * @param {Promise<Detox.IndexableNativeElement>} element - The ID of the toggle element.
   */
  static async checkIfToggleIsOn(element) {
    return expect(await element).toHaveToggleValue(true);
  }

  /**
   * Check if the toggle with the specified ID is in the "off" state.
   * @param {Promise<Detox.IndexableNativeElement>} element - The toggle element.
   */
  static async checkIfToggleIsOff(element) {
    return expect(await element).toHaveToggleValue(false);
  }

  /**
   * Check if two text values match exactly.
   * @param {string} actualText - The actual text value to check.
   * @param {string} expectedText - The expected text value to match against.
   */
  static async checkIfTextMatches(actualText, expectedText) {
    try {
      if (!actualText || !expectedText) {
        throw new Error('Both actual and expected text must be provided');
      }

      return expect(actualText).toBe(expectedText);
    } catch (error) {
      if (actualText !== expectedText) {
        throw new Error(
          `Text matching failed.\nExpected: "${expectedText}"\nActual: "${actualText}"`,
        );
      }
    }
  }

  /**
   * Check if two objects match exactly.
   * Note: This assertion does not test UI elements. It is intended for testing values such as events from the mock server or other non-UI data.
   * @param {Object} actualObject - The actual object to check.
   * @param {Object} expectedObject - The expected object to match against.
   */
  static async checkIfObjectsMatch(actualObject, expectedObject) {
    try {
      if (!actualObject || !expectedObject) {
        throw new Error('Both actual and expected objects must be provided');
      }

      return expect(actualObject).toEqual(expectedObject);
    } catch (error) {
      if (JSON.stringify(actualObject) !== JSON.stringify(expectedObject)) {
        throw new Error(
          `Object matching failed.\nExpected: ${JSON.stringify(
            expectedObject,
            null,
            2,
          )}\nActual: ${JSON.stringify(actualObject, null, 2)}`,
        );
      }
    }
  }

  /**
   * Check if an array has the expected length.
   * Note: This assertion does not test UI elements. It is intended for testing values such as events from the mock server or other non-UI data.
   * @param {Array} array - The array to check.
   * @param {number} expectedLength - The expected length of the array.
   */
  static async checkIfArrayHasLength(array, expectedLength) {
    try {
      if (!Array.isArray(array)) {
        throw new Error('The provided value is not an array');
      }

      if (typeof expectedLength !== 'number') {
        throw new Error('Expected length must be a number');
      }

      return expect(array.length).toBe(expectedLength);
    } catch (error) {
      if (array.length !== expectedLength) {
        throw new Error(
          `Array length assertion failed.\nExpected length: ${expectedLength}\nActual length: ${array.length}`,
        );
      }
    }
  }

  /**
   * Check if a value is present (not null, not undefined, not an empty string).
   * Note: This assertion does not test UI elements. It is intended for testing values such as events from the mock server or other non-UI data.
   * @param {*} value - The value to check.
   */
  static async checkIfValueIsPresent(value) {
    if (value === null || value === undefined || value === '') {
      throw new Error(
        'Value is not present (null, undefined, or empty string)',
      );
    }
  }

  /**
   * Checks if the actual object contains all key/value pairs from the partial object.
   * Throws an error if the assertion fails, listing all issues found.
   * @param {Object} actual - The object to check against
   * @param {Object} partial - The partial object with expected key/value pairs
   * @param {boolean} deep - Whether to perform deep comparison for nested objects (default: true)
   */
  static checkIfObjectContains(actual, partial, deep = true) {
    const errors = [];

    function check(actualObj, partialObj, path = '') {
      if (typeof actualObj !== 'object' || typeof partialObj !== 'object' || actualObj === null || partialObj === null) {
        if (actualObj !== partialObj) {
          errors.push(`Value mismatch at "${path || 'root'}": expected ${JSON.stringify(partialObj)}, got ${JSON.stringify(actualObj)}`);
        }
        return;
      }

      for (const key in partialObj) {
        const currentPath = path ? `${path}.${key}` : key;
        if (!Object.prototype.hasOwnProperty.call(actualObj, key)) {
          errors.push(`Missing key at "${currentPath}" in actual object`);
          continue;
        }

        if (deep && typeof partialObj[key] === 'object' && partialObj[key] !== null) {
          check(actualObj[key], partialObj[key], currentPath);
        } else if (actualObj[key] !== partialObj[key]) {
          errors.push(
            `Value mismatch at "${currentPath}": expected ${JSON.stringify(partialObj[key])}, got ${JSON.stringify(actualObj[key])}`
          );
        }
      }
    }

    check(actual, partial);

    if (errors.length > 0) {
      throw new Error('Object contains assertion failed:\n' + errors.join('\n'));
    }
  }

<<<<<<< HEAD
  /**
   * Check if element is enabled
   * @param {Promise<Detox.IndexableNativeElement>} element - The element to check
   * @return {Promise<boolean>} - Resolves to true if the element is enabled, false otherwise
   */
  static async checkIfEnabled(element) {
    return (await (await element).getAttributes()).enabled;
  }

  /**
   * Check if element is disabled
   * @param {Promise<Detox.IndexableNativeElement>} element - The element to check
   * @return {Promise<boolean>} - Resolves to true if the element is disabled, false otherwise
   */
  static async checkIfDisabled(element) {
    return (await (await element).getAttributes()).enabled;
  }

=======
  static async checkIfLabelContainsText(text, timeout = TIMEOUT) {
    const labelMatcher = element(by.label(new RegExp(text)));
    return await waitFor(labelMatcher)
      .toExist()
      .withTimeout(timeout);
  }
>>>>>>> afd77701
}

export default Assertions;<|MERGE_RESOLUTION|>--- conflicted
+++ resolved
@@ -272,7 +272,6 @@
     }
   }
 
-<<<<<<< HEAD
   /**
    * Check if element is enabled
    * @param {Promise<Detox.IndexableNativeElement>} element - The element to check
@@ -291,14 +290,17 @@
     return (await (await element).getAttributes()).enabled;
   }
 
-=======
+  /**
+   * Check if label contains text
+   * @param {string} text - The text to check if the label contains
+   * @param {number} [timeout=TIMEOUT] - Timeout in milliseconds.
+   */
   static async checkIfLabelContainsText(text, timeout = TIMEOUT) {
     const labelMatcher = element(by.label(new RegExp(text)));
     return await waitFor(labelMatcher)
       .toExist()
       .withTimeout(timeout);
   }
->>>>>>> afd77701
 }
 
 export default Assertions;