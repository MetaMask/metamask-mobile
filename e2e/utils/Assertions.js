--- conflicted
+++ resolved
@@ -1,8 +1,5 @@
 import { waitFor, element, by } from 'detox';
-<<<<<<< HEAD
 import { Buffer } from 'buffer/';
-=======
->>>>>>> bc83b72c
 import Matchers from './Matchers';
 
 // Global timeout variable
@@ -18,7 +15,6 @@
    * @param timeout
    */
   static async checkIfVisible(element, timeout = TIMEOUT) {
-<<<<<<< HEAD
     return device.getPlatform() === 'ios'
       ? await waitFor(await element)
           .toExist()
@@ -26,11 +22,6 @@
       : await waitFor(await element)
           .toBeVisible()
           .withTimeout(timeout);
-=======
-    return await waitFor(await element)
-      .toBeVisible()
-      .withTimeout(timeout);
->>>>>>> bc83b72c
   }
 
   /**
@@ -244,7 +235,6 @@
    * Note: This assertion does not test UI elements. It is intended for testing values such as events from the mock server or other non-UI data.
    * @param {*} value - The value to check.
    */
-<<<<<<< HEAD
   static async checkIfValueIsDefined(value) {
     // 0 evaluates to false, so we need to handle it separately
     if (typeof value === 'number') {
@@ -256,14 +246,6 @@
         'Value is not present (falsy value)',
       );
     }
-=======
-  static async checkIfValueIsPresent(value) {
-    if (value === null || value === undefined || value === '') {
-      throw new Error(
-        'Value is not present (null, undefined, or empty string)',
-      );
-    }
->>>>>>> bc83b72c
   }
 
   /**
@@ -278,7 +260,6 @@
       const errors = [];
 
       function check(actualObj, partialObj, path = '') {
-<<<<<<< HEAD
         if (
           typeof actualObj !== 'object' ||
           typeof partialObj !== 'object' ||
@@ -291,11 +272,6 @@
                 partialObj,
               )}, got ${JSON.stringify(actualObj)}`,
             );
-=======
-        if (typeof actualObj !== 'object' || typeof partialObj !== 'object' || actualObj === null || partialObj === null) {
-          if (actualObj !== partialObj) {
-            errors.push(`Value mismatch at "${path || 'root'}": expected ${JSON.stringify(partialObj)}, got ${JSON.stringify(actualObj)}`);
->>>>>>> bc83b72c
           }
           return;
         }
@@ -307,7 +283,6 @@
             continue;
           }
 
-<<<<<<< HEAD
           if (
             deep &&
             typeof partialObj[key] === 'object' &&
@@ -319,13 +294,6 @@
               `Value mismatch at "${currentPath}": expected ${JSON.stringify(
                 partialObj[key],
               )}, got ${JSON.stringify(actualObj[key])}`,
-=======
-          if (deep && typeof partialObj[key] === 'object' && partialObj[key] !== null) {
-            check(actualObj[key], partialObj[key], currentPath);
-          } else if (actualObj[key] !== partialObj[key]) {
-            errors.push(
-              `Value mismatch at "${currentPath}": expected ${JSON.stringify(partialObj[key])}, got ${JSON.stringify(actualObj[key])}`
->>>>>>> bc83b72c
             );
           }
         }
@@ -334,20 +302,15 @@
       check(actual, partial);
 
       if (errors.length > 0) {
-<<<<<<< HEAD
         reject(
           new Error('Object contains assertion failed:\n' + errors.join('\n')),
         );
-=======
-        reject(new Error('Object contains assertion failed:\n' + errors.join('\n')));
->>>>>>> bc83b72c
       } else {
         resolve();
       }
     });
   }
 
-<<<<<<< HEAD
    /**
    * Checks if the actual object contains all keys from the expected array
    * @param {Object} actual - The object to check against
@@ -392,8 +355,6 @@
     }
   }
 
-=======
->>>>>>> bc83b72c
   /**
    * Check if element is enabled
    * @param {Promise<Detox.IndexableNativeElement>} element - The element to check
@@ -419,13 +380,7 @@
    */
   static async checkIfLabelContainsText(text, timeout = TIMEOUT) {
     const labelMatcher = element(by.label(new RegExp(text)));
-<<<<<<< HEAD
     return await waitFor(labelMatcher).toExist().withTimeout(timeout);
-=======
-    return await waitFor(labelMatcher)
-      .toExist()
-      .withTimeout(timeout);
->>>>>>> bc83b72c
   }
 }
 
