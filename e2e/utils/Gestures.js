--- conflicted
+++ resolved
@@ -1,10 +1,6 @@
-<<<<<<< HEAD
 /* eslint-disable no-console */
 import { waitFor, expect } from 'detox';
-=======
-import { waitFor } from 'detox';
 import Utilities from './Utilities';
->>>>>>> d6ba2d10
 
 /**
  * Class for handling user actions (Gestures)
@@ -59,23 +55,16 @@
    * @param {boolean} [options.skipVisibilityCheck=false] - When true, skips the initial visibility check before tapping. Useful for elements that may be technically present but not passing Detox's visibility threshold.
    * @param {boolean} [options.experimentalWaitForStability=false] - EXPERIMENTAL: When true, waits for element stability before tapping.
    */
-  static async waitAndTap(element, options = {}) {
-<<<<<<< HEAD
+  static async waitAndTap(elementToTap, options = {}) {
     const {
       timeout = 15000,
       delayBeforeTap = 0,
       skipVisibilityCheck = false
     } = options;
     if (!skipVisibilityCheck) {
-      await waitFor(await element)
+      await waitFor(await elementToTap)
         .toBeVisible()
         .withTimeout(timeout);
-=======
-    const { timeout = 15000, delayBeforeTap = 0, skipVisibilityCheck = false } = options;
-    const elementToTap = await element;
-    if (!skipVisibilityCheck) {
-      await waitFor(elementToTap).toBeVisible().withTimeout(timeout);
->>>>>>> d6ba2d10
     }
     if (delayBeforeTap > 0) {
       await new Promise((resolve) => setTimeout(resolve, delayBeforeTap)); // in some cases the element is visible but not fully interactive yet.
@@ -109,9 +98,9 @@
           typeof attributes.frame.y === 'number'
         ) {
           return { x: attributes.frame.x, y: attributes.frame.y };
-        } else {
+        }
           return null;
-        }
+
       } catch {
         return null;
       }
