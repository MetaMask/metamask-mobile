--- conflicted
+++ resolved
@@ -5,51 +5,9 @@
  */
 class Gestures {
   /**
-<<<<<<< HEAD
-   * Tap an element by ID.
-   *
-   * @param {Promise} elementID - ID of the element to tap
-   * @param {number} index - Index of the element (default: 0)
-   */
-  static async tap(elementID, index = 0) {
-    const element = await elementID;
-
-    await element.atIndex(index).tap();
-  }
-
-  /**
-   * Tap a webview element by ID.
-   *
-   * @param {Promise} elementID - ID of the webview element to tap
-   */
-  static async tapWebviewElement(elementID) {
-    // This method only works on Android: https://wix.github.io/Detox/docs/api/webviews/
-    const element = await elementID;
-
-    await element.tap();
-  }
-
-  /**
-   * Tap an element by descendant test ID.
-   *
-   * @param {Promise} parentElement - ID of the parent element
-   * @param {Promise} childElement - ID of the child element to locate within the parent
-   */
-  static async tapByDescendentTestID(parentElement, childElement) {
-    const element = await parentElement;
-
-    await element.withDescendant(await childElement);
-  }
-
-  /**
-   * Tap an element and long press.
-   *
-   * @param {Promise} elementID - ID of the element to tap
-=======
    * Tap an element and long press.
    *
    * @param {Promise<Detox.IndexableNativeElement>} elementID - ID of the element to tap
->>>>>>> 3ba70c4d
    * @param {number} index - Index of the element (default: 0)
    * @param {number} timeout - Timeout for waiting (default: 2000ms)
    */
@@ -62,11 +20,7 @@
   /**
    * Tap an element at a specific point.
    *
-<<<<<<< HEAD
-   * @param {Promise} elementID - ID of the element to tap
-=======
    * @param {Promise<Detox.IndexableNativeElement>} elementID - ID of the element to tap
->>>>>>> 3ba70c4d
    * @param {Object} point - Coordinates { x, y } where the element will be tapped
    */
   static async tapAtPoint(elementID, point) {
@@ -74,34 +28,16 @@
     await element.tap(point);
   }
 
-<<<<<<< HEAD
-  /*
-   * Leaving here for now since we need to find and replace this in the page objects.
-   * The tapByID would replace this method since it takes the index as an argument
-   */
-  async tapItemAtIndex(elementID, index) {
-    return elementID.atIndex(index || 0).tap();
-  }
-
-  /**
-   * Wait for an element to be visible and then tap it.
-   *
-   * @param {Promise} elementID - ID of the element to tap
-=======
   /**
    * Wait for an element to be visible and then tap it.
    *
    * @param {Promise<Detox.IndexableNativeElement>} elementID - ID of the element to tap
->>>>>>> 3ba70c4d
    * @param {number} index - Index of the element (default: 0)
    * @param {number} timeout - Timeout for waiting (default: 8000ms)
    */
   static async waitAndTap(elementID, index = 0, timeout = 8000) {
     const element = await elementID;
     await waitFor(element).toBeVisible().withTimeout(timeout);
-<<<<<<< HEAD
-    await element.tap(index);
-=======
     await element.atIndex(index).tap();
   }
 
@@ -113,51 +49,24 @@
   static async tapWebElement(elementID) {
     const element = await elementID;
     await element.tap();
->>>>>>> 3ba70c4d
   }
 
   /**
    * Double tap an element by text.
    *
-<<<<<<< HEAD
-   * @param {Promise} text - Text of the element to double tap
-   * @param {number} index - Index of the element (default: 0)
-   */
-  static async doubleTap(text, index = 0) {
-    const element = await text;
-=======
    * @param {Promise<Detox.IndexableNativeElement>} elementID - Text of the element to double tap
    * @param {number} index - Index of the element (default: 0)
    */
   static async doubleTap(elementID, index = 0) {
     const element = await elementID;
->>>>>>> 3ba70c4d
 
     await element.atIndex(index).multiTap(2);
   }
 
   /**
-<<<<<<< HEAD
-   * Type text into an element identified by ID.
-   *
-   * @param {Promise} elementID - ID of the element to type into
-   * @param {string} text - Text to be typed into the element
-   */
-  static async typeText(elementID, text) {
-    const element = await elementID;
-    await this.tap(elementID);
-    await element.typeText(text);
-  }
-
-  /**
-   * Clear the text field of an element identified by ID.
-   *
-   * @param {Promise} elementID - ID of the element to clear
-=======
    * Clear the text field of an element identified by ID.
    *
    * @param {Detox.IndexableNativeElement} elementID - ID of the element to clear
->>>>>>> 3ba70c4d
    */
   static async clearField(elementID) {
     const element = await elementID;
@@ -168,11 +77,7 @@
   /**
    * Type text into an element and hide the keyboard.
    *
-<<<<<<< HEAD
-   * @param {Promise} elementID - ID of the element to type into
-=======
    * @param {Promise<Detox.IndexableNativeElement>} elementID - ID of the element to type into
->>>>>>> 3ba70c4d
    * @param {string} text - Text to be typed into the element
    */
   static async typeTextAndHideKeyboard(elementID, text) {
@@ -186,11 +91,7 @@
   /**
    * Replace the text in the field of an element identified by ID.
    *
-<<<<<<< HEAD
-   * @param {Promise} elementID - ID of the element to replace the text in
-=======
    * @param {Promise<Detox.IndexableNativeElement>} elementID - ID of the element to replace the text in
->>>>>>> 3ba70c4d
    * @param {string} text - Text to replace the existing text in the element
    */
   static async replaceTextInField(elementID, text) {
