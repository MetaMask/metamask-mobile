--- conflicted
+++ resolved
@@ -34,7 +34,6 @@
     await (await element).tap();
   }
 
-<<<<<<< HEAD
   /**
    * Tap an element with text partial text matching before tapping it
    *
@@ -51,37 +50,18 @@
    * @param {Object} [options={}] - Configuration options
    * @param {number} [options.timeout=15000] - Timeout for waiting in milliseconds
    * @param {number} [options.delayBeforeTap=0] - Additional delay in milliseconds before tapping after element is visible
+   * @param {boolean} [options.skipVisibilityCheck=false] - When true, skips the initial visibility check before tapping. Useful for elements that may be technically present but not passing Detox's visibility threshold.
    */
   static async waitAndTap(element, options = {}) {
-    const { timeout = 15000, delayBeforeTap = 0 } = options;
-    await waitFor(await element).toBeVisible().withTimeout(timeout);
-
+    const { timeout = 15000, delayBeforeTap = 0, skipVisibilityCheck = false } = options;
+    if (!skipVisibilityCheck) {
+      await waitFor(await element).toBeVisible().withTimeout(timeout);
+    }
     if (delayBeforeTap > 0) {
       await new Promise((resolve) => setTimeout(resolve, delayBeforeTap)); // in some cases the element is visible but not fully interactive yet.
     }
-    await element.tap();
-=======
-/**
- * Wait for an element to be visible and then tap it.
- *
- * @param {Promise<Detox.IndexableNativeElement | Detox.SystemElement>} elementID - ID of the element to tap
- * @param {Object} [options={}] - Configuration options
- * @param {number} [options.timeout=15000] - Timeout for waiting in milliseconds
- * @param {number} [options.delayBeforeTap=0] - Additional delay in milliseconds before tapping after element is visible
- * @param {boolean} [options.skipVisibilityCheck=false] - When true, skips the initial visibility check before tapping. Useful for elements that may be technically present but not passing Detox's visibility threshold.
- */
-static async waitAndTap(elementID, options = {}) {
-  const { timeout = 15000, delayBeforeTap = 0, skipVisibilityCheck = false } = options;
-  const element = await elementID;
-  if (!skipVisibilityCheck) {
-    await waitFor(element).toBeVisible().withTimeout(timeout);
->>>>>>> afd77701
-  }
-  if (delayBeforeTap > 0) {
-    await new Promise((resolve) => setTimeout(resolve, delayBeforeTap)); // in some cases the element is visible but not fully interactive yet.
-  }
-  await element.tap();
-}
+    await (await element).tap();
+  }
 
   /**
    * Wait for an element at a specific index to be visible and then tap it.
