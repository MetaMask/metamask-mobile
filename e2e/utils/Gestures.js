--- conflicted
+++ resolved
@@ -68,22 +68,6 @@
    * @param {boolean} [options.skipVisibilityCheck=false] - When true, skips the initial visibility check before tapping. Useful for elements that may be technically present but not passing Detox's visibility threshold.
    * @param {boolean} [options.experimentalWaitForStability=false] - EXPERIMENTAL: When true, waits for element stability before tapping.
    */
-<<<<<<< HEAD
-  static async waitAndTap(elementToTap, options = {}) {
-    const {
-      timeout = 15000,
-      delayBeforeTap = 0,
-      skipVisibilityCheck = false
-    } = options;
-    if (!skipVisibilityCheck) {
-      await waitFor(await elementToTap)
-        .toBeVisible()
-        .withTimeout(timeout);
-    }
-    if (delayBeforeTap > 0) {
-      await new Promise((resolve) => setTimeout(resolve, delayBeforeTap)); // in some cases the element is visible but not fully interactive yet.
-    }
-=======
   static async waitAndTap(element, options = {}) {
     const {
       timeout = 15000,
@@ -98,7 +82,6 @@
       ).withTimeout(timeout);
     }
     await this.delayBeforeAction(delayBeforeTap); // in some cases the element is visible but not fully interactive yet.
->>>>>>> 05d3e30f
     await Utilities.waitForElementToBeEnabled(elementToTap);
     await (await elementToTap).tap();
   }
@@ -120,22 +103,6 @@
    * Wait for an element to be visible and then tap it.
    *
    * @param {Promise<Detox.IndexableWebElement>} element - The element to tap
-<<<<<<< HEAD
-   */
-  static async tapWebElement(element, timeout = 15000) {
-    // For web elements, we need to use a different approach to wait
-    const start = Date.now();
-    while (Date.now() - start < timeout) {
-      try {
-        await expect(await element).toExist();
-        await (await element).tap();
-        return;
-      } catch {
-        await new Promise((resolve) => setTimeout(resolve, 1000));
-      }
-    }
-    throw new Error('Web element not found or not tappable');
-=======
    * @param {Object} options - Options for the tap operation
    * @param {number} [options.timeout=15000] - Timeout for waiting (default: 15000ms)
    * @param {number} [options.delayBeforeTap=0] - Delay before tapping in milliseconds (default: 0ms)
@@ -177,7 +144,6 @@
     } catch {
       await (await element).typeText(text);
     }
->>>>>>> 05d3e30f
   }
 
   /**
@@ -207,11 +173,7 @@
   /**
    * Type text into an element and hide the keyboard.
    *
-<<<<<<< HEAD
-   * @param {Promise<Detox.IndexableNativeElement>} element - The element to type into
-=======
    * @param {Promise<Detox.IndexableNativeElement | Detox.NativeElement | Detox.IndexableSystemElement>} element - The element to type into
->>>>>>> 05d3e30f
    * @param {string} text - Text to be typed into the element
    */
   static async typeTextAndHideKeyboard(element, text) {
