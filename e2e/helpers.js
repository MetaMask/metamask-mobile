--- conflicted
+++ resolved
@@ -279,8 +279,6 @@
       await device.reverseTcpPort(getFixturesServerPort());
       await device.reverseTcpPort(getLocalTestDappPort());
       await device.reverseTcpPort(getMockServerPort());
-<<<<<<< HEAD
-=======
     }
   }
 
@@ -302,7 +300,6 @@
       return device.openURL({
         url: deepLinkUrl,
       });
->>>>>>> 3dd4902d
     }
 
     return device.launchApp({
