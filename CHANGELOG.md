# Changelog

## Current Main Branch

<<<<<<< HEAD
## 7.20.1 - Apr 18, 2024
### Fixed
- [#9092](https://github.com/MetaMask/metamask-mobile/pull/9092): fix: check HD keyring

## 7.20.0 - Apr 12, 2024
=======
## 7.20.0 - Apr 1, 2024
>>>>>>> 933b43bb
### Added
- [#8982](https://github.com/MetaMask/metamask-mobile/pull/8982): feat: Update gas fee controller to version 6.1.2
- [#9079](https://github.com/MetaMask/metamask-mobile/pull/9079): feat: Update controller utils to 5.0.2
- [#9036](https://github.com/MetaMask/metamask-mobile/pull/9036): feat: Adding blockaid validations for sepolia network
- [#8668](https://github.com/MetaMask/metamask-mobile/pull/8668): feat: PPOM Version update to download files only before transaction
- [#8720](https://github.com/MetaMask/metamask-mobile/pull/8720): feat: migrate to native primary currency
- [#8989](https://github.com/MetaMask/metamask-mobile/pull/8989): feat: Signature Controller v5.3.1
- [#8759](https://github.com/MetaMask/metamask-mobile/pull/8759): feat: Accounts controller integration
- [#9007](https://github.com/MetaMask/metamask-mobile/pull/9007): feat: Assets controller updated to version 12.0.0
- [#9005](https://github.com/MetaMask/metamask-mobile/pull/9005): feat: Update network controller to version 12.2.0
- [#8920](https://github.com/MetaMask/metamask-mobile/pull/8920): feat: add the 'eth_phishing_detection' logic to the connect accounts flow
- [#8952](https://github.com/MetaMask/metamask-mobile/pull/8952): feat: Network Controller update to v12.1.2
- [#8981](https://github.com/MetaMask/metamask-mobile/pull/8981): feat: Minor update of phishing-controller
- [#8986](https://github.com/MetaMask/metamask-mobile/pull/8986): feat: Updated Assets Controllers to v11.1.0

### Changed
- [#8967](https://github.com/MetaMask/metamask-mobile/pull/8967): chore: Handle async migrations & add migration tests
- [#8826](https://github.com/MetaMask/metamask-mobile/pull/8826): refactor: update Ledger connection instructions
- [#9038](https://github.com/MetaMask/metamask-mobile/pull/9038): chore: Consolidate and simplify isTest condition
- [#9094](https://github.com/MetaMask/metamask-mobile/pull/9094): test: stabilize swaps e2e tests
- [#9069](https://github.com/MetaMask/metamask-mobile/pull/9069): test: clean up detox build/run scripts
- [#9078](https://github.com/MetaMask/metamask-mobile/pull/9078): chore: Sentry reduce traceSample rate to 0.04
- [#9039](https://github.com/MetaMask/metamask-mobile/pull/9039): refactor(ramp): persist and format amount in build quote view
- [#9033](https://github.com/MetaMask/metamask-mobile/pull/9033): Revert "feat: migrate to native primary currency (#8720)"
- [#8918](https://github.com/MetaMask/metamask-mobile/pull/8918): ci: Simplify PR template
- [#9008](https://github.com/MetaMask/metamask-mobile/pull/9008): chore(ramp): upgrade sdk to 1.26.8
- [#7591](https://github.com/MetaMask/metamask-mobile/pull/7591): chore(deps-dev): bump @babel/traverse from 7.22.6 to 7.23.2 in /ppom
- [#8842](https://github.com/MetaMask/metamask-mobile/pull/8842): ci: Create Bitrise status check for commits
- [#8990](https://github.com/MetaMask/metamask-mobile/pull/8990): chore: Remove unnecessary react native animate fox patch
- [#8987](https://github.com/MetaMask/metamask-mobile/pull/8987): chore: adding code owner for confirmation domain's code
- [#8675](https://github.com/MetaMask/metamask-mobile/pull/8675): refactor: Refactor inpage blocklist to avoid usage of regex
- [#8959](https://github.com/MetaMask/metamask-mobile/pull/8959): chore: Migrate another (3/3) batch of unit tests away from enzyme

### Fixed
- [#9000](https://github.com/MetaMask/metamask-mobile/pull/9000): fix: Revert "test: [android] run tests on the first emulator in your list …
- [#8998](https://github.com/MetaMask/metamask-mobile/pull/8998): fix: Revert "fix: hardcode emulator name to fix failing android tests on C…
- [#8995](https://github.com/MetaMask/metamask-mobile/pull/8995): fix: hardcode emulator name to fix failing android tests on CI
- [#9023](https://github.com/MetaMask/metamask-mobile/pull/9023): fix: improve SVG Validation and Error Handling in AvatarFavicon Component
- [#9001](https://github.com/MetaMask/metamask-mobile/pull/9001): fix: (#8617): Reduce enzyme usage in unit test by 25% - [2/3] (#8823)
- [#9013](https://github.com/MetaMask/metamask-mobile/pull/9013): fix: isEIP1559 is undefined migration 29 issue
- [#8980](https://github.com/MetaMask/metamask-mobile/pull/8980): fix: analytics on Account Right Button analytics
- [#8991](https://github.com/MetaMask/metamask-mobile/pull/8991): fix: add Referer to Dapp Viewed events
- [#8977](https://github.com/MetaMask/metamask-mobile/pull/8977): fix: Remove wallet connect and sdk connect prefix from ppom domain
- [#9080](https://github.com/MetaMask/metamask-mobile/pull/9080): fix: check for preferences controller in 036 migration
- [#8751](https://github.com/MetaMask/metamask-mobile/pull/8751): fix: removes addSubjectMetadata and improves Snaps Execution Environment Webview origin restriction.
- [#9082](https://github.com/MetaMask/metamask-mobile/pull/9082): fix: Check for missing identities on migration 36
- [#9031](https://github.com/MetaMask/metamask-mobile/pull/9031): fix: Remove prefix from origin before sending request to ppom
- [#9066](https://github.com/MetaMask/metamask-mobile/pull/9066): fix: dedupe dependencies
- [#9051](https://github.com/MetaMask/metamask-mobile/pull/9051): fix: Remove duplicate i18n, en key: `qr_hardware`
- [#9053](https://github.com/MetaMask/metamask-mobile/pull/9053): fix: update ppom npm package to version 1.4.5
- [#9042](https://github.com/MetaMask/metamask-mobile/pull/9042): fix: Refactor SDK initialization
- [#8975](https://github.com/MetaMask/metamask-mobile/pull/8975): fix: remove call to private/internal methods from the `@metamask/keyring-controller`
- [#9021](https://github.com/MetaMask/metamask-mobile/pull/9021): fix: Network not updating when changing account connected the first time on a DAPP
- [#8932](https://github.com/MetaMask/metamask-mobile/pull/8932): fix: breaking change from `@metamask/transaction-controller` regarding Ledger transactions

<<<<<<< HEAD
=======
## 7.19.1 - Apr 10, 2024
### Fixed
- [#9193](https://github.com/MetaMask/metamask-mobile/pull/9193): fix(ramp): default networks state to array

>>>>>>> 933b43bb
## 7.19.0 - Mar 19, 2024
### Added
- [#8935](https://github.com/MetaMask/metamask-mobile/pull/8935): feat: Remove powered by blockaid line
- [#8908](https://github.com/MetaMask/metamask-mobile/pull/8908): feat: add linea sepolia network and deprecate Linea Goerli network
- [#8881](https://github.com/MetaMask/metamask-mobile/pull/8881): feat: patch for assets controller v11.0.1
- [#8844](https://github.com/MetaMask/metamask-mobile/pull/8844): feat: Add `hideSubmitButton` prop to templates
- [#8866](https://github.com/MetaMask/metamask-mobile/pull/8866): feat: Update transaction controller to v8.0.1
- [#8628](https://github.com/MetaMask/metamask-mobile/pull/8628): feat: Update transaction controller to v7.1.0
- [#8812](https://github.com/MetaMask/metamask-mobile/pull/8812): feat: Network Controller to version 11.0.0
- [#8848](https://github.com/MetaMask/metamask-mobile/pull/8848): feat: Update Phishing Controller to version 6.0.0
- [#8850](https://github.com/MetaMask/metamask-mobile/pull/8850): feat: Gas Fee Controller minor update to version 6.1.0
- [#8778](https://github.com/MetaMask/metamask-mobile/pull/8778): feat: Assets controllers update to version 10
- [#8859](https://github.com/MetaMask/metamask-mobile/pull/8859): feat: add env vars mapping in build script
- [#8785](https://github.com/MetaMask/metamask-mobile/pull/8785): feat: permissions system within sdk redux store
- [#8768](https://github.com/MetaMask/metamask-mobile/pull/8768): feat: state logs in the exported file with app version and build number

### Changed
- [#8789](https://github.com/MetaMask/metamask-mobile/pull/8789): ci: 8253 - Add fitness function action for enzyme imports
- [#8919](https://github.com/MetaMask/metamask-mobile/pull/8919): chore: Include env variable copying into yarn setup command
- [#8964](https://github.com/MetaMask/metamask-mobile/pull/8964): chore: added platform team as codeowner to component-lib, patches, bitrise.yml
- [#8899](https://github.com/MetaMask/metamask-mobile/pull/8899): chore: New Crowdin translations by Github Action
- [#8545](https://github.com/MetaMask/metamask-mobile/pull/8545): chore(ramp): add team to CODEOWNERS
- [#8965](https://github.com/MetaMask/metamask-mobile/pull/8965): chore: Reorder migrations between 7.17.1, 7.18.0, and main
- [#8960](https://github.com/MetaMask/metamask-mobile/pull/8960): chore: set nvmrc to 18.18.2
- [#8923](https://github.com/MetaMask/metamask-mobile/pull/8923): chore: Migrate second batch of. unit tests away from enzyme
- [#8942](https://github.com/MetaMask/metamask-mobile/pull/8942): chore: Reduce enzymes usage 1/3 (#8721)
- [#8867](https://github.com/MetaMask/metamask-mobile/pull/8867): chore: update security code scanner file
- [#8872](https://github.com/MetaMask/metamask-mobile/pull/8872): ci: Run all tests on release e2e pipeline
- [#8775](https://github.com/MetaMask/metamask-mobile/pull/8775): chore: New Crowdin translations by Github Action
- [#8839](https://github.com/MetaMask/metamask-mobile/pull/8839): chore: Migrate a batch of unit tests away from enzyme
- [#8723](https://github.com/MetaMask/metamask-mobile/pull/8723): test: Onboarding add custom default ETH Mainnet
- [#8829](https://github.com/MetaMask/metamask-mobile/pull/8829): chore: remove all remaining legacy analytics native code
- [#8834](https://github.com/MetaMask/metamask-mobile/pull/8834): refactor: bring back IOS_SIMULATOR var as optional
- [#8728](https://github.com/MetaMask/metamask-mobile/pull/8728): refactor(ramp): add provider name to sell tx events
- [#8836](https://github.com/MetaMask/metamask-mobile/pull/8836): chore: Remove `cross-fetch` resolution
- [#8835](https://github.com/MetaMask/metamask-mobile/pull/8835): chore: Remove `plist` resolution
- [#8788](https://github.com/MetaMask/metamask-mobile/pull/8788): chore: Add instructions regarding tool versions and env variables in Readme
- [#8817](https://github.com/MetaMask/metamask-mobile/pull/8817): chore: Remove `y18n` resolution
- [#8819](https://github.com/MetaMask/metamask-mobile/pull/8819): chore: Remove `simple-get` resolution
- [#8815](https://github.com/MetaMask/metamask-mobile/pull/8815): chore: Remove unused `lodash` resolution
- [#8813](https://github.com/MetaMask/metamask-mobile/pull/8813): chore: Remove `ansi-regex` resolution
- [#8807](https://github.com/MetaMask/metamask-mobile/pull/8807): chore: Remove `minimatch` resolution
- [#8820](https://github.com/MetaMask/metamask-mobile/pull/8820): chore: Remove `shell-quote` resolution
- [#8818](https://github.com/MetaMask/metamask-mobile/pull/8818): chore: Remove `qs` resolution
- [#8816](https://github.com/MetaMask/metamask-mobile/pull/8816): chore: Remove `ua-parser-js` resolution
- [#8814](https://github.com/MetaMask/metamask-mobile/pull/8814): chore: Remove `immer` resolution
- [#8811](https://github.com/MetaMask/metamask-mobile/pull/8811): chore: Remove `pac-resolver` resolution
- [#8810](https://github.com/MetaMask/metamask-mobile/pull/8810): chore: Remove resolutions for unused packages
- [#8809](https://github.com/MetaMask/metamask-mobile/pull/8809): chore: Remove `nanoid` resolution
- [#8802](https://github.com/MetaMask/metamask-mobile/pull/8802): chore: Remove `glob` resolution

### Fixed
- [#8774](https://github.com/MetaMask/metamask-mobile/pull/8774): fix: normalize transaction parameters before PPOM validation
- [#8838](https://github.com/MetaMask/metamask-mobile/pull/8838): fix: Rename DAPP_VISITED to DAPP_VIEWED
- [#8784](https://github.com/MetaMask/metamask-mobile/pull/8784): fix: update usage of OP goerli to OP Sepolia
- [#8953](https://github.com/MetaMask/metamask-mobile/pull/8953): fix: fix network verification chainID and name verification for popular network
- [#8976](https://github.com/MetaMask/metamask-mobile/pull/8976): fix: Revert "chore: Include env variable copying into yarn setup command"
- [#8936](https://github.com/MetaMask/metamask-mobile/pull/8936): fix: crash during pairing request from Ledger
- [#8956](https://github.com/MetaMask/metamask-mobile/pull/8956): fix: prevent repeated incoming transaction notifications
- [#8955](https://github.com/MetaMask/metamask-mobile/pull/8955): fix: Update follow-redirects minor version
- [#8937](https://github.com/MetaMask/metamask-mobile/pull/8937): fix: circular dependency on MetaMetrics configure
- [#8888](https://github.com/MetaMask/metamask-mobile/pull/8888): fix: add identify metrics call at metrics instance setup
- [#8740](https://github.com/MetaMask/metamask-mobile/pull/8740): fix: restore Ledger keyring after restoring the vault
- [#8925](https://github.com/MetaMask/metamask-mobile/pull/8925): fix: Revert "fix: yarn version updated to 1.22.22 (#8921)"
- [#8921](https://github.com/MetaMask/metamask-mobile/pull/8921): fix: yarn version updated to 1.22.22
- [#8862](https://github.com/MetaMask/metamask-mobile/pull/8862): fix: Exclude `devDependencies` from `attribution.txt`
- [#8906](https://github.com/MetaMask/metamask-mobile/pull/8906): fix(ramp): loading fox position
- [#8882](https://github.com/MetaMask/metamask-mobile/pull/8882): fix: Fix `wallet_addEthereumChain` rpcUrls trailing slash cleanup
- [#8887](https://github.com/MetaMask/metamask-mobile/pull/8887): fix: issue with 'dappIconUrl' in 'AccountConnect.ts'
- [#8877](https://github.com/MetaMask/metamask-mobile/pull/8877): fix: fix url bug display
- [#8883](https://github.com/MetaMask/metamask-mobile/pull/8883): fix: Fix `wallet_switchEthereumChain` chainId validation
- [#8858](https://github.com/MetaMask/metamask-mobile/pull/8858): fix: PPOM - Closing alert icon overloads text box
- [#8861](https://github.com/MetaMask/metamask-mobile/pull/8861): fix: type for auth events and typo
- [#8846](https://github.com/MetaMask/metamask-mobile/pull/8846): fix: network filtered view crash
- [#8840](https://github.com/MetaMask/metamask-mobile/pull/8840): fix: update webview to grant location
- [#8741](https://github.com/MetaMask/metamask-mobile/pull/8741): fix: Fix the QR code accounts disappear when password change.
- [#8808](https://github.com/MetaMask/metamask-mobile/pull/8808): fix: unnecessary, unsafe base-controller patch
- [#8496](https://github.com/MetaMask/metamask-mobile/pull/8496): fix: redirection issue after chain switch on sign request

## 7.18.0 - Mar 18, 2024
### Added
- [#8729](https://github.com/MetaMask/metamask-mobile/pull/8729): feat(ramp): add event when user expands quotes
- [#8787](https://github.com/MetaMask/metamask-mobile/pull/8787): feat: add MetaMetrics custom flush vars and log
- [#8680](https://github.com/MetaMask/metamask-mobile/pull/8680): feat(ramp): add previously used tag
- [#8627](https://github.com/MetaMask/metamask-mobile/pull/8627): feat(ramp): add bottom sheet quotes
- [#8755](https://github.com/MetaMask/metamask-mobile/pull/8755): feat: Remove gap from maxHeight calculation in bottomsheet
- [#8748](https://github.com/MetaMask/metamask-mobile/pull/8748): feat: segment migration update remaining files and remove legacy analytics
- [#8731](https://github.com/MetaMask/metamask-mobile/pull/8731): feat: Missing migration events
- [#8531](https://github.com/MetaMask/metamask-mobile/pull/8531): feat: sdk permissions system integration
- [#8607](https://github.com/MetaMask/metamask-mobile/pull/8607): feat: bump mobile snaps packages to bring new snaps architecture
- [#8700](https://github.com/MetaMask/metamask-mobile/pull/8700): feat: Snaps new architecture mobile integration
- [#8581](https://github.com/MetaMask/metamask-mobile/pull/8581): feat: support updated Linea gas fee estimation
- [#8712](https://github.com/MetaMask/metamask-mobile/pull/8712): feat: confirmations views components events migration
- [#8656](https://github.com/MetaMask/metamask-mobile/pull/8656): feat: Edit gas, Drawer, DeleteWallet, ComponentErrorBoundary, CollectilbleContracts, BrowsserBottomBar events migration
- [#8692](https://github.com/MetaMask/metamask-mobile/pull/8692): feat: T-C views components events migration
- [#8672](https://github.com/MetaMask/metamask-mobile/pull/8672): feat: Views folder migration events from W to R beginning letters
- [#8651](https://github.com/MetaMask/metamask-mobile/pull/8651): feat: tabs and swaps components events migration
- [#8658](https://github.com/MetaMask/metamask-mobile/pull/8658): feat: Approvals and Nav events migration
- [#8670](https://github.com/MetaMask/metamask-mobile/pull/8670): feat: ramp analytics segment migration
- [#8657](https://github.com/MetaMask/metamask-mobile/pull/8657): feat: AccountApproval, ACcountRightButton, AddCustomCollectible, AddCustomToken, AddressCopy, BackupAlert useGoToBridge events migration
- [#8655](https://github.com/MetaMask/metamask-mobile/pull/8655): feat: migration of analytics of NavBar, NavBarTitle, LedgerConfirmationModal
- [#8705](https://github.com/MetaMask/metamask-mobile/pull/8705): feat: segment migration of utils
- [#8637](https://github.com/MetaMask/metamask-mobile/pull/8637): feat: translate fake native tokens need better UX error handling
- [#8711](https://github.com/MetaMask/metamask-mobile/pull/8711): feat: c-a views components events migration to segment
- [#8067](https://github.com/MetaMask/metamask-mobile/pull/8067): feat: use Segment (batch 1)
- [#8608](https://github.com/MetaMask/metamask-mobile/pull/8608): feat: Signature controller update to v5.3.0 and removed unnecessary patch
- [#8653](https://github.com/MetaMask/metamask-mobile/pull/8653): feat: migration of AnimatedQrScanner, QRsigningDetails and onboarding flow
- [#8652](https://github.com/MetaMask/metamask-mobile/pull/8652): feat: Search token, screenshot deterrent and receive request events migration
- [#8642](https://github.com/MetaMask/metamask-mobile/pull/8642): feat: Update needed and toknes ui component events migration
- [#8635](https://github.com/MetaMask/metamask-mobile/pull/8635): feat: Move Security settings from Experimental Settings into Security Settings
- [#8677](https://github.com/MetaMask/metamask-mobile/pull/8677): feat: Add TagColored to component temp
- [#8673](https://github.com/MetaMask/metamask-mobile/pull/8673): feat: new trackErrorAsAnalytics for segment

### Changed
- [#8803](https://github.com/MetaMask/metamask-mobile/pull/8803): chore: Remove unnecessary resolutions
- [#8792](https://github.com/MetaMask/metamask-mobile/pull/8792): test: Fix tag in regression test
- [#8791](https://github.com/MetaMask/metamask-mobile/pull/8791): test: add contact us e2e
- [#8495](https://github.com/MetaMask/metamask-mobile/pull/8495): ci: Post comment after e2e smoke
- [#8662](https://github.com/MetaMask/metamask-mobile/pull/8662): test: Update Swap token from USDC to USDT
- [#8542](https://github.com/MetaMask/metamask-mobile/pull/8542): chore: simplify ccache cache logic
- [#8664](https://github.com/MetaMask/metamask-mobile/pull/8664): refactor: consolidate accounts references to a single source of truth
- [#8366](https://github.com/MetaMask/metamask-mobile/pull/8366): chore: Create single functions to invoke Transaction Controller
- [#8709](https://github.com/MetaMask/metamask-mobile/pull/8709): test: cleanup networks e2e test
- [#8561](https://github.com/MetaMask/metamask-mobile/pull/8561): chore: modify dependency caching on bitrise
- [#8593](https://github.com/MetaMask/metamask-mobile/pull/8593): ci: enable security code scanner
- [#8492](https://github.com/MetaMask/metamask-mobile/pull/8492): docs: Improve README.md
- [#8646](https://github.com/MetaMask/metamask-mobile/pull/8646): test: Create detox setup script
- [#8644](https://github.com/MetaMask/metamask-mobile/pull/8644): test: Refactor settings page object
- [#8614](https://github.com/MetaMask/metamask-mobile/pull/8614): chore: resolve cherry-pick conflict and added a new migration 29

### Fixed
- [#8801](https://github.com/MetaMask/metamask-mobile/pull/8801): fix(ramp): undefined payment method
- [#8798](https://github.com/MetaMask/metamask-mobile/pull/8798): fix: remove unnecessary post message stream patch
- [#8572](https://github.com/MetaMask/metamask-mobile/pull/8572): fix: fake native tokens need better UX error handling
- [#8763](https://github.com/MetaMask/metamask-mobile/pull/8763): fix: PPOM version update to 1.4.2
- [#8753](https://github.com/MetaMask/metamask-mobile/pull/8753): fix: Updated accessibility role for buttons
- [#8725](https://github.com/MetaMask/metamask-mobile/pull/8725): fix: change in blockaid alert message
- [#8625](https://github.com/MetaMask/metamask-mobile/pull/8625): fix: ethQuery is not defined when refresh is called
- [#8752](https://github.com/MetaMask/metamask-mobile/pull/8752): fix: Fixed underline issue with ButtonLink's pressed state
- [#8744](https://github.com/MetaMask/metamask-mobile/pull/8744): fix: fix infura key displayed
- [#8678](https://github.com/MetaMask/metamask-mobile/pull/8678): fix: fix metrics trackEvent compatibility with legacy events
- [#8742](https://github.com/MetaMask/metamask-mobile/pull/8742): fix: update origin passed to ppom for send transactions
- [#8727](https://github.com/MetaMask/metamask-mobile/pull/8727): fix: migration to enable Blockaid by default
- [#8567](https://github.com/MetaMask/metamask-mobile/pull/8567): fix: deprecate goerli network
- [#8734](https://github.com/MetaMask/metamask-mobile/pull/8734): fix: fix hex to BN conversion
- [#8738](https://github.com/MetaMask/metamask-mobile/pull/8738): fix: linting in Engine
- [#8515](https://github.com/MetaMask/metamask-mobile/pull/8515): fix: #1408 Native Alert Patch for Webview
- [#8707](https://github.com/MetaMask/metamask-mobile/pull/8707): fix: patch transaction controller in mobile to add fallback gas estimation
- [#8584](https://github.com/MetaMask/metamask-mobile/pull/8584): fix: filter SES from Sentry stack trace frames
- [#8636](https://github.com/MetaMask/metamask-mobile/pull/8636): fix: add warning for optimism and arbitrum goerli
- [#8663](https://github.com/MetaMask/metamask-mobile/pull/8663): fix: update podfile and project.pbxproj
- [#8650](https://github.com/MetaMask/metamask-mobile/pull/8650): fix: translate scam title modal
- [#8631](https://github.com/MetaMask/metamask-mobile/pull/8631): fix: remove inexistent style
- [#8615](https://github.com/MetaMask/metamask-mobile/pull/8615): fix: Fix add custom rpc detox test script

## 7.17.1 - Mar 2, 2024
## Fixed
- [#8870](https://github.com/MetaMask/metamask-mobile/pull/8870): fix: update PPOM to v1.4.4
- [#8892](https://github.com/MetaMask/metamask-mobile/pull/8892): fix: Tokens disappearing

## 7.17.0 - Feb 16, 2024
### Added
- [#8520](https://github.com/MetaMask/metamask-mobile/pull/8520): feat: Feature/1300 dapp visit event
- [#8354](https://github.com/MetaMask/metamask-mobile/pull/8354): feat(ramp): add Terms of Service provider link to quotes
- [#8579](https://github.com/MetaMask/metamask-mobile/pull/8579): feat: translate fake native tokens need better UX error handling
- [#8588](https://github.com/MetaMask/metamask-mobile/pull/8588): feat: re-structure confirmation pages
- [#8378](https://github.com/MetaMask/metamask-mobile/pull/8378): feat: Update assets controllers v^9.0.0
- [#8370](https://github.com/MetaMask/metamask-mobile/pull/8370): feat: Update network controller v^10
- [#7999](https://github.com/MetaMask/metamask-mobile/pull/7999): feat: chain id to hexadecimal format
- [#8524](https://github.com/MetaMask/metamask-mobile/pull/8524): feat: enable blockaid by default
- [#8552](https://github.com/MetaMask/metamask-mobile/pull/8552): feat: remove friction modal for enabling the feature from settings on iOS
- [#8400](https://github.com/MetaMask/metamask-mobile/pull/8400): feat: Add DS Guides link to component readmes
- [#8544](https://github.com/MetaMask/metamask-mobile/pull/8544): feat: blockaid banner UX improvements
- [#8246](https://github.com/MetaMask/metamask-mobile/pull/8246): feat: enable Ledger integration
- [#8234](https://github.com/MetaMask/metamask-mobile/pull/8234): feat: add privacy toggle
- [#8513](https://github.com/MetaMask/metamask-mobile/pull/8513): feat: confirm button color updates when transaction is malicious
- [#7534](https://github.com/MetaMask/metamask-mobile/pull/7534): feat: hide alert when navigating to protect wallet
- [#8392](https://github.com/MetaMask/metamask-mobile/pull/8392): feat: Enable token detection on arbitrum, optimism, base, and zksync
- [#8502](https://github.com/MetaMask/metamask-mobile/pull/8502): feat: change the yellow loading banner to gray color
- [#8373](https://github.com/MetaMask/metamask-mobile/pull/8373): feat: add SES experiment toggle (iOS)
- [#8413](https://github.com/MetaMask/metamask-mobile/pull/8413): feat: Update SES lockdown options

### Changed
- [#8457](https://github.com/MetaMask/metamask-mobile/pull/8457): refactor(ramp): add routes folder
- [#8510](https://github.com/MetaMask/metamask-mobile/pull/8510): chore: upgrading design tokens package and typescript conventions
- [#8478](https://github.com/MetaMask/metamask-mobile/pull/8478): chore: bumping code coverage thresholds
- [#8414](https://github.com/MetaMask/metamask-mobile/pull/8414): chore: add logs to identify root cause of issue reported in #1507
- [#8257](https://github.com/MetaMask/metamask-mobile/pull/8257): test: 1452 refactor modal pages batch 2
- [#8558](https://github.com/MetaMask/metamask-mobile/pull/8558): test: add blacklist URLs to automated tests
- [#8563](https://github.com/MetaMask/metamask-mobile/pull/8563): ci: Exclude ip package from audit
- [#8483](https://github.com/MetaMask/metamask-mobile/pull/8483): chore: Modify cancel gas rate of Transaction Controller
- [#8541](https://github.com/MetaMask/metamask-mobile/pull/8541): test: use fast swipe on account sheet modal
- [#8514](https://github.com/MetaMask/metamask-mobile/pull/8514): chore(ramp): upgrade sdk to 1.26.2

### Fixed
- [#8348](https://github.com/MetaMask/metamask-mobile/pull/8348): fix: update nft metadata on page refresh
- [#8556](https://github.com/MetaMask/metamask-mobile/pull/8556): fix: improve native balance fetch logic on the UX
- [#8605](https://github.com/MetaMask/metamask-mobile/pull/8605): fix: Update ppom_release to fix fail ppom security validation check
- [#8606](https://github.com/MetaMask/metamask-mobile/pull/8606): fix: Custom network chain id not converted to hexadecimal format
- [#8592](https://github.com/MetaMask/metamask-mobile/pull/8592): fix: missing converting to decimal chain id on network verification of pop…
- [#8227](https://github.com/MetaMask/metamask-mobile/pull/8227): fix: ensure edit nonce input only accepts numbers
- [#8587](https://github.com/MetaMask/metamask-mobile/pull/8587): fix: revert slice engine
- [#8560](https://github.com/MetaMask/metamask-mobile/pull/8560): fix: broken WhatsNew
- [#8554](https://github.com/MetaMask/metamask-mobile/pull/8554): fix: Enable blockaid What's New Copy
- [#8559](https://github.com/MetaMask/metamask-mobile/pull/8559): fix: Commit script diff that appears when building iOS
- [#8547](https://github.com/MetaMask/metamask-mobile/pull/8547): fix: clean up old translations
- [#8551](https://github.com/MetaMask/metamask-mobile/pull/8551): fix: update ppom validator package
- [#8536](https://github.com/MetaMask/metamask-mobile/pull/8536): fix: Added inherited to build settings library search paths
- [#8485](https://github.com/MetaMask/metamask-mobile/pull/8485): fix: Rounding issue in approval amount (use site suggestion)
- [#8517](https://github.com/MetaMask/metamask-mobile/pull/8517): fix: Update MixPanel proxy URL
- [#8532](https://github.com/MetaMask/metamask-mobile/pull/8532): fix: Remove height behavior on android
- [#8468](https://github.com/MetaMask/metamask-mobile/pull/8468): fix: Inputting a nonce value messes up the nonce counter setting a totally different number
- [#8526](https://github.com/MetaMask/metamask-mobile/pull/8526): fix: Added keyboard avoiding view to bottomsheetdialog
- [#8527](https://github.com/MetaMask/metamask-mobile/pull/8527): fix: Updated backupalert snapshot from ds tokens update
- [#8509](https://github.com/MetaMask/metamask-mobile/pull/8509): fix: Fix/8352 source map stack trace
- [#8508](https://github.com/MetaMask/metamask-mobile/pull/8508): fix: Revert "fix: Fix/8352 source map stack trace (#8467)"
- [#8504](https://github.com/MetaMask/metamask-mobile/pull/8504): fix: Remove isFullscreen from AddAccount, AccountPermissions, and AddChainApproval
- [#8503](https://github.com/MetaMask/metamask-mobile/pull/8503): fix: Fix fullscreen issue with bottomsheet
- [#8467](https://github.com/MetaMask/metamask-mobile/pull/8467): fix: Fix/8352 source map stack trace
- [#8500](https://github.com/MetaMask/metamask-mobile/pull/8500): fix: clarify cherry pick action inputs
- [#8488](https://github.com/MetaMask/metamask-mobile/pull/8488): fix: Cleanup/miscellaneous
- [#8469](https://github.com/MetaMask/metamask-mobile/pull/8469): fix: deeplink handling issue when the app is closed
- [#8491](https://github.com/MetaMask/metamask-mobile/pull/8491): fix: Update theme tokens for QR-related components
- [#8486](https://github.com/MetaMask/metamask-mobile/pull/8486): fix: Update theme tokens for General and Advanced Settings
- [#8157](https://github.com/MetaMask/metamask-mobile/pull/8157): fix: display hash as hex in personal signature confirmation
- [#8126](https://github.com/MetaMask/metamask-mobile/pull/8126): fix: Update navigation bar on start loading
- [#8476](https://github.com/MetaMask/metamask-mobile/pull/8476): fix: Fix title color type in settings drawer

## 7.16.0 - Jan 29, 2024
### Added
- [#8093](https://github.com/MetaMask/metamask-mobile/pull/8093): feat: decouple account selector from qr code connector
- [#8383](https://github.com/MetaMask/metamask-mobile/pull/8383): feat: add translation for privacy toggle
- [#8412](https://github.com/MetaMask/metamask-mobile/pull/8412): feat: Blockaid experimental settings should be visible on all networks
- [#8290](https://github.com/MetaMask/metamask-mobile/pull/8290): feat: update walletconnect se-sdk to 1.7.0
- [#8349](https://github.com/MetaMask/metamask-mobile/pull/8349): feat(ramp): add order minimum elapsed seconds for polling
- [#8353](https://github.com/MetaMask/metamask-mobile/pull/8353): feat(ramp): skip payment method screen if has already started
- [#8282](https://github.com/MetaMask/metamask-mobile/pull/8282): feat: PPOM - Signature Metric events have the `flagged_as_malicious` and Blockaid info when using a different network than Mainnet
- [#8171](https://github.com/MetaMask/metamask-mobile/pull/8171): feat: Support token detection on linea
- [#8292](https://github.com/MetaMask/metamask-mobile/pull/8292): feat: enable support to Blockaid on custom networks on mobile
- [#8212](https://github.com/MetaMask/metamask-mobile/pull/8212): feat: bump keyring controller to v8.1.0
- [#8291](https://github.com/MetaMask/metamask-mobile/pull/8291): feat: android sdk connection management
- [#8319](https://github.com/MetaMask/metamask-mobile/pull/8319): feat: decreased UR density
- [#8255](https://github.com/MetaMask/metamask-mobile/pull/8255): feat: Added temp brand tokens to mobile codebase
- [#8030](https://github.com/MetaMask/metamask-mobile/pull/8030): feat: New Crowdin translations by Github Action

### Changed
- [#8452](https://github.com/MetaMask/metamask-mobile/pull/8452): refactor: Replace SheetBottom with BottomSheet in WalletActions
- [#8451](https://github.com/MetaMask/metamask-mobile/pull/8451): refactor: Replace SheetBottom with BottomSheet in ShowIpfsGatewaySheet
- [#8450](https://github.com/MetaMask/metamask-mobile/pull/8450): refactor: Replace SheetBottom with BottomSheet in ShowDisplayNFTMediaSheet
- [#8445](https://github.com/MetaMask/metamask-mobile/pull/8445): refactor: Replace SheetBottom with BottomSheet in SDKFeedbackModal
- [#8444](https://github.com/MetaMask/metamask-mobile/pull/8444): refactor: Replace SheetBottom with BottomSheet in NetworkSelector
- [#8447](https://github.com/MetaMask/metamask-mobile/pull/8447): refactor: Replace SheetBottom with BottomSheet in ethsignfriction
- [#8443](https://github.com/MetaMask/metamask-mobile/pull/8443): refactor: Replace SheetBottom with BottomSheet in DetectedTokens
- [#8448](https://github.com/MetaMask/metamask-mobile/pull/8448): refactor: Replace SheetBottom with BottomSheet in AmbiguousAddressSheet
- [#8442](https://github.com/MetaMask/metamask-mobile/pull/8442): refactor: Replace SheetBottom with BottomSheet in AccountSelector
- [#8441](https://github.com/MetaMask/metamask-mobile/pull/8441): refactor: Replace SheetBottom with BottomSheet in AccountsPermission
- [#8440](https://github.com/MetaMask/metamask-mobile/pull/8440): refactor: Replace SheetBottom with BottomSheet in AccountConnect
- [#8439](https://github.com/MetaMask/metamask-mobile/pull/8439): chore: Replace SheetBottom with BottomSheet in AccountActions
- [#8446](https://github.com/MetaMask/metamask-mobile/pull/8446): refactor: Replace SheetBottom with BottomSheet in SDKLoadingModal
- [#8449](https://github.com/MetaMask/metamask-mobile/pull/8449): refactor: Replace SheetBottom with BottomSheet in BlockaidIndicator
- [#8437](https://github.com/MetaMask/metamask-mobile/pull/8437): refactor: QOL update for BottomSheet and BottomSheetDialog
- [#8037](https://github.com/MetaMask/metamask-mobile/pull/8037): refactor: Replace Settings drawer with DS components and update design
- [#8438](https://github.com/MetaMask/metamask-mobile/pull/8438): refactor: Remove isFlexible prop from BottomSheet
- [#8362](https://github.com/MetaMask/metamask-mobile/pull/8362): chore: updated all debug targets to automatically manage signing
- [#8283](https://github.com/MetaMask/metamask-mobile/pull/8283): chore: New Crowdin translations by Github Action
- [#8416](https://github.com/MetaMask/metamask-mobile/pull/8416): refactor(ramp): remove buy and sell folders
- [#8399](https://github.com/MetaMask/metamask-mobile/pull/8399): chore: Remove unused static colors
- [#8386](https://github.com/MetaMask/metamask-mobile/pull/8386): chore: add `.git-blame-ignore-revs`
- [#8289](https://github.com/MetaMask/metamask-mobile/pull/8289): chore: Replace favorite icon in NFT with DS icon
- [#8330](https://github.com/MetaMask/metamask-mobile/pull/8330): chore: Replace hex colors in constants file with tokens
- [#8333](https://github.com/MetaMask/metamask-mobile/pull/8333): chore: Replace hex colors in switch-related components with ds brand tokens
- [#8335](https://github.com/MetaMask/metamask-mobile/pull/8335): chore: Update qr-related components to use brand color white
- [#8287](https://github.com/MetaMask/metamask-mobile/pull/8287): chore: Update Network Settings Actionable Buttons to use DS buttons
- [#8334](https://github.com/MetaMask/metamask-mobile/pull/8334): chore: Replace hex colors in Android Media Player with ds brand tokens
- [#8305](https://github.com/MetaMask/metamask-mobile/pull/8305): test: [android] run tests on the first emulator in your list
- [#8372](https://github.com/MetaMask/metamask-mobile/pull/8372): ci: Revert "ci: Automate Bitrise E2E smoke in GH checks based on labels (#8325)"
- [#8371](https://github.com/MetaMask/metamask-mobile/pull/8371): test: Revert "test: bump detox to v20.16 (#8304)"
- [#8359](https://github.com/MetaMask/metamask-mobile/pull/8359): refactor(ramp): add null case for payment method in order details
- [#8325](https://github.com/MetaMask/metamask-mobile/pull/8325): ci: Automate Bitrise E2E smoke in GH checks based on labels
- [#8206](https://github.com/MetaMask/metamask-mobile/pull/8206): chore(Sentry): filter out Route Change
- [#8342](https://github.com/MetaMask/metamask-mobile/pull/8342): test: fix Swap test flakiness on Bitrise
- [#8285](https://github.com/MetaMask/metamask-mobile/pull/8285): chore: Replaced ApplePayButton colors with hardcoded hex colors
- [#8288](https://github.com/MetaMask/metamask-mobile/pull/8288): chore: Updated hex color in price chart to use ds tokens
- [#8284](https://github.com/MetaMask/metamask-mobile/pull/8284): chore: Replaced hex color for ledger loader
- [#8254](https://github.com/MetaMask/metamask-mobile/pull/8254): test: Fix Swap Smoke tests failures
- [#7640](https://github.com/MetaMask/metamask-mobile/pull/7640): chore(devDeps): upgrade from metro 0.71 to 0.73
- [#8304](https://github.com/MetaMask/metamask-mobile/pull/8304): test: bump detox to v20.16
- [#8192](https://github.com/MetaMask/metamask-mobile/pull/8192): refactor(ramp): skip adding order if already exists
- [#8272](https://github.com/MetaMask/metamask-mobile/pull/8272): chore: adds snapController selector and initial state

### Fixed
- [#8460](https://github.com/MetaMask/metamask-mobile/pull/8460): fix: typos in en.json
- [#8453](https://github.com/MetaMask/metamask-mobile/pull/8453): fix: show only blockaid multichain on whats new
- [#8421](https://github.com/MetaMask/metamask-mobile/pull/8421): fix: patch handling of missing token price
- [#8415](https://github.com/MetaMask/metamask-mobile/pull/8415): fix: catch unfulfilled promise for token fetch
- [#8410](https://github.com/MetaMask/metamask-mobile/pull/8410): fix: Broken confirm flow due to missing gas
- [#8404](https://github.com/MetaMask/metamask-mobile/pull/8404): fix: you have to press the login button twice (#6633) (#6663)
- [#8375](https://github.com/MetaMask/metamask-mobile/pull/8375): fix: Minimize skipping tests
- [#8401](https://github.com/MetaMask/metamask-mobile/pull/8401): fix: Dedupe deps with Yarn and update CocoaPods lockfile
- [#8326](https://github.com/MetaMask/metamask-mobile/pull/8326): fix: PPOM - Malicious transactions triggered from Deeplinks are not flagged
- [#8393](https://github.com/MetaMask/metamask-mobile/pull/8393): fix: [Blockaid] Toggle appears together on "before you proceed" sheet
- [#8394](https://github.com/MetaMask/metamask-mobile/pull/8394): fix: [Blockaid] Cosmetic issue on "before you proceed" sheet
- [#8384](https://github.com/MetaMask/metamask-mobile/pull/8384): fix: bump restore cache step in Bitrise
- [#8374](https://github.com/MetaMask/metamask-mobile/pull/8374): fix: Compare checksum address
- [#8033](https://github.com/MetaMask/metamask-mobile/pull/8033): fix: regenerator-runtime and reenable SES (v1.1.0) on iOS (JSC)
- [#8341](https://github.com/MetaMask/metamask-mobile/pull/8341): fix: E2E: Import SNX token
- [#8328](https://github.com/MetaMask/metamask-mobile/pull/8328): fix: Transaction Details view shows inaccurate balance on Mobile
- [#8274](https://github.com/MetaMask/metamask-mobile/pull/8274): fix: substr undefined when cancelling a legacy transaction
- [#8306](https://github.com/MetaMask/metamask-mobile/pull/8306): fix: cocoapod cache issue
- [#8202](https://github.com/MetaMask/metamask-mobile/pull/8202): fix: Isolate logic to expose js env variables sooner
- [#8216](https://github.com/MetaMask/metamask-mobile/pull/8216): fix: use correct link for reporting false positives in blockaid banner
- [#8329](https://github.com/MetaMask/metamask-mobile/pull/8329): fix: android unit tests
- [#7530](https://github.com/MetaMask/metamask-mobile/pull/7530): fix: fix require misname of @metamask/react-native-button
- [#7793](https://github.com/MetaMask/metamask-mobile/pull/7793): fix: cherry pick PR improvement
- [#8303](https://github.com/MetaMask/metamask-mobile/pull/8303): fix: fixup regex typo for validChainIdHex
- [#8271](https://github.com/MetaMask/metamask-mobile/pull/8271): fix: migrations not being applied on 7.14.0
- [#8281](https://github.com/MetaMask/metamask-mobile/pull/8281): fix: state initialisation in PPOMController
- [#8278](https://github.com/MetaMask/metamask-mobile/pull/8278): fix: scanning dapp QR code does not open in-app browser and navigate to dapp #8277
- [#8247](https://github.com/MetaMask/metamask-mobile/pull/8247): fix: fix inconsistency in the popular tab


## 7.15.0 - Jan 11, 2024
### Added
- [#8080](https://github.com/MetaMask/metamask-mobile/pull/8080): feat(ramp): add sell quick amounts with gas estimations
- [#8204](https://github.com/MetaMask/metamask-mobile/pull/8204): feat: update blockaid dependency to latest version
- [#8215](https://github.com/MetaMask/metamask-mobile/pull/8215): feat: Android sdk dapp icon support
- [#8035](https://github.com/MetaMask/metamask-mobile/pull/8035): feat: bump keyring controller 7.5.0
- [#6980](https://github.com/MetaMask/metamask-mobile/pull/6980): feat: swaps on send flow when amount is insufficient
- [#8081](https://github.com/MetaMask/metamask-mobile/pull/8081): feat: #870 - Slice Storage Engine
- [#8084](https://github.com/MetaMask/metamask-mobile/pull/8084): feat: Snaps settings
- [#7547](https://github.com/MetaMask/metamask-mobile/pull/7547): feat: PPOM version update
- [#7969](https://github.com/MetaMask/metamask-mobile/pull/7969): feat: Created SelectOption
- [#7942](https://github.com/MetaMask/metamask-mobile/pull/7942): feat: snaps controllers integration (Flask Only)
- [#7938](https://github.com/MetaMask/metamask-mobile/pull/7938): feat: Added SelectButton
- [#8097](https://github.com/MetaMask/metamask-mobile/pull/8097): feat(ramp): keep region always up to date

### Changed
- [#8231](https://github.com/MetaMask/metamask-mobile/pull/8231): test: 1328 refactor modals page batch 1
- [#8229](https://github.com/MetaMask/metamask-mobile/pull/8229): refactor(ramp): update callback url for dev/staging
- [#8217](https://github.com/MetaMask/metamask-mobile/pull/8217): test: fixed Swap smoke and regression test failures
- [#8239](https://github.com/MetaMask/metamask-mobile/pull/8239): chore: upgrade to rn 0.71.15
- [#8197](https://github.com/MetaMask/metamask-mobile/pull/8197): test: 8187 remove drawer folder e2e folder
- [#8195](https://github.com/MetaMask/metamask-mobile/pull/8195): test: refactor Assertions class and update specs expect assertion
- [#8191](https://github.com/MetaMask/metamask-mobile/pull/8191): test: create additional e2e subfolders
- [#7736](https://github.com/MetaMask/metamask-mobile/pull/7736): test: Approve custom erc20 v2
- [#8194](https://github.com/MetaMask/metamask-mobile/pull/8194): test: fix failing smoke test
- [#8131](https://github.com/MetaMask/metamask-mobile/pull/8131): refactor(ramp): change settings title to buy & sell
- [#8200](https://github.com/MetaMask/metamask-mobile/pull/8200): test: onboarding folder refactor page objects
- [#8133](https://github.com/MetaMask/metamask-mobile/pull/8133): chore(ramp): use patched gradle for react native payments
- [#8172](https://github.com/MetaMask/metamask-mobile/pull/8172): chore: fix ruby version and improve CI build time
- [#8089](https://github.com/MetaMask/metamask-mobile/pull/8089): ci: Remove using PACKAGE_READ_TOKEN for core preview builds
- [#8048](https://github.com/MetaMask/metamask-mobile/pull/8048): refactor: Replace Security Settings page with DS components and updated design
- [#8061](https://github.com/MetaMask/metamask-mobile/pull/8061): refactor: Replace General Settings page with DS components
- [#8049](https://github.com/MetaMask/metamask-mobile/pull/8049): refactor: Updated Advanced Settings page with DS components and designs
- [#8091](https://github.com/MetaMask/metamask-mobile/pull/8091): refactor: Replace Experimental Settings page with DS components
- [#7975](https://github.com/MetaMask/metamask-mobile/pull/7975): test: Implement `CCache` to e2e builds
- [#8136](https://github.com/MetaMask/metamask-mobile/pull/8136): test(ramp): add test for stateHasOrder util
- [#8137](https://github.com/MetaMask/metamask-mobile/pull/8137): test(ramp): add test for sell order processor
- [#8174](https://github.com/MetaMask/metamask-mobile/pull/8174): test: bump detox + implement dynamic scroll in e2e tests
- [#8083](https://github.com/MetaMask/metamask-mobile/pull/8083): refactor: E2e Smoke Tests to Execute Across Multiple Virtual Machines on Bitrise
- [#8087](https://github.com/MetaMask/metamask-mobile/pull/8087): test: Refactor Settings Contacts Folder page objects
- [#8109](https://github.com/MetaMask/metamask-mobile/pull/8109): chore: Added deprecation notices to button-related components
- [#8124](https://github.com/MetaMask/metamask-mobile/pull/8124): chore: Added deprecation notice to non-ds icons
- [#8150](https://github.com/MetaMask/metamask-mobile/pull/8150): refactor(ds): make onPressClearButton required when showClearButton
- [#8128](https://github.com/MetaMask/metamask-mobile/pull/8128): chore: disable hardware wallet feature and remove dependencies
- [#8104](https://github.com/MetaMask/metamask-mobile/pull/8104): docs: Adding README to component library folder
- [#8074](https://github.com/MetaMask/metamask-mobile/pull/8074): chore: split the Connection class into smaller chunks and add unit tests
- [#8014](https://github.com/MetaMask/metamask-mobile/pull/8014): test: Batch 4 Remove all instances of strings in TestID property in the app code
- [#8028](https://github.com/MetaMask/metamask-mobile/pull/8028): chore: split the SDKConnect class into smaller chunks and add unit tests
- [#8073](https://github.com/MetaMask/metamask-mobile/pull/8073): chore: sync icon library with figma icon library
- [#7897](https://github.com/MetaMask/metamask-mobile/pull/7897): test: Separate Detox build from test execution
- [#8018](https://github.com/MetaMask/metamask-mobile/pull/8018): test: migrate MessageSign tests to react testing library
- [#8005](https://github.com/MetaMask/metamask-mobile/pull/8005): chore: add unit tests to sdk connect handlers
- [#7959](https://github.com/MetaMask/metamask-mobile/pull/7959): refactor(ses): remove stale issue comments
- [#8044](https://github.com/MetaMask/metamask-mobile/pull/8044): refactor: Updated navigational Navbar Headers with DS components

### Fixed
- [#8230](https://github.com/MetaMask/metamask-mobile/pull/8230): fix: refresh ownership status for nfts
- [#8248](https://github.com/MetaMask/metamask-mobile/pull/8248): fix: update PPOM validator version to fix validation after network change
- [#8233](https://github.com/MetaMask/metamask-mobile/pull/8233): fix: enabling blockaid should be possible only if user is on mainnet
- [#8225](https://github.com/MetaMask/metamask-mobile/pull/8225): fix: Remove duplicate declarations and library
- [#8232](https://github.com/MetaMask/metamask-mobile/pull/8232): fix: Show deprecated exports on enzyme
- [#8235](https://github.com/MetaMask/metamask-mobile/pull/8235): fix: Price API perf improvements
- [#8146](https://github.com/MetaMask/metamask-mobile/pull/8146): fix: fix padding tab, should be 16px
- [#8207](https://github.com/MetaMask/metamask-mobile/pull/8207): fix: update copy from `seed` to `secret recovery phrase`
- [#8203](https://github.com/MetaMask/metamask-mobile/pull/8203): fix: Handle Optional 'getCurrentAccount' in incoming transaction
- [#8184](https://github.com/MetaMask/metamask-mobile/pull/8184): fix: update to unable to find conversion rate when failing to get conversion rate
- [#8141](https://github.com/MetaMask/metamask-mobile/pull/8141): fix: fix bug first NFT in collection gets always displayed
- [#8075](https://github.com/MetaMask/metamask-mobile/pull/8075): fix: ignore ppom when using yarn format
- [#8211](https://github.com/MetaMask/metamask-mobile/pull/8211): fix: unmount Settings on blur to hide credential
- [#8224](https://github.com/MetaMask/metamask-mobile/pull/8224): fix: added resolution for follow-redirects
- [#8221](https://github.com/MetaMask/metamask-mobile/pull/8221): fix: add RN patch for boost
- [#7998](https://github.com/MetaMask/metamask-mobile/pull/7998): fix: Send ETH using Deeplinks sets incorrect amount if is way higher than balance
- [#8145](https://github.com/MetaMask/metamask-mobile/pull/8145): fix: handle blockaid initialisation failure on settings page
- [#8129](https://github.com/MetaMask/metamask-mobile/pull/8129): fix: Blockaid wallet connect errors.
- [#8063](https://github.com/MetaMask/metamask-mobile/pull/8063): fix: fix typo on PPOM modal text
- [#8052](https://github.com/MetaMask/metamask-mobile/pull/8052): fix(action): be more restrictive on the release branch format
- [#8088](https://github.com/MetaMask/metamask-mobile/pull/8088): fix: metrics event not fired when blockaid is disabled
- [#8095](https://github.com/MetaMask/metamask-mobile/pull/8095): fix: dedupe deps
- [#8085](https://github.com/MetaMask/metamask-mobile/pull/8085): fix: PPOMController related issues in blockaid integration
- [#8029](https://github.com/MetaMask/metamask-mobile/pull/8029): fix: blockaid analytics code typos

## 7.14.0 - Jan 11, 2024
### Added
- [#8016](https://github.com/MetaMask/metamask-mobile/pull/8016): feat(ramp): add sell deeplink
- [#7962](https://github.com/MetaMask/metamask-mobile/pull/7962): feat(ramp): add sell notification texts
- [#8047](https://github.com/MetaMask/metamask-mobile/pull/8047): feat: Added RadioButton to DS
- [#7951](https://github.com/MetaMask/metamask-mobile/pull/7951): feat: New Crowdin translations by Github Action
- [#7954](https://github.com/MetaMask/metamask-mobile/pull/7954): feat: minor changes to connect QR wallet view
- [#7963](https://github.com/MetaMask/metamask-mobile/pull/7963): feat(ramp): add sell order polling when has txhash
- [#7899](https://github.com/MetaMask/metamask-mobile/pull/7899): feat(ramp): popular region and search states
- [#7955](https://github.com/MetaMask/metamask-mobile/pull/7955): feat: RNTar native modules (Android and iOS)
- [#7960](https://github.com/MetaMask/metamask-mobile/pull/7960): feat: Content update for Swaps
- [#7899](https://github.com/MetaMask/metamask-mobile/pull/7899): feat(ramp): popular region and search states
- [#7955](https://github.com/MetaMask/metamask-mobile/pull/7955): feat: RNTar native modules (Android and iOS)
- [#7960](https://github.com/MetaMask/metamask-mobile/pull/7960): feat: Content update for Swaps
- [#7961](https://github.com/MetaMask/metamask-mobile/pull/7961): feat: Create Select's foundational component - SelectValue
- [#7835](https://github.com/MetaMask/metamask-mobile/pull/7835): feat: add bridge wallet action
- [#7921](https://github.com/MetaMask/metamask-mobile/pull/7921): feat: android sdk connectsign + batch request
- [#7933](https://github.com/MetaMask/metamask-mobile/pull/7933): feat: Added images to component Readmes
- [#7607](https://github.com/MetaMask/metamask-mobile/pull/7607): feat: New Crowdin translations by Github Action
- [#7837](https://github.com/MetaMask/metamask-mobile/pull/7837): feat: New mobile Flask Build Type
- [#7876](https://github.com/MetaMask/metamask-mobile/pull/7876): feat: display the dapp icon when connecting with sdk
- [#7861](https://github.com/MetaMask/metamask-mobile/pull/7861): feat: enable Blockaid on iOS
- [#7864](https://github.com/MetaMask/metamask-mobile/pull/7864): feat(ramp): sell what's new modal content

 ### Changed
- [#7908](https://github.com/MetaMask/metamask-mobile/pull/7908): chore: tranfer the DeeplinkManager file from JS to TS
- [#7972](https://github.com/MetaMask/metamask-mobile/pull/7972): chore: Replace local code fence transform with `@metamask/build-utils`
- [#7925](https://github.com/MetaMask/metamask-mobile/pull/7925): chore: refactor the DeeplinkManager into smaller parts and add unit tests
- [#8011](https://github.com/MetaMask/metamask-mobile/pull/8011): test: batch 1 remove strings testid app code
- [#7888](https://github.com/MetaMask/metamask-mobile/pull/7888): test: Settings Security And Privacy: Refactor page objects
- [#7989](https://github.com/MetaMask/metamask-mobile/pull/7989): test: Removing test selector strings within app code (5/7)
- [#7978](https://github.com/MetaMask/metamask-mobile/pull/7978): test: Removing test selector strings within app code 2/7
- [#7992](https://github.com/MetaMask/metamask-mobile/pull/7992): test: Removing test selector strings within app code (6/7)
- [#7993](https://github.com/MetaMask/metamask-mobile/pull/7993): test: Removing test selector strings within app code (7/7)
- [#7873](https://github.com/MetaMask/metamask-mobile/pull/7873): refactor: split migrations into multiple files
- [#7710](https://github.com/MetaMask/metamask-mobile/pull/7710): test: flag Confirmations tests as Smoke tests
- [#7472](https://github.com/MetaMask/metamask-mobile/pull/7472): refactor: Convert Tag stories to csf format
- [#7967](https://github.com/MetaMask/metamask-mobile/pull/7967): test: Removing test selector strings within app code
- [#7966](https://github.com/MetaMask/metamask-mobile/pull/7966): test: fix wallet test
- [#7937](https://github.com/MetaMask/metamask-mobile/pull/7937): chore: Updating CODEOWNERS file with DS ownership of component-library
- [#7952](https://github.com/MetaMask/metamask-mobile/pull/7952): chore: add bridge translations
- [#7922](https://github.com/MetaMask/metamask-mobile/pull/7922): chore(patch): Use core branch for assets-controllers patch
- [#7929](https://github.com/MetaMask/metamask-mobile/pull/7929): test: Increase E2E test setup time
- [#7904](https://github.com/MetaMask/metamask-mobile/pull/7904): test: Fix permission-system-revoking-multiple-accounts test
- [#7689](https://github.com/MetaMask/metamask-mobile/pull/7689): refactor: generate nonces using nonce tracker
- [#7896](https://github.com/MetaMask/metamask-mobile/pull/7896): test: Remove duplicate methods on Gesture class

 ### Fixed
- [#7953](https://github.com/MetaMask/metamask-mobile/pull/7953): fix: correct proptypes array in WebsiteIcon component
- [#7886](https://github.com/MetaMask/metamask-mobile/pull/7886): fix: Fix `eth_signTypedData` signatures containing `0x`
- [#7935](https://github.com/MetaMask/metamask-mobile/pull/7935): fix: bitrise cocoapods issue in bitrise
- [#7934](https://github.com/MetaMask/metamask-mobile/pull/7934): fix: Resolve CocoaPods Version Issue and Ruby Installation Failure for Podfile.lock
- [#7745](https://github.com/MetaMask/metamask-mobile/pull/7745): fix: add a section for stakeholder reviews in issue template
- [#7924](https://github.com/MetaMask/metamask-mobile/pull/7924): fix: Prevent SES errors in iOS dev builds
- [#7917](https://github.com/MetaMask/metamask-mobile/pull/7917): fix: adjust the apiLogoUrl logic to handles cases when icon is an object with uri key
- [#7338](https://github.com/MetaMask/metamask-mobile/pull/7338): fix: update linea goerli explorer url
- [#7893](https://github.com/MetaMask/metamask-mobile/pull/7893): fix: Revert javascript disabled on the webview
- [#7881](https://github.com/MetaMask/metamask-mobile/pull/7881): fix: 7862 invalid address error
- [#7757](https://github.com/MetaMask/metamask-mobile/pull/7757): feat: integrate ledger hardware wallet
- [#8128](https://github.com/MetaMask/metamask-mobile/pull/8128): fix: disable hardware wallet feature and remove dependencies
- [#8046](https://github.com/MetaMask/metamask-mobile/pull/8046): fix: CI flakey unit tests TypeErrors on react-native/jest/setup.js global.performance
- [#8013](https://github.com/MetaMask/metamask-mobile/pull/8013): fix: show loading banner when blockaid toggled
- [#8031](https://github.com/MetaMask/metamask-mobile/pull/8031): fix: PPOMController update to handle storage crash
- [#8004](https://github.com/MetaMask/metamask-mobile/pull/8004): fix: mobile blockaid performance issues
- [#7822](https://github.com/MetaMask/metamask-mobile/pull/7822): fix: PPOM - Metrics information from ppom is not logged
- [#8012](https://github.com/MetaMask/metamask-mobile/pull/8012): fix: Rename old code fences
- [#7971](https://github.com/MetaMask/metamask-mobile/pull/7971): fix: Updated ButtonLink to use text when size is auto
- [#7976](https://github.com/MetaMask/metamask-mobile/pull/7976): fix: blockaid mobile performance improvements

## 7.12.5 - Jan 4, 2024
### Added
- [#8156](https://github.com/MetaMask/metamask-mobile/pull/8156): feat: migrate to latest Token rates controller

### Fixed 
- [#8155](https://github.com/MetaMask/metamask-mobile/pull/8155): fix: OpenSea V1 -> V2 patch

## 7.12.3 - Dec 18, 2023
### Fixed 
- [#8102](https://github.com/MetaMask/metamask-mobile/pull/8102): fix: prevent bad svg urls in react-native-svg

## 7.12.2 - Dec 8, 2023
### Fixed 
- [#8057](https://github.com/MetaMask/metamask-mobile/pull/8057): fix: Disable SES on iOS 

## 7.12.1 - Dec 5, 2023
### Fixed
- [#7991](https://github.com/MetaMask/metamask-mobile/pull/7991): fix: patch for token rates controller with coin gecko endpoint

## 7.12.0 - Dec 4, 2023
### Added
- [#7037](https://github.com/MetaMask/metamask-mobile/pull/7037): feat(off-ramp): add off-ramp feature
- [#7734](https://github.com/MetaMask/metamask-mobile/pull/7734): feat: enable code fence capabilities on mobile app.
- [#7754](https://github.com/MetaMask/metamask-mobile/pull/7754): feat: add a return to app modal only for ios 17 when an sdk operation is done
- [#7790](https://github.com/MetaMask/metamask-mobile/pull/7790): feat: goerli deprecation warning
- [#7714](https://github.com/MetaMask/metamask-mobile/pull/7714): feat: sdk comm update
- [#7789](https://github.com/MetaMask/metamask-mobile/pull/7789): feat: Goerli deprecation translation
- [#7732](https://github.com/MetaMask/metamask-mobile/pull/7732): feat: Update preferences controller to version ^4
- [#6586](https://github.com/MetaMask/metamask-mobile/pull/6586): feat: SES lockdown v0.18.8 (iOS JSC)
- [#7644](https://github.com/MetaMask/metamask-mobile/pull/7644): feat: add bluetooth library support
- [#7643](https://github.com/MetaMask/metamask-mobile/pull/7643): feat: add error message to retry modal
- [#7680](https://github.com/MetaMask/metamask-mobile/pull/7680): feat: UX improvement to address blockaid performance issue
- [#7701](https://github.com/MetaMask/metamask-mobile/pull/7701): feat: Network verification changed
- [#7641](https://github.com/MetaMask/metamask-mobile/pull/7641): feat: add account type tag label
- [#7728](https://github.com/MetaMask/metamask-mobile/pull/7728): feat: Update composable controller to v^3
- [#7657](https://github.com/MetaMask/metamask-mobile/pull/7657): feat: Deprecate SheetBottom component
- [#7717](https://github.com/MetaMask/metamask-mobile/pull/7717): feat: Update base controller to v3
- [#7712](https://github.com/MetaMask/metamask-mobile/pull/7712): feat: update phishing controller v5
- [#7702](https://github.com/MetaMask/metamask-mobile/pull/7702): feat: Translations for network verification warnings
- [#7708](https://github.com/MetaMask/metamask-mobile/pull/7708): feat: configure metro listener port

### Changed
- [#7860](https://github.com/MetaMask/metamask-mobile/pull/7860): refactor: Updated Toast story
- [#7391](https://github.com/MetaMask/metamask-mobile/pull/7391): refactor: Convert Button stories to csf format
- [#7393](https://github.com/MetaMask/metamask-mobile/pull/7393): refactor: Convert Badge stories to csf format
- [#7330](https://github.com/MetaMask/metamask-mobile/pull/7330): refactor: Convert Accordion stories to csf format
- [#7329](https://github.com/MetaMask/metamask-mobile/pull/7329): refactor: Convert Banner stories to csf format
- [#7415](https://github.com/MetaMask/metamask-mobile/pull/7415): refactor: Convert ModalConfirmation stories to csf format
- [#7471](https://github.com/MetaMask/metamask-mobile/pull/7471): refactor: Convert Sheet stories to csf format
- [#7374](https://github.com/MetaMask/metamask-mobile/pull/7374): refactor: Convert Avatar stories to csf format
- [#7762](https://github.com/MetaMask/metamask-mobile/pull/7762): test: Move TestIDs from page objects in e2e/pages folder
- [#7810](https://github.com/MetaMask/metamask-mobile/pull/7810): chore: Update e2e regression casing
- [#7763](https://github.com/MetaMask/metamask-mobile/pull/7763): chore(ramp): upgrade sdk to 1.25.3
- [#7749](https://github.com/MetaMask/metamask-mobile/pull/7749): revert: undo QR code changes from previous merge
- [#7770](https://github.com/MetaMask/metamask-mobile/pull/7770): chore: Test/fix swap token chart
- [#7760](https://github.com/MetaMask/metamask-mobile/pull/7760): chore(revert): Split the Swap test into two parts so that transaction activity is checked at the end
- [#7726](https://github.com/MetaMask/metamask-mobile/pull/7726): chore: Split the Swap test into two parts so that transaction activity is checked at the end
- [#7744](https://github.com/MetaMask/metamask-mobile/pull/7744): refactor: Update ListItemMultiSelect
- [#7746](https://github.com/MetaMask/metamask-mobile/pull/7746): refactor: Update AvatarVariants to AvatarVariant
- [#7741](https://github.com/MetaMask/metamask-mobile/pull/7741): refactor: Update SelectItem
- [#7739](https://github.com/MetaMask/metamask-mobile/pull/7739): refactor: Update ListItem based on latest design
- [#7756](https://github.com/MetaMask/metamask-mobile/pull/7756): docs: Update docs with new envar `METAMASK_ENVIRONMENT`
- [#7735](https://github.com/MetaMask/metamask-mobile/pull/7735): chore: Reduce e2e build scenarios
- [#7720](https://github.com/MetaMask/metamask-mobile/pull/7720): test: Move testIDs from the last 10 files from the modals folder
- [#7693](https://github.com/MetaMask/metamask-mobile/pull/7693): test: Move TestIDs from the first 10 page objects in modals folder
- [#7704](https://github.com/MetaMask/metamask-mobile/pull/7704): refactor: logger.js to typescript and optimize for dev

### Fixed
- [#7859](https://github.com/MetaMask/metamask-mobile/pull/7859): fix: microphone and camera on webview
- [#7776](https://github.com/MetaMask/metamask-mobile/pull/7776): fix: WalletConnect requests should show loading banner for blockaid
- [#7838](https://github.com/MetaMask/metamask-mobile/pull/7838): fix: remove unused .tools-versions to prioritize nvm
- [#7841](https://github.com/MetaMask/metamask-mobile/pull/7841): fix: branch io deeplink stop on error without handling link
- [#7836](https://github.com/MetaMask/metamask-mobile/pull/7836): fix: iOS Bitrise yarn setup
- [#7813](https://github.com/MetaMask/metamask-mobile/pull/7813): fix: Add microphone permissions to iOS (#7812)
- [#7834](https://github.com/MetaMask/metamask-mobile/pull/7834): fix: remove wrong property
- [#7796](https://github.com/MetaMask/metamask-mobile/pull/7796): fix: Update settings copy for Blockaid feature
- [#7797](https://github.com/MetaMask/metamask-mobile/pull/7797): fix: PPOM - What's New copy text refers to OpenSea previous feature - non existing in Mobile
- [#7798](https://github.com/MetaMask/metamask-mobile/pull/7798): fix: blockaid banner should not be visible if option has not been enabled in settings
- [#7817](https://github.com/MetaMask/metamask-mobile/pull/7817): fix: blockaid banner appearance for approve transactions
- [#7820](https://github.com/MetaMask/metamask-mobile/pull/7820): fix: blockaid banner should not break if feature is an object
- [#7799](https://github.com/MetaMask/metamask-mobile/pull/7799): fix: Update loading copy for Blockaid on mobile
- [#7821](https://github.com/MetaMask/metamask-mobile/pull/7821): fix: error property on object is not extensible
- [#7815](https://github.com/MetaMask/metamask-mobile/pull/7815): fix: blockaid banner fix for signature requests - warning should not disappear after checking message details
- [#7809](https://github.com/MetaMask/metamask-mobile/pull/7809): fix: Disable javascript when webview is not focused
- [#7811](https://github.com/MetaMask/metamask-mobile/pull/7811): fix: Lock yarn to 1.22.19
- [#7781](https://github.com/MetaMask/metamask-mobile/pull/7781): fix: android builds: update hermes commit hash
- [#7786](https://github.com/MetaMask/metamask-mobile/pull/7786): fix: e2e - update search asset and hide for wallet tests
- [#7788](https://github.com/MetaMask/metamask-mobile/pull/7788): fix: remove PPOM initialisation error appearing in dev mode
- [#7774](https://github.com/MetaMask/metamask-mobile/pull/7774): fix: blockaid URL
- [#7765](https://github.com/MetaMask/metamask-mobile/pull/7765): fix: revert the changes made for deeplink.
- [#7777](https://github.com/MetaMask/metamask-mobile/pull/7777): fix: blockaid validations should be done only on mainnet
- [#7737](https://github.com/MetaMask/metamask-mobile/pull/7737): fix: Use custom controls for iOS video (#7729)
- [#7733](https://github.com/MetaMask/metamask-mobile/pull/7733): fix: silence PollingBlockTracker Sentry error emit
- [#7758](https://github.com/MetaMask/metamask-mobile/pull/7758): fix: bump axios
- [#7750](https://github.com/MetaMask/metamask-mobile/pull/7750): fix: Fix network badge merge issue
- [#7718](https://github.com/MetaMask/metamask-mobile/pull/7718): fix: add definitions for release labels in labeling-guidelines
- [#7727](https://github.com/MetaMask/metamask-mobile/pull/7727): fix: [e2e] - Fix Bitrise pipeline environment variable
- [#7719](https://github.com/MetaMask/metamask-mobile/pull/7719): fix: Bitrise android e2e linux builds
- [#7703](https://github.com/MetaMask/metamask-mobile/pull/7703): fix: Fix Sentry source map upload
- [#7706](https://github.com/MetaMask/metamask-mobile/pull/7706): fix: PPOM - See details arrow icon missmatch between platforms
- [#7683](https://github.com/MetaMask/metamask-mobile/pull/7683): fix: 942 invalid QR code warning message on bad QR code
- [#7662](https://github.com/MetaMask/metamask-mobile/pull/7662): fix: update PPOM Validator to address blockaid performance issues
- [#7642](https://github.com/MetaMask/metamask-mobile/pull/7642): fix: action view btn not able translate

## 7.11.0 - Nov 17, 2023
### Added
- [#7251](https://github.com/MetaMask/metamask-mobile/pull/7251): feat: #999 - RTK consolidate reducers
- [#7628](https://github.com/MetaMask/metamask-mobile/pull/7628): feat: sdk batch rpc calls
- [#7655](https://github.com/MetaMask/metamask-mobile/pull/7655): feat: node to version 18.17.1
- [#7114](https://github.com/MetaMask/metamask-mobile/pull/7114): feat: Xcode 15 support on React Native 0.71.14
- [#7618](https://github.com/MetaMask/metamask-mobile/pull/7618): feat: Show message on UI when blockaid validation fails
- [#7567](https://github.com/MetaMask/metamask-mobile/pull/7567): feat(actions): refactoring + improvement of github actions
- [#7363](https://github.com/MetaMask/metamask-mobile/pull/7363): feat: integrating ppom update tool into mobile build
- [#7584](https://github.com/MetaMask/metamask-mobile/pull/7584): feat: re-create connect_sign feature
- [#7352](https://github.com/MetaMask/metamask-mobile/pull/7352): feat: enable Linea for swaps
- [#7419](https://github.com/MetaMask/metamask-mobile/pull/7419): feat: Add metrics for provider calls coming from ppom on mobile

### Changed
- [#7349](https://github.com/MetaMask/metamask-mobile/pull/7349): refactor: Convert Form stories
- [#7414](https://github.com/MetaMask/metamask-mobile/pull/7414): refactor: Convert List stories to csf format
- [#7468](https://github.com/MetaMask/metamask-mobile/pull/7468): refactor: Convert Text stories to csf format
- [#7412](https://github.com/MetaMask/metamask-mobile/pull/7412): refactor: Convert Overlay story to csf format
- [#7413](https://github.com/MetaMask/metamask-mobile/pull/7413): refactor: Convert Icon story to csf format
- [#7698](https://github.com/MetaMask/metamask-mobile/pull/7698): refactor(readme): node version 18
- [#7375](https://github.com/MetaMask/metamask-mobile/pull/7375): refactor: Convert BottomSheet stories to csf format
- [#7427](https://github.com/MetaMask/metamask-mobile/pull/7427): refactor: Convert Navigation stories to csf format
- [#7470](https://github.com/MetaMask/metamask-mobile/pull/7470): refactor: Convert Select stories to csf format
- [#7469](https://github.com/MetaMask/metamask-mobile/pull/7469): refactor: Convert Picker stories to csf format
- [#7373](https://github.com/MetaMask/metamask-mobile/pull/7373): refactor: Convert Cell stories to csf format
- [#7688](https://github.com/MetaMask/metamask-mobile/pull/7688): chore: refactor swaps view with selectors
- [#7682](https://github.com/MetaMask/metamask-mobile/pull/7682): test: Move testids from in SendView, WalletView, SendLinkView and AmountView
- [#7672](https://github.com/MetaMask/metamask-mobile/pull/7672): test: E2E Removed duplicate tests in quarantine
- [#7645](https://github.com/MetaMask/metamask-mobile/pull/7645): test: Enable Regression tests on Bitrise
- [#7650](https://github.com/MetaMask/metamask-mobile/pull/7650): test:7562 move testids settings folder
- [#7639](https://github.com/MetaMask/metamask-mobile/pull/7639): chore: Update selectors for contract approval modal
- [#7621](https://github.com/MetaMask/metamask-mobile/pull/7621): ci: create gh action to create cherry-pick PRs for releases
- [#7568](https://github.com/MetaMask/metamask-mobile/pull/7568): chore: run `yarn install` as part of `yarn deduplicate`
- [#7604](https://github.com/MetaMask/metamask-mobile/pull/7604): refactor: [Part 4] - Ongoing Work for legacy <Text> comp replacement.
- [#7573](https://github.com/MetaMask/metamask-mobile/pull/7573): refactor: [Part 3] - Ongoing Work for legacy <Text> comp replacement.
- [#7610](https://github.com/MetaMask/metamask-mobile/pull/7610): test: Move onboarding testIDs to Selectors folder inside e2e
- [#7635](https://github.com/MetaMask/metamask-mobile/pull/7635): chore: move spec files to subfolders
- [#6668](https://github.com/MetaMask/metamask-mobile/pull/6668): chore: update stale bot language to provide instruction for community contributions
- [#7571](https://github.com/MetaMask/metamask-mobile/pull/7571): refactor: [Part 2] - Ongoing Work for legacy <Text> comp replacement.
- [#7339](https://github.com/MetaMask/metamask-mobile/pull/7339): ci: Create github action for triggering Bitrise E2E builds based on label
- [#7626](https://github.com/MetaMask/metamask-mobile/pull/7626): test: Fix smoke tests on main
- [#7326](https://github.com/MetaMask/metamask-mobile/pull/7326): refactor: Update Header and convert Header Story
- [#7600](https://github.com/MetaMask/metamask-mobile/pull/7600): chore: split sdk connect
- [#7597](https://github.com/MetaMask/metamask-mobile/pull/7597): chore: revert transfer DeeplinkManager.js file to TS
- [#7586](https://github.com/MetaMask/metamask-mobile/pull/7586): chore: transfer DeeplinkManager.js file to TS
- [#7589](https://github.com/MetaMask/metamask-mobile/pull/7589): chore: adds the fixture env variable to debug android builds
- [#7171](https://github.com/MetaMask/metamask-mobile/pull/7171): docs: add JSDoc to deprecate Alert in favor of BannerAlert #6904
- [#7578](https://github.com/MetaMask/metamask-mobile/pull/7578): docs: Updating PR template
- [#7574](https://github.com/MetaMask/metamask-mobile/pull/7574): chore: minor bump on react native dev tools to address audit issue

### Fixed
- [#7692](https://github.com/MetaMask/metamask-mobile/pull/7692): fix: sdk and deeplink init process
- [#7687](https://github.com/MetaMask/metamask-mobile/pull/7687): fix: refactor selectors and fix request token test
- [#7491](https://github.com/MetaMask/metamask-mobile/pull/7491): fix: Warn users when connecting to a website on the eth-phishing-detect list on mobile
- [#7601](https://github.com/MetaMask/metamask-mobile/pull/7601): fix: approve deeplink displays domain pill with selected address
- [#7678](https://github.com/MetaMask/metamask-mobile/pull/7678): fix: remove init launch app
- [#7667](https://github.com/MetaMask/metamask-mobile/pull/7667): fix: Wallet not switching networks when add new network requested by a dapp
- [#7668](https://github.com/MetaMask/metamask-mobile/pull/7668): fix: Disable permission-system-revoking-multiple-accounts detox test
- [#7661](https://github.com/MetaMask/metamask-mobile/pull/7661): fix: actions improvement
- [#7651](https://github.com/MetaMask/metamask-mobile/pull/7651): fix: revert nonce logic in transaction controller
- [#7654](https://github.com/MetaMask/metamask-mobile/pull/7654): fix: update project.pbxproj removing not needed configurations
- [#7595](https://github.com/MetaMask/metamask-mobile/pull/7595): fix(devDeps): remove duplicate older storybook and babel packages
- [#7633](https://github.com/MetaMask/metamask-mobile/pull/7633): fix: bump browserify-sign to v 4.2.2
- [#7614](https://github.com/MetaMask/metamask-mobile/pull/7614): fix: Bump crypto js to 4.2.0
- [#7603](https://github.com/MetaMask/metamask-mobile/pull/7603): fix: Copy changes, Security advice by > Powered by
- [#6951](https://github.com/MetaMask/metamask-mobile/pull/6951): fix: add favicon fetching hook
- [#7590](https://github.com/MetaMask/metamask-mobile/pull/7590): fix: Change network id for chain id
- [#7482](https://github.com/MetaMask/metamask-mobile/pull/7482): fix: 1273 duplicate contact addresses
- [#7540](https://github.com/MetaMask/metamask-mobile/pull/7540): fix: token decimals fetched from the chain
- [#7546](https://github.com/MetaMask/metamask-mobile/pull/7546): fix link to testnet faucets
- [#7557](https://github.com/MetaMask/metamask-mobile/pull/7557): fix(issue template): encourage recordings
- [#7813](https://github.com/MetaMask/metamask-mobile/pull/7813): fix: Add microphone permissions to iOS 
- [#7737](https://github.com/MetaMask/metamask-mobile/pull/7737): fix: Use custom controls for iOS video
- [#7811](https://github.com/MetaMask/metamask-mobile/pull/7811): fix: Lock yarn to 1.22.19
- [#7733](https://github.com/MetaMask/metamask-mobile/pull/7733): fix: silence PollingBlockTracker Sentry 

## 7.10.0 - Nov 3, 2023
### Added
- [#7588](https://github.com/MetaMask/metamask-mobile/pull/7588): chore: cherry pick #7584 - re-create connect_sign feature
- [#7154](https://github.com/MetaMask/metamask-mobile/pull/7154): feat: incoming transactions by network
- [#7541](https://github.com/MetaMask/metamask-mobile/pull/7541): feat: Add EIP-6963 Provider
- [#7256](https://github.com/MetaMask/metamask-mobile/pull/7256): feat: Enable zkSync Era in Swaps
- [#7465](https://github.com/MetaMask/metamask-mobile/pull/7465): feat:Feat/1273 duplicate contact addresses i18n
- [#7185](https://github.com/MetaMask/metamask-mobile/pull/7185): feat: ipfs banner
- [#7411](https://github.com/MetaMask/metamask-mobile/pull/7411): feat(ramp): update quote cta copy
- [#7218](https://github.com/MetaMask/metamask-mobile/pull/7218): feat: Show link on blockaid banner to report false positives
- [#7267](https://github.com/MetaMask/metamask-mobile/pull/7267): feat: bump `@metamask/keyring-controller` to v6.0.0
- [#7584](https://github.com/MetaMask/metamask-mobile/pull/7584): feat: re-create connect_sign feature

### Changed
- [#7636](https://github.com/MetaMask/metamask-mobile/pull/7636): chore: cherry-pick #7633 - bump browserify-sign to v 4.2.2
- [#7581](https://github.com/MetaMask/metamask-mobile/pull/7581): chore: cherry pick #7574 - minor bump on react native dev tools to address audit issue
- [#7619](https://github.com/MetaMask/metamask-mobile/pull/7619): chore: cherry pick #7614 - Bump crypto js to 4.2.0
- [#7574](https://github.com/MetaMask/metamask-mobile/pull/7574): chore: minor bump on react native dev tools to address audit issue
- [#7354](https://github.com/MetaMask/metamask-mobile/pull/7354): chore: New Crowdin translations by Github Action
- [#7542](https://github.com/MetaMask/metamask-mobile/pull/7542): chore: @metamask/test-dapp@^7.1.0->^7.2.0
- [#7335](https://github.com/MetaMask/metamask-mobile/pull/7335): chore: Remove condition to disable transaction confirm button if user has no balance
- [#7494](https://github.com/MetaMask/metamask-mobile/pull/7494): chore: Pull `@metamask/mobile-provider` back into `metamask-mobile`
- [#7512](https://github.com/MetaMask/metamask-mobile/pull/7512): test: Extract assertion logic from the helpers.js file and add it to an Assertions class.
- [#7535](https://github.com/MetaMask/metamask-mobile/pull/7535): chore: Add @storybook LavaMoat allow-scripts config
- [#6306](https://github.com/MetaMask/metamask-mobile/pull/6306): chore(devDeps): Use updated fork of oss-attribution-generator
- [#7529](https://github.com/MetaMask/metamask-mobile/pull/7529): chore: clean up allow-scripts config
- [#7131](https://github.com/MetaMask/metamask-mobile/pull/7131): chore: Deduplicate remaining dependencies; add deduplicate script
- [#7417](https://github.com/MetaMask/metamask-mobile/pull/7417): test: Add Matchers class for all Matchers in the helpers.js file
- [#7510](https://github.com/MetaMask/metamask-mobile/pull/7510): test: Fix failing wallet E2E test on main
- [#7505](https://github.com/MetaMask/metamask-mobile/pull/7505): chore: Blockaid remove unused unfair_trade reason type and minor cleanup
- [#7473](https://github.com/MetaMask/metamask-mobile/pull/7473): test: Migrate 'Approve Custom ERC20 Token Amount' to Detox
- [#7496](https://github.com/MetaMask/metamask-mobile/pull/7496): docs: Update Yarn V1 README instructions
- [#7322](https://github.com/MetaMask/metamask-mobile/pull/7322): refactor: Update Checkbox props, style, tests, and stories
- [#7328](https://github.com/MetaMask/metamask-mobile/pull/7328): refactor: Update card story to remove story error
- [#7379](https://github.com/MetaMask/metamask-mobile/pull/7379): ci: Github action to check issue body matches issues templates and add labels to issue when needed
- [#7355](https://github.com/MetaMask/metamask-mobile/pull/7355): chore: Remove unnecessary dependency patch on `SignatureController`
- [#7376](https://github.com/MetaMask/metamask-mobile/pull/7376): chore(deps): bump postcss from 8.4.29 to 8.4.31
- [#7404](https://github.com/MetaMask/metamask-mobile/pull/7404): chore: bump `@metamask/mobile-provider` to `^3.0.0`
- [#7416](https://github.com/MetaMask/metamask-mobile/pull/7416): refactor: Re-Add decorators to storybook
- [#7402](https://github.com/MetaMask/metamask-mobile/pull/7402): test: Enable Fixtures in E2E some tests tagged "Regression"
- [#6896](https://github.com/MetaMask/metamask-mobile/pull/6896): chore: Added type declaration for deprecated Checkbox library
- [#7392](https://github.com/MetaMask/metamask-mobile/pull/7392): test: Migrate approve default erc20 to detox
- [#7293](https://github.com/MetaMask/metamask-mobile/pull/7293): feat: display nft media setting copy improvement
- [#7390](https://github.com/MetaMask/metamask-mobile/pull/7390): refactor(ramp): refactor get started copy
- [#7389](https://github.com/MetaMask/metamask-mobile/pull/7389): refactor(ramp): refactor quotes view copy and list
- [#7021](https://github.com/MetaMask/metamask-mobile/pull/7021): docs: Update JSDoc to deprecate Text Component Usage
- [#7384](https://github.com/MetaMask/metamask-mobile/pull/7384): test: add fallback when generating fixtures server url in wdio tests
- [#7372](https://github.com/MetaMask/metamask-mobile/pull/7372): test: reorg signatures tests to maximize efficiency
- [#7356](https://github.com/MetaMask/metamask-mobile/pull/7356): test: Add dynamic allocation port for ganache, fixtures and test dapp
- [#7130](https://github.com/MetaMask/metamask-mobile/pull/7130): chore(deps): dedupe semver
- [#7128](https://github.com/MetaMask/metamask-mobile/pull/7128): deps: Dedupe `ethers`@5.*
- [#7366](https://github.com/MetaMask/metamask-mobile/pull/7366): ci(bitrise): trigger smoke test on every merge to main
- [#7364](https://github.com/MetaMask/metamask-mobile/pull/7364): chore: bump Node to v16.20

### Fixed
- [#7665](https://github.com/MetaMask/metamask-mobile/pull/7665): chore: Cherry pick #7651 - revert nonce logic in transaction controller
- [#7676](https://github.com/MetaMask/metamask-mobile/pull/7676): chore: cherry pick #7667 - Wallet not switching networks when add new network requested by a dapp
- [#7580](https://github.com/MetaMask/metamask-mobile/pull/7580): chore: cherry pick #7540 - fix token decimals fetched from the chain
- [#7540](https://github.com/MetaMask/metamask-mobile/pull/7540): fix: token decimals fetched from the chain
- [#7531](https://github.com/MetaMask/metamask-mobile/pull/7531): fix: depcheck@^1.4.5->^1.4.7
- [#7483](https://github.com/MetaMask/metamask-mobile/pull/7483): fix: android os connection issue
- [#7474](https://github.com/MetaMask/metamask-mobile/pull/7474): fix: wc2 invalid origin in analytics
- [#7519](https://github.com/MetaMask/metamask-mobile/pull/7519): fix: transactions stuck in submitted status
- [#7518](https://github.com/MetaMask/metamask-mobile/pull/7518): fix(issue template): placeholder text
- [#7489](https://github.com/MetaMask/metamask-mobile/pull/7489): fix: use hostname to fetch approvedhosts
- [#7319](https://github.com/MetaMask/metamask-mobile/pull/7319): fix: finding and updating transaction errors in confirmation pages state
- [#7350](https://github.com/MetaMask/metamask-mobile/pull/7350): fix: incorrect confirmed transaction notification
- [#7476](https://github.com/MetaMask/metamask-mobile/pull/7476): fix: missing redirect on deepllink after connection
- [#7129](https://github.com/MetaMask/metamask-mobile/pull/7129): fix(deps): Dedupe ethereum-cryptography
- [#7431](https://github.com/MetaMask/metamask-mobile/pull/7431): fix: rejecting contract approval using hardware wallet account from a deeplink
- [#7331](https://github.com/MetaMask/metamask-mobile/pull/7331): fix: Fix TS errors in `core` directory
- [#7361](https://github.com/MetaMask/metamask-mobile/pull/7361): fix: reset transaction fix
- [#7410](https://github.com/MetaMask/metamask-mobile/pull/7410): fix: Verify third party details causes to watch the asset undesirably
- [#7397](https://github.com/MetaMask/metamask-mobile/pull/7397): fix: Add metrics for Blockaid settings when it's turned on/off
- [#7386](https://github.com/MetaMask/metamask-mobile/pull/7386): fix: Add Dependabot missing team label
- [#7305](https://github.com/MetaMask/metamask-mobile/pull/7305): fix: legacy gas miss match and not preserved after change
- [#7377](https://github.com/MetaMask/metamask-mobile/pull/7377): fix(podfile): add react-native-launch-arguments to podfile.lock
- [#7368](https://github.com/MetaMask/metamask-mobile/pull/7368): fix(ramp): use os browser in android
- [#7371](https://github.com/MetaMask/metamask-mobile/pull/7371): fix(action): bug report creation was not working
- [#7362](https://github.com/MetaMask/metamask-mobile/pull/7362): fix(action): update fetch-depth parameter to fetch only the last commit

## 7.9.1 - Nov 1, 2023
### Fixed
- [#7653](https://github.com/MetaMask/metamask-mobile/pull/7653): fix: revert nonce logic in transaction controller

## 7.9.0 - Oct 10, 2023
### Added
- [#7341](https://github.com/MetaMask/metamask-mobile/pull/7341): feat(ramp): add webview debug by env vars
- [#7345](https://github.com/MetaMask/metamask-mobile/pull/7345): feat: remove unused react-native-webrtc package
- [#7212](https://github.com/MetaMask/metamask-mobile/pull/7212): feat: extend the time we resume the session without showing OTP
- [#7261](https://github.com/MetaMask/metamask-mobile/pull/7261): feat: Add header to watch asset page
- [#7263](https://github.com/MetaMask/metamask-mobile/pull/7263): feat: Upgrade Mobile Storybook to version 6.5
- [#7273](https://github.com/MetaMask/metamask-mobile/pull/7273): feat: add logging controller
- [#7052](https://github.com/MetaMask/metamask-mobile/pull/7052): feat: Ipfs implementation (#6968)

### Changed
- [#7028](https://github.com/MetaMask/metamask-mobile/pull/7028): chore: New Crowdin translations by Github Action
- [#7159](https://github.com/MetaMask/metamask-mobile/pull/7159): refactor: custom network component
- [#7277](https://github.com/MetaMask/metamask-mobile/pull/7277): chore: 5.8.1 Sentry SDK Upgrade
- [#7343](https://github.com/MetaMask/metamask-mobile/pull/7343): test: revert ganache termination on fixtures
- [#7125](https://github.com/MetaMask/metamask-mobile/pull/7125): refactor: Update controller packages to core v49
- [#7324](https://github.com/MetaMask/metamask-mobile/pull/7324): refactor: Add accessibilityRole to text component
- [#7207](https://github.com/MetaMask/metamask-mobile/pull/7207): test: 939 e2e migrate senderc20 test to detox
- [#7287](https://github.com/MetaMask/metamask-mobile/pull/7287): test: increase Confirmations e2e stability by terminating ganache on hooks
- [#7280](https://github.com/MetaMask/metamask-mobile/pull/7280): test: Enable fixtures smoke tests
- [#7286](https://github.com/MetaMask/metamask-mobile/pull/7286): ci: uploading QA builds to Browserstack from Bitrise
- [#7127](https://github.com/MetaMask/metamask-mobile/pull/7127): chore(deps): dedupe ethereumjs packages
- [#7074](https://github.com/MetaMask/metamask-mobile/pull/7074): test: Swap and Token Details e2e automated tests
- [#7053](https://github.com/MetaMask/metamask-mobile/pull/7053): chore(deps): bump activesupport from 7.0.5 to 7.0.7.2
- [#7225](https://github.com/MetaMask/metamask-mobile/pull/7225): test: Signatures refactor with fixtures

### Fixed
- [#7309](https://github.com/MetaMask/metamask-mobile/pull/7309): fix: Fix Podfile.lock versions
- [#7308](https://github.com/MetaMask/metamask-mobile/pull/7308): fix: Fix e2e smoke tests caused by failed pod install step
- [#7197](https://github.com/MetaMask/metamask-mobile/pull/7197): fix: Key the address book by chain ID instead of network ID
- [#7035](https://github.com/MetaMask/metamask-mobile/pull/7035): fix: legacy gas fee edit modal
- [#7351](https://github.com/MetaMask/metamask-mobile/pull/7351): fix: Add chaijs/get-func-name resolution
- [#7271](https://github.com/MetaMask/metamask-mobile/pull/7271): fix: signature event names
- [#7314](https://github.com/MetaMask/metamask-mobile/pull/7314): fix: transaction controller patch
- [#7217](https://github.com/MetaMask/metamask-mobile/pull/7217): fix: all regex in one file
- [#7223](https://github.com/MetaMask/metamask-mobile/pull/7223): fix: remove Linea mainnet feature toggle
- [#7145](https://github.com/MetaMask/metamask-mobile/pull/7145): fix: Blockaid code fixes / updates
- [#7276](https://github.com/MetaMask/metamask-mobile/pull/7276): fix: handle overlapping add network requests
- [#7278](https://github.com/MetaMask/metamask-mobile/pull/7278): fix: Fix console errors upon switching networks


## 7.8.0 - Sep 18, 2023
### Added
- [#7068](https://github.com/MetaMask/metamask-mobile/pull/7068): feat: Adding blockaid banner to confirmation pages
- [#7186](https://github.com/MetaMask/metamask-mobile/pull/7186): feat: translation ipfs banner
- [#7038](https://github.com/MetaMask/metamask-mobile/pull/7038): feat: Blockaid preference
- [#6749](https://github.com/MetaMask/metamask-mobile/pull/6749): feat: PPOM integration with MetaMask mobile app
- [#7107](https://github.com/MetaMask/metamask-mobile/pull/7107): feat: update README XCode and python instructions

### Changed
- [#7213](https://github.com/MetaMask/metamask-mobile/pull/7213): chore: Normalize transaction controller patch
- [#7226](https://github.com/MetaMask/metamask-mobile/pull/7226): chore: add script to patch transaction controller
- [#7140](https://github.com/MetaMask/metamask-mobile/pull/7140): chore: Update confirmation page layout for Blockaid alerts
- [#7120](https://github.com/MetaMask/metamask-mobile/pull/7120): chore: Signature events rename values.
- [#7216](https://github.com/MetaMask/metamask-mobile/pull/7216): test: E2E-Parallel execution support for Android in Bitrise CI
- [#7202](https://github.com/MetaMask/metamask-mobile/pull/7202): test: build test dapp and run tests against localhost
- [#7150](https://github.com/MetaMask/metamask-mobile/pull/7150): refactor: Update ENS utils to accept chain ID
- [#7184](https://github.com/MetaMask/metamask-mobile/pull/7184): chore: Remove unused `getNetworkName` utility function
- [#7182](https://github.com/MetaMask/metamask-mobile/pull/7182): refactor: Fix documented return type of `handleNetworkSwitch`
- [#7168](https://github.com/MetaMask/metamask-mobile/pull/7168): test: Screenshots on failure should only be done on the last retry for ios
- [#7179](https://github.com/MetaMask/metamask-mobile/pull/7179): refactor: Add tests for `checkAddress` and fix types
- [#7118](https://github.com/MetaMask/metamask-mobile/pull/7118): deps: dedupe @babel/*, babel-*
- [#7032](https://github.com/MetaMask/metamask-mobile/pull/7032): devDeps: @lavamoat/allow-scripts@1.0.6->2.3.1
- [#7124](https://github.com/MetaMask/metamask-mobile/pull/7124): ci: Add depcheck test
- [#7156](https://github.com/MetaMask/metamask-mobile/pull/7156): refactor: Refactor `isTestNet` to accept chain ID
- [#7153](https://github.com/MetaMask/metamask-mobile/pull/7153): chore: Use ganache seeder and connected to dapp fixture
- [#7158](https://github.com/MetaMask/metamask-mobile/pull/7158): ci: Fix SonarCloud warning
- [#6877](https://github.com/MetaMask/metamask-mobile/pull/6877): ci: Run unit tests in parallel
- [#7117](https://github.com/MetaMask/metamask-mobile/pull/7117): refactor: move ganache from hooks to fixtures
- [#7121](https://github.com/MetaMask/metamask-mobile/pull/7121): refactor: Use selectors for core network state access
- [#7119](https://github.com/MetaMask/metamask-mobile/pull/7119): ci: Resolve SonarCloud warnings
- [#7101](https://github.com/MetaMask/metamask-mobile/pull/7101): chore: Bump test-dapp to 7.1.0
- [#7110](https://github.com/MetaMask/metamask-mobile/pull/7110): refactor: Migrate store to TypeScript
- [#7111](https://github.com/MetaMask/metamask-mobile/pull/7111): ci: Improve performance of GitHub Actions setup
- [#7100](https://github.com/MetaMask/metamask-mobile/pull/7100): ci: Add type check lint to CI

### Fixed
- [#7187](https://github.com/MetaMask/metamask-mobile/pull/7187): fix: sonar coverage path
- [#7106](https://github.com/MetaMask/metamask-mobile/pull/7106): fix: rename signature events and fix failing unit test
- [#7077](https://github.com/MetaMask/metamask-mobile/pull/7077): fix: Warning when rejecting an approval request with id XYZ not found
- [#7200](https://github.com/MetaMask/metamask-mobile/pull/7200): fix: invalid destructuring of undefined object
- [#7056](https://github.com/MetaMask/metamask-mobile/pull/7056): fix: safeguard util/address functions for undefined arguments
- [#7141](https://github.com/MetaMask/metamask-mobile/pull/7141): fix: 1078 mixpanel delete data
- [#7166](https://github.com/MetaMask/metamask-mobile/pull/7166): fix: keystone signatures
- [#7147](https://github.com/MetaMask/metamask-mobile/pull/7147): fix: Fix type errors in reducers
- [#7142](https://github.com/MetaMask/metamask-mobile/pull/7142): fix: approval modal showing after submit swap
- [#7102](https://github.com/MetaMask/metamask-mobile/pull/7102): fix: sdk connection issues
- [#7105](https://github.com/MetaMask/metamask-mobile/pull/7105): fix: Fix all Engine type errors
- [#7195](https://github.com/MetaMask/metamask-mobile/pull/7195): fix: Fix incoming transaction notifications on built-in networks
- [#7109](https://github.com/MetaMask/metamask-mobile/pull/7109): fix: Fix Typescript errors in utils dir
- [#7189](https://github.com/MetaMask/metamask-mobile/pull/7189): fix: Use network name in switch alert
- [#7209](https://github.com/MetaMask/metamask-mobile/pull/7209): fix: handle etherscan rate limit errors
- [#7211](https://github.com/MetaMask/metamask-mobile/pull/7211): fix: Fix Sentry sourcemap upload step
- [#7096](https://github.com/MetaMask/metamask-mobile/pull/7096): fix: Fix Engine `controllerMessenger` type errors

## 7.7.0 - Sep 18, 2023
### Added
- [#7090](https://github.com/MetaMask/metamask-mobile/pull/7090): feat: add translations for new contextual sheet display nft media
- [#6727](https://github.com/MetaMask/metamask-mobile/pull/6727): style: Update Button's pressed and disabled states
- [#7075](https://github.com/MetaMask/metamask-mobile/pull/7075): feat: incoming transactions translations
- [#7072](https://github.com/MetaMask/metamask-mobile/pull/7072): feat: update translations
- [#7059](https://github.com/MetaMask/metamask-mobile/pull/7059): feat: fallback removed
- [#6585](https://github.com/MetaMask/metamask-mobile/pull/6585): feat: Blockaid banners implementation
- [#6983](https://github.com/MetaMask/metamask-mobile/pull/6983): feat: 940 e2e migrate senderc721 test to detox

### Changed
- [#6998](https://github.com/MetaMask/metamask-mobile/pull/6998): refactor: use block tracker to poll incoming transactions
- [#6872](https://github.com/MetaMask/metamask-mobile/pull/6872): refactor: Update controller packages to v44
- [#7091](https://github.com/MetaMask/metamask-mobile/pull/7091): refactor: Simplify Engine constructor
- [#7089](https://github.com/MetaMask/metamask-mobile/pull/7089): refactor: Rename ambiguous network variables
- [#7022](https://github.com/MetaMask/metamask-mobile/pull/7022): refactor: Adopt new `addTransaction` option bag changes
- [#7085](https://github.com/MetaMask/metamask-mobile/pull/7085): refactor: Simplify `handleNetworkSwitch` utility
- [#6106](https://github.com/MetaMask/metamask-mobile/pull/6106): refactor: Componentize BottomSheet
- [#7057](https://github.com/MetaMask/metamask-mobile/pull/7057): test: Expand interaction capabilities in test cases using fixtures
- [#7054](https://github.com/MetaMask/metamask-mobile/pull/7054): chore(ramp): upgrade sdk to 1.23.0
- [#6996](https://github.com/MetaMask/metamask-mobile/pull/6996): chore: fix ios simulator qa build
- [#7055](https://github.com/MetaMask/metamask-mobile/pull/7055): refactor: format package.json correctly
- [#6964](https://github.com/MetaMask/metamask-mobile/pull/6964): refactor: Update core controllers (v47)
- [#7048](https://github.com/MetaMask/metamask-mobile/pull/7048): chore(tests): Detox rename correct failing tests
- [#7047](https://github.com/MetaMask/metamask-mobile/pull/7047): chore(test): temp disable flaky tests
- [#6902](https://github.com/MetaMask/metamask-mobile/pull/6902): refactor: Update core controllers (v45)
- [#6898](https://github.com/MetaMask/metamask-mobile/pull/6898): refactor: Update `@metamask/assets-controllers` patch

### Fixed
- [#7050](https://github.com/MetaMask/metamask-mobile/pull/7050): fix: Update terms of use header to match new copy
- [#7086](https://github.com/MetaMask/metamask-mobile/pull/7086): fix: ext contributor SonarCloud
- [#7029](https://github.com/MetaMask/metamask-mobile/pull/7029): fix: crowdin action upload
- [#6990](https://github.com/MetaMask/metamask-mobile/pull/6990): fix: Add missing long press event for account removal
- [#6892](https://github.com/MetaMask/metamask-mobile/pull/6892): fix: Updated ButtonIcon disabled state
- [#7042](https://github.com/MetaMask/metamask-mobile/pull/7042): fix: transaction history after import
- [#7064](https://github.com/MetaMask/metamask-mobile/pull/7064): fix: [7.6.0] - Token quotes on token details screen
- [#7041](https://github.com/MetaMask/metamask-mobile/pull/7041): fix: changelog duplication
- [#6962](https://github.com/MetaMask/metamask-mobile/pull/6962): fix: remove outdated ipfs gateways
- [#7024](https://github.com/MetaMask/metamask-mobile/pull/7024): fix(action): octokit not supported on MetaMask repos

## 7.6.0 - Aug 31, 2023
### Added
- [#6938](https://github.com/MetaMask/metamask-mobile/pull/6938): feat(release): 7.5.0
- [#7026](https://github.com/MetaMask/metamask-mobile/pull/7026): feat: new translations for nft media
- [#6779](https://github.com/MetaMask/metamask-mobile/pull/6779): feat: Add security alerts settings to experimental tab
- [#6901](https://github.com/MetaMask/metamask-mobile/pull/6901): feat: blockaid what's new popup
- [#6967](https://github.com/MetaMask/metamask-mobile/pull/6967): feat: github actions to automatically create and close bug report issue
- [#6997](https://github.com/MetaMask/metamask-mobile/pull/6997): feat: android nativesdk integration
- [#6794](https://github.com/MetaMask/metamask-mobile/pull/6794): feat: github action to check if PR has requested labels before being merged
- [#6934](https://github.com/MetaMask/metamask-mobile/pull/6934): feat: Migrate wdio 'SendEthMultisig' test to Detox
- [#6832](https://github.com/MetaMask/metamask-mobile/pull/6832): feat: add support for template and header on result pages

### Changed
- [#6913](https://github.com/MetaMask/metamask-mobile/pull/6913): chore: remove unused Jest preprocessor
- [#6840](https://github.com/MetaMask/metamask-mobile/pull/6840): chore(deps): bump word-wrap from 1.2.3 to 1.2.4
- [#6930](https://github.com/MetaMask/metamask-mobile/pull/6930): docs: Update QA section in PR template
- [#6862](https://github.com/MetaMask/metamask-mobile/pull/6862): docs: update PR template to include QA labels
- [#6963](https://github.com/MetaMask/metamask-mobile/pull/6963): chore: small refactor
- [#6853](https://github.com/MetaMask/metamask-mobile/pull/6853): docs: update README.md
- [#6789](https://github.com/MetaMask/metamask-mobile/pull/6789): ci(code-cov): adding code-cov to project
- [#6422](https://github.com/MetaMask/metamask-mobile/pull/6422): ci(action): unused unit testing segmentation scripts and yarn steps
- [#6966](https://github.com/MetaMask/metamask-mobile/pull/6966): chore: translation ens IPFS alert
- [#6942](https://github.com/MetaMask/metamask-mobile/pull/6942): style: Updated minor checkbox style
- [#6936](https://github.com/MetaMask/metamask-mobile/pull/6936): chore: remove onBackdropPress for signatures

### Fixed
- [#6653](https://github.com/MetaMask/metamask-mobile/pull/6653): fix: #893 fix immediate lock timer
- [#6910](https://github.com/MetaMask/metamask-mobile/pull/6910): fix: remove translations files being pushed up to crowdin
- [#6947](https://github.com/MetaMask/metamask-mobile/pull/6947): fix: Fix TS errors in `component-library` directory
- [#6975](https://github.com/MetaMask/metamask-mobile/pull/6975): fix: revert PR 6958
- [#6945](https://github.com/MetaMask/metamask-mobile/pull/6945): fix: remove unused code to overwrite filenames for Sentry error reporting
- [#6957](https://github.com/MetaMask/metamask-mobile/pull/6957): fix: vault recovery & invalid password error
- [#7015](https://github.com/MetaMask/metamask-mobile/pull/7015): fix: android sdk reconnection
- [#7013](https://github.com/MetaMask/metamask-mobile/pull/7013): fix: change fox svg code
- [#6959](https://github.com/MetaMask/metamask-mobile/pull/6959): fix: Fix TS errors in `components` directory
- [#6992](https://github.com/MetaMask/metamask-mobile/pull/6992): fix: Update Terms & Conditions and Privacy Policy URLs
- [#6864](https://github.com/MetaMask/metamask-mobile/pull/6864): fix: custom position logic for badgeWrapper
- [#6956](https://github.com/MetaMask/metamask-mobile/pull/6956): fix: Restore deleted SendEthMultisig.feature file
- [#6958](https://github.com/MetaMask/metamask-mobile/pull/6958): fix: add missed parentheses in the function call
- [#6931](https://github.com/MetaMask/metamask-mobile/pull/6931): fix: Remove splash animation wait step from Cold Start Launch time test script
- [#6864](https://github.com/MetaMask/metamask-mobile/pull/6864): fix: custom position logic for badgeWrapper

## 7.5.0 - Aug 21, 2023
### Added
- [#6865](https://github.com/MetaMask/metamask-mobile/pull/6865): feat: Create a performance E2E test for warm starts
- [#6187](https://github.com/MetaMask/metamask-mobile/pull/6187): feat: Add guidelines for contributors
- [#6732](https://github.com/MetaMask/metamask-mobile/pull/6732): feat: add missing `wallet_requestPermissions` and `wallet_getPermissions` to the mobile API.
- [#6802](https://github.com/MetaMask/metamask-mobile/pull/6802): feat: Send flow UI updates
- [#6805](https://github.com/MetaMask/metamask-mobile/pull/6805): feat(on-ramp): upgrade on-ramp SDK with apple pay support
- [#6679](https://github.com/MetaMask/metamask-mobile/pull/6679): feat(on-ramp): upgrade on-ramp-sdk to v1.22.0 with abort controller support
- [#6799](https://github.com/MetaMask/metamask-mobile/pull/6799): feat: prioritize resume over deeplink to accelerate reconnection flow
- [#6745](https://github.com/MetaMask/metamask-mobile/pull/6745): feat: Add delay for browser permission dialog
- [#6795](https://github.com/MetaMask/metamask-mobile/pull/6795): feat(MMPD-546): update portfolio icon
- [#6738](https://github.com/MetaMask/metamask-mobile/pull/6738): feat: add approval flow success and error pages
- [#6782](https://github.com/MetaMask/metamask-mobile/pull/6782): feat: wc2 dependencies update and handle switchNetwork
- [#6766](https://github.com/MetaMask/metamask-mobile/pull/6766): feat: Added horizontalAlignment to Accordions
- [#6755](https://github.com/MetaMask/metamask-mobile/pull/6755): feat: sdk protocol update

### Changed
- [#6884](https://github.com/MetaMask/metamask-mobile/pull/6884): chore: Update `@metamask/controller-utils` to v3.4
- [#6876](https://github.com/MetaMask/metamask-mobile/pull/6876): chore: Update Jest to v28
- [#6784](https://github.com/MetaMask/metamask-mobile/pull/6784): refactor: Use selectors for token list controller state access
- [#6758](https://github.com/MetaMask/metamask-mobile/pull/6758): refactor: Use selectors for tokens controller state access
- [#6752](https://github.com/MetaMask/metamask-mobile/pull/6752): refactor: Use selectors for currency rate controller state access
- [#6687](https://github.com/MetaMask/metamask-mobile/pull/6687): refactor: split approvals into separate files
- [#6848](https://github.com/MetaMask/metamask-mobile/pull/6848): refactor: Use Redux network controller state
- [#6775](https://github.com/MetaMask/metamask-mobile/pull/6775): refactor: Use selectors for preferences controller state 
- [#6808](https://github.com/MetaMask/metamask-mobile/pull/6808): refactor: Updated constants structure for button to remove
access
- [#6814](https://github.com/MetaMask/metamask-mobile/pull/6814): refactor(ramp): rename fiat aggregator folder to ramp
- [#6804](https://github.com/MetaMask/metamask-mobile/pull/6804): refactor(on-ramp): refactor quotes screen
- [#6820](https://github.com/MetaMask/metamask-mobile/pull/6820): refactor: Use selectors for nft controller state access
- [#6786](https://github.com/MetaMask/metamask-mobile/pull/6786): refactor: Use selectors for token balances controller state access
- [#6762](https://github.com/MetaMask/metamask-mobile/pull/6762): refactor: Use selectors for account tracker controller state access
- [#6759](https://github.com/MetaMask/metamask-mobile/pull/6759): refactor: Use selectors for token rates controller state access
- [#6813](https://github.com/MetaMask/metamask-mobile/pull/6813): ci(builds): Sentry sourcemap deploy
- [#6880](https://github.com/MetaMask/metamask-mobile/pull/6880): refactor: Consistent provider config naming
- [#6878](https://github.com/MetaMask/metamask-mobile/pull/6878): refactor: Simplify `handleNetworkSwitch` helper
- [#6894](https://github.com/MetaMask/metamask-mobile/pull/6894): chore: Added README to BannerBase
- [#6287](https://github.com/MetaMask/metamask-mobile/pull/6287): chore: Custom Gas Modal Component
- [#6080](https://github.com/MetaMask/metamask-mobile/pull/6080): refactor: TypeScript ~4.8.4 and ESLint deps upgrades and initial type fixes

### Fixed
- [#6863](https://github.com/MetaMask/metamask-mobile/pull/6863): fix: misalignment issue for multiselect cells
- [#6600](https://github.com/MetaMask/metamask-mobile/pull/6600): refactor: accept SignController approval request from frontend
- [#6844](https://github.com/MetaMask/metamask-mobile/pull/6844): fix: Android filename validation when downloading from browser
- [#6742](https://github.com/MetaMask/metamask-mobile/pull/6742): fix: Browser external application alert on trusted deeplink protocols
- [#6837](https://github.com/MetaMask/metamask-mobile/pull/6837): fix: Remove fallback
- [#6754](https://github.com/MetaMask/metamask-mobile/pull/6754): fix: sending an ERC20 token with an amount with more decimals than the token decimal, results in nothing
- [#6587](https://github.com/MetaMask/metamask-mobile/pull/6587): fix: Improves handling of missing WCv2 Project ID
- [#6772](https://github.com/MetaMask/metamask-mobile/pull/6772): fix: update cookie-tough dependency
- [#6739](https://github.com/MetaMask/metamask-mobile/pull/6739): fix: deeplink connection using metamask://connect
- [#6753](https://github.com/MetaMask/metamask-mobile/pull/6753): fix: Delete collectible media reproductor
- [#6833](https://github.com/MetaMask/metamask-mobile/pull/6833): fix: invalid transaction data used for approve transaction
- [#6828](https://github.com/MetaMask/metamask-mobile/pull/6828): fix: wallet connect v1 is fully deprecated
- [#6903](https://github.com/MetaMask/metamask-mobile/pull/6903): fix: Fix crash when switching to Linea

## 7.4.0 - Jul 14, 2023
### Added
- [#6805](https://github.com/MetaMask/metamask-mobile/pull/6805): feat(on-ramp): upgrade on-ramp SDK with apple pay support
- [#6679](https://github.com/MetaMask/metamask-mobile/pull/6679): feat(on-ramp): upgrade on-ramp-sdk to v1.22.0 with abort controller support
- [#6799](https://github.com/MetaMask/metamask-mobile/pull/6799): feat: prioritize resume over deeplink to accelerate reconnection flow
- [#6795](https://github.com/MetaMask/metamask-mobile/pull/6795): feat(MMPD-546): update portfolio icon
- [#6738](https://github.com/MetaMask/metamask-mobile/pull/6738): feat: add approval flow success and error pages
- [#6782](https://github.com/MetaMask/metamask-mobile/pull/6782): feat: wc2 dependencies update and handle switchNetwork
- [#6766](https://github.com/MetaMask/metamask-mobile/pull/6766): feat: Added horizontalAlignment to Accordions
- [#6755](https://github.com/MetaMask/metamask-mobile/pull/6755): feat: sdk protocol update

### Changed
- [#6804](https://github.com/MetaMask/metamask-mobile/pull/6804): refactor(on-ramp): refactor quotes screen
- [#6784](https://github.com/MetaMask/metamask-mobile/pull/6784): refactor: Use selectors for token list controller state access
- [#6758](https://github.com/MetaMask/metamask-mobile/pull/6758): refactor: Use selectors for tokens controller state access
- [#6758](https://github.com/MetaMask/metamask-mobile/pull/6758): refactor: Use selectors for tokens controller state access
- [#6796](https://github.com/MetaMask/metamask-mobile/pull/6796): ci: Fix pipelines to reflect running tests on android detox
- [#6752](https://github.com/MetaMask/metamask-mobile/pull/6752): refactor: Use selectors for currency rate controller state access

### Fixed
- [#6754](https://github.com/MetaMask/metamask-mobile/pull/6754): fix: sending an ERC20 token with an amount with more decimals than the token decimal, results in nothing
- [#6790](https://github.com/MetaMask/metamask-mobile/pull/6790): fix: update snapshot for linea mainnet
- [#6587](https://github.com/MetaMask/metamask-mobile/pull/6587): fix: Improves handling of missing WCv2 Project ID
- [#6772](https://github.com/MetaMask/metamask-mobile/pull/6772): fix: update cookie-tough dependency
- [#6739](https://github.com/MetaMask/metamask-mobile/pull/6739): fix: deeplink connection using metamask://connect
- [#6753](https://github.com/MetaMask/metamask-mobile/pull/6753): fix: Delete collectible media reproductor

## 7.3.1 - Jul 26, 2023
### Fixed
- [#6833](https://github.com/MetaMask/metamask-mobile/pull/6833): fix: invalid transaction data used for approve transaction

## 7.3.0 - Jul 13, 2023
### Added
- [#6220](https://github.com/MetaMask/metamask-mobile/pull/6220): feat: Upgrade React Native to 0.71.6
- [#6596](https://github.com/MetaMask/metamask-mobile/pull/6596): feat: Memoise token balance controler hook
- [#6639](https://github.com/MetaMask/metamask-mobile/pull/6639): feat: approval flow for add & switch network
- [#6352](https://github.com/MetaMask/metamask-mobile/pull/6352): feat(action): github action to automatically add label "release-x.y.z" when PRs get merged
- [#6576](https://github.com/MetaMask/metamask-mobile/pull/6576): feat: New Ui for permissions dapp screen
- [#6212](https://github.com/MetaMask/metamask-mobile/pull/6212): feat: trigger qrsigning modal using approval controller
- [#6602](https://github.com/MetaMask/metamask-mobile/pull/6602): feat: Add BottomSheetContent
- [#6617](https://github.com/MetaMask/metamask-mobile/pull/6617): feat: Update Overlay and add BottomSheetOverlay
- [#6489](https://github.com/MetaMask/metamask-mobile/pull/6489): feat: [MC 0.75] Show test network toggle
- [#6499](https://github.com/MetaMask/metamask-mobile/pull/6499): feat: `eth_accounts` return all permitted accounts

### Changed
- [#6662](https://github.com/MetaMask/metamask-mobile/pull/6662): refactor: Remove dead network controller code
- [#6664](https://github.com/MetaMask/metamask-mobile/pull/6664): refactor: Simplify `isMainnet` utility function
- [#6723](https://github.com/MetaMask/metamask-mobile/pull/6723): refactor: Updated checkbox style and icon
- [#6552](https://github.com/MetaMask/metamask-mobile/pull/6552): refactor: Update MultiSelectItem to use ListItem
- [#6551](https://github.com/MetaMask/metamask-mobile/pull/6551): refactor: Update SelectItem to use ListItem
- [#6724](https://github.com/MetaMask/metamask-mobile/pull/6724): refactor: Updated Label Text Variant
- [#6673](https://github.com/MetaMask/metamask-mobile/pull/6673): refactor: Use selectors for network state access
- [#6666](https://github.com/MetaMask/metamask-mobile/pull/6666): refactor: Simplify engine service
- [#6641](https://github.com/MetaMask/metamask-mobile/pull/6641): refactor: approve and reject transactions using approval controller

### Fixed
- [#6741](https://github.com/MetaMask/metamask-mobile/pull/6741): fix: onPress prop added to SelectItem component
- [#6722](https://github.com/MetaMask/metamask-mobile/pull/6722): fix: WC2 error management and SDK 'authorized' event
- [#6729](https://github.com/MetaMask/metamask-mobile/pull/6729): fix: update multi select snapshot
- [#6714](https://github.com/MetaMask/metamask-mobile/pull/6714): fix: "Assets Overview" disclaimer text color
- [#6678](https://github.com/MetaMask/metamask-mobile/pull/6678): fix: Update Confirmation Sign Message detox spec file
- [#6671](https://github.com/MetaMask/metamask-mobile/pull/6671): fix: added contact alias to destination address on send flow
- [#6637](https://github.com/MetaMask/metamask-mobile/pull/6637): fix: Support Decimal Comma for Token Custom Spend Cap

## 7.2.0 - Jun 05, 2023
### Added
- [#6632](https://github.com/MetaMask/metamask-mobile/pull/6632): feat: add linea mainnet alert message
- [#6496](https://github.com/MetaMask/metamask-mobile/pull/6496): feat(551): add Linea Mainnet
- [#6494](https://github.com/MetaMask/metamask-mobile/pull/6494): feat: Update banner component to show/hide details section
- [#6539](https://github.com/MetaMask/metamask-mobile/pull/6539): feat: [MC 0.5] Remove drawer and add remain options to settings tab
- [#6378](https://github.com/MetaMask/metamask-mobile/pull/6378): feat: Add eth_sign friction
- [#6534](https://github.com/MetaMask/metamask-mobile/pull/6534): feat(action): remove labels after issue closed
- [#6570](https://github.com/MetaMask/metamask-mobile/pull/6570): feat: Translations for the disconnected account toast
- [#6452](https://github.com/MetaMask/metamask-mobile/pull/6452): feat: [MC 0.5] - Add Account management actions
- [#5591](https://github.com/MetaMask/metamask-mobile/pull/5591): feat: Custom Spend Allowance
- [#6426](https://github.com/MetaMask/metamask-mobile/pull/6426): feat: Componentize ListItem
- [#6514](https://github.com/MetaMask/metamask-mobile/pull/6514): feat: Componentize BottomSheetFooter
- [#6466](https://github.com/MetaMask/metamask-mobile/pull/6466): feat: componentize BottomSheetHeader
- [#6294](https://github.com/MetaMask/metamask-mobile/pull/6294): feat: [MC 0.5] - Activity view and Settings on the tab bar
- [#6486](https://github.com/MetaMask/metamask-mobile/pull/6486): feat: Add disabled prop on base button

### Changed
- [#6612](https://github.com/MetaMask/metamask-mobile/pull/6612): chore: approve txn when gas estimation ready
- [#6054](https://github.com/MetaMask/metamask-mobile/pull/6054): chore: Improve TagURL
- [#6520](https://github.com/MetaMask/metamask-mobile/pull/6520): chore: improve variable name
- [#6597](https://github.com/MetaMask/metamask-mobile/pull/6597): chore: rm unused prepareFullTransaction
- [#6291](https://github.com/MetaMask/metamask-mobile/pull/6291): refactor: trigger transaction modals using approval requests
- [#5751](https://github.com/MetaMask/metamask-mobile/pull/5751): chore: Keystone links
- [#6541](https://github.com/MetaMask/metamask-mobile/pull/6541): chore: Delete an unused hook
- [#6530](https://github.com/MetaMask/metamask-mobile/pull/6530): chore: pending review feedback for token details related changes
- [#6401](https://github.com/MetaMask/metamask-mobile/pull/6401): refactor: handle watch asset accept and reject using ApprovalController only
- [#6529](https://github.com/MetaMask/metamask-mobile/pull/6529): chore: adding english string for advanced settings eth_sign warning
- [#6026](https://github.com/MetaMask/metamask-mobile/pull/6026): chore: Add toggle to enable/disable multi account balances fetching
- [#6512](https://github.com/MetaMask/metamask-mobile/pull/6512): chore: upgrade to cocoapods 1.12.0
- [#6487](https://github.com/MetaMask/metamask-mobile/pull/6487): chore: new Show test networks translation
- [#6357](https://github.com/MetaMask/metamask-mobile/pull/6357): refactor: use approval controller for watch asset confirmation

### Fixed
- [#6549](https://github.com/MetaMask/metamask-mobile/pull/6549): fix: Networks text alignement
- [#6634](https://github.com/MetaMask/metamask-mobile/pull/6634): fix: disable next button if custom input is invalid
- [#6491](https://github.com/MetaMask/metamask-mobile/pull/6491): fix: refactor linea testnet implementation
- [#6358](https://github.com/MetaMask/metamask-mobile/pull/6358): fix: No Warning appears when a Dapp sets a really high Fees for a tx, potentially loosing all user funds
- [#6592](https://github.com/MetaMask/metamask-mobile/pull/6592): fix: Nonce too low error on Approve ERC20 and ERC721 transactions
- [#6577](https://github.com/MetaMask/metamask-mobile/pull/6577): fix: onBoarding wizard horizontal alignment on step1 and on browser step
- [#6598](https://github.com/MetaMask/metamask-mobile/pull/6598): fix: Hold to reveal Spanish copy
- [#6523](https://github.com/MetaMask/metamask-mobile/pull/6523): fix: Network logo to represent first letter of network
- [#6560](https://github.com/MetaMask/metamask-mobile/pull/6560): fix: asset page header transition
- [#6473](https://github.com/MetaMask/metamask-mobile/pull/6473): fix: fix for swaps button displaying on unsupported networks
- [#6464](https://github.com/MetaMask/metamask-mobile/pull/6464): fix: bug domain not shown on signature
- [#6517](https://github.com/MetaMask/metamask-mobile/pull/6517): fix: remove duplicate ganache steps definitions
- [#6299](https://github.com/MetaMask/metamask-mobile/pull/6299): fix: for from address balance shown for ERC20 transfers
- [#6471](https://github.com/MetaMask/metamask-mobile/pull/6471): fix: Approve default ERC20

## 7.1.0 - Jun 20, 2023
 - [#6334](https://github.com/MetaMask/metamask-mobile/pull/6334): feat: Aurora Token Detection
 - [#6351](https://github.com/MetaMask/metamask-mobile/pull/6351): feat: use thunk to handle processed order side effects
 - [#5829](https://github.com/MetaMask/metamask-mobile/pull/5829): feat: order of browser page load events
 - [#6230](https://github.com/MetaMask/metamask-mobile/pull/6230): feat: Asset Overview / Token Detail view redesign
 - [#6381](https://github.com/MetaMask/metamask-mobile/pull/6381): feat: add params validation to useSDKMethod hook
 - [#6365](https://github.com/MetaMask/metamask-mobile/pull/6365): feat: remove hardcoded selected network name
 - [#6421](https://github.com/MetaMask/metamask-mobile/pull/6421): feat: exclude legacy types from rate limiting
 - [#6354](https://github.com/MetaMask/metamask-mobile/pull/6354): feat: Trigger signing modals from approval requests
 - [#6432](https://github.com/MetaMask/metamask-mobile/pull/6432): ci(sonar): Configure SonarCloud Analysis on CI
 - [#6441](https://github.com/MetaMask/metamask-mobile/pull/6441): feat: use screen in on-ramp views tests
 - [#6442](https://github.com/MetaMask/metamask-mobile/pull/6442): fix(ci): Remove `restore-build` steps
 - [#6040](https://github.com/MetaMask/metamask-mobile/pull/6040): feat: validation to send amount input box
 - [#6311](https://github.com/MetaMask/metamask-mobile/pull/6311): fix: token balance displayed in approval pages
 - [#6406](https://github.com/MetaMask/metamask-mobile/pull/6406): chore: Use core signature controller
 - [#6439](https://github.com/MetaMask/metamask-mobile/pull/6439): fix: remove invalid accessibilityRole value
 - [#6427](https://github.com/MetaMask/metamask-mobile/pull/6427): refactor: Refactor unit tests for React Native 0.71.6 upgrade
 - [#6289](https://github.com/MetaMask/metamask-mobile/pull/6289): feat(ci): Sonar Action to work with SonarCloud
 - [#6366](https://github.com/MetaMask/metamask-mobile/pull/6366): feat(ci): Convert Bitrise Workflows to Pipelines
 - [#6350](https://github.com/MetaMask/metamask-mobile/pull/6350): fix: ENS name displayed on confirm send page
 - [#6192](https://github.com/MetaMask/metamask-mobile/pull/6192): chore: Show account balance in signature screen
 - [#6394](https://github.com/MetaMask/metamask-mobile/pull/6394): feat(ci): removed the matrix option from unit testing
 - [#6227](https://github.com/MetaMask/metamask-mobile/pull/6227): feat: [MC 0.5] Modal network selector replace by network selector sheet
 - [#6393](https://github.com/MetaMask/metamask-mobile/pull/6393): feat(ci): upgrade ruby to 3.0.0
 - [#6274](https://github.com/MetaMask/metamask-mobile/pull/6274): chore: Empty SiteURL and Null TagURL in modal
 - [#6137](https://github.com/MetaMask/metamask-mobile/pull/6137): chore: Clicking toAddress to add it to address book
 - [#6079](https://github.com/MetaMask/metamask-mobile/pull/6079): chore: Refactor sanitization middleware
 - [#6234](https://github.com/MetaMask/metamask-mobile/pull/6234): chore: Clear Privacy section
 - [#6342](https://github.com/MetaMask/metamask-mobile/pull/6342): chore: Improve processing of redirection URL
 - [#6374](https://github.com/MetaMask/metamask-mobile/pull/6374): chore: en.json with eth_sign
 - [#6214](https://github.com/MetaMask/metamask-mobile/pull/6214): chore: core signature controller
 - [#6328](https://github.com/MetaMask/metamask-mobile/pull/6328): chore(devDeps): bump webdriverio packages
 - [#6362](https://github.com/MetaMask/metamask-mobile/pull/6362): chore: Added retries
 - [#6125](https://github.com/MetaMask/metamask-mobile/pull/6125): chore: controller packages to match core v42
 - [#6124](https://github.com/MetaMask/metamask-mobile/pull/6124): chore: controller packages to match core v40
 - [#6345](https://github.com/MetaMask/metamask-mobile/pull/6345): chore: es.js file
 - [#6339](https://github.com/MetaMask/metamask-mobile/pull/6339): fix: yarn watch clean

## 7.0.1 - Jun 7, 2023
- [#6558](https://github.com/MetaMask/metamask-mobile/pull/6558): refactor(whats-new-modal): remove onramp content

## 7.0.0 - Jun 6, 2023
- [#6536](https://github.com/MetaMask/metamask-mobile/pull/6380): [FEATURE] WalletConnect v2 Integration (#6380)

## 6.6.0 - May 25, 2023
- [#5866](https://github.com/MetaMask/metamask-mobile/pull/5866): [FIX] sturdier check
- [#6340](https://github.com/MetaMask/metamask-mobile/pull/6340): [FIX] Missing network name onramp
- [#6325](https://github.com/MetaMask/metamask-mobile/pull/6325): [FEATURE] Add development environment to onramp-sdk
- [#6309](https://github.com/MetaMask/metamask-mobile/pull/6309): [FIX] Missing handler on mandatory modal
- [#6165](https://github.com/MetaMask/metamask-mobile/pull/6165): [FEATURE] Edit account name view
- [#5876](https://github.com/MetaMask/metamask-mobile/pull/5876): [FIX] Gas is not re-calculated when updating a transaction
- [#6093](https://github.com/MetaMask/metamask-mobile/pull/6093): [FEATURE] Account actions on wallet view
- [#6253](https://github.com/MetaMask/metamask-mobile/pull/6253): [FIX] Confirm button should be disabled if account has no balance
- [#6097](https://github.com/MetaMask/metamask-mobile/pull/6097): [UPDATE] Extracting out signature request related code from RootRPCMethodsUI conponent
- [#6246](https://github.com/MetaMask/metamask-mobile/pull/6246): [FIX] Wrong to account information on confirmation page
- [#6085](https://github.com/MetaMask/metamask-mobile/pull/6085): [FEATURE] Update account section with card
- [#6255](https://github.com/MetaMask/metamask-mobile/pull/6255): [UPDATE] Onboarding translation updated
- [#6210](https://github.com/MetaMask/metamask-mobile/pull/6210): [UPDATE] Extend the readme documentation to cover E2E testing in more detail.
- [#6249](https://github.com/MetaMask/metamask-mobile/pull/6249): [FIX] Terms of Use checkbox test id
- [#6228](https://github.com/MetaMask/metamask-mobile/pull/6228): [UPDATE] Checkbox component
- [#6226](https://github.com/MetaMask/metamask-mobile/pull/6226): [UPDATE] Button's icon props and button org

## 6.5.0 - May 4, 2023
- [#5743](https://github.com/MetaMask/metamask-mobile/pull/5743): [FEATURE] On-ramp: Add buy-crypto deeplink
- [#6201](https://github.com/MetaMask/metamask-mobile/pull/6201): [FIX] [SDK] Missing redirect breaking backward compatibility
- [#6232](https://github.com/MetaMask/metamask-mobile/pull/6232): [FIX] bottom margin for detecting end of the page
- [#6166](https://github.com/MetaMask/metamask-mobile/pull/6166): [FEATURE] trigger walletconnect modal using approval controller
- [#6223](https://github.com/MetaMask/metamask-mobile/pull/6223): [IMPROVEMENT] Update to Node.js v16
- [#6051](https://github.com/MetaMask/metamask-mobile/pull/6051): [FEATURE] Total balance and portfolio button changed
- [#6156](https://github.com/MetaMask/metamask-mobile/pull/6156): [IMPROVEMENT] On-ramp: Use dynamic list of networks
- [#6145](https://github.com/MetaMask/metamask-mobile/pull/6145): [IMPROVEMENT] Synced and optimized icons
- [#6138](https://github.com/MetaMask/metamask-mobile/pull/6138): [FEATURE] On-ramp: Add orderProcessor exponential backoff for orders
- [#6139](https://github.com/MetaMask/metamask-mobile/pull/6139): [FEATURE] On-ramp: Add same amount rendering as the order details to the order list
- [#6189](https://github.com/MetaMask/metamask-mobile/pull/6189): [FEATURE] On-ramp: Remove hiding the provider modal when quotes refresh
- [#6216](https://github.com/MetaMask/metamask-mobile/pull/6216): [IMPROVEMENT] account icon matches user's preferred identicon
- [#5956](https://github.com/MetaMask/metamask-mobile/pull/5956): [IMPROVEMENT] Show token symbol in verify contract details
- [#5458](https://github.com/MetaMask/metamask-mobile/pull/5458): [IMPROVEMENT] Support sepolia network
- [#6185](https://github.com/MetaMask/metamask-mobile/pull/6185): [FIX] remove pubnub package and associated sync with extension code
- [#6181](https://github.com/MetaMask/metamask-mobile/pull/6181): [IMPROVEMENT] Componentize Header Component
- [#6153](https://github.com/MetaMask/metamask-mobile/pull/6153): [IMPROVEMENT] On-ramp: Refactor order selector by id
- [#6044](https://github.com/MetaMask/metamask-mobile/pull/6044): [IMPROVEMENT] Componentize Badge and Badge Wrapper
- [#6180](https://github.com/MetaMask/metamask-mobile/pull/6180): [IMPROVEMENT] Componentized Overlay Component
- [#6173](https://github.com/MetaMask/metamask-mobile/pull/6173): [REFACTOR] Auto Lock section
- [#6174](https://github.com/MetaMask/metamask-mobile/pull/6174): [IMPROVEMENT] Update Tab bar styles
- [#6056](https://github.com/MetaMask/metamask-mobile/pull/6056): [IMPROVEMENT] Show Identicon for unknown token and if token icon is unknown
- [#6076](https://github.com/MetaMask/metamask-mobile/pull/6076): [BUGFIX] Fixes WalletConnect deep links (wc:// schema) not working properly
- [#6157](https://github.com/MetaMask/metamask-mobile/pull/6157): [REFACTOR] Change Password setting
- [#5718](https://github.com/MetaMask/metamask-mobile/pull/5718): [FIX] Nonce Too Low for Approve Transaction

## 6.4.0 - Apr 20, 2023
- [#6144](https://github.com/MetaMask/metamask-mobile/pull/6144): [FEATURE] New Crowdin translations by Github Action
- [#6143](https://github.com/MetaMask/metamask-mobile/pull/6143): [UPDATE] Crowdin token to use METAMASKBOT_CROWDIN_TOKEN
- [#5627](https://github.com/MetaMask/metamask-mobile/pull/5627): [IMPROVEMENT] Refactor remaining `web3-provider-engine` methods
- [#6082](https://github.com/MetaMask/metamask-mobile/pull/6082): [IMPROVEMENT] Remove inactive IPFS providers
- [#5620](https://github.com/MetaMask/metamask-mobile/pull/5620): [IMPROVEMENT] Refactor RPC `getAccounts` usage
- [#6122](https://github.com/MetaMask/metamask-mobile/pull/6122): [FIX] TypeError: undefined is not an object (evaluating 'n.find')
- [#6134](https://github.com/MetaMask/metamask-mobile/pull/6134): [REFACTOR] Reveal Private Key section
- [#6009](https://github.com/MetaMask/metamask-mobile/pull/6009): [FEATURE] On-ramp: Add what's new modal content
- [#5619](https://github.com/MetaMask/metamask-mobile/pull/5619): [IMPROVEMENT] Refactor `eth_sendTransaction` handler
- [#6058](https://github.com/MetaMask/metamask-mobile/pull/6058): [FIX] broken erc721 approve token link
- [#6020](https://github.com/MetaMask/metamask-mobile/pull/6020): [FEATURE][MC] Token list with network logo and token name
- [#5992](https://github.com/MetaMask/metamask-mobile/pull/5992): [FEATURE][MC] - Wallet actions on Tab bar
- [#5937](https://github.com/MetaMask/metamask-mobile/pull/5937): [FEATURE]Show internet protocol on confirmation screens
- [#6015](https://github.com/MetaMask/metamask-mobile/pull/6015): [UPDATE] sentry version and enable performance metrics
- [#6109](https://github.com/MetaMask/metamask-mobile/pull/6109): [FIX] linea network order in dropdown + remove feature toggle for linea (#6072)
- [#6081](https://github.com/MetaMask/metamask-mobile/pull/6081): [UPDATE] ESLint rules for scripts
- [#6006](https://github.com/MetaMask/metamask-mobile/pull/6006): [UPDATE] Upgrade xcode version
- [#6003](https://github.com/MetaMask/metamask-mobile/pull/6003): [IMPROVEMENT] Adding document to refactor send flow
- [#6060](https://github.com/MetaMask/metamask-mobile/pull/6060): [IMPROVEMENT] Refactor send transaction v2
- [#6037](https://github.com/MetaMask/metamask-mobile/pull/6037): [FEATURE] update sdk persistence
- [#5900](https://github.com/MetaMask/metamask-mobile/pull/5900): [IMPROVEMENT] Creating reusable address from/to component.
- [#5933](https://github.com/MetaMask/metamask-mobile/pull/5933): [IMPROVEMENT] Componentize Banner Component
- [#5927](https://github.com/MetaMask/metamask-mobile/pull/5927): [IMPROVEMENT] Componentize Form Components

## 6.3.0 - Apr 05, 2023
- [#6025](https://github.com/MetaMask/metamask-mobile/pull/6025): [FIX] Add url-parse lib to our MainNavigator
- [#6039](https://github.com/MetaMask/metamask-mobile/pull/6039): [ENHANCEMENT] Improve Android setup instructions
- [#5996](https://github.com/MetaMask/metamask-mobile/pull/5996): [ENHANCEMENT] Add document to refactor signature request code
- [#5961](https://github.com/MetaMask/metamask-mobile/pull/5961): [FIX] #5898 - Converting native ETH to fiat and fiat to native ETH results in wrong values beign displayed on the Amount screen
- [#5958](https://github.com/MetaMask/metamask-mobile/pull/5958): [FEATURE] add consensys zkevm (Linea) support
- [#5997](https://github.com/MetaMask/metamask-mobile/pull/5997): [FEATURE] Account selector on swaps screen
- [#6019](https://github.com/MetaMask/metamask-mobile/pull/6019): [ENHANCEMENT] On-ramp: Add #6009 strings
- [#6023](https://github.com/MetaMask/metamask-mobile/pull/6023): [ENHANCEMENT] disable back press and add margin to the bottom for accept ToU modal
- [#6016](https://github.com/MetaMask/metamask-mobile/pull/6016): [ENHANCEMENT] On-ramp: Add accessibility label to custom action images
- [#5948](https://github.com/MetaMask/metamask-mobile/pull/5948): [FEATURE] SDK Session Persistence
- [#5882](https://github.com/MetaMask/metamask-mobile/pull/5882): [FIX] Skip type checking library declaration files
- [#5975](https://github.com/MetaMask/metamask-mobile/pull/5975): [FIX] 18 JS type errors for TSC to output 683 TS/TSX errors
- [#5910](https://github.com/MetaMask/metamask-mobile/pull/5910): [ENHANCEMENT] E2E Permission system tests
- [#5839](https://github.com/MetaMask/metamask-mobile/pull/5839): [FIX] Clear Hex data when Token Transfer reverts ETH
- [#5930](https://github.com/MetaMask/metamask-mobile/pull/5930): [ENHANCEMENT] dispaly nft info in browser
- [#5785](https://github.com/MetaMask/metamask-mobile/pull/5785): [FEATURE] add portfolio button to asset action buttons
- [#5242](https://github.com/MetaMask/metamask-mobile/pull/5242): [FEATURE] Use Terms Modal
- [#5941](https://github.com/MetaMask/metamask-mobile/pull/5941): [FIX] bundle video in app to prevent crash when not available
- [#5669](https://github.com/MetaMask/metamask-mobile/pull/5669): [UPDATE] http-cache-semantics from 4.1.0 to 4.1.1
- [#5959](https://github.com/MetaMask/metamask-mobile/pull/5959): [UPDATE] @xmldom/xmldom from 0.8.3 to 0.8.6
- [#5962](https://github.com/MetaMask/metamask-mobile/pull/5962): [FIX] Remove select address as a prop on App index.js
- [#5964](https://github.com/MetaMask/metamask-mobile/pull/5964): [FEATURE] Added translations for MC 0.5
- [#4421](https://github.com/MetaMask/metamask-mobile/pull/4421): [FEATURE] Vault corruption recovery flow
- [#5327](https://github.com/MetaMask/metamask-mobile/pull/5327): [FEATURE] Verify Contract Details

## 6.2.0 - Mar 21, 2023
- [#5890](https://github.com/MetaMask/metamask-mobile/pull/5890): [FIX] Swap with wallet connect
- [#5807](https://github.com/MetaMask/metamask-mobile/pull/5807): [IMPROVEMENT] "preview build" support to Bitrise
- [#5924](https://github.com/MetaMask/metamask-mobile/pull/5924): [UPDATE] the README setup steps
- [#5901](https://github.com/MetaMask/metamask-mobile/pull/5901): [UPDATE] assets-controllers patch
- [#5870](https://github.com/MetaMask/metamask-mobile/pull/5870): [IMPROVEMENT] On-ramp: Add buy crypto home button
- [#5880](https://github.com/MetaMask/metamask-mobile/pull/5880): [UPDATE] Display internet protocol on the new origin pill
- [#5529](https://github.com/MetaMask/metamask-mobile/pull/5529): [IMPROVEMENT] Network Controller refactor to use the same selector
- [#5859](https://github.com/MetaMask/metamask-mobile/pull/5859): [UPDATE] scan icon on wallet view
- [#5868](https://github.com/MetaMask/metamask-mobile/pull/5868): [IMPROVEMENT] permitted account balance
- [#5842](https://github.com/MetaMask/metamask-mobile/pull/5842): [IMPROVEMENT] show the url protocol
- [#5309](https://github.com/MetaMask/metamask-mobile/pull/5309): [IMPROVEMENT] New transaction header for approve and approval modal
- [#5825](https://github.com/MetaMask/metamask-mobile/pull/5825): [Improvement] Send Token E2E test
- [#5857](https://github.com/MetaMask/metamask-mobile/pull/5857): [IMPROVEMENT] Cherry pick QR scan bug fixes from v6.1 to main
- [#5855](https://github.com/MetaMask/metamask-mobile/pull/5855): [IMPROVEMENT] dont render suspect links
- [#5827](https://github.com/MetaMask/metamask-mobile/pull/5827): [IMPROVEMENT] analytics: add missing property to connect completed event
- [#5711](https://github.com/MetaMask/metamask-mobile/pull/5711): [IMPROVEMENT] Improve signature request message
- [#5750](https://github.com/MetaMask/metamask-mobile/pull/5750): [FIX] Enable clipboard for private credentials
- [#5374](https://github.com/MetaMask/metamask-mobile/pull/5374): [IMPROVEMENT] Authentication refactor
- [#5775](https://github.com/MetaMask/metamask-mobile/pull/5775): [UPDATE] Security Privacy Remember me feature
- [#5803](https://github.com/MetaMask/metamask-mobile/pull/5803): [UPDATE] Sentry: remove DSN value from codebase
- [#5796](https://github.com/MetaMask/metamask-mobile/pull/5796): [UPDATE] `@metamask/phishing-controller` to v2

## 6.1.2 - Mar 03, 2023
- [#5925](https://github.com/MetaMask/metamask-mobile/pull/5925): [FIX] handle all ios biometric errors and create wallet
- [#5906](https://github.com/MetaMask/metamask-mobile/pull/5906): [FIX] Add try-catch to recreateVault

## 6.1.1 - Mar 01, 2023
- [#5848](https://github.com/MetaMask/metamask-mobile/pull/5848): [FIX] Remove default eth sign

## 6.1.0 - Feb 27, 2023
- [#5851](https://github.com/MetaMask/metamask-mobile/pull/5851): [FIX] Fix search network crasher
- [#5809](https://github.com/MetaMask/metamask-mobile/pull/5809): [FIX] Resolve tab bar merge conflicts
- [#5461](https://github.com/MetaMask/metamask-mobile/pull/5461): [IMPROVEMENT] On-ramp: Refactor Payment Methods view to componentization
- [#5813](https://github.com/MetaMask/metamask-mobile/pull/5813): [FEATURE] Add copy for portfolio button for translations
- [#5729](https://github.com/MetaMask/metamask-mobile/pull/5729): [FIX] Bump react-native-reanimated to 2.14.0
- [#5797](https://github.com/MetaMask/metamask-mobile/pull/5797): [IMPROVEMENT] Remove phishing list update engine removal
- [#5812](https://github.com/MetaMask/metamask-mobile/pull/5812): [CONTENT] Ledger Integration english content
- [#5806](https://github.com/MetaMask/metamask-mobile/pull/5806): [FIX] Screenshot Crash
- [#5678](https://github.com/MetaMask/metamask-mobile/pull/5678): [FIX] Updated hardware label to have the correct color
- [#5801](https://github.com/MetaMask/metamask-mobile/pull/5801): [FIX] Update icon name in SRPQuiz
- [#5800](https://github.com/MetaMask/metamask-mobile/pull/5800): [FIX] TabBarIconKey to TabBarLabel
- [#5725](https://github.com/MetaMask/metamask-mobile/pull/5725): [IMPROVEMENT] Show transfer view to user for approve with value
- [#5780](https://github.com/MetaMask/metamask-mobile/pull/5780): [FIX] Show token symbol when approving
- [#5791](https://github.com/MetaMask/metamask-mobile/pull/5791): [IMPROVEMENT] Adds 'ios' and 'android' to possible sources for MM SDK events
- [#5340](https://github.com/MetaMask/metamask-mobile/pull/5340): [IMPROVEMENT]Align icon names
- [#5399](https://github.com/MetaMask/metamask-mobile/pull/5399): [FIX] Fix bug with updating gas price for legacy transactions
- [#5778](https://github.com/MetaMask/metamask-mobile/pull/5778): [IMPROVEMENT] Set different CPU capacity in jest tests
- [#5777](https://github.com/MetaMask/metamask-mobile/pull/5777): [FIX] Fix/primary currency fiat insufficient funds error
- [#5776](https://github.com/MetaMask/metamask-mobile/pull/5776): [IMPROVEMENT] Add test for change password scenario
- [#5753](https://github.com/MetaMask/metamask-mobile/pull/5753): [FIX] Fix Slack e2e announcement
- [#5683](https://github.com/MetaMask/metamask-mobile/pull/5683): [FIX] RN Patch Version
- [#5768](https://github.com/MetaMask/metamask-mobile/pull/5768): [UPGRADE] Segment Analytics 2.13.0
- [#5587](https://github.com/MetaMask/metamask-mobile/pull/5587): [FIX] ERC721 Approve view
- [#5748](https://github.com/MetaMask/metamask-mobile/pull/5748): [IMPROVEMENT] E2e appium/add splash animation step
- [#5749](https://github.com/MetaMask/metamask-mobile/pull/5749): [FIX] Back navigation CTAs in RevealPrivateCredential view
- [#5744](https://github.com/MetaMask/metamask-mobile/pull/5744): [IMPROVEMENT] Fix sideway/formula audit
- [#5738](https://github.com/MetaMask/metamask-mobile/pull/5738): [FIX] On-ramp: upgrade on-ramp-sdk to v1.8.1
- [#5739](https://github.com/MetaMask/metamask-mobile/pull/5739): [FIX] Fix CVE-2023-25166 by resolving @sideway/formula to 3.0.1
- [#5666](https://github.com/MetaMask/metamask-mobile/pull/5666): [IMPROVEMENT] E2E appium/app launch times
- [#5719](https://github.com/MetaMask/metamask-mobile/pull/5719): [FIX] Remove false showBack param from order details
- [#5595](https://github.com/MetaMask/metamask-mobile/pull/5595): [IMPROVEMENT] On-ramp: Add orderProcessor index test
- [#5730](https://github.com/MetaMask/metamask-mobile/pull/5730): [FIX] French content for SRP Quiz
- [#5726](https://github.com/MetaMask/metamask-mobile/pull/5726): [FIX] Minor UI bugs in credential views
- [#5656](https://github.com/MetaMask/metamask-mobile/pull/5656): [FIX] ENS Resolves to Wrong Address when DeepLink
- [#5717](https://github.com/MetaMask/metamask-mobile/pull/5717): [IMPROVEMENT] Updated button usage to use full width
- [#5722](https://github.com/MetaMask/metamask-mobile/pull/5722): [FIX] Fix env variables syntax in step
- [#5679](https://github.com/MetaMask/metamask-mobile/pull/5679): [IMPROVEMENT] Update design-tokens version and remove screen size from TextVariants
- [#5713](https://github.com/MetaMask/metamask-mobile/pull/5713): [IMPROVEMENT] Updated ButtonBase to use flex-start instead of baseline
- [#5546](https://github.com/MetaMask/metamask-mobile/pull/5546): [IMPROVEMENT] Adding smoke and regression tags to tests
- [#5694](https://github.com/MetaMask/metamask-mobile/pull/5694): [IMPROVEMENT] Added missing step definition
- [#5343](https://github.com/MetaMask/metamask-mobile/pull/5343): [IMPROVEMENT] Align buttons with Figma
- [#5682](https://github.com/MetaMask/metamask-mobile/pull/5682): [IMPROVEMENT] Componentize TextInput
- [#5657](https://github.com/MetaMask/metamask-mobile/pull/5657): [FIX] fix the RequestTokenFlow E2E test
- [#5675](https://github.com/MetaMask/metamask-mobile/pull/5675): [FIX] Fix eslint commit hook
- [#5621](https://github.com/MetaMask/metamask-mobile/pull/5621): [IMPROVEMENT] Refactor static method middlware
- [#5218](https://github.com/MetaMask/metamask-mobile/pull/5218): [IMPROVEMENT] Improve deeplinks experience
- [#5608](https://github.com/MetaMask/metamask-mobile/pull/5608): [FIX] SRP recover when an error is thrown

## 6.0.1 - Feb 21, 2023
- [#5799](https://github.com/MetaMask/metamask-mobile/pull/5799): [FIX] Browser: handle unsupported URLs

## 6.0.0 - Feb 15, 2023
- [#5724](https://github.com/MetaMask/metamask-mobile/pull/5724): [FIX] Migrate dapps access into permission controller state
- [#5742](https://github.com/MetaMask/metamask-mobile/pull/5742): [FIX] ENS Resolves to Wrong Address when DeepLink
- [#5714](https://github.com/MetaMask/metamask-mobile/pull/5714): [FIX] Importing private key via QR code redirects to browser
- [#5709](https://github.com/MetaMask/metamask-mobile/pull/5709): [FIX] Settings networks icons were missing
- [#5062](https://github.com/MetaMask/metamask-mobile/pull/5062): [FEATURE] Implement Permission System
- [#5659](https://github.com/MetaMask/metamask-mobile/pull/5659): [IMPROVEMENT] E2E fix tapReminder step
- [#5641](https://github.com/MetaMask/metamask-mobile/pull/5641): [IMPROVEMENT] Use Set when filtering blocklist
- [#5655](https://github.com/MetaMask/metamask-mobile/pull/5655): [FIX] E2E adjust get started wait
- [#5650](https://github.com/MetaMask/metamask-mobile/pull/5650): [IMPROVEMENT] E2E appium request token
- [#5647](https://github.com/MetaMask/metamask-mobile/pull/5647): [IMPROVEMENT] Add introductory image to SRP Quiz
- [#5640](https://github.com/MetaMask/metamask-mobile/pull/5640): [IMPROVEMENT] Middleware - Include the request in the error params
- [#5632](https://github.com/MetaMask/metamask-mobile/pull/5632): [IMPROVEMENT] E2E appium folder structure change
- [#5579](https://github.com/MetaMask/metamask-mobile/pull/5579): [FEAT] Add friction to SRP reveal
- [#5551](https://github.com/MetaMask/metamask-mobile/pull/5551): [IMPROVEMENT] Refactor Personal Signature
- [#5626](https://github.com/MetaMask/metamask-mobile/pull/5626): [FIX] SRP Quiz content and translations
- [#5612](https://github.com/MetaMask/metamask-mobile/pull/5612): [FIX] Make Prettier work in wdio directory
- [#5605](https://github.com/MetaMask/metamask-mobile/pull/5605): [FIX] Handle ENS Address Error
- [#5600](https://github.com/MetaMask/metamask-mobile/pull/5600): [IMPROVEMENT] Refactor ProtectYourWallet section in the security section
- [#5586](https://github.com/MetaMask/metamask-mobile/pull/5586): [IMPROVEMENT] Stablize Addressbook and Networks flow tests
- [#5594](https://github.com/MetaMask/metamask-mobile/pull/5594): [UPGRADE] bumped ua-parser-js to 0.7.33
- [#5580](https://github.com/MetaMask/metamask-mobile/pull/5580): [UPGRADE] Bump cookiejar from 2.1.2 to 2.1.4
- [#5471](https://github.com/MetaMask/metamask-mobile/pull/5471): [UPGRADE] Bump luxon from 3.1.1 to 3.2.1
- [#5450](https://github.com/MetaMask/metamask-mobile/pull/5450): [UPGRADE] Bump json5 from 1.0.1 to 1.0.2
- [#5575](https://github.com/MetaMask/metamask-mobile/pull/5575): [CONTENT] Add translations to SRP Reveal feature
- [#5559](https://github.com/MetaMask/metamask-mobile/pull/5559): [ANALYTICS] Add analytics events for SRP reveal

## 5.14.0 - Jan 27, 2023
- [#5631](https://github.com/MetaMask/metamask-mobile/pull/5631): [FIX] Modal confirmation refactoring
- [#5624](https://github.com/MetaMask/metamask-mobile/pull/5624): [FIX] Fix currency display
- [#5615](https://github.com/MetaMask/metamask-mobile/pull/5615): [FIX] Fix analytics events
- [#5585](https://github.com/MetaMask/metamask-mobile/pull/5585): [FIX] Token Detection not persisting
- [#5556](https://github.com/MetaMask/metamask-mobile/pull/5556): [FIX] Swaps disabled on fresh install on some networks
- [#5550](https://github.com/MetaMask/metamask-mobile/pull/5550): [FIX] On-ramp: Fix order link in details screen
- [#5535](https://github.com/MetaMask/metamask-mobile/pull/5535): [IMPROVEMENT] Add content for "Add friction to revealing SRP"
- [#5538](https://github.com/MetaMask/metamask-mobile/pull/5538): [FIX] E2e appium test failure fix
- [#5444](https://github.com/MetaMask/metamask-mobile/pull/5444): [FIX] Fix unecessary executions of useEffect
- [#5506](https://github.com/MetaMask/metamask-mobile/pull/5506): [IMPROVEMENT] On-ramp: Add NavBar tests to GetStarted and Regions Views
- [#5495](https://github.com/MetaMask/metamask-mobile/pull/5495): [IMPROVEMENT] Copy update for metamask fee on swaps
- [#5525](https://github.com/MetaMask/metamask-mobile/pull/5525): [IMPROVEMENT] On-ramp: add fiatOrders reducer tests
- [#5521](https://github.com/MetaMask/metamask-mobile/pull/5521): [IMPROVEMENT] On-ramp: Remove unused state and fix initial state
- [#5487](https://github.com/MetaMask/metamask-mobile/pull/5487): [IMPROVEMENT] On-ramp: Use themeAppearance
- [#5530](https://github.com/MetaMask/metamask-mobile/pull/5530): [IMPROVEMENT] Refactor RevealPrivateCredential View
- [#5526](https://github.com/MetaMask/metamask-mobile/pull/5526): [IMPROVEMENT] On-ramp: Add on-ramp utils tests
- [#5531](https://github.com/MetaMask/metamask-mobile/pull/5531): [IMPROVEMENT] Refactor SeedPhraseVideo to mount player after transition
- [#5522](https://github.com/MetaMask/metamask-mobile/pull/5522): [IMPROVEMENT] On-ramp: Remove scrollable prop from views and update snapshots
- [#5524](https://github.com/MetaMask/metamask-mobile/pull/5524): [IMPROVEMENT] On-ramp: Add order processor tests
- [#5512](https://github.com/MetaMask/metamask-mobile/pull/5512): [IMPROVEMENT] Remove redundant browser feature file
- [#5511](https://github.com/MetaMask/metamask-mobile/pull/5511): [IMPROVEMENT] On-ramp: Rename applePay hook to useApplePay
- [#5499](https://github.com/MetaMask/metamask-mobile/pull/5499): [FIX] Remove duplicate property
- [#5496](https://github.com/MetaMask/metamask-mobile/pull/5496): [REVERT] Onramp - Remove Text as any ocurrences
- [#5474](https://github.com/MetaMask/metamask-mobile/pull/5474): [IMPROVEMENT] Screenshot deterrent alert
- [#5489](https://github.com/MetaMask/metamask-mobile/pull/5489): [IMPROVEMENT] Renaming Step files to include ".steps"
- [#5460](https://github.com/MetaMask/metamask-mobile/pull/5460): [IMPROVEMENT] E2e test/browser flow
- [#5488](https://github.com/MetaMask/metamask-mobile/pull/5488): [IMPROVEMENT] Add Browserstack step to Bitrise
- [#5486](https://github.com/MetaMask/metamask-mobile/pull/5486): [FIX] Add providerValues to renderScreen
- [#5484](https://github.com/MetaMask/metamask-mobile/pull/5484): [IMPROVEMENT] Isolate e2e-Appium Feature scenarios
- [#5483](https://github.com/MetaMask/metamask-mobile/pull/5483): [IMPROVEMENT] Add renderScreen test util
- [#5476](https://github.com/MetaMask/metamask-mobile/pull/5476): [IMPROVEMENT] README.md: update "Install the Android NDK"
- [#5479](https://github.com/MetaMask/metamask-mobile/pull/5479): [IMPROVEMENT] Mount SeedPhraseVideo Video Player after transition
- [#5475](https://github.com/MetaMask/metamask-mobile/pull/5475): [FIX] Fix import of `isEIP1559Transaction`
- [#5473](https://github.com/MetaMask/metamask-mobile/pull/5473): [DEPENDENCIES] On-ramp: upgrade on-ramp-sdk to v1.6.1
- [#5465](https://github.com/MetaMask/metamask-mobile/pull/5465): [strings] vault corruption recovery strings
- [#5433](https://github.com/MetaMask/metamask-mobile/pull/5433): [IMPROVEMENT] Add WebdriverIO test reports and Browserstack Integration
- [#5270](https://github.com/MetaMask/metamask-mobile/pull/5270): [DEPENDENCIES] Migrate to new controller packages
- [#5449](https://github.com/MetaMask/metamask-mobile/pull/5449): [IMPROVEMENT] Remove deeplink warning for SDK and SDK as dependency
- [#5468](https://github.com/MetaMask/metamask-mobile/pull/5468): [FIX] Screenshot deterrent analytics
- [#5462](https://github.com/MetaMask/metamask-mobile/pull/5462): [IMPROVEMENT] On-ramp: Remove unused constants
- [#5413](https://github.com/MetaMask/metamask-mobile/pull/5413): [IMPROVEMENT] On-ramp: Refactor Regions view to componentization
- [#5440](https://github.com/MetaMask/metamask-mobile/pull/5440): [FIX] Approval error when insufficient balance
- [#5459](https://github.com/MetaMask/metamask-mobile/pull/5459): [IMPROVEMENT] Remove extra zero balance account potentially created from seeking ahead
- [#5454](https://github.com/MetaMask/metamask-mobile/pull/5454): [IMPROVEMENT] Refactor Analytics Events
- [#5453](https://github.com/MetaMask/metamask-mobile/pull/5453): [IMPROVEMENT] Use "ModalConfirmation" component for the QR Reader security alert
- [#5447](https://github.com/MetaMask/metamask-mobile/pull/5447): [IMPROVEMENT] Refactor "Screenshot Deterrent" for Android
- [#5436](https://github.com/MetaMask/metamask-mobile/pull/5436): [IMPROVEMENT] On-ramp: Refactor fiatOrders reducer to TypeScript
- [#5451](https://github.com/MetaMask/metamask-mobile/pull/5451): [IMPROVEMENT] Add translations to "Screenshot Deterrent" feature
- [#5428](https://github.com/MetaMask/metamask-mobile/pull/5428): [IMPROVEMENT] Add accessibilityRole button to StyledButton
- [#5437](https://github.com/MetaMask/metamask-mobile/pull/5437): [IMPROVEMENT] On-ramp: Move useSDKMethod to its own file
- [#5448](https://github.com/MetaMask/metamask-mobile/pull/5448): [IMPROVEMENT] Add translations to "Safe QR" feature
- [#5219](https://github.com/MetaMask/metamask-mobile/pull/5219): [FIX] Update selected network when delete network manually inserted
- [#5430](https://github.com/MetaMask/metamask-mobile/pull/5430): [IMPROVEMENT] Remove Text as any occurrences

## 5.13.0 - Jan 17, 2022
- [#5381](https://github.com/MetaMask/metamask-mobile/pull/5381): [UPDATE] Bumped contract-metadata to 2.1.0
- [#5424](https://github.com/MetaMask/metamask-mobile/pull/5424): [IMPROVEMENT] Add Screenshot Warning to ImportPrivateKey
- [#4670](https://github.com/MetaMask/metamask-mobile/pull/4670): [FEAT] Screenshot Warning
- [#5422](https://github.com/MetaMask/metamask-mobile/pull/5422): [UPDATE] Add custom network and Import custom token
- [#5376](https://github.com/MetaMask/metamask-mobile/pull/5376): [IMPROVEMENT] Include L1 fee in the Send flow and on the tx detail page for Optimism
- [#5351](https://github.com/MetaMask/metamask-mobile/pull/5351): [REMOVE] On-ramp: remove old on-ramp experience
- [#5352](https://github.com/MetaMask/metamask-mobile/pull/5352): [UPDATE] Bump decode-uri-component from 0.2.0 to 0.2.2
- [#5246](https://github.com/MetaMask/metamask-mobile/pull/5246): [UPDATE] Bump loader-utils from 1.4.0 to 1.4.2
- [#5191](https://github.com/MetaMask/metamask-mobile/pull/5191): [IMPROVEMENT] Support for ens on deeplink transactions
- [#5115](https://github.com/MetaMask/metamask-mobile/pull/5115): [FIX] cancelling transaction when user does not give dapp permission to transfer funds
- [#5400](https://github.com/MetaMask/metamask-mobile/pull/5400): [FIX] jest expect type
- [#4546](https://github.com/MetaMask/metamask-mobile/pull/4546): [IMPROVEMENT] Support downloading Apple Wallet passes on iOS
- [#5200](https://github.com/MetaMask/metamask-mobile/pull/5200): [UPDATE] Update Controllers to version 33.0.0
- [#5083](https://github.com/MetaMask/metamask-mobile/pull/5083): [IMPROVEMENT] Component: Custom Spending Cap

## 5.12.3 - Dec 16, 2022
- Hotfix version bump for iOS only release, no code changes

## 5.12.1 - Dec 6, 2022
- [#5366](https://github.com/MetaMask/metamask-mobile/pull/5366): [UPDATE] On-ramp Refactor wyre authentication URL approach
- [#5362](https://github.com/MetaMask/metamask-mobile/pull/5362): [UPDATE] Copy for Opt in metrics screen and enable custom mainnet RPC
- [#5360](https://github.com/MetaMask/metamask-mobile/pull/5360): [FIX] Onboarding wizard automatic update modal
- [#5307](https://github.com/MetaMask/metamask-mobile/pull/5307): [IMPROVEMENT] Remove RPC URL, Block Explorer URL, Network Name from metrics
- [#5355](https://github.com/MetaMask/metamask-mobile/pull/5355): [IMPROVEMENT] Sanitize privacy settings before sending to Sentry 

## 5.12.0 - Dec 5, 2022
- [#5335](https://github.com/MetaMask/metamask-mobile/pull/5335): [IMPROVEMENT] On-ramp: Add useRegions hook and fix availablePaymentMethods
- [#5337](https://github.com/MetaMask/metamask-mobile/pull/5337): [FIX] Send ERC-20 tokens on legacy networks
- [#5333](https://github.com/MetaMask/metamask-mobile/pull/5333): [IMPROVEMENT] Only fetch minimum versions if permissions enabled
- [#5331](https://github.com/MetaMask/metamask-mobile/pull/5331): [UPDATE] Bump @metamask/swaps-controller
- [#5169](https://github.com/MetaMask/metamask-mobile/pull/5169): [FIX] Miscalculation on toWei func when passing valid numbers in scientific notation
- [#5238](https://github.com/MetaMask/metamask-mobile/pull/5238): [IMPROVEMENT] Browser experience
- [#5318](https://github.com/MetaMask/metamask-mobile/pull/5318): [FIX] Estimated gas fee calculation on the transaction detail page
- [#5294](https://github.com/MetaMask/metamask-mobile/pull/5294): [IMPROVEMENT] On-ramp: allow amount formatting on android
- [#5292](https://github.com/MetaMask/metamask-mobile/pull/5292): [FIX] On-ramp: fix default payment method selection
- [#5103](https://github.com/MetaMask/metamask-mobile/pull/5103): [FIX] WalletConnect signed typed and eth sign throwing error back to the dapp
- [#5263](https://github.com/MetaMask/metamask-mobile/pull/5263): [UPDATE] Updates WebRTC and Socket.io client to the latest versions
- [#5273](https://github.com/MetaMask/metamask-mobile/pull/5273): [IMPROVEMENT] Enable new networks for Swaps
- [#5244](https://github.com/MetaMask/metamask-mobile/pull/5244): [UPDATE] Change SDK URL
- [#5262](https://github.com/MetaMask/metamask-mobile/pull/5262): [FIX] Fixes and configuration updates related to Branch.io Deep Links
- [#5289](https://github.com/MetaMask/metamask-mobile/pull/5289): [IMPROVEMENT] Add strings to feature "Screenshot Warning"
- [#5243](https://github.com/MetaMask/metamask-mobile/pull/5243): [FIX] Only trigger onLoadEnd when urls are equal
- [#5287](https://github.com/MetaMask/metamask-mobile/pull/5287): [IMPROVEMENT] Add translations to feature "Easy Delete Data"
- [#4917](https://github.com/MetaMask/metamask-mobile/pull/4917): [IMPROVEMENT] Trigger UpdateNeeded screen
- [#5280](https://github.com/MetaMask/metamask-mobile/pull/5280): [IMPROVEMENT] On-ramp: Add usePaymentMethods hook with customAction filter by chainId
- [#5265](https://github.com/MetaMask/metamask-mobile/pull/5265): [IMPROVEMENT] On-ramp: Add order pending description in details view
- [#5269](https://github.com/MetaMask/metamask-mobile/pull/5269): [FIX] On-Ramp: Fix 1.3.1 creating undefined custom order ids
- [#5267](https://github.com/MetaMask/metamask-mobile/pull/5267): [IMPROVEMENT] On-ramp: Change 0 amount to a pending state in order details
- [#5266](https://github.com/MetaMask/metamask-mobile/pull/5266): [REMOVE] On-ramp: Remove disabled button in amount to buy screen
- [#5268](https://github.com/MetaMask/metamask-mobile/pull/5268): [FIX] On-Ramp: Fix typos from payment method icon and contact support
- [#5220](https://github.com/MetaMask/metamask-mobile/pull/5220): [UPDATE] On-ramp-sdk@1.3.1: Wyre Apple Pay auth support and inAppBrowser hook
- [#5264](https://github.com/MetaMask/metamask-mobile/pull/5264): [FIX] Date msBetweenDates test
- [#5194](https://github.com/MetaMask/metamask-mobile/pull/5194): [FEATURE] Add more granular killswitches for swaps
- [#5237](https://github.com/MetaMask/metamask-mobile/pull/5237): [DEPENDENCIES] Update Segment dependencies

## 5.11.0 - Nov 21, 2022
- [#5088](https://github.com/MetaMask/metamask-mobile/pull/5088): [IMPROVEMENT] Add no payment methods screen
- [#5223](https://github.com/MetaMask/metamask-mobile/pull/5223): [IMPROVEMENT] Add payment method icons support
- [#5198](https://github.com/MetaMask/metamask-mobile/pull/5198): [IMPROVEMENT] Improve loading experience
- [#5213](https://github.com/MetaMask/metamask-mobile/pull/5213): [IMPROVEMENT] On-ramp: add payment method detail and disclaimer
- [#5214](https://github.com/MetaMask/metamask-mobile/pull/5214): [IMPROVEMENT] On-ramp: add payment method custom action analytics
- [#5188](https://github.com/MetaMask/metamask-mobile/pull/5188): [IMPROVEMENT] Networks-flow appium feature file

## 5.10.0 - Nov 10, 2022
- [#5209](https://github.com/MetaMask/metamask-mobile/pull/5209): [FIX] On-ramp: multiple redirection handling
- [#5217](https://github.com/MetaMask/metamask-mobile/pull/5217): [FIX] Send to the wrong address
- [#5202](https://github.com/MetaMask/metamask-mobile/pull/5202): [FEAT] On-Ramp: allow Harmony ONE
- [#5195](https://github.com/MetaMask/metamask-mobile/pull/5195): [FEAT] Onramp: Add exclude from purchases to onramp aggregator orders
- [#5064](https://github.com/MetaMask/metamask-mobile/pull/5064): [UPDATE] Refactor Approve Component
- [#5158](https://github.com/MetaMask/metamask-mobile/pull/5158): [FEAT] On-Ramp: Provider payment method custom action and custom order ids
- [#5119](https://github.com/MetaMask/metamask-mobile/pull/5119): [FIX] Crash when reject two times connect wallet on in app browser
- [#5173](https://github.com/MetaMask/metamask-mobile/pull/5173): [FIX] Android build cMake
- [#5167](https://github.com/MetaMask/metamask-mobile/pull/5167): [FIX] Fixed Button Base Size issue
- [#4868](https://github.com/MetaMask/metamask-mobile/pull/4868): [UPDATE] Refactor ApprovalTransaction Component
- [#5142](https://github.com/MetaMask/metamask-mobile/pull/5142): [FIX] Fix high severity audit issues
- [#4235](https://github.com/MetaMask/metamask-mobile/pull/4235): [FIX] Delete contact on android fixed
- [#5116](https://github.com/MetaMask/metamask-mobile/pull/5116): [FIX] Updated EditLegacy Component
- [#4835](https://github.com/MetaMask/metamask-mobile/pull/4835): [UPDATE] Refactor SendTransaction Component
- [#5113](https://github.com/MetaMask/metamask-mobile/pull/5113): [UPDATE] avoid using Rinkeby in wallet & import network test
- [#4922](https://github.com/MetaMask/metamask-mobile/pull/4922): [FEAT] Segment Integration
- [#5041](https://github.com/MetaMask/metamask-mobile/pull/5041): [FEAT] Add accordion component to Design System
- [#5091](https://github.com/MetaMask/metamask-mobile/pull/5091): [UPDATE] Standardized Storybook Structure
- [#4888](https://github.com/MetaMask/metamask-mobile/pull/4888): [FEAT] Extend popular network list
- [#5096](https://github.com/MetaMask/metamask-mobile/pull/5096): [UPDATE] Update audit list
- [#5067](https://github.com/MetaMask/metamask-mobile/pull/5067): [FEAT] Component: Contract Box component

## 5.9.1 - Oct 28, 2022
- [#5172](https://github.com/MetaMask/metamask-mobile/pull/5172): [FIX] ENS name being resolved correctly

## 5.9.0 - Oct 10, 2022
 - [#5035](https://github.com/MetaMask/metamask-mobile/pull/5035): [FIX] On-Ramp: Fix autolock dispatch for apple pay
 - [#4804](https://github.com/MetaMask/metamask-mobile/pull/4804): [UPDATE] GasPolling refactor UpdateEIP1559Transaction Component
 - [#5079](https://github.com/MetaMask/metamask-mobile/pull/5079): [FIX] Network switch during QR scan in Send Flow
 - [#5077](https://github.com/MetaMask/metamask-mobile/pull/5077): [FEATURE] translations for permission system
 - [#5044](https://github.com/MetaMask/metamask-mobile/pull/5044): [FIX] evaluating ‘transaction.status’
 - [#5040](https://github.com/MetaMask/metamask-mobile/pull/5040): [ADD] Component/4721-card
 - [#5034](https://github.com/MetaMask/metamask-mobile/pull/5034): [FIX] Wallet Connect PR#4934 and PR#4861
 - [#5065](https://github.com/MetaMask/metamask-mobile/pull/5065): [ENHANCEMENT] added shadows to useAppTheme
 - [#5039](https://github.com/MetaMask/metamask-mobile/pull/5039): [UPDATE]  update shadow tokens
 - [#5010](https://github.com/MetaMask/metamask-mobile/pull/5010): [ADD] InApp Browser package
 - [#5058](https://github.com/MetaMask/metamask-mobile/pull/5058): [UPDATE] patch vm2 via resolution
 - [#5042](https://github.com/MetaMask/metamask-mobile/pull/5042): [ADD] Component/4723-estimatedtext
 - [#4999](https://github.com/MetaMask/metamask-mobile/pull/4999): [ADD] Component: Account and balance component
 - [#5030](https://github.com/MetaMask/metamask-mobile/pull/5030): [ENHANCEMENT] PR template with working link for mobile coding standards
 - [#5033](https://github.com/MetaMask/metamask-mobile/pull/5033): [UPDATE] default iOS simulator
 - [#5028](https://github.com/MetaMask/metamask-mobile/pull/5028): [FIX] variable interpolation in build.sh
 - [#5031](https://github.com/MetaMask/metamask-mobile/pull/5031): [ENHANCEMENT] Deprecate snake case from feature flags
 - [#5025](https://github.com/MetaMask/metamask-mobile/pull/5025): [ENHANCEMENT] Remove all "Ooops" copies
 - [#4404](https://github.com/MetaMask/metamask-mobile/pull/4404): [FIX] Fixed ERC20 token transfer from Dapps
 - [#5024](https://github.com/MetaMask/metamask-mobile/pull/5024): [UPDATE] app name for release-to-store step
 - [#5006](https://github.com/MetaMask/metamask-mobile/pull/5006): [UPDATE] Bump @keystonehq/ur-decoder from 0.3.0 to 0.6.1

## 5.8.1 - Oct 5, 2022
- [#4286](https://github.com/MetaMask/metamask-mobile/pull/4286): [ENHANCEMENT] Integrates MetaMask SDK support

## 5.8.0 - Sept 22, 2022
- [#5018](https://github.com/MetaMask/metamask-mobile/pull/5018): [FIX] Vault corruption error log
- [#4972](https://github.com/MetaMask/metamask-mobile/pull/4972): [FIX] Unable to Speedup/Cancel legacy transactions
- [#4833](https://github.com/MetaMask/metamask-mobile/pull/4833): [ENHANCEMENT] Implement new QA builds for both Android and iOS
- [#4993](https://github.com/MetaMask/metamask-mobile/pull/4993): [ENHANCEMENT] On-Ramp: Add scrolling to payment methods and make logo property optional
- [#4997](https://github.com/MetaMask/metamask-mobile/pull/4997): [ENHANCEMENT] SRP Reveal Timestamp
- [#5002](https://github.com/MetaMask/metamask-mobile/pull/5002): [FEAT] ENS Wildcard and offchain resolution
- [#4430](https://github.com/MetaMask/metamask-mobile/pull/4430): [FIX] Keystone: Pagination and missing addresses
- [#3438](https://github.com/MetaMask/metamask-mobile/pull/3438): [DEPENDENCIES] Bump metro from 0.59.0 to 0.66.2
- [#4649](https://github.com/MetaMask/metamask-mobile/pull/4649): [ENHANCEMENT] Url redirection from QR code
- [#4980](https://github.com/MetaMask/metamask-mobile/pull/4980): [DEPENDENCIES] On-ramp: Add compact payment method selector
- [#4982](https://github.com/MetaMask/metamask-mobile/pull/4982): [FIX] typo in faucet name
- [#4983](https://github.com/MetaMask/metamask-mobile/pull/4983): [FIX] Navigation comment spell
- [#4755](https://github.com/MetaMask/metamask-mobile/pull/4755): [UPDATE] - New template fields added to reflect newer requirements for PRs
- [#4978](https://github.com/MetaMask/metamask-mobile/pull/4978): [ENHANCEMENT] Store distinct id for consistency
- [#4958](https://github.com/MetaMask/metamask-mobile/pull/4958): [FIX] WebView Origin Allowlist
- [#4941](https://github.com/MetaMask/metamask-mobile/pull/4941): [DEPENDENCIES] Replace "@react-native-community/async-storage" for "@react-native-async-storage/async-storage"
- [#4947](https://github.com/MetaMask/metamask-mobile/pull/4947): [IMPROVEMENT] WebView Error Copy
- [#4946](https://github.com/MetaMask/metamask-mobile/pull/4946): [ENHANCEMENT] Swaps: Add copy for 0% fee in quotes info modal
- [#4942](https://github.com/MetaMask/metamask-mobile/pull/4942): [ENHANCEMENT] Add unit tests to useDeleteWallet hook
- [#4939](https://github.com/MetaMask/metamask-mobile/pull/4939): [ENHANCEMENT] Update "Usability enhancement" template
- [#4938](https://github.com/MetaMask/metamask-mobile/pull/4938): [ENHANCEMENT] Bump git-clone version to 6 in Bitrise machines
- [#4782](https://github.com/MetaMask/metamask-mobile/pull/4782): [DEPENDENCIES] Detox version bump from 19.6.5 to 19.7.1

## 5.7.0 - Sept 21, 2022
- [#4905](https://github.com/MetaMask/metamask-mobile/pull/4905): [FIX] Update send flow
- [#4897](https://github.com/MetaMask/metamask-mobile/pull/4897): [IMPROVEMENT] Automatic security checks settings
- [#4902](https://github.com/MetaMask/metamask-mobile/pull/4902): [IMPROVEMENT] Deprecated networks Alert border fixed
- [#4885](https://github.com/MetaMask/metamask-mobile/pull/4885): [IMPROVEMENT] Implement warning for deprecated test networks, kovan, ropsten and rinkeby
- [#4898](https://github.com/MetaMask/metamask-mobile/pull/4898): [FIX] Test sanitizeUrlInput error
- [#4882](https://github.com/MetaMask/metamask-mobile/pull/4882): [FIX] Missing token detection event properties
- [#4869](https://github.com/MetaMask/metamask-mobile/pull/4869): [FIX] Remove decimals for on-ramp order details exchange rate
- [#4896](https://github.com/MetaMask/metamask-mobile/pull/4896): [DEPENDENCIES] Upgrade on-ramp-sdk to 1.2.0
- [#4860](https://github.com/MetaMask/metamask-mobile/pull/4860): [IMPROVEMENT] Change skip to payment method in on-ramp flow
- [#4892](https://github.com/MetaMask/metamask-mobile/pull/4892): [IMPROVEMENT] Increase polling cycles for on-ramp quotes to 6
- [#4407](https://github.com/MetaMask/metamask-mobile/pull/4407): [FIX] Add browser cookies support on Android
- [#4530](https://github.com/MetaMask/metamask-mobile/pull/4530): [IMPROVEMENT] Apply Test network prefix to token values to help educate users
- [#4841](https://github.com/MetaMask/metamask-mobile/pull/4841): [IMPROVEMENT] Component/4080 Badge
- [#4856](https://github.com/MetaMask/metamask-mobile/pull/4856): [IMPROVEMENT] Update Cell Account component
- [#4799](https://github.com/MetaMask/metamask-mobile/pull/4799): [FIX] Reveal SRP or Private Key wrong password error
- [#4305](https://github.com/MetaMask/metamask-mobile/pull/4305): [FEAT] Hide remember me
- [#4878](https://github.com/MetaMask/metamask-mobile/pull/4878): [FIX] Add testnets condition to blockchain explorer
- [#4862](https://github.com/MetaMask/metamask-mobile/pull/4862): [IMPROVEMENT] Fetch and parse app config
- [#4798](https://github.com/MetaMask/metamask-mobile/pull/4798): [ANALYTICS] Improve SRP reveal metrics
- [#4016](https://github.com/MetaMask/metamask-mobile/pull/4016): [FIX] ypo in conversion/index.js
- [#4503](https://github.com/MetaMask/metamask-mobile/pull/4503): [FIX] Jazz icons constantly changing
- [#4595](https://github.com/MetaMask/metamask-mobile/pull/4595): [DEPENDENCIES] Upgrade react-native-device-info to 9.0.2
- [#4684](https://github.com/MetaMask/metamask-mobile/pull/4684): [FIX] Account nickname is always defined
- [#4830](https://github.com/MetaMask/metamask-mobile/pull/4830): [FIX] Add user agent from property as default
- [#4828](https://github.com/MetaMask/metamask-mobile/pull/4828): [FIX] Image styling
- [#4839](https://github.com/MetaMask/metamask-mobile/pull/4839): [DEPENDENCIES] Introduce @testing-library/react-hooks dependency
- [#4748](https://github.com/MetaMask/metamask-mobile/pull/4748): [UPGRADE] Patch bump for SoLoader version on Android
- [#4824](https://github.com/MetaMask/metamask-mobile/pull/4824): [Fix] Fix password not being set as authentication type for login metrics
- [#4809](https://github.com/MetaMask/metamask-mobile/pull/4809): [IMPROVEMENT] Component/4779 Audit

## 5.6.1 - Sept 9, 2022
- [#4966](https://github.com/MetaMask/metamask-mobile/pull/4966): [FIX] Add http and https protocol to webview origin whitelist
- [#4967](https://github.com/MetaMask/metamask-mobile/pull/4967): [FIX] Correct url parse

## 5.6.0 - Aug 15, 2022
- [#4821](https://github.com/MetaMask/metamask-mobile/pull/4821): [FIX] Staging env redirection url for onramp
- [#4742](https://github.com/MetaMask/metamask-mobile/pull/4742): [ADD] On-Ramp generic error view event
- [#4743](https://github.com/MetaMask/metamask-mobile/pull/4743): [ADD] Payment Method logos
- [#4818](https://github.com/MetaMask/metamask-mobile/pull/4818): [ADD] Provider user agent to on-ramp Checkout WebView
- [#4640](https://github.com/MetaMask/metamask-mobile/pull/4640): [ADD] Confirmation modal component
- [#4749](https://github.com/MetaMask/metamask-mobile/pull/4749): [ADD] Current network to Fiat On-ramp titles
- [#4718](https://github.com/MetaMask/metamask-mobile/pull/4718): [ADD] Component/4226 bottom sheet
- [#4780](https://github.com/MetaMask/metamask-mobile/pull/4780): [FIX] Block explorer crash
- [#4740](https://github.com/MetaMask/metamask-mobile/pull/4740): [FIX] Duplicate property
- [#4793](https://github.com/MetaMask/metamask-mobile/pull/4793): [ADD] Dapp connect Warning
- [#4634](https://github.com/MetaMask/metamask-mobile/pull/4634): [IMPROVEMENT] safeNumberToBN Method
- [#4795](https://github.com/MetaMask/metamask-mobile/pull/4795): [UPDATE] urls updated
- [#4756](https://github.com/MetaMask/metamask-mobile/pull/4756): [PS] Componentize Cell #4083
- [#4784](https://github.com/MetaMask/metamask-mobile/pull/4784): [ADD] Hide Remember me strings
- [#4639](https://github.com/MetaMask/metamask-mobile/pull/4639): [FIX] Use default QR code colors
- [#4613](https://github.com/MetaMask/metamask-mobile/pull/4613): [ADD] Component/4079 avatar group
- [#4636](https://github.com/MetaMask/metamask-mobile/pull/4636): [FIX] NFT transfer with big token id

## 5.5.1 - Aug 16, 2022
- [UPDATE](https://github.com/MetaMask/dapps/pull/137): [UPDATE] Disable iOS explore links

## 5.5.0 - Jul 27, 2022
- [#4475](https://github.com/MetaMask/metamask-mobile/pull/4475): [IMPROVEMENT] Swaps support for hardware wallet
- [#4627](https://github.com/MetaMask/metamask-mobile/pull/4627): [IMPROVEMENT] Add typing support for payment methods to be used instead of payment IDs
- [#4625](https://github.com/MetaMask/metamask-mobile/pull/4625): [FIX] Handle SecureKeychain failed access while passcode enabled
- [#4655](https://github.com/MetaMask/metamask-mobile/pull/4655): [IMPROVEMENT] Add log for vault corruption
- [#4629](https://github.com/MetaMask/metamask-mobile/pull/4629): [IMPROVEMENT] Add EventEmitter for locale change events and update On-ramp SDK
- [#4685](https://github.com/MetaMask/metamask-mobile/pull/4685): [FIX] Fix `allowsInlineMediaPlayback` prop name
- [#4329](https://github.com/MetaMask/metamask-mobile/pull/4329): [IMPROVEMENT] Improve transaction activy for custom networks
- [#4643](https://github.com/MetaMask/metamask-mobile/pull/4643): [IMPROVEMENT] Add On-Ramp Aggregator a11y improvements
- [#4173](https://github.com/MetaMask/metamask-mobile/pull/4173): [FIX] Dapp domain resolver for ENS
- [#4676](https://github.com/MetaMask/metamask-mobile/pull/4676): [IMPROVEMENT] Componentize Toast
- [#4704](https://github.com/MetaMask/metamask-mobile/pull/4704): [IMPROVEMENT] Add word 'buy' to limit description
- [#4711](https://github.com/MetaMask/metamask-mobile/pull/4711): [FIX] Token Texts
- [#4677](https://github.com/MetaMask/metamask-mobile/pull/4677): [IMPROVEMENT] Network Picker component
- [#4689](https://github.com/MetaMask/metamask-mobile/pull/4689): [IMPROVEMENT] Componentize Account Picker
- [#4612](https://github.com/MetaMask/metamask-mobile/pull/4612): [IMPROVEMENT] Componentize Token Avatar

## 5.4.0 - Jul 12, 2022
- [#4604](https://github.com/MetaMask/metamask-mobile/pull/4604): [IMPROVEMENT] Change quotes error to individual events
- [#4497](https://github.com/MetaMask/metamask-mobile/pull/4497): [IMPROVEMENT] Add amount to onramp analytics events
- [#4496](https://github.com/MetaMask/metamask-mobile/pull/4496): [IMPROVEMENT] Add currency destination symbol to purchase submitted
- [#4498](https://github.com/MetaMask/metamask-mobile/pull/4498): [IMPROVEMENT] Add decimals optional prop to keypad in onramp amount view
- [#4600](https://github.com/MetaMask/metamask-mobile/pull/4600): [IMPROVEMENT] Add onramp extra properties to events
- [#4656](https://github.com/MetaMask/metamask-mobile/pull/4656): [FIX] Plain texts in code
- [#4388](https://github.com/MetaMask/metamask-mobile/pull/4388): [IMPROVEMENT] Introduce token detection v2
- [#4582](https://github.com/MetaMask/metamask-mobile/pull/4582): [IMPROVEMENT] Updated package name to be consistent with our npm namespace
- [#4609](https://github.com/MetaMask/metamask-mobile/pull/4609): [FEAT] Add pull to refresh and new design to Fiat Order Details view
- [#4527](https://github.com/MetaMask/metamask-mobile/pull/4527): [IMPROVEMENT] changed launch mode to singleInstance
- [#4644](https://github.com/MetaMask/metamask-mobile/pull/4644): [IMPROVEMENT] Update url formats popular networks
- [#4420](https://github.com/MetaMask/metamask-mobile/pull/4420): [IMPROVEMENT] Refactor transaction component
- [#4263](https://github.com/MetaMask/metamask-mobile/pull/4263): [FIX] Swaps approval transaction
- [#4618](https://github.com/MetaMask/metamask-mobile/pull/4618): [IMPROVEMENT] Componentize SelectableListItem
- [#4606](https://github.com/MetaMask/metamask-mobile/pull/4606): [IMPROVEMENT] Componentize multiselect list item
- [#4610](https://github.com/MetaMask/metamask-mobile/pull/4610): [FIX] Remove TouchableOpacity from DeleteMetaMetricsData component
- [#4554](https://github.com/MetaMask/metamask-mobile/pull/4554): [IMPROVEMENT] Allow for env variable to customise the simulator that gets launched on iOS
- [#4575](https://github.com/MetaMask/metamask-mobile/pull/4575): [IMPROVEMENT] Componentize tag url
- [#4572](https://github.com/MetaMask/metamask-mobile/pull/4572): [IMPROVEMENT] Componentize tag
- [#4549](https://github.com/MetaMask/metamask-mobile/pull/4549): [IMPROVEMENT] Componentize tab bar
- [#4599](https://github.com/MetaMask/metamask-mobile/pull/4599): [IMPROVEMENT] Componentize Checkbox
- [#4583](https://github.com/MetaMask/metamask-mobile/pull/4583): [IMPROVEMENT] Componentize icon button
- [#4548](https://github.com/MetaMask/metamask-mobile/pull/4548): [IMPROVEMENT] Componentize tab bar item
- [#4525](https://github.com/MetaMask/metamask-mobile/pull/4525): [IMPROVEMENT] Componentize button tertiary
- [#4524](https://github.com/MetaMask/metamask-mobile/pull/4524): [IMPROVEMENT] Componentize button secondary
- [#4523](https://github.com/MetaMask/metamask-mobile/pull/4523): [IMPROVEMENT] Componentize button primary
- [#4522](https://github.com/MetaMask/metamask-mobile/pull/4522): [IMPROVEMENT] Componentize buttons
- [#4602](https://github.com/MetaMask/metamask-mobile/pull/4602): [FIX] Fix color types
- [#4603](https://github.com/MetaMask/metamask-mobile/pull/4603): [FIX] Remove yarn audit exclusions
- [#4580](https://github.com/MetaMask/metamask-mobile/pull/4580): [IMPROVEMENT] Componentize NetworkAvatar
- [#4414](https://github.com/MetaMask/metamask-mobile/pull/4414): [IMPROVEMENT] Componentize FaviconAvatar
- [#4587](https://github.com/MetaMask/metamask-mobile/pull/4587): [FIX] Remove codecov
- [#4499](https://github.com/MetaMask/metamask-mobile/pull/4499): [IMPROVEMENT] Componentize icon
- [#4481](https://github.com/MetaMask/metamask-mobile/pull/4481): [IMPROVEMENT] Updating colors and typography to use theme objects
- [#4559](https://github.com/MetaMask/metamask-mobile/pull/4559): [FIX] Add resolution for shell-quote & got
- [#4531](https://github.com/MetaMask/metamask-mobile/pull/4531): [IMPROVEMENT] Add delete wallet step spec

## 5.3.0 - Jun 16, 2022
- [#4506](https://github.com/MetaMask/metamask-mobile/pull/4506): [IMPROVEMENT] Add OnRamp aggregator translations
- [#4389](https://github.com/MetaMask/metamask-mobile/pull/4389): [FEAT] Easy delete data
- [#4510](https://github.com/MetaMask/metamask-mobile/pull/4510): [IMPROVEMENT] Update RPC URL for xDai
- [#4269](https://github.com/MetaMask/metamask-mobile/pull/4269): [IMPROVEMENT] Show amount being approved by default on approval screens
- [#4495](https://github.com/MetaMask/metamask-mobile/pull/4495): [FIX] WalletConnect Icon on connect screen
- [#4505](https://github.com/MetaMask/metamask-mobile/pull/4505): [FIX] Updated new rpcUrl of gnosischain on test file
- [#4442](https://github.com/MetaMask/metamask-mobile/pull/4442): [FIX] Skip to amount to buy when region is selected
- [#4501](https://github.com/MetaMask/metamask-mobile/pull/4501): [FIX] Add accesible false to pressable group preventing VoiceOver interaction
- [#4247](https://github.com/MetaMask/metamask-mobile/pull/4247): [IMPROVEMENT] Add rounded corners to svg NFTs
- [#4470](https://github.com/MetaMask/metamask-mobile/pull/4470): [FIX] Add minimum required params to orders
- [#4469](https://github.com/MetaMask/metamask-mobile/pull/4469): [FIX] Displaying notification when state changes
- [#4443](https://github.com/MetaMask/metamask-mobile/pull/4443): [FIX] Wrong analytics property for region event
- [#4468](https://github.com/MetaMask/metamask-mobile/pull/4468): [FIX] Wrong amount out for onramp analytics
- [#4418](https://github.com/MetaMask/metamask-mobile/pull/4418): [IMPROVEMENT] Import address verification in send flow
- [#3783](https://github.com/MetaMask/metamask-mobile/pull/3783): [FEAT] Add custom networks
- [#4131](https://github.com/MetaMask/metamask-mobile/pull/4131): [FIX] Add method for crypto that are not in ISO4217
- [#4187](https://github.com/MetaMask/metamask-mobile/pull/4187): [IMPROVEMENT] Update copy in Edit & Advance Screens
- [#4060](https://github.com/MetaMask/metamask-mobile/pull/4060): [FIX] Avoid canceling transactions after submission
- [#4478](https://github.com/MetaMask/metamask-mobile/pull/4478): [IMPROVEMENT] Video subtitles
- [#4429](https://github.com/MetaMask/metamask-mobile/pull/4429): [FIX] Prompt camera permission
- [#4440](https://github.com/MetaMask/metamask-mobile/pull/4440): [FIX] Updating instances of "Metamask" to "MetaMask"
- [#4438](https://github.com/MetaMask/metamask-mobile/pull/4438): [FIX] Resolved spelling mistake
- [#4445](https://github.com/MetaMask/metamask-mobile/pull/4445): [FIX] Adding resolutions for security critical packages
- [#3943](https://github.com/MetaMask/metamask-mobile/pull/3943): [FIX] Remove old gas estimation
- [#4070](https://github.com/MetaMask/metamask-mobile/pull/4070): [IMPROVEMENT] Update SelectQRAccounts UI
- [#4178](https://github.com/MetaMask/metamask-mobile/pull/4178): [FIX] Prevent crash when funds warning is pressed
- [#4367](https://github.com/MetaMask/metamask-mobile/pull/4367): [IMPROVEMENT] Make text hex data selectable

## 5.2.0 - May 17, 2022
- [#4349](https://github.com/MetaMask/metamask-mobile/pull/4349): [FIX] Subtitle mapping
- [#4344](https://github.com/MetaMask/metamask-mobile/pull/4344): [FIX] Fix homepage scripts and env import
- [#4345](https://github.com/MetaMask/metamask-mobile/pull/4345): [FIX] Fix check for empty tokens list
- [#3696](https://github.com/MetaMask/metamask-mobile/pull/3696): [FEATURE] Fiat on Ramp Aggregator
- [#4303](https://github.com/MetaMask/metamask-mobile/pull/4303): [IMPROVEMENT] Add support for env variable for MM_HOMEPAGE
- [#4331](https://github.com/MetaMask/metamask-mobile/pull/4331): [IMPROVEMENT] Fix addressbook and browser test
- [#4170](https://github.com/MetaMask/metamask-mobile/pull/4170): [FIX] Copy to clipboard for Android version 9 and below
- [#4328](https://github.com/MetaMask/metamask-mobile/pull/4328): [FIX] Fix generate-static-assets
- [#4318](https://github.com/MetaMask/metamask-mobile/pull/4318): [FIX] Fix confusables bug
- [#4316](https://github.com/MetaMask/metamask-mobile/pull/4316): [IMPROVEMENT] GIVEN, WHEN, THEN - Template Update
- [#4167](https://github.com/MetaMask/metamask-mobile/pull/4167): [IMPROVEMENT] Adds support for 'dapp/' urls support on 'metamask://' and fixes DL opening to Apple Store
- [#4175](https://github.com/MetaMask/metamask-mobile/pull/4175): [Fix] Favourites not showing when home button is pressed in browser tab menu
- [#4278](https://github.com/MetaMask/metamask-mobile/pull/4278): [IMPROVEMENT] Convert back to spaces
- [#4249](https://github.com/MetaMask/metamask-mobile/pull/4249): [IMPROVEMENT] patch cross-fetch instead of skipping
- [#4174](https://github.com/MetaMask/metamask-mobile/pull/4174): [IMPROVEMENT] Address now is in the checksum standard format
- [#4182](https://github.com/MetaMask/metamask-mobile/pull/4182): [IMPROVEMENT] Standardize prettier configuration
- [#4183](https://github.com/MetaMask/metamask-mobile/pull/4183): [FIX] excluded audit because no available patch

## 5.1.0 - May 5, 2022
- [#3929](https://github.com/MetaMask/metamask-mobile/pull/3929): [IMPROVEMENT] Defaults to current network if chain id not specified in QR codes
- [#4159](https://github.com/MetaMask/metamask-mobile/pull/4159): [IMPROVEMENT] - iCloud Backup Restriction
- [#4035](https://github.com/MetaMask/metamask-mobile/pull/4035): [FIX] Issue #207
- [#4129](https://github.com/MetaMask/metamask-mobile/pull/4129): [IMPROVEMENT] Add e2e coverage for invalid browser url & changing password
- [#4166](https://github.com/MetaMask/metamask-mobile/pull/4166): [FIX] Undefined address error
- [#4165](https://github.com/MetaMask/metamask-mobile/pull/4165): [ANALYTICS] Add events to "Hold to Reveal Private Credential" feature
- [#4099](https://github.com/MetaMask/metamask-mobile/pull/4099): [IMPROVEMENT] Metrics only enabled when confirm button is pressed
- [#4168](https://github.com/MetaMask/metamask-mobile/pull/4168): [FIX] Fixed wallet_watchAsset API
- [#4114](https://github.com/MetaMask/metamask-mobile/pull/4114): [FEAT] Add the "Hold to Reveal" button before revealing an account’s private key
- [#4151](https://github.com/MetaMask/metamask-mobile/pull/4151): [FIX] Revert credit card support
- [#3942](https://github.com/MetaMask/metamask-mobile/pull/3942): [FIX] Add custom token
- [#4089](https://github.com/MetaMask/metamask-mobile/pull/4089): [FIX] Fix/2830 enter many names
- [#4115](https://github.com/MetaMask/metamask-mobile/pull/4115): [IMPROVEMENT] Upgrade controllers to 28.0.0
- [#4090](https://github.com/MetaMask/metamask-mobile/pull/4090): [FIX] Fix can not scroll on dapp modal
- [#4113](https://github.com/MetaMask/metamask-mobile/pull/4113): [FIX] Add ticker to SelectQRAccounts
- [#3980](https://github.com/MetaMask/metamask-mobile/pull/3980): [FIX] Patch network specific asset modal (Token detection)
- [#4154](https://github.com/MetaMask/metamask-mobile/pull/4154): [FIX] Update react-native-webview+11.13.0.patch
- [#4135](https://github.com/MetaMask/metamask-mobile/pull/4135): [IMPROVEMENT]browser improvement 

## 5.0.1 - April 20, 2022
- [FIX] iOS Hotfix - Add LinkPresentation library

## 5.0.0 - April 13, 2022
- [#3971](https://github.com/MetaMask/metamask-mobile/pull/3971): [FIX] Fix issues releated to deep/universal links
- [#3925](https://github.com/MetaMask/metamask-mobile/pull/3925): [FEAT] Allow ApplePay in Transak webview.
- [#4047](https://github.com/MetaMask/metamask-mobile/pull/4047): [FIX] Fix attribution url
- [#3972](https://github.com/MetaMask/metamask-mobile/pull/3972): [FIX] Fix GasEducation ticker
- [#3915](https://github.com/MetaMask/metamask-mobile/pull/3915): [FEAT] Keystone integration
- [#4033](https://github.com/MetaMask/metamask-mobile/pull/4033): [FIX] Remove hardcoded fill
- [#3979](https://github.com/MetaMask/metamask-mobile/pull/3979): [FIX] TransactionDetails speed up and cancel CTA
- [#3948](https://github.com/MetaMask/metamask-mobile/pull/3948): [FIX] Update button on WebviewError

## v4.4.0 - March 28, 2022
- [#3910](https://github.com/MetaMask/metamask-mobile/pull/3910): [IMPROVEMENT] Network Specific Asset Education
- [#3877](https://github.com/MetaMask/metamask-mobile/pull/3877): [IMPROVEMENT] Add OSS attribution
- [#3731](https://github.com/MetaMask/metamask-mobile/pull/3731): [FIX] Fix formatting of gas price for all conversion currencies
- [#3846](https://github.com/MetaMask/metamask-mobile/pull/3846): [FEATURE] Add MoonPay on-ramp support. Add CUSD and CEUR support for Transak
- [#3792](https://github.com/MetaMask/metamask-mobile/pull/3792): [FIX] Self sent token transactions
- [#3902](https://github.com/MetaMask/metamask-mobile/pull/3902): [IMPROVEMENT] Add better messaging around ENS validation
- [#3969](https://github.com/MetaMask/metamask-mobile/pull/3969): [FIX] Fix typo in network modal

## v4.3.1 - March 23, 2022
- [#3946](https://github.com/MetaMask/metamask-mobile/pull/3946): [FIX] Fix error boundary SRP
- [#3947](https://github.com/MetaMask/metamask-mobile/pull/3947): [FIX] Fix gas carousel price estimate
- [#3940](https://github.com/MetaMask/metamask-mobile/pull/3940): [FIX] Fix browser crash

## v4.3.0 - March 16, 2022
- [#3916](https://github.com/MetaMask/metamask-mobile/pull/3916): [FIX] Patch Android clipboard crasher
- [#3776](https://github.com/MetaMask/metamask-mobile/pull/3776): [IMPROVEMENT] Enable dark mode
- [#3899](https://github.com/MetaMask/metamask-mobile/pull/3899): [IMPROVEMENT] Improve WalletConnect checks
- [#3898](https://github.com/MetaMask/metamask-mobile/pull/3898): [FIX] Exclude deps in build.gradle (Fix Android build)
- [#3900](https://github.com/MetaMask/metamask-mobile/pull/3900): [IMPROVEMENT] Safe delete copied object instead of original one
- [#3703](https://github.com/MetaMask/metamask-mobile/pull/3703): [IMPROVEMENT] Add credit card support and change copy
- [#3892](https://github.com/MetaMask/metamask-mobile/pull/3892): [FIX] Fix undefined gas price crash
- [#3850](https://github.com/MetaMask/metamask-mobile/pull/3850): [FIX] Fix 'io.branch.referral.installListener' crashes on Android
- [#3888](https://github.com/MetaMask/metamask-mobile/pull/3888): [FIX] Fix go to ens domain when coming from qr code
- [#3692](https://github.com/MetaMask/metamask-mobile/pull/3692): [IMPROVEMENT] Show the contract receiving token allowances on the allowance screen
- [#3878](https://github.com/MetaMask/metamask-mobile/pull/3878): [IMPROVEMENT] Upgrade controllers v26.0.0 and Swaps controller to v6.6.0
- [#3756](https://github.com/MetaMask/metamask-mobile/pull/3756): [FIX] Prioritise specified transaction gas to allow gasless network transactions
- [#3863](https://github.com/MetaMask/metamask-mobile/pull/3863): [FIX] Fix spend limit bug
- [#3851](https://github.com/MetaMask/metamask-mobile/pull/3851): [IMPROVEMENT] Clear browser tabs when cleaning history
- [#3790](https://github.com/MetaMask/metamask-mobile/pull/3790): [FIX] "Speed up" and "Cancel" buttons showing up in the receiver side
- [#3819](https://github.com/MetaMask/metamask-mobile/pull/3819): [FIX] The recent list doesn’t convert addresses to my nickname
- [#3802](https://github.com/MetaMask/metamask-mobile/pull/3802): [FIX] Check that network exists when adding a custom network
- [#3837](https://github.com/MetaMask/metamask-mobile/pull/3837): [FIX] Fix onramp BUSD address
- [#3824](https://github.com/MetaMask/metamask-mobile/pull/3824): [FIX] Add tokens/NFTs button triggers multiple times
- [#3803](https://github.com/MetaMask/metamask-mobile/pull/3803): [FIX] Fix gas fee on education wizard and related JSON parse error
- [#3825](https://github.com/MetaMask/metamask-mobile/pull/3825): [FIX] Fix lack of full ENS namespace support
- [#3638](https://github.com/MetaMask/metamask-mobile/pull/3638): [IMPROVEMENT] Upgrade controllers to 25.1.0

## v4.2.2 - February 24, 2022
- [#3841](https://github.com/MetaMask/metamask-mobile/pull/3841): [FIX] Fix custom network icons on Wallet Overview
- [#3839](https://github.com/MetaMask/metamask-mobile/pull/3839): [FIX] Update en.json
- [#3838](https://github.com/MetaMask/metamask-mobile/pull/3838): [FIX] Fix onramp BUSD address. Add wc_description string
- [#3811](https://github.com/MetaMask/metamask-mobile/pull/3811): [FIX] Problem when loading unknown icons on Swap token list
- [#3791](https://github.com/MetaMask/metamask-mobile/pull/3791): [FIX] Update style of ErrorMessage
- [#3797](https://github.com/MetaMask/metamask-mobile/pull/3797): [ENHANCEMENT] Add Fantom FTM and Celo CELO — Add token after fiat on ramp order
- [#3685](https://github.com/MetaMask/metamask-mobile/pull/3685): [ENHANCEMENT] WalletConnect, Deeplink and RPC methods refactors
- [#3766](https://github.com/MetaMask/metamask-mobile/pull/3766): [ENHANCEMENT] Swaps: Add Avalanche
- [#3806](https://github.com/MetaMask/metamask-mobile/pull/3806): [FIX] Custom network token crash
- [#3547](https://github.com/MetaMask/metamask-mobile/pull/3547): [IMPROVEMENT] Warn when exporting SRP
- [#3788](https://github.com/MetaMask/metamask-mobile/pull/3788): [UPGRADE] Bump url-parse from 1.5.2 to 1.5.9
- [#3764](https://github.com/MetaMask/metamask-mobile/pull/3764): [UPGRADE] Bump vm2 from 3.9.5 to 3.9.8
- [#3787](https://github.com/MetaMask/metamask-mobile/pull/3787): [FIX] Default spent limit value
- [#3774](https://github.com/MetaMask/metamask-mobile/pull/3774): [FIX] Address book e2e
- [#3770](https://github.com/MetaMask/metamask-mobile/pull/3770): [FIX] Delete wallet e2e
- [#3767](https://github.com/MetaMask/metamask-mobile/pull/3767): [FIX] Edit contact e2e
- [#3762](https://github.com/MetaMask/metamask-mobile/pull/3762): [ENHANCEMENT] Enhance auto-detection warning
- [#3618](https://github.com/MetaMask/metamask-mobile/pull/3618): [FIX] Modal view when adding wallet address to address book
- [#3724](https://github.com/MetaMask/metamask-mobile/pull/3724): [ENHANCEMENT] Update texts to use lock/unlock terminology
- [#3701](https://github.com/MetaMask/metamask-mobile/pull/3701): [FIX] Make selected option comes first in picker component on Android
- [#3752](https://github.com/MetaMask/metamask-mobile/pull/3752): [FIX] Fix OpenSea typo
- [#3548](https://github.com/MetaMask/metamask-mobile/pull/3548): [FIX] Fixes text field frame got cut off
- [#3690](https://github.com/MetaMask/metamask-mobile/pull/3690): [FIX] Revert svg crash

## v4.1.1 - February 23, 2022
- [3810](https://github.com/MetaMask/metamask-mobile/pull/3810) [FIX] Avalanche token crash

## v4.1.0 - February 9, 2022
- [#3741](https://github.com/MetaMask/metamask-mobile/pull/3741): [FIX] Potential error message from missing transactions details
- [#3738](https://github.com/MetaMask/metamask-mobile/pull/3738): [FIX] Error message for missing chain ID in deeplink
- [#3725](https://github.com/MetaMask/metamask-mobile/pull/3725): [FIX] Login decrypt bug
- [#3721](https://github.com/MetaMask/metamask-mobile/pull/3721): [FIX] Fixes deeplinks on Android 12 and other deeplinks minor fixes
- [#3691](https://github.com/MetaMask/metamask-mobile/pull/3691): [FIX] Limited number of lines for network names
- [#3650](https://github.com/MetaMask/metamask-mobile/pull/3650): [IMPROVEMENT] Handle network changes for incoming deeplink and qr code requests.
- [#3607](https://github.com/MetaMask/metamask-mobile/pull/3607): [FEATURE] Allow BSC, Polygon, Avalanche native and stable coins for on-ramp
- [#3573](https://github.com/MetaMask/metamask-mobile/pull/3573): [IMPROVEMENT] Code optimization, extract common code hooks usePrevious
- [#3593](https://github.com/MetaMask/metamask-mobile/pull/3593): [FIX] Line height is distributed unevenly when lineHeight <= fontSize
- [#3599](https://github.com/MetaMask/metamask-mobile/pull/3599): [FIX] Fix the input aligning on edit contact
- [#3562](https://github.com/MetaMask/metamask-mobile/pull/3562): [FIX] Removed sync with extension option in the settings view
- [#3664](https://github.com/MetaMask/metamask-mobile/pull/3664): [IMPROVEMENT] Scheme update for internal browser
- [#3558](https://github.com/MetaMask/metamask-mobile/pull/3558): [FIX] Fixes touch area of a close button and aligned the button
- [#3553](https://github.com/MetaMask/metamask-mobile/pull/3553): [FIX] Potential fix 'navigation.navigate' is undefined crashes reported on Sentry
- [#3538](https://github.com/MetaMask/metamask-mobile/pull/3538): [FIX] Fixes renderFromGwei related crashes
- [#3480](https://github.com/MetaMask/metamask-mobile/pull/3480): [IMPROVEMENT] Updated copy for drawer items to match extension
- [#3682](https://github.com/MetaMask/metamask-mobile/pull/3682): [IMPROVEMENT] Add ListItem storybook story
- [#3181](https://github.com/MetaMask/metamask-mobile/pull/3181): [IMPROVEMENT] Add client id to GasFeeController
- [#3461](https://github.com/MetaMask/metamask-mobile/pull/3461): [IMPROVEMENT] Clear the clipboard after the seed phrase is pasted
- [#3516](https://github.com/MetaMask/metamask-mobile/pull/3516): [IMPROVEMENT] Update App icons
- [#3676](https://github.com/MetaMask/metamask-mobile/pull/3676): [IMPROVEMENT] Documentation/webview debug instructions
- [#3374](https://github.com/MetaMask/metamask-mobile/pull/3374): [IMPROVEMENT] Storybook install, stories and guidelines
- [#3672](https://github.com/MetaMask/metamask-mobile/pull/3672): [IMPROVEMENT] Bump simple-get from 2.8.1 to 4.0.1

## v4.0.1 - January 31, 2022
- [#3658](https://github.com/MetaMask/metamask-mobile/pull/3658): [HOTFIX] 4.0.1 - BN crash and NFT Improvement

## v4.0.0 - January 20, 2022
- [#3509](https://github.com/MetaMask/metamask-mobile/pull/3509): [IMPROVEMENT] Upgrade to React Native 0.66.3
- [#3623](https://github.com/MetaMask/metamask-mobile/pull/3623): [FIX] Fix swaps slider button re-rendering
- [#3481](https://github.com/MetaMask/metamask-mobile/pull/3481): [FIX] Fix confirm button disabled on txn confirmation
- [#3495](https://github.com/MetaMask/metamask-mobile/pull/3495): [IMPROVEMENT] Reduce png file image weight using TinyPng cli tool

## v3.8.0 - December 3 2021
- [#3457](https://github.com/MetaMask/metamask-mobile/pull/3457): [FEAT] User review prompt
- [#3465](https://github.com/MetaMask/metamask-mobile/pull/3465): [FIX] 3464 fix login bug
- [#3430](https://github.com/MetaMask/metamask-mobile/pull/3430): [IMPROVEMENT] Add better initial state for swaps loading tokens
- [#3387](https://github.com/MetaMask/metamask-mobile/pull/3387): [FIX] Minor NFTs bugs
- [#3458](https://github.com/MetaMask/metamask-mobile/pull/3458): [FIX] Collectibles Autodetection
- [#3459](https://github.com/MetaMask/metamask-mobile/pull/3459): [FIX] Android Keyboard Text Entry
- [#3452](https://github.com/MetaMask/metamask-mobile/pull/3452): [FIX] `this.existingTxId` always false
- [#3423](https://github.com/MetaMask/metamask-mobile/pull/3423): [IMPROVEMENT] Android APK Size, App Load Time
- [#3443](https://github.com/MetaMask/metamask-mobile/pull/3443): [UPDATE] Disable Sync with Extension

## v3.7.0 - November 16 2021
- [#3405](https://github.com/MetaMask/metamask-mobile/pull/3405): [FIX] Remove Metric Opt In event
- [#3412](https://github.com/MetaMask/metamask-mobile/pull/3412): [UPGRADE] Android SDK and dependencies to support SDK 30
- [#3371](https://github.com/MetaMask/metamask-mobile/pull/3371): [FIX] iOS FaceID Deny Handler
- [#3346](https://github.com/MetaMask/metamask-mobile/pull/3346): [FEATURE] Mobile Vault Decryptor Functionality
- [#3397](https://github.com/MetaMask/metamask-mobile/pull/3397): [IMPROVEMENT] Enable sentry performance
- [#3394](https://github.com/MetaMask/metamask-mobile/pull/3394): [FIX] Persistence of analytics preference
- [#3350](https://github.com/MetaMask/metamask-mobile/pull/3350): [FEATURE] WalletConnect support signTypedData_v4 and use signTypedData_v3 by default
- [#3144](https://github.com/MetaMask/metamask-mobile/pull/3144): [IMPROVEMENT] use empty string quotes for anonymous id
- [#3413](https://github.com/MetaMask/metamask-mobile/pull/3413): [FIX] Pin git dependencies to SHA to be safe
- [#3392](https://github.com/MetaMask/metamask-mobile/pull/3392): [FIX] Allow sharp
- [#3367](https://github.com/MetaMask/metamask-mobile/pull/3367): [FEATURE] Add LavaMoat Allow-Scripts
- [#3378](https://github.com/MetaMask/metamask-mobile/pull/3378): [FIX] patch validator via resolution
- [#3357](https://github.com/MetaMask/metamask-mobile/pull/3357): [FIX] 404 dead links in readme

## v3.6.0 - November 1 2021
- [#3301](https://github.com/MetaMask/metamask-mobile/pull/3301): [FEATURE] ERC-1155 and custom network support
- [#3343](https://github.com/MetaMask/metamask-mobile/pull/3343): [IMPROVEMENT] Add IPFS support for NFTs
- [#3352](https://github.com/MetaMask/metamask-mobile/pull/3352): [FIX] Fix rendering issue when viewing data on transaction review screen
- [#3348](https://github.com/MetaMask/metamask-mobile/pull/3348): [IMPROVEMENT] Add webview deeplink support for Android
- [#3290](https://github.com/MetaMask/metamask-mobile/pull/3290): [FIX] Fix lost data when using wallet connect for ERC20 token transaction

## v3.5.0 - October 26 2021
- [#3340](https://github.com/MetaMask/metamask-mobile/pull/3340): [IMPROVEMENT] Reduce persisted data
- [#3330](https://github.com/MetaMask/metamask-mobile/pull/3330): [IMPROVEMENT] Refactor EngineService
- [#3325](https://github.com/MetaMask/metamask-mobile/pull/3325): [IMPROVEMENT] Isolate persisted data
- [#3314](https://github.com/MetaMask/metamask-mobile/pull/3314): [IMPROVEMENT] Update copy for token ID in collectible transaction
- [#3319](https://github.com/MetaMask/metamask-mobile/pull/3319): [IMPROVEMENT] Analytics - Track "Account Switcher" events
- [#3297](https://github.com/MetaMask/metamask-mobile/pull/3297): [IMPROVEMENT] Add IPFS support for tokens
- [#3298](https://github.com/MetaMask/metamask-mobile/pull/3298): [FEATURE] Move CI to GitHub Actions
- [#3302](https://github.com/MetaMask/metamask-mobile/pull/3302): [REFACTOR] Refactor AddCustomCollectible component
- [#3292](https://github.com/MetaMask/metamask-mobile/pull/3292): [FEATURE] Add analytics for android keystore
- [#3295](https://github.com/MetaMask/metamask-mobile/pull/3295): [FIX] Fix approval transaction getting mistakenly treated as a swap transaction
- [#3265](https://github.com/MetaMask/metamask-mobile/pull/3265): [FIX] Populate block number
- [#3294](https://github.com/MetaMask/metamask-mobile/pull/3294): [FIX] Fix empty text input on Android
- [#3293](https://github.com/MetaMask/metamask-mobile/pull/3293): [FIX] Fix Detox assertion test
- [#3255](https://github.com/MetaMask/metamask-mobile/pull/3255): [IMPROVEMENT] Detox Page Object Model
- [#3272](https://github.com/MetaMask/metamask-mobile/pull/3272): [IMPROVEMENT] Update recommended node.js version
- [#3271](https://github.com/MetaMask/metamask-mobile/pull/3271): [FIX] Update React Native dependecy links in README.md

## v3.4.1 - October 5 2021
- [#3260](https://github.com/MetaMask/metamask-mobile/pull/3260): [FIX] Turn off token detection by default
- [#3261](https://github.com/MetaMask/metamask-mobile/pull/3261): [FIX] Fix blank screen on fresh start
- [#3254](https://github.com/MetaMask/metamask-mobile/pull/3254): [IMPROVEMENT] Isolate LICENSE file
- [#3251](https://github.com/MetaMask/metamask-mobile/pull/3251): [IMPROVEMENT] Enable CLA signing
- [#3146](https://github.com/MetaMask/metamask-mobile/pull/3146): [IMPROVEMENT] Stabilizing Detox Tests
- [#3247](https://github.com/MetaMask/metamask-mobile/pull/3247): [IMPROVEMENT] Add timeout to redux-persist
- [#3243](https://github.com/MetaMask/metamask-mobile/pull/3243): [FIX] Fix decode transfer data
- [#3221](https://github.com/MetaMask/metamask-mobile/pull/3221): [IMPROVEMENT] Replacing swaps source image to include new 1inch logo.
- [#3203](https://github.com/MetaMask/metamask-mobile/pull/3203): [FIX] Disable confirm button when transaction is submitted
- [#3211](https://github.com/MetaMask/metamask-mobile/pull/3211): [FIX] Reflect network change on Browser
- [#3207](https://github.com/MetaMask/metamask-mobile/pull/3207): [FIX] Fix rendering SVGs on Android release mode
- [#3210](https://github.com/MetaMask/metamask-mobile/pull/3210): [IMPROVEMENT] Avoid destructuring error when checking swaps liveness
- [#3173](https://github.com/MetaMask/metamask-mobile/pull/3173): [FIX] Lock contract metadata version to v1.30.0
- [#3106](https://github.com/MetaMask/metamask-mobile/pull/3106): [FEATURE] Enable variables for speed up and cancel transactions
- [#3155](https://github.com/MetaMask/metamask-mobile/pull/3155): [IMPROVEMENT] Improve transaction state management for custom networks
- [#3164](https://github.com/MetaMask/metamask-mobile/pull/3164): [FIX] Support Apple Pay on iOS 15
- [#3152](https://github.com/MetaMask/metamask-mobile/pull/3152): [FIX] Fix remove token crasher
- [#3133](https://github.com/MetaMask/metamask-mobile/pull/3133): [FIX] Fix reload when switching networks on the browser
- [#3130](https://github.com/MetaMask/metamask-mobile/pull/3130): [IMPROVEMENT] Re-add opt in event
- [#3131](https://github.com/MetaMask/metamask-mobile/pull/3131): [IMPROVEMENT] Add missing browser event
- [#3153](https://github.com/MetaMask/metamask-mobile/pull/3153): [FIX] Fix inject favourites homepage
- [#3129](https://github.com/MetaMask/metamask-mobile/pull/3129): [FIX] Parse transaction data correctly
- [#2901](https://github.com/MetaMask/metamask-mobile/pull/2901): [FEATURE] Auto token detection on ethereum mainnet
- [#2994](https://github.com/MetaMask/metamask-mobile/pull/2994): [IMPROVEMENT] Analytics: Add Wallet Security and moving opt-in first in the flow
- [#3121](https://github.com/MetaMask/metamask-mobile/pull/3121): [FIX] Analytics + Icon fixes
- [#3117](https://github.com/MetaMask/metamask-mobile/pull/3117): [FIX] Moved the newTab method to the componentdidmount
- [#3115](https://github.com/MetaMask/metamask-mobile/pull/3115): [IMPROVEMENT] Update README.md

## v3.3.0 - September 9 2021
- [#3099](https://github.com/MetaMask/metamask-mobile/pull/3099): [FEATURE] Transaction state improvement
- [UPGRADE] react-native-webview 11.0.2 -> 11.13.0
- [#3101](https://github.com/MetaMask/metamask-mobile/pull/3101): [UPDATE] update swaps-controller and send clientId on fetchSwapsFeatureLiveness
- [#2977](https://github.com/MetaMask/metamask-mobile/pull/2977): [FIX] Fix undefined values in CustomGas component
- [#3104](https://github.com/MetaMask/metamask-mobile/pull/3104): [FEATURE] Add browser analytics
- [#3066](https://github.com/MetaMask/metamask-mobile/pull/3066): [UPGRADE] Redux and tests
- [#2866](https://github.com/MetaMask/metamask-mobile/pull/2866): [FIX] Bug in token balance
- [#3100](https://github.com/MetaMask/metamask-mobile/pull/3100): [FIX] Catch undefined navigate on buy eth
- [#3088](https://github.com/MetaMask/metamask-mobile/pull/3088): [UPDATE] Add typescript eslint from metamask
- [#3084](https://github.com/MetaMask/metamask-mobile/pull/3084): [UPGRADE] Bump eth-url-parser from 1.0.2 to 1.0.4
- [#2852](https://github.com/MetaMask/metamask-mobile/pull/2852): [UPDATE] Feature/improve warning eth sign
- [#3023](https://github.com/MetaMask/metamask-mobile/pull/3023): [FEATURE] Add support for wallet_switchEthereumChain
- [#3068](https://github.com/MetaMask/metamask-mobile/pull/3068): [UPGRADE] Bump @react-navigation/compat from 5.3.15 to 5.3.20
- [#3080](https://github.com/MetaMask/metamask-mobile/pull/3080): [UPDATE] Update custom token copy
- [#3069](https://github.com/MetaMask/metamask-mobile/pull/3069): [UPGRADE] Bump @react-native-community/cookies from 4.0.1 to 5.0.1
- [#2931](https://github.com/MetaMask/metamask-mobile/pull/2931): [UPGRADE] Bump regenerator-runtime from 0.13.1 to 0.13.9
- [#2526](https://github.com/MetaMask/metamask-mobile/pull/2526): [UPGRADE] Bump redux-persist from 5.10.0 to 6.0.0
- [#3028](https://github.com/MetaMask/metamask-mobile/pull/3028): [FEATURE] Update Recents
- [#3057](https://github.com/MetaMask/metamask-mobile/pull/3057): [UPDATE] Remove SwapsLiveness checks for non supported networks

## v3.2.0 - August 24 2021
- [#3046](https://github.com/MetaMask/metamask-mobile/pull/3046): [FIX] Token Transfer to address
- [#2878](https://github.com/MetaMask/metamask-mobile/pull/2878): [2783] Change default account name for ENS reversed-resolved name
- [#3029](https://github.com/MetaMask/metamask-mobile/pull/3029): [FIX] Video Subtitles Not Loading Properly
- [#3038](https://github.com/MetaMask/metamask-mobile/pull/3038): [FIX] increase the heap size to help mitigate the out of memory issue on Android
- [#3013](https://github.com/MetaMask/metamask-mobile/pull/3013): Swaps V2 Integration
- [#2718](https://github.com/MetaMask/metamask-mobile/pull/2718): Switched to sslip.io instead of xip.io

## v3.1.0 - August 12 2021
- [#3026](https://github.com/MetaMask/metamask-mobile/pull/3026): [FIX] Fix edit button
- [#2981](https://github.com/MetaMask/metamask-mobile/pull/2981): [FIX] Delete Message
- [#3017](https://github.com/MetaMask/metamask-mobile/pull/3017): [FIX] Fix deep links bug related to branch updates
- [#2972](https://github.com/MetaMask/metamask-mobile/pull/2972): [FEATURE] - Storage Limit - Reduce Txs Being Stored
- [#2999](https://github.com/MetaMask/metamask-mobile/pull/2999): [FIX] Account for `txParams.data` when we sync
- [#2961](https://github.com/MetaMask/metamask-mobile/pull/2961): [FIX] GH Action Permission for Bump-Version
- [#2980](https://github.com/MetaMask/metamask-mobile/pull/2980): [FIX] Fix header layout
- [#2907](https://github.com/MetaMask/metamask-mobile/pull/2907): [FIX] Remove extra top padding on send flow
- [#2808](https://github.com/MetaMask/metamask-mobile/pull/2808): [FIX] Issue #2763
- [#2956](https://github.com/MetaMask/metamask-mobile/pull/2956): [UPGRADE] walletconnect
- [#2996](https://github.com/MetaMask/metamask-mobile/pull/2996): [FIX] Add TransakWebview mediaPlayback props for KYC
- [#2804](https://github.com/MetaMask/metamask-mobile/pull/2804): [UPGRADE] Branch updates
- [#2813](https://github.com/MetaMask/metamask-mobile/pull/2813): [FEATURE] Secret Recovery Phrase Video Subtitles
- [#2893](https://github.com/MetaMask/metamask-mobile/pull/2893): [FIX] Address bar icon
- [#2973](https://github.com/MetaMask/metamask-mobile/pull/2973): [FEATURE] On-Ramp: Add on-ramp analytics

## v3.0.1 - August 4 2021
- Patch to fix Wyre and Transak

## v3.0.0 - July 28 2021
- [#2959](https://github.com/MetaMask/metamask-mobile/pull/2959): UI fixes
- [#2957](https://github.com/MetaMask/metamask-mobile/pull/2957): Fix gas information info modal on swaps
- [#2955](https://github.com/MetaMask/metamask-mobile/pull/2955): [EIP1559] Improve time estimates
- [#2952](https://github.com/MetaMask/metamask-mobile/pull/2952): Bump controllers to v14.0.2
- [#2798](https://github.com/MetaMask/metamask-mobile/pull/2798): [EIP1559] Base for Edit Gas Fee screen
- [#2943](https://github.com/MetaMask/metamask-mobile/pull/2943): [FIX] Fix typos when adding TokensController & CollectiblesController
- [#2795](https://github.com/MetaMask/metamask-mobile/pull/2795): Swaps: Use quotes conversion rate
- [#2909](https://github.com/MetaMask/metamask-mobile/pull/2909): Account for speedUp in transaction list
- [#2729](https://github.com/MetaMask/metamask-mobile/pull/2729): Swaps: Add custom token flow - search by address and get it imported to your wallet
- [#2863](https://github.com/MetaMask/metamask-mobile/pull/2863): Allow custom network fiat values
- [#2881](https://github.com/MetaMask/metamask-mobile/pull/2881): Split AssetsController into TokensController and CollectiblesController
- [#2934](https://github.com/MetaMask/metamask-mobile/pull/2934): Removed sentry debug requirement for non release builds
- [#2889](https://github.com/MetaMask/metamask-mobile/pull/2889): Feature/bitrise
- [#2890](https://github.com/MetaMask/metamask-mobile/pull/2890): Bump addressable from 2.7.0 to 2.8.0 in /ios

## v2.6.0 - July 9 2021
- [#2865](https://github.com/MetaMask/metamask-mobile/pull/2865): Added support for custom network gas estimates
- [#2854](https://github.com/MetaMask/metamask-mobile/pull/2854): Fix time formatting on transactions
- [#2883](https://github.com/MetaMask/metamask-mobile/pull/2883): Swaps: Fix isZero undefined error
- [#2731](https://github.com/MetaMask/metamask-mobile/pull/2731): Improvement/react navigation upgrade 5
- [#2709](https://github.com/MetaMask/metamask-mobile/pull/2709): Remove Picker deprecation warning

## v2.5.0 - June 15 2021
- [#2809](https://github.com/MetaMask/metamask-mobile/pull/2809): Optional chaining dollarBalance
- [#2776](https://github.com/MetaMask/metamask-mobile/pull/2776): Fix: empty state when using fiat on non-mainnet transactions
- [#2777](https://github.com/MetaMask/metamask-mobile/pull/2777): Add isInteraction: false
- [#2759](https://github.com/MetaMask/metamask-mobile/pull/2759): Use MediaPlayer
- [#2748](https://github.com/MetaMask/metamask-mobile/pull/2748): v2.5.0
- [#2757](https://github.com/MetaMask/metamask-mobile/pull/2757): Circleci fix
- [#2746](https://github.com/MetaMask/metamask-mobile/pull/2746): bugfix/notification visibility
- [#2749](https://github.com/MetaMask/metamask-mobile/pull/2749): @metamask/controllers@10.1.0
- [#2702](https://github.com/MetaMask/metamask-mobile/pull/2702): Swaps: Update Market price unavailable and Price impact text
- [#2701](https://github.com/MetaMask/metamask-mobile/pull/2701): Swaps: Allow every token on user wallet to be swapped
- [#2617](https://github.com/MetaMask/metamask-mobile/pull/2617): On-Ramp: Refactor and Wyre countries
- [#2611](https://github.com/MetaMask/metamask-mobile/pull/2611): Educate gas fees
- [#2738](https://github.com/MetaMask/metamask-mobile/pull/2738): Feature/simplify custom gas
- [#2741](https://github.com/MetaMask/metamask-mobile/pull/2741): bugfix/notifications reducer
- [#2626](https://github.com/MetaMask/metamask-mobile/pull/2626): @metamask/mobile-provider@2.1.0
- [#2706](https://github.com/MetaMask/metamask-mobile/pull/2706): make null conversionrate safe
- [#2703](https://github.com/MetaMask/metamask-mobile/pull/2703): Convert token id to hexadecimal for collectible transfer
- [#2742](https://github.com/MetaMask/metamask-mobile/pull/2742): Bugfix/fix ws resolution
- [#2713](https://github.com/MetaMask/metamask-mobile/pull/2713): Feature/bitrise circle ci hybrid
- [#2711](https://github.com/MetaMask/metamask-mobile/pull/2711): Feature/use same media player
- [#2728](https://github.com/MetaMask/metamask-mobile/pull/2728): Add iconUrls to allowed list of keys
- [#2737](https://github.com/MetaMask/metamask-mobile/pull/2737): Add resolution for ws to address security vuln
- [#2727](https://github.com/MetaMask/metamask-mobile/pull/2727): Add missing required prop in tests

## v2.4.0 - May 21 2021
- [#2618](https://github.com/MetaMask/metamask-mobile/pull/2618): Collectibles experience
- [#2698](https://github.com/MetaMask/metamask-mobile/pull/2698): bugfix: navigation routeName is null
- [#2692](https://github.com/MetaMask/metamask-mobile/pull/2692): Fix custom gas crash
- [#2649](https://github.com/MetaMask/metamask-mobile/pull/2649): Migrate to new CurrencyRateController
- [#2697](https://github.com/MetaMask/metamask-mobile/pull/2697): Set ignoreSilentSwitch and reset the video onEnd
- [#2691](https://github.com/MetaMask/metamask-mobile/pull/2691): Feature/update casing secret recovery phrase
- [#2694](https://github.com/MetaMask/metamask-mobile/pull/2694): Swaps: Add chainId to swaps analytics
- [#2687](https://github.com/MetaMask/metamask-mobile/pull/2687): bufix: stuck notification
- [#2689](https://github.com/MetaMask/metamask-mobile/pull/2689): Fix "use max" in send flow
- [#2672](https://github.com/MetaMask/metamask-mobile/pull/2672): Fix xcode upgrade
- [#2640](https://github.com/MetaMask/metamask-mobile/pull/2640): Swaps: Add name from metadata to swaps tokens
- [#2628](https://github.com/MetaMask/metamask-mobile/pull/2628): Feature/use toLowerCaseCompare

## v2.3.0 - May 5 2021
- [#2674](https://github.com/MetaMask/metamask-mobile/pull/2674): Fix deploy contract and create token testnets
- [#2669](https://github.com/MetaMask/metamask-mobile/pull/2669): Key off accounts
- [#2670](https://github.com/MetaMask/metamask-mobile/pull/2670): Bump hosted-git-info from 2.8.8 to 2.8.9
- [#2667](https://github.com/MetaMask/metamask-mobile/pull/2667): added export of iOS artifacts
- [#2664](https://github.com/MetaMask/metamask-mobile/pull/2664): updated version code and change logs
- [#2663](https://github.com/MetaMask/metamask-mobile/pull/2663): Load video over the network
- [#2656](https://github.com/MetaMask/metamask-mobile/pull/2656): Fix Balance undefined for deeplink payment requests
- [#2657](https://github.com/MetaMask/metamask-mobile/pull/2657): Fix missing seed phrase updates
- [#2645](https://github.com/MetaMask/metamask-mobile/pull/2645): Safe navbar for iphone 12
- [#2643](https://github.com/MetaMask/metamask-mobile/pull/2643): Fix undefined is not an object identities[selectedAddress].importTime
- [#2639](https://github.com/MetaMask/metamask-mobile/pull/2639): Exclude native asset from hiding when balance is zero
- [#2631](https://github.com/MetaMask/metamask-mobile/pull/2631): updated change log
- [#2633](https://github.com/MetaMask/metamask-mobile/pull/2633): Address yarn audit
- [#2625](https://github.com/MetaMask/metamask-mobile/pull/2625): Fix isZero is undefined
- [#2444](https://github.com/MetaMask/metamask-mobile/pull/2444): Implement 'hide zero balance token' setting for token balances on home screen
- [#2621](https://github.com/MetaMask/metamask-mobile/pull/2621): RC v2.3.0
- [#2605](https://github.com/MetaMask/metamask-mobile/pull/2605): Feature/update seed phrase wording
- [#2564](https://github.com/MetaMask/metamask-mobile/pull/2564): Improve rpc errors logging and removing user rejected errors
- [#2556](https://github.com/MetaMask/metamask-mobile/pull/2556): Fix/respect custom spend limit on dapp approve modal
- [#2614](https://github.com/MetaMask/metamask-mobile/pull/2614): updated lock files
- [#2586](https://github.com/MetaMask/metamask-mobile/pull/2586): Upgrade swaps-controller v4
- [#2613](https://github.com/MetaMask/metamask-mobile/pull/2613): remove typo
- [#2603](https://github.com/MetaMask/metamask-mobile/pull/2603): Bugfix/android anr
- [#2565](https://github.com/MetaMask/metamask-mobile/pull/2565): This will fix sentry errors with no title by using the extra info as a title
- [#2552](https://github.com/MetaMask/metamask-mobile/pull/2552): Upgrade wallet connect
- [#2607](https://github.com/MetaMask/metamask-mobile/pull/2607): Detox/Fix failing tests
- [#2604](https://github.com/MetaMask/metamask-mobile/pull/2604): Don't hide url modal on emulator
- [#2529](https://github.com/MetaMask/metamask-mobile/pull/2529): Move some errors to analytics instead of sentry
- [#2446](https://github.com/MetaMask/metamask-mobile/pull/2446): Add New Zealand Dollar to currency options
- [#2464](https://github.com/MetaMask/metamask-mobile/pull/2464): Feature/confusables
- [#2610](https://github.com/MetaMask/metamask-mobile/pull/2610): fix typeface on login text field
- [#2416](https://github.com/MetaMask/metamask-mobile/pull/2416): Replace controller context
- [#2590](https://github.com/MetaMask/metamask-mobile/pull/2590): Fix adding custom token in custom network
- [#2470](https://github.com/MetaMask/metamask-mobile/pull/2470): only add custom tokens if not in mainnet
- [#2524](https://github.com/MetaMask/metamask-mobile/pull/2524): Address yarn lints
- [#2588](https://github.com/MetaMask/metamask-mobile/pull/2588): Upgrade .nvmrc to node v14
- [#2514](https://github.com/MetaMask/metamask-mobile/pull/2514): Swaps: Add cache thresholds configuration
- [#2468](https://github.com/MetaMask/metamask-mobile/pull/2468): Swaps: BSC Support
- [#2539](https://github.com/MetaMask/metamask-mobile/pull/2539): Use node 14
- [#2568](https://github.com/MetaMask/metamask-mobile/pull/2568): resolve isENS without case sensitivity (#2545)

## v2.2.0 - Apr 21 2021
- [#2547](https://github.com/MetaMask/metamask-mobile/pull/2547): Include decimalsToShow in balanceToFiatNumber
- [#2554](https://github.com/MetaMask/metamask-mobile/pull/2554): Bug fix/sync import time
- [#2546](https://github.com/MetaMask/metamask-mobile/pull/2546): Fix analytics try catch
- [#2543](https://github.com/MetaMask/metamask-mobile/pull/2543): Only get nonce from the network if the feature is enabled
- [#2460](https://github.com/MetaMask/metamask-mobile/pull/2460): Feature/tx local state logs
- [#2540](https://github.com/MetaMask/metamask-mobile/pull/2540): bump v2.1.2
- [#2538](https://github.com/MetaMask/metamask-mobile/pull/2538): fix/connection change handler
- [#2375](https://github.com/MetaMask/metamask-mobile/pull/2375): Style updates
- [#2536](https://github.com/MetaMask/metamask-mobile/pull/2536): Change Send Feedback to Request a Feature and update link
- [#2485](https://github.com/MetaMask/metamask-mobile/pull/2485): Fix notification so it doesn't block terms + conditions
- [#2469](https://github.com/MetaMask/metamask-mobile/pull/2469): Bug/persists old account names
- [#2534](https://github.com/MetaMask/metamask-mobile/pull/2534): Fix typo
- [#2373](https://github.com/MetaMask/metamask-mobile/pull/2373): use contract metadata version from package
- [#2520](https://github.com/MetaMask/metamask-mobile/pull/2520): Check infura availability
- [#2371](https://github.com/MetaMask/metamask-mobile/pull/2371): Feature/custom nonce
- [#2521](https://github.com/MetaMask/metamask-mobile/pull/2521): Bump v2.1.1
- [#2493](https://github.com/MetaMask/metamask-mobile/pull/2493): rename master to main
- [#2447](https://github.com/MetaMask/metamask-mobile/pull/2447): Bump vm-browserify from 0.0.4 to 1.1.2
- [#2501](https://github.com/MetaMask/metamask-mobile/pull/2501): Bump jest-serializer from 24.4.0 to 26.6.2
- [#2499](https://github.com/MetaMask/metamask-mobile/pull/2499): Bump react-native-share from 3.3.2 to 5.2.2
- [#2411](https://github.com/MetaMask/metamask-mobile/pull/2411): Bump json-rpc-middleware-stream from 2.1.1 to 3.0.0
- [#2406](https://github.com/MetaMask/metamask-mobile/pull/2406): Bump eslint-plugin-prettier from 3.3.0 to 3.3.1
- [#2403](https://github.com/MetaMask/metamask-mobile/pull/2403): Bump babel-eslint from 10.0.3 to 10.1.0
- [#2381](https://github.com/MetaMask/metamask-mobile/pull/2381): Display correct number of decimals for 'usd' fiat

## v2.1.3 - Apr 19 2021
- [#2548](https://github.com/MetaMask/metamask-mobile/pull/2548): Hotfix analytics try catch

## v2.1.2 - Apr 16 2021
- [#2538](https://github.com/MetaMask/metamask-mobile/pull/2538): fix/connection change handler

## v2.1.1 - Apr 14 2021
- [#2520](https://github.com/MetaMask/metamask-mobile/pull/2520): Check provider status

## v2.1.0 - Apr 12 2021
- [#2487](https://github.com/MetaMask/metamask-mobile/pull/2487): Fix/analytics v1 priority1
- [#2456](https://github.com/MetaMask/metamask-mobile/pull/2456): Analytics v2 (priority 1)
- [#2408](https://github.com/MetaMask/metamask-mobile/pull/2408): Fix/gas estimations
- [#2479](https://github.com/MetaMask/metamask-mobile/pull/2479): remove controllers tgz
- [#2441](https://github.com/MetaMask/metamask-mobile/pull/2441): Improvement/assets by chainid
- [#2442](https://github.com/MetaMask/metamask-mobile/pull/2442): Improvement/chain ticker
- [#2372](https://github.com/MetaMask/metamask-mobile/pull/2372): Remove instapay
- [#2467](https://github.com/MetaMask/metamask-mobile/pull/2467): Fix iOS build
- [#2084](https://github.com/MetaMask/metamask-mobile/pull/2084): Migrate from AsyncStorage to FileStorage
- [#2443](https://github.com/MetaMask/metamask-mobile/pull/2443): Update terms and privacy links
- [#2318](https://github.com/MetaMask/metamask-mobile/pull/2318): Add custom network rpc API
- [#2306](https://github.com/MetaMask/metamask-mobile/pull/2306): Feature/high gas warn
- [#2463](https://github.com/MetaMask/metamask-mobile/pull/2463): update pods
- [#2448](https://github.com/MetaMask/metamask-mobile/pull/2448): Add resolution for netmask
- [#2445](https://github.com/MetaMask/metamask-mobile/pull/2445): Add resolution for y18n
- [#2404](https://github.com/MetaMask/metamask-mobile/pull/2404): Bump react-native-branch from 5.0.0 to 5.0.1
- [#2439](https://github.com/MetaMask/metamask-mobile/pull/2439): json-rpc-engine@6.1.0
- [#2413](https://github.com/MetaMask/metamask-mobile/pull/2413): remove "git add" per husky warning
- [#2431](https://github.com/MetaMask/metamask-mobile/pull/2431): Update BN import

## v2.0.1 - Mar 24 2021
- [#2430](https://github.com/MetaMask/metamask-mobile/pull/2430): Fix/send to style
- [#2426](https://github.com/MetaMask/metamask-mobile/pull/2426): bugfix/allow seedphrases when locked
- [#2422](https://github.com/MetaMask/metamask-mobile/pull/2422): bugfix/delete wallet with random password
- [#2417](https://github.com/MetaMask/metamask-mobile/pull/2417): Bugfix/sync improvements
- [#2418](https://github.com/MetaMask/metamask-mobile/pull/2418): V2 fixes
- [#2156](https://github.com/MetaMask/metamask-mobile/pull/2156): Translations with update script

## v2.0.0 - Mar 16 2021
- [#2383](https://github.com/MetaMask/metamask-mobile/pull/2383): swaps/received destination amount
- [#2379](https://github.com/MetaMask/metamask-mobile/pull/2379): Swaps/fix decode tx render amounts
- [#2377](https://github.com/MetaMask/metamask-mobile/pull/2377): bugfix/dont modify local transactions
- [#2376](https://github.com/MetaMask/metamask-mobile/pull/2376): Swaps: Sort quotes by asc fees when destination amount is the same
- [#2370](https://github.com/MetaMask/metamask-mobile/pull/2370): bugfix/swaps bugs
- [#2321](https://github.com/MetaMask/metamask-mobile/pull/2321): Swaps v1
- [#2365](https://github.com/MetaMask/metamask-mobile/pull/2365): bugfix/transactions filtering
- [#2253](https://github.com/MetaMask/metamask-mobile/pull/2253): Use Etherscan API for incoming token transactions
- [#2245](https://github.com/MetaMask/metamask-mobile/pull/2245): Fix transaction history
- [#2363](https://github.com/MetaMask/metamask-mobile/pull/2363): fix: `poll` after notification don't `refresh`
- [#2344](https://github.com/MetaMask/metamask-mobile/pull/2344): Sync with extension chain id
- [#2269](https://github.com/MetaMask/metamask-mobile/pull/2269): @metamask/contract-metadata@1.23.0
- [#2357](https://github.com/MetaMask/metamask-mobile/pull/2357): Update `elliptic` to v6.5.4 to address security advisory
- [#2247](https://github.com/MetaMask/metamask-mobile/pull/2247): Provide chainId correctly
- [#2196](https://github.com/MetaMask/metamask-mobile/pull/2196): improvement/handle provider updates
- [#2157](https://github.com/MetaMask/metamask-mobile/pull/2157): Swaps: Alpha 2
- [#2272](https://github.com/MetaMask/metamask-mobile/pull/2272): Update twitter handle in README
- [#2265](https://github.com/MetaMask/metamask-mobile/pull/2265): Fix input state

## v1.0.11 - Feb 15 2021
- [#2257](https://github.com/MetaMask/metamask-mobile/pull/2257): bugfix/use bignumber for transfer deeplinks
- [#2256](https://github.com/MetaMask/metamask-mobile/pull/2256): Fix account list scroll
- [#2243](https://github.com/MetaMask/metamask-mobile/pull/2243): TransactionController from controllers
- [#2240](https://github.com/MetaMask/metamask-mobile/pull/2240): Fix circleci apk
- [#2176](https://github.com/MetaMask/metamask-mobile/pull/2176): Feature/warn when replacing
- [#2233](https://github.com/MetaMask/metamask-mobile/pull/2233): contract metadata images bump
- [#2148](https://github.com/MetaMask/metamask-mobile/pull/2148): Handle `balanceError` case
- [#2228](https://github.com/MetaMask/metamask-mobile/pull/2228): Remove best deals badge from WYRE transfers.
- [#2217](https://github.com/MetaMask/metamask-mobile/pull/2217): @metamask/controllers@6.0.1
- [#2180](https://github.com/MetaMask/metamask-mobile/pull/2180): Fix cloudflare redirects
- [#2203](https://github.com/MetaMask/metamask-mobile/pull/2203): Update @metamask/contract-metadata
- [#2078](https://github.com/MetaMask/metamask-mobile/pull/2078): React Native update to 0.63
- [#2204](https://github.com/MetaMask/metamask-mobile/pull/2204): Create dependabot.yml
- [#2193](https://github.com/MetaMask/metamask-mobile/pull/2193): Fix "Text strings must be rendered within a <Text> component"
- [#2191](https://github.com/MetaMask/metamask-mobile/pull/2191): Use navigate instead of push
- [#2174](https://github.com/MetaMask/metamask-mobile/pull/2174): Add fiat on ramp modal close button extra hit area
- [#2104](https://github.com/MetaMask/metamask-mobile/pull/2104): bugfix/token tx ui amount parsing
- [#2166](https://github.com/MetaMask/metamask-mobile/pull/2166): v1.0.10
- [#2142](https://github.com/MetaMask/metamask-mobile/pull/2142): Display boolean values when signing typed data
- [#2079](https://github.com/MetaMask/metamask-mobile/pull/2079): bugfix/tx to contract validation
- [#2103](https://github.com/MetaMask/metamask-mobile/pull/2103): bugfix/erc20 allowance ui
- [#2158](https://github.com/MetaMask/metamask-mobile/pull/2158): engine swaps flag
- [#2060](https://github.com/MetaMask/metamask-mobile/pull/2060): MetaSwaps Alpha
- [#2142](https://github.com/MetaMask/metamask-mobile/pull/2142): Display boolean values when signing typed data

## v1.0.10 - Jan 25 2021
- [#2164](https://github.com/MetaMask/metamask-mobile/pull/2164): Initialize NetworkController.provider with chainId (#2164)
- [#2161](https://github.com/MetaMask/metamask-mobile/pull/2161): chainid migration (#2161)

## v1.0.9 - Jan 21 2021
- [#2149](https://github.com/MetaMask/metamask-mobile/pull/2149): update tests for new logic
- [#2145](https://github.com/MetaMask/metamask-mobile/pull/2145): Add missing brew installation steps
- [#2146](https://github.com/MetaMask/metamask-mobile/pull/2146): @metamask/mobile-provider@2.0.1
- [#2144](https://github.com/MetaMask/metamask-mobile/pull/2144): @walletconnect@1.3.4
- [#2143](https://github.com/MetaMask/metamask-mobile/pull/2143): Fix alert from iframes
- [#2134](https://github.com/MetaMask/metamask-mobile/pull/2134): Update podfile (#2134)
- [#2131](https://github.com/MetaMask/metamask-mobile/pull/2131): controllers v6.0.0 (#2131)
- [#2120](https://github.com/MetaMask/metamask-mobile/pull/2120): bugfix/accounts undefined (#2120)
- [#1987](https://github.com/MetaMask/metamask-mobile/pull/1987): Replace public config with rpc (#1987)
- [#2070](https://github.com/MetaMask/metamask-mobile/pull/2070): Fix android injection (#2070)
- [#2109](https://github.com/MetaMask/metamask-mobile/pull/2109): Remove support email (#2109)
- [#2044](https://github.com/MetaMask/metamask-mobile/pull/2044): Remove sync with extension from settings (#2044)
- [#2083](https://github.com/MetaMask/metamask-mobile/pull/2083): Improvement/gas estimations (#2083)
- [#2076](https://github.com/MetaMask/metamask-mobile/pull/2076): Feature/make insufficient fee descriptive (#2076)
- [#2099](https://github.com/MetaMask/metamask-mobile/pull/2099): Bump axios from 0.19.2 to 0.21.1 (#2099)
- [#2072](https://github.com/MetaMask/metamask-mobile/pull/2072): Bump ini from 1.3.5 to 1.3.8 (#2072)
- [#2071](https://github.com/MetaMask/metamask-mobile/pull/2071): Fix uploading files on the browser by modifying fingerprint intent value (#2071)
- [#2064](https://github.com/MetaMask/metamask-mobile/pull/2064): Add parseSeedPhrase behavior from extension (#2064)
- [#2061](https://github.com/MetaMask/metamask-mobile/pull/2061): Add Alert component (#2061)
- [#2059](https://github.com/MetaMask/metamask-mobile/pull/2059): Fix isBookmark functionality (#2059)
- [#2030](https://github.com/MetaMask/metamask-mobile/pull/2030): @metamask/controllers@5.1.0 (#2030)
- [#2051](https://github.com/MetaMask/metamask-mobile/pull/2051): [1984] Fixing Invalid value for 'projectId': "undefined" error [Android] [iOS] (#2051)
- [#2042](https://github.com/MetaMask/metamask-mobile/pull/2042): Bugfix/small UI fixes (#2042)
- [#2054](https://github.com/MetaMask/metamask-mobile/pull/2054): Make Keypad a functional component (#2054)
- [#2055](https://github.com/MetaMask/metamask-mobile/pull/2055): Add missing await keywords (#2055)
- [#2000](https://github.com/MetaMask/metamask-mobile/pull/2000): Remove unused views (#2000)
- [#1994](https://github.com/MetaMask/metamask-mobile/pull/1994): Feature: Initial Swaps amount view (#1994)

## v1.0.8 - Dec 2 2020
- [#2040](https://github.com/MetaMask/metamask-mobile/pull/2040): Update vault error message (#2040)
- [#2034](https://github.com/MetaMask/metamask-mobile/pull/2034): Fix asyncstorage limit (#2034)
- [#2038](https://github.com/MetaMask/metamask-mobile/pull/2038): metamask wc deeplink (#2038)
- [#2023](https://github.com/MetaMask/metamask-mobile/pull/2023): @metamask/contract-metadata (#2023)
- [#2019](https://github.com/MetaMask/metamask-mobile/pull/2019): bugfix/qr code (#2019)
- [#2008](https://github.com/MetaMask/metamask-mobile/pull/2008): Add Apple Pay correct label (#2008)

## v1.0.7 - Nov 17 2020
- [#2005](https://github.com/MetaMask/metamask-mobile/pull/2005): Fix activeTabUrl (#2005)
- [#2003](https://github.com/MetaMask/metamask-mobile/pull/2003): Bugfix/android choose password (#2003)
- [#1992](https://github.com/MetaMask/metamask-mobile/pull/1992): Android api level (#1992)
- [#1993](https://github.com/MetaMask/metamask-mobile/pull/1993): Catch SVG Errors (#1993)
- [#1970](https://github.com/MetaMask/metamask-mobile/pull/1970): Remove network status controller (#1970)
- [#1968](https://github.com/MetaMask/metamask-mobile/pull/1968): Add MetaSwaps feature flag and initial nav stack (#1968)
- [#1967](https://github.com/MetaMask/metamask-mobile/pull/1967): Add Keypad component (#1967)


## v1.0.6 - Nov 12 2020
- [#1990](https://github.com/MetaMask/metamask-mobile/pull/1990): Fixed importing accounts when reseting password (#1990)
- [#1988](https://github.com/MetaMask/metamask-mobile/pull/1988): bugfix/protect wallet modal (#1988)
- [#1985](https://github.com/MetaMask/metamask-mobile/pull/1985): Fix seedphrase handling in QRScanner (#1985)
- [#1982](https://github.com/MetaMask/metamask-mobile/pull/1982): Bugfix/approve modal (#1982)
- [#1983](https://github.com/MetaMask/metamask-mobile/pull/1983): Fix whats new modal (#1983)
- [#1978](https://github.com/MetaMask/metamask-mobile/pull/1978): Make hintText display regardless of biometryType (#1978)
- [#1973](https://github.com/MetaMask/metamask-mobile/pull/1973): Detox: Updated onboarding flows (#1973)
- [#1780](https://github.com/MetaMask/metamask-mobile/pull/1780): Improvement/update keychain lib (#1780)
- [#1916](https://github.com/MetaMask/metamask-mobile/pull/1916): Fix QR send (#1916)
- [#1877](https://github.com/MetaMask/metamask-mobile/pull/1877): Bugfix/deeplink, request modals and wallet connect (#1877)
- [#1911](https://github.com/MetaMask/metamask-mobile/pull/1911): Feature/whats new (#1911)
- [#1954](https://github.com/MetaMask/metamask-mobile/pull/1954): Support 24 word seed phrase game (#1954)
- [#1892](https://github.com/MetaMask/metamask-mobile/pull/1892): Reminder to backup seed phrase (#1892)
- [#1908](https://github.com/MetaMask/metamask-mobile/pull/1908): Add missing env keys (#1908)
- [#1917](https://github.com/MetaMask/metamask-mobile/pull/1917): Update Wyre minimum fee and minimum amount (#1917)
- [#1915](https://github.com/MetaMask/metamask-mobile/pull/1915): Error boundary - sentry clean-up (#1915)
- [#1905](https://github.com/MetaMask/metamask-mobile/pull/1905): Ensure seedphrase hint is not the actual seedphrase (#1905)
- [#1895](https://github.com/MetaMask/metamask-mobile/pull/1895): Make whole blur area clickable (#1895)
- [#1901](https://github.com/MetaMask/metamask-mobile/pull/1901): sync log errors (#1901)
- [#1879](https://github.com/MetaMask/metamask-mobile/pull/1879): Feature/show previously created accounts on seed phrase import (#1879)
- [#1894](https://github.com/MetaMask/metamask-mobile/pull/1894): sentry cleaning (#1894)
- [#1902](https://github.com/MetaMask/metamask-mobile/pull/1902): use optional chaining and default values so we're not calling toLowerCase() on undefined values (#1902)
- [#1859](https://github.com/MetaMask/metamask-mobile/pull/1859): Direct to proper screen on address QR code scan (#1859)
- [#1881](https://github.com/MetaMask/metamask-mobile/pull/1881): Fix/disable iframes support for now (#1881)
- [#1893](https://github.com/MetaMask/metamask-mobile/pull/1893): bugfix/core env vars (#1893)
- [#1847](https://github.com/MetaMask/metamask-mobile/pull/1847): feature/approve eip 681 (#1847)
- [#1827](https://github.com/MetaMask/metamask-mobile/pull/1827): Update infura v3 (#1827)
- [#1806](https://github.com/MetaMask/metamask-mobile/pull/1806): Allow webview debugging in dev mode + XIP (#1806)
- [#1874](https://github.com/MetaMask/metamask-mobile/pull/1874): Coerce non error objects into errors before sending to sentry (#1874)
- [#1887](https://github.com/MetaMask/metamask-mobile/pull/1887): Use eth-contract-metadata@1.16.0 (#1887)
- [#1883](https://github.com/MetaMask/metamask-mobile/pull/1883): Update Transak params (#1883)
- [#1876](https://github.com/MetaMask/metamask-mobile/pull/1876): Bugfix/homepage injection (#1876)
- [#1793](https://github.com/MetaMask/metamask-mobile/pull/1793): Add cookies clearing (#1793)
- [#1873](https://github.com/MetaMask/metamask-mobile/pull/1873): Provide error feedback without actually submitting (#1873)
- [#1864](https://github.com/MetaMask/metamask-mobile/pull/1864): Add additional isUrl check, closes #1462 (#1864)
- [#1866](https://github.com/MetaMask/metamask-mobile/pull/1866): Fix proptype warning for WebviewError (#1866)
- [#1861](https://github.com/MetaMask/metamask-mobile/pull/1861): Get e2e working for seedphrase and login (#1861)

## v1.0.5 - Oct 26 2020
- [#1889](https://github.com/MetaMask/metamask-mobile/pull/1889): Fix scientific notation string not convertable to BN (#1889)

## v1.0.4 - Oct 9 2020
- [#1882](https://github.com/MetaMask/metamask-mobile/pull/1882): Error boundary (#1882)

## v1.0.3 - Sept 30 2020
- [#1865](https://github.com/MetaMask/metamask-mobile/pull/1865): bugfix/login (#1865)
- [#1863](https://github.com/MetaMask/metamask-mobile/pull/1863): transak countries update (#1863)
- [#1829](https://github.com/MetaMask/metamask-mobile/pull/1829): Improvement/browser refactor (#1829)
- [#1848](https://github.com/MetaMask/metamask-mobile/pull/1848): Allow for 24 length seedphrase on import (#1848)
- [#1857](https://github.com/MetaMask/metamask-mobile/pull/1857): bugfix/splash screen (#1857)
- [#1852](https://github.com/MetaMask/metamask-mobile/pull/1852): Bugfix/sentry v1 (#1852)
- [#1846](https://github.com/MetaMask/metamask-mobile/pull/1846): Amount: fix 'data' value for transaction info not being populated with ERC20 tokens (#1846)
- [#1851](https://github.com/MetaMask/metamask-mobile/pull/1851): Detox/ Update e2e based on v1 updates (#1851)
- [#1853](https://github.com/MetaMask/metamask-mobile/pull/1853): fixed typo on country name (#1853)
- [#1815](https://github.com/MetaMask/metamask-mobile/pull/1815): Add ScrollView so we can scroll to errorMessage (#1815)
- [#1752](https://github.com/MetaMask/metamask-mobile/pull/1752): Send caught errors to sentry (#1752)
- [#1794](https://github.com/MetaMask/metamask-mobile/pull/1794): Feature/hide seedphrase on import (#1794)
- [#1841](https://github.com/MetaMask/metamask-mobile/pull/1841): Fixing typo in onboarding flow (#1841)
- [#1845](https://github.com/MetaMask/metamask-mobile/pull/1845): Share address from sidebar (#1845)
- [#1835](https://github.com/MetaMask/metamask-mobile/pull/1835): UI/CustomGas: fix inconsistent low gas error (#1835)
- [#1758](https://github.com/MetaMask/metamask-mobile/pull/1758): Fix wallet_scanQRCode rpc method (#1758)
- [#1831](https://github.com/MetaMask/metamask-mobile/pull/1831): Get paste context working for password fields (onboarding) (#1831)
- [#1837](https://github.com/MetaMask/metamask-mobile/pull/1837): Add gms:play-services-wallet (#1837)
- [#1830](https://github.com/MetaMask/metamask-mobile/pull/1830): Use FlatList for scan steps modal (#1830)
- [#1797](https://github.com/MetaMask/metamask-mobile/pull/1797): Bugfixes/post v1 aug 2020 (#1797)
- [#1801](https://github.com/MetaMask/metamask-mobile/pull/1801): Update gradle (#1801)
- [#1757](https://github.com/MetaMask/metamask-mobile/pull/1757): Add option to use Blockies Identicon and use Jazz Icons as default (#1757)
- [#1816](https://github.com/MetaMask/metamask-mobile/pull/1816): Update about to inclue "Contact Us" link (#1816)
- [#1775](https://github.com/MetaMask/metamask-mobile/pull/1775): WalletConnect: fix WC not respecting gas limit (#1775)
- [#1800](https://github.com/MetaMask/metamask-mobile/pull/1800): Feature/improve nav browser title (#1800)
- [#1781](https://github.com/MetaMask/metamask-mobile/pull/1781): Bugfix/Use translations for steps (#1781)
- [#1759](https://github.com/MetaMask/metamask-mobile/pull/1759): Bugfix/Display correct balance from state when creating an account that already holds funds (#1759)
- [#1728](https://github.com/MetaMask/metamask-mobile/pull/1728): Add /constants (#1728)
- [#1787](https://github.com/MetaMask/metamask-mobile/pull/1787): Add missing currency conversions (#1787)

## v1.0.2 - Sept 2 2020
- [#1812](https://github.com/MetaMask/metamask-mobile/pull/1812): Add logger on login (#1812)

## v1.0.1 - Sept 1 2020
- [#1795](https://github.com/MetaMask/metamask-mobile/pull/1795): Update react native aes crypto forked (#1795)
- [#1796](https://github.com/MetaMask/metamask-mobile/pull/1796): bugfix/mixpanel android in app notifications (#1796)

## v1.0.0 - Aug 26 2020
- [#1790](https://github.com/MetaMask/metamask-mobile/pull/1790): Bugfix/payment request and wallet connect origin on tx (#1790)
- [#1791](https://github.com/MetaMask/metamask-mobile/pull/1791): Fix send receive buttons style (#1791)
- [#1785](https://github.com/MetaMask/metamask-mobile/pull/1785): Use @metamask/controllers@2.0.5 (#1785)
- [#1788](https://github.com/MetaMask/metamask-mobile/pull/1788): bugfix/protect wallet modal receive request (#1788)
- [#1666](https://github.com/MetaMask/metamask-mobile/pull/1666): Fiat on Ramp: Payments (#1666)
- [#1783](https://github.com/MetaMask/metamask-mobile/pull/1783): bugfix/hide protect wallet modal (#1783)
- [#1779](https://github.com/MetaMask/metamask-mobile/pull/1779): Update camera lib (#1779)
- [#1782](https://github.com/MetaMask/metamask-mobile/pull/1782): Make backup required when user has funds (#1782)
- [#1778](https://github.com/MetaMask/metamask-mobile/pull/1778): Update bip to use js version of pbkdf2 even more specific use case (#1778)
- [#1776](https://github.com/MetaMask/metamask-mobile/pull/1776): Use JS pbkdf2 if using chrome devtools (bip39) (#1776)
- [#1773](https://github.com/MetaMask/metamask-mobile/pull/1773): Improvement/import from seed styles (#1773)
- [#1772](https://github.com/MetaMask/metamask-mobile/pull/1772): bugfix/cancel dapp tx when inactive (#1772)
- [#1769](https://github.com/MetaMask/metamask-mobile/pull/1769): Patch bip39 to use native crypto lib pbkdf2 (#1769)
- [#1766](https://github.com/MetaMask/metamask-mobile/pull/1766): Feature/ipns ens sites (#1766)
- [#1755](https://github.com/MetaMask/metamask-mobile/pull/1755): Improvement/migrate aes crypto lib (#1755)
- [#1756](https://github.com/MetaMask/metamask-mobile/pull/1756): Fix recreate vault import accounts (#1756)
- [#1729](https://github.com/MetaMask/metamask-mobile/pull/1729): Lock KeyringController on logout (#1729)
- [#1767](https://github.com/MetaMask/metamask-mobile/pull/1767): Fix crash when entering custom token (#1767)
- [#1765](https://github.com/MetaMask/metamask-mobile/pull/1765): Browser newPageData state undefined (#1765)
- [#1762](https://github.com/MetaMask/metamask-mobile/pull/1762): Use patch-package@6.2.2 (#1762)
- [#1763](https://github.com/MetaMask/metamask-mobile/pull/1763): Remove unused metamask-mobile-provider dependency (#1763)
- [#1736](https://github.com/MetaMask/metamask-mobile/pull/1736): Amount: fix comma causing invalid send amount (#1736)
- [#1711](https://github.com/MetaMask/metamask-mobile/pull/1711): Improve iOS build process (#1711)
- [#1733](https://github.com/MetaMask/metamask-mobile/pull/1733): @metamask/controllers 2.0.3 (#1733)
- [#1727](https://github.com/MetaMask/metamask-mobile/pull/1727): Bump json from 2.2.0 to 2.3.1 in /ios (#1727)

## v0.2.20 - Aug 6 2020
- [#1751](https://github.com/MetaMask/metamask-mobile/pull/1751): bugfix/payment requests & deeplinks (#1751)
- [#1732](https://github.com/MetaMask/metamask-mobile/pull/1732): Copy edits (#1732)
- [#1750](https://github.com/MetaMask/metamask-mobile/pull/1750): Don't allow for zero in custom gas price (#1750)
- [#1744](https://github.com/MetaMask/metamask-mobile/pull/1744): bugix/v0.2.20 (#1744)
- [#1730](https://github.com/MetaMask/metamask-mobile/pull/1730): Check for pods first, don't double up on yarn install(s) (#1730)
- [#1734](https://github.com/MetaMask/metamask-mobile/pull/1734): Use elliptic@6.5.3 (#1734)
- [#1741](https://github.com/MetaMask/metamask-mobile/pull/1741): Bugfix/skipping going to next step before (#1741)
- [#1737](https://github.com/MetaMask/metamask-mobile/pull/1737): Fix scroll and button text and secure now goes to next step (#1737)
- [#1740](https://github.com/MetaMask/metamask-mobile/pull/1740): check previousScreen and change lading message (#1740)
- [#1738](https://github.com/MetaMask/metamask-mobile/pull/1738): Bump no_output_timeout (#1738)
- [#1735](https://github.com/MetaMask/metamask-mobile/pull/1735): Switch dependency Git URLs to HTTPS (#1735)
- [#1681](https://github.com/MetaMask/metamask-mobile/pull/1681): Feature/account backup alert flows (#1681)
- [#1692](https://github.com/MetaMask/metamask-mobile/pull/1692): Update password & seedphrase backup flow (#1692)
- [#1718](https://github.com/MetaMask/metamask-mobile/pull/1718): @metamask/mobile-provider v1.3.0 (#1718)
- [#1710](https://github.com/MetaMask/metamask-mobile/pull/1710): 'Use Max' fixes (#1710)
- [#1712](https://github.com/MetaMask/metamask-mobile/pull/1712): Bugfix/payment requests (#1712)
- [#1708](https://github.com/MetaMask/metamask-mobile/pull/1708): bugfix/deep link send screen token ui (#1708)
- [#1694](https://github.com/MetaMask/metamask-mobile/pull/1694): Update font Euclid (#1694)
- [#1699](https://github.com/MetaMask/metamask-mobile/pull/1699): ChoosePassword: update preferencesControllerState after adding accounts, before passing into PreferencesController.update() (#1699)
- [#1707](https://github.com/MetaMask/metamask-mobile/pull/1707): update apple id (#1707)
- [#1704](https://github.com/MetaMask/metamask-mobile/pull/1704): Use lodash@4.17.19 (#1704)
- [#1687](https://github.com/MetaMask/metamask-mobile/pull/1687): Custom Gas + Data hotfixes (#1687)
- [#1697](https://github.com/MetaMask/metamask-mobile/pull/1697): Increase ANDROID_OFFSET (#1697)
- [#1701](https://github.com/MetaMask/metamask-mobile/pull/1701): remove-zip-controllers (#1701)
- [#1684](https://github.com/MetaMask/metamask-mobile/pull/1684): Bugfix/speedup transactions (#1684)
- [#1698](https://github.com/MetaMask/metamask-mobile/pull/1698): bump eth-contract-metadata (#1698)
- [#1613](https://github.com/MetaMask/metamask-mobile/pull/1613): Feature/incoming token transactions (#1613)
- [#1657](https://github.com/MetaMask/metamask-mobile/pull/1657): update review function names (#1657)
- [#1693](https://github.com/MetaMask/metamask-mobile/pull/1693): PaymentRequest: fix conversion bug (#1693)
- [#1689](https://github.com/MetaMask/metamask-mobile/pull/1689): bugfix/approve screen (#1689)
- [#1690](https://github.com/MetaMask/metamask-mobile/pull/1690): Bugfix/release bugs (#1690)
- [#1676](https://github.com/MetaMask/metamask-mobile/pull/1676): Initiate url as well (#1676)
- [#1688](https://github.com/MetaMask/metamask-mobile/pull/1688): Support links (#1688)
- [#1683](https://github.com/MetaMask/metamask-mobile/pull/1683): @metamask/mobile-provider v1.2.4 (#1683)
- [#1573](https://github.com/MetaMask/metamask-mobile/pull/1573): Payment channel opt in (#1573)
- [#1679](https://github.com/MetaMask/metamask-mobile/pull/1679): Update yarn.lock (#1679)
- [#1671](https://github.com/MetaMask/metamask-mobile/pull/1671): Remove minWidth, fixes #1664 (#1671)
- [#1620](https://github.com/MetaMask/metamask-mobile/pull/1620): Dapp confirmation designs transitions (#1620)
- [#1559](https://github.com/MetaMask/metamask-mobile/pull/1559): Dapp Transaction Confirmation Re-designs (#1559)
- [#1605](https://github.com/MetaMask/metamask-mobile/pull/1605): Fix word election error in Spanish (#1605)
- [#1609](https://github.com/MetaMask/metamask-mobile/pull/1609): Feature/security third party api mode (#1609)
- [#1658](https://github.com/MetaMask/metamask-mobile/pull/1658): @metamask/mobile-provider v1.2.3 (#1658)
- [#1591](https://github.com/MetaMask/metamask-mobile/pull/1591): feature/sync imported accounts from extension (#1591)
- [#1645](https://github.com/MetaMask/metamask-mobile/pull/1645): Fix env vars (#1645)
- [#1649](https://github.com/MetaMask/metamask-mobile/pull/1649): remove sai message (#1649)
- [#1648](https://github.com/MetaMask/metamask-mobile/pull/1648): bump mobile provider (#1648)
- [#1643](https://github.com/MetaMask/metamask-mobile/pull/1643): Use @metamask/controllers@2.0.1 (#1643)
- [#1558](https://github.com/MetaMask/metamask-mobile/pull/1558): Complete redesigns for approval flow (#1558)
- [#1640](https://github.com/MetaMask/metamask-mobile/pull/1640): enable-apple-pay (#1640)

## v0.2.19 - Jun 29 2020
- [#1661](https://github.com/MetaMask/metamask-mobile/pull/1661): bugfix/Use eth gas API
- [#1653](https://github.com/MetaMask/metamask-mobile/pull/1653): Add ETH_GAS_STATION_API_KEY (#1653)

## v0.2.18 - Jun 15 2020
- [#1636](https://github.com/MetaMask/metamask-mobile/pull/1636): Add padding to CustomGas back button (#1636)
- [#1637](https://github.com/MetaMask/metamask-mobile/pull/1637): Bugfix/incoming notifications (#1637)
- [#1628](https://github.com/MetaMask/metamask-mobile/pull/1628): Fix network color indicator on transactionHeader for connect screens (#1628)

## v0.2.17 - Jun 12 2020

- [#1629](https://github.com/MetaMask/metamask-mobile/pull/1629): bugfix/custom gas modal (#1629)
- [#1625](https://github.com/MetaMask/metamask-mobile/pull/1625): Bugfix/wc connect on app closed (#1625)
- [#1624](https://github.com/MetaMask/metamask-mobile/pull/1624): Wallet connect update + Support for simple notifications (#1624)
- [#1623](https://github.com/MetaMask/metamask-mobile/pull/1623): Fix browser intial load (#1623)
- [#1621](https://github.com/MetaMask/metamask-mobile/pull/1621): Fix branch (#1621)
- [#1512](https://github.com/MetaMask/metamask-mobile/pull/1512): Transaction components (#1512)
- [#1619](https://github.com/MetaMask/metamask-mobile/pull/1619): Fix aab link on slack (#1619)
- [#1618](https://github.com/MetaMask/metamask-mobile/pull/1618): Fix android circleci (#1618)
- [#1578](https://github.com/MetaMask/metamask-mobile/pull/1578): Stops the unintended 'User Rejected...' error caused by buggy submitt… (#1578)
- [#1615](https://github.com/MetaMask/metamask-mobile/pull/1615): Android circleci fix (#1615)
- [#1554](https://github.com/MetaMask/metamask-mobile/pull/1554): Splash screen on android (#1554)
- [#1612](https://github.com/MetaMask/metamask-mobile/pull/1612): Update: add warningTextEmpty, closes #1610 (#1612)
- [#1560](https://github.com/MetaMask/metamask-mobile/pull/1560): Mixpanel migration (#1560)
- [#1606](https://github.com/MetaMask/metamask-mobile/pull/1606): Default to wallet when app re-opens (#1606)
- [#1608](https://github.com/MetaMask/metamask-mobile/pull/1608): remove log from TransactionNotification (#1608)
- [#1611](https://github.com/MetaMask/metamask-mobile/pull/1611): make detox great again (#1611)
- [#1514](https://github.com/MetaMask/metamask-mobile/pull/1514): Improvement/protect funds everywhere (#1514)
- [#1580](https://github.com/MetaMask/metamask-mobile/pull/1580): filter sentry tx rejected errors (#1580)
- [#1555](https://github.com/MetaMask/metamask-mobile/pull/1555): remove set timeouts (#1555)
- [#1604](https://github.com/MetaMask/metamask-mobile/pull/1604): Connect design qa (#1604)
- [#1602](https://github.com/MetaMask/metamask-mobile/pull/1602): Bugfix/rn upgrade circleci and e2e (#1602)
- [#1568](https://github.com/MetaMask/metamask-mobile/pull/1568): Fix browser initial loading performance (#1568)
- [#1601](https://github.com/MetaMask/metamask-mobile/pull/1601): Add overlayColor (#1601)
- [#1600](https://github.com/MetaMask/metamask-mobile/pull/1600): Fix circle ci and improve e2e (#1600)
- [#1599](https://github.com/MetaMask/metamask-mobile/pull/1599): Update @metamask/mobile-provider (#1599)
- [#1550](https://github.com/MetaMask/metamask-mobile/pull/1550): Bugfix/choose password lockout (#1550)
- [#1598](https://github.com/MetaMask/metamask-mobile/pull/1598): Use @metamask/controllers (#1598)
- [#1508](https://github.com/MetaMask/metamask-mobile/pull/1508): Connect Screen Designs (#1508)
- [#1577](https://github.com/MetaMask/metamask-mobile/pull/1577): Fix last two paste context issues on Android (#1577)
- [#1597](https://github.com/MetaMask/metamask-mobile/pull/1597): fix builds (#1597)
- [#1588](https://github.com/MetaMask/metamask-mobile/pull/1588): React native 0.62.1 libraries upgraded rebased (#1588)
- [#1586](https://github.com/MetaMask/metamask-mobile/pull/1586): React native upgrade 0.62.2 rebased (#1586)
- [#1590](https://github.com/MetaMask/metamask-mobile/pull/1590): Add CODEOWNERS (#1590)
- [#1584](https://github.com/MetaMask/metamask-mobile/pull/1584): make sign tests great again (#1584)

## v0.2.16 - May 15 2020
- [#1582](https://github.com/MetaMask/metamask-mobile/pull/1582): Instapay deposit navbar cancel (#1582)
- [#1570](https://github.com/MetaMask/metamask-mobile/pull/1570): Disable confirm screen edit button when no tokens of a payment request (#1570)
- [#1574](https://github.com/MetaMask/metamask-mobile/pull/1574): Ensure collectibles that use 'transfer' method show a fee in tx history list (#1574)
- [#1565](https://github.com/MetaMask/metamask-mobile/pull/1565): Fix validating of amount when sending a collectible (#1565)
- [#1572](https://github.com/MetaMask/metamask-mobile/pull/1572): Fix amount validation for large token payment requests (#1572)
- [#1561](https://github.com/MetaMask/metamask-mobile/pull/1561): V0.2.16 (#1561)
- [#1548](https://github.com/MetaMask/metamask-mobile/pull/1548): Use setTimeout hack (again) to get paste context in token search (#1548)
- [#1465](https://github.com/MetaMask/metamask-mobile/pull/1465): Make send flows consistent (#1465)
- [#1557](https://github.com/MetaMask/metamask-mobile/pull/1557): Fix day and month numbers in toDateFormat (#1557)
- [#1556](https://github.com/MetaMask/metamask-mobile/pull/1556): Fix settings everywhere (#1556)
- [#1552](https://github.com/MetaMask/metamask-mobile/pull/1552): Use gaba@1.11.0 (#1552)
- [#1493](https://github.com/MetaMask/metamask-mobile/pull/1493): Sig request design fixed (#1493)
- [#1517](https://github.com/MetaMask/metamask-mobile/pull/1517): Add new mobile provider (#1517)
- [#1539](https://github.com/MetaMask/metamask-mobile/pull/1539): Use "web-search" keyboardType on iOS (#1539)
- [#1538](https://github.com/MetaMask/metamask-mobile/pull/1538): Detect if site has been added to Favorites (#1538)
- [#1495](https://github.com/MetaMask/metamask-mobile/pull/1495): Feature/block screenshots (#1495)
- [#1487](https://github.com/MetaMask/metamask-mobile/pull/1487): Transaction Header Component (#1487)
- [#1475](https://github.com/MetaMask/metamask-mobile/pull/1475): Improvement/tx status notification (#1475)
- [#1544](https://github.com/MetaMask/metamask-mobile/pull/1544): Add settings to nav bar (#1544)
- [#1521](https://github.com/MetaMask/metamask-mobile/pull/1521): update docs link in readme (#1521)
- [#1545](https://github.com/MetaMask/metamask-mobile/pull/1545): bugfix/check for sai method (#1545)
- [#1524](https://github.com/MetaMask/metamask-mobile/pull/1524): Loosen nvmrc (#1524)

## v0.2.15 - May 1 2020
- [#1529](https://github.com/MetaMask/metamask-mobile/pull/1529): sentry android production (#1529)
- [#1528](https://github.com/MetaMask/metamask-mobile/pull/1528): Bugfix/sentry in circle ci (#1528)
- [#1527](https://github.com/MetaMask/metamask-mobile/pull/1527): env to production (#1527)
- [#1526](https://github.com/MetaMask/metamask-mobile/pull/1526): use release properties (#1526)
- [#1525](https://github.com/MetaMask/metamask-mobile/pull/1525): package version bump (#1525)
- [#1523](https://github.com/MetaMask/metamask-mobile/pull/1523): Bugfix/import private key (#1523)
- [#1522](https://github.com/MetaMask/metamask-mobile/pull/1522): Revert "Loosen nvmrc to major version (#1516)" (#1522)
- [#1516](https://github.com/MetaMask/metamask-mobile/pull/1516): Loosen nvmrc to major version (#1516)
- [#1518](https://github.com/MetaMask/metamask-mobile/pull/1518): V0.2.15 (#1518)
- [#1507](https://github.com/MetaMask/metamask-mobile/pull/1507): Bugfix/import account view (#1507)
- [#1453](https://github.com/MetaMask/metamask-mobile/pull/1453): Feature: analytics v2 (#1453)
- [#1481](https://github.com/MetaMask/metamask-mobile/pull/1481): bugfix/search-token (#1481)
- [#1494](https://github.com/MetaMask/metamask-mobile/pull/1494): improvement/async storage size (#1494)
- [#1472](https://github.com/MetaMask/metamask-mobile/pull/1472): Enable back button if going from dapp to home & redirection problems (#1472)
- [#1427](https://github.com/MetaMask/metamask-mobile/pull/1427): Change source commit for react-native-webview in package.json (#1427)
- [#1486](https://github.com/MetaMask/metamask-mobile/pull/1486): Delete accidentally pushed file (#1486)
- [#1482](https://github.com/MetaMask/metamask-mobile/pull/1482): Fix web3 injection (#1482)
- [#1477](https://github.com/MetaMask/metamask-mobile/pull/1477): update from latest changes (#1477)
- [#1470](https://github.com/MetaMask/metamask-mobile/pull/1470): Fix collectible image icon & send flow styles (#1470)
- [#1443](https://github.com/MetaMask/metamask-mobile/pull/1443): Set navigation param silent to false when switching to a tab (#1443)
- [#1438](https://github.com/MetaMask/metamask-mobile/pull/1438): Add bl to resolutions to fix vuln (#1438)
- [#1461](https://github.com/MetaMask/metamask-mobile/pull/1461): Update transaction fee selectors (#1461)
- [#1455](https://github.com/MetaMask/metamask-mobile/pull/1455): Approve design updates (#1455)
- [#1454](https://github.com/MetaMask/metamask-mobile/pull/1454): Trim white space from parsed (#1454)
- [#1460](https://github.com/MetaMask/metamask-mobile/pull/1460): Update lockfile (#1460)
- [#1458](https://github.com/MetaMask/metamask-mobile/pull/1458): Skip Sentry upload during iOS Debug build (#1458)
- [#1449](https://github.com/MetaMask/metamask-mobile/pull/1449): Use setTimeout hack to get paste context back (#1449)
- [#1450](https://github.com/MetaMask/metamask-mobile/pull/1450): Fix remove bookmark functionality, closes #1396 (#1450)
- [#1376](https://github.com/MetaMask/metamask-mobile/pull/1376): Replace Fabric Crashlytics with Sentry (#1376)
- [#1441](https://github.com/MetaMask/metamask-mobile/pull/1441): Detox: Address Book Tests  (#1441)
- [#1447](https://github.com/MetaMask/metamask-mobile/pull/1447): ci: Update CircleCI config version (#1447)
- [#1439](https://github.com/MetaMask/metamask-mobile/pull/1439): Update README.md (#1439)
- [#1436](https://github.com/MetaMask/metamask-mobile/pull/1436): Update mkdirp and minimist (#1436)
- [#1435](https://github.com/MetaMask/metamask-mobile/pull/1435): Use acorn@7.1.1 (#1435)
- [#1434](https://github.com/MetaMask/metamask-mobile/pull/1434): Use acorn@6.4.1 (#1434)
- [#1433](https://github.com/MetaMask/metamask-mobile/pull/1433): Use kind-of@6.0.3 (#1433)
- [#1422](https://github.com/MetaMask/metamask-mobile/pull/1422): Bump acorn from 5.7.3 to 5.7.4 (#1422)
- [#1432](https://github.com/MetaMask/metamask-mobile/pull/1432): bump eth contract metadata (#1432)
- [#1431](https://github.com/MetaMask/metamask-mobile/pull/1431): Update debugging instructions (#1431)
- [#1418](https://github.com/MetaMask/metamask-mobile/pull/1418): Improvement: remove addresslist comment (#1418)
- [#1425](https://github.com/MetaMask/metamask-mobile/pull/1425): Detox: Upate dapp-initated-txn tests (#1425)

## v0.2.14 - Mar 11 2020
- [#1413](https://github.com/MetaMask/metamask-mobile/pull/1413): Fix accountsChanged notification (#1413)
- [#1411](https://github.com/MetaMask/metamask-mobile/pull/1411): bugfix: payment request (#1411)
- [#1410](https://github.com/MetaMask/metamask-mobile/pull/1410): bugfix: ios close icon (#1410)
- [#1409](https://github.com/MetaMask/metamask-mobile/pull/1409): bugfix: wallet connect (#1409)
- [#1399](https://github.com/MetaMask/metamask-mobile/pull/1399): V0.2.14 (#1399)
- [#1398](https://github.com/MetaMask/metamask-mobile/pull/1398): Add vertical padding to close button (#1398)
- [#1384](https://github.com/MetaMask/metamask-mobile/pull/1384): Update `pubnub` dependency to match extension (#1384)
- [#1394](https://github.com/MetaMask/metamask-mobile/pull/1394): fix wallet tests (#1394)
- [#1397](https://github.com/MetaMask/metamask-mobile/pull/1397): fixes browser tests in release mode (#1397)
- [#1327](https://github.com/MetaMask/metamask-mobile/pull/1327): Improvement: send flow (#1327)
- [#1386](https://github.com/MetaMask/metamask-mobile/pull/1386): Remove Shapeshift controller (#1386)
- [#1385](https://github.com/MetaMask/metamask-mobile/pull/1385): Bump gaba minor (#1385)
- [#1338](https://github.com/MetaMask/metamask-mobile/pull/1338): Update docs, scripts (#1338)
- [#1380](https://github.com/MetaMask/metamask-mobile/pull/1380): Add padding to top and bottom of hamburgerButton (#1380)
- [#1372](https://github.com/MetaMask/metamask-mobile/pull/1372): bugfix: amount space crash (#1372)
- [#1337](https://github.com/MetaMask/metamask-mobile/pull/1337): Bugfix: duplicated word in seedphrase (#1337)
- [#1379](https://github.com/MetaMask/metamask-mobile/pull/1379): Fix mixed tabs and spaces (#1379)
- [#1378](https://github.com/MetaMask/metamask-mobile/pull/1378): Update test wording (#1378)
- [#1342](https://github.com/MetaMask/metamask-mobile/pull/1342): Device util update (#1342)
- [#1373](https://github.com/MetaMask/metamask-mobile/pull/1373): bugfix: amount switch no conversion (#1373)
- [#1322](https://github.com/MetaMask/metamask-mobile/pull/1322): Bugfix: send flow amount (#1322)
- [#1340](https://github.com/MetaMask/metamask-mobile/pull/1340): Fix faulty null checks (#1340)
- [#1333](https://github.com/MetaMask/metamask-mobile/pull/1333): Add padding to increase hit area in BrowserBottomBar (#1333)
- [#1307](https://github.com/MetaMask/metamask-mobile/pull/1307): Reorganize RPC middlewares; update mobile-provider (#1307)
- [#1306](https://github.com/MetaMask/metamask-mobile/pull/1306): Detox: Update for new send flow (#1306)
- [#1328](https://github.com/MetaMask/metamask-mobile/pull/1328): Update patch version (#1328)
- [#1313](https://github.com/MetaMask/metamask-mobile/pull/1313): Update font (#1313)
- [#1303](https://github.com/MetaMask/metamask-mobile/pull/1303): Link to support URLs using default browser, closes #1295 (#1303)
- [#1309](https://github.com/MetaMask/metamask-mobile/pull/1309): Use ethereum-ens-network-map@1.0.2 (#1309)
- [#1310](https://github.com/MetaMask/metamask-mobile/pull/1310): Update resolver.js (#1310)
- [#1251](https://github.com/MetaMask/metamask-mobile/pull/1251): Feature: approve screen (#1251)
- [#1305](https://github.com/MetaMask/metamask-mobile/pull/1305): add exception for localhost (#1305)
- [#1304](https://github.com/MetaMask/metamask-mobile/pull/1304): Use patch-package (#1304)
- [#1294](https://github.com/MetaMask/metamask-mobile/pull/1294): Bugfix: new send flow amount balance (#1294)
- [#1301](https://github.com/MetaMask/metamask-mobile/pull/1301): Add git submodule initialization to postinstall script (#1301)
- [#1239](https://github.com/MetaMask/metamask-mobile/pull/1239): Feature: address book + new send flow (#1239)
- [#1287](https://github.com/MetaMask/metamask-mobile/pull/1287): move showOptions to state (#1287)
- [#1285](https://github.com/MetaMask/metamask-mobile/pull/1285): Fix typo interal -> internal (#1285)
- [#1284](https://github.com/MetaMask/metamask-mobile/pull/1284): move pkgs to metamask org (#1284)
- [#1282](https://github.com/MetaMask/metamask-mobile/pull/1282): Fix iframe injection (#1282)
- [#1281](https://github.com/MetaMask/metamask-mobile/pull/1281): Added Architecture diagram (#1281)
- [#1279](https://github.com/MetaMask/metamask-mobile/pull/1279): Simplify build.sh control flow (#1279)
- [#1236](https://github.com/MetaMask/metamask-mobile/pull/1236): JSON RPC Engine (#1236)
- [#1277](https://github.com/MetaMask/metamask-mobile/pull/1277): check if CI before envFileMissing and exit 1 (#1277)
- [#1276](https://github.com/MetaMask/metamask-mobile/pull/1276): Improve onboarding (#1276)
- [#1275](https://github.com/MetaMask/metamask-mobile/pull/1275): bugfix: inpage bridge chainid (#1275)
- [#1263](https://github.com/MetaMask/metamask-mobile/pull/1263): Revert "increase circleci timeout (#1262)" (#1263)
- [#1262](https://github.com/MetaMask/metamask-mobile/pull/1262): increase circleci timeout (#1262)
- [#1258](https://github.com/MetaMask/metamask-mobile/pull/1258): Update iOS Builds (#1258)
- [#1252](https://github.com/MetaMask/metamask-mobile/pull/1252): Bugfix: cancel and speedup insufficient funds (#1252)

## v0.2.13 - Dic 30 2019
- [#1250](https://github.com/MetaMask/metamask-mobile/pull/1250): Bump excon from 0.64.0 to 0.71.0 in /ios (#1250)
- [#1246](https://github.com/MetaMask/metamask-mobile/pull/1246): bugfix: wizard back (#1246)
- [#1235](https://github.com/MetaMask/metamask-mobile/pull/1235): Detox: Request token flow (#1235)
- [#1234](https://github.com/MetaMask/metamask-mobile/pull/1234): bump migration version (#1234)

## v0.2.12 - Nov 25 2019
- [#1224](https://github.com/MetaMask/metamask-mobile/pull/1224): Bugfix: asset ens tx (#1224)
- [#1225](https://github.com/MetaMask/metamask-mobile/pull/1225): update bug report link (#1225)
- [#1215](https://github.com/MetaMask/metamask-mobile/pull/1215): Detox: Fix Android e2e Tests (#1215)
- [#1223](https://github.com/MetaMask/metamask-mobile/pull/1223): Bugfix: contract deployments (#1223)
- [#1222](https://github.com/MetaMask/metamask-mobile/pull/1222): bugfix: android show hex input instapay send (#1222)
- [#1214](https://github.com/MetaMask/metamask-mobile/pull/1214): pass  metametrics context to homepage (#1214)

## v0.2.11 - Nov 18 2019
- [#1212](https://github.com/MetaMask/metamask-mobile/pull/1212): Provider missing properties (#1212)
- [#1207](https://github.com/MetaMask/metamask-mobile/pull/1207): Fix typo on Import Account screen (#1207)
- [#1198](https://github.com/MetaMask/metamask-mobile/pull/1198): Migrate to SAI (#1198)

## v0.2.10 - Nov 16 2019
- [#1205](https://github.com/MetaMask/metamask-mobile/pull/1205): Disable speedup instapay (#1205)
- [#1204](https://github.com/MetaMask/metamask-mobile/pull/1204): Fix injection on Android (#1204)
- [#1203](https://github.com/MetaMask/metamask-mobile/pull/1203): Update support email (#1203)
- [#1199](https://github.com/MetaMask/metamask-mobile/pull/1199): Optimize injection on Iframes (#1199)
- [#1197](https://github.com/MetaMask/metamask-mobile/pull/1197): bump version of detox e2e (#1197)
- [#1196](https://github.com/MetaMask/metamask-mobile/pull/1196): Use v8 instead of JSC + native SVG support (#1196)
- [#1194](https://github.com/MetaMask/metamask-mobile/pull/1194): bump to xcode 11.2.1 (#1194)
- [#1189](https://github.com/MetaMask/metamask-mobile/pull/1189): version bump (#1189)
- [#1192](https://github.com/MetaMask/metamask-mobile/pull/1192): Bugfix: android general settings (#1192)
- [#1191](https://github.com/MetaMask/metamask-mobile/pull/1191): xcode bumps (#1191)
- [#1190](https://github.com/MetaMask/metamask-mobile/pull/1190): Revert "Add ruby version (#1165)" (#1190)
- [#1182](https://github.com/MetaMask/metamask-mobile/pull/1182): Bugfix: android exception manager crashes (#1182)
- [#1188](https://github.com/MetaMask/metamask-mobile/pull/1188): fix go back homepage and refresh favorites (#1188)
- [#1187](https://github.com/MetaMask/metamask-mobile/pull/1187): Bugfix: ENS links (#1187)
- [#1183](https://github.com/MetaMask/metamask-mobile/pull/1183): Fix bookmark updates (#1183)
- [#1176](https://github.com/MetaMask/metamask-mobile/pull/1176): Feature: speed up transaction (#1176)
- [#1179](https://github.com/MetaMask/metamask-mobile/pull/1179): Allow injection on iframes (#1179)
- [#1181](https://github.com/MetaMask/metamask-mobile/pull/1181): walletconnect deeplink support v2 (#1181)
- [#1173](https://github.com/MetaMask/metamask-mobile/pull/1173): Detox: update RPC Network flow (#1173)
- [#1172](https://github.com/MetaMask/metamask-mobile/pull/1172): added tests for custom rpc (#1172)
- [#1168](https://github.com/MetaMask/metamask-mobile/pull/1168): bugfix: login and password issues (#1168)
- [#1170](https://github.com/MetaMask/metamask-mobile/pull/1170): Detox: Wallet Tests (#1170)
- [#1165](https://github.com/MetaMask/metamask-mobile/pull/1165): Add ruby version (#1165)
- [#1155](https://github.com/MetaMask/metamask-mobile/pull/1155): Feature: sign typed v4 (#1155)
- [#1164](https://github.com/MetaMask/metamask-mobile/pull/1164): Add CircleCI Badge (#1164)
- [#1151](https://github.com/MetaMask/metamask-mobile/pull/1151): Feature: message eth sign + Address Book Migration (#1151)
- [#1148](https://github.com/MetaMask/metamask-mobile/pull/1148): added more assertions and beefed up onboarding wizard tests (#1148)
- [#1147](https://github.com/MetaMask/metamask-mobile/pull/1147): Detox: Browser Tests (#1147)
- [#1163](https://github.com/MetaMask/metamask-mobile/pull/1163): update eslint to the latest version (#1163)
- [#1162](https://github.com/MetaMask/metamask-mobile/pull/1162): disabled e2e tests (#1162)
- [#1156](https://github.com/MetaMask/metamask-mobile/pull/1156): Fix linter on CI (#1156)
- [#1146](https://github.com/MetaMask/metamask-mobile/pull/1146): fix instapay logs app version (#1146)

## v0.2.8 - Oct 9 2019
- [#1145](https://github.com/MetaMask/metamask-mobile/pull/1145): Support URLs on QR code scanner (#1145)

## v0.2.7 - Oct 7 2019
- [#1143](https://github.com/MetaMask/metamask-mobile/pull/1143): Minor bugfixes (#1143)

## v0.2.6 - Oct 4 2019
- [#1139](https://github.com/MetaMask/metamask-mobile/pull/1139): Fix onboarding carousel dimensions (#1139)

## v0.2.5 - Oct 4 2019

- [#1136](https://github.com/MetaMask/metamask-mobile/pull/1136): Select correct profiles (#1136)
- [#1135](https://github.com/MetaMask/metamask-mobile/pull/1135): Fix fastlane config (#1135)
- [#1134](https://github.com/MetaMask/metamask-mobile/pull/1134): renew certs if needed (#1134)
- [#1132](https://github.com/MetaMask/metamask-mobile/pull/1132): Fix animated fox (#1132)
- [#1131](https://github.com/MetaMask/metamask-mobile/pull/1131): Bugfix: wizard design qa (#1131)
- [#1130](https://github.com/MetaMask/metamask-mobile/pull/1130): Bugfix: onboarding design qa (#1130)
- [#1129](https://github.com/MetaMask/metamask-mobile/pull/1129): Design QA issues (#1129)
- [#1128](https://github.com/MetaMask/metamask-mobile/pull/1128): Navigation fixes (#1128)
- [#1127](https://github.com/MetaMask/metamask-mobile/pull/1127): Fix: Add tokens android crash (#1127)
- [#1125](https://github.com/MetaMask/metamask-mobile/pull/1125): update user agents (#1125)
- [#1124](https://github.com/MetaMask/metamask-mobile/pull/1124): fix apk generation (#1124)
- [#1123](https://github.com/MetaMask/metamask-mobile/pull/1123): Support provider.once (#1123)
- [#1122](https://github.com/MetaMask/metamask-mobile/pull/1122): fix statusbar in dark mode (#1122)
- [#1121](https://github.com/MetaMask/metamask-mobile/pull/1121): Fix walletconnect sendTransaction (#1121)
- [#1120](https://github.com/MetaMask/metamask-mobile/pull/1120): fix webview black flash (#1120)
- [#1119](https://github.com/MetaMask/metamask-mobile/pull/1119): Bump rubyzip from 1.2.3 to 1.3.0 in /ios (#1119)
- [#1116](https://github.com/MetaMask/metamask-mobile/pull/1116): iOS 13 Support (#1116)
- [#1115](https://github.com/MetaMask/metamask-mobile/pull/1115): Bump react-native-device-info (#1115)
- [#1113](https://github.com/MetaMask/metamask-mobile/pull/1113): Fix develop builds (#1113)
- [#1112](https://github.com/MetaMask/metamask-mobile/pull/1112): bump to v0.2.5 (#1112)
- [#1096](https://github.com/MetaMask/metamask-mobile/pull/1096): Webview rewrite (#1096)
- [#1108](https://github.com/MetaMask/metamask-mobile/pull/1108): improvements: instapay (#1108)
- [#1104](https://github.com/MetaMask/metamask-mobile/pull/1104): Feature: instapay receive (#1104)
- [#1103](https://github.com/MetaMask/metamask-mobile/pull/1103): Feature: onboarding carousel (#1103)
- [#1106](https://github.com/MetaMask/metamask-mobile/pull/1106): Update README.md (#1106)
- [#1101](https://github.com/MetaMask/metamask-mobile/pull/1101): update dapp txn flow in case ropsten faucet is having issues (#1101)
- [#1075](https://github.com/MetaMask/metamask-mobile/pull/1075): detox: test e2e ios (#1075)
- [#1097](https://github.com/MetaMask/metamask-mobile/pull/1097): detox: Enable e2e test suite to run on CircleCI (#1097)
- [#1094](https://github.com/MetaMask/metamask-mobile/pull/1094): update deps and xcode (#1094)
- [#1093](https://github.com/MetaMask/metamask-mobile/pull/1093): fix Crashlytics import (#1093)
- [#1092](https://github.com/MetaMask/metamask-mobile/pull/1092): use old xcode to compare build diff (#1092)
- [#1091](https://github.com/MetaMask/metamask-mobile/pull/1091): fix android apk generation (#1091)
- [#1090](https://github.com/MetaMask/metamask-mobile/pull/1090): Revert "Update branch to latest version (#1078)" (#1090)
- [#1089](https://github.com/MetaMask/metamask-mobile/pull/1089): Revert "update submodules (#1079)" (#1089)
- [#1088](https://github.com/MetaMask/metamask-mobile/pull/1088): Revert "Fix android builds (#1080)" (#1088)
- [#1087](https://github.com/MetaMask/metamask-mobile/pull/1087): Revert "Fix webview files path (#1081)" (#1087)
- [#1086](https://github.com/MetaMask/metamask-mobile/pull/1086): Revert "dont use cache on pre-release (#1082)" (#1086)
- [#1084](https://github.com/MetaMask/metamask-mobile/pull/1084): bugfix: reveal credential ui (#1084)
- [#1082](https://github.com/MetaMask/metamask-mobile/pull/1082): dont use cache on pre-release (#1082)
- [#1081](https://github.com/MetaMask/metamask-mobile/pull/1081): Fix webview files path (#1081)
- [#1080](https://github.com/MetaMask/metamask-mobile/pull/1080): Fix android builds (#1080)
- [#1079](https://github.com/MetaMask/metamask-mobile/pull/1079): update submodules (#1079)
- [#1078](https://github.com/MetaMask/metamask-mobile/pull/1078): Update branch to latest version (#1078)
- [#1076](https://github.com/MetaMask/metamask-mobile/pull/1076): safe check (#1076)
- [#1058](https://github.com/MetaMask/metamask-mobile/pull/1058): detox: dapp initiated txns (#1058)
- [#1071](https://github.com/MetaMask/metamask-mobile/pull/1071): bugfix: json rpc accounts api (#1071)
- [#1069](https://github.com/MetaMask/metamask-mobile/pull/1069): fix ens manager (#1069)
- [#1068](https://github.com/MetaMask/metamask-mobile/pull/1068): bugfix: android injection (#1068)
- [#1060](https://github.com/MetaMask/metamask-mobile/pull/1060): Bugfix: custom rpc network (#1060)
- [#1065](https://github.com/MetaMask/metamask-mobile/pull/1065): bugfix: inpage enable (#1065)
- [#1054](https://github.com/MetaMask/metamask-mobile/pull/1054): bugfix: remove tokens but ETH (#1054)
- [#1064](https://github.com/MetaMask/metamask-mobile/pull/1064): Fix circleci builds (#1064)
- [#1063](https://github.com/MetaMask/metamask-mobile/pull/1063): Revert "Update branch SDK & fix build issues (#1061)" (#1063)
- [#1062](https://github.com/MetaMask/metamask-mobile/pull/1062): bump circleci cache version (#1062)
- [#1061](https://github.com/MetaMask/metamask-mobile/pull/1061): Update branch SDK & fix build issues (#1061)
- [#1056](https://github.com/MetaMask/metamask-mobile/pull/1056): Detox: Import seed phrase and validate via settings (#1056)
- [#1051](https://github.com/MetaMask/metamask-mobile/pull/1051): updated branch sdk and fix build (#1051)
- [#1050](https://github.com/MetaMask/metamask-mobile/pull/1050): dont show invalid deeplink if opening the app with no action (#1050)
- [#1048](https://github.com/MetaMask/metamask-mobile/pull/1048): bugfix: connect modal (#1048)
- [#1047](https://github.com/MetaMask/metamask-mobile/pull/1047): bugfix: token transfer deeplink (#1047)
- [#1049](https://github.com/MetaMask/metamask-mobile/pull/1049): Migrate to yarn (#1049)
- [#1045](https://github.com/MetaMask/metamask-mobile/pull/1045): More UIWebview cleanup (#1045)
- [#1044](https://github.com/MetaMask/metamask-mobile/pull/1044): remove uiwebview ocurrences (#1044)

## v0.2.4 - Aug 28 2019
- [#1038](https://github.com/MetaMask/metamask-mobile/pull/1038): Fix Approval (#1038)
: [#1037](https://github.com/MetaMask/metamask-mobile/pull/1037): Fix walletconnect :#1037)
- [#1036](https://github.com/MetaMask/metamask-mobile/pull/1036): Bugfix: browser crash (#1036)
- [#1034](https://github.com/MetaMask/metamask-mobile/pull/1034): Bump 0.2.4 (#1034)
- [#1027](https://github.com/MetaMask/metamask-mobile/pull/1027): Improvement: approval token transfer data (#1027)
- [#1028](https://github.com/MetaMask/metamask-mobile/pull/1028): fix no password logged out scenario (#1028)
- [#1030](https://github.com/MetaMask/metamask-mobile/pull/1030): Allow to import / export Pkey & seed phrase via QR Codes (#1030)
- [#1021](https://github.com/MetaMask/metamask-mobile/pull/1021): bugfix: fix dapp compat issues (#1021)
- [#1007](https://github.com/MetaMask/metamask-mobile/pull/1007): Bugfix: phishing alerts (#1007)
- [#1023](https://github.com/MetaMask/metamask-mobile/pull/1023): Fix forkdelta.app (#1023)
- [#1017](https://github.com/MetaMask/metamask-mobile/pull/1017): Allow ENS available TLDs that are not ENS names (#1017)
- [#1016](https://github.com/MetaMask/metamask-mobile/pull/1016): update copy on account import (#1016)
- [#1014](https://github.com/MetaMask/metamask-mobile/pull/1014): Upgrade to node 10 and gaba 1.6.0 (#1014)
- [#1013](https://github.com/MetaMask/metamask-mobile/pull/1013): add auto-changelog (#1013)
- [#1005](https://github.com/MetaMask/metamask-mobile/pull/1005): bugfix: block ERC721 on sync (#1005)
- [#1009](https://github.com/MetaMask/metamask-mobile/pull/1009): Bugfix: Allow file uploads on android (#1009)
- [#1008](https://github.com/MetaMask/metamask-mobile/pull/1008): bump walletconnect (#1008)

## v0.2.3 - Aug 19 2019
- [#972](https://github.com/MetaMask/metamask-mobile/pull/972): bump version (#972)
- [#989](https://github.com/MetaMask/metamask-mobile/pull/989): Bugfix: Fix mobile sync & Security options (#989)
- [#1000](https://github.com/MetaMask/metamask-mobile/pull/1000): bugfix: tx edit dropdowns in small devices (#1000)
- [#999](https://github.com/MetaMask/metamask-mobile/pull/999): bugfix: homepage back (#999)
- [#997](https://github.com/MetaMask/metamask-mobile/pull/997): Feature: ERC20 approve (#997)
- [#992](https://github.com/MetaMask/metamask-mobile/pull/992): Feature: instapay global currency (#992)
- [#995](https://github.com/MetaMask/metamask-mobile/pull/995): Feature: transfer approval (#995)
- [#991](https://github.com/MetaMask/metamask-mobile/pull/991): feature: sync tokens (#991)
- [#976](https://github.com/MetaMask/metamask-mobile/pull/976): Bugfix: onboarding analytics (#976)
- [#984](https://github.com/MetaMask/metamask-mobile/pull/984): Bugfix: bowser bottom bar navigation (#984)
- [#993](https://github.com/MetaMask/metamask-mobile/pull/993): bugfix: collectibles detection (#993)
- [#974](https://github.com/MetaMask/metamask-mobile/pull/974): Bugfix: lower priority android crashes (#974)
- [#990](https://github.com/MetaMask/metamask-mobile/pull/990): add missing privacy usage keys (#990)
- [#970](https://github.com/MetaMask/metamask-mobile/pull/970): Reverse ENS caching (#970)
- [#973](https://github.com/MetaMask/metamask-mobile/pull/973): Bugfix: android tx list crashes (#973)
- [#971](https://github.com/MetaMask/metamask-mobile/pull/971): remove unused tests (#971)
- [#937](https://github.com/MetaMask/metamask-mobile/pull/937): New user and tutorial e2e tests (#937)
- [#968](https://github.com/MetaMask/metamask-mobile/pull/968): Bugfix: ExceptionsManagerModule android crashes (#968)
- [#969](https://github.com/MetaMask/metamask-mobile/pull/969): Support reverse ens names in tx detail (#969)
- [#966](https://github.com/MetaMask/metamask-mobile/pull/966): Network name crash (#966)
- [#965](https://github.com/MetaMask/metamask-mobile/pull/965): safe connext client stop (#965)
- [#967](https://github.com/MetaMask/metamask-mobile/pull/967): dont crash if no tx id (#967)
- [#960](https://github.com/MetaMask/metamask-mobile/pull/960): bugfix: instapay notifications amount (#960)
- [#963](https://github.com/MetaMask/metamask-mobile/pull/963): Retry ethereum.enable after 1 sec if bridge not ready (#963)
- [#958](https://github.com/MetaMask/metamask-mobile/pull/958): bugfix: handle qrscanner camera permission (#958)
- [#956](https://github.com/MetaMask/metamask-mobile/pull/956): bugfix: remove collectible after sending if not in mainnet (#956)
- [#955](https://github.com/MetaMask/metamask-mobile/pull/955): dont ignore calls while initial reload (#955)
- [#957](https://github.com/MetaMask/metamask-mobile/pull/957): fix timeouts (#957)
- [#954](https://github.com/MetaMask/metamask-mobile/pull/954): Bugfix: onboarding navigation (#954)<|MERGE_RESOLUTION|>--- conflicted
+++ resolved
@@ -2,15 +2,11 @@
 
 ## Current Main Branch
 
-<<<<<<< HEAD
 ## 7.20.1 - Apr 18, 2024
 ### Fixed
 - [#9092](https://github.com/MetaMask/metamask-mobile/pull/9092): fix: check HD keyring
 
 ## 7.20.0 - Apr 12, 2024
-=======
-## 7.20.0 - Apr 1, 2024
->>>>>>> 933b43bb
 ### Added
 - [#8982](https://github.com/MetaMask/metamask-mobile/pull/8982): feat: Update gas fee controller to version 6.1.2
 - [#9079](https://github.com/MetaMask/metamask-mobile/pull/9079): feat: Update controller utils to 5.0.2
@@ -66,13 +62,10 @@
 - [#9021](https://github.com/MetaMask/metamask-mobile/pull/9021): fix: Network not updating when changing account connected the first time on a DAPP
 - [#8932](https://github.com/MetaMask/metamask-mobile/pull/8932): fix: breaking change from `@metamask/transaction-controller` regarding Ledger transactions
 
-<<<<<<< HEAD
-=======
 ## 7.19.1 - Apr 10, 2024
 ### Fixed
 - [#9193](https://github.com/MetaMask/metamask-mobile/pull/9193): fix(ramp): default networks state to array
 
->>>>>>> 933b43bb
 ## 7.19.0 - Mar 19, 2024
 ### Added
 - [#8935](https://github.com/MetaMask/metamask-mobile/pull/8935): feat: Remove powered by blockaid line
