# Changelog

## Current Main Branch

<<<<<<< HEAD
=======
## 5.14.0 - Jan 27, 2023
- [#5631](https://github.com/MetaMask/metamask-mobile/pull/5631): [FIX] Modal confirmation refactoring
- [#5624](https://github.com/MetaMask/metamask-mobile/pull/5624): [FIX] Fix currency display
- [#5615](https://github.com/MetaMask/metamask-mobile/pull/5615): [FIX] Fix analytics events
- [#5585](https://github.com/MetaMask/metamask-mobile/pull/5585): [FIX] Token Detection not persisting
- [#5556](https://github.com/MetaMask/metamask-mobile/pull/5556): [FIX] Swaps disabled on fresh install on some networks
- [#5550](https://github.com/MetaMask/metamask-mobile/pull/5550): [FIX] On-ramp: Fix order link in details screen
- [#5535](https://github.com/MetaMask/metamask-mobile/pull/5535): [IMPROVEMENT] Add content for "Add friction to revealing SRP"
- [#5538](https://github.com/MetaMask/metamask-mobile/pull/5538): [FIX] E2e appium test failure fix
- [#5444](https://github.com/MetaMask/metamask-mobile/pull/5444): [FIX] Fix unecessary executions of useEffect
- [#5506](https://github.com/MetaMask/metamask-mobile/pull/5506): [IMPROVEMENT] On-ramp: Add NavBar tests to GetStarted and Regions Views
- [#5495](https://github.com/MetaMask/metamask-mobile/pull/5495): [IMPROVEMENT] Copy update for metamask fee on swaps
- [#5525](https://github.com/MetaMask/metamask-mobile/pull/5525): [IMPROVEMENT] On-ramp: add fiatOrders reducer tests
- [#5521](https://github.com/MetaMask/metamask-mobile/pull/5521): [IMPROVEMENT] On-ramp: Remove unused state and fix initial state
- [#5487](https://github.com/MetaMask/metamask-mobile/pull/5487): [IMPROVEMENT] On-ramp: Use themeAppearance
- [#5530](https://github.com/MetaMask/metamask-mobile/pull/5530): [IMPROVEMENT] Refactor RevealPrivateCredential View
- [#5526](https://github.com/MetaMask/metamask-mobile/pull/5526): [IMPROVEMENT] On-ramp: Add on-ramp utils tests
- [#5531](https://github.com/MetaMask/metamask-mobile/pull/5531): [IMPROVEMENT] Refactor SeedPhraseVideo to mount player after transition
- [#5522](https://github.com/MetaMask/metamask-mobile/pull/5522): [IMPROVEMENT] On-ramp: Remove scrollable prop from views and update snapshots
- [#5524](https://github.com/MetaMask/metamask-mobile/pull/5524): [IMPROVEMENT] On-ramp: Add order processor tests
- [#5512](https://github.com/MetaMask/metamask-mobile/pull/5512): [IMPROVEMENT] Remove redundant browser feature file
- [#5511](https://github.com/MetaMask/metamask-mobile/pull/5511): [IMPROVEMENT] On-ramp: Rename applePay hook to useApplePay
- [#5499](https://github.com/MetaMask/metamask-mobile/pull/5499): [FIX] Remove duplicate property
- [#5496](https://github.com/MetaMask/metamask-mobile/pull/5496): [REVERT] Onramp - Remove Text as any ocurrences
- [#5474](https://github.com/MetaMask/metamask-mobile/pull/5474): [IMPROVEMENT] Screenshot deterrent alert
- [#5489](https://github.com/MetaMask/metamask-mobile/pull/5489): [IMPROVEMENT] Renaming Step files to include ".steps"
- [#5460](https://github.com/MetaMask/metamask-mobile/pull/5460): [IMPROVEMENT] E2e test/browser flow
- [#5488](https://github.com/MetaMask/metamask-mobile/pull/5488): [IMPROVEMENT] Add Browserstack step to Bitrise
- [#5486](https://github.com/MetaMask/metamask-mobile/pull/5486): [FIX] Add providerValues to renderScreen
- [#5484](https://github.com/MetaMask/metamask-mobile/pull/5484): [IMPROVEMENT] Isolate e2e-Appium Feature scenarios
- [#5483](https://github.com/MetaMask/metamask-mobile/pull/5483): [IMPROVEMENT] Add renderScreen test util
- [#5476](https://github.com/MetaMask/metamask-mobile/pull/5476): [IMPROVEMENT] README.md: update "Install the Android NDK"
- [#5479](https://github.com/MetaMask/metamask-mobile/pull/5479): [IMPROVEMENT] Mount SeedPhraseVideo Video Player after transition
- [#5475](https://github.com/MetaMask/metamask-mobile/pull/5475): [FIX] Fix import of `isEIP1559Transaction`
- [#5473](https://github.com/MetaMask/metamask-mobile/pull/5473): [DEPENDENCIES] On-ramp: upgrade on-ramp-sdk to v1.6.1
- [#5465](https://github.com/MetaMask/metamask-mobile/pull/5465): [strings] vault corruption recovery strings
- [#5433](https://github.com/MetaMask/metamask-mobile/pull/5433): [IMPROVEMENT] Add WebdriverIO test reports and Browserstack Integration
- [#5270](https://github.com/MetaMask/metamask-mobile/pull/5270): [DEPENDENCIES] Migrate to new controller packages
- [#5449](https://github.com/MetaMask/metamask-mobile/pull/5449): [IMPROVEMENT] Remove deeplink warning for SDK and SDK as dependency
- [#5468](https://github.com/MetaMask/metamask-mobile/pull/5468): [FIX] Screenshot deterrent analytics
- [#5462](https://github.com/MetaMask/metamask-mobile/pull/5462): [IMPROVEMENT] On-ramp: Remove unused constants
- [#5413](https://github.com/MetaMask/metamask-mobile/pull/5413): [IMPROVEMENT] On-ramp: Refactor Regions view to componentization
- [#5440](https://github.com/MetaMask/metamask-mobile/pull/5440): [FIX] Approval error when insufficient balance
- [#5459](https://github.com/MetaMask/metamask-mobile/pull/5459): [IMPROVEMENT] Remove extra zero balance account potentially created from seeking ahead
- [#5454](https://github.com/MetaMask/metamask-mobile/pull/5454): [IMPROVEMENT] Refactor Analytics Events
- [#5453](https://github.com/MetaMask/metamask-mobile/pull/5453): [IMPROVEMENT] Use "ModalConfirmation" component for the QR Reader security alert
- [#5447](https://github.com/MetaMask/metamask-mobile/pull/5447): [IMPROVEMENT] Refactor "Screenshot Deterrent" for Android
- [#5436](https://github.com/MetaMask/metamask-mobile/pull/5436): [IMPROVEMENT] On-ramp: Refactor fiatOrders reducer to TypeScript
- [#5451](https://github.com/MetaMask/metamask-mobile/pull/5451): [IMPROVEMENT] Add translations to "Screenshot Deterrent" feature
- [#5428](https://github.com/MetaMask/metamask-mobile/pull/5428): [IMPROVEMENT] Add accessibilityRole button to StyledButton
- [#5437](https://github.com/MetaMask/metamask-mobile/pull/5437): [IMPROVEMENT] On-ramp: Move useSDKMethod to its own file
- [#5448](https://github.com/MetaMask/metamask-mobile/pull/5448): [IMPROVEMENT] Add translations to "Safe QR" feature
- [#5219](https://github.com/MetaMask/metamask-mobile/pull/5219): [FIX] Update selected network when delete network manually inserted
- [#5430](https://github.com/MetaMask/metamask-mobile/pull/5430): [IMPROVEMENT] Remove Text as any occurrences

## 5.13.0 - Jan 17, 2022
- [#5381](https://github.com/MetaMask/metamask-mobile/pull/5381): [UPDATE] Bumped contract-metadata to 2.1.0
- [#5424](https://github.com/MetaMask/metamask-mobile/pull/5424): [IMPROVEMENT] Add Screenshot Warning to ImportPrivateKey
- [#4670](https://github.com/MetaMask/metamask-mobile/pull/4670): [FEAT] Screenshot Warning
- [#5422](https://github.com/MetaMask/metamask-mobile/pull/5422): [UPDATE] Add custom network and Import custom token
- [#5376](https://github.com/MetaMask/metamask-mobile/pull/5376): [IMPROVEMENT] Include L1 fee in the Send flow and on the tx detail page for Optimism
- [#5351](https://github.com/MetaMask/metamask-mobile/pull/5351): [REMOVE] On-ramp: remove old on-ramp experience
- [#5352](https://github.com/MetaMask/metamask-mobile/pull/5352): [UPDATE] Bump decode-uri-component from 0.2.0 to 0.2.2
- [#5246](https://github.com/MetaMask/metamask-mobile/pull/5246): [UPDATE] Bump loader-utils from 1.4.0 to 1.4.2
- [#5191](https://github.com/MetaMask/metamask-mobile/pull/5191): [IMPROVEMENT] Support for ens on deeplink transactions
- [#5115](https://github.com/MetaMask/metamask-mobile/pull/5115): [FIX] cancelling transaction when user does not give dapp permission to transfer funds
- [#5400](https://github.com/MetaMask/metamask-mobile/pull/5400): [FIX] jest expect type
- [#4546](https://github.com/MetaMask/metamask-mobile/pull/4546): [IMPROVEMENT] Support downloading Apple Wallet passes on iOS
- [#5200](https://github.com/MetaMask/metamask-mobile/pull/5200): [UPDATE] Update Controllers to version 33.0.0
- [#5083](https://github.com/MetaMask/metamask-mobile/pull/5083): [IMPROVEMENT] Component: Custom Spending Cap

>>>>>>> 6e062b69
## 5.12.3 - Dec 16, 2022
- Hotfix version bump for iOS only release, no code changes

## 5.12.1 - Dec 6, 2022
- [#5366](https://github.com/MetaMask/metamask-mobile/pull/5366): [UPDATE] On-ramp Refactor wyre authentication URL approach
- [#5362](https://github.com/MetaMask/metamask-mobile/pull/5362): [UPDATE] Copy for Opt in metrics screen and enable custom mainnet RPC
- [#5360](https://github.com/MetaMask/metamask-mobile/pull/5360): [FIX] Onboarding wizard automatic update modal
- [#5307](https://github.com/MetaMask/metamask-mobile/pull/5307): [IMPROVEMENT] Remove RPC URL, Block Explorer URL, Network Name from metrics
- [#5355](https://github.com/MetaMask/metamask-mobile/pull/5355): [IMPROVEMENT] Sanitize privacy settings before sending to Sentry 

## 5.12.0 - Dec 5, 2022
- [#5335](https://github.com/MetaMask/metamask-mobile/pull/5335): [IMPROVEMENT] On-ramp: Add useRegions hook and fix availablePaymentMethods
- [#5337](https://github.com/MetaMask/metamask-mobile/pull/5337): [FIX] Send ERC-20 tokens on legacy networks
- [#5333](https://github.com/MetaMask/metamask-mobile/pull/5333): [IMPROVEMENT] Only fetch minimum versions if permissions enabled
- [#5331](https://github.com/MetaMask/metamask-mobile/pull/5331): [UPDATE] Bump @metamask/swaps-controller
- [#5169](https://github.com/MetaMask/metamask-mobile/pull/5169): [FIX] Miscalculation on toWei func when passing valid numbers in scientific notation
- [#5238](https://github.com/MetaMask/metamask-mobile/pull/5238): [IMPROVEMENT] Browser experience
- [#5318](https://github.com/MetaMask/metamask-mobile/pull/5318): [FIX] Estimated gas fee calculation on the transaction detail page
- [#5294](https://github.com/MetaMask/metamask-mobile/pull/5294): [IMPROVEMENT] On-ramp: allow amount formatting on android
- [#5292](https://github.com/MetaMask/metamask-mobile/pull/5292): [FIX] On-ramp: fix default payment method selection
- [#5103](https://github.com/MetaMask/metamask-mobile/pull/5103): [FIX] WalletConnect signed typed and eth sign throwing error back to the dapp
- [#5263](https://github.com/MetaMask/metamask-mobile/pull/5263): [UPDATE] Updates WebRTC and Socket.io client to the latest versions
- [#5273](https://github.com/MetaMask/metamask-mobile/pull/5273): [IMPROVEMENT] Enable new networks for Swaps
- [#5244](https://github.com/MetaMask/metamask-mobile/pull/5244): [UPDATE] Change SDK URL
- [#5262](https://github.com/MetaMask/metamask-mobile/pull/5262): [FIX] Fixes and configuration updates related to Branch.io Deep Links
- [#5289](https://github.com/MetaMask/metamask-mobile/pull/5289): [IMPROVEMENT] Add strings to feature "Screenshot Warning"
- [#5243](https://github.com/MetaMask/metamask-mobile/pull/5243): [FIX] Only trigger onLoadEnd when urls are equal
- [#5287](https://github.com/MetaMask/metamask-mobile/pull/5287): [IMPROVEMENT] Add translations to feature "Easy Delete Data"
- [#4917](https://github.com/MetaMask/metamask-mobile/pull/4917): [IMPROVEMENT] Trigger UpdateNeeded screen
- [#5280](https://github.com/MetaMask/metamask-mobile/pull/5280): [IMPROVEMENT] On-ramp: Add usePaymentMethods hook with customAction filter by chainId
- [#5265](https://github.com/MetaMask/metamask-mobile/pull/5265): [IMPROVEMENT] On-ramp: Add order pending description in details view
- [#5269](https://github.com/MetaMask/metamask-mobile/pull/5269): [FIX] On-Ramp: Fix 1.3.1 creating undefined custom order ids
- [#5267](https://github.com/MetaMask/metamask-mobile/pull/5267): [IMPROVEMENT] On-ramp: Change 0 amount to a pending state in order details
- [#5266](https://github.com/MetaMask/metamask-mobile/pull/5266): [REMOVE] On-ramp: Remove disabled button in amount to buy screen
- [#5268](https://github.com/MetaMask/metamask-mobile/pull/5268): [FIX] On-Ramp: Fix typos from payment method icon and contact support
- [#5220](https://github.com/MetaMask/metamask-mobile/pull/5220): [UPDATE] On-ramp-sdk@1.3.1: Wyre Apple Pay auth support and inAppBrowser hook
- [#5264](https://github.com/MetaMask/metamask-mobile/pull/5264): [FIX] Date msBetweenDates test
- [#5194](https://github.com/MetaMask/metamask-mobile/pull/5194): [FEATURE] Add more granular killswitches for swaps
- [#5237](https://github.com/MetaMask/metamask-mobile/pull/5237): [DEPENDENCIES] Update Segment dependencies

## 5.11.0 - Nov 21, 2022
- [#5088](https://github.com/MetaMask/metamask-mobile/pull/5088): [IMPROVEMENT] Add no payment methods screen
- [#5223](https://github.com/MetaMask/metamask-mobile/pull/5223): [IMPROVEMENT] Add payment method icons support
- [#5198](https://github.com/MetaMask/metamask-mobile/pull/5198): [IMPROVEMENT] Improve loading experience
- [#5213](https://github.com/MetaMask/metamask-mobile/pull/5213): [IMPROVEMENT] On-ramp: add payment method detail and disclaimer
- [#5214](https://github.com/MetaMask/metamask-mobile/pull/5214): [IMPROVEMENT] On-ramp: add payment method custom action analytics
- [#5188](https://github.com/MetaMask/metamask-mobile/pull/5188): [IMPROVEMENT] Networks-flow appium feature file

## 5.10.0 - Nov 10, 2022
- [#5209](https://github.com/MetaMask/metamask-mobile/pull/5209): [FIX] On-ramp: multiple redirection handling
- [#5217](https://github.com/MetaMask/metamask-mobile/pull/5217): [FIX] Send to the wrong address
- [#5202](https://github.com/MetaMask/metamask-mobile/pull/5202): [FEAT] On-Ramp: allow Harmony ONE
- [#5195](https://github.com/MetaMask/metamask-mobile/pull/5195): [FEAT] Onramp: Add exclude from purchases to onramp aggregator orders
- [#5064](https://github.com/MetaMask/metamask-mobile/pull/5064): [UPDATE] Refactor Approve Component
- [#5158](https://github.com/MetaMask/metamask-mobile/pull/5158): [FEAT] On-Ramp: Provider payment method custom action and custom order ids
- [#5119](https://github.com/MetaMask/metamask-mobile/pull/5119): [FIX] Crash when reject two times connect wallet on in app browser
- [#5173](https://github.com/MetaMask/metamask-mobile/pull/5173): [FIX] Android build cMake
- [#5167](https://github.com/MetaMask/metamask-mobile/pull/5167): [FIX] Fixed Button Base Size issue
- [#4868](https://github.com/MetaMask/metamask-mobile/pull/4868): [UPDATE] Refactor ApprovalTransaction Component
- [#5142](https://github.com/MetaMask/metamask-mobile/pull/5142): [FIX] Fix high severity audit issues
- [#4235](https://github.com/MetaMask/metamask-mobile/pull/4235): [FIX] Delete contact on android fixed
- [#5116](https://github.com/MetaMask/metamask-mobile/pull/5116): [FIX] Updated EditLegacy Component
- [#4835](https://github.com/MetaMask/metamask-mobile/pull/4835): [UPDATE] Refactor SendTransaction Component
- [#5113](https://github.com/MetaMask/metamask-mobile/pull/5113): [UPDATE] avoid using Rinkeby in wallet & import network test
- [#4922](https://github.com/MetaMask/metamask-mobile/pull/4922): [FEAT] Segment Integration
- [#5041](https://github.com/MetaMask/metamask-mobile/pull/5041): [FEAT] Add accordion component to Design System
- [#5091](https://github.com/MetaMask/metamask-mobile/pull/5091): [UPDATE] Standardized Storybook Structure
- [#4888](https://github.com/MetaMask/metamask-mobile/pull/4888): [FEAT] Extend popular network list
- [#5096](https://github.com/MetaMask/metamask-mobile/pull/5096): [UPDATE] Update audit list
- [#5067](https://github.com/MetaMask/metamask-mobile/pull/5067): [FEAT] Component: Contract Box component

## 5.9.1 - Oct 28, 2022
- [#5172](https://github.com/MetaMask/metamask-mobile/pull/5172): [FIX] ENS name being resolved correctly

## 5.9.0 - Oct 10, 2022
 - [#5035](https://github.com/MetaMask/metamask-mobile/pull/5035): [FIX] On-Ramp: Fix autolock dispatch for apple pay
 - [#4804](https://github.com/MetaMask/metamask-mobile/pull/4804): [UPDATE] GasPolling refactor UpdateEIP1559Transaction Component
 - [#5079](https://github.com/MetaMask/metamask-mobile/pull/5079): [FIX] Network switch during QR scan in Send Flow
 - [#5077](https://github.com/MetaMask/metamask-mobile/pull/5077): [FEATURE] translations for permission system
 - [#5044](https://github.com/MetaMask/metamask-mobile/pull/5044): [FIX] evaluating ‘transaction.status’
 - [#5040](https://github.com/MetaMask/metamask-mobile/pull/5040): [ADD] Component/4721-card
 - [#5034](https://github.com/MetaMask/metamask-mobile/pull/5034): [FIX] Wallet Connect PR#4934 and PR#4861
 - [#5065](https://github.com/MetaMask/metamask-mobile/pull/5065): [ENHANCEMENT] added shadows to useAppTheme
 - [#5039](https://github.com/MetaMask/metamask-mobile/pull/5039): [UPDATE]  update shadow tokens
 - [#5010](https://github.com/MetaMask/metamask-mobile/pull/5010): [ADD] InApp Browser package
 - [#5058](https://github.com/MetaMask/metamask-mobile/pull/5058): [UPDATE] patch vm2 via resolution
 - [#5042](https://github.com/MetaMask/metamask-mobile/pull/5042): [ADD] Component/4723-estimatedtext
 - [#4999](https://github.com/MetaMask/metamask-mobile/pull/4999): [ADD] Component: Account and balance component
 - [#5030](https://github.com/MetaMask/metamask-mobile/pull/5030): [ENHANCEMENT] PR template with working link for mobile coding standards
 - [#5033](https://github.com/MetaMask/metamask-mobile/pull/5033): [UPDATE] default iOS simulator
 - [#5028](https://github.com/MetaMask/metamask-mobile/pull/5028): [FIX] variable interpolation in build.sh
 - [#5031](https://github.com/MetaMask/metamask-mobile/pull/5031): [ENHANCEMENT] Deprecate snake case from feature flags
 - [#5025](https://github.com/MetaMask/metamask-mobile/pull/5025): [ENHANCEMENT] Remove all "Ooops" copies
 - [#4404](https://github.com/MetaMask/metamask-mobile/pull/4404): [FIX] Fixed ERC20 token transfer from Dapps
 - [#5024](https://github.com/MetaMask/metamask-mobile/pull/5024): [UPDATE] app name for release-to-store step
 - [#5006](https://github.com/MetaMask/metamask-mobile/pull/5006): [UPDATE] Bump @keystonehq/ur-decoder from 0.3.0 to 0.6.1

## 5.8.1 - Oct 5, 2022
- [#4286](https://github.com/MetaMask/metamask-mobile/pull/4286): [ENHANCEMENT] Integrates MetaMask SDK support

## 5.8.0 - Sept 22, 2022
- [#5018](https://github.com/MetaMask/metamask-mobile/pull/5018): [FIX] Vault corruption error log
- [#4972](https://github.com/MetaMask/metamask-mobile/pull/4972): [FIX] Unable to Speedup/Cancel legacy transactions
- [#4833](https://github.com/MetaMask/metamask-mobile/pull/4833): [ENHANCEMENT] Implement new QA builds for both Android and iOS
- [#4993](https://github.com/MetaMask/metamask-mobile/pull/4993): [ENHANCEMENT] On-Ramp: Add scrolling to payment methods and make logo property optional
- [#4997](https://github.com/MetaMask/metamask-mobile/pull/4997): [ENHANCEMENT] SRP Reveal Timestamp
- [#5002](https://github.com/MetaMask/metamask-mobile/pull/5002): [FEAT] ENS Wildcard and offchain resolution
- [#4430](https://github.com/MetaMask/metamask-mobile/pull/4430): [FIX] Keystone: Pagination and missing addresses
- [#3438](https://github.com/MetaMask/metamask-mobile/pull/3438): [DEPENDENCIES] Bump metro from 0.59.0 to 0.66.2
- [#4649](https://github.com/MetaMask/metamask-mobile/pull/4649): [ENHANCEMENT] Url redirection from QR code
- [#4980](https://github.com/MetaMask/metamask-mobile/pull/4980): [DEPENDENCIES] On-ramp: Add compact payment method selector
- [#4982](https://github.com/MetaMask/metamask-mobile/pull/4982): [FIX] typo in faucet name
- [#4983](https://github.com/MetaMask/metamask-mobile/pull/4983): [FIX] Navigation comment spell
- [#4755](https://github.com/MetaMask/metamask-mobile/pull/4755): [UPDATE] - New template fields added to reflect newer requirements for PRs
- [#4978](https://github.com/MetaMask/metamask-mobile/pull/4978): [ENHANCEMENT] Store distinct id for consistency
- [#4958](https://github.com/MetaMask/metamask-mobile/pull/4958): [FIX] WebView Origin Allowlist
- [#4941](https://github.com/MetaMask/metamask-mobile/pull/4941): [DEPENDENCIES] Replace "@react-native-community/async-storage" for "@react-native-async-storage/async-storage"
- [#4947](https://github.com/MetaMask/metamask-mobile/pull/4947): [IMPROVEMENT] WebView Error Copy
- [#4946](https://github.com/MetaMask/metamask-mobile/pull/4946): [ENHANCEMENT] Swaps: Add copy for 0% fee in quotes info modal
- [#4942](https://github.com/MetaMask/metamask-mobile/pull/4942): [ENHANCEMENT] Add unit tests to useDeleteWallet hook
- [#4939](https://github.com/MetaMask/metamask-mobile/pull/4939): [ENHANCEMENT] Update "Usability enhancement" template
- [#4938](https://github.com/MetaMask/metamask-mobile/pull/4938): [ENHANCEMENT] Bump git-clone version to 6 in Bitrise machines
- [#4782](https://github.com/MetaMask/metamask-mobile/pull/4782): [DEPENDENCIES] Detox version bump from 19.6.5 to 19.7.1

## 5.7.0 - Sept 21, 2022
- [#4905](https://github.com/MetaMask/metamask-mobile/pull/4905): [FIX] Update send flow
- [#4897](https://github.com/MetaMask/metamask-mobile/pull/4897): [IMPROVEMENT] Automatic security checks settings
- [#4902](https://github.com/MetaMask/metamask-mobile/pull/4902): [IMPROVEMENT] Deprecated networks Alert border fixed
- [#4885](https://github.com/MetaMask/metamask-mobile/pull/4885): [IMPROVEMENT] Implement warning for deprecated test networks, kovan, ropsten and rinkeby
- [#4898](https://github.com/MetaMask/metamask-mobile/pull/4898): [FIX] Test sanitizeUrlInput error
- [#4882](https://github.com/MetaMask/metamask-mobile/pull/4882): [FIX] Missing token detection event properties
- [#4869](https://github.com/MetaMask/metamask-mobile/pull/4869): [FIX] Remove decimals for on-ramp order details exchange rate
- [#4896](https://github.com/MetaMask/metamask-mobile/pull/4896): [DEPENDENCIES] Upgrade on-ramp-sdk to 1.2.0
- [#4860](https://github.com/MetaMask/metamask-mobile/pull/4860): [IMPROVEMENT] Change skip to payment method in on-ramp flow
- [#4892](https://github.com/MetaMask/metamask-mobile/pull/4892): [IMPROVEMENT] Increase polling cycles for on-ramp quotes to 6
- [#4407](https://github.com/MetaMask/metamask-mobile/pull/4407): [FIX] Add browser cookies support on Android
- [#4530](https://github.com/MetaMask/metamask-mobile/pull/4530): [IMPROVEMENT] Apply Test network prefix to token values to help educate users
- [#4841](https://github.com/MetaMask/metamask-mobile/pull/4841): [IMPROVEMENT] Component/4080 Badge
- [#4856](https://github.com/MetaMask/metamask-mobile/pull/4856): [IMPROVEMENT] Update Cell Account component
- [#4799](https://github.com/MetaMask/metamask-mobile/pull/4799): [FIX] Reveal SRP or Private Key wrong password error
- [#4305](https://github.com/MetaMask/metamask-mobile/pull/4305): [FEAT] Hide remember me
- [#4878](https://github.com/MetaMask/metamask-mobile/pull/4878): [FIX] Add testnets condition to blockchain explorer
- [#4862](https://github.com/MetaMask/metamask-mobile/pull/4862): [IMPROVEMENT] Fetch and parse app config
- [#4798](https://github.com/MetaMask/metamask-mobile/pull/4798): [ANALYTICS] Improve SRP reveal metrics
- [#4016](https://github.com/MetaMask/metamask-mobile/pull/4016): [FIX] ypo in conversion/index.js
- [#4503](https://github.com/MetaMask/metamask-mobile/pull/4503): [FIX] Jazz icons constantly changing
- [#4595](https://github.com/MetaMask/metamask-mobile/pull/4595): [DEPENDENCIES] Upgrade react-native-device-info to 9.0.2
- [#4684](https://github.com/MetaMask/metamask-mobile/pull/4684): [FIX] Account nickname is always defined
- [#4830](https://github.com/MetaMask/metamask-mobile/pull/4830): [FIX] Add user agent from property as default
- [#4828](https://github.com/MetaMask/metamask-mobile/pull/4828): [FIX] Image styling
- [#4839](https://github.com/MetaMask/metamask-mobile/pull/4839): [DEPENDENCIES] Introduce @testing-library/react-hooks dependency
- [#4748](https://github.com/MetaMask/metamask-mobile/pull/4748): [UPGRADE] Patch bump for SoLoader version on Android
- [#4824](https://github.com/MetaMask/metamask-mobile/pull/4824): [Fix] Fix password not being set as authentication type for login metrics
- [#4809](https://github.com/MetaMask/metamask-mobile/pull/4809): [IMPROVEMENT] Component/4779 Audit

## 5.6.1 - Sept 9, 2022
- [#4966](https://github.com/MetaMask/metamask-mobile/pull/4966): [FIX] Add http and https protocol to webview origin whitelist
- [#4967](https://github.com/MetaMask/metamask-mobile/pull/4967): [FIX] Correct url parse

## 5.6.0 - Aug 15, 2022
- [#4821](https://github.com/MetaMask/metamask-mobile/pull/4821): [FIX] Staging env redirection url for onramp
- [#4742](https://github.com/MetaMask/metamask-mobile/pull/4742): [ADD] On-Ramp generic error view event
- [#4743](https://github.com/MetaMask/metamask-mobile/pull/4743): [ADD] Payment Method logos
- [#4818](https://github.com/MetaMask/metamask-mobile/pull/4818): [ADD] Provider user agent to on-ramp Checkout WebView
- [#4640](https://github.com/MetaMask/metamask-mobile/pull/4640): [ADD] Confirmation modal component
- [#4749](https://github.com/MetaMask/metamask-mobile/pull/4749): [ADD] Current network to Fiat On-ramp titles
- [#4718](https://github.com/MetaMask/metamask-mobile/pull/4718): [ADD] Component/4226 bottom sheet
- [#4780](https://github.com/MetaMask/metamask-mobile/pull/4780): [FIX] Block explorer crash
- [#4740](https://github.com/MetaMask/metamask-mobile/pull/4740): [FIX] Duplicate property
- [#4793](https://github.com/MetaMask/metamask-mobile/pull/4793): [ADD] Dapp connect Warning
- [#4634](https://github.com/MetaMask/metamask-mobile/pull/4634): [IMPROVEMENT] safeNumberToBN Method
- [#4795](https://github.com/MetaMask/metamask-mobile/pull/4795): [UPDATE] urls updated
- [#4756](https://github.com/MetaMask/metamask-mobile/pull/4756): [PS] Componentize Cell #4083
- [#4784](https://github.com/MetaMask/metamask-mobile/pull/4784): [ADD] Hide Remember me strings
- [#4639](https://github.com/MetaMask/metamask-mobile/pull/4639): [FIX] Use default QR code colors
- [#4613](https://github.com/MetaMask/metamask-mobile/pull/4613): [ADD] Component/4079 avatar group
- [#4636](https://github.com/MetaMask/metamask-mobile/pull/4636): [FIX] NFT transfer with big token id

## 5.5.1 - Aug 16, 2022
- [UPDATE](https://github.com/MetaMask/dapps/pull/137): [UPDATE] Disable iOS explore links

## 5.5.0 - Jul 27, 2022
- [#4475](https://github.com/MetaMask/metamask-mobile/pull/4475): [IMPROVEMENT] Swaps support for hardware wallet
- [#4627](https://github.com/MetaMask/metamask-mobile/pull/4627): [IMPROVEMENT] Add typing support for payment methods to be used instead of payment IDs
- [#4625](https://github.com/MetaMask/metamask-mobile/pull/4625): [FIX] Handle SecureKeychain failed access while passcode enabled
- [#4655](https://github.com/MetaMask/metamask-mobile/pull/4655): [IMPROVEMENT] Add log for vault corruption
- [#4629](https://github.com/MetaMask/metamask-mobile/pull/4629): [IMPROVEMENT] Add EventEmitter for locale change events and update On-ramp SDK
- [#4685](https://github.com/MetaMask/metamask-mobile/pull/4685): [FIX] Fix `allowsInlineMediaPlayback` prop name
- [#4329](https://github.com/MetaMask/metamask-mobile/pull/4329): [IMPROVEMENT] Improve transaction activy for custom networks
- [#4643](https://github.com/MetaMask/metamask-mobile/pull/4643): [IMPROVEMENT] Add On-Ramp Aggregator a11y improvements
- [#4173](https://github.com/MetaMask/metamask-mobile/pull/4173): [FIX] Dapp domain resolver for ENS
- [#4676](https://github.com/MetaMask/metamask-mobile/pull/4676): [IMPROVEMENT] Componentize Toast
- [#4704](https://github.com/MetaMask/metamask-mobile/pull/4704): [IMPROVEMENT] Add word 'buy' to limit description
- [#4711](https://github.com/MetaMask/metamask-mobile/pull/4711): [FIX] Token Texts
- [#4677](https://github.com/MetaMask/metamask-mobile/pull/4677): [IMPROVEMENT] Network Picker component
- [#4689](https://github.com/MetaMask/metamask-mobile/pull/4689): [IMPROVEMENT] Componentize Account Picker
- [#4612](https://github.com/MetaMask/metamask-mobile/pull/4612): [IMPROVEMENT] Componentize Token Avatar

## 5.4.0 - Jul 12, 2022
- [#4604](https://github.com/MetaMask/metamask-mobile/pull/4604): [IMPROVEMENT] Change quotes error to individual events
- [#4497](https://github.com/MetaMask/metamask-mobile/pull/4497): [IMPROVEMENT] Add amount to onramp analytics events
- [#4496](https://github.com/MetaMask/metamask-mobile/pull/4496): [IMPROVEMENT] Add currency destination symbol to purchase submitted
- [#4498](https://github.com/MetaMask/metamask-mobile/pull/4498): [IMPROVEMENT] Add decimals optional prop to keypad in onramp amount view
- [#4600](https://github.com/MetaMask/metamask-mobile/pull/4600): [IMPROVEMENT] Add onramp extra properties to events
- [#4656](https://github.com/MetaMask/metamask-mobile/pull/4656): [FIX] Plain texts in code
- [#4388](https://github.com/MetaMask/metamask-mobile/pull/4388): [IMPROVEMENT] Introduce token detection v2
- [#4582](https://github.com/MetaMask/metamask-mobile/pull/4582): [IMPROVEMENT] Updated package name to be consistent with our npm namespace
- [#4609](https://github.com/MetaMask/metamask-mobile/pull/4609): [FEAT] Add pull to refresh and new design to Fiat Order Details view
- [#4527](https://github.com/MetaMask/metamask-mobile/pull/4527): [IMPROVEMENT] changed launch mode to singleInstance
- [#4644](https://github.com/MetaMask/metamask-mobile/pull/4644): [IMPROVEMENT] Update url formats popular networks
- [#4420](https://github.com/MetaMask/metamask-mobile/pull/4420): [IMPROVEMENT] Refactor transaction component
- [#4263](https://github.com/MetaMask/metamask-mobile/pull/4263): [FIX] Swaps approval transaction
- [#4618](https://github.com/MetaMask/metamask-mobile/pull/4618): [IMPROVEMENT] Componentize SelectableListItem
- [#4606](https://github.com/MetaMask/metamask-mobile/pull/4606): [IMPROVEMENT] Componentize multiselect list item
- [#4610](https://github.com/MetaMask/metamask-mobile/pull/4610): [FIX] Remove TouchableOpacity from DeleteMetaMetricsData component
- [#4554](https://github.com/MetaMask/metamask-mobile/pull/4554): [IMPROVEMENT] Allow for env variable to customise the simulator that gets launched on iOS
- [#4575](https://github.com/MetaMask/metamask-mobile/pull/4575): [IMPROVEMENT] Componentize tag url
- [#4572](https://github.com/MetaMask/metamask-mobile/pull/4572): [IMPROVEMENT] Componentize tag
- [#4549](https://github.com/MetaMask/metamask-mobile/pull/4549): [IMPROVEMENT] Componentize tab bar
- [#4599](https://github.com/MetaMask/metamask-mobile/pull/4599): [IMPROVEMENT] Componentize Checkbox
- [#4583](https://github.com/MetaMask/metamask-mobile/pull/4583): [IMPROVEMENT] Componentize icon button
- [#4548](https://github.com/MetaMask/metamask-mobile/pull/4548): [IMPROVEMENT] Componentize tab bar item
- [#4525](https://github.com/MetaMask/metamask-mobile/pull/4525): [IMPROVEMENT] Componentize button tertiary
- [#4524](https://github.com/MetaMask/metamask-mobile/pull/4524): [IMPROVEMENT] Componentize button secondary
- [#4523](https://github.com/MetaMask/metamask-mobile/pull/4523): [IMPROVEMENT] Componentize button primary
- [#4522](https://github.com/MetaMask/metamask-mobile/pull/4522): [IMPROVEMENT] Componentize buttons
- [#4602](https://github.com/MetaMask/metamask-mobile/pull/4602): [FIX] Fix color types
- [#4603](https://github.com/MetaMask/metamask-mobile/pull/4603): [FIX] Remove yarn audit exclusions
- [#4580](https://github.com/MetaMask/metamask-mobile/pull/4580): [IMPROVEMENT] Componentize NetworkAvatar
- [#4414](https://github.com/MetaMask/metamask-mobile/pull/4414): [IMPROVEMENT] Componentize FaviconAvatar
- [#4587](https://github.com/MetaMask/metamask-mobile/pull/4587): [FIX] Remove codecov
- [#4499](https://github.com/MetaMask/metamask-mobile/pull/4499): [IMPROVEMENT] Componentize icon
- [#4481](https://github.com/MetaMask/metamask-mobile/pull/4481): [IMPROVEMENT] Updating colors and typography to use theme objects
- [#4559](https://github.com/MetaMask/metamask-mobile/pull/4559): [FIX] Add resolution for shell-quote & got
- [#4531](https://github.com/MetaMask/metamask-mobile/pull/4531): [IMPROVEMENT] Add delete wallet step spec

## 5.3.0 - Jun 16, 2022
- [#4506](https://github.com/MetaMask/metamask-mobile/pull/4506): [IMPROVEMENT] Add OnRamp aggregator translations
- [#4389](https://github.com/MetaMask/metamask-mobile/pull/4389): [FEAT] Easy delete data
- [#4510](https://github.com/MetaMask/metamask-mobile/pull/4510): [IMPROVEMENT] Update RPC URL for xDai
- [#4269](https://github.com/MetaMask/metamask-mobile/pull/4269): [IMPROVEMENT] Show amount being approved by default on approval screens
- [#4495](https://github.com/MetaMask/metamask-mobile/pull/4495): [FIX] WalletConnect Icon on connect screen
- [#4505](https://github.com/MetaMask/metamask-mobile/pull/4505): [FIX] Updated new rpcUrl of gnosischain on test file
- [#4442](https://github.com/MetaMask/metamask-mobile/pull/4442): [FIX] Skip to amount to buy when region is selected
- [#4501](https://github.com/MetaMask/metamask-mobile/pull/4501): [FIX] Add accesible false to pressable group preventing VoiceOver interaction
- [#4247](https://github.com/MetaMask/metamask-mobile/pull/4247): [IMPROVEMENT] Add rounded corners to svg NFTs
- [#4470](https://github.com/MetaMask/metamask-mobile/pull/4470): [FIX] Add minimum required params to orders
- [#4469](https://github.com/MetaMask/metamask-mobile/pull/4469): [FIX] Displaying notification when state changes
- [#4443](https://github.com/MetaMask/metamask-mobile/pull/4443): [FIX] Wrong analytics property for region event
- [#4468](https://github.com/MetaMask/metamask-mobile/pull/4468): [FIX] Wrong amount out for onramp analytics
- [#4418](https://github.com/MetaMask/metamask-mobile/pull/4418): [IMPROVEMENT] Import address verification in send flow
- [#3783](https://github.com/MetaMask/metamask-mobile/pull/3783): [FEAT] Add custom networks
- [#4131](https://github.com/MetaMask/metamask-mobile/pull/4131): [FIX] Add method for crypto that are not in ISO4217
- [#4187](https://github.com/MetaMask/metamask-mobile/pull/4187): [IMPROVEMENT] Update copy in Edit & Advance Screens
- [#4060](https://github.com/MetaMask/metamask-mobile/pull/4060): [FIX] Avoid canceling transactions after submission
- [#4478](https://github.com/MetaMask/metamask-mobile/pull/4478): [IMPROVEMENT] Video subtitles
- [#4429](https://github.com/MetaMask/metamask-mobile/pull/4429): [FIX] Prompt camera permission
- [#4440](https://github.com/MetaMask/metamask-mobile/pull/4440): [FIX] Updating instances of "Metamask" to "MetaMask"
- [#4438](https://github.com/MetaMask/metamask-mobile/pull/4438): [FIX] Resolved spelling mistake
- [#4445](https://github.com/MetaMask/metamask-mobile/pull/4445): [FIX] Adding resolutions for security critical packages
- [#3943](https://github.com/MetaMask/metamask-mobile/pull/3943): [FIX] Remove old gas estimation
- [#4070](https://github.com/MetaMask/metamask-mobile/pull/4070): [IMPROVEMENT] Update SelectQRAccounts UI
- [#4178](https://github.com/MetaMask/metamask-mobile/pull/4178): [FIX] Prevent crash when funds warning is pressed
- [#4367](https://github.com/MetaMask/metamask-mobile/pull/4367): [IMPROVEMENT] Make text hex data selectable

## 5.2.0 - May 17, 2022
- [#4349](https://github.com/MetaMask/metamask-mobile/pull/4349): [FIX] Subtitle mapping
- [#4344](https://github.com/MetaMask/metamask-mobile/pull/4344): [FIX] Fix homepage scripts and env import
- [#4345](https://github.com/MetaMask/metamask-mobile/pull/4345): [FIX] Fix check for empty tokens list
- [#3696](https://github.com/MetaMask/metamask-mobile/pull/3696): [FEATURE] Fiat on Ramp Aggregator
- [#4303](https://github.com/MetaMask/metamask-mobile/pull/4303): [IMPROVEMENT] Add support for env variable for MM_HOMEPAGE
- [#4331](https://github.com/MetaMask/metamask-mobile/pull/4331): [IMPROVEMENT] Fix addressbook and browser test
- [#4170](https://github.com/MetaMask/metamask-mobile/pull/4170): [FIX] Copy to clipboard for Android version 9 and below
- [#4328](https://github.com/MetaMask/metamask-mobile/pull/4328): [FIX] Fix generate-static-assets
- [#4318](https://github.com/MetaMask/metamask-mobile/pull/4318): [FIX] Fix confusables bug
- [#4316](https://github.com/MetaMask/metamask-mobile/pull/4316): [IMPROVEMENT] GIVEN, WHEN, THEN - Template Update
- [#4167](https://github.com/MetaMask/metamask-mobile/pull/4167): [IMPROVEMENT] Adds support for 'dapp/' urls support on 'metamask://' and fixes DL opening to Apple Store
- [#4175](https://github.com/MetaMask/metamask-mobile/pull/4175): [Fix] Favourites not showing when home button is pressed in browser tab menu
- [#4278](https://github.com/MetaMask/metamask-mobile/pull/4278): [IMPROVEMENT] Convert back to spaces
- [#4249](https://github.com/MetaMask/metamask-mobile/pull/4249): [IMPROVEMENT] patch cross-fetch instead of skipping
- [#4174](https://github.com/MetaMask/metamask-mobile/pull/4174): [IMPROVEMENT] Address now is in the checksum standard format
- [#4182](https://github.com/MetaMask/metamask-mobile/pull/4182): [IMPROVEMENT] Standardize prettier configuration
- [#4183](https://github.com/MetaMask/metamask-mobile/pull/4183): [FIX] excluded audit because no available patch

## 5.1.0 - May 5, 2022
- [#3929](https://github.com/MetaMask/metamask-mobile/pull/3929): [IMPROVEMENT] Defaults to current network if chain id not specified in QR codes
- [#4159](https://github.com/MetaMask/metamask-mobile/pull/4159): [IMPROVEMENT] - iCloud Backup Restriction
- [#4035](https://github.com/MetaMask/metamask-mobile/pull/4035): [FIX] Issue #207
- [#4129](https://github.com/MetaMask/metamask-mobile/pull/4129): [IMPROVEMENT] Add e2e coverage for invalid browser url & changing password
- [#4166](https://github.com/MetaMask/metamask-mobile/pull/4166): [FIX] Undefined address error
- [#4165](https://github.com/MetaMask/metamask-mobile/pull/4165): [ANALYTICS] Add events to "Hold to Reveal Private Credential" feature
- [#4099](https://github.com/MetaMask/metamask-mobile/pull/4099): [IMPROVEMENT] Metrics only enabled when confirm button is pressed
- [#4168](https://github.com/MetaMask/metamask-mobile/pull/4168): [FIX] Fixed wallet_watchAsset API
- [#4114](https://github.com/MetaMask/metamask-mobile/pull/4114): [FEAT] Add the "Hold to Reveal" button before revealing an account’s private key
- [#4151](https://github.com/MetaMask/metamask-mobile/pull/4151): [FIX] Revert credit card support
- [#3942](https://github.com/MetaMask/metamask-mobile/pull/3942): [FIX] Add custom token
- [#4089](https://github.com/MetaMask/metamask-mobile/pull/4089): [FIX] Fix/2830 enter many names
- [#4115](https://github.com/MetaMask/metamask-mobile/pull/4115): [IMPROVEMENT] Upgrade controllers to 28.0.0
- [#4090](https://github.com/MetaMask/metamask-mobile/pull/4090): [FIX] Fix can not scroll on dapp modal
- [#4113](https://github.com/MetaMask/metamask-mobile/pull/4113): [FIX] Add ticker to SelectQRAccounts
- [#3980](https://github.com/MetaMask/metamask-mobile/pull/3980): [FIX] Patch network specific asset modal (Token detection)
- [#4154](https://github.com/MetaMask/metamask-mobile/pull/4154): [FIX] Update react-native-webview+11.13.0.patch
- [#4135](https://github.com/MetaMask/metamask-mobile/pull/4135): [IMPROVEMENT]browser improvement 

## 5.0.1 - April 20, 2022
- [FIX] iOS Hotfix - Add LinkPresentation library

## 5.0.0 - April 13, 2022
- [#3971](https://github.com/MetaMask/metamask-mobile/pull/3971): [FIX] Fix issues releated to deep/universal links
- [#3925](https://github.com/MetaMask/metamask-mobile/pull/3925): [FEAT] Allow ApplePay in Transak webview.
- [#4047](https://github.com/MetaMask/metamask-mobile/pull/4047): [FIX] Fix attribution url
- [#3972](https://github.com/MetaMask/metamask-mobile/pull/3972): [FIX] Fix GasEducation ticker
- [#3915](https://github.com/MetaMask/metamask-mobile/pull/3915): [FEAT] Keystone integration
- [#4033](https://github.com/MetaMask/metamask-mobile/pull/4033): [FIX] Remove hardcoded fill
- [#3979](https://github.com/MetaMask/metamask-mobile/pull/3979): [FIX] TransactionDetails speed up and cancel CTA
- [#3948](https://github.com/MetaMask/metamask-mobile/pull/3948): [FIX] Update button on WebviewError

## v4.4.0 - March 28, 2022
- [#3910](https://github.com/MetaMask/metamask-mobile/pull/3910): [IMPROVEMENT] Network Specific Asset Education
- [#3877](https://github.com/MetaMask/metamask-mobile/pull/3877): [IMPROVEMENT] Add OSS attribution
- [#3731](https://github.com/MetaMask/metamask-mobile/pull/3731): [FIX] Fix formatting of gas price for all conversion currencies
- [#3846](https://github.com/MetaMask/metamask-mobile/pull/3846): [FEATURE] Add MoonPay on-ramp support. Add CUSD and CEUR support for Transak
- [#3792](https://github.com/MetaMask/metamask-mobile/pull/3792): [FIX] Self sent token transactions
- [#3902](https://github.com/MetaMask/metamask-mobile/pull/3902): [IMPROVEMENT] Add better messaging around ENS validation
- [#3969](https://github.com/MetaMask/metamask-mobile/pull/3969): [FIX] Fix typo in network modal

## v4.3.1 - March 23, 2022
- [#3946](https://github.com/MetaMask/metamask-mobile/pull/3946): [FIX] Fix error boundary SRP
- [#3947](https://github.com/MetaMask/metamask-mobile/pull/3947): [FIX] Fix gas carousel price estimate
- [#3940](https://github.com/MetaMask/metamask-mobile/pull/3940): [FIX] Fix browser crash

## v4.3.0 - March 16, 2022
- [#3916](https://github.com/MetaMask/metamask-mobile/pull/3916): [FIX] Patch Android clipboard crasher
- [#3776](https://github.com/MetaMask/metamask-mobile/pull/3776): [IMPROVEMENT] Enable dark mode
- [#3899](https://github.com/MetaMask/metamask-mobile/pull/3899): [IMPROVEMENT] Improve WalletConnect checks
- [#3898](https://github.com/MetaMask/metamask-mobile/pull/3898): [FIX] Exclude deps in build.gradle (Fix Android build)
- [#3900](https://github.com/MetaMask/metamask-mobile/pull/3900): [IMPROVEMENT] Safe delete copied object instead of original one
- [#3703](https://github.com/MetaMask/metamask-mobile/pull/3703): [IMPROVEMENT] Add credit card support and change copy
- [#3892](https://github.com/MetaMask/metamask-mobile/pull/3892): [FIX] Fix undefined gas price crash
- [#3850](https://github.com/MetaMask/metamask-mobile/pull/3850): [FIX] Fix 'io.branch.referral.installListener' crashes on Android
- [#3888](https://github.com/MetaMask/metamask-mobile/pull/3888): [FIX] Fix go to ens domain when coming from qr code
- [#3692](https://github.com/MetaMask/metamask-mobile/pull/3692): [IMPROVEMENT] Show the contract receiving token allowances on the allowance screen
- [#3878](https://github.com/MetaMask/metamask-mobile/pull/3878): [IMPROVEMENT] Upgrade controllers v26.0.0 and Swaps controller to v6.6.0
- [#3756](https://github.com/MetaMask/metamask-mobile/pull/3756): [FIX] Prioritise specified transaction gas to allow gasless network transactions
- [#3863](https://github.com/MetaMask/metamask-mobile/pull/3863): [FIX] Fix spend limit bug
- [#3851](https://github.com/MetaMask/metamask-mobile/pull/3851): [IMPROVEMENT] Clear browser tabs when cleaning history
- [#3790](https://github.com/MetaMask/metamask-mobile/pull/3790): [FIX] "Speed up" and "Cancel" buttons showing up in the receiver side
- [#3819](https://github.com/MetaMask/metamask-mobile/pull/3819): [FIX] The recent list doesn’t convert addresses to my nickname
- [#3802](https://github.com/MetaMask/metamask-mobile/pull/3802): [FIX] Check that network exists when adding a custom network
- [#3837](https://github.com/MetaMask/metamask-mobile/pull/3837): [FIX] Fix onramp BUSD address
- [#3824](https://github.com/MetaMask/metamask-mobile/pull/3824): [FIX] Add tokens/NFTs button triggers multiple times
- [#3803](https://github.com/MetaMask/metamask-mobile/pull/3803): [FIX] Fix gas fee on education wizard and related JSON parse error
- [#3825](https://github.com/MetaMask/metamask-mobile/pull/3825): [FIX] Fix lack of full ENS namespace support
- [#3638](https://github.com/MetaMask/metamask-mobile/pull/3638): [IMPROVEMENT] Upgrade controllers to 25.1.0

## v4.2.2 - February 24, 2022
- [#3841](https://github.com/MetaMask/metamask-mobile/pull/3841): [FIX] Fix custom network icons on Wallet Overview
- [#3839](https://github.com/MetaMask/metamask-mobile/pull/3839): [FIX] Update en.json
- [#3838](https://github.com/MetaMask/metamask-mobile/pull/3838): [FIX] Fix onramp BUSD address. Add wc_description string
- [#3811](https://github.com/MetaMask/metamask-mobile/pull/3811): [FIX] Problem when loading unknown icons on Swap token list
- [#3791](https://github.com/MetaMask/metamask-mobile/pull/3791): [FIX] Update style of ErrorMessage
- [#3797](https://github.com/MetaMask/metamask-mobile/pull/3797): [ENHANCEMENT] Add Fantom FTM and Celo CELO — Add token after fiat on ramp order
- [#3685](https://github.com/MetaMask/metamask-mobile/pull/3685): [ENHANCEMENT] WalletConnect, Deeplink and RPC methods refactors
- [#3766](https://github.com/MetaMask/metamask-mobile/pull/3766): [ENHANCEMENT] Swaps: Add Avalanche
- [#3806](https://github.com/MetaMask/metamask-mobile/pull/3806): [FIX] Custom network token crash
- [#3547](https://github.com/MetaMask/metamask-mobile/pull/3547): [IMPROVEMENT] Warn when exporting SRP
- [#3788](https://github.com/MetaMask/metamask-mobile/pull/3788): [UPGRADE] Bump url-parse from 1.5.2 to 1.5.9
- [#3764](https://github.com/MetaMask/metamask-mobile/pull/3764): [UPGRADE] Bump vm2 from 3.9.5 to 3.9.8
- [#3787](https://github.com/MetaMask/metamask-mobile/pull/3787): [FIX] Default spent limit value
- [#3774](https://github.com/MetaMask/metamask-mobile/pull/3774): [FIX] Address book e2e
- [#3770](https://github.com/MetaMask/metamask-mobile/pull/3770): [FIX] Delete wallet e2e
- [#3767](https://github.com/MetaMask/metamask-mobile/pull/3767): [FIX] Edit contact e2e
- [#3762](https://github.com/MetaMask/metamask-mobile/pull/3762): [ENHANCEMENT] Enhance auto-detection warning
- [#3618](https://github.com/MetaMask/metamask-mobile/pull/3618): [FIX] Modal view when adding wallet address to address book
- [#3724](https://github.com/MetaMask/metamask-mobile/pull/3724): [ENHANCEMENT] Update texts to use lock/unlock terminology
- [#3701](https://github.com/MetaMask/metamask-mobile/pull/3701): [FIX] Make selected option comes first in picker component on Android
- [#3752](https://github.com/MetaMask/metamask-mobile/pull/3752): [FIX] Fix OpenSea typo
- [#3548](https://github.com/MetaMask/metamask-mobile/pull/3548): [FIX] Fixes text field frame got cut off
- [#3690](https://github.com/MetaMask/metamask-mobile/pull/3690): [FIX] Revert svg crash

## v4.1.1 - February 23, 2022
- [3810](https://github.com/MetaMask/metamask-mobile/pull/3810) [FIX] Avalanche token crash

## v4.1.0 - February 9, 2022
- [#3741](https://github.com/MetaMask/metamask-mobile/pull/3741): [FIX] Potential error message from missing transactions details
- [#3738](https://github.com/MetaMask/metamask-mobile/pull/3738): [FIX] Error message for missing chain ID in deeplink
- [#3725](https://github.com/MetaMask/metamask-mobile/pull/3725): [FIX] Login decrypt bug
- [#3721](https://github.com/MetaMask/metamask-mobile/pull/3721): [FIX] Fixes deeplinks on Android 12 and other deeplinks minor fixes
- [#3691](https://github.com/MetaMask/metamask-mobile/pull/3691): [FIX] Limited number of lines for network names
- [#3650](https://github.com/MetaMask/metamask-mobile/pull/3650): [IMPROVEMENT] Handle network changes for incoming deeplink and qr code requests.
- [#3607](https://github.com/MetaMask/metamask-mobile/pull/3607): [FEATURE] Allow BSC, Polygon, Avalanche native and stable coins for on-ramp
- [#3573](https://github.com/MetaMask/metamask-mobile/pull/3573): [IMPROVEMENT] Code optimization, extract common code hooks usePrevious
- [#3593](https://github.com/MetaMask/metamask-mobile/pull/3593): [FIX] Line height is distributed unevenly when lineHeight <= fontSize
- [#3599](https://github.com/MetaMask/metamask-mobile/pull/3599): [FIX] Fix the input aligning on edit contact
- [#3562](https://github.com/MetaMask/metamask-mobile/pull/3562): [FIX] Removed sync with extension option in the settings view
- [#3664](https://github.com/MetaMask/metamask-mobile/pull/3664): [IMPROVEMENT] Scheme update for internal browser
- [#3558](https://github.com/MetaMask/metamask-mobile/pull/3558): [FIX] Fixes touch area of a close button and aligned the button
- [#3553](https://github.com/MetaMask/metamask-mobile/pull/3553): [FIX] Potential fix 'navigation.navigate' is undefined crashes reported on Sentry
- [#3538](https://github.com/MetaMask/metamask-mobile/pull/3538): [FIX] Fixes renderFromGwei related crashes
- [#3480](https://github.com/MetaMask/metamask-mobile/pull/3480): [IMPROVEMENT] Updated copy for drawer items to match extension
- [#3682](https://github.com/MetaMask/metamask-mobile/pull/3682): [IMPROVEMENT] Add ListItem storybook story
- [#3181](https://github.com/MetaMask/metamask-mobile/pull/3181): [IMPROVEMENT] Add client id to GasFeeController
- [#3461](https://github.com/MetaMask/metamask-mobile/pull/3461): [IMPROVEMENT] Clear the clipboard after the seed phrase is pasted
- [#3516](https://github.com/MetaMask/metamask-mobile/pull/3516): [IMPROVEMENT] Update App icons
- [#3676](https://github.com/MetaMask/metamask-mobile/pull/3676): [IMPROVEMENT] Documentation/webview debug instructions
- [#3374](https://github.com/MetaMask/metamask-mobile/pull/3374): [IMPROVEMENT] Storybook install, stories and guidelines
- [#3672](https://github.com/MetaMask/metamask-mobile/pull/3672): [IMPROVEMENT] Bump simple-get from 2.8.1 to 4.0.1

## v4.0.1 - January 31, 2022
- [#3658](https://github.com/MetaMask/metamask-mobile/pull/3658): [HOTFIX] 4.0.1 - BN crash and NFT Improvement

## v4.0.0 - January 20, 2022
- [#3509](https://github.com/MetaMask/metamask-mobile/pull/3509): [IMPROVEMENT] Upgrade to React Native 0.66.3
- [#3623](https://github.com/MetaMask/metamask-mobile/pull/3623): [FIX] Fix swaps slider button re-rendering
- [#3481](https://github.com/MetaMask/metamask-mobile/pull/3481): [FIX] Fix confirm button disabled on txn confirmation
- [#3495](https://github.com/MetaMask/metamask-mobile/pull/3495): [IMPROVEMENT] Reduce png file image weight using TinyPng cli tool

## v3.8.0 - December 3 2021
- [#3457](https://github.com/MetaMask/metamask-mobile/pull/3457): [FEAT] User review prompt
- [#3465](https://github.com/MetaMask/metamask-mobile/pull/3465): [FIX] 3464 fix login bug
- [#3430](https://github.com/MetaMask/metamask-mobile/pull/3430): [IMPROVEMENT] Add better initial state for swaps loading tokens
- [#3387](https://github.com/MetaMask/metamask-mobile/pull/3387): [FIX] Minor NFTs bugs
- [#3458](https://github.com/MetaMask/metamask-mobile/pull/3458): [FIX] Collectibles Autodetection
- [#3459](https://github.com/MetaMask/metamask-mobile/pull/3459): [FIX] Android Keyboard Text Entry
- [#3452](https://github.com/MetaMask/metamask-mobile/pull/3452): [FIX] `this.existingTxId` always false
- [#3423](https://github.com/MetaMask/metamask-mobile/pull/3423): [IMPROVEMENT] Android APK Size, App Load Time
- [#3443](https://github.com/MetaMask/metamask-mobile/pull/3443): [UPDATE] Disable Sync with Extension

## v3.7.0 - November 16 2021
- [#3405](https://github.com/MetaMask/metamask-mobile/pull/3405): [FIX] Remove Metric Opt In event
- [#3412](https://github.com/MetaMask/metamask-mobile/pull/3412): [UPGRADE] Android SDK and dependencies to support SDK 30
- [#3371](https://github.com/MetaMask/metamask-mobile/pull/3371): [FIX] iOS FaceID Deny Handler
- [#3346](https://github.com/MetaMask/metamask-mobile/pull/3346): [FEATURE] Mobile Vault Decryptor Functionality
- [#3397](https://github.com/MetaMask/metamask-mobile/pull/3397): [IMPROVEMENT] Enable sentry performance
- [#3394](https://github.com/MetaMask/metamask-mobile/pull/3394): [FIX] Persistence of analytics preference
- [#3350](https://github.com/MetaMask/metamask-mobile/pull/3350): [FEATURE] WalletConnect support signTypedData_v4 and use signTypedData_v3 by default
- [#3144](https://github.com/MetaMask/metamask-mobile/pull/3144): [IMPROVEMENT] use empty string quotes for anonymous id
- [#3413](https://github.com/MetaMask/metamask-mobile/pull/3413): [FIX] Pin git dependencies to SHA to be safe
- [#3392](https://github.com/MetaMask/metamask-mobile/pull/3392): [FIX] Allow sharp
- [#3367](https://github.com/MetaMask/metamask-mobile/pull/3367): [FEATURE] Add LavaMoat Allow-Scripts
- [#3378](https://github.com/MetaMask/metamask-mobile/pull/3378): [FIX] patch validator via resolution
- [#3357](https://github.com/MetaMask/metamask-mobile/pull/3357): [FIX] 404 dead links in readme

## v3.6.0 - November 1 2021
- [#3301](https://github.com/MetaMask/metamask-mobile/pull/3301): [FEATURE] ERC-1155 and custom network support
- [#3343](https://github.com/MetaMask/metamask-mobile/pull/3343): [IMPROVEMENT] Add IPFS support for NFTs
- [#3352](https://github.com/MetaMask/metamask-mobile/pull/3352): [FIX] Fix rendering issue when viewing data on transaction review screen
- [#3348](https://github.com/MetaMask/metamask-mobile/pull/3348): [IMPROVEMENT] Add webview deeplink support for Android
- [#3290](https://github.com/MetaMask/metamask-mobile/pull/3290): [FIX] Fix lost data when using wallet connect for ERC20 token transaction

## v3.5.0 - October 26 2021
- [#3340](https://github.com/MetaMask/metamask-mobile/pull/3340): [IMPROVEMENT] Reduce persisted data
- [#3330](https://github.com/MetaMask/metamask-mobile/pull/3330): [IMPROVEMENT] Refactor EngineService
- [#3325](https://github.com/MetaMask/metamask-mobile/pull/3325): [IMPROVEMENT] Isolate persisted data
- [#3314](https://github.com/MetaMask/metamask-mobile/pull/3314): [IMPROVEMENT] Update copy for token ID in collectible transaction
- [#3319](https://github.com/MetaMask/metamask-mobile/pull/3319): [IMPROVEMENT] Analytics - Track "Account Switcher" events
- [#3297](https://github.com/MetaMask/metamask-mobile/pull/3297): [IMPROVEMENT] Add IPFS support for tokens
- [#3298](https://github.com/MetaMask/metamask-mobile/pull/3298): [FEATURE] Move CI to GitHub Actions
- [#3302](https://github.com/MetaMask/metamask-mobile/pull/3302): [REFACTOR] Refactor AddCustomCollectible component
- [#3292](https://github.com/MetaMask/metamask-mobile/pull/3292): [FEATURE] Add analytics for android keystore
- [#3295](https://github.com/MetaMask/metamask-mobile/pull/3295): [FIX] Fix approval transaction getting mistakenly treated as a swap transaction
- [#3265](https://github.com/MetaMask/metamask-mobile/pull/3265): [FIX] Populate block number
- [#3294](https://github.com/MetaMask/metamask-mobile/pull/3294): [FIX] Fix empty text input on Android
- [#3293](https://github.com/MetaMask/metamask-mobile/pull/3293): [FIX] Fix Detox assertion test
- [#3255](https://github.com/MetaMask/metamask-mobile/pull/3255): [IMPROVEMENT] Detox Page Object Model
- [#3272](https://github.com/MetaMask/metamask-mobile/pull/3272): [IMPROVEMENT] Update recommended node.js version
- [#3271](https://github.com/MetaMask/metamask-mobile/pull/3271): [FIX] Update React Native dependecy links in README.md

## v3.4.1 - October 5 2021
- [#3260](https://github.com/MetaMask/metamask-mobile/pull/3260): [FIX] Turn off token detection by default
- [#3261](https://github.com/MetaMask/metamask-mobile/pull/3261): [FIX] Fix blank screen on fresh start
- [#3254](https://github.com/MetaMask/metamask-mobile/pull/3254): [IMPROVEMENT] Isolate LICENSE file
- [#3251](https://github.com/MetaMask/metamask-mobile/pull/3251): [IMPROVEMENT] Enable CLA signing
- [#3146](https://github.com/MetaMask/metamask-mobile/pull/3146): [IMPROVEMENT] Stabilizing Detox Tests
- [#3247](https://github.com/MetaMask/metamask-mobile/pull/3247): [IMPROVEMENT] Add timeout to redux-persist
- [#3243](https://github.com/MetaMask/metamask-mobile/pull/3243): [FIX] Fix decode transfer data
- [#3221](https://github.com/MetaMask/metamask-mobile/pull/3221): [IMPROVEMENT] Replacing swaps source image to include new 1inch logo.
- [#3203](https://github.com/MetaMask/metamask-mobile/pull/3203): [FIX] Disable confirm button when transaction is submitted
- [#3211](https://github.com/MetaMask/metamask-mobile/pull/3211): [FIX] Reflect network change on Browser
- [#3207](https://github.com/MetaMask/metamask-mobile/pull/3207): [FIX] Fix rendering SVGs on Android release mode
- [#3210](https://github.com/MetaMask/metamask-mobile/pull/3210): [IMPROVEMENT] Avoid destructuring error when checking swaps liveness
- [#3173](https://github.com/MetaMask/metamask-mobile/pull/3173): [FIX] Lock contract metadata version to v1.30.0
- [#3106](https://github.com/MetaMask/metamask-mobile/pull/3106): [FEATURE] Enable variables for speed up and cancel transactions
- [#3155](https://github.com/MetaMask/metamask-mobile/pull/3155): [IMPROVEMENT] Improve transaction state management for custom networks
- [#3164](https://github.com/MetaMask/metamask-mobile/pull/3164): [FIX] Support Apple Pay on iOS 15
- [#3152](https://github.com/MetaMask/metamask-mobile/pull/3152): [FIX] Fix remove token crasher
- [#3133](https://github.com/MetaMask/metamask-mobile/pull/3133): [FIX] Fix reload when switching networks on the browser
- [#3130](https://github.com/MetaMask/metamask-mobile/pull/3130): [IMPROVEMENT] Re-add opt in event
- [#3131](https://github.com/MetaMask/metamask-mobile/pull/3131): [IMPROVEMENT] Add missing browser event
- [#3153](https://github.com/MetaMask/metamask-mobile/pull/3153): [FIX] Fix inject favourites homepage
- [#3129](https://github.com/MetaMask/metamask-mobile/pull/3129): [FIX] Parse transaction data correctly
- [#2901](https://github.com/MetaMask/metamask-mobile/pull/2901): [FEATURE] Auto token detection on ethereum mainnet
- [#2994](https://github.com/MetaMask/metamask-mobile/pull/2994): [IMPROVEMENT] Analytics: Add Wallet Security and moving opt-in first in the flow
- [#3121](https://github.com/MetaMask/metamask-mobile/pull/3121): [FIX] Analytics + Icon fixes
- [#3117](https://github.com/MetaMask/metamask-mobile/pull/3117): [FIX] Moved the newTab method to the componentdidmount
- [#3115](https://github.com/MetaMask/metamask-mobile/pull/3115): [IMPROVEMENT] Update README.md

## v3.3.0 - September 9 2021
- [#3099](https://github.com/MetaMask/metamask-mobile/pull/3099): [FEATURE] Transaction state improvement
- [UPGRADE] react-native-webview 11.0.2 -> 11.13.0
- [#3101](https://github.com/MetaMask/metamask-mobile/pull/3101): [UPDATE] update swaps-controller and send clientId on fetchSwapsFeatureLiveness
- [#2977](https://github.com/MetaMask/metamask-mobile/pull/2977): [FIX] Fix undefined values in CustomGas component
- [#3104](https://github.com/MetaMask/metamask-mobile/pull/3104): [FEATURE] Add browser analytics
- [#3066](https://github.com/MetaMask/metamask-mobile/pull/3066): [UPGRADE] Redux and tests
- [#2866](https://github.com/MetaMask/metamask-mobile/pull/2866): [FIX] Bug in token balance
- [#3100](https://github.com/MetaMask/metamask-mobile/pull/3100): [FIX] Catch undefined navigate on buy eth
- [#3088](https://github.com/MetaMask/metamask-mobile/pull/3088): [UPDATE] Add typescript eslint from metamask
- [#3084](https://github.com/MetaMask/metamask-mobile/pull/3084): [UPGRADE] Bump eth-url-parser from 1.0.2 to 1.0.4
- [#2852](https://github.com/MetaMask/metamask-mobile/pull/2852): [UPDATE] Feature/improve warning eth sign
- [#3023](https://github.com/MetaMask/metamask-mobile/pull/3023): [FEATURE] Add support for wallet_switchEthereumChain
- [#3068](https://github.com/MetaMask/metamask-mobile/pull/3068): [UPGRADE] Bump @react-navigation/compat from 5.3.15 to 5.3.20
- [#3080](https://github.com/MetaMask/metamask-mobile/pull/3080): [UPDATE] Update custom token copy
- [#3069](https://github.com/MetaMask/metamask-mobile/pull/3069): [UPGRADE] Bump @react-native-community/cookies from 4.0.1 to 5.0.1
- [#2931](https://github.com/MetaMask/metamask-mobile/pull/2931): [UPGRADE] Bump regenerator-runtime from 0.13.1 to 0.13.9
- [#2526](https://github.com/MetaMask/metamask-mobile/pull/2526): [UPGRADE] Bump redux-persist from 5.10.0 to 6.0.0
- [#3028](https://github.com/MetaMask/metamask-mobile/pull/3028): [FEATURE] Update Recents
- [#3057](https://github.com/MetaMask/metamask-mobile/pull/3057): [UPDATE] Remove SwapsLiveness checks for non supported networks

## v3.2.0 - August 24 2021
- [#3046](https://github.com/MetaMask/metamask-mobile/pull/3046): [FIX] Token Transfer to address
- [#2878](https://github.com/MetaMask/metamask-mobile/pull/2878): [2783] Change default account name for ENS reversed-resolved name
- [#3029](https://github.com/MetaMask/metamask-mobile/pull/3029): [FIX] Video Subtitles Not Loading Properly
- [#3038](https://github.com/MetaMask/metamask-mobile/pull/3038): [FIX] increase the heap size to help mitigate the out of memory issue on Android
- [#3013](https://github.com/MetaMask/metamask-mobile/pull/3013): Swaps V2 Integration
- [#2718](https://github.com/MetaMask/metamask-mobile/pull/2718): Switched to sslip.io instead of xip.io

## v3.1.0 - August 12 2021
- [#3026](https://github.com/MetaMask/metamask-mobile/pull/3026): [FIX] Fix edit button
- [#2981](https://github.com/MetaMask/metamask-mobile/pull/2981): [FIX] Delete Message
- [#3017](https://github.com/MetaMask/metamask-mobile/pull/3017): [FIX] Fix deep links bug related to branch updates
- [#2972](https://github.com/MetaMask/metamask-mobile/pull/2972): [FEATURE] - Storage Limit - Reduce Txs Being Stored
- [#2999](https://github.com/MetaMask/metamask-mobile/pull/2999): [FIX] Account for `txParams.data` when we sync
- [#2961](https://github.com/MetaMask/metamask-mobile/pull/2961): [FIX] GH Action Permission for Bump-Version
- [#2980](https://github.com/MetaMask/metamask-mobile/pull/2980): [FIX] Fix header layout
- [#2907](https://github.com/MetaMask/metamask-mobile/pull/2907): [FIX] Remove extra top padding on send flow
- [#2808](https://github.com/MetaMask/metamask-mobile/pull/2808): [FIX] Issue #2763
- [#2956](https://github.com/MetaMask/metamask-mobile/pull/2956): [UPGRADE] walletconnect
- [#2996](https://github.com/MetaMask/metamask-mobile/pull/2996): [FIX] Add TransakWebview mediaPlayback props for KYC
- [#2804](https://github.com/MetaMask/metamask-mobile/pull/2804): [UPGRADE] Branch updates
- [#2813](https://github.com/MetaMask/metamask-mobile/pull/2813): [FEATURE] Secret Recovery Phrase Video Subtitles
- [#2893](https://github.com/MetaMask/metamask-mobile/pull/2893): [FIX] Address bar icon
- [#2973](https://github.com/MetaMask/metamask-mobile/pull/2973): [FEATURE] On-Ramp: Add on-ramp analytics

## v3.0.1 - August 4 2021
- Patch to fix Wyre and Transak

## v3.0.0 - July 28 2021
- [#2959](https://github.com/MetaMask/metamask-mobile/pull/2959): UI fixes
- [#2957](https://github.com/MetaMask/metamask-mobile/pull/2957): Fix gas information info modal on swaps
- [#2955](https://github.com/MetaMask/metamask-mobile/pull/2955): [EIP1559] Improve time estimates
- [#2952](https://github.com/MetaMask/metamask-mobile/pull/2952): Bump controllers to v14.0.2
- [#2798](https://github.com/MetaMask/metamask-mobile/pull/2798): [EIP1559] Base for Edit Gas Fee screen
- [#2943](https://github.com/MetaMask/metamask-mobile/pull/2943): [FIX] Fix typos when adding TokensController & CollectiblesController
- [#2795](https://github.com/MetaMask/metamask-mobile/pull/2795): Swaps: Use quotes conversion rate
- [#2909](https://github.com/MetaMask/metamask-mobile/pull/2909): Account for speedUp in transaction list
- [#2729](https://github.com/MetaMask/metamask-mobile/pull/2729): Swaps: Add custom token flow - search by address and get it imported to your wallet
- [#2863](https://github.com/MetaMask/metamask-mobile/pull/2863): Allow custom network fiat values
- [#2881](https://github.com/MetaMask/metamask-mobile/pull/2881): Split AssetsController into TokensController and CollectiblesController
- [#2934](https://github.com/MetaMask/metamask-mobile/pull/2934): Removed sentry debug requirement for non release builds
- [#2889](https://github.com/MetaMask/metamask-mobile/pull/2889): Feature/bitrise
- [#2890](https://github.com/MetaMask/metamask-mobile/pull/2890): Bump addressable from 2.7.0 to 2.8.0 in /ios

## v2.6.0 - July 9 2021
- [#2865](https://github.com/MetaMask/metamask-mobile/pull/2865): Added support for custom network gas estimates
- [#2854](https://github.com/MetaMask/metamask-mobile/pull/2854): Fix time formatting on transactions
- [#2883](https://github.com/MetaMask/metamask-mobile/pull/2883): Swaps: Fix isZero undefined error
- [#2731](https://github.com/MetaMask/metamask-mobile/pull/2731): Improvement/react navigation upgrade 5
- [#2709](https://github.com/MetaMask/metamask-mobile/pull/2709): Remove Picker deprecation warning

## v2.5.0 - June 15 2021
- [#2809](https://github.com/MetaMask/metamask-mobile/pull/2809): Optional chaining dollarBalance
- [#2776](https://github.com/MetaMask/metamask-mobile/pull/2776): Fix: empty state when using fiat on non-mainnet transactions
- [#2777](https://github.com/MetaMask/metamask-mobile/pull/2777): Add isInteraction: false
- [#2759](https://github.com/MetaMask/metamask-mobile/pull/2759): Use MediaPlayer
- [#2748](https://github.com/MetaMask/metamask-mobile/pull/2748): v2.5.0
- [#2757](https://github.com/MetaMask/metamask-mobile/pull/2757): Circleci fix
- [#2746](https://github.com/MetaMask/metamask-mobile/pull/2746): bugfix/notification visibility
- [#2749](https://github.com/MetaMask/metamask-mobile/pull/2749): @metamask/controllers@10.1.0
- [#2702](https://github.com/MetaMask/metamask-mobile/pull/2702): Swaps: Update Market price unavailable and Price impact text
- [#2701](https://github.com/MetaMask/metamask-mobile/pull/2701): Swaps: Allow every token on user wallet to be swapped
- [#2617](https://github.com/MetaMask/metamask-mobile/pull/2617): On-Ramp: Refactor and Wyre countries
- [#2611](https://github.com/MetaMask/metamask-mobile/pull/2611): Educate gas fees
- [#2738](https://github.com/MetaMask/metamask-mobile/pull/2738): Feature/simplify custom gas
- [#2741](https://github.com/MetaMask/metamask-mobile/pull/2741): bugfix/notifications reducer
- [#2626](https://github.com/MetaMask/metamask-mobile/pull/2626): @metamask/mobile-provider@2.1.0
- [#2706](https://github.com/MetaMask/metamask-mobile/pull/2706): make null conversionrate safe
- [#2703](https://github.com/MetaMask/metamask-mobile/pull/2703): Convert token id to hexadecimal for collectible transfer
- [#2742](https://github.com/MetaMask/metamask-mobile/pull/2742): Bugfix/fix ws resolution
- [#2713](https://github.com/MetaMask/metamask-mobile/pull/2713): Feature/bitrise circle ci hybrid
- [#2711](https://github.com/MetaMask/metamask-mobile/pull/2711): Feature/use same media player
- [#2728](https://github.com/MetaMask/metamask-mobile/pull/2728): Add iconUrls to allowed list of keys
- [#2737](https://github.com/MetaMask/metamask-mobile/pull/2737): Add resolution for ws to address security vuln
- [#2727](https://github.com/MetaMask/metamask-mobile/pull/2727): Add missing required prop in tests

## v2.4.0 - May 21 2021
- [#2618](https://github.com/MetaMask/metamask-mobile/pull/2618): Collectibles experience
- [#2698](https://github.com/MetaMask/metamask-mobile/pull/2698): bugfix: navigation routeName is null
- [#2692](https://github.com/MetaMask/metamask-mobile/pull/2692): Fix custom gas crash
- [#2649](https://github.com/MetaMask/metamask-mobile/pull/2649): Migrate to new CurrencyRateController
- [#2697](https://github.com/MetaMask/metamask-mobile/pull/2697): Set ignoreSilentSwitch and reset the video onEnd
- [#2691](https://github.com/MetaMask/metamask-mobile/pull/2691): Feature/update casing secret recovery phrase
- [#2694](https://github.com/MetaMask/metamask-mobile/pull/2694): Swaps: Add chainId to swaps analytics
- [#2687](https://github.com/MetaMask/metamask-mobile/pull/2687): bufix: stuck notification
- [#2689](https://github.com/MetaMask/metamask-mobile/pull/2689): Fix "use max" in send flow
- [#2672](https://github.com/MetaMask/metamask-mobile/pull/2672): Fix xcode upgrade
- [#2640](https://github.com/MetaMask/metamask-mobile/pull/2640): Swaps: Add name from metadata to swaps tokens
- [#2628](https://github.com/MetaMask/metamask-mobile/pull/2628): Feature/use toLowerCaseCompare

## v2.3.0 - May 5 2021
- [#2674](https://github.com/MetaMask/metamask-mobile/pull/2674): Fix deploy contract and create token testnets
- [#2669](https://github.com/MetaMask/metamask-mobile/pull/2669): Key off accounts
- [#2670](https://github.com/MetaMask/metamask-mobile/pull/2670): Bump hosted-git-info from 2.8.8 to 2.8.9
- [#2667](https://github.com/MetaMask/metamask-mobile/pull/2667): added export of iOS artifacts
- [#2664](https://github.com/MetaMask/metamask-mobile/pull/2664): updated version code and change logs
- [#2663](https://github.com/MetaMask/metamask-mobile/pull/2663): Load video over the network
- [#2656](https://github.com/MetaMask/metamask-mobile/pull/2656): Fix Balance undefined for deeplink payment requests
- [#2657](https://github.com/MetaMask/metamask-mobile/pull/2657): Fix missing seed phrase updates
- [#2645](https://github.com/MetaMask/metamask-mobile/pull/2645): Safe navbar for iphone 12
- [#2643](https://github.com/MetaMask/metamask-mobile/pull/2643): Fix undefined is not an object identities[selectedAddress].importTime
- [#2639](https://github.com/MetaMask/metamask-mobile/pull/2639): Exclude native asset from hiding when balance is zero
- [#2631](https://github.com/MetaMask/metamask-mobile/pull/2631): updated change log
- [#2633](https://github.com/MetaMask/metamask-mobile/pull/2633): Address yarn audit
- [#2625](https://github.com/MetaMask/metamask-mobile/pull/2625): Fix isZero is undefined
- [#2444](https://github.com/MetaMask/metamask-mobile/pull/2444): Implement 'hide zero balance token' setting for token balances on home screen
- [#2621](https://github.com/MetaMask/metamask-mobile/pull/2621): RC v2.3.0
- [#2605](https://github.com/MetaMask/metamask-mobile/pull/2605): Feature/update seed phrase wording
- [#2564](https://github.com/MetaMask/metamask-mobile/pull/2564): Improve rpc errors logging and removing user rejected errors
- [#2556](https://github.com/MetaMask/metamask-mobile/pull/2556): Fix/respect custom spend limit on dapp approve modal
- [#2614](https://github.com/MetaMask/metamask-mobile/pull/2614): updated lock files
- [#2586](https://github.com/MetaMask/metamask-mobile/pull/2586): Upgrade swaps-controller v4
- [#2613](https://github.com/MetaMask/metamask-mobile/pull/2613): remove typo
- [#2603](https://github.com/MetaMask/metamask-mobile/pull/2603): Bugfix/android anr
- [#2565](https://github.com/MetaMask/metamask-mobile/pull/2565): This will fix sentry errors with no title by using the extra info as a title
- [#2552](https://github.com/MetaMask/metamask-mobile/pull/2552): Upgrade wallet connect
- [#2607](https://github.com/MetaMask/metamask-mobile/pull/2607): Detox/Fix failing tests
- [#2604](https://github.com/MetaMask/metamask-mobile/pull/2604): Don't hide url modal on emulator
- [#2529](https://github.com/MetaMask/metamask-mobile/pull/2529): Move some errors to analytics instead of sentry
- [#2446](https://github.com/MetaMask/metamask-mobile/pull/2446): Add New Zealand Dollar to currency options
- [#2464](https://github.com/MetaMask/metamask-mobile/pull/2464): Feature/confusables
- [#2610](https://github.com/MetaMask/metamask-mobile/pull/2610): fix typeface on login text field
- [#2416](https://github.com/MetaMask/metamask-mobile/pull/2416): Replace controller context
- [#2590](https://github.com/MetaMask/metamask-mobile/pull/2590): Fix adding custom token in custom network
- [#2470](https://github.com/MetaMask/metamask-mobile/pull/2470): only add custom tokens if not in mainnet
- [#2524](https://github.com/MetaMask/metamask-mobile/pull/2524): Address yarn lints
- [#2588](https://github.com/MetaMask/metamask-mobile/pull/2588): Upgrade .nvmrc to node v14
- [#2514](https://github.com/MetaMask/metamask-mobile/pull/2514): Swaps: Add cache thresholds configuration
- [#2468](https://github.com/MetaMask/metamask-mobile/pull/2468): Swaps: BSC Support
- [#2539](https://github.com/MetaMask/metamask-mobile/pull/2539): Use node 14
- [#2568](https://github.com/MetaMask/metamask-mobile/pull/2568): resolve isENS without case sensitivity (#2545)

## v2.2.0 - Apr 21 2021
- [#2547](https://github.com/MetaMask/metamask-mobile/pull/2547): Include decimalsToShow in balanceToFiatNumber
- [#2554](https://github.com/MetaMask/metamask-mobile/pull/2554): Bug fix/sync import time
- [#2546](https://github.com/MetaMask/metamask-mobile/pull/2546): Fix analytics try catch
- [#2543](https://github.com/MetaMask/metamask-mobile/pull/2543): Only get nonce from the network if the feature is enabled
- [#2460](https://github.com/MetaMask/metamask-mobile/pull/2460): Feature/tx local state logs
- [#2540](https://github.com/MetaMask/metamask-mobile/pull/2540): bump v2.1.2
- [#2538](https://github.com/MetaMask/metamask-mobile/pull/2538): fix/connection change handler
- [#2375](https://github.com/MetaMask/metamask-mobile/pull/2375): Style updates
- [#2536](https://github.com/MetaMask/metamask-mobile/pull/2536): Change Send Feedback to Request a Feature and update link
- [#2485](https://github.com/MetaMask/metamask-mobile/pull/2485): Fix notification so it doesn't block terms + conditions
- [#2469](https://github.com/MetaMask/metamask-mobile/pull/2469): Bug/persists old account names
- [#2534](https://github.com/MetaMask/metamask-mobile/pull/2534): Fix typo
- [#2373](https://github.com/MetaMask/metamask-mobile/pull/2373): use contract metadata version from package
- [#2520](https://github.com/MetaMask/metamask-mobile/pull/2520): Check infura availability
- [#2371](https://github.com/MetaMask/metamask-mobile/pull/2371): Feature/custom nonce
- [#2521](https://github.com/MetaMask/metamask-mobile/pull/2521): Bump v2.1.1
- [#2493](https://github.com/MetaMask/metamask-mobile/pull/2493): rename master to main
- [#2447](https://github.com/MetaMask/metamask-mobile/pull/2447): Bump vm-browserify from 0.0.4 to 1.1.2
- [#2501](https://github.com/MetaMask/metamask-mobile/pull/2501): Bump jest-serializer from 24.4.0 to 26.6.2
- [#2499](https://github.com/MetaMask/metamask-mobile/pull/2499): Bump react-native-share from 3.3.2 to 5.2.2
- [#2411](https://github.com/MetaMask/metamask-mobile/pull/2411): Bump json-rpc-middleware-stream from 2.1.1 to 3.0.0
- [#2406](https://github.com/MetaMask/metamask-mobile/pull/2406): Bump eslint-plugin-prettier from 3.3.0 to 3.3.1
- [#2403](https://github.com/MetaMask/metamask-mobile/pull/2403): Bump babel-eslint from 10.0.3 to 10.1.0
- [#2381](https://github.com/MetaMask/metamask-mobile/pull/2381): Display correct number of decimals for 'usd' fiat

## v2.1.3 - Apr 19 2021
- [#2548](https://github.com/MetaMask/metamask-mobile/pull/2548): Hotfix analytics try catch

## v2.1.2 - Apr 16 2021
- [#2538](https://github.com/MetaMask/metamask-mobile/pull/2538): fix/connection change handler

## v2.1.1 - Apr 14 2021
- [#2520](https://github.com/MetaMask/metamask-mobile/pull/2520): Check provider status

## v2.1.0 - Apr 12 2021
- [#2487](https://github.com/MetaMask/metamask-mobile/pull/2487): Fix/analytics v1 priority1
- [#2456](https://github.com/MetaMask/metamask-mobile/pull/2456): Analytics v2 (priority 1)
- [#2408](https://github.com/MetaMask/metamask-mobile/pull/2408): Fix/gas estimations
- [#2479](https://github.com/MetaMask/metamask-mobile/pull/2479): remove controllers tgz
- [#2441](https://github.com/MetaMask/metamask-mobile/pull/2441): Improvement/assets by chainid
- [#2442](https://github.com/MetaMask/metamask-mobile/pull/2442): Improvement/chain ticker
- [#2372](https://github.com/MetaMask/metamask-mobile/pull/2372): Remove instapay
- [#2467](https://github.com/MetaMask/metamask-mobile/pull/2467): Fix iOS build
- [#2084](https://github.com/MetaMask/metamask-mobile/pull/2084): Migrate from AsyncStorage to FileStorage
- [#2443](https://github.com/MetaMask/metamask-mobile/pull/2443): Update terms and privacy links
- [#2318](https://github.com/MetaMask/metamask-mobile/pull/2318): Add custom network rpc API
- [#2306](https://github.com/MetaMask/metamask-mobile/pull/2306): Feature/high gas warn
- [#2463](https://github.com/MetaMask/metamask-mobile/pull/2463): update pods
- [#2448](https://github.com/MetaMask/metamask-mobile/pull/2448): Add resolution for netmask
- [#2445](https://github.com/MetaMask/metamask-mobile/pull/2445): Add resolution for y18n
- [#2404](https://github.com/MetaMask/metamask-mobile/pull/2404): Bump react-native-branch from 5.0.0 to 5.0.1
- [#2439](https://github.com/MetaMask/metamask-mobile/pull/2439): json-rpc-engine@6.1.0
- [#2413](https://github.com/MetaMask/metamask-mobile/pull/2413): remove "git add" per husky warning
- [#2431](https://github.com/MetaMask/metamask-mobile/pull/2431): Update BN import

## v2.0.1 - Mar 24 2021
- [#2430](https://github.com/MetaMask/metamask-mobile/pull/2430): Fix/send to style
- [#2426](https://github.com/MetaMask/metamask-mobile/pull/2426): bugfix/allow seedphrases when locked
- [#2422](https://github.com/MetaMask/metamask-mobile/pull/2422): bugfix/delete wallet with random password
- [#2417](https://github.com/MetaMask/metamask-mobile/pull/2417): Bugfix/sync improvements
- [#2418](https://github.com/MetaMask/metamask-mobile/pull/2418): V2 fixes
- [#2156](https://github.com/MetaMask/metamask-mobile/pull/2156): Translations with update script

## v2.0.0 - Mar 16 2021
- [#2383](https://github.com/MetaMask/metamask-mobile/pull/2383): swaps/received destination amount
- [#2379](https://github.com/MetaMask/metamask-mobile/pull/2379): Swaps/fix decode tx render amounts
- [#2377](https://github.com/MetaMask/metamask-mobile/pull/2377): bugfix/dont modify local transactions
- [#2376](https://github.com/MetaMask/metamask-mobile/pull/2376): Swaps: Sort quotes by asc fees when destination amount is the same
- [#2370](https://github.com/MetaMask/metamask-mobile/pull/2370): bugfix/swaps bugs
- [#2321](https://github.com/MetaMask/metamask-mobile/pull/2321): Swaps v1
- [#2365](https://github.com/MetaMask/metamask-mobile/pull/2365): bugfix/transactions filtering
- [#2253](https://github.com/MetaMask/metamask-mobile/pull/2253): Use Etherscan API for incoming token transactions
- [#2245](https://github.com/MetaMask/metamask-mobile/pull/2245): Fix transaction history
- [#2363](https://github.com/MetaMask/metamask-mobile/pull/2363): fix: `poll` after notification don't `refresh`
- [#2344](https://github.com/MetaMask/metamask-mobile/pull/2344): Sync with extension chain id
- [#2269](https://github.com/MetaMask/metamask-mobile/pull/2269): @metamask/contract-metadata@1.23.0
- [#2357](https://github.com/MetaMask/metamask-mobile/pull/2357): Update `elliptic` to v6.5.4 to address security advisory
- [#2247](https://github.com/MetaMask/metamask-mobile/pull/2247): Provide chainId correctly
- [#2196](https://github.com/MetaMask/metamask-mobile/pull/2196): improvement/handle provider updates
- [#2157](https://github.com/MetaMask/metamask-mobile/pull/2157): Swaps: Alpha 2
- [#2272](https://github.com/MetaMask/metamask-mobile/pull/2272): Update twitter handle in README
- [#2265](https://github.com/MetaMask/metamask-mobile/pull/2265): Fix input state

## v1.0.11 - Feb 15 2021
- [#2257](https://github.com/MetaMask/metamask-mobile/pull/2257): bugfix/use bignumber for transfer deeplinks
- [#2256](https://github.com/MetaMask/metamask-mobile/pull/2256): Fix account list scroll
- [#2243](https://github.com/MetaMask/metamask-mobile/pull/2243): TransactionController from controllers
- [#2240](https://github.com/MetaMask/metamask-mobile/pull/2240): Fix circleci apk
- [#2176](https://github.com/MetaMask/metamask-mobile/pull/2176): Feature/warn when replacing
- [#2233](https://github.com/MetaMask/metamask-mobile/pull/2233): contract metadata images bump
- [#2148](https://github.com/MetaMask/metamask-mobile/pull/2148): Handle `balanceError` case
- [#2228](https://github.com/MetaMask/metamask-mobile/pull/2228): Remove best deals badge from WYRE transfers.
- [#2217](https://github.com/MetaMask/metamask-mobile/pull/2217): @metamask/controllers@6.0.1
- [#2180](https://github.com/MetaMask/metamask-mobile/pull/2180): Fix cloudflare redirects
- [#2203](https://github.com/MetaMask/metamask-mobile/pull/2203): Update @metamask/contract-metadata
- [#2078](https://github.com/MetaMask/metamask-mobile/pull/2078): React Native update to 0.63
- [#2204](https://github.com/MetaMask/metamask-mobile/pull/2204): Create dependabot.yml
- [#2193](https://github.com/MetaMask/metamask-mobile/pull/2193): Fix "Text strings must be rendered within a <Text> component"
- [#2191](https://github.com/MetaMask/metamask-mobile/pull/2191): Use navigate instead of push
- [#2174](https://github.com/MetaMask/metamask-mobile/pull/2174): Add fiat on ramp modal close button extra hit area
- [#2104](https://github.com/MetaMask/metamask-mobile/pull/2104): bugfix/token tx ui amount parsing
- [#2166](https://github.com/MetaMask/metamask-mobile/pull/2166): v1.0.10
- [#2142](https://github.com/MetaMask/metamask-mobile/pull/2142): Display boolean values when signing typed data
- [#2079](https://github.com/MetaMask/metamask-mobile/pull/2079): bugfix/tx to contract validation
- [#2103](https://github.com/MetaMask/metamask-mobile/pull/2103): bugfix/erc20 allowance ui
- [#2158](https://github.com/MetaMask/metamask-mobile/pull/2158): engine swaps flag
- [#2060](https://github.com/MetaMask/metamask-mobile/pull/2060): MetaSwaps Alpha
- [#2142](https://github.com/MetaMask/metamask-mobile/pull/2142): Display boolean values when signing typed data

## v1.0.10 - Jan 25 2021
- [#2164](https://github.com/MetaMask/metamask-mobile/pull/2164): Initialize NetworkController.provider with chainId (#2164)
- [#2161](https://github.com/MetaMask/metamask-mobile/pull/2161): chainid migration (#2161)

## v1.0.9 - Jan 21 2021
- [#2149](https://github.com/MetaMask/metamask-mobile/pull/2149): update tests for new logic
- [#2145](https://github.com/MetaMask/metamask-mobile/pull/2145): Add missing brew installation steps
- [#2146](https://github.com/MetaMask/metamask-mobile/pull/2146): @metamask/mobile-provider@2.0.1
- [#2144](https://github.com/MetaMask/metamask-mobile/pull/2144): @walletconnect@1.3.4
- [#2143](https://github.com/MetaMask/metamask-mobile/pull/2143): Fix alert from iframes
- [#2134](https://github.com/MetaMask/metamask-mobile/pull/2134): Update podfile (#2134)
- [#2131](https://github.com/MetaMask/metamask-mobile/pull/2131): controllers v6.0.0 (#2131)
- [#2120](https://github.com/MetaMask/metamask-mobile/pull/2120): bugfix/accounts undefined (#2120)
- [#1987](https://github.com/MetaMask/metamask-mobile/pull/1987): Replace public config with rpc (#1987)
- [#2070](https://github.com/MetaMask/metamask-mobile/pull/2070): Fix android injection (#2070)
- [#2109](https://github.com/MetaMask/metamask-mobile/pull/2109): Remove support email (#2109)
- [#2044](https://github.com/MetaMask/metamask-mobile/pull/2044): Remove sync with extension from settings (#2044)
- [#2083](https://github.com/MetaMask/metamask-mobile/pull/2083): Improvement/gas estimations (#2083)
- [#2076](https://github.com/MetaMask/metamask-mobile/pull/2076): Feature/make insufficient fee descriptive (#2076)
- [#2099](https://github.com/MetaMask/metamask-mobile/pull/2099): Bump axios from 0.19.2 to 0.21.1 (#2099)
- [#2072](https://github.com/MetaMask/metamask-mobile/pull/2072): Bump ini from 1.3.5 to 1.3.8 (#2072)
- [#2071](https://github.com/MetaMask/metamask-mobile/pull/2071): Fix uploading files on the browser by modifying fingerprint intent value (#2071)
- [#2064](https://github.com/MetaMask/metamask-mobile/pull/2064): Add parseSeedPhrase behavior from extension (#2064)
- [#2061](https://github.com/MetaMask/metamask-mobile/pull/2061): Add Alert component (#2061)
- [#2059](https://github.com/MetaMask/metamask-mobile/pull/2059): Fix isBookmark functionality (#2059)
- [#2030](https://github.com/MetaMask/metamask-mobile/pull/2030): @metamask/controllers@5.1.0 (#2030)
- [#2051](https://github.com/MetaMask/metamask-mobile/pull/2051): [1984] Fixing Invalid value for 'projectId': "undefined" error [Android] [iOS] (#2051)
- [#2042](https://github.com/MetaMask/metamask-mobile/pull/2042): Bugfix/small UI fixes (#2042)
- [#2054](https://github.com/MetaMask/metamask-mobile/pull/2054): Make Keypad a functional component (#2054)
- [#2055](https://github.com/MetaMask/metamask-mobile/pull/2055): Add missing await keywords (#2055)
- [#2000](https://github.com/MetaMask/metamask-mobile/pull/2000): Remove unused views (#2000)
- [#1994](https://github.com/MetaMask/metamask-mobile/pull/1994): Feature: Initial Swaps amount view (#1994)

## v1.0.8 - Dec 2 2020
- [#2040](https://github.com/MetaMask/metamask-mobile/pull/2040): Update vault error message (#2040)
- [#2034](https://github.com/MetaMask/metamask-mobile/pull/2034): Fix asyncstorage limit (#2034)
- [#2038](https://github.com/MetaMask/metamask-mobile/pull/2038): metamask wc deeplink (#2038)
- [#2023](https://github.com/MetaMask/metamask-mobile/pull/2023): @metamask/contract-metadata (#2023)
- [#2019](https://github.com/MetaMask/metamask-mobile/pull/2019): bugfix/qr code (#2019)
- [#2008](https://github.com/MetaMask/metamask-mobile/pull/2008): Add Apple Pay correct label (#2008)

## v1.0.7 - Nov 17 2020
- [#2005](https://github.com/MetaMask/metamask-mobile/pull/2005): Fix activeTabUrl (#2005)
- [#2003](https://github.com/MetaMask/metamask-mobile/pull/2003): Bugfix/android choose password (#2003)
- [#1992](https://github.com/MetaMask/metamask-mobile/pull/1992): Android api level (#1992)
- [#1993](https://github.com/MetaMask/metamask-mobile/pull/1993): Catch SVG Errors (#1993)
- [#1970](https://github.com/MetaMask/metamask-mobile/pull/1970): Remove network status controller (#1970)
- [#1968](https://github.com/MetaMask/metamask-mobile/pull/1968): Add MetaSwaps feature flag and initial nav stack (#1968)
- [#1967](https://github.com/MetaMask/metamask-mobile/pull/1967): Add Keypad component (#1967)


## v1.0.6 - Nov 12 2020
- [#1990](https://github.com/MetaMask/metamask-mobile/pull/1990): Fixed importing accounts when reseting password (#1990)
- [#1988](https://github.com/MetaMask/metamask-mobile/pull/1988): bugfix/protect wallet modal (#1988)
- [#1985](https://github.com/MetaMask/metamask-mobile/pull/1985): Fix seedphrase handling in QRScanner (#1985)
- [#1982](https://github.com/MetaMask/metamask-mobile/pull/1982): Bugfix/approve modal (#1982)
- [#1983](https://github.com/MetaMask/metamask-mobile/pull/1983): Fix whats new modal (#1983)
- [#1978](https://github.com/MetaMask/metamask-mobile/pull/1978): Make hintText display regardless of biometryType (#1978)
- [#1973](https://github.com/MetaMask/metamask-mobile/pull/1973): Detox: Updated onboarding flows (#1973)
- [#1780](https://github.com/MetaMask/metamask-mobile/pull/1780): Improvement/update keychain lib (#1780)
- [#1916](https://github.com/MetaMask/metamask-mobile/pull/1916): Fix QR send (#1916)
- [#1877](https://github.com/MetaMask/metamask-mobile/pull/1877): Bugfix/deeplink, request modals and wallet connect (#1877)
- [#1911](https://github.com/MetaMask/metamask-mobile/pull/1911): Feature/whats new (#1911)
- [#1954](https://github.com/MetaMask/metamask-mobile/pull/1954): Support 24 word seed phrase game (#1954)
- [#1892](https://github.com/MetaMask/metamask-mobile/pull/1892): Reminder to backup seed phrase (#1892)
- [#1908](https://github.com/MetaMask/metamask-mobile/pull/1908): Add missing env keys (#1908)
- [#1917](https://github.com/MetaMask/metamask-mobile/pull/1917): Update Wyre minimum fee and minimum amount (#1917)
- [#1915](https://github.com/MetaMask/metamask-mobile/pull/1915): Error boundary - sentry clean-up (#1915)
- [#1905](https://github.com/MetaMask/metamask-mobile/pull/1905): Ensure seedphrase hint is not the actual seedphrase (#1905)
- [#1895](https://github.com/MetaMask/metamask-mobile/pull/1895): Make whole blur area clickable (#1895)
- [#1901](https://github.com/MetaMask/metamask-mobile/pull/1901): sync log errors (#1901)
- [#1879](https://github.com/MetaMask/metamask-mobile/pull/1879): Feature/show previously created accounts on seed phrase import (#1879)
- [#1894](https://github.com/MetaMask/metamask-mobile/pull/1894): sentry cleaning (#1894)
- [#1902](https://github.com/MetaMask/metamask-mobile/pull/1902): use optional chaining and default values so we're not calling toLowerCase() on undefined values (#1902)
- [#1859](https://github.com/MetaMask/metamask-mobile/pull/1859): Direct to proper screen on address QR code scan (#1859)
- [#1881](https://github.com/MetaMask/metamask-mobile/pull/1881): Fix/disable iframes support for now (#1881)
- [#1893](https://github.com/MetaMask/metamask-mobile/pull/1893): bugfix/core env vars (#1893)
- [#1847](https://github.com/MetaMask/metamask-mobile/pull/1847): feature/approve eip 681 (#1847)
- [#1827](https://github.com/MetaMask/metamask-mobile/pull/1827): Update infura v3 (#1827)
- [#1806](https://github.com/MetaMask/metamask-mobile/pull/1806): Allow webview debugging in dev mode + XIP (#1806)
- [#1874](https://github.com/MetaMask/metamask-mobile/pull/1874): Coerce non error objects into errors before sending to sentry (#1874)
- [#1887](https://github.com/MetaMask/metamask-mobile/pull/1887): Use eth-contract-metadata@1.16.0 (#1887)
- [#1883](https://github.com/MetaMask/metamask-mobile/pull/1883): Update Transak params (#1883)
- [#1876](https://github.com/MetaMask/metamask-mobile/pull/1876): Bugfix/homepage injection (#1876)
- [#1793](https://github.com/MetaMask/metamask-mobile/pull/1793): Add cookies clearing (#1793)
- [#1873](https://github.com/MetaMask/metamask-mobile/pull/1873): Provide error feedback without actually submitting (#1873)
- [#1864](https://github.com/MetaMask/metamask-mobile/pull/1864): Add additional isUrl check, closes #1462 (#1864)
- [#1866](https://github.com/MetaMask/metamask-mobile/pull/1866): Fix proptype warning for WebviewError (#1866)
- [#1861](https://github.com/MetaMask/metamask-mobile/pull/1861): Get e2e working for seedphrase and login (#1861)

## v1.0.5 - Oct 26 2020
- [#1889](https://github.com/MetaMask/metamask-mobile/pull/1889): Fix scientific notation string not convertable to BN (#1889)

## v1.0.4 - Oct 9 2020
- [#1882](https://github.com/MetaMask/metamask-mobile/pull/1882): Error boundary (#1882)

## v1.0.3 - Sept 30 2020
- [#1865](https://github.com/MetaMask/metamask-mobile/pull/1865): bugfix/login (#1865)
- [#1863](https://github.com/MetaMask/metamask-mobile/pull/1863): transak countries update (#1863)
- [#1829](https://github.com/MetaMask/metamask-mobile/pull/1829): Improvement/browser refactor (#1829)
- [#1848](https://github.com/MetaMask/metamask-mobile/pull/1848): Allow for 24 length seedphrase on import (#1848)
- [#1857](https://github.com/MetaMask/metamask-mobile/pull/1857): bugfix/splash screen (#1857)
- [#1852](https://github.com/MetaMask/metamask-mobile/pull/1852): Bugfix/sentry v1 (#1852)
- [#1846](https://github.com/MetaMask/metamask-mobile/pull/1846): Amount: fix 'data' value for transaction info not being populated with ERC20 tokens (#1846)
- [#1851](https://github.com/MetaMask/metamask-mobile/pull/1851): Detox/ Update e2e based on v1 updates (#1851)
- [#1853](https://github.com/MetaMask/metamask-mobile/pull/1853): fixed typo on country name (#1853)
- [#1815](https://github.com/MetaMask/metamask-mobile/pull/1815): Add ScrollView so we can scroll to errorMessage (#1815)
- [#1752](https://github.com/MetaMask/metamask-mobile/pull/1752): Send caught errors to sentry (#1752)
- [#1794](https://github.com/MetaMask/metamask-mobile/pull/1794): Feature/hide seedphrase on import (#1794)
- [#1841](https://github.com/MetaMask/metamask-mobile/pull/1841): Fixing typo in onboarding flow (#1841)
- [#1845](https://github.com/MetaMask/metamask-mobile/pull/1845): Share address from sidebar (#1845)
- [#1835](https://github.com/MetaMask/metamask-mobile/pull/1835): UI/CustomGas: fix inconsistent low gas error (#1835)
- [#1758](https://github.com/MetaMask/metamask-mobile/pull/1758): Fix wallet_scanQRCode rpc method (#1758)
- [#1831](https://github.com/MetaMask/metamask-mobile/pull/1831): Get paste context working for password fields (onboarding) (#1831)
- [#1837](https://github.com/MetaMask/metamask-mobile/pull/1837): Add gms:play-services-wallet (#1837)
- [#1830](https://github.com/MetaMask/metamask-mobile/pull/1830): Use FlatList for scan steps modal (#1830)
- [#1797](https://github.com/MetaMask/metamask-mobile/pull/1797): Bugfixes/post v1 aug 2020 (#1797)
- [#1801](https://github.com/MetaMask/metamask-mobile/pull/1801): Update gradle (#1801)
- [#1757](https://github.com/MetaMask/metamask-mobile/pull/1757): Add option to use Blockies Identicon and use Jazz Icons as default (#1757)
- [#1816](https://github.com/MetaMask/metamask-mobile/pull/1816): Update about to inclue "Contact Us" link (#1816)
- [#1775](https://github.com/MetaMask/metamask-mobile/pull/1775): WalletConnect: fix WC not respecting gas limit (#1775)
- [#1800](https://github.com/MetaMask/metamask-mobile/pull/1800): Feature/improve nav browser title (#1800)
- [#1781](https://github.com/MetaMask/metamask-mobile/pull/1781): Bugfix/Use translations for steps (#1781)
- [#1759](https://github.com/MetaMask/metamask-mobile/pull/1759): Bugfix/Display correct balance from state when creating an account that already holds funds (#1759)
- [#1728](https://github.com/MetaMask/metamask-mobile/pull/1728): Add /constants (#1728)
- [#1787](https://github.com/MetaMask/metamask-mobile/pull/1787): Add missing currency conversions (#1787)

## v1.0.2 - Sept 2 2020
- [#1812](https://github.com/MetaMask/metamask-mobile/pull/1812): Add logger on login (#1812)

## v1.0.1 - Sept 1 2020
- [#1795](https://github.com/MetaMask/metamask-mobile/pull/1795): Update react native aes crypto forked (#1795)
- [#1796](https://github.com/MetaMask/metamask-mobile/pull/1796): bugfix/mixpanel android in app notifications (#1796)

## v1.0.0 - Aug 26 2020
- [#1790](https://github.com/MetaMask/metamask-mobile/pull/1790): Bugfix/payment request and wallet connect origin on tx (#1790)
- [#1791](https://github.com/MetaMask/metamask-mobile/pull/1791): Fix send receive buttons style (#1791)
- [#1785](https://github.com/MetaMask/metamask-mobile/pull/1785): Use @metamask/controllers@2.0.5 (#1785)
- [#1788](https://github.com/MetaMask/metamask-mobile/pull/1788): bugfix/protect wallet modal receive request (#1788)
- [#1666](https://github.com/MetaMask/metamask-mobile/pull/1666): Fiat on Ramp: Payments (#1666)
- [#1783](https://github.com/MetaMask/metamask-mobile/pull/1783): bugfix/hide protect wallet modal (#1783)
- [#1779](https://github.com/MetaMask/metamask-mobile/pull/1779): Update camera lib (#1779)
- [#1782](https://github.com/MetaMask/metamask-mobile/pull/1782): Make backup required when user has funds (#1782)
- [#1778](https://github.com/MetaMask/metamask-mobile/pull/1778): Update bip to use js version of pbkdf2 even more specific use case (#1778)
- [#1776](https://github.com/MetaMask/metamask-mobile/pull/1776): Use JS pbkdf2 if using chrome devtools (bip39) (#1776)
- [#1773](https://github.com/MetaMask/metamask-mobile/pull/1773): Improvement/import from seed styles (#1773)
- [#1772](https://github.com/MetaMask/metamask-mobile/pull/1772): bugfix/cancel dapp tx when inactive (#1772)
- [#1769](https://github.com/MetaMask/metamask-mobile/pull/1769): Patch bip39 to use native crypto lib pbkdf2 (#1769)
- [#1766](https://github.com/MetaMask/metamask-mobile/pull/1766): Feature/ipns ens sites (#1766)
- [#1755](https://github.com/MetaMask/metamask-mobile/pull/1755): Improvement/migrate aes crypto lib (#1755)
- [#1756](https://github.com/MetaMask/metamask-mobile/pull/1756): Fix recreate vault import accounts (#1756)
- [#1729](https://github.com/MetaMask/metamask-mobile/pull/1729): Lock KeyringController on logout (#1729)
- [#1767](https://github.com/MetaMask/metamask-mobile/pull/1767): Fix crash when entering custom token (#1767)
- [#1765](https://github.com/MetaMask/metamask-mobile/pull/1765): Browser newPageData state undefined (#1765)
- [#1762](https://github.com/MetaMask/metamask-mobile/pull/1762): Use patch-package@6.2.2 (#1762)
- [#1763](https://github.com/MetaMask/metamask-mobile/pull/1763): Remove unused metamask-mobile-provider dependency (#1763)
- [#1736](https://github.com/MetaMask/metamask-mobile/pull/1736): Amount: fix comma causing invalid send amount (#1736)
- [#1711](https://github.com/MetaMask/metamask-mobile/pull/1711): Improve iOS build process (#1711)
- [#1733](https://github.com/MetaMask/metamask-mobile/pull/1733): @metamask/controllers 2.0.3 (#1733)
- [#1727](https://github.com/MetaMask/metamask-mobile/pull/1727): Bump json from 2.2.0 to 2.3.1 in /ios (#1727)

## v0.2.20 - Aug 6 2020
- [#1751](https://github.com/MetaMask/metamask-mobile/pull/1751): bugfix/payment requests & deeplinks (#1751)
- [#1732](https://github.com/MetaMask/metamask-mobile/pull/1732): Copy edits (#1732)
- [#1750](https://github.com/MetaMask/metamask-mobile/pull/1750): Don't allow for zero in custom gas price (#1750)
- [#1744](https://github.com/MetaMask/metamask-mobile/pull/1744): bugix/v0.2.20 (#1744)
- [#1730](https://github.com/MetaMask/metamask-mobile/pull/1730): Check for pods first, don't double up on yarn install(s) (#1730)
- [#1734](https://github.com/MetaMask/metamask-mobile/pull/1734): Use elliptic@6.5.3 (#1734)
- [#1741](https://github.com/MetaMask/metamask-mobile/pull/1741): Bugfix/skipping going to next step before (#1741)
- [#1737](https://github.com/MetaMask/metamask-mobile/pull/1737): Fix scroll and button text and secure now goes to next step (#1737)
- [#1740](https://github.com/MetaMask/metamask-mobile/pull/1740): check previousScreen and change lading message (#1740)
- [#1738](https://github.com/MetaMask/metamask-mobile/pull/1738): Bump no_output_timeout (#1738)
- [#1735](https://github.com/MetaMask/metamask-mobile/pull/1735): Switch dependency Git URLs to HTTPS (#1735)
- [#1681](https://github.com/MetaMask/metamask-mobile/pull/1681): Feature/account backup alert flows (#1681)
- [#1692](https://github.com/MetaMask/metamask-mobile/pull/1692): Update password & seedphrase backup flow (#1692)
- [#1718](https://github.com/MetaMask/metamask-mobile/pull/1718): @metamask/mobile-provider v1.3.0 (#1718)
- [#1710](https://github.com/MetaMask/metamask-mobile/pull/1710): 'Use Max' fixes (#1710)
- [#1712](https://github.com/MetaMask/metamask-mobile/pull/1712): Bugfix/payment requests (#1712)
- [#1708](https://github.com/MetaMask/metamask-mobile/pull/1708): bugfix/deep link send screen token ui (#1708)
- [#1694](https://github.com/MetaMask/metamask-mobile/pull/1694): Update font Euclid (#1694)
- [#1699](https://github.com/MetaMask/metamask-mobile/pull/1699): ChoosePassword: update preferencesControllerState after adding accounts, before passing into PreferencesController.update() (#1699)
- [#1707](https://github.com/MetaMask/metamask-mobile/pull/1707): update apple id (#1707)
- [#1704](https://github.com/MetaMask/metamask-mobile/pull/1704): Use lodash@4.17.19 (#1704)
- [#1687](https://github.com/MetaMask/metamask-mobile/pull/1687): Custom Gas + Data hotfixes (#1687)
- [#1697](https://github.com/MetaMask/metamask-mobile/pull/1697): Increase ANDROID_OFFSET (#1697)
- [#1701](https://github.com/MetaMask/metamask-mobile/pull/1701): remove-zip-controllers (#1701)
- [#1684](https://github.com/MetaMask/metamask-mobile/pull/1684): Bugfix/speedup transactions (#1684)
- [#1698](https://github.com/MetaMask/metamask-mobile/pull/1698): bump eth-contract-metadata (#1698)
- [#1613](https://github.com/MetaMask/metamask-mobile/pull/1613): Feature/incoming token transactions (#1613)
- [#1657](https://github.com/MetaMask/metamask-mobile/pull/1657): update review function names (#1657)
- [#1693](https://github.com/MetaMask/metamask-mobile/pull/1693): PaymentRequest: fix conversion bug (#1693)
- [#1689](https://github.com/MetaMask/metamask-mobile/pull/1689): bugfix/approve screen (#1689)
- [#1690](https://github.com/MetaMask/metamask-mobile/pull/1690): Bugfix/release bugs (#1690)
- [#1676](https://github.com/MetaMask/metamask-mobile/pull/1676): Initiate url as well (#1676)
- [#1688](https://github.com/MetaMask/metamask-mobile/pull/1688): Support links (#1688)
- [#1683](https://github.com/MetaMask/metamask-mobile/pull/1683): @metamask/mobile-provider v1.2.4 (#1683)
- [#1573](https://github.com/MetaMask/metamask-mobile/pull/1573): Payment channel opt in (#1573)
- [#1679](https://github.com/MetaMask/metamask-mobile/pull/1679): Update yarn.lock (#1679)
- [#1671](https://github.com/MetaMask/metamask-mobile/pull/1671): Remove minWidth, fixes #1664 (#1671)
- [#1620](https://github.com/MetaMask/metamask-mobile/pull/1620): Dapp confirmation designs transitions (#1620)
- [#1559](https://github.com/MetaMask/metamask-mobile/pull/1559): Dapp Transaction Confirmation Re-designs (#1559)
- [#1605](https://github.com/MetaMask/metamask-mobile/pull/1605): Fix word election error in Spanish (#1605)
- [#1609](https://github.com/MetaMask/metamask-mobile/pull/1609): Feature/security third party api mode (#1609)
- [#1658](https://github.com/MetaMask/metamask-mobile/pull/1658): @metamask/mobile-provider v1.2.3 (#1658)
- [#1591](https://github.com/MetaMask/metamask-mobile/pull/1591): feature/sync imported accounts from extension (#1591)
- [#1645](https://github.com/MetaMask/metamask-mobile/pull/1645): Fix env vars (#1645)
- [#1649](https://github.com/MetaMask/metamask-mobile/pull/1649): remove sai message (#1649)
- [#1648](https://github.com/MetaMask/metamask-mobile/pull/1648): bump mobile provider (#1648)
- [#1643](https://github.com/MetaMask/metamask-mobile/pull/1643): Use @metamask/controllers@2.0.1 (#1643)
- [#1558](https://github.com/MetaMask/metamask-mobile/pull/1558): Complete redesigns for approval flow (#1558)
- [#1640](https://github.com/MetaMask/metamask-mobile/pull/1640): enable-apple-pay (#1640)

## v0.2.19 - Jun 29 2020
- [#1661](https://github.com/MetaMask/metamask-mobile/pull/1661): bugfix/Use eth gas API
- [#1653](https://github.com/MetaMask/metamask-mobile/pull/1653): Add ETH_GAS_STATION_API_KEY (#1653)

## v0.2.18 - Jun 15 2020
- [#1636](https://github.com/MetaMask/metamask-mobile/pull/1636): Add padding to CustomGas back button (#1636)
- [#1637](https://github.com/MetaMask/metamask-mobile/pull/1637): Bugfix/incoming notifications (#1637)
- [#1628](https://github.com/MetaMask/metamask-mobile/pull/1628): Fix network color indicator on transactionHeader for connect screens (#1628)

## v0.2.17 - Jun 12 2020

- [#1629](https://github.com/MetaMask/metamask-mobile/pull/1629): bugfix/custom gas modal (#1629)
- [#1625](https://github.com/MetaMask/metamask-mobile/pull/1625): Bugfix/wc connect on app closed (#1625)
- [#1624](https://github.com/MetaMask/metamask-mobile/pull/1624): Wallet connect update + Support for simple notifications (#1624)
- [#1623](https://github.com/MetaMask/metamask-mobile/pull/1623): Fix browser intial load (#1623)
- [#1621](https://github.com/MetaMask/metamask-mobile/pull/1621): Fix branch (#1621)
- [#1512](https://github.com/MetaMask/metamask-mobile/pull/1512): Transaction components (#1512)
- [#1619](https://github.com/MetaMask/metamask-mobile/pull/1619): Fix aab link on slack (#1619)
- [#1618](https://github.com/MetaMask/metamask-mobile/pull/1618): Fix android circleci (#1618)
- [#1578](https://github.com/MetaMask/metamask-mobile/pull/1578): Stops the unintended 'User Rejected...' error caused by buggy submitt… (#1578)
- [#1615](https://github.com/MetaMask/metamask-mobile/pull/1615): Android circleci fix (#1615)
- [#1554](https://github.com/MetaMask/metamask-mobile/pull/1554): Splash screen on android (#1554)
- [#1612](https://github.com/MetaMask/metamask-mobile/pull/1612): Update: add warningTextEmpty, closes #1610 (#1612)
- [#1560](https://github.com/MetaMask/metamask-mobile/pull/1560): Mixpanel migration (#1560)
- [#1606](https://github.com/MetaMask/metamask-mobile/pull/1606): Default to wallet when app re-opens (#1606)
- [#1608](https://github.com/MetaMask/metamask-mobile/pull/1608): remove log from TransactionNotification (#1608)
- [#1611](https://github.com/MetaMask/metamask-mobile/pull/1611): make detox great again (#1611)
- [#1514](https://github.com/MetaMask/metamask-mobile/pull/1514): Improvement/protect funds everywhere (#1514)
- [#1580](https://github.com/MetaMask/metamask-mobile/pull/1580): filter sentry tx rejected errors (#1580)
- [#1555](https://github.com/MetaMask/metamask-mobile/pull/1555): remove set timeouts (#1555)
- [#1604](https://github.com/MetaMask/metamask-mobile/pull/1604): Connect design qa (#1604)
- [#1602](https://github.com/MetaMask/metamask-mobile/pull/1602): Bugfix/rn upgrade circleci and e2e (#1602)
- [#1568](https://github.com/MetaMask/metamask-mobile/pull/1568): Fix browser initial loading performance (#1568)
- [#1601](https://github.com/MetaMask/metamask-mobile/pull/1601): Add overlayColor (#1601)
- [#1600](https://github.com/MetaMask/metamask-mobile/pull/1600): Fix circle ci and improve e2e (#1600)
- [#1599](https://github.com/MetaMask/metamask-mobile/pull/1599): Update @metamask/mobile-provider (#1599)
- [#1550](https://github.com/MetaMask/metamask-mobile/pull/1550): Bugfix/choose password lockout (#1550)
- [#1598](https://github.com/MetaMask/metamask-mobile/pull/1598): Use @metamask/controllers (#1598)
- [#1508](https://github.com/MetaMask/metamask-mobile/pull/1508): Connect Screen Designs (#1508)
- [#1577](https://github.com/MetaMask/metamask-mobile/pull/1577): Fix last two paste context issues on Android (#1577)
- [#1597](https://github.com/MetaMask/metamask-mobile/pull/1597): fix builds (#1597)
- [#1588](https://github.com/MetaMask/metamask-mobile/pull/1588): React native 0.62.1 libraries upgraded rebased (#1588)
- [#1586](https://github.com/MetaMask/metamask-mobile/pull/1586): React native upgrade 0.62.2 rebased (#1586)
- [#1590](https://github.com/MetaMask/metamask-mobile/pull/1590): Add CODEOWNERS (#1590)
- [#1584](https://github.com/MetaMask/metamask-mobile/pull/1584): make sign tests great again (#1584)

## v0.2.16 - May 15 2020
- [#1582](https://github.com/MetaMask/metamask-mobile/pull/1582): Instapay deposit navbar cancel (#1582)
- [#1570](https://github.com/MetaMask/metamask-mobile/pull/1570): Disable confirm screen edit button when no tokens of a payment request (#1570)
- [#1574](https://github.com/MetaMask/metamask-mobile/pull/1574): Ensure collectibles that use 'transfer' method show a fee in tx history list (#1574)
- [#1565](https://github.com/MetaMask/metamask-mobile/pull/1565): Fix validating of amount when sending a collectible (#1565)
- [#1572](https://github.com/MetaMask/metamask-mobile/pull/1572): Fix amount validation for large token payment requests (#1572)
- [#1561](https://github.com/MetaMask/metamask-mobile/pull/1561): V0.2.16 (#1561)
- [#1548](https://github.com/MetaMask/metamask-mobile/pull/1548): Use setTimeout hack (again) to get paste context in token search (#1548)
- [#1465](https://github.com/MetaMask/metamask-mobile/pull/1465): Make send flows consistent (#1465)
- [#1557](https://github.com/MetaMask/metamask-mobile/pull/1557): Fix day and month numbers in toDateFormat (#1557)
- [#1556](https://github.com/MetaMask/metamask-mobile/pull/1556): Fix settings everywhere (#1556)
- [#1552](https://github.com/MetaMask/metamask-mobile/pull/1552): Use gaba@1.11.0 (#1552)
- [#1493](https://github.com/MetaMask/metamask-mobile/pull/1493): Sig request design fixed (#1493)
- [#1517](https://github.com/MetaMask/metamask-mobile/pull/1517): Add new mobile provider (#1517)
- [#1539](https://github.com/MetaMask/metamask-mobile/pull/1539): Use "web-search" keyboardType on iOS (#1539)
- [#1538](https://github.com/MetaMask/metamask-mobile/pull/1538): Detect if site has been added to Favorites (#1538)
- [#1495](https://github.com/MetaMask/metamask-mobile/pull/1495): Feature/block screenshots (#1495)
- [#1487](https://github.com/MetaMask/metamask-mobile/pull/1487): Transaction Header Component (#1487)
- [#1475](https://github.com/MetaMask/metamask-mobile/pull/1475): Improvement/tx status notification (#1475)
- [#1544](https://github.com/MetaMask/metamask-mobile/pull/1544): Add settings to nav bar (#1544)
- [#1521](https://github.com/MetaMask/metamask-mobile/pull/1521): update docs link in readme (#1521)
- [#1545](https://github.com/MetaMask/metamask-mobile/pull/1545): bugfix/check for sai method (#1545)
- [#1524](https://github.com/MetaMask/metamask-mobile/pull/1524): Loosen nvmrc (#1524)

## v0.2.15 - May 1 2020
- [#1529](https://github.com/MetaMask/metamask-mobile/pull/1529): sentry android production (#1529)
- [#1528](https://github.com/MetaMask/metamask-mobile/pull/1528): Bugfix/sentry in circle ci (#1528)
- [#1527](https://github.com/MetaMask/metamask-mobile/pull/1527): env to production (#1527)
- [#1526](https://github.com/MetaMask/metamask-mobile/pull/1526): use release properties (#1526)
- [#1525](https://github.com/MetaMask/metamask-mobile/pull/1525): package version bump (#1525)
- [#1523](https://github.com/MetaMask/metamask-mobile/pull/1523): Bugfix/import private key (#1523)
- [#1522](https://github.com/MetaMask/metamask-mobile/pull/1522): Revert "Loosen nvmrc to major version (#1516)" (#1522)
- [#1516](https://github.com/MetaMask/metamask-mobile/pull/1516): Loosen nvmrc to major version (#1516)
- [#1518](https://github.com/MetaMask/metamask-mobile/pull/1518): V0.2.15 (#1518)
- [#1507](https://github.com/MetaMask/metamask-mobile/pull/1507): Bugfix/import account view (#1507)
- [#1453](https://github.com/MetaMask/metamask-mobile/pull/1453): Feature: analytics v2 (#1453)
- [#1481](https://github.com/MetaMask/metamask-mobile/pull/1481): bugfix/search-token (#1481)
- [#1494](https://github.com/MetaMask/metamask-mobile/pull/1494): improvement/async storage size (#1494)
- [#1472](https://github.com/MetaMask/metamask-mobile/pull/1472): Enable back button if going from dapp to home & redirection problems (#1472)
- [#1427](https://github.com/MetaMask/metamask-mobile/pull/1427): Change source commit for react-native-webview in package.json (#1427)
- [#1486](https://github.com/MetaMask/metamask-mobile/pull/1486): Delete accidentally pushed file (#1486)
- [#1482](https://github.com/MetaMask/metamask-mobile/pull/1482): Fix web3 injection (#1482)
- [#1477](https://github.com/MetaMask/metamask-mobile/pull/1477): update from latest changes (#1477)
- [#1470](https://github.com/MetaMask/metamask-mobile/pull/1470): Fix collectible image icon & send flow styles (#1470)
- [#1443](https://github.com/MetaMask/metamask-mobile/pull/1443): Set navigation param silent to false when switching to a tab (#1443)
- [#1438](https://github.com/MetaMask/metamask-mobile/pull/1438): Add bl to resolutions to fix vuln (#1438)
- [#1461](https://github.com/MetaMask/metamask-mobile/pull/1461): Update transaction fee selectors (#1461)
- [#1455](https://github.com/MetaMask/metamask-mobile/pull/1455): Approve design updates (#1455)
- [#1454](https://github.com/MetaMask/metamask-mobile/pull/1454): Trim white space from parsed (#1454)
- [#1460](https://github.com/MetaMask/metamask-mobile/pull/1460): Update lockfile (#1460)
- [#1458](https://github.com/MetaMask/metamask-mobile/pull/1458): Skip Sentry upload during iOS Debug build (#1458)
- [#1449](https://github.com/MetaMask/metamask-mobile/pull/1449): Use setTimeout hack to get paste context back (#1449)
- [#1450](https://github.com/MetaMask/metamask-mobile/pull/1450): Fix remove bookmark functionality, closes #1396 (#1450)
- [#1376](https://github.com/MetaMask/metamask-mobile/pull/1376): Replace Fabric Crashlytics with Sentry (#1376)
- [#1441](https://github.com/MetaMask/metamask-mobile/pull/1441): Detox: Address Book Tests  (#1441)
- [#1447](https://github.com/MetaMask/metamask-mobile/pull/1447): ci: Update CircleCI config version (#1447)
- [#1439](https://github.com/MetaMask/metamask-mobile/pull/1439): Update README.md (#1439)
- [#1436](https://github.com/MetaMask/metamask-mobile/pull/1436): Update mkdirp and minimist (#1436)
- [#1435](https://github.com/MetaMask/metamask-mobile/pull/1435): Use acorn@7.1.1 (#1435)
- [#1434](https://github.com/MetaMask/metamask-mobile/pull/1434): Use acorn@6.4.1 (#1434)
- [#1433](https://github.com/MetaMask/metamask-mobile/pull/1433): Use kind-of@6.0.3 (#1433)
- [#1422](https://github.com/MetaMask/metamask-mobile/pull/1422): Bump acorn from 5.7.3 to 5.7.4 (#1422)
- [#1432](https://github.com/MetaMask/metamask-mobile/pull/1432): bump eth contract metadata (#1432)
- [#1431](https://github.com/MetaMask/metamask-mobile/pull/1431): Update debugging instructions (#1431)
- [#1418](https://github.com/MetaMask/metamask-mobile/pull/1418): Improvement: remove addresslist comment (#1418)
- [#1425](https://github.com/MetaMask/metamask-mobile/pull/1425): Detox: Upate dapp-initated-txn tests (#1425)

## v0.2.14 - Mar 11 2020
- [#1413](https://github.com/MetaMask/metamask-mobile/pull/1413): Fix accountsChanged notification (#1413)
- [#1411](https://github.com/MetaMask/metamask-mobile/pull/1411): bugfix: payment request (#1411)
- [#1410](https://github.com/MetaMask/metamask-mobile/pull/1410): bugfix: ios close icon (#1410)
- [#1409](https://github.com/MetaMask/metamask-mobile/pull/1409): bugfix: wallet connect (#1409)
- [#1399](https://github.com/MetaMask/metamask-mobile/pull/1399): V0.2.14 (#1399)
- [#1398](https://github.com/MetaMask/metamask-mobile/pull/1398): Add vertical padding to close button (#1398)
- [#1384](https://github.com/MetaMask/metamask-mobile/pull/1384): Update `pubnub` dependency to match extension (#1384)
- [#1394](https://github.com/MetaMask/metamask-mobile/pull/1394): fix wallet tests (#1394)
- [#1397](https://github.com/MetaMask/metamask-mobile/pull/1397): fixes browser tests in release mode (#1397)
- [#1327](https://github.com/MetaMask/metamask-mobile/pull/1327): Improvement: send flow (#1327)
- [#1386](https://github.com/MetaMask/metamask-mobile/pull/1386): Remove Shapeshift controller (#1386)
- [#1385](https://github.com/MetaMask/metamask-mobile/pull/1385): Bump gaba minor (#1385)
- [#1338](https://github.com/MetaMask/metamask-mobile/pull/1338): Update docs, scripts (#1338)
- [#1380](https://github.com/MetaMask/metamask-mobile/pull/1380): Add padding to top and bottom of hamburgerButton (#1380)
- [#1372](https://github.com/MetaMask/metamask-mobile/pull/1372): bugfix: amount space crash (#1372)
- [#1337](https://github.com/MetaMask/metamask-mobile/pull/1337): Bugfix: duplicated word in seedphrase (#1337)
- [#1379](https://github.com/MetaMask/metamask-mobile/pull/1379): Fix mixed tabs and spaces (#1379)
- [#1378](https://github.com/MetaMask/metamask-mobile/pull/1378): Update test wording (#1378)
- [#1342](https://github.com/MetaMask/metamask-mobile/pull/1342): Device util update (#1342)
- [#1373](https://github.com/MetaMask/metamask-mobile/pull/1373): bugfix: amount switch no conversion (#1373)
- [#1322](https://github.com/MetaMask/metamask-mobile/pull/1322): Bugfix: send flow amount (#1322)
- [#1340](https://github.com/MetaMask/metamask-mobile/pull/1340): Fix faulty null checks (#1340)
- [#1333](https://github.com/MetaMask/metamask-mobile/pull/1333): Add padding to increase hit area in BrowserBottomBar (#1333)
- [#1307](https://github.com/MetaMask/metamask-mobile/pull/1307): Reorganize RPC middlewares; update mobile-provider (#1307)
- [#1306](https://github.com/MetaMask/metamask-mobile/pull/1306): Detox: Update for new send flow (#1306)
- [#1328](https://github.com/MetaMask/metamask-mobile/pull/1328): Update patch version (#1328)
- [#1313](https://github.com/MetaMask/metamask-mobile/pull/1313): Update font (#1313)
- [#1303](https://github.com/MetaMask/metamask-mobile/pull/1303): Link to support URLs using default browser, closes #1295 (#1303)
- [#1309](https://github.com/MetaMask/metamask-mobile/pull/1309): Use ethereum-ens-network-map@1.0.2 (#1309)
- [#1310](https://github.com/MetaMask/metamask-mobile/pull/1310): Update resolver.js (#1310)
- [#1251](https://github.com/MetaMask/metamask-mobile/pull/1251): Feature: approve screen (#1251)
- [#1305](https://github.com/MetaMask/metamask-mobile/pull/1305): add exception for localhost (#1305)
- [#1304](https://github.com/MetaMask/metamask-mobile/pull/1304): Use patch-package (#1304)
- [#1294](https://github.com/MetaMask/metamask-mobile/pull/1294): Bugfix: new send flow amount balance (#1294)
- [#1301](https://github.com/MetaMask/metamask-mobile/pull/1301): Add git submodule initialization to postinstall script (#1301)
- [#1239](https://github.com/MetaMask/metamask-mobile/pull/1239): Feature: address book + new send flow (#1239)
- [#1287](https://github.com/MetaMask/metamask-mobile/pull/1287): move showOptions to state (#1287)
- [#1285](https://github.com/MetaMask/metamask-mobile/pull/1285): Fix typo interal -> internal (#1285)
- [#1284](https://github.com/MetaMask/metamask-mobile/pull/1284): move pkgs to metamask org (#1284)
- [#1282](https://github.com/MetaMask/metamask-mobile/pull/1282): Fix iframe injection (#1282)
- [#1281](https://github.com/MetaMask/metamask-mobile/pull/1281): Added Architecture diagram (#1281)
- [#1279](https://github.com/MetaMask/metamask-mobile/pull/1279): Simplify build.sh control flow (#1279)
- [#1236](https://github.com/MetaMask/metamask-mobile/pull/1236): JSON RPC Engine (#1236)
- [#1277](https://github.com/MetaMask/metamask-mobile/pull/1277): check if CI before envFileMissing and exit 1 (#1277)
- [#1276](https://github.com/MetaMask/metamask-mobile/pull/1276): Improve onboarding (#1276)
- [#1275](https://github.com/MetaMask/metamask-mobile/pull/1275): bugfix: inpage bridge chainid (#1275)
- [#1263](https://github.com/MetaMask/metamask-mobile/pull/1263): Revert "increase circleci timeout (#1262)" (#1263)
- [#1262](https://github.com/MetaMask/metamask-mobile/pull/1262): increase circleci timeout (#1262)
- [#1258](https://github.com/MetaMask/metamask-mobile/pull/1258): Update iOS Builds (#1258)
- [#1252](https://github.com/MetaMask/metamask-mobile/pull/1252): Bugfix: cancel and speedup insufficient funds (#1252)

## v0.2.13 - Dic 30 2019
- [#1250](https://github.com/MetaMask/metamask-mobile/pull/1250): Bump excon from 0.64.0 to 0.71.0 in /ios (#1250)
- [#1246](https://github.com/MetaMask/metamask-mobile/pull/1246): bugfix: wizard back (#1246)
- [#1235](https://github.com/MetaMask/metamask-mobile/pull/1235): Detox: Request token flow (#1235)
- [#1234](https://github.com/MetaMask/metamask-mobile/pull/1234): bump migration version (#1234)

## v0.2.12 - Nov 25 2019
- [#1224](https://github.com/MetaMask/metamask-mobile/pull/1224): Bugfix: asset ens tx (#1224)
- [#1225](https://github.com/MetaMask/metamask-mobile/pull/1225): update bug report link (#1225)
- [#1215](https://github.com/MetaMask/metamask-mobile/pull/1215): Detox: Fix Android e2e Tests (#1215)
- [#1223](https://github.com/MetaMask/metamask-mobile/pull/1223): Bugfix: contract deployments (#1223)
- [#1222](https://github.com/MetaMask/metamask-mobile/pull/1222): bugfix: android show hex input instapay send (#1222)
- [#1214](https://github.com/MetaMask/metamask-mobile/pull/1214): pass  metametrics context to homepage (#1214)

## v0.2.11 - Nov 18 2019
- [#1212](https://github.com/MetaMask/metamask-mobile/pull/1212): Provider missing properties (#1212)
- [#1207](https://github.com/MetaMask/metamask-mobile/pull/1207): Fix typo on Import Account screen (#1207)
- [#1198](https://github.com/MetaMask/metamask-mobile/pull/1198): Migrate to SAI (#1198)

## v0.2.10 - Nov 16 2019
- [#1205](https://github.com/MetaMask/metamask-mobile/pull/1205): Disable speedup instapay (#1205)
- [#1204](https://github.com/MetaMask/metamask-mobile/pull/1204): Fix injection on Android (#1204)
- [#1203](https://github.com/MetaMask/metamask-mobile/pull/1203): Update support email (#1203)
- [#1199](https://github.com/MetaMask/metamask-mobile/pull/1199): Optimize injection on Iframes (#1199)
- [#1197](https://github.com/MetaMask/metamask-mobile/pull/1197): bump version of detox e2e (#1197)
- [#1196](https://github.com/MetaMask/metamask-mobile/pull/1196): Use v8 instead of JSC + native SVG support (#1196)
- [#1194](https://github.com/MetaMask/metamask-mobile/pull/1194): bump to xcode 11.2.1 (#1194)
- [#1189](https://github.com/MetaMask/metamask-mobile/pull/1189): version bump (#1189)
- [#1192](https://github.com/MetaMask/metamask-mobile/pull/1192): Bugfix: android general settings (#1192)
- [#1191](https://github.com/MetaMask/metamask-mobile/pull/1191): xcode bumps (#1191)
- [#1190](https://github.com/MetaMask/metamask-mobile/pull/1190): Revert "Add ruby version (#1165)" (#1190)
- [#1182](https://github.com/MetaMask/metamask-mobile/pull/1182): Bugfix: android exception manager crashes (#1182)
- [#1188](https://github.com/MetaMask/metamask-mobile/pull/1188): fix go back homepage and refresh favorites (#1188)
- [#1187](https://github.com/MetaMask/metamask-mobile/pull/1187): Bugfix: ENS links (#1187)
- [#1183](https://github.com/MetaMask/metamask-mobile/pull/1183): Fix bookmark updates (#1183)
- [#1176](https://github.com/MetaMask/metamask-mobile/pull/1176): Feature: speed up transaction (#1176)
- [#1179](https://github.com/MetaMask/metamask-mobile/pull/1179): Allow injection on iframes (#1179)
- [#1181](https://github.com/MetaMask/metamask-mobile/pull/1181): walletconnect deeplink support v2 (#1181)
- [#1173](https://github.com/MetaMask/metamask-mobile/pull/1173): Detox: update RPC Network flow (#1173)
- [#1172](https://github.com/MetaMask/metamask-mobile/pull/1172): added tests for custom rpc (#1172)
- [#1168](https://github.com/MetaMask/metamask-mobile/pull/1168): bugfix: login and password issues (#1168)
- [#1170](https://github.com/MetaMask/metamask-mobile/pull/1170): Detox: Wallet Tests (#1170)
- [#1165](https://github.com/MetaMask/metamask-mobile/pull/1165): Add ruby version (#1165)
- [#1155](https://github.com/MetaMask/metamask-mobile/pull/1155): Feature: sign typed v4 (#1155)
- [#1164](https://github.com/MetaMask/metamask-mobile/pull/1164): Add CircleCI Badge (#1164)
- [#1151](https://github.com/MetaMask/metamask-mobile/pull/1151): Feature: message eth sign + Address Book Migration (#1151)
- [#1148](https://github.com/MetaMask/metamask-mobile/pull/1148): added more assertions and beefed up onboarding wizard tests (#1148)
- [#1147](https://github.com/MetaMask/metamask-mobile/pull/1147): Detox: Browser Tests (#1147)
- [#1163](https://github.com/MetaMask/metamask-mobile/pull/1163): update eslint to the latest version (#1163)
- [#1162](https://github.com/MetaMask/metamask-mobile/pull/1162): disabled e2e tests (#1162)
- [#1156](https://github.com/MetaMask/metamask-mobile/pull/1156): Fix linter on CI (#1156)
- [#1146](https://github.com/MetaMask/metamask-mobile/pull/1146): fix instapay logs app version (#1146)

## v0.2.8 - Oct 9 2019
- [#1145](https://github.com/MetaMask/metamask-mobile/pull/1145): Support URLs on QR code scanner (#1145)

## v0.2.7 - Oct 7 2019
- [#1143](https://github.com/MetaMask/metamask-mobile/pull/1143): Minor bugfixes (#1143)

## v0.2.6 - Oct 4 2019
- [#1139](https://github.com/MetaMask/metamask-mobile/pull/1139): Fix onboarding carousel dimensions (#1139)

## v0.2.5 - Oct 4 2019

- [#1136](https://github.com/MetaMask/metamask-mobile/pull/1136): Select correct profiles (#1136)
- [#1135](https://github.com/MetaMask/metamask-mobile/pull/1135): Fix fastlane config (#1135)
- [#1134](https://github.com/MetaMask/metamask-mobile/pull/1134): renew certs if needed (#1134)
- [#1132](https://github.com/MetaMask/metamask-mobile/pull/1132): Fix animated fox (#1132)
- [#1131](https://github.com/MetaMask/metamask-mobile/pull/1131): Bugfix: wizard design qa (#1131)
- [#1130](https://github.com/MetaMask/metamask-mobile/pull/1130): Bugfix: onboarding design qa (#1130)
- [#1129](https://github.com/MetaMask/metamask-mobile/pull/1129): Design QA issues (#1129)
- [#1128](https://github.com/MetaMask/metamask-mobile/pull/1128): Navigation fixes (#1128)
- [#1127](https://github.com/MetaMask/metamask-mobile/pull/1127): Fix: Add tokens android crash (#1127)
- [#1125](https://github.com/MetaMask/metamask-mobile/pull/1125): update user agents (#1125)
- [#1124](https://github.com/MetaMask/metamask-mobile/pull/1124): fix apk generation (#1124)
- [#1123](https://github.com/MetaMask/metamask-mobile/pull/1123): Support provider.once (#1123)
- [#1122](https://github.com/MetaMask/metamask-mobile/pull/1122): fix statusbar in dark mode (#1122)
- [#1121](https://github.com/MetaMask/metamask-mobile/pull/1121): Fix walletconnect sendTransaction (#1121)
- [#1120](https://github.com/MetaMask/metamask-mobile/pull/1120): fix webview black flash (#1120)
- [#1119](https://github.com/MetaMask/metamask-mobile/pull/1119): Bump rubyzip from 1.2.3 to 1.3.0 in /ios (#1119)
- [#1116](https://github.com/MetaMask/metamask-mobile/pull/1116): iOS 13 Support (#1116)
- [#1115](https://github.com/MetaMask/metamask-mobile/pull/1115): Bump react-native-device-info (#1115)
- [#1113](https://github.com/MetaMask/metamask-mobile/pull/1113): Fix develop builds (#1113)
- [#1112](https://github.com/MetaMask/metamask-mobile/pull/1112): bump to v0.2.5 (#1112)
- [#1096](https://github.com/MetaMask/metamask-mobile/pull/1096): Webview rewrite (#1096)
- [#1108](https://github.com/MetaMask/metamask-mobile/pull/1108): improvements: instapay (#1108)
- [#1104](https://github.com/MetaMask/metamask-mobile/pull/1104): Feature: instapay receive (#1104)
- [#1103](https://github.com/MetaMask/metamask-mobile/pull/1103): Feature: onboarding carousel (#1103)
- [#1106](https://github.com/MetaMask/metamask-mobile/pull/1106): Update README.md (#1106)
- [#1101](https://github.com/MetaMask/metamask-mobile/pull/1101): update dapp txn flow in case ropsten faucet is having issues (#1101)
- [#1075](https://github.com/MetaMask/metamask-mobile/pull/1075): detox: test e2e ios (#1075)
- [#1097](https://github.com/MetaMask/metamask-mobile/pull/1097): detox: Enable e2e test suite to run on CircleCI (#1097)
- [#1094](https://github.com/MetaMask/metamask-mobile/pull/1094): update deps and xcode (#1094)
- [#1093](https://github.com/MetaMask/metamask-mobile/pull/1093): fix Crashlytics import (#1093)
- [#1092](https://github.com/MetaMask/metamask-mobile/pull/1092): use old xcode to compare build diff (#1092)
- [#1091](https://github.com/MetaMask/metamask-mobile/pull/1091): fix android apk generation (#1091)
- [#1090](https://github.com/MetaMask/metamask-mobile/pull/1090): Revert "Update branch to latest version (#1078)" (#1090)
- [#1089](https://github.com/MetaMask/metamask-mobile/pull/1089): Revert "update submodules (#1079)" (#1089)
- [#1088](https://github.com/MetaMask/metamask-mobile/pull/1088): Revert "Fix android builds (#1080)" (#1088)
- [#1087](https://github.com/MetaMask/metamask-mobile/pull/1087): Revert "Fix webview files path (#1081)" (#1087)
- [#1086](https://github.com/MetaMask/metamask-mobile/pull/1086): Revert "dont use cache on pre-release (#1082)" (#1086)
- [#1084](https://github.com/MetaMask/metamask-mobile/pull/1084): bugfix: reveal credential ui (#1084)
- [#1082](https://github.com/MetaMask/metamask-mobile/pull/1082): dont use cache on pre-release (#1082)
- [#1081](https://github.com/MetaMask/metamask-mobile/pull/1081): Fix webview files path (#1081)
- [#1080](https://github.com/MetaMask/metamask-mobile/pull/1080): Fix android builds (#1080)
- [#1079](https://github.com/MetaMask/metamask-mobile/pull/1079): update submodules (#1079)
- [#1078](https://github.com/MetaMask/metamask-mobile/pull/1078): Update branch to latest version (#1078)
- [#1076](https://github.com/MetaMask/metamask-mobile/pull/1076): safe check (#1076)
- [#1058](https://github.com/MetaMask/metamask-mobile/pull/1058): detox: dapp initiated txns (#1058)
- [#1071](https://github.com/MetaMask/metamask-mobile/pull/1071): bugfix: json rpc accounts api (#1071)
- [#1069](https://github.com/MetaMask/metamask-mobile/pull/1069): fix ens manager (#1069)
- [#1068](https://github.com/MetaMask/metamask-mobile/pull/1068): bugfix: android injection (#1068)
- [#1060](https://github.com/MetaMask/metamask-mobile/pull/1060): Bugfix: custom rpc network (#1060)
- [#1065](https://github.com/MetaMask/metamask-mobile/pull/1065): bugfix: inpage enable (#1065)
- [#1054](https://github.com/MetaMask/metamask-mobile/pull/1054): bugfix: remove tokens but ETH (#1054)
- [#1064](https://github.com/MetaMask/metamask-mobile/pull/1064): Fix circleci builds (#1064)
- [#1063](https://github.com/MetaMask/metamask-mobile/pull/1063): Revert "Update branch SDK & fix build issues (#1061)" (#1063)
- [#1062](https://github.com/MetaMask/metamask-mobile/pull/1062): bump circleci cache version (#1062)
- [#1061](https://github.com/MetaMask/metamask-mobile/pull/1061): Update branch SDK & fix build issues (#1061)
- [#1056](https://github.com/MetaMask/metamask-mobile/pull/1056): Detox: Import seed phrase and validate via settings (#1056)
- [#1051](https://github.com/MetaMask/metamask-mobile/pull/1051): updated branch sdk and fix build (#1051)
- [#1050](https://github.com/MetaMask/metamask-mobile/pull/1050): dont show invalid deeplink if opening the app with no action (#1050)
- [#1048](https://github.com/MetaMask/metamask-mobile/pull/1048): bugfix: connect modal (#1048)
- [#1047](https://github.com/MetaMask/metamask-mobile/pull/1047): bugfix: token transfer deeplink (#1047)
- [#1049](https://github.com/MetaMask/metamask-mobile/pull/1049): Migrate to yarn (#1049)
- [#1045](https://github.com/MetaMask/metamask-mobile/pull/1045): More UIWebview cleanup (#1045)
- [#1044](https://github.com/MetaMask/metamask-mobile/pull/1044): remove uiwebview ocurrences (#1044)

## v0.2.4 - Aug 28 2019
- [#1038](https://github.com/MetaMask/metamask-mobile/pull/1038): Fix Approval (#1038)
: [#1037](https://github.com/MetaMask/metamask-mobile/pull/1037): Fix walletconnect :#1037)
- [#1036](https://github.com/MetaMask/metamask-mobile/pull/1036): Bugfix: browser crash (#1036)
- [#1034](https://github.com/MetaMask/metamask-mobile/pull/1034): Bump 0.2.4 (#1034)
- [#1027](https://github.com/MetaMask/metamask-mobile/pull/1027): Improvement: approval token transfer data (#1027)
- [#1028](https://github.com/MetaMask/metamask-mobile/pull/1028): fix no password logged out scenario (#1028)
- [#1030](https://github.com/MetaMask/metamask-mobile/pull/1030): Allow to import / export Pkey & seed phrase via QR Codes (#1030)
- [#1021](https://github.com/MetaMask/metamask-mobile/pull/1021): bugfix: fix dapp compat issues (#1021)
- [#1007](https://github.com/MetaMask/metamask-mobile/pull/1007): Bugfix: phishing alerts (#1007)
- [#1023](https://github.com/MetaMask/metamask-mobile/pull/1023): Fix forkdelta.app (#1023)
- [#1017](https://github.com/MetaMask/metamask-mobile/pull/1017): Allow ENS available TLDs that are not ENS names (#1017)
- [#1016](https://github.com/MetaMask/metamask-mobile/pull/1016): update copy on account import (#1016)
- [#1014](https://github.com/MetaMask/metamask-mobile/pull/1014): Upgrade to node 10 and gaba 1.6.0 (#1014)
- [#1013](https://github.com/MetaMask/metamask-mobile/pull/1013): add auto-changelog (#1013)
- [#1005](https://github.com/MetaMask/metamask-mobile/pull/1005): bugfix: block ERC721 on sync (#1005)
- [#1009](https://github.com/MetaMask/metamask-mobile/pull/1009): Bugfix: Allow file uploads on android (#1009)
- [#1008](https://github.com/MetaMask/metamask-mobile/pull/1008): bump walletconnect (#1008)

## v0.2.3 - Aug 19 2019
- [#972](https://github.com/MetaMask/metamask-mobile/pull/972): bump version (#972)
- [#989](https://github.com/MetaMask/metamask-mobile/pull/989): Bugfix: Fix mobile sync & Security options (#989)
- [#1000](https://github.com/MetaMask/metamask-mobile/pull/1000): bugfix: tx edit dropdowns in small devices (#1000)
- [#999](https://github.com/MetaMask/metamask-mobile/pull/999): bugfix: homepage back (#999)
- [#997](https://github.com/MetaMask/metamask-mobile/pull/997): Feature: ERC20 approve (#997)
- [#992](https://github.com/MetaMask/metamask-mobile/pull/992): Feature: instapay global currency (#992)
- [#995](https://github.com/MetaMask/metamask-mobile/pull/995): Feature: transfer approval (#995)
- [#991](https://github.com/MetaMask/metamask-mobile/pull/991): feature: sync tokens (#991)
- [#976](https://github.com/MetaMask/metamask-mobile/pull/976): Bugfix: onboarding analytics (#976)
- [#984](https://github.com/MetaMask/metamask-mobile/pull/984): Bugfix: bowser bottom bar navigation (#984)
- [#993](https://github.com/MetaMask/metamask-mobile/pull/993): bugfix: collectibles detection (#993)
- [#974](https://github.com/MetaMask/metamask-mobile/pull/974): Bugfix: lower priority android crashes (#974)
- [#990](https://github.com/MetaMask/metamask-mobile/pull/990): add missing privacy usage keys (#990)
- [#970](https://github.com/MetaMask/metamask-mobile/pull/970): Reverse ENS caching (#970)
- [#973](https://github.com/MetaMask/metamask-mobile/pull/973): Bugfix: android tx list crashes (#973)
- [#971](https://github.com/MetaMask/metamask-mobile/pull/971): remove unused tests (#971)
- [#937](https://github.com/MetaMask/metamask-mobile/pull/937): New user and tutorial e2e tests (#937)
- [#968](https://github.com/MetaMask/metamask-mobile/pull/968): Bugfix: ExceptionsManagerModule android crashes (#968)
- [#969](https://github.com/MetaMask/metamask-mobile/pull/969): Support reverse ens names in tx detail (#969)
- [#966](https://github.com/MetaMask/metamask-mobile/pull/966): Network name crash (#966)
- [#965](https://github.com/MetaMask/metamask-mobile/pull/965): safe connext client stop (#965)
- [#967](https://github.com/MetaMask/metamask-mobile/pull/967): dont crash if no tx id (#967)
- [#960](https://github.com/MetaMask/metamask-mobile/pull/960): bugfix: instapay notifications amount (#960)
- [#963](https://github.com/MetaMask/metamask-mobile/pull/963): Retry ethereum.enable after 1 sec if bridge not ready (#963)
- [#958](https://github.com/MetaMask/metamask-mobile/pull/958): bugfix: handle qrscanner camera permission (#958)
- [#956](https://github.com/MetaMask/metamask-mobile/pull/956): bugfix: remove collectible after sending if not in mainnet (#956)
- [#955](https://github.com/MetaMask/metamask-mobile/pull/955): dont ignore calls while initial reload (#955)
- [#957](https://github.com/MetaMask/metamask-mobile/pull/957): fix timeouts (#957)
- [#954](https://github.com/MetaMask/metamask-mobile/pull/954): Bugfix: onboarding navigation (#954)<|MERGE_RESOLUTION|>--- conflicted
+++ resolved
@@ -2,8 +2,6 @@
 
 ## Current Main Branch
 
-<<<<<<< HEAD
-=======
 ## 5.14.0 - Jan 27, 2023
 - [#5631](https://github.com/MetaMask/metamask-mobile/pull/5631): [FIX] Modal confirmation refactoring
 - [#5624](https://github.com/MetaMask/metamask-mobile/pull/5624): [FIX] Fix currency display
@@ -75,7 +73,6 @@
 - [#5200](https://github.com/MetaMask/metamask-mobile/pull/5200): [UPDATE] Update Controllers to version 33.0.0
 - [#5083](https://github.com/MetaMask/metamask-mobile/pull/5083): [IMPROVEMENT] Component: Custom Spending Cap
 
->>>>>>> 6e062b69
 ## 5.12.3 - Dec 16, 2022
 - Hotfix version bump for iOS only release, no code changes
 
