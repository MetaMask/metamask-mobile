--- conflicted
+++ resolved
@@ -2,14 +2,6 @@
 
 ## Current Main Branch
 
-<<<<<<< HEAD
-## 7.12.5 - Jan 4, 2024
-### Added
-- [#8156](https://github.com/MetaMask/metamask-mobile/pull/8156): feat: migrate to latest Token rates controller
-
-### Fixed
-- [#7886](https://github.com/MetaMask/metamask-mobile/pull/7886): fix: Fix eth_signTypedData signatures containing 0x
-=======
 ## 7.14.0 - Jan 11, 2024
 ### Added
 - [#8016](https://github.com/MetaMask/metamask-mobile/pull/8016): feat(ramp): add sell deeplink
@@ -79,7 +71,7 @@
 - [#7971](https://github.com/MetaMask/metamask-mobile/pull/7971): fix: Updated ButtonLink to use text when size is auto
 - [#7976](https://github.com/MetaMask/metamask-mobile/pull/7976): fix: blockaid mobile performance improvements
 
-## 7.12.4 - Dec 21, 2023
+## 7.12.5 - Jan 4, 2024
 ### Added
 - [#8156](https://github.com/MetaMask/metamask-mobile/pull/8156): feat: migrate to latest Token rates controller
 
@@ -264,7 +256,6 @@
 - [#8156](https://github.com/MetaMask/metamask-mobile/pull/8156): feat: migrate to latest Token rates controller
 
 ### Fixed 
->>>>>>> f51f63ef
 - [#8155](https://github.com/MetaMask/metamask-mobile/pull/8155): fix: OpenSea V1 -> V2 patch
 
 ## 7.12.3 - Dec 18, 2023
