# Changelog

All notable changes to this project will be documented in this file.

The format is based on [Keep a Changelog](https://keepachangelog.com/en/1.0.0/),
and this project adheres to [Semantic Versioning](https://semver.org/spec/v2.0.0.html).

## [Unreleased]

### Fixed

- fix(swaps): set default slippage when source or destination token is not stablecoin ([#14730](https://github.com/MetaMask/metamask-mobile/pull/14730))

### Changed

- fix(multi-srp): display errors only after all the words are have been entered ([#14607](https://github.com/MetaMask/metamask-mobile/pull/14607))
<<<<<<< HEAD
- feat: update address truncation format from 4 to 5 characters to match extension ([#14744](https://github.com/MetaMask/metamask-mobile/pull/14744))
=======
- fix(multi-srp): display alternative text color when in dark mode([#14718](https://github.com/MetaMask/metamask-mobile/pull/14718))
>>>>>>> b554c3c8

### Added

- feat(bridge): add solana chain support and improve bridge state management ([#14713](https://github.com/MetaMask/metamask-mobile/pull/14713))
- feat(bridge): add error handling and input management for bridge quotes ([#14693](https://github.com/MetaMask/metamask-mobile/pull/14693))
- feat(multi-srp): enable multi-srp in main and beta ([#14558](https://github.com/MetaMask/metamask-mobile/pull/14558))
- feat(ramp): Update ramp data flow to fetch cryptos before payment methods ([#14437](https://github.com/MetaMask/metamask-mobile/pull/14437))
- feat(bridge): add destination account picker ([#14656](https://github.com/MetaMask/metamask-mobile/pull/14656))
- feat(bridge): add Solana assets to bridge token pickers ([#14365](https://github.com/MetaMask/metamask-mobile/pull/14365))
- feat: add AppMetadataController controller ([#14513](https://github.com/MetaMask/metamask-mobile/pull/14513))
- feat(bridge): implement bridge quote fetching ([#14413](https://github.com/MetaMask/metamask-mobile/pull/14413))
- feat(multi-srp): add e2e tests ([#14583](https://github.com/MetaMask/metamask-mobile/pull/14583))
- feat(bridge): fetch token metadata for Bridge token pickers if not already available ([#14699](https://github.com/MetaMask/metamask-mobile/pull/14699))
- feat(bridge): use `BridgeStatusController` for EVM and Solana Bridge transaction submission ([#14708](https://github.com/MetaMask/metamask-mobile/pull/14708))
- feat: real time dapp scanning BrowserTab ([#14515](https://github.com/MetaMask/metamask-mobile/pull/14515))

### Changed

- feat(bridge): Handle Solana vs EVM swap and bridge routing ([#14614](https://github.com/MetaMask/metamask-mobile/pull/14614))

### Fixed

- fix(bridge): fix not switching networks when selecting source token ([#14712](https://github.com/MetaMask/metamask-mobile/pull/14712))

## [7.44.0]

### Added

- feat(ramp): add backpress handler to expanded quotes view ([#14210](https://github.com/MetaMask/metamask-mobile/pull/14210))
- feat(4213-3): network badge positioning ([#14071](https://github.com/MetaMask/metamask-mobile/pull/14071))
- feat(4213-1): rounded square network icons ([#14065](https://github.com/MetaMask/metamask-mobile/pull/14065))
- feat(4213-2) update network icons ([#14069](https://github.com/MetaMask/metamask-mobile/pull/14069))
- feat(ramp): add non evm balance ([#13948](https://github.com/MetaMask/metamask-mobile/pull/13948))
- feat: add quote info modal component ([#14263](https://github.com/MetaMask/metamask-mobile/pull/14263))
- feat: SPL TokenList v2 ([#14126](https://github.com/MetaMask/metamask-mobile/pull/14126))
- feat: Bridge dest token ([#14135](https://github.com/MetaMask/metamask-mobile/pull/14135))
- feat: Adding BSC to STX Supported Chains Array (prod) ([#14230](https://github.com/MetaMask/metamask-mobile/pull/14230))
- feat: add wallet_revokePermissions rpc call ([#14091](https://github.com/MetaMask/metamask-mobile/pull/14091))
- feat: Add `getPreferences` hook ([#14062](https://github.com/MetaMask/metamask-mobile/pull/14062))
- feat: Enforce 3-minute idle time for BrowserTabs before unmounting them ([#14175](https://github.com/MetaMask/metamask-mobile/pull/14175))
- feat: Add Linea to Smart Transaction supported chains ([#14018](https://github.com/MetaMask/metamask-mobile/pull/14018))
- feat: import srp ([#13768](https://github.com/MetaMask/metamask-mobile/pull/13768))
- feat: add inline alert (origin mismatch) to SIWE ([#13773](https://github.com/MetaMask/metamask-mobile/pull/13773))
- feat: Add BSC to Smart Transaction supported chains ([#13964](https://github.com/MetaMask/metamask-mobile/pull/13964))
- feat: STAKE-902: build lending empty state component ([#14107](https://github.com/MetaMask/metamask-mobile/pull/14107))
- feat: use new identity hooks ([#14081](https://github.com/MetaMask/metamask-mobile/pull/14081))
- feat: add bridge slippage modal component using segmented control ([#14070](https://github.com/MetaMask/metamask-mobile/pull/14070))
- feat: add carousel component ([#13010](https://github.com/MetaMask/metamask-mobile/pull/13010))
- feat: STAKE-958 - added migration 070 to remove unused staking state ([#14089](https://github.com/MetaMask/metamask-mobile/pull/14089))
- feat: Implement claim rewards confirmation ([#14049](https://github.com/MetaMask/metamask-mobile/pull/14049))
- feat: Implement Segment sampling for expected errors ([#13874](https://github.com/MetaMask/metamask-mobile/pull/13874))
- feat: Rename `transactionMetrics` to `confirmationMetrics` ([#14080](https://github.com/MetaMask/metamask-mobile/pull/14080))
- feat: Add `TransactionController` metric handlers ([#14020](https://github.com/MetaMask/metamask-mobile/pull/14020))
- feat: e2e gate ([#13696](https://github.com/MetaMask/metamask-mobile/pull/13696))
- feat: add segmented control component ([#14066](https://github.com/MetaMask/metamask-mobile/pull/14066))
- feat: Implement MaxBrowserTabModal at 5 browser tabs ([#14033](https://github.com/MetaMask/metamask-mobile/pull/14033))
- feat: add button toggle component ([#14064](https://github.com/MetaMask/metamask-mobile/pull/14064))
- feat: bridge source token selector ([#13915](https://github.com/MetaMask/metamask-mobile/pull/13915))
- feat: add new identity hooks ([#14045](https://github.com/MetaMask/metamask-mobile/pull/14045))
- feat: bridge tx submission ([#13577](https://github.com/MetaMask/metamask-mobile/pull/13577))
- feat: integrate blockaid alert into the Alert System ([#13744](https://github.com/MetaMask/metamask-mobile/pull/13744))

### Fixed

- fix: reduce tests worker for only performance tests ([#14051](https://github.com/MetaMask/metamask-mobile/pull/14051))
- fix: scroll for the confirmation screen ([#14269](https://github.com/MetaMask/metamask-mobile/pull/14269))
- fix: STAKE-964: bumped @metamask/earn-controller dependency to resolve pooled-staking geo-block for fresh installs ([#14257](https://github.com/MetaMask/metamask-mobile/pull/14257))
- fix(snaps): Update snap footer buttons ([#13953](https://github.com/MetaMask/metamask-mobile/pull/13953))
- fix: default open links turn true with attaching the protocol per intent filter ([#14222](https://github.com/MetaMask/metamask-mobile/pull/14222))
- fix: waitAndTap on ad carousel banner ([#14198](https://github.com/MetaMask/metamask-mobile/pull/14198))
- fix: bump `@metamask/keyring-controller` to `^19.2.2` ([#14229](https://github.com/MetaMask/metamask-mobile/pull/14229))
- fix: return the same track event reference ([#14205](https://github.com/MetaMask/metamask-mobile/pull/14205))
- fix: Fix mobile redesigned transaction metrics ([#14219](https://github.com/MetaMask/metamask-mobile/pull/14219))
- fix: Display correct snap name when connecting ([#14204](https://github.com/MetaMask/metamask-mobile/pull/14204))
- fix: Add staking claim event location ([#14203](https://github.com/MetaMask/metamask-mobile/pull/14203))
- fix: ramps: change token to tap and confirm ([#14197](https://github.com/MetaMask/metamask-mobile/pull/14197))
- fix: Fix a number of rendering problems with `AvatarFavicon` ([#14191](https://github.com/MetaMask/metamask-mobile/pull/14191))
- fix: Disable Snaps APIs when using WalletConnect or SDK ([#14187](https://github.com/MetaMask/metamask-mobile/pull/14187))
- fix: yarn setup bitrise ([#14174](https://github.com/MetaMask/metamask-mobile/pull/14174))
- fix: Address final design adjustments for redesigned confirmations ([#14113](https://github.com/MetaMask/metamask-mobile/pull/14113))
- fix: Add support for swipe navigation on android for staking confirma… ([#14125](https://github.com/MetaMask/metamask-mobile/pull/14125))
- fix: Snap account actions ([#14013](https://github.com/MetaMask/metamask-mobile/pull/14013))
- fix: toggle to display the correct balance ([#13916](https://github.com/MetaMask/metamask-mobile/pull/13916))
- fix: Xcode 16 bitcode upload issue ([#14124](https://github.com/MetaMask/metamask-mobile/pull/14124))
- fix: change function in `interfaceController.ts` to a memorised function to imporve performance ([#14090](https://github.com/MetaMask/metamask-mobile/pull/14090))
- fix: Not report invalid URL errors to sentry ([#14115](https://github.com/MetaMask/metamask-mobile/pull/14115))
- fix: Loading state bug ([#14096](https://github.com/MetaMask/metamask-mobile/pull/14096))
- fix: android BottomSheet missing padding bottom ([#13993](https://github.com/MetaMask/metamask-mobile/pull/13993))
- fix: prevent unintentional remote feature flag override ([#14086](https://github.com/MetaMask/metamask-mobile/pull/14086))
- fix: when cancelling signature by swiping modal out it should not navigate back ([#14085](https://github.com/MetaMask/metamask-mobile/pull/14085))
- fix: fix cannot read length property ([#14046](https://github.com/MetaMask/metamask-mobile/pull/14046))
- fix: account name / label overflow on re-designed confirmation pages ([#14044](https://github.com/MetaMask/metamask-mobile/pull/14044))
- fix: moved xcode 16 as default and applied xcode 15 only to testflight builds ([#14032](https://github.com/MetaMask/metamask-mobile/pull/14032))
- fix: inherit icon size from text component parent ([#14024](https://github.com/MetaMask/metamask-mobile/pull/14024))
- fix: animation added for loading state on SnapUILink button ([#13973](https://github.com/MetaMask/metamask-mobile/pull/13973))
- fix: Revert "chore: upgrade Xcode 16 on bitrise.yml" ([#14012](https://github.com/MetaMask/metamask-mobile/pull/14012))
- fix(bridge): hide staked native assets from token selectors ([#14457](https://github.com/MetaMask/metamask-mobile/pull/14457))


## [7.43.0]

### Added

- feat(ramp): estimate gasLimit for ERC20 transfers (sell feature) ([#12467](https://github.com/MetaMask/metamask-mobile/pull/12467))
- feat(snaps): Add Snap UI Skeleton component integration and mapping ([#13966](https://github.com/MetaMask/metamask-mobile/pull/13966))
- feat(snaps): Add icon next to SnapUILink ([#13878](https://github.com/MetaMask/metamask-mobile/pull/13878))
- feat(snaps): Add Snap UI Spinner component ([#13832](https://github.com/MetaMask/metamask-mobile/pull/13832))
- feat(ramp): payment method selector UI update ([#13722](https://github.com/MetaMask/metamask-mobile/pull/13722))
- feat(snaps): Add support for full border radius for SnapUIImage ([#13816](https://github.com/MetaMask/metamask-mobile/pull/13816))
- feat(ramp): enable non-evm support for Ramp, buy only ([#13718](https://github.com/MetaMask/metamask-mobile/pull/13718))
- feat: Add confirmation UI metrics infra and some redesigned staking deposit events ([#13919](https://github.com/MetaMask/metamask-mobile/pull/13919))
- feat: Add gas included swaps ([#13972](https://github.com/MetaMask/metamask-mobile/pull/13972))
- feat: Add Base to Smart Transaction supported chains ([#13920](https://github.com/MetaMask/metamask-mobile/pull/13920))
- feat: Add token list item pressed event ([#13808](https://github.com/MetaMask/metamask-mobile/pull/13808))
- feat: STAKE-934 update staking hooks to consume earn controller selectors ([#13939](https://github.com/MetaMask/metamask-mobile/pull/13939))
- feat: adding skeleton component ([#13780](https://github.com/MetaMask/metamask-mobile/pull/13780))
- feat: Implement unstaking confirmation ([#13921](https://github.com/MetaMask/metamask-mobile/pull/13921))
- feat: revisit currencies list ([#13879](https://github.com/MetaMask/metamask-mobile/pull/13879))
- feat: bridge input screen ([#13847](https://github.com/MetaMask/metamask-mobile/pull/13847))
- feat: Implement tooltip component on mobile ([#13860](https://github.com/MetaMask/metamask-mobile/pull/13860))
- feat: support DAI while it's being deprecated ([#13666](https://github.com/MetaMask/metamask-mobile/pull/13666))
- feat: Implement redesigned staking withdrawals component ([#13826](https://github.com/MetaMask/metamask-mobile/pull/13826))
- feat: bump profile-sync-controller and migrate to the controller init pattern ([#13859](https://github.com/MetaMask/metamask-mobile/pull/13859))
- feat: Multi chain send flow ([#13854](https://github.com/MetaMask/metamask-mobile/pull/13854))
- feat: STAKE-934: added earn-controller pooled staking selectors ([#13875](https://github.com/MetaMask/metamask-mobile/pull/13875))
- feat: STAKE-934 add earn controller to engine ([#13778](https://github.com/MetaMask/metamask-mobile/pull/13778))
- feat: bump @metamask/notification-services-controller to 2.0.0 ([#13857](https://github.com/MetaMask/metamask-mobile/pull/13857))
- feat: add bridge controllers to Engine ([#13750](https://github.com/MetaMask/metamask-mobile/pull/13750))
- feat: add InlineAlert component ([#13709](https://github.com/MetaMask/metamask-mobile/pull/13709))
- feat: add MultipleAlertModal component ([#13683](https://github.com/MetaMask/metamask-mobile/pull/13683))
- feat: Add Snaps UI `Selector` component ([#13747](https://github.com/MetaMask/metamask-mobile/pull/13747))
- feat: added **/**mocks**/** to sonar.coverage.exclusions ([#13787](https://github.com/MetaMask/metamask-mobile/pull/13787))
- feat: add `GeneralAlertBanner` component ([#13627](https://github.com/MetaMask/metamask-mobile/pull/13627))

### Fixed

- fix(close bug report action): target branch name has been renamed stable ([#13755](https://github.com/MetaMask/metamask-mobile/pull/13755))
- fix(sentry sampling): reduce by 25% our sentry trace sample rate to avoid exceeding our quota ([#13745](https://github.com/MetaMask/metamask-mobile/pull/13745))
- fix(deps): unpin ethereumjs-abi@0.6,x ethereumjs-util@6.x ([#11972](https://github.com/MetaMask/metamask-mobile/pull/11972))
- fix: Uppercase currency code ([#13967](https://github.com/MetaMask/metamask-mobile/pull/13967))
- fix: Max balance for dApp erc20 approval ([#13881](https://github.com/MetaMask/metamask-mobile/pull/13881))
- fix: fix network filter on switch network from dapp ([#13987](https://github.com/MetaMask/metamask-mobile/pull/13987))
- fix: Move the SnapExecutionService render up in the stack ([#13998](https://github.com/MetaMask/metamask-mobile/pull/13998))
- fix: Manage order for app services initialization ([#13912](https://github.com/MetaMask/metamask-mobile/pull/13912))
- fix: use correct updating text when toggling notifications ([#13943](https://github.com/MetaMask/metamask-mobile/pull/13943))
- fix: cp-7.42.0 fix history transactions loading ([#13959](https://github.com/MetaMask/metamask-mobile/pull/13959))
- fix: error when asset chain is not available in account controller state ([#13951](https://github.com/MetaMask/metamask-mobile/pull/13951))
- fix: margin incrementally applied to icon when bottom sheet opened ([#13946](https://github.com/MetaMask/metamask-mobile/pull/13946))
- fix: STX swap failures when needing to approve erc20 ([#13653](https://github.com/MetaMask/metamask-mobile/pull/13653))
- fix: cp-7.42.0 Move AssetsPollingProvider down a level to persist tab label ([#13962](https://github.com/MetaMask/metamask-mobile/pull/13962))
- fix: MMASSETS-626-new-rpc-no-confirmation ([#13883](https://github.com/MetaMask/metamask-mobile/pull/13883))
- fix: Use proper implementation for `getUnlockPromise` ([#13947](https://github.com/MetaMask/metamask-mobile/pull/13947))
- fix: Migration of `TransactionController` to modularised controller init ([#13817](https://github.com/MetaMask/metamask-mobile/pull/13817))
- fix: cp-7.42.0`Tokens` screen performance degradation ([#13907](https://github.com/MetaMask/metamask-mobile/pull/13907))
- fix: Confirm ScrollView and readd drag down and backdrop click to close ([#13913](https://github.com/MetaMask/metamask-mobile/pull/13913))
- fix: Persist scrypt derived storage keys to Keychain/Keystore on iOS/Android ([#13899](https://github.com/MetaMask/metamask-mobile/pull/13899))
- fix: cp-7.42.0 enable notifications UI ([#13877](https://github.com/MetaMask/metamask-mobile/pull/13877))
- fix: main balance formatting ([#13818](https://github.com/MetaMask/metamask-mobile/pull/13818))
- fix: cp-7.42.0 Display account label in re-designs confirmation page account info section ([#13853](https://github.com/MetaMask/metamask-mobile/pull/13853))
- fix: add autoscroll in RPC URL form when virtual keyboard blocks content ([#13831](https://github.com/MetaMask/metamask-mobile/pull/13831))
- fix: Missing POL percentage trend ([#13812](https://github.com/MetaMask/metamask-mobile/pull/13812))
- fix: cp-7.42.0 Disable signature re-designs for ledger account ([#13858](https://github.com/MetaMask/metamask-mobile/pull/13858))
- fix: prevent network selector modal from going behind IOS keyboard ([#13810](https://github.com/MetaMask/metamask-mobile/pull/13810))
- fix: Permit Simulation vertical overflow, title padding, and collapsed message alignment ([#13830](https://github.com/MetaMask/metamask-mobile/pull/13830))
- fix: Deal with a couple of crashes when rendering Snaps UI ([#13828](https://github.com/MetaMask/metamask-mobile/pull/13828))
- fix: Multichain balances ([#13742](https://github.com/MetaMask/metamask-mobile/pull/13742))
- fix: tsdoc multi rpc for non evm networks ([#13688](https://github.com/MetaMask/metamask-mobile/pull/13688))
- fix: Improve Snaps UI spacing rules ([#13797](https://github.com/MetaMask/metamask-mobile/pull/13797))
- fix: cp-7.42.0 improve performance of notifications loading when opening the app ([#13803](https://github.com/MetaMask/metamask-mobile/pull/13803))
- fix: Redesign Confirmation bold font weight text ([#13706](https://github.com/MetaMask/metamask-mobile/pull/13706))
- fix: receive network name in receive asset screen ([#13746](https://github.com/MetaMask/metamask-mobile/pull/13746))
- fix: fix setup files ([#13799](https://github.com/MetaMask/metamask-mobile/pull/13799))
- fix: fix balance display in account info signature request ([#13740](https://github.com/MetaMask/metamask-mobile/pull/13740))
- fix: Remove `transactionMetrics` from persisted storage ([#13793](https://github.com/MetaMask/metamask-mobile/pull/13793))
- fix: cp-7.42.0 push notification settings bugs ([#13772](https://github.com/MetaMask/metamask-mobile/pull/13772))
- fix: bitrise missing signature elements following BottomModal → BottomSheet refactor ([#13783](https://github.com/MetaMask/metamask-mobile/pull/13783))
- fix: permit simulation overflow ([#13769](https://github.com/MetaMask/metamask-mobile/pull/13769))
- fix: Improve redesigned staking deposit confirmation navigation ([#13743](https://github.com/MetaMask/metamask-mobile/pull/13743))
- fix: fixes ramp quote selection test ([#13756](https://github.com/MetaMask/metamask-mobile/pull/13756))

## [7.42.1]

### Fixed

- fix: Manage order for app services initialization ([#13912](https://github.com/MetaMask/metamask-mobile/pull/13912))
- fix: #9487 Remove false vault back up failure log ([#14038](https://github.com/MetaMask/metamask-mobile/pull/14038))

## [7.42.0]

### Added

- feat(snaps): Add Snap UI Banner component ([#13735](https://github.com/MetaMask/metamask-mobile/pull/13735))
- feat(ramps): adds some properties to ramp quote analytics events ([#13754](https://github.com/MetaMask/metamask-mobile/pull/13754))
- feat(ramps): adds most reliable tag to ramp quotes ([#13495](https://github.com/MetaMask/metamask-mobile/pull/13495))
- feat: Make Snaps UI footers properly sticky ([#13736](https://github.com/MetaMask/metamask-mobile/pull/13736))
- feat: Add token hero rounded amount tooltip ([#13685](https://github.com/MetaMask/metamask-mobile/pull/13685))
- feat: make Snap account creation flow async + displayAccountNameSuggestion flag ([#13703](https://github.com/MetaMask/metamask-mobile/pull/13703))
- feat: bump notifications services controller to v1.0.0 ([#13716](https://github.com/MetaMask/metamask-mobile/pull/13716))
- feat: add `ConfirmAlertModal` component ([#13604](https://github.com/MetaMask/metamask-mobile/pull/13604))
- feat: Implement Snaps address UI components ([#13712](https://github.com/MetaMask/metamask-mobile/pull/13712))
- feat: add `AlertModal` component ([#13483](https://github.com/MetaMask/metamask-mobile/pull/13483))
- feat: More Snaps UI components ([#13668](https://github.com/MetaMask/metamask-mobile/pull/13668))
- feat: Support standalone confirmation for re-redesigned confirmations ([#13550](https://github.com/MetaMask/metamask-mobile/pull/13550))
- feat: Non evm network global selector ([#13307](https://github.com/MetaMask/metamask-mobile/pull/13307))
- feat: publish slack release testing status ([#13468](https://github.com/MetaMask/metamask-mobile/pull/13468))
- feat: Limit Segment tracked events to only random 1% of users ([#13534](https://github.com/MetaMask/metamask-mobile/pull/13534))
- feat: snaps dynamic UI ([#12429](https://github.com/MetaMask/metamask-mobile/pull/12429))
- feat: refactor cleanup notification hooks and UI ([#13647](https://github.com/MetaMask/metamask-mobile/pull/13647))
- feat: Implement `GasFeeDetails` ([#13634](https://github.com/MetaMask/metamask-mobile/pull/13634))
- feat: Add support for ledger wallet in new signature designs ([#13402](https://github.com/MetaMask/metamask-mobile/pull/13402))
- feat: Migrate tooltips to use BottomModal components ([#13631](https://github.com/MetaMask/metamask-mobile/pull/13631))
- feat: Refactor/12873 modular controller init ([#13065](https://github.com/MetaMask/metamask-mobile/pull/13065))
- feat: add initial structure for Alert System ([#13382](https://github.com/MetaMask/metamask-mobile/pull/13382))
- feat: add better default style support for android push notifications ([#13271](https://github.com/MetaMask/metamask-mobile/pull/13271))
- feat: add EarnTokenSelector component for stablecoin lending ([#13595](https://github.com/MetaMask/metamask-mobile/pull/13595))
- feat: adds best rate quote tag to ramp quotes ([#13486](https://github.com/MetaMask/metamask-mobile/pull/13486))
- feat: Implement staking advanced details ([#13551](https://github.com/MetaMask/metamask-mobile/pull/13551))
- feat: Implement staking terms and disclosure footer ([#13588](https://github.com/MetaMask/metamask-mobile/pull/13588))
- feat: add tokens search discovery controller ([#13111](https://github.com/MetaMask/metamask-mobile/pull/13111))
- feat: bridge feature routing skeleton ([#13404](https://github.com/MetaMask/metamask-mobile/pull/13404))
- feat: bump notification services controller ([#13529](https://github.com/MetaMask/metamask-mobile/pull/13529))
- feat: Adding scroll button to confirmation pages ([#13552](https://github.com/MetaMask/metamask-mobile/pull/13552))
- feat: Port first party staking contracts from extension to mobile ([#13555](https://github.com/MetaMask/metamask-mobile/pull/13555))
- feat: STAKE-898: build select token component for earn products ([#13258](https://github.com/MetaMask/metamask-mobile/pull/13258))
- feat: Add Redesign Permit support; fix: InfoRow padding and alignment ([#13369](https://github.com/MetaMask/metamask-mobile/pull/13369))
- feat: Implement staking details section ([#13475](https://github.com/MetaMask/metamask-mobile/pull/13475))
- feat: update FCM and Notification Services to better support push impl ([#13441](https://github.com/MetaMask/metamask-mobile/pull/13441))
- feat: adding navigation to confirmation pages ([#13461](https://github.com/MetaMask/metamask-mobile/pull/13461))
- feat: enable STX by default with migration and notification ([#12857](https://github.com/MetaMask/metamask-mobile/pull/12857))

### Fixed

- fix(action): Improve bug report creation ([#13562](https://github.com/MetaMask/metamask-mobile/pull/13562))
- fix(action): revert recent change, due to impossibility to indicate working directory for reusable workflows from github-tools repo ([#13629](https://github.com/MetaMask/metamask-mobile/pull/13629))
- fix(13492): background shapes animation stories and centering fix ([#13503](https://github.com/MetaMask/metamask-mobile/pull/13503))
- fix: Adhere to locale settings for Annual Rewards in ETH and in Fiat ([#13660](https://github.com/MetaMask/metamask-mobile/pull/13660))
- fix: Analytics issue where anonymousId and userId are not properly defined on first sent event ([#13405](https://github.com/MetaMask/metamask-mobile/pull/13405))
- fix: app store icon ([#13724](https://github.com/MetaMask/metamask-mobile/pull/13724))
- fix: cp-7.41.0 13708 fix the submitQRSignature scope issue ([#13714](https://github.com/MetaMask/metamask-mobile/pull/13714))
- fix: network of the asset when pressed in popular list view ([#13713](https://github.com/MetaMask/metamask-mobile/pull/13713))
- fix: Revert native HMACSHA512 usage ([#13711](https://github.com/MetaMask/metamask-mobile/pull/13711))
- fix: Remove scroll button from confirmation page ([#13680](https://github.com/MetaMask/metamask-mobile/pull/13680))
- fix: cp-7.41.0 support NFT collectibles that have multiple images ([#13689](https://github.com/MetaMask/metamask-mobile/pull/13689))
- fix: cp-7.41.0 implement transparent app icons for improved dark/light mode handling ([#13597](https://github.com/MetaMask/metamask-mobile/pull/13597))
- fix: `@metamask/transaction-controller` version to exact `45.0.0` ([#13690](https://github.com/MetaMask/metamask-mobile/pull/13690))
- fix: hide simulation button pill value if no value loaded ([#13663](https://github.com/MetaMask/metamask-mobile/pull/13663))
- fix: TypedSignDecoded revoke state changes should show "Revoke" not "Spending cap" ([#13665](https://github.com/MetaMask/metamask-mobile/pull/13665))
- fix: cp-7.41.0 Handle better errors by getting tags in pre-init ([#13598](https://github.com/MetaMask/metamask-mobile/pull/13598))
- fix: mobile crash issue during revoke with low gas ([#13655](https://github.com/MetaMask/metamask-mobile/pull/13655))
- fix: origin url displayed for signatures ([#13681](https://github.com/MetaMask/metamask-mobile/pull/13681))
- fix: swaps using hardware wallets or QR scan wallets are broken ([#13657](https://github.com/MetaMask/metamask-mobile/pull/13657))
- fix: cp-7.41.0 Temporarily revert gas included swaps ([#13639](https://github.com/MetaMask/metamask-mobile/pull/13639))
- fix: cp-7.41.0 Prevent flickering on `RetryModal` ([#13637](https://github.com/MetaMask/metamask-mobile/pull/13637))
- fix: rm duplicate locale entry ([#13635](https://github.com/MetaMask/metamask-mobile/pull/13635))
- fix: Disabling sentry capturing temporarily till we address issue with url missing protocol ([#13636](https://github.com/MetaMask/metamask-mobile/pull/13636))
- fix: Confirm button should not be disabled for user to scroll to the bottom of confirmation page ([#13628](https://github.com/MetaMask/metamask-mobile/pull/13628))
- fix: accessibility issue with footer buttons ([#13626](https://github.com/MetaMask/metamask-mobile/pull/13626))
- fix: error thrown from DisplayURL component ([#13624](https://github.com/MetaMask/metamask-mobile/pull/13624))
- fix: STAKE-946: fix inconsistent pooled staking reward rate ([#13594](https://github.com/MetaMask/metamask-mobile/pull/13594))
- fix: confirm scroll icon color and add scrollEventThrottle prop ([#13600](https://github.com/MetaMask/metamask-mobile/pull/13600))
- fix: Fix `undefined` `chainId` or `networkClientId` on fetchEstimatedMultiLayer params ([#13606](https://github.com/MetaMask/metamask-mobile/pull/13606))
- fix: Disable staking deposit for hw wallets ([#13517](https://github.com/MetaMask/metamask-mobile/pull/13517))
- fix: update toLocaleString locale to undefined ([#13589](https://github.com/MetaMask/metamask-mobile/pull/13589))
- fix: tooltip display for text should have label ([#13572](https://github.com/MetaMask/metamask-mobile/pull/13572))
- fix: Reject transaction as user closes modal by swiping out ([#13573](https://github.com/MetaMask/metamask-mobile/pull/13573))
- fix: remove supported chains check ([#13047](https://github.com/MetaMask/metamask-mobile/pull/13047))
- fix: additional app icons and remove tint fields ([#13544](https://github.com/MetaMask/metamask-mobile/pull/13544))
- fix: update plist to include CFBundleIconName for app icons ([#13530](https://github.com/MetaMask/metamask-mobile/pull/13530))
- fix: cp-7.41.0 fix main aggregated account balance ([#13513](https://github.com/MetaMask/metamask-mobile/pull/13513))
- fix: cp-7.41.0 fix account selector balance ([#13484](https://github.com/MetaMask/metamask-mobile/pull/13484))
- fix: account tracker polling called twice ([#13473](https://github.com/MetaMask/metamask-mobile/pull/13473))
- fix: IPFS gateway down in settings ([#13357](https://github.com/MetaMask/metamask-mobile/pull/13357))

## [7.41.0]

### Added

- feat(action): Improve bug report creation ([#13397](https://github.com/MetaMask/metamask-mobile/pull/13397))
- feat(ramp): sorts ramp quotes by price ([#13339](https://github.com/MetaMask/metamask-mobile/pull/13339))
- feat(ramps): updates useQuotes interface to include some quotes metadata ([#13335](https://github.com/MetaMask/metamask-mobile/pull/13335))
- feat: Add gas included swaps ([#13430](https://github.com/MetaMask/metamask-mobile/pull/13430))
- feat: remove unused package ([#13395](https://github.com/MetaMask/metamask-mobile/pull/13395))
- feat: Implement staking deposit `TokenHero` component ([#13418](https://github.com/MetaMask/metamask-mobile/pull/13418))
- feat: Implement staking back navigation header ([#13416](https://github.com/MetaMask/metamask-mobile/pull/13416))
- feat: Implement redesigned staking confirmation entry point ([#13361](https://github.com/MetaMask/metamask-mobile/pull/13361))
- feat: MultichainBalanceController ([#12599](https://github.com/MetaMask/metamask-mobile/pull/12599))
- feat: remove unused push notification environment variables ([#13270](https://github.com/MetaMask/metamask-mobile/pull/13270))
- feat: QR hardware signing in new designs ([#13261](https://github.com/MetaMask/metamask-mobile/pull/13261))
- feat: SIWE signature related changes on personal signature page ([#13329](https://github.com/MetaMask/metamask-mobile/pull/13329))
- feat: Implement confirm layout ([#13331](https://github.com/MetaMask/metamask-mobile/pull/13331))
- feat: customize fetchInterval for remoteFeatureFlagController to 15min ([#13341](https://github.com/MetaMask/metamask-mobile/pull/13341))
- feat: create release pr refs ([#13317](https://github.com/MetaMask/metamask-mobile/pull/13317))
- feat: STAKE-808: graph with historic vault apy tooltip ([#12804](https://github.com/MetaMask/metamask-mobile/pull/12804))
- feat: update notification codeowners ([#13269](https://github.com/MetaMask/metamask-mobile/pull/13269))
- feat: Adding token value field typed sign data tree. ([#13223](https://github.com/MetaMask/metamask-mobile/pull/13223))
- feat: allow override remote feature flags ([#13156](https://github.com/MetaMask/metamask-mobile/pull/13156))
- feat: add user earning history graph and list on history button click ([#12746](https://github.com/MetaMask/metamask-mobile/pull/12746))
- feat: shared-platform rls process ([#13280](https://github.com/MetaMask/metamask-mobile/pull/13280))

### Fixed

- fix: typed sign message display in dark mode ([#13479](https://github.com/MetaMask/metamask-mobile/pull/13479))
- fix(13491): update wallet creation flow styles ([#13501](https://github.com/MetaMask/metamask-mobile/pull/13501))
- fix(action): indicate working directory ([#13419](https://github.com/MetaMask/metamask-mobile/pull/13419))
- fix(action): handle edge case of issue that can't be accessed by access token ([#13442](https://github.com/MetaMask/metamask-mobile/pull/13442))
- fix(action): indicate working directory (again) ([#13425](https://github.com/MetaMask/metamask-mobile/pull/13425))
- fix: simulation Fiat precision and Fiat flickers different value before decimals are applied ([#13371](https://github.com/MetaMask/metamask-mobile/pull/13371))
- fix: Permit Simulation loader and value modal UI/UX ([#13398](https://github.com/MetaMask/metamask-mobile/pull/13398))
- fix: Fix missing `networkClientId` on estimating gas ([#13466](https://github.com/MetaMask/metamask-mobile/pull/13466))
- fix: fix duplicate native entry after send flow ([#13413](https://github.com/MetaMask/metamask-mobile/pull/13413))
- fix: Fix redesigned e2e tests ([#13364](https://github.com/MetaMask/metamask-mobile/pull/13364))
- fix: use global network client Id in send confirmation screen ([#13363](https://github.com/MetaMask/metamask-mobile/pull/13363))
- fix: fiat estimates disabled in send flow ([#13359](https://github.com/MetaMask/metamask-mobile/pull/13359))
- fix: update marketing traits when tracked settings change [PR 1/2] ([#13254](https://github.com/MetaMask/metamask-mobile/pull/13254))
- fix: SIWE detection on mobile by patching @spruceid+siwe-parser ([#13334](https://github.com/MetaMask/metamask-mobile/pull/13334))
- fix: revert NFT grid view ([#13292](https://github.com/MetaMask/metamask-mobile/pull/13292))
- fix: check isNative to determine if a token is a gas token ([#13315](https://github.com/MetaMask/metamask-mobile/pull/13315))
- fix: SIWE detection on mobile by patching @spruceid+siwe-parser ([#13314](https://github.com/MetaMask/metamask-mobile/pull/13314))
- fix: Currently keystone lib will throw `KeystoneError#Tx_canceled` which will crash the mobile app ([#13313](https://github.com/MetaMask/metamask-mobile/pull/13313))
- fix: send max main branch ([#13279](https://github.com/MetaMask/metamask-mobile/pull/13279))
- fix: prev network eth swap send main branch ([#13283](https://github.com/MetaMask/metamask-mobile/pull/13283))
- fix: Adjust browser display when multiple tabs are present ([#13294](https://github.com/MetaMask/metamask-mobile/pull/13294))
- fix: bump @react-native-community/blur to v4.4.1 ([#13293](https://github.com/MetaMask/metamask-mobile/pull/13293))
- fix: fix sort feature ([#13277](https://github.com/MetaMask/metamask-mobile/pull/13277))
- fix: metrics call during onboarding ([#13226](https://github.com/MetaMask/metamask-mobile/pull/13226))

## [7.40.0]

### Added

- [#12983](https://github.com/MetaMask/metamask-mobile/pull/12983): feat: `NftGrid` view (#12983)
- [#13198](https://github.com/MetaMask/metamask-mobile/pull/13198): feat(network): validate RPC URL for popular networks on add network from dapp connection (#13198)
- [#13099](https://github.com/MetaMask/metamask-mobile/pull/13099): feat: add the ability for all networks to be pre-selected in the checkbox list on initial connect to a dapp. (#13099)
- [#13247](https://github.com/MetaMask/metamask-mobile/pull/13247): feat: Adding text with tooltip component (#13247)
- [#13195](https://github.com/MetaMask/metamask-mobile/pull/13195): feat: Adding date field type in typed sign data tree (#13195)
- [#13135](https://github.com/MetaMask/metamask-mobile/pull/13135): feat: hide primary type displayed in collapsed message section if simulation is enabled (#13135)
- [#13041](https://github.com/MetaMask/metamask-mobile/pull/13041): feat: Decoding Simulation Metrics (#13041)
- [#12627](https://github.com/MetaMask/metamask-mobile/pull/12627): feat: Enable feature Flag Values with Scope Based on ""threshold"" (#12627)
- [#13018](https://github.com/MetaMask/metamask-mobile/pull/13018): feat: add earn button to wallet actions (#13018)
- [#13154](https://github.com/MetaMask/metamask-mobile/pull/13154): feat: STAKE-929 build token list item component (#13154)
- [#13108](https://github.com/MetaMask/metamask-mobile/pull/13108): feat: STAKE-927 build upsell banner component (#13108)
- [#13160](https://github.com/MetaMask/metamask-mobile/pull/13160): feat: Add Solana account (Flask only) (#13160)
- [#13231](https://github.com/MetaMask/metamask-mobile/pull/13231): fix: swaps button missing when no feature flags (#13231)
- [#13088](https://github.com/MetaMask/metamask-mobile/pull/13088): feat: Ledger team request us to upgrade the @ledgerhq/hw-app-eth to 6.42.0 to fix ledger bug for EIP-712 content (#13088)
- [#12938](https://github.com/MetaMask/metamask-mobile/pull/12938): feat: MMPD-1528 - View recents and favorites in browser URL modal (#12938)

### Changed

- [#13272](https://github.com/MetaMask/metamask-mobile/pull/13272): test: Added back ramps smoke tests to Bitrise (#13272)
- [#13058](https://github.com/MetaMask/metamask-mobile/pull/13058): chore: Remove device constraint from isPortfolioViewEnabled feature flag (#13058)
- [#13039](https://github.com/MetaMask/metamask-mobile/pull/13039): chore: Scope PortfolioView feature flag to iOS devices only (#13039)
- [#13217](https://github.com/MetaMask/metamask-mobile/pull/13217): test: Delete suggested-gas-api.mock.spec.js due to duplication (#13217)
- [#13214](https://github.com/MetaMask/metamask-mobile/pull/13214): test: Disable flakey e2e wallet edit-recipient-address.spec (#13214)
- [#13181](https://github.com/MetaMask/metamask-mobile/pull/13181): test: fix flakiness while browser loads test dapp (#13181)
- [#13183](https://github.com/MetaMask/metamask-mobile/pull/13183): test: remove AfterAll hook in e2e (#13183)
- [#13129](https://github.com/MetaMask/metamask-mobile/pull/13129): test: Reverse TCP port for edit address test (#13129)
- [#12955](https://github.com/MetaMask/metamask-mobile/pull/12955): refactor: remove global network usage from transaction confirmations (#12955)
- [#13075](https://github.com/MetaMask/metamask-mobile/pull/13075): chore: Add e2e tests for blockaid validations on re-designed signature request pages (#13075)
- [#13053](https://github.com/MetaMask/metamask-mobile/pull/13053): chore: Adding e2e test cases for signature pages (#13053)
- [#13243](https://github.com/MetaMask/metamask-mobile/pull/13243): chore: stable sync with main v7.38.1 (#13243)
- [#13059](https://github.com/MetaMask/metamask-mobile/pull/13059): test: deprecate gestures in helpers.js file (#13059)
- [#12740](https://github.com/MetaMask/metamask-mobile/pull/12740): chore: Convert browser tab to typescript (#12740)
- [#13084](https://github.com/MetaMask/metamask-mobile/pull/13084): chore: Token list performance measurement (#13084)
- [#12912](https://github.com/MetaMask/metamask-mobile/pull/12912): test: Add regression test for wallet address edit issue on confirmation screen (#12912)
- [#13043](https://github.com/MetaMask/metamask-mobile/pull/13043): chore: chore/7.39.0-Changelog (#13043)
- [#13244](https://github.com/MetaMask/metamask-mobile/pull/13244): chore: re-add staking actions when not on supported chain and switch to mainnet (#13244)
- [#13110](https://github.com/MetaMask/metamask-mobile/pull/13110): chore: upgrade `@metamask/transaction-controller` (#13110)
- [#13185](https://github.com/MetaMask/metamask-mobile/pull/13185): test: fix edit account regression test (#13185)
- [#13082](https://github.com/MetaMask/metamask-mobile/pull/13082): chore: add fiat value to token and sort desc by fiat (#13082)
- [#13221](https://github.com/MetaMask/metamask-mobile/pull/13221): refactor(navigation): unify dapp redirect logic to prevent premature navigation (#13221)
- [#13157](https://github.com/MetaMask/metamask-mobile/pull/13157): chore: upgrading to design tokens v5.0.0 (#13157)

### Fixed

- [#13126](https://github.com/MetaMask/metamask-mobile/pull/13126): fix: Fix assert e2e test for `Address advanced gas fees` test (#13126)
- [#12926](https://github.com/MetaMask/metamask-mobile/pull/12926): fix: ensure marketing consent is explicitly tracked as boolean (#12926)
- [#13166](https://github.com/MetaMask/metamask-mobile/pull/13166): fix: Blockaid banner momentarily visible on benign request opened after malicious one (#13166)
- [#13208](https://github.com/MetaMask/metamask-mobile/pull/13208): fix: update token balances on pull tokenlist pull down (#13208)
- [#13218](https://github.com/MetaMask/metamask-mobile/pull/13218): fix: fix send flow on token detail page (#13218)
- [#13200](https://github.com/MetaMask/metamask-mobile/pull/13200): fix: fix edit network and delete network with tokenNetworkFilter (#13… (#13200)
- [#13228](https://github.com/MetaMask/metamask-mobile/pull/13228): fix: fix balance after swap (#13228)
- [#13199](https://github.com/MetaMask/metamask-mobile/pull/13199): fix: failure to convert undefined value to hex object (#13199)
- [#13141](https://github.com/MetaMask/metamask-mobile/pull/13141): fix: fix edit network and delete network with tokenNetworkFilter (#13141)
- [#13177](https://github.com/MetaMask/metamask-mobile/pull/13177): fix: token details network name (#13162) (#13177)
- [#12843](https://github.com/MetaMask/metamask-mobile/pull/12843): fix: improve assets perfs + fix blurred balances and prices (#12843)
- [#13162](https://github.com/MetaMask/metamask-mobile/pull/13162): fix: token details network name (#13162)
- [#13146](https://github.com/MetaMask/metamask-mobile/pull/13146): fix: toast msg on deleted network (#13146)
- [#13057](https://github.com/MetaMask/metamask-mobile/pull/13057): fix: fix holesky network balance included in aggregated balance on ma… (#13057)
- [#12907](https://github.com/MetaMask/metamask-mobile/pull/12907): fix: bugs in add network modal (#12907)
- [#13123](https://github.com/MetaMask/metamask-mobile/pull/13123): fix: fix token list on network rpc selection (#13097) (#13123)
- [#13097](https://github.com/MetaMask/metamask-mobile/pull/13097): fix: fix token list on network rpc selection (#13097)
- [#13007](https://github.com/MetaMask/metamask-mobile/pull/13007): fix: tokens list to display with hideTokensWithoutBalance setting (#13007)
- [#13219](https://github.com/MetaMask/metamask-mobile/pull/13219): fix: Prevent extra dismissModal call after network selection (#13219)
- [#13163](https://github.com/MetaMask/metamask-mobile/pull/13163): fix: removes runAfterInteractions call from OptinMetrics (#13163)
- [#13262](https://github.com/MetaMask/metamask-mobile/pull/13262): fix: Fix the case of undefined `networkClientId` & `chainId` (#13262)
- [#13090](https://github.com/MetaMask/metamask-mobile/pull/13090): fix: Add fallback for undefined case when destructuring `isUpdatedAfterSecurityCheck` (#13090)
- [#13138](https://github.com/MetaMask/metamask-mobile/pull/13138): fix: mobile crash issue during swap with low gas (#13138)
- [#13142](https://github.com/MetaMask/metamask-mobile/pull/13142): fix: setApprovalForAll nonce too low (#13142)
- [#13145](https://github.com/MetaMask/metamask-mobile/pull/13145): fix: User should be re-directed to old designs when signing using QR wallet (#13145)
- [#13139](https://github.com/MetaMask/metamask-mobile/pull/13139): fix: Hide simulation section in typed sign v1 pages (#13139)
- [#13087](https://github.com/MetaMask/metamask-mobile/pull/13087): fix: Flickering permit and decoding simulation values (#13087)
- [#13092](https://github.com/MetaMask/metamask-mobile/pull/13092): fix: blockaid validations are not being flagged in re-designed signature request pages (#13092)
- [#13072](https://github.com/MetaMask/metamask-mobile/pull/13072): fix: Fix `disabled` send button on sending `erc721` and `erc20` (#13072)
- [#13232](https://github.com/MetaMask/metamask-mobile/pull/13232): fix(action): the next semver version can not be a patch version (#13232)
- [#12909](https://github.com/MetaMask/metamask-mobile/pull/12909): fix: Change login in field.setValue to use optional operator (#12909)
- [#13118](https://github.com/MetaMask/metamask-mobile/pull/13118): fix: app opened event (#13118)
- [#12971](https://github.com/MetaMask/metamask-mobile/pull/12971): fix: use asset ticker else asset.symbol for Price component header text (#12971)
- [#13158](https://github.com/MetaMask/metamask-mobile/pull/13158): fix: move migration validation out of onPersistComplete (#13158)
- [#13066](https://github.com/MetaMask/metamask-mobile/pull/13066): fix: apply migration 66 (#13066)
- [#13077](https://github.com/MetaMask/metamask-mobile/pull/13077): fix: only send length of available_quotes (#13077)
- [#13119](https://github.com/MetaMask/metamask-mobile/pull/13119): fix: Fix Samsung freeze by reverting reanimated version and bump expo-dev-client (#13119)

## [7.39.0]

### Added

- [#13030](https://github.com/MetaMask/metamask-mobile/pull/13030): feat: ""Unlimited"" value Decoding Simulation and account and message modal UI/UX updates (#13030)
- [#12994](https://github.com/MetaMask/metamask-mobile/pull/12994): feat: Redesign Signature Decoding Simulation (#12994)
- [#12606](https://github.com/MetaMask/metamask-mobile/pull/12606): feat: Create Permit Simulation (#12606)
- [#12813](https://github.com/MetaMask/metamask-mobile/pull/12813): feat: add Network URL non-ascii -> punycode warning (#12813)
- [#12977](https://github.com/MetaMask/metamask-mobile/pull/12977): feat: Adding remote feature flag for signature redesign (#12977)
- [#12927](https://github.com/MetaMask/metamask-mobile/pull/12927): feat: Adding metrics events for re-designed signatures pages (#12927)
- [#12863](https://github.com/MetaMask/metamask-mobile/pull/12863): feat: Adding blockaid banner to re-designed confirmation pages (#12863)
- [#12754](https://github.com/MetaMask/metamask-mobile/pull/12754): feat: Implement send max to send flow (#12754)
- [#12936](https://github.com/MetaMask/metamask-mobile/pull/12936): feat: log-merge-group-failure (#12936)
- [#12852](https://github.com/MetaMask/metamask-mobile/pull/12852): feat: STAKE-914 Remove MM_POOLED_STAKING_UI_ENABLED feature flag (#12852)
- [#12911](https://github.com/MetaMask/metamask-mobile/pull/12911): feat: add stablecoin lending feature flag (#12911)
- [#12651](https://github.com/MetaMask/metamask-mobile/pull/12651): feat: STAKE-884 add more mobile pooled staking events (#12651)
- [#12621](https://github.com/MetaMask/metamask-mobile/pull/12621): feat: add metametricsid in state export (#12621)
- [#12978](https://github.com/MetaMask/metamask-mobile/pull/12978): feat: Use a dynamic interval value for smart transaction status polling (#12978)
- [#12811](https://github.com/MetaMask/metamask-mobile/pull/12811): feat: add detected tokens automatically (#12811)

### Changed

- [#12984](https://github.com/MetaMask/metamask-mobile/pull/12984): chore: Update assets and accounts packages (#12984)
- [#12822](https://github.com/MetaMask/metamask-mobile/pull/12822): chore: Improve Keyring/Accounts error handling and logs (#12822)
- [#13026](https://github.com/MetaMask/metamask-mobile/pull/13026): test: Redesign Signature Decoding Simulation (#13026)
- [#13033](https://github.com/MetaMask/metamask-mobile/pull/13033): refactor: revert noBorder Ramp Box param and replace Ramp Box usage in SimulationValueDisplay with View (#13033)
- [#12905](https://github.com/MetaMask/metamask-mobile/pull/12905): refactor: remove global network usage from signature confirmations (#12905)
- [#12743](https://github.com/MetaMask/metamask-mobile/pull/12743): refactor: remove global network usage from transaction simulation (#12743)
- [#13017](https://github.com/MetaMask/metamask-mobile/pull/13017): chore: reorganize stake button tests (#13017)
- [#11670](https://github.com/MetaMask/metamask-mobile/pull/11670): test: Refactor e2e Swap test to use Tenderly Virtual TestNets (#11670)
- [#12975](https://github.com/MetaMask/metamask-mobile/pull/12975): chore: Chore/update png mock for tests (#12975)
- [#12951](https://github.com/MetaMask/metamask-mobile/pull/12951): test: add selected payment type for ramps sell e2e (#12951)
- [#12906](https://github.com/MetaMask/metamask-mobile/pull/12906): test: Disable flakey chain permissions e2e (#12906)
- [#12823](https://github.com/MetaMask/metamask-mobile/pull/12823): chore: assign CODEOWNERS to BrowserTab (#12823)
- [#12839](https://github.com/MetaMask/metamask-mobile/pull/12839): test: change browser homepage for e2e (#12839)
- [#12821](https://github.com/MetaMask/metamask-mobile/pull/12821): test: Enhance ramps deeplink e2e (#12821)
- [#12805](https://github.com/MetaMask/metamask-mobile/pull/12805): test: E2E to reveal SRP on error boundary screen (#12805)
- [#12747](https://github.com/MetaMask/metamask-mobile/pull/12747): test: Add ramps URL scheme deeplinking e2e (#12747)
- [#12777](https://github.com/MetaMask/metamask-mobile/pull/12777): test: E2E Send to Contract Address (#12777)
- [#12722](https://github.com/MetaMask/metamask-mobile/pull/12722): chore: remove duplicated dependencies (#12722)
- [#12737](https://github.com/MetaMask/metamask-mobile/pull/12737): test: add Ethereum sign in e2e (#12737)
- [#12750](https://github.com/MetaMask/metamask-mobile/pull/12750): test: disable confirmations e2e (#12750)
- [#11230](https://github.com/MetaMask/metamask-mobile/pull/11230): chore: change relavent to relevant (typo fix) (#11230)
- [#12720](https://github.com/MetaMask/metamask-mobile/pull/12720): test: add Asset watch e2e (#12720)
- [#12715](https://github.com/MetaMask/metamask-mobile/pull/12715): test: add e2e to clear privacy data (#12715)
- [#12830](https://github.com/MetaMask/metamask-mobile/pull/12830): test(3615): E2E to check the labels displaying the default account and chain (#12830)
- [#12915](https://github.com/MetaMask/metamask-mobile/pull/12915): chore: remove dead code that had been added for multichain permission early in the project but not used anymore (#12915)
- [#12762](https://github.com/MetaMask/metamask-mobile/pull/12762): test(3615): add ability to check if chain permission is checked (#12762)
- [#12809](https://github.com/MetaMask/metamask-mobile/pull/12809): refactor: rename multichain e2e pipeline (#12809)
- [#12807](https://github.com/MetaMask/metamask-mobile/pull/12807): chore(tests): move multichain assets test so it runs as part of the assets bitrise workflow (#12807)
- [#12791](https://github.com/MetaMask/metamask-mobile/pull/12791): chore: update js.env.example to include examples of chain permissions to true (#12791)
- [#12714](https://github.com/MetaMask/metamask-mobile/pull/12714): refactor(tests): move multichain test files to a new folder structure (#12714)
- [#12695](https://github.com/MetaMask/metamask-mobile/pull/12695): test(3598): fixing some failing e2e tests possibly due to flakiness introduced by toast sticking around longer than should (#12695)
- [#12986](https://github.com/MetaMask/metamask-mobile/pull/12986): chore: Remove unused patch (#12986)
- [#12795](https://github.com/MetaMask/metamask-mobile/pull/12795): chore: remove duplicate `@metamask/swaps-controller` in `package.json` (#12795)
- [#12614](https://github.com/MetaMask/metamask-mobile/pull/12614): refactor: update some @metamask/notification-services-controller imports (#12614)
- [#12790](https://github.com/MetaMask/metamask-mobile/pull/12790): chore: bump `@metamask/smart-transactions-controller` to `16.0.0` (#12790)
- [#12378](https://github.com/MetaMask/metamask-mobile/pull/12378): chore: Bump `@metamask/swaps-controller` to 12.0.0 (#12378)
- [#12814](https://github.com/MetaMask/metamask-mobile/pull/12814): feat: @lavamoat/git-safe-dependencies (#12814)
- [#12595](https://github.com/MetaMask/metamask-mobile/pull/12595): chore: pin react-native-tcp to hash (#12595)
- [#12802](https://github.com/MetaMask/metamask-mobile/pull/12802): test: send failing contract (#12802)
- [#12800](https://github.com/MetaMask/metamask-mobile/pull/12800): test: erc 1155 batch transfer (#12800)
- [#12774](https://github.com/MetaMask/metamask-mobile/pull/12774): test: ERC1155 set approval for all e2e (#12774)
- [#12767](https://github.com/MetaMask/metamask-mobile/pull/12767): test: approve erc721 token e2e (#12767)
- [#12766](https://github.com/MetaMask/metamask-mobile/pull/12766): perf: no multichain list calculations are made when feature flag is off (#12766)
- [#10716](https://github.com/MetaMask/metamask-mobile/pull/10716): chore: Add Wallet API Platform Team as `CODEOWNER` for the `RPCMethods/` directory (#10716)
- [#12643](https://github.com/MetaMask/metamask-mobile/pull/12643): chore(ramp): upgrade sdk to 1.28.8 (#12643)

### Fixed

- [#13027](https://github.com/MetaMask/metamask-mobile/pull/13027): fix: Fix disappearing security alert response (#13027)
- [#12694](https://github.com/MetaMask/metamask-mobile/pull/12694): fix: small refactoring of the latest migration script + add a new migration case (#12694)
- [#12929](https://github.com/MetaMask/metamask-mobile/pull/12929): fix: Keep latest 50 history instead of first 50 (#12929)
- [#13029](https://github.com/MetaMask/metamask-mobile/pull/13029): fix: Precision of BigNumber values of calcTokenAmount and Configure BigNumber to support 36 decimals (#13029)
- [#13002](https://github.com/MetaMask/metamask-mobile/pull/13002): fix: fix old signature e2e by mocking launch darkly api (#13002)
- [#12965](https://github.com/MetaMask/metamask-mobile/pull/12965): fix: Fix `send` flow deeplinks (#12965)
- [#12998](https://github.com/MetaMask/metamask-mobile/pull/12998): fix: Make message section on re-designed signature pages scrollable (#12998)
- [#12957](https://github.com/MetaMask/metamask-mobile/pull/12957): fix: Addressing design feedbacks on re-designed signature pages (#12957)
- [#12954](https://github.com/MetaMask/metamask-mobile/pull/12954): fix: Addressing UX feedbacks on re-designed signature pages (#12954)
- [#12958](https://github.com/MetaMask/metamask-mobile/pull/12958): fix: Add `networkClientId` to `estimateGas` function (#12958)
- [#12916](https://github.com/MetaMask/metamask-mobile/pull/12916): fix: Add `transactionMeta` condition to render `SimulationDetails` (#12916)
- [#12629](https://github.com/MetaMask/metamask-mobile/pull/12629): fix: hide `ApprovalTagUrl` when origins is internal (#12629)
- [#12789](https://github.com/MetaMask/metamask-mobile/pull/12789): fix: Sanitize `signTypedDatav3v4` params before calling security API (#12789)
- [#12988](https://github.com/MetaMask/metamask-mobile/pull/12988): fix: enable earn button navigation on unsupported networks (#12988)
- [#12987](https://github.com/MetaMask/metamask-mobile/pull/12987): fix: ensure StakingBalance is shown or hidden appropriately per asset… (#12987)
- [#12851](https://github.com/MetaMask/metamask-mobile/pull/12851): fix: add nativeAsset key to staked ETH asset multichain (#12851)
- [#12920](https://github.com/MetaMask/metamask-mobile/pull/12920): fix: fixed getStakingNavbar broken back and cancel buttons regression (#12920)
- [#12799](https://github.com/MetaMask/metamask-mobile/pull/12799): fix: improve error handling in staking eligibility hook (#12799)
- [#12665](https://github.com/MetaMask/metamask-mobile/pull/12665): fix: Fix padding on Android browser search (#12665)
- [#12918](https://github.com/MetaMask/metamask-mobile/pull/12918): fix: Bump artifact upload and download version to 4 (#12918)
- [#12820](https://github.com/MetaMask/metamask-mobile/pull/12820): fix: mark transactions as failed for cancelled / unknown smart transa… (#12820)
- [#12798](https://github.com/MetaMask/metamask-mobile/pull/12798): fix: use correct import for MetricsEventBuilder (#12798)
- [#12847](https://github.com/MetaMask/metamask-mobile/pull/12847): fix: Bump smart-transactions-controller to ^16.0.1 (#12847)
- [#12664](https://github.com/MetaMask/metamask-mobile/pull/12664): fix: mark transactions as failed for cancelled / unknown smart transactions (#12664)
- [#12846](https://github.com/MetaMask/metamask-mobile/pull/12846): fix: Add missing allowed action to the `SmartTransactionsController` messenger (#12846)
- [#11952](https://github.com/MetaMask/metamask-mobile/pull/11952): fix: replace legacy eth-json-rpc deps (#11952)
- [#12961](https://github.com/MetaMask/metamask-mobile/pull/12961): fix: Only aggregate PortfolioBalance if on Popular Network (#12961)
- [#12919](https://github.com/MetaMask/metamask-mobile/pull/12919): fix: fix asset options sheet (#12859) (#12919)
- [#12860](https://github.com/MetaMask/metamask-mobile/pull/12860): fix: add kaia logo (#12860)
- [#12838](https://github.com/MetaMask/metamask-mobile/pull/12838): fix: remove goerli infura from network state (#12838)
- [#12859](https://github.com/MetaMask/metamask-mobile/pull/12859): fix: fix asset options sheet (#12859)
- [#12833](https://github.com/MetaMask/metamask-mobile/pull/12833): fix: fix add network form when addMode is true (#12833)
- [#12796](https://github.com/MetaMask/metamask-mobile/pull/12796): fix: fix ramp flow (#12796)
- [#12797](https://github.com/MetaMask/metamask-mobile/pull/12797): fix: fix swap flow (#12788) (#12797)
- [#12788](https://github.com/MetaMask/metamask-mobile/pull/12788): fix: fix swap flow (#12788)
- [#12732](https://github.com/MetaMask/metamask-mobile/pull/12732): fix: filter token activity when clicking on native token (#12732)
- [#12661](https://github.com/MetaMask/metamask-mobile/pull/12661): fix: set token network filter when adding network from dapp (#12661)
- [#12227](https://github.com/MetaMask/metamask-mobile/pull/12227): fix: set default selectedNetworkClientId to 'mainnet' if no matching with entry on network list (#12227)
- [#12605](https://github.com/MetaMask/metamask-mobile/pull/12605): fix: fix network selector bug (#12605)
- [#12658](https://github.com/MetaMask/metamask-mobile/pull/12658): fix: poll only popular network (#12658)
- [#12693](https://github.com/MetaMask/metamask-mobile/pull/12693): fix: optimize display swap button (#12693)
- [#12923](https://github.com/MetaMask/metamask-mobile/pull/12923): fix: invoke_snap RPC requests inside the built-in browser (#12923)
- [#12816](https://github.com/MetaMask/metamask-mobile/pull/12816): fix: updated default button label text variant to bodyMDMedium (#12816)
- [#12775](https://github.com/MetaMask/metamask-mobile/pull/12775): fix: Updated display format for asset currency dif (#12775)
- [#12778](https://github.com/MetaMask/metamask-mobile/pull/12778): fix: Update layout of ""Network added"" BottomSheet (#12778)
- [#12756](https://github.com/MetaMask/metamask-mobile/pull/12756): fix(ramp): reset intent asset after parsed (#12756)
- [#12989](https://github.com/MetaMask/metamask-mobile/pull/12989): fix(12945): privacy mode and account selection bottom sheet (#12989)
- [#12853](https://github.com/MetaMask/metamask-mobile/pull/12853): fix(12849): alert toast blocking tab navigation (#12853)

## [7.38.1]

### Fixed

- [#13067](https://github.com/MetaMask/metamask-mobile/pull/13067)fix: remove expo changes (#13067)

## [7.38.0]

### Added

- [#12427](https://github.com/MetaMask/metamask-mobile/pull/12427): feat: implement remote feature flag controller (#12427)
- [#12507](https://github.com/MetaMask/metamask-mobile/pull/12507): feat: activate portfolio view (#12507)
- [#12540](https://github.com/MetaMask/metamask-mobile/pull/12540): feat: migrate Base network RPC from https://mainnet.base.org to base-… (#12540)
- [#12505](https://github.com/MetaMask/metamask-mobile/pull/12505): feat: add aggregated portfolio balance cross chains (#12505)
- [#12417](https://github.com/MetaMask/metamask-mobile/pull/12417): feat: multichain detect tokens feat (#12417)
- [#12419](https://github.com/MetaMask/metamask-mobile/pull/12419): feat: upgrade transaction controller to get incoming transactions using accounts API (#12419)
- [#12537](https://github.com/MetaMask/metamask-mobile/pull/12537): feat: enable ledger clear signing feature (#12537)
- [#12622](https://github.com/MetaMask/metamask-mobile/pull/12622): feat: Hide the smart transaction status page if we return a txHash asap (#12622)
- [#12244](https://github.com/MetaMask/metamask-mobile/pull/12244): feat(ci): Expo (#12244)
- [#12459](https://github.com/MetaMask/metamask-mobile/pull/12459): feat: upgrade profile-sync-controller to 1.0.0 (#12459)
- [#12294](https://github.com/MetaMask/metamask-mobile/pull/12294): feat: Add Bitcoin accounts (Flask Only) (#12294)
- [#12243](https://github.com/MetaMask/metamask-mobile/pull/12243): feat: cicd e2e label requirements + pr automation (#12243)
- [#12495](https://github.com/MetaMask/metamask-mobile/pull/12495): feat: Support gas fee flows in swaps (#12495)
- [#12431](https://github.com/MetaMask/metamask-mobile/pull/12431): feat: multi chain asset list (#12431)

### Changed

- [#12623](https://github.com/MetaMask/metamask-mobile/pull/12623): chore: update bug template to include feature branches (#12623)
- [#12538](https://github.com/MetaMask/metamask-mobile/pull/12538): chore: Chore/12435 mvp handle engine does not exist (#12538)
- [#12617](https://github.com/MetaMask/metamask-mobile/pull/12617): docs: Update README.md with new expo instructions (#12617)
- [#12559](https://github.com/MetaMask/metamask-mobile/pull/12559): test: move remaining modal pages and selectors to their respective folders (#12559)
- [#12556](https://github.com/MetaMask/metamask-mobile/pull/12556): test: remove redundent tests in quarantine folder (#12556)
- [#12558](https://github.com/MetaMask/metamask-mobile/pull/12558): test: Create e2e tag for multi chain (#12558)
- [#12531](https://github.com/MetaMask/metamask-mobile/pull/12531): test: Move files to Wallet folder (#12531)
- [#12511](https://github.com/MetaMask/metamask-mobile/pull/12511): test: Move files to Onboarding folder (#12511)
- [#12512](https://github.com/MetaMask/metamask-mobile/pull/12512): test: address regression pipeline slow down (#12512)
- [#12513](https://github.com/MetaMask/metamask-mobile/pull/12513): ci: disable security e2e tests (#12513)
- [#12602](https://github.com/MetaMask/metamask-mobile/pull/12602): chore: Additional e2e test to support `PortfolioView` (#12602)
- [#12321](https://github.com/MetaMask/metamask-mobile/pull/12321): refactor: remove global network from transaction controller (#12321)
- [#12536](https://github.com/MetaMask/metamask-mobile/pull/12536): test: fix mock server (#12536)
- [#12288](https://github.com/MetaMask/metamask-mobile/pull/12288): test: add e2e test for security alert api (#12288)
- [#12597](https://github.com/MetaMask/metamask-mobile/pull/12597): test(3615): additional e2e scenarios editing permissions and non permitted networks (#12597)
- [#12488](https://github.com/MetaMask/metamask-mobile/pull/12488): test(3615): add new e2e test for initial dapp connection and non permitted flow (#12488)
- [#12532](https://github.com/MetaMask/metamask-mobile/pull/12532): refactor: de-anonymize insensitive properties of swaps events (#12532)
- [#12485](https://github.com/MetaMask/metamask-mobile/pull/12485): chore: Stop suppressing pod install failures (#12485)
- [#12574](https://github.com/MetaMask/metamask-mobile/pull/12574): chore: Add option to skip pod install setup step (#12574)
- [#12609](https://github.com/MetaMask/metamask-mobile/pull/12609): chore: update user storage E2E framework (#12609)
- [#12569](https://github.com/MetaMask/metamask-mobile/pull/12569): chore: transfer ownership of auth & profile sync E2E from notifications to identity (#12569)
- [#12534](https://github.com/MetaMask/metamask-mobile/pull/12534): chore: change ownership of profile sync from notifications to identity (#12534)
- [#12543](https://github.com/MetaMask/metamask-mobile/pull/12543): chore: Decrease hot and cold start app to wallet view time (#12543)
- [#12428](https://github.com/MetaMask/metamask-mobile/pull/12428): chore: Add eth hd keyring and key tree to decrease unlock time (#12428)
- [#12555](https://github.com/MetaMask/metamask-mobile/pull/12555): chore: Update accounts packages (#12555)
- [#12563](https://github.com/MetaMask/metamask-mobile/pull/12563): chore: cicd e2e hardening (#12563)
- [#12554](https://github.com/MetaMask/metamask-mobile/pull/12554): chore: fail status when on no labels for retro-label changes (#12554)
- [#12295](https://github.com/MetaMask/metamask-mobile/pull/12295): chore: use getShares contract method from stake-sdk for unstake all flow (#12295)
- [#12551](https://github.com/MetaMask/metamask-mobile/pull/12551): chore: Bump Snaps packages (#12551)

### Fixed

- [#12650](https://github.com/MetaMask/metamask-mobile/pull/12650): fix: fix swaps button on asset overview page for multichain feature (#12650)
- [#12659](https://github.com/MetaMask/metamask-mobile/pull/12659): fix: fix token details navigation (#12659)
- [#12624](https://github.com/MetaMask/metamask-mobile/pull/12624): fix: add new translations (#12624)
- [#12373](https://github.com/MetaMask/metamask-mobile/pull/12373): fix: circular dependencies engine-network-handleNetworkSwitch (#12373)
- [#12663](https://github.com/MetaMask/metamask-mobile/pull/12663): fix: disable flaky tests on incoming-transactions.spec (#12663)
- [#12598](https://github.com/MetaMask/metamask-mobile/pull/12598): fix: disable mock poc test (#12598)
- [#12230](https://github.com/MetaMask/metamask-mobile/pull/12230): fix: Jest timer error in unit test (#12230)
- [#12626](https://github.com/MetaMask/metamask-mobile/pull/12626): fix: fix flaky test (#12626)
- [#12372](https://github.com/MetaMask/metamask-mobile/pull/12372): fix: abstract out circular dependencies between engine and networks util (#12372)
- [#12641](https://github.com/MetaMask/metamask-mobile/pull/12641): fix: fix network selector (#12641)
- [#12637](https://github.com/MetaMask/metamask-mobile/pull/12637): fix: fix native tokens filter when all networks is selected (#12637)
- [#12529](https://github.com/MetaMask/metamask-mobile/pull/12529): fix: fix NFTs disappearing after killing app (#12529)
- [#12562](https://github.com/MetaMask/metamask-mobile/pull/12562): fix: Move `AssetPollingProvider` from Root to Nav/Main/index.js (#12562)
- [#12607](https://github.com/MetaMask/metamask-mobile/pull/12607): fix: e2e regression gas api (#12607)
- [#12460](https://github.com/MetaMask/metamask-mobile/pull/12460): fix: add source when local PPOM fails (#12460)
- [#12199](https://github.com/MetaMask/metamask-mobile/pull/12199): fix: 10967 User able to add Ledger account with existing account name (#12199)
- [#12566](https://github.com/MetaMask/metamask-mobile/pull/12566): fix(12527): sdk connection with unknown url causes a bug (#12566)
- [#12405](https://github.com/MetaMask/metamask-mobile/pull/12405): fix(431-2): active network icon has too much margin and adding optional prop (#12405)
- [#12591](https://github.com/MetaMask/metamask-mobile/pull/12591): fix: add resolution for express to fix failing audit on path-to-regexp (#12591)
- [#12567](https://github.com/MetaMask/metamask-mobile/pull/12567): fix: update input handling in useInputHandler to support BACK key functionality (#12567)
- [#12630](https://github.com/MetaMask/metamask-mobile/pull/12630): fix: hide tokens without balance for multichain (#12630)

## [7.37.1]

### Fixed

- [#12577](https://github.com/MetaMask/metamask-mobile/pull/12577): chore: bump {gas-fee,network,selected-network,notification-services,profile-sync,signature}-controller (#12577)
- [#12694](https://github.com/MetaMask/metamask-mobile/pull/12694): fix: small refactoring of the latest migration script + add a new migration case (#12694)
- [#12664](https://github.com/MetaMask/metamask-mobile/pull/12664): fix: mark transactions as failed for cancelled / unknown smart transactions (#12664)

## [7.37.0]

### Added

- [#12091](https://github.com/MetaMask/metamask-mobile/pull/12091): feat: 2020 Add a performance test for iOS in Bitrise (#12091)
- [#12148](https://github.com/MetaMask/metamask-mobile/pull/12148): feat: Enable smart transactions for new users (#12148)
- [#12442](https://github.com/MetaMask/metamask-mobile/pull/12442): test: add a new unit test to cover for multichain feature flags ON (#12442)
- [#12420](https://github.com/MetaMask/metamask-mobile/pull/12420): feat(3598): non permitted chain flow small improvements (#12420)
- [#12198](https://github.com/MetaMask/metamask-mobile/pull/12198): feat: custom names for snap accounts (Flask only) (#12198)
- [#12396](https://github.com/MetaMask/metamask-mobile/pull/12396): feat(ramp): enable buy button in asset overview (#12396)
- [#11613](https://github.com/MetaMask/metamask-mobile/pull/11613): feat(ramp): improve amount editing formatting (#11613)
- [#12393](https://github.com/MetaMask/metamask-mobile/pull/12393): feat: Creating data tree for signed type V1 signatures (#12393)
- [#12160](https://github.com/MetaMask/metamask-mobile/pull/12160): feat: Integrate NFT api to display image & names in simulations includes `erc721`s (#12160)
- [#12324](https://github.com/MetaMask/metamask-mobile/pull/12324): feat: confirmation re-designs add basic page for types sign V1 signature request (#12324)
- [#11424](https://github.com/MetaMask/metamask-mobile/pull/11424): feat: add workflow for updating automated test results in TestRail (#11424)
- [#12337](https://github.com/MetaMask/metamask-mobile/pull/12337): feat: updated staking events to use withMetaMetrics helper (#12337)
- [#12363](https://github.com/MetaMask/metamask-mobile/pull/12363): feat: add PooledStaking slice for managing staking state (#12363)
- [#12398](https://github.com/MetaMask/metamask-mobile/pull/12398): feat: limit input digits to 12 in useInputHandler (#12398)
- [#12344](https://github.com/MetaMask/metamask-mobile/pull/12344): feat: upgrade assets controllers to v44 (#12344)
- [#12340](https://github.com/MetaMask/metamask-mobile/pull/12340): feat: upgrade assets controllers to version 43 (#12340)
- [#12270](https://github.com/MetaMask/metamask-mobile/pull/12270): feat: upgrade assets controllers to 42 with multichain token rates (#12270)
- [#12452](https://github.com/MetaMask/metamask-mobile/pull/12452): feat: updated staking events to use withMetaMetrics helper (#12337) (#12452)

### Changed

- [#12356](https://github.com/MetaMask/metamask-mobile/pull/12356): chore: Remove unnecessary event prop (#12356)
- [#12425](https://github.com/MetaMask/metamask-mobile/pull/12425): ci: create ci workflow for multichain flow (#12425)
- [#12350](https://github.com/MetaMask/metamask-mobile/pull/12350): chore: Bump Snaps packages (#12350)
- [#11409](https://github.com/MetaMask/metamask-mobile/pull/11409): refactor: use `withKeyring` to batch account restore operation (#11409)
- [#12339](https://github.com/MetaMask/metamask-mobile/pull/12339): chore: Update accounts-controller @v19.0.0 and keyring-controller @v18.0.0 (#12339)
- [#12440](https://github.com/MetaMask/metamask-mobile/pull/12440): chore(ramp): upgrade sdk to 1.28.7 (#12440)
- [#12351](https://github.com/MetaMask/metamask-mobile/pull/12351): refactor(ramp): remove anonymous events (#12351)
- [#12355](https://github.com/MetaMask/metamask-mobile/pull/12355): chore: Add missing confirmation unit tests (#12355)
- [#12369](https://github.com/MetaMask/metamask-mobile/pull/12369): chore: upgrade transaction controller to increase polling rate (#12369)
- [#12202](https://github.com/MetaMask/metamask-mobile/pull/12202): refactor: update swaps quote poll count (#12202)
- [#10743](https://github.com/MetaMask/metamask-mobile/pull/10743): chore: @metamask/swaps-controller v9 -> v10 (#10743)
- [#12238](https://github.com/MetaMask/metamask-mobile/pull/12238): chore: update codeowners (#12238)
- [#12416](https://github.com/MetaMask/metamask-mobile/pull/12416): chore: Chore/update accounts controller messenger code owner (#12416)
- [#12366](https://github.com/MetaMask/metamask-mobile/pull/12366): chore: #12184 MVP split engine file (#12366)
- [#12362](https://github.com/MetaMask/metamask-mobile/pull/12362): chore: Unit tests for tags approval controller undefined (#12362)
- [#12332](https://github.com/MetaMask/metamask-mobile/pull/12332): chore: do not show staked eth balance when balance is zero on homepage or asset detail (#12332)
- [#12413](https://github.com/MetaMask/metamask-mobile/pull/12413): chore: simplify cicd rls script (#12413)
- [#12334](https://github.com/MetaMask/metamask-mobile/pull/12334): chore: updating filter icon (#12334)

### Fixed

- [#12313](https://github.com/MetaMask/metamask-mobile/pull/12313): fix: Remove run all tests section (#12313)
- [#12489](https://github.com/MetaMask/metamask-mobile/pull/12489): fix: replace end of navigation init and UIStartup span (#12489)
- [#12331](https://github.com/MetaMask/metamask-mobile/pull/12331): fix: tags pending approvals receiving undefined (#12331)
- [#10486](https://github.com/MetaMask/metamask-mobile/pull/10486): fix: limit ReactNativeWebview message size (#10486)
- [#12478](https://github.com/MetaMask/metamask-mobile/pull/12478): fix: incorrect event source in analytics and connection (#12478)
- [#10786](https://github.com/MetaMask/metamask-mobile/pull/10786): fix: added icon to walletconnect metadata (#10786)
- [#12455](https://github.com/MetaMask/metamask-mobile/pull/12455): fix: gas fee edit from swaps (#12455)
- [#12370](https://github.com/MetaMask/metamask-mobile/pull/12370): fix: Fix copy of ""Network fee"" on approval (#12370)
- [#12273](https://github.com/MetaMask/metamask-mobile/pull/12273): fix: Disable confirm button if `transactionMeta` is undefined (#12273)
- [#12367](https://github.com/MetaMask/metamask-mobile/pull/12367): fix: app crashing after send or swap (#12367)
- [#12446](https://github.com/MetaMask/metamask-mobile/pull/12446): fix: update wallet_addEthereumChain.js with correct MetricsEventBuilder (#12446)
- [#12180](https://github.com/MetaMask/metamask-mobile/pull/12180): fix: trackevent enabled is undefined (#12180)
- [#12315](https://github.com/MetaMask/metamask-mobile/pull/12315): fix: e2e: ensure Decrypt button is displayed (#12315)
- [#12402](https://github.com/MetaMask/metamask-mobile/pull/12402): fix: fix missing variable patch (#12402)
- [#12319](https://github.com/MetaMask/metamask-mobile/pull/12319): fix: hide rpc url selector for networks with one rpc (#12319)
- [#12371](https://github.com/MetaMask/metamask-mobile/pull/12371): fix: fix patch missing variable sentry error (#12371)
- [#12375](https://github.com/MetaMask/metamask-mobile/pull/12375): fix: breaking selector due to missing controller state (#12375)

## [7.36.0]

### Added

- [#12015](https://github.com/MetaMask/metamask-mobile/pull/12015): feat: 1957 crash screen redesign (#12015)
- [#12110](https://github.com/MetaMask/metamask-mobile/pull/12110): feat: display staking transaction methods (#12110)
- [#12290](https://github.com/MetaMask/metamask-mobile/pull/12290): feat: STAKE-827: track additional pooled staking events (#12290)
- [#12280](https://github.com/MetaMask/metamask-mobile/pull/12280): feat: add loading skeleton for staking banners (#12280)
- [#12245](https://github.com/MetaMask/metamask-mobile/pull/12245): feat: add gas impact modal to stake confirmation input view (#12245)
- [#12263](https://github.com/MetaMask/metamask-mobile/pull/12263): feat: conditionally display stake/earn text based on pooled staking feature flag (#12261) (#12263)
- [#12146](https://github.com/MetaMask/metamask-mobile/pull/12146): feat: add staked ETH to metamask mobile homepage and account list menu (#12146)
- [#12261](https://github.com/MetaMask/metamask-mobile/pull/12261): feat: conditionally display stake/earn text based on pooled staking feature flag (#12261)
- [#12247](https://github.com/MetaMask/metamask-mobile/pull/12247): feat: update input colors and text formatting (#12247)
- [#12210](https://github.com/MetaMask/metamask-mobile/pull/12210): chore: disable pooled staking feature flag (#12210)
- [#12144](https://github.com/MetaMask/metamask-mobile/pull/12144): feat: add staking events (#12144)
- [#12268](https://github.com/MetaMask/metamask-mobile/pull/12268): feat: multichain currency rate polling (#12268)
- [#11808](https://github.com/MetaMask/metamask-mobile/pull/11808): feat: Token Network Filter UI [Mobile] (#11808)
- [#12171](https://github.com/MetaMask/metamask-mobile/pull/12171): feat: multichain polling hook (#12171)
- [#12168](https://github.com/MetaMask/metamask-mobile/pull/12168): feat(2808): improvements-and-small-features-and-small-fixes-that-still-needed-to-be-added-to-edit-permissions (#12168)
- [#11590](https://github.com/MetaMask/metamask-mobile/pull/11590): feat(2796): permission settings replace some of the mock data by real data (#11590)
- [#11511](https://github.com/MetaMask/metamask-mobile/pull/11511): feat: display snap name (#11511)
- [#12145](https://github.com/MetaMask/metamask-mobile/pull/12145): feat: disable wallet buttons for accounts that cannot sign transactions (#12145)
- [#12057](https://github.com/MetaMask/metamask-mobile/pull/12057): feat: team-label-token (#12057)
- [#11836](https://github.com/MetaMask/metamask-mobile/pull/11836): feat: upgrade @metamask/eth-ledger-bridge-keyring (#11836)

### Changed

- [#11898](https://github.com/MetaMask/metamask-mobile/pull/11898): chore: New Crowdin translations by Github Action (#11898)
- [#12292](https://github.com/MetaMask/metamask-mobile/pull/12292): chore: Allow for higher versions of ruby (#12292)
- [#12291](https://github.com/MetaMask/metamask-mobile/pull/12291): chore: Remove notifications logic from wallet view (#12276) (#12291)
- [#12271](https://github.com/MetaMask/metamask-mobile/pull/12271): chore: Cache node installed via nvm on Bitrise (#12271)
- [#12121](https://github.com/MetaMask/metamask-mobile/pull/12121): chore: udpate LSMinimumSystemVersion (#12121)
- [#11658](https://github.com/MetaMask/metamask-mobile/pull/11658): chore: 8618 reduce enzyme usage in unit test by 25 (#11658)
- [#12257](https://github.com/MetaMask/metamask-mobile/pull/12257): refactor: remove global network usage from petnames (#12257)
- [#11996](https://github.com/MetaMask/metamask-mobile/pull/11996): chore: upgrade signature controller to remove global network (#11996)
- [#12274](https://github.com/MetaMask/metamask-mobile/pull/12274): chore: Update naming for returning a txHash asap for smart transactions (#12274)
- [#12287](https://github.com/MetaMask/metamask-mobile/pull/12287): docs: update onboarding readme (#12287)
- [#12234](https://github.com/MetaMask/metamask-mobile/pull/12234): chore: add unit test for native currency validation (#12234)
- [#12237](https://github.com/MetaMask/metamask-mobile/pull/12237): chore: Remove GoogleService files from git cache (#12237)
- [#12178](https://github.com/MetaMask/metamask-mobile/pull/12178): chore: upgrade assets-controllers to v41 (#12178)
- [#12209](https://github.com/MetaMask/metamask-mobile/pull/12209): chore: Modify gitignore to include generated ios/plist files (#12209)
- [#12286](https://github.com/MetaMask/metamask-mobile/pull/12286): chore: Add tags to UI Startup sentry transaction (#12286)
- [#12276](https://github.com/MetaMask/metamask-mobile/pull/12276): chore: Remove notifications logic from wallet view (#12276)
- [#12174](https://github.com/MetaMask/metamask-mobile/pull/12174): chore: Remove navigation instrumentation (#12174)
- [#12211](https://github.com/MetaMask/metamask-mobile/pull/12211): chore: disable pooled staking release for v7.35.0 (#12211)
- [#12194](https://github.com/MetaMask/metamask-mobile/pull/12194): chore: cicd error handling (#12194)
- [#12192](https://github.com/MetaMask/metamask-mobile/pull/12192): chore: fix release pr fixes (#12192)
- [#12175](https://github.com/MetaMask/metamask-mobile/pull/12175): chore: cicd - propagate changes to release pr from scripts (#12175)
- [#12225](https://github.com/MetaMask/metamask-mobile/pull/12225): chore: bump `@metamask/ppom-validator` to `0.35.1` (#12225)

### Fixed

- [#12166](https://github.com/MetaMask/metamask-mobile/pull/12166): fix: remove SmokeNotifications tests for android on smoke tests pipeline (#12166)
- [#12217](https://github.com/MetaMask/metamask-mobile/pull/12217): fix: e2e: use different wallet SRP for non accounts tests (#12217)
- [#12197](https://github.com/MetaMask/metamask-mobile/pull/12197): fix: E2E: quarantine import-wallet-account tests (#12197)
- [#12250](https://github.com/MetaMask/metamask-mobile/pull/12250): fix: Add migration to fix NotificationServicesController bug (#12219) (#12250)
- [#12232](https://github.com/MetaMask/metamask-mobile/pull/12232): fix: e2e re-enable notifications android workflow (#12232)
- [#12219](https://github.com/MetaMask/metamask-mobile/pull/12219): fix: Add migration to fix NotificationServicesController bug (#12219)
- [#12120](https://github.com/MetaMask/metamask-mobile/pull/12120): fix: Onboarding failing biometrics locks screen for user instead of disabling biometrics and continuing with the onboarding (#12120)
- [#12177](https://github.com/MetaMask/metamask-mobile/pull/12177): fix: Create migration 59 to fix undefined selectedAccount (#12177)
- [#12311](https://github.com/MetaMask/metamask-mobile/pull/12311): fix: transaction reject crash (#12311)
- [#12228](https://github.com/MetaMask/metamask-mobile/pull/12228): fix: Update `transaction-controller` version (#12228)
- [#12100](https://github.com/MetaMask/metamask-mobile/pull/12100): fix: hide internal transaction origins in confirmation views (#12100)
- [#12283](https://github.com/MetaMask/metamask-mobile/pull/12283): fix: ensure unstake max will unstake all user shares (#12283)
- [#12231](https://github.com/MetaMask/metamask-mobile/pull/12231): fix: added ScrollView to stake confirmation review screen (#12231)
- [#12255](https://github.com/MetaMask/metamask-mobile/pull/12255): fix: fix displayed selected rpc for linea (#12255)
- [#11693](https://github.com/MetaMask/metamask-mobile/pull/11693): fix: relax network symbol length validation (#11693)
- [#12205](https://github.com/MetaMask/metamask-mobile/pull/12205): fix: add contractBalances as dependency (#12205)
- [#12235](https://github.com/MetaMask/metamask-mobile/pull/12235): fix: privacy mode is enabled in account selector by params (#12235)
- [#12282](https://github.com/MetaMask/metamask-mobile/pull/12282): fix: Lock ruby version to 3.1.6 and bump pod to 1.16.2 (#12282)

## [7.35.1]

### Fixed

- [#12331](https://github.com/MetaMask/metamask-mobile/pull/12331): fix: tags pending approvals receiving undefined (#12331)

## [7.35.0]

### Added

- [#12107](https://github.com/MetaMask/metamask-mobile/pull/12107): feat: Add re-simulation feature (#12107)
- [#11770](https://github.com/MetaMask/metamask-mobile/pull/11770): feat: enable Security Alerts API (#11770)
- [#11812](https://github.com/MetaMask/metamask-mobile/pull/11812): feat: network value component for re-designed confirmation pages (#11812)
- [#11608](https://github.com/MetaMask/metamask-mobile/pull/11608): feat: enable sentry performance reporting on local development builds (#11608)
- [#11190](https://github.com/MetaMask/metamask-mobile/pull/11190): feat(NOTIFY-1096): add account syncing (#11190)
- [#12138](https://github.com/MetaMask/metamask-mobile/pull/12138): feat: update staking eligibility and unstaking time details (#12138)
- [#12084](https://github.com/MetaMask/metamask-mobile/pull/12084): feat: enable mobile native pooled staking experience for users (#12084)
- [#12025](https://github.com/MetaMask/metamask-mobile/pull/12025): feat: add max tooltip for staking with gas fee consideration (#12025)
- [#12018](https://github.com/MetaMask/metamask-mobile/pull/12018): feat: STAKE-802 integrate claim sdk method (#12018)
- [#11962](https://github.com/MetaMask/metamask-mobile/pull/11962): feat: STAKE-803 integrate unstake method from sdk (#11962)
- [#11611](https://github.com/MetaMask/metamask-mobile/pull/11611): feat: STAKE-841 build unstake review confirmation screen (#11611)
- [#11891](https://github.com/MetaMask/metamask-mobile/pull/11891): feat: add live staking data with geo-blocking support (#11891)
- [#11845](https://github.com/MetaMask/metamask-mobile/pull/11845): feat: STAKE-805 integrate stake method (#11845)
- [#11668](https://github.com/MetaMask/metamask-mobile/pull/11668): feat: Add StakeSdkProvider with stake-sdk (#11668)
- [#11963](https://github.com/MetaMask/metamask-mobile/pull/11963): feat(2808): edit network permissions (#11963)
- [#12060](https://github.com/MetaMask/metamask-mobile/pull/12060): feat: add favorites to browser menu (#12060)
- [#11965](https://github.com/MetaMask/metamask-mobile/pull/11965): feat(3417): sensitive text component (#11965)
- [#11928](https://github.com/MetaMask/metamask-mobile/pull/11928): feat: Add ApeChain network and token icons (#11928)
- [#11926](https://github.com/MetaMask/metamask-mobile/pull/11926): feat: add new default networks (#11926)
- [#11618](https://github.com/MetaMask/metamask-mobile/pull/11618): feat: Sort/Import Tokens in Mobile (#11618)
- [#12098](https://github.com/MetaMask/metamask-mobile/pull/12098): feat: automate build versions (#12098)
- [#11933](https://github.com/MetaMask/metamask-mobile/pull/11933): feat: cicd - create rls draft on tags (#11933)
- [#11935](https://github.com/MetaMask/metamask-mobile/pull/11935): feat: 1940 add custom sentry span (#11935)
- [#11451](https://github.com/MetaMask/metamask-mobile/pull/11451): feat: Remove Account Snap Warning (Flask) (#11451)

### Changed

- [#11911](https://github.com/MetaMask/metamask-mobile/pull/11911): chore: upgrade signature controller to remove message managers (#11911)
- [#12150](https://github.com/MetaMask/metamask-mobile/pull/12150): chore: upgrade nodejs to v20.17 (#12150)
- [#12135](https://github.com/MetaMask/metamask-mobile/pull/12135): test: Move files to Settings folder (#12135)
- [#12102](https://github.com/MetaMask/metamask-mobile/pull/12102): test: Move files to Network folder (#12102)
- [#12093](https://github.com/MetaMask/metamask-mobile/pull/12093): test: Move files to Receive folder (#12093)
- [#12090](https://github.com/MetaMask/metamask-mobile/pull/12090): test: Move files to Transactions folder (#12090)
- [#11797](https://github.com/MetaMask/metamask-mobile/pull/11797): test: Refining E2E Testing with API Mocking (#11797)
- [#12103](https://github.com/MetaMask/metamask-mobile/pull/12103): ci: Update bitrise machines (#12103)
- [#12034](https://github.com/MetaMask/metamask-mobile/pull/12034): test: Move files to the Browser folder (#12034)
- [#12062](https://github.com/MetaMask/metamask-mobile/pull/12062): test: change ramps e2e tag (#12062)
- [#12023](https://github.com/MetaMask/metamask-mobile/pull/12023): test: Move portfolio connect out of quarantine (#12023)
- [#12021](https://github.com/MetaMask/metamask-mobile/pull/12021): test: move terms of use out of qurantine (#12021)
- [#11987](https://github.com/MetaMask/metamask-mobile/pull/11987): test: Detox: add video recording on failure (#11987)
- [#11981](https://github.com/MetaMask/metamask-mobile/pull/11981): chore: explicitely make platform team owners of metrics system (#11981)
- [#11976](https://github.com/MetaMask/metamask-mobile/pull/11976): chore: revert webview focused work (#11976)
- [#11927](https://github.com/MetaMask/metamask-mobile/pull/11927): test: Refactor Advanced Gas fees test to utilize mocks (#11927)
- [#11194](https://github.com/MetaMask/metamask-mobile/pull/11194): chore: addressed lint issues (#11194)
- [#11721](https://github.com/MetaMask/metamask-mobile/pull/11721): chore(sentry): don't report `AxiosError: Network Error` (#11721)
- [#11842](https://github.com/MetaMask/metamask-mobile/pull/11842): chore: update release action to not create the release branch but just open PR (#11842)
- [#11356](https://github.com/MetaMask/metamask-mobile/pull/11356): chore: New Crowdin translations by Github Action (#11356)
- [#12116](https://github.com/MetaMask/metamask-mobile/pull/12116): chore: upgrade assets-controllers to v38 (#12116)
- [#11988](https://github.com/MetaMask/metamask-mobile/pull/11988): chore: upgrade assets-controllers v37 (#11988)
- [#11971](https://github.com/MetaMask/metamask-mobile/pull/11971): chore: upgrade assets-controllers to v36.0.0 (#11971)
- [#11903](https://github.com/MetaMask/metamask-mobile/pull/11903): chore: upgrade assets-controllers to v35.0.0 (#11903)
- [#11803](https://github.com/MetaMask/metamask-mobile/pull/11803): chore: Add Gravity network icon (#11803)
- [#11860](https://github.com/MetaMask/metamask-mobile/pull/11860): chore: upgrade assets controllers v34.0.0 (#11860)
- [#11800](https://github.com/MetaMask/metamask-mobile/pull/11800): chore: upgrade assets controllers v33.0.0 (#11800)
- [#12142](https://github.com/MetaMask/metamask-mobile/pull/12142): chore: update cicd perms (#12142)
- [#12140](https://github.com/MetaMask/metamask-mobile/pull/12140): chore: update cicd refs for build version automation (#12140)
- [#12137](https://github.com/MetaMask/metamask-mobile/pull/12137): chore: update ref (#12137)
- [#12136](https://github.com/MetaMask/metamask-mobile/pull/12136): chore: v0.2.0 build ver (#12136)
- [#11591](https://github.com/MetaMask/metamask-mobile/pull/11591): test: skip onramp onboarding for returning user (#11591)
- [#10952](https://github.com/MetaMask/metamask-mobile/pull/10952): refactor(ramp): update ramp copy (#10952)
- [#11573](https://github.com/MetaMask/metamask-mobile/pull/11573): test: initial off-ramp test to show build quote screen (#11573)
- [#12039](https://github.com/MetaMask/metamask-mobile/pull/12039): chore(devDeps): detox@20.27.2->^20.27.5 (#12039)
- [#11758](https://github.com/MetaMask/metamask-mobile/pull/11758): chore: update setup docs and google-services-example.json (#11758)
- [#12030](https://github.com/MetaMask/metamask-mobile/pull/12030): refactor: replace swap slider with swap button (#12030)
- [#11977](https://github.com/MetaMask/metamask-mobile/pull/11977): chore: add tags to custom spans (#11977)
- [#11862](https://github.com/MetaMask/metamask-mobile/pull/11862): chore: revert sentry traces (#11862)
- [#11782](https://github.com/MetaMask/metamask-mobile/pull/11782): chore: Dependencies cleanup (#11782)
- [#11861](https://github.com/MetaMask/metamask-mobile/pull/11861): chore: revert custom tags sentry (#11861)
- [#10950](https://github.com/MetaMask/metamask-mobile/pull/10950): chore: Add a new transaction event (#10950)
- [#11986](https://github.com/MetaMask/metamask-mobile/pull/11986): test: Refactor SendLinkView.js & TokenOverview.js files to follow page object model (#11986)
- [#11983](https://github.com/MetaMask/metamask-mobile/pull/11983): test: Refactor EditAccountNameView.js & EnableSecurityChecksView.js files to follow page object model (#11983)

### Fixed

- [#11768](https://github.com/MetaMask/metamask-mobile/pull/11768): fix: fix non regression tests (#11768)
- [#11947](https://github.com/MetaMask/metamask-mobile/pull/11947): fix: Fiat value displayed only for the native token in simulations (#11947)
- [#12126](https://github.com/MetaMask/metamask-mobile/pull/12126): fix: Reuse main logic for migration52 (#12126)
- [#12125](https://github.com/MetaMask/metamask-mobile/pull/12125): fix: revert the nvm update (#12125)
- [#12112](https://github.com/MetaMask/metamask-mobile/pull/12112): fix: Update TransactionProtectionModal import (#12112)
- [#12115](https://github.com/MetaMask/metamask-mobile/pull/12115): fix: Reapply migration 52 to fix undefined selectedAccount (#12115)
- [#12089](https://github.com/MetaMask/metamask-mobile/pull/12089): fix: Contacts disappearing (#12089)
- [#11993](https://github.com/MetaMask/metamask-mobile/pull/11993): fix: Fix/10812 redundant source map upload (#11993)
- [#11985](https://github.com/MetaMask/metamask-mobile/pull/11985): fix: migrate from decommissioned ipfs gateway to new one (#11985)
- [#11993](https://github.com/MetaMask/metamask-mobile/pull/11993): fix: Fix/10812 redundant source map upload (#11993)
- [#11929](https://github.com/MetaMask/metamask-mobile/pull/11929): fix: Resolve secp256k1 package (#11929)
- [#11551](https://github.com/MetaMask/metamask-mobile/pull/11551): fix: Migrate Login view to use design system components (and fix blur error) (#11551)
- [#11958](https://github.com/MetaMask/metamask-mobile/pull/11958): fix: update default search engine to google (#11958)
- [#12010](https://github.com/MetaMask/metamask-mobile/pull/12010): fix: toBignumber conversion error with high balance (#12010)
- [#12016](https://github.com/MetaMask/metamask-mobile/pull/12016): fix(11895): remove duplicate networks in incoming transactions settings (#12016)
- [#11723](https://github.com/MetaMask/metamask-mobile/pull/11723): fix(1702): update onboarding settings UI (#11723)
- [#11671](https://github.com/MetaMask/metamask-mobile/pull/11671): fix(3245): green checkbox vertical alignment on the create pw screen (#11671)
- [#12109](https://github.com/MetaMask/metamask-mobile/pull/12109): fix: patch tokenDetectionController tokensChainsCache updates (#12109)
- [#12108](https://github.com/MetaMask/metamask-mobile/pull/12108): fix: fix missing token balances (#12108)
- [#12074](https://github.com/MetaMask/metamask-mobile/pull/12074): fix: fix naming for linea and mainnet (#12074)
- [#12064](https://github.com/MetaMask/metamask-mobile/pull/12064): fix: fix assets detail page crash (#12064)
- [#12036](https://github.com/MetaMask/metamask-mobile/pull/12036): fix: fix block explorer return button (#12036)
- [#11995](https://github.com/MetaMask/metamask-mobile/pull/11995): fix: prevent Duplicate Block Explorer Entries and Ensure Proper Input Validation (#11995)
- [#11923](https://github.com/MetaMask/metamask-mobile/pull/11923): fix: fix render detected tokens section (#11923)
- [#11864](https://github.com/MetaMask/metamask-mobile/pull/11864): fix: fix copy token address from token details page (#11864)
- [#12143](https://github.com/MetaMask/metamask-mobile/pull/12143): Cicd fixes build auto (#12143)
- [#11980](https://github.com/MetaMask/metamask-mobile/pull/11980): fix: eth-json-rpc-filters@^5.1.0->^6.0.1 (#11980)
- [#12048](https://github.com/MetaMask/metamask-mobile/pull/12048): fix: validate chain before send (#12048)
- [#11859](https://github.com/MetaMask/metamask-mobile/pull/11859): fix: stop linea swaps crashing when approval is required (#11859)
- [#12002](https://github.com/MetaMask/metamask-mobile/pull/12002): fix: re renders of wallet view on every navigation action (#12002)
- [#11989](https://github.com/MetaMask/metamask-mobile/pull/11989): fix: Remove unnecessary re renders activity view (#11989)
- [#11769](https://github.com/MetaMask/metamask-mobile/pull/11769): fix: Fix the mobile crash due to ledger bluetooth relative exception (#11769)

## [7.34.1]

### Fixed

- [#12205](https://github.com/MetaMask/metamask-mobile/pull/12205): fix: add contractBalances as dependency
- [#12236](https://github.com/MetaMask/metamask-mobile/pull/12236): fix: Add migration to fix NotificationServicesController bug (#12236)
- [#12228](https://github.com/MetaMask/metamask-mobile/pull/12228): fix: Update transaction-controller version

## [7.34.0]

### Added

- [#11578](https://github.com/MetaMask/metamask-mobile/pull/11578): feat: 1653 first feature flag poc (#11578)
- [#11705](https://github.com/MetaMask/metamask-mobile/pull/11705): feat: Transition from Multiple Networks with Same ChainID to Unique Networks with Distinct ChainIDs and Multiple RPC URLs (#11705)
- [#11685](https://github.com/MetaMask/metamask-mobile/pull/11685): feat: multi rpc modal (#11685)
- [#11651](https://github.com/MetaMask/metamask-mobile/pull/11651): feat: add utm field to app_open event (#11651)
- [#11579](https://github.com/MetaMask/metamask-mobile/pull/11579): feat: 1940 Add custom traces (#11579)
- [#11815](https://github.com/MetaMask/metamask-mobile/pull/11815): feat: Address value component for use in re-designed confirmation pages (#11815)
- [#11737](https://github.com/MetaMask/metamask-mobile/pull/11737): feat: Adding simulation section to personal sign page (#11737)
- [#11736](https://github.com/MetaMask/metamask-mobile/pull/11736): feat: add copy button component (#11736)
- [#11703](https://github.com/MetaMask/metamask-mobile/pull/11703): feat: Adding expandable message section to personal sign page (#11703)
- [#11698](https://github.com/MetaMask/metamask-mobile/pull/11698): feat: add account_network section to re-designed confirmation page (#11698)
- [#11453](https://github.com/MetaMask/metamask-mobile/pull/11453): feat: Add signature tracing (#11453)
- [#11456](https://github.com/MetaMask/metamask-mobile/pull/11456): feat: Add metric for insufficient funds for gas (#11456)
- [#11602](https://github.com/MetaMask/metamask-mobile/pull/11602): feat: adding a basic personal sign page re-designed (#11602)
- [#11572](https://github.com/MetaMask/metamask-mobile/pull/11572): feat: add tooltip component for re-designed confirmation pages (#11572)
- [#11567](https://github.com/MetaMask/metamask-mobile/pull/11567): feat: add url value component for use in re-designed confirmation pages (#11567)
- [#11528](https://github.com/MetaMask/metamask-mobile/pull/11528): feat: expandable section for use in confirmation pages (#11528)
- [#11605](https://github.com/MetaMask/metamask-mobile/pull/11605): feat: STAKE-824: [FE] build staking input confirmation screen (#11605)
- [#11607](https://github.com/MetaMask/metamask-mobile/pull/11607): feat: add unstake screen for mobile staking (#11607)
- [#11660](https://github.com/MetaMask/metamask-mobile/pull/11660): feat: added ReactNode support for KeyValueRow tooltip and label (#11660)
- [#11733](https://github.com/MetaMask/metamask-mobile/pull/11733): feat: add references and utils for delete storage key (#11733)
- [#11653](https://github.com/MetaMask/metamask-mobile/pull/11653): feat: Implement partially local Snaps execution environment (#11653)
- [#11127](https://github.com/MetaMask/metamask-mobile/pull/11127): feat(1702): enhanced onboarding settings config (#11127)

### Changed

- [#11852](https://github.com/MetaMask/metamask-mobile/pull/11852): chore: readd date time picker (#11852)
- [#11831](https://github.com/MetaMask/metamask-mobile/pull/11831): chore: Add conditional for api specification test (#11831)
- [#11838](https://github.com/MetaMask/metamask-mobile/pull/11838): chore: revert tags commit (#11838)
- [#11839](https://github.com/MetaMask/metamask-mobile/pull/11839): chore: Revert custom span (#11839)
- [#11824](https://github.com/MetaMask/metamask-mobile/pull/11824): chore: enable Sentry performance reports on QA builds (#11824)
- [#11825](https://github.com/MetaMask/metamask-mobile/pull/11825): chore: fix create qa build pipeline (#11825)
- [#11805](https://github.com/MetaMask/metamask-mobile/pull/11805): chore: Update Sentry Performance Sampling utils.js (#11805)
- [#11710](https://github.com/MetaMask/metamask-mobile/pull/11710): ci: Enable Detox E2E in Release mode (#11710)
- [#11757](https://github.com/MetaMask/metamask-mobile/pull/11757): docs: update e2e best practices link in readme (#11757)
- [#11746](https://github.com/MetaMask/metamask-mobile/pull/11746): "chore: Revert ""chore(js-ts): Convert app/util/test/ganache-contract-address-registry.js to TypeScript"" (#11746)"
- [#11694](https://github.com/MetaMask/metamask-mobile/pull/11694): test: Refactor ImportAccountView.js and LoginView.js files (#11694)
- [#11136](https://github.com/MetaMask/metamask-mobile/pull/11136): chore(build): let adb server live between builds (#11136)
- [#11669](https://github.com/MetaMask/metamask-mobile/pull/11669): chore: Merge 7.32.0 back into main (#11669)
- [#11667](https://github.com/MetaMask/metamask-mobile/pull/11667): chore: add 9f9a11 to git blame ignore (#11667)
- [#11262](https://github.com/MetaMask/metamask-mobile/pull/11262): chore: Refactor event tracking method (#11262)
- [#11520](https://github.com/MetaMask/metamask-mobile/pull/11520): chore: Reorganize `PortfolioBalance` (#11520)
- [#11761](https://github.com/MetaMask/metamask-mobile/pull/11761): chore: Add support for custom network images (#11761)
- [#11687](https://github.com/MetaMask/metamask-mobile/pull/11687): chore: upgrade assets controllers v32.0.0 (#11687)
- [#11471](https://github.com/MetaMask/metamask-mobile/pull/11471): chore: Componetize `Tokens` screen (#11471)
- [#11751](https://github.com/MetaMask/metamask-mobile/pull/11751): chore(devDeps): remove unused react-native-cli (#11751)
- [#11623](https://github.com/MetaMask/metamask-mobile/pull/11623): chore: Add tags to custom traces (#11623)
- [#11788](https://github.com/MetaMask/metamask-mobile/pull/11788): chore(ramp): upgrade sdk to 1.28.5 (#11788)
- [#11421](https://github.com/MetaMask/metamask-mobile/pull/11421): refactor(ramp): use list item from the components library (#11421)
- [#11086](https://github.com/MetaMask/metamask-mobile/pull/11086): test: initial ramps E2E test to build quote (#11086)
- [#11745](https://github.com/MetaMask/metamask-mobile/pull/11745): ci: fix get-next-semver-version invocation in add-release-label (#11745)
- [#11756](https://github.com/MetaMask/metamask-mobile/pull/11756): chore: Remove obsolete CI step (#11756)
- [#11656](https://github.com/MetaMask/metamask-mobile/pull/11656): chore: rename `isprivateConnection` to `isPrivateConnection ` (#11656)
- [#11546](https://github.com/MetaMask/metamask-mobile/pull/11546): chore(js-ts): Convert app/components/Views/AndroidBackHandler/index.js to TypeScript (#11546)
- [#11629](https://github.com/MetaMask/metamask-mobile/pull/11629): chore(js-ts): Convert app/util/transaction-reducer-helpers.js to TypeScript (#11629)
- [#11661](https://github.com/MetaMask/metamask-mobile/pull/11661): chore(js-ts): Convert app/components/Base/HorizontalSelector/index.js to TypeScript (#11661)
- [#11650](https://github.com/MetaMask/metamask-mobile/pull/11650): chore(js-ts): Convert app/components/UI/Swaps/components/InfoModal.js to TypeScript (#11650)
- [#11406](https://github.com/MetaMask/metamask-mobile/pull/11406): chore(js-ts): Convert app/util/test/ganache-contract-address-registry.js to TypeScript (#11406)
- [#11556](https://github.com/MetaMask/metamask-mobile/pull/11556): chore(js-ts): Convert app/components/UI/Fox/index.js to TypeScript (#11556)
- [#11525](https://github.com/MetaMask/metamask-mobile/pull/11525): chore(js-ts): Convert app/components/UI/StyledButton/styledButtonStyles.js to TypeScript (#11525)
- [#11385](https://github.com/MetaMask/metamask-mobile/pull/11385): refactor(1702-5): incoming transactions and network details settings into reusable components (#11385)
- [#11381](https://github.com/MetaMask/metamask-mobile/pull/11381): refactor(1702-4): ipfs gateway settings and display nft media settings components (#11381)
- [#11614](https://github.com/MetaMask/metamask-mobile/pull/11614): chore: Update UX CodeOwners responsibilities (#11614)
- [#11709](https://github.com/MetaMask/metamask-mobile/pull/11709): chore: updating codeowners to remove mobile-devs from component library (#11709)
- [#11617](https://github.com/MetaMask/metamask-mobile/pull/11617): chore: chore/7.33.0-Changelog (#11617)

### Fixed

- [#11787](https://github.com/MetaMask/metamask-mobile/pull/11787): fix: non deterministic date in test (#11787)
- [#11762](https://github.com/MetaMask/metamask-mobile/pull/11762): fix: snapshot of test to enable ci (#11762)
- [#11632](https://github.com/MetaMask/metamask-mobile/pull/11632): fix: add custom and add popular network detox test (#11632)
- [#11794](https://github.com/MetaMask/metamask-mobile/pull/11794): fix(action): github action to apply release label is broken (#11794)
- [#11760](https://github.com/MetaMask/metamask-mobile/pull/11760): fix: Android: Splash screen always showing behind other screens (#11760)
- [#11741](https://github.com/MetaMask/metamask-mobile/pull/11741): fix: rollback originWhitelist (#11741)
- [#11722](https://github.com/MetaMask/metamask-mobile/pull/11722): fix: add safe space on the left of bell icon (#11722)
- [#11139](https://github.com/MetaMask/metamask-mobile/pull/11139): fix: Reuse mmkv instance once created (#11139)
- [#11532](https://github.com/MetaMask/metamask-mobile/pull/11532): fix: fix approve flow on swap (#11532)
- [#11718](https://github.com/MetaMask/metamask-mobile/pull/11718): fix: token list after switching networks (#11718)
- [#11495](https://github.com/MetaMask/metamask-mobile/pull/11495): fix: fix asset symbol for incoming tx (#11495)
- [#11664](https://github.com/MetaMask/metamask-mobile/pull/11664): fix: Duplicate key in Settings and Privacy (#11664)
- [#11412](https://github.com/MetaMask/metamask-mobile/pull/11412): fix: upgrade assets-controllers to v31 (#11412)
- [#11631](https://github.com/MetaMask/metamask-mobile/pull/11631): fix: hotfix/issue-11539 (#11631)
- [#11834](https://github.com/MetaMask/metamask-mobile/pull/11834): fix: invalid wallet connect detection (wrong hostname in connect modal) (#11834)
- [#11701](https://github.com/MetaMask/metamask-mobile/pull/11701): fix: connect request completed source validation (#11701)
- [#11603](https://github.com/MetaMask/metamask-mobile/pull/11603): fix: await for detect origin before logging analytics (#11603)
- [#11595](https://github.com/MetaMask/metamask-mobile/pull/11595): fix: fix signature requested analytics (#11595)
- [#11592](https://github.com/MetaMask/metamask-mobile/pull/11592): fix: fix walletconnect source validation (#11592)
- [#11802](https://github.com/MetaMask/metamask-mobile/pull/11802): fix: persist token and phishing list (#11802)
- [#11729](https://github.com/MetaMask/metamask-mobile/pull/11729): fix: support for batch of signature requests (#11729)
- [#11771](https://github.com/MetaMask/metamask-mobile/pull/11771): fix: Add `preferContractSymbol` to Name components (#11771)
- [#11730](https://github.com/MetaMask/metamask-mobile/pull/11730): fix: Use domain for origin pill component (#11730)
- [#11620](https://github.com/MetaMask/metamask-mobile/pull/11620): fix: Fix unwanted `IncompleteAssetDisplayed` events (#11620)
- [#11792](https://github.com/MetaMask/metamask-mobile/pull/11792): fix: use object styling in Title component (#11792)
- [#11633](https://github.com/MetaMask/metamask-mobile/pull/11633): fix(ramp): disable button while confirming off-ramp transaction (#11633)
- [#11431](https://github.com/MetaMask/metamask-mobile/pull/11431): fix: refactor notifications unit tests (#11431)

## [7.33.2]

### Fixed

- [#10952](https://github.com/MetaMask/metamask-mobile/pull/10952): refactor(ramp): update ramp copy (#10952)

## [7.33.1]

### Fixed

- [#12073](https://github.com/MetaMask/metamask-mobile/pull/12073): feat: Simulation re-trigger (#12073)

## [7.33.0]

### Added

- [#11507](https://github.com/MetaMask/metamask-mobile/pull/11507): feat: 10550 Re-introduce test for measuring cold app start + JS bundle load time (#11507)
- [#11318](https://github.com/MetaMask/metamask-mobile/pull/11318): feat: app event manager and attribution id parameters (#11318)
- [#11445](https://github.com/MetaMask/metamask-mobile/pull/11445): feat: add the abilty to hide the disconnect all button as well as showing and hiding the accounts row when necessary (#11445)
- [#11386](https://github.com/MetaMask/metamask-mobile/pull/11386): feat(3299): add tracking to network switching and confirmation (#11386)
- [#11239](https://github.com/MetaMask/metamask-mobile/pull/11239): feat(2739): permission summary view gets the ability to disconnect all (#11239)
- [#11497](https://github.com/MetaMask/metamask-mobile/pull/11497): feat: simple key-> value component for text value type (#11497)
- [#11478](https://github.com/MetaMask/metamask-mobile/pull/11478): feat: adding title to confirmation page (#11478)
- [#11477](https://github.com/MetaMask/metamask-mobile/pull/11477): feat: adding footer section to confirmation page (#11477)
- [#11454](https://github.com/MetaMask/metamask-mobile/pull/11454): feat: adding very basic confirmation page hidden behind env var (#11454)
- [#11083](https://github.com/MetaMask/metamask-mobile/pull/11083): feat: bundle size check (#11083)
- [#11452](https://github.com/MetaMask/metamask-mobile/pull/11452): feat(ds): add ListItem top and bottom accessories (#11452)
- [#11387](https://github.com/MetaMask/metamask-mobile/pull/11387): feat: 10550 Re-introduce test for measuring cold app start + JS bundle load time (#11387)
- [#11464](https://github.com/MetaMask/metamask-mobile/pull/11464): feat: STAKE-804: build pooled staking empty state component (#11464)
- [#11399](https://github.com/MetaMask/metamask-mobile/pull/11399): feat: add learn more modal component for staking (#11399)
- [#11261](https://github.com/MetaMask/metamask-mobile/pull/11261): feat: STAKE-822 build your balance component (#11261)
- [#11294](https://github.com/MetaMask/metamask-mobile/pull/11294): feat: added KeyValueRow to component-library/components-temp (#11294)
- [#11185](https://github.com/MetaMask/metamask-mobile/pull/11185): feat: display ""Snaps (Beta)"" decorator tag in accounts list (#11185)
- [#10829](https://github.com/MetaMask/metamask-mobile/pull/10829): feat: Eth snap keyring (#10829)
- [#11455](https://github.com/MetaMask/metamask-mobile/pull/11455): feat: bootstrap a reset notifications feat (#11455)
- [#11466](https://github.com/MetaMask/metamask-mobile/pull/11466): feat: add support for external links (#11466)
- [#11429](https://github.com/MetaMask/metamask-mobile/pull/11429): feat: add timeout handler (#11429)
- [#11427](https://github.com/MetaMask/metamask-mobile/pull/11427): feat: add feature announcements channel for android (#11427)
- [#11069](https://github.com/MetaMask/metamask-mobile/pull/11069): feat: react native fast crypto for notifications (#11069)

### Changed

- [#11379](https://github.com/MetaMask/metamask-mobile/pull/11379): refactor: rename the feature flag since it had a typo (#11379)
- [#11615](https://github.com/MetaMask/metamask-mobile/pull/11615): chore: exclude temporarily sentry SDK advisory (#11615)
- [#11577](https://github.com/MetaMask/metamask-mobile/pull/11577): ci: disable swaps e2e workflow (#11577)
- [#11350](https://github.com/MetaMask/metamask-mobile/pull/11350): chore: replace Segment patch by plugin (#11350)
- [#11287](https://github.com/MetaMask/metamask-mobile/pull/11287): chore: remove unused events (#11287)
- [#11517](https://github.com/MetaMask/metamask-mobile/pull/11517): chore: delete swaps token charts test (#11517)
- [#11515](https://github.com/MetaMask/metamask-mobile/pull/11515): test: disable swaps token charts regression tests (#11515)
- [#11504](https://github.com/MetaMask/metamask-mobile/pull/11504): chore: revert measuring with react native performance (#11504)
- [#11458](https://github.com/MetaMask/metamask-mobile/pull/11458): test: Merge Import Token flow methods and ids in just one folder and files (#11458)
- [#11492](https://github.com/MetaMask/metamask-mobile/pull/11492): chore(revert): Prevent redundant Sentry sourcemap uploads (#11492)
- [#11469](https://github.com/MetaMask/metamask-mobile/pull/11469): test: Remove E2E Tests for Features No Longer Present in the App (#11469)
- [#11425](https://github.com/MetaMask/metamask-mobile/pull/11425): chore: Add skip label to bypass sonarcloud (#11425)
- [#11275](https://github.com/MetaMask/metamask-mobile/pull/11275): chore(js-ts): Convert app/util/bytes.js to TypeScript (#11275)
- [#11418](https://github.com/MetaMask/metamask-mobile/pull/11418): chore: revert chore(js-ts): Migrate 37 0-error js files (#11418)
- [#10880](https://github.com/MetaMask/metamask-mobile/pull/10880): chore: Enable linting Pods and re-organize setup.mjs file (#10880)
- [#11311](https://github.com/MetaMask/metamask-mobile/pull/11311): chore(js-ts): Convert app/components/UI/Swaps/components/Ratio.js to TypeScript (#11311)
- [#11357](https://github.com/MetaMask/metamask-mobile/pull/11357): chore(js-ts): Convert app/components/Views/PickComponent/index.js to TypeScript (#11357)
- [#11446](https://github.com/MetaMask/metamask-mobile/pull/11446): chore(js-ts): Convert app/components/Views/MediaPlayer/Loader.js to TypeScript (#11446)
- [#11473](https://github.com/MetaMask/metamask-mobile/pull/11473): chore(js-ts): Convert app/components/Base/ModalHandler.js to TypeScript (#11473)
- [#11601](https://github.com/MetaMask/metamask-mobile/pull/11601): chore(js-ts): Convert app/components/Base/ListItem.js to TypeScript (#11601)
- [#11407](https://github.com/MetaMask/metamask-mobile/pull/11407): chore(js-ts): Convert app/util/jsonRpcRequest.js to TypeScript (#11407)
- [#11594](https://github.com/MetaMask/metamask-mobile/pull/11594): chore(js-ts): Convert app/component-library/components/Icons/Icon/scripts/generate-assets.js to TypeScript (#11594)
- [#11523](https://github.com/MetaMask/metamask-mobile/pull/11523): chore(js-ts): Convert app/components/UI/GenericButton/index.ios.js to TypeScript (#11523)
- [#11472](https://github.com/MetaMask/metamask-mobile/pull/11472): chore(js-ts): Convert app/components/UI/FadeView/index.js to TypeScript (#11472)
- [#11476](https://github.com/MetaMask/metamask-mobile/pull/11476): chore(js-ts): Convert app/components/UI/OnboardingProgress/index.js to TypeScript (#11476)
- [#11405](https://github.com/MetaMask/metamask-mobile/pull/11405): chore(js-ts): Convert app/util/browserScripts.js to TypeScript (#11405)
- [#11214](https://github.com/MetaMask/metamask-mobile/pull/11214): chore(js-ts): Migrate 37 0-error js files (#11214)
- [#11271](https://github.com/MetaMask/metamask-mobile/pull/11271): chore(js-ts): Convert app/components/UI/ComponentErrorBoundary/index.js to TypeScript (#11271)
- [#11299](https://github.com/MetaMask/metamask-mobile/pull/11299): chore(js-ts): Convert app/util/validators/index.js to TypeScript (#11299)
- [#11303](https://github.com/MetaMask/metamask-mobile/pull/11303): chore(js-ts): Convert app/components/Base/SelectorButton.js to TypeScript (#11303)
- [#11280](https://github.com/MetaMask/metamask-mobile/pull/11280): chore(js-ts): Convert app/components/UI/GenericButton/index.android.js to TypeScript (#11280)
- [#11273](https://github.com/MetaMask/metamask-mobile/pull/11273): chore(js-ts): Convert app/components/UI/OnboardingScreenWithBg/index.js to TypeScript (#11273)
- [#11272](https://github.com/MetaMask/metamask-mobile/pull/11272): chore(js-ts): Convert app/components/Base/ModalDragger.js to TypeScript (#11272)
- [#11308](https://github.com/MetaMask/metamask-mobile/pull/11308): chore(js-ts): Convert app/components/UI/BlockingActionModal/index.js to TypeScript (#11308)
- [#11305](https://github.com/MetaMask/metamask-mobile/pull/11305): chore(js-ts): Convert app/components/Base/Summary.js to TypeScript (#11305)
- [#11274](https://github.com/MetaMask/metamask-mobile/pull/11274): chore(js-ts): Convert app/components/UI/ConnectHeader/index.js to TypeScript (#11274)
- [#11334](https://github.com/MetaMask/metamask-mobile/pull/11334): chore: chore/7.32.0-Changelog (#11334)
- [#11483](https://github.com/MetaMask/metamask-mobile/pull/11483): chore: refactor e2e (#11483)
- [#11491](https://github.com/MetaMask/metamask-mobile/pull/11491): chore: Add UX CodeOwners responsibilities (#11491)
- [#11364](https://github.com/MetaMask/metamask-mobile/pull/11364): refactor(1702-2): auto detect nft component (#11364)
- [#11363](https://github.com/MetaMask/metamask-mobile/pull/11363): refactor(1702-1): auto detect tokens component (#11363)
- [#11329](https://github.com/MetaMask/metamask-mobile/pull/11329): chore: Add `@MetaMask/metamask-assets` to `CODEOWNERS` (#11329)
- [#10449](https://github.com/MetaMask/metamask-mobile/pull/10449): chore: remove installation of redundant detox-cli in bitrise (#10449)
- [#11111](https://github.com/MetaMask/metamask-mobile/pull/11111): chore(deps): Bump `@metamask/phishing-controller` from `^9.0.0` to `^12.0.1` (#11111)
- [#11375](https://github.com/MetaMask/metamask-mobile/pull/11375): chore(deps): Bump `@metamask/controller-utils` from `^10.0.0` to `^11.3.0` (#11375)
- [#11140](https://github.com/MetaMask/metamask-mobile/pull/11140): chore(deps): Bump `@metamask/smart-transactions-controller` from `11.0.0` to `^13.0.0` (#11140)
- [#11351](https://github.com/MetaMask/metamask-mobile/pull/11351): chore(deps): Bump `@metamask/keyring-controller` from `^16.1.0` to `^17.2.1` (#11351)
- [#11104](https://github.com/MetaMask/metamask-mobile/pull/11104): chore(deps): Bump `@metamask/address-book-controller` from `^4.0.1` to `^6.0.1` (#11104)
- [#10917](https://github.com/MetaMask/metamask-mobile/pull/10917): chore(ci): split out ci scripts and devDeps into separate project (#10917)
- [#11081](https://github.com/MetaMask/metamask-mobile/pull/11081): chore: Prevent redundant Sentry sourcemap uploads (#11081)
- [#11470](https://github.com/MetaMask/metamask-mobile/pull/11470): chore: [Design quality] Update token details (#11470)
- [#11169](https://github.com/MetaMask/metamask-mobile/pull/11169): chore(deps): Bump `@metamask/signature-controller` from `^17.0.0` to `^19.1.0`
- [#11352](https://github.com/MetaMask/metamask-mobile/pull/11352): chore(deps): Bump `@metamask/accounts-controller` to `^18.2.1`

### Fixed

- [#11512](https://github.com/MetaMask/metamask-mobile/pull/11512): fix: android firebase docs template (#11512)
- [#11430](https://github.com/MetaMask/metamask-mobile/pull/11430): fix: refactor Logger usage (#11430)
- [#11250](https://github.com/MetaMask/metamask-mobile/pull/11250): fix: push notifications (#11250)
- [#11581](https://github.com/MetaMask/metamask-mobile/pull/11581): fix: Fix invalid browser url crash (#11581)
- [#11467](https://github.com/MetaMask/metamask-mobile/pull/11467): fix: Reorder prep_environment (#11467)
- [#11367](https://github.com/MetaMask/metamask-mobile/pull/11367): fix: Update steps of the methods that are no longer valid (#11367)
- [#11400](https://github.com/MetaMask/metamask-mobile/pull/11400): fix: Stop crowdin action from creating branches (#11400)
- [#11348](https://github.com/MetaMask/metamask-mobile/pull/11348): fix: splash screen image on android (#11348)
- [#11346](https://github.com/MetaMask/metamask-mobile/pull/11346): fix: splash screen image on android (#11346)
- [#11554](https://github.com/MetaMask/metamask-mobile/pull/11554): fix: Fix/use portfolio home page (#11554)
- [#11443](https://github.com/MetaMask/metamask-mobile/pull/11443): fix: react native quick crypto ios build bug (#11443)
- [#11325](https://github.com/MetaMask/metamask-mobile/pull/11325): fix: loader can display on top of login screen (#11325)
- [#11372](https://github.com/MetaMask/metamask-mobile/pull/11372): fix: origin spoofing vulnerability in signature prompts on iOS (#11372)
- [#11076](https://github.com/MetaMask/metamask-mobile/pull/11076): fix(2453): adjust UI details for account cell on wallet screen (#11076)
- [#11524](https://github.com/MetaMask/metamask-mobile/pull/11524): fix: fix duplicated network select (#11524)
- [#11411](https://github.com/MetaMask/metamask-mobile/pull/11411): fix: fix fixture builder network state (#11411)
- [#11380](https://github.com/MetaMask/metamask-mobile/pull/11380): fix: Unreadable Asset options (#11380)
- [#11321](https://github.com/MetaMask/metamask-mobile/pull/11321): fix: fix detect tokens performance (#11321)
- [#11401](https://github.com/MetaMask/metamask-mobile/pull/11401): fix: replace decomissioned cloudflare-ipfs.com with gateway.pinata.cloud (#11401)
- [#11552](https://github.com/MetaMask/metamask-mobile/pull/11552): fix(11481): android system alert respects dark mode themes (#11552)
- [#11518](https://github.com/MetaMask/metamask-mobile/pull/11518): fix(11482): incorrect QR code error (#11518)

## [7.32.0]

### Added

- [#10294](https://github.com/MetaMask/metamask-mobile/pull/10294): feat: create redux slice for featureFlags (#10294)
- [#11314](https://github.com/MetaMask/metamask-mobile/pull/11314): feat: reject connection properly (#11314)
- [#11132](https://github.com/MetaMask/metamask-mobile/pull/11132): feat: Add performance tracing infrastructure (#11132)
- [#10061](https://github.com/MetaMask/metamask-mobile/pull/10061): feat: new receive flow (#10061)
- [#11174](https://github.com/MetaMask/metamask-mobile/pull/11174): feat(2796): behind feature flag permission settings multichain 2of2 (#11174)
- [#11019](https://github.com/MetaMask/metamask-mobile/pull/11019): feat(2793): mocked UI screen displaying multichain dapp permission summary 2of2 (#11019)
- [#10988](https://github.com/MetaMask/metamask-mobile/pull/10988): feat(2808): add a mocked UI checkbox list that will later allow adding the ability to edit network permission (#10988)
- [#11168](https://github.com/MetaMask/metamask-mobile/pull/11168): feat: add pooled staking input flow screen (#11168)
- [#10964](https://github.com/MetaMask/metamask-mobile/pull/10964): feat: build your earnings component stub in eth token details (#10964)
- [#11051](https://github.com/MetaMask/metamask-mobile/pull/11051): feat: add brand evo font files (#11051)
- [#11285](https://github.com/MetaMask/metamask-mobile/pull/11285): feat: notifications add analytics (#11285)
- [#10755](https://github.com/MetaMask/metamask-mobile/pull/10755): feat: ledger account selection screen add hd options to sync with extension (#10755)
- [#11195](https://github.com/MetaMask/metamask-mobile/pull/11195): feat: add AppState dependency to load notifications (#11195)
- [#11175](https://github.com/MetaMask/metamask-mobile/pull/11175): feat: add product announcements toggle (#11175)

### Changed

- [#11148](https://github.com/MetaMask/metamask-mobile/pull/11148): chore: remove animation and add new splash screen (#11148)
- [#11306](https://github.com/MetaMask/metamask-mobile/pull/11306): chore: update @sentry/react-native to version 5.33.0 (#11306)
- [#11144](https://github.com/MetaMask/metamask-mobile/pull/11144): test: E2E Mocking Setup For Detox Tests (#11144)
- [#11212](https://github.com/MetaMask/metamask-mobile/pull/11212): chore: Update CI workflow triggers to support release branches (#11212)
- [#11243](https://github.com/MetaMask/metamask-mobile/pull/11243): chore(js-ts): Convert ModalNavbarTitle to TypeScript (#11243)
- [#11213](https://github.com/MetaMask/metamask-mobile/pull/11213): test: Appium separate and optimize app launch time measurements (#11213)
- [#11264](https://github.com/MetaMask/metamask-mobile/pull/11264): chore: remove triggers for actions not needed during the merge-queue CI (#11264)
- [#11222](https://github.com/MetaMask/metamask-mobile/pull/11222): chore: add bitrise document link to the bitrise failed comment (#11222)
- [#11145](https://github.com/MetaMask/metamask-mobile/pull/11145): chore: update performance for new allocation (#11145)
- [#11184](https://github.com/MetaMask/metamask-mobile/pull/11184): test: remove notifications launch arg in E2E (#11184)
- [#11186](https://github.com/MetaMask/metamask-mobile/pull/11186): ci: prevent detox E2E lock failure (#11186)
- [#11141](https://github.com/MetaMask/metamask-mobile/pull/11141): chore: update express for all the packages (#11141)
- [#11124](https://github.com/MetaMask/metamask-mobile/pull/11124): docs: Update Appium documentation (#11124)
- [#10865](https://github.com/MetaMask/metamask-mobile/pull/10865): chore: update eslint v^8.44 (#10865)
- [#11096](https://github.com/MetaMask/metamask-mobile/pull/11096): test: detox black list gas api endpoint (#11096)
- [#11246](https://github.com/MetaMask/metamask-mobile/pull/11246): chore: Remove `eth-sign` (#11246)
- [#11220](https://github.com/MetaMask/metamask-mobile/pull/11220): chore: Update package @blockaid/ppom_release to version 1.5.3 (#11220)
- [#11244](https://github.com/MetaMask/metamask-mobile/pull/11244): chore(js-ts): Convert useInterval.js to TypeScript (#11244)
- [#11089](https://github.com/MetaMask/metamask-mobile/pull/11089): chore: add staking team to codeowners file (#11089)
- [#11049](https://github.com/MetaMask/metamask-mobile/pull/11049): chore: update balance design (#11049)
- [#11011](https://github.com/MetaMask/metamask-mobile/pull/11011): chore: Capture currency change in MetaMetrics (#11011)
- [#10468](https://github.com/MetaMask/metamask-mobile/pull/10468): chore: Capture custom rpc url in `trackEvent` (#10468)
- [#11207](https://github.com/MetaMask/metamask-mobile/pull/11207): chore(deps): Bump `@metamask/base-controller` from `^6.0.0` to `^7.0.0` (#11207)
- [#11235](https://github.com/MetaMask/metamask-mobile/pull/11235): ci: avoid running release pipeline on every commit to the release branch (#11235)
- [#11094](https://github.com/MetaMask/metamask-mobile/pull/11094): chore: chore/7.31.0-Changelog (#11094)
- [#10788](https://github.com/MetaMask/metamask-mobile/pull/10788): chore: Add `@metamask/selected-network-controller` & integrate (#10788)
- [#11122](https://github.com/MetaMask/metamask-mobile/pull/11122): test: e2e for auto-lock (#11122)
- [#11143](https://github.com/MetaMask/metamask-mobile/pull/11143): chore: bump react native webview to 14.0.3 version (#11143)
- [#11284](https://github.com/MetaMask/metamask-mobile/pull/11284): chore: add notifications state awareness inapp badge (#11284)
- [#11082](https://github.com/MetaMask/metamask-mobile/pull/11082): chore: bump network controller 20.0.0 (#11082)
- [#10821](https://github.com/MetaMask/metamask-mobile/pull/10821): chore(deps): bump `accounts-controller` to v18.1.0 and `keyring-api` to v8.1.0 (#10821)

### Fixed

- [#11117](https://github.com/MetaMask/metamask-mobile/pull/11117): fix: add feat flag (#11117)
- [#11084](https://github.com/MetaMask/metamask-mobile/pull/11084): fix: locks api spec version for api spec tests (#11084)
- [#11310](https://github.com/MetaMask/metamask-mobile/pull/11310): fix: quick fix on feature flag & notification state (#11310)
- [#11200](https://github.com/MetaMask/metamask-mobile/pull/11200): fix: add feature flag on profile sync (#11200)
- [#11302](https://github.com/MetaMask/metamask-mobile/pull/11302): fix: cp & resolve merge conflict (#11302)
- [#11130](https://github.com/MetaMask/metamask-mobile/pull/11130): fix(action): add a workaround for known bots (#11130)
- [#11173](https://github.com/MetaMask/metamask-mobile/pull/11173): fix: dset version (#11173)
- [#10899](https://github.com/MetaMask/metamask-mobile/pull/10899): fix: Android crash when svgs use the &quot; html entity (#10899)
- [#11126](https://github.com/MetaMask/metamask-mobile/pull/11126): fix: Skip sonar cloud gate in step instead (#11126)
- [#11121](https://github.com/MetaMask/metamask-mobile/pull/11121): fix: Add new job to verify ""All jobs pass"" job for required PR check (#11121)
- [#11266](https://github.com/MetaMask/metamask-mobile/pull/11266): fix: notification permission flow (#11266)
- [#11252](https://github.com/MetaMask/metamask-mobile/pull/11252): fix: notification permission request message (#11252)
- [#11155](https://github.com/MetaMask/metamask-mobile/pull/11155): fix: android crashing on date formating Intl usage. (#11155)
- [#11137](https://github.com/MetaMask/metamask-mobile/pull/11137): fix: notifications bugs (#11137)
- [#11110](https://github.com/MetaMask/metamask-mobile/pull/11110): fix: accounts notifications switch (#11110)
- [#11146](https://github.com/MetaMask/metamask-mobile/pull/11146): fix: update nativesdk with improved concurrency handling (#11146)
- [#11165](https://github.com/MetaMask/metamask-mobile/pull/11165): fix: freeze during swap with approval (#11165)
- [#11161](https://github.com/MetaMask/metamask-mobile/pull/11161): fix: blockaid loader on confirmation pages (#11161)
- [#10989](https://github.com/MetaMask/metamask-mobile/pull/10989): fix: closing of gas info tooltip (#10989)
- [#10348](https://github.com/MetaMask/metamask-mobile/pull/10348): fix: confirmations UI adjustments (#10348)
- [#10842](https://github.com/MetaMask/metamask-mobile/pull/10842): fix: app crash due to minimal input must be string error (#10842)
- [#11112](https://github.com/MetaMask/metamask-mobile/pull/11112): fix: update token details monetization button (#11112)
- [#11172](https://github.com/MetaMask/metamask-mobile/pull/11172): fix: fix check token balance is zero (#11172)
- [#11087](https://github.com/MetaMask/metamask-mobile/pull/11087): fix: Intermittent Display Issue of Fiat Currency on Main Wallet View (#11087)
- [#11176](https://github.com/MetaMask/metamask-mobile/pull/11176): fix: switch from bundled to url EE (#11176)
- [#11281](https://github.com/MetaMask/metamask-mobile/pull/11281): fix: Fix the styling issue of link in SearchingForDeviceStep component (#11281)
- [#11265](https://github.com/MetaMask/metamask-mobile/pull/11265): fix: notification account syncing (#11265)
- [#11218](https://github.com/MetaMask/metamask-mobile/pull/11218): fix: close icon on notifications list screen (#11218)
- [#11193](https://github.com/MetaMask/metamask-mobile/pull/11193): fix: ItemMenu crash using dayjs (#11193)
- [#11098](https://github.com/MetaMask/metamask-mobile/pull/11098): fix: badge count and ui polishing (#11098)

## [7.31.1]

### Fixed

- [#11631](https://github.com/MetaMask/metamask-mobile/pull/11631): fix: Fixes UI issue in token details (#11631)

## [7.31.0]

### Added

- [#10747](https://github.com/MetaMask/metamask-mobile/pull/10747): feat: 2805 grant permission to network with missmatching rpc url (#10747)
- [#10715](https://github.com/MetaMask/metamask-mobile/pull/10715): feat: 2795 disconnect all account permission multichain edit account screen (#10715)
- [#10347](https://github.com/MetaMask/metamask-mobile/pull/10347): feat: refactor WalletConnect v2 and add unit tests (#10347)
- [#10695](https://github.com/MetaMask/metamask-mobile/pull/10695): feat: sdk async key exchange (#10695)
- [#10562](https://github.com/MetaMask/metamask-mobile/pull/10562): feat: New token detail view (#10562)
- [#10876](https://github.com/MetaMask/metamask-mobile/pull/10876): feat: js bundle size ci gate (#10876)
- [#10847](https://github.com/MetaMask/metamask-mobile/pull/10847): feat: add pooled staking feature flag (#10847)
- [#2796](https://github.com/MetaMask/metamask-mobile/pull/2796): feat(2796): permission settings for multichain
- [#10727](https://github.com/MetaMask/metamask-mobile/pull/10727): feat: add ledger live deviation path support (#10727)

### Changed

- [#10749](https://github.com/MetaMask/metamask-mobile/pull/10749): chore(deps): bump rexml from 3.3.3 to 3.3.6 in the bundler group across 1 directory (#10749)
- [#10794](https://github.com/MetaMask/metamask-mobile/pull/10794): Release-update-BS-URL (#10794)
- [#11088](https://github.com/MetaMask/metamask-mobile/pull/11088): chore: add new track events for enabling/disabling basic functionality (#11088)
- [#10781](https://github.com/MetaMask/metamask-mobile/pull/10781): chore: update gitignore (#10781)
- [#11080](https://github.com/MetaMask/metamask-mobile/pull/11080): chore: fix flipper pod compilation with pika 15.3 toolchain (#11080)
- [#11077](https://github.com/MetaMask/metamask-mobile/pull/11077): chore: disable api spec pipeline (#11077)
- [#11075](https://github.com/MetaMask/metamask-mobile/pull/11075): test: disable flakey accounts test (#11075)
- [#11074](https://github.com/MetaMask/metamask-mobile/pull/11074): test: set baseline for app launch times (#11074)
- [#11039](https://github.com/MetaMask/metamask-mobile/pull/11039): test: Update swap test to handle the details modal (#11039)
- [#11070](https://github.com/MetaMask/metamask-mobile/pull/11070): test: remove duplicate push_branch in trigger map (#11070)
- [#11037](https://github.com/MetaMask/metamask-mobile/pull/11037): test: enable launch times pipeline on main (#11037)
- [#10983](https://github.com/MetaMask/metamask-mobile/pull/10983): chore: Metrics on download logs on login screen (#10983)
- [#11012](https://github.com/MetaMask/metamask-mobile/pull/11012): chore: revert splash screen PR (#11012)
- [#11003](https://github.com/MetaMask/metamask-mobile/pull/11003): chore: update swaps controller to 9.0.12 (#11003)
- [#11000](https://github.com/MetaMask/metamask-mobile/pull/11000): chore: merge release 7.29.1 into main (#11000)
- [#10937](https://github.com/MetaMask/metamask-mobile/pull/10937): chore: remove prefer default export eslint rule (#10937)
- [#10958](https://github.com/MetaMask/metamask-mobile/pull/10958): test: Increase cold start bench marks (#10958)
- [#10016](https://github.com/MetaMask/metamask-mobile/pull/10016): chore: Update Keystone and NGRAVE dependencies (#10016)
- [#10866](https://github.com/MetaMask/metamask-mobile/pull/10866): chore: update typescript version to v~5.4.5 (#10866)
- [#10745](https://github.com/MetaMask/metamask-mobile/pull/10745): chore: Enable typescript coverage for all the files (#10745)
- [#10830](https://github.com/MetaMask/metamask-mobile/pull/10830): chore: Bump old pod checksums (#10830)
- [#10835](https://github.com/MetaMask/metamask-mobile/pull/10835): test: Remove Redundant Steps in WDIO to Fix Upgrade Test Failures (#10835)
- [#10813](https://github.com/MetaMask/metamask-mobile/pull/10813): chore: Remove react-native-splash-screen from Android (#10813)
- [#10828](https://github.com/MetaMask/metamask-mobile/pull/10828): chore: Add troubleshoot for missing simulators (#10828)
- [#10736](https://github.com/MetaMask/metamask-mobile/pull/10736): chore: Update permission controller to v^11 & utils to v^9 (#10736)
- [#10814](https://github.com/MetaMask/metamask-mobile/pull/10814): test:update-bs-url-to-correct-url (#10814)
- [#10744](https://github.com/MetaMask/metamask-mobile/pull/10744): chore: typescript coverage (#10744)
- [#10785](https://github.com/MetaMask/metamask-mobile/pull/10785): test: Refactor swaps page object files (#10785)
- [#10723](https://github.com/MetaMask/metamask-mobile/pull/10723): docs: Clean up testing readme (#10723)
- [#10751](https://github.com/MetaMask/metamask-mobile/pull/10751): chore: chore/7.30.0-Changelog (#10751)
- [#11017](https://github.com/MetaMask/metamask-mobile/pull/11017): refactor: updated button primary to use light theme colors (#11017)
- [#11018](https://github.com/MetaMask/metamask-mobile/pull/11018): refactor: updated wallet action icons to be light themed (#11018)
- [#10325](https://github.com/MetaMask/metamask-mobile/pull/10325): chore: updated avatargroup to take in all avatars (#10325)
- [#10616](https://github.com/MetaMask/metamask-mobile/pull/10616): chore: upgrade network controller to version 19.0.0 (#10616)
- [#11001](https://github.com/MetaMask/metamask-mobile/pull/11001): test: Fix swap smoke tests (#11001)
- [#10953](https://github.com/MetaMask/metamask-mobile/pull/10953): test: replaced TestHelpers function call with equivalent from Assertions (#10953)
- [#10897](https://github.com/MetaMask/metamask-mobile/pull/10897): test: Fix Swap e2e test failure (#10897)
- [#10874](https://github.com/MetaMask/metamask-mobile/pull/10874): chore: add new `keyring-snaps` code fence (#10874)
- [#10913](https://github.com/MetaMask/metamask-mobile/pull/10913): test: e2e srp reveal regression update (#10913)
- [#10879](https://github.com/MetaMask/metamask-mobile/pull/10879): test: e2e to reveal private key (#10879)
- [#10754](https://github.com/MetaMask/metamask-mobile/pull/10754): test: complete quiz to reveal SRP (#10754)
- [#10871](https://github.com/MetaMask/metamask-mobile/pull/10871): chore: enable merge queues gh action test run (#10871)
- [#10714](https://github.com/MetaMask/metamask-mobile/pull/10714): test: Refactor AccountListView Page object (#10714)

### Fixed

- [#10518](https://github.com/MetaMask/metamask-mobile/pull/10518): fix: refactor blockaid utils sync functions to async (#10518)
- [#11020](https://github.com/MetaMask/metamask-mobile/pull/11020): fix: Fix broken unit test in `Sendflow` tests (#11020)
- [#10385](https://github.com/MetaMask/metamask-mobile/pull/10385): fix: no insufficient funds warning (#10385)
- [#10826](https://github.com/MetaMask/metamask-mobile/pull/10826): fix: Upgrading Appium test failing (#10826)
- [#9910](https://github.com/MetaMask/metamask-mobile/pull/9910): fix: refactor saga xhr injection and add unit tests (#9910)
- [#10850](https://github.com/MetaMask/metamask-mobile/pull/10850): fix: remove exclusion of micromatch advisory and bump it (#10850)
- [#10673](https://github.com/MetaMask/metamask-mobile/pull/10673): fix: camera permission alert with settings access (#10673)
- [#10851](https://github.com/MetaMask/metamask-mobile/pull/10851): fix(2795): remove duplicate description in account connect multiselect screen (#10851)
- [#10894](https://github.com/MetaMask/metamask-mobile/pull/10894): fix: browser tab url type (#10894)
- [#10963](https://github.com/MetaMask/metamask-mobile/pull/10963): fix: Update PRODUCTION_APP_URL value (#10963)
- [#10903](https://github.com/MetaMask/metamask-mobile/pull/10903): fix(bug report): the description of bug report issue wasn't up-to-date anymore (#10903)
- [#10886](https://github.com/MetaMask/metamask-mobile/pull/10886): fix: recaptcha on in app browser (#10886)
- [#10540](https://github.com/MetaMask/metamask-mobile/pull/10540): fix: Browser dialog prompts in app (#10540)
- [#10844](https://github.com/MetaMask/metamask-mobile/pull/10844): fix: Refactor `yarn setup` in CI to generate terms of use content while retaining performance optimization (#10844)
- [#10845](https://github.com/MetaMask/metamask-mobile/pull/10845): fix: Add missing react-native-slider to pod lock file (#10845)
- [#10843](https://github.com/MetaMask/metamask-mobile/pull/10843): "revert: ""fix: Fixed 17 High Priority Issues - SonarCloud"" (#10843)"
- [#10635](https://github.com/MetaMask/metamask-mobile/pull/10635): fix: Fixed 17 High Priority Issues - SonarCloud (#10635)
- [#10827](https://github.com/MetaMask/metamask-mobile/pull/10827): fix: Fix/disable flipper for release (#10827)
- [#10820](https://github.com/MetaMask/metamask-mobile/pull/10820): fix: Set NO_FLIPPER to true on ios release (#10820)
- [#10545](https://github.com/MetaMask/metamask-mobile/pull/10545): fix: update metrics logic (#10545)
- [#10761](https://github.com/MetaMask/metamask-mobile/pull/10761): fix: typescript vs code default version (#10761)
- [#10753](https://github.com/MetaMask/metamask-mobile/pull/10753): fix: Fix coachmark error (#10753)
- [#10979](https://github.com/MetaMask/metamask-mobile/pull/10979): fix: wallet connect invalid hostname (#10979)
- [#10701](https://github.com/MetaMask/metamask-mobile/pull/10701): fix: wrong or missing analytics request source (#10701)
- [#10863](https://github.com/MetaMask/metamask-mobile/pull/10863): fixes: connectWith sdk (#10863)
- [#10729](https://github.com/MetaMask/metamask-mobile/pull/10729): fix: support set custom nonce to zero (#10729)
- [#11002](https://github.com/MetaMask/metamask-mobile/pull/11002): fix: infinite gas fee loading during send (#11002)
- [#10936](https://github.com/MetaMask/metamask-mobile/pull/10936): fix: Add missing allowedAction NetworkController:findNetworkClientIdByChainId to transactionController (#10936)
- [#10965](https://github.com/MetaMask/metamask-mobile/pull/10965): fix: gas never loading during send + high gas fee after deep link (#10965)
- [#10662](https://github.com/MetaMask/metamask-mobile/pull/10662): fix: blockaid loader on confirmation pages (#10662)
- [#10286](https://github.com/MetaMask/metamask-mobile/pull/10286): fix: Add dark mode to storybook (#10286)
- [#9962](https://github.com/MetaMask/metamask-mobile/pull/9962): fix: updated Text to use proper font styles (#9962)
- [#10476](https://github.com/MetaMask/metamask-mobile/pull/10476): fix: fix sentry error (#10476)
- [#10687](https://github.com/MetaMask/metamask-mobile/pull/10687): fix: Optimism quotes failing (#10687)
- [#10900](https://github.com/MetaMask/metamask-mobile/pull/10900): fix(notifications): hide profile sync toggle (#10900)
- [#10791](https://github.com/MetaMask/metamask-mobile/pull/10791): fix: Fix the QR code account unable to sign any message and transaction issue in 7.30.0 (#10791)
- [#10982](https://github.com/MetaMask/metamask-mobile/pull/10982): fix: UI notifications details bugs (#10982)
- [#10795](https://github.com/MetaMask/metamask-mobile/pull/10795): fix: small UI polishings (#10795)
- [#10792](https://github.com/MetaMask/metamask-mobile/pull/10792): fix: refactor notifications utils (#10792)

## [7.30.0]

### Added

- [#10748](https://github.com/MetaMask/metamask-mobile/pull/10748): feat: Add yarn flipper script (#10748)
- [#10739](https://github.com/MetaMask/metamask-mobile/pull/10739): feat: Feat/add redux debugger (#10739)
- [#10589](https://github.com/MetaMask/metamask-mobile/pull/10589): feat: Feat/10521 react-native-performance mvp for measuring app start + JS bundle load times (#10589)
- [#10696](https://github.com/MetaMask/metamask-mobile/pull/10696): feat: Update @blockaid/ppom_release to release 1.5.2 (#10696)
- [#10718](https://github.com/MetaMask/metamask-mobile/pull/10718): feat: update add team label workflow (#10718)
- [#10682](https://github.com/MetaMask/metamask-mobile/pull/10682): feat: 2794 account edit permission multichain bottomsheet UI changes only (#10682)
- [#10542](https://github.com/MetaMask/metamask-mobile/pull/10542): feat: add warning banner to custom network bottom sheet (#10542)
- [#10519](https://github.com/MetaMask/metamask-mobile/pull/10519): feat: multichain popular network dapp connection confirmation bottomsheet (#10519)
- [#10393](https://github.com/MetaMask/metamask-mobile/pull/10393): feat(ramp): add property to provider selected event (#10393)
- [#10395](https://github.com/MetaMask/metamask-mobile/pull/10395): feat(ramp): add amounts to quotes received event (#10395)
- [#10596](https://github.com/MetaMask/metamask-mobile/pull/10596): feat: select multi rpc UI (#10596)
- [#10123](https://github.com/MetaMask/metamask-mobile/pull/10123): feat: improve add network fields checkers (#10123)
- [#9950](https://github.com/MetaMask/metamask-mobile/pull/9950): feat: QR-based add NGRAVE ZERO Hardware (#9950)

### Changed

- [#10746](https://github.com/MetaMask/metamask-mobile/pull/10746): chore: fix another batch of TS errors (#10746)
- [#10735](https://github.com/MetaMask/metamask-mobile/pull/10735): chore: Add E2E folders to sonar exclusion list (#10735)
- [#10697](https://github.com/MetaMask/metamask-mobile/pull/10697): chore: Add more typescript fixes (#10697)
- [#10549](https://github.com/MetaMask/metamask-mobile/pull/10549): chore: New Crowdin translations by Github Action (#10549)
- [#10732](https://github.com/MetaMask/metamask-mobile/pull/10732): chore: ignore errors that are fixed on TS v5 (#10732)
- [#10710](https://github.com/MetaMask/metamask-mobile/pull/10710): chore: remove tsc issues of node_modules (#10710)
- [#10670](https://github.com/MetaMask/metamask-mobile/pull/10670): chore: Implement TypeScript for Ramp folder (#10670)
- [#10285](https://github.com/MetaMask/metamask-mobile/pull/10285): chore: enable webview debugging for all builds but prod (#10285)
- [#10698](https://github.com/MetaMask/metamask-mobile/pull/10698): chore: Ignore TS issues on snaps directory (#10698)
- [#10636](https://github.com/MetaMask/metamask-mobile/pull/10636): test: Update ios simulator to iphone 15 (#10636)
- [#10707](https://github.com/MetaMask/metamask-mobile/pull/10707): chore: Fix TS errors in batch of components/UI folder (#10707)
- [#10720](https://github.com/MetaMask/metamask-mobile/pull/10720): test: disable sonar on E2E folder (#10720)
- [#10603](https://github.com/MetaMask/metamask-mobile/pull/10603): chore: reverting chainID 1338 (#10603)
- [#10709](https://github.com/MetaMask/metamask-mobile/pull/10709): chore: Bump version 1398 RC3 (#10709)
- [#10700](https://github.com/MetaMask/metamask-mobile/pull/10700): chore: removing unused component (#10700)
- [#10690](https://github.com/MetaMask/metamask-mobile/pull/10690): chore: Prevent crash when engine is not initialized (#10690)
- [#10587](https://github.com/MetaMask/metamask-mobile/pull/10587): chore: Typescript Views folder part 3 - 1 (#10587)
- [#10672](https://github.com/MetaMask/metamask-mobile/pull/10672): chore: TS coverage on views folder part 3 - 2 (#10672)
- [#10665](https://github.com/MetaMask/metamask-mobile/pull/10665): chore: Views directory ts coverage - part 1 (#10665)
- [#10675](https://github.com/MetaMask/metamask-mobile/pull/10675): chore: typescript no check on notifications directory (#10675)
- [#10594](https://github.com/MetaMask/metamask-mobile/pull/10594): chore: Typescript Views folder part 3 - 3 (#10594)
- [#10681](https://github.com/MetaMask/metamask-mobile/pull/10681): chore: blockaid and fav icon test files ts errors (#10681)
- [#10561](https://github.com/MetaMask/metamask-mobile/pull/10561): chore: 10311 transactions simulation dir (#10561)
- [#10663](https://github.com/MetaMask/metamask-mobile/pull/10663): chore: Update axios to v1.7.4 (#10663)
- [#10645](https://github.com/MetaMask/metamask-mobile/pull/10645): chore: confirmations directory ts coverage (#10645)
- [#10653](https://github.com/MetaMask/metamask-mobile/pull/10653): chore: skip flakey test (#10653)
- [#10557](https://github.com/MetaMask/metamask-mobile/pull/10557): test: Bump Detox version from v20.20.3 to v20.23.1 (#10557)
- [#10537](https://github.com/MetaMask/metamask-mobile/pull/10537): chore: TS coverage UI folder part 1 (#10537)
- [#10538](https://github.com/MetaMask/metamask-mobile/pull/10538): chore: Update terms of use modal (#10538)
- [#10559](https://github.com/MetaMask/metamask-mobile/pull/10559): chore: Create app launch times pipeline (#10559)
- [#10575](https://github.com/MetaMask/metamask-mobile/pull/10575): chore: enable sonar on E2E (#10575)
- [#10307](https://github.com/MetaMask/metamask-mobile/pull/10307): chore: Fix some TS errors in component library (#10307)
- [#10578](https://github.com/MetaMask/metamask-mobile/pull/10578): chore: audit override (#10578)
- [#10576](https://github.com/MetaMask/metamask-mobile/pull/10576): chore: merge 7.28.0 (#10576)
- [#10510](https://github.com/MetaMask/metamask-mobile/pull/10510): chore: update Android SDK to API Level 34 (#10510)
- [#10553](https://github.com/MetaMask/metamask-mobile/pull/10553): chore: move detox setup into its own script (#10553)
- [#10354](https://github.com/MetaMask/metamask-mobile/pull/10354): chore: New Crowdin translations by Github Action (#10354)
- [#10546](https://github.com/MetaMask/metamask-mobile/pull/10546): chore: add runway bot to CLA allow list (#10546)
- [#10535](https://github.com/MetaMask/metamask-mobile/pull/10535): chore: Optimize/10528 remove generated svgs (#10535)
- [#10534](https://github.com/MetaMask/metamask-mobile/pull/10534): chore: chore/7.29.0-Changelog (#10534)
- [#10712](https://github.com/MetaMask/metamask-mobile/pull/10712): test: Refactor AdvancedView.js (#10712)
- [#10536](https://github.com/MetaMask/metamask-mobile/pull/10536): test: Refactor RequestPaymentView page object (#10536)
- [#10647](https://github.com/MetaMask/metamask-mobile/pull/10647): chore: updated in-app review to comply with SDK 14 on Android (#10647)
- [#10437](https://github.com/MetaMask/metamask-mobile/pull/10437): chore: Bump @metamask/smart-transactions-controller from 10.1.1 to 11.0.0 (#10437)
- [#10565](https://github.com/MetaMask/metamask-mobile/pull/10565): chore: Enable smart transactions only for ETH mainnet in production and for ETH mainnet and Sepolia in non-prod (#10565)
- [#10608](https://github.com/MetaMask/metamask-mobile/pull/10608): chore: add test variant for credential reveal (#10608)
- [#10262](https://github.com/MetaMask/metamask-mobile/pull/10262): chore(ramp): upgrade sdk to 1.28.3 and remove chainId casting (#10262)
- [#10680](https://github.com/MetaMask/metamask-mobile/pull/10680): refactor(notification types): fix notification types (#10680)
- [#10639](https://github.com/MetaMask/metamask-mobile/pull/10639): chore: chery pick fix for harmony network image (#10639)
- [#10490](https://github.com/MetaMask/metamask-mobile/pull/10490): chore: Add primary currency to user object in MetaMetrics (#10490)
- [#10457](https://github.com/MetaMask/metamask-mobile/pull/10457): chore: Notifications Settings Polishing (#10457)
- [#10692](https://github.com/MetaMask/metamask-mobile/pull/10692): perf: add parallel fetching for the network fee dropdown (#10692)
- [#10539](https://github.com/MetaMask/metamask-mobile/pull/10539): chore: enhance Source Detection Logic in Analytics Parameters (#10539)

### Fixed

- [#10649](https://github.com/MetaMask/metamask-mobile/pull/10649): fix: Update test dapp favorite selector (#10649)
- [#10641](https://github.com/MetaMask/metamask-mobile/pull/10641): fix: Add missing pod lock changes (#10641)
- [#10613](https://github.com/MetaMask/metamask-mobile/pull/10613): fix: useBlockExplorer hook (#10613)
- [#10598](https://github.com/MetaMask/metamask-mobile/pull/10598): fix: App crashes when deleting browser favorites on android devices (#10598)
- [#10489](https://github.com/MetaMask/metamask-mobile/pull/10489): fix: url change bug (#10489)
- [#10733](https://github.com/MetaMask/metamask-mobile/pull/10733): fix: remove duplicate origin validation in transaction controller (#10733)
- [#10658](https://github.com/MetaMask/metamask-mobile/pull/10658): fix: issue in blockaid spinner for batched confirmations (#10658)
- [#10588](https://github.com/MetaMask/metamask-mobile/pull/10588): fix: disabled what's new modal (#10588)
- [#10547](https://github.com/MetaMask/metamask-mobile/pull/10547): fix: settings toggle extra large paddings when biometrics hidden (#10547)
- [#10154](https://github.com/MetaMask/metamask-mobile/pull/10154): fix: sets data marketing to false in case of non-selection (#10154)
- [#10532](https://github.com/MetaMask/metamask-mobile/pull/10532): fix: replaced incorrect icons on wallet bottom sheet with correct icons (#10532)
- [#10548](https://github.com/MetaMask/metamask-mobile/pull/10548): fix: replaced incorrect export icon with correct icon (#10548)
- [#10607](https://github.com/MetaMask/metamask-mobile/pull/10607): fix: hold to reveal UI/UX (#10607)
- [#10683](https://github.com/MetaMask/metamask-mobile/pull/10683): fix: remove snap webview flag (#10683)
- [#10600](https://github.com/MetaMask/metamask-mobile/pull/10600): fix: harmony network image (#10600)
- [#10404](https://github.com/MetaMask/metamask-mobile/pull/10404): fix: aggregated balance calculation (#10404)
- [#10394](https://github.com/MetaMask/metamask-mobile/pull/10394): fix: switch chain with walletconnect (#10394)
- [#10637](https://github.com/MetaMask/metamask-mobile/pull/10637): fix: swap button blocked by SwapsController polling issue (#10637)
- [#10361](https://github.com/MetaMask/metamask-mobile/pull/10361): fix: fix alignment issues in onboarding success (#10361)
- [#10741](https://github.com/MetaMask/metamask-mobile/pull/10741): fix: bump micromatch to 4.0.7 (#10741)
- [#10668](https://github.com/MetaMask/metamask-mobile/pull/10668): fix: notifications first round of tests (#10668)
- [#10640](https://github.com/MetaMask/metamask-mobile/pull/10640): fix: notification small fixes (#10640)
- [#10693](https://github.com/MetaMask/metamask-mobile/pull/10693): fix: notification second round fixes (#10693)

## [7.29.2]

### Fixed

- [#10965](https://github.com/MetaMask/metamask-mobile/pull/10965): fix: gas never loading during send + high gas fee after deep link (#10965)
- [#11005](https://github.com/MetaMask/metamask-mobile/pull/11005): fix: Add missing allowedAction NetworkController:findNetworkClientIdByChainId to transactionController (#11005)

## [7.29.1]

### Fixed

- [#10831](https://github.com/MetaMask/metamask-mobile/pull/10831): feat: Update Polygon from MATIC to POL (#10831)

## [7.29.0]

### Added

- [#9578](https://github.com/MetaMask/metamask-mobile/pull/9578): feat: type `renderHookWithProvider` (#9578)
- [#10277](https://github.com/MetaMask/metamask-mobile/pull/10277): feat: New nft details page (#10277)
- [#9469](https://github.com/MetaMask/metamask-mobile/pull/9469): feat: nft + swap metrics (#9469)
- [#10267](https://github.com/MetaMask/metamask-mobile/pull/10267): feat: add utility function to get supported chains from the Security Alerts API (#10267)
- [#10082](https://github.com/MetaMask/metamask-mobile/pull/10082): feat: add origin spam modal (#10082)
- [#9947](https://github.com/MetaMask/metamask-mobile/pull/9947): feat: bump `react-native-aes-crypto` (#9947)
- [#10474](https://github.com/MetaMask/metamask-mobile/pull/10474): feat: add the multchain v1 feature flag (#10474)
- [#10378](https://github.com/MetaMask/metamask-mobile/pull/10378): feat: add copy for new receive flow (#10378)
- [#10350](https://github.com/MetaMask/metamask-mobile/pull/10350): feat: make add-team-label use the reusable workflow (#10350)
- [#9390](https://github.com/MetaMask/metamask-mobile/pull/9390): feat(ramp): add ramp intent (#9390)
- [#10451](https://github.com/MetaMask/metamask-mobile/pull/10451): feat: add notifications' details screen (#10451)
- [#10456](https://github.com/MetaMask/metamask-mobile/pull/10456): feat: add notifications list screen (#10456)
- [#10363](https://github.com/MetaMask/metamask-mobile/pull/10363): feat: add notifications UI components to be used by Views (#10363)

### Changed

- [#10531](https://github.com/MetaMask/metamask-mobile/pull/10531): chore: fix release action (#10531)
- [#10471](https://github.com/MetaMask/metamask-mobile/pull/10471): chore: Typescript type coverage util lib folders (#10471)
- [#10507](https://github.com/MetaMask/metamask-mobile/pull/10507): chore: core related files selectors refactor (#10507)
- [#10508](https://github.com/MetaMask/metamask-mobile/pull/10508): chore: abort on fail smoke e2e pipeline (#10508)
- [#10417](https://github.com/MetaMask/metamask-mobile/pull/10417): chore: Dapp protocol qr code scanning (#10417)
- [#10452](https://github.com/MetaMask/metamask-mobile/pull/10452): chore: fix pod install on linux (#10452)
- [#10408](https://github.com/MetaMask/metamask-mobile/pull/10408): chore: create and use selectors of swaps and ramp directories (#10408)
- [#10397](https://github.com/MetaMask/metamask-mobile/pull/10397): chore: selectors confirmations dir (#10397)
- [#10487](https://github.com/MetaMask/metamask-mobile/pull/10487): test: Disable flakey portfolio test (#10487)
- [#10372](https://github.com/MetaMask/metamask-mobile/pull/10372): chore: refactor async-storage-wrapper to MMKV-wrapper (#10372)
- [#10373](https://github.com/MetaMask/metamask-mobile/pull/10373): chore: Migrate default preference to mmkv (#10373)
- [#10387](https://github.com/MetaMask/metamask-mobile/pull/10387): test: Add step to close onboarding modals (#10387)
- [#10376](https://github.com/MetaMask/metamask-mobile/pull/10376): test: Update env variables for appium upgrading on bitrise.yml (#10376)
- [#10412](https://github.com/MetaMask/metamask-mobile/pull/10412): chore: Update BNB logos (#10412)
- [#10263](https://github.com/MetaMask/metamask-mobile/pull/10263): chore: upgrade transaction controller to 35.0.0 (#10263)
- [#10450](https://github.com/MetaMask/metamask-mobile/pull/10450): test: add e2e to edit account name (#10450)
- [#10251](https://github.com/MetaMask/metamask-mobile/pull/10251): chore: remove remaining use of Preferences Controller for account information (#10251)
- [#10380](https://github.com/MetaMask/metamask-mobile/pull/10380): test: add e2e for imported account being removed and then reimported (#10380)
- [#10346](https://github.com/MetaMask/metamask-mobile/pull/10346): chore: update SRP copy to remove mention of cloud (#10346)
- [#10491](https://github.com/MetaMask/metamask-mobile/pull/10491): chore(ci): pin action versions for external docker/ actions (#10491)
- [#10462](https://github.com/MetaMask/metamask-mobile/pull/10462): refactor: updated children in bottomsheetheader to be optional (#10462)
- [#9580](https://github.com/MetaMask/metamask-mobile/pull/9580): test(ramp): add `useCryptoCurrencies` tests (#9580)
- [#9582](https://github.com/MetaMask/metamask-mobile/pull/9582): test(ramp): add `useFiatCurrencies` tests (#9582)
- [#9579](https://github.com/MetaMask/metamask-mobile/pull/9579): test(ramp): add `useAnalytics` tests (#9579)
- [#9626](https://github.com/MetaMask/metamask-mobile/pull/9626): test(ramp): add `useInAppBrowser` tests (#9626)
- [#9581](https://github.com/MetaMask/metamask-mobile/pull/9581): test(ramp): add `useFetchRampNetworks` tests (#9581)
- [#9589](https://github.com/MetaMask/metamask-mobile/pull/9589): test(ramp): add `useApplePay` tests (#9589)

### Fixed

- [#9744](https://github.com/MetaMask/metamask-mobile/pull/9744): fix: fix/9350 Use consistent commit hash on Bitrise e2e smoke tests (#9744)
- [#10511](https://github.com/MetaMask/metamask-mobile/pull/10511): fix: crash on reload fix by patch (#10511)
- [#10481](https://github.com/MetaMask/metamask-mobile/pull/10481): fix: Added parse errors to be caught on vault corruption flow (#10481)
- [#10467](https://github.com/MetaMask/metamask-mobile/pull/10467): fix: Audit issue xml parser (#10467)
- [#10463](https://github.com/MetaMask/metamask-mobile/pull/10463): fix: useAddressBalance hook selectors warning (#10463)
- [#10436](https://github.com/MetaMask/metamask-mobile/pull/10436): fix: Fix long press login on samsung devices (#10436)
- [#10477](https://github.com/MetaMask/metamask-mobile/pull/10477): fix: fix error when clicking on asset (#10477)
- [#10458](https://github.com/MetaMask/metamask-mobile/pull/10458): fix: adding new locales for nft-details new page (#10458)
- [#10409](https://github.com/MetaMask/metamask-mobile/pull/10409): fix: add events for nft detection (#10409)
- [#10435](https://github.com/MetaMask/metamask-mobile/pull/10435): fix: update @blockaid/ppom_release package to version 1.5.1 (#10435)
- [#10362](https://github.com/MetaMask/metamask-mobile/pull/10362): fix: transaction cancel speed up modal should disappear after transaction is confirmed (#10362)
- [#10488](https://github.com/MetaMask/metamask-mobile/pull/10488): fix: security and privacy toggle paddings (#10488)
- [#10381](https://github.com/MetaMask/metamask-mobile/pull/10381): fix: check navigator availability before initializing the 'DeeplinkManager' (#10381)
- [#10383](https://github.com/MetaMask/metamask-mobile/pull/10383): fix: race condition issues when doing batch-rpc calls in the DeeplinkProtocolService (#10383)
- [#10365](https://github.com/MetaMask/metamask-mobile/pull/10365): fix: attribution link (#10365)
- [#10303](https://github.com/MetaMask/metamask-mobile/pull/10303): fix: page navigation during QR accounts selection (#10303)

## [7.28.1]

### Fixed

- [#10637](https://github.com/MetaMask/metamask-mobile/pull/10637): fix: swap button blocked by SwapsController polling issue (#10637)
- [#10654](https://github.com/MetaMask/metamask-mobile/pull/10654): fix: hot fix for ledger account select screen to provide disclaimer copy information. (#10654)

## [7.28.0]

### Added

- [#10252](https://github.com/MetaMask/metamask-mobile/pull/10252): feat: regression label (#10252)
- [#10214](https://github.com/MetaMask/metamask-mobile/pull/10214): feat: Partially local WebView for Snaps (#10214)
- [#10103](https://github.com/MetaMask/metamask-mobile/pull/10103): feat: update walletconnect se-sdk (#10103)
- [#10319](https://github.com/MetaMask/metamask-mobile/pull/10319): feat: add support for linea mainnet for nft detection (#10319)
- [#10338](https://github.com/MetaMask/metamask-mobile/pull/10338): feat: add notifications actions selectors - 4/7 (#10338)
- [#10332](https://github.com/MetaMask/metamask-mobile/pull/10332): feat: add notifications controllers v2 - 3/7 (#10332)
- [#10109](https://github.com/MetaMask/metamask-mobile/pull/10109): feat: multiple accounts support in ledger (#10109)

### Changed

- [#10278](https://github.com/MetaMask/metamask-mobile/pull/10278): chore: disable snaps feat from main temporarily (#10278)
- [#10329](https://github.com/MetaMask/metamask-mobile/pull/10329): test: Disable bitrise slack notification step (#10329)
- [#10172](https://github.com/MetaMask/metamask-mobile/pull/10172): chore: changelog release automation (#10172)
- [#10282](https://github.com/MetaMask/metamask-mobile/pull/10282): chore: update Android SDK to API Level 34 (#10282)
- [#10241](https://github.com/MetaMask/metamask-mobile/pull/10241): chore: add Sentry snapshot with masked data (#10241)
- [#10289](https://github.com/MetaMask/metamask-mobile/pull/10289): chore: Download state logs on login screen (#10289)
- [#10291](https://github.com/MetaMask/metamask-mobile/pull/10291): chore: Update webview to v 14.0.2 (#10291)
- [#10253](https://github.com/MetaMask/metamask-mobile/pull/10253): chore: typescript hooks and base folder coverage (#10253)
- [#10272](https://github.com/MetaMask/metamask-mobile/pull/10272): chore: Add deep partial single source of truth (#10272)
- [#10225](https://github.com/MetaMask/metamask-mobile/pull/10225): test: Refactor WalletView file (#10225)
- [#10273](https://github.com/MetaMask/metamask-mobile/pull/10273): test: e2e Reveal Secret Recovery Phrase Quiz answer confirmation (#10273)
- [#9956](https://github.com/MetaMask/metamask-mobile/pull/9956): refactor: change vault backup option from `WHEN_UNLOCKED` to `WHEN_UNLOCKED_THIS_DEVICE_ONLY` (#9956)
- [#10283](https://github.com/MetaMask/metamask-mobile/pull/10283): chore: add code fence to avoid ts issue (#10283)
- [#10299](https://github.com/MetaMask/metamask-mobile/pull/10299): chore: add translations for notification feature - 1/7 (#10299)
- [#10268](https://github.com/MetaMask/metamask-mobile/pull/10268): chore: move SnapsExecutionWebView out of Main navigation stack (#10268)
- [#10304](https://github.com/MetaMask/metamask-mobile/pull/10304): chore: update the 'sendMessage' method in the 'DeeplinkProtocolService' class (#10304)
- [#10321](https://github.com/MetaMask/metamask-mobile/pull/10321): chore: added isScaled option to BadgeNetwork to allow nonscaled usage (#10321)
- [#10301](https://github.com/MetaMask/metamask-mobile/pull/10301): chore: remove details and list references - 2/7 (#10301)
- [#10215](https://github.com/MetaMask/metamask-mobile/pull/10215): chore: Remove blockaid env variable (#10215)
- [#10184](https://github.com/MetaMask/metamask-mobile/pull/10184): chore: implementing Firebase messaging on iOS/Android (#10184)
- [#10274](https://github.com/MetaMask/metamask-mobile/pull/10274): chore: New Crowdin translations by Github Action (#10274)

### Fixed

- [#10308](https://github.com/MetaMask/metamask-mobile/pull/10308): fix: correctly get current PR number in bitrise e2e workflow (#10308)
- [#10232](https://github.com/MetaMask/metamask-mobile/pull/10232): fix: fixes missing analytics data for non-web dapps that don't have a url (no… (#10232)
- [#10264](https://github.com/MetaMask/metamask-mobile/pull/10264): fix: skip blockaid validations for users internal accounts (#10264)
- [#10266](https://github.com/MetaMask/metamask-mobile/pull/10266): fix: blockaid loader on confirmation pages (#10266)
- [#10279](https://github.com/MetaMask/metamask-mobile/pull/10279): fix: use ACTIONS_WRITE_TOKEN in attributions workflow (#10279)

## [7.27.1]

### Fixed

- [#10438](https://github.com/MetaMask/metamask-mobile/pull/10438): cherry-pick: update @blockaid/ppom_release package to version 1.5.1 (#10435) #10438

## [7.27.0]

### Added

- [#7759](https://github.com/MetaMask/metamask-mobile/pull/7759): feat: upgrade react-native-webview (#7759)
- [#10000](https://github.com/MetaMask/metamask-mobile/pull/10000): feat: support security alerts API (#10000)
- [#10039](https://github.com/MetaMask/metamask-mobile/pull/10039): feat: enable transaction simulations (#10039)
- [#10085](https://github.com/MetaMask/metamask-mobile/pull/10085): feat: Integrate Firebase libraries and initial config to enable Push Notifications FCM. (#10085)
- [#9724](https://github.com/MetaMask/metamask-mobile/pull/9724): feat: remove `selectIdentities` in favour of `selectInternalAccounts` (#9724)
- [#9356](https://github.com/MetaMask/metamask-mobile/pull/9356): feat: add api spec test infrastructure (#9356)
- [#10144](https://github.com/MetaMask/metamask-mobile/pull/10144): feat: add increase decrease token percentage (#10144)
- [#10189](https://github.com/MetaMask/metamask-mobile/pull/10189): feat: Revamp Snap connection screen (#10189)
- [#10121](https://github.com/MetaMask/metamask-mobile/pull/10121): feat: enables snaps feature flag on mobile (#10121)
- [#10040](https://github.com/MetaMask/metamask-mobile/pull/10040): feat: edit networks UI redesign (#10040)
- [#10120](https://github.com/MetaMask/metamask-mobile/pull/10120): feat: add i18n to for the add/edit network ui re-design (#10120)
- [#9961](https://github.com/MetaMask/metamask-mobile/pull/9961): feat: adding search to the network bottomsheet as part of the networks management UI redesign (#9961)
- [#10112](https://github.com/MetaMask/metamask-mobile/pull/10112): feat: Add the ""is_smart_transaction"" prop for the ""Swap Started"" event (#10112)
- [#10086](https://github.com/MetaMask/metamask-mobile/pull/10086): feat: Add team label to pr (#10086)

### Changed

- [#10153](https://github.com/MetaMask/metamask-mobile/pull/10153): chore: Migrate AsyncStorage to mmkv (#10153)
- [#10071](https://github.com/MetaMask/metamask-mobile/pull/10071): chore: New Crowdin translations by Github Action (#10071)
- [#9441](https://github.com/MetaMask/metamask-mobile/pull/9441): chore: Convert initial background state to typed background state (#9441)
- [#10219](https://github.com/MetaMask/metamask-mobile/pull/10219): test: address flaky smoke e2e (#10219)
- [#10167](https://github.com/MetaMask/metamask-mobile/pull/10167): chore: added the requirement for PRs to contain a QA label (#10167)
- [#10015](https://github.com/MetaMask/metamask-mobile/pull/10015): test: add connect to Portfolio (#10015)
- [#10134](https://github.com/MetaMask/metamask-mobile/pull/10134): test: disable privacy policy toast and whats new modal using fixtures (#10134)
- [#10128](https://github.com/MetaMask/metamask-mobile/pull/10128): refactor: update bitrise e2e check to not run on forks (#10128)
- [#10092](https://github.com/MetaMask/metamask-mobile/pull/10092): chore: merge release 7.24.3 tag in 7.26.0 (#10092)
- [#10070](https://github.com/MetaMask/metamask-mobile/pull/10070): chore: update attribution (#10070)
- [#9779](https://github.com/MetaMask/metamask-mobile/pull/9779): chore: Update accounts controller v14 (#9779)
- [#10055](https://github.com/MetaMask/metamask-mobile/pull/10055): test: Fix detox test run inconsistencies (#10055)
- [#9777](https://github.com/MetaMask/metamask-mobile/pull/9777): chore: New Crowdin translations by Github Action (#9777)
- [#9960](https://github.com/MetaMask/metamask-mobile/pull/9960): chore: add typescript fitness function (#9960)
- [#10048](https://github.com/MetaMask/metamask-mobile/pull/10048): chore: Chore/9924 - Enable `@typescript-eslint/no-explicit-any` as error rule (#10048)
- [#9652](https://github.com/MetaMask/metamask-mobile/pull/9652): chore(ramp): upgrade sdk to 1.28.1 (#9652)
- [#9969](https://github.com/MetaMask/metamask-mobile/pull/9969): test: add E2E for increase allowance (#9969)
- [#9811](https://github.com/MetaMask/metamask-mobile/pull/9811): chore: Add Notification devs to codeowners file (#9811)
- [#9936](https://github.com/MetaMask/metamask-mobile/pull/9936): chore: restore bot workflow to update attributions (#9936)
- [#10067](https://github.com/MetaMask/metamask-mobile/pull/10067): chore: add smokeAssets e2e tag (#10067)
- [#10213](https://github.com/MetaMask/metamask-mobile/pull/10213): chore: reorder accounts in ETH_REQUESTACCOUNTS response to prioritize selectedAddress in the 'AndroidService' (#10213)
- [#9914](https://github.com/MetaMask/metamask-mobile/pull/9914): chore: fix the incorrect URL displayed during transaction confirmation (#9914)
- [#10063](https://github.com/MetaMask/metamask-mobile/pull/10063): chore: Refactor Snaps integration (#10063)

### Fixed

- [#10168](https://github.com/MetaMask/metamask-mobile/pull/10168): fix: convert Sentry messages to log (#10168)
- [#9918](https://github.com/MetaMask/metamask-mobile/pull/9918): fix: hide amount in simulations for testnets if its opt out (#9918)
- [#10164](https://github.com/MetaMask/metamask-mobile/pull/10164): fix: Stop running fencing logic on `node_modules` (#10164)
- [#10146](https://github.com/MetaMask/metamask-mobile/pull/10146): fix: add API Spec Tests section in testing.md (#10146)
- [#10122](https://github.com/MetaMask/metamask-mobile/pull/10122): fix: updated changelog for 7.24.4 (#10122)
- [#10034](https://github.com/MetaMask/metamask-mobile/pull/10034): fix: Auto capitalize letter to none to have the same behaviour as the password field on create new wallet flow (#10034)
- [#10233](https://github.com/MetaMask/metamask-mobile/pull/10233): fix: copy changes in blockaid settings (#10233)
- [#10190](https://github.com/MetaMask/metamask-mobile/pull/10190): fix: untranslated error when speed up transaction (#10190)
- [#10227](https://github.com/MetaMask/metamask-mobile/pull/10227): fix: add edge case of having falsy address for `useTokenListEntries` (#10227)
- [#10163](https://github.com/MetaMask/metamask-mobile/pull/10163): fix: add tokenList iconUrl to `IdentIcon` component (#10163)
- [#10192](https://github.com/MetaMask/metamask-mobile/pull/10192): fix: blockaid validations for deeplink transactions (#10192)
- [#10142](https://github.com/MetaMask/metamask-mobile/pull/10142): fix: memoize token list (#10142)
- [#10049](https://github.com/MetaMask/metamask-mobile/pull/10049): fix: fix stuck after `nonce too low` error (#10049)
- [#9795](https://github.com/MetaMask/metamask-mobile/pull/9795): fix: improve message display for typed sign messages (#9795)
- [#10247](https://github.com/MetaMask/metamask-mobile/pull/10247): fix: add support for svg uris without viewbox (#10247)
- [#9972](https://github.com/MetaMask/metamask-mobile/pull/9972): fix(devDeps): ganache@^7.7.7->^7.9.2 (#9972)
- [#10127](https://github.com/MetaMask/metamask-mobile/pull/10127): fix: swaps android swap allowance error (#10127)
- [#10088](https://github.com/MetaMask/metamask-mobile/pull/10088): fix: Swap with unapproved token (#10088)
- [#10133](https://github.com/MetaMask/metamask-mobile/pull/10133): fix: Fix BaseControllerV1 state rehydration (#10133)
- [#10151](https://github.com/MetaMask/metamask-mobile/pull/10151): fix: fix checksum address (#10151)
- [#10135](https://github.com/MetaMask/metamask-mobile/pull/10135): fix: fix checksum address for balance check (#10135)
- [#9857](https://github.com/MetaMask/metamask-mobile/pull/9857): fix: create nft auto detection modal and remove nft polling logic (#9857)
- [#9843](https://github.com/MetaMask/metamask-mobile/pull/9843): fix: deeplink is not opening the site in the inapp-browser when the wallet is locked (#9843)
- [#10064](https://github.com/MetaMask/metamask-mobile/pull/10064): fix: Always mark the STX Opt In modal as seen (#10064)

## [7.26.1]

### Fixed

- [#9724](https://github.com/MetaMask/metamask-mobile/pull/9724): feat: remove selectIdentities in favour of selectInternalAccounts

## [7.26.0]

### Added

- [#9937](https://github.com/MetaMask/metamask-mobile/pull/9937): feat: modification of the network bottom sheet to use the new UI redesign by adding the popular network section as additional network (#9937)
- [#9856](https://github.com/MetaMask/metamask-mobile/pull/9856): feat: new attribution github workflow (#9856)
- [#9768](https://github.com/MetaMask/metamask-mobile/pull/9768): feat: add MetaMetrics delete on Wallet delete (#9768)
- [#9785](https://github.com/MetaMask/metamask-mobile/pull/9785): feat: Log the validity of the keyringController in the top 3 Migrations that appear in Sentry (#9785)
- [#9885](https://github.com/MetaMask/metamask-mobile/pull/9885): feat: Feat/9492 add unsupported method and legacy method middlewares (#9885)
- [#9743](https://github.com/MetaMask/metamask-mobile/pull/9743): feat: Metrics/1803 emit error viewed event (#9743)
- [#9888](https://github.com/MetaMask/metamask-mobile/pull/9888): feat: add set approve for all screen (#9888)
- [#9794](https://github.com/MetaMask/metamask-mobile/pull/9794): feat: add increase allowance screen (#9794)
- [#9828](https://github.com/MetaMask/metamask-mobile/pull/9828): feat: enable transaction simulations (#9828)
- [#9648](https://github.com/MetaMask/metamask-mobile/pull/9648): feat: add transaction simulations preference (#9648)
- [#9783](https://github.com/MetaMask/metamask-mobile/pull/9783): feat: add transaction simulation metrics (#9783)
- [#9793](https://github.com/MetaMask/metamask-mobile/pull/9793): feat: add fiat support to simulations (#9793)
- [#9410](https://github.com/MetaMask/metamask-mobile/pull/9410): feat: add SimulationDetails component (#9410)
- [#9070](https://github.com/MetaMask/metamask-mobile/pull/9070): feat: remove selectSelectedAddress in favour of selectSelectedInternalAccount (#9070)
- [#9845](https://github.com/MetaMask/metamask-mobile/pull/9845): feat: updated design-tokens to v4 (#9845)
- [#9653](https://github.com/MetaMask/metamask-mobile/pull/9653): feat: added design tokens eslint rules to mobile (#9653)
- [#9473](https://github.com/MetaMask/metamask-mobile/pull/9473): feat: notifications details screen (#9473)

### Changed

- [#9884](https://github.com/MetaMask/metamask-mobile/pull/9884): chore(pr template + readme): add link to contributor docs (#9884)
- [#9863](https://github.com/MetaMask/metamask-mobile/pull/9863): chore: Revert ""fix: swaps quote nan to bnjs (#9848)"" (#9863)
- [#9915](https://github.com/MetaMask/metamask-mobile/pull/9915): test: 1454 refactor modal pages batch 4 (#9915)
- [#9998](https://github.com/MetaMask/metamask-mobile/pull/9998): test: marketing optin date trigger testing. (#9998)
- [#9941](https://github.com/MetaMask/metamask-mobile/pull/9941): chore: Revert ""chore: fitness quality gate to only allow TS & TSX files in app directory"" (#9941)
- [#9913](https://github.com/MetaMask/metamask-mobile/pull/9913): chore: Update signature controller to v16 (#9913)
- [#9723](https://github.com/MetaMask/metamask-mobile/pull/9723): chore: fitness quality gate to only allow TS & TSX files in app directory (#9723)
- [#9926](https://github.com/MetaMask/metamask-mobile/pull/9926): chore: Resolve braces package to address audit issue (#9926)
- [#9814](https://github.com/MetaMask/metamask-mobile/pull/9814): chore: Update Preferences Controller v^11 (#9814)
- [#9714](https://github.com/MetaMask/metamask-mobile/pull/9714): test: import tokens detected (#9714)
- [#9693](https://github.com/MetaMask/metamask-mobile/pull/9693): chore: update gas fee controller to 15.1.2 (#9693)
- [#9868](https://github.com/MetaMask/metamask-mobile/pull/9868): chore: add source to setup script (#9868)
- [#9886](https://github.com/MetaMask/metamask-mobile/pull/9886): test: Update Browserstack url as old link deprecated (#9886)
- [#9865](https://github.com/MetaMask/metamask-mobile/pull/9865): chore: swap view crash fetching quotes (#9865)
- [#9852](https://github.com/MetaMask/metamask-mobile/pull/9852): test: fix Assertion only working on IOS (#9852)
- [#9838](https://github.com/MetaMask/metamask-mobile/pull/9838): test: E2e Regression failure fix (#9838)
- [#9805](https://github.com/MetaMask/metamask-mobile/pull/9805): chore: Upgrade address-book-controller (#9805)
- [#9809](https://github.com/MetaMask/metamask-mobile/pull/9809): chore: merge 7.23.0 tag (#9809)
- [#9952](https://github.com/MetaMask/metamask-mobile/pull/9952): chore: update code owners (#9952)
- [#9790](https://github.com/MetaMask/metamask-mobile/pull/9790): chore(ci): update @rhysd/actionlint to 1.7.1 (#9790)
- [#9545](https://github.com/MetaMask/metamask-mobile/pull/9545): chore: Fix CocoaPods install on Linux (#9545)
- [#9883](https://github.com/MetaMask/metamask-mobile/pull/9883): chore: Update ppom package to 1.4.7 (#9883)
- [#9866](https://github.com/MetaMask/metamask-mobile/pull/9866): chore: commit changes to project.pgxproj caused by known issue in xcode 15 (#9866)
- [#9986](https://github.com/MetaMask/metamask-mobile/pull/9986): test: fix `TransactionReview` snapshots (#9986)
- [#9965](https://github.com/MetaMask/metamask-mobile/pull/9965): test: comment out flaky test from `encryption-with-key` (#9965)
- [#9964](https://github.com/MetaMask/metamask-mobile/pull/9964): test: fix snapshots from `AesCryptoTestForm` (#9964)
- [#9898](https://github.com/MetaMask/metamask-mobile/pull/9898): test: AES module E2E tests (#9898)
- [#9949](https://github.com/MetaMask/metamask-mobile/pull/9949): chore: add SmokeAccounts E2E tag (#9949)
- [#9942](https://github.com/MetaMask/metamask-mobile/pull/9942): refactor: updated cellbase to allow size changes (#9942)
- [#9922](https://github.com/MetaMask/metamask-mobile/pull/9922): refactor: replace secondary colors with warning colors (#9922)
- [#9899](https://github.com/MetaMask/metamask-mobile/pull/9899): chore: align ButtonIcons with design (#9899)
- [#9875](https://github.com/MetaMask/metamask-mobile/pull/9875): refactor: update brandColors to be imported from design system (#9875)
- [#9718](https://github.com/MetaMask/metamask-mobile/pull/9718): chore: upgrade snaps-controller and adapts its usage (#9718)
- [#9920](https://github.com/MetaMask/metamask-mobile/pull/9920): chore: remove update-attributions.yml (#9920)
- [#9570](https://github.com/MetaMask/metamask-mobile/pull/9570): chore: Update `@metamask/keyring-controller` to v16 (#9570)
- [#9234](https://github.com/MetaMask/metamask-mobile/pull/9234): chore: update the 'CODEOWNERS' file to include directories relevant to the 'sdk-devs' team (#9234)

### Fixed

- [#9903](https://github.com/MetaMask/metamask-mobile/pull/9903): fix: upgrade test failure fix for 7.24.0 release branch (#9903)
- [#9844](https://github.com/MetaMask/metamask-mobile/pull/9844): fix: confirmations failing ci tests (#9844)
- [#9831](https://github.com/MetaMask/metamask-mobile/pull/9831): fix: Fix audit ci (#9831)
- [#9893](https://github.com/MetaMask/metamask-mobile/pull/9893): fix: contributor docs link is not correct in pr template (#9893)
- [#9847](https://github.com/MetaMask/metamask-mobile/pull/9847): Fix/release testing issues (#9847)
- [#9946](https://github.com/MetaMask/metamask-mobile/pull/9946): fix: Update help center URLs (#9946)
- [#9848](https://github.com/MetaMask/metamask-mobile/pull/9848): fix: swaps quote nan to bnjs (#9848)
- [#9781](https://github.com/MetaMask/metamask-mobile/pull/9781): fix: Update Basic Functionality settings description.json (#9781)
- [#9763](https://github.com/MetaMask/metamask-mobile/pull/9763): "fix: JS ""pseudo protocol"" works when pasted on mobile browser (#9763)"
- [#9993](https://github.com/MetaMask/metamask-mobile/pull/9993): fix: Fix/re order internal accounts (#9993)
- [#9991](https://github.com/MetaMask/metamask-mobile/pull/9991): fix: fixed snapshots (#9991)
- [#9905](https://github.com/MetaMask/metamask-mobile/pull/9905): "fix: ""data collection for marketing"" from PR #9687 (#9905)"
- [#9980](https://github.com/MetaMask/metamask-mobile/pull/9980): fix: add migration to fix engine does not exist and (#9980)
- [#9982](https://github.com/MetaMask/metamask-mobile/pull/9982): fix: migration 43 stringify to type of (#9982)
- [#9894](https://github.com/MetaMask/metamask-mobile/pull/9894): fix: Update bitrise.yml with correct Browserstack url (#9894)
- [#9887](https://github.com/MetaMask/metamask-mobile/pull/9887): fix: Update Browserstack url as old link deprecated (#9887)
- [#9855](https://github.com/MetaMask/metamask-mobile/pull/9855): fix: Undefined balance when fetching from chain (#9855)
- [#9812](https://github.com/MetaMask/metamask-mobile/pull/9812): fix: main token balance not updating when switching accounts (#9812)
- [#9674](https://github.com/MetaMask/metamask-mobile/pull/9674): fix: update Delete MetaMetrics Data copy to 30 days (#9674)
- [#9819](https://github.com/MetaMask/metamask-mobile/pull/9819): fix: Add .e2e as part of the setup script (#9819)
- [#9791](https://github.com/MetaMask/metamask-mobile/pull/9791): fix: Disable segment in E2E mode (#9791)
- [#9934](https://github.com/MetaMask/metamask-mobile/pull/9934): fix: flakey CI asdf node version (#9934)
- [#9584](https://github.com/MetaMask/metamask-mobile/pull/9584): fix: @metamask/swaps-controller v6 -> v9 (#9584)
- [#9867](https://github.com/MetaMask/metamask-mobile/pull/9867): fix: only remove SES from exception if exception exists (#9867)
- [#9870](https://github.com/MetaMask/metamask-mobile/pull/9870): fix: yarn deduplicate release/7.24.0 to fix dupe in #9864 (#9870)
- [#9842](https://github.com/MetaMask/metamask-mobile/pull/9842): fix: error validating wallet connect signature with security provider (#9842)
- [#9999](https://github.com/MetaMask/metamask-mobile/pull/9999): fix: new locales (#9999)
- [#9826](https://github.com/MetaMask/metamask-mobile/pull/9826): fix: add migration for linea goerli (#9826)
- [#9876](https://github.com/MetaMask/metamask-mobile/pull/9876): fix: update patch for updateNftMetadata fct (#9876)
- [#9759](https://github.com/MetaMask/metamask-mobile/pull/9759): fix: remove unecessary calls to third party apis (#9759)
- [#9746](https://github.com/MetaMask/metamask-mobile/pull/9746): fix: render images of networks removed from popularNetwork list (#9746)
- [#9970](https://github.com/MetaMask/metamask-mobile/pull/9970): fix: error 'Invalid character in NaN' while gas editing (#9970)
- [#9902](https://github.com/MetaMask/metamask-mobile/pull/9902): fix: Update PPOM controller to fix handling of HTTP status codes (#9902)
- [#9943](https://github.com/MetaMask/metamask-mobile/pull/9943): fix: Duplicate accounts (#9943)
- [#9974](https://github.com/MetaMask/metamask-mobile/pull/9974): fix(ramp): memoize asset before passing it to balance hook (#9968) (#9974)
- [#9882](https://github.com/MetaMask/metamask-mobile/pull/9882): fix: edit account name screen display incorrect account name (#9882)
- [#9891](https://github.com/MetaMask/metamask-mobile/pull/9891): fix: bug report template - remove reference to recordit (#9891)
- [#9755](https://github.com/MetaMask/metamask-mobile/pull/9755): fix: display the DApp URL in connect screen for MetaMask IOS-SDK (#9755)

## [7.24.4]

### Fixed

- [10064](https://github.com/MetaMask/metamask-mobile/pull/10064) fix: Always mark the STX Opt In modal as seen
- [10088](https://github.com/MetaMask/metamask-mobile/pull/10088) fix: Swap with unapproved token
- [10099](https://github.com/MetaMask/metamask-mobile/pull/10099) fix: stx on ramps missing origin

## [7.24.3]

### Fixed

- [#10045](https://github.com/MetaMask/metamask-mobile/pull/10045): fix: Update ppom package to 1.4.8 (#10041)

## [7.24.2]

### Added

- [#9687](https://github.com/MetaMask/metamask-mobile/pull/9687): feat: adds "data collection for marketing" toggles

### Fixed

- [#9905](https://github.com/MetaMask/metamask-mobile/pull/9905): fix: remove metametrics redundant calls and improve compliance

## [7.24.1]

### Fixed

- [#9943](https://github.com/MetaMask/metamask-mobile/pull/9943): fix: Remove duplicate accounts (#9943)
- [#10006](https://github.com/MetaMask/metamask-mobile/pull/10006): fix: Fix order of accounts (#10006)
- [#10004](https://github.com/MetaMask/metamask-mobile/pull/10004): fix: Synchronize account names (#10004)
- [#9974](https://github.com/MetaMask/metamask-mobile/pull/9974): fix: Fix freeze on buy and sell flow (#9974)
- [#9980](https://github.com/MetaMask/metamask-mobile/pull/9980): fix: Fix initialization crash / login error "Engine does not exist (#9980)

## [7.24.0]

### Added

- [#9767](https://github.com/MetaMask/metamask-mobile/pull/9767): feat: push Privacy policy date to 2024 Jun 18 12:00 UTC (#9767)
- [#9707](https://github.com/MetaMask/metamask-mobile/pull/9707): feat: adds strings for the opt in toggles (#9707)
- [#9661](https://github.com/MetaMask/metamask-mobile/pull/9661): feat: smart-tx opt in modal 2 (#9661)
- [#9448](https://github.com/MetaMask/metamask-mobile/pull/9448): feat: smart tx small views (#9448)
- [#9442](https://github.com/MetaMask/metamask-mobile/pull/9442): feat: smart-tx-small-logic (#9442)
- [#9204](https://github.com/MetaMask/metamask-mobile/pull/9204): feat: Add new privacy policy alert toast (#9204)
- [#9651](https://github.com/MetaMask/metamask-mobile/pull/9651): feat: Upgrade signature Controller to v14 (#9651)
- [#9394](https://github.com/MetaMask/metamask-mobile/pull/9394): feat: Network & Gas & Assets & Utils controllers update (#9394)
- [#9625](https://github.com/MetaMask/metamask-mobile/pull/9625): feat: Update signature controller v13 (#9625)
- [#9129](https://github.com/MetaMask/metamask-mobile/pull/9129): feat: setting to show fiat values on testnets (#9129)
- [#9740](https://github.com/MetaMask/metamask-mobile/pull/9740): feat: Update checkbox to be able to override checkbox style (#9740)
- [#9346](https://github.com/MetaMask/metamask-mobile/pull/9346): feat: notifications LIST screen UI - [9 of 10] (#9346)
- [#9572](https://github.com/MetaMask/metamask-mobile/pull/9572): feat: notifications onboarding wizard - [8 of 10] (#9572)

### Changed

- [#9612](https://github.com/MetaMask/metamask-mobile/pull/9612): revert: feat(swaps): enable Base for swaps (#9286) (#9612)
- [#9735](https://github.com/MetaMask/metamask-mobile/pull/9735): chore: add swaps team to swaps domain folder (#9735)
- [#9683](https://github.com/MetaMask/metamask-mobile/pull/9683): refactor: the network name and image utils into selectors (#9683)
- [#9639](https://github.com/MetaMask/metamask-mobile/pull/9639): chore: New Crowdin translations by Github Action (#9639)
- [#9725](https://github.com/MetaMask/metamask-mobile/pull/9725): chore: make test code dev env only (#9725)
- [#9574](https://github.com/MetaMask/metamask-mobile/pull/9574): chore: update confirmations codeowners (#9574)
- [#9663](https://github.com/MetaMask/metamask-mobile/pull/9663): chore: update tx controller v13 patch notes (#9663)
- [#9629](https://github.com/MetaMask/metamask-mobile/pull/9629): chore: apply string changes from #9565 (#9629)
- [#9753](https://github.com/MetaMask/metamask-mobile/pull/9753): chore: Chore/optimize Wallet screen re-renders (#9753)
- [#9771](https://github.com/MetaMask/metamask-mobile/pull/9771): chore: align main and flask build numbers (#9771)
- [#9751](https://github.com/MetaMask/metamask-mobile/pull/9751): test: disable flakey test (#9751)
- [#9708](https://github.com/MetaMask/metamask-mobile/pull/9708): test: add send to saved contact e2e test (#9708)
- [#9690](https://github.com/MetaMask/metamask-mobile/pull/9690): test: Address App launch times failure test (#9690)
- [#9694](https://github.com/MetaMask/metamask-mobile/pull/9694): test: send flow page object refactor (#9694)
- [#9658](https://github.com/MetaMask/metamask-mobile/pull/9658): chore: Upgrade react-native-svg to 15.3 (#9658)
- [#9657](https://github.com/MetaMask/metamask-mobile/pull/9657): chore: Update boost checksum (#9657)
- [#9609](https://github.com/MetaMask/metamask-mobile/pull/9609): chore: add deprecated tag to the websiteicon component (#9609)
- [#9619](https://github.com/MetaMask/metamask-mobile/pull/9619): chore(deps): remove unused react-native-v8 (#9619)
- [#9599](https://github.com/MetaMask/metamask-mobile/pull/9599): chore: update Encryptor CODEOWNER to Accounts Team (#9599)
- [#9734](https://github.com/MetaMask/metamask-mobile/pull/9734): test: Added swap ERC20->ETH test case (#9734)
- [#9712](https://github.com/MetaMask/metamask-mobile/pull/9712): chore: remove unnecessary patch imports and change the patch branch name (#9712)

### Fixed

- [#9301](https://github.com/MetaMask/metamask-mobile/pull/9301): fix: flaky tests issues template skip 2 (#9301)
- [#9774](https://github.com/MetaMask/metamask-mobile/pull/9774): fix: unit tests (#9774)
- [#9706](https://github.com/MetaMask/metamask-mobile/pull/9706): fix: QR scanner crash when user dismisses camera view in web view (#9706)
- [#9787](https://github.com/MetaMask/metamask-mobile/pull/9787): fix: revert use of sponge not available in actions Ubuntu image (#9787)
- [#9780](https://github.com/MetaMask/metamask-mobile/pull/9780): fix: make version setting script work with both main and flask (#9780)
- [#9721](https://github.com/MetaMask/metamask-mobile/pull/9721): fix: App slower when changing account and switching network (#9721)
- [#9775](https://github.com/MetaMask/metamask-mobile/pull/9775): fix: Update boost checksum (#9775)
- [#9772](https://github.com/MetaMask/metamask-mobile/pull/9772): fix: Fix/ruby install (#9772)
- [#9773](https://github.com/MetaMask/metamask-mobile/pull/9773): fix: e2e builds (#9773)
- [#9742](https://github.com/MetaMask/metamask-mobile/pull/9742): fix: Selecting custom ethereum mainnet on fresh install (#9742)
- [#9733](https://github.com/MetaMask/metamask-mobile/pull/9733): fix: Fix/9662 account section disappears (#9733)
- [#9699](https://github.com/MetaMask/metamask-mobile/pull/9699): fix: Move permission middleware to be later than rpc method middleware (#9699)
- [#9680](https://github.com/MetaMask/metamask-mobile/pull/9680): fix: Increase waiting for swaps and switch account on E2E (#9680)
- [#9656](https://github.com/MetaMask/metamask-mobile/pull/9656): fix: Fix/1723 broken sign verification (#9656)
- [#9630](https://github.com/MetaMask/metamask-mobile/pull/9630): fix: Fix/rn svg pod files (#9630)
- [#9614](https://github.com/MetaMask/metamask-mobile/pull/9614): fix: migrations key numbers (#9614)
- [#9611](https://github.com/MetaMask/metamask-mobile/pull/9611): fix: Fix/9345 bitrise cache failure (#9611)
- [#9696](https://github.com/MetaMask/metamask-mobile/pull/9696): fix(devDeps): @lavamoat/allow-scripts@^2.3.1->^3.0.4 (#9696)
- [#9685](https://github.com/MetaMask/metamask-mobile/pull/9685): fix(deps): @metamask/eth-sig-util@^4.0.1->^7.0.2 (#9685)
- [#9682](https://github.com/MetaMask/metamask-mobile/pull/9682): fix: update base nickname (#9682)
- [#9686](https://github.com/MetaMask/metamask-mobile/pull/9686): fix: update sepolia nickname (#9686)
- [#9764](https://github.com/MetaMask/metamask-mobile/pull/9764): fix: selectSelectedInternalAccount: Account with ID not found (#9764)
- [#9568](https://github.com/MetaMask/metamask-mobile/pull/9568): fix: 9559 issue android json parse (#9568)
- [#9616](https://github.com/MetaMask/metamask-mobile/pull/9616): fix: fix the issue 9560 which QR code accounts has been reappeared aftter user `remove wallets` (#9616)

## [7.23.0]

### Added

- [#9595](https://github.com/MetaMask/metamask-mobile/pull/9595): feat: Upgrade to react-native-svg to 15.2.0 (#9595)
- [#9305](https://github.com/MetaMask/metamask-mobile/pull/9305): feat: Update SignatureController v6.1.3 + LoggingController v2.0.0 (#9305)
- [#9546](https://github.com/MetaMask/metamask-mobile/pull/9546): feat: fix logs for 1709 (#9546)
- [#9504](https://github.com/MetaMask/metamask-mobile/pull/9504): feat: Log the validity of keyringController in EngineService for initialisation and update (#9504)
- [#9288](https://github.com/MetaMask/metamask-mobile/pull/9288): feat: Update assets controller to v^18 (#9288)
- [#9286](https://github.com/MetaMask/metamask-mobile/pull/9286): feat(swaps): enable Base for swaps (#9286)
- [#9495](https://github.com/MetaMask/metamask-mobile/pull/9495): feat: url bar no longer shown in the tab thumnail list view (#9495)
- [#9474](https://github.com/MetaMask/metamask-mobile/pull/9474): feat: add localizations for the browser tab (#9474)
- [#9435](https://github.com/MetaMask/metamask-mobile/pull/9435): feat: sdk async persistence and protocol upgrade (#9435)
- [#9119](https://github.com/MetaMask/metamask-mobile/pull/9119): feat(ramp): add activation keys labels and DS components (#9119)
- [#9372](https://github.com/MetaMask/metamask-mobile/pull/9372): feat: Add `useTokenListName` hook for `Name` component (#9372)
- [#9407](https://github.com/MetaMask/metamask-mobile/pull/9407): feat: Add `useFirstPartyContractName` hook (#9407)
- [#9379](https://github.com/MetaMask/metamask-mobile/pull/9379): feat: create basic Name component for simulations (#9379)
- [#9547](https://github.com/MetaMask/metamask-mobile/pull/9547): feat: OS to Reservoir migration (#9547)
- [#9431](https://github.com/MetaMask/metamask-mobile/pull/9431): feat: add palm to popular network (#9431)
- [#9508](https://github.com/MetaMask/metamask-mobile/pull/9508): feat: bump controllers related accounts logic (#9508)
- [#8827](https://github.com/MetaMask/metamask-mobile/pull/8827): feat: preinstalled mobile snaps (#8827)
- [#9392](https://github.com/MetaMask/metamask-mobile/pull/9392): feat: notifications onboarding wizard (#9392)
- [#9450](https://github.com/MetaMask/metamask-mobile/pull/9450): feat: added TagBase component (#9450)
- [#9401](https://github.com/MetaMask/metamask-mobile/pull/9401): feat: updated styling in badgenetwork (#9401)

### Changed

- [#9571](https://github.com/MetaMask/metamask-mobile/pull/9571): chore: revert feat: notifications onboarding wizard (#9392) (#9571)
- [#9610](https://github.com/MetaMask/metamask-mobile/pull/9610): test: Fix flakiness caused by the notification permission dialog which caused confirmation test flakiness (#9610)
- [#9577](https://github.com/MetaMask/metamask-mobile/pull/9577): chore: Chore/1742 remove vault recreation log in (#9577)
- [#9576](https://github.com/MetaMask/metamask-mobile/pull/9576): chore: Update migrations with Fatal Errors (#9576)
- [#9529](https://github.com/MetaMask/metamask-mobile/pull/9529): test: Refactor browser and testdapp page objects (#9529)
- [#9231](https://github.com/MetaMask/metamask-mobile/pull/9231): chore: ensure gemfile versions (#9231)
- [#9502](https://github.com/MetaMask/metamask-mobile/pull/9502): test: add edit custom mainnet scenario (#9502)
- [#9088](https://github.com/MetaMask/metamask-mobile/pull/9088): chore: Update TransactionController to v13 and ApprovalController to v3.5.2 (#9088)
- [#9430](https://github.com/MetaMask/metamask-mobile/pull/9430): test: Add timeouts to Detox builds/tests worflows (#9430)
- [#9264](https://github.com/MetaMask/metamask-mobile/pull/9264): chore: Force appium drivers to use @xmldom/xmldom@0.7.13 (#9264)
- [#9501](https://github.com/MetaMask/metamask-mobile/pull/9501): "chore: Revert ""chore: Remove notify step from pr_e2e_smoke_pipeline"" (#9501)"
- [#9500](https://github.com/MetaMask/metamask-mobile/pull/9500): chore: Remove notify step from pr_e2e_smoke_pipeline (#9500)
- [#9460](https://github.com/MetaMask/metamask-mobile/pull/9460): "chore: Revert ""chore(iyarc): remove resolved audit advisory (#9455)"" (#9460)"
- [#9420](https://github.com/MetaMask/metamask-mobile/pull/9420): test: move NFT import test to quarantine folder (#9420)
- [#9413](https://github.com/MetaMask/metamask-mobile/pull/9413): test: fix flakey E2E tests (#9413)
- [#9415](https://github.com/MetaMask/metamask-mobile/pull/9415): refactor(ramp): transform aggregator network chain id to string (#9415)
- [#8138](https://github.com/MetaMask/metamask-mobile/pull/8138): test(ramp): add useActivationKeys hook test (#8138)
- [#9011](https://github.com/MetaMask/metamask-mobile/pull/9011): refactor(ramp): use statusDescription in order details (#9011)
- [#9203](https://github.com/MetaMask/metamask-mobile/pull/9203): refactor(encryptor): align Encryptor methods to match @metamask/browser-passworder (#9203)
- [#9503](https://github.com/MetaMask/metamask-mobile/pull/9503): chore: upgrade nodejs to v20 LTS (#9503)
- [#9371](https://github.com/MetaMask/metamask-mobile/pull/9371): chore: remove unecessary conditional (#9371)
- [#9484](https://github.com/MetaMask/metamask-mobile/pull/9484): chore(devDeps): @actions/github@^5.1.1->^6.0.0 (#9484)
- [#9454](https://github.com/MetaMask/metamask-mobile/pull/9454): chore: Update Jest to v29 (#9454)
- [#9475](https://github.com/MetaMask/metamask-mobile/pull/9475): chore: Fix handling of generated ppom files (#9475)
- [#9388](https://github.com/MetaMask/metamask-mobile/pull/9388): chore: initial _.metafi and _.metaswap URL migrations (#9388)
- [#9455](https://github.com/MetaMask/metamask-mobile/pull/9455): chore(iyarc): remove resolved audit advisory (#9455)
- [#8557](https://github.com/MetaMask/metamask-mobile/pull/8557): chore: remove unused @metamask/oss-attribution-generator (#8557)

### Fixed

- [#9525](https://github.com/MetaMask/metamask-mobile/pull/9525): fix: fix regression tests (#9525)
- [#9411](https://github.com/MetaMask/metamask-mobile/pull/9411): fix: refactor mechanism for sending analytics events (#9411)
- [#9575](https://github.com/MetaMask/metamask-mobile/pull/9575): fix: Add missing wallet_addEthereumChain to unrestricted list (#9575)
- [#9521](https://github.com/MetaMask/metamask-mobile/pull/9521): fix: Fix/1723 add permission middleware (#9521)
- [#9514](https://github.com/MetaMask/metamask-mobile/pull/9514): fix: Opensea Popup (#9514)
- [#9412](https://github.com/MetaMask/metamask-mobile/pull/9412): fix: revert siwe and apg resolution (#9412)
- [#9597](https://github.com/MetaMask/metamask-mobile/pull/9597): fix: permission-controller to include minor updates (#9597)
- [#9527](https://github.com/MetaMask/metamask-mobile/pull/9527): fix: upgrade permission-controller to 8.0.0 (#9527)
- [#9538](https://github.com/MetaMask/metamask-mobile/pull/9538): fix: cp url fix (#9538)
- [#9489](https://github.com/MetaMask/metamask-mobile/pull/9489): fix: adjust UI and Cancel ability on Basic Functionality flow (#9489)
- [#9498](https://github.com/MetaMask/metamask-mobile/pull/9498): fix(translations): Trying to account for updated translations in main for crowdin (#9498)
- [#9494](https://github.com/MetaMask/metamask-mobile/pull/9494): fix(translations): Attempting to reduce additional translations (#9494)
- [#9569](https://github.com/MetaMask/metamask-mobile/pull/9569): fix: deeplink invalid error when importing privateKey via qr (#9569)
- [#9347](https://github.com/MetaMask/metamask-mobile/pull/9347): fix: documentation link in storybook.md (#9347)
- [#9456](https://github.com/MetaMask/metamask-mobile/pull/9456): fix: fix sentry error when adding network (#9456)
- [#9177](https://github.com/MetaMask/metamask-mobile/pull/9177): fix: add symbol check on network add custom form (#9177)
- [#9566](https://github.com/MetaMask/metamask-mobile/pull/9566): fix: Fix Engine context types (#9566)
- [#9453](https://github.com/MetaMask/metamask-mobile/pull/9453): fix: include blockaid parameters in metrics of send flow (#9453)
- [#9340](https://github.com/MetaMask/metamask-mobile/pull/9340): fix: update blockaid setting section and align with extension (#9340)
- [#9539](https://github.com/MetaMask/metamask-mobile/pull/9539): fix: disable notifee badges (#9539)
- [#9436](https://github.com/MetaMask/metamask-mobile/pull/9436): fix: notification settings state bug (#9436)
- [#9543](https://github.com/MetaMask/metamask-mobile/pull/9543): fix: IPHONEOS_DEPLOYMENT_TARGET: 11 -> 12 (#9543)
- [#9523](https://github.com/MetaMask/metamask-mobile/pull/9523): fix: migrate from git-reffed react-native-search-api to @metamask/react-native-search-api (#9523)
- [#9522](https://github.com/MetaMask/metamask-mobile/pull/9522): fix: migrate from patched react-native-actionsheet to @metamask/react-native-actionsheet (#9522)
- [#9483](https://github.com/MetaMask/metamask-mobile/pull/9483): fix: migrate from patched @exodus/react-native-payments to @metamask/react-native-payments (#9483)
- [#9482](https://github.com/MetaMask/metamask-mobile/pull/9482): fix: remove resolution react-native-svg-asset-plugin/sharp@^0.30.5 (#9482)
- [#9143](https://github.com/MetaMask/metamask-mobile/pull/9143): fix: Yarn 1.22.22 (#9143)

## [7.22.0]

### Added

- [#9329](https://github.com/MetaMask/metamask-mobile/pull/9329): feat: Added log to capture failing exception for getItem (#9329)
- [#9271](https://github.com/MetaMask/metamask-mobile/pull/9271): feat: update phishing controller v8.0.0 (#9271)
- [#9254](https://github.com/MetaMask/metamask-mobile/pull/9254): feat: Update Gas fee controller v10 (#9254)
- [#9183](https://github.com/MetaMask/metamask-mobile/pull/9183): feat: gas fee controller update v^7 (#9183)
- [#9241](https://github.com/MetaMask/metamask-mobile/pull/9241): feat: Update network controller to v^15 (#9241)
- [#9149](https://github.com/MetaMask/metamask-mobile/pull/9149): feat: Update controller utils to 5.0.2 (#9149)
- [#9182](https://github.com/MetaMask/metamask-mobile/pull/9182): feat: Update assets controllers v14 (#9182)
- [#9406](https://github.com/MetaMask/metamask-mobile/pull/9406): feat: notifications feature flag (#9406)
- [#9263](https://github.com/MetaMask/metamask-mobile/pull/9263): feat: add notifications onboarding wizard (#9263)
- [#9258](https://github.com/MetaMask/metamask-mobile/pull/9258): feat: notifications settings UI (#9258)
- [#9240](https://github.com/MetaMask/metamask-mobile/pull/9240): feat: notifications types (#9240)
- [#9238](https://github.com/MetaMask/metamask-mobile/pull/9238): feat: add new notifications badge (#9238)
- [#9257](https://github.com/MetaMask/metamask-mobile/pull/9257): feat: add all translations necessary to notifications feature (#9257)
- [#9208](https://github.com/MetaMask/metamask-mobile/pull/9208): feat: enable basic functionality on onboarding & settings (#9208)
- [#8565](https://github.com/MetaMask/metamask-mobile/pull/8565): feat: Improve localization workflow such that it allows for branch/PR focused translation (#8565)
- [#9225](https://github.com/MetaMask/metamask-mobile/pull/9225): feat: Update the privacy policy url (#9225)
- [#9227](https://github.com/MetaMask/metamask-mobile/pull/9227): feat: Update the Palm logo with a new one (#9227)
- [#9153](https://github.com/MetaMask/metamask-mobile/pull/9153): feat(ramp): add deeplink handler (#9153)
- [#9361](https://github.com/MetaMask/metamask-mobile/pull/9361): feat: translations for fiat testnet toggle (#9361)
- [#9236](https://github.com/MetaMask/metamask-mobile/pull/9236): feat: improve the URL validation and error handling in 'parseDeeplink' Method (#9236)
- [#9030](https://github.com/MetaMask/metamask-mobile/pull/9030): feat: Extend blockaid validations to base network (#9030)

### Changed

- [#9393](https://github.com/MetaMask/metamask-mobile/pull/9393): test: Fix failing regression test basic fun feat (#9393)
- [#9386](https://github.com/MetaMask/metamask-mobile/pull/9386): chore: Revert #9263 feat: add notifications onboarding wizard (#9386)
- [#8909](https://github.com/MetaMask/metamask-mobile/pull/8909): test: 1453 refactor modal pages batch 3 (#8909)
- [#8856](https://github.com/MetaMask/metamask-mobile/pull/8856): test: E2E networks Flow (#8856)
- [#9175](https://github.com/MetaMask/metamask-mobile/pull/9175): test: Upgrading test cases (#9175)
- [#8896](https://github.com/MetaMask/metamask-mobile/pull/8896): test: 8735 research appium upgrading app version (#8896)
- [#9285](https://github.com/MetaMask/metamask-mobile/pull/9285): chore: New Crowdin translations by Github Action (#9285)
- [#9317](https://github.com/MetaMask/metamask-mobile/pull/9317): chore: smart tx small constants (#9317)
- [#9320](https://github.com/MetaMask/metamask-mobile/pull/9320): chore: add strings to en.json for smart transactions (#9320)
- [#9171](https://github.com/MetaMask/metamask-mobile/pull/9171): chore(deps): remove useless @ethereumjs/common direct dependency (#9171)
- [#9192](https://github.com/MetaMask/metamask-mobile/pull/9192): chore: update readme (#9192)
- [#9304](https://github.com/MetaMask/metamask-mobile/pull/9304): chore(ramp): upgrade sdk to 1.27.1 (#9304)
- [#9342](https://github.com/MetaMask/metamask-mobile/pull/9342): chore: Update ppom package (#9342)
- [#9336](https://github.com/MetaMask/metamask-mobile/pull/9336): chore: revert iterations (#9336)
- [#9332](https://github.com/MetaMask/metamask-mobile/pull/9332): test: fix minor details in `Encryptor` unit test (#9332)
- [#9093](https://github.com/MetaMask/metamask-mobile/pull/9093): refactor: migrate Encryptor to TypeScript and increase PBKDF2 iterations number (#9093)

### Fixed

- [#9302](https://github.com/MetaMask/metamask-mobile/pull/9302): fix: e2e test permission problem (#9302)
- [#9395](https://github.com/MetaMask/metamask-mobile/pull/9395): fix(translations): Fix hard coded repo name left from testing in diff repo (#9395)
- [#9337](https://github.com/MetaMask/metamask-mobile/pull/9337): fix: show banner alert if account balance is insufficient (#9337)
- [#9360](https://github.com/MetaMask/metamask-mobile/pull/9360): fix: remove unusable import variables (#9360)
- [#9292](https://github.com/MetaMask/metamask-mobile/pull/9292): fix: Network Configurations state is undefined (#9292)
- [#9307](https://github.com/MetaMask/metamask-mobile/pull/9307): fix: Refactor/9083 logger class (#9307)
- [#9247](https://github.com/MetaMask/metamask-mobile/pull/9247): fix: Update siwe parse to v2.1.0 (#9247)
- [#9228](https://github.com/MetaMask/metamask-mobile/pull/9228): fix: Update pods from notifications changes (#9228)
- [#9229](https://github.com/MetaMask/metamask-mobile/pull/9229): fix: Resolve missed controller-util yarn lock versions (#9229)
- [#9134](https://github.com/MetaMask/metamask-mobile/pull/9134): fix: Revert controller utils update (#9134)
- [#9216](https://github.com/MetaMask/metamask-mobile/pull/9216): fix: correct `SubjectType` for origins connecting via the `BackgroundBridge` (#9216)
- [#9362](https://github.com/MetaMask/metamask-mobile/pull/9362): fix(translations): Crowdin does not allow slashes (#9362)
- [#9326](https://github.com/MetaMask/metamask-mobile/pull/9326): fix(translations): Fix upload translations (#9326)
- [#9173](https://github.com/MetaMask/metamask-mobile/pull/9173): fix(8667): trigger swap tx on approval tx confirmed (#9173)
- [#9243](https://github.com/MetaMask/metamask-mobile/pull/9243): fix: add missing isPortfolioUrl import and update portfolio url name (#9243)
- [#9384](https://github.com/MetaMask/metamask-mobile/pull/9384): fix(deps): Move @metamask/react-native-animated-fox from git to npm (#9384)
- [#9278](https://github.com/MetaMask/metamask-mobile/pull/9278): fix(deps): axios@1.6.0->^1.6.8 (#9278)
- [#9277](https://github.com/MetaMask/metamask-mobile/pull/9277): fix(deps): remove unused eth-json-rpc-infura (#9277)
- [#9327](https://github.com/MetaMask/metamask-mobile/pull/9327): fix(deps): move @metamask/react-native-splash-screen from github.com to registry (#9327)
- [#9338](https://github.com/MetaMask/metamask-mobile/pull/9338): fix: pin web3-provider-engine@^16.0.8 in resolutions (#9338)
- [#9273](https://github.com/MetaMask/metamask-mobile/pull/9273): fix(deps): eth-rpc-errors@^4.0.3 -> @metamask/rpc-errors@^6.2.1 (#9273)
- [#9253](https://github.com/MetaMask/metamask-mobile/pull/9253): fix(deps): replace eth-json-rpc-errors with eth-rpc-errors (#9253)
- [#9224](https://github.com/MetaMask/metamask-mobile/pull/9224): fix: add migration for linea goerli (#9224)
- [#9215](https://github.com/MetaMask/metamask-mobile/pull/9215): fix: Send ppom metrics when transaction is cancelled. (#9215)
- [#9343](https://github.com/MetaMask/metamask-mobile/pull/9343): fix: Fix intermittent install failures (#9343)
- [#9142](https://github.com/MetaMask/metamask-mobile/pull/9142): fix(labeling guidelines): Add definition of regression-develop label (#9142)
- [#9214](https://github.com/MetaMask/metamask-mobile/pull/9214): fix: Fix image import related type errors (#9214)
- [#9092](https://github.com/MetaMask/metamask-mobile/pull/9092): fix: check HD keyring (#9092)
- [#9309](https://github.com/MetaMask/metamask-mobile/pull/9309): fix: error when re-using exising id on permissionController (#9309)
- [#9284](https://github.com/MetaMask/metamask-mobile/pull/9284): fix: invalid url on inapp-browser (#9284)
- [#9283](https://github.com/MetaMask/metamask-mobile/pull/9283): fix: missing walletConnect prop (#9283)

## [7.21.0]

### Added

- [#9065](https://github.com/MetaMask/metamask-mobile/pull/9065): feat: Update network controller to version 13.0.1 (#9065)
- [#9166](https://github.com/MetaMask/metamask-mobile/pull/9166): feat: signature controller update to v6.0.0 (#9166)
- [#9194](https://github.com/MetaMask/metamask-mobile/pull/9194): feat: 7.19.1 (#9194)
- [#9136](https://github.com/MetaMask/metamask-mobile/pull/9136): feat: add eth stake button (#9136)
- [#8988](https://github.com/MetaMask/metamask-mobile/pull/8988): feat: import tokens new UI (#8988)
- [#9205](https://github.com/MetaMask/metamask-mobile/pull/9205): feat: translate multi import tokens (#9205)
- [#9161](https://github.com/MetaMask/metamask-mobile/pull/9161): feat: update popular network (#9161)
- [#9165](https://github.com/MetaMask/metamask-mobile/pull/9165): feat: translate symbol warning text (#9165)
- [#9110](https://github.com/MetaMask/metamask-mobile/pull/9110): feat: patch linea token pricing (#9110)
- [#9114](https://github.com/MetaMask/metamask-mobile/pull/9114): feat: sdk deeplinking protocol (#9114)
- [#9188](https://github.com/MetaMask/metamask-mobile/pull/9188): feat: wc fixes + ux improvements (#9188)
- [#9045](https://github.com/MetaMask/metamask-mobile/pull/9045): feat: sdk connection dependency upgrade (#9045)
- [#8701](https://github.com/MetaMask/metamask-mobile/pull/8701): feat: notifications (#8701)

### Changed

- [#9199](https://github.com/MetaMask/metamask-mobile/pull/9199): chore: Chore/resolve xcode changes (#9199)
- [#9197](https://github.com/MetaMask/metamask-mobile/pull/9197): test: Change instances of messages to enContent while importing from locales (#9197)
- [#9181](https://github.com/MetaMask/metamask-mobile/pull/9181): test: fix rpc test on Ci for Android (#9181)
- [#9124](https://github.com/MetaMask/metamask-mobile/pull/9124): chore: added new privacy file and identified reason for using privacy APIs (#9124)
- [#9146](https://github.com/MetaMask/metamask-mobile/pull/9146): test: Refactor Tab bar page object (#9146)
- [#9135](https://github.com/MetaMask/metamask-mobile/pull/9135): chore: Update dependabot.yml to use new team label (#9135)
- [#9106](https://github.com/MetaMask/metamask-mobile/pull/9106): test: fix secrets for tenderly (#9106)
- [#8992](https://github.com/MetaMask/metamask-mobile/pull/8992): chore: New Crowdin translations by Github Action (#8992)
- [#9190](https://github.com/MetaMask/metamask-mobile/pull/9190): chore(deps): bump tar from 6.2.0 to 6.2.1 (#9190)
- [#9189](https://github.com/MetaMask/metamask-mobile/pull/9189): chore(deps): bump tar from 6.2.0 to 6.2.1 in /scripts/generate-attributions (#9189)
- [#9025](https://github.com/MetaMask/metamask-mobile/pull/9025): chore: improve yarn setup logs (#9025)
- [#9024](https://github.com/MetaMask/metamask-mobile/pull/9024): docs: Add xocde required config steps (#9024)
- [#9139](https://github.com/MetaMask/metamask-mobile/pull/9139): chore(deps): bump es5-ext from 0.10.62 to 0.10.64 (#9139)
- [#9133](https://github.com/MetaMask/metamask-mobile/pull/9133): chore(deps-dev): bump chromedriver from 99.0.0 to 123.0.1 (#9133)
- [#8645](https://github.com/MetaMask/metamask-mobile/pull/8645): chore(deps): bump ip from 1.1.5 to 1.1.9 (#8645)
- [#9062](https://github.com/MetaMask/metamask-mobile/pull/9062): chore(deps): bump express from 4.18.2 to 4.19.2 (#9062)
- [#9028](https://github.com/MetaMask/metamask-mobile/pull/9028): chore(deps): bump webpack-dev-middleware from 6.1.1 to 6.1.2 (#9028)
- [#8674](https://github.com/MetaMask/metamask-mobile/pull/8674): refactor: Remove usage of regex for portfolio URLs (#8674)
- [#5022](https://github.com/MetaMask/metamask-mobile/pull/5022): chore: Bump buffer from 5.2.1 to 6.0.3 (#5022)
- [#5093](https://github.com/MetaMask/metamask-mobile/pull/5093): chore: Bump pify from 4.0.1 to 6.1.0 (#5093)

### Fixed

- [#8958](https://github.com/MetaMask/metamask-mobile/pull/8958): fix: unit test metametrics at app startup (#8958)
- [#9206](https://github.com/MetaMask/metamask-mobile/pull/9206): fix: fix nfts displayed on account and refactor collectibles component (#9206)
- [#9174](https://github.com/MetaMask/metamask-mobile/pull/9174): fix: change CUSTOM_TOKEN_IMPORTED tracking mode (#9174)
- [#9148](https://github.com/MetaMask/metamask-mobile/pull/9148): fix: Tokens disappearing when updating (#9148)
- [#9123](https://github.com/MetaMask/metamask-mobile/pull/9123): fix: Revert Update controller utils to 5.0.2 (#9123)
- [#8603](https://github.com/MetaMask/metamask-mobile/pull/8603): fix: nft detection running too many times (#8603)
- [#9125](https://github.com/MetaMask/metamask-mobile/pull/9125): fix: add display warning for mumbai (#9125)
- [#9150](https://github.com/MetaMask/metamask-mobile/pull/9150): fix: wc connections and permissions system network improvement (#9150)
- [#9185](https://github.com/MetaMask/metamask-mobile/pull/9185): fix: 9108 Keystone QR code can't send asset transaction (#9185)
- [#8745](https://github.com/MetaMask/metamask-mobile/pull/8745): fix: request location permission after it is rejected during Ledger connection (#8745)
- [#9202](https://github.com/MetaMask/metamask-mobile/pull/9202): fix: Revert PR 9075 (#9202)
- [#9075](https://github.com/MetaMask/metamask-mobile/pull/9075): fix: Send ppom metrics when transaction is cancelled. (#9075)

## [7.20.1]

### Fixed

- [#9092](https://github.com/MetaMask/metamask-mobile/pull/9092): fix: check HD keyring

## [7.20.0]

### Added

- [#8982](https://github.com/MetaMask/metamask-mobile/pull/8982): feat: Update gas fee controller to version 6.1.2
- [#9079](https://github.com/MetaMask/metamask-mobile/pull/9079): feat: Update controller utils to 5.0.2
- [#9036](https://github.com/MetaMask/metamask-mobile/pull/9036): feat: Adding blockaid validations for sepolia network
- [#8668](https://github.com/MetaMask/metamask-mobile/pull/8668): feat: PPOM Version update to download files only before transaction
- [#8720](https://github.com/MetaMask/metamask-mobile/pull/8720): feat: migrate to native primary currency
- [#8989](https://github.com/MetaMask/metamask-mobile/pull/8989): feat: Signature Controller v5.3.1
- [#8759](https://github.com/MetaMask/metamask-mobile/pull/8759): feat: Accounts controller integration
- [#9007](https://github.com/MetaMask/metamask-mobile/pull/9007): feat: Assets controller updated to version 12.0.0
- [#9005](https://github.com/MetaMask/metamask-mobile/pull/9005): feat: Update network controller to version 12.2.0
- [#8920](https://github.com/MetaMask/metamask-mobile/pull/8920): feat: add the 'eth_phishing_detection' logic to the connect accounts flow
- [#8952](https://github.com/MetaMask/metamask-mobile/pull/8952): feat: Network Controller update to v12.1.2
- [#8981](https://github.com/MetaMask/metamask-mobile/pull/8981): feat: Minor update of phishing-controller
- [#8986](https://github.com/MetaMask/metamask-mobile/pull/8986): feat: Updated Assets Controllers to v11.1.0

### Changed

- [#8967](https://github.com/MetaMask/metamask-mobile/pull/8967): chore: Handle async migrations & add migration tests
- [#8826](https://github.com/MetaMask/metamask-mobile/pull/8826): refactor: update Ledger connection instructions
- [#9038](https://github.com/MetaMask/metamask-mobile/pull/9038): chore: Consolidate and simplify isTest condition
- [#9094](https://github.com/MetaMask/metamask-mobile/pull/9094): test: stabilize swaps e2e tests
- [#9069](https://github.com/MetaMask/metamask-mobile/pull/9069): test: clean up detox build/run scripts
- [#9078](https://github.com/MetaMask/metamask-mobile/pull/9078): chore: Sentry reduce traceSample rate to 0.04
- [#9039](https://github.com/MetaMask/metamask-mobile/pull/9039): refactor(ramp): persist and format amount in build quote view
- [#9033](https://github.com/MetaMask/metamask-mobile/pull/9033): Revert "feat: migrate to native primary currency (#8720)"
- [#8918](https://github.com/MetaMask/metamask-mobile/pull/8918): ci: Simplify PR template
- [#9008](https://github.com/MetaMask/metamask-mobile/pull/9008): chore(ramp): upgrade sdk to 1.26.8
- [#7591](https://github.com/MetaMask/metamask-mobile/pull/7591): chore(deps-dev): bump @babel/traverse from 7.22.6 to 7.23.2 in /ppom
- [#8842](https://github.com/MetaMask/metamask-mobile/pull/8842): ci: Create Bitrise status check for commits
- [#8990](https://github.com/MetaMask/metamask-mobile/pull/8990): chore: Remove unnecessary react native animate fox patch
- [#8987](https://github.com/MetaMask/metamask-mobile/pull/8987): chore: adding code owner for confirmation domain's code
- [#8675](https://github.com/MetaMask/metamask-mobile/pull/8675): refactor: Refactor inpage blocklist to avoid usage of regex
- [#8959](https://github.com/MetaMask/metamask-mobile/pull/8959): chore: Migrate another (3/3) batch of unit tests away from enzyme

### Fixed

- [#9000](https://github.com/MetaMask/metamask-mobile/pull/9000): fix: Revert "test: [android] run tests on the first emulator in your list …
- [#8998](https://github.com/MetaMask/metamask-mobile/pull/8998): fix: Revert "fix: hardcode emulator name to fix failing android tests on C…
- [#8995](https://github.com/MetaMask/metamask-mobile/pull/8995): fix: hardcode emulator name to fix failing android tests on CI
- [#9023](https://github.com/MetaMask/metamask-mobile/pull/9023): fix: improve SVG Validation and Error Handling in AvatarFavicon Component
- [#9001](https://github.com/MetaMask/metamask-mobile/pull/9001): fix: (#8617): Reduce enzyme usage in unit test by 25% - [2/3] (#8823)
- [#9013](https://github.com/MetaMask/metamask-mobile/pull/9013): fix: isEIP1559 is undefined migration 29 issue
- [#8980](https://github.com/MetaMask/metamask-mobile/pull/8980): fix: analytics on Account Right Button analytics
- [#8991](https://github.com/MetaMask/metamask-mobile/pull/8991): fix: add Referer to Dapp Viewed events
- [#8977](https://github.com/MetaMask/metamask-mobile/pull/8977): fix: Remove wallet connect and sdk connect prefix from ppom domain
- [#9080](https://github.com/MetaMask/metamask-mobile/pull/9080): fix: check for preferences controller in 036 migration
- [#8751](https://github.com/MetaMask/metamask-mobile/pull/8751): fix: removes addSubjectMetadata and improves Snaps Execution Environment Webview origin restriction.
- [#9082](https://github.com/MetaMask/metamask-mobile/pull/9082): fix: Check for missing identities on migration 36
- [#9031](https://github.com/MetaMask/metamask-mobile/pull/9031): fix: Remove prefix from origin before sending request to ppom
- [#9066](https://github.com/MetaMask/metamask-mobile/pull/9066): fix: dedupe dependencies
- [#9051](https://github.com/MetaMask/metamask-mobile/pull/9051): fix: Remove duplicate i18n, en key: `qr_hardware`
- [#9053](https://github.com/MetaMask/metamask-mobile/pull/9053): fix: update ppom npm package to version 1.4.5
- [#9042](https://github.com/MetaMask/metamask-mobile/pull/9042): fix: Refactor SDK initialization
- [#8975](https://github.com/MetaMask/metamask-mobile/pull/8975): fix: remove call to private/internal methods from the `@metamask/keyring-controller`
- [#9021](https://github.com/MetaMask/metamask-mobile/pull/9021): fix: Network not updating when changing account connected the first time on a DAPP
- [#8932](https://github.com/MetaMask/metamask-mobile/pull/8932): fix: breaking change from `@metamask/transaction-controller` regarding Ledger transactions

## [7.19.1]

### Fixed

- [#9193](https://github.com/MetaMask/metamask-mobile/pull/9193): fix(ramp): default networks state to array

## [7.19.0]

### Added

- [#8935](https://github.com/MetaMask/metamask-mobile/pull/8935): feat: Remove powered by blockaid line
- [#8908](https://github.com/MetaMask/metamask-mobile/pull/8908): feat: add linea sepolia network and deprecate Linea Goerli network
- [#8881](https://github.com/MetaMask/metamask-mobile/pull/8881): feat: patch for assets controller v11.0.1
- [#8844](https://github.com/MetaMask/metamask-mobile/pull/8844): feat: Add `hideSubmitButton` prop to templates
- [#8866](https://github.com/MetaMask/metamask-mobile/pull/8866): feat: Update transaction controller to v8.0.1
- [#8628](https://github.com/MetaMask/metamask-mobile/pull/8628): feat: Update transaction controller to v7.1.0
- [#8812](https://github.com/MetaMask/metamask-mobile/pull/8812): feat: Network Controller to version 11.0.0
- [#8848](https://github.com/MetaMask/metamask-mobile/pull/8848): feat: Update Phishing Controller to version 6.0.0
- [#8850](https://github.com/MetaMask/metamask-mobile/pull/8850): feat: Gas Fee Controller minor update to version 6.1.0
- [#8778](https://github.com/MetaMask/metamask-mobile/pull/8778): feat: Assets controllers update to version 10
- [#8859](https://github.com/MetaMask/metamask-mobile/pull/8859): feat: add env vars mapping in build script
- [#8785](https://github.com/MetaMask/metamask-mobile/pull/8785): feat: permissions system within sdk redux store
- [#8768](https://github.com/MetaMask/metamask-mobile/pull/8768): feat: state logs in the exported file with app version and build number

### Changed

- [#8789](https://github.com/MetaMask/metamask-mobile/pull/8789): ci: 8253 - Add fitness function action for enzyme imports
- [#8919](https://github.com/MetaMask/metamask-mobile/pull/8919): chore: Include env variable copying into yarn setup command
- [#8964](https://github.com/MetaMask/metamask-mobile/pull/8964): chore: added platform team as codeowner to component-lib, patches, bitrise.yml
- [#8899](https://github.com/MetaMask/metamask-mobile/pull/8899): chore: New Crowdin translations by Github Action
- [#8545](https://github.com/MetaMask/metamask-mobile/pull/8545): chore(ramp): add team to CODEOWNERS
- [#8965](https://github.com/MetaMask/metamask-mobile/pull/8965): chore: Reorder migrations between 7.17.1, 7.18.0, and main
- [#8960](https://github.com/MetaMask/metamask-mobile/pull/8960): chore: set nvmrc to 18.18.2
- [#8923](https://github.com/MetaMask/metamask-mobile/pull/8923): chore: Migrate second batch of. unit tests away from enzyme
- [#8942](https://github.com/MetaMask/metamask-mobile/pull/8942): chore: Reduce enzymes usage 1/3 (#8721)
- [#8867](https://github.com/MetaMask/metamask-mobile/pull/8867): chore: update security code scanner file
- [#8872](https://github.com/MetaMask/metamask-mobile/pull/8872): ci: Run all tests on release e2e pipeline
- [#8775](https://github.com/MetaMask/metamask-mobile/pull/8775): chore: New Crowdin translations by Github Action
- [#8839](https://github.com/MetaMask/metamask-mobile/pull/8839): chore: Migrate a batch of unit tests away from enzyme
- [#8723](https://github.com/MetaMask/metamask-mobile/pull/8723): test: Onboarding add custom default ETH Mainnet
- [#8829](https://github.com/MetaMask/metamask-mobile/pull/8829): chore: remove all remaining legacy analytics native code
- [#8834](https://github.com/MetaMask/metamask-mobile/pull/8834): refactor: bring back IOS_SIMULATOR var as optional
- [#8728](https://github.com/MetaMask/metamask-mobile/pull/8728): refactor(ramp): add provider name to sell tx events
- [#8836](https://github.com/MetaMask/metamask-mobile/pull/8836): chore: Remove `cross-fetch` resolution
- [#8835](https://github.com/MetaMask/metamask-mobile/pull/8835): chore: Remove `plist` resolution
- [#8788](https://github.com/MetaMask/metamask-mobile/pull/8788): chore: Add instructions regarding tool versions and env variables in Readme
- [#8817](https://github.com/MetaMask/metamask-mobile/pull/8817): chore: Remove `y18n` resolution
- [#8819](https://github.com/MetaMask/metamask-mobile/pull/8819): chore: Remove `simple-get` resolution
- [#8815](https://github.com/MetaMask/metamask-mobile/pull/8815): chore: Remove unused `lodash` resolution
- [#8813](https://github.com/MetaMask/metamask-mobile/pull/8813): chore: Remove `ansi-regex` resolution
- [#8807](https://github.com/MetaMask/metamask-mobile/pull/8807): chore: Remove `minimatch` resolution
- [#8820](https://github.com/MetaMask/metamask-mobile/pull/8820): chore: Remove `shell-quote` resolution
- [#8818](https://github.com/MetaMask/metamask-mobile/pull/8818): chore: Remove `qs` resolution
- [#8816](https://github.com/MetaMask/metamask-mobile/pull/8816): chore: Remove `ua-parser-js` resolution
- [#8814](https://github.com/MetaMask/metamask-mobile/pull/8814): chore: Remove `immer` resolution
- [#8811](https://github.com/MetaMask/metamask-mobile/pull/8811): chore: Remove `pac-resolver` resolution
- [#8810](https://github.com/MetaMask/metamask-mobile/pull/8810): chore: Remove resolutions for unused packages
- [#8809](https://github.com/MetaMask/metamask-mobile/pull/8809): chore: Remove `nanoid` resolution
- [#8802](https://github.com/MetaMask/metamask-mobile/pull/8802): chore: Remove `glob` resolution

### Fixed

- [#8774](https://github.com/MetaMask/metamask-mobile/pull/8774): fix: normalize transaction parameters before PPOM validation
- [#8838](https://github.com/MetaMask/metamask-mobile/pull/8838): fix: Rename DAPP_VISITED to DAPP_VIEWED
- [#8784](https://github.com/MetaMask/metamask-mobile/pull/8784): fix: update usage of OP goerli to OP Sepolia
- [#8953](https://github.com/MetaMask/metamask-mobile/pull/8953): fix: fix network verification chainID and name verification for popular network
- [#8976](https://github.com/MetaMask/metamask-mobile/pull/8976): fix: Revert "chore: Include env variable copying into yarn setup command"
- [#8936](https://github.com/MetaMask/metamask-mobile/pull/8936): fix: crash during pairing request from Ledger
- [#8956](https://github.com/MetaMask/metamask-mobile/pull/8956): fix: prevent repeated incoming transaction notifications
- [#8955](https://github.com/MetaMask/metamask-mobile/pull/8955): fix: Update follow-redirects minor version
- [#8937](https://github.com/MetaMask/metamask-mobile/pull/8937): fix: circular dependency on MetaMetrics configure
- [#8888](https://github.com/MetaMask/metamask-mobile/pull/8888): fix: add identify metrics call at metrics instance setup
- [#8740](https://github.com/MetaMask/metamask-mobile/pull/8740): fix: restore Ledger keyring after restoring the vault
- [#8925](https://github.com/MetaMask/metamask-mobile/pull/8925): fix: Revert "fix: yarn version updated to 1.22.22 (#8921)"
- [#8921](https://github.com/MetaMask/metamask-mobile/pull/8921): fix: yarn version updated to 1.22.22
- [#8862](https://github.com/MetaMask/metamask-mobile/pull/8862): fix: Exclude `devDependencies` from `attribution.txt`
- [#8906](https://github.com/MetaMask/metamask-mobile/pull/8906): fix(ramp): loading fox position
- [#8882](https://github.com/MetaMask/metamask-mobile/pull/8882): fix: Fix `wallet_addEthereumChain` rpcUrls trailing slash cleanup
- [#8887](https://github.com/MetaMask/metamask-mobile/pull/8887): fix: issue with 'dappIconUrl' in 'AccountConnect.ts'
- [#8877](https://github.com/MetaMask/metamask-mobile/pull/8877): fix: fix url bug display
- [#8883](https://github.com/MetaMask/metamask-mobile/pull/8883): fix: Fix `wallet_switchEthereumChain` chainId validation
- [#8858](https://github.com/MetaMask/metamask-mobile/pull/8858): fix: PPOM - Closing alert icon overloads text box
- [#8861](https://github.com/MetaMask/metamask-mobile/pull/8861): fix: type for auth events and typo
- [#8846](https://github.com/MetaMask/metamask-mobile/pull/8846): fix: network filtered view crash
- [#8840](https://github.com/MetaMask/metamask-mobile/pull/8840): fix: update webview to grant location
- [#8741](https://github.com/MetaMask/metamask-mobile/pull/8741): fix: Fix the QR code accounts disappear when password change.
- [#8808](https://github.com/MetaMask/metamask-mobile/pull/8808): fix: unnecessary, unsafe base-controller patch
- [#8496](https://github.com/MetaMask/metamask-mobile/pull/8496): fix: redirection issue after chain switch on sign request

## [7.18.0]

### Added

- [#8729](https://github.com/MetaMask/metamask-mobile/pull/8729): feat(ramp): add event when user expands quotes
- [#8787](https://github.com/MetaMask/metamask-mobile/pull/8787): feat: add MetaMetrics custom flush vars and log
- [#8680](https://github.com/MetaMask/metamask-mobile/pull/8680): feat(ramp): add previously used tag
- [#8627](https://github.com/MetaMask/metamask-mobile/pull/8627): feat(ramp): add bottom sheet quotes
- [#8755](https://github.com/MetaMask/metamask-mobile/pull/8755): feat: Remove gap from maxHeight calculation in bottomsheet
- [#8748](https://github.com/MetaMask/metamask-mobile/pull/8748): feat: segment migration update remaining files and remove legacy analytics
- [#8731](https://github.com/MetaMask/metamask-mobile/pull/8731): feat: Missing migration events
- [#8531](https://github.com/MetaMask/metamask-mobile/pull/8531): feat: sdk permissions system integration
- [#8607](https://github.com/MetaMask/metamask-mobile/pull/8607): feat: bump mobile snaps packages to bring new snaps architecture
- [#8700](https://github.com/MetaMask/metamask-mobile/pull/8700): feat: Snaps new architecture mobile integration
- [#8581](https://github.com/MetaMask/metamask-mobile/pull/8581): feat: support updated Linea gas fee estimation
- [#8712](https://github.com/MetaMask/metamask-mobile/pull/8712): feat: confirmations views components events migration
- [#8656](https://github.com/MetaMask/metamask-mobile/pull/8656): feat: Edit gas, Drawer, DeleteWallet, ComponentErrorBoundary, CollectilbleContracts, BrowsserBottomBar events migration
- [#8692](https://github.com/MetaMask/metamask-mobile/pull/8692): feat: T-C views components events migration
- [#8672](https://github.com/MetaMask/metamask-mobile/pull/8672): feat: Views folder migration events from W to R beginning letters
- [#8651](https://github.com/MetaMask/metamask-mobile/pull/8651): feat: tabs and swaps components events migration
- [#8658](https://github.com/MetaMask/metamask-mobile/pull/8658): feat: Approvals and Nav events migration
- [#8670](https://github.com/MetaMask/metamask-mobile/pull/8670): feat: ramp analytics segment migration
- [#8657](https://github.com/MetaMask/metamask-mobile/pull/8657): feat: AccountApproval, ACcountRightButton, AddCustomCollectible, AddCustomToken, AddressCopy, BackupAlert useGoToBridge events migration
- [#8655](https://github.com/MetaMask/metamask-mobile/pull/8655): feat: migration of analytics of NavBar, NavBarTitle, LedgerConfirmationModal
- [#8705](https://github.com/MetaMask/metamask-mobile/pull/8705): feat: segment migration of utils
- [#8637](https://github.com/MetaMask/metamask-mobile/pull/8637): feat: translate fake native tokens need better UX error handling
- [#8711](https://github.com/MetaMask/metamask-mobile/pull/8711): feat: c-a views components events migration to segment
- [#8067](https://github.com/MetaMask/metamask-mobile/pull/8067): feat: use Segment (batch 1)
- [#8608](https://github.com/MetaMask/metamask-mobile/pull/8608): feat: Signature controller update to v5.3.0 and removed unnecessary patch
- [#8653](https://github.com/MetaMask/metamask-mobile/pull/8653): feat: migration of AnimatedQrScanner, QRsigningDetails and onboarding flow
- [#8652](https://github.com/MetaMask/metamask-mobile/pull/8652): feat: Search token, screenshot deterrent and receive request events migration
- [#8642](https://github.com/MetaMask/metamask-mobile/pull/8642): feat: Update needed and toknes ui component events migration
- [#8635](https://github.com/MetaMask/metamask-mobile/pull/8635): feat: Move Security settings from Experimental Settings into Security Settings
- [#8677](https://github.com/MetaMask/metamask-mobile/pull/8677): feat: Add TagColored to component temp
- [#8673](https://github.com/MetaMask/metamask-mobile/pull/8673): feat: new trackErrorAsAnalytics for segment

### Changed

- [#8803](https://github.com/MetaMask/metamask-mobile/pull/8803): chore: Remove unnecessary resolutions
- [#8792](https://github.com/MetaMask/metamask-mobile/pull/8792): test: Fix tag in regression test
- [#8791](https://github.com/MetaMask/metamask-mobile/pull/8791): test: add contact us e2e
- [#8495](https://github.com/MetaMask/metamask-mobile/pull/8495): ci: Post comment after e2e smoke
- [#8662](https://github.com/MetaMask/metamask-mobile/pull/8662): test: Update Swap token from USDC to USDT
- [#8542](https://github.com/MetaMask/metamask-mobile/pull/8542): chore: simplify ccache cache logic
- [#8664](https://github.com/MetaMask/metamask-mobile/pull/8664): refactor: consolidate accounts references to a single source of truth
- [#8366](https://github.com/MetaMask/metamask-mobile/pull/8366): chore: Create single functions to invoke Transaction Controller
- [#8709](https://github.com/MetaMask/metamask-mobile/pull/8709): test: cleanup networks e2e test
- [#8561](https://github.com/MetaMask/metamask-mobile/pull/8561): chore: modify dependency caching on bitrise
- [#8593](https://github.com/MetaMask/metamask-mobile/pull/8593): ci: enable security code scanner
- [#8492](https://github.com/MetaMask/metamask-mobile/pull/8492): docs: Improve README.md
- [#8646](https://github.com/MetaMask/metamask-mobile/pull/8646): test: Create detox setup script
- [#8644](https://github.com/MetaMask/metamask-mobile/pull/8644): test: Refactor settings page object

### Fixed

- [#8801](https://github.com/MetaMask/metamask-mobile/pull/8801): fix(ramp): undefined payment method
- [#8798](https://github.com/MetaMask/metamask-mobile/pull/8798): fix: remove unnecessary post message stream patch
- [#8572](https://github.com/MetaMask/metamask-mobile/pull/8572): fix: fake native tokens need better UX error handling
- [#8763](https://github.com/MetaMask/metamask-mobile/pull/8763): fix: PPOM version update to 1.4.2
- [#8753](https://github.com/MetaMask/metamask-mobile/pull/8753): fix: Updated accessibility role for buttons
- [#8725](https://github.com/MetaMask/metamask-mobile/pull/8725): fix: change in blockaid alert message
- [#8625](https://github.com/MetaMask/metamask-mobile/pull/8625): fix: ethQuery is not defined when refresh is called
- [#8752](https://github.com/MetaMask/metamask-mobile/pull/8752): fix: Fixed underline issue with ButtonLink's pressed state
- [#8744](https://github.com/MetaMask/metamask-mobile/pull/8744): fix: fix infura key displayed
- [#8678](https://github.com/MetaMask/metamask-mobile/pull/8678): fix: fix metrics trackEvent compatibility with legacy events
- [#8742](https://github.com/MetaMask/metamask-mobile/pull/8742): fix: update origin passed to ppom for send transactions
- [#8727](https://github.com/MetaMask/metamask-mobile/pull/8727): fix: migration to enable Blockaid by default
- [#8567](https://github.com/MetaMask/metamask-mobile/pull/8567): fix: deprecate goerli network
- [#8734](https://github.com/MetaMask/metamask-mobile/pull/8734): fix: fix hex to BN conversion
- [#8738](https://github.com/MetaMask/metamask-mobile/pull/8738): fix: linting in Engine
- [#8515](https://github.com/MetaMask/metamask-mobile/pull/8515): fix: #1408 Native Alert Patch for Webview
- [#8707](https://github.com/MetaMask/metamask-mobile/pull/8707): fix: patch transaction controller in mobile to add fallback gas estimation
- [#8584](https://github.com/MetaMask/metamask-mobile/pull/8584): fix: filter SES from Sentry stack trace frames
- [#8636](https://github.com/MetaMask/metamask-mobile/pull/8636): fix: add warning for optimism and arbitrum goerli
- [#8663](https://github.com/MetaMask/metamask-mobile/pull/8663): fix: update podfile and project.pbxproj
- [#8650](https://github.com/MetaMask/metamask-mobile/pull/8650): fix: translate scam title modal
- [#8631](https://github.com/MetaMask/metamask-mobile/pull/8631): fix: remove inexistent style
- [#8615](https://github.com/MetaMask/metamask-mobile/pull/8615): fix: Fix add custom rpc detox test script

## [7.17.1]

### Fixed

- [#8870](https://github.com/MetaMask/metamask-mobile/pull/8870): fix: update PPOM to v1.4.4
- [#8892](https://github.com/MetaMask/metamask-mobile/pull/8892): fix: Tokens disappearing

## [7.17.0]

### Added

- [#8520](https://github.com/MetaMask/metamask-mobile/pull/8520): feat: Feature/1300 dapp visit event
- [#8354](https://github.com/MetaMask/metamask-mobile/pull/8354): feat(ramp): add Terms of Service provider link to quotes
- [#8579](https://github.com/MetaMask/metamask-mobile/pull/8579): feat: translate fake native tokens need better UX error handling
- [#8588](https://github.com/MetaMask/metamask-mobile/pull/8588): feat: re-structure confirmation pages
- [#8378](https://github.com/MetaMask/metamask-mobile/pull/8378): feat: Update assets controllers v^9.0.0
- [#8370](https://github.com/MetaMask/metamask-mobile/pull/8370): feat: Update network controller v^10
- [#7999](https://github.com/MetaMask/metamask-mobile/pull/7999): feat: chain id to hexadecimal format
- [#8524](https://github.com/MetaMask/metamask-mobile/pull/8524): feat: enable blockaid by default
- [#8552](https://github.com/MetaMask/metamask-mobile/pull/8552): feat: remove friction modal for enabling the feature from settings on iOS
- [#8400](https://github.com/MetaMask/metamask-mobile/pull/8400): feat: Add DS Guides link to component readmes
- [#8544](https://github.com/MetaMask/metamask-mobile/pull/8544): feat: blockaid banner UX improvements
- [#8246](https://github.com/MetaMask/metamask-mobile/pull/8246): feat: enable Ledger integration
- [#8234](https://github.com/MetaMask/metamask-mobile/pull/8234): feat: add privacy toggle
- [#8513](https://github.com/MetaMask/metamask-mobile/pull/8513): feat: confirm button color updates when transaction is malicious
- [#7534](https://github.com/MetaMask/metamask-mobile/pull/7534): feat: hide alert when navigating to protect wallet
- [#8392](https://github.com/MetaMask/metamask-mobile/pull/8392): feat: Enable token detection on arbitrum, optimism, base, and zksync
- [#8502](https://github.com/MetaMask/metamask-mobile/pull/8502): feat: change the yellow loading banner to gray color
- [#8373](https://github.com/MetaMask/metamask-mobile/pull/8373): feat: add SES experiment toggle (iOS)
- [#8413](https://github.com/MetaMask/metamask-mobile/pull/8413): feat: Update SES lockdown options

### Changed

- [#8457](https://github.com/MetaMask/metamask-mobile/pull/8457): refactor(ramp): add routes folder
- [#8510](https://github.com/MetaMask/metamask-mobile/pull/8510): chore: upgrading design tokens package and typescript conventions
- [#8478](https://github.com/MetaMask/metamask-mobile/pull/8478): chore: bumping code coverage thresholds
- [#8414](https://github.com/MetaMask/metamask-mobile/pull/8414): chore: add logs to identify root cause of issue reported in #1507
- [#8257](https://github.com/MetaMask/metamask-mobile/pull/8257): test: 1452 refactor modal pages batch 2
- [#8558](https://github.com/MetaMask/metamask-mobile/pull/8558): test: add blacklist URLs to automated tests
- [#8563](https://github.com/MetaMask/metamask-mobile/pull/8563): ci: Exclude ip package from audit
- [#8483](https://github.com/MetaMask/metamask-mobile/pull/8483): chore: Modify cancel gas rate of Transaction Controller
- [#8541](https://github.com/MetaMask/metamask-mobile/pull/8541): test: use fast swipe on account sheet modal
- [#8514](https://github.com/MetaMask/metamask-mobile/pull/8514): chore(ramp): upgrade sdk to 1.26.2

### Fixed

- [#8348](https://github.com/MetaMask/metamask-mobile/pull/8348): fix: update nft metadata on page refresh
- [#8556](https://github.com/MetaMask/metamask-mobile/pull/8556): fix: improve native balance fetch logic on the UX
- [#8605](https://github.com/MetaMask/metamask-mobile/pull/8605): fix: Update ppom_release to fix fail ppom security validation check
- [#8606](https://github.com/MetaMask/metamask-mobile/pull/8606): fix: Custom network chain id not converted to hexadecimal format
- [#8592](https://github.com/MetaMask/metamask-mobile/pull/8592): fix: missing converting to decimal chain id on network verification of pop…
- [#8227](https://github.com/MetaMask/metamask-mobile/pull/8227): fix: ensure edit nonce input only accepts numbers
- [#8587](https://github.com/MetaMask/metamask-mobile/pull/8587): fix: revert slice engine
- [#8560](https://github.com/MetaMask/metamask-mobile/pull/8560): fix: broken WhatsNew
- [#8554](https://github.com/MetaMask/metamask-mobile/pull/8554): fix: Enable blockaid What's New Copy
- [#8559](https://github.com/MetaMask/metamask-mobile/pull/8559): fix: Commit script diff that appears when building iOS
- [#8547](https://github.com/MetaMask/metamask-mobile/pull/8547): fix: clean up old translations
- [#8551](https://github.com/MetaMask/metamask-mobile/pull/8551): fix: update ppom validator package
- [#8536](https://github.com/MetaMask/metamask-mobile/pull/8536): fix: Added inherited to build settings library search paths
- [#8485](https://github.com/MetaMask/metamask-mobile/pull/8485): fix: Rounding issue in approval amount (use site suggestion)
- [#8517](https://github.com/MetaMask/metamask-mobile/pull/8517): fix: Update MixPanel proxy URL
- [#8532](https://github.com/MetaMask/metamask-mobile/pull/8532): fix: Remove height behavior on android
- [#8468](https://github.com/MetaMask/metamask-mobile/pull/8468): fix: Inputting a nonce value messes up the nonce counter setting a totally different number
- [#8526](https://github.com/MetaMask/metamask-mobile/pull/8526): fix: Added keyboard avoiding view to bottomsheetdialog
- [#8527](https://github.com/MetaMask/metamask-mobile/pull/8527): fix: Updated backupalert snapshot from ds tokens update
- [#8509](https://github.com/MetaMask/metamask-mobile/pull/8509): fix: Fix/8352 source map stack trace
- [#8508](https://github.com/MetaMask/metamask-mobile/pull/8508): fix: Revert "fix: Fix/8352 source map stack trace (#8467)"
- [#8504](https://github.com/MetaMask/metamask-mobile/pull/8504): fix: Remove isFullscreen from AddAccount, AccountPermissions, and AddChainApproval
- [#8503](https://github.com/MetaMask/metamask-mobile/pull/8503): fix: Fix fullscreen issue with bottomsheet
- [#8467](https://github.com/MetaMask/metamask-mobile/pull/8467): fix: Fix/8352 source map stack trace
- [#8488](https://github.com/MetaMask/metamask-mobile/pull/8488): fix: Cleanup/miscellaneous
- [#8469](https://github.com/MetaMask/metamask-mobile/pull/8469): fix: deeplink handling issue when the app is closed
- [#8491](https://github.com/MetaMask/metamask-mobile/pull/8491): fix: Update theme tokens for QR-related components
- [#8486](https://github.com/MetaMask/metamask-mobile/pull/8486): fix: Update theme tokens for General and Advanced Settings
- [#8157](https://github.com/MetaMask/metamask-mobile/pull/8157): fix: display hash as hex in personal signature confirmation
- [#8126](https://github.com/MetaMask/metamask-mobile/pull/8126): fix: Update navigation bar on start loading
- [#8476](https://github.com/MetaMask/metamask-mobile/pull/8476): fix: Fix title color type in settings drawer

## [7.16.0]

### Added

- [#8093](https://github.com/MetaMask/metamask-mobile/pull/8093): feat: decouple account selector from qr code connector
- [#8383](https://github.com/MetaMask/metamask-mobile/pull/8383): feat: add translation for privacy toggle
- [#8412](https://github.com/MetaMask/metamask-mobile/pull/8412): feat: Blockaid experimental settings should be visible on all networks
- [#8290](https://github.com/MetaMask/metamask-mobile/pull/8290): feat: update walletconnect se-sdk to 1.7.0
- [#8349](https://github.com/MetaMask/metamask-mobile/pull/8349): feat(ramp): add order minimum elapsed seconds for polling
- [#8353](https://github.com/MetaMask/metamask-mobile/pull/8353): feat(ramp): skip payment method screen if has already started
- [#8282](https://github.com/MetaMask/metamask-mobile/pull/8282): feat: PPOM - Signature Metric events have the `flagged_as_malicious` and Blockaid info when using a different network than Mainnet
- [#8171](https://github.com/MetaMask/metamask-mobile/pull/8171): feat: Support token detection on linea
- [#8292](https://github.com/MetaMask/metamask-mobile/pull/8292): feat: enable support to Blockaid on custom networks on mobile
- [#8212](https://github.com/MetaMask/metamask-mobile/pull/8212): feat: bump keyring controller to v8.1.0
- [#8291](https://github.com/MetaMask/metamask-mobile/pull/8291): feat: android sdk connection management
- [#8319](https://github.com/MetaMask/metamask-mobile/pull/8319): feat: decreased UR density
- [#8255](https://github.com/MetaMask/metamask-mobile/pull/8255): feat: Added temp brand tokens to mobile codebase
- [#8030](https://github.com/MetaMask/metamask-mobile/pull/8030): feat: New Crowdin translations by Github Action

### Changed

- [#8452](https://github.com/MetaMask/metamask-mobile/pull/8452): refactor: Replace SheetBottom with BottomSheet in WalletActions
- [#8451](https://github.com/MetaMask/metamask-mobile/pull/8451): refactor: Replace SheetBottom with BottomSheet in ShowIpfsGatewaySheet
- [#8450](https://github.com/MetaMask/metamask-mobile/pull/8450): refactor: Replace SheetBottom with BottomSheet in ShowDisplayNFTMediaSheet
- [#8445](https://github.com/MetaMask/metamask-mobile/pull/8445): refactor: Replace SheetBottom with BottomSheet in SDKFeedbackModal
- [#8444](https://github.com/MetaMask/metamask-mobile/pull/8444): refactor: Replace SheetBottom with BottomSheet in NetworkSelector
- [#8447](https://github.com/MetaMask/metamask-mobile/pull/8447): refactor: Replace SheetBottom with BottomSheet in ethsignfriction
- [#8443](https://github.com/MetaMask/metamask-mobile/pull/8443): refactor: Replace SheetBottom with BottomSheet in DetectedTokens
- [#8448](https://github.com/MetaMask/metamask-mobile/pull/8448): refactor: Replace SheetBottom with BottomSheet in AmbiguousAddressSheet
- [#8442](https://github.com/MetaMask/metamask-mobile/pull/8442): refactor: Replace SheetBottom with BottomSheet in AccountSelector
- [#8441](https://github.com/MetaMask/metamask-mobile/pull/8441): refactor: Replace SheetBottom with BottomSheet in AccountsPermission
- [#8440](https://github.com/MetaMask/metamask-mobile/pull/8440): refactor: Replace SheetBottom with BottomSheet in AccountConnect
- [#8439](https://github.com/MetaMask/metamask-mobile/pull/8439): chore: Replace SheetBottom with BottomSheet in AccountActions
- [#8446](https://github.com/MetaMask/metamask-mobile/pull/8446): refactor: Replace SheetBottom with BottomSheet in SDKLoadingModal
- [#8449](https://github.com/MetaMask/metamask-mobile/pull/8449): refactor: Replace SheetBottom with BottomSheet in BlockaidIndicator
- [#8437](https://github.com/MetaMask/metamask-mobile/pull/8437): refactor: QOL update for BottomSheet and BottomSheetDialog
- [#8037](https://github.com/MetaMask/metamask-mobile/pull/8037): refactor: Replace Settings drawer with DS components and update design
- [#8438](https://github.com/MetaMask/metamask-mobile/pull/8438): refactor: Remove isFlexible prop from BottomSheet
- [#8362](https://github.com/MetaMask/metamask-mobile/pull/8362): chore: updated all debug targets to automatically manage signing
- [#8283](https://github.com/MetaMask/metamask-mobile/pull/8283): chore: New Crowdin translations by Github Action
- [#8416](https://github.com/MetaMask/metamask-mobile/pull/8416): refactor(ramp): remove buy and sell folders
- [#8399](https://github.com/MetaMask/metamask-mobile/pull/8399): chore: Remove unused static colors
- [#8386](https://github.com/MetaMask/metamask-mobile/pull/8386): chore: add `.git-blame-ignore-revs`
- [#8289](https://github.com/MetaMask/metamask-mobile/pull/8289): chore: Replace favorite icon in NFT with DS icon
- [#8330](https://github.com/MetaMask/metamask-mobile/pull/8330): chore: Replace hex colors in constants file with tokens
- [#8333](https://github.com/MetaMask/metamask-mobile/pull/8333): chore: Replace hex colors in switch-related components with ds brand tokens
- [#8335](https://github.com/MetaMask/metamask-mobile/pull/8335): chore: Update qr-related components to use brand color white
- [#8287](https://github.com/MetaMask/metamask-mobile/pull/8287): chore: Update Network Settings Actionable Buttons to use DS buttons
- [#8334](https://github.com/MetaMask/metamask-mobile/pull/8334): chore: Replace hex colors in Android Media Player with ds brand tokens
- [#8305](https://github.com/MetaMask/metamask-mobile/pull/8305): test: [android] run tests on the first emulator in your list
- [#8372](https://github.com/MetaMask/metamask-mobile/pull/8372): ci: Revert "ci: Automate Bitrise E2E smoke in GH checks based on labels (#8325)"
- [#8371](https://github.com/MetaMask/metamask-mobile/pull/8371): test: Revert "test: bump detox to v20.16 (#8304)"
- [#8359](https://github.com/MetaMask/metamask-mobile/pull/8359): refactor(ramp): add null case for payment method in order details
- [#8325](https://github.com/MetaMask/metamask-mobile/pull/8325): ci: Automate Bitrise E2E smoke in GH checks based on labels
- [#8206](https://github.com/MetaMask/metamask-mobile/pull/8206): chore(Sentry): filter out Route Change
- [#8342](https://github.com/MetaMask/metamask-mobile/pull/8342): test: fix Swap test flakiness on Bitrise
- [#8285](https://github.com/MetaMask/metamask-mobile/pull/8285): chore: Replaced ApplePayButton colors with hardcoded hex colors
- [#8288](https://github.com/MetaMask/metamask-mobile/pull/8288): chore: Updated hex color in price chart to use ds tokens
- [#8284](https://github.com/MetaMask/metamask-mobile/pull/8284): chore: Replaced hex color for ledger loader
- [#8254](https://github.com/MetaMask/metamask-mobile/pull/8254): test: Fix Swap Smoke tests failures
- [#7640](https://github.com/MetaMask/metamask-mobile/pull/7640): chore(devDeps): upgrade from metro 0.71 to 0.73
- [#8304](https://github.com/MetaMask/metamask-mobile/pull/8304): test: bump detox to v20.16
- [#8192](https://github.com/MetaMask/metamask-mobile/pull/8192): refactor(ramp): skip adding order if already exists
- [#8272](https://github.com/MetaMask/metamask-mobile/pull/8272): chore: adds snapController selector and initial state

### Fixed

- [#8460](https://github.com/MetaMask/metamask-mobile/pull/8460): fix: typos in en.json
- [#8453](https://github.com/MetaMask/metamask-mobile/pull/8453): fix: show only blockaid multichain on whats new
- [#8421](https://github.com/MetaMask/metamask-mobile/pull/8421): fix: patch handling of missing token price
- [#8415](https://github.com/MetaMask/metamask-mobile/pull/8415): fix: catch unfulfilled promise for token fetch
- [#8410](https://github.com/MetaMask/metamask-mobile/pull/8410): fix: Broken confirm flow due to missing gas
- [#8404](https://github.com/MetaMask/metamask-mobile/pull/8404): fix: you have to press the login button twice (#6633) (#6663)
- [#8375](https://github.com/MetaMask/metamask-mobile/pull/8375): fix: Minimize skipping tests
- [#8401](https://github.com/MetaMask/metamask-mobile/pull/8401): fix: Dedupe deps with Yarn and update CocoaPods lockfile
- [#8326](https://github.com/MetaMask/metamask-mobile/pull/8326): fix: PPOM - Malicious transactions triggered from Deeplinks are not flagged
- [#8393](https://github.com/MetaMask/metamask-mobile/pull/8393): fix: [Blockaid] Toggle appears together on "before you proceed" sheet
- [#8394](https://github.com/MetaMask/metamask-mobile/pull/8394): fix: [Blockaid] Cosmetic issue on "before you proceed" sheet
- [#8384](https://github.com/MetaMask/metamask-mobile/pull/8384): fix: bump restore cache step in Bitrise
- [#8374](https://github.com/MetaMask/metamask-mobile/pull/8374): fix: Compare checksum address
- [#8033](https://github.com/MetaMask/metamask-mobile/pull/8033): fix: regenerator-runtime and reenable SES (v1.1.0) on iOS (JSC)
- [#8341](https://github.com/MetaMask/metamask-mobile/pull/8341): fix: E2E: Import SNX token
- [#8328](https://github.com/MetaMask/metamask-mobile/pull/8328): fix: Transaction Details view shows inaccurate balance on Mobile
- [#8274](https://github.com/MetaMask/metamask-mobile/pull/8274): fix: substr undefined when cancelling a legacy transaction
- [#8306](https://github.com/MetaMask/metamask-mobile/pull/8306): fix: cocoapod cache issue
- [#8202](https://github.com/MetaMask/metamask-mobile/pull/8202): fix: Isolate logic to expose js env variables sooner
- [#8216](https://github.com/MetaMask/metamask-mobile/pull/8216): fix: use correct link for reporting false positives in blockaid banner
- [#8329](https://github.com/MetaMask/metamask-mobile/pull/8329): fix: android unit tests
- [#7530](https://github.com/MetaMask/metamask-mobile/pull/7530): fix: fix require misname of @metamask/react-native-button
- [#8303](https://github.com/MetaMask/metamask-mobile/pull/8303): fix: fixup regex typo for validChainIdHex
- [#8271](https://github.com/MetaMask/metamask-mobile/pull/8271): fix: migrations not being applied on 7.14.0
- [#8281](https://github.com/MetaMask/metamask-mobile/pull/8281): fix: state initialisation in PPOMController
- [#8278](https://github.com/MetaMask/metamask-mobile/pull/8278): fix: scanning dapp QR code does not open in-app browser and navigate to dapp #8277
- [#8247](https://github.com/MetaMask/metamask-mobile/pull/8247): fix: fix inconsistency in the popular tab

## [7.15.0]

### Added

- [#8080](https://github.com/MetaMask/metamask-mobile/pull/8080): feat(ramp): add sell quick amounts with gas estimations
- [#8204](https://github.com/MetaMask/metamask-mobile/pull/8204): feat: update blockaid dependency to latest version
- [#8215](https://github.com/MetaMask/metamask-mobile/pull/8215): feat: Android sdk dapp icon support
- [#8035](https://github.com/MetaMask/metamask-mobile/pull/8035): feat: bump keyring controller 7.5.0
- [#6980](https://github.com/MetaMask/metamask-mobile/pull/6980): feat: swaps on send flow when amount is insufficient
- [#8081](https://github.com/MetaMask/metamask-mobile/pull/8081): feat: #870 - Slice Storage Engine
- [#8084](https://github.com/MetaMask/metamask-mobile/pull/8084): feat: Snaps settings
- [#7547](https://github.com/MetaMask/metamask-mobile/pull/7547): feat: PPOM version update
- [#7969](https://github.com/MetaMask/metamask-mobile/pull/7969): feat: Created SelectOption
- [#7942](https://github.com/MetaMask/metamask-mobile/pull/7942): feat: snaps controllers integration (Flask Only)
- [#7938](https://github.com/MetaMask/metamask-mobile/pull/7938): feat: Added SelectButton
- [#8097](https://github.com/MetaMask/metamask-mobile/pull/8097): feat(ramp): keep region always up to date

### Changed

- [#8231](https://github.com/MetaMask/metamask-mobile/pull/8231): test: 1328 refactor modals page batch 1
- [#8229](https://github.com/MetaMask/metamask-mobile/pull/8229): refactor(ramp): update callback url for dev/staging
- [#8217](https://github.com/MetaMask/metamask-mobile/pull/8217): test: fixed Swap smoke and regression test failures
- [#8239](https://github.com/MetaMask/metamask-mobile/pull/8239): chore: upgrade to rn 0.71.15
- [#8197](https://github.com/MetaMask/metamask-mobile/pull/8197): test: 8187 remove drawer folder e2e folder
- [#8195](https://github.com/MetaMask/metamask-mobile/pull/8195): test: refactor Assertions class and update specs expect assertion
- [#8191](https://github.com/MetaMask/metamask-mobile/pull/8191): test: create additional e2e subfolders
- [#7736](https://github.com/MetaMask/metamask-mobile/pull/7736): test: Approve custom erc20 v2
- [#8194](https://github.com/MetaMask/metamask-mobile/pull/8194): test: fix failing smoke test
- [#8131](https://github.com/MetaMask/metamask-mobile/pull/8131): refactor(ramp): change settings title to buy & sell
- [#8200](https://github.com/MetaMask/metamask-mobile/pull/8200): test: onboarding folder refactor page objects
- [#8133](https://github.com/MetaMask/metamask-mobile/pull/8133): chore(ramp): use patched gradle for react native payments
- [#8172](https://github.com/MetaMask/metamask-mobile/pull/8172): chore: fix ruby version and improve CI build time
- [#8089](https://github.com/MetaMask/metamask-mobile/pull/8089): ci: Remove using PACKAGE_READ_TOKEN for core preview builds
- [#8048](https://github.com/MetaMask/metamask-mobile/pull/8048): refactor: Replace Security Settings page with DS components and updated design
- [#8061](https://github.com/MetaMask/metamask-mobile/pull/8061): refactor: Replace General Settings page with DS components
- [#8049](https://github.com/MetaMask/metamask-mobile/pull/8049): refactor: Updated Advanced Settings page with DS components and designs
- [#8091](https://github.com/MetaMask/metamask-mobile/pull/8091): refactor: Replace Experimental Settings page with DS components
- [#7975](https://github.com/MetaMask/metamask-mobile/pull/7975): test: Implement `CCache` to e2e builds
- [#8136](https://github.com/MetaMask/metamask-mobile/pull/8136): test(ramp): add test for stateHasOrder util
- [#8137](https://github.com/MetaMask/metamask-mobile/pull/8137): test(ramp): add test for sell order processor
- [#8174](https://github.com/MetaMask/metamask-mobile/pull/8174): test: bump detox + implement dynamic scroll in e2e tests
- [#8083](https://github.com/MetaMask/metamask-mobile/pull/8083): refactor: E2e Smoke Tests to Execute Across Multiple Virtual Machines on Bitrise
- [#8087](https://github.com/MetaMask/metamask-mobile/pull/8087): test: Refactor Settings Contacts Folder page objects
- [#8109](https://github.com/MetaMask/metamask-mobile/pull/8109): chore: Added deprecation notices to button-related components
- [#8124](https://github.com/MetaMask/metamask-mobile/pull/8124): chore: Added deprecation notice to non-ds icons
- [#8150](https://github.com/MetaMask/metamask-mobile/pull/8150): refactor(ds): make onPressClearButton required when showClearButton
- [#8128](https://github.com/MetaMask/metamask-mobile/pull/8128): chore: disable hardware wallet feature and remove dependencies
- [#8104](https://github.com/MetaMask/metamask-mobile/pull/8104): docs: Adding README to component library folder
- [#8074](https://github.com/MetaMask/metamask-mobile/pull/8074): chore: split the Connection class into smaller chunks and add unit tests
- [#8014](https://github.com/MetaMask/metamask-mobile/pull/8014): test: Batch 4 Remove all instances of strings in TestID property in the app code
- [#8028](https://github.com/MetaMask/metamask-mobile/pull/8028): chore: split the SDKConnect class into smaller chunks and add unit tests
- [#8073](https://github.com/MetaMask/metamask-mobile/pull/8073): chore: sync icon library with figma icon library
- [#7897](https://github.com/MetaMask/metamask-mobile/pull/7897): test: Separate Detox build from test execution
- [#8018](https://github.com/MetaMask/metamask-mobile/pull/8018): test: migrate MessageSign tests to react testing library
- [#8005](https://github.com/MetaMask/metamask-mobile/pull/8005): chore: add unit tests to sdk connect handlers
- [#7959](https://github.com/MetaMask/metamask-mobile/pull/7959): refactor(ses): remove stale issue comments
- [#8044](https://github.com/MetaMask/metamask-mobile/pull/8044): refactor: Updated navigational Navbar Headers with DS components

### Fixed

- [#8230](https://github.com/MetaMask/metamask-mobile/pull/8230): fix: refresh ownership status for nfts
- [#8248](https://github.com/MetaMask/metamask-mobile/pull/8248): fix: update PPOM validator version to fix validation after network change
- [#8233](https://github.com/MetaMask/metamask-mobile/pull/8233): fix: enabling blockaid should be possible only if user is on mainnet
- [#8225](https://github.com/MetaMask/metamask-mobile/pull/8225): fix: Remove duplicate declarations and library
- [#8232](https://github.com/MetaMask/metamask-mobile/pull/8232): fix: Show deprecated exports on enzyme
- [#8235](https://github.com/MetaMask/metamask-mobile/pull/8235): fix: Price API perf improvements
- [#8146](https://github.com/MetaMask/metamask-mobile/pull/8146): fix: fix padding tab, should be 16px
- [#8207](https://github.com/MetaMask/metamask-mobile/pull/8207): fix: update copy from `seed` to `secret recovery phrase`
- [#8203](https://github.com/MetaMask/metamask-mobile/pull/8203): fix: Handle Optional 'getCurrentAccount' in incoming transaction
- [#8184](https://github.com/MetaMask/metamask-mobile/pull/8184): fix: update to unable to find conversion rate when failing to get conversion rate
- [#8141](https://github.com/MetaMask/metamask-mobile/pull/8141): fix: fix bug first NFT in collection gets always displayed
- [#8075](https://github.com/MetaMask/metamask-mobile/pull/8075): fix: ignore ppom when using yarn format
- [#8211](https://github.com/MetaMask/metamask-mobile/pull/8211): fix: unmount Settings on blur to hide credential
- [#8224](https://github.com/MetaMask/metamask-mobile/pull/8224): fix: added resolution for follow-redirects
- [#8221](https://github.com/MetaMask/metamask-mobile/pull/8221): fix: add RN patch for boost
- [#7998](https://github.com/MetaMask/metamask-mobile/pull/7998): fix: Send ETH using Deeplinks sets incorrect amount if is way higher than balance
- [#8145](https://github.com/MetaMask/metamask-mobile/pull/8145): fix: handle blockaid initialisation failure on settings page
- [#8129](https://github.com/MetaMask/metamask-mobile/pull/8129): fix: Blockaid wallet connect errors.
- [#8063](https://github.com/MetaMask/metamask-mobile/pull/8063): fix: fix typo on PPOM modal text
- [#8052](https://github.com/MetaMask/metamask-mobile/pull/8052): fix(action): be more restrictive on the release branch format
- [#8088](https://github.com/MetaMask/metamask-mobile/pull/8088): fix: metrics event not fired when blockaid is disabled
- [#8095](https://github.com/MetaMask/metamask-mobile/pull/8095): fix: dedupe deps
- [#8085](https://github.com/MetaMask/metamask-mobile/pull/8085): fix: PPOMController related issues in blockaid integration
- [#8029](https://github.com/MetaMask/metamask-mobile/pull/8029): fix: blockaid analytics code typos

## [7.14.0]

### Added

- [#8016](https://github.com/MetaMask/metamask-mobile/pull/8016): feat(ramp): add sell deeplink
- [#7962](https://github.com/MetaMask/metamask-mobile/pull/7962): feat(ramp): add sell notification texts
- [#8047](https://github.com/MetaMask/metamask-mobile/pull/8047): feat: Added RadioButton to DS
- [#7951](https://github.com/MetaMask/metamask-mobile/pull/7951): feat: New Crowdin translations by Github Action
- [#7954](https://github.com/MetaMask/metamask-mobile/pull/7954): feat: minor changes to connect QR wallet view
- [#7963](https://github.com/MetaMask/metamask-mobile/pull/7963): feat(ramp): add sell order polling when has txhash
- [#7899](https://github.com/MetaMask/metamask-mobile/pull/7899): feat(ramp): popular region and search states
- [#7955](https://github.com/MetaMask/metamask-mobile/pull/7955): feat: RNTar native modules (Android and iOS)
- [#7960](https://github.com/MetaMask/metamask-mobile/pull/7960): feat: Content update for Swaps
- [#7899](https://github.com/MetaMask/metamask-mobile/pull/7899): feat(ramp): popular region and search states
- [#7955](https://github.com/MetaMask/metamask-mobile/pull/7955): feat: RNTar native modules (Android and iOS)
- [#7960](https://github.com/MetaMask/metamask-mobile/pull/7960): feat: Content update for Swaps
- [#7961](https://github.com/MetaMask/metamask-mobile/pull/7961): feat: Create Select's foundational component - SelectValue
- [#7835](https://github.com/MetaMask/metamask-mobile/pull/7835): feat: add bridge wallet action
- [#7921](https://github.com/MetaMask/metamask-mobile/pull/7921): feat: android sdk connectsign + batch request
- [#7933](https://github.com/MetaMask/metamask-mobile/pull/7933): feat: Added images to component Readmes
- [#7607](https://github.com/MetaMask/metamask-mobile/pull/7607): feat: New Crowdin translations by Github Action
- [#7837](https://github.com/MetaMask/metamask-mobile/pull/7837): feat: New mobile Flask Build Type
- [#7876](https://github.com/MetaMask/metamask-mobile/pull/7876): feat: display the dapp icon when connecting with sdk
- [#7861](https://github.com/MetaMask/metamask-mobile/pull/7861): feat: enable Blockaid on iOS
- [#7864](https://github.com/MetaMask/metamask-mobile/pull/7864): feat(ramp): sell what's new modal content

### Changed

- [#7908](https://github.com/MetaMask/metamask-mobile/pull/7908): chore: tranfer the DeeplinkManager file from JS to TS
- [#7972](https://github.com/MetaMask/metamask-mobile/pull/7972): chore: Replace local code fence transform with `@metamask/build-utils`
- [#7925](https://github.com/MetaMask/metamask-mobile/pull/7925): chore: refactor the DeeplinkManager into smaller parts and add unit tests
- [#8011](https://github.com/MetaMask/metamask-mobile/pull/8011): test: batch 1 remove strings testid app code
- [#7888](https://github.com/MetaMask/metamask-mobile/pull/7888): test: Settings Security And Privacy: Refactor page objects
- [#7989](https://github.com/MetaMask/metamask-mobile/pull/7989): test: Removing test selector strings within app code (5/7)
- [#7978](https://github.com/MetaMask/metamask-mobile/pull/7978): test: Removing test selector strings within app code 2/7
- [#7992](https://github.com/MetaMask/metamask-mobile/pull/7992): test: Removing test selector strings within app code (6/7)
- [#7993](https://github.com/MetaMask/metamask-mobile/pull/7993): test: Removing test selector strings within app code (7/7)
- [#7873](https://github.com/MetaMask/metamask-mobile/pull/7873): refactor: split migrations into multiple files
- [#7710](https://github.com/MetaMask/metamask-mobile/pull/7710): test: flag Confirmations tests as Smoke tests
- [#7472](https://github.com/MetaMask/metamask-mobile/pull/7472): refactor: Convert Tag stories to csf format
- [#7967](https://github.com/MetaMask/metamask-mobile/pull/7967): test: Removing test selector strings within app code
- [#7966](https://github.com/MetaMask/metamask-mobile/pull/7966): test: fix wallet test
- [#7937](https://github.com/MetaMask/metamask-mobile/pull/7937): chore: Updating CODEOWNERS file with DS ownership of component-library
- [#7952](https://github.com/MetaMask/metamask-mobile/pull/7952): chore: add bridge translations
- [#7922](https://github.com/MetaMask/metamask-mobile/pull/7922): chore(patch): Use core branch for assets-controllers patch
- [#7929](https://github.com/MetaMask/metamask-mobile/pull/7929): test: Increase E2E test setup time
- [#7904](https://github.com/MetaMask/metamask-mobile/pull/7904): test: Fix permission-system-revoking-multiple-accounts test
- [#7689](https://github.com/MetaMask/metamask-mobile/pull/7689): refactor: generate nonces using nonce tracker
- [#7896](https://github.com/MetaMask/metamask-mobile/pull/7896): test: Remove duplicate methods on Gesture class

### Fixed

- [#7953](https://github.com/MetaMask/metamask-mobile/pull/7953): fix: correct proptypes array in WebsiteIcon component
- [#7886](https://github.com/MetaMask/metamask-mobile/pull/7886): fix: Fix `eth_signTypedData` signatures containing `0x`
- [#7935](https://github.com/MetaMask/metamask-mobile/pull/7935): fix: bitrise cocoapods issue in bitrise
- [#7934](https://github.com/MetaMask/metamask-mobile/pull/7934): fix: Resolve CocoaPods Version Issue and Ruby Installation Failure for Podfile.lock
- [#7745](https://github.com/MetaMask/metamask-mobile/pull/7745): fix: add a section for stakeholder reviews in issue template
- [#7924](https://github.com/MetaMask/metamask-mobile/pull/7924): fix: Prevent SES errors in iOS dev builds
- [#7917](https://github.com/MetaMask/metamask-mobile/pull/7917): fix: adjust the apiLogoUrl logic to handles cases when icon is an object with uri key
- [#7338](https://github.com/MetaMask/metamask-mobile/pull/7338): fix: update linea goerli explorer url
- [#7893](https://github.com/MetaMask/metamask-mobile/pull/7893): fix: Revert javascript disabled on the webview
- [#7881](https://github.com/MetaMask/metamask-mobile/pull/7881): fix: 7862 invalid address error
- [#7757](https://github.com/MetaMask/metamask-mobile/pull/7757): feat: integrate ledger hardware wallet
- [#8128](https://github.com/MetaMask/metamask-mobile/pull/8128): fix: disable hardware wallet feature and remove dependencies
- [#8046](https://github.com/MetaMask/metamask-mobile/pull/8046): fix: CI flakey unit tests TypeErrors on react-native/jest/setup.js global.performance
- [#8013](https://github.com/MetaMask/metamask-mobile/pull/8013): fix: show loading banner when blockaid toggled
- [#8031](https://github.com/MetaMask/metamask-mobile/pull/8031): fix: PPOMController update to handle storage crash
- [#8004](https://github.com/MetaMask/metamask-mobile/pull/8004): fix: mobile blockaid performance issues
- [#7822](https://github.com/MetaMask/metamask-mobile/pull/7822): fix: PPOM - Metrics information from ppom is not logged
- [#8012](https://github.com/MetaMask/metamask-mobile/pull/8012): fix: Rename old code fences
- [#7971](https://github.com/MetaMask/metamask-mobile/pull/7971): fix: Updated ButtonLink to use text when size is auto
- [#7976](https://github.com/MetaMask/metamask-mobile/pull/7976): fix: blockaid mobile performance improvements

## [7.12.5]

### Added

- [#8156](https://github.com/MetaMask/metamask-mobile/pull/8156): feat: migrate to latest Token rates controller

### Fixed

- [#8155](https://github.com/MetaMask/metamask-mobile/pull/8155): fix: OpenSea V1 -> V2 patch

## [7.12.3]

### Fixed

- [#8102](https://github.com/MetaMask/metamask-mobile/pull/8102): fix: prevent bad svg urls in react-native-svg

## [7.12.2]

### Fixed

- [#8057](https://github.com/MetaMask/metamask-mobile/pull/8057): fix: Disable SES on iOS

## [7.12.1]

### Fixed

- [#7991](https://github.com/MetaMask/metamask-mobile/pull/7991): fix: patch for token rates controller with coin gecko endpoint

## [7.12.0]

### Added

- [#7037](https://github.com/MetaMask/metamask-mobile/pull/7037): feat(off-ramp): add off-ramp feature
- [#7734](https://github.com/MetaMask/metamask-mobile/pull/7734): feat: enable code fence capabilities on mobile app.
- [#7754](https://github.com/MetaMask/metamask-mobile/pull/7754): feat: add a return to app modal only for ios 17 when an sdk operation is done
- [#7790](https://github.com/MetaMask/metamask-mobile/pull/7790): feat: goerli deprecation warning
- [#7714](https://github.com/MetaMask/metamask-mobile/pull/7714): feat: sdk comm update
- [#7789](https://github.com/MetaMask/metamask-mobile/pull/7789): feat: Goerli deprecation translation
- [#7732](https://github.com/MetaMask/metamask-mobile/pull/7732): feat: Update preferences controller to version ^4
- [#6586](https://github.com/MetaMask/metamask-mobile/pull/6586): feat: SES lockdown v0.18.8 (iOS JSC)
- [#7644](https://github.com/MetaMask/metamask-mobile/pull/7644): feat: add bluetooth library support
- [#7643](https://github.com/MetaMask/metamask-mobile/pull/7643): feat: add error message to retry modal
- [#7680](https://github.com/MetaMask/metamask-mobile/pull/7680): feat: UX improvement to address blockaid performance issue
- [#7701](https://github.com/MetaMask/metamask-mobile/pull/7701): feat: Network verification changed
- [#7641](https://github.com/MetaMask/metamask-mobile/pull/7641): feat: add account type tag label
- [#7728](https://github.com/MetaMask/metamask-mobile/pull/7728): feat: Update composable controller to v^3
- [#7657](https://github.com/MetaMask/metamask-mobile/pull/7657): feat: Deprecate SheetBottom component
- [#7717](https://github.com/MetaMask/metamask-mobile/pull/7717): feat: Update base controller to v3
- [#7712](https://github.com/MetaMask/metamask-mobile/pull/7712): feat: update phishing controller v5
- [#7702](https://github.com/MetaMask/metamask-mobile/pull/7702): feat: Translations for network verification warnings
- [#7708](https://github.com/MetaMask/metamask-mobile/pull/7708): feat: configure metro listener port

### Changed

- [#7860](https://github.com/MetaMask/metamask-mobile/pull/7860): refactor: Updated Toast story
- [#7391](https://github.com/MetaMask/metamask-mobile/pull/7391): refactor: Convert Button stories to csf format
- [#7393](https://github.com/MetaMask/metamask-mobile/pull/7393): refactor: Convert Badge stories to csf format
- [#7330](https://github.com/MetaMask/metamask-mobile/pull/7330): refactor: Convert Accordion stories to csf format
- [#7329](https://github.com/MetaMask/metamask-mobile/pull/7329): refactor: Convert Banner stories to csf format
- [#7415](https://github.com/MetaMask/metamask-mobile/pull/7415): refactor: Convert ModalConfirmation stories to csf format
- [#7471](https://github.com/MetaMask/metamask-mobile/pull/7471): refactor: Convert Sheet stories to csf format
- [#7374](https://github.com/MetaMask/metamask-mobile/pull/7374): refactor: Convert Avatar stories to csf format
- [#7762](https://github.com/MetaMask/metamask-mobile/pull/7762): test: Move TestIDs from page objects in e2e/pages folder
- [#7810](https://github.com/MetaMask/metamask-mobile/pull/7810): chore: Update e2e regression casing
- [#7763](https://github.com/MetaMask/metamask-mobile/pull/7763): chore(ramp): upgrade sdk to 1.25.3
- [#7749](https://github.com/MetaMask/metamask-mobile/pull/7749): revert: undo QR code changes from previous merge
- [#7770](https://github.com/MetaMask/metamask-mobile/pull/7770): chore: Test/fix swap token chart
- [#7760](https://github.com/MetaMask/metamask-mobile/pull/7760): chore(revert): Split the Swap test into two parts so that transaction activity is checked at the end
- [#7726](https://github.com/MetaMask/metamask-mobile/pull/7726): chore: Split the Swap test into two parts so that transaction activity is checked at the end
- [#7744](https://github.com/MetaMask/metamask-mobile/pull/7744): refactor: Update ListItemMultiSelect
- [#7746](https://github.com/MetaMask/metamask-mobile/pull/7746): refactor: Update AvatarVariants to AvatarVariant
- [#7741](https://github.com/MetaMask/metamask-mobile/pull/7741): refactor: Update SelectItem
- [#7739](https://github.com/MetaMask/metamask-mobile/pull/7739): refactor: Update ListItem based on latest design
- [#7756](https://github.com/MetaMask/metamask-mobile/pull/7756): docs: Update docs with new envar `METAMASK_ENVIRONMENT`
- [#7735](https://github.com/MetaMask/metamask-mobile/pull/7735): chore: Reduce e2e build scenarios
- [#7720](https://github.com/MetaMask/metamask-mobile/pull/7720): test: Move testIDs from the last 10 files from the modals folder
- [#7693](https://github.com/MetaMask/metamask-mobile/pull/7693): test: Move TestIDs from the first 10 page objects in modals folder
- [#7704](https://github.com/MetaMask/metamask-mobile/pull/7704): refactor: logger.js to typescript and optimize for dev

### Fixed

- [#7859](https://github.com/MetaMask/metamask-mobile/pull/7859): fix: microphone and camera on webview
- [#7776](https://github.com/MetaMask/metamask-mobile/pull/7776): fix: WalletConnect requests should show loading banner for blockaid
- [#7838](https://github.com/MetaMask/metamask-mobile/pull/7838): fix: remove unused .tools-versions to prioritize nvm
- [#7841](https://github.com/MetaMask/metamask-mobile/pull/7841): fix: branch io deeplink stop on error without handling link
- [#7836](https://github.com/MetaMask/metamask-mobile/pull/7836): fix: iOS Bitrise yarn setup
- [#7813](https://github.com/MetaMask/metamask-mobile/pull/7813): fix: Add microphone permissions to iOS (#7812)
- [#7834](https://github.com/MetaMask/metamask-mobile/pull/7834): fix: remove wrong property
- [#7796](https://github.com/MetaMask/metamask-mobile/pull/7796): fix: Update settings copy for Blockaid feature
- [#7797](https://github.com/MetaMask/metamask-mobile/pull/7797): fix: PPOM - What's New copy text refers to OpenSea previous feature - non existing in Mobile
- [#7798](https://github.com/MetaMask/metamask-mobile/pull/7798): fix: blockaid banner should not be visible if option has not been enabled in settings
- [#7817](https://github.com/MetaMask/metamask-mobile/pull/7817): fix: blockaid banner appearance for approve transactions
- [#7820](https://github.com/MetaMask/metamask-mobile/pull/7820): fix: blockaid banner should not break if feature is an object
- [#7799](https://github.com/MetaMask/metamask-mobile/pull/7799): fix: Update loading copy for Blockaid on mobile
- [#7821](https://github.com/MetaMask/metamask-mobile/pull/7821): fix: error property on object is not extensible
- [#7815](https://github.com/MetaMask/metamask-mobile/pull/7815): fix: blockaid banner fix for signature requests - warning should not disappear after checking message details
- [#7809](https://github.com/MetaMask/metamask-mobile/pull/7809): fix: Disable javascript when webview is not focused
- [#7811](https://github.com/MetaMask/metamask-mobile/pull/7811): fix: Lock yarn to 1.22.19
- [#7781](https://github.com/MetaMask/metamask-mobile/pull/7781): fix: android builds: update hermes commit hash
- [#7786](https://github.com/MetaMask/metamask-mobile/pull/7786): fix: e2e - update search asset and hide for wallet tests
- [#7788](https://github.com/MetaMask/metamask-mobile/pull/7788): fix: remove PPOM initialisation error appearing in dev mode
- [#7774](https://github.com/MetaMask/metamask-mobile/pull/7774): fix: blockaid URL
- [#7765](https://github.com/MetaMask/metamask-mobile/pull/7765): fix: revert the changes made for deeplink.
- [#7777](https://github.com/MetaMask/metamask-mobile/pull/7777): fix: blockaid validations should be done only on mainnet
- [#7737](https://github.com/MetaMask/metamask-mobile/pull/7737): fix: Use custom controls for iOS video (#7729)
- [#7733](https://github.com/MetaMask/metamask-mobile/pull/7733): fix: silence PollingBlockTracker Sentry error emit
- [#7758](https://github.com/MetaMask/metamask-mobile/pull/7758): fix: bump axios
- [#7750](https://github.com/MetaMask/metamask-mobile/pull/7750): fix: Fix network badge merge issue
- [#7718](https://github.com/MetaMask/metamask-mobile/pull/7718): fix: add definitions for release labels in labeling-guidelines
- [#7727](https://github.com/MetaMask/metamask-mobile/pull/7727): fix: [e2e] - Fix Bitrise pipeline environment variable
- [#7719](https://github.com/MetaMask/metamask-mobile/pull/7719): fix: Bitrise android e2e linux builds
- [#7703](https://github.com/MetaMask/metamask-mobile/pull/7703): fix: Fix Sentry source map upload
- [#7706](https://github.com/MetaMask/metamask-mobile/pull/7706): fix: PPOM - See details arrow icon missmatch between platforms
- [#7683](https://github.com/MetaMask/metamask-mobile/pull/7683): fix: 942 invalid QR code warning message on bad QR code
- [#7662](https://github.com/MetaMask/metamask-mobile/pull/7662): fix: update PPOM Validator to address blockaid performance issues
- [#7642](https://github.com/MetaMask/metamask-mobile/pull/7642): fix: action view btn not able translate

## [7.11.0]

### Added

- [#7251](https://github.com/MetaMask/metamask-mobile/pull/7251): feat: #999 - RTK consolidate reducers
- [#7628](https://github.com/MetaMask/metamask-mobile/pull/7628): feat: sdk batch rpc calls
- [#7655](https://github.com/MetaMask/metamask-mobile/pull/7655): feat: node to version 18.17.1
- [#7114](https://github.com/MetaMask/metamask-mobile/pull/7114): feat: Xcode 15 support on React Native 0.71.14
- [#7618](https://github.com/MetaMask/metamask-mobile/pull/7618): feat: Show message on UI when blockaid validation fails
- [#7567](https://github.com/MetaMask/metamask-mobile/pull/7567): feat(actions): refactoring + improvement of github actions
- [#7363](https://github.com/MetaMask/metamask-mobile/pull/7363): feat: integrating ppom update tool into mobile build
- [#7584](https://github.com/MetaMask/metamask-mobile/pull/7584): feat: re-create connect_sign feature
- [#7352](https://github.com/MetaMask/metamask-mobile/pull/7352): feat: enable Linea for swaps
- [#7419](https://github.com/MetaMask/metamask-mobile/pull/7419): feat: Add metrics for provider calls coming from ppom on mobile

### Changed

- [#7349](https://github.com/MetaMask/metamask-mobile/pull/7349): refactor: Convert Form stories
- [#7414](https://github.com/MetaMask/metamask-mobile/pull/7414): refactor: Convert List stories to csf format
- [#7468](https://github.com/MetaMask/metamask-mobile/pull/7468): refactor: Convert Text stories to csf format
- [#7412](https://github.com/MetaMask/metamask-mobile/pull/7412): refactor: Convert Overlay story to csf format
- [#7413](https://github.com/MetaMask/metamask-mobile/pull/7413): refactor: Convert Icon story to csf format
- [#7698](https://github.com/MetaMask/metamask-mobile/pull/7698): refactor(readme): node version 18
- [#7375](https://github.com/MetaMask/metamask-mobile/pull/7375): refactor: Convert BottomSheet stories to csf format
- [#7427](https://github.com/MetaMask/metamask-mobile/pull/7427): refactor: Convert Navigation stories to csf format
- [#7470](https://github.com/MetaMask/metamask-mobile/pull/7470): refactor: Convert Select stories to csf format
- [#7469](https://github.com/MetaMask/metamask-mobile/pull/7469): refactor: Convert Picker stories to csf format
- [#7373](https://github.com/MetaMask/metamask-mobile/pull/7373): refactor: Convert Cell stories to csf format
- [#7688](https://github.com/MetaMask/metamask-mobile/pull/7688): chore: refactor swaps view with selectors
- [#7682](https://github.com/MetaMask/metamask-mobile/pull/7682): test: Move testids from in SendView, WalletView, SendLinkView and AmountView
- [#7672](https://github.com/MetaMask/metamask-mobile/pull/7672): test: E2E Removed duplicate tests in quarantine
- [#7645](https://github.com/MetaMask/metamask-mobile/pull/7645): test: Enable Regression tests on Bitrise
- [#7650](https://github.com/MetaMask/metamask-mobile/pull/7650): test:7562 move testids settings folder
- [#7639](https://github.com/MetaMask/metamask-mobile/pull/7639): chore: Update selectors for contract approval modal
- [#7621](https://github.com/MetaMask/metamask-mobile/pull/7621): ci: create gh action to create cherry-pick PRs for releases
- [#7568](https://github.com/MetaMask/metamask-mobile/pull/7568): chore: run `yarn install` as part of `yarn deduplicate`
- [#7604](https://github.com/MetaMask/metamask-mobile/pull/7604): refactor: [Part 4] - Ongoing Work for legacy <Text> comp replacement.
- [#7573](https://github.com/MetaMask/metamask-mobile/pull/7573): refactor: [Part 3] - Ongoing Work for legacy <Text> comp replacement.
- [#7610](https://github.com/MetaMask/metamask-mobile/pull/7610): test: Move onboarding testIDs to Selectors folder inside e2e
- [#7635](https://github.com/MetaMask/metamask-mobile/pull/7635): chore: move spec files to subfolders
- [#6668](https://github.com/MetaMask/metamask-mobile/pull/6668): chore: update stale bot language to provide instruction for community contributions
- [#7571](https://github.com/MetaMask/metamask-mobile/pull/7571): refactor: [Part 2] - Ongoing Work for legacy <Text> comp replacement.
- [#7339](https://github.com/MetaMask/metamask-mobile/pull/7339): ci: Create github action for triggering Bitrise E2E builds based on label
- [#7626](https://github.com/MetaMask/metamask-mobile/pull/7626): test: Fix smoke tests on main
- [#7326](https://github.com/MetaMask/metamask-mobile/pull/7326): refactor: Update Header and convert Header Story
- [#7600](https://github.com/MetaMask/metamask-mobile/pull/7600): chore: split sdk connect
- [#7597](https://github.com/MetaMask/metamask-mobile/pull/7597): chore: revert transfer DeeplinkManager.js file to TS
- [#7586](https://github.com/MetaMask/metamask-mobile/pull/7586): chore: transfer DeeplinkManager.js file to TS
- [#7589](https://github.com/MetaMask/metamask-mobile/pull/7589): chore: adds the fixture env variable to debug android builds
- [#7171](https://github.com/MetaMask/metamask-mobile/pull/7171): docs: add JSDoc to deprecate Alert in favor of BannerAlert #6904
- [#7578](https://github.com/MetaMask/metamask-mobile/pull/7578): docs: Updating PR template
- [#7574](https://github.com/MetaMask/metamask-mobile/pull/7574): chore: minor bump on react native dev tools to address audit issue

### Fixed

- [#7692](https://github.com/MetaMask/metamask-mobile/pull/7692): fix: sdk and deeplink init process
- [#7687](https://github.com/MetaMask/metamask-mobile/pull/7687): fix: refactor selectors and fix request token test
- [#7491](https://github.com/MetaMask/metamask-mobile/pull/7491): fix: Warn users when connecting to a website on the eth-phishing-detect list on mobile
- [#7601](https://github.com/MetaMask/metamask-mobile/pull/7601): fix: approve deeplink displays domain pill with selected address
- [#7678](https://github.com/MetaMask/metamask-mobile/pull/7678): fix: remove init launch app
- [#7667](https://github.com/MetaMask/metamask-mobile/pull/7667): fix: Wallet not switching networks when add new network requested by a dapp
- [#7668](https://github.com/MetaMask/metamask-mobile/pull/7668): fix: Disable permission-system-revoking-multiple-accounts detox test
- [#7661](https://github.com/MetaMask/metamask-mobile/pull/7661): fix: actions improvement
- [#7651](https://github.com/MetaMask/metamask-mobile/pull/7651): fix: revert nonce logic in transaction controller
- [#7654](https://github.com/MetaMask/metamask-mobile/pull/7654): fix: update project.pbxproj removing not needed configurations
- [#7595](https://github.com/MetaMask/metamask-mobile/pull/7595): fix(devDeps): remove duplicate older storybook and babel packages
- [#7633](https://github.com/MetaMask/metamask-mobile/pull/7633): fix: bump browserify-sign to v 4.2.2
- [#7614](https://github.com/MetaMask/metamask-mobile/pull/7614): fix: Bump crypto js to 4.2.0
- [#7603](https://github.com/MetaMask/metamask-mobile/pull/7603): fix: Copy changes, Security advice by > Powered by
- [#6951](https://github.com/MetaMask/metamask-mobile/pull/6951): fix: add favicon fetching hook
- [#7590](https://github.com/MetaMask/metamask-mobile/pull/7590): fix: Change network id for chain id
- [#7482](https://github.com/MetaMask/metamask-mobile/pull/7482): fix: 1273 duplicate contact addresses
- [#7540](https://github.com/MetaMask/metamask-mobile/pull/7540): fix: token decimals fetched from the chain
- [#7546](https://github.com/MetaMask/metamask-mobile/pull/7546): fix link to testnet faucets
- [#7557](https://github.com/MetaMask/metamask-mobile/pull/7557): fix(issue template): encourage recordings
- [#7813](https://github.com/MetaMask/metamask-mobile/pull/7813): fix: Add microphone permissions to iOS
- [#7737](https://github.com/MetaMask/metamask-mobile/pull/7737): fix: Use custom controls for iOS video
- [#7811](https://github.com/MetaMask/metamask-mobile/pull/7811): fix: Lock yarn to 1.22.19
- [#7733](https://github.com/MetaMask/metamask-mobile/pull/7733): fix: silence PollingBlockTracker Sentry

## [7.10.0]

### Added

- [#7154](https://github.com/MetaMask/metamask-mobile/pull/7154): feat: incoming transactions by network
- [#7541](https://github.com/MetaMask/metamask-mobile/pull/7541): feat: Add EIP-6963 Provider
- [#7256](https://github.com/MetaMask/metamask-mobile/pull/7256): feat: Enable zkSync Era in Swaps
- [#7465](https://github.com/MetaMask/metamask-mobile/pull/7465): feat:Feat/1273 duplicate contact addresses i18n
- [#7185](https://github.com/MetaMask/metamask-mobile/pull/7185): feat: ipfs banner
- [#7411](https://github.com/MetaMask/metamask-mobile/pull/7411): feat(ramp): update quote cta copy
- [#7218](https://github.com/MetaMask/metamask-mobile/pull/7218): feat: Show link on blockaid banner to report false positives
- [#7267](https://github.com/MetaMask/metamask-mobile/pull/7267): feat: bump `@metamask/keyring-controller` to v6.0.0
- [#7584](https://github.com/MetaMask/metamask-mobile/pull/7584): feat: re-create connect_sign feature

### Changed

- [#7574](https://github.com/MetaMask/metamask-mobile/pull/7574): chore: minor bump on react native dev tools to address audit issue
- [#7354](https://github.com/MetaMask/metamask-mobile/pull/7354): chore: New Crowdin translations by Github Action
- [#7542](https://github.com/MetaMask/metamask-mobile/pull/7542): chore: @metamask/test-dapp@^7.1.0->^7.2.0
- [#7335](https://github.com/MetaMask/metamask-mobile/pull/7335): chore: Remove condition to disable transaction confirm button if user has no balance
- [#7494](https://github.com/MetaMask/metamask-mobile/pull/7494): chore: Pull `@metamask/mobile-provider` back into `metamask-mobile`
- [#7512](https://github.com/MetaMask/metamask-mobile/pull/7512): test: Extract assertion logic from the helpers.js file and add it to an Assertions class.
- [#7535](https://github.com/MetaMask/metamask-mobile/pull/7535): chore: Add @storybook LavaMoat allow-scripts config
- [#6306](https://github.com/MetaMask/metamask-mobile/pull/6306): chore(devDeps): Use updated fork of oss-attribution-generator
- [#7529](https://github.com/MetaMask/metamask-mobile/pull/7529): chore: clean up allow-scripts config
- [#7131](https://github.com/MetaMask/metamask-mobile/pull/7131): chore: Deduplicate remaining dependencies; add deduplicate script
- [#7417](https://github.com/MetaMask/metamask-mobile/pull/7417): test: Add Matchers class for all Matchers in the helpers.js file
- [#7510](https://github.com/MetaMask/metamask-mobile/pull/7510): test: Fix failing wallet E2E test on main
- [#7505](https://github.com/MetaMask/metamask-mobile/pull/7505): chore: Blockaid remove unused unfair_trade reason type and minor cleanup
- [#7473](https://github.com/MetaMask/metamask-mobile/pull/7473): test: Migrate 'Approve Custom ERC20 Token Amount' to Detox
- [#7496](https://github.com/MetaMask/metamask-mobile/pull/7496): docs: Update Yarn V1 README instructions
- [#7322](https://github.com/MetaMask/metamask-mobile/pull/7322): refactor: Update Checkbox props, style, tests, and stories
- [#7328](https://github.com/MetaMask/metamask-mobile/pull/7328): refactor: Update card story to remove story error
- [#7379](https://github.com/MetaMask/metamask-mobile/pull/7379): ci: Github action to check issue body matches issues templates and add labels to issue when needed
- [#7355](https://github.com/MetaMask/metamask-mobile/pull/7355): chore: Remove unnecessary dependency patch on `SignatureController`
- [#7376](https://github.com/MetaMask/metamask-mobile/pull/7376): chore(deps): bump postcss from 8.4.29 to 8.4.31
- [#7404](https://github.com/MetaMask/metamask-mobile/pull/7404): chore: bump `@metamask/mobile-provider` to `^3.0.0`
- [#7416](https://github.com/MetaMask/metamask-mobile/pull/7416): refactor: Re-Add decorators to storybook
- [#7402](https://github.com/MetaMask/metamask-mobile/pull/7402): test: Enable Fixtures in E2E some tests tagged "Regression"
- [#6896](https://github.com/MetaMask/metamask-mobile/pull/6896): chore: Added type declaration for deprecated Checkbox library
- [#7392](https://github.com/MetaMask/metamask-mobile/pull/7392): test: Migrate approve default erc20 to detox
- [#7293](https://github.com/MetaMask/metamask-mobile/pull/7293): feat: display nft media setting copy improvement
- [#7390](https://github.com/MetaMask/metamask-mobile/pull/7390): refactor(ramp): refactor get started copy
- [#7389](https://github.com/MetaMask/metamask-mobile/pull/7389): refactor(ramp): refactor quotes view copy and list
- [#7021](https://github.com/MetaMask/metamask-mobile/pull/7021): docs: Update JSDoc to deprecate Text Component Usage
- [#7384](https://github.com/MetaMask/metamask-mobile/pull/7384): test: add fallback when generating fixtures server url in wdio tests
- [#7372](https://github.com/MetaMask/metamask-mobile/pull/7372): test: reorg signatures tests to maximize efficiency
- [#7356](https://github.com/MetaMask/metamask-mobile/pull/7356): test: Add dynamic allocation port for ganache, fixtures and test dapp
- [#7130](https://github.com/MetaMask/metamask-mobile/pull/7130): chore(deps): dedupe semver
- [#7128](https://github.com/MetaMask/metamask-mobile/pull/7128): deps: Dedupe `ethers`@5.\*
- [#7366](https://github.com/MetaMask/metamask-mobile/pull/7366): ci(bitrise): trigger smoke test on every merge to main
- [#7364](https://github.com/MetaMask/metamask-mobile/pull/7364): chore: bump Node to v16.20

### Fixed

- [#7540](https://github.com/MetaMask/metamask-mobile/pull/7540): fix: token decimals fetched from the chain
- [#7531](https://github.com/MetaMask/metamask-mobile/pull/7531): fix: depcheck@^1.4.5->^1.4.7
- [#7483](https://github.com/MetaMask/metamask-mobile/pull/7483): fix: android os connection issue
- [#7474](https://github.com/MetaMask/metamask-mobile/pull/7474): fix: wc2 invalid origin in analytics
- [#7519](https://github.com/MetaMask/metamask-mobile/pull/7519): fix: transactions stuck in submitted status
- [#7518](https://github.com/MetaMask/metamask-mobile/pull/7518): fix(issue template): placeholder text
- [#7489](https://github.com/MetaMask/metamask-mobile/pull/7489): fix: use hostname to fetch approvedhosts
- [#7319](https://github.com/MetaMask/metamask-mobile/pull/7319): fix: finding and updating transaction errors in confirmation pages state
- [#7350](https://github.com/MetaMask/metamask-mobile/pull/7350): fix: incorrect confirmed transaction notification
- [#7476](https://github.com/MetaMask/metamask-mobile/pull/7476): fix: missing redirect on deepllink after connection
- [#7129](https://github.com/MetaMask/metamask-mobile/pull/7129): fix(deps): Dedupe ethereum-cryptography
- [#7431](https://github.com/MetaMask/metamask-mobile/pull/7431): fix: rejecting contract approval using hardware wallet account from a deeplink
- [#7331](https://github.com/MetaMask/metamask-mobile/pull/7331): fix: Fix TS errors in `core` directory
- [#7361](https://github.com/MetaMask/metamask-mobile/pull/7361): fix: reset transaction fix
- [#7410](https://github.com/MetaMask/metamask-mobile/pull/7410): fix: Verify third party details causes to watch the asset undesirably
- [#7397](https://github.com/MetaMask/metamask-mobile/pull/7397): fix: Add metrics for Blockaid settings when it's turned on/off
- [#7386](https://github.com/MetaMask/metamask-mobile/pull/7386): fix: Add Dependabot missing team label
- [#7305](https://github.com/MetaMask/metamask-mobile/pull/7305): fix: legacy gas miss match and not preserved after change
- [#7377](https://github.com/MetaMask/metamask-mobile/pull/7377): fix(podfile): add react-native-launch-arguments to podfile.lock
- [#7368](https://github.com/MetaMask/metamask-mobile/pull/7368): fix(ramp): use os browser in android
- [#7371](https://github.com/MetaMask/metamask-mobile/pull/7371): fix(action): bug report creation was not working
- [#7362](https://github.com/MetaMask/metamask-mobile/pull/7362): fix(action): update fetch-depth parameter to fetch only the last commit

## [7.9.1]

### Fixed

- [#7653](https://github.com/MetaMask/metamask-mobile/pull/7653): fix: revert nonce logic in transaction controller

## [7.9.0]

### Added

- [#7341](https://github.com/MetaMask/metamask-mobile/pull/7341): feat(ramp): add webview debug by env vars
- [#7345](https://github.com/MetaMask/metamask-mobile/pull/7345): feat: remove unused react-native-webrtc package
- [#7212](https://github.com/MetaMask/metamask-mobile/pull/7212): feat: extend the time we resume the session without showing OTP
- [#7261](https://github.com/MetaMask/metamask-mobile/pull/7261): feat: Add header to watch asset page
- [#7263](https://github.com/MetaMask/metamask-mobile/pull/7263): feat: Upgrade Mobile Storybook to version 6.5
- [#7273](https://github.com/MetaMask/metamask-mobile/pull/7273): feat: add logging controller
- [#7052](https://github.com/MetaMask/metamask-mobile/pull/7052): feat: Ipfs implementation (#6968)

### Changed

- [#7028](https://github.com/MetaMask/metamask-mobile/pull/7028): chore: New Crowdin translations by Github Action
- [#7159](https://github.com/MetaMask/metamask-mobile/pull/7159): refactor: custom network component
- [#7277](https://github.com/MetaMask/metamask-mobile/pull/7277): chore: 5.8.1 Sentry SDK Upgrade
- [#7343](https://github.com/MetaMask/metamask-mobile/pull/7343): test: revert ganache termination on fixtures
- [#7125](https://github.com/MetaMask/metamask-mobile/pull/7125): refactor: Update controller packages to core v49
- [#7324](https://github.com/MetaMask/metamask-mobile/pull/7324): refactor: Add accessibilityRole to text component
- [#7207](https://github.com/MetaMask/metamask-mobile/pull/7207): test: 939 e2e migrate senderc20 test to detox
- [#7287](https://github.com/MetaMask/metamask-mobile/pull/7287): test: increase Confirmations e2e stability by terminating ganache on hooks
- [#7280](https://github.com/MetaMask/metamask-mobile/pull/7280): test: Enable fixtures smoke tests
- [#7286](https://github.com/MetaMask/metamask-mobile/pull/7286): ci: uploading QA builds to Browserstack from Bitrise
- [#7127](https://github.com/MetaMask/metamask-mobile/pull/7127): chore(deps): dedupe ethereumjs packages
- [#7074](https://github.com/MetaMask/metamask-mobile/pull/7074): test: Swap and Token Details e2e automated tests
- [#7053](https://github.com/MetaMask/metamask-mobile/pull/7053): chore(deps): bump activesupport from 7.0.5 to 7.0.7.2
- [#7225](https://github.com/MetaMask/metamask-mobile/pull/7225): test: Signatures refactor with fixtures

### Fixed

- [#7309](https://github.com/MetaMask/metamask-mobile/pull/7309): fix: Fix Podfile.lock versions
- [#7308](https://github.com/MetaMask/metamask-mobile/pull/7308): fix: Fix e2e smoke tests caused by failed pod install step
- [#7197](https://github.com/MetaMask/metamask-mobile/pull/7197): fix: Key the address book by chain ID instead of network ID
- [#7035](https://github.com/MetaMask/metamask-mobile/pull/7035): fix: legacy gas fee edit modal
- [#7351](https://github.com/MetaMask/metamask-mobile/pull/7351): fix: Add chaijs/get-func-name resolution
- [#7271](https://github.com/MetaMask/metamask-mobile/pull/7271): fix: signature event names
- [#7314](https://github.com/MetaMask/metamask-mobile/pull/7314): fix: transaction controller patch
- [#7217](https://github.com/MetaMask/metamask-mobile/pull/7217): fix: all regex in one file
- [#7223](https://github.com/MetaMask/metamask-mobile/pull/7223): fix: remove Linea mainnet feature toggle
- [#7145](https://github.com/MetaMask/metamask-mobile/pull/7145): fix: Blockaid code fixes / updates
- [#7276](https://github.com/MetaMask/metamask-mobile/pull/7276): fix: handle overlapping add network requests
- [#7278](https://github.com/MetaMask/metamask-mobile/pull/7278): fix: Fix console errors upon switching networks

## [7.8.0]

### Added

- [#7068](https://github.com/MetaMask/metamask-mobile/pull/7068): feat: Adding blockaid banner to confirmation pages
- [#7186](https://github.com/MetaMask/metamask-mobile/pull/7186): feat: translation ipfs banner
- [#7038](https://github.com/MetaMask/metamask-mobile/pull/7038): feat: Blockaid preference
- [#6749](https://github.com/MetaMask/metamask-mobile/pull/6749): feat: PPOM integration with MetaMask mobile app
- [#7107](https://github.com/MetaMask/metamask-mobile/pull/7107): feat: update README XCode and python instructions

### Changed

- [#7213](https://github.com/MetaMask/metamask-mobile/pull/7213): chore: Normalize transaction controller patch
- [#7226](https://github.com/MetaMask/metamask-mobile/pull/7226): chore: add script to patch transaction controller
- [#7140](https://github.com/MetaMask/metamask-mobile/pull/7140): chore: Update confirmation page layout for Blockaid alerts
- [#7120](https://github.com/MetaMask/metamask-mobile/pull/7120): chore: Signature events rename values.
- [#7216](https://github.com/MetaMask/metamask-mobile/pull/7216): test: E2E-Parallel execution support for Android in Bitrise CI
- [#7202](https://github.com/MetaMask/metamask-mobile/pull/7202): test: build test dapp and run tests against localhost
- [#7150](https://github.com/MetaMask/metamask-mobile/pull/7150): refactor: Update ENS utils to accept chain ID
- [#7184](https://github.com/MetaMask/metamask-mobile/pull/7184): chore: Remove unused `getNetworkName` utility function
- [#7182](https://github.com/MetaMask/metamask-mobile/pull/7182): refactor: Fix documented return type of `handleNetworkSwitch`
- [#7168](https://github.com/MetaMask/metamask-mobile/pull/7168): test: Screenshots on failure should only be done on the last retry for ios
- [#7179](https://github.com/MetaMask/metamask-mobile/pull/7179): refactor: Add tests for `checkAddress` and fix types
- [#7118](https://github.com/MetaMask/metamask-mobile/pull/7118): deps: dedupe @babel/_, babel-_
- [#7032](https://github.com/MetaMask/metamask-mobile/pull/7032): devDeps: @lavamoat/allow-scripts@1.0.6->2.3.1
- [#7124](https://github.com/MetaMask/metamask-mobile/pull/7124): ci: Add depcheck test
- [#7156](https://github.com/MetaMask/metamask-mobile/pull/7156): refactor: Refactor `isTestNet` to accept chain ID
- [#7153](https://github.com/MetaMask/metamask-mobile/pull/7153): chore: Use ganache seeder and connected to dapp fixture
- [#7158](https://github.com/MetaMask/metamask-mobile/pull/7158): ci: Fix SonarCloud warning
- [#6877](https://github.com/MetaMask/metamask-mobile/pull/6877): ci: Run unit tests in parallel
- [#7117](https://github.com/MetaMask/metamask-mobile/pull/7117): refactor: move ganache from hooks to fixtures
- [#7121](https://github.com/MetaMask/metamask-mobile/pull/7121): refactor: Use selectors for core network state access
- [#7119](https://github.com/MetaMask/metamask-mobile/pull/7119): ci: Resolve SonarCloud warnings
- [#7101](https://github.com/MetaMask/metamask-mobile/pull/7101): chore: Bump test-dapp to 7.1.0
- [#7110](https://github.com/MetaMask/metamask-mobile/pull/7110): refactor: Migrate store to TypeScript
- [#7111](https://github.com/MetaMask/metamask-mobile/pull/7111): ci: Improve performance of GitHub Actions setup
- [#7100](https://github.com/MetaMask/metamask-mobile/pull/7100): ci: Add type check lint to CI

### Fixed

- [#7187](https://github.com/MetaMask/metamask-mobile/pull/7187): fix: sonar coverage path
- [#7106](https://github.com/MetaMask/metamask-mobile/pull/7106): fix: rename signature events and fix failing unit test
- [#7077](https://github.com/MetaMask/metamask-mobile/pull/7077): fix: Warning when rejecting an approval request with id XYZ not found
- [#7200](https://github.com/MetaMask/metamask-mobile/pull/7200): fix: invalid destructuring of undefined object
- [#7056](https://github.com/MetaMask/metamask-mobile/pull/7056): fix: safeguard util/address functions for undefined arguments
- [#7141](https://github.com/MetaMask/metamask-mobile/pull/7141): fix: 1078 mixpanel delete data
- [#7166](https://github.com/MetaMask/metamask-mobile/pull/7166): fix: keystone signatures
- [#7147](https://github.com/MetaMask/metamask-mobile/pull/7147): fix: Fix type errors in reducers
- [#7142](https://github.com/MetaMask/metamask-mobile/pull/7142): fix: approval modal showing after submit swap
- [#7102](https://github.com/MetaMask/metamask-mobile/pull/7102): fix: sdk connection issues
- [#7105](https://github.com/MetaMask/metamask-mobile/pull/7105): fix: Fix all Engine type errors
- [#7195](https://github.com/MetaMask/metamask-mobile/pull/7195): fix: Fix incoming transaction notifications on built-in networks
- [#7109](https://github.com/MetaMask/metamask-mobile/pull/7109): fix: Fix Typescript errors in utils dir
- [#7189](https://github.com/MetaMask/metamask-mobile/pull/7189): fix: Use network name in switch alert
- [#7209](https://github.com/MetaMask/metamask-mobile/pull/7209): fix: handle etherscan rate limit errors
- [#7211](https://github.com/MetaMask/metamask-mobile/pull/7211): fix: Fix Sentry sourcemap upload step
- [#7096](https://github.com/MetaMask/metamask-mobile/pull/7096): fix: Fix Engine `controllerMessenger` type errors

## [7.7.0]

### Added

- [#7090](https://github.com/MetaMask/metamask-mobile/pull/7090): feat: add translations for new contextual sheet display nft media
- [#6727](https://github.com/MetaMask/metamask-mobile/pull/6727): style: Update Button's pressed and disabled states
- [#7075](https://github.com/MetaMask/metamask-mobile/pull/7075): feat: incoming transactions translations
- [#7072](https://github.com/MetaMask/metamask-mobile/pull/7072): feat: update translations
- [#7059](https://github.com/MetaMask/metamask-mobile/pull/7059): feat: fallback removed
- [#6585](https://github.com/MetaMask/metamask-mobile/pull/6585): feat: Blockaid banners implementation
- [#6983](https://github.com/MetaMask/metamask-mobile/pull/6983): feat: 940 e2e migrate senderc721 test to detox

### Changed

- [#6998](https://github.com/MetaMask/metamask-mobile/pull/6998): refactor: use block tracker to poll incoming transactions
- [#6872](https://github.com/MetaMask/metamask-mobile/pull/6872): refactor: Update controller packages to v44
- [#7091](https://github.com/MetaMask/metamask-mobile/pull/7091): refactor: Simplify Engine constructor
- [#7089](https://github.com/MetaMask/metamask-mobile/pull/7089): refactor: Rename ambiguous network variables
- [#7022](https://github.com/MetaMask/metamask-mobile/pull/7022): refactor: Adopt new `addTransaction` option bag changes
- [#7085](https://github.com/MetaMask/metamask-mobile/pull/7085): refactor: Simplify `handleNetworkSwitch` utility
- [#6106](https://github.com/MetaMask/metamask-mobile/pull/6106): refactor: Componentize BottomSheet
- [#7057](https://github.com/MetaMask/metamask-mobile/pull/7057): test: Expand interaction capabilities in test cases using fixtures
- [#7054](https://github.com/MetaMask/metamask-mobile/pull/7054): chore(ramp): upgrade sdk to 1.23.0
- [#6996](https://github.com/MetaMask/metamask-mobile/pull/6996): chore: fix ios simulator qa build
- [#7055](https://github.com/MetaMask/metamask-mobile/pull/7055): refactor: format package.json correctly
- [#6964](https://github.com/MetaMask/metamask-mobile/pull/6964): refactor: Update core controllers (v47)
- [#7048](https://github.com/MetaMask/metamask-mobile/pull/7048): chore(tests): Detox rename correct failing tests
- [#7047](https://github.com/MetaMask/metamask-mobile/pull/7047): chore(test): temp disable flaky tests
- [#6902](https://github.com/MetaMask/metamask-mobile/pull/6902): refactor: Update core controllers (v45)
- [#6898](https://github.com/MetaMask/metamask-mobile/pull/6898): refactor: Update `@metamask/assets-controllers` patch

### Fixed

- [#7050](https://github.com/MetaMask/metamask-mobile/pull/7050): fix: Update terms of use header to match new copy
- [#7086](https://github.com/MetaMask/metamask-mobile/pull/7086): fix: ext contributor SonarCloud
- [#7029](https://github.com/MetaMask/metamask-mobile/pull/7029): fix: crowdin action upload
- [#6990](https://github.com/MetaMask/metamask-mobile/pull/6990): fix: Add missing long press event for account removal
- [#6892](https://github.com/MetaMask/metamask-mobile/pull/6892): fix: Updated ButtonIcon disabled state
- [#7042](https://github.com/MetaMask/metamask-mobile/pull/7042): fix: transaction history after import
- [#7064](https://github.com/MetaMask/metamask-mobile/pull/7064): fix: [7.6.0] - Token quotes on token details screen
- [#7041](https://github.com/MetaMask/metamask-mobile/pull/7041): fix: changelog duplication
- [#6962](https://github.com/MetaMask/metamask-mobile/pull/6962): fix: remove outdated ipfs gateways
- [#7024](https://github.com/MetaMask/metamask-mobile/pull/7024): fix(action): octokit not supported on MetaMask repos

## [7.6.0]

### Added

- [#6938](https://github.com/MetaMask/metamask-mobile/pull/6938): feat(release): 7.5.0
- [#7026](https://github.com/MetaMask/metamask-mobile/pull/7026): feat: new translations for nft media
- [#6779](https://github.com/MetaMask/metamask-mobile/pull/6779): feat: Add security alerts settings to experimental tab
- [#6901](https://github.com/MetaMask/metamask-mobile/pull/6901): feat: blockaid what's new popup
- [#6967](https://github.com/MetaMask/metamask-mobile/pull/6967): feat: github actions to automatically create and close bug report issue
- [#6997](https://github.com/MetaMask/metamask-mobile/pull/6997): feat: android nativesdk integration
- [#6794](https://github.com/MetaMask/metamask-mobile/pull/6794): feat: github action to check if PR has requested labels before being merged
- [#6934](https://github.com/MetaMask/metamask-mobile/pull/6934): feat: Migrate wdio 'SendEthMultisig' test to Detox
- [#6832](https://github.com/MetaMask/metamask-mobile/pull/6832): feat: add support for template and header on result pages

### Changed

- [#6913](https://github.com/MetaMask/metamask-mobile/pull/6913): chore: remove unused Jest preprocessor
- [#6840](https://github.com/MetaMask/metamask-mobile/pull/6840): chore(deps): bump word-wrap from 1.2.3 to 1.2.4
- [#6930](https://github.com/MetaMask/metamask-mobile/pull/6930): docs: Update QA section in PR template
- [#6862](https://github.com/MetaMask/metamask-mobile/pull/6862): docs: update PR template to include QA labels
- [#6963](https://github.com/MetaMask/metamask-mobile/pull/6963): chore: small refactor
- [#6853](https://github.com/MetaMask/metamask-mobile/pull/6853): docs: update README.md
- [#6789](https://github.com/MetaMask/metamask-mobile/pull/6789): ci(code-cov): adding code-cov to project
- [#6422](https://github.com/MetaMask/metamask-mobile/pull/6422): ci(action): unused unit testing segmentation scripts and yarn steps
- [#6966](https://github.com/MetaMask/metamask-mobile/pull/6966): chore: translation ens IPFS alert
- [#6942](https://github.com/MetaMask/metamask-mobile/pull/6942): style: Updated minor checkbox style
- [#6936](https://github.com/MetaMask/metamask-mobile/pull/6936): chore: remove onBackdropPress for signatures

### Fixed

- [#6653](https://github.com/MetaMask/metamask-mobile/pull/6653): fix: #893 fix immediate lock timer
- [#6910](https://github.com/MetaMask/metamask-mobile/pull/6910): fix: remove translations files being pushed up to crowdin
- [#6947](https://github.com/MetaMask/metamask-mobile/pull/6947): fix: Fix TS errors in `component-library` directory
- [#6975](https://github.com/MetaMask/metamask-mobile/pull/6975): fix: revert PR 6958
- [#6945](https://github.com/MetaMask/metamask-mobile/pull/6945): fix: remove unused code to overwrite filenames for Sentry error reporting
- [#6957](https://github.com/MetaMask/metamask-mobile/pull/6957): fix: vault recovery & invalid password error
- [#7015](https://github.com/MetaMask/metamask-mobile/pull/7015): fix: android sdk reconnection
- [#7013](https://github.com/MetaMask/metamask-mobile/pull/7013): fix: change fox svg code
- [#6959](https://github.com/MetaMask/metamask-mobile/pull/6959): fix: Fix TS errors in `components` directory
- [#6992](https://github.com/MetaMask/metamask-mobile/pull/6992): fix: Update Terms & Conditions and Privacy Policy URLs
- [#6864](https://github.com/MetaMask/metamask-mobile/pull/6864): fix: custom position logic for badgeWrapper
- [#6956](https://github.com/MetaMask/metamask-mobile/pull/6956): fix: Restore deleted SendEthMultisig.feature file
- [#6958](https://github.com/MetaMask/metamask-mobile/pull/6958): fix: add missed parentheses in the function call
- [#6931](https://github.com/MetaMask/metamask-mobile/pull/6931): fix: Remove splash animation wait step from Cold Start Launch time test script
- [#6864](https://github.com/MetaMask/metamask-mobile/pull/6864): fix: custom position logic for badgeWrapper

## [7.5.0]

### Added

- [#6865](https://github.com/MetaMask/metamask-mobile/pull/6865): feat: Create a performance E2E test for warm starts
- [#6187](https://github.com/MetaMask/metamask-mobile/pull/6187): feat: Add guidelines for contributors
- [#6732](https://github.com/MetaMask/metamask-mobile/pull/6732): feat: add missing `wallet_requestPermissions` and `wallet_getPermissions` to the mobile API.
- [#6802](https://github.com/MetaMask/metamask-mobile/pull/6802): feat: Send flow UI updates
- [#6805](https://github.com/MetaMask/metamask-mobile/pull/6805): feat(on-ramp): upgrade on-ramp SDK with apple pay support
- [#6679](https://github.com/MetaMask/metamask-mobile/pull/6679): feat(on-ramp): upgrade on-ramp-sdk to v1.22.0 with abort controller support
- [#6799](https://github.com/MetaMask/metamask-mobile/pull/6799): feat: prioritize resume over deeplink to accelerate reconnection flow
- [#6745](https://github.com/MetaMask/metamask-mobile/pull/6745): feat: Add delay for browser permission dialog
- [#6795](https://github.com/MetaMask/metamask-mobile/pull/6795): feat(MMPD-546): update portfolio icon
- [#6738](https://github.com/MetaMask/metamask-mobile/pull/6738): feat: add approval flow success and error pages
- [#6782](https://github.com/MetaMask/metamask-mobile/pull/6782): feat: wc2 dependencies update and handle switchNetwork
- [#6766](https://github.com/MetaMask/metamask-mobile/pull/6766): feat: Added horizontalAlignment to Accordions
- [#6755](https://github.com/MetaMask/metamask-mobile/pull/6755): feat: sdk protocol update

### Changed

- [#6884](https://github.com/MetaMask/metamask-mobile/pull/6884): chore: Update `@metamask/controller-utils` to v3.4
- [#6876](https://github.com/MetaMask/metamask-mobile/pull/6876): chore: Update Jest to v28
- [#6784](https://github.com/MetaMask/metamask-mobile/pull/6784): refactor: Use selectors for token list controller state access
- [#6758](https://github.com/MetaMask/metamask-mobile/pull/6758): refactor: Use selectors for tokens controller state access
- [#6752](https://github.com/MetaMask/metamask-mobile/pull/6752): refactor: Use selectors for currency rate controller state access
- [#6687](https://github.com/MetaMask/metamask-mobile/pull/6687): refactor: split approvals into separate files
- [#6848](https://github.com/MetaMask/metamask-mobile/pull/6848): refactor: Use Redux network controller state
- [#6775](https://github.com/MetaMask/metamask-mobile/pull/6775): refactor: Use selectors for preferences controller state
- [#6808](https://github.com/MetaMask/metamask-mobile/pull/6808): refactor: Updated constants structure for button to remove
  access
- [#6814](https://github.com/MetaMask/metamask-mobile/pull/6814): refactor(ramp): rename fiat aggregator folder to ramp
- [#6804](https://github.com/MetaMask/metamask-mobile/pull/6804): refactor(on-ramp): refactor quotes screen
- [#6820](https://github.com/MetaMask/metamask-mobile/pull/6820): refactor: Use selectors for nft controller state access
- [#6786](https://github.com/MetaMask/metamask-mobile/pull/6786): refactor: Use selectors for token balances controller state access
- [#6762](https://github.com/MetaMask/metamask-mobile/pull/6762): refactor: Use selectors for account tracker controller state access
- [#6759](https://github.com/MetaMask/metamask-mobile/pull/6759): refactor: Use selectors for token rates controller state access
- [#6813](https://github.com/MetaMask/metamask-mobile/pull/6813): ci(builds): Sentry sourcemap deploy
- [#6880](https://github.com/MetaMask/metamask-mobile/pull/6880): refactor: Consistent provider config naming
- [#6878](https://github.com/MetaMask/metamask-mobile/pull/6878): refactor: Simplify `handleNetworkSwitch` helper
- [#6894](https://github.com/MetaMask/metamask-mobile/pull/6894): chore: Added README to BannerBase
- [#6287](https://github.com/MetaMask/metamask-mobile/pull/6287): chore: Custom Gas Modal Component
- [#6080](https://github.com/MetaMask/metamask-mobile/pull/6080): refactor: TypeScript ~4.8.4 and ESLint deps upgrades and initial type fixes

### Fixed

- [#6863](https://github.com/MetaMask/metamask-mobile/pull/6863): fix: misalignment issue for multiselect cells
- [#6600](https://github.com/MetaMask/metamask-mobile/pull/6600): refactor: accept SignController approval request from frontend
- [#6844](https://github.com/MetaMask/metamask-mobile/pull/6844): fix: Android filename validation when downloading from browser
- [#6742](https://github.com/MetaMask/metamask-mobile/pull/6742): fix: Browser external application alert on trusted deeplink protocols
- [#6837](https://github.com/MetaMask/metamask-mobile/pull/6837): fix: Remove fallback
- [#6754](https://github.com/MetaMask/metamask-mobile/pull/6754): fix: sending an ERC20 token with an amount with more decimals than the token decimal, results in nothing
- [#6587](https://github.com/MetaMask/metamask-mobile/pull/6587): fix: Improves handling of missing WCv2 Project ID
- [#6772](https://github.com/MetaMask/metamask-mobile/pull/6772): fix: update cookie-tough dependency
- [#6739](https://github.com/MetaMask/metamask-mobile/pull/6739): fix: deeplink connection using metamask://connect
- [#6753](https://github.com/MetaMask/metamask-mobile/pull/6753): fix: Delete collectible media reproductor
- [#6833](https://github.com/MetaMask/metamask-mobile/pull/6833): fix: invalid transaction data used for approve transaction
- [#6828](https://github.com/MetaMask/metamask-mobile/pull/6828): fix: wallet connect v1 is fully deprecated
- [#6903](https://github.com/MetaMask/metamask-mobile/pull/6903): fix: Fix crash when switching to Linea

## [7.4.0]

### Added

- [#6805](https://github.com/MetaMask/metamask-mobile/pull/6805): feat(on-ramp): upgrade on-ramp SDK with apple pay support
- [#6679](https://github.com/MetaMask/metamask-mobile/pull/6679): feat(on-ramp): upgrade on-ramp-sdk to v1.22.0 with abort controller support
- [#6799](https://github.com/MetaMask/metamask-mobile/pull/6799): feat: prioritize resume over deeplink to accelerate reconnection flow
- [#6795](https://github.com/MetaMask/metamask-mobile/pull/6795): feat(MMPD-546): update portfolio icon
- [#6738](https://github.com/MetaMask/metamask-mobile/pull/6738): feat: add approval flow success and error pages
- [#6782](https://github.com/MetaMask/metamask-mobile/pull/6782): feat: wc2 dependencies update and handle switchNetwork
- [#6766](https://github.com/MetaMask/metamask-mobile/pull/6766): feat: Added horizontalAlignment to Accordions
- [#6755](https://github.com/MetaMask/metamask-mobile/pull/6755): feat: sdk protocol update

### Changed

- [#6804](https://github.com/MetaMask/metamask-mobile/pull/6804): refactor(on-ramp): refactor quotes screen
- [#6784](https://github.com/MetaMask/metamask-mobile/pull/6784): refactor: Use selectors for token list controller state access
- [#6758](https://github.com/MetaMask/metamask-mobile/pull/6758): refactor: Use selectors for tokens controller state access
- [#6758](https://github.com/MetaMask/metamask-mobile/pull/6758): refactor: Use selectors for tokens controller state access
- [#6796](https://github.com/MetaMask/metamask-mobile/pull/6796): ci: Fix pipelines to reflect running tests on android detox
- [#6752](https://github.com/MetaMask/metamask-mobile/pull/6752): refactor: Use selectors for currency rate controller state access

### Fixed

- [#6754](https://github.com/MetaMask/metamask-mobile/pull/6754): fix: sending an ERC20 token with an amount with more decimals than the token decimal, results in nothing
- [#6790](https://github.com/MetaMask/metamask-mobile/pull/6790): fix: update snapshot for linea mainnet
- [#6587](https://github.com/MetaMask/metamask-mobile/pull/6587): fix: Improves handling of missing WCv2 Project ID
- [#6772](https://github.com/MetaMask/metamask-mobile/pull/6772): fix: update cookie-tough dependency
- [#6739](https://github.com/MetaMask/metamask-mobile/pull/6739): fix: deeplink connection using metamask://connect
- [#6753](https://github.com/MetaMask/metamask-mobile/pull/6753): fix: Delete collectible media reproductor

## [7.3.1]

### Fixed

- [#6833](https://github.com/MetaMask/metamask-mobile/pull/6833): fix: invalid transaction data used for approve transaction

## [7.3.0]

### Added

- [#6220](https://github.com/MetaMask/metamask-mobile/pull/6220): feat: Upgrade React Native to 0.71.6
- [#6596](https://github.com/MetaMask/metamask-mobile/pull/6596): feat: Memoise token balance controler hook
- [#6639](https://github.com/MetaMask/metamask-mobile/pull/6639): feat: approval flow for add & switch network
- [#6352](https://github.com/MetaMask/metamask-mobile/pull/6352): feat(action): github action to automatically add label "release-x.y.z" when PRs get merged
- [#6576](https://github.com/MetaMask/metamask-mobile/pull/6576): feat: New Ui for permissions dapp screen
- [#6212](https://github.com/MetaMask/metamask-mobile/pull/6212): feat: trigger qrsigning modal using approval controller
- [#6602](https://github.com/MetaMask/metamask-mobile/pull/6602): feat: Add BottomSheetContent
- [#6617](https://github.com/MetaMask/metamask-mobile/pull/6617): feat: Update Overlay and add BottomSheetOverlay
- [#6489](https://github.com/MetaMask/metamask-mobile/pull/6489): feat: [MC 0.75] Show test network toggle
- [#6499](https://github.com/MetaMask/metamask-mobile/pull/6499): feat: `eth_accounts` return all permitted accounts

### Changed

- [#6662](https://github.com/MetaMask/metamask-mobile/pull/6662): refactor: Remove dead network controller code
- [#6664](https://github.com/MetaMask/metamask-mobile/pull/6664): refactor: Simplify `isMainnet` utility function
- [#6723](https://github.com/MetaMask/metamask-mobile/pull/6723): refactor: Updated checkbox style and icon
- [#6552](https://github.com/MetaMask/metamask-mobile/pull/6552): refactor: Update MultiSelectItem to use ListItem
- [#6551](https://github.com/MetaMask/metamask-mobile/pull/6551): refactor: Update SelectItem to use ListItem
- [#6724](https://github.com/MetaMask/metamask-mobile/pull/6724): refactor: Updated Label Text Variant
- [#6673](https://github.com/MetaMask/metamask-mobile/pull/6673): refactor: Use selectors for network state access
- [#6666](https://github.com/MetaMask/metamask-mobile/pull/6666): refactor: Simplify engine service
- [#6641](https://github.com/MetaMask/metamask-mobile/pull/6641): refactor: approve and reject transactions using approval controller

### Fixed

- [#6741](https://github.com/MetaMask/metamask-mobile/pull/6741): fix: onPress prop added to SelectItem component
- [#6722](https://github.com/MetaMask/metamask-mobile/pull/6722): fix: WC2 error management and SDK 'authorized' event
- [#6729](https://github.com/MetaMask/metamask-mobile/pull/6729): fix: update multi select snapshot
- [#6714](https://github.com/MetaMask/metamask-mobile/pull/6714): fix: "Assets Overview" disclaimer text color
- [#6678](https://github.com/MetaMask/metamask-mobile/pull/6678): fix: Update Confirmation Sign Message detox spec file
- [#6671](https://github.com/MetaMask/metamask-mobile/pull/6671): fix: added contact alias to destination address on send flow
- [#6637](https://github.com/MetaMask/metamask-mobile/pull/6637): fix: Support Decimal Comma for Token Custom Spend Cap

## [7.2.0]

### Added

- [#6632](https://github.com/MetaMask/metamask-mobile/pull/6632): feat: add linea mainnet alert message
- [#6496](https://github.com/MetaMask/metamask-mobile/pull/6496): feat(551): add Linea Mainnet
- [#6494](https://github.com/MetaMask/metamask-mobile/pull/6494): feat: Update banner component to show/hide details section
- [#6539](https://github.com/MetaMask/metamask-mobile/pull/6539): feat: [MC 0.5] Remove drawer and add remain options to settings tab
- [#6378](https://github.com/MetaMask/metamask-mobile/pull/6378): feat: Add eth_sign friction
- [#6534](https://github.com/MetaMask/metamask-mobile/pull/6534): feat(action): remove labels after issue closed
- [#6570](https://github.com/MetaMask/metamask-mobile/pull/6570): feat: Translations for the disconnected account toast
- [#6452](https://github.com/MetaMask/metamask-mobile/pull/6452): feat: [MC 0.5] - Add Account management actions
- [#5591](https://github.com/MetaMask/metamask-mobile/pull/5591): feat: Custom Spend Allowance
- [#6426](https://github.com/MetaMask/metamask-mobile/pull/6426): feat: Componentize ListItem
- [#6514](https://github.com/MetaMask/metamask-mobile/pull/6514): feat: Componentize BottomSheetFooter
- [#6466](https://github.com/MetaMask/metamask-mobile/pull/6466): feat: componentize BottomSheetHeader
- [#6294](https://github.com/MetaMask/metamask-mobile/pull/6294): feat: [MC 0.5] - Activity view and Settings on the tab bar
- [#6486](https://github.com/MetaMask/metamask-mobile/pull/6486): feat: Add disabled prop on base button

### Changed

- [#6612](https://github.com/MetaMask/metamask-mobile/pull/6612): chore: approve txn when gas estimation ready
- [#6054](https://github.com/MetaMask/metamask-mobile/pull/6054): chore: Improve TagURL
- [#6520](https://github.com/MetaMask/metamask-mobile/pull/6520): chore: improve variable name
- [#6597](https://github.com/MetaMask/metamask-mobile/pull/6597): chore: rm unused prepareFullTransaction
- [#6291](https://github.com/MetaMask/metamask-mobile/pull/6291): refactor: trigger transaction modals using approval requests
- [#5751](https://github.com/MetaMask/metamask-mobile/pull/5751): chore: Keystone links
- [#6541](https://github.com/MetaMask/metamask-mobile/pull/6541): chore: Delete an unused hook
- [#6530](https://github.com/MetaMask/metamask-mobile/pull/6530): chore: pending review feedback for token details related changes
- [#6401](https://github.com/MetaMask/metamask-mobile/pull/6401): refactor: handle watch asset accept and reject using ApprovalController only
- [#6529](https://github.com/MetaMask/metamask-mobile/pull/6529): chore: adding english string for advanced settings eth_sign warning
- [#6026](https://github.com/MetaMask/metamask-mobile/pull/6026): chore: Add toggle to enable/disable multi account balances fetching
- [#6512](https://github.com/MetaMask/metamask-mobile/pull/6512): chore: upgrade to cocoapods 1.12.0
- [#6487](https://github.com/MetaMask/metamask-mobile/pull/6487): chore: new Show test networks translation
- [#6357](https://github.com/MetaMask/metamask-mobile/pull/6357): refactor: use approval controller for watch asset confirmation

### Fixed

- [#6549](https://github.com/MetaMask/metamask-mobile/pull/6549): fix: Networks text alignement
- [#6634](https://github.com/MetaMask/metamask-mobile/pull/6634): fix: disable next button if custom input is invalid
- [#6491](https://github.com/MetaMask/metamask-mobile/pull/6491): fix: refactor linea testnet implementation
- [#6358](https://github.com/MetaMask/metamask-mobile/pull/6358): fix: No Warning appears when a Dapp sets a really high Fees for a tx, potentially loosing all user funds
- [#6592](https://github.com/MetaMask/metamask-mobile/pull/6592): fix: Nonce too low error on Approve ERC20 and ERC721 transactions
- [#6577](https://github.com/MetaMask/metamask-mobile/pull/6577): fix: onBoarding wizard horizontal alignment on step1 and on browser step
- [#6598](https://github.com/MetaMask/metamask-mobile/pull/6598): fix: Hold to reveal Spanish copy
- [#6523](https://github.com/MetaMask/metamask-mobile/pull/6523): fix: Network logo to represent first letter of network
- [#6560](https://github.com/MetaMask/metamask-mobile/pull/6560): fix: asset page header transition
- [#6473](https://github.com/MetaMask/metamask-mobile/pull/6473): fix: fix for swaps button displaying on unsupported networks
- [#6464](https://github.com/MetaMask/metamask-mobile/pull/6464): fix: bug domain not shown on signature
- [#6517](https://github.com/MetaMask/metamask-mobile/pull/6517): fix: remove duplicate ganache steps definitions
- [#6299](https://github.com/MetaMask/metamask-mobile/pull/6299): fix: for from address balance shown for ERC20 transfers
- [#6471](https://github.com/MetaMask/metamask-mobile/pull/6471): fix: Approve default ERC20

## [7.1.0]

### Added

- [#6351](https://github.com/MetaMask/metamask-mobile/pull/6351): feat: use thunk to handle processed order side effects
- [#5829](https://github.com/MetaMask/metamask-mobile/pull/5829): feat: order of browser page load events
- [#6230](https://github.com/MetaMask/metamask-mobile/pull/6230): feat: Asset Overview / Token Detail view redesign
- [#6381](https://github.com/MetaMask/metamask-mobile/pull/6381): feat: add params validation to useSDKMethod hook
- [#6365](https://github.com/MetaMask/metamask-mobile/pull/6365): feat: remove hardcoded selected network name
- [#6421](https://github.com/MetaMask/metamask-mobile/pull/6421): feat: exclude legacy types from rate limiting
- [#6354](https://github.com/MetaMask/metamask-mobile/pull/6354): feat: Trigger signing modals from approval requests
- [#6432](https://github.com/MetaMask/metamask-mobile/pull/6432): ci(sonar): Configure SonarCloud Analysis on CI
- [#6441](https://github.com/MetaMask/metamask-mobile/pull/6441): feat: use screen in on-ramp views tests
- [#6040](https://github.com/MetaMask/metamask-mobile/pull/6040): feat: validation to send amount input box
- [#6394](https://github.com/MetaMask/metamask-mobile/pull/6394): feat(ci): removed the matrix option from unit testing
- [#6227](https://github.com/MetaMask/metamask-mobile/pull/6227): feat: [MC 0.5] Modal network selector replace by network selector sheet
- [#6393](https://github.com/MetaMask/metamask-mobile/pull/6393): feat(ci): upgrade ruby to 3.0.0
- [#6289](https://github.com/MetaMask/metamask-mobile/pull/6289): feat(ci): Sonar Action to work with SonarCloud
- [#6366](https://github.com/MetaMask/metamask-mobile/pull/6366): feat(ci): Convert Bitrise Workflows to Pipelines
- [#6334](https://github.com/MetaMask/metamask-mobile/pull/6334): feat: Aurora Token Detection

### Changed

- [#6406](https://github.com/MetaMask/metamask-mobile/pull/6406): chore: Use core signature controller
- [#6427](https://github.com/MetaMask/metamask-mobile/pull/6427): refactor: Refactor unit tests for React Native 0.71.6 upgrade
- [#6192](https://github.com/MetaMask/metamask-mobile/pull/6192): chore: Show account balance in signature screen
- [#6274](https://github.com/MetaMask/metamask-mobile/pull/6274): chore: Empty SiteURL and Null TagURL in modal
- [#6137](https://github.com/MetaMask/metamask-mobile/pull/6137): chore: Clicking toAddress to add it to address book
- [#6079](https://github.com/MetaMask/metamask-mobile/pull/6079): chore: Refactor sanitization middleware
- [#6234](https://github.com/MetaMask/metamask-mobile/pull/6234): chore: Clear Privacy section
- [#6342](https://github.com/MetaMask/metamask-mobile/pull/6342): chore: Improve processing of redirection URL
- [#6374](https://github.com/MetaMask/metamask-mobile/pull/6374): chore: en.json with eth_sign
- [#6214](https://github.com/MetaMask/metamask-mobile/pull/6214): chore: core signature controller
- [#6328](https://github.com/MetaMask/metamask-mobile/pull/6328): chore(devDeps): bump webdriverio packages
- [#6362](https://github.com/MetaMask/metamask-mobile/pull/6362): chore: Added retries
- [#6125](https://github.com/MetaMask/metamask-mobile/pull/6125): chore: controller packages to match core v42
- [#6124](https://github.com/MetaMask/metamask-mobile/pull/6124): chore: controller packages to match core v40
- [#6345](https://github.com/MetaMask/metamask-mobile/pull/6345): chore: es.js file

### Fixed

- [#6439](https://github.com/MetaMask/metamask-mobile/pull/6439): fix: remove invalid accessibilityRole value
- [#6442](https://github.com/MetaMask/metamask-mobile/pull/6442): fix(ci): Remove `restore-build` steps
- [#6311](https://github.com/MetaMask/metamask-mobile/pull/6311): fix: token balance displayed in approval pages
- [#6339](https://github.com/MetaMask/metamask-mobile/pull/6339): fix: yarn watch clean
- [#6350](https://github.com/MetaMask/metamask-mobile/pull/6350): fix: ENS name displayed on confirm send page

## [7.0.1]

### Changed

- [#6558](https://github.com/MetaMask/metamask-mobile/pull/6558): refactor(whats-new-modal): remove onramp content

## [7.0.0]

### Added

- [#6536](https://github.com/MetaMask/metamask-mobile/pull/6380): [FEATURE] WalletConnect v2 Integration (#6380)

## [6.6.0]

### Added

- [#6325](https://github.com/MetaMask/metamask-mobile/pull/6325): [FEATURE] Add development environment to onramp-sdk
- [#6165](https://github.com/MetaMask/metamask-mobile/pull/6165): [FEATURE] Edit account name view
- [#6093](https://github.com/MetaMask/metamask-mobile/pull/6093): [FEATURE] Account actions on wallet view
- [#6097](https://github.com/MetaMask/metamask-mobile/pull/6097): [UPDATE] Extracting out signature request related code from RootRPCMethodsUI conponent
- [#6085](https://github.com/MetaMask/metamask-mobile/pull/6085): [FEATURE] Update account section with card

### Changed

- [#6228](https://github.com/MetaMask/metamask-mobile/pull/6228): [UPDATE] Checkbox component
- [#6226](https://github.com/MetaMask/metamask-mobile/pull/6226): [UPDATE] Button's icon props and button org
- [#6255](https://github.com/MetaMask/metamask-mobile/pull/6255): [UPDATE] Onboarding translation updated
- [#6210](https://github.com/MetaMask/metamask-mobile/pull/6210): [UPDATE] Extend the readme documentation to cover E2E testing in more detail.

### Fixed

- [#6249](https://github.com/MetaMask/metamask-mobile/pull/6249): [FIX] Terms of Use checkbox test id
- [#5866](https://github.com/MetaMask/metamask-mobile/pull/5866): [FIX] sturdier check
- [#6340](https://github.com/MetaMask/metamask-mobile/pull/6340): [FIX] Missing network name onramp
- [#6309](https://github.com/MetaMask/metamask-mobile/pull/6309): [FIX] Missing handler on mandatory modal
- [#5876](https://github.com/MetaMask/metamask-mobile/pull/5876): [FIX] Gas is not re-calculated when updating a transaction
- [#6246](https://github.com/MetaMask/metamask-mobile/pull/6246): [FIX] Wrong to account information on confirmation page
- [#6253](https://github.com/MetaMask/metamask-mobile/pull/6253): [FIX] Confirm button should be disabled if account has no balance

## [6.5.0]

### Added

- [#5743](https://github.com/MetaMask/metamask-mobile/pull/5743): [FEATURE] On-ramp: Add buy-crypto deeplink
- [#6166](https://github.com/MetaMask/metamask-mobile/pull/6166): [FEATURE] trigger walletconnect modal using approval controller
- [#6223](https://github.com/MetaMask/metamask-mobile/pull/6223): [IMPROVEMENT] Update to Node.js v16
- [#6051](https://github.com/MetaMask/metamask-mobile/pull/6051): [FEATURE] Total balance and portfolio button changed
- [#6156](https://github.com/MetaMask/metamask-mobile/pull/6156): [IMPROVEMENT] On-ramp: Use dynamic list of networks
- [#6145](https://github.com/MetaMask/metamask-mobile/pull/6145): [IMPROVEMENT] Synced and optimized icons
- [#6138](https://github.com/MetaMask/metamask-mobile/pull/6138): [FEATURE] On-ramp: Add orderProcessor exponential backoff for orders
- [#6139](https://github.com/MetaMask/metamask-mobile/pull/6139): [FEATURE] On-ramp: Add same amount rendering as the order details to the order list
- [#6189](https://github.com/MetaMask/metamask-mobile/pull/6189): [FEATURE] On-ramp: Remove hiding the provider modal when quotes refresh
- [#6216](https://github.com/MetaMask/metamask-mobile/pull/6216): [IMPROVEMENT] account icon matches user's preferred identicon
- [#5956](https://github.com/MetaMask/metamask-mobile/pull/5956): [IMPROVEMENT] Show token symbol in verify contract details
- [#5458](https://github.com/MetaMask/metamask-mobile/pull/5458): [IMPROVEMENT] Support sepolia network
- [#6181](https://github.com/MetaMask/metamask-mobile/pull/6181): [IMPROVEMENT] Componentize Header Component
- [#6153](https://github.com/MetaMask/metamask-mobile/pull/6153): [IMPROVEMENT] On-ramp: Refactor order selector by id
- [#6044](https://github.com/MetaMask/metamask-mobile/pull/6044): [IMPROVEMENT] Componentize Badge and Badge Wrapper
- [#6180](https://github.com/MetaMask/metamask-mobile/pull/6180): [IMPROVEMENT] Componentized Overlay Component
- [#6174](https://github.com/MetaMask/metamask-mobile/pull/6174): [IMPROVEMENT] Update Tab bar styles
- [#6056](https://github.com/MetaMask/metamask-mobile/pull/6056): [IMPROVEMENT] Show Identicon for unknown token and if token icon is unknown

### Changed

- [#6157](https://github.com/MetaMask/metamask-mobile/pull/6157): [REFACTOR] Change Password setting
- [#6173](https://github.com/MetaMask/metamask-mobile/pull/6173): [REFACTOR] Auto Lock section

### Fixed

- [#6201](https://github.com/MetaMask/metamask-mobile/pull/6201): [FIX] [SDK] Missing redirect breaking backward compatibility
- [#6232](https://github.com/MetaMask/metamask-mobile/pull/6232): [FIX] bottom margin for detecting end of the page
- [#6185](https://github.com/MetaMask/metamask-mobile/pull/6185): [FIX] remove pubnub package and associated sync with extension code
- [#5718](https://github.com/MetaMask/metamask-mobile/pull/5718): [FIX] Nonce Too Low for Approve Transaction
- [#6076](https://github.com/MetaMask/metamask-mobile/pull/6076): [BUGFIX] Fixes WalletConnect deep links (wc:// schema) not working properly

## [6.4.0]

### Added

- [#6144](https://github.com/MetaMask/metamask-mobile/pull/6144): [FEATURE] New Crowdin translations by Github Action
- [#6143](https://github.com/MetaMask/metamask-mobile/pull/6143): [UPDATE] Crowdin token to use METAMASKBOT_CROWDIN_TOKEN
- [#5627](https://github.com/MetaMask/metamask-mobile/pull/5627): [IMPROVEMENT] Refactor remaining `web3-provider-engine` methods
- [#6082](https://github.com/MetaMask/metamask-mobile/pull/6082): [IMPROVEMENT] Remove inactive IPFS providers
- [#5620](https://github.com/MetaMask/metamask-mobile/pull/5620): [IMPROVEMENT] Refactor RPC `getAccounts` usage
- [#6009](https://github.com/MetaMask/metamask-mobile/pull/6009): [FEATURE] On-ramp: Add what's new modal content
- [#6020](https://github.com/MetaMask/metamask-mobile/pull/6020): [FEATURE][MC] Token list with network logo and token name
- [#5992](https://github.com/MetaMask/metamask-mobile/pull/5992): [FEATURE][MC] - Wallet actions on Tab bar
- [#5937](https://github.com/MetaMask/metamask-mobile/pull/5937): [FEATURE]Show internet protocol on confirmation screens
- [#6003](https://github.com/MetaMask/metamask-mobile/pull/6003): [IMPROVEMENT] Adding document to refactor send flow
- [#6037](https://github.com/MetaMask/metamask-mobile/pull/6037): [FEATURE] update sdk persistence
- [#5900](https://github.com/MetaMask/metamask-mobile/pull/5900): [IMPROVEMENT] Creating reusable address from/to component.
- [#5933](https://github.com/MetaMask/metamask-mobile/pull/5933): [IMPROVEMENT] Componentize Banner Component
- [#5927](https://github.com/MetaMask/metamask-mobile/pull/5927): [IMPROVEMENT] Componentize Form Components
- [#5619](https://github.com/MetaMask/metamask-mobile/pull/5619): [IMPROVEMENT] Refactor `eth_sendTransaction` handler
- [#6060](https://github.com/MetaMask/metamask-mobile/pull/6060): [IMPROVEMENT] Refactor send transaction v2

### Changed

- [#6134](https://github.com/MetaMask/metamask-mobile/pull/6134): [REFACTOR] Reveal Private Key section

- [#6015](https://github.com/MetaMask/metamask-mobile/pull/6015): [UPDATE] sentry version and enable performance metrics
- [#6081](https://github.com/MetaMask/metamask-mobile/pull/6081): [UPDATE] ESLint rules for scripts
- [#6006](https://github.com/MetaMask/metamask-mobile/pull/6006): [UPDATE] Upgrade xcode version

### Fixed

- [#6109](https://github.com/MetaMask/metamask-mobile/pull/6109): [FIX] linea network order in dropdown + remove feature toggle for linea (#6072)
- [#6058](https://github.com/MetaMask/metamask-mobile/pull/6058): [FIX] broken erc721 approve token link
- [#6122](https://github.com/MetaMask/metamask-mobile/pull/6122): [FIX] TypeError: undefined is not an object (evaluating 'n.find')

## [6.3.0]

### Added

- [#6039](https://github.com/MetaMask/metamask-mobile/pull/6039): [ENHANCEMENT] Improve Android setup instructions
- [#5996](https://github.com/MetaMask/metamask-mobile/pull/5996): [ENHANCEMENT] Add document to refactor signature request code
- [#5958](https://github.com/MetaMask/metamask-mobile/pull/5958): [FEATURE] add consensys zkevm (Linea) support
- [#5997](https://github.com/MetaMask/metamask-mobile/pull/5997): [FEATURE] Account selector on swaps screen
- [#6019](https://github.com/MetaMask/metamask-mobile/pull/6019): [ENHANCEMENT] On-ramp: Add #6009 strings
- [#6023](https://github.com/MetaMask/metamask-mobile/pull/6023): [ENHANCEMENT] disable back press and add margin to the bottom for accept ToU modal
- [#6016](https://github.com/MetaMask/metamask-mobile/pull/6016): [ENHANCEMENT] On-ramp: Add accessibility label to custom action images
- [#5948](https://github.com/MetaMask/metamask-mobile/pull/5948): [FEATURE] SDK Session Persistence
- [#5910](https://github.com/MetaMask/metamask-mobile/pull/5910): [ENHANCEMENT] E2E Permission system tests
- [#5930](https://github.com/MetaMask/metamask-mobile/pull/5930): [ENHANCEMENT] dispaly nft info in browser
- [#5785](https://github.com/MetaMask/metamask-mobile/pull/5785): [FEATURE] add portfolio button to asset action buttons
- [#5242](https://github.com/MetaMask/metamask-mobile/pull/5242): [FEATURE] Use Terms Modal
- [#5964](https://github.com/MetaMask/metamask-mobile/pull/5964): [FEATURE] Added translations for MC 0.5
- [#4421](https://github.com/MetaMask/metamask-mobile/pull/4421): [FEATURE] Vault corruption recovery flow
- [#5327](https://github.com/MetaMask/metamask-mobile/pull/5327): [FEATURE] Verify Contract Details

### Changed

- [#5669](https://github.com/MetaMask/metamask-mobile/pull/5669): [UPDATE] http-cache-semantics from 4.1.0 to 4.1.1
- [#5959](https://github.com/MetaMask/metamask-mobile/pull/5959): [UPDATE] @xmldom/xmldom from 0.8.3 to 0.8.6

### Fixed

- [#5962](https://github.com/MetaMask/metamask-mobile/pull/5962): [FIX] Remove select address as a prop on App index.js
- [#5941](https://github.com/MetaMask/metamask-mobile/pull/5941): [FIX] bundle video in app to prevent crash when not available
- [#5839](https://github.com/MetaMask/metamask-mobile/pull/5839): [FIX] Clear Hex data when Token Transfer reverts ETH
- [#5975](https://github.com/MetaMask/metamask-mobile/pull/5975): [FIX] 18 JS type errors for TSC to output 683 TS/TSX errors
- [#5882](https://github.com/MetaMask/metamask-mobile/pull/5882): [FIX] Skip type checking library declaration files
- [#5961](https://github.com/MetaMask/metamask-mobile/pull/5961): [FIX] #5898 - Converting native ETH to fiat and fiat to native ETH results in wrong values beign displayed on the Amount screen
- [#6025](https://github.com/MetaMask/metamask-mobile/pull/6025): [FIX] Add url-parse lib to our MainNavigator

## [6.2.0]

### Added

- [#5807](https://github.com/MetaMask/metamask-mobile/pull/5807): [IMPROVEMENT] "preview build" support to Bitrise
- [#5870](https://github.com/MetaMask/metamask-mobile/pull/5870): [IMPROVEMENT] On-ramp: Add buy crypto home button
- [#5529](https://github.com/MetaMask/metamask-mobile/pull/5529): [IMPROVEMENT] Network Controller refactor to use the same selector
- [#5868](https://github.com/MetaMask/metamask-mobile/pull/5868): [IMPROVEMENT] permitted account balance
- [#5842](https://github.com/MetaMask/metamask-mobile/pull/5842): [IMPROVEMENT] show the url protocol
- [#5309](https://github.com/MetaMask/metamask-mobile/pull/5309): [IMPROVEMENT] New transaction header for approve and approval modal
- [#5825](https://github.com/MetaMask/metamask-mobile/pull/5825): [Improvement] Send Token E2E test
- [#5855](https://github.com/MetaMask/metamask-mobile/pull/5855): [IMPROVEMENT] dont render suspect links
- [#5827](https://github.com/MetaMask/metamask-mobile/pull/5827): [IMPROVEMENT] analytics: add missing property to connect completed event
- [#5711](https://github.com/MetaMask/metamask-mobile/pull/5711): [IMPROVEMENT] Improve signature request message
- [#5374](https://github.com/MetaMask/metamask-mobile/pull/5374): [IMPROVEMENT] Authentication refactor

### Changed

- [#5924](https://github.com/MetaMask/metamask-mobile/pull/5924): [UPDATE] the README setup steps
- [#5775](https://github.com/MetaMask/metamask-mobile/pull/5775): [UPDATE] Security Privacy Remember me feature
- [#5803](https://github.com/MetaMask/metamask-mobile/pull/5803): [UPDATE] Sentry: remove DSN value from codebase
- [#5796](https://github.com/MetaMask/metamask-mobile/pull/5796): [UPDATE] `@metamask/phishing-controller` to v2
- [#5859](https://github.com/MetaMask/metamask-mobile/pull/5859): [UPDATE] scan icon on wallet view
- [#5880](https://github.com/MetaMask/metamask-mobile/pull/5880): [UPDATE] Display internet protocol on the new origin pill
- [#5901](https://github.com/MetaMask/metamask-mobile/pull/5901): [UPDATE] assets-controllers patch

### Fixed

- [#5890](https://github.com/MetaMask/metamask-mobile/pull/5890): [FIX] Swap with wallet connect
- [#5750](https://github.com/MetaMask/metamask-mobile/pull/5750): [FIX] Enable clipboard for private credentials

## [6.1.2]

### Fixed

- [#5925](https://github.com/MetaMask/metamask-mobile/pull/5925): [FIX] handle all ios biometric errors and create wallet
- [#5906](https://github.com/MetaMask/metamask-mobile/pull/5906): [FIX] Add try-catch to recreateVault

## [6.1.1]

### Fixed

- [#5848](https://github.com/MetaMask/metamask-mobile/pull/5848): [FIX] Remove default eth sign

## [6.1.0]

### Added

- [#5461](https://github.com/MetaMask/metamask-mobile/pull/5461): [IMPROVEMENT] On-ramp: Refactor Payment Methods view to componentization
- [#5813](https://github.com/MetaMask/metamask-mobile/pull/5813): [FEATURE] Add copy for portfolio button for translations
- [#5797](https://github.com/MetaMask/metamask-mobile/pull/5797): [IMPROVEMENT] Remove phishing list update engine removal
- [#5812](https://github.com/MetaMask/metamask-mobile/pull/5812): [CONTENT] Ledger Integration english content

- [#5725](https://github.com/MetaMask/metamask-mobile/pull/5725): [IMPROVEMENT] Show transfer view to user for approve with value
- [#5791](https://github.com/MetaMask/metamask-mobile/pull/5791): [IMPROVEMENT] Adds 'ios' and 'android' to possible sources for MM SDK events
- [#5340](https://github.com/MetaMask/metamask-mobile/pull/5340): [IMPROVEMENT]Align icon names
- [#5778](https://github.com/MetaMask/metamask-mobile/pull/5778): [IMPROVEMENT] Set different CPU capacity in jest tests
- [#5776](https://github.com/MetaMask/metamask-mobile/pull/5776): [IMPROVEMENT] Add test for change password scenario
- [#5748](https://github.com/MetaMask/metamask-mobile/pull/5748): [IMPROVEMENT] E2e appium/add splash animation step
- [#5744](https://github.com/MetaMask/metamask-mobile/pull/5744): [IMPROVEMENT] Fix sideway/formula audit
- [#5666](https://github.com/MetaMask/metamask-mobile/pull/5666): [IMPROVEMENT] E2E appium/app launch times
- [#5595](https://github.com/MetaMask/metamask-mobile/pull/5595): [IMPROVEMENT] On-ramp: Add orderProcessor index test
- [#5717](https://github.com/MetaMask/metamask-mobile/pull/5717): [IMPROVEMENT] Updated button usage to use full width
- [#5679](https://github.com/MetaMask/metamask-mobile/pull/5679): [IMPROVEMENT] Update design-tokens version and remove screen size from TextVariants
- [#5713](https://github.com/MetaMask/metamask-mobile/pull/5713): [IMPROVEMENT] Updated ButtonBase to use flex-start instead of baseline
- [#5546](https://github.com/MetaMask/metamask-mobile/pull/5546): [IMPROVEMENT] Adding smoke and regression tags to tests
- [#5694](https://github.com/MetaMask/metamask-mobile/pull/5694): [IMPROVEMENT] Added missing step definition
- [#5343](https://github.com/MetaMask/metamask-mobile/pull/5343): [IMPROVEMENT] Align buttons with Figma
- [#5682](https://github.com/MetaMask/metamask-mobile/pull/5682): [IMPROVEMENT] Componentize TextInput
- [#5621](https://github.com/MetaMask/metamask-mobile/pull/5621): [IMPROVEMENT] Refactor static method middlware
- [#5218](https://github.com/MetaMask/metamask-mobile/pull/5218): [IMPROVEMENT] Improve deeplinks experience

### Changed

- [#5768](https://github.com/MetaMask/metamask-mobile/pull/5768): [UPGRADE] Segment Analytics 2.13.0

### Fixed

- [#5657](https://github.com/MetaMask/metamask-mobile/pull/5657): [FIX] fix the RequestTokenFlow E2E test
- [#5675](https://github.com/MetaMask/metamask-mobile/pull/5675): [FIX] Fix eslint commit hook
- [#5608](https://github.com/MetaMask/metamask-mobile/pull/5608): [FIX] SRP recover when an error is thrown
- [#5722](https://github.com/MetaMask/metamask-mobile/pull/5722): [FIX] Fix env variables syntax in step
- [#5730](https://github.com/MetaMask/metamask-mobile/pull/5730): [FIX] French content for SRP Quiz
- [#5726](https://github.com/MetaMask/metamask-mobile/pull/5726): [FIX] Minor UI bugs in credential views
- [#5656](https://github.com/MetaMask/metamask-mobile/pull/5656): [FIX] ENS Resolves to Wrong Address when DeepLink
- [#5719](https://github.com/MetaMask/metamask-mobile/pull/5719): [FIX] Remove false showBack param from order details
- [#5739](https://github.com/MetaMask/metamask-mobile/pull/5739): [FIX] Fix CVE-2023-25166 by resolving @sideway/formula to 3.0.1
- [#5738](https://github.com/MetaMask/metamask-mobile/pull/5738): [FIX] On-ramp: upgrade on-ramp-sdk to v1.8.1
- [#5749](https://github.com/MetaMask/metamask-mobile/pull/5749): [FIX] Back navigation CTAs in RevealPrivateCredential view
- [#5587](https://github.com/MetaMask/metamask-mobile/pull/5587): [FIX] ERC721 Approve view
- [#5683](https://github.com/MetaMask/metamask-mobile/pull/5683): [FIX] RN Patch Version
- [#5753](https://github.com/MetaMask/metamask-mobile/pull/5753): [FIX] Fix Slack e2e announcement
- [#5777](https://github.com/MetaMask/metamask-mobile/pull/5777): [FIX] Fix/primary currency fiat insufficient funds error
- [#5399](https://github.com/MetaMask/metamask-mobile/pull/5399): [FIX] Fix bug with updating gas price for legacy transactions
- [#5780](https://github.com/MetaMask/metamask-mobile/pull/5780): [FIX] Show token symbol when approving
- [#5806](https://github.com/MetaMask/metamask-mobile/pull/5806): [FIX] Screenshot Crash
- [#5678](https://github.com/MetaMask/metamask-mobile/pull/5678): [FIX] Updated hardware label to have the correct color
- [#5801](https://github.com/MetaMask/metamask-mobile/pull/5801): [FIX] Update icon name in SRPQuiz
- [#5800](https://github.com/MetaMask/metamask-mobile/pull/5800): [FIX] TabBarIconKey to TabBarLabel
- [#5851](https://github.com/MetaMask/metamask-mobile/pull/5851): [FIX] Fix search network crasher
- [#5809](https://github.com/MetaMask/metamask-mobile/pull/5809): [FIX] Resolve tab bar merge conflicts
- [#5729](https://github.com/MetaMask/metamask-mobile/pull/5729): [FIX] Bump react-native-reanimated to 2.14.0

## [6.0.1]

### Fixed

- [#5799](https://github.com/MetaMask/metamask-mobile/pull/5799): [FIX] Browser: handle unsupported URLs

## [6.0.0]

### Added

- [#5062](https://github.com/MetaMask/metamask-mobile/pull/5062): [FEATURE] Implement Permission System
- [#5659](https://github.com/MetaMask/metamask-mobile/pull/5659): [IMPROVEMENT] E2E fix tapReminder step
- [#5641](https://github.com/MetaMask/metamask-mobile/pull/5641): [IMPROVEMENT] Use Set when filtering blocklist
- [#5650](https://github.com/MetaMask/metamask-mobile/pull/5650): [IMPROVEMENT] E2E appium request token
- [#5647](https://github.com/MetaMask/metamask-mobile/pull/5647): [IMPROVEMENT] Add introductory image to SRP Quiz
- [#5640](https://github.com/MetaMask/metamask-mobile/pull/5640): [IMPROVEMENT] Middleware - Include the request in the error params
- [#5632](https://github.com/MetaMask/metamask-mobile/pull/5632): [IMPROVEMENT] E2E appium folder structure change
- [#5579](https://github.com/MetaMask/metamask-mobile/pull/5579): [FEAT] Add friction to SRP reveal
- [#5551](https://github.com/MetaMask/metamask-mobile/pull/5551): [IMPROVEMENT] Refactor Personal Signature
- [#5600](https://github.com/MetaMask/metamask-mobile/pull/5600): [IMPROVEMENT] Refactor ProtectYourWallet section in the security section
- [#5586](https://github.com/MetaMask/metamask-mobile/pull/5586): [IMPROVEMENT] Stablize Addressbook and Networks flow tests
- [#5575](https://github.com/MetaMask/metamask-mobile/pull/5575): [CONTENT] Add translations to SRP Reveal feature
- [#5559](https://github.com/MetaMask/metamask-mobile/pull/5559): [ANALYTICS] Add analytics events for SRP reveal

### Changed

- [#5594](https://github.com/MetaMask/metamask-mobile/pull/5594): [UPGRADE] bumped ua-parser-js to 0.7.33
- [#5580](https://github.com/MetaMask/metamask-mobile/pull/5580): [UPGRADE] Bump cookiejar from 2.1.2 to 2.1.4
- [#5471](https://github.com/MetaMask/metamask-mobile/pull/5471): [UPGRADE] Bump luxon from 3.1.1 to 3.2.1
- [#5450](https://github.com/MetaMask/metamask-mobile/pull/5450): [UPGRADE] Bump json5 from 1.0.1 to 1.0.2

### Fixed

- [#5626](https://github.com/MetaMask/metamask-mobile/pull/5626): [FIX] SRP Quiz content and translations
- [#5612](https://github.com/MetaMask/metamask-mobile/pull/5612): [FIX] Make Prettier work in wdio directory
- [#5605](https://github.com/MetaMask/metamask-mobile/pull/5605): [FIX] Handle ENS Address Error
- [#5655](https://github.com/MetaMask/metamask-mobile/pull/5655): [FIX] E2E adjust get started wait
- [#5724](https://github.com/MetaMask/metamask-mobile/pull/5724): [FIX] Migrate dapps access into permission controller state
- [#5742](https://github.com/MetaMask/metamask-mobile/pull/5742): [FIX] ENS Resolves to Wrong Address when DeepLink
- [#5714](https://github.com/MetaMask/metamask-mobile/pull/5714): [FIX] Importing private key via QR code redirects to browser
- [#5709](https://github.com/MetaMask/metamask-mobile/pull/5709): [FIX] Settings networks icons were missing

## [5.14.0]

### Added

- [#5535](https://github.com/MetaMask/metamask-mobile/pull/5535): [IMPROVEMENT] Add content for "Add friction to revealing SRP"
- [#5506](https://github.com/MetaMask/metamask-mobile/pull/5506): [IMPROVEMENT] On-ramp: Add NavBar tests to GetStarted and Regions Views
- [#5495](https://github.com/MetaMask/metamask-mobile/pull/5495): [IMPROVEMENT] Copy update for metamask fee on swaps
- [#5525](https://github.com/MetaMask/metamask-mobile/pull/5525): [IMPROVEMENT] On-ramp: add fiatOrders reducer tests
- [#5521](https://github.com/MetaMask/metamask-mobile/pull/5521): [IMPROVEMENT] On-ramp: Remove unused state and fix initial state
- [#5487](https://github.com/MetaMask/metamask-mobile/pull/5487): [IMPROVEMENT] On-ramp: Use themeAppearance
- [#5530](https://github.com/MetaMask/metamask-mobile/pull/5530): [IMPROVEMENT] Refactor RevealPrivateCredential View
- [#5526](https://github.com/MetaMask/metamask-mobile/pull/5526): [IMPROVEMENT] On-ramp: Add on-ramp utils tests
- [#5531](https://github.com/MetaMask/metamask-mobile/pull/5531): [IMPROVEMENT] Refactor SeedPhraseVideo to mount player after transition
- [#5522](https://github.com/MetaMask/metamask-mobile/pull/5522): [IMPROVEMENT] On-ramp: Remove scrollable prop from views and update snapshots
- [#5524](https://github.com/MetaMask/metamask-mobile/pull/5524): [IMPROVEMENT] On-ramp: Add order processor tests
- [#5512](https://github.com/MetaMask/metamask-mobile/pull/5512): [IMPROVEMENT] Remove redundant browser feature file
- [#5511](https://github.com/MetaMask/metamask-mobile/pull/5511): [IMPROVEMENT] On-ramp: Rename applePay hook to useApplePay
- [#5474](https://github.com/MetaMask/metamask-mobile/pull/5474): [IMPROVEMENT] Screenshot deterrent alert
- [#5489](https://github.com/MetaMask/metamask-mobile/pull/5489): [IMPROVEMENT] Renaming Step files to include ".steps"
- [#5460](https://github.com/MetaMask/metamask-mobile/pull/5460): [IMPROVEMENT] E2e test/browser flow
- [#5488](https://github.com/MetaMask/metamask-mobile/pull/5488): [IMPROVEMENT] Add Browserstack step to Bitrise
- [#5484](https://github.com/MetaMask/metamask-mobile/pull/5484): [IMPROVEMENT] Isolate e2e-Appium Feature scenarios
- [#5483](https://github.com/MetaMask/metamask-mobile/pull/5483): [IMPROVEMENT] Add renderScreen test util
- [#5476](https://github.com/MetaMask/metamask-mobile/pull/5476): [IMPROVEMENT] README.md: update "Install the Android NDK"
- [#5479](https://github.com/MetaMask/metamask-mobile/pull/5479): [IMPROVEMENT] Mount SeedPhraseVideo Video Player after transition
- [#5473](https://github.com/MetaMask/metamask-mobile/pull/5473): [DEPENDENCIES] On-ramp: upgrade on-ramp-sdk to v1.6.1
- [#5465](https://github.com/MetaMask/metamask-mobile/pull/5465): [strings] vault corruption recovery strings
- [#5433](https://github.com/MetaMask/metamask-mobile/pull/5433): [IMPROVEMENT] Add WebdriverIO test reports and Browserstack Integration
- [#5270](https://github.com/MetaMask/metamask-mobile/pull/5270): [DEPENDENCIES] Migrate to new controller packages
- [#5449](https://github.com/MetaMask/metamask-mobile/pull/5449): [IMPROVEMENT] Remove deeplink warning for SDK and SDK as dependency
- [#5462](https://github.com/MetaMask/metamask-mobile/pull/5462): [IMPROVEMENT] On-ramp: Remove unused constants
- [#5413](https://github.com/MetaMask/metamask-mobile/pull/5413): [IMPROVEMENT] On-ramp: Refactor Regions view to componentization
- [#5459](https://github.com/MetaMask/metamask-mobile/pull/5459): [IMPROVEMENT] Remove extra zero balance account potentially created from seeking ahead
- [#5454](https://github.com/MetaMask/metamask-mobile/pull/5454): [IMPROVEMENT] Refactor Analytics Events
- [#5453](https://github.com/MetaMask/metamask-mobile/pull/5453): [IMPROVEMENT] Use "ModalConfirmation" component for the QR Reader security alert
- [#5447](https://github.com/MetaMask/metamask-mobile/pull/5447): [IMPROVEMENT] Refactor "Screenshot Deterrent" for Android
- [#5436](https://github.com/MetaMask/metamask-mobile/pull/5436): [IMPROVEMENT] On-ramp: Refactor fiatOrders reducer to TypeScript
- [#5451](https://github.com/MetaMask/metamask-mobile/pull/5451): [IMPROVEMENT] Add translations to "Screenshot Deterrent" feature
- [#5428](https://github.com/MetaMask/metamask-mobile/pull/5428): [IMPROVEMENT] Add accessibilityRole button to StyledButton
- [#5437](https://github.com/MetaMask/metamask-mobile/pull/5437): [IMPROVEMENT] On-ramp: Move useSDKMethod to its own file
- [#5448](https://github.com/MetaMask/metamask-mobile/pull/5448): [IMPROVEMENT] Add translations to "Safe QR" feature
- [#5430](https://github.com/MetaMask/metamask-mobile/pull/5430): [IMPROVEMENT] Remove Text as any occurrences

### Changed

- [#5496](https://github.com/MetaMask/metamask-mobile/pull/5496): [REVERT] Onramp - Remove Text as any ocurrences

### Fixed

- [#5219](https://github.com/MetaMask/metamask-mobile/pull/5219): [FIX] Update selected network when delete network manually inserted
- [#5440](https://github.com/MetaMask/metamask-mobile/pull/5440): [FIX] Approval error when insufficient balance
- [#5468](https://github.com/MetaMask/metamask-mobile/pull/5468): [FIX] Screenshot deterrent analytics
- [#5475](https://github.com/MetaMask/metamask-mobile/pull/5475): [FIX] Fix import of `isEIP1559Transaction`
- [#5486](https://github.com/MetaMask/metamask-mobile/pull/5486): [FIX] Add providerValues to renderScreen
- [#5499](https://github.com/MetaMask/metamask-mobile/pull/5499): [FIX] Remove duplicate property
- [#5631](https://github.com/MetaMask/metamask-mobile/pull/5631): [FIX] Modal confirmation refactoring
- [#5624](https://github.com/MetaMask/metamask-mobile/pull/5624): [FIX] Fix currency display
- [#5615](https://github.com/MetaMask/metamask-mobile/pull/5615): [FIX] Fix analytics events
- [#5585](https://github.com/MetaMask/metamask-mobile/pull/5585): [FIX] Token Detection not persisting
- [#5556](https://github.com/MetaMask/metamask-mobile/pull/5556): [FIX] Swaps disabled on fresh install on some networks
- [#5550](https://github.com/MetaMask/metamask-mobile/pull/5550): [FIX] On-ramp: Fix order link in details screen
- [#5538](https://github.com/MetaMask/metamask-mobile/pull/5538): [FIX] E2e appium test failure fix
- [#5444](https://github.com/MetaMask/metamask-mobile/pull/5444): [FIX] Fix unecessary executions of useEffect

## [5.13.0]

### Added

- [#5424](https://github.com/MetaMask/metamask-mobile/pull/5424): [IMPROVEMENT] Add Screenshot Warning to ImportPrivateKey
- [#4670](https://github.com/MetaMask/metamask-mobile/pull/4670): [FEAT] Screenshot Warning
- [#5376](https://github.com/MetaMask/metamask-mobile/pull/5376): [IMPROVEMENT] Include L1 fee in the Send flow and on the tx detail page for Optimism
- [#5191](https://github.com/MetaMask/metamask-mobile/pull/5191): [IMPROVEMENT] Support for ens on deeplink transactions
- [#4546](https://github.com/MetaMask/metamask-mobile/pull/4546): [IMPROVEMENT] Support downloading Apple Wallet passes on iOS
- [#5083](https://github.com/MetaMask/metamask-mobile/pull/5083): [IMPROVEMENT] Component: Custom Spending Cap

### Changed

- [#5381](https://github.com/MetaMask/metamask-mobile/pull/5381): [UPDATE] Bumped contract-metadata to 2.1.0
- [#5422](https://github.com/MetaMask/metamask-mobile/pull/5422): [UPDATE] Add custom network and Import custom token
- [#5200](https://github.com/MetaMask/metamask-mobile/pull/5200): [UPDATE] Update Controllers to version 33.0.0
- [#5352](https://github.com/MetaMask/metamask-mobile/pull/5352): [UPDATE] Bump decode-uri-component from 0.2.0 to 0.2.2
- [#5246](https://github.com/MetaMask/metamask-mobile/pull/5246): [UPDATE] Bump loader-utils from 1.4.0 to 1.4.2
- [#5351](https://github.com/MetaMask/metamask-mobile/pull/5351): [REMOVE] On-ramp: remove old on-ramp experience

### Fixed

- [#5400](https://github.com/MetaMask/metamask-mobile/pull/5400): [FIX] jest expect type
- [#5115](https://github.com/MetaMask/metamask-mobile/pull/5115): [FIX] cancelling transaction when user does not give dapp permission to transfer funds

## [5.12.3]

### Changed

- Hotfix version bump for iOS only release, no code changes

## [5.12.1]

### Added

- [#5307](https://github.com/MetaMask/metamask-mobile/pull/5307): [IMPROVEMENT] Remove RPC URL, Block Explorer URL, Network Name from metrics
- [#5355](https://github.com/MetaMask/metamask-mobile/pull/5355): [IMPROVEMENT] Sanitize privacy settings before sending to Sentry

### Changed

- [#5362](https://github.com/MetaMask/metamask-mobile/pull/5362): [UPDATE] Copy for Opt in metrics screen and enable custom mainnet RPC
- [#5366](https://github.com/MetaMask/metamask-mobile/pull/5366): [UPDATE] On-ramp Refactor wyre authentication URL approach

### Fixed

- [#5360](https://github.com/MetaMask/metamask-mobile/pull/5360): [FIX] Onboarding wizard automatic update modal

## [5.12.0]

### Added

- [#5335](https://github.com/MetaMask/metamask-mobile/pull/5335): [IMPROVEMENT] On-ramp: Add useRegions hook and fix availablePaymentMethods
- [#5333](https://github.com/MetaMask/metamask-mobile/pull/5333): [IMPROVEMENT] Only fetch minimum versions if permissions enabled
- [#5238](https://github.com/MetaMask/metamask-mobile/pull/5238): [IMPROVEMENT] Browser experience
- [#5294](https://github.com/MetaMask/metamask-mobile/pull/5294): [IMPROVEMENT] On-ramp: allow amount formatting on android
- [#5273](https://github.com/MetaMask/metamask-mobile/pull/5273): [IMPROVEMENT] Enable new networks for Swaps
- [#5289](https://github.com/MetaMask/metamask-mobile/pull/5289): [IMPROVEMENT] Add strings to feature "Screenshot Warning"
- [#5287](https://github.com/MetaMask/metamask-mobile/pull/5287): [IMPROVEMENT] Add translations to feature "Easy Delete Data"
- [#4917](https://github.com/MetaMask/metamask-mobile/pull/4917): [IMPROVEMENT] Trigger UpdateNeeded screen
- [#5280](https://github.com/MetaMask/metamask-mobile/pull/5280): [IMPROVEMENT] On-ramp: Add usePaymentMethods hook with customAction filter by chainId
- [#5265](https://github.com/MetaMask/metamask-mobile/pull/5265): [IMPROVEMENT] On-ramp: Add order pending description in details view
- [#5267](https://github.com/MetaMask/metamask-mobile/pull/5267): [IMPROVEMENT] On-ramp: Change 0 amount to a pending state in order details
- [#5194](https://github.com/MetaMask/metamask-mobile/pull/5194): [FEATURE] Add more granular killswitches for swaps

### Changed

- [#5237](https://github.com/MetaMask/metamask-mobile/pull/5237): [DEPENDENCIES] Update Segment dependencies
- [#5220](https://github.com/MetaMask/metamask-mobile/pull/5220): [UPDATE] On-ramp-sdk@1.3.1: Wyre Apple Pay auth support and inAppBrowser hook
- [#5266](https://github.com/MetaMask/metamask-mobile/pull/5266): [REMOVE] On-ramp: Remove disabled button in amount to buy screen
- [#5244](https://github.com/MetaMask/metamask-mobile/pull/5244): [UPDATE] Change SDK URL
- [#5263](https://github.com/MetaMask/metamask-mobile/pull/5263): [UPDATE] Updates WebRTC and Socket.io client to the latest versions
- [#5331](https://github.com/MetaMask/metamask-mobile/pull/5331): [UPDATE] Bump @metamask/swaps-controller

### Fixed

- [#5264](https://github.com/MetaMask/metamask-mobile/pull/5264): [FIX] Date msBetweenDates test
- [#5268](https://github.com/MetaMask/metamask-mobile/pull/5268): [FIX] On-Ramp: Fix typos from payment method icon and contact support
- [#5269](https://github.com/MetaMask/metamask-mobile/pull/5269): [FIX] On-Ramp: Fix 1.3.1 creating undefined custom order ids
- [#5243](https://github.com/MetaMask/metamask-mobile/pull/5243): [FIX] Only trigger onLoadEnd when urls are equal
- [#5262](https://github.com/MetaMask/metamask-mobile/pull/5262): [FIX] Fixes and configuration updates related to Branch.io Deep Links
- [#5103](https://github.com/MetaMask/metamask-mobile/pull/5103): [FIX] WalletConnect signed typed and eth sign throwing error back to the dapp
- [#5292](https://github.com/MetaMask/metamask-mobile/pull/5292): [FIX] On-ramp: fix default payment method selection
- [#5318](https://github.com/MetaMask/metamask-mobile/pull/5318): [FIX] Estimated gas fee calculation on the transaction detail page
- [#5169](https://github.com/MetaMask/metamask-mobile/pull/5169): [FIX] Miscalculation on toWei func when passing valid numbers in scientific notation
- [#5337](https://github.com/MetaMask/metamask-mobile/pull/5337): [FIX] Send ERC-20 tokens on legacy networks

## [5.11.0]

### Added

- [#5088](https://github.com/MetaMask/metamask-mobile/pull/5088): [IMPROVEMENT] Add no payment methods screen
- [#5223](https://github.com/MetaMask/metamask-mobile/pull/5223): [IMPROVEMENT] Add payment method icons support
- [#5198](https://github.com/MetaMask/metamask-mobile/pull/5198): [IMPROVEMENT] Improve loading experience
- [#5213](https://github.com/MetaMask/metamask-mobile/pull/5213): [IMPROVEMENT] On-ramp: add payment method detail and disclaimer
- [#5214](https://github.com/MetaMask/metamask-mobile/pull/5214): [IMPROVEMENT] On-ramp: add payment method custom action analytics
- [#5188](https://github.com/MetaMask/metamask-mobile/pull/5188): [IMPROVEMENT] Networks-flow appium feature file

## [5.10.0]

### Added

- [#5202](https://github.com/MetaMask/metamask-mobile/pull/5202): [FEAT] On-Ramp: allow Harmony ONE
- [#5195](https://github.com/MetaMask/metamask-mobile/pull/5195): [FEAT] Onramp: Add exclude from purchases to onramp aggregator orders
- [#5158](https://github.com/MetaMask/metamask-mobile/pull/5158): [FEAT] On-Ramp: Provider payment method custom action and custom order ids
- [#4922](https://github.com/MetaMask/metamask-mobile/pull/4922): [FEAT] Segment Integration
- [#5041](https://github.com/MetaMask/metamask-mobile/pull/5041): [FEAT] Add accordion component to Design System
- [#5067](https://github.com/MetaMask/metamask-mobile/pull/5067): [FEAT] Component: Contract Box component
- [#4888](https://github.com/MetaMask/metamask-mobile/pull/4888): [FEAT] Extend popular network list

### Changed

- [#5096](https://github.com/MetaMask/metamask-mobile/pull/5096): [UPDATE] Update audit list
- [#4835](https://github.com/MetaMask/metamask-mobile/pull/4835): [UPDATE] Refactor SendTransaction Component
- [#5113](https://github.com/MetaMask/metamask-mobile/pull/5113): [UPDATE] avoid using Rinkeby in wallet & import network test
- [#5091](https://github.com/MetaMask/metamask-mobile/pull/5091): [UPDATE] Standardized Storybook Structure
- [#4868](https://github.com/MetaMask/metamask-mobile/pull/4868): [UPDATE] Refactor ApprovalTransaction Component
- [#5064](https://github.com/MetaMask/metamask-mobile/pull/5064): [UPDATE] Refactor Approve Component

### Fixed

- [#5142](https://github.com/MetaMask/metamask-mobile/pull/5142): [FIX] Fix high severity audit issues
- [#4235](https://github.com/MetaMask/metamask-mobile/pull/4235): [FIX] Delete contact on android fixed
- [#5116](https://github.com/MetaMask/metamask-mobile/pull/5116): [FIX] Updated EditLegacy Component
- [#5119](https://github.com/MetaMask/metamask-mobile/pull/5119): [FIX] Crash when reject two times connect wallet on in app browser
- [#5173](https://github.com/MetaMask/metamask-mobile/pull/5173): [FIX] Android build cMake
- [#5167](https://github.com/MetaMask/metamask-mobile/pull/5167): [FIX] Fixed Button Base Size issue
- [#5209](https://github.com/MetaMask/metamask-mobile/pull/5209): [FIX] On-ramp: multiple redirection handling
- [#5217](https://github.com/MetaMask/metamask-mobile/pull/5217): [FIX] Send to the wrong address

## [5.9.1]

### Fixed

- [#5172](https://github.com/MetaMask/metamask-mobile/pull/5172): [FIX] ENS name being resolved correctly

## [5.9.0]

### Added

- [#5077](https://github.com/MetaMask/metamask-mobile/pull/5077): [FEATURE] translations for permission system
- [#5040](https://github.com/MetaMask/metamask-mobile/pull/5040): [ADD] Component/4721-card
- [#5065](https://github.com/MetaMask/metamask-mobile/pull/5065): [ENHANCEMENT] added shadows to useAppTheme
- [#5010](https://github.com/MetaMask/metamask-mobile/pull/5010): [ADD] InApp Browser package
- [#5042](https://github.com/MetaMask/metamask-mobile/pull/5042): [ADD] Component/4723-estimatedtext
- [#4999](https://github.com/MetaMask/metamask-mobile/pull/4999): [ADD] Component: Account and balance component
- [#5030](https://github.com/MetaMask/metamask-mobile/pull/5030): [ENHANCEMENT] PR template with working link for mobile coding standards
- [#5031](https://github.com/MetaMask/metamask-mobile/pull/5031): [ENHANCEMENT] Deprecate snake case from feature flags
- [#5025](https://github.com/MetaMask/metamask-mobile/pull/5025): [ENHANCEMENT] Remove all "Ooops" copies

### Changed

- [#5024](https://github.com/MetaMask/metamask-mobile/pull/5024): [UPDATE] app name for release-to-store step
- [#5006](https://github.com/MetaMask/metamask-mobile/pull/5006): [UPDATE] Bump @keystonehq/ur-decoder from 0.3.0 to 0.6.1
- [#5033](https://github.com/MetaMask/metamask-mobile/pull/5033): [UPDATE] default iOS simulator
- [#5058](https://github.com/MetaMask/metamask-mobile/pull/5058): [UPDATE] patch vm2 via resolution
- [#5039](https://github.com/MetaMask/metamask-mobile/pull/5039): [UPDATE] update shadow tokens
- [#4804](https://github.com/MetaMask/metamask-mobile/pull/4804): [UPDATE] GasPolling refactor UpdateEIP1559Transaction Component

### Fixed

- [#5035](https://github.com/MetaMask/metamask-mobile/pull/5035): [FIX] On-Ramp: Fix autolock dispatch for apple pay
- [#5079](https://github.com/MetaMask/metamask-mobile/pull/5079): [FIX] Network switch during QR scan in Send Flow
- [#5034](https://github.com/MetaMask/metamask-mobile/pull/5034): [FIX] Wallet Connect PR#4934 and PR#4861
- [#4404](https://github.com/MetaMask/metamask-mobile/pull/4404): [FIX] Fixed ERC20 token transfer from Dapps
- [#5028](https://github.com/MetaMask/metamask-mobile/pull/5028): [FIX] variable interpolation in build.sh
- [#5044](https://github.com/MetaMask/metamask-mobile/pull/5044): [FIX] evaluating ‘transaction.status’

## [5.8.1]

### Added

- [#4286](https://github.com/MetaMask/metamask-mobile/pull/4286): [ENHANCEMENT] Integrates MetaMask SDK support

## [5.8.0]

### Added

- [#4833](https://github.com/MetaMask/metamask-mobile/pull/4833): [ENHANCEMENT] Implement new QA builds for both Android and iOS
- [#4993](https://github.com/MetaMask/metamask-mobile/pull/4993): [ENHANCEMENT] On-Ramp: Add scrolling to payment methods and make logo property optional
- [#4997](https://github.com/MetaMask/metamask-mobile/pull/4997): [ENHANCEMENT] SRP Reveal Timestamp
- [#5002](https://github.com/MetaMask/metamask-mobile/pull/5002): [FEAT] ENS Wildcard and offchain resolution
- [#4649](https://github.com/MetaMask/metamask-mobile/pull/4649): [ENHANCEMENT] Url redirection from QR code
- [#4978](https://github.com/MetaMask/metamask-mobile/pull/4978): [ENHANCEMENT] Store distinct id for consistency
- [#4947](https://github.com/MetaMask/metamask-mobile/pull/4947): [IMPROVEMENT] WebView Error Copy
- [#4946](https://github.com/MetaMask/metamask-mobile/pull/4946): [ENHANCEMENT] Swaps: Add copy for 0% fee in quotes info modal
- [#4942](https://github.com/MetaMask/metamask-mobile/pull/4942): [ENHANCEMENT] Add unit tests to useDeleteWallet hook
- [#4939](https://github.com/MetaMask/metamask-mobile/pull/4939): [ENHANCEMENT] Update "Usability enhancement" template
- [#4938](https://github.com/MetaMask/metamask-mobile/pull/4938): [ENHANCEMENT] Bump git-clone version to 6 in Bitrise machines

### Changed

- [#4755](https://github.com/MetaMask/metamask-mobile/pull/4755): [UPDATE] - New template fields added to reflect newer requirements for PRs
- [#4782](https://github.com/MetaMask/metamask-mobile/pull/4782): [DEPENDENCIES] Detox version bump from 19.6.5 to 19.7.1
- [#4941](https://github.com/MetaMask/metamask-mobile/pull/4941): [DEPENDENCIES] Replace "@react-native-community/async-storage" for "@react-native-async-storage/async-storage"
- [#4980](https://github.com/MetaMask/metamask-mobile/pull/4980): [DEPENDENCIES] On-ramp: Add compact payment method selector
- [#3438](https://github.com/MetaMask/metamask-mobile/pull/3438): [DEPENDENCIES] Bump metro from 0.59.0 to 0.66.2

### Fixed

- [#5018](https://github.com/MetaMask/metamask-mobile/pull/5018): [FIX] Vault corruption error log
- [#4972](https://github.com/MetaMask/metamask-mobile/pull/4972): [FIX] Unable to Speedup/Cancel legacy transactions
- [#4430](https://github.com/MetaMask/metamask-mobile/pull/4430): [FIX] Keystone: Pagination and missing addresses
- [#4982](https://github.com/MetaMask/metamask-mobile/pull/4982): [FIX] typo in faucet name
- [#4983](https://github.com/MetaMask/metamask-mobile/pull/4983): [FIX] Navigation comment spell
- [#4958](https://github.com/MetaMask/metamask-mobile/pull/4958): [FIX] WebView Origin Allowlist

## [5.7.0]

### Added

- [#4897](https://github.com/MetaMask/metamask-mobile/pull/4897): [IMPROVEMENT] Automatic security checks settings
- [#4902](https://github.com/MetaMask/metamask-mobile/pull/4902): [IMPROVEMENT] Deprecated networks Alert border fixed
- [#4885](https://github.com/MetaMask/metamask-mobile/pull/4885): [IMPROVEMENT] Implement warning for deprecated test networks, kovan, ropsten and rinkeby
- [#4860](https://github.com/MetaMask/metamask-mobile/pull/4860): [IMPROVEMENT] Change skip to payment method in on-ramp flow
- [#4892](https://github.com/MetaMask/metamask-mobile/pull/4892): [IMPROVEMENT] Increase polling cycles for on-ramp quotes to 6
- [#4530](https://github.com/MetaMask/metamask-mobile/pull/4530): [IMPROVEMENT] Apply Test network prefix to token values to help educate users
- [#4841](https://github.com/MetaMask/metamask-mobile/pull/4841): [IMPROVEMENT] Component/4080 Badge
- [#4856](https://github.com/MetaMask/metamask-mobile/pull/4856): [IMPROVEMENT] Update Cell Account component
- [#4305](https://github.com/MetaMask/metamask-mobile/pull/4305): [FEAT] Hide remember me
- [#4862](https://github.com/MetaMask/metamask-mobile/pull/4862): [IMPROVEMENT] Fetch and parse app config
- [#4798](https://github.com/MetaMask/metamask-mobile/pull/4798): [ANALYTICS] Improve SRP reveal metrics
- [#4809](https://github.com/MetaMask/metamask-mobile/pull/4809): [IMPROVEMENT] Component/4779 Audit

### Changed

- [#4839](https://github.com/MetaMask/metamask-mobile/pull/4839): [DEPENDENCIES] Introduce @testing-library/react-hooks dependency
- [#4595](https://github.com/MetaMask/metamask-mobile/pull/4595): [DEPENDENCIES] Upgrade react-native-device-info to 9.0.2
- [#4748](https://github.com/MetaMask/metamask-mobile/pull/4748): [UPGRADE] Patch bump for SoLoader version on Android
- [#4896](https://github.com/MetaMask/metamask-mobile/pull/4896): [DEPENDENCIES] Upgrade on-ramp-sdk to 1.2.0

### Fixed

- [#4905](https://github.com/MetaMask/metamask-mobile/pull/4905): [FIX] Update send flow
- [#4407](https://github.com/MetaMask/metamask-mobile/pull/4407): [FIX] Add browser cookies support on Android
- [#4898](https://github.com/MetaMask/metamask-mobile/pull/4898): [FIX] Test sanitizeUrlInput error
- [#4882](https://github.com/MetaMask/metamask-mobile/pull/4882): [FIX] Missing token detection event properties
- [#4869](https://github.com/MetaMask/metamask-mobile/pull/4869): [FIX] Remove decimals for on-ramp order details exchange rate
- [#4824](https://github.com/MetaMask/metamask-mobile/pull/4824): [Fix] Fix password not being set as authentication type for login metrics
- [#4828](https://github.com/MetaMask/metamask-mobile/pull/4828): [FIX] Image styling
- [#4830](https://github.com/MetaMask/metamask-mobile/pull/4830): [FIX] Add user agent from property as default
- [#4684](https://github.com/MetaMask/metamask-mobile/pull/4684): [FIX] Account nickname is always defined
- [#4503](https://github.com/MetaMask/metamask-mobile/pull/4503): [FIX] Jazz icons constantly changing
- [#4016](https://github.com/MetaMask/metamask-mobile/pull/4016): [FIX] ypo in conversion/index.js
- [#4878](https://github.com/MetaMask/metamask-mobile/pull/4878): [FIX] Add testnets condition to blockchain explorer
- [#4799](https://github.com/MetaMask/metamask-mobile/pull/4799): [FIX] Reveal SRP or Private Key wrong password error

## [5.6.1]

### Uncategorized

- [#4966](https://github.com/MetaMask/metamask-mobile/pull/4966): [FIX] Add http and https protocol to webview origin whitelist
- [#4967](https://github.com/MetaMask/metamask-mobile/pull/4967): [FIX] Correct url parse

## [5.6.0]

### Uncategorized

- [#4821](https://github.com/MetaMask/metamask-mobile/pull/4821): [FIX] Staging env redirection url for onramp
- [#4742](https://github.com/MetaMask/metamask-mobile/pull/4742): [ADD] On-Ramp generic error view event
- [#4743](https://github.com/MetaMask/metamask-mobile/pull/4743): [ADD] Payment Method logos
- [#4818](https://github.com/MetaMask/metamask-mobile/pull/4818): [ADD] Provider user agent to on-ramp Checkout WebView
- [#4640](https://github.com/MetaMask/metamask-mobile/pull/4640): [ADD] Confirmation modal component
- [#4749](https://github.com/MetaMask/metamask-mobile/pull/4749): [ADD] Current network to Fiat On-ramp titles
- [#4718](https://github.com/MetaMask/metamask-mobile/pull/4718): [ADD] Component/4226 bottom sheet
- [#4780](https://github.com/MetaMask/metamask-mobile/pull/4780): [FIX] Block explorer crash
- [#4740](https://github.com/MetaMask/metamask-mobile/pull/4740): [FIX] Duplicate property
- [#4793](https://github.com/MetaMask/metamask-mobile/pull/4793): [ADD] Dapp connect Warning
- [#4634](https://github.com/MetaMask/metamask-mobile/pull/4634): [IMPROVEMENT] safeNumberToBN Method
- [#4795](https://github.com/MetaMask/metamask-mobile/pull/4795): [UPDATE] urls updated
- [#4756](https://github.com/MetaMask/metamask-mobile/pull/4756): [PS] Componentize Cell #4083
- [#4784](https://github.com/MetaMask/metamask-mobile/pull/4784): [ADD] Hide Remember me strings
- [#4639](https://github.com/MetaMask/metamask-mobile/pull/4639): [FIX] Use default QR code colors
- [#4613](https://github.com/MetaMask/metamask-mobile/pull/4613): [ADD] Component/4079 avatar group
- [#4636](https://github.com/MetaMask/metamask-mobile/pull/4636): [FIX] NFT transfer with big token id

## [5.5.1]

### Changed

- [UPDATE](https://github.com/MetaMask/dapps/pull/137): [UPDATE] Disable iOS explore links

## [5.5.0]

### Uncategorized

- [#4475](https://github.com/MetaMask/metamask-mobile/pull/4475): [IMPROVEMENT] Swaps support for hardware wallet
- [#4627](https://github.com/MetaMask/metamask-mobile/pull/4627): [IMPROVEMENT] Add typing support for payment methods to be used instead of payment IDs
- [#4625](https://github.com/MetaMask/metamask-mobile/pull/4625): [FIX] Handle SecureKeychain failed access while passcode enabled
- [#4655](https://github.com/MetaMask/metamask-mobile/pull/4655): [IMPROVEMENT] Add log for vault corruption
- [#4629](https://github.com/MetaMask/metamask-mobile/pull/4629): [IMPROVEMENT] Add EventEmitter for locale change events and update On-ramp SDK
- [#4685](https://github.com/MetaMask/metamask-mobile/pull/4685): [FIX] Fix `allowsInlineMediaPlayback` prop name
- [#4329](https://github.com/MetaMask/metamask-mobile/pull/4329): [IMPROVEMENT] Improve transaction activy for custom networks
- [#4643](https://github.com/MetaMask/metamask-mobile/pull/4643): [IMPROVEMENT] Add On-Ramp Aggregator a11y improvements
- [#4173](https://github.com/MetaMask/metamask-mobile/pull/4173): [FIX] Dapp domain resolver for ENS
- [#4676](https://github.com/MetaMask/metamask-mobile/pull/4676): [IMPROVEMENT] Componentize Toast
- [#4704](https://github.com/MetaMask/metamask-mobile/pull/4704): [IMPROVEMENT] Add word 'buy' to limit description
- [#4711](https://github.com/MetaMask/metamask-mobile/pull/4711): [FIX] Token Texts
- [#4677](https://github.com/MetaMask/metamask-mobile/pull/4677): [IMPROVEMENT] Network Picker component
- [#4689](https://github.com/MetaMask/metamask-mobile/pull/4689): [IMPROVEMENT] Componentize Account Picker
- [#4612](https://github.com/MetaMask/metamask-mobile/pull/4612): [IMPROVEMENT] Componentize Token Avatar

## [5.4.0]

### Uncategorized

- [#4604](https://github.com/MetaMask/metamask-mobile/pull/4604): [IMPROVEMENT] Change quotes error to individual events
- [#4497](https://github.com/MetaMask/metamask-mobile/pull/4497): [IMPROVEMENT] Add amount to onramp analytics events
- [#4496](https://github.com/MetaMask/metamask-mobile/pull/4496): [IMPROVEMENT] Add currency destination symbol to purchase submitted
- [#4498](https://github.com/MetaMask/metamask-mobile/pull/4498): [IMPROVEMENT] Add decimals optional prop to keypad in onramp amount view
- [#4600](https://github.com/MetaMask/metamask-mobile/pull/4600): [IMPROVEMENT] Add onramp extra properties to events
- [#4656](https://github.com/MetaMask/metamask-mobile/pull/4656): [FIX] Plain texts in code
- [#4388](https://github.com/MetaMask/metamask-mobile/pull/4388): [IMPROVEMENT] Introduce token detection v2
- [#4582](https://github.com/MetaMask/metamask-mobile/pull/4582): [IMPROVEMENT] Updated package name to be consistent with our npm namespace
- [#4609](https://github.com/MetaMask/metamask-mobile/pull/4609): [FEAT] Add pull to refresh and new design to Fiat Order Details view
- [#4527](https://github.com/MetaMask/metamask-mobile/pull/4527): [IMPROVEMENT] changed launch mode to singleInstance
- [#4644](https://github.com/MetaMask/metamask-mobile/pull/4644): [IMPROVEMENT] Update url formats popular networks
- [#4420](https://github.com/MetaMask/metamask-mobile/pull/4420): [IMPROVEMENT] Refactor transaction component
- [#4263](https://github.com/MetaMask/metamask-mobile/pull/4263): [FIX] Swaps approval transaction
- [#4618](https://github.com/MetaMask/metamask-mobile/pull/4618): [IMPROVEMENT] Componentize SelectableListItem
- [#4606](https://github.com/MetaMask/metamask-mobile/pull/4606): [IMPROVEMENT] Componentize multiselect list item
- [#4610](https://github.com/MetaMask/metamask-mobile/pull/4610): [FIX] Remove TouchableOpacity from DeleteMetaMetricsData component
- [#4554](https://github.com/MetaMask/metamask-mobile/pull/4554): [IMPROVEMENT] Allow for env variable to customise the simulator that gets launched on iOS
- [#4575](https://github.com/MetaMask/metamask-mobile/pull/4575): [IMPROVEMENT] Componentize tag url
- [#4572](https://github.com/MetaMask/metamask-mobile/pull/4572): [IMPROVEMENT] Componentize tag
- [#4549](https://github.com/MetaMask/metamask-mobile/pull/4549): [IMPROVEMENT] Componentize tab bar
- [#4599](https://github.com/MetaMask/metamask-mobile/pull/4599): [IMPROVEMENT] Componentize Checkbox
- [#4583](https://github.com/MetaMask/metamask-mobile/pull/4583): [IMPROVEMENT] Componentize icon button
- [#4548](https://github.com/MetaMask/metamask-mobile/pull/4548): [IMPROVEMENT] Componentize tab bar item
- [#4525](https://github.com/MetaMask/metamask-mobile/pull/4525): [IMPROVEMENT] Componentize button tertiary
- [#4524](https://github.com/MetaMask/metamask-mobile/pull/4524): [IMPROVEMENT] Componentize button secondary
- [#4523](https://github.com/MetaMask/metamask-mobile/pull/4523): [IMPROVEMENT] Componentize button primary
- [#4522](https://github.com/MetaMask/metamask-mobile/pull/4522): [IMPROVEMENT] Componentize buttons
- [#4602](https://github.com/MetaMask/metamask-mobile/pull/4602): [FIX] Fix color types
- [#4603](https://github.com/MetaMask/metamask-mobile/pull/4603): [FIX] Remove yarn audit exclusions
- [#4580](https://github.com/MetaMask/metamask-mobile/pull/4580): [IMPROVEMENT] Componentize NetworkAvatar
- [#4414](https://github.com/MetaMask/metamask-mobile/pull/4414): [IMPROVEMENT] Componentize FaviconAvatar
- [#4587](https://github.com/MetaMask/metamask-mobile/pull/4587): [FIX] Remove codecov
- [#4499](https://github.com/MetaMask/metamask-mobile/pull/4499): [IMPROVEMENT] Componentize icon
- [#4481](https://github.com/MetaMask/metamask-mobile/pull/4481): [IMPROVEMENT] Updating colors and typography to use theme objects
- [#4559](https://github.com/MetaMask/metamask-mobile/pull/4559): [FIX] Add resolution for shell-quote & got
- [#4531](https://github.com/MetaMask/metamask-mobile/pull/4531): [IMPROVEMENT] Add delete wallet step spec

## [5.3.0]

### Uncategorized

- [#4506](https://github.com/MetaMask/metamask-mobile/pull/4506): [IMPROVEMENT] Add OnRamp aggregator translations
- [#4389](https://github.com/MetaMask/metamask-mobile/pull/4389): [FEAT] Easy delete data
- [#4510](https://github.com/MetaMask/metamask-mobile/pull/4510): [IMPROVEMENT] Update RPC URL for xDai
- [#4269](https://github.com/MetaMask/metamask-mobile/pull/4269): [IMPROVEMENT] Show amount being approved by default on approval screens
- [#4495](https://github.com/MetaMask/metamask-mobile/pull/4495): [FIX] WalletConnect Icon on connect screen
- [#4505](https://github.com/MetaMask/metamask-mobile/pull/4505): [FIX] Updated new rpcUrl of gnosischain on test file
- [#4442](https://github.com/MetaMask/metamask-mobile/pull/4442): [FIX] Skip to amount to buy when region is selected
- [#4501](https://github.com/MetaMask/metamask-mobile/pull/4501): [FIX] Add accesible false to pressable group preventing VoiceOver interaction
- [#4247](https://github.com/MetaMask/metamask-mobile/pull/4247): [IMPROVEMENT] Add rounded corners to svg NFTs
- [#4470](https://github.com/MetaMask/metamask-mobile/pull/4470): [FIX] Add minimum required params to orders
- [#4469](https://github.com/MetaMask/metamask-mobile/pull/4469): [FIX] Displaying notification when state changes
- [#4443](https://github.com/MetaMask/metamask-mobile/pull/4443): [FIX] Wrong analytics property for region event
- [#4468](https://github.com/MetaMask/metamask-mobile/pull/4468): [FIX] Wrong amount out for onramp analytics
- [#4418](https://github.com/MetaMask/metamask-mobile/pull/4418): [IMPROVEMENT] Import address verification in send flow
- [#3783](https://github.com/MetaMask/metamask-mobile/pull/3783): [FEAT] Add custom networks
- [#4131](https://github.com/MetaMask/metamask-mobile/pull/4131): [FIX] Add method for crypto that are not in ISO4217
- [#4187](https://github.com/MetaMask/metamask-mobile/pull/4187): [IMPROVEMENT] Update copy in Edit & Advance Screens
- [#4060](https://github.com/MetaMask/metamask-mobile/pull/4060): [FIX] Avoid canceling transactions after submission
- [#4478](https://github.com/MetaMask/metamask-mobile/pull/4478): [IMPROVEMENT] Video subtitles
- [#4429](https://github.com/MetaMask/metamask-mobile/pull/4429): [FIX] Prompt camera permission
- [#4440](https://github.com/MetaMask/metamask-mobile/pull/4440): [FIX] Updating instances of "Metamask" to "MetaMask"
- [#4438](https://github.com/MetaMask/metamask-mobile/pull/4438): [FIX] Resolved spelling mistake
- [#4445](https://github.com/MetaMask/metamask-mobile/pull/4445): [FIX] Adding resolutions for security critical packages
- [#3943](https://github.com/MetaMask/metamask-mobile/pull/3943): [FIX] Remove old gas estimation
- [#4070](https://github.com/MetaMask/metamask-mobile/pull/4070): [IMPROVEMENT] Update SelectQRAccounts UI
- [#4178](https://github.com/MetaMask/metamask-mobile/pull/4178): [FIX] Prevent crash when funds warning is pressed
- [#4367](https://github.com/MetaMask/metamask-mobile/pull/4367): [IMPROVEMENT] Make text hex data selectable

## [5.2.0]

### Uncategorized

- [#4349](https://github.com/MetaMask/metamask-mobile/pull/4349): [FIX] Subtitle mapping
- [#4344](https://github.com/MetaMask/metamask-mobile/pull/4344): [FIX] Fix homepage scripts and env import
- [#4345](https://github.com/MetaMask/metamask-mobile/pull/4345): [FIX] Fix check for empty tokens list
- [#3696](https://github.com/MetaMask/metamask-mobile/pull/3696): [FEATURE] Fiat on Ramp Aggregator
- [#4303](https://github.com/MetaMask/metamask-mobile/pull/4303): [IMPROVEMENT] Add support for env variable for MM_HOMEPAGE
- [#4331](https://github.com/MetaMask/metamask-mobile/pull/4331): [IMPROVEMENT] Fix addressbook and browser test
- [#4170](https://github.com/MetaMask/metamask-mobile/pull/4170): [FIX] Copy to clipboard for Android version 9 and below
- [#4328](https://github.com/MetaMask/metamask-mobile/pull/4328): [FIX] Fix generate-static-assets
- [#4318](https://github.com/MetaMask/metamask-mobile/pull/4318): [FIX] Fix confusables bug
- [#4316](https://github.com/MetaMask/metamask-mobile/pull/4316): [IMPROVEMENT] GIVEN, WHEN, THEN - Template Update
- [#4167](https://github.com/MetaMask/metamask-mobile/pull/4167): [IMPROVEMENT] Adds support for 'dapp/' urls support on 'metamask://' and fixes DL opening to Apple Store
- [#4175](https://github.com/MetaMask/metamask-mobile/pull/4175): [Fix] Favourites not showing when home button is pressed in browser tab menu
- [#4278](https://github.com/MetaMask/metamask-mobile/pull/4278): [IMPROVEMENT] Convert back to spaces
- [#4249](https://github.com/MetaMask/metamask-mobile/pull/4249): [IMPROVEMENT] patch cross-fetch instead of skipping
- [#4174](https://github.com/MetaMask/metamask-mobile/pull/4174): [IMPROVEMENT] Address now is in the checksum standard format
- [#4182](https://github.com/MetaMask/metamask-mobile/pull/4182): [IMPROVEMENT] Standardize prettier configuration
- [#4183](https://github.com/MetaMask/metamask-mobile/pull/4183): [FIX] excluded audit because no available patch

## [5.1.0]

### Uncategorized

- [#3929](https://github.com/MetaMask/metamask-mobile/pull/3929): [IMPROVEMENT] Defaults to current network if chain id not specified in QR codes
- [#4159](https://github.com/MetaMask/metamask-mobile/pull/4159): [IMPROVEMENT] - iCloud Backup Restriction
- [#4035](https://github.com/MetaMask/metamask-mobile/pull/4035): [FIX] Issue #207
- [#4129](https://github.com/MetaMask/metamask-mobile/pull/4129): [IMPROVEMENT] Add e2e coverage for invalid browser url & changing password
- [#4166](https://github.com/MetaMask/metamask-mobile/pull/4166): [FIX] Undefined address error
- [#4165](https://github.com/MetaMask/metamask-mobile/pull/4165): [ANALYTICS] Add events to "Hold to Reveal Private Credential" feature
- [#4099](https://github.com/MetaMask/metamask-mobile/pull/4099): [IMPROVEMENT] Metrics only enabled when confirm button is pressed
- [#4168](https://github.com/MetaMask/metamask-mobile/pull/4168): [FIX] Fixed wallet_watchAsset API
- [#4114](https://github.com/MetaMask/metamask-mobile/pull/4114): [FEAT] Add the "Hold to Reveal" button before revealing an account’s private key
- [#4151](https://github.com/MetaMask/metamask-mobile/pull/4151): [FIX] Revert credit card support
- [#3942](https://github.com/MetaMask/metamask-mobile/pull/3942): [FIX] Add custom token
- [#4089](https://github.com/MetaMask/metamask-mobile/pull/4089): [FIX] Fix/2830 enter many names
- [#4115](https://github.com/MetaMask/metamask-mobile/pull/4115): [IMPROVEMENT] Upgrade controllers to 28.0.0
- [#4090](https://github.com/MetaMask/metamask-mobile/pull/4090): [FIX] Fix can not scroll on dapp modal
- [#4113](https://github.com/MetaMask/metamask-mobile/pull/4113): [FIX] Add ticker to SelectQRAccounts
- [#3980](https://github.com/MetaMask/metamask-mobile/pull/3980): [FIX] Patch network specific asset modal (Token detection)
- [#4154](https://github.com/MetaMask/metamask-mobile/pull/4154): [FIX] Update react-native-webview+11.13.0.patch
- [#4135](https://github.com/MetaMask/metamask-mobile/pull/4135): [IMPROVEMENT]browser improvement

## [5.0.1]

### Fixed

- [FIX] iOS Hotfix - Add LinkPresentation library

## [5.0.0]

### Uncategorized

- [#3971](https://github.com/MetaMask/metamask-mobile/pull/3971): [FIX] Fix issues releated to deep/universal links
- [#3925](https://github.com/MetaMask/metamask-mobile/pull/3925): [FEAT] Allow ApplePay in Transak webview.
- [#4047](https://github.com/MetaMask/metamask-mobile/pull/4047): [FIX] Fix attribution url
- [#3972](https://github.com/MetaMask/metamask-mobile/pull/3972): [FIX] Fix GasEducation ticker
- [#3915](https://github.com/MetaMask/metamask-mobile/pull/3915): [FEAT] Keystone integration
- [#4033](https://github.com/MetaMask/metamask-mobile/pull/4033): [FIX] Remove hardcoded fill
- [#3979](https://github.com/MetaMask/metamask-mobile/pull/3979): [FIX] TransactionDetails speed up and cancel CTA
- [#3948](https://github.com/MetaMask/metamask-mobile/pull/3948): [FIX] Update button on WebviewError

## [4.4.0]

### Uncategorized

- [#3910](https://github.com/MetaMask/metamask-mobile/pull/3910): [IMPROVEMENT] Network Specific Asset Education
- [#3877](https://github.com/MetaMask/metamask-mobile/pull/3877): [IMPROVEMENT] Add OSS attribution
- [#3731](https://github.com/MetaMask/metamask-mobile/pull/3731): [FIX] Fix formatting of gas price for all conversion currencies
- [#3846](https://github.com/MetaMask/metamask-mobile/pull/3846): [FEATURE] Add MoonPay on-ramp support. Add CUSD and CEUR support for Transak
- [#3792](https://github.com/MetaMask/metamask-mobile/pull/3792): [FIX] Self sent token transactions
- [#3902](https://github.com/MetaMask/metamask-mobile/pull/3902): [IMPROVEMENT] Add better messaging around ENS validation
- [#3969](https://github.com/MetaMask/metamask-mobile/pull/3969): [FIX] Fix typo in network modal

## [4.3.1]

### Fixed

- [#3946](https://github.com/MetaMask/metamask-mobile/pull/3946): [FIX] Fix error boundary SRP
- [#3947](https://github.com/MetaMask/metamask-mobile/pull/3947): [FIX] Fix gas carousel price estimate
- [#3940](https://github.com/MetaMask/metamask-mobile/pull/3940): [FIX] Fix browser crash

## [4.3.0]

### Uncategorized

- [#3916](https://github.com/MetaMask/metamask-mobile/pull/3916): [FIX] Patch Android clipboard crasher
- [#3776](https://github.com/MetaMask/metamask-mobile/pull/3776): [IMPROVEMENT] Enable dark mode
- [#3899](https://github.com/MetaMask/metamask-mobile/pull/3899): [IMPROVEMENT] Improve WalletConnect checks
- [#3898](https://github.com/MetaMask/metamask-mobile/pull/3898): [FIX] Exclude deps in build.gradle (Fix Android build)
- [#3900](https://github.com/MetaMask/metamask-mobile/pull/3900): [IMPROVEMENT] Safe delete copied object instead of original one
- [#3703](https://github.com/MetaMask/metamask-mobile/pull/3703): [IMPROVEMENT] Add credit card support and change copy
- [#3892](https://github.com/MetaMask/metamask-mobile/pull/3892): [FIX] Fix undefined gas price crash
- [#3850](https://github.com/MetaMask/metamask-mobile/pull/3850): [FIX] Fix 'io.branch.referral.installListener' crashes on Android
- [#3888](https://github.com/MetaMask/metamask-mobile/pull/3888): [FIX] Fix go to ens domain when coming from qr code
- [#3692](https://github.com/MetaMask/metamask-mobile/pull/3692): [IMPROVEMENT] Show the contract receiving token allowances on the allowance screen
- [#3878](https://github.com/MetaMask/metamask-mobile/pull/3878): [IMPROVEMENT] Upgrade controllers v26.0.0 and Swaps controller to v6.6.0
- [#3756](https://github.com/MetaMask/metamask-mobile/pull/3756): [FIX] Prioritise specified transaction gas to allow gasless network transactions
- [#3863](https://github.com/MetaMask/metamask-mobile/pull/3863): [FIX] Fix spend limit bug
- [#3851](https://github.com/MetaMask/metamask-mobile/pull/3851): [IMPROVEMENT] Clear browser tabs when cleaning history
- [#3790](https://github.com/MetaMask/metamask-mobile/pull/3790): [FIX] "Speed up" and "Cancel" buttons showing up in the receiver side
- [#3819](https://github.com/MetaMask/metamask-mobile/pull/3819): [FIX] The recent list doesn’t convert addresses to my nickname
- [#3802](https://github.com/MetaMask/metamask-mobile/pull/3802): [FIX] Check that network exists when adding a custom network
- [#3837](https://github.com/MetaMask/metamask-mobile/pull/3837): [FIX] Fix onramp BUSD address
- [#3824](https://github.com/MetaMask/metamask-mobile/pull/3824): [FIX] Add tokens/NFTs button triggers multiple times
- [#3803](https://github.com/MetaMask/metamask-mobile/pull/3803): [FIX] Fix gas fee on education wizard and related JSON parse error
- [#3825](https://github.com/MetaMask/metamask-mobile/pull/3825): [FIX] Fix lack of full ENS namespace support
- [#3638](https://github.com/MetaMask/metamask-mobile/pull/3638): [IMPROVEMENT] Upgrade controllers to 25.1.0

## [4.2.2]

### Uncategorized

- [#3841](https://github.com/MetaMask/metamask-mobile/pull/3841): [FIX] Fix custom network icons on Wallet Overview
- [#3839](https://github.com/MetaMask/metamask-mobile/pull/3839): [FIX] Update en.json
- [#3838](https://github.com/MetaMask/metamask-mobile/pull/3838): [FIX] Fix onramp BUSD address. Add wc_description string
- [#3811](https://github.com/MetaMask/metamask-mobile/pull/3811): [FIX] Problem when loading unknown icons on Swap token list
- [#3791](https://github.com/MetaMask/metamask-mobile/pull/3791): [FIX] Update style of ErrorMessage
- [#3797](https://github.com/MetaMask/metamask-mobile/pull/3797): [ENHANCEMENT] Add Fantom FTM and Celo CELO — Add token after fiat on ramp order
- [#3685](https://github.com/MetaMask/metamask-mobile/pull/3685): [ENHANCEMENT] WalletConnect, Deeplink and RPC methods refactors
- [#3766](https://github.com/MetaMask/metamask-mobile/pull/3766): [ENHANCEMENT] Swaps: Add Avalanche
- [#3806](https://github.com/MetaMask/metamask-mobile/pull/3806): [FIX] Custom network token crash
- [#3547](https://github.com/MetaMask/metamask-mobile/pull/3547): [IMPROVEMENT] Warn when exporting SRP
- [#3788](https://github.com/MetaMask/metamask-mobile/pull/3788): [UPGRADE] Bump url-parse from 1.5.2 to 1.5.9
- [#3764](https://github.com/MetaMask/metamask-mobile/pull/3764): [UPGRADE] Bump vm2 from 3.9.5 to 3.9.8
- [#3787](https://github.com/MetaMask/metamask-mobile/pull/3787): [FIX] Default spent limit value
- [#3774](https://github.com/MetaMask/metamask-mobile/pull/3774): [FIX] Address book e2e
- [#3770](https://github.com/MetaMask/metamask-mobile/pull/3770): [FIX] Delete wallet e2e
- [#3767](https://github.com/MetaMask/metamask-mobile/pull/3767): [FIX] Edit contact e2e
- [#3762](https://github.com/MetaMask/metamask-mobile/pull/3762): [ENHANCEMENT] Enhance auto-detection warning
- [#3618](https://github.com/MetaMask/metamask-mobile/pull/3618): [FIX] Modal view when adding wallet address to address book
- [#3724](https://github.com/MetaMask/metamask-mobile/pull/3724): [ENHANCEMENT] Update texts to use lock/unlock terminology
- [#3701](https://github.com/MetaMask/metamask-mobile/pull/3701): [FIX] Make selected option comes first in picker component on Android
- [#3752](https://github.com/MetaMask/metamask-mobile/pull/3752): [FIX] Fix OpenSea typo
- [#3548](https://github.com/MetaMask/metamask-mobile/pull/3548): [FIX] Fixes text field frame got cut off
- [#3690](https://github.com/MetaMask/metamask-mobile/pull/3690): [FIX] Revert svg crash

## [4.1.1]

### Uncategorized

- [3810](https://github.com/MetaMask/metamask-mobile/pull/3810) [FIX] Avalanche token crash

## [4.1.0]

### Uncategorized

- [#3741](https://github.com/MetaMask/metamask-mobile/pull/3741): [FIX] Potential error message from missing transactions details
- [#3738](https://github.com/MetaMask/metamask-mobile/pull/3738): [FIX] Error message for missing chain ID in deeplink
- [#3725](https://github.com/MetaMask/metamask-mobile/pull/3725): [FIX] Login decrypt bug
- [#3721](https://github.com/MetaMask/metamask-mobile/pull/3721): [FIX] Fixes deeplinks on Android 12 and other deeplinks minor fixes
- [#3691](https://github.com/MetaMask/metamask-mobile/pull/3691): [FIX] Limited number of lines for network names
- [#3650](https://github.com/MetaMask/metamask-mobile/pull/3650): [IMPROVEMENT] Handle network changes for incoming deeplink and qr code requests.
- [#3607](https://github.com/MetaMask/metamask-mobile/pull/3607): [FEATURE] Allow BSC, Polygon, Avalanche native and stable coins for on-ramp
- [#3573](https://github.com/MetaMask/metamask-mobile/pull/3573): [IMPROVEMENT] Code optimization, extract common code hooks usePrevious
- [#3593](https://github.com/MetaMask/metamask-mobile/pull/3593): [FIX] Line height is distributed unevenly when lineHeight <= fontSize
- [#3599](https://github.com/MetaMask/metamask-mobile/pull/3599): [FIX] Fix the input aligning on edit contact
- [#3562](https://github.com/MetaMask/metamask-mobile/pull/3562): [FIX] Removed sync with extension option in the settings view
- [#3664](https://github.com/MetaMask/metamask-mobile/pull/3664): [IMPROVEMENT] Scheme update for internal browser
- [#3558](https://github.com/MetaMask/metamask-mobile/pull/3558): [FIX] Fixes touch area of a close button and aligned the button
- [#3553](https://github.com/MetaMask/metamask-mobile/pull/3553): [FIX] Potential fix 'navigation.navigate' is undefined crashes reported on Sentry
- [#3538](https://github.com/MetaMask/metamask-mobile/pull/3538): [FIX] Fixes renderFromGwei related crashes
- [#3480](https://github.com/MetaMask/metamask-mobile/pull/3480): [IMPROVEMENT] Updated copy for drawer items to match extension
- [#3682](https://github.com/MetaMask/metamask-mobile/pull/3682): [IMPROVEMENT] Add ListItem storybook story
- [#3181](https://github.com/MetaMask/metamask-mobile/pull/3181): [IMPROVEMENT] Add client id to GasFeeController
- [#3461](https://github.com/MetaMask/metamask-mobile/pull/3461): [IMPROVEMENT] Clear the clipboard after the seed phrase is pasted
- [#3516](https://github.com/MetaMask/metamask-mobile/pull/3516): [IMPROVEMENT] Update App icons
- [#3676](https://github.com/MetaMask/metamask-mobile/pull/3676): [IMPROVEMENT] Documentation/webview debug instructions
- [#3374](https://github.com/MetaMask/metamask-mobile/pull/3374): [IMPROVEMENT] Storybook install, stories and guidelines
- [#3672](https://github.com/MetaMask/metamask-mobile/pull/3672): [IMPROVEMENT] Bump simple-get from 2.8.1 to 4.0.1

## [4.0.1]

### Fixed

- [#3658](https://github.com/MetaMask/metamask-mobile/pull/3658): [HOTFIX] 4.0.1 - BN crash and NFT Improvement

## [4.0.0]

### Uncategorized

- [#3509](https://github.com/MetaMask/metamask-mobile/pull/3509): [IMPROVEMENT] Upgrade to React Native 0.66.3
- [#3623](https://github.com/MetaMask/metamask-mobile/pull/3623): [FIX] Fix swaps slider button re-rendering
- [#3481](https://github.com/MetaMask/metamask-mobile/pull/3481): [FIX] Fix confirm button disabled on txn confirmation
- [#3495](https://github.com/MetaMask/metamask-mobile/pull/3495): [IMPROVEMENT] Reduce png file image weight using TinyPng cli tool

## [3.8.0]

### Uncategorized

- [#3457](https://github.com/MetaMask/metamask-mobile/pull/3457): [FEAT] User review prompt
- [#3465](https://github.com/MetaMask/metamask-mobile/pull/3465): [FIX] 3464 fix login bug
- [#3430](https://github.com/MetaMask/metamask-mobile/pull/3430): [IMPROVEMENT] Add better initial state for swaps loading tokens
- [#3387](https://github.com/MetaMask/metamask-mobile/pull/3387): [FIX] Minor NFTs bugs
- [#3458](https://github.com/MetaMask/metamask-mobile/pull/3458): [FIX] Collectibles Autodetection
- [#3459](https://github.com/MetaMask/metamask-mobile/pull/3459): [FIX] Android Keyboard Text Entry
- [#3452](https://github.com/MetaMask/metamask-mobile/pull/3452): [FIX] `this.existingTxId` always false
- [#3423](https://github.com/MetaMask/metamask-mobile/pull/3423): [IMPROVEMENT] Android APK Size, App Load Time
- [#3443](https://github.com/MetaMask/metamask-mobile/pull/3443): [UPDATE] Disable Sync with Extension

## [3.7.0]

### Uncategorized

- [#3405](https://github.com/MetaMask/metamask-mobile/pull/3405): [FIX] Remove Metric Opt In event
- [#3412](https://github.com/MetaMask/metamask-mobile/pull/3412): [UPGRADE] Android SDK and dependencies to support SDK 30
- [#3371](https://github.com/MetaMask/metamask-mobile/pull/3371): [FIX] iOS FaceID Deny Handler
- [#3346](https://github.com/MetaMask/metamask-mobile/pull/3346): [FEATURE] Mobile Vault Decryptor Functionality
- [#3397](https://github.com/MetaMask/metamask-mobile/pull/3397): [IMPROVEMENT] Enable sentry performance
- [#3394](https://github.com/MetaMask/metamask-mobile/pull/3394): [FIX] Persistence of analytics preference
- [#3350](https://github.com/MetaMask/metamask-mobile/pull/3350): [FEATURE] WalletConnect support signTypedData_v4 and use signTypedData_v3 by default
- [#3144](https://github.com/MetaMask/metamask-mobile/pull/3144): [IMPROVEMENT] use empty string quotes for anonymous id
- [#3413](https://github.com/MetaMask/metamask-mobile/pull/3413): [FIX] Pin git dependencies to SHA to be safe
- [#3392](https://github.com/MetaMask/metamask-mobile/pull/3392): [FIX] Allow sharp
- [#3367](https://github.com/MetaMask/metamask-mobile/pull/3367): [FEATURE] Add LavaMoat Allow-Scripts
- [#3378](https://github.com/MetaMask/metamask-mobile/pull/3378): [FIX] patch validator via resolution
- [#3357](https://github.com/MetaMask/metamask-mobile/pull/3357): [FIX] 404 dead links in readme

## [3.6.0]

### Uncategorized

- [#3301](https://github.com/MetaMask/metamask-mobile/pull/3301): [FEATURE] ERC-1155 and custom network support
- [#3343](https://github.com/MetaMask/metamask-mobile/pull/3343): [IMPROVEMENT] Add IPFS support for NFTs
- [#3352](https://github.com/MetaMask/metamask-mobile/pull/3352): [FIX] Fix rendering issue when viewing data on transaction review screen
- [#3348](https://github.com/MetaMask/metamask-mobile/pull/3348): [IMPROVEMENT] Add webview deeplink support for Android
- [#3290](https://github.com/MetaMask/metamask-mobile/pull/3290): [FIX] Fix lost data when using wallet connect for ERC20 token transaction

## [3.5.0]

### Uncategorized

- [#3340](https://github.com/MetaMask/metamask-mobile/pull/3340): [IMPROVEMENT] Reduce persisted data
- [#3330](https://github.com/MetaMask/metamask-mobile/pull/3330): [IMPROVEMENT] Refactor EngineService
- [#3325](https://github.com/MetaMask/metamask-mobile/pull/3325): [IMPROVEMENT] Isolate persisted data
- [#3314](https://github.com/MetaMask/metamask-mobile/pull/3314): [IMPROVEMENT] Update copy for token ID in collectible transaction
- [#3319](https://github.com/MetaMask/metamask-mobile/pull/3319): [IMPROVEMENT] Analytics - Track "Account Switcher" events
- [#3297](https://github.com/MetaMask/metamask-mobile/pull/3297): [IMPROVEMENT] Add IPFS support for tokens
- [#3298](https://github.com/MetaMask/metamask-mobile/pull/3298): [FEATURE] Move CI to GitHub Actions
- [#3302](https://github.com/MetaMask/metamask-mobile/pull/3302): [REFACTOR] Refactor AddCustomCollectible component
- [#3292](https://github.com/MetaMask/metamask-mobile/pull/3292): [FEATURE] Add analytics for android keystore
- [#3295](https://github.com/MetaMask/metamask-mobile/pull/3295): [FIX] Fix approval transaction getting mistakenly treated as a swap transaction
- [#3265](https://github.com/MetaMask/metamask-mobile/pull/3265): [FIX] Populate block number
- [#3294](https://github.com/MetaMask/metamask-mobile/pull/3294): [FIX] Fix empty text input on Android
- [#3293](https://github.com/MetaMask/metamask-mobile/pull/3293): [FIX] Fix Detox assertion test
- [#3255](https://github.com/MetaMask/metamask-mobile/pull/3255): [IMPROVEMENT] Detox Page Object Model
- [#3272](https://github.com/MetaMask/metamask-mobile/pull/3272): [IMPROVEMENT] Update recommended node.js version
- [#3271](https://github.com/MetaMask/metamask-mobile/pull/3271): [FIX] Update React Native dependecy links in README.md

## [3.4.1]

### Uncategorized

- [#3260](https://github.com/MetaMask/metamask-mobile/pull/3260): [FIX] Turn off token detection by default
- [#3261](https://github.com/MetaMask/metamask-mobile/pull/3261): [FIX] Fix blank screen on fresh start
- [#3254](https://github.com/MetaMask/metamask-mobile/pull/3254): [IMPROVEMENT] Isolate LICENSE file
- [#3251](https://github.com/MetaMask/metamask-mobile/pull/3251): [IMPROVEMENT] Enable CLA signing
- [#3146](https://github.com/MetaMask/metamask-mobile/pull/3146): [IMPROVEMENT] Stabilizing Detox Tests
- [#3247](https://github.com/MetaMask/metamask-mobile/pull/3247): [IMPROVEMENT] Add timeout to redux-persist
- [#3243](https://github.com/MetaMask/metamask-mobile/pull/3243): [FIX] Fix decode transfer data
- [#3221](https://github.com/MetaMask/metamask-mobile/pull/3221): [IMPROVEMENT] Replacing swaps source image to include new 1inch logo.
- [#3203](https://github.com/MetaMask/metamask-mobile/pull/3203): [FIX] Disable confirm button when transaction is submitted
- [#3211](https://github.com/MetaMask/metamask-mobile/pull/3211): [FIX] Reflect network change on Browser
- [#3207](https://github.com/MetaMask/metamask-mobile/pull/3207): [FIX] Fix rendering SVGs on Android release mode
- [#3210](https://github.com/MetaMask/metamask-mobile/pull/3210): [IMPROVEMENT] Avoid destructuring error when checking swaps liveness
- [#3173](https://github.com/MetaMask/metamask-mobile/pull/3173): [FIX] Lock contract metadata version to v1.30.0
- [#3106](https://github.com/MetaMask/metamask-mobile/pull/3106): [FEATURE] Enable variables for speed up and cancel transactions
- [#3155](https://github.com/MetaMask/metamask-mobile/pull/3155): [IMPROVEMENT] Improve transaction state management for custom networks
- [#3164](https://github.com/MetaMask/metamask-mobile/pull/3164): [FIX] Support Apple Pay on iOS 15
- [#3152](https://github.com/MetaMask/metamask-mobile/pull/3152): [FIX] Fix remove token crasher
- [#3133](https://github.com/MetaMask/metamask-mobile/pull/3133): [FIX] Fix reload when switching networks on the browser
- [#3130](https://github.com/MetaMask/metamask-mobile/pull/3130): [IMPROVEMENT] Re-add opt in event
- [#3131](https://github.com/MetaMask/metamask-mobile/pull/3131): [IMPROVEMENT] Add missing browser event
- [#3153](https://github.com/MetaMask/metamask-mobile/pull/3153): [FIX] Fix inject favourites homepage
- [#3129](https://github.com/MetaMask/metamask-mobile/pull/3129): [FIX] Parse transaction data correctly
- [#2901](https://github.com/MetaMask/metamask-mobile/pull/2901): [FEATURE] Auto token detection on ethereum mainnet
- [#2994](https://github.com/MetaMask/metamask-mobile/pull/2994): [IMPROVEMENT] Analytics: Add Wallet Security and moving opt-in first in the flow
- [#3121](https://github.com/MetaMask/metamask-mobile/pull/3121): [FIX] Analytics + Icon fixes
- [#3117](https://github.com/MetaMask/metamask-mobile/pull/3117): [FIX] Moved the newTab method to the componentdidmount
- [#3115](https://github.com/MetaMask/metamask-mobile/pull/3115): [IMPROVEMENT] Update README.md

## [3.3.0]

### Uncategorized

- [#3099](https://github.com/MetaMask/metamask-mobile/pull/3099): [FEATURE] Transaction state improvement
- [UPGRADE] react-native-webview 11.0.2 -> 11.13.0
- [#3101](https://github.com/MetaMask/metamask-mobile/pull/3101): [UPDATE] update swaps-controller and send clientId on fetchSwapsFeatureLiveness
- [#2977](https://github.com/MetaMask/metamask-mobile/pull/2977): [FIX] Fix undefined values in CustomGas component
- [#3104](https://github.com/MetaMask/metamask-mobile/pull/3104): [FEATURE] Add browser analytics
- [#3066](https://github.com/MetaMask/metamask-mobile/pull/3066): [UPGRADE] Redux and tests
- [#2866](https://github.com/MetaMask/metamask-mobile/pull/2866): [FIX] Bug in token balance
- [#3100](https://github.com/MetaMask/metamask-mobile/pull/3100): [FIX] Catch undefined navigate on buy eth
- [#3088](https://github.com/MetaMask/metamask-mobile/pull/3088): [UPDATE] Add typescript eslint from metamask
- [#3084](https://github.com/MetaMask/metamask-mobile/pull/3084): [UPGRADE] Bump eth-url-parser from 1.0.2 to 1.0.4
- [#2852](https://github.com/MetaMask/metamask-mobile/pull/2852): [UPDATE] Feature/improve warning eth sign
- [#3023](https://github.com/MetaMask/metamask-mobile/pull/3023): [FEATURE] Add support for wallet_switchEthereumChain
- [#3068](https://github.com/MetaMask/metamask-mobile/pull/3068): [UPGRADE] Bump @react-navigation/compat from 5.3.15 to 5.3.20
- [#3080](https://github.com/MetaMask/metamask-mobile/pull/3080): [UPDATE] Update custom token copy
- [#3069](https://github.com/MetaMask/metamask-mobile/pull/3069): [UPGRADE] Bump @react-native-community/cookies from 4.0.1 to 5.0.1
- [#2931](https://github.com/MetaMask/metamask-mobile/pull/2931): [UPGRADE] Bump regenerator-runtime from 0.13.1 to 0.13.9
- [#2526](https://github.com/MetaMask/metamask-mobile/pull/2526): [UPGRADE] Bump redux-persist from 5.10.0 to 6.0.0
- [#3028](https://github.com/MetaMask/metamask-mobile/pull/3028): [FEATURE] Update Recents
- [#3057](https://github.com/MetaMask/metamask-mobile/pull/3057): [UPDATE] Remove SwapsLiveness checks for non supported networks

## [3.2.0]

### Uncategorized

- [#3046](https://github.com/MetaMask/metamask-mobile/pull/3046): [FIX] Token Transfer to address
- [#2878](https://github.com/MetaMask/metamask-mobile/pull/2878): [2783] Change default account name for ENS reversed-resolved name
- [#3029](https://github.com/MetaMask/metamask-mobile/pull/3029): [FIX] Video Subtitles Not Loading Properly
- [#3038](https://github.com/MetaMask/metamask-mobile/pull/3038): [FIX] increase the heap size to help mitigate the out of memory issue on Android
- [#3013](https://github.com/MetaMask/metamask-mobile/pull/3013): Swaps V2 Integration
- [#2718](https://github.com/MetaMask/metamask-mobile/pull/2718): Switched to sslip.io instead of xip.io

## [3.1.0]

### Uncategorized

- [#3026](https://github.com/MetaMask/metamask-mobile/pull/3026): [FIX] Fix edit button
- [#2981](https://github.com/MetaMask/metamask-mobile/pull/2981): [FIX] Delete Message
- [#3017](https://github.com/MetaMask/metamask-mobile/pull/3017): [FIX] Fix deep links bug related to branch updates
- [#2972](https://github.com/MetaMask/metamask-mobile/pull/2972): [FEATURE] - Storage Limit - Reduce Txs Being Stored
- [#2999](https://github.com/MetaMask/metamask-mobile/pull/2999): [FIX] Account for `txParams.data` when we sync
- [#2961](https://github.com/MetaMask/metamask-mobile/pull/2961): [FIX] GH Action Permission for Bump-Version
- [#2980](https://github.com/MetaMask/metamask-mobile/pull/2980): [FIX] Fix header layout
- [#2907](https://github.com/MetaMask/metamask-mobile/pull/2907): [FIX] Remove extra top padding on send flow
- [#2808](https://github.com/MetaMask/metamask-mobile/pull/2808): [FIX] Issue #2763
- [#2956](https://github.com/MetaMask/metamask-mobile/pull/2956): [UPGRADE] walletconnect
- [#2996](https://github.com/MetaMask/metamask-mobile/pull/2996): [FIX] Add TransakWebview mediaPlayback props for KYC
- [#2804](https://github.com/MetaMask/metamask-mobile/pull/2804): [UPGRADE] Branch updates
- [#2813](https://github.com/MetaMask/metamask-mobile/pull/2813): [FEATURE] Secret Recovery Phrase Video Subtitles
- [#2893](https://github.com/MetaMask/metamask-mobile/pull/2893): [FIX] Address bar icon
- [#2973](https://github.com/MetaMask/metamask-mobile/pull/2973): [FEATURE] On-Ramp: Add on-ramp analytics

## [3.0.1]

### Uncategorized

- Patch to fix Wyre and Transak

## [3.0.0]

### Uncategorized

- [#2959](https://github.com/MetaMask/metamask-mobile/pull/2959): UI fixes
- [#2957](https://github.com/MetaMask/metamask-mobile/pull/2957): Fix gas information info modal on swaps
- [#2955](https://github.com/MetaMask/metamask-mobile/pull/2955): [EIP1559] Improve time estimates
- [#2952](https://github.com/MetaMask/metamask-mobile/pull/2952): Bump controllers to v14.0.2
- [#2798](https://github.com/MetaMask/metamask-mobile/pull/2798): [EIP1559] Base for Edit Gas Fee screen
- [#2943](https://github.com/MetaMask/metamask-mobile/pull/2943): [FIX] Fix typos when adding TokensController & CollectiblesController
- [#2795](https://github.com/MetaMask/metamask-mobile/pull/2795): Swaps: Use quotes conversion rate
- [#2909](https://github.com/MetaMask/metamask-mobile/pull/2909): Account for speedUp in transaction list
- [#2729](https://github.com/MetaMask/metamask-mobile/pull/2729): Swaps: Add custom token flow - search by address and get it imported to your wallet
- [#2863](https://github.com/MetaMask/metamask-mobile/pull/2863): Allow custom network fiat values
- [#2881](https://github.com/MetaMask/metamask-mobile/pull/2881): Split AssetsController into TokensController and CollectiblesController
- [#2934](https://github.com/MetaMask/metamask-mobile/pull/2934): Removed sentry debug requirement for non release builds
- [#2889](https://github.com/MetaMask/metamask-mobile/pull/2889): Feature/bitrise
- [#2890](https://github.com/MetaMask/metamask-mobile/pull/2890): Bump addressable from 2.7.0 to 2.8.0 in /ios

## [2.6.0]

### Uncategorized

- [#2865](https://github.com/MetaMask/metamask-mobile/pull/2865): Added support for custom network gas estimates
- [#2854](https://github.com/MetaMask/metamask-mobile/pull/2854): Fix time formatting on transactions
- [#2883](https://github.com/MetaMask/metamask-mobile/pull/2883): Swaps: Fix isZero undefined error
- [#2731](https://github.com/MetaMask/metamask-mobile/pull/2731): Improvement/react navigation upgrade 5
- [#2709](https://github.com/MetaMask/metamask-mobile/pull/2709): Remove Picker deprecation warning

## [2.5.0]

### Uncategorized

- [#2809](https://github.com/MetaMask/metamask-mobile/pull/2809): Optional chaining dollarBalance
- [#2776](https://github.com/MetaMask/metamask-mobile/pull/2776): Fix: empty state when using fiat on non-mainnet transactions
- [#2777](https://github.com/MetaMask/metamask-mobile/pull/2777): Add isInteraction: false
- [#2759](https://github.com/MetaMask/metamask-mobile/pull/2759): Use MediaPlayer
- [#2748](https://github.com/MetaMask/metamask-mobile/pull/2748): v2.5.0
- [#2757](https://github.com/MetaMask/metamask-mobile/pull/2757): Circleci fix
- [#2746](https://github.com/MetaMask/metamask-mobile/pull/2746): bugfix/notification visibility
- [#2749](https://github.com/MetaMask/metamask-mobile/pull/2749): @metamask/controllers@10.1.0
- [#2702](https://github.com/MetaMask/metamask-mobile/pull/2702): Swaps: Update Market price unavailable and Price impact text
- [#2701](https://github.com/MetaMask/metamask-mobile/pull/2701): Swaps: Allow every token on user wallet to be swapped
- [#2617](https://github.com/MetaMask/metamask-mobile/pull/2617): On-Ramp: Refactor and Wyre countries
- [#2611](https://github.com/MetaMask/metamask-mobile/pull/2611): Educate gas fees
- [#2738](https://github.com/MetaMask/metamask-mobile/pull/2738): Feature/simplify custom gas
- [#2741](https://github.com/MetaMask/metamask-mobile/pull/2741): bugfix/notifications reducer
- [#2626](https://github.com/MetaMask/metamask-mobile/pull/2626): @metamask/mobile-provider@2.1.0
- [#2706](https://github.com/MetaMask/metamask-mobile/pull/2706): make null conversionrate safe
- [#2703](https://github.com/MetaMask/metamask-mobile/pull/2703): Convert token id to hexadecimal for collectible transfer
- [#2742](https://github.com/MetaMask/metamask-mobile/pull/2742): Bugfix/fix ws resolution
- [#2713](https://github.com/MetaMask/metamask-mobile/pull/2713): Feature/bitrise circle ci hybrid
- [#2711](https://github.com/MetaMask/metamask-mobile/pull/2711): Feature/use same media player
- [#2728](https://github.com/MetaMask/metamask-mobile/pull/2728): Add iconUrls to allowed list of keys
- [#2737](https://github.com/MetaMask/metamask-mobile/pull/2737): Add resolution for ws to address security vuln
- [#2727](https://github.com/MetaMask/metamask-mobile/pull/2727): Add missing required prop in tests

## [2.4.0]

### Uncategorized

- [#2618](https://github.com/MetaMask/metamask-mobile/pull/2618): Collectibles experience
- [#2698](https://github.com/MetaMask/metamask-mobile/pull/2698): bugfix: navigation routeName is null
- [#2692](https://github.com/MetaMask/metamask-mobile/pull/2692): Fix custom gas crash
- [#2649](https://github.com/MetaMask/metamask-mobile/pull/2649): Migrate to new CurrencyRateController
- [#2697](https://github.com/MetaMask/metamask-mobile/pull/2697): Set ignoreSilentSwitch and reset the video onEnd
- [#2691](https://github.com/MetaMask/metamask-mobile/pull/2691): Feature/update casing secret recovery phrase
- [#2694](https://github.com/MetaMask/metamask-mobile/pull/2694): Swaps: Add chainId to swaps analytics
- [#2687](https://github.com/MetaMask/metamask-mobile/pull/2687): bufix: stuck notification
- [#2689](https://github.com/MetaMask/metamask-mobile/pull/2689): Fix "use max" in send flow
- [#2672](https://github.com/MetaMask/metamask-mobile/pull/2672): Fix xcode upgrade
- [#2640](https://github.com/MetaMask/metamask-mobile/pull/2640): Swaps: Add name from metadata to swaps tokens
- [#2628](https://github.com/MetaMask/metamask-mobile/pull/2628): Feature/use toLowerCaseCompare

## [2.3.0]

### Uncategorized

- [#2674](https://github.com/MetaMask/metamask-mobile/pull/2674): Fix deploy contract and create token testnets
- [#2669](https://github.com/MetaMask/metamask-mobile/pull/2669): Key off accounts
- [#2670](https://github.com/MetaMask/metamask-mobile/pull/2670): Bump hosted-git-info from 2.8.8 to 2.8.9
- [#2667](https://github.com/MetaMask/metamask-mobile/pull/2667): added export of iOS artifacts
- [#2664](https://github.com/MetaMask/metamask-mobile/pull/2664): updated version code and change logs
- [#2663](https://github.com/MetaMask/metamask-mobile/pull/2663): Load video over the network
- [#2656](https://github.com/MetaMask/metamask-mobile/pull/2656): Fix Balance undefined for deeplink payment requests
- [#2657](https://github.com/MetaMask/metamask-mobile/pull/2657): Fix missing seed phrase updates
- [#2645](https://github.com/MetaMask/metamask-mobile/pull/2645): Safe navbar for iphone 12
- [#2643](https://github.com/MetaMask/metamask-mobile/pull/2643): Fix undefined is not an object identities[selectedAddress].importTime
- [#2639](https://github.com/MetaMask/metamask-mobile/pull/2639): Exclude native asset from hiding when balance is zero
- [#2631](https://github.com/MetaMask/metamask-mobile/pull/2631): updated change log
- [#2633](https://github.com/MetaMask/metamask-mobile/pull/2633): Address yarn audit
- [#2625](https://github.com/MetaMask/metamask-mobile/pull/2625): Fix isZero is undefined
- [#2444](https://github.com/MetaMask/metamask-mobile/pull/2444): Implement 'hide zero balance token' setting for token balances on home screen
- [#2621](https://github.com/MetaMask/metamask-mobile/pull/2621): RC v2.3.0
- [#2605](https://github.com/MetaMask/metamask-mobile/pull/2605): Feature/update seed phrase wording
- [#2564](https://github.com/MetaMask/metamask-mobile/pull/2564): Improve rpc errors logging and removing user rejected errors
- [#2556](https://github.com/MetaMask/metamask-mobile/pull/2556): Fix/respect custom spend limit on dapp approve modal
- [#2614](https://github.com/MetaMask/metamask-mobile/pull/2614): updated lock files
- [#2586](https://github.com/MetaMask/metamask-mobile/pull/2586): Upgrade swaps-controller v4
- [#2613](https://github.com/MetaMask/metamask-mobile/pull/2613): remove typo
- [#2603](https://github.com/MetaMask/metamask-mobile/pull/2603): Bugfix/android anr
- [#2565](https://github.com/MetaMask/metamask-mobile/pull/2565): This will fix sentry errors with no title by using the extra info as a title
- [#2552](https://github.com/MetaMask/metamask-mobile/pull/2552): Upgrade wallet connect
- [#2607](https://github.com/MetaMask/metamask-mobile/pull/2607): Detox/Fix failing tests
- [#2604](https://github.com/MetaMask/metamask-mobile/pull/2604): Don't hide url modal on emulator
- [#2529](https://github.com/MetaMask/metamask-mobile/pull/2529): Move some errors to analytics instead of sentry
- [#2446](https://github.com/MetaMask/metamask-mobile/pull/2446): Add New Zealand Dollar to currency options
- [#2464](https://github.com/MetaMask/metamask-mobile/pull/2464): Feature/confusables
- [#2610](https://github.com/MetaMask/metamask-mobile/pull/2610): fix typeface on login text field
- [#2416](https://github.com/MetaMask/metamask-mobile/pull/2416): Replace controller context
- [#2590](https://github.com/MetaMask/metamask-mobile/pull/2590): Fix adding custom token in custom network
- [#2470](https://github.com/MetaMask/metamask-mobile/pull/2470): only add custom tokens if not in mainnet
- [#2524](https://github.com/MetaMask/metamask-mobile/pull/2524): Address yarn lints
- [#2588](https://github.com/MetaMask/metamask-mobile/pull/2588): Upgrade .nvmrc to node v14
- [#2514](https://github.com/MetaMask/metamask-mobile/pull/2514): Swaps: Add cache thresholds configuration
- [#2468](https://github.com/MetaMask/metamask-mobile/pull/2468): Swaps: BSC Support
- [#2539](https://github.com/MetaMask/metamask-mobile/pull/2539): Use node 14
- [#2568](https://github.com/MetaMask/metamask-mobile/pull/2568): resolve isENS without case sensitivity (#2545)

## [2.2.0]

### Uncategorized

- [#2547](https://github.com/MetaMask/metamask-mobile/pull/2547): Include decimalsToShow in balanceToFiatNumber
- [#2554](https://github.com/MetaMask/metamask-mobile/pull/2554): Bug fix/sync import time
- [#2546](https://github.com/MetaMask/metamask-mobile/pull/2546): Fix analytics try catch
- [#2543](https://github.com/MetaMask/metamask-mobile/pull/2543): Only get nonce from the network if the feature is enabled
- [#2460](https://github.com/MetaMask/metamask-mobile/pull/2460): Feature/tx local state logs
- [#2540](https://github.com/MetaMask/metamask-mobile/pull/2540): bump v2.1.2
- [#2538](https://github.com/MetaMask/metamask-mobile/pull/2538): fix/connection change handler
- [#2375](https://github.com/MetaMask/metamask-mobile/pull/2375): Style updates
- [#2536](https://github.com/MetaMask/metamask-mobile/pull/2536): Change Send Feedback to Request a Feature and update link
- [#2485](https://github.com/MetaMask/metamask-mobile/pull/2485): Fix notification so it doesn't block terms + conditions
- [#2469](https://github.com/MetaMask/metamask-mobile/pull/2469): Bug/persists old account names
- [#2534](https://github.com/MetaMask/metamask-mobile/pull/2534): Fix typo
- [#2373](https://github.com/MetaMask/metamask-mobile/pull/2373): use contract metadata version from package
- [#2520](https://github.com/MetaMask/metamask-mobile/pull/2520): Check infura availability
- [#2371](https://github.com/MetaMask/metamask-mobile/pull/2371): Feature/custom nonce
- [#2521](https://github.com/MetaMask/metamask-mobile/pull/2521): Bump v2.1.1
- [#2493](https://github.com/MetaMask/metamask-mobile/pull/2493): rename master to main
- [#2447](https://github.com/MetaMask/metamask-mobile/pull/2447): Bump vm-browserify from 0.0.4 to 1.1.2
- [#2501](https://github.com/MetaMask/metamask-mobile/pull/2501): Bump jest-serializer from 24.4.0 to 26.6.2
- [#2499](https://github.com/MetaMask/metamask-mobile/pull/2499): Bump react-native-share from 3.3.2 to 5.2.2
- [#2411](https://github.com/MetaMask/metamask-mobile/pull/2411): Bump json-rpc-middleware-stream from 2.1.1 to 3.0.0
- [#2406](https://github.com/MetaMask/metamask-mobile/pull/2406): Bump eslint-plugin-prettier from 3.3.0 to 3.3.1
- [#2403](https://github.com/MetaMask/metamask-mobile/pull/2403): Bump babel-eslint from 10.0.3 to 10.1.0
- [#2381](https://github.com/MetaMask/metamask-mobile/pull/2381): Display correct number of decimals for 'usd' fiat

## [2.1.3]

### Uncategorized

- [#2548](https://github.com/MetaMask/metamask-mobile/pull/2548): Hotfix analytics try catch

## [2.1.2]

### Uncategorized

- [#2538](https://github.com/MetaMask/metamask-mobile/pull/2538): fix/connection change handler

## [2.1.1]

### Uncategorized

- [#2520](https://github.com/MetaMask/metamask-mobile/pull/2520): Check provider status

## [2.1.0]

### Uncategorized

- [#2487](https://github.com/MetaMask/metamask-mobile/pull/2487): Fix/analytics v1 priority1
- [#2456](https://github.com/MetaMask/metamask-mobile/pull/2456): Analytics v2 (priority 1)
- [#2408](https://github.com/MetaMask/metamask-mobile/pull/2408): Fix/gas estimations
- [#2479](https://github.com/MetaMask/metamask-mobile/pull/2479): remove controllers tgz
- [#2441](https://github.com/MetaMask/metamask-mobile/pull/2441): Improvement/assets by chainid
- [#2442](https://github.com/MetaMask/metamask-mobile/pull/2442): Improvement/chain ticker
- [#2372](https://github.com/MetaMask/metamask-mobile/pull/2372): Remove instapay
- [#2467](https://github.com/MetaMask/metamask-mobile/pull/2467): Fix iOS build
- [#2084](https://github.com/MetaMask/metamask-mobile/pull/2084): Migrate from AsyncStorage to FileStorage
- [#2443](https://github.com/MetaMask/metamask-mobile/pull/2443): Update terms and privacy links
- [#2318](https://github.com/MetaMask/metamask-mobile/pull/2318): Add custom network rpc API
- [#2306](https://github.com/MetaMask/metamask-mobile/pull/2306): Feature/high gas warn
- [#2463](https://github.com/MetaMask/metamask-mobile/pull/2463): update pods
- [#2448](https://github.com/MetaMask/metamask-mobile/pull/2448): Add resolution for netmask
- [#2445](https://github.com/MetaMask/metamask-mobile/pull/2445): Add resolution for y18n
- [#2404](https://github.com/MetaMask/metamask-mobile/pull/2404): Bump react-native-branch from 5.0.0 to 5.0.1
- [#2439](https://github.com/MetaMask/metamask-mobile/pull/2439): json-rpc-engine@6.1.0
- [#2413](https://github.com/MetaMask/metamask-mobile/pull/2413): remove "git add" per husky warning
- [#2431](https://github.com/MetaMask/metamask-mobile/pull/2431): Update BN import

## [2.0.1]

### Uncategorized

- [#2430](https://github.com/MetaMask/metamask-mobile/pull/2430): Fix/send to style
- [#2426](https://github.com/MetaMask/metamask-mobile/pull/2426): bugfix/allow seedphrases when locked
- [#2422](https://github.com/MetaMask/metamask-mobile/pull/2422): bugfix/delete wallet with random password
- [#2417](https://github.com/MetaMask/metamask-mobile/pull/2417): Bugfix/sync improvements
- [#2418](https://github.com/MetaMask/metamask-mobile/pull/2418): V2 fixes
- [#2156](https://github.com/MetaMask/metamask-mobile/pull/2156): Translations with update script

## [2.0.0]

### Uncategorized

- [#2383](https://github.com/MetaMask/metamask-mobile/pull/2383): swaps/received destination amount
- [#2379](https://github.com/MetaMask/metamask-mobile/pull/2379): Swaps/fix decode tx render amounts
- [#2377](https://github.com/MetaMask/metamask-mobile/pull/2377): bugfix/dont modify local transactions
- [#2376](https://github.com/MetaMask/metamask-mobile/pull/2376): Swaps: Sort quotes by asc fees when destination amount is the same
- [#2370](https://github.com/MetaMask/metamask-mobile/pull/2370): bugfix/swaps bugs
- [#2321](https://github.com/MetaMask/metamask-mobile/pull/2321): Swaps v1
- [#2365](https://github.com/MetaMask/metamask-mobile/pull/2365): bugfix/transactions filtering
- [#2253](https://github.com/MetaMask/metamask-mobile/pull/2253): Use Etherscan API for incoming token transactions
- [#2245](https://github.com/MetaMask/metamask-mobile/pull/2245): Fix transaction history
- [#2363](https://github.com/MetaMask/metamask-mobile/pull/2363): fix: `poll` after notification don't `refresh`
- [#2344](https://github.com/MetaMask/metamask-mobile/pull/2344): Sync with extension chain id
- [#2269](https://github.com/MetaMask/metamask-mobile/pull/2269): @metamask/contract-metadata@1.23.0
- [#2357](https://github.com/MetaMask/metamask-mobile/pull/2357): Update `elliptic` to v6.5.4 to address security advisory
- [#2247](https://github.com/MetaMask/metamask-mobile/pull/2247): Provide chainId correctly
- [#2196](https://github.com/MetaMask/metamask-mobile/pull/2196): improvement/handle provider updates
- [#2157](https://github.com/MetaMask/metamask-mobile/pull/2157): Swaps: Alpha 2
- [#2272](https://github.com/MetaMask/metamask-mobile/pull/2272): Update twitter handle in README
- [#2265](https://github.com/MetaMask/metamask-mobile/pull/2265): Fix input state

## [1.0.11]

### Uncategorized

- [#2257](https://github.com/MetaMask/metamask-mobile/pull/2257): bugfix/use bignumber for transfer deeplinks
- [#2256](https://github.com/MetaMask/metamask-mobile/pull/2256): Fix account list scroll
- [#2243](https://github.com/MetaMask/metamask-mobile/pull/2243): TransactionController from controllers
- [#2240](https://github.com/MetaMask/metamask-mobile/pull/2240): Fix circleci apk
- [#2176](https://github.com/MetaMask/metamask-mobile/pull/2176): Feature/warn when replacing
- [#2233](https://github.com/MetaMask/metamask-mobile/pull/2233): contract metadata images bump
- [#2148](https://github.com/MetaMask/metamask-mobile/pull/2148): Handle `balanceError` case
- [#2228](https://github.com/MetaMask/metamask-mobile/pull/2228): Remove best deals badge from WYRE transfers.
- [#2217](https://github.com/MetaMask/metamask-mobile/pull/2217): @metamask/controllers@6.0.1
- [#2180](https://github.com/MetaMask/metamask-mobile/pull/2180): Fix cloudflare redirects
- [#2203](https://github.com/MetaMask/metamask-mobile/pull/2203): Update @metamask/contract-metadata
- [#2078](https://github.com/MetaMask/metamask-mobile/pull/2078): React Native update to 0.63
- [#2204](https://github.com/MetaMask/metamask-mobile/pull/2204): Create dependabot.yml
- [#2193](https://github.com/MetaMask/metamask-mobile/pull/2193): Fix "Text strings must be rendered within a <Text> component"
- [#2191](https://github.com/MetaMask/metamask-mobile/pull/2191): Use navigate instead of push
- [#2174](https://github.com/MetaMask/metamask-mobile/pull/2174): Add fiat on ramp modal close button extra hit area
- [#2104](https://github.com/MetaMask/metamask-mobile/pull/2104): bugfix/token tx ui amount parsing
- [#2166](https://github.com/MetaMask/metamask-mobile/pull/2166): v1.0.10
- [#2142](https://github.com/MetaMask/metamask-mobile/pull/2142): Display boolean values when signing typed data
- [#2079](https://github.com/MetaMask/metamask-mobile/pull/2079): bugfix/tx to contract validation
- [#2103](https://github.com/MetaMask/metamask-mobile/pull/2103): bugfix/erc20 allowance ui
- [#2158](https://github.com/MetaMask/metamask-mobile/pull/2158): engine swaps flag
- [#2060](https://github.com/MetaMask/metamask-mobile/pull/2060): MetaSwaps Alpha
- [#2142](https://github.com/MetaMask/metamask-mobile/pull/2142): Display boolean values when signing typed data

## [1.0.10]

### Uncategorized

- [#2164](https://github.com/MetaMask/metamask-mobile/pull/2164): Initialize NetworkController.provider with chainId (#2164)
- [#2161](https://github.com/MetaMask/metamask-mobile/pull/2161): chainid migration (#2161)

## [1.0.9]

### Uncategorized

- [#2149](https://github.com/MetaMask/metamask-mobile/pull/2149): update tests for new logic
- [#2145](https://github.com/MetaMask/metamask-mobile/pull/2145): Add missing brew installation steps
- [#2146](https://github.com/MetaMask/metamask-mobile/pull/2146): @metamask/mobile-provider@2.0.1
- [#2144](https://github.com/MetaMask/metamask-mobile/pull/2144): @walletconnect@1.3.4
- [#2143](https://github.com/MetaMask/metamask-mobile/pull/2143): Fix alert from iframes
- [#2134](https://github.com/MetaMask/metamask-mobile/pull/2134): Update podfile (#2134)
- [#2131](https://github.com/MetaMask/metamask-mobile/pull/2131): controllers v6.0.0 (#2131)
- [#2120](https://github.com/MetaMask/metamask-mobile/pull/2120): bugfix/accounts undefined (#2120)
- [#1987](https://github.com/MetaMask/metamask-mobile/pull/1987): Replace public config with rpc (#1987)
- [#2070](https://github.com/MetaMask/metamask-mobile/pull/2070): Fix android injection (#2070)
- [#2109](https://github.com/MetaMask/metamask-mobile/pull/2109): Remove support email (#2109)
- [#2044](https://github.com/MetaMask/metamask-mobile/pull/2044): Remove sync with extension from settings (#2044)
- [#2083](https://github.com/MetaMask/metamask-mobile/pull/2083): Improvement/gas estimations (#2083)
- [#2076](https://github.com/MetaMask/metamask-mobile/pull/2076): Feature/make insufficient fee descriptive (#2076)
- [#2099](https://github.com/MetaMask/metamask-mobile/pull/2099): Bump axios from 0.19.2 to 0.21.1 (#2099)
- [#2072](https://github.com/MetaMask/metamask-mobile/pull/2072): Bump ini from 1.3.5 to 1.3.8 (#2072)
- [#2071](https://github.com/MetaMask/metamask-mobile/pull/2071): Fix uploading files on the browser by modifying fingerprint intent value (#2071)
- [#2064](https://github.com/MetaMask/metamask-mobile/pull/2064): Add parseSeedPhrase behavior from extension (#2064)
- [#2061](https://github.com/MetaMask/metamask-mobile/pull/2061): Add Alert component (#2061)
- [#2059](https://github.com/MetaMask/metamask-mobile/pull/2059): Fix isBookmark functionality (#2059)
- [#2030](https://github.com/MetaMask/metamask-mobile/pull/2030): @metamask/controllers@5.1.0 (#2030)
- [#2051](https://github.com/MetaMask/metamask-mobile/pull/2051): [1984] Fixing Invalid value for 'projectId': "undefined" error [Android] [iOS] (#2051)
- [#2042](https://github.com/MetaMask/metamask-mobile/pull/2042): Bugfix/small UI fixes (#2042)
- [#2054](https://github.com/MetaMask/metamask-mobile/pull/2054): Make Keypad a functional component (#2054)
- [#2055](https://github.com/MetaMask/metamask-mobile/pull/2055): Add missing await keywords (#2055)
- [#2000](https://github.com/MetaMask/metamask-mobile/pull/2000): Remove unused views (#2000)
- [#1994](https://github.com/MetaMask/metamask-mobile/pull/1994): Feature: Initial Swaps amount view (#1994)

## [1.0.8]

### Uncategorized

- [#2040](https://github.com/MetaMask/metamask-mobile/pull/2040): Update vault error message (#2040)
- [#2034](https://github.com/MetaMask/metamask-mobile/pull/2034): Fix asyncstorage limit (#2034)
- [#2038](https://github.com/MetaMask/metamask-mobile/pull/2038): metamask wc deeplink (#2038)
- [#2023](https://github.com/MetaMask/metamask-mobile/pull/2023): @metamask/contract-metadata (#2023)
- [#2019](https://github.com/MetaMask/metamask-mobile/pull/2019): bugfix/qr code (#2019)
- [#2008](https://github.com/MetaMask/metamask-mobile/pull/2008): Add Apple Pay correct label (#2008)

## [1.0.7]

### Uncategorized

- [#2005](https://github.com/MetaMask/metamask-mobile/pull/2005): Fix activeTabUrl (#2005)
- [#2003](https://github.com/MetaMask/metamask-mobile/pull/2003): Bugfix/android choose password (#2003)
- [#1992](https://github.com/MetaMask/metamask-mobile/pull/1992): Android api level (#1992)
- [#1993](https://github.com/MetaMask/metamask-mobile/pull/1993): Catch SVG Errors (#1993)
- [#1970](https://github.com/MetaMask/metamask-mobile/pull/1970): Remove network status controller (#1970)
- [#1968](https://github.com/MetaMask/metamask-mobile/pull/1968): Add MetaSwaps feature flag and initial nav stack (#1968)
- [#1967](https://github.com/MetaMask/metamask-mobile/pull/1967): Add Keypad component (#1967)

## [1.0.6]

### Uncategorized

- [#1990](https://github.com/MetaMask/metamask-mobile/pull/1990): Fixed importing accounts when reseting password (#1990)
- [#1988](https://github.com/MetaMask/metamask-mobile/pull/1988): bugfix/protect wallet modal (#1988)
- [#1985](https://github.com/MetaMask/metamask-mobile/pull/1985): Fix seedphrase handling in QRScanner (#1985)
- [#1982](https://github.com/MetaMask/metamask-mobile/pull/1982): Bugfix/approve modal (#1982)
- [#1983](https://github.com/MetaMask/metamask-mobile/pull/1983): Fix whats new modal (#1983)
- [#1978](https://github.com/MetaMask/metamask-mobile/pull/1978): Make hintText display regardless of biometryType (#1978)
- [#1973](https://github.com/MetaMask/metamask-mobile/pull/1973): Detox: Updated onboarding flows (#1973)
- [#1780](https://github.com/MetaMask/metamask-mobile/pull/1780): Improvement/update keychain lib (#1780)
- [#1916](https://github.com/MetaMask/metamask-mobile/pull/1916): Fix QR send (#1916)
- [#1877](https://github.com/MetaMask/metamask-mobile/pull/1877): Bugfix/deeplink, request modals and wallet connect (#1877)
- [#1911](https://github.com/MetaMask/metamask-mobile/pull/1911): Feature/whats new (#1911)
- [#1954](https://github.com/MetaMask/metamask-mobile/pull/1954): Support 24 word seed phrase game (#1954)
- [#1892](https://github.com/MetaMask/metamask-mobile/pull/1892): Reminder to backup seed phrase (#1892)
- [#1908](https://github.com/MetaMask/metamask-mobile/pull/1908): Add missing env keys (#1908)
- [#1917](https://github.com/MetaMask/metamask-mobile/pull/1917): Update Wyre minimum fee and minimum amount (#1917)
- [#1915](https://github.com/MetaMask/metamask-mobile/pull/1915): Error boundary - sentry clean-up (#1915)
- [#1905](https://github.com/MetaMask/metamask-mobile/pull/1905): Ensure seedphrase hint is not the actual seedphrase (#1905)
- [#1895](https://github.com/MetaMask/metamask-mobile/pull/1895): Make whole blur area clickable (#1895)
- [#1901](https://github.com/MetaMask/metamask-mobile/pull/1901): sync log errors (#1901)
- [#1879](https://github.com/MetaMask/metamask-mobile/pull/1879): Feature/show previously created accounts on seed phrase import (#1879)
- [#1894](https://github.com/MetaMask/metamask-mobile/pull/1894): sentry cleaning (#1894)
- [#1902](https://github.com/MetaMask/metamask-mobile/pull/1902): use optional chaining and default values so we're not calling toLowerCase() on undefined values (#1902)
- [#1859](https://github.com/MetaMask/metamask-mobile/pull/1859): Direct to proper screen on address QR code scan (#1859)
- [#1881](https://github.com/MetaMask/metamask-mobile/pull/1881): Fix/disable iframes support for now (#1881)
- [#1893](https://github.com/MetaMask/metamask-mobile/pull/1893): bugfix/core env vars (#1893)
- [#1847](https://github.com/MetaMask/metamask-mobile/pull/1847): feature/approve eip 681 (#1847)
- [#1827](https://github.com/MetaMask/metamask-mobile/pull/1827): Update infura v3 (#1827)
- [#1806](https://github.com/MetaMask/metamask-mobile/pull/1806): Allow webview debugging in dev mode + XIP (#1806)
- [#1874](https://github.com/MetaMask/metamask-mobile/pull/1874): Coerce non error objects into errors before sending to sentry (#1874)
- [#1887](https://github.com/MetaMask/metamask-mobile/pull/1887): Use eth-contract-metadata@1.16.0 (#1887)
- [#1883](https://github.com/MetaMask/metamask-mobile/pull/1883): Update Transak params (#1883)
- [#1876](https://github.com/MetaMask/metamask-mobile/pull/1876): Bugfix/homepage injection (#1876)
- [#1793](https://github.com/MetaMask/metamask-mobile/pull/1793): Add cookies clearing (#1793)
- [#1873](https://github.com/MetaMask/metamask-mobile/pull/1873): Provide error feedback without actually submitting (#1873)
- [#1864](https://github.com/MetaMask/metamask-mobile/pull/1864): Add additional isUrl check, closes #1462 (#1864)
- [#1866](https://github.com/MetaMask/metamask-mobile/pull/1866): Fix proptype warning for WebviewError (#1866)
- [#1861](https://github.com/MetaMask/metamask-mobile/pull/1861): Get e2e working for seedphrase and login (#1861)

## [1.0.5]

### Uncategorized

- [#1889](https://github.com/MetaMask/metamask-mobile/pull/1889): Fix scientific notation string not convertable to BN (#1889)

## [1.0.4]

### Uncategorized

- [#1882](https://github.com/MetaMask/metamask-mobile/pull/1882): Error boundary (#1882)

## [1.0.3]

### Uncategorized

- [#1865](https://github.com/MetaMask/metamask-mobile/pull/1865): bugfix/login (#1865)
- [#1863](https://github.com/MetaMask/metamask-mobile/pull/1863): transak countries update (#1863)
- [#1829](https://github.com/MetaMask/metamask-mobile/pull/1829): Improvement/browser refactor (#1829)
- [#1848](https://github.com/MetaMask/metamask-mobile/pull/1848): Allow for 24 length seedphrase on import (#1848)
- [#1857](https://github.com/MetaMask/metamask-mobile/pull/1857): bugfix/splash screen (#1857)
- [#1852](https://github.com/MetaMask/metamask-mobile/pull/1852): Bugfix/sentry v1 (#1852)
- [#1846](https://github.com/MetaMask/metamask-mobile/pull/1846): Amount: fix 'data' value for transaction info not being populated with ERC20 tokens (#1846)
- [#1851](https://github.com/MetaMask/metamask-mobile/pull/1851): Detox/ Update e2e based on v1 updates (#1851)
- [#1853](https://github.com/MetaMask/metamask-mobile/pull/1853): fixed typo on country name (#1853)
- [#1815](https://github.com/MetaMask/metamask-mobile/pull/1815): Add ScrollView so we can scroll to errorMessage (#1815)
- [#1752](https://github.com/MetaMask/metamask-mobile/pull/1752): Send caught errors to sentry (#1752)
- [#1794](https://github.com/MetaMask/metamask-mobile/pull/1794): Feature/hide seedphrase on import (#1794)
- [#1841](https://github.com/MetaMask/metamask-mobile/pull/1841): Fixing typo in onboarding flow (#1841)
- [#1845](https://github.com/MetaMask/metamask-mobile/pull/1845): Share address from sidebar (#1845)
- [#1835](https://github.com/MetaMask/metamask-mobile/pull/1835): UI/CustomGas: fix inconsistent low gas error (#1835)
- [#1758](https://github.com/MetaMask/metamask-mobile/pull/1758): Fix wallet_scanQRCode rpc method (#1758)
- [#1831](https://github.com/MetaMask/metamask-mobile/pull/1831): Get paste context working for password fields (onboarding) (#1831)
- [#1837](https://github.com/MetaMask/metamask-mobile/pull/1837): Add gms:play-services-wallet (#1837)
- [#1830](https://github.com/MetaMask/metamask-mobile/pull/1830): Use FlatList for scan steps modal (#1830)
- [#1797](https://github.com/MetaMask/metamask-mobile/pull/1797): Bugfixes/post v1 aug 2020 (#1797)
- [#1801](https://github.com/MetaMask/metamask-mobile/pull/1801): Update gradle (#1801)
- [#1757](https://github.com/MetaMask/metamask-mobile/pull/1757): Add option to use Blockies Identicon and use Jazz Icons as default (#1757)
- [#1816](https://github.com/MetaMask/metamask-mobile/pull/1816): Update about to inclue "Contact Us" link (#1816)
- [#1775](https://github.com/MetaMask/metamask-mobile/pull/1775): WalletConnect: fix WC not respecting gas limit (#1775)
- [#1800](https://github.com/MetaMask/metamask-mobile/pull/1800): Feature/improve nav browser title (#1800)
- [#1781](https://github.com/MetaMask/metamask-mobile/pull/1781): Bugfix/Use translations for steps (#1781)
- [#1759](https://github.com/MetaMask/metamask-mobile/pull/1759): Bugfix/Display correct balance from state when creating an account that already holds funds (#1759)
- [#1728](https://github.com/MetaMask/metamask-mobile/pull/1728): Add /constants (#1728)
- [#1787](https://github.com/MetaMask/metamask-mobile/pull/1787): Add missing currency conversions (#1787)

## [1.0.2]

### Uncategorized

- [#1812](https://github.com/MetaMask/metamask-mobile/pull/1812): Add logger on login (#1812)

## [1.0.1]

### Uncategorized

- [#1795](https://github.com/MetaMask/metamask-mobile/pull/1795): Update react native aes crypto forked (#1795)
- [#1796](https://github.com/MetaMask/metamask-mobile/pull/1796): bugfix/mixpanel android in app notifications (#1796)

## [1.0.0]

### Uncategorized

- [#1790](https://github.com/MetaMask/metamask-mobile/pull/1790): Bugfix/payment request and wallet connect origin on tx (#1790)
- [#1791](https://github.com/MetaMask/metamask-mobile/pull/1791): Fix send receive buttons style (#1791)
- [#1785](https://github.com/MetaMask/metamask-mobile/pull/1785): Use @metamask/controllers@2.0.5 (#1785)
- [#1788](https://github.com/MetaMask/metamask-mobile/pull/1788): bugfix/protect wallet modal receive request (#1788)
- [#1666](https://github.com/MetaMask/metamask-mobile/pull/1666): Fiat on Ramp: Payments (#1666)
- [#1783](https://github.com/MetaMask/metamask-mobile/pull/1783): bugfix/hide protect wallet modal (#1783)
- [#1779](https://github.com/MetaMask/metamask-mobile/pull/1779): Update camera lib (#1779)
- [#1782](https://github.com/MetaMask/metamask-mobile/pull/1782): Make backup required when user has funds (#1782)
- [#1778](https://github.com/MetaMask/metamask-mobile/pull/1778): Update bip to use js version of pbkdf2 even more specific use case (#1778)
- [#1776](https://github.com/MetaMask/metamask-mobile/pull/1776): Use JS pbkdf2 if using chrome devtools (bip39) (#1776)
- [#1773](https://github.com/MetaMask/metamask-mobile/pull/1773): Improvement/import from seed styles (#1773)
- [#1772](https://github.com/MetaMask/metamask-mobile/pull/1772): bugfix/cancel dapp tx when inactive (#1772)
- [#1769](https://github.com/MetaMask/metamask-mobile/pull/1769): Patch bip39 to use native crypto lib pbkdf2 (#1769)
- [#1766](https://github.com/MetaMask/metamask-mobile/pull/1766): Feature/ipns ens sites (#1766)
- [#1755](https://github.com/MetaMask/metamask-mobile/pull/1755): Improvement/migrate aes crypto lib (#1755)
- [#1756](https://github.com/MetaMask/metamask-mobile/pull/1756): Fix recreate vault import accounts (#1756)
- [#1729](https://github.com/MetaMask/metamask-mobile/pull/1729): Lock KeyringController on logout (#1729)
- [#1767](https://github.com/MetaMask/metamask-mobile/pull/1767): Fix crash when entering custom token (#1767)
- [#1765](https://github.com/MetaMask/metamask-mobile/pull/1765): Browser newPageData state undefined (#1765)
- [#1762](https://github.com/MetaMask/metamask-mobile/pull/1762): Use patch-package@6.2.2 (#1762)
- [#1763](https://github.com/MetaMask/metamask-mobile/pull/1763): Remove unused metamask-mobile-provider dependency (#1763)
- [#1736](https://github.com/MetaMask/metamask-mobile/pull/1736): Amount: fix comma causing invalid send amount (#1736)
- [#1711](https://github.com/MetaMask/metamask-mobile/pull/1711): Improve iOS build process (#1711)
- [#1733](https://github.com/MetaMask/metamask-mobile/pull/1733): @metamask/controllers 2.0.3 (#1733)
- [#1727](https://github.com/MetaMask/metamask-mobile/pull/1727): Bump json from 2.2.0 to 2.3.1 in /ios (#1727)

## [0.2.20]

### Uncategorized

- [#1751](https://github.com/MetaMask/metamask-mobile/pull/1751): bugfix/payment requests & deeplinks (#1751)
- [#1732](https://github.com/MetaMask/metamask-mobile/pull/1732): Copy edits (#1732)
- [#1750](https://github.com/MetaMask/metamask-mobile/pull/1750): Don't allow for zero in custom gas price (#1750)
- [#1744](https://github.com/MetaMask/metamask-mobile/pull/1744): bugix/v0.2.20 (#1744)
- [#1730](https://github.com/MetaMask/metamask-mobile/pull/1730): Check for pods first, don't double up on yarn install(s) (#1730)
- [#1734](https://github.com/MetaMask/metamask-mobile/pull/1734): Use elliptic@6.5.3 (#1734)
- [#1741](https://github.com/MetaMask/metamask-mobile/pull/1741): Bugfix/skipping going to next step before (#1741)
- [#1737](https://github.com/MetaMask/metamask-mobile/pull/1737): Fix scroll and button text and secure now goes to next step (#1737)
- [#1740](https://github.com/MetaMask/metamask-mobile/pull/1740): check previousScreen and change lading message (#1740)
- [#1738](https://github.com/MetaMask/metamask-mobile/pull/1738): Bump no_output_timeout (#1738)
- [#1735](https://github.com/MetaMask/metamask-mobile/pull/1735): Switch dependency Git URLs to HTTPS (#1735)
- [#1681](https://github.com/MetaMask/metamask-mobile/pull/1681): Feature/account backup alert flows (#1681)
- [#1692](https://github.com/MetaMask/metamask-mobile/pull/1692): Update password & seedphrase backup flow (#1692)
- [#1718](https://github.com/MetaMask/metamask-mobile/pull/1718): @metamask/mobile-provider v1.3.0 (#1718)
- [#1710](https://github.com/MetaMask/metamask-mobile/pull/1710): 'Use Max' fixes (#1710)
- [#1712](https://github.com/MetaMask/metamask-mobile/pull/1712): Bugfix/payment requests (#1712)
- [#1708](https://github.com/MetaMask/metamask-mobile/pull/1708): bugfix/deep link send screen token ui (#1708)
- [#1694](https://github.com/MetaMask/metamask-mobile/pull/1694): Update font Euclid (#1694)
- [#1699](https://github.com/MetaMask/metamask-mobile/pull/1699): ChoosePassword: update preferencesControllerState after adding accounts, before passing into PreferencesController.update() (#1699)
- [#1707](https://github.com/MetaMask/metamask-mobile/pull/1707): update apple id (#1707)
- [#1704](https://github.com/MetaMask/metamask-mobile/pull/1704): Use lodash@4.17.19 (#1704)
- [#1687](https://github.com/MetaMask/metamask-mobile/pull/1687): Custom Gas + Data hotfixes (#1687)
- [#1697](https://github.com/MetaMask/metamask-mobile/pull/1697): Increase ANDROID_OFFSET (#1697)
- [#1701](https://github.com/MetaMask/metamask-mobile/pull/1701): remove-zip-controllers (#1701)
- [#1684](https://github.com/MetaMask/metamask-mobile/pull/1684): Bugfix/speedup transactions (#1684)
- [#1698](https://github.com/MetaMask/metamask-mobile/pull/1698): bump eth-contract-metadata (#1698)
- [#1613](https://github.com/MetaMask/metamask-mobile/pull/1613): Feature/incoming token transactions (#1613)
- [#1657](https://github.com/MetaMask/metamask-mobile/pull/1657): update review function names (#1657)
- [#1693](https://github.com/MetaMask/metamask-mobile/pull/1693): PaymentRequest: fix conversion bug (#1693)
- [#1689](https://github.com/MetaMask/metamask-mobile/pull/1689): bugfix/approve screen (#1689)
- [#1690](https://github.com/MetaMask/metamask-mobile/pull/1690): Bugfix/release bugs (#1690)
- [#1676](https://github.com/MetaMask/metamask-mobile/pull/1676): Initiate url as well (#1676)
- [#1688](https://github.com/MetaMask/metamask-mobile/pull/1688): Support links (#1688)
- [#1683](https://github.com/MetaMask/metamask-mobile/pull/1683): @metamask/mobile-provider v1.2.4 (#1683)
- [#1573](https://github.com/MetaMask/metamask-mobile/pull/1573): Payment channel opt in (#1573)
- [#1679](https://github.com/MetaMask/metamask-mobile/pull/1679): Update yarn.lock (#1679)
- [#1671](https://github.com/MetaMask/metamask-mobile/pull/1671): Remove minWidth, fixes #1664 (#1671)
- [#1620](https://github.com/MetaMask/metamask-mobile/pull/1620): Dapp confirmation designs transitions (#1620)
- [#1559](https://github.com/MetaMask/metamask-mobile/pull/1559): Dapp Transaction Confirmation Re-designs (#1559)
- [#1605](https://github.com/MetaMask/metamask-mobile/pull/1605): Fix word election error in Spanish (#1605)
- [#1609](https://github.com/MetaMask/metamask-mobile/pull/1609): Feature/security third party api mode (#1609)
- [#1658](https://github.com/MetaMask/metamask-mobile/pull/1658): @metamask/mobile-provider v1.2.3 (#1658)
- [#1591](https://github.com/MetaMask/metamask-mobile/pull/1591): feature/sync imported accounts from extension (#1591)
- [#1645](https://github.com/MetaMask/metamask-mobile/pull/1645): Fix env vars (#1645)
- [#1649](https://github.com/MetaMask/metamask-mobile/pull/1649): remove sai message (#1649)
- [#1648](https://github.com/MetaMask/metamask-mobile/pull/1648): bump mobile provider (#1648)
- [#1643](https://github.com/MetaMask/metamask-mobile/pull/1643): Use @metamask/controllers@2.0.1 (#1643)
- [#1558](https://github.com/MetaMask/metamask-mobile/pull/1558): Complete redesigns for approval flow (#1558)
- [#1640](https://github.com/MetaMask/metamask-mobile/pull/1640): enable-apple-pay (#1640)

## [0.2.19]

### Uncategorized

- [#1661](https://github.com/MetaMask/metamask-mobile/pull/1661): bugfix/Use eth gas API
- [#1653](https://github.com/MetaMask/metamask-mobile/pull/1653): Add ETH_GAS_STATION_API_KEY (#1653)

## [0.2.18]

### Uncategorized

- [#1636](https://github.com/MetaMask/metamask-mobile/pull/1636): Add padding to CustomGas back button (#1636)
- [#1637](https://github.com/MetaMask/metamask-mobile/pull/1637): Bugfix/incoming notifications (#1637)
- [#1628](https://github.com/MetaMask/metamask-mobile/pull/1628): Fix network color indicator on transactionHeader for connect screens (#1628)

## [0.2.17]

### Uncategorized

- [#1629](https://github.com/MetaMask/metamask-mobile/pull/1629): bugfix/custom gas modal (#1629)
- [#1625](https://github.com/MetaMask/metamask-mobile/pull/1625): Bugfix/wc connect on app closed (#1625)
- [#1624](https://github.com/MetaMask/metamask-mobile/pull/1624): Wallet connect update + Support for simple notifications (#1624)
- [#1623](https://github.com/MetaMask/metamask-mobile/pull/1623): Fix browser intial load (#1623)
- [#1621](https://github.com/MetaMask/metamask-mobile/pull/1621): Fix branch (#1621)
- [#1512](https://github.com/MetaMask/metamask-mobile/pull/1512): Transaction components (#1512)
- [#1619](https://github.com/MetaMask/metamask-mobile/pull/1619): Fix aab link on slack (#1619)
- [#1618](https://github.com/MetaMask/metamask-mobile/pull/1618): Fix android circleci (#1618)
- [#1578](https://github.com/MetaMask/metamask-mobile/pull/1578): Stops the unintended 'User Rejected...' error caused by buggy submitt… (#1578)
- [#1615](https://github.com/MetaMask/metamask-mobile/pull/1615): Android circleci fix (#1615)
- [#1554](https://github.com/MetaMask/metamask-mobile/pull/1554): Splash screen on android (#1554)
- [#1612](https://github.com/MetaMask/metamask-mobile/pull/1612): Update: add warningTextEmpty, closes #1610 (#1612)
- [#1560](https://github.com/MetaMask/metamask-mobile/pull/1560): Mixpanel migration (#1560)
- [#1606](https://github.com/MetaMask/metamask-mobile/pull/1606): Default to wallet when app re-opens (#1606)
- [#1608](https://github.com/MetaMask/metamask-mobile/pull/1608): remove log from TransactionNotification (#1608)
- [#1611](https://github.com/MetaMask/metamask-mobile/pull/1611): make detox great again (#1611)
- [#1514](https://github.com/MetaMask/metamask-mobile/pull/1514): Improvement/protect funds everywhere (#1514)
- [#1580](https://github.com/MetaMask/metamask-mobile/pull/1580): filter sentry tx rejected errors (#1580)
- [#1555](https://github.com/MetaMask/metamask-mobile/pull/1555): remove set timeouts (#1555)
- [#1604](https://github.com/MetaMask/metamask-mobile/pull/1604): Connect design qa (#1604)
- [#1602](https://github.com/MetaMask/metamask-mobile/pull/1602): Bugfix/rn upgrade circleci and e2e (#1602)
- [#1568](https://github.com/MetaMask/metamask-mobile/pull/1568): Fix browser initial loading performance (#1568)
- [#1601](https://github.com/MetaMask/metamask-mobile/pull/1601): Add overlayColor (#1601)
- [#1600](https://github.com/MetaMask/metamask-mobile/pull/1600): Fix circle ci and improve e2e (#1600)
- [#1599](https://github.com/MetaMask/metamask-mobile/pull/1599): Update @metamask/mobile-provider (#1599)
- [#1550](https://github.com/MetaMask/metamask-mobile/pull/1550): Bugfix/choose password lockout (#1550)
- [#1598](https://github.com/MetaMask/metamask-mobile/pull/1598): Use @metamask/controllers (#1598)
- [#1508](https://github.com/MetaMask/metamask-mobile/pull/1508): Connect Screen Designs (#1508)
- [#1577](https://github.com/MetaMask/metamask-mobile/pull/1577): Fix last two paste context issues on Android (#1577)
- [#1597](https://github.com/MetaMask/metamask-mobile/pull/1597): fix builds (#1597)
- [#1588](https://github.com/MetaMask/metamask-mobile/pull/1588): React native 0.62.1 libraries upgraded rebased (#1588)
- [#1586](https://github.com/MetaMask/metamask-mobile/pull/1586): React native upgrade 0.62.2 rebased (#1586)
- [#1590](https://github.com/MetaMask/metamask-mobile/pull/1590): Add CODEOWNERS (#1590)
- [#1584](https://github.com/MetaMask/metamask-mobile/pull/1584): make sign tests great again (#1584)

## [0.2.16]

### Uncategorized

- [#1582](https://github.com/MetaMask/metamask-mobile/pull/1582): Instapay deposit navbar cancel (#1582)
- [#1570](https://github.com/MetaMask/metamask-mobile/pull/1570): Disable confirm screen edit button when no tokens of a payment request (#1570)
- [#1574](https://github.com/MetaMask/metamask-mobile/pull/1574): Ensure collectibles that use 'transfer' method show a fee in tx history list (#1574)
- [#1565](https://github.com/MetaMask/metamask-mobile/pull/1565): Fix validating of amount when sending a collectible (#1565)
- [#1572](https://github.com/MetaMask/metamask-mobile/pull/1572): Fix amount validation for large token payment requests (#1572)
- [#1561](https://github.com/MetaMask/metamask-mobile/pull/1561): V0.2.16 (#1561)
- [#1548](https://github.com/MetaMask/metamask-mobile/pull/1548): Use setTimeout hack (again) to get paste context in token search (#1548)
- [#1465](https://github.com/MetaMask/metamask-mobile/pull/1465): Make send flows consistent (#1465)
- [#1557](https://github.com/MetaMask/metamask-mobile/pull/1557): Fix day and month numbers in toDateFormat (#1557)
- [#1556](https://github.com/MetaMask/metamask-mobile/pull/1556): Fix settings everywhere (#1556)
- [#1552](https://github.com/MetaMask/metamask-mobile/pull/1552): Use gaba@1.11.0 (#1552)
- [#1493](https://github.com/MetaMask/metamask-mobile/pull/1493): Sig request design fixed (#1493)
- [#1517](https://github.com/MetaMask/metamask-mobile/pull/1517): Add new mobile provider (#1517)
- [#1539](https://github.com/MetaMask/metamask-mobile/pull/1539): Use "web-search" keyboardType on iOS (#1539)
- [#1538](https://github.com/MetaMask/metamask-mobile/pull/1538): Detect if site has been added to Favorites (#1538)
- [#1495](https://github.com/MetaMask/metamask-mobile/pull/1495): Feature/block screenshots (#1495)
- [#1487](https://github.com/MetaMask/metamask-mobile/pull/1487): Transaction Header Component (#1487)
- [#1475](https://github.com/MetaMask/metamask-mobile/pull/1475): Improvement/tx status notification (#1475)
- [#1544](https://github.com/MetaMask/metamask-mobile/pull/1544): Add settings to nav bar (#1544)
- [#1521](https://github.com/MetaMask/metamask-mobile/pull/1521): update docs link in readme (#1521)
- [#1545](https://github.com/MetaMask/metamask-mobile/pull/1545): bugfix/check for sai method (#1545)
- [#1524](https://github.com/MetaMask/metamask-mobile/pull/1524): Loosen nvmrc (#1524)

## [0.2.15]

### Uncategorized

- [#1529](https://github.com/MetaMask/metamask-mobile/pull/1529): sentry android production (#1529)
- [#1528](https://github.com/MetaMask/metamask-mobile/pull/1528): Bugfix/sentry in circle ci (#1528)
- [#1527](https://github.com/MetaMask/metamask-mobile/pull/1527): env to production (#1527)
- [#1526](https://github.com/MetaMask/metamask-mobile/pull/1526): use release properties (#1526)
- [#1525](https://github.com/MetaMask/metamask-mobile/pull/1525): package version bump (#1525)
- [#1523](https://github.com/MetaMask/metamask-mobile/pull/1523): Bugfix/import private key (#1523)
- [#1522](https://github.com/MetaMask/metamask-mobile/pull/1522): Revert "Loosen nvmrc to major version (#1516)" (#1522)
- [#1516](https://github.com/MetaMask/metamask-mobile/pull/1516): Loosen nvmrc to major version (#1516)
- [#1518](https://github.com/MetaMask/metamask-mobile/pull/1518): V0.2.15 (#1518)
- [#1507](https://github.com/MetaMask/metamask-mobile/pull/1507): Bugfix/import account view (#1507)
- [#1453](https://github.com/MetaMask/metamask-mobile/pull/1453): Feature: analytics v2 (#1453)
- [#1481](https://github.com/MetaMask/metamask-mobile/pull/1481): bugfix/search-token (#1481)
- [#1494](https://github.com/MetaMask/metamask-mobile/pull/1494): improvement/async storage size (#1494)
- [#1472](https://github.com/MetaMask/metamask-mobile/pull/1472): Enable back button if going from dapp to home & redirection problems (#1472)
- [#1427](https://github.com/MetaMask/metamask-mobile/pull/1427): Change source commit for react-native-webview in package.json (#1427)
- [#1486](https://github.com/MetaMask/metamask-mobile/pull/1486): Delete accidentally pushed file (#1486)
- [#1482](https://github.com/MetaMask/metamask-mobile/pull/1482): Fix web3 injection (#1482)
- [#1477](https://github.com/MetaMask/metamask-mobile/pull/1477): update from latest changes (#1477)
- [#1470](https://github.com/MetaMask/metamask-mobile/pull/1470): Fix collectible image icon & send flow styles (#1470)
- [#1443](https://github.com/MetaMask/metamask-mobile/pull/1443): Set navigation param silent to false when switching to a tab (#1443)
- [#1438](https://github.com/MetaMask/metamask-mobile/pull/1438): Add bl to resolutions to fix vuln (#1438)
- [#1461](https://github.com/MetaMask/metamask-mobile/pull/1461): Update transaction fee selectors (#1461)
- [#1455](https://github.com/MetaMask/metamask-mobile/pull/1455): Approve design updates (#1455)
- [#1454](https://github.com/MetaMask/metamask-mobile/pull/1454): Trim white space from parsed (#1454)
- [#1460](https://github.com/MetaMask/metamask-mobile/pull/1460): Update lockfile (#1460)
- [#1458](https://github.com/MetaMask/metamask-mobile/pull/1458): Skip Sentry upload during iOS Debug build (#1458)
- [#1449](https://github.com/MetaMask/metamask-mobile/pull/1449): Use setTimeout hack to get paste context back (#1449)
- [#1450](https://github.com/MetaMask/metamask-mobile/pull/1450): Fix remove bookmark functionality, closes #1396 (#1450)
- [#1376](https://github.com/MetaMask/metamask-mobile/pull/1376): Replace Fabric Crashlytics with Sentry (#1376)
- [#1441](https://github.com/MetaMask/metamask-mobile/pull/1441): Detox: Address Book Tests (#1441)
- [#1447](https://github.com/MetaMask/metamask-mobile/pull/1447): ci: Update CircleCI config version (#1447)
- [#1439](https://github.com/MetaMask/metamask-mobile/pull/1439): Update README.md (#1439)
- [#1436](https://github.com/MetaMask/metamask-mobile/pull/1436): Update mkdirp and minimist (#1436)
- [#1435](https://github.com/MetaMask/metamask-mobile/pull/1435): Use acorn@7.1.1 (#1435)
- [#1434](https://github.com/MetaMask/metamask-mobile/pull/1434): Use acorn@6.4.1 (#1434)
- [#1433](https://github.com/MetaMask/metamask-mobile/pull/1433): Use kind-of@6.0.3 (#1433)
- [#1422](https://github.com/MetaMask/metamask-mobile/pull/1422): Bump acorn from 5.7.3 to 5.7.4 (#1422)
- [#1432](https://github.com/MetaMask/metamask-mobile/pull/1432): bump eth contract metadata (#1432)
- [#1431](https://github.com/MetaMask/metamask-mobile/pull/1431): Update debugging instructions (#1431)
- [#1418](https://github.com/MetaMask/metamask-mobile/pull/1418): Improvement: remove addresslist comment (#1418)
- [#1425](https://github.com/MetaMask/metamask-mobile/pull/1425): Detox: Upate dapp-initated-txn tests (#1425)

## [0.2.14]

### Uncategorized

- [#1413](https://github.com/MetaMask/metamask-mobile/pull/1413): Fix accountsChanged notification (#1413)
- [#1411](https://github.com/MetaMask/metamask-mobile/pull/1411): bugfix: payment request (#1411)
- [#1410](https://github.com/MetaMask/metamask-mobile/pull/1410): bugfix: ios close icon (#1410)
- [#1409](https://github.com/MetaMask/metamask-mobile/pull/1409): bugfix: wallet connect (#1409)
- [#1399](https://github.com/MetaMask/metamask-mobile/pull/1399): V0.2.14 (#1399)
- [#1398](https://github.com/MetaMask/metamask-mobile/pull/1398): Add vertical padding to close button (#1398)
- [#1384](https://github.com/MetaMask/metamask-mobile/pull/1384): Update `pubnub` dependency to match extension (#1384)
- [#1394](https://github.com/MetaMask/metamask-mobile/pull/1394): fix wallet tests (#1394)
- [#1397](https://github.com/MetaMask/metamask-mobile/pull/1397): fixes browser tests in release mode (#1397)
- [#1327](https://github.com/MetaMask/metamask-mobile/pull/1327): Improvement: send flow (#1327)
- [#1386](https://github.com/MetaMask/metamask-mobile/pull/1386): Remove Shapeshift controller (#1386)
- [#1385](https://github.com/MetaMask/metamask-mobile/pull/1385): Bump gaba minor (#1385)
- [#1338](https://github.com/MetaMask/metamask-mobile/pull/1338): Update docs, scripts (#1338)
- [#1380](https://github.com/MetaMask/metamask-mobile/pull/1380): Add padding to top and bottom of hamburgerButton (#1380)
- [#1372](https://github.com/MetaMask/metamask-mobile/pull/1372): bugfix: amount space crash (#1372)
- [#1337](https://github.com/MetaMask/metamask-mobile/pull/1337): Bugfix: duplicated word in seedphrase (#1337)
- [#1379](https://github.com/MetaMask/metamask-mobile/pull/1379): Fix mixed tabs and spaces (#1379)
- [#1378](https://github.com/MetaMask/metamask-mobile/pull/1378): Update test wording (#1378)
- [#1342](https://github.com/MetaMask/metamask-mobile/pull/1342): Device util update (#1342)
- [#1373](https://github.com/MetaMask/metamask-mobile/pull/1373): bugfix: amount switch no conversion (#1373)
- [#1322](https://github.com/MetaMask/metamask-mobile/pull/1322): Bugfix: send flow amount (#1322)
- [#1340](https://github.com/MetaMask/metamask-mobile/pull/1340): Fix faulty null checks (#1340)
- [#1333](https://github.com/MetaMask/metamask-mobile/pull/1333): Add padding to increase hit area in BrowserBottomBar (#1333)
- [#1307](https://github.com/MetaMask/metamask-mobile/pull/1307): Reorganize RPC middlewares; update mobile-provider (#1307)
- [#1306](https://github.com/MetaMask/metamask-mobile/pull/1306): Detox: Update for new send flow (#1306)
- [#1328](https://github.com/MetaMask/metamask-mobile/pull/1328): Update patch version (#1328)
- [#1313](https://github.com/MetaMask/metamask-mobile/pull/1313): Update font (#1313)
- [#1303](https://github.com/MetaMask/metamask-mobile/pull/1303): Link to support URLs using default browser, closes #1295 (#1303)
- [#1309](https://github.com/MetaMask/metamask-mobile/pull/1309): Use ethereum-ens-network-map@1.0.2 (#1309)
- [#1310](https://github.com/MetaMask/metamask-mobile/pull/1310): Update resolver.js (#1310)
- [#1251](https://github.com/MetaMask/metamask-mobile/pull/1251): Feature: approve screen (#1251)
- [#1305](https://github.com/MetaMask/metamask-mobile/pull/1305): add exception for localhost (#1305)
- [#1304](https://github.com/MetaMask/metamask-mobile/pull/1304): Use patch-package (#1304)
- [#1294](https://github.com/MetaMask/metamask-mobile/pull/1294): Bugfix: new send flow amount balance (#1294)
- [#1301](https://github.com/MetaMask/metamask-mobile/pull/1301): Add git submodule initialization to postinstall script (#1301)
- [#1239](https://github.com/MetaMask/metamask-mobile/pull/1239): Feature: address book + new send flow (#1239)
- [#1287](https://github.com/MetaMask/metamask-mobile/pull/1287): move showOptions to state (#1287)
- [#1285](https://github.com/MetaMask/metamask-mobile/pull/1285): Fix typo interal -> internal (#1285)
- [#1284](https://github.com/MetaMask/metamask-mobile/pull/1284): move pkgs to metamask org (#1284)
- [#1282](https://github.com/MetaMask/metamask-mobile/pull/1282): Fix iframe injection (#1282)
- [#1281](https://github.com/MetaMask/metamask-mobile/pull/1281): Added Architecture diagram (#1281)
- [#1279](https://github.com/MetaMask/metamask-mobile/pull/1279): Simplify build.sh control flow (#1279)
- [#1236](https://github.com/MetaMask/metamask-mobile/pull/1236): JSON RPC Engine (#1236)
- [#1277](https://github.com/MetaMask/metamask-mobile/pull/1277): check if CI before envFileMissing and exit 1 (#1277)
- [#1276](https://github.com/MetaMask/metamask-mobile/pull/1276): Improve onboarding (#1276)
- [#1275](https://github.com/MetaMask/metamask-mobile/pull/1275): bugfix: inpage bridge chainid (#1275)
- [#1263](https://github.com/MetaMask/metamask-mobile/pull/1263): Revert "increase circleci timeout (#1262)" (#1263)
- [#1262](https://github.com/MetaMask/metamask-mobile/pull/1262): increase circleci timeout (#1262)
- [#1258](https://github.com/MetaMask/metamask-mobile/pull/1258): Update iOS Builds (#1258)
- [#1252](https://github.com/MetaMask/metamask-mobile/pull/1252): Bugfix: cancel and speedup insufficient funds (#1252)

## [0.2.13]

### Uncategorized

- [#1250](https://github.com/MetaMask/metamask-mobile/pull/1250): Bump excon from 0.64.0 to 0.71.0 in /ios (#1250)
- [#1246](https://github.com/MetaMask/metamask-mobile/pull/1246): bugfix: wizard back (#1246)
- [#1235](https://github.com/MetaMask/metamask-mobile/pull/1235): Detox: Request token flow (#1235)
- [#1234](https://github.com/MetaMask/metamask-mobile/pull/1234): bump migration version (#1234)

## [0.2.12]

### Uncategorized

- [#1224](https://github.com/MetaMask/metamask-mobile/pull/1224): Bugfix: asset ens tx (#1224)
- [#1225](https://github.com/MetaMask/metamask-mobile/pull/1225): update bug report link (#1225)
- [#1215](https://github.com/MetaMask/metamask-mobile/pull/1215): Detox: Fix Android e2e Tests (#1215)
- [#1223](https://github.com/MetaMask/metamask-mobile/pull/1223): Bugfix: contract deployments (#1223)
- [#1222](https://github.com/MetaMask/metamask-mobile/pull/1222): bugfix: android show hex input instapay send (#1222)
- [#1214](https://github.com/MetaMask/metamask-mobile/pull/1214): pass metametrics context to homepage (#1214)

## [0.2.11]

### Uncategorized

- [#1212](https://github.com/MetaMask/metamask-mobile/pull/1212): Provider missing properties (#1212)
- [#1207](https://github.com/MetaMask/metamask-mobile/pull/1207): Fix typo on Import Account screen (#1207)
- [#1198](https://github.com/MetaMask/metamask-mobile/pull/1198): Migrate to SAI (#1198)

## [0.2.10]

### Uncategorized

- [#1205](https://github.com/MetaMask/metamask-mobile/pull/1205): Disable speedup instapay (#1205)
- [#1204](https://github.com/MetaMask/metamask-mobile/pull/1204): Fix injection on Android (#1204)
- [#1203](https://github.com/MetaMask/metamask-mobile/pull/1203): Update support email (#1203)
- [#1199](https://github.com/MetaMask/metamask-mobile/pull/1199): Optimize injection on Iframes (#1199)
- [#1197](https://github.com/MetaMask/metamask-mobile/pull/1197): bump version of detox e2e (#1197)
- [#1196](https://github.com/MetaMask/metamask-mobile/pull/1196): Use v8 instead of JSC + native SVG support (#1196)
- [#1194](https://github.com/MetaMask/metamask-mobile/pull/1194): bump to xcode 11.2.1 (#1194)
- [#1189](https://github.com/MetaMask/metamask-mobile/pull/1189): version bump (#1189)
- [#1192](https://github.com/MetaMask/metamask-mobile/pull/1192): Bugfix: android general settings (#1192)
- [#1191](https://github.com/MetaMask/metamask-mobile/pull/1191): xcode bumps (#1191)
- [#1190](https://github.com/MetaMask/metamask-mobile/pull/1190): Revert "Add ruby version (#1165)" (#1190)
- [#1182](https://github.com/MetaMask/metamask-mobile/pull/1182): Bugfix: android exception manager crashes (#1182)
- [#1188](https://github.com/MetaMask/metamask-mobile/pull/1188): fix go back homepage and refresh favorites (#1188)
- [#1187](https://github.com/MetaMask/metamask-mobile/pull/1187): Bugfix: ENS links (#1187)
- [#1183](https://github.com/MetaMask/metamask-mobile/pull/1183): Fix bookmark updates (#1183)
- [#1176](https://github.com/MetaMask/metamask-mobile/pull/1176): Feature: speed up transaction (#1176)
- [#1179](https://github.com/MetaMask/metamask-mobile/pull/1179): Allow injection on iframes (#1179)
- [#1181](https://github.com/MetaMask/metamask-mobile/pull/1181): walletconnect deeplink support v2 (#1181)
- [#1173](https://github.com/MetaMask/metamask-mobile/pull/1173): Detox: update RPC Network flow (#1173)
- [#1172](https://github.com/MetaMask/metamask-mobile/pull/1172): added tests for custom rpc (#1172)
- [#1168](https://github.com/MetaMask/metamask-mobile/pull/1168): bugfix: login and password issues (#1168)
- [#1170](https://github.com/MetaMask/metamask-mobile/pull/1170): Detox: Wallet Tests (#1170)
- [#1165](https://github.com/MetaMask/metamask-mobile/pull/1165): Add ruby version (#1165)
- [#1155](https://github.com/MetaMask/metamask-mobile/pull/1155): Feature: sign typed v4 (#1155)
- [#1164](https://github.com/MetaMask/metamask-mobile/pull/1164): Add CircleCI Badge (#1164)
- [#1151](https://github.com/MetaMask/metamask-mobile/pull/1151): Feature: message eth sign + Address Book Migration (#1151)
- [#1148](https://github.com/MetaMask/metamask-mobile/pull/1148): added more assertions and beefed up onboarding wizard tests (#1148)
- [#1147](https://github.com/MetaMask/metamask-mobile/pull/1147): Detox: Browser Tests (#1147)
- [#1163](https://github.com/MetaMask/metamask-mobile/pull/1163): update eslint to the latest version (#1163)
- [#1162](https://github.com/MetaMask/metamask-mobile/pull/1162): disabled e2e tests (#1162)
- [#1156](https://github.com/MetaMask/metamask-mobile/pull/1156): Fix linter on CI (#1156)
- [#1146](https://github.com/MetaMask/metamask-mobile/pull/1146): fix instapay logs app version (#1146)

## [0.2.8]

### Uncategorized

- [#1145](https://github.com/MetaMask/metamask-mobile/pull/1145): Support URLs on QR code scanner (#1145)

## [0.2.7]

### Uncategorized

- [#1143](https://github.com/MetaMask/metamask-mobile/pull/1143): Minor bugfixes (#1143)

## [0.2.6]

### Uncategorized

- [#1139](https://github.com/MetaMask/metamask-mobile/pull/1139): Fix onboarding carousel dimensions (#1139)

## [0.2.5]

### Uncategorized

- [#1136](https://github.com/MetaMask/metamask-mobile/pull/1136): Select correct profiles (#1136)
- [#1135](https://github.com/MetaMask/metamask-mobile/pull/1135): Fix fastlane config (#1135)
- [#1134](https://github.com/MetaMask/metamask-mobile/pull/1134): renew certs if needed (#1134)
- [#1132](https://github.com/MetaMask/metamask-mobile/pull/1132): Fix animated fox (#1132)
- [#1131](https://github.com/MetaMask/metamask-mobile/pull/1131): Bugfix: wizard design qa (#1131)
- [#1130](https://github.com/MetaMask/metamask-mobile/pull/1130): Bugfix: onboarding design qa (#1130)
- [#1129](https://github.com/MetaMask/metamask-mobile/pull/1129): Design QA issues (#1129)
- [#1128](https://github.com/MetaMask/metamask-mobile/pull/1128): Navigation fixes (#1128)
- [#1127](https://github.com/MetaMask/metamask-mobile/pull/1127): Fix: Add tokens android crash (#1127)
- [#1125](https://github.com/MetaMask/metamask-mobile/pull/1125): update user agents (#1125)
- [#1124](https://github.com/MetaMask/metamask-mobile/pull/1124): fix apk generation (#1124)
- [#1123](https://github.com/MetaMask/metamask-mobile/pull/1123): Support provider.once (#1123)
- [#1122](https://github.com/MetaMask/metamask-mobile/pull/1122): fix statusbar in dark mode (#1122)
- [#1121](https://github.com/MetaMask/metamask-mobile/pull/1121): Fix walletconnect sendTransaction (#1121)
- [#1120](https://github.com/MetaMask/metamask-mobile/pull/1120): fix webview black flash (#1120)
- [#1119](https://github.com/MetaMask/metamask-mobile/pull/1119): Bump rubyzip from 1.2.3 to 1.3.0 in /ios (#1119)
- [#1116](https://github.com/MetaMask/metamask-mobile/pull/1116): iOS 13 Support (#1116)
- [#1115](https://github.com/MetaMask/metamask-mobile/pull/1115): Bump react-native-device-info (#1115)
- [#1113](https://github.com/MetaMask/metamask-mobile/pull/1113): Fix develop builds (#1113)
- [#1112](https://github.com/MetaMask/metamask-mobile/pull/1112): bump to v0.2.5 (#1112)
- [#1096](https://github.com/MetaMask/metamask-mobile/pull/1096): Webview rewrite (#1096)
- [#1108](https://github.com/MetaMask/metamask-mobile/pull/1108): improvements: instapay (#1108)
- [#1104](https://github.com/MetaMask/metamask-mobile/pull/1104): Feature: instapay receive (#1104)
- [#1103](https://github.com/MetaMask/metamask-mobile/pull/1103): Feature: onboarding carousel (#1103)
- [#1106](https://github.com/MetaMask/metamask-mobile/pull/1106): Update README.md (#1106)
- [#1101](https://github.com/MetaMask/metamask-mobile/pull/1101): update dapp txn flow in case ropsten faucet is having issues (#1101)
- [#1075](https://github.com/MetaMask/metamask-mobile/pull/1075): detox: test e2e ios (#1075)
- [#1097](https://github.com/MetaMask/metamask-mobile/pull/1097): detox: Enable e2e test suite to run on CircleCI (#1097)
- [#1094](https://github.com/MetaMask/metamask-mobile/pull/1094): update deps and xcode (#1094)
- [#1093](https://github.com/MetaMask/metamask-mobile/pull/1093): fix Crashlytics import (#1093)
- [#1092](https://github.com/MetaMask/metamask-mobile/pull/1092): use old xcode to compare build diff (#1092)
- [#1091](https://github.com/MetaMask/metamask-mobile/pull/1091): fix android apk generation (#1091)
- [#1090](https://github.com/MetaMask/metamask-mobile/pull/1090): Revert "Update branch to latest version (#1078)" (#1090)
- [#1089](https://github.com/MetaMask/metamask-mobile/pull/1089): Revert "update submodules (#1079)" (#1089)
- [#1088](https://github.com/MetaMask/metamask-mobile/pull/1088): Revert "Fix android builds (#1080)" (#1088)
- [#1087](https://github.com/MetaMask/metamask-mobile/pull/1087): Revert "Fix webview files path (#1081)" (#1087)
- [#1086](https://github.com/MetaMask/metamask-mobile/pull/1086): Revert "dont use cache on pre-release (#1082)" (#1086)
- [#1084](https://github.com/MetaMask/metamask-mobile/pull/1084): bugfix: reveal credential ui (#1084)
- [#1082](https://github.com/MetaMask/metamask-mobile/pull/1082): dont use cache on pre-release (#1082)
- [#1081](https://github.com/MetaMask/metamask-mobile/pull/1081): Fix webview files path (#1081)
- [#1080](https://github.com/MetaMask/metamask-mobile/pull/1080): Fix android builds (#1080)
- [#1079](https://github.com/MetaMask/metamask-mobile/pull/1079): update submodules (#1079)
- [#1078](https://github.com/MetaMask/metamask-mobile/pull/1078): Update branch to latest version (#1078)
- [#1076](https://github.com/MetaMask/metamask-mobile/pull/1076): safe check (#1076)
- [#1058](https://github.com/MetaMask/metamask-mobile/pull/1058): detox: dapp initiated txns (#1058)
- [#1071](https://github.com/MetaMask/metamask-mobile/pull/1071): bugfix: json rpc accounts api (#1071)
- [#1069](https://github.com/MetaMask/metamask-mobile/pull/1069): fix ens manager (#1069)
- [#1068](https://github.com/MetaMask/metamask-mobile/pull/1068): bugfix: android injection (#1068)
- [#1060](https://github.com/MetaMask/metamask-mobile/pull/1060): Bugfix: custom rpc network (#1060)
- [#1065](https://github.com/MetaMask/metamask-mobile/pull/1065): bugfix: inpage enable (#1065)
- [#1054](https://github.com/MetaMask/metamask-mobile/pull/1054): bugfix: remove tokens but ETH (#1054)
- [#1064](https://github.com/MetaMask/metamask-mobile/pull/1064): Fix circleci builds (#1064)
- [#1063](https://github.com/MetaMask/metamask-mobile/pull/1063): Revert "Update branch SDK & fix build issues (#1061)" (#1063)
- [#1062](https://github.com/MetaMask/metamask-mobile/pull/1062): bump circleci cache version (#1062)
- [#1061](https://github.com/MetaMask/metamask-mobile/pull/1061): Update branch SDK & fix build issues (#1061)
- [#1056](https://github.com/MetaMask/metamask-mobile/pull/1056): Detox: Import seed phrase and validate via settings (#1056)
- [#1051](https://github.com/MetaMask/metamask-mobile/pull/1051): updated branch sdk and fix build (#1051)
- [#1050](https://github.com/MetaMask/metamask-mobile/pull/1050): dont show invalid deeplink if opening the app with no action (#1050)
- [#1048](https://github.com/MetaMask/metamask-mobile/pull/1048): bugfix: connect modal (#1048)
- [#1047](https://github.com/MetaMask/metamask-mobile/pull/1047): bugfix: token transfer deeplink (#1047)
- [#1049](https://github.com/MetaMask/metamask-mobile/pull/1049): Migrate to yarn (#1049)
- [#1045](https://github.com/MetaMask/metamask-mobile/pull/1045): More UIWebview cleanup (#1045)
- [#1044](https://github.com/MetaMask/metamask-mobile/pull/1044): remove uiwebview ocurrences (#1044)

## [0.2.4]

### Uncategorized

- [#1038](https://github.com/MetaMask/metamask-mobile/pull/1038): Fix Approval (#1038)
  : [#1037](https://github.com/MetaMask/metamask-mobile/pull/1037): Fix walletconnect :#1037)
- [#1036](https://github.com/MetaMask/metamask-mobile/pull/1036): Bugfix: browser crash (#1036)
- [#1034](https://github.com/MetaMask/metamask-mobile/pull/1034): Bump 0.2.4 (#1034)
- [#1027](https://github.com/MetaMask/metamask-mobile/pull/1027): Improvement: approval token transfer data (#1027)
- [#1028](https://github.com/MetaMask/metamask-mobile/pull/1028): fix no password logged out scenario (#1028)
- [#1030](https://github.com/MetaMask/metamask-mobile/pull/1030): Allow to import / export Pkey & seed phrase via QR Codes (#1030)
- [#1021](https://github.com/MetaMask/metamask-mobile/pull/1021): bugfix: fix dapp compat issues (#1021)
- [#1007](https://github.com/MetaMask/metamask-mobile/pull/1007): Bugfix: phishing alerts (#1007)
- [#1023](https://github.com/MetaMask/metamask-mobile/pull/1023): Fix forkdelta.app (#1023)
- [#1017](https://github.com/MetaMask/metamask-mobile/pull/1017): Allow ENS available TLDs that are not ENS names (#1017)
- [#1016](https://github.com/MetaMask/metamask-mobile/pull/1016): update copy on account import (#1016)
- [#1014](https://github.com/MetaMask/metamask-mobile/pull/1014): Upgrade to node 10 and gaba 1.6.0 (#1014)
- [#1013](https://github.com/MetaMask/metamask-mobile/pull/1013): add auto-changelog (#1013)
- [#1005](https://github.com/MetaMask/metamask-mobile/pull/1005): bugfix: block ERC721 on sync (#1005)
- [#1009](https://github.com/MetaMask/metamask-mobile/pull/1009): Bugfix: Allow file uploads on android (#1009)
- [#1008](https://github.com/MetaMask/metamask-mobile/pull/1008): bump walletconnect (#1008)

## [0.2.3]

### Uncategorized

- [#972](https://github.com/MetaMask/metamask-mobile/pull/972): bump version (#972)
- [#989](https://github.com/MetaMask/metamask-mobile/pull/989): Bugfix: Fix mobile sync & Security options (#989)
- [#1000](https://github.com/MetaMask/metamask-mobile/pull/1000): bugfix: tx edit dropdowns in small devices (#1000)
- [#999](https://github.com/MetaMask/metamask-mobile/pull/999): bugfix: homepage back (#999)
- [#997](https://github.com/MetaMask/metamask-mobile/pull/997): Feature: ERC20 approve (#997)
- [#992](https://github.com/MetaMask/metamask-mobile/pull/992): Feature: instapay global currency (#992)
- [#995](https://github.com/MetaMask/metamask-mobile/pull/995): Feature: transfer approval (#995)
- [#991](https://github.com/MetaMask/metamask-mobile/pull/991): feature: sync tokens (#991)
- [#976](https://github.com/MetaMask/metamask-mobile/pull/976): Bugfix: onboarding analytics (#976)
- [#984](https://github.com/MetaMask/metamask-mobile/pull/984): Bugfix: bowser bottom bar navigation (#984)
- [#993](https://github.com/MetaMask/metamask-mobile/pull/993): bugfix: collectibles detection (#993)
- [#974](https://github.com/MetaMask/metamask-mobile/pull/974): Bugfix: lower priority android crashes (#974)
- [#990](https://github.com/MetaMask/metamask-mobile/pull/990): add missing privacy usage keys (#990)
- [#970](https://github.com/MetaMask/metamask-mobile/pull/970): Reverse ENS caching (#970)
- [#973](https://github.com/MetaMask/metamask-mobile/pull/973): Bugfix: android tx list crashes (#973)
- [#971](https://github.com/MetaMask/metamask-mobile/pull/971): remove unused tests (#971)
- [#937](https://github.com/MetaMask/metamask-mobile/pull/937): New user and tutorial e2e tests (#937)
- [#968](https://github.com/MetaMask/metamask-mobile/pull/968): Bugfix: ExceptionsManagerModule android crashes (#968)
- [#969](https://github.com/MetaMask/metamask-mobile/pull/969): Support reverse ens names in tx detail (#969)
- [#966](https://github.com/MetaMask/metamask-mobile/pull/966): Network name crash (#966)
- [#965](https://github.com/MetaMask/metamask-mobile/pull/965): safe connext client stop (#965)
- [#967](https://github.com/MetaMask/metamask-mobile/pull/967): dont crash if no tx id (#967)
- [#960](https://github.com/MetaMask/metamask-mobile/pull/960): bugfix: instapay notifications amount (#960)
- [#963](https://github.com/MetaMask/metamask-mobile/pull/963): Retry ethereum.enable after 1 sec if bridge not ready (#963)
- [#958](https://github.com/MetaMask/metamask-mobile/pull/958): bugfix: handle qrscanner camera permission (#958)
- [#956](https://github.com/MetaMask/metamask-mobile/pull/956): bugfix: remove collectible after sending if not in mainnet (#956)
- [#955](https://github.com/MetaMask/metamask-mobile/pull/955): dont ignore calls while initial reload (#955)
- [#957](https://github.com/MetaMask/metamask-mobile/pull/957): fix timeouts (#957)
- [#954](https://github.com/MetaMask/metamask-mobile/pull/954): Bugfix: onboarding navigation (#954)

[Unreleased]: https://github.com/MetaMask/metamask-mobile/compare/v7.44.0...HEAD
[7.44.0]: https://github.com/MetaMask/metamask-mobile/compare/v7.43.0...v7.44.0
[7.43.0]: https://github.com/MetaMask/metamask-mobile/compare/v7.42.1...v7.43.0
[7.42.1]: https://github.com/MetaMask/metamask-mobile/compare/v7.42.0...v7.42.1
[7.42.0]: https://github.com/MetaMask/metamask-mobile/compare/v7.41.0...v7.42.0
[7.41.0]: https://github.com/MetaMask/metamask-mobile/compare/v7.40.0...v7.41.0
[7.40.0]: https://github.com/MetaMask/metamask-mobile/compare/v7.39.0...v7.40.0
[7.39.0]: https://github.com/MetaMask/metamask-mobile/compare/v7.38.1...v7.39.0
[7.38.1]: https://github.com/MetaMask/metamask-mobile/compare/v7.38.0...v7.38.1
[7.38.0]: https://github.com/MetaMask/metamask-mobile/compare/v7.37.1...v7.38.0
[7.37.1]: https://github.com/MetaMask/metamask-mobile/compare/v7.37.0...v7.37.1
[7.37.0]: https://github.com/MetaMask/metamask-mobile/compare/v7.36.0...v7.37.0
[7.36.0]: https://github.com/MetaMask/metamask-mobile/compare/v7.35.1...v7.36.0
[7.35.1]: https://github.com/MetaMask/metamask-mobile/compare/v7.35.0...v7.35.1
[7.35.0]: https://github.com/MetaMask/metamask-mobile/compare/v7.34.1...v7.35.0
[7.34.1]: https://github.com/MetaMask/metamask-mobile/compare/v7.34.0...v7.34.1
[7.34.0]: https://github.com/MetaMask/metamask-mobile/compare/v7.33.2...v7.34.0
[7.33.2]: https://github.com/MetaMask/metamask-mobile/compare/v7.33.1...v7.33.2
[7.33.1]: https://github.com/MetaMask/metamask-mobile/compare/v7.33.0...v7.33.1
[7.33.0]: https://github.com/MetaMask/metamask-mobile/compare/v7.32.0...v7.33.0
[7.32.0]: https://github.com/MetaMask/metamask-mobile/compare/v7.31.1...v7.32.0
[7.31.1]: https://github.com/MetaMask/metamask-mobile/compare/v7.31.0...v7.31.1
[7.31.0]: https://github.com/MetaMask/metamask-mobile/compare/v7.30.0...v7.31.0
[7.30.0]: https://github.com/MetaMask/metamask-mobile/compare/v7.29.2...v7.30.0
[7.29.2]: https://github.com/MetaMask/metamask-mobile/compare/v7.29.1...v7.29.2
[7.29.1]: https://github.com/MetaMask/metamask-mobile/compare/v7.29.0...v7.29.1
[7.29.0]: https://github.com/MetaMask/metamask-mobile/compare/v7.28.1...v7.29.0
[7.28.1]: https://github.com/MetaMask/metamask-mobile/compare/v7.28.0...v7.28.1
[7.28.0]: https://github.com/MetaMask/metamask-mobile/compare/v7.27.1...v7.28.0
[7.27.1]: https://github.com/MetaMask/metamask-mobile/compare/v7.27.0...v7.27.1
[7.27.0]: https://github.com/MetaMask/metamask-mobile/compare/v7.26.1...v7.27.0
[7.26.1]: https://github.com/MetaMask/metamask-mobile/compare/v7.26.0...v7.26.1
[7.26.0]: https://github.com/MetaMask/metamask-mobile/compare/v7.24.4...v7.26.0
[7.24.4]: https://github.com/MetaMask/metamask-mobile/compare/v7.24.3...v7.24.4
[7.24.3]: https://github.com/MetaMask/metamask-mobile/compare/v7.24.2...v7.24.3
[7.24.2]: https://github.com/MetaMask/metamask-mobile/compare/v7.24.1...v7.24.2
[7.24.1]: https://github.com/MetaMask/metamask-mobile/compare/v7.24.0...v7.24.1
[7.24.0]: https://github.com/MetaMask/metamask-mobile/compare/v7.23.0...v7.24.0
[7.23.0]: https://github.com/MetaMask/metamask-mobile/compare/v7.22.0...v7.23.0
[7.22.0]: https://github.com/MetaMask/metamask-mobile/compare/v7.21.0...v7.22.0
[7.21.0]: https://github.com/MetaMask/metamask-mobile/compare/v7.20.1...v7.21.0
[7.20.1]: https://github.com/MetaMask/metamask-mobile/compare/v7.20.0...v7.20.1
[7.20.0]: https://github.com/MetaMask/metamask-mobile/compare/v7.19.1...v7.20.0
[7.19.1]: https://github.com/MetaMask/metamask-mobile/compare/v7.19.0...v7.19.1
[7.19.0]: https://github.com/MetaMask/metamask-mobile/compare/v7.18.0...v7.19.0
[7.18.0]: https://github.com/MetaMask/metamask-mobile/compare/v7.17.1...v7.18.0
[7.17.1]: https://github.com/MetaMask/metamask-mobile/compare/v7.17.0...v7.17.1
[7.17.0]: https://github.com/MetaMask/metamask-mobile/compare/v7.16.0...v7.17.0
[7.16.0]: https://github.com/MetaMask/metamask-mobile/compare/v7.15.0...v7.16.0
[7.15.0]: https://github.com/MetaMask/metamask-mobile/compare/v7.14.0...v7.15.0
[7.14.0]: https://github.com/MetaMask/metamask-mobile/compare/v7.12.5...v7.14.0
[7.12.5]: https://github.com/MetaMask/metamask-mobile/compare/v7.12.3...v7.12.5
[7.12.3]: https://github.com/MetaMask/metamask-mobile/compare/v7.12.2...v7.12.3
[7.12.2]: https://github.com/MetaMask/metamask-mobile/compare/v7.12.1...v7.12.2
[7.12.1]: https://github.com/MetaMask/metamask-mobile/compare/v7.12.0...v7.12.1
[7.12.0]: https://github.com/MetaMask/metamask-mobile/compare/v7.11.0...v7.12.0
[7.11.0]: https://github.com/MetaMask/metamask-mobile/compare/v7.10.0...v7.11.0
[7.10.0]: https://github.com/MetaMask/metamask-mobile/compare/v7.9.1...v7.10.0
[7.9.1]: https://github.com/MetaMask/metamask-mobile/compare/v7.9.0...v7.9.1
[7.9.0]: https://github.com/MetaMask/metamask-mobile/compare/v7.8.0...v7.9.0
[7.8.0]: https://github.com/MetaMask/metamask-mobile/compare/v7.7.0...v7.8.0
[7.7.0]: https://github.com/MetaMask/metamask-mobile/compare/v7.6.0...v7.7.0
[7.6.0]: https://github.com/MetaMask/metamask-mobile/compare/v7.5.0...v7.6.0
[7.5.0]: https://github.com/MetaMask/metamask-mobile/compare/v7.4.0...v7.5.0
[7.4.0]: https://github.com/MetaMask/metamask-mobile/compare/v7.3.1...v7.4.0
[7.3.1]: https://github.com/MetaMask/metamask-mobile/compare/v7.3.0...v7.3.1
[7.3.0]: https://github.com/MetaMask/metamask-mobile/compare/v7.2.0...v7.3.0
[7.2.0]: https://github.com/MetaMask/metamask-mobile/compare/v7.1.0...v7.2.0
[7.1.0]: https://github.com/MetaMask/metamask-mobile/compare/v7.0.1...v7.1.0
[7.0.1]: https://github.com/MetaMask/metamask-mobile/compare/v7.0.0...v7.0.1
[7.0.0]: https://github.com/MetaMask/metamask-mobile/compare/v6.6.0...v7.0.0
[6.6.0]: https://github.com/MetaMask/metamask-mobile/compare/v6.5.0...v6.6.0
[6.5.0]: https://github.com/MetaMask/metamask-mobile/compare/v6.4.0...v6.5.0
[6.4.0]: https://github.com/MetaMask/metamask-mobile/compare/v6.3.0...v6.4.0
[6.3.0]: https://github.com/MetaMask/metamask-mobile/compare/v6.2.0...v6.3.0
[6.2.0]: https://github.com/MetaMask/metamask-mobile/compare/v6.1.2...v6.2.0
[6.1.2]: https://github.com/MetaMask/metamask-mobile/compare/v6.1.1...v6.1.2
[6.1.1]: https://github.com/MetaMask/metamask-mobile/compare/v6.1.0...v6.1.1
[6.1.0]: https://github.com/MetaMask/metamask-mobile/compare/v6.0.1...v6.1.0
[6.0.1]: https://github.com/MetaMask/metamask-mobile/compare/v6.0.0...v6.0.1
[6.0.0]: https://github.com/MetaMask/metamask-mobile/compare/v5.14.0...v6.0.0
[5.14.0]: https://github.com/MetaMask/metamask-mobile/compare/v5.13.0...v5.14.0
[5.13.0]: https://github.com/MetaMask/metamask-mobile/compare/v5.12.3...v5.13.0
[5.12.3]: https://github.com/MetaMask/metamask-mobile/compare/v5.12.1...v5.12.3
[5.12.1]: https://github.com/MetaMask/metamask-mobile/compare/v5.12.0...v5.12.1
[5.12.0]: https://github.com/MetaMask/metamask-mobile/compare/v5.11.0...v5.12.0
[5.11.0]: https://github.com/MetaMask/metamask-mobile/compare/v5.10.0...v5.11.0
[5.10.0]: https://github.com/MetaMask/metamask-mobile/compare/v5.9.1...v5.10.0
[5.9.1]: https://github.com/MetaMask/metamask-mobile/compare/v5.9.0...v5.9.1
[5.9.0]: https://github.com/MetaMask/metamask-mobile/compare/v5.8.1...v5.9.0
[5.8.1]: https://github.com/MetaMask/metamask-mobile/compare/v5.8.0...v5.8.1
[5.8.0]: https://github.com/MetaMask/metamask-mobile/compare/v5.7.0...v5.8.0
[5.7.0]: https://github.com/MetaMask/metamask-mobile/compare/v5.6.1...v5.7.0
[5.6.1]: https://github.com/MetaMask/metamask-mobile/compare/v5.6.0...v5.6.1
[5.6.0]: https://github.com/MetaMask/metamask-mobile/compare/v5.5.1...v5.6.0
[5.5.1]: https://github.com/MetaMask/metamask-mobile/compare/v5.5.0...v5.5.1
[5.5.0]: https://github.com/MetaMask/metamask-mobile/compare/v5.4.0...v5.5.0
[5.4.0]: https://github.com/MetaMask/metamask-mobile/compare/v5.3.0...v5.4.0
[5.3.0]: https://github.com/MetaMask/metamask-mobile/compare/v5.2.0...v5.3.0
[5.2.0]: https://github.com/MetaMask/metamask-mobile/compare/v5.1.0...v5.2.0
[5.1.0]: https://github.com/MetaMask/metamask-mobile/compare/v5.0.1...v5.1.0
[5.0.1]: https://github.com/MetaMask/metamask-mobile/compare/v5.0.0...v5.0.1
[5.0.0]: https://github.com/MetaMask/metamask-mobile/compare/v4.4.0...v5.0.0
[4.4.0]: https://github.com/MetaMask/metamask-mobile/compare/v4.3.1...v4.4.0
[4.3.1]: https://github.com/MetaMask/metamask-mobile/compare/v4.3.0...v4.3.1
[4.3.0]: https://github.com/MetaMask/metamask-mobile/compare/v4.2.2...v4.3.0
[4.2.2]: https://github.com/MetaMask/metamask-mobile/compare/v4.1.1...v4.2.2
[4.1.1]: https://github.com/MetaMask/metamask-mobile/compare/v4.1.0...v4.1.1
[4.1.0]: https://github.com/MetaMask/metamask-mobile/compare/v4.0.1...v4.1.0
[4.0.1]: https://github.com/MetaMask/metamask-mobile/compare/v4.0.0...v4.0.1
[4.0.0]: https://github.com/MetaMask/metamask-mobile/compare/v3.8.0...v4.0.0
[3.8.0]: https://github.com/MetaMask/metamask-mobile/compare/v3.7.0...v3.8.0
[3.7.0]: https://github.com/MetaMask/metamask-mobile/compare/v3.6.0...v3.7.0
[3.6.0]: https://github.com/MetaMask/metamask-mobile/compare/v3.5.0...v3.6.0
[3.5.0]: https://github.com/MetaMask/metamask-mobile/compare/v3.4.1...v3.5.0
[3.4.1]: https://github.com/MetaMask/metamask-mobile/compare/v3.3.0...v3.4.1
[3.3.0]: https://github.com/MetaMask/metamask-mobile/compare/v3.2.0...v3.3.0
[3.2.0]: https://github.com/MetaMask/metamask-mobile/compare/v3.1.0...v3.2.0
[3.1.0]: https://github.com/MetaMask/metamask-mobile/compare/v3.0.1...v3.1.0
[3.0.1]: https://github.com/MetaMask/metamask-mobile/compare/v3.0.0...v3.0.1
[3.0.0]: https://github.com/MetaMask/metamask-mobile/compare/v2.6.0...v3.0.0
[2.6.0]: https://github.com/MetaMask/metamask-mobile/compare/v2.5.0...v2.6.0
[2.5.0]: https://github.com/MetaMask/metamask-mobile/compare/v2.4.0...v2.5.0
[2.4.0]: https://github.com/MetaMask/metamask-mobile/compare/v2.3.0...v2.4.0
[2.3.0]: https://github.com/MetaMask/metamask-mobile/compare/v2.2.0...v2.3.0
[2.2.0]: https://github.com/MetaMask/metamask-mobile/compare/v2.1.3...v2.2.0
[2.1.3]: https://github.com/MetaMask/metamask-mobile/compare/v2.1.2...v2.1.3
[2.1.2]: https://github.com/MetaMask/metamask-mobile/compare/v2.1.1...v2.1.2
[2.1.1]: https://github.com/MetaMask/metamask-mobile/compare/v2.1.0...v2.1.1
[2.1.0]: https://github.com/MetaMask/metamask-mobile/compare/v2.0.1...v2.1.0
[2.0.1]: https://github.com/MetaMask/metamask-mobile/compare/v2.0.0...v2.0.1
[2.0.0]: https://github.com/MetaMask/metamask-mobile/compare/v1.0.11...v2.0.0
[1.0.11]: https://github.com/MetaMask/metamask-mobile/compare/v1.0.10...v1.0.11
[1.0.10]: https://github.com/MetaMask/metamask-mobile/compare/v1.0.9...v1.0.10
[1.0.9]: https://github.com/MetaMask/metamask-mobile/compare/v1.0.8...v1.0.9
[1.0.8]: https://github.com/MetaMask/metamask-mobile/compare/v1.0.7...v1.0.8
[1.0.7]: https://github.com/MetaMask/metamask-mobile/compare/v1.0.6...v1.0.7
[1.0.6]: https://github.com/MetaMask/metamask-mobile/compare/v1.0.5...v1.0.6
[1.0.5]: https://github.com/MetaMask/metamask-mobile/compare/v1.0.4...v1.0.5
[1.0.4]: https://github.com/MetaMask/metamask-mobile/compare/v1.0.3...v1.0.4
[1.0.3]: https://github.com/MetaMask/metamask-mobile/compare/v1.0.2...v1.0.3
[1.0.2]: https://github.com/MetaMask/metamask-mobile/compare/v1.0.1...v1.0.2
[1.0.1]: https://github.com/MetaMask/metamask-mobile/compare/v1.0.0...v1.0.1
[1.0.0]: https://github.com/MetaMask/metamask-mobile/compare/v0.2.20...v1.0.0
[0.2.20]: https://github.com/MetaMask/metamask-mobile/compare/v0.2.19...v0.2.20
[0.2.19]: https://github.com/MetaMask/metamask-mobile/compare/v0.2.18...v0.2.19
[0.2.18]: https://github.com/MetaMask/metamask-mobile/compare/v0.2.17...v0.2.18
[0.2.17]: https://github.com/MetaMask/metamask-mobile/compare/v0.2.16...v0.2.17
[0.2.16]: https://github.com/MetaMask/metamask-mobile/compare/v0.2.15...v0.2.16
[0.2.15]: https://github.com/MetaMask/metamask-mobile/compare/v0.2.14...v0.2.15
[0.2.14]: https://github.com/MetaMask/metamask-mobile/compare/v0.2.13...v0.2.14
[0.2.13]: https://github.com/MetaMask/metamask-mobile/compare/v0.2.12...v0.2.13
[0.2.12]: https://github.com/MetaMask/metamask-mobile/compare/v0.2.11...v0.2.12
[0.2.11]: https://github.com/MetaMask/metamask-mobile/compare/v0.2.10...v0.2.11
[0.2.10]: https://github.com/MetaMask/metamask-mobile/compare/v0.2.8...v0.2.10
[0.2.8]: https://github.com/MetaMask/metamask-mobile/compare/v0.2.7...v0.2.8
[0.2.7]: https://github.com/MetaMask/metamask-mobile/compare/v0.2.6...v0.2.7
[0.2.6]: https://github.com/MetaMask/metamask-mobile/compare/v0.2.5...v0.2.6
[0.2.5]: https://github.com/MetaMask/metamask-mobile/compare/v0.2.4...v0.2.5
[0.2.4]: https://github.com/MetaMask/metamask-mobile/compare/v0.2.3...v0.2.4
[0.2.3]: https://github.com/MetaMask/metamask-mobile/releases/tag/v0.2.3<|MERGE_RESOLUTION|>--- conflicted
+++ resolved
@@ -14,11 +14,8 @@
 ### Changed
 
 - fix(multi-srp): display errors only after all the words are have been entered ([#14607](https://github.com/MetaMask/metamask-mobile/pull/14607))
-<<<<<<< HEAD
 - feat: update address truncation format from 4 to 5 characters to match extension ([#14744](https://github.com/MetaMask/metamask-mobile/pull/14744))
-=======
 - fix(multi-srp): display alternative text color when in dark mode([#14718](https://github.com/MetaMask/metamask-mobile/pull/14718))
->>>>>>> b554c3c8
 
 ### Added
 
