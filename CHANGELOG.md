# Changelog

## Current Main Branch

<<<<<<< HEAD
## 7.24.2 - Jun 13, 2024
### Added
- [#9687](https://github.com/MetaMask/metamask-mobile/pull/9687): feat: adds "data collection for marketing" toggles

### Fixed 
- [#9905](https://github.com/MetaMask/metamask-mobile/pull/9905): fix: remove metametrics redundant calls and improve compliance


## 7.24.1 - Jun 13, 2024
### Fixed
- [#9943](https://github.com/MetaMask/metamask-mobile/pull/9943): fix: duplicate accounts
- [#9974](https://github.com/MetaMask/metamask-mobile/pull/9974): fix: fix(ramp): memoize asset before passing it to balance hook (#9968)
- [#9978](https://github.com/MetaMask/metamask-mobile/pull/9978): fix: Engine does not exist, network controller is missing ids
- [#9946](https://github.com/MetaMask/metamask-mobile/pull/9946): fix: Update help center URLs 
=======
## 7.24.1 - Jun 13, 2024
### Fixed
- [#9943](https://github.com/MetaMask/metamask-mobile/pull/9943): fix: Remove duplicate accounts (#9943)
- [#10006](https://github.com/MetaMask/metamask-mobile/pull/10006): fix: Fix order of accounts (#10006)
- [#10004](https://github.com/MetaMask/metamask-mobile/pull/10004): fix: Synchronize account names (#10004)
- [#9974](https://github.com/MetaMask/metamask-mobile/pull/9974): fix: Fix freeze on buy and sell flow (#9974)
- [#9980](https://github.com/MetaMask/metamask-mobile/pull/9980): fix: Fix initialization crash / login error "Engine does not exist (#9980) 
>>>>>>> 3959b5e9

## 7.24.0 - Jun 11, 2024
### Added
- [#9767](https://github.com/MetaMask/metamask-mobile/pull/9767): feat: push Privacy policy date to 2024 Jun 18 12:00 UTC (#9767)
- [#9707](https://github.com/MetaMask/metamask-mobile/pull/9707): feat: adds strings for the opt in toggles (#9707)
- [#9661](https://github.com/MetaMask/metamask-mobile/pull/9661): feat: smart-tx opt in modal 2 (#9661)
- [#9448](https://github.com/MetaMask/metamask-mobile/pull/9448): feat: smart tx small views (#9448)
- [#9442](https://github.com/MetaMask/metamask-mobile/pull/9442): feat: smart-tx-small-logic (#9442)
- [#9204](https://github.com/MetaMask/metamask-mobile/pull/9204): feat: Add new privacy policy alert toast (#9204)
- [#9651](https://github.com/MetaMask/metamask-mobile/pull/9651): feat: Upgrade signature Controller to v14 (#9651)
- [#9394](https://github.com/MetaMask/metamask-mobile/pull/9394): feat:  Network & Gas & Assets & Utils controllers update (#9394)
- [#9625](https://github.com/MetaMask/metamask-mobile/pull/9625): feat: Update signature controller v13 (#9625)
- [#9129](https://github.com/MetaMask/metamask-mobile/pull/9129): feat: setting to show fiat values on testnets (#9129)
- [#9740](https://github.com/MetaMask/metamask-mobile/pull/9740): feat: Update checkbox to be able to override checkbox style (#9740)
- [#9346](https://github.com/MetaMask/metamask-mobile/pull/9346): feat: notifications LIST screen UI - [9 of 10] (#9346)
- [#9572](https://github.com/MetaMask/metamask-mobile/pull/9572): feat: notifications onboarding wizard - [8 of 10] (#9572)

### Changed
- [#9612](https://github.com/MetaMask/metamask-mobile/pull/9612): revert: feat(swaps): enable Base for swaps (#9286) (#9612)
- [#9735](https://github.com/MetaMask/metamask-mobile/pull/9735): chore: add swaps team to swaps domain folder (#9735)
- [#9683](https://github.com/MetaMask/metamask-mobile/pull/9683): refactor: the network name and image utils into selectors (#9683)
- [#9639](https://github.com/MetaMask/metamask-mobile/pull/9639): chore: New Crowdin translations by Github Action (#9639)
- [#9725](https://github.com/MetaMask/metamask-mobile/pull/9725): chore: make test code dev env only (#9725)
- [#9574](https://github.com/MetaMask/metamask-mobile/pull/9574): chore: update confirmations codeowners (#9574)
- [#9663](https://github.com/MetaMask/metamask-mobile/pull/9663): chore: update tx controller v13 patch notes (#9663)
- [#9629](https://github.com/MetaMask/metamask-mobile/pull/9629): chore: apply string changes from #9565 (#9629)
- [#9753](https://github.com/MetaMask/metamask-mobile/pull/9753): chore: Chore/optimize Wallet screen re-renders (#9753)
- [#9771](https://github.com/MetaMask/metamask-mobile/pull/9771): chore: align main and flask build numbers (#9771)
- [#9751](https://github.com/MetaMask/metamask-mobile/pull/9751): test: disable flakey test (#9751)
- [#9708](https://github.com/MetaMask/metamask-mobile/pull/9708): test: add send to saved contact e2e test (#9708)
- [#9690](https://github.com/MetaMask/metamask-mobile/pull/9690): test: Address App launch times failure test (#9690)
- [#9694](https://github.com/MetaMask/metamask-mobile/pull/9694): test: send flow page object refactor (#9694)
- [#9658](https://github.com/MetaMask/metamask-mobile/pull/9658): chore: Upgrade react-native-svg to 15.3 (#9658)
- [#9657](https://github.com/MetaMask/metamask-mobile/pull/9657): chore: Update boost checksum (#9657)
- [#9609](https://github.com/MetaMask/metamask-mobile/pull/9609): chore: add deprecated tag to the websiteicon component (#9609)
- [#9619](https://github.com/MetaMask/metamask-mobile/pull/9619): chore(deps): remove unused react-native-v8 (#9619)
- [#9599](https://github.com/MetaMask/metamask-mobile/pull/9599): chore: update Encryptor CODEOWNER to Accounts Team (#9599)
- [#9734](https://github.com/MetaMask/metamask-mobile/pull/9734): test: Added swap ERC20->ETH  test case (#9734)
- [#9712](https://github.com/MetaMask/metamask-mobile/pull/9712): chore: remove unnecessary patch imports and change the patch branch name (#9712)

### Fixed
- [#9301](https://github.com/MetaMask/metamask-mobile/pull/9301): fix: flaky tests issues template skip 2 (#9301)
- [#9774](https://github.com/MetaMask/metamask-mobile/pull/9774): fix: unit tests (#9774)
- [#9706](https://github.com/MetaMask/metamask-mobile/pull/9706): fix: QR scanner crash when user dismisses camera view in web view (#9706)
- [#9787](https://github.com/MetaMask/metamask-mobile/pull/9787): fix: revert use of sponge not available in actions Ubuntu image (#9787)
- [#9780](https://github.com/MetaMask/metamask-mobile/pull/9780): fix: make version setting script work with both main and flask (#9780)
- [#9721](https://github.com/MetaMask/metamask-mobile/pull/9721): fix: App slower when changing account and switching network (#9721)
- [#9775](https://github.com/MetaMask/metamask-mobile/pull/9775): fix: Update boost checksum (#9775)
- [#9772](https://github.com/MetaMask/metamask-mobile/pull/9772): fix: Fix/ruby install (#9772)
- [#9773](https://github.com/MetaMask/metamask-mobile/pull/9773): fix: e2e builds (#9773)
- [#9742](https://github.com/MetaMask/metamask-mobile/pull/9742): fix: Selecting custom ethereum mainnet on fresh install (#9742)
- [#9733](https://github.com/MetaMask/metamask-mobile/pull/9733): fix: Fix/9662 account section disappears (#9733)
- [#9699](https://github.com/MetaMask/metamask-mobile/pull/9699): fix: Move permission middleware to be later than rpc method middleware (#9699)
- [#9680](https://github.com/MetaMask/metamask-mobile/pull/9680): fix: Increase waiting for swaps and switch account on E2E (#9680)
- [#9656](https://github.com/MetaMask/metamask-mobile/pull/9656): fix: Fix/1723 broken sign verification (#9656)
- [#9630](https://github.com/MetaMask/metamask-mobile/pull/9630): fix: Fix/rn svg pod files (#9630)
- [#9614](https://github.com/MetaMask/metamask-mobile/pull/9614): fix: migrations key numbers (#9614)
- [#9611](https://github.com/MetaMask/metamask-mobile/pull/9611): fix: Fix/9345 bitrise cache failure (#9611)
- [#9696](https://github.com/MetaMask/metamask-mobile/pull/9696): fix(devDeps): @lavamoat/allow-scripts@^2.3.1->^3.0.4 (#9696)
- [#9685](https://github.com/MetaMask/metamask-mobile/pull/9685): fix(deps): @metamask/eth-sig-util@^4.0.1->^7.0.2 (#9685)
- [#9682](https://github.com/MetaMask/metamask-mobile/pull/9682): fix: update base nickname (#9682)
- [#9686](https://github.com/MetaMask/metamask-mobile/pull/9686): fix: update sepolia nickname (#9686)
- [#9764](https://github.com/MetaMask/metamask-mobile/pull/9764): fix: selectSelectedInternalAccount: Account with ID not found (#9764)
- [#9568](https://github.com/MetaMask/metamask-mobile/pull/9568): fix: 9559 issue android json parse (#9568)
- [#9616](https://github.com/MetaMask/metamask-mobile/pull/9616): fix: fix the issue 9560 which QR code accounts has been reappeared aftter user `remove wallets` (#9616)

## 7.23.0 - May 10, 2024
### Added
- [#9595](https://github.com/MetaMask/metamask-mobile/pull/9595): feat: Upgrade to react-native-svg to 15.2.0 (#9595)
- [#9305](https://github.com/MetaMask/metamask-mobile/pull/9305): feat: Update SignatureController v6.1.3 + LoggingController v2.0.0 (#9305)
- [#9546](https://github.com/MetaMask/metamask-mobile/pull/9546): feat: fix logs for 1709 (#9546)
- [#9504](https://github.com/MetaMask/metamask-mobile/pull/9504): feat: Log the validity of keyringController in EngineService for initialisation and update (#9504)
- [#9288](https://github.com/MetaMask/metamask-mobile/pull/9288): feat: Update assets controller to v^18 (#9288)
- [#9286](https://github.com/MetaMask/metamask-mobile/pull/9286): feat(swaps): enable Base for swaps (#9286)
- [#9495](https://github.com/MetaMask/metamask-mobile/pull/9495): feat: url bar no longer shown in the tab thumnail list view (#9495)
- [#9474](https://github.com/MetaMask/metamask-mobile/pull/9474): feat: add localizations for the browser tab (#9474)
- [#9435](https://github.com/MetaMask/metamask-mobile/pull/9435): feat: sdk async persistence  and protocol upgrade (#9435)
- [#9119](https://github.com/MetaMask/metamask-mobile/pull/9119): feat(ramp): add activation keys labels and DS components (#9119)
- [#9372](https://github.com/MetaMask/metamask-mobile/pull/9372): feat: Add `useTokenListName` hook for `Name` component (#9372)
- [#9407](https://github.com/MetaMask/metamask-mobile/pull/9407): feat: Add `useFirstPartyContractName` hook (#9407)
- [#9379](https://github.com/MetaMask/metamask-mobile/pull/9379): feat: create basic Name component for simulations (#9379)
- [#9547](https://github.com/MetaMask/metamask-mobile/pull/9547): feat: OS to Reservoir migration (#9547)
- [#9431](https://github.com/MetaMask/metamask-mobile/pull/9431): feat: add palm to popular network (#9431)
- [#9508](https://github.com/MetaMask/metamask-mobile/pull/9508): feat: bump controllers related accounts logic (#9508)
- [#8827](https://github.com/MetaMask/metamask-mobile/pull/8827): feat: preinstalled mobile snaps (#8827)
- [#9392](https://github.com/MetaMask/metamask-mobile/pull/9392): feat: notifications onboarding wizard (#9392)
- [#9450](https://github.com/MetaMask/metamask-mobile/pull/9450): feat: added TagBase component (#9450)
- [#9401](https://github.com/MetaMask/metamask-mobile/pull/9401): feat: updated styling in badgenetwork (#9401)

### Changed
- [#9571](https://github.com/MetaMask/metamask-mobile/pull/9571): chore: revert  feat: notifications onboarding wizard (#9392) (#9571)
- [#9610](https://github.com/MetaMask/metamask-mobile/pull/9610): test: Fix flakiness caused by the notification permission dialog which caused confirmation test flakiness  (#9610)
- [#9577](https://github.com/MetaMask/metamask-mobile/pull/9577): chore: Chore/1742 remove vault recreation log in (#9577)
- [#9576](https://github.com/MetaMask/metamask-mobile/pull/9576): chore: Update migrations with Fatal Errors (#9576)
- [#9529](https://github.com/MetaMask/metamask-mobile/pull/9529): test: Refactor browser and testdapp page objects (#9529)
- [#9231](https://github.com/MetaMask/metamask-mobile/pull/9231): chore: ensure gemfile versions (#9231)
- [#9502](https://github.com/MetaMask/metamask-mobile/pull/9502): test: add edit custom mainnet scenario (#9502)
- [#9088](https://github.com/MetaMask/metamask-mobile/pull/9088): chore: Update TransactionController to v13 and ApprovalController to v3.5.2 (#9088)
- [#9430](https://github.com/MetaMask/metamask-mobile/pull/9430): test: Add timeouts to Detox builds/tests worflows (#9430)
- [#9264](https://github.com/MetaMask/metamask-mobile/pull/9264): chore: Force appium drivers to use @xmldom/xmldom@0.7.13 (#9264)
- [#9501](https://github.com/MetaMask/metamask-mobile/pull/9501): "chore: Revert ""chore: Remove notify step from pr_e2e_smoke_pipeline"" (#9501)"
- [#9500](https://github.com/MetaMask/metamask-mobile/pull/9500): chore: Remove notify step from pr_e2e_smoke_pipeline (#9500)
- [#9460](https://github.com/MetaMask/metamask-mobile/pull/9460): "chore: Revert ""chore(iyarc): remove resolved audit advisory (#9455)"" (#9460)"
- [#9420](https://github.com/MetaMask/metamask-mobile/pull/9420): test: move NFT import test to quarantine folder (#9420)
- [#9413](https://github.com/MetaMask/metamask-mobile/pull/9413): test: fix flakey E2E tests (#9413)
- [#9415](https://github.com/MetaMask/metamask-mobile/pull/9415): refactor(ramp): transform aggregator network chain id to string (#9415)
- [#8138](https://github.com/MetaMask/metamask-mobile/pull/8138): test(ramp): add useActivationKeys hook test (#8138)
- [#9011](https://github.com/MetaMask/metamask-mobile/pull/9011): refactor(ramp): use statusDescription in order details (#9011)
- [#9203](https://github.com/MetaMask/metamask-mobile/pull/9203): refactor(encryptor): align Encryptor methods to match @metamask/browser-passworder (#9203)
- [#9503](https://github.com/MetaMask/metamask-mobile/pull/9503): chore: upgrade nodejs to v20 LTS (#9503)
- [#9371](https://github.com/MetaMask/metamask-mobile/pull/9371): chore: remove unecessary conditional (#9371)
- [#9484](https://github.com/MetaMask/metamask-mobile/pull/9484): chore(devDeps): @actions/github@^5.1.1->^6.0.0 (#9484)
- [#9454](https://github.com/MetaMask/metamask-mobile/pull/9454): chore: Update Jest to v29 (#9454)
- [#9475](https://github.com/MetaMask/metamask-mobile/pull/9475): chore: Fix handling of generated ppom files (#9475)
- [#9388](https://github.com/MetaMask/metamask-mobile/pull/9388): chore: initial *.metafi and *.metaswap URL migrations (#9388)
- [#9455](https://github.com/MetaMask/metamask-mobile/pull/9455): chore(iyarc): remove resolved audit advisory (#9455)
- [#8557](https://github.com/MetaMask/metamask-mobile/pull/8557): chore: remove unused @metamask/oss-attribution-generator (#8557)

### Fixed
- [#9525](https://github.com/MetaMask/metamask-mobile/pull/9525): fix: fix regression tests (#9525)
- [#9411](https://github.com/MetaMask/metamask-mobile/pull/9411): fix: refactor mechanism for sending analytics events (#9411)
- [#9575](https://github.com/MetaMask/metamask-mobile/pull/9575): fix: Add missing wallet_addEthereumChain to unrestricted list (#9575)
- [#9521](https://github.com/MetaMask/metamask-mobile/pull/9521): fix: Fix/1723 add permission middleware (#9521)
- [#9514](https://github.com/MetaMask/metamask-mobile/pull/9514): fix: Opensea Popup (#9514)
- [#9412](https://github.com/MetaMask/metamask-mobile/pull/9412): fix: revert siwe and apg resolution (#9412)
- [#9597](https://github.com/MetaMask/metamask-mobile/pull/9597): fix: permission-controller to include minor updates (#9597)
- [#9527](https://github.com/MetaMask/metamask-mobile/pull/9527): fix: upgrade permission-controller to 8.0.0 (#9527)
- [#9538](https://github.com/MetaMask/metamask-mobile/pull/9538): fix: cp url fix (#9538)
- [#9489](https://github.com/MetaMask/metamask-mobile/pull/9489): fix: adjust UI and Cancel ability on Basic Functionality flow (#9489)
- [#9498](https://github.com/MetaMask/metamask-mobile/pull/9498): fix(translations): Trying to account for updated translations in main for crowdin (#9498)
- [#9494](https://github.com/MetaMask/metamask-mobile/pull/9494): fix(translations): Attempting to reduce additional translations (#9494)
- [#9569](https://github.com/MetaMask/metamask-mobile/pull/9569): fix: deeplink invalid error when importing privateKey via qr (#9569)
- [#9347](https://github.com/MetaMask/metamask-mobile/pull/9347): fix: documentation link in storybook.md (#9347)
- [#9456](https://github.com/MetaMask/metamask-mobile/pull/9456): fix: fix sentry error when adding network (#9456)
- [#9177](https://github.com/MetaMask/metamask-mobile/pull/9177): fix: add symbol check on network add custom form (#9177)
- [#9566](https://github.com/MetaMask/metamask-mobile/pull/9566): fix: Fix Engine context types (#9566)
- [#9453](https://github.com/MetaMask/metamask-mobile/pull/9453): fix: include blockaid parameters in metrics of send flow (#9453)
- [#9340](https://github.com/MetaMask/metamask-mobile/pull/9340): fix: update blockaid setting section and align with extension (#9340)
- [#9539](https://github.com/MetaMask/metamask-mobile/pull/9539): fix: disable notifee badges (#9539)
- [#9436](https://github.com/MetaMask/metamask-mobile/pull/9436): fix: notification settings state bug (#9436)
- [#9543](https://github.com/MetaMask/metamask-mobile/pull/9543): fix: IPHONEOS_DEPLOYMENT_TARGET: 11 -> 12 (#9543)
- [#9523](https://github.com/MetaMask/metamask-mobile/pull/9523): fix: migrate from git-reffed react-native-search-api to @metamask/react-native-search-api (#9523)
- [#9522](https://github.com/MetaMask/metamask-mobile/pull/9522): fix: migrate from patched react-native-actionsheet to @metamask/react-native-actionsheet (#9522)
- [#9483](https://github.com/MetaMask/metamask-mobile/pull/9483): fix: migrate from patched @exodus/react-native-payments to @metamask/react-native-payments (#9483)
- [#9482](https://github.com/MetaMask/metamask-mobile/pull/9482): fix: remove resolution react-native-svg-asset-plugin/sharp@^0.30.5 (#9482)
- [#9143](https://github.com/MetaMask/metamask-mobile/pull/9143): fix: Yarn 1.22.22 (#9143)

## 7.22.0 - Apr 25, 2024
### Added
- [#9329](https://github.com/MetaMask/metamask-mobile/pull/9329): feat: Added log to capture failing exception for getItem (#9329)
- [#9271](https://github.com/MetaMask/metamask-mobile/pull/9271): feat: update phishing controller v8.0.0 (#9271)
- [#9254](https://github.com/MetaMask/metamask-mobile/pull/9254): feat: Update Gas fee controller v10 (#9254)
- [#9183](https://github.com/MetaMask/metamask-mobile/pull/9183): feat: gas fee controller update v^7 (#9183)
- [#9241](https://github.com/MetaMask/metamask-mobile/pull/9241): feat: Update network controller to v^15 (#9241)
- [#9149](https://github.com/MetaMask/metamask-mobile/pull/9149): feat: Update controller utils to 5.0.2 (#9149)
- [#9182](https://github.com/MetaMask/metamask-mobile/pull/9182): feat: Update assets controllers v14 (#9182)
- [#9406](https://github.com/MetaMask/metamask-mobile/pull/9406): feat: notifications feature flag (#9406)
- [#9263](https://github.com/MetaMask/metamask-mobile/pull/9263): feat: add notifications onboarding wizard (#9263)
- [#9258](https://github.com/MetaMask/metamask-mobile/pull/9258): feat: notifications settings UI (#9258)
- [#9240](https://github.com/MetaMask/metamask-mobile/pull/9240): feat: notifications types (#9240)
- [#9238](https://github.com/MetaMask/metamask-mobile/pull/9238): feat: add new notifications badge (#9238)
- [#9257](https://github.com/MetaMask/metamask-mobile/pull/9257): feat: add all translations necessary to notifications feature (#9257)
- [#9208](https://github.com/MetaMask/metamask-mobile/pull/9208): feat: enable basic functionality on onboarding & settings (#9208)
- [#8565](https://github.com/MetaMask/metamask-mobile/pull/8565): feat: Improve localization workflow such that it allows for branch/PR focused translation (#8565)
- [#9225](https://github.com/MetaMask/metamask-mobile/pull/9225): feat: Update the privacy policy url (#9225)
- [#9227](https://github.com/MetaMask/metamask-mobile/pull/9227): feat: Update the Palm logo with a new one (#9227)
- [#9153](https://github.com/MetaMask/metamask-mobile/pull/9153): feat(ramp): add deeplink handler (#9153)
- [#9361](https://github.com/MetaMask/metamask-mobile/pull/9361): feat: translations for fiat testnet toggle (#9361)
- [#9236](https://github.com/MetaMask/metamask-mobile/pull/9236): feat: improve the URL validation and error handling in 'parseDeeplink' Method (#9236)
- [#9030](https://github.com/MetaMask/metamask-mobile/pull/9030): feat: Extend blockaid validations to base network (#9030)

### Changed
- [#9393](https://github.com/MetaMask/metamask-mobile/pull/9393): test: Fix failing regression test basic fun feat (#9393)
- [#9386](https://github.com/MetaMask/metamask-mobile/pull/9386): chore: Revert #9263 feat: add notifications onboarding wizard (#9386)
- [#8909](https://github.com/MetaMask/metamask-mobile/pull/8909): test: 1453 refactor modal pages batch 3 (#8909)
- [#8856](https://github.com/MetaMask/metamask-mobile/pull/8856): test: E2E networks Flow (#8856)
- [#9175](https://github.com/MetaMask/metamask-mobile/pull/9175): test: Upgrading test cases (#9175)
- [#8896](https://github.com/MetaMask/metamask-mobile/pull/8896): test: 8735 research appium upgrading app version (#8896)
- [#9285](https://github.com/MetaMask/metamask-mobile/pull/9285): chore: New Crowdin translations by Github Action (#9285)
- [#9317](https://github.com/MetaMask/metamask-mobile/pull/9317): chore: smart tx small constants (#9317)
- [#9320](https://github.com/MetaMask/metamask-mobile/pull/9320): chore: add strings to en.json for smart transactions (#9320)
- [#9171](https://github.com/MetaMask/metamask-mobile/pull/9171): chore(deps): remove useless @ethereumjs/common direct dependency (#9171)
- [#9192](https://github.com/MetaMask/metamask-mobile/pull/9192): chore: update readme (#9192)
- [#9304](https://github.com/MetaMask/metamask-mobile/pull/9304): chore(ramp): upgrade sdk to 1.27.1 (#9304)
- [#9342](https://github.com/MetaMask/metamask-mobile/pull/9342): chore: Update ppom package (#9342)
- [#9336](https://github.com/MetaMask/metamask-mobile/pull/9336): chore: revert iterations (#9336)
- [#9332](https://github.com/MetaMask/metamask-mobile/pull/9332): test: fix minor details in `Encryptor` unit test (#9332)
- [#9093](https://github.com/MetaMask/metamask-mobile/pull/9093): refactor: migrate Encryptor to TypeScript and increase PBKDF2 iterations number (#9093)

### Fixed
- [#9302](https://github.com/MetaMask/metamask-mobile/pull/9302): fix: e2e test permission problem (#9302)
- [#9395](https://github.com/MetaMask/metamask-mobile/pull/9395): fix(translations): Fix hard coded repo name left from testing in diff repo (#9395)
- [#9337](https://github.com/MetaMask/metamask-mobile/pull/9337): fix: show banner alert if account balance is insufficient (#9337)
- [#9360](https://github.com/MetaMask/metamask-mobile/pull/9360): fix: remove unusable import variables (#9360)
- [#9292](https://github.com/MetaMask/metamask-mobile/pull/9292): fix: Network Configurations state is undefined (#9292)
- [#9307](https://github.com/MetaMask/metamask-mobile/pull/9307): fix: Refactor/9083 logger class (#9307)
- [#9247](https://github.com/MetaMask/metamask-mobile/pull/9247): fix: Update siwe parse to v2.1.0 (#9247)
- [#9228](https://github.com/MetaMask/metamask-mobile/pull/9228): fix: Update pods from notifications changes (#9228)
- [#9229](https://github.com/MetaMask/metamask-mobile/pull/9229): fix: Resolve missed controller-util yarn lock versions (#9229)
- [#9134](https://github.com/MetaMask/metamask-mobile/pull/9134): fix: Revert controller utils update (#9134)
- [#9216](https://github.com/MetaMask/metamask-mobile/pull/9216): fix: correct `SubjectType` for origins connecting via the `BackgroundBridge` (#9216)
- [#9362](https://github.com/MetaMask/metamask-mobile/pull/9362): fix(translations): Crowdin does not allow slashes (#9362)
- [#9326](https://github.com/MetaMask/metamask-mobile/pull/9326): fix(translations): Fix upload translations (#9326)
- [#9173](https://github.com/MetaMask/metamask-mobile/pull/9173): fix(8667): trigger swap tx on approval tx confirmed (#9173)
- [#9243](https://github.com/MetaMask/metamask-mobile/pull/9243): fix: add missing isPortfolioUrl import and update portfolio url name (#9243)
- [#9384](https://github.com/MetaMask/metamask-mobile/pull/9384): fix(deps): Move @metamask/react-native-animated-fox from git to npm (#9384)
- [#9278](https://github.com/MetaMask/metamask-mobile/pull/9278): fix(deps): axios@1.6.0->^1.6.8 (#9278)
- [#9277](https://github.com/MetaMask/metamask-mobile/pull/9277): fix(deps): remove unused eth-json-rpc-infura (#9277)
- [#9327](https://github.com/MetaMask/metamask-mobile/pull/9327): fix(deps): move @metamask/react-native-splash-screen from github.com to registry (#9327)
- [#9338](https://github.com/MetaMask/metamask-mobile/pull/9338): fix: pin web3-provider-engine@^16.0.8 in resolutions (#9338)
- [#9273](https://github.com/MetaMask/metamask-mobile/pull/9273): fix(deps): eth-rpc-errors@^4.0.3 -> @metamask/rpc-errors@^6.2.1 (#9273)
- [#9253](https://github.com/MetaMask/metamask-mobile/pull/9253): fix(deps): replace eth-json-rpc-errors with eth-rpc-errors (#9253)
- [#9224](https://github.com/MetaMask/metamask-mobile/pull/9224): fix: add migration for linea goerli (#9224)
- [#9215](https://github.com/MetaMask/metamask-mobile/pull/9215): fix: Send ppom metrics when transaction is cancelled. (#9215)
- [#9343](https://github.com/MetaMask/metamask-mobile/pull/9343): fix: Fix intermittent install failures (#9343)
- [#9142](https://github.com/MetaMask/metamask-mobile/pull/9142): fix(labeling guidelines): Add definition of regression-develop label (#9142)
- [#9214](https://github.com/MetaMask/metamask-mobile/pull/9214): fix: Fix image import related type errors (#9214)
- [#9092](https://github.com/MetaMask/metamask-mobile/pull/9092): fix: check HD keyring (#9092)
- [#9309](https://github.com/MetaMask/metamask-mobile/pull/9309): fix: error when re-using exising id on permissionController (#9309)
- [#9284](https://github.com/MetaMask/metamask-mobile/pull/9284): fix: invalid url on inapp-browser (#9284)
- [#9283](https://github.com/MetaMask/metamask-mobile/pull/9283): fix: missing walletConnect prop (#9283)

## 7.21.0 - Apr 25, 2024
### Added
- [#9222](https://github.com/MetaMask/metamask-mobile/pull/9222): feat:  Cherry pick controller utils v5 (#9222)
- [#9218](https://github.com/MetaMask/metamask-mobile/pull/9218): feat: cherry-pick assets controller v14 (#9218)
- [#9065](https://github.com/MetaMask/metamask-mobile/pull/9065): feat: Update network controller to version 13.0.1 (#9065)
- [#9166](https://github.com/MetaMask/metamask-mobile/pull/9166): feat: signature controller update to v6.0.0 (#9166)
- [#9194](https://github.com/MetaMask/metamask-mobile/pull/9194): feat: 7.19.1 (#9194)
- [#9136](https://github.com/MetaMask/metamask-mobile/pull/9136): feat: add eth stake button (#9136)
- [#8988](https://github.com/MetaMask/metamask-mobile/pull/8988): feat: import tokens new UI (#8988)
- [#9205](https://github.com/MetaMask/metamask-mobile/pull/9205): feat: translate multi import tokens (#9205)
- [#9161](https://github.com/MetaMask/metamask-mobile/pull/9161): feat: update popular network (#9161)
- [#9165](https://github.com/MetaMask/metamask-mobile/pull/9165): feat: translate symbol warning text (#9165)
- [#9110](https://github.com/MetaMask/metamask-mobile/pull/9110): feat: patch linea token pricing (#9110)
- [#9114](https://github.com/MetaMask/metamask-mobile/pull/9114): feat: sdk deeplinking protocol (#9114)
- [#9188](https://github.com/MetaMask/metamask-mobile/pull/9188): feat: wc fixes + ux improvements (#9188)
- [#9045](https://github.com/MetaMask/metamask-mobile/pull/9045): feat: sdk connection dependency upgrade (#9045)
- [#8701](https://github.com/MetaMask/metamask-mobile/pull/8701): feat: notifications (#8701)

### Changed
- [#9199](https://github.com/MetaMask/metamask-mobile/pull/9199): chore: Chore/resolve xcode changes (#9199)
- [#9197](https://github.com/MetaMask/metamask-mobile/pull/9197): test: Change instances of messages to enContent while importing from locales (#9197)
- [#9181](https://github.com/MetaMask/metamask-mobile/pull/9181): test: fix rpc test on Ci for Android (#9181)
- [#9124](https://github.com/MetaMask/metamask-mobile/pull/9124): chore: added new privacy file and identified reason for using privacy APIs (#9124)
- [#9146](https://github.com/MetaMask/metamask-mobile/pull/9146): test: Refactor Tab bar page object (#9146)
- [#9135](https://github.com/MetaMask/metamask-mobile/pull/9135): chore: Update dependabot.yml to use new team label (#9135)
- [#9106](https://github.com/MetaMask/metamask-mobile/pull/9106): test: fix secrets for tenderly (#9106)
- [#9217](https://github.com/MetaMask/metamask-mobile/pull/9217): chore: cherry-pick #9092 (#9217)
- [#8992](https://github.com/MetaMask/metamask-mobile/pull/8992): chore: New Crowdin translations by Github Action (#8992)
- [#9190](https://github.com/MetaMask/metamask-mobile/pull/9190): chore(deps): bump tar from 6.2.0 to 6.2.1 (#9190)
- [#9189](https://github.com/MetaMask/metamask-mobile/pull/9189): chore(deps): bump tar from 6.2.0 to 6.2.1 in /scripts/generate-attributions (#9189)
- [#9025](https://github.com/MetaMask/metamask-mobile/pull/9025): chore: improve yarn setup logs (#9025)
- [#9024](https://github.com/MetaMask/metamask-mobile/pull/9024): docs: Add xocde required config steps (#9024)
- [#9139](https://github.com/MetaMask/metamask-mobile/pull/9139): chore(deps): bump es5-ext from 0.10.62 to 0.10.64 (#9139)
- [#9133](https://github.com/MetaMask/metamask-mobile/pull/9133): chore(deps-dev): bump chromedriver from 99.0.0 to 123.0.1 (#9133)
- [#8645](https://github.com/MetaMask/metamask-mobile/pull/8645): chore(deps): bump ip from 1.1.5 to 1.1.9 (#8645)
- [#9062](https://github.com/MetaMask/metamask-mobile/pull/9062): chore(deps): bump express from 4.18.2 to 4.19.2 (#9062)
- [#9028](https://github.com/MetaMask/metamask-mobile/pull/9028): chore(deps): bump webpack-dev-middleware from 6.1.1 to 6.1.2 (#9028)
- [#8674](https://github.com/MetaMask/metamask-mobile/pull/8674): refactor: Remove usage of regex for portfolio URLs (#8674)
- [#5022](https://github.com/MetaMask/metamask-mobile/pull/5022): chore: Bump buffer from 5.2.1 to 6.0.3 (#5022)
- [#5093](https://github.com/MetaMask/metamask-mobile/pull/5093): chore: Bump pify from 4.0.1 to 6.1.0 (#5093)

### Fixed
- [#8958](https://github.com/MetaMask/metamask-mobile/pull/8958): fix: unit test metametrics at app startup (#8958)
- [#9206](https://github.com/MetaMask/metamask-mobile/pull/9206): fix: fix nfts displayed on account and refactor collectibles component (#9206)
- [#9174](https://github.com/MetaMask/metamask-mobile/pull/9174): fix: change CUSTOM_TOKEN_IMPORTED tracking mode (#9174)
- [#9148](https://github.com/MetaMask/metamask-mobile/pull/9148): fix: Tokens disappearing when updating (#9148)
- [#9123](https://github.com/MetaMask/metamask-mobile/pull/9123): fix: Revert  Update controller utils to 5.0.2 (#9123)
- [#8603](https://github.com/MetaMask/metamask-mobile/pull/8603): fix: nft detection running too many times (#8603)
- [#9125](https://github.com/MetaMask/metamask-mobile/pull/9125): fix: add display warning for mumbai (#9125)
- [#9150](https://github.com/MetaMask/metamask-mobile/pull/9150): fix: wc connections and permissions system network improvement (#9150)
- [#9185](https://github.com/MetaMask/metamask-mobile/pull/9185): fix: 9108 Keystone QR code can't send asset transaction (#9185)
- [#8745](https://github.com/MetaMask/metamask-mobile/pull/8745): fix: request location permission after it is rejected during Ledger connection (#8745)
- [#9202](https://github.com/MetaMask/metamask-mobile/pull/9202): fix: Revert PR 9075 (#9202)
- [#9075](https://github.com/MetaMask/metamask-mobile/pull/9075): fix: Send ppom metrics when transaction is cancelled. (#9075)

## 7.20.1 - Apr 18, 2024
### Fixed
- [#9092](https://github.com/MetaMask/metamask-mobile/pull/9092): fix: check HD keyring

## 7.20.0 - Apr 12, 2024
### Added
- [#8982](https://github.com/MetaMask/metamask-mobile/pull/8982): feat: Update gas fee controller to version 6.1.2
- [#9079](https://github.com/MetaMask/metamask-mobile/pull/9079): feat: Update controller utils to 5.0.2
- [#9036](https://github.com/MetaMask/metamask-mobile/pull/9036): feat: Adding blockaid validations for sepolia network
- [#8668](https://github.com/MetaMask/metamask-mobile/pull/8668): feat: PPOM Version update to download files only before transaction
- [#8720](https://github.com/MetaMask/metamask-mobile/pull/8720): feat: migrate to native primary currency
- [#8989](https://github.com/MetaMask/metamask-mobile/pull/8989): feat: Signature Controller v5.3.1
- [#8759](https://github.com/MetaMask/metamask-mobile/pull/8759): feat: Accounts controller integration
- [#9007](https://github.com/MetaMask/metamask-mobile/pull/9007): feat: Assets controller updated to version 12.0.0
- [#9005](https://github.com/MetaMask/metamask-mobile/pull/9005): feat: Update network controller to version 12.2.0
- [#8920](https://github.com/MetaMask/metamask-mobile/pull/8920): feat: add the 'eth_phishing_detection' logic to the connect accounts flow
- [#8952](https://github.com/MetaMask/metamask-mobile/pull/8952): feat: Network Controller update to v12.1.2
- [#8981](https://github.com/MetaMask/metamask-mobile/pull/8981): feat: Minor update of phishing-controller
- [#8986](https://github.com/MetaMask/metamask-mobile/pull/8986): feat: Updated Assets Controllers to v11.1.0

### Changed
- [#8967](https://github.com/MetaMask/metamask-mobile/pull/8967): chore: Handle async migrations & add migration tests
- [#8826](https://github.com/MetaMask/metamask-mobile/pull/8826): refactor: update Ledger connection instructions
- [#9038](https://github.com/MetaMask/metamask-mobile/pull/9038): chore: Consolidate and simplify isTest condition
- [#9094](https://github.com/MetaMask/metamask-mobile/pull/9094): test: stabilize swaps e2e tests
- [#9069](https://github.com/MetaMask/metamask-mobile/pull/9069): test: clean up detox build/run scripts
- [#9078](https://github.com/MetaMask/metamask-mobile/pull/9078): chore: Sentry reduce traceSample rate to 0.04
- [#9039](https://github.com/MetaMask/metamask-mobile/pull/9039): refactor(ramp): persist and format amount in build quote view
- [#9033](https://github.com/MetaMask/metamask-mobile/pull/9033): Revert "feat: migrate to native primary currency (#8720)"
- [#8918](https://github.com/MetaMask/metamask-mobile/pull/8918): ci: Simplify PR template
- [#9008](https://github.com/MetaMask/metamask-mobile/pull/9008): chore(ramp): upgrade sdk to 1.26.8
- [#7591](https://github.com/MetaMask/metamask-mobile/pull/7591): chore(deps-dev): bump @babel/traverse from 7.22.6 to 7.23.2 in /ppom
- [#8842](https://github.com/MetaMask/metamask-mobile/pull/8842): ci: Create Bitrise status check for commits
- [#8990](https://github.com/MetaMask/metamask-mobile/pull/8990): chore: Remove unnecessary react native animate fox patch
- [#8987](https://github.com/MetaMask/metamask-mobile/pull/8987): chore: adding code owner for confirmation domain's code
- [#8675](https://github.com/MetaMask/metamask-mobile/pull/8675): refactor: Refactor inpage blocklist to avoid usage of regex
- [#8959](https://github.com/MetaMask/metamask-mobile/pull/8959): chore: Migrate another (3/3) batch of unit tests away from enzyme

### Fixed
- [#9000](https://github.com/MetaMask/metamask-mobile/pull/9000): fix: Revert "test: [android] run tests on the first emulator in your list …
- [#8998](https://github.com/MetaMask/metamask-mobile/pull/8998): fix: Revert "fix: hardcode emulator name to fix failing android tests on C…
- [#8995](https://github.com/MetaMask/metamask-mobile/pull/8995): fix: hardcode emulator name to fix failing android tests on CI
- [#9023](https://github.com/MetaMask/metamask-mobile/pull/9023): fix: improve SVG Validation and Error Handling in AvatarFavicon Component
- [#9001](https://github.com/MetaMask/metamask-mobile/pull/9001): fix: (#8617): Reduce enzyme usage in unit test by 25% - [2/3] (#8823)
- [#9013](https://github.com/MetaMask/metamask-mobile/pull/9013): fix: isEIP1559 is undefined migration 29 issue
- [#8980](https://github.com/MetaMask/metamask-mobile/pull/8980): fix: analytics on Account Right Button analytics
- [#8991](https://github.com/MetaMask/metamask-mobile/pull/8991): fix: add Referer to Dapp Viewed events
- [#8977](https://github.com/MetaMask/metamask-mobile/pull/8977): fix: Remove wallet connect and sdk connect prefix from ppom domain
- [#9080](https://github.com/MetaMask/metamask-mobile/pull/9080): fix: check for preferences controller in 036 migration
- [#8751](https://github.com/MetaMask/metamask-mobile/pull/8751): fix: removes addSubjectMetadata and improves Snaps Execution Environment Webview origin restriction.
- [#9082](https://github.com/MetaMask/metamask-mobile/pull/9082): fix: Check for missing identities on migration 36
- [#9031](https://github.com/MetaMask/metamask-mobile/pull/9031): fix: Remove prefix from origin before sending request to ppom
- [#9066](https://github.com/MetaMask/metamask-mobile/pull/9066): fix: dedupe dependencies
- [#9051](https://github.com/MetaMask/metamask-mobile/pull/9051): fix: Remove duplicate i18n, en key: `qr_hardware`
- [#9053](https://github.com/MetaMask/metamask-mobile/pull/9053): fix: update ppom npm package to version 1.4.5
- [#9042](https://github.com/MetaMask/metamask-mobile/pull/9042): fix: Refactor SDK initialization
- [#8975](https://github.com/MetaMask/metamask-mobile/pull/8975): fix: remove call to private/internal methods from the `@metamask/keyring-controller`
- [#9021](https://github.com/MetaMask/metamask-mobile/pull/9021): fix: Network not updating when changing account connected the first time on a DAPP
- [#8932](https://github.com/MetaMask/metamask-mobile/pull/8932): fix: breaking change from `@metamask/transaction-controller` regarding Ledger transactions

## 7.19.1 - Apr 10, 2024
### Fixed
- [#9193](https://github.com/MetaMask/metamask-mobile/pull/9193): fix(ramp): default networks state to array

## 7.19.0 - Mar 19, 2024
### Added
- [#8935](https://github.com/MetaMask/metamask-mobile/pull/8935): feat: Remove powered by blockaid line
- [#8908](https://github.com/MetaMask/metamask-mobile/pull/8908): feat: add linea sepolia network and deprecate Linea Goerli network
- [#8881](https://github.com/MetaMask/metamask-mobile/pull/8881): feat: patch for assets controller v11.0.1
- [#8844](https://github.com/MetaMask/metamask-mobile/pull/8844): feat: Add `hideSubmitButton` prop to templates
- [#8866](https://github.com/MetaMask/metamask-mobile/pull/8866): feat: Update transaction controller to v8.0.1
- [#8628](https://github.com/MetaMask/metamask-mobile/pull/8628): feat: Update transaction controller to v7.1.0
- [#8812](https://github.com/MetaMask/metamask-mobile/pull/8812): feat: Network Controller to version 11.0.0
- [#8848](https://github.com/MetaMask/metamask-mobile/pull/8848): feat: Update Phishing Controller to version 6.0.0
- [#8850](https://github.com/MetaMask/metamask-mobile/pull/8850): feat: Gas Fee Controller minor update to version 6.1.0
- [#8778](https://github.com/MetaMask/metamask-mobile/pull/8778): feat: Assets controllers update to version 10
- [#8859](https://github.com/MetaMask/metamask-mobile/pull/8859): feat: add env vars mapping in build script
- [#8785](https://github.com/MetaMask/metamask-mobile/pull/8785): feat: permissions system within sdk redux store
- [#8768](https://github.com/MetaMask/metamask-mobile/pull/8768): feat: state logs in the exported file with app version and build number

### Changed
- [#8789](https://github.com/MetaMask/metamask-mobile/pull/8789): ci: 8253 - Add fitness function action for enzyme imports
- [#8919](https://github.com/MetaMask/metamask-mobile/pull/8919): chore: Include env variable copying into yarn setup command
- [#8964](https://github.com/MetaMask/metamask-mobile/pull/8964): chore: added platform team as codeowner to component-lib, patches, bitrise.yml
- [#8899](https://github.com/MetaMask/metamask-mobile/pull/8899): chore: New Crowdin translations by Github Action
- [#8545](https://github.com/MetaMask/metamask-mobile/pull/8545): chore(ramp): add team to CODEOWNERS
- [#8965](https://github.com/MetaMask/metamask-mobile/pull/8965): chore: Reorder migrations between 7.17.1, 7.18.0, and main
- [#8960](https://github.com/MetaMask/metamask-mobile/pull/8960): chore: set nvmrc to 18.18.2
- [#8923](https://github.com/MetaMask/metamask-mobile/pull/8923): chore: Migrate second batch of. unit tests away from enzyme
- [#8942](https://github.com/MetaMask/metamask-mobile/pull/8942): chore: Reduce enzymes usage 1/3 (#8721)
- [#8867](https://github.com/MetaMask/metamask-mobile/pull/8867): chore: update security code scanner file
- [#8872](https://github.com/MetaMask/metamask-mobile/pull/8872): ci: Run all tests on release e2e pipeline
- [#8775](https://github.com/MetaMask/metamask-mobile/pull/8775): chore: New Crowdin translations by Github Action
- [#8839](https://github.com/MetaMask/metamask-mobile/pull/8839): chore: Migrate a batch of unit tests away from enzyme
- [#8723](https://github.com/MetaMask/metamask-mobile/pull/8723): test: Onboarding add custom default ETH Mainnet
- [#8829](https://github.com/MetaMask/metamask-mobile/pull/8829): chore: remove all remaining legacy analytics native code
- [#8834](https://github.com/MetaMask/metamask-mobile/pull/8834): refactor: bring back IOS_SIMULATOR var as optional
- [#8728](https://github.com/MetaMask/metamask-mobile/pull/8728): refactor(ramp): add provider name to sell tx events
- [#8836](https://github.com/MetaMask/metamask-mobile/pull/8836): chore: Remove `cross-fetch` resolution
- [#8835](https://github.com/MetaMask/metamask-mobile/pull/8835): chore: Remove `plist` resolution
- [#8788](https://github.com/MetaMask/metamask-mobile/pull/8788): chore: Add instructions regarding tool versions and env variables in Readme
- [#8817](https://github.com/MetaMask/metamask-mobile/pull/8817): chore: Remove `y18n` resolution
- [#8819](https://github.com/MetaMask/metamask-mobile/pull/8819): chore: Remove `simple-get` resolution
- [#8815](https://github.com/MetaMask/metamask-mobile/pull/8815): chore: Remove unused `lodash` resolution
- [#8813](https://github.com/MetaMask/metamask-mobile/pull/8813): chore: Remove `ansi-regex` resolution
- [#8807](https://github.com/MetaMask/metamask-mobile/pull/8807): chore: Remove `minimatch` resolution
- [#8820](https://github.com/MetaMask/metamask-mobile/pull/8820): chore: Remove `shell-quote` resolution
- [#8818](https://github.com/MetaMask/metamask-mobile/pull/8818): chore: Remove `qs` resolution
- [#8816](https://github.com/MetaMask/metamask-mobile/pull/8816): chore: Remove `ua-parser-js` resolution
- [#8814](https://github.com/MetaMask/metamask-mobile/pull/8814): chore: Remove `immer` resolution
- [#8811](https://github.com/MetaMask/metamask-mobile/pull/8811): chore: Remove `pac-resolver` resolution
- [#8810](https://github.com/MetaMask/metamask-mobile/pull/8810): chore: Remove resolutions for unused packages
- [#8809](https://github.com/MetaMask/metamask-mobile/pull/8809): chore: Remove `nanoid` resolution
- [#8802](https://github.com/MetaMask/metamask-mobile/pull/8802): chore: Remove `glob` resolution

### Fixed
- [#8774](https://github.com/MetaMask/metamask-mobile/pull/8774): fix: normalize transaction parameters before PPOM validation
- [#8838](https://github.com/MetaMask/metamask-mobile/pull/8838): fix: Rename DAPP_VISITED to DAPP_VIEWED
- [#8784](https://github.com/MetaMask/metamask-mobile/pull/8784): fix: update usage of OP goerli to OP Sepolia
- [#8953](https://github.com/MetaMask/metamask-mobile/pull/8953): fix: fix network verification chainID and name verification for popular network
- [#8976](https://github.com/MetaMask/metamask-mobile/pull/8976): fix: Revert "chore: Include env variable copying into yarn setup command"
- [#8936](https://github.com/MetaMask/metamask-mobile/pull/8936): fix: crash during pairing request from Ledger
- [#8956](https://github.com/MetaMask/metamask-mobile/pull/8956): fix: prevent repeated incoming transaction notifications
- [#8955](https://github.com/MetaMask/metamask-mobile/pull/8955): fix: Update follow-redirects minor version
- [#8937](https://github.com/MetaMask/metamask-mobile/pull/8937): fix: circular dependency on MetaMetrics configure
- [#8888](https://github.com/MetaMask/metamask-mobile/pull/8888): fix: add identify metrics call at metrics instance setup
- [#8740](https://github.com/MetaMask/metamask-mobile/pull/8740): fix: restore Ledger keyring after restoring the vault
- [#8925](https://github.com/MetaMask/metamask-mobile/pull/8925): fix: Revert "fix: yarn version updated to 1.22.22 (#8921)"
- [#8921](https://github.com/MetaMask/metamask-mobile/pull/8921): fix: yarn version updated to 1.22.22
- [#8862](https://github.com/MetaMask/metamask-mobile/pull/8862): fix: Exclude `devDependencies` from `attribution.txt`
- [#8906](https://github.com/MetaMask/metamask-mobile/pull/8906): fix(ramp): loading fox position
- [#8882](https://github.com/MetaMask/metamask-mobile/pull/8882): fix: Fix `wallet_addEthereumChain` rpcUrls trailing slash cleanup
- [#8887](https://github.com/MetaMask/metamask-mobile/pull/8887): fix: issue with 'dappIconUrl' in 'AccountConnect.ts'
- [#8877](https://github.com/MetaMask/metamask-mobile/pull/8877): fix: fix url bug display
- [#8883](https://github.com/MetaMask/metamask-mobile/pull/8883): fix: Fix `wallet_switchEthereumChain` chainId validation
- [#8858](https://github.com/MetaMask/metamask-mobile/pull/8858): fix: PPOM - Closing alert icon overloads text box
- [#8861](https://github.com/MetaMask/metamask-mobile/pull/8861): fix: type for auth events and typo
- [#8846](https://github.com/MetaMask/metamask-mobile/pull/8846): fix: network filtered view crash
- [#8840](https://github.com/MetaMask/metamask-mobile/pull/8840): fix: update webview to grant location
- [#8741](https://github.com/MetaMask/metamask-mobile/pull/8741): fix: Fix the QR code accounts disappear when password change.
- [#8808](https://github.com/MetaMask/metamask-mobile/pull/8808): fix: unnecessary, unsafe base-controller patch
- [#8496](https://github.com/MetaMask/metamask-mobile/pull/8496): fix: redirection issue after chain switch on sign request

## 7.18.0 - Mar 18, 2024
### Added
- [#8729](https://github.com/MetaMask/metamask-mobile/pull/8729): feat(ramp): add event when user expands quotes
- [#8787](https://github.com/MetaMask/metamask-mobile/pull/8787): feat: add MetaMetrics custom flush vars and log
- [#8680](https://github.com/MetaMask/metamask-mobile/pull/8680): feat(ramp): add previously used tag
- [#8627](https://github.com/MetaMask/metamask-mobile/pull/8627): feat(ramp): add bottom sheet quotes
- [#8755](https://github.com/MetaMask/metamask-mobile/pull/8755): feat: Remove gap from maxHeight calculation in bottomsheet
- [#8748](https://github.com/MetaMask/metamask-mobile/pull/8748): feat: segment migration update remaining files and remove legacy analytics
- [#8731](https://github.com/MetaMask/metamask-mobile/pull/8731): feat: Missing migration events
- [#8531](https://github.com/MetaMask/metamask-mobile/pull/8531): feat: sdk permissions system integration
- [#8607](https://github.com/MetaMask/metamask-mobile/pull/8607): feat: bump mobile snaps packages to bring new snaps architecture
- [#8700](https://github.com/MetaMask/metamask-mobile/pull/8700): feat: Snaps new architecture mobile integration
- [#8581](https://github.com/MetaMask/metamask-mobile/pull/8581): feat: support updated Linea gas fee estimation
- [#8712](https://github.com/MetaMask/metamask-mobile/pull/8712): feat: confirmations views components events migration
- [#8656](https://github.com/MetaMask/metamask-mobile/pull/8656): feat: Edit gas, Drawer, DeleteWallet, ComponentErrorBoundary, CollectilbleContracts, BrowsserBottomBar events migration
- [#8692](https://github.com/MetaMask/metamask-mobile/pull/8692): feat: T-C views components events migration
- [#8672](https://github.com/MetaMask/metamask-mobile/pull/8672): feat: Views folder migration events from W to R beginning letters
- [#8651](https://github.com/MetaMask/metamask-mobile/pull/8651): feat: tabs and swaps components events migration
- [#8658](https://github.com/MetaMask/metamask-mobile/pull/8658): feat: Approvals and Nav events migration
- [#8670](https://github.com/MetaMask/metamask-mobile/pull/8670): feat: ramp analytics segment migration
- [#8657](https://github.com/MetaMask/metamask-mobile/pull/8657): feat: AccountApproval, ACcountRightButton, AddCustomCollectible, AddCustomToken, AddressCopy, BackupAlert useGoToBridge events migration
- [#8655](https://github.com/MetaMask/metamask-mobile/pull/8655): feat: migration of analytics of NavBar, NavBarTitle, LedgerConfirmationModal
- [#8705](https://github.com/MetaMask/metamask-mobile/pull/8705): feat: segment migration of utils
- [#8637](https://github.com/MetaMask/metamask-mobile/pull/8637): feat: translate fake native tokens need better UX error handling
- [#8711](https://github.com/MetaMask/metamask-mobile/pull/8711): feat: c-a views components events migration to segment
- [#8067](https://github.com/MetaMask/metamask-mobile/pull/8067): feat: use Segment (batch 1)
- [#8608](https://github.com/MetaMask/metamask-mobile/pull/8608): feat: Signature controller update to v5.3.0 and removed unnecessary patch
- [#8653](https://github.com/MetaMask/metamask-mobile/pull/8653): feat: migration of AnimatedQrScanner, QRsigningDetails and onboarding flow
- [#8652](https://github.com/MetaMask/metamask-mobile/pull/8652): feat: Search token, screenshot deterrent and receive request events migration
- [#8642](https://github.com/MetaMask/metamask-mobile/pull/8642): feat: Update needed and toknes ui component events migration
- [#8635](https://github.com/MetaMask/metamask-mobile/pull/8635): feat: Move Security settings from Experimental Settings into Security Settings
- [#8677](https://github.com/MetaMask/metamask-mobile/pull/8677): feat: Add TagColored to component temp
- [#8673](https://github.com/MetaMask/metamask-mobile/pull/8673): feat: new trackErrorAsAnalytics for segment

### Changed
- [#8803](https://github.com/MetaMask/metamask-mobile/pull/8803): chore: Remove unnecessary resolutions
- [#8792](https://github.com/MetaMask/metamask-mobile/pull/8792): test: Fix tag in regression test
- [#8791](https://github.com/MetaMask/metamask-mobile/pull/8791): test: add contact us e2e
- [#8495](https://github.com/MetaMask/metamask-mobile/pull/8495): ci: Post comment after e2e smoke
- [#8662](https://github.com/MetaMask/metamask-mobile/pull/8662): test: Update Swap token from USDC to USDT
- [#8542](https://github.com/MetaMask/metamask-mobile/pull/8542): chore: simplify ccache cache logic
- [#8664](https://github.com/MetaMask/metamask-mobile/pull/8664): refactor: consolidate accounts references to a single source of truth
- [#8366](https://github.com/MetaMask/metamask-mobile/pull/8366): chore: Create single functions to invoke Transaction Controller
- [#8709](https://github.com/MetaMask/metamask-mobile/pull/8709): test: cleanup networks e2e test
- [#8561](https://github.com/MetaMask/metamask-mobile/pull/8561): chore: modify dependency caching on bitrise
- [#8593](https://github.com/MetaMask/metamask-mobile/pull/8593): ci: enable security code scanner
- [#8492](https://github.com/MetaMask/metamask-mobile/pull/8492): docs: Improve README.md
- [#8646](https://github.com/MetaMask/metamask-mobile/pull/8646): test: Create detox setup script
- [#8644](https://github.com/MetaMask/metamask-mobile/pull/8644): test: Refactor settings page object
- [#8614](https://github.com/MetaMask/metamask-mobile/pull/8614): chore: resolve cherry-pick conflict and added a new migration 29

### Fixed
- [#8801](https://github.com/MetaMask/metamask-mobile/pull/8801): fix(ramp): undefined payment method
- [#8798](https://github.com/MetaMask/metamask-mobile/pull/8798): fix: remove unnecessary post message stream patch
- [#8572](https://github.com/MetaMask/metamask-mobile/pull/8572): fix: fake native tokens need better UX error handling
- [#8763](https://github.com/MetaMask/metamask-mobile/pull/8763): fix: PPOM version update to 1.4.2
- [#8753](https://github.com/MetaMask/metamask-mobile/pull/8753): fix: Updated accessibility role for buttons
- [#8725](https://github.com/MetaMask/metamask-mobile/pull/8725): fix: change in blockaid alert message
- [#8625](https://github.com/MetaMask/metamask-mobile/pull/8625): fix: ethQuery is not defined when refresh is called
- [#8752](https://github.com/MetaMask/metamask-mobile/pull/8752): fix: Fixed underline issue with ButtonLink's pressed state
- [#8744](https://github.com/MetaMask/metamask-mobile/pull/8744): fix: fix infura key displayed
- [#8678](https://github.com/MetaMask/metamask-mobile/pull/8678): fix: fix metrics trackEvent compatibility with legacy events
- [#8742](https://github.com/MetaMask/metamask-mobile/pull/8742): fix: update origin passed to ppom for send transactions
- [#8727](https://github.com/MetaMask/metamask-mobile/pull/8727): fix: migration to enable Blockaid by default
- [#8567](https://github.com/MetaMask/metamask-mobile/pull/8567): fix: deprecate goerli network
- [#8734](https://github.com/MetaMask/metamask-mobile/pull/8734): fix: fix hex to BN conversion
- [#8738](https://github.com/MetaMask/metamask-mobile/pull/8738): fix: linting in Engine
- [#8515](https://github.com/MetaMask/metamask-mobile/pull/8515): fix: #1408 Native Alert Patch for Webview
- [#8707](https://github.com/MetaMask/metamask-mobile/pull/8707): fix: patch transaction controller in mobile to add fallback gas estimation
- [#8584](https://github.com/MetaMask/metamask-mobile/pull/8584): fix: filter SES from Sentry stack trace frames
- [#8636](https://github.com/MetaMask/metamask-mobile/pull/8636): fix: add warning for optimism and arbitrum goerli
- [#8663](https://github.com/MetaMask/metamask-mobile/pull/8663): fix: update podfile and project.pbxproj
- [#8650](https://github.com/MetaMask/metamask-mobile/pull/8650): fix: translate scam title modal
- [#8631](https://github.com/MetaMask/metamask-mobile/pull/8631): fix: remove inexistent style
- [#8615](https://github.com/MetaMask/metamask-mobile/pull/8615): fix: Fix add custom rpc detox test script

## 7.17.1 - Mar 2, 2024
## Fixed
- [#8870](https://github.com/MetaMask/metamask-mobile/pull/8870): fix: update PPOM to v1.4.4
- [#8892](https://github.com/MetaMask/metamask-mobile/pull/8892): fix: Tokens disappearing

## 7.17.0 - Feb 16, 2024
### Added
- [#8520](https://github.com/MetaMask/metamask-mobile/pull/8520): feat: Feature/1300 dapp visit event
- [#8354](https://github.com/MetaMask/metamask-mobile/pull/8354): feat(ramp): add Terms of Service provider link to quotes
- [#8579](https://github.com/MetaMask/metamask-mobile/pull/8579): feat: translate fake native tokens need better UX error handling
- [#8588](https://github.com/MetaMask/metamask-mobile/pull/8588): feat: re-structure confirmation pages
- [#8378](https://github.com/MetaMask/metamask-mobile/pull/8378): feat: Update assets controllers v^9.0.0
- [#8370](https://github.com/MetaMask/metamask-mobile/pull/8370): feat: Update network controller v^10
- [#7999](https://github.com/MetaMask/metamask-mobile/pull/7999): feat: chain id to hexadecimal format
- [#8524](https://github.com/MetaMask/metamask-mobile/pull/8524): feat: enable blockaid by default
- [#8552](https://github.com/MetaMask/metamask-mobile/pull/8552): feat: remove friction modal for enabling the feature from settings on iOS
- [#8400](https://github.com/MetaMask/metamask-mobile/pull/8400): feat: Add DS Guides link to component readmes
- [#8544](https://github.com/MetaMask/metamask-mobile/pull/8544): feat: blockaid banner UX improvements
- [#8246](https://github.com/MetaMask/metamask-mobile/pull/8246): feat: enable Ledger integration
- [#8234](https://github.com/MetaMask/metamask-mobile/pull/8234): feat: add privacy toggle
- [#8513](https://github.com/MetaMask/metamask-mobile/pull/8513): feat: confirm button color updates when transaction is malicious
- [#7534](https://github.com/MetaMask/metamask-mobile/pull/7534): feat: hide alert when navigating to protect wallet
- [#8392](https://github.com/MetaMask/metamask-mobile/pull/8392): feat: Enable token detection on arbitrum, optimism, base, and zksync
- [#8502](https://github.com/MetaMask/metamask-mobile/pull/8502): feat: change the yellow loading banner to gray color
- [#8373](https://github.com/MetaMask/metamask-mobile/pull/8373): feat: add SES experiment toggle (iOS)
- [#8413](https://github.com/MetaMask/metamask-mobile/pull/8413): feat: Update SES lockdown options

### Changed
- [#8457](https://github.com/MetaMask/metamask-mobile/pull/8457): refactor(ramp): add routes folder
- [#8510](https://github.com/MetaMask/metamask-mobile/pull/8510): chore: upgrading design tokens package and typescript conventions
- [#8478](https://github.com/MetaMask/metamask-mobile/pull/8478): chore: bumping code coverage thresholds
- [#8414](https://github.com/MetaMask/metamask-mobile/pull/8414): chore: add logs to identify root cause of issue reported in #1507
- [#8257](https://github.com/MetaMask/metamask-mobile/pull/8257): test: 1452 refactor modal pages batch 2
- [#8558](https://github.com/MetaMask/metamask-mobile/pull/8558): test: add blacklist URLs to automated tests
- [#8563](https://github.com/MetaMask/metamask-mobile/pull/8563): ci: Exclude ip package from audit
- [#8483](https://github.com/MetaMask/metamask-mobile/pull/8483): chore: Modify cancel gas rate of Transaction Controller
- [#8541](https://github.com/MetaMask/metamask-mobile/pull/8541): test: use fast swipe on account sheet modal
- [#8514](https://github.com/MetaMask/metamask-mobile/pull/8514): chore(ramp): upgrade sdk to 1.26.2

### Fixed
- [#8348](https://github.com/MetaMask/metamask-mobile/pull/8348): fix: update nft metadata on page refresh
- [#8556](https://github.com/MetaMask/metamask-mobile/pull/8556): fix: improve native balance fetch logic on the UX
- [#8605](https://github.com/MetaMask/metamask-mobile/pull/8605): fix: Update ppom_release to fix fail ppom security validation check
- [#8606](https://github.com/MetaMask/metamask-mobile/pull/8606): fix: Custom network chain id not converted to hexadecimal format
- [#8592](https://github.com/MetaMask/metamask-mobile/pull/8592): fix: missing converting to decimal chain id on network verification of pop…
- [#8227](https://github.com/MetaMask/metamask-mobile/pull/8227): fix: ensure edit nonce input only accepts numbers
- [#8587](https://github.com/MetaMask/metamask-mobile/pull/8587): fix: revert slice engine
- [#8560](https://github.com/MetaMask/metamask-mobile/pull/8560): fix: broken WhatsNew
- [#8554](https://github.com/MetaMask/metamask-mobile/pull/8554): fix: Enable blockaid What's New Copy
- [#8559](https://github.com/MetaMask/metamask-mobile/pull/8559): fix: Commit script diff that appears when building iOS
- [#8547](https://github.com/MetaMask/metamask-mobile/pull/8547): fix: clean up old translations
- [#8551](https://github.com/MetaMask/metamask-mobile/pull/8551): fix: update ppom validator package
- [#8536](https://github.com/MetaMask/metamask-mobile/pull/8536): fix: Added inherited to build settings library search paths
- [#8485](https://github.com/MetaMask/metamask-mobile/pull/8485): fix: Rounding issue in approval amount (use site suggestion)
- [#8517](https://github.com/MetaMask/metamask-mobile/pull/8517): fix: Update MixPanel proxy URL
- [#8532](https://github.com/MetaMask/metamask-mobile/pull/8532): fix: Remove height behavior on android
- [#8468](https://github.com/MetaMask/metamask-mobile/pull/8468): fix: Inputting a nonce value messes up the nonce counter setting a totally different number
- [#8526](https://github.com/MetaMask/metamask-mobile/pull/8526): fix: Added keyboard avoiding view to bottomsheetdialog
- [#8527](https://github.com/MetaMask/metamask-mobile/pull/8527): fix: Updated backupalert snapshot from ds tokens update
- [#8509](https://github.com/MetaMask/metamask-mobile/pull/8509): fix: Fix/8352 source map stack trace
- [#8508](https://github.com/MetaMask/metamask-mobile/pull/8508): fix: Revert "fix: Fix/8352 source map stack trace (#8467)"
- [#8504](https://github.com/MetaMask/metamask-mobile/pull/8504): fix: Remove isFullscreen from AddAccount, AccountPermissions, and AddChainApproval
- [#8503](https://github.com/MetaMask/metamask-mobile/pull/8503): fix: Fix fullscreen issue with bottomsheet
- [#8467](https://github.com/MetaMask/metamask-mobile/pull/8467): fix: Fix/8352 source map stack trace
- [#8500](https://github.com/MetaMask/metamask-mobile/pull/8500): fix: clarify cherry pick action inputs
- [#8488](https://github.com/MetaMask/metamask-mobile/pull/8488): fix: Cleanup/miscellaneous
- [#8469](https://github.com/MetaMask/metamask-mobile/pull/8469): fix: deeplink handling issue when the app is closed
- [#8491](https://github.com/MetaMask/metamask-mobile/pull/8491): fix: Update theme tokens for QR-related components
- [#8486](https://github.com/MetaMask/metamask-mobile/pull/8486): fix: Update theme tokens for General and Advanced Settings
- [#8157](https://github.com/MetaMask/metamask-mobile/pull/8157): fix: display hash as hex in personal signature confirmation
- [#8126](https://github.com/MetaMask/metamask-mobile/pull/8126): fix: Update navigation bar on start loading
- [#8476](https://github.com/MetaMask/metamask-mobile/pull/8476): fix: Fix title color type in settings drawer

## 7.16.0 - Jan 29, 2024
### Added
- [#8093](https://github.com/MetaMask/metamask-mobile/pull/8093): feat: decouple account selector from qr code connector
- [#8383](https://github.com/MetaMask/metamask-mobile/pull/8383): feat: add translation for privacy toggle
- [#8412](https://github.com/MetaMask/metamask-mobile/pull/8412): feat: Blockaid experimental settings should be visible on all networks
- [#8290](https://github.com/MetaMask/metamask-mobile/pull/8290): feat: update walletconnect se-sdk to 1.7.0
- [#8349](https://github.com/MetaMask/metamask-mobile/pull/8349): feat(ramp): add order minimum elapsed seconds for polling
- [#8353](https://github.com/MetaMask/metamask-mobile/pull/8353): feat(ramp): skip payment method screen if has already started
- [#8282](https://github.com/MetaMask/metamask-mobile/pull/8282): feat: PPOM - Signature Metric events have the `flagged_as_malicious` and Blockaid info when using a different network than Mainnet
- [#8171](https://github.com/MetaMask/metamask-mobile/pull/8171): feat: Support token detection on linea
- [#8292](https://github.com/MetaMask/metamask-mobile/pull/8292): feat: enable support to Blockaid on custom networks on mobile
- [#8212](https://github.com/MetaMask/metamask-mobile/pull/8212): feat: bump keyring controller to v8.1.0
- [#8291](https://github.com/MetaMask/metamask-mobile/pull/8291): feat: android sdk connection management
- [#8319](https://github.com/MetaMask/metamask-mobile/pull/8319): feat: decreased UR density
- [#8255](https://github.com/MetaMask/metamask-mobile/pull/8255): feat: Added temp brand tokens to mobile codebase
- [#8030](https://github.com/MetaMask/metamask-mobile/pull/8030): feat: New Crowdin translations by Github Action

### Changed
- [#8452](https://github.com/MetaMask/metamask-mobile/pull/8452): refactor: Replace SheetBottom with BottomSheet in WalletActions
- [#8451](https://github.com/MetaMask/metamask-mobile/pull/8451): refactor: Replace SheetBottom with BottomSheet in ShowIpfsGatewaySheet
- [#8450](https://github.com/MetaMask/metamask-mobile/pull/8450): refactor: Replace SheetBottom with BottomSheet in ShowDisplayNFTMediaSheet
- [#8445](https://github.com/MetaMask/metamask-mobile/pull/8445): refactor: Replace SheetBottom with BottomSheet in SDKFeedbackModal
- [#8444](https://github.com/MetaMask/metamask-mobile/pull/8444): refactor: Replace SheetBottom with BottomSheet in NetworkSelector
- [#8447](https://github.com/MetaMask/metamask-mobile/pull/8447): refactor: Replace SheetBottom with BottomSheet in ethsignfriction
- [#8443](https://github.com/MetaMask/metamask-mobile/pull/8443): refactor: Replace SheetBottom with BottomSheet in DetectedTokens
- [#8448](https://github.com/MetaMask/metamask-mobile/pull/8448): refactor: Replace SheetBottom with BottomSheet in AmbiguousAddressSheet
- [#8442](https://github.com/MetaMask/metamask-mobile/pull/8442): refactor: Replace SheetBottom with BottomSheet in AccountSelector
- [#8441](https://github.com/MetaMask/metamask-mobile/pull/8441): refactor: Replace SheetBottom with BottomSheet in AccountsPermission
- [#8440](https://github.com/MetaMask/metamask-mobile/pull/8440): refactor: Replace SheetBottom with BottomSheet in AccountConnect
- [#8439](https://github.com/MetaMask/metamask-mobile/pull/8439): chore: Replace SheetBottom with BottomSheet in AccountActions
- [#8446](https://github.com/MetaMask/metamask-mobile/pull/8446): refactor: Replace SheetBottom with BottomSheet in SDKLoadingModal
- [#8449](https://github.com/MetaMask/metamask-mobile/pull/8449): refactor: Replace SheetBottom with BottomSheet in BlockaidIndicator
- [#8437](https://github.com/MetaMask/metamask-mobile/pull/8437): refactor: QOL update for BottomSheet and BottomSheetDialog
- [#8037](https://github.com/MetaMask/metamask-mobile/pull/8037): refactor: Replace Settings drawer with DS components and update design
- [#8438](https://github.com/MetaMask/metamask-mobile/pull/8438): refactor: Remove isFlexible prop from BottomSheet
- [#8362](https://github.com/MetaMask/metamask-mobile/pull/8362): chore: updated all debug targets to automatically manage signing
- [#8283](https://github.com/MetaMask/metamask-mobile/pull/8283): chore: New Crowdin translations by Github Action
- [#8416](https://github.com/MetaMask/metamask-mobile/pull/8416): refactor(ramp): remove buy and sell folders
- [#8399](https://github.com/MetaMask/metamask-mobile/pull/8399): chore: Remove unused static colors
- [#8386](https://github.com/MetaMask/metamask-mobile/pull/8386): chore: add `.git-blame-ignore-revs`
- [#8289](https://github.com/MetaMask/metamask-mobile/pull/8289): chore: Replace favorite icon in NFT with DS icon
- [#8330](https://github.com/MetaMask/metamask-mobile/pull/8330): chore: Replace hex colors in constants file with tokens
- [#8333](https://github.com/MetaMask/metamask-mobile/pull/8333): chore: Replace hex colors in switch-related components with ds brand tokens
- [#8335](https://github.com/MetaMask/metamask-mobile/pull/8335): chore: Update qr-related components to use brand color white
- [#8287](https://github.com/MetaMask/metamask-mobile/pull/8287): chore: Update Network Settings Actionable Buttons to use DS buttons
- [#8334](https://github.com/MetaMask/metamask-mobile/pull/8334): chore: Replace hex colors in Android Media Player with ds brand tokens
- [#8305](https://github.com/MetaMask/metamask-mobile/pull/8305): test: [android] run tests on the first emulator in your list
- [#8372](https://github.com/MetaMask/metamask-mobile/pull/8372): ci: Revert "ci: Automate Bitrise E2E smoke in GH checks based on labels (#8325)"
- [#8371](https://github.com/MetaMask/metamask-mobile/pull/8371): test: Revert "test: bump detox to v20.16 (#8304)"
- [#8359](https://github.com/MetaMask/metamask-mobile/pull/8359): refactor(ramp): add null case for payment method in order details
- [#8325](https://github.com/MetaMask/metamask-mobile/pull/8325): ci: Automate Bitrise E2E smoke in GH checks based on labels
- [#8206](https://github.com/MetaMask/metamask-mobile/pull/8206): chore(Sentry): filter out Route Change
- [#8342](https://github.com/MetaMask/metamask-mobile/pull/8342): test: fix Swap test flakiness on Bitrise
- [#8285](https://github.com/MetaMask/metamask-mobile/pull/8285): chore: Replaced ApplePayButton colors with hardcoded hex colors
- [#8288](https://github.com/MetaMask/metamask-mobile/pull/8288): chore: Updated hex color in price chart to use ds tokens
- [#8284](https://github.com/MetaMask/metamask-mobile/pull/8284): chore: Replaced hex color for ledger loader
- [#8254](https://github.com/MetaMask/metamask-mobile/pull/8254): test: Fix Swap Smoke tests failures
- [#7640](https://github.com/MetaMask/metamask-mobile/pull/7640): chore(devDeps): upgrade from metro 0.71 to 0.73
- [#8304](https://github.com/MetaMask/metamask-mobile/pull/8304): test: bump detox to v20.16
- [#8192](https://github.com/MetaMask/metamask-mobile/pull/8192): refactor(ramp): skip adding order if already exists
- [#8272](https://github.com/MetaMask/metamask-mobile/pull/8272): chore: adds snapController selector and initial state

### Fixed
- [#8460](https://github.com/MetaMask/metamask-mobile/pull/8460): fix: typos in en.json
- [#8453](https://github.com/MetaMask/metamask-mobile/pull/8453): fix: show only blockaid multichain on whats new
- [#8421](https://github.com/MetaMask/metamask-mobile/pull/8421): fix: patch handling of missing token price
- [#8415](https://github.com/MetaMask/metamask-mobile/pull/8415): fix: catch unfulfilled promise for token fetch
- [#8410](https://github.com/MetaMask/metamask-mobile/pull/8410): fix: Broken confirm flow due to missing gas
- [#8404](https://github.com/MetaMask/metamask-mobile/pull/8404): fix: you have to press the login button twice (#6633) (#6663)
- [#8375](https://github.com/MetaMask/metamask-mobile/pull/8375): fix: Minimize skipping tests
- [#8401](https://github.com/MetaMask/metamask-mobile/pull/8401): fix: Dedupe deps with Yarn and update CocoaPods lockfile
- [#8326](https://github.com/MetaMask/metamask-mobile/pull/8326): fix: PPOM - Malicious transactions triggered from Deeplinks are not flagged
- [#8393](https://github.com/MetaMask/metamask-mobile/pull/8393): fix: [Blockaid] Toggle appears together on "before you proceed" sheet
- [#8394](https://github.com/MetaMask/metamask-mobile/pull/8394): fix: [Blockaid] Cosmetic issue on "before you proceed" sheet
- [#8384](https://github.com/MetaMask/metamask-mobile/pull/8384): fix: bump restore cache step in Bitrise
- [#8374](https://github.com/MetaMask/metamask-mobile/pull/8374): fix: Compare checksum address
- [#8033](https://github.com/MetaMask/metamask-mobile/pull/8033): fix: regenerator-runtime and reenable SES (v1.1.0) on iOS (JSC)
- [#8341](https://github.com/MetaMask/metamask-mobile/pull/8341): fix: E2E: Import SNX token
- [#8328](https://github.com/MetaMask/metamask-mobile/pull/8328): fix: Transaction Details view shows inaccurate balance on Mobile
- [#8274](https://github.com/MetaMask/metamask-mobile/pull/8274): fix: substr undefined when cancelling a legacy transaction
- [#8306](https://github.com/MetaMask/metamask-mobile/pull/8306): fix: cocoapod cache issue
- [#8202](https://github.com/MetaMask/metamask-mobile/pull/8202): fix: Isolate logic to expose js env variables sooner
- [#8216](https://github.com/MetaMask/metamask-mobile/pull/8216): fix: use correct link for reporting false positives in blockaid banner
- [#8329](https://github.com/MetaMask/metamask-mobile/pull/8329): fix: android unit tests
- [#7530](https://github.com/MetaMask/metamask-mobile/pull/7530): fix: fix require misname of @metamask/react-native-button
- [#7793](https://github.com/MetaMask/metamask-mobile/pull/7793): fix: cherry pick PR improvement
- [#8303](https://github.com/MetaMask/metamask-mobile/pull/8303): fix: fixup regex typo for validChainIdHex
- [#8271](https://github.com/MetaMask/metamask-mobile/pull/8271): fix: migrations not being applied on 7.14.0
- [#8281](https://github.com/MetaMask/metamask-mobile/pull/8281): fix: state initialisation in PPOMController
- [#8278](https://github.com/MetaMask/metamask-mobile/pull/8278): fix: scanning dapp QR code does not open in-app browser and navigate to dapp #8277
- [#8247](https://github.com/MetaMask/metamask-mobile/pull/8247): fix: fix inconsistency in the popular tab


## 7.15.0 - Jan 11, 2024
### Added
- [#8080](https://github.com/MetaMask/metamask-mobile/pull/8080): feat(ramp): add sell quick amounts with gas estimations
- [#8204](https://github.com/MetaMask/metamask-mobile/pull/8204): feat: update blockaid dependency to latest version
- [#8215](https://github.com/MetaMask/metamask-mobile/pull/8215): feat: Android sdk dapp icon support
- [#8035](https://github.com/MetaMask/metamask-mobile/pull/8035): feat: bump keyring controller 7.5.0
- [#6980](https://github.com/MetaMask/metamask-mobile/pull/6980): feat: swaps on send flow when amount is insufficient
- [#8081](https://github.com/MetaMask/metamask-mobile/pull/8081): feat: #870 - Slice Storage Engine
- [#8084](https://github.com/MetaMask/metamask-mobile/pull/8084): feat: Snaps settings
- [#7547](https://github.com/MetaMask/metamask-mobile/pull/7547): feat: PPOM version update
- [#7969](https://github.com/MetaMask/metamask-mobile/pull/7969): feat: Created SelectOption
- [#7942](https://github.com/MetaMask/metamask-mobile/pull/7942): feat: snaps controllers integration (Flask Only)
- [#7938](https://github.com/MetaMask/metamask-mobile/pull/7938): feat: Added SelectButton
- [#8097](https://github.com/MetaMask/metamask-mobile/pull/8097): feat(ramp): keep region always up to date

### Changed
- [#8231](https://github.com/MetaMask/metamask-mobile/pull/8231): test: 1328 refactor modals page batch 1
- [#8229](https://github.com/MetaMask/metamask-mobile/pull/8229): refactor(ramp): update callback url for dev/staging
- [#8217](https://github.com/MetaMask/metamask-mobile/pull/8217): test: fixed Swap smoke and regression test failures
- [#8239](https://github.com/MetaMask/metamask-mobile/pull/8239): chore: upgrade to rn 0.71.15
- [#8197](https://github.com/MetaMask/metamask-mobile/pull/8197): test: 8187 remove drawer folder e2e folder
- [#8195](https://github.com/MetaMask/metamask-mobile/pull/8195): test: refactor Assertions class and update specs expect assertion
- [#8191](https://github.com/MetaMask/metamask-mobile/pull/8191): test: create additional e2e subfolders
- [#7736](https://github.com/MetaMask/metamask-mobile/pull/7736): test: Approve custom erc20 v2
- [#8194](https://github.com/MetaMask/metamask-mobile/pull/8194): test: fix failing smoke test
- [#8131](https://github.com/MetaMask/metamask-mobile/pull/8131): refactor(ramp): change settings title to buy & sell
- [#8200](https://github.com/MetaMask/metamask-mobile/pull/8200): test: onboarding folder refactor page objects
- [#8133](https://github.com/MetaMask/metamask-mobile/pull/8133): chore(ramp): use patched gradle for react native payments
- [#8172](https://github.com/MetaMask/metamask-mobile/pull/8172): chore: fix ruby version and improve CI build time
- [#8089](https://github.com/MetaMask/metamask-mobile/pull/8089): ci: Remove using PACKAGE_READ_TOKEN for core preview builds
- [#8048](https://github.com/MetaMask/metamask-mobile/pull/8048): refactor: Replace Security Settings page with DS components and updated design
- [#8061](https://github.com/MetaMask/metamask-mobile/pull/8061): refactor: Replace General Settings page with DS components
- [#8049](https://github.com/MetaMask/metamask-mobile/pull/8049): refactor: Updated Advanced Settings page with DS components and designs
- [#8091](https://github.com/MetaMask/metamask-mobile/pull/8091): refactor: Replace Experimental Settings page with DS components
- [#7975](https://github.com/MetaMask/metamask-mobile/pull/7975): test: Implement `CCache` to e2e builds
- [#8136](https://github.com/MetaMask/metamask-mobile/pull/8136): test(ramp): add test for stateHasOrder util
- [#8137](https://github.com/MetaMask/metamask-mobile/pull/8137): test(ramp): add test for sell order processor
- [#8174](https://github.com/MetaMask/metamask-mobile/pull/8174): test: bump detox + implement dynamic scroll in e2e tests
- [#8083](https://github.com/MetaMask/metamask-mobile/pull/8083): refactor: E2e Smoke Tests to Execute Across Multiple Virtual Machines on Bitrise
- [#8087](https://github.com/MetaMask/metamask-mobile/pull/8087): test: Refactor Settings Contacts Folder page objects
- [#8109](https://github.com/MetaMask/metamask-mobile/pull/8109): chore: Added deprecation notices to button-related components
- [#8124](https://github.com/MetaMask/metamask-mobile/pull/8124): chore: Added deprecation notice to non-ds icons
- [#8150](https://github.com/MetaMask/metamask-mobile/pull/8150): refactor(ds): make onPressClearButton required when showClearButton
- [#8128](https://github.com/MetaMask/metamask-mobile/pull/8128): chore: disable hardware wallet feature and remove dependencies
- [#8104](https://github.com/MetaMask/metamask-mobile/pull/8104): docs: Adding README to component library folder
- [#8074](https://github.com/MetaMask/metamask-mobile/pull/8074): chore: split the Connection class into smaller chunks and add unit tests
- [#8014](https://github.com/MetaMask/metamask-mobile/pull/8014): test: Batch 4 Remove all instances of strings in TestID property in the app code
- [#8028](https://github.com/MetaMask/metamask-mobile/pull/8028): chore: split the SDKConnect class into smaller chunks and add unit tests
- [#8073](https://github.com/MetaMask/metamask-mobile/pull/8073): chore: sync icon library with figma icon library
- [#7897](https://github.com/MetaMask/metamask-mobile/pull/7897): test: Separate Detox build from test execution
- [#8018](https://github.com/MetaMask/metamask-mobile/pull/8018): test: migrate MessageSign tests to react testing library
- [#8005](https://github.com/MetaMask/metamask-mobile/pull/8005): chore: add unit tests to sdk connect handlers
- [#7959](https://github.com/MetaMask/metamask-mobile/pull/7959): refactor(ses): remove stale issue comments
- [#8044](https://github.com/MetaMask/metamask-mobile/pull/8044): refactor: Updated navigational Navbar Headers with DS components

### Fixed
- [#8230](https://github.com/MetaMask/metamask-mobile/pull/8230): fix: refresh ownership status for nfts
- [#8248](https://github.com/MetaMask/metamask-mobile/pull/8248): fix: update PPOM validator version to fix validation after network change
- [#8233](https://github.com/MetaMask/metamask-mobile/pull/8233): fix: enabling blockaid should be possible only if user is on mainnet
- [#8225](https://github.com/MetaMask/metamask-mobile/pull/8225): fix: Remove duplicate declarations and library
- [#8232](https://github.com/MetaMask/metamask-mobile/pull/8232): fix: Show deprecated exports on enzyme
- [#8235](https://github.com/MetaMask/metamask-mobile/pull/8235): fix: Price API perf improvements
- [#8146](https://github.com/MetaMask/metamask-mobile/pull/8146): fix: fix padding tab, should be 16px
- [#8207](https://github.com/MetaMask/metamask-mobile/pull/8207): fix: update copy from `seed` to `secret recovery phrase`
- [#8203](https://github.com/MetaMask/metamask-mobile/pull/8203): fix: Handle Optional 'getCurrentAccount' in incoming transaction
- [#8184](https://github.com/MetaMask/metamask-mobile/pull/8184): fix: update to unable to find conversion rate when failing to get conversion rate
- [#8141](https://github.com/MetaMask/metamask-mobile/pull/8141): fix: fix bug first NFT in collection gets always displayed
- [#8075](https://github.com/MetaMask/metamask-mobile/pull/8075): fix: ignore ppom when using yarn format
- [#8211](https://github.com/MetaMask/metamask-mobile/pull/8211): fix: unmount Settings on blur to hide credential
- [#8224](https://github.com/MetaMask/metamask-mobile/pull/8224): fix: added resolution for follow-redirects
- [#8221](https://github.com/MetaMask/metamask-mobile/pull/8221): fix: add RN patch for boost
- [#7998](https://github.com/MetaMask/metamask-mobile/pull/7998): fix: Send ETH using Deeplinks sets incorrect amount if is way higher than balance
- [#8145](https://github.com/MetaMask/metamask-mobile/pull/8145): fix: handle blockaid initialisation failure on settings page
- [#8129](https://github.com/MetaMask/metamask-mobile/pull/8129): fix: Blockaid wallet connect errors.
- [#8063](https://github.com/MetaMask/metamask-mobile/pull/8063): fix: fix typo on PPOM modal text
- [#8052](https://github.com/MetaMask/metamask-mobile/pull/8052): fix(action): be more restrictive on the release branch format
- [#8088](https://github.com/MetaMask/metamask-mobile/pull/8088): fix: metrics event not fired when blockaid is disabled
- [#8095](https://github.com/MetaMask/metamask-mobile/pull/8095): fix: dedupe deps
- [#8085](https://github.com/MetaMask/metamask-mobile/pull/8085): fix: PPOMController related issues in blockaid integration
- [#8029](https://github.com/MetaMask/metamask-mobile/pull/8029): fix: blockaid analytics code typos

## 7.14.0 - Jan 11, 2024
### Added
- [#8016](https://github.com/MetaMask/metamask-mobile/pull/8016): feat(ramp): add sell deeplink
- [#7962](https://github.com/MetaMask/metamask-mobile/pull/7962): feat(ramp): add sell notification texts
- [#8047](https://github.com/MetaMask/metamask-mobile/pull/8047): feat: Added RadioButton to DS
- [#7951](https://github.com/MetaMask/metamask-mobile/pull/7951): feat: New Crowdin translations by Github Action
- [#7954](https://github.com/MetaMask/metamask-mobile/pull/7954): feat: minor changes to connect QR wallet view
- [#7963](https://github.com/MetaMask/metamask-mobile/pull/7963): feat(ramp): add sell order polling when has txhash
- [#7899](https://github.com/MetaMask/metamask-mobile/pull/7899): feat(ramp): popular region and search states
- [#7955](https://github.com/MetaMask/metamask-mobile/pull/7955): feat: RNTar native modules (Android and iOS)
- [#7960](https://github.com/MetaMask/metamask-mobile/pull/7960): feat: Content update for Swaps
- [#7899](https://github.com/MetaMask/metamask-mobile/pull/7899): feat(ramp): popular region and search states
- [#7955](https://github.com/MetaMask/metamask-mobile/pull/7955): feat: RNTar native modules (Android and iOS)
- [#7960](https://github.com/MetaMask/metamask-mobile/pull/7960): feat: Content update for Swaps
- [#7961](https://github.com/MetaMask/metamask-mobile/pull/7961): feat: Create Select's foundational component - SelectValue
- [#7835](https://github.com/MetaMask/metamask-mobile/pull/7835): feat: add bridge wallet action
- [#7921](https://github.com/MetaMask/metamask-mobile/pull/7921): feat: android sdk connectsign + batch request
- [#7933](https://github.com/MetaMask/metamask-mobile/pull/7933): feat: Added images to component Readmes
- [#7607](https://github.com/MetaMask/metamask-mobile/pull/7607): feat: New Crowdin translations by Github Action
- [#7837](https://github.com/MetaMask/metamask-mobile/pull/7837): feat: New mobile Flask Build Type
- [#7876](https://github.com/MetaMask/metamask-mobile/pull/7876): feat: display the dapp icon when connecting with sdk
- [#7861](https://github.com/MetaMask/metamask-mobile/pull/7861): feat: enable Blockaid on iOS
- [#7864](https://github.com/MetaMask/metamask-mobile/pull/7864): feat(ramp): sell what's new modal content

 ### Changed
- [#7908](https://github.com/MetaMask/metamask-mobile/pull/7908): chore: tranfer the DeeplinkManager file from JS to TS
- [#7972](https://github.com/MetaMask/metamask-mobile/pull/7972): chore: Replace local code fence transform with `@metamask/build-utils`
- [#7925](https://github.com/MetaMask/metamask-mobile/pull/7925): chore: refactor the DeeplinkManager into smaller parts and add unit tests
- [#8011](https://github.com/MetaMask/metamask-mobile/pull/8011): test: batch 1 remove strings testid app code
- [#7888](https://github.com/MetaMask/metamask-mobile/pull/7888): test: Settings Security And Privacy: Refactor page objects
- [#7989](https://github.com/MetaMask/metamask-mobile/pull/7989): test: Removing test selector strings within app code (5/7)
- [#7978](https://github.com/MetaMask/metamask-mobile/pull/7978): test: Removing test selector strings within app code 2/7
- [#7992](https://github.com/MetaMask/metamask-mobile/pull/7992): test: Removing test selector strings within app code (6/7)
- [#7993](https://github.com/MetaMask/metamask-mobile/pull/7993): test: Removing test selector strings within app code (7/7)
- [#7873](https://github.com/MetaMask/metamask-mobile/pull/7873): refactor: split migrations into multiple files
- [#7710](https://github.com/MetaMask/metamask-mobile/pull/7710): test: flag Confirmations tests as Smoke tests
- [#7472](https://github.com/MetaMask/metamask-mobile/pull/7472): refactor: Convert Tag stories to csf format
- [#7967](https://github.com/MetaMask/metamask-mobile/pull/7967): test: Removing test selector strings within app code
- [#7966](https://github.com/MetaMask/metamask-mobile/pull/7966): test: fix wallet test
- [#7937](https://github.com/MetaMask/metamask-mobile/pull/7937): chore: Updating CODEOWNERS file with DS ownership of component-library
- [#7952](https://github.com/MetaMask/metamask-mobile/pull/7952): chore: add bridge translations
- [#7922](https://github.com/MetaMask/metamask-mobile/pull/7922): chore(patch): Use core branch for assets-controllers patch
- [#7929](https://github.com/MetaMask/metamask-mobile/pull/7929): test: Increase E2E test setup time
- [#7904](https://github.com/MetaMask/metamask-mobile/pull/7904): test: Fix permission-system-revoking-multiple-accounts test
- [#7689](https://github.com/MetaMask/metamask-mobile/pull/7689): refactor: generate nonces using nonce tracker
- [#7896](https://github.com/MetaMask/metamask-mobile/pull/7896): test: Remove duplicate methods on Gesture class

 ### Fixed
- [#7953](https://github.com/MetaMask/metamask-mobile/pull/7953): fix: correct proptypes array in WebsiteIcon component
- [#7886](https://github.com/MetaMask/metamask-mobile/pull/7886): fix: Fix `eth_signTypedData` signatures containing `0x`
- [#7935](https://github.com/MetaMask/metamask-mobile/pull/7935): fix: bitrise cocoapods issue in bitrise
- [#7934](https://github.com/MetaMask/metamask-mobile/pull/7934): fix: Resolve CocoaPods Version Issue and Ruby Installation Failure for Podfile.lock
- [#7745](https://github.com/MetaMask/metamask-mobile/pull/7745): fix: add a section for stakeholder reviews in issue template
- [#7924](https://github.com/MetaMask/metamask-mobile/pull/7924): fix: Prevent SES errors in iOS dev builds
- [#7917](https://github.com/MetaMask/metamask-mobile/pull/7917): fix: adjust the apiLogoUrl logic to handles cases when icon is an object with uri key
- [#7338](https://github.com/MetaMask/metamask-mobile/pull/7338): fix: update linea goerli explorer url
- [#7893](https://github.com/MetaMask/metamask-mobile/pull/7893): fix: Revert javascript disabled on the webview
- [#7881](https://github.com/MetaMask/metamask-mobile/pull/7881): fix: 7862 invalid address error
- [#7757](https://github.com/MetaMask/metamask-mobile/pull/7757): feat: integrate ledger hardware wallet
- [#8128](https://github.com/MetaMask/metamask-mobile/pull/8128): fix: disable hardware wallet feature and remove dependencies
- [#8046](https://github.com/MetaMask/metamask-mobile/pull/8046): fix: CI flakey unit tests TypeErrors on react-native/jest/setup.js global.performance
- [#8013](https://github.com/MetaMask/metamask-mobile/pull/8013): fix: show loading banner when blockaid toggled
- [#8031](https://github.com/MetaMask/metamask-mobile/pull/8031): fix: PPOMController update to handle storage crash
- [#8004](https://github.com/MetaMask/metamask-mobile/pull/8004): fix: mobile blockaid performance issues
- [#7822](https://github.com/MetaMask/metamask-mobile/pull/7822): fix: PPOM - Metrics information from ppom is not logged
- [#8012](https://github.com/MetaMask/metamask-mobile/pull/8012): fix: Rename old code fences
- [#7971](https://github.com/MetaMask/metamask-mobile/pull/7971): fix: Updated ButtonLink to use text when size is auto
- [#7976](https://github.com/MetaMask/metamask-mobile/pull/7976): fix: blockaid mobile performance improvements

## 7.12.5 - Jan 4, 2024
### Added
- [#8156](https://github.com/MetaMask/metamask-mobile/pull/8156): feat: migrate to latest Token rates controller

### Fixed 
- [#8155](https://github.com/MetaMask/metamask-mobile/pull/8155): fix: OpenSea V1 -> V2 patch

## 7.12.3 - Dec 18, 2023
### Fixed 
- [#8102](https://github.com/MetaMask/metamask-mobile/pull/8102): fix: prevent bad svg urls in react-native-svg

## 7.12.2 - Dec 8, 2023
### Fixed 
- [#8057](https://github.com/MetaMask/metamask-mobile/pull/8057): fix: Disable SES on iOS 

## 7.12.1 - Dec 5, 2023
### Fixed
- [#7991](https://github.com/MetaMask/metamask-mobile/pull/7991): fix: patch for token rates controller with coin gecko endpoint

## 7.12.0 - Dec 4, 2023
### Added
- [#7037](https://github.com/MetaMask/metamask-mobile/pull/7037): feat(off-ramp): add off-ramp feature
- [#7734](https://github.com/MetaMask/metamask-mobile/pull/7734): feat: enable code fence capabilities on mobile app.
- [#7754](https://github.com/MetaMask/metamask-mobile/pull/7754): feat: add a return to app modal only for ios 17 when an sdk operation is done
- [#7790](https://github.com/MetaMask/metamask-mobile/pull/7790): feat: goerli deprecation warning
- [#7714](https://github.com/MetaMask/metamask-mobile/pull/7714): feat: sdk comm update
- [#7789](https://github.com/MetaMask/metamask-mobile/pull/7789): feat: Goerli deprecation translation
- [#7732](https://github.com/MetaMask/metamask-mobile/pull/7732): feat: Update preferences controller to version ^4
- [#6586](https://github.com/MetaMask/metamask-mobile/pull/6586): feat: SES lockdown v0.18.8 (iOS JSC)
- [#7644](https://github.com/MetaMask/metamask-mobile/pull/7644): feat: add bluetooth library support
- [#7643](https://github.com/MetaMask/metamask-mobile/pull/7643): feat: add error message to retry modal
- [#7680](https://github.com/MetaMask/metamask-mobile/pull/7680): feat: UX improvement to address blockaid performance issue
- [#7701](https://github.com/MetaMask/metamask-mobile/pull/7701): feat: Network verification changed
- [#7641](https://github.com/MetaMask/metamask-mobile/pull/7641): feat: add account type tag label
- [#7728](https://github.com/MetaMask/metamask-mobile/pull/7728): feat: Update composable controller to v^3
- [#7657](https://github.com/MetaMask/metamask-mobile/pull/7657): feat: Deprecate SheetBottom component
- [#7717](https://github.com/MetaMask/metamask-mobile/pull/7717): feat: Update base controller to v3
- [#7712](https://github.com/MetaMask/metamask-mobile/pull/7712): feat: update phishing controller v5
- [#7702](https://github.com/MetaMask/metamask-mobile/pull/7702): feat: Translations for network verification warnings
- [#7708](https://github.com/MetaMask/metamask-mobile/pull/7708): feat: configure metro listener port

### Changed
- [#7860](https://github.com/MetaMask/metamask-mobile/pull/7860): refactor: Updated Toast story
- [#7391](https://github.com/MetaMask/metamask-mobile/pull/7391): refactor: Convert Button stories to csf format
- [#7393](https://github.com/MetaMask/metamask-mobile/pull/7393): refactor: Convert Badge stories to csf format
- [#7330](https://github.com/MetaMask/metamask-mobile/pull/7330): refactor: Convert Accordion stories to csf format
- [#7329](https://github.com/MetaMask/metamask-mobile/pull/7329): refactor: Convert Banner stories to csf format
- [#7415](https://github.com/MetaMask/metamask-mobile/pull/7415): refactor: Convert ModalConfirmation stories to csf format
- [#7471](https://github.com/MetaMask/metamask-mobile/pull/7471): refactor: Convert Sheet stories to csf format
- [#7374](https://github.com/MetaMask/metamask-mobile/pull/7374): refactor: Convert Avatar stories to csf format
- [#7762](https://github.com/MetaMask/metamask-mobile/pull/7762): test: Move TestIDs from page objects in e2e/pages folder
- [#7810](https://github.com/MetaMask/metamask-mobile/pull/7810): chore: Update e2e regression casing
- [#7763](https://github.com/MetaMask/metamask-mobile/pull/7763): chore(ramp): upgrade sdk to 1.25.3
- [#7749](https://github.com/MetaMask/metamask-mobile/pull/7749): revert: undo QR code changes from previous merge
- [#7770](https://github.com/MetaMask/metamask-mobile/pull/7770): chore: Test/fix swap token chart
- [#7760](https://github.com/MetaMask/metamask-mobile/pull/7760): chore(revert): Split the Swap test into two parts so that transaction activity is checked at the end
- [#7726](https://github.com/MetaMask/metamask-mobile/pull/7726): chore: Split the Swap test into two parts so that transaction activity is checked at the end
- [#7744](https://github.com/MetaMask/metamask-mobile/pull/7744): refactor: Update ListItemMultiSelect
- [#7746](https://github.com/MetaMask/metamask-mobile/pull/7746): refactor: Update AvatarVariants to AvatarVariant
- [#7741](https://github.com/MetaMask/metamask-mobile/pull/7741): refactor: Update SelectItem
- [#7739](https://github.com/MetaMask/metamask-mobile/pull/7739): refactor: Update ListItem based on latest design
- [#7756](https://github.com/MetaMask/metamask-mobile/pull/7756): docs: Update docs with new envar `METAMASK_ENVIRONMENT`
- [#7735](https://github.com/MetaMask/metamask-mobile/pull/7735): chore: Reduce e2e build scenarios
- [#7720](https://github.com/MetaMask/metamask-mobile/pull/7720): test: Move testIDs from the last 10 files from the modals folder
- [#7693](https://github.com/MetaMask/metamask-mobile/pull/7693): test: Move TestIDs from the first 10 page objects in modals folder
- [#7704](https://github.com/MetaMask/metamask-mobile/pull/7704): refactor: logger.js to typescript and optimize for dev

### Fixed
- [#7859](https://github.com/MetaMask/metamask-mobile/pull/7859): fix: microphone and camera on webview
- [#7776](https://github.com/MetaMask/metamask-mobile/pull/7776): fix: WalletConnect requests should show loading banner for blockaid
- [#7838](https://github.com/MetaMask/metamask-mobile/pull/7838): fix: remove unused .tools-versions to prioritize nvm
- [#7841](https://github.com/MetaMask/metamask-mobile/pull/7841): fix: branch io deeplink stop on error without handling link
- [#7836](https://github.com/MetaMask/metamask-mobile/pull/7836): fix: iOS Bitrise yarn setup
- [#7813](https://github.com/MetaMask/metamask-mobile/pull/7813): fix: Add microphone permissions to iOS (#7812)
- [#7834](https://github.com/MetaMask/metamask-mobile/pull/7834): fix: remove wrong property
- [#7796](https://github.com/MetaMask/metamask-mobile/pull/7796): fix: Update settings copy for Blockaid feature
- [#7797](https://github.com/MetaMask/metamask-mobile/pull/7797): fix: PPOM - What's New copy text refers to OpenSea previous feature - non existing in Mobile
- [#7798](https://github.com/MetaMask/metamask-mobile/pull/7798): fix: blockaid banner should not be visible if option has not been enabled in settings
- [#7817](https://github.com/MetaMask/metamask-mobile/pull/7817): fix: blockaid banner appearance for approve transactions
- [#7820](https://github.com/MetaMask/metamask-mobile/pull/7820): fix: blockaid banner should not break if feature is an object
- [#7799](https://github.com/MetaMask/metamask-mobile/pull/7799): fix: Update loading copy for Blockaid on mobile
- [#7821](https://github.com/MetaMask/metamask-mobile/pull/7821): fix: error property on object is not extensible
- [#7815](https://github.com/MetaMask/metamask-mobile/pull/7815): fix: blockaid banner fix for signature requests - warning should not disappear after checking message details
- [#7809](https://github.com/MetaMask/metamask-mobile/pull/7809): fix: Disable javascript when webview is not focused
- [#7811](https://github.com/MetaMask/metamask-mobile/pull/7811): fix: Lock yarn to 1.22.19
- [#7781](https://github.com/MetaMask/metamask-mobile/pull/7781): fix: android builds: update hermes commit hash
- [#7786](https://github.com/MetaMask/metamask-mobile/pull/7786): fix: e2e - update search asset and hide for wallet tests
- [#7788](https://github.com/MetaMask/metamask-mobile/pull/7788): fix: remove PPOM initialisation error appearing in dev mode
- [#7774](https://github.com/MetaMask/metamask-mobile/pull/7774): fix: blockaid URL
- [#7765](https://github.com/MetaMask/metamask-mobile/pull/7765): fix: revert the changes made for deeplink.
- [#7777](https://github.com/MetaMask/metamask-mobile/pull/7777): fix: blockaid validations should be done only on mainnet
- [#7737](https://github.com/MetaMask/metamask-mobile/pull/7737): fix: Use custom controls for iOS video (#7729)
- [#7733](https://github.com/MetaMask/metamask-mobile/pull/7733): fix: silence PollingBlockTracker Sentry error emit
- [#7758](https://github.com/MetaMask/metamask-mobile/pull/7758): fix: bump axios
- [#7750](https://github.com/MetaMask/metamask-mobile/pull/7750): fix: Fix network badge merge issue
- [#7718](https://github.com/MetaMask/metamask-mobile/pull/7718): fix: add definitions for release labels in labeling-guidelines
- [#7727](https://github.com/MetaMask/metamask-mobile/pull/7727): fix: [e2e] - Fix Bitrise pipeline environment variable
- [#7719](https://github.com/MetaMask/metamask-mobile/pull/7719): fix: Bitrise android e2e linux builds
- [#7703](https://github.com/MetaMask/metamask-mobile/pull/7703): fix: Fix Sentry source map upload
- [#7706](https://github.com/MetaMask/metamask-mobile/pull/7706): fix: PPOM - See details arrow icon missmatch between platforms
- [#7683](https://github.com/MetaMask/metamask-mobile/pull/7683): fix: 942 invalid QR code warning message on bad QR code
- [#7662](https://github.com/MetaMask/metamask-mobile/pull/7662): fix: update PPOM Validator to address blockaid performance issues
- [#7642](https://github.com/MetaMask/metamask-mobile/pull/7642): fix: action view btn not able translate

## 7.11.0 - Nov 17, 2023
### Added
- [#7251](https://github.com/MetaMask/metamask-mobile/pull/7251): feat: #999 - RTK consolidate reducers
- [#7628](https://github.com/MetaMask/metamask-mobile/pull/7628): feat: sdk batch rpc calls
- [#7655](https://github.com/MetaMask/metamask-mobile/pull/7655): feat: node to version 18.17.1
- [#7114](https://github.com/MetaMask/metamask-mobile/pull/7114): feat: Xcode 15 support on React Native 0.71.14
- [#7618](https://github.com/MetaMask/metamask-mobile/pull/7618): feat: Show message on UI when blockaid validation fails
- [#7567](https://github.com/MetaMask/metamask-mobile/pull/7567): feat(actions): refactoring + improvement of github actions
- [#7363](https://github.com/MetaMask/metamask-mobile/pull/7363): feat: integrating ppom update tool into mobile build
- [#7584](https://github.com/MetaMask/metamask-mobile/pull/7584): feat: re-create connect_sign feature
- [#7352](https://github.com/MetaMask/metamask-mobile/pull/7352): feat: enable Linea for swaps
- [#7419](https://github.com/MetaMask/metamask-mobile/pull/7419): feat: Add metrics for provider calls coming from ppom on mobile

### Changed
- [#7349](https://github.com/MetaMask/metamask-mobile/pull/7349): refactor: Convert Form stories
- [#7414](https://github.com/MetaMask/metamask-mobile/pull/7414): refactor: Convert List stories to csf format
- [#7468](https://github.com/MetaMask/metamask-mobile/pull/7468): refactor: Convert Text stories to csf format
- [#7412](https://github.com/MetaMask/metamask-mobile/pull/7412): refactor: Convert Overlay story to csf format
- [#7413](https://github.com/MetaMask/metamask-mobile/pull/7413): refactor: Convert Icon story to csf format
- [#7698](https://github.com/MetaMask/metamask-mobile/pull/7698): refactor(readme): node version 18
- [#7375](https://github.com/MetaMask/metamask-mobile/pull/7375): refactor: Convert BottomSheet stories to csf format
- [#7427](https://github.com/MetaMask/metamask-mobile/pull/7427): refactor: Convert Navigation stories to csf format
- [#7470](https://github.com/MetaMask/metamask-mobile/pull/7470): refactor: Convert Select stories to csf format
- [#7469](https://github.com/MetaMask/metamask-mobile/pull/7469): refactor: Convert Picker stories to csf format
- [#7373](https://github.com/MetaMask/metamask-mobile/pull/7373): refactor: Convert Cell stories to csf format
- [#7688](https://github.com/MetaMask/metamask-mobile/pull/7688): chore: refactor swaps view with selectors
- [#7682](https://github.com/MetaMask/metamask-mobile/pull/7682): test: Move testids from in SendView, WalletView, SendLinkView and AmountView
- [#7672](https://github.com/MetaMask/metamask-mobile/pull/7672): test: E2E Removed duplicate tests in quarantine
- [#7645](https://github.com/MetaMask/metamask-mobile/pull/7645): test: Enable Regression tests on Bitrise
- [#7650](https://github.com/MetaMask/metamask-mobile/pull/7650): test:7562 move testids settings folder
- [#7639](https://github.com/MetaMask/metamask-mobile/pull/7639): chore: Update selectors for contract approval modal
- [#7621](https://github.com/MetaMask/metamask-mobile/pull/7621): ci: create gh action to create cherry-pick PRs for releases
- [#7568](https://github.com/MetaMask/metamask-mobile/pull/7568): chore: run `yarn install` as part of `yarn deduplicate`
- [#7604](https://github.com/MetaMask/metamask-mobile/pull/7604): refactor: [Part 4] - Ongoing Work for legacy <Text> comp replacement.
- [#7573](https://github.com/MetaMask/metamask-mobile/pull/7573): refactor: [Part 3] - Ongoing Work for legacy <Text> comp replacement.
- [#7610](https://github.com/MetaMask/metamask-mobile/pull/7610): test: Move onboarding testIDs to Selectors folder inside e2e
- [#7635](https://github.com/MetaMask/metamask-mobile/pull/7635): chore: move spec files to subfolders
- [#6668](https://github.com/MetaMask/metamask-mobile/pull/6668): chore: update stale bot language to provide instruction for community contributions
- [#7571](https://github.com/MetaMask/metamask-mobile/pull/7571): refactor: [Part 2] - Ongoing Work for legacy <Text> comp replacement.
- [#7339](https://github.com/MetaMask/metamask-mobile/pull/7339): ci: Create github action for triggering Bitrise E2E builds based on label
- [#7626](https://github.com/MetaMask/metamask-mobile/pull/7626): test: Fix smoke tests on main
- [#7326](https://github.com/MetaMask/metamask-mobile/pull/7326): refactor: Update Header and convert Header Story
- [#7600](https://github.com/MetaMask/metamask-mobile/pull/7600): chore: split sdk connect
- [#7597](https://github.com/MetaMask/metamask-mobile/pull/7597): chore: revert transfer DeeplinkManager.js file to TS
- [#7586](https://github.com/MetaMask/metamask-mobile/pull/7586): chore: transfer DeeplinkManager.js file to TS
- [#7589](https://github.com/MetaMask/metamask-mobile/pull/7589): chore: adds the fixture env variable to debug android builds
- [#7171](https://github.com/MetaMask/metamask-mobile/pull/7171): docs: add JSDoc to deprecate Alert in favor of BannerAlert #6904
- [#7578](https://github.com/MetaMask/metamask-mobile/pull/7578): docs: Updating PR template
- [#7574](https://github.com/MetaMask/metamask-mobile/pull/7574): chore: minor bump on react native dev tools to address audit issue

### Fixed
- [#7692](https://github.com/MetaMask/metamask-mobile/pull/7692): fix: sdk and deeplink init process
- [#7687](https://github.com/MetaMask/metamask-mobile/pull/7687): fix: refactor selectors and fix request token test
- [#7491](https://github.com/MetaMask/metamask-mobile/pull/7491): fix: Warn users when connecting to a website on the eth-phishing-detect list on mobile
- [#7601](https://github.com/MetaMask/metamask-mobile/pull/7601): fix: approve deeplink displays domain pill with selected address
- [#7678](https://github.com/MetaMask/metamask-mobile/pull/7678): fix: remove init launch app
- [#7667](https://github.com/MetaMask/metamask-mobile/pull/7667): fix: Wallet not switching networks when add new network requested by a dapp
- [#7668](https://github.com/MetaMask/metamask-mobile/pull/7668): fix: Disable permission-system-revoking-multiple-accounts detox test
- [#7661](https://github.com/MetaMask/metamask-mobile/pull/7661): fix: actions improvement
- [#7651](https://github.com/MetaMask/metamask-mobile/pull/7651): fix: revert nonce logic in transaction controller
- [#7654](https://github.com/MetaMask/metamask-mobile/pull/7654): fix: update project.pbxproj removing not needed configurations
- [#7595](https://github.com/MetaMask/metamask-mobile/pull/7595): fix(devDeps): remove duplicate older storybook and babel packages
- [#7633](https://github.com/MetaMask/metamask-mobile/pull/7633): fix: bump browserify-sign to v 4.2.2
- [#7614](https://github.com/MetaMask/metamask-mobile/pull/7614): fix: Bump crypto js to 4.2.0
- [#7603](https://github.com/MetaMask/metamask-mobile/pull/7603): fix: Copy changes, Security advice by > Powered by
- [#6951](https://github.com/MetaMask/metamask-mobile/pull/6951): fix: add favicon fetching hook
- [#7590](https://github.com/MetaMask/metamask-mobile/pull/7590): fix: Change network id for chain id
- [#7482](https://github.com/MetaMask/metamask-mobile/pull/7482): fix: 1273 duplicate contact addresses
- [#7540](https://github.com/MetaMask/metamask-mobile/pull/7540): fix: token decimals fetched from the chain
- [#7546](https://github.com/MetaMask/metamask-mobile/pull/7546): fix link to testnet faucets
- [#7557](https://github.com/MetaMask/metamask-mobile/pull/7557): fix(issue template): encourage recordings
- [#7813](https://github.com/MetaMask/metamask-mobile/pull/7813): fix: Add microphone permissions to iOS 
- [#7737](https://github.com/MetaMask/metamask-mobile/pull/7737): fix: Use custom controls for iOS video
- [#7811](https://github.com/MetaMask/metamask-mobile/pull/7811): fix: Lock yarn to 1.22.19
- [#7733](https://github.com/MetaMask/metamask-mobile/pull/7733): fix: silence PollingBlockTracker Sentry 

## 7.10.0 - Nov 3, 2023
### Added
- [#7588](https://github.com/MetaMask/metamask-mobile/pull/7588): chore: cherry pick #7584 - re-create connect_sign feature
- [#7154](https://github.com/MetaMask/metamask-mobile/pull/7154): feat: incoming transactions by network
- [#7541](https://github.com/MetaMask/metamask-mobile/pull/7541): feat: Add EIP-6963 Provider
- [#7256](https://github.com/MetaMask/metamask-mobile/pull/7256): feat: Enable zkSync Era in Swaps
- [#7465](https://github.com/MetaMask/metamask-mobile/pull/7465): feat:Feat/1273 duplicate contact addresses i18n
- [#7185](https://github.com/MetaMask/metamask-mobile/pull/7185): feat: ipfs banner
- [#7411](https://github.com/MetaMask/metamask-mobile/pull/7411): feat(ramp): update quote cta copy
- [#7218](https://github.com/MetaMask/metamask-mobile/pull/7218): feat: Show link on blockaid banner to report false positives
- [#7267](https://github.com/MetaMask/metamask-mobile/pull/7267): feat: bump `@metamask/keyring-controller` to v6.0.0
- [#7584](https://github.com/MetaMask/metamask-mobile/pull/7584): feat: re-create connect_sign feature

### Changed
- [#7636](https://github.com/MetaMask/metamask-mobile/pull/7636): chore: cherry-pick #7633 - bump browserify-sign to v 4.2.2
- [#7581](https://github.com/MetaMask/metamask-mobile/pull/7581): chore: cherry pick #7574 - minor bump on react native dev tools to address audit issue
- [#7619](https://github.com/MetaMask/metamask-mobile/pull/7619): chore: cherry pick #7614 - Bump crypto js to 4.2.0
- [#7574](https://github.com/MetaMask/metamask-mobile/pull/7574): chore: minor bump on react native dev tools to address audit issue
- [#7354](https://github.com/MetaMask/metamask-mobile/pull/7354): chore: New Crowdin translations by Github Action
- [#7542](https://github.com/MetaMask/metamask-mobile/pull/7542): chore: @metamask/test-dapp@^7.1.0->^7.2.0
- [#7335](https://github.com/MetaMask/metamask-mobile/pull/7335): chore: Remove condition to disable transaction confirm button if user has no balance
- [#7494](https://github.com/MetaMask/metamask-mobile/pull/7494): chore: Pull `@metamask/mobile-provider` back into `metamask-mobile`
- [#7512](https://github.com/MetaMask/metamask-mobile/pull/7512): test: Extract assertion logic from the helpers.js file and add it to an Assertions class.
- [#7535](https://github.com/MetaMask/metamask-mobile/pull/7535): chore: Add @storybook LavaMoat allow-scripts config
- [#6306](https://github.com/MetaMask/metamask-mobile/pull/6306): chore(devDeps): Use updated fork of oss-attribution-generator
- [#7529](https://github.com/MetaMask/metamask-mobile/pull/7529): chore: clean up allow-scripts config
- [#7131](https://github.com/MetaMask/metamask-mobile/pull/7131): chore: Deduplicate remaining dependencies; add deduplicate script
- [#7417](https://github.com/MetaMask/metamask-mobile/pull/7417): test: Add Matchers class for all Matchers in the helpers.js file
- [#7510](https://github.com/MetaMask/metamask-mobile/pull/7510): test: Fix failing wallet E2E test on main
- [#7505](https://github.com/MetaMask/metamask-mobile/pull/7505): chore: Blockaid remove unused unfair_trade reason type and minor cleanup
- [#7473](https://github.com/MetaMask/metamask-mobile/pull/7473): test: Migrate 'Approve Custom ERC20 Token Amount' to Detox
- [#7496](https://github.com/MetaMask/metamask-mobile/pull/7496): docs: Update Yarn V1 README instructions
- [#7322](https://github.com/MetaMask/metamask-mobile/pull/7322): refactor: Update Checkbox props, style, tests, and stories
- [#7328](https://github.com/MetaMask/metamask-mobile/pull/7328): refactor: Update card story to remove story error
- [#7379](https://github.com/MetaMask/metamask-mobile/pull/7379): ci: Github action to check issue body matches issues templates and add labels to issue when needed
- [#7355](https://github.com/MetaMask/metamask-mobile/pull/7355): chore: Remove unnecessary dependency patch on `SignatureController`
- [#7376](https://github.com/MetaMask/metamask-mobile/pull/7376): chore(deps): bump postcss from 8.4.29 to 8.4.31
- [#7404](https://github.com/MetaMask/metamask-mobile/pull/7404): chore: bump `@metamask/mobile-provider` to `^3.0.0`
- [#7416](https://github.com/MetaMask/metamask-mobile/pull/7416): refactor: Re-Add decorators to storybook
- [#7402](https://github.com/MetaMask/metamask-mobile/pull/7402): test: Enable Fixtures in E2E some tests tagged "Regression"
- [#6896](https://github.com/MetaMask/metamask-mobile/pull/6896): chore: Added type declaration for deprecated Checkbox library
- [#7392](https://github.com/MetaMask/metamask-mobile/pull/7392): test: Migrate approve default erc20 to detox
- [#7293](https://github.com/MetaMask/metamask-mobile/pull/7293): feat: display nft media setting copy improvement
- [#7390](https://github.com/MetaMask/metamask-mobile/pull/7390): refactor(ramp): refactor get started copy
- [#7389](https://github.com/MetaMask/metamask-mobile/pull/7389): refactor(ramp): refactor quotes view copy and list
- [#7021](https://github.com/MetaMask/metamask-mobile/pull/7021): docs: Update JSDoc to deprecate Text Component Usage
- [#7384](https://github.com/MetaMask/metamask-mobile/pull/7384): test: add fallback when generating fixtures server url in wdio tests
- [#7372](https://github.com/MetaMask/metamask-mobile/pull/7372): test: reorg signatures tests to maximize efficiency
- [#7356](https://github.com/MetaMask/metamask-mobile/pull/7356): test: Add dynamic allocation port for ganache, fixtures and test dapp
- [#7130](https://github.com/MetaMask/metamask-mobile/pull/7130): chore(deps): dedupe semver
- [#7128](https://github.com/MetaMask/metamask-mobile/pull/7128): deps: Dedupe `ethers`@5.*
- [#7366](https://github.com/MetaMask/metamask-mobile/pull/7366): ci(bitrise): trigger smoke test on every merge to main
- [#7364](https://github.com/MetaMask/metamask-mobile/pull/7364): chore: bump Node to v16.20

### Fixed
- [#7665](https://github.com/MetaMask/metamask-mobile/pull/7665): chore: Cherry pick #7651 - revert nonce logic in transaction controller
- [#7676](https://github.com/MetaMask/metamask-mobile/pull/7676): chore: cherry pick #7667 - Wallet not switching networks when add new network requested by a dapp
- [#7580](https://github.com/MetaMask/metamask-mobile/pull/7580): chore: cherry pick #7540 - fix token decimals fetched from the chain
- [#7540](https://github.com/MetaMask/metamask-mobile/pull/7540): fix: token decimals fetched from the chain
- [#7531](https://github.com/MetaMask/metamask-mobile/pull/7531): fix: depcheck@^1.4.5->^1.4.7
- [#7483](https://github.com/MetaMask/metamask-mobile/pull/7483): fix: android os connection issue
- [#7474](https://github.com/MetaMask/metamask-mobile/pull/7474): fix: wc2 invalid origin in analytics
- [#7519](https://github.com/MetaMask/metamask-mobile/pull/7519): fix: transactions stuck in submitted status
- [#7518](https://github.com/MetaMask/metamask-mobile/pull/7518): fix(issue template): placeholder text
- [#7489](https://github.com/MetaMask/metamask-mobile/pull/7489): fix: use hostname to fetch approvedhosts
- [#7319](https://github.com/MetaMask/metamask-mobile/pull/7319): fix: finding and updating transaction errors in confirmation pages state
- [#7350](https://github.com/MetaMask/metamask-mobile/pull/7350): fix: incorrect confirmed transaction notification
- [#7476](https://github.com/MetaMask/metamask-mobile/pull/7476): fix: missing redirect on deepllink after connection
- [#7129](https://github.com/MetaMask/metamask-mobile/pull/7129): fix(deps): Dedupe ethereum-cryptography
- [#7431](https://github.com/MetaMask/metamask-mobile/pull/7431): fix: rejecting contract approval using hardware wallet account from a deeplink
- [#7331](https://github.com/MetaMask/metamask-mobile/pull/7331): fix: Fix TS errors in `core` directory
- [#7361](https://github.com/MetaMask/metamask-mobile/pull/7361): fix: reset transaction fix
- [#7410](https://github.com/MetaMask/metamask-mobile/pull/7410): fix: Verify third party details causes to watch the asset undesirably
- [#7397](https://github.com/MetaMask/metamask-mobile/pull/7397): fix: Add metrics for Blockaid settings when it's turned on/off
- [#7386](https://github.com/MetaMask/metamask-mobile/pull/7386): fix: Add Dependabot missing team label
- [#7305](https://github.com/MetaMask/metamask-mobile/pull/7305): fix: legacy gas miss match and not preserved after change
- [#7377](https://github.com/MetaMask/metamask-mobile/pull/7377): fix(podfile): add react-native-launch-arguments to podfile.lock
- [#7368](https://github.com/MetaMask/metamask-mobile/pull/7368): fix(ramp): use os browser in android
- [#7371](https://github.com/MetaMask/metamask-mobile/pull/7371): fix(action): bug report creation was not working
- [#7362](https://github.com/MetaMask/metamask-mobile/pull/7362): fix(action): update fetch-depth parameter to fetch only the last commit

## 7.9.1 - Nov 1, 2023
### Fixed
- [#7653](https://github.com/MetaMask/metamask-mobile/pull/7653): fix: revert nonce logic in transaction controller

## 7.9.0 - Oct 10, 2023
### Added
- [#7341](https://github.com/MetaMask/metamask-mobile/pull/7341): feat(ramp): add webview debug by env vars
- [#7345](https://github.com/MetaMask/metamask-mobile/pull/7345): feat: remove unused react-native-webrtc package
- [#7212](https://github.com/MetaMask/metamask-mobile/pull/7212): feat: extend the time we resume the session without showing OTP
- [#7261](https://github.com/MetaMask/metamask-mobile/pull/7261): feat: Add header to watch asset page
- [#7263](https://github.com/MetaMask/metamask-mobile/pull/7263): feat: Upgrade Mobile Storybook to version 6.5
- [#7273](https://github.com/MetaMask/metamask-mobile/pull/7273): feat: add logging controller
- [#7052](https://github.com/MetaMask/metamask-mobile/pull/7052): feat: Ipfs implementation (#6968)

### Changed
- [#7028](https://github.com/MetaMask/metamask-mobile/pull/7028): chore: New Crowdin translations by Github Action
- [#7159](https://github.com/MetaMask/metamask-mobile/pull/7159): refactor: custom network component
- [#7277](https://github.com/MetaMask/metamask-mobile/pull/7277): chore: 5.8.1 Sentry SDK Upgrade
- [#7343](https://github.com/MetaMask/metamask-mobile/pull/7343): test: revert ganache termination on fixtures
- [#7125](https://github.com/MetaMask/metamask-mobile/pull/7125): refactor: Update controller packages to core v49
- [#7324](https://github.com/MetaMask/metamask-mobile/pull/7324): refactor: Add accessibilityRole to text component
- [#7207](https://github.com/MetaMask/metamask-mobile/pull/7207): test: 939 e2e migrate senderc20 test to detox
- [#7287](https://github.com/MetaMask/metamask-mobile/pull/7287): test: increase Confirmations e2e stability by terminating ganache on hooks
- [#7280](https://github.com/MetaMask/metamask-mobile/pull/7280): test: Enable fixtures smoke tests
- [#7286](https://github.com/MetaMask/metamask-mobile/pull/7286): ci: uploading QA builds to Browserstack from Bitrise
- [#7127](https://github.com/MetaMask/metamask-mobile/pull/7127): chore(deps): dedupe ethereumjs packages
- [#7074](https://github.com/MetaMask/metamask-mobile/pull/7074): test: Swap and Token Details e2e automated tests
- [#7053](https://github.com/MetaMask/metamask-mobile/pull/7053): chore(deps): bump activesupport from 7.0.5 to 7.0.7.2
- [#7225](https://github.com/MetaMask/metamask-mobile/pull/7225): test: Signatures refactor with fixtures

### Fixed
- [#7309](https://github.com/MetaMask/metamask-mobile/pull/7309): fix: Fix Podfile.lock versions
- [#7308](https://github.com/MetaMask/metamask-mobile/pull/7308): fix: Fix e2e smoke tests caused by failed pod install step
- [#7197](https://github.com/MetaMask/metamask-mobile/pull/7197): fix: Key the address book by chain ID instead of network ID
- [#7035](https://github.com/MetaMask/metamask-mobile/pull/7035): fix: legacy gas fee edit modal
- [#7351](https://github.com/MetaMask/metamask-mobile/pull/7351): fix: Add chaijs/get-func-name resolution
- [#7271](https://github.com/MetaMask/metamask-mobile/pull/7271): fix: signature event names
- [#7314](https://github.com/MetaMask/metamask-mobile/pull/7314): fix: transaction controller patch
- [#7217](https://github.com/MetaMask/metamask-mobile/pull/7217): fix: all regex in one file
- [#7223](https://github.com/MetaMask/metamask-mobile/pull/7223): fix: remove Linea mainnet feature toggle
- [#7145](https://github.com/MetaMask/metamask-mobile/pull/7145): fix: Blockaid code fixes / updates
- [#7276](https://github.com/MetaMask/metamask-mobile/pull/7276): fix: handle overlapping add network requests
- [#7278](https://github.com/MetaMask/metamask-mobile/pull/7278): fix: Fix console errors upon switching networks


## 7.8.0 - Sep 18, 2023
### Added
- [#7068](https://github.com/MetaMask/metamask-mobile/pull/7068): feat: Adding blockaid banner to confirmation pages
- [#7186](https://github.com/MetaMask/metamask-mobile/pull/7186): feat: translation ipfs banner
- [#7038](https://github.com/MetaMask/metamask-mobile/pull/7038): feat: Blockaid preference
- [#6749](https://github.com/MetaMask/metamask-mobile/pull/6749): feat: PPOM integration with MetaMask mobile app
- [#7107](https://github.com/MetaMask/metamask-mobile/pull/7107): feat: update README XCode and python instructions

### Changed
- [#7213](https://github.com/MetaMask/metamask-mobile/pull/7213): chore: Normalize transaction controller patch
- [#7226](https://github.com/MetaMask/metamask-mobile/pull/7226): chore: add script to patch transaction controller
- [#7140](https://github.com/MetaMask/metamask-mobile/pull/7140): chore: Update confirmation page layout for Blockaid alerts
- [#7120](https://github.com/MetaMask/metamask-mobile/pull/7120): chore: Signature events rename values.
- [#7216](https://github.com/MetaMask/metamask-mobile/pull/7216): test: E2E-Parallel execution support for Android in Bitrise CI
- [#7202](https://github.com/MetaMask/metamask-mobile/pull/7202): test: build test dapp and run tests against localhost
- [#7150](https://github.com/MetaMask/metamask-mobile/pull/7150): refactor: Update ENS utils to accept chain ID
- [#7184](https://github.com/MetaMask/metamask-mobile/pull/7184): chore: Remove unused `getNetworkName` utility function
- [#7182](https://github.com/MetaMask/metamask-mobile/pull/7182): refactor: Fix documented return type of `handleNetworkSwitch`
- [#7168](https://github.com/MetaMask/metamask-mobile/pull/7168): test: Screenshots on failure should only be done on the last retry for ios
- [#7179](https://github.com/MetaMask/metamask-mobile/pull/7179): refactor: Add tests for `checkAddress` and fix types
- [#7118](https://github.com/MetaMask/metamask-mobile/pull/7118): deps: dedupe @babel/*, babel-*
- [#7032](https://github.com/MetaMask/metamask-mobile/pull/7032): devDeps: @lavamoat/allow-scripts@1.0.6->2.3.1
- [#7124](https://github.com/MetaMask/metamask-mobile/pull/7124): ci: Add depcheck test
- [#7156](https://github.com/MetaMask/metamask-mobile/pull/7156): refactor: Refactor `isTestNet` to accept chain ID
- [#7153](https://github.com/MetaMask/metamask-mobile/pull/7153): chore: Use ganache seeder and connected to dapp fixture
- [#7158](https://github.com/MetaMask/metamask-mobile/pull/7158): ci: Fix SonarCloud warning
- [#6877](https://github.com/MetaMask/metamask-mobile/pull/6877): ci: Run unit tests in parallel
- [#7117](https://github.com/MetaMask/metamask-mobile/pull/7117): refactor: move ganache from hooks to fixtures
- [#7121](https://github.com/MetaMask/metamask-mobile/pull/7121): refactor: Use selectors for core network state access
- [#7119](https://github.com/MetaMask/metamask-mobile/pull/7119): ci: Resolve SonarCloud warnings
- [#7101](https://github.com/MetaMask/metamask-mobile/pull/7101): chore: Bump test-dapp to 7.1.0
- [#7110](https://github.com/MetaMask/metamask-mobile/pull/7110): refactor: Migrate store to TypeScript
- [#7111](https://github.com/MetaMask/metamask-mobile/pull/7111): ci: Improve performance of GitHub Actions setup
- [#7100](https://github.com/MetaMask/metamask-mobile/pull/7100): ci: Add type check lint to CI

### Fixed
- [#7187](https://github.com/MetaMask/metamask-mobile/pull/7187): fix: sonar coverage path
- [#7106](https://github.com/MetaMask/metamask-mobile/pull/7106): fix: rename signature events and fix failing unit test
- [#7077](https://github.com/MetaMask/metamask-mobile/pull/7077): fix: Warning when rejecting an approval request with id XYZ not found
- [#7200](https://github.com/MetaMask/metamask-mobile/pull/7200): fix: invalid destructuring of undefined object
- [#7056](https://github.com/MetaMask/metamask-mobile/pull/7056): fix: safeguard util/address functions for undefined arguments
- [#7141](https://github.com/MetaMask/metamask-mobile/pull/7141): fix: 1078 mixpanel delete data
- [#7166](https://github.com/MetaMask/metamask-mobile/pull/7166): fix: keystone signatures
- [#7147](https://github.com/MetaMask/metamask-mobile/pull/7147): fix: Fix type errors in reducers
- [#7142](https://github.com/MetaMask/metamask-mobile/pull/7142): fix: approval modal showing after submit swap
- [#7102](https://github.com/MetaMask/metamask-mobile/pull/7102): fix: sdk connection issues
- [#7105](https://github.com/MetaMask/metamask-mobile/pull/7105): fix: Fix all Engine type errors
- [#7195](https://github.com/MetaMask/metamask-mobile/pull/7195): fix: Fix incoming transaction notifications on built-in networks
- [#7109](https://github.com/MetaMask/metamask-mobile/pull/7109): fix: Fix Typescript errors in utils dir
- [#7189](https://github.com/MetaMask/metamask-mobile/pull/7189): fix: Use network name in switch alert
- [#7209](https://github.com/MetaMask/metamask-mobile/pull/7209): fix: handle etherscan rate limit errors
- [#7211](https://github.com/MetaMask/metamask-mobile/pull/7211): fix: Fix Sentry sourcemap upload step
- [#7096](https://github.com/MetaMask/metamask-mobile/pull/7096): fix: Fix Engine `controllerMessenger` type errors

## 7.7.0 - Sep 18, 2023
### Added
- [#7090](https://github.com/MetaMask/metamask-mobile/pull/7090): feat: add translations for new contextual sheet display nft media
- [#6727](https://github.com/MetaMask/metamask-mobile/pull/6727): style: Update Button's pressed and disabled states
- [#7075](https://github.com/MetaMask/metamask-mobile/pull/7075): feat: incoming transactions translations
- [#7072](https://github.com/MetaMask/metamask-mobile/pull/7072): feat: update translations
- [#7059](https://github.com/MetaMask/metamask-mobile/pull/7059): feat: fallback removed
- [#6585](https://github.com/MetaMask/metamask-mobile/pull/6585): feat: Blockaid banners implementation
- [#6983](https://github.com/MetaMask/metamask-mobile/pull/6983): feat: 940 e2e migrate senderc721 test to detox

### Changed
- [#6998](https://github.com/MetaMask/metamask-mobile/pull/6998): refactor: use block tracker to poll incoming transactions
- [#6872](https://github.com/MetaMask/metamask-mobile/pull/6872): refactor: Update controller packages to v44
- [#7091](https://github.com/MetaMask/metamask-mobile/pull/7091): refactor: Simplify Engine constructor
- [#7089](https://github.com/MetaMask/metamask-mobile/pull/7089): refactor: Rename ambiguous network variables
- [#7022](https://github.com/MetaMask/metamask-mobile/pull/7022): refactor: Adopt new `addTransaction` option bag changes
- [#7085](https://github.com/MetaMask/metamask-mobile/pull/7085): refactor: Simplify `handleNetworkSwitch` utility
- [#6106](https://github.com/MetaMask/metamask-mobile/pull/6106): refactor: Componentize BottomSheet
- [#7057](https://github.com/MetaMask/metamask-mobile/pull/7057): test: Expand interaction capabilities in test cases using fixtures
- [#7054](https://github.com/MetaMask/metamask-mobile/pull/7054): chore(ramp): upgrade sdk to 1.23.0
- [#6996](https://github.com/MetaMask/metamask-mobile/pull/6996): chore: fix ios simulator qa build
- [#7055](https://github.com/MetaMask/metamask-mobile/pull/7055): refactor: format package.json correctly
- [#6964](https://github.com/MetaMask/metamask-mobile/pull/6964): refactor: Update core controllers (v47)
- [#7048](https://github.com/MetaMask/metamask-mobile/pull/7048): chore(tests): Detox rename correct failing tests
- [#7047](https://github.com/MetaMask/metamask-mobile/pull/7047): chore(test): temp disable flaky tests
- [#6902](https://github.com/MetaMask/metamask-mobile/pull/6902): refactor: Update core controllers (v45)
- [#6898](https://github.com/MetaMask/metamask-mobile/pull/6898): refactor: Update `@metamask/assets-controllers` patch

### Fixed
- [#7050](https://github.com/MetaMask/metamask-mobile/pull/7050): fix: Update terms of use header to match new copy
- [#7086](https://github.com/MetaMask/metamask-mobile/pull/7086): fix: ext contributor SonarCloud
- [#7029](https://github.com/MetaMask/metamask-mobile/pull/7029): fix: crowdin action upload
- [#6990](https://github.com/MetaMask/metamask-mobile/pull/6990): fix: Add missing long press event for account removal
- [#6892](https://github.com/MetaMask/metamask-mobile/pull/6892): fix: Updated ButtonIcon disabled state
- [#7042](https://github.com/MetaMask/metamask-mobile/pull/7042): fix: transaction history after import
- [#7064](https://github.com/MetaMask/metamask-mobile/pull/7064): fix: [7.6.0] - Token quotes on token details screen
- [#7041](https://github.com/MetaMask/metamask-mobile/pull/7041): fix: changelog duplication
- [#6962](https://github.com/MetaMask/metamask-mobile/pull/6962): fix: remove outdated ipfs gateways
- [#7024](https://github.com/MetaMask/metamask-mobile/pull/7024): fix(action): octokit not supported on MetaMask repos

## 7.6.0 - Aug 31, 2023
### Added
- [#6938](https://github.com/MetaMask/metamask-mobile/pull/6938): feat(release): 7.5.0
- [#7026](https://github.com/MetaMask/metamask-mobile/pull/7026): feat: new translations for nft media
- [#6779](https://github.com/MetaMask/metamask-mobile/pull/6779): feat: Add security alerts settings to experimental tab
- [#6901](https://github.com/MetaMask/metamask-mobile/pull/6901): feat: blockaid what's new popup
- [#6967](https://github.com/MetaMask/metamask-mobile/pull/6967): feat: github actions to automatically create and close bug report issue
- [#6997](https://github.com/MetaMask/metamask-mobile/pull/6997): feat: android nativesdk integration
- [#6794](https://github.com/MetaMask/metamask-mobile/pull/6794): feat: github action to check if PR has requested labels before being merged
- [#6934](https://github.com/MetaMask/metamask-mobile/pull/6934): feat: Migrate wdio 'SendEthMultisig' test to Detox
- [#6832](https://github.com/MetaMask/metamask-mobile/pull/6832): feat: add support for template and header on result pages

### Changed
- [#6913](https://github.com/MetaMask/metamask-mobile/pull/6913): chore: remove unused Jest preprocessor
- [#6840](https://github.com/MetaMask/metamask-mobile/pull/6840): chore(deps): bump word-wrap from 1.2.3 to 1.2.4
- [#6930](https://github.com/MetaMask/metamask-mobile/pull/6930): docs: Update QA section in PR template
- [#6862](https://github.com/MetaMask/metamask-mobile/pull/6862): docs: update PR template to include QA labels
- [#6963](https://github.com/MetaMask/metamask-mobile/pull/6963): chore: small refactor
- [#6853](https://github.com/MetaMask/metamask-mobile/pull/6853): docs: update README.md
- [#6789](https://github.com/MetaMask/metamask-mobile/pull/6789): ci(code-cov): adding code-cov to project
- [#6422](https://github.com/MetaMask/metamask-mobile/pull/6422): ci(action): unused unit testing segmentation scripts and yarn steps
- [#6966](https://github.com/MetaMask/metamask-mobile/pull/6966): chore: translation ens IPFS alert
- [#6942](https://github.com/MetaMask/metamask-mobile/pull/6942): style: Updated minor checkbox style
- [#6936](https://github.com/MetaMask/metamask-mobile/pull/6936): chore: remove onBackdropPress for signatures

### Fixed
- [#6653](https://github.com/MetaMask/metamask-mobile/pull/6653): fix: #893 fix immediate lock timer
- [#6910](https://github.com/MetaMask/metamask-mobile/pull/6910): fix: remove translations files being pushed up to crowdin
- [#6947](https://github.com/MetaMask/metamask-mobile/pull/6947): fix: Fix TS errors in `component-library` directory
- [#6975](https://github.com/MetaMask/metamask-mobile/pull/6975): fix: revert PR 6958
- [#6945](https://github.com/MetaMask/metamask-mobile/pull/6945): fix: remove unused code to overwrite filenames for Sentry error reporting
- [#6957](https://github.com/MetaMask/metamask-mobile/pull/6957): fix: vault recovery & invalid password error
- [#7015](https://github.com/MetaMask/metamask-mobile/pull/7015): fix: android sdk reconnection
- [#7013](https://github.com/MetaMask/metamask-mobile/pull/7013): fix: change fox svg code
- [#6959](https://github.com/MetaMask/metamask-mobile/pull/6959): fix: Fix TS errors in `components` directory
- [#6992](https://github.com/MetaMask/metamask-mobile/pull/6992): fix: Update Terms & Conditions and Privacy Policy URLs
- [#6864](https://github.com/MetaMask/metamask-mobile/pull/6864): fix: custom position logic for badgeWrapper
- [#6956](https://github.com/MetaMask/metamask-mobile/pull/6956): fix: Restore deleted SendEthMultisig.feature file
- [#6958](https://github.com/MetaMask/metamask-mobile/pull/6958): fix: add missed parentheses in the function call
- [#6931](https://github.com/MetaMask/metamask-mobile/pull/6931): fix: Remove splash animation wait step from Cold Start Launch time test script
- [#6864](https://github.com/MetaMask/metamask-mobile/pull/6864): fix: custom position logic for badgeWrapper

## 7.5.0 - Aug 21, 2023
### Added
- [#6865](https://github.com/MetaMask/metamask-mobile/pull/6865): feat: Create a performance E2E test for warm starts
- [#6187](https://github.com/MetaMask/metamask-mobile/pull/6187): feat: Add guidelines for contributors
- [#6732](https://github.com/MetaMask/metamask-mobile/pull/6732): feat: add missing `wallet_requestPermissions` and `wallet_getPermissions` to the mobile API.
- [#6802](https://github.com/MetaMask/metamask-mobile/pull/6802): feat: Send flow UI updates
- [#6805](https://github.com/MetaMask/metamask-mobile/pull/6805): feat(on-ramp): upgrade on-ramp SDK with apple pay support
- [#6679](https://github.com/MetaMask/metamask-mobile/pull/6679): feat(on-ramp): upgrade on-ramp-sdk to v1.22.0 with abort controller support
- [#6799](https://github.com/MetaMask/metamask-mobile/pull/6799): feat: prioritize resume over deeplink to accelerate reconnection flow
- [#6745](https://github.com/MetaMask/metamask-mobile/pull/6745): feat: Add delay for browser permission dialog
- [#6795](https://github.com/MetaMask/metamask-mobile/pull/6795): feat(MMPD-546): update portfolio icon
- [#6738](https://github.com/MetaMask/metamask-mobile/pull/6738): feat: add approval flow success and error pages
- [#6782](https://github.com/MetaMask/metamask-mobile/pull/6782): feat: wc2 dependencies update and handle switchNetwork
- [#6766](https://github.com/MetaMask/metamask-mobile/pull/6766): feat: Added horizontalAlignment to Accordions
- [#6755](https://github.com/MetaMask/metamask-mobile/pull/6755): feat: sdk protocol update

### Changed
- [#6884](https://github.com/MetaMask/metamask-mobile/pull/6884): chore: Update `@metamask/controller-utils` to v3.4
- [#6876](https://github.com/MetaMask/metamask-mobile/pull/6876): chore: Update Jest to v28
- [#6784](https://github.com/MetaMask/metamask-mobile/pull/6784): refactor: Use selectors for token list controller state access
- [#6758](https://github.com/MetaMask/metamask-mobile/pull/6758): refactor: Use selectors for tokens controller state access
- [#6752](https://github.com/MetaMask/metamask-mobile/pull/6752): refactor: Use selectors for currency rate controller state access
- [#6687](https://github.com/MetaMask/metamask-mobile/pull/6687): refactor: split approvals into separate files
- [#6848](https://github.com/MetaMask/metamask-mobile/pull/6848): refactor: Use Redux network controller state
- [#6775](https://github.com/MetaMask/metamask-mobile/pull/6775): refactor: Use selectors for preferences controller state 
- [#6808](https://github.com/MetaMask/metamask-mobile/pull/6808): refactor: Updated constants structure for button to remove
access
- [#6814](https://github.com/MetaMask/metamask-mobile/pull/6814): refactor(ramp): rename fiat aggregator folder to ramp
- [#6804](https://github.com/MetaMask/metamask-mobile/pull/6804): refactor(on-ramp): refactor quotes screen
- [#6820](https://github.com/MetaMask/metamask-mobile/pull/6820): refactor: Use selectors for nft controller state access
- [#6786](https://github.com/MetaMask/metamask-mobile/pull/6786): refactor: Use selectors for token balances controller state access
- [#6762](https://github.com/MetaMask/metamask-mobile/pull/6762): refactor: Use selectors for account tracker controller state access
- [#6759](https://github.com/MetaMask/metamask-mobile/pull/6759): refactor: Use selectors for token rates controller state access
- [#6813](https://github.com/MetaMask/metamask-mobile/pull/6813): ci(builds): Sentry sourcemap deploy
- [#6880](https://github.com/MetaMask/metamask-mobile/pull/6880): refactor: Consistent provider config naming
- [#6878](https://github.com/MetaMask/metamask-mobile/pull/6878): refactor: Simplify `handleNetworkSwitch` helper
- [#6894](https://github.com/MetaMask/metamask-mobile/pull/6894): chore: Added README to BannerBase
- [#6287](https://github.com/MetaMask/metamask-mobile/pull/6287): chore: Custom Gas Modal Component
- [#6080](https://github.com/MetaMask/metamask-mobile/pull/6080): refactor: TypeScript ~4.8.4 and ESLint deps upgrades and initial type fixes

### Fixed
- [#6863](https://github.com/MetaMask/metamask-mobile/pull/6863): fix: misalignment issue for multiselect cells
- [#6600](https://github.com/MetaMask/metamask-mobile/pull/6600): refactor: accept SignController approval request from frontend
- [#6844](https://github.com/MetaMask/metamask-mobile/pull/6844): fix: Android filename validation when downloading from browser
- [#6742](https://github.com/MetaMask/metamask-mobile/pull/6742): fix: Browser external application alert on trusted deeplink protocols
- [#6837](https://github.com/MetaMask/metamask-mobile/pull/6837): fix: Remove fallback
- [#6754](https://github.com/MetaMask/metamask-mobile/pull/6754): fix: sending an ERC20 token with an amount with more decimals than the token decimal, results in nothing
- [#6587](https://github.com/MetaMask/metamask-mobile/pull/6587): fix: Improves handling of missing WCv2 Project ID
- [#6772](https://github.com/MetaMask/metamask-mobile/pull/6772): fix: update cookie-tough dependency
- [#6739](https://github.com/MetaMask/metamask-mobile/pull/6739): fix: deeplink connection using metamask://connect
- [#6753](https://github.com/MetaMask/metamask-mobile/pull/6753): fix: Delete collectible media reproductor
- [#6833](https://github.com/MetaMask/metamask-mobile/pull/6833): fix: invalid transaction data used for approve transaction
- [#6828](https://github.com/MetaMask/metamask-mobile/pull/6828): fix: wallet connect v1 is fully deprecated
- [#6903](https://github.com/MetaMask/metamask-mobile/pull/6903): fix: Fix crash when switching to Linea

## 7.4.0 - Jul 14, 2023
### Added
- [#6805](https://github.com/MetaMask/metamask-mobile/pull/6805): feat(on-ramp): upgrade on-ramp SDK with apple pay support
- [#6679](https://github.com/MetaMask/metamask-mobile/pull/6679): feat(on-ramp): upgrade on-ramp-sdk to v1.22.0 with abort controller support
- [#6799](https://github.com/MetaMask/metamask-mobile/pull/6799): feat: prioritize resume over deeplink to accelerate reconnection flow
- [#6795](https://github.com/MetaMask/metamask-mobile/pull/6795): feat(MMPD-546): update portfolio icon
- [#6738](https://github.com/MetaMask/metamask-mobile/pull/6738): feat: add approval flow success and error pages
- [#6782](https://github.com/MetaMask/metamask-mobile/pull/6782): feat: wc2 dependencies update and handle switchNetwork
- [#6766](https://github.com/MetaMask/metamask-mobile/pull/6766): feat: Added horizontalAlignment to Accordions
- [#6755](https://github.com/MetaMask/metamask-mobile/pull/6755): feat: sdk protocol update

### Changed
- [#6804](https://github.com/MetaMask/metamask-mobile/pull/6804): refactor(on-ramp): refactor quotes screen
- [#6784](https://github.com/MetaMask/metamask-mobile/pull/6784): refactor: Use selectors for token list controller state access
- [#6758](https://github.com/MetaMask/metamask-mobile/pull/6758): refactor: Use selectors for tokens controller state access
- [#6758](https://github.com/MetaMask/metamask-mobile/pull/6758): refactor: Use selectors for tokens controller state access
- [#6796](https://github.com/MetaMask/metamask-mobile/pull/6796): ci: Fix pipelines to reflect running tests on android detox
- [#6752](https://github.com/MetaMask/metamask-mobile/pull/6752): refactor: Use selectors for currency rate controller state access

### Fixed
- [#6754](https://github.com/MetaMask/metamask-mobile/pull/6754): fix: sending an ERC20 token with an amount with more decimals than the token decimal, results in nothing
- [#6790](https://github.com/MetaMask/metamask-mobile/pull/6790): fix: update snapshot for linea mainnet
- [#6587](https://github.com/MetaMask/metamask-mobile/pull/6587): fix: Improves handling of missing WCv2 Project ID
- [#6772](https://github.com/MetaMask/metamask-mobile/pull/6772): fix: update cookie-tough dependency
- [#6739](https://github.com/MetaMask/metamask-mobile/pull/6739): fix: deeplink connection using metamask://connect
- [#6753](https://github.com/MetaMask/metamask-mobile/pull/6753): fix: Delete collectible media reproductor

## 7.3.1 - Jul 26, 2023
### Fixed
- [#6833](https://github.com/MetaMask/metamask-mobile/pull/6833): fix: invalid transaction data used for approve transaction

## 7.3.0 - Jul 13, 2023
### Added
- [#6220](https://github.com/MetaMask/metamask-mobile/pull/6220): feat: Upgrade React Native to 0.71.6
- [#6596](https://github.com/MetaMask/metamask-mobile/pull/6596): feat: Memoise token balance controler hook
- [#6639](https://github.com/MetaMask/metamask-mobile/pull/6639): feat: approval flow for add & switch network
- [#6352](https://github.com/MetaMask/metamask-mobile/pull/6352): feat(action): github action to automatically add label "release-x.y.z" when PRs get merged
- [#6576](https://github.com/MetaMask/metamask-mobile/pull/6576): feat: New Ui for permissions dapp screen
- [#6212](https://github.com/MetaMask/metamask-mobile/pull/6212): feat: trigger qrsigning modal using approval controller
- [#6602](https://github.com/MetaMask/metamask-mobile/pull/6602): feat: Add BottomSheetContent
- [#6617](https://github.com/MetaMask/metamask-mobile/pull/6617): feat: Update Overlay and add BottomSheetOverlay
- [#6489](https://github.com/MetaMask/metamask-mobile/pull/6489): feat: [MC 0.75] Show test network toggle
- [#6499](https://github.com/MetaMask/metamask-mobile/pull/6499): feat: `eth_accounts` return all permitted accounts

### Changed
- [#6662](https://github.com/MetaMask/metamask-mobile/pull/6662): refactor: Remove dead network controller code
- [#6664](https://github.com/MetaMask/metamask-mobile/pull/6664): refactor: Simplify `isMainnet` utility function
- [#6723](https://github.com/MetaMask/metamask-mobile/pull/6723): refactor: Updated checkbox style and icon
- [#6552](https://github.com/MetaMask/metamask-mobile/pull/6552): refactor: Update MultiSelectItem to use ListItem
- [#6551](https://github.com/MetaMask/metamask-mobile/pull/6551): refactor: Update SelectItem to use ListItem
- [#6724](https://github.com/MetaMask/metamask-mobile/pull/6724): refactor: Updated Label Text Variant
- [#6673](https://github.com/MetaMask/metamask-mobile/pull/6673): refactor: Use selectors for network state access
- [#6666](https://github.com/MetaMask/metamask-mobile/pull/6666): refactor: Simplify engine service
- [#6641](https://github.com/MetaMask/metamask-mobile/pull/6641): refactor: approve and reject transactions using approval controller

### Fixed
- [#6741](https://github.com/MetaMask/metamask-mobile/pull/6741): fix: onPress prop added to SelectItem component
- [#6722](https://github.com/MetaMask/metamask-mobile/pull/6722): fix: WC2 error management and SDK 'authorized' event
- [#6729](https://github.com/MetaMask/metamask-mobile/pull/6729): fix: update multi select snapshot
- [#6714](https://github.com/MetaMask/metamask-mobile/pull/6714): fix: "Assets Overview" disclaimer text color
- [#6678](https://github.com/MetaMask/metamask-mobile/pull/6678): fix: Update Confirmation Sign Message detox spec file
- [#6671](https://github.com/MetaMask/metamask-mobile/pull/6671): fix: added contact alias to destination address on send flow
- [#6637](https://github.com/MetaMask/metamask-mobile/pull/6637): fix: Support Decimal Comma for Token Custom Spend Cap

## 7.2.0 - Jun 05, 2023
### Added
- [#6632](https://github.com/MetaMask/metamask-mobile/pull/6632): feat: add linea mainnet alert message
- [#6496](https://github.com/MetaMask/metamask-mobile/pull/6496): feat(551): add Linea Mainnet
- [#6494](https://github.com/MetaMask/metamask-mobile/pull/6494): feat: Update banner component to show/hide details section
- [#6539](https://github.com/MetaMask/metamask-mobile/pull/6539): feat: [MC 0.5] Remove drawer and add remain options to settings tab
- [#6378](https://github.com/MetaMask/metamask-mobile/pull/6378): feat: Add eth_sign friction
- [#6534](https://github.com/MetaMask/metamask-mobile/pull/6534): feat(action): remove labels after issue closed
- [#6570](https://github.com/MetaMask/metamask-mobile/pull/6570): feat: Translations for the disconnected account toast
- [#6452](https://github.com/MetaMask/metamask-mobile/pull/6452): feat: [MC 0.5] - Add Account management actions
- [#5591](https://github.com/MetaMask/metamask-mobile/pull/5591): feat: Custom Spend Allowance
- [#6426](https://github.com/MetaMask/metamask-mobile/pull/6426): feat: Componentize ListItem
- [#6514](https://github.com/MetaMask/metamask-mobile/pull/6514): feat: Componentize BottomSheetFooter
- [#6466](https://github.com/MetaMask/metamask-mobile/pull/6466): feat: componentize BottomSheetHeader
- [#6294](https://github.com/MetaMask/metamask-mobile/pull/6294): feat: [MC 0.5] - Activity view and Settings on the tab bar
- [#6486](https://github.com/MetaMask/metamask-mobile/pull/6486): feat: Add disabled prop on base button

### Changed
- [#6612](https://github.com/MetaMask/metamask-mobile/pull/6612): chore: approve txn when gas estimation ready
- [#6054](https://github.com/MetaMask/metamask-mobile/pull/6054): chore: Improve TagURL
- [#6520](https://github.com/MetaMask/metamask-mobile/pull/6520): chore: improve variable name
- [#6597](https://github.com/MetaMask/metamask-mobile/pull/6597): chore: rm unused prepareFullTransaction
- [#6291](https://github.com/MetaMask/metamask-mobile/pull/6291): refactor: trigger transaction modals using approval requests
- [#5751](https://github.com/MetaMask/metamask-mobile/pull/5751): chore: Keystone links
- [#6541](https://github.com/MetaMask/metamask-mobile/pull/6541): chore: Delete an unused hook
- [#6530](https://github.com/MetaMask/metamask-mobile/pull/6530): chore: pending review feedback for token details related changes
- [#6401](https://github.com/MetaMask/metamask-mobile/pull/6401): refactor: handle watch asset accept and reject using ApprovalController only
- [#6529](https://github.com/MetaMask/metamask-mobile/pull/6529): chore: adding english string for advanced settings eth_sign warning
- [#6026](https://github.com/MetaMask/metamask-mobile/pull/6026): chore: Add toggle to enable/disable multi account balances fetching
- [#6512](https://github.com/MetaMask/metamask-mobile/pull/6512): chore: upgrade to cocoapods 1.12.0
- [#6487](https://github.com/MetaMask/metamask-mobile/pull/6487): chore: new Show test networks translation
- [#6357](https://github.com/MetaMask/metamask-mobile/pull/6357): refactor: use approval controller for watch asset confirmation

### Fixed
- [#6549](https://github.com/MetaMask/metamask-mobile/pull/6549): fix: Networks text alignement
- [#6634](https://github.com/MetaMask/metamask-mobile/pull/6634): fix: disable next button if custom input is invalid
- [#6491](https://github.com/MetaMask/metamask-mobile/pull/6491): fix: refactor linea testnet implementation
- [#6358](https://github.com/MetaMask/metamask-mobile/pull/6358): fix: No Warning appears when a Dapp sets a really high Fees for a tx, potentially loosing all user funds
- [#6592](https://github.com/MetaMask/metamask-mobile/pull/6592): fix: Nonce too low error on Approve ERC20 and ERC721 transactions
- [#6577](https://github.com/MetaMask/metamask-mobile/pull/6577): fix: onBoarding wizard horizontal alignment on step1 and on browser step
- [#6598](https://github.com/MetaMask/metamask-mobile/pull/6598): fix: Hold to reveal Spanish copy
- [#6523](https://github.com/MetaMask/metamask-mobile/pull/6523): fix: Network logo to represent first letter of network
- [#6560](https://github.com/MetaMask/metamask-mobile/pull/6560): fix: asset page header transition
- [#6473](https://github.com/MetaMask/metamask-mobile/pull/6473): fix: fix for swaps button displaying on unsupported networks
- [#6464](https://github.com/MetaMask/metamask-mobile/pull/6464): fix: bug domain not shown on signature
- [#6517](https://github.com/MetaMask/metamask-mobile/pull/6517): fix: remove duplicate ganache steps definitions
- [#6299](https://github.com/MetaMask/metamask-mobile/pull/6299): fix: for from address balance shown for ERC20 transfers
- [#6471](https://github.com/MetaMask/metamask-mobile/pull/6471): fix: Approve default ERC20

## 7.1.0 - Jun 20, 2023
 - [#6334](https://github.com/MetaMask/metamask-mobile/pull/6334): feat: Aurora Token Detection
 - [#6351](https://github.com/MetaMask/metamask-mobile/pull/6351): feat: use thunk to handle processed order side effects
 - [#5829](https://github.com/MetaMask/metamask-mobile/pull/5829): feat: order of browser page load events
 - [#6230](https://github.com/MetaMask/metamask-mobile/pull/6230): feat: Asset Overview / Token Detail view redesign
 - [#6381](https://github.com/MetaMask/metamask-mobile/pull/6381): feat: add params validation to useSDKMethod hook
 - [#6365](https://github.com/MetaMask/metamask-mobile/pull/6365): feat: remove hardcoded selected network name
 - [#6421](https://github.com/MetaMask/metamask-mobile/pull/6421): feat: exclude legacy types from rate limiting
 - [#6354](https://github.com/MetaMask/metamask-mobile/pull/6354): feat: Trigger signing modals from approval requests
 - [#6432](https://github.com/MetaMask/metamask-mobile/pull/6432): ci(sonar): Configure SonarCloud Analysis on CI
 - [#6441](https://github.com/MetaMask/metamask-mobile/pull/6441): feat: use screen in on-ramp views tests
 - [#6442](https://github.com/MetaMask/metamask-mobile/pull/6442): fix(ci): Remove `restore-build` steps
 - [#6040](https://github.com/MetaMask/metamask-mobile/pull/6040): feat: validation to send amount input box
 - [#6311](https://github.com/MetaMask/metamask-mobile/pull/6311): fix: token balance displayed in approval pages
 - [#6406](https://github.com/MetaMask/metamask-mobile/pull/6406): chore: Use core signature controller
 - [#6439](https://github.com/MetaMask/metamask-mobile/pull/6439): fix: remove invalid accessibilityRole value
 - [#6427](https://github.com/MetaMask/metamask-mobile/pull/6427): refactor: Refactor unit tests for React Native 0.71.6 upgrade
 - [#6289](https://github.com/MetaMask/metamask-mobile/pull/6289): feat(ci): Sonar Action to work with SonarCloud
 - [#6366](https://github.com/MetaMask/metamask-mobile/pull/6366): feat(ci): Convert Bitrise Workflows to Pipelines
 - [#6350](https://github.com/MetaMask/metamask-mobile/pull/6350): fix: ENS name displayed on confirm send page
 - [#6192](https://github.com/MetaMask/metamask-mobile/pull/6192): chore: Show account balance in signature screen
 - [#6394](https://github.com/MetaMask/metamask-mobile/pull/6394): feat(ci): removed the matrix option from unit testing
 - [#6227](https://github.com/MetaMask/metamask-mobile/pull/6227): feat: [MC 0.5] Modal network selector replace by network selector sheet
 - [#6393](https://github.com/MetaMask/metamask-mobile/pull/6393): feat(ci): upgrade ruby to 3.0.0
 - [#6274](https://github.com/MetaMask/metamask-mobile/pull/6274): chore: Empty SiteURL and Null TagURL in modal
 - [#6137](https://github.com/MetaMask/metamask-mobile/pull/6137): chore: Clicking toAddress to add it to address book
 - [#6079](https://github.com/MetaMask/metamask-mobile/pull/6079): chore: Refactor sanitization middleware
 - [#6234](https://github.com/MetaMask/metamask-mobile/pull/6234): chore: Clear Privacy section
 - [#6342](https://github.com/MetaMask/metamask-mobile/pull/6342): chore: Improve processing of redirection URL
 - [#6374](https://github.com/MetaMask/metamask-mobile/pull/6374): chore: en.json with eth_sign
 - [#6214](https://github.com/MetaMask/metamask-mobile/pull/6214): chore: core signature controller
 - [#6328](https://github.com/MetaMask/metamask-mobile/pull/6328): chore(devDeps): bump webdriverio packages
 - [#6362](https://github.com/MetaMask/metamask-mobile/pull/6362): chore: Added retries
 - [#6125](https://github.com/MetaMask/metamask-mobile/pull/6125): chore: controller packages to match core v42
 - [#6124](https://github.com/MetaMask/metamask-mobile/pull/6124): chore: controller packages to match core v40
 - [#6345](https://github.com/MetaMask/metamask-mobile/pull/6345): chore: es.js file
 - [#6339](https://github.com/MetaMask/metamask-mobile/pull/6339): fix: yarn watch clean

## 7.0.1 - Jun 7, 2023
- [#6558](https://github.com/MetaMask/metamask-mobile/pull/6558): refactor(whats-new-modal): remove onramp content

## 7.0.0 - Jun 6, 2023
- [#6536](https://github.com/MetaMask/metamask-mobile/pull/6380): [FEATURE] WalletConnect v2 Integration (#6380)

## 6.6.0 - May 25, 2023
- [#5866](https://github.com/MetaMask/metamask-mobile/pull/5866): [FIX] sturdier check
- [#6340](https://github.com/MetaMask/metamask-mobile/pull/6340): [FIX] Missing network name onramp
- [#6325](https://github.com/MetaMask/metamask-mobile/pull/6325): [FEATURE] Add development environment to onramp-sdk
- [#6309](https://github.com/MetaMask/metamask-mobile/pull/6309): [FIX] Missing handler on mandatory modal
- [#6165](https://github.com/MetaMask/metamask-mobile/pull/6165): [FEATURE] Edit account name view
- [#5876](https://github.com/MetaMask/metamask-mobile/pull/5876): [FIX] Gas is not re-calculated when updating a transaction
- [#6093](https://github.com/MetaMask/metamask-mobile/pull/6093): [FEATURE] Account actions on wallet view
- [#6253](https://github.com/MetaMask/metamask-mobile/pull/6253): [FIX] Confirm button should be disabled if account has no balance
- [#6097](https://github.com/MetaMask/metamask-mobile/pull/6097): [UPDATE] Extracting out signature request related code from RootRPCMethodsUI conponent
- [#6246](https://github.com/MetaMask/metamask-mobile/pull/6246): [FIX] Wrong to account information on confirmation page
- [#6085](https://github.com/MetaMask/metamask-mobile/pull/6085): [FEATURE] Update account section with card
- [#6255](https://github.com/MetaMask/metamask-mobile/pull/6255): [UPDATE] Onboarding translation updated
- [#6210](https://github.com/MetaMask/metamask-mobile/pull/6210): [UPDATE] Extend the readme documentation to cover E2E testing in more detail.
- [#6249](https://github.com/MetaMask/metamask-mobile/pull/6249): [FIX] Terms of Use checkbox test id
- [#6228](https://github.com/MetaMask/metamask-mobile/pull/6228): [UPDATE] Checkbox component
- [#6226](https://github.com/MetaMask/metamask-mobile/pull/6226): [UPDATE] Button's icon props and button org

## 6.5.0 - May 4, 2023
- [#5743](https://github.com/MetaMask/metamask-mobile/pull/5743): [FEATURE] On-ramp: Add buy-crypto deeplink
- [#6201](https://github.com/MetaMask/metamask-mobile/pull/6201): [FIX] [SDK] Missing redirect breaking backward compatibility
- [#6232](https://github.com/MetaMask/metamask-mobile/pull/6232): [FIX] bottom margin for detecting end of the page
- [#6166](https://github.com/MetaMask/metamask-mobile/pull/6166): [FEATURE] trigger walletconnect modal using approval controller
- [#6223](https://github.com/MetaMask/metamask-mobile/pull/6223): [IMPROVEMENT] Update to Node.js v16
- [#6051](https://github.com/MetaMask/metamask-mobile/pull/6051): [FEATURE] Total balance and portfolio button changed
- [#6156](https://github.com/MetaMask/metamask-mobile/pull/6156): [IMPROVEMENT] On-ramp: Use dynamic list of networks
- [#6145](https://github.com/MetaMask/metamask-mobile/pull/6145): [IMPROVEMENT] Synced and optimized icons
- [#6138](https://github.com/MetaMask/metamask-mobile/pull/6138): [FEATURE] On-ramp: Add orderProcessor exponential backoff for orders
- [#6139](https://github.com/MetaMask/metamask-mobile/pull/6139): [FEATURE] On-ramp: Add same amount rendering as the order details to the order list
- [#6189](https://github.com/MetaMask/metamask-mobile/pull/6189): [FEATURE] On-ramp: Remove hiding the provider modal when quotes refresh
- [#6216](https://github.com/MetaMask/metamask-mobile/pull/6216): [IMPROVEMENT] account icon matches user's preferred identicon
- [#5956](https://github.com/MetaMask/metamask-mobile/pull/5956): [IMPROVEMENT] Show token symbol in verify contract details
- [#5458](https://github.com/MetaMask/metamask-mobile/pull/5458): [IMPROVEMENT] Support sepolia network
- [#6185](https://github.com/MetaMask/metamask-mobile/pull/6185): [FIX] remove pubnub package and associated sync with extension code
- [#6181](https://github.com/MetaMask/metamask-mobile/pull/6181): [IMPROVEMENT] Componentize Header Component
- [#6153](https://github.com/MetaMask/metamask-mobile/pull/6153): [IMPROVEMENT] On-ramp: Refactor order selector by id
- [#6044](https://github.com/MetaMask/metamask-mobile/pull/6044): [IMPROVEMENT] Componentize Badge and Badge Wrapper
- [#6180](https://github.com/MetaMask/metamask-mobile/pull/6180): [IMPROVEMENT] Componentized Overlay Component
- [#6173](https://github.com/MetaMask/metamask-mobile/pull/6173): [REFACTOR] Auto Lock section
- [#6174](https://github.com/MetaMask/metamask-mobile/pull/6174): [IMPROVEMENT] Update Tab bar styles
- [#6056](https://github.com/MetaMask/metamask-mobile/pull/6056): [IMPROVEMENT] Show Identicon for unknown token and if token icon is unknown
- [#6076](https://github.com/MetaMask/metamask-mobile/pull/6076): [BUGFIX] Fixes WalletConnect deep links (wc:// schema) not working properly
- [#6157](https://github.com/MetaMask/metamask-mobile/pull/6157): [REFACTOR] Change Password setting
- [#5718](https://github.com/MetaMask/metamask-mobile/pull/5718): [FIX] Nonce Too Low for Approve Transaction

## 6.4.0 - Apr 20, 2023
- [#6144](https://github.com/MetaMask/metamask-mobile/pull/6144): [FEATURE] New Crowdin translations by Github Action
- [#6143](https://github.com/MetaMask/metamask-mobile/pull/6143): [UPDATE] Crowdin token to use METAMASKBOT_CROWDIN_TOKEN
- [#5627](https://github.com/MetaMask/metamask-mobile/pull/5627): [IMPROVEMENT] Refactor remaining `web3-provider-engine` methods
- [#6082](https://github.com/MetaMask/metamask-mobile/pull/6082): [IMPROVEMENT] Remove inactive IPFS providers
- [#5620](https://github.com/MetaMask/metamask-mobile/pull/5620): [IMPROVEMENT] Refactor RPC `getAccounts` usage
- [#6122](https://github.com/MetaMask/metamask-mobile/pull/6122): [FIX] TypeError: undefined is not an object (evaluating 'n.find')
- [#6134](https://github.com/MetaMask/metamask-mobile/pull/6134): [REFACTOR] Reveal Private Key section
- [#6009](https://github.com/MetaMask/metamask-mobile/pull/6009): [FEATURE] On-ramp: Add what's new modal content
- [#5619](https://github.com/MetaMask/metamask-mobile/pull/5619): [IMPROVEMENT] Refactor `eth_sendTransaction` handler
- [#6058](https://github.com/MetaMask/metamask-mobile/pull/6058): [FIX] broken erc721 approve token link
- [#6020](https://github.com/MetaMask/metamask-mobile/pull/6020): [FEATURE][MC] Token list with network logo and token name
- [#5992](https://github.com/MetaMask/metamask-mobile/pull/5992): [FEATURE][MC] - Wallet actions on Tab bar
- [#5937](https://github.com/MetaMask/metamask-mobile/pull/5937): [FEATURE]Show internet protocol on confirmation screens
- [#6015](https://github.com/MetaMask/metamask-mobile/pull/6015): [UPDATE] sentry version and enable performance metrics
- [#6109](https://github.com/MetaMask/metamask-mobile/pull/6109): [FIX] linea network order in dropdown + remove feature toggle for linea (#6072)
- [#6081](https://github.com/MetaMask/metamask-mobile/pull/6081): [UPDATE] ESLint rules for scripts
- [#6006](https://github.com/MetaMask/metamask-mobile/pull/6006): [UPDATE] Upgrade xcode version
- [#6003](https://github.com/MetaMask/metamask-mobile/pull/6003): [IMPROVEMENT] Adding document to refactor send flow
- [#6060](https://github.com/MetaMask/metamask-mobile/pull/6060): [IMPROVEMENT] Refactor send transaction v2
- [#6037](https://github.com/MetaMask/metamask-mobile/pull/6037): [FEATURE] update sdk persistence
- [#5900](https://github.com/MetaMask/metamask-mobile/pull/5900): [IMPROVEMENT] Creating reusable address from/to component.
- [#5933](https://github.com/MetaMask/metamask-mobile/pull/5933): [IMPROVEMENT] Componentize Banner Component
- [#5927](https://github.com/MetaMask/metamask-mobile/pull/5927): [IMPROVEMENT] Componentize Form Components

## 6.3.0 - Apr 05, 2023
- [#6025](https://github.com/MetaMask/metamask-mobile/pull/6025): [FIX] Add url-parse lib to our MainNavigator
- [#6039](https://github.com/MetaMask/metamask-mobile/pull/6039): [ENHANCEMENT] Improve Android setup instructions
- [#5996](https://github.com/MetaMask/metamask-mobile/pull/5996): [ENHANCEMENT] Add document to refactor signature request code
- [#5961](https://github.com/MetaMask/metamask-mobile/pull/5961): [FIX] #5898 - Converting native ETH to fiat and fiat to native ETH results in wrong values beign displayed on the Amount screen
- [#5958](https://github.com/MetaMask/metamask-mobile/pull/5958): [FEATURE] add consensys zkevm (Linea) support
- [#5997](https://github.com/MetaMask/metamask-mobile/pull/5997): [FEATURE] Account selector on swaps screen
- [#6019](https://github.com/MetaMask/metamask-mobile/pull/6019): [ENHANCEMENT] On-ramp: Add #6009 strings
- [#6023](https://github.com/MetaMask/metamask-mobile/pull/6023): [ENHANCEMENT] disable back press and add margin to the bottom for accept ToU modal
- [#6016](https://github.com/MetaMask/metamask-mobile/pull/6016): [ENHANCEMENT] On-ramp: Add accessibility label to custom action images
- [#5948](https://github.com/MetaMask/metamask-mobile/pull/5948): [FEATURE] SDK Session Persistence
- [#5882](https://github.com/MetaMask/metamask-mobile/pull/5882): [FIX] Skip type checking library declaration files
- [#5975](https://github.com/MetaMask/metamask-mobile/pull/5975): [FIX] 18 JS type errors for TSC to output 683 TS/TSX errors
- [#5910](https://github.com/MetaMask/metamask-mobile/pull/5910): [ENHANCEMENT] E2E Permission system tests
- [#5839](https://github.com/MetaMask/metamask-mobile/pull/5839): [FIX] Clear Hex data when Token Transfer reverts ETH
- [#5930](https://github.com/MetaMask/metamask-mobile/pull/5930): [ENHANCEMENT] dispaly nft info in browser
- [#5785](https://github.com/MetaMask/metamask-mobile/pull/5785): [FEATURE] add portfolio button to asset action buttons
- [#5242](https://github.com/MetaMask/metamask-mobile/pull/5242): [FEATURE] Use Terms Modal
- [#5941](https://github.com/MetaMask/metamask-mobile/pull/5941): [FIX] bundle video in app to prevent crash when not available
- [#5669](https://github.com/MetaMask/metamask-mobile/pull/5669): [UPDATE] http-cache-semantics from 4.1.0 to 4.1.1
- [#5959](https://github.com/MetaMask/metamask-mobile/pull/5959): [UPDATE] @xmldom/xmldom from 0.8.3 to 0.8.6
- [#5962](https://github.com/MetaMask/metamask-mobile/pull/5962): [FIX] Remove select address as a prop on App index.js
- [#5964](https://github.com/MetaMask/metamask-mobile/pull/5964): [FEATURE] Added translations for MC 0.5
- [#4421](https://github.com/MetaMask/metamask-mobile/pull/4421): [FEATURE] Vault corruption recovery flow
- [#5327](https://github.com/MetaMask/metamask-mobile/pull/5327): [FEATURE] Verify Contract Details

## 6.2.0 - Mar 21, 2023
- [#5890](https://github.com/MetaMask/metamask-mobile/pull/5890): [FIX] Swap with wallet connect
- [#5807](https://github.com/MetaMask/metamask-mobile/pull/5807): [IMPROVEMENT] "preview build" support to Bitrise
- [#5924](https://github.com/MetaMask/metamask-mobile/pull/5924): [UPDATE] the README setup steps
- [#5901](https://github.com/MetaMask/metamask-mobile/pull/5901): [UPDATE] assets-controllers patch
- [#5870](https://github.com/MetaMask/metamask-mobile/pull/5870): [IMPROVEMENT] On-ramp: Add buy crypto home button
- [#5880](https://github.com/MetaMask/metamask-mobile/pull/5880): [UPDATE] Display internet protocol on the new origin pill
- [#5529](https://github.com/MetaMask/metamask-mobile/pull/5529): [IMPROVEMENT] Network Controller refactor to use the same selector
- [#5859](https://github.com/MetaMask/metamask-mobile/pull/5859): [UPDATE] scan icon on wallet view
- [#5868](https://github.com/MetaMask/metamask-mobile/pull/5868): [IMPROVEMENT] permitted account balance
- [#5842](https://github.com/MetaMask/metamask-mobile/pull/5842): [IMPROVEMENT] show the url protocol
- [#5309](https://github.com/MetaMask/metamask-mobile/pull/5309): [IMPROVEMENT] New transaction header for approve and approval modal
- [#5825](https://github.com/MetaMask/metamask-mobile/pull/5825): [Improvement] Send Token E2E test
- [#5857](https://github.com/MetaMask/metamask-mobile/pull/5857): [IMPROVEMENT] Cherry pick QR scan bug fixes from v6.1 to main
- [#5855](https://github.com/MetaMask/metamask-mobile/pull/5855): [IMPROVEMENT] dont render suspect links
- [#5827](https://github.com/MetaMask/metamask-mobile/pull/5827): [IMPROVEMENT] analytics: add missing property to connect completed event
- [#5711](https://github.com/MetaMask/metamask-mobile/pull/5711): [IMPROVEMENT] Improve signature request message
- [#5750](https://github.com/MetaMask/metamask-mobile/pull/5750): [FIX] Enable clipboard for private credentials
- [#5374](https://github.com/MetaMask/metamask-mobile/pull/5374): [IMPROVEMENT] Authentication refactor
- [#5775](https://github.com/MetaMask/metamask-mobile/pull/5775): [UPDATE] Security Privacy Remember me feature
- [#5803](https://github.com/MetaMask/metamask-mobile/pull/5803): [UPDATE] Sentry: remove DSN value from codebase
- [#5796](https://github.com/MetaMask/metamask-mobile/pull/5796): [UPDATE] `@metamask/phishing-controller` to v2

## 6.1.2 - Mar 03, 2023
- [#5925](https://github.com/MetaMask/metamask-mobile/pull/5925): [FIX] handle all ios biometric errors and create wallet
- [#5906](https://github.com/MetaMask/metamask-mobile/pull/5906): [FIX] Add try-catch to recreateVault

## 6.1.1 - Mar 01, 2023
- [#5848](https://github.com/MetaMask/metamask-mobile/pull/5848): [FIX] Remove default eth sign

## 6.1.0 - Feb 27, 2023
- [#5851](https://github.com/MetaMask/metamask-mobile/pull/5851): [FIX] Fix search network crasher
- [#5809](https://github.com/MetaMask/metamask-mobile/pull/5809): [FIX] Resolve tab bar merge conflicts
- [#5461](https://github.com/MetaMask/metamask-mobile/pull/5461): [IMPROVEMENT] On-ramp: Refactor Payment Methods view to componentization
- [#5813](https://github.com/MetaMask/metamask-mobile/pull/5813): [FEATURE] Add copy for portfolio button for translations
- [#5729](https://github.com/MetaMask/metamask-mobile/pull/5729): [FIX] Bump react-native-reanimated to 2.14.0
- [#5797](https://github.com/MetaMask/metamask-mobile/pull/5797): [IMPROVEMENT] Remove phishing list update engine removal
- [#5812](https://github.com/MetaMask/metamask-mobile/pull/5812): [CONTENT] Ledger Integration english content
- [#5806](https://github.com/MetaMask/metamask-mobile/pull/5806): [FIX] Screenshot Crash
- [#5678](https://github.com/MetaMask/metamask-mobile/pull/5678): [FIX] Updated hardware label to have the correct color
- [#5801](https://github.com/MetaMask/metamask-mobile/pull/5801): [FIX] Update icon name in SRPQuiz
- [#5800](https://github.com/MetaMask/metamask-mobile/pull/5800): [FIX] TabBarIconKey to TabBarLabel
- [#5725](https://github.com/MetaMask/metamask-mobile/pull/5725): [IMPROVEMENT] Show transfer view to user for approve with value
- [#5780](https://github.com/MetaMask/metamask-mobile/pull/5780): [FIX] Show token symbol when approving
- [#5791](https://github.com/MetaMask/metamask-mobile/pull/5791): [IMPROVEMENT] Adds 'ios' and 'android' to possible sources for MM SDK events
- [#5340](https://github.com/MetaMask/metamask-mobile/pull/5340): [IMPROVEMENT]Align icon names
- [#5399](https://github.com/MetaMask/metamask-mobile/pull/5399): [FIX] Fix bug with updating gas price for legacy transactions
- [#5778](https://github.com/MetaMask/metamask-mobile/pull/5778): [IMPROVEMENT] Set different CPU capacity in jest tests
- [#5777](https://github.com/MetaMask/metamask-mobile/pull/5777): [FIX] Fix/primary currency fiat insufficient funds error
- [#5776](https://github.com/MetaMask/metamask-mobile/pull/5776): [IMPROVEMENT] Add test for change password scenario
- [#5753](https://github.com/MetaMask/metamask-mobile/pull/5753): [FIX] Fix Slack e2e announcement
- [#5683](https://github.com/MetaMask/metamask-mobile/pull/5683): [FIX] RN Patch Version
- [#5768](https://github.com/MetaMask/metamask-mobile/pull/5768): [UPGRADE] Segment Analytics 2.13.0
- [#5587](https://github.com/MetaMask/metamask-mobile/pull/5587): [FIX] ERC721 Approve view
- [#5748](https://github.com/MetaMask/metamask-mobile/pull/5748): [IMPROVEMENT] E2e appium/add splash animation step
- [#5749](https://github.com/MetaMask/metamask-mobile/pull/5749): [FIX] Back navigation CTAs in RevealPrivateCredential view
- [#5744](https://github.com/MetaMask/metamask-mobile/pull/5744): [IMPROVEMENT] Fix sideway/formula audit
- [#5738](https://github.com/MetaMask/metamask-mobile/pull/5738): [FIX] On-ramp: upgrade on-ramp-sdk to v1.8.1
- [#5739](https://github.com/MetaMask/metamask-mobile/pull/5739): [FIX] Fix CVE-2023-25166 by resolving @sideway/formula to 3.0.1
- [#5666](https://github.com/MetaMask/metamask-mobile/pull/5666): [IMPROVEMENT] E2E appium/app launch times
- [#5719](https://github.com/MetaMask/metamask-mobile/pull/5719): [FIX] Remove false showBack param from order details
- [#5595](https://github.com/MetaMask/metamask-mobile/pull/5595): [IMPROVEMENT] On-ramp: Add orderProcessor index test
- [#5730](https://github.com/MetaMask/metamask-mobile/pull/5730): [FIX] French content for SRP Quiz
- [#5726](https://github.com/MetaMask/metamask-mobile/pull/5726): [FIX] Minor UI bugs in credential views
- [#5656](https://github.com/MetaMask/metamask-mobile/pull/5656): [FIX] ENS Resolves to Wrong Address when DeepLink
- [#5717](https://github.com/MetaMask/metamask-mobile/pull/5717): [IMPROVEMENT] Updated button usage to use full width
- [#5722](https://github.com/MetaMask/metamask-mobile/pull/5722): [FIX] Fix env variables syntax in step
- [#5679](https://github.com/MetaMask/metamask-mobile/pull/5679): [IMPROVEMENT] Update design-tokens version and remove screen size from TextVariants
- [#5713](https://github.com/MetaMask/metamask-mobile/pull/5713): [IMPROVEMENT] Updated ButtonBase to use flex-start instead of baseline
- [#5546](https://github.com/MetaMask/metamask-mobile/pull/5546): [IMPROVEMENT] Adding smoke and regression tags to tests
- [#5694](https://github.com/MetaMask/metamask-mobile/pull/5694): [IMPROVEMENT] Added missing step definition
- [#5343](https://github.com/MetaMask/metamask-mobile/pull/5343): [IMPROVEMENT] Align buttons with Figma
- [#5682](https://github.com/MetaMask/metamask-mobile/pull/5682): [IMPROVEMENT] Componentize TextInput
- [#5657](https://github.com/MetaMask/metamask-mobile/pull/5657): [FIX] fix the RequestTokenFlow E2E test
- [#5675](https://github.com/MetaMask/metamask-mobile/pull/5675): [FIX] Fix eslint commit hook
- [#5621](https://github.com/MetaMask/metamask-mobile/pull/5621): [IMPROVEMENT] Refactor static method middlware
- [#5218](https://github.com/MetaMask/metamask-mobile/pull/5218): [IMPROVEMENT] Improve deeplinks experience
- [#5608](https://github.com/MetaMask/metamask-mobile/pull/5608): [FIX] SRP recover when an error is thrown

## 6.0.1 - Feb 21, 2023
- [#5799](https://github.com/MetaMask/metamask-mobile/pull/5799): [FIX] Browser: handle unsupported URLs

## 6.0.0 - Feb 15, 2023
- [#5724](https://github.com/MetaMask/metamask-mobile/pull/5724): [FIX] Migrate dapps access into permission controller state
- [#5742](https://github.com/MetaMask/metamask-mobile/pull/5742): [FIX] ENS Resolves to Wrong Address when DeepLink
- [#5714](https://github.com/MetaMask/metamask-mobile/pull/5714): [FIX] Importing private key via QR code redirects to browser
- [#5709](https://github.com/MetaMask/metamask-mobile/pull/5709): [FIX] Settings networks icons were missing
- [#5062](https://github.com/MetaMask/metamask-mobile/pull/5062): [FEATURE] Implement Permission System
- [#5659](https://github.com/MetaMask/metamask-mobile/pull/5659): [IMPROVEMENT] E2E fix tapReminder step
- [#5641](https://github.com/MetaMask/metamask-mobile/pull/5641): [IMPROVEMENT] Use Set when filtering blocklist
- [#5655](https://github.com/MetaMask/metamask-mobile/pull/5655): [FIX] E2E adjust get started wait
- [#5650](https://github.com/MetaMask/metamask-mobile/pull/5650): [IMPROVEMENT] E2E appium request token
- [#5647](https://github.com/MetaMask/metamask-mobile/pull/5647): [IMPROVEMENT] Add introductory image to SRP Quiz
- [#5640](https://github.com/MetaMask/metamask-mobile/pull/5640): [IMPROVEMENT] Middleware - Include the request in the error params
- [#5632](https://github.com/MetaMask/metamask-mobile/pull/5632): [IMPROVEMENT] E2E appium folder structure change
- [#5579](https://github.com/MetaMask/metamask-mobile/pull/5579): [FEAT] Add friction to SRP reveal
- [#5551](https://github.com/MetaMask/metamask-mobile/pull/5551): [IMPROVEMENT] Refactor Personal Signature
- [#5626](https://github.com/MetaMask/metamask-mobile/pull/5626): [FIX] SRP Quiz content and translations
- [#5612](https://github.com/MetaMask/metamask-mobile/pull/5612): [FIX] Make Prettier work in wdio directory
- [#5605](https://github.com/MetaMask/metamask-mobile/pull/5605): [FIX] Handle ENS Address Error
- [#5600](https://github.com/MetaMask/metamask-mobile/pull/5600): [IMPROVEMENT] Refactor ProtectYourWallet section in the security section
- [#5586](https://github.com/MetaMask/metamask-mobile/pull/5586): [IMPROVEMENT] Stablize Addressbook and Networks flow tests
- [#5594](https://github.com/MetaMask/metamask-mobile/pull/5594): [UPGRADE] bumped ua-parser-js to 0.7.33
- [#5580](https://github.com/MetaMask/metamask-mobile/pull/5580): [UPGRADE] Bump cookiejar from 2.1.2 to 2.1.4
- [#5471](https://github.com/MetaMask/metamask-mobile/pull/5471): [UPGRADE] Bump luxon from 3.1.1 to 3.2.1
- [#5450](https://github.com/MetaMask/metamask-mobile/pull/5450): [UPGRADE] Bump json5 from 1.0.1 to 1.0.2
- [#5575](https://github.com/MetaMask/metamask-mobile/pull/5575): [CONTENT] Add translations to SRP Reveal feature
- [#5559](https://github.com/MetaMask/metamask-mobile/pull/5559): [ANALYTICS] Add analytics events for SRP reveal

## 5.14.0 - Jan 27, 2023
- [#5631](https://github.com/MetaMask/metamask-mobile/pull/5631): [FIX] Modal confirmation refactoring
- [#5624](https://github.com/MetaMask/metamask-mobile/pull/5624): [FIX] Fix currency display
- [#5615](https://github.com/MetaMask/metamask-mobile/pull/5615): [FIX] Fix analytics events
- [#5585](https://github.com/MetaMask/metamask-mobile/pull/5585): [FIX] Token Detection not persisting
- [#5556](https://github.com/MetaMask/metamask-mobile/pull/5556): [FIX] Swaps disabled on fresh install on some networks
- [#5550](https://github.com/MetaMask/metamask-mobile/pull/5550): [FIX] On-ramp: Fix order link in details screen
- [#5535](https://github.com/MetaMask/metamask-mobile/pull/5535): [IMPROVEMENT] Add content for "Add friction to revealing SRP"
- [#5538](https://github.com/MetaMask/metamask-mobile/pull/5538): [FIX] E2e appium test failure fix
- [#5444](https://github.com/MetaMask/metamask-mobile/pull/5444): [FIX] Fix unecessary executions of useEffect
- [#5506](https://github.com/MetaMask/metamask-mobile/pull/5506): [IMPROVEMENT] On-ramp: Add NavBar tests to GetStarted and Regions Views
- [#5495](https://github.com/MetaMask/metamask-mobile/pull/5495): [IMPROVEMENT] Copy update for metamask fee on swaps
- [#5525](https://github.com/MetaMask/metamask-mobile/pull/5525): [IMPROVEMENT] On-ramp: add fiatOrders reducer tests
- [#5521](https://github.com/MetaMask/metamask-mobile/pull/5521): [IMPROVEMENT] On-ramp: Remove unused state and fix initial state
- [#5487](https://github.com/MetaMask/metamask-mobile/pull/5487): [IMPROVEMENT] On-ramp: Use themeAppearance
- [#5530](https://github.com/MetaMask/metamask-mobile/pull/5530): [IMPROVEMENT] Refactor RevealPrivateCredential View
- [#5526](https://github.com/MetaMask/metamask-mobile/pull/5526): [IMPROVEMENT] On-ramp: Add on-ramp utils tests
- [#5531](https://github.com/MetaMask/metamask-mobile/pull/5531): [IMPROVEMENT] Refactor SeedPhraseVideo to mount player after transition
- [#5522](https://github.com/MetaMask/metamask-mobile/pull/5522): [IMPROVEMENT] On-ramp: Remove scrollable prop from views and update snapshots
- [#5524](https://github.com/MetaMask/metamask-mobile/pull/5524): [IMPROVEMENT] On-ramp: Add order processor tests
- [#5512](https://github.com/MetaMask/metamask-mobile/pull/5512): [IMPROVEMENT] Remove redundant browser feature file
- [#5511](https://github.com/MetaMask/metamask-mobile/pull/5511): [IMPROVEMENT] On-ramp: Rename applePay hook to useApplePay
- [#5499](https://github.com/MetaMask/metamask-mobile/pull/5499): [FIX] Remove duplicate property
- [#5496](https://github.com/MetaMask/metamask-mobile/pull/5496): [REVERT] Onramp - Remove Text as any ocurrences
- [#5474](https://github.com/MetaMask/metamask-mobile/pull/5474): [IMPROVEMENT] Screenshot deterrent alert
- [#5489](https://github.com/MetaMask/metamask-mobile/pull/5489): [IMPROVEMENT] Renaming Step files to include ".steps"
- [#5460](https://github.com/MetaMask/metamask-mobile/pull/5460): [IMPROVEMENT] E2e test/browser flow
- [#5488](https://github.com/MetaMask/metamask-mobile/pull/5488): [IMPROVEMENT] Add Browserstack step to Bitrise
- [#5486](https://github.com/MetaMask/metamask-mobile/pull/5486): [FIX] Add providerValues to renderScreen
- [#5484](https://github.com/MetaMask/metamask-mobile/pull/5484): [IMPROVEMENT] Isolate e2e-Appium Feature scenarios
- [#5483](https://github.com/MetaMask/metamask-mobile/pull/5483): [IMPROVEMENT] Add renderScreen test util
- [#5476](https://github.com/MetaMask/metamask-mobile/pull/5476): [IMPROVEMENT] README.md: update "Install the Android NDK"
- [#5479](https://github.com/MetaMask/metamask-mobile/pull/5479): [IMPROVEMENT] Mount SeedPhraseVideo Video Player after transition
- [#5475](https://github.com/MetaMask/metamask-mobile/pull/5475): [FIX] Fix import of `isEIP1559Transaction`
- [#5473](https://github.com/MetaMask/metamask-mobile/pull/5473): [DEPENDENCIES] On-ramp: upgrade on-ramp-sdk to v1.6.1
- [#5465](https://github.com/MetaMask/metamask-mobile/pull/5465): [strings] vault corruption recovery strings
- [#5433](https://github.com/MetaMask/metamask-mobile/pull/5433): [IMPROVEMENT] Add WebdriverIO test reports and Browserstack Integration
- [#5270](https://github.com/MetaMask/metamask-mobile/pull/5270): [DEPENDENCIES] Migrate to new controller packages
- [#5449](https://github.com/MetaMask/metamask-mobile/pull/5449): [IMPROVEMENT] Remove deeplink warning for SDK and SDK as dependency
- [#5468](https://github.com/MetaMask/metamask-mobile/pull/5468): [FIX] Screenshot deterrent analytics
- [#5462](https://github.com/MetaMask/metamask-mobile/pull/5462): [IMPROVEMENT] On-ramp: Remove unused constants
- [#5413](https://github.com/MetaMask/metamask-mobile/pull/5413): [IMPROVEMENT] On-ramp: Refactor Regions view to componentization
- [#5440](https://github.com/MetaMask/metamask-mobile/pull/5440): [FIX] Approval error when insufficient balance
- [#5459](https://github.com/MetaMask/metamask-mobile/pull/5459): [IMPROVEMENT] Remove extra zero balance account potentially created from seeking ahead
- [#5454](https://github.com/MetaMask/metamask-mobile/pull/5454): [IMPROVEMENT] Refactor Analytics Events
- [#5453](https://github.com/MetaMask/metamask-mobile/pull/5453): [IMPROVEMENT] Use "ModalConfirmation" component for the QR Reader security alert
- [#5447](https://github.com/MetaMask/metamask-mobile/pull/5447): [IMPROVEMENT] Refactor "Screenshot Deterrent" for Android
- [#5436](https://github.com/MetaMask/metamask-mobile/pull/5436): [IMPROVEMENT] On-ramp: Refactor fiatOrders reducer to TypeScript
- [#5451](https://github.com/MetaMask/metamask-mobile/pull/5451): [IMPROVEMENT] Add translations to "Screenshot Deterrent" feature
- [#5428](https://github.com/MetaMask/metamask-mobile/pull/5428): [IMPROVEMENT] Add accessibilityRole button to StyledButton
- [#5437](https://github.com/MetaMask/metamask-mobile/pull/5437): [IMPROVEMENT] On-ramp: Move useSDKMethod to its own file
- [#5448](https://github.com/MetaMask/metamask-mobile/pull/5448): [IMPROVEMENT] Add translations to "Safe QR" feature
- [#5219](https://github.com/MetaMask/metamask-mobile/pull/5219): [FIX] Update selected network when delete network manually inserted
- [#5430](https://github.com/MetaMask/metamask-mobile/pull/5430): [IMPROVEMENT] Remove Text as any occurrences

## 5.13.0 - Jan 17, 2022
- [#5381](https://github.com/MetaMask/metamask-mobile/pull/5381): [UPDATE] Bumped contract-metadata to 2.1.0
- [#5424](https://github.com/MetaMask/metamask-mobile/pull/5424): [IMPROVEMENT] Add Screenshot Warning to ImportPrivateKey
- [#4670](https://github.com/MetaMask/metamask-mobile/pull/4670): [FEAT] Screenshot Warning
- [#5422](https://github.com/MetaMask/metamask-mobile/pull/5422): [UPDATE] Add custom network and Import custom token
- [#5376](https://github.com/MetaMask/metamask-mobile/pull/5376): [IMPROVEMENT] Include L1 fee in the Send flow and on the tx detail page for Optimism
- [#5351](https://github.com/MetaMask/metamask-mobile/pull/5351): [REMOVE] On-ramp: remove old on-ramp experience
- [#5352](https://github.com/MetaMask/metamask-mobile/pull/5352): [UPDATE] Bump decode-uri-component from 0.2.0 to 0.2.2
- [#5246](https://github.com/MetaMask/metamask-mobile/pull/5246): [UPDATE] Bump loader-utils from 1.4.0 to 1.4.2
- [#5191](https://github.com/MetaMask/metamask-mobile/pull/5191): [IMPROVEMENT] Support for ens on deeplink transactions
- [#5115](https://github.com/MetaMask/metamask-mobile/pull/5115): [FIX] cancelling transaction when user does not give dapp permission to transfer funds
- [#5400](https://github.com/MetaMask/metamask-mobile/pull/5400): [FIX] jest expect type
- [#4546](https://github.com/MetaMask/metamask-mobile/pull/4546): [IMPROVEMENT] Support downloading Apple Wallet passes on iOS
- [#5200](https://github.com/MetaMask/metamask-mobile/pull/5200): [UPDATE] Update Controllers to version 33.0.0
- [#5083](https://github.com/MetaMask/metamask-mobile/pull/5083): [IMPROVEMENT] Component: Custom Spending Cap

## 5.12.3 - Dec 16, 2022
- Hotfix version bump for iOS only release, no code changes

## 5.12.1 - Dec 6, 2022
- [#5366](https://github.com/MetaMask/metamask-mobile/pull/5366): [UPDATE] On-ramp Refactor wyre authentication URL approach
- [#5362](https://github.com/MetaMask/metamask-mobile/pull/5362): [UPDATE] Copy for Opt in metrics screen and enable custom mainnet RPC
- [#5360](https://github.com/MetaMask/metamask-mobile/pull/5360): [FIX] Onboarding wizard automatic update modal
- [#5307](https://github.com/MetaMask/metamask-mobile/pull/5307): [IMPROVEMENT] Remove RPC URL, Block Explorer URL, Network Name from metrics
- [#5355](https://github.com/MetaMask/metamask-mobile/pull/5355): [IMPROVEMENT] Sanitize privacy settings before sending to Sentry 

## 5.12.0 - Dec 5, 2022
- [#5335](https://github.com/MetaMask/metamask-mobile/pull/5335): [IMPROVEMENT] On-ramp: Add useRegions hook and fix availablePaymentMethods
- [#5337](https://github.com/MetaMask/metamask-mobile/pull/5337): [FIX] Send ERC-20 tokens on legacy networks
- [#5333](https://github.com/MetaMask/metamask-mobile/pull/5333): [IMPROVEMENT] Only fetch minimum versions if permissions enabled
- [#5331](https://github.com/MetaMask/metamask-mobile/pull/5331): [UPDATE] Bump @metamask/swaps-controller
- [#5169](https://github.com/MetaMask/metamask-mobile/pull/5169): [FIX] Miscalculation on toWei func when passing valid numbers in scientific notation
- [#5238](https://github.com/MetaMask/metamask-mobile/pull/5238): [IMPROVEMENT] Browser experience
- [#5318](https://github.com/MetaMask/metamask-mobile/pull/5318): [FIX] Estimated gas fee calculation on the transaction detail page
- [#5294](https://github.com/MetaMask/metamask-mobile/pull/5294): [IMPROVEMENT] On-ramp: allow amount formatting on android
- [#5292](https://github.com/MetaMask/metamask-mobile/pull/5292): [FIX] On-ramp: fix default payment method selection
- [#5103](https://github.com/MetaMask/metamask-mobile/pull/5103): [FIX] WalletConnect signed typed and eth sign throwing error back to the dapp
- [#5263](https://github.com/MetaMask/metamask-mobile/pull/5263): [UPDATE] Updates WebRTC and Socket.io client to the latest versions
- [#5273](https://github.com/MetaMask/metamask-mobile/pull/5273): [IMPROVEMENT] Enable new networks for Swaps
- [#5244](https://github.com/MetaMask/metamask-mobile/pull/5244): [UPDATE] Change SDK URL
- [#5262](https://github.com/MetaMask/metamask-mobile/pull/5262): [FIX] Fixes and configuration updates related to Branch.io Deep Links
- [#5289](https://github.com/MetaMask/metamask-mobile/pull/5289): [IMPROVEMENT] Add strings to feature "Screenshot Warning"
- [#5243](https://github.com/MetaMask/metamask-mobile/pull/5243): [FIX] Only trigger onLoadEnd when urls are equal
- [#5287](https://github.com/MetaMask/metamask-mobile/pull/5287): [IMPROVEMENT] Add translations to feature "Easy Delete Data"
- [#4917](https://github.com/MetaMask/metamask-mobile/pull/4917): [IMPROVEMENT] Trigger UpdateNeeded screen
- [#5280](https://github.com/MetaMask/metamask-mobile/pull/5280): [IMPROVEMENT] On-ramp: Add usePaymentMethods hook with customAction filter by chainId
- [#5265](https://github.com/MetaMask/metamask-mobile/pull/5265): [IMPROVEMENT] On-ramp: Add order pending description in details view
- [#5269](https://github.com/MetaMask/metamask-mobile/pull/5269): [FIX] On-Ramp: Fix 1.3.1 creating undefined custom order ids
- [#5267](https://github.com/MetaMask/metamask-mobile/pull/5267): [IMPROVEMENT] On-ramp: Change 0 amount to a pending state in order details
- [#5266](https://github.com/MetaMask/metamask-mobile/pull/5266): [REMOVE] On-ramp: Remove disabled button in amount to buy screen
- [#5268](https://github.com/MetaMask/metamask-mobile/pull/5268): [FIX] On-Ramp: Fix typos from payment method icon and contact support
- [#5220](https://github.com/MetaMask/metamask-mobile/pull/5220): [UPDATE] On-ramp-sdk@1.3.1: Wyre Apple Pay auth support and inAppBrowser hook
- [#5264](https://github.com/MetaMask/metamask-mobile/pull/5264): [FIX] Date msBetweenDates test
- [#5194](https://github.com/MetaMask/metamask-mobile/pull/5194): [FEATURE] Add more granular killswitches for swaps
- [#5237](https://github.com/MetaMask/metamask-mobile/pull/5237): [DEPENDENCIES] Update Segment dependencies

## 5.11.0 - Nov 21, 2022
- [#5088](https://github.com/MetaMask/metamask-mobile/pull/5088): [IMPROVEMENT] Add no payment methods screen
- [#5223](https://github.com/MetaMask/metamask-mobile/pull/5223): [IMPROVEMENT] Add payment method icons support
- [#5198](https://github.com/MetaMask/metamask-mobile/pull/5198): [IMPROVEMENT] Improve loading experience
- [#5213](https://github.com/MetaMask/metamask-mobile/pull/5213): [IMPROVEMENT] On-ramp: add payment method detail and disclaimer
- [#5214](https://github.com/MetaMask/metamask-mobile/pull/5214): [IMPROVEMENT] On-ramp: add payment method custom action analytics
- [#5188](https://github.com/MetaMask/metamask-mobile/pull/5188): [IMPROVEMENT] Networks-flow appium feature file

## 5.10.0 - Nov 10, 2022
- [#5209](https://github.com/MetaMask/metamask-mobile/pull/5209): [FIX] On-ramp: multiple redirection handling
- [#5217](https://github.com/MetaMask/metamask-mobile/pull/5217): [FIX] Send to the wrong address
- [#5202](https://github.com/MetaMask/metamask-mobile/pull/5202): [FEAT] On-Ramp: allow Harmony ONE
- [#5195](https://github.com/MetaMask/metamask-mobile/pull/5195): [FEAT] Onramp: Add exclude from purchases to onramp aggregator orders
- [#5064](https://github.com/MetaMask/metamask-mobile/pull/5064): [UPDATE] Refactor Approve Component
- [#5158](https://github.com/MetaMask/metamask-mobile/pull/5158): [FEAT] On-Ramp: Provider payment method custom action and custom order ids
- [#5119](https://github.com/MetaMask/metamask-mobile/pull/5119): [FIX] Crash when reject two times connect wallet on in app browser
- [#5173](https://github.com/MetaMask/metamask-mobile/pull/5173): [FIX] Android build cMake
- [#5167](https://github.com/MetaMask/metamask-mobile/pull/5167): [FIX] Fixed Button Base Size issue
- [#4868](https://github.com/MetaMask/metamask-mobile/pull/4868): [UPDATE] Refactor ApprovalTransaction Component
- [#5142](https://github.com/MetaMask/metamask-mobile/pull/5142): [FIX] Fix high severity audit issues
- [#4235](https://github.com/MetaMask/metamask-mobile/pull/4235): [FIX] Delete contact on android fixed
- [#5116](https://github.com/MetaMask/metamask-mobile/pull/5116): [FIX] Updated EditLegacy Component
- [#4835](https://github.com/MetaMask/metamask-mobile/pull/4835): [UPDATE] Refactor SendTransaction Component
- [#5113](https://github.com/MetaMask/metamask-mobile/pull/5113): [UPDATE] avoid using Rinkeby in wallet & import network test
- [#4922](https://github.com/MetaMask/metamask-mobile/pull/4922): [FEAT] Segment Integration
- [#5041](https://github.com/MetaMask/metamask-mobile/pull/5041): [FEAT] Add accordion component to Design System
- [#5091](https://github.com/MetaMask/metamask-mobile/pull/5091): [UPDATE] Standardized Storybook Structure
- [#4888](https://github.com/MetaMask/metamask-mobile/pull/4888): [FEAT] Extend popular network list
- [#5096](https://github.com/MetaMask/metamask-mobile/pull/5096): [UPDATE] Update audit list
- [#5067](https://github.com/MetaMask/metamask-mobile/pull/5067): [FEAT] Component: Contract Box component

## 5.9.1 - Oct 28, 2022
- [#5172](https://github.com/MetaMask/metamask-mobile/pull/5172): [FIX] ENS name being resolved correctly

## 5.9.0 - Oct 10, 2022
 - [#5035](https://github.com/MetaMask/metamask-mobile/pull/5035): [FIX] On-Ramp: Fix autolock dispatch for apple pay
 - [#4804](https://github.com/MetaMask/metamask-mobile/pull/4804): [UPDATE] GasPolling refactor UpdateEIP1559Transaction Component
 - [#5079](https://github.com/MetaMask/metamask-mobile/pull/5079): [FIX] Network switch during QR scan in Send Flow
 - [#5077](https://github.com/MetaMask/metamask-mobile/pull/5077): [FEATURE] translations for permission system
 - [#5044](https://github.com/MetaMask/metamask-mobile/pull/5044): [FIX] evaluating ‘transaction.status’
 - [#5040](https://github.com/MetaMask/metamask-mobile/pull/5040): [ADD] Component/4721-card
 - [#5034](https://github.com/MetaMask/metamask-mobile/pull/5034): [FIX] Wallet Connect PR#4934 and PR#4861
 - [#5065](https://github.com/MetaMask/metamask-mobile/pull/5065): [ENHANCEMENT] added shadows to useAppTheme
 - [#5039](https://github.com/MetaMask/metamask-mobile/pull/5039): [UPDATE]  update shadow tokens
 - [#5010](https://github.com/MetaMask/metamask-mobile/pull/5010): [ADD] InApp Browser package
 - [#5058](https://github.com/MetaMask/metamask-mobile/pull/5058): [UPDATE] patch vm2 via resolution
 - [#5042](https://github.com/MetaMask/metamask-mobile/pull/5042): [ADD] Component/4723-estimatedtext
 - [#4999](https://github.com/MetaMask/metamask-mobile/pull/4999): [ADD] Component: Account and balance component
 - [#5030](https://github.com/MetaMask/metamask-mobile/pull/5030): [ENHANCEMENT] PR template with working link for mobile coding standards
 - [#5033](https://github.com/MetaMask/metamask-mobile/pull/5033): [UPDATE] default iOS simulator
 - [#5028](https://github.com/MetaMask/metamask-mobile/pull/5028): [FIX] variable interpolation in build.sh
 - [#5031](https://github.com/MetaMask/metamask-mobile/pull/5031): [ENHANCEMENT] Deprecate snake case from feature flags
 - [#5025](https://github.com/MetaMask/metamask-mobile/pull/5025): [ENHANCEMENT] Remove all "Ooops" copies
 - [#4404](https://github.com/MetaMask/metamask-mobile/pull/4404): [FIX] Fixed ERC20 token transfer from Dapps
 - [#5024](https://github.com/MetaMask/metamask-mobile/pull/5024): [UPDATE] app name for release-to-store step
 - [#5006](https://github.com/MetaMask/metamask-mobile/pull/5006): [UPDATE] Bump @keystonehq/ur-decoder from 0.3.0 to 0.6.1

## 5.8.1 - Oct 5, 2022
- [#4286](https://github.com/MetaMask/metamask-mobile/pull/4286): [ENHANCEMENT] Integrates MetaMask SDK support

## 5.8.0 - Sept 22, 2022
- [#5018](https://github.com/MetaMask/metamask-mobile/pull/5018): [FIX] Vault corruption error log
- [#4972](https://github.com/MetaMask/metamask-mobile/pull/4972): [FIX] Unable to Speedup/Cancel legacy transactions
- [#4833](https://github.com/MetaMask/metamask-mobile/pull/4833): [ENHANCEMENT] Implement new QA builds for both Android and iOS
- [#4993](https://github.com/MetaMask/metamask-mobile/pull/4993): [ENHANCEMENT] On-Ramp: Add scrolling to payment methods and make logo property optional
- [#4997](https://github.com/MetaMask/metamask-mobile/pull/4997): [ENHANCEMENT] SRP Reveal Timestamp
- [#5002](https://github.com/MetaMask/metamask-mobile/pull/5002): [FEAT] ENS Wildcard and offchain resolution
- [#4430](https://github.com/MetaMask/metamask-mobile/pull/4430): [FIX] Keystone: Pagination and missing addresses
- [#3438](https://github.com/MetaMask/metamask-mobile/pull/3438): [DEPENDENCIES] Bump metro from 0.59.0 to 0.66.2
- [#4649](https://github.com/MetaMask/metamask-mobile/pull/4649): [ENHANCEMENT] Url redirection from QR code
- [#4980](https://github.com/MetaMask/metamask-mobile/pull/4980): [DEPENDENCIES] On-ramp: Add compact payment method selector
- [#4982](https://github.com/MetaMask/metamask-mobile/pull/4982): [FIX] typo in faucet name
- [#4983](https://github.com/MetaMask/metamask-mobile/pull/4983): [FIX] Navigation comment spell
- [#4755](https://github.com/MetaMask/metamask-mobile/pull/4755): [UPDATE] - New template fields added to reflect newer requirements for PRs
- [#4978](https://github.com/MetaMask/metamask-mobile/pull/4978): [ENHANCEMENT] Store distinct id for consistency
- [#4958](https://github.com/MetaMask/metamask-mobile/pull/4958): [FIX] WebView Origin Allowlist
- [#4941](https://github.com/MetaMask/metamask-mobile/pull/4941): [DEPENDENCIES] Replace "@react-native-community/async-storage" for "@react-native-async-storage/async-storage"
- [#4947](https://github.com/MetaMask/metamask-mobile/pull/4947): [IMPROVEMENT] WebView Error Copy
- [#4946](https://github.com/MetaMask/metamask-mobile/pull/4946): [ENHANCEMENT] Swaps: Add copy for 0% fee in quotes info modal
- [#4942](https://github.com/MetaMask/metamask-mobile/pull/4942): [ENHANCEMENT] Add unit tests to useDeleteWallet hook
- [#4939](https://github.com/MetaMask/metamask-mobile/pull/4939): [ENHANCEMENT] Update "Usability enhancement" template
- [#4938](https://github.com/MetaMask/metamask-mobile/pull/4938): [ENHANCEMENT] Bump git-clone version to 6 in Bitrise machines
- [#4782](https://github.com/MetaMask/metamask-mobile/pull/4782): [DEPENDENCIES] Detox version bump from 19.6.5 to 19.7.1

## 5.7.0 - Sept 21, 2022
- [#4905](https://github.com/MetaMask/metamask-mobile/pull/4905): [FIX] Update send flow
- [#4897](https://github.com/MetaMask/metamask-mobile/pull/4897): [IMPROVEMENT] Automatic security checks settings
- [#4902](https://github.com/MetaMask/metamask-mobile/pull/4902): [IMPROVEMENT] Deprecated networks Alert border fixed
- [#4885](https://github.com/MetaMask/metamask-mobile/pull/4885): [IMPROVEMENT] Implement warning for deprecated test networks, kovan, ropsten and rinkeby
- [#4898](https://github.com/MetaMask/metamask-mobile/pull/4898): [FIX] Test sanitizeUrlInput error
- [#4882](https://github.com/MetaMask/metamask-mobile/pull/4882): [FIX] Missing token detection event properties
- [#4869](https://github.com/MetaMask/metamask-mobile/pull/4869): [FIX] Remove decimals for on-ramp order details exchange rate
- [#4896](https://github.com/MetaMask/metamask-mobile/pull/4896): [DEPENDENCIES] Upgrade on-ramp-sdk to 1.2.0
- [#4860](https://github.com/MetaMask/metamask-mobile/pull/4860): [IMPROVEMENT] Change skip to payment method in on-ramp flow
- [#4892](https://github.com/MetaMask/metamask-mobile/pull/4892): [IMPROVEMENT] Increase polling cycles for on-ramp quotes to 6
- [#4407](https://github.com/MetaMask/metamask-mobile/pull/4407): [FIX] Add browser cookies support on Android
- [#4530](https://github.com/MetaMask/metamask-mobile/pull/4530): [IMPROVEMENT] Apply Test network prefix to token values to help educate users
- [#4841](https://github.com/MetaMask/metamask-mobile/pull/4841): [IMPROVEMENT] Component/4080 Badge
- [#4856](https://github.com/MetaMask/metamask-mobile/pull/4856): [IMPROVEMENT] Update Cell Account component
- [#4799](https://github.com/MetaMask/metamask-mobile/pull/4799): [FIX] Reveal SRP or Private Key wrong password error
- [#4305](https://github.com/MetaMask/metamask-mobile/pull/4305): [FEAT] Hide remember me
- [#4878](https://github.com/MetaMask/metamask-mobile/pull/4878): [FIX] Add testnets condition to blockchain explorer
- [#4862](https://github.com/MetaMask/metamask-mobile/pull/4862): [IMPROVEMENT] Fetch and parse app config
- [#4798](https://github.com/MetaMask/metamask-mobile/pull/4798): [ANALYTICS] Improve SRP reveal metrics
- [#4016](https://github.com/MetaMask/metamask-mobile/pull/4016): [FIX] ypo in conversion/index.js
- [#4503](https://github.com/MetaMask/metamask-mobile/pull/4503): [FIX] Jazz icons constantly changing
- [#4595](https://github.com/MetaMask/metamask-mobile/pull/4595): [DEPENDENCIES] Upgrade react-native-device-info to 9.0.2
- [#4684](https://github.com/MetaMask/metamask-mobile/pull/4684): [FIX] Account nickname is always defined
- [#4830](https://github.com/MetaMask/metamask-mobile/pull/4830): [FIX] Add user agent from property as default
- [#4828](https://github.com/MetaMask/metamask-mobile/pull/4828): [FIX] Image styling
- [#4839](https://github.com/MetaMask/metamask-mobile/pull/4839): [DEPENDENCIES] Introduce @testing-library/react-hooks dependency
- [#4748](https://github.com/MetaMask/metamask-mobile/pull/4748): [UPGRADE] Patch bump for SoLoader version on Android
- [#4824](https://github.com/MetaMask/metamask-mobile/pull/4824): [Fix] Fix password not being set as authentication type for login metrics
- [#4809](https://github.com/MetaMask/metamask-mobile/pull/4809): [IMPROVEMENT] Component/4779 Audit

## 5.6.1 - Sept 9, 2022
- [#4966](https://github.com/MetaMask/metamask-mobile/pull/4966): [FIX] Add http and https protocol to webview origin whitelist
- [#4967](https://github.com/MetaMask/metamask-mobile/pull/4967): [FIX] Correct url parse

## 5.6.0 - Aug 15, 2022
- [#4821](https://github.com/MetaMask/metamask-mobile/pull/4821): [FIX] Staging env redirection url for onramp
- [#4742](https://github.com/MetaMask/metamask-mobile/pull/4742): [ADD] On-Ramp generic error view event
- [#4743](https://github.com/MetaMask/metamask-mobile/pull/4743): [ADD] Payment Method logos
- [#4818](https://github.com/MetaMask/metamask-mobile/pull/4818): [ADD] Provider user agent to on-ramp Checkout WebView
- [#4640](https://github.com/MetaMask/metamask-mobile/pull/4640): [ADD] Confirmation modal component
- [#4749](https://github.com/MetaMask/metamask-mobile/pull/4749): [ADD] Current network to Fiat On-ramp titles
- [#4718](https://github.com/MetaMask/metamask-mobile/pull/4718): [ADD] Component/4226 bottom sheet
- [#4780](https://github.com/MetaMask/metamask-mobile/pull/4780): [FIX] Block explorer crash
- [#4740](https://github.com/MetaMask/metamask-mobile/pull/4740): [FIX] Duplicate property
- [#4793](https://github.com/MetaMask/metamask-mobile/pull/4793): [ADD] Dapp connect Warning
- [#4634](https://github.com/MetaMask/metamask-mobile/pull/4634): [IMPROVEMENT] safeNumberToBN Method
- [#4795](https://github.com/MetaMask/metamask-mobile/pull/4795): [UPDATE] urls updated
- [#4756](https://github.com/MetaMask/metamask-mobile/pull/4756): [PS] Componentize Cell #4083
- [#4784](https://github.com/MetaMask/metamask-mobile/pull/4784): [ADD] Hide Remember me strings
- [#4639](https://github.com/MetaMask/metamask-mobile/pull/4639): [FIX] Use default QR code colors
- [#4613](https://github.com/MetaMask/metamask-mobile/pull/4613): [ADD] Component/4079 avatar group
- [#4636](https://github.com/MetaMask/metamask-mobile/pull/4636): [FIX] NFT transfer with big token id

## 5.5.1 - Aug 16, 2022
- [UPDATE](https://github.com/MetaMask/dapps/pull/137): [UPDATE] Disable iOS explore links

## 5.5.0 - Jul 27, 2022
- [#4475](https://github.com/MetaMask/metamask-mobile/pull/4475): [IMPROVEMENT] Swaps support for hardware wallet
- [#4627](https://github.com/MetaMask/metamask-mobile/pull/4627): [IMPROVEMENT] Add typing support for payment methods to be used instead of payment IDs
- [#4625](https://github.com/MetaMask/metamask-mobile/pull/4625): [FIX] Handle SecureKeychain failed access while passcode enabled
- [#4655](https://github.com/MetaMask/metamask-mobile/pull/4655): [IMPROVEMENT] Add log for vault corruption
- [#4629](https://github.com/MetaMask/metamask-mobile/pull/4629): [IMPROVEMENT] Add EventEmitter for locale change events and update On-ramp SDK
- [#4685](https://github.com/MetaMask/metamask-mobile/pull/4685): [FIX] Fix `allowsInlineMediaPlayback` prop name
- [#4329](https://github.com/MetaMask/metamask-mobile/pull/4329): [IMPROVEMENT] Improve transaction activy for custom networks
- [#4643](https://github.com/MetaMask/metamask-mobile/pull/4643): [IMPROVEMENT] Add On-Ramp Aggregator a11y improvements
- [#4173](https://github.com/MetaMask/metamask-mobile/pull/4173): [FIX] Dapp domain resolver for ENS
- [#4676](https://github.com/MetaMask/metamask-mobile/pull/4676): [IMPROVEMENT] Componentize Toast
- [#4704](https://github.com/MetaMask/metamask-mobile/pull/4704): [IMPROVEMENT] Add word 'buy' to limit description
- [#4711](https://github.com/MetaMask/metamask-mobile/pull/4711): [FIX] Token Texts
- [#4677](https://github.com/MetaMask/metamask-mobile/pull/4677): [IMPROVEMENT] Network Picker component
- [#4689](https://github.com/MetaMask/metamask-mobile/pull/4689): [IMPROVEMENT] Componentize Account Picker
- [#4612](https://github.com/MetaMask/metamask-mobile/pull/4612): [IMPROVEMENT] Componentize Token Avatar

## 5.4.0 - Jul 12, 2022
- [#4604](https://github.com/MetaMask/metamask-mobile/pull/4604): [IMPROVEMENT] Change quotes error to individual events
- [#4497](https://github.com/MetaMask/metamask-mobile/pull/4497): [IMPROVEMENT] Add amount to onramp analytics events
- [#4496](https://github.com/MetaMask/metamask-mobile/pull/4496): [IMPROVEMENT] Add currency destination symbol to purchase submitted
- [#4498](https://github.com/MetaMask/metamask-mobile/pull/4498): [IMPROVEMENT] Add decimals optional prop to keypad in onramp amount view
- [#4600](https://github.com/MetaMask/metamask-mobile/pull/4600): [IMPROVEMENT] Add onramp extra properties to events
- [#4656](https://github.com/MetaMask/metamask-mobile/pull/4656): [FIX] Plain texts in code
- [#4388](https://github.com/MetaMask/metamask-mobile/pull/4388): [IMPROVEMENT] Introduce token detection v2
- [#4582](https://github.com/MetaMask/metamask-mobile/pull/4582): [IMPROVEMENT] Updated package name to be consistent with our npm namespace
- [#4609](https://github.com/MetaMask/metamask-mobile/pull/4609): [FEAT] Add pull to refresh and new design to Fiat Order Details view
- [#4527](https://github.com/MetaMask/metamask-mobile/pull/4527): [IMPROVEMENT] changed launch mode to singleInstance
- [#4644](https://github.com/MetaMask/metamask-mobile/pull/4644): [IMPROVEMENT] Update url formats popular networks
- [#4420](https://github.com/MetaMask/metamask-mobile/pull/4420): [IMPROVEMENT] Refactor transaction component
- [#4263](https://github.com/MetaMask/metamask-mobile/pull/4263): [FIX] Swaps approval transaction
- [#4618](https://github.com/MetaMask/metamask-mobile/pull/4618): [IMPROVEMENT] Componentize SelectableListItem
- [#4606](https://github.com/MetaMask/metamask-mobile/pull/4606): [IMPROVEMENT] Componentize multiselect list item
- [#4610](https://github.com/MetaMask/metamask-mobile/pull/4610): [FIX] Remove TouchableOpacity from DeleteMetaMetricsData component
- [#4554](https://github.com/MetaMask/metamask-mobile/pull/4554): [IMPROVEMENT] Allow for env variable to customise the simulator that gets launched on iOS
- [#4575](https://github.com/MetaMask/metamask-mobile/pull/4575): [IMPROVEMENT] Componentize tag url
- [#4572](https://github.com/MetaMask/metamask-mobile/pull/4572): [IMPROVEMENT] Componentize tag
- [#4549](https://github.com/MetaMask/metamask-mobile/pull/4549): [IMPROVEMENT] Componentize tab bar
- [#4599](https://github.com/MetaMask/metamask-mobile/pull/4599): [IMPROVEMENT] Componentize Checkbox
- [#4583](https://github.com/MetaMask/metamask-mobile/pull/4583): [IMPROVEMENT] Componentize icon button
- [#4548](https://github.com/MetaMask/metamask-mobile/pull/4548): [IMPROVEMENT] Componentize tab bar item
- [#4525](https://github.com/MetaMask/metamask-mobile/pull/4525): [IMPROVEMENT] Componentize button tertiary
- [#4524](https://github.com/MetaMask/metamask-mobile/pull/4524): [IMPROVEMENT] Componentize button secondary
- [#4523](https://github.com/MetaMask/metamask-mobile/pull/4523): [IMPROVEMENT] Componentize button primary
- [#4522](https://github.com/MetaMask/metamask-mobile/pull/4522): [IMPROVEMENT] Componentize buttons
- [#4602](https://github.com/MetaMask/metamask-mobile/pull/4602): [FIX] Fix color types
- [#4603](https://github.com/MetaMask/metamask-mobile/pull/4603): [FIX] Remove yarn audit exclusions
- [#4580](https://github.com/MetaMask/metamask-mobile/pull/4580): [IMPROVEMENT] Componentize NetworkAvatar
- [#4414](https://github.com/MetaMask/metamask-mobile/pull/4414): [IMPROVEMENT] Componentize FaviconAvatar
- [#4587](https://github.com/MetaMask/metamask-mobile/pull/4587): [FIX] Remove codecov
- [#4499](https://github.com/MetaMask/metamask-mobile/pull/4499): [IMPROVEMENT] Componentize icon
- [#4481](https://github.com/MetaMask/metamask-mobile/pull/4481): [IMPROVEMENT] Updating colors and typography to use theme objects
- [#4559](https://github.com/MetaMask/metamask-mobile/pull/4559): [FIX] Add resolution for shell-quote & got
- [#4531](https://github.com/MetaMask/metamask-mobile/pull/4531): [IMPROVEMENT] Add delete wallet step spec

## 5.3.0 - Jun 16, 2022
- [#4506](https://github.com/MetaMask/metamask-mobile/pull/4506): [IMPROVEMENT] Add OnRamp aggregator translations
- [#4389](https://github.com/MetaMask/metamask-mobile/pull/4389): [FEAT] Easy delete data
- [#4510](https://github.com/MetaMask/metamask-mobile/pull/4510): [IMPROVEMENT] Update RPC URL for xDai
- [#4269](https://github.com/MetaMask/metamask-mobile/pull/4269): [IMPROVEMENT] Show amount being approved by default on approval screens
- [#4495](https://github.com/MetaMask/metamask-mobile/pull/4495): [FIX] WalletConnect Icon on connect screen
- [#4505](https://github.com/MetaMask/metamask-mobile/pull/4505): [FIX] Updated new rpcUrl of gnosischain on test file
- [#4442](https://github.com/MetaMask/metamask-mobile/pull/4442): [FIX] Skip to amount to buy when region is selected
- [#4501](https://github.com/MetaMask/metamask-mobile/pull/4501): [FIX] Add accesible false to pressable group preventing VoiceOver interaction
- [#4247](https://github.com/MetaMask/metamask-mobile/pull/4247): [IMPROVEMENT] Add rounded corners to svg NFTs
- [#4470](https://github.com/MetaMask/metamask-mobile/pull/4470): [FIX] Add minimum required params to orders
- [#4469](https://github.com/MetaMask/metamask-mobile/pull/4469): [FIX] Displaying notification when state changes
- [#4443](https://github.com/MetaMask/metamask-mobile/pull/4443): [FIX] Wrong analytics property for region event
- [#4468](https://github.com/MetaMask/metamask-mobile/pull/4468): [FIX] Wrong amount out for onramp analytics
- [#4418](https://github.com/MetaMask/metamask-mobile/pull/4418): [IMPROVEMENT] Import address verification in send flow
- [#3783](https://github.com/MetaMask/metamask-mobile/pull/3783): [FEAT] Add custom networks
- [#4131](https://github.com/MetaMask/metamask-mobile/pull/4131): [FIX] Add method for crypto that are not in ISO4217
- [#4187](https://github.com/MetaMask/metamask-mobile/pull/4187): [IMPROVEMENT] Update copy in Edit & Advance Screens
- [#4060](https://github.com/MetaMask/metamask-mobile/pull/4060): [FIX] Avoid canceling transactions after submission
- [#4478](https://github.com/MetaMask/metamask-mobile/pull/4478): [IMPROVEMENT] Video subtitles
- [#4429](https://github.com/MetaMask/metamask-mobile/pull/4429): [FIX] Prompt camera permission
- [#4440](https://github.com/MetaMask/metamask-mobile/pull/4440): [FIX] Updating instances of "Metamask" to "MetaMask"
- [#4438](https://github.com/MetaMask/metamask-mobile/pull/4438): [FIX] Resolved spelling mistake
- [#4445](https://github.com/MetaMask/metamask-mobile/pull/4445): [FIX] Adding resolutions for security critical packages
- [#3943](https://github.com/MetaMask/metamask-mobile/pull/3943): [FIX] Remove old gas estimation
- [#4070](https://github.com/MetaMask/metamask-mobile/pull/4070): [IMPROVEMENT] Update SelectQRAccounts UI
- [#4178](https://github.com/MetaMask/metamask-mobile/pull/4178): [FIX] Prevent crash when funds warning is pressed
- [#4367](https://github.com/MetaMask/metamask-mobile/pull/4367): [IMPROVEMENT] Make text hex data selectable

## 5.2.0 - May 17, 2022
- [#4349](https://github.com/MetaMask/metamask-mobile/pull/4349): [FIX] Subtitle mapping
- [#4344](https://github.com/MetaMask/metamask-mobile/pull/4344): [FIX] Fix homepage scripts and env import
- [#4345](https://github.com/MetaMask/metamask-mobile/pull/4345): [FIX] Fix check for empty tokens list
- [#3696](https://github.com/MetaMask/metamask-mobile/pull/3696): [FEATURE] Fiat on Ramp Aggregator
- [#4303](https://github.com/MetaMask/metamask-mobile/pull/4303): [IMPROVEMENT] Add support for env variable for MM_HOMEPAGE
- [#4331](https://github.com/MetaMask/metamask-mobile/pull/4331): [IMPROVEMENT] Fix addressbook and browser test
- [#4170](https://github.com/MetaMask/metamask-mobile/pull/4170): [FIX] Copy to clipboard for Android version 9 and below
- [#4328](https://github.com/MetaMask/metamask-mobile/pull/4328): [FIX] Fix generate-static-assets
- [#4318](https://github.com/MetaMask/metamask-mobile/pull/4318): [FIX] Fix confusables bug
- [#4316](https://github.com/MetaMask/metamask-mobile/pull/4316): [IMPROVEMENT] GIVEN, WHEN, THEN - Template Update
- [#4167](https://github.com/MetaMask/metamask-mobile/pull/4167): [IMPROVEMENT] Adds support for 'dapp/' urls support on 'metamask://' and fixes DL opening to Apple Store
- [#4175](https://github.com/MetaMask/metamask-mobile/pull/4175): [Fix] Favourites not showing when home button is pressed in browser tab menu
- [#4278](https://github.com/MetaMask/metamask-mobile/pull/4278): [IMPROVEMENT] Convert back to spaces
- [#4249](https://github.com/MetaMask/metamask-mobile/pull/4249): [IMPROVEMENT] patch cross-fetch instead of skipping
- [#4174](https://github.com/MetaMask/metamask-mobile/pull/4174): [IMPROVEMENT] Address now is in the checksum standard format
- [#4182](https://github.com/MetaMask/metamask-mobile/pull/4182): [IMPROVEMENT] Standardize prettier configuration
- [#4183](https://github.com/MetaMask/metamask-mobile/pull/4183): [FIX] excluded audit because no available patch

## 5.1.0 - May 5, 2022
- [#3929](https://github.com/MetaMask/metamask-mobile/pull/3929): [IMPROVEMENT] Defaults to current network if chain id not specified in QR codes
- [#4159](https://github.com/MetaMask/metamask-mobile/pull/4159): [IMPROVEMENT] - iCloud Backup Restriction
- [#4035](https://github.com/MetaMask/metamask-mobile/pull/4035): [FIX] Issue #207
- [#4129](https://github.com/MetaMask/metamask-mobile/pull/4129): [IMPROVEMENT] Add e2e coverage for invalid browser url & changing password
- [#4166](https://github.com/MetaMask/metamask-mobile/pull/4166): [FIX] Undefined address error
- [#4165](https://github.com/MetaMask/metamask-mobile/pull/4165): [ANALYTICS] Add events to "Hold to Reveal Private Credential" feature
- [#4099](https://github.com/MetaMask/metamask-mobile/pull/4099): [IMPROVEMENT] Metrics only enabled when confirm button is pressed
- [#4168](https://github.com/MetaMask/metamask-mobile/pull/4168): [FIX] Fixed wallet_watchAsset API
- [#4114](https://github.com/MetaMask/metamask-mobile/pull/4114): [FEAT] Add the "Hold to Reveal" button before revealing an account’s private key
- [#4151](https://github.com/MetaMask/metamask-mobile/pull/4151): [FIX] Revert credit card support
- [#3942](https://github.com/MetaMask/metamask-mobile/pull/3942): [FIX] Add custom token
- [#4089](https://github.com/MetaMask/metamask-mobile/pull/4089): [FIX] Fix/2830 enter many names
- [#4115](https://github.com/MetaMask/metamask-mobile/pull/4115): [IMPROVEMENT] Upgrade controllers to 28.0.0
- [#4090](https://github.com/MetaMask/metamask-mobile/pull/4090): [FIX] Fix can not scroll on dapp modal
- [#4113](https://github.com/MetaMask/metamask-mobile/pull/4113): [FIX] Add ticker to SelectQRAccounts
- [#3980](https://github.com/MetaMask/metamask-mobile/pull/3980): [FIX] Patch network specific asset modal (Token detection)
- [#4154](https://github.com/MetaMask/metamask-mobile/pull/4154): [FIX] Update react-native-webview+11.13.0.patch
- [#4135](https://github.com/MetaMask/metamask-mobile/pull/4135): [IMPROVEMENT]browser improvement 

## 5.0.1 - April 20, 2022
- [FIX] iOS Hotfix - Add LinkPresentation library

## 5.0.0 - April 13, 2022
- [#3971](https://github.com/MetaMask/metamask-mobile/pull/3971): [FIX] Fix issues releated to deep/universal links
- [#3925](https://github.com/MetaMask/metamask-mobile/pull/3925): [FEAT] Allow ApplePay in Transak webview.
- [#4047](https://github.com/MetaMask/metamask-mobile/pull/4047): [FIX] Fix attribution url
- [#3972](https://github.com/MetaMask/metamask-mobile/pull/3972): [FIX] Fix GasEducation ticker
- [#3915](https://github.com/MetaMask/metamask-mobile/pull/3915): [FEAT] Keystone integration
- [#4033](https://github.com/MetaMask/metamask-mobile/pull/4033): [FIX] Remove hardcoded fill
- [#3979](https://github.com/MetaMask/metamask-mobile/pull/3979): [FIX] TransactionDetails speed up and cancel CTA
- [#3948](https://github.com/MetaMask/metamask-mobile/pull/3948): [FIX] Update button on WebviewError

## v4.4.0 - March 28, 2022
- [#3910](https://github.com/MetaMask/metamask-mobile/pull/3910): [IMPROVEMENT] Network Specific Asset Education
- [#3877](https://github.com/MetaMask/metamask-mobile/pull/3877): [IMPROVEMENT] Add OSS attribution
- [#3731](https://github.com/MetaMask/metamask-mobile/pull/3731): [FIX] Fix formatting of gas price for all conversion currencies
- [#3846](https://github.com/MetaMask/metamask-mobile/pull/3846): [FEATURE] Add MoonPay on-ramp support. Add CUSD and CEUR support for Transak
- [#3792](https://github.com/MetaMask/metamask-mobile/pull/3792): [FIX] Self sent token transactions
- [#3902](https://github.com/MetaMask/metamask-mobile/pull/3902): [IMPROVEMENT] Add better messaging around ENS validation
- [#3969](https://github.com/MetaMask/metamask-mobile/pull/3969): [FIX] Fix typo in network modal

## v4.3.1 - March 23, 2022
- [#3946](https://github.com/MetaMask/metamask-mobile/pull/3946): [FIX] Fix error boundary SRP
- [#3947](https://github.com/MetaMask/metamask-mobile/pull/3947): [FIX] Fix gas carousel price estimate
- [#3940](https://github.com/MetaMask/metamask-mobile/pull/3940): [FIX] Fix browser crash

## v4.3.0 - March 16, 2022
- [#3916](https://github.com/MetaMask/metamask-mobile/pull/3916): [FIX] Patch Android clipboard crasher
- [#3776](https://github.com/MetaMask/metamask-mobile/pull/3776): [IMPROVEMENT] Enable dark mode
- [#3899](https://github.com/MetaMask/metamask-mobile/pull/3899): [IMPROVEMENT] Improve WalletConnect checks
- [#3898](https://github.com/MetaMask/metamask-mobile/pull/3898): [FIX] Exclude deps in build.gradle (Fix Android build)
- [#3900](https://github.com/MetaMask/metamask-mobile/pull/3900): [IMPROVEMENT] Safe delete copied object instead of original one
- [#3703](https://github.com/MetaMask/metamask-mobile/pull/3703): [IMPROVEMENT] Add credit card support and change copy
- [#3892](https://github.com/MetaMask/metamask-mobile/pull/3892): [FIX] Fix undefined gas price crash
- [#3850](https://github.com/MetaMask/metamask-mobile/pull/3850): [FIX] Fix 'io.branch.referral.installListener' crashes on Android
- [#3888](https://github.com/MetaMask/metamask-mobile/pull/3888): [FIX] Fix go to ens domain when coming from qr code
- [#3692](https://github.com/MetaMask/metamask-mobile/pull/3692): [IMPROVEMENT] Show the contract receiving token allowances on the allowance screen
- [#3878](https://github.com/MetaMask/metamask-mobile/pull/3878): [IMPROVEMENT] Upgrade controllers v26.0.0 and Swaps controller to v6.6.0
- [#3756](https://github.com/MetaMask/metamask-mobile/pull/3756): [FIX] Prioritise specified transaction gas to allow gasless network transactions
- [#3863](https://github.com/MetaMask/metamask-mobile/pull/3863): [FIX] Fix spend limit bug
- [#3851](https://github.com/MetaMask/metamask-mobile/pull/3851): [IMPROVEMENT] Clear browser tabs when cleaning history
- [#3790](https://github.com/MetaMask/metamask-mobile/pull/3790): [FIX] "Speed up" and "Cancel" buttons showing up in the receiver side
- [#3819](https://github.com/MetaMask/metamask-mobile/pull/3819): [FIX] The recent list doesn’t convert addresses to my nickname
- [#3802](https://github.com/MetaMask/metamask-mobile/pull/3802): [FIX] Check that network exists when adding a custom network
- [#3837](https://github.com/MetaMask/metamask-mobile/pull/3837): [FIX] Fix onramp BUSD address
- [#3824](https://github.com/MetaMask/metamask-mobile/pull/3824): [FIX] Add tokens/NFTs button triggers multiple times
- [#3803](https://github.com/MetaMask/metamask-mobile/pull/3803): [FIX] Fix gas fee on education wizard and related JSON parse error
- [#3825](https://github.com/MetaMask/metamask-mobile/pull/3825): [FIX] Fix lack of full ENS namespace support
- [#3638](https://github.com/MetaMask/metamask-mobile/pull/3638): [IMPROVEMENT] Upgrade controllers to 25.1.0

## v4.2.2 - February 24, 2022
- [#3841](https://github.com/MetaMask/metamask-mobile/pull/3841): [FIX] Fix custom network icons on Wallet Overview
- [#3839](https://github.com/MetaMask/metamask-mobile/pull/3839): [FIX] Update en.json
- [#3838](https://github.com/MetaMask/metamask-mobile/pull/3838): [FIX] Fix onramp BUSD address. Add wc_description string
- [#3811](https://github.com/MetaMask/metamask-mobile/pull/3811): [FIX] Problem when loading unknown icons on Swap token list
- [#3791](https://github.com/MetaMask/metamask-mobile/pull/3791): [FIX] Update style of ErrorMessage
- [#3797](https://github.com/MetaMask/metamask-mobile/pull/3797): [ENHANCEMENT] Add Fantom FTM and Celo CELO — Add token after fiat on ramp order
- [#3685](https://github.com/MetaMask/metamask-mobile/pull/3685): [ENHANCEMENT] WalletConnect, Deeplink and RPC methods refactors
- [#3766](https://github.com/MetaMask/metamask-mobile/pull/3766): [ENHANCEMENT] Swaps: Add Avalanche
- [#3806](https://github.com/MetaMask/metamask-mobile/pull/3806): [FIX] Custom network token crash
- [#3547](https://github.com/MetaMask/metamask-mobile/pull/3547): [IMPROVEMENT] Warn when exporting SRP
- [#3788](https://github.com/MetaMask/metamask-mobile/pull/3788): [UPGRADE] Bump url-parse from 1.5.2 to 1.5.9
- [#3764](https://github.com/MetaMask/metamask-mobile/pull/3764): [UPGRADE] Bump vm2 from 3.9.5 to 3.9.8
- [#3787](https://github.com/MetaMask/metamask-mobile/pull/3787): [FIX] Default spent limit value
- [#3774](https://github.com/MetaMask/metamask-mobile/pull/3774): [FIX] Address book e2e
- [#3770](https://github.com/MetaMask/metamask-mobile/pull/3770): [FIX] Delete wallet e2e
- [#3767](https://github.com/MetaMask/metamask-mobile/pull/3767): [FIX] Edit contact e2e
- [#3762](https://github.com/MetaMask/metamask-mobile/pull/3762): [ENHANCEMENT] Enhance auto-detection warning
- [#3618](https://github.com/MetaMask/metamask-mobile/pull/3618): [FIX] Modal view when adding wallet address to address book
- [#3724](https://github.com/MetaMask/metamask-mobile/pull/3724): [ENHANCEMENT] Update texts to use lock/unlock terminology
- [#3701](https://github.com/MetaMask/metamask-mobile/pull/3701): [FIX] Make selected option comes first in picker component on Android
- [#3752](https://github.com/MetaMask/metamask-mobile/pull/3752): [FIX] Fix OpenSea typo
- [#3548](https://github.com/MetaMask/metamask-mobile/pull/3548): [FIX] Fixes text field frame got cut off
- [#3690](https://github.com/MetaMask/metamask-mobile/pull/3690): [FIX] Revert svg crash

## v4.1.1 - February 23, 2022
- [3810](https://github.com/MetaMask/metamask-mobile/pull/3810) [FIX] Avalanche token crash

## v4.1.0 - February 9, 2022
- [#3741](https://github.com/MetaMask/metamask-mobile/pull/3741): [FIX] Potential error message from missing transactions details
- [#3738](https://github.com/MetaMask/metamask-mobile/pull/3738): [FIX] Error message for missing chain ID in deeplink
- [#3725](https://github.com/MetaMask/metamask-mobile/pull/3725): [FIX] Login decrypt bug
- [#3721](https://github.com/MetaMask/metamask-mobile/pull/3721): [FIX] Fixes deeplinks on Android 12 and other deeplinks minor fixes
- [#3691](https://github.com/MetaMask/metamask-mobile/pull/3691): [FIX] Limited number of lines for network names
- [#3650](https://github.com/MetaMask/metamask-mobile/pull/3650): [IMPROVEMENT] Handle network changes for incoming deeplink and qr code requests.
- [#3607](https://github.com/MetaMask/metamask-mobile/pull/3607): [FEATURE] Allow BSC, Polygon, Avalanche native and stable coins for on-ramp
- [#3573](https://github.com/MetaMask/metamask-mobile/pull/3573): [IMPROVEMENT] Code optimization, extract common code hooks usePrevious
- [#3593](https://github.com/MetaMask/metamask-mobile/pull/3593): [FIX] Line height is distributed unevenly when lineHeight <= fontSize
- [#3599](https://github.com/MetaMask/metamask-mobile/pull/3599): [FIX] Fix the input aligning on edit contact
- [#3562](https://github.com/MetaMask/metamask-mobile/pull/3562): [FIX] Removed sync with extension option in the settings view
- [#3664](https://github.com/MetaMask/metamask-mobile/pull/3664): [IMPROVEMENT] Scheme update for internal browser
- [#3558](https://github.com/MetaMask/metamask-mobile/pull/3558): [FIX] Fixes touch area of a close button and aligned the button
- [#3553](https://github.com/MetaMask/metamask-mobile/pull/3553): [FIX] Potential fix 'navigation.navigate' is undefined crashes reported on Sentry
- [#3538](https://github.com/MetaMask/metamask-mobile/pull/3538): [FIX] Fixes renderFromGwei related crashes
- [#3480](https://github.com/MetaMask/metamask-mobile/pull/3480): [IMPROVEMENT] Updated copy for drawer items to match extension
- [#3682](https://github.com/MetaMask/metamask-mobile/pull/3682): [IMPROVEMENT] Add ListItem storybook story
- [#3181](https://github.com/MetaMask/metamask-mobile/pull/3181): [IMPROVEMENT] Add client id to GasFeeController
- [#3461](https://github.com/MetaMask/metamask-mobile/pull/3461): [IMPROVEMENT] Clear the clipboard after the seed phrase is pasted
- [#3516](https://github.com/MetaMask/metamask-mobile/pull/3516): [IMPROVEMENT] Update App icons
- [#3676](https://github.com/MetaMask/metamask-mobile/pull/3676): [IMPROVEMENT] Documentation/webview debug instructions
- [#3374](https://github.com/MetaMask/metamask-mobile/pull/3374): [IMPROVEMENT] Storybook install, stories and guidelines
- [#3672](https://github.com/MetaMask/metamask-mobile/pull/3672): [IMPROVEMENT] Bump simple-get from 2.8.1 to 4.0.1

## v4.0.1 - January 31, 2022
- [#3658](https://github.com/MetaMask/metamask-mobile/pull/3658): [HOTFIX] 4.0.1 - BN crash and NFT Improvement

## v4.0.0 - January 20, 2022
- [#3509](https://github.com/MetaMask/metamask-mobile/pull/3509): [IMPROVEMENT] Upgrade to React Native 0.66.3
- [#3623](https://github.com/MetaMask/metamask-mobile/pull/3623): [FIX] Fix swaps slider button re-rendering
- [#3481](https://github.com/MetaMask/metamask-mobile/pull/3481): [FIX] Fix confirm button disabled on txn confirmation
- [#3495](https://github.com/MetaMask/metamask-mobile/pull/3495): [IMPROVEMENT] Reduce png file image weight using TinyPng cli tool

## v3.8.0 - December 3 2021
- [#3457](https://github.com/MetaMask/metamask-mobile/pull/3457): [FEAT] User review prompt
- [#3465](https://github.com/MetaMask/metamask-mobile/pull/3465): [FIX] 3464 fix login bug
- [#3430](https://github.com/MetaMask/metamask-mobile/pull/3430): [IMPROVEMENT] Add better initial state for swaps loading tokens
- [#3387](https://github.com/MetaMask/metamask-mobile/pull/3387): [FIX] Minor NFTs bugs
- [#3458](https://github.com/MetaMask/metamask-mobile/pull/3458): [FIX] Collectibles Autodetection
- [#3459](https://github.com/MetaMask/metamask-mobile/pull/3459): [FIX] Android Keyboard Text Entry
- [#3452](https://github.com/MetaMask/metamask-mobile/pull/3452): [FIX] `this.existingTxId` always false
- [#3423](https://github.com/MetaMask/metamask-mobile/pull/3423): [IMPROVEMENT] Android APK Size, App Load Time
- [#3443](https://github.com/MetaMask/metamask-mobile/pull/3443): [UPDATE] Disable Sync with Extension

## v3.7.0 - November 16 2021
- [#3405](https://github.com/MetaMask/metamask-mobile/pull/3405): [FIX] Remove Metric Opt In event
- [#3412](https://github.com/MetaMask/metamask-mobile/pull/3412): [UPGRADE] Android SDK and dependencies to support SDK 30
- [#3371](https://github.com/MetaMask/metamask-mobile/pull/3371): [FIX] iOS FaceID Deny Handler
- [#3346](https://github.com/MetaMask/metamask-mobile/pull/3346): [FEATURE] Mobile Vault Decryptor Functionality
- [#3397](https://github.com/MetaMask/metamask-mobile/pull/3397): [IMPROVEMENT] Enable sentry performance
- [#3394](https://github.com/MetaMask/metamask-mobile/pull/3394): [FIX] Persistence of analytics preference
- [#3350](https://github.com/MetaMask/metamask-mobile/pull/3350): [FEATURE] WalletConnect support signTypedData_v4 and use signTypedData_v3 by default
- [#3144](https://github.com/MetaMask/metamask-mobile/pull/3144): [IMPROVEMENT] use empty string quotes for anonymous id
- [#3413](https://github.com/MetaMask/metamask-mobile/pull/3413): [FIX] Pin git dependencies to SHA to be safe
- [#3392](https://github.com/MetaMask/metamask-mobile/pull/3392): [FIX] Allow sharp
- [#3367](https://github.com/MetaMask/metamask-mobile/pull/3367): [FEATURE] Add LavaMoat Allow-Scripts
- [#3378](https://github.com/MetaMask/metamask-mobile/pull/3378): [FIX] patch validator via resolution
- [#3357](https://github.com/MetaMask/metamask-mobile/pull/3357): [FIX] 404 dead links in readme

## v3.6.0 - November 1 2021
- [#3301](https://github.com/MetaMask/metamask-mobile/pull/3301): [FEATURE] ERC-1155 and custom network support
- [#3343](https://github.com/MetaMask/metamask-mobile/pull/3343): [IMPROVEMENT] Add IPFS support for NFTs
- [#3352](https://github.com/MetaMask/metamask-mobile/pull/3352): [FIX] Fix rendering issue when viewing data on transaction review screen
- [#3348](https://github.com/MetaMask/metamask-mobile/pull/3348): [IMPROVEMENT] Add webview deeplink support for Android
- [#3290](https://github.com/MetaMask/metamask-mobile/pull/3290): [FIX] Fix lost data when using wallet connect for ERC20 token transaction

## v3.5.0 - October 26 2021
- [#3340](https://github.com/MetaMask/metamask-mobile/pull/3340): [IMPROVEMENT] Reduce persisted data
- [#3330](https://github.com/MetaMask/metamask-mobile/pull/3330): [IMPROVEMENT] Refactor EngineService
- [#3325](https://github.com/MetaMask/metamask-mobile/pull/3325): [IMPROVEMENT] Isolate persisted data
- [#3314](https://github.com/MetaMask/metamask-mobile/pull/3314): [IMPROVEMENT] Update copy for token ID in collectible transaction
- [#3319](https://github.com/MetaMask/metamask-mobile/pull/3319): [IMPROVEMENT] Analytics - Track "Account Switcher" events
- [#3297](https://github.com/MetaMask/metamask-mobile/pull/3297): [IMPROVEMENT] Add IPFS support for tokens
- [#3298](https://github.com/MetaMask/metamask-mobile/pull/3298): [FEATURE] Move CI to GitHub Actions
- [#3302](https://github.com/MetaMask/metamask-mobile/pull/3302): [REFACTOR] Refactor AddCustomCollectible component
- [#3292](https://github.com/MetaMask/metamask-mobile/pull/3292): [FEATURE] Add analytics for android keystore
- [#3295](https://github.com/MetaMask/metamask-mobile/pull/3295): [FIX] Fix approval transaction getting mistakenly treated as a swap transaction
- [#3265](https://github.com/MetaMask/metamask-mobile/pull/3265): [FIX] Populate block number
- [#3294](https://github.com/MetaMask/metamask-mobile/pull/3294): [FIX] Fix empty text input on Android
- [#3293](https://github.com/MetaMask/metamask-mobile/pull/3293): [FIX] Fix Detox assertion test
- [#3255](https://github.com/MetaMask/metamask-mobile/pull/3255): [IMPROVEMENT] Detox Page Object Model
- [#3272](https://github.com/MetaMask/metamask-mobile/pull/3272): [IMPROVEMENT] Update recommended node.js version
- [#3271](https://github.com/MetaMask/metamask-mobile/pull/3271): [FIX] Update React Native dependecy links in README.md

## v3.4.1 - October 5 2021
- [#3260](https://github.com/MetaMask/metamask-mobile/pull/3260): [FIX] Turn off token detection by default
- [#3261](https://github.com/MetaMask/metamask-mobile/pull/3261): [FIX] Fix blank screen on fresh start
- [#3254](https://github.com/MetaMask/metamask-mobile/pull/3254): [IMPROVEMENT] Isolate LICENSE file
- [#3251](https://github.com/MetaMask/metamask-mobile/pull/3251): [IMPROVEMENT] Enable CLA signing
- [#3146](https://github.com/MetaMask/metamask-mobile/pull/3146): [IMPROVEMENT] Stabilizing Detox Tests
- [#3247](https://github.com/MetaMask/metamask-mobile/pull/3247): [IMPROVEMENT] Add timeout to redux-persist
- [#3243](https://github.com/MetaMask/metamask-mobile/pull/3243): [FIX] Fix decode transfer data
- [#3221](https://github.com/MetaMask/metamask-mobile/pull/3221): [IMPROVEMENT] Replacing swaps source image to include new 1inch logo.
- [#3203](https://github.com/MetaMask/metamask-mobile/pull/3203): [FIX] Disable confirm button when transaction is submitted
- [#3211](https://github.com/MetaMask/metamask-mobile/pull/3211): [FIX] Reflect network change on Browser
- [#3207](https://github.com/MetaMask/metamask-mobile/pull/3207): [FIX] Fix rendering SVGs on Android release mode
- [#3210](https://github.com/MetaMask/metamask-mobile/pull/3210): [IMPROVEMENT] Avoid destructuring error when checking swaps liveness
- [#3173](https://github.com/MetaMask/metamask-mobile/pull/3173): [FIX] Lock contract metadata version to v1.30.0
- [#3106](https://github.com/MetaMask/metamask-mobile/pull/3106): [FEATURE] Enable variables for speed up and cancel transactions
- [#3155](https://github.com/MetaMask/metamask-mobile/pull/3155): [IMPROVEMENT] Improve transaction state management for custom networks
- [#3164](https://github.com/MetaMask/metamask-mobile/pull/3164): [FIX] Support Apple Pay on iOS 15
- [#3152](https://github.com/MetaMask/metamask-mobile/pull/3152): [FIX] Fix remove token crasher
- [#3133](https://github.com/MetaMask/metamask-mobile/pull/3133): [FIX] Fix reload when switching networks on the browser
- [#3130](https://github.com/MetaMask/metamask-mobile/pull/3130): [IMPROVEMENT] Re-add opt in event
- [#3131](https://github.com/MetaMask/metamask-mobile/pull/3131): [IMPROVEMENT] Add missing browser event
- [#3153](https://github.com/MetaMask/metamask-mobile/pull/3153): [FIX] Fix inject favourites homepage
- [#3129](https://github.com/MetaMask/metamask-mobile/pull/3129): [FIX] Parse transaction data correctly
- [#2901](https://github.com/MetaMask/metamask-mobile/pull/2901): [FEATURE] Auto token detection on ethereum mainnet
- [#2994](https://github.com/MetaMask/metamask-mobile/pull/2994): [IMPROVEMENT] Analytics: Add Wallet Security and moving opt-in first in the flow
- [#3121](https://github.com/MetaMask/metamask-mobile/pull/3121): [FIX] Analytics + Icon fixes
- [#3117](https://github.com/MetaMask/metamask-mobile/pull/3117): [FIX] Moved the newTab method to the componentdidmount
- [#3115](https://github.com/MetaMask/metamask-mobile/pull/3115): [IMPROVEMENT] Update README.md

## v3.3.0 - September 9 2021
- [#3099](https://github.com/MetaMask/metamask-mobile/pull/3099): [FEATURE] Transaction state improvement
- [UPGRADE] react-native-webview 11.0.2 -> 11.13.0
- [#3101](https://github.com/MetaMask/metamask-mobile/pull/3101): [UPDATE] update swaps-controller and send clientId on fetchSwapsFeatureLiveness
- [#2977](https://github.com/MetaMask/metamask-mobile/pull/2977): [FIX] Fix undefined values in CustomGas component
- [#3104](https://github.com/MetaMask/metamask-mobile/pull/3104): [FEATURE] Add browser analytics
- [#3066](https://github.com/MetaMask/metamask-mobile/pull/3066): [UPGRADE] Redux and tests
- [#2866](https://github.com/MetaMask/metamask-mobile/pull/2866): [FIX] Bug in token balance
- [#3100](https://github.com/MetaMask/metamask-mobile/pull/3100): [FIX] Catch undefined navigate on buy eth
- [#3088](https://github.com/MetaMask/metamask-mobile/pull/3088): [UPDATE] Add typescript eslint from metamask
- [#3084](https://github.com/MetaMask/metamask-mobile/pull/3084): [UPGRADE] Bump eth-url-parser from 1.0.2 to 1.0.4
- [#2852](https://github.com/MetaMask/metamask-mobile/pull/2852): [UPDATE] Feature/improve warning eth sign
- [#3023](https://github.com/MetaMask/metamask-mobile/pull/3023): [FEATURE] Add support for wallet_switchEthereumChain
- [#3068](https://github.com/MetaMask/metamask-mobile/pull/3068): [UPGRADE] Bump @react-navigation/compat from 5.3.15 to 5.3.20
- [#3080](https://github.com/MetaMask/metamask-mobile/pull/3080): [UPDATE] Update custom token copy
- [#3069](https://github.com/MetaMask/metamask-mobile/pull/3069): [UPGRADE] Bump @react-native-community/cookies from 4.0.1 to 5.0.1
- [#2931](https://github.com/MetaMask/metamask-mobile/pull/2931): [UPGRADE] Bump regenerator-runtime from 0.13.1 to 0.13.9
- [#2526](https://github.com/MetaMask/metamask-mobile/pull/2526): [UPGRADE] Bump redux-persist from 5.10.0 to 6.0.0
- [#3028](https://github.com/MetaMask/metamask-mobile/pull/3028): [FEATURE] Update Recents
- [#3057](https://github.com/MetaMask/metamask-mobile/pull/3057): [UPDATE] Remove SwapsLiveness checks for non supported networks

## v3.2.0 - August 24 2021
- [#3046](https://github.com/MetaMask/metamask-mobile/pull/3046): [FIX] Token Transfer to address
- [#2878](https://github.com/MetaMask/metamask-mobile/pull/2878): [2783] Change default account name for ENS reversed-resolved name
- [#3029](https://github.com/MetaMask/metamask-mobile/pull/3029): [FIX] Video Subtitles Not Loading Properly
- [#3038](https://github.com/MetaMask/metamask-mobile/pull/3038): [FIX] increase the heap size to help mitigate the out of memory issue on Android
- [#3013](https://github.com/MetaMask/metamask-mobile/pull/3013): Swaps V2 Integration
- [#2718](https://github.com/MetaMask/metamask-mobile/pull/2718): Switched to sslip.io instead of xip.io

## v3.1.0 - August 12 2021
- [#3026](https://github.com/MetaMask/metamask-mobile/pull/3026): [FIX] Fix edit button
- [#2981](https://github.com/MetaMask/metamask-mobile/pull/2981): [FIX] Delete Message
- [#3017](https://github.com/MetaMask/metamask-mobile/pull/3017): [FIX] Fix deep links bug related to branch updates
- [#2972](https://github.com/MetaMask/metamask-mobile/pull/2972): [FEATURE] - Storage Limit - Reduce Txs Being Stored
- [#2999](https://github.com/MetaMask/metamask-mobile/pull/2999): [FIX] Account for `txParams.data` when we sync
- [#2961](https://github.com/MetaMask/metamask-mobile/pull/2961): [FIX] GH Action Permission for Bump-Version
- [#2980](https://github.com/MetaMask/metamask-mobile/pull/2980): [FIX] Fix header layout
- [#2907](https://github.com/MetaMask/metamask-mobile/pull/2907): [FIX] Remove extra top padding on send flow
- [#2808](https://github.com/MetaMask/metamask-mobile/pull/2808): [FIX] Issue #2763
- [#2956](https://github.com/MetaMask/metamask-mobile/pull/2956): [UPGRADE] walletconnect
- [#2996](https://github.com/MetaMask/metamask-mobile/pull/2996): [FIX] Add TransakWebview mediaPlayback props for KYC
- [#2804](https://github.com/MetaMask/metamask-mobile/pull/2804): [UPGRADE] Branch updates
- [#2813](https://github.com/MetaMask/metamask-mobile/pull/2813): [FEATURE] Secret Recovery Phrase Video Subtitles
- [#2893](https://github.com/MetaMask/metamask-mobile/pull/2893): [FIX] Address bar icon
- [#2973](https://github.com/MetaMask/metamask-mobile/pull/2973): [FEATURE] On-Ramp: Add on-ramp analytics

## v3.0.1 - August 4 2021
- Patch to fix Wyre and Transak

## v3.0.0 - July 28 2021
- [#2959](https://github.com/MetaMask/metamask-mobile/pull/2959): UI fixes
- [#2957](https://github.com/MetaMask/metamask-mobile/pull/2957): Fix gas information info modal on swaps
- [#2955](https://github.com/MetaMask/metamask-mobile/pull/2955): [EIP1559] Improve time estimates
- [#2952](https://github.com/MetaMask/metamask-mobile/pull/2952): Bump controllers to v14.0.2
- [#2798](https://github.com/MetaMask/metamask-mobile/pull/2798): [EIP1559] Base for Edit Gas Fee screen
- [#2943](https://github.com/MetaMask/metamask-mobile/pull/2943): [FIX] Fix typos when adding TokensController & CollectiblesController
- [#2795](https://github.com/MetaMask/metamask-mobile/pull/2795): Swaps: Use quotes conversion rate
- [#2909](https://github.com/MetaMask/metamask-mobile/pull/2909): Account for speedUp in transaction list
- [#2729](https://github.com/MetaMask/metamask-mobile/pull/2729): Swaps: Add custom token flow - search by address and get it imported to your wallet
- [#2863](https://github.com/MetaMask/metamask-mobile/pull/2863): Allow custom network fiat values
- [#2881](https://github.com/MetaMask/metamask-mobile/pull/2881): Split AssetsController into TokensController and CollectiblesController
- [#2934](https://github.com/MetaMask/metamask-mobile/pull/2934): Removed sentry debug requirement for non release builds
- [#2889](https://github.com/MetaMask/metamask-mobile/pull/2889): Feature/bitrise
- [#2890](https://github.com/MetaMask/metamask-mobile/pull/2890): Bump addressable from 2.7.0 to 2.8.0 in /ios

## v2.6.0 - July 9 2021
- [#2865](https://github.com/MetaMask/metamask-mobile/pull/2865): Added support for custom network gas estimates
- [#2854](https://github.com/MetaMask/metamask-mobile/pull/2854): Fix time formatting on transactions
- [#2883](https://github.com/MetaMask/metamask-mobile/pull/2883): Swaps: Fix isZero undefined error
- [#2731](https://github.com/MetaMask/metamask-mobile/pull/2731): Improvement/react navigation upgrade 5
- [#2709](https://github.com/MetaMask/metamask-mobile/pull/2709): Remove Picker deprecation warning

## v2.5.0 - June 15 2021
- [#2809](https://github.com/MetaMask/metamask-mobile/pull/2809): Optional chaining dollarBalance
- [#2776](https://github.com/MetaMask/metamask-mobile/pull/2776): Fix: empty state when using fiat on non-mainnet transactions
- [#2777](https://github.com/MetaMask/metamask-mobile/pull/2777): Add isInteraction: false
- [#2759](https://github.com/MetaMask/metamask-mobile/pull/2759): Use MediaPlayer
- [#2748](https://github.com/MetaMask/metamask-mobile/pull/2748): v2.5.0
- [#2757](https://github.com/MetaMask/metamask-mobile/pull/2757): Circleci fix
- [#2746](https://github.com/MetaMask/metamask-mobile/pull/2746): bugfix/notification visibility
- [#2749](https://github.com/MetaMask/metamask-mobile/pull/2749): @metamask/controllers@10.1.0
- [#2702](https://github.com/MetaMask/metamask-mobile/pull/2702): Swaps: Update Market price unavailable and Price impact text
- [#2701](https://github.com/MetaMask/metamask-mobile/pull/2701): Swaps: Allow every token on user wallet to be swapped
- [#2617](https://github.com/MetaMask/metamask-mobile/pull/2617): On-Ramp: Refactor and Wyre countries
- [#2611](https://github.com/MetaMask/metamask-mobile/pull/2611): Educate gas fees
- [#2738](https://github.com/MetaMask/metamask-mobile/pull/2738): Feature/simplify custom gas
- [#2741](https://github.com/MetaMask/metamask-mobile/pull/2741): bugfix/notifications reducer
- [#2626](https://github.com/MetaMask/metamask-mobile/pull/2626): @metamask/mobile-provider@2.1.0
- [#2706](https://github.com/MetaMask/metamask-mobile/pull/2706): make null conversionrate safe
- [#2703](https://github.com/MetaMask/metamask-mobile/pull/2703): Convert token id to hexadecimal for collectible transfer
- [#2742](https://github.com/MetaMask/metamask-mobile/pull/2742): Bugfix/fix ws resolution
- [#2713](https://github.com/MetaMask/metamask-mobile/pull/2713): Feature/bitrise circle ci hybrid
- [#2711](https://github.com/MetaMask/metamask-mobile/pull/2711): Feature/use same media player
- [#2728](https://github.com/MetaMask/metamask-mobile/pull/2728): Add iconUrls to allowed list of keys
- [#2737](https://github.com/MetaMask/metamask-mobile/pull/2737): Add resolution for ws to address security vuln
- [#2727](https://github.com/MetaMask/metamask-mobile/pull/2727): Add missing required prop in tests

## v2.4.0 - May 21 2021
- [#2618](https://github.com/MetaMask/metamask-mobile/pull/2618): Collectibles experience
- [#2698](https://github.com/MetaMask/metamask-mobile/pull/2698): bugfix: navigation routeName is null
- [#2692](https://github.com/MetaMask/metamask-mobile/pull/2692): Fix custom gas crash
- [#2649](https://github.com/MetaMask/metamask-mobile/pull/2649): Migrate to new CurrencyRateController
- [#2697](https://github.com/MetaMask/metamask-mobile/pull/2697): Set ignoreSilentSwitch and reset the video onEnd
- [#2691](https://github.com/MetaMask/metamask-mobile/pull/2691): Feature/update casing secret recovery phrase
- [#2694](https://github.com/MetaMask/metamask-mobile/pull/2694): Swaps: Add chainId to swaps analytics
- [#2687](https://github.com/MetaMask/metamask-mobile/pull/2687): bufix: stuck notification
- [#2689](https://github.com/MetaMask/metamask-mobile/pull/2689): Fix "use max" in send flow
- [#2672](https://github.com/MetaMask/metamask-mobile/pull/2672): Fix xcode upgrade
- [#2640](https://github.com/MetaMask/metamask-mobile/pull/2640): Swaps: Add name from metadata to swaps tokens
- [#2628](https://github.com/MetaMask/metamask-mobile/pull/2628): Feature/use toLowerCaseCompare

## v2.3.0 - May 5 2021
- [#2674](https://github.com/MetaMask/metamask-mobile/pull/2674): Fix deploy contract and create token testnets
- [#2669](https://github.com/MetaMask/metamask-mobile/pull/2669): Key off accounts
- [#2670](https://github.com/MetaMask/metamask-mobile/pull/2670): Bump hosted-git-info from 2.8.8 to 2.8.9
- [#2667](https://github.com/MetaMask/metamask-mobile/pull/2667): added export of iOS artifacts
- [#2664](https://github.com/MetaMask/metamask-mobile/pull/2664): updated version code and change logs
- [#2663](https://github.com/MetaMask/metamask-mobile/pull/2663): Load video over the network
- [#2656](https://github.com/MetaMask/metamask-mobile/pull/2656): Fix Balance undefined for deeplink payment requests
- [#2657](https://github.com/MetaMask/metamask-mobile/pull/2657): Fix missing seed phrase updates
- [#2645](https://github.com/MetaMask/metamask-mobile/pull/2645): Safe navbar for iphone 12
- [#2643](https://github.com/MetaMask/metamask-mobile/pull/2643): Fix undefined is not an object identities[selectedAddress].importTime
- [#2639](https://github.com/MetaMask/metamask-mobile/pull/2639): Exclude native asset from hiding when balance is zero
- [#2631](https://github.com/MetaMask/metamask-mobile/pull/2631): updated change log
- [#2633](https://github.com/MetaMask/metamask-mobile/pull/2633): Address yarn audit
- [#2625](https://github.com/MetaMask/metamask-mobile/pull/2625): Fix isZero is undefined
- [#2444](https://github.com/MetaMask/metamask-mobile/pull/2444): Implement 'hide zero balance token' setting for token balances on home screen
- [#2621](https://github.com/MetaMask/metamask-mobile/pull/2621): RC v2.3.0
- [#2605](https://github.com/MetaMask/metamask-mobile/pull/2605): Feature/update seed phrase wording
- [#2564](https://github.com/MetaMask/metamask-mobile/pull/2564): Improve rpc errors logging and removing user rejected errors
- [#2556](https://github.com/MetaMask/metamask-mobile/pull/2556): Fix/respect custom spend limit on dapp approve modal
- [#2614](https://github.com/MetaMask/metamask-mobile/pull/2614): updated lock files
- [#2586](https://github.com/MetaMask/metamask-mobile/pull/2586): Upgrade swaps-controller v4
- [#2613](https://github.com/MetaMask/metamask-mobile/pull/2613): remove typo
- [#2603](https://github.com/MetaMask/metamask-mobile/pull/2603): Bugfix/android anr
- [#2565](https://github.com/MetaMask/metamask-mobile/pull/2565): This will fix sentry errors with no title by using the extra info as a title
- [#2552](https://github.com/MetaMask/metamask-mobile/pull/2552): Upgrade wallet connect
- [#2607](https://github.com/MetaMask/metamask-mobile/pull/2607): Detox/Fix failing tests
- [#2604](https://github.com/MetaMask/metamask-mobile/pull/2604): Don't hide url modal on emulator
- [#2529](https://github.com/MetaMask/metamask-mobile/pull/2529): Move some errors to analytics instead of sentry
- [#2446](https://github.com/MetaMask/metamask-mobile/pull/2446): Add New Zealand Dollar to currency options
- [#2464](https://github.com/MetaMask/metamask-mobile/pull/2464): Feature/confusables
- [#2610](https://github.com/MetaMask/metamask-mobile/pull/2610): fix typeface on login text field
- [#2416](https://github.com/MetaMask/metamask-mobile/pull/2416): Replace controller context
- [#2590](https://github.com/MetaMask/metamask-mobile/pull/2590): Fix adding custom token in custom network
- [#2470](https://github.com/MetaMask/metamask-mobile/pull/2470): only add custom tokens if not in mainnet
- [#2524](https://github.com/MetaMask/metamask-mobile/pull/2524): Address yarn lints
- [#2588](https://github.com/MetaMask/metamask-mobile/pull/2588): Upgrade .nvmrc to node v14
- [#2514](https://github.com/MetaMask/metamask-mobile/pull/2514): Swaps: Add cache thresholds configuration
- [#2468](https://github.com/MetaMask/metamask-mobile/pull/2468): Swaps: BSC Support
- [#2539](https://github.com/MetaMask/metamask-mobile/pull/2539): Use node 14
- [#2568](https://github.com/MetaMask/metamask-mobile/pull/2568): resolve isENS without case sensitivity (#2545)

## v2.2.0 - Apr 21 2021
- [#2547](https://github.com/MetaMask/metamask-mobile/pull/2547): Include decimalsToShow in balanceToFiatNumber
- [#2554](https://github.com/MetaMask/metamask-mobile/pull/2554): Bug fix/sync import time
- [#2546](https://github.com/MetaMask/metamask-mobile/pull/2546): Fix analytics try catch
- [#2543](https://github.com/MetaMask/metamask-mobile/pull/2543): Only get nonce from the network if the feature is enabled
- [#2460](https://github.com/MetaMask/metamask-mobile/pull/2460): Feature/tx local state logs
- [#2540](https://github.com/MetaMask/metamask-mobile/pull/2540): bump v2.1.2
- [#2538](https://github.com/MetaMask/metamask-mobile/pull/2538): fix/connection change handler
- [#2375](https://github.com/MetaMask/metamask-mobile/pull/2375): Style updates
- [#2536](https://github.com/MetaMask/metamask-mobile/pull/2536): Change Send Feedback to Request a Feature and update link
- [#2485](https://github.com/MetaMask/metamask-mobile/pull/2485): Fix notification so it doesn't block terms + conditions
- [#2469](https://github.com/MetaMask/metamask-mobile/pull/2469): Bug/persists old account names
- [#2534](https://github.com/MetaMask/metamask-mobile/pull/2534): Fix typo
- [#2373](https://github.com/MetaMask/metamask-mobile/pull/2373): use contract metadata version from package
- [#2520](https://github.com/MetaMask/metamask-mobile/pull/2520): Check infura availability
- [#2371](https://github.com/MetaMask/metamask-mobile/pull/2371): Feature/custom nonce
- [#2521](https://github.com/MetaMask/metamask-mobile/pull/2521): Bump v2.1.1
- [#2493](https://github.com/MetaMask/metamask-mobile/pull/2493): rename master to main
- [#2447](https://github.com/MetaMask/metamask-mobile/pull/2447): Bump vm-browserify from 0.0.4 to 1.1.2
- [#2501](https://github.com/MetaMask/metamask-mobile/pull/2501): Bump jest-serializer from 24.4.0 to 26.6.2
- [#2499](https://github.com/MetaMask/metamask-mobile/pull/2499): Bump react-native-share from 3.3.2 to 5.2.2
- [#2411](https://github.com/MetaMask/metamask-mobile/pull/2411): Bump json-rpc-middleware-stream from 2.1.1 to 3.0.0
- [#2406](https://github.com/MetaMask/metamask-mobile/pull/2406): Bump eslint-plugin-prettier from 3.3.0 to 3.3.1
- [#2403](https://github.com/MetaMask/metamask-mobile/pull/2403): Bump babel-eslint from 10.0.3 to 10.1.0
- [#2381](https://github.com/MetaMask/metamask-mobile/pull/2381): Display correct number of decimals for 'usd' fiat

## v2.1.3 - Apr 19 2021
- [#2548](https://github.com/MetaMask/metamask-mobile/pull/2548): Hotfix analytics try catch

## v2.1.2 - Apr 16 2021
- [#2538](https://github.com/MetaMask/metamask-mobile/pull/2538): fix/connection change handler

## v2.1.1 - Apr 14 2021
- [#2520](https://github.com/MetaMask/metamask-mobile/pull/2520): Check provider status

## v2.1.0 - Apr 12 2021
- [#2487](https://github.com/MetaMask/metamask-mobile/pull/2487): Fix/analytics v1 priority1
- [#2456](https://github.com/MetaMask/metamask-mobile/pull/2456): Analytics v2 (priority 1)
- [#2408](https://github.com/MetaMask/metamask-mobile/pull/2408): Fix/gas estimations
- [#2479](https://github.com/MetaMask/metamask-mobile/pull/2479): remove controllers tgz
- [#2441](https://github.com/MetaMask/metamask-mobile/pull/2441): Improvement/assets by chainid
- [#2442](https://github.com/MetaMask/metamask-mobile/pull/2442): Improvement/chain ticker
- [#2372](https://github.com/MetaMask/metamask-mobile/pull/2372): Remove instapay
- [#2467](https://github.com/MetaMask/metamask-mobile/pull/2467): Fix iOS build
- [#2084](https://github.com/MetaMask/metamask-mobile/pull/2084): Migrate from AsyncStorage to FileStorage
- [#2443](https://github.com/MetaMask/metamask-mobile/pull/2443): Update terms and privacy links
- [#2318](https://github.com/MetaMask/metamask-mobile/pull/2318): Add custom network rpc API
- [#2306](https://github.com/MetaMask/metamask-mobile/pull/2306): Feature/high gas warn
- [#2463](https://github.com/MetaMask/metamask-mobile/pull/2463): update pods
- [#2448](https://github.com/MetaMask/metamask-mobile/pull/2448): Add resolution for netmask
- [#2445](https://github.com/MetaMask/metamask-mobile/pull/2445): Add resolution for y18n
- [#2404](https://github.com/MetaMask/metamask-mobile/pull/2404): Bump react-native-branch from 5.0.0 to 5.0.1
- [#2439](https://github.com/MetaMask/metamask-mobile/pull/2439): json-rpc-engine@6.1.0
- [#2413](https://github.com/MetaMask/metamask-mobile/pull/2413): remove "git add" per husky warning
- [#2431](https://github.com/MetaMask/metamask-mobile/pull/2431): Update BN import

## v2.0.1 - Mar 24 2021
- [#2430](https://github.com/MetaMask/metamask-mobile/pull/2430): Fix/send to style
- [#2426](https://github.com/MetaMask/metamask-mobile/pull/2426): bugfix/allow seedphrases when locked
- [#2422](https://github.com/MetaMask/metamask-mobile/pull/2422): bugfix/delete wallet with random password
- [#2417](https://github.com/MetaMask/metamask-mobile/pull/2417): Bugfix/sync improvements
- [#2418](https://github.com/MetaMask/metamask-mobile/pull/2418): V2 fixes
- [#2156](https://github.com/MetaMask/metamask-mobile/pull/2156): Translations with update script

## v2.0.0 - Mar 16 2021
- [#2383](https://github.com/MetaMask/metamask-mobile/pull/2383): swaps/received destination amount
- [#2379](https://github.com/MetaMask/metamask-mobile/pull/2379): Swaps/fix decode tx render amounts
- [#2377](https://github.com/MetaMask/metamask-mobile/pull/2377): bugfix/dont modify local transactions
- [#2376](https://github.com/MetaMask/metamask-mobile/pull/2376): Swaps: Sort quotes by asc fees when destination amount is the same
- [#2370](https://github.com/MetaMask/metamask-mobile/pull/2370): bugfix/swaps bugs
- [#2321](https://github.com/MetaMask/metamask-mobile/pull/2321): Swaps v1
- [#2365](https://github.com/MetaMask/metamask-mobile/pull/2365): bugfix/transactions filtering
- [#2253](https://github.com/MetaMask/metamask-mobile/pull/2253): Use Etherscan API for incoming token transactions
- [#2245](https://github.com/MetaMask/metamask-mobile/pull/2245): Fix transaction history
- [#2363](https://github.com/MetaMask/metamask-mobile/pull/2363): fix: `poll` after notification don't `refresh`
- [#2344](https://github.com/MetaMask/metamask-mobile/pull/2344): Sync with extension chain id
- [#2269](https://github.com/MetaMask/metamask-mobile/pull/2269): @metamask/contract-metadata@1.23.0
- [#2357](https://github.com/MetaMask/metamask-mobile/pull/2357): Update `elliptic` to v6.5.4 to address security advisory
- [#2247](https://github.com/MetaMask/metamask-mobile/pull/2247): Provide chainId correctly
- [#2196](https://github.com/MetaMask/metamask-mobile/pull/2196): improvement/handle provider updates
- [#2157](https://github.com/MetaMask/metamask-mobile/pull/2157): Swaps: Alpha 2
- [#2272](https://github.com/MetaMask/metamask-mobile/pull/2272): Update twitter handle in README
- [#2265](https://github.com/MetaMask/metamask-mobile/pull/2265): Fix input state

## v1.0.11 - Feb 15 2021
- [#2257](https://github.com/MetaMask/metamask-mobile/pull/2257): bugfix/use bignumber for transfer deeplinks
- [#2256](https://github.com/MetaMask/metamask-mobile/pull/2256): Fix account list scroll
- [#2243](https://github.com/MetaMask/metamask-mobile/pull/2243): TransactionController from controllers
- [#2240](https://github.com/MetaMask/metamask-mobile/pull/2240): Fix circleci apk
- [#2176](https://github.com/MetaMask/metamask-mobile/pull/2176): Feature/warn when replacing
- [#2233](https://github.com/MetaMask/metamask-mobile/pull/2233): contract metadata images bump
- [#2148](https://github.com/MetaMask/metamask-mobile/pull/2148): Handle `balanceError` case
- [#2228](https://github.com/MetaMask/metamask-mobile/pull/2228): Remove best deals badge from WYRE transfers.
- [#2217](https://github.com/MetaMask/metamask-mobile/pull/2217): @metamask/controllers@6.0.1
- [#2180](https://github.com/MetaMask/metamask-mobile/pull/2180): Fix cloudflare redirects
- [#2203](https://github.com/MetaMask/metamask-mobile/pull/2203): Update @metamask/contract-metadata
- [#2078](https://github.com/MetaMask/metamask-mobile/pull/2078): React Native update to 0.63
- [#2204](https://github.com/MetaMask/metamask-mobile/pull/2204): Create dependabot.yml
- [#2193](https://github.com/MetaMask/metamask-mobile/pull/2193): Fix "Text strings must be rendered within a <Text> component"
- [#2191](https://github.com/MetaMask/metamask-mobile/pull/2191): Use navigate instead of push
- [#2174](https://github.com/MetaMask/metamask-mobile/pull/2174): Add fiat on ramp modal close button extra hit area
- [#2104](https://github.com/MetaMask/metamask-mobile/pull/2104): bugfix/token tx ui amount parsing
- [#2166](https://github.com/MetaMask/metamask-mobile/pull/2166): v1.0.10
- [#2142](https://github.com/MetaMask/metamask-mobile/pull/2142): Display boolean values when signing typed data
- [#2079](https://github.com/MetaMask/metamask-mobile/pull/2079): bugfix/tx to contract validation
- [#2103](https://github.com/MetaMask/metamask-mobile/pull/2103): bugfix/erc20 allowance ui
- [#2158](https://github.com/MetaMask/metamask-mobile/pull/2158): engine swaps flag
- [#2060](https://github.com/MetaMask/metamask-mobile/pull/2060): MetaSwaps Alpha
- [#2142](https://github.com/MetaMask/metamask-mobile/pull/2142): Display boolean values when signing typed data

## v1.0.10 - Jan 25 2021
- [#2164](https://github.com/MetaMask/metamask-mobile/pull/2164): Initialize NetworkController.provider with chainId (#2164)
- [#2161](https://github.com/MetaMask/metamask-mobile/pull/2161): chainid migration (#2161)

## v1.0.9 - Jan 21 2021
- [#2149](https://github.com/MetaMask/metamask-mobile/pull/2149): update tests for new logic
- [#2145](https://github.com/MetaMask/metamask-mobile/pull/2145): Add missing brew installation steps
- [#2146](https://github.com/MetaMask/metamask-mobile/pull/2146): @metamask/mobile-provider@2.0.1
- [#2144](https://github.com/MetaMask/metamask-mobile/pull/2144): @walletconnect@1.3.4
- [#2143](https://github.com/MetaMask/metamask-mobile/pull/2143): Fix alert from iframes
- [#2134](https://github.com/MetaMask/metamask-mobile/pull/2134): Update podfile (#2134)
- [#2131](https://github.com/MetaMask/metamask-mobile/pull/2131): controllers v6.0.0 (#2131)
- [#2120](https://github.com/MetaMask/metamask-mobile/pull/2120): bugfix/accounts undefined (#2120)
- [#1987](https://github.com/MetaMask/metamask-mobile/pull/1987): Replace public config with rpc (#1987)
- [#2070](https://github.com/MetaMask/metamask-mobile/pull/2070): Fix android injection (#2070)
- [#2109](https://github.com/MetaMask/metamask-mobile/pull/2109): Remove support email (#2109)
- [#2044](https://github.com/MetaMask/metamask-mobile/pull/2044): Remove sync with extension from settings (#2044)
- [#2083](https://github.com/MetaMask/metamask-mobile/pull/2083): Improvement/gas estimations (#2083)
- [#2076](https://github.com/MetaMask/metamask-mobile/pull/2076): Feature/make insufficient fee descriptive (#2076)
- [#2099](https://github.com/MetaMask/metamask-mobile/pull/2099): Bump axios from 0.19.2 to 0.21.1 (#2099)
- [#2072](https://github.com/MetaMask/metamask-mobile/pull/2072): Bump ini from 1.3.5 to 1.3.8 (#2072)
- [#2071](https://github.com/MetaMask/metamask-mobile/pull/2071): Fix uploading files on the browser by modifying fingerprint intent value (#2071)
- [#2064](https://github.com/MetaMask/metamask-mobile/pull/2064): Add parseSeedPhrase behavior from extension (#2064)
- [#2061](https://github.com/MetaMask/metamask-mobile/pull/2061): Add Alert component (#2061)
- [#2059](https://github.com/MetaMask/metamask-mobile/pull/2059): Fix isBookmark functionality (#2059)
- [#2030](https://github.com/MetaMask/metamask-mobile/pull/2030): @metamask/controllers@5.1.0 (#2030)
- [#2051](https://github.com/MetaMask/metamask-mobile/pull/2051): [1984] Fixing Invalid value for 'projectId': "undefined" error [Android] [iOS] (#2051)
- [#2042](https://github.com/MetaMask/metamask-mobile/pull/2042): Bugfix/small UI fixes (#2042)
- [#2054](https://github.com/MetaMask/metamask-mobile/pull/2054): Make Keypad a functional component (#2054)
- [#2055](https://github.com/MetaMask/metamask-mobile/pull/2055): Add missing await keywords (#2055)
- [#2000](https://github.com/MetaMask/metamask-mobile/pull/2000): Remove unused views (#2000)
- [#1994](https://github.com/MetaMask/metamask-mobile/pull/1994): Feature: Initial Swaps amount view (#1994)

## v1.0.8 - Dec 2 2020
- [#2040](https://github.com/MetaMask/metamask-mobile/pull/2040): Update vault error message (#2040)
- [#2034](https://github.com/MetaMask/metamask-mobile/pull/2034): Fix asyncstorage limit (#2034)
- [#2038](https://github.com/MetaMask/metamask-mobile/pull/2038): metamask wc deeplink (#2038)
- [#2023](https://github.com/MetaMask/metamask-mobile/pull/2023): @metamask/contract-metadata (#2023)
- [#2019](https://github.com/MetaMask/metamask-mobile/pull/2019): bugfix/qr code (#2019)
- [#2008](https://github.com/MetaMask/metamask-mobile/pull/2008): Add Apple Pay correct label (#2008)

## v1.0.7 - Nov 17 2020
- [#2005](https://github.com/MetaMask/metamask-mobile/pull/2005): Fix activeTabUrl (#2005)
- [#2003](https://github.com/MetaMask/metamask-mobile/pull/2003): Bugfix/android choose password (#2003)
- [#1992](https://github.com/MetaMask/metamask-mobile/pull/1992): Android api level (#1992)
- [#1993](https://github.com/MetaMask/metamask-mobile/pull/1993): Catch SVG Errors (#1993)
- [#1970](https://github.com/MetaMask/metamask-mobile/pull/1970): Remove network status controller (#1970)
- [#1968](https://github.com/MetaMask/metamask-mobile/pull/1968): Add MetaSwaps feature flag and initial nav stack (#1968)
- [#1967](https://github.com/MetaMask/metamask-mobile/pull/1967): Add Keypad component (#1967)


## v1.0.6 - Nov 12 2020
- [#1990](https://github.com/MetaMask/metamask-mobile/pull/1990): Fixed importing accounts when reseting password (#1990)
- [#1988](https://github.com/MetaMask/metamask-mobile/pull/1988): bugfix/protect wallet modal (#1988)
- [#1985](https://github.com/MetaMask/metamask-mobile/pull/1985): Fix seedphrase handling in QRScanner (#1985)
- [#1982](https://github.com/MetaMask/metamask-mobile/pull/1982): Bugfix/approve modal (#1982)
- [#1983](https://github.com/MetaMask/metamask-mobile/pull/1983): Fix whats new modal (#1983)
- [#1978](https://github.com/MetaMask/metamask-mobile/pull/1978): Make hintText display regardless of biometryType (#1978)
- [#1973](https://github.com/MetaMask/metamask-mobile/pull/1973): Detox: Updated onboarding flows (#1973)
- [#1780](https://github.com/MetaMask/metamask-mobile/pull/1780): Improvement/update keychain lib (#1780)
- [#1916](https://github.com/MetaMask/metamask-mobile/pull/1916): Fix QR send (#1916)
- [#1877](https://github.com/MetaMask/metamask-mobile/pull/1877): Bugfix/deeplink, request modals and wallet connect (#1877)
- [#1911](https://github.com/MetaMask/metamask-mobile/pull/1911): Feature/whats new (#1911)
- [#1954](https://github.com/MetaMask/metamask-mobile/pull/1954): Support 24 word seed phrase game (#1954)
- [#1892](https://github.com/MetaMask/metamask-mobile/pull/1892): Reminder to backup seed phrase (#1892)
- [#1908](https://github.com/MetaMask/metamask-mobile/pull/1908): Add missing env keys (#1908)
- [#1917](https://github.com/MetaMask/metamask-mobile/pull/1917): Update Wyre minimum fee and minimum amount (#1917)
- [#1915](https://github.com/MetaMask/metamask-mobile/pull/1915): Error boundary - sentry clean-up (#1915)
- [#1905](https://github.com/MetaMask/metamask-mobile/pull/1905): Ensure seedphrase hint is not the actual seedphrase (#1905)
- [#1895](https://github.com/MetaMask/metamask-mobile/pull/1895): Make whole blur area clickable (#1895)
- [#1901](https://github.com/MetaMask/metamask-mobile/pull/1901): sync log errors (#1901)
- [#1879](https://github.com/MetaMask/metamask-mobile/pull/1879): Feature/show previously created accounts on seed phrase import (#1879)
- [#1894](https://github.com/MetaMask/metamask-mobile/pull/1894): sentry cleaning (#1894)
- [#1902](https://github.com/MetaMask/metamask-mobile/pull/1902): use optional chaining and default values so we're not calling toLowerCase() on undefined values (#1902)
- [#1859](https://github.com/MetaMask/metamask-mobile/pull/1859): Direct to proper screen on address QR code scan (#1859)
- [#1881](https://github.com/MetaMask/metamask-mobile/pull/1881): Fix/disable iframes support for now (#1881)
- [#1893](https://github.com/MetaMask/metamask-mobile/pull/1893): bugfix/core env vars (#1893)
- [#1847](https://github.com/MetaMask/metamask-mobile/pull/1847): feature/approve eip 681 (#1847)
- [#1827](https://github.com/MetaMask/metamask-mobile/pull/1827): Update infura v3 (#1827)
- [#1806](https://github.com/MetaMask/metamask-mobile/pull/1806): Allow webview debugging in dev mode + XIP (#1806)
- [#1874](https://github.com/MetaMask/metamask-mobile/pull/1874): Coerce non error objects into errors before sending to sentry (#1874)
- [#1887](https://github.com/MetaMask/metamask-mobile/pull/1887): Use eth-contract-metadata@1.16.0 (#1887)
- [#1883](https://github.com/MetaMask/metamask-mobile/pull/1883): Update Transak params (#1883)
- [#1876](https://github.com/MetaMask/metamask-mobile/pull/1876): Bugfix/homepage injection (#1876)
- [#1793](https://github.com/MetaMask/metamask-mobile/pull/1793): Add cookies clearing (#1793)
- [#1873](https://github.com/MetaMask/metamask-mobile/pull/1873): Provide error feedback without actually submitting (#1873)
- [#1864](https://github.com/MetaMask/metamask-mobile/pull/1864): Add additional isUrl check, closes #1462 (#1864)
- [#1866](https://github.com/MetaMask/metamask-mobile/pull/1866): Fix proptype warning for WebviewError (#1866)
- [#1861](https://github.com/MetaMask/metamask-mobile/pull/1861): Get e2e working for seedphrase and login (#1861)

## v1.0.5 - Oct 26 2020
- [#1889](https://github.com/MetaMask/metamask-mobile/pull/1889): Fix scientific notation string not convertable to BN (#1889)

## v1.0.4 - Oct 9 2020
- [#1882](https://github.com/MetaMask/metamask-mobile/pull/1882): Error boundary (#1882)

## v1.0.3 - Sept 30 2020
- [#1865](https://github.com/MetaMask/metamask-mobile/pull/1865): bugfix/login (#1865)
- [#1863](https://github.com/MetaMask/metamask-mobile/pull/1863): transak countries update (#1863)
- [#1829](https://github.com/MetaMask/metamask-mobile/pull/1829): Improvement/browser refactor (#1829)
- [#1848](https://github.com/MetaMask/metamask-mobile/pull/1848): Allow for 24 length seedphrase on import (#1848)
- [#1857](https://github.com/MetaMask/metamask-mobile/pull/1857): bugfix/splash screen (#1857)
- [#1852](https://github.com/MetaMask/metamask-mobile/pull/1852): Bugfix/sentry v1 (#1852)
- [#1846](https://github.com/MetaMask/metamask-mobile/pull/1846): Amount: fix 'data' value for transaction info not being populated with ERC20 tokens (#1846)
- [#1851](https://github.com/MetaMask/metamask-mobile/pull/1851): Detox/ Update e2e based on v1 updates (#1851)
- [#1853](https://github.com/MetaMask/metamask-mobile/pull/1853): fixed typo on country name (#1853)
- [#1815](https://github.com/MetaMask/metamask-mobile/pull/1815): Add ScrollView so we can scroll to errorMessage (#1815)
- [#1752](https://github.com/MetaMask/metamask-mobile/pull/1752): Send caught errors to sentry (#1752)
- [#1794](https://github.com/MetaMask/metamask-mobile/pull/1794): Feature/hide seedphrase on import (#1794)
- [#1841](https://github.com/MetaMask/metamask-mobile/pull/1841): Fixing typo in onboarding flow (#1841)
- [#1845](https://github.com/MetaMask/metamask-mobile/pull/1845): Share address from sidebar (#1845)
- [#1835](https://github.com/MetaMask/metamask-mobile/pull/1835): UI/CustomGas: fix inconsistent low gas error (#1835)
- [#1758](https://github.com/MetaMask/metamask-mobile/pull/1758): Fix wallet_scanQRCode rpc method (#1758)
- [#1831](https://github.com/MetaMask/metamask-mobile/pull/1831): Get paste context working for password fields (onboarding) (#1831)
- [#1837](https://github.com/MetaMask/metamask-mobile/pull/1837): Add gms:play-services-wallet (#1837)
- [#1830](https://github.com/MetaMask/metamask-mobile/pull/1830): Use FlatList for scan steps modal (#1830)
- [#1797](https://github.com/MetaMask/metamask-mobile/pull/1797): Bugfixes/post v1 aug 2020 (#1797)
- [#1801](https://github.com/MetaMask/metamask-mobile/pull/1801): Update gradle (#1801)
- [#1757](https://github.com/MetaMask/metamask-mobile/pull/1757): Add option to use Blockies Identicon and use Jazz Icons as default (#1757)
- [#1816](https://github.com/MetaMask/metamask-mobile/pull/1816): Update about to inclue "Contact Us" link (#1816)
- [#1775](https://github.com/MetaMask/metamask-mobile/pull/1775): WalletConnect: fix WC not respecting gas limit (#1775)
- [#1800](https://github.com/MetaMask/metamask-mobile/pull/1800): Feature/improve nav browser title (#1800)
- [#1781](https://github.com/MetaMask/metamask-mobile/pull/1781): Bugfix/Use translations for steps (#1781)
- [#1759](https://github.com/MetaMask/metamask-mobile/pull/1759): Bugfix/Display correct balance from state when creating an account that already holds funds (#1759)
- [#1728](https://github.com/MetaMask/metamask-mobile/pull/1728): Add /constants (#1728)
- [#1787](https://github.com/MetaMask/metamask-mobile/pull/1787): Add missing currency conversions (#1787)

## v1.0.2 - Sept 2 2020
- [#1812](https://github.com/MetaMask/metamask-mobile/pull/1812): Add logger on login (#1812)

## v1.0.1 - Sept 1 2020
- [#1795](https://github.com/MetaMask/metamask-mobile/pull/1795): Update react native aes crypto forked (#1795)
- [#1796](https://github.com/MetaMask/metamask-mobile/pull/1796): bugfix/mixpanel android in app notifications (#1796)

## v1.0.0 - Aug 26 2020
- [#1790](https://github.com/MetaMask/metamask-mobile/pull/1790): Bugfix/payment request and wallet connect origin on tx (#1790)
- [#1791](https://github.com/MetaMask/metamask-mobile/pull/1791): Fix send receive buttons style (#1791)
- [#1785](https://github.com/MetaMask/metamask-mobile/pull/1785): Use @metamask/controllers@2.0.5 (#1785)
- [#1788](https://github.com/MetaMask/metamask-mobile/pull/1788): bugfix/protect wallet modal receive request (#1788)
- [#1666](https://github.com/MetaMask/metamask-mobile/pull/1666): Fiat on Ramp: Payments (#1666)
- [#1783](https://github.com/MetaMask/metamask-mobile/pull/1783): bugfix/hide protect wallet modal (#1783)
- [#1779](https://github.com/MetaMask/metamask-mobile/pull/1779): Update camera lib (#1779)
- [#1782](https://github.com/MetaMask/metamask-mobile/pull/1782): Make backup required when user has funds (#1782)
- [#1778](https://github.com/MetaMask/metamask-mobile/pull/1778): Update bip to use js version of pbkdf2 even more specific use case (#1778)
- [#1776](https://github.com/MetaMask/metamask-mobile/pull/1776): Use JS pbkdf2 if using chrome devtools (bip39) (#1776)
- [#1773](https://github.com/MetaMask/metamask-mobile/pull/1773): Improvement/import from seed styles (#1773)
- [#1772](https://github.com/MetaMask/metamask-mobile/pull/1772): bugfix/cancel dapp tx when inactive (#1772)
- [#1769](https://github.com/MetaMask/metamask-mobile/pull/1769): Patch bip39 to use native crypto lib pbkdf2 (#1769)
- [#1766](https://github.com/MetaMask/metamask-mobile/pull/1766): Feature/ipns ens sites (#1766)
- [#1755](https://github.com/MetaMask/metamask-mobile/pull/1755): Improvement/migrate aes crypto lib (#1755)
- [#1756](https://github.com/MetaMask/metamask-mobile/pull/1756): Fix recreate vault import accounts (#1756)
- [#1729](https://github.com/MetaMask/metamask-mobile/pull/1729): Lock KeyringController on logout (#1729)
- [#1767](https://github.com/MetaMask/metamask-mobile/pull/1767): Fix crash when entering custom token (#1767)
- [#1765](https://github.com/MetaMask/metamask-mobile/pull/1765): Browser newPageData state undefined (#1765)
- [#1762](https://github.com/MetaMask/metamask-mobile/pull/1762): Use patch-package@6.2.2 (#1762)
- [#1763](https://github.com/MetaMask/metamask-mobile/pull/1763): Remove unused metamask-mobile-provider dependency (#1763)
- [#1736](https://github.com/MetaMask/metamask-mobile/pull/1736): Amount: fix comma causing invalid send amount (#1736)
- [#1711](https://github.com/MetaMask/metamask-mobile/pull/1711): Improve iOS build process (#1711)
- [#1733](https://github.com/MetaMask/metamask-mobile/pull/1733): @metamask/controllers 2.0.3 (#1733)
- [#1727](https://github.com/MetaMask/metamask-mobile/pull/1727): Bump json from 2.2.0 to 2.3.1 in /ios (#1727)

## v0.2.20 - Aug 6 2020
- [#1751](https://github.com/MetaMask/metamask-mobile/pull/1751): bugfix/payment requests & deeplinks (#1751)
- [#1732](https://github.com/MetaMask/metamask-mobile/pull/1732): Copy edits (#1732)
- [#1750](https://github.com/MetaMask/metamask-mobile/pull/1750): Don't allow for zero in custom gas price (#1750)
- [#1744](https://github.com/MetaMask/metamask-mobile/pull/1744): bugix/v0.2.20 (#1744)
- [#1730](https://github.com/MetaMask/metamask-mobile/pull/1730): Check for pods first, don't double up on yarn install(s) (#1730)
- [#1734](https://github.com/MetaMask/metamask-mobile/pull/1734): Use elliptic@6.5.3 (#1734)
- [#1741](https://github.com/MetaMask/metamask-mobile/pull/1741): Bugfix/skipping going to next step before (#1741)
- [#1737](https://github.com/MetaMask/metamask-mobile/pull/1737): Fix scroll and button text and secure now goes to next step (#1737)
- [#1740](https://github.com/MetaMask/metamask-mobile/pull/1740): check previousScreen and change lading message (#1740)
- [#1738](https://github.com/MetaMask/metamask-mobile/pull/1738): Bump no_output_timeout (#1738)
- [#1735](https://github.com/MetaMask/metamask-mobile/pull/1735): Switch dependency Git URLs to HTTPS (#1735)
- [#1681](https://github.com/MetaMask/metamask-mobile/pull/1681): Feature/account backup alert flows (#1681)
- [#1692](https://github.com/MetaMask/metamask-mobile/pull/1692): Update password & seedphrase backup flow (#1692)
- [#1718](https://github.com/MetaMask/metamask-mobile/pull/1718): @metamask/mobile-provider v1.3.0 (#1718)
- [#1710](https://github.com/MetaMask/metamask-mobile/pull/1710): 'Use Max' fixes (#1710)
- [#1712](https://github.com/MetaMask/metamask-mobile/pull/1712): Bugfix/payment requests (#1712)
- [#1708](https://github.com/MetaMask/metamask-mobile/pull/1708): bugfix/deep link send screen token ui (#1708)
- [#1694](https://github.com/MetaMask/metamask-mobile/pull/1694): Update font Euclid (#1694)
- [#1699](https://github.com/MetaMask/metamask-mobile/pull/1699): ChoosePassword: update preferencesControllerState after adding accounts, before passing into PreferencesController.update() (#1699)
- [#1707](https://github.com/MetaMask/metamask-mobile/pull/1707): update apple id (#1707)
- [#1704](https://github.com/MetaMask/metamask-mobile/pull/1704): Use lodash@4.17.19 (#1704)
- [#1687](https://github.com/MetaMask/metamask-mobile/pull/1687): Custom Gas + Data hotfixes (#1687)
- [#1697](https://github.com/MetaMask/metamask-mobile/pull/1697): Increase ANDROID_OFFSET (#1697)
- [#1701](https://github.com/MetaMask/metamask-mobile/pull/1701): remove-zip-controllers (#1701)
- [#1684](https://github.com/MetaMask/metamask-mobile/pull/1684): Bugfix/speedup transactions (#1684)
- [#1698](https://github.com/MetaMask/metamask-mobile/pull/1698): bump eth-contract-metadata (#1698)
- [#1613](https://github.com/MetaMask/metamask-mobile/pull/1613): Feature/incoming token transactions (#1613)
- [#1657](https://github.com/MetaMask/metamask-mobile/pull/1657): update review function names (#1657)
- [#1693](https://github.com/MetaMask/metamask-mobile/pull/1693): PaymentRequest: fix conversion bug (#1693)
- [#1689](https://github.com/MetaMask/metamask-mobile/pull/1689): bugfix/approve screen (#1689)
- [#1690](https://github.com/MetaMask/metamask-mobile/pull/1690): Bugfix/release bugs (#1690)
- [#1676](https://github.com/MetaMask/metamask-mobile/pull/1676): Initiate url as well (#1676)
- [#1688](https://github.com/MetaMask/metamask-mobile/pull/1688): Support links (#1688)
- [#1683](https://github.com/MetaMask/metamask-mobile/pull/1683): @metamask/mobile-provider v1.2.4 (#1683)
- [#1573](https://github.com/MetaMask/metamask-mobile/pull/1573): Payment channel opt in (#1573)
- [#1679](https://github.com/MetaMask/metamask-mobile/pull/1679): Update yarn.lock (#1679)
- [#1671](https://github.com/MetaMask/metamask-mobile/pull/1671): Remove minWidth, fixes #1664 (#1671)
- [#1620](https://github.com/MetaMask/metamask-mobile/pull/1620): Dapp confirmation designs transitions (#1620)
- [#1559](https://github.com/MetaMask/metamask-mobile/pull/1559): Dapp Transaction Confirmation Re-designs (#1559)
- [#1605](https://github.com/MetaMask/metamask-mobile/pull/1605): Fix word election error in Spanish (#1605)
- [#1609](https://github.com/MetaMask/metamask-mobile/pull/1609): Feature/security third party api mode (#1609)
- [#1658](https://github.com/MetaMask/metamask-mobile/pull/1658): @metamask/mobile-provider v1.2.3 (#1658)
- [#1591](https://github.com/MetaMask/metamask-mobile/pull/1591): feature/sync imported accounts from extension (#1591)
- [#1645](https://github.com/MetaMask/metamask-mobile/pull/1645): Fix env vars (#1645)
- [#1649](https://github.com/MetaMask/metamask-mobile/pull/1649): remove sai message (#1649)
- [#1648](https://github.com/MetaMask/metamask-mobile/pull/1648): bump mobile provider (#1648)
- [#1643](https://github.com/MetaMask/metamask-mobile/pull/1643): Use @metamask/controllers@2.0.1 (#1643)
- [#1558](https://github.com/MetaMask/metamask-mobile/pull/1558): Complete redesigns for approval flow (#1558)
- [#1640](https://github.com/MetaMask/metamask-mobile/pull/1640): enable-apple-pay (#1640)

## v0.2.19 - Jun 29 2020
- [#1661](https://github.com/MetaMask/metamask-mobile/pull/1661): bugfix/Use eth gas API
- [#1653](https://github.com/MetaMask/metamask-mobile/pull/1653): Add ETH_GAS_STATION_API_KEY (#1653)

## v0.2.18 - Jun 15 2020
- [#1636](https://github.com/MetaMask/metamask-mobile/pull/1636): Add padding to CustomGas back button (#1636)
- [#1637](https://github.com/MetaMask/metamask-mobile/pull/1637): Bugfix/incoming notifications (#1637)
- [#1628](https://github.com/MetaMask/metamask-mobile/pull/1628): Fix network color indicator on transactionHeader for connect screens (#1628)

## v0.2.17 - Jun 12 2020

- [#1629](https://github.com/MetaMask/metamask-mobile/pull/1629): bugfix/custom gas modal (#1629)
- [#1625](https://github.com/MetaMask/metamask-mobile/pull/1625): Bugfix/wc connect on app closed (#1625)
- [#1624](https://github.com/MetaMask/metamask-mobile/pull/1624): Wallet connect update + Support for simple notifications (#1624)
- [#1623](https://github.com/MetaMask/metamask-mobile/pull/1623): Fix browser intial load (#1623)
- [#1621](https://github.com/MetaMask/metamask-mobile/pull/1621): Fix branch (#1621)
- [#1512](https://github.com/MetaMask/metamask-mobile/pull/1512): Transaction components (#1512)
- [#1619](https://github.com/MetaMask/metamask-mobile/pull/1619): Fix aab link on slack (#1619)
- [#1618](https://github.com/MetaMask/metamask-mobile/pull/1618): Fix android circleci (#1618)
- [#1578](https://github.com/MetaMask/metamask-mobile/pull/1578): Stops the unintended 'User Rejected...' error caused by buggy submitt… (#1578)
- [#1615](https://github.com/MetaMask/metamask-mobile/pull/1615): Android circleci fix (#1615)
- [#1554](https://github.com/MetaMask/metamask-mobile/pull/1554): Splash screen on android (#1554)
- [#1612](https://github.com/MetaMask/metamask-mobile/pull/1612): Update: add warningTextEmpty, closes #1610 (#1612)
- [#1560](https://github.com/MetaMask/metamask-mobile/pull/1560): Mixpanel migration (#1560)
- [#1606](https://github.com/MetaMask/metamask-mobile/pull/1606): Default to wallet when app re-opens (#1606)
- [#1608](https://github.com/MetaMask/metamask-mobile/pull/1608): remove log from TransactionNotification (#1608)
- [#1611](https://github.com/MetaMask/metamask-mobile/pull/1611): make detox great again (#1611)
- [#1514](https://github.com/MetaMask/metamask-mobile/pull/1514): Improvement/protect funds everywhere (#1514)
- [#1580](https://github.com/MetaMask/metamask-mobile/pull/1580): filter sentry tx rejected errors (#1580)
- [#1555](https://github.com/MetaMask/metamask-mobile/pull/1555): remove set timeouts (#1555)
- [#1604](https://github.com/MetaMask/metamask-mobile/pull/1604): Connect design qa (#1604)
- [#1602](https://github.com/MetaMask/metamask-mobile/pull/1602): Bugfix/rn upgrade circleci and e2e (#1602)
- [#1568](https://github.com/MetaMask/metamask-mobile/pull/1568): Fix browser initial loading performance (#1568)
- [#1601](https://github.com/MetaMask/metamask-mobile/pull/1601): Add overlayColor (#1601)
- [#1600](https://github.com/MetaMask/metamask-mobile/pull/1600): Fix circle ci and improve e2e (#1600)
- [#1599](https://github.com/MetaMask/metamask-mobile/pull/1599): Update @metamask/mobile-provider (#1599)
- [#1550](https://github.com/MetaMask/metamask-mobile/pull/1550): Bugfix/choose password lockout (#1550)
- [#1598](https://github.com/MetaMask/metamask-mobile/pull/1598): Use @metamask/controllers (#1598)
- [#1508](https://github.com/MetaMask/metamask-mobile/pull/1508): Connect Screen Designs (#1508)
- [#1577](https://github.com/MetaMask/metamask-mobile/pull/1577): Fix last two paste context issues on Android (#1577)
- [#1597](https://github.com/MetaMask/metamask-mobile/pull/1597): fix builds (#1597)
- [#1588](https://github.com/MetaMask/metamask-mobile/pull/1588): React native 0.62.1 libraries upgraded rebased (#1588)
- [#1586](https://github.com/MetaMask/metamask-mobile/pull/1586): React native upgrade 0.62.2 rebased (#1586)
- [#1590](https://github.com/MetaMask/metamask-mobile/pull/1590): Add CODEOWNERS (#1590)
- [#1584](https://github.com/MetaMask/metamask-mobile/pull/1584): make sign tests great again (#1584)

## v0.2.16 - May 15 2020
- [#1582](https://github.com/MetaMask/metamask-mobile/pull/1582): Instapay deposit navbar cancel (#1582)
- [#1570](https://github.com/MetaMask/metamask-mobile/pull/1570): Disable confirm screen edit button when no tokens of a payment request (#1570)
- [#1574](https://github.com/MetaMask/metamask-mobile/pull/1574): Ensure collectibles that use 'transfer' method show a fee in tx history list (#1574)
- [#1565](https://github.com/MetaMask/metamask-mobile/pull/1565): Fix validating of amount when sending a collectible (#1565)
- [#1572](https://github.com/MetaMask/metamask-mobile/pull/1572): Fix amount validation for large token payment requests (#1572)
- [#1561](https://github.com/MetaMask/metamask-mobile/pull/1561): V0.2.16 (#1561)
- [#1548](https://github.com/MetaMask/metamask-mobile/pull/1548): Use setTimeout hack (again) to get paste context in token search (#1548)
- [#1465](https://github.com/MetaMask/metamask-mobile/pull/1465): Make send flows consistent (#1465)
- [#1557](https://github.com/MetaMask/metamask-mobile/pull/1557): Fix day and month numbers in toDateFormat (#1557)
- [#1556](https://github.com/MetaMask/metamask-mobile/pull/1556): Fix settings everywhere (#1556)
- [#1552](https://github.com/MetaMask/metamask-mobile/pull/1552): Use gaba@1.11.0 (#1552)
- [#1493](https://github.com/MetaMask/metamask-mobile/pull/1493): Sig request design fixed (#1493)
- [#1517](https://github.com/MetaMask/metamask-mobile/pull/1517): Add new mobile provider (#1517)
- [#1539](https://github.com/MetaMask/metamask-mobile/pull/1539): Use "web-search" keyboardType on iOS (#1539)
- [#1538](https://github.com/MetaMask/metamask-mobile/pull/1538): Detect if site has been added to Favorites (#1538)
- [#1495](https://github.com/MetaMask/metamask-mobile/pull/1495): Feature/block screenshots (#1495)
- [#1487](https://github.com/MetaMask/metamask-mobile/pull/1487): Transaction Header Component (#1487)
- [#1475](https://github.com/MetaMask/metamask-mobile/pull/1475): Improvement/tx status notification (#1475)
- [#1544](https://github.com/MetaMask/metamask-mobile/pull/1544): Add settings to nav bar (#1544)
- [#1521](https://github.com/MetaMask/metamask-mobile/pull/1521): update docs link in readme (#1521)
- [#1545](https://github.com/MetaMask/metamask-mobile/pull/1545): bugfix/check for sai method (#1545)
- [#1524](https://github.com/MetaMask/metamask-mobile/pull/1524): Loosen nvmrc (#1524)

## v0.2.15 - May 1 2020
- [#1529](https://github.com/MetaMask/metamask-mobile/pull/1529): sentry android production (#1529)
- [#1528](https://github.com/MetaMask/metamask-mobile/pull/1528): Bugfix/sentry in circle ci (#1528)
- [#1527](https://github.com/MetaMask/metamask-mobile/pull/1527): env to production (#1527)
- [#1526](https://github.com/MetaMask/metamask-mobile/pull/1526): use release properties (#1526)
- [#1525](https://github.com/MetaMask/metamask-mobile/pull/1525): package version bump (#1525)
- [#1523](https://github.com/MetaMask/metamask-mobile/pull/1523): Bugfix/import private key (#1523)
- [#1522](https://github.com/MetaMask/metamask-mobile/pull/1522): Revert "Loosen nvmrc to major version (#1516)" (#1522)
- [#1516](https://github.com/MetaMask/metamask-mobile/pull/1516): Loosen nvmrc to major version (#1516)
- [#1518](https://github.com/MetaMask/metamask-mobile/pull/1518): V0.2.15 (#1518)
- [#1507](https://github.com/MetaMask/metamask-mobile/pull/1507): Bugfix/import account view (#1507)
- [#1453](https://github.com/MetaMask/metamask-mobile/pull/1453): Feature: analytics v2 (#1453)
- [#1481](https://github.com/MetaMask/metamask-mobile/pull/1481): bugfix/search-token (#1481)
- [#1494](https://github.com/MetaMask/metamask-mobile/pull/1494): improvement/async storage size (#1494)
- [#1472](https://github.com/MetaMask/metamask-mobile/pull/1472): Enable back button if going from dapp to home & redirection problems (#1472)
- [#1427](https://github.com/MetaMask/metamask-mobile/pull/1427): Change source commit for react-native-webview in package.json (#1427)
- [#1486](https://github.com/MetaMask/metamask-mobile/pull/1486): Delete accidentally pushed file (#1486)
- [#1482](https://github.com/MetaMask/metamask-mobile/pull/1482): Fix web3 injection (#1482)
- [#1477](https://github.com/MetaMask/metamask-mobile/pull/1477): update from latest changes (#1477)
- [#1470](https://github.com/MetaMask/metamask-mobile/pull/1470): Fix collectible image icon & send flow styles (#1470)
- [#1443](https://github.com/MetaMask/metamask-mobile/pull/1443): Set navigation param silent to false when switching to a tab (#1443)
- [#1438](https://github.com/MetaMask/metamask-mobile/pull/1438): Add bl to resolutions to fix vuln (#1438)
- [#1461](https://github.com/MetaMask/metamask-mobile/pull/1461): Update transaction fee selectors (#1461)
- [#1455](https://github.com/MetaMask/metamask-mobile/pull/1455): Approve design updates (#1455)
- [#1454](https://github.com/MetaMask/metamask-mobile/pull/1454): Trim white space from parsed (#1454)
- [#1460](https://github.com/MetaMask/metamask-mobile/pull/1460): Update lockfile (#1460)
- [#1458](https://github.com/MetaMask/metamask-mobile/pull/1458): Skip Sentry upload during iOS Debug build (#1458)
- [#1449](https://github.com/MetaMask/metamask-mobile/pull/1449): Use setTimeout hack to get paste context back (#1449)
- [#1450](https://github.com/MetaMask/metamask-mobile/pull/1450): Fix remove bookmark functionality, closes #1396 (#1450)
- [#1376](https://github.com/MetaMask/metamask-mobile/pull/1376): Replace Fabric Crashlytics with Sentry (#1376)
- [#1441](https://github.com/MetaMask/metamask-mobile/pull/1441): Detox: Address Book Tests  (#1441)
- [#1447](https://github.com/MetaMask/metamask-mobile/pull/1447): ci: Update CircleCI config version (#1447)
- [#1439](https://github.com/MetaMask/metamask-mobile/pull/1439): Update README.md (#1439)
- [#1436](https://github.com/MetaMask/metamask-mobile/pull/1436): Update mkdirp and minimist (#1436)
- [#1435](https://github.com/MetaMask/metamask-mobile/pull/1435): Use acorn@7.1.1 (#1435)
- [#1434](https://github.com/MetaMask/metamask-mobile/pull/1434): Use acorn@6.4.1 (#1434)
- [#1433](https://github.com/MetaMask/metamask-mobile/pull/1433): Use kind-of@6.0.3 (#1433)
- [#1422](https://github.com/MetaMask/metamask-mobile/pull/1422): Bump acorn from 5.7.3 to 5.7.4 (#1422)
- [#1432](https://github.com/MetaMask/metamask-mobile/pull/1432): bump eth contract metadata (#1432)
- [#1431](https://github.com/MetaMask/metamask-mobile/pull/1431): Update debugging instructions (#1431)
- [#1418](https://github.com/MetaMask/metamask-mobile/pull/1418): Improvement: remove addresslist comment (#1418)
- [#1425](https://github.com/MetaMask/metamask-mobile/pull/1425): Detox: Upate dapp-initated-txn tests (#1425)

## v0.2.14 - Mar 11 2020
- [#1413](https://github.com/MetaMask/metamask-mobile/pull/1413): Fix accountsChanged notification (#1413)
- [#1411](https://github.com/MetaMask/metamask-mobile/pull/1411): bugfix: payment request (#1411)
- [#1410](https://github.com/MetaMask/metamask-mobile/pull/1410): bugfix: ios close icon (#1410)
- [#1409](https://github.com/MetaMask/metamask-mobile/pull/1409): bugfix: wallet connect (#1409)
- [#1399](https://github.com/MetaMask/metamask-mobile/pull/1399): V0.2.14 (#1399)
- [#1398](https://github.com/MetaMask/metamask-mobile/pull/1398): Add vertical padding to close button (#1398)
- [#1384](https://github.com/MetaMask/metamask-mobile/pull/1384): Update `pubnub` dependency to match extension (#1384)
- [#1394](https://github.com/MetaMask/metamask-mobile/pull/1394): fix wallet tests (#1394)
- [#1397](https://github.com/MetaMask/metamask-mobile/pull/1397): fixes browser tests in release mode (#1397)
- [#1327](https://github.com/MetaMask/metamask-mobile/pull/1327): Improvement: send flow (#1327)
- [#1386](https://github.com/MetaMask/metamask-mobile/pull/1386): Remove Shapeshift controller (#1386)
- [#1385](https://github.com/MetaMask/metamask-mobile/pull/1385): Bump gaba minor (#1385)
- [#1338](https://github.com/MetaMask/metamask-mobile/pull/1338): Update docs, scripts (#1338)
- [#1380](https://github.com/MetaMask/metamask-mobile/pull/1380): Add padding to top and bottom of hamburgerButton (#1380)
- [#1372](https://github.com/MetaMask/metamask-mobile/pull/1372): bugfix: amount space crash (#1372)
- [#1337](https://github.com/MetaMask/metamask-mobile/pull/1337): Bugfix: duplicated word in seedphrase (#1337)
- [#1379](https://github.com/MetaMask/metamask-mobile/pull/1379): Fix mixed tabs and spaces (#1379)
- [#1378](https://github.com/MetaMask/metamask-mobile/pull/1378): Update test wording (#1378)
- [#1342](https://github.com/MetaMask/metamask-mobile/pull/1342): Device util update (#1342)
- [#1373](https://github.com/MetaMask/metamask-mobile/pull/1373): bugfix: amount switch no conversion (#1373)
- [#1322](https://github.com/MetaMask/metamask-mobile/pull/1322): Bugfix: send flow amount (#1322)
- [#1340](https://github.com/MetaMask/metamask-mobile/pull/1340): Fix faulty null checks (#1340)
- [#1333](https://github.com/MetaMask/metamask-mobile/pull/1333): Add padding to increase hit area in BrowserBottomBar (#1333)
- [#1307](https://github.com/MetaMask/metamask-mobile/pull/1307): Reorganize RPC middlewares; update mobile-provider (#1307)
- [#1306](https://github.com/MetaMask/metamask-mobile/pull/1306): Detox: Update for new send flow (#1306)
- [#1328](https://github.com/MetaMask/metamask-mobile/pull/1328): Update patch version (#1328)
- [#1313](https://github.com/MetaMask/metamask-mobile/pull/1313): Update font (#1313)
- [#1303](https://github.com/MetaMask/metamask-mobile/pull/1303): Link to support URLs using default browser, closes #1295 (#1303)
- [#1309](https://github.com/MetaMask/metamask-mobile/pull/1309): Use ethereum-ens-network-map@1.0.2 (#1309)
- [#1310](https://github.com/MetaMask/metamask-mobile/pull/1310): Update resolver.js (#1310)
- [#1251](https://github.com/MetaMask/metamask-mobile/pull/1251): Feature: approve screen (#1251)
- [#1305](https://github.com/MetaMask/metamask-mobile/pull/1305): add exception for localhost (#1305)
- [#1304](https://github.com/MetaMask/metamask-mobile/pull/1304): Use patch-package (#1304)
- [#1294](https://github.com/MetaMask/metamask-mobile/pull/1294): Bugfix: new send flow amount balance (#1294)
- [#1301](https://github.com/MetaMask/metamask-mobile/pull/1301): Add git submodule initialization to postinstall script (#1301)
- [#1239](https://github.com/MetaMask/metamask-mobile/pull/1239): Feature: address book + new send flow (#1239)
- [#1287](https://github.com/MetaMask/metamask-mobile/pull/1287): move showOptions to state (#1287)
- [#1285](https://github.com/MetaMask/metamask-mobile/pull/1285): Fix typo interal -> internal (#1285)
- [#1284](https://github.com/MetaMask/metamask-mobile/pull/1284): move pkgs to metamask org (#1284)
- [#1282](https://github.com/MetaMask/metamask-mobile/pull/1282): Fix iframe injection (#1282)
- [#1281](https://github.com/MetaMask/metamask-mobile/pull/1281): Added Architecture diagram (#1281)
- [#1279](https://github.com/MetaMask/metamask-mobile/pull/1279): Simplify build.sh control flow (#1279)
- [#1236](https://github.com/MetaMask/metamask-mobile/pull/1236): JSON RPC Engine (#1236)
- [#1277](https://github.com/MetaMask/metamask-mobile/pull/1277): check if CI before envFileMissing and exit 1 (#1277)
- [#1276](https://github.com/MetaMask/metamask-mobile/pull/1276): Improve onboarding (#1276)
- [#1275](https://github.com/MetaMask/metamask-mobile/pull/1275): bugfix: inpage bridge chainid (#1275)
- [#1263](https://github.com/MetaMask/metamask-mobile/pull/1263): Revert "increase circleci timeout (#1262)" (#1263)
- [#1262](https://github.com/MetaMask/metamask-mobile/pull/1262): increase circleci timeout (#1262)
- [#1258](https://github.com/MetaMask/metamask-mobile/pull/1258): Update iOS Builds (#1258)
- [#1252](https://github.com/MetaMask/metamask-mobile/pull/1252): Bugfix: cancel and speedup insufficient funds (#1252)

## v0.2.13 - Dic 30 2019
- [#1250](https://github.com/MetaMask/metamask-mobile/pull/1250): Bump excon from 0.64.0 to 0.71.0 in /ios (#1250)
- [#1246](https://github.com/MetaMask/metamask-mobile/pull/1246): bugfix: wizard back (#1246)
- [#1235](https://github.com/MetaMask/metamask-mobile/pull/1235): Detox: Request token flow (#1235)
- [#1234](https://github.com/MetaMask/metamask-mobile/pull/1234): bump migration version (#1234)

## v0.2.12 - Nov 25 2019
- [#1224](https://github.com/MetaMask/metamask-mobile/pull/1224): Bugfix: asset ens tx (#1224)
- [#1225](https://github.com/MetaMask/metamask-mobile/pull/1225): update bug report link (#1225)
- [#1215](https://github.com/MetaMask/metamask-mobile/pull/1215): Detox: Fix Android e2e Tests (#1215)
- [#1223](https://github.com/MetaMask/metamask-mobile/pull/1223): Bugfix: contract deployments (#1223)
- [#1222](https://github.com/MetaMask/metamask-mobile/pull/1222): bugfix: android show hex input instapay send (#1222)
- [#1214](https://github.com/MetaMask/metamask-mobile/pull/1214): pass  metametrics context to homepage (#1214)

## v0.2.11 - Nov 18 2019
- [#1212](https://github.com/MetaMask/metamask-mobile/pull/1212): Provider missing properties (#1212)
- [#1207](https://github.com/MetaMask/metamask-mobile/pull/1207): Fix typo on Import Account screen (#1207)
- [#1198](https://github.com/MetaMask/metamask-mobile/pull/1198): Migrate to SAI (#1198)

## v0.2.10 - Nov 16 2019
- [#1205](https://github.com/MetaMask/metamask-mobile/pull/1205): Disable speedup instapay (#1205)
- [#1204](https://github.com/MetaMask/metamask-mobile/pull/1204): Fix injection on Android (#1204)
- [#1203](https://github.com/MetaMask/metamask-mobile/pull/1203): Update support email (#1203)
- [#1199](https://github.com/MetaMask/metamask-mobile/pull/1199): Optimize injection on Iframes (#1199)
- [#1197](https://github.com/MetaMask/metamask-mobile/pull/1197): bump version of detox e2e (#1197)
- [#1196](https://github.com/MetaMask/metamask-mobile/pull/1196): Use v8 instead of JSC + native SVG support (#1196)
- [#1194](https://github.com/MetaMask/metamask-mobile/pull/1194): bump to xcode 11.2.1 (#1194)
- [#1189](https://github.com/MetaMask/metamask-mobile/pull/1189): version bump (#1189)
- [#1192](https://github.com/MetaMask/metamask-mobile/pull/1192): Bugfix: android general settings (#1192)
- [#1191](https://github.com/MetaMask/metamask-mobile/pull/1191): xcode bumps (#1191)
- [#1190](https://github.com/MetaMask/metamask-mobile/pull/1190): Revert "Add ruby version (#1165)" (#1190)
- [#1182](https://github.com/MetaMask/metamask-mobile/pull/1182): Bugfix: android exception manager crashes (#1182)
- [#1188](https://github.com/MetaMask/metamask-mobile/pull/1188): fix go back homepage and refresh favorites (#1188)
- [#1187](https://github.com/MetaMask/metamask-mobile/pull/1187): Bugfix: ENS links (#1187)
- [#1183](https://github.com/MetaMask/metamask-mobile/pull/1183): Fix bookmark updates (#1183)
- [#1176](https://github.com/MetaMask/metamask-mobile/pull/1176): Feature: speed up transaction (#1176)
- [#1179](https://github.com/MetaMask/metamask-mobile/pull/1179): Allow injection on iframes (#1179)
- [#1181](https://github.com/MetaMask/metamask-mobile/pull/1181): walletconnect deeplink support v2 (#1181)
- [#1173](https://github.com/MetaMask/metamask-mobile/pull/1173): Detox: update RPC Network flow (#1173)
- [#1172](https://github.com/MetaMask/metamask-mobile/pull/1172): added tests for custom rpc (#1172)
- [#1168](https://github.com/MetaMask/metamask-mobile/pull/1168): bugfix: login and password issues (#1168)
- [#1170](https://github.com/MetaMask/metamask-mobile/pull/1170): Detox: Wallet Tests (#1170)
- [#1165](https://github.com/MetaMask/metamask-mobile/pull/1165): Add ruby version (#1165)
- [#1155](https://github.com/MetaMask/metamask-mobile/pull/1155): Feature: sign typed v4 (#1155)
- [#1164](https://github.com/MetaMask/metamask-mobile/pull/1164): Add CircleCI Badge (#1164)
- [#1151](https://github.com/MetaMask/metamask-mobile/pull/1151): Feature: message eth sign + Address Book Migration (#1151)
- [#1148](https://github.com/MetaMask/metamask-mobile/pull/1148): added more assertions and beefed up onboarding wizard tests (#1148)
- [#1147](https://github.com/MetaMask/metamask-mobile/pull/1147): Detox: Browser Tests (#1147)
- [#1163](https://github.com/MetaMask/metamask-mobile/pull/1163): update eslint to the latest version (#1163)
- [#1162](https://github.com/MetaMask/metamask-mobile/pull/1162): disabled e2e tests (#1162)
- [#1156](https://github.com/MetaMask/metamask-mobile/pull/1156): Fix linter on CI (#1156)
- [#1146](https://github.com/MetaMask/metamask-mobile/pull/1146): fix instapay logs app version (#1146)

## v0.2.8 - Oct 9 2019
- [#1145](https://github.com/MetaMask/metamask-mobile/pull/1145): Support URLs on QR code scanner (#1145)

## v0.2.7 - Oct 7 2019
- [#1143](https://github.com/MetaMask/metamask-mobile/pull/1143): Minor bugfixes (#1143)

## v0.2.6 - Oct 4 2019
- [#1139](https://github.com/MetaMask/metamask-mobile/pull/1139): Fix onboarding carousel dimensions (#1139)

## v0.2.5 - Oct 4 2019

- [#1136](https://github.com/MetaMask/metamask-mobile/pull/1136): Select correct profiles (#1136)
- [#1135](https://github.com/MetaMask/metamask-mobile/pull/1135): Fix fastlane config (#1135)
- [#1134](https://github.com/MetaMask/metamask-mobile/pull/1134): renew certs if needed (#1134)
- [#1132](https://github.com/MetaMask/metamask-mobile/pull/1132): Fix animated fox (#1132)
- [#1131](https://github.com/MetaMask/metamask-mobile/pull/1131): Bugfix: wizard design qa (#1131)
- [#1130](https://github.com/MetaMask/metamask-mobile/pull/1130): Bugfix: onboarding design qa (#1130)
- [#1129](https://github.com/MetaMask/metamask-mobile/pull/1129): Design QA issues (#1129)
- [#1128](https://github.com/MetaMask/metamask-mobile/pull/1128): Navigation fixes (#1128)
- [#1127](https://github.com/MetaMask/metamask-mobile/pull/1127): Fix: Add tokens android crash (#1127)
- [#1125](https://github.com/MetaMask/metamask-mobile/pull/1125): update user agents (#1125)
- [#1124](https://github.com/MetaMask/metamask-mobile/pull/1124): fix apk generation (#1124)
- [#1123](https://github.com/MetaMask/metamask-mobile/pull/1123): Support provider.once (#1123)
- [#1122](https://github.com/MetaMask/metamask-mobile/pull/1122): fix statusbar in dark mode (#1122)
- [#1121](https://github.com/MetaMask/metamask-mobile/pull/1121): Fix walletconnect sendTransaction (#1121)
- [#1120](https://github.com/MetaMask/metamask-mobile/pull/1120): fix webview black flash (#1120)
- [#1119](https://github.com/MetaMask/metamask-mobile/pull/1119): Bump rubyzip from 1.2.3 to 1.3.0 in /ios (#1119)
- [#1116](https://github.com/MetaMask/metamask-mobile/pull/1116): iOS 13 Support (#1116)
- [#1115](https://github.com/MetaMask/metamask-mobile/pull/1115): Bump react-native-device-info (#1115)
- [#1113](https://github.com/MetaMask/metamask-mobile/pull/1113): Fix develop builds (#1113)
- [#1112](https://github.com/MetaMask/metamask-mobile/pull/1112): bump to v0.2.5 (#1112)
- [#1096](https://github.com/MetaMask/metamask-mobile/pull/1096): Webview rewrite (#1096)
- [#1108](https://github.com/MetaMask/metamask-mobile/pull/1108): improvements: instapay (#1108)
- [#1104](https://github.com/MetaMask/metamask-mobile/pull/1104): Feature: instapay receive (#1104)
- [#1103](https://github.com/MetaMask/metamask-mobile/pull/1103): Feature: onboarding carousel (#1103)
- [#1106](https://github.com/MetaMask/metamask-mobile/pull/1106): Update README.md (#1106)
- [#1101](https://github.com/MetaMask/metamask-mobile/pull/1101): update dapp txn flow in case ropsten faucet is having issues (#1101)
- [#1075](https://github.com/MetaMask/metamask-mobile/pull/1075): detox: test e2e ios (#1075)
- [#1097](https://github.com/MetaMask/metamask-mobile/pull/1097): detox: Enable e2e test suite to run on CircleCI (#1097)
- [#1094](https://github.com/MetaMask/metamask-mobile/pull/1094): update deps and xcode (#1094)
- [#1093](https://github.com/MetaMask/metamask-mobile/pull/1093): fix Crashlytics import (#1093)
- [#1092](https://github.com/MetaMask/metamask-mobile/pull/1092): use old xcode to compare build diff (#1092)
- [#1091](https://github.com/MetaMask/metamask-mobile/pull/1091): fix android apk generation (#1091)
- [#1090](https://github.com/MetaMask/metamask-mobile/pull/1090): Revert "Update branch to latest version (#1078)" (#1090)
- [#1089](https://github.com/MetaMask/metamask-mobile/pull/1089): Revert "update submodules (#1079)" (#1089)
- [#1088](https://github.com/MetaMask/metamask-mobile/pull/1088): Revert "Fix android builds (#1080)" (#1088)
- [#1087](https://github.com/MetaMask/metamask-mobile/pull/1087): Revert "Fix webview files path (#1081)" (#1087)
- [#1086](https://github.com/MetaMask/metamask-mobile/pull/1086): Revert "dont use cache on pre-release (#1082)" (#1086)
- [#1084](https://github.com/MetaMask/metamask-mobile/pull/1084): bugfix: reveal credential ui (#1084)
- [#1082](https://github.com/MetaMask/metamask-mobile/pull/1082): dont use cache on pre-release (#1082)
- [#1081](https://github.com/MetaMask/metamask-mobile/pull/1081): Fix webview files path (#1081)
- [#1080](https://github.com/MetaMask/metamask-mobile/pull/1080): Fix android builds (#1080)
- [#1079](https://github.com/MetaMask/metamask-mobile/pull/1079): update submodules (#1079)
- [#1078](https://github.com/MetaMask/metamask-mobile/pull/1078): Update branch to latest version (#1078)
- [#1076](https://github.com/MetaMask/metamask-mobile/pull/1076): safe check (#1076)
- [#1058](https://github.com/MetaMask/metamask-mobile/pull/1058): detox: dapp initiated txns (#1058)
- [#1071](https://github.com/MetaMask/metamask-mobile/pull/1071): bugfix: json rpc accounts api (#1071)
- [#1069](https://github.com/MetaMask/metamask-mobile/pull/1069): fix ens manager (#1069)
- [#1068](https://github.com/MetaMask/metamask-mobile/pull/1068): bugfix: android injection (#1068)
- [#1060](https://github.com/MetaMask/metamask-mobile/pull/1060): Bugfix: custom rpc network (#1060)
- [#1065](https://github.com/MetaMask/metamask-mobile/pull/1065): bugfix: inpage enable (#1065)
- [#1054](https://github.com/MetaMask/metamask-mobile/pull/1054): bugfix: remove tokens but ETH (#1054)
- [#1064](https://github.com/MetaMask/metamask-mobile/pull/1064): Fix circleci builds (#1064)
- [#1063](https://github.com/MetaMask/metamask-mobile/pull/1063): Revert "Update branch SDK & fix build issues (#1061)" (#1063)
- [#1062](https://github.com/MetaMask/metamask-mobile/pull/1062): bump circleci cache version (#1062)
- [#1061](https://github.com/MetaMask/metamask-mobile/pull/1061): Update branch SDK & fix build issues (#1061)
- [#1056](https://github.com/MetaMask/metamask-mobile/pull/1056): Detox: Import seed phrase and validate via settings (#1056)
- [#1051](https://github.com/MetaMask/metamask-mobile/pull/1051): updated branch sdk and fix build (#1051)
- [#1050](https://github.com/MetaMask/metamask-mobile/pull/1050): dont show invalid deeplink if opening the app with no action (#1050)
- [#1048](https://github.com/MetaMask/metamask-mobile/pull/1048): bugfix: connect modal (#1048)
- [#1047](https://github.com/MetaMask/metamask-mobile/pull/1047): bugfix: token transfer deeplink (#1047)
- [#1049](https://github.com/MetaMask/metamask-mobile/pull/1049): Migrate to yarn (#1049)
- [#1045](https://github.com/MetaMask/metamask-mobile/pull/1045): More UIWebview cleanup (#1045)
- [#1044](https://github.com/MetaMask/metamask-mobile/pull/1044): remove uiwebview ocurrences (#1044)

## v0.2.4 - Aug 28 2019
- [#1038](https://github.com/MetaMask/metamask-mobile/pull/1038): Fix Approval (#1038)
: [#1037](https://github.com/MetaMask/metamask-mobile/pull/1037): Fix walletconnect :#1037)
- [#1036](https://github.com/MetaMask/metamask-mobile/pull/1036): Bugfix: browser crash (#1036)
- [#1034](https://github.com/MetaMask/metamask-mobile/pull/1034): Bump 0.2.4 (#1034)
- [#1027](https://github.com/MetaMask/metamask-mobile/pull/1027): Improvement: approval token transfer data (#1027)
- [#1028](https://github.com/MetaMask/metamask-mobile/pull/1028): fix no password logged out scenario (#1028)
- [#1030](https://github.com/MetaMask/metamask-mobile/pull/1030): Allow to import / export Pkey & seed phrase via QR Codes (#1030)
- [#1021](https://github.com/MetaMask/metamask-mobile/pull/1021): bugfix: fix dapp compat issues (#1021)
- [#1007](https://github.com/MetaMask/metamask-mobile/pull/1007): Bugfix: phishing alerts (#1007)
- [#1023](https://github.com/MetaMask/metamask-mobile/pull/1023): Fix forkdelta.app (#1023)
- [#1017](https://github.com/MetaMask/metamask-mobile/pull/1017): Allow ENS available TLDs that are not ENS names (#1017)
- [#1016](https://github.com/MetaMask/metamask-mobile/pull/1016): update copy on account import (#1016)
- [#1014](https://github.com/MetaMask/metamask-mobile/pull/1014): Upgrade to node 10 and gaba 1.6.0 (#1014)
- [#1013](https://github.com/MetaMask/metamask-mobile/pull/1013): add auto-changelog (#1013)
- [#1005](https://github.com/MetaMask/metamask-mobile/pull/1005): bugfix: block ERC721 on sync (#1005)
- [#1009](https://github.com/MetaMask/metamask-mobile/pull/1009): Bugfix: Allow file uploads on android (#1009)
- [#1008](https://github.com/MetaMask/metamask-mobile/pull/1008): bump walletconnect (#1008)

## v0.2.3 - Aug 19 2019
- [#972](https://github.com/MetaMask/metamask-mobile/pull/972): bump version (#972)
- [#989](https://github.com/MetaMask/metamask-mobile/pull/989): Bugfix: Fix mobile sync & Security options (#989)
- [#1000](https://github.com/MetaMask/metamask-mobile/pull/1000): bugfix: tx edit dropdowns in small devices (#1000)
- [#999](https://github.com/MetaMask/metamask-mobile/pull/999): bugfix: homepage back (#999)
- [#997](https://github.com/MetaMask/metamask-mobile/pull/997): Feature: ERC20 approve (#997)
- [#992](https://github.com/MetaMask/metamask-mobile/pull/992): Feature: instapay global currency (#992)
- [#995](https://github.com/MetaMask/metamask-mobile/pull/995): Feature: transfer approval (#995)
- [#991](https://github.com/MetaMask/metamask-mobile/pull/991): feature: sync tokens (#991)
- [#976](https://github.com/MetaMask/metamask-mobile/pull/976): Bugfix: onboarding analytics (#976)
- [#984](https://github.com/MetaMask/metamask-mobile/pull/984): Bugfix: bowser bottom bar navigation (#984)
- [#993](https://github.com/MetaMask/metamask-mobile/pull/993): bugfix: collectibles detection (#993)
- [#974](https://github.com/MetaMask/metamask-mobile/pull/974): Bugfix: lower priority android crashes (#974)
- [#990](https://github.com/MetaMask/metamask-mobile/pull/990): add missing privacy usage keys (#990)
- [#970](https://github.com/MetaMask/metamask-mobile/pull/970): Reverse ENS caching (#970)
- [#973](https://github.com/MetaMask/metamask-mobile/pull/973): Bugfix: android tx list crashes (#973)
- [#971](https://github.com/MetaMask/metamask-mobile/pull/971): remove unused tests (#971)
- [#937](https://github.com/MetaMask/metamask-mobile/pull/937): New user and tutorial e2e tests (#937)
- [#968](https://github.com/MetaMask/metamask-mobile/pull/968): Bugfix: ExceptionsManagerModule android crashes (#968)
- [#969](https://github.com/MetaMask/metamask-mobile/pull/969): Support reverse ens names in tx detail (#969)
- [#966](https://github.com/MetaMask/metamask-mobile/pull/966): Network name crash (#966)
- [#965](https://github.com/MetaMask/metamask-mobile/pull/965): safe connext client stop (#965)
- [#967](https://github.com/MetaMask/metamask-mobile/pull/967): dont crash if no tx id (#967)
- [#960](https://github.com/MetaMask/metamask-mobile/pull/960): bugfix: instapay notifications amount (#960)
- [#963](https://github.com/MetaMask/metamask-mobile/pull/963): Retry ethereum.enable after 1 sec if bridge not ready (#963)
- [#958](https://github.com/MetaMask/metamask-mobile/pull/958): bugfix: handle qrscanner camera permission (#958)
- [#956](https://github.com/MetaMask/metamask-mobile/pull/956): bugfix: remove collectible after sending if not in mainnet (#956)
- [#955](https://github.com/MetaMask/metamask-mobile/pull/955): dont ignore calls while initial reload (#955)
- [#957](https://github.com/MetaMask/metamask-mobile/pull/957): fix timeouts (#957)
- [#954](https://github.com/MetaMask/metamask-mobile/pull/954): Bugfix: onboarding navigation (#954)<|MERGE_RESOLUTION|>--- conflicted
+++ resolved
@@ -2,7 +2,6 @@
 
 ## Current Main Branch
 
-<<<<<<< HEAD
 ## 7.24.2 - Jun 13, 2024
 ### Added
 - [#9687](https://github.com/MetaMask/metamask-mobile/pull/9687): feat: adds "data collection for marketing" toggles
@@ -10,14 +9,6 @@
 ### Fixed 
 - [#9905](https://github.com/MetaMask/metamask-mobile/pull/9905): fix: remove metametrics redundant calls and improve compliance
 
-
-## 7.24.1 - Jun 13, 2024
-### Fixed
-- [#9943](https://github.com/MetaMask/metamask-mobile/pull/9943): fix: duplicate accounts
-- [#9974](https://github.com/MetaMask/metamask-mobile/pull/9974): fix: fix(ramp): memoize asset before passing it to balance hook (#9968)
-- [#9978](https://github.com/MetaMask/metamask-mobile/pull/9978): fix: Engine does not exist, network controller is missing ids
-- [#9946](https://github.com/MetaMask/metamask-mobile/pull/9946): fix: Update help center URLs 
-=======
 ## 7.24.1 - Jun 13, 2024
 ### Fixed
 - [#9943](https://github.com/MetaMask/metamask-mobile/pull/9943): fix: Remove duplicate accounts (#9943)
@@ -25,7 +16,6 @@
 - [#10004](https://github.com/MetaMask/metamask-mobile/pull/10004): fix: Synchronize account names (#10004)
 - [#9974](https://github.com/MetaMask/metamask-mobile/pull/9974): fix: Fix freeze on buy and sell flow (#9974)
 - [#9980](https://github.com/MetaMask/metamask-mobile/pull/9980): fix: Fix initialization crash / login error "Engine does not exist (#9980) 
->>>>>>> 3959b5e9
 
 ## 7.24.0 - Jun 11, 2024
 ### Added
