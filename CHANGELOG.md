--- conflicted
+++ resolved
@@ -3,32 +3,6 @@
 
 ## Current Main Branch
 
-<<<<<<< HEAD
-## <Enter Release Number> - <Date>
-
-### Fixed
-- [#](): fix version number
-
-### Other
-- [#9324](https://github.com/MetaMask/metamask-mobile/pull/9324): chore: version bump 1314 (#9324)
-- [#9323](https://github.com/MetaMask/metamask-mobile/pull/9323): chore: bump version update changelog (#9323)
-- [#9311](https://github.com/MetaMask/metamask-mobile/pull/9311): chore: cherry-pick #9181 (#9311)
-- [#9303](https://github.com/MetaMask/metamask-mobile/pull/9303): chore: cherry-pick #9092 (#9303)
-
-
-## <Enter Release Number> - <Date>
-
-### Fixed
-- [#](): fix version number
-
-### Other
-- [#9324](https://github.com/MetaMask/metamask-mobile/pull/9324): chore: version bump 1314 (#9324)
-- [#9323](https://github.com/MetaMask/metamask-mobile/pull/9323): chore: bump version update changelog (#9323)
-- [#9311](https://github.com/MetaMask/metamask-mobile/pull/9311): chore: cherry-pick #9181 (#9311)
-- [#9303](https://github.com/MetaMask/metamask-mobile/pull/9303): chore: cherry-pick #9092 (#9303)
-
-
-=======
 ## 7.21.0 - Apr 25, 2024
 ### Added
 - [#9222](https://github.com/MetaMask/metamask-mobile/pull/9222): feat:  Cherry pick controller utils v5 (#9222)
@@ -147,7 +121,6 @@
 ## 7.19.1 - Apr 10, 2024
 ### Fixed
 - [#9193](https://github.com/MetaMask/metamask-mobile/pull/9193): fix(ramp): default networks state to array
->>>>>>> e94e2f08
 
 ## 7.19.0 - Mar 19, 2024
 ### Added
