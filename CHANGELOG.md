# Changelog

## Current Main Branch

<<<<<<< HEAD
## 6.0.0 - Feb 21, 2023
- [#5799](https://github.com/MetaMask/metamask-mobile/pull/5799): [FIX] Browser: handle unsupported URLs

=======
>>>>>>> d519915e
## 6.0.0 - Feb 15, 2023
- [#5724](https://github.com/MetaMask/metamask-mobile/pull/5724): [FIX] Migrate dapps access into permission controller state
- [#5742](https://github.com/MetaMask/metamask-mobile/pull/5742): [FIX] ENS Resolves to Wrong Address when DeepLink
- [#5714](https://github.com/MetaMask/metamask-mobile/pull/5714): [FIX] Importing private key via QR code redirects to browser
- [#5709](https://github.com/MetaMask/metamask-mobile/pull/5709): [FIX] Settings networks icons were missing
- [#5062](https://github.com/MetaMask/metamask-mobile/pull/5062): [FEATURE] Implement Permission System
- [#5659](https://github.com/MetaMask/metamask-mobile/pull/5659): [IMPROVEMENT] E2E fix tapReminder step
- [#5641](https://github.com/MetaMask/metamask-mobile/pull/5641): [IMPROVEMENT] Use Set when filtering blocklist
- [#5655](https://github.com/MetaMask/metamask-mobile/pull/5655): [FIX] E2E adjust get started wait
- [#5650](https://github.com/MetaMask/metamask-mobile/pull/5650): [IMPROVEMENT] E2E appium request token
- [#5647](https://github.com/MetaMask/metamask-mobile/pull/5647): [IMPROVEMENT] Add introductory image to SRP Quiz
- [#5640](https://github.com/MetaMask/metamask-mobile/pull/5640): [IMPROVEMENT] Middleware - Include the request in the error params
- [#5632](https://github.com/MetaMask/metamask-mobile/pull/5632): [IMPROVEMENT] E2E appium folder structure change
- [#5579](https://github.com/MetaMask/metamask-mobile/pull/5579): [FEAT] Add friction to SRP reveal
- [#5551](https://github.com/MetaMask/metamask-mobile/pull/5551): [IMPROVEMENT] Refactor Personal Signature
- [#5626](https://github.com/MetaMask/metamask-mobile/pull/5626): [FIX] SRP Quiz content and translations
- [#5612](https://github.com/MetaMask/metamask-mobile/pull/5612): [FIX] Make Prettier work in wdio directory
- [#5605](https://github.com/MetaMask/metamask-mobile/pull/5605): [FIX] Handle ENS Address Error
- [#5600](https://github.com/MetaMask/metamask-mobile/pull/5600): [IMPROVEMENT] Refactor ProtectYourWallet section in the security section
- [#5586](https://github.com/MetaMask/metamask-mobile/pull/5586): [IMPROVEMENT] Stablize Addressbook and Networks flow tests
- [#5594](https://github.com/MetaMask/metamask-mobile/pull/5594): [UPGRADE] bumped ua-parser-js to 0.7.33
- [#5580](https://github.com/MetaMask/metamask-mobile/pull/5580): [UPGRADE] Bump cookiejar from 2.1.2 to 2.1.4
- [#5471](https://github.com/MetaMask/metamask-mobile/pull/5471): [UPGRADE] Bump luxon from 3.1.1 to 3.2.1
- [#5450](https://github.com/MetaMask/metamask-mobile/pull/5450): [UPGRADE] Bump json5 from 1.0.1 to 1.0.2
- [#5575](https://github.com/MetaMask/metamask-mobile/pull/5575): [CONTENT] Add translations to SRP Reveal feature
- [#5559](https://github.com/MetaMask/metamask-mobile/pull/5559): [ANALYTICS] Add analytics events for SRP reveal

## 5.14.0 - Jan 27, 2023
- [#5631](https://github.com/MetaMask/metamask-mobile/pull/5631): [FIX] Modal confirmation refactoring
- [#5624](https://github.com/MetaMask/metamask-mobile/pull/5624): [FIX] Fix currency display
- [#5615](https://github.com/MetaMask/metamask-mobile/pull/5615): [FIX] Fix analytics events
- [#5585](https://github.com/MetaMask/metamask-mobile/pull/5585): [FIX] Token Detection not persisting
- [#5556](https://github.com/MetaMask/metamask-mobile/pull/5556): [FIX] Swaps disabled on fresh install on some networks
- [#5550](https://github.com/MetaMask/metamask-mobile/pull/5550): [FIX] On-ramp: Fix order link in details screen
- [#5535](https://github.com/MetaMask/metamask-mobile/pull/5535): [IMPROVEMENT] Add content for "Add friction to revealing SRP"
- [#5538](https://github.com/MetaMask/metamask-mobile/pull/5538): [FIX] E2e appium test failure fix
- [#5444](https://github.com/MetaMask/metamask-mobile/pull/5444): [FIX] Fix unecessary executions of useEffect
- [#5506](https://github.com/MetaMask/metamask-mobile/pull/5506): [IMPROVEMENT] On-ramp: Add NavBar tests to GetStarted and Regions Views
- [#5495](https://github.com/MetaMask/metamask-mobile/pull/5495): [IMPROVEMENT] Copy update for metamask fee on swaps
- [#5525](https://github.com/MetaMask/metamask-mobile/pull/5525): [IMPROVEMENT] On-ramp: add fiatOrders reducer tests
- [#5521](https://github.com/MetaMask/metamask-mobile/pull/5521): [IMPROVEMENT] On-ramp: Remove unused state and fix initial state
- [#5487](https://github.com/MetaMask/metamask-mobile/pull/5487): [IMPROVEMENT] On-ramp: Use themeAppearance
- [#5530](https://github.com/MetaMask/metamask-mobile/pull/5530): [IMPROVEMENT] Refactor RevealPrivateCredential View
- [#5526](https://github.com/MetaMask/metamask-mobile/pull/5526): [IMPROVEMENT] On-ramp: Add on-ramp utils tests
- [#5531](https://github.com/MetaMask/metamask-mobile/pull/5531): [IMPROVEMENT] Refactor SeedPhraseVideo to mount player after transition
- [#5522](https://github.com/MetaMask/metamask-mobile/pull/5522): [IMPROVEMENT] On-ramp: Remove scrollable prop from views and update snapshots
- [#5524](https://github.com/MetaMask/metamask-mobile/pull/5524): [IMPROVEMENT] On-ramp: Add order processor tests
- [#5512](https://github.com/MetaMask/metamask-mobile/pull/5512): [IMPROVEMENT] Remove redundant browser feature file
- [#5511](https://github.com/MetaMask/metamask-mobile/pull/5511): [IMPROVEMENT] On-ramp: Rename applePay hook to useApplePay
- [#5499](https://github.com/MetaMask/metamask-mobile/pull/5499): [FIX] Remove duplicate property
- [#5496](https://github.com/MetaMask/metamask-mobile/pull/5496): [REVERT] Onramp - Remove Text as any ocurrences
- [#5474](https://github.com/MetaMask/metamask-mobile/pull/5474): [IMPROVEMENT] Screenshot deterrent alert
- [#5489](https://github.com/MetaMask/metamask-mobile/pull/5489): [IMPROVEMENT] Renaming Step files to include ".steps"
- [#5460](https://github.com/MetaMask/metamask-mobile/pull/5460): [IMPROVEMENT] E2e test/browser flow
- [#5488](https://github.com/MetaMask/metamask-mobile/pull/5488): [IMPROVEMENT] Add Browserstack step to Bitrise
- [#5486](https://github.com/MetaMask/metamask-mobile/pull/5486): [FIX] Add providerValues to renderScreen
- [#5484](https://github.com/MetaMask/metamask-mobile/pull/5484): [IMPROVEMENT] Isolate e2e-Appium Feature scenarios
- [#5483](https://github.com/MetaMask/metamask-mobile/pull/5483): [IMPROVEMENT] Add renderScreen test util
- [#5476](https://github.com/MetaMask/metamask-mobile/pull/5476): [IMPROVEMENT] README.md: update "Install the Android NDK"
- [#5479](https://github.com/MetaMask/metamask-mobile/pull/5479): [IMPROVEMENT] Mount SeedPhraseVideo Video Player after transition
- [#5475](https://github.com/MetaMask/metamask-mobile/pull/5475): [FIX] Fix import of `isEIP1559Transaction`
- [#5473](https://github.com/MetaMask/metamask-mobile/pull/5473): [DEPENDENCIES] On-ramp: upgrade on-ramp-sdk to v1.6.1
- [#5465](https://github.com/MetaMask/metamask-mobile/pull/5465): [strings] vault corruption recovery strings
- [#5433](https://github.com/MetaMask/metamask-mobile/pull/5433): [IMPROVEMENT] Add WebdriverIO test reports and Browserstack Integration
- [#5270](https://github.com/MetaMask/metamask-mobile/pull/5270): [DEPENDENCIES] Migrate to new controller packages
- [#5449](https://github.com/MetaMask/metamask-mobile/pull/5449): [IMPROVEMENT] Remove deeplink warning for SDK and SDK as dependency
- [#5468](https://github.com/MetaMask/metamask-mobile/pull/5468): [FIX] Screenshot deterrent analytics
- [#5462](https://github.com/MetaMask/metamask-mobile/pull/5462): [IMPROVEMENT] On-ramp: Remove unused constants
- [#5413](https://github.com/MetaMask/metamask-mobile/pull/5413): [IMPROVEMENT] On-ramp: Refactor Regions view to componentization
- [#5440](https://github.com/MetaMask/metamask-mobile/pull/5440): [FIX] Approval error when insufficient balance
- [#5459](https://github.com/MetaMask/metamask-mobile/pull/5459): [IMPROVEMENT] Remove extra zero balance account potentially created from seeking ahead
- [#5454](https://github.com/MetaMask/metamask-mobile/pull/5454): [IMPROVEMENT] Refactor Analytics Events
- [#5453](https://github.com/MetaMask/metamask-mobile/pull/5453): [IMPROVEMENT] Use "ModalConfirmation" component for the QR Reader security alert
- [#5447](https://github.com/MetaMask/metamask-mobile/pull/5447): [IMPROVEMENT] Refactor "Screenshot Deterrent" for Android
- [#5436](https://github.com/MetaMask/metamask-mobile/pull/5436): [IMPROVEMENT] On-ramp: Refactor fiatOrders reducer to TypeScript
- [#5451](https://github.com/MetaMask/metamask-mobile/pull/5451): [IMPROVEMENT] Add translations to "Screenshot Deterrent" feature
- [#5428](https://github.com/MetaMask/metamask-mobile/pull/5428): [IMPROVEMENT] Add accessibilityRole button to StyledButton
- [#5437](https://github.com/MetaMask/metamask-mobile/pull/5437): [IMPROVEMENT] On-ramp: Move useSDKMethod to its own file
- [#5448](https://github.com/MetaMask/metamask-mobile/pull/5448): [IMPROVEMENT] Add translations to "Safe QR" feature
- [#5219](https://github.com/MetaMask/metamask-mobile/pull/5219): [FIX] Update selected network when delete network manually inserted
- [#5430](https://github.com/MetaMask/metamask-mobile/pull/5430): [IMPROVEMENT] Remove Text as any occurrences

## 5.13.0 - Jan 17, 2022
- [#5381](https://github.com/MetaMask/metamask-mobile/pull/5381): [UPDATE] Bumped contract-metadata to 2.1.0
- [#5424](https://github.com/MetaMask/metamask-mobile/pull/5424): [IMPROVEMENT] Add Screenshot Warning to ImportPrivateKey
- [#4670](https://github.com/MetaMask/metamask-mobile/pull/4670): [FEAT] Screenshot Warning
- [#5422](https://github.com/MetaMask/metamask-mobile/pull/5422): [UPDATE] Add custom network and Import custom token
- [#5376](https://github.com/MetaMask/metamask-mobile/pull/5376): [IMPROVEMENT] Include L1 fee in the Send flow and on the tx detail page for Optimism
- [#5351](https://github.com/MetaMask/metamask-mobile/pull/5351): [REMOVE] On-ramp: remove old on-ramp experience
- [#5352](https://github.com/MetaMask/metamask-mobile/pull/5352): [UPDATE] Bump decode-uri-component from 0.2.0 to 0.2.2
- [#5246](https://github.com/MetaMask/metamask-mobile/pull/5246): [UPDATE] Bump loader-utils from 1.4.0 to 1.4.2
- [#5191](https://github.com/MetaMask/metamask-mobile/pull/5191): [IMPROVEMENT] Support for ens on deeplink transactions
- [#5115](https://github.com/MetaMask/metamask-mobile/pull/5115): [FIX] cancelling transaction when user does not give dapp permission to transfer funds
- [#5400](https://github.com/MetaMask/metamask-mobile/pull/5400): [FIX] jest expect type
- [#4546](https://github.com/MetaMask/metamask-mobile/pull/4546): [IMPROVEMENT] Support downloading Apple Wallet passes on iOS
- [#5200](https://github.com/MetaMask/metamask-mobile/pull/5200): [UPDATE] Update Controllers to version 33.0.0
- [#5083](https://github.com/MetaMask/metamask-mobile/pull/5083): [IMPROVEMENT] Component: Custom Spending Cap

## 5.12.3 - Dec 16, 2022
- Hotfix version bump for iOS only release, no code changes

## 5.12.1 - Dec 6, 2022
- [#5366](https://github.com/MetaMask/metamask-mobile/pull/5366): [UPDATE] On-ramp Refactor wyre authentication URL approach
- [#5362](https://github.com/MetaMask/metamask-mobile/pull/5362): [UPDATE] Copy for Opt in metrics screen and enable custom mainnet RPC
- [#5360](https://github.com/MetaMask/metamask-mobile/pull/5360): [FIX] Onboarding wizard automatic update modal
- [#5307](https://github.com/MetaMask/metamask-mobile/pull/5307): [IMPROVEMENT] Remove RPC URL, Block Explorer URL, Network Name from metrics
- [#5355](https://github.com/MetaMask/metamask-mobile/pull/5355): [IMPROVEMENT] Sanitize privacy settings before sending to Sentry 

## 5.12.0 - Dec 5, 2022
- [#5335](https://github.com/MetaMask/metamask-mobile/pull/5335): [IMPROVEMENT] On-ramp: Add useRegions hook and fix availablePaymentMethods
- [#5337](https://github.com/MetaMask/metamask-mobile/pull/5337): [FIX] Send ERC-20 tokens on legacy networks
- [#5333](https://github.com/MetaMask/metamask-mobile/pull/5333): [IMPROVEMENT] Only fetch minimum versions if permissions enabled
- [#5331](https://github.com/MetaMask/metamask-mobile/pull/5331): [UPDATE] Bump @metamask/swaps-controller
- [#5169](https://github.com/MetaMask/metamask-mobile/pull/5169): [FIX] Miscalculation on toWei func when passing valid numbers in scientific notation
- [#5238](https://github.com/MetaMask/metamask-mobile/pull/5238): [IMPROVEMENT] Browser experience
- [#5318](https://github.com/MetaMask/metamask-mobile/pull/5318): [FIX] Estimated gas fee calculation on the transaction detail page
- [#5294](https://github.com/MetaMask/metamask-mobile/pull/5294): [IMPROVEMENT] On-ramp: allow amount formatting on android
- [#5292](https://github.com/MetaMask/metamask-mobile/pull/5292): [FIX] On-ramp: fix default payment method selection
- [#5103](https://github.com/MetaMask/metamask-mobile/pull/5103): [FIX] WalletConnect signed typed and eth sign throwing error back to the dapp
- [#5263](https://github.com/MetaMask/metamask-mobile/pull/5263): [UPDATE] Updates WebRTC and Socket.io client to the latest versions
- [#5273](https://github.com/MetaMask/metamask-mobile/pull/5273): [IMPROVEMENT] Enable new networks for Swaps
- [#5244](https://github.com/MetaMask/metamask-mobile/pull/5244): [UPDATE] Change SDK URL
- [#5262](https://github.com/MetaMask/metamask-mobile/pull/5262): [FIX] Fixes and configuration updates related to Branch.io Deep Links
- [#5289](https://github.com/MetaMask/metamask-mobile/pull/5289): [IMPROVEMENT] Add strings to feature "Screenshot Warning"
- [#5243](https://github.com/MetaMask/metamask-mobile/pull/5243): [FIX] Only trigger onLoadEnd when urls are equal
- [#5287](https://github.com/MetaMask/metamask-mobile/pull/5287): [IMPROVEMENT] Add translations to feature "Easy Delete Data"
- [#4917](https://github.com/MetaMask/metamask-mobile/pull/4917): [IMPROVEMENT] Trigger UpdateNeeded screen
- [#5280](https://github.com/MetaMask/metamask-mobile/pull/5280): [IMPROVEMENT] On-ramp: Add usePaymentMethods hook with customAction filter by chainId
- [#5265](https://github.com/MetaMask/metamask-mobile/pull/5265): [IMPROVEMENT] On-ramp: Add order pending description in details view
- [#5269](https://github.com/MetaMask/metamask-mobile/pull/5269): [FIX] On-Ramp: Fix 1.3.1 creating undefined custom order ids
- [#5267](https://github.com/MetaMask/metamask-mobile/pull/5267): [IMPROVEMENT] On-ramp: Change 0 amount to a pending state in order details
- [#5266](https://github.com/MetaMask/metamask-mobile/pull/5266): [REMOVE] On-ramp: Remove disabled button in amount to buy screen
- [#5268](https://github.com/MetaMask/metamask-mobile/pull/5268): [FIX] On-Ramp: Fix typos from payment method icon and contact support
- [#5220](https://github.com/MetaMask/metamask-mobile/pull/5220): [UPDATE] On-ramp-sdk@1.3.1: Wyre Apple Pay auth support and inAppBrowser hook
- [#5264](https://github.com/MetaMask/metamask-mobile/pull/5264): [FIX] Date msBetweenDates test
- [#5194](https://github.com/MetaMask/metamask-mobile/pull/5194): [FEATURE] Add more granular killswitches for swaps
- [#5237](https://github.com/MetaMask/metamask-mobile/pull/5237): [DEPENDENCIES] Update Segment dependencies

## 5.11.0 - Nov 21, 2022
- [#5088](https://github.com/MetaMask/metamask-mobile/pull/5088): [IMPROVEMENT] Add no payment methods screen
- [#5223](https://github.com/MetaMask/metamask-mobile/pull/5223): [IMPROVEMENT] Add payment method icons support
- [#5198](https://github.com/MetaMask/metamask-mobile/pull/5198): [IMPROVEMENT] Improve loading experience
- [#5213](https://github.com/MetaMask/metamask-mobile/pull/5213): [IMPROVEMENT] On-ramp: add payment method detail and disclaimer
- [#5214](https://github.com/MetaMask/metamask-mobile/pull/5214): [IMPROVEMENT] On-ramp: add payment method custom action analytics
- [#5188](https://github.com/MetaMask/metamask-mobile/pull/5188): [IMPROVEMENT] Networks-flow appium feature file

## 5.10.0 - Nov 10, 2022
- [#5209](https://github.com/MetaMask/metamask-mobile/pull/5209): [FIX] On-ramp: multiple redirection handling
- [#5217](https://github.com/MetaMask/metamask-mobile/pull/5217): [FIX] Send to the wrong address
- [#5202](https://github.com/MetaMask/metamask-mobile/pull/5202): [FEAT] On-Ramp: allow Harmony ONE
- [#5195](https://github.com/MetaMask/metamask-mobile/pull/5195): [FEAT] Onramp: Add exclude from purchases to onramp aggregator orders
- [#5064](https://github.com/MetaMask/metamask-mobile/pull/5064): [UPDATE] Refactor Approve Component
- [#5158](https://github.com/MetaMask/metamask-mobile/pull/5158): [FEAT] On-Ramp: Provider payment method custom action and custom order ids
- [#5119](https://github.com/MetaMask/metamask-mobile/pull/5119): [FIX] Crash when reject two times connect wallet on in app browser
- [#5173](https://github.com/MetaMask/metamask-mobile/pull/5173): [FIX] Android build cMake
- [#5167](https://github.com/MetaMask/metamask-mobile/pull/5167): [FIX] Fixed Button Base Size issue
- [#4868](https://github.com/MetaMask/metamask-mobile/pull/4868): [UPDATE] Refactor ApprovalTransaction Component
- [#5142](https://github.com/MetaMask/metamask-mobile/pull/5142): [FIX] Fix high severity audit issues
- [#4235](https://github.com/MetaMask/metamask-mobile/pull/4235): [FIX] Delete contact on android fixed
- [#5116](https://github.com/MetaMask/metamask-mobile/pull/5116): [FIX] Updated EditLegacy Component
- [#4835](https://github.com/MetaMask/metamask-mobile/pull/4835): [UPDATE] Refactor SendTransaction Component
- [#5113](https://github.com/MetaMask/metamask-mobile/pull/5113): [UPDATE] avoid using Rinkeby in wallet & import network test
- [#4922](https://github.com/MetaMask/metamask-mobile/pull/4922): [FEAT] Segment Integration
- [#5041](https://github.com/MetaMask/metamask-mobile/pull/5041): [FEAT] Add accordion component to Design System
- [#5091](https://github.com/MetaMask/metamask-mobile/pull/5091): [UPDATE] Standardized Storybook Structure
- [#4888](https://github.com/MetaMask/metamask-mobile/pull/4888): [FEAT] Extend popular network list
- [#5096](https://github.com/MetaMask/metamask-mobile/pull/5096): [UPDATE] Update audit list
- [#5067](https://github.com/MetaMask/metamask-mobile/pull/5067): [FEAT] Component: Contract Box component

## 5.9.1 - Oct 28, 2022
- [#5172](https://github.com/MetaMask/metamask-mobile/pull/5172): [FIX] ENS name being resolved correctly

## 5.9.0 - Oct 10, 2022
 - [#5035](https://github.com/MetaMask/metamask-mobile/pull/5035): [FIX] On-Ramp: Fix autolock dispatch for apple pay
 - [#4804](https://github.com/MetaMask/metamask-mobile/pull/4804): [UPDATE] GasPolling refactor UpdateEIP1559Transaction Component
 - [#5079](https://github.com/MetaMask/metamask-mobile/pull/5079): [FIX] Network switch during QR scan in Send Flow
 - [#5077](https://github.com/MetaMask/metamask-mobile/pull/5077): [FEATURE] translations for permission system
 - [#5044](https://github.com/MetaMask/metamask-mobile/pull/5044): [FIX] evaluating ‘transaction.status’
 - [#5040](https://github.com/MetaMask/metamask-mobile/pull/5040): [ADD] Component/4721-card
 - [#5034](https://github.com/MetaMask/metamask-mobile/pull/5034): [FIX] Wallet Connect PR#4934 and PR#4861
 - [#5065](https://github.com/MetaMask/metamask-mobile/pull/5065): [ENHANCEMENT] added shadows to useAppTheme
 - [#5039](https://github.com/MetaMask/metamask-mobile/pull/5039): [UPDATE]  update shadow tokens
 - [#5010](https://github.com/MetaMask/metamask-mobile/pull/5010): [ADD] InApp Browser package
 - [#5058](https://github.com/MetaMask/metamask-mobile/pull/5058): [UPDATE] patch vm2 via resolution
 - [#5042](https://github.com/MetaMask/metamask-mobile/pull/5042): [ADD] Component/4723-estimatedtext
 - [#4999](https://github.com/MetaMask/metamask-mobile/pull/4999): [ADD] Component: Account and balance component
 - [#5030](https://github.com/MetaMask/metamask-mobile/pull/5030): [ENHANCEMENT] PR template with working link for mobile coding standards
 - [#5033](https://github.com/MetaMask/metamask-mobile/pull/5033): [UPDATE] default iOS simulator
 - [#5028](https://github.com/MetaMask/metamask-mobile/pull/5028): [FIX] variable interpolation in build.sh
 - [#5031](https://github.com/MetaMask/metamask-mobile/pull/5031): [ENHANCEMENT] Deprecate snake case from feature flags
 - [#5025](https://github.com/MetaMask/metamask-mobile/pull/5025): [ENHANCEMENT] Remove all "Ooops" copies
 - [#4404](https://github.com/MetaMask/metamask-mobile/pull/4404): [FIX] Fixed ERC20 token transfer from Dapps
 - [#5024](https://github.com/MetaMask/metamask-mobile/pull/5024): [UPDATE] app name for release-to-store step
 - [#5006](https://github.com/MetaMask/metamask-mobile/pull/5006): [UPDATE] Bump @keystonehq/ur-decoder from 0.3.0 to 0.6.1

## 5.8.1 - Oct 5, 2022
- [#4286](https://github.com/MetaMask/metamask-mobile/pull/4286): [ENHANCEMENT] Integrates MetaMask SDK support

## 5.8.0 - Sept 22, 2022
- [#5018](https://github.com/MetaMask/metamask-mobile/pull/5018): [FIX] Vault corruption error log
- [#4972](https://github.com/MetaMask/metamask-mobile/pull/4972): [FIX] Unable to Speedup/Cancel legacy transactions
- [#4833](https://github.com/MetaMask/metamask-mobile/pull/4833): [ENHANCEMENT] Implement new QA builds for both Android and iOS
- [#4993](https://github.com/MetaMask/metamask-mobile/pull/4993): [ENHANCEMENT] On-Ramp: Add scrolling to payment methods and make logo property optional
- [#4997](https://github.com/MetaMask/metamask-mobile/pull/4997): [ENHANCEMENT] SRP Reveal Timestamp
- [#5002](https://github.com/MetaMask/metamask-mobile/pull/5002): [FEAT] ENS Wildcard and offchain resolution
- [#4430](https://github.com/MetaMask/metamask-mobile/pull/4430): [FIX] Keystone: Pagination and missing addresses
- [#3438](https://github.com/MetaMask/metamask-mobile/pull/3438): [DEPENDENCIES] Bump metro from 0.59.0 to 0.66.2
- [#4649](https://github.com/MetaMask/metamask-mobile/pull/4649): [ENHANCEMENT] Url redirection from QR code
- [#4980](https://github.com/MetaMask/metamask-mobile/pull/4980): [DEPENDENCIES] On-ramp: Add compact payment method selector
- [#4982](https://github.com/MetaMask/metamask-mobile/pull/4982): [FIX] typo in faucet name
- [#4983](https://github.com/MetaMask/metamask-mobile/pull/4983): [FIX] Navigation comment spell
- [#4755](https://github.com/MetaMask/metamask-mobile/pull/4755): [UPDATE] - New template fields added to reflect newer requirements for PRs
- [#4978](https://github.com/MetaMask/metamask-mobile/pull/4978): [ENHANCEMENT] Store distinct id for consistency
- [#4958](https://github.com/MetaMask/metamask-mobile/pull/4958): [FIX] WebView Origin Allowlist
- [#4941](https://github.com/MetaMask/metamask-mobile/pull/4941): [DEPENDENCIES] Replace "@react-native-community/async-storage" for "@react-native-async-storage/async-storage"
- [#4947](https://github.com/MetaMask/metamask-mobile/pull/4947): [IMPROVEMENT] WebView Error Copy
- [#4946](https://github.com/MetaMask/metamask-mobile/pull/4946): [ENHANCEMENT] Swaps: Add copy for 0% fee in quotes info modal
- [#4942](https://github.com/MetaMask/metamask-mobile/pull/4942): [ENHANCEMENT] Add unit tests to useDeleteWallet hook
- [#4939](https://github.com/MetaMask/metamask-mobile/pull/4939): [ENHANCEMENT] Update "Usability enhancement" template
- [#4938](https://github.com/MetaMask/metamask-mobile/pull/4938): [ENHANCEMENT] Bump git-clone version to 6 in Bitrise machines
- [#4782](https://github.com/MetaMask/metamask-mobile/pull/4782): [DEPENDENCIES] Detox version bump from 19.6.5 to 19.7.1

## 5.7.0 - Sept 21, 2022
- [#4905](https://github.com/MetaMask/metamask-mobile/pull/4905): [FIX] Update send flow
- [#4897](https://github.com/MetaMask/metamask-mobile/pull/4897): [IMPROVEMENT] Automatic security checks settings
- [#4902](https://github.com/MetaMask/metamask-mobile/pull/4902): [IMPROVEMENT] Deprecated networks Alert border fixed
- [#4885](https://github.com/MetaMask/metamask-mobile/pull/4885): [IMPROVEMENT] Implement warning for deprecated test networks, kovan, ropsten and rinkeby
- [#4898](https://github.com/MetaMask/metamask-mobile/pull/4898): [FIX] Test sanitizeUrlInput error
- [#4882](https://github.com/MetaMask/metamask-mobile/pull/4882): [FIX] Missing token detection event properties
- [#4869](https://github.com/MetaMask/metamask-mobile/pull/4869): [FIX] Remove decimals for on-ramp order details exchange rate
- [#4896](https://github.com/MetaMask/metamask-mobile/pull/4896): [DEPENDENCIES] Upgrade on-ramp-sdk to 1.2.0
- [#4860](https://github.com/MetaMask/metamask-mobile/pull/4860): [IMPROVEMENT] Change skip to payment method in on-ramp flow
- [#4892](https://github.com/MetaMask/metamask-mobile/pull/4892): [IMPROVEMENT] Increase polling cycles for on-ramp quotes to 6
- [#4407](https://github.com/MetaMask/metamask-mobile/pull/4407): [FIX] Add browser cookies support on Android
- [#4530](https://github.com/MetaMask/metamask-mobile/pull/4530): [IMPROVEMENT] Apply Test network prefix to token values to help educate users
- [#4841](https://github.com/MetaMask/metamask-mobile/pull/4841): [IMPROVEMENT] Component/4080 Badge
- [#4856](https://github.com/MetaMask/metamask-mobile/pull/4856): [IMPROVEMENT] Update Cell Account component
- [#4799](https://github.com/MetaMask/metamask-mobile/pull/4799): [FIX] Reveal SRP or Private Key wrong password error
- [#4305](https://github.com/MetaMask/metamask-mobile/pull/4305): [FEAT] Hide remember me
- [#4878](https://github.com/MetaMask/metamask-mobile/pull/4878): [FIX] Add testnets condition to blockchain explorer
- [#4862](https://github.com/MetaMask/metamask-mobile/pull/4862): [IMPROVEMENT] Fetch and parse app config
- [#4798](https://github.com/MetaMask/metamask-mobile/pull/4798): [ANALYTICS] Improve SRP reveal metrics
- [#4016](https://github.com/MetaMask/metamask-mobile/pull/4016): [FIX] ypo in conversion/index.js
- [#4503](https://github.com/MetaMask/metamask-mobile/pull/4503): [FIX] Jazz icons constantly changing
- [#4595](https://github.com/MetaMask/metamask-mobile/pull/4595): [DEPENDENCIES] Upgrade react-native-device-info to 9.0.2
- [#4684](https://github.com/MetaMask/metamask-mobile/pull/4684): [FIX] Account nickname is always defined
- [#4830](https://github.com/MetaMask/metamask-mobile/pull/4830): [FIX] Add user agent from property as default
- [#4828](https://github.com/MetaMask/metamask-mobile/pull/4828): [FIX] Image styling
- [#4839](https://github.com/MetaMask/metamask-mobile/pull/4839): [DEPENDENCIES] Introduce @testing-library/react-hooks dependency
- [#4748](https://github.com/MetaMask/metamask-mobile/pull/4748): [UPGRADE] Patch bump for SoLoader version on Android
- [#4824](https://github.com/MetaMask/metamask-mobile/pull/4824): [Fix] Fix password not being set as authentication type for login metrics
- [#4809](https://github.com/MetaMask/metamask-mobile/pull/4809): [IMPROVEMENT] Component/4779 Audit

## 5.6.1 - Sept 9, 2022
- [#4966](https://github.com/MetaMask/metamask-mobile/pull/4966): [FIX] Add http and https protocol to webview origin whitelist
- [#4967](https://github.com/MetaMask/metamask-mobile/pull/4967): [FIX] Correct url parse

## 5.6.0 - Aug 15, 2022
- [#4821](https://github.com/MetaMask/metamask-mobile/pull/4821): [FIX] Staging env redirection url for onramp
- [#4742](https://github.com/MetaMask/metamask-mobile/pull/4742): [ADD] On-Ramp generic error view event
- [#4743](https://github.com/MetaMask/metamask-mobile/pull/4743): [ADD] Payment Method logos
- [#4818](https://github.com/MetaMask/metamask-mobile/pull/4818): [ADD] Provider user agent to on-ramp Checkout WebView
- [#4640](https://github.com/MetaMask/metamask-mobile/pull/4640): [ADD] Confirmation modal component
- [#4749](https://github.com/MetaMask/metamask-mobile/pull/4749): [ADD] Current network to Fiat On-ramp titles
- [#4718](https://github.com/MetaMask/metamask-mobile/pull/4718): [ADD] Component/4226 bottom sheet
- [#4780](https://github.com/MetaMask/metamask-mobile/pull/4780): [FIX] Block explorer crash
- [#4740](https://github.com/MetaMask/metamask-mobile/pull/4740): [FIX] Duplicate property
- [#4793](https://github.com/MetaMask/metamask-mobile/pull/4793): [ADD] Dapp connect Warning
- [#4634](https://github.com/MetaMask/metamask-mobile/pull/4634): [IMPROVEMENT] safeNumberToBN Method
- [#4795](https://github.com/MetaMask/metamask-mobile/pull/4795): [UPDATE] urls updated
- [#4756](https://github.com/MetaMask/metamask-mobile/pull/4756): [PS] Componentize Cell #4083
- [#4784](https://github.com/MetaMask/metamask-mobile/pull/4784): [ADD] Hide Remember me strings
- [#4639](https://github.com/MetaMask/metamask-mobile/pull/4639): [FIX] Use default QR code colors
- [#4613](https://github.com/MetaMask/metamask-mobile/pull/4613): [ADD] Component/4079 avatar group
- [#4636](https://github.com/MetaMask/metamask-mobile/pull/4636): [FIX] NFT transfer with big token id

## 5.5.1 - Aug 16, 2022
- [UPDATE](https://github.com/MetaMask/dapps/pull/137): [UPDATE] Disable iOS explore links

## 5.5.0 - Jul 27, 2022
- [#4475](https://github.com/MetaMask/metamask-mobile/pull/4475): [IMPROVEMENT] Swaps support for hardware wallet
- [#4627](https://github.com/MetaMask/metamask-mobile/pull/4627): [IMPROVEMENT] Add typing support for payment methods to be used instead of payment IDs
- [#4625](https://github.com/MetaMask/metamask-mobile/pull/4625): [FIX] Handle SecureKeychain failed access while passcode enabled
- [#4655](https://github.com/MetaMask/metamask-mobile/pull/4655): [IMPROVEMENT] Add log for vault corruption
- [#4629](https://github.com/MetaMask/metamask-mobile/pull/4629): [IMPROVEMENT] Add EventEmitter for locale change events and update On-ramp SDK
- [#4685](https://github.com/MetaMask/metamask-mobile/pull/4685): [FIX] Fix `allowsInlineMediaPlayback` prop name
- [#4329](https://github.com/MetaMask/metamask-mobile/pull/4329): [IMPROVEMENT] Improve transaction activy for custom networks
- [#4643](https://github.com/MetaMask/metamask-mobile/pull/4643): [IMPROVEMENT] Add On-Ramp Aggregator a11y improvements
- [#4173](https://github.com/MetaMask/metamask-mobile/pull/4173): [FIX] Dapp domain resolver for ENS
- [#4676](https://github.com/MetaMask/metamask-mobile/pull/4676): [IMPROVEMENT] Componentize Toast
- [#4704](https://github.com/MetaMask/metamask-mobile/pull/4704): [IMPROVEMENT] Add word 'buy' to limit description
- [#4711](https://github.com/MetaMask/metamask-mobile/pull/4711): [FIX] Token Texts
- [#4677](https://github.com/MetaMask/metamask-mobile/pull/4677): [IMPROVEMENT] Network Picker component
- [#4689](https://github.com/MetaMask/metamask-mobile/pull/4689): [IMPROVEMENT] Componentize Account Picker
- [#4612](https://github.com/MetaMask/metamask-mobile/pull/4612): [IMPROVEMENT] Componentize Token Avatar

## 5.4.0 - Jul 12, 2022
- [#4604](https://github.com/MetaMask/metamask-mobile/pull/4604): [IMPROVEMENT] Change quotes error to individual events
- [#4497](https://github.com/MetaMask/metamask-mobile/pull/4497): [IMPROVEMENT] Add amount to onramp analytics events
- [#4496](https://github.com/MetaMask/metamask-mobile/pull/4496): [IMPROVEMENT] Add currency destination symbol to purchase submitted
- [#4498](https://github.com/MetaMask/metamask-mobile/pull/4498): [IMPROVEMENT] Add decimals optional prop to keypad in onramp amount view
- [#4600](https://github.com/MetaMask/metamask-mobile/pull/4600): [IMPROVEMENT] Add onramp extra properties to events
- [#4656](https://github.com/MetaMask/metamask-mobile/pull/4656): [FIX] Plain texts in code
- [#4388](https://github.com/MetaMask/metamask-mobile/pull/4388): [IMPROVEMENT] Introduce token detection v2
- [#4582](https://github.com/MetaMask/metamask-mobile/pull/4582): [IMPROVEMENT] Updated package name to be consistent with our npm namespace
- [#4609](https://github.com/MetaMask/metamask-mobile/pull/4609): [FEAT] Add pull to refresh and new design to Fiat Order Details view
- [#4527](https://github.com/MetaMask/metamask-mobile/pull/4527): [IMPROVEMENT] changed launch mode to singleInstance
- [#4644](https://github.com/MetaMask/metamask-mobile/pull/4644): [IMPROVEMENT] Update url formats popular networks
- [#4420](https://github.com/MetaMask/metamask-mobile/pull/4420): [IMPROVEMENT] Refactor transaction component
- [#4263](https://github.com/MetaMask/metamask-mobile/pull/4263): [FIX] Swaps approval transaction
- [#4618](https://github.com/MetaMask/metamask-mobile/pull/4618): [IMPROVEMENT] Componentize SelectableListItem
- [#4606](https://github.com/MetaMask/metamask-mobile/pull/4606): [IMPROVEMENT] Componentize multiselect list item
- [#4610](https://github.com/MetaMask/metamask-mobile/pull/4610): [FIX] Remove TouchableOpacity from DeleteMetaMetricsData component
- [#4554](https://github.com/MetaMask/metamask-mobile/pull/4554): [IMPROVEMENT] Allow for env variable to customise the simulator that gets launched on iOS
- [#4575](https://github.com/MetaMask/metamask-mobile/pull/4575): [IMPROVEMENT] Componentize tag url
- [#4572](https://github.com/MetaMask/metamask-mobile/pull/4572): [IMPROVEMENT] Componentize tag
- [#4549](https://github.com/MetaMask/metamask-mobile/pull/4549): [IMPROVEMENT] Componentize tab bar
- [#4599](https://github.com/MetaMask/metamask-mobile/pull/4599): [IMPROVEMENT] Componentize Checkbox
- [#4583](https://github.com/MetaMask/metamask-mobile/pull/4583): [IMPROVEMENT] Componentize icon button
- [#4548](https://github.com/MetaMask/metamask-mobile/pull/4548): [IMPROVEMENT] Componentize tab bar item
- [#4525](https://github.com/MetaMask/metamask-mobile/pull/4525): [IMPROVEMENT] Componentize button tertiary
- [#4524](https://github.com/MetaMask/metamask-mobile/pull/4524): [IMPROVEMENT] Componentize button secondary
- [#4523](https://github.com/MetaMask/metamask-mobile/pull/4523): [IMPROVEMENT] Componentize button primary
- [#4522](https://github.com/MetaMask/metamask-mobile/pull/4522): [IMPROVEMENT] Componentize buttons
- [#4602](https://github.com/MetaMask/metamask-mobile/pull/4602): [FIX] Fix color types
- [#4603](https://github.com/MetaMask/metamask-mobile/pull/4603): [FIX] Remove yarn audit exclusions
- [#4580](https://github.com/MetaMask/metamask-mobile/pull/4580): [IMPROVEMENT] Componentize NetworkAvatar
- [#4414](https://github.com/MetaMask/metamask-mobile/pull/4414): [IMPROVEMENT] Componentize FaviconAvatar
- [#4587](https://github.com/MetaMask/metamask-mobile/pull/4587): [FIX] Remove codecov
- [#4499](https://github.com/MetaMask/metamask-mobile/pull/4499): [IMPROVEMENT] Componentize icon
- [#4481](https://github.com/MetaMask/metamask-mobile/pull/4481): [IMPROVEMENT] Updating colors and typography to use theme objects
- [#4559](https://github.com/MetaMask/metamask-mobile/pull/4559): [FIX] Add resolution for shell-quote & got
- [#4531](https://github.com/MetaMask/metamask-mobile/pull/4531): [IMPROVEMENT] Add delete wallet step spec

## 5.3.0 - Jun 16, 2022
- [#4506](https://github.com/MetaMask/metamask-mobile/pull/4506): [IMPROVEMENT] Add OnRamp aggregator translations
- [#4389](https://github.com/MetaMask/metamask-mobile/pull/4389): [FEAT] Easy delete data
- [#4510](https://github.com/MetaMask/metamask-mobile/pull/4510): [IMPROVEMENT] Update RPC URL for xDai
- [#4269](https://github.com/MetaMask/metamask-mobile/pull/4269): [IMPROVEMENT] Show amount being approved by default on approval screens
- [#4495](https://github.com/MetaMask/metamask-mobile/pull/4495): [FIX] WalletConnect Icon on connect screen
- [#4505](https://github.com/MetaMask/metamask-mobile/pull/4505): [FIX] Updated new rpcUrl of gnosischain on test file
- [#4442](https://github.com/MetaMask/metamask-mobile/pull/4442): [FIX] Skip to amount to buy when region is selected
- [#4501](https://github.com/MetaMask/metamask-mobile/pull/4501): [FIX] Add accesible false to pressable group preventing VoiceOver interaction
- [#4247](https://github.com/MetaMask/metamask-mobile/pull/4247): [IMPROVEMENT] Add rounded corners to svg NFTs
- [#4470](https://github.com/MetaMask/metamask-mobile/pull/4470): [FIX] Add minimum required params to orders
- [#4469](https://github.com/MetaMask/metamask-mobile/pull/4469): [FIX] Displaying notification when state changes
- [#4443](https://github.com/MetaMask/metamask-mobile/pull/4443): [FIX] Wrong analytics property for region event
- [#4468](https://github.com/MetaMask/metamask-mobile/pull/4468): [FIX] Wrong amount out for onramp analytics
- [#4418](https://github.com/MetaMask/metamask-mobile/pull/4418): [IMPROVEMENT] Import address verification in send flow
- [#3783](https://github.com/MetaMask/metamask-mobile/pull/3783): [FEAT] Add custom networks
- [#4131](https://github.com/MetaMask/metamask-mobile/pull/4131): [FIX] Add method for crypto that are not in ISO4217
- [#4187](https://github.com/MetaMask/metamask-mobile/pull/4187): [IMPROVEMENT] Update copy in Edit & Advance Screens
- [#4060](https://github.com/MetaMask/metamask-mobile/pull/4060): [FIX] Avoid canceling transactions after submission
- [#4478](https://github.com/MetaMask/metamask-mobile/pull/4478): [IMPROVEMENT] Video subtitles
- [#4429](https://github.com/MetaMask/metamask-mobile/pull/4429): [FIX] Prompt camera permission
- [#4440](https://github.com/MetaMask/metamask-mobile/pull/4440): [FIX] Updating instances of "Metamask" to "MetaMask"
- [#4438](https://github.com/MetaMask/metamask-mobile/pull/4438): [FIX] Resolved spelling mistake
- [#4445](https://github.com/MetaMask/metamask-mobile/pull/4445): [FIX] Adding resolutions for security critical packages
- [#3943](https://github.com/MetaMask/metamask-mobile/pull/3943): [FIX] Remove old gas estimation
- [#4070](https://github.com/MetaMask/metamask-mobile/pull/4070): [IMPROVEMENT] Update SelectQRAccounts UI
- [#4178](https://github.com/MetaMask/metamask-mobile/pull/4178): [FIX] Prevent crash when funds warning is pressed
- [#4367](https://github.com/MetaMask/metamask-mobile/pull/4367): [IMPROVEMENT] Make text hex data selectable

## 5.2.0 - May 17, 2022
- [#4349](https://github.com/MetaMask/metamask-mobile/pull/4349): [FIX] Subtitle mapping
- [#4344](https://github.com/MetaMask/metamask-mobile/pull/4344): [FIX] Fix homepage scripts and env import
- [#4345](https://github.com/MetaMask/metamask-mobile/pull/4345): [FIX] Fix check for empty tokens list
- [#3696](https://github.com/MetaMask/metamask-mobile/pull/3696): [FEATURE] Fiat on Ramp Aggregator
- [#4303](https://github.com/MetaMask/metamask-mobile/pull/4303): [IMPROVEMENT] Add support for env variable for MM_HOMEPAGE
- [#4331](https://github.com/MetaMask/metamask-mobile/pull/4331): [IMPROVEMENT] Fix addressbook and browser test
- [#4170](https://github.com/MetaMask/metamask-mobile/pull/4170): [FIX] Copy to clipboard for Android version 9 and below
- [#4328](https://github.com/MetaMask/metamask-mobile/pull/4328): [FIX] Fix generate-static-assets
- [#4318](https://github.com/MetaMask/metamask-mobile/pull/4318): [FIX] Fix confusables bug
- [#4316](https://github.com/MetaMask/metamask-mobile/pull/4316): [IMPROVEMENT] GIVEN, WHEN, THEN - Template Update
- [#4167](https://github.com/MetaMask/metamask-mobile/pull/4167): [IMPROVEMENT] Adds support for 'dapp/' urls support on 'metamask://' and fixes DL opening to Apple Store
- [#4175](https://github.com/MetaMask/metamask-mobile/pull/4175): [Fix] Favourites not showing when home button is pressed in browser tab menu
- [#4278](https://github.com/MetaMask/metamask-mobile/pull/4278): [IMPROVEMENT] Convert back to spaces
- [#4249](https://github.com/MetaMask/metamask-mobile/pull/4249): [IMPROVEMENT] patch cross-fetch instead of skipping
- [#4174](https://github.com/MetaMask/metamask-mobile/pull/4174): [IMPROVEMENT] Address now is in the checksum standard format
- [#4182](https://github.com/MetaMask/metamask-mobile/pull/4182): [IMPROVEMENT] Standardize prettier configuration
- [#4183](https://github.com/MetaMask/metamask-mobile/pull/4183): [FIX] excluded audit because no available patch

## 5.1.0 - May 5, 2022
- [#3929](https://github.com/MetaMask/metamask-mobile/pull/3929): [IMPROVEMENT] Defaults to current network if chain id not specified in QR codes
- [#4159](https://github.com/MetaMask/metamask-mobile/pull/4159): [IMPROVEMENT] - iCloud Backup Restriction
- [#4035](https://github.com/MetaMask/metamask-mobile/pull/4035): [FIX] Issue #207
- [#4129](https://github.com/MetaMask/metamask-mobile/pull/4129): [IMPROVEMENT] Add e2e coverage for invalid browser url & changing password
- [#4166](https://github.com/MetaMask/metamask-mobile/pull/4166): [FIX] Undefined address error
- [#4165](https://github.com/MetaMask/metamask-mobile/pull/4165): [ANALYTICS] Add events to "Hold to Reveal Private Credential" feature
- [#4099](https://github.com/MetaMask/metamask-mobile/pull/4099): [IMPROVEMENT] Metrics only enabled when confirm button is pressed
- [#4168](https://github.com/MetaMask/metamask-mobile/pull/4168): [FIX] Fixed wallet_watchAsset API
- [#4114](https://github.com/MetaMask/metamask-mobile/pull/4114): [FEAT] Add the "Hold to Reveal" button before revealing an account’s private key
- [#4151](https://github.com/MetaMask/metamask-mobile/pull/4151): [FIX] Revert credit card support
- [#3942](https://github.com/MetaMask/metamask-mobile/pull/3942): [FIX] Add custom token
- [#4089](https://github.com/MetaMask/metamask-mobile/pull/4089): [FIX] Fix/2830 enter many names
- [#4115](https://github.com/MetaMask/metamask-mobile/pull/4115): [IMPROVEMENT] Upgrade controllers to 28.0.0
- [#4090](https://github.com/MetaMask/metamask-mobile/pull/4090): [FIX] Fix can not scroll on dapp modal
- [#4113](https://github.com/MetaMask/metamask-mobile/pull/4113): [FIX] Add ticker to SelectQRAccounts
- [#3980](https://github.com/MetaMask/metamask-mobile/pull/3980): [FIX] Patch network specific asset modal (Token detection)
- [#4154](https://github.com/MetaMask/metamask-mobile/pull/4154): [FIX] Update react-native-webview+11.13.0.patch
- [#4135](https://github.com/MetaMask/metamask-mobile/pull/4135): [IMPROVEMENT]browser improvement 

## 5.0.1 - April 20, 2022
- [FIX] iOS Hotfix - Add LinkPresentation library

## 5.0.0 - April 13, 2022
- [#3971](https://github.com/MetaMask/metamask-mobile/pull/3971): [FIX] Fix issues releated to deep/universal links
- [#3925](https://github.com/MetaMask/metamask-mobile/pull/3925): [FEAT] Allow ApplePay in Transak webview.
- [#4047](https://github.com/MetaMask/metamask-mobile/pull/4047): [FIX] Fix attribution url
- [#3972](https://github.com/MetaMask/metamask-mobile/pull/3972): [FIX] Fix GasEducation ticker
- [#3915](https://github.com/MetaMask/metamask-mobile/pull/3915): [FEAT] Keystone integration
- [#4033](https://github.com/MetaMask/metamask-mobile/pull/4033): [FIX] Remove hardcoded fill
- [#3979](https://github.com/MetaMask/metamask-mobile/pull/3979): [FIX] TransactionDetails speed up and cancel CTA
- [#3948](https://github.com/MetaMask/metamask-mobile/pull/3948): [FIX] Update button on WebviewError

## v4.4.0 - March 28, 2022
- [#3910](https://github.com/MetaMask/metamask-mobile/pull/3910): [IMPROVEMENT] Network Specific Asset Education
- [#3877](https://github.com/MetaMask/metamask-mobile/pull/3877): [IMPROVEMENT] Add OSS attribution
- [#3731](https://github.com/MetaMask/metamask-mobile/pull/3731): [FIX] Fix formatting of gas price for all conversion currencies
- [#3846](https://github.com/MetaMask/metamask-mobile/pull/3846): [FEATURE] Add MoonPay on-ramp support. Add CUSD and CEUR support for Transak
- [#3792](https://github.com/MetaMask/metamask-mobile/pull/3792): [FIX] Self sent token transactions
- [#3902](https://github.com/MetaMask/metamask-mobile/pull/3902): [IMPROVEMENT] Add better messaging around ENS validation
- [#3969](https://github.com/MetaMask/metamask-mobile/pull/3969): [FIX] Fix typo in network modal

## v4.3.1 - March 23, 2022
- [#3946](https://github.com/MetaMask/metamask-mobile/pull/3946): [FIX] Fix error boundary SRP
- [#3947](https://github.com/MetaMask/metamask-mobile/pull/3947): [FIX] Fix gas carousel price estimate
- [#3940](https://github.com/MetaMask/metamask-mobile/pull/3940): [FIX] Fix browser crash

## v4.3.0 - March 16, 2022
- [#3916](https://github.com/MetaMask/metamask-mobile/pull/3916): [FIX] Patch Android clipboard crasher
- [#3776](https://github.com/MetaMask/metamask-mobile/pull/3776): [IMPROVEMENT] Enable dark mode
- [#3899](https://github.com/MetaMask/metamask-mobile/pull/3899): [IMPROVEMENT] Improve WalletConnect checks
- [#3898](https://github.com/MetaMask/metamask-mobile/pull/3898): [FIX] Exclude deps in build.gradle (Fix Android build)
- [#3900](https://github.com/MetaMask/metamask-mobile/pull/3900): [IMPROVEMENT] Safe delete copied object instead of original one
- [#3703](https://github.com/MetaMask/metamask-mobile/pull/3703): [IMPROVEMENT] Add credit card support and change copy
- [#3892](https://github.com/MetaMask/metamask-mobile/pull/3892): [FIX] Fix undefined gas price crash
- [#3850](https://github.com/MetaMask/metamask-mobile/pull/3850): [FIX] Fix 'io.branch.referral.installListener' crashes on Android
- [#3888](https://github.com/MetaMask/metamask-mobile/pull/3888): [FIX] Fix go to ens domain when coming from qr code
- [#3692](https://github.com/MetaMask/metamask-mobile/pull/3692): [IMPROVEMENT] Show the contract receiving token allowances on the allowance screen
- [#3878](https://github.com/MetaMask/metamask-mobile/pull/3878): [IMPROVEMENT] Upgrade controllers v26.0.0 and Swaps controller to v6.6.0
- [#3756](https://github.com/MetaMask/metamask-mobile/pull/3756): [FIX] Prioritise specified transaction gas to allow gasless network transactions
- [#3863](https://github.com/MetaMask/metamask-mobile/pull/3863): [FIX] Fix spend limit bug
- [#3851](https://github.com/MetaMask/metamask-mobile/pull/3851): [IMPROVEMENT] Clear browser tabs when cleaning history
- [#3790](https://github.com/MetaMask/metamask-mobile/pull/3790): [FIX] "Speed up" and "Cancel" buttons showing up in the receiver side
- [#3819](https://github.com/MetaMask/metamask-mobile/pull/3819): [FIX] The recent list doesn’t convert addresses to my nickname
- [#3802](https://github.com/MetaMask/metamask-mobile/pull/3802): [FIX] Check that network exists when adding a custom network
- [#3837](https://github.com/MetaMask/metamask-mobile/pull/3837): [FIX] Fix onramp BUSD address
- [#3824](https://github.com/MetaMask/metamask-mobile/pull/3824): [FIX] Add tokens/NFTs button triggers multiple times
- [#3803](https://github.com/MetaMask/metamask-mobile/pull/3803): [FIX] Fix gas fee on education wizard and related JSON parse error
- [#3825](https://github.com/MetaMask/metamask-mobile/pull/3825): [FIX] Fix lack of full ENS namespace support
- [#3638](https://github.com/MetaMask/metamask-mobile/pull/3638): [IMPROVEMENT] Upgrade controllers to 25.1.0

## v4.2.2 - February 24, 2022
- [#3841](https://github.com/MetaMask/metamask-mobile/pull/3841): [FIX] Fix custom network icons on Wallet Overview
- [#3839](https://github.com/MetaMask/metamask-mobile/pull/3839): [FIX] Update en.json
- [#3838](https://github.com/MetaMask/metamask-mobile/pull/3838): [FIX] Fix onramp BUSD address. Add wc_description string
- [#3811](https://github.com/MetaMask/metamask-mobile/pull/3811): [FIX] Problem when loading unknown icons on Swap token list
- [#3791](https://github.com/MetaMask/metamask-mobile/pull/3791): [FIX] Update style of ErrorMessage
- [#3797](https://github.com/MetaMask/metamask-mobile/pull/3797): [ENHANCEMENT] Add Fantom FTM and Celo CELO — Add token after fiat on ramp order
- [#3685](https://github.com/MetaMask/metamask-mobile/pull/3685): [ENHANCEMENT] WalletConnect, Deeplink and RPC methods refactors
- [#3766](https://github.com/MetaMask/metamask-mobile/pull/3766): [ENHANCEMENT] Swaps: Add Avalanche
- [#3806](https://github.com/MetaMask/metamask-mobile/pull/3806): [FIX] Custom network token crash
- [#3547](https://github.com/MetaMask/metamask-mobile/pull/3547): [IMPROVEMENT] Warn when exporting SRP
- [#3788](https://github.com/MetaMask/metamask-mobile/pull/3788): [UPGRADE] Bump url-parse from 1.5.2 to 1.5.9
- [#3764](https://github.com/MetaMask/metamask-mobile/pull/3764): [UPGRADE] Bump vm2 from 3.9.5 to 3.9.8
- [#3787](https://github.com/MetaMask/metamask-mobile/pull/3787): [FIX] Default spent limit value
- [#3774](https://github.com/MetaMask/metamask-mobile/pull/3774): [FIX] Address book e2e
- [#3770](https://github.com/MetaMask/metamask-mobile/pull/3770): [FIX] Delete wallet e2e
- [#3767](https://github.com/MetaMask/metamask-mobile/pull/3767): [FIX] Edit contact e2e
- [#3762](https://github.com/MetaMask/metamask-mobile/pull/3762): [ENHANCEMENT] Enhance auto-detection warning
- [#3618](https://github.com/MetaMask/metamask-mobile/pull/3618): [FIX] Modal view when adding wallet address to address book
- [#3724](https://github.com/MetaMask/metamask-mobile/pull/3724): [ENHANCEMENT] Update texts to use lock/unlock terminology
- [#3701](https://github.com/MetaMask/metamask-mobile/pull/3701): [FIX] Make selected option comes first in picker component on Android
- [#3752](https://github.com/MetaMask/metamask-mobile/pull/3752): [FIX] Fix OpenSea typo
- [#3548](https://github.com/MetaMask/metamask-mobile/pull/3548): [FIX] Fixes text field frame got cut off
- [#3690](https://github.com/MetaMask/metamask-mobile/pull/3690): [FIX] Revert svg crash

## v4.1.1 - February 23, 2022
- [3810](https://github.com/MetaMask/metamask-mobile/pull/3810) [FIX] Avalanche token crash

## v4.1.0 - February 9, 2022
- [#3741](https://github.com/MetaMask/metamask-mobile/pull/3741): [FIX] Potential error message from missing transactions details
- [#3738](https://github.com/MetaMask/metamask-mobile/pull/3738): [FIX] Error message for missing chain ID in deeplink
- [#3725](https://github.com/MetaMask/metamask-mobile/pull/3725): [FIX] Login decrypt bug
- [#3721](https://github.com/MetaMask/metamask-mobile/pull/3721): [FIX] Fixes deeplinks on Android 12 and other deeplinks minor fixes
- [#3691](https://github.com/MetaMask/metamask-mobile/pull/3691): [FIX] Limited number of lines for network names
- [#3650](https://github.com/MetaMask/metamask-mobile/pull/3650): [IMPROVEMENT] Handle network changes for incoming deeplink and qr code requests.
- [#3607](https://github.com/MetaMask/metamask-mobile/pull/3607): [FEATURE] Allow BSC, Polygon, Avalanche native and stable coins for on-ramp
- [#3573](https://github.com/MetaMask/metamask-mobile/pull/3573): [IMPROVEMENT] Code optimization, extract common code hooks usePrevious
- [#3593](https://github.com/MetaMask/metamask-mobile/pull/3593): [FIX] Line height is distributed unevenly when lineHeight <= fontSize
- [#3599](https://github.com/MetaMask/metamask-mobile/pull/3599): [FIX] Fix the input aligning on edit contact
- [#3562](https://github.com/MetaMask/metamask-mobile/pull/3562): [FIX] Removed sync with extension option in the settings view
- [#3664](https://github.com/MetaMask/metamask-mobile/pull/3664): [IMPROVEMENT] Scheme update for internal browser
- [#3558](https://github.com/MetaMask/metamask-mobile/pull/3558): [FIX] Fixes touch area of a close button and aligned the button
- [#3553](https://github.com/MetaMask/metamask-mobile/pull/3553): [FIX] Potential fix 'navigation.navigate' is undefined crashes reported on Sentry
- [#3538](https://github.com/MetaMask/metamask-mobile/pull/3538): [FIX] Fixes renderFromGwei related crashes
- [#3480](https://github.com/MetaMask/metamask-mobile/pull/3480): [IMPROVEMENT] Updated copy for drawer items to match extension
- [#3682](https://github.com/MetaMask/metamask-mobile/pull/3682): [IMPROVEMENT] Add ListItem storybook story
- [#3181](https://github.com/MetaMask/metamask-mobile/pull/3181): [IMPROVEMENT] Add client id to GasFeeController
- [#3461](https://github.com/MetaMask/metamask-mobile/pull/3461): [IMPROVEMENT] Clear the clipboard after the seed phrase is pasted
- [#3516](https://github.com/MetaMask/metamask-mobile/pull/3516): [IMPROVEMENT] Update App icons
- [#3676](https://github.com/MetaMask/metamask-mobile/pull/3676): [IMPROVEMENT] Documentation/webview debug instructions
- [#3374](https://github.com/MetaMask/metamask-mobile/pull/3374): [IMPROVEMENT] Storybook install, stories and guidelines
- [#3672](https://github.com/MetaMask/metamask-mobile/pull/3672): [IMPROVEMENT] Bump simple-get from 2.8.1 to 4.0.1

## v4.0.1 - January 31, 2022
- [#3658](https://github.com/MetaMask/metamask-mobile/pull/3658): [HOTFIX] 4.0.1 - BN crash and NFT Improvement

## v4.0.0 - January 20, 2022
- [#3509](https://github.com/MetaMask/metamask-mobile/pull/3509): [IMPROVEMENT] Upgrade to React Native 0.66.3
- [#3623](https://github.com/MetaMask/metamask-mobile/pull/3623): [FIX] Fix swaps slider button re-rendering
- [#3481](https://github.com/MetaMask/metamask-mobile/pull/3481): [FIX] Fix confirm button disabled on txn confirmation
- [#3495](https://github.com/MetaMask/metamask-mobile/pull/3495): [IMPROVEMENT] Reduce png file image weight using TinyPng cli tool

## v3.8.0 - December 3 2021
- [#3457](https://github.com/MetaMask/metamask-mobile/pull/3457): [FEAT] User review prompt
- [#3465](https://github.com/MetaMask/metamask-mobile/pull/3465): [FIX] 3464 fix login bug
- [#3430](https://github.com/MetaMask/metamask-mobile/pull/3430): [IMPROVEMENT] Add better initial state for swaps loading tokens
- [#3387](https://github.com/MetaMask/metamask-mobile/pull/3387): [FIX] Minor NFTs bugs
- [#3458](https://github.com/MetaMask/metamask-mobile/pull/3458): [FIX] Collectibles Autodetection
- [#3459](https://github.com/MetaMask/metamask-mobile/pull/3459): [FIX] Android Keyboard Text Entry
- [#3452](https://github.com/MetaMask/metamask-mobile/pull/3452): [FIX] `this.existingTxId` always false
- [#3423](https://github.com/MetaMask/metamask-mobile/pull/3423): [IMPROVEMENT] Android APK Size, App Load Time
- [#3443](https://github.com/MetaMask/metamask-mobile/pull/3443): [UPDATE] Disable Sync with Extension

## v3.7.0 - November 16 2021
- [#3405](https://github.com/MetaMask/metamask-mobile/pull/3405): [FIX] Remove Metric Opt In event
- [#3412](https://github.com/MetaMask/metamask-mobile/pull/3412): [UPGRADE] Android SDK and dependencies to support SDK 30
- [#3371](https://github.com/MetaMask/metamask-mobile/pull/3371): [FIX] iOS FaceID Deny Handler
- [#3346](https://github.com/MetaMask/metamask-mobile/pull/3346): [FEATURE] Mobile Vault Decryptor Functionality
- [#3397](https://github.com/MetaMask/metamask-mobile/pull/3397): [IMPROVEMENT] Enable sentry performance
- [#3394](https://github.com/MetaMask/metamask-mobile/pull/3394): [FIX] Persistence of analytics preference
- [#3350](https://github.com/MetaMask/metamask-mobile/pull/3350): [FEATURE] WalletConnect support signTypedData_v4 and use signTypedData_v3 by default
- [#3144](https://github.com/MetaMask/metamask-mobile/pull/3144): [IMPROVEMENT] use empty string quotes for anonymous id
- [#3413](https://github.com/MetaMask/metamask-mobile/pull/3413): [FIX] Pin git dependencies to SHA to be safe
- [#3392](https://github.com/MetaMask/metamask-mobile/pull/3392): [FIX] Allow sharp
- [#3367](https://github.com/MetaMask/metamask-mobile/pull/3367): [FEATURE] Add LavaMoat Allow-Scripts
- [#3378](https://github.com/MetaMask/metamask-mobile/pull/3378): [FIX] patch validator via resolution
- [#3357](https://github.com/MetaMask/metamask-mobile/pull/3357): [FIX] 404 dead links in readme

## v3.6.0 - November 1 2021
- [#3301](https://github.com/MetaMask/metamask-mobile/pull/3301): [FEATURE] ERC-1155 and custom network support
- [#3343](https://github.com/MetaMask/metamask-mobile/pull/3343): [IMPROVEMENT] Add IPFS support for NFTs
- [#3352](https://github.com/MetaMask/metamask-mobile/pull/3352): [FIX] Fix rendering issue when viewing data on transaction review screen
- [#3348](https://github.com/MetaMask/metamask-mobile/pull/3348): [IMPROVEMENT] Add webview deeplink support for Android
- [#3290](https://github.com/MetaMask/metamask-mobile/pull/3290): [FIX] Fix lost data when using wallet connect for ERC20 token transaction

## v3.5.0 - October 26 2021
- [#3340](https://github.com/MetaMask/metamask-mobile/pull/3340): [IMPROVEMENT] Reduce persisted data
- [#3330](https://github.com/MetaMask/metamask-mobile/pull/3330): [IMPROVEMENT] Refactor EngineService
- [#3325](https://github.com/MetaMask/metamask-mobile/pull/3325): [IMPROVEMENT] Isolate persisted data
- [#3314](https://github.com/MetaMask/metamask-mobile/pull/3314): [IMPROVEMENT] Update copy for token ID in collectible transaction
- [#3319](https://github.com/MetaMask/metamask-mobile/pull/3319): [IMPROVEMENT] Analytics - Track "Account Switcher" events
- [#3297](https://github.com/MetaMask/metamask-mobile/pull/3297): [IMPROVEMENT] Add IPFS support for tokens
- [#3298](https://github.com/MetaMask/metamask-mobile/pull/3298): [FEATURE] Move CI to GitHub Actions
- [#3302](https://github.com/MetaMask/metamask-mobile/pull/3302): [REFACTOR] Refactor AddCustomCollectible component
- [#3292](https://github.com/MetaMask/metamask-mobile/pull/3292): [FEATURE] Add analytics for android keystore
- [#3295](https://github.com/MetaMask/metamask-mobile/pull/3295): [FIX] Fix approval transaction getting mistakenly treated as a swap transaction
- [#3265](https://github.com/MetaMask/metamask-mobile/pull/3265): [FIX] Populate block number
- [#3294](https://github.com/MetaMask/metamask-mobile/pull/3294): [FIX] Fix empty text input on Android
- [#3293](https://github.com/MetaMask/metamask-mobile/pull/3293): [FIX] Fix Detox assertion test
- [#3255](https://github.com/MetaMask/metamask-mobile/pull/3255): [IMPROVEMENT] Detox Page Object Model
- [#3272](https://github.com/MetaMask/metamask-mobile/pull/3272): [IMPROVEMENT] Update recommended node.js version
- [#3271](https://github.com/MetaMask/metamask-mobile/pull/3271): [FIX] Update React Native dependecy links in README.md

## v3.4.1 - October 5 2021
- [#3260](https://github.com/MetaMask/metamask-mobile/pull/3260): [FIX] Turn off token detection by default
- [#3261](https://github.com/MetaMask/metamask-mobile/pull/3261): [FIX] Fix blank screen on fresh start
- [#3254](https://github.com/MetaMask/metamask-mobile/pull/3254): [IMPROVEMENT] Isolate LICENSE file
- [#3251](https://github.com/MetaMask/metamask-mobile/pull/3251): [IMPROVEMENT] Enable CLA signing
- [#3146](https://github.com/MetaMask/metamask-mobile/pull/3146): [IMPROVEMENT] Stabilizing Detox Tests
- [#3247](https://github.com/MetaMask/metamask-mobile/pull/3247): [IMPROVEMENT] Add timeout to redux-persist
- [#3243](https://github.com/MetaMask/metamask-mobile/pull/3243): [FIX] Fix decode transfer data
- [#3221](https://github.com/MetaMask/metamask-mobile/pull/3221): [IMPROVEMENT] Replacing swaps source image to include new 1inch logo.
- [#3203](https://github.com/MetaMask/metamask-mobile/pull/3203): [FIX] Disable confirm button when transaction is submitted
- [#3211](https://github.com/MetaMask/metamask-mobile/pull/3211): [FIX] Reflect network change on Browser
- [#3207](https://github.com/MetaMask/metamask-mobile/pull/3207): [FIX] Fix rendering SVGs on Android release mode
- [#3210](https://github.com/MetaMask/metamask-mobile/pull/3210): [IMPROVEMENT] Avoid destructuring error when checking swaps liveness
- [#3173](https://github.com/MetaMask/metamask-mobile/pull/3173): [FIX] Lock contract metadata version to v1.30.0
- [#3106](https://github.com/MetaMask/metamask-mobile/pull/3106): [FEATURE] Enable variables for speed up and cancel transactions
- [#3155](https://github.com/MetaMask/metamask-mobile/pull/3155): [IMPROVEMENT] Improve transaction state management for custom networks
- [#3164](https://github.com/MetaMask/metamask-mobile/pull/3164): [FIX] Support Apple Pay on iOS 15
- [#3152](https://github.com/MetaMask/metamask-mobile/pull/3152): [FIX] Fix remove token crasher
- [#3133](https://github.com/MetaMask/metamask-mobile/pull/3133): [FIX] Fix reload when switching networks on the browser
- [#3130](https://github.com/MetaMask/metamask-mobile/pull/3130): [IMPROVEMENT] Re-add opt in event
- [#3131](https://github.com/MetaMask/metamask-mobile/pull/3131): [IMPROVEMENT] Add missing browser event
- [#3153](https://github.com/MetaMask/metamask-mobile/pull/3153): [FIX] Fix inject favourites homepage
- [#3129](https://github.com/MetaMask/metamask-mobile/pull/3129): [FIX] Parse transaction data correctly
- [#2901](https://github.com/MetaMask/metamask-mobile/pull/2901): [FEATURE] Auto token detection on ethereum mainnet
- [#2994](https://github.com/MetaMask/metamask-mobile/pull/2994): [IMPROVEMENT] Analytics: Add Wallet Security and moving opt-in first in the flow
- [#3121](https://github.com/MetaMask/metamask-mobile/pull/3121): [FIX] Analytics + Icon fixes
- [#3117](https://github.com/MetaMask/metamask-mobile/pull/3117): [FIX] Moved the newTab method to the componentdidmount
- [#3115](https://github.com/MetaMask/metamask-mobile/pull/3115): [IMPROVEMENT] Update README.md

## v3.3.0 - September 9 2021
- [#3099](https://github.com/MetaMask/metamask-mobile/pull/3099): [FEATURE] Transaction state improvement
- [UPGRADE] react-native-webview 11.0.2 -> 11.13.0
- [#3101](https://github.com/MetaMask/metamask-mobile/pull/3101): [UPDATE] update swaps-controller and send clientId on fetchSwapsFeatureLiveness
- [#2977](https://github.com/MetaMask/metamask-mobile/pull/2977): [FIX] Fix undefined values in CustomGas component
- [#3104](https://github.com/MetaMask/metamask-mobile/pull/3104): [FEATURE] Add browser analytics
- [#3066](https://github.com/MetaMask/metamask-mobile/pull/3066): [UPGRADE] Redux and tests
- [#2866](https://github.com/MetaMask/metamask-mobile/pull/2866): [FIX] Bug in token balance
- [#3100](https://github.com/MetaMask/metamask-mobile/pull/3100): [FIX] Catch undefined navigate on buy eth
- [#3088](https://github.com/MetaMask/metamask-mobile/pull/3088): [UPDATE] Add typescript eslint from metamask
- [#3084](https://github.com/MetaMask/metamask-mobile/pull/3084): [UPGRADE] Bump eth-url-parser from 1.0.2 to 1.0.4
- [#2852](https://github.com/MetaMask/metamask-mobile/pull/2852): [UPDATE] Feature/improve warning eth sign
- [#3023](https://github.com/MetaMask/metamask-mobile/pull/3023): [FEATURE] Add support for wallet_switchEthereumChain
- [#3068](https://github.com/MetaMask/metamask-mobile/pull/3068): [UPGRADE] Bump @react-navigation/compat from 5.3.15 to 5.3.20
- [#3080](https://github.com/MetaMask/metamask-mobile/pull/3080): [UPDATE] Update custom token copy
- [#3069](https://github.com/MetaMask/metamask-mobile/pull/3069): [UPGRADE] Bump @react-native-community/cookies from 4.0.1 to 5.0.1
- [#2931](https://github.com/MetaMask/metamask-mobile/pull/2931): [UPGRADE] Bump regenerator-runtime from 0.13.1 to 0.13.9
- [#2526](https://github.com/MetaMask/metamask-mobile/pull/2526): [UPGRADE] Bump redux-persist from 5.10.0 to 6.0.0
- [#3028](https://github.com/MetaMask/metamask-mobile/pull/3028): [FEATURE] Update Recents
- [#3057](https://github.com/MetaMask/metamask-mobile/pull/3057): [UPDATE] Remove SwapsLiveness checks for non supported networks

## v3.2.0 - August 24 2021
- [#3046](https://github.com/MetaMask/metamask-mobile/pull/3046): [FIX] Token Transfer to address
- [#2878](https://github.com/MetaMask/metamask-mobile/pull/2878): [2783] Change default account name for ENS reversed-resolved name
- [#3029](https://github.com/MetaMask/metamask-mobile/pull/3029): [FIX] Video Subtitles Not Loading Properly
- [#3038](https://github.com/MetaMask/metamask-mobile/pull/3038): [FIX] increase the heap size to help mitigate the out of memory issue on Android
- [#3013](https://github.com/MetaMask/metamask-mobile/pull/3013): Swaps V2 Integration
- [#2718](https://github.com/MetaMask/metamask-mobile/pull/2718): Switched to sslip.io instead of xip.io

## v3.1.0 - August 12 2021
- [#3026](https://github.com/MetaMask/metamask-mobile/pull/3026): [FIX] Fix edit button
- [#2981](https://github.com/MetaMask/metamask-mobile/pull/2981): [FIX] Delete Message
- [#3017](https://github.com/MetaMask/metamask-mobile/pull/3017): [FIX] Fix deep links bug related to branch updates
- [#2972](https://github.com/MetaMask/metamask-mobile/pull/2972): [FEATURE] - Storage Limit - Reduce Txs Being Stored
- [#2999](https://github.com/MetaMask/metamask-mobile/pull/2999): [FIX] Account for `txParams.data` when we sync
- [#2961](https://github.com/MetaMask/metamask-mobile/pull/2961): [FIX] GH Action Permission for Bump-Version
- [#2980](https://github.com/MetaMask/metamask-mobile/pull/2980): [FIX] Fix header layout
- [#2907](https://github.com/MetaMask/metamask-mobile/pull/2907): [FIX] Remove extra top padding on send flow
- [#2808](https://github.com/MetaMask/metamask-mobile/pull/2808): [FIX] Issue #2763
- [#2956](https://github.com/MetaMask/metamask-mobile/pull/2956): [UPGRADE] walletconnect
- [#2996](https://github.com/MetaMask/metamask-mobile/pull/2996): [FIX] Add TransakWebview mediaPlayback props for KYC
- [#2804](https://github.com/MetaMask/metamask-mobile/pull/2804): [UPGRADE] Branch updates
- [#2813](https://github.com/MetaMask/metamask-mobile/pull/2813): [FEATURE] Secret Recovery Phrase Video Subtitles
- [#2893](https://github.com/MetaMask/metamask-mobile/pull/2893): [FIX] Address bar icon
- [#2973](https://github.com/MetaMask/metamask-mobile/pull/2973): [FEATURE] On-Ramp: Add on-ramp analytics

## v3.0.1 - August 4 2021
- Patch to fix Wyre and Transak

## v3.0.0 - July 28 2021
- [#2959](https://github.com/MetaMask/metamask-mobile/pull/2959): UI fixes
- [#2957](https://github.com/MetaMask/metamask-mobile/pull/2957): Fix gas information info modal on swaps
- [#2955](https://github.com/MetaMask/metamask-mobile/pull/2955): [EIP1559] Improve time estimates
- [#2952](https://github.com/MetaMask/metamask-mobile/pull/2952): Bump controllers to v14.0.2
- [#2798](https://github.com/MetaMask/metamask-mobile/pull/2798): [EIP1559] Base for Edit Gas Fee screen
- [#2943](https://github.com/MetaMask/metamask-mobile/pull/2943): [FIX] Fix typos when adding TokensController & CollectiblesController
- [#2795](https://github.com/MetaMask/metamask-mobile/pull/2795): Swaps: Use quotes conversion rate
- [#2909](https://github.com/MetaMask/metamask-mobile/pull/2909): Account for speedUp in transaction list
- [#2729](https://github.com/MetaMask/metamask-mobile/pull/2729): Swaps: Add custom token flow - search by address and get it imported to your wallet
- [#2863](https://github.com/MetaMask/metamask-mobile/pull/2863): Allow custom network fiat values
- [#2881](https://github.com/MetaMask/metamask-mobile/pull/2881): Split AssetsController into TokensController and CollectiblesController
- [#2934](https://github.com/MetaMask/metamask-mobile/pull/2934): Removed sentry debug requirement for non release builds
- [#2889](https://github.com/MetaMask/metamask-mobile/pull/2889): Feature/bitrise
- [#2890](https://github.com/MetaMask/metamask-mobile/pull/2890): Bump addressable from 2.7.0 to 2.8.0 in /ios

## v2.6.0 - July 9 2021
- [#2865](https://github.com/MetaMask/metamask-mobile/pull/2865): Added support for custom network gas estimates
- [#2854](https://github.com/MetaMask/metamask-mobile/pull/2854): Fix time formatting on transactions
- [#2883](https://github.com/MetaMask/metamask-mobile/pull/2883): Swaps: Fix isZero undefined error
- [#2731](https://github.com/MetaMask/metamask-mobile/pull/2731): Improvement/react navigation upgrade 5
- [#2709](https://github.com/MetaMask/metamask-mobile/pull/2709): Remove Picker deprecation warning

## v2.5.0 - June 15 2021
- [#2809](https://github.com/MetaMask/metamask-mobile/pull/2809): Optional chaining dollarBalance
- [#2776](https://github.com/MetaMask/metamask-mobile/pull/2776): Fix: empty state when using fiat on non-mainnet transactions
- [#2777](https://github.com/MetaMask/metamask-mobile/pull/2777): Add isInteraction: false
- [#2759](https://github.com/MetaMask/metamask-mobile/pull/2759): Use MediaPlayer
- [#2748](https://github.com/MetaMask/metamask-mobile/pull/2748): v2.5.0
- [#2757](https://github.com/MetaMask/metamask-mobile/pull/2757): Circleci fix
- [#2746](https://github.com/MetaMask/metamask-mobile/pull/2746): bugfix/notification visibility
- [#2749](https://github.com/MetaMask/metamask-mobile/pull/2749): @metamask/controllers@10.1.0
- [#2702](https://github.com/MetaMask/metamask-mobile/pull/2702): Swaps: Update Market price unavailable and Price impact text
- [#2701](https://github.com/MetaMask/metamask-mobile/pull/2701): Swaps: Allow every token on user wallet to be swapped
- [#2617](https://github.com/MetaMask/metamask-mobile/pull/2617): On-Ramp: Refactor and Wyre countries
- [#2611](https://github.com/MetaMask/metamask-mobile/pull/2611): Educate gas fees
- [#2738](https://github.com/MetaMask/metamask-mobile/pull/2738): Feature/simplify custom gas
- [#2741](https://github.com/MetaMask/metamask-mobile/pull/2741): bugfix/notifications reducer
- [#2626](https://github.com/MetaMask/metamask-mobile/pull/2626): @metamask/mobile-provider@2.1.0
- [#2706](https://github.com/MetaMask/metamask-mobile/pull/2706): make null conversionrate safe
- [#2703](https://github.com/MetaMask/metamask-mobile/pull/2703): Convert token id to hexadecimal for collectible transfer
- [#2742](https://github.com/MetaMask/metamask-mobile/pull/2742): Bugfix/fix ws resolution
- [#2713](https://github.com/MetaMask/metamask-mobile/pull/2713): Feature/bitrise circle ci hybrid
- [#2711](https://github.com/MetaMask/metamask-mobile/pull/2711): Feature/use same media player
- [#2728](https://github.com/MetaMask/metamask-mobile/pull/2728): Add iconUrls to allowed list of keys
- [#2737](https://github.com/MetaMask/metamask-mobile/pull/2737): Add resolution for ws to address security vuln
- [#2727](https://github.com/MetaMask/metamask-mobile/pull/2727): Add missing required prop in tests

## v2.4.0 - May 21 2021
- [#2618](https://github.com/MetaMask/metamask-mobile/pull/2618): Collectibles experience
- [#2698](https://github.com/MetaMask/metamask-mobile/pull/2698): bugfix: navigation routeName is null
- [#2692](https://github.com/MetaMask/metamask-mobile/pull/2692): Fix custom gas crash
- [#2649](https://github.com/MetaMask/metamask-mobile/pull/2649): Migrate to new CurrencyRateController
- [#2697](https://github.com/MetaMask/metamask-mobile/pull/2697): Set ignoreSilentSwitch and reset the video onEnd
- [#2691](https://github.com/MetaMask/metamask-mobile/pull/2691): Feature/update casing secret recovery phrase
- [#2694](https://github.com/MetaMask/metamask-mobile/pull/2694): Swaps: Add chainId to swaps analytics
- [#2687](https://github.com/MetaMask/metamask-mobile/pull/2687): bufix: stuck notification
- [#2689](https://github.com/MetaMask/metamask-mobile/pull/2689): Fix "use max" in send flow
- [#2672](https://github.com/MetaMask/metamask-mobile/pull/2672): Fix xcode upgrade
- [#2640](https://github.com/MetaMask/metamask-mobile/pull/2640): Swaps: Add name from metadata to swaps tokens
- [#2628](https://github.com/MetaMask/metamask-mobile/pull/2628): Feature/use toLowerCaseCompare

## v2.3.0 - May 5 2021
- [#2674](https://github.com/MetaMask/metamask-mobile/pull/2674): Fix deploy contract and create token testnets
- [#2669](https://github.com/MetaMask/metamask-mobile/pull/2669): Key off accounts
- [#2670](https://github.com/MetaMask/metamask-mobile/pull/2670): Bump hosted-git-info from 2.8.8 to 2.8.9
- [#2667](https://github.com/MetaMask/metamask-mobile/pull/2667): added export of iOS artifacts
- [#2664](https://github.com/MetaMask/metamask-mobile/pull/2664): updated version code and change logs
- [#2663](https://github.com/MetaMask/metamask-mobile/pull/2663): Load video over the network
- [#2656](https://github.com/MetaMask/metamask-mobile/pull/2656): Fix Balance undefined for deeplink payment requests
- [#2657](https://github.com/MetaMask/metamask-mobile/pull/2657): Fix missing seed phrase updates
- [#2645](https://github.com/MetaMask/metamask-mobile/pull/2645): Safe navbar for iphone 12
- [#2643](https://github.com/MetaMask/metamask-mobile/pull/2643): Fix undefined is not an object identities[selectedAddress].importTime
- [#2639](https://github.com/MetaMask/metamask-mobile/pull/2639): Exclude native asset from hiding when balance is zero
- [#2631](https://github.com/MetaMask/metamask-mobile/pull/2631): updated change log
- [#2633](https://github.com/MetaMask/metamask-mobile/pull/2633): Address yarn audit
- [#2625](https://github.com/MetaMask/metamask-mobile/pull/2625): Fix isZero is undefined
- [#2444](https://github.com/MetaMask/metamask-mobile/pull/2444): Implement 'hide zero balance token' setting for token balances on home screen
- [#2621](https://github.com/MetaMask/metamask-mobile/pull/2621): RC v2.3.0
- [#2605](https://github.com/MetaMask/metamask-mobile/pull/2605): Feature/update seed phrase wording
- [#2564](https://github.com/MetaMask/metamask-mobile/pull/2564): Improve rpc errors logging and removing user rejected errors
- [#2556](https://github.com/MetaMask/metamask-mobile/pull/2556): Fix/respect custom spend limit on dapp approve modal
- [#2614](https://github.com/MetaMask/metamask-mobile/pull/2614): updated lock files
- [#2586](https://github.com/MetaMask/metamask-mobile/pull/2586): Upgrade swaps-controller v4
- [#2613](https://github.com/MetaMask/metamask-mobile/pull/2613): remove typo
- [#2603](https://github.com/MetaMask/metamask-mobile/pull/2603): Bugfix/android anr
- [#2565](https://github.com/MetaMask/metamask-mobile/pull/2565): This will fix sentry errors with no title by using the extra info as a title
- [#2552](https://github.com/MetaMask/metamask-mobile/pull/2552): Upgrade wallet connect
- [#2607](https://github.com/MetaMask/metamask-mobile/pull/2607): Detox/Fix failing tests
- [#2604](https://github.com/MetaMask/metamask-mobile/pull/2604): Don't hide url modal on emulator
- [#2529](https://github.com/MetaMask/metamask-mobile/pull/2529): Move some errors to analytics instead of sentry
- [#2446](https://github.com/MetaMask/metamask-mobile/pull/2446): Add New Zealand Dollar to currency options
- [#2464](https://github.com/MetaMask/metamask-mobile/pull/2464): Feature/confusables
- [#2610](https://github.com/MetaMask/metamask-mobile/pull/2610): fix typeface on login text field
- [#2416](https://github.com/MetaMask/metamask-mobile/pull/2416): Replace controller context
- [#2590](https://github.com/MetaMask/metamask-mobile/pull/2590): Fix adding custom token in custom network
- [#2470](https://github.com/MetaMask/metamask-mobile/pull/2470): only add custom tokens if not in mainnet
- [#2524](https://github.com/MetaMask/metamask-mobile/pull/2524): Address yarn lints
- [#2588](https://github.com/MetaMask/metamask-mobile/pull/2588): Upgrade .nvmrc to node v14
- [#2514](https://github.com/MetaMask/metamask-mobile/pull/2514): Swaps: Add cache thresholds configuration
- [#2468](https://github.com/MetaMask/metamask-mobile/pull/2468): Swaps: BSC Support
- [#2539](https://github.com/MetaMask/metamask-mobile/pull/2539): Use node 14
- [#2568](https://github.com/MetaMask/metamask-mobile/pull/2568): resolve isENS without case sensitivity (#2545)

## v2.2.0 - Apr 21 2021
- [#2547](https://github.com/MetaMask/metamask-mobile/pull/2547): Include decimalsToShow in balanceToFiatNumber
- [#2554](https://github.com/MetaMask/metamask-mobile/pull/2554): Bug fix/sync import time
- [#2546](https://github.com/MetaMask/metamask-mobile/pull/2546): Fix analytics try catch
- [#2543](https://github.com/MetaMask/metamask-mobile/pull/2543): Only get nonce from the network if the feature is enabled
- [#2460](https://github.com/MetaMask/metamask-mobile/pull/2460): Feature/tx local state logs
- [#2540](https://github.com/MetaMask/metamask-mobile/pull/2540): bump v2.1.2
- [#2538](https://github.com/MetaMask/metamask-mobile/pull/2538): fix/connection change handler
- [#2375](https://github.com/MetaMask/metamask-mobile/pull/2375): Style updates
- [#2536](https://github.com/MetaMask/metamask-mobile/pull/2536): Change Send Feedback to Request a Feature and update link
- [#2485](https://github.com/MetaMask/metamask-mobile/pull/2485): Fix notification so it doesn't block terms + conditions
- [#2469](https://github.com/MetaMask/metamask-mobile/pull/2469): Bug/persists old account names
- [#2534](https://github.com/MetaMask/metamask-mobile/pull/2534): Fix typo
- [#2373](https://github.com/MetaMask/metamask-mobile/pull/2373): use contract metadata version from package
- [#2520](https://github.com/MetaMask/metamask-mobile/pull/2520): Check infura availability
- [#2371](https://github.com/MetaMask/metamask-mobile/pull/2371): Feature/custom nonce
- [#2521](https://github.com/MetaMask/metamask-mobile/pull/2521): Bump v2.1.1
- [#2493](https://github.com/MetaMask/metamask-mobile/pull/2493): rename master to main
- [#2447](https://github.com/MetaMask/metamask-mobile/pull/2447): Bump vm-browserify from 0.0.4 to 1.1.2
- [#2501](https://github.com/MetaMask/metamask-mobile/pull/2501): Bump jest-serializer from 24.4.0 to 26.6.2
- [#2499](https://github.com/MetaMask/metamask-mobile/pull/2499): Bump react-native-share from 3.3.2 to 5.2.2
- [#2411](https://github.com/MetaMask/metamask-mobile/pull/2411): Bump json-rpc-middleware-stream from 2.1.1 to 3.0.0
- [#2406](https://github.com/MetaMask/metamask-mobile/pull/2406): Bump eslint-plugin-prettier from 3.3.0 to 3.3.1
- [#2403](https://github.com/MetaMask/metamask-mobile/pull/2403): Bump babel-eslint from 10.0.3 to 10.1.0
- [#2381](https://github.com/MetaMask/metamask-mobile/pull/2381): Display correct number of decimals for 'usd' fiat

## v2.1.3 - Apr 19 2021
- [#2548](https://github.com/MetaMask/metamask-mobile/pull/2548): Hotfix analytics try catch

## v2.1.2 - Apr 16 2021
- [#2538](https://github.com/MetaMask/metamask-mobile/pull/2538): fix/connection change handler

## v2.1.1 - Apr 14 2021
- [#2520](https://github.com/MetaMask/metamask-mobile/pull/2520): Check provider status

## v2.1.0 - Apr 12 2021
- [#2487](https://github.com/MetaMask/metamask-mobile/pull/2487): Fix/analytics v1 priority1
- [#2456](https://github.com/MetaMask/metamask-mobile/pull/2456): Analytics v2 (priority 1)
- [#2408](https://github.com/MetaMask/metamask-mobile/pull/2408): Fix/gas estimations
- [#2479](https://github.com/MetaMask/metamask-mobile/pull/2479): remove controllers tgz
- [#2441](https://github.com/MetaMask/metamask-mobile/pull/2441): Improvement/assets by chainid
- [#2442](https://github.com/MetaMask/metamask-mobile/pull/2442): Improvement/chain ticker
- [#2372](https://github.com/MetaMask/metamask-mobile/pull/2372): Remove instapay
- [#2467](https://github.com/MetaMask/metamask-mobile/pull/2467): Fix iOS build
- [#2084](https://github.com/MetaMask/metamask-mobile/pull/2084): Migrate from AsyncStorage to FileStorage
- [#2443](https://github.com/MetaMask/metamask-mobile/pull/2443): Update terms and privacy links
- [#2318](https://github.com/MetaMask/metamask-mobile/pull/2318): Add custom network rpc API
- [#2306](https://github.com/MetaMask/metamask-mobile/pull/2306): Feature/high gas warn
- [#2463](https://github.com/MetaMask/metamask-mobile/pull/2463): update pods
- [#2448](https://github.com/MetaMask/metamask-mobile/pull/2448): Add resolution for netmask
- [#2445](https://github.com/MetaMask/metamask-mobile/pull/2445): Add resolution for y18n
- [#2404](https://github.com/MetaMask/metamask-mobile/pull/2404): Bump react-native-branch from 5.0.0 to 5.0.1
- [#2439](https://github.com/MetaMask/metamask-mobile/pull/2439): json-rpc-engine@6.1.0
- [#2413](https://github.com/MetaMask/metamask-mobile/pull/2413): remove "git add" per husky warning
- [#2431](https://github.com/MetaMask/metamask-mobile/pull/2431): Update BN import

## v2.0.1 - Mar 24 2021
- [#2430](https://github.com/MetaMask/metamask-mobile/pull/2430): Fix/send to style
- [#2426](https://github.com/MetaMask/metamask-mobile/pull/2426): bugfix/allow seedphrases when locked
- [#2422](https://github.com/MetaMask/metamask-mobile/pull/2422): bugfix/delete wallet with random password
- [#2417](https://github.com/MetaMask/metamask-mobile/pull/2417): Bugfix/sync improvements
- [#2418](https://github.com/MetaMask/metamask-mobile/pull/2418): V2 fixes
- [#2156](https://github.com/MetaMask/metamask-mobile/pull/2156): Translations with update script

## v2.0.0 - Mar 16 2021
- [#2383](https://github.com/MetaMask/metamask-mobile/pull/2383): swaps/received destination amount
- [#2379](https://github.com/MetaMask/metamask-mobile/pull/2379): Swaps/fix decode tx render amounts
- [#2377](https://github.com/MetaMask/metamask-mobile/pull/2377): bugfix/dont modify local transactions
- [#2376](https://github.com/MetaMask/metamask-mobile/pull/2376): Swaps: Sort quotes by asc fees when destination amount is the same
- [#2370](https://github.com/MetaMask/metamask-mobile/pull/2370): bugfix/swaps bugs
- [#2321](https://github.com/MetaMask/metamask-mobile/pull/2321): Swaps v1
- [#2365](https://github.com/MetaMask/metamask-mobile/pull/2365): bugfix/transactions filtering
- [#2253](https://github.com/MetaMask/metamask-mobile/pull/2253): Use Etherscan API for incoming token transactions
- [#2245](https://github.com/MetaMask/metamask-mobile/pull/2245): Fix transaction history
- [#2363](https://github.com/MetaMask/metamask-mobile/pull/2363): fix: `poll` after notification don't `refresh`
- [#2344](https://github.com/MetaMask/metamask-mobile/pull/2344): Sync with extension chain id
- [#2269](https://github.com/MetaMask/metamask-mobile/pull/2269): @metamask/contract-metadata@1.23.0
- [#2357](https://github.com/MetaMask/metamask-mobile/pull/2357): Update `elliptic` to v6.5.4 to address security advisory
- [#2247](https://github.com/MetaMask/metamask-mobile/pull/2247): Provide chainId correctly
- [#2196](https://github.com/MetaMask/metamask-mobile/pull/2196): improvement/handle provider updates
- [#2157](https://github.com/MetaMask/metamask-mobile/pull/2157): Swaps: Alpha 2
- [#2272](https://github.com/MetaMask/metamask-mobile/pull/2272): Update twitter handle in README
- [#2265](https://github.com/MetaMask/metamask-mobile/pull/2265): Fix input state

## v1.0.11 - Feb 15 2021
- [#2257](https://github.com/MetaMask/metamask-mobile/pull/2257): bugfix/use bignumber for transfer deeplinks
- [#2256](https://github.com/MetaMask/metamask-mobile/pull/2256): Fix account list scroll
- [#2243](https://github.com/MetaMask/metamask-mobile/pull/2243): TransactionController from controllers
- [#2240](https://github.com/MetaMask/metamask-mobile/pull/2240): Fix circleci apk
- [#2176](https://github.com/MetaMask/metamask-mobile/pull/2176): Feature/warn when replacing
- [#2233](https://github.com/MetaMask/metamask-mobile/pull/2233): contract metadata images bump
- [#2148](https://github.com/MetaMask/metamask-mobile/pull/2148): Handle `balanceError` case
- [#2228](https://github.com/MetaMask/metamask-mobile/pull/2228): Remove best deals badge from WYRE transfers.
- [#2217](https://github.com/MetaMask/metamask-mobile/pull/2217): @metamask/controllers@6.0.1
- [#2180](https://github.com/MetaMask/metamask-mobile/pull/2180): Fix cloudflare redirects
- [#2203](https://github.com/MetaMask/metamask-mobile/pull/2203): Update @metamask/contract-metadata
- [#2078](https://github.com/MetaMask/metamask-mobile/pull/2078): React Native update to 0.63
- [#2204](https://github.com/MetaMask/metamask-mobile/pull/2204): Create dependabot.yml
- [#2193](https://github.com/MetaMask/metamask-mobile/pull/2193): Fix "Text strings must be rendered within a <Text> component"
- [#2191](https://github.com/MetaMask/metamask-mobile/pull/2191): Use navigate instead of push
- [#2174](https://github.com/MetaMask/metamask-mobile/pull/2174): Add fiat on ramp modal close button extra hit area
- [#2104](https://github.com/MetaMask/metamask-mobile/pull/2104): bugfix/token tx ui amount parsing
- [#2166](https://github.com/MetaMask/metamask-mobile/pull/2166): v1.0.10
- [#2142](https://github.com/MetaMask/metamask-mobile/pull/2142): Display boolean values when signing typed data
- [#2079](https://github.com/MetaMask/metamask-mobile/pull/2079): bugfix/tx to contract validation
- [#2103](https://github.com/MetaMask/metamask-mobile/pull/2103): bugfix/erc20 allowance ui
- [#2158](https://github.com/MetaMask/metamask-mobile/pull/2158): engine swaps flag
- [#2060](https://github.com/MetaMask/metamask-mobile/pull/2060): MetaSwaps Alpha
- [#2142](https://github.com/MetaMask/metamask-mobile/pull/2142): Display boolean values when signing typed data

## v1.0.10 - Jan 25 2021
- [#2164](https://github.com/MetaMask/metamask-mobile/pull/2164): Initialize NetworkController.provider with chainId (#2164)
- [#2161](https://github.com/MetaMask/metamask-mobile/pull/2161): chainid migration (#2161)

## v1.0.9 - Jan 21 2021
- [#2149](https://github.com/MetaMask/metamask-mobile/pull/2149): update tests for new logic
- [#2145](https://github.com/MetaMask/metamask-mobile/pull/2145): Add missing brew installation steps
- [#2146](https://github.com/MetaMask/metamask-mobile/pull/2146): @metamask/mobile-provider@2.0.1
- [#2144](https://github.com/MetaMask/metamask-mobile/pull/2144): @walletconnect@1.3.4
- [#2143](https://github.com/MetaMask/metamask-mobile/pull/2143): Fix alert from iframes
- [#2134](https://github.com/MetaMask/metamask-mobile/pull/2134): Update podfile (#2134)
- [#2131](https://github.com/MetaMask/metamask-mobile/pull/2131): controllers v6.0.0 (#2131)
- [#2120](https://github.com/MetaMask/metamask-mobile/pull/2120): bugfix/accounts undefined (#2120)
- [#1987](https://github.com/MetaMask/metamask-mobile/pull/1987): Replace public config with rpc (#1987)
- [#2070](https://github.com/MetaMask/metamask-mobile/pull/2070): Fix android injection (#2070)
- [#2109](https://github.com/MetaMask/metamask-mobile/pull/2109): Remove support email (#2109)
- [#2044](https://github.com/MetaMask/metamask-mobile/pull/2044): Remove sync with extension from settings (#2044)
- [#2083](https://github.com/MetaMask/metamask-mobile/pull/2083): Improvement/gas estimations (#2083)
- [#2076](https://github.com/MetaMask/metamask-mobile/pull/2076): Feature/make insufficient fee descriptive (#2076)
- [#2099](https://github.com/MetaMask/metamask-mobile/pull/2099): Bump axios from 0.19.2 to 0.21.1 (#2099)
- [#2072](https://github.com/MetaMask/metamask-mobile/pull/2072): Bump ini from 1.3.5 to 1.3.8 (#2072)
- [#2071](https://github.com/MetaMask/metamask-mobile/pull/2071): Fix uploading files on the browser by modifying fingerprint intent value (#2071)
- [#2064](https://github.com/MetaMask/metamask-mobile/pull/2064): Add parseSeedPhrase behavior from extension (#2064)
- [#2061](https://github.com/MetaMask/metamask-mobile/pull/2061): Add Alert component (#2061)
- [#2059](https://github.com/MetaMask/metamask-mobile/pull/2059): Fix isBookmark functionality (#2059)
- [#2030](https://github.com/MetaMask/metamask-mobile/pull/2030): @metamask/controllers@5.1.0 (#2030)
- [#2051](https://github.com/MetaMask/metamask-mobile/pull/2051): [1984] Fixing Invalid value for 'projectId': "undefined" error [Android] [iOS] (#2051)
- [#2042](https://github.com/MetaMask/metamask-mobile/pull/2042): Bugfix/small UI fixes (#2042)
- [#2054](https://github.com/MetaMask/metamask-mobile/pull/2054): Make Keypad a functional component (#2054)
- [#2055](https://github.com/MetaMask/metamask-mobile/pull/2055): Add missing await keywords (#2055)
- [#2000](https://github.com/MetaMask/metamask-mobile/pull/2000): Remove unused views (#2000)
- [#1994](https://github.com/MetaMask/metamask-mobile/pull/1994): Feature: Initial Swaps amount view (#1994)

## v1.0.8 - Dec 2 2020
- [#2040](https://github.com/MetaMask/metamask-mobile/pull/2040): Update vault error message (#2040)
- [#2034](https://github.com/MetaMask/metamask-mobile/pull/2034): Fix asyncstorage limit (#2034)
- [#2038](https://github.com/MetaMask/metamask-mobile/pull/2038): metamask wc deeplink (#2038)
- [#2023](https://github.com/MetaMask/metamask-mobile/pull/2023): @metamask/contract-metadata (#2023)
- [#2019](https://github.com/MetaMask/metamask-mobile/pull/2019): bugfix/qr code (#2019)
- [#2008](https://github.com/MetaMask/metamask-mobile/pull/2008): Add Apple Pay correct label (#2008)

## v1.0.7 - Nov 17 2020
- [#2005](https://github.com/MetaMask/metamask-mobile/pull/2005): Fix activeTabUrl (#2005)
- [#2003](https://github.com/MetaMask/metamask-mobile/pull/2003): Bugfix/android choose password (#2003)
- [#1992](https://github.com/MetaMask/metamask-mobile/pull/1992): Android api level (#1992)
- [#1993](https://github.com/MetaMask/metamask-mobile/pull/1993): Catch SVG Errors (#1993)
- [#1970](https://github.com/MetaMask/metamask-mobile/pull/1970): Remove network status controller (#1970)
- [#1968](https://github.com/MetaMask/metamask-mobile/pull/1968): Add MetaSwaps feature flag and initial nav stack (#1968)
- [#1967](https://github.com/MetaMask/metamask-mobile/pull/1967): Add Keypad component (#1967)


## v1.0.6 - Nov 12 2020
- [#1990](https://github.com/MetaMask/metamask-mobile/pull/1990): Fixed importing accounts when reseting password (#1990)
- [#1988](https://github.com/MetaMask/metamask-mobile/pull/1988): bugfix/protect wallet modal (#1988)
- [#1985](https://github.com/MetaMask/metamask-mobile/pull/1985): Fix seedphrase handling in QRScanner (#1985)
- [#1982](https://github.com/MetaMask/metamask-mobile/pull/1982): Bugfix/approve modal (#1982)
- [#1983](https://github.com/MetaMask/metamask-mobile/pull/1983): Fix whats new modal (#1983)
- [#1978](https://github.com/MetaMask/metamask-mobile/pull/1978): Make hintText display regardless of biometryType (#1978)
- [#1973](https://github.com/MetaMask/metamask-mobile/pull/1973): Detox: Updated onboarding flows (#1973)
- [#1780](https://github.com/MetaMask/metamask-mobile/pull/1780): Improvement/update keychain lib (#1780)
- [#1916](https://github.com/MetaMask/metamask-mobile/pull/1916): Fix QR send (#1916)
- [#1877](https://github.com/MetaMask/metamask-mobile/pull/1877): Bugfix/deeplink, request modals and wallet connect (#1877)
- [#1911](https://github.com/MetaMask/metamask-mobile/pull/1911): Feature/whats new (#1911)
- [#1954](https://github.com/MetaMask/metamask-mobile/pull/1954): Support 24 word seed phrase game (#1954)
- [#1892](https://github.com/MetaMask/metamask-mobile/pull/1892): Reminder to backup seed phrase (#1892)
- [#1908](https://github.com/MetaMask/metamask-mobile/pull/1908): Add missing env keys (#1908)
- [#1917](https://github.com/MetaMask/metamask-mobile/pull/1917): Update Wyre minimum fee and minimum amount (#1917)
- [#1915](https://github.com/MetaMask/metamask-mobile/pull/1915): Error boundary - sentry clean-up (#1915)
- [#1905](https://github.com/MetaMask/metamask-mobile/pull/1905): Ensure seedphrase hint is not the actual seedphrase (#1905)
- [#1895](https://github.com/MetaMask/metamask-mobile/pull/1895): Make whole blur area clickable (#1895)
- [#1901](https://github.com/MetaMask/metamask-mobile/pull/1901): sync log errors (#1901)
- [#1879](https://github.com/MetaMask/metamask-mobile/pull/1879): Feature/show previously created accounts on seed phrase import (#1879)
- [#1894](https://github.com/MetaMask/metamask-mobile/pull/1894): sentry cleaning (#1894)
- [#1902](https://github.com/MetaMask/metamask-mobile/pull/1902): use optional chaining and default values so we're not calling toLowerCase() on undefined values (#1902)
- [#1859](https://github.com/MetaMask/metamask-mobile/pull/1859): Direct to proper screen on address QR code scan (#1859)
- [#1881](https://github.com/MetaMask/metamask-mobile/pull/1881): Fix/disable iframes support for now (#1881)
- [#1893](https://github.com/MetaMask/metamask-mobile/pull/1893): bugfix/core env vars (#1893)
- [#1847](https://github.com/MetaMask/metamask-mobile/pull/1847): feature/approve eip 681 (#1847)
- [#1827](https://github.com/MetaMask/metamask-mobile/pull/1827): Update infura v3 (#1827)
- [#1806](https://github.com/MetaMask/metamask-mobile/pull/1806): Allow webview debugging in dev mode + XIP (#1806)
- [#1874](https://github.com/MetaMask/metamask-mobile/pull/1874): Coerce non error objects into errors before sending to sentry (#1874)
- [#1887](https://github.com/MetaMask/metamask-mobile/pull/1887): Use eth-contract-metadata@1.16.0 (#1887)
- [#1883](https://github.com/MetaMask/metamask-mobile/pull/1883): Update Transak params (#1883)
- [#1876](https://github.com/MetaMask/metamask-mobile/pull/1876): Bugfix/homepage injection (#1876)
- [#1793](https://github.com/MetaMask/metamask-mobile/pull/1793): Add cookies clearing (#1793)
- [#1873](https://github.com/MetaMask/metamask-mobile/pull/1873): Provide error feedback without actually submitting (#1873)
- [#1864](https://github.com/MetaMask/metamask-mobile/pull/1864): Add additional isUrl check, closes #1462 (#1864)
- [#1866](https://github.com/MetaMask/metamask-mobile/pull/1866): Fix proptype warning for WebviewError (#1866)
- [#1861](https://github.com/MetaMask/metamask-mobile/pull/1861): Get e2e working for seedphrase and login (#1861)

## v1.0.5 - Oct 26 2020
- [#1889](https://github.com/MetaMask/metamask-mobile/pull/1889): Fix scientific notation string not convertable to BN (#1889)

## v1.0.4 - Oct 9 2020
- [#1882](https://github.com/MetaMask/metamask-mobile/pull/1882): Error boundary (#1882)

## v1.0.3 - Sept 30 2020
- [#1865](https://github.com/MetaMask/metamask-mobile/pull/1865): bugfix/login (#1865)
- [#1863](https://github.com/MetaMask/metamask-mobile/pull/1863): transak countries update (#1863)
- [#1829](https://github.com/MetaMask/metamask-mobile/pull/1829): Improvement/browser refactor (#1829)
- [#1848](https://github.com/MetaMask/metamask-mobile/pull/1848): Allow for 24 length seedphrase on import (#1848)
- [#1857](https://github.com/MetaMask/metamask-mobile/pull/1857): bugfix/splash screen (#1857)
- [#1852](https://github.com/MetaMask/metamask-mobile/pull/1852): Bugfix/sentry v1 (#1852)
- [#1846](https://github.com/MetaMask/metamask-mobile/pull/1846): Amount: fix 'data' value for transaction info not being populated with ERC20 tokens (#1846)
- [#1851](https://github.com/MetaMask/metamask-mobile/pull/1851): Detox/ Update e2e based on v1 updates (#1851)
- [#1853](https://github.com/MetaMask/metamask-mobile/pull/1853): fixed typo on country name (#1853)
- [#1815](https://github.com/MetaMask/metamask-mobile/pull/1815): Add ScrollView so we can scroll to errorMessage (#1815)
- [#1752](https://github.com/MetaMask/metamask-mobile/pull/1752): Send caught errors to sentry (#1752)
- [#1794](https://github.com/MetaMask/metamask-mobile/pull/1794): Feature/hide seedphrase on import (#1794)
- [#1841](https://github.com/MetaMask/metamask-mobile/pull/1841): Fixing typo in onboarding flow (#1841)
- [#1845](https://github.com/MetaMask/metamask-mobile/pull/1845): Share address from sidebar (#1845)
- [#1835](https://github.com/MetaMask/metamask-mobile/pull/1835): UI/CustomGas: fix inconsistent low gas error (#1835)
- [#1758](https://github.com/MetaMask/metamask-mobile/pull/1758): Fix wallet_scanQRCode rpc method (#1758)
- [#1831](https://github.com/MetaMask/metamask-mobile/pull/1831): Get paste context working for password fields (onboarding) (#1831)
- [#1837](https://github.com/MetaMask/metamask-mobile/pull/1837): Add gms:play-services-wallet (#1837)
- [#1830](https://github.com/MetaMask/metamask-mobile/pull/1830): Use FlatList for scan steps modal (#1830)
- [#1797](https://github.com/MetaMask/metamask-mobile/pull/1797): Bugfixes/post v1 aug 2020 (#1797)
- [#1801](https://github.com/MetaMask/metamask-mobile/pull/1801): Update gradle (#1801)
- [#1757](https://github.com/MetaMask/metamask-mobile/pull/1757): Add option to use Blockies Identicon and use Jazz Icons as default (#1757)
- [#1816](https://github.com/MetaMask/metamask-mobile/pull/1816): Update about to inclue "Contact Us" link (#1816)
- [#1775](https://github.com/MetaMask/metamask-mobile/pull/1775): WalletConnect: fix WC not respecting gas limit (#1775)
- [#1800](https://github.com/MetaMask/metamask-mobile/pull/1800): Feature/improve nav browser title (#1800)
- [#1781](https://github.com/MetaMask/metamask-mobile/pull/1781): Bugfix/Use translations for steps (#1781)
- [#1759](https://github.com/MetaMask/metamask-mobile/pull/1759): Bugfix/Display correct balance from state when creating an account that already holds funds (#1759)
- [#1728](https://github.com/MetaMask/metamask-mobile/pull/1728): Add /constants (#1728)
- [#1787](https://github.com/MetaMask/metamask-mobile/pull/1787): Add missing currency conversions (#1787)

## v1.0.2 - Sept 2 2020
- [#1812](https://github.com/MetaMask/metamask-mobile/pull/1812): Add logger on login (#1812)

## v1.0.1 - Sept 1 2020
- [#1795](https://github.com/MetaMask/metamask-mobile/pull/1795): Update react native aes crypto forked (#1795)
- [#1796](https://github.com/MetaMask/metamask-mobile/pull/1796): bugfix/mixpanel android in app notifications (#1796)

## v1.0.0 - Aug 26 2020
- [#1790](https://github.com/MetaMask/metamask-mobile/pull/1790): Bugfix/payment request and wallet connect origin on tx (#1790)
- [#1791](https://github.com/MetaMask/metamask-mobile/pull/1791): Fix send receive buttons style (#1791)
- [#1785](https://github.com/MetaMask/metamask-mobile/pull/1785): Use @metamask/controllers@2.0.5 (#1785)
- [#1788](https://github.com/MetaMask/metamask-mobile/pull/1788): bugfix/protect wallet modal receive request (#1788)
- [#1666](https://github.com/MetaMask/metamask-mobile/pull/1666): Fiat on Ramp: Payments (#1666)
- [#1783](https://github.com/MetaMask/metamask-mobile/pull/1783): bugfix/hide protect wallet modal (#1783)
- [#1779](https://github.com/MetaMask/metamask-mobile/pull/1779): Update camera lib (#1779)
- [#1782](https://github.com/MetaMask/metamask-mobile/pull/1782): Make backup required when user has funds (#1782)
- [#1778](https://github.com/MetaMask/metamask-mobile/pull/1778): Update bip to use js version of pbkdf2 even more specific use case (#1778)
- [#1776](https://github.com/MetaMask/metamask-mobile/pull/1776): Use JS pbkdf2 if using chrome devtools (bip39) (#1776)
- [#1773](https://github.com/MetaMask/metamask-mobile/pull/1773): Improvement/import from seed styles (#1773)
- [#1772](https://github.com/MetaMask/metamask-mobile/pull/1772): bugfix/cancel dapp tx when inactive (#1772)
- [#1769](https://github.com/MetaMask/metamask-mobile/pull/1769): Patch bip39 to use native crypto lib pbkdf2 (#1769)
- [#1766](https://github.com/MetaMask/metamask-mobile/pull/1766): Feature/ipns ens sites (#1766)
- [#1755](https://github.com/MetaMask/metamask-mobile/pull/1755): Improvement/migrate aes crypto lib (#1755)
- [#1756](https://github.com/MetaMask/metamask-mobile/pull/1756): Fix recreate vault import accounts (#1756)
- [#1729](https://github.com/MetaMask/metamask-mobile/pull/1729): Lock KeyringController on logout (#1729)
- [#1767](https://github.com/MetaMask/metamask-mobile/pull/1767): Fix crash when entering custom token (#1767)
- [#1765](https://github.com/MetaMask/metamask-mobile/pull/1765): Browser newPageData state undefined (#1765)
- [#1762](https://github.com/MetaMask/metamask-mobile/pull/1762): Use patch-package@6.2.2 (#1762)
- [#1763](https://github.com/MetaMask/metamask-mobile/pull/1763): Remove unused metamask-mobile-provider dependency (#1763)
- [#1736](https://github.com/MetaMask/metamask-mobile/pull/1736): Amount: fix comma causing invalid send amount (#1736)
- [#1711](https://github.com/MetaMask/metamask-mobile/pull/1711): Improve iOS build process (#1711)
- [#1733](https://github.com/MetaMask/metamask-mobile/pull/1733): @metamask/controllers 2.0.3 (#1733)
- [#1727](https://github.com/MetaMask/metamask-mobile/pull/1727): Bump json from 2.2.0 to 2.3.1 in /ios (#1727)

## v0.2.20 - Aug 6 2020
- [#1751](https://github.com/MetaMask/metamask-mobile/pull/1751): bugfix/payment requests & deeplinks (#1751)
- [#1732](https://github.com/MetaMask/metamask-mobile/pull/1732): Copy edits (#1732)
- [#1750](https://github.com/MetaMask/metamask-mobile/pull/1750): Don't allow for zero in custom gas price (#1750)
- [#1744](https://github.com/MetaMask/metamask-mobile/pull/1744): bugix/v0.2.20 (#1744)
- [#1730](https://github.com/MetaMask/metamask-mobile/pull/1730): Check for pods first, don't double up on yarn install(s) (#1730)
- [#1734](https://github.com/MetaMask/metamask-mobile/pull/1734): Use elliptic@6.5.3 (#1734)
- [#1741](https://github.com/MetaMask/metamask-mobile/pull/1741): Bugfix/skipping going to next step before (#1741)
- [#1737](https://github.com/MetaMask/metamask-mobile/pull/1737): Fix scroll and button text and secure now goes to next step (#1737)
- [#1740](https://github.com/MetaMask/metamask-mobile/pull/1740): check previousScreen and change lading message (#1740)
- [#1738](https://github.com/MetaMask/metamask-mobile/pull/1738): Bump no_output_timeout (#1738)
- [#1735](https://github.com/MetaMask/metamask-mobile/pull/1735): Switch dependency Git URLs to HTTPS (#1735)
- [#1681](https://github.com/MetaMask/metamask-mobile/pull/1681): Feature/account backup alert flows (#1681)
- [#1692](https://github.com/MetaMask/metamask-mobile/pull/1692): Update password & seedphrase backup flow (#1692)
- [#1718](https://github.com/MetaMask/metamask-mobile/pull/1718): @metamask/mobile-provider v1.3.0 (#1718)
- [#1710](https://github.com/MetaMask/metamask-mobile/pull/1710): 'Use Max' fixes (#1710)
- [#1712](https://github.com/MetaMask/metamask-mobile/pull/1712): Bugfix/payment requests (#1712)
- [#1708](https://github.com/MetaMask/metamask-mobile/pull/1708): bugfix/deep link send screen token ui (#1708)
- [#1694](https://github.com/MetaMask/metamask-mobile/pull/1694): Update font Euclid (#1694)
- [#1699](https://github.com/MetaMask/metamask-mobile/pull/1699): ChoosePassword: update preferencesControllerState after adding accounts, before passing into PreferencesController.update() (#1699)
- [#1707](https://github.com/MetaMask/metamask-mobile/pull/1707): update apple id (#1707)
- [#1704](https://github.com/MetaMask/metamask-mobile/pull/1704): Use lodash@4.17.19 (#1704)
- [#1687](https://github.com/MetaMask/metamask-mobile/pull/1687): Custom Gas + Data hotfixes (#1687)
- [#1697](https://github.com/MetaMask/metamask-mobile/pull/1697): Increase ANDROID_OFFSET (#1697)
- [#1701](https://github.com/MetaMask/metamask-mobile/pull/1701): remove-zip-controllers (#1701)
- [#1684](https://github.com/MetaMask/metamask-mobile/pull/1684): Bugfix/speedup transactions (#1684)
- [#1698](https://github.com/MetaMask/metamask-mobile/pull/1698): bump eth-contract-metadata (#1698)
- [#1613](https://github.com/MetaMask/metamask-mobile/pull/1613): Feature/incoming token transactions (#1613)
- [#1657](https://github.com/MetaMask/metamask-mobile/pull/1657): update review function names (#1657)
- [#1693](https://github.com/MetaMask/metamask-mobile/pull/1693): PaymentRequest: fix conversion bug (#1693)
- [#1689](https://github.com/MetaMask/metamask-mobile/pull/1689): bugfix/approve screen (#1689)
- [#1690](https://github.com/MetaMask/metamask-mobile/pull/1690): Bugfix/release bugs (#1690)
- [#1676](https://github.com/MetaMask/metamask-mobile/pull/1676): Initiate url as well (#1676)
- [#1688](https://github.com/MetaMask/metamask-mobile/pull/1688): Support links (#1688)
- [#1683](https://github.com/MetaMask/metamask-mobile/pull/1683): @metamask/mobile-provider v1.2.4 (#1683)
- [#1573](https://github.com/MetaMask/metamask-mobile/pull/1573): Payment channel opt in (#1573)
- [#1679](https://github.com/MetaMask/metamask-mobile/pull/1679): Update yarn.lock (#1679)
- [#1671](https://github.com/MetaMask/metamask-mobile/pull/1671): Remove minWidth, fixes #1664 (#1671)
- [#1620](https://github.com/MetaMask/metamask-mobile/pull/1620): Dapp confirmation designs transitions (#1620)
- [#1559](https://github.com/MetaMask/metamask-mobile/pull/1559): Dapp Transaction Confirmation Re-designs (#1559)
- [#1605](https://github.com/MetaMask/metamask-mobile/pull/1605): Fix word election error in Spanish (#1605)
- [#1609](https://github.com/MetaMask/metamask-mobile/pull/1609): Feature/security third party api mode (#1609)
- [#1658](https://github.com/MetaMask/metamask-mobile/pull/1658): @metamask/mobile-provider v1.2.3 (#1658)
- [#1591](https://github.com/MetaMask/metamask-mobile/pull/1591): feature/sync imported accounts from extension (#1591)
- [#1645](https://github.com/MetaMask/metamask-mobile/pull/1645): Fix env vars (#1645)
- [#1649](https://github.com/MetaMask/metamask-mobile/pull/1649): remove sai message (#1649)
- [#1648](https://github.com/MetaMask/metamask-mobile/pull/1648): bump mobile provider (#1648)
- [#1643](https://github.com/MetaMask/metamask-mobile/pull/1643): Use @metamask/controllers@2.0.1 (#1643)
- [#1558](https://github.com/MetaMask/metamask-mobile/pull/1558): Complete redesigns for approval flow (#1558)
- [#1640](https://github.com/MetaMask/metamask-mobile/pull/1640): enable-apple-pay (#1640)

## v0.2.19 - Jun 29 2020
- [#1661](https://github.com/MetaMask/metamask-mobile/pull/1661): bugfix/Use eth gas API
- [#1653](https://github.com/MetaMask/metamask-mobile/pull/1653): Add ETH_GAS_STATION_API_KEY (#1653)

## v0.2.18 - Jun 15 2020
- [#1636](https://github.com/MetaMask/metamask-mobile/pull/1636): Add padding to CustomGas back button (#1636)
- [#1637](https://github.com/MetaMask/metamask-mobile/pull/1637): Bugfix/incoming notifications (#1637)
- [#1628](https://github.com/MetaMask/metamask-mobile/pull/1628): Fix network color indicator on transactionHeader for connect screens (#1628)

## v0.2.17 - Jun 12 2020

- [#1629](https://github.com/MetaMask/metamask-mobile/pull/1629): bugfix/custom gas modal (#1629)
- [#1625](https://github.com/MetaMask/metamask-mobile/pull/1625): Bugfix/wc connect on app closed (#1625)
- [#1624](https://github.com/MetaMask/metamask-mobile/pull/1624): Wallet connect update + Support for simple notifications (#1624)
- [#1623](https://github.com/MetaMask/metamask-mobile/pull/1623): Fix browser intial load (#1623)
- [#1621](https://github.com/MetaMask/metamask-mobile/pull/1621): Fix branch (#1621)
- [#1512](https://github.com/MetaMask/metamask-mobile/pull/1512): Transaction components (#1512)
- [#1619](https://github.com/MetaMask/metamask-mobile/pull/1619): Fix aab link on slack (#1619)
- [#1618](https://github.com/MetaMask/metamask-mobile/pull/1618): Fix android circleci (#1618)
- [#1578](https://github.com/MetaMask/metamask-mobile/pull/1578): Stops the unintended 'User Rejected...' error caused by buggy submitt… (#1578)
- [#1615](https://github.com/MetaMask/metamask-mobile/pull/1615): Android circleci fix (#1615)
- [#1554](https://github.com/MetaMask/metamask-mobile/pull/1554): Splash screen on android (#1554)
- [#1612](https://github.com/MetaMask/metamask-mobile/pull/1612): Update: add warningTextEmpty, closes #1610 (#1612)
- [#1560](https://github.com/MetaMask/metamask-mobile/pull/1560): Mixpanel migration (#1560)
- [#1606](https://github.com/MetaMask/metamask-mobile/pull/1606): Default to wallet when app re-opens (#1606)
- [#1608](https://github.com/MetaMask/metamask-mobile/pull/1608): remove log from TransactionNotification (#1608)
- [#1611](https://github.com/MetaMask/metamask-mobile/pull/1611): make detox great again (#1611)
- [#1514](https://github.com/MetaMask/metamask-mobile/pull/1514): Improvement/protect funds everywhere (#1514)
- [#1580](https://github.com/MetaMask/metamask-mobile/pull/1580): filter sentry tx rejected errors (#1580)
- [#1555](https://github.com/MetaMask/metamask-mobile/pull/1555): remove set timeouts (#1555)
- [#1604](https://github.com/MetaMask/metamask-mobile/pull/1604): Connect design qa (#1604)
- [#1602](https://github.com/MetaMask/metamask-mobile/pull/1602): Bugfix/rn upgrade circleci and e2e (#1602)
- [#1568](https://github.com/MetaMask/metamask-mobile/pull/1568): Fix browser initial loading performance (#1568)
- [#1601](https://github.com/MetaMask/metamask-mobile/pull/1601): Add overlayColor (#1601)
- [#1600](https://github.com/MetaMask/metamask-mobile/pull/1600): Fix circle ci and improve e2e (#1600)
- [#1599](https://github.com/MetaMask/metamask-mobile/pull/1599): Update @metamask/mobile-provider (#1599)
- [#1550](https://github.com/MetaMask/metamask-mobile/pull/1550): Bugfix/choose password lockout (#1550)
- [#1598](https://github.com/MetaMask/metamask-mobile/pull/1598): Use @metamask/controllers (#1598)
- [#1508](https://github.com/MetaMask/metamask-mobile/pull/1508): Connect Screen Designs (#1508)
- [#1577](https://github.com/MetaMask/metamask-mobile/pull/1577): Fix last two paste context issues on Android (#1577)
- [#1597](https://github.com/MetaMask/metamask-mobile/pull/1597): fix builds (#1597)
- [#1588](https://github.com/MetaMask/metamask-mobile/pull/1588): React native 0.62.1 libraries upgraded rebased (#1588)
- [#1586](https://github.com/MetaMask/metamask-mobile/pull/1586): React native upgrade 0.62.2 rebased (#1586)
- [#1590](https://github.com/MetaMask/metamask-mobile/pull/1590): Add CODEOWNERS (#1590)
- [#1584](https://github.com/MetaMask/metamask-mobile/pull/1584): make sign tests great again (#1584)

## v0.2.16 - May 15 2020
- [#1582](https://github.com/MetaMask/metamask-mobile/pull/1582): Instapay deposit navbar cancel (#1582)
- [#1570](https://github.com/MetaMask/metamask-mobile/pull/1570): Disable confirm screen edit button when no tokens of a payment request (#1570)
- [#1574](https://github.com/MetaMask/metamask-mobile/pull/1574): Ensure collectibles that use 'transfer' method show a fee in tx history list (#1574)
- [#1565](https://github.com/MetaMask/metamask-mobile/pull/1565): Fix validating of amount when sending a collectible (#1565)
- [#1572](https://github.com/MetaMask/metamask-mobile/pull/1572): Fix amount validation for large token payment requests (#1572)
- [#1561](https://github.com/MetaMask/metamask-mobile/pull/1561): V0.2.16 (#1561)
- [#1548](https://github.com/MetaMask/metamask-mobile/pull/1548): Use setTimeout hack (again) to get paste context in token search (#1548)
- [#1465](https://github.com/MetaMask/metamask-mobile/pull/1465): Make send flows consistent (#1465)
- [#1557](https://github.com/MetaMask/metamask-mobile/pull/1557): Fix day and month numbers in toDateFormat (#1557)
- [#1556](https://github.com/MetaMask/metamask-mobile/pull/1556): Fix settings everywhere (#1556)
- [#1552](https://github.com/MetaMask/metamask-mobile/pull/1552): Use gaba@1.11.0 (#1552)
- [#1493](https://github.com/MetaMask/metamask-mobile/pull/1493): Sig request design fixed (#1493)
- [#1517](https://github.com/MetaMask/metamask-mobile/pull/1517): Add new mobile provider (#1517)
- [#1539](https://github.com/MetaMask/metamask-mobile/pull/1539): Use "web-search" keyboardType on iOS (#1539)
- [#1538](https://github.com/MetaMask/metamask-mobile/pull/1538): Detect if site has been added to Favorites (#1538)
- [#1495](https://github.com/MetaMask/metamask-mobile/pull/1495): Feature/block screenshots (#1495)
- [#1487](https://github.com/MetaMask/metamask-mobile/pull/1487): Transaction Header Component (#1487)
- [#1475](https://github.com/MetaMask/metamask-mobile/pull/1475): Improvement/tx status notification (#1475)
- [#1544](https://github.com/MetaMask/metamask-mobile/pull/1544): Add settings to nav bar (#1544)
- [#1521](https://github.com/MetaMask/metamask-mobile/pull/1521): update docs link in readme (#1521)
- [#1545](https://github.com/MetaMask/metamask-mobile/pull/1545): bugfix/check for sai method (#1545)
- [#1524](https://github.com/MetaMask/metamask-mobile/pull/1524): Loosen nvmrc (#1524)

## v0.2.15 - May 1 2020
- [#1529](https://github.com/MetaMask/metamask-mobile/pull/1529): sentry android production (#1529)
- [#1528](https://github.com/MetaMask/metamask-mobile/pull/1528): Bugfix/sentry in circle ci (#1528)
- [#1527](https://github.com/MetaMask/metamask-mobile/pull/1527): env to production (#1527)
- [#1526](https://github.com/MetaMask/metamask-mobile/pull/1526): use release properties (#1526)
- [#1525](https://github.com/MetaMask/metamask-mobile/pull/1525): package version bump (#1525)
- [#1523](https://github.com/MetaMask/metamask-mobile/pull/1523): Bugfix/import private key (#1523)
- [#1522](https://github.com/MetaMask/metamask-mobile/pull/1522): Revert "Loosen nvmrc to major version (#1516)" (#1522)
- [#1516](https://github.com/MetaMask/metamask-mobile/pull/1516): Loosen nvmrc to major version (#1516)
- [#1518](https://github.com/MetaMask/metamask-mobile/pull/1518): V0.2.15 (#1518)
- [#1507](https://github.com/MetaMask/metamask-mobile/pull/1507): Bugfix/import account view (#1507)
- [#1453](https://github.com/MetaMask/metamask-mobile/pull/1453): Feature: analytics v2 (#1453)
- [#1481](https://github.com/MetaMask/metamask-mobile/pull/1481): bugfix/search-token (#1481)
- [#1494](https://github.com/MetaMask/metamask-mobile/pull/1494): improvement/async storage size (#1494)
- [#1472](https://github.com/MetaMask/metamask-mobile/pull/1472): Enable back button if going from dapp to home & redirection problems (#1472)
- [#1427](https://github.com/MetaMask/metamask-mobile/pull/1427): Change source commit for react-native-webview in package.json (#1427)
- [#1486](https://github.com/MetaMask/metamask-mobile/pull/1486): Delete accidentally pushed file (#1486)
- [#1482](https://github.com/MetaMask/metamask-mobile/pull/1482): Fix web3 injection (#1482)
- [#1477](https://github.com/MetaMask/metamask-mobile/pull/1477): update from latest changes (#1477)
- [#1470](https://github.com/MetaMask/metamask-mobile/pull/1470): Fix collectible image icon & send flow styles (#1470)
- [#1443](https://github.com/MetaMask/metamask-mobile/pull/1443): Set navigation param silent to false when switching to a tab (#1443)
- [#1438](https://github.com/MetaMask/metamask-mobile/pull/1438): Add bl to resolutions to fix vuln (#1438)
- [#1461](https://github.com/MetaMask/metamask-mobile/pull/1461): Update transaction fee selectors (#1461)
- [#1455](https://github.com/MetaMask/metamask-mobile/pull/1455): Approve design updates (#1455)
- [#1454](https://github.com/MetaMask/metamask-mobile/pull/1454): Trim white space from parsed (#1454)
- [#1460](https://github.com/MetaMask/metamask-mobile/pull/1460): Update lockfile (#1460)
- [#1458](https://github.com/MetaMask/metamask-mobile/pull/1458): Skip Sentry upload during iOS Debug build (#1458)
- [#1449](https://github.com/MetaMask/metamask-mobile/pull/1449): Use setTimeout hack to get paste context back (#1449)
- [#1450](https://github.com/MetaMask/metamask-mobile/pull/1450): Fix remove bookmark functionality, closes #1396 (#1450)
- [#1376](https://github.com/MetaMask/metamask-mobile/pull/1376): Replace Fabric Crashlytics with Sentry (#1376)
- [#1441](https://github.com/MetaMask/metamask-mobile/pull/1441): Detox: Address Book Tests  (#1441)
- [#1447](https://github.com/MetaMask/metamask-mobile/pull/1447): ci: Update CircleCI config version (#1447)
- [#1439](https://github.com/MetaMask/metamask-mobile/pull/1439): Update README.md (#1439)
- [#1436](https://github.com/MetaMask/metamask-mobile/pull/1436): Update mkdirp and minimist (#1436)
- [#1435](https://github.com/MetaMask/metamask-mobile/pull/1435): Use acorn@7.1.1 (#1435)
- [#1434](https://github.com/MetaMask/metamask-mobile/pull/1434): Use acorn@6.4.1 (#1434)
- [#1433](https://github.com/MetaMask/metamask-mobile/pull/1433): Use kind-of@6.0.3 (#1433)
- [#1422](https://github.com/MetaMask/metamask-mobile/pull/1422): Bump acorn from 5.7.3 to 5.7.4 (#1422)
- [#1432](https://github.com/MetaMask/metamask-mobile/pull/1432): bump eth contract metadata (#1432)
- [#1431](https://github.com/MetaMask/metamask-mobile/pull/1431): Update debugging instructions (#1431)
- [#1418](https://github.com/MetaMask/metamask-mobile/pull/1418): Improvement: remove addresslist comment (#1418)
- [#1425](https://github.com/MetaMask/metamask-mobile/pull/1425): Detox: Upate dapp-initated-txn tests (#1425)

## v0.2.14 - Mar 11 2020
- [#1413](https://github.com/MetaMask/metamask-mobile/pull/1413): Fix accountsChanged notification (#1413)
- [#1411](https://github.com/MetaMask/metamask-mobile/pull/1411): bugfix: payment request (#1411)
- [#1410](https://github.com/MetaMask/metamask-mobile/pull/1410): bugfix: ios close icon (#1410)
- [#1409](https://github.com/MetaMask/metamask-mobile/pull/1409): bugfix: wallet connect (#1409)
- [#1399](https://github.com/MetaMask/metamask-mobile/pull/1399): V0.2.14 (#1399)
- [#1398](https://github.com/MetaMask/metamask-mobile/pull/1398): Add vertical padding to close button (#1398)
- [#1384](https://github.com/MetaMask/metamask-mobile/pull/1384): Update `pubnub` dependency to match extension (#1384)
- [#1394](https://github.com/MetaMask/metamask-mobile/pull/1394): fix wallet tests (#1394)
- [#1397](https://github.com/MetaMask/metamask-mobile/pull/1397): fixes browser tests in release mode (#1397)
- [#1327](https://github.com/MetaMask/metamask-mobile/pull/1327): Improvement: send flow (#1327)
- [#1386](https://github.com/MetaMask/metamask-mobile/pull/1386): Remove Shapeshift controller (#1386)
- [#1385](https://github.com/MetaMask/metamask-mobile/pull/1385): Bump gaba minor (#1385)
- [#1338](https://github.com/MetaMask/metamask-mobile/pull/1338): Update docs, scripts (#1338)
- [#1380](https://github.com/MetaMask/metamask-mobile/pull/1380): Add padding to top and bottom of hamburgerButton (#1380)
- [#1372](https://github.com/MetaMask/metamask-mobile/pull/1372): bugfix: amount space crash (#1372)
- [#1337](https://github.com/MetaMask/metamask-mobile/pull/1337): Bugfix: duplicated word in seedphrase (#1337)
- [#1379](https://github.com/MetaMask/metamask-mobile/pull/1379): Fix mixed tabs and spaces (#1379)
- [#1378](https://github.com/MetaMask/metamask-mobile/pull/1378): Update test wording (#1378)
- [#1342](https://github.com/MetaMask/metamask-mobile/pull/1342): Device util update (#1342)
- [#1373](https://github.com/MetaMask/metamask-mobile/pull/1373): bugfix: amount switch no conversion (#1373)
- [#1322](https://github.com/MetaMask/metamask-mobile/pull/1322): Bugfix: send flow amount (#1322)
- [#1340](https://github.com/MetaMask/metamask-mobile/pull/1340): Fix faulty null checks (#1340)
- [#1333](https://github.com/MetaMask/metamask-mobile/pull/1333): Add padding to increase hit area in BrowserBottomBar (#1333)
- [#1307](https://github.com/MetaMask/metamask-mobile/pull/1307): Reorganize RPC middlewares; update mobile-provider (#1307)
- [#1306](https://github.com/MetaMask/metamask-mobile/pull/1306): Detox: Update for new send flow (#1306)
- [#1328](https://github.com/MetaMask/metamask-mobile/pull/1328): Update patch version (#1328)
- [#1313](https://github.com/MetaMask/metamask-mobile/pull/1313): Update font (#1313)
- [#1303](https://github.com/MetaMask/metamask-mobile/pull/1303): Link to support URLs using default browser, closes #1295 (#1303)
- [#1309](https://github.com/MetaMask/metamask-mobile/pull/1309): Use ethereum-ens-network-map@1.0.2 (#1309)
- [#1310](https://github.com/MetaMask/metamask-mobile/pull/1310): Update resolver.js (#1310)
- [#1251](https://github.com/MetaMask/metamask-mobile/pull/1251): Feature: approve screen (#1251)
- [#1305](https://github.com/MetaMask/metamask-mobile/pull/1305): add exception for localhost (#1305)
- [#1304](https://github.com/MetaMask/metamask-mobile/pull/1304): Use patch-package (#1304)
- [#1294](https://github.com/MetaMask/metamask-mobile/pull/1294): Bugfix: new send flow amount balance (#1294)
- [#1301](https://github.com/MetaMask/metamask-mobile/pull/1301): Add git submodule initialization to postinstall script (#1301)
- [#1239](https://github.com/MetaMask/metamask-mobile/pull/1239): Feature: address book + new send flow (#1239)
- [#1287](https://github.com/MetaMask/metamask-mobile/pull/1287): move showOptions to state (#1287)
- [#1285](https://github.com/MetaMask/metamask-mobile/pull/1285): Fix typo interal -> internal (#1285)
- [#1284](https://github.com/MetaMask/metamask-mobile/pull/1284): move pkgs to metamask org (#1284)
- [#1282](https://github.com/MetaMask/metamask-mobile/pull/1282): Fix iframe injection (#1282)
- [#1281](https://github.com/MetaMask/metamask-mobile/pull/1281): Added Architecture diagram (#1281)
- [#1279](https://github.com/MetaMask/metamask-mobile/pull/1279): Simplify build.sh control flow (#1279)
- [#1236](https://github.com/MetaMask/metamask-mobile/pull/1236): JSON RPC Engine (#1236)
- [#1277](https://github.com/MetaMask/metamask-mobile/pull/1277): check if CI before envFileMissing and exit 1 (#1277)
- [#1276](https://github.com/MetaMask/metamask-mobile/pull/1276): Improve onboarding (#1276)
- [#1275](https://github.com/MetaMask/metamask-mobile/pull/1275): bugfix: inpage bridge chainid (#1275)
- [#1263](https://github.com/MetaMask/metamask-mobile/pull/1263): Revert "increase circleci timeout (#1262)" (#1263)
- [#1262](https://github.com/MetaMask/metamask-mobile/pull/1262): increase circleci timeout (#1262)
- [#1258](https://github.com/MetaMask/metamask-mobile/pull/1258): Update iOS Builds (#1258)
- [#1252](https://github.com/MetaMask/metamask-mobile/pull/1252): Bugfix: cancel and speedup insufficient funds (#1252)

## v0.2.13 - Dic 30 2019
- [#1250](https://github.com/MetaMask/metamask-mobile/pull/1250): Bump excon from 0.64.0 to 0.71.0 in /ios (#1250)
- [#1246](https://github.com/MetaMask/metamask-mobile/pull/1246): bugfix: wizard back (#1246)
- [#1235](https://github.com/MetaMask/metamask-mobile/pull/1235): Detox: Request token flow (#1235)
- [#1234](https://github.com/MetaMask/metamask-mobile/pull/1234): bump migration version (#1234)

## v0.2.12 - Nov 25 2019
- [#1224](https://github.com/MetaMask/metamask-mobile/pull/1224): Bugfix: asset ens tx (#1224)
- [#1225](https://github.com/MetaMask/metamask-mobile/pull/1225): update bug report link (#1225)
- [#1215](https://github.com/MetaMask/metamask-mobile/pull/1215): Detox: Fix Android e2e Tests (#1215)
- [#1223](https://github.com/MetaMask/metamask-mobile/pull/1223): Bugfix: contract deployments (#1223)
- [#1222](https://github.com/MetaMask/metamask-mobile/pull/1222): bugfix: android show hex input instapay send (#1222)
- [#1214](https://github.com/MetaMask/metamask-mobile/pull/1214): pass  metametrics context to homepage (#1214)

## v0.2.11 - Nov 18 2019
- [#1212](https://github.com/MetaMask/metamask-mobile/pull/1212): Provider missing properties (#1212)
- [#1207](https://github.com/MetaMask/metamask-mobile/pull/1207): Fix typo on Import Account screen (#1207)
- [#1198](https://github.com/MetaMask/metamask-mobile/pull/1198): Migrate to SAI (#1198)

## v0.2.10 - Nov 16 2019
- [#1205](https://github.com/MetaMask/metamask-mobile/pull/1205): Disable speedup instapay (#1205)
- [#1204](https://github.com/MetaMask/metamask-mobile/pull/1204): Fix injection on Android (#1204)
- [#1203](https://github.com/MetaMask/metamask-mobile/pull/1203): Update support email (#1203)
- [#1199](https://github.com/MetaMask/metamask-mobile/pull/1199): Optimize injection on Iframes (#1199)
- [#1197](https://github.com/MetaMask/metamask-mobile/pull/1197): bump version of detox e2e (#1197)
- [#1196](https://github.com/MetaMask/metamask-mobile/pull/1196): Use v8 instead of JSC + native SVG support (#1196)
- [#1194](https://github.com/MetaMask/metamask-mobile/pull/1194): bump to xcode 11.2.1 (#1194)
- [#1189](https://github.com/MetaMask/metamask-mobile/pull/1189): version bump (#1189)
- [#1192](https://github.com/MetaMask/metamask-mobile/pull/1192): Bugfix: android general settings (#1192)
- [#1191](https://github.com/MetaMask/metamask-mobile/pull/1191): xcode bumps (#1191)
- [#1190](https://github.com/MetaMask/metamask-mobile/pull/1190): Revert "Add ruby version (#1165)" (#1190)
- [#1182](https://github.com/MetaMask/metamask-mobile/pull/1182): Bugfix: android exception manager crashes (#1182)
- [#1188](https://github.com/MetaMask/metamask-mobile/pull/1188): fix go back homepage and refresh favorites (#1188)
- [#1187](https://github.com/MetaMask/metamask-mobile/pull/1187): Bugfix: ENS links (#1187)
- [#1183](https://github.com/MetaMask/metamask-mobile/pull/1183): Fix bookmark updates (#1183)
- [#1176](https://github.com/MetaMask/metamask-mobile/pull/1176): Feature: speed up transaction (#1176)
- [#1179](https://github.com/MetaMask/metamask-mobile/pull/1179): Allow injection on iframes (#1179)
- [#1181](https://github.com/MetaMask/metamask-mobile/pull/1181): walletconnect deeplink support v2 (#1181)
- [#1173](https://github.com/MetaMask/metamask-mobile/pull/1173): Detox: update RPC Network flow (#1173)
- [#1172](https://github.com/MetaMask/metamask-mobile/pull/1172): added tests for custom rpc (#1172)
- [#1168](https://github.com/MetaMask/metamask-mobile/pull/1168): bugfix: login and password issues (#1168)
- [#1170](https://github.com/MetaMask/metamask-mobile/pull/1170): Detox: Wallet Tests (#1170)
- [#1165](https://github.com/MetaMask/metamask-mobile/pull/1165): Add ruby version (#1165)
- [#1155](https://github.com/MetaMask/metamask-mobile/pull/1155): Feature: sign typed v4 (#1155)
- [#1164](https://github.com/MetaMask/metamask-mobile/pull/1164): Add CircleCI Badge (#1164)
- [#1151](https://github.com/MetaMask/metamask-mobile/pull/1151): Feature: message eth sign + Address Book Migration (#1151)
- [#1148](https://github.com/MetaMask/metamask-mobile/pull/1148): added more assertions and beefed up onboarding wizard tests (#1148)
- [#1147](https://github.com/MetaMask/metamask-mobile/pull/1147): Detox: Browser Tests (#1147)
- [#1163](https://github.com/MetaMask/metamask-mobile/pull/1163): update eslint to the latest version (#1163)
- [#1162](https://github.com/MetaMask/metamask-mobile/pull/1162): disabled e2e tests (#1162)
- [#1156](https://github.com/MetaMask/metamask-mobile/pull/1156): Fix linter on CI (#1156)
- [#1146](https://github.com/MetaMask/metamask-mobile/pull/1146): fix instapay logs app version (#1146)

## v0.2.8 - Oct 9 2019
- [#1145](https://github.com/MetaMask/metamask-mobile/pull/1145): Support URLs on QR code scanner (#1145)

## v0.2.7 - Oct 7 2019
- [#1143](https://github.com/MetaMask/metamask-mobile/pull/1143): Minor bugfixes (#1143)

## v0.2.6 - Oct 4 2019
- [#1139](https://github.com/MetaMask/metamask-mobile/pull/1139): Fix onboarding carousel dimensions (#1139)

## v0.2.5 - Oct 4 2019

- [#1136](https://github.com/MetaMask/metamask-mobile/pull/1136): Select correct profiles (#1136)
- [#1135](https://github.com/MetaMask/metamask-mobile/pull/1135): Fix fastlane config (#1135)
- [#1134](https://github.com/MetaMask/metamask-mobile/pull/1134): renew certs if needed (#1134)
- [#1132](https://github.com/MetaMask/metamask-mobile/pull/1132): Fix animated fox (#1132)
- [#1131](https://github.com/MetaMask/metamask-mobile/pull/1131): Bugfix: wizard design qa (#1131)
- [#1130](https://github.com/MetaMask/metamask-mobile/pull/1130): Bugfix: onboarding design qa (#1130)
- [#1129](https://github.com/MetaMask/metamask-mobile/pull/1129): Design QA issues (#1129)
- [#1128](https://github.com/MetaMask/metamask-mobile/pull/1128): Navigation fixes (#1128)
- [#1127](https://github.com/MetaMask/metamask-mobile/pull/1127): Fix: Add tokens android crash (#1127)
- [#1125](https://github.com/MetaMask/metamask-mobile/pull/1125): update user agents (#1125)
- [#1124](https://github.com/MetaMask/metamask-mobile/pull/1124): fix apk generation (#1124)
- [#1123](https://github.com/MetaMask/metamask-mobile/pull/1123): Support provider.once (#1123)
- [#1122](https://github.com/MetaMask/metamask-mobile/pull/1122): fix statusbar in dark mode (#1122)
- [#1121](https://github.com/MetaMask/metamask-mobile/pull/1121): Fix walletconnect sendTransaction (#1121)
- [#1120](https://github.com/MetaMask/metamask-mobile/pull/1120): fix webview black flash (#1120)
- [#1119](https://github.com/MetaMask/metamask-mobile/pull/1119): Bump rubyzip from 1.2.3 to 1.3.0 in /ios (#1119)
- [#1116](https://github.com/MetaMask/metamask-mobile/pull/1116): iOS 13 Support (#1116)
- [#1115](https://github.com/MetaMask/metamask-mobile/pull/1115): Bump react-native-device-info (#1115)
- [#1113](https://github.com/MetaMask/metamask-mobile/pull/1113): Fix develop builds (#1113)
- [#1112](https://github.com/MetaMask/metamask-mobile/pull/1112): bump to v0.2.5 (#1112)
- [#1096](https://github.com/MetaMask/metamask-mobile/pull/1096): Webview rewrite (#1096)
- [#1108](https://github.com/MetaMask/metamask-mobile/pull/1108): improvements: instapay (#1108)
- [#1104](https://github.com/MetaMask/metamask-mobile/pull/1104): Feature: instapay receive (#1104)
- [#1103](https://github.com/MetaMask/metamask-mobile/pull/1103): Feature: onboarding carousel (#1103)
- [#1106](https://github.com/MetaMask/metamask-mobile/pull/1106): Update README.md (#1106)
- [#1101](https://github.com/MetaMask/metamask-mobile/pull/1101): update dapp txn flow in case ropsten faucet is having issues (#1101)
- [#1075](https://github.com/MetaMask/metamask-mobile/pull/1075): detox: test e2e ios (#1075)
- [#1097](https://github.com/MetaMask/metamask-mobile/pull/1097): detox: Enable e2e test suite to run on CircleCI (#1097)
- [#1094](https://github.com/MetaMask/metamask-mobile/pull/1094): update deps and xcode (#1094)
- [#1093](https://github.com/MetaMask/metamask-mobile/pull/1093): fix Crashlytics import (#1093)
- [#1092](https://github.com/MetaMask/metamask-mobile/pull/1092): use old xcode to compare build diff (#1092)
- [#1091](https://github.com/MetaMask/metamask-mobile/pull/1091): fix android apk generation (#1091)
- [#1090](https://github.com/MetaMask/metamask-mobile/pull/1090): Revert "Update branch to latest version (#1078)" (#1090)
- [#1089](https://github.com/MetaMask/metamask-mobile/pull/1089): Revert "update submodules (#1079)" (#1089)
- [#1088](https://github.com/MetaMask/metamask-mobile/pull/1088): Revert "Fix android builds (#1080)" (#1088)
- [#1087](https://github.com/MetaMask/metamask-mobile/pull/1087): Revert "Fix webview files path (#1081)" (#1087)
- [#1086](https://github.com/MetaMask/metamask-mobile/pull/1086): Revert "dont use cache on pre-release (#1082)" (#1086)
- [#1084](https://github.com/MetaMask/metamask-mobile/pull/1084): bugfix: reveal credential ui (#1084)
- [#1082](https://github.com/MetaMask/metamask-mobile/pull/1082): dont use cache on pre-release (#1082)
- [#1081](https://github.com/MetaMask/metamask-mobile/pull/1081): Fix webview files path (#1081)
- [#1080](https://github.com/MetaMask/metamask-mobile/pull/1080): Fix android builds (#1080)
- [#1079](https://github.com/MetaMask/metamask-mobile/pull/1079): update submodules (#1079)
- [#1078](https://github.com/MetaMask/metamask-mobile/pull/1078): Update branch to latest version (#1078)
- [#1076](https://github.com/MetaMask/metamask-mobile/pull/1076): safe check (#1076)
- [#1058](https://github.com/MetaMask/metamask-mobile/pull/1058): detox: dapp initiated txns (#1058)
- [#1071](https://github.com/MetaMask/metamask-mobile/pull/1071): bugfix: json rpc accounts api (#1071)
- [#1069](https://github.com/MetaMask/metamask-mobile/pull/1069): fix ens manager (#1069)
- [#1068](https://github.com/MetaMask/metamask-mobile/pull/1068): bugfix: android injection (#1068)
- [#1060](https://github.com/MetaMask/metamask-mobile/pull/1060): Bugfix: custom rpc network (#1060)
- [#1065](https://github.com/MetaMask/metamask-mobile/pull/1065): bugfix: inpage enable (#1065)
- [#1054](https://github.com/MetaMask/metamask-mobile/pull/1054): bugfix: remove tokens but ETH (#1054)
- [#1064](https://github.com/MetaMask/metamask-mobile/pull/1064): Fix circleci builds (#1064)
- [#1063](https://github.com/MetaMask/metamask-mobile/pull/1063): Revert "Update branch SDK & fix build issues (#1061)" (#1063)
- [#1062](https://github.com/MetaMask/metamask-mobile/pull/1062): bump circleci cache version (#1062)
- [#1061](https://github.com/MetaMask/metamask-mobile/pull/1061): Update branch SDK & fix build issues (#1061)
- [#1056](https://github.com/MetaMask/metamask-mobile/pull/1056): Detox: Import seed phrase and validate via settings (#1056)
- [#1051](https://github.com/MetaMask/metamask-mobile/pull/1051): updated branch sdk and fix build (#1051)
- [#1050](https://github.com/MetaMask/metamask-mobile/pull/1050): dont show invalid deeplink if opening the app with no action (#1050)
- [#1048](https://github.com/MetaMask/metamask-mobile/pull/1048): bugfix: connect modal (#1048)
- [#1047](https://github.com/MetaMask/metamask-mobile/pull/1047): bugfix: token transfer deeplink (#1047)
- [#1049](https://github.com/MetaMask/metamask-mobile/pull/1049): Migrate to yarn (#1049)
- [#1045](https://github.com/MetaMask/metamask-mobile/pull/1045): More UIWebview cleanup (#1045)
- [#1044](https://github.com/MetaMask/metamask-mobile/pull/1044): remove uiwebview ocurrences (#1044)

## v0.2.4 - Aug 28 2019
- [#1038](https://github.com/MetaMask/metamask-mobile/pull/1038): Fix Approval (#1038)
: [#1037](https://github.com/MetaMask/metamask-mobile/pull/1037): Fix walletconnect :#1037)
- [#1036](https://github.com/MetaMask/metamask-mobile/pull/1036): Bugfix: browser crash (#1036)
- [#1034](https://github.com/MetaMask/metamask-mobile/pull/1034): Bump 0.2.4 (#1034)
- [#1027](https://github.com/MetaMask/metamask-mobile/pull/1027): Improvement: approval token transfer data (#1027)
- [#1028](https://github.com/MetaMask/metamask-mobile/pull/1028): fix no password logged out scenario (#1028)
- [#1030](https://github.com/MetaMask/metamask-mobile/pull/1030): Allow to import / export Pkey & seed phrase via QR Codes (#1030)
- [#1021](https://github.com/MetaMask/metamask-mobile/pull/1021): bugfix: fix dapp compat issues (#1021)
- [#1007](https://github.com/MetaMask/metamask-mobile/pull/1007): Bugfix: phishing alerts (#1007)
- [#1023](https://github.com/MetaMask/metamask-mobile/pull/1023): Fix forkdelta.app (#1023)
- [#1017](https://github.com/MetaMask/metamask-mobile/pull/1017): Allow ENS available TLDs that are not ENS names (#1017)
- [#1016](https://github.com/MetaMask/metamask-mobile/pull/1016): update copy on account import (#1016)
- [#1014](https://github.com/MetaMask/metamask-mobile/pull/1014): Upgrade to node 10 and gaba 1.6.0 (#1014)
- [#1013](https://github.com/MetaMask/metamask-mobile/pull/1013): add auto-changelog (#1013)
- [#1005](https://github.com/MetaMask/metamask-mobile/pull/1005): bugfix: block ERC721 on sync (#1005)
- [#1009](https://github.com/MetaMask/metamask-mobile/pull/1009): Bugfix: Allow file uploads on android (#1009)
- [#1008](https://github.com/MetaMask/metamask-mobile/pull/1008): bump walletconnect (#1008)

## v0.2.3 - Aug 19 2019
- [#972](https://github.com/MetaMask/metamask-mobile/pull/972): bump version (#972)
- [#989](https://github.com/MetaMask/metamask-mobile/pull/989): Bugfix: Fix mobile sync & Security options (#989)
- [#1000](https://github.com/MetaMask/metamask-mobile/pull/1000): bugfix: tx edit dropdowns in small devices (#1000)
- [#999](https://github.com/MetaMask/metamask-mobile/pull/999): bugfix: homepage back (#999)
- [#997](https://github.com/MetaMask/metamask-mobile/pull/997): Feature: ERC20 approve (#997)
- [#992](https://github.com/MetaMask/metamask-mobile/pull/992): Feature: instapay global currency (#992)
- [#995](https://github.com/MetaMask/metamask-mobile/pull/995): Feature: transfer approval (#995)
- [#991](https://github.com/MetaMask/metamask-mobile/pull/991): feature: sync tokens (#991)
- [#976](https://github.com/MetaMask/metamask-mobile/pull/976): Bugfix: onboarding analytics (#976)
- [#984](https://github.com/MetaMask/metamask-mobile/pull/984): Bugfix: bowser bottom bar navigation (#984)
- [#993](https://github.com/MetaMask/metamask-mobile/pull/993): bugfix: collectibles detection (#993)
- [#974](https://github.com/MetaMask/metamask-mobile/pull/974): Bugfix: lower priority android crashes (#974)
- [#990](https://github.com/MetaMask/metamask-mobile/pull/990): add missing privacy usage keys (#990)
- [#970](https://github.com/MetaMask/metamask-mobile/pull/970): Reverse ENS caching (#970)
- [#973](https://github.com/MetaMask/metamask-mobile/pull/973): Bugfix: android tx list crashes (#973)
- [#971](https://github.com/MetaMask/metamask-mobile/pull/971): remove unused tests (#971)
- [#937](https://github.com/MetaMask/metamask-mobile/pull/937): New user and tutorial e2e tests (#937)
- [#968](https://github.com/MetaMask/metamask-mobile/pull/968): Bugfix: ExceptionsManagerModule android crashes (#968)
- [#969](https://github.com/MetaMask/metamask-mobile/pull/969): Support reverse ens names in tx detail (#969)
- [#966](https://github.com/MetaMask/metamask-mobile/pull/966): Network name crash (#966)
- [#965](https://github.com/MetaMask/metamask-mobile/pull/965): safe connext client stop (#965)
- [#967](https://github.com/MetaMask/metamask-mobile/pull/967): dont crash if no tx id (#967)
- [#960](https://github.com/MetaMask/metamask-mobile/pull/960): bugfix: instapay notifications amount (#960)
- [#963](https://github.com/MetaMask/metamask-mobile/pull/963): Retry ethereum.enable after 1 sec if bridge not ready (#963)
- [#958](https://github.com/MetaMask/metamask-mobile/pull/958): bugfix: handle qrscanner camera permission (#958)
- [#956](https://github.com/MetaMask/metamask-mobile/pull/956): bugfix: remove collectible after sending if not in mainnet (#956)
- [#955](https://github.com/MetaMask/metamask-mobile/pull/955): dont ignore calls while initial reload (#955)
- [#957](https://github.com/MetaMask/metamask-mobile/pull/957): fix timeouts (#957)
- [#954](https://github.com/MetaMask/metamask-mobile/pull/954): Bugfix: onboarding navigation (#954)<|MERGE_RESOLUTION|>--- conflicted
+++ resolved
@@ -2,12 +2,9 @@
 
 ## Current Main Branch
 
-<<<<<<< HEAD
-## 6.0.0 - Feb 21, 2023
+## 6.0.1 - Feb 21, 2023
 - [#5799](https://github.com/MetaMask/metamask-mobile/pull/5799): [FIX] Browser: handle unsupported URLs
 
-=======
->>>>>>> d519915e
 ## 6.0.0 - Feb 15, 2023
 - [#5724](https://github.com/MetaMask/metamask-mobile/pull/5724): [FIX] Migrate dapps access into permission controller state
 - [#5742](https://github.com/MetaMask/metamask-mobile/pull/5742): [FIX] ENS Resolves to Wrong Address when DeepLink
