--- conflicted
+++ resolved
@@ -2,8 +2,7 @@
 
 ## Current Main Branch
 
-<<<<<<< HEAD
-## 7.26.0 - Jun 21, 2024
+## 7.26.0 - Jul 5, 2024
 ### Added
 - [#9937](https://github.com/MetaMask/metamask-mobile/pull/9937): feat: modification of the network bottom sheet to use the new UI redesign by adding the popular network section as additional network (#9937)
 - [#9856](https://github.com/MetaMask/metamask-mobile/pull/9856): feat: new attribution github workflow (#9856)
@@ -101,7 +100,7 @@
 - [#9882](https://github.com/MetaMask/metamask-mobile/pull/9882): fix: edit account name screen display incorrect account name (#9882)
 - [#9891](https://github.com/MetaMask/metamask-mobile/pull/9891): fix: bug report template - remove reference to recordit (#9891)
 - [#9755](https://github.com/MetaMask/metamask-mobile/pull/9755): fix: display the DApp URL in connect screen for MetaMask IOS-SDK (#9755)
-=======
+
 ## 7.24.4 - Jun 25, 2024
 ### Fixed
 - [10064](https://github.com/MetaMask/metamask-mobile/pull/10064) fix: Always mark the STX Opt In modal as seen
@@ -272,7 +271,6 @@
 - [#9483](https://github.com/MetaMask/metamask-mobile/pull/9483): fix: migrate from patched @exodus/react-native-payments to @metamask/react-native-payments (#9483)
 - [#9482](https://github.com/MetaMask/metamask-mobile/pull/9482): fix: remove resolution react-native-svg-asset-plugin/sharp@^0.30.5 (#9482)
 - [#9143](https://github.com/MetaMask/metamask-mobile/pull/9143): fix: Yarn 1.22.22 (#9143)
->>>>>>> 4c7ac3e4
 
 ## 7.24.3 - Jun 19, 2024
 ### Fixed
