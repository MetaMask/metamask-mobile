--- conflicted
+++ resolved
@@ -9,11 +9,8 @@
 
 ### Changed
 
-<<<<<<< HEAD
 - fix(multi-srp): allow a user to select srp when creating a multichain account ([#14644](https://github.com/MetaMask/metamask-mobile/pull/14644))
-=======
 - fix(multi-srp): display errors only after all the words are have been entered ([#14607](https://github.com/MetaMask/metamask-mobile/pull/14607))
->>>>>>> 71b90843
 
 ### Added
 
