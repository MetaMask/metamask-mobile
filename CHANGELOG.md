# Changelog

## Current Main Branch

<<<<<<< HEAD
## 7.18.0 - Mar 2, 2024
### Added
- [#8729](https://github.com/MetaMask/metamask-mobile/pull/8729): feat(ramp): add event when user expands quotes
- [#8787](https://github.com/MetaMask/metamask-mobile/pull/8787): feat: add MetaMetrics custom flush vars and log
- [#8680](https://github.com/MetaMask/metamask-mobile/pull/8680): feat(ramp): add previously used tag
- [#8627](https://github.com/MetaMask/metamask-mobile/pull/8627): feat(ramp): add bottom sheet quotes
- [#8755](https://github.com/MetaMask/metamask-mobile/pull/8755): feat: Remove gap from maxHeight calculation in bottomsheet
- [#8748](https://github.com/MetaMask/metamask-mobile/pull/8748): feat: segment migration update remaining files and remove legacy analytics
- [#8731](https://github.com/MetaMask/metamask-mobile/pull/8731): feat: Missing migration events
- [#8531](https://github.com/MetaMask/metamask-mobile/pull/8531): feat: sdk permissions system integration
- [#8607](https://github.com/MetaMask/metamask-mobile/pull/8607): feat: bump mobile snaps packages to bring new snaps architecture
- [#8700](https://github.com/MetaMask/metamask-mobile/pull/8700): feat: Snaps new architecture mobile integration
- [#8581](https://github.com/MetaMask/metamask-mobile/pull/8581): feat: support updated Linea gas fee estimation
- [#8712](https://github.com/MetaMask/metamask-mobile/pull/8712): feat: confirmations views components events migration
- [#8656](https://github.com/MetaMask/metamask-mobile/pull/8656): feat: Edit gas, Drawer, DeleteWallet, ComponentErrorBoundary, CollectilbleContracts, BrowsserBottomBar events migration
- [#8692](https://github.com/MetaMask/metamask-mobile/pull/8692): feat: T-C views components events migration
- [#8672](https://github.com/MetaMask/metamask-mobile/pull/8672): feat: Views folder migration events from W to R beginning letters
- [#8651](https://github.com/MetaMask/metamask-mobile/pull/8651): feat: tabs and swaps components events migration
- [#8658](https://github.com/MetaMask/metamask-mobile/pull/8658): feat: Approvals and Nav events migration
- [#8670](https://github.com/MetaMask/metamask-mobile/pull/8670): feat: ramp analytics segment migration
- [#8657](https://github.com/MetaMask/metamask-mobile/pull/8657): feat: AccountApproval, ACcountRightButton, AddCustomCollectible, AddCustomToken, AddressCopy, BackupAlert useGoToBridge events migration
- [#8655](https://github.com/MetaMask/metamask-mobile/pull/8655): feat: migration of analytics of NavBar, NavBarTitle, LedgerConfirmationModal
- [#8705](https://github.com/MetaMask/metamask-mobile/pull/8705): feat: segment migration of utils
- [#8637](https://github.com/MetaMask/metamask-mobile/pull/8637): feat: translate fake native tokens need better UX error handling
- [#8711](https://github.com/MetaMask/metamask-mobile/pull/8711): feat: c-a views components events migration to segment
- [#8067](https://github.com/MetaMask/metamask-mobile/pull/8067): feat: use Segment (batch 1)
- [#8608](https://github.com/MetaMask/metamask-mobile/pull/8608): feat: Signature controller update to v5.3.0 and removed unnecessary patch
- [#8653](https://github.com/MetaMask/metamask-mobile/pull/8653): feat: migration of AnimatedQrScanner, QRsigningDetails and onboarding flow
- [#8652](https://github.com/MetaMask/metamask-mobile/pull/8652): feat: Search token, screenshot deterrent and receive request events migration
- [#8642](https://github.com/MetaMask/metamask-mobile/pull/8642): feat: Update needed and toknes ui component events migration
- [#8635](https://github.com/MetaMask/metamask-mobile/pull/8635): feat: Move Security settings from Experimental Settings into Security Settings
- [#8677](https://github.com/MetaMask/metamask-mobile/pull/8677): feat: Add TagColored to component temp
- [#8673](https://github.com/MetaMask/metamask-mobile/pull/8673): feat: new trackErrorAsAnalytics for segment

### Changed
- [#8803](https://github.com/MetaMask/metamask-mobile/pull/8803): chore: Remove unnecessary resolutions
- [#8792](https://github.com/MetaMask/metamask-mobile/pull/8792): test: Fix tag in regression test
- [#8791](https://github.com/MetaMask/metamask-mobile/pull/8791): test: add contact us e2e
- [#8495](https://github.com/MetaMask/metamask-mobile/pull/8495): ci: Post comment after e2e smoke
- [#8662](https://github.com/MetaMask/metamask-mobile/pull/8662): test: Update Swap token from USDC to USDT
- [#8542](https://github.com/MetaMask/metamask-mobile/pull/8542): chore: simplify ccache cache logic
- [#8664](https://github.com/MetaMask/metamask-mobile/pull/8664): refactor: consolidate accounts references to a single source of truth
- [#8366](https://github.com/MetaMask/metamask-mobile/pull/8366): chore: Create single functions to invoke Transaction Controller
- [#8709](https://github.com/MetaMask/metamask-mobile/pull/8709): test: cleanup networks e2e test
- [#8561](https://github.com/MetaMask/metamask-mobile/pull/8561): chore: modify dependency caching on bitrise
- [#8593](https://github.com/MetaMask/metamask-mobile/pull/8593): ci: enable security code scanner
- [#8492](https://github.com/MetaMask/metamask-mobile/pull/8492): docs: Improve README.md
- [#8646](https://github.com/MetaMask/metamask-mobile/pull/8646): test: Create detox setup script
- [#8644](https://github.com/MetaMask/metamask-mobile/pull/8644): test: Refactor settings page object
- [#8614](https://github.com/MetaMask/metamask-mobile/pull/8614): chore: resolve cherry-pick conflict and added a new migration 29

### Fixed
- [#8801](https://github.com/MetaMask/metamask-mobile/pull/8801): fix(ramp): undefined payment method
- [#8798](https://github.com/MetaMask/metamask-mobile/pull/8798): fix: remove unnecessary post message stream patch
- [#8572](https://github.com/MetaMask/metamask-mobile/pull/8572): fix: fake native tokens need better UX error handling
- [#8763](https://github.com/MetaMask/metamask-mobile/pull/8763): fix: PPOM version update to 1.4.2
- [#8753](https://github.com/MetaMask/metamask-mobile/pull/8753): fix: Updated accessibility role for buttons
- [#8725](https://github.com/MetaMask/metamask-mobile/pull/8725): fix: change in blockaid alert message
- [#8625](https://github.com/MetaMask/metamask-mobile/pull/8625): fix: ethQuery is not defined when refresh is called
- [#8752](https://github.com/MetaMask/metamask-mobile/pull/8752): fix: Fixed underline issue with ButtonLink's pressed state
- [#8744](https://github.com/MetaMask/metamask-mobile/pull/8744): fix: fix infura key displayed
- [#8678](https://github.com/MetaMask/metamask-mobile/pull/8678): fix: fix metrics trackEvent compatibility with legacy events
- [#8742](https://github.com/MetaMask/metamask-mobile/pull/8742): fix: update origin passed to ppom for send transactions
- [#8727](https://github.com/MetaMask/metamask-mobile/pull/8727): fix: migration to enable Blockaid by default
- [#8567](https://github.com/MetaMask/metamask-mobile/pull/8567): fix: deprecate goerli network
- [#8734](https://github.com/MetaMask/metamask-mobile/pull/8734): fix: fix hex to BN conversion
- [#8738](https://github.com/MetaMask/metamask-mobile/pull/8738): fix: linting in Engine
- [#8515](https://github.com/MetaMask/metamask-mobile/pull/8515): fix: #1408 Native Alert Patch for Webview
- [#8707](https://github.com/MetaMask/metamask-mobile/pull/8707): fix: patch transaction controller in mobile to add fallback gas estimation
- [#8584](https://github.com/MetaMask/metamask-mobile/pull/8584): fix: filter SES from Sentry stack trace frames
- [#8636](https://github.com/MetaMask/metamask-mobile/pull/8636): fix: add warning for optimism and arbitrum goerli
- [#8663](https://github.com/MetaMask/metamask-mobile/pull/8663): fix: update podfile and project.pbxproj
- [#8650](https://github.com/MetaMask/metamask-mobile/pull/8650): fix: translate scam title modal
- [#8631](https://github.com/MetaMask/metamask-mobile/pull/8631): fix: remove inexistent style
- [#8615](https://github.com/MetaMask/metamask-mobile/pull/8615): fix: Fix add custom rpc detox test script


=======
## 7.17.1 - Mar 2, 2024
## Fixed
- [#8870](https://github.com/MetaMask/metamask-mobile/pull/8870): fix: update PPOM to v1.4.4
- [#8892](https://github.com/MetaMask/metamask-mobile/pull/8892): fix: Tokens disappearing
>>>>>>> 05500411

## 7.17.0 - Feb 16, 2024
### Added
- [#8520](https://github.com/MetaMask/metamask-mobile/pull/8520): feat: Feature/1300 dapp visit event
- [#8354](https://github.com/MetaMask/metamask-mobile/pull/8354): feat(ramp): add Terms of Service provider link to quotes
- [#8579](https://github.com/MetaMask/metamask-mobile/pull/8579): feat: translate fake native tokens need better UX error handling
- [#8588](https://github.com/MetaMask/metamask-mobile/pull/8588): feat: re-structure confirmation pages
- [#8378](https://github.com/MetaMask/metamask-mobile/pull/8378): feat: Update assets controllers v^9.0.0
- [#8370](https://github.com/MetaMask/metamask-mobile/pull/8370): feat: Update network controller v^10
- [#7999](https://github.com/MetaMask/metamask-mobile/pull/7999): feat: chain id to hexadecimal format
- [#8524](https://github.com/MetaMask/metamask-mobile/pull/8524): feat: enable blockaid by default
- [#8552](https://github.com/MetaMask/metamask-mobile/pull/8552): feat: remove friction modal for enabling the feature from settings on iOS
- [#8400](https://github.com/MetaMask/metamask-mobile/pull/8400): feat: Add DS Guides link to component readmes
- [#8544](https://github.com/MetaMask/metamask-mobile/pull/8544): feat: blockaid banner UX improvements
- [#8246](https://github.com/MetaMask/metamask-mobile/pull/8246): feat: enable Ledger integration
- [#8234](https://github.com/MetaMask/metamask-mobile/pull/8234): feat: add privacy toggle
- [#8513](https://github.com/MetaMask/metamask-mobile/pull/8513): feat: confirm button color updates when transaction is malicious
- [#7534](https://github.com/MetaMask/metamask-mobile/pull/7534): feat: hide alert when navigating to protect wallet
- [#8392](https://github.com/MetaMask/metamask-mobile/pull/8392): feat: Enable token detection on arbitrum, optimism, base, and zksync
- [#8502](https://github.com/MetaMask/metamask-mobile/pull/8502): feat: change the yellow loading banner to gray color
- [#8373](https://github.com/MetaMask/metamask-mobile/pull/8373): feat: add SES experiment toggle (iOS)
- [#8413](https://github.com/MetaMask/metamask-mobile/pull/8413): feat: Update SES lockdown options

### Changed
- [#8457](https://github.com/MetaMask/metamask-mobile/pull/8457): refactor(ramp): add routes folder
- [#8510](https://github.com/MetaMask/metamask-mobile/pull/8510): chore: upgrading design tokens package and typescript conventions
- [#8478](https://github.com/MetaMask/metamask-mobile/pull/8478): chore: bumping code coverage thresholds
- [#8414](https://github.com/MetaMask/metamask-mobile/pull/8414): chore: add logs to identify root cause of issue reported in #1507
- [#8257](https://github.com/MetaMask/metamask-mobile/pull/8257): test: 1452 refactor modal pages batch 2
- [#8558](https://github.com/MetaMask/metamask-mobile/pull/8558): test: add blacklist URLs to automated tests
- [#8563](https://github.com/MetaMask/metamask-mobile/pull/8563): ci: Exclude ip package from audit
- [#8483](https://github.com/MetaMask/metamask-mobile/pull/8483): chore: Modify cancel gas rate of Transaction Controller
- [#8541](https://github.com/MetaMask/metamask-mobile/pull/8541): test: use fast swipe on account sheet modal
- [#8514](https://github.com/MetaMask/metamask-mobile/pull/8514): chore(ramp): upgrade sdk to 1.26.2

### Fixed
- [#8348](https://github.com/MetaMask/metamask-mobile/pull/8348): fix: update nft metadata on page refresh
- [#8556](https://github.com/MetaMask/metamask-mobile/pull/8556): fix: improve native balance fetch logic on the UX
- [#8605](https://github.com/MetaMask/metamask-mobile/pull/8605): fix: Update ppom_release to fix fail ppom security validation check
- [#8606](https://github.com/MetaMask/metamask-mobile/pull/8606): fix: Custom network chain id not converted to hexadecimal format
- [#8592](https://github.com/MetaMask/metamask-mobile/pull/8592): fix: missing converting to decimal chain id on network verification of pop…
- [#8227](https://github.com/MetaMask/metamask-mobile/pull/8227): fix: ensure edit nonce input only accepts numbers
- [#8587](https://github.com/MetaMask/metamask-mobile/pull/8587): fix: revert slice engine
- [#8560](https://github.com/MetaMask/metamask-mobile/pull/8560): fix: broken WhatsNew
- [#8554](https://github.com/MetaMask/metamask-mobile/pull/8554): fix: Enable blockaid What's New Copy
- [#8559](https://github.com/MetaMask/metamask-mobile/pull/8559): fix: Commit script diff that appears when building iOS
- [#8547](https://github.com/MetaMask/metamask-mobile/pull/8547): fix: clean up old translations
- [#8551](https://github.com/MetaMask/metamask-mobile/pull/8551): fix: update ppom validator package
- [#8536](https://github.com/MetaMask/metamask-mobile/pull/8536): fix: Added inherited to build settings library search paths
- [#8485](https://github.com/MetaMask/metamask-mobile/pull/8485): fix: Rounding issue in approval amount (use site suggestion)
- [#8517](https://github.com/MetaMask/metamask-mobile/pull/8517): fix: Update MixPanel proxy URL
- [#8532](https://github.com/MetaMask/metamask-mobile/pull/8532): fix: Remove height behavior on android
- [#8468](https://github.com/MetaMask/metamask-mobile/pull/8468): fix: Inputting a nonce value messes up the nonce counter setting a totally different number
- [#8526](https://github.com/MetaMask/metamask-mobile/pull/8526): fix: Added keyboard avoiding view to bottomsheetdialog
- [#8527](https://github.com/MetaMask/metamask-mobile/pull/8527): fix: Updated backupalert snapshot from ds tokens update
- [#8509](https://github.com/MetaMask/metamask-mobile/pull/8509): fix: Fix/8352 source map stack trace
- [#8508](https://github.com/MetaMask/metamask-mobile/pull/8508): fix: Revert "fix: Fix/8352 source map stack trace (#8467)"
- [#8504](https://github.com/MetaMask/metamask-mobile/pull/8504): fix: Remove isFullscreen from AddAccount, AccountPermissions, and AddChainApproval
- [#8503](https://github.com/MetaMask/metamask-mobile/pull/8503): fix: Fix fullscreen issue with bottomsheet
- [#8467](https://github.com/MetaMask/metamask-mobile/pull/8467): fix: Fix/8352 source map stack trace
- [#8500](https://github.com/MetaMask/metamask-mobile/pull/8500): fix: clarify cherry pick action inputs
- [#8488](https://github.com/MetaMask/metamask-mobile/pull/8488): fix: Cleanup/miscellaneous
- [#8469](https://github.com/MetaMask/metamask-mobile/pull/8469): fix: deeplink handling issue when the app is closed
- [#8491](https://github.com/MetaMask/metamask-mobile/pull/8491): fix: Update theme tokens for QR-related components
- [#8486](https://github.com/MetaMask/metamask-mobile/pull/8486): fix: Update theme tokens for General and Advanced Settings
- [#8157](https://github.com/MetaMask/metamask-mobile/pull/8157): fix: display hash as hex in personal signature confirmation
- [#8126](https://github.com/MetaMask/metamask-mobile/pull/8126): fix: Update navigation bar on start loading
- [#8476](https://github.com/MetaMask/metamask-mobile/pull/8476): fix: Fix title color type in settings drawer

## 7.16.0 - Jan 29, 2024
### Added
- [#8093](https://github.com/MetaMask/metamask-mobile/pull/8093): feat: decouple account selector from qr code connector
- [#8383](https://github.com/MetaMask/metamask-mobile/pull/8383): feat: add translation for privacy toggle
- [#8412](https://github.com/MetaMask/metamask-mobile/pull/8412): feat: Blockaid experimental settings should be visible on all networks
- [#8290](https://github.com/MetaMask/metamask-mobile/pull/8290): feat: update walletconnect se-sdk to 1.7.0
- [#8349](https://github.com/MetaMask/metamask-mobile/pull/8349): feat(ramp): add order minimum elapsed seconds for polling
- [#8353](https://github.com/MetaMask/metamask-mobile/pull/8353): feat(ramp): skip payment method screen if has already started
- [#8282](https://github.com/MetaMask/metamask-mobile/pull/8282): feat: PPOM - Signature Metric events have the `flagged_as_malicious` and Blockaid info when using a different network than Mainnet
- [#8171](https://github.com/MetaMask/metamask-mobile/pull/8171): feat: Support token detection on linea
- [#8292](https://github.com/MetaMask/metamask-mobile/pull/8292): feat: enable support to Blockaid on custom networks on mobile
- [#8212](https://github.com/MetaMask/metamask-mobile/pull/8212): feat: bump keyring controller to v8.1.0
- [#8291](https://github.com/MetaMask/metamask-mobile/pull/8291): feat: android sdk connection management
- [#8319](https://github.com/MetaMask/metamask-mobile/pull/8319): feat: decreased UR density
- [#8255](https://github.com/MetaMask/metamask-mobile/pull/8255): feat: Added temp brand tokens to mobile codebase
- [#8030](https://github.com/MetaMask/metamask-mobile/pull/8030): feat: New Crowdin translations by Github Action

### Changed
- [#8452](https://github.com/MetaMask/metamask-mobile/pull/8452): refactor: Replace SheetBottom with BottomSheet in WalletActions
- [#8451](https://github.com/MetaMask/metamask-mobile/pull/8451): refactor: Replace SheetBottom with BottomSheet in ShowIpfsGatewaySheet
- [#8450](https://github.com/MetaMask/metamask-mobile/pull/8450): refactor: Replace SheetBottom with BottomSheet in ShowDisplayNFTMediaSheet
- [#8445](https://github.com/MetaMask/metamask-mobile/pull/8445): refactor: Replace SheetBottom with BottomSheet in SDKFeedbackModal
- [#8444](https://github.com/MetaMask/metamask-mobile/pull/8444): refactor: Replace SheetBottom with BottomSheet in NetworkSelector
- [#8447](https://github.com/MetaMask/metamask-mobile/pull/8447): refactor: Replace SheetBottom with BottomSheet in ethsignfriction
- [#8443](https://github.com/MetaMask/metamask-mobile/pull/8443): refactor: Replace SheetBottom with BottomSheet in DetectedTokens
- [#8448](https://github.com/MetaMask/metamask-mobile/pull/8448): refactor: Replace SheetBottom with BottomSheet in AmbiguousAddressSheet
- [#8442](https://github.com/MetaMask/metamask-mobile/pull/8442): refactor: Replace SheetBottom with BottomSheet in AccountSelector
- [#8441](https://github.com/MetaMask/metamask-mobile/pull/8441): refactor: Replace SheetBottom with BottomSheet in AccountsPermission
- [#8440](https://github.com/MetaMask/metamask-mobile/pull/8440): refactor: Replace SheetBottom with BottomSheet in AccountConnect
- [#8439](https://github.com/MetaMask/metamask-mobile/pull/8439): chore: Replace SheetBottom with BottomSheet in AccountActions
- [#8446](https://github.com/MetaMask/metamask-mobile/pull/8446): refactor: Replace SheetBottom with BottomSheet in SDKLoadingModal
- [#8449](https://github.com/MetaMask/metamask-mobile/pull/8449): refactor: Replace SheetBottom with BottomSheet in BlockaidIndicator
- [#8437](https://github.com/MetaMask/metamask-mobile/pull/8437): refactor: QOL update for BottomSheet and BottomSheetDialog
- [#8037](https://github.com/MetaMask/metamask-mobile/pull/8037): refactor: Replace Settings drawer with DS components and update design
- [#8438](https://github.com/MetaMask/metamask-mobile/pull/8438): refactor: Remove isFlexible prop from BottomSheet
- [#8362](https://github.com/MetaMask/metamask-mobile/pull/8362): chore: updated all debug targets to automatically manage signing
- [#8283](https://github.com/MetaMask/metamask-mobile/pull/8283): chore: New Crowdin translations by Github Action
- [#8416](https://github.com/MetaMask/metamask-mobile/pull/8416): refactor(ramp): remove buy and sell folders
- [#8399](https://github.com/MetaMask/metamask-mobile/pull/8399): chore: Remove unused static colors
- [#8386](https://github.com/MetaMask/metamask-mobile/pull/8386): chore: add `.git-blame-ignore-revs`
- [#8289](https://github.com/MetaMask/metamask-mobile/pull/8289): chore: Replace favorite icon in NFT with DS icon
- [#8330](https://github.com/MetaMask/metamask-mobile/pull/8330): chore: Replace hex colors in constants file with tokens
- [#8333](https://github.com/MetaMask/metamask-mobile/pull/8333): chore: Replace hex colors in switch-related components with ds brand tokens
- [#8335](https://github.com/MetaMask/metamask-mobile/pull/8335): chore: Update qr-related components to use brand color white
- [#8287](https://github.com/MetaMask/metamask-mobile/pull/8287): chore: Update Network Settings Actionable Buttons to use DS buttons
- [#8334](https://github.com/MetaMask/metamask-mobile/pull/8334): chore: Replace hex colors in Android Media Player with ds brand tokens
- [#8305](https://github.com/MetaMask/metamask-mobile/pull/8305): test: [android] run tests on the first emulator in your list
- [#8372](https://github.com/MetaMask/metamask-mobile/pull/8372): ci: Revert "ci: Automate Bitrise E2E smoke in GH checks based on labels (#8325)"
- [#8371](https://github.com/MetaMask/metamask-mobile/pull/8371): test: Revert "test: bump detox to v20.16 (#8304)"
- [#8359](https://github.com/MetaMask/metamask-mobile/pull/8359): refactor(ramp): add null case for payment method in order details
- [#8325](https://github.com/MetaMask/metamask-mobile/pull/8325): ci: Automate Bitrise E2E smoke in GH checks based on labels
- [#8206](https://github.com/MetaMask/metamask-mobile/pull/8206): chore(Sentry): filter out Route Change
- [#8342](https://github.com/MetaMask/metamask-mobile/pull/8342): test: fix Swap test flakiness on Bitrise
- [#8285](https://github.com/MetaMask/metamask-mobile/pull/8285): chore: Replaced ApplePayButton colors with hardcoded hex colors
- [#8288](https://github.com/MetaMask/metamask-mobile/pull/8288): chore: Updated hex color in price chart to use ds tokens
- [#8284](https://github.com/MetaMask/metamask-mobile/pull/8284): chore: Replaced hex color for ledger loader
- [#8254](https://github.com/MetaMask/metamask-mobile/pull/8254): test: Fix Swap Smoke tests failures
- [#7640](https://github.com/MetaMask/metamask-mobile/pull/7640): chore(devDeps): upgrade from metro 0.71 to 0.73
- [#8304](https://github.com/MetaMask/metamask-mobile/pull/8304): test: bump detox to v20.16
- [#8192](https://github.com/MetaMask/metamask-mobile/pull/8192): refactor(ramp): skip adding order if already exists
- [#8272](https://github.com/MetaMask/metamask-mobile/pull/8272): chore: adds snapController selector and initial state

### Fixed
- [#8460](https://github.com/MetaMask/metamask-mobile/pull/8460): fix: typos in en.json
- [#8453](https://github.com/MetaMask/metamask-mobile/pull/8453): fix: show only blockaid multichain on whats new
- [#8421](https://github.com/MetaMask/metamask-mobile/pull/8421): fix: patch handling of missing token price
- [#8415](https://github.com/MetaMask/metamask-mobile/pull/8415): fix: catch unfulfilled promise for token fetch
- [#8410](https://github.com/MetaMask/metamask-mobile/pull/8410): fix: Broken confirm flow due to missing gas
- [#8404](https://github.com/MetaMask/metamask-mobile/pull/8404): fix: you have to press the login button twice (#6633) (#6663)
- [#8375](https://github.com/MetaMask/metamask-mobile/pull/8375): fix: Minimize skipping tests
- [#8401](https://github.com/MetaMask/metamask-mobile/pull/8401): fix: Dedupe deps with Yarn and update CocoaPods lockfile
- [#8326](https://github.com/MetaMask/metamask-mobile/pull/8326): fix: PPOM - Malicious transactions triggered from Deeplinks are not flagged
- [#8393](https://github.com/MetaMask/metamask-mobile/pull/8393): fix: [Blockaid] Toggle appears together on "before you proceed" sheet
- [#8394](https://github.com/MetaMask/metamask-mobile/pull/8394): fix: [Blockaid] Cosmetic issue on "before you proceed" sheet
- [#8384](https://github.com/MetaMask/metamask-mobile/pull/8384): fix: bump restore cache step in Bitrise
- [#8374](https://github.com/MetaMask/metamask-mobile/pull/8374): fix: Compare checksum address
- [#8033](https://github.com/MetaMask/metamask-mobile/pull/8033): fix: regenerator-runtime and reenable SES (v1.1.0) on iOS (JSC)
- [#8341](https://github.com/MetaMask/metamask-mobile/pull/8341): fix: E2E: Import SNX token
- [#8328](https://github.com/MetaMask/metamask-mobile/pull/8328): fix: Transaction Details view shows inaccurate balance on Mobile
- [#8274](https://github.com/MetaMask/metamask-mobile/pull/8274): fix: substr undefined when cancelling a legacy transaction
- [#8306](https://github.com/MetaMask/metamask-mobile/pull/8306): fix: cocoapod cache issue
- [#8202](https://github.com/MetaMask/metamask-mobile/pull/8202): fix: Isolate logic to expose js env variables sooner
- [#8216](https://github.com/MetaMask/metamask-mobile/pull/8216): fix: use correct link for reporting false positives in blockaid banner
- [#8329](https://github.com/MetaMask/metamask-mobile/pull/8329): fix: android unit tests
- [#7530](https://github.com/MetaMask/metamask-mobile/pull/7530): fix: fix require misname of @metamask/react-native-button
- [#7793](https://github.com/MetaMask/metamask-mobile/pull/7793): fix: cherry pick PR improvement
- [#8303](https://github.com/MetaMask/metamask-mobile/pull/8303): fix: fixup regex typo for validChainIdHex
- [#8271](https://github.com/MetaMask/metamask-mobile/pull/8271): fix: migrations not being applied on 7.14.0
- [#8281](https://github.com/MetaMask/metamask-mobile/pull/8281): fix: state initialisation in PPOMController
- [#8278](https://github.com/MetaMask/metamask-mobile/pull/8278): fix: scanning dapp QR code does not open in-app browser and navigate to dapp #8277
- [#8247](https://github.com/MetaMask/metamask-mobile/pull/8247): fix: fix inconsistency in the popular tab


## 7.15.0 - Jan 11, 2024
### Added
- [#8080](https://github.com/MetaMask/metamask-mobile/pull/8080): feat(ramp): add sell quick amounts with gas estimations
- [#8204](https://github.com/MetaMask/metamask-mobile/pull/8204): feat: update blockaid dependency to latest version
- [#8215](https://github.com/MetaMask/metamask-mobile/pull/8215): feat: Android sdk dapp icon support
- [#8035](https://github.com/MetaMask/metamask-mobile/pull/8035): feat: bump keyring controller 7.5.0
- [#6980](https://github.com/MetaMask/metamask-mobile/pull/6980): feat: swaps on send flow when amount is insufficient
- [#8081](https://github.com/MetaMask/metamask-mobile/pull/8081): feat: #870 - Slice Storage Engine
- [#8084](https://github.com/MetaMask/metamask-mobile/pull/8084): feat: Snaps settings
- [#7547](https://github.com/MetaMask/metamask-mobile/pull/7547): feat: PPOM version update
- [#7969](https://github.com/MetaMask/metamask-mobile/pull/7969): feat: Created SelectOption
- [#7942](https://github.com/MetaMask/metamask-mobile/pull/7942): feat: snaps controllers integration (Flask Only)
- [#7938](https://github.com/MetaMask/metamask-mobile/pull/7938): feat: Added SelectButton
- [#8097](https://github.com/MetaMask/metamask-mobile/pull/8097): feat(ramp): keep region always up to date

### Changed
- [#8231](https://github.com/MetaMask/metamask-mobile/pull/8231): test: 1328 refactor modals page batch 1
- [#8229](https://github.com/MetaMask/metamask-mobile/pull/8229): refactor(ramp): update callback url for dev/staging
- [#8217](https://github.com/MetaMask/metamask-mobile/pull/8217): test: fixed Swap smoke and regression test failures
- [#8239](https://github.com/MetaMask/metamask-mobile/pull/8239): chore: upgrade to rn 0.71.15
- [#8197](https://github.com/MetaMask/metamask-mobile/pull/8197): test: 8187 remove drawer folder e2e folder
- [#8195](https://github.com/MetaMask/metamask-mobile/pull/8195): test: refactor Assertions class and update specs expect assertion
- [#8191](https://github.com/MetaMask/metamask-mobile/pull/8191): test: create additional e2e subfolders
- [#7736](https://github.com/MetaMask/metamask-mobile/pull/7736): test: Approve custom erc20 v2
- [#8194](https://github.com/MetaMask/metamask-mobile/pull/8194): test: fix failing smoke test
- [#8131](https://github.com/MetaMask/metamask-mobile/pull/8131): refactor(ramp): change settings title to buy & sell
- [#8200](https://github.com/MetaMask/metamask-mobile/pull/8200): test: onboarding folder refactor page objects
- [#8133](https://github.com/MetaMask/metamask-mobile/pull/8133): chore(ramp): use patched gradle for react native payments
- [#8172](https://github.com/MetaMask/metamask-mobile/pull/8172): chore: fix ruby version and improve CI build time
- [#8089](https://github.com/MetaMask/metamask-mobile/pull/8089): ci: Remove using PACKAGE_READ_TOKEN for core preview builds
- [#8048](https://github.com/MetaMask/metamask-mobile/pull/8048): refactor: Replace Security Settings page with DS components and updated design
- [#8061](https://github.com/MetaMask/metamask-mobile/pull/8061): refactor: Replace General Settings page with DS components
- [#8049](https://github.com/MetaMask/metamask-mobile/pull/8049): refactor: Updated Advanced Settings page with DS components and designs
- [#8091](https://github.com/MetaMask/metamask-mobile/pull/8091): refactor: Replace Experimental Settings page with DS components
- [#7975](https://github.com/MetaMask/metamask-mobile/pull/7975): test: Implement `CCache` to e2e builds
- [#8136](https://github.com/MetaMask/metamask-mobile/pull/8136): test(ramp): add test for stateHasOrder util
- [#8137](https://github.com/MetaMask/metamask-mobile/pull/8137): test(ramp): add test for sell order processor
- [#8174](https://github.com/MetaMask/metamask-mobile/pull/8174): test: bump detox + implement dynamic scroll in e2e tests
- [#8083](https://github.com/MetaMask/metamask-mobile/pull/8083): refactor: E2e Smoke Tests to Execute Across Multiple Virtual Machines on Bitrise
- [#8087](https://github.com/MetaMask/metamask-mobile/pull/8087): test: Refactor Settings Contacts Folder page objects
- [#8109](https://github.com/MetaMask/metamask-mobile/pull/8109): chore: Added deprecation notices to button-related components
- [#8124](https://github.com/MetaMask/metamask-mobile/pull/8124): chore: Added deprecation notice to non-ds icons
- [#8150](https://github.com/MetaMask/metamask-mobile/pull/8150): refactor(ds): make onPressClearButton required when showClearButton
- [#8128](https://github.com/MetaMask/metamask-mobile/pull/8128): chore: disable hardware wallet feature and remove dependencies
- [#8104](https://github.com/MetaMask/metamask-mobile/pull/8104): docs: Adding README to component library folder
- [#8074](https://github.com/MetaMask/metamask-mobile/pull/8074): chore: split the Connection class into smaller chunks and add unit tests
- [#8014](https://github.com/MetaMask/metamask-mobile/pull/8014): test: Batch 4 Remove all instances of strings in TestID property in the app code
- [#8028](https://github.com/MetaMask/metamask-mobile/pull/8028): chore: split the SDKConnect class into smaller chunks and add unit tests
- [#8073](https://github.com/MetaMask/metamask-mobile/pull/8073): chore: sync icon library with figma icon library
- [#7897](https://github.com/MetaMask/metamask-mobile/pull/7897): test: Separate Detox build from test execution
- [#8018](https://github.com/MetaMask/metamask-mobile/pull/8018): test: migrate MessageSign tests to react testing library
- [#8005](https://github.com/MetaMask/metamask-mobile/pull/8005): chore: add unit tests to sdk connect handlers
- [#7959](https://github.com/MetaMask/metamask-mobile/pull/7959): refactor(ses): remove stale issue comments
- [#8044](https://github.com/MetaMask/metamask-mobile/pull/8044): refactor: Updated navigational Navbar Headers with DS components

### Fixed
- [#8230](https://github.com/MetaMask/metamask-mobile/pull/8230): fix: refresh ownership status for nfts
- [#8248](https://github.com/MetaMask/metamask-mobile/pull/8248): fix: update PPOM validator version to fix validation after network change
- [#8233](https://github.com/MetaMask/metamask-mobile/pull/8233): fix: enabling blockaid should be possible only if user is on mainnet
- [#8225](https://github.com/MetaMask/metamask-mobile/pull/8225): fix: Remove duplicate declarations and library
- [#8232](https://github.com/MetaMask/metamask-mobile/pull/8232): fix: Show deprecated exports on enzyme
- [#8235](https://github.com/MetaMask/metamask-mobile/pull/8235): fix: Price API perf improvements
- [#8146](https://github.com/MetaMask/metamask-mobile/pull/8146): fix: fix padding tab, should be 16px
- [#8207](https://github.com/MetaMask/metamask-mobile/pull/8207): fix: update copy from `seed` to `secret recovery phrase`
- [#8203](https://github.com/MetaMask/metamask-mobile/pull/8203): fix: Handle Optional 'getCurrentAccount' in incoming transaction
- [#8184](https://github.com/MetaMask/metamask-mobile/pull/8184): fix: update to unable to find conversion rate when failing to get conversion rate
- [#8141](https://github.com/MetaMask/metamask-mobile/pull/8141): fix: fix bug first NFT in collection gets always displayed
- [#8075](https://github.com/MetaMask/metamask-mobile/pull/8075): fix: ignore ppom when using yarn format
- [#8211](https://github.com/MetaMask/metamask-mobile/pull/8211): fix: unmount Settings on blur to hide credential
- [#8224](https://github.com/MetaMask/metamask-mobile/pull/8224): fix: added resolution for follow-redirects
- [#8221](https://github.com/MetaMask/metamask-mobile/pull/8221): fix: add RN patch for boost
- [#7998](https://github.com/MetaMask/metamask-mobile/pull/7998): fix: Send ETH using Deeplinks sets incorrect amount if is way higher than balance
- [#8145](https://github.com/MetaMask/metamask-mobile/pull/8145): fix: handle blockaid initialisation failure on settings page
- [#8129](https://github.com/MetaMask/metamask-mobile/pull/8129): fix: Blockaid wallet connect errors.
- [#8063](https://github.com/MetaMask/metamask-mobile/pull/8063): fix: fix typo on PPOM modal text
- [#8052](https://github.com/MetaMask/metamask-mobile/pull/8052): fix(action): be more restrictive on the release branch format
- [#8088](https://github.com/MetaMask/metamask-mobile/pull/8088): fix: metrics event not fired when blockaid is disabled
- [#8095](https://github.com/MetaMask/metamask-mobile/pull/8095): fix: dedupe deps
- [#8085](https://github.com/MetaMask/metamask-mobile/pull/8085): fix: PPOMController related issues in blockaid integration
- [#8029](https://github.com/MetaMask/metamask-mobile/pull/8029): fix: blockaid analytics code typos

## 7.14.0 - Jan 11, 2024
### Added
- [#8016](https://github.com/MetaMask/metamask-mobile/pull/8016): feat(ramp): add sell deeplink
- [#7962](https://github.com/MetaMask/metamask-mobile/pull/7962): feat(ramp): add sell notification texts
- [#8047](https://github.com/MetaMask/metamask-mobile/pull/8047): feat: Added RadioButton to DS
- [#7951](https://github.com/MetaMask/metamask-mobile/pull/7951): feat: New Crowdin translations by Github Action
- [#7954](https://github.com/MetaMask/metamask-mobile/pull/7954): feat: minor changes to connect QR wallet view
- [#7963](https://github.com/MetaMask/metamask-mobile/pull/7963): feat(ramp): add sell order polling when has txhash
- [#7899](https://github.com/MetaMask/metamask-mobile/pull/7899): feat(ramp): popular region and search states
- [#7955](https://github.com/MetaMask/metamask-mobile/pull/7955): feat: RNTar native modules (Android and iOS)
- [#7960](https://github.com/MetaMask/metamask-mobile/pull/7960): feat: Content update for Swaps
- [#7899](https://github.com/MetaMask/metamask-mobile/pull/7899): feat(ramp): popular region and search states
- [#7955](https://github.com/MetaMask/metamask-mobile/pull/7955): feat: RNTar native modules (Android and iOS)
- [#7960](https://github.com/MetaMask/metamask-mobile/pull/7960): feat: Content update for Swaps
- [#7961](https://github.com/MetaMask/metamask-mobile/pull/7961): feat: Create Select's foundational component - SelectValue
- [#7835](https://github.com/MetaMask/metamask-mobile/pull/7835): feat: add bridge wallet action
- [#7921](https://github.com/MetaMask/metamask-mobile/pull/7921): feat: android sdk connectsign + batch request
- [#7933](https://github.com/MetaMask/metamask-mobile/pull/7933): feat: Added images to component Readmes
- [#7607](https://github.com/MetaMask/metamask-mobile/pull/7607): feat: New Crowdin translations by Github Action
- [#7837](https://github.com/MetaMask/metamask-mobile/pull/7837): feat: New mobile Flask Build Type
- [#7876](https://github.com/MetaMask/metamask-mobile/pull/7876): feat: display the dapp icon when connecting with sdk
- [#7861](https://github.com/MetaMask/metamask-mobile/pull/7861): feat: enable Blockaid on iOS
- [#7864](https://github.com/MetaMask/metamask-mobile/pull/7864): feat(ramp): sell what's new modal content

 ### Changed
- [#7908](https://github.com/MetaMask/metamask-mobile/pull/7908): chore: tranfer the DeeplinkManager file from JS to TS
- [#7972](https://github.com/MetaMask/metamask-mobile/pull/7972): chore: Replace local code fence transform with `@metamask/build-utils`
- [#7925](https://github.com/MetaMask/metamask-mobile/pull/7925): chore: refactor the DeeplinkManager into smaller parts and add unit tests
- [#8011](https://github.com/MetaMask/metamask-mobile/pull/8011): test: batch 1 remove strings testid app code
- [#7888](https://github.com/MetaMask/metamask-mobile/pull/7888): test: Settings Security And Privacy: Refactor page objects
- [#7989](https://github.com/MetaMask/metamask-mobile/pull/7989): test: Removing test selector strings within app code (5/7)
- [#7978](https://github.com/MetaMask/metamask-mobile/pull/7978): test: Removing test selector strings within app code 2/7
- [#7992](https://github.com/MetaMask/metamask-mobile/pull/7992): test: Removing test selector strings within app code (6/7)
- [#7993](https://github.com/MetaMask/metamask-mobile/pull/7993): test: Removing test selector strings within app code (7/7)
- [#7873](https://github.com/MetaMask/metamask-mobile/pull/7873): refactor: split migrations into multiple files
- [#7710](https://github.com/MetaMask/metamask-mobile/pull/7710): test: flag Confirmations tests as Smoke tests
- [#7472](https://github.com/MetaMask/metamask-mobile/pull/7472): refactor: Convert Tag stories to csf format
- [#7967](https://github.com/MetaMask/metamask-mobile/pull/7967): test: Removing test selector strings within app code
- [#7966](https://github.com/MetaMask/metamask-mobile/pull/7966): test: fix wallet test
- [#7937](https://github.com/MetaMask/metamask-mobile/pull/7937): chore: Updating CODEOWNERS file with DS ownership of component-library
- [#7952](https://github.com/MetaMask/metamask-mobile/pull/7952): chore: add bridge translations
- [#7922](https://github.com/MetaMask/metamask-mobile/pull/7922): chore(patch): Use core branch for assets-controllers patch
- [#7929](https://github.com/MetaMask/metamask-mobile/pull/7929): test: Increase E2E test setup time
- [#7904](https://github.com/MetaMask/metamask-mobile/pull/7904): test: Fix permission-system-revoking-multiple-accounts test
- [#7689](https://github.com/MetaMask/metamask-mobile/pull/7689): refactor: generate nonces using nonce tracker
- [#7896](https://github.com/MetaMask/metamask-mobile/pull/7896): test: Remove duplicate methods on Gesture class

 ### Fixed
- [#7953](https://github.com/MetaMask/metamask-mobile/pull/7953): fix: correct proptypes array in WebsiteIcon component
- [#7886](https://github.com/MetaMask/metamask-mobile/pull/7886): fix: Fix `eth_signTypedData` signatures containing `0x`
- [#7935](https://github.com/MetaMask/metamask-mobile/pull/7935): fix: bitrise cocoapods issue in bitrise
- [#7934](https://github.com/MetaMask/metamask-mobile/pull/7934): fix: Resolve CocoaPods Version Issue and Ruby Installation Failure for Podfile.lock
- [#7745](https://github.com/MetaMask/metamask-mobile/pull/7745): fix: add a section for stakeholder reviews in issue template
- [#7924](https://github.com/MetaMask/metamask-mobile/pull/7924): fix: Prevent SES errors in iOS dev builds
- [#7917](https://github.com/MetaMask/metamask-mobile/pull/7917): fix: adjust the apiLogoUrl logic to handles cases when icon is an object with uri key
- [#7338](https://github.com/MetaMask/metamask-mobile/pull/7338): fix: update linea goerli explorer url
- [#7893](https://github.com/MetaMask/metamask-mobile/pull/7893): fix: Revert javascript disabled on the webview
- [#7881](https://github.com/MetaMask/metamask-mobile/pull/7881): fix: 7862 invalid address error
- [#7757](https://github.com/MetaMask/metamask-mobile/pull/7757): feat: integrate ledger hardware wallet
- [#8128](https://github.com/MetaMask/metamask-mobile/pull/8128): fix: disable hardware wallet feature and remove dependencies
- [#8046](https://github.com/MetaMask/metamask-mobile/pull/8046): fix: CI flakey unit tests TypeErrors on react-native/jest/setup.js global.performance
- [#8013](https://github.com/MetaMask/metamask-mobile/pull/8013): fix: show loading banner when blockaid toggled
- [#8031](https://github.com/MetaMask/metamask-mobile/pull/8031): fix: PPOMController update to handle storage crash
- [#8004](https://github.com/MetaMask/metamask-mobile/pull/8004): fix: mobile blockaid performance issues
- [#7822](https://github.com/MetaMask/metamask-mobile/pull/7822): fix: PPOM - Metrics information from ppom is not logged
- [#8012](https://github.com/MetaMask/metamask-mobile/pull/8012): fix: Rename old code fences
- [#7971](https://github.com/MetaMask/metamask-mobile/pull/7971): fix: Updated ButtonLink to use text when size is auto
- [#7976](https://github.com/MetaMask/metamask-mobile/pull/7976): fix: blockaid mobile performance improvements

## 7.12.5 - Jan 4, 2024
### Added
- [#8156](https://github.com/MetaMask/metamask-mobile/pull/8156): feat: migrate to latest Token rates controller

### Fixed 
- [#8155](https://github.com/MetaMask/metamask-mobile/pull/8155): fix: OpenSea V1 -> V2 patch

## 7.12.3 - Dec 18, 2023
### Fixed 
- [#8102](https://github.com/MetaMask/metamask-mobile/pull/8102): fix: prevent bad svg urls in react-native-svg

## 7.12.2 - Dec 8, 2023
### Fixed 
- [#8057](https://github.com/MetaMask/metamask-mobile/pull/8057): fix: Disable SES on iOS 

## 7.12.1 - Dec 5, 2023
### Fixed
- [#7991](https://github.com/MetaMask/metamask-mobile/pull/7991): fix: patch for token rates controller with coin gecko endpoint

## 7.12.0 - Dec 4, 2023
### Added
- [#7037](https://github.com/MetaMask/metamask-mobile/pull/7037): feat(off-ramp): add off-ramp feature
- [#7734](https://github.com/MetaMask/metamask-mobile/pull/7734): feat: enable code fence capabilities on mobile app.
- [#7754](https://github.com/MetaMask/metamask-mobile/pull/7754): feat: add a return to app modal only for ios 17 when an sdk operation is done
- [#7790](https://github.com/MetaMask/metamask-mobile/pull/7790): feat: goerli deprecation warning
- [#7714](https://github.com/MetaMask/metamask-mobile/pull/7714): feat: sdk comm update
- [#7789](https://github.com/MetaMask/metamask-mobile/pull/7789): feat: Goerli deprecation translation
- [#7732](https://github.com/MetaMask/metamask-mobile/pull/7732): feat: Update preferences controller to version ^4
- [#6586](https://github.com/MetaMask/metamask-mobile/pull/6586): feat: SES lockdown v0.18.8 (iOS JSC)
- [#7644](https://github.com/MetaMask/metamask-mobile/pull/7644): feat: add bluetooth library support
- [#7643](https://github.com/MetaMask/metamask-mobile/pull/7643): feat: add error message to retry modal
- [#7680](https://github.com/MetaMask/metamask-mobile/pull/7680): feat: UX improvement to address blockaid performance issue
- [#7701](https://github.com/MetaMask/metamask-mobile/pull/7701): feat: Network verification changed
- [#7641](https://github.com/MetaMask/metamask-mobile/pull/7641): feat: add account type tag label
- [#7728](https://github.com/MetaMask/metamask-mobile/pull/7728): feat: Update composable controller to v^3
- [#7657](https://github.com/MetaMask/metamask-mobile/pull/7657): feat: Deprecate SheetBottom component
- [#7717](https://github.com/MetaMask/metamask-mobile/pull/7717): feat: Update base controller to v3
- [#7712](https://github.com/MetaMask/metamask-mobile/pull/7712): feat: update phishing controller v5
- [#7702](https://github.com/MetaMask/metamask-mobile/pull/7702): feat: Translations for network verification warnings
- [#7708](https://github.com/MetaMask/metamask-mobile/pull/7708): feat: configure metro listener port

### Changed
- [#7860](https://github.com/MetaMask/metamask-mobile/pull/7860): refactor: Updated Toast story
- [#7391](https://github.com/MetaMask/metamask-mobile/pull/7391): refactor: Convert Button stories to csf format
- [#7393](https://github.com/MetaMask/metamask-mobile/pull/7393): refactor: Convert Badge stories to csf format
- [#7330](https://github.com/MetaMask/metamask-mobile/pull/7330): refactor: Convert Accordion stories to csf format
- [#7329](https://github.com/MetaMask/metamask-mobile/pull/7329): refactor: Convert Banner stories to csf format
- [#7415](https://github.com/MetaMask/metamask-mobile/pull/7415): refactor: Convert ModalConfirmation stories to csf format
- [#7471](https://github.com/MetaMask/metamask-mobile/pull/7471): refactor: Convert Sheet stories to csf format
- [#7374](https://github.com/MetaMask/metamask-mobile/pull/7374): refactor: Convert Avatar stories to csf format
- [#7762](https://github.com/MetaMask/metamask-mobile/pull/7762): test: Move TestIDs from page objects in e2e/pages folder
- [#7810](https://github.com/MetaMask/metamask-mobile/pull/7810): chore: Update e2e regression casing
- [#7763](https://github.com/MetaMask/metamask-mobile/pull/7763): chore(ramp): upgrade sdk to 1.25.3
- [#7749](https://github.com/MetaMask/metamask-mobile/pull/7749): revert: undo QR code changes from previous merge
- [#7770](https://github.com/MetaMask/metamask-mobile/pull/7770): chore: Test/fix swap token chart
- [#7760](https://github.com/MetaMask/metamask-mobile/pull/7760): chore(revert): Split the Swap test into two parts so that transaction activity is checked at the end
- [#7726](https://github.com/MetaMask/metamask-mobile/pull/7726): chore: Split the Swap test into two parts so that transaction activity is checked at the end
- [#7744](https://github.com/MetaMask/metamask-mobile/pull/7744): refactor: Update ListItemMultiSelect
- [#7746](https://github.com/MetaMask/metamask-mobile/pull/7746): refactor: Update AvatarVariants to AvatarVariant
- [#7741](https://github.com/MetaMask/metamask-mobile/pull/7741): refactor: Update SelectItem
- [#7739](https://github.com/MetaMask/metamask-mobile/pull/7739): refactor: Update ListItem based on latest design
- [#7756](https://github.com/MetaMask/metamask-mobile/pull/7756): docs: Update docs with new envar `METAMASK_ENVIRONMENT`
- [#7735](https://github.com/MetaMask/metamask-mobile/pull/7735): chore: Reduce e2e build scenarios
- [#7720](https://github.com/MetaMask/metamask-mobile/pull/7720): test: Move testIDs from the last 10 files from the modals folder
- [#7693](https://github.com/MetaMask/metamask-mobile/pull/7693): test: Move TestIDs from the first 10 page objects in modals folder
- [#7704](https://github.com/MetaMask/metamask-mobile/pull/7704): refactor: logger.js to typescript and optimize for dev

### Fixed
- [#7859](https://github.com/MetaMask/metamask-mobile/pull/7859): fix: microphone and camera on webview
- [#7776](https://github.com/MetaMask/metamask-mobile/pull/7776): fix: WalletConnect requests should show loading banner for blockaid
- [#7838](https://github.com/MetaMask/metamask-mobile/pull/7838): fix: remove unused .tools-versions to prioritize nvm
- [#7841](https://github.com/MetaMask/metamask-mobile/pull/7841): fix: branch io deeplink stop on error without handling link
- [#7836](https://github.com/MetaMask/metamask-mobile/pull/7836): fix: iOS Bitrise yarn setup
- [#7813](https://github.com/MetaMask/metamask-mobile/pull/7813): fix: Add microphone permissions to iOS (#7812)
- [#7834](https://github.com/MetaMask/metamask-mobile/pull/7834): fix: remove wrong property
- [#7796](https://github.com/MetaMask/metamask-mobile/pull/7796): fix: Update settings copy for Blockaid feature
- [#7797](https://github.com/MetaMask/metamask-mobile/pull/7797): fix: PPOM - What's New copy text refers to OpenSea previous feature - non existing in Mobile
- [#7798](https://github.com/MetaMask/metamask-mobile/pull/7798): fix: blockaid banner should not be visible if option has not been enabled in settings
- [#7817](https://github.com/MetaMask/metamask-mobile/pull/7817): fix: blockaid banner appearance for approve transactions
- [#7820](https://github.com/MetaMask/metamask-mobile/pull/7820): fix: blockaid banner should not break if feature is an object
- [#7799](https://github.com/MetaMask/metamask-mobile/pull/7799): fix: Update loading copy for Blockaid on mobile
- [#7821](https://github.com/MetaMask/metamask-mobile/pull/7821): fix: error property on object is not extensible
- [#7815](https://github.com/MetaMask/metamask-mobile/pull/7815): fix: blockaid banner fix for signature requests - warning should not disappear after checking message details
- [#7809](https://github.com/MetaMask/metamask-mobile/pull/7809): fix: Disable javascript when webview is not focused
- [#7811](https://github.com/MetaMask/metamask-mobile/pull/7811): fix: Lock yarn to 1.22.19
- [#7781](https://github.com/MetaMask/metamask-mobile/pull/7781): fix: android builds: update hermes commit hash
- [#7786](https://github.com/MetaMask/metamask-mobile/pull/7786): fix: e2e - update search asset and hide for wallet tests
- [#7788](https://github.com/MetaMask/metamask-mobile/pull/7788): fix: remove PPOM initialisation error appearing in dev mode
- [#7774](https://github.com/MetaMask/metamask-mobile/pull/7774): fix: blockaid URL
- [#7765](https://github.com/MetaMask/metamask-mobile/pull/7765): fix: revert the changes made for deeplink.
- [#7777](https://github.com/MetaMask/metamask-mobile/pull/7777): fix: blockaid validations should be done only on mainnet
- [#7737](https://github.com/MetaMask/metamask-mobile/pull/7737): fix: Use custom controls for iOS video (#7729)
- [#7733](https://github.com/MetaMask/metamask-mobile/pull/7733): fix: silence PollingBlockTracker Sentry error emit
- [#7758](https://github.com/MetaMask/metamask-mobile/pull/7758): fix: bump axios
- [#7750](https://github.com/MetaMask/metamask-mobile/pull/7750): fix: Fix network badge merge issue
- [#7718](https://github.com/MetaMask/metamask-mobile/pull/7718): fix: add definitions for release labels in labeling-guidelines
- [#7727](https://github.com/MetaMask/metamask-mobile/pull/7727): fix: [e2e] - Fix Bitrise pipeline environment variable
- [#7719](https://github.com/MetaMask/metamask-mobile/pull/7719): fix: Bitrise android e2e linux builds
- [#7703](https://github.com/MetaMask/metamask-mobile/pull/7703): fix: Fix Sentry source map upload
- [#7706](https://github.com/MetaMask/metamask-mobile/pull/7706): fix: PPOM - See details arrow icon missmatch between platforms
- [#7683](https://github.com/MetaMask/metamask-mobile/pull/7683): fix: 942 invalid QR code warning message on bad QR code
- [#7662](https://github.com/MetaMask/metamask-mobile/pull/7662): fix: update PPOM Validator to address blockaid performance issues
- [#7642](https://github.com/MetaMask/metamask-mobile/pull/7642): fix: action view btn not able translate

## 7.11.0 - Nov 17, 2023
### Added
- [#7251](https://github.com/MetaMask/metamask-mobile/pull/7251): feat: #999 - RTK consolidate reducers
- [#7628](https://github.com/MetaMask/metamask-mobile/pull/7628): feat: sdk batch rpc calls
- [#7655](https://github.com/MetaMask/metamask-mobile/pull/7655): feat: node to version 18.17.1
- [#7114](https://github.com/MetaMask/metamask-mobile/pull/7114): feat: Xcode 15 support on React Native 0.71.14
- [#7618](https://github.com/MetaMask/metamask-mobile/pull/7618): feat: Show message on UI when blockaid validation fails
- [#7567](https://github.com/MetaMask/metamask-mobile/pull/7567): feat(actions): refactoring + improvement of github actions
- [#7363](https://github.com/MetaMask/metamask-mobile/pull/7363): feat: integrating ppom update tool into mobile build
- [#7584](https://github.com/MetaMask/metamask-mobile/pull/7584): feat: re-create connect_sign feature
- [#7352](https://github.com/MetaMask/metamask-mobile/pull/7352): feat: enable Linea for swaps
- [#7419](https://github.com/MetaMask/metamask-mobile/pull/7419): feat: Add metrics for provider calls coming from ppom on mobile

### Changed
- [#7349](https://github.com/MetaMask/metamask-mobile/pull/7349): refactor: Convert Form stories
- [#7414](https://github.com/MetaMask/metamask-mobile/pull/7414): refactor: Convert List stories to csf format
- [#7468](https://github.com/MetaMask/metamask-mobile/pull/7468): refactor: Convert Text stories to csf format
- [#7412](https://github.com/MetaMask/metamask-mobile/pull/7412): refactor: Convert Overlay story to csf format
- [#7413](https://github.com/MetaMask/metamask-mobile/pull/7413): refactor: Convert Icon story to csf format
- [#7698](https://github.com/MetaMask/metamask-mobile/pull/7698): refactor(readme): node version 18
- [#7375](https://github.com/MetaMask/metamask-mobile/pull/7375): refactor: Convert BottomSheet stories to csf format
- [#7427](https://github.com/MetaMask/metamask-mobile/pull/7427): refactor: Convert Navigation stories to csf format
- [#7470](https://github.com/MetaMask/metamask-mobile/pull/7470): refactor: Convert Select stories to csf format
- [#7469](https://github.com/MetaMask/metamask-mobile/pull/7469): refactor: Convert Picker stories to csf format
- [#7373](https://github.com/MetaMask/metamask-mobile/pull/7373): refactor: Convert Cell stories to csf format
- [#7688](https://github.com/MetaMask/metamask-mobile/pull/7688): chore: refactor swaps view with selectors
- [#7682](https://github.com/MetaMask/metamask-mobile/pull/7682): test: Move testids from in SendView, WalletView, SendLinkView and AmountView
- [#7672](https://github.com/MetaMask/metamask-mobile/pull/7672): test: E2E Removed duplicate tests in quarantine
- [#7645](https://github.com/MetaMask/metamask-mobile/pull/7645): test: Enable Regression tests on Bitrise
- [#7650](https://github.com/MetaMask/metamask-mobile/pull/7650): test:7562 move testids settings folder
- [#7639](https://github.com/MetaMask/metamask-mobile/pull/7639): chore: Update selectors for contract approval modal
- [#7621](https://github.com/MetaMask/metamask-mobile/pull/7621): ci: create gh action to create cherry-pick PRs for releases
- [#7568](https://github.com/MetaMask/metamask-mobile/pull/7568): chore: run `yarn install` as part of `yarn deduplicate`
- [#7604](https://github.com/MetaMask/metamask-mobile/pull/7604): refactor: [Part 4] - Ongoing Work for legacy <Text> comp replacement.
- [#7573](https://github.com/MetaMask/metamask-mobile/pull/7573): refactor: [Part 3] - Ongoing Work for legacy <Text> comp replacement.
- [#7610](https://github.com/MetaMask/metamask-mobile/pull/7610): test: Move onboarding testIDs to Selectors folder inside e2e
- [#7635](https://github.com/MetaMask/metamask-mobile/pull/7635): chore: move spec files to subfolders
- [#6668](https://github.com/MetaMask/metamask-mobile/pull/6668): chore: update stale bot language to provide instruction for community contributions
- [#7571](https://github.com/MetaMask/metamask-mobile/pull/7571): refactor: [Part 2] - Ongoing Work for legacy <Text> comp replacement.
- [#7339](https://github.com/MetaMask/metamask-mobile/pull/7339): ci: Create github action for triggering Bitrise E2E builds based on label
- [#7626](https://github.com/MetaMask/metamask-mobile/pull/7626): test: Fix smoke tests on main
- [#7326](https://github.com/MetaMask/metamask-mobile/pull/7326): refactor: Update Header and convert Header Story
- [#7600](https://github.com/MetaMask/metamask-mobile/pull/7600): chore: split sdk connect
- [#7597](https://github.com/MetaMask/metamask-mobile/pull/7597): chore: revert transfer DeeplinkManager.js file to TS
- [#7586](https://github.com/MetaMask/metamask-mobile/pull/7586): chore: transfer DeeplinkManager.js file to TS
- [#7589](https://github.com/MetaMask/metamask-mobile/pull/7589): chore: adds the fixture env variable to debug android builds
- [#7171](https://github.com/MetaMask/metamask-mobile/pull/7171): docs: add JSDoc to deprecate Alert in favor of BannerAlert #6904
- [#7578](https://github.com/MetaMask/metamask-mobile/pull/7578): docs: Updating PR template
- [#7574](https://github.com/MetaMask/metamask-mobile/pull/7574): chore: minor bump on react native dev tools to address audit issue

### Fixed
- [#7692](https://github.com/MetaMask/metamask-mobile/pull/7692): fix: sdk and deeplink init process
- [#7687](https://github.com/MetaMask/metamask-mobile/pull/7687): fix: refactor selectors and fix request token test
- [#7491](https://github.com/MetaMask/metamask-mobile/pull/7491): fix: Warn users when connecting to a website on the eth-phishing-detect list on mobile
- [#7601](https://github.com/MetaMask/metamask-mobile/pull/7601): fix: approve deeplink displays domain pill with selected address
- [#7678](https://github.com/MetaMask/metamask-mobile/pull/7678): fix: remove init launch app
- [#7667](https://github.com/MetaMask/metamask-mobile/pull/7667): fix: Wallet not switching networks when add new network requested by a dapp
- [#7668](https://github.com/MetaMask/metamask-mobile/pull/7668): fix: Disable permission-system-revoking-multiple-accounts detox test
- [#7661](https://github.com/MetaMask/metamask-mobile/pull/7661): fix: actions improvement
- [#7651](https://github.com/MetaMask/metamask-mobile/pull/7651): fix: revert nonce logic in transaction controller
- [#7654](https://github.com/MetaMask/metamask-mobile/pull/7654): fix: update project.pbxproj removing not needed configurations
- [#7595](https://github.com/MetaMask/metamask-mobile/pull/7595): fix(devDeps): remove duplicate older storybook and babel packages
- [#7633](https://github.com/MetaMask/metamask-mobile/pull/7633): fix: bump browserify-sign to v 4.2.2
- [#7614](https://github.com/MetaMask/metamask-mobile/pull/7614): fix: Bump crypto js to 4.2.0
- [#7603](https://github.com/MetaMask/metamask-mobile/pull/7603): fix: Copy changes, Security advice by > Powered by
- [#6951](https://github.com/MetaMask/metamask-mobile/pull/6951): fix: add favicon fetching hook
- [#7590](https://github.com/MetaMask/metamask-mobile/pull/7590): fix: Change network id for chain id
- [#7482](https://github.com/MetaMask/metamask-mobile/pull/7482): fix: 1273 duplicate contact addresses
- [#7540](https://github.com/MetaMask/metamask-mobile/pull/7540): fix: token decimals fetched from the chain
- [#7546](https://github.com/MetaMask/metamask-mobile/pull/7546): fix link to testnet faucets
- [#7557](https://github.com/MetaMask/metamask-mobile/pull/7557): fix(issue template): encourage recordings
- [#7813](https://github.com/MetaMask/metamask-mobile/pull/7813): fix: Add microphone permissions to iOS 
- [#7737](https://github.com/MetaMask/metamask-mobile/pull/7737): fix: Use custom controls for iOS video
- [#7811](https://github.com/MetaMask/metamask-mobile/pull/7811): fix: Lock yarn to 1.22.19
- [#7733](https://github.com/MetaMask/metamask-mobile/pull/7733): fix: silence PollingBlockTracker Sentry 

## 7.10.0 - Nov 3, 2023
### Added
- [#7588](https://github.com/MetaMask/metamask-mobile/pull/7588): chore: cherry pick #7584 - re-create connect_sign feature
- [#7154](https://github.com/MetaMask/metamask-mobile/pull/7154): feat: incoming transactions by network
- [#7541](https://github.com/MetaMask/metamask-mobile/pull/7541): feat: Add EIP-6963 Provider
- [#7256](https://github.com/MetaMask/metamask-mobile/pull/7256): feat: Enable zkSync Era in Swaps
- [#7465](https://github.com/MetaMask/metamask-mobile/pull/7465): feat:Feat/1273 duplicate contact addresses i18n
- [#7185](https://github.com/MetaMask/metamask-mobile/pull/7185): feat: ipfs banner
- [#7411](https://github.com/MetaMask/metamask-mobile/pull/7411): feat(ramp): update quote cta copy
- [#7218](https://github.com/MetaMask/metamask-mobile/pull/7218): feat: Show link on blockaid banner to report false positives
- [#7267](https://github.com/MetaMask/metamask-mobile/pull/7267): feat: bump `@metamask/keyring-controller` to v6.0.0
- [#7584](https://github.com/MetaMask/metamask-mobile/pull/7584): feat: re-create connect_sign feature

### Changed
- [#7636](https://github.com/MetaMask/metamask-mobile/pull/7636): chore: cherry-pick #7633 - bump browserify-sign to v 4.2.2
- [#7581](https://github.com/MetaMask/metamask-mobile/pull/7581): chore: cherry pick #7574 - minor bump on react native dev tools to address audit issue
- [#7619](https://github.com/MetaMask/metamask-mobile/pull/7619): chore: cherry pick #7614 - Bump crypto js to 4.2.0
- [#7574](https://github.com/MetaMask/metamask-mobile/pull/7574): chore: minor bump on react native dev tools to address audit issue
- [#7354](https://github.com/MetaMask/metamask-mobile/pull/7354): chore: New Crowdin translations by Github Action
- [#7542](https://github.com/MetaMask/metamask-mobile/pull/7542): chore: @metamask/test-dapp@^7.1.0->^7.2.0
- [#7335](https://github.com/MetaMask/metamask-mobile/pull/7335): chore: Remove condition to disable transaction confirm button if user has no balance
- [#7494](https://github.com/MetaMask/metamask-mobile/pull/7494): chore: Pull `@metamask/mobile-provider` back into `metamask-mobile`
- [#7512](https://github.com/MetaMask/metamask-mobile/pull/7512): test: Extract assertion logic from the helpers.js file and add it to an Assertions class.
- [#7535](https://github.com/MetaMask/metamask-mobile/pull/7535): chore: Add @storybook LavaMoat allow-scripts config
- [#6306](https://github.com/MetaMask/metamask-mobile/pull/6306): chore(devDeps): Use updated fork of oss-attribution-generator
- [#7529](https://github.com/MetaMask/metamask-mobile/pull/7529): chore: clean up allow-scripts config
- [#7131](https://github.com/MetaMask/metamask-mobile/pull/7131): chore: Deduplicate remaining dependencies; add deduplicate script
- [#7417](https://github.com/MetaMask/metamask-mobile/pull/7417): test: Add Matchers class for all Matchers in the helpers.js file
- [#7510](https://github.com/MetaMask/metamask-mobile/pull/7510): test: Fix failing wallet E2E test on main
- [#7505](https://github.com/MetaMask/metamask-mobile/pull/7505): chore: Blockaid remove unused unfair_trade reason type and minor cleanup
- [#7473](https://github.com/MetaMask/metamask-mobile/pull/7473): test: Migrate 'Approve Custom ERC20 Token Amount' to Detox
- [#7496](https://github.com/MetaMask/metamask-mobile/pull/7496): docs: Update Yarn V1 README instructions
- [#7322](https://github.com/MetaMask/metamask-mobile/pull/7322): refactor: Update Checkbox props, style, tests, and stories
- [#7328](https://github.com/MetaMask/metamask-mobile/pull/7328): refactor: Update card story to remove story error
- [#7379](https://github.com/MetaMask/metamask-mobile/pull/7379): ci: Github action to check issue body matches issues templates and add labels to issue when needed
- [#7355](https://github.com/MetaMask/metamask-mobile/pull/7355): chore: Remove unnecessary dependency patch on `SignatureController`
- [#7376](https://github.com/MetaMask/metamask-mobile/pull/7376): chore(deps): bump postcss from 8.4.29 to 8.4.31
- [#7404](https://github.com/MetaMask/metamask-mobile/pull/7404): chore: bump `@metamask/mobile-provider` to `^3.0.0`
- [#7416](https://github.com/MetaMask/metamask-mobile/pull/7416): refactor: Re-Add decorators to storybook
- [#7402](https://github.com/MetaMask/metamask-mobile/pull/7402): test: Enable Fixtures in E2E some tests tagged "Regression"
- [#6896](https://github.com/MetaMask/metamask-mobile/pull/6896): chore: Added type declaration for deprecated Checkbox library
- [#7392](https://github.com/MetaMask/metamask-mobile/pull/7392): test: Migrate approve default erc20 to detox
- [#7293](https://github.com/MetaMask/metamask-mobile/pull/7293): feat: display nft media setting copy improvement
- [#7390](https://github.com/MetaMask/metamask-mobile/pull/7390): refactor(ramp): refactor get started copy
- [#7389](https://github.com/MetaMask/metamask-mobile/pull/7389): refactor(ramp): refactor quotes view copy and list
- [#7021](https://github.com/MetaMask/metamask-mobile/pull/7021): docs: Update JSDoc to deprecate Text Component Usage
- [#7384](https://github.com/MetaMask/metamask-mobile/pull/7384): test: add fallback when generating fixtures server url in wdio tests
- [#7372](https://github.com/MetaMask/metamask-mobile/pull/7372): test: reorg signatures tests to maximize efficiency
- [#7356](https://github.com/MetaMask/metamask-mobile/pull/7356): test: Add dynamic allocation port for ganache, fixtures and test dapp
- [#7130](https://github.com/MetaMask/metamask-mobile/pull/7130): chore(deps): dedupe semver
- [#7128](https://github.com/MetaMask/metamask-mobile/pull/7128): deps: Dedupe `ethers`@5.*
- [#7366](https://github.com/MetaMask/metamask-mobile/pull/7366): ci(bitrise): trigger smoke test on every merge to main
- [#7364](https://github.com/MetaMask/metamask-mobile/pull/7364): chore: bump Node to v16.20

### Fixed
- [#7665](https://github.com/MetaMask/metamask-mobile/pull/7665): chore: Cherry pick #7651 - revert nonce logic in transaction controller
- [#7676](https://github.com/MetaMask/metamask-mobile/pull/7676): chore: cherry pick #7667 - Wallet not switching networks when add new network requested by a dapp
- [#7580](https://github.com/MetaMask/metamask-mobile/pull/7580): chore: cherry pick #7540 - fix token decimals fetched from the chain
- [#7540](https://github.com/MetaMask/metamask-mobile/pull/7540): fix: token decimals fetched from the chain
- [#7531](https://github.com/MetaMask/metamask-mobile/pull/7531): fix: depcheck@^1.4.5->^1.4.7
- [#7483](https://github.com/MetaMask/metamask-mobile/pull/7483): fix: android os connection issue
- [#7474](https://github.com/MetaMask/metamask-mobile/pull/7474): fix: wc2 invalid origin in analytics
- [#7519](https://github.com/MetaMask/metamask-mobile/pull/7519): fix: transactions stuck in submitted status
- [#7518](https://github.com/MetaMask/metamask-mobile/pull/7518): fix(issue template): placeholder text
- [#7489](https://github.com/MetaMask/metamask-mobile/pull/7489): fix: use hostname to fetch approvedhosts
- [#7319](https://github.com/MetaMask/metamask-mobile/pull/7319): fix: finding and updating transaction errors in confirmation pages state
- [#7350](https://github.com/MetaMask/metamask-mobile/pull/7350): fix: incorrect confirmed transaction notification
- [#7476](https://github.com/MetaMask/metamask-mobile/pull/7476): fix: missing redirect on deepllink after connection
- [#7129](https://github.com/MetaMask/metamask-mobile/pull/7129): fix(deps): Dedupe ethereum-cryptography
- [#7431](https://github.com/MetaMask/metamask-mobile/pull/7431): fix: rejecting contract approval using hardware wallet account from a deeplink
- [#7331](https://github.com/MetaMask/metamask-mobile/pull/7331): fix: Fix TS errors in `core` directory
- [#7361](https://github.com/MetaMask/metamask-mobile/pull/7361): fix: reset transaction fix
- [#7410](https://github.com/MetaMask/metamask-mobile/pull/7410): fix: Verify third party details causes to watch the asset undesirably
- [#7397](https://github.com/MetaMask/metamask-mobile/pull/7397): fix: Add metrics for Blockaid settings when it's turned on/off
- [#7386](https://github.com/MetaMask/metamask-mobile/pull/7386): fix: Add Dependabot missing team label
- [#7305](https://github.com/MetaMask/metamask-mobile/pull/7305): fix: legacy gas miss match and not preserved after change
- [#7377](https://github.com/MetaMask/metamask-mobile/pull/7377): fix(podfile): add react-native-launch-arguments to podfile.lock
- [#7368](https://github.com/MetaMask/metamask-mobile/pull/7368): fix(ramp): use os browser in android
- [#7371](https://github.com/MetaMask/metamask-mobile/pull/7371): fix(action): bug report creation was not working
- [#7362](https://github.com/MetaMask/metamask-mobile/pull/7362): fix(action): update fetch-depth parameter to fetch only the last commit

## 7.9.1 - Nov 1, 2023
### Fixed
- [#7653](https://github.com/MetaMask/metamask-mobile/pull/7653): fix: revert nonce logic in transaction controller

## 7.9.0 - Oct 10, 2023
### Added
- [#7341](https://github.com/MetaMask/metamask-mobile/pull/7341): feat(ramp): add webview debug by env vars
- [#7345](https://github.com/MetaMask/metamask-mobile/pull/7345): feat: remove unused react-native-webrtc package
- [#7212](https://github.com/MetaMask/metamask-mobile/pull/7212): feat: extend the time we resume the session without showing OTP
- [#7261](https://github.com/MetaMask/metamask-mobile/pull/7261): feat: Add header to watch asset page
- [#7263](https://github.com/MetaMask/metamask-mobile/pull/7263): feat: Upgrade Mobile Storybook to version 6.5
- [#7273](https://github.com/MetaMask/metamask-mobile/pull/7273): feat: add logging controller
- [#7052](https://github.com/MetaMask/metamask-mobile/pull/7052): feat: Ipfs implementation (#6968)

### Changed
- [#7028](https://github.com/MetaMask/metamask-mobile/pull/7028): chore: New Crowdin translations by Github Action
- [#7159](https://github.com/MetaMask/metamask-mobile/pull/7159): refactor: custom network component
- [#7277](https://github.com/MetaMask/metamask-mobile/pull/7277): chore: 5.8.1 Sentry SDK Upgrade
- [#7343](https://github.com/MetaMask/metamask-mobile/pull/7343): test: revert ganache termination on fixtures
- [#7125](https://github.com/MetaMask/metamask-mobile/pull/7125): refactor: Update controller packages to core v49
- [#7324](https://github.com/MetaMask/metamask-mobile/pull/7324): refactor: Add accessibilityRole to text component
- [#7207](https://github.com/MetaMask/metamask-mobile/pull/7207): test: 939 e2e migrate senderc20 test to detox
- [#7287](https://github.com/MetaMask/metamask-mobile/pull/7287): test: increase Confirmations e2e stability by terminating ganache on hooks
- [#7280](https://github.com/MetaMask/metamask-mobile/pull/7280): test: Enable fixtures smoke tests
- [#7286](https://github.com/MetaMask/metamask-mobile/pull/7286): ci: uploading QA builds to Browserstack from Bitrise
- [#7127](https://github.com/MetaMask/metamask-mobile/pull/7127): chore(deps): dedupe ethereumjs packages
- [#7074](https://github.com/MetaMask/metamask-mobile/pull/7074): test: Swap and Token Details e2e automated tests
- [#7053](https://github.com/MetaMask/metamask-mobile/pull/7053): chore(deps): bump activesupport from 7.0.5 to 7.0.7.2
- [#7225](https://github.com/MetaMask/metamask-mobile/pull/7225): test: Signatures refactor with fixtures

### Fixed
- [#7309](https://github.com/MetaMask/metamask-mobile/pull/7309): fix: Fix Podfile.lock versions
- [#7308](https://github.com/MetaMask/metamask-mobile/pull/7308): fix: Fix e2e smoke tests caused by failed pod install step
- [#7197](https://github.com/MetaMask/metamask-mobile/pull/7197): fix: Key the address book by chain ID instead of network ID
- [#7035](https://github.com/MetaMask/metamask-mobile/pull/7035): fix: legacy gas fee edit modal
- [#7351](https://github.com/MetaMask/metamask-mobile/pull/7351): fix: Add chaijs/get-func-name resolution
- [#7271](https://github.com/MetaMask/metamask-mobile/pull/7271): fix: signature event names
- [#7314](https://github.com/MetaMask/metamask-mobile/pull/7314): fix: transaction controller patch
- [#7217](https://github.com/MetaMask/metamask-mobile/pull/7217): fix: all regex in one file
- [#7223](https://github.com/MetaMask/metamask-mobile/pull/7223): fix: remove Linea mainnet feature toggle
- [#7145](https://github.com/MetaMask/metamask-mobile/pull/7145): fix: Blockaid code fixes / updates
- [#7276](https://github.com/MetaMask/metamask-mobile/pull/7276): fix: handle overlapping add network requests
- [#7278](https://github.com/MetaMask/metamask-mobile/pull/7278): fix: Fix console errors upon switching networks


## 7.8.0 - Sep 18, 2023
### Added
- [#7068](https://github.com/MetaMask/metamask-mobile/pull/7068): feat: Adding blockaid banner to confirmation pages
- [#7186](https://github.com/MetaMask/metamask-mobile/pull/7186): feat: translation ipfs banner
- [#7038](https://github.com/MetaMask/metamask-mobile/pull/7038): feat: Blockaid preference
- [#6749](https://github.com/MetaMask/metamask-mobile/pull/6749): feat: PPOM integration with MetaMask mobile app
- [#7107](https://github.com/MetaMask/metamask-mobile/pull/7107): feat: update README XCode and python instructions

### Changed
- [#7213](https://github.com/MetaMask/metamask-mobile/pull/7213): chore: Normalize transaction controller patch
- [#7226](https://github.com/MetaMask/metamask-mobile/pull/7226): chore: add script to patch transaction controller
- [#7140](https://github.com/MetaMask/metamask-mobile/pull/7140): chore: Update confirmation page layout for Blockaid alerts
- [#7120](https://github.com/MetaMask/metamask-mobile/pull/7120): chore: Signature events rename values.
- [#7216](https://github.com/MetaMask/metamask-mobile/pull/7216): test: E2E-Parallel execution support for Android in Bitrise CI
- [#7202](https://github.com/MetaMask/metamask-mobile/pull/7202): test: build test dapp and run tests against localhost
- [#7150](https://github.com/MetaMask/metamask-mobile/pull/7150): refactor: Update ENS utils to accept chain ID
- [#7184](https://github.com/MetaMask/metamask-mobile/pull/7184): chore: Remove unused `getNetworkName` utility function
- [#7182](https://github.com/MetaMask/metamask-mobile/pull/7182): refactor: Fix documented return type of `handleNetworkSwitch`
- [#7168](https://github.com/MetaMask/metamask-mobile/pull/7168): test: Screenshots on failure should only be done on the last retry for ios
- [#7179](https://github.com/MetaMask/metamask-mobile/pull/7179): refactor: Add tests for `checkAddress` and fix types
- [#7118](https://github.com/MetaMask/metamask-mobile/pull/7118): deps: dedupe @babel/*, babel-*
- [#7032](https://github.com/MetaMask/metamask-mobile/pull/7032): devDeps: @lavamoat/allow-scripts@1.0.6->2.3.1
- [#7124](https://github.com/MetaMask/metamask-mobile/pull/7124): ci: Add depcheck test
- [#7156](https://github.com/MetaMask/metamask-mobile/pull/7156): refactor: Refactor `isTestNet` to accept chain ID
- [#7153](https://github.com/MetaMask/metamask-mobile/pull/7153): chore: Use ganache seeder and connected to dapp fixture
- [#7158](https://github.com/MetaMask/metamask-mobile/pull/7158): ci: Fix SonarCloud warning
- [#6877](https://github.com/MetaMask/metamask-mobile/pull/6877): ci: Run unit tests in parallel
- [#7117](https://github.com/MetaMask/metamask-mobile/pull/7117): refactor: move ganache from hooks to fixtures
- [#7121](https://github.com/MetaMask/metamask-mobile/pull/7121): refactor: Use selectors for core network state access
- [#7119](https://github.com/MetaMask/metamask-mobile/pull/7119): ci: Resolve SonarCloud warnings
- [#7101](https://github.com/MetaMask/metamask-mobile/pull/7101): chore: Bump test-dapp to 7.1.0
- [#7110](https://github.com/MetaMask/metamask-mobile/pull/7110): refactor: Migrate store to TypeScript
- [#7111](https://github.com/MetaMask/metamask-mobile/pull/7111): ci: Improve performance of GitHub Actions setup
- [#7100](https://github.com/MetaMask/metamask-mobile/pull/7100): ci: Add type check lint to CI

### Fixed
- [#7187](https://github.com/MetaMask/metamask-mobile/pull/7187): fix: sonar coverage path
- [#7106](https://github.com/MetaMask/metamask-mobile/pull/7106): fix: rename signature events and fix failing unit test
- [#7077](https://github.com/MetaMask/metamask-mobile/pull/7077): fix: Warning when rejecting an approval request with id XYZ not found
- [#7200](https://github.com/MetaMask/metamask-mobile/pull/7200): fix: invalid destructuring of undefined object
- [#7056](https://github.com/MetaMask/metamask-mobile/pull/7056): fix: safeguard util/address functions for undefined arguments
- [#7141](https://github.com/MetaMask/metamask-mobile/pull/7141): fix: 1078 mixpanel delete data
- [#7166](https://github.com/MetaMask/metamask-mobile/pull/7166): fix: keystone signatures
- [#7147](https://github.com/MetaMask/metamask-mobile/pull/7147): fix: Fix type errors in reducers
- [#7142](https://github.com/MetaMask/metamask-mobile/pull/7142): fix: approval modal showing after submit swap
- [#7102](https://github.com/MetaMask/metamask-mobile/pull/7102): fix: sdk connection issues
- [#7105](https://github.com/MetaMask/metamask-mobile/pull/7105): fix: Fix all Engine type errors
- [#7195](https://github.com/MetaMask/metamask-mobile/pull/7195): fix: Fix incoming transaction notifications on built-in networks
- [#7109](https://github.com/MetaMask/metamask-mobile/pull/7109): fix: Fix Typescript errors in utils dir
- [#7189](https://github.com/MetaMask/metamask-mobile/pull/7189): fix: Use network name in switch alert
- [#7209](https://github.com/MetaMask/metamask-mobile/pull/7209): fix: handle etherscan rate limit errors
- [#7211](https://github.com/MetaMask/metamask-mobile/pull/7211): fix: Fix Sentry sourcemap upload step
- [#7096](https://github.com/MetaMask/metamask-mobile/pull/7096): fix: Fix Engine `controllerMessenger` type errors

## 7.7.0 - Sep 18, 2023
### Added
- [#7090](https://github.com/MetaMask/metamask-mobile/pull/7090): feat: add translations for new contextual sheet display nft media
- [#6727](https://github.com/MetaMask/metamask-mobile/pull/6727): style: Update Button's pressed and disabled states
- [#7075](https://github.com/MetaMask/metamask-mobile/pull/7075): feat: incoming transactions translations
- [#7072](https://github.com/MetaMask/metamask-mobile/pull/7072): feat: update translations
- [#7059](https://github.com/MetaMask/metamask-mobile/pull/7059): feat: fallback removed
- [#6585](https://github.com/MetaMask/metamask-mobile/pull/6585): feat: Blockaid banners implementation
- [#6983](https://github.com/MetaMask/metamask-mobile/pull/6983): feat: 940 e2e migrate senderc721 test to detox

### Changed
- [#6998](https://github.com/MetaMask/metamask-mobile/pull/6998): refactor: use block tracker to poll incoming transactions
- [#6872](https://github.com/MetaMask/metamask-mobile/pull/6872): refactor: Update controller packages to v44
- [#7091](https://github.com/MetaMask/metamask-mobile/pull/7091): refactor: Simplify Engine constructor
- [#7089](https://github.com/MetaMask/metamask-mobile/pull/7089): refactor: Rename ambiguous network variables
- [#7022](https://github.com/MetaMask/metamask-mobile/pull/7022): refactor: Adopt new `addTransaction` option bag changes
- [#7085](https://github.com/MetaMask/metamask-mobile/pull/7085): refactor: Simplify `handleNetworkSwitch` utility
- [#6106](https://github.com/MetaMask/metamask-mobile/pull/6106): refactor: Componentize BottomSheet
- [#7057](https://github.com/MetaMask/metamask-mobile/pull/7057): test: Expand interaction capabilities in test cases using fixtures
- [#7054](https://github.com/MetaMask/metamask-mobile/pull/7054): chore(ramp): upgrade sdk to 1.23.0
- [#6996](https://github.com/MetaMask/metamask-mobile/pull/6996): chore: fix ios simulator qa build
- [#7055](https://github.com/MetaMask/metamask-mobile/pull/7055): refactor: format package.json correctly
- [#6964](https://github.com/MetaMask/metamask-mobile/pull/6964): refactor: Update core controllers (v47)
- [#7048](https://github.com/MetaMask/metamask-mobile/pull/7048): chore(tests): Detox rename correct failing tests
- [#7047](https://github.com/MetaMask/metamask-mobile/pull/7047): chore(test): temp disable flaky tests
- [#6902](https://github.com/MetaMask/metamask-mobile/pull/6902): refactor: Update core controllers (v45)
- [#6898](https://github.com/MetaMask/metamask-mobile/pull/6898): refactor: Update `@metamask/assets-controllers` patch

### Fixed
- [#7050](https://github.com/MetaMask/metamask-mobile/pull/7050): fix: Update terms of use header to match new copy
- [#7086](https://github.com/MetaMask/metamask-mobile/pull/7086): fix: ext contributor SonarCloud
- [#7029](https://github.com/MetaMask/metamask-mobile/pull/7029): fix: crowdin action upload
- [#6990](https://github.com/MetaMask/metamask-mobile/pull/6990): fix: Add missing long press event for account removal
- [#6892](https://github.com/MetaMask/metamask-mobile/pull/6892): fix: Updated ButtonIcon disabled state
- [#7042](https://github.com/MetaMask/metamask-mobile/pull/7042): fix: transaction history after import
- [#7064](https://github.com/MetaMask/metamask-mobile/pull/7064): fix: [7.6.0] - Token quotes on token details screen
- [#7041](https://github.com/MetaMask/metamask-mobile/pull/7041): fix: changelog duplication
- [#6962](https://github.com/MetaMask/metamask-mobile/pull/6962): fix: remove outdated ipfs gateways
- [#7024](https://github.com/MetaMask/metamask-mobile/pull/7024): fix(action): octokit not supported on MetaMask repos

## 7.6.0 - Aug 31, 2023
### Added
- [#6938](https://github.com/MetaMask/metamask-mobile/pull/6938): feat(release): 7.5.0
- [#7026](https://github.com/MetaMask/metamask-mobile/pull/7026): feat: new translations for nft media
- [#6779](https://github.com/MetaMask/metamask-mobile/pull/6779): feat: Add security alerts settings to experimental tab
- [#6901](https://github.com/MetaMask/metamask-mobile/pull/6901): feat: blockaid what's new popup
- [#6967](https://github.com/MetaMask/metamask-mobile/pull/6967): feat: github actions to automatically create and close bug report issue
- [#6997](https://github.com/MetaMask/metamask-mobile/pull/6997): feat: android nativesdk integration
- [#6794](https://github.com/MetaMask/metamask-mobile/pull/6794): feat: github action to check if PR has requested labels before being merged
- [#6934](https://github.com/MetaMask/metamask-mobile/pull/6934): feat: Migrate wdio 'SendEthMultisig' test to Detox
- [#6832](https://github.com/MetaMask/metamask-mobile/pull/6832): feat: add support for template and header on result pages

### Changed
- [#6913](https://github.com/MetaMask/metamask-mobile/pull/6913): chore: remove unused Jest preprocessor
- [#6840](https://github.com/MetaMask/metamask-mobile/pull/6840): chore(deps): bump word-wrap from 1.2.3 to 1.2.4
- [#6930](https://github.com/MetaMask/metamask-mobile/pull/6930): docs: Update QA section in PR template
- [#6862](https://github.com/MetaMask/metamask-mobile/pull/6862): docs: update PR template to include QA labels
- [#6963](https://github.com/MetaMask/metamask-mobile/pull/6963): chore: small refactor
- [#6853](https://github.com/MetaMask/metamask-mobile/pull/6853): docs: update README.md
- [#6789](https://github.com/MetaMask/metamask-mobile/pull/6789): ci(code-cov): adding code-cov to project
- [#6422](https://github.com/MetaMask/metamask-mobile/pull/6422): ci(action): unused unit testing segmentation scripts and yarn steps
- [#6966](https://github.com/MetaMask/metamask-mobile/pull/6966): chore: translation ens IPFS alert
- [#6942](https://github.com/MetaMask/metamask-mobile/pull/6942): style: Updated minor checkbox style
- [#6936](https://github.com/MetaMask/metamask-mobile/pull/6936): chore: remove onBackdropPress for signatures

### Fixed
- [#6653](https://github.com/MetaMask/metamask-mobile/pull/6653): fix: #893 fix immediate lock timer
- [#6910](https://github.com/MetaMask/metamask-mobile/pull/6910): fix: remove translations files being pushed up to crowdin
- [#6947](https://github.com/MetaMask/metamask-mobile/pull/6947): fix: Fix TS errors in `component-library` directory
- [#6975](https://github.com/MetaMask/metamask-mobile/pull/6975): fix: revert PR 6958
- [#6945](https://github.com/MetaMask/metamask-mobile/pull/6945): fix: remove unused code to overwrite filenames for Sentry error reporting
- [#6957](https://github.com/MetaMask/metamask-mobile/pull/6957): fix: vault recovery & invalid password error
- [#7015](https://github.com/MetaMask/metamask-mobile/pull/7015): fix: android sdk reconnection
- [#7013](https://github.com/MetaMask/metamask-mobile/pull/7013): fix: change fox svg code
- [#6959](https://github.com/MetaMask/metamask-mobile/pull/6959): fix: Fix TS errors in `components` directory
- [#6992](https://github.com/MetaMask/metamask-mobile/pull/6992): fix: Update Terms & Conditions and Privacy Policy URLs
- [#6864](https://github.com/MetaMask/metamask-mobile/pull/6864): fix: custom position logic for badgeWrapper
- [#6956](https://github.com/MetaMask/metamask-mobile/pull/6956): fix: Restore deleted SendEthMultisig.feature file
- [#6958](https://github.com/MetaMask/metamask-mobile/pull/6958): fix: add missed parentheses in the function call
- [#6931](https://github.com/MetaMask/metamask-mobile/pull/6931): fix: Remove splash animation wait step from Cold Start Launch time test script
- [#6864](https://github.com/MetaMask/metamask-mobile/pull/6864): fix: custom position logic for badgeWrapper

## 7.5.0 - Aug 21, 2023
### Added
- [#6865](https://github.com/MetaMask/metamask-mobile/pull/6865): feat: Create a performance E2E test for warm starts
- [#6187](https://github.com/MetaMask/metamask-mobile/pull/6187): feat: Add guidelines for contributors
- [#6732](https://github.com/MetaMask/metamask-mobile/pull/6732): feat: add missing `wallet_requestPermissions` and `wallet_getPermissions` to the mobile API.
- [#6802](https://github.com/MetaMask/metamask-mobile/pull/6802): feat: Send flow UI updates
- [#6805](https://github.com/MetaMask/metamask-mobile/pull/6805): feat(on-ramp): upgrade on-ramp SDK with apple pay support
- [#6679](https://github.com/MetaMask/metamask-mobile/pull/6679): feat(on-ramp): upgrade on-ramp-sdk to v1.22.0 with abort controller support
- [#6799](https://github.com/MetaMask/metamask-mobile/pull/6799): feat: prioritize resume over deeplink to accelerate reconnection flow
- [#6745](https://github.com/MetaMask/metamask-mobile/pull/6745): feat: Add delay for browser permission dialog
- [#6795](https://github.com/MetaMask/metamask-mobile/pull/6795): feat(MMPD-546): update portfolio icon
- [#6738](https://github.com/MetaMask/metamask-mobile/pull/6738): feat: add approval flow success and error pages
- [#6782](https://github.com/MetaMask/metamask-mobile/pull/6782): feat: wc2 dependencies update and handle switchNetwork
- [#6766](https://github.com/MetaMask/metamask-mobile/pull/6766): feat: Added horizontalAlignment to Accordions
- [#6755](https://github.com/MetaMask/metamask-mobile/pull/6755): feat: sdk protocol update

### Changed
- [#6884](https://github.com/MetaMask/metamask-mobile/pull/6884): chore: Update `@metamask/controller-utils` to v3.4
- [#6876](https://github.com/MetaMask/metamask-mobile/pull/6876): chore: Update Jest to v28
- [#6784](https://github.com/MetaMask/metamask-mobile/pull/6784): refactor: Use selectors for token list controller state access
- [#6758](https://github.com/MetaMask/metamask-mobile/pull/6758): refactor: Use selectors for tokens controller state access
- [#6752](https://github.com/MetaMask/metamask-mobile/pull/6752): refactor: Use selectors for currency rate controller state access
- [#6687](https://github.com/MetaMask/metamask-mobile/pull/6687): refactor: split approvals into separate files
- [#6848](https://github.com/MetaMask/metamask-mobile/pull/6848): refactor: Use Redux network controller state
- [#6775](https://github.com/MetaMask/metamask-mobile/pull/6775): refactor: Use selectors for preferences controller state 
- [#6808](https://github.com/MetaMask/metamask-mobile/pull/6808): refactor: Updated constants structure for button to remove
access
- [#6814](https://github.com/MetaMask/metamask-mobile/pull/6814): refactor(ramp): rename fiat aggregator folder to ramp
- [#6804](https://github.com/MetaMask/metamask-mobile/pull/6804): refactor(on-ramp): refactor quotes screen
- [#6820](https://github.com/MetaMask/metamask-mobile/pull/6820): refactor: Use selectors for nft controller state access
- [#6786](https://github.com/MetaMask/metamask-mobile/pull/6786): refactor: Use selectors for token balances controller state access
- [#6762](https://github.com/MetaMask/metamask-mobile/pull/6762): refactor: Use selectors for account tracker controller state access
- [#6759](https://github.com/MetaMask/metamask-mobile/pull/6759): refactor: Use selectors for token rates controller state access
- [#6813](https://github.com/MetaMask/metamask-mobile/pull/6813): ci(builds): Sentry sourcemap deploy
- [#6880](https://github.com/MetaMask/metamask-mobile/pull/6880): refactor: Consistent provider config naming
- [#6878](https://github.com/MetaMask/metamask-mobile/pull/6878): refactor: Simplify `handleNetworkSwitch` helper
- [#6894](https://github.com/MetaMask/metamask-mobile/pull/6894): chore: Added README to BannerBase
- [#6287](https://github.com/MetaMask/metamask-mobile/pull/6287): chore: Custom Gas Modal Component
- [#6080](https://github.com/MetaMask/metamask-mobile/pull/6080): refactor: TypeScript ~4.8.4 and ESLint deps upgrades and initial type fixes

### Fixed
- [#6863](https://github.com/MetaMask/metamask-mobile/pull/6863): fix: misalignment issue for multiselect cells
- [#6600](https://github.com/MetaMask/metamask-mobile/pull/6600): refactor: accept SignController approval request from frontend
- [#6844](https://github.com/MetaMask/metamask-mobile/pull/6844): fix: Android filename validation when downloading from browser
- [#6742](https://github.com/MetaMask/metamask-mobile/pull/6742): fix: Browser external application alert on trusted deeplink protocols
- [#6837](https://github.com/MetaMask/metamask-mobile/pull/6837): fix: Remove fallback
- [#6754](https://github.com/MetaMask/metamask-mobile/pull/6754): fix: sending an ERC20 token with an amount with more decimals than the token decimal, results in nothing
- [#6587](https://github.com/MetaMask/metamask-mobile/pull/6587): fix: Improves handling of missing WCv2 Project ID
- [#6772](https://github.com/MetaMask/metamask-mobile/pull/6772): fix: update cookie-tough dependency
- [#6739](https://github.com/MetaMask/metamask-mobile/pull/6739): fix: deeplink connection using metamask://connect
- [#6753](https://github.com/MetaMask/metamask-mobile/pull/6753): fix: Delete collectible media reproductor
- [#6833](https://github.com/MetaMask/metamask-mobile/pull/6833): fix: invalid transaction data used for approve transaction
- [#6828](https://github.com/MetaMask/metamask-mobile/pull/6828): fix: wallet connect v1 is fully deprecated
- [#6903](https://github.com/MetaMask/metamask-mobile/pull/6903): fix: Fix crash when switching to Linea

## 7.4.0 - Jul 14, 2023
### Added
- [#6805](https://github.com/MetaMask/metamask-mobile/pull/6805): feat(on-ramp): upgrade on-ramp SDK with apple pay support
- [#6679](https://github.com/MetaMask/metamask-mobile/pull/6679): feat(on-ramp): upgrade on-ramp-sdk to v1.22.0 with abort controller support
- [#6799](https://github.com/MetaMask/metamask-mobile/pull/6799): feat: prioritize resume over deeplink to accelerate reconnection flow
- [#6795](https://github.com/MetaMask/metamask-mobile/pull/6795): feat(MMPD-546): update portfolio icon
- [#6738](https://github.com/MetaMask/metamask-mobile/pull/6738): feat: add approval flow success and error pages
- [#6782](https://github.com/MetaMask/metamask-mobile/pull/6782): feat: wc2 dependencies update and handle switchNetwork
- [#6766](https://github.com/MetaMask/metamask-mobile/pull/6766): feat: Added horizontalAlignment to Accordions
- [#6755](https://github.com/MetaMask/metamask-mobile/pull/6755): feat: sdk protocol update

### Changed
- [#6804](https://github.com/MetaMask/metamask-mobile/pull/6804): refactor(on-ramp): refactor quotes screen
- [#6784](https://github.com/MetaMask/metamask-mobile/pull/6784): refactor: Use selectors for token list controller state access
- [#6758](https://github.com/MetaMask/metamask-mobile/pull/6758): refactor: Use selectors for tokens controller state access
- [#6758](https://github.com/MetaMask/metamask-mobile/pull/6758): refactor: Use selectors for tokens controller state access
- [#6796](https://github.com/MetaMask/metamask-mobile/pull/6796): ci: Fix pipelines to reflect running tests on android detox
- [#6752](https://github.com/MetaMask/metamask-mobile/pull/6752): refactor: Use selectors for currency rate controller state access

### Fixed
- [#6754](https://github.com/MetaMask/metamask-mobile/pull/6754): fix: sending an ERC20 token with an amount with more decimals than the token decimal, results in nothing
- [#6790](https://github.com/MetaMask/metamask-mobile/pull/6790): fix: update snapshot for linea mainnet
- [#6587](https://github.com/MetaMask/metamask-mobile/pull/6587): fix: Improves handling of missing WCv2 Project ID
- [#6772](https://github.com/MetaMask/metamask-mobile/pull/6772): fix: update cookie-tough dependency
- [#6739](https://github.com/MetaMask/metamask-mobile/pull/6739): fix: deeplink connection using metamask://connect
- [#6753](https://github.com/MetaMask/metamask-mobile/pull/6753): fix: Delete collectible media reproductor

## 7.3.1 - Jul 26, 2023
### Fixed
- [#6833](https://github.com/MetaMask/metamask-mobile/pull/6833): fix: invalid transaction data used for approve transaction

## 7.3.0 - Jul 13, 2023
### Added
- [#6220](https://github.com/MetaMask/metamask-mobile/pull/6220): feat: Upgrade React Native to 0.71.6
- [#6596](https://github.com/MetaMask/metamask-mobile/pull/6596): feat: Memoise token balance controler hook
- [#6639](https://github.com/MetaMask/metamask-mobile/pull/6639): feat: approval flow for add & switch network
- [#6352](https://github.com/MetaMask/metamask-mobile/pull/6352): feat(action): github action to automatically add label "release-x.y.z" when PRs get merged
- [#6576](https://github.com/MetaMask/metamask-mobile/pull/6576): feat: New Ui for permissions dapp screen
- [#6212](https://github.com/MetaMask/metamask-mobile/pull/6212): feat: trigger qrsigning modal using approval controller
- [#6602](https://github.com/MetaMask/metamask-mobile/pull/6602): feat: Add BottomSheetContent
- [#6617](https://github.com/MetaMask/metamask-mobile/pull/6617): feat: Update Overlay and add BottomSheetOverlay
- [#6489](https://github.com/MetaMask/metamask-mobile/pull/6489): feat: [MC 0.75] Show test network toggle
- [#6499](https://github.com/MetaMask/metamask-mobile/pull/6499): feat: `eth_accounts` return all permitted accounts

### Changed
- [#6662](https://github.com/MetaMask/metamask-mobile/pull/6662): refactor: Remove dead network controller code
- [#6664](https://github.com/MetaMask/metamask-mobile/pull/6664): refactor: Simplify `isMainnet` utility function
- [#6723](https://github.com/MetaMask/metamask-mobile/pull/6723): refactor: Updated checkbox style and icon
- [#6552](https://github.com/MetaMask/metamask-mobile/pull/6552): refactor: Update MultiSelectItem to use ListItem
- [#6551](https://github.com/MetaMask/metamask-mobile/pull/6551): refactor: Update SelectItem to use ListItem
- [#6724](https://github.com/MetaMask/metamask-mobile/pull/6724): refactor: Updated Label Text Variant
- [#6673](https://github.com/MetaMask/metamask-mobile/pull/6673): refactor: Use selectors for network state access
- [#6666](https://github.com/MetaMask/metamask-mobile/pull/6666): refactor: Simplify engine service
- [#6641](https://github.com/MetaMask/metamask-mobile/pull/6641): refactor: approve and reject transactions using approval controller

### Fixed
- [#6741](https://github.com/MetaMask/metamask-mobile/pull/6741): fix: onPress prop added to SelectItem component
- [#6722](https://github.com/MetaMask/metamask-mobile/pull/6722): fix: WC2 error management and SDK 'authorized' event
- [#6729](https://github.com/MetaMask/metamask-mobile/pull/6729): fix: update multi select snapshot
- [#6714](https://github.com/MetaMask/metamask-mobile/pull/6714): fix: "Assets Overview" disclaimer text color
- [#6678](https://github.com/MetaMask/metamask-mobile/pull/6678): fix: Update Confirmation Sign Message detox spec file
- [#6671](https://github.com/MetaMask/metamask-mobile/pull/6671): fix: added contact alias to destination address on send flow
- [#6637](https://github.com/MetaMask/metamask-mobile/pull/6637): fix: Support Decimal Comma for Token Custom Spend Cap

## 7.2.0 - Jun 05, 2023
### Added
- [#6632](https://github.com/MetaMask/metamask-mobile/pull/6632): feat: add linea mainnet alert message
- [#6496](https://github.com/MetaMask/metamask-mobile/pull/6496): feat(551): add Linea Mainnet
- [#6494](https://github.com/MetaMask/metamask-mobile/pull/6494): feat: Update banner component to show/hide details section
- [#6539](https://github.com/MetaMask/metamask-mobile/pull/6539): feat: [MC 0.5] Remove drawer and add remain options to settings tab
- [#6378](https://github.com/MetaMask/metamask-mobile/pull/6378): feat: Add eth_sign friction
- [#6534](https://github.com/MetaMask/metamask-mobile/pull/6534): feat(action): remove labels after issue closed
- [#6570](https://github.com/MetaMask/metamask-mobile/pull/6570): feat: Translations for the disconnected account toast
- [#6452](https://github.com/MetaMask/metamask-mobile/pull/6452): feat: [MC 0.5] - Add Account management actions
- [#5591](https://github.com/MetaMask/metamask-mobile/pull/5591): feat: Custom Spend Allowance
- [#6426](https://github.com/MetaMask/metamask-mobile/pull/6426): feat: Componentize ListItem
- [#6514](https://github.com/MetaMask/metamask-mobile/pull/6514): feat: Componentize BottomSheetFooter
- [#6466](https://github.com/MetaMask/metamask-mobile/pull/6466): feat: componentize BottomSheetHeader
- [#6294](https://github.com/MetaMask/metamask-mobile/pull/6294): feat: [MC 0.5] - Activity view and Settings on the tab bar
- [#6486](https://github.com/MetaMask/metamask-mobile/pull/6486): feat: Add disabled prop on base button

### Changed
- [#6612](https://github.com/MetaMask/metamask-mobile/pull/6612): chore: approve txn when gas estimation ready
- [#6054](https://github.com/MetaMask/metamask-mobile/pull/6054): chore: Improve TagURL
- [#6520](https://github.com/MetaMask/metamask-mobile/pull/6520): chore: improve variable name
- [#6597](https://github.com/MetaMask/metamask-mobile/pull/6597): chore: rm unused prepareFullTransaction
- [#6291](https://github.com/MetaMask/metamask-mobile/pull/6291): refactor: trigger transaction modals using approval requests
- [#5751](https://github.com/MetaMask/metamask-mobile/pull/5751): chore: Keystone links
- [#6541](https://github.com/MetaMask/metamask-mobile/pull/6541): chore: Delete an unused hook
- [#6530](https://github.com/MetaMask/metamask-mobile/pull/6530): chore: pending review feedback for token details related changes
- [#6401](https://github.com/MetaMask/metamask-mobile/pull/6401): refactor: handle watch asset accept and reject using ApprovalController only
- [#6529](https://github.com/MetaMask/metamask-mobile/pull/6529): chore: adding english string for advanced settings eth_sign warning
- [#6026](https://github.com/MetaMask/metamask-mobile/pull/6026): chore: Add toggle to enable/disable multi account balances fetching
- [#6512](https://github.com/MetaMask/metamask-mobile/pull/6512): chore: upgrade to cocoapods 1.12.0
- [#6487](https://github.com/MetaMask/metamask-mobile/pull/6487): chore: new Show test networks translation
- [#6357](https://github.com/MetaMask/metamask-mobile/pull/6357): refactor: use approval controller for watch asset confirmation

### Fixed
- [#6549](https://github.com/MetaMask/metamask-mobile/pull/6549): fix: Networks text alignement
- [#6634](https://github.com/MetaMask/metamask-mobile/pull/6634): fix: disable next button if custom input is invalid
- [#6491](https://github.com/MetaMask/metamask-mobile/pull/6491): fix: refactor linea testnet implementation
- [#6358](https://github.com/MetaMask/metamask-mobile/pull/6358): fix: No Warning appears when a Dapp sets a really high Fees for a tx, potentially loosing all user funds
- [#6592](https://github.com/MetaMask/metamask-mobile/pull/6592): fix: Nonce too low error on Approve ERC20 and ERC721 transactions
- [#6577](https://github.com/MetaMask/metamask-mobile/pull/6577): fix: onBoarding wizard horizontal alignment on step1 and on browser step
- [#6598](https://github.com/MetaMask/metamask-mobile/pull/6598): fix: Hold to reveal Spanish copy
- [#6523](https://github.com/MetaMask/metamask-mobile/pull/6523): fix: Network logo to represent first letter of network
- [#6560](https://github.com/MetaMask/metamask-mobile/pull/6560): fix: asset page header transition
- [#6473](https://github.com/MetaMask/metamask-mobile/pull/6473): fix: fix for swaps button displaying on unsupported networks
- [#6464](https://github.com/MetaMask/metamask-mobile/pull/6464): fix: bug domain not shown on signature
- [#6517](https://github.com/MetaMask/metamask-mobile/pull/6517): fix: remove duplicate ganache steps definitions
- [#6299](https://github.com/MetaMask/metamask-mobile/pull/6299): fix: for from address balance shown for ERC20 transfers
- [#6471](https://github.com/MetaMask/metamask-mobile/pull/6471): fix: Approve default ERC20

## 7.1.0 - Jun 20, 2023
 - [#6334](https://github.com/MetaMask/metamask-mobile/pull/6334): feat: Aurora Token Detection
 - [#6351](https://github.com/MetaMask/metamask-mobile/pull/6351): feat: use thunk to handle processed order side effects
 - [#5829](https://github.com/MetaMask/metamask-mobile/pull/5829): feat: order of browser page load events
 - [#6230](https://github.com/MetaMask/metamask-mobile/pull/6230): feat: Asset Overview / Token Detail view redesign
 - [#6381](https://github.com/MetaMask/metamask-mobile/pull/6381): feat: add params validation to useSDKMethod hook
 - [#6365](https://github.com/MetaMask/metamask-mobile/pull/6365): feat: remove hardcoded selected network name
 - [#6421](https://github.com/MetaMask/metamask-mobile/pull/6421): feat: exclude legacy types from rate limiting
 - [#6354](https://github.com/MetaMask/metamask-mobile/pull/6354): feat: Trigger signing modals from approval requests
 - [#6432](https://github.com/MetaMask/metamask-mobile/pull/6432): ci(sonar): Configure SonarCloud Analysis on CI
 - [#6441](https://github.com/MetaMask/metamask-mobile/pull/6441): feat: use screen in on-ramp views tests
 - [#6442](https://github.com/MetaMask/metamask-mobile/pull/6442): fix(ci): Remove `restore-build` steps
 - [#6040](https://github.com/MetaMask/metamask-mobile/pull/6040): feat: validation to send amount input box
 - [#6311](https://github.com/MetaMask/metamask-mobile/pull/6311): fix: token balance displayed in approval pages
 - [#6406](https://github.com/MetaMask/metamask-mobile/pull/6406): chore: Use core signature controller
 - [#6439](https://github.com/MetaMask/metamask-mobile/pull/6439): fix: remove invalid accessibilityRole value
 - [#6427](https://github.com/MetaMask/metamask-mobile/pull/6427): refactor: Refactor unit tests for React Native 0.71.6 upgrade
 - [#6289](https://github.com/MetaMask/metamask-mobile/pull/6289): feat(ci): Sonar Action to work with SonarCloud
 - [#6366](https://github.com/MetaMask/metamask-mobile/pull/6366): feat(ci): Convert Bitrise Workflows to Pipelines
 - [#6350](https://github.com/MetaMask/metamask-mobile/pull/6350): fix: ENS name displayed on confirm send page
 - [#6192](https://github.com/MetaMask/metamask-mobile/pull/6192): chore: Show account balance in signature screen
 - [#6394](https://github.com/MetaMask/metamask-mobile/pull/6394): feat(ci): removed the matrix option from unit testing
 - [#6227](https://github.com/MetaMask/metamask-mobile/pull/6227): feat: [MC 0.5] Modal network selector replace by network selector sheet
 - [#6393](https://github.com/MetaMask/metamask-mobile/pull/6393): feat(ci): upgrade ruby to 3.0.0
 - [#6274](https://github.com/MetaMask/metamask-mobile/pull/6274): chore: Empty SiteURL and Null TagURL in modal
 - [#6137](https://github.com/MetaMask/metamask-mobile/pull/6137): chore: Clicking toAddress to add it to address book
 - [#6079](https://github.com/MetaMask/metamask-mobile/pull/6079): chore: Refactor sanitization middleware
 - [#6234](https://github.com/MetaMask/metamask-mobile/pull/6234): chore: Clear Privacy section
 - [#6342](https://github.com/MetaMask/metamask-mobile/pull/6342): chore: Improve processing of redirection URL
 - [#6374](https://github.com/MetaMask/metamask-mobile/pull/6374): chore: en.json with eth_sign
 - [#6214](https://github.com/MetaMask/metamask-mobile/pull/6214): chore: core signature controller
 - [#6328](https://github.com/MetaMask/metamask-mobile/pull/6328): chore(devDeps): bump webdriverio packages
 - [#6362](https://github.com/MetaMask/metamask-mobile/pull/6362): chore: Added retries
 - [#6125](https://github.com/MetaMask/metamask-mobile/pull/6125): chore: controller packages to match core v42
 - [#6124](https://github.com/MetaMask/metamask-mobile/pull/6124): chore: controller packages to match core v40
 - [#6345](https://github.com/MetaMask/metamask-mobile/pull/6345): chore: es.js file
 - [#6339](https://github.com/MetaMask/metamask-mobile/pull/6339): fix: yarn watch clean

## 7.0.1 - Jun 7, 2023
- [#6558](https://github.com/MetaMask/metamask-mobile/pull/6558): refactor(whats-new-modal): remove onramp content

## 7.0.0 - Jun 6, 2023
- [#6536](https://github.com/MetaMask/metamask-mobile/pull/6380): [FEATURE] WalletConnect v2 Integration (#6380)

## 6.6.0 - May 25, 2023
- [#5866](https://github.com/MetaMask/metamask-mobile/pull/5866): [FIX] sturdier check
- [#6340](https://github.com/MetaMask/metamask-mobile/pull/6340): [FIX] Missing network name onramp
- [#6325](https://github.com/MetaMask/metamask-mobile/pull/6325): [FEATURE] Add development environment to onramp-sdk
- [#6309](https://github.com/MetaMask/metamask-mobile/pull/6309): [FIX] Missing handler on mandatory modal
- [#6165](https://github.com/MetaMask/metamask-mobile/pull/6165): [FEATURE] Edit account name view
- [#5876](https://github.com/MetaMask/metamask-mobile/pull/5876): [FIX] Gas is not re-calculated when updating a transaction
- [#6093](https://github.com/MetaMask/metamask-mobile/pull/6093): [FEATURE] Account actions on wallet view
- [#6253](https://github.com/MetaMask/metamask-mobile/pull/6253): [FIX] Confirm button should be disabled if account has no balance
- [#6097](https://github.com/MetaMask/metamask-mobile/pull/6097): [UPDATE] Extracting out signature request related code from RootRPCMethodsUI conponent
- [#6246](https://github.com/MetaMask/metamask-mobile/pull/6246): [FIX] Wrong to account information on confirmation page
- [#6085](https://github.com/MetaMask/metamask-mobile/pull/6085): [FEATURE] Update account section with card
- [#6255](https://github.com/MetaMask/metamask-mobile/pull/6255): [UPDATE] Onboarding translation updated
- [#6210](https://github.com/MetaMask/metamask-mobile/pull/6210): [UPDATE] Extend the readme documentation to cover E2E testing in more detail.
- [#6249](https://github.com/MetaMask/metamask-mobile/pull/6249): [FIX] Terms of Use checkbox test id
- [#6228](https://github.com/MetaMask/metamask-mobile/pull/6228): [UPDATE] Checkbox component
- [#6226](https://github.com/MetaMask/metamask-mobile/pull/6226): [UPDATE] Button's icon props and button org

## 6.5.0 - May 4, 2023
- [#5743](https://github.com/MetaMask/metamask-mobile/pull/5743): [FEATURE] On-ramp: Add buy-crypto deeplink
- [#6201](https://github.com/MetaMask/metamask-mobile/pull/6201): [FIX] [SDK] Missing redirect breaking backward compatibility
- [#6232](https://github.com/MetaMask/metamask-mobile/pull/6232): [FIX] bottom margin for detecting end of the page
- [#6166](https://github.com/MetaMask/metamask-mobile/pull/6166): [FEATURE] trigger walletconnect modal using approval controller
- [#6223](https://github.com/MetaMask/metamask-mobile/pull/6223): [IMPROVEMENT] Update to Node.js v16
- [#6051](https://github.com/MetaMask/metamask-mobile/pull/6051): [FEATURE] Total balance and portfolio button changed
- [#6156](https://github.com/MetaMask/metamask-mobile/pull/6156): [IMPROVEMENT] On-ramp: Use dynamic list of networks
- [#6145](https://github.com/MetaMask/metamask-mobile/pull/6145): [IMPROVEMENT] Synced and optimized icons
- [#6138](https://github.com/MetaMask/metamask-mobile/pull/6138): [FEATURE] On-ramp: Add orderProcessor exponential backoff for orders
- [#6139](https://github.com/MetaMask/metamask-mobile/pull/6139): [FEATURE] On-ramp: Add same amount rendering as the order details to the order list
- [#6189](https://github.com/MetaMask/metamask-mobile/pull/6189): [FEATURE] On-ramp: Remove hiding the provider modal when quotes refresh
- [#6216](https://github.com/MetaMask/metamask-mobile/pull/6216): [IMPROVEMENT] account icon matches user's preferred identicon
- [#5956](https://github.com/MetaMask/metamask-mobile/pull/5956): [IMPROVEMENT] Show token symbol in verify contract details
- [#5458](https://github.com/MetaMask/metamask-mobile/pull/5458): [IMPROVEMENT] Support sepolia network
- [#6185](https://github.com/MetaMask/metamask-mobile/pull/6185): [FIX] remove pubnub package and associated sync with extension code
- [#6181](https://github.com/MetaMask/metamask-mobile/pull/6181): [IMPROVEMENT] Componentize Header Component
- [#6153](https://github.com/MetaMask/metamask-mobile/pull/6153): [IMPROVEMENT] On-ramp: Refactor order selector by id
- [#6044](https://github.com/MetaMask/metamask-mobile/pull/6044): [IMPROVEMENT] Componentize Badge and Badge Wrapper
- [#6180](https://github.com/MetaMask/metamask-mobile/pull/6180): [IMPROVEMENT] Componentized Overlay Component
- [#6173](https://github.com/MetaMask/metamask-mobile/pull/6173): [REFACTOR] Auto Lock section
- [#6174](https://github.com/MetaMask/metamask-mobile/pull/6174): [IMPROVEMENT] Update Tab bar styles
- [#6056](https://github.com/MetaMask/metamask-mobile/pull/6056): [IMPROVEMENT] Show Identicon for unknown token and if token icon is unknown
- [#6076](https://github.com/MetaMask/metamask-mobile/pull/6076): [BUGFIX] Fixes WalletConnect deep links (wc:// schema) not working properly
- [#6157](https://github.com/MetaMask/metamask-mobile/pull/6157): [REFACTOR] Change Password setting
- [#5718](https://github.com/MetaMask/metamask-mobile/pull/5718): [FIX] Nonce Too Low for Approve Transaction

## 6.4.0 - Apr 20, 2023
- [#6144](https://github.com/MetaMask/metamask-mobile/pull/6144): [FEATURE] New Crowdin translations by Github Action
- [#6143](https://github.com/MetaMask/metamask-mobile/pull/6143): [UPDATE] Crowdin token to use METAMASKBOT_CROWDIN_TOKEN
- [#5627](https://github.com/MetaMask/metamask-mobile/pull/5627): [IMPROVEMENT] Refactor remaining `web3-provider-engine` methods
- [#6082](https://github.com/MetaMask/metamask-mobile/pull/6082): [IMPROVEMENT] Remove inactive IPFS providers
- [#5620](https://github.com/MetaMask/metamask-mobile/pull/5620): [IMPROVEMENT] Refactor RPC `getAccounts` usage
- [#6122](https://github.com/MetaMask/metamask-mobile/pull/6122): [FIX] TypeError: undefined is not an object (evaluating 'n.find')
- [#6134](https://github.com/MetaMask/metamask-mobile/pull/6134): [REFACTOR] Reveal Private Key section
- [#6009](https://github.com/MetaMask/metamask-mobile/pull/6009): [FEATURE] On-ramp: Add what's new modal content
- [#5619](https://github.com/MetaMask/metamask-mobile/pull/5619): [IMPROVEMENT] Refactor `eth_sendTransaction` handler
- [#6058](https://github.com/MetaMask/metamask-mobile/pull/6058): [FIX] broken erc721 approve token link
- [#6020](https://github.com/MetaMask/metamask-mobile/pull/6020): [FEATURE][MC] Token list with network logo and token name
- [#5992](https://github.com/MetaMask/metamask-mobile/pull/5992): [FEATURE][MC] - Wallet actions on Tab bar
- [#5937](https://github.com/MetaMask/metamask-mobile/pull/5937): [FEATURE]Show internet protocol on confirmation screens
- [#6015](https://github.com/MetaMask/metamask-mobile/pull/6015): [UPDATE] sentry version and enable performance metrics
- [#6109](https://github.com/MetaMask/metamask-mobile/pull/6109): [FIX] linea network order in dropdown + remove feature toggle for linea (#6072)
- [#6081](https://github.com/MetaMask/metamask-mobile/pull/6081): [UPDATE] ESLint rules for scripts
- [#6006](https://github.com/MetaMask/metamask-mobile/pull/6006): [UPDATE] Upgrade xcode version
- [#6003](https://github.com/MetaMask/metamask-mobile/pull/6003): [IMPROVEMENT] Adding document to refactor send flow
- [#6060](https://github.com/MetaMask/metamask-mobile/pull/6060): [IMPROVEMENT] Refactor send transaction v2
- [#6037](https://github.com/MetaMask/metamask-mobile/pull/6037): [FEATURE] update sdk persistence
- [#5900](https://github.com/MetaMask/metamask-mobile/pull/5900): [IMPROVEMENT] Creating reusable address from/to component.
- [#5933](https://github.com/MetaMask/metamask-mobile/pull/5933): [IMPROVEMENT] Componentize Banner Component
- [#5927](https://github.com/MetaMask/metamask-mobile/pull/5927): [IMPROVEMENT] Componentize Form Components

## 6.3.0 - Apr 05, 2023
- [#6025](https://github.com/MetaMask/metamask-mobile/pull/6025): [FIX] Add url-parse lib to our MainNavigator
- [#6039](https://github.com/MetaMask/metamask-mobile/pull/6039): [ENHANCEMENT] Improve Android setup instructions
- [#5996](https://github.com/MetaMask/metamask-mobile/pull/5996): [ENHANCEMENT] Add document to refactor signature request code
- [#5961](https://github.com/MetaMask/metamask-mobile/pull/5961): [FIX] #5898 - Converting native ETH to fiat and fiat to native ETH results in wrong values beign displayed on the Amount screen
- [#5958](https://github.com/MetaMask/metamask-mobile/pull/5958): [FEATURE] add consensys zkevm (Linea) support
- [#5997](https://github.com/MetaMask/metamask-mobile/pull/5997): [FEATURE] Account selector on swaps screen
- [#6019](https://github.com/MetaMask/metamask-mobile/pull/6019): [ENHANCEMENT] On-ramp: Add #6009 strings
- [#6023](https://github.com/MetaMask/metamask-mobile/pull/6023): [ENHANCEMENT] disable back press and add margin to the bottom for accept ToU modal
- [#6016](https://github.com/MetaMask/metamask-mobile/pull/6016): [ENHANCEMENT] On-ramp: Add accessibility label to custom action images
- [#5948](https://github.com/MetaMask/metamask-mobile/pull/5948): [FEATURE] SDK Session Persistence
- [#5882](https://github.com/MetaMask/metamask-mobile/pull/5882): [FIX] Skip type checking library declaration files
- [#5975](https://github.com/MetaMask/metamask-mobile/pull/5975): [FIX] 18 JS type errors for TSC to output 683 TS/TSX errors
- [#5910](https://github.com/MetaMask/metamask-mobile/pull/5910): [ENHANCEMENT] E2E Permission system tests
- [#5839](https://github.com/MetaMask/metamask-mobile/pull/5839): [FIX] Clear Hex data when Token Transfer reverts ETH
- [#5930](https://github.com/MetaMask/metamask-mobile/pull/5930): [ENHANCEMENT] dispaly nft info in browser
- [#5785](https://github.com/MetaMask/metamask-mobile/pull/5785): [FEATURE] add portfolio button to asset action buttons
- [#5242](https://github.com/MetaMask/metamask-mobile/pull/5242): [FEATURE] Use Terms Modal
- [#5941](https://github.com/MetaMask/metamask-mobile/pull/5941): [FIX] bundle video in app to prevent crash when not available
- [#5669](https://github.com/MetaMask/metamask-mobile/pull/5669): [UPDATE] http-cache-semantics from 4.1.0 to 4.1.1
- [#5959](https://github.com/MetaMask/metamask-mobile/pull/5959): [UPDATE] @xmldom/xmldom from 0.8.3 to 0.8.6
- [#5962](https://github.com/MetaMask/metamask-mobile/pull/5962): [FIX] Remove select address as a prop on App index.js
- [#5964](https://github.com/MetaMask/metamask-mobile/pull/5964): [FEATURE] Added translations for MC 0.5
- [#4421](https://github.com/MetaMask/metamask-mobile/pull/4421): [FEATURE] Vault corruption recovery flow
- [#5327](https://github.com/MetaMask/metamask-mobile/pull/5327): [FEATURE] Verify Contract Details

## 6.2.0 - Mar 21, 2023
- [#5890](https://github.com/MetaMask/metamask-mobile/pull/5890): [FIX] Swap with wallet connect
- [#5807](https://github.com/MetaMask/metamask-mobile/pull/5807): [IMPROVEMENT] "preview build" support to Bitrise
- [#5924](https://github.com/MetaMask/metamask-mobile/pull/5924): [UPDATE] the README setup steps
- [#5901](https://github.com/MetaMask/metamask-mobile/pull/5901): [UPDATE] assets-controllers patch
- [#5870](https://github.com/MetaMask/metamask-mobile/pull/5870): [IMPROVEMENT] On-ramp: Add buy crypto home button
- [#5880](https://github.com/MetaMask/metamask-mobile/pull/5880): [UPDATE] Display internet protocol on the new origin pill
- [#5529](https://github.com/MetaMask/metamask-mobile/pull/5529): [IMPROVEMENT] Network Controller refactor to use the same selector
- [#5859](https://github.com/MetaMask/metamask-mobile/pull/5859): [UPDATE] scan icon on wallet view
- [#5868](https://github.com/MetaMask/metamask-mobile/pull/5868): [IMPROVEMENT] permitted account balance
- [#5842](https://github.com/MetaMask/metamask-mobile/pull/5842): [IMPROVEMENT] show the url protocol
- [#5309](https://github.com/MetaMask/metamask-mobile/pull/5309): [IMPROVEMENT] New transaction header for approve and approval modal
- [#5825](https://github.com/MetaMask/metamask-mobile/pull/5825): [Improvement] Send Token E2E test
- [#5857](https://github.com/MetaMask/metamask-mobile/pull/5857): [IMPROVEMENT] Cherry pick QR scan bug fixes from v6.1 to main
- [#5855](https://github.com/MetaMask/metamask-mobile/pull/5855): [IMPROVEMENT] dont render suspect links
- [#5827](https://github.com/MetaMask/metamask-mobile/pull/5827): [IMPROVEMENT] analytics: add missing property to connect completed event
- [#5711](https://github.com/MetaMask/metamask-mobile/pull/5711): [IMPROVEMENT] Improve signature request message
- [#5750](https://github.com/MetaMask/metamask-mobile/pull/5750): [FIX] Enable clipboard for private credentials
- [#5374](https://github.com/MetaMask/metamask-mobile/pull/5374): [IMPROVEMENT] Authentication refactor
- [#5775](https://github.com/MetaMask/metamask-mobile/pull/5775): [UPDATE] Security Privacy Remember me feature
- [#5803](https://github.com/MetaMask/metamask-mobile/pull/5803): [UPDATE] Sentry: remove DSN value from codebase
- [#5796](https://github.com/MetaMask/metamask-mobile/pull/5796): [UPDATE] `@metamask/phishing-controller` to v2

## 6.1.2 - Mar 03, 2023
- [#5925](https://github.com/MetaMask/metamask-mobile/pull/5925): [FIX] handle all ios biometric errors and create wallet
- [#5906](https://github.com/MetaMask/metamask-mobile/pull/5906): [FIX] Add try-catch to recreateVault

## 6.1.1 - Mar 01, 2023
- [#5848](https://github.com/MetaMask/metamask-mobile/pull/5848): [FIX] Remove default eth sign

## 6.1.0 - Feb 27, 2023
- [#5851](https://github.com/MetaMask/metamask-mobile/pull/5851): [FIX] Fix search network crasher
- [#5809](https://github.com/MetaMask/metamask-mobile/pull/5809): [FIX] Resolve tab bar merge conflicts
- [#5461](https://github.com/MetaMask/metamask-mobile/pull/5461): [IMPROVEMENT] On-ramp: Refactor Payment Methods view to componentization
- [#5813](https://github.com/MetaMask/metamask-mobile/pull/5813): [FEATURE] Add copy for portfolio button for translations
- [#5729](https://github.com/MetaMask/metamask-mobile/pull/5729): [FIX] Bump react-native-reanimated to 2.14.0
- [#5797](https://github.com/MetaMask/metamask-mobile/pull/5797): [IMPROVEMENT] Remove phishing list update engine removal
- [#5812](https://github.com/MetaMask/metamask-mobile/pull/5812): [CONTENT] Ledger Integration english content
- [#5806](https://github.com/MetaMask/metamask-mobile/pull/5806): [FIX] Screenshot Crash
- [#5678](https://github.com/MetaMask/metamask-mobile/pull/5678): [FIX] Updated hardware label to have the correct color
- [#5801](https://github.com/MetaMask/metamask-mobile/pull/5801): [FIX] Update icon name in SRPQuiz
- [#5800](https://github.com/MetaMask/metamask-mobile/pull/5800): [FIX] TabBarIconKey to TabBarLabel
- [#5725](https://github.com/MetaMask/metamask-mobile/pull/5725): [IMPROVEMENT] Show transfer view to user for approve with value
- [#5780](https://github.com/MetaMask/metamask-mobile/pull/5780): [FIX] Show token symbol when approving
- [#5791](https://github.com/MetaMask/metamask-mobile/pull/5791): [IMPROVEMENT] Adds 'ios' and 'android' to possible sources for MM SDK events
- [#5340](https://github.com/MetaMask/metamask-mobile/pull/5340): [IMPROVEMENT]Align icon names
- [#5399](https://github.com/MetaMask/metamask-mobile/pull/5399): [FIX] Fix bug with updating gas price for legacy transactions
- [#5778](https://github.com/MetaMask/metamask-mobile/pull/5778): [IMPROVEMENT] Set different CPU capacity in jest tests
- [#5777](https://github.com/MetaMask/metamask-mobile/pull/5777): [FIX] Fix/primary currency fiat insufficient funds error
- [#5776](https://github.com/MetaMask/metamask-mobile/pull/5776): [IMPROVEMENT] Add test for change password scenario
- [#5753](https://github.com/MetaMask/metamask-mobile/pull/5753): [FIX] Fix Slack e2e announcement
- [#5683](https://github.com/MetaMask/metamask-mobile/pull/5683): [FIX] RN Patch Version
- [#5768](https://github.com/MetaMask/metamask-mobile/pull/5768): [UPGRADE] Segment Analytics 2.13.0
- [#5587](https://github.com/MetaMask/metamask-mobile/pull/5587): [FIX] ERC721 Approve view
- [#5748](https://github.com/MetaMask/metamask-mobile/pull/5748): [IMPROVEMENT] E2e appium/add splash animation step
- [#5749](https://github.com/MetaMask/metamask-mobile/pull/5749): [FIX] Back navigation CTAs in RevealPrivateCredential view
- [#5744](https://github.com/MetaMask/metamask-mobile/pull/5744): [IMPROVEMENT] Fix sideway/formula audit
- [#5738](https://github.com/MetaMask/metamask-mobile/pull/5738): [FIX] On-ramp: upgrade on-ramp-sdk to v1.8.1
- [#5739](https://github.com/MetaMask/metamask-mobile/pull/5739): [FIX] Fix CVE-2023-25166 by resolving @sideway/formula to 3.0.1
- [#5666](https://github.com/MetaMask/metamask-mobile/pull/5666): [IMPROVEMENT] E2E appium/app launch times
- [#5719](https://github.com/MetaMask/metamask-mobile/pull/5719): [FIX] Remove false showBack param from order details
- [#5595](https://github.com/MetaMask/metamask-mobile/pull/5595): [IMPROVEMENT] On-ramp: Add orderProcessor index test
- [#5730](https://github.com/MetaMask/metamask-mobile/pull/5730): [FIX] French content for SRP Quiz
- [#5726](https://github.com/MetaMask/metamask-mobile/pull/5726): [FIX] Minor UI bugs in credential views
- [#5656](https://github.com/MetaMask/metamask-mobile/pull/5656): [FIX] ENS Resolves to Wrong Address when DeepLink
- [#5717](https://github.com/MetaMask/metamask-mobile/pull/5717): [IMPROVEMENT] Updated button usage to use full width
- [#5722](https://github.com/MetaMask/metamask-mobile/pull/5722): [FIX] Fix env variables syntax in step
- [#5679](https://github.com/MetaMask/metamask-mobile/pull/5679): [IMPROVEMENT] Update design-tokens version and remove screen size from TextVariants
- [#5713](https://github.com/MetaMask/metamask-mobile/pull/5713): [IMPROVEMENT] Updated ButtonBase to use flex-start instead of baseline
- [#5546](https://github.com/MetaMask/metamask-mobile/pull/5546): [IMPROVEMENT] Adding smoke and regression tags to tests
- [#5694](https://github.com/MetaMask/metamask-mobile/pull/5694): [IMPROVEMENT] Added missing step definition
- [#5343](https://github.com/MetaMask/metamask-mobile/pull/5343): [IMPROVEMENT] Align buttons with Figma
- [#5682](https://github.com/MetaMask/metamask-mobile/pull/5682): [IMPROVEMENT] Componentize TextInput
- [#5657](https://github.com/MetaMask/metamask-mobile/pull/5657): [FIX] fix the RequestTokenFlow E2E test
- [#5675](https://github.com/MetaMask/metamask-mobile/pull/5675): [FIX] Fix eslint commit hook
- [#5621](https://github.com/MetaMask/metamask-mobile/pull/5621): [IMPROVEMENT] Refactor static method middlware
- [#5218](https://github.com/MetaMask/metamask-mobile/pull/5218): [IMPROVEMENT] Improve deeplinks experience
- [#5608](https://github.com/MetaMask/metamask-mobile/pull/5608): [FIX] SRP recover when an error is thrown

## 6.0.1 - Feb 21, 2023
- [#5799](https://github.com/MetaMask/metamask-mobile/pull/5799): [FIX] Browser: handle unsupported URLs

## 6.0.0 - Feb 15, 2023
- [#5724](https://github.com/MetaMask/metamask-mobile/pull/5724): [FIX] Migrate dapps access into permission controller state
- [#5742](https://github.com/MetaMask/metamask-mobile/pull/5742): [FIX] ENS Resolves to Wrong Address when DeepLink
- [#5714](https://github.com/MetaMask/metamask-mobile/pull/5714): [FIX] Importing private key via QR code redirects to browser
- [#5709](https://github.com/MetaMask/metamask-mobile/pull/5709): [FIX] Settings networks icons were missing
- [#5062](https://github.com/MetaMask/metamask-mobile/pull/5062): [FEATURE] Implement Permission System
- [#5659](https://github.com/MetaMask/metamask-mobile/pull/5659): [IMPROVEMENT] E2E fix tapReminder step
- [#5641](https://github.com/MetaMask/metamask-mobile/pull/5641): [IMPROVEMENT] Use Set when filtering blocklist
- [#5655](https://github.com/MetaMask/metamask-mobile/pull/5655): [FIX] E2E adjust get started wait
- [#5650](https://github.com/MetaMask/metamask-mobile/pull/5650): [IMPROVEMENT] E2E appium request token
- [#5647](https://github.com/MetaMask/metamask-mobile/pull/5647): [IMPROVEMENT] Add introductory image to SRP Quiz
- [#5640](https://github.com/MetaMask/metamask-mobile/pull/5640): [IMPROVEMENT] Middleware - Include the request in the error params
- [#5632](https://github.com/MetaMask/metamask-mobile/pull/5632): [IMPROVEMENT] E2E appium folder structure change
- [#5579](https://github.com/MetaMask/metamask-mobile/pull/5579): [FEAT] Add friction to SRP reveal
- [#5551](https://github.com/MetaMask/metamask-mobile/pull/5551): [IMPROVEMENT] Refactor Personal Signature
- [#5626](https://github.com/MetaMask/metamask-mobile/pull/5626): [FIX] SRP Quiz content and translations
- [#5612](https://github.com/MetaMask/metamask-mobile/pull/5612): [FIX] Make Prettier work in wdio directory
- [#5605](https://github.com/MetaMask/metamask-mobile/pull/5605): [FIX] Handle ENS Address Error
- [#5600](https://github.com/MetaMask/metamask-mobile/pull/5600): [IMPROVEMENT] Refactor ProtectYourWallet section in the security section
- [#5586](https://github.com/MetaMask/metamask-mobile/pull/5586): [IMPROVEMENT] Stablize Addressbook and Networks flow tests
- [#5594](https://github.com/MetaMask/metamask-mobile/pull/5594): [UPGRADE] bumped ua-parser-js to 0.7.33
- [#5580](https://github.com/MetaMask/metamask-mobile/pull/5580): [UPGRADE] Bump cookiejar from 2.1.2 to 2.1.4
- [#5471](https://github.com/MetaMask/metamask-mobile/pull/5471): [UPGRADE] Bump luxon from 3.1.1 to 3.2.1
- [#5450](https://github.com/MetaMask/metamask-mobile/pull/5450): [UPGRADE] Bump json5 from 1.0.1 to 1.0.2
- [#5575](https://github.com/MetaMask/metamask-mobile/pull/5575): [CONTENT] Add translations to SRP Reveal feature
- [#5559](https://github.com/MetaMask/metamask-mobile/pull/5559): [ANALYTICS] Add analytics events for SRP reveal

## 5.14.0 - Jan 27, 2023
- [#5631](https://github.com/MetaMask/metamask-mobile/pull/5631): [FIX] Modal confirmation refactoring
- [#5624](https://github.com/MetaMask/metamask-mobile/pull/5624): [FIX] Fix currency display
- [#5615](https://github.com/MetaMask/metamask-mobile/pull/5615): [FIX] Fix analytics events
- [#5585](https://github.com/MetaMask/metamask-mobile/pull/5585): [FIX] Token Detection not persisting
- [#5556](https://github.com/MetaMask/metamask-mobile/pull/5556): [FIX] Swaps disabled on fresh install on some networks
- [#5550](https://github.com/MetaMask/metamask-mobile/pull/5550): [FIX] On-ramp: Fix order link in details screen
- [#5535](https://github.com/MetaMask/metamask-mobile/pull/5535): [IMPROVEMENT] Add content for "Add friction to revealing SRP"
- [#5538](https://github.com/MetaMask/metamask-mobile/pull/5538): [FIX] E2e appium test failure fix
- [#5444](https://github.com/MetaMask/metamask-mobile/pull/5444): [FIX] Fix unecessary executions of useEffect
- [#5506](https://github.com/MetaMask/metamask-mobile/pull/5506): [IMPROVEMENT] On-ramp: Add NavBar tests to GetStarted and Regions Views
- [#5495](https://github.com/MetaMask/metamask-mobile/pull/5495): [IMPROVEMENT] Copy update for metamask fee on swaps
- [#5525](https://github.com/MetaMask/metamask-mobile/pull/5525): [IMPROVEMENT] On-ramp: add fiatOrders reducer tests
- [#5521](https://github.com/MetaMask/metamask-mobile/pull/5521): [IMPROVEMENT] On-ramp: Remove unused state and fix initial state
- [#5487](https://github.com/MetaMask/metamask-mobile/pull/5487): [IMPROVEMENT] On-ramp: Use themeAppearance
- [#5530](https://github.com/MetaMask/metamask-mobile/pull/5530): [IMPROVEMENT] Refactor RevealPrivateCredential View
- [#5526](https://github.com/MetaMask/metamask-mobile/pull/5526): [IMPROVEMENT] On-ramp: Add on-ramp utils tests
- [#5531](https://github.com/MetaMask/metamask-mobile/pull/5531): [IMPROVEMENT] Refactor SeedPhraseVideo to mount player after transition
- [#5522](https://github.com/MetaMask/metamask-mobile/pull/5522): [IMPROVEMENT] On-ramp: Remove scrollable prop from views and update snapshots
- [#5524](https://github.com/MetaMask/metamask-mobile/pull/5524): [IMPROVEMENT] On-ramp: Add order processor tests
- [#5512](https://github.com/MetaMask/metamask-mobile/pull/5512): [IMPROVEMENT] Remove redundant browser feature file
- [#5511](https://github.com/MetaMask/metamask-mobile/pull/5511): [IMPROVEMENT] On-ramp: Rename applePay hook to useApplePay
- [#5499](https://github.com/MetaMask/metamask-mobile/pull/5499): [FIX] Remove duplicate property
- [#5496](https://github.com/MetaMask/metamask-mobile/pull/5496): [REVERT] Onramp - Remove Text as any ocurrences
- [#5474](https://github.com/MetaMask/metamask-mobile/pull/5474): [IMPROVEMENT] Screenshot deterrent alert
- [#5489](https://github.com/MetaMask/metamask-mobile/pull/5489): [IMPROVEMENT] Renaming Step files to include ".steps"
- [#5460](https://github.com/MetaMask/metamask-mobile/pull/5460): [IMPROVEMENT] E2e test/browser flow
- [#5488](https://github.com/MetaMask/metamask-mobile/pull/5488): [IMPROVEMENT] Add Browserstack step to Bitrise
- [#5486](https://github.com/MetaMask/metamask-mobile/pull/5486): [FIX] Add providerValues to renderScreen
- [#5484](https://github.com/MetaMask/metamask-mobile/pull/5484): [IMPROVEMENT] Isolate e2e-Appium Feature scenarios
- [#5483](https://github.com/MetaMask/metamask-mobile/pull/5483): [IMPROVEMENT] Add renderScreen test util
- [#5476](https://github.com/MetaMask/metamask-mobile/pull/5476): [IMPROVEMENT] README.md: update "Install the Android NDK"
- [#5479](https://github.com/MetaMask/metamask-mobile/pull/5479): [IMPROVEMENT] Mount SeedPhraseVideo Video Player after transition
- [#5475](https://github.com/MetaMask/metamask-mobile/pull/5475): [FIX] Fix import of `isEIP1559Transaction`
- [#5473](https://github.com/MetaMask/metamask-mobile/pull/5473): [DEPENDENCIES] On-ramp: upgrade on-ramp-sdk to v1.6.1
- [#5465](https://github.com/MetaMask/metamask-mobile/pull/5465): [strings] vault corruption recovery strings
- [#5433](https://github.com/MetaMask/metamask-mobile/pull/5433): [IMPROVEMENT] Add WebdriverIO test reports and Browserstack Integration
- [#5270](https://github.com/MetaMask/metamask-mobile/pull/5270): [DEPENDENCIES] Migrate to new controller packages
- [#5449](https://github.com/MetaMask/metamask-mobile/pull/5449): [IMPROVEMENT] Remove deeplink warning for SDK and SDK as dependency
- [#5468](https://github.com/MetaMask/metamask-mobile/pull/5468): [FIX] Screenshot deterrent analytics
- [#5462](https://github.com/MetaMask/metamask-mobile/pull/5462): [IMPROVEMENT] On-ramp: Remove unused constants
- [#5413](https://github.com/MetaMask/metamask-mobile/pull/5413): [IMPROVEMENT] On-ramp: Refactor Regions view to componentization
- [#5440](https://github.com/MetaMask/metamask-mobile/pull/5440): [FIX] Approval error when insufficient balance
- [#5459](https://github.com/MetaMask/metamask-mobile/pull/5459): [IMPROVEMENT] Remove extra zero balance account potentially created from seeking ahead
- [#5454](https://github.com/MetaMask/metamask-mobile/pull/5454): [IMPROVEMENT] Refactor Analytics Events
- [#5453](https://github.com/MetaMask/metamask-mobile/pull/5453): [IMPROVEMENT] Use "ModalConfirmation" component for the QR Reader security alert
- [#5447](https://github.com/MetaMask/metamask-mobile/pull/5447): [IMPROVEMENT] Refactor "Screenshot Deterrent" for Android
- [#5436](https://github.com/MetaMask/metamask-mobile/pull/5436): [IMPROVEMENT] On-ramp: Refactor fiatOrders reducer to TypeScript
- [#5451](https://github.com/MetaMask/metamask-mobile/pull/5451): [IMPROVEMENT] Add translations to "Screenshot Deterrent" feature
- [#5428](https://github.com/MetaMask/metamask-mobile/pull/5428): [IMPROVEMENT] Add accessibilityRole button to StyledButton
- [#5437](https://github.com/MetaMask/metamask-mobile/pull/5437): [IMPROVEMENT] On-ramp: Move useSDKMethod to its own file
- [#5448](https://github.com/MetaMask/metamask-mobile/pull/5448): [IMPROVEMENT] Add translations to "Safe QR" feature
- [#5219](https://github.com/MetaMask/metamask-mobile/pull/5219): [FIX] Update selected network when delete network manually inserted
- [#5430](https://github.com/MetaMask/metamask-mobile/pull/5430): [IMPROVEMENT] Remove Text as any occurrences

## 5.13.0 - Jan 17, 2022
- [#5381](https://github.com/MetaMask/metamask-mobile/pull/5381): [UPDATE] Bumped contract-metadata to 2.1.0
- [#5424](https://github.com/MetaMask/metamask-mobile/pull/5424): [IMPROVEMENT] Add Screenshot Warning to ImportPrivateKey
- [#4670](https://github.com/MetaMask/metamask-mobile/pull/4670): [FEAT] Screenshot Warning
- [#5422](https://github.com/MetaMask/metamask-mobile/pull/5422): [UPDATE] Add custom network and Import custom token
- [#5376](https://github.com/MetaMask/metamask-mobile/pull/5376): [IMPROVEMENT] Include L1 fee in the Send flow and on the tx detail page for Optimism
- [#5351](https://github.com/MetaMask/metamask-mobile/pull/5351): [REMOVE] On-ramp: remove old on-ramp experience
- [#5352](https://github.com/MetaMask/metamask-mobile/pull/5352): [UPDATE] Bump decode-uri-component from 0.2.0 to 0.2.2
- [#5246](https://github.com/MetaMask/metamask-mobile/pull/5246): [UPDATE] Bump loader-utils from 1.4.0 to 1.4.2
- [#5191](https://github.com/MetaMask/metamask-mobile/pull/5191): [IMPROVEMENT] Support for ens on deeplink transactions
- [#5115](https://github.com/MetaMask/metamask-mobile/pull/5115): [FIX] cancelling transaction when user does not give dapp permission to transfer funds
- [#5400](https://github.com/MetaMask/metamask-mobile/pull/5400): [FIX] jest expect type
- [#4546](https://github.com/MetaMask/metamask-mobile/pull/4546): [IMPROVEMENT] Support downloading Apple Wallet passes on iOS
- [#5200](https://github.com/MetaMask/metamask-mobile/pull/5200): [UPDATE] Update Controllers to version 33.0.0
- [#5083](https://github.com/MetaMask/metamask-mobile/pull/5083): [IMPROVEMENT] Component: Custom Spending Cap

## 5.12.3 - Dec 16, 2022
- Hotfix version bump for iOS only release, no code changes

## 5.12.1 - Dec 6, 2022
- [#5366](https://github.com/MetaMask/metamask-mobile/pull/5366): [UPDATE] On-ramp Refactor wyre authentication URL approach
- [#5362](https://github.com/MetaMask/metamask-mobile/pull/5362): [UPDATE] Copy for Opt in metrics screen and enable custom mainnet RPC
- [#5360](https://github.com/MetaMask/metamask-mobile/pull/5360): [FIX] Onboarding wizard automatic update modal
- [#5307](https://github.com/MetaMask/metamask-mobile/pull/5307): [IMPROVEMENT] Remove RPC URL, Block Explorer URL, Network Name from metrics
- [#5355](https://github.com/MetaMask/metamask-mobile/pull/5355): [IMPROVEMENT] Sanitize privacy settings before sending to Sentry 

## 5.12.0 - Dec 5, 2022
- [#5335](https://github.com/MetaMask/metamask-mobile/pull/5335): [IMPROVEMENT] On-ramp: Add useRegions hook and fix availablePaymentMethods
- [#5337](https://github.com/MetaMask/metamask-mobile/pull/5337): [FIX] Send ERC-20 tokens on legacy networks
- [#5333](https://github.com/MetaMask/metamask-mobile/pull/5333): [IMPROVEMENT] Only fetch minimum versions if permissions enabled
- [#5331](https://github.com/MetaMask/metamask-mobile/pull/5331): [UPDATE] Bump @metamask/swaps-controller
- [#5169](https://github.com/MetaMask/metamask-mobile/pull/5169): [FIX] Miscalculation on toWei func when passing valid numbers in scientific notation
- [#5238](https://github.com/MetaMask/metamask-mobile/pull/5238): [IMPROVEMENT] Browser experience
- [#5318](https://github.com/MetaMask/metamask-mobile/pull/5318): [FIX] Estimated gas fee calculation on the transaction detail page
- [#5294](https://github.com/MetaMask/metamask-mobile/pull/5294): [IMPROVEMENT] On-ramp: allow amount formatting on android
- [#5292](https://github.com/MetaMask/metamask-mobile/pull/5292): [FIX] On-ramp: fix default payment method selection
- [#5103](https://github.com/MetaMask/metamask-mobile/pull/5103): [FIX] WalletConnect signed typed and eth sign throwing error back to the dapp
- [#5263](https://github.com/MetaMask/metamask-mobile/pull/5263): [UPDATE] Updates WebRTC and Socket.io client to the latest versions
- [#5273](https://github.com/MetaMask/metamask-mobile/pull/5273): [IMPROVEMENT] Enable new networks for Swaps
- [#5244](https://github.com/MetaMask/metamask-mobile/pull/5244): [UPDATE] Change SDK URL
- [#5262](https://github.com/MetaMask/metamask-mobile/pull/5262): [FIX] Fixes and configuration updates related to Branch.io Deep Links
- [#5289](https://github.com/MetaMask/metamask-mobile/pull/5289): [IMPROVEMENT] Add strings to feature "Screenshot Warning"
- [#5243](https://github.com/MetaMask/metamask-mobile/pull/5243): [FIX] Only trigger onLoadEnd when urls are equal
- [#5287](https://github.com/MetaMask/metamask-mobile/pull/5287): [IMPROVEMENT] Add translations to feature "Easy Delete Data"
- [#4917](https://github.com/MetaMask/metamask-mobile/pull/4917): [IMPROVEMENT] Trigger UpdateNeeded screen
- [#5280](https://github.com/MetaMask/metamask-mobile/pull/5280): [IMPROVEMENT] On-ramp: Add usePaymentMethods hook with customAction filter by chainId
- [#5265](https://github.com/MetaMask/metamask-mobile/pull/5265): [IMPROVEMENT] On-ramp: Add order pending description in details view
- [#5269](https://github.com/MetaMask/metamask-mobile/pull/5269): [FIX] On-Ramp: Fix 1.3.1 creating undefined custom order ids
- [#5267](https://github.com/MetaMask/metamask-mobile/pull/5267): [IMPROVEMENT] On-ramp: Change 0 amount to a pending state in order details
- [#5266](https://github.com/MetaMask/metamask-mobile/pull/5266): [REMOVE] On-ramp: Remove disabled button in amount to buy screen
- [#5268](https://github.com/MetaMask/metamask-mobile/pull/5268): [FIX] On-Ramp: Fix typos from payment method icon and contact support
- [#5220](https://github.com/MetaMask/metamask-mobile/pull/5220): [UPDATE] On-ramp-sdk@1.3.1: Wyre Apple Pay auth support and inAppBrowser hook
- [#5264](https://github.com/MetaMask/metamask-mobile/pull/5264): [FIX] Date msBetweenDates test
- [#5194](https://github.com/MetaMask/metamask-mobile/pull/5194): [FEATURE] Add more granular killswitches for swaps
- [#5237](https://github.com/MetaMask/metamask-mobile/pull/5237): [DEPENDENCIES] Update Segment dependencies

## 5.11.0 - Nov 21, 2022
- [#5088](https://github.com/MetaMask/metamask-mobile/pull/5088): [IMPROVEMENT] Add no payment methods screen
- [#5223](https://github.com/MetaMask/metamask-mobile/pull/5223): [IMPROVEMENT] Add payment method icons support
- [#5198](https://github.com/MetaMask/metamask-mobile/pull/5198): [IMPROVEMENT] Improve loading experience
- [#5213](https://github.com/MetaMask/metamask-mobile/pull/5213): [IMPROVEMENT] On-ramp: add payment method detail and disclaimer
- [#5214](https://github.com/MetaMask/metamask-mobile/pull/5214): [IMPROVEMENT] On-ramp: add payment method custom action analytics
- [#5188](https://github.com/MetaMask/metamask-mobile/pull/5188): [IMPROVEMENT] Networks-flow appium feature file

## 5.10.0 - Nov 10, 2022
- [#5209](https://github.com/MetaMask/metamask-mobile/pull/5209): [FIX] On-ramp: multiple redirection handling
- [#5217](https://github.com/MetaMask/metamask-mobile/pull/5217): [FIX] Send to the wrong address
- [#5202](https://github.com/MetaMask/metamask-mobile/pull/5202): [FEAT] On-Ramp: allow Harmony ONE
- [#5195](https://github.com/MetaMask/metamask-mobile/pull/5195): [FEAT] Onramp: Add exclude from purchases to onramp aggregator orders
- [#5064](https://github.com/MetaMask/metamask-mobile/pull/5064): [UPDATE] Refactor Approve Component
- [#5158](https://github.com/MetaMask/metamask-mobile/pull/5158): [FEAT] On-Ramp: Provider payment method custom action and custom order ids
- [#5119](https://github.com/MetaMask/metamask-mobile/pull/5119): [FIX] Crash when reject two times connect wallet on in app browser
- [#5173](https://github.com/MetaMask/metamask-mobile/pull/5173): [FIX] Android build cMake
- [#5167](https://github.com/MetaMask/metamask-mobile/pull/5167): [FIX] Fixed Button Base Size issue
- [#4868](https://github.com/MetaMask/metamask-mobile/pull/4868): [UPDATE] Refactor ApprovalTransaction Component
- [#5142](https://github.com/MetaMask/metamask-mobile/pull/5142): [FIX] Fix high severity audit issues
- [#4235](https://github.com/MetaMask/metamask-mobile/pull/4235): [FIX] Delete contact on android fixed
- [#5116](https://github.com/MetaMask/metamask-mobile/pull/5116): [FIX] Updated EditLegacy Component
- [#4835](https://github.com/MetaMask/metamask-mobile/pull/4835): [UPDATE] Refactor SendTransaction Component
- [#5113](https://github.com/MetaMask/metamask-mobile/pull/5113): [UPDATE] avoid using Rinkeby in wallet & import network test
- [#4922](https://github.com/MetaMask/metamask-mobile/pull/4922): [FEAT] Segment Integration
- [#5041](https://github.com/MetaMask/metamask-mobile/pull/5041): [FEAT] Add accordion component to Design System
- [#5091](https://github.com/MetaMask/metamask-mobile/pull/5091): [UPDATE] Standardized Storybook Structure
- [#4888](https://github.com/MetaMask/metamask-mobile/pull/4888): [FEAT] Extend popular network list
- [#5096](https://github.com/MetaMask/metamask-mobile/pull/5096): [UPDATE] Update audit list
- [#5067](https://github.com/MetaMask/metamask-mobile/pull/5067): [FEAT] Component: Contract Box component

## 5.9.1 - Oct 28, 2022
- [#5172](https://github.com/MetaMask/metamask-mobile/pull/5172): [FIX] ENS name being resolved correctly

## 5.9.0 - Oct 10, 2022
 - [#5035](https://github.com/MetaMask/metamask-mobile/pull/5035): [FIX] On-Ramp: Fix autolock dispatch for apple pay
 - [#4804](https://github.com/MetaMask/metamask-mobile/pull/4804): [UPDATE] GasPolling refactor UpdateEIP1559Transaction Component
 - [#5079](https://github.com/MetaMask/metamask-mobile/pull/5079): [FIX] Network switch during QR scan in Send Flow
 - [#5077](https://github.com/MetaMask/metamask-mobile/pull/5077): [FEATURE] translations for permission system
 - [#5044](https://github.com/MetaMask/metamask-mobile/pull/5044): [FIX] evaluating ‘transaction.status’
 - [#5040](https://github.com/MetaMask/metamask-mobile/pull/5040): [ADD] Component/4721-card
 - [#5034](https://github.com/MetaMask/metamask-mobile/pull/5034): [FIX] Wallet Connect PR#4934 and PR#4861
 - [#5065](https://github.com/MetaMask/metamask-mobile/pull/5065): [ENHANCEMENT] added shadows to useAppTheme
 - [#5039](https://github.com/MetaMask/metamask-mobile/pull/5039): [UPDATE]  update shadow tokens
 - [#5010](https://github.com/MetaMask/metamask-mobile/pull/5010): [ADD] InApp Browser package
 - [#5058](https://github.com/MetaMask/metamask-mobile/pull/5058): [UPDATE] patch vm2 via resolution
 - [#5042](https://github.com/MetaMask/metamask-mobile/pull/5042): [ADD] Component/4723-estimatedtext
 - [#4999](https://github.com/MetaMask/metamask-mobile/pull/4999): [ADD] Component: Account and balance component
 - [#5030](https://github.com/MetaMask/metamask-mobile/pull/5030): [ENHANCEMENT] PR template with working link for mobile coding standards
 - [#5033](https://github.com/MetaMask/metamask-mobile/pull/5033): [UPDATE] default iOS simulator
 - [#5028](https://github.com/MetaMask/metamask-mobile/pull/5028): [FIX] variable interpolation in build.sh
 - [#5031](https://github.com/MetaMask/metamask-mobile/pull/5031): [ENHANCEMENT] Deprecate snake case from feature flags
 - [#5025](https://github.com/MetaMask/metamask-mobile/pull/5025): [ENHANCEMENT] Remove all "Ooops" copies
 - [#4404](https://github.com/MetaMask/metamask-mobile/pull/4404): [FIX] Fixed ERC20 token transfer from Dapps
 - [#5024](https://github.com/MetaMask/metamask-mobile/pull/5024): [UPDATE] app name for release-to-store step
 - [#5006](https://github.com/MetaMask/metamask-mobile/pull/5006): [UPDATE] Bump @keystonehq/ur-decoder from 0.3.0 to 0.6.1

## 5.8.1 - Oct 5, 2022
- [#4286](https://github.com/MetaMask/metamask-mobile/pull/4286): [ENHANCEMENT] Integrates MetaMask SDK support

## 5.8.0 - Sept 22, 2022
- [#5018](https://github.com/MetaMask/metamask-mobile/pull/5018): [FIX] Vault corruption error log
- [#4972](https://github.com/MetaMask/metamask-mobile/pull/4972): [FIX] Unable to Speedup/Cancel legacy transactions
- [#4833](https://github.com/MetaMask/metamask-mobile/pull/4833): [ENHANCEMENT] Implement new QA builds for both Android and iOS
- [#4993](https://github.com/MetaMask/metamask-mobile/pull/4993): [ENHANCEMENT] On-Ramp: Add scrolling to payment methods and make logo property optional
- [#4997](https://github.com/MetaMask/metamask-mobile/pull/4997): [ENHANCEMENT] SRP Reveal Timestamp
- [#5002](https://github.com/MetaMask/metamask-mobile/pull/5002): [FEAT] ENS Wildcard and offchain resolution
- [#4430](https://github.com/MetaMask/metamask-mobile/pull/4430): [FIX] Keystone: Pagination and missing addresses
- [#3438](https://github.com/MetaMask/metamask-mobile/pull/3438): [DEPENDENCIES] Bump metro from 0.59.0 to 0.66.2
- [#4649](https://github.com/MetaMask/metamask-mobile/pull/4649): [ENHANCEMENT] Url redirection from QR code
- [#4980](https://github.com/MetaMask/metamask-mobile/pull/4980): [DEPENDENCIES] On-ramp: Add compact payment method selector
- [#4982](https://github.com/MetaMask/metamask-mobile/pull/4982): [FIX] typo in faucet name
- [#4983](https://github.com/MetaMask/metamask-mobile/pull/4983): [FIX] Navigation comment spell
- [#4755](https://github.com/MetaMask/metamask-mobile/pull/4755): [UPDATE] - New template fields added to reflect newer requirements for PRs
- [#4978](https://github.com/MetaMask/metamask-mobile/pull/4978): [ENHANCEMENT] Store distinct id for consistency
- [#4958](https://github.com/MetaMask/metamask-mobile/pull/4958): [FIX] WebView Origin Allowlist
- [#4941](https://github.com/MetaMask/metamask-mobile/pull/4941): [DEPENDENCIES] Replace "@react-native-community/async-storage" for "@react-native-async-storage/async-storage"
- [#4947](https://github.com/MetaMask/metamask-mobile/pull/4947): [IMPROVEMENT] WebView Error Copy
- [#4946](https://github.com/MetaMask/metamask-mobile/pull/4946): [ENHANCEMENT] Swaps: Add copy for 0% fee in quotes info modal
- [#4942](https://github.com/MetaMask/metamask-mobile/pull/4942): [ENHANCEMENT] Add unit tests to useDeleteWallet hook
- [#4939](https://github.com/MetaMask/metamask-mobile/pull/4939): [ENHANCEMENT] Update "Usability enhancement" template
- [#4938](https://github.com/MetaMask/metamask-mobile/pull/4938): [ENHANCEMENT] Bump git-clone version to 6 in Bitrise machines
- [#4782](https://github.com/MetaMask/metamask-mobile/pull/4782): [DEPENDENCIES] Detox version bump from 19.6.5 to 19.7.1

## 5.7.0 - Sept 21, 2022
- [#4905](https://github.com/MetaMask/metamask-mobile/pull/4905): [FIX] Update send flow
- [#4897](https://github.com/MetaMask/metamask-mobile/pull/4897): [IMPROVEMENT] Automatic security checks settings
- [#4902](https://github.com/MetaMask/metamask-mobile/pull/4902): [IMPROVEMENT] Deprecated networks Alert border fixed
- [#4885](https://github.com/MetaMask/metamask-mobile/pull/4885): [IMPROVEMENT] Implement warning for deprecated test networks, kovan, ropsten and rinkeby
- [#4898](https://github.com/MetaMask/metamask-mobile/pull/4898): [FIX] Test sanitizeUrlInput error
- [#4882](https://github.com/MetaMask/metamask-mobile/pull/4882): [FIX] Missing token detection event properties
- [#4869](https://github.com/MetaMask/metamask-mobile/pull/4869): [FIX] Remove decimals for on-ramp order details exchange rate
- [#4896](https://github.com/MetaMask/metamask-mobile/pull/4896): [DEPENDENCIES] Upgrade on-ramp-sdk to 1.2.0
- [#4860](https://github.com/MetaMask/metamask-mobile/pull/4860): [IMPROVEMENT] Change skip to payment method in on-ramp flow
- [#4892](https://github.com/MetaMask/metamask-mobile/pull/4892): [IMPROVEMENT] Increase polling cycles for on-ramp quotes to 6
- [#4407](https://github.com/MetaMask/metamask-mobile/pull/4407): [FIX] Add browser cookies support on Android
- [#4530](https://github.com/MetaMask/metamask-mobile/pull/4530): [IMPROVEMENT] Apply Test network prefix to token values to help educate users
- [#4841](https://github.com/MetaMask/metamask-mobile/pull/4841): [IMPROVEMENT] Component/4080 Badge
- [#4856](https://github.com/MetaMask/metamask-mobile/pull/4856): [IMPROVEMENT] Update Cell Account component
- [#4799](https://github.com/MetaMask/metamask-mobile/pull/4799): [FIX] Reveal SRP or Private Key wrong password error
- [#4305](https://github.com/MetaMask/metamask-mobile/pull/4305): [FEAT] Hide remember me
- [#4878](https://github.com/MetaMask/metamask-mobile/pull/4878): [FIX] Add testnets condition to blockchain explorer
- [#4862](https://github.com/MetaMask/metamask-mobile/pull/4862): [IMPROVEMENT] Fetch and parse app config
- [#4798](https://github.com/MetaMask/metamask-mobile/pull/4798): [ANALYTICS] Improve SRP reveal metrics
- [#4016](https://github.com/MetaMask/metamask-mobile/pull/4016): [FIX] ypo in conversion/index.js
- [#4503](https://github.com/MetaMask/metamask-mobile/pull/4503): [FIX] Jazz icons constantly changing
- [#4595](https://github.com/MetaMask/metamask-mobile/pull/4595): [DEPENDENCIES] Upgrade react-native-device-info to 9.0.2
- [#4684](https://github.com/MetaMask/metamask-mobile/pull/4684): [FIX] Account nickname is always defined
- [#4830](https://github.com/MetaMask/metamask-mobile/pull/4830): [FIX] Add user agent from property as default
- [#4828](https://github.com/MetaMask/metamask-mobile/pull/4828): [FIX] Image styling
- [#4839](https://github.com/MetaMask/metamask-mobile/pull/4839): [DEPENDENCIES] Introduce @testing-library/react-hooks dependency
- [#4748](https://github.com/MetaMask/metamask-mobile/pull/4748): [UPGRADE] Patch bump for SoLoader version on Android
- [#4824](https://github.com/MetaMask/metamask-mobile/pull/4824): [Fix] Fix password not being set as authentication type for login metrics
- [#4809](https://github.com/MetaMask/metamask-mobile/pull/4809): [IMPROVEMENT] Component/4779 Audit

## 5.6.1 - Sept 9, 2022
- [#4966](https://github.com/MetaMask/metamask-mobile/pull/4966): [FIX] Add http and https protocol to webview origin whitelist
- [#4967](https://github.com/MetaMask/metamask-mobile/pull/4967): [FIX] Correct url parse

## 5.6.0 - Aug 15, 2022
- [#4821](https://github.com/MetaMask/metamask-mobile/pull/4821): [FIX] Staging env redirection url for onramp
- [#4742](https://github.com/MetaMask/metamask-mobile/pull/4742): [ADD] On-Ramp generic error view event
- [#4743](https://github.com/MetaMask/metamask-mobile/pull/4743): [ADD] Payment Method logos
- [#4818](https://github.com/MetaMask/metamask-mobile/pull/4818): [ADD] Provider user agent to on-ramp Checkout WebView
- [#4640](https://github.com/MetaMask/metamask-mobile/pull/4640): [ADD] Confirmation modal component
- [#4749](https://github.com/MetaMask/metamask-mobile/pull/4749): [ADD] Current network to Fiat On-ramp titles
- [#4718](https://github.com/MetaMask/metamask-mobile/pull/4718): [ADD] Component/4226 bottom sheet
- [#4780](https://github.com/MetaMask/metamask-mobile/pull/4780): [FIX] Block explorer crash
- [#4740](https://github.com/MetaMask/metamask-mobile/pull/4740): [FIX] Duplicate property
- [#4793](https://github.com/MetaMask/metamask-mobile/pull/4793): [ADD] Dapp connect Warning
- [#4634](https://github.com/MetaMask/metamask-mobile/pull/4634): [IMPROVEMENT] safeNumberToBN Method
- [#4795](https://github.com/MetaMask/metamask-mobile/pull/4795): [UPDATE] urls updated
- [#4756](https://github.com/MetaMask/metamask-mobile/pull/4756): [PS] Componentize Cell #4083
- [#4784](https://github.com/MetaMask/metamask-mobile/pull/4784): [ADD] Hide Remember me strings
- [#4639](https://github.com/MetaMask/metamask-mobile/pull/4639): [FIX] Use default QR code colors
- [#4613](https://github.com/MetaMask/metamask-mobile/pull/4613): [ADD] Component/4079 avatar group
- [#4636](https://github.com/MetaMask/metamask-mobile/pull/4636): [FIX] NFT transfer with big token id

## 5.5.1 - Aug 16, 2022
- [UPDATE](https://github.com/MetaMask/dapps/pull/137): [UPDATE] Disable iOS explore links

## 5.5.0 - Jul 27, 2022
- [#4475](https://github.com/MetaMask/metamask-mobile/pull/4475): [IMPROVEMENT] Swaps support for hardware wallet
- [#4627](https://github.com/MetaMask/metamask-mobile/pull/4627): [IMPROVEMENT] Add typing support for payment methods to be used instead of payment IDs
- [#4625](https://github.com/MetaMask/metamask-mobile/pull/4625): [FIX] Handle SecureKeychain failed access while passcode enabled
- [#4655](https://github.com/MetaMask/metamask-mobile/pull/4655): [IMPROVEMENT] Add log for vault corruption
- [#4629](https://github.com/MetaMask/metamask-mobile/pull/4629): [IMPROVEMENT] Add EventEmitter for locale change events and update On-ramp SDK
- [#4685](https://github.com/MetaMask/metamask-mobile/pull/4685): [FIX] Fix `allowsInlineMediaPlayback` prop name
- [#4329](https://github.com/MetaMask/metamask-mobile/pull/4329): [IMPROVEMENT] Improve transaction activy for custom networks
- [#4643](https://github.com/MetaMask/metamask-mobile/pull/4643): [IMPROVEMENT] Add On-Ramp Aggregator a11y improvements
- [#4173](https://github.com/MetaMask/metamask-mobile/pull/4173): [FIX] Dapp domain resolver for ENS
- [#4676](https://github.com/MetaMask/metamask-mobile/pull/4676): [IMPROVEMENT] Componentize Toast
- [#4704](https://github.com/MetaMask/metamask-mobile/pull/4704): [IMPROVEMENT] Add word 'buy' to limit description
- [#4711](https://github.com/MetaMask/metamask-mobile/pull/4711): [FIX] Token Texts
- [#4677](https://github.com/MetaMask/metamask-mobile/pull/4677): [IMPROVEMENT] Network Picker component
- [#4689](https://github.com/MetaMask/metamask-mobile/pull/4689): [IMPROVEMENT] Componentize Account Picker
- [#4612](https://github.com/MetaMask/metamask-mobile/pull/4612): [IMPROVEMENT] Componentize Token Avatar

## 5.4.0 - Jul 12, 2022
- [#4604](https://github.com/MetaMask/metamask-mobile/pull/4604): [IMPROVEMENT] Change quotes error to individual events
- [#4497](https://github.com/MetaMask/metamask-mobile/pull/4497): [IMPROVEMENT] Add amount to onramp analytics events
- [#4496](https://github.com/MetaMask/metamask-mobile/pull/4496): [IMPROVEMENT] Add currency destination symbol to purchase submitted
- [#4498](https://github.com/MetaMask/metamask-mobile/pull/4498): [IMPROVEMENT] Add decimals optional prop to keypad in onramp amount view
- [#4600](https://github.com/MetaMask/metamask-mobile/pull/4600): [IMPROVEMENT] Add onramp extra properties to events
- [#4656](https://github.com/MetaMask/metamask-mobile/pull/4656): [FIX] Plain texts in code
- [#4388](https://github.com/MetaMask/metamask-mobile/pull/4388): [IMPROVEMENT] Introduce token detection v2
- [#4582](https://github.com/MetaMask/metamask-mobile/pull/4582): [IMPROVEMENT] Updated package name to be consistent with our npm namespace
- [#4609](https://github.com/MetaMask/metamask-mobile/pull/4609): [FEAT] Add pull to refresh and new design to Fiat Order Details view
- [#4527](https://github.com/MetaMask/metamask-mobile/pull/4527): [IMPROVEMENT] changed launch mode to singleInstance
- [#4644](https://github.com/MetaMask/metamask-mobile/pull/4644): [IMPROVEMENT] Update url formats popular networks
- [#4420](https://github.com/MetaMask/metamask-mobile/pull/4420): [IMPROVEMENT] Refactor transaction component
- [#4263](https://github.com/MetaMask/metamask-mobile/pull/4263): [FIX] Swaps approval transaction
- [#4618](https://github.com/MetaMask/metamask-mobile/pull/4618): [IMPROVEMENT] Componentize SelectableListItem
- [#4606](https://github.com/MetaMask/metamask-mobile/pull/4606): [IMPROVEMENT] Componentize multiselect list item
- [#4610](https://github.com/MetaMask/metamask-mobile/pull/4610): [FIX] Remove TouchableOpacity from DeleteMetaMetricsData component
- [#4554](https://github.com/MetaMask/metamask-mobile/pull/4554): [IMPROVEMENT] Allow for env variable to customise the simulator that gets launched on iOS
- [#4575](https://github.com/MetaMask/metamask-mobile/pull/4575): [IMPROVEMENT] Componentize tag url
- [#4572](https://github.com/MetaMask/metamask-mobile/pull/4572): [IMPROVEMENT] Componentize tag
- [#4549](https://github.com/MetaMask/metamask-mobile/pull/4549): [IMPROVEMENT] Componentize tab bar
- [#4599](https://github.com/MetaMask/metamask-mobile/pull/4599): [IMPROVEMENT] Componentize Checkbox
- [#4583](https://github.com/MetaMask/metamask-mobile/pull/4583): [IMPROVEMENT] Componentize icon button
- [#4548](https://github.com/MetaMask/metamask-mobile/pull/4548): [IMPROVEMENT] Componentize tab bar item
- [#4525](https://github.com/MetaMask/metamask-mobile/pull/4525): [IMPROVEMENT] Componentize button tertiary
- [#4524](https://github.com/MetaMask/metamask-mobile/pull/4524): [IMPROVEMENT] Componentize button secondary
- [#4523](https://github.com/MetaMask/metamask-mobile/pull/4523): [IMPROVEMENT] Componentize button primary
- [#4522](https://github.com/MetaMask/metamask-mobile/pull/4522): [IMPROVEMENT] Componentize buttons
- [#4602](https://github.com/MetaMask/metamask-mobile/pull/4602): [FIX] Fix color types
- [#4603](https://github.com/MetaMask/metamask-mobile/pull/4603): [FIX] Remove yarn audit exclusions
- [#4580](https://github.com/MetaMask/metamask-mobile/pull/4580): [IMPROVEMENT] Componentize NetworkAvatar
- [#4414](https://github.com/MetaMask/metamask-mobile/pull/4414): [IMPROVEMENT] Componentize FaviconAvatar
- [#4587](https://github.com/MetaMask/metamask-mobile/pull/4587): [FIX] Remove codecov
- [#4499](https://github.com/MetaMask/metamask-mobile/pull/4499): [IMPROVEMENT] Componentize icon
- [#4481](https://github.com/MetaMask/metamask-mobile/pull/4481): [IMPROVEMENT] Updating colors and typography to use theme objects
- [#4559](https://github.com/MetaMask/metamask-mobile/pull/4559): [FIX] Add resolution for shell-quote & got
- [#4531](https://github.com/MetaMask/metamask-mobile/pull/4531): [IMPROVEMENT] Add delete wallet step spec

## 5.3.0 - Jun 16, 2022
- [#4506](https://github.com/MetaMask/metamask-mobile/pull/4506): [IMPROVEMENT] Add OnRamp aggregator translations
- [#4389](https://github.com/MetaMask/metamask-mobile/pull/4389): [FEAT] Easy delete data
- [#4510](https://github.com/MetaMask/metamask-mobile/pull/4510): [IMPROVEMENT] Update RPC URL for xDai
- [#4269](https://github.com/MetaMask/metamask-mobile/pull/4269): [IMPROVEMENT] Show amount being approved by default on approval screens
- [#4495](https://github.com/MetaMask/metamask-mobile/pull/4495): [FIX] WalletConnect Icon on connect screen
- [#4505](https://github.com/MetaMask/metamask-mobile/pull/4505): [FIX] Updated new rpcUrl of gnosischain on test file
- [#4442](https://github.com/MetaMask/metamask-mobile/pull/4442): [FIX] Skip to amount to buy when region is selected
- [#4501](https://github.com/MetaMask/metamask-mobile/pull/4501): [FIX] Add accesible false to pressable group preventing VoiceOver interaction
- [#4247](https://github.com/MetaMask/metamask-mobile/pull/4247): [IMPROVEMENT] Add rounded corners to svg NFTs
- [#4470](https://github.com/MetaMask/metamask-mobile/pull/4470): [FIX] Add minimum required params to orders
- [#4469](https://github.com/MetaMask/metamask-mobile/pull/4469): [FIX] Displaying notification when state changes
- [#4443](https://github.com/MetaMask/metamask-mobile/pull/4443): [FIX] Wrong analytics property for region event
- [#4468](https://github.com/MetaMask/metamask-mobile/pull/4468): [FIX] Wrong amount out for onramp analytics
- [#4418](https://github.com/MetaMask/metamask-mobile/pull/4418): [IMPROVEMENT] Import address verification in send flow
- [#3783](https://github.com/MetaMask/metamask-mobile/pull/3783): [FEAT] Add custom networks
- [#4131](https://github.com/MetaMask/metamask-mobile/pull/4131): [FIX] Add method for crypto that are not in ISO4217
- [#4187](https://github.com/MetaMask/metamask-mobile/pull/4187): [IMPROVEMENT] Update copy in Edit & Advance Screens
- [#4060](https://github.com/MetaMask/metamask-mobile/pull/4060): [FIX] Avoid canceling transactions after submission
- [#4478](https://github.com/MetaMask/metamask-mobile/pull/4478): [IMPROVEMENT] Video subtitles
- [#4429](https://github.com/MetaMask/metamask-mobile/pull/4429): [FIX] Prompt camera permission
- [#4440](https://github.com/MetaMask/metamask-mobile/pull/4440): [FIX] Updating instances of "Metamask" to "MetaMask"
- [#4438](https://github.com/MetaMask/metamask-mobile/pull/4438): [FIX] Resolved spelling mistake
- [#4445](https://github.com/MetaMask/metamask-mobile/pull/4445): [FIX] Adding resolutions for security critical packages
- [#3943](https://github.com/MetaMask/metamask-mobile/pull/3943): [FIX] Remove old gas estimation
- [#4070](https://github.com/MetaMask/metamask-mobile/pull/4070): [IMPROVEMENT] Update SelectQRAccounts UI
- [#4178](https://github.com/MetaMask/metamask-mobile/pull/4178): [FIX] Prevent crash when funds warning is pressed
- [#4367](https://github.com/MetaMask/metamask-mobile/pull/4367): [IMPROVEMENT] Make text hex data selectable

## 5.2.0 - May 17, 2022
- [#4349](https://github.com/MetaMask/metamask-mobile/pull/4349): [FIX] Subtitle mapping
- [#4344](https://github.com/MetaMask/metamask-mobile/pull/4344): [FIX] Fix homepage scripts and env import
- [#4345](https://github.com/MetaMask/metamask-mobile/pull/4345): [FIX] Fix check for empty tokens list
- [#3696](https://github.com/MetaMask/metamask-mobile/pull/3696): [FEATURE] Fiat on Ramp Aggregator
- [#4303](https://github.com/MetaMask/metamask-mobile/pull/4303): [IMPROVEMENT] Add support for env variable for MM_HOMEPAGE
- [#4331](https://github.com/MetaMask/metamask-mobile/pull/4331): [IMPROVEMENT] Fix addressbook and browser test
- [#4170](https://github.com/MetaMask/metamask-mobile/pull/4170): [FIX] Copy to clipboard for Android version 9 and below
- [#4328](https://github.com/MetaMask/metamask-mobile/pull/4328): [FIX] Fix generate-static-assets
- [#4318](https://github.com/MetaMask/metamask-mobile/pull/4318): [FIX] Fix confusables bug
- [#4316](https://github.com/MetaMask/metamask-mobile/pull/4316): [IMPROVEMENT] GIVEN, WHEN, THEN - Template Update
- [#4167](https://github.com/MetaMask/metamask-mobile/pull/4167): [IMPROVEMENT] Adds support for 'dapp/' urls support on 'metamask://' and fixes DL opening to Apple Store
- [#4175](https://github.com/MetaMask/metamask-mobile/pull/4175): [Fix] Favourites not showing when home button is pressed in browser tab menu
- [#4278](https://github.com/MetaMask/metamask-mobile/pull/4278): [IMPROVEMENT] Convert back to spaces
- [#4249](https://github.com/MetaMask/metamask-mobile/pull/4249): [IMPROVEMENT] patch cross-fetch instead of skipping
- [#4174](https://github.com/MetaMask/metamask-mobile/pull/4174): [IMPROVEMENT] Address now is in the checksum standard format
- [#4182](https://github.com/MetaMask/metamask-mobile/pull/4182): [IMPROVEMENT] Standardize prettier configuration
- [#4183](https://github.com/MetaMask/metamask-mobile/pull/4183): [FIX] excluded audit because no available patch

## 5.1.0 - May 5, 2022
- [#3929](https://github.com/MetaMask/metamask-mobile/pull/3929): [IMPROVEMENT] Defaults to current network if chain id not specified in QR codes
- [#4159](https://github.com/MetaMask/metamask-mobile/pull/4159): [IMPROVEMENT] - iCloud Backup Restriction
- [#4035](https://github.com/MetaMask/metamask-mobile/pull/4035): [FIX] Issue #207
- [#4129](https://github.com/MetaMask/metamask-mobile/pull/4129): [IMPROVEMENT] Add e2e coverage for invalid browser url & changing password
- [#4166](https://github.com/MetaMask/metamask-mobile/pull/4166): [FIX] Undefined address error
- [#4165](https://github.com/MetaMask/metamask-mobile/pull/4165): [ANALYTICS] Add events to "Hold to Reveal Private Credential" feature
- [#4099](https://github.com/MetaMask/metamask-mobile/pull/4099): [IMPROVEMENT] Metrics only enabled when confirm button is pressed
- [#4168](https://github.com/MetaMask/metamask-mobile/pull/4168): [FIX] Fixed wallet_watchAsset API
- [#4114](https://github.com/MetaMask/metamask-mobile/pull/4114): [FEAT] Add the "Hold to Reveal" button before revealing an account’s private key
- [#4151](https://github.com/MetaMask/metamask-mobile/pull/4151): [FIX] Revert credit card support
- [#3942](https://github.com/MetaMask/metamask-mobile/pull/3942): [FIX] Add custom token
- [#4089](https://github.com/MetaMask/metamask-mobile/pull/4089): [FIX] Fix/2830 enter many names
- [#4115](https://github.com/MetaMask/metamask-mobile/pull/4115): [IMPROVEMENT] Upgrade controllers to 28.0.0
- [#4090](https://github.com/MetaMask/metamask-mobile/pull/4090): [FIX] Fix can not scroll on dapp modal
- [#4113](https://github.com/MetaMask/metamask-mobile/pull/4113): [FIX] Add ticker to SelectQRAccounts
- [#3980](https://github.com/MetaMask/metamask-mobile/pull/3980): [FIX] Patch network specific asset modal (Token detection)
- [#4154](https://github.com/MetaMask/metamask-mobile/pull/4154): [FIX] Update react-native-webview+11.13.0.patch
- [#4135](https://github.com/MetaMask/metamask-mobile/pull/4135): [IMPROVEMENT]browser improvement 

## 5.0.1 - April 20, 2022
- [FIX] iOS Hotfix - Add LinkPresentation library

## 5.0.0 - April 13, 2022
- [#3971](https://github.com/MetaMask/metamask-mobile/pull/3971): [FIX] Fix issues releated to deep/universal links
- [#3925](https://github.com/MetaMask/metamask-mobile/pull/3925): [FEAT] Allow ApplePay in Transak webview.
- [#4047](https://github.com/MetaMask/metamask-mobile/pull/4047): [FIX] Fix attribution url
- [#3972](https://github.com/MetaMask/metamask-mobile/pull/3972): [FIX] Fix GasEducation ticker
- [#3915](https://github.com/MetaMask/metamask-mobile/pull/3915): [FEAT] Keystone integration
- [#4033](https://github.com/MetaMask/metamask-mobile/pull/4033): [FIX] Remove hardcoded fill
- [#3979](https://github.com/MetaMask/metamask-mobile/pull/3979): [FIX] TransactionDetails speed up and cancel CTA
- [#3948](https://github.com/MetaMask/metamask-mobile/pull/3948): [FIX] Update button on WebviewError

## v4.4.0 - March 28, 2022
- [#3910](https://github.com/MetaMask/metamask-mobile/pull/3910): [IMPROVEMENT] Network Specific Asset Education
- [#3877](https://github.com/MetaMask/metamask-mobile/pull/3877): [IMPROVEMENT] Add OSS attribution
- [#3731](https://github.com/MetaMask/metamask-mobile/pull/3731): [FIX] Fix formatting of gas price for all conversion currencies
- [#3846](https://github.com/MetaMask/metamask-mobile/pull/3846): [FEATURE] Add MoonPay on-ramp support. Add CUSD and CEUR support for Transak
- [#3792](https://github.com/MetaMask/metamask-mobile/pull/3792): [FIX] Self sent token transactions
- [#3902](https://github.com/MetaMask/metamask-mobile/pull/3902): [IMPROVEMENT] Add better messaging around ENS validation
- [#3969](https://github.com/MetaMask/metamask-mobile/pull/3969): [FIX] Fix typo in network modal

## v4.3.1 - March 23, 2022
- [#3946](https://github.com/MetaMask/metamask-mobile/pull/3946): [FIX] Fix error boundary SRP
- [#3947](https://github.com/MetaMask/metamask-mobile/pull/3947): [FIX] Fix gas carousel price estimate
- [#3940](https://github.com/MetaMask/metamask-mobile/pull/3940): [FIX] Fix browser crash

## v4.3.0 - March 16, 2022
- [#3916](https://github.com/MetaMask/metamask-mobile/pull/3916): [FIX] Patch Android clipboard crasher
- [#3776](https://github.com/MetaMask/metamask-mobile/pull/3776): [IMPROVEMENT] Enable dark mode
- [#3899](https://github.com/MetaMask/metamask-mobile/pull/3899): [IMPROVEMENT] Improve WalletConnect checks
- [#3898](https://github.com/MetaMask/metamask-mobile/pull/3898): [FIX] Exclude deps in build.gradle (Fix Android build)
- [#3900](https://github.com/MetaMask/metamask-mobile/pull/3900): [IMPROVEMENT] Safe delete copied object instead of original one
- [#3703](https://github.com/MetaMask/metamask-mobile/pull/3703): [IMPROVEMENT] Add credit card support and change copy
- [#3892](https://github.com/MetaMask/metamask-mobile/pull/3892): [FIX] Fix undefined gas price crash
- [#3850](https://github.com/MetaMask/metamask-mobile/pull/3850): [FIX] Fix 'io.branch.referral.installListener' crashes on Android
- [#3888](https://github.com/MetaMask/metamask-mobile/pull/3888): [FIX] Fix go to ens domain when coming from qr code
- [#3692](https://github.com/MetaMask/metamask-mobile/pull/3692): [IMPROVEMENT] Show the contract receiving token allowances on the allowance screen
- [#3878](https://github.com/MetaMask/metamask-mobile/pull/3878): [IMPROVEMENT] Upgrade controllers v26.0.0 and Swaps controller to v6.6.0
- [#3756](https://github.com/MetaMask/metamask-mobile/pull/3756): [FIX] Prioritise specified transaction gas to allow gasless network transactions
- [#3863](https://github.com/MetaMask/metamask-mobile/pull/3863): [FIX] Fix spend limit bug
- [#3851](https://github.com/MetaMask/metamask-mobile/pull/3851): [IMPROVEMENT] Clear browser tabs when cleaning history
- [#3790](https://github.com/MetaMask/metamask-mobile/pull/3790): [FIX] "Speed up" and "Cancel" buttons showing up in the receiver side
- [#3819](https://github.com/MetaMask/metamask-mobile/pull/3819): [FIX] The recent list doesn’t convert addresses to my nickname
- [#3802](https://github.com/MetaMask/metamask-mobile/pull/3802): [FIX] Check that network exists when adding a custom network
- [#3837](https://github.com/MetaMask/metamask-mobile/pull/3837): [FIX] Fix onramp BUSD address
- [#3824](https://github.com/MetaMask/metamask-mobile/pull/3824): [FIX] Add tokens/NFTs button triggers multiple times
- [#3803](https://github.com/MetaMask/metamask-mobile/pull/3803): [FIX] Fix gas fee on education wizard and related JSON parse error
- [#3825](https://github.com/MetaMask/metamask-mobile/pull/3825): [FIX] Fix lack of full ENS namespace support
- [#3638](https://github.com/MetaMask/metamask-mobile/pull/3638): [IMPROVEMENT] Upgrade controllers to 25.1.0

## v4.2.2 - February 24, 2022
- [#3841](https://github.com/MetaMask/metamask-mobile/pull/3841): [FIX] Fix custom network icons on Wallet Overview
- [#3839](https://github.com/MetaMask/metamask-mobile/pull/3839): [FIX] Update en.json
- [#3838](https://github.com/MetaMask/metamask-mobile/pull/3838): [FIX] Fix onramp BUSD address. Add wc_description string
- [#3811](https://github.com/MetaMask/metamask-mobile/pull/3811): [FIX] Problem when loading unknown icons on Swap token list
- [#3791](https://github.com/MetaMask/metamask-mobile/pull/3791): [FIX] Update style of ErrorMessage
- [#3797](https://github.com/MetaMask/metamask-mobile/pull/3797): [ENHANCEMENT] Add Fantom FTM and Celo CELO — Add token after fiat on ramp order
- [#3685](https://github.com/MetaMask/metamask-mobile/pull/3685): [ENHANCEMENT] WalletConnect, Deeplink and RPC methods refactors
- [#3766](https://github.com/MetaMask/metamask-mobile/pull/3766): [ENHANCEMENT] Swaps: Add Avalanche
- [#3806](https://github.com/MetaMask/metamask-mobile/pull/3806): [FIX] Custom network token crash
- [#3547](https://github.com/MetaMask/metamask-mobile/pull/3547): [IMPROVEMENT] Warn when exporting SRP
- [#3788](https://github.com/MetaMask/metamask-mobile/pull/3788): [UPGRADE] Bump url-parse from 1.5.2 to 1.5.9
- [#3764](https://github.com/MetaMask/metamask-mobile/pull/3764): [UPGRADE] Bump vm2 from 3.9.5 to 3.9.8
- [#3787](https://github.com/MetaMask/metamask-mobile/pull/3787): [FIX] Default spent limit value
- [#3774](https://github.com/MetaMask/metamask-mobile/pull/3774): [FIX] Address book e2e
- [#3770](https://github.com/MetaMask/metamask-mobile/pull/3770): [FIX] Delete wallet e2e
- [#3767](https://github.com/MetaMask/metamask-mobile/pull/3767): [FIX] Edit contact e2e
- [#3762](https://github.com/MetaMask/metamask-mobile/pull/3762): [ENHANCEMENT] Enhance auto-detection warning
- [#3618](https://github.com/MetaMask/metamask-mobile/pull/3618): [FIX] Modal view when adding wallet address to address book
- [#3724](https://github.com/MetaMask/metamask-mobile/pull/3724): [ENHANCEMENT] Update texts to use lock/unlock terminology
- [#3701](https://github.com/MetaMask/metamask-mobile/pull/3701): [FIX] Make selected option comes first in picker component on Android
- [#3752](https://github.com/MetaMask/metamask-mobile/pull/3752): [FIX] Fix OpenSea typo
- [#3548](https://github.com/MetaMask/metamask-mobile/pull/3548): [FIX] Fixes text field frame got cut off
- [#3690](https://github.com/MetaMask/metamask-mobile/pull/3690): [FIX] Revert svg crash

## v4.1.1 - February 23, 2022
- [3810](https://github.com/MetaMask/metamask-mobile/pull/3810) [FIX] Avalanche token crash

## v4.1.0 - February 9, 2022
- [#3741](https://github.com/MetaMask/metamask-mobile/pull/3741): [FIX] Potential error message from missing transactions details
- [#3738](https://github.com/MetaMask/metamask-mobile/pull/3738): [FIX] Error message for missing chain ID in deeplink
- [#3725](https://github.com/MetaMask/metamask-mobile/pull/3725): [FIX] Login decrypt bug
- [#3721](https://github.com/MetaMask/metamask-mobile/pull/3721): [FIX] Fixes deeplinks on Android 12 and other deeplinks minor fixes
- [#3691](https://github.com/MetaMask/metamask-mobile/pull/3691): [FIX] Limited number of lines for network names
- [#3650](https://github.com/MetaMask/metamask-mobile/pull/3650): [IMPROVEMENT] Handle network changes for incoming deeplink and qr code requests.
- [#3607](https://github.com/MetaMask/metamask-mobile/pull/3607): [FEATURE] Allow BSC, Polygon, Avalanche native and stable coins for on-ramp
- [#3573](https://github.com/MetaMask/metamask-mobile/pull/3573): [IMPROVEMENT] Code optimization, extract common code hooks usePrevious
- [#3593](https://github.com/MetaMask/metamask-mobile/pull/3593): [FIX] Line height is distributed unevenly when lineHeight <= fontSize
- [#3599](https://github.com/MetaMask/metamask-mobile/pull/3599): [FIX] Fix the input aligning on edit contact
- [#3562](https://github.com/MetaMask/metamask-mobile/pull/3562): [FIX] Removed sync with extension option in the settings view
- [#3664](https://github.com/MetaMask/metamask-mobile/pull/3664): [IMPROVEMENT] Scheme update for internal browser
- [#3558](https://github.com/MetaMask/metamask-mobile/pull/3558): [FIX] Fixes touch area of a close button and aligned the button
- [#3553](https://github.com/MetaMask/metamask-mobile/pull/3553): [FIX] Potential fix 'navigation.navigate' is undefined crashes reported on Sentry
- [#3538](https://github.com/MetaMask/metamask-mobile/pull/3538): [FIX] Fixes renderFromGwei related crashes
- [#3480](https://github.com/MetaMask/metamask-mobile/pull/3480): [IMPROVEMENT] Updated copy for drawer items to match extension
- [#3682](https://github.com/MetaMask/metamask-mobile/pull/3682): [IMPROVEMENT] Add ListItem storybook story
- [#3181](https://github.com/MetaMask/metamask-mobile/pull/3181): [IMPROVEMENT] Add client id to GasFeeController
- [#3461](https://github.com/MetaMask/metamask-mobile/pull/3461): [IMPROVEMENT] Clear the clipboard after the seed phrase is pasted
- [#3516](https://github.com/MetaMask/metamask-mobile/pull/3516): [IMPROVEMENT] Update App icons
- [#3676](https://github.com/MetaMask/metamask-mobile/pull/3676): [IMPROVEMENT] Documentation/webview debug instructions
- [#3374](https://github.com/MetaMask/metamask-mobile/pull/3374): [IMPROVEMENT] Storybook install, stories and guidelines
- [#3672](https://github.com/MetaMask/metamask-mobile/pull/3672): [IMPROVEMENT] Bump simple-get from 2.8.1 to 4.0.1

## v4.0.1 - January 31, 2022
- [#3658](https://github.com/MetaMask/metamask-mobile/pull/3658): [HOTFIX] 4.0.1 - BN crash and NFT Improvement

## v4.0.0 - January 20, 2022
- [#3509](https://github.com/MetaMask/metamask-mobile/pull/3509): [IMPROVEMENT] Upgrade to React Native 0.66.3
- [#3623](https://github.com/MetaMask/metamask-mobile/pull/3623): [FIX] Fix swaps slider button re-rendering
- [#3481](https://github.com/MetaMask/metamask-mobile/pull/3481): [FIX] Fix confirm button disabled on txn confirmation
- [#3495](https://github.com/MetaMask/metamask-mobile/pull/3495): [IMPROVEMENT] Reduce png file image weight using TinyPng cli tool

## v3.8.0 - December 3 2021
- [#3457](https://github.com/MetaMask/metamask-mobile/pull/3457): [FEAT] User review prompt
- [#3465](https://github.com/MetaMask/metamask-mobile/pull/3465): [FIX] 3464 fix login bug
- [#3430](https://github.com/MetaMask/metamask-mobile/pull/3430): [IMPROVEMENT] Add better initial state for swaps loading tokens
- [#3387](https://github.com/MetaMask/metamask-mobile/pull/3387): [FIX] Minor NFTs bugs
- [#3458](https://github.com/MetaMask/metamask-mobile/pull/3458): [FIX] Collectibles Autodetection
- [#3459](https://github.com/MetaMask/metamask-mobile/pull/3459): [FIX] Android Keyboard Text Entry
- [#3452](https://github.com/MetaMask/metamask-mobile/pull/3452): [FIX] `this.existingTxId` always false
- [#3423](https://github.com/MetaMask/metamask-mobile/pull/3423): [IMPROVEMENT] Android APK Size, App Load Time
- [#3443](https://github.com/MetaMask/metamask-mobile/pull/3443): [UPDATE] Disable Sync with Extension

## v3.7.0 - November 16 2021
- [#3405](https://github.com/MetaMask/metamask-mobile/pull/3405): [FIX] Remove Metric Opt In event
- [#3412](https://github.com/MetaMask/metamask-mobile/pull/3412): [UPGRADE] Android SDK and dependencies to support SDK 30
- [#3371](https://github.com/MetaMask/metamask-mobile/pull/3371): [FIX] iOS FaceID Deny Handler
- [#3346](https://github.com/MetaMask/metamask-mobile/pull/3346): [FEATURE] Mobile Vault Decryptor Functionality
- [#3397](https://github.com/MetaMask/metamask-mobile/pull/3397): [IMPROVEMENT] Enable sentry performance
- [#3394](https://github.com/MetaMask/metamask-mobile/pull/3394): [FIX] Persistence of analytics preference
- [#3350](https://github.com/MetaMask/metamask-mobile/pull/3350): [FEATURE] WalletConnect support signTypedData_v4 and use signTypedData_v3 by default
- [#3144](https://github.com/MetaMask/metamask-mobile/pull/3144): [IMPROVEMENT] use empty string quotes for anonymous id
- [#3413](https://github.com/MetaMask/metamask-mobile/pull/3413): [FIX] Pin git dependencies to SHA to be safe
- [#3392](https://github.com/MetaMask/metamask-mobile/pull/3392): [FIX] Allow sharp
- [#3367](https://github.com/MetaMask/metamask-mobile/pull/3367): [FEATURE] Add LavaMoat Allow-Scripts
- [#3378](https://github.com/MetaMask/metamask-mobile/pull/3378): [FIX] patch validator via resolution
- [#3357](https://github.com/MetaMask/metamask-mobile/pull/3357): [FIX] 404 dead links in readme

## v3.6.0 - November 1 2021
- [#3301](https://github.com/MetaMask/metamask-mobile/pull/3301): [FEATURE] ERC-1155 and custom network support
- [#3343](https://github.com/MetaMask/metamask-mobile/pull/3343): [IMPROVEMENT] Add IPFS support for NFTs
- [#3352](https://github.com/MetaMask/metamask-mobile/pull/3352): [FIX] Fix rendering issue when viewing data on transaction review screen
- [#3348](https://github.com/MetaMask/metamask-mobile/pull/3348): [IMPROVEMENT] Add webview deeplink support for Android
- [#3290](https://github.com/MetaMask/metamask-mobile/pull/3290): [FIX] Fix lost data when using wallet connect for ERC20 token transaction

## v3.5.0 - October 26 2021
- [#3340](https://github.com/MetaMask/metamask-mobile/pull/3340): [IMPROVEMENT] Reduce persisted data
- [#3330](https://github.com/MetaMask/metamask-mobile/pull/3330): [IMPROVEMENT] Refactor EngineService
- [#3325](https://github.com/MetaMask/metamask-mobile/pull/3325): [IMPROVEMENT] Isolate persisted data
- [#3314](https://github.com/MetaMask/metamask-mobile/pull/3314): [IMPROVEMENT] Update copy for token ID in collectible transaction
- [#3319](https://github.com/MetaMask/metamask-mobile/pull/3319): [IMPROVEMENT] Analytics - Track "Account Switcher" events
- [#3297](https://github.com/MetaMask/metamask-mobile/pull/3297): [IMPROVEMENT] Add IPFS support for tokens
- [#3298](https://github.com/MetaMask/metamask-mobile/pull/3298): [FEATURE] Move CI to GitHub Actions
- [#3302](https://github.com/MetaMask/metamask-mobile/pull/3302): [REFACTOR] Refactor AddCustomCollectible component
- [#3292](https://github.com/MetaMask/metamask-mobile/pull/3292): [FEATURE] Add analytics for android keystore
- [#3295](https://github.com/MetaMask/metamask-mobile/pull/3295): [FIX] Fix approval transaction getting mistakenly treated as a swap transaction
- [#3265](https://github.com/MetaMask/metamask-mobile/pull/3265): [FIX] Populate block number
- [#3294](https://github.com/MetaMask/metamask-mobile/pull/3294): [FIX] Fix empty text input on Android
- [#3293](https://github.com/MetaMask/metamask-mobile/pull/3293): [FIX] Fix Detox assertion test
- [#3255](https://github.com/MetaMask/metamask-mobile/pull/3255): [IMPROVEMENT] Detox Page Object Model
- [#3272](https://github.com/MetaMask/metamask-mobile/pull/3272): [IMPROVEMENT] Update recommended node.js version
- [#3271](https://github.com/MetaMask/metamask-mobile/pull/3271): [FIX] Update React Native dependecy links in README.md

## v3.4.1 - October 5 2021
- [#3260](https://github.com/MetaMask/metamask-mobile/pull/3260): [FIX] Turn off token detection by default
- [#3261](https://github.com/MetaMask/metamask-mobile/pull/3261): [FIX] Fix blank screen on fresh start
- [#3254](https://github.com/MetaMask/metamask-mobile/pull/3254): [IMPROVEMENT] Isolate LICENSE file
- [#3251](https://github.com/MetaMask/metamask-mobile/pull/3251): [IMPROVEMENT] Enable CLA signing
- [#3146](https://github.com/MetaMask/metamask-mobile/pull/3146): [IMPROVEMENT] Stabilizing Detox Tests
- [#3247](https://github.com/MetaMask/metamask-mobile/pull/3247): [IMPROVEMENT] Add timeout to redux-persist
- [#3243](https://github.com/MetaMask/metamask-mobile/pull/3243): [FIX] Fix decode transfer data
- [#3221](https://github.com/MetaMask/metamask-mobile/pull/3221): [IMPROVEMENT] Replacing swaps source image to include new 1inch logo.
- [#3203](https://github.com/MetaMask/metamask-mobile/pull/3203): [FIX] Disable confirm button when transaction is submitted
- [#3211](https://github.com/MetaMask/metamask-mobile/pull/3211): [FIX] Reflect network change on Browser
- [#3207](https://github.com/MetaMask/metamask-mobile/pull/3207): [FIX] Fix rendering SVGs on Android release mode
- [#3210](https://github.com/MetaMask/metamask-mobile/pull/3210): [IMPROVEMENT] Avoid destructuring error when checking swaps liveness
- [#3173](https://github.com/MetaMask/metamask-mobile/pull/3173): [FIX] Lock contract metadata version to v1.30.0
- [#3106](https://github.com/MetaMask/metamask-mobile/pull/3106): [FEATURE] Enable variables for speed up and cancel transactions
- [#3155](https://github.com/MetaMask/metamask-mobile/pull/3155): [IMPROVEMENT] Improve transaction state management for custom networks
- [#3164](https://github.com/MetaMask/metamask-mobile/pull/3164): [FIX] Support Apple Pay on iOS 15
- [#3152](https://github.com/MetaMask/metamask-mobile/pull/3152): [FIX] Fix remove token crasher
- [#3133](https://github.com/MetaMask/metamask-mobile/pull/3133): [FIX] Fix reload when switching networks on the browser
- [#3130](https://github.com/MetaMask/metamask-mobile/pull/3130): [IMPROVEMENT] Re-add opt in event
- [#3131](https://github.com/MetaMask/metamask-mobile/pull/3131): [IMPROVEMENT] Add missing browser event
- [#3153](https://github.com/MetaMask/metamask-mobile/pull/3153): [FIX] Fix inject favourites homepage
- [#3129](https://github.com/MetaMask/metamask-mobile/pull/3129): [FIX] Parse transaction data correctly
- [#2901](https://github.com/MetaMask/metamask-mobile/pull/2901): [FEATURE] Auto token detection on ethereum mainnet
- [#2994](https://github.com/MetaMask/metamask-mobile/pull/2994): [IMPROVEMENT] Analytics: Add Wallet Security and moving opt-in first in the flow
- [#3121](https://github.com/MetaMask/metamask-mobile/pull/3121): [FIX] Analytics + Icon fixes
- [#3117](https://github.com/MetaMask/metamask-mobile/pull/3117): [FIX] Moved the newTab method to the componentdidmount
- [#3115](https://github.com/MetaMask/metamask-mobile/pull/3115): [IMPROVEMENT] Update README.md

## v3.3.0 - September 9 2021
- [#3099](https://github.com/MetaMask/metamask-mobile/pull/3099): [FEATURE] Transaction state improvement
- [UPGRADE] react-native-webview 11.0.2 -> 11.13.0
- [#3101](https://github.com/MetaMask/metamask-mobile/pull/3101): [UPDATE] update swaps-controller and send clientId on fetchSwapsFeatureLiveness
- [#2977](https://github.com/MetaMask/metamask-mobile/pull/2977): [FIX] Fix undefined values in CustomGas component
- [#3104](https://github.com/MetaMask/metamask-mobile/pull/3104): [FEATURE] Add browser analytics
- [#3066](https://github.com/MetaMask/metamask-mobile/pull/3066): [UPGRADE] Redux and tests
- [#2866](https://github.com/MetaMask/metamask-mobile/pull/2866): [FIX] Bug in token balance
- [#3100](https://github.com/MetaMask/metamask-mobile/pull/3100): [FIX] Catch undefined navigate on buy eth
- [#3088](https://github.com/MetaMask/metamask-mobile/pull/3088): [UPDATE] Add typescript eslint from metamask
- [#3084](https://github.com/MetaMask/metamask-mobile/pull/3084): [UPGRADE] Bump eth-url-parser from 1.0.2 to 1.0.4
- [#2852](https://github.com/MetaMask/metamask-mobile/pull/2852): [UPDATE] Feature/improve warning eth sign
- [#3023](https://github.com/MetaMask/metamask-mobile/pull/3023): [FEATURE] Add support for wallet_switchEthereumChain
- [#3068](https://github.com/MetaMask/metamask-mobile/pull/3068): [UPGRADE] Bump @react-navigation/compat from 5.3.15 to 5.3.20
- [#3080](https://github.com/MetaMask/metamask-mobile/pull/3080): [UPDATE] Update custom token copy
- [#3069](https://github.com/MetaMask/metamask-mobile/pull/3069): [UPGRADE] Bump @react-native-community/cookies from 4.0.1 to 5.0.1
- [#2931](https://github.com/MetaMask/metamask-mobile/pull/2931): [UPGRADE] Bump regenerator-runtime from 0.13.1 to 0.13.9
- [#2526](https://github.com/MetaMask/metamask-mobile/pull/2526): [UPGRADE] Bump redux-persist from 5.10.0 to 6.0.0
- [#3028](https://github.com/MetaMask/metamask-mobile/pull/3028): [FEATURE] Update Recents
- [#3057](https://github.com/MetaMask/metamask-mobile/pull/3057): [UPDATE] Remove SwapsLiveness checks for non supported networks

## v3.2.0 - August 24 2021
- [#3046](https://github.com/MetaMask/metamask-mobile/pull/3046): [FIX] Token Transfer to address
- [#2878](https://github.com/MetaMask/metamask-mobile/pull/2878): [2783] Change default account name for ENS reversed-resolved name
- [#3029](https://github.com/MetaMask/metamask-mobile/pull/3029): [FIX] Video Subtitles Not Loading Properly
- [#3038](https://github.com/MetaMask/metamask-mobile/pull/3038): [FIX] increase the heap size to help mitigate the out of memory issue on Android
- [#3013](https://github.com/MetaMask/metamask-mobile/pull/3013): Swaps V2 Integration
- [#2718](https://github.com/MetaMask/metamask-mobile/pull/2718): Switched to sslip.io instead of xip.io

## v3.1.0 - August 12 2021
- [#3026](https://github.com/MetaMask/metamask-mobile/pull/3026): [FIX] Fix edit button
- [#2981](https://github.com/MetaMask/metamask-mobile/pull/2981): [FIX] Delete Message
- [#3017](https://github.com/MetaMask/metamask-mobile/pull/3017): [FIX] Fix deep links bug related to branch updates
- [#2972](https://github.com/MetaMask/metamask-mobile/pull/2972): [FEATURE] - Storage Limit - Reduce Txs Being Stored
- [#2999](https://github.com/MetaMask/metamask-mobile/pull/2999): [FIX] Account for `txParams.data` when we sync
- [#2961](https://github.com/MetaMask/metamask-mobile/pull/2961): [FIX] GH Action Permission for Bump-Version
- [#2980](https://github.com/MetaMask/metamask-mobile/pull/2980): [FIX] Fix header layout
- [#2907](https://github.com/MetaMask/metamask-mobile/pull/2907): [FIX] Remove extra top padding on send flow
- [#2808](https://github.com/MetaMask/metamask-mobile/pull/2808): [FIX] Issue #2763
- [#2956](https://github.com/MetaMask/metamask-mobile/pull/2956): [UPGRADE] walletconnect
- [#2996](https://github.com/MetaMask/metamask-mobile/pull/2996): [FIX] Add TransakWebview mediaPlayback props for KYC
- [#2804](https://github.com/MetaMask/metamask-mobile/pull/2804): [UPGRADE] Branch updates
- [#2813](https://github.com/MetaMask/metamask-mobile/pull/2813): [FEATURE] Secret Recovery Phrase Video Subtitles
- [#2893](https://github.com/MetaMask/metamask-mobile/pull/2893): [FIX] Address bar icon
- [#2973](https://github.com/MetaMask/metamask-mobile/pull/2973): [FEATURE] On-Ramp: Add on-ramp analytics

## v3.0.1 - August 4 2021
- Patch to fix Wyre and Transak

## v3.0.0 - July 28 2021
- [#2959](https://github.com/MetaMask/metamask-mobile/pull/2959): UI fixes
- [#2957](https://github.com/MetaMask/metamask-mobile/pull/2957): Fix gas information info modal on swaps
- [#2955](https://github.com/MetaMask/metamask-mobile/pull/2955): [EIP1559] Improve time estimates
- [#2952](https://github.com/MetaMask/metamask-mobile/pull/2952): Bump controllers to v14.0.2
- [#2798](https://github.com/MetaMask/metamask-mobile/pull/2798): [EIP1559] Base for Edit Gas Fee screen
- [#2943](https://github.com/MetaMask/metamask-mobile/pull/2943): [FIX] Fix typos when adding TokensController & CollectiblesController
- [#2795](https://github.com/MetaMask/metamask-mobile/pull/2795): Swaps: Use quotes conversion rate
- [#2909](https://github.com/MetaMask/metamask-mobile/pull/2909): Account for speedUp in transaction list
- [#2729](https://github.com/MetaMask/metamask-mobile/pull/2729): Swaps: Add custom token flow - search by address and get it imported to your wallet
- [#2863](https://github.com/MetaMask/metamask-mobile/pull/2863): Allow custom network fiat values
- [#2881](https://github.com/MetaMask/metamask-mobile/pull/2881): Split AssetsController into TokensController and CollectiblesController
- [#2934](https://github.com/MetaMask/metamask-mobile/pull/2934): Removed sentry debug requirement for non release builds
- [#2889](https://github.com/MetaMask/metamask-mobile/pull/2889): Feature/bitrise
- [#2890](https://github.com/MetaMask/metamask-mobile/pull/2890): Bump addressable from 2.7.0 to 2.8.0 in /ios

## v2.6.0 - July 9 2021
- [#2865](https://github.com/MetaMask/metamask-mobile/pull/2865): Added support for custom network gas estimates
- [#2854](https://github.com/MetaMask/metamask-mobile/pull/2854): Fix time formatting on transactions
- [#2883](https://github.com/MetaMask/metamask-mobile/pull/2883): Swaps: Fix isZero undefined error
- [#2731](https://github.com/MetaMask/metamask-mobile/pull/2731): Improvement/react navigation upgrade 5
- [#2709](https://github.com/MetaMask/metamask-mobile/pull/2709): Remove Picker deprecation warning

## v2.5.0 - June 15 2021
- [#2809](https://github.com/MetaMask/metamask-mobile/pull/2809): Optional chaining dollarBalance
- [#2776](https://github.com/MetaMask/metamask-mobile/pull/2776): Fix: empty state when using fiat on non-mainnet transactions
- [#2777](https://github.com/MetaMask/metamask-mobile/pull/2777): Add isInteraction: false
- [#2759](https://github.com/MetaMask/metamask-mobile/pull/2759): Use MediaPlayer
- [#2748](https://github.com/MetaMask/metamask-mobile/pull/2748): v2.5.0
- [#2757](https://github.com/MetaMask/metamask-mobile/pull/2757): Circleci fix
- [#2746](https://github.com/MetaMask/metamask-mobile/pull/2746): bugfix/notification visibility
- [#2749](https://github.com/MetaMask/metamask-mobile/pull/2749): @metamask/controllers@10.1.0
- [#2702](https://github.com/MetaMask/metamask-mobile/pull/2702): Swaps: Update Market price unavailable and Price impact text
- [#2701](https://github.com/MetaMask/metamask-mobile/pull/2701): Swaps: Allow every token on user wallet to be swapped
- [#2617](https://github.com/MetaMask/metamask-mobile/pull/2617): On-Ramp: Refactor and Wyre countries
- [#2611](https://github.com/MetaMask/metamask-mobile/pull/2611): Educate gas fees
- [#2738](https://github.com/MetaMask/metamask-mobile/pull/2738): Feature/simplify custom gas
- [#2741](https://github.com/MetaMask/metamask-mobile/pull/2741): bugfix/notifications reducer
- [#2626](https://github.com/MetaMask/metamask-mobile/pull/2626): @metamask/mobile-provider@2.1.0
- [#2706](https://github.com/MetaMask/metamask-mobile/pull/2706): make null conversionrate safe
- [#2703](https://github.com/MetaMask/metamask-mobile/pull/2703): Convert token id to hexadecimal for collectible transfer
- [#2742](https://github.com/MetaMask/metamask-mobile/pull/2742): Bugfix/fix ws resolution
- [#2713](https://github.com/MetaMask/metamask-mobile/pull/2713): Feature/bitrise circle ci hybrid
- [#2711](https://github.com/MetaMask/metamask-mobile/pull/2711): Feature/use same media player
- [#2728](https://github.com/MetaMask/metamask-mobile/pull/2728): Add iconUrls to allowed list of keys
- [#2737](https://github.com/MetaMask/metamask-mobile/pull/2737): Add resolution for ws to address security vuln
- [#2727](https://github.com/MetaMask/metamask-mobile/pull/2727): Add missing required prop in tests

## v2.4.0 - May 21 2021
- [#2618](https://github.com/MetaMask/metamask-mobile/pull/2618): Collectibles experience
- [#2698](https://github.com/MetaMask/metamask-mobile/pull/2698): bugfix: navigation routeName is null
- [#2692](https://github.com/MetaMask/metamask-mobile/pull/2692): Fix custom gas crash
- [#2649](https://github.com/MetaMask/metamask-mobile/pull/2649): Migrate to new CurrencyRateController
- [#2697](https://github.com/MetaMask/metamask-mobile/pull/2697): Set ignoreSilentSwitch and reset the video onEnd
- [#2691](https://github.com/MetaMask/metamask-mobile/pull/2691): Feature/update casing secret recovery phrase
- [#2694](https://github.com/MetaMask/metamask-mobile/pull/2694): Swaps: Add chainId to swaps analytics
- [#2687](https://github.com/MetaMask/metamask-mobile/pull/2687): bufix: stuck notification
- [#2689](https://github.com/MetaMask/metamask-mobile/pull/2689): Fix "use max" in send flow
- [#2672](https://github.com/MetaMask/metamask-mobile/pull/2672): Fix xcode upgrade
- [#2640](https://github.com/MetaMask/metamask-mobile/pull/2640): Swaps: Add name from metadata to swaps tokens
- [#2628](https://github.com/MetaMask/metamask-mobile/pull/2628): Feature/use toLowerCaseCompare

## v2.3.0 - May 5 2021
- [#2674](https://github.com/MetaMask/metamask-mobile/pull/2674): Fix deploy contract and create token testnets
- [#2669](https://github.com/MetaMask/metamask-mobile/pull/2669): Key off accounts
- [#2670](https://github.com/MetaMask/metamask-mobile/pull/2670): Bump hosted-git-info from 2.8.8 to 2.8.9
- [#2667](https://github.com/MetaMask/metamask-mobile/pull/2667): added export of iOS artifacts
- [#2664](https://github.com/MetaMask/metamask-mobile/pull/2664): updated version code and change logs
- [#2663](https://github.com/MetaMask/metamask-mobile/pull/2663): Load video over the network
- [#2656](https://github.com/MetaMask/metamask-mobile/pull/2656): Fix Balance undefined for deeplink payment requests
- [#2657](https://github.com/MetaMask/metamask-mobile/pull/2657): Fix missing seed phrase updates
- [#2645](https://github.com/MetaMask/metamask-mobile/pull/2645): Safe navbar for iphone 12
- [#2643](https://github.com/MetaMask/metamask-mobile/pull/2643): Fix undefined is not an object identities[selectedAddress].importTime
- [#2639](https://github.com/MetaMask/metamask-mobile/pull/2639): Exclude native asset from hiding when balance is zero
- [#2631](https://github.com/MetaMask/metamask-mobile/pull/2631): updated change log
- [#2633](https://github.com/MetaMask/metamask-mobile/pull/2633): Address yarn audit
- [#2625](https://github.com/MetaMask/metamask-mobile/pull/2625): Fix isZero is undefined
- [#2444](https://github.com/MetaMask/metamask-mobile/pull/2444): Implement 'hide zero balance token' setting for token balances on home screen
- [#2621](https://github.com/MetaMask/metamask-mobile/pull/2621): RC v2.3.0
- [#2605](https://github.com/MetaMask/metamask-mobile/pull/2605): Feature/update seed phrase wording
- [#2564](https://github.com/MetaMask/metamask-mobile/pull/2564): Improve rpc errors logging and removing user rejected errors
- [#2556](https://github.com/MetaMask/metamask-mobile/pull/2556): Fix/respect custom spend limit on dapp approve modal
- [#2614](https://github.com/MetaMask/metamask-mobile/pull/2614): updated lock files
- [#2586](https://github.com/MetaMask/metamask-mobile/pull/2586): Upgrade swaps-controller v4
- [#2613](https://github.com/MetaMask/metamask-mobile/pull/2613): remove typo
- [#2603](https://github.com/MetaMask/metamask-mobile/pull/2603): Bugfix/android anr
- [#2565](https://github.com/MetaMask/metamask-mobile/pull/2565): This will fix sentry errors with no title by using the extra info as a title
- [#2552](https://github.com/MetaMask/metamask-mobile/pull/2552): Upgrade wallet connect
- [#2607](https://github.com/MetaMask/metamask-mobile/pull/2607): Detox/Fix failing tests
- [#2604](https://github.com/MetaMask/metamask-mobile/pull/2604): Don't hide url modal on emulator
- [#2529](https://github.com/MetaMask/metamask-mobile/pull/2529): Move some errors to analytics instead of sentry
- [#2446](https://github.com/MetaMask/metamask-mobile/pull/2446): Add New Zealand Dollar to currency options
- [#2464](https://github.com/MetaMask/metamask-mobile/pull/2464): Feature/confusables
- [#2610](https://github.com/MetaMask/metamask-mobile/pull/2610): fix typeface on login text field
- [#2416](https://github.com/MetaMask/metamask-mobile/pull/2416): Replace controller context
- [#2590](https://github.com/MetaMask/metamask-mobile/pull/2590): Fix adding custom token in custom network
- [#2470](https://github.com/MetaMask/metamask-mobile/pull/2470): only add custom tokens if not in mainnet
- [#2524](https://github.com/MetaMask/metamask-mobile/pull/2524): Address yarn lints
- [#2588](https://github.com/MetaMask/metamask-mobile/pull/2588): Upgrade .nvmrc to node v14
- [#2514](https://github.com/MetaMask/metamask-mobile/pull/2514): Swaps: Add cache thresholds configuration
- [#2468](https://github.com/MetaMask/metamask-mobile/pull/2468): Swaps: BSC Support
- [#2539](https://github.com/MetaMask/metamask-mobile/pull/2539): Use node 14
- [#2568](https://github.com/MetaMask/metamask-mobile/pull/2568): resolve isENS without case sensitivity (#2545)

## v2.2.0 - Apr 21 2021
- [#2547](https://github.com/MetaMask/metamask-mobile/pull/2547): Include decimalsToShow in balanceToFiatNumber
- [#2554](https://github.com/MetaMask/metamask-mobile/pull/2554): Bug fix/sync import time
- [#2546](https://github.com/MetaMask/metamask-mobile/pull/2546): Fix analytics try catch
- [#2543](https://github.com/MetaMask/metamask-mobile/pull/2543): Only get nonce from the network if the feature is enabled
- [#2460](https://github.com/MetaMask/metamask-mobile/pull/2460): Feature/tx local state logs
- [#2540](https://github.com/MetaMask/metamask-mobile/pull/2540): bump v2.1.2
- [#2538](https://github.com/MetaMask/metamask-mobile/pull/2538): fix/connection change handler
- [#2375](https://github.com/MetaMask/metamask-mobile/pull/2375): Style updates
- [#2536](https://github.com/MetaMask/metamask-mobile/pull/2536): Change Send Feedback to Request a Feature and update link
- [#2485](https://github.com/MetaMask/metamask-mobile/pull/2485): Fix notification so it doesn't block terms + conditions
- [#2469](https://github.com/MetaMask/metamask-mobile/pull/2469): Bug/persists old account names
- [#2534](https://github.com/MetaMask/metamask-mobile/pull/2534): Fix typo
- [#2373](https://github.com/MetaMask/metamask-mobile/pull/2373): use contract metadata version from package
- [#2520](https://github.com/MetaMask/metamask-mobile/pull/2520): Check infura availability
- [#2371](https://github.com/MetaMask/metamask-mobile/pull/2371): Feature/custom nonce
- [#2521](https://github.com/MetaMask/metamask-mobile/pull/2521): Bump v2.1.1
- [#2493](https://github.com/MetaMask/metamask-mobile/pull/2493): rename master to main
- [#2447](https://github.com/MetaMask/metamask-mobile/pull/2447): Bump vm-browserify from 0.0.4 to 1.1.2
- [#2501](https://github.com/MetaMask/metamask-mobile/pull/2501): Bump jest-serializer from 24.4.0 to 26.6.2
- [#2499](https://github.com/MetaMask/metamask-mobile/pull/2499): Bump react-native-share from 3.3.2 to 5.2.2
- [#2411](https://github.com/MetaMask/metamask-mobile/pull/2411): Bump json-rpc-middleware-stream from 2.1.1 to 3.0.0
- [#2406](https://github.com/MetaMask/metamask-mobile/pull/2406): Bump eslint-plugin-prettier from 3.3.0 to 3.3.1
- [#2403](https://github.com/MetaMask/metamask-mobile/pull/2403): Bump babel-eslint from 10.0.3 to 10.1.0
- [#2381](https://github.com/MetaMask/metamask-mobile/pull/2381): Display correct number of decimals for 'usd' fiat

## v2.1.3 - Apr 19 2021
- [#2548](https://github.com/MetaMask/metamask-mobile/pull/2548): Hotfix analytics try catch

## v2.1.2 - Apr 16 2021
- [#2538](https://github.com/MetaMask/metamask-mobile/pull/2538): fix/connection change handler

## v2.1.1 - Apr 14 2021
- [#2520](https://github.com/MetaMask/metamask-mobile/pull/2520): Check provider status

## v2.1.0 - Apr 12 2021
- [#2487](https://github.com/MetaMask/metamask-mobile/pull/2487): Fix/analytics v1 priority1
- [#2456](https://github.com/MetaMask/metamask-mobile/pull/2456): Analytics v2 (priority 1)
- [#2408](https://github.com/MetaMask/metamask-mobile/pull/2408): Fix/gas estimations
- [#2479](https://github.com/MetaMask/metamask-mobile/pull/2479): remove controllers tgz
- [#2441](https://github.com/MetaMask/metamask-mobile/pull/2441): Improvement/assets by chainid
- [#2442](https://github.com/MetaMask/metamask-mobile/pull/2442): Improvement/chain ticker
- [#2372](https://github.com/MetaMask/metamask-mobile/pull/2372): Remove instapay
- [#2467](https://github.com/MetaMask/metamask-mobile/pull/2467): Fix iOS build
- [#2084](https://github.com/MetaMask/metamask-mobile/pull/2084): Migrate from AsyncStorage to FileStorage
- [#2443](https://github.com/MetaMask/metamask-mobile/pull/2443): Update terms and privacy links
- [#2318](https://github.com/MetaMask/metamask-mobile/pull/2318): Add custom network rpc API
- [#2306](https://github.com/MetaMask/metamask-mobile/pull/2306): Feature/high gas warn
- [#2463](https://github.com/MetaMask/metamask-mobile/pull/2463): update pods
- [#2448](https://github.com/MetaMask/metamask-mobile/pull/2448): Add resolution for netmask
- [#2445](https://github.com/MetaMask/metamask-mobile/pull/2445): Add resolution for y18n
- [#2404](https://github.com/MetaMask/metamask-mobile/pull/2404): Bump react-native-branch from 5.0.0 to 5.0.1
- [#2439](https://github.com/MetaMask/metamask-mobile/pull/2439): json-rpc-engine@6.1.0
- [#2413](https://github.com/MetaMask/metamask-mobile/pull/2413): remove "git add" per husky warning
- [#2431](https://github.com/MetaMask/metamask-mobile/pull/2431): Update BN import

## v2.0.1 - Mar 24 2021
- [#2430](https://github.com/MetaMask/metamask-mobile/pull/2430): Fix/send to style
- [#2426](https://github.com/MetaMask/metamask-mobile/pull/2426): bugfix/allow seedphrases when locked
- [#2422](https://github.com/MetaMask/metamask-mobile/pull/2422): bugfix/delete wallet with random password
- [#2417](https://github.com/MetaMask/metamask-mobile/pull/2417): Bugfix/sync improvements
- [#2418](https://github.com/MetaMask/metamask-mobile/pull/2418): V2 fixes
- [#2156](https://github.com/MetaMask/metamask-mobile/pull/2156): Translations with update script

## v2.0.0 - Mar 16 2021
- [#2383](https://github.com/MetaMask/metamask-mobile/pull/2383): swaps/received destination amount
- [#2379](https://github.com/MetaMask/metamask-mobile/pull/2379): Swaps/fix decode tx render amounts
- [#2377](https://github.com/MetaMask/metamask-mobile/pull/2377): bugfix/dont modify local transactions
- [#2376](https://github.com/MetaMask/metamask-mobile/pull/2376): Swaps: Sort quotes by asc fees when destination amount is the same
- [#2370](https://github.com/MetaMask/metamask-mobile/pull/2370): bugfix/swaps bugs
- [#2321](https://github.com/MetaMask/metamask-mobile/pull/2321): Swaps v1
- [#2365](https://github.com/MetaMask/metamask-mobile/pull/2365): bugfix/transactions filtering
- [#2253](https://github.com/MetaMask/metamask-mobile/pull/2253): Use Etherscan API for incoming token transactions
- [#2245](https://github.com/MetaMask/metamask-mobile/pull/2245): Fix transaction history
- [#2363](https://github.com/MetaMask/metamask-mobile/pull/2363): fix: `poll` after notification don't `refresh`
- [#2344](https://github.com/MetaMask/metamask-mobile/pull/2344): Sync with extension chain id
- [#2269](https://github.com/MetaMask/metamask-mobile/pull/2269): @metamask/contract-metadata@1.23.0
- [#2357](https://github.com/MetaMask/metamask-mobile/pull/2357): Update `elliptic` to v6.5.4 to address security advisory
- [#2247](https://github.com/MetaMask/metamask-mobile/pull/2247): Provide chainId correctly
- [#2196](https://github.com/MetaMask/metamask-mobile/pull/2196): improvement/handle provider updates
- [#2157](https://github.com/MetaMask/metamask-mobile/pull/2157): Swaps: Alpha 2
- [#2272](https://github.com/MetaMask/metamask-mobile/pull/2272): Update twitter handle in README
- [#2265](https://github.com/MetaMask/metamask-mobile/pull/2265): Fix input state

## v1.0.11 - Feb 15 2021
- [#2257](https://github.com/MetaMask/metamask-mobile/pull/2257): bugfix/use bignumber for transfer deeplinks
- [#2256](https://github.com/MetaMask/metamask-mobile/pull/2256): Fix account list scroll
- [#2243](https://github.com/MetaMask/metamask-mobile/pull/2243): TransactionController from controllers
- [#2240](https://github.com/MetaMask/metamask-mobile/pull/2240): Fix circleci apk
- [#2176](https://github.com/MetaMask/metamask-mobile/pull/2176): Feature/warn when replacing
- [#2233](https://github.com/MetaMask/metamask-mobile/pull/2233): contract metadata images bump
- [#2148](https://github.com/MetaMask/metamask-mobile/pull/2148): Handle `balanceError` case
- [#2228](https://github.com/MetaMask/metamask-mobile/pull/2228): Remove best deals badge from WYRE transfers.
- [#2217](https://github.com/MetaMask/metamask-mobile/pull/2217): @metamask/controllers@6.0.1
- [#2180](https://github.com/MetaMask/metamask-mobile/pull/2180): Fix cloudflare redirects
- [#2203](https://github.com/MetaMask/metamask-mobile/pull/2203): Update @metamask/contract-metadata
- [#2078](https://github.com/MetaMask/metamask-mobile/pull/2078): React Native update to 0.63
- [#2204](https://github.com/MetaMask/metamask-mobile/pull/2204): Create dependabot.yml
- [#2193](https://github.com/MetaMask/metamask-mobile/pull/2193): Fix "Text strings must be rendered within a <Text> component"
- [#2191](https://github.com/MetaMask/metamask-mobile/pull/2191): Use navigate instead of push
- [#2174](https://github.com/MetaMask/metamask-mobile/pull/2174): Add fiat on ramp modal close button extra hit area
- [#2104](https://github.com/MetaMask/metamask-mobile/pull/2104): bugfix/token tx ui amount parsing
- [#2166](https://github.com/MetaMask/metamask-mobile/pull/2166): v1.0.10
- [#2142](https://github.com/MetaMask/metamask-mobile/pull/2142): Display boolean values when signing typed data
- [#2079](https://github.com/MetaMask/metamask-mobile/pull/2079): bugfix/tx to contract validation
- [#2103](https://github.com/MetaMask/metamask-mobile/pull/2103): bugfix/erc20 allowance ui
- [#2158](https://github.com/MetaMask/metamask-mobile/pull/2158): engine swaps flag
- [#2060](https://github.com/MetaMask/metamask-mobile/pull/2060): MetaSwaps Alpha
- [#2142](https://github.com/MetaMask/metamask-mobile/pull/2142): Display boolean values when signing typed data

## v1.0.10 - Jan 25 2021
- [#2164](https://github.com/MetaMask/metamask-mobile/pull/2164): Initialize NetworkController.provider with chainId (#2164)
- [#2161](https://github.com/MetaMask/metamask-mobile/pull/2161): chainid migration (#2161)

## v1.0.9 - Jan 21 2021
- [#2149](https://github.com/MetaMask/metamask-mobile/pull/2149): update tests for new logic
- [#2145](https://github.com/MetaMask/metamask-mobile/pull/2145): Add missing brew installation steps
- [#2146](https://github.com/MetaMask/metamask-mobile/pull/2146): @metamask/mobile-provider@2.0.1
- [#2144](https://github.com/MetaMask/metamask-mobile/pull/2144): @walletconnect@1.3.4
- [#2143](https://github.com/MetaMask/metamask-mobile/pull/2143): Fix alert from iframes
- [#2134](https://github.com/MetaMask/metamask-mobile/pull/2134): Update podfile (#2134)
- [#2131](https://github.com/MetaMask/metamask-mobile/pull/2131): controllers v6.0.0 (#2131)
- [#2120](https://github.com/MetaMask/metamask-mobile/pull/2120): bugfix/accounts undefined (#2120)
- [#1987](https://github.com/MetaMask/metamask-mobile/pull/1987): Replace public config with rpc (#1987)
- [#2070](https://github.com/MetaMask/metamask-mobile/pull/2070): Fix android injection (#2070)
- [#2109](https://github.com/MetaMask/metamask-mobile/pull/2109): Remove support email (#2109)
- [#2044](https://github.com/MetaMask/metamask-mobile/pull/2044): Remove sync with extension from settings (#2044)
- [#2083](https://github.com/MetaMask/metamask-mobile/pull/2083): Improvement/gas estimations (#2083)
- [#2076](https://github.com/MetaMask/metamask-mobile/pull/2076): Feature/make insufficient fee descriptive (#2076)
- [#2099](https://github.com/MetaMask/metamask-mobile/pull/2099): Bump axios from 0.19.2 to 0.21.1 (#2099)
- [#2072](https://github.com/MetaMask/metamask-mobile/pull/2072): Bump ini from 1.3.5 to 1.3.8 (#2072)
- [#2071](https://github.com/MetaMask/metamask-mobile/pull/2071): Fix uploading files on the browser by modifying fingerprint intent value (#2071)
- [#2064](https://github.com/MetaMask/metamask-mobile/pull/2064): Add parseSeedPhrase behavior from extension (#2064)
- [#2061](https://github.com/MetaMask/metamask-mobile/pull/2061): Add Alert component (#2061)
- [#2059](https://github.com/MetaMask/metamask-mobile/pull/2059): Fix isBookmark functionality (#2059)
- [#2030](https://github.com/MetaMask/metamask-mobile/pull/2030): @metamask/controllers@5.1.0 (#2030)
- [#2051](https://github.com/MetaMask/metamask-mobile/pull/2051): [1984] Fixing Invalid value for 'projectId': "undefined" error [Android] [iOS] (#2051)
- [#2042](https://github.com/MetaMask/metamask-mobile/pull/2042): Bugfix/small UI fixes (#2042)
- [#2054](https://github.com/MetaMask/metamask-mobile/pull/2054): Make Keypad a functional component (#2054)
- [#2055](https://github.com/MetaMask/metamask-mobile/pull/2055): Add missing await keywords (#2055)
- [#2000](https://github.com/MetaMask/metamask-mobile/pull/2000): Remove unused views (#2000)
- [#1994](https://github.com/MetaMask/metamask-mobile/pull/1994): Feature: Initial Swaps amount view (#1994)

## v1.0.8 - Dec 2 2020
- [#2040](https://github.com/MetaMask/metamask-mobile/pull/2040): Update vault error message (#2040)
- [#2034](https://github.com/MetaMask/metamask-mobile/pull/2034): Fix asyncstorage limit (#2034)
- [#2038](https://github.com/MetaMask/metamask-mobile/pull/2038): metamask wc deeplink (#2038)
- [#2023](https://github.com/MetaMask/metamask-mobile/pull/2023): @metamask/contract-metadata (#2023)
- [#2019](https://github.com/MetaMask/metamask-mobile/pull/2019): bugfix/qr code (#2019)
- [#2008](https://github.com/MetaMask/metamask-mobile/pull/2008): Add Apple Pay correct label (#2008)

## v1.0.7 - Nov 17 2020
- [#2005](https://github.com/MetaMask/metamask-mobile/pull/2005): Fix activeTabUrl (#2005)
- [#2003](https://github.com/MetaMask/metamask-mobile/pull/2003): Bugfix/android choose password (#2003)
- [#1992](https://github.com/MetaMask/metamask-mobile/pull/1992): Android api level (#1992)
- [#1993](https://github.com/MetaMask/metamask-mobile/pull/1993): Catch SVG Errors (#1993)
- [#1970](https://github.com/MetaMask/metamask-mobile/pull/1970): Remove network status controller (#1970)
- [#1968](https://github.com/MetaMask/metamask-mobile/pull/1968): Add MetaSwaps feature flag and initial nav stack (#1968)
- [#1967](https://github.com/MetaMask/metamask-mobile/pull/1967): Add Keypad component (#1967)


## v1.0.6 - Nov 12 2020
- [#1990](https://github.com/MetaMask/metamask-mobile/pull/1990): Fixed importing accounts when reseting password (#1990)
- [#1988](https://github.com/MetaMask/metamask-mobile/pull/1988): bugfix/protect wallet modal (#1988)
- [#1985](https://github.com/MetaMask/metamask-mobile/pull/1985): Fix seedphrase handling in QRScanner (#1985)
- [#1982](https://github.com/MetaMask/metamask-mobile/pull/1982): Bugfix/approve modal (#1982)
- [#1983](https://github.com/MetaMask/metamask-mobile/pull/1983): Fix whats new modal (#1983)
- [#1978](https://github.com/MetaMask/metamask-mobile/pull/1978): Make hintText display regardless of biometryType (#1978)
- [#1973](https://github.com/MetaMask/metamask-mobile/pull/1973): Detox: Updated onboarding flows (#1973)
- [#1780](https://github.com/MetaMask/metamask-mobile/pull/1780): Improvement/update keychain lib (#1780)
- [#1916](https://github.com/MetaMask/metamask-mobile/pull/1916): Fix QR send (#1916)
- [#1877](https://github.com/MetaMask/metamask-mobile/pull/1877): Bugfix/deeplink, request modals and wallet connect (#1877)
- [#1911](https://github.com/MetaMask/metamask-mobile/pull/1911): Feature/whats new (#1911)
- [#1954](https://github.com/MetaMask/metamask-mobile/pull/1954): Support 24 word seed phrase game (#1954)
- [#1892](https://github.com/MetaMask/metamask-mobile/pull/1892): Reminder to backup seed phrase (#1892)
- [#1908](https://github.com/MetaMask/metamask-mobile/pull/1908): Add missing env keys (#1908)
- [#1917](https://github.com/MetaMask/metamask-mobile/pull/1917): Update Wyre minimum fee and minimum amount (#1917)
- [#1915](https://github.com/MetaMask/metamask-mobile/pull/1915): Error boundary - sentry clean-up (#1915)
- [#1905](https://github.com/MetaMask/metamask-mobile/pull/1905): Ensure seedphrase hint is not the actual seedphrase (#1905)
- [#1895](https://github.com/MetaMask/metamask-mobile/pull/1895): Make whole blur area clickable (#1895)
- [#1901](https://github.com/MetaMask/metamask-mobile/pull/1901): sync log errors (#1901)
- [#1879](https://github.com/MetaMask/metamask-mobile/pull/1879): Feature/show previously created accounts on seed phrase import (#1879)
- [#1894](https://github.com/MetaMask/metamask-mobile/pull/1894): sentry cleaning (#1894)
- [#1902](https://github.com/MetaMask/metamask-mobile/pull/1902): use optional chaining and default values so we're not calling toLowerCase() on undefined values (#1902)
- [#1859](https://github.com/MetaMask/metamask-mobile/pull/1859): Direct to proper screen on address QR code scan (#1859)
- [#1881](https://github.com/MetaMask/metamask-mobile/pull/1881): Fix/disable iframes support for now (#1881)
- [#1893](https://github.com/MetaMask/metamask-mobile/pull/1893): bugfix/core env vars (#1893)
- [#1847](https://github.com/MetaMask/metamask-mobile/pull/1847): feature/approve eip 681 (#1847)
- [#1827](https://github.com/MetaMask/metamask-mobile/pull/1827): Update infura v3 (#1827)
- [#1806](https://github.com/MetaMask/metamask-mobile/pull/1806): Allow webview debugging in dev mode + XIP (#1806)
- [#1874](https://github.com/MetaMask/metamask-mobile/pull/1874): Coerce non error objects into errors before sending to sentry (#1874)
- [#1887](https://github.com/MetaMask/metamask-mobile/pull/1887): Use eth-contract-metadata@1.16.0 (#1887)
- [#1883](https://github.com/MetaMask/metamask-mobile/pull/1883): Update Transak params (#1883)
- [#1876](https://github.com/MetaMask/metamask-mobile/pull/1876): Bugfix/homepage injection (#1876)
- [#1793](https://github.com/MetaMask/metamask-mobile/pull/1793): Add cookies clearing (#1793)
- [#1873](https://github.com/MetaMask/metamask-mobile/pull/1873): Provide error feedback without actually submitting (#1873)
- [#1864](https://github.com/MetaMask/metamask-mobile/pull/1864): Add additional isUrl check, closes #1462 (#1864)
- [#1866](https://github.com/MetaMask/metamask-mobile/pull/1866): Fix proptype warning for WebviewError (#1866)
- [#1861](https://github.com/MetaMask/metamask-mobile/pull/1861): Get e2e working for seedphrase and login (#1861)

## v1.0.5 - Oct 26 2020
- [#1889](https://github.com/MetaMask/metamask-mobile/pull/1889): Fix scientific notation string not convertable to BN (#1889)

## v1.0.4 - Oct 9 2020
- [#1882](https://github.com/MetaMask/metamask-mobile/pull/1882): Error boundary (#1882)

## v1.0.3 - Sept 30 2020
- [#1865](https://github.com/MetaMask/metamask-mobile/pull/1865): bugfix/login (#1865)
- [#1863](https://github.com/MetaMask/metamask-mobile/pull/1863): transak countries update (#1863)
- [#1829](https://github.com/MetaMask/metamask-mobile/pull/1829): Improvement/browser refactor (#1829)
- [#1848](https://github.com/MetaMask/metamask-mobile/pull/1848): Allow for 24 length seedphrase on import (#1848)
- [#1857](https://github.com/MetaMask/metamask-mobile/pull/1857): bugfix/splash screen (#1857)
- [#1852](https://github.com/MetaMask/metamask-mobile/pull/1852): Bugfix/sentry v1 (#1852)
- [#1846](https://github.com/MetaMask/metamask-mobile/pull/1846): Amount: fix 'data' value for transaction info not being populated with ERC20 tokens (#1846)
- [#1851](https://github.com/MetaMask/metamask-mobile/pull/1851): Detox/ Update e2e based on v1 updates (#1851)
- [#1853](https://github.com/MetaMask/metamask-mobile/pull/1853): fixed typo on country name (#1853)
- [#1815](https://github.com/MetaMask/metamask-mobile/pull/1815): Add ScrollView so we can scroll to errorMessage (#1815)
- [#1752](https://github.com/MetaMask/metamask-mobile/pull/1752): Send caught errors to sentry (#1752)
- [#1794](https://github.com/MetaMask/metamask-mobile/pull/1794): Feature/hide seedphrase on import (#1794)
- [#1841](https://github.com/MetaMask/metamask-mobile/pull/1841): Fixing typo in onboarding flow (#1841)
- [#1845](https://github.com/MetaMask/metamask-mobile/pull/1845): Share address from sidebar (#1845)
- [#1835](https://github.com/MetaMask/metamask-mobile/pull/1835): UI/CustomGas: fix inconsistent low gas error (#1835)
- [#1758](https://github.com/MetaMask/metamask-mobile/pull/1758): Fix wallet_scanQRCode rpc method (#1758)
- [#1831](https://github.com/MetaMask/metamask-mobile/pull/1831): Get paste context working for password fields (onboarding) (#1831)
- [#1837](https://github.com/MetaMask/metamask-mobile/pull/1837): Add gms:play-services-wallet (#1837)
- [#1830](https://github.com/MetaMask/metamask-mobile/pull/1830): Use FlatList for scan steps modal (#1830)
- [#1797](https://github.com/MetaMask/metamask-mobile/pull/1797): Bugfixes/post v1 aug 2020 (#1797)
- [#1801](https://github.com/MetaMask/metamask-mobile/pull/1801): Update gradle (#1801)
- [#1757](https://github.com/MetaMask/metamask-mobile/pull/1757): Add option to use Blockies Identicon and use Jazz Icons as default (#1757)
- [#1816](https://github.com/MetaMask/metamask-mobile/pull/1816): Update about to inclue "Contact Us" link (#1816)
- [#1775](https://github.com/MetaMask/metamask-mobile/pull/1775): WalletConnect: fix WC not respecting gas limit (#1775)
- [#1800](https://github.com/MetaMask/metamask-mobile/pull/1800): Feature/improve nav browser title (#1800)
- [#1781](https://github.com/MetaMask/metamask-mobile/pull/1781): Bugfix/Use translations for steps (#1781)
- [#1759](https://github.com/MetaMask/metamask-mobile/pull/1759): Bugfix/Display correct balance from state when creating an account that already holds funds (#1759)
- [#1728](https://github.com/MetaMask/metamask-mobile/pull/1728): Add /constants (#1728)
- [#1787](https://github.com/MetaMask/metamask-mobile/pull/1787): Add missing currency conversions (#1787)

## v1.0.2 - Sept 2 2020
- [#1812](https://github.com/MetaMask/metamask-mobile/pull/1812): Add logger on login (#1812)

## v1.0.1 - Sept 1 2020
- [#1795](https://github.com/MetaMask/metamask-mobile/pull/1795): Update react native aes crypto forked (#1795)
- [#1796](https://github.com/MetaMask/metamask-mobile/pull/1796): bugfix/mixpanel android in app notifications (#1796)

## v1.0.0 - Aug 26 2020
- [#1790](https://github.com/MetaMask/metamask-mobile/pull/1790): Bugfix/payment request and wallet connect origin on tx (#1790)
- [#1791](https://github.com/MetaMask/metamask-mobile/pull/1791): Fix send receive buttons style (#1791)
- [#1785](https://github.com/MetaMask/metamask-mobile/pull/1785): Use @metamask/controllers@2.0.5 (#1785)
- [#1788](https://github.com/MetaMask/metamask-mobile/pull/1788): bugfix/protect wallet modal receive request (#1788)
- [#1666](https://github.com/MetaMask/metamask-mobile/pull/1666): Fiat on Ramp: Payments (#1666)
- [#1783](https://github.com/MetaMask/metamask-mobile/pull/1783): bugfix/hide protect wallet modal (#1783)
- [#1779](https://github.com/MetaMask/metamask-mobile/pull/1779): Update camera lib (#1779)
- [#1782](https://github.com/MetaMask/metamask-mobile/pull/1782): Make backup required when user has funds (#1782)
- [#1778](https://github.com/MetaMask/metamask-mobile/pull/1778): Update bip to use js version of pbkdf2 even more specific use case (#1778)
- [#1776](https://github.com/MetaMask/metamask-mobile/pull/1776): Use JS pbkdf2 if using chrome devtools (bip39) (#1776)
- [#1773](https://github.com/MetaMask/metamask-mobile/pull/1773): Improvement/import from seed styles (#1773)
- [#1772](https://github.com/MetaMask/metamask-mobile/pull/1772): bugfix/cancel dapp tx when inactive (#1772)
- [#1769](https://github.com/MetaMask/metamask-mobile/pull/1769): Patch bip39 to use native crypto lib pbkdf2 (#1769)
- [#1766](https://github.com/MetaMask/metamask-mobile/pull/1766): Feature/ipns ens sites (#1766)
- [#1755](https://github.com/MetaMask/metamask-mobile/pull/1755): Improvement/migrate aes crypto lib (#1755)
- [#1756](https://github.com/MetaMask/metamask-mobile/pull/1756): Fix recreate vault import accounts (#1756)
- [#1729](https://github.com/MetaMask/metamask-mobile/pull/1729): Lock KeyringController on logout (#1729)
- [#1767](https://github.com/MetaMask/metamask-mobile/pull/1767): Fix crash when entering custom token (#1767)
- [#1765](https://github.com/MetaMask/metamask-mobile/pull/1765): Browser newPageData state undefined (#1765)
- [#1762](https://github.com/MetaMask/metamask-mobile/pull/1762): Use patch-package@6.2.2 (#1762)
- [#1763](https://github.com/MetaMask/metamask-mobile/pull/1763): Remove unused metamask-mobile-provider dependency (#1763)
- [#1736](https://github.com/MetaMask/metamask-mobile/pull/1736): Amount: fix comma causing invalid send amount (#1736)
- [#1711](https://github.com/MetaMask/metamask-mobile/pull/1711): Improve iOS build process (#1711)
- [#1733](https://github.com/MetaMask/metamask-mobile/pull/1733): @metamask/controllers 2.0.3 (#1733)
- [#1727](https://github.com/MetaMask/metamask-mobile/pull/1727): Bump json from 2.2.0 to 2.3.1 in /ios (#1727)

## v0.2.20 - Aug 6 2020
- [#1751](https://github.com/MetaMask/metamask-mobile/pull/1751): bugfix/payment requests & deeplinks (#1751)
- [#1732](https://github.com/MetaMask/metamask-mobile/pull/1732): Copy edits (#1732)
- [#1750](https://github.com/MetaMask/metamask-mobile/pull/1750): Don't allow for zero in custom gas price (#1750)
- [#1744](https://github.com/MetaMask/metamask-mobile/pull/1744): bugix/v0.2.20 (#1744)
- [#1730](https://github.com/MetaMask/metamask-mobile/pull/1730): Check for pods first, don't double up on yarn install(s) (#1730)
- [#1734](https://github.com/MetaMask/metamask-mobile/pull/1734): Use elliptic@6.5.3 (#1734)
- [#1741](https://github.com/MetaMask/metamask-mobile/pull/1741): Bugfix/skipping going to next step before (#1741)
- [#1737](https://github.com/MetaMask/metamask-mobile/pull/1737): Fix scroll and button text and secure now goes to next step (#1737)
- [#1740](https://github.com/MetaMask/metamask-mobile/pull/1740): check previousScreen and change lading message (#1740)
- [#1738](https://github.com/MetaMask/metamask-mobile/pull/1738): Bump no_output_timeout (#1738)
- [#1735](https://github.com/MetaMask/metamask-mobile/pull/1735): Switch dependency Git URLs to HTTPS (#1735)
- [#1681](https://github.com/MetaMask/metamask-mobile/pull/1681): Feature/account backup alert flows (#1681)
- [#1692](https://github.com/MetaMask/metamask-mobile/pull/1692): Update password & seedphrase backup flow (#1692)
- [#1718](https://github.com/MetaMask/metamask-mobile/pull/1718): @metamask/mobile-provider v1.3.0 (#1718)
- [#1710](https://github.com/MetaMask/metamask-mobile/pull/1710): 'Use Max' fixes (#1710)
- [#1712](https://github.com/MetaMask/metamask-mobile/pull/1712): Bugfix/payment requests (#1712)
- [#1708](https://github.com/MetaMask/metamask-mobile/pull/1708): bugfix/deep link send screen token ui (#1708)
- [#1694](https://github.com/MetaMask/metamask-mobile/pull/1694): Update font Euclid (#1694)
- [#1699](https://github.com/MetaMask/metamask-mobile/pull/1699): ChoosePassword: update preferencesControllerState after adding accounts, before passing into PreferencesController.update() (#1699)
- [#1707](https://github.com/MetaMask/metamask-mobile/pull/1707): update apple id (#1707)
- [#1704](https://github.com/MetaMask/metamask-mobile/pull/1704): Use lodash@4.17.19 (#1704)
- [#1687](https://github.com/MetaMask/metamask-mobile/pull/1687): Custom Gas + Data hotfixes (#1687)
- [#1697](https://github.com/MetaMask/metamask-mobile/pull/1697): Increase ANDROID_OFFSET (#1697)
- [#1701](https://github.com/MetaMask/metamask-mobile/pull/1701): remove-zip-controllers (#1701)
- [#1684](https://github.com/MetaMask/metamask-mobile/pull/1684): Bugfix/speedup transactions (#1684)
- [#1698](https://github.com/MetaMask/metamask-mobile/pull/1698): bump eth-contract-metadata (#1698)
- [#1613](https://github.com/MetaMask/metamask-mobile/pull/1613): Feature/incoming token transactions (#1613)
- [#1657](https://github.com/MetaMask/metamask-mobile/pull/1657): update review function names (#1657)
- [#1693](https://github.com/MetaMask/metamask-mobile/pull/1693): PaymentRequest: fix conversion bug (#1693)
- [#1689](https://github.com/MetaMask/metamask-mobile/pull/1689): bugfix/approve screen (#1689)
- [#1690](https://github.com/MetaMask/metamask-mobile/pull/1690): Bugfix/release bugs (#1690)
- [#1676](https://github.com/MetaMask/metamask-mobile/pull/1676): Initiate url as well (#1676)
- [#1688](https://github.com/MetaMask/metamask-mobile/pull/1688): Support links (#1688)
- [#1683](https://github.com/MetaMask/metamask-mobile/pull/1683): @metamask/mobile-provider v1.2.4 (#1683)
- [#1573](https://github.com/MetaMask/metamask-mobile/pull/1573): Payment channel opt in (#1573)
- [#1679](https://github.com/MetaMask/metamask-mobile/pull/1679): Update yarn.lock (#1679)
- [#1671](https://github.com/MetaMask/metamask-mobile/pull/1671): Remove minWidth, fixes #1664 (#1671)
- [#1620](https://github.com/MetaMask/metamask-mobile/pull/1620): Dapp confirmation designs transitions (#1620)
- [#1559](https://github.com/MetaMask/metamask-mobile/pull/1559): Dapp Transaction Confirmation Re-designs (#1559)
- [#1605](https://github.com/MetaMask/metamask-mobile/pull/1605): Fix word election error in Spanish (#1605)
- [#1609](https://github.com/MetaMask/metamask-mobile/pull/1609): Feature/security third party api mode (#1609)
- [#1658](https://github.com/MetaMask/metamask-mobile/pull/1658): @metamask/mobile-provider v1.2.3 (#1658)
- [#1591](https://github.com/MetaMask/metamask-mobile/pull/1591): feature/sync imported accounts from extension (#1591)
- [#1645](https://github.com/MetaMask/metamask-mobile/pull/1645): Fix env vars (#1645)
- [#1649](https://github.com/MetaMask/metamask-mobile/pull/1649): remove sai message (#1649)
- [#1648](https://github.com/MetaMask/metamask-mobile/pull/1648): bump mobile provider (#1648)
- [#1643](https://github.com/MetaMask/metamask-mobile/pull/1643): Use @metamask/controllers@2.0.1 (#1643)
- [#1558](https://github.com/MetaMask/metamask-mobile/pull/1558): Complete redesigns for approval flow (#1558)
- [#1640](https://github.com/MetaMask/metamask-mobile/pull/1640): enable-apple-pay (#1640)

## v0.2.19 - Jun 29 2020
- [#1661](https://github.com/MetaMask/metamask-mobile/pull/1661): bugfix/Use eth gas API
- [#1653](https://github.com/MetaMask/metamask-mobile/pull/1653): Add ETH_GAS_STATION_API_KEY (#1653)

## v0.2.18 - Jun 15 2020
- [#1636](https://github.com/MetaMask/metamask-mobile/pull/1636): Add padding to CustomGas back button (#1636)
- [#1637](https://github.com/MetaMask/metamask-mobile/pull/1637): Bugfix/incoming notifications (#1637)
- [#1628](https://github.com/MetaMask/metamask-mobile/pull/1628): Fix network color indicator on transactionHeader for connect screens (#1628)

## v0.2.17 - Jun 12 2020

- [#1629](https://github.com/MetaMask/metamask-mobile/pull/1629): bugfix/custom gas modal (#1629)
- [#1625](https://github.com/MetaMask/metamask-mobile/pull/1625): Bugfix/wc connect on app closed (#1625)
- [#1624](https://github.com/MetaMask/metamask-mobile/pull/1624): Wallet connect update + Support for simple notifications (#1624)
- [#1623](https://github.com/MetaMask/metamask-mobile/pull/1623): Fix browser intial load (#1623)
- [#1621](https://github.com/MetaMask/metamask-mobile/pull/1621): Fix branch (#1621)
- [#1512](https://github.com/MetaMask/metamask-mobile/pull/1512): Transaction components (#1512)
- [#1619](https://github.com/MetaMask/metamask-mobile/pull/1619): Fix aab link on slack (#1619)
- [#1618](https://github.com/MetaMask/metamask-mobile/pull/1618): Fix android circleci (#1618)
- [#1578](https://github.com/MetaMask/metamask-mobile/pull/1578): Stops the unintended 'User Rejected...' error caused by buggy submitt… (#1578)
- [#1615](https://github.com/MetaMask/metamask-mobile/pull/1615): Android circleci fix (#1615)
- [#1554](https://github.com/MetaMask/metamask-mobile/pull/1554): Splash screen on android (#1554)
- [#1612](https://github.com/MetaMask/metamask-mobile/pull/1612): Update: add warningTextEmpty, closes #1610 (#1612)
- [#1560](https://github.com/MetaMask/metamask-mobile/pull/1560): Mixpanel migration (#1560)
- [#1606](https://github.com/MetaMask/metamask-mobile/pull/1606): Default to wallet when app re-opens (#1606)
- [#1608](https://github.com/MetaMask/metamask-mobile/pull/1608): remove log from TransactionNotification (#1608)
- [#1611](https://github.com/MetaMask/metamask-mobile/pull/1611): make detox great again (#1611)
- [#1514](https://github.com/MetaMask/metamask-mobile/pull/1514): Improvement/protect funds everywhere (#1514)
- [#1580](https://github.com/MetaMask/metamask-mobile/pull/1580): filter sentry tx rejected errors (#1580)
- [#1555](https://github.com/MetaMask/metamask-mobile/pull/1555): remove set timeouts (#1555)
- [#1604](https://github.com/MetaMask/metamask-mobile/pull/1604): Connect design qa (#1604)
- [#1602](https://github.com/MetaMask/metamask-mobile/pull/1602): Bugfix/rn upgrade circleci and e2e (#1602)
- [#1568](https://github.com/MetaMask/metamask-mobile/pull/1568): Fix browser initial loading performance (#1568)
- [#1601](https://github.com/MetaMask/metamask-mobile/pull/1601): Add overlayColor (#1601)
- [#1600](https://github.com/MetaMask/metamask-mobile/pull/1600): Fix circle ci and improve e2e (#1600)
- [#1599](https://github.com/MetaMask/metamask-mobile/pull/1599): Update @metamask/mobile-provider (#1599)
- [#1550](https://github.com/MetaMask/metamask-mobile/pull/1550): Bugfix/choose password lockout (#1550)
- [#1598](https://github.com/MetaMask/metamask-mobile/pull/1598): Use @metamask/controllers (#1598)
- [#1508](https://github.com/MetaMask/metamask-mobile/pull/1508): Connect Screen Designs (#1508)
- [#1577](https://github.com/MetaMask/metamask-mobile/pull/1577): Fix last two paste context issues on Android (#1577)
- [#1597](https://github.com/MetaMask/metamask-mobile/pull/1597): fix builds (#1597)
- [#1588](https://github.com/MetaMask/metamask-mobile/pull/1588): React native 0.62.1 libraries upgraded rebased (#1588)
- [#1586](https://github.com/MetaMask/metamask-mobile/pull/1586): React native upgrade 0.62.2 rebased (#1586)
- [#1590](https://github.com/MetaMask/metamask-mobile/pull/1590): Add CODEOWNERS (#1590)
- [#1584](https://github.com/MetaMask/metamask-mobile/pull/1584): make sign tests great again (#1584)

## v0.2.16 - May 15 2020
- [#1582](https://github.com/MetaMask/metamask-mobile/pull/1582): Instapay deposit navbar cancel (#1582)
- [#1570](https://github.com/MetaMask/metamask-mobile/pull/1570): Disable confirm screen edit button when no tokens of a payment request (#1570)
- [#1574](https://github.com/MetaMask/metamask-mobile/pull/1574): Ensure collectibles that use 'transfer' method show a fee in tx history list (#1574)
- [#1565](https://github.com/MetaMask/metamask-mobile/pull/1565): Fix validating of amount when sending a collectible (#1565)
- [#1572](https://github.com/MetaMask/metamask-mobile/pull/1572): Fix amount validation for large token payment requests (#1572)
- [#1561](https://github.com/MetaMask/metamask-mobile/pull/1561): V0.2.16 (#1561)
- [#1548](https://github.com/MetaMask/metamask-mobile/pull/1548): Use setTimeout hack (again) to get paste context in token search (#1548)
- [#1465](https://github.com/MetaMask/metamask-mobile/pull/1465): Make send flows consistent (#1465)
- [#1557](https://github.com/MetaMask/metamask-mobile/pull/1557): Fix day and month numbers in toDateFormat (#1557)
- [#1556](https://github.com/MetaMask/metamask-mobile/pull/1556): Fix settings everywhere (#1556)
- [#1552](https://github.com/MetaMask/metamask-mobile/pull/1552): Use gaba@1.11.0 (#1552)
- [#1493](https://github.com/MetaMask/metamask-mobile/pull/1493): Sig request design fixed (#1493)
- [#1517](https://github.com/MetaMask/metamask-mobile/pull/1517): Add new mobile provider (#1517)
- [#1539](https://github.com/MetaMask/metamask-mobile/pull/1539): Use "web-search" keyboardType on iOS (#1539)
- [#1538](https://github.com/MetaMask/metamask-mobile/pull/1538): Detect if site has been added to Favorites (#1538)
- [#1495](https://github.com/MetaMask/metamask-mobile/pull/1495): Feature/block screenshots (#1495)
- [#1487](https://github.com/MetaMask/metamask-mobile/pull/1487): Transaction Header Component (#1487)
- [#1475](https://github.com/MetaMask/metamask-mobile/pull/1475): Improvement/tx status notification (#1475)
- [#1544](https://github.com/MetaMask/metamask-mobile/pull/1544): Add settings to nav bar (#1544)
- [#1521](https://github.com/MetaMask/metamask-mobile/pull/1521): update docs link in readme (#1521)
- [#1545](https://github.com/MetaMask/metamask-mobile/pull/1545): bugfix/check for sai method (#1545)
- [#1524](https://github.com/MetaMask/metamask-mobile/pull/1524): Loosen nvmrc (#1524)

## v0.2.15 - May 1 2020
- [#1529](https://github.com/MetaMask/metamask-mobile/pull/1529): sentry android production (#1529)
- [#1528](https://github.com/MetaMask/metamask-mobile/pull/1528): Bugfix/sentry in circle ci (#1528)
- [#1527](https://github.com/MetaMask/metamask-mobile/pull/1527): env to production (#1527)
- [#1526](https://github.com/MetaMask/metamask-mobile/pull/1526): use release properties (#1526)
- [#1525](https://github.com/MetaMask/metamask-mobile/pull/1525): package version bump (#1525)
- [#1523](https://github.com/MetaMask/metamask-mobile/pull/1523): Bugfix/import private key (#1523)
- [#1522](https://github.com/MetaMask/metamask-mobile/pull/1522): Revert "Loosen nvmrc to major version (#1516)" (#1522)
- [#1516](https://github.com/MetaMask/metamask-mobile/pull/1516): Loosen nvmrc to major version (#1516)
- [#1518](https://github.com/MetaMask/metamask-mobile/pull/1518): V0.2.15 (#1518)
- [#1507](https://github.com/MetaMask/metamask-mobile/pull/1507): Bugfix/import account view (#1507)
- [#1453](https://github.com/MetaMask/metamask-mobile/pull/1453): Feature: analytics v2 (#1453)
- [#1481](https://github.com/MetaMask/metamask-mobile/pull/1481): bugfix/search-token (#1481)
- [#1494](https://github.com/MetaMask/metamask-mobile/pull/1494): improvement/async storage size (#1494)
- [#1472](https://github.com/MetaMask/metamask-mobile/pull/1472): Enable back button if going from dapp to home & redirection problems (#1472)
- [#1427](https://github.com/MetaMask/metamask-mobile/pull/1427): Change source commit for react-native-webview in package.json (#1427)
- [#1486](https://github.com/MetaMask/metamask-mobile/pull/1486): Delete accidentally pushed file (#1486)
- [#1482](https://github.com/MetaMask/metamask-mobile/pull/1482): Fix web3 injection (#1482)
- [#1477](https://github.com/MetaMask/metamask-mobile/pull/1477): update from latest changes (#1477)
- [#1470](https://github.com/MetaMask/metamask-mobile/pull/1470): Fix collectible image icon & send flow styles (#1470)
- [#1443](https://github.com/MetaMask/metamask-mobile/pull/1443): Set navigation param silent to false when switching to a tab (#1443)
- [#1438](https://github.com/MetaMask/metamask-mobile/pull/1438): Add bl to resolutions to fix vuln (#1438)
- [#1461](https://github.com/MetaMask/metamask-mobile/pull/1461): Update transaction fee selectors (#1461)
- [#1455](https://github.com/MetaMask/metamask-mobile/pull/1455): Approve design updates (#1455)
- [#1454](https://github.com/MetaMask/metamask-mobile/pull/1454): Trim white space from parsed (#1454)
- [#1460](https://github.com/MetaMask/metamask-mobile/pull/1460): Update lockfile (#1460)
- [#1458](https://github.com/MetaMask/metamask-mobile/pull/1458): Skip Sentry upload during iOS Debug build (#1458)
- [#1449](https://github.com/MetaMask/metamask-mobile/pull/1449): Use setTimeout hack to get paste context back (#1449)
- [#1450](https://github.com/MetaMask/metamask-mobile/pull/1450): Fix remove bookmark functionality, closes #1396 (#1450)
- [#1376](https://github.com/MetaMask/metamask-mobile/pull/1376): Replace Fabric Crashlytics with Sentry (#1376)
- [#1441](https://github.com/MetaMask/metamask-mobile/pull/1441): Detox: Address Book Tests  (#1441)
- [#1447](https://github.com/MetaMask/metamask-mobile/pull/1447): ci: Update CircleCI config version (#1447)
- [#1439](https://github.com/MetaMask/metamask-mobile/pull/1439): Update README.md (#1439)
- [#1436](https://github.com/MetaMask/metamask-mobile/pull/1436): Update mkdirp and minimist (#1436)
- [#1435](https://github.com/MetaMask/metamask-mobile/pull/1435): Use acorn@7.1.1 (#1435)
- [#1434](https://github.com/MetaMask/metamask-mobile/pull/1434): Use acorn@6.4.1 (#1434)
- [#1433](https://github.com/MetaMask/metamask-mobile/pull/1433): Use kind-of@6.0.3 (#1433)
- [#1422](https://github.com/MetaMask/metamask-mobile/pull/1422): Bump acorn from 5.7.3 to 5.7.4 (#1422)
- [#1432](https://github.com/MetaMask/metamask-mobile/pull/1432): bump eth contract metadata (#1432)
- [#1431](https://github.com/MetaMask/metamask-mobile/pull/1431): Update debugging instructions (#1431)
- [#1418](https://github.com/MetaMask/metamask-mobile/pull/1418): Improvement: remove addresslist comment (#1418)
- [#1425](https://github.com/MetaMask/metamask-mobile/pull/1425): Detox: Upate dapp-initated-txn tests (#1425)

## v0.2.14 - Mar 11 2020
- [#1413](https://github.com/MetaMask/metamask-mobile/pull/1413): Fix accountsChanged notification (#1413)
- [#1411](https://github.com/MetaMask/metamask-mobile/pull/1411): bugfix: payment request (#1411)
- [#1410](https://github.com/MetaMask/metamask-mobile/pull/1410): bugfix: ios close icon (#1410)
- [#1409](https://github.com/MetaMask/metamask-mobile/pull/1409): bugfix: wallet connect (#1409)
- [#1399](https://github.com/MetaMask/metamask-mobile/pull/1399): V0.2.14 (#1399)
- [#1398](https://github.com/MetaMask/metamask-mobile/pull/1398): Add vertical padding to close button (#1398)
- [#1384](https://github.com/MetaMask/metamask-mobile/pull/1384): Update `pubnub` dependency to match extension (#1384)
- [#1394](https://github.com/MetaMask/metamask-mobile/pull/1394): fix wallet tests (#1394)
- [#1397](https://github.com/MetaMask/metamask-mobile/pull/1397): fixes browser tests in release mode (#1397)
- [#1327](https://github.com/MetaMask/metamask-mobile/pull/1327): Improvement: send flow (#1327)
- [#1386](https://github.com/MetaMask/metamask-mobile/pull/1386): Remove Shapeshift controller (#1386)
- [#1385](https://github.com/MetaMask/metamask-mobile/pull/1385): Bump gaba minor (#1385)
- [#1338](https://github.com/MetaMask/metamask-mobile/pull/1338): Update docs, scripts (#1338)
- [#1380](https://github.com/MetaMask/metamask-mobile/pull/1380): Add padding to top and bottom of hamburgerButton (#1380)
- [#1372](https://github.com/MetaMask/metamask-mobile/pull/1372): bugfix: amount space crash (#1372)
- [#1337](https://github.com/MetaMask/metamask-mobile/pull/1337): Bugfix: duplicated word in seedphrase (#1337)
- [#1379](https://github.com/MetaMask/metamask-mobile/pull/1379): Fix mixed tabs and spaces (#1379)
- [#1378](https://github.com/MetaMask/metamask-mobile/pull/1378): Update test wording (#1378)
- [#1342](https://github.com/MetaMask/metamask-mobile/pull/1342): Device util update (#1342)
- [#1373](https://github.com/MetaMask/metamask-mobile/pull/1373): bugfix: amount switch no conversion (#1373)
- [#1322](https://github.com/MetaMask/metamask-mobile/pull/1322): Bugfix: send flow amount (#1322)
- [#1340](https://github.com/MetaMask/metamask-mobile/pull/1340): Fix faulty null checks (#1340)
- [#1333](https://github.com/MetaMask/metamask-mobile/pull/1333): Add padding to increase hit area in BrowserBottomBar (#1333)
- [#1307](https://github.com/MetaMask/metamask-mobile/pull/1307): Reorganize RPC middlewares; update mobile-provider (#1307)
- [#1306](https://github.com/MetaMask/metamask-mobile/pull/1306): Detox: Update for new send flow (#1306)
- [#1328](https://github.com/MetaMask/metamask-mobile/pull/1328): Update patch version (#1328)
- [#1313](https://github.com/MetaMask/metamask-mobile/pull/1313): Update font (#1313)
- [#1303](https://github.com/MetaMask/metamask-mobile/pull/1303): Link to support URLs using default browser, closes #1295 (#1303)
- [#1309](https://github.com/MetaMask/metamask-mobile/pull/1309): Use ethereum-ens-network-map@1.0.2 (#1309)
- [#1310](https://github.com/MetaMask/metamask-mobile/pull/1310): Update resolver.js (#1310)
- [#1251](https://github.com/MetaMask/metamask-mobile/pull/1251): Feature: approve screen (#1251)
- [#1305](https://github.com/MetaMask/metamask-mobile/pull/1305): add exception for localhost (#1305)
- [#1304](https://github.com/MetaMask/metamask-mobile/pull/1304): Use patch-package (#1304)
- [#1294](https://github.com/MetaMask/metamask-mobile/pull/1294): Bugfix: new send flow amount balance (#1294)
- [#1301](https://github.com/MetaMask/metamask-mobile/pull/1301): Add git submodule initialization to postinstall script (#1301)
- [#1239](https://github.com/MetaMask/metamask-mobile/pull/1239): Feature: address book + new send flow (#1239)
- [#1287](https://github.com/MetaMask/metamask-mobile/pull/1287): move showOptions to state (#1287)
- [#1285](https://github.com/MetaMask/metamask-mobile/pull/1285): Fix typo interal -> internal (#1285)
- [#1284](https://github.com/MetaMask/metamask-mobile/pull/1284): move pkgs to metamask org (#1284)
- [#1282](https://github.com/MetaMask/metamask-mobile/pull/1282): Fix iframe injection (#1282)
- [#1281](https://github.com/MetaMask/metamask-mobile/pull/1281): Added Architecture diagram (#1281)
- [#1279](https://github.com/MetaMask/metamask-mobile/pull/1279): Simplify build.sh control flow (#1279)
- [#1236](https://github.com/MetaMask/metamask-mobile/pull/1236): JSON RPC Engine (#1236)
- [#1277](https://github.com/MetaMask/metamask-mobile/pull/1277): check if CI before envFileMissing and exit 1 (#1277)
- [#1276](https://github.com/MetaMask/metamask-mobile/pull/1276): Improve onboarding (#1276)
- [#1275](https://github.com/MetaMask/metamask-mobile/pull/1275): bugfix: inpage bridge chainid (#1275)
- [#1263](https://github.com/MetaMask/metamask-mobile/pull/1263): Revert "increase circleci timeout (#1262)" (#1263)
- [#1262](https://github.com/MetaMask/metamask-mobile/pull/1262): increase circleci timeout (#1262)
- [#1258](https://github.com/MetaMask/metamask-mobile/pull/1258): Update iOS Builds (#1258)
- [#1252](https://github.com/MetaMask/metamask-mobile/pull/1252): Bugfix: cancel and speedup insufficient funds (#1252)

## v0.2.13 - Dic 30 2019
- [#1250](https://github.com/MetaMask/metamask-mobile/pull/1250): Bump excon from 0.64.0 to 0.71.0 in /ios (#1250)
- [#1246](https://github.com/MetaMask/metamask-mobile/pull/1246): bugfix: wizard back (#1246)
- [#1235](https://github.com/MetaMask/metamask-mobile/pull/1235): Detox: Request token flow (#1235)
- [#1234](https://github.com/MetaMask/metamask-mobile/pull/1234): bump migration version (#1234)

## v0.2.12 - Nov 25 2019
- [#1224](https://github.com/MetaMask/metamask-mobile/pull/1224): Bugfix: asset ens tx (#1224)
- [#1225](https://github.com/MetaMask/metamask-mobile/pull/1225): update bug report link (#1225)
- [#1215](https://github.com/MetaMask/metamask-mobile/pull/1215): Detox: Fix Android e2e Tests (#1215)
- [#1223](https://github.com/MetaMask/metamask-mobile/pull/1223): Bugfix: contract deployments (#1223)
- [#1222](https://github.com/MetaMask/metamask-mobile/pull/1222): bugfix: android show hex input instapay send (#1222)
- [#1214](https://github.com/MetaMask/metamask-mobile/pull/1214): pass  metametrics context to homepage (#1214)

## v0.2.11 - Nov 18 2019
- [#1212](https://github.com/MetaMask/metamask-mobile/pull/1212): Provider missing properties (#1212)
- [#1207](https://github.com/MetaMask/metamask-mobile/pull/1207): Fix typo on Import Account screen (#1207)
- [#1198](https://github.com/MetaMask/metamask-mobile/pull/1198): Migrate to SAI (#1198)

## v0.2.10 - Nov 16 2019
- [#1205](https://github.com/MetaMask/metamask-mobile/pull/1205): Disable speedup instapay (#1205)
- [#1204](https://github.com/MetaMask/metamask-mobile/pull/1204): Fix injection on Android (#1204)
- [#1203](https://github.com/MetaMask/metamask-mobile/pull/1203): Update support email (#1203)
- [#1199](https://github.com/MetaMask/metamask-mobile/pull/1199): Optimize injection on Iframes (#1199)
- [#1197](https://github.com/MetaMask/metamask-mobile/pull/1197): bump version of detox e2e (#1197)
- [#1196](https://github.com/MetaMask/metamask-mobile/pull/1196): Use v8 instead of JSC + native SVG support (#1196)
- [#1194](https://github.com/MetaMask/metamask-mobile/pull/1194): bump to xcode 11.2.1 (#1194)
- [#1189](https://github.com/MetaMask/metamask-mobile/pull/1189): version bump (#1189)
- [#1192](https://github.com/MetaMask/metamask-mobile/pull/1192): Bugfix: android general settings (#1192)
- [#1191](https://github.com/MetaMask/metamask-mobile/pull/1191): xcode bumps (#1191)
- [#1190](https://github.com/MetaMask/metamask-mobile/pull/1190): Revert "Add ruby version (#1165)" (#1190)
- [#1182](https://github.com/MetaMask/metamask-mobile/pull/1182): Bugfix: android exception manager crashes (#1182)
- [#1188](https://github.com/MetaMask/metamask-mobile/pull/1188): fix go back homepage and refresh favorites (#1188)
- [#1187](https://github.com/MetaMask/metamask-mobile/pull/1187): Bugfix: ENS links (#1187)
- [#1183](https://github.com/MetaMask/metamask-mobile/pull/1183): Fix bookmark updates (#1183)
- [#1176](https://github.com/MetaMask/metamask-mobile/pull/1176): Feature: speed up transaction (#1176)
- [#1179](https://github.com/MetaMask/metamask-mobile/pull/1179): Allow injection on iframes (#1179)
- [#1181](https://github.com/MetaMask/metamask-mobile/pull/1181): walletconnect deeplink support v2 (#1181)
- [#1173](https://github.com/MetaMask/metamask-mobile/pull/1173): Detox: update RPC Network flow (#1173)
- [#1172](https://github.com/MetaMask/metamask-mobile/pull/1172): added tests for custom rpc (#1172)
- [#1168](https://github.com/MetaMask/metamask-mobile/pull/1168): bugfix: login and password issues (#1168)
- [#1170](https://github.com/MetaMask/metamask-mobile/pull/1170): Detox: Wallet Tests (#1170)
- [#1165](https://github.com/MetaMask/metamask-mobile/pull/1165): Add ruby version (#1165)
- [#1155](https://github.com/MetaMask/metamask-mobile/pull/1155): Feature: sign typed v4 (#1155)
- [#1164](https://github.com/MetaMask/metamask-mobile/pull/1164): Add CircleCI Badge (#1164)
- [#1151](https://github.com/MetaMask/metamask-mobile/pull/1151): Feature: message eth sign + Address Book Migration (#1151)
- [#1148](https://github.com/MetaMask/metamask-mobile/pull/1148): added more assertions and beefed up onboarding wizard tests (#1148)
- [#1147](https://github.com/MetaMask/metamask-mobile/pull/1147): Detox: Browser Tests (#1147)
- [#1163](https://github.com/MetaMask/metamask-mobile/pull/1163): update eslint to the latest version (#1163)
- [#1162](https://github.com/MetaMask/metamask-mobile/pull/1162): disabled e2e tests (#1162)
- [#1156](https://github.com/MetaMask/metamask-mobile/pull/1156): Fix linter on CI (#1156)
- [#1146](https://github.com/MetaMask/metamask-mobile/pull/1146): fix instapay logs app version (#1146)

## v0.2.8 - Oct 9 2019
- [#1145](https://github.com/MetaMask/metamask-mobile/pull/1145): Support URLs on QR code scanner (#1145)

## v0.2.7 - Oct 7 2019
- [#1143](https://github.com/MetaMask/metamask-mobile/pull/1143): Minor bugfixes (#1143)

## v0.2.6 - Oct 4 2019
- [#1139](https://github.com/MetaMask/metamask-mobile/pull/1139): Fix onboarding carousel dimensions (#1139)

## v0.2.5 - Oct 4 2019

- [#1136](https://github.com/MetaMask/metamask-mobile/pull/1136): Select correct profiles (#1136)
- [#1135](https://github.com/MetaMask/metamask-mobile/pull/1135): Fix fastlane config (#1135)
- [#1134](https://github.com/MetaMask/metamask-mobile/pull/1134): renew certs if needed (#1134)
- [#1132](https://github.com/MetaMask/metamask-mobile/pull/1132): Fix animated fox (#1132)
- [#1131](https://github.com/MetaMask/metamask-mobile/pull/1131): Bugfix: wizard design qa (#1131)
- [#1130](https://github.com/MetaMask/metamask-mobile/pull/1130): Bugfix: onboarding design qa (#1130)
- [#1129](https://github.com/MetaMask/metamask-mobile/pull/1129): Design QA issues (#1129)
- [#1128](https://github.com/MetaMask/metamask-mobile/pull/1128): Navigation fixes (#1128)
- [#1127](https://github.com/MetaMask/metamask-mobile/pull/1127): Fix: Add tokens android crash (#1127)
- [#1125](https://github.com/MetaMask/metamask-mobile/pull/1125): update user agents (#1125)
- [#1124](https://github.com/MetaMask/metamask-mobile/pull/1124): fix apk generation (#1124)
- [#1123](https://github.com/MetaMask/metamask-mobile/pull/1123): Support provider.once (#1123)
- [#1122](https://github.com/MetaMask/metamask-mobile/pull/1122): fix statusbar in dark mode (#1122)
- [#1121](https://github.com/MetaMask/metamask-mobile/pull/1121): Fix walletconnect sendTransaction (#1121)
- [#1120](https://github.com/MetaMask/metamask-mobile/pull/1120): fix webview black flash (#1120)
- [#1119](https://github.com/MetaMask/metamask-mobile/pull/1119): Bump rubyzip from 1.2.3 to 1.3.0 in /ios (#1119)
- [#1116](https://github.com/MetaMask/metamask-mobile/pull/1116): iOS 13 Support (#1116)
- [#1115](https://github.com/MetaMask/metamask-mobile/pull/1115): Bump react-native-device-info (#1115)
- [#1113](https://github.com/MetaMask/metamask-mobile/pull/1113): Fix develop builds (#1113)
- [#1112](https://github.com/MetaMask/metamask-mobile/pull/1112): bump to v0.2.5 (#1112)
- [#1096](https://github.com/MetaMask/metamask-mobile/pull/1096): Webview rewrite (#1096)
- [#1108](https://github.com/MetaMask/metamask-mobile/pull/1108): improvements: instapay (#1108)
- [#1104](https://github.com/MetaMask/metamask-mobile/pull/1104): Feature: instapay receive (#1104)
- [#1103](https://github.com/MetaMask/metamask-mobile/pull/1103): Feature: onboarding carousel (#1103)
- [#1106](https://github.com/MetaMask/metamask-mobile/pull/1106): Update README.md (#1106)
- [#1101](https://github.com/MetaMask/metamask-mobile/pull/1101): update dapp txn flow in case ropsten faucet is having issues (#1101)
- [#1075](https://github.com/MetaMask/metamask-mobile/pull/1075): detox: test e2e ios (#1075)
- [#1097](https://github.com/MetaMask/metamask-mobile/pull/1097): detox: Enable e2e test suite to run on CircleCI (#1097)
- [#1094](https://github.com/MetaMask/metamask-mobile/pull/1094): update deps and xcode (#1094)
- [#1093](https://github.com/MetaMask/metamask-mobile/pull/1093): fix Crashlytics import (#1093)
- [#1092](https://github.com/MetaMask/metamask-mobile/pull/1092): use old xcode to compare build diff (#1092)
- [#1091](https://github.com/MetaMask/metamask-mobile/pull/1091): fix android apk generation (#1091)
- [#1090](https://github.com/MetaMask/metamask-mobile/pull/1090): Revert "Update branch to latest version (#1078)" (#1090)
- [#1089](https://github.com/MetaMask/metamask-mobile/pull/1089): Revert "update submodules (#1079)" (#1089)
- [#1088](https://github.com/MetaMask/metamask-mobile/pull/1088): Revert "Fix android builds (#1080)" (#1088)
- [#1087](https://github.com/MetaMask/metamask-mobile/pull/1087): Revert "Fix webview files path (#1081)" (#1087)
- [#1086](https://github.com/MetaMask/metamask-mobile/pull/1086): Revert "dont use cache on pre-release (#1082)" (#1086)
- [#1084](https://github.com/MetaMask/metamask-mobile/pull/1084): bugfix: reveal credential ui (#1084)
- [#1082](https://github.com/MetaMask/metamask-mobile/pull/1082): dont use cache on pre-release (#1082)
- [#1081](https://github.com/MetaMask/metamask-mobile/pull/1081): Fix webview files path (#1081)
- [#1080](https://github.com/MetaMask/metamask-mobile/pull/1080): Fix android builds (#1080)
- [#1079](https://github.com/MetaMask/metamask-mobile/pull/1079): update submodules (#1079)
- [#1078](https://github.com/MetaMask/metamask-mobile/pull/1078): Update branch to latest version (#1078)
- [#1076](https://github.com/MetaMask/metamask-mobile/pull/1076): safe check (#1076)
- [#1058](https://github.com/MetaMask/metamask-mobile/pull/1058): detox: dapp initiated txns (#1058)
- [#1071](https://github.com/MetaMask/metamask-mobile/pull/1071): bugfix: json rpc accounts api (#1071)
- [#1069](https://github.com/MetaMask/metamask-mobile/pull/1069): fix ens manager (#1069)
- [#1068](https://github.com/MetaMask/metamask-mobile/pull/1068): bugfix: android injection (#1068)
- [#1060](https://github.com/MetaMask/metamask-mobile/pull/1060): Bugfix: custom rpc network (#1060)
- [#1065](https://github.com/MetaMask/metamask-mobile/pull/1065): bugfix: inpage enable (#1065)
- [#1054](https://github.com/MetaMask/metamask-mobile/pull/1054): bugfix: remove tokens but ETH (#1054)
- [#1064](https://github.com/MetaMask/metamask-mobile/pull/1064): Fix circleci builds (#1064)
- [#1063](https://github.com/MetaMask/metamask-mobile/pull/1063): Revert "Update branch SDK & fix build issues (#1061)" (#1063)
- [#1062](https://github.com/MetaMask/metamask-mobile/pull/1062): bump circleci cache version (#1062)
- [#1061](https://github.com/MetaMask/metamask-mobile/pull/1061): Update branch SDK & fix build issues (#1061)
- [#1056](https://github.com/MetaMask/metamask-mobile/pull/1056): Detox: Import seed phrase and validate via settings (#1056)
- [#1051](https://github.com/MetaMask/metamask-mobile/pull/1051): updated branch sdk and fix build (#1051)
- [#1050](https://github.com/MetaMask/metamask-mobile/pull/1050): dont show invalid deeplink if opening the app with no action (#1050)
- [#1048](https://github.com/MetaMask/metamask-mobile/pull/1048): bugfix: connect modal (#1048)
- [#1047](https://github.com/MetaMask/metamask-mobile/pull/1047): bugfix: token transfer deeplink (#1047)
- [#1049](https://github.com/MetaMask/metamask-mobile/pull/1049): Migrate to yarn (#1049)
- [#1045](https://github.com/MetaMask/metamask-mobile/pull/1045): More UIWebview cleanup (#1045)
- [#1044](https://github.com/MetaMask/metamask-mobile/pull/1044): remove uiwebview ocurrences (#1044)

## v0.2.4 - Aug 28 2019
- [#1038](https://github.com/MetaMask/metamask-mobile/pull/1038): Fix Approval (#1038)
: [#1037](https://github.com/MetaMask/metamask-mobile/pull/1037): Fix walletconnect :#1037)
- [#1036](https://github.com/MetaMask/metamask-mobile/pull/1036): Bugfix: browser crash (#1036)
- [#1034](https://github.com/MetaMask/metamask-mobile/pull/1034): Bump 0.2.4 (#1034)
- [#1027](https://github.com/MetaMask/metamask-mobile/pull/1027): Improvement: approval token transfer data (#1027)
- [#1028](https://github.com/MetaMask/metamask-mobile/pull/1028): fix no password logged out scenario (#1028)
- [#1030](https://github.com/MetaMask/metamask-mobile/pull/1030): Allow to import / export Pkey & seed phrase via QR Codes (#1030)
- [#1021](https://github.com/MetaMask/metamask-mobile/pull/1021): bugfix: fix dapp compat issues (#1021)
- [#1007](https://github.com/MetaMask/metamask-mobile/pull/1007): Bugfix: phishing alerts (#1007)
- [#1023](https://github.com/MetaMask/metamask-mobile/pull/1023): Fix forkdelta.app (#1023)
- [#1017](https://github.com/MetaMask/metamask-mobile/pull/1017): Allow ENS available TLDs that are not ENS names (#1017)
- [#1016](https://github.com/MetaMask/metamask-mobile/pull/1016): update copy on account import (#1016)
- [#1014](https://github.com/MetaMask/metamask-mobile/pull/1014): Upgrade to node 10 and gaba 1.6.0 (#1014)
- [#1013](https://github.com/MetaMask/metamask-mobile/pull/1013): add auto-changelog (#1013)
- [#1005](https://github.com/MetaMask/metamask-mobile/pull/1005): bugfix: block ERC721 on sync (#1005)
- [#1009](https://github.com/MetaMask/metamask-mobile/pull/1009): Bugfix: Allow file uploads on android (#1009)
- [#1008](https://github.com/MetaMask/metamask-mobile/pull/1008): bump walletconnect (#1008)

## v0.2.3 - Aug 19 2019
- [#972](https://github.com/MetaMask/metamask-mobile/pull/972): bump version (#972)
- [#989](https://github.com/MetaMask/metamask-mobile/pull/989): Bugfix: Fix mobile sync & Security options (#989)
- [#1000](https://github.com/MetaMask/metamask-mobile/pull/1000): bugfix: tx edit dropdowns in small devices (#1000)
- [#999](https://github.com/MetaMask/metamask-mobile/pull/999): bugfix: homepage back (#999)
- [#997](https://github.com/MetaMask/metamask-mobile/pull/997): Feature: ERC20 approve (#997)
- [#992](https://github.com/MetaMask/metamask-mobile/pull/992): Feature: instapay global currency (#992)
- [#995](https://github.com/MetaMask/metamask-mobile/pull/995): Feature: transfer approval (#995)
- [#991](https://github.com/MetaMask/metamask-mobile/pull/991): feature: sync tokens (#991)
- [#976](https://github.com/MetaMask/metamask-mobile/pull/976): Bugfix: onboarding analytics (#976)
- [#984](https://github.com/MetaMask/metamask-mobile/pull/984): Bugfix: bowser bottom bar navigation (#984)
- [#993](https://github.com/MetaMask/metamask-mobile/pull/993): bugfix: collectibles detection (#993)
- [#974](https://github.com/MetaMask/metamask-mobile/pull/974): Bugfix: lower priority android crashes (#974)
- [#990](https://github.com/MetaMask/metamask-mobile/pull/990): add missing privacy usage keys (#990)
- [#970](https://github.com/MetaMask/metamask-mobile/pull/970): Reverse ENS caching (#970)
- [#973](https://github.com/MetaMask/metamask-mobile/pull/973): Bugfix: android tx list crashes (#973)
- [#971](https://github.com/MetaMask/metamask-mobile/pull/971): remove unused tests (#971)
- [#937](https://github.com/MetaMask/metamask-mobile/pull/937): New user and tutorial e2e tests (#937)
- [#968](https://github.com/MetaMask/metamask-mobile/pull/968): Bugfix: ExceptionsManagerModule android crashes (#968)
- [#969](https://github.com/MetaMask/metamask-mobile/pull/969): Support reverse ens names in tx detail (#969)
- [#966](https://github.com/MetaMask/metamask-mobile/pull/966): Network name crash (#966)
- [#965](https://github.com/MetaMask/metamask-mobile/pull/965): safe connext client stop (#965)
- [#967](https://github.com/MetaMask/metamask-mobile/pull/967): dont crash if no tx id (#967)
- [#960](https://github.com/MetaMask/metamask-mobile/pull/960): bugfix: instapay notifications amount (#960)
- [#963](https://github.com/MetaMask/metamask-mobile/pull/963): Retry ethereum.enable after 1 sec if bridge not ready (#963)
- [#958](https://github.com/MetaMask/metamask-mobile/pull/958): bugfix: handle qrscanner camera permission (#958)
- [#956](https://github.com/MetaMask/metamask-mobile/pull/956): bugfix: remove collectible after sending if not in mainnet (#956)
- [#955](https://github.com/MetaMask/metamask-mobile/pull/955): dont ignore calls while initial reload (#955)
- [#957](https://github.com/MetaMask/metamask-mobile/pull/957): fix timeouts (#957)
- [#954](https://github.com/MetaMask/metamask-mobile/pull/954): Bugfix: onboarding navigation (#954)<|MERGE_RESOLUTION|>--- conflicted
+++ resolved
@@ -2,7 +2,6 @@
 
 ## Current Main Branch
 
-<<<<<<< HEAD
 ## 7.18.0 - Mar 2, 2024
 ### Added
 - [#8729](https://github.com/MetaMask/metamask-mobile/pull/8729): feat(ramp): add event when user expands quotes
@@ -80,12 +79,10 @@
 - [#8615](https://github.com/MetaMask/metamask-mobile/pull/8615): fix: Fix add custom rpc detox test script
 
 
-=======
 ## 7.17.1 - Mar 2, 2024
 ## Fixed
 - [#8870](https://github.com/MetaMask/metamask-mobile/pull/8870): fix: update PPOM to v1.4.4
 - [#8892](https://github.com/MetaMask/metamask-mobile/pull/8892): fix: Tokens disappearing
->>>>>>> 05500411
 
 ## 7.17.0 - Feb 16, 2024
 ### Added
