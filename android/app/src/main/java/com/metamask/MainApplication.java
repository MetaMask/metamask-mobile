--- conflicted
+++ resolved
@@ -4,12 +4,9 @@
 
 import com.crashlytics.android.Crashlytics;
 import com.facebook.react.ReactApplication;
-<<<<<<< HEAD
 import org.reactnative.camera.RNCameraPackage;
 import cl.json.RNSharePackage;
-=======
 import com.AlexanderZaytsev.RNI18n.RNI18nPackage;
->>>>>>> 436e2c97
 import com.smixx.fabric.FabricPackage;
 import com.tectiv3.aes.RCTAesPackage;
 import com.oblador.keychain.KeychainPackage;
@@ -42,13 +39,10 @@
     @Override
     protected List<ReactPackage> getPackages() {
       return Arrays.<ReactPackage>asList(
-          new MainReactPackage(),
-<<<<<<< HEAD
+            new MainReactPackage(),
             new RNCameraPackage(),
             new RNSharePackage(),
-=======
             new RNI18nPackage(),
->>>>>>> 436e2c97
             new FabricPackage(),
             new RCTAesPackage(),
             new KeychainPackage(),
