package io.metamask;

import android.app.Application;
import com.facebook.react.ReactApplication;
import com.brentvatne.react.ReactVideoPackage;
import com.facebook.react.PackageList;
import com.airbnb.android.react.lottie.LottiePackage;

import cl.json.ShareApplication;
import io.branch.rnbranch.RNBranchModule;
import io.metamask.nativeModules.RCTAnalyticsPackage;
import com.facebook.react.ReactNativeHost;
import com.facebook.react.ReactPackage;
import com.facebook.soloader.SoLoader;
import com.facebook.react.defaults.DefaultNewArchitectureEntryPoint;
import com.facebook.react.defaults.DefaultReactNativeHost;
import java.util.List;
import io.metamask.nativeModules.PreventScreenshotPackage;
import android.webkit.WebView;
import android.os.Bundle;

import android.database.CursorWindow;
import java.lang.reflect.Field;

public class MainApplication extends Application implements ShareApplication, ReactApplication {

  @Override
  public String getFileProviderAuthority() {
    return BuildConfig.APPLICATION_ID + ".provider";
  }

	private final ReactNativeHost mReactNativeHost = new DefaultReactNativeHost(this) {
		@Override
		public boolean getUseDeveloperSupport() {
			return BuildConfig.DEBUG;
		}

		@Override
		protected List<ReactPackage> getPackages() {
      @SuppressWarnings("UnnecessaryLocalVariable")
      List<ReactPackage> packages = new PackageList(this).getPackages();
			packages.add(new LottiePackage());
<<<<<<< HEAD
=======
			packages.add(new RNGestureHandlerPackage());
			packages.add(new RCTAnalyticsPackage());
>>>>>>> 4777ddd0
			packages.add(new PreventScreenshotPackage());
			packages.add(new ReactVideoPackage());
			return packages;
		}

    @Override
    protected boolean isNewArchEnabled() {
      return BuildConfig.IS_NEW_ARCHITECTURE_ENABLED;
    }
    @Override
    protected Boolean isHermesEnabled() {
      return BuildConfig.IS_HERMES_ENABLED;
    }

		@Override
		protected String getJSMainModuleName() {
			return "index";
		}
  	};

	@Override
	public ReactNativeHost getReactNativeHost() {
		return mReactNativeHost;
	}

	@Override
	public void onCreate() {
		super.onCreate();
		RNBranchModule.getAutoInstance(this);

		try {
			Field field = CursorWindow.class.getDeclaredField("sCursorWindowSize");
			field.setAccessible(true);
			field.set(null, 10 * 1024 * 1024); //the 10MB is the new size
		} catch (Exception e) {
			e.printStackTrace();
		}

		if (BuildConfig.DEBUG) {
			WebView.setWebContentsDebuggingEnabled(true);
		}

		SoLoader.init(this, /* native exopackage */ false);
    if (BuildConfig.IS_NEW_ARCHITECTURE_ENABLED) {
      // If you opted-in for the New Architecture, we load the native entry point for this app.
      DefaultNewArchitectureEntryPoint.load();
    }

    ReactNativeFlipper.initializeFlipper(this, getReactNativeHost().getReactInstanceManager());
  }
}<|MERGE_RESOLUTION|>--- conflicted
+++ resolved
@@ -1,35 +1,34 @@
 package io.metamask;
 
-import android.app.Application;
 import com.facebook.react.ReactApplication;
+import com.cmcewen.blurview.BlurViewPackage;
 import com.brentvatne.react.ReactVideoPackage;
+import android.content.Context;
 import com.facebook.react.PackageList;
+import com.facebook.react.ReactInstanceManager;
 import com.airbnb.android.react.lottie.LottiePackage;
-
-import cl.json.ShareApplication;
+import com.swmansion.gesturehandler.react.RNGestureHandlerPackage;
 import io.branch.rnbranch.RNBranchModule;
 import io.metamask.nativeModules.RCTAnalyticsPackage;
 import com.facebook.react.ReactNativeHost;
 import com.facebook.react.ReactPackage;
 import com.facebook.soloader.SoLoader;
-import com.facebook.react.defaults.DefaultNewArchitectureEntryPoint;
-import com.facebook.react.defaults.DefaultReactNativeHost;
+import cl.json.ShareApplication;
+import java.lang.reflect.InvocationTargetException;
 import java.util.List;
 import io.metamask.nativeModules.PreventScreenshotPackage;
 import android.webkit.WebView;
-import android.os.Bundle;
+
+import androidx.multidex.MultiDexApplication;
 
 import android.database.CursorWindow;
 import java.lang.reflect.Field;
+import com.facebook.react.bridge.JSIModulePackage;
+import com.swmansion.reanimated.ReanimatedJSIModulePackage;
 
-public class MainApplication extends Application implements ShareApplication, ReactApplication {
+public class MainApplication extends MultiDexApplication implements ShareApplication, ReactApplication {
 
-  @Override
-  public String getFileProviderAuthority() {
-    return BuildConfig.APPLICATION_ID + ".provider";
-  }
-
-	private final ReactNativeHost mReactNativeHost = new DefaultReactNativeHost(this) {
+	private final ReactNativeHost mReactNativeHost = new ReactNativeHost(this) {
 		@Override
 		public boolean getUseDeveloperSupport() {
 			return BuildConfig.DEBUG;
@@ -37,31 +36,25 @@
 
 		@Override
 		protected List<ReactPackage> getPackages() {
-      @SuppressWarnings("UnnecessaryLocalVariable")
-      List<ReactPackage> packages = new PackageList(this).getPackages();
+			@SuppressWarnings("UnnecessaryLocalVariable")
+			List<ReactPackage> packages = new PackageList(this).getPackages();
 			packages.add(new LottiePackage());
-<<<<<<< HEAD
-=======
 			packages.add(new RNGestureHandlerPackage());
 			packages.add(new RCTAnalyticsPackage());
->>>>>>> 4777ddd0
 			packages.add(new PreventScreenshotPackage());
 			packages.add(new ReactVideoPackage());
+
 			return packages;
 		}
-
-    @Override
-    protected boolean isNewArchEnabled() {
-      return BuildConfig.IS_NEW_ARCHITECTURE_ENABLED;
-    }
-    @Override
-    protected Boolean isHermesEnabled() {
-      return BuildConfig.IS_HERMES_ENABLED;
-    }
 
 		@Override
 		protected String getJSMainModuleName() {
 			return "index";
+		}
+
+		@Override
+		protected JSIModulePackage getJSIModulePackage() {
+			return new ReanimatedJSIModulePackage();
 		}
   	};
 
@@ -88,11 +81,43 @@
 		}
 
 		SoLoader.init(this, /* native exopackage */ false);
-    if (BuildConfig.IS_NEW_ARCHITECTURE_ENABLED) {
-      // If you opted-in for the New Architecture, we load the native entry point for this app.
-      DefaultNewArchitectureEntryPoint.load();
+		initializeFlipper(this, getReactNativeHost().getReactInstanceManager());
     }
 
-    ReactNativeFlipper.initializeFlipper(this, getReactNativeHost().getReactInstanceManager());
+	/**
+   * Loads Flipper in React Native templates. Call this in the onCreate method with something like
+   * initializeFlipper(this, getReactNativeHost().getReactInstanceManager());
+   *
+   * @param context
+   * @param reactInstanceManager
+   */
+  private static void initializeFlipper(
+      Context context, ReactInstanceManager reactInstanceManager) {
+    if (BuildConfig.DEBUG) {
+      try {
+        /*
+         We use reflection here to pick up the class that initializes Flipper,
+        since Flipper library is not available in release mode
+        */
+        Class<?> aClass = Class.forName("com.flipper.ReactNativeFlipper");
+        aClass
+            .getMethod("initializeFlipper", Context.class, ReactInstanceManager.class)
+            .invoke(null, context, reactInstanceManager);
+      } catch (ClassNotFoundException e) {
+        e.printStackTrace();
+      } catch (NoSuchMethodException e) {
+        e.printStackTrace();
+      } catch (IllegalAccessException e) {
+        e.printStackTrace();
+      } catch (InvocationTargetException e) {
+        e.printStackTrace();
+      }
+    }
   }
+
+
+	@Override
+	public String getFileProviderAuthority() {
+		return BuildConfig.APPLICATION_ID + ".provider";
+	}
 }