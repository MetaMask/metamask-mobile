--- conflicted
+++ resolved
@@ -178,13 +178,8 @@
         applicationId "io.metamask"
         minSdkVersion rootProject.ext.minSdkVersion
         targetSdkVersion rootProject.ext.targetSdkVersion
-<<<<<<< HEAD
         versionName "7.38.1"
         versionCode 1533
-=======
-        versionName "7.38.0"
-        versionCode 1528
->>>>>>> 3dd4902d
         testBuildType System.getProperty('testBuildType', 'debug')
         missingDimensionStrategy 'react-native-camera', 'general'
         testInstrumentationRunner "androidx.test.runner.AndroidJUnitRunner"
