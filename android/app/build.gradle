--- conflicted
+++ resolved
@@ -1,66 +1,3 @@
-apply plugin: "com.android.application"
-apply plugin: "com.facebook.react"
-
-import com.android.build.OutputFile
-
-/**
- * This is the configuration block to customize your React Native Android app.
- * By default you don't need to apply any configuration, just uncomment the lines you need.
- */
-react {
-    /* Folders */
-    //   The root of your project, i.e. where "package.json" lives. Default is '..'
-    // root = file("../")
-    //   The folder where the react-native NPM package is. Default is ../node_modules/react-native
-    // reactNativeDir = file("../node_modules/react-native")
-    //   The folder where the react-native Codegen package is. Default is ../node_modules/react-native-codegen
-    // codegenDir = file("../node_modules/react-native-codegen")
-    //   The cli.js file which is the React Native CLI entrypoint. Default is ../node_modules/react-native/cli.js
-    // cliFile = file("../node_modules/react-native/cli.js")
-    /* Variants */
-    //   The list of variants to that are debuggable. For those we're going to
-    //   skip the bundling of the JS bundle and the assets. By default is just 'debug'.
-    //   If you add flavors like lite, prod, etc. you'll have to list your debuggableVariants.
-    // debuggableVariants = ["liteDebug", "prodDebug"]
-    /* Bundling */
-    //   A list containing the node command and its flags. Default is just 'node'.
-    // nodeExecutableAndArgs = ["node"]
-    //
-    //   The command to run when bundling. By default is 'bundle'
-    // bundleCommand = "ram-bundle"
-    //
-    //   The path to the CLI configuration file. Default is empty.
-    // bundleConfig = file(../rn-cli.config.js)
-    //
-    //   The name of the generated asset file containing your JS bundle
-    // bundleAssetName = "MyApplication.android.bundle"
-    //
-    //   The entry file for bundle generation. Default is 'index.android.js' or 'index.js'
-    // entryFile = file("../js/MyApplication.android.js")
-    //
-    //   A list of extra flags to pass to the 'bundle' commands.
-    //   See https://github.com/react-native-community/cli/blob/main/docs/commands.md#bundle
-    // extraPackagerArgs = []
-    /* Hermes Commands */
-    //   The hermes compiler command to run. By default it is 'hermesc'
-    // hermesCommand = "$rootDir/my-custom-hermesc/bin/hermesc"
-    //
-    //   The list of flags to pass to the Hermes compiler. By default is "-O", "-output-source-map"
-    // hermesFlags = ["-O", "-output-source-map"]
-}
-
-project.ext.react = [
-	entryFile: "index.js",
-	enableHermes: false //System.getenv('METAMASK_ENVIRONMENT') == 'production'
-]
-
- project.ext.sentryCli = [
-	logLevel: "debug",
-	sentryProperties: System.getenv('SENTRY_PROPERTIES') ? System.getenv('SENTRY_PROPERTIES') : '../../sentry.properties'
-]
-
-apply from: "../../node_modules/@sentry/react-native/sentry.gradle"
-
 def getPassword(String currentUser, String keyChain) {
 	def stdout = new ByteArrayOutputStream()
 	def stderr = new ByteArrayOutputStream()
@@ -87,62 +24,139 @@
 	stdout.toString().trim()
 }
 
-/**
- * Set this to true to create four separate APKs instead of one,
- * one for each native architecture. This is useful if you don't
- * use App Bundles (https://developer.android.com/guide/app-bundle/)
- * and want to have separate APKs to upload to the Play Store.
+apply plugin: "com.android.application"
+
+import com.android.build.OutputFile
+
+/**
+ * The react.gradle file registers a task for each build variant (e.g. bundleDebugJsAndAssets
+ * and bundleReleaseJsAndAssets).
+ * These basically call `react-native bundle` with the correct arguments during the Android build
+ * cycle. By default, bundleDebugJsAndAssets is skipped, as in debug/dev mode we prefer to load the
+ * bundle directly from the development server. Below you can see all the possible configurations
+ * and their defaults. If you decide to add a configuration block, make sure to add it before the
+ * `apply from: "../../node_modules/react-native/react.gradle"` line.
+ *
+ * project.ext.react = [
+ *   // the name of the generated asset file containing your JS bundle
+ *   bundleAssetName: "index.android.bundle",
+ *
+ *   // the entry file for bundle generation. If none specified and
+ *   // "index.android.js" exists, it will be used. Otherwise "index.js" is
+ *   // default. Can be overridden with ENTRY_FILE environment variable.
+ *   entryFile: "index.android.js",
+ *
+ *   // https://reactnative.dev/docs/performance#enable-the-ram-format
+ *   bundleCommand: "ram-bundle",
+ *
+ *   // whether to bundle JS and assets in debug mode
+ *   bundleInDebug: false,
+ *
+ *   // whether to bundle JS and assets in release mode
+ *   bundleInRelease: true,
+ *
+ *   // whether to bundle JS and assets in another build variant (if configured).
+ *   // See http://tools.android.com/tech-docs/new-build-system/user-guide#TOC-Build-Variants
+ *   // The configuration property can be in the following formats
+ *   //	   'bundleIn${productFlavor}${buildType}'
+ *   //	   'bundleIn${buildType}'
+ *   // bundleInFreeDebug: true,
+ *   // bundleInPaidRelease: true,
+ *   // bundleInBeta: true,
+ *
+ *   // whether to disable dev mode in custom build variants (by default only disabled in release)
+ *   // for example: to disable dev mode in the staging build type (if configured)
+ *   devDisabledInStaging: true,
+ *   // The configuration property can be in the following formats
+ *   //	   'devDisabledIn${productFlavor}${buildType}'
+ *   //	   'devDisabledIn${buildType}'
+ *
+ *   // the root of your project, i.e. where "package.json" lives
+ *   root: "../../",
+ *
+ *   // where to put the JS bundle asset in debug mode
+ *   jsBundleDirDebug: "$buildDir/intermediates/assets/debug",
+ *
+ *   // where to put the JS bundle asset in release mode
+ *   jsBundleDirRelease: "$buildDir/intermediates/assets/release",
+ *
+ *   // where to put drawable resources / React Native assets, e.g. the ones you use via
+ *   // require('./image.png')), in debug mode
+ *   resourcesDirDebug: "$buildDir/intermediates/res/merged/debug",
+ *
+ *   // where to put drawable resources / React Native assets, e.g. the ones you use via
+ *   // require('./image.png')), in release mode
+ *   resourcesDirRelease: "$buildDir/intermediates/res/merged/release",
+ *
+ *   // by default the gradle tasks are skipped if none of the JS files or assets change; this means
+ *   // that we don't look at files in android/ or ios/ to determine whether the tasks are up to
+ *   // date; if you have any other folders that you want to ignore for performance reasons (gradle
+ *   // indexes the entire tree), add them here. Alternatively, if you have JS files in android/
+ *   // for example, you might want to remove it from here.
+ *   inputExcludes: ["android/**", "ios/**"],
+ *
+ *   // override which node gets called and with what additional arguments
+ *   nodeExecutableAndArgs: ["node"],
+ *
+ *   // supply additional arguments to the packager
+ *   extraPackagerArgs: []
+ * ]
+ */
+
+project.ext.react = [
+	entryFile: "index.js",
+	enableHermes: false //System.getenv('METAMASK_ENVIRONMENT') == 'production'
+]
+
+apply from: "../../node_modules/react-native/react.gradle"
+ project.ext.sentryCli = [
+	logLevel: "debug",
+	sentryProperties: System.getenv('SENTRY_PROPERTIES') ? System.getenv('SENTRY_PROPERTIES') : '../../sentry.properties'
+]
+
+apply from: "../../node_modules/@sentry/react-native/sentry.gradle"
+
+/**
+ * Set this to true to create two separate APKs instead of one:
+ *   - An APK that only works on ARM devices
+ *   - An APK that only works on x86 devices
+ * The advantage is the size of the APK is reduced by about 4MB.
+ * Upload all the APKs to the Play Store and people will download
+ * the correct one based on the CPU architecture of their device.
  */
 def enableSeparateBuildPerCPUArchitecture = true
 
 /**
- * Set this to true to Run Proguard on Release builds to minify the Java bytecode.
- */
-def enableProguardInReleaseBuilds = false
-
-/**
- * The preferred build flavor of JavaScriptCore (JSC)
+ * The preferred build flavor of JavaScriptCore.
  *
  * For example, to use the international variant, you can use:
  * `def jscFlavor = 'org.webkit:android-jsc-intl:+'`
  *
  * The international variant includes ICU i18n library and necessary data
  * allowing to use e.g. `Date.toLocaleString` and `String.localeCompare` that
- * give correct results when using with locales other than en-US. Note that
+ * give correct results when using with locales other than en-US.  Note that
  * this variant is about 6MiB larger per architecture than default.
  */
-def jscFlavor = 'org.webkit:android-jsc:+'
-
-/**
- * Private function to get the list of Native Architectures you want to build.
- * This reads the value from reactNativeArchitectures in your gradle.properties
- * file and works together with the --active-arch-only flag of react-native run-android.
- */
-def reactNativeArchitectures() {
-    def value = project.getProperties().get("reactNativeArchitectures")
-    return value ? value.split(",") : ["armeabi-v7a", "x86", "x86_64", "arm64-v8a"]
-}
+def jscFlavor = 'org.webkit:android-jsc-intl:+'
+/**
+ * Whether to enable the Hermes VM.
+ *
+ * This should be set on project.ext.react and mirrored here.  If it is not set
+ * on project.ext.react, JavaScript will not be compiled to Hermes Bytecode
+ * and the benefits of using Hermes will therefore be sharply reduced.
+ */
+def enableHermes = project.ext.react.get("enableHermes", false)
+
+/**
+ * Architectures to build native code for in debug.
+ */
+def nativeArchitectures = project.getProperties().get("reactNativeDebugArchitectures")
 
 android {
-    ndkVersion rootProject.ext.ndkVersion
-
     compileSdkVersion rootProject.ext.compileSdkVersion
 
-    namespace"io.metamask"
-    defaultConfig {
+	defaultConfig {
 		applicationId "io.metamask"
-<<<<<<< HEAD
-        minSdkVersion rootProject.ext.minSdkVersion
-        targetSdkVersion rootProject.ext.targetSdkVersion
-        versionCode 1072
-        versionName "6.0.1"
-        testBuildType System.getProperty('testBuildType', 'debug')
-        missingDimensionStrategy 'react-native-camera', 'general'
-        testInstrumentationRunner "androidx.test.runner.AndroidJUnitRunner"
-        manifestPlaceholders.MM_BRANCH_KEY_TEST = "$System.env.MM_BRANCH_KEY_TEST"
-        manifestPlaceholders.MM_BRANCH_KEY_LIVE = "$System.env.MM_BRANCH_KEY_LIVE"
-        manifestPlaceholders.MM_MIXPANEL_TOKEN = "$System.env.MM_MIXPANEL_TOKEN"
-=======
 		minSdkVersion rootProject.ext.minSdkVersion
 		targetSdkVersion rootProject.ext.targetSdkVersion
 		versionCode 1095
@@ -188,101 +202,75 @@
       storePassword 'android'
       keyAlias 'androiddebugkey'
       keyPassword 'android'
->>>>>>> 4777ddd0
-    }
-
-	  packagingOptions {
-		  exclude 'META-INF/DEPENDENCIES'
-	  }
-
-	  signingConfigs {
-		  release {
-			  storeFile file('../keystores/release.keystore')
-			  storePassword System.getenv("BITRISEIO_ANDROID_KEYSTORE_PASSWORD")
-			  keyAlias System.getenv("BITRISEIO_ANDROID_KEYSTORE_ALIAS")
-			  keyPassword System.getenv("BITRISEIO_ANDROID_KEYSTORE_PRIVATE_KEY_PASSWORD")
-		  }
-      qa {
-        storeFile file('../keystores/internalRelease.keystore')
-        storePassword System.getenv("BITRISEIO_ANDROID_QA_KEYSTORE_PASSWORD")
-        keyAlias System.getenv("BITRISEIO_ANDROID_QA_KEYSTORE_ALIAS")
-        keyPassword System.getenv("BITRISEIO_ANDROID_QA_KEYSTORE_PRIVATE_KEY_PASSWORD")
-      }
-		  debug {
-        storeFile file('debug.keystore')
-        storePassword 'android'
-        keyAlias 'androiddebugkey'
-        keyPassword 'android'
-      }
-	  }
-
-    splits {
-        abi {
-            reset()
-            enable enableSeparateBuildPerCPUArchitecture
-            universalApk false  // If true, also generate a universal APK
-            include (*reactNativeArchitectures())
+    }
+	}
+
+	splits {
+		abi {
+			reset()
+			enable enableSeparateBuildPerCPUArchitecture
+			universalApk false  // If true, also generate a universal APK
+		}
+	}
+
+	buildTypes {
+		debug {
+			manifestPlaceholders = [isDebug:true]
+			if (nativeArchitectures) {
+                ndk {
+                    abiFilters nativeArchitectures.split(',')
+                }
+            }
+			multiDexEnabled true
+			signingConfig signingConfigs.debug
+		}
+		release {
+			manifestPlaceholders = [isDebug:false]
+			minifyEnabled true
+			multiDexEnabled true
+			shrinkResources true
+			proguardFiles getDefaultProguardFile("proguard-android.txt"), "proguard-rules.pro"
+		}
+	}
+
+	flavorDimensions "version"
+   		productFlavors {
+        qa {
+          dimension "version"
+          applicationIdSuffix ".qa"
+          applicationId "io.metamask"
+          signingConfig signingConfigs.qa
         }
-    }
-
-    buildTypes {
-        debug {
-            manifestPlaceholders.isDebug = true
-            signingConfig signingConfigs.debug
+        prod {
+          dimension "version"
+          applicationId "io.metamask"
+          signingConfig signingConfigs.release
         }
-        release {
-            manifestPlaceholders.isDebug = false
-            // Caution! In production, you need to generate your own keystore file.
-            // see https://reactnative.dev/docs/signed-apk-android.
-            signingConfig signingConfigs.debug
-            minifyEnabled enableProguardInReleaseBuilds
-            proguardFiles getDefaultProguardFile("proguard-android.txt"), "proguard-rules.pro"
-        }
-    }
-
-	  flavorDimensions "version"
-   		  productFlavors {
-          qa {
-            dimension "version"
-            applicationIdSuffix ".qa"
-            applicationId "io.metamask"
-            signingConfig signingConfigs.qa
-          }
-          prod {
-            dimension "version"
-            applicationId "io.metamask"
-            signingConfig signingConfigs.release
-          }
-    	  }
-
-	  buildTypes.each {
-		  it.buildConfigField 'String', 'foxCode', "\"$System.env.MM_FOX_CODE\""
-
-	  }
-    // applicationVariants are e.g. debug, release
-    applicationVariants.all { variant ->
-        variant.outputs.each { output ->
-            // For each separate APK per architecture, set a unique version code as described here:
+    	}
+
+	buildTypes.each {
+		it.buildConfigField 'String', 'foxCode', "\"$System.env.MM_FOX_CODE\""
+
+	}
+	// applicationVariants are e.g. debug, release
+	applicationVariants.all { variant ->
+		variant.outputs.each { output ->
             // https://developer.android.com/studio/build/configure-apk-splits.html
-            // Example: versionCode 1 will generate 1001 for armeabi-v7a, 1002 for x86, etc.
-            def versionCodes = ["armeabi-v7a": 1, "x86": 2, "arm64-v8a": 3, "x86_64": 4]
-            def abi = output.getFilter(OutputFile.ABI)
-            if (abi != null) {  // null for the universal-debug, universal-release variants
-                output.versionCodeOverride =
-                        defaultConfig.versionCode * 1000 + versionCodes.get(abi)
-            }
-
-        }
-    }
+      def versionCodes = ["armeabi-v7a": 1, "x86": 2, "arm64-v8a": 3, "x86_64": 4]
+			def abi = output.getFilter(OutputFile.ABI)
+			if (abi != null) {  // null for the universal-debug, universal-release variants
+				output.versionCodeOverride =
+					defaultConfig.versionCode * 1000 + versionCodes.get(abi)
+			}
+		}
+	}
+}
+
+configurations.all {
+	exclude group: 'com.facebook.react', module: 'react-native'
 }
 
 dependencies {
-<<<<<<< HEAD
-    // The version of react-native is set by the React Native Gradle Plugin
-    implementation("com.facebook.react:react-android")
-    implementation("androidx.swiperefreshlayout:swiperefreshlayout:1.0.0")
-    debugImplementation("com.facebook.flipper:flipper:${FLIPPER_VERSION}")
-=======
 	implementation project(':lottie-react-native')
 
 	implementation project(':react-native-gesture-handler')
@@ -305,17 +293,30 @@
         exclude group:'com.facebook.fbjni'
     }
 
->>>>>>> 4777ddd0
     debugImplementation("com.facebook.flipper:flipper-network-plugin:${FLIPPER_VERSION}") {
+        exclude group:'com.facebook.flipper'
         exclude group:'com.squareup.okhttp3', module:'okhttp'
     }
 
-    debugImplementation("com.facebook.flipper:flipper-fresco-plugin:${FLIPPER_VERSION}")
-    if (hermesEnabled.toBoolean()) {
-        implementation("com.facebook.react:hermes-android")
+    debugImplementation("com.facebook.flipper:flipper-fresco-plugin:${FLIPPER_VERSION}") {
+        exclude group:'com.facebook.flipper'
+    }
+
+    if (enableHermes) {
+        def hermesPath = "../../node_modules/hermes-engine/android/";
+        debugImplementation files(hermesPath + "hermes-debug.aar")
+        releaseImplementation files(hermesPath + "hermes-release.aar")
+
     } else {
         implementation jscFlavor
     }
 }
 
+// Run this once to be able to run the application with BUCK
+// puts all compile dependencies into folder libs for BUCK to use
+task copyDownloadableDepsToLibs(type: Copy) {
+	from configurations.implementation
+	into 'libs'
+}
+
 apply from: file("../../node_modules/@react-native-community/cli-platform-android/native_modules.gradle"); applyNativeModulesAppBuildGradle(project)