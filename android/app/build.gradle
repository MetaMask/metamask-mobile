--- conflicted
+++ resolved
@@ -187,13 +187,8 @@
         applicationId "io.metamask"
         minSdkVersion rootProject.ext.minSdkVersion
         targetSdkVersion rootProject.ext.targetSdkVersion
-<<<<<<< HEAD
-        versionName "7.40.0"
-        versionCode 1822
-=======
         versionName "7.44.0"
         versionCode 1773
->>>>>>> ce320cf8
         testBuildType System.getProperty('testBuildType', 'debug')
         missingDimensionStrategy 'react-native-camera', 'general'
         testInstrumentationRunner "androidx.test.runner.AndroidJUnitRunner"
