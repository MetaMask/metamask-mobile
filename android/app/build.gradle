--- conflicted
+++ resolved
@@ -178,13 +178,8 @@
         applicationId "io.metamask"
         minSdkVersion rootProject.ext.minSdkVersion
         targetSdkVersion rootProject.ext.targetSdkVersion
-<<<<<<< HEAD
-        versionName "7.42.1"
-        versionCode 1631
-=======
         versionName "7.43.0"
         versionCode 1638
->>>>>>> 77f2c760
         testBuildType System.getProperty('testBuildType', 'debug')
         missingDimensionStrategy 'react-native-camera', 'general'
         testInstrumentationRunner "androidx.test.runner.AndroidJUnitRunner"
