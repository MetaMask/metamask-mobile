def getPassword(String currentUser, String keyChain) {
	def stdout = new ByteArrayOutputStream()
	def stderr = new ByteArrayOutputStream()
	if (org.gradle.internal.os.OperatingSystem.current().isMacOsX()) {
		exec {
			commandLine 'security', '-q', 'find-generic-password', '-a', currentUser, '-s', keyChain, '-w'
			standardOutput = stdout
			errorOutput = stderr
			ignoreExitValue true
		}
	} else if (org.gradle.internal.os.OperatingSystem.current().isLinux()) {
		exec {
			// In order for this to work you need to store it:
			// secret-tool store --label='mm' server mm user mm key mm-upload-key
			commandLine 'secret-tool', 'lookup', 'server', currentUser, 'user', currentUser, 'key', keyChain
			standardOutput = stdout
			errorOutput = stderr
			ignoreExitValue true
		}
	} else {
		throw new GradleException('Unsupported OS! Only MacOSx and Linux are supported')
	}
	//noinspection GroovyAssignabilityCheck
	stdout.toString().trim()
}

apply plugin: "com.android.application"

import com.android.build.OutputFile

/**
 * The react.gradle file registers a task for each build variant (e.g. bundleDebugJsAndAssets
 * and bundleReleaseJsAndAssets).
 * These basically call `react-native bundle` with the correct arguments during the Android build
 * cycle. By default, bundleDebugJsAndAssets is skipped, as in debug/dev mode we prefer to load the
 * bundle directly from the development server. Below you can see all the possible configurations
 * and their defaults. If you decide to add a configuration block, make sure to add it before the
 * `apply from: "../../node_modules/react-native/react.gradle"` line.
 *
 * project.ext.react = [
 *   // the name of the generated asset file containing your JS bundle
 *   bundleAssetName: "index.android.bundle",
 *
 *   // the entry file for bundle generation. If none specified and
 *   // "index.android.js" exists, it will be used. Otherwise "index.js" is
 *   // default. Can be overridden with ENTRY_FILE environment variable.
 *   entryFile: "index.android.js",
 *
 *   // https://reactnative.dev/docs/performance#enable-the-ram-format
 *   bundleCommand: "ram-bundle",
 *
 *   // whether to bundle JS and assets in debug mode
 *   bundleInDebug: false,
 *
 *   // whether to bundle JS and assets in release mode
 *   bundleInRelease: true,
 *
 *   // whether to bundle JS and assets in another build variant (if configured).
 *   // See http://tools.android.com/tech-docs/new-build-system/user-guide#TOC-Build-Variants
 *   // The configuration property can be in the following formats
 *   //	   'bundleIn${productFlavor}${buildType}'
 *   //	   'bundleIn${buildType}'
 *   // bundleInFreeDebug: true,
 *   // bundleInPaidRelease: true,
 *   // bundleInBeta: true,
 *
 *   // whether to disable dev mode in custom build variants (by default only disabled in release)
 *   // for example: to disable dev mode in the staging build type (if configured)
 *   devDisabledInStaging: true,
 *   // The configuration property can be in the following formats
 *   //	   'devDisabledIn${productFlavor}${buildType}'
 *   //	   'devDisabledIn${buildType}'
 *
 *   // the root of your project, i.e. where "package.json" lives
 *   root: "../../",
 *
 *   // where to put the JS bundle asset in debug mode
 *   jsBundleDirDebug: "$buildDir/intermediates/assets/debug",
 *
 *   // where to put the JS bundle asset in release mode
 *   jsBundleDirRelease: "$buildDir/intermediates/assets/release",
 *
 *   // where to put drawable resources / React Native assets, e.g. the ones you use via
 *   // require('./image.png')), in debug mode
 *   resourcesDirDebug: "$buildDir/intermediates/res/merged/debug",
 *
 *   // where to put drawable resources / React Native assets, e.g. the ones you use via
 *   // require('./image.png')), in release mode
 *   resourcesDirRelease: "$buildDir/intermediates/res/merged/release",
 *
 *   // by default the gradle tasks are skipped if none of the JS files or assets change; this means
 *   // that we don't look at files in android/ or ios/ to determine whether the tasks are up to
 *   // date; if you have any other folders that you want to ignore for performance reasons (gradle
 *   // indexes the entire tree), add them here. Alternatively, if you have JS files in android/
 *   // for example, you might want to remove it from here.
 *   inputExcludes: ["android/**", "ios/**"],
 *
 *   // override which node gets called and with what additional arguments
 *   nodeExecutableAndArgs: ["node"],
 *
 *   // supply additional arguments to the packager
 *   extraPackagerArgs: []
 * ]
 */

project.ext.react = [
	entryFile: "index.js",
	enableHermes: false,  // clean and rebuild if changing
]

apply from: "../../node_modules/react-native/react.gradle"

project.ext.sentryCli = [
	logLevel: "debug",
	sentryProperties: System.getenv('SENTRY_PROPERTIES') ? System.getenv('SENTRY_PROPERTIES') : '../../sentry.properties'
]

apply from: "../../node_modules/@sentry/react-native/sentry.gradle"

/**
 * Set this to true to create two separate APKs instead of one:
 *   - An APK that only works on ARM devices
 *   - An APK that only works on x86 devices
 * The advantage is the size of the APK is reduced by about 4MB.
 * Upload all the APKs to the Play Store and people will download
 * the correct one based on the CPU architecture of their device.
 */
def enableSeparateBuildPerCPUArchitecture = false

/**
 * Run Proguard to shrink the Java bytecode in release builds.
 */
def enableProguardInReleaseBuilds = false

/**
 * The preferred build flavor of JavaScriptCore.
 *
 * For example, to use the international variant, you can use:
 * `def jscFlavor = 'org.webkit:android-jsc-intl:+'`
 *
 * The international variant includes ICU i18n library and necessary data
 * allowing to use e.g. `Date.toLocaleString` and `String.localeCompare` that
 * give correct results when using with locales other than en-US.  Note that
 * this variant is about 6MiB larger per architecture than default.
 */
def jscFlavor = 'org.webkit:android-jsc:+'
/**
 * Whether to enable the Hermes VM.
 *
 * This should be set on project.ext.react and mirrored here.  If it is not set
 * on project.ext.react, JavaScript will not be compiled to Hermes Bytecode
 * and the benefits of using Hermes will therefore be sharply reduced.
 */
def enableHermes = project.ext.react.get("enableHermes", false)

android {

	compileSdkVersion rootProject.ext.compileSdkVersion

	compileOptions {
		sourceCompatibility JavaVersion.VERSION_1_8
		targetCompatibility JavaVersion.VERSION_1_8
	}

	defaultConfig {
		applicationId "io.metamask"
		minSdkVersion rootProject.ext.minSdkVersion
		targetSdkVersion rootProject.ext.targetSdkVersion
		versionCode 746
<<<<<<< HEAD
		versionName "2.3.1"
=======
		versionName "2.4.0"
>>>>>>> 41b015d8
		multiDexEnabled true
		testBuildType System.getProperty('testBuildType', 'debug')
		missingDimensionStrategy "minReactNative", "minReactNative46"
		testInstrumentationRunner "androidx.test.runner.AndroidJUnitRunner"
		ndk {
			abiFilters "armeabi-v7a", "x86", "arm64-v8a", "x86_64"
		}
		dexOptions {
			javaMaxHeapSize "2048M"
		}

		manifestPlaceholders = [
			MM_BRANCH_KEY_TEST: "$System.env.MM_BRANCH_KEY_TEST",
			MM_BRANCH_KEY_LIVE: "$System.env.MM_BRANCH_KEY_LIVE",
			MM_MIXPANEL_TOKEN: "$System.env.MM_MIXPANEL_TOKEN"
		]
		missingDimensionStrategy 'react-native-camera', 'general'

	}

	signingConfigs {
		def pass = getPassword("mm","mm-upload-key")
		release {
			storeFile file('../keystores/release.keystore')
			storePassword pass
			keyAlias 'key0'
			keyPassword pass
		}
		debug {
            storeFile file('debug.keystore')
            storePassword 'android'
            keyAlias 'androiddebugkey'
            keyPassword 'android'
        }
	}

	splits {
		abi {
			reset()
			enable enableSeparateBuildPerCPUArchitecture
			universalApk false  // If true, also generate a universal APK
			include "armeabi-v7a", "x86", "arm64-v8a", "x86_64"
		}
	}

	buildTypes {
		debug {
			manifestPlaceholders = [isDebug:true]
			signingConfig signingConfigs.debug
		}
		release {
			manifestPlaceholders = [isDebug:false]
			minifyEnabled enableProguardInReleaseBuilds
			proguardFiles getDefaultProguardFile("proguard-android.txt"), "proguard-rules.pro"
			signingConfig signingConfigs.release
		}
	}
	buildTypes.each {
		it.buildConfigField 'String', 'foxCode', "\"$System.env.MM_FOX_CODE\""

	}
	// applicationVariants are e.g. debug, release
	applicationVariants.all { variant ->
		variant.outputs.each { output ->
            // https://developer.android.com/studio/build/configure-apk-splits.html
            def versionCodes = ["armeabi-v7a": 1, "x86": 2, "arm64-v8a": 3, "x86_64": 4]
			def abi = output.getFilter(OutputFile.ABI)
			if (abi != null) {  // null for the universal-debug, universal-release variants
				output.versionCodeOverride =
					versionCodes.get(abi) * 1048576 + defaultConfig.versionCode
			}
		}
	}
}

dependencies {
	implementation project(':lottie-react-native')

	implementation project(':react-native-gesture-handler')

	implementation 'androidx.multidex:multidex:2.0.1'
	implementation 'androidx.annotation:annotation:1.1.0'
	implementation 'androidx.appcompat:appcompat:1.2.0'
	implementation "com.facebook.react:react-native:+"  // From node_modules
	implementation 'org.chromium:v8-android:+'

	implementation 'com.google.android.gms:play-services-wallet:18.0.0'

	implementation "io.branch.sdk.android:library:5.+"

	implementation 'com.mixpanel.android:mixpanel-android:5.+'

	androidTestImplementation('com.wix:detox:+') { transitive = true }
	androidTestImplementation 'junit:junit:4.12'

	implementation "androidx.swiperefreshlayout:swiperefreshlayout:1.0.0"
    debugImplementation("com.facebook.flipper:flipper:${FLIPPER_VERSION}") {
      exclude group:'com.facebook.fbjni'
    }
    debugImplementation("com.facebook.flipper:flipper-network-plugin:${FLIPPER_VERSION}") {
        exclude group:'com.facebook.flipper'
		exclude group:'com.squareup.okhttp3', module:'okhttp'
    }
    debugImplementation("com.facebook.flipper:flipper-fresco-plugin:${FLIPPER_VERSION}") {
        exclude group:'com.facebook.flipper'
    }
    if (enableHermes) {
        def hermesPath = "../../node_modules/hermes-engine/android/";
        debugImplementation files(hermesPath + "hermes-debug.aar")
        releaseImplementation files(hermesPath + "hermes-release.aar")
    } else {
        implementation jscFlavor
    }
}

// Run this once to be able to run the application with BUCK
// puts all compile dependencies into folder libs for BUCK to use
task copyDownloadableDepsToLibs(type: Copy) {
	from configurations.compile
	into 'libs'
}

apply from: file("../../node_modules/@react-native-community/cli-platform-android/native_modules.gradle"); applyNativeModulesAppBuildGradle(project)<|MERGE_RESOLUTION|>--- conflicted
+++ resolved
@@ -167,11 +167,7 @@
 		minSdkVersion rootProject.ext.minSdkVersion
 		targetSdkVersion rootProject.ext.targetSdkVersion
 		versionCode 746
-<<<<<<< HEAD
-		versionName "2.3.1"
-=======
 		versionName "2.4.0"
->>>>>>> 41b015d8
 		multiDexEnabled true
 		testBuildType System.getProperty('testBuildType', 'debug')
 		missingDimensionStrategy "minReactNative", "minReactNative46"
