--- conflicted
+++ resolved
@@ -173,11 +173,7 @@
         applicationId "io.metamask"
         minSdkVersion rootProject.ext.minSdkVersion
         targetSdkVersion rootProject.ext.targetSdkVersion
-<<<<<<< HEAD
-        versionCode 1414
-=======
-        versionCode 1410
->>>>>>> 37bd2220
+        versionCode 1416
         versionName "7.30.0"
         testBuildType System.getProperty('testBuildType', 'debug')
         missingDimensionStrategy 'react-native-camera', 'general'
