def getPassword(String currentUser, String keyChain) {
    def stdout = new ByteArrayOutputStream()
    def stderr = new ByteArrayOutputStream()
	if (org.gradle.internal.os.OperatingSystem.current().isMacOsX()) {
		exec {
			commandLine 'security', '-q', 'find-generic-password', '-a', currentUser, '-s', keyChain, '-w'
			standardOutput = stdout
			errorOutput = stderr
			ignoreExitValue true
		}
	} else if (org.gradle.internal.os.OperatingSystem.current().isLinux()) {
		exec {
			// In order for this to work you need to store it:
			// secret-tool store --label='mm' server mm user mm key mm-upload-key
            commandLine 'secret-tool', 'lookup', 'server', currentUser, 'user', currentUser, 'key', keyChain
			standardOutput = stdout
			errorOutput = stderr
			ignoreExitValue true
		}
	} else {
		throw new GradleException('Unsupported OS! Only MacOSx and Linux are supported')
	}
    //noinspection GroovyAssignabilityCheck
    stdout.toString().trim()
}

buildscript {
    repositories {
        maven { url 'https://maven.fabric.io/public' }
    }

    dependencies {
        // These docs use an open ended version so that our plugin
        // can be updated quickly in response to Android tooling updates

        // We recommend changing it to the latest version from our changelog:
        // https://docs.fabric.io/android/changelog.html#fabric-gradle-plugin
        classpath 'io.fabric.tools:gradle:1.+'
    }
}

apply plugin: "com.android.application"

apply plugin: 'io.fabric'


repositories {
    maven { url 'https://maven.fabric.io/public' }
	jcenter()
}

import com.android.build.OutputFile

/**
 * The react.gradle file registers a task for each build variant (e.g. bundleDebugJsAndAssets
 * and bundleReleaseJsAndAssets).
 * These basically call `react-native bundle` with the correct arguments during the Android build
 * cycle. By default, bundleDebugJsAndAssets is skipped, as in debug/dev mode we prefer to load the
 * bundle directly from the development server. Below you can see all the possible configurations
 * and their defaults. If you decide to add a configuration block, make sure to add it before the
 * `apply from: "../../node_modules/react-native/react.gradle"` line.
 *
 * project.ext.react = [
 *   // the name of the generated asset file containing your JS bundle
 *   bundleAssetName: "index.android.bundle",
 *
 *   // the entry file for bundle generation
 *   entryFile: "index.android.js",
 *
 *   // whether to bundle JS and assets in debug mode
 *   bundleInDebug: false,
 *
 *   // whether to bundle JS and assets in release mode
 *   bundleInRelease: true,
 *
 *   // whether to bundle JS and assets in another build variant (if configured).
 *   // See http://tools.android.com/tech-docs/new-build-system/user-guide#TOC-Build-Variants
 *   // The configuration property can be in the following formats
 *   //         'bundleIn${productFlavor}${buildType}'
 *   //         'bundleIn${buildType}'
 *   // bundleInFreeDebug: true,
 *   // bundleInPaidRelease: true,
 *   // bundleInBeta: true,
 *
 *   // whether to disable dev mode in custom build variants (by default only disabled in release)
 *   // for example: to disable dev mode in the staging build type (if configured)
 *   devDisabledInStaging: true,
 *   // The configuration property can be in the following formats
 *   //         'devDisabledIn${productFlavor}${buildType}'
 *   //         'devDisabledIn${buildType}'
 *
 *   // the root of your project, i.e. where "package.json" lives
 *   root: "../../",
 *
 *   // where to put the JS bundle asset in debug mode
 *   jsBundleDirDebug: "$buildDir/intermediates/assets/debug",
 *
 *   // where to put the JS bundle asset in release mode
 *   jsBundleDirRelease: "$buildDir/intermediates/assets/release",
 *
 *   // where to put drawable resources / React Native assets, e.g. the ones you use via
 *   // require('./image.png')), in debug mode
 *   resourcesDirDebug: "$buildDir/intermediates/res/merged/debug",
 *
 *   // where to put drawable resources / React Native assets, e.g. the ones you use via
 *   // require('./image.png')), in release mode
 *   resourcesDirRelease: "$buildDir/intermediates/res/merged/release",
 *
 *   // by default the gradle tasks are skipped if none of the JS files or assets change; this means
 *   // that we don't look at files in android/ or ios/ to determine whether the tasks are up to
 *   // date; if you have any other folders that you want to ignore for performance reasons (gradle
 *   // indexes the entire tree), add them here. Alternatively, if you have JS files in android/
 *   // for example, you might want to remove it from here.
 *   inputExcludes: ["android/**", "ios/**"],
 *
 *   // override which node gets called and with what additional arguments
 *   nodeExecutableAndArgs: ["node"],
 *
 *   // supply additional arguments to the packager
 *   extraPackagerArgs: []
 * ]
 */

project.ext.react = [
    entryFile: "index.js"
]

apply from: "../../node_modules/react-native/react.gradle"

/**
 * Set this to true to create two separate APKs instead of one:
 *   - An APK that only works on ARM devices
 *   - An APK that only works on x86 devices
 * The advantage is the size of the APK is reduced by about 4MB.
 * Upload all the APKs to the Play Store and people will download
 * the correct one based on the CPU architecture of their device.
 */
def enableSeparateBuildPerCPUArchitecture = false

/**
 * Run Proguard to shrink the Java bytecode in release builds.
 */
def enableProguardInReleaseBuilds = false

/**
*
* override fabric properties file if MM_FABRIC_API_KEY is set
*/
def buildFabricPropertiesIfNeeded() {
    def FABRIC_API_KEY = System.getenv('MM_FABRIC_API_KEY')
    if (FABRIC_API_KEY) {
        def commentMessage = "AUTOGEN FABRIC PROPERTIES"
        ant.propertyfile(file: "fabric.properties", comment: commentMessage) {
            entry(key: "apiKey", value: FABRIC_API_KEY)
        }
    }
}

android {


	afterEvaluate {
		buildFabricPropertiesIfNeeded()
	}

    compileSdkVersion rootProject.ext.compileSdkVersion

	compileOptions {
        sourceCompatibility JavaVersion.VERSION_1_8
        targetCompatibility JavaVersion.VERSION_1_8
    }

    defaultConfig {
        applicationId "io.metamask"
        minSdkVersion rootProject.ext.minSdkVersion
        targetSdkVersion rootProject.ext.targetSdkVersion
        versionCode 25
        versionName "0.2.12"
        multiDexEnabled true
        testBuildType System.getProperty('testBuildType', 'debug')
        missingDimensionStrategy "minReactNative", "minReactNative46"
        testInstrumentationRunner "androidx.test.runner.AndroidJUnitRunner"
        ndk {
            abiFilters "armeabi-v7a", "x86", "arm64-v8a", "x86_64"
        }
        dexOptions {
            javaMaxHeapSize "2048M"
        }

        manifestPlaceholders = [
                MM_BRANCH_KEY_TEST: "$System.env.MM_BRANCH_KEY_TEST",
                MM_BRANCH_KEY_LIVE: "$System.env.MM_BRANCH_KEY_LIVE",
				MM_MIXPANEL_TOKEN: "$System.env.MM_MIXPANEL_TOKEN"
        ]
		missingDimensionStrategy 'react-native-camera', 'general'

    }

	signingConfigs {
		def pass = getPassword("mm","mm-upload-key")
        release {
            storeFile file('../keystores/release.keystore')
            storePassword pass
            keyAlias 'key0'
            keyPassword pass
        }
    }

    splits {
        abi {
            reset()
            enable enableSeparateBuildPerCPUArchitecture
            universalApk false  // If true, also generate a universal APK
            include "armeabi-v7a", "x86", "arm64-v8a", "x86_64"
        }
    }

    buildTypes {
         debug {
            manifestPlaceholders = [isDebug:true]
        }
        release {
            manifestPlaceholders = [isDebug:false]
            minifyEnabled enableProguardInReleaseBuilds
            proguardFiles getDefaultProguardFile("proguard-android.txt"), "proguard-rules.pro"
            signingConfig signingConfigs.release
        }
    }
	buildTypes.each {
    	it.buildConfigField 'String', 'foxCode', "\"$System.env.MM_FOX_CODE\""

	}
	packagingOptions {
		// Make sure libjsc.so does not packed in APK
		exclude "**/libjsc.so"
	}
    // applicationVariants are e.g. debug, release
    applicationVariants.all { variant ->
        variant.outputs.each { output ->
            // For each separate APK per architecture, set a unique version code as described here:
            // http://tools.android.com/tech-docs/new-build-system/user-guide/apk-splits
            def versionCodes = ["armeabi-v7a":1, "x86":2, "arm64-v8a": 3, "x86_64": 4]
            def abi = output.getFilter(OutputFile.ABI)
            if (abi != null) {  // null for the universal-debug, universal-release variants
                output.versionCodeOverride =
                        versionCodes.get(abi) * 1048576 + defaultConfig.versionCode
            }
        }
    }
}

dependencies {
<<<<<<< HEAD
    implementation project(':react-native-tcp')
=======

>>>>>>> b9df17bb
    implementation project(':react-native-reanimated')
    implementation project(':react-native-webview')
    implementation project(':react-native-fabric')
    implementation project(':@react-native-community_netinfo')
    implementation project(':react-native-view-shot')
    implementation project(':lottie-react-native')
    implementation project(':@react-native-community_async-storage')
    implementation project(':react-native-push-notification')
    implementation project(':react-native-background-timer')
    implementation project(':react-native-device-info')
    implementation project(':react-native-svg')
    implementation project(':react-native-gesture-handler')
    implementation project(':react-native-screens')
    implementation 'androidx.multidex:multidex:2.0.0'
    implementation 'androidx.annotation:annotation:1.1.0'
    implementation 'androidx.appcompat:appcompat:1.0.0'
    implementation "com.facebook.react:react-native:+"  // From node_modules
    implementation 'org.chromium:v8-android:7.8.+'

    implementation project(':react-native-branch')
	implementation "io.branch.sdk.android:library:4.1.2"


    implementation project(':react-native-camera')
    implementation project(':react-native-share')
    implementation project(':react-native-i18n')
    implementation project(':react-native-aes-crypto')
    implementation project(':react-native-keychain')
    implementation project(':react-native-os')
    implementation project(':react-native-randombytes')
    implementation project(':react-native-fs')
    implementation project(':react-native-vector-icons')
	implementation 'com.mixpanel.android:mixpanel-android:5.+'

    implementation('com.crashlytics.sdk.android:crashlytics:2.9.4@aar') {
        transitive = true;
    }
    androidTestImplementation('com.wix:detox:+') { transitive = true }
    androidTestImplementation 'junit:junit:4.12'
}

// Run this once to be able to run the application with BUCK
// puts all compile dependencies into folder libs for BUCK to use
task copyDownloadableDepsToLibs(type: Copy) {
    from configurations.compile
    into 'libs'
}<|MERGE_RESOLUTION|>--- conflicted
+++ resolved
@@ -250,11 +250,8 @@
 }
 
 dependencies {
-<<<<<<< HEAD
+
     implementation project(':react-native-tcp')
-=======
-
->>>>>>> b9df17bb
     implementation project(':react-native-reanimated')
     implementation project(':react-native-webview')
     implementation project(':react-native-fabric')
