apply plugin: "com.android.application"
apply plugin: "org.jetbrains.kotlin.android"
apply plugin: "com.facebook.react"
apply plugin: "io.sentry.android.gradle"
apply plugin: 'com.google.gms.google-services'
def projectRoot = rootDir.getAbsoluteFile().getParentFile().getAbsolutePath()

/**
 * This is the configuration block to customize your React Native Android app.
 * By default you don't need to apply any configuration, just uncomment the lines you need.
 */
react {
    /* Folders */
    //   The root of your project, i.e. where "package.json" lives. Default is '..'
    // root = file("../")
    //   The folder where the react-native NPM package is. Default is ../node_modules/react-native
    // reactNativeDir = file("../node_modules/react-native")
    //   The folder where the react-native Codegen package is. Default is ../node_modules/@react-native/codegen
    // codegenDir = file("../node_modules/@react-native/codegen")
    //   The cli.js file which is the React Native CLI entrypoint. Default is ../node_modules/react-native/cli.js
    // cliFile = file("../node_modules/react-native/cli.js")
    /* Variants */
    //   The list of variants to that are debuggable. For those we're going to
    //   skip the bundling of the JS bundle and the assets. By default is just 'debug'.
    //   If you add flavors like lite, prod, etc. you'll have to list your debuggableVariants.
    // debuggableVariants = ["liteDebug", "prodDebug"]
    /* Bundling */
    //   A list containing the node command and its flags. Default is just 'node'.
    // nodeExecutableAndArgs = ["node"]
    //
    //   The command to run when bundling. By default is 'bundle'
    // bundleCommand = "ram-bundle"
    //
    //   The path to the CLI configuration file. Default is empty.
    // bundleConfig = file(../rn-cli.config.js)
    //
    //   The name of the generated asset file containing your JS bundle
    // bundleAssetName = "MyApplication.android.bundle"
    //
    //   The entry file for bundle generation. Default is 'index.android.js' or 'index.js'
    // entryFile = file("../js/MyApplication.android.js")
    //
    //   A list of extra flags to pass to the 'bundle' commands.
    //   See https://github.com/react-native-community/cli/blob/main/docs/commands.md#bundle
    // extraPackagerArgs = []
    /* Hermes Commands */
    //   The hermes compiler command to run. By default it is 'hermesc'
    // hermesCommand = "$rootDir/my-custom-hermesc/bin/hermesc"
    //
    //   The list of flags to pass to the Hermes compiler. By default is "-O", "-output-source-map"
    // hermesFlags = ["-O", "-output-source-map"]
    //
    // Added by install-expo-modules
    entryFile = file(["node", "-e", "require('expo/scripts/resolveAppEntry')", projectRoot, "android", "absolute"].execute(null, rootDir).text.trim())
    reactNativeDir = new File(["node", "--print", "require.resolve('react-native/package.json')"].execute(null, rootDir).text.trim()).getParentFile().getAbsoluteFile()
    hermesCommand = new File(["node", "--print", "require.resolve('react-native/package.json')"].execute(null, rootDir).text.trim()).getParentFile().getAbsolutePath() + "/sdks/hermesc/%OS-BIN%/hermesc"
    codegenDir = new File(["node", "--print", "require.resolve('@react-native/codegen/package.json', { paths: [require.resolve('react-native/package.json')] })"].execute(null, rootDir).text.trim()).getParentFile().getAbsoluteFile()
    cliFile = new File(["node", "--print", "require.resolve('@expo/cli', { paths: [require.resolve('expo/package.json')] })"].execute(null, rootDir).text.trim())
    bundleCommand = "export:embed"

    /* Autolinking */
    autolinkLibrariesWithApp()
}

// Override default React Native to generate source maps for Hermes
project.ext.react = [
  bundleCommand: "ram-bundle",
  bundleAssetName: "index.bundle",
  entryFile: "index.js",
  hermesCommand: "../../node_modules/hermes-engine/%OS-BIN%/hermesc",
  cliPath: "../../node_modules/react-native/cli.js",
  composeSourceMapsPath: "../../node_modules/react-native/scripts/compose-source-maps.js",
]

// Sentry environment variables used by Sentry CLI to upload files. Upload is disabled by default
// TODO - Move to JS side to be shared between platform - Android sets these automatically
// System.env.SENTRY_DIST
// System.env.SENTRY_RELEASE

// Configure sentry properties
project.ext.sentryCli = [
    logLevel: "debug",
    sentryProperties: System.getenv('SENTRY_PROPERTIES') ?: '../../sentry.properties'
]

// Sentry gradle from React Native (@sentry/react-native) that handles uploads Sentry source maps.
apply from: "../../node_modules/@sentry/react-native/sentry.gradle"

// Sentry configuration used by Sentry Android gradle plugin (io.sentry.android.gradle), which handles uploading symbols.
sentry {
    // Enables or disables the automatic configuration of Native Symbols
    // for Sentry. This executes sentry-cli automatically so
    // you don't need to do it manually.
    // Default is disabled.
    autoUploadProguardMapping = shouldSentryAutoUpload()
    uploadNativeSymbols = shouldSentryAutoUpload()

    // Enables or disables the automatic upload of the app's native source code to Sentry.
    // This executes sentry-cli with the --include-sources param automatically so
    // you don't need to do it manually.
    // This option has an effect only when [uploadNativeSymbols] is enabled.
    // Default is disabled.
    includeNativeSources = true

    // `@sentry/react-native` ships with compatible `sentry-android`
    // This option would install the latest version that ships with the SDK or SAGP (Sentry Android Gradle Plugin)
    // which might be incompatible with the React Native SDK
    // Enable auto-installation of Sentry components (sentry-android SDK and okhttp, timber and fragment integrations).
    // Default is enabled.
    autoInstallation {
      enabled = false
    }
}

def getPassword(String currentUser, String keyChain) {
	def stdout = new ByteArrayOutputStream()
	def stderr = new ByteArrayOutputStream()
	if (org.gradle.internal.os.OperatingSystem.current().isMacOsX()) {
		exec {
			commandLine 'security', '-q', 'find-generic-password', '-a', currentUser, '-s', keyChain, '-w'
			standardOutput = stdout
			errorOutput = stderr
			ignoreExitValue true
		}
	} else if (org.gradle.internal.os.OperatingSystem.current().isLinux()) {
		exec {
			// In order for this to work you need to store it:
			// secret-tool store --label='mm' server mm user mm key mm-upload-key
			commandLine 'secret-tool', 'lookup', 'server', currentUser, 'user', currentUser, 'key', keyChain
			standardOutput = stdout
			errorOutput = stderr
			ignoreExitValue true
		}
	} else {
		throw new GradleException('Unsupported OS! Only MacOSx and Linux are supported')
	}
	//noinspection GroovyAssignabilityCheck
	stdout.toString().trim()
}

/**
 * Set this to true to Run Proguard on Release builds to minify the Java bytecode.
 */
def enableProguardInReleaseBuilds = true

/**
 * The preferred build flavor of JavaScriptCore (JSC)
 *
 * For example, to use the international variant, you can use:
 * `def jscFlavor = 'org.webkit:android-jsc-intl:+'`
 *
 * The international variant includes ICU i18n library and necessary data
 * allowing to use e.g. `Date.toLocaleString` and `String.localeCompare` that
 * give correct results when using with locales other than en-US. Note that
 * this variant is about 6MiB larger per architecture than default.
 */
def jscFlavor = 'org.webkit:android-jsc:+'

/**
 * Private function to get the list of Native Architectures you want to build.
 * This reads the value from reactNativeArchitectures in your gradle.properties
 * file and works together with the --active-arch-only flag of react-native run-android.
 */
def reactNativeArchitectures() {
    def value = project.getProperties().get("reactNativeArchitectures")
    return value ? value.split(",") : ["armeabi-v7a", "x86", "x86_64", "arm64-v8a"]
}


/**
* Adding function that will retuen the Bitrise ndkPath if it is a QA or Production Build
*/
def ndkPath() {
    return System.getenv('METAMASK_BUILD_TYPE') == 'qa' || System.getenv('METAMASK_ENVIRONMENT') == 'qa' || System.getenv('METAMASK_ENVIRONMENT') == 'production' ? rootProject.ext.bitriseNdkPath : ""
}


android {
    ndkVersion rootProject.ext.ndkVersion

    buildToolsVersion rootProject.ext.buildToolsVersion
    compileSdk rootProject.ext.compileSdkVersion

    namespace"io.metamask"

    defaultConfig {
        applicationId "io.metamask"
        minSdkVersion rootProject.ext.minSdkVersion
        targetSdkVersion rootProject.ext.targetSdkVersion
        versionName "7.61.0"
<<<<<<< HEAD
        versionCode 3158
=======
        versionCode 3092
>>>>>>> ace43469
        testBuildType System.getProperty('testBuildType', 'debug')
        testInstrumentationRunner "androidx.test.runner.AndroidJUnitRunner"
        manifestPlaceholders.MM_BRANCH_KEY_TEST = "$System.env.MM_BRANCH_KEY_TEST"
        manifestPlaceholders.MM_BRANCH_KEY_LIVE = "$System.env.MM_BRANCH_KEY_LIVE"
    }

	  packagingOptions {
		  exclude 'META-INF/DEPENDENCIES'
      pickFirst 'lib/x86/libc++_shared.so'
      pickFirst 'lib/x86_64/libc++_shared.so'
      pickFirst 'lib/armeabi-v7a/libc++_shared.so'
      pickFirst 'lib/arm64-v8a/libc++_shared.so'
      pickFirst 'lib/arm64-v8a/libcrypto.so'
      pickFirst 'lib/armeabi-v7a/libcrypto.so'
      pickFirst 'lib/x86/libcrypto.so'
      pickFirst 'lib/x86_64/libcrypto.so'
      jniLibs {
        useLegacyPackaging (findProperty('expo.useLegacyPackaging')?.toBoolean() ?: false)
      }
      exclude 'META-INF/AL2.0'
      exclude 'META-INF/LGPL2.1'
	  }

    androidResources {
      ignoreAssetsPattern '!.svn:!.git:!.ds_store:!*.scc:!CVS:!thumbs.db:!picasa.ini:!*~'
    }

	  signingConfigs {
      mainProd {
        storeFile file('../keystores/release.keystore')
        storePassword System.getenv("BITRISEIO_ANDROID_KEYSTORE_PASSWORD")
        keyAlias System.getenv("BITRISEIO_ANDROID_KEYSTORE_ALIAS")
        keyPassword System.getenv("BITRISEIO_ANDROID_KEYSTORE_PRIVATE_KEY_PASSWORD")
      }
      mainBeta {
        storeFile file('../keystores/rc.keystore')
        storePassword System.getenv("BITRISEIO_ANDROID_RC_KEYSTORE_PASSWORD")
        keyAlias System.getenv("BITRISEIO_ANDROID_RC_KEYSTORE_ALIAS")
        keyPassword System.getenv("BITRISEIO_ANDROID_RC_KEYSTORE_PRIVATE_KEY_PASSWORD")
      }
      mainRc {
        storeFile file('../keystores/rc.keystore')
        storePassword System.getenv("BITRISEIO_ANDROID_RC_KEYSTORE_PASSWORD")
        keyAlias System.getenv("BITRISEIO_ANDROID_RC_KEYSTORE_ALIAS")
        keyPassword System.getenv("BITRISEIO_ANDROID_RC_KEYSTORE_PRIVATE_KEY_PASSWORD")
      }
      mainTest {
        storeFile file('../keystores/internalRelease.keystore')
        storePassword System.getenv("BITRISEIO_ANDROID_QA_KEYSTORE_PASSWORD")
        keyAlias System.getenv("BITRISEIO_ANDROID_QA_KEYSTORE_ALIAS")
        keyPassword System.getenv("BITRISEIO_ANDROID_QA_KEYSTORE_PRIVATE_KEY_PASSWORD")
      }
      mainE2e {
        storeFile file('../keystores/internalRelease.keystore')
        storePassword System.getenv("BITRISEIO_ANDROID_QA_KEYSTORE_PASSWORD")
        keyAlias System.getenv("BITRISEIO_ANDROID_QA_KEYSTORE_ALIAS")
        keyPassword System.getenv("BITRISEIO_ANDROID_QA_KEYSTORE_PRIVATE_KEY_PASSWORD")
      }
      mainExp {
        storeFile file('../keystores/internalRelease.keystore')
        storePassword System.getenv("BITRISEIO_ANDROID_QA_KEYSTORE_PASSWORD")
        keyAlias System.getenv("BITRISEIO_ANDROID_QA_KEYSTORE_ALIAS")
        keyPassword System.getenv("BITRISEIO_ANDROID_QA_KEYSTORE_PRIVATE_KEY_PASSWORD")
      }
      mainDev {
        storeFile file('debug.keystore')
        storePassword 'android'
        keyAlias 'androiddebugkey'
        keyPassword 'android'
      }
      flaskProd {
        storeFile file('../keystores/flaskRelease.keystore')
        storePassword System.getenv("BITRISEIO_ANDROID_FLASK_KEYSTORE_PASSWORD")
        keyAlias System.getenv("BITRISEIO_ANDROID_FLASK_KEYSTORE_ALIAS")
        keyPassword System.getenv("BITRISEIO_ANDROID_FLASK_KEYSTORE_PRIVATE_KEY_PASSWORD")
      }
      flaskE2e {
        storeFile file('../keystores/flask-uat.keystore')
        storePassword System.getenv("BITRISEIO_ANDROID_FLASK_UAT_KEYSTORE_PASSWORD")
        keyAlias System.getenv("BITRISEIO_ANDROID_FLASK_UAT_KEYSTORE_ALIAS")
        keyPassword System.getenv("BITRISEIO_ANDROID_FLASK_UAT_KEYSTORE_PRIVATE_KEY_PASSWORD")
      }
      flaskTest {
        storeFile file('../keystores/flask-uat.keystore')
        storePassword System.getenv("BITRISEIO_ANDROID_FLASK_UAT_KEYSTORE_PASSWORD")
        keyAlias System.getenv("BITRISEIO_ANDROID_FLASK_UAT_KEYSTORE_ALIAS")
        keyPassword System.getenv("BITRISEIO_ANDROID_FLASK_UAT_KEYSTORE_PRIVATE_KEY_PASSWORD")
      }
      flaskDev {
        storeFile file('debug.keystore')
        storePassword 'android'
        keyAlias 'androiddebugkey'
        keyPassword 'android'
      }
      qaProd {
        storeFile file('../keystores/internalRelease.keystore')
        storePassword System.getenv("BITRISEIO_ANDROID_QA_KEYSTORE_PASSWORD")
        keyAlias System.getenv("BITRISEIO_ANDROID_QA_KEYSTORE_ALIAS")
        keyPassword System.getenv("BITRISEIO_ANDROID_QA_KEYSTORE_PRIVATE_KEY_PASSWORD")
      }
    }

    buildTypes {
        debug {
            manifestPlaceholders.isDebug = true
        }
        release {
            manifestPlaceholders.isDebug = false
            minifyEnabled enableProguardInReleaseBuilds
            proguardFiles getDefaultProguardFile("proguard-android.txt"), "proguard-rules.pro", "${rootProject.projectDir}/../node_modules/detox/android/detox/proguard-rules-app.pro", "${rootProject.projectDir}/../node_modules/detox/android/detox/proguard-rules.pro"
            crunchPngs (findProperty('android.enablePngCrunchInReleaseBuilds')?.toBoolean() ?: true)
            testProguardFiles getDefaultProguardFile("proguard-android.txt"), "proguard-rules.pro", "${rootProject.projectDir}/../node_modules/detox/android/detox/proguard-rules-app.pro", "${rootProject.projectDir}/../node_modules/detox/android/detox/proguard-rules.pro"
        }
    }

    flavorDimensions "version"
    productFlavors {
          qa {
            dimension "version"
            applicationIdSuffix ".qa"
            applicationId "io.metamask"
            signingConfig signingConfigs.qaProd
          }
          prod {
            dimension "version"
            applicationId "io.metamask"
            // Use appropriate signing config based on environment
            def env = System.getenv("METAMASK_ENVIRONMENT")
            def isE2E = System.getenv("E2E")

            if (env == 'exp') {
                signingConfig signingConfigs.mainExp
            } else if (env == 'test') {
                signingConfig signingConfigs.mainTest
            } else if (env == 'e2e') {
                signingConfig signingConfigs.mainE2e
            } else if (env == 'production') {
                signingConfig signingConfigs.mainProd
            } else if (env == 'rc') {
                signingConfig signingConfigs.mainRc
            } else if (env == 'beta') {
                signingConfig signingConfigs.mainBeta
            } else if (env == 'dev') {
                signingConfig signingConfigs.mainDev
            } else {
                signingConfig signingConfigs.mainProd
            }
          }
          flask {
            dimension "version"
            applicationIdSuffix ".flask"
            applicationId "io.metamask"
            // Use the appropriate signing config based on environment
            if (System.getenv("METAMASK_ENVIRONMENT") == 'test') {
              signingConfig signingConfigs.flaskTest
            } else if (System.getenv("METAMASK_ENVIRONMENT") == 'e2e') {
              signingConfig signingConfigs.flaskE2e
            } else if (System.getenv("METAMASK_ENVIRONMENT") == 'production')  {
              signingConfig signingConfigs.flaskProd
            } else if (System.getenv("METAMASK_ENVIRONMENT") == 'dev') {
              signingConfig signingConfigs.flaskDev
            }
          }
    }

	  buildTypes.each {
		  it.buildConfigField 'String', 'foxCode', "\"$System.env.MM_FOX_CODE\""
      // Used to point to staging environment API for ramp
      it.buildConfigField 'String', 'IS_RAMP_UAT', "\"$System.env.RAMP_INTERNAL_BUILD\""
      // Used to point to dev environment API for ramp
      it.buildConfigField 'String', 'IS_RAMP_DEV', "\"$System.env.RAMP_DEV_BUILD\""
    }

    buildFeatures {
        buildConfig = true
    }
}


dependencies {
    // The version of react-native is set by the React Native Gradle Plugin
    implementation(files("../libs/ecies.aar"))
    implementation(files("../libs/nativesdk.aar"))
    implementation("com.facebook.react:react-android")
    implementation 'org.apache.commons:commons-compress:1.22'
    androidTestImplementation 'androidx.test:core:1.5.0'
    androidTestImplementation 'androidx.test:core-ktx:1.5.0'

    if (hermesEnabled.toBoolean()) {
        implementation("com.facebook.react:hermes-android")
    } else {
        implementation jscFlavor
    }
    androidTestImplementation('com.wix:detox:+') {
         exclude module: "protobuf-lite"
     }
    androidTestImplementation ('androidx.test.espresso:espresso-contrib:3.4.0')

    // Add these dependencies for androidTest
    androidTestImplementation "com.google.guava:guava:31.1-android"
    androidTestImplementation "org.ow2.asm:asm:9.4"
    androidTestImplementation "net.java.dev.jna:jna:5.12.1"
    androidTestImplementation "net.java.dev.jna:jna-platform:5.12.1"
    androidTestImplementation "org.opentest4j:opentest4j:1.2.0"
}<|MERGE_RESOLUTION|>--- conflicted
+++ resolved
@@ -188,11 +188,7 @@
         minSdkVersion rootProject.ext.minSdkVersion
         targetSdkVersion rootProject.ext.targetSdkVersion
         versionName "7.61.0"
-<<<<<<< HEAD
-        versionCode 3158
-=======
         versionCode 3092
->>>>>>> ace43469
         testBuildType System.getProperty('testBuildType', 'debug')
         testInstrumentationRunner "androidx.test.runner.AndroidJUnitRunner"
         manifestPlaceholders.MM_BRANCH_KEY_TEST = "$System.env.MM_BRANCH_KEY_TEST"
