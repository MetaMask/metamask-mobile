--- conflicted
+++ resolved
@@ -188,11 +188,7 @@
         minSdkVersion rootProject.ext.minSdkVersion
         targetSdkVersion rootProject.ext.targetSdkVersion
         versionName "7.58.0"
-<<<<<<< HEAD
-        versionCode 2726
-=======
         versionCode 2772
->>>>>>> 483b6bd8
         testBuildType System.getProperty('testBuildType', 'debug')
         testInstrumentationRunner "androidx.test.runner.AndroidJUnitRunner"
         manifestPlaceholders.MM_BRANCH_KEY_TEST = "$System.env.MM_BRANCH_KEY_TEST"
