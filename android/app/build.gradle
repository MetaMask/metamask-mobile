apply plugin: "com.android.application"
apply plugin: "org.jetbrains.kotlin.android"
apply plugin: "com.facebook.react"
apply plugin: "io.sentry.android.gradle"
apply plugin: 'com.google.gms.google-services'
def projectRoot = rootDir.getAbsoluteFile().getParentFile().getAbsolutePath()

/**
 * This is the configuration block to customize your React Native Android app.
 * By default you don't need to apply any configuration, just uncomment the lines you need.
 */
react {
    /* Folders */
    //   The root of your project, i.e. where "package.json" lives. Default is '..'
    // root = file("../")
    //   The folder where the react-native NPM package is. Default is ../node_modules/react-native
    // reactNativeDir = file("../node_modules/react-native")
    //   The folder where the react-native Codegen package is. Default is ../node_modules/@react-native/codegen
    // codegenDir = file("../node_modules/@react-native/codegen")
    //   The cli.js file which is the React Native CLI entrypoint. Default is ../node_modules/react-native/cli.js
    // cliFile = file("../node_modules/react-native/cli.js")
    /* Variants */
    //   The list of variants to that are debuggable. For those we're going to
    //   skip the bundling of the JS bundle and the assets. By default is just 'debug'.
    //   If you add flavors like lite, prod, etc. you'll have to list your debuggableVariants.
    // debuggableVariants = ["liteDebug", "prodDebug"]
    /* Bundling */
    //   A list containing the node command and its flags. Default is just 'node'.
    // nodeExecutableAndArgs = ["node"]
    //
    //   The command to run when bundling. By default is 'bundle'
    // bundleCommand = "ram-bundle"
    //
    //   The path to the CLI configuration file. Default is empty.
    // bundleConfig = file(../rn-cli.config.js)
    //
    //   The name of the generated asset file containing your JS bundle
    // bundleAssetName = "MyApplication.android.bundle"
    //
    //   The entry file for bundle generation. Default is 'index.android.js' or 'index.js'
    // entryFile = file("../js/MyApplication.android.js")
    //
    //   A list of extra flags to pass to the 'bundle' commands.
    //   See https://github.com/react-native-community/cli/blob/main/docs/commands.md#bundle
    // extraPackagerArgs = []
    /* Hermes Commands */
    //   The hermes compiler command to run. By default it is 'hermesc'
    // hermesCommand = "$rootDir/my-custom-hermesc/bin/hermesc"
    //
    //   The list of flags to pass to the Hermes compiler. By default is "-O", "-output-source-map"
    // hermesFlags = ["-O", "-output-source-map"]
    //
    // Added by install-expo-modules
    entryFile = file(["node", "-e", "require('expo/scripts/resolveAppEntry')", projectRoot, "android", "absolute"].execute(null, rootDir).text.trim())
    reactNativeDir = new File(["node", "--print", "require.resolve('react-native/package.json')"].execute(null, rootDir).text.trim()).getParentFile().getAbsoluteFile()
    hermesCommand = new File(["node", "--print", "require.resolve('react-native/package.json')"].execute(null, rootDir).text.trim()).getParentFile().getAbsolutePath() + "/sdks/hermesc/%OS-BIN%/hermesc"
    codegenDir = new File(["node", "--print", "require.resolve('@react-native/codegen/package.json', { paths: [require.resolve('react-native/package.json')] })"].execute(null, rootDir).text.trim()).getParentFile().getAbsoluteFile()
    cliFile = new File(["node", "--print", "require.resolve('@expo/cli', { paths: [require.resolve('expo/package.json')] })"].execute(null, rootDir).text.trim())
    bundleCommand = "export:embed"

    /* Autolinking */
    autolinkLibrariesWithApp()
}

// Override default React Native to generate source maps for Hermes
project.ext.react = [
  bundleCommand: "ram-bundle",
  bundleAssetName: "index.bundle",
  entryFile: "index.js",
  hermesCommand: "../../node_modules/hermes-engine/%OS-BIN%/hermesc",
  cliPath: "../../node_modules/react-native/cli.js",
  composeSourceMapsPath: "../../node_modules/react-native/scripts/compose-source-maps.js",
]

// Sentry environment variables used by Sentry CLI to upload files. Upload is disabled by default
// TODO - Move to JS side to be shared between platform - Android sets these automatically
// System.env.SENTRY_DIST
// System.env.SENTRY_RELEASE

// Configure sentry properties
project.ext.sentryCli = [
    logLevel: "debug",
    sentryProperties: System.getenv('SENTRY_PROPERTIES') ?: '../../sentry.properties'
]

// Sentry gradle from React Native (@sentry/react-native) that handles uploads Sentry source maps.
apply from: "../../node_modules/@sentry/react-native/sentry.gradle"

// Sentry configuration used by Sentry Android gradle plugin (io.sentry.android.gradle), which handles uploading symbols.
sentry {
    // Enables or disables the automatic configuration of Native Symbols
    // for Sentry. This executes sentry-cli automatically so
    // you don't need to do it manually.
    // Default is disabled.
    autoUploadProguardMapping = shouldSentryAutoUpload()
    uploadNativeSymbols = shouldSentryAutoUpload()

    // Enables or disables the automatic upload of the app's native source code to Sentry.
    // This executes sentry-cli with the --include-sources param automatically so
    // you don't need to do it manually.
    // This option has an effect only when [uploadNativeSymbols] is enabled.
    // Default is disabled.
    includeNativeSources = true

    // `@sentry/react-native` ships with compatible `sentry-android`
    // This option would install the latest version that ships with the SDK or SAGP (Sentry Android Gradle Plugin)
    // which might be incompatible with the React Native SDK
    // Enable auto-installation of Sentry components (sentry-android SDK and okhttp, timber and fragment integrations).
    // Default is enabled.
    autoInstallation {
      enabled = false
    }
}

def getPassword(String currentUser, String keyChain) {
	def stdout = new ByteArrayOutputStream()
	def stderr = new ByteArrayOutputStream()
	if (org.gradle.internal.os.OperatingSystem.current().isMacOsX()) {
		exec {
			commandLine 'security', '-q', 'find-generic-password', '-a', currentUser, '-s', keyChain, '-w'
			standardOutput = stdout
			errorOutput = stderr
			ignoreExitValue true
		}
	} else if (org.gradle.internal.os.OperatingSystem.current().isLinux()) {
		exec {
			// In order for this to work you need to store it:
			// secret-tool store --label='mm' server mm user mm key mm-upload-key
			commandLine 'secret-tool', 'lookup', 'server', currentUser, 'user', currentUser, 'key', keyChain
			standardOutput = stdout
			errorOutput = stderr
			ignoreExitValue true
		}
	} else {
		throw new GradleException('Unsupported OS! Only MacOSx and Linux are supported')
	}
	//noinspection GroovyAssignabilityCheck
	stdout.toString().trim()
}

/**
 * Set this to true to Run Proguard on Release builds to minify the Java bytecode.
 */
def enableProguardInReleaseBuilds = true

/**
 * The preferred build flavor of JavaScriptCore (JSC)
 *
 * For example, to use the international variant, you can use:
 * `def jscFlavor = 'org.webkit:android-jsc-intl:+'`
 *
 * The international variant includes ICU i18n library and necessary data
 * allowing to use e.g. `Date.toLocaleString` and `String.localeCompare` that
 * give correct results when using with locales other than en-US. Note that
 * this variant is about 6MiB larger per architecture than default.
 */
def jscFlavor = 'org.webkit:android-jsc:+'

/**
 * Private function to get the list of Native Architectures you want to build.
 * This reads the value from reactNativeArchitectures in your gradle.properties
 * file and works together with the --active-arch-only flag of react-native run-android.
 */
def reactNativeArchitectures() {
    def value = project.getProperties().get("reactNativeArchitectures")
    return value ? value.split(",") : ["armeabi-v7a", "x86", "x86_64", "arm64-v8a"]
}


/**
* Adding function that will retuen the Bitrise ndkPath if it is a QA or Production Build
*/
def ndkPath() {
    return System.getenv('METAMASK_ENVIRONMENT') == 'qa' || System.getenv('METAMASK_ENVIRONMENT') == 'production' ? rootProject.ext.bitriseNdkPath : ""
}


android {
    ndkVersion rootProject.ext.ndkVersion

    buildToolsVersion rootProject.ext.buildToolsVersion
    compileSdk rootProject.ext.compileSdkVersion

    namespace"io.metamask"

    defaultConfig {
        applicationId "io.metamask"
        minSdkVersion rootProject.ext.minSdkVersion
        targetSdkVersion rootProject.ext.targetSdkVersion
<<<<<<< HEAD
        versionName "7.45.1"
        versionCode 1773
=======
        versionName "7.45.2"
        versionCode 1810
>>>>>>> c3b2efdc
        testBuildType System.getProperty('testBuildType', 'debug')
        missingDimensionStrategy 'react-native-camera', 'general'
        testInstrumentationRunner "androidx.test.runner.AndroidJUnitRunner"
        manifestPlaceholders.MM_BRANCH_KEY_TEST = "$System.env.MM_BRANCH_KEY_TEST"
        manifestPlaceholders.MM_BRANCH_KEY_LIVE = "$System.env.MM_BRANCH_KEY_LIVE"
    }

	  packagingOptions {
		  exclude 'META-INF/DEPENDENCIES'
      pickFirst 'lib/x86/libc++_shared.so'
      pickFirst 'lib/x86_64/libc++_shared.so'
      pickFirst 'lib/armeabi-v7a/libc++_shared.so'
      pickFirst 'lib/arm64-v8a/libc++_shared.so'
      pickFirst 'lib/arm64-v8a/libcrypto.so'
      pickFirst 'lib/armeabi-v7a/libcrypto.so'
      pickFirst 'lib/x86/libcrypto.so'
      pickFirst 'lib/x86_64/libcrypto.so'
      jniLibs {
        useLegacyPackaging (findProperty('expo.useLegacyPackaging')?.toBoolean() ?: false)
      }
      exclude 'META-INF/AL2.0'
      exclude 'META-INF/LGPL2.1'
      exclude 'mockito-extensions/org.mockito.plugins.MockMaker'
	  }

    androidResources {
      ignoreAssetsPattern '!.svn:!.git:!.ds_store:!*.scc:!CVS:!thumbs.db:!picasa.ini:!*~'
    }

	  signingConfigs {
      release {
        storeFile file('../keystores/release.keystore')
        storePassword System.getenv("BITRISEIO_ANDROID_KEYSTORE_PASSWORD")
        keyAlias System.getenv("BITRISEIO_ANDROID_KEYSTORE_ALIAS")
        keyPassword System.getenv("BITRISEIO_ANDROID_KEYSTORE_PRIVATE_KEY_PASSWORD")
      }
      qa {
        storeFile file('../keystores/internalRelease.keystore')
        storePassword System.getenv("BITRISEIO_ANDROID_QA_KEYSTORE_PASSWORD")
        keyAlias System.getenv("BITRISEIO_ANDROID_QA_KEYSTORE_ALIAS")
        keyPassword System.getenv("BITRISEIO_ANDROID_QA_KEYSTORE_PRIVATE_KEY_PASSWORD")
      }
      debug {
        storeFile file('debug.keystore')
        storePassword 'android'
        keyAlias 'androiddebugkey'
        keyPassword 'android'
      }
      flask {
        storeFile file('../keystores/flaskRelease.keystore')
        storePassword System.getenv("BITRISEIO_ANDROID_FLASK_KEYSTORE_PASSWORD")
        keyAlias System.getenv("BITRISEIO_ANDROID_FLASK_KEYSTORE_ALIAS")
        keyPassword System.getenv("BITRISEIO_ANDROID_FLASK_KEYSTORE_PRIVATE_KEY_PASSWORD")
      }
    }

    buildTypes {
        debug {
            manifestPlaceholders.isDebug = true
            signingConfig signingConfigs.debug
        }
        release {
            manifestPlaceholders.isDebug = false
            minifyEnabled enableProguardInReleaseBuilds
            proguardFiles getDefaultProguardFile("proguard-android.txt"), "proguard-rules.pro", "${rootProject.projectDir}/../node_modules/detox/android/detox/proguard-rules-app.pro", "${rootProject.projectDir}/../node_modules/detox/android/detox/proguard-rules.pro"
            crunchPngs (findProperty('android.enablePngCrunchInReleaseBuilds')?.toBoolean() ?: true)
            testProguardFiles getDefaultProguardFile("proguard-android.txt"), "proguard-rules.pro", "${rootProject.projectDir}/../node_modules/detox/android/detox/proguard-rules-app.pro", "${rootProject.projectDir}/../node_modules/detox/android/detox/proguard-rules.pro"
        }
    }

	  flavorDimensions "version"
   		  productFlavors {
          qa {
            dimension "version"
            applicationIdSuffix ".qa"
            applicationId "io.metamask"
            signingConfig signingConfigs.qa
          }
          prod {
            dimension "version"
            applicationId "io.metamask"
            signingConfig signingConfigs.release
          }
          flask {
            dimension "version"
            applicationIdSuffix ".flask"
            applicationId "io.metamask"
            // Use the appropriate signing config based on environment
            if (System.getenv("METAMASK_ENVIRONMENT") == 'qa') {
              signingConfig signingConfigs.qa
            } else {
              signingConfig signingConfigs.flask
            }
          }
    	  }

	  buildTypes.each {
		  it.buildConfigField 'String', 'foxCode', "\"$System.env.MM_FOX_CODE\""
      // Used to point to staging environment API for ramp
      it.buildConfigField 'String', 'IS_RAMP_UAT', "\"$System.env.RAMP_INTERNAL_BUILD\""
      // Used to point to dev environment API for ramp
      it.buildConfigField 'String', 'IS_RAMP_DEV', "\"$System.env.RAMP_DEV_BUILD\""
    }

    buildFeatures {
        buildConfig = true
    }
}

dependencies {
    // The version of react-native is set by the React Native Gradle Plugin
    implementation(files("../libs/ecies.aar"))
    implementation(files("../libs/nativesdk.aar"))
    implementation("com.facebook.react:react-android")
    implementation 'org.apache.commons:commons-compress:1.22'
    androidTestImplementation 'org.mockito:mockito-android:4.2.0'
    androidTestImplementation 'androidx.test:core:1.5.0'
    androidTestImplementation 'androidx.test:core-ktx:1.5.0'

    if (hermesEnabled.toBoolean()) {
        implementation("com.facebook.react:hermes-android")
    } else {
        implementation jscFlavor
    }
    androidTestImplementation('com.wix:detox:+') {
         exclude module: "protobuf-lite"
     }
    androidTestImplementation ('androidx.test.espresso:espresso-contrib:3.4.0')

    // Add these dependencies for androidTest
    androidTestImplementation "com.google.guava:guava:31.1-android"
    androidTestImplementation "org.ow2.asm:asm:9.4"
    androidTestImplementation "net.java.dev.jna:jna:5.12.1"
    androidTestImplementation "net.java.dev.jna:jna-platform:5.12.1"
    androidTestImplementation "org.opentest4j:opentest4j:1.2.0"
    
    // Make sure you have the proper Mockito dependencies
    androidTestImplementation "org.mockito:mockito-core:4.8.0"
    androidTestImplementation "org.mockito:mockito-inline:4.8.0"
}<|MERGE_RESOLUTION|>--- conflicted
+++ resolved
@@ -1,9 +1,7 @@
 apply plugin: "com.android.application"
-apply plugin: "org.jetbrains.kotlin.android"
 apply plugin: "com.facebook.react"
 apply plugin: "io.sentry.android.gradle"
 apply plugin: 'com.google.gms.google-services'
-def projectRoot = rootDir.getAbsoluteFile().getParentFile().getAbsolutePath()
 
 /**
  * This is the configuration block to customize your React Native Android app.
@@ -51,15 +49,9 @@
     // hermesFlags = ["-O", "-output-source-map"]
     //
     // Added by install-expo-modules
-    entryFile = file(["node", "-e", "require('expo/scripts/resolveAppEntry')", projectRoot, "android", "absolute"].execute(null, rootDir).text.trim())
-    reactNativeDir = new File(["node", "--print", "require.resolve('react-native/package.json')"].execute(null, rootDir).text.trim()).getParentFile().getAbsoluteFile()
-    hermesCommand = new File(["node", "--print", "require.resolve('react-native/package.json')"].execute(null, rootDir).text.trim()).getParentFile().getAbsolutePath() + "/sdks/hermesc/%OS-BIN%/hermesc"
-    codegenDir = new File(["node", "--print", "require.resolve('@react-native/codegen/package.json', { paths: [require.resolve('react-native/package.json')] })"].execute(null, rootDir).text.trim()).getParentFile().getAbsoluteFile()
-    cliFile = new File(["node", "--print", "require.resolve('@expo/cli', { paths: [require.resolve('expo/package.json')] })"].execute(null, rootDir).text.trim())
+    entryFile = file(["node", "-e", "require('expo/scripts/resolveAppEntry')", rootDir.getAbsoluteFile().getParentFile().getAbsolutePath(), "android", "absolute"].execute(null, rootDir).text.trim())
+    cliFile = new File(["node", "--print", "require.resolve('@expo/cli')"].execute(null, rootDir).text.trim())
     bundleCommand = "export:embed"
-
-    /* Autolinking */
-    autolinkLibrariesWithApp()
 }
 
 // Override default React Native to generate source maps for Hermes
@@ -178,8 +170,7 @@
 android {
     ndkVersion rootProject.ext.ndkVersion
 
-    buildToolsVersion rootProject.ext.buildToolsVersion
-    compileSdk rootProject.ext.compileSdkVersion
+    compileSdkVersion rootProject.ext.compileSdkVersion
 
     namespace"io.metamask"
 
@@ -187,13 +178,8 @@
         applicationId "io.metamask"
         minSdkVersion rootProject.ext.minSdkVersion
         targetSdkVersion rootProject.ext.targetSdkVersion
-<<<<<<< HEAD
-        versionName "7.45.1"
-        versionCode 1773
-=======
         versionName "7.45.2"
         versionCode 1810
->>>>>>> c3b2efdc
         testBuildType System.getProperty('testBuildType', 'debug')
         missingDimensionStrategy 'react-native-camera', 'general'
         testInstrumentationRunner "androidx.test.runner.AndroidJUnitRunner"
@@ -211,17 +197,7 @@
       pickFirst 'lib/armeabi-v7a/libcrypto.so'
       pickFirst 'lib/x86/libcrypto.so'
       pickFirst 'lib/x86_64/libcrypto.so'
-      jniLibs {
-        useLegacyPackaging (findProperty('expo.useLegacyPackaging')?.toBoolean() ?: false)
-      }
-      exclude 'META-INF/AL2.0'
-      exclude 'META-INF/LGPL2.1'
-      exclude 'mockito-extensions/org.mockito.plugins.MockMaker'
 	  }
-
-    androidResources {
-      ignoreAssetsPattern '!.svn:!.git:!.ds_store:!*.scc:!CVS:!thumbs.db:!picasa.ini:!*~'
-    }
 
 	  signingConfigs {
       release {
@@ -259,8 +235,6 @@
             manifestPlaceholders.isDebug = false
             minifyEnabled enableProguardInReleaseBuilds
             proguardFiles getDefaultProguardFile("proguard-android.txt"), "proguard-rules.pro", "${rootProject.projectDir}/../node_modules/detox/android/detox/proguard-rules-app.pro", "${rootProject.projectDir}/../node_modules/detox/android/detox/proguard-rules.pro"
-            crunchPngs (findProperty('android.enablePngCrunchInReleaseBuilds')?.toBoolean() ?: true)
-            testProguardFiles getDefaultProguardFile("proguard-android.txt"), "proguard-rules.pro", "${rootProject.projectDir}/../node_modules/detox/android/detox/proguard-rules-app.pro", "${rootProject.projectDir}/../node_modules/detox/android/detox/proguard-rules.pro"
         }
     }
 
@@ -297,10 +271,6 @@
       // Used to point to dev environment API for ramp
       it.buildConfigField 'String', 'IS_RAMP_DEV', "\"$System.env.RAMP_DEV_BUILD\""
     }
-
-    buildFeatures {
-        buildConfig = true
-    }
 }
 
 dependencies {
@@ -312,7 +282,12 @@
     androidTestImplementation 'org.mockito:mockito-android:4.2.0'
     androidTestImplementation 'androidx.test:core:1.5.0'
     androidTestImplementation 'androidx.test:core-ktx:1.5.0'
-
+    debugImplementation("com.facebook.flipper:flipper:${FLIPPER_VERSION}")
+    debugImplementation("com.facebook.flipper:flipper-network-plugin:${FLIPPER_VERSION}") {
+        exclude group:'com.squareup.okhttp3', module:'okhttp'
+    }
+
+    debugImplementation("com.facebook.flipper:flipper-fresco-plugin:${FLIPPER_VERSION}")
     if (hermesEnabled.toBoolean()) {
         implementation("com.facebook.react:hermes-android")
     } else {
@@ -322,15 +297,6 @@
          exclude module: "protobuf-lite"
      }
     androidTestImplementation ('androidx.test.espresso:espresso-contrib:3.4.0')
-
-    // Add these dependencies for androidTest
-    androidTestImplementation "com.google.guava:guava:31.1-android"
-    androidTestImplementation "org.ow2.asm:asm:9.4"
-    androidTestImplementation "net.java.dev.jna:jna:5.12.1"
-    androidTestImplementation "net.java.dev.jna:jna-platform:5.12.1"
-    androidTestImplementation "org.opentest4j:opentest4j:1.2.0"
-    
-    // Make sure you have the proper Mockito dependencies
-    androidTestImplementation "org.mockito:mockito-core:4.8.0"
-    androidTestImplementation "org.mockito:mockito-inline:4.8.0"
-}+}
+
+apply from: file("../../node_modules/@react-native-community/cli-platform-android/native_modules.gradle"); applyNativeModulesAppBuildGradle(project)