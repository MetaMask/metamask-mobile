apply plugin: "com.android.application"
apply plugin: "com.facebook.react"
apply plugin: "io.sentry.android.gradle"

import com.android.build.OutputFile

/**
 * This is the configuration block to customize your React Native Android app.
 * By default you don't need to apply any configuration, just uncomment the lines you need.
 */
react {
    /* Folders */
    //   The root of your project, i.e. where "package.json" lives. Default is '..'
    // root = file("../")
    //   The folder where the react-native NPM package is. Default is ../node_modules/react-native
    // reactNativeDir = file("../node_modules/react-native")
    //   The folder where the react-native Codegen package is. Default is ../node_modules/react-native-codegen
    // codegenDir = file("../node_modules/react-native-codegen")
    //   The cli.js file which is the React Native CLI entrypoint. Default is ../node_modules/react-native/cli.js
    // cliFile = file("../node_modules/react-native/cli.js")
    /* Variants */
    //   The list of variants to that are debuggable. For those we're going to
    //   skip the bundling of the JS bundle and the assets. By default is just 'debug'.
    //   If you add flavors like lite, prod, etc. you'll have to list your debuggableVariants.
    // debuggableVariants = ["liteDebug", "prodDebug"]
    /* Bundling */
    //   A list containing the node command and its flags. Default is just 'node'.
    // nodeExecutableAndArgs = ["node"]
    //
    //   The command to run when bundling. By default is 'bundle'
    // bundleCommand = "ram-bundle"
    //
    //   The path to the CLI configuration file. Default is empty.
    // bundleConfig = file(../rn-cli.config.js)
    //
    //   The name of the generated asset file containing your JS bundle
    // bundleAssetName = "MyApplication.android.bundle"
    //
    //   The entry file for bundle generation. Default is 'index.android.js' or 'index.js'
    // entryFile = file("../js/MyApplication.android.js")
    //
    //   A list of extra flags to pass to the 'bundle' commands.
    //   See https://github.com/react-native-community/cli/blob/main/docs/commands.md#bundle
    // extraPackagerArgs = []
    /* Hermes Commands */
    //   The hermes compiler command to run. By default it is 'hermesc'
    // hermesCommand = "$rootDir/my-custom-hermesc/bin/hermesc"
    //
    //   The list of flags to pass to the Hermes compiler. By default is "-O", "-output-source-map"
    // hermesFlags = ["-O", "-output-source-map"]
}

// Override default React Native to generate source maps for Hermes
project.ext.react = [
  bundleCommand: "ram-bundle",
  bundleAssetName: "index.bundle",
  entryFile: "index.js",
  hermesCommand: "../../node_modules/hermes-engine/%OS-BIN%/hermesc",
  cliPath: "../../node_modules/react-native/cli.js",
  composeSourceMapsPath: "../../node_modules/react-native/scripts/compose-source-maps.js",
]

// Sentry environment variables used by Sentry CLI to upload files. Upload is disabled by default
// TODO - Move to JS side to be shared between platform - Android sets these automatically
// System.env.SENTRY_DIST
// System.env.SENTRY_RELEASE

// Configure sentry properties
project.ext.sentryCli = [
    logLevel: "debug",
    sentryProperties: System.getenv('SENTRY_PROPERTIES') ?: '../../sentry.properties'
]

// Sentry gradle from React Native (@sentry/react-native) that handles uploads Sentry source maps.
apply from: "../../node_modules/@sentry/react-native/sentry.gradle"

// Sentry configuration used by Sentry Android gradle plugin (io.sentry.android.gradle), which handles uploading symbols.
sentry {
    // Enables or disables the automatic configuration of Native Symbols
    // for Sentry. This executes sentry-cli automatically so
    // you don't need to do it manually.
    // Default is disabled.
    autoUploadProguardMapping = shouldSentryAutoUpload()
    uploadNativeSymbols = shouldSentryAutoUpload()

    // Enables or disables the automatic upload of the app's native source code to Sentry.
    // This executes sentry-cli with the --include-sources param automatically so
    // you don't need to do it manually.
    // This option has an effect only when [uploadNativeSymbols] is enabled.
    // Default is disabled.
    includeNativeSources = true

    // `@sentry/react-native` ships with compatible `sentry-android`
    // This option would install the latest version that ships with the SDK or SAGP (Sentry Android Gradle Plugin)
    // which might be incompatible with the React Native SDK
    // Enable auto-installation of Sentry components (sentry-android SDK and okhttp, timber and fragment integrations).
    // Default is enabled.
    autoInstallation {
      enabled = false
    }
}

def getPassword(String currentUser, String keyChain) {
	def stdout = new ByteArrayOutputStream()
	def stderr = new ByteArrayOutputStream()
	if (org.gradle.internal.os.OperatingSystem.current().isMacOsX()) {
		exec {
			commandLine 'security', '-q', 'find-generic-password', '-a', currentUser, '-s', keyChain, '-w'
			standardOutput = stdout
			errorOutput = stderr
			ignoreExitValue true
		}
	} else if (org.gradle.internal.os.OperatingSystem.current().isLinux()) {
		exec {
			// In order for this to work you need to store it:
			// secret-tool store --label='mm' server mm user mm key mm-upload-key
			commandLine 'secret-tool', 'lookup', 'server', currentUser, 'user', currentUser, 'key', keyChain
			standardOutput = stdout
			errorOutput = stderr
			ignoreExitValue true
		}
	} else {
		throw new GradleException('Unsupported OS! Only MacOSx and Linux are supported')
	}
	//noinspection GroovyAssignabilityCheck
	stdout.toString().trim()
}

/**
 * Set this to true to create four separate APKs instead of one,
 * one for each native architecture. This is useful if you don't
 * use App Bundles (https://developer.android.com/guide/app-bundle/)
 * and want to have separate APKs to upload to the Play Store.
 */
def enableSeparateBuildPerCPUArchitecture = false

/**
 * Set this to true to Run Proguard on Release builds to minify the Java bytecode.
 */
def enableProguardInReleaseBuilds = true

/**
 * The preferred build flavor of JavaScriptCore (JSC)
 *
 * For example, to use the international variant, you can use:
 * `def jscFlavor = 'org.webkit:android-jsc-intl:+'`
 *
 * The international variant includes ICU i18n library and necessary data
 * allowing to use e.g. `Date.toLocaleString` and `String.localeCompare` that
 * give correct results when using with locales other than en-US. Note that
 * this variant is about 6MiB larger per architecture than default.
 */
def jscFlavor = 'org.webkit:android-jsc:+'

/**
 * Private function to get the list of Native Architectures you want to build.
 * This reads the value from reactNativeArchitectures in your gradle.properties
 * file and works together with the --active-arch-only flag of react-native run-android.
 */
def reactNativeArchitectures() {
    def value = project.getProperties().get("reactNativeArchitectures")
    return value ? value.split(",") : ["armeabi-v7a", "x86", "x86_64", "arm64-v8a"]
}

/**
* Adding function that will retuen the Bitrise ndkPath if it is a QA or Production Build
*/
def ndkPath() {
    return System.getenv('METAMASK_ENVIRONMENT') == 'qa' || System.getenv('METAMASK_ENVIRONMENT') == 'production' ? rootProject.ext.bitriseNdkPath : ""
}


android {
    ndkVersion rootProject.ext.ndkVersion

    compileSdkVersion rootProject.ext.compileSdkVersion

    namespace"io.metamask"

    defaultConfig {
        applicationId "io.metamask"
        minSdkVersion rootProject.ext.minSdkVersion
        targetSdkVersion rootProject.ext.targetSdkVersion
<<<<<<< HEAD
        versionCode  1314
        versionName "7.20.1"
=======
        versionCode 1311
        versionName "7.21.0"
>>>>>>> b9b77c5a
        testBuildType System.getProperty('testBuildType', 'debug')
        missingDimensionStrategy 'react-native-camera', 'general'
        testInstrumentationRunner "androidx.test.runner.AndroidJUnitRunner"
        manifestPlaceholders.MM_BRANCH_KEY_TEST = "$System.env.MM_BRANCH_KEY_TEST"
        manifestPlaceholders.MM_BRANCH_KEY_LIVE = "$System.env.MM_BRANCH_KEY_LIVE"
    }

	  packagingOptions {
		  exclude 'META-INF/DEPENDENCIES'
	  }

	  signingConfigs {
      release {
        storeFile file('../keystores/release.keystore')
        storePassword System.getenv("BITRISEIO_ANDROID_KEYSTORE_PASSWORD")
        keyAlias System.getenv("BITRISEIO_ANDROID_KEYSTORE_ALIAS")
        keyPassword System.getenv("BITRISEIO_ANDROID_KEYSTORE_PRIVATE_KEY_PASSWORD")
      }
      qa {
        storeFile file('../keystores/internalRelease.keystore')
        storePassword System.getenv("BITRISEIO_ANDROID_QA_KEYSTORE_PASSWORD")
        keyAlias System.getenv("BITRISEIO_ANDROID_QA_KEYSTORE_ALIAS")
        keyPassword System.getenv("BITRISEIO_ANDROID_QA_KEYSTORE_PRIVATE_KEY_PASSWORD")
      }
      debug {
        storeFile file('debug.keystore')
        storePassword 'android'
        keyAlias 'androiddebugkey'
        keyPassword 'android'
      }
      flask {
        storeFile file('../keystores/flaskRelease.keystore')
        storePassword System.getenv("BITRISEIO_ANDROID_FLASK_KEYSTORE_PASSWORD")
        keyAlias System.getenv("BITRISEIO_ANDROID_FLASK_KEYSTORE_ALIAS")
        keyPassword System.getenv("BITRISEIO_ANDROID_FLASK_KEYSTORE_PRIVATE_KEY_PASSWORD")
      }
    }

    splits {
        abi {
            reset()
            enable enableSeparateBuildPerCPUArchitecture
            universalApk false  // If true, also generate a universal APK
            include (*reactNativeArchitectures())
        }
    }

    buildTypes {
        debug {
            manifestPlaceholders.isDebug = true
            signingConfig signingConfigs.debug
        }
        release {
            manifestPlaceholders.isDebug = false
            minifyEnabled enableProguardInReleaseBuilds
            proguardFiles getDefaultProguardFile("proguard-android.txt"), "proguard-rules.pro"
        }
    }

	  flavorDimensions "version"
   		  productFlavors {
          qa {
            dimension "version"
            applicationIdSuffix ".qa"
            applicationId "io.metamask"
            signingConfig signingConfigs.qa
          }
          prod {
            dimension "version"
            applicationId "io.metamask"
            signingConfig signingConfigs.release
          }
          flask {
            dimension "version"
            applicationIdSuffix ".flask"
            applicationId "io.metamask"
            signingConfig signingConfigs.flask
          }
    	  }

	  buildTypes.each {
		  it.buildConfigField 'String', 'foxCode', "\"$System.env.MM_FOX_CODE\""
      // Used to point to staging environment API for ramp
      it.buildConfigField 'String', 'IS_RAMP_UAT', "\"$System.env.RAMP_INTERNAL_BUILD\""
      // Used to point to dev environment API for ramp
      it.buildConfigField 'String', 'IS_RAMP_DEV', "\"$System.env.RAMP_DEV_BUILD\""
	  }
    // applicationVariants are e.g. debug, release
    applicationVariants.all { variant ->
        variant.outputs.each { output ->
            // For each separate APK per architecture, set a unique version code as described here:
            // https://developer.android.com/studio/build/configure-apk-splits.html
            // Example: versionCode will generate 1001 for armeabi-v7a, 1002 for x86, etc.
            def versionCodes = ["armeabi-v7a": 1, "x86": 2, "arm64-v8a": 3, "x86_64": 4]
            def abi = output.getFilter(OutputFile.ABI)
            if (abi != null) {  // null for the universal-debug, universal-release variants
                output.versionCodeOverride =
                        defaultConfig.versionCode * 1000 + versionCodes.get(abi)
            }

        }
    }
}

dependencies {
    // The version of react-native is set by the React Native Gradle Plugin
    implementation(files("../libs/ecies.aar"))
    implementation(files("../libs/nativesdk.aar"))
    implementation("com.facebook.react:react-android")
    implementation("androidx.swiperefreshlayout:swiperefreshlayout:1.0.0")
    implementation 'org.apache.commons:commons-compress:1.22'
    androidTestImplementation 'org.mockito:mockito-android:4.2.0'
    androidTestImplementation 'androidx.test:core:1.5.0'
    androidTestImplementation 'androidx.test:core-ktx:1.5.0'
    debugImplementation("com.facebook.flipper:flipper:${FLIPPER_VERSION}")
    debugImplementation("com.facebook.flipper:flipper-network-plugin:${FLIPPER_VERSION}") {
        exclude group:'com.squareup.okhttp3', module:'okhttp'
    }

    debugImplementation("com.facebook.flipper:flipper-fresco-plugin:${FLIPPER_VERSION}")
    if (hermesEnabled.toBoolean()) {
        implementation("com.facebook.react:hermes-android")
    } else {
        implementation jscFlavor
    }
    androidTestImplementation('com.wix:detox:+') {
         exclude module: "protobuf-lite"
     }
    androidTestImplementation ('androidx.test.espresso:espresso-contrib:3.4.0')
}

apply from: file("../../node_modules/@react-native-community/cli-platform-android/native_modules.gradle"); applyNativeModulesAppBuildGradle(project)<|MERGE_RESOLUTION|>--- conflicted
+++ resolved
@@ -181,13 +181,8 @@
         applicationId "io.metamask"
         minSdkVersion rootProject.ext.minSdkVersion
         targetSdkVersion rootProject.ext.targetSdkVersion
-<<<<<<< HEAD
-        versionCode  1314
-        versionName "7.20.1"
-=======
         versionCode 1311
         versionName "7.21.0"
->>>>>>> b9b77c5a
         testBuildType System.getProperty('testBuildType', 'debug')
         missingDimensionStrategy 'react-native-camera', 'general'
         testInstrumentationRunner "androidx.test.runner.AndroidJUnitRunner"
