apply plugin: "com.android.application"
apply plugin: "org.jetbrains.kotlin.android"
apply plugin: "com.facebook.react"
apply plugin: "io.sentry.android.gradle"
apply plugin: 'com.google.gms.google-services'
def projectRoot = rootDir.getAbsoluteFile().getParentFile().getAbsolutePath()

/**
 * This is the configuration block to customize your React Native Android app.
 * By default you don't need to apply any configuration, just uncomment the lines you need.
 */
react {
    /* Folders */
    //   The root of your project, i.e. where "package.json" lives. Default is '..'
    // root = file("../")
    //   The folder where the react-native NPM package is. Default is ../node_modules/react-native
    // reactNativeDir = file("../node_modules/react-native")
    //   The folder where the react-native Codegen package is. Default is ../node_modules/@react-native/codegen
    // codegenDir = file("../node_modules/@react-native/codegen")
    //   The cli.js file which is the React Native CLI entrypoint. Default is ../node_modules/react-native/cli.js
    // cliFile = file("../node_modules/react-native/cli.js")
    /* Variants */
    //   The list of variants to that are debuggable. For those we're going to
    //   skip the bundling of the JS bundle and the assets. By default is just 'debug'.
    //   If you add flavors like lite, prod, etc. you'll have to list your debuggableVariants.
    // debuggableVariants = ["liteDebug", "prodDebug"]
    /* Bundling */
    //   A list containing the node command and its flags. Default is just 'node'.
    // nodeExecutableAndArgs = ["node"]
    //
    //   The command to run when bundling. By default is 'bundle'
    // bundleCommand = "ram-bundle"
    //
    //   The path to the CLI configuration file. Default is empty.
    // bundleConfig = file(../rn-cli.config.js)
    //
    //   The name of the generated asset file containing your JS bundle
    // bundleAssetName = "MyApplication.android.bundle"
    //
    //   The entry file for bundle generation. Default is 'index.android.js' or 'index.js'
    // entryFile = file("../js/MyApplication.android.js")
    //
    //   A list of extra flags to pass to the 'bundle' commands.
    //   See https://github.com/react-native-community/cli/blob/main/docs/commands.md#bundle
    // extraPackagerArgs = []
    /* Hermes Commands */
    //   The hermes compiler command to run. By default it is 'hermesc'
    // hermesCommand = "$rootDir/my-custom-hermesc/bin/hermesc"
    //
    //   The list of flags to pass to the Hermes compiler. By default is "-O", "-output-source-map"
    // hermesFlags = ["-O", "-output-source-map"]
    //
    // Added by install-expo-modules
    entryFile = file(["node", "-e", "require('expo/scripts/resolveAppEntry')", projectRoot, "android", "absolute"].execute(null, rootDir).text.trim())
    reactNativeDir = new File(["node", "--print", "require.resolve('react-native/package.json')"].execute(null, rootDir).text.trim()).getParentFile().getAbsoluteFile()
    hermesCommand = new File(["node", "--print", "require.resolve('react-native/package.json')"].execute(null, rootDir).text.trim()).getParentFile().getAbsolutePath() + "/sdks/hermesc/%OS-BIN%/hermesc"
    codegenDir = new File(["node", "--print", "require.resolve('@react-native/codegen/package.json', { paths: [require.resolve('react-native/package.json')] })"].execute(null, rootDir).text.trim()).getParentFile().getAbsoluteFile()
    cliFile = new File(["node", "--print", "require.resolve('@expo/cli', { paths: [require.resolve('expo/package.json')] })"].execute(null, rootDir).text.trim())
    bundleCommand = "export:embed"

    /* Autolinking */
    autolinkLibrariesWithApp()
}

// Override default React Native to generate source maps for Hermes
project.ext.react = [
  bundleCommand: "ram-bundle",
  bundleAssetName: "index.bundle",
  entryFile: "index.js",
  hermesCommand: "../../node_modules/hermes-engine/%OS-BIN%/hermesc",
  cliPath: "../../node_modules/react-native/cli.js",
  composeSourceMapsPath: "../../node_modules/react-native/scripts/compose-source-maps.js",
]

// Sentry environment variables used by Sentry CLI to upload files. Upload is disabled by default
// TODO - Move to JS side to be shared between platform - Android sets these automatically
// System.env.SENTRY_DIST
// System.env.SENTRY_RELEASE

// Configure sentry properties
project.ext.sentryCli = [
    logLevel: "debug",
    sentryProperties: System.getenv('SENTRY_PROPERTIES') ?: '../../sentry.properties'
]

// Sentry gradle from React Native (@sentry/react-native) that handles uploads Sentry source maps.
apply from: "../../node_modules/@sentry/react-native/sentry.gradle"

// Sentry configuration used by Sentry Android gradle plugin (io.sentry.android.gradle), which handles uploading symbols.
sentry {
    // Enables or disables the automatic configuration of Native Symbols
    // for Sentry. This executes sentry-cli automatically so
    // you don't need to do it manually.
    // Default is disabled.
    autoUploadProguardMapping = shouldSentryAutoUpload()
    uploadNativeSymbols = shouldSentryAutoUpload()

    // Enables or disables the automatic upload of the app's native source code to Sentry.
    // This executes sentry-cli with the --include-sources param automatically so
    // you don't need to do it manually.
    // This option has an effect only when [uploadNativeSymbols] is enabled.
    // Default is disabled.
    includeNativeSources = true

    // `@sentry/react-native` ships with compatible `sentry-android`
    // This option would install the latest version that ships with the SDK or SAGP (Sentry Android Gradle Plugin)
    // which might be incompatible with the React Native SDK
    // Enable auto-installation of Sentry components (sentry-android SDK and okhttp, timber and fragment integrations).
    // Default is enabled.
    autoInstallation {
      enabled = false
    }
}

def getPassword(String currentUser, String keyChain) {
	def stdout = new ByteArrayOutputStream()
	def stderr = new ByteArrayOutputStream()
	if (org.gradle.internal.os.OperatingSystem.current().isMacOsX()) {
		exec {
			commandLine 'security', '-q', 'find-generic-password', '-a', currentUser, '-s', keyChain, '-w'
			standardOutput = stdout
			errorOutput = stderr
			ignoreExitValue true
		}
	} else if (org.gradle.internal.os.OperatingSystem.current().isLinux()) {
		exec {
			// In order for this to work you need to store it:
			// secret-tool store --label='mm' server mm user mm key mm-upload-key
			commandLine 'secret-tool', 'lookup', 'server', currentUser, 'user', currentUser, 'key', keyChain
			standardOutput = stdout
			errorOutput = stderr
			ignoreExitValue true
		}
	} else {
		throw new GradleException('Unsupported OS! Only MacOSx and Linux are supported')
	}
	//noinspection GroovyAssignabilityCheck
	stdout.toString().trim()
}

/**
 * Set this to true to Run Proguard on Release builds to minify the Java bytecode.
 */
def enableProguardInReleaseBuilds = true

/**
 * The preferred build flavor of JavaScriptCore (JSC)
 *
 * For example, to use the international variant, you can use:
 * `def jscFlavor = 'org.webkit:android-jsc-intl:+'`
 *
 * The international variant includes ICU i18n library and necessary data
 * allowing to use e.g. `Date.toLocaleString` and `String.localeCompare` that
 * give correct results when using with locales other than en-US. Note that
 * this variant is about 6MiB larger per architecture than default.
 */
def jscFlavor = 'org.webkit:android-jsc:+'

/**
 * Private function to get the list of Native Architectures you want to build.
 * This reads the value from reactNativeArchitectures in your gradle.properties
 * file and works together with the --active-arch-only flag of react-native run-android.
 */
def reactNativeArchitectures() {
    def value = project.getProperties().get("reactNativeArchitectures")
    return value ? value.split(",") : ["armeabi-v7a", "x86", "x86_64", "arm64-v8a"]
}


/**
* Adding function that will retuen the Bitrise ndkPath if it is a QA or Production Build
*/
def ndkPath() {
    return System.getenv('METAMASK_BUILD_TYPE') == 'qa' || System.getenv('METAMASK_ENVIRONMENT') == 'qa' || System.getenv('METAMASK_ENVIRONMENT') == 'production' ? rootProject.ext.bitriseNdkPath : ""
}


android {
    ndkVersion rootProject.ext.ndkVersion

    buildToolsVersion rootProject.ext.buildToolsVersion
    compileSdk rootProject.ext.compileSdkVersion

    namespace"io.metamask"

    defaultConfig {
        applicationId "io.metamask"
        minSdkVersion rootProject.ext.minSdkVersion
        targetSdkVersion rootProject.ext.targetSdkVersion
<<<<<<< HEAD
        versionName "7.58.0"
        versionCode 2721
=======
        versionName "7.59.0"
        versionCode 2772
>>>>>>> f2d75063
        testBuildType System.getProperty('testBuildType', 'debug')
        testInstrumentationRunner "androidx.test.runner.AndroidJUnitRunner"
        manifestPlaceholders.MM_BRANCH_KEY_TEST = "$System.env.MM_BRANCH_KEY_TEST"
        manifestPlaceholders.MM_BRANCH_KEY_LIVE = "$System.env.MM_BRANCH_KEY_LIVE"
    }

	  packagingOptions {
		  exclude 'META-INF/DEPENDENCIES'
      pickFirst 'lib/x86/libc++_shared.so'
      pickFirst 'lib/x86_64/libc++_shared.so'
      pickFirst 'lib/armeabi-v7a/libc++_shared.so'
      pickFirst 'lib/arm64-v8a/libc++_shared.so'
      pickFirst 'lib/arm64-v8a/libcrypto.so'
      pickFirst 'lib/armeabi-v7a/libcrypto.so'
      pickFirst 'lib/x86/libcrypto.so'
      pickFirst 'lib/x86_64/libcrypto.so'
      jniLibs {
        useLegacyPackaging (findProperty('expo.useLegacyPackaging')?.toBoolean() ?: false)
      }
      exclude 'META-INF/AL2.0'
      exclude 'META-INF/LGPL2.1'
	  }

    androidResources {
      ignoreAssetsPattern '!.svn:!.git:!.ds_store:!*.scc:!CVS:!thumbs.db:!picasa.ini:!*~'
    }

	  signingConfigs {
      mainProd {
        storeFile file('../keystores/release.keystore')
        storePassword System.getenv("BITRISEIO_ANDROID_KEYSTORE_PASSWORD")
        keyAlias System.getenv("BITRISEIO_ANDROID_KEYSTORE_ALIAS")
        keyPassword System.getenv("BITRISEIO_ANDROID_KEYSTORE_PRIVATE_KEY_PASSWORD")
      }
      mainBeta {
        storeFile file('../keystores/rc.keystore')
        storePassword System.getenv("BITRISEIO_ANDROID_RC_KEYSTORE_PASSWORD")
        keyAlias System.getenv("BITRISEIO_ANDROID_RC_KEYSTORE_ALIAS")
        keyPassword System.getenv("BITRISEIO_ANDROID_RC_KEYSTORE_PRIVATE_KEY_PASSWORD")
      }
      mainRc {
        storeFile file('../keystores/rc.keystore')
        storePassword System.getenv("BITRISEIO_ANDROID_RC_KEYSTORE_PASSWORD")
        keyAlias System.getenv("BITRISEIO_ANDROID_RC_KEYSTORE_ALIAS")
        keyPassword System.getenv("BITRISEIO_ANDROID_RC_KEYSTORE_PRIVATE_KEY_PASSWORD")
      }
      mainTest {
        storeFile file('../keystores/internalRelease.keystore')
        storePassword System.getenv("BITRISEIO_ANDROID_QA_KEYSTORE_PASSWORD")
        keyAlias System.getenv("BITRISEIO_ANDROID_QA_KEYSTORE_ALIAS")
        keyPassword System.getenv("BITRISEIO_ANDROID_QA_KEYSTORE_PRIVATE_KEY_PASSWORD")
      }
      mainE2e {
        storeFile file('../keystores/internalRelease.keystore')
        storePassword System.getenv("BITRISEIO_ANDROID_QA_KEYSTORE_PASSWORD")
        keyAlias System.getenv("BITRISEIO_ANDROID_QA_KEYSTORE_ALIAS")
        keyPassword System.getenv("BITRISEIO_ANDROID_QA_KEYSTORE_PRIVATE_KEY_PASSWORD")
      }
      mainExp {
        storeFile file('../keystores/internalRelease.keystore')
        storePassword System.getenv("BITRISEIO_ANDROID_QA_KEYSTORE_PASSWORD")
        keyAlias System.getenv("BITRISEIO_ANDROID_QA_KEYSTORE_ALIAS")
        keyPassword System.getenv("BITRISEIO_ANDROID_QA_KEYSTORE_PRIVATE_KEY_PASSWORD")
      }
      mainDev {
        storeFile file('debug.keystore')
        storePassword 'android'
        keyAlias 'androiddebugkey'
        keyPassword 'android'
      }
      flaskProd {
        storeFile file('../keystores/flaskRelease.keystore')
        storePassword System.getenv("BITRISEIO_ANDROID_FLASK_KEYSTORE_PASSWORD")
        keyAlias System.getenv("BITRISEIO_ANDROID_FLASK_KEYSTORE_ALIAS")
        keyPassword System.getenv("BITRISEIO_ANDROID_FLASK_KEYSTORE_PRIVATE_KEY_PASSWORD")
      }
      flaskE2e {
        storeFile file('../keystores/flask-uat.keystore')
        storePassword System.getenv("BITRISEIO_ANDROID_FLASK_UAT_KEYSTORE_PASSWORD")
        keyAlias System.getenv("BITRISEIO_ANDROID_FLASK_UAT_KEYSTORE_ALIAS")
        keyPassword System.getenv("BITRISEIO_ANDROID_FLASK_UAT_KEYSTORE_PRIVATE_KEY_PASSWORD")
      }
      flaskTest {
        storeFile file('../keystores/flask-uat.keystore')
        storePassword System.getenv("BITRISEIO_ANDROID_FLASK_UAT_KEYSTORE_PASSWORD")
        keyAlias System.getenv("BITRISEIO_ANDROID_FLASK_UAT_KEYSTORE_ALIAS")
        keyPassword System.getenv("BITRISEIO_ANDROID_FLASK_UAT_KEYSTORE_PRIVATE_KEY_PASSWORD")
      }
      flaskDev {
        storeFile file('debug.keystore')
        storePassword 'android'
        keyAlias 'androiddebugkey'
        keyPassword 'android'
      }
      qaProd {
        storeFile file('../keystores/internalRelease.keystore')
        storePassword System.getenv("BITRISEIO_ANDROID_QA_KEYSTORE_PASSWORD")
        keyAlias System.getenv("BITRISEIO_ANDROID_QA_KEYSTORE_ALIAS")
        keyPassword System.getenv("BITRISEIO_ANDROID_QA_KEYSTORE_PRIVATE_KEY_PASSWORD")
      }
    }

    buildTypes {
        debug {
            manifestPlaceholders.isDebug = true
        }
        release {
            manifestPlaceholders.isDebug = false
            minifyEnabled enableProguardInReleaseBuilds
            proguardFiles getDefaultProguardFile("proguard-android.txt"), "proguard-rules.pro", "${rootProject.projectDir}/../node_modules/detox/android/detox/proguard-rules-app.pro", "${rootProject.projectDir}/../node_modules/detox/android/detox/proguard-rules.pro"
            crunchPngs (findProperty('android.enablePngCrunchInReleaseBuilds')?.toBoolean() ?: true)
            testProguardFiles getDefaultProguardFile("proguard-android.txt"), "proguard-rules.pro", "${rootProject.projectDir}/../node_modules/detox/android/detox/proguard-rules-app.pro", "${rootProject.projectDir}/../node_modules/detox/android/detox/proguard-rules.pro"
        }
    }

    flavorDimensions "version"
    productFlavors {
          qa {
            dimension "version"
            applicationIdSuffix ".qa"
            applicationId "io.metamask"
            signingConfig signingConfigs.qaProd
          }
          prod {
            dimension "version"
            applicationId "io.metamask"
            // Use appropriate signing config based on environment
            def env = System.getenv("METAMASK_ENVIRONMENT")
            def isE2E = System.getenv("E2E")

            if (env == 'exp') {
                signingConfig signingConfigs.mainExp
            } else if (env == 'test') {
                signingConfig signingConfigs.mainTest
            } else if (env == 'e2e') {
                signingConfig signingConfigs.mainE2e
            } else if (env == 'production') {
                signingConfig signingConfigs.mainProd
            } else if (env == 'rc') {
                signingConfig signingConfigs.mainRc
            } else if (env == 'beta') {
                signingConfig signingConfigs.mainBeta
            } else if (env == 'dev') {
                signingConfig signingConfigs.mainDev
            } else {
                signingConfig signingConfigs.mainProd
            }
          }
          flask {
            dimension "version"
            applicationIdSuffix ".flask"
            applicationId "io.metamask"
            // Use the appropriate signing config based on environment
            if (System.getenv("METAMASK_ENVIRONMENT") == 'test') {
              signingConfig signingConfigs.flaskTest
            } else if (System.getenv("METAMASK_ENVIRONMENT") == 'e2e') {
              signingConfig signingConfigs.flaskE2e
            } else if (System.getenv("METAMASK_ENVIRONMENT") == 'production')  {
              signingConfig signingConfigs.flaskProd
            } else if (System.getenv("METAMASK_ENVIRONMENT") == 'dev') {
              signingConfig signingConfigs.flaskDev
            }
          }
    }

	  buildTypes.each {
		  it.buildConfigField 'String', 'foxCode', "\"$System.env.MM_FOX_CODE\""
      // Used to point to staging environment API for ramp
      it.buildConfigField 'String', 'IS_RAMP_UAT', "\"$System.env.RAMP_INTERNAL_BUILD\""
      // Used to point to dev environment API for ramp
      it.buildConfigField 'String', 'IS_RAMP_DEV', "\"$System.env.RAMP_DEV_BUILD\""
    }

    buildFeatures {
        buildConfig = true
    }
}


dependencies {
    // The version of react-native is set by the React Native Gradle Plugin
    implementation(files("../libs/ecies.aar"))
    implementation(files("../libs/nativesdk.aar"))
    implementation("com.facebook.react:react-android")
    implementation 'org.apache.commons:commons-compress:1.22'
    androidTestImplementation 'androidx.test:core:1.5.0'
    androidTestImplementation 'androidx.test:core-ktx:1.5.0'

    if (hermesEnabled.toBoolean()) {
        implementation("com.facebook.react:hermes-android")
    } else {
        implementation jscFlavor
    }
    androidTestImplementation('com.wix:detox:+') {
         exclude module: "protobuf-lite"
     }
    androidTestImplementation ('androidx.test.espresso:espresso-contrib:3.4.0')

    // Add these dependencies for androidTest
    androidTestImplementation "com.google.guava:guava:31.1-android"
    androidTestImplementation "org.ow2.asm:asm:9.4"
    androidTestImplementation "net.java.dev.jna:jna:5.12.1"
    androidTestImplementation "net.java.dev.jna:jna-platform:5.12.1"
    androidTestImplementation "org.opentest4j:opentest4j:1.2.0"
}<|MERGE_RESOLUTION|>--- conflicted
+++ resolved
@@ -187,13 +187,8 @@
         applicationId "io.metamask"
         minSdkVersion rootProject.ext.minSdkVersion
         targetSdkVersion rootProject.ext.targetSdkVersion
-<<<<<<< HEAD
-        versionName "7.58.0"
-        versionCode 2721
-=======
         versionName "7.59.0"
         versionCode 2772
->>>>>>> f2d75063
         testBuildType System.getProperty('testBuildType', 'debug')
         testInstrumentationRunner "androidx.test.runner.AndroidJUnitRunner"
         manifestPlaceholders.MM_BRANCH_KEY_TEST = "$System.env.MM_BRANCH_KEY_TEST"
