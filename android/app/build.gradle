apply plugin: "com.android.application"
apply plugin: "com.facebook.react"
apply plugin: "io.sentry.android.gradle"
apply plugin: 'com.google.gms.google-services'

/**
 * This is the configuration block to customize your React Native Android app.
 * By default you don't need to apply any configuration, just uncomment the lines you need.
 */
react {
    /* Folders */
    //   The root of your project, i.e. where "package.json" lives. Default is '..'
    // root = file("../")
    //   The folder where the react-native NPM package is. Default is ../node_modules/react-native
    // reactNativeDir = file("../node_modules/react-native")
    //   The folder where the react-native Codegen package is. Default is ../node_modules/@react-native/codegen
    // codegenDir = file("../node_modules/@react-native/codegen")
    //   The cli.js file which is the React Native CLI entrypoint. Default is ../node_modules/react-native/cli.js
    // cliFile = file("../node_modules/react-native/cli.js")
    /* Variants */
    //   The list of variants to that are debuggable. For those we're going to
    //   skip the bundling of the JS bundle and the assets. By default is just 'debug'.
    //   If you add flavors like lite, prod, etc. you'll have to list your debuggableVariants.
    // debuggableVariants = ["liteDebug", "prodDebug"]
    /* Bundling */
    //   A list containing the node command and its flags. Default is just 'node'.
    // nodeExecutableAndArgs = ["node"]
    //
    //   The command to run when bundling. By default is 'bundle'
    // bundleCommand = "ram-bundle"
    //
    //   The path to the CLI configuration file. Default is empty.
    // bundleConfig = file(../rn-cli.config.js)
    //
    //   The name of the generated asset file containing your JS bundle
    // bundleAssetName = "MyApplication.android.bundle"
    //
    //   The entry file for bundle generation. Default is 'index.android.js' or 'index.js'
    // entryFile = file("../js/MyApplication.android.js")
    //
    //   A list of extra flags to pass to the 'bundle' commands.
    //   See https://github.com/react-native-community/cli/blob/main/docs/commands.md#bundle
    // extraPackagerArgs = []
    /* Hermes Commands */
    //   The hermes compiler command to run. By default it is 'hermesc'
    // hermesCommand = "$rootDir/my-custom-hermesc/bin/hermesc"
    //
    //   The list of flags to pass to the Hermes compiler. By default is "-O", "-output-source-map"
    // hermesFlags = ["-O", "-output-source-map"]
    //
    // Added by install-expo-modules
    entryFile = file(["node", "-e", "require('expo/scripts/resolveAppEntry')", rootDir.getAbsoluteFile().getParentFile().getAbsolutePath(), "android", "absolute"].execute(null, rootDir).text.trim())
    cliFile = new File(["node", "--print", "require.resolve('@expo/cli')"].execute(null, rootDir).text.trim())
    bundleCommand = "export:embed"
}

// Override default React Native to generate source maps for Hermes
project.ext.react = [
  bundleCommand: "ram-bundle",
  bundleAssetName: "index.bundle",
  entryFile: "index.js",
  hermesCommand: "../../node_modules/hermes-engine/%OS-BIN%/hermesc",
  cliPath: "../../node_modules/react-native/cli.js",
  composeSourceMapsPath: "../../node_modules/react-native/scripts/compose-source-maps.js",
]

// Sentry environment variables used by Sentry CLI to upload files. Upload is disabled by default
// TODO - Move to JS side to be shared between platform - Android sets these automatically
// System.env.SENTRY_DIST
// System.env.SENTRY_RELEASE

// Configure sentry properties
project.ext.sentryCli = [
    logLevel: "debug",
    sentryProperties: System.getenv('SENTRY_PROPERTIES') ?: '../../sentry.properties'
]

// Sentry gradle from React Native (@sentry/react-native) that handles uploads Sentry source maps.
apply from: "../../node_modules/@sentry/react-native/sentry.gradle"

// Sentry configuration used by Sentry Android gradle plugin (io.sentry.android.gradle), which handles uploading symbols.
sentry {
    // Enables or disables the automatic configuration of Native Symbols
    // for Sentry. This executes sentry-cli automatically so
    // you don't need to do it manually.
    // Default is disabled.
    autoUploadProguardMapping = shouldSentryAutoUpload()
    uploadNativeSymbols = shouldSentryAutoUpload()

    // Enables or disables the automatic upload of the app's native source code to Sentry.
    // This executes sentry-cli with the --include-sources param automatically so
    // you don't need to do it manually.
    // This option has an effect only when [uploadNativeSymbols] is enabled.
    // Default is disabled.
    includeNativeSources = true

    // `@sentry/react-native` ships with compatible `sentry-android`
    // This option would install the latest version that ships with the SDK or SAGP (Sentry Android Gradle Plugin)
    // which might be incompatible with the React Native SDK
    // Enable auto-installation of Sentry components (sentry-android SDK and okhttp, timber and fragment integrations).
    // Default is enabled.
    autoInstallation {
      enabled = false
    }
}

def getPassword(String currentUser, String keyChain) {
	def stdout = new ByteArrayOutputStream()
	def stderr = new ByteArrayOutputStream()
	if (org.gradle.internal.os.OperatingSystem.current().isMacOsX()) {
		exec {
			commandLine 'security', '-q', 'find-generic-password', '-a', currentUser, '-s', keyChain, '-w'
			standardOutput = stdout
			errorOutput = stderr
			ignoreExitValue true
		}
	} else if (org.gradle.internal.os.OperatingSystem.current().isLinux()) {
		exec {
			// In order for this to work you need to store it:
			// secret-tool store --label='mm' server mm user mm key mm-upload-key
			commandLine 'secret-tool', 'lookup', 'server', currentUser, 'user', currentUser, 'key', keyChain
			standardOutput = stdout
			errorOutput = stderr
			ignoreExitValue true
		}
	} else {
		throw new GradleException('Unsupported OS! Only MacOSx and Linux are supported')
	}
	//noinspection GroovyAssignabilityCheck
	stdout.toString().trim()
}

/**
 * Set this to true to Run Proguard on Release builds to minify the Java bytecode.
 */
def enableProguardInReleaseBuilds = true

/**
 * The preferred build flavor of JavaScriptCore (JSC)
 *
 * For example, to use the international variant, you can use:
 * `def jscFlavor = 'org.webkit:android-jsc-intl:+'`
 *
 * The international variant includes ICU i18n library and necessary data
 * allowing to use e.g. `Date.toLocaleString` and `String.localeCompare` that
 * give correct results when using with locales other than en-US. Note that
 * this variant is about 6MiB larger per architecture than default.
 */
def jscFlavor = 'org.webkit:android-jsc:+'

/**
 * Private function to get the list of Native Architectures you want to build.
 * This reads the value from reactNativeArchitectures in your gradle.properties
 * file and works together with the --active-arch-only flag of react-native run-android.
 */
def reactNativeArchitectures() {
    def value = project.getProperties().get("reactNativeArchitectures")
    return value ? value.split(",") : ["armeabi-v7a", "x86", "x86_64", "arm64-v8a"]
}


/**
* Adding function that will retuen the Bitrise ndkPath if it is a QA or Production Build
*/
def ndkPath() {
    return System.getenv('METAMASK_ENVIRONMENT') == 'qa' || System.getenv('METAMASK_ENVIRONMENT') == 'production' ? rootProject.ext.bitriseNdkPath : ""
}


android {
    ndkVersion rootProject.ext.ndkVersion

    compileSdkVersion rootProject.ext.compileSdkVersion

    namespace"io.metamask"

    defaultConfig {
        applicationId "io.metamask"
        minSdkVersion rootProject.ext.minSdkVersion
        targetSdkVersion rootProject.ext.targetSdkVersion
<<<<<<< HEAD
        versionName "7.44.0"
        versionCode 1674
=======
        versionName "7.45.0"
        versionCode 1718
>>>>>>> be5ff91b
        testBuildType System.getProperty('testBuildType', 'debug')
        missingDimensionStrategy 'react-native-camera', 'general'
        testInstrumentationRunner "androidx.test.runner.AndroidJUnitRunner"
        manifestPlaceholders.MM_BRANCH_KEY_TEST = "$System.env.MM_BRANCH_KEY_TEST"
        manifestPlaceholders.MM_BRANCH_KEY_LIVE = "$System.env.MM_BRANCH_KEY_LIVE"
    }

	  packagingOptions {
		  exclude 'META-INF/DEPENDENCIES'
      pickFirst 'lib/x86/libc++_shared.so'
      pickFirst 'lib/x86_64/libc++_shared.so'
      pickFirst 'lib/armeabi-v7a/libc++_shared.so'
      pickFirst 'lib/arm64-v8a/libc++_shared.so'
      pickFirst 'lib/arm64-v8a/libcrypto.so'
      pickFirst 'lib/armeabi-v7a/libcrypto.so'
      pickFirst 'lib/x86/libcrypto.so'
      pickFirst 'lib/x86_64/libcrypto.so'
	  }

	  signingConfigs {
      release {
        storeFile file('../keystores/release.keystore')
        storePassword System.getenv("BITRISEIO_ANDROID_KEYSTORE_PASSWORD")
        keyAlias System.getenv("BITRISEIO_ANDROID_KEYSTORE_ALIAS")
        keyPassword System.getenv("BITRISEIO_ANDROID_KEYSTORE_PRIVATE_KEY_PASSWORD")
      }
      qa {
        storeFile file('../keystores/internalRelease.keystore')
        storePassword System.getenv("BITRISEIO_ANDROID_QA_KEYSTORE_PASSWORD")
        keyAlias System.getenv("BITRISEIO_ANDROID_QA_KEYSTORE_ALIAS")
        keyPassword System.getenv("BITRISEIO_ANDROID_QA_KEYSTORE_PRIVATE_KEY_PASSWORD")
      }
      debug {
        storeFile file('debug.keystore')
        storePassword 'android'
        keyAlias 'androiddebugkey'
        keyPassword 'android'
      }
      flask {
        storeFile file('../keystores/flaskRelease.keystore')
        storePassword System.getenv("BITRISEIO_ANDROID_FLASK_KEYSTORE_PASSWORD")
        keyAlias System.getenv("BITRISEIO_ANDROID_FLASK_KEYSTORE_ALIAS")
        keyPassword System.getenv("BITRISEIO_ANDROID_FLASK_KEYSTORE_PRIVATE_KEY_PASSWORD")
      }
    }

    buildTypes {
        debug {
            manifestPlaceholders.isDebug = true
            signingConfig signingConfigs.debug
        }
        release {
            manifestPlaceholders.isDebug = false
            minifyEnabled enableProguardInReleaseBuilds
            proguardFiles getDefaultProguardFile("proguard-android.txt"), "proguard-rules.pro", "${rootProject.projectDir}/../node_modules/detox/android/detox/proguard-rules-app.pro", "${rootProject.projectDir}/../node_modules/detox/android/detox/proguard-rules.pro"
        }
    }

	  flavorDimensions "version"
   		  productFlavors {
          qa {
            dimension "version"
            applicationIdSuffix ".qa"
            applicationId "io.metamask"
            signingConfig signingConfigs.qa
          }
          prod {
            dimension "version"
            applicationId "io.metamask"
            signingConfig signingConfigs.release
          }
          flask {
            dimension "version"
            applicationIdSuffix ".flask"
            applicationId "io.metamask"
            // Use the appropriate signing config based on environment
            if (System.getenv("METAMASK_ENVIRONMENT") == 'qa') {
              signingConfig signingConfigs.qa
            } else {
              signingConfig signingConfigs.flask
            }
          }
    	  }

	  buildTypes.each {
		  it.buildConfigField 'String', 'foxCode', "\"$System.env.MM_FOX_CODE\""
      // Used to point to staging environment API for ramp
      it.buildConfigField 'String', 'IS_RAMP_UAT', "\"$System.env.RAMP_INTERNAL_BUILD\""
      // Used to point to dev environment API for ramp
      it.buildConfigField 'String', 'IS_RAMP_DEV', "\"$System.env.RAMP_DEV_BUILD\""
    }
}

dependencies {
    // The version of react-native is set by the React Native Gradle Plugin
    implementation(files("../libs/ecies.aar"))
    implementation(files("../libs/nativesdk.aar"))
    implementation("com.facebook.react:react-android")
    implementation 'org.apache.commons:commons-compress:1.22'
    androidTestImplementation 'org.mockito:mockito-android:4.2.0'
    androidTestImplementation 'androidx.test:core:1.5.0'
    androidTestImplementation 'androidx.test:core-ktx:1.5.0'
    debugImplementation("com.facebook.flipper:flipper:${FLIPPER_VERSION}")
    debugImplementation("com.facebook.flipper:flipper-network-plugin:${FLIPPER_VERSION}") {
        exclude group:'com.squareup.okhttp3', module:'okhttp'
    }

    debugImplementation("com.facebook.flipper:flipper-fresco-plugin:${FLIPPER_VERSION}")
    if (hermesEnabled.toBoolean()) {
        implementation("com.facebook.react:hermes-android")
    } else {
        implementation jscFlavor
    }
    androidTestImplementation('com.wix:detox:+') {
         exclude module: "protobuf-lite"
     }
    androidTestImplementation ('androidx.test.espresso:espresso-contrib:3.4.0')
}

apply from: file("../../node_modules/@react-native-community/cli-platform-android/native_modules.gradle"); applyNativeModulesAppBuildGradle(project)<|MERGE_RESOLUTION|>--- conflicted
+++ resolved
@@ -178,13 +178,8 @@
         applicationId "io.metamask"
         minSdkVersion rootProject.ext.minSdkVersion
         targetSdkVersion rootProject.ext.targetSdkVersion
-<<<<<<< HEAD
-        versionName "7.44.0"
-        versionCode 1674
-=======
         versionName "7.45.0"
         versionCode 1718
->>>>>>> be5ff91b
         testBuildType System.getProperty('testBuildType', 'debug')
         missingDimensionStrategy 'react-native-camera', 'general'
         testInstrumentationRunner "androidx.test.runner.AndroidJUnitRunner"
