def getPassword(String currentUser, String keyChain) {
	def stdout = new ByteArrayOutputStream()
	def stderr = new ByteArrayOutputStream()
	if (org.gradle.internal.os.OperatingSystem.current().isMacOsX()) {
		exec {
			commandLine 'security', '-q', 'find-generic-password', '-a', currentUser, '-s', keyChain, '-w'
			standardOutput = stdout
			errorOutput = stderr
			ignoreExitValue true
		}
	} else if (org.gradle.internal.os.OperatingSystem.current().isLinux()) {
		exec {
			// In order for this to work you need to store it:
			// secret-tool store --label='mm' server mm user mm key mm-upload-key
			commandLine 'secret-tool', 'lookup', 'server', currentUser, 'user', currentUser, 'key', keyChain
			standardOutput = stdout
			errorOutput = stderr
			ignoreExitValue true
		}
	} else {
		throw new GradleException('Unsupported OS! Only MacOSx and Linux are supported')
	}
	//noinspection GroovyAssignabilityCheck
	stdout.toString().trim()
}

apply plugin: "com.android.application"

import com.android.build.OutputFile

/**
 * The react.gradle file registers a task for each build variant (e.g. bundleDebugJsAndAssets
 * and bundleReleaseJsAndAssets).
 * These basically call `react-native bundle` with the correct arguments during the Android build
 * cycle. By default, bundleDebugJsAndAssets is skipped, as in debug/dev mode we prefer to load the
 * bundle directly from the development server. Below you can see all the possible configurations
 * and their defaults. If you decide to add a configuration block, make sure to add it before the
 * `apply from: "../../node_modules/react-native/react.gradle"` line.
 *
 * project.ext.react = [
 *   // the name of the generated asset file containing your JS bundle
 *   bundleAssetName: "index.android.bundle",
 *
 *   // the entry file for bundle generation. If none specified and
 *   // "index.android.js" exists, it will be used. Otherwise "index.js" is
 *   // default. Can be overridden with ENTRY_FILE environment variable.
 *   entryFile: "index.android.js",
 *
 *   // https://reactnative.dev/docs/performance#enable-the-ram-format
 *   bundleCommand: "ram-bundle",
 *
 *   // whether to bundle JS and assets in debug mode
 *   bundleInDebug: false,
 *
 *   // whether to bundle JS and assets in release mode
 *   bundleInRelease: true,
 *
 *   // whether to bundle JS and assets in another build variant (if configured).
 *   // See http://tools.android.com/tech-docs/new-build-system/user-guide#TOC-Build-Variants
 *   // The configuration property can be in the following formats
 *   //	   'bundleIn${productFlavor}${buildType}'
 *   //	   'bundleIn${buildType}'
 *   // bundleInFreeDebug: true,
 *   // bundleInPaidRelease: true,
 *   // bundleInBeta: true,
 *
 *   // whether to disable dev mode in custom build variants (by default only disabled in release)
 *   // for example: to disable dev mode in the staging build type (if configured)
 *   devDisabledInStaging: true,
 *   // The configuration property can be in the following formats
 *   //	   'devDisabledIn${productFlavor}${buildType}'
 *   //	   'devDisabledIn${buildType}'
 *
 *   // the root of your project, i.e. where "package.json" lives
 *   root: "../../",
 *
 *   // where to put the JS bundle asset in debug mode
 *   jsBundleDirDebug: "$buildDir/intermediates/assets/debug",
 *
 *   // where to put the JS bundle asset in release mode
 *   jsBundleDirRelease: "$buildDir/intermediates/assets/release",
 *
 *   // where to put drawable resources / React Native assets, e.g. the ones you use via
 *   // require('./image.png')), in debug mode
 *   resourcesDirDebug: "$buildDir/intermediates/res/merged/debug",
 *
 *   // where to put drawable resources / React Native assets, e.g. the ones you use via
 *   // require('./image.png')), in release mode
 *   resourcesDirRelease: "$buildDir/intermediates/res/merged/release",
 *
 *   // by default the gradle tasks are skipped if none of the JS files or assets change; this means
 *   // that we don't look at files in android/ or ios/ to determine whether the tasks are up to
 *   // date; if you have any other folders that you want to ignore for performance reasons (gradle
 *   // indexes the entire tree), add them here. Alternatively, if you have JS files in android/
 *   // for example, you might want to remove it from here.
 *   inputExcludes: ["android/**", "ios/**"],
 *
 *   // override which node gets called and with what additional arguments
 *   nodeExecutableAndArgs: ["node"],
 *
 *   // supply additional arguments to the packager
 *   extraPackagerArgs: []
 * ]
 */

project.ext.react = [
	entryFile: "index.js",
	enableHermes: false //System.getenv('METAMASK_ENVIRONMENT') == 'production'
]

apply from: "../../node_modules/react-native/react.gradle"

project.ext.sentryCli = [
	logLevel: "debug",
	sentryProperties: System.getenv('SENTRY_PROPERTIES') ? System.getenv('SENTRY_PROPERTIES') : '../../sentry.properties'
]

apply from: "../../node_modules/@sentry/react-native/sentry.gradle"

/**
 * Set this to true to create two separate APKs instead of one:
 *   - An APK that only works on ARM devices
 *   - An APK that only works on x86 devices
 * The advantage is the size of the APK is reduced by about 4MB.
 * Upload all the APKs to the Play Store and people will download
 * the correct one based on the CPU architecture of their device.
 */
def enableSeparateBuildPerCPUArchitecture = true

/**
 * The preferred build flavor of JavaScriptCore.
 *
 * For example, to use the international variant, you can use:
 * `def jscFlavor = 'org.webkit:android-jsc-intl:+'`
 *
 * The international variant includes ICU i18n library and necessary data
 * allowing to use e.g. `Date.toLocaleString` and `String.localeCompare` that
 * give correct results when using with locales other than en-US.  Note that
 * this variant is about 6MiB larger per architecture than default.
 */
def jscFlavor = 'org.webkit:android-jsc-intl:+'
/**
 * Whether to enable the Hermes VM.
 *
 * This should be set on project.ext.react and mirrored here.  If it is not set
 * on project.ext.react, JavaScript will not be compiled to Hermes Bytecode
 * and the benefits of using Hermes will therefore be sharply reduced.
 */
def enableHermes = project.ext.react.get("enableHermes", false)

/**
 * Architectures to build native code for in debug.
 */
def nativeArchitectures = project.getProperties().get("reactNativeDebugArchitectures")

android {
    compileSdkVersion rootProject.ext.compileSdkVersion

	defaultConfig {
		applicationId "io.metamask"
		minSdkVersion rootProject.ext.minSdkVersion
		targetSdkVersion rootProject.ext.targetSdkVersion
<<<<<<< HEAD
		versionCode 861
		versionName "4.3.3"
=======
		versionCode 859
		versionName "4.3.1"
>>>>>>> bf8b1604
		multiDexEnabled true
		testBuildType System.getProperty('testBuildType', 'debug')
		missingDimensionStrategy "minReactNative", "minReactNative46"
		testInstrumentationRunner "androidx.test.runner.AndroidJUnitRunner"
		ndk {
			abiFilters "armeabi-v7a", "x86", "arm64-v8a", "x86_64"
		}
		dexOptions {
			javaMaxHeapSize "2048M"
		}

		manifestPlaceholders = [
			MM_BRANCH_KEY_TEST: "$System.env.MM_BRANCH_KEY_TEST",
			MM_BRANCH_KEY_LIVE: "$System.env.MM_BRANCH_KEY_LIVE",
			MM_MIXPANEL_TOKEN: "$System.env.MM_MIXPANEL_TOKEN"
		]
		missingDimensionStrategy 'react-native-camera', 'general'

	}

	packagingOptions {
		exclude 'META-INF/DEPENDENCIES'
	}

	signingConfigs {
		release {
			storeFile file('../keystores/release.keystore')
			storePassword System.getenv("BITRISEIO_ANDROID_KEYSTORE_PASSWORD")
			keyAlias System.getenv("BITRISEIO_ANDROID_KEYSTORE_ALIAS")
			keyPassword System.getenv("BITRISEIO_ANDROID_KEYSTORE_PRIVATE_KEY_PASSWORD")
		}
		debug {
            storeFile file('debug.keystore')
            storePassword 'android'
            keyAlias 'androiddebugkey'
            keyPassword 'android'
        }
	}

	splits {
		abi {
			reset()
			enable enableSeparateBuildPerCPUArchitecture
			universalApk false  // If true, also generate a universal APK
		}
	}

	buildTypes {
		debug {
			manifestPlaceholders = [isDebug:true]
			signingConfig signingConfigs.debug
			if (nativeArchitectures) {
                ndk {
                    abiFilters nativeArchitectures.split(',')
                }
            }
			multiDexEnabled true
		}
		release {
			manifestPlaceholders = [isDebug:false]
			minifyEnabled true
			multiDexEnabled true
			shrinkResources true
			proguardFiles getDefaultProguardFile("proguard-android.txt"), "proguard-rules.pro"
			signingConfig signingConfigs.release
		}
	}
	buildTypes.each {
		it.buildConfigField 'String', 'foxCode', "\"$System.env.MM_FOX_CODE\""

	}
	// applicationVariants are e.g. debug, release
	applicationVariants.all { variant ->
		variant.outputs.each { output ->
            // https://developer.android.com/studio/build/configure-apk-splits.html
            def versionCodes = ["armeabi-v7a": 1, "x86": 2, "arm64-v8a": 3, "x86_64": 4]
			def abi = output.getFilter(OutputFile.ABI)
			if (abi != null) {  // null for the universal-debug, universal-release variants
				output.versionCodeOverride =
					defaultConfig.versionCode * 1000 + versionCodes.get(abi)
			}
		}
	}
}

configurations.all {
	exclude group: 'com.facebook.react', module: 'react-native'
}

dependencies {
	implementation project(':lottie-react-native')

	implementation project(':react-native-gesture-handler')

	implementation 'androidx.multidex:multidex:2.0.1'
	implementation 'androidx.annotation:annotation:1.1.0'
	implementation 'androidx.appcompat:appcompat:1.2.0'
	// Replace 'com.facebook.react:react-native:+' with project(':ReactAndroid') to respect changes that we make in native Android code
	implementation project(':ReactAndroid')
	implementation 'org.chromium:v8-android:+'
	implementation 'com.google.android.gms:play-services-wallet:18.0.0'
	implementation "io.branch.sdk.android:library:5.+"
	implementation 'com.mixpanel.android:mixpanel-android:5.+'
	androidTestImplementation('com.wix:detox:+') { transitive = true }
	androidTestImplementation 'junit:junit:4.12'
	implementation "androidx.swiperefreshlayout:swiperefreshlayout:1.0.0"
	implementation "com.android.installreferrer:installreferrer:2.2"

	debugImplementation("com.facebook.flipper:flipper:${FLIPPER_VERSION}") {
        exclude group:'com.facebook.fbjni'
    }

    debugImplementation("com.facebook.flipper:flipper-network-plugin:${FLIPPER_VERSION}") {
        exclude group:'com.facebook.flipper'
        exclude group:'com.squareup.okhttp3', module:'okhttp'
    }

    debugImplementation("com.facebook.flipper:flipper-fresco-plugin:${FLIPPER_VERSION}") {
        exclude group:'com.facebook.flipper'
    }

    if (enableHermes) {
        def hermesPath = "../../node_modules/hermes-engine/android/";
        debugImplementation files(hermesPath + "hermes-debug.aar")
        releaseImplementation files(hermesPath + "hermes-release.aar")
    } else {
        implementation jscFlavor
    }
}

// Run this once to be able to run the application with BUCK
// puts all compile dependencies into folder libs for BUCK to use
task copyDownloadableDepsToLibs(type: Copy) {
	from configurations.implementation
	into 'libs'
}

apply from: file("../../node_modules/@react-native-community/cli-platform-android/native_modules.gradle"); applyNativeModulesAppBuildGradle(project)<|MERGE_RESOLUTION|>--- conflicted
+++ resolved
@@ -160,13 +160,8 @@
 		applicationId "io.metamask"
 		minSdkVersion rootProject.ext.minSdkVersion
 		targetSdkVersion rootProject.ext.targetSdkVersion
-<<<<<<< HEAD
 		versionCode 861
 		versionName "4.3.3"
-=======
-		versionCode 859
-		versionName "4.3.1"
->>>>>>> bf8b1604
 		multiDexEnabled true
 		testBuildType System.getProperty('testBuildType', 'debug')
 		missingDimensionStrategy "minReactNative", "minReactNative46"
