--- conflicted
+++ resolved
@@ -163,11 +163,7 @@
 }
 
 dependencies {
-<<<<<<< HEAD
     compile project(':react-native-i18n')
-=======
-
->>>>>>> 4114d8cd
     compile project(':react-native-fabric')
     compile 'com.android.support:multidex:1.0.1'
     compile project(':react-native-aes-crypto')
