apply plugin: "com.android.application"
apply plugin: "org.jetbrains.kotlin.android"
apply plugin: "com.facebook.react"
apply plugin: "io.sentry.android.gradle"
apply plugin: 'com.google.gms.google-services'
def projectRoot = rootDir.getAbsoluteFile().getParentFile().getAbsolutePath()

/**
 * This is the configuration block to customize your React Native Android app.
 * By default you don't need to apply any configuration, just uncomment the lines you need.
 */
react {
    /* Folders */
    //   The root of your project, i.e. where "package.json" lives. Default is '..'
    // root = file("../")
    //   The folder where the react-native NPM package is. Default is ../node_modules/react-native
    // reactNativeDir = file("../node_modules/react-native")
    //   The folder where the react-native Codegen package is. Default is ../node_modules/@react-native/codegen
    // codegenDir = file("../node_modules/@react-native/codegen")
    //   The cli.js file which is the React Native CLI entrypoint. Default is ../node_modules/react-native/cli.js
    // cliFile = file("../node_modules/react-native/cli.js")
    /* Variants */
    //   The list of variants to that are debuggable. For those we're going to
    //   skip the bundling of the JS bundle and the assets. By default is just 'debug'.
    //   If you add flavors like lite, prod, etc. you'll have to list your debuggableVariants.
    // debuggableVariants = ["liteDebug", "prodDebug"]
    /* Bundling */
    //   A list containing the node command and its flags. Default is just 'node'.
    // nodeExecutableAndArgs = ["node"]
    //
    //   The command to run when bundling. By default is 'bundle'
    // bundleCommand = "ram-bundle"
    //
    //   The path to the CLI configuration file. Default is empty.
    // bundleConfig = file(../rn-cli.config.js)
    //
    //   The name of the generated asset file containing your JS bundle
    // bundleAssetName = "MyApplication.android.bundle"
    //
    //   The entry file for bundle generation. Default is 'index.android.js' or 'index.js'
    // entryFile = file("../js/MyApplication.android.js")
    //
    //   A list of extra flags to pass to the 'bundle' commands.
    //   See https://github.com/react-native-community/cli/blob/main/docs/commands.md#bundle
    // extraPackagerArgs = []
    /* Hermes Commands */
    //   The hermes compiler command to run. By default it is 'hermesc'
    // hermesCommand = "$rootDir/my-custom-hermesc/bin/hermesc"
    //
    //   The list of flags to pass to the Hermes compiler. By default is "-O", "-output-source-map"
    // hermesFlags = ["-O", "-output-source-map"]
    //
    // Added by install-expo-modules
    entryFile = file(["node", "-e", "require('expo/scripts/resolveAppEntry')", projectRoot, "android", "absolute"].execute(null, rootDir).text.trim())
    reactNativeDir = new File(["node", "--print", "require.resolve('react-native/package.json')"].execute(null, rootDir).text.trim()).getParentFile().getAbsoluteFile()
    hermesCommand = new File(["node", "--print", "require.resolve('react-native/package.json')"].execute(null, rootDir).text.trim()).getParentFile().getAbsolutePath() + "/sdks/hermesc/%OS-BIN%/hermesc"
    codegenDir = new File(["node", "--print", "require.resolve('@react-native/codegen/package.json', { paths: [require.resolve('react-native/package.json')] })"].execute(null, rootDir).text.trim()).getParentFile().getAbsoluteFile()
    cliFile = new File(["node", "--print", "require.resolve('@expo/cli', { paths: [require.resolve('expo/package.json')] })"].execute(null, rootDir).text.trim())
    bundleCommand = "export:embed"

    /* Autolinking */
    autolinkLibrariesWithApp()
}

// Override default React Native to generate source maps for Hermes
project.ext.react = [
  bundleCommand: "ram-bundle",
  bundleAssetName: "index.bundle",
  entryFile: "index.js",
  hermesCommand: "../../node_modules/hermes-engine/%OS-BIN%/hermesc",
  cliPath: "../../node_modules/react-native/cli.js",
  composeSourceMapsPath: "../../node_modules/react-native/scripts/compose-source-maps.js",
]

// Sentry environment variables used by Sentry CLI to upload files. Upload is disabled by default
// TODO - Move to JS side to be shared between platform - Android sets these automatically
// System.env.SENTRY_DIST
// System.env.SENTRY_RELEASE

// Configure sentry properties
project.ext.sentryCli = [
    logLevel: "debug",
    sentryProperties: System.getenv('SENTRY_PROPERTIES') ?: '../../sentry.properties'
]

// Sentry gradle from React Native (@sentry/react-native) that handles uploads Sentry source maps.
apply from: "../../node_modules/@sentry/react-native/sentry.gradle"

// Sentry configuration used by Sentry Android gradle plugin (io.sentry.android.gradle), which handles uploading symbols.
sentry {
    // Enables or disables the automatic configuration of Native Symbols
    // for Sentry. This executes sentry-cli automatically so
    // you don't need to do it manually.
    // Default is disabled.
    autoUploadProguardMapping = shouldSentryAutoUpload()
    uploadNativeSymbols = shouldSentryAutoUpload()

    // Enables or disables the automatic upload of the app's native source code to Sentry.
    // This executes sentry-cli with the --include-sources param automatically so
    // you don't need to do it manually.
    // This option has an effect only when [uploadNativeSymbols] is enabled.
    // Default is disabled.
    includeNativeSources = true

    // `@sentry/react-native` ships with compatible `sentry-android`
    // This option would install the latest version that ships with the SDK or SAGP (Sentry Android Gradle Plugin)
    // which might be incompatible with the React Native SDK
    // Enable auto-installation of Sentry components (sentry-android SDK and okhttp, timber and fragment integrations).
    // Default is enabled.
    autoInstallation {
      enabled = false
    }
}

def getPassword(String currentUser, String keyChain) {
	def stdout = new ByteArrayOutputStream()
	def stderr = new ByteArrayOutputStream()
	if (org.gradle.internal.os.OperatingSystem.current().isMacOsX()) {
		exec {
			commandLine 'security', '-q', 'find-generic-password', '-a', currentUser, '-s', keyChain, '-w'
			standardOutput = stdout
			errorOutput = stderr
			ignoreExitValue true
		}
	} else if (org.gradle.internal.os.OperatingSystem.current().isLinux()) {
		exec {
			// In order for this to work you need to store it:
			// secret-tool store --label='mm' server mm user mm key mm-upload-key
			commandLine 'secret-tool', 'lookup', 'server', currentUser, 'user', currentUser, 'key', keyChain
			standardOutput = stdout
			errorOutput = stderr
			ignoreExitValue true
		}
	} else {
		throw new GradleException('Unsupported OS! Only MacOSx and Linux are supported')
	}
	//noinspection GroovyAssignabilityCheck
	stdout.toString().trim()
}

/**
 * Set this to true to Run Proguard on Release builds to minify the Java bytecode.
 */
def enableProguardInReleaseBuilds = true

/**
 * The preferred build flavor of JavaScriptCore (JSC)
 *
 * For example, to use the international variant, you can use:
 * `def jscFlavor = 'org.webkit:android-jsc-intl:+'`
 *
 * The international variant includes ICU i18n library and necessary data
 * allowing to use e.g. `Date.toLocaleString` and `String.localeCompare` that
 * give correct results when using with locales other than en-US. Note that
 * this variant is about 6MiB larger per architecture than default.
 */
def jscFlavor = 'org.webkit:android-jsc:+'

/**
 * Private function to get the list of Native Architectures you want to build.
 * This reads the value from reactNativeArchitectures in your gradle.properties
 * file and works together with the --active-arch-only flag of react-native run-android.
 */
def reactNativeArchitectures() {
    def value = project.getProperties().get("reactNativeArchitectures")
    return value ? value.split(",") : ["armeabi-v7a", "x86", "x86_64", "arm64-v8a"]
}


/**
* Adding function that will retuen the Bitrise ndkPath if it is a QA or Production Build
*/
def ndkPath() {
    return System.getenv('METAMASK_ENVIRONMENT') == 'qa' || System.getenv('METAMASK_ENVIRONMENT') == 'production' ? rootProject.ext.bitriseNdkPath : ""
}


android {
    ndkVersion rootProject.ext.ndkVersion

    buildToolsVersion rootProject.ext.buildToolsVersion
    compileSdk rootProject.ext.compileSdkVersion

    namespace"io.metamask"

    defaultConfig {
        applicationId "io.metamask"
        minSdkVersion rootProject.ext.minSdkVersion
        targetSdkVersion rootProject.ext.targetSdkVersion
<<<<<<< HEAD
        versionName "7.50.2"
        versionCode 2128
=======
        versionName "7.50.1"
        versionCode 2093
>>>>>>> 0a282423
        testBuildType System.getProperty('testBuildType', 'debug')
        missingDimensionStrategy 'react-native-camera', 'general'
        testInstrumentationRunner "androidx.test.runner.AndroidJUnitRunner"
        manifestPlaceholders.MM_BRANCH_KEY_TEST = "$System.env.MM_BRANCH_KEY_TEST"
        manifestPlaceholders.MM_BRANCH_KEY_LIVE = "$System.env.MM_BRANCH_KEY_LIVE"
    }

	  packagingOptions {
		  exclude 'META-INF/DEPENDENCIES'
      pickFirst 'lib/x86/libc++_shared.so'
      pickFirst 'lib/x86_64/libc++_shared.so'
      pickFirst 'lib/armeabi-v7a/libc++_shared.so'
      pickFirst 'lib/arm64-v8a/libc++_shared.so'
      pickFirst 'lib/arm64-v8a/libcrypto.so'
      pickFirst 'lib/armeabi-v7a/libcrypto.so'
      pickFirst 'lib/x86/libcrypto.so'
      pickFirst 'lib/x86_64/libcrypto.so'
      jniLibs {
        useLegacyPackaging (findProperty('expo.useLegacyPackaging')?.toBoolean() ?: false)
      }
      exclude 'META-INF/AL2.0'
      exclude 'META-INF/LGPL2.1'
      exclude 'mockito-extensions/org.mockito.plugins.MockMaker'
	  }

    androidResources {
      ignoreAssetsPattern '!.svn:!.git:!.ds_store:!*.scc:!CVS:!thumbs.db:!picasa.ini:!*~'
    }

	  signingConfigs {
      release {
        storeFile file('../keystores/release.keystore')
        storePassword System.getenv("BITRISEIO_ANDROID_KEYSTORE_PASSWORD")
        keyAlias System.getenv("BITRISEIO_ANDROID_KEYSTORE_ALIAS")
        keyPassword System.getenv("BITRISEIO_ANDROID_KEYSTORE_PRIVATE_KEY_PASSWORD")
      }
      qa {
        storeFile file('../keystores/internalRelease.keystore')
        storePassword System.getenv("BITRISEIO_ANDROID_QA_KEYSTORE_PASSWORD")
        keyAlias System.getenv("BITRISEIO_ANDROID_QA_KEYSTORE_ALIAS")
        keyPassword System.getenv("BITRISEIO_ANDROID_QA_KEYSTORE_PRIVATE_KEY_PASSWORD")
      }
      debug {
        storeFile file('debug.keystore')
        storePassword 'android'
        keyAlias 'androiddebugkey'
        keyPassword 'android'
      }
      flask {
        storeFile file('../keystores/flaskRelease.keystore')
        storePassword System.getenv("BITRISEIO_ANDROID_FLASK_KEYSTORE_PASSWORD")
        keyAlias System.getenv("BITRISEIO_ANDROID_FLASK_KEYSTORE_ALIAS")
        keyPassword System.getenv("BITRISEIO_ANDROID_FLASK_KEYSTORE_PRIVATE_KEY_PASSWORD")
      }
    }

    buildTypes {
        debug {
            manifestPlaceholders.isDebug = true
            signingConfig signingConfigs.debug
        }
        release {
            manifestPlaceholders.isDebug = false
            minifyEnabled enableProguardInReleaseBuilds
            proguardFiles getDefaultProguardFile("proguard-android.txt"), "proguard-rules.pro", "${rootProject.projectDir}/../node_modules/detox/android/detox/proguard-rules-app.pro", "${rootProject.projectDir}/../node_modules/detox/android/detox/proguard-rules.pro"
            crunchPngs (findProperty('android.enablePngCrunchInReleaseBuilds')?.toBoolean() ?: true)
            testProguardFiles getDefaultProguardFile("proguard-android.txt"), "proguard-rules.pro", "${rootProject.projectDir}/../node_modules/detox/android/detox/proguard-rules-app.pro", "${rootProject.projectDir}/../node_modules/detox/android/detox/proguard-rules.pro"
        }
    }

	  flavorDimensions "version"
   		  productFlavors {
          qa {
            dimension "version"
            applicationIdSuffix ".qa"
            applicationId "io.metamask"
            signingConfig signingConfigs.qa
          }
          prod {
            dimension "version"
            applicationId "io.metamask"
            signingConfig signingConfigs.release
          }
          flask {
            dimension "version"
            applicationIdSuffix ".flask"
            applicationId "io.metamask"
            // Use the appropriate signing config based on environment
            if (System.getenv("METAMASK_ENVIRONMENT") == 'qa') {
              signingConfig signingConfigs.qa
            } else {
              signingConfig signingConfigs.flask
            }
          }
    	  }

	  buildTypes.each {
		  it.buildConfigField 'String', 'foxCode', "\"$System.env.MM_FOX_CODE\""
      // Used to point to staging environment API for ramp
      it.buildConfigField 'String', 'IS_RAMP_UAT', "\"$System.env.RAMP_INTERNAL_BUILD\""
      // Used to point to dev environment API for ramp
      it.buildConfigField 'String', 'IS_RAMP_DEV', "\"$System.env.RAMP_DEV_BUILD\""
    }

    buildFeatures {
        buildConfig = true
    }
}

dependencies {
    // The version of react-native is set by the React Native Gradle Plugin
    implementation(files("../libs/ecies.aar"))
    implementation(files("../libs/nativesdk.aar"))
    implementation("com.facebook.react:react-android")
    implementation 'org.apache.commons:commons-compress:1.22'
    androidTestImplementation 'org.mockito:mockito-android:4.2.0'
    androidTestImplementation 'androidx.test:core:1.5.0'
    androidTestImplementation 'androidx.test:core-ktx:1.5.0'

    if (hermesEnabled.toBoolean()) {
        implementation("com.facebook.react:hermes-android")
    } else {
        implementation jscFlavor
    }
    androidTestImplementation('com.wix:detox:+') {
         exclude module: "protobuf-lite"
     }
    androidTestImplementation ('androidx.test.espresso:espresso-contrib:3.4.0')

    // Add these dependencies for androidTest
    androidTestImplementation "com.google.guava:guava:31.1-android"
    androidTestImplementation "org.ow2.asm:asm:9.4"
    androidTestImplementation "net.java.dev.jna:jna:5.12.1"
    androidTestImplementation "net.java.dev.jna:jna-platform:5.12.1"
    androidTestImplementation "org.opentest4j:opentest4j:1.2.0"
    
    // Make sure you have the proper Mockito dependencies
    androidTestImplementation "org.mockito:mockito-core:4.8.0"
    androidTestImplementation "org.mockito:mockito-inline:4.8.0"
}<|MERGE_RESOLUTION|>--- conflicted
+++ resolved
@@ -187,13 +187,8 @@
         applicationId "io.metamask"
         minSdkVersion rootProject.ext.minSdkVersion
         targetSdkVersion rootProject.ext.targetSdkVersion
-<<<<<<< HEAD
         versionName "7.50.2"
-        versionCode 2128
-=======
-        versionName "7.50.1"
         versionCode 2093
->>>>>>> 0a282423
         testBuildType System.getProperty('testBuildType', 'debug')
         missingDimensionStrategy 'react-native-camera', 'general'
         testInstrumentationRunner "androidx.test.runner.AndroidJUnitRunner"
