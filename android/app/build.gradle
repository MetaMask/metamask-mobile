def getPassword(String currentUser, String keyChain) {
	def stdout = new ByteArrayOutputStream()
	def stderr = new ByteArrayOutputStream()
	if (org.gradle.internal.os.OperatingSystem.current().isMacOsX()) {
		exec {
			commandLine 'security', '-q', 'find-generic-password', '-a', currentUser, '-s', keyChain, '-w'
			standardOutput = stdout
			errorOutput = stderr
			ignoreExitValue true
		}
	} else if (org.gradle.internal.os.OperatingSystem.current().isLinux()) {
		exec {
			// In order for this to work you need to store it:
			// secret-tool store --label='mm' server mm user mm key mm-upload-key
			commandLine 'secret-tool', 'lookup', 'server', currentUser, 'user', currentUser, 'key', keyChain
			standardOutput = stdout
			errorOutput = stderr
			ignoreExitValue true
		}
	} else {
		throw new GradleException('Unsupported OS! Only MacOSx and Linux are supported')
	}
	//noinspection GroovyAssignabilityCheck
	stdout.toString().trim()
}

apply plugin: "com.android.application"

import com.android.build.OutputFile

/**
 * The react.gradle file registers a task for each build variant (e.g. bundleDebugJsAndAssets
 * and bundleReleaseJsAndAssets).
 * These basically call `react-native bundle` with the correct arguments during the Android build
 * cycle. By default, bundleDebugJsAndAssets is skipped, as in debug/dev mode we prefer to load the
 * bundle directly from the development server. Below you can see all the possible configurations
 * and their defaults. If you decide to add a configuration block, make sure to add it before the
 * `apply from: "../../node_modules/react-native/react.gradle"` line.
 *
 * project.ext.react = [
 *   // the name of the generated asset file containing your JS bundle
 *   bundleAssetName: "index.android.bundle",
 *
 *   // the entry file for bundle generation. If none specified and
 *   // "index.android.js" exists, it will be used. Otherwise "index.js" is
 *   // default. Can be overridden with ENTRY_FILE environment variable.
 *   entryFile: "index.android.js",
 *
 *   // https://reactnative.dev/docs/performance#enable-the-ram-format
 *   bundleCommand: "ram-bundle",
 *
 *   // whether to bundle JS and assets in debug mode
 *   bundleInDebug: false,
 *
 *   // whether to bundle JS and assets in release mode
 *   bundleInRelease: true,
 *
 *   // whether to bundle JS and assets in another build variant (if configured).
 *   // See http://tools.android.com/tech-docs/new-build-system/user-guide#TOC-Build-Variants
 *   // The configuration property can be in the following formats
 *   //	   'bundleIn${productFlavor}${buildType}'
 *   //	   'bundleIn${buildType}'
 *   // bundleInFreeDebug: true,
 *   // bundleInPaidRelease: true,
 *   // bundleInBeta: true,
 *
 *   // whether to disable dev mode in custom build variants (by default only disabled in release)
 *   // for example: to disable dev mode in the staging build type (if configured)
 *   devDisabledInStaging: true,
 *   // The configuration property can be in the following formats
 *   //	   'devDisabledIn${productFlavor}${buildType}'
 *   //	   'devDisabledIn${buildType}'
 *
 *   // the root of your project, i.e. where "package.json" lives
 *   root: "../../",
 *
 *   // where to put the JS bundle asset in debug mode
 *   jsBundleDirDebug: "$buildDir/intermediates/assets/debug",
 *
 *   // where to put the JS bundle asset in release mode
 *   jsBundleDirRelease: "$buildDir/intermediates/assets/release",
 *
 *   // where to put drawable resources / React Native assets, e.g. the ones you use via
 *   // require('./image.png')), in debug mode
 *   resourcesDirDebug: "$buildDir/intermediates/res/merged/debug",
 *
 *   // where to put drawable resources / React Native assets, e.g. the ones you use via
 *   // require('./image.png')), in release mode
 *   resourcesDirRelease: "$buildDir/intermediates/res/merged/release",
 *
 *   // by default the gradle tasks are skipped if none of the JS files or assets change; this means
 *   // that we don't look at files in android/ or ios/ to determine whether the tasks are up to
 *   // date; if you have any other folders that you want to ignore for performance reasons (gradle
 *   // indexes the entire tree), add them here. Alternatively, if you have JS files in android/
 *   // for example, you might want to remove it from here.
 *   inputExcludes: ["android/**", "ios/**"],
 *
 *   // override which node gets called and with what additional arguments
 *   nodeExecutableAndArgs: ["node"],
 *
 *   // supply additional arguments to the packager
 *   extraPackagerArgs: []
 * ]
 */

project.ext.react = [
	entryFile: "index.js",
	enableHermes: false //System.getenv('METAMASK_ENVIRONMENT') == 'production'
]

apply from: "../../node_modules/react-native/react.gradle"
 project.ext.sentryCli = [
	logLevel: "debug",
	sentryProperties: System.getenv('SENTRY_PROPERTIES') ? System.getenv('SENTRY_PROPERTIES') : '../../sentry.properties'
]

apply from: "../../node_modules/@sentry/react-native/sentry.gradle"

/**
 * Set this to true to create two separate APKs instead of one:
 *   - An APK that only works on ARM devices
 *   - An APK that only works on x86 devices
 * The advantage is the size of the APK is reduced by about 4MB.
 * Upload all the APKs to the Play Store and people will download
 * the correct one based on the CPU architecture of their device.
 */
def enableSeparateBuildPerCPUArchitecture = true

/**
 * The preferred build flavor of JavaScriptCore.
 *
 * For example, to use the international variant, you can use:
 * `def jscFlavor = 'org.webkit:android-jsc-intl:+'`
 *
 * The international variant includes ICU i18n library and necessary data
 * allowing to use e.g. `Date.toLocaleString` and `String.localeCompare` that
 * give correct results when using with locales other than en-US.  Note that
 * this variant is about 6MiB larger per architecture than default.
 */
def jscFlavor = 'org.webkit:android-jsc-intl:+'
/**
 * Whether to enable the Hermes VM.
 *
 * This should be set on project.ext.react and mirrored here.  If it is not set
 * on project.ext.react, JavaScript will not be compiled to Hermes Bytecode
 * and the benefits of using Hermes will therefore be sharply reduced.
 */
def enableHermes = project.ext.react.get("enableHermes", false)

/**
 * Architectures to build native code for in debug.
 */
def nativeArchitectures = project.getProperties().get("reactNativeDebugArchitectures")

android {
    compileSdkVersion rootProject.ext.compileSdkVersion

	defaultConfig {
		applicationId "io.metamask"
		minSdkVersion rootProject.ext.minSdkVersion
		targetSdkVersion rootProject.ext.targetSdkVersion
<<<<<<< HEAD
		versionCode 992
		versionName "5.8.0"
=======
		versionCode 990
		versionName "5.9.0"
>>>>>>> ae9a465f
		multiDexEnabled true
		testBuildType System.getProperty('testBuildType', 'debug')
		missingDimensionStrategy "minReactNative", "minReactNative46"
		testInstrumentationRunner "androidx.test.runner.AndroidJUnitRunner"
		ndk {
			abiFilters "armeabi-v7a", "x86", "arm64-v8a", "x86_64"
		}
		dexOptions {
			javaMaxHeapSize "2048M"
		}

		manifestPlaceholders = [
			MM_BRANCH_KEY_TEST: "$System.env.MM_BRANCH_KEY_TEST",
			MM_BRANCH_KEY_LIVE: "$System.env.MM_BRANCH_KEY_LIVE",
			MM_MIXPANEL_TOKEN: "$System.env.MM_MIXPANEL_TOKEN"
		]
		missingDimensionStrategy 'react-native-camera', 'general'
  }

	packagingOptions {
		exclude 'META-INF/DEPENDENCIES'
	}

	signingConfigs {
		release {
			storeFile file('../keystores/release.keystore')
			storePassword System.getenv("BITRISEIO_ANDROID_KEYSTORE_PASSWORD")
			keyAlias System.getenv("BITRISEIO_ANDROID_KEYSTORE_ALIAS")
			keyPassword System.getenv("BITRISEIO_ANDROID_KEYSTORE_PRIVATE_KEY_PASSWORD")
		}
    qa {
      storeFile file('../keystores/internalRelease.keystore')
      storePassword System.getenv("BITRISEIO_ANDROID_QA_KEYSTORE_PASSWORD")
      keyAlias System.getenv("BITRISEIO_ANDROID_QA_KEYSTORE_ALIAS")
      keyPassword System.getenv("BITRISEIO_ANDROID_QA_KEYSTORE_PRIVATE_KEY_PASSWORD")
    }
		debug {
      storeFile file('debug.keystore')
      storePassword 'android'
      keyAlias 'androiddebugkey'
      keyPassword 'android'
    }
	}

	splits {
		abi {
			reset()
			enable enableSeparateBuildPerCPUArchitecture
			universalApk false  // If true, also generate a universal APK
		}
	}

	buildTypes {
		debug {
			manifestPlaceholders = [isDebug:true]
			if (nativeArchitectures) {
                ndk {
                    abiFilters nativeArchitectures.split(',')
                }
            }
			multiDexEnabled true
			signingConfig signingConfigs.debug
		}
		release {
			manifestPlaceholders = [isDebug:false]
			minifyEnabled true
			multiDexEnabled true
			shrinkResources true
			proguardFiles getDefaultProguardFile("proguard-android.txt"), "proguard-rules.pro"
		}
	}

	flavorDimensions "version"
   		productFlavors {
        qa {
          dimension "version"
          applicationIdSuffix ".qa"
          applicationId "io.metamask"
          signingConfig signingConfigs.qa
        }
        prod {
          dimension "version"
          applicationId "io.metamask"
          signingConfig signingConfigs.release
        }
    	}

	buildTypes.each {
		it.buildConfigField 'String', 'foxCode', "\"$System.env.MM_FOX_CODE\""

	}
	// applicationVariants are e.g. debug, release
	applicationVariants.all { variant ->
		variant.outputs.each { output ->
            // https://developer.android.com/studio/build/configure-apk-splits.html
      def versionCodes = ["armeabi-v7a": 1, "x86": 2, "arm64-v8a": 3, "x86_64": 4]
			def abi = output.getFilter(OutputFile.ABI)
			if (abi != null) {  // null for the universal-debug, universal-release variants
				output.versionCodeOverride =
					defaultConfig.versionCode * 1000 + versionCodes.get(abi)
			}
		}
	}
}

configurations.all {
	exclude group: 'com.facebook.react', module: 'react-native'
}

dependencies {
	implementation project(':lottie-react-native')

	implementation project(':react-native-gesture-handler')

	implementation 'androidx.multidex:multidex:2.0.1'
	implementation 'androidx.annotation:annotation:1.1.0'
	implementation 'androidx.appcompat:appcompat:1.2.0'
	// Replace 'com.facebook.react:react-native:+' with project(':ReactAndroid') to respect changes that we make in native Android code
	implementation project(':ReactAndroid')
	implementation 'org.chromium:v8-android:+'
	implementation 'com.google.android.gms:play-services-wallet:18.0.0'
	implementation "io.branch.sdk.android:library:5.+"
	implementation 'com.mixpanel.android:mixpanel-android:5.+'
	androidTestImplementation('com.wix:detox:+') { transitive = true }
	androidTestImplementation 'junit:junit:4.12'
	implementation "androidx.swiperefreshlayout:swiperefreshlayout:1.0.0"
	implementation "com.android.installreferrer:installreferrer:2.2"

	debugImplementation("com.facebook.flipper:flipper:${FLIPPER_VERSION}") {
        exclude group:'com.facebook.fbjni'
    }

    debugImplementation("com.facebook.flipper:flipper-network-plugin:${FLIPPER_VERSION}") {
        exclude group:'com.facebook.flipper'
        exclude group:'com.squareup.okhttp3', module:'okhttp'
    }

    debugImplementation("com.facebook.flipper:flipper-fresco-plugin:${FLIPPER_VERSION}") {
        exclude group:'com.facebook.flipper'
    }

    if (enableHermes) {
        def hermesPath = "../../node_modules/hermes-engine/android/";
        debugImplementation files(hermesPath + "hermes-debug.aar")
        releaseImplementation files(hermesPath + "hermes-release.aar")

    } else {
        implementation jscFlavor
    }
}

// Run this once to be able to run the application with BUCK
// puts all compile dependencies into folder libs for BUCK to use
task copyDownloadableDepsToLibs(type: Copy) {
	from configurations.implementation
	into 'libs'
}

apply from: file("../../node_modules/@react-native-community/cli-platform-android/native_modules.gradle"); applyNativeModulesAppBuildGradle(project)<|MERGE_RESOLUTION|>--- conflicted
+++ resolved
@@ -159,13 +159,8 @@
 		applicationId "io.metamask"
 		minSdkVersion rootProject.ext.minSdkVersion
 		targetSdkVersion rootProject.ext.targetSdkVersion
-<<<<<<< HEAD
-		versionCode 992
-		versionName "5.8.0"
-=======
-		versionCode 990
+		versionCode 993
 		versionName "5.9.0"
->>>>>>> ae9a465f
 		multiDexEnabled true
 		testBuildType System.getProperty('testBuildType', 'debug')
 		missingDimensionStrategy "minReactNative", "minReactNative46"
