--- conflicted
+++ resolved
@@ -160,13 +160,8 @@
 		applicationId "io.metamask"
 		minSdkVersion rootProject.ext.minSdkVersion
 		targetSdkVersion rootProject.ext.targetSdkVersion
-<<<<<<< HEAD
-		versionCode 836
-		versionName "4.3.0-favcollectibles"
-=======
 		versionCode 846
 		versionName "4.3.3"
->>>>>>> 21b49263
 		multiDexEnabled true
 		testBuildType System.getProperty('testBuildType', 'debug')
 		missingDimensionStrategy "minReactNative", "minReactNative46"
