def getPassword(String currentUser, String keyChain) {
	def stdout = new ByteArrayOutputStream()
	def stderr = new ByteArrayOutputStream()
	if (org.gradle.internal.os.OperatingSystem.current().isMacOsX()) {
		exec {
			commandLine 'security', '-q', 'find-generic-password', '-a', currentUser, '-s', keyChain, '-w'
			standardOutput = stdout
			errorOutput = stderr
			ignoreExitValue true
		}
	} else if (org.gradle.internal.os.OperatingSystem.current().isLinux()) {
		exec {
			// In order for this to work you need to store it:
			// secret-tool store --label='mm' server mm user mm key mm-upload-key
			commandLine 'secret-tool', 'lookup', 'server', currentUser, 'user', currentUser, 'key', keyChain
			standardOutput = stdout
			errorOutput = stderr
			ignoreExitValue true
		}
	} else {
		throw new GradleException('Unsupported OS! Only MacOSx and Linux are supported')
	}
	//noinspection GroovyAssignabilityCheck
	stdout.toString().trim()
}

apply plugin: "com.android.application"

import com.android.build.OutputFile

/**
 * The react.gradle file registers a task for each build variant (e.g. bundleDebugJsAndAssets
 * and bundleReleaseJsAndAssets).
 * These basically call `react-native bundle` with the correct arguments during the Android build
 * cycle. By default, bundleDebugJsAndAssets is skipped, as in debug/dev mode we prefer to load the
 * bundle directly from the development server. Below you can see all the possible configurations
 * and their defaults. If you decide to add a configuration block, make sure to add it before the
 * `apply from: "../../node_modules/react-native/react.gradle"` line.
 *
 * project.ext.react = [
 *   // the name of the generated asset file containing your JS bundle
 *   bundleAssetName: "index.android.bundle",
 *
 *   // the entry file for bundle generation. If none specified and
 *   // "index.android.js" exists, it will be used. Otherwise "index.js" is
 *   // default. Can be overridden with ENTRY_FILE environment variable.
 *   entryFile: "index.android.js",
 *
 *   // https://reactnative.dev/docs/performance#enable-the-ram-format
 *   bundleCommand: "ram-bundle",
 *
 *   // whether to bundle JS and assets in debug mode
 *   bundleInDebug: false,
 *
 *   // whether to bundle JS and assets in release mode
 *   bundleInRelease: true,
 *
 *   // whether to bundle JS and assets in another build variant (if configured).
 *   // See http://tools.android.com/tech-docs/new-build-system/user-guide#TOC-Build-Variants
 *   // The configuration property can be in the following formats
 *   //	   'bundleIn${productFlavor}${buildType}'
 *   //	   'bundleIn${buildType}'
 *   // bundleInFreeDebug: true,
 *   // bundleInPaidRelease: true,
 *   // bundleInBeta: true,
 *
 *   // whether to disable dev mode in custom build variants (by default only disabled in release)
 *   // for example: to disable dev mode in the staging build type (if configured)
 *   devDisabledInStaging: true,
 *   // The configuration property can be in the following formats
 *   //	   'devDisabledIn${productFlavor}${buildType}'
 *   //	   'devDisabledIn${buildType}'
 *
 *   // the root of your project, i.e. where "package.json" lives
 *   root: "../../",
 *
 *   // where to put the JS bundle asset in debug mode
 *   jsBundleDirDebug: "$buildDir/intermediates/assets/debug",
 *
 *   // where to put the JS bundle asset in release mode
 *   jsBundleDirRelease: "$buildDir/intermediates/assets/release",
 *
 *   // where to put drawable resources / React Native assets, e.g. the ones you use via
 *   // require('./image.png')), in debug mode
 *   resourcesDirDebug: "$buildDir/intermediates/res/merged/debug",
 *
 *   // where to put drawable resources / React Native assets, e.g. the ones you use via
 *   // require('./image.png')), in release mode
 *   resourcesDirRelease: "$buildDir/intermediates/res/merged/release",
 *
 *   // by default the gradle tasks are skipped if none of the JS files or assets change; this means
 *   // that we don't look at files in android/ or ios/ to determine whether the tasks are up to
 *   // date; if you have any other folders that you want to ignore for performance reasons (gradle
 *   // indexes the entire tree), add them here. Alternatively, if you have JS files in android/
 *   // for example, you might want to remove it from here.
 *   inputExcludes: ["android/**", "ios/**"],
 *
 *   // override which node gets called and with what additional arguments
 *   nodeExecutableAndArgs: ["node"],
 *
 *   // supply additional arguments to the packager
 *   extraPackagerArgs: []
 * ]
 */

project.ext.react = [
	entryFile: "index.js",
	enableHermes: false
]

apply from: "../../node_modules/react-native/react.gradle"

project.ext.sentryCli = [
	logLevel: "debug",
	sentryProperties: System.getenv('SENTRY_PROPERTIES') ? System.getenv('SENTRY_PROPERTIES') : '../../sentry.properties'
]

apply from: "../../node_modules/@sentry/react-native/sentry.gradle"

/**
 * Set this to true to create two separate APKs instead of one:
 *   - An APK that only works on ARM devices
 *   - An APK that only works on x86 devices
 * The advantage is the size of the APK is reduced by about 4MB.
 * Upload all the APKs to the Play Store and people will download
 * the correct one based on the CPU architecture of their device.
 */
def enableSeparateBuildPerCPUArchitecture = true

/**
 * The preferred build flavor of JavaScriptCore.
 *
 * For example, to use the international variant, you can use:
 * `def jscFlavor = 'org.webkit:android-jsc-intl:+'`
 *
 * The international variant includes ICU i18n library and necessary data
 * allowing to use e.g. `Date.toLocaleString` and `String.localeCompare` that
 * give correct results when using with locales other than en-US.  Note that
 * this variant is about 6MiB larger per architecture than default.
 */
def jscFlavor = 'org.webkit:android-jsc:+'
/**
 * Whether to enable the Hermes VM.
 *
 * This should be set on project.ext.react and mirrored here.  If it is not set
 * on project.ext.react, JavaScript will not be compiled to Hermes Bytecode
 * and the benefits of using Hermes will therefore be sharply reduced.
 */
def enableHermes = project.ext.react.get("enableHermes", false)

/**
 * Architectures to build native code for in debug.
 */
def nativeArchitectures = project.getProperties().get("reactNativeDebugArchitectures")

android {
    compileSdkVersion rootProject.ext.compileSdkVersion

	defaultConfig {
		applicationId "io.metamask"
		minSdkVersion rootProject.ext.minSdkVersion
		targetSdkVersion rootProject.ext.targetSdkVersion
		versionCode 801
		versionName "3.8.0"
		multiDexEnabled true
		testBuildType System.getProperty('testBuildType', 'debug')
		missingDimensionStrategy "minReactNative", "minReactNative46"
		testInstrumentationRunner "androidx.test.runner.AndroidJUnitRunner"
		ndk {
			abiFilters "armeabi-v7a", "x86", "arm64-v8a", "x86_64"
		}
		dexOptions {
			javaMaxHeapSize "2048M"
		}

		manifestPlaceholders = [
			MM_BRANCH_KEY_TEST: "$System.env.MM_BRANCH_KEY_TEST",
			MM_BRANCH_KEY_LIVE: "$System.env.MM_BRANCH_KEY_LIVE",
			MM_MIXPANEL_TOKEN: "$System.env.MM_MIXPANEL_TOKEN"
		]
		missingDimensionStrategy 'react-native-camera', 'general'

	}

	signingConfigs {
		release {
			storeFile file('../keystores/release.keystore')
			storePassword System.getenv("BITRISEIO_ANDROID_KEYSTORE_PASSWORD")
			keyAlias System.getenv("BITRISEIO_ANDROID_KEYSTORE_ALIAS")
			keyPassword System.getenv("BITRISEIO_ANDROID_KEYSTORE_PRIVATE_KEY_PASSWORD")
		}
		debug {
            storeFile file('debug.keystore')
            storePassword 'android'
            keyAlias 'androiddebugkey'
            keyPassword 'android'
        }
	}

	splits {
		abi {
			reset()
			enable enableSeparateBuildPerCPUArchitecture
			universalApk false  // If true, also generate a universal APK
		}
	}

	buildTypes {
		debug {
			manifestPlaceholders = [isDebug:true]
			signingConfig signingConfigs.debug
<<<<<<< HEAD
			if (nativeArchitectures) {
                ndk {
                    abiFilters nativeArchitectures.split(',')
                }
            }
=======
			multiDexEnabled true
>>>>>>> 59833138
		}
		release {
			manifestPlaceholders = [isDebug:false]
			minifyEnabled true
			multiDexEnabled true
			shrinkResources true
			proguardFiles getDefaultProguardFile("proguard-android.txt"), "proguard-rules.pro"
			signingConfig signingConfigs.release
		}
	}
	buildTypes.each {
		it.buildConfigField 'String', 'foxCode', "\"$System.env.MM_FOX_CODE\""

	}
	// applicationVariants are e.g. debug, release
	applicationVariants.all { variant ->
		variant.outputs.each { output ->
            // https://developer.android.com/studio/build/configure-apk-splits.html
            def versionCodes = ["armeabi-v7a": 1, "x86": 2, "arm64-v8a": 3, "x86_64": 4]
			def abi = output.getFilter(OutputFile.ABI)
			if (abi != null) {  // null for the universal-debug, universal-release variants
				output.versionCodeOverride =
					defaultConfig.versionCode * 1000 + versionCodes.get(abi)
			}
		}
	}
}

configurations.all {
	exclude group: 'com.facebook.react', module: 'react-native'
}

dependencies {
	implementation project(':lottie-react-native')

	implementation project(':react-native-gesture-handler')

	implementation 'androidx.multidex:multidex:2.0.1'
	implementation 'androidx.annotation:annotation:1.1.0'
	implementation 'androidx.appcompat:appcompat:1.2.0'
	// Replace 'com.facebook.react:react-native:+' with project(':ReactAndroid') to respect changes that we make in native Android code
	implementation project(':ReactAndroid')
	implementation 'org.chromium:v8-android:+'
	implementation 'com.google.android.gms:play-services-wallet:18.0.0'
	implementation "io.branch.sdk.android:library:5.+"
	implementation 'com.mixpanel.android:mixpanel-android:5.+'
	androidTestImplementation('com.wix:detox:+') { transitive = true }
	androidTestImplementation 'junit:junit:4.12'
	implementation "androidx.swiperefreshlayout:swiperefreshlayout:1.0.0"
    if (enableHermes) {
        def hermesPath = "../../node_modules/hermes-engine/android/";
        debugImplementation files(hermesPath + "hermes-debug.aar")
        releaseImplementation files(hermesPath + "hermes-release.aar")
    } else {
        implementation jscFlavor
    }
}

// Run this once to be able to run the application with BUCK
// puts all compile dependencies into folder libs for BUCK to use
task copyDownloadableDepsToLibs(type: Copy) {
	from configurations.implementation
	into 'libs'
}

apply from: file("../../node_modules/@react-native-community/cli-platform-android/native_modules.gradle"); applyNativeModulesAppBuildGradle(project)<|MERGE_RESOLUTION|>--- conflicted
+++ resolved
@@ -209,15 +209,12 @@
 		debug {
 			manifestPlaceholders = [isDebug:true]
 			signingConfig signingConfigs.debug
-<<<<<<< HEAD
 			if (nativeArchitectures) {
                 ndk {
                     abiFilters nativeArchitectures.split(',')
                 }
             }
-=======
 			multiDexEnabled true
->>>>>>> 59833138
 		}
 		release {
 			manifestPlaceholders = [isDebug:false]
