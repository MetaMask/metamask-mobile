apply plugin: "com.android.application"

import com.android.build.OutputFile

/**
 * The react.gradle file registers a task for each build variant (e.g. bundleDebugJsAndAssets
 * and bundleReleaseJsAndAssets).
 * These basically call `react-native bundle` with the correct arguments during the Android build
 * cycle. By default, bundleDebugJsAndAssets is skipped, as in debug/dev mode we prefer to load the
 * bundle directly from the development server. Below you can see all the possible configurations
 * and their defaults. If you decide to add a configuration block, make sure to add it before the
 * `apply from: "../../node_modules/react-native/react.gradle"` line.
 *
 * project.ext.react = [
 *   // the name of the generated asset file containing your JS bundle
 *   bundleAssetName: "index.android.bundle",
 *
 *   // the entry file for bundle generation
 *   entryFile: "index.android.js",
 *
 *   // whether to bundle JS and assets in debug mode
 *   bundleInDebug: false,
 *
 *   // whether to bundle JS and assets in release mode
 *   bundleInRelease: true,
 *
 *   // whether to bundle JS and assets in another build variant (if configured).
 *   // See http://tools.android.com/tech-docs/new-build-system/user-guide#TOC-Build-Variants
 *   // The configuration property can be in the following formats
 *   //         'bundleIn${productFlavor}${buildType}'
 *   //         'bundleIn${buildType}'
 *   // bundleInFreeDebug: true,
 *   // bundleInPaidRelease: true,
 *   // bundleInBeta: true,
 *
 *   // whether to disable dev mode in custom build variants (by default only disabled in release)
 *   // for example: to disable dev mode in the staging build type (if configured)
 *   devDisabledInStaging: true,
 *   // The configuration property can be in the following formats
 *   //         'devDisabledIn${productFlavor}${buildType}'
 *   //         'devDisabledIn${buildType}'
 *
 *   // the root of your project, i.e. where "package.json" lives
 *   root: "../../",
 *
 *   // where to put the JS bundle asset in debug mode
 *   jsBundleDirDebug: "$buildDir/intermediates/assets/debug",
 *
 *   // where to put the JS bundle asset in release mode
 *   jsBundleDirRelease: "$buildDir/intermediates/assets/release",
 *
 *   // where to put drawable resources / React Native assets, e.g. the ones you use via
 *   // require('./image.png')), in debug mode
 *   resourcesDirDebug: "$buildDir/intermediates/res/merged/debug",
 *
 *   // where to put drawable resources / React Native assets, e.g. the ones you use via
 *   // require('./image.png')), in release mode
 *   resourcesDirRelease: "$buildDir/intermediates/res/merged/release",
 *
 *   // by default the gradle tasks are skipped if none of the JS files or assets change; this means
 *   // that we don't look at files in android/ or ios/ to determine whether the tasks are up to
 *   // date; if you have any other folders that you want to ignore for performance reasons (gradle
 *   // indexes the entire tree), add them here. Alternatively, if you have JS files in android/
 *   // for example, you might want to remove it from here.
 *   inputExcludes: ["android/**", "ios/**"],
 *
 *   // override which node gets called and with what additional arguments
 *   nodeExecutableAndArgs: ["node"],
 *
 *   // supply additional arguments to the packager
 *   extraPackagerArgs: []
 * ]
 */

project.ext.react = [
    entryFile: "index.js"
]

apply from: "../../node_modules/react-native/react.gradle"

/**
 * Set this to true to create two separate APKs instead of one:
 *   - An APK that only works on ARM devices
 *   - An APK that only works on x86 devices
 * The advantage is the size of the APK is reduced by about 4MB.
 * Upload all the APKs to the Play Store and people will download
 * the correct one based on the CPU architecture of their device.
 */
def enableSeparateBuildPerCPUArchitecture = false

/**
 * Run Proguard to shrink the Java bytecode in release builds.
 */
def enableProguardInReleaseBuilds = false

android {
    compileSdkVersion rootProject.ext.compileSdkVersion
    buildToolsVersion rootProject.ext.buildToolsVersion

    defaultConfig {
        applicationId "com.metamask"
        minSdkVersion rootProject.ext.minSdkVersion
        targetSdkVersion rootProject.ext.targetSdkVersion
        versionCode 1
        versionName "1.0"
        ndk {
            abiFilters "armeabi-v7a", "x86"
        }
    }
    splits {
        abi {
            reset()
            enable enableSeparateBuildPerCPUArchitecture
            universalApk false  // If true, also generate a universal APK
            include "armeabi-v7a", "x86"
        }
    }
    buildTypes {
        release {
            minifyEnabled enableProguardInReleaseBuilds
            proguardFiles getDefaultProguardFile("proguard-android.txt"), "proguard-rules.pro"
        }
    }
    // applicationVariants are e.g. debug, release
    applicationVariants.all { variant ->
        variant.outputs.each { output ->
            // For each separate APK per architecture, set a unique version code as described here:
            // http://tools.android.com/tech-docs/new-build-system/user-guide/apk-splits
            def versionCodes = ["armeabi-v7a":1, "x86":2]
            def abi = output.getFilter(OutputFile.ABI)
            if (abi != null) {  // null for the universal-debug, universal-release variants
                output.versionCodeOverride =
                        versionCodes.get(abi) * 1048576 + defaultConfig.versionCode
            }
        }
    }
}

dependencies {
<<<<<<< HEAD
    compile project(':react-native-udp')
    compile project(':react-native-tcp')
    compile project(':react-native-os')
    compile project(':react-native-linear-gradient')
=======
    compile project(':react-native-os')
>>>>>>> d7c5c790
    compile project(':react-native-randombytes')
    compile project(':react-native-fs')
    compile project(':react-native-vector-icons')
    compile fileTree(dir: "libs", include: ["*.jar"])
    compile "com.android.support:appcompat-v7:${rootProject.ext.supportLibVersion}"
    compile "com.facebook.react:react-native:+"  // From node_modules
}

// Run this once to be able to run the application with BUCK
// puts all compile dependencies into folder libs for BUCK to use
task copyDownloadableDepsToLibs(type: Copy) {
    from configurations.compile
    into 'libs'
}<|MERGE_RESOLUTION|>--- conflicted
+++ resolved
@@ -137,14 +137,8 @@
 }
 
 dependencies {
-<<<<<<< HEAD
-    compile project(':react-native-udp')
-    compile project(':react-native-tcp')
     compile project(':react-native-os')
     compile project(':react-native-linear-gradient')
-=======
-    compile project(':react-native-os')
->>>>>>> d7c5c790
     compile project(':react-native-randombytes')
     compile project(':react-native-fs')
     compile project(':react-native-vector-icons')
