def getPassword(String currentUser, String keyChain) {
	def stdout = new ByteArrayOutputStream()
	def stderr = new ByteArrayOutputStream()
	if (org.gradle.internal.os.OperatingSystem.current().isMacOsX()) {
		exec {
			commandLine 'security', '-q', 'find-generic-password', '-a', currentUser, '-s', keyChain, '-w'
			standardOutput = stdout
			errorOutput = stderr
			ignoreExitValue true
		}
	} else if (org.gradle.internal.os.OperatingSystem.current().isLinux()) {
		exec {
			// In order for this to work you need to store it:
			// secret-tool store --label='mm' server mm user mm key mm-upload-key
			commandLine 'secret-tool', 'lookup', 'server', currentUser, 'user', currentUser, 'key', keyChain
			standardOutput = stdout
			errorOutput = stderr
			ignoreExitValue true
		}
	} else {
		throw new GradleException('Unsupported OS! Only MacOSx and Linux are supported')
	}
	//noinspection GroovyAssignabilityCheck
	stdout.toString().trim()
}

apply plugin: "com.android.application"

import com.android.build.OutputFile

/**
 * The react.gradle file registers a task for each build variant (e.g. bundleDebugJsAndAssets
 * and bundleReleaseJsAndAssets).
 * These basically call `react-native bundle` with the correct arguments during the Android build
 * cycle. By default, bundleDebugJsAndAssets is skipped, as in debug/dev mode we prefer to load the
 * bundle directly from the development server. Below you can see all the possible configurations
 * and their defaults. If you decide to add a configuration block, make sure to add it before the
 * `apply from: "../../node_modules/react-native/react.gradle"` line.
 *
 * project.ext.react = [
 *   // the name of the generated asset file containing your JS bundle
 *   bundleAssetName: "index.android.bundle",
 *
 *   // the entry file for bundle generation. If none specified and
 *   // "index.android.js" exists, it will be used. Otherwise "index.js" is
 *   // default. Can be overridden with ENTRY_FILE environment variable.
 *   entryFile: "index.android.js",
 *
 *   // https://reactnative.dev/docs/performance#enable-the-ram-format
 *   bundleCommand: "ram-bundle",
 *
 *   // whether to bundle JS and assets in debug mode
 *   bundleInDebug: false,
 *
 *   // whether to bundle JS and assets in release mode
 *   bundleInRelease: true,
 *
 *   // whether to bundle JS and assets in another build variant (if configured).
 *   // See http://tools.android.com/tech-docs/new-build-system/user-guide#TOC-Build-Variants
 *   // The configuration property can be in the following formats
 *   //	   'bundleIn${productFlavor}${buildType}'
 *   //	   'bundleIn${buildType}'
 *   // bundleInFreeDebug: true,
 *   // bundleInPaidRelease: true,
 *   // bundleInBeta: true,
 *
 *   // whether to disable dev mode in custom build variants (by default only disabled in release)
 *   // for example: to disable dev mode in the staging build type (if configured)
 *   devDisabledInStaging: true,
 *   // The configuration property can be in the following formats
 *   //	   'devDisabledIn${productFlavor}${buildType}'
 *   //	   'devDisabledIn${buildType}'
 *
 *   // the root of your project, i.e. where "package.json" lives
 *   root: "../../",
 *
 *   // where to put the JS bundle asset in debug mode
 *   jsBundleDirDebug: "$buildDir/intermediates/assets/debug",
 *
 *   // where to put the JS bundle asset in release mode
 *   jsBundleDirRelease: "$buildDir/intermediates/assets/release",
 *
 *   // where to put drawable resources / React Native assets, e.g. the ones you use via
 *   // require('./image.png')), in debug mode
 *   resourcesDirDebug: "$buildDir/intermediates/res/merged/debug",
 *
 *   // where to put drawable resources / React Native assets, e.g. the ones you use via
 *   // require('./image.png')), in release mode
 *   resourcesDirRelease: "$buildDir/intermediates/res/merged/release",
 *
 *   // by default the gradle tasks are skipped if none of the JS files or assets change; this means
 *   // that we don't look at files in android/ or ios/ to determine whether the tasks are up to
 *   // date; if you have any other folders that you want to ignore for performance reasons (gradle
 *   // indexes the entire tree), add them here. Alternatively, if you have JS files in android/
 *   // for example, you might want to remove it from here.
 *   inputExcludes: ["android/**", "ios/**"],
 *
 *   // override which node gets called and with what additional arguments
 *   nodeExecutableAndArgs: ["node"],
 *
 *   // supply additional arguments to the packager
 *   extraPackagerArgs: []
 * ]
 */

project.ext.react = [
	entryFile: "index.js",
	enableHermes: false,  // clean and rebuild if changing
]

apply from: "../../node_modules/react-native/react.gradle"

project.ext.sentryCli = [
	logLevel: "debug",
	sentryProperties: System.getenv('SENTRY_PROPERTIES') ? System.getenv('SENTRY_PROPERTIES') : '../../sentry.properties'
]

apply from: "../../node_modules/@sentry/react-native/sentry.gradle"

/**
 * Set this to true to create two separate APKs instead of one:
 *   - An APK that only works on ARM devices
 *   - An APK that only works on x86 devices
 * The advantage is the size of the APK is reduced by about 4MB.
 * Upload all the APKs to the Play Store and people will download
 * the correct one based on the CPU architecture of their device.
 */
def enableSeparateBuildPerCPUArchitecture = false

/**
 * Run Proguard to shrink the Java bytecode in release builds.
 */
def enableProguardInReleaseBuilds = false

/**
 * The preferred build flavor of JavaScriptCore.
 *
 * For example, to use the international variant, you can use:
 * `def jscFlavor = 'org.webkit:android-jsc-intl:+'`
 *
 * The international variant includes ICU i18n library and necessary data
 * allowing to use e.g. `Date.toLocaleString` and `String.localeCompare` that
 * give correct results when using with locales other than en-US.  Note that
 * this variant is about 6MiB larger per architecture than default.
 */
def jscFlavor = 'org.webkit:android-jsc:+'
/**
 * Whether to enable the Hermes VM.
 *
 * This should be set on project.ext.react and mirrored here.  If it is not set
 * on project.ext.react, JavaScript will not be compiled to Hermes Bytecode
 * and the benefits of using Hermes will therefore be sharply reduced.
 */
def enableHermes = project.ext.react.get("enableHermes", false)

/**
 * Architectures to build native code for in debug.
 */
def nativeArchitectures = project.getProperties().get("reactNativeDebugArchitectures")

android {
    compileSdkVersion rootProject.ext.compileSdkVersion

	defaultConfig {
		applicationId "io.metamask"
		minSdkVersion rootProject.ext.minSdkVersion
		targetSdkVersion rootProject.ext.targetSdkVersion
		versionCode 790
		versionName "3.6.0"
		multiDexEnabled true
		testBuildType System.getProperty('testBuildType', 'debug')
		missingDimensionStrategy "minReactNative", "minReactNative46"
		testInstrumentationRunner "androidx.test.runner.AndroidJUnitRunner"
		ndk {
			abiFilters "armeabi-v7a", "x86", "arm64-v8a", "x86_64"
		}
		dexOptions {
			javaMaxHeapSize "2048M"
		}

		manifestPlaceholders = [
			MM_BRANCH_KEY_TEST: "$System.env.MM_BRANCH_KEY_TEST",
			MM_BRANCH_KEY_LIVE: "$System.env.MM_BRANCH_KEY_LIVE",
			MM_MIXPANEL_TOKEN: "$System.env.MM_MIXPANEL_TOKEN"
		]
		missingDimensionStrategy 'react-native-camera', 'general'

	}

	signingConfigs {
		release {
			storeFile file('../keystores/release.keystore')
			storePassword System.getenv("BITRISEIO_ANDROID_KEYSTORE_PASSWORD")
			keyAlias System.getenv("BITRISEIO_ANDROID_KEYSTORE_ALIAS")
			keyPassword System.getenv("BITRISEIO_ANDROID_KEYSTORE_PRIVATE_KEY_PASSWORD")
		}
		debug {
            storeFile file('debug.keystore')
            storePassword 'android'
            keyAlias 'androiddebugkey'
            keyPassword 'android'
        }
	}

	splits {
		abi {
			reset()
			enable enableSeparateBuildPerCPUArchitecture
			universalApk false  // If true, also generate a universal APK
			include "armeabi-v7a", "x86", "arm64-v8a", "x86_64"
		}
	}

	buildTypes {
		debug {
			manifestPlaceholders = [isDebug:true]
			signingConfig signingConfigs.debug
			if (nativeArchitectures) {
                ndk {
                    abiFilters nativeArchitectures.split(',')
                }
            }
		}
		release {
			manifestPlaceholders = [isDebug:false]
			minifyEnabled enableProguardInReleaseBuilds
			proguardFiles getDefaultProguardFile("proguard-android.txt"), "proguard-rules.pro"
			signingConfig signingConfigs.release
		}
	}
	buildTypes.each {
		it.buildConfigField 'String', 'foxCode', "\"$System.env.MM_FOX_CODE\""

	}
	// applicationVariants are e.g. debug, release
	applicationVariants.all { variant ->
		variant.outputs.each { output ->
            // https://developer.android.com/studio/build/configure-apk-splits.html
            def versionCodes = ["armeabi-v7a": 1, "x86": 2, "arm64-v8a": 3, "x86_64": 4]
			def abi = output.getFilter(OutputFile.ABI)
			if (abi != null) {  // null for the universal-debug, universal-release variants
				output.versionCodeOverride =
					defaultConfig.versionCode * 1000 + versionCodes.get(abi)
			}
		}
	}
}

configurations.all {
	exclude group: 'com.facebook.react', module: 'react-native'
}

dependencies {
	implementation project(':lottie-react-native')

	implementation project(':react-native-gesture-handler')

	implementation 'androidx.multidex:multidex:2.0.1'
	implementation 'androidx.annotation:annotation:1.1.0'
	implementation 'androidx.appcompat:appcompat:1.2.0'
	// Replace 'com.facebook.react:react-native:+' with project(':ReactAndroid') to respect changes that we make in native Android code
	implementation project(':ReactAndroid')
	implementation 'org.chromium:v8-android:+'
	implementation 'com.google.android.gms:play-services-wallet:18.0.0'
	implementation "io.branch.sdk.android:library:5.+"
	implementation 'com.mixpanel.android:mixpanel-android:5.+'
	androidTestImplementation('com.wix:detox:+') { transitive = true }
	androidTestImplementation 'junit:junit:4.12'
	implementation "androidx.swiperefreshlayout:swiperefreshlayout:1.0.0"
<<<<<<< HEAD
=======
	implementation "com.squareup.okhttp3:okhttp:4.9.1"
	implementation "com.squareup.okhttp3:logging-interceptor:4.9.1"
	implementation "com.squareup.okhttp3:okhttp-urlconnection:4.9.1"

    debugImplementation("com.facebook.flipper:flipper:${FLIPPER_VERSION}") {
      exclude group:'com.facebook.fbjni'
    }
    debugImplementation("com.facebook.flipper:flipper-network-plugin:${FLIPPER_VERSION}") {
        exclude group:'com.facebook.flipper'
		exclude group:'com.squareup.okhttp3', module:'okhttp'
    }
    debugImplementation("com.facebook.flipper:flipper-fresco-plugin:${FLIPPER_VERSION}") {
        exclude group:'com.facebook.flipper'
    }
>>>>>>> dff428b2
    if (enableHermes) {
        def hermesPath = "../../node_modules/hermes-engine/android/";
        debugImplementation files(hermesPath + "hermes-debug.aar")
        releaseImplementation files(hermesPath + "hermes-release.aar")
    } else {
        implementation jscFlavor
    }
}

// Run this once to be able to run the application with BUCK
// puts all compile dependencies into folder libs for BUCK to use
task copyDownloadableDepsToLibs(type: Copy) {
	from configurations.implementation
	into 'libs'
}

apply from: file("../../node_modules/@react-native-community/cli-platform-android/native_modules.gradle"); applyNativeModulesAppBuildGradle(project)<|MERGE_RESOLUTION|>--- conflicted
+++ resolved
@@ -267,23 +267,6 @@
 	androidTestImplementation('com.wix:detox:+') { transitive = true }
 	androidTestImplementation 'junit:junit:4.12'
 	implementation "androidx.swiperefreshlayout:swiperefreshlayout:1.0.0"
-<<<<<<< HEAD
-=======
-	implementation "com.squareup.okhttp3:okhttp:4.9.1"
-	implementation "com.squareup.okhttp3:logging-interceptor:4.9.1"
-	implementation "com.squareup.okhttp3:okhttp-urlconnection:4.9.1"
-
-    debugImplementation("com.facebook.flipper:flipper:${FLIPPER_VERSION}") {
-      exclude group:'com.facebook.fbjni'
-    }
-    debugImplementation("com.facebook.flipper:flipper-network-plugin:${FLIPPER_VERSION}") {
-        exclude group:'com.facebook.flipper'
-		exclude group:'com.squareup.okhttp3', module:'okhttp'
-    }
-    debugImplementation("com.facebook.flipper:flipper-fresco-plugin:${FLIPPER_VERSION}") {
-        exclude group:'com.facebook.flipper'
-    }
->>>>>>> dff428b2
     if (enableHermes) {
         def hermesPath = "../../node_modules/hermes-engine/android/";
         debugImplementation files(hermesPath + "hermes-debug.aar")
