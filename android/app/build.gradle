def getPassword(String currentUser, String keyChain) {
	def stdout = new ByteArrayOutputStream()
	def stderr = new ByteArrayOutputStream()
	if (org.gradle.internal.os.OperatingSystem.current().isMacOsX()) {
		exec {
			commandLine 'security', '-q', 'find-generic-password', '-a', currentUser, '-s', keyChain, '-w'
			standardOutput = stdout
			errorOutput = stderr
			ignoreExitValue true
		}
	} else if (org.gradle.internal.os.OperatingSystem.current().isLinux()) {
		exec {
			// In order for this to work you need to store it:
			// secret-tool store --label='mm' server mm user mm key mm-upload-key
			commandLine 'secret-tool', 'lookup', 'server', currentUser, 'user', currentUser, 'key', keyChain
			standardOutput = stdout
			errorOutput = stderr
			ignoreExitValue true
		}
	} else {
		throw new GradleException('Unsupported OS! Only MacOSx and Linux are supported')
	}
	//noinspection GroovyAssignabilityCheck
	stdout.toString().trim()
}

apply plugin: "com.android.application"

import com.android.build.OutputFile

/**
 * The react.gradle file registers a task for each build variant (e.g. bundleDebugJsAndAssets
 * and bundleReleaseJsAndAssets).
 * These basically call `react-native bundle` with the correct arguments during the Android build
 * cycle. By default, bundleDebugJsAndAssets is skipped, as in debug/dev mode we prefer to load the
 * bundle directly from the development server. Below you can see all the possible configurations
 * and their defaults. If you decide to add a configuration block, make sure to add it before the
 * `apply from: "../../node_modules/react-native/react.gradle"` line.
 *
 * project.ext.react = [
 *   // the name of the generated asset file containing your JS bundle
 *   bundleAssetName: "index.android.bundle",
 *
 *   // the entry file for bundle generation. If none specified and
 *   // "index.android.js" exists, it will be used. Otherwise "index.js" is
 *   // default. Can be overridden with ENTRY_FILE environment variable.
 *   entryFile: "index.android.js",
 *
 *   // https://reactnative.dev/docs/performance#enable-the-ram-format
 *   bundleCommand: "ram-bundle",
 *
 *   // whether to bundle JS and assets in debug mode
 *   bundleInDebug: false,
 *
 *   // whether to bundle JS and assets in release mode
 *   bundleInRelease: true,
 *
 *   // whether to bundle JS and assets in another build variant (if configured).
 *   // See http://tools.android.com/tech-docs/new-build-system/user-guide#TOC-Build-Variants
 *   // The configuration property can be in the following formats
 *   //	   'bundleIn${productFlavor}${buildType}'
 *   //	   'bundleIn${buildType}'
 *   // bundleInFreeDebug: true,
 *   // bundleInPaidRelease: true,
 *   // bundleInBeta: true,
 *
 *   // whether to disable dev mode in custom build variants (by default only disabled in release)
 *   // for example: to disable dev mode in the staging build type (if configured)
 *   devDisabledInStaging: true,
 *   // The configuration property can be in the following formats
 *   //	   'devDisabledIn${productFlavor}${buildType}'
 *   //	   'devDisabledIn${buildType}'
 *
 *   // the root of your project, i.e. where "package.json" lives
 *   root: "../../",
 *
 *   // where to put the JS bundle asset in debug mode
 *   jsBundleDirDebug: "$buildDir/intermediates/assets/debug",
 *
 *   // where to put the JS bundle asset in release mode
 *   jsBundleDirRelease: "$buildDir/intermediates/assets/release",
 *
 *   // where to put drawable resources / React Native assets, e.g. the ones you use via
 *   // require('./image.png')), in debug mode
 *   resourcesDirDebug: "$buildDir/intermediates/res/merged/debug",
 *
 *   // where to put drawable resources / React Native assets, e.g. the ones you use via
 *   // require('./image.png')), in release mode
 *   resourcesDirRelease: "$buildDir/intermediates/res/merged/release",
 *
 *   // by default the gradle tasks are skipped if none of the JS files or assets change; this means
 *   // that we don't look at files in android/ or ios/ to determine whether the tasks are up to
 *   // date; if you have any other folders that you want to ignore for performance reasons (gradle
 *   // indexes the entire tree), add them here. Alternatively, if you have JS files in android/
 *   // for example, you might want to remove it from here.
 *   inputExcludes: ["android/**", "ios/**"],
 *
 *   // override which node gets called and with what additional arguments
 *   nodeExecutableAndArgs: ["node"],
 *
 *   // supply additional arguments to the packager
 *   extraPackagerArgs: []
 * ]
 */

project.ext.react = [
	entryFile: "index.js",
	enableHermes: false //System.getenv('METAMASK_ENVIRONMENT') == 'production'
]

apply from: "../../node_modules/react-native/react.gradle"
 project.ext.sentryCli = [
	logLevel: "debug",
	sentryProperties: System.getenv('SENTRY_PROPERTIES') ? System.getenv('SENTRY_PROPERTIES') : '../../sentry.properties'
]

apply from: "../../node_modules/@sentry/react-native/sentry.gradle"

/**
 * Set this to true to create two separate APKs instead of one:
 *   - An APK that only works on ARM devices
 *   - An APK that only works on x86 devices
 * The advantage is the size of the APK is reduced by about 4MB.
 * Upload all the APKs to the Play Store and people will download
 * the correct one based on the CPU architecture of their device.
 */
def enableSeparateBuildPerCPUArchitecture = true

/**
 * The preferred build flavor of JavaScriptCore.
 *
 * For example, to use the international variant, you can use:
 * `def jscFlavor = 'org.webkit:android-jsc-intl:+'`
 *
 * The international variant includes ICU i18n library and necessary data
 * allowing to use e.g. `Date.toLocaleString` and `String.localeCompare` that
 * give correct results when using with locales other than en-US.  Note that
 * this variant is about 6MiB larger per architecture than default.
 */
def jscFlavor = 'org.webkit:android-jsc-intl:+'
/**
 * Whether to enable the Hermes VM.
 *
 * This should be set on project.ext.react and mirrored here.  If it is not set
 * on project.ext.react, JavaScript will not be compiled to Hermes Bytecode
 * and the benefits of using Hermes will therefore be sharply reduced.
 */
def enableHermes = project.ext.react.get("enableHermes", false)

/**
 * Architectures to build native code for in debug.
 */
def nativeArchitectures = project.getProperties().get("reactNativeDebugArchitectures")

android {
    compileSdkVersion rootProject.ext.compileSdkVersion

	defaultConfig {
		applicationId "io.metamask"
		minSdkVersion rootProject.ext.minSdkVersion
		targetSdkVersion rootProject.ext.targetSdkVersion
<<<<<<< HEAD
		versionCode 1031
		versionName "5.12.3"
=======
		versionCode 1030
		versionName "5.12.1"
>>>>>>> c0122b14
		multiDexEnabled true
		testBuildType System.getProperty('testBuildType', 'debug')
		missingDimensionStrategy "minReactNative", "minReactNative46"
		testInstrumentationRunner "androidx.test.runner.AndroidJUnitRunner"
		ndk {
			abiFilters "armeabi-v7a", "x86", "arm64-v8a", "x86_64"
		}
		dexOptions {
			javaMaxHeapSize "2048M"
		}

		manifestPlaceholders = [
			MM_BRANCH_KEY_TEST: "$System.env.MM_BRANCH_KEY_TEST",
			MM_BRANCH_KEY_LIVE: "$System.env.MM_BRANCH_KEY_LIVE",
			MM_MIXPANEL_TOKEN: "$System.env.MM_MIXPANEL_TOKEN"
		]
		missingDimensionStrategy 'react-native-camera', 'general'
  }

	packagingOptions {
		exclude 'META-INF/DEPENDENCIES'
	}

	signingConfigs {
		release {
			storeFile file('../keystores/release.keystore')
			storePassword System.getenv("BITRISEIO_ANDROID_KEYSTORE_PASSWORD")
			keyAlias System.getenv("BITRISEIO_ANDROID_KEYSTORE_ALIAS")
			keyPassword System.getenv("BITRISEIO_ANDROID_KEYSTORE_PRIVATE_KEY_PASSWORD")
		}
    qa {
      storeFile file('../keystores/internalRelease.keystore')
      storePassword System.getenv("BITRISEIO_ANDROID_QA_KEYSTORE_PASSWORD")
      keyAlias System.getenv("BITRISEIO_ANDROID_QA_KEYSTORE_ALIAS")
      keyPassword System.getenv("BITRISEIO_ANDROID_QA_KEYSTORE_PRIVATE_KEY_PASSWORD")
    }
		debug {
      storeFile file('debug.keystore')
      storePassword 'android'
      keyAlias 'androiddebugkey'
      keyPassword 'android'
    }
	}

	splits {
		abi {
			reset()
			enable enableSeparateBuildPerCPUArchitecture
			universalApk false  // If true, also generate a universal APK
		}
	}

	buildTypes {
		debug {
			manifestPlaceholders = [isDebug:true]
			if (nativeArchitectures) {
                ndk {
                    abiFilters nativeArchitectures.split(',')
                }
            }
			multiDexEnabled true
			signingConfig signingConfigs.debug
		}
		release {
			manifestPlaceholders = [isDebug:false]
			minifyEnabled true
			multiDexEnabled true
			shrinkResources true
			proguardFiles getDefaultProguardFile("proguard-android.txt"), "proguard-rules.pro"
		}
	}

	flavorDimensions "version"
   		productFlavors {
        qa {
          dimension "version"
          applicationIdSuffix ".qa"
          applicationId "io.metamask"
          signingConfig signingConfigs.qa
        }
        prod {
          dimension "version"
          applicationId "io.metamask"
          signingConfig signingConfigs.release
        }
    	}

	buildTypes.each {
		it.buildConfigField 'String', 'foxCode', "\"$System.env.MM_FOX_CODE\""

	}
	// applicationVariants are e.g. debug, release
	applicationVariants.all { variant ->
		variant.outputs.each { output ->
            // https://developer.android.com/studio/build/configure-apk-splits.html
      def versionCodes = ["armeabi-v7a": 1, "x86": 2, "arm64-v8a": 3, "x86_64": 4]
			def abi = output.getFilter(OutputFile.ABI)
			if (abi != null) {  // null for the universal-debug, universal-release variants
				output.versionCodeOverride =
					defaultConfig.versionCode * 1000 + versionCodes.get(abi)
			}
		}
	}
}

configurations.all {
	exclude group: 'com.facebook.react', module: 'react-native'
}

dependencies {
	implementation project(':lottie-react-native')

	implementation project(':react-native-gesture-handler')

	implementation 'androidx.multidex:multidex:2.0.1'
	implementation 'androidx.annotation:annotation:1.1.0'
	implementation 'androidx.appcompat:appcompat:1.2.0'
	// Replace 'com.facebook.react:react-native:+' with project(':ReactAndroid') to respect changes that we make in native Android code
	implementation project(':ReactAndroid')
	implementation 'org.chromium:v8-android:+'
	implementation 'com.google.android.gms:play-services-wallet:18.0.0'
	implementation "io.branch.sdk.android:library:5.+"
	implementation 'com.mixpanel.android:mixpanel-android:5.+'
	androidTestImplementation('com.wix:detox:+') { transitive = true }
	androidTestImplementation 'junit:junit:4.12'
	implementation "androidx.swiperefreshlayout:swiperefreshlayout:1.0.0"
	implementation "com.android.installreferrer:installreferrer:2.2"

	debugImplementation("com.facebook.flipper:flipper:${FLIPPER_VERSION}") {
        exclude group:'com.facebook.fbjni'
    }

    debugImplementation("com.facebook.flipper:flipper-network-plugin:${FLIPPER_VERSION}") {
        exclude group:'com.facebook.flipper'
        exclude group:'com.squareup.okhttp3', module:'okhttp'
    }

    debugImplementation("com.facebook.flipper:flipper-fresco-plugin:${FLIPPER_VERSION}") {
        exclude group:'com.facebook.flipper'
    }

    if (enableHermes) {
        def hermesPath = "../../node_modules/hermes-engine/android/";
        debugImplementation files(hermesPath + "hermes-debug.aar")
        releaseImplementation files(hermesPath + "hermes-release.aar")

    } else {
        implementation jscFlavor
    }
}

// Run this once to be able to run the application with BUCK
// puts all compile dependencies into folder libs for BUCK to use
task copyDownloadableDepsToLibs(type: Copy) {
	from configurations.implementation
	into 'libs'
}

apply from: file("../../node_modules/@react-native-community/cli-platform-android/native_modules.gradle"); applyNativeModulesAppBuildGradle(project)<|MERGE_RESOLUTION|>--- conflicted
+++ resolved
@@ -159,13 +159,8 @@
 		applicationId "io.metamask"
 		minSdkVersion rootProject.ext.minSdkVersion
 		targetSdkVersion rootProject.ext.targetSdkVersion
-<<<<<<< HEAD
-		versionCode 1031
-		versionName "5.12.3"
-=======
 		versionCode 1030
 		versionName "5.12.1"
->>>>>>> c0122b14
 		multiDexEnabled true
 		testBuildType System.getProperty('testBuildType', 'debug')
 		missingDimensionStrategy "minReactNative", "minReactNative46"
