--- conflicted
+++ resolved
@@ -188,11 +188,7 @@
         minSdkVersion rootProject.ext.minSdkVersion
         targetSdkVersion rootProject.ext.targetSdkVersion
         versionName "7.59.0"
-<<<<<<< HEAD
-        versionCode 2800
-=======
         versionCode 2818
->>>>>>> efe74c47
         testBuildType System.getProperty('testBuildType', 'debug')
         testInstrumentationRunner "androidx.test.runner.AndroidJUnitRunner"
         manifestPlaceholders.MM_BRANCH_KEY_TEST = "$System.env.MM_BRANCH_KEY_TEST"
