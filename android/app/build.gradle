--- conflicted
+++ resolved
@@ -113,9 +113,6 @@
  * This reads the value from reactNativeArchitectures in your gradle.properties
  * file and works together with the --active-arch-only flag of react-native run-android.
  */
-def reactNativeArchitectures() {
-    def value = project.getProperties().get("reactNativeArchitectures")
-    return value ? value.split(",") : ["armeabi-v7a", "x86", "x86_64", "arm64-v8a"]
 }
 
 /**
@@ -134,16 +131,10 @@
     namespace"io.metamask"
     defaultConfig {
 		applicationId "io.metamask"
-<<<<<<< HEAD
         minSdkVersion rootProject.ext.minSdkVersion
         targetSdkVersion rootProject.ext.targetSdkVersion
-        versionCode 1125
-=======
-		minSdkVersion rootProject.ext.minSdkVersion
-		targetSdkVersion rootProject.ext.targetSdkVersion
-		versionCode 1136
->>>>>>> 749d9efe
-		versionName "7.1.0"
+        versionCode 1136
+		    versionName "7.1.0"
         testBuildType System.getProperty('testBuildType', 'debug')
         missingDimensionStrategy 'react-native-camera', 'general'
         testInstrumentationRunner "androidx.test.runner.AndroidJUnitRunner"
