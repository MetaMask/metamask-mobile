apply plugin: "com.android.application"
apply plugin: "com.facebook.react"

import com.android.build.OutputFile

/**
 * This is the configuration block to customize your React Native Android app.
 * By default you don't need to apply any configuration, just uncomment the lines you need.
 */
react {
    /* Folders */
    //   The root of your project, i.e. where "package.json" lives. Default is '..'
    // root = file("../")
    //   The folder where the react-native NPM package is. Default is ../node_modules/react-native
    // reactNativeDir = file("../node_modules/react-native")
    //   The folder where the react-native Codegen package is. Default is ../node_modules/react-native-codegen
    // codegenDir = file("../node_modules/react-native-codegen")
    //   The cli.js file which is the React Native CLI entrypoint. Default is ../node_modules/react-native/cli.js
    // cliFile = file("../node_modules/react-native/cli.js")
    /* Variants */
    //   The list of variants to that are debuggable. For those we're going to
    //   skip the bundling of the JS bundle and the assets. By default is just 'debug'.
    //   If you add flavors like lite, prod, etc. you'll have to list your debuggableVariants.
    // debuggableVariants = ["liteDebug", "prodDebug"]
    /* Bundling */
    //   A list containing the node command and its flags. Default is just 'node'.
    // nodeExecutableAndArgs = ["node"]
    //
    //   The command to run when bundling. By default is 'bundle'
    // bundleCommand = "ram-bundle"
    //
    //   The path to the CLI configuration file. Default is empty.
    // bundleConfig = file(../rn-cli.config.js)
    //
    //   The name of the generated asset file containing your JS bundle
    // bundleAssetName = "MyApplication.android.bundle"
    //
    //   The entry file for bundle generation. Default is 'index.android.js' or 'index.js'
    // entryFile = file("../js/MyApplication.android.js")
    //
    //   A list of extra flags to pass to the 'bundle' commands.
    //   See https://github.com/react-native-community/cli/blob/main/docs/commands.md#bundle
    // extraPackagerArgs = []
    /* Hermes Commands */
    //   The hermes compiler command to run. By default it is 'hermesc'
    // hermesCommand = "$rootDir/my-custom-hermesc/bin/hermesc"
    //
    //   The list of flags to pass to the Hermes compiler. By default is "-O", "-output-source-map"
    // hermesFlags = ["-O", "-output-source-map"]
}

project.ext.react = [
	entryFile: "index.js",
	enableHermes: false //System.getenv('METAMASK_ENVIRONMENT') == 'production'
]

 project.ext.sentryCli = [
	logLevel: "debug",
	sentryProperties: System.getenv('SENTRY_PROPERTIES') ? System.getenv('SENTRY_PROPERTIES') : '../../sentry.properties'
]

apply from: "../../node_modules/@sentry/react-native/sentry.gradle"

def getPassword(String currentUser, String keyChain) {
	def stdout = new ByteArrayOutputStream()
	def stderr = new ByteArrayOutputStream()
	if (org.gradle.internal.os.OperatingSystem.current().isMacOsX()) {
		exec {
			commandLine 'security', '-q', 'find-generic-password', '-a', currentUser, '-s', keyChain, '-w'
			standardOutput = stdout
			errorOutput = stderr
			ignoreExitValue true
		}
	} else if (org.gradle.internal.os.OperatingSystem.current().isLinux()) {
		exec {
			// In order for this to work you need to store it:
			// secret-tool store --label='mm' server mm user mm key mm-upload-key
			commandLine 'secret-tool', 'lookup', 'server', currentUser, 'user', currentUser, 'key', keyChain
			standardOutput = stdout
			errorOutput = stderr
			ignoreExitValue true
		}
	} else {
		throw new GradleException('Unsupported OS! Only MacOSx and Linux are supported')
	}
	//noinspection GroovyAssignabilityCheck
	stdout.toString().trim()
}

/**
 * Set this to true to create four separate APKs instead of one,
 * one for each native architecture. This is useful if you don't
 * use App Bundles (https://developer.android.com/guide/app-bundle/)
 * and want to have separate APKs to upload to the Play Store.
 */
def enableSeparateBuildPerCPUArchitecture = true

/**
 * Set this to true to Run Proguard on Release builds to minify the Java bytecode.
 */
def enableProguardInReleaseBuilds = false

/**
 * The preferred build flavor of JavaScriptCore (JSC)
 *
 * For example, to use the international variant, you can use:
 * `def jscFlavor = 'org.webkit:android-jsc-intl:+'`
 *
 * The international variant includes ICU i18n library and necessary data
 * allowing to use e.g. `Date.toLocaleString` and `String.localeCompare` that
 * give correct results when using with locales other than en-US. Note that
 * this variant is about 6MiB larger per architecture than default.
 */
def jscFlavor = 'org.webkit:android-jsc:+'

/**
 * Private function to get the list of Native Architectures you want to build.
 * This reads the value from reactNativeArchitectures in your gradle.properties
 * file and works together with the --active-arch-only flag of react-native run-android.
 */
def reactNativeArchitectures() {
    def value = project.getProperties().get("reactNativeArchitectures")
    return value ? value.split(",") : ["armeabi-v7a", "x86", "x86_64", "arm64-v8a"]
}

android {
    ndkVersion rootProject.ext.ndkVersion

    compileSdkVersion rootProject.ext.compileSdkVersion

    namespace"io.metamask"
    defaultConfig {
		applicationId "io.metamask"
<<<<<<< HEAD
        minSdkVersion rootProject.ext.minSdkVersion
        targetSdkVersion rootProject.ext.targetSdkVersion
        versionCode 1072
        versionName "6.0.1"
        testBuildType System.getProperty('testBuildType', 'debug')
        missingDimensionStrategy 'react-native-camera', 'general'
        testInstrumentationRunner "androidx.test.runner.AndroidJUnitRunner"
        manifestPlaceholders.MM_BRANCH_KEY_TEST = "$System.env.MM_BRANCH_KEY_TEST"
        manifestPlaceholders.MM_BRANCH_KEY_LIVE = "$System.env.MM_BRANCH_KEY_LIVE"
        manifestPlaceholders.MM_MIXPANEL_TOKEN = "$System.env.MM_MIXPANEL_TOKEN"
=======
		minSdkVersion rootProject.ext.minSdkVersion
		targetSdkVersion rootProject.ext.targetSdkVersion
		versionCode 1100
		versionName "6.4.0"
		multiDexEnabled true
		testBuildType System.getProperty('testBuildType', 'debug')
		missingDimensionStrategy "minReactNative", "minReactNative46"
		testInstrumentationRunner "androidx.test.runner.AndroidJUnitRunner"
		ndk {
			abiFilters "armeabi-v7a", "x86", "arm64-v8a", "x86_64"
		}
		dexOptions {
			javaMaxHeapSize "2048M"
		}

		manifestPlaceholders = [
			MM_BRANCH_KEY_TEST: "$System.env.MM_BRANCH_KEY_TEST",
			MM_BRANCH_KEY_LIVE: "$System.env.MM_BRANCH_KEY_LIVE",
			MM_MIXPANEL_TOKEN: "$System.env.MM_MIXPANEL_TOKEN"
		]
		missingDimensionStrategy 'react-native-camera', 'general'
  }

	packagingOptions {
		exclude 'META-INF/DEPENDENCIES'
	}

	signingConfigs {
		release {
			storeFile file('../keystores/release.keystore')
			storePassword System.getenv("BITRISEIO_ANDROID_KEYSTORE_PASSWORD")
			keyAlias System.getenv("BITRISEIO_ANDROID_KEYSTORE_ALIAS")
			keyPassword System.getenv("BITRISEIO_ANDROID_KEYSTORE_PRIVATE_KEY_PASSWORD")
		}
    qa {
      storeFile file('../keystores/internalRelease.keystore')
      storePassword System.getenv("BITRISEIO_ANDROID_QA_KEYSTORE_PASSWORD")
      keyAlias System.getenv("BITRISEIO_ANDROID_QA_KEYSTORE_ALIAS")
      keyPassword System.getenv("BITRISEIO_ANDROID_QA_KEYSTORE_PRIVATE_KEY_PASSWORD")
    }
		debug {
      storeFile file('debug.keystore')
      storePassword 'android'
      keyAlias 'androiddebugkey'
      keyPassword 'android'
>>>>>>> 320a4fb0
    }

	  packagingOptions {
		  exclude 'META-INF/DEPENDENCIES'
	  }

	  signingConfigs {
		  release {
			  storeFile file('../keystores/release.keystore')
			  storePassword System.getenv("BITRISEIO_ANDROID_KEYSTORE_PASSWORD")
			  keyAlias System.getenv("BITRISEIO_ANDROID_KEYSTORE_ALIAS")
			  keyPassword System.getenv("BITRISEIO_ANDROID_KEYSTORE_PRIVATE_KEY_PASSWORD")
		  }
      qa {
        storeFile file('../keystores/internalRelease.keystore')
        storePassword System.getenv("BITRISEIO_ANDROID_QA_KEYSTORE_PASSWORD")
        keyAlias System.getenv("BITRISEIO_ANDROID_QA_KEYSTORE_ALIAS")
        keyPassword System.getenv("BITRISEIO_ANDROID_QA_KEYSTORE_PRIVATE_KEY_PASSWORD")
      }
		  debug {
        storeFile file('debug.keystore')
        storePassword 'android'
        keyAlias 'androiddebugkey'
        keyPassword 'android'
      }
	  }

    splits {
        abi {
            reset()
            enable enableSeparateBuildPerCPUArchitecture
            universalApk false  // If true, also generate a universal APK
            include (*reactNativeArchitectures())
        }
    }

    buildTypes {
        debug {
            manifestPlaceholders.isDebug = true
            signingConfig signingConfigs.debug
        }
        release {
            manifestPlaceholders.isDebug = false
            // Caution! In production, you need to generate your own keystore file.
            // see https://reactnative.dev/docs/signed-apk-android.
            signingConfig signingConfigs.debug
            minifyEnabled enableProguardInReleaseBuilds
            proguardFiles getDefaultProguardFile("proguard-android.txt"), "proguard-rules.pro"
        }
    }

	  flavorDimensions "version"
   		  productFlavors {
          qa {
            dimension "version"
            applicationIdSuffix ".qa"
            applicationId "io.metamask"
            signingConfig signingConfigs.qa
          }
          prod {
            dimension "version"
            applicationId "io.metamask"
            signingConfig signingConfigs.release
          }
    	  }

	  buildTypes.each {
		  it.buildConfigField 'String', 'foxCode', "\"$System.env.MM_FOX_CODE\""

	  }
    // applicationVariants are e.g. debug, release
    applicationVariants.all { variant ->
        variant.outputs.each { output ->
            // For each separate APK per architecture, set a unique version code as described here:
            // https://developer.android.com/studio/build/configure-apk-splits.html
            // Example: versionCode 1 will generate 1001 for armeabi-v7a, 1002 for x86, etc.
            def versionCodes = ["armeabi-v7a": 1, "x86": 2, "arm64-v8a": 3, "x86_64": 4]
            def abi = output.getFilter(OutputFile.ABI)
            if (abi != null) {  // null for the universal-debug, universal-release variants
                output.versionCodeOverride =
                        defaultConfig.versionCode * 1000 + versionCodes.get(abi)
            }

        }
    }
}

dependencies {
<<<<<<< HEAD
    // The version of react-native is set by the React Native Gradle Plugin
    implementation("com.facebook.react:react-android")
    implementation("androidx.swiperefreshlayout:swiperefreshlayout:1.0.0")
    debugImplementation("com.facebook.flipper:flipper:${FLIPPER_VERSION}")
=======
	implementation project(':lottie-react-native')

	implementation project(':react-native-gesture-handler')

	implementation 'androidx.multidex:multidex:2.0.1'
	implementation 'androidx.annotation:annotation:1.1.0'
	implementation 'androidx.appcompat:appcompat:1.2.0'
	// Replace 'com.facebook.react:react-native:+' with project(':ReactAndroid') to respect changes that we make in native Android code
	implementation project(':ReactAndroid')
	implementation 'org.chromium:v8-android:+'
	implementation 'com.google.android.gms:play-services-wallet:18.0.0'
	implementation "io.branch.sdk.android:library:5.+"
	implementation 'com.mixpanel.android:mixpanel-android:5.+'
	androidTestImplementation('com.wix:detox:+') { transitive = true }
	androidTestImplementation 'junit:junit:4.12'
	implementation "androidx.swiperefreshlayout:swiperefreshlayout:1.0.0"
	implementation "com.android.installreferrer:installreferrer:2.2"

	debugImplementation("com.facebook.flipper:flipper:${FLIPPER_VERSION}") {
        exclude group:'com.facebook.fbjni'
    }

>>>>>>> 320a4fb0
    debugImplementation("com.facebook.flipper:flipper-network-plugin:${FLIPPER_VERSION}") {
        exclude group:'com.squareup.okhttp3', module:'okhttp'
    }

    debugImplementation("com.facebook.flipper:flipper-fresco-plugin:${FLIPPER_VERSION}")
    if (hermesEnabled.toBoolean()) {
        implementation("com.facebook.react:hermes-android")
    } else {
        implementation jscFlavor
    }
}

apply from: file("../../node_modules/@react-native-community/cli-platform-android/native_modules.gradle"); applyNativeModulesAppBuildGradle(project)<|MERGE_RESOLUTION|>--- conflicted
+++ resolved
@@ -131,64 +131,16 @@
     namespace"io.metamask"
     defaultConfig {
 		applicationId "io.metamask"
-<<<<<<< HEAD
         minSdkVersion rootProject.ext.minSdkVersion
         targetSdkVersion rootProject.ext.targetSdkVersion
-        versionCode 1072
-        versionName "6.0.1"
+        versionCode 1100
+		versionName "6.4.0"
         testBuildType System.getProperty('testBuildType', 'debug')
         missingDimensionStrategy 'react-native-camera', 'general'
         testInstrumentationRunner "androidx.test.runner.AndroidJUnitRunner"
         manifestPlaceholders.MM_BRANCH_KEY_TEST = "$System.env.MM_BRANCH_KEY_TEST"
         manifestPlaceholders.MM_BRANCH_KEY_LIVE = "$System.env.MM_BRANCH_KEY_LIVE"
         manifestPlaceholders.MM_MIXPANEL_TOKEN = "$System.env.MM_MIXPANEL_TOKEN"
-=======
-		minSdkVersion rootProject.ext.minSdkVersion
-		targetSdkVersion rootProject.ext.targetSdkVersion
-		versionCode 1100
-		versionName "6.4.0"
-		multiDexEnabled true
-		testBuildType System.getProperty('testBuildType', 'debug')
-		missingDimensionStrategy "minReactNative", "minReactNative46"
-		testInstrumentationRunner "androidx.test.runner.AndroidJUnitRunner"
-		ndk {
-			abiFilters "armeabi-v7a", "x86", "arm64-v8a", "x86_64"
-		}
-		dexOptions {
-			javaMaxHeapSize "2048M"
-		}
-
-		manifestPlaceholders = [
-			MM_BRANCH_KEY_TEST: "$System.env.MM_BRANCH_KEY_TEST",
-			MM_BRANCH_KEY_LIVE: "$System.env.MM_BRANCH_KEY_LIVE",
-			MM_MIXPANEL_TOKEN: "$System.env.MM_MIXPANEL_TOKEN"
-		]
-		missingDimensionStrategy 'react-native-camera', 'general'
-  }
-
-	packagingOptions {
-		exclude 'META-INF/DEPENDENCIES'
-	}
-
-	signingConfigs {
-		release {
-			storeFile file('../keystores/release.keystore')
-			storePassword System.getenv("BITRISEIO_ANDROID_KEYSTORE_PASSWORD")
-			keyAlias System.getenv("BITRISEIO_ANDROID_KEYSTORE_ALIAS")
-			keyPassword System.getenv("BITRISEIO_ANDROID_KEYSTORE_PRIVATE_KEY_PASSWORD")
-		}
-    qa {
-      storeFile file('../keystores/internalRelease.keystore')
-      storePassword System.getenv("BITRISEIO_ANDROID_QA_KEYSTORE_PASSWORD")
-      keyAlias System.getenv("BITRISEIO_ANDROID_QA_KEYSTORE_ALIAS")
-      keyPassword System.getenv("BITRISEIO_ANDROID_QA_KEYSTORE_PRIVATE_KEY_PASSWORD")
-    }
-		debug {
-      storeFile file('debug.keystore')
-      storePassword 'android'
-      keyAlias 'androiddebugkey'
-      keyPassword 'android'
->>>>>>> 320a4fb0
     }
 
 	  packagingOptions {
@@ -277,35 +229,11 @@
 }
 
 dependencies {
-<<<<<<< HEAD
     // The version of react-native is set by the React Native Gradle Plugin
     implementation("com.facebook.react:react-android")
     implementation("androidx.swiperefreshlayout:swiperefreshlayout:1.0.0")
+    implementation('com.mixpanel.android:mixpanel-android:5.+')
     debugImplementation("com.facebook.flipper:flipper:${FLIPPER_VERSION}")
-=======
-	implementation project(':lottie-react-native')
-
-	implementation project(':react-native-gesture-handler')
-
-	implementation 'androidx.multidex:multidex:2.0.1'
-	implementation 'androidx.annotation:annotation:1.1.0'
-	implementation 'androidx.appcompat:appcompat:1.2.0'
-	// Replace 'com.facebook.react:react-native:+' with project(':ReactAndroid') to respect changes that we make in native Android code
-	implementation project(':ReactAndroid')
-	implementation 'org.chromium:v8-android:+'
-	implementation 'com.google.android.gms:play-services-wallet:18.0.0'
-	implementation "io.branch.sdk.android:library:5.+"
-	implementation 'com.mixpanel.android:mixpanel-android:5.+'
-	androidTestImplementation('com.wix:detox:+') { transitive = true }
-	androidTestImplementation 'junit:junit:4.12'
-	implementation "androidx.swiperefreshlayout:swiperefreshlayout:1.0.0"
-	implementation "com.android.installreferrer:installreferrer:2.2"
-
-	debugImplementation("com.facebook.flipper:flipper:${FLIPPER_VERSION}") {
-        exclude group:'com.facebook.fbjni'
-    }
-
->>>>>>> 320a4fb0
     debugImplementation("com.facebook.flipper:flipper-network-plugin:${FLIPPER_VERSION}") {
         exclude group:'com.squareup.okhttp3', module:'okhttp'
     }
