apply plugin: "com.android.application"
apply plugin: "com.facebook.react"
apply plugin: "io.sentry.android.gradle"
apply plugin: 'com.google.gms.google-services'

import com.android.build.OutputFile

/**
 * This is the configuration block to customize your React Native Android app.
 * By default you don't need to apply any configuration, just uncomment the lines you need.
 */
react {
    /* Folders */
    //   The root of your project, i.e. where "package.json" lives. Default is '..'
    // root = file("../")
    //   The folder where the react-native NPM package is. Default is ../node_modules/react-native
    // reactNativeDir = file("../node_modules/react-native")
    //   The folder where the react-native Codegen package is. Default is ../node_modules/react-native-codegen
    // codegenDir = file("../node_modules/react-native-codegen")
    //   The cli.js file which is the React Native CLI entrypoint. Default is ../node_modules/react-native/cli.js
    // cliFile = file("../node_modules/react-native/cli.js")
    /* Variants */
    //   The list of variants to that are debuggable. For those we're going to
    //   skip the bundling of the JS bundle and the assets. By default is just 'debug'.
    //   If you add flavors like lite, prod, etc. you'll have to list your debuggableVariants.
    // debuggableVariants = ["liteDebug", "prodDebug"]
    /* Bundling */
    //   A list containing the node command and its flags. Default is just 'node'.
    // nodeExecutableAndArgs = ["node"]
    //
    //   The command to run when bundling. By default is 'bundle'
    // bundleCommand = "ram-bundle"
    //
    //   The path to the CLI configuration file. Default is empty.
    // bundleConfig = file(../rn-cli.config.js)
    //
    //   The name of the generated asset file containing your JS bundle
    // bundleAssetName = "MyApplication.android.bundle"
    //
    //   The entry file for bundle generation. Default is 'index.android.js' or 'index.js'
    // entryFile = file("../js/MyApplication.android.js")
    //
    //   A list of extra flags to pass to the 'bundle' commands.
    //   See https://github.com/react-native-community/cli/blob/main/docs/commands.md#bundle
    // extraPackagerArgs = []
    /* Hermes Commands */
    //   The hermes compiler command to run. By default it is 'hermesc'
    // hermesCommand = "$rootDir/my-custom-hermesc/bin/hermesc"
    //
    //   The list of flags to pass to the Hermes compiler. By default is "-O", "-output-source-map"
    // hermesFlags = ["-O", "-output-source-map"]
}

// Override default React Native to generate source maps for Hermes
project.ext.react = [
  bundleCommand: "ram-bundle",
  bundleAssetName: "index.bundle",
  entryFile: "index.js",
  hermesCommand: "../../node_modules/hermes-engine/%OS-BIN%/hermesc",
  cliPath: "../../node_modules/react-native/cli.js",
  composeSourceMapsPath: "../../node_modules/react-native/scripts/compose-source-maps.js",
]

// Sentry environment variables used by Sentry CLI to upload files. Upload is disabled by default
// TODO - Move to JS side to be shared between platform - Android sets these automatically
// System.env.SENTRY_DIST
// System.env.SENTRY_RELEASE

// Configure sentry properties
project.ext.sentryCli = [
    logLevel: "debug",
    sentryProperties: System.getenv('SENTRY_PROPERTIES') ?: '../../sentry.properties'
]

// Sentry gradle from React Native (@sentry/react-native) that handles uploads Sentry source maps.
apply from: "../../node_modules/@sentry/react-native/sentry.gradle"

// Sentry configuration used by Sentry Android gradle plugin (io.sentry.android.gradle), which handles uploading symbols.
sentry {
    // Enables or disables the automatic configuration of Native Symbols
    // for Sentry. This executes sentry-cli automatically so
    // you don't need to do it manually.
    // Default is disabled.
    autoUploadProguardMapping = shouldSentryAutoUpload()
    uploadNativeSymbols = shouldSentryAutoUpload()

    // Enables or disables the automatic upload of the app's native source code to Sentry.
    // This executes sentry-cli with the --include-sources param automatically so
    // you don't need to do it manually.
    // This option has an effect only when [uploadNativeSymbols] is enabled.
    // Default is disabled.
    includeNativeSources = true

    // `@sentry/react-native` ships with compatible `sentry-android`
    // This option would install the latest version that ships with the SDK or SAGP (Sentry Android Gradle Plugin)
    // which might be incompatible with the React Native SDK
    // Enable auto-installation of Sentry components (sentry-android SDK and okhttp, timber and fragment integrations).
    // Default is enabled.
    autoInstallation {
      enabled = false
    }
}

def getPassword(String currentUser, String keyChain) {
	def stdout = new ByteArrayOutputStream()
	def stderr = new ByteArrayOutputStream()
	if (org.gradle.internal.os.OperatingSystem.current().isMacOsX()) {
		exec {
			commandLine 'security', '-q', 'find-generic-password', '-a', currentUser, '-s', keyChain, '-w'
			standardOutput = stdout
			errorOutput = stderr
			ignoreExitValue true
		}
	} else if (org.gradle.internal.os.OperatingSystem.current().isLinux()) {
		exec {
			// In order for this to work you need to store it:
			// secret-tool store --label='mm' server mm user mm key mm-upload-key
			commandLine 'secret-tool', 'lookup', 'server', currentUser, 'user', currentUser, 'key', keyChain
			standardOutput = stdout
			errorOutput = stderr
			ignoreExitValue true
		}
	} else {
		throw new GradleException('Unsupported OS! Only MacOSx and Linux are supported')
	}
	//noinspection GroovyAssignabilityCheck
	stdout.toString().trim()
}

/**
 * Set this to true to create four separate APKs instead of one,
 * one for each native architecture. This is useful if you don't
 * use App Bundles (https://developer.android.com/guide/app-bundle/)
 * and want to have separate APKs to upload to the Play Store.
 */
def enableSeparateBuildPerCPUArchitecture = false

/**
 * Set this to true to Run Proguard on Release builds to minify the Java bytecode.
 */
def enableProguardInReleaseBuilds = true

/**
 * The preferred build flavor of JavaScriptCore (JSC)
 *
 * For example, to use the international variant, you can use:
 * `def jscFlavor = 'org.webkit:android-jsc-intl:+'`
 *
 * The international variant includes ICU i18n library and necessary data
 * allowing to use e.g. `Date.toLocaleString` and `String.localeCompare` that
 * give correct results when using with locales other than en-US. Note that
 * this variant is about 6MiB larger per architecture than default.
 */
def jscFlavor = 'org.webkit:android-jsc:+'

/**
 * Private function to get the list of Native Architectures you want to build.
 * This reads the value from reactNativeArchitectures in your gradle.properties
 * file and works together with the --active-arch-only flag of react-native run-android.
 */
def reactNativeArchitectures() {
    def value = project.getProperties().get("reactNativeArchitectures")
    return value ? value.split(",") : ["armeabi-v7a", "x86", "x86_64", "arm64-v8a"]
}

/**
* Adding function that will retuen the Bitrise ndkPath if it is a QA or Production Build
*/
def ndkPath() {
    return System.getenv('METAMASK_ENVIRONMENT') == 'qa' || System.getenv('METAMASK_ENVIRONMENT') == 'production' ? rootProject.ext.bitriseNdkPath : ""
}


android {
    ndkVersion rootProject.ext.ndkVersion

    compileSdkVersion rootProject.ext.compileSdkVersion

    namespace"io.metamask"

    defaultConfig {
        applicationId "io.metamask"
        minSdkVersion rootProject.ext.minSdkVersion
        targetSdkVersion rootProject.ext.targetSdkVersion
<<<<<<< HEAD
        versionCode 1364
        versionName "7.27.0"
=======
        versionCode 1360
        versionName "7.26.1"
>>>>>>> 3cdd6deb
        testBuildType System.getProperty('testBuildType', 'debug')
        missingDimensionStrategy 'react-native-camera', 'general'
        testInstrumentationRunner "androidx.test.runner.AndroidJUnitRunner"
        manifestPlaceholders.MM_BRANCH_KEY_TEST = "$System.env.MM_BRANCH_KEY_TEST"
        manifestPlaceholders.MM_BRANCH_KEY_LIVE = "$System.env.MM_BRANCH_KEY_LIVE"
    }

	  packagingOptions {
		  exclude 'META-INF/DEPENDENCIES'
	  }

	  signingConfigs {
      release {
        storeFile file('../keystores/release.keystore')
        storePassword System.getenv("BITRISEIO_ANDROID_KEYSTORE_PASSWORD")
        keyAlias System.getenv("BITRISEIO_ANDROID_KEYSTORE_ALIAS")
        keyPassword System.getenv("BITRISEIO_ANDROID_KEYSTORE_PRIVATE_KEY_PASSWORD")
      }
      qa {
        storeFile file('../keystores/internalRelease.keystore')
        storePassword System.getenv("BITRISEIO_ANDROID_QA_KEYSTORE_PASSWORD")
        keyAlias System.getenv("BITRISEIO_ANDROID_QA_KEYSTORE_ALIAS")
        keyPassword System.getenv("BITRISEIO_ANDROID_QA_KEYSTORE_PRIVATE_KEY_PASSWORD")
      }
      debug {
        storeFile file('debug.keystore')
        storePassword 'android'
        keyAlias 'androiddebugkey'
        keyPassword 'android'
      }
      flask {
        storeFile file('../keystores/flaskRelease.keystore')
        storePassword System.getenv("BITRISEIO_ANDROID_FLASK_KEYSTORE_PASSWORD")
        keyAlias System.getenv("BITRISEIO_ANDROID_FLASK_KEYSTORE_ALIAS")
        keyPassword System.getenv("BITRISEIO_ANDROID_FLASK_KEYSTORE_PRIVATE_KEY_PASSWORD")
      }
    }

    splits {
        abi {
            reset()
            enable enableSeparateBuildPerCPUArchitecture
            universalApk false  // If true, also generate a universal APK
            include (*reactNativeArchitectures())
        }
    }

    buildTypes {
        debug {
            manifestPlaceholders.isDebug = true
            signingConfig signingConfigs.debug
        }
        release {
            manifestPlaceholders.isDebug = false
            minifyEnabled enableProguardInReleaseBuilds
            proguardFiles getDefaultProguardFile("proguard-android.txt"), "proguard-rules.pro"
        }
    }

	  flavorDimensions "version"
   		  productFlavors {
          qa {
            dimension "version"
            applicationIdSuffix ".qa"
            applicationId "io.metamask"
            signingConfig signingConfigs.qa
          }
          prod {
            dimension "version"
            applicationId "io.metamask"
            signingConfig signingConfigs.release
          }
          flask {
            dimension "version"
            applicationIdSuffix ".flask"
            applicationId "io.metamask"
            signingConfig signingConfigs.flask
          }
    	  }

	  buildTypes.each {
		  it.buildConfigField 'String', 'foxCode', "\"$System.env.MM_FOX_CODE\""
      // Used to point to staging environment API for ramp
      it.buildConfigField 'String', 'IS_RAMP_UAT', "\"$System.env.RAMP_INTERNAL_BUILD\""
      // Used to point to dev environment API for ramp
      it.buildConfigField 'String', 'IS_RAMP_DEV', "\"$System.env.RAMP_DEV_BUILD\""
	  }
    // applicationVariants are e.g. debug, release
    applicationVariants.all { variant ->
        variant.outputs.each { output ->
            // For each separate APK per architecture, set a unique version code as described here:
            // https://developer.android.com/studio/build/configure-apk-splits.html
            // Example: versionCode will generate 1001 for armeabi-v7a, 1002 for x86, etc.
            def versionCodes = ["armeabi-v7a": 1, "x86": 2, "arm64-v8a": 3, "x86_64": 4]
            def abi = output.getFilter(OutputFile.ABI)
            if (abi != null) {  // null for the universal-debug, universal-release variants
                output.versionCodeOverride =
                        defaultConfig.versionCode * 1000 + versionCodes.get(abi)
            }

        }
    }
}

dependencies {
    // The version of react-native is set by the React Native Gradle Plugin
    implementation(files("../libs/ecies.aar"))
    implementation(files("../libs/nativesdk.aar"))
    implementation("com.facebook.react:react-android")
    implementation("androidx.swiperefreshlayout:swiperefreshlayout:1.0.0")
    implementation 'org.apache.commons:commons-compress:1.22'
    androidTestImplementation 'org.mockito:mockito-android:4.2.0'
    androidTestImplementation 'androidx.test:core:1.5.0'
    androidTestImplementation 'androidx.test:core-ktx:1.5.0'
    debugImplementation("com.facebook.flipper:flipper:${FLIPPER_VERSION}")
    debugImplementation("com.facebook.flipper:flipper-network-plugin:${FLIPPER_VERSION}") {
        exclude group:'com.squareup.okhttp3', module:'okhttp'
    }

    debugImplementation("com.facebook.flipper:flipper-fresco-plugin:${FLIPPER_VERSION}")
    if (hermesEnabled.toBoolean()) {
        implementation("com.facebook.react:hermes-android")
    } else {
        implementation jscFlavor
    }
    androidTestImplementation('com.wix:detox-legacy:+') {
         exclude module: "protobuf-lite"
     }
    androidTestImplementation ('androidx.test.espresso:espresso-contrib:3.4.0')
}

apply from: file("../../node_modules/@react-native-community/cli-platform-android/native_modules.gradle"); applyNativeModulesAppBuildGradle(project)<|MERGE_RESOLUTION|>--- conflicted
+++ resolved
@@ -182,13 +182,8 @@
         applicationId "io.metamask"
         minSdkVersion rootProject.ext.minSdkVersion
         targetSdkVersion rootProject.ext.targetSdkVersion
-<<<<<<< HEAD
         versionCode 1364
         versionName "7.27.0"
-=======
-        versionCode 1360
-        versionName "7.26.1"
->>>>>>> 3cdd6deb
         testBuildType System.getProperty('testBuildType', 'debug')
         missingDimensionStrategy 'react-native-camera', 'general'
         testInstrumentationRunner "androidx.test.runner.AndroidJUnitRunner"
