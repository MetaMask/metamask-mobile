def getPassword(String currentUser, String keyChain) {
	def stdout = new ByteArrayOutputStream()
	def stderr = new ByteArrayOutputStream()
	if (org.gradle.internal.os.OperatingSystem.current().isMacOsX()) {
		exec {
			commandLine 'security', '-q', 'find-generic-password', '-a', currentUser, '-s', keyChain, '-w'
			standardOutput = stdout
			errorOutput = stderr
			ignoreExitValue true
		}
	} else if (org.gradle.internal.os.OperatingSystem.current().isLinux()) {
		exec {
			// In order for this to work you need to store it:
			// secret-tool store --label='mm' server mm user mm key mm-upload-key
			commandLine 'secret-tool', 'lookup', 'server', currentUser, 'user', currentUser, 'key', keyChain
			standardOutput = stdout
			errorOutput = stderr
			ignoreExitValue true
		}
	} else {
		throw new GradleException('Unsupported OS! Only MacOSx and Linux are supported')
	}
	//noinspection GroovyAssignabilityCheck
	stdout.toString().trim()
}

apply plugin: "com.android.application"

import com.android.build.OutputFile

/**
 * The react.gradle file registers a task for each build variant (e.g. bundleDebugJsAndAssets
 * and bundleReleaseJsAndAssets).
 * These basically call `react-native bundle` with the correct arguments during the Android build
 * cycle. By default, bundleDebugJsAndAssets is skipped, as in debug/dev mode we prefer to load the
 * bundle directly from the development server. Below you can see all the possible configurations
 * and their defaults. If you decide to add a configuration block, make sure to add it before the
 * `apply from: "../../node_modules/react-native/react.gradle"` line.
 *
 * project.ext.react = [
 *   // the name of the generated asset file containing your JS bundle
 *   bundleAssetName: "index.android.bundle",
 *
 *   // the entry file for bundle generation. If none specified and
 *   // "index.android.js" exists, it will be used. Otherwise "index.js" is
 *   // default. Can be overridden with ENTRY_FILE environment variable.
 *   entryFile: "index.android.js",
 *
 *   // https://reactnative.dev/docs/performance#enable-the-ram-format
 *   bundleCommand: "ram-bundle",
 *
 *   // whether to bundle JS and assets in debug mode
 *   bundleInDebug: false,
 *
 *   // whether to bundle JS and assets in release mode
 *   bundleInRelease: true,
 *
 *   // whether to bundle JS and assets in another build variant (if configured).
 *   // See http://tools.android.com/tech-docs/new-build-system/user-guide#TOC-Build-Variants
 *   // The configuration property can be in the following formats
 *   //	   'bundleIn${productFlavor}${buildType}'
 *   //	   'bundleIn${buildType}'
 *   // bundleInFreeDebug: true,
 *   // bundleInPaidRelease: true,
 *   // bundleInBeta: true,
 *
 *   // whether to disable dev mode in custom build variants (by default only disabled in release)
 *   // for example: to disable dev mode in the staging build type (if configured)
 *   devDisabledInStaging: true,
 *   // The configuration property can be in the following formats
 *   //	   'devDisabledIn${productFlavor}${buildType}'
 *   //	   'devDisabledIn${buildType}'
 *
 *   // the root of your project, i.e. where "package.json" lives
 *   root: "../../",
 *
 *   // where to put the JS bundle asset in debug mode
 *   jsBundleDirDebug: "$buildDir/intermediates/assets/debug",
 *
 *   // where to put the JS bundle asset in release mode
 *   jsBundleDirRelease: "$buildDir/intermediates/assets/release",
 *
 *   // where to put drawable resources / React Native assets, e.g. the ones you use via
 *   // require('./image.png')), in debug mode
 *   resourcesDirDebug: "$buildDir/intermediates/res/merged/debug",
 *
 *   // where to put drawable resources / React Native assets, e.g. the ones you use via
 *   // require('./image.png')), in release mode
 *   resourcesDirRelease: "$buildDir/intermediates/res/merged/release",
 *
 *   // by default the gradle tasks are skipped if none of the JS files or assets change; this means
 *   // that we don't look at files in android/ or ios/ to determine whether the tasks are up to
 *   // date; if you have any other folders that you want to ignore for performance reasons (gradle
 *   // indexes the entire tree), add them here. Alternatively, if you have JS files in android/
 *   // for example, you might want to remove it from here.
 *   inputExcludes: ["android/**", "ios/**"],
 *
 *   // override which node gets called and with what additional arguments
 *   nodeExecutableAndArgs: ["node"],
 *
 *   // supply additional arguments to the packager
 *   extraPackagerArgs: []
 * ]
 */

project.ext.react = [
	entryFile: "index.js",
	enableHermes: false //System.getenv('METAMASK_ENVIRONMENT') == 'production'
]

apply from: "../../node_modules/react-native/react.gradle"

project.ext.sentryCli = [
	logLevel: "debug",
	sentryProperties: System.getenv('SENTRY_PROPERTIES') ? System.getenv('SENTRY_PROPERTIES') : '../../sentry.properties'
]

apply from: "../../node_modules/@sentry/react-native/sentry.gradle"

/**
 * Set this to true to create two separate APKs instead of one:
 *   - An APK that only works on ARM devices
 *   - An APK that only works on x86 devices
 * The advantage is the size of the APK is reduced by about 4MB.
 * Upload all the APKs to the Play Store and people will download
 * the correct one based on the CPU architecture of their device.
 */
def enableSeparateBuildPerCPUArchitecture = true

/**
 * The preferred build flavor of JavaScriptCore.
 *
 * For example, to use the international variant, you can use:
 * `def jscFlavor = 'org.webkit:android-jsc-intl:+'`
 *
 * The international variant includes ICU i18n library and necessary data
 * allowing to use e.g. `Date.toLocaleString` and `String.localeCompare` that
 * give correct results when using with locales other than en-US.  Note that
 * this variant is about 6MiB larger per architecture than default.
 */
def jscFlavor = 'org.webkit:android-jsc:+'
/**
 * Whether to enable the Hermes VM.
 *
 * This should be set on project.ext.react and mirrored here.  If it is not set
 * on project.ext.react, JavaScript will not be compiled to Hermes Bytecode
 * and the benefits of using Hermes will therefore be sharply reduced.
 */
def enableHermes = project.ext.react.get("enableHermes", false)

/**
 * Architectures to build native code for in debug.
 */
def nativeArchitectures = project.getProperties().get("reactNativeDebugArchitectures")

android {
    compileSdkVersion rootProject.ext.compileSdkVersion

	defaultConfig {
		applicationId "io.metamask"
		minSdkVersion rootProject.ext.minSdkVersion
		targetSdkVersion rootProject.ext.targetSdkVersion
<<<<<<< HEAD
		versionCode 822
=======
		versionCode 827
>>>>>>> ce6f2574
		versionName "4.1.1"
		multiDexEnabled true
		testBuildType System.getProperty('testBuildType', 'debug')
		missingDimensionStrategy "minReactNative", "minReactNative46"
		testInstrumentationRunner "androidx.test.runner.AndroidJUnitRunner"
		ndk {
			abiFilters "armeabi-v7a", "x86", "arm64-v8a", "x86_64"
		}
		dexOptions {
			javaMaxHeapSize "2048M"
		}

		manifestPlaceholders = [
			MM_BRANCH_KEY_TEST: "$System.env.MM_BRANCH_KEY_TEST",
			MM_BRANCH_KEY_LIVE: "$System.env.MM_BRANCH_KEY_LIVE",
			MM_MIXPANEL_TOKEN: "$System.env.MM_MIXPANEL_TOKEN"
		]
		missingDimensionStrategy 'react-native-camera', 'general'

	}

	signingConfigs {
		release {
			storeFile file('../keystores/release.keystore')
			storePassword System.getenv("BITRISEIO_ANDROID_KEYSTORE_PASSWORD")
			keyAlias System.getenv("BITRISEIO_ANDROID_KEYSTORE_ALIAS")
			keyPassword System.getenv("BITRISEIO_ANDROID_KEYSTORE_PRIVATE_KEY_PASSWORD")
		}
		debug {
            storeFile file('debug.keystore')
            storePassword 'android'
            keyAlias 'androiddebugkey'
            keyPassword 'android'
        }
	}

	splits {
		abi {
			reset()
			enable enableSeparateBuildPerCPUArchitecture
			universalApk false  // If true, also generate a universal APK
		}
	}

	buildTypes {
		debug {
			manifestPlaceholders = [isDebug:true]
			signingConfig signingConfigs.debug
			if (nativeArchitectures) {
                ndk {
                    abiFilters nativeArchitectures.split(',')
                }
            }
			multiDexEnabled true
		}
		release {
			manifestPlaceholders = [isDebug:false]
			minifyEnabled true
			multiDexEnabled true
			shrinkResources true
			proguardFiles getDefaultProguardFile("proguard-android.txt"), "proguard-rules.pro"
			signingConfig signingConfigs.release
		}
	}
	buildTypes.each {
		it.buildConfigField 'String', 'foxCode', "\"$System.env.MM_FOX_CODE\""

	}
	// applicationVariants are e.g. debug, release
	applicationVariants.all { variant ->
		variant.outputs.each { output ->
            // https://developer.android.com/studio/build/configure-apk-splits.html
            def versionCodes = ["armeabi-v7a": 1, "x86": 2, "arm64-v8a": 3, "x86_64": 4]
			def abi = output.getFilter(OutputFile.ABI)
			if (abi != null) {  // null for the universal-debug, universal-release variants
				output.versionCodeOverride =
					defaultConfig.versionCode * 1000 + versionCodes.get(abi)
			}
		}
	}
}

configurations.all {
	exclude group: 'com.facebook.react', module: 'react-native'
}

dependencies {
	implementation project(':lottie-react-native')

	implementation project(':react-native-gesture-handler')

	implementation 'androidx.multidex:multidex:2.0.1'
	implementation 'androidx.annotation:annotation:1.1.0'
	implementation 'androidx.appcompat:appcompat:1.2.0'
	// Replace 'com.facebook.react:react-native:+' with project(':ReactAndroid') to respect changes that we make in native Android code
	implementation project(':ReactAndroid')
	implementation 'org.chromium:v8-android:+'
	implementation 'com.google.android.gms:play-services-wallet:18.0.0'
	implementation "io.branch.sdk.android:library:5.+"
	implementation 'com.mixpanel.android:mixpanel-android:5.+'
	androidTestImplementation('com.wix:detox:+') { transitive = true }
	androidTestImplementation 'junit:junit:4.12'
	implementation "androidx.swiperefreshlayout:swiperefreshlayout:1.0.0"

	debugImplementation("com.facebook.flipper:flipper:${FLIPPER_VERSION}") {
        exclude group:'com.facebook.fbjni'
    }

    debugImplementation("com.facebook.flipper:flipper-network-plugin:${FLIPPER_VERSION}") {
        exclude group:'com.facebook.flipper'
        exclude group:'com.squareup.okhttp3', module:'okhttp'
    }

    debugImplementation("com.facebook.flipper:flipper-fresco-plugin:${FLIPPER_VERSION}") {
        exclude group:'com.facebook.flipper'
    }
	
    if (enableHermes) {
        def hermesPath = "../../node_modules/hermes-engine/android/";
        debugImplementation files(hermesPath + "hermes-debug.aar")
        releaseImplementation files(hermesPath + "hermes-release.aar")
    } else {
        implementation jscFlavor
    }
}

// Run this once to be able to run the application with BUCK
// puts all compile dependencies into folder libs for BUCK to use
task copyDownloadableDepsToLibs(type: Copy) {
	from configurations.implementation
	into 'libs'
}

apply from: file("../../node_modules/@react-native-community/cli-platform-android/native_modules.gradle"); applyNativeModulesAppBuildGradle(project)<|MERGE_RESOLUTION|>--- conflicted
+++ resolved
@@ -160,11 +160,7 @@
 		applicationId "io.metamask"
 		minSdkVersion rootProject.ext.minSdkVersion
 		targetSdkVersion rootProject.ext.targetSdkVersion
-<<<<<<< HEAD
-		versionCode 822
-=======
 		versionCode 827
->>>>>>> ce6f2574
 		versionName "4.1.1"
 		multiDexEnabled true
 		testBuildType System.getProperty('testBuildType', 'debug')
