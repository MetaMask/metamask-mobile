apply plugin: "com.android.application"
apply plugin: "com.facebook.react"
apply plugin: "io.sentry.android.gradle"
apply plugin: 'com.google.gms.google-services'

/**
 * This is the configuration block to customize your React Native Android app.
 * By default you don't need to apply any configuration, just uncomment the lines you need.
 */
react {
    /* Folders */
    //   The root of your project, i.e. where "package.json" lives. Default is '..'
    // root = file("../")
    //   The folder where the react-native NPM package is. Default is ../node_modules/react-native
    // reactNativeDir = file("../node_modules/react-native")
    //   The folder where the react-native Codegen package is. Default is ../node_modules/@react-native/codegen
    // codegenDir = file("../node_modules/@react-native/codegen")
    //   The cli.js file which is the React Native CLI entrypoint. Default is ../node_modules/react-native/cli.js
    // cliFile = file("../node_modules/react-native/cli.js")
    /* Variants */
    //   The list of variants to that are debuggable. For those we're going to
    //   skip the bundling of the JS bundle and the assets. By default is just 'debug'.
    //   If you add flavors like lite, prod, etc. you'll have to list your debuggableVariants.
    // debuggableVariants = ["liteDebug", "prodDebug"]
    /* Bundling */
    //   A list containing the node command and its flags. Default is just 'node'.
    // nodeExecutableAndArgs = ["node"]
    //
    //   The command to run when bundling. By default is 'bundle'
    // bundleCommand = "ram-bundle"
    //
    //   The path to the CLI configuration file. Default is empty.
    // bundleConfig = file(../rn-cli.config.js)
    //
    //   The name of the generated asset file containing your JS bundle
    // bundleAssetName = "MyApplication.android.bundle"
    //
    //   The entry file for bundle generation. Default is 'index.android.js' or 'index.js'
    // entryFile = file("../js/MyApplication.android.js")
    //
    //   A list of extra flags to pass to the 'bundle' commands.
    //   See https://github.com/react-native-community/cli/blob/main/docs/commands.md#bundle
    // extraPackagerArgs = []
    /* Hermes Commands */
    //   The hermes compiler command to run. By default it is 'hermesc'
    // hermesCommand = "$rootDir/my-custom-hermesc/bin/hermesc"
    //
    //   The list of flags to pass to the Hermes compiler. By default is "-O", "-output-source-map"
    // hermesFlags = ["-O", "-output-source-map"]
}

// Override default React Native to generate source maps for Hermes
project.ext.react = [
  bundleCommand: "ram-bundle",
  bundleAssetName: "index.bundle",
  entryFile: "index.js",
  hermesCommand: "../../node_modules/hermes-engine/%OS-BIN%/hermesc",
  cliPath: "../../node_modules/react-native/cli.js",
  composeSourceMapsPath: "../../node_modules/react-native/scripts/compose-source-maps.js",
]

// Sentry environment variables used by Sentry CLI to upload files. Upload is disabled by default
// TODO - Move to JS side to be shared between platform - Android sets these automatically
// System.env.SENTRY_DIST
// System.env.SENTRY_RELEASE

// Configure sentry properties
project.ext.sentryCli = [
    logLevel: "debug",
    sentryProperties: System.getenv('SENTRY_PROPERTIES') ?: '../../sentry.properties'
]

// Sentry gradle from React Native (@sentry/react-native) that handles uploads Sentry source maps.
apply from: "../../node_modules/@sentry/react-native/sentry.gradle"

// Sentry configuration used by Sentry Android gradle plugin (io.sentry.android.gradle), which handles uploading symbols.
sentry {
    // Enables or disables the automatic configuration of Native Symbols
    // for Sentry. This executes sentry-cli automatically so
    // you don't need to do it manually.
    // Default is disabled.
    autoUploadProguardMapping = shouldSentryAutoUpload()
    uploadNativeSymbols = shouldSentryAutoUpload()

    // Enables or disables the automatic upload of the app's native source code to Sentry.
    // This executes sentry-cli with the --include-sources param automatically so
    // you don't need to do it manually.
    // This option has an effect only when [uploadNativeSymbols] is enabled.
    // Default is disabled.
    includeNativeSources = true

    // `@sentry/react-native` ships with compatible `sentry-android`
    // This option would install the latest version that ships with the SDK or SAGP (Sentry Android Gradle Plugin)
    // which might be incompatible with the React Native SDK
    // Enable auto-installation of Sentry components (sentry-android SDK and okhttp, timber and fragment integrations).
    // Default is enabled.
    autoInstallation {
      enabled = false
    }
}

def getPassword(String currentUser, String keyChain) {
	def stdout = new ByteArrayOutputStream()
	def stderr = new ByteArrayOutputStream()
	if (org.gradle.internal.os.OperatingSystem.current().isMacOsX()) {
		exec {
			commandLine 'security', '-q', 'find-generic-password', '-a', currentUser, '-s', keyChain, '-w'
			standardOutput = stdout
			errorOutput = stderr
			ignoreExitValue true
		}
	} else if (org.gradle.internal.os.OperatingSystem.current().isLinux()) {
		exec {
			// In order for this to work you need to store it:
			// secret-tool store --label='mm' server mm user mm key mm-upload-key
			commandLine 'secret-tool', 'lookup', 'server', currentUser, 'user', currentUser, 'key', keyChain
			standardOutput = stdout
			errorOutput = stderr
			ignoreExitValue true
		}
	} else {
		throw new GradleException('Unsupported OS! Only MacOSx and Linux are supported')
	}
	//noinspection GroovyAssignabilityCheck
	stdout.toString().trim()
}

/**
 * Set this to true to Run Proguard on Release builds to minify the Java bytecode.
 */
def enableProguardInReleaseBuilds = true

/**
 * The preferred build flavor of JavaScriptCore (JSC)
 *
 * For example, to use the international variant, you can use:
 * `def jscFlavor = 'org.webkit:android-jsc-intl:+'`
 *
 * The international variant includes ICU i18n library and necessary data
 * allowing to use e.g. `Date.toLocaleString` and `String.localeCompare` that
 * give correct results when using with locales other than en-US. Note that
 * this variant is about 6MiB larger per architecture than default.
 */
def jscFlavor = 'org.webkit:android-jsc:+'

/**
 * Private function to get the list of Native Architectures you want to build.
 * This reads the value from reactNativeArchitectures in your gradle.properties
 * file and works together with the --active-arch-only flag of react-native run-android.
 */
def reactNativeArchitectures() {
    def value = project.getProperties().get("reactNativeArchitectures")
    return value ? value.split(",") : ["armeabi-v7a", "x86", "x86_64", "arm64-v8a"]
}


/**
* Adding function that will retuen the Bitrise ndkPath if it is a QA or Production Build
*/
def ndkPath() {
    return System.getenv('METAMASK_ENVIRONMENT') == 'qa' || System.getenv('METAMASK_ENVIRONMENT') == 'production' ? rootProject.ext.bitriseNdkPath : ""
}


android {
    ndkVersion rootProject.ext.ndkVersion

    compileSdkVersion rootProject.ext.compileSdkVersion

    namespace"io.metamask"

    defaultConfig {
        applicationId "io.metamask"
        minSdkVersion rootProject.ext.minSdkVersion
        targetSdkVersion rootProject.ext.targetSdkVersion
<<<<<<< HEAD
        versionName "7.38.0"
        versionCode 1531
=======
        versionName "7.38.1"
        versionCode 1533
>>>>>>> dba46614
        testBuildType System.getProperty('testBuildType', 'debug')
        missingDimensionStrategy 'react-native-camera', 'general'
        testInstrumentationRunner "androidx.test.runner.AndroidJUnitRunner"
        manifestPlaceholders.MM_BRANCH_KEY_TEST = "$System.env.MM_BRANCH_KEY_TEST"
        manifestPlaceholders.MM_BRANCH_KEY_LIVE = "$System.env.MM_BRANCH_KEY_LIVE"
    }

	  packagingOptions {
		  exclude 'META-INF/DEPENDENCIES'
      pickFirst 'lib/x86/libc++_shared.so'
      pickFirst 'lib/x86_64/libc++_shared.so'
      pickFirst 'lib/armeabi-v7a/libc++_shared.so'
      pickFirst 'lib/arm64-v8a/libc++_shared.so'
      pickFirst 'lib/arm64-v8a/libcrypto.so'
      pickFirst 'lib/armeabi-v7a/libcrypto.so'
      pickFirst 'lib/x86/libcrypto.so'
      pickFirst 'lib/x86_64/libcrypto.so'
	  }

	  signingConfigs {
      release {
        storeFile file('../keystores/release.keystore')
        storePassword System.getenv("BITRISEIO_ANDROID_KEYSTORE_PASSWORD")
        keyAlias System.getenv("BITRISEIO_ANDROID_KEYSTORE_ALIAS")
        keyPassword System.getenv("BITRISEIO_ANDROID_KEYSTORE_PRIVATE_KEY_PASSWORD")
      }
      qa {
        storeFile file('../keystores/internalRelease.keystore')
        storePassword System.getenv("BITRISEIO_ANDROID_QA_KEYSTORE_PASSWORD")
        keyAlias System.getenv("BITRISEIO_ANDROID_QA_KEYSTORE_ALIAS")
        keyPassword System.getenv("BITRISEIO_ANDROID_QA_KEYSTORE_PRIVATE_KEY_PASSWORD")
      }
      debug {
        storeFile file('debug.keystore')
        storePassword 'android'
        keyAlias 'androiddebugkey'
        keyPassword 'android'
      }
      flask {
        storeFile file('../keystores/flaskRelease.keystore')
        storePassword System.getenv("BITRISEIO_ANDROID_FLASK_KEYSTORE_PASSWORD")
        keyAlias System.getenv("BITRISEIO_ANDROID_FLASK_KEYSTORE_ALIAS")
        keyPassword System.getenv("BITRISEIO_ANDROID_FLASK_KEYSTORE_PRIVATE_KEY_PASSWORD")
      }
    }

    buildTypes {
        debug {
            manifestPlaceholders.isDebug = true
            signingConfig signingConfigs.debug
        }
        release {
            manifestPlaceholders.isDebug = false
            minifyEnabled enableProguardInReleaseBuilds
            proguardFiles getDefaultProguardFile("proguard-android.txt"), "proguard-rules.pro", "${rootProject.projectDir}/../node_modules/detox/android/detox/proguard-rules-app.pro", "${rootProject.projectDir}/../node_modules/detox/android/detox/proguard-rules.pro"
        }
    }

	  flavorDimensions "version"
   		  productFlavors {
          qa {
            dimension "version"
            applicationIdSuffix ".qa"
            applicationId "io.metamask"
            signingConfig signingConfigs.qa
          }
          prod {
            dimension "version"
            applicationId "io.metamask"
            signingConfig signingConfigs.release
          }
          flask {
            dimension "version"
            applicationIdSuffix ".flask"
            applicationId "io.metamask"
            signingConfig signingConfigs.flask
          }
    	  }

	  buildTypes.each {
		  it.buildConfigField 'String', 'foxCode', "\"$System.env.MM_FOX_CODE\""
      // Used to point to staging environment API for ramp
      it.buildConfigField 'String', 'IS_RAMP_UAT', "\"$System.env.RAMP_INTERNAL_BUILD\""
      // Used to point to dev environment API for ramp
      it.buildConfigField 'String', 'IS_RAMP_DEV', "\"$System.env.RAMP_DEV_BUILD\""
    }
}

dependencies {
    // The version of react-native is set by the React Native Gradle Plugin
    implementation(files("../libs/ecies.aar"))
    implementation(files("../libs/nativesdk.aar"))
    implementation("com.facebook.react:react-android")
    implementation 'org.apache.commons:commons-compress:1.22'
    androidTestImplementation 'org.mockito:mockito-android:4.2.0'
    androidTestImplementation 'androidx.test:core:1.5.0'
    androidTestImplementation 'androidx.test:core-ktx:1.5.0'
    debugImplementation("com.facebook.flipper:flipper:${FLIPPER_VERSION}")
    debugImplementation("com.facebook.flipper:flipper-network-plugin:${FLIPPER_VERSION}") {
        exclude group:'com.squareup.okhttp3', module:'okhttp'
    }

    debugImplementation("com.facebook.flipper:flipper-fresco-plugin:${FLIPPER_VERSION}")
    if (hermesEnabled.toBoolean()) {
        implementation("com.facebook.react:hermes-android")
    } else {
        implementation jscFlavor
    }
    androidTestImplementation('com.wix:detox-legacy:+') {
         exclude module: "protobuf-lite"
     }
    androidTestImplementation ('androidx.test.espresso:espresso-contrib:3.4.0')
}

apply from: file("../../node_modules/@react-native-community/cli-platform-android/native_modules.gradle"); applyNativeModulesAppBuildGradle(project)<|MERGE_RESOLUTION|>--- conflicted
+++ resolved
@@ -173,13 +173,8 @@
         applicationId "io.metamask"
         minSdkVersion rootProject.ext.minSdkVersion
         targetSdkVersion rootProject.ext.targetSdkVersion
-<<<<<<< HEAD
-        versionName "7.38.0"
-        versionCode 1531
-=======
         versionName "7.38.1"
         versionCode 1533
->>>>>>> dba46614
         testBuildType System.getProperty('testBuildType', 'debug')
         missingDimensionStrategy 'react-native-camera', 'general'
         testInstrumentationRunner "androidx.test.runner.AndroidJUnitRunner"
