apply plugin: "com.android.application"
apply plugin: "org.jetbrains.kotlin.android"
apply plugin: "com.facebook.react"
apply plugin: "io.sentry.android.gradle"
apply plugin: 'com.google.gms.google-services'
def projectRoot = rootDir.getAbsoluteFile().getParentFile().getAbsolutePath()

/**
 * This is the configuration block to customize your React Native Android app.
 * By default you don't need to apply any configuration, just uncomment the lines you need.
 */
react {
    /* Folders */
    //   The root of your project, i.e. where "package.json" lives. Default is '..'
    // root = file("../")
    //   The folder where the react-native NPM package is. Default is ../node_modules/react-native
    // reactNativeDir = file("../node_modules/react-native")
    //   The folder where the react-native Codegen package is. Default is ../node_modules/@react-native/codegen
    // codegenDir = file("../node_modules/@react-native/codegen")
    //   The cli.js file which is the React Native CLI entrypoint. Default is ../node_modules/react-native/cli.js
    // cliFile = file("../node_modules/react-native/cli.js")
    /* Variants */
    //   The list of variants to that are debuggable. For those we're going to
    //   skip the bundling of the JS bundle and the assets. By default is just 'debug'.
    //   If you add flavors like lite, prod, etc. you'll have to list your debuggableVariants.
    // debuggableVariants = ["liteDebug", "prodDebug"]
    /* Bundling */
    //   A list containing the node command and its flags. Default is just 'node'.
    // nodeExecutableAndArgs = ["node"]
    //
    //   The command to run when bundling. By default is 'bundle'
    // bundleCommand = "ram-bundle"
    //
    //   The path to the CLI configuration file. Default is empty.
    // bundleConfig = file(../rn-cli.config.js)
    //
    //   The name of the generated asset file containing your JS bundle
    // bundleAssetName = "MyApplication.android.bundle"
    //
    //   The entry file for bundle generation. Default is 'index.android.js' or 'index.js'
    // entryFile = file("../js/MyApplication.android.js")
    //
    //   A list of extra flags to pass to the 'bundle' commands.
    //   See https://github.com/react-native-community/cli/blob/main/docs/commands.md#bundle
    // extraPackagerArgs = []
    /* Hermes Commands */
    //   The hermes compiler command to run. By default it is 'hermesc'
    // hermesCommand = "$rootDir/my-custom-hermesc/bin/hermesc"
    //
    //   The list of flags to pass to the Hermes compiler. By default is "-O", "-output-source-map"
    // hermesFlags = ["-O", "-output-source-map"]
    //
    // Added by install-expo-modules
    entryFile = file(["node", "-e", "require('expo/scripts/resolveAppEntry')", projectRoot, "android", "absolute"].execute(null, rootDir).text.trim())
    reactNativeDir = new File(["node", "--print", "require.resolve('react-native/package.json')"].execute(null, rootDir).text.trim()).getParentFile().getAbsoluteFile()
    hermesCommand = new File(["node", "--print", "require.resolve('react-native/package.json')"].execute(null, rootDir).text.trim()).getParentFile().getAbsolutePath() + "/sdks/hermesc/%OS-BIN%/hermesc"
    codegenDir = new File(["node", "--print", "require.resolve('@react-native/codegen/package.json', { paths: [require.resolve('react-native/package.json')] })"].execute(null, rootDir).text.trim()).getParentFile().getAbsoluteFile()
    cliFile = new File(["node", "--print", "require.resolve('@expo/cli', { paths: [require.resolve('expo/package.json')] })"].execute(null, rootDir).text.trim())
    bundleCommand = "export:embed"

    /* Autolinking */
    autolinkLibrariesWithApp()
}

// Override default React Native to generate source maps for Hermes
project.ext.react = [
  bundleCommand: "ram-bundle",
  bundleAssetName: "index.bundle",
  entryFile: "index.js",
  hermesCommand: "../../node_modules/hermes-engine/%OS-BIN%/hermesc",
  cliPath: "../../node_modules/react-native/cli.js",
  composeSourceMapsPath: "../../node_modules/react-native/scripts/compose-source-maps.js",
]

// Sentry environment variables used by Sentry CLI to upload files. Upload is disabled by default
// TODO - Move to JS side to be shared between platform - Android sets these automatically
// System.env.SENTRY_DIST
// System.env.SENTRY_RELEASE

// Configure sentry properties
project.ext.sentryCli = [
    logLevel: "debug",
    sentryProperties: System.getenv('SENTRY_PROPERTIES') ?: '../../sentry.properties'
]

// Sentry gradle from React Native (@sentry/react-native) that handles uploads Sentry source maps.
apply from: "../../node_modules/@sentry/react-native/sentry.gradle"

// Sentry configuration used by Sentry Android gradle plugin (io.sentry.android.gradle), which handles uploading symbols.
sentry {
    // Enables or disables the automatic configuration of Native Symbols
    // for Sentry. This executes sentry-cli automatically so
    // you don't need to do it manually.
    // Default is disabled.
    autoUploadProguardMapping = shouldSentryAutoUpload()
    uploadNativeSymbols = shouldSentryAutoUpload()

    // Enables or disables the automatic upload of the app's native source code to Sentry.
    // This executes sentry-cli with the --include-sources param automatically so
    // you don't need to do it manually.
    // This option has an effect only when [uploadNativeSymbols] is enabled.
    // Default is disabled.
    includeNativeSources = true

    // `@sentry/react-native` ships with compatible `sentry-android`
    // This option would install the latest version that ships with the SDK or SAGP (Sentry Android Gradle Plugin)
    // which might be incompatible with the React Native SDK
    // Enable auto-installation of Sentry components (sentry-android SDK and okhttp, timber and fragment integrations).
    // Default is enabled.
    autoInstallation {
      enabled = false
    }
}

def getPassword(String currentUser, String keyChain) {
	def stdout = new ByteArrayOutputStream()
	def stderr = new ByteArrayOutputStream()
	if (org.gradle.internal.os.OperatingSystem.current().isMacOsX()) {
		exec {
			commandLine 'security', '-q', 'find-generic-password', '-a', currentUser, '-s', keyChain, '-w'
			standardOutput = stdout
			errorOutput = stderr
			ignoreExitValue true
		}
	} else if (org.gradle.internal.os.OperatingSystem.current().isLinux()) {
		exec {
			// In order for this to work you need to store it:
			// secret-tool store --label='mm' server mm user mm key mm-upload-key
			commandLine 'secret-tool', 'lookup', 'server', currentUser, 'user', currentUser, 'key', keyChain
			standardOutput = stdout
			errorOutput = stderr
			ignoreExitValue true
		}
	} else {
		throw new GradleException('Unsupported OS! Only MacOSx and Linux are supported')
	}
	//noinspection GroovyAssignabilityCheck
	stdout.toString().trim()
}

/**
 * Set this to true to Run Proguard on Release builds to minify the Java bytecode.
 */
def enableProguardInReleaseBuilds = true

/**
 * The preferred build flavor of JavaScriptCore (JSC)
 *
 * For example, to use the international variant, you can use:
 * `def jscFlavor = 'org.webkit:android-jsc-intl:+'`
 *
 * The international variant includes ICU i18n library and necessary data
 * allowing to use e.g. `Date.toLocaleString` and `String.localeCompare` that
 * give correct results when using with locales other than en-US. Note that
 * this variant is about 6MiB larger per architecture than default.
 */
def jscFlavor = 'org.webkit:android-jsc:+'

/**
 * Private function to get the list of Native Architectures you want to build.
 * This reads the value from reactNativeArchitectures in your gradle.properties
 * file and works together with the --active-arch-only flag of react-native run-android.
 */
def reactNativeArchitectures() {
    def value = project.getProperties().get("reactNativeArchitectures")
    return value ? value.split(",") : ["armeabi-v7a", "x86", "x86_64", "arm64-v8a"]
}


/**
* Adding function that will retuen the Bitrise ndkPath if it is a QA or Production Build
*/
def ndkPath() {
    return System.getenv('METAMASK_ENVIRONMENT') == 'qa' || System.getenv('METAMASK_ENVIRONMENT') == 'production' ? rootProject.ext.bitriseNdkPath : ""
}


android {
    ndkVersion rootProject.ext.ndkVersion

    buildToolsVersion rootProject.ext.buildToolsVersion
    compileSdk rootProject.ext.compileSdkVersion

    namespace"io.metamask"

    defaultConfig {
        applicationId "io.metamask"
        minSdkVersion rootProject.ext.minSdkVersion
        targetSdkVersion rootProject.ext.targetSdkVersion
<<<<<<< HEAD
        versionName "7.47.0"
        versionCode 1968
=======
        versionName "7.46.2"
        versionCode 1891
>>>>>>> bff50fb1
        testBuildType System.getProperty('testBuildType', 'debug')
        missingDimensionStrategy 'react-native-camera', 'general'
        testInstrumentationRunner "androidx.test.runner.AndroidJUnitRunner"
        manifestPlaceholders.MM_BRANCH_KEY_TEST = "$System.env.MM_BRANCH_KEY_TEST"
        manifestPlaceholders.MM_BRANCH_KEY_LIVE = "$System.env.MM_BRANCH_KEY_LIVE"
    }

	  packagingOptions {
		  exclude 'META-INF/DEPENDENCIES'
      pickFirst 'lib/x86/libc++_shared.so'
      pickFirst 'lib/x86_64/libc++_shared.so'
      pickFirst 'lib/armeabi-v7a/libc++_shared.so'
      pickFirst 'lib/arm64-v8a/libc++_shared.so'
      pickFirst 'lib/arm64-v8a/libcrypto.so'
      pickFirst 'lib/armeabi-v7a/libcrypto.so'
      pickFirst 'lib/x86/libcrypto.so'
      pickFirst 'lib/x86_64/libcrypto.so'
      jniLibs {
        useLegacyPackaging (findProperty('expo.useLegacyPackaging')?.toBoolean() ?: false)
      }
      exclude 'META-INF/AL2.0'
      exclude 'META-INF/LGPL2.1'
      exclude 'mockito-extensions/org.mockito.plugins.MockMaker'
	  }

    androidResources {
      ignoreAssetsPattern '!.svn:!.git:!.ds_store:!*.scc:!CVS:!thumbs.db:!picasa.ini:!*~'
    }

	  signingConfigs {
      release {
        storeFile file('../keystores/release.keystore')
        storePassword System.getenv("BITRISEIO_ANDROID_KEYSTORE_PASSWORD")
        keyAlias System.getenv("BITRISEIO_ANDROID_KEYSTORE_ALIAS")
        keyPassword System.getenv("BITRISEIO_ANDROID_KEYSTORE_PRIVATE_KEY_PASSWORD")
      }
      qa {
        storeFile file('../keystores/internalRelease.keystore')
        storePassword System.getenv("BITRISEIO_ANDROID_QA_KEYSTORE_PASSWORD")
        keyAlias System.getenv("BITRISEIO_ANDROID_QA_KEYSTORE_ALIAS")
        keyPassword System.getenv("BITRISEIO_ANDROID_QA_KEYSTORE_PRIVATE_KEY_PASSWORD")
      }
      debug {
        storeFile file('debug.keystore')
        storePassword 'android'
        keyAlias 'androiddebugkey'
        keyPassword 'android'
      }
      flask {
        storeFile file('../keystores/flaskRelease.keystore')
        storePassword System.getenv("BITRISEIO_ANDROID_FLASK_KEYSTORE_PASSWORD")
        keyAlias System.getenv("BITRISEIO_ANDROID_FLASK_KEYSTORE_ALIAS")
        keyPassword System.getenv("BITRISEIO_ANDROID_FLASK_KEYSTORE_PRIVATE_KEY_PASSWORD")
      }
    }

    buildTypes {
        debug {
            manifestPlaceholders.isDebug = true
            signingConfig signingConfigs.debug
        }
        release {
            manifestPlaceholders.isDebug = false
            minifyEnabled enableProguardInReleaseBuilds
            proguardFiles getDefaultProguardFile("proguard-android.txt"), "proguard-rules.pro", "${rootProject.projectDir}/../node_modules/detox/android/detox/proguard-rules-app.pro", "${rootProject.projectDir}/../node_modules/detox/android/detox/proguard-rules.pro"
            crunchPngs (findProperty('android.enablePngCrunchInReleaseBuilds')?.toBoolean() ?: true)
            testProguardFiles getDefaultProguardFile("proguard-android.txt"), "proguard-rules.pro", "${rootProject.projectDir}/../node_modules/detox/android/detox/proguard-rules-app.pro", "${rootProject.projectDir}/../node_modules/detox/android/detox/proguard-rules.pro"
        }
    }

	  flavorDimensions "version"
   		  productFlavors {
          qa {
            dimension "version"
            applicationIdSuffix ".qa"
            applicationId "io.metamask"
            signingConfig signingConfigs.qa
          }
          prod {
            dimension "version"
            applicationId "io.metamask"
            signingConfig signingConfigs.release
          }
          flask {
            dimension "version"
            applicationIdSuffix ".flask"
            applicationId "io.metamask"
            // Use the appropriate signing config based on environment
            if (System.getenv("METAMASK_ENVIRONMENT") == 'qa') {
              signingConfig signingConfigs.qa
            } else {
              signingConfig signingConfigs.flask
            }
          }
    	  }

	  buildTypes.each {
		  it.buildConfigField 'String', 'foxCode', "\"$System.env.MM_FOX_CODE\""
      // Used to point to staging environment API for ramp
      it.buildConfigField 'String', 'IS_RAMP_UAT', "\"$System.env.RAMP_INTERNAL_BUILD\""
      // Used to point to dev environment API for ramp
      it.buildConfigField 'String', 'IS_RAMP_DEV', "\"$System.env.RAMP_DEV_BUILD\""
    }

    buildFeatures {
        buildConfig = true
    }
}

dependencies {
    // The version of react-native is set by the React Native Gradle Plugin
    implementation(files("../libs/ecies.aar"))
    implementation(files("../libs/nativesdk.aar"))
    implementation("com.facebook.react:react-android")
    implementation 'org.apache.commons:commons-compress:1.22'
    androidTestImplementation 'org.mockito:mockito-android:4.2.0'
    androidTestImplementation 'androidx.test:core:1.5.0'
    androidTestImplementation 'androidx.test:core-ktx:1.5.0'

    if (hermesEnabled.toBoolean()) {
        implementation("com.facebook.react:hermes-android")
    } else {
        implementation jscFlavor
    }
    androidTestImplementation('com.wix:detox:+') {
         exclude module: "protobuf-lite"
     }
    androidTestImplementation ('androidx.test.espresso:espresso-contrib:3.4.0')

    // Add these dependencies for androidTest
    androidTestImplementation "com.google.guava:guava:31.1-android"
    androidTestImplementation "org.ow2.asm:asm:9.4"
    androidTestImplementation "net.java.dev.jna:jna:5.12.1"
    androidTestImplementation "net.java.dev.jna:jna-platform:5.12.1"
    androidTestImplementation "org.opentest4j:opentest4j:1.2.0"
    
    // Make sure you have the proper Mockito dependencies
    androidTestImplementation "org.mockito:mockito-core:4.8.0"
    androidTestImplementation "org.mockito:mockito-inline:4.8.0"
}<|MERGE_RESOLUTION|>--- conflicted
+++ resolved
@@ -187,13 +187,8 @@
         applicationId "io.metamask"
         minSdkVersion rootProject.ext.minSdkVersion
         targetSdkVersion rootProject.ext.targetSdkVersion
-<<<<<<< HEAD
-        versionName "7.47.0"
-        versionCode 1968
-=======
         versionName "7.46.2"
         versionCode 1891
->>>>>>> bff50fb1
         testBuildType System.getProperty('testBuildType', 'debug')
         missingDimensionStrategy 'react-native-camera', 'general'
         testInstrumentationRunner "androidx.test.runner.AndroidJUnitRunner"
