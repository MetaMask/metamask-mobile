apply plugin: "com.android.application"
apply plugin: "org.jetbrains.kotlin.android"
apply plugin: "com.facebook.react"
apply plugin: "io.sentry.android.gradle"
apply plugin: 'com.google.gms.google-services'
def projectRoot = rootDir.getAbsoluteFile().getParentFile().getAbsolutePath()

/**
 * This is the configuration block to customize your React Native Android app.
 * By default you don't need to apply any configuration, just uncomment the lines you need.
 */
react {
    /* Folders */
    //   The root of your project, i.e. where "package.json" lives. Default is '..'
    // root = file("../")
    //   The folder where the react-native NPM package is. Default is ../node_modules/react-native
    // reactNativeDir = file("../node_modules/react-native")
    //   The folder where the react-native Codegen package is. Default is ../node_modules/@react-native/codegen
    // codegenDir = file("../node_modules/@react-native/codegen")
    //   The cli.js file which is the React Native CLI entrypoint. Default is ../node_modules/react-native/cli.js
    // cliFile = file("../node_modules/react-native/cli.js")
    /* Variants */
    //   The list of variants to that are debuggable. For those we're going to
    //   skip the bundling of the JS bundle and the assets. By default is just 'debug'.
    //   If you add flavors like lite, prod, etc. you'll have to list your debuggableVariants.
    // debuggableVariants = ["liteDebug", "prodDebug"]
    /* Bundling */
    //   A list containing the node command and its flags. Default is just 'node'.
    // nodeExecutableAndArgs = ["node"]
    //
    //   The command to run when bundling. By default is 'bundle'
    // bundleCommand = "ram-bundle"
    //
    //   The path to the CLI configuration file. Default is empty.
    // bundleConfig = file(../rn-cli.config.js)
    //
    //   The name of the generated asset file containing your JS bundle
    // bundleAssetName = "MyApplication.android.bundle"
    //
    //   The entry file for bundle generation. Default is 'index.android.js' or 'index.js'
    // entryFile = file("../js/MyApplication.android.js")
    //
    //   A list of extra flags to pass to the 'bundle' commands.
    //   See https://github.com/react-native-community/cli/blob/main/docs/commands.md#bundle
    // extraPackagerArgs = []
    /* Hermes Commands */
    //   The hermes compiler command to run. By default it is 'hermesc'
    // hermesCommand = "$rootDir/my-custom-hermesc/bin/hermesc"
    //
    //   The list of flags to pass to the Hermes compiler. By default is "-O", "-output-source-map"
    // hermesFlags = ["-O", "-output-source-map"]
    //
    // Added by install-expo-modules
    entryFile = file(["node", "-e", "require('expo/scripts/resolveAppEntry')", projectRoot, "android", "absolute"].execute(null, rootDir).text.trim())
    reactNativeDir = new File(["node", "--print", "require.resolve('react-native/package.json')"].execute(null, rootDir).text.trim()).getParentFile().getAbsoluteFile()
    hermesCommand = new File(["node", "--print", "require.resolve('react-native/package.json')"].execute(null, rootDir).text.trim()).getParentFile().getAbsolutePath() + "/sdks/hermesc/%OS-BIN%/hermesc"
    codegenDir = new File(["node", "--print", "require.resolve('@react-native/codegen/package.json', { paths: [require.resolve('react-native/package.json')] })"].execute(null, rootDir).text.trim()).getParentFile().getAbsoluteFile()
    cliFile = new File(["node", "--print", "require.resolve('@expo/cli', { paths: [require.resolve('expo/package.json')] })"].execute(null, rootDir).text.trim())
    bundleCommand = "export:embed"

    /* Autolinking */
    autolinkLibrariesWithApp()
}

// Override default React Native to generate source maps for Hermes
project.ext.react = [
  bundleCommand: "ram-bundle",
  bundleAssetName: "index.bundle",
  entryFile: "index.js",
  hermesCommand: "../../node_modules/hermes-engine/%OS-BIN%/hermesc",
  cliPath: "../../node_modules/react-native/cli.js",
  composeSourceMapsPath: "../../node_modules/react-native/scripts/compose-source-maps.js",
]

// Sentry environment variables used by Sentry CLI to upload files. Upload is disabled by default
// TODO - Move to JS side to be shared between platform - Android sets these automatically
// System.env.SENTRY_DIST
// System.env.SENTRY_RELEASE

// Configure sentry properties
project.ext.sentryCli = [
    logLevel: "debug",
    sentryProperties: System.getenv('SENTRY_PROPERTIES') ?: '../../sentry.properties'
]

// Sentry gradle from React Native (@sentry/react-native) that handles uploads Sentry source maps.
apply from: "../../node_modules/@sentry/react-native/sentry.gradle"

// Sentry configuration used by Sentry Android gradle plugin (io.sentry.android.gradle), which handles uploading symbols.
sentry {
    // Enables or disables the automatic configuration of Native Symbols
    // for Sentry. This executes sentry-cli automatically so
    // you don't need to do it manually.
    // Default is disabled.
    autoUploadProguardMapping = shouldSentryAutoUpload()
    uploadNativeSymbols = shouldSentryAutoUpload()

    // Enables or disables the automatic upload of the app's native source code to Sentry.
    // This executes sentry-cli with the --include-sources param automatically so
    // you don't need to do it manually.
    // This option has an effect only when [uploadNativeSymbols] is enabled.
    // Default is disabled.
    includeNativeSources = true

    // `@sentry/react-native` ships with compatible `sentry-android`
    // This option would install the latest version that ships with the SDK or SAGP (Sentry Android Gradle Plugin)
    // which might be incompatible with the React Native SDK
    // Enable auto-installation of Sentry components (sentry-android SDK and okhttp, timber and fragment integrations).
    // Default is enabled.
    autoInstallation {
      enabled = false
    }
}

def getPassword(String currentUser, String keyChain) {
	def stdout = new ByteArrayOutputStream()
	def stderr = new ByteArrayOutputStream()
	if (org.gradle.internal.os.OperatingSystem.current().isMacOsX()) {
		exec {
			commandLine 'security', '-q', 'find-generic-password', '-a', currentUser, '-s', keyChain, '-w'
			standardOutput = stdout
			errorOutput = stderr
			ignoreExitValue true
		}
	} else if (org.gradle.internal.os.OperatingSystem.current().isLinux()) {
		exec {
			// In order for this to work you need to store it:
			// secret-tool store --label='mm' server mm user mm key mm-upload-key
			commandLine 'secret-tool', 'lookup', 'server', currentUser, 'user', currentUser, 'key', keyChain
			standardOutput = stdout
			errorOutput = stderr
			ignoreExitValue true
		}
	} else {
		throw new GradleException('Unsupported OS! Only MacOSx and Linux are supported')
	}
	//noinspection GroovyAssignabilityCheck
	stdout.toString().trim()
}

/**
 * Set this to true to Run Proguard on Release builds to minify the Java bytecode.
 */
def enableProguardInReleaseBuilds = true

/**
 * The preferred build flavor of JavaScriptCore (JSC)
 *
 * For example, to use the international variant, you can use:
 * `def jscFlavor = 'org.webkit:android-jsc-intl:+'`
 *
 * The international variant includes ICU i18n library and necessary data
 * allowing to use e.g. `Date.toLocaleString` and `String.localeCompare` that
 * give correct results when using with locales other than en-US. Note that
 * this variant is about 6MiB larger per architecture than default.
 */
def jscFlavor = 'org.webkit:android-jsc:+'

/**
 * Private function to get the list of Native Architectures you want to build.
 * This reads the value from reactNativeArchitectures in your gradle.properties
 * file and works together with the --active-arch-only flag of react-native run-android.
 */
def reactNativeArchitectures() {
    def value = project.getProperties().get("reactNativeArchitectures")
    return value ? value.split(",") : ["armeabi-v7a", "x86", "x86_64", "arm64-v8a"]
}


/**
* Adding function that will retuen the Bitrise ndkPath if it is a QA or Production Build
*/
def ndkPath() {
    return System.getenv('METAMASK_ENVIRONMENT') == 'qa' || System.getenv('METAMASK_ENVIRONMENT') == 'production' ? rootProject.ext.bitriseNdkPath : ""
}


android {
    ndkVersion rootProject.ext.ndkVersion

    buildToolsVersion rootProject.ext.buildToolsVersion
    compileSdk rootProject.ext.compileSdkVersion

    namespace"io.metamask"

    defaultConfig {
        applicationId "io.metamask"
        minSdkVersion rootProject.ext.minSdkVersion
        targetSdkVersion rootProject.ext.targetSdkVersion
<<<<<<< HEAD
        versionName "7.48.99"
        versionCode 2082
=======
        versionName "7.47.3"
        versionCode 2051
>>>>>>> ad309603
        testBuildType System.getProperty('testBuildType', 'debug')
        testInstrumentationRunner "androidx.test.runner.AndroidJUnitRunner"
        manifestPlaceholders.MM_BRANCH_KEY_TEST = "$System.env.MM_BRANCH_KEY_TEST"
        manifestPlaceholders.MM_BRANCH_KEY_LIVE = "$System.env.MM_BRANCH_KEY_LIVE"
    }

	  packagingOptions {
		  exclude 'META-INF/DEPENDENCIES'
      pickFirst 'lib/x86/libc++_shared.so'
      pickFirst 'lib/x86_64/libc++_shared.so'
      pickFirst 'lib/armeabi-v7a/libc++_shared.so'
      pickFirst 'lib/arm64-v8a/libc++_shared.so'
      pickFirst 'lib/arm64-v8a/libcrypto.so'
      pickFirst 'lib/armeabi-v7a/libcrypto.so'
      pickFirst 'lib/x86/libcrypto.so'
      pickFirst 'lib/x86_64/libcrypto.so'
      jniLibs {
        useLegacyPackaging (findProperty('expo.useLegacyPackaging')?.toBoolean() ?: false)
      }
      exclude 'META-INF/AL2.0'
      exclude 'META-INF/LGPL2.1'
	  }

    androidResources {
      ignoreAssetsPattern '!.svn:!.git:!.ds_store:!*.scc:!CVS:!thumbs.db:!picasa.ini:!*~'
    }

	  signingConfigs {
      release {
        storeFile file('../keystores/release.keystore')
        storePassword System.getenv("BITRISEIO_ANDROID_KEYSTORE_PASSWORD")
        keyAlias System.getenv("BITRISEIO_ANDROID_KEYSTORE_ALIAS")
        keyPassword System.getenv("BITRISEIO_ANDROID_KEYSTORE_PRIVATE_KEY_PASSWORD")
      }
      qa {
        storeFile file('../keystores/internalRelease.keystore')
        storePassword System.getenv("BITRISEIO_ANDROID_QA_KEYSTORE_PASSWORD")
        keyAlias System.getenv("BITRISEIO_ANDROID_QA_KEYSTORE_ALIAS")
        keyPassword System.getenv("BITRISEIO_ANDROID_QA_KEYSTORE_PRIVATE_KEY_PASSWORD")
      }
      debug {
        storeFile file('debug.keystore')
        storePassword 'android'
        keyAlias 'androiddebugkey'
        keyPassword 'android'
      }
      flask {
        storeFile file('../keystores/flaskRelease.keystore')
        storePassword System.getenv("BITRISEIO_ANDROID_FLASK_KEYSTORE_PASSWORD")
        keyAlias System.getenv("BITRISEIO_ANDROID_FLASK_KEYSTORE_ALIAS")
        keyPassword System.getenv("BITRISEIO_ANDROID_FLASK_KEYSTORE_PRIVATE_KEY_PASSWORD")
      }
    }

    buildTypes {
        debug {
            manifestPlaceholders.isDebug = true
            signingConfig signingConfigs.debug
        }
        release {
            manifestPlaceholders.isDebug = false
            minifyEnabled enableProguardInReleaseBuilds
            proguardFiles getDefaultProguardFile("proguard-android.txt"), "proguard-rules.pro", "${rootProject.projectDir}/../node_modules/detox/android/detox/proguard-rules-app.pro", "${rootProject.projectDir}/../node_modules/detox/android/detox/proguard-rules.pro"
            crunchPngs (findProperty('android.enablePngCrunchInReleaseBuilds')?.toBoolean() ?: true)
            testProguardFiles getDefaultProguardFile("proguard-android.txt"), "proguard-rules.pro", "${rootProject.projectDir}/../node_modules/detox/android/detox/proguard-rules-app.pro", "${rootProject.projectDir}/../node_modules/detox/android/detox/proguard-rules.pro"
        }
    }

	  flavorDimensions "version"
   		  productFlavors {
          qa {
            dimension "version"
            applicationIdSuffix ".qa"
            applicationId "io.metamask"
            signingConfig signingConfigs.qa
          }
          prod {
            dimension "version"
            applicationId "io.metamask"
            signingConfig signingConfigs.release
          }
          flask {
            dimension "version"
            applicationIdSuffix ".flask"
            applicationId "io.metamask"
            // Use the appropriate signing config based on environment
            if (System.getenv("METAMASK_ENVIRONMENT") == 'qa') {
              signingConfig signingConfigs.qa
            } else {
              signingConfig signingConfigs.flask
            }
          }
    	  }

	  buildTypes.each {
		  it.buildConfigField 'String', 'foxCode', "\"$System.env.MM_FOX_CODE\""
      // Used to point to staging environment API for ramp
      it.buildConfigField 'String', 'IS_RAMP_UAT', "\"$System.env.RAMP_INTERNAL_BUILD\""
      // Used to point to dev environment API for ramp
      it.buildConfigField 'String', 'IS_RAMP_DEV', "\"$System.env.RAMP_DEV_BUILD\""
    }

    buildFeatures {
        buildConfig = true
    }
}


dependencies {
    // The version of react-native is set by the React Native Gradle Plugin
    implementation(files("../libs/ecies.aar"))
    implementation(files("../libs/nativesdk.aar"))
    implementation("com.facebook.react:react-android")
    implementation 'org.apache.commons:commons-compress:1.22'
    androidTestImplementation 'androidx.test:core:1.5.0'
    androidTestImplementation 'androidx.test:core-ktx:1.5.0'

    if (hermesEnabled.toBoolean()) {
        implementation("com.facebook.react:hermes-android")
    } else {
        implementation jscFlavor
    }
    androidTestImplementation('com.wix:detox:+') {
         exclude module: "protobuf-lite"
     }
    androidTestImplementation ('androidx.test.espresso:espresso-contrib:3.4.0')

    // Add these dependencies for androidTest
    androidTestImplementation "com.google.guava:guava:31.1-android"
    androidTestImplementation "org.ow2.asm:asm:9.4"
    androidTestImplementation "net.java.dev.jna:jna:5.12.1"
    androidTestImplementation "net.java.dev.jna:jna-platform:5.12.1"
    androidTestImplementation "org.opentest4j:opentest4j:1.2.0"
}<|MERGE_RESOLUTION|>--- conflicted
+++ resolved
@@ -187,13 +187,8 @@
         applicationId "io.metamask"
         minSdkVersion rootProject.ext.minSdkVersion
         targetSdkVersion rootProject.ext.targetSdkVersion
-<<<<<<< HEAD
-        versionName "7.48.99"
-        versionCode 2082
-=======
         versionName "7.47.3"
         versionCode 2051
->>>>>>> ad309603
         testBuildType System.getProperty('testBuildType', 'debug')
         testInstrumentationRunner "androidx.test.runner.AndroidJUnitRunner"
         manifestPlaceholders.MM_BRANCH_KEY_TEST = "$System.env.MM_BRANCH_KEY_TEST"
