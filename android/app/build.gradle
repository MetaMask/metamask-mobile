apply plugin: "com.android.application"
apply plugin: "org.jetbrains.kotlin.android"
apply plugin: "com.facebook.react"
apply plugin: "io.sentry.android.gradle"
apply plugin: 'com.google.gms.google-services'
def projectRoot = rootDir.getAbsoluteFile().getParentFile().getAbsolutePath()

/**
 * This is the configuration block to customize your React Native Android app.
 * By default you don't need to apply any configuration, just uncomment the lines you need.
 */
react {
    /* Folders */
    //   The root of your project, i.e. where "package.json" lives. Default is '..'
    // root = file("../")
    //   The folder where the react-native NPM package is. Default is ../node_modules/react-native
    // reactNativeDir = file("../node_modules/react-native")
    //   The folder where the react-native Codegen package is. Default is ../node_modules/@react-native/codegen
    // codegenDir = file("../node_modules/@react-native/codegen")
    //   The cli.js file which is the React Native CLI entrypoint. Default is ../node_modules/react-native/cli.js
    // cliFile = file("../node_modules/react-native/cli.js")
    /* Variants */
    //   The list of variants to that are debuggable. For those we're going to
    //   skip the bundling of the JS bundle and the assets. By default is just 'debug'.
    //   If you add flavors like lite, prod, etc. you'll have to list your debuggableVariants.
    // debuggableVariants = ["liteDebug", "prodDebug"]
    /* Bundling */
    //   A list containing the node command and its flags. Default is just 'node'.
    // nodeExecutableAndArgs = ["node"]
    //
    //   The command to run when bundling. By default is 'bundle'
    // bundleCommand = "ram-bundle"
    //
    //   The path to the CLI configuration file. Default is empty.
    // bundleConfig = file(../rn-cli.config.js)
    //
    //   The name of the generated asset file containing your JS bundle
    // bundleAssetName = "MyApplication.android.bundle"
    //
    //   The entry file for bundle generation. Default is 'index.android.js' or 'index.js'
    // entryFile = file("../js/MyApplication.android.js")
    //
    //   A list of extra flags to pass to the 'bundle' commands.
    //   See https://github.com/react-native-community/cli/blob/main/docs/commands.md#bundle
    // extraPackagerArgs = []
    /* Hermes Commands */
    //   The hermes compiler command to run. By default it is 'hermesc'
    // hermesCommand = "$rootDir/my-custom-hermesc/bin/hermesc"
    //
    //   The list of flags to pass to the Hermes compiler. By default is "-O", "-output-source-map"
    // hermesFlags = ["-O", "-output-source-map"]
    //
    // Added by install-expo-modules
    entryFile = file(["node", "-e", "require('expo/scripts/resolveAppEntry')", projectRoot, "android", "absolute"].execute(null, rootDir).text.trim())
    reactNativeDir = new File(["node", "--print", "require.resolve('react-native/package.json')"].execute(null, rootDir).text.trim()).getParentFile().getAbsoluteFile()
    hermesCommand = new File(["node", "--print", "require.resolve('react-native/package.json')"].execute(null, rootDir).text.trim()).getParentFile().getAbsolutePath() + "/sdks/hermesc/%OS-BIN%/hermesc"
    codegenDir = new File(["node", "--print", "require.resolve('@react-native/codegen/package.json', { paths: [require.resolve('react-native/package.json')] })"].execute(null, rootDir).text.trim()).getParentFile().getAbsoluteFile()
    cliFile = new File(["node", "--print", "require.resolve('@expo/cli', { paths: [require.resolve('expo/package.json')] })"].execute(null, rootDir).text.trim())
    bundleCommand = "export:embed"

    /* Autolinking */
    autolinkLibrariesWithApp()
}

// Override default React Native to generate source maps for Hermes
project.ext.react = [
  bundleCommand: "ram-bundle",
  bundleAssetName: "index.bundle",
  entryFile: "index.js",
  hermesCommand: "../../node_modules/hermes-engine/%OS-BIN%/hermesc",
  cliPath: "../../node_modules/react-native/cli.js",
  composeSourceMapsPath: "../../node_modules/react-native/scripts/compose-source-maps.js",
]

// Sentry environment variables used by Sentry CLI to upload files. Upload is disabled by default
// TODO - Move to JS side to be shared between platform - Android sets these automatically
// System.env.SENTRY_DIST
// System.env.SENTRY_RELEASE

// Configure sentry properties
project.ext.sentryCli = [
    logLevel: "debug",
    sentryProperties: System.getenv('SENTRY_PROPERTIES') ?: '../../sentry.properties'
]

// Sentry gradle from React Native (@sentry/react-native) that handles uploads Sentry source maps.
apply from: "../../node_modules/@sentry/react-native/sentry.gradle"

// Sentry configuration used by Sentry Android gradle plugin (io.sentry.android.gradle), which handles uploading symbols.
sentry {
    // Enables or disables the automatic configuration of Native Symbols
    // for Sentry. This executes sentry-cli automatically so
    // you don't need to do it manually.
    // Default is disabled.
    autoUploadProguardMapping = shouldSentryAutoUpload()
    uploadNativeSymbols = shouldSentryAutoUpload()

    // Enables or disables the automatic upload of the app's native source code to Sentry.
    // This executes sentry-cli with the --include-sources param automatically so
    // you don't need to do it manually.
    // This option has an effect only when [uploadNativeSymbols] is enabled.
    // Default is disabled.
    includeNativeSources = true

    // `@sentry/react-native` ships with compatible `sentry-android`
    // This option would install the latest version that ships with the SDK or SAGP (Sentry Android Gradle Plugin)
    // which might be incompatible with the React Native SDK
    // Enable auto-installation of Sentry components (sentry-android SDK and okhttp, timber and fragment integrations).
    // Default is enabled.
    autoInstallation {
      enabled = false
    }
}

def getPassword(String currentUser, String keyChain) {
	def stdout = new ByteArrayOutputStream()
	def stderr = new ByteArrayOutputStream()
	if (org.gradle.internal.os.OperatingSystem.current().isMacOsX()) {
		exec {
			commandLine 'security', '-q', 'find-generic-password', '-a', currentUser, '-s', keyChain, '-w'
			standardOutput = stdout
			errorOutput = stderr
			ignoreExitValue true
		}
	} else if (org.gradle.internal.os.OperatingSystem.current().isLinux()) {
		exec {
			// In order for this to work you need to store it:
			// secret-tool store --label='mm' server mm user mm key mm-upload-key
			commandLine 'secret-tool', 'lookup', 'server', currentUser, 'user', currentUser, 'key', keyChain
			standardOutput = stdout
			errorOutput = stderr
			ignoreExitValue true
		}
	} else {
		throw new GradleException('Unsupported OS! Only MacOSx and Linux are supported')
	}
	//noinspection GroovyAssignabilityCheck
	stdout.toString().trim()
}

/**
 * Set this to true to Run Proguard on Release builds to minify the Java bytecode.
 */
def enableProguardInReleaseBuilds = true

/**
 * The preferred build flavor of JavaScriptCore (JSC)
 *
 * For example, to use the international variant, you can use:
 * `def jscFlavor = 'org.webkit:android-jsc-intl:+'`
 *
 * The international variant includes ICU i18n library and necessary data
 * allowing to use e.g. `Date.toLocaleString` and `String.localeCompare` that
 * give correct results when using with locales other than en-US. Note that
 * this variant is about 6MiB larger per architecture than default.
 */
def jscFlavor = 'org.webkit:android-jsc:+'

/**
 * Private function to get the list of Native Architectures you want to build.
 * This reads the value from reactNativeArchitectures in your gradle.properties
 * file and works together with the --active-arch-only flag of react-native run-android.
 */
def reactNativeArchitectures() {
    def value = project.getProperties().get("reactNativeArchitectures")
    return value ? value.split(",") : ["armeabi-v7a", "x86", "x86_64", "arm64-v8a"]
}


/**
* Adding function that will retuen the Bitrise ndkPath if it is a QA or Production Build
*/
def ndkPath() {
    return System.getenv('METAMASK_ENVIRONMENT') == 'qa' || System.getenv('METAMASK_ENVIRONMENT') == 'production' ? rootProject.ext.bitriseNdkPath : ""
}


android {
    ndkVersion rootProject.ext.ndkVersion

    buildToolsVersion rootProject.ext.buildToolsVersion
    compileSdk rootProject.ext.compileSdkVersion

    namespace"io.metamask"

    defaultConfig {
        applicationId "io.metamask"
        minSdkVersion rootProject.ext.minSdkVersion
        targetSdkVersion rootProject.ext.targetSdkVersion
<<<<<<< HEAD
        versionName "7.45.2"
        versionCode 1843
=======
        versionName "7.46.1"
        versionCode 1862
>>>>>>> 06c4f346
        testBuildType System.getProperty('testBuildType', 'debug')
        missingDimensionStrategy 'react-native-camera', 'general'
        testInstrumentationRunner "androidx.test.runner.AndroidJUnitRunner"
        manifestPlaceholders.MM_BRANCH_KEY_TEST = "$System.env.MM_BRANCH_KEY_TEST"
        manifestPlaceholders.MM_BRANCH_KEY_LIVE = "$System.env.MM_BRANCH_KEY_LIVE"
    }

	  packagingOptions {
		  exclude 'META-INF/DEPENDENCIES'
      pickFirst 'lib/x86/libc++_shared.so'
      pickFirst 'lib/x86_64/libc++_shared.so'
      pickFirst 'lib/armeabi-v7a/libc++_shared.so'
      pickFirst 'lib/arm64-v8a/libc++_shared.so'
      pickFirst 'lib/arm64-v8a/libcrypto.so'
      pickFirst 'lib/armeabi-v7a/libcrypto.so'
      pickFirst 'lib/x86/libcrypto.so'
      pickFirst 'lib/x86_64/libcrypto.so'
      jniLibs {
        useLegacyPackaging (findProperty('expo.useLegacyPackaging')?.toBoolean() ?: false)
      }
      exclude 'META-INF/AL2.0'
      exclude 'META-INF/LGPL2.1'
      exclude 'mockito-extensions/org.mockito.plugins.MockMaker'
	  }

    androidResources {
      ignoreAssetsPattern '!.svn:!.git:!.ds_store:!*.scc:!CVS:!thumbs.db:!picasa.ini:!*~'
    }

	  signingConfigs {
      release {
        storeFile file('../keystores/release.keystore')
        storePassword System.getenv("BITRISEIO_ANDROID_KEYSTORE_PASSWORD")
        keyAlias System.getenv("BITRISEIO_ANDROID_KEYSTORE_ALIAS")
        keyPassword System.getenv("BITRISEIO_ANDROID_KEYSTORE_PRIVATE_KEY_PASSWORD")
      }
      qa {
        storeFile file('../keystores/internalRelease.keystore')
        storePassword System.getenv("BITRISEIO_ANDROID_QA_KEYSTORE_PASSWORD")
        keyAlias System.getenv("BITRISEIO_ANDROID_QA_KEYSTORE_ALIAS")
        keyPassword System.getenv("BITRISEIO_ANDROID_QA_KEYSTORE_PRIVATE_KEY_PASSWORD")
      }
      debug {
        storeFile file('debug.keystore')
        storePassword 'android'
        keyAlias 'androiddebugkey'
        keyPassword 'android'
      }
      flask {
        storeFile file('../keystores/flaskRelease.keystore')
        storePassword System.getenv("BITRISEIO_ANDROID_FLASK_KEYSTORE_PASSWORD")
        keyAlias System.getenv("BITRISEIO_ANDROID_FLASK_KEYSTORE_ALIAS")
        keyPassword System.getenv("BITRISEIO_ANDROID_FLASK_KEYSTORE_PRIVATE_KEY_PASSWORD")
      }
    }

    buildTypes {
        debug {
            manifestPlaceholders.isDebug = true
            signingConfig signingConfigs.debug
        }
        release {
            manifestPlaceholders.isDebug = false
            minifyEnabled enableProguardInReleaseBuilds
            proguardFiles getDefaultProguardFile("proguard-android.txt"), "proguard-rules.pro", "${rootProject.projectDir}/../node_modules/detox/android/detox/proguard-rules-app.pro", "${rootProject.projectDir}/../node_modules/detox/android/detox/proguard-rules.pro"
            crunchPngs (findProperty('android.enablePngCrunchInReleaseBuilds')?.toBoolean() ?: true)
            testProguardFiles getDefaultProguardFile("proguard-android.txt"), "proguard-rules.pro", "${rootProject.projectDir}/../node_modules/detox/android/detox/proguard-rules-app.pro", "${rootProject.projectDir}/../node_modules/detox/android/detox/proguard-rules.pro"
        }
    }

	  flavorDimensions "version"
   		  productFlavors {
          qa {
            dimension "version"
            applicationIdSuffix ".qa"
            applicationId "io.metamask"
            signingConfig signingConfigs.qa
          }
          prod {
            dimension "version"
            applicationId "io.metamask"
            signingConfig signingConfigs.release
          }
          flask {
            dimension "version"
            applicationIdSuffix ".flask"
            applicationId "io.metamask"
            // Use the appropriate signing config based on environment
            if (System.getenv("METAMASK_ENVIRONMENT") == 'qa') {
              signingConfig signingConfigs.qa
            } else {
              signingConfig signingConfigs.flask
            }
          }
    	  }

	  buildTypes.each {
		  it.buildConfigField 'String', 'foxCode', "\"$System.env.MM_FOX_CODE\""
      // Used to point to staging environment API for ramp
      it.buildConfigField 'String', 'IS_RAMP_UAT', "\"$System.env.RAMP_INTERNAL_BUILD\""
      // Used to point to dev environment API for ramp
      it.buildConfigField 'String', 'IS_RAMP_DEV', "\"$System.env.RAMP_DEV_BUILD\""
    }

    buildFeatures {
        buildConfig = true
    }
}


dependencies {
    // The version of react-native is set by the React Native Gradle Plugin
    implementation(files("../libs/ecies.aar"))
    implementation(files("../libs/nativesdk.aar"))
    implementation("com.facebook.react:react-android")
    implementation 'org.apache.commons:commons-compress:1.22'
    androidTestImplementation 'org.mockito:mockito-android:4.2.0'
    androidTestImplementation 'androidx.test:core:1.5.0'
    androidTestImplementation 'androidx.test:core-ktx:1.5.0'

    if (hermesEnabled.toBoolean()) {
        implementation("com.facebook.react:hermes-android")
    } else {
        implementation jscFlavor
    }
    androidTestImplementation('com.wix:detox:+') {
         exclude module: "protobuf-lite"
     }
    androidTestImplementation ('androidx.test.espresso:espresso-contrib:3.4.0')

    // Add these dependencies for androidTest
    androidTestImplementation "com.google.guava:guava:31.1-android"
    androidTestImplementation "org.ow2.asm:asm:9.4"
    androidTestImplementation "net.java.dev.jna:jna:5.12.1"
    androidTestImplementation "net.java.dev.jna:jna-platform:5.12.1"
    androidTestImplementation "org.opentest4j:opentest4j:1.2.0"
    
    // Make sure you have the proper Mockito dependencies
    androidTestImplementation "org.mockito:mockito-core:4.8.0"
    androidTestImplementation "org.mockito:mockito-inline:4.8.0"
}<|MERGE_RESOLUTION|>--- conflicted
+++ resolved
@@ -187,13 +187,8 @@
         applicationId "io.metamask"
         minSdkVersion rootProject.ext.minSdkVersion
         targetSdkVersion rootProject.ext.targetSdkVersion
-<<<<<<< HEAD
-        versionName "7.45.2"
-        versionCode 1843
-=======
         versionName "7.46.1"
         versionCode 1862
->>>>>>> 06c4f346
         testBuildType System.getProperty('testBuildType', 'debug')
         missingDimensionStrategy 'react-native-camera', 'general'
         testInstrumentationRunner "androidx.test.runner.AndroidJUnitRunner"
