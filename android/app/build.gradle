def getPassword(String currentUser, String keyChain) {
	def stdout = new ByteArrayOutputStream()
	def stderr = new ByteArrayOutputStream()
	if (org.gradle.internal.os.OperatingSystem.current().isMacOsX()) {
		exec {
			commandLine 'security', '-q', 'find-generic-password', '-a', currentUser, '-s', keyChain, '-w'
			standardOutput = stdout
			errorOutput = stderr
			ignoreExitValue true
		}
	} else if (org.gradle.internal.os.OperatingSystem.current().isLinux()) {
		exec {
			// In order for this to work you need to store it:
			// secret-tool store --label='mm' server mm user mm key mm-upload-key
			commandLine 'secret-tool', 'lookup', 'server', currentUser, 'user', currentUser, 'key', keyChain
			standardOutput = stdout
			errorOutput = stderr
			ignoreExitValue true
		}
	} else {
		throw new GradleException('Unsupported OS! Only MacOSx and Linux are supported')
	}
	//noinspection GroovyAssignabilityCheck
	stdout.toString().trim()
}

apply plugin: "com.android.application"

import com.android.build.OutputFile

/**
 * The react.gradle file registers a task for each build variant (e.g. bundleDebugJsAndAssets
 * and bundleReleaseJsAndAssets).
 * These basically call `react-native bundle` with the correct arguments during the Android build
 * cycle. By default, bundleDebugJsAndAssets is skipped, as in debug/dev mode we prefer to load the
 * bundle directly from the development server. Below you can see all the possible configurations
 * and their defaults. If you decide to add a configuration block, make sure to add it before the
 * `apply from: "../../node_modules/react-native/react.gradle"` line.
 *
 * project.ext.react = [
 *   // the name of the generated asset file containing your JS bundle
 *   bundleAssetName: "index.android.bundle",
 *
 *   // the entry file for bundle generation. If none specified and
 *   // "index.android.js" exists, it will be used. Otherwise "index.js" is
 *   // default. Can be overridden with ENTRY_FILE environment variable.
 *   entryFile: "index.android.js",
 *
 *   // https://reactnative.dev/docs/performance#enable-the-ram-format
 *   bundleCommand: "ram-bundle",
 *
 *   // whether to bundle JS and assets in debug mode
 *   bundleInDebug: false,
 *
 *   // whether to bundle JS and assets in release mode
 *   bundleInRelease: true,
 *
 *   // whether to bundle JS and assets in another build variant (if configured).
 *   // See http://tools.android.com/tech-docs/new-build-system/user-guide#TOC-Build-Variants
 *   // The configuration property can be in the following formats
 *   //	   'bundleIn${productFlavor}${buildType}'
 *   //	   'bundleIn${buildType}'
 *   // bundleInFreeDebug: true,
 *   // bundleInPaidRelease: true,
 *   // bundleInBeta: true,
 *
 *   // whether to disable dev mode in custom build variants (by default only disabled in release)
 *   // for example: to disable dev mode in the staging build type (if configured)
 *   devDisabledInStaging: true,
 *   // The configuration property can be in the following formats
 *   //	   'devDisabledIn${productFlavor}${buildType}'
 *   //	   'devDisabledIn${buildType}'
 *
 *   // the root of your project, i.e. where "package.json" lives
 *   root: "../../",
 *
 *   // where to put the JS bundle asset in debug mode
 *   jsBundleDirDebug: "$buildDir/intermediates/assets/debug",
 *
 *   // where to put the JS bundle asset in release mode
 *   jsBundleDirRelease: "$buildDir/intermediates/assets/release",
 *
 *   // where to put drawable resources / React Native assets, e.g. the ones you use via
 *   // require('./image.png')), in debug mode
 *   resourcesDirDebug: "$buildDir/intermediates/res/merged/debug",
 *
 *   // where to put drawable resources / React Native assets, e.g. the ones you use via
 *   // require('./image.png')), in release mode
 *   resourcesDirRelease: "$buildDir/intermediates/res/merged/release",
 *
 *   // by default the gradle tasks are skipped if none of the JS files or assets change; this means
 *   // that we don't look at files in android/ or ios/ to determine whether the tasks are up to
 *   // date; if you have any other folders that you want to ignore for performance reasons (gradle
 *   // indexes the entire tree), add them here. Alternatively, if you have JS files in android/
 *   // for example, you might want to remove it from here.
 *   inputExcludes: ["android/**", "ios/**"],
 *
 *   // override which node gets called and with what additional arguments
 *   nodeExecutableAndArgs: ["node"],
 *
 *   // supply additional arguments to the packager
 *   extraPackagerArgs: []
 * ]
 */

project.ext.react = [
	entryFile: "index.js",
	enableHermes: false //System.getenv('METAMASK_ENVIRONMENT') == 'production'
]

apply from: "../../node_modules/react-native/react.gradle"

project.ext.sentryCli = [
	logLevel: "debug",
	sentryProperties: System.getenv('SENTRY_PROPERTIES') ? System.getenv('SENTRY_PROPERTIES') : '../../sentry.properties'
]

apply from: "../../node_modules/@sentry/react-native/sentry.gradle"

/**
 * Set this to true to create two separate APKs instead of one:
 *   - An APK that only works on ARM devices
 *   - An APK that only works on x86 devices
 * The advantage is the size of the APK is reduced by about 4MB.
 * Upload all the APKs to the Play Store and people will download
 * the correct one based on the CPU architecture of their device.
 */
def enableSeparateBuildPerCPUArchitecture = true

/**
 * The preferred build flavor of JavaScriptCore.
 *
 * For example, to use the international variant, you can use:
 * `def jscFlavor = 'org.webkit:android-jsc-intl:+'`
 *
 * The international variant includes ICU i18n library and necessary data
 * allowing to use e.g. `Date.toLocaleString` and `String.localeCompare` that
 * give correct results when using with locales other than en-US.  Note that
 * this variant is about 6MiB larger per architecture than default.
 */
def jscFlavor = 'org.webkit:android-jsc:+'
/**
 * Whether to enable the Hermes VM.
 *
 * This should be set on project.ext.react and mirrored here.  If it is not set
 * on project.ext.react, JavaScript will not be compiled to Hermes Bytecode
 * and the benefits of using Hermes will therefore be sharply reduced.
 */
def enableHermes = project.ext.react.get("enableHermes", false)

/**
 * Architectures to build native code for in debug.
 */
def nativeArchitectures = project.getProperties().get("reactNativeDebugArchitectures")

android {
    compileSdkVersion rootProject.ext.compileSdkVersion

	defaultConfig {
		applicationId "io.metamask"
		minSdkVersion rootProject.ext.minSdkVersion
		targetSdkVersion rootProject.ext.targetSdkVersion
<<<<<<< HEAD
		versionCode 847
		versionName "4.3.1-keystone.3"
=======
		versionCode 846
		versionName "4.3.3"
>>>>>>> 9d732c5e
		multiDexEnabled true
		testBuildType System.getProperty('testBuildType', 'debug')
		missingDimensionStrategy "minReactNative", "minReactNative46"
		testInstrumentationRunner "androidx.test.runner.AndroidJUnitRunner"
		ndk {
			abiFilters "armeabi-v7a", "x86", "arm64-v8a", "x86_64"
		}
		dexOptions {
			javaMaxHeapSize "2048M"
		}

		manifestPlaceholders = [
			MM_BRANCH_KEY_TEST: "$System.env.MM_BRANCH_KEY_TEST",
			MM_BRANCH_KEY_LIVE: "$System.env.MM_BRANCH_KEY_LIVE",
			MM_MIXPANEL_TOKEN: "$System.env.MM_MIXPANEL_TOKEN"
		]
		missingDimensionStrategy 'react-native-camera', 'general'

	}

	packagingOptions {
		exclude 'META-INF/DEPENDENCIES'
	}

	signingConfigs {
		release {
			storeFile file('../keystores/release.keystore')
			storePassword System.getenv("BITRISEIO_ANDROID_KEYSTORE_PASSWORD")
			keyAlias System.getenv("BITRISEIO_ANDROID_KEYSTORE_ALIAS")
			keyPassword System.getenv("BITRISEIO_ANDROID_KEYSTORE_PRIVATE_KEY_PASSWORD")
		}
		debug {
            storeFile file('debug.keystore')
            storePassword 'android'
            keyAlias 'androiddebugkey'
            keyPassword 'android'
        }
	}

	splits {
		abi {
			reset()
			enable enableSeparateBuildPerCPUArchitecture
			universalApk false  // If true, also generate a universal APK
		}
	}

	buildTypes {
		debug {
			manifestPlaceholders = [isDebug:true]
			signingConfig signingConfigs.debug
			if (nativeArchitectures) {
                ndk {
                    abiFilters nativeArchitectures.split(',')
                }
            }
			multiDexEnabled true
		}
		release {
			manifestPlaceholders = [isDebug:false]
			minifyEnabled true
			multiDexEnabled true
			shrinkResources true
			proguardFiles getDefaultProguardFile("proguard-android.txt"), "proguard-rules.pro"
			signingConfig signingConfigs.release
		}
	}
	buildTypes.each {
		it.buildConfigField 'String', 'foxCode', "\"$System.env.MM_FOX_CODE\""

	}
	// applicationVariants are e.g. debug, release
	applicationVariants.all { variant ->
		variant.outputs.each { output ->
            // https://developer.android.com/studio/build/configure-apk-splits.html
            def versionCodes = ["armeabi-v7a": 1, "x86": 2, "arm64-v8a": 3, "x86_64": 4]
			def abi = output.getFilter(OutputFile.ABI)
			if (abi != null) {  // null for the universal-debug, universal-release variants
				output.versionCodeOverride =
					defaultConfig.versionCode * 1000 + versionCodes.get(abi)
			}
		}
	}
}

configurations.all {
	exclude group: 'com.facebook.react', module: 'react-native'
}

dependencies {
	implementation project(':lottie-react-native')

	implementation project(':react-native-gesture-handler')

	implementation 'androidx.multidex:multidex:2.0.1'
	implementation 'androidx.annotation:annotation:1.1.0'
	implementation 'androidx.appcompat:appcompat:1.2.0'
	// Replace 'com.facebook.react:react-native:+' with project(':ReactAndroid') to respect changes that we make in native Android code
	implementation project(':ReactAndroid')
	implementation 'org.chromium:v8-android:+'
	implementation 'com.google.android.gms:play-services-wallet:18.0.0'
	implementation "io.branch.sdk.android:library:5.+"
	implementation 'com.mixpanel.android:mixpanel-android:5.+'
	androidTestImplementation('com.wix:detox:+') { transitive = true }
	androidTestImplementation 'junit:junit:4.12'
	implementation "androidx.swiperefreshlayout:swiperefreshlayout:1.0.0"
	implementation "com.android.installreferrer:installreferrer:2.2"

	debugImplementation("com.facebook.flipper:flipper:${FLIPPER_VERSION}") {
        exclude group:'com.facebook.fbjni'
    }

    debugImplementation("com.facebook.flipper:flipper-network-plugin:${FLIPPER_VERSION}") {
        exclude group:'com.facebook.flipper'
        exclude group:'com.squareup.okhttp3', module:'okhttp'
    }

    debugImplementation("com.facebook.flipper:flipper-fresco-plugin:${FLIPPER_VERSION}") {
        exclude group:'com.facebook.flipper'
    }
	
    if (enableHermes) {
        def hermesPath = "../../node_modules/hermes-engine/android/";
        debugImplementation files(hermesPath + "hermes-debug.aar")
        releaseImplementation files(hermesPath + "hermes-release.aar")
    } else {
        implementation jscFlavor
    }
}

// Run this once to be able to run the application with BUCK
// puts all compile dependencies into folder libs for BUCK to use
task copyDownloadableDepsToLibs(type: Copy) {
	from configurations.implementation
	into 'libs'
}

apply from: file("../../node_modules/@react-native-community/cli-platform-android/native_modules.gradle"); applyNativeModulesAppBuildGradle(project)<|MERGE_RESOLUTION|>--- conflicted
+++ resolved
@@ -160,13 +160,8 @@
 		applicationId "io.metamask"
 		minSdkVersion rootProject.ext.minSdkVersion
 		targetSdkVersion rootProject.ext.targetSdkVersion
-<<<<<<< HEAD
 		versionCode 847
 		versionName "4.3.1-keystone.3"
-=======
-		versionCode 846
-		versionName "4.3.3"
->>>>>>> 9d732c5e
 		multiDexEnabled true
 		testBuildType System.getProperty('testBuildType', 'debug')
 		missingDimensionStrategy "minReactNative", "minReactNative46"
