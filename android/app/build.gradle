--- conflicted
+++ resolved
@@ -173,13 +173,8 @@
         applicationId "io.metamask"
         minSdkVersion rootProject.ext.minSdkVersion
         targetSdkVersion rootProject.ext.targetSdkVersion
-<<<<<<< HEAD
         versionName "7.33.2"
         versionCode 1474
-=======
-        versionName "7.33.1"
-        versionCode 1471
->>>>>>> 385a5775
         testBuildType System.getProperty('testBuildType', 'debug')
         missingDimensionStrategy 'react-native-camera', 'general'
         testInstrumentationRunner "androidx.test.runner.AndroidJUnitRunner"
