--- conflicted
+++ resolved
@@ -173,13 +173,8 @@
         applicationId "io.metamask"
         minSdkVersion rootProject.ext.minSdkVersion
         targetSdkVersion rootProject.ext.targetSdkVersion
-<<<<<<< HEAD
         versionName "7.33.0"
         versionCode 1460
-=======
-        versionCode 1450
-        versionName "7.32.0"
->>>>>>> 23a8b09d
         testBuildType System.getProperty('testBuildType', 'debug')
         missingDimensionStrategy 'react-native-camera', 'general'
         testInstrumentationRunner "androidx.test.runner.AndroidJUnitRunner"
