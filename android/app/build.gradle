def getPassword(String currentUser, String keyChain) {
	def stdout = new ByteArrayOutputStream()
	def stderr = new ByteArrayOutputStream()
	if (org.gradle.internal.os.OperatingSystem.current().isMacOsX()) {
		exec {
			commandLine 'security', '-q', 'find-generic-password', '-a', currentUser, '-s', keyChain, '-w'
			standardOutput = stdout
			errorOutput = stderr
			ignoreExitValue true
		}
	} else if (org.gradle.internal.os.OperatingSystem.current().isLinux()) {
		exec {
			// In order for this to work you need to store it:
			// secret-tool store --label='mm' server mm user mm key mm-upload-key
			commandLine 'secret-tool', 'lookup', 'server', currentUser, 'user', currentUser, 'key', keyChain
			standardOutput = stdout
			errorOutput = stderr
			ignoreExitValue true
		}
	} else {
		throw new GradleException('Unsupported OS! Only MacOSx and Linux are supported')
	}
	//noinspection GroovyAssignabilityCheck
	stdout.toString().trim()
}

apply plugin: "com.android.application"

import com.android.build.OutputFile

/**
 * The react.gradle file registers a task for each build variant (e.g. bundleDebugJsAndAssets
 * and bundleReleaseJsAndAssets).
 * These basically call `react-native bundle` with the correct arguments during the Android build
 * cycle. By default, bundleDebugJsAndAssets is skipped, as in debug/dev mode we prefer to load the
 * bundle directly from the development server. Below you can see all the possible configurations
 * and their defaults. If you decide to add a configuration block, make sure to add it before the
 * `apply from: "../../node_modules/react-native/react.gradle"` line.
 *
 * project.ext.react = [
 *   // the name of the generated asset file containing your JS bundle
 *   bundleAssetName: "index.android.bundle",
 *
 *   // the entry file for bundle generation. If none specified and
 *   // "index.android.js" exists, it will be used. Otherwise "index.js" is
 *   // default. Can be overridden with ENTRY_FILE environment variable.
 *   entryFile: "index.android.js",
 *
 *   // https://reactnative.dev/docs/performance#enable-the-ram-format
 *   bundleCommand: "ram-bundle",
 *
 *   // whether to bundle JS and assets in debug mode
 *   bundleInDebug: false,
 *
 *   // whether to bundle JS and assets in release mode
 *   bundleInRelease: true,
 *
 *   // whether to bundle JS and assets in another build variant (if configured).
 *   // See http://tools.android.com/tech-docs/new-build-system/user-guide#TOC-Build-Variants
 *   // The configuration property can be in the following formats
 *   //	   'bundleIn${productFlavor}${buildType}'
 *   //	   'bundleIn${buildType}'
 *   // bundleInFreeDebug: true,
 *   // bundleInPaidRelease: true,
 *   // bundleInBeta: true,
 *
 *   // whether to disable dev mode in custom build variants (by default only disabled in release)
 *   // for example: to disable dev mode in the staging build type (if configured)
 *   devDisabledInStaging: true,
 *   // The configuration property can be in the following formats
 *   //	   'devDisabledIn${productFlavor}${buildType}'
 *   //	   'devDisabledIn${buildType}'
 *
 *   // the root of your project, i.e. where "package.json" lives
 *   root: "../../",
 *
 *   // where to put the JS bundle asset in debug mode
 *   jsBundleDirDebug: "$buildDir/intermediates/assets/debug",
 *
 *   // where to put the JS bundle asset in release mode
 *   jsBundleDirRelease: "$buildDir/intermediates/assets/release",
 *
 *   // where to put drawable resources / React Native assets, e.g. the ones you use via
 *   // require('./image.png')), in debug mode
 *   resourcesDirDebug: "$buildDir/intermediates/res/merged/debug",
 *
 *   // where to put drawable resources / React Native assets, e.g. the ones you use via
 *   // require('./image.png')), in release mode
 *   resourcesDirRelease: "$buildDir/intermediates/res/merged/release",
 *
 *   // by default the gradle tasks are skipped if none of the JS files or assets change; this means
 *   // that we don't look at files in android/ or ios/ to determine whether the tasks are up to
 *   // date; if you have any other folders that you want to ignore for performance reasons (gradle
 *   // indexes the entire tree), add them here. Alternatively, if you have JS files in android/
 *   // for example, you might want to remove it from here.
 *   inputExcludes: ["android/**", "ios/**"],
 *
 *   // override which node gets called and with what additional arguments
 *   nodeExecutableAndArgs: ["node"],
 *
 *   // supply additional arguments to the packager
 *   extraPackagerArgs: []
 * ]
 */

project.ext.react = [
	entryFile: "index.js",
	enableHermes: false,  // clean and rebuild if changing
]

apply from: "../../node_modules/react-native/react.gradle"

project.ext.sentryCli = [
	logLevel: "debug",
	sentryProperties: System.getenv('SENTRY_PROPERTIES') ? System.getenv('SENTRY_PROPERTIES') : '../../sentry.properties'
]

apply from: "../../node_modules/@sentry/react-native/sentry.gradle"

/**
 * Set this to true to create two separate APKs instead of one:
 *   - An APK that only works on ARM devices
 *   - An APK that only works on x86 devices
 * The advantage is the size of the APK is reduced by about 4MB.
 * Upload all the APKs to the Play Store and people will download
 * the correct one based on the CPU architecture of their device.
 */
def enableSeparateBuildPerCPUArchitecture = false

/**
 * Run Proguard to shrink the Java bytecode in release builds.
 */
def enableProguardInReleaseBuilds = false

/**
 * The preferred build flavor of JavaScriptCore.
 *
 * For example, to use the international variant, you can use:
 * `def jscFlavor = 'org.webkit:android-jsc-intl:+'`
 *
 * The international variant includes ICU i18n library and necessary data
 * allowing to use e.g. `Date.toLocaleString` and `String.localeCompare` that
 * give correct results when using with locales other than en-US.  Note that
 * this variant is about 6MiB larger per architecture than default.
 */
def jscFlavor = 'org.webkit:android-jsc:+'
/**
 * Whether to enable the Hermes VM.
 *
 * This should be set on project.ext.react and mirrored here.  If it is not set
 * on project.ext.react, JavaScript will not be compiled to Hermes Bytecode
 * and the benefits of using Hermes will therefore be sharply reduced.
 */
def enableHermes = project.ext.react.get("enableHermes", false)

android {

	compileSdkVersion rootProject.ext.compileSdkVersion

	compileOptions {
		sourceCompatibility JavaVersion.VERSION_1_8
		targetCompatibility JavaVersion.VERSION_1_8
	}

	defaultConfig {
		applicationId "io.metamask"
		minSdkVersion rootProject.ext.minSdkVersion
		targetSdkVersion rootProject.ext.targetSdkVersion
<<<<<<< HEAD
		versionCode 41
		versionName "1.0.9"
=======
		versionCode 44
		versionName "1.0.10"
>>>>>>> 374054a0
		multiDexEnabled true
		testBuildType System.getProperty('testBuildType', 'debug')
		missingDimensionStrategy "minReactNative", "minReactNative46"
		testInstrumentationRunner "androidx.test.runner.AndroidJUnitRunner"
		ndk {
			abiFilters "armeabi-v7a", "x86", "arm64-v8a", "x86_64"
		}
		dexOptions {
			javaMaxHeapSize "2048M"
		}

		manifestPlaceholders = [
			MM_BRANCH_KEY_TEST: "$System.env.MM_BRANCH_KEY_TEST",
			MM_BRANCH_KEY_LIVE: "$System.env.MM_BRANCH_KEY_LIVE",
			MM_MIXPANEL_TOKEN: "$System.env.MM_MIXPANEL_TOKEN"
		]
		missingDimensionStrategy 'react-native-camera', 'general'

	}

	signingConfigs {
		def pass = getPassword("mm","mm-upload-key")
		release {
			storeFile file('../keystores/release.keystore')
			storePassword pass
			keyAlias 'key0'
			keyPassword pass
		}
		debug {
            storeFile file('debug.keystore')
            storePassword 'android'
            keyAlias 'androiddebugkey'
            keyPassword 'android'
        }
	}

	splits {
		abi {
			reset()
			enable enableSeparateBuildPerCPUArchitecture
			universalApk false  // If true, also generate a universal APK
			include "armeabi-v7a", "x86", "arm64-v8a", "x86_64"
		}
	}

	buildTypes {
		debug {
			manifestPlaceholders = [isDebug:true]
			signingConfig signingConfigs.debug
		}
		release {
			manifestPlaceholders = [isDebug:false]
			minifyEnabled enableProguardInReleaseBuilds
			proguardFiles getDefaultProguardFile("proguard-android.txt"), "proguard-rules.pro"
			signingConfig signingConfigs.release
		}
	}
	buildTypes.each {
		it.buildConfigField 'String', 'foxCode', "\"$System.env.MM_FOX_CODE\""

	}
	// applicationVariants are e.g. debug, release
	applicationVariants.all { variant ->
		variant.outputs.each { output ->
            // https://developer.android.com/studio/build/configure-apk-splits.html
            def versionCodes = ["armeabi-v7a": 1, "x86": 2, "arm64-v8a": 3, "x86_64": 4]
			def abi = output.getFilter(OutputFile.ABI)
			if (abi != null) {  // null for the universal-debug, universal-release variants
				output.versionCodeOverride =
					versionCodes.get(abi) * 1048576 + defaultConfig.versionCode
			}
		}
	}
}

dependencies {
	implementation project(':lottie-react-native')

	implementation project(':react-native-gesture-handler')

	implementation 'androidx.multidex:multidex:2.0.1'
	implementation 'androidx.annotation:annotation:1.1.0'
	implementation 'androidx.appcompat:appcompat:1.2.0'
	implementation "com.facebook.react:react-native:+"  // From node_modules
	implementation 'org.chromium:v8-android:+'

	implementation 'com.google.android.gms:play-services-wallet:18.0.0'

	implementation "io.branch.sdk.android:library:5.+"

	implementation 'com.mixpanel.android:mixpanel-android:5.+'

	androidTestImplementation('com.wix:detox:+') { transitive = true }
	androidTestImplementation 'junit:junit:4.12'

	implementation "androidx.swiperefreshlayout:swiperefreshlayout:1.0.0"
    debugImplementation("com.facebook.flipper:flipper:${FLIPPER_VERSION}") {
      exclude group:'com.facebook.fbjni'
    }
    debugImplementation("com.facebook.flipper:flipper-network-plugin:${FLIPPER_VERSION}") {
        exclude group:'com.facebook.flipper'
		exclude group:'com.squareup.okhttp3', module:'okhttp'
    }
    debugImplementation("com.facebook.flipper:flipper-fresco-plugin:${FLIPPER_VERSION}") {
        exclude group:'com.facebook.flipper'
    }
    if (enableHermes) {
        def hermesPath = "../../node_modules/hermes-engine/android/";
        debugImplementation files(hermesPath + "hermes-debug.aar")
        releaseImplementation files(hermesPath + "hermes-release.aar")
    } else {
        implementation jscFlavor
    }
}

// Run this once to be able to run the application with BUCK
// puts all compile dependencies into folder libs for BUCK to use
task copyDownloadableDepsToLibs(type: Copy) {
	from configurations.compile
	into 'libs'
}

apply from: file("../../node_modules/@react-native-community/cli-platform-android/native_modules.gradle"); applyNativeModulesAppBuildGradle(project)<|MERGE_RESOLUTION|>--- conflicted
+++ resolved
@@ -166,13 +166,8 @@
 		applicationId "io.metamask"
 		minSdkVersion rootProject.ext.minSdkVersion
 		targetSdkVersion rootProject.ext.targetSdkVersion
-<<<<<<< HEAD
-		versionCode 41
-		versionName "1.0.9"
-=======
 		versionCode 44
 		versionName "1.0.10"
->>>>>>> 374054a0
 		multiDexEnabled true
 		testBuildType System.getProperty('testBuildType', 'debug')
 		missingDimensionStrategy "minReactNative", "minReactNative46"
