apply plugin: "com.android.application"
apply plugin: "org.jetbrains.kotlin.android"
apply plugin: "com.facebook.react"
apply plugin: "io.sentry.android.gradle"
apply plugin: 'com.google.gms.google-services'
def projectRoot = rootDir.getAbsoluteFile().getParentFile().getAbsolutePath()

/**
 * This is the configuration block to customize your React Native Android app.
 * By default you don't need to apply any configuration, just uncomment the lines you need.
 */
react {
    /* Folders */
    //   The root of your project, i.e. where "package.json" lives. Default is '..'
    // root = file("../")
    //   The folder where the react-native NPM package is. Default is ../node_modules/react-native
    // reactNativeDir = file("../node_modules/react-native")
    //   The folder where the react-native Codegen package is. Default is ../node_modules/@react-native/codegen
    // codegenDir = file("../node_modules/@react-native/codegen")
    //   The cli.js file which is the React Native CLI entrypoint. Default is ../node_modules/react-native/cli.js
    // cliFile = file("../node_modules/react-native/cli.js")
    /* Variants */
    //   The list of variants to that are debuggable. For those we're going to
    //   skip the bundling of the JS bundle and the assets. By default is just 'debug'.
    //   If you add flavors like lite, prod, etc. you'll have to list your debuggableVariants.
    // debuggableVariants = ["liteDebug", "prodDebug"]
    /* Bundling */
    //   A list containing the node command and its flags. Default is just 'node'.
    // nodeExecutableAndArgs = ["node"]
    //
    //   The command to run when bundling. By default is 'bundle'
    // bundleCommand = "ram-bundle"
    //
    //   The path to the CLI configuration file. Default is empty.
    // bundleConfig = file(../rn-cli.config.js)
    //
    //   The name of the generated asset file containing your JS bundle
    // bundleAssetName = "MyApplication.android.bundle"
    //
    //   The entry file for bundle generation. Default is 'index.android.js' or 'index.js'
    // entryFile = file("../js/MyApplication.android.js")
    //
    //   A list of extra flags to pass to the 'bundle' commands.
    //   See https://github.com/react-native-community/cli/blob/main/docs/commands.md#bundle
    // extraPackagerArgs = []
    /* Hermes Commands */
    //   The hermes compiler command to run. By default it is 'hermesc'
    // hermesCommand = "$rootDir/my-custom-hermesc/bin/hermesc"
    //
    //   The list of flags to pass to the Hermes compiler. By default is "-O", "-output-source-map"
    // hermesFlags = ["-O", "-output-source-map"]
    //
    // Added by install-expo-modules
    entryFile = file(["node", "-e", "require('expo/scripts/resolveAppEntry')", projectRoot, "android", "absolute"].execute(null, rootDir).text.trim())
    reactNativeDir = new File(["node", "--print", "require.resolve('react-native/package.json')"].execute(null, rootDir).text.trim()).getParentFile().getAbsoluteFile()
    hermesCommand = new File(["node", "--print", "require.resolve('react-native/package.json')"].execute(null, rootDir).text.trim()).getParentFile().getAbsolutePath() + "/sdks/hermesc/%OS-BIN%/hermesc"
    codegenDir = new File(["node", "--print", "require.resolve('@react-native/codegen/package.json', { paths: [require.resolve('react-native/package.json')] })"].execute(null, rootDir).text.trim()).getParentFile().getAbsoluteFile()
    cliFile = new File(["node", "--print", "require.resolve('@expo/cli', { paths: [require.resolve('expo/package.json')] })"].execute(null, rootDir).text.trim())
    bundleCommand = "export:embed"

    /* Autolinking */
    autolinkLibrariesWithApp()
}

// Override default React Native to generate source maps for Hermes
project.ext.react = [
  bundleCommand: "ram-bundle",
  bundleAssetName: "index.bundle",
  entryFile: "index.js",
  hermesCommand: "../../node_modules/hermes-engine/%OS-BIN%/hermesc",
  cliPath: "../../node_modules/react-native/cli.js",
  composeSourceMapsPath: "../../node_modules/react-native/scripts/compose-source-maps.js",
]

// Sentry environment variables used by Sentry CLI to upload files. Upload is disabled by default
// TODO - Move to JS side to be shared between platform - Android sets these automatically
// System.env.SENTRY_DIST
// System.env.SENTRY_RELEASE

// Configure sentry properties
project.ext.sentryCli = [
    logLevel: "debug",
    sentryProperties: System.getenv('SENTRY_PROPERTIES') ?: '../../sentry.properties'
]

// Sentry gradle from React Native (@sentry/react-native) that handles uploads Sentry source maps.
apply from: "../../node_modules/@sentry/react-native/sentry.gradle"

// Sentry configuration used by Sentry Android gradle plugin (io.sentry.android.gradle), which handles uploading symbols.
sentry {
    // Enables or disables the automatic configuration of Native Symbols
    // for Sentry. This executes sentry-cli automatically so
    // you don't need to do it manually.
    // Default is disabled.
    autoUploadProguardMapping = shouldSentryAutoUpload()
    uploadNativeSymbols = shouldSentryAutoUpload()

    // Enables or disables the automatic upload of the app's native source code to Sentry.
    // This executes sentry-cli with the --include-sources param automatically so
    // you don't need to do it manually.
    // This option has an effect only when [uploadNativeSymbols] is enabled.
    // Default is disabled.
    includeNativeSources = true

    // `@sentry/react-native` ships with compatible `sentry-android`
    // This option would install the latest version that ships with the SDK or SAGP (Sentry Android Gradle Plugin)
    // which might be incompatible with the React Native SDK
    // Enable auto-installation of Sentry components (sentry-android SDK and okhttp, timber and fragment integrations).
    // Default is enabled.
    autoInstallation {
      enabled = false
    }
}

def getPassword(String currentUser, String keyChain) {
	def stdout = new ByteArrayOutputStream()
	def stderr = new ByteArrayOutputStream()
	if (org.gradle.internal.os.OperatingSystem.current().isMacOsX()) {
		exec {
			commandLine 'security', '-q', 'find-generic-password', '-a', currentUser, '-s', keyChain, '-w'
			standardOutput = stdout
			errorOutput = stderr
			ignoreExitValue true
		}
	} else if (org.gradle.internal.os.OperatingSystem.current().isLinux()) {
		exec {
			// In order for this to work you need to store it:
			// secret-tool store --label='mm' server mm user mm key mm-upload-key
			commandLine 'secret-tool', 'lookup', 'server', currentUser, 'user', currentUser, 'key', keyChain
			standardOutput = stdout
			errorOutput = stderr
			ignoreExitValue true
		}
	} else {
		throw new GradleException('Unsupported OS! Only MacOSx and Linux are supported')
	}
	//noinspection GroovyAssignabilityCheck
	stdout.toString().trim()
}

/**
 * Set this to true to Run Proguard on Release builds to minify the Java bytecode.
 */
def enableProguardInReleaseBuilds = true

/**
 * The preferred build flavor of JavaScriptCore (JSC)
 *
 * For example, to use the international variant, you can use:
 * `def jscFlavor = 'org.webkit:android-jsc-intl:+'`
 *
 * The international variant includes ICU i18n library and necessary data
 * allowing to use e.g. `Date.toLocaleString` and `String.localeCompare` that
 * give correct results when using with locales other than en-US. Note that
 * this variant is about 6MiB larger per architecture than default.
 */
def jscFlavor = 'org.webkit:android-jsc:+'

/**
 * Private function to get the list of Native Architectures you want to build.
 * This reads the value from reactNativeArchitectures in your gradle.properties
 * file and works together with the --active-arch-only flag of react-native run-android.
 */
def reactNativeArchitectures() {
    def value = project.getProperties().get("reactNativeArchitectures")
    return value ? value.split(",") : ["armeabi-v7a", "x86", "x86_64", "arm64-v8a"]
}


/**
* Adding function that will retuen the Bitrise ndkPath if it is a QA or Production Build
*/
def ndkPath() {
    return System.getenv('METAMASK_BUILD_TYPE') == 'qa' || System.getenv('METAMASK_ENVIRONMENT') == 'qa' || System.getenv('METAMASK_ENVIRONMENT') == 'production' ? rootProject.ext.bitriseNdkPath : ""
}


android {
    ndkVersion rootProject.ext.ndkVersion

    buildToolsVersion rootProject.ext.buildToolsVersion
    compileSdk rootProject.ext.compileSdkVersion

    namespace"io.metamask"

    defaultConfig {
        applicationId "io.metamask"
        minSdkVersion rootProject.ext.minSdkVersion
        targetSdkVersion rootProject.ext.targetSdkVersion
<<<<<<< HEAD
        versionName "7.60.99"
        versionCode 3040
=======
        versionName "7.61.0"
        versionCode 2993
>>>>>>> 5464b824
        testBuildType System.getProperty('testBuildType', 'debug')
        testInstrumentationRunner "androidx.test.runner.AndroidJUnitRunner"
        manifestPlaceholders.MM_BRANCH_KEY_TEST = "$System.env.MM_BRANCH_KEY_TEST"
        manifestPlaceholders.MM_BRANCH_KEY_LIVE = "$System.env.MM_BRANCH_KEY_LIVE"
    }

	  packagingOptions {
		  exclude 'META-INF/DEPENDENCIES'
      pickFirst 'lib/x86/libc++_shared.so'
      pickFirst 'lib/x86_64/libc++_shared.so'
      pickFirst 'lib/armeabi-v7a/libc++_shared.so'
      pickFirst 'lib/arm64-v8a/libc++_shared.so'
      pickFirst 'lib/arm64-v8a/libcrypto.so'
      pickFirst 'lib/armeabi-v7a/libcrypto.so'
      pickFirst 'lib/x86/libcrypto.so'
      pickFirst 'lib/x86_64/libcrypto.so'
      jniLibs {
        useLegacyPackaging (findProperty('expo.useLegacyPackaging')?.toBoolean() ?: false)
      }
      exclude 'META-INF/AL2.0'
      exclude 'META-INF/LGPL2.1'
	  }

    androidResources {
      ignoreAssetsPattern '!.svn:!.git:!.ds_store:!*.scc:!CVS:!thumbs.db:!picasa.ini:!*~'
    }

	  signingConfigs {
      mainProd {
        storeFile file('../keystores/release.keystore')
        storePassword System.getenv("BITRISEIO_ANDROID_KEYSTORE_PASSWORD")
        keyAlias System.getenv("BITRISEIO_ANDROID_KEYSTORE_ALIAS")
        keyPassword System.getenv("BITRISEIO_ANDROID_KEYSTORE_PRIVATE_KEY_PASSWORD")
      }
      mainBeta {
        storeFile file('../keystores/rc.keystore')
        storePassword System.getenv("BITRISEIO_ANDROID_RC_KEYSTORE_PASSWORD")
        keyAlias System.getenv("BITRISEIO_ANDROID_RC_KEYSTORE_ALIAS")
        keyPassword System.getenv("BITRISEIO_ANDROID_RC_KEYSTORE_PRIVATE_KEY_PASSWORD")
      }
      mainRc {
        storeFile file('../keystores/rc.keystore')
        storePassword System.getenv("BITRISEIO_ANDROID_RC_KEYSTORE_PASSWORD")
        keyAlias System.getenv("BITRISEIO_ANDROID_RC_KEYSTORE_ALIAS")
        keyPassword System.getenv("BITRISEIO_ANDROID_RC_KEYSTORE_PRIVATE_KEY_PASSWORD")
      }
      mainTest {
        storeFile file('../keystores/internalRelease.keystore')
        storePassword System.getenv("BITRISEIO_ANDROID_QA_KEYSTORE_PASSWORD")
        keyAlias System.getenv("BITRISEIO_ANDROID_QA_KEYSTORE_ALIAS")
        keyPassword System.getenv("BITRISEIO_ANDROID_QA_KEYSTORE_PRIVATE_KEY_PASSWORD")
      }
      mainE2e {
        storeFile file('../keystores/internalRelease.keystore')
        storePassword System.getenv("BITRISEIO_ANDROID_QA_KEYSTORE_PASSWORD")
        keyAlias System.getenv("BITRISEIO_ANDROID_QA_KEYSTORE_ALIAS")
        keyPassword System.getenv("BITRISEIO_ANDROID_QA_KEYSTORE_PRIVATE_KEY_PASSWORD")
      }
      mainExp {
        storeFile file('../keystores/internalRelease.keystore')
        storePassword System.getenv("BITRISEIO_ANDROID_QA_KEYSTORE_PASSWORD")
        keyAlias System.getenv("BITRISEIO_ANDROID_QA_KEYSTORE_ALIAS")
        keyPassword System.getenv("BITRISEIO_ANDROID_QA_KEYSTORE_PRIVATE_KEY_PASSWORD")
      }
      mainDev {
        storeFile file('debug.keystore')
        storePassword 'android'
        keyAlias 'androiddebugkey'
        keyPassword 'android'
      }
      flaskProd {
        storeFile file('../keystores/flaskRelease.keystore')
        storePassword System.getenv("BITRISEIO_ANDROID_FLASK_KEYSTORE_PASSWORD")
        keyAlias System.getenv("BITRISEIO_ANDROID_FLASK_KEYSTORE_ALIAS")
        keyPassword System.getenv("BITRISEIO_ANDROID_FLASK_KEYSTORE_PRIVATE_KEY_PASSWORD")
      }
      flaskE2e {
        storeFile file('../keystores/flask-uat.keystore')
        storePassword System.getenv("BITRISEIO_ANDROID_FLASK_UAT_KEYSTORE_PASSWORD")
        keyAlias System.getenv("BITRISEIO_ANDROID_FLASK_UAT_KEYSTORE_ALIAS")
        keyPassword System.getenv("BITRISEIO_ANDROID_FLASK_UAT_KEYSTORE_PRIVATE_KEY_PASSWORD")
      }
      flaskTest {
        storeFile file('../keystores/flask-uat.keystore')
        storePassword System.getenv("BITRISEIO_ANDROID_FLASK_UAT_KEYSTORE_PASSWORD")
        keyAlias System.getenv("BITRISEIO_ANDROID_FLASK_UAT_KEYSTORE_ALIAS")
        keyPassword System.getenv("BITRISEIO_ANDROID_FLASK_UAT_KEYSTORE_PRIVATE_KEY_PASSWORD")
      }
      flaskDev {
        storeFile file('debug.keystore')
        storePassword 'android'
        keyAlias 'androiddebugkey'
        keyPassword 'android'
      }
      qaProd {
        storeFile file('../keystores/internalRelease.keystore')
        storePassword System.getenv("BITRISEIO_ANDROID_QA_KEYSTORE_PASSWORD")
        keyAlias System.getenv("BITRISEIO_ANDROID_QA_KEYSTORE_ALIAS")
        keyPassword System.getenv("BITRISEIO_ANDROID_QA_KEYSTORE_PRIVATE_KEY_PASSWORD")
      }
    }

    buildTypes {
        debug {
            manifestPlaceholders.isDebug = true
        }
        release {
            manifestPlaceholders.isDebug = false
            minifyEnabled enableProguardInReleaseBuilds
            proguardFiles getDefaultProguardFile("proguard-android.txt"), "proguard-rules.pro", "${rootProject.projectDir}/../node_modules/detox/android/detox/proguard-rules-app.pro", "${rootProject.projectDir}/../node_modules/detox/android/detox/proguard-rules.pro"
            crunchPngs (findProperty('android.enablePngCrunchInReleaseBuilds')?.toBoolean() ?: true)
            testProguardFiles getDefaultProguardFile("proguard-android.txt"), "proguard-rules.pro", "${rootProject.projectDir}/../node_modules/detox/android/detox/proguard-rules-app.pro", "${rootProject.projectDir}/../node_modules/detox/android/detox/proguard-rules.pro"
        }
    }

    flavorDimensions "version"
    productFlavors {
          qa {
            dimension "version"
            applicationIdSuffix ".qa"
            applicationId "io.metamask"
            signingConfig signingConfigs.qaProd
          }
          prod {
            dimension "version"
            applicationId "io.metamask"
            // Use appropriate signing config based on environment
            def env = System.getenv("METAMASK_ENVIRONMENT")
            def isE2E = System.getenv("E2E")

            if (env == 'exp') {
                signingConfig signingConfigs.mainExp
            } else if (env == 'test') {
                signingConfig signingConfigs.mainTest
            } else if (env == 'e2e') {
                signingConfig signingConfigs.mainE2e
            } else if (env == 'production') {
                signingConfig signingConfigs.mainProd
            } else if (env == 'rc') {
                signingConfig signingConfigs.mainRc
            } else if (env == 'beta') {
                signingConfig signingConfigs.mainBeta
            } else if (env == 'dev') {
                signingConfig signingConfigs.mainDev
            } else {
                signingConfig signingConfigs.mainProd
            }
          }
          flask {
            dimension "version"
            applicationIdSuffix ".flask"
            applicationId "io.metamask"
            // Use the appropriate signing config based on environment
            if (System.getenv("METAMASK_ENVIRONMENT") == 'test') {
              signingConfig signingConfigs.flaskTest
            } else if (System.getenv("METAMASK_ENVIRONMENT") == 'e2e') {
              signingConfig signingConfigs.flaskE2e
            } else if (System.getenv("METAMASK_ENVIRONMENT") == 'production')  {
              signingConfig signingConfigs.flaskProd
            } else if (System.getenv("METAMASK_ENVIRONMENT") == 'dev') {
              signingConfig signingConfigs.flaskDev
            }
          }
    }

	  buildTypes.each {
		  it.buildConfigField 'String', 'foxCode', "\"$System.env.MM_FOX_CODE\""
      // Used to point to staging environment API for ramp
      it.buildConfigField 'String', 'IS_RAMP_UAT', "\"$System.env.RAMP_INTERNAL_BUILD\""
      // Used to point to dev environment API for ramp
      it.buildConfigField 'String', 'IS_RAMP_DEV', "\"$System.env.RAMP_DEV_BUILD\""
    }

    buildFeatures {
        buildConfig = true
    }
}


dependencies {
    // The version of react-native is set by the React Native Gradle Plugin
    implementation(files("../libs/ecies.aar"))
    implementation(files("../libs/nativesdk.aar"))
    implementation("com.facebook.react:react-android")
    implementation 'org.apache.commons:commons-compress:1.22'
    androidTestImplementation 'androidx.test:core:1.5.0'
    androidTestImplementation 'androidx.test:core-ktx:1.5.0'

    if (hermesEnabled.toBoolean()) {
        implementation("com.facebook.react:hermes-android")
    } else {
        implementation jscFlavor
    }
    androidTestImplementation('com.wix:detox:+') {
         exclude module: "protobuf-lite"
     }
    androidTestImplementation ('androidx.test.espresso:espresso-contrib:3.4.0')

    // Add these dependencies for androidTest
    androidTestImplementation "com.google.guava:guava:31.1-android"
    androidTestImplementation "org.ow2.asm:asm:9.4"
    androidTestImplementation "net.java.dev.jna:jna:5.12.1"
    androidTestImplementation "net.java.dev.jna:jna-platform:5.12.1"
    androidTestImplementation "org.opentest4j:opentest4j:1.2.0"
}<|MERGE_RESOLUTION|>--- conflicted
+++ resolved
@@ -187,13 +187,8 @@
         applicationId "io.metamask"
         minSdkVersion rootProject.ext.minSdkVersion
         targetSdkVersion rootProject.ext.targetSdkVersion
-<<<<<<< HEAD
-        versionName "7.60.99"
+        versionName "7.61.99"
         versionCode 3040
-=======
-        versionName "7.61.0"
-        versionCode 2993
->>>>>>> 5464b824
         testBuildType System.getProperty('testBuildType', 'debug')
         testInstrumentationRunner "androidx.test.runner.AndroidJUnitRunner"
         manifestPlaceholders.MM_BRANCH_KEY_TEST = "$System.env.MM_BRANCH_KEY_TEST"
