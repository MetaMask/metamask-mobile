def getPassword(String currentUser, String keyChain) {
	def stdout = new ByteArrayOutputStream()
	def stderr = new ByteArrayOutputStream()
	if (org.gradle.internal.os.OperatingSystem.current().isMacOsX()) {
		exec {
			commandLine 'security', '-q', 'find-generic-password', '-a', currentUser, '-s', keyChain, '-w'
			standardOutput = stdout
			errorOutput = stderr
			ignoreExitValue true
		}
	} else if (org.gradle.internal.os.OperatingSystem.current().isLinux()) {
		exec {
			// In order for this to work you need to store it:
			// secret-tool store --label='mm' server mm user mm key mm-upload-key
			commandLine 'secret-tool', 'lookup', 'server', currentUser, 'user', currentUser, 'key', keyChain
			standardOutput = stdout
			errorOutput = stderr
			ignoreExitValue true
		}
	} else {
		throw new GradleException('Unsupported OS! Only MacOSx and Linux are supported')
	}
	//noinspection GroovyAssignabilityCheck
	stdout.toString().trim()
}

apply plugin: "com.android.application"

import com.android.build.OutputFile

/**
 * The react.gradle file registers a task for each build variant (e.g. bundleDebugJsAndAssets
 * and bundleReleaseJsAndAssets).
 * These basically call `react-native bundle` with the correct arguments during the Android build
 * cycle. By default, bundleDebugJsAndAssets is skipped, as in debug/dev mode we prefer to load the
 * bundle directly from the development server. Below you can see all the possible configurations
 * and their defaults. If you decide to add a configuration block, make sure to add it before the
 * `apply from: "../../node_modules/react-native/react.gradle"` line.
 *
 * project.ext.react = [
 *   // the name of the generated asset file containing your JS bundle
 *   bundleAssetName: "index.android.bundle",
 *
 *   // the entry file for bundle generation. If none specified and
 *   // "index.android.js" exists, it will be used. Otherwise "index.js" is
 *   // default. Can be overridden with ENTRY_FILE environment variable.
 *   entryFile: "index.android.js",
 *
 *   // https://reactnative.dev/docs/performance#enable-the-ram-format
 *   bundleCommand: "ram-bundle",
 *
 *   // whether to bundle JS and assets in debug mode
 *   bundleInDebug: false,
 *
 *   // whether to bundle JS and assets in release mode
 *   bundleInRelease: true,
 *
 *   // whether to bundle JS and assets in another build variant (if configured).
 *   // See http://tools.android.com/tech-docs/new-build-system/user-guide#TOC-Build-Variants
 *   // The configuration property can be in the following formats
 *   //	   'bundleIn${productFlavor}${buildType}'
 *   //	   'bundleIn${buildType}'
 *   // bundleInFreeDebug: true,
 *   // bundleInPaidRelease: true,
 *   // bundleInBeta: true,
 *
 *   // whether to disable dev mode in custom build variants (by default only disabled in release)
 *   // for example: to disable dev mode in the staging build type (if configured)
 *   devDisabledInStaging: true,
 *   // The configuration property can be in the following formats
 *   //	   'devDisabledIn${productFlavor}${buildType}'
 *   //	   'devDisabledIn${buildType}'
 *
 *   // the root of your project, i.e. where "package.json" lives
 *   root: "../../",
 *
 *   // where to put the JS bundle asset in debug mode
 *   jsBundleDirDebug: "$buildDir/intermediates/assets/debug",
 *
 *   // where to put the JS bundle asset in release mode
 *   jsBundleDirRelease: "$buildDir/intermediates/assets/release",
 *
 *   // where to put drawable resources / React Native assets, e.g. the ones you use via
 *   // require('./image.png')), in debug mode
 *   resourcesDirDebug: "$buildDir/intermediates/res/merged/debug",
 *
 *   // where to put drawable resources / React Native assets, e.g. the ones you use via
 *   // require('./image.png')), in release mode
 *   resourcesDirRelease: "$buildDir/intermediates/res/merged/release",
 *
 *   // by default the gradle tasks are skipped if none of the JS files or assets change; this means
 *   // that we don't look at files in android/ or ios/ to determine whether the tasks are up to
 *   // date; if you have any other folders that you want to ignore for performance reasons (gradle
 *   // indexes the entire tree), add them here. Alternatively, if you have JS files in android/
 *   // for example, you might want to remove it from here.
 *   inputExcludes: ["android/**", "ios/**"],
 *
 *   // override which node gets called and with what additional arguments
 *   nodeExecutableAndArgs: ["node"],
 *
 *   // supply additional arguments to the packager
 *   extraPackagerArgs: []
 * ]
 */

project.ext.react = [
	entryFile: "index.js",
	enableHermes: false //System.getenv('METAMASK_ENVIRONMENT') == 'production'
]

apply from: "../../node_modules/react-native/react.gradle"

project.ext.sentryCli = [
	logLevel: "debug",
	sentryProperties: System.getenv('SENTRY_PROPERTIES') ? System.getenv('SENTRY_PROPERTIES') : '../../sentry.properties'
]

apply from: "../../node_modules/@sentry/react-native/sentry.gradle"

/**
 * Set this to true to create two separate APKs instead of one:
 *   - An APK that only works on ARM devices
 *   - An APK that only works on x86 devices
 * The advantage is the size of the APK is reduced by about 4MB.
 * Upload all the APKs to the Play Store and people will download
 * the correct one based on the CPU architecture of their device.
 */
def enableSeparateBuildPerCPUArchitecture = true

/**
 * The preferred build flavor of JavaScriptCore.
 *
 * For example, to use the international variant, you can use:
 * `def jscFlavor = 'org.webkit:android-jsc-intl:+'`
 *
 * The international variant includes ICU i18n library and necessary data
 * allowing to use e.g. `Date.toLocaleString` and `String.localeCompare` that
 * give correct results when using with locales other than en-US.  Note that
 * this variant is about 6MiB larger per architecture than default.
 */
def jscFlavor = 'org.webkit:android-jsc-intl:+'
/**
 * Whether to enable the Hermes VM.
 *
 * This should be set on project.ext.react and mirrored here.  If it is not set
 * on project.ext.react, JavaScript will not be compiled to Hermes Bytecode
 * and the benefits of using Hermes will therefore be sharply reduced.
 */
def enableHermes = project.ext.react.get("enableHermes", false)

/**
 * Architectures to build native code for in debug.
 */
def nativeArchitectures = project.getProperties().get("reactNativeDebugArchitectures")

android {
    compileSdkVersion rootProject.ext.compileSdkVersion

	defaultConfig {
		applicationId "io.metamask"
		minSdkVersion rootProject.ext.minSdkVersion
		targetSdkVersion rootProject.ext.targetSdkVersion
<<<<<<< HEAD
		versionCode 913
		versionName "5.4.0"
=======
		versionCode 927
		versionName "5.3.0"
>>>>>>> 79a5293d
		multiDexEnabled true
		testBuildType System.getProperty('testBuildType', 'debug')
		missingDimensionStrategy "minReactNative", "minReactNative46"
		testInstrumentationRunner "androidx.test.runner.AndroidJUnitRunner"
		ndk {
			abiFilters "armeabi-v7a", "x86", "arm64-v8a", "x86_64"
		}
		dexOptions {
			javaMaxHeapSize "2048M"
		}

		manifestPlaceholders = [
			MM_BRANCH_KEY_TEST: "$System.env.MM_BRANCH_KEY_TEST",
			MM_BRANCH_KEY_LIVE: "$System.env.MM_BRANCH_KEY_LIVE",
			MM_MIXPANEL_TOKEN: "$System.env.MM_MIXPANEL_TOKEN"
		]
		missingDimensionStrategy 'react-native-camera', 'general'

	}

	packagingOptions {
		exclude 'META-INF/DEPENDENCIES'
	}

	signingConfigs {
		release {
			storeFile file('../keystores/release.keystore')
			storePassword System.getenv("BITRISEIO_ANDROID_KEYSTORE_PASSWORD")
			keyAlias System.getenv("BITRISEIO_ANDROID_KEYSTORE_ALIAS")
			keyPassword System.getenv("BITRISEIO_ANDROID_KEYSTORE_PRIVATE_KEY_PASSWORD")
		}
		debug {
            storeFile file('debug.keystore')
            storePassword 'android'
            keyAlias 'androiddebugkey'
            keyPassword 'android'
        }
	}

	splits {
		abi {
			reset()
			enable enableSeparateBuildPerCPUArchitecture
			universalApk false  // If true, also generate a universal APK
		}
	}

	buildTypes {
		debug {
			manifestPlaceholders = [isDebug:true]
			signingConfig signingConfigs.debug
			if (nativeArchitectures) {
                ndk {
                    abiFilters nativeArchitectures.split(',')
                }
            }
			multiDexEnabled true
		}
		release {
			manifestPlaceholders = [isDebug:false]
			minifyEnabled true
			multiDexEnabled true
			shrinkResources true
			proguardFiles getDefaultProguardFile("proguard-android.txt"), "proguard-rules.pro"
			signingConfig signingConfigs.release
		}
	}
	buildTypes.each {
		it.buildConfigField 'String', 'foxCode', "\"$System.env.MM_FOX_CODE\""

	}
	// applicationVariants are e.g. debug, release
	applicationVariants.all { variant ->
		variant.outputs.each { output ->
            // https://developer.android.com/studio/build/configure-apk-splits.html
            def versionCodes = ["armeabi-v7a": 1, "x86": 2, "arm64-v8a": 3, "x86_64": 4]
			def abi = output.getFilter(OutputFile.ABI)
			if (abi != null) {  // null for the universal-debug, universal-release variants
				output.versionCodeOverride =
					defaultConfig.versionCode * 1000 + versionCodes.get(abi)
			}
		}
	}
}

configurations.all {
	exclude group: 'com.facebook.react', module: 'react-native'
}

dependencies {
	implementation project(':lottie-react-native')

	implementation project(':react-native-gesture-handler')

	implementation 'androidx.multidex:multidex:2.0.1'
	implementation 'androidx.annotation:annotation:1.1.0'
	implementation 'androidx.appcompat:appcompat:1.2.0'
	// Replace 'com.facebook.react:react-native:+' with project(':ReactAndroid') to respect changes that we make in native Android code
	implementation project(':ReactAndroid')
	implementation 'org.chromium:v8-android:+'
	implementation 'com.google.android.gms:play-services-wallet:18.0.0'
	implementation "io.branch.sdk.android:library:5.+"
	implementation 'com.mixpanel.android:mixpanel-android:5.+'
	androidTestImplementation('com.wix:detox:+') { transitive = true }
	androidTestImplementation 'junit:junit:4.12'
	implementation "androidx.swiperefreshlayout:swiperefreshlayout:1.0.0"
	implementation "com.android.installreferrer:installreferrer:2.2"

	debugImplementation("com.facebook.flipper:flipper:${FLIPPER_VERSION}") {
        exclude group:'com.facebook.fbjni'
    }

    debugImplementation("com.facebook.flipper:flipper-network-plugin:${FLIPPER_VERSION}") {
        exclude group:'com.facebook.flipper'
        exclude group:'com.squareup.okhttp3', module:'okhttp'
    }

    debugImplementation("com.facebook.flipper:flipper-fresco-plugin:${FLIPPER_VERSION}") {
        exclude group:'com.facebook.flipper'
    }

    if (enableHermes) {
        def hermesPath = "../../node_modules/hermes-engine/android/";
        debugImplementation files(hermesPath + "hermes-debug.aar")
        releaseImplementation files(hermesPath + "hermes-release.aar")
    } else {
        implementation jscFlavor
    }
}

// Run this once to be able to run the application with BUCK
// puts all compile dependencies into folder libs for BUCK to use
task copyDownloadableDepsToLibs(type: Copy) {
	from configurations.implementation
	into 'libs'
}

apply from: file("../../node_modules/@react-native-community/cli-platform-android/native_modules.gradle"); applyNativeModulesAppBuildGradle(project)<|MERGE_RESOLUTION|>--- conflicted
+++ resolved
@@ -160,13 +160,8 @@
 		applicationId "io.metamask"
 		minSdkVersion rootProject.ext.minSdkVersion
 		targetSdkVersion rootProject.ext.targetSdkVersion
-<<<<<<< HEAD
-		versionCode 913
+		versionCode 928
 		versionName "5.4.0"
-=======
-		versionCode 927
-		versionName "5.3.0"
->>>>>>> 79a5293d
 		multiDexEnabled true
 		testBuildType System.getProperty('testBuildType', 'debug')
 		missingDimensionStrategy "minReactNative", "minReactNative46"
