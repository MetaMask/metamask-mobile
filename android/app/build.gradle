--- conflicted
+++ resolved
@@ -188,11 +188,7 @@
         minSdkVersion rootProject.ext.minSdkVersion
         targetSdkVersion rootProject.ext.targetSdkVersion
         versionName "7.56.0"
-<<<<<<< HEAD
-        versionCode 2481
-=======
         versionCode 2483
->>>>>>> bd1a64b3
         testBuildType System.getProperty('testBuildType', 'debug')
         testInstrumentationRunner "androidx.test.runner.AndroidJUnitRunner"
         manifestPlaceholders.MM_BRANCH_KEY_TEST = "$System.env.MM_BRANCH_KEY_TEST"
