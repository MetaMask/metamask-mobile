apply plugin: "com.android.application"
apply plugin: "org.jetbrains.kotlin.android"
apply plugin: "com.facebook.react"
apply plugin: "io.sentry.android.gradle"
apply plugin: 'com.google.gms.google-services'
def projectRoot = rootDir.getAbsoluteFile().getParentFile().getAbsolutePath()

/**
 * This is the configuration block to customize your React Native Android app.
 * By default you don't need to apply any configuration, just uncomment the lines you need.
 */
react {
    /* Folders */
    //   The root of your project, i.e. where "package.json" lives. Default is '..'
    // root = file("../")
    //   The folder where the react-native NPM package is. Default is ../node_modules/react-native
    // reactNativeDir = file("../node_modules/react-native")
    //   The folder where the react-native Codegen package is. Default is ../node_modules/@react-native/codegen
    // codegenDir = file("../node_modules/@react-native/codegen")
    //   The cli.js file which is the React Native CLI entrypoint. Default is ../node_modules/react-native/cli.js
    // cliFile = file("../node_modules/react-native/cli.js")
    /* Variants */
    //   The list of variants to that are debuggable. For those we're going to
    //   skip the bundling of the JS bundle and the assets. By default is just 'debug'.
    //   If you add flavors like lite, prod, etc. you'll have to list your debuggableVariants.
    // debuggableVariants = ["liteDebug", "prodDebug"]
    /* Bundling */
    //   A list containing the node command and its flags. Default is just 'node'.
    // nodeExecutableAndArgs = ["node"]
    //
    //   The command to run when bundling. By default is 'bundle'
    // bundleCommand = "ram-bundle"
    //
    //   The path to the CLI configuration file. Default is empty.
    // bundleConfig = file(../rn-cli.config.js)
    //
    //   The name of the generated asset file containing your JS bundle
    // bundleAssetName = "MyApplication.android.bundle"
    //
    //   The entry file for bundle generation. Default is 'index.android.js' or 'index.js'
    // entryFile = file("../js/MyApplication.android.js")
    //
    //   A list of extra flags to pass to the 'bundle' commands.
    //   See https://github.com/react-native-community/cli/blob/main/docs/commands.md#bundle
    // extraPackagerArgs = []
    /* Hermes Commands */
    //   The hermes compiler command to run. By default it is 'hermesc'
    // hermesCommand = "$rootDir/my-custom-hermesc/bin/hermesc"
    //
    //   The list of flags to pass to the Hermes compiler. By default is "-O", "-output-source-map"
    // hermesFlags = ["-O", "-output-source-map"]
    //
    // Added by install-expo-modules
    entryFile = file(["node", "-e", "require('expo/scripts/resolveAppEntry')", projectRoot, "android", "absolute"].execute(null, rootDir).text.trim())
    reactNativeDir = new File(["node", "--print", "require.resolve('react-native/package.json')"].execute(null, rootDir).text.trim()).getParentFile().getAbsoluteFile()
    hermesCommand = new File(["node", "--print", "require.resolve('react-native/package.json')"].execute(null, rootDir).text.trim()).getParentFile().getAbsolutePath() + "/sdks/hermesc/%OS-BIN%/hermesc"
    codegenDir = new File(["node", "--print", "require.resolve('@react-native/codegen/package.json', { paths: [require.resolve('react-native/package.json')] })"].execute(null, rootDir).text.trim()).getParentFile().getAbsoluteFile()
    cliFile = new File(["node", "--print", "require.resolve('@expo/cli', { paths: [require.resolve('expo/package.json')] })"].execute(null, rootDir).text.trim())
    bundleCommand = "export:embed"

    /* Autolinking */
    autolinkLibrariesWithApp()
}

// Override default React Native to generate source maps for Hermes
project.ext.react = [
  bundleCommand: "ram-bundle",
  bundleAssetName: "index.bundle",
  entryFile: "index.js",
  hermesCommand: "../../node_modules/hermes-engine/%OS-BIN%/hermesc",
  cliPath: "../../node_modules/react-native/cli.js",
  composeSourceMapsPath: "../../node_modules/react-native/scripts/compose-source-maps.js",
]

// Sentry environment variables used by Sentry CLI to upload files. Upload is disabled by default
// TODO - Move to JS side to be shared between platform - Android sets these automatically
// System.env.SENTRY_DIST
// System.env.SENTRY_RELEASE

// Configure sentry properties
project.ext.sentryCli = [
    logLevel: "debug",
    sentryProperties: System.getenv('SENTRY_PROPERTIES') ?: '../../sentry.properties'
]

// Sentry gradle from React Native (@sentry/react-native) that handles uploads Sentry source maps.
apply from: "../../node_modules/@sentry/react-native/sentry.gradle"

// Sentry configuration used by Sentry Android gradle plugin (io.sentry.android.gradle), which handles uploading symbols.
sentry {
    // Enables or disables the automatic configuration of Native Symbols
    // for Sentry. This executes sentry-cli automatically so
    // you don't need to do it manually.
    // Default is disabled.
    autoUploadProguardMapping = shouldSentryAutoUpload()
    uploadNativeSymbols = shouldSentryAutoUpload()

    // Enables or disables the automatic upload of the app's native source code to Sentry.
    // This executes sentry-cli with the --include-sources param automatically so
    // you don't need to do it manually.
    // This option has an effect only when [uploadNativeSymbols] is enabled.
    // Default is disabled.
    includeNativeSources = true

    // `@sentry/react-native` ships with compatible `sentry-android`
    // This option would install the latest version that ships with the SDK or SAGP (Sentry Android Gradle Plugin)
    // which might be incompatible with the React Native SDK
    // Enable auto-installation of Sentry components (sentry-android SDK and okhttp, timber and fragment integrations).
    // Default is enabled.
    autoInstallation {
      enabled = false
    }
}

def getPassword(String currentUser, String keyChain) {
	def stdout = new ByteArrayOutputStream()
	def stderr = new ByteArrayOutputStream()
	if (org.gradle.internal.os.OperatingSystem.current().isMacOsX()) {
		exec {
			commandLine 'security', '-q', 'find-generic-password', '-a', currentUser, '-s', keyChain, '-w'
			standardOutput = stdout
			errorOutput = stderr
			ignoreExitValue true
		}
	} else if (org.gradle.internal.os.OperatingSystem.current().isLinux()) {
		exec {
			// In order for this to work you need to store it:
			// secret-tool store --label='mm' server mm user mm key mm-upload-key
			commandLine 'secret-tool', 'lookup', 'server', currentUser, 'user', currentUser, 'key', keyChain
			standardOutput = stdout
			errorOutput = stderr
			ignoreExitValue true
		}
	} else {
		throw new GradleException('Unsupported OS! Only MacOSx and Linux are supported')
	}
	//noinspection GroovyAssignabilityCheck
	stdout.toString().trim()
}

/**
 * Set this to true to Run Proguard on Release builds to minify the Java bytecode.
 */
def enableProguardInReleaseBuilds = true

/**
 * The preferred build flavor of JavaScriptCore (JSC)
 *
 * For example, to use the international variant, you can use:
 * `def jscFlavor = 'org.webkit:android-jsc-intl:+'`
 *
 * The international variant includes ICU i18n library and necessary data
 * allowing to use e.g. `Date.toLocaleString` and `String.localeCompare` that
 * give correct results when using with locales other than en-US. Note that
 * this variant is about 6MiB larger per architecture than default.
 */
def jscFlavor = 'org.webkit:android-jsc:+'

/**
 * Private function to get the list of Native Architectures you want to build.
 * This reads the value from reactNativeArchitectures in your gradle.properties
 * file and works together with the --active-arch-only flag of react-native run-android.
 */
def reactNativeArchitectures() {
    def value = project.getProperties().get("reactNativeArchitectures")
    return value ? value.split(",") : ["armeabi-v7a", "x86", "x86_64", "arm64-v8a"]
}


/**
* Adding function that will retuen the Bitrise ndkPath if it is a QA or Production Build
*/
def ndkPath() {
    return System.getenv('METAMASK_BUILD_TYPE') == 'qa' || System.getenv('METAMASK_ENVIRONMENT') == 'qa' || System.getenv('METAMASK_ENVIRONMENT') == 'production' ? rootProject.ext.bitriseNdkPath : ""
}


android {
    ndkVersion rootProject.ext.ndkVersion

    buildToolsVersion rootProject.ext.buildToolsVersion
    compileSdk rootProject.ext.compileSdkVersion

    namespace"io.metamask"

    defaultConfig {
        applicationId "io.metamask"
        minSdkVersion rootProject.ext.minSdkVersion
        targetSdkVersion rootProject.ext.targetSdkVersion
<<<<<<< HEAD
        versionName "7.61.0"
        versionCode 3165
=======
        versionName "7.62.0"
        versionCode 3092
>>>>>>> 89367f9d
        testBuildType System.getProperty('testBuildType', 'debug')
        testInstrumentationRunner "androidx.test.runner.AndroidJUnitRunner"
        manifestPlaceholders.MM_BRANCH_KEY_TEST = "$System.env.MM_BRANCH_KEY_TEST"
        manifestPlaceholders.MM_BRANCH_KEY_LIVE = "$System.env.MM_BRANCH_KEY_LIVE"
    }

	  packagingOptions {
		  exclude 'META-INF/DEPENDENCIES'
      pickFirst 'lib/x86/libc++_shared.so'
      pickFirst 'lib/x86_64/libc++_shared.so'
      pickFirst 'lib/armeabi-v7a/libc++_shared.so'
      pickFirst 'lib/arm64-v8a/libc++_shared.so'
      pickFirst 'lib/arm64-v8a/libcrypto.so'
      pickFirst 'lib/armeabi-v7a/libcrypto.so'
      pickFirst 'lib/x86/libcrypto.so'
      pickFirst 'lib/x86_64/libcrypto.so'
      jniLibs {
        useLegacyPackaging (findProperty('expo.useLegacyPackaging')?.toBoolean() ?: false)
      }
      exclude 'META-INF/AL2.0'
      exclude 'META-INF/LGPL2.1'
	  }

    androidResources {
      ignoreAssetsPattern '!.svn:!.git:!.ds_store:!*.scc:!CVS:!thumbs.db:!picasa.ini:!*~'
    }

	  signingConfigs {
      mainProd {
        storeFile file('../keystores/release.keystore')
        storePassword System.getenv("BITRISEIO_ANDROID_KEYSTORE_PASSWORD")
        keyAlias System.getenv("BITRISEIO_ANDROID_KEYSTORE_ALIAS")
        keyPassword System.getenv("BITRISEIO_ANDROID_KEYSTORE_PRIVATE_KEY_PASSWORD")
      }
      mainBeta {
        storeFile file('../keystores/rc.keystore')
        storePassword System.getenv("BITRISEIO_ANDROID_RC_KEYSTORE_PASSWORD")
        keyAlias System.getenv("BITRISEIO_ANDROID_RC_KEYSTORE_ALIAS")
        keyPassword System.getenv("BITRISEIO_ANDROID_RC_KEYSTORE_PRIVATE_KEY_PASSWORD")
      }
      mainRc {
        storeFile file('../keystores/rc.keystore')
        storePassword System.getenv("BITRISEIO_ANDROID_RC_KEYSTORE_PASSWORD")
        keyAlias System.getenv("BITRISEIO_ANDROID_RC_KEYSTORE_ALIAS")
        keyPassword System.getenv("BITRISEIO_ANDROID_RC_KEYSTORE_PRIVATE_KEY_PASSWORD")
      }
      mainTest {
        storeFile file('../keystores/internalRelease.keystore')
        storePassword System.getenv("BITRISEIO_ANDROID_QA_KEYSTORE_PASSWORD")
        keyAlias System.getenv("BITRISEIO_ANDROID_QA_KEYSTORE_ALIAS")
        keyPassword System.getenv("BITRISEIO_ANDROID_QA_KEYSTORE_PRIVATE_KEY_PASSWORD")
      }
      mainE2e {
        storeFile file('../keystores/internalRelease.keystore')
        storePassword System.getenv("BITRISEIO_ANDROID_QA_KEYSTORE_PASSWORD")
        keyAlias System.getenv("BITRISEIO_ANDROID_QA_KEYSTORE_ALIAS")
        keyPassword System.getenv("BITRISEIO_ANDROID_QA_KEYSTORE_PRIVATE_KEY_PASSWORD")
      }
      mainExp {
        storeFile file('../keystores/internalRelease.keystore')
        storePassword System.getenv("BITRISEIO_ANDROID_QA_KEYSTORE_PASSWORD")
        keyAlias System.getenv("BITRISEIO_ANDROID_QA_KEYSTORE_ALIAS")
        keyPassword System.getenv("BITRISEIO_ANDROID_QA_KEYSTORE_PRIVATE_KEY_PASSWORD")
      }
      mainDev {
        storeFile file('debug.keystore')
        storePassword 'android'
        keyAlias 'androiddebugkey'
        keyPassword 'android'
      }
      flaskProd {
        storeFile file('../keystores/flaskRelease.keystore')
        storePassword System.getenv("BITRISEIO_ANDROID_FLASK_KEYSTORE_PASSWORD")
        keyAlias System.getenv("BITRISEIO_ANDROID_FLASK_KEYSTORE_ALIAS")
        keyPassword System.getenv("BITRISEIO_ANDROID_FLASK_KEYSTORE_PRIVATE_KEY_PASSWORD")
      }
      flaskE2e {
        storeFile file('../keystores/flask-uat.keystore')
        storePassword System.getenv("BITRISEIO_ANDROID_FLASK_UAT_KEYSTORE_PASSWORD")
        keyAlias System.getenv("BITRISEIO_ANDROID_FLASK_UAT_KEYSTORE_ALIAS")
        keyPassword System.getenv("BITRISEIO_ANDROID_FLASK_UAT_KEYSTORE_PRIVATE_KEY_PASSWORD")
      }
      flaskTest {
        storeFile file('../keystores/flask-uat.keystore')
        storePassword System.getenv("BITRISEIO_ANDROID_FLASK_UAT_KEYSTORE_PASSWORD")
        keyAlias System.getenv("BITRISEIO_ANDROID_FLASK_UAT_KEYSTORE_ALIAS")
        keyPassword System.getenv("BITRISEIO_ANDROID_FLASK_UAT_KEYSTORE_PRIVATE_KEY_PASSWORD")
      }
      flaskDev {
        storeFile file('debug.keystore')
        storePassword 'android'
        keyAlias 'androiddebugkey'
        keyPassword 'android'
      }
      qaProd {
        storeFile file('../keystores/internalRelease.keystore')
        storePassword System.getenv("BITRISEIO_ANDROID_QA_KEYSTORE_PASSWORD")
        keyAlias System.getenv("BITRISEIO_ANDROID_QA_KEYSTORE_ALIAS")
        keyPassword System.getenv("BITRISEIO_ANDROID_QA_KEYSTORE_PRIVATE_KEY_PASSWORD")
      }
    }

    buildTypes {
        debug {
            manifestPlaceholders.isDebug = true
        }
        release {
            manifestPlaceholders.isDebug = false
            minifyEnabled enableProguardInReleaseBuilds
            proguardFiles getDefaultProguardFile("proguard-android.txt"), "proguard-rules.pro", "${rootProject.projectDir}/../node_modules/detox/android/detox/proguard-rules-app.pro", "${rootProject.projectDir}/../node_modules/detox/android/detox/proguard-rules.pro"
            crunchPngs (findProperty('android.enablePngCrunchInReleaseBuilds')?.toBoolean() ?: true)
            testProguardFiles getDefaultProguardFile("proguard-android.txt"), "proguard-rules.pro", "${rootProject.projectDir}/../node_modules/detox/android/detox/proguard-rules-app.pro", "${rootProject.projectDir}/../node_modules/detox/android/detox/proguard-rules.pro"
        }
    }

    flavorDimensions "version"
    productFlavors {
          qa {
            dimension "version"
            applicationIdSuffix ".qa"
            applicationId "io.metamask"
            signingConfig signingConfigs.qaProd
          }
          prod {
            dimension "version"
            applicationId "io.metamask"
            // Use appropriate signing config based on environment
            def env = System.getenv("METAMASK_ENVIRONMENT")
            def isE2E = System.getenv("E2E")

            if (env == 'exp') {
                signingConfig signingConfigs.mainExp
            } else if (env == 'test') {
                signingConfig signingConfigs.mainTest
            } else if (env == 'e2e') {
                signingConfig signingConfigs.mainE2e
            } else if (env == 'production') {
                signingConfig signingConfigs.mainProd
            } else if (env == 'rc') {
                signingConfig signingConfigs.mainRc
            } else if (env == 'beta') {
                signingConfig signingConfigs.mainBeta
            } else if (env == 'dev') {
                signingConfig signingConfigs.mainDev
            } else {
                signingConfig signingConfigs.mainProd
            }
          }
          flask {
            dimension "version"
            applicationIdSuffix ".flask"
            applicationId "io.metamask"
            // Use the appropriate signing config based on environment
            if (System.getenv("METAMASK_ENVIRONMENT") == 'test') {
              signingConfig signingConfigs.flaskTest
            } else if (System.getenv("METAMASK_ENVIRONMENT") == 'e2e') {
              signingConfig signingConfigs.flaskE2e
            } else if (System.getenv("METAMASK_ENVIRONMENT") == 'production')  {
              signingConfig signingConfigs.flaskProd
            } else if (System.getenv("METAMASK_ENVIRONMENT") == 'dev') {
              signingConfig signingConfigs.flaskDev
            }
          }
    }

	  buildTypes.each {
		  it.buildConfigField 'String', 'foxCode', "\"$System.env.MM_FOX_CODE\""
      // Used to point to staging environment API for ramp
      it.buildConfigField 'String', 'IS_RAMP_UAT', "\"$System.env.RAMP_INTERNAL_BUILD\""
      // Used to point to dev environment API for ramp
      it.buildConfigField 'String', 'IS_RAMP_DEV', "\"$System.env.RAMP_DEV_BUILD\""
    }

    buildFeatures {
        buildConfig = true
    }
}


dependencies {
    // The version of react-native is set by the React Native Gradle Plugin
    implementation(files("../libs/ecies.aar"))
    implementation(files("../libs/nativesdk.aar"))
    implementation("com.facebook.react:react-android")
    implementation 'org.apache.commons:commons-compress:1.22'
    androidTestImplementation 'androidx.test:core:1.5.0'
    androidTestImplementation 'androidx.test:core-ktx:1.5.0'

    if (hermesEnabled.toBoolean()) {
        implementation("com.facebook.react:hermes-android")
    } else {
        implementation jscFlavor
    }
    androidTestImplementation('com.wix:detox:+') {
         exclude module: "protobuf-lite"
     }
    androidTestImplementation ('androidx.test.espresso:espresso-contrib:3.4.0')

    // Add these dependencies for androidTest
    androidTestImplementation "com.google.guava:guava:31.1-android"
    androidTestImplementation "org.ow2.asm:asm:9.4"
    androidTestImplementation "net.java.dev.jna:jna:5.12.1"
    androidTestImplementation "net.java.dev.jna:jna-platform:5.12.1"
    androidTestImplementation "org.opentest4j:opentest4j:1.2.0"
}<|MERGE_RESOLUTION|>--- conflicted
+++ resolved
@@ -187,13 +187,8 @@
         applicationId "io.metamask"
         minSdkVersion rootProject.ext.minSdkVersion
         targetSdkVersion rootProject.ext.targetSdkVersion
-<<<<<<< HEAD
-        versionName "7.61.0"
-        versionCode 3165
-=======
         versionName "7.62.0"
         versionCode 3092
->>>>>>> 89367f9d
         testBuildType System.getProperty('testBuildType', 'debug')
         testInstrumentationRunner "androidx.test.runner.AndroidJUnitRunner"
         manifestPlaceholders.MM_BRANCH_KEY_TEST = "$System.env.MM_BRANCH_KEY_TEST"
