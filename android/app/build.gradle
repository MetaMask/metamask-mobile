apply plugin: "com.android.application"
apply plugin: "com.facebook.react"
apply plugin: "io.sentry.android.gradle"

import com.android.build.OutputFile

/**
 * This is the configuration block to customize your React Native Android app.
 * By default you don't need to apply any configuration, just uncomment the lines you need.
 */
react {
    /* Folders */
    //   The root of your project, i.e. where "package.json" lives. Default is '..'
    // root = file("../")
    //   The folder where the react-native NPM package is. Default is ../node_modules/react-native
    // reactNativeDir = file("../node_modules/react-native")
    //   The folder where the react-native Codegen package is. Default is ../node_modules/react-native-codegen
    // codegenDir = file("../node_modules/react-native-codegen")
    //   The cli.js file which is the React Native CLI entrypoint. Default is ../node_modules/react-native/cli.js
    // cliFile = file("../node_modules/react-native/cli.js")
    /* Variants */
    //   The list of variants to that are debuggable. For those we're going to
    //   skip the bundling of the JS bundle and the assets. By default is just 'debug'.
    //   If you add flavors like lite, prod, etc. you'll have to list your debuggableVariants.
    // debuggableVariants = ["liteDebug", "prodDebug"]
    /* Bundling */
    //   A list containing the node command and its flags. Default is just 'node'.
    // nodeExecutableAndArgs = ["node"]
    //
    //   The command to run when bundling. By default is 'bundle'
    // bundleCommand = "ram-bundle"
    //
    //   The path to the CLI configuration file. Default is empty.
    // bundleConfig = file(../rn-cli.config.js)
    //
    //   The name of the generated asset file containing your JS bundle
    // bundleAssetName = "MyApplication.android.bundle"
    //
    //   The entry file for bundle generation. Default is 'index.android.js' or 'index.js'
    // entryFile = file("../js/MyApplication.android.js")
    //
    //   A list of extra flags to pass to the 'bundle' commands.
    //   See https://github.com/react-native-community/cli/blob/main/docs/commands.md#bundle
    // extraPackagerArgs = []
    /* Hermes Commands */
    //   The hermes compiler command to run. By default it is 'hermesc'
    // hermesCommand = "$rootDir/my-custom-hermesc/bin/hermesc"
    //
    //   The list of flags to pass to the Hermes compiler. By default is "-O", "-output-source-map"
    // hermesFlags = ["-O", "-output-source-map"]
}

// Override default React Native to generate source maps for Hermes
project.ext.react = [
  bundleCommand: "ram-bundle",
  bundleAssetName: "index.bundle",
  entryFile: "index.js",
  hermesCommand: "../../node_modules/hermes-engine/%OS-BIN%/hermesc",
  cliPath: "../../node_modules/react-native/cli.js",
  composeSourceMapsPath: "../../node_modules/react-native/scripts/compose-source-maps.js",
]

// Sentry environment variables used by Sentry CLI to upload files. Upload is disabled by default
// TODO - Move to JS side to be shared between platform - Android sets these automatically
// System.env.SENTRY_DIST
// System.env.SENTRY_RELEASE

// Configure sentry properties
project.ext.sentryCli = [
    logLevel: "debug",
    sentryProperties: System.getenv('SENTRY_PROPERTIES') ?: '../../sentry.properties'
]

// Sentry gradle from React Native (@sentry/react-native) that handles uploads Sentry source maps.
apply from: "../../node_modules/@sentry/react-native/sentry.gradle"

// Sentry configuration used by Sentry Android gradle plugin (io.sentry.android.gradle), which handles uploading symbols.
sentry {
    // Enables or disables the automatic configuration of Native Symbols
    // for Sentry. This executes sentry-cli automatically so
    // you don't need to do it manually.
    // Default is disabled.
    autoUploadProguardMapping = shouldSentryAutoUpload()
    uploadNativeSymbols = shouldSentryAutoUpload()

    // Enables or disables the automatic upload of the app's native source code to Sentry.
    // This executes sentry-cli with the --include-sources param automatically so
    // you don't need to do it manually.
    // This option has an effect only when [uploadNativeSymbols] is enabled.
    // Default is disabled.
    includeNativeSources = true

    // `@sentry/react-native` ships with compatible `sentry-android`
    // This option would install the latest version that ships with the SDK or SAGP (Sentry Android Gradle Plugin)
    // which might be incompatible with the React Native SDK
    // Enable auto-installation of Sentry components (sentry-android SDK and okhttp, timber and fragment integrations).
    // Default is enabled.
    autoInstallation {
      enabled = false
    }
}

def getPassword(String currentUser, String keyChain) {
	def stdout = new ByteArrayOutputStream()
	def stderr = new ByteArrayOutputStream()
	if (org.gradle.internal.os.OperatingSystem.current().isMacOsX()) {
		exec {
			commandLine 'security', '-q', 'find-generic-password', '-a', currentUser, '-s', keyChain, '-w'
			standardOutput = stdout
			errorOutput = stderr
			ignoreExitValue true
		}
	} else if (org.gradle.internal.os.OperatingSystem.current().isLinux()) {
		exec {
			// In order for this to work you need to store it:
			// secret-tool store --label='mm' server mm user mm key mm-upload-key
			commandLine 'secret-tool', 'lookup', 'server', currentUser, 'user', currentUser, 'key', keyChain
			standardOutput = stdout
			errorOutput = stderr
			ignoreExitValue true
		}
	} else {
		throw new GradleException('Unsupported OS! Only MacOSx and Linux are supported')
	}
	//noinspection GroovyAssignabilityCheck
	stdout.toString().trim()
}

/**
 * Set this to true to create four separate APKs instead of one,
 * one for each native architecture. This is useful if you don't
 * use App Bundles (https://developer.android.com/guide/app-bundle/)
 * and want to have separate APKs to upload to the Play Store.
 */
def enableSeparateBuildPerCPUArchitecture = false

/**
 * Set this to true to Run Proguard on Release builds to minify the Java bytecode.
 */
def enableProguardInReleaseBuilds = true

/**
 * The preferred build flavor of JavaScriptCore (JSC)
 *
 * For example, to use the international variant, you can use:
 * `def jscFlavor = 'org.webkit:android-jsc-intl:+'`
 *
 * The international variant includes ICU i18n library and necessary data
 * allowing to use e.g. `Date.toLocaleString` and `String.localeCompare` that
 * give correct results when using with locales other than en-US. Note that
 * this variant is about 6MiB larger per architecture than default.
 */
def jscFlavor = 'org.webkit:android-jsc:+'

/**
 * Private function to get the list of Native Architectures you want to build.
 * This reads the value from reactNativeArchitectures in your gradle.properties
 * file and works together with the --active-arch-only flag of react-native run-android.
 */
def reactNativeArchitectures() {
    def value = project.getProperties().get("reactNativeArchitectures")
    return value ? value.split(",") : ["armeabi-v7a", "x86", "x86_64", "arm64-v8a"]
}

/**
* Adding function that will retuen the Bitrise ndkPath if it is a QA or Production Build
*/
def ndkPath() {
    return System.getenv('METAMASK_ENVIRONMENT') == 'qa' || System.getenv('METAMASK_ENVIRONMENT') == 'production' ? rootProject.ext.bitriseNdkPath : ""
}


android {
    ndkVersion rootProject.ext.ndkVersion

    compileSdkVersion rootProject.ext.compileSdkVersion

    namespace"io.metamask"

    defaultConfig {
        applicationId "io.metamask"
        minSdkVersion rootProject.ext.minSdkVersion
        targetSdkVersion rootProject.ext.targetSdkVersion
<<<<<<< HEAD
        versionCode 1278
=======
        versionCode 1279
>>>>>>> cbddd7d9
        versionName "7.18.0"
        testBuildType System.getProperty('testBuildType', 'debug')
        missingDimensionStrategy 'react-native-camera', 'general'
        testInstrumentationRunner "androidx.test.runner.AndroidJUnitRunner"
        manifestPlaceholders.MM_BRANCH_KEY_TEST = "$System.env.MM_BRANCH_KEY_TEST"
        manifestPlaceholders.MM_BRANCH_KEY_LIVE = "$System.env.MM_BRANCH_KEY_LIVE"
    }

	  packagingOptions {
		  exclude 'META-INF/DEPENDENCIES'
	  }

	  signingConfigs {
      release {
        storeFile file('../keystores/release.keystore')
        storePassword System.getenv("BITRISEIO_ANDROID_KEYSTORE_PASSWORD")
        keyAlias System.getenv("BITRISEIO_ANDROID_KEYSTORE_ALIAS")
        keyPassword System.getenv("BITRISEIO_ANDROID_KEYSTORE_PRIVATE_KEY_PASSWORD")
      }
      qa {
        storeFile file('../keystores/internalRelease.keystore')
        storePassword System.getenv("BITRISEIO_ANDROID_QA_KEYSTORE_PASSWORD")
        keyAlias System.getenv("BITRISEIO_ANDROID_QA_KEYSTORE_ALIAS")
        keyPassword System.getenv("BITRISEIO_ANDROID_QA_KEYSTORE_PRIVATE_KEY_PASSWORD")
      }
      debug {
        storeFile file('debug.keystore')
        storePassword 'android'
        keyAlias 'androiddebugkey'
        keyPassword 'android'
      }
      flask {
        storeFile file('../keystores/flaskRelease.keystore')
        storePassword System.getenv("BITRISEIO_ANDROID_FLASK_KEYSTORE_PASSWORD")
        keyAlias System.getenv("BITRISEIO_ANDROID_FLASK_KEYSTORE_ALIAS")
        keyPassword System.getenv("BITRISEIO_ANDROID_FLASK_KEYSTORE_PRIVATE_KEY_PASSWORD")
      }
    }

    splits {
        abi {
            reset()
            enable enableSeparateBuildPerCPUArchitecture
            universalApk false  // If true, also generate a universal APK
            include (*reactNativeArchitectures())
        }
    }

    buildTypes {
        debug {
            manifestPlaceholders.isDebug = true
            signingConfig signingConfigs.debug
        }
        release {
            manifestPlaceholders.isDebug = false
            minifyEnabled enableProguardInReleaseBuilds
            proguardFiles getDefaultProguardFile("proguard-android.txt"), "proguard-rules.pro"
        }
    }

	  flavorDimensions "version"
   		  productFlavors {
          qa {
            dimension "version"
            applicationIdSuffix ".qa"
            applicationId "io.metamask"
            signingConfig signingConfigs.qa
          }
          prod {
            dimension "version"
            applicationId "io.metamask"
            signingConfig signingConfigs.release
          }
          flask {
            dimension "version"
            applicationIdSuffix ".flask"
            applicationId "io.metamask"
            signingConfig signingConfigs.flask
          }
    	  }

	  buildTypes.each {
		  it.buildConfigField 'String', 'foxCode', "\"$System.env.MM_FOX_CODE\""
      // Used to point to staging environment API for ramp
      it.buildConfigField 'String', 'IS_RAMP_UAT', "\"$System.env.RAMP_INTERNAL_BUILD\""
      // Used to point to dev environment API for ramp
      it.buildConfigField 'String', 'IS_RAMP_DEV', "\"$System.env.RAMP_DEV_BUILD\""
	  }
    // applicationVariants are e.g. debug, release
    applicationVariants.all { variant ->
        variant.outputs.each { output ->
            // For each separate APK per architecture, set a unique version code as described here:
            // https://developer.android.com/studio/build/configure-apk-splits.html
            // Example: versionCode will generate 1001 for armeabi-v7a, 1002 for x86, etc.
            def versionCodes = ["armeabi-v7a": 1, "x86": 2, "arm64-v8a": 3, "x86_64": 4]
            def abi = output.getFilter(OutputFile.ABI)
            if (abi != null) {  // null for the universal-debug, universal-release variants
                output.versionCodeOverride =
                        defaultConfig.versionCode * 1000 + versionCodes.get(abi)
            }

        }
    }
}

dependencies {
    // The version of react-native is set by the React Native Gradle Plugin
    implementation(files("../libs/ecies.aar"))
    implementation(files("../libs/nativesdk.aar"))
    implementation("com.facebook.react:react-android")
    implementation("androidx.swiperefreshlayout:swiperefreshlayout:1.0.0")
    implementation 'org.apache.commons:commons-compress:1.22'
    androidTestImplementation 'org.mockito:mockito-android:4.2.0'
    androidTestImplementation 'androidx.test:core:1.5.0'
    androidTestImplementation 'androidx.test:core-ktx:1.5.0'
    debugImplementation("com.facebook.flipper:flipper:${FLIPPER_VERSION}")
    debugImplementation("com.facebook.flipper:flipper-network-plugin:${FLIPPER_VERSION}") {
        exclude group:'com.squareup.okhttp3', module:'okhttp'
    }

    debugImplementation("com.facebook.flipper:flipper-fresco-plugin:${FLIPPER_VERSION}")
    if (hermesEnabled.toBoolean()) {
        implementation("com.facebook.react:hermes-android")
    } else {
        implementation jscFlavor
    }
    androidTestImplementation('com.wix:detox:+') {
         exclude module: "protobuf-lite"
     }
    androidTestImplementation ('androidx.test.espresso:espresso-contrib:3.4.0')
}

apply from: file("../../node_modules/@react-native-community/cli-platform-android/native_modules.gradle"); applyNativeModulesAppBuildGradle(project)<|MERGE_RESOLUTION|>--- conflicted
+++ resolved
@@ -181,11 +181,7 @@
         applicationId "io.metamask"
         minSdkVersion rootProject.ext.minSdkVersion
         targetSdkVersion rootProject.ext.targetSdkVersion
-<<<<<<< HEAD
-        versionCode 1278
-=======
         versionCode 1279
->>>>>>> cbddd7d9
         versionName "7.18.0"
         testBuildType System.getProperty('testBuildType', 'debug')
         missingDimensionStrategy 'react-native-camera', 'general'
