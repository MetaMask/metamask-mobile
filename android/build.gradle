--- conflicted
+++ resolved
@@ -3,11 +3,7 @@
 buildscript {
 
 	ext {
-<<<<<<< HEAD
-		buildToolsVersion = "30.0.2"
-=======
 		buildToolsVersion = "30.0.3"
->>>>>>> dff428b2
 		minSdkVersion = project.hasProperty('minSdkVersion') ? project.getProperty('minSdkVersion') : 19
         compileSdkVersion = 30
         targetSdkVersion = 30
