import generateTestReports from './wdio/utils/generateTestReports';
const { removeSync } = require('fs-extra');

export const config = {
  //
  // ====================
  // Runner Configuration
  // ====================
  //
  port: 4723,
  path: 'wd/hub',
  //
  // ==================
  // Specify Test Files
  // ==================
  // Define which test specs should run. The pattern is relative to the directory
  // from which `wdio` was called.
  //
  // The specs are defined as an array of spec files (optionally using wildcards
  // that will be expanded). The test for each spec file will be run in a separate
  // worker process. In order to have a group of spec files run in the same worker
  // process simply enclose them in an array within the specs array.
  //
  // If you are calling `wdio` from an NPM script (see https://docs.npmjs.com/cli/run-script),
  // then the current working directory is where your `package.json` resides, so `wdio`
  // will be called from there.
  //
  specs: ['./wdio/features/**/*.feature'],
  // Patterns to exclude.
  exclude: [
    // 'path/to/excluded/files'
  ],
  //
  // ============
  // Capabilities
  // ============
  // Define your capabilities here. WebdriverIO can run multiple capabilities at the same
  // time. Depending on the number of capabilities, WebdriverIO launches several test
  // sessions. Within your capabilities you can overwrite the spec and exclude options in
  // order to group specific specs to a specific capability.
  //
  // First, you can define how many instances should be started at the same time. Let's
  // say you have 3 different capabilities (Chrome, Firefox, and Safari) and you have
  // set maxInstances to 1; wdio will spawn 3 processes. Therefore, if you have 10 spec
  // files and you set maxInstances to 10, all spec files will get tested at the same time
  // and 30 processes will get spawned. The property handles how many capabilities
  // from the same test should run tests.
  //
  maxInstances: 10,
  //
  // If you have trouble getting all important capabilities together, check out the
  // Sauce Labs platform configurator - a great tool to configure your capabilities:
  // https://saucelabs.com/platform/platform-configurator
  //
  capabilities: [
    {
      /***
        // maxInstances can get overwritten per capability. So if you have an in-house Selenium
        // grid with only 5 firefox instances available you can make sure that not more than
        // 5 instances get started at a time.
        maxInstances: 5,
        //
        browserName: 'chrome',
        acceptInsecureCerts: true
        // If outputDir is provided WebdriverIO can capture driver session logs
        // it is possible to configure which logTypes to include/exclude.
        // excludeDriverLogs: ['*'], // pass '*' to exclude all driver session logs
        // excludeDriverLogs: ['bugreport', 'server'],
        platformName: "Android",
        platformVersion: "10",
        deviceName: "Pixel 3 API 29",
        app: "/Users/chriswilcox/projects/wdio/resources/ApiDemos-debug.apk",
        // app: __dirname + "/projects/wdio/resources/ApiDemos-debug.apk",
        appPackage: "io.appium.android.apis",
        appActivity: ".view.TextFields",
        automationName: "UiAutomator2"
        ***/
    },
  ],
  //
  // ===================
  // Test Configurations
  // ===================
  // Define all options that are relevant for the WebdriverIO instance here
  //
  // Level of logging verbosity: trace | debug | info | warn | error | silent
  logLevel: 'info',
  //
  // Set specific log levels per logger
  // loggers:
  // - webdriver, webdriverio
  // - @wdio/browserstack-service, @wdio/devtools-service, @wdio/sauce-service
  // - @wdio/mocha-framework, @wdio/jasmine-framework
  // - @wdio/local-runner
  // - @wdio/sumologic-reporter
  // - @wdio/cli, @wdio/config, @wdio/utils
  // Level of logging verbosity: trace | debug | info | warn | error | silent
  // logLevels: {
  //     webdriver: 'info',
  //     '@wdio/appium-service': 'info'
  // },
  //
  // If you only want to run your tests until a specific amount of tests have failed use
  // bail (default is 0 - don't bail, run all tests).
  bail: 0,
  //
  // Set a base URL in order to shorten url command calls. If your `url` parameter starts
  // with `/`, the base url gets prepended, not including the path portion of your baseUrl.
  // If your `url` parameter starts without a scheme or `/` (like `some/path`), the base url
  // gets prepended directly.
  baseUrl: 'http://localhost',
  //
  // Default timeout for all waitFor* commands.
<<<<<<< HEAD
  waitforTimeout: 120000,
=======
  waitforTimeout: 90000,
>>>>>>> 46911977
  //
  // Default timeout in milliseconds for request
  // if browser driver or grid doesn't send response
  connectionRetryTimeout: 120000,
  //
  // Default request retries count
  connectionRetryCount: 3,
  //
  // Test runner services
  // Services take over a specific job you don't want to take care of. They enhance
  // your test setup with almost no effort. Unlike plugins, they don't add new
  // commands. Instead, they hook themselves up into the test process.
  /** services: ['chromedriver','appium'], ***/
  services: ['appium'],

  // Framework you want to run your specs with.
  // The following are supported: Mocha, Jasmine, and Cucumber
  // see also: https://webdriver.io/docs/frameworks
  //
  // Make sure you have the wdio adapter package for the specific framework installed
  // before running any tests.
  framework: 'cucumber',
  //
  // The number of times to retry the entire specfile when it fails as a whole
  // specFileRetries: 1,
  //
  // Delay in seconds between the spec file retry attempts
  // specFileRetriesDelay: 0,
  //
  // Whether or not retried specfiles should be retried immediately or deferred to the end of the queue
  // specFileRetriesDeferred: false,
  //
  // Test reporter for stdout.
  // The only one supported by default is 'dot'
  // see also: https://webdriver.io/docs/dot-reporter
  reporters: [
    'spec',
    [
      'cucumberjs-json',
      {
        jsonFolder: './wdio/reports/json',
        language: 'en',
      },
    ],
    [
      'junit',
      {
        outputDir: './wdio/reports/junit-results',
        outputFileFormat: function (options) {
          // optional
          return `results-${options.cid}.${options.capabilities.platformName}.xml`;
        },
      },
    ],
  ],

  //
  // If you are using Cucumber you need to specify the location of your step definitions.
  cucumberOpts: {
    // <string[]> (file/dir) require files before executing features
    require: ['./wdio/features/step-definitions/*.js'],
    // <boolean> show full backtrace for errors
    backtrace: false,
    // <string[]> ("extension:module") require files with the given EXTENSION after requiring MODULE (repeatable)
    requireModule: [],
    // <boolean> invoke formatters without executing steps
    dryRun: false,
    // <boolean> abort the run on first failure
    failFast: false,
    // <boolean> hide step definition snippets for pending steps
    snippets: true,
    // <boolean> hide source uris
    source: true,
    // <boolean> fail if there are any undefined or pending steps
    strict: false,
    // <string> (expression) only execute the features or scenarios with tags matching the expression
    tagExpression: '',
    // <number> timeout for step definitions
    timeout: 90000,
    // <boolean> Enable this config to treat undefined definitions as warnings.
    ignoreUndefinedDefinitions: false,
  },

  //
  // =====
  // Hooks
  // =====
  // WebdriverIO provides several hooks you can use to interfere with the test process in order to enhance
  // it and to build services around it. You can either apply a single function or an array of
  // methods to it. If one of them returns with a promise, WebdriverIO will wait until that promise got
  // resolved to continue.
  /**
   * Gets executed once before all workers get launched.
   * @param {Object} config wdio configuration object
   * @param {Array.<Object>} capabilities list of capabilities details
   */
  onPrepare: function (config, capabilities) {
    removeSync('./wdio/reports');
  },
  /**
   * Gets executed before a worker process is spawned and can be used to initialise specific service
   * for that worker as well as modify runtime environments in an async fashion.
   * @param  {String} cid      capability id (e.g 0-0)
   * @param  {[type]} caps     object containing capabilities for session that will be spawn in the worker
   * @param  {[type]} specs    specs to be run in the worker process
   * @param  {[type]} args     object that will be merged with the main configuration once worker is initialized
   * @param  {[type]} execArgv list of string arguments passed to the worker process
   */
  // onWorkerStart: function (cid, caps, specs, args, execArgv) {
  // },
  /**
   * Gets executed just after a worker process has exited.
   * @param  {String} cid      capability id (e.g 0-0)
   * @param  {Number} exitCode 0 - success, 1 - fail
   * @param  {[type]} specs    specs to be run in the worker process
   * @param  {Number} retries  number of retries used
   */
  // onWorkerEnd: function (cid, exitCode, specs, retries) {
  // },
  /**
   * Gets executed just before initialising the webdriver session and test framework. It allows you
   * to manipulate configurations depending on the capability or spec.
   * @param {Object} config wdio configuration object
   * @param {Array.<Object>} capabilities list of capabilities details
   * @param {Array.<String>} specs List of spec file paths that are to be run
   * @param {String} cid worker id (e.g. 0-0)
   */
  // beforeSession: function (config, capabilities, specs, cid) {
  // },
  /**
   * Gets executed before test execution begins. At this point you can access to all global
   * variables like `browser`. It is the perfect place to define custom commands.
   * @param {Array.<Object>} capabilities list of capabilities details
   * @param {Array.<String>} specs        List of spec file paths that are to be run
   * @param {Object}         browser      instance of created browser/device session
   */
  before: function (capabilities) {
    driver.getPlatform = function getPlatform() {
      return capabilities.platformName;
    };
  },
  /**
   * Runs before a WebdriverIO command gets executed.
   * @param {String} commandName hook command name
   * @param {Array} args arguments that command would receive
   */
  // beforeCommand: function (commandName, args) {
  // },
  /**
   * Cucumber Hooks
   *
   * Runs before a Cucumber Feature.
   * @param {String}                   uri      path to feature file
   * @param {GherkinDocument.IFeature} feature  Cucumber feature object
   */
  // beforeFeature: function (uri, feature) {
  // },
  /**
   *
   * Runs before a Cucumber Scenario.
   * @param {ITestCaseHookParameter} world    world object containing information on pickle and test step
   * @param {Object}                 context  Cucumber World object
   */
  beforeScenario: async function (world, context) {
<<<<<<< HEAD
    if (!JSON.stringify(world.pickle.tags).includes('@ChainScenarios')) {
=======
    if(!JSON.stringify(world.pickle.tags).includes("@ChainScenarios")){
>>>>>>> 46911977
      await driver.launchApp();
    }
  },
  /**
   *
   * Runs before a Cucumber Step.
   * @param {Pickle.IPickleStep} step     step data
   * @param {IPickle}            scenario scenario pickle
   * @param {Object}             context  Cucumber World object
   */
  // beforeStep: function (step, scenario, context) {
  // },
  /**
   *
   * Runs after a Cucumber Step.
   * @param {Pickle.IPickleStep} step             step data
   * @param {IPickle}            scenario         scenario pickle
   * @param {Object}             result           results object containing scenario results
   * @param {boolean}            result.passed    true if scenario has passed
   * @param {string}             result.error     error stack if scenario failed
   * @param {number}             result.duration  duration of scenario in milliseconds
   * @param {Object}             context          Cucumber World object
   */
  // afterStep: function (step, scenario, result, context) {
  // },
  /**
   *
   * Runs after a Cucumber Scenario.
   * @param {ITestCaseHookParameter} world            world object containing information on pickle and test step
   * @param {Object}                 result           results object containing scenario results
   * @param {boolean}                result.passed    true if scenario has passed
   * @param {string}                 result.error     error stack if scenario failed
   * @param {number}                 result.duration  duration of scenario in milliseconds
   * @param {Object}                 context          Cucumber World object
   */
  afterScenario: async function (world, result, context) {
<<<<<<< HEAD
    if (!JSON.stringify(world.pickle.tags).includes('@ChainScenarios')) {
=======
    if(!JSON.stringify(world.pickle.tags).includes("@ChainScenarios")){
>>>>>>> 46911977
      await driver.closeApp();
    }
  },
  /**
   *
   * Runs after a Cucumber Feature.
   * @param {String}                   uri      path to feature file
   * @param {GherkinDocument.IFeature} feature  Cucumber feature object
   */
  // afterFeature: function (uri, feature) {
  // },

  /**
   * Runs after a WebdriverIO command gets executed
   * @param {String} commandName hook command name
   * @param {Array} args arguments that command would receive
   * @param {Number} result 0 - command success, 1 - command error
   * @param {Object} error error object if any
   */
  // afterCommand: function (commandName, args, result, error) {
  // },
  /**
   * Gets executed after all tests are done. You still have access to all global variables from
   * the test.
   * @param {Number} result 0 - test pass, 1 - test fail
   * @param {Array.<Object>} capabilities list of capabilities details
   * @param {Array.<String>} specs List of spec file paths that ran
   */
  // after: function (result, capabilities) {
  // if (capabilities.bundleId) {
  //   driver.terminateApp(capabilities.bundleId)
  // }
  // },
  /**
   * Gets executed right after terminating the webdriver session.
   * @param {Object} config wdio configuration object
   * @param {Array.<Object>} capabilities list of capabilities details
   * @param {Array.<String>} specs List of spec file paths that ran
   */
  // afterSession: function (config, capabilities, specs) {
  // },
  /**
   * Gets executed after all workers got shut down and the process is about to exit. An error
   * thrown in the onComplete hook will result in the test run failing.
   * @param {Object} exitCode 0 - success, 1 - fail
   * @param {Object} config wdio configuration object
   * @param {Array.<Object>} capabilities list of capabilities details
   * @param {<Object>} results object containing test results
   */
  onComplete: async function (exitCode, config, capabilities) {
    generateTestReports();
  },
  /**
   * Gets executed when a refresh happens.
   * @param {String} oldSessionId session ID of the old session
   * @param {String} newSessionId session ID of the new session
   */
  // onReload: function(oldSessionId, newSessionId) {
  // }
};<|MERGE_RESOLUTION|>--- conflicted
+++ resolved
@@ -111,11 +111,7 @@
   baseUrl: 'http://localhost',
   //
   // Default timeout for all waitFor* commands.
-<<<<<<< HEAD
   waitforTimeout: 120000,
-=======
-  waitforTimeout: 90000,
->>>>>>> 46911977
   //
   // Default timeout in milliseconds for request
   // if browser driver or grid doesn't send response
@@ -280,11 +276,7 @@
    * @param {Object}                 context  Cucumber World object
    */
   beforeScenario: async function (world, context) {
-<<<<<<< HEAD
-    if (!JSON.stringify(world.pickle.tags).includes('@ChainScenarios')) {
-=======
     if(!JSON.stringify(world.pickle.tags).includes("@ChainScenarios")){
->>>>>>> 46911977
       await driver.launchApp();
     }
   },
@@ -321,11 +313,7 @@
    * @param {Object}                 context          Cucumber World object
    */
   afterScenario: async function (world, result, context) {
-<<<<<<< HEAD
-    if (!JSON.stringify(world.pickle.tags).includes('@ChainScenarios')) {
-=======
     if(!JSON.stringify(world.pickle.tags).includes("@ChainScenarios")){
->>>>>>> 46911977
       await driver.closeApp();
     }
   },
