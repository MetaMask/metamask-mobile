--- conflicted
+++ resolved
@@ -1,6 +1,6 @@
 import generateTestReports from './wdio/utils/generateTestReports';
 
-const {removeSync} = require('fs-extra');
+const { removeSync } = require('fs-extra');
 
 export const config = {
   //
@@ -26,9 +26,7 @@
   // then the current working directory is where your `package.json` resides, so `wdio`
   // will be called from there.
   //
-  specs: ['./wdio/features/*.feature',
-    './wdio/features/**/*.feature'
-  ],
+  specs: ['./wdio/features/*.feature', './wdio/features/**/*.feature'],
 
   // Patterns to exclude.
   exclude: [
@@ -202,11 +200,7 @@
     // <string> (expression) only execute the features or scenarios with tags matching the expression
     tagExpression: '',
     // <number> timeout for step definitions
-<<<<<<< HEAD
-    timeout: 300000,
-=======
     timeout: 200000,
->>>>>>> df2a70bf
     // <boolean> Enable this config to treat undefined definitions as warnings.
     ignoreUndefinedDefinitions: false,
   },
