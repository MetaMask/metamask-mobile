--- conflicted
+++ resolved
@@ -70,11 +70,7 @@
     "react-native-level-fs/**/bl": "^0.9.5"
   },
   "dependencies": {
-<<<<<<< HEAD
-    "@estebanmino/controllers": "3.2.39",
-=======
     "@estebanmino/controllers": "^3.2.39",
->>>>>>> d647e236
     "@exodus/react-native-payments": "https://github.com/wachunei/react-native-payments.git#package-json-hack",
     "@metamask/contract-metadata": "^1.19.0",
     "@metamask/controllers": "^6.0.0",
