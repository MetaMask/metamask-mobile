--- conflicted
+++ resolved
@@ -150,13 +150,8 @@
     "@metamask/gas-fee-controller": "^10.0.0",
     "@metamask/key-tree": "^9.0.0",
     "@metamask/keyring-api": "^4.0.0",
-<<<<<<< HEAD
-    "@metamask/logging-controller": "^2.0.0",
-    "@metamask/keyring-controller": "^13.0.0",
-=======
     "@metamask/keyring-controller": "^13.0.0",
     "@metamask/logging-controller": "^2.0.0",
->>>>>>> 9d977a7e
     "@metamask/message-signing-snap": "^0.3.3",
     "@metamask/network-controller": "^15.0.0",
     "@metamask/permission-controller": "^8.0.0",
@@ -172,11 +167,7 @@
     "@metamask/react-native-splash-screen": "^3.2.0",
     "@metamask/rpc-errors": "^6.2.1",
     "@metamask/scure-bip39": "^2.1.0",
-<<<<<<< HEAD
-    "@metamask/sdk-communication-layer": "^0.18.1",
-=======
     "@metamask/sdk-communication-layer": "^0.20.2",
->>>>>>> 9d977a7e
     "@metamask/signature-controller": "6.1.3",
     "@metamask/slip44": "3.1.0",
     "@metamask/snaps-controllers": "^5.0.0",
