{
  "name": "metamask",
<<<<<<< HEAD
  "version": "6.0.1",
=======
  "version": "6.0.0",
>>>>>>> 8c63e481
  "private": true,
  "scripts": {
    "audit:ci": "./scripts/yarn-audit.sh",
    "watch": "./scripts/build.sh watcher watch",
    "watch:clean": "./scripts/build.sh watcher clean",
    "clean:ios": "rm -rf ios/build",
    "pod:install": "command -v pod && (cd ios/ && pod install && cd ..) || echo \"Skipping pod install\"",
    "clean:android": "rm -rf android/app/build",
    "clean:node": "rm -rf node_modules && yarn --frozen-lockfile",
    "clean": "yarn clean:ios && yarn clean:android && yarn clean:node",
    "clean-android": "yarn clean:android && yarn clean:node",
    "lint": "eslint '**/*.{js,ts,tsx}'",
    "lint:fix": "eslint '**/*.{js,ts,tsx}' --fix",
    "format": "prettier '**/*.{js,ts,tsx,json,feature}' --write",
    "setup": "yarn clean && yarn pod:install && yarn allow-scripts && ./scripts/postinstall.sh",
    "setup:e2e": "cd wdio && yarn install",
    "start:ios": "./scripts/build.sh ios debug",
    "start:ios:qa": "./scripts/build.sh ios qaDebug",
    "start:ios:e2e": "./scripts/build.sh ios debugE2E",
    "start:ios:device": "./scripts/build.sh ios debug --device",
    "start:android": "./scripts/build.sh android debug",
    "start:android:qa": "./scripts/build.sh android qaDebug",
    "start:android:e2e": "./scripts/build.sh android debugE2E",
    "build:static-logos": "node ./scripts/metamask-bot-build-generate-static-assets",
    "build:announce": "node ./scripts/metamask-bot-build-announce-bitrise.js",
    "build:android:release": "./scripts/build.sh android release",
    "build:android:release:e2e": "./scripts/build.sh android releaseE2E",
    "build:android:qa:e2e": "./scripts/build.sh android QAE2E",
    "build:android:checksum": "./scripts/checksum.sh",
    "build:android:checksum:qa": "./scripts/checksum.sh QA",
    "build:android:checksum:verify": "shasum -a 512 -c sha512sums.txt",
    "build:android:pre-release": "./scripts/build.sh android release --pre",
    "build:android:pre-release:bundle": "GENERATE_BUNDLE=true ./scripts/build.sh android release --pre",
    "build:android:pre-release:bundle:qa": "GENERATE_BUNDLE=true ./scripts/build.sh android QA --pre",
    "build:ios:release": "./scripts/build.sh ios release",
    "build:ios:release:e2e": "./scripts/build.sh ios releaseE2E",
    "build:ios:pre-release": "./scripts/build.sh ios release --pre",
    "build:ios:qa": "./scripts/build.sh ios QA",
    "build:ios:pre-qa": "./scripts/build.sh ios QA --pre",
    "build:attribution": "./scripts/generate-attributions.sh",
    "release:android": "./scripts/build.sh android release && open android/app/build/outputs/apk/release/",
    "release:ios": "./scripts/build.sh ios release",
    "release:android:qa": "./scripts/build.sh android QA && open android/app/build/outputs/apk/release/",
    "test": "yarn test:unit && yarn test:e2e",
    "test:unit": "jest ./app/ ./locales/",
    "test:unit:non-components": "jest ./app/ ./locales/ --testPathIgnorePatterns=./app/components/",
    "test:unit:components-ui": "jest ./app/components/UI/",
    "test:unit:components-views": "jest ./app/components/Views/",
    "test:unit:components-remaining": "jest ./app/components/Base/ ./app/components/hooks/ ./app/components/Nav/",
    "test:unit:update": "time jest -u ./app/",
    "test:e2e": "yarn test:e2e:ios && yarn test:e2e:android",
    "test:e2e:ios": "detox build -c ios.sim.release && detox test -c ios.sim.release --record-videos failing",
    "test:e2e:android": "detox build -c android.emu.release && detox test -c android.emu.release --record-videos failing",
    "test:e2e:android:qa": "detox build -c android.emu.release.qa && detox test -c android.emu.release.qa --record-videos failing",
    "test:wdio:ios": "yarn wdio ./wdio/config/ios.config.debug.js",
    "test:wdio:android": "yarn wdio ./wdio/config/android.config.debug.js",
    "test:wdio:android:browserstack": "yarn wdio ./wdio/config/android.config.browserstack.js",
    "test:wdio:android:browserstack:local": "yarn wdio ./wdio/config/android.config.browserstack.local.js",
    "test:tgz-check": "./scripts/tgz-check.sh",
    "test:attribution-check": "./scripts/attributions-check.sh",
    "sourcemaps:android": "node_modules/.bin/react-native bundle --platform android --entry-file index.js --dev false --reset-cache --bundle-output /tmp/bundle.android.js --assets-dest /tmp/ --sourcemap-output sourcemaps/android/index.js.map",
    "sourcemaps:ios": "node_modules/.bin/react-native bundle --platform ios --entry-file index.js --dev false --reset-cache --bundle-output /tmp/bundle.ios.js --assets-dest /tmp/ --sourcemap-output sourcemaps/ios/index.js.map",
    "stacktrace:android": "stack-beautifier sourcemaps/android/index.js.map -t sourcemaps/trace.txt",
    "stacktrace:ios": "stack-beautifier sourcemaps/ios/index.js.map -t sourcemaps/trace.txt",
    "update-changelog": "./scripts/auto-changelog.sh",
    "prestorybook": "rnstl",
    "create-release": "./scripts/set-versions.sh && yarn update-changelog"
  },
  "husky": {
    "hooks": {
      "pre-commit": "lint-staged"
    }
  },
  "lint-staged": {
    "*.{js,jsx,ts,tsx}": [
      "prettier --write",
      "eslint"
    ],
    "*.json": [
      "prettier --write"
    ]
  },
  "resolutions": {
    "glob": "8.0.3",
    "minimatch": "5.1.0",
    "**/nanoid": "^3.1.31",
    "**/json-schema": "^0.4.0",
    "@sentry/react-native/**/xmldom": "^0.6.0",
    "@sentry/**/simple-plist": "^1.3.1",
    "@sideway/formula": "3.0.1",
    "react-native/**/simple-plist": "^1.3.1",
    "react-native-svg/**/nth-check": "^2.0.1",
    "**/set-value": "^4.0.1",
    "**/pac-resolver": "^5.0.0",
    "**/ansi-regex": "^5.0.1",
    "**/immer": "^9.0.6",
    "**/node-fetch": "^2.6.7",
    "**/node-notifier": "^8.0.1",
    "**/cookiejar": "2.1.4",
    "**/lodash": "^4.17.21",
    "**/ua-parser-js": "^0.7.33",
    "**/elliptic": "^6.5.4",
    "**/y18n": "^3.2.2",
    "pubnub/**/netmask": "^2.0.1",
    "**/vm2": "3.9.11",
    "**/optimist/minimist": "^1.2.5",
    "react-native-level-fs/**/bl": "^1.2.3",
    "react-native-level-fs/**/semver": "^4.3.2",
    "@metamask/contract-metadata": "^2.1.0",
    "@exodus/react-native-payments/validator": "^13.7.0",
    "react-devtools-core": "4.22.1",
    "**/got": "^11.8.5",
    "**/qs": "6.10.3",
    "simple-get": "4.0.1",
    "shell-quote": "1.7.3",
    "oss-attribution-generator/**/underscore": "1.12.1",
    "oss-attribution-generator/**/deep-extend": "0.5.1",
    "**/plist": "3.0.5",
    "**/minimist": "1.2.6",
    "**/hermes-engine": "0.10.0",
    "@metamask/**/cross-fetch": "2.2.6",
    "react-native-gesture-handler/**/cross-fetch": "3.1.5",
    "@storybook/addon-actions/**/prismjs": "^1.27.0",
    "@storybook/addon-actions/**/highlight.js": "^10.4.1",
    "react-native-svg-asset-plugin/sharp": "^0.30.5",
    "detox/**/moment": "^2.29.4",
    "oss-attribution-generator/**/debug": "^2.6.9"
  },
  "dependencies": {
    "@consensys/on-ramp-sdk": "1.8.1",
    "@eth-optimism/contracts": "0.0.0-2021919175625",
    "@ethereumjs/common": "^2.3.1",
    "@ethereumjs/tx": "^3.2.1",
    "@exodus/react-native-payments": "git+https://github.com/MetaMask/react-native-payments.git#dbc8cbbed570892d2fea5e3d183bf243e062c1e5",
    "@keystonehq/bc-ur-registry-eth": "^0.7.7",
    "@keystonehq/metamask-airgapped-keyring": "^0.3.0",
    "@keystonehq/ur-decoder": "^0.6.1",
    "@metamask/address-book-controller": "^1.0.1",
    "@metamask/approval-controller": "^1.0.1",
    "@metamask/assets-controllers": "^1.0.0",
    "@metamask/base-controller": "^1.1.1",
    "@metamask/composable-controller": "^1.0.1",
    "@metamask/contract-metadata": "^2.1.0",
    "@metamask/controller-utils": "^1.0.0",
    "@metamask/design-tokens": "^1.11.1",
    "@metamask/etherscan-link": "^2.0.0",
    "@metamask/gas-fee-controller": "^1.0.0",
    "@metamask/keyring-controller": "^1.0.1",
    "@metamask/message-manager": "^1.0.1",
    "@metamask/network-controller": "^1.0.0",
    "@metamask/permission-controller": "^1.0.2",
    "@metamask/phishing-controller": "^1.1.0",
    "@metamask/preferences-controller": "^1.0.1",
    "@metamask/sdk-communication-layer": "^0.1.0",
    "@metamask/swaps-controller": "^6.8.0",
    "@metamask/transaction-controller": "^1.0.0",
    "@ngraveio/bc-ur": "^1.1.6",
    "@react-native-async-storage/async-storage": "^1.17.10",
    "@react-native-clipboard/clipboard": "^1.8.4",
    "@react-native-community/blur": "^3.6.0",
    "@react-native-community/checkbox": "^0.5.12",
    "@react-native-community/netinfo": "6.0.0",
    "@react-native-community/viewpager": "3.3.1",
    "@react-native-cookies/cookies": "^6.2.1",
    "@react-native-masked-view/masked-view": "^0.2.6",
    "@react-native-picker/picker": "^2.2.1",
    "@react-navigation/bottom-tabs": "^5.11.11",
    "@react-navigation/compat": "^5.3.20",
    "@react-navigation/native": "^5.9.4",
    "@react-navigation/stack": "^5.14.5",
    "@rnhooks/keyboard": "^0.0.3",
    "@segment/analytics-react-native": "2.13.0",
    "@segment/sovran-react-native": "0.4.5",
    "@sentry/integrations": "6.3.1",
    "@sentry/react-native": "2.4.2",
    "@testing-library/react": "^13.3.0",
    "@testing-library/react-native": "^11.5.0",
    "@tradle/react-native-http": "2.0.1",
    "@types/lodash": "^4.14.184",
    "@walletconnect/client": "^1.7.1",
    "@walletconnect/utils": "^1.7.1",
    "asyncstorage-down": "4.2.0",
    "axios": "^0.26.1",
    "babel-plugin-transform-inline-environment-variables": "0.4.3",
    "babel-plugin-transform-remove-console": "6.9.4",
    "base-64": "1.0.0",
    "bignumber.js": "^9.0.1",
    "buffer": "5.2.1",
    "compare-versions": "^3.6.0",
    "content-hash": "2.5.2",
    "dnode": "1.2.2",
    "eciesjs": "^0.3.15",
    "eth-ens-namehash": "2.0.8",
    "eth-json-rpc-errors": "^2.0.2",
    "eth-json-rpc-filters": "4.2.2",
    "eth-json-rpc-infura": "5.1.0",
    "eth-json-rpc-middleware": "4.3.0",
    "eth-rpc-errors": "^4.0.3",
    "eth-url-parser": "1.0.4",
    "ethereumjs-abi": "0.6.6",
    "ethereumjs-util": "6.1.0",
    "ethers": "^5.0.14",
    "ethjs-contract": "0.2.3",
    "ethjs-ens": "2.0.1",
    "ethjs-query": "0.3.8",
    "ethjs-unit": "0.1.6",
    "eventemitter2": "^6.4.5",
    "events": "3.0.0",
    "fuse.js": "3.4.4",
    "https-browserify": "0.0.1",
    "human-standard-token-abi": "^2.0.0",
    "humanize-duration": "^3.27.2",
    "improved-yarn-audit": "^3.0.0",
    "is-url": "^1.2.4",
    "json-rpc-engine": "^6.1.0",
    "json-rpc-middleware-stream": "3.0.0",
    "lodash": "^4.17.21",
    "lottie-react-native": "git+https://github.com/MetaMask/lottie-react-native.git#7ce6a78ac4ac7b9891bc513cb3f12f8b9c9d9106",
    "metro-config": "^0.71.1",
    "multihashes": "0.4.14",
    "number-to-bn": "1.7.0",
    "obj-multiplex": "1.0.0",
    "obs-store": "4.0.3",
    "oss-attribution-generator": "^1.7.1",
    "path": "0.12.7",
    "pbkdf2": "3.1.2",
    "pify": "4.0.1",
    "prop-types": "15.7.2",
    "pubnub": "4.27.3",
    "pump": "3.0.0",
    "punycode": "^2.1.1",
    "qs": "6.7.3",
    "query-string": "^6.12.1",
    "randomfill": "^1.0.4",
    "react": "17.0.2",
    "react-native": "0.66.5",
    "react-native-actionsheet": "beefe/react-native-actionsheet#107/head",
    "react-native-aes-crypto": "1.3.9",
    "react-native-aes-crypto-forked": "git+https://github.com/MetaMask/react-native-aes-crypto-forked.git#397d5db5250e8e7408294807965b5b9fd4ca6a25",
    "react-native-animatable": "^1.3.3",
    "react-native-animated-fox": "git+https://github.com/MetaMask/react-native-animated-fox.git#16e38d54d829709e497f196e31fa8ff00cdf2aa9",
    "react-native-background-timer": "2.1.1",
    "react-native-branch": "^5.6.2",
    "react-native-browser-polyfill": "0.1.2",
    "react-native-button": "git+https://github.com/MetaMask/react-native-button.git#c685e7882034543ceea3f09f6e3d205d18fce46e",
    "react-native-camera": "^3.36.0",
    "react-native-confetti": "^0.1.0",
    "react-native-confetti-cannon": "^1.5.0",
    "react-native-crypto": "2.1.2",
    "react-native-default-preference": "^1.4.3",
    "react-native-device-info": "^9.0.2",
    "react-native-elevated-view": "0.0.6",
    "react-native-emoji": "1.3.1",
    "react-native-fade-in-image": "1.4.1",
    "react-native-flash-message": "0.1.11",
    "react-native-fs": "^2.16.6",
    "react-native-gesture-handler": "^1.10.3",
    "react-native-get-random-values": "^1.8.0",
    "react-native-i18n": "2.0.15",
    "react-native-in-app-review": "^3.2.3",
    "react-native-inappbrowser-reborn": "^3.7.0",
    "react-native-jazzicon": "^0.1.2",
    "react-native-keyboard-aware-scroll-view": "^0.9.5",
    "react-native-keychain": "^8.0.0",
    "react-native-level-fs": "3.0.1",
    "react-native-linear-gradient": "2.5.6",
    "react-native-material-textfield": "0.16.1",
    "react-native-minimizer": "^1.3.0",
    "react-native-modal": "^12.1.0",
    "react-native-os": "^1.2.6",
    "react-native-progress": "3.5.0",
    "react-native-push-notification": "git+https://github.com/MetaMask/react-native-push-notification.git#975e0e6757c40e3dce2d1b6dd3d66fc91127ac4c",
    "react-native-qrcode-svg": "5.1.2",
    "react-native-randombytes": "^3.5.3",
    "react-native-reanimated": "2.11.0",
    "react-native-redash": "16.2.2",
    "react-native-safe-area-context": "^3.1.9",
    "react-native-screens": "3.13.1",
    "react-native-scrollable-tab-view": "^1.0.0",
    "react-native-search-api": "ombori/react-native-search-api#8/head",
    "react-native-sensors": "5.3.0",
    "react-native-share": "7.3.7",
    "react-native-size-matters": "0.4.0",
    "react-native-skeleton-placeholder": "^5.0.0",
    "react-native-splash-screen": "git+https://github.com/MetaMask/react-native-splash-screen.git#1f45c08c0824cd94fdc6fb699529688a73614fee",
    "react-native-step-indicator": "^1.0.3",
    "react-native-svg": "12.1.1",
    "react-native-swipe-gestures": "1.0.3",
    "react-native-tcp": "aprock/react-native-tcp#11/head",
    "react-native-url-polyfill": "^1.3.0",
    "react-native-v8": "^0.62.2-patch.1",
    "react-native-vector-icons": "6.4.2",
    "react-native-video": "^5.1.1",
    "react-native-view-shot": "^3.1.2",
    "react-native-webrtc": "^106.0.0-beta.7",
    "react-native-webview": "11.13.0",
    "react-redux": "7.2.4",
    "readable-stream": "1.0.33",
    "redux": "4.1.1",
    "redux-mock-store": "1.5.4",
    "redux-persist": "6.0.0",
    "redux-persist-filesystem-storage": "^3.0.0",
    "reselect": "^4.0.0",
    "rn-fetch-blob": "^0.12.0",
    "socket.io-client": "^4.5.3",
    "stream-browserify": "1.0.0",
    "swappable-obj-proxy": "^1.1.0",
    "through2": "3.0.1",
    "unicode-confusables": "^0.1.1",
    "url": "0.11.0",
    "url-parse": "1.5.9",
    "uuid": "^8.3.2",
    "valid-url": "1.0.9",
    "vm-browserify": "1.1.2",
    "zxcvbn": "4.4.2"
  },
  "devDependencies": {
    "@babel/core": "^7.12.9",
    "@babel/runtime": "^7.12.5",
    "@lavamoat/allow-scripts": "^1.0.6",
    "@metamask/eslint-config": "^7.0.0",
    "@metamask/eslint-config-typescript": "^7.0.0",
    "@metamask/mobile-provider": "^2.1.0",
    "@react-native-community/eslint-config": "^2.0.0",
    "@rpii/wdio-html-reporter": "^7.7.1",
    "@storybook/addon-actions": "^5.3",
    "@storybook/addon-knobs": "^5.3",
    "@storybook/addon-links": "^5.3",
    "@storybook/addon-ondevice-actions": "^5.3.23",
    "@storybook/addon-ondevice-knobs": "^5.3.25",
    "@storybook/react-native": "^5.3.25",
    "@testing-library/react-hooks": "^8.0.1",
    "@types/enzyme": "^3.10.9",
    "@types/jest": "^27.0.1",
    "@types/react": "^17.0.11",
    "@types/react-native": "^0.64.10",
    "@types/react-native-background-timer": "^2.0.0",
    "@types/react-native-material-textfield": "^0.16.5",
    "@types/react-native-vector-icons": "^6.4.8",
    "@types/react-native-video": "^5.0.13",
    "@types/redux-mock-store": "^1.0.3",
    "@typescript-eslint/eslint-plugin": "^4.20.0",
    "@typescript-eslint/parser": "^4.20.0",
    "@wdio/appium-service": "^7.19.1",
    "@wdio/browserstack-service": "^7.26.0",
    "@wdio/cli": "^7.19.1",
    "@wdio/cucumber-framework": "^7.19.1",
    "@wdio/junit-reporter": "^7.25.4",
    "@wdio/local-runner": "^7.19.1",
    "@wdio/spec-reporter": "^7.19.1",
    "appium": "^1.22.3",
    "assert": "1.4.1",
    "babel-core": "7.0.0-bridge.0",
    "babel-eslint": "10.1.0",
    "babel-jest": "^26.6.3",
    "babel-loader": "^8.2.3",
    "browserstack-local": "^1.5.1",
    "chromedriver": "^99.0.0",
    "concat-cli": "4.0.0",
    "detox": "^19.11.0",
    "enzyme": "3.9.0",
    "enzyme-adapter-react-16": "1.10.0",
    "enzyme-to-json": "3.3.5",
    "eslint": "7.14.0",
    "eslint-config-react-native": "4.0.0",
    "eslint-import-resolver-typescript": "^2.4.0",
    "eslint-plugin-import": "^2.22.1",
    "eslint-plugin-prettier": "^3.3.1",
    "eslint-plugin-react": "7.16.0",
    "eslint-plugin-react-native": "3.7.0",
    "fbjs-scripts": "^3.0.1",
    "fs-extra": "^10.1.0",
    "husky": "1.3.1",
    "jest": "^26.6.3",
    "jest-serializer": "26.6.2",
    "jetifier": "2.0.0",
    "lint-staged": "10.5.4",
    "metro": "0.72.3",
    "metro-react-native-babel-preset": "0.72.3",
    "multiple-cucumber-html-reporter": "^3.0.1",
    "octonode": "0.10.2",
    "patch-package": "^6.2.2",
    "prettier": "^2.2.1",
    "prettier-plugin-gherkin": "^1.1.1",
    "react-dom": "16.8.4",
    "react-native-cli": "2.0.1",
    "react-native-storybook-loader": "^2.0.4",
    "react-native-svg-asset-plugin": "^0.5.0",
    "react-native-svg-transformer": "^1.0.0",
    "react-redux-test": "npm:react-redux@5.1.1",
    "react-test-renderer": "17.0.2",
    "regenerator-runtime": "0.13.9",
    "rn-nodeify": "10.0.1",
    "stack-beautifier": "1.0.2",
    "typescript": "^4.4.2",
    "wdio-chromedriver-service": "^7.3.2",
    "wdio-cucumber-reporter": "^0.0.2",
    "wdio-cucumberjs-json-reporter": "^4.4.3",
    "wdio-image-comparison-service": "^3.1.0",
    "wdio-vscode-service": "^0.1.5",
    "xml2js": "^0.4.23"
  },
  "config": {
    "react-native-storybook-loader": {
      "searchDir": [
        "./app/component-library/components",
        "./app/components",
        "./app/component-library/components-temp"
      ],
      "pattern": "**/*.stories.@(js|tsx)",
      "outputFile": "./storybook/storyLoader.js"
    }
  },
  "detox": {
    "configurations": {
      "ios.sim.debug": {
        "binaryPath": "ios/build/Build/Products/Debug-iphonesimulator/MetaMask.app",
        "build": "yarn start:ios:e2e",
        "type": "ios.simulator",
        "device": {
          "type": "iPhone 11 Pro"
        }
      },
      "ios.sim.release": {
        "binaryPath": "ios/build/Build/Products/Release-iphonesimulator/MetaMask.app",
        "build": "METAMASK_ENVIRONMENT='production' yarn build:ios:release:e2e",
        "type": "ios.simulator",
        "device": {
          "type": "iPhone 11 Pro"
        }
      },
      "android.emu.debug": {
        "binaryPath": "android/app/build/outputs/apk/prod/debug/app-prod-debug.apk",
        "build": "yarn start:android:e2e",
        "type": "android.emulator",
        "device": {
          "avdName": "Pixel_3_API_29"
        }
      },
      "android.emu.release": {
        "binaryPath": "android/app/build/outputs/apk/prod/release/app-prod-release.apk",
        "build": "METAMASK_ENVIRONMENT='production' yarn build:android:release:e2e",
        "type": "android.emulator",
        "device": {
          "avdName": "emulator"
        }
      },
      "android.emu.release.qa": {
        "binaryPath": "android/app/build/outputs/apk/qa/release/app-qa-release.apk",
        "build": "METAMASK_ENVIRONMENT='qa' yarn build:android:qa:e2e",
        "type": "android.emulator",
        "device": {
          "avdName": "emulator"
        }
      }
    },
    "runner-config": "e2e/config.json",
    "test-runner": "jest"
  },
  "react-native": {
    "crypto": "react-native-crypto",
    "_stream_transform": "readable-stream/transform",
    "_stream_readable": "readable-stream/readable",
    "_stream_writable": "readable-stream/writable",
    "_stream_duplex": "readable-stream/duplex",
    "_stream_passthrough": "readable-stream/passthrough",
    "stream": "stream-browserify",
    "http": "@tradle/react-native-http",
    "https": "https-browserify",
    "vm": "vm-browserify",
    "os": "react-native-os",
    "net": "react-native-tcp",
    "fs": "react-native-level-fs"
  },
  "browser": {
    "crypto": "react-native-crypto",
    "_stream_transform": "readable-stream/transform",
    "_stream_readable": "readable-stream/readable",
    "_stream_writable": "readable-stream/writable",
    "_stream_duplex": "readable-stream/duplex",
    "_stream_passthrough": "readable-stream/passthrough",
    "stream": "stream-browserify",
    "http": "@tradle/react-native-http",
    "https": "https-browserify",
    "vm": "vm-browserify",
    "os": "react-native-os",
    "net": "react-native-tcp",
    "fs": "react-native-level-fs"
  },
  "engines": {
    "node": "^14.0.0",
    "yarn": "^1.22.0"
  },
  "lavamoat": {
    "allowScripts": {
      "@sentry/cli": true,
      "detox": true,
      "husky": false,
      "secp256k1": true,
      "keccak": true,
      "@lavamoat/preinstall-always-fail": false,
      "dtrace-provider": false,
      "core-js": false,
      "sharp": true,
      "highlight.js": false,
      "es5-ext": false,
      "react-native-inappbrowser-reborn": false,
      "appium-chromedriver": false,
      "bufferutil": false,
      "utf-8-validate": false,
      "appium-windows-driver": false,
      "chromedriver": false,
      "canvas": false,
      "react-native-webrtc": true,
      "node-hid": false,
      "usb": false
    }
  }
}<|MERGE_RESOLUTION|>--- conflicted
+++ resolved
@@ -1,10 +1,6 @@
 {
   "name": "metamask",
-<<<<<<< HEAD
-  "version": "6.0.1",
-=======
   "version": "6.0.0",
->>>>>>> 8c63e481
   "private": true,
   "scripts": {
     "audit:ci": "./scripts/yarn-audit.sh",
