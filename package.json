{
  "name": "metamask",
  "version": "7.35.0",
  "private": true,
  "scripts": {
    "audit:ci": "./scripts/yarn-audit.sh",
    "watch": "./scripts/build.sh watcher watch",
    "watch:clean": "./scripts/build.sh watcher clean",
    "clean:ios": "rm -rf ios/build",
    "pod:install": "command -v pod && bundle exec pod install --project-directory=ios || echo \"pod command not found. Skipping pod install\"",
    "gem:bundle:install": "bundle install --gemfile=ios/Gemfile",
    "clean:ppom": "rm -rf ppom/dist ppom/node_modules app/lib/ppom/ppom.html.js",
    "clean:android": "rm -rf android/app/build",
    "clean:node": "rm -rf node_modules && yarn --frozen-lockfile",
    "clean": "yarn clean:ios && yarn clean:android && yarn clean:node && yarn clean:ppom",
    "clean-android": "yarn clean:android && yarn clean:node",
    "lint": "eslint '**/*.{js,ts,tsx}'",
    "lint:fix": "eslint '**/*.{js,ts,tsx}' --fix",
    "lint:tsc": "tsc --project ./tsconfig.json",
    "format": "prettier '**/*.{js,ts,tsx,json,feature}' --write",
    "setup": "yarn clean && node scripts/setup.mjs",
    "setup:e2e": "cd wdio && yarn install",
    "start:ios": "./scripts/build.sh ios debug",
    "start:ios:qa": "./scripts/build.sh ios qaDebug",
    "start:ios:e2e": "./scripts/build.sh ios debugE2E",
    "start:ios:e2e:qa": "./scripts/build.sh ios qadebugE2E",
    "start:ios:device": "./scripts/build.sh ios debug --device",
    "start:ios:flask": "export METAMASK_BUILD_TYPE='flask' && ./scripts/build.sh ios flaskDebug",
    "start:android": "./scripts/build.sh android debug",
    "start:android:qa": "./scripts/build.sh android qaDebug",
    "start:android:e2e": "./scripts/build.sh android debugE2E",
    "start:android:flask": "export METAMASK_BUILD_TYPE='flask' && ./scripts/build.sh android flaskDebug",
    "build:announce": "node ./scripts/metamask-bot-build-announce-bitrise.js",
    "build:android:release": "./scripts/build.sh android release",
    "build:android:checksum": "./scripts/checksum.sh",
    "build:android:checksum:qa": "./scripts/checksum.sh QA",
    "build:android:checksum:flask": "export METAMASK_BUILD_TYPE='flask' && ./scripts/checksum.sh flask",
    "build:android:checksum:verify": "shasum -a 512 -c sha512sums.txt",
    "build:android:pre-release": "./scripts/build.sh android release --pre",
    "build:android:pre-release:bundle": "GENERATE_BUNDLE=true ./scripts/build.sh android release --pre",
    "build:android:pre-release:bundle:qa": "GENERATE_BUNDLE=true ./scripts/build.sh android QA --pre",
    "build:android:pre-release:bundle:flask": "export METAMASK_BUILD_TYPE='flask' && GENERATE_BUNDLE=true ./scripts/build.sh android flask --pre",
    "build:ios:release": "./scripts/build.sh ios release",
    "build:ios:pre-flask": "export METAMASK_BUILD_TYPE='flask' && ./scripts/build.sh ios flask --pre",
    "build:ios:pre-release": "./scripts/build.sh ios release --pre",
    "build:ios:pre-qa": "./scripts/build.sh ios QA --pre",
    "build:android:qa": "NO_FLIPPER='1' ./scripts/build.sh android QA",
    "build:ios:qa": "NO_FLIPPER='1' ./scripts/build.sh ios QA",
    "build:attribution": "./scripts/generate-attributions.sh",
    "release:android": "./scripts/build.sh android release && open android/app/build/outputs/apk/release/",
    "release:ios": "./scripts/build.sh ios release",
    "release:android:qa": "./scripts/build.sh android QA && open android/app/build/outputs/apk/release/",
    "test": "yarn test:unit",
    "test:unit": "jest ./app/ ./locales/",
    "test:unit:update": "time jest -u ./app/",
    "test:api-specs": "detox reset-lock-file && detox test -c ios.sim.apiSpecs",
    "test:e2e:ios:build:qa-release": "IS_TEST='true' detox build -c ios.sim.qa",
    "test:e2e:ios:run:qa-release": "IS_TEST='true' detox test -c ios.sim.qa",
    "test:e2e:android:build:qa-release": "NO_FLIPPER='1' IS_TEST='true' detox build -c android.emu.release.qa",
    "test:e2e:android:run:qa-release": "NO_FLIPPER='1' IS_TEST='true' detox test -c android.emu.release.qa --headless --record-logs all",
    "test:e2e:ios:debug:build": "IS_TEST='true' detox build -c ios.sim.debug",
    "test:e2e:ios:debug:run": "IS_TEST='true' detox reset-lock-file && detox test -c ios.sim.debug",
    "test:e2e:android:debug:build": "IS_TEST='true' detox build -c android.emu.debug",
    "test:e2e:android:debug:run": "IS_TEST='true' detox test -c android.emu.debug",
    "test:wdio:ios": "yarn wdio ./wdio/config/ios.config.debug.js",
    "test:wdio:ios:browserstack:local": "yarn wdio ./wdio/config/ios.config.browserstack.local.js",
    "test:wdio:android": "yarn wdio ./wdio/config/android.config.debug.js",
    "test:wdio:android:browserstack": "yarn wdio ./wdio/config/android.config.browserstack.js",
    "test:wdio:android:browserstack:local": "yarn wdio ./wdio/config/android.config.browserstack.local.js",
    "test:depcheck": "yarn depcheck",
    "test:tgz-check": "./scripts/tgz-check.sh",
    "test:attribution-check": "./scripts/attributions-check.sh",
    "test:merge-coverage": "nyc report --temp-dir ./tests/coverage --report-dir ./tests/merged-coverage/ --reporter json --reporter text --reporter lcovonly",
    "test:validate-coverage": "nyc check-coverage --nycrc-path ./coverage-thresholds.json -t ./tests/merged-coverage/",
    "update-changelog": "./scripts/auto-changelog.sh",
    "changeset-changelog": "wrap () { node ./scripts/generate-rc-commits.js \"$@\" && ./scripts/changelog-csv.sh }; wrap ",
    "prestorybook": "rnstl",
    "deduplicate": "yarn yarn-deduplicate && yarn install",
    "patch:tx": "./scripts/patch-transaction-controller.sh",
    "patch:assets": "./scripts/patch-assets-controllers.sh",
    "patch:approval": "./scripts/patch-approval-controller.sh",
    "storybook-generate": "sb-rn-get-stories",
    "storybook-watch": "sb-rn-watcher",
    "start:flipper": "npx flipper-server",
    "gen-bundle:ios": "npx react-native bundle --platform ios --dev false --entry-file index.js --bundle-output ios/main.jsbundle",
    "gen-bundle:android": "npx react-native bundle --platform android --dev false --entry-file index.js --bundle-output android/main.jsbundle"
  },
  "husky": {
    "hooks": {
      "pre-commit": "lint-staged"
    }
  },
  "lint-staged": {
    "*.{js,jsx,ts,tsx}": [
      "prettier --write",
      "eslint"
    ],
    "*.json": [
      "prettier --write"
    ]
  },
  "resolutions": {
    "**/json-schema": "^0.4.0",
    "react-native-svg/**/nth-check": "^2.0.1",
    "**/node-fetch": "^2.6.7",
    "**/xml2js": ">=0.5.0",
    "react-native-level-fs/**/bl": "^1.2.3",
    "react-native-level-fs/levelup/semver": "^5.7.2",
    "@metamask/react-native-payments/validator": "^13.7.0",
    "**/minimist": "1.2.6",
    "d3-color": "3.1.0",
    "tough-cookie": "4.1.3",
    "crypto-js": "4.2.0",
    "axios": "^1.7.4",
    "react-native-ble-plx": "3.1.2",
    "**/babel-runtime/regenerator-runtime": "^0.13.8",
    "redux-persist-filesystem-storage/react-native-blob-util": "^0.19.9",
    "xmldom": "npm:@xmldom/xmldom@0.7.13",
    "@storybook/react-native/chokidar/braces": "^3.0.3",
    "lint-staged/micromatch/braces": "^3.0.3",
    "@metamask/metamask-eth-abis": "3.1.1",
    "**/@walletconnect/socket-transport/ws": "^7.5.10",
    "**/@ethersproject/providers/ws": "^7.5.10",
    "**/appium-base-driver/webdriverio/puppeteer-core/ws": "^7.5.10",
    "**/puppeteer-core/ws": "^8.17.1",
    "react-native/ws": "^6.2.3",
    "socket.io-client/engine.io-client/ws": "^8.17.1",
    "micromatch": "4.0.8",
    "send": "0.19.0",
    "ethereumjs-util/**/secp256k1": "3.8.1",
    "**/secp256k1": "4.0.4",
    "**/@metamask/rpc-errors": "7.0.1"
  },
  "dependencies": {
    "@consensys/on-ramp-sdk": "1.28.5",
    "@keystonehq/bc-ur-registry-eth": "^0.19.1",
    "@keystonehq/metamask-airgapped-keyring": "^0.13.1",
    "@keystonehq/ur-decoder": "^0.12.2",
    "@ledgerhq/react-native-hw-transport-ble": "^6.33.2",
    "@metamask/accounts-controller": "^18.2.1",
    "@metamask/address-book-controller": "^6.0.1",
    "@metamask/approval-controller": "^7.1.0",
    "@metamask/assets-controllers": "^43.1.1",
    "@metamask/base-controller": "^7.0.1",
    "@metamask/composable-controller": "^3.0.0",
    "@metamask/controller-utils": "^11.3.0",
    "@metamask/design-tokens": "^4.0.0",
    "@metamask/eth-ledger-bridge-keyring": "^6.0.0",
    "@metamask/eth-json-rpc-filters": "^8.0.0",
    "@metamask/eth-json-rpc-middleware": "^11.0.2",
    "@metamask/eth-query": "^4.0.0",
    "@metamask/eth-sig-util": "^7.0.2",
    "@metamask/eth-snap-keyring": "^4.3.3",
    "@metamask/etherscan-link": "^2.0.0",
    "@metamask/ethjs-contract": "^0.4.1",
    "@metamask/ethjs-query": "^0.7.1",
    "@metamask/ethjs-unit": "^0.3.0",
    "@metamask/gas-fee-controller": "^18.0.0",
    "@metamask/json-rpc-middleware-stream": "^8.0.2",
    "@metamask/key-tree": "^9.0.0",
    "@metamask/keyring-api": "^8.1.0",
    "@metamask/keyring-controller": "^17.2.1",
    "@metamask/logging-controller": "^6.0.1",
    "@metamask/message-signing-snap": "^0.3.3",
    "@metamask/network-controller": "^21.0.0",
    "@metamask/notification-services-controller": "^0.11.0",
    "@metamask/permission-controller": "^11.0.0",
    "@metamask/phishing-controller": "^12.0.3",
    "@metamask/post-message-stream": "^8.0.0",
    "@metamask/ppom-validator": "0.35.1",
    "@metamask/preferences-controller": "^13.3.0",
    "@metamask/profile-sync-controller": "^0.9.7",
    "@metamask/react-native-actionsheet": "2.4.2",
    "@metamask/react-native-button": "^3.0.0",
    "@metamask/react-native-payments": "^2.0.0",
    "@metamask/react-native-search-api": "1.0.1",
    "@metamask/react-native-webview": "^14.0.4",
    "@metamask/rpc-errors": "^7.0.1",
    "@metamask/scure-bip39": "^2.1.0",
    "@metamask/sdk-communication-layer": "0.29.0-wallet",
    "@metamask/selected-network-controller": "^18.0.2",
    "@metamask/signature-controller": "^21.0.0",
    "@metamask/slip44": "3.1.0",
    "@metamask/smart-transactions-controller": "^13.1.0",
    "@metamask/snaps-controllers": "^9.8.0",
    "@metamask/snaps-execution-environments": "^6.7.2",
    "@metamask/snaps-rpc-methods": "^11.1.1",
    "@metamask/snaps-sdk": "^6.5.1",
    "@metamask/snaps-utils": "^8.1.1",
    "@metamask/stake-sdk": "^0.2.13",
    "@metamask/swappable-obj-proxy": "^2.1.0",
<<<<<<< HEAD
    "@metamask/swaps-controller": "^11.0.0",
    "@metamask/transaction-controller": "^38.3.0",
=======
    "@metamask/swaps-controller": "^10.0.0",
    "@metamask/transaction-controller": "^39.1.0",
>>>>>>> 1146f9d1
    "@metamask/utils": "^9.2.1",
    "@ngraveio/bc-ur": "^1.1.6",
    "@notifee/react-native": "^9.0.0",
    "@react-native-async-storage/async-storage": "^1.23.1",
    "@react-native-clipboard/clipboard": "1.8.4",
    "@react-native-community/blur": "^4.4.0",
    "@react-native-community/checkbox": "^0.5.17",
    "@react-native-community/datetimepicker": "^7.5.0",
    "@react-native-community/netinfo": "^9.5.0",
    "@react-native-community/slider": "^4.4.3",
    "@react-native-cookies/cookies": "^6.2.1",
    "@react-native-firebase/app": "^20.5.0",
    "@react-native-firebase/messaging": "^20.5.0",
    "@react-native-masked-view/masked-view": "^0.3.1",
    "@react-native/eslint-config": "^0.75.2",
    "@react-navigation/bottom-tabs": "^5.11.11",
    "@react-navigation/compat": "^5.3.20",
    "@react-navigation/native": "^5.9.4",
    "@react-navigation/stack": "^5.14.5",
    "@reduxjs/toolkit": "^1.9.7",
    "@segment/analytics-react-native": "^2.17.0",
    "@segment/sovran-react-native": "^1.0.4",
    "@sentry/integrations": "6.3.1",
    "@sentry/react-native": "^5.33.0",
    "@tradle/react-native-http": "2.0.1",
    "@walletconnect/client": "^1.8.0",
    "@walletconnect/core": "2.15.0",
    "@walletconnect/jsonrpc-types": "1.0.4",
    "@walletconnect/react-native-compat": "2.15.0",
    "@walletconnect/se-sdk": "1.10.0",
    "@walletconnect/utils": "2.15.0",
    "@xmldom/xmldom": "^0.8.10",
    "appium-adb": "^9.11.4",
    "asyncstorage-down": "4.2.0",
    "axios": "^1.6.8",
    "base-64": "1.0.0",
    "bignumber.js": "^9.0.1",
    "buffer": "6.0.3",
    "cockatiel": "^3.1.2",
    "compare-versions": "^3.6.0",
    "content-hash": "2.5.2",
    "contentful": "^10.8.7",
    "crypto-js": "^4.2.0",
    "d3-shape": "^3.2.0",
    "dayjs": "^1.11.13",
    "eciesjs": "^0.3.15",
    "eth-block-tracker": "^7.0.1",
    "eth-ens-namehash": "2.0.8",
    "eth-url-parser": "1.0.4",
    "ethereumjs-abi": "0.6.6",
    "ethereumjs-util": "6.1.0",
    "ethers": "^5.0.14",
    "ethjs-ens": "2.0.1",
    "eventemitter2": "^6.4.9",
    "events": "3.0.0",
    "fuse.js": "3.4.4",
    "https-browserify": "0.0.1",
    "human-standard-token-abi": "^2.0.0",
    "humanize-duration": "^3.27.2",
    "is-url": "^1.2.4",
    "json-rpc-engine": "^6.1.0",
    "lodash": "^4.17.21",
    "lottie-ios": "3.4.1",
    "lottie-react-native": "5.1.5",
    "mockttp": "^3.15.2",
    "multihashes": "0.4.14",
    "number-to-bn": "1.7.0",
    "path": "0.12.7",
    "pbkdf2": "3.1.2",
    "pify": "6.1.0",
    "portfinder": "^1.0.32",
    "prop-types": "15.7.2",
    "pump": "3.0.0",
    "punycode": "^2.1.1",
    "qs": "6.12.1",
    "query-string": "^6.12.1",
    "randomfill": "^1.0.4",
    "react": "18.2.0",
    "react-native": "0.72.15",
    "react-native-aes-crypto": "3.0.3",
    "react-native-aes-crypto-forked": "git+https://github.com/MetaMask/react-native-aes-crypto-forked.git#397d5db5250e8e7408294807965b5b9fd4ca6a25",
    "react-native-animatable": "^1.3.3",
    "react-native-background-timer": "2.1.1",
    "react-native-ble-plx": "3.1.2",
    "react-native-blob-jsi-helper": "^0.3.1",
    "react-native-blob-util": "^0.19.9",
    "react-native-branch": "^5.6.2",
    "react-native-browser-polyfill": "0.1.2",
    "react-native-camera": "^3.36.0",
    "react-native-confetti": "^0.1.0",
    "react-native-confetti-cannon": "^1.5.0",
    "react-native-crypto": "2.1.2",
    "react-native-default-preference": "^1.4.3",
    "react-native-device-info": "^9.0.2",
    "react-native-elevated-view": "0.0.6",
    "react-native-emoji": "1.3.1",
    "react-native-fade-in-image": "1.4.1",
    "react-native-fast-crypto": "^2.2.0",
    "react-native-fs": "^2.20.0",
    "react-native-gesture-handler": "^1.10.3",
    "react-native-get-random-values": "^1.8.0",
    "react-native-gzip": "^1.1.0",
    "react-native-i18n": "2.0.15",
    "react-native-in-app-review": "^4.3.3",
    "react-native-inappbrowser-reborn": "^3.7.0",
    "react-native-jazzicon": "^0.1.2",
    "react-native-keyboard-aware-scroll-view": "^0.9.5",
    "react-native-keychain": "8.0.0",
    "react-native-level-fs": "3.0.1",
    "react-native-linear-gradient": "2.5.6",
    "react-native-material-textfield": "0.16.1",
    "react-native-mmkv": "^2.11.0",
    "react-native-modal": "^12.1.0",
    "react-native-os": "^1.2.6",
    "react-native-permissions": "^3.7.2",
    "react-native-progress": "3.5.0",
    "react-native-qrcode-svg": "5.1.2",
    "react-native-quick-base64": "^2.0.8",
    "react-native-quick-crypto": "^0.6.1",
    "react-native-randombytes": "^3.5.3",
    "react-native-reanimated": "3.4.2",
    "react-native-render-html": "^6.3.4",
    "react-native-safe-area-context": "^3.1.9",
    "react-native-screens": "3.22.0",
    "react-native-scrollable-tab-view": "^1.0.0",
    "react-native-sensors": "5.3.0",
    "react-native-share": "7.3.7",
    "react-native-size-matters": "0.4.0",
    "react-native-skeleton-placeholder": "^5.0.0",
    "react-native-step-indicator": "^1.0.3",
    "react-native-svg": "^15.3.0",
    "react-native-svg-charts": "^5.4.0",
    "react-native-swipe-gestures": "1.0.3",
    "react-native-tcp": "aprock/react-native-tcp#11/head",
    "react-native-url-polyfill": "^1.3.0",
    "react-native-vector-icons": "6.4.2",
    "react-native-video": "5.2.1",
    "react-native-view-shot": "^3.1.2",
    "react-native-webview-invoke": "^0.6.2",
    "react-redux": "^8.1.3",
    "readable-stream": "2.3.7",
    "redux": "^4.2.1",
    "redux-mock-store": "1.5.4",
    "redux-persist": "6.0.0",
    "redux-persist-filesystem-storage": "^4.2.0",
    "redux-saga": "^1.3.0",
    "redux-thunk": "^2.4.2",
    "reselect": "^4.0.0",
    "rxjs": "^7.8.1",
    "socket.io-client": "^4.5.3",
    "stream-browserify": "3.0.0",
    "through2": "3.0.1",
    "unicode-confusables": "^0.1.1",
    "uri-js": "^4.4.1",
    "url": "0.11.0",
    "url-parse": "1.5.9",
    "uuid": "^8.3.2",
    "valid-url": "1.0.9",
    "vm-browserify": "1.1.2",
    "zxcvbn": "4.4.2"
  },
  "devDependencies": {
    "@babel/core": "^7.24.5",
    "@babel/eslint-parser": "^7.25.1",
    "@babel/preset-env": "^7.24.5",
    "@babel/register": "^7.24.6",
    "@babel/runtime": "^7.24.5",
    "@cucumber/message-streams": "^4.0.1",
    "@cucumber/messages": "^22.0.0",
    "@ethersproject/contracts": "^5.7.0",
    "@ethersproject/providers": "^5.7.2",
    "@lavamoat/allow-scripts": "^3.0.4",
    "@metamask/browser-passworder": "^5.0.0",
    "@metamask/build-utils": "^1.0.0",
    "@metamask/eslint-config-typescript": "^9.0.0",
    "@metamask/eslint-plugin-design-tokens": "^1.0.0",
    "@metamask/mobile-provider": "^3.0.0",
    "@metamask/object-multiplex": "^1.1.0",
    "@metamask/providers": "^16.1.0",
    "@metamask/test-dapp": "^8.9.0",
    "@octokit/rest": "^21.0.0",
    "@open-rpc/mock-server": "^1.7.5",
    "@open-rpc/schema-utils-js": "^1.16.2",
    "@open-rpc/test-coverage": "^2.2.2",
    "@react-native/metro-config": "^0.72.12",
    "@rpii/wdio-html-reporter": "^7.7.1",
    "@sentry/types": "^7.117.0",
    "@storybook/addon-actions": "^7.5.1",
    "@storybook/addon-controls": "^7.5.1",
    "@storybook/addon-knobs": "^5.3",
    "@storybook/addon-links": "^5.3",
    "@storybook/addon-ondevice-actions": "^6.5.6",
    "@storybook/addon-ondevice-controls": "^6.5.6",
    "@storybook/addon-ondevice-knobs": "^5.3.25",
    "@storybook/builder-webpack5": "^7.5.1",
    "@storybook/react-native": "^6.5.6",
    "@testing-library/react": "14.0.0",
    "@testing-library/react-hooks": "^8.0.1",
    "@testing-library/react-native": "12.1.2",
    "@types/crypto-js": "^4.1.1",
    "@types/enzyme": "^3.10.12",
    "@types/eth-url-parser": "^1.0.0",
    "@types/i18n-js": "^3.8.4",
    "@types/is-url": "^1.2.30",
    "@types/jest": "^29.5.12",
    "@types/lodash": "^4.14.184",
    "@types/node": "^20.12.8",
    "@types/qs": "^6.9.15",
    "@types/react": "^17.0.11",
    "@types/react-native": "^0.64.10",
    "@types/react-native-background-timer": "^2.0.0",
    "@types/react-native-elevated-view": "^0.0.4",
    "@types/react-native-material-textfield": "^0.16.5",
    "@types/react-native-scrollable-tab-view": "^0.10.3",
    "@types/react-native-svg-charts": "^5.0.12",
    "@types/react-native-vector-icons": "^6.4.13",
    "@types/react-native-video": "^5.0.14",
    "@types/redux-mock-store": "^1.0.3",
    "@types/url-parse": "^1.4.8",
    "@types/valid-url": "^1.0.4",
    "@typescript-eslint/eslint-plugin": "^7.10.0",
    "@typescript-eslint/parser": "^7.10.0",
    "@walletconnect/types": "^2.9.0",
    "@wdio/appium-service": "^7.19.1",
    "@wdio/browserstack-service": "^7.26.0",
    "@wdio/cli": "^7.19.1",
    "@wdio/cucumber-framework": "^7.19.1",
    "@wdio/junit-reporter": "^7.25.4",
    "@wdio/local-runner": "^7.19.1",
    "@wdio/spec-reporter": "^7.19.1",
    "appium": "^1.22.3",
    "appium-adb": "^9.11.4",
    "assert": "^1.5.0",
    "babel-jest": "^29.7.0",
    "babel-loader": "^9.1.3",
    "babel-plugin-inline-import": "^3.0.0",
    "babel-plugin-transform-inline-environment-variables": "^0.4.4",
    "babel-plugin-transform-remove-console": "6.9.4",
    "browserstack-local": "^1.5.1",
    "chromedriver": "^123.0.1",
    "depcheck": "^1.4.7",
    "detox": "^20.27.5",
    "dotenv": "^16.0.3",
    "enzyme": "3.9.0",
    "enzyme-adapter-react-16": "1.10.0",
    "enzyme-to-json": "3.3.5",
    "eslint": "^8.44.0",
    "eslint-config-prettier": "^8.1.0",
    "eslint-import-resolver-typescript": "^3.5.3",
    "eslint-plugin-import": "^2.27.5",
    "eslint-plugin-jsdoc": "43.0.7",
    "eslint-plugin-prettier": "^3.3.1",
    "eslint-plugin-react": "7.34.1",
    "eslint-plugin-react-native": "^4.0.0",
    "execa": "^8.0.1",
    "fbjs-scripts": "^3.0.1",
    "fs-extra": "^10.1.0",
    "ganache": "^7.9.2",
    "husky": "1.3.1",
    "improved-yarn-audit": "^3.0.0",
    "jest": "^29.7.0",
    "jest-junit": "^15.0.0",
    "jetifier": "2.0.0",
    "koa": "^2.14.2",
    "lint-staged": "10.5.4",
    "listr2": "^8.0.2",
    "metro-react-native-babel-preset": "~0.76.9",
    "metro-react-native-babel-transformer": "~0.76.9",
    "multiple-cucumber-html-reporter": "^3.0.1",
    "nock": "^13.3.1",
    "nyc": "^15.1.0",
    "octonode": "0.10.2",
    "patch-package": "^6.2.2",
    "portfinder": "^1.0.32",
    "prettier": "^2.2.1",
    "prettier-plugin-gherkin": "^1.1.1",
    "react-dom": "18.2.0",
    "react-native-flipper": "^0.263.0",
    "react-native-launch-arguments": "^4.0.1",
    "react-native-performance": "^5.1.2",
    "react-native-storybook-loader": "^2.0.4",
    "react-native-svg-asset-plugin": "^0.5.0",
    "react-native-svg-transformer": "^1.0.0",
    "react-test-renderer": "18.2.0",
    "redux-flipper": "^2.0.3",
    "regenerator-runtime": "0.13.9",
    "rn-nodeify": "10.3.0",
    "serve-handler": "^6.1.5",
    "simple-git": "^3.25.0",
    "typescript": "~5.4.5",
    "wdio-cucumberjs-json-reporter": "^4.4.3",
    "webpack": "^5.88.2",
    "webpack-cli": "^5.1.4",
    "xhr2": "^0.2.1",
    "xml2js": "^0.5.0",
    "yarn-deduplicate": "^6.0.2"
  },
  "config": {
    "react-native-storybook-loader": {
      "searchDir": [
        "./app/component-library/components",
        "./app/components",
        "./app/component-library/components-temp"
      ],
      "pattern": "**/*.stories.@(js|tsx)",
      "outputFile": "./storybook/storyLoader.js"
    }
  },
  "react-native": {
    "crypto": "react-native-crypto",
    "_stream_transform": "readable-stream/transform",
    "_stream_readable": "readable-stream/readable",
    "_stream_writable": "readable-stream/writable",
    "_stream_duplex": "readable-stream/duplex",
    "_stream_passthrough": "readable-stream/passthrough",
    "stream": "stream-browserify",
    "http": "@tradle/react-native-http",
    "https": "https-browserify",
    "vm": "vm-browserify",
    "os": "react-native-os",
    "net": "react-native-tcp",
    "fs": "react-native-level-fs"
  },
  "browser": {
    "crypto": "react-native-crypto",
    "_stream_transform": "readable-stream/transform",
    "_stream_readable": "readable-stream/readable",
    "_stream_writable": "readable-stream/writable",
    "_stream_duplex": "readable-stream/duplex",
    "_stream_passthrough": "readable-stream/passthrough",
    "stream": "stream-browserify",
    "http": "@tradle/react-native-http",
    "https": "https-browserify",
    "vm": "vm-browserify",
    "os": "react-native-os",
    "net": "react-native-tcp",
    "fs": "react-native-level-fs"
  },
  "engines": {
    "node": "^20.17.0",
    "yarn": "^1.22.22"
  },
  "lavamoat": {
    "allowScripts": {
      "ethereumjs-abi>ethereumjs-util>ethereum-cryptography>keccak": true,
      "@sentry/react-native>@sentry/cli": true,
      "@storybook/manager-webpack5>@storybook/core-common>webpack>watchpack>watchpack-chokidar2>chokidar>fsevents": false,
      "@storybook/addon-controls>@storybook/core-common>esbuild": false,
      "@storybook/addon-knobs>@storybook/components>react-syntax-highlighter>highlight.js": false,
      "@storybook/addon-knobs>core-js": false,
      "@wdio/cucumber-framework>@cucumber/cucumber>duration>es5-ext": false,
      "appium-adb>@appium/support>sharp": true,
      "appium>appium-android-driver>appium-chromedriver": false,
      "appium>appium-base-driver>webdriverio>@types/puppeteer-core>@types/puppeteer>puppeteer": false,
      "appium>appium-flutter-driver>rpc-websockets>bufferutil": false,
      "appium>appium-flutter-driver>rpc-websockets>utf-8-validate": false,
      "appium>appium-tizen-driver>jimp>@babel/polyfill>core-js": false,
      "appium>appium-tizen-driver>jimp>core-js": false,
      "appium>appium-windows-driver": false,
      "chromedriver": false,
      "detox": true,
      "detox>bunyan>dtrace-provider": false,
      "eciesjs>secp256k1": true,
      "ethereumjs-util>keccak": true,
      "ethereumjs-util>secp256k1": true,
      "ganache>@trufflesuite/bigint-buffer": false,
      "ganache>bufferutil": false,
      "ganache>keccak": true,
      "ganache>leveldown": false,
      "ganache>secp256k1": true,
      "ganache>utf-8-validate": false,
      "husky": false,
      "react-native-inappbrowser-reborn": false,
      "react-native-svg-asset-plugin>sharp": true,
      "@storybook/builder-webpack5>@swc/core": false,
      "@metamask/sdk-communication-layer>bufferutil": false,
      "@metamask/sdk-communication-layer>utf-8-validate": false,
      "detox>ws>bufferutil": false,
      "@metamask/notification-services-controller>firebase>@firebase/firestore>@grpc/proto-loader>protobufjs": false,
      "@metamask/sdk-communication-layer>eciesjs>secp256k1": false,
      "detox>ws>utf-8-validate": false,
      "ganache>@trufflesuite/uws-js-unofficial>utf-8-validate": false,
      "@react-native-firebase/app>firebase>@firebase/firestore>@grpc/proto-loader>protobufjs": false
    }
  },
  "packageManager": "yarn@1.22.22"
}<|MERGE_RESOLUTION|>--- conflicted
+++ resolved
@@ -189,13 +189,8 @@
     "@metamask/snaps-utils": "^8.1.1",
     "@metamask/stake-sdk": "^0.2.13",
     "@metamask/swappable-obj-proxy": "^2.1.0",
-<<<<<<< HEAD
     "@metamask/swaps-controller": "^11.0.0",
-    "@metamask/transaction-controller": "^38.3.0",
-=======
-    "@metamask/swaps-controller": "^10.0.0",
     "@metamask/transaction-controller": "^39.1.0",
->>>>>>> 1146f9d1
     "@metamask/utils": "^9.2.1",
     "@ngraveio/bc-ur": "^1.1.6",
     "@notifee/react-native": "^9.0.0",
