--- conflicted
+++ resolved
@@ -119,12 +119,9 @@
     "react-native-search-api": "1.2.0",
     "react-native-share": "1.1.3",
     "react-native-svg": "9.3.3",
-<<<<<<< HEAD
+    "react-native-vector-icons": "6.3.0",
     "react-native-tcp": "3.3.0",
     "react-native-vector-icons": "6.4.1",
-=======
-    "react-native-vector-icons": "6.3.0",
->>>>>>> 805b04d3
     "react-native-view-shot": "2.5.0",
     "react-native-web3-webview": "1.3.1",
     "react-navigation": "3.3.2",
