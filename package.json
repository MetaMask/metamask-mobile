{
  "name": "metamask",
  "version": "0.0.1",
  "private": true,
  "scripts": {
    "ios": "./scripts/build-and-run-ios.sh",
    "android": "./scripts/build-and-run-android.sh",
    "lint": "eslint **/*.js --ignore-path=.prettierignore",
    "lint:fix": "eslint **/*.js --fix --ignore-path=.prettierignore",
    "format": "prettier **/*.{js,json} --write",
    "start": "node node_modules/react-native/local-cli/cli.js start",
    "test": "jest",
    "test:update": "jest -u",
    "postinstall": "./scripts/postinstall.sh"
  },
  "prettier": {
    "printWidth": 120,
    "singleQuote": true,
    "tabWidth": 4,
    "useTabs": true
  },
  "husky": {
    "hooks": {
      "pre-commit": "lint-staged"
    }
  },
  "lint-staged": {
    "*.js": [
      "prettier --write",
      "eslint --ignore-path=.prettierignore",
      "git add"
    ],
    "*.json": [
      "prettier --write",
      "git add"
    ]
  },
  "dependencies": {
    "buffer": "^4.9.1",
    "metamask-core": "github:brunobar79/metamask-core#master",
    "prop-types": "^15.6.2",
    "react": "16.4.1",
    "react-native": "0.56.0",
    "react-native-browser-polyfill": "^0.1.2",
    "react-native-crypto": "^2.1.2",
    "react-native-fs": "^2.10.14",
    "react-native-level-fs": "^3.0.1",
    "react-native-os": "^1.2.1",
    "react-native-randombytes": "^3.4.0",
    "react-native-tcp": "^3.3.0",
    "react-native-udp": "^2.3.1",
    "react-native-vector-icons": "^4.6.0",
    "react-native-wkwebview-reborn": "1.21.0",
    "react-navigation": "^2.6.2",
    "readable-stream": "^1.0.33",
    "stream": "0.0.2"
  },
  "devDependencies": {
    "babel-jest": "23.4.0",
    "babel-preset-react-native": "5.0.2",
    "enzyme": "^3.0.0",
    "enzyme-adapter-react-16": "^1.1.1",
    "enzyme-to-json": "^3.3.4",
    "eslint-config-react-native": "^3.0.0",
    "husky": "^1.0.0-rc.13",
    "jest": "23.4.1",
    "lint-staged": "^7.2.0",
    "prettier": "1.13.7",
    "react-dom": "^16.4.1",
    "rn-nodeify": "github:tradle/rn-nodeify"
  },
  "babel": {
    "presets": [
      "react-native"
    ]
  },
  "eslintConfig": {
    "parser": "babel-eslint",
    "extends": [
      "react-native"
    ],
    "globals": {
      "describe": true,
      "expect": true,
      "it": true,
      "jest": true,
      "spyOn": true
    },
    "rules": {
      "class-methods-use-this": 0,
      "eol-last": 1,
      "no-invalid-this": 0,
      "react/jsx-handler-names": 0,
      "react/no-did-mount-set-state": 0,
      "react/prefer-stateless-function": 0
    }
  },
  "jest": {
    "preset": "react-native",
    "setupFiles": [
      "<rootDir>/app/util/testSetup.js"
    ],
    "transform": {
      "^.+\\.js$": "<rootDir>/node_modules/react-native/jest/preprocessor.js"
    },
    "transformIgnorePatterns": [
      "node_modules/(?!(jest-)?react-native|react-navigation|react-navigation-redux-helpers)"
    ],
    "snapshotSerializers": [
      "enzyme-to-json/serializer"
    ],
    "collectCoverage": true,
    "coverageThreshold": {
      "global": {
        "branches": 100,
        "functions": 100,
        "lines": 100,
        "statements": 100
      }
    }
  },
  "react-native": {
    "crypto": "react-native-crypto",
<<<<<<< HEAD
    "zlib": "browserify-zlib",
    "console": "console-browserify",
    "constants": "constants-browserify",
    "dns": "dns.js",
    "net": "react-native-tcp",
    "domain": "domain-browser",
    "http": "@tradle/react-native-http",
    "https": "https-browserify",
    "os": "react-native-os",
    "path": "path-browserify",
    "querystring": "querystring-es3",
=======
>>>>>>> 98aac9f1
    "_stream_transform": "readable-stream/transform",
    "_stream_readable": "readable-stream/readable",
    "_stream_writable": "readable-stream/writable",
    "_stream_duplex": "readable-stream/duplex",
    "_stream_passthrough": "readable-stream/passthrough",
<<<<<<< HEAD
    "dgram": "react-native-udp",
    "stream": "stream-browserify",
    "timers": "timers-browserify",
    "tty": "tty-browserify",
    "vm": "vm-browserify",
    "tls": false,
    "fs": "react-native-level-fs"
  },
  "browser": {
    "zlib": "browserify-zlib",
    "console": "console-browserify",
    "constants": "constants-browserify",
    "dns": "dns.js",
    "net": "react-native-tcp",
    "domain": "domain-browser",
    "http": "@tradle/react-native-http",
    "https": "https-browserify",
    "os": "react-native-os",
    "path": "path-browserify",
    "querystring": "querystring-es3",
=======
    "stream": "stream-browserify",
    "vm": "vm-browserify"
  },
  "browser": {
    "crypto": "react-native-crypto",
>>>>>>> 98aac9f1
    "_stream_transform": "readable-stream/transform",
    "_stream_readable": "readable-stream/readable",
    "_stream_writable": "readable-stream/writable",
    "_stream_duplex": "readable-stream/duplex",
    "_stream_passthrough": "readable-stream/passthrough",
<<<<<<< HEAD
    "dgram": "react-native-udp",
    "stream": "stream-browserify",
    "timers": "timers-browserify",
    "tty": "tty-browserify",
    "vm": "vm-browserify",
    "tls": false,
    "fs": "react-native-level-fs"
=======
    "stream": "stream-browserify",
    "vm": "vm-browserify"
>>>>>>> 98aac9f1
  }
}<|MERGE_RESOLUTION|>--- conflicted
+++ resolved
@@ -121,69 +121,22 @@
   },
   "react-native": {
     "crypto": "react-native-crypto",
-<<<<<<< HEAD
-    "zlib": "browserify-zlib",
-    "console": "console-browserify",
-    "constants": "constants-browserify",
-    "dns": "dns.js",
-    "net": "react-native-tcp",
-    "domain": "domain-browser",
-    "http": "@tradle/react-native-http",
-    "https": "https-browserify",
-    "os": "react-native-os",
-    "path": "path-browserify",
-    "querystring": "querystring-es3",
-=======
->>>>>>> 98aac9f1
     "_stream_transform": "readable-stream/transform",
     "_stream_readable": "readable-stream/readable",
     "_stream_writable": "readable-stream/writable",
     "_stream_duplex": "readable-stream/duplex",
     "_stream_passthrough": "readable-stream/passthrough",
-<<<<<<< HEAD
-    "dgram": "react-native-udp",
-    "stream": "stream-browserify",
-    "timers": "timers-browserify",
-    "tty": "tty-browserify",
-    "vm": "vm-browserify",
-    "tls": false,
-    "fs": "react-native-level-fs"
-  },
-  "browser": {
-    "zlib": "browserify-zlib",
-    "console": "console-browserify",
-    "constants": "constants-browserify",
-    "dns": "dns.js",
-    "net": "react-native-tcp",
-    "domain": "domain-browser",
-    "http": "@tradle/react-native-http",
-    "https": "https-browserify",
-    "os": "react-native-os",
-    "path": "path-browserify",
-    "querystring": "querystring-es3",
-=======
     "stream": "stream-browserify",
     "vm": "vm-browserify"
   },
   "browser": {
     "crypto": "react-native-crypto",
->>>>>>> 98aac9f1
     "_stream_transform": "readable-stream/transform",
     "_stream_readable": "readable-stream/readable",
     "_stream_writable": "readable-stream/writable",
     "_stream_duplex": "readable-stream/duplex",
     "_stream_passthrough": "readable-stream/passthrough",
-<<<<<<< HEAD
-    "dgram": "react-native-udp",
-    "stream": "stream-browserify",
-    "timers": "timers-browserify",
-    "tty": "tty-browserify",
-    "vm": "vm-browserify",
-    "tls": false,
-    "fs": "react-native-level-fs"
-=======
     "stream": "stream-browserify",
     "vm": "vm-browserify"
->>>>>>> 98aac9f1
   }
 }