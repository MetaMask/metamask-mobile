--- conflicted
+++ resolved
@@ -178,13 +178,8 @@
     "react-native-v8": "^0.62.2-patch.1",
     "react-native-vector-icons": "6.4.2",
     "react-native-view-shot": "^3.1.2",
-<<<<<<< HEAD
-    "react-native-webview": "^10.9.0",
     "react-navigation": "^4.4.3",
-=======
     "react-native-webview": "^11.0.2",
-    "react-navigation": "4.0.10",
->>>>>>> 8c5a9939
     "react-navigation-drawer": "1.4.0",
     "react-navigation-stack": "1.7.3",
     "react-navigation-tabs": "2.5.5",
@@ -203,17 +198,10 @@
     "zxcvbn": "4.4.2"
   },
   "devDependencies": {
-<<<<<<< HEAD
     "@babel/core": "^7.8.4",
     "@babel/runtime": "^7.8.4",
-    "@metamask/mobile-provider": "1.3.0",
     "@react-native-community/eslint-config": "^1.1.0",
-=======
-    "@babel/core": "^7.6.2",
-    "@babel/runtime": "^7.6.2",
     "@metamask/mobile-provider": "^2.0.0",
-    "@react-native-community/eslint-config": "^0.0.5",
->>>>>>> 8c5a9939
     "assert": "1.4.1",
     "babel-core": "7.0.0-bridge.0",
     "babel-eslint": "10.0.3",
