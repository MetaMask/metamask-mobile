--- conflicted
+++ resolved
@@ -1,10 +1,6 @@
 {
   "name": "metamask",
-<<<<<<< HEAD
   "version": "6.1.1",
-=======
-  "version": "6.1.0",
->>>>>>> c0124fd1
   "private": true,
   "scripts": {
     "audit:ci": "./scripts/yarn-audit.sh",
@@ -156,13 +152,8 @@
     "@metamask/message-manager": "^1.0.1",
     "@metamask/network-controller": "^2.0.0",
     "@metamask/permission-controller": "^1.0.2",
-<<<<<<< HEAD
-    "@metamask/phishing-controller": "^1.1.0",
     "@metamask/preferences-controller": "^2.1.0",
-=======
     "@metamask/phishing-controller": "^2.0.0",
-    "@metamask/preferences-controller": "^1.0.1",
->>>>>>> c0124fd1
     "@metamask/sdk-communication-layer": "^0.1.0",
     "@metamask/swaps-controller": "^6.8.0",
     "@metamask/transaction-controller": "^2.0.0",
