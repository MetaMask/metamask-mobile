--- conflicted
+++ resolved
@@ -70,11 +70,7 @@
     "ethjs-unit": "0.1.6",
     "events": "3.0.0",
     "fuse.js": "3.4.4",
-<<<<<<< HEAD
     "gaba": "file:../gaba/dist/gaba-1.0.0-beta.67.tgz",
-=======
-    "gaba": "1.0.0-beta.67",
->>>>>>> dfc72a34
     "https-browserify": "0.0.1",
     "jsc-android": "236355.1.1",
     "multihashes": "0.4.14",
