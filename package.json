{
  "name": "metamask",
<<<<<<< HEAD
  "version": "7.56.0",
=======
  "version": "7.58.0",
>>>>>>> 790fcfb3
  "private": true,
  "scripts": {
    "install:foundryup": "yarn mm-foundryup",
    "anvil": "node_modules/.bin/anvil",
    "audit:ci": "./scripts/yarn-audit.sh",
    "watch": "./scripts/build.sh watcher watch",
    "watch:clean": "./scripts/build.sh watcher clean",
    "clean:ios": "rm -rf ios/build",
    "pod:install": "bundle exec pod install --project-directory=ios",
    "gem:bundle:install": "bundle install --gemfile=ios/Gemfile",
    "clean:ppom": "rm -rf ppom/dist ppom/node_modules app/lib/ppom/ppom.html.js",
    "clean:android": "rm -rf android/app/build",
    "clean:node": "rm -rf node_modules && yarn --frozen-lockfile",
    "clean": "yarn clean:ios && yarn clean:android && yarn clean:node && yarn clean:ppom",
    "clean-android": "yarn clean:android && yarn clean:node",
    "lint": "eslint '**/*.{js,ts,tsx}'",
    "lint:fix": "eslint '**/*.{js,ts,tsx}' --fix",
    "lint:tsc": "tsc --project ./tsconfig.json",
    "format": "prettier '**/*.{js,ts,tsx,json,feature}' --write",
    "format:check:changed": "git diff --name-only --diff-filter=ACM HEAD~1 | { grep -E '\\.(js|ts|tsx|json|feature)$' || true; } | xargs --no-run-if-empty prettier --check",
    "setup": "yarn clean && node scripts/setup.mjs",
    "setup:github-ci": "node scripts/setup.mjs --build-on-github-ci",
    "setup:flask": "export METAMASK_BUILD_TYPE='flask' && yarn setup",
    "setup:expo": "yarn clean && node scripts/setup.mjs --no-build-ios --no-build-android",
    "setup:e2e": "cd wdio && yarn install",
    "start:ios": "./scripts/build.sh ios debug",
    "start:ios:qa": "./scripts/build.sh ios qaDebug",
    "start:ios:e2e": "./scripts/build.sh ios debugE2E",
    "start:ios:e2e:qa": "./scripts/build.sh ios qadebugE2E",
    "start:ios:e2e:flask": "./scripts/build.sh ios flaskDebugE2E",
    "start:ios:device": "./scripts/build.sh ios debug --device",
    "start:ios:flask": "export METAMASK_BUILD_TYPE='flask' && ./scripts/build.sh ios flaskDebug",
    "start:android": "./scripts/build.sh android debug",
    "start:android:qa": "./scripts/build.sh android qaDebug",
    "start:android:e2e": "./scripts/build.sh android debugE2E",
    "start:android:flask": "export METAMASK_BUILD_TYPE='flask' && ./scripts/build.sh android flaskDebug",
    "build:announce": "node ./scripts/metamask-bot-build-announce-bitrise.js",
    "build:android:release": "./scripts/build.sh android release",
    "build:android:main:prod": "./scripts/build.sh android main production",
    "build:android:main:beta": "./scripts/build.sh android main beta",
    "build:android:main:rc": "./scripts/build.sh android main rc",
    "build:android:main:exp": "./scripts/build.sh android main exp",
    "build:android:main:local": "./scripts/build.sh android main local",
    "build:android:main:test": "./scripts/build.sh android main test",
    "build:android:main:e2e": "./scripts/build.sh android main e2e",
    "build:android:flask:prod": "./scripts/build.sh android flask production",
    "build:android:flask:local": "./scripts/build.sh android flask local",
    "build:android:flask:test": "./scripts/build.sh android flask test",
    "build:android:flask:e2e": "./scripts/build.sh android flask e2e",
    "build:android:qa:prod": "./scripts/build.sh android qa production",
    "build:android:qa:local": "./scripts/build.sh android qa local",
    "build:android:checksum": "./scripts/checksum.sh",
    "build:android:checksum:qa": "./scripts/checksum.sh QA",
    "build:android:checksum:flask": "export METAMASK_BUILD_TYPE='flask' && ./scripts/checksum.sh flask",
    "build:android:checksum:verify": "shasum -a 512 -c sha512sums.txt",
    "build:android:pre-release": "./scripts/build.sh android release --pre",
    "build:android:pre-release:bundle": "GENERATE_BUNDLE=true ./scripts/build.sh android release --pre",
    "build:android:pre-release:bundle:qa": "GENERATE_BUNDLE=true ./scripts/build.sh android QA --pre",
    "build:android:pre-release:bundle:flask": "export METAMASK_BUILD_TYPE='flask' && GENERATE_BUNDLE=true ./scripts/build.sh android flask --pre",
    "build:android:pre-release:bundle:beta": "export METAMASK_BUILD_TYPE='beta' && GENERATE_BUNDLE=true ./scripts/build.sh android release --pre",
    "build:ios:release": "./scripts/build.sh ios release",
    "build:ios:main:prod": "./scripts/build.sh ios main production",
    "build:ios:main:beta": "./scripts/build.sh ios main beta",
    "build:ios:main:rc": "./scripts/build.sh ios main rc",
    "build:ios:main:exp": "./scripts/build.sh ios main exp",
    "build:ios:main:e2e": "./scripts/build.sh ios main e2e",
    "build:ios:main:local": "./scripts/build.sh ios main local",
    "build:ios:main:test": "./scripts/build.sh ios main test",
    "build:ios:flask:prod": "./scripts/build.sh ios flask production",
    "build:ios:flask:local": "./scripts/build.sh ios flask local",
    "build:ios:flask:test": "./scripts/build.sh ios flask test",
    "build:ios:flask:e2e": "./scripts/build.sh ios flask e2e",
    "build:ios:qa:prod": "./scripts/build.sh ios qa production",
    "build:ios:qa:local": "./scripts/build.sh ios qa local",
    "build:ios:pre-release": "./scripts/build.sh ios release --pre",
    "build:ios:pre-qa": "./scripts/build.sh ios QA --pre",
    "build:ios:pre-flask": "export METAMASK_BUILD_TYPE='flask' && ./scripts/build.sh ios flask --pre",
    "build:ios:pre-beta": "export METAMASK_BUILD_TYPE='beta' && ./scripts/build.sh ios release --pre",
    "build:android:qa": "./scripts/build.sh android QA",
    "build:ios:qa": "./scripts/build.sh ios QA",
    "build:attribution": "./scripts/generate-attributions.sh",
    "release:android": "./scripts/build.sh android release && open android/app/build/outputs/apk/release/",
    "release:ios": "./scripts/build.sh ios release",
    "release:android:qa": "./scripts/build.sh android QA && open android/app/build/outputs/apk/release/",
    "test": "yarn test:unit",
    "test:unit": "jest ./app/ ./locales/ ./e2e/**/*.test.ts",
    "test:unit:update": "time jest -u ./app/",
    "test:api-specs": "detox reset-lock-file && detox test -c ios.sim.apiSpecs",
    "test:e2e:ios:main:prod": "IS_TEST='true' NODE_OPTIONS='--experimental-vm-modules' detox test -c ios.sim.main.release",
    "test:e2e:android:main:prod": "IS_TEST='true' NODE_OPTIONS='--experimental-vm-modules' detox test -c android.emu.release --headless --record-logs all",
    "test:e2e:android:run:github:qa-release": "IS_TEST='true' NODE_OPTIONS='--experimental-vm-modules' detox test -c android.github_ci.release --headless --record-logs all",
    "test:e2e:ios-gha:main:prod": "IS_TEST='true' NODE_OPTIONS='--experimental-vm-modules' detox test -c ios.github_ci.main.release --headless --record-logs all",
    "test:e2e:ios:flask:prod": "IS_TEST='true' NODE_OPTIONS='--experimental-vm-modules' detox test -c ios.sim.flask.release",
    "test:e2e:android:flask:prod": "IS_TEST='true' NODE_OPTIONS='--experimental-vm-modules' detox test -c android.emu.flask.release --headless --record-logs all",
    "test:e2e:ios:build:main-release": "IS_TEST='true' detox build -c ios.sim.main.release",
    "test:e2e:android:build:main-release": "IS_TEST='true' detox build -c android.emu.release",
    "test:e2e:ios:debug:build": "IS_TEST='true' detox build -c ios.sim.debug",
    "test:e2e:ios:debug:run": "IS_TEST='true' NODE_OPTIONS='--experimental-vm-modules' detox reset-lock-file && NODE_OPTIONS='--experimental-vm-modules' detox test -c ios.sim.debug",
    "test:e2e:android:debug:build": "IS_TEST='true' detox build -c android.emu.debug",
    "test:e2e:android:debug:run": "IS_TEST='true' NODE_OPTIONS='--experimental-vm-modules' detox test -c android.emu.debug",
    "test:e2e:ios:flask:build": "IS_TEST='true' detox build -c ios.sim.flask",
    "test:e2e:ios:flask:run": "IS_TEST='true' NODE_OPTIONS='--experimental-vm-modules' detox reset-lock-file && NODE_OPTIONS='--experimental-vm-modules' detox test -c ios.sim.flask",
    "test:wdio:ios": "yarn wdio ./wdio/config/ios.config.debug.js",
    "test:wdio:ios:browserstack": "yarn wdio ./wdio/config/ios.config.browserstack.js",
    "test:wdio:ios:browserstack:local": "yarn wdio ./wdio/config/ios.config.browserstack.local.js",
    "test:wdio:android": "yarn wdio ./wdio/config/android.config.debug.js",
    "test:wdio:android:browserstack": "yarn wdio ./wdio/config/android.config.browserstack.js",
    "test:wdio:android:browserstack:local": "yarn wdio ./wdio/config/android.config.browserstack.local.js",
    "run-appwright:android-bs": "yarn appwright test --project browserstack-android --config appwright/appwright.config.ts",
    "run-appwright:android-onboarding-bs": "yarn appwright test --project android-onboarding --config appwright/appwright.config.ts",
    "run-appwright:ios-onboarding-bs": "yarn appwright test --project ios-onboarding --config appwright/appwright.config.ts",
    "run-appwright:ios-bs": "yarn appwright test --project browserstack-ios --config appwright/appwright.config.ts",
    "run-appwright:android": "yarn appwright test --project android --config appwright/appwright.config.ts",
    "run-appwright:ios": "yarn appwright test --project ios --config appwright/appwright.config.ts",
    "test:depcheck": "yarn depcheck",
    "test:tgz-check": "./scripts/tgz-check.sh",
    "test:attribution-check": "./scripts/attributions-check.sh",
    "test:merge-coverage": "nyc report --temp-dir ./tests/coverage --report-dir ./tests/merged-coverage/ --reporter json --reporter text --reporter lcovonly",
    "test:validate-coverage": "nyc check-coverage --nycrc-path ./coverage-thresholds.json -t ./tests/merged-coverage/",
    "update-changelog": "./scripts/auto-changelog.sh",
    "changeset-changelog": "wrap () { node ./scripts/generate-rc-commits.js \"$@\" && ./scripts/changelog-csv.sh }; wrap ",
    "prestorybook": "rnstl",
    "deduplicate": "yarn yarn-deduplicate && yarn install",
    "patch:tx": "./scripts/patch-transaction-controller.sh",
    "patch:approval": "./scripts/patch-approval-controller.sh",
    "storybook-generate": "sb-rn-get-stories",
    "storybook-watch": "sb-rn-watcher",
    "gen-bundle:ios": "yarn react-native bundle --platform ios --dev false --entry-file index.js --bundle-output ios/main.jsbundle",
    "gen-bundle:android": "yarn react-native bundle --platform android --dev false --entry-file index.js --bundle-output android/main.jsbundle",
    "circular:deps": "dpdm ./app/* --circular --exit-code circular:1 --warning=false",
    "generate-icons": "yarn ts-node app/component-library/components/Icons/Icon/scripts/generate-assets.ts"
  },
  "lint-staged": {
    "*.{js,jsx,ts,tsx}": [
      "prettier --write",
      "eslint --fix"
    ],
    "*.{json,md,feature}": [
      "prettier --write"
    ]
  },
  "resolutions": {
    "**/json-schema": "^0.4.0",
    "react-native-svg/**/nth-check": "^2.0.1",
    "**/node-fetch": "^2.6.7",
    "**/xml2js": ">=0.5.0",
    "react-native-level-fs/**/bl": "^1.2.3",
    "react-native-level-fs/levelup/semver": "^5.7.2",
    "@metamask/react-native-payments/validator": "^13.7.0",
    "**/minimist": "1.2.6",
    "d3-color": "3.1.0",
    "**/color-string": "^1.9.1",
    "tough-cookie": "4.1.3",
    "crypto-js": "4.2.0",
    "axios": "^1.12.0",
    "**/babel-runtime/regenerator-runtime": "^0.13.8",
    "redux-persist-filesystem-storage/react-native-blob-util": "^0.19.9",
    "xmldom": "npm:@xmldom/xmldom@0.7.13",
    "@storybook/react-native/chokidar/braces": "^3.0.3",
    "lint-staged/micromatch/braces": "^3.0.3",
    "@metamask/metamask-eth-abis": "3.1.1",
    "**/@walletconnect/socket-transport/ws": "^7.5.10",
    "**/@ethersproject/providers/ws": "^7.5.10",
    "**/appium-base-driver/webdriverio/puppeteer-core/ws": "^7.5.10",
    "**/puppeteer-core/ws": "^8.17.1",
    "react-native/ws": "^6.2.3",
    "socket.io-client/engine.io-client/ws": "^8.17.1",
    "micromatch": "4.0.8",
    "send": "0.19.0",
    "ethereumjs-util/**/secp256k1": "3.8.1",
    "**/secp256k1": "4.0.4",
    "**/@metamask/rpc-errors": "7.0.2",
    "**/@expo/image-utils/semver": "7.5.2",
    "base58-js": "1.0.0",
    "bech32": "2.0.0",
    "sha256-uint8array": "0.10.3",
    "express": "4.21.2",
    "nanoid": "^3.3.8",
    "**/@ethersproject/signing-key/elliptic": "^6.6.1",
    "**/@walletconnect/utils/elliptic": "^6.6.1",
    "@metamask/keyring-controller/@ethereumjs/tx": "npm:@ethereumjs/tx@5.4.0",
    "@keystonehq/metamask-airgapped-keyring": "^0.15.2",
    "metro/image-size": "^1.2.1",
    "content-hash/**/base-x": "3.0.11",
    "multihashes/**/base-x": "3.0.11",
    "@keystonehq/ur-decoder/**/base-x": "3.0.11",
    "@ethereumjs/tx": "^5.4.0",
    "appium-adb/@appium/support/form-data": "^4.0.4",
    "appium/@appium/support/form-data": "^4.0.0",
    "cipher-base": "1.0.5",
    "sha.js": "2.4.12",
    "appwright/**/@empiricalrun/llm": "npm:noop-fn@1.0.0",
    "appwright/**/@ffmpeg-installer/ffmpeg": "npm:noop-fn@1.0.0",
    "appwright/**/fluent-ffmpeg": "npm:noop-fn@1.0.0",
    "appwright/**/@ffmpeg-installer/darwin-arm64": "npm:noop-fn@1.0.0",
    "appwright/**/@ffmpeg-installer/darwin-x64": "npm:noop-fn@1.0.0",
    "appwright/**/@ffmpeg-installer/linux-arm": "npm:noop-fn@1.0.0",
    "appwright/**/@ffmpeg-installer/linux-arm64": "npm:noop-fn@1.0.0",
    "appwright/**/@ffmpeg-installer/linux-ia32": "npm:noop-fn@1.0.0",
    "appwright/**/@ffmpeg-installer/linux-x64": "npm:noop-fn@1.0.0",
    "appwright/**/@ffmpeg-installer/win32-ia32": "npm:noop-fn@1.0.0",
    "appwright/**/@ffmpeg-installer/win32-x64": "npm:noop-fn@1.0.0",
    "appwright/form-data": "4.0.4"
  },
  "dependencies": {
    "@config-plugins/detox": "^9.0.0",
    "@consensys/native-ramps-sdk": "^2.0.0-beta.2",
    "@consensys/on-ramp-sdk": "2.1.11",
    "@craftzdog/react-native-buffer": "^6.1.0",
    "@deeeed/hyperliquid-node20": "^0.23.1-node20.1",
    "@ethersproject/abi": "^5.7.0",
    "@keystonehq/bc-ur-registry-eth": "^0.21.0",
    "@keystonehq/metamask-airgapped-keyring": "^0.15.2",
    "@keystonehq/ur-decoder": "^0.12.2",
    "@lavamoat/react-native-lockdown": "^0.0.2",
    "@ledgerhq/react-native-hw-transport-ble": "^6.34.1",
    "@metamask/account-api": "^0.9.0",
    "@metamask/account-tree-controller": "^0.13.1",
    "@metamask/accounts-controller": "^33.1.0",
    "@metamask/address-book-controller": "^6.1.0",
    "@metamask/app-metadata-controller": "^1.0.0",
    "@metamask/approval-controller": "^7.1.3",
    "@metamask/assets-controllers": "^74.3.2",
    "@metamask/base-controller": "^8.3.0",
    "@metamask/bitcoin-wallet-snap": "^1.0.0",
    "@metamask/bridge-controller": "^42.0.0",
    "@metamask/bridge-status-controller": "^42.0.0",
    "@metamask/chain-agnostic-permission": "^1.1.0",
    "@metamask/composable-controller": "^11.0.0",
    "@metamask/controller-utils": "^11.11.0",
    "@metamask/design-system-react-native": "^0.4.0",
    "@metamask/design-system-twrnc-preset": "^0.2.1",
    "@metamask/design-tokens": "^8.1.1",
    "@metamask/earn-controller": "^7.0.0",
    "@metamask/eip-5792-middleware": "^1.1.0",
    "@metamask/eip1193-permission-middleware": "^1.0.0",
    "@metamask/error-reporting-service": "^2.0.0",
    "@metamask/eth-hd-keyring": "^12.1.0",
    "@metamask/eth-json-rpc-filters": "^9.0.0",
    "@metamask/eth-json-rpc-middleware": "^18.0.0",
    "@metamask/eth-ledger-bridge-keyring": "11.1.0",
    "@metamask/eth-query": "^4.0.0",
    "@metamask/eth-sig-util": "^8.0.0",
    "@metamask/eth-snap-keyring": "^16.0.0",
    "@metamask/etherscan-link": "^2.0.0",
    "@metamask/ethjs-contract": "^0.4.1",
    "@metamask/ethjs-query": "^0.7.1",
    "@metamask/ethjs-unit": "^0.3.0",
    "@metamask/gas-fee-controller": "^24.0.0",
    "@metamask/json-rpc-engine": "^10.0.3",
    "@metamask/json-rpc-middleware-stream": "^8.0.7",
    "@metamask/key-tree": "^10.1.1",
    "@metamask/keyring-api": "^20.1.1",
    "@metamask/keyring-controller": "^22.1.0",
    "@metamask/keyring-internal-api": "^8.1.0",
    "@metamask/keyring-snap-client": "^5.0.0",
    "@metamask/logging-controller": "^6.0.4",
    "@metamask/message-signing-snap": "^1.1.2",
    "@metamask/metamask-eth-abis": "3.1.1",
    "@metamask/mobile-wallet-protocol-core": "^0.1.0",
    "@metamask/mobile-wallet-protocol-wallet-client": "^0.1.0",
    "@metamask/multichain-account-service": "^0.7.0",
    "@metamask/multichain-api-client": "^0.6.5",
    "@metamask/multichain-api-middleware": "^1.0.0",
    "@metamask/multichain-network-controller": "^0.10.0",
    "@metamask/multichain-transactions-controller": "^5.0.0",
    "@metamask/network-controller": "^24.1.0",
    "@metamask/network-enablement-controller": "^1.1.0",
    "@metamask/notification-services-controller": "^18.1.0",
    "@metamask/permission-controller": "^11.0.6",
    "@metamask/phishing-controller": "^13.1.0",
    "@metamask/post-message-stream": "^10.0.0",
    "@metamask/ppom-validator": "0.36.0",
    "@metamask/preferences-controller": "^18.4.0",
    "@metamask/preinstalled-example-snap": "^0.7.1",
    "@metamask/profile-sync-controller": "^23.0.0",
    "@metamask/react-native-acm": "^1.0.1",
    "@metamask/react-native-actionsheet": "2.4.2",
    "@metamask/react-native-button": "^3.0.0",
    "@metamask/react-native-payments": "^2.0.0",
    "@metamask/react-native-search-api": "1.0.1",
    "@metamask/react-native-webview": "^14.5.0",
    "@metamask/remote-feature-flag-controller": "^1.6.0",
    "@metamask/rpc-errors": "^7.0.2",
    "@metamask/scure-bip39": "^2.1.0",
    "@metamask/sdk-analytics": "0.0.5",
    "@metamask/sdk-communication-layer": "0.33.1",
    "@metamask/seedless-onboarding-controller": "^4.0.0",
    "@metamask/selected-network-controller": "^22.1.0",
    "@metamask/signature-controller": "^32.0.0",
    "@metamask/slip44": "^4.2.0",
    "@metamask/smart-transactions-controller": "^18.1.0",
    "@metamask/snaps-controllers": "^14.2.2",
    "@metamask/snaps-execution-environments": "^10.2.1",
    "@metamask/snaps-rpc-methods": "^13.5.0",
    "@metamask/snaps-sdk": "^9.3.0",
    "@metamask/snaps-utils": "^11.5.0",
    "@metamask/solana-wallet-snap": "^2.3.11",
    "@metamask/solana-wallet-standard": "^0.5.1",
    "@metamask/stake-sdk": "^3.2.0",
    "@metamask/swappable-obj-proxy": "^2.1.0",
    "@metamask/swaps-controller": "^13.3.0",
    "@metamask/token-search-discovery-controller": "^3.1.0",
    "@metamask/transaction-controller": "^60.3.0",
    "@metamask/utils": "^11.8.1",
    "@ngraveio/bc-ur": "^1.1.6",
    "@notifee/react-native": "^9.0.0",
    "@react-native-async-storage/async-storage": "^1.23.1",
    "@react-native-clipboard/clipboard": "^1.16.1",
    "@react-native-community/checkbox": "^0.5.20",
    "@react-native-community/cli": "15.0.1",
    "@react-native-community/cli-platform-android": "15.0.1",
    "@react-native-community/cli-platform-ios": "15.0.1",
    "@react-native-community/cli-server-api": "^17.0.0",
    "@react-native-community/datetimepicker": "^8.3.0",
    "@react-native-community/netinfo": "^11.4.1",
    "@react-native-community/slider": "^4.4.3",
    "@react-native-cookies/cookies": "^6.2.1",
    "@react-native-firebase/app": "^20.5.0",
    "@react-native-firebase/messaging": "^20.5.0",
    "@react-native-masked-view/masked-view": "^0.3.1",
    "@react-native/babel-preset": "0.76.9",
    "@react-native/eslint-config": "0.76.9",
    "@react-native/typescript-config": "0.76.9",
    "@react-navigation/bottom-tabs": "^5.11.11",
    "@react-navigation/compat": "^5.3.20",
    "@react-navigation/native": "^5.9.4",
    "@react-navigation/stack": "^5.14.5",
    "@reduxjs/toolkit": "^1.9.7",
    "@reown/walletkit": "^1.2.3",
    "@segment/analytics-react-native": "^2.20.3",
    "@segment/sovran-react-native": "^1.0.4",
    "@sentry/browser": "~8.54.0",
    "@sentry/core": "~8.54.0",
    "@sentry/react": "~8.54.0",
    "@sentry/react-native": "~6.10.0",
    "@shopify/flash-list": "2.0.1",
    "@solana/addresses": "2.0.0",
    "@tradle/react-native-http": "2.0.1",
    "@types/he": "^1.2.3",
    "@types/react-test-renderer": "^18.0.0",
    "@viem/anvil": "^0.0.10",
    "@walletconnect/client": "^1.8.0",
    "@walletconnect/core": "^2.19.2",
    "@walletconnect/react-native-compat": "2.19.2",
    "@walletconnect/utils": "^2.19.2",
    "@xmldom/xmldom": "^0.8.10",
    "appium-adb": "^9.11.4",
    "asyncstorage-down": "4.2.0",
    "axios": "^1.8.2",
    "base-64": "1.0.0",
    "bignumber.js": "^9.0.1",
    "bitcoin-address-validation": "2.2.3",
    "bnjs4": "npm:bn.js@^4.12.0",
    "bnjs5": "npm:bn.js@^5.2.1",
    "buffer": "6.0.3",
    "cockatiel": "^3.1.2",
    "compare-versions": "^3.6.0",
    "content-hash": "2.5.2",
    "contentful": "^11.5.22",
    "cron-parser": "^4.9.0",
    "cross-spawn": "7.0.6",
    "crypto-js": "^4.2.0",
    "d3-shape": "^3.2.0",
    "dayjs": "^1.11.13",
    "eciesjs": "^0.3.15",
    "eth-ens-namehash": "2.0.8",
    "eth-url-parser": "1.0.4",
    "ethereumjs-abi": "^0.6.8",
    "ethereumjs-util": "^7.0.10",
    "ethers": "^5.0.14",
    "ethjs-ens": "2.0.1",
    "event-target-shim": "^6.0.2",
    "eventemitter2": "^6.4.9",
    "events": "3.0.0",
    "expo": "~52.0.47",
    "expo-apple-authentication": "~7.1.3",
    "expo-auth-session": "~6.0.3",
    "expo-build-properties": "~0.13.2",
    "expo-dev-client": "~5.0.18",
    "expo-file-system": "~18.0.7",
    "expo-haptics": "~14.0.1",
    "expo-image": "~2.0.7",
    "expo-sensors": "~14.0.2",
    "fast-equals": "^5.2.2",
    "fuse.js": "3.4.4",
    "he": "^1.2.0",
    "https-browserify": "0.0.1",
    "human-standard-token-abi": "^2.0.0",
    "humanize-duration": "^3.27.2",
    "is-url": "^1.2.4",
    "lodash": "^4.17.21",
    "lottie-react-native": "6.7.2",
    "luxon": "^3.5.0",
    "mockttp": "^3.15.2",
    "multihashes": "0.4.14",
    "number-to-bn": "1.7.0",
    "path": "0.12.7",
    "pbkdf2": "3.1.3",
    "pify": "6.1.0",
    "prop-types": "15.7.2",
    "pump": "3.0.0",
    "punycode": "^2.1.1",
    "qs": "6.12.1",
    "query-string": "^6.12.1",
    "randomfill": "^1.0.4",
    "react": "18.3.1",
    "react-native": "0.76.9",
    "react-native-aes-crypto": "3.0.3",
    "react-native-aes-crypto-forked": "git+https://github.com/MetaMask/react-native-aes-crypto-forked.git#397d5db5250e8e7408294807965b5b9fd4ca6a25",
    "react-native-animatable": "^1.3.3",
    "react-native-background-timer": "2.1.1",
    "react-native-ble-plx": "3.4.0",
    "react-native-blob-jsi-helper": "^0.3.1",
    "react-native-blob-util": "^0.19.9",
    "react-native-branch": "^5.6.2",
    "react-native-browser-polyfill": "0.1.2",
    "react-native-confetti": "^0.1.0",
    "react-native-confetti-cannon": "^1.5.0",
    "react-native-confirmation-code-field": "^7.6.1",
    "react-native-crypto": "2.2.1",
    "react-native-default-preference": "^1.4.3",
    "react-native-device-info": "^9.0.2",
    "react-native-elevated-view": "0.0.6",
    "react-native-fade-in-image": "1.4.1",
    "react-native-fast-crypto": "^2.2.0",
    "react-native-fs": "^2.20.0",
    "react-native-gesture-handler": "^2.25.0",
    "react-native-get-random-values": "^1.8.0",
    "react-native-gzip": "^1.1.0",
    "react-native-i18n": "2.0.15",
    "react-native-in-app-review": "^4.3.3",
    "react-native-inappbrowser-reborn": "^3.7.0",
    "react-native-jazzicon": "^0.1.2",
    "react-native-keyboard-aware-scroll-view": "^0.9.5",
    "react-native-keychain": "8.0.0",
    "react-native-level-fs": "3.0.1",
    "react-native-linear-gradient": "^2.8.3",
    "react-native-material-textfield": "0.16.1",
    "react-native-mmkv": "^3.2.0",
    "react-native-modal": "^14.0.0-rc.1",
    "react-native-os": "^1.2.6",
    "react-native-pager-view": "^6.7.0",
    "react-native-permissions": "^3.7.2",
    "react-native-progress": "3.5.0",
    "react-native-qrcode-svg": "5.1.2",
    "react-native-quick-base64": "^2.2.0",
    "react-native-quick-crypto": "^0.7.15",
    "react-native-randombytes": "^3.5.3",
    "react-native-reanimated": "^3.17.2",
    "react-native-release-profiler": "^0.4.0",
    "react-native-render-html": "^6.3.4",
    "react-native-safe-area-context": "^5.4.0",
    "react-native-screens": "3.37.0",
    "react-native-scrollable-tab-view": "ptomasroos/react-native-scrollable-tab-view#583a66f7fd3eb2cac1a05c71d7167d78a8ad9de6",
    "react-native-sensors": "5.3.0",
    "react-native-share": "7.3.7",
    "react-native-size-matters": "0.4.0",
    "react-native-skeleton-placeholder": "^5.0.0",
    "react-native-step-indicator": "^1.0.3",
    "react-native-svg": "^15.11.1",
    "react-native-svg-charts": "^5.4.0",
    "react-native-swipe-gestures": "1.0.3",
    "react-native-tcp": "aprock/react-native-tcp#98fbc801f0586297f16730b2f4c75eef15dfabcd",
    "react-native-url-polyfill": "^1.3.0",
    "react-native-vector-icons": "10.2.0",
    "react-native-video": "^6.10.1",
    "react-native-view-shot": "^3.1.2",
    "react-native-vision-camera": "^4.6.4",
    "react-native-webview-invoke": "^0.6.2",
    "react-redux": "^8.1.3",
    "reactotron-react-native": "^5.1.14",
    "readable-stream": "2.3.7",
    "redux": "^4.2.1",
    "redux-mock-store": "1.5.4",
    "redux-persist": "6.0.0",
    "redux-persist-filesystem-storage": "^4.2.0",
    "redux-saga": "^1.3.0",
    "redux-thunk": "^2.4.2",
    "reselect": "^5.1.1",
    "rive-react-native": "^9.3.4",
    "rxjs": "^7.8.1",
    "socket.io-client": "^4.5.3",
    "stream-browserify": "3.0.0",
    "through2": "3.0.1",
    "unicode-confusables": "^0.1.1",
    "uri-js": "^4.4.1",
    "url": "0.11.0",
    "url-parse": "1.5.9",
    "uuid": "^8.3.2",
    "valid-url": "1.0.9",
    "viem": "^2.28.0",
    "vm-browserify": "1.1.2",
    "zxcvbn": "4.4.2"
  },
  "devDependencies": {
    "@babel/core": "^7.25.2",
    "@babel/eslint-parser": "^7.25.1",
    "@babel/preset-env": "^7.25.3",
    "@babel/register": "^7.24.6",
    "@babel/runtime": "^7.25.0",
    "@cucumber/message-streams": "^4.0.1",
    "@cucumber/messages": "^22.0.0",
    "@ethersproject/contracts": "^5.7.0",
    "@ethersproject/providers": "^5.7.2",
    "@lavamoat/allow-scripts": "^3.0.4",
    "@lavamoat/git-safe-dependencies": "^0.2.1",
    "@metamask/browser-passworder": "^5.0.0",
    "@metamask/build-utils": "^1.0.0",
    "@metamask/eslint-config-typescript": "^9.0.0",
    "@metamask/eslint-plugin-design-tokens": "^1.0.0",
    "@metamask/foundryup": "1.0.0",
    "@metamask/mobile-provider": "^3.0.0",
    "@metamask/object-multiplex": "^1.1.0",
    "@metamask/providers": "^18.3.1",
    "@metamask/test-dapp": "9.5.0",
    "@metamask/test-dapp-multichain": "^0.17.1",
    "@metamask/test-dapp-solana": "^0.3.0",
    "@octokit/rest": "^21.0.0",
    "@open-rpc/mock-server": "^1.7.5",
    "@open-rpc/schema-utils-js": "^1.16.2",
    "@open-rpc/test-coverage": "^2.2.2",
    "@react-native/metro-config": "0.76.9",
    "@rpii/wdio-html-reporter": "^7.7.1",
    "@storybook/addon-controls": "^7.5.1",
    "@storybook/addon-ondevice-controls": "^6.5.6",
    "@storybook/builder-webpack5": "^7.5.1",
    "@storybook/react-native": "^6.5.6",
    "@testing-library/react": "14.0.0",
    "@testing-library/react-hooks": "^8.0.1",
    "@testing-library/react-native": "^13.2.0",
    "@types/bnjs4": "npm:@types/bn.js@^4.11.6",
    "@types/bnjs5": "npm:@types/bn.js@^5.1.6",
    "@types/crypto-js": "^4.1.1",
    "@types/enzyme": "^3.10.12",
    "@types/eth-url-parser": "^1.0.0",
    "@types/i18n-js": "^3.8.4",
    "@types/is-url": "^1.2.30",
    "@types/jest": "^29.5.12",
    "@types/koa": "^2.15.0",
    "@types/lodash": "^4.14.184",
    "@types/luxon": "^3.4.2",
    "@types/node": "^20.12.8",
    "@types/qs": "^6.9.15",
    "@types/react": "^18.2.6",
    "@types/react-native-background-timer": "^2.0.0",
    "@types/react-native-elevated-view": "^0.0.4",
    "@types/react-native-material-textfield": "^0.16.5",
    "@types/react-native-scrollable-tab-view": "^0.10.3",
    "@types/react-native-svg-charts": "^5.0.12",
    "@types/react-native-vector-icons": "^6.4.13",
    "@types/react-native-video": "^5.0.14",
    "@types/redux-mock-store": "^1.0.3",
    "@types/url-parse": "^1.4.8",
    "@types/valid-url": "^1.0.4",
    "@typescript-eslint/eslint-plugin": "^7.10.0",
    "@typescript-eslint/parser": "^7.10.0",
    "@walletconnect/types": "^2.19.2",
    "@wdio/appium-service": "^7.19.1",
    "@wdio/browserstack-service": "^7.26.0",
    "@wdio/cli": "^7.19.1",
    "@wdio/cucumber-framework": "^7.19.1",
    "@wdio/junit-reporter": "^7.25.4",
    "@wdio/local-runner": "^7.19.1",
    "@wdio/spec-reporter": "^7.19.1",
    "@welldone-software/why-did-you-render": "^8.0.1",
    "appium": "^2.12.1",
    "appium-adb": "^9.11.4",
    "appium-uiautomator2-driver": "4.2.7",
    "appium-xcuitest-driver": "5.16.1",
    "appwright": "^0.1.45",
    "assert": "^1.5.0",
    "babel-jest": "^29.7.0",
    "babel-loader": "^9.1.3",
    "babel-plugin-inline-import": "^3.0.0",
    "babel-plugin-module-resolver": "^5.0.2",
    "babel-plugin-react-compiler": "^19.1.0-rc.2",
    "babel-plugin-transform-inline-environment-variables": "^0.4.4",
    "babel-plugin-transform-remove-console": "6.9.4",
    "base64-js": "^1.5.1",
    "browserstack-local": "^1.5.1",
    "chromedriver": "^123.0.1",
    "depcheck": "^1.4.7",
    "deprecated-react-native-prop-types": "^5.0.0",
    "detox": "^20.35.0",
    "dotenv": "^16.0.3",
    "dpdm": "^3.14.0",
    "enzyme": "3.9.0",
    "enzyme-adapter-react-16": "1.10.0",
    "enzyme-to-json": "3.3.5",
    "eslint": "^8.44.0",
    "eslint-config-prettier": "^8.1.0",
    "eslint-import-resolver-typescript": "^3.5.3",
    "eslint-plugin-import": "^2.27.5",
    "eslint-plugin-jsdoc": "43.0.7",
    "eslint-plugin-prettier": "^3.3.1",
    "eslint-plugin-react": "7.34.1",
    "eslint-plugin-react-compiler": "^19.1.0-rc.2",
    "eslint-plugin-react-native": "^4.0.0",
    "eslint-plugin-tailwindcss": "^3.18.2",
    "execa": "^8.0.1",
    "fbjs-scripts": "^3.0.1",
    "fs-extra": "^10.1.0",
    "ganache": "^7.9.2",
    "husky": "^9.1.7",
    "improved-yarn-audit": "^3.0.0",
    "jest": "^29.7.0",
    "jest-junit": "^15.0.0",
    "jetifier": "2.0.0",
    "koa": "^2.14.2",
    "lint-staged": "10.5.4",
    "listr2": "^8.0.2",
    "metro-react-native-babel-preset": "~0.76.9",
    "metro-react-native-babel-transformer": "~0.76.9",
    "multiple-cucumber-html-reporter": "^3.0.1",
    "nock": "^13.3.1",
    "nyc": "^15.1.0",
    "patch-package": "^6.2.2",
    "prettier": "2.8.8",
    "prettier-plugin-gherkin": "^1.1.1",
    "react-compiler-runtime": "^19.1.0-rc.2",
    "react-dom": "18.2.0",
    "react-native-launch-arguments": "^4.0.1",
    "react-native-performance": "^5.1.2",
    "react-native-storybook-loader": "^2.0.4",
    "react-native-svg-asset-plugin": "^0.5.0",
    "react-native-svg-transformer": "^1.0.0",
    "react-test-renderer": "18.3.1",
    "redux-devtools-expo-dev-plugin": "^1.0.0",
    "redux-saga-test-plan": "^4.0.6",
    "regenerator-runtime": "0.13.9",
    "serve-handler": "^6.1.5",
    "simple-git": "^3.25.0",
    "tailwindcss": "^3.4.0",
    "ts-node": "^10.9.2",
    "typescript": "~5.4.5",
    "wdio-cucumberjs-json-reporter": "^4.4.3",
    "webextension-polyfill": "^0.12.0",
    "webpack": "^5.88.2",
    "webpack-cli": "^5.1.4",
    "xhr2": "^0.2.1",
    "xml2js": "^0.5.0",
    "yarn-deduplicate": "^6.0.2"
  },
  "config": {
    "react-native-storybook-loader": {
      "searchDir": [
        "./app/component-library/components",
        "./app/components",
        "./app/component-library/components-temp"
      ],
      "pattern": "**/*.stories.@(js|tsx)",
      "outputFile": "./storybook/storyLoader.js"
    }
  },
  "engines": {
    "node": "^20.18.0",
    "yarn": "^1.22.22"
  },
  "optionalDependencies": {
    "@img/sharp-darwin-arm64": "^0.34.3",
    "@img/sharp-libvips-darwin-arm64": "^1.2.1",
    "@img/sharp-libvips-linux-x64": "^1.2.1",
    "@img/sharp-linux-x64": "^0.34.3"
  },
  "lavamoat": {
    "allowScripts": {
      "ethereumjs-abi>ethereumjs-util>ethereum-cryptography>keccak": true,
      "@sentry/react-native>@sentry/cli": true,
      "@storybook/manager-webpack5>@storybook/core-common>webpack>watchpack>watchpack-chokidar2>chokidar>fsevents": false,
      "@storybook/addon-controls>@storybook/core-common>esbuild": false,
      "@wdio/cucumber-framework>@cucumber/cucumber>duration>es5-ext": false,
      "appium-adb>@appium/support>sharp": true,
      "appium>appium-android-driver>appium-chromedriver": false,
      "appium>appium-base-driver>webdriverio>@types/puppeteer-core>@types/puppeteer>puppeteer": false,
      "appium>appium-flutter-driver>rpc-websockets>bufferutil": false,
      "appium>appium-flutter-driver>rpc-websockets>utf-8-validate": false,
      "appium>appium-tizen-driver>jimp>@babel/polyfill>core-js": false,
      "appium>appium-tizen-driver>jimp>core-js": false,
      "appium>appium-windows-driver": false,
      "chromedriver": false,
      "detox": true,
      "detox>bunyan>dtrace-provider": false,
      "eciesjs>secp256k1": true,
      "ethereumjs-util>keccak": true,
      "ethereumjs-util>secp256k1": true,
      "ganache>@trufflesuite/bigint-buffer": false,
      "ganache>bufferutil": false,
      "ganache>keccak": true,
      "ganache>leveldown": false,
      "ganache>secp256k1": true,
      "ganache>utf-8-validate": false,
      "husky": false,
      "react-native-inappbrowser-reborn": false,
      "react-native-svg-asset-plugin>sharp": true,
      "@storybook/builder-webpack5>@swc/core": false,
      "@metamask/sdk-communication-layer>bufferutil": false,
      "@metamask/sdk-communication-layer>utf-8-validate": false,
      "detox>ws>bufferutil": false,
      "@metamask/notification-services-controller>firebase>@firebase/firestore>@grpc/proto-loader>protobufjs": false,
      "@metamask/sdk-communication-layer>eciesjs>secp256k1": false,
      "detox>ws>utf-8-validate": false,
      "ganache>@trufflesuite/uws-js-unofficial>utf-8-validate": false,
      "@react-native-firebase/app>firebase>@firebase/firestore>@grpc/proto-loader>protobufjs": false,
      "ethereumjs-util>ethereum-cryptography>keccak": true,
      "appium": false,
      "appium>@appium/support>sharp": false,
      "@metamask/eth-ledger-bridge-keyring>@ledgerhq/hw-app-eth>@ledgerhq/domain-service>eip55>keccak": false,
      "@storybook/addon-ondevice-controls>core-js": false,
      "viem>ws>bufferutil": false,
      "viem>ws>utf-8-validate": false,
      "detox>@wix-pilot/core>canvas": true,
      "ts-node>@swc/core": false,
      "@metamask/test-dapp-solana>@solana/spl-token>@solana/buffer-layout-utils>bigint-buffer": false,
      "@metamask/test-dapp-solana>@solana/wallet-adapter-wallets>@solana/wallet-adapter-trezor>@trezor/connect-web>@trezor/connect>@trezor/blockchain-link>@trezor/websocket-client>ws>bufferutil": false,
      "@metamask/test-dapp-solana>@solana/wallet-adapter-wallets>@solana/wallet-adapter-trezor>@trezor/connect-web>@trezor/connect>@trezor/protobuf>protobufjs": false,
      "@metamask/test-dapp-solana>@solana/wallet-adapter-wallets>@solana/wallet-adapter-trezor>@trezor/connect-web>@trezor/connect>@trezor/transport>usb": false,
      "@metamask/test-dapp-solana>@solana/wallet-adapter-wallets>@solana/wallet-adapter-trezor>@trezor/connect-web>@trezor/connect>@trezor/utxo-lib>blake-hash": false,
      "@metamask/test-dapp-solana>@solana/wallet-adapter-wallets>@solana/wallet-adapter-trezor>@trezor/connect-web>@trezor/connect>@trezor/utxo-lib>tiny-secp256k1": false,
      "@metamask/test-dapp-solana>@solana/wallet-adapter-wallets>@solana/wallet-adapter-walletconnect>@walletconnect/solana-adapter>@reown/appkit>@reown/appkit-common>viem>ws>bufferutil": false,
      "@metamask/test-dapp-solana>@solana/wallet-adapter-wallets>@solana/wallet-adapter-walletconnect>@walletconnect/solana-adapter>@reown/appkit>@reown/appkit-controllers>viem>ws>bufferutil": false,
      "@metamask/test-dapp-solana>@solana/wallet-adapter-wallets>@solana/wallet-adapter-walletconnect>@walletconnect/solana-adapter>@reown/appkit>@reown/appkit-utils>viem>ws>bufferutil": false,
      "@metamask/test-dapp-solana>@solana/wallet-adapter-wallets>@solana/wallet-adapter-walletconnect>@walletconnect/solana-adapter>@reown/appkit>viem>ws>bufferutil": false,
      "@metamask/test-dapp-solana>@solana/web3.js>rpc-websockets>bufferutil": false,
      "@metamask/mobile-wallet-protocol-core>centrifuge>protobufjs": false,
      "appwright>appium": false,
      "appwright>appium>@appium/support>sharp": false,
      "appwright>webdriver>@wdio/utils>edgedriver": false,
      "appwright>webdriver>@wdio/utils>geckodriver": false,
      "appium-xcuitest-driver>appium-ios-simulator>@appium/support>sharp": false,
      "appium-xcuitest-driver>appium-remote-debugger>@appium/support>sharp": false,
      "appium-xcuitest-driver>appium-webdriveragent>@appium/support>sharp": false,
      "appwright>appium-xcuitest-driver>appium-webdriveragent>appium-ios-device>@appium/support>sharp": false
    }
  },
  "packageManager": "yarn@1.22.22",
  "foundryup": {
    "binaries": [
      "anvil"
    ],
    "checksums": {
      "algorithm": "sha256",
      "binaries": {
        "anvil": {
          "darwin-amd64": "8404e555223fe884557d5e22de494baf8b5f0b82c6f87a4c790c5150e546c9d0",
          "darwin-arm64": "888500bc210752e71a355ed4d492ad6dcb4c0ef54d283c105a29a5ccc73d0dbd",
          "linux-amd64": "6104069b183fa0f3cdcb692681da9dbd203a3c1bceb435853bbf7abd991c649e",
          "linux-arm64": "d66ed8f848e829882ebb65d28aaac72aeab6a101655bb62147186040655928b5",
          "win32-amd64": "6c71d9a7be39ed32b53c89bdbc83aa748f41587517212ffe2a8b955c3e9c2e9b"
        }
      }
    },
    "version": "v0.3.0"
  }
}<|MERGE_RESOLUTION|>--- conflicted
+++ resolved
@@ -1,10 +1,6 @@
 {
   "name": "metamask",
-<<<<<<< HEAD
-  "version": "7.56.0",
-=======
   "version": "7.58.0",
->>>>>>> 790fcfb3
   "private": true,
   "scripts": {
     "install:foundryup": "yarn mm-foundryup",
