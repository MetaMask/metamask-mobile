{
  "name": "metamask",
<<<<<<< HEAD
  "version": "7.4.0",
=======
  "version": "7.3.1",
>>>>>>> 0772f321
  "private": true,
  "scripts": {
    "audit:ci": "./scripts/yarn-audit.sh",
    "watch": "./scripts/build.sh watcher watch",
    "watch:clean": "./scripts/build.sh watcher clean",
    "clean:ios": "rm -rf ios/build",
    "pod:install": "command -v pod && (cd ios/ && pod install && cd ..) || echo \"Skipping pod install\"",
    "clean:android": "rm -rf android/app/build",
    "clean:node": "rm -rf node_modules && yarn --frozen-lockfile",
    "clean": "yarn clean:ios && yarn clean:android && yarn clean:node",
    "clean-android": "yarn clean:android && yarn clean:node",
    "lint": "eslint '**/*.{js,ts,tsx}'",
    "lint:fix": "eslint '**/*.{js,ts,tsx}' --fix",
    "format": "prettier '**/*.{js,ts,tsx,json,feature}' --write",
    "setup": "yarn clean && yarn pod:install && yarn allow-scripts && ./scripts/postinstall.sh",
    "setup:e2e": "cd wdio && yarn install",
    "start:ios": "./scripts/build.sh ios debug",
    "start:ios:qa": "./scripts/build.sh ios qaDebug",
    "start:ios:e2e": "./scripts/build.sh ios debugE2E",
    "start:ios:device": "./scripts/build.sh ios debug --device",
    "start:android": "./scripts/build.sh android debug",
    "start:android:qa": "./scripts/build.sh android qaDebug",
    "start:android:e2e": "./scripts/build.sh android debugE2E",
    "build:static-logos": "node ./scripts/metamask-bot-build-generate-static-assets",
    "build:announce": "node ./scripts/metamask-bot-build-announce-bitrise.js",
    "build:android:release": "./scripts/build.sh android release",
    "build:android:release:e2e": "./scripts/build.sh android releaseE2E",
    "build:android:qa:e2e": "./scripts/build.sh android QAE2E",
    "build:android:checksum": "./scripts/checksum.sh",
    "build:android:checksum:qa": "./scripts/checksum.sh QA",
    "build:android:checksum:verify": "shasum -a 512 -c sha512sums.txt",
    "build:android:pre-release": "./scripts/build.sh android release --pre",
    "build:android:pre-release:bundle": "GENERATE_BUNDLE=true ./scripts/build.sh android release --pre",
    "build:android:pre-release:bundle:qa": "GENERATE_BUNDLE=true ./scripts/build.sh android QA --pre",
    "build:ios:release": "./scripts/build.sh ios release",
    "build:ios:release:e2e": "./scripts/build.sh ios releaseE2E",
    "build:ios:pre-release": "./scripts/build.sh ios release --pre",
    "build:ios:qa": "./scripts/build.sh ios QA",
    "build:ios:pre-qa": "./scripts/build.sh ios QA --pre",
    "build:attribution": "./scripts/generate-attributions.sh",
    "release:android": "./scripts/build.sh android release && open android/app/build/outputs/apk/release/",
    "release:ios": "./scripts/build.sh ios release",
    "release:android:qa": "./scripts/build.sh android QA && open android/app/build/outputs/apk/release/",
    "test": "yarn test:unit && yarn test:e2e",
    "test:unit": "jest ./app/ ./locales/",
    "test:unit:non-components": "jest ./app/ ./locales/ --testPathIgnorePatterns=./app/components/ --forceExit",
    "test:unit:components-ui": "./scripts/run-component-tests.js",
    "test:unit:components-views": "jest ./app/components/Views/ --forceExit",
    "test:unit:components-remaining": "jest ./app/components/Base/ ./app/components/hooks/ ./app/components/Nav/ --forceExit",
    "test:unit:update": "time jest -u ./app/",
    "test:e2e": "yarn test:e2e:ios && yarn test:e2e:android",
    "test:e2e:ios": "detox build -c ios.sim.release && detox test -c ios.sim.release",
    "test:e2e:ios:debug": "detox build -c ios.sim.debug && detox test -c ios.sim.debug",
    "test:e2e:ios:debug:single": "detox test -c ios.sim.debug",
    "test:e2e:android:debug": "detox build -c android.emu.debug && detox test -c android.emu.debug",
    "test:e2e:android:bitrise:debug": "detox build -c android.emu.bitrise.debug && detox test -c android.emu.bitrise.debug",
    "test:e2e:android:debug:single": "detox test -c android.emu.debug",
    "test:e2e:android": "detox build -c android.emu.release && detox test -c android.emu.release --record-videos failing",
    "test:e2e:android:qa": "detox build -c android.emu.release.qa && detox test -c android.emu.release.qa --record-videos failing",
    "test:wdio:ios": "yarn wdio ./wdio/config/ios.config.debug.js",
    "test:wdio:android": "yarn wdio ./wdio/config/android.config.debug.js",
    "test:wdio:android:browserstack": "yarn wdio ./wdio/config/android.config.browserstack.js",
    "test:wdio:android:browserstack:local": "yarn wdio ./wdio/config/android.config.browserstack.local.js",
    "test:tgz-check": "./scripts/tgz-check.sh",
    "test:attribution-check": "./scripts/attributions-check.sh",
    "sourcemaps:android": "node_modules/.bin/react-native bundle --platform android --entry-file index.js --dev false --reset-cache --bundle-output /tmp/bundle.android.js --assets-dest /tmp/ --sourcemap-output sourcemaps/android/index.js.map",
    "sourcemaps:ios": "node_modules/.bin/react-native bundle --platform ios --entry-file index.js --dev false --reset-cache --bundle-output /tmp/bundle.ios.js --assets-dest /tmp/ --sourcemap-output sourcemaps/ios/index.js.map",
    "stacktrace:android": "stack-beautifier sourcemaps/android/index.js.map -t sourcemaps/trace.txt",
    "stacktrace:ios": "stack-beautifier sourcemaps/ios/index.js.map -t sourcemaps/trace.txt",
    "update-changelog": "./scripts/auto-changelog.sh",
    "prestorybook": "rnstl",
    "create-release": "./scripts/set-versions.sh && yarn update-changelog",
    "add-release-label-to-pr-and-linked-issues": "ts-node ./.github/scripts/add-release-label-to-pr-and-linked-issues.ts"
  },
  "husky": {
    "hooks": {
      "pre-commit": "lint-staged"
    }
  },
  "lint-staged": {
    "*.{js,jsx,ts,tsx}": [
      "prettier --write",
      "eslint"
    ],
    "*.json": [
      "prettier --write"
    ]
  },
  "resolutions": {
    "glob": "8.0.3",
    "minimatch": "5.1.0",
    "**/nanoid": "^3.1.31",
    "**/json-schema": "^0.4.0",
    "@sentry/react-native/**/xmldom": "^0.6.0",
    "@sentry/**/simple-plist": "^1.3.1",
    "@sideway/formula": "3.0.1",
    "react-native/**/simple-plist": "^1.3.1",
    "react-native-svg/**/nth-check": "^2.0.1",
    "**/set-value": "^4.0.1",
    "**/pac-resolver": "^5.0.0",
    "**/ansi-regex": "^5.0.1",
    "**/immer": "^9.0.6",
    "**/node-fetch": "^2.6.7",
    "**/node-notifier": "^8.0.1",
    "**/cookiejar": "2.1.4",
    "**/lodash": "^4.17.21",
    "**/ua-parser-js": "^0.7.33",
    "**/elliptic": "^6.5.4",
    "**/y18n": "^3.2.2",
    "pubnub/**/netmask": "^2.0.1",
    "**/vm2": ">=3.9.17",
    "**/xml2js": ">=0.5.0",
    "**/optimist/minimist": "^1.2.5",
    "react-native-level-fs/**/bl": "^1.2.3",
    "react-native-level-fs/**/semver": "^4.3.2",
    "@metamask/contract-metadata": "^2.1.0",
    "@metamask/controller-utils": "^3.4.0",
    "@metamask/approval-controller": "3.4.0",
    "@exodus/react-native-payments/validator": "^13.7.0",
    "react-devtools-core": "4.22.1",
    "**/got": "^11.8.5",
    "**/qs": "6.10.3",
    "simple-get": "4.0.1",
    "shell-quote": "1.7.3",
    "socket.io-parser": "4.2.3",
    "oss-attribution-generator/**/underscore": "1.12.1",
    "oss-attribution-generator/**/deep-extend": "0.5.1",
    "**/plist": "3.0.5",
    "**/minimist": "1.2.6",
    "**/hermes-engine": "0.10.0",
    "@metamask/**/cross-fetch": "2.2.6",
    "react-native-gesture-handler/**/cross-fetch": "3.1.5",
    "@storybook/addon-actions/**/prismjs": "^1.27.0",
    "@storybook/addon-actions/**/highlight.js": "^10.4.1",
    "react-native-svg-asset-plugin/sharp": "^0.30.5",
    "detox/**/moment": "^2.29.4",
    "oss-attribution-generator/**/debug": "^2.6.9",
    "d3-color": "3.1.0",
    "**/fast-xml-parser": "4.2.4",
    "tough-cookie": "4.1.3"
  },
  "dependencies": {
    "@consensys/on-ramp-sdk": "1.22.0",
    "@eth-optimism/contracts": "0.0.0-2021919175625",
    "@ethereumjs/common": "^2.3.1",
    "@ethereumjs/tx": "^3.2.1",
    "@ethersproject/abi": "^5.7.0",
    "@exodus/react-native-payments": "git+https://github.com/MetaMask/react-native-payments.git#dbc8cbbed570892d2fea5e3d183bf243e062c1e5",
    "@keystonehq/bc-ur-registry-eth": "^0.7.7",
    "@keystonehq/metamask-airgapped-keyring": "^0.3.0",
    "@keystonehq/ur-decoder": "^0.6.1",
    "@metamask/address-book-controller": "^2.0.0",
    "@metamask/approval-controller": "^3.4.0",
    "@metamask/assets-controllers": "5.0.0",
    "@metamask/base-controller": "^2.0.0",
    "@metamask/composable-controller": "^2.0.0",
    "@metamask/contract-metadata": "^2.1.0",
    "@metamask/controller-utils": "^3.4.0",
    "@metamask/design-tokens": "^1.11.1",
    "@metamask/eth-sig-util": "^4.0.1",
    "@metamask/etherscan-link": "^2.0.0",
    "@metamask/gas-fee-controller": "4.0.0",
    "@metamask/keyring-controller": "^1.0.1",
    "@metamask/network-controller": "^5.0.0",
    "@metamask/permission-controller": "^4.0.1",
    "@metamask/phishing-controller": "^3.0.0",
    "@metamask/preferences-controller": "^2.1.0",
    "@metamask/sdk-communication-layer": "^0.5.0",
    "@metamask/signature-controller": "4.0.1",
    "@metamask/swaps-controller": "^6.8.0",
    "@metamask/transaction-controller": "4.0.0",
    "@ngraveio/bc-ur": "^1.1.6",
    "@react-native-async-storage/async-storage": "1.17.10",
    "@react-native-clipboard/clipboard": "1.8.4",
    "@react-native-community/blur": "4.3.2",
    "@react-native-community/checkbox": "^0.5.12",
    "@react-native-community/netinfo": "6.0.0",
    "@react-native-cookies/cookies": "^6.2.1",
    "@react-native-masked-view/masked-view": "^0.2.6",
    "@react-native-picker/picker": "^2.2.1",
    "@react-navigation/bottom-tabs": "^5.11.11",
    "@react-navigation/compat": "^5.3.20",
    "@react-navigation/native": "^5.9.4",
    "@react-navigation/stack": "^5.14.5",
    "@rnhooks/keyboard": "^0.0.3",
    "@segment/analytics-react-native": "2.13.0",
    "@segment/sovran-react-native": "0.4.5",
    "@sentry/integrations": "6.3.1",
    "@sentry/react-native": "5.1.1",
    "@tradle/react-native-http": "2.0.1",
    "@types/lodash": "^4.14.184",
    "@walletconnect/client": "^1.7.1",
    "@walletconnect/core": "^2.9.0",
    "@walletconnect/jsonrpc-types": "^1.0.2",
    "@walletconnect/react-native-compat": "^2.9.0",
    "@walletconnect/se-sdk": "1.5.0",
    "@walletconnect/utils": "^2.9.0",
    "appium-adb": "^9.11.4",
    "asyncstorage-down": "4.2.0",
    "axios": "^0.26.1",
    "base-64": "1.0.0",
    "bignumber.js": "^9.0.1",
    "buffer": "5.2.1",
    "compare-versions": "^3.6.0",
    "content-hash": "2.5.2",
    "d3-shape": "^3.2.0",
    "dnode": "1.2.2",
    "eciesjs": "^0.3.15",
    "eth-ens-namehash": "2.0.8",
    "eth-json-rpc-errors": "^2.0.2",
    "eth-json-rpc-filters": "4.2.2",
    "eth-json-rpc-infura": "5.1.0",
    "eth-json-rpc-middleware": "4.3.0",
    "eth-rpc-errors": "^4.0.3",
    "eth-url-parser": "1.0.4",
    "ethereumjs-abi": "0.6.6",
    "ethereumjs-util": "6.1.0",
    "ethers": "^5.0.14",
    "ethjs-contract": "0.2.3",
    "ethjs-ens": "2.0.1",
    "ethjs-query": "0.3.8",
    "ethjs-unit": "0.1.6",
    "eventemitter2": "^6.4.5",
    "events": "3.0.0",
    "fuse.js": "3.4.4",
    "https-browserify": "0.0.1",
    "human-standard-token-abi": "^2.0.0",
    "humanize-duration": "^3.27.2",
    "is-url": "^1.2.4",
    "json-rpc-engine": "^6.1.0",
    "json-rpc-middleware-stream": "3.0.0",
    "lodash": "^4.17.21",
    "lottie-ios": "3.4.1",
    "lottie-react-native": "5.1.5",
    "metro-config": "^0.71.1",
    "multihashes": "0.4.14",
    "number-to-bn": "1.7.0",
    "obj-multiplex": "1.0.0",
    "obs-store": "4.0.3",
    "path": "0.12.7",
    "pbkdf2": "3.1.2",
    "pify": "4.0.1",
    "prop-types": "15.7.2",
    "pump": "3.0.0",
    "punycode": "^2.1.1",
    "qs": "6.7.3",
    "query-string": "^6.12.1",
    "randomfill": "^1.0.4",
    "react": "18.2.0",
    "react-native": "0.71.6",
    "react-native-actionsheet": "beefe/react-native-actionsheet#107/head",
    "react-native-aes-crypto": "1.3.9",
    "react-native-aes-crypto-forked": "git+https://github.com/MetaMask/react-native-aes-crypto-forked.git#397d5db5250e8e7408294807965b5b9fd4ca6a25",
    "react-native-animatable": "^1.3.3",
    "react-native-animated-fox": "git+https://github.com/MetaMask/react-native-animated-fox.git#16e38d54d829709e497f196e31fa8ff00cdf2aa9",
    "react-native-background-timer": "2.1.1",
    "react-native-branch": "^5.6.2",
    "react-native-browser-polyfill": "0.1.2",
    "react-native-button": "git+https://github.com/MetaMask/react-native-button.git#c685e7882034543ceea3f09f6e3d205d18fce46e",
    "react-native-camera": "^3.36.0",
    "react-native-confetti": "^0.1.0",
    "react-native-confetti-cannon": "^1.5.0",
    "react-native-crypto": "2.1.2",
    "react-native-default-preference": "^1.4.3",
    "react-native-device-info": "^9.0.2",
    "react-native-elevated-view": "0.0.6",
    "react-native-emoji": "1.3.1",
    "react-native-fade-in-image": "1.4.1",
    "react-native-flash-message": "0.1.11",
    "react-native-fs": "^2.16.6",
    "react-native-gesture-handler": "^1.10.3",
    "react-native-get-random-values": "^1.8.0",
    "react-native-i18n": "2.0.15",
    "react-native-in-app-review": "^3.2.3",
    "react-native-inappbrowser-reborn": "^3.7.0",
    "react-native-jazzicon": "^0.1.2",
    "react-native-keyboard-aware-scroll-view": "^0.9.5",
    "react-native-keychain": "8.0.0",
    "react-native-level-fs": "3.0.1",
    "react-native-linear-gradient": "2.5.6",
    "react-native-material-textfield": "0.16.1",
    "react-native-modal": "^12.1.0",
    "react-native-os": "^1.2.6",
    "react-native-progress": "3.5.0",
    "react-native-push-notification": "git+https://github.com/MetaMask/react-native-push-notification.git#975e0e6757c40e3dce2d1b6dd3d66fc91127ac4c",
    "react-native-qrcode-svg": "5.1.2",
    "react-native-randombytes": "^3.5.3",
    "react-native-reanimated": "3.1.0",
    "react-native-redash": "16.2.2",
    "react-native-safe-area-context": "^3.1.9",
    "react-native-screens": "3.19.0",
    "react-native-scrollable-tab-view": "^1.0.0",
    "react-native-search-api": "ombori/react-native-search-api#8/head",
    "react-native-sensors": "5.3.0",
    "react-native-share": "7.3.7",
    "react-native-size-matters": "0.4.0",
    "react-native-skeleton-placeholder": "^5.0.0",
    "react-native-splash-screen": "git+https://github.com/MetaMask/react-native-splash-screen.git#1f45c08c0824cd94fdc6fb699529688a73614fee",
    "react-native-step-indicator": "^1.0.3",
    "react-native-svg": "12.1.1",
    "react-native-svg-charts": "^5.4.0",
    "react-native-swipe-gestures": "1.0.3",
    "react-native-tcp": "aprock/react-native-tcp#11/head",
    "react-native-url-polyfill": "^1.3.0",
    "react-native-v8": "^0.62.2-patch.1",
    "react-native-vector-icons": "6.4.2",
    "react-native-video": "5.2.1",
    "react-native-view-shot": "^3.1.2",
    "react-native-webrtc": "^106.0.0-beta.7",
    "react-native-webview": "11.13.0",
    "react-redux": "7.2.4",
    "readable-stream": "1.0.33",
    "redux": "4.1.1",
    "redux-mock-store": "1.5.4",
    "redux-persist": "6.0.0",
    "redux-persist-filesystem-storage": "^3.0.0",
    "redux-thunk": "^2.4.2",
    "reselect": "^4.0.0",
    "rn-fetch-blob": "^0.12.0",
    "socket.io-client": "^4.5.3",
    "stream-browserify": "1.0.0",
    "swappable-obj-proxy": "^1.1.0",
    "through2": "3.0.1",
    "unicode-confusables": "^0.1.1",
    "url": "0.11.0",
    "url-parse": "1.5.9",
    "uuid": "^8.3.2",
    "valid-url": "1.0.9",
    "vm-browserify": "1.1.2",
    "zxcvbn": "4.4.2"
  },
  "devDependencies": {
    "@actions/core": "^1.10.0",
    "@actions/github": "^5.1.1",
    "@babel/core": "^7.20.0",
    "@babel/preset-env": "^7.20.0",
    "@babel/runtime": "^7.20.0",
    "@cucumber/message-streams": "^4.0.1",
    "@cucumber/messages": "^22.0.0",
    "@ethersproject/contracts": "^5.7.0",
    "@ethersproject/providers": "^5.7.2",
    "@lavamoat/allow-scripts": "^1.0.6",
    "@metamask/eslint-config": "^9.0.0",
    "@metamask/eslint-config-typescript": "^9.0.0",
    "@metamask/mobile-provider": "^2.1.0",
    "@metamask/test-dapp": "^6.1.0",
    "@react-native-community/eslint-config": "^2.0.0",
    "@rpii/wdio-html-reporter": "^7.7.1",
    "@storybook/addon-actions": "^5.3",
    "@storybook/addon-knobs": "^5.3",
    "@storybook/addon-links": "^5.3",
    "@storybook/addon-ondevice-actions": "^5.3.23",
    "@storybook/addon-ondevice-knobs": "^5.3.25",
    "@storybook/react-native": "^5.3.25",
    "@testing-library/react": "14.0.0",
    "@testing-library/react-hooks": "^8.0.1",
    "@testing-library/react-native": "12.1.2",
    "@types/i18n-js": "^3.8.4",
    "@types/enzyme": "^3.10.12",
    "@types/is-url": "^1.2.30",
    "@types/jest": "^28.1.8",
    "@types/node": "^17.0.21",
    "@types/qs": "^6.9.7",
    "@types/react": "^17.0.11",
    "@types/react-native": "^0.64.10",
    "@types/react-native-background-timer": "^2.0.0",
    "@types/react-native-material-textfield": "^0.16.5",
    "@types/react-native-svg-charts": "^5.0.12",
    "@types/react-native-vector-icons": "^6.4.13",
    "@types/react-native-video": "^5.0.14",
    "@types/redux-mock-store": "^1.0.3",
    "@types/url-parse": "^1.4.8",
    "@typescript-eslint/eslint-plugin": "^5.57.0",
    "@typescript-eslint/parser": "^5.57.0",
    "@walletconnect/types": "^2.9.0",
    "@wdio/appium-service": "^7.19.1",
    "@wdio/browserstack-service": "^7.26.0",
    "@wdio/cli": "^7.19.1",
    "@wdio/cucumber-framework": "^7.19.1",
    "@wdio/junit-reporter": "^7.25.4",
    "@wdio/local-runner": "^7.19.1",
    "@wdio/spec-reporter": "^7.19.1",
    "appium": "^1.22.3",
    "assert": "1.4.1",
    "babel-core": "7.0.0-bridge.0",
    "babel-eslint": "10.1.0",
    "babel-jest": "^28.1.3",
    "babel-loader": "^8.2.3",
    "babel-plugin-transform-inline-environment-variables": "0.4.3",
    "babel-plugin-transform-remove-console": "6.9.4",
    "browserstack-local": "^1.5.1",
    "chromedriver": "^99.0.0",
    "detox": "^20.11.0",
    "dotenv": "^16.0.3",
    "enzyme": "3.9.0",
    "enzyme-adapter-react-16": "1.10.0",
    "enzyme-to-json": "3.3.5",
    "eslint": "^7.23.0",
    "eslint-config-prettier": "^8.1.0",
    "eslint-import-resolver-typescript": "^3.5.3",
    "eslint-plugin-import": "^2.27.5",
    "eslint-plugin-jsdoc": "^36.1.0",
    "eslint-plugin-prettier": "^3.3.1",
    "eslint-plugin-react": "7.16.0",
    "eslint-plugin-react-native": "^4.0.0",
    "execa": "^5.0.0",
    "fbjs-scripts": "^3.0.1",
    "fs-extra": "^10.1.0",
    "ganache": "^7.7.7",
    "husky": "1.3.1",
    "improved-yarn-audit": "^3.0.0",
    "jest": "^28.1.3",
    "jest-junit": "^15.0.0",
    "jetifier": "2.0.0",
    "lint-staged": "10.5.4",
    "metro": "0.72.3",
    "metro-react-native-babel-preset": "0.73.9",
    "multiple-cucumber-html-reporter": "^3.0.1",
    "nock": "^13.3.1",
    "octonode": "0.10.2",
    "oss-attribution-generator": "^1.7.1",
    "patch-package": "^6.2.2",
    "prettier": "^2.2.1",
    "prettier-plugin-gherkin": "^1.1.1",
    "react-dom": "18.2.0",
    "react-native-cli": "2.0.1",
    "react-native-flipper": "^0.206.0",
    "react-native-storybook-loader": "^2.0.4",
    "react-native-svg-asset-plugin": "^0.5.0",
    "react-native-svg-transformer": "^1.0.0",
    "react-test-renderer": "18.2.0",
    "redux-flipper": "^2.0.2",
    "regenerator-runtime": "0.13.9",
    "rn-nodeify": "10.3.0",
    "stack-beautifier": "1.0.2",
    "ts-node": "^10.5.0",
    "typescript": "~4.8.4",
    "wdio-cucumberjs-json-reporter": "^4.4.3",
    "xml2js": "^0.5.0"
  },
  "config": {
    "react-native-storybook-loader": {
      "searchDir": [
        "./app/component-library/components",
        "./app/components",
        "./app/component-library/components-temp"
      ],
      "pattern": "**/*.stories.@(js|tsx)",
      "outputFile": "./storybook/storyLoader.js"
    }
  },
  "react-native": {
    "crypto": "react-native-crypto",
    "_stream_transform": "readable-stream/transform",
    "_stream_readable": "readable-stream/readable",
    "_stream_writable": "readable-stream/writable",
    "_stream_duplex": "readable-stream/duplex",
    "_stream_passthrough": "readable-stream/passthrough",
    "stream": "stream-browserify",
    "http": "@tradle/react-native-http",
    "https": "https-browserify",
    "vm": "vm-browserify",
    "os": "react-native-os",
    "net": "react-native-tcp",
    "fs": "react-native-level-fs"
  },
  "browser": {
    "crypto": "react-native-crypto",
    "_stream_transform": "readable-stream/transform",
    "_stream_readable": "readable-stream/readable",
    "_stream_writable": "readable-stream/writable",
    "_stream_duplex": "readable-stream/duplex",
    "_stream_passthrough": "readable-stream/passthrough",
    "stream": "stream-browserify",
    "http": "@tradle/react-native-http",
    "https": "https-browserify",
    "vm": "vm-browserify",
    "os": "react-native-os",
    "net": "react-native-tcp",
    "fs": "react-native-level-fs"
  },
  "engines": {
    "node": "^16.13.0",
    "yarn": "^1.22.0"
  },
  "lavamoat": {
    "allowScripts": {
      "@sentry/cli": true,
      "detox": true,
      "husky": false,
      "secp256k1": true,
      "keccak": true,
      "@lavamoat/preinstall-always-fail": false,
      "dtrace-provider": false,
      "core-js": false,
      "sharp": true,
      "highlight.js": false,
      "es5-ext": false,
      "react-native-inappbrowser-reborn": false,
      "appium-chromedriver": false,
      "bufferutil": false,
      "utf-8-validate": false,
      "appium-windows-driver": false,
      "chromedriver": false,
      "canvas": false,
      "react-native-webrtc": true,
      "node-hid": false,
      "usb": false,
      "@trufflesuite/bigint-buffer": false,
      "leveldown": false,
      "puppeteer": false
    }
  }
}<|MERGE_RESOLUTION|>--- conflicted
+++ resolved
@@ -1,10 +1,6 @@
 {
   "name": "metamask",
-<<<<<<< HEAD
   "version": "7.4.0",
-=======
-  "version": "7.3.1",
->>>>>>> 0772f321
   "private": true,
   "scripts": {
     "audit:ci": "./scripts/yarn-audit.sh",
