--- conflicted
+++ resolved
@@ -138,12 +138,7 @@
     "socket.io-client/engine.io-client/ws": "^8.17.1"
   },
   "dependencies": {
-<<<<<<< HEAD
-    "@consensys/on-ramp-sdk": "1.28.1",
-=======
     "@consensys/on-ramp-sdk": "1.28.3",
-    "@eth-optimism/contracts": "0.0.0-2021919175625",
->>>>>>> 5a31f919
     "@ethereumjs/tx": "^3.2.1",
     "@ethersproject/abi": "^5.7.0",
     "@keystonehq/bc-ur-registry-eth": "^0.19.1",
