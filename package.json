--- conflicted
+++ resolved
@@ -1,10 +1,6 @@
 {
   "name": "metamask",
-<<<<<<< HEAD
   "version": "7.15.0",
-=======
-  "version": "7.14.0",
->>>>>>> 3928f9e2
   "private": true,
   "scripts": {
     "audit:ci": "./scripts/yarn-audit.sh",
