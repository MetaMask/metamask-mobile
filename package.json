{
  "name": "metamask",
  "version": "0.1.6",
  "private": true,
  "scripts": {
    "restart-packager-clean": "watchman watch-del-all && rm -rf $TMPDIR/react-* && npm start -- --reset-cache",
    "start": "node node_modules/react-native/local-cli/cli.js start",
    "lint": "eslint '**/*.js' --ignore-path=.prettierignore",
    "lint:fix": "eslint '**/*.js' --fix --ignore-path=.prettierignore",
    "format": "prettier '**/*.{js,json}' --write",
    "start:ios": "./scripts/build.sh ios debug",
    "start:ios:device": "./scripts/build.sh ios debug --device",
    "start:android": "./scripts/build.sh android debug",
    "build:announce": "node ./scripts/metamask-bot-build-announce.js",
    "build:android:release": "./scripts/build.sh android release",
    "build:android:pre-release": "./scripts/build.sh android release --pre",
    "build:ios:release": "./scripts/build.sh ios release",
    "build:ios:pre-release": "./scripts/build.sh ios release --pre",
    "release:android": "./scripts/build.sh android release && open android/app/build/outputs/apk/release/",
    "release:ios": "./scripts/build.sh ios release",
    "test": "npm run test:unit && npm run test:e2e",
    "test:unit": "jest ./app/",
    "test:unit:update": "time jest -u ./app/",
    "test:e2e": "npm run test:e2e:ios && npm run test:e2e:android",
    "test:e2e:ios": "detox build -c ios.sim.debug && detox test -c ios.sim.debug",
    "test:e2e:android": "detox build -c android.emu.debug && detox test -c android.emu.debug",
    "postinstall": "./scripts/postinstall.sh",
    "sourcemaps:android": "react-native bundle --platform android --entry-file index.js --dev false --reset-cache --bundle-output /tmp/bundle.android.js --assets-dest /tmp/ --sourcemap-output sourcemaps/android/index.js.map",
    "sourcemaps:ios": "react-native bundle --platform ios --entry-file index.js --dev false --reset-cache --bundle-output /tmp/bundle.ios.js --assets-dest /tmp/ --sourcemap-output sourcemaps/ios/index.js.map",
    "stacktrace:android": "stack-beautifier sourcemaps/android.js.map -t trace.txt",
    "stacktrace:ios": "stack-beautifier sourcemaps/ios.js.map -t trace.txt"
  },
  "prettier": {
    "printWidth": 120,
    "singleQuote": true,
    "tabWidth": 4,
    "useTabs": true
  },
  "husky": {
    "hooks": {
      "pre-commit": "lint-staged"
    }
  },
  "lint-staged": {
    "*.js": [
      "prettier --write",
      "eslint --ignore-path=.prettierignore",
      "git add"
    ],
    "*.json": [
      "prettier --write",
      "git add"
    ]
  },
  "dependencies": {
    "@react-native-community/async-storage": "1.2.0",
    "@tradle/react-native-http": "2.0.1",
    "babel-plugin-transform-inline-environment-variables": "0.4.3",
    "base-64": "0.1.0",
    "bignumber.js": "8.1.1",
    "buffer": "5.2.1",
    "eth-contract-metadata": "github:estebanmino/eth-contract-metadata#d5e4e6377b0c0bcb5c33b9a4523aeba1f8d78d1e",
    "eth-ens-namehash": "2.0.8",
    "eth-url-parser": "1.0.2",
    "ethereumjs-abi": "0.6.6",
    "ethereumjs-util": "6.1.0",
    "ethjs-contract": "0.2.3",
    "ethjs-ens": "2.0.1",
    "ethjs-query": "0.3.8",
    "ethjs-unit": "0.1.6",
    "events": "3.0.0",
    "fuse.js": "3.4.4",
<<<<<<< HEAD
    "gaba": "1.0.0-beta.72",
=======
    "gaba": "1.0.0-beta.71",
>>>>>>> bd008186
    "https-browserify": "0.0.1",
    "jsc-android": "236355.1.1",
    "multihashes": "0.4.14",
    "number-to-bn": "1.7.0",
    "prop-types": "15.7.2",
    "pubnub": "4.22.0",
    "react": "16.8.3",
    "react-native": "0.59.4",
    "react-native-actionsheet": "2.4.2",
    "react-native-aes-crypto": "github:brunobar79/react-native-aes#495bf43f119f6ee5998e7e42b9cb02bb39a5a524",
    "react-native-animated-fox": "github:brunobar79/react-native-animated-fox#6854027bc6262882a1348391c370f3e2a027122c",
    "react-native-background-timer": "2.1.1",
    "react-native-branch": "3.0.0-beta.3",
    "react-native-browser-polyfill": "0.1.2",
    "react-native-button": "github:brunobar79/react-native-button#fd79f4d6c8ced4086ba6e3021b6ed6d4a3e19cf7",
    "react-native-camera": "2.0.0",
    "react-native-crypto": "2.1.2",
    "react-native-device-info": "0.29.0",
    "react-native-elevated-view": "0.0.6",
    "react-native-emoji": "1.3.1",
    "react-native-fabric": "0.5.2",
    "react-native-fade-in-image": "1.4.1",
    "react-native-flash-message": "0.1.11",
    "react-native-fs": "2.13.3",
    "react-native-gesture-handler": "1.1.0",
    "react-native-i18n": "2.0.15",
    "react-native-keyboard-aware-scroll-view": "0.8.0",
    "react-native-keychain": "github:brunobar79/react-native-keychain#5210c22c94a4d66c2e0231604601b3636bfc41bc",
    "react-native-modal": "9.0.0",
    "react-native-os": "1.2.2",
    "react-native-progress": "3.5.0",
    "react-native-push-notification": "3.1.3",
    "react-native-qrcode-svg": "5.1.2",
    "react-native-randombytes": "3.5.2",
    "react-native-remote-svg": "github:brunobar79/react-native-remote-svg#0fea4be6ec7b1c1ed8d01ed458b4551e7e1ea6bd",
    "react-native-screens": "1.0.0-alpha.22",
    "react-native-scrollable-tab-view": "github:estebanmino/react-native-scrollable-tab-view#f954274c6260a07c956e2185c611aed24b2f1526",
    "react-native-search-api": "1.2.0",
    "react-native-share": "1.1.3",
    "react-native-svg": "9.3.3",
    "react-native-vector-icons": "6.4.1",
    "react-native-web3-webview": "1.3.1",
    "react-navigation": "3.3.2",
    "react-redux": "5.1.1",
    "readable-stream": "1.0.33",
    "redux": "4.0.1",
    "redux-mock-store": "1.5.3",
    "redux-persist": "5.10.0",
    "stream-browserify": "1.0.0",
    "url": "0.11.0",
    "url-parse": "1.4.4",
    "valid-url": "1.0.9",
    "vm-browserify": "0.0.4",
    "zxcvbn": "4.4.2"
  },
  "devDependencies": {
    "@babel/core": "7.3.4",
    "@babel/runtime": "7.3.4",
    "assert": "1.4.1",
    "babel-core": "7.0.0-bridge.0",
    "babel-jest": "24.5.0",
    "concat-cli": "4.0.0",
    "detox": "10.0.13",
    "enzyme": "3.9.0",
    "enzyme-adapter-react-16": "1.10.0",
    "enzyme-to-json": "3.3.5",
    "eslint": "5.15.1",
    "eslint-config-react-native": "4.0.0",
    "husky": "1.3.1",
    "jest": "24.5.0",
    "jest-serializer": "24.4.0",
    "lint-staged": "8.1.5",
    "metro-react-native-babel-preset": "0.53.0",
    "octonode": "0.9.5",
    "prettier": "1.16.4",
    "react-dom": "16.8.4",
    "react-test-renderer": "16.8.4",
    "regenerator-runtime": "0.13.1",
    "request-promise": "4.2.4",
    "rn-nodeify": "10.0.1",
    "stack-beautifier": "1.0.2",
    "web3": "0.20.7"
  },
  "eslintConfig": {
    "parser": "babel-eslint",
    "extends": [
      "react-native"
    ],
    "globals": {
      "process": true,
      "beforeAll": true,
      "afterAll": true,
      "describe": true,
      "expect": true,
      "it": true,
      "jasmine": true,
      "jest": true,
      "spyOn": true,
      "element": true,
      "by": true,
      "beforeEach": true,
      "device": true,
      "waitFor": true,
      "__DEV__": true
    },
    "rules": {
      "class-methods-use-this": 0,
      "eol-last": 1,
      "import/no-named-as-default": 0,
      "no-invalid-this": 0,
      "no-new": 0,
      "react/jsx-handler-names": 0,
      "react/no-did-mount-set-state": 0,
      "react/prefer-stateless-function": 0
    }
  },
  "detox": {
    "configurations": {
      "ios.sim.debug": {
        "binaryPath": "ios/build/Build/Products/Debug-iphonesimulator/MetaMask.app",
        "build": "npm run start:ios",
        "type": "ios.simulator",
        "name": "iPhone X"
      },
      "ios.sim.release": {
        "binaryPath": "ios/build/Build/Products/Release-iphonesimulator/MetaMask.app",
        "build": "npm run build:ios:release",
        "type": "ios.simulator",
        "name": "iPhone X"
      },
      "android.emu.debug": {
        "binaryPath": "android/app/build/outputs/apk/debug/app-debug.apk",
        "build": "source .android.env && cd android && ./gradlew assembleDebug assembleAndroidTest -DtestBuildType=debug && cd ..",
        "type": "android.emulator",
        "name": "Pixel_2_API_28"
      },
      "android.emu.release": {
        "binaryPath": "android/app/build/outputs/apk/release/app-release.apk",
        "build": "source .android.env && cd android && ./gradlew assembleRelease assembleAndroidTest -DtestBuildType=release && cd ..",
        "type": "android.emulator",
        "name": "Pixel_2_API_28"
      }
    },
    "runner-config": "e2e/config.json",
    "test-runner": "jest"
  },
  "jest": {
    "preset": "react-native",
    "setupFiles": [
      "<rootDir>/app/util/testSetup.js"
    ],
    "transform": {
      "^.+\\.js$": "<rootDir>jest.preprocessor.js"
    },
    "transformIgnorePatterns": [
      "node_modules/(?!(jest-)?react-native|@react-navigation|@react-native-community|react-navigation|react-navigation-redux-helpers)"
    ],
    "snapshotSerializers": [
      "enzyme-to-json/serializer"
    ],
    "collectCoverage": false,
    "collectCoverageFrom": [
      "<rootDir>/app/**/*.{js,jsx}",
      "!<rootDir>/node_modules/",
      "!<rootDir>/app/util/*.{js,jsx}",
      "!<rootDir>/app/entry*.js"
    ]
  },
  "react-native": {
    "crypto": "react-native-crypto",
    "_stream_transform": "readable-stream/transform",
    "_stream_readable": "readable-stream/readable",
    "_stream_writable": "readable-stream/writable",
    "_stream_duplex": "readable-stream/duplex",
    "_stream_passthrough": "readable-stream/passthrough",
    "stream": "stream-browserify",
    "http": "@tradle/react-native-http",
    "https": "https-browserify",
    "vm": "vm-browserify",
    "os": "react-native-os"
  },
  "browser": {
    "crypto": "react-native-crypto",
    "_stream_transform": "readable-stream/transform",
    "_stream_readable": "readable-stream/readable",
    "_stream_writable": "readable-stream/writable",
    "_stream_duplex": "readable-stream/duplex",
    "_stream_passthrough": "readable-stream/passthrough",
    "stream": "stream-browserify",
    "http": "@tradle/react-native-http",
    "https": "https-browserify",
    "vm": "vm-browserify",
    "os": "react-native-os"
  },
  "rnpm": {
    "assets": [
      "./app/fonts"
    ]
  }
}<|MERGE_RESOLUTION|>--- conflicted
+++ resolved
@@ -70,11 +70,7 @@
     "ethjs-unit": "0.1.6",
     "events": "3.0.0",
     "fuse.js": "3.4.4",
-<<<<<<< HEAD
     "gaba": "1.0.0-beta.72",
-=======
-    "gaba": "1.0.0-beta.71",
->>>>>>> bd008186
     "https-browserify": "0.0.1",
     "jsc-android": "236355.1.1",
     "multihashes": "0.4.14",
