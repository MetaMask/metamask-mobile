{
  "name": "metamask",
  "version": "0.2.16",
  "private": true,
  "scripts": {
    "watch": "react-native start",
    "watch:clean": "watchman watch-del-all && rm -rf $TMPDIR/react-* && yarn watch -- --reset-cache",
    "clean:ios": "rm -rf ios/build",
    "clean:android": "rm -rf android/app/build",
    "clean:node": "rm -rf node_modules && yarn install",
    "clean": "yarn clean:ios && yarn clean:android && yarn clean:node && yarn install && (cd ios/ && pod install && cd ..)",
    "lint": "eslint '**/*.js' --ignore-path=.prettierignore",
    "lint:fix": "eslint '**/*.js' --fix --ignore-path=.prettierignore",
    "format": "prettier '**/*.{js,json}' --write",
    "start:ios": "./scripts/build.sh ios debug",
    "start:ios:e2e": "./scripts/build.sh ios debugE2E",
    "start:ios:device": "./scripts/build.sh ios debug --device",
    "start:android": "./scripts/build.sh android debug",
    "start:android:e2e": "./scripts/build.sh android debugE2E",
    "build:announce": "node ./scripts/metamask-bot-build-announce.js",
    "build:android:release": "./scripts/build.sh android release",
    "build:android:release:e2e": "./scripts/build.sh android releaseE2E",
    "build:android:pre-release": "./scripts/build.sh android release --pre",
    "build:android:pre-release:bundle": "GENERATE_BUNDLE=true ./scripts/build.sh android release --pre",
    "build:ios:release": "./scripts/build.sh ios release",
    "build:ios:release:e2e": "./scripts/build.sh ios releaseE2E",
    "build:ios:pre-release": "./scripts/build.sh ios release --pre",
    "release:android": "./scripts/build.sh android release && open android/app/build/outputs/apk/release/",
    "release:ios": "./scripts/build.sh ios release",
    "test": "yarn test:unit && yarn test:e2e",
    "test:unit": "jest ./app/",
    "test:unit:update": "time jest -u ./app/",
    "test:e2e": "yarn test:e2e:ios && yarn test:e2e:android",
    "test:e2e:ios": "detox build -c ios.sim.release && detox test -c ios.sim.release",
    "test:e2e:android": "detox build -c android.emu.debug && detox test -c android.emu.debug",
    "postinstall": "./scripts/postinstall.sh",
    "sourcemaps:android": "node_modules/.bin/react-native bundle --platform android --entry-file index.js --dev false --reset-cache --bundle-output /tmp/bundle.android.js --assets-dest /tmp/ --sourcemap-output sourcemaps/android/index.js.map",
    "sourcemaps:ios": "node_modules/.bin/react-native bundle --platform ios --entry-file index.js --dev false --reset-cache --bundle-output /tmp/bundle.ios.js --assets-dest /tmp/ --sourcemap-output sourcemaps/ios/index.js.map",
    "stacktrace:android": "stack-beautifier sourcemaps/android/index.js.map -t sourcemaps/trace.txt",
    "stacktrace:ios": "stack-beautifier sourcemaps/ios/index.js.map -t sourcemaps/trace.txt",
    "update-changelog": "./scripts/auto-changelog.sh"
  },
  "prettier": {
    "printWidth": 120,
    "singleQuote": true,
    "tabWidth": 4,
    "useTabs": true
  },
  "husky": {
    "hooks": {
      "pre-commit": "lint-staged"
    }
  },
  "lint-staged": {
    "*.js": [
      "prettier --write",
      "eslint --ignore-path=.prettierignore",
      "git add"
    ],
    "*.json": [
      "prettier --write",
      "git add"
    ]
  },
  "resolutions": {
    "**/optimist/minimist": "^1.2.5",
    "react-native-level-fs/**/bl": "^0.9.5"
  },
  "dependencies": {
    "@metamask/controllers": "^2.0.0",
    "@react-native-community/async-storage": "1.9.0",
    "@react-native-community/clipboard": "^1.2.2",
    "@react-native-community/netinfo": "4.1.5",
    "@react-native-community/viewpager": "^3.3.0",
    "@sentry/integrations": "^5.13.0",
    "@sentry/react-native": "^1.3.3",
    "@tradle/react-native-http": "2.0.1",
    "@walletconnect/react-native": "1.0.0-beta.37",
    "asyncstorage-down": "4.2.0",
    "babel-plugin-transform-inline-environment-variables": "0.4.3",
    "babel-plugin-transform-remove-console": "6.9.4",
    "base-64": "0.1.0",
    "bignumber.js": "8.1.1",
    "buffer": "5.2.1",
    "connext": "4.2.5",
    "content-hash": "2.3.2",
    "dnode": "1.2.2",
    "eth-contract-metadata": "1.12.1",
    "eth-ens-namehash": "2.0.8",
    "eth-json-rpc-errors": "^2.0.2",
    "eth-json-rpc-filters": "4.1.1",
    "eth-json-rpc-infura": "4.0.0",
    "eth-json-rpc-middleware": "4.3.0",
    "eth-url-parser": "1.0.2",
    "ethereumjs-abi": "0.6.6",
    "ethereumjs-util": "6.1.0",
    "ethers": "4.0.27",
    "ethjs-contract": "0.2.3",
    "ethjs-ens": "2.0.1",
    "ethjs-query": "0.3.8",
    "ethjs-unit": "0.1.6",
    "events": "3.0.0",
    "fuse.js": "3.4.4",
    "https-browserify": "0.0.1",
    "json-rpc-engine": "5.1.5",
    "json-rpc-middleware-stream": "2.1.1",
    "lottie-react-native": "git+ssh://git@github.com/MetaMask/lottie-react-native.git#7ce6a78ac4ac7b9891bc513cb3f12f8b9c9d9106",
    "multihashes": "0.4.14",
    "number-to-bn": "1.7.0",
    "obj-multiplex": "1.0.0",
    "obs-store": "4.0.3",
    "path": "0.12.7",
    "pify": "4.0.1",
    "prop-types": "15.7.2",
    "pubnub": "4.27.3",
    "pump": "3.0.0",
    "qs": "6.7.0",
    "react": "16.11.0",
    "react-native": "0.62.2",
    "react-native-actionsheet": "beefe/react-native-actionsheet#107/head",
    "react-native-aes-crypto": "git+ssh://git@github.com/MetaMask/react-native-aes.git#b73625d7e1ce711ed3c2fbd795eea2bda5a5e9ad",
    "react-native-animated-fox": "git+ssh://git@github.com/MetaMask/react-native-animated-fox.git#16e38d54d829709e497f196e31fa8ff00cdf2aa9",
    "react-native-background-timer": "2.1.1",
    "react-native-branch": "git+ssh://git@github.com/MetaMask/react-native-branch-deep-linking-attribution.git#6abb7e34a8f77f624013bb148aed87f50e72bf8f",
    "react-native-browser-polyfill": "0.1.2",
    "react-native-button": "git+ssh://git@github.com/MetaMask/react-native-button.git#fd79f4d6c8ced4086ba6e3021b6ed6d4a3e19cf7",
    "react-native-camera": "2.10.0",
    "react-native-crypto": "2.1.2",
    "react-native-device-info": "3.1.4",
    "react-native-elevated-view": "0.0.6",
    "react-native-emoji": "1.3.1",
    "react-native-fade-in-image": "1.4.1",
    "react-native-flash-message": "0.1.11",
    "react-native-fs": "^2.16.6",
    "react-native-gesture-handler": "^1.6.1",
    "react-native-i18n": "2.0.15",
    "react-native-keyboard-aware-scroll-view": "0.8.0",
    "react-native-keychain": "git+ssh://git@github.com/MetaMask/react-native-keychain.git#80e497ed3c167e1b122231c29d951d2c06efe58f",
    "react-native-level-fs": "3.0.1",
    "react-native-modal": "^11.5.6",
    "react-native-os": "^1.2.6",
    "react-native-progress": "3.5.0",
    "react-native-push-notification": "git+ssh://git@github.com/MetaMask/react-native-push-notification.git#androidx",
    "react-native-qrcode-svg": "5.1.2",
    "react-native-randombytes": "^3.5.3",
    "react-native-reanimated": "1.3.0",
    "react-native-screens": "1.0.0-alpha.23",
    "react-native-scrollable-tab-view": "^1.0.0",
    "react-native-search-api": "ombori/react-native-search-api#8/head",
    "react-native-sensors": "5.3.0",
<<<<<<< HEAD
    "react-native-share": "git+ssh://git@github.com/MetaMask/react-native-share.git#androidx",
    "react-native-splash-screen": "git+ssh://git@github.com/MetaMask/react-native-splash-screen.git",
=======
    "react-native-share": "^3.2.0",
>>>>>>> 687552ef
    "react-native-svg": "9.13.3",
    "react-native-swipe-gestures": "1.0.3",
    "react-native-tcp": "aprock/react-native-tcp#11/head",
    "react-native-v8": "^0.62.2-patch.1",
    "react-native-vector-icons": "6.4.2",
    "react-native-view-shot": "^3.1.2",
    "react-native-webview": "git+ssh://git@github.com/MetaMask/react-native-webview.git#408df176e6fe7c00aa05c2fddb4054968330e8a1",
    "react-navigation": "4.0.10",
    "react-navigation-drawer": "1.4.0",
    "react-navigation-stack": "1.7.3",
    "react-navigation-tabs": "2.5.5",
    "react-redux": "5.1.1",
    "readable-stream": "1.0.33",
    "redux": "4.0.1",
    "redux-mock-store": "1.5.3",
    "redux-persist": "5.10.0",
    "stream-browserify": "1.0.0",
    "through2": "3.0.1",
    "url": "0.11.0",
    "url-parse": "1.4.4",
    "valid-url": "1.0.9",
    "vm-browserify": "0.0.4",
    "zxcvbn": "4.4.2"
  },
  "devDependencies": {
    "@babel/core": "^7.6.2",
    "@babel/runtime": "^7.6.2",
    "@metamask/mobile-provider": "^1.2.1",
    "@react-native-community/eslint-config": "^0.0.5",
    "assert": "1.4.1",
    "babel-core": "7.0.0-bridge.0",
    "babel-eslint": "10.0.3",
    "babel-jest": "^25.2.6",
    "concat-cli": "4.0.0",
    "detox": "^16.5.1",
    "enzyme": "3.9.0",
    "enzyme-adapter-react-16": "1.10.0",
    "enzyme-to-json": "3.3.5",
    "eslint": "^6.5.1",
    "eslint-config-react-native": "4.0.0",
    "eslint-plugin-import": "2.18.2",
    "eslint-plugin-react": "7.16.0",
    "eslint-plugin-react-native": "3.7.0",
    "husky": "1.3.1",
    "jest": "^25.2.7",
    "jest-serializer": "24.4.0",
    "lint-staged": "8.1.5",
    "metamask-mobile-provider": "^1.0.2",
    "metro": "^0.59.0",
    "metro-react-native-babel-preset": "^0.59.0",
    "octonode": "0.9.5",
    "patch-package": "6.2.0",
    "prettier": "1.16.4",
    "react-dom": "16.8.4",
    "react-native-cli": "2.0.1",
    "react-test-renderer": "16.11.0",
    "regenerator-runtime": "0.13.1",
    "request-promise": "4.2.4",
    "rn-nodeify": "10.0.1",
    "stack-beautifier": "1.0.2"
  },
  "detox": {
    "configurations": {
      "ios.sim.debug": {
        "binaryPath": "ios/build/Build/Products/Debug-iphonesimulator/MetaMask.app",
        "build": "yarn start:ios:e2e",
        "type": "ios.simulator",
        "device": {
          "type": "iPhone 11 Pro"
        }
      },
      "ios.sim.release": {
        "binaryPath": "ios/build/Build/Products/Release-iphonesimulator/MetaMask.app",
        "build": "METAMASK_ENVIRONMENT='production' yarn build:ios:release:e2e",
        "type": "ios.simulator",
        "device": {
          "type": "iPhone 11 Pro"
        }
      },
      "android.emu.debug": {
        "binaryPath": "android/app/build/outputs/apk/debug/app-debug.apk",
        "build": "yarn start:android:e2e",
        "type": "android.emulator",
        "device": {
          "avdName": "Pixel_3_API_29"
        }
      },
      "android.emu.release": {
        "binaryPath": "android/app/build/outputs/apk/release/app-release.apk",
        "build": "METAMASK_ENVIRONMENT='production' yarn build:android:release:e2e",
        "type": "android.emulator",
        "device": {
          "avdName": "Pixel_3_API_29"
        }
      }
    },
    "runner-config": "e2e/config.json",
    "test-runner": "jest"
  },
  "jest": {
    "preset": "react-native",
    "setupFiles": [
      "<rootDir>/app/util/testSetup.js"
    ],
    "transform": {
      "^.+\\.js$": "<rootDir>jest.preprocessor.js"
    },
    "transformIgnorePatterns": [
      "node_modules/(?!(react-native|@react-navigation|@react-native-community|react-navigation|react-navigation-redux-helpers|@sentry))"
    ],
    "snapshotSerializers": [
      "enzyme-to-json/serializer"
    ],
    "collectCoverage": false,
    "collectCoverageFrom": [
      "<rootDir>/app/**/*.{js,jsx}",
      "!<rootDir>/node_modules/",
      "!<rootDir>/app/util/*.{js,jsx}",
      "!<rootDir>/app/entry*.js"
    ]
  },
  "react-native": {
    "crypto": "react-native-crypto",
    "_stream_transform": "readable-stream/transform",
    "_stream_readable": "readable-stream/readable",
    "_stream_writable": "readable-stream/writable",
    "_stream_duplex": "readable-stream/duplex",
    "_stream_passthrough": "readable-stream/passthrough",
    "stream": "stream-browserify",
    "http": "@tradle/react-native-http",
    "https": "https-browserify",
    "vm": "vm-browserify",
    "os": "react-native-os",
    "net": "react-native-tcp",
    "fs": "react-native-level-fs"
  },
  "browser": {
    "crypto": "react-native-crypto",
    "_stream_transform": "readable-stream/transform",
    "_stream_readable": "readable-stream/readable",
    "_stream_writable": "readable-stream/writable",
    "_stream_duplex": "readable-stream/duplex",
    "_stream_passthrough": "readable-stream/passthrough",
    "stream": "stream-browserify",
    "http": "@tradle/react-native-http",
    "https": "https-browserify",
    "vm": "vm-browserify",
    "os": "react-native-os",
    "net": "react-native-tcp",
    "fs": "react-native-level-fs"
  },
  "rnpm": {
    "assets": [
      "./app/fonts"
    ]
  }
}<|MERGE_RESOLUTION|>--- conflicted
+++ resolved
@@ -148,12 +148,8 @@
     "react-native-scrollable-tab-view": "^1.0.0",
     "react-native-search-api": "ombori/react-native-search-api#8/head",
     "react-native-sensors": "5.3.0",
-<<<<<<< HEAD
-    "react-native-share": "git+ssh://git@github.com/MetaMask/react-native-share.git#androidx",
     "react-native-splash-screen": "git+ssh://git@github.com/MetaMask/react-native-splash-screen.git",
-=======
     "react-native-share": "^3.2.0",
->>>>>>> 687552ef
     "react-native-svg": "9.13.3",
     "react-native-swipe-gestures": "1.0.3",
     "react-native-tcp": "aprock/react-native-tcp#11/head",
