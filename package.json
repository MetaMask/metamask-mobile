{
  "name": "metamask",
<<<<<<< HEAD
  "version": "7.18.0",
=======
  "version": "7.17.1",
>>>>>>> 05500411
  "private": true,
  "scripts": {
    "audit:ci": "./scripts/yarn-audit.sh",
    "watch": "./scripts/build.sh watcher watch",
    "watch:clean": "./scripts/build.sh watcher clean",
    "clean:ios": "rm -rf ios/build",
    "pod:install": "command -v pod && (cd ios/ && pod install && cd ..) || echo \"Skipping pod install\"",
    "clean:android": "rm -rf android/app/build",
    "clean:node": "rm -rf node_modules && yarn --frozen-lockfile",
    "clean": "yarn clean:ios && yarn clean:android && yarn clean:node",
    "clean-android": "yarn clean:android && yarn clean:node",
    "lint": "eslint '**/*.{js,ts,tsx}'",
    "lint:fix": "eslint '**/*.{js,ts,tsx}' --fix",
    "lint:tsc": "tsc --project ./tsconfig.lint.json",
    "format": "prettier '**/*.{js,ts,tsx,json,feature}' --write",
    "setup": "yarn clean && yarn pod:install && yarn allow-scripts && ./scripts/build_ppom.sh && ./scripts/detox-setup.sh && ./scripts/postinstall.sh",
    "setup:node": "yarn clean:node && yarn allow-scripts && yarn patch-package",
    "setup:e2e": "cd wdio && yarn install",
    "start:ios": "./scripts/build.sh ios debug",
    "start:ios:qa": "./scripts/build.sh ios qaDebug",
    "start:ios:e2e": "./scripts/build.sh ios debugE2E",
    "start:ios:e2e:qa": "./scripts/build.sh ios qadebugE2E",
    "start:ios:device": "./scripts/build.sh ios debug --device",
    "start:ios:flask": "export METAMASK_BUILD_TYPE='flask' && ./scripts/build.sh ios flaskDebug",
    "start:android": "./scripts/build.sh android debug",
    "start:android:qa": "./scripts/build.sh android qaDebug",
    "start:android:e2e": "./scripts/build.sh android debugE2E",
    "start:android:flask": "export METAMASK_BUILD_TYPE='flask' && ./scripts/build.sh android flaskDebug",
    "build:static-logos": "node ./scripts/metamask-bot-build-generate-static-assets",
    "build:announce": "node ./scripts/metamask-bot-build-announce-bitrise.js",
    "build:android:release": "./scripts/build.sh android release",
    "build:android:release:e2e": "./scripts/build.sh android releaseE2E",
    "build:android:qa:e2e": "./scripts/build.sh android QAE2E",
    "build:android:checksum": "./scripts/checksum.sh",
    "build:android:checksum:qa": "./scripts/checksum.sh QA",
    "build:android:checksum:flask": "export METAMASK_BUILD_TYPE='flask' && ./scripts/checksum.sh flask",
    "build:android:checksum:verify": "shasum -a 512 -c sha512sums.txt",
    "build:android:pre-release": "./scripts/build.sh android release --pre",
    "build:android:pre-release:bundle": "GENERATE_BUNDLE=true ./scripts/build.sh android release --pre",
    "build:android:pre-release:bundle:qa": "GENERATE_BUNDLE=true ./scripts/build.sh android QA --pre",
    "build:android:pre-release:bundle:flask": "export METAMASK_BUILD_TYPE='flask' && GENERATE_BUNDLE=true ./scripts/build.sh android flask --pre",
    "build:ios:release": "./scripts/build.sh ios release",
    "build:ios:pre-flask": "export METAMASK_BUILD_TYPE='flask' && ./scripts/build.sh ios flask --pre",
    "build:ios:release:e2e": "./scripts/build.sh ios releaseE2E",
    "build:ios:pre-release": "./scripts/build.sh ios release --pre",
    "build:ios:qa": "./scripts/build.sh ios QA",
    "build:ios:pre-qa": "./scripts/build.sh ios QA --pre",
    "build:attribution": "./scripts/generate-attributions.sh",
    "release:android": "./scripts/build.sh android release && open android/app/build/outputs/apk/release/",
    "release:ios": "./scripts/build.sh ios release",
    "release:android:qa": "./scripts/build.sh android QA && open android/app/build/outputs/apk/release/",
    "test": "yarn test:unit && yarn test:e2e",
    "test:unit": "jest ./app/ ./locales/",
    "test:unit:update": "time jest -u ./app/",
    "test:e2e": "yarn test:e2e:ios && yarn test:e2e:android",
    "test:e2e:ios": "detox build -c ios.sim.release && detox test -c ios.sim.release",
    "test:e2e:ios:debug": "IS_TEST='true' detox build -c ios.sim.debug && detox test -c ios.sim.debug",
    "test:e2e:ios:bitrise:build": "IS_TEST='true' detox build -c ios.sim.debug",
    "test:e2e:ios:bitrise:run": "IS_TEST='true' detox test -c ios.sim.debug",
    "test:e2e:ios:debug:single": "detox test -c ios.sim.debug",
    "test:e2e:android:debug": "IS_TEST='true' detox build -c android.emu.debug && detox test -c android.emu.debug",
    "test:e2e:android:bitrise:build": "IS_TEST='true' detox build -c android.emu.debug",
    "test:e2e:android:bitrise:run": "IS_TEST='true' detox test -c android.emu.debug --headless",
    "test:e2e:android:debug:single": "detox test -c android.emu.debug",
    "test:e2e:android": "detox build -c android.emu.release && detox test -c android.emu.release --record-videos failing",
    "test:e2e:android:qa": "detox build -c android.emu.release.qa && detox test -c android.emu.release.qa --record-videos failing",
    "test:wdio:ios": "yarn wdio ./wdio/config/ios.config.debug.js",
    "test:wdio:ios:browserstack:local": "yarn wdio ./wdio/config/ios.config.browserstack.local.js",
    "test:wdio:android": "yarn wdio ./wdio/config/android.config.debug.js",
    "test:wdio:android:browserstack": "yarn wdio ./wdio/config/android.config.browserstack.js",
    "test:wdio:android:browserstack:local": "yarn wdio ./wdio/config/android.config.browserstack.local.js",
    "test:depcheck": "yarn depcheck",
    "test:tgz-check": "./scripts/tgz-check.sh",
    "test:attribution-check": "./scripts/attributions-check.sh",
    "test:merge-coverage": "nyc report --temp-dir ./tests/coverage --report-dir ./tests/merged-coverage/ --reporter json --reporter text --reporter lcovonly",
    "test:validate-coverage": "nyc check-coverage --nycrc-path ./coverage-thresholds.json -t ./tests/merged-coverage/",
    "update-changelog": "./scripts/auto-changelog.sh",
    "prestorybook": "rnstl",
    "deduplicate": "yarn yarn-deduplicate && yarn install",
    "create-release": "./scripts/set-versions.sh && yarn update-changelog",
    "add-release-label-to-pr-and-linked-issues": "ts-node ./.github/scripts/add-release-label-to-pr-and-linked-issues.ts",
    "run-bitrise-e2e-tests": "ts-node ./.github/scripts/bitrise/run-bitrise-e2e-tests.ts",
    "detect-e2e-label": "ts-node ./.github/scripts/bitrise/detect-e2e-label.ts",
    "check-bitrise-e2e-status": "ts-node ./.github/scripts/bitrise/check-bitrise-e2e-status.ts",
    "fitness-functions": "ts-node ./.github/scripts/fitness-functions/index.ts",
    "check-pr-has-required-labels": "ts-node ./.github/scripts/check-pr-has-required-labels.ts",
    "close-release-bug-report-issue": "ts-node ./.github/scripts/close-release-bug-report-issue.ts",
    "check-template-and-add-labels": "ts-node ./.github/scripts/check-template-and-add-labels.ts",
    "patch:tx": "./scripts/patch-transaction-controller.sh",
    "patch:assets": "./scripts/patch-assets-controllers.sh",
    "storybook-generate": "sb-rn-get-stories",
    "storybook-watch": "sb-rn-watcher"
  },
  "husky": {
    "hooks": {
      "pre-commit": "lint-staged"
    }
  },
  "lint-staged": {
    "*.{js,jsx,ts,tsx}": [
      "prettier --write",
      "eslint"
    ],
    "*.json": [
      "prettier --write"
    ]
  },
  "resolutions": {
    "**/json-schema": "^0.4.0",
    "react-native-svg/**/nth-check": "^2.0.1",
    "**/node-fetch": "^2.6.7",
    "**/xml2js": ">=0.5.0",
    "react-native-level-fs/**/bl": "^1.2.3",
    "react-native-level-fs/levelup/semver": "^5.7.2",
    "@metamask/contract-metadata": "^2.1.0",
    "@exodus/react-native-payments/validator": "^13.7.0",
    "**/minimist": "1.2.6",
    "react-native-svg-asset-plugin/sharp": "^0.30.5",
    "d3-color": "3.1.0",
    "tough-cookie": "4.1.3",
    "crypto-js": "4.2.0",
    "axios": "1.6.0",
    "react-native-ble-plx": "3.1.2"
  },
  "dependencies": {
    "@consensys/ledgerhq-metamask-keyring": "^0.0.7",
    "@consensys/on-ramp-sdk": "1.26.2",
    "@eth-optimism/contracts": "0.0.0-2021919175625",
    "@ethereumjs/common": "^2.3.1",
    "@ethereumjs/tx": "^3.2.1",
    "@ethersproject/abi": "^5.7.0",
    "@exodus/react-native-payments": "git+https://github.com/MetaMask/react-native-payments.git#dbc8cbbed570892d2fea5e3d183bf243e062c1e5",
    "@keystonehq/bc-ur-registry-eth": "^0.7.7",
    "@keystonehq/metamask-airgapped-keyring": "^0.3.0",
    "@keystonehq/ur-decoder": "^0.6.1",
    "@ledgerhq/react-native-hw-transport-ble": "^6.29.5",
    "@metamask/address-book-controller": "^3.0.0",
    "@metamask/approval-controller": "3.5.0",
    "@metamask/assets-controllers": "11.0.1",
    "@metamask/base-controller": "^4.1.1",
    "@metamask/composable-controller": "^3.0.0",
    "@metamask/contract-metadata": "^2.1.0",
    "@metamask/controller-utils": "^4.0.0",
    "@metamask/design-tokens": "^2.0.0",
    "@metamask/eth-sig-util": "^4.0.1",
    "@metamask/etherscan-link": "^2.0.0",
    "@metamask/gas-fee-controller": "6.1.0",
    "@metamask/key-tree": "^9.0.0",
    "@metamask/keyring-controller": "^8.1.0",
    "@metamask/logging-controller": "^1.0.1",
    "@metamask/network-controller": "^11.0.0",
    "@metamask/permission-controller": "7.1.0",
    "@metamask/phishing-controller": "6.0.0",
    "@metamask/post-message-stream": "8.0.0",
    "@metamask/ppom-validator": "0.24.0",
    "@metamask/preferences-controller": "^4.0.0",
    "@metamask/react-native-button": "^3.0.0",
    "@metamask/scure-bip39": "^2.1.0",
    "@metamask/sdk-communication-layer": "^0.12.0",
    "@metamask/signature-controller": "5.3.0",
    "@metamask/slip44": "3.1.0",
    "@metamask/snaps-controllers": "^5.0.0",
    "@metamask/snaps-rpc-methods": "^6.0.0",
    "@metamask/snaps-sdk": "^2.0.0",
    "@metamask/snaps-utils": "^6.0.0",
    "@metamask/swappable-obj-proxy": "^2.1.0",
    "@metamask/swaps-controller": "^6.9.3",
    "@metamask/transaction-controller": "8.0.1",
    "@metamask/utils": "^8.1.0",
    "@ngraveio/bc-ur": "^1.1.6",
    "@react-native-async-storage/async-storage": "1.17.10",
    "@react-native-clipboard/clipboard": "1.8.4",
    "@react-native-community/blur": "4.3.2",
    "@react-native-community/checkbox": "^0.5.12",
    "@react-native-community/netinfo": "6.0.0",
    "@react-native-cookies/cookies": "^6.2.1",
    "@react-native-masked-view/masked-view": "^0.2.6",
    "@react-native-picker/picker": "^2.2.1",
    "@react-navigation/bottom-tabs": "^5.11.11",
    "@react-navigation/compat": "^5.3.20",
    "@react-navigation/native": "^5.9.4",
    "@react-navigation/stack": "^5.14.5",
    "@reduxjs/toolkit": "^1.9.5",
    "@rnhooks/keyboard": "^0.0.3",
    "@segment/analytics-react-native": "^2.17.0",
    "@segment/sovran-react-native": "^1.0.4",
    "@sentry/integrations": "6.3.1",
    "@sentry/react-native": "5.11.1",
    "@tradle/react-native-http": "2.0.1",
    "@walletconnect/client": "^1.7.1",
    "@walletconnect/core": "^2.11.0",
    "@walletconnect/jsonrpc-types": "^1.0.2",
    "@walletconnect/react-native-compat": "^2.11.0",
    "@walletconnect/se-sdk": "^1.7.0",
    "@walletconnect/utils": "2.11.0",
    "@xmldom/xmldom": "^0.8.10",
    "appium-adb": "^9.11.4",
    "asyncstorage-down": "4.2.0",
    "axios": "1.6.0",
    "base-64": "1.0.0",
    "bignumber.js": "^9.0.1",
    "buffer": "5.2.1",
    "cockatiel": "^3.1.2",
    "compare-versions": "^3.6.0",
    "content-hash": "2.5.2",
    "crypto-js": "^4.2.0",
    "d3-shape": "^3.2.0",
    "dnode": "1.2.2",
    "eciesjs": "^0.3.15",
    "eth-block-tracker": "^7.0.1",
    "eth-ens-namehash": "2.0.8",
    "eth-json-rpc-errors": "^2.0.2",
    "eth-json-rpc-filters": "4.2.2",
    "eth-json-rpc-infura": "5.1.0",
    "eth-json-rpc-middleware": "4.3.0",
    "eth-rpc-errors": "^4.0.3",
    "eth-url-parser": "1.0.4",
    "ethereumjs-abi": "0.6.6",
    "ethereumjs-util": "6.1.0",
    "ethers": "^5.0.14",
    "ethjs-contract": "0.2.3",
    "ethjs-ens": "2.0.1",
    "ethjs-query": "0.3.8",
    "ethjs-unit": "0.1.6",
    "eventemitter2": "^6.4.5",
    "events": "3.0.0",
    "fuse.js": "3.4.4",
    "https-browserify": "0.0.1",
    "human-standard-token-abi": "^2.0.0",
    "humanize-duration": "^3.27.2",
    "is-url": "^1.2.4",
    "json-rpc-engine": "^6.1.0",
    "json-rpc-middleware-stream": "3.0.0",
    "lodash": "^4.17.21",
    "lottie-ios": "3.4.1",
    "lottie-react-native": "5.1.5",
    "multihashes": "0.4.14",
    "number-to-bn": "1.7.0",
    "obs-store": "4.0.3",
    "path": "0.12.7",
    "pbkdf2": "3.1.2",
    "pify": "4.0.1",
    "prop-types": "15.7.2",
    "pump": "3.0.0",
    "punycode": "^2.1.1",
    "qs": "6.7.3",
    "query-string": "^6.12.1",
    "randomfill": "^1.0.4",
    "react": "18.2.0",
    "react-native": "0.71.15",
    "react-native-actionsheet": "beefe/react-native-actionsheet#107/head",
    "react-native-aes-crypto": "1.3.9",
    "react-native-aes-crypto-forked": "git+https://github.com/MetaMask/react-native-aes-crypto-forked.git#397d5db5250e8e7408294807965b5b9fd4ca6a25",
    "react-native-animatable": "^1.3.3",
    "react-native-animated-fox": "git+https://github.com/MetaMask/react-native-animated-fox.git#16e38d54d829709e497f196e31fa8ff00cdf2aa9",
    "react-native-background-timer": "2.1.1",
    "react-native-ble-plx": "3.1.2",
    "react-native-blob-jsi-helper": "^0.3.1",
    "react-native-branch": "^5.6.2",
    "react-native-browser-polyfill": "0.1.2",
    "react-native-camera": "^3.36.0",
    "react-native-confetti": "^0.1.0",
    "react-native-confetti-cannon": "^1.5.0",
    "react-native-crypto": "2.1.2",
    "react-native-default-preference": "^1.4.3",
    "react-native-device-info": "^9.0.2",
    "react-native-elevated-view": "0.0.6",
    "react-native-emoji": "1.3.1",
    "react-native-fade-in-image": "1.4.1",
    "react-native-flash-message": "0.1.11",
    "react-native-fs": "^2.20.0",
    "react-native-gesture-handler": "^1.10.3",
    "react-native-get-random-values": "^1.8.0",
    "react-native-gzip": "^1.1.0",
    "react-native-i18n": "2.0.15",
    "react-native-in-app-review": "^3.2.3",
    "react-native-inappbrowser-reborn": "^3.7.0",
    "react-native-jazzicon": "^0.1.2",
    "react-native-keyboard-aware-scroll-view": "^0.9.5",
    "react-native-keychain": "8.0.0",
    "react-native-level-fs": "3.0.1",
    "react-native-linear-gradient": "2.5.6",
    "react-native-material-textfield": "0.16.1",
    "react-native-mmkv": "^2.11.0",
    "react-native-modal": "^12.1.0",
    "react-native-os": "^1.2.6",
    "react-native-permissions": "^3.7.2",
    "react-native-progress": "3.5.0",
    "react-native-push-notification": "git+https://github.com/MetaMask/react-native-push-notification.git#975e0e6757c40e3dce2d1b6dd3d66fc91127ac4c",
    "react-native-qrcode-svg": "5.1.2",
    "react-native-quick-base64": "^2.0.8",
    "react-native-quick-crypto": "^0.6.1",
    "react-native-randombytes": "^3.5.3",
    "react-native-reanimated": "3.1.0",
    "react-native-redash": "16.2.2",
    "react-native-safe-area-context": "^3.1.9",
    "react-native-screens": "3.19.0",
    "react-native-scrollable-tab-view": "^1.0.0",
    "react-native-search-api": "ombori/react-native-search-api#8/head",
    "react-native-sensors": "5.3.0",
    "react-native-share": "7.3.7",
    "react-native-size-matters": "0.4.0",
    "react-native-skeleton-placeholder": "^5.0.0",
    "react-native-splash-screen": "git+https://github.com/MetaMask/react-native-splash-screen.git#1f45c08c0824cd94fdc6fb699529688a73614fee",
    "react-native-step-indicator": "^1.0.3",
    "react-native-svg": "12.1.1",
    "react-native-svg-charts": "^5.4.0",
    "react-native-swipe-gestures": "1.0.3",
    "react-native-tcp": "aprock/react-native-tcp#11/head",
    "react-native-url-polyfill": "^1.3.0",
    "react-native-v8": "^0.62.2-patch.1",
    "react-native-vector-icons": "6.4.2",
    "react-native-video": "5.2.1",
    "react-native-view-shot": "^3.1.2",
    "react-native-webview": "11.13.0",
    "react-native-webview-invoke": "^0.6.2",
    "react-redux": "7.2.4",
    "readable-stream": "2.3.7",
    "redux": "4.1.1",
    "redux-mock-store": "1.5.4",
    "redux-persist": "6.0.0",
    "redux-persist-filesystem-storage": "^3.0.0",
    "redux-saga": "^1.2.3",
    "redux-thunk": "^2.4.2",
    "reselect": "^4.0.0",
    "rn-fetch-blob": "^0.12.0",
    "rxjs": "^7.8.1",
    "socket.io-client": "^4.5.3",
    "stream-browserify": "3.0.0",
    "through2": "3.0.1",
    "unicode-confusables": "^0.1.1",
    "url": "0.11.0",
    "url-parse": "1.5.9",
    "uuid": "^8.3.2",
    "valid-url": "1.0.9",
    "vm-browserify": "1.1.2",
    "zxcvbn": "4.4.2"
  },
  "devDependencies": {
    "@actions/core": "^1.10.0",
    "@actions/github": "^5.1.1",
    "@babel/core": "^7.23.2",
    "@babel/preset-env": "^7.23.2",
    "@babel/runtime": "^7.23.2",
    "@cucumber/message-streams": "^4.0.1",
    "@cucumber/messages": "^22.0.0",
    "@ethersproject/contracts": "^5.7.0",
    "@ethersproject/providers": "^5.7.2",
    "@lavamoat/allow-scripts": "^2.3.1",
    "@metamask/build-utils": "^1.0.0",
    "@metamask/eslint-config": "^9.0.0",
    "@metamask/eslint-config-typescript": "^9.0.0",
    "@metamask/mobile-provider": "^3.0.0",
    "@metamask/object-multiplex": "^1.1.0",
    "@metamask/oss-attribution-generator": "^2.0.1",
    "@metamask/providers": "^13.1.0",
    "@metamask/test-dapp": "^8.0.0",
    "@react-native-community/datetimepicker": "^7.5.0",
    "@react-native-community/eslint-config": "^2.0.0",
    "@react-native-community/slider": "^4.4.3",
    "@rpii/wdio-html-reporter": "^7.7.1",
    "@storybook/addon-actions": "^7.5.1",
    "@storybook/addon-controls": "^7.5.1",
    "@storybook/addon-knobs": "^5.3",
    "@storybook/addon-links": "^5.3",
    "@storybook/addon-ondevice-actions": "^6.5.6",
    "@storybook/addon-ondevice-controls": "^6.5.6",
    "@storybook/addon-ondevice-knobs": "^5.3.25",
    "@storybook/builder-webpack5": "^7.5.1",
    "@storybook/react-native": "^6.5.6",
    "@testing-library/react": "14.0.0",
    "@testing-library/react-hooks": "^8.0.1",
    "@testing-library/react-native": "12.1.2",
    "@types/crypto-js": "^4.1.1",
    "@types/enzyme": "^3.10.12",
    "@types/eth-url-parser": "^1.0.0",
    "@types/i18n-js": "^3.8.4",
    "@types/is-url": "^1.2.30",
    "@types/jest": "^28.1.8",
    "@types/lodash": "^4.14.184",
    "@types/node": "^17.0.21",
    "@types/qs": "^6.9.7",
    "@types/react": "^17.0.11",
    "@types/react-native": "^0.64.10",
    "@types/react-native-actionsheet": "^2.4.3",
    "@types/react-native-background-timer": "^2.0.0",
    "@types/react-native-elevated-view": "^0.0.4",
    "@types/react-native-material-textfield": "^0.16.5",
    "@types/react-native-scrollable-tab-view": "^0.10.3",
    "@types/react-native-svg-charts": "^5.0.12",
    "@types/react-native-vector-icons": "^6.4.13",
    "@types/react-native-video": "^5.0.14",
    "@types/redux-mock-store": "^1.0.3",
    "@types/url-parse": "^1.4.8",
    "@types/valid-url": "^1.0.4",
    "@typescript-eslint/eslint-plugin": "^5.57.0",
    "@typescript-eslint/parser": "^5.57.0",
    "@walletconnect/types": "^2.9.0",
    "@wdio/appium-service": "^7.19.1",
    "@wdio/browserstack-service": "^7.26.0",
    "@wdio/cli": "^7.19.1",
    "@wdio/cucumber-framework": "^7.19.1",
    "@wdio/junit-reporter": "^7.25.4",
    "@wdio/local-runner": "^7.19.1",
    "@wdio/spec-reporter": "^7.19.1",
    "appium": "^1.22.3",
    "appium-adb": "^9.11.4",
    "assert": "^1.5.0",
    "babel-eslint": "10.1.0",
    "babel-jest": "^28.1.3",
    "babel-loader": "^9.1.3",
    "babel-plugin-transform-inline-environment-variables": "^0.4.4",
    "babel-plugin-transform-remove-console": "6.9.4",
    "browserstack-local": "^1.5.1",
    "chromedriver": "^99.0.0",
    "depcheck": "^1.4.7",
    "detox": "^20.14.3",
    "dotenv": "^16.0.3",
    "enzyme": "3.9.0",
    "enzyme-adapter-react-16": "1.10.0",
    "enzyme-to-json": "3.3.5",
    "eslint": "^7.23.0",
    "eslint-config-prettier": "^8.1.0",
    "eslint-import-resolver-typescript": "^3.5.3",
    "eslint-plugin-import": "^2.27.5",
    "eslint-plugin-jsdoc": "^39.2.5",
    "eslint-plugin-prettier": "^3.3.1",
    "eslint-plugin-react": "7.16.0",
    "eslint-plugin-react-native": "^4.0.0",
    "execa": "^5.0.0",
    "fbjs-scripts": "^3.0.1",
    "fs-extra": "^10.1.0",
    "ganache": "^7.7.7",
    "husky": "1.3.1",
    "improved-yarn-audit": "^3.0.0",
    "jest": "^28.1.3",
    "jest-junit": "^15.0.0",
    "jetifier": "2.0.0",
    "koa": "^2.14.2",
    "lint-staged": "10.5.4",
    "metro-config": "~0.73.10",
    "metro-react-native-babel-preset": "~0.73.10",
    "metro-react-native-babel-transformer": "~0.73.10",
    "multiple-cucumber-html-reporter": "^3.0.1",
    "nock": "^13.3.1",
    "nyc": "^15.1.0",
    "octonode": "0.10.2",
    "patch-package": "^6.2.2",
    "prettier": "^2.2.1",
    "prettier-plugin-gherkin": "^1.1.1",
    "react-dom": "18.2.0",
    "react-native-cli": "2.0.1",
    "react-native-launch-arguments": "^4.0.1",
    "react-native-storybook-loader": "^2.0.4",
    "react-native-svg-asset-plugin": "^0.5.0",
    "react-native-svg-transformer": "^1.0.0",
    "react-test-renderer": "18.2.0",
    "regenerator-runtime": "0.13.9",
    "rn-nodeify": "10.3.0",
    "serve-handler": "^6.1.5",
    "ts-node": "^10.5.0",
    "typescript": "~4.8.4",
    "wdio-cucumberjs-json-reporter": "^4.4.3",
    "webpack": "^5.88.2",
    "webpack-cli": "^5.1.4",
    "xml2js": "^0.5.0",
    "yarn-deduplicate": "^6.0.2"
  },
  "config": {
    "react-native-storybook-loader": {
      "searchDir": [
        "./app/component-library/components",
        "./app/components",
        "./app/component-library/components-temp"
      ],
      "pattern": "**/*.stories.@(js|tsx)",
      "outputFile": "./storybook/storyLoader.js"
    }
  },
  "react-native": {
    "crypto": "react-native-crypto",
    "_stream_transform": "readable-stream/transform",
    "_stream_readable": "readable-stream/readable",
    "_stream_writable": "readable-stream/writable",
    "_stream_duplex": "readable-stream/duplex",
    "_stream_passthrough": "readable-stream/passthrough",
    "stream": "stream-browserify",
    "http": "@tradle/react-native-http",
    "https": "https-browserify",
    "vm": "vm-browserify",
    "os": "react-native-os",
    "net": "react-native-tcp",
    "fs": "react-native-level-fs"
  },
  "browser": {
    "crypto": "react-native-crypto",
    "_stream_transform": "readable-stream/transform",
    "_stream_readable": "readable-stream/readable",
    "_stream_writable": "readable-stream/writable",
    "_stream_duplex": "readable-stream/duplex",
    "_stream_passthrough": "readable-stream/passthrough",
    "stream": "stream-browserify",
    "http": "@tradle/react-native-http",
    "https": "https-browserify",
    "vm": "vm-browserify",
    "os": "react-native-os",
    "net": "react-native-tcp",
    "fs": "react-native-level-fs"
  },
  "engines": {
    "node": "~18.18.2",
    "yarn": "^1.22.0"
  },
  "lavamoat": {
    "allowScripts": {
      "@eth-optimism/contracts>@ethersproject/hardware-wallets>@ledgerhq/hw-transport-node-hid>@ledgerhq/hw-transport-node-hid-noevents>node-hid": false,
      "@eth-optimism/contracts>@ethersproject/hardware-wallets>@ledgerhq/hw-transport-node-hid>node-hid": false,
      "@eth-optimism/contracts>@ethersproject/hardware-wallets>@ledgerhq/hw-transport-node-hid>usb": false,
      "@ethereumjs/tx>ethereumjs-util>ethereum-cryptography>keccak": true,
      "@sentry/react-native>@sentry/cli": true,
      "@storybook/manager-webpack5>@storybook/core-common>webpack>watchpack>watchpack-chokidar2>chokidar>fsevents": false,
      "@storybook/addon-controls>@storybook/core-common>esbuild": false,
      "@storybook/addon-knobs>@storybook/components>react-syntax-highlighter>highlight.js": false,
      "@storybook/addon-knobs>core-js": false,
      "@wdio/cucumber-framework>@cucumber/cucumber>duration>es5-ext": false,
      "appium-adb>@appium/support>sharp": true,
      "appium>appium-android-driver>appium-chromedriver": false,
      "appium>appium-base-driver>webdriverio>@types/puppeteer-core>@types/puppeteer>puppeteer": false,
      "appium>appium-flutter-driver>rpc-websockets>bufferutil": false,
      "appium>appium-flutter-driver>rpc-websockets>utf-8-validate": false,
      "appium>appium-tizen-driver>jimp>@babel/polyfill>core-js": false,
      "appium>appium-tizen-driver>jimp>core-js": false,
      "appium>appium-windows-driver": false,
      "chromedriver": false,
      "detox": true,
      "detox>bunyan>dtrace-provider": false,
      "eciesjs>secp256k1": true,
      "ethereumjs-util>keccak": true,
      "ethereumjs-util>secp256k1": true,
      "ethjs-query>babel-runtime>core-js": false,
      "ganache>@trufflesuite/bigint-buffer": false,
      "ganache>bufferutil": false,
      "ganache>keccak": true,
      "ganache>leveldown": false,
      "ganache>secp256k1": true,
      "ganache>utf-8-validate": false,
      "husky": false,
      "react-native-inappbrowser-reborn": false,
      "react-native-svg-asset-plugin>sharp": true,
      "ts-node>@swc/core": false
    }
  }
}<|MERGE_RESOLUTION|>--- conflicted
+++ resolved
@@ -1,10 +1,6 @@
 {
   "name": "metamask",
-<<<<<<< HEAD
   "version": "7.18.0",
-=======
-  "version": "7.17.1",
->>>>>>> 05500411
   "private": true,
   "scripts": {
     "audit:ci": "./scripts/yarn-audit.sh",
