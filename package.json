--- conflicted
+++ resolved
@@ -56,11 +56,7 @@
     "ethjs-unit": "^0.1.6",
     "events": "^3.0.0",
     "fuse.js": "^3.2.0",
-<<<<<<< HEAD
-    "gaba": "github:metamask/gaba#expose-keyrings",
-=======
-    "gaba": "^1.0.0-beta.43",
->>>>>>> 9fd61781
+    "gaba": "file:../gaba/dist/gaba-1.0.0-beta.44.tgz",
     "https-browserify": "0.0.1",
     "multihashes": "^0.4.14",
     "prop-types": "^15.6.2",
@@ -81,11 +77,7 @@
     "react-native-keychain": "^3.0.0",
     "react-native-level-fs": "^3.0.1",
     "react-native-linear-gradient": "^2.4.0",
-<<<<<<< HEAD
-    "react-native-modal": "^6.5.0",
-=======
     "react-native-modal": "^7.0.0",
->>>>>>> 9fd61781
     "react-native-os": "^1.2.1",
     "react-native-progress": "^3.5.0",
     "react-native-qrcode": "^0.2.7",
