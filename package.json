{
  "name": "metamask",
  "version": "7.55.0",
  "private": true,
  "scripts": {
    "install:foundryup": "yarn mm-foundryup",
    "anvil": "node_modules/.bin/anvil",
    "audit:ci": "./scripts/yarn-audit.sh",
    "watch": "./scripts/build.sh watcher watch",
    "watch:clean": "./scripts/build.sh watcher clean",
    "clean:ios": "rm -rf ios/build",
    "pod:install": "bundle exec pod install --project-directory=ios",
    "gem:bundle:install": "bundle install --gemfile=ios/Gemfile",
    "clean:ppom": "rm -rf ppom/dist ppom/node_modules app/lib/ppom/ppom.html.js",
    "clean:android": "rm -rf android/app/build",
    "clean:node": "rm -rf node_modules && yarn --frozen-lockfile",
    "clean": "yarn clean:ios && yarn clean:android && yarn clean:node && yarn clean:ppom",
    "clean-android": "yarn clean:android && yarn clean:node",
    "lint": "eslint '**/*.{js,ts,tsx}'",
    "lint:fix": "eslint '**/*.{js,ts,tsx}' --fix",
    "lint:tsc": "tsc --project ./tsconfig.json",
    "format": "prettier '**/*.{js,ts,tsx,json,feature}' --write",
    "format:check:changed": "git diff --name-only --diff-filter=ACM HEAD~1 | { grep -E '\\.(js|ts|tsx|json|feature)$' || true; } | xargs --no-run-if-empty prettier --check",
    "setup": "yarn clean && node scripts/setup.mjs",
    "setup:github-ci": "node scripts/setup.mjs --build-on-github-ci",
    "setup:flask": "export METAMASK_BUILD_TYPE='flask' && yarn setup",
    "setup:expo": "yarn clean && node scripts/setup.mjs --no-build-ios --no-build-android",
    "setup:e2e": "cd wdio && yarn install",
    "start:ios": "./scripts/build.sh ios debug",
    "start:ios:qa": "./scripts/build.sh ios qaDebug",
    "start:ios:e2e": "./scripts/build.sh ios debugE2E",
    "start:ios:e2e:qa": "./scripts/build.sh ios qadebugE2E",
    "start:ios:e2e:flask": "./scripts/build.sh ios flaskDebugE2E",
    "start:ios:device": "./scripts/build.sh ios debug --device",
    "start:ios:flask": "export METAMASK_BUILD_TYPE='flask' && ./scripts/build.sh ios flaskDebug",
    "start:android": "./scripts/build.sh android debug",
    "start:android:qa": "./scripts/build.sh android qaDebug",
    "start:android:e2e": "./scripts/build.sh android debugE2E",
    "start:android:flask": "export METAMASK_BUILD_TYPE='flask' && ./scripts/build.sh android flaskDebug",
    "build:announce": "node ./scripts/metamask-bot-build-announce-bitrise.js",
    "build:android:release": "./scripts/build.sh android release",
    "build:android:main:prod": "./scripts/build.sh android main production",
    "build:android:main:beta": "./scripts/build.sh android main beta",
    "build:android:main:rc": "./scripts/build.sh android main rc",
    "build:android:main:exp": "./scripts/build.sh android main exp",
    "build:android:main:local": "./scripts/build.sh android main local",
    "build:android:main:test": "./scripts/build.sh android main test",
    "build:android:main:e2e": "./scripts/build.sh android main e2e",
    "build:android:flask:prod": "./scripts/build.sh android flask production",
    "build:android:flask:local": "./scripts/build.sh android flask local",
    "build:android:flask:test": "./scripts/build.sh android flask test",
    "build:android:flask:e2e": "./scripts/build.sh android flask e2e",
    "build:android:qa:prod": "./scripts/build.sh android qa production",
    "build:android:qa:local": "./scripts/build.sh android qa local",
    "build:android:checksum": "./scripts/checksum.sh",
    "build:android:checksum:qa": "./scripts/checksum.sh QA",
    "build:android:checksum:flask": "export METAMASK_BUILD_TYPE='flask' && ./scripts/checksum.sh flask",
    "build:android:checksum:verify": "shasum -a 512 -c sha512sums.txt",
    "build:android:pre-release": "./scripts/build.sh android release --pre",
    "build:android:pre-release:bundle": "GENERATE_BUNDLE=true ./scripts/build.sh android release --pre",
    "build:android:pre-release:bundle:qa": "GENERATE_BUNDLE=true ./scripts/build.sh android QA --pre",
    "build:android:pre-release:bundle:flask": "export METAMASK_BUILD_TYPE='flask' && GENERATE_BUNDLE=true ./scripts/build.sh android flask --pre",
    "build:android:pre-release:bundle:beta": "export METAMASK_BUILD_TYPE='beta' && GENERATE_BUNDLE=true ./scripts/build.sh android release --pre",
    "build:ios:release": "./scripts/build.sh ios release",
    "build:ios:main:prod": "./scripts/build.sh ios main production",
    "build:ios:main:beta": "./scripts/build.sh ios main beta",
    "build:ios:main:rc": "./scripts/build.sh ios main rc",
    "build:ios:main:exp": "./scripts/build.sh ios main exp",
    "build:ios:main:e2e": "./scripts/build.sh ios main e2e",
    "build:ios:main:local": "./scripts/build.sh ios main local",
    "build:ios:main:test": "./scripts/build.sh ios main test",
    "build:ios:flask:prod": "./scripts/build.sh ios flask production",
    "build:ios:flask:local": "./scripts/build.sh ios flask local",
    "build:ios:flask:test": "./scripts/build.sh ios flask test",
    "build:ios:flask:e2e": "./scripts/build.sh ios flask e2e",
    "build:ios:qa:prod": "./scripts/build.sh ios qa production",
    "build:ios:qa:local": "./scripts/build.sh ios qa local",
    "build:ios:pre-release": "./scripts/build.sh ios release --pre",
    "build:ios:pre-qa": "./scripts/build.sh ios QA --pre",
    "build:ios:pre-flask": "export METAMASK_BUILD_TYPE='flask' && ./scripts/build.sh ios flask --pre",
    "build:ios:pre-beta": "export METAMASK_BUILD_TYPE='beta' && ./scripts/build.sh ios release --pre",
    "build:android:qa": "./scripts/build.sh android QA",
    "build:ios:qa": "./scripts/build.sh ios QA",
    "build:attribution": "./scripts/generate-attributions.sh",
    "release:android": "./scripts/build.sh android release && open android/app/build/outputs/apk/release/",
    "release:ios": "./scripts/build.sh ios release",
    "release:android:qa": "./scripts/build.sh android QA && open android/app/build/outputs/apk/release/",
    "test": "yarn test:unit",
    "test:unit": "jest ./app/ ./locales/ ./e2e/framework/",
    "test:unit:update": "time jest -u ./app/",
    "test:api-specs": "detox reset-lock-file && detox test -c ios.sim.apiSpecs",
    "test:e2e:ios:main:prod": "IS_TEST='true' NODE_OPTIONS='--experimental-vm-modules' detox test -c ios.sim.main.release",
    "test:e2e:android:main:prod": "IS_TEST='true' NODE_OPTIONS='--experimental-vm-modules' detox test -c android.emu.release --headless --record-logs all",
    "test:e2e:android:run:github:qa-release": "IS_TEST='true' NODE_OPTIONS='--experimental-vm-modules' detox test -c android.github_ci.release --headless --record-logs all",
    "test:e2e:ios:flask:prod": "IS_TEST='true' NODE_OPTIONS='--experimental-vm-modules' detox test -c ios.sim.flask.release",
    "test:e2e:android:flask:prod": "IS_TEST='true' NODE_OPTIONS='--experimental-vm-modules' detox test -c android.emu.flask.release --headless --record-logs all",
    "test:e2e:ios:build:main-release": "IS_TEST='true' detox build -c ios.sim.main.release",
    "test:e2e:android:build:main-release": "IS_TEST='true' detox build -c android.emu.release",
    "test:e2e:ios:debug:build": "IS_TEST='true' detox build -c ios.sim.debug",
    "test:e2e:ios:debug:run": "IS_TEST='true' NODE_OPTIONS='--experimental-vm-modules' detox reset-lock-file && NODE_OPTIONS='--experimental-vm-modules' detox test -c ios.sim.debug",
    "test:e2e:android:debug:build": "IS_TEST='true' detox build -c android.emu.debug",
    "test:e2e:android:debug:run": "IS_TEST='true' NODE_OPTIONS='--experimental-vm-modules' detox test -c android.emu.debug",
    "test:e2e:ios:flask:build": "IS_TEST='true' detox build -c ios.sim.flask",
    "test:e2e:ios:flask:run": "IS_TEST='true' NODE_OPTIONS='--experimental-vm-modules' detox reset-lock-file && NODE_OPTIONS='--experimental-vm-modules' detox test -c ios.sim.flask",
    "test:wdio:ios": "yarn wdio ./wdio/config/ios.config.debug.js",
    "test:wdio:ios:browserstack": "yarn wdio ./wdio/config/ios.config.browserstack.js",
    "test:wdio:ios:browserstack:local": "yarn wdio ./wdio/config/ios.config.browserstack.local.js",
    "test:wdio:android": "yarn wdio ./wdio/config/android.config.debug.js",
    "test:wdio:android:browserstack": "yarn wdio ./wdio/config/android.config.browserstack.js",
    "test:wdio:android:browserstack:local": "yarn wdio ./wdio/config/android.config.browserstack.local.js",
    "test:depcheck": "yarn depcheck",
    "test:tgz-check": "./scripts/tgz-check.sh",
    "test:attribution-check": "./scripts/attributions-check.sh",
    "test:merge-coverage": "nyc report --temp-dir ./tests/coverage --report-dir ./tests/merged-coverage/ --reporter json --reporter text --reporter lcovonly",
    "test:validate-coverage": "nyc check-coverage --nycrc-path ./coverage-thresholds.json -t ./tests/merged-coverage/",
    "update-changelog": "./scripts/auto-changelog.sh",
    "changeset-changelog": "wrap () { node ./scripts/generate-rc-commits.js \"$@\" && ./scripts/changelog-csv.sh }; wrap ",
    "prestorybook": "rnstl",
    "deduplicate": "yarn yarn-deduplicate && yarn install",
    "patch:tx": "./scripts/patch-transaction-controller.sh",
    "patch:approval": "./scripts/patch-approval-controller.sh",
    "storybook-generate": "sb-rn-get-stories",
    "storybook-watch": "sb-rn-watcher",
    "gen-bundle:ios": "npx react-native bundle --platform ios --dev false --entry-file index.js --bundle-output ios/main.jsbundle",
    "gen-bundle:android": "npx react-native bundle --platform android --dev false --entry-file index.js --bundle-output android/main.jsbundle",
    "circular:deps": "dpdm ./app/* --circular --exit-code circular:1 --warning=false",
    "generate-icons": "npx ts-node app/component-library/components/Icons/Icon/scripts/generate-assets.ts"
  },
  "lint-staged": {
    "*.{js,jsx,ts,tsx}": [
      "prettier --write",
      "eslint --fix"
    ],
    "*.{json,md,feature}": [
      "prettier --write"
    ]
  },
  "resolutions": {
    "**/json-schema": "^0.4.0",
    "react-native-svg/**/nth-check": "^2.0.1",
    "**/node-fetch": "^2.6.7",
    "**/xml2js": ">=0.5.0",
    "react-native-level-fs/**/bl": "^1.2.3",
    "react-native-level-fs/levelup/semver": "^5.7.2",
    "@metamask/react-native-payments/validator": "^13.7.0",
    "**/minimist": "1.2.6",
    "d3-color": "3.1.0",
    "**/color-string": "^1.9.1",
    "tough-cookie": "4.1.3",
    "crypto-js": "4.2.0",
    "axios": "^1.8.2",
    "**/babel-runtime/regenerator-runtime": "^0.13.8",
    "redux-persist-filesystem-storage/react-native-blob-util": "^0.19.9",
    "xmldom": "npm:@xmldom/xmldom@0.7.13",
    "@storybook/react-native/chokidar/braces": "^3.0.3",
    "lint-staged/micromatch/braces": "^3.0.3",
    "@metamask/metamask-eth-abis": "3.1.1",
    "**/@walletconnect/socket-transport/ws": "^7.5.10",
    "**/@ethersproject/providers/ws": "^7.5.10",
    "**/appium-base-driver/webdriverio/puppeteer-core/ws": "^7.5.10",
    "**/puppeteer-core/ws": "^8.17.1",
    "react-native/ws": "^6.2.3",
    "socket.io-client/engine.io-client/ws": "^8.17.1",
    "micromatch": "4.0.8",
    "send": "0.19.0",
    "ethereumjs-util/**/secp256k1": "3.8.1",
    "**/secp256k1": "4.0.4",
    "**/@metamask/rpc-errors": "7.0.2",
    "**/@expo/image-utils/semver": "7.5.2",
    "base58-js": "1.0.0",
    "bech32": "2.0.0",
    "sha256-uint8array": "0.10.3",
    "express": "4.21.2",
    "nanoid": "^3.3.8",
    "**/@ethersproject/signing-key/elliptic": "^6.6.1",
    "**/@walletconnect/utils/elliptic": "^6.6.1",
    "@metamask/keyring-controller/@ethereumjs/tx": "npm:@ethereumjs/tx@5.4.0",
    "@keystonehq/metamask-airgapped-keyring": "^0.15.2",
    "metro/image-size": "^1.2.1",
    "content-hash/**/base-x": "3.0.11",
    "multihashes/**/base-x": "3.0.11",
    "@keystonehq/ur-decoder/**/base-x": "3.0.11",
    "@ethereumjs/tx": "^5.4.0",
    "@metamask/controller-utils": "npm:@metamask/controller-utils@^11.11.0",
    "appium-adb/@appium/support/form-data": "^4.0.4",
    "appium/@appium/support/form-data": "^4.0.0",
    "cipher-base": "1.0.5",
    "sha.js": "2.4.12",
    "appwright/**/@empiricalrun/llm": "npm:noop-fn@1.0.0",
    "appwright/**/@ffmpeg-installer/ffmpeg": "npm:noop-fn@1.0.0",
    "appwright/**/fluent-ffmpeg": "npm:noop-fn@1.0.0",
    "appwright/**/@ffmpeg-installer/darwin-arm64": "npm:noop-fn@1.0.0",
    "appwright/**/@ffmpeg-installer/darwin-x64": "npm:noop-fn@1.0.0",
    "appwright/**/@ffmpeg-installer/linux-arm": "npm:noop-fn@1.0.0",
    "appwright/**/@ffmpeg-installer/linux-arm64": "npm:noop-fn@1.0.0",
    "appwright/**/@ffmpeg-installer/linux-ia32": "npm:noop-fn@1.0.0",
    "appwright/**/@ffmpeg-installer/linux-x64": "npm:noop-fn@1.0.0",
    "appwright/**/@ffmpeg-installer/win32-ia32": "npm:noop-fn@1.0.0",
    "appwright/**/@ffmpeg-installer/win32-x64": "npm:noop-fn@1.0.0"
  },
  "dependencies": {
    "@config-plugins/detox": "^9.0.0",
    "@consensys/native-ramps-sdk": "1.2.0",
    "@consensys/on-ramp-sdk": "2.1.10",
    "@craftzdog/react-native-buffer": "^6.1.0",
    "@deeeed/hyperliquid-node20": "^0.23.1-node20.1",
    "@ethersproject/abi": "^5.7.0",
    "@keystonehq/bc-ur-registry-eth": "^0.21.0",
    "@keystonehq/metamask-airgapped-keyring": "^0.15.2",
    "@keystonehq/ur-decoder": "^0.12.2",
    "@lavamoat/react-native-lockdown": "^0.0.2",
    "@ledgerhq/react-native-hw-transport-ble": "^6.34.1",
    "@metamask/account-api": "^0.9.0",
    "@metamask/account-tree-controller": "^0.8.0",
    "@metamask/accounts-controller": "^32.0.1",
    "@metamask/address-book-controller": "^6.1.0",
    "@metamask/app-metadata-controller": "^1.0.0",
    "@metamask/approval-controller": "^7.1.3",
    "@metamask/assets-controllers": "^73.3.0",
    "@metamask/base-controller": "^8.0.0",
    "@metamask/bitcoin-wallet-snap": "^0.19.3",
    "@metamask/bridge-controller": "^39.0.1",
    "@metamask/bridge-status-controller": "^38.0.1",
    "@metamask/chain-agnostic-permission": "^1.1.0",
    "@metamask/composable-controller": "^11.0.0",
    "@metamask/controller-utils": "^11.11.0",
    "@metamask/design-system-react-native": "^0.3.0",
    "@metamask/design-system-twrnc-preset": "^0.2.1",
    "@metamask/design-tokens": "^8.1.1",
    "@metamask/earn-controller": "^5.0.0",
    "@metamask/eip1193-permission-middleware": "^1.0.0",
    "@metamask/error-reporting-service": "^2.0.0",
    "@metamask/eth-hd-keyring": "^12.1.0",
    "@metamask/eth-json-rpc-filters": "^9.0.0",
    "@metamask/eth-json-rpc-middleware": "^17.0.1",
    "@metamask/eth-ledger-bridge-keyring": "11.1.0",
    "@metamask/eth-query": "^4.0.0",
    "@metamask/eth-sig-util": "^8.0.0",
    "@metamask/eth-snap-keyring": "^16.0.0",
    "@metamask/etherscan-link": "^2.0.0",
    "@metamask/ethjs-contract": "^0.4.1",
    "@metamask/ethjs-query": "^0.7.1",
    "@metamask/ethjs-unit": "^0.3.0",
    "@metamask/gas-fee-controller": "^24.0.0",
    "@metamask/json-rpc-engine": "^10.0.3",
    "@metamask/json-rpc-middleware-stream": "^8.0.7",
    "@metamask/key-tree": "^10.1.1",
    "@metamask/keyring-api": "^20.1.0",
    "@metamask/keyring-controller": "^22.1.0",
    "@metamask/keyring-internal-api": "^8.1.0",
    "@metamask/keyring-snap-client": "^5.0.0",
    "@metamask/logging-controller": "^6.0.4",
    "@metamask/message-signing-snap": "^1.1.2",
    "@metamask/metamask-eth-abis": "3.1.1",
    "@metamask/mobile-wallet-protocol-core": "^0.0.6",
    "@metamask/mobile-wallet-protocol-wallet-client": "^0.0.6",
    "@metamask/multichain-account-service": "^0.4.0",
    "@metamask/multichain-api-client": "^0.6.5",
    "@metamask/multichain-api-middleware": "^1.0.0",
    "@metamask/multichain-network-controller": "^0.10.0",
    "@metamask/multichain-transactions-controller": "^2.0.0",
    "@metamask/network-controller": "^24.0.0",
<<<<<<< HEAD
    "@metamask/network-enablement-controller": "^0.4.0",
    "@metamask/notification-services-controller": "^11.0.0",
=======
    "@metamask/network-enablement-controller": "0.1.0",
    "@metamask/notification-services-controller": "^16.0.0",
>>>>>>> 5ad26d15
    "@metamask/permission-controller": "^11.0.6",
    "@metamask/phishing-controller": "^13.1.0",
    "@metamask/post-message-stream": "^10.0.0",
    "@metamask/ppom-validator": "0.36.0",
    "@metamask/preferences-controller": "^18.4.0",
    "@metamask/preinstalled-example-snap": "^0.7.1",
    "@metamask/profile-sync-controller": "^23.0.0",
    "@metamask/react-native-acm": "^1.0.1",
    "@metamask/react-native-actionsheet": "2.4.2",
    "@metamask/react-native-button": "^3.0.0",
    "@metamask/react-native-payments": "^2.0.0",
    "@metamask/react-native-search-api": "1.0.1",
    "@metamask/react-native-webview": "^14.5.0",
    "@metamask/remote-feature-flag-controller": "^1.6.0",
    "@metamask/rpc-errors": "^7.0.2",
    "@metamask/scure-bip39": "^2.1.0",
    "@metamask/sdk-analytics": "0.0.5",
    "@metamask/sdk-communication-layer": "0.33.0",
    "@metamask/seedless-onboarding-controller": "2.6.0",
    "@metamask/selected-network-controller": "^22.1.0",
    "@metamask/signature-controller": "^30.0.0",
    "@metamask/slip44": "^4.2.0",
    "@metamask/smart-transactions-controller": "^18.1.0",
    "@metamask/snaps-controllers": "^14.2.2",
    "@metamask/snaps-execution-environments": "^10.2.1",
    "@metamask/snaps-rpc-methods": "^13.5.0",
    "@metamask/snaps-sdk": "^9.3.0",
    "@metamask/snaps-utils": "^11.5.0",
    "@metamask/solana-wallet-snap": "^2.3.2",
    "@metamask/solana-wallet-standard": "^0.5.1",
    "@metamask/stake-sdk": "^3.2.0",
    "@metamask/swappable-obj-proxy": "^2.1.0",
    "@metamask/swaps-controller": "^13.3.0",
    "@metamask/token-search-discovery-controller": "^3.1.0",
    "@metamask/transaction-controller": "^59.2.0",
    "@metamask/utils": "^11.4.2",
    "@ngraveio/bc-ur": "^1.1.6",
    "@notifee/react-native": "^9.0.0",
    "@react-native-async-storage/async-storage": "^1.23.1",
    "@react-native-clipboard/clipboard": "^1.16.1",
    "@react-native-community/checkbox": "^0.5.20",
    "@react-native-community/cli": "15.0.1",
    "@react-native-community/cli-platform-android": "15.0.1",
    "@react-native-community/cli-platform-ios": "15.0.1",
    "@react-native-community/cli-server-api": "^17.0.0",
    "@react-native-community/datetimepicker": "^8.3.0",
    "@react-native-community/netinfo": "^11.4.1",
    "@react-native-community/slider": "^4.4.3",
    "@react-native-cookies/cookies": "^6.2.1",
    "@react-native-firebase/app": "^20.5.0",
    "@react-native-firebase/messaging": "^20.5.0",
    "@react-native-masked-view/masked-view": "^0.3.1",
    "@react-native/babel-preset": "0.76.9",
    "@react-native/eslint-config": "0.76.9",
    "@react-native/typescript-config": "0.76.9",
    "@react-navigation/bottom-tabs": "^5.11.11",
    "@react-navigation/compat": "^5.3.20",
    "@react-navigation/native": "^5.9.4",
    "@react-navigation/stack": "^5.14.5",
    "@reduxjs/toolkit": "^1.9.7",
    "@reown/walletkit": "^1.2.3",
    "@segment/analytics-react-native": "^2.20.3",
    "@segment/sovran-react-native": "^1.0.4",
    "@sentry/browser": "~8.54.0",
    "@sentry/core": "~8.54.0",
    "@sentry/react": "~8.54.0",
    "@sentry/react-native": "~6.10.0",
    "@shopify/flash-list": "2.0.1",
    "@solana/addresses": "2.0.0",
    "@tradle/react-native-http": "2.0.1",
    "@types/he": "^1.2.3",
    "@types/react-test-renderer": "^18.0.0",
    "@viem/anvil": "^0.0.10",
    "@walletconnect/client": "^1.8.0",
    "@walletconnect/core": "^2.19.2",
    "@walletconnect/react-native-compat": "2.19.2",
    "@walletconnect/utils": "^2.19.2",
    "@xmldom/xmldom": "^0.8.10",
    "appium-adb": "^9.11.4",
    "appwright": "^0.1.45",
    "asyncstorage-down": "4.2.0",
    "axios": "^1.8.2",
    "base-64": "1.0.0",
    "bignumber.js": "^9.0.1",
    "bitcoin-address-validation": "2.2.3",
    "bnjs4": "npm:bn.js@^4.12.0",
    "bnjs5": "npm:bn.js@^5.2.1",
    "buffer": "6.0.3",
    "cockatiel": "^3.1.2",
    "compare-versions": "^3.6.0",
    "content-hash": "2.5.2",
    "contentful": "^11.5.22",
    "cron-parser": "^4.9.0",
    "cross-spawn": "7.0.6",
    "crypto-js": "^4.2.0",
    "d3-shape": "^3.2.0",
    "dayjs": "^1.11.13",
    "eciesjs": "^0.3.15",
    "eth-ens-namehash": "2.0.8",
    "eth-url-parser": "1.0.4",
    "ethereumjs-abi": "^0.6.8",
    "ethereumjs-util": "^7.0.10",
    "ethers": "^5.0.14",
    "ethjs-ens": "2.0.1",
    "event-target-shim": "^6.0.2",
    "eventemitter2": "^6.4.9",
    "events": "3.0.0",
    "expo": "~52.0.47",
    "expo-apple-authentication": "~7.1.3",
    "expo-auth-session": "~6.0.3",
    "expo-build-properties": "~0.13.2",
    "expo-dev-client": "~5.0.18",
    "expo-file-system": "~18.0.7",
    "expo-sensors": "~14.0.2",
    "fast-equals": "^5.2.2",
    "fuse.js": "3.4.4",
    "he": "^1.2.0",
    "https-browserify": "0.0.1",
    "human-standard-token-abi": "^2.0.0",
    "humanize-duration": "^3.27.2",
    "is-url": "^1.2.4",
    "lodash": "^4.17.21",
    "lottie-react-native": "6.7.2",
    "luxon": "^3.5.0",
    "mockttp": "^3.15.2",
    "multihashes": "0.4.14",
    "number-to-bn": "1.7.0",
    "path": "0.12.7",
    "pbkdf2": "3.1.3",
    "pify": "6.1.0",
    "portfinder": "^1.0.32",
    "prop-types": "15.7.2",
    "pump": "3.0.0",
    "punycode": "^2.1.1",
    "qs": "6.12.1",
    "query-string": "^6.12.1",
    "randomfill": "^1.0.4",
    "react": "18.3.1",
    "react-native": "0.76.9",
    "react-native-aes-crypto": "3.0.3",
    "react-native-aes-crypto-forked": "git+https://github.com/MetaMask/react-native-aes-crypto-forked.git#397d5db5250e8e7408294807965b5b9fd4ca6a25",
    "react-native-animatable": "^1.3.3",
    "react-native-background-timer": "2.1.1",
    "react-native-ble-plx": "3.4.0",
    "react-native-blob-jsi-helper": "^0.3.1",
    "react-native-blob-util": "^0.19.9",
    "react-native-branch": "^5.6.2",
    "react-native-browser-polyfill": "0.1.2",
    "react-native-confetti": "^0.1.0",
    "react-native-confetti-cannon": "^1.5.0",
    "react-native-confirmation-code-field": "^7.6.1",
    "react-native-crypto": "2.2.1",
    "react-native-default-preference": "^1.4.3",
    "react-native-device-info": "^9.0.2",
    "react-native-elevated-view": "0.0.6",
    "react-native-fade-in-image": "1.4.1",
    "react-native-fast-crypto": "^2.2.0",
    "react-native-fs": "^2.20.0",
    "react-native-gesture-handler": "^2.25.0",
    "react-native-get-random-values": "^1.8.0",
    "react-native-gzip": "^1.1.0",
    "react-native-i18n": "2.0.15",
    "react-native-in-app-review": "^4.3.3",
    "react-native-inappbrowser-reborn": "^3.7.0",
    "react-native-jazzicon": "^0.1.2",
    "react-native-keyboard-aware-scroll-view": "^0.9.5",
    "react-native-keychain": "8.0.0",
    "react-native-level-fs": "3.0.1",
    "react-native-linear-gradient": "^2.8.3",
    "react-native-material-textfield": "0.16.1",
    "react-native-mmkv": "^3.2.0",
    "react-native-modal": "^14.0.0-rc.1",
    "react-native-os": "^1.2.6",
    "react-native-pager-view": "^6.7.0",
    "react-native-permissions": "^3.7.2",
    "react-native-progress": "3.5.0",
    "react-native-qrcode-svg": "5.1.2",
    "react-native-quick-base64": "^2.2.0",
    "react-native-quick-crypto": "^0.7.15",
    "react-native-randombytes": "^3.5.3",
    "react-native-reanimated": "^3.17.2",
    "react-native-release-profiler": "^0.4.0",
    "react-native-render-html": "^6.3.4",
    "react-native-safe-area-context": "^5.4.0",
    "react-native-screens": "3.37.0",
    "react-native-scrollable-tab-view": "ptomasroos/react-native-scrollable-tab-view#583a66f7fd3eb2cac1a05c71d7167d78a8ad9de6",
    "react-native-sensors": "5.3.0",
    "react-native-share": "7.3.7",
    "react-native-size-matters": "0.4.0",
    "react-native-skeleton-placeholder": "^5.0.0",
    "react-native-step-indicator": "^1.0.3",
    "react-native-svg": "^15.11.1",
    "react-native-svg-charts": "^5.4.0",
    "react-native-swipe-gestures": "1.0.3",
    "react-native-tcp": "aprock/react-native-tcp#98fbc801f0586297f16730b2f4c75eef15dfabcd",
    "react-native-url-polyfill": "^1.3.0",
    "react-native-vector-icons": "10.2.0",
    "react-native-video": "^6.10.1",
    "react-native-view-shot": "^3.1.2",
    "react-native-vision-camera": "^4.6.4",
    "react-native-webview-invoke": "^0.6.2",
    "react-redux": "^8.1.3",
    "reactotron-react-native": "^5.1.14",
    "readable-stream": "2.3.7",
    "redux": "^4.2.1",
    "redux-mock-store": "1.5.4",
    "redux-persist": "6.0.0",
    "redux-persist-filesystem-storage": "^4.2.0",
    "redux-saga": "^1.3.0",
    "redux-thunk": "^2.4.2",
    "reselect": "^5.1.1",
    "rive-react-native": "^9.3.4",
    "rxjs": "^7.8.1",
    "socket.io-client": "^4.5.3",
    "stream-browserify": "3.0.0",
    "through2": "3.0.1",
    "unicode-confusables": "^0.1.1",
    "uri-js": "^4.4.1",
    "url": "0.11.0",
    "url-parse": "1.5.9",
    "uuid": "^8.3.2",
    "valid-url": "1.0.9",
    "viem": "^2.28.0",
    "vm-browserify": "1.1.2",
    "zxcvbn": "4.4.2"
  },
  "devDependencies": {
    "@babel/core": "^7.25.2",
    "@babel/eslint-parser": "^7.25.1",
    "@babel/preset-env": "^7.25.3",
    "@babel/register": "^7.24.6",
    "@babel/runtime": "^7.25.0",
    "@cucumber/message-streams": "^4.0.1",
    "@cucumber/messages": "^22.0.0",
    "@ethersproject/contracts": "^5.7.0",
    "@ethersproject/providers": "^5.7.2",
    "@lavamoat/allow-scripts": "^3.0.4",
    "@lavamoat/git-safe-dependencies": "^0.2.1",
    "@metamask/browser-passworder": "^5.0.0",
    "@metamask/build-utils": "^1.0.0",
    "@metamask/eslint-config-typescript": "^9.0.0",
    "@metamask/eslint-plugin-design-tokens": "^1.0.0",
    "@metamask/foundryup": "1.0.0",
    "@metamask/mobile-provider": "^3.0.0",
    "@metamask/object-multiplex": "^1.1.0",
    "@metamask/providers": "^18.3.1",
    "@metamask/test-dapp": "^9.3.0",
    "@metamask/test-dapp-multichain": "^0.17.1",
    "@metamask/test-dapp-solana": "^0.3.0",
    "@octokit/rest": "^21.0.0",
    "@open-rpc/mock-server": "^1.7.5",
    "@open-rpc/schema-utils-js": "^1.16.2",
    "@open-rpc/test-coverage": "^2.2.2",
    "@react-native/metro-config": "0.76.9",
    "@rpii/wdio-html-reporter": "^7.7.1",
    "@storybook/addon-controls": "^7.5.1",
    "@storybook/addon-ondevice-controls": "^6.5.6",
    "@storybook/builder-webpack5": "^7.5.1",
    "@storybook/react-native": "^6.5.6",
    "@testing-library/react": "14.0.0",
    "@testing-library/react-hooks": "^8.0.1",
    "@testing-library/react-native": "^13.2.0",
    "@types/bnjs4": "npm:@types/bn.js@^4.11.6",
    "@types/bnjs5": "npm:@types/bn.js@^5.1.6",
    "@types/crypto-js": "^4.1.1",
    "@types/enzyme": "^3.10.12",
    "@types/eth-url-parser": "^1.0.0",
    "@types/i18n-js": "^3.8.4",
    "@types/is-url": "^1.2.30",
    "@types/jest": "^29.5.12",
    "@types/koa": "^2.15.0",
    "@types/lodash": "^4.14.184",
    "@types/luxon": "^3.4.2",
    "@types/node": "^20.12.8",
    "@types/qs": "^6.9.15",
    "@types/react": "^18.2.6",
    "@types/react-native-background-timer": "^2.0.0",
    "@types/react-native-elevated-view": "^0.0.4",
    "@types/react-native-material-textfield": "^0.16.5",
    "@types/react-native-scrollable-tab-view": "^0.10.3",
    "@types/react-native-svg-charts": "^5.0.12",
    "@types/react-native-vector-icons": "^6.4.13",
    "@types/react-native-video": "^5.0.14",
    "@types/redux-mock-store": "^1.0.3",
    "@types/url-parse": "^1.4.8",
    "@types/valid-url": "^1.0.4",
    "@typescript-eslint/eslint-plugin": "^7.10.0",
    "@typescript-eslint/parser": "^7.10.0",
    "@walletconnect/types": "^2.19.2",
    "@wdio/appium-service": "^7.19.1",
    "@wdio/browserstack-service": "^7.26.0",
    "@wdio/cli": "^7.19.1",
    "@wdio/cucumber-framework": "^7.19.1",
    "@wdio/junit-reporter": "^7.25.4",
    "@wdio/local-runner": "^7.19.1",
    "@wdio/spec-reporter": "^7.19.1",
    "@welldone-software/why-did-you-render": "^8.0.1",
    "appium": "^2.12.1",
    "appium-adb": "^9.11.4",
    "appium-uiautomator2-driver": "4.2.7",
    "appium-xcuitest-driver": "5.16.1",
    "assert": "^1.5.0",
    "babel-jest": "^29.7.0",
    "babel-loader": "^9.1.3",
    "babel-plugin-inline-import": "^3.0.0",
    "babel-plugin-module-resolver": "^5.0.2",
    "babel-plugin-react-compiler": "^19.1.0-rc.2",
    "babel-plugin-transform-inline-environment-variables": "^0.4.4",
    "babel-plugin-transform-remove-console": "6.9.4",
    "base64-js": "^1.5.1",
    "browserstack-local": "^1.5.1",
    "chromedriver": "^123.0.1",
    "depcheck": "^1.4.7",
    "deprecated-react-native-prop-types": "^5.0.0",
    "detox": "^20.35.0",
    "dotenv": "^16.0.3",
    "dpdm": "^3.14.0",
    "enzyme": "3.9.0",
    "enzyme-adapter-react-16": "1.10.0",
    "enzyme-to-json": "3.3.5",
    "eslint": "^8.44.0",
    "eslint-config-prettier": "^8.1.0",
    "eslint-import-resolver-typescript": "^3.5.3",
    "eslint-plugin-import": "^2.27.5",
    "eslint-plugin-jsdoc": "43.0.7",
    "eslint-plugin-prettier": "^3.3.1",
    "eslint-plugin-react": "7.34.1",
    "eslint-plugin-react-compiler": "^19.1.0-rc.2",
    "eslint-plugin-react-native": "^4.0.0",
    "eslint-plugin-tailwindcss": "^3.18.2",
    "execa": "^8.0.1",
    "fbjs-scripts": "^3.0.1",
    "fs-extra": "^10.1.0",
    "ganache": "^7.9.2",
    "husky": "^9.1.7",
    "improved-yarn-audit": "^3.0.0",
    "jest": "^29.7.0",
    "jest-junit": "^15.0.0",
    "jetifier": "2.0.0",
    "koa": "^2.14.2",
    "lint-staged": "10.5.4",
    "listr2": "^8.0.2",
    "metro-react-native-babel-preset": "~0.76.9",
    "metro-react-native-babel-transformer": "~0.76.9",
    "multiple-cucumber-html-reporter": "^3.0.1",
    "nock": "^13.3.1",
    "nyc": "^15.1.0",
    "patch-package": "^6.2.2",
    "portfinder": "^1.0.32",
    "prettier": "2.8.8",
    "prettier-plugin-gherkin": "^1.1.1",
    "react-compiler-runtime": "^19.1.0-rc.2",
    "react-dom": "18.2.0",
    "react-native-launch-arguments": "^4.0.1",
    "react-native-performance": "^5.1.2",
    "react-native-storybook-loader": "^2.0.4",
    "react-native-svg-asset-plugin": "^0.5.0",
    "react-native-svg-transformer": "^1.0.0",
    "react-test-renderer": "18.3.1",
    "redux-devtools-expo-dev-plugin": "^1.0.0",
    "redux-saga-test-plan": "^4.0.6",
    "regenerator-runtime": "0.13.9",
    "serve-handler": "^6.1.5",
    "simple-git": "^3.25.0",
    "tailwindcss": "^3.4.0",
    "ts-node": "^10.9.2",
    "typescript": "~5.4.5",
    "wdio-cucumberjs-json-reporter": "^4.4.3",
    "webextension-polyfill": "^0.12.0",
    "webpack": "^5.88.2",
    "webpack-cli": "^5.1.4",
    "xhr2": "^0.2.1",
    "xml2js": "^0.5.0",
    "yarn-deduplicate": "^6.0.2"
  },
  "config": {
    "react-native-storybook-loader": {
      "searchDir": [
        "./app/component-library/components",
        "./app/components",
        "./app/component-library/components-temp"
      ],
      "pattern": "**/*.stories.@(js|tsx)",
      "outputFile": "./storybook/storyLoader.js"
    }
  },
  "engines": {
    "node": "^20.18.0",
    "yarn": "^1.22.22"
  },
  "optionalDependencies": {
    "@img/sharp-darwin-arm64": "^0.34.3",
    "@img/sharp-libvips-darwin-arm64": "^1.2.1",
    "@img/sharp-linux-x64": "^0.34.3",
    "@img/sharp-libvips-linux-x64": "^1.2.1"
  },
  "lavamoat": {
    "allowScripts": {
      "ethereumjs-abi>ethereumjs-util>ethereum-cryptography>keccak": true,
      "@sentry/react-native>@sentry/cli": true,
      "@storybook/manager-webpack5>@storybook/core-common>webpack>watchpack>watchpack-chokidar2>chokidar>fsevents": false,
      "@storybook/addon-controls>@storybook/core-common>esbuild": false,
      "@wdio/cucumber-framework>@cucumber/cucumber>duration>es5-ext": false,
      "appium-adb>@appium/support>sharp": true,
      "appium>appium-android-driver>appium-chromedriver": false,
      "appium>appium-base-driver>webdriverio>@types/puppeteer-core>@types/puppeteer>puppeteer": false,
      "appium>appium-flutter-driver>rpc-websockets>bufferutil": false,
      "appium>appium-flutter-driver>rpc-websockets>utf-8-validate": false,
      "appium>appium-tizen-driver>jimp>@babel/polyfill>core-js": false,
      "appium>appium-tizen-driver>jimp>core-js": false,
      "appium>appium-windows-driver": false,
      "chromedriver": false,
      "detox": true,
      "detox>bunyan>dtrace-provider": false,
      "eciesjs>secp256k1": true,
      "ethereumjs-util>keccak": true,
      "ethereumjs-util>secp256k1": true,
      "ganache>@trufflesuite/bigint-buffer": false,
      "ganache>bufferutil": false,
      "ganache>keccak": true,
      "ganache>leveldown": false,
      "ganache>secp256k1": true,
      "ganache>utf-8-validate": false,
      "husky": false,
      "react-native-inappbrowser-reborn": false,
      "react-native-svg-asset-plugin>sharp": true,
      "@storybook/builder-webpack5>@swc/core": false,
      "@metamask/sdk-communication-layer>bufferutil": false,
      "@metamask/sdk-communication-layer>utf-8-validate": false,
      "detox>ws>bufferutil": false,
      "@metamask/notification-services-controller>firebase>@firebase/firestore>@grpc/proto-loader>protobufjs": false,
      "@metamask/sdk-communication-layer>eciesjs>secp256k1": false,
      "detox>ws>utf-8-validate": false,
      "ganache>@trufflesuite/uws-js-unofficial>utf-8-validate": false,
      "@react-native-firebase/app>firebase>@firebase/firestore>@grpc/proto-loader>protobufjs": false,
      "ethereumjs-util>ethereum-cryptography>keccak": true,
      "appium": false,
      "appium>@appium/support>sharp": false,
      "@metamask/eth-ledger-bridge-keyring>@ledgerhq/hw-app-eth>@ledgerhq/domain-service>eip55>keccak": false,
      "@storybook/addon-ondevice-controls>core-js": false,
      "viem>ws>bufferutil": false,
      "viem>ws>utf-8-validate": false,
      "detox>@wix-pilot/core>canvas": true,
      "ts-node>@swc/core": false,
      "@metamask/test-dapp-solana>@solana/spl-token>@solana/buffer-layout-utils>bigint-buffer": false,
      "@metamask/test-dapp-solana>@solana/wallet-adapter-wallets>@solana/wallet-adapter-trezor>@trezor/connect-web>@trezor/connect>@trezor/blockchain-link>@trezor/websocket-client>ws>bufferutil": false,
      "@metamask/test-dapp-solana>@solana/wallet-adapter-wallets>@solana/wallet-adapter-trezor>@trezor/connect-web>@trezor/connect>@trezor/protobuf>protobufjs": false,
      "@metamask/test-dapp-solana>@solana/wallet-adapter-wallets>@solana/wallet-adapter-trezor>@trezor/connect-web>@trezor/connect>@trezor/transport>usb": false,
      "@metamask/test-dapp-solana>@solana/wallet-adapter-wallets>@solana/wallet-adapter-trezor>@trezor/connect-web>@trezor/connect>@trezor/utxo-lib>blake-hash": false,
      "@metamask/test-dapp-solana>@solana/wallet-adapter-wallets>@solana/wallet-adapter-trezor>@trezor/connect-web>@trezor/connect>@trezor/utxo-lib>tiny-secp256k1": false,
      "@metamask/test-dapp-solana>@solana/wallet-adapter-wallets>@solana/wallet-adapter-walletconnect>@walletconnect/solana-adapter>@reown/appkit>@reown/appkit-common>viem>ws>bufferutil": false,
      "@metamask/test-dapp-solana>@solana/wallet-adapter-wallets>@solana/wallet-adapter-walletconnect>@walletconnect/solana-adapter>@reown/appkit>@reown/appkit-controllers>viem>ws>bufferutil": false,
      "@metamask/test-dapp-solana>@solana/wallet-adapter-wallets>@solana/wallet-adapter-walletconnect>@walletconnect/solana-adapter>@reown/appkit>@reown/appkit-utils>viem>ws>bufferutil": false,
      "@metamask/test-dapp-solana>@solana/wallet-adapter-wallets>@solana/wallet-adapter-walletconnect>@walletconnect/solana-adapter>@reown/appkit>viem>ws>bufferutil": false,
      "@metamask/test-dapp-solana>@solana/web3.js>rpc-websockets>bufferutil": false,
      "@metamask/mobile-wallet-protocol-core>centrifuge>protobufjs": false,
      "appwright>appium": false,
      "appwright>appium>@appium/support>sharp": false,
      "appwright>webdriver>@wdio/utils>edgedriver": false,
      "appwright>webdriver>@wdio/utils>geckodriver": false,
      "appium-xcuitest-driver>appium-ios-simulator>@appium/support>sharp": false,
      "appium-xcuitest-driver>appium-remote-debugger>@appium/support>sharp": false,
      "appium-xcuitest-driver>appium-webdriveragent>@appium/support>sharp": false,
      "appwright>appium-xcuitest-driver>appium-webdriveragent>appium-ios-device>@appium/support>sharp": false
    }
  },
  "packageManager": "yarn@1.22.22",
  "foundryup": {
    "binaries": [
      "anvil"
    ],
    "checksums": {
      "algorithm": "sha256",
      "binaries": {
        "anvil": {
          "darwin-amd64": "8404e555223fe884557d5e22de494baf8b5f0b82c6f87a4c790c5150e546c9d0",
          "darwin-arm64": "888500bc210752e71a355ed4d492ad6dcb4c0ef54d283c105a29a5ccc73d0dbd",
          "linux-amd64": "6104069b183fa0f3cdcb692681da9dbd203a3c1bceb435853bbf7abd991c649e",
          "linux-arm64": "d66ed8f848e829882ebb65d28aaac72aeab6a101655bb62147186040655928b5",
          "win32-amd64": "6c71d9a7be39ed32b53c89bdbc83aa748f41587517212ffe2a8b955c3e9c2e9b"
        }
      }
    },
    "version": "v0.3.0"
  }
}<|MERGE_RESOLUTION|>--- conflicted
+++ resolved
@@ -260,13 +260,8 @@
     "@metamask/multichain-network-controller": "^0.10.0",
     "@metamask/multichain-transactions-controller": "^2.0.0",
     "@metamask/network-controller": "^24.0.0",
-<<<<<<< HEAD
     "@metamask/network-enablement-controller": "^0.4.0",
     "@metamask/notification-services-controller": "^11.0.0",
-=======
-    "@metamask/network-enablement-controller": "0.1.0",
-    "@metamask/notification-services-controller": "^16.0.0",
->>>>>>> 5ad26d15
     "@metamask/permission-controller": "^11.0.6",
     "@metamask/phishing-controller": "^13.1.0",
     "@metamask/post-message-stream": "^10.0.0",
