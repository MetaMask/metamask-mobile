--- conflicted
+++ resolved
@@ -286,13 +286,8 @@
     "@metamask/react-native-button": "^3.0.0",
     "@metamask/react-native-payments": "^2.0.0",
     "@metamask/react-native-search-api": "1.0.1",
-<<<<<<< HEAD
-    "@metamask/react-native-webview": "^14.4.0",
+    "@metamask/react-native-webview": "^14.5.0",
     "@metamask/remote-feature-flag-controller": "^1.7.0",
-=======
-    "@metamask/react-native-webview": "^14.5.0",
-    "@metamask/remote-feature-flag-controller": "^1.6.0",
->>>>>>> 34aa405b
     "@metamask/rpc-errors": "^7.0.2",
     "@metamask/scure-bip39": "^2.1.0",
     "@metamask/sdk-analytics": "0.0.5",
