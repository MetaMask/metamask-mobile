--- conflicted
+++ resolved
@@ -85,19 +85,13 @@
     "ethjs-unit": "0.1.6",
     "events": "3.0.0",
     "fuse.js": "3.4.4",
-<<<<<<< HEAD
-    "gaba": "1.9.1",
-    "https-browserify": "0.0.1",
-    "interval-promise": "1.3.0",
-    "isomorphic-webcrypto": "2.3.2",
-    "lottie-react-native": "git+ssh://git@github.com/brunobar79/lottie-react-native.git#7ce6a78ac4ac7b9891bc513cb3f12f8b9c9d9106",
-=======
     "gaba": "1.9.2",
     "https-browserify": "0.0.1",
     "json-rpc-engine": "5.1.5",
     "json-rpc-middleware-stream": "2.1.1",
     "lottie-react-native": "git+ssh://git@github.com/MetaMask/lottie-react-native.git#7ce6a78ac4ac7b9891bc513cb3f12f8b9c9d9106",
->>>>>>> e0c0b07e
+    "interval-promise": "1.3.0",
+    "isomorphic-webcrypto": "2.3.2",
     "multihashes": "0.4.14",
     "number-to-bn": "1.7.0",
     "obj-multiplex": "1.0.0",
@@ -161,11 +155,8 @@
     "redux-mock-store": "1.5.3",
     "redux-persist": "5.10.0",
     "stream-browserify": "1.0.0",
-<<<<<<< HEAD
+    "through2": "3.0.1",
     "tls": "0.0.1",
-=======
-    "through2": "3.0.1",
->>>>>>> e0c0b07e
     "url": "0.11.0",
     "url-parse": "1.4.4",
     "valid-url": "1.0.9",
