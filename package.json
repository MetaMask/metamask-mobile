--- conflicted
+++ resolved
@@ -1,10 +1,6 @@
 {
   "name": "metamask",
-<<<<<<< HEAD
   "version": "7.5.0",
-=======
-  "version": "7.4.0",
->>>>>>> a9a45060
   "private": true,
   "scripts": {
     "audit:ci": "./scripts/yarn-audit.sh",
