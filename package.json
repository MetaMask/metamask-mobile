{
  "name": "metamask",
  "version": "7.57.0",
  "private": true,
  "scripts": {
    "install:foundryup": "yarn mm-foundryup",
    "anvil": "node_modules/.bin/anvil",
    "audit:ci": "yarn npm audit --environment production --severity moderate",
    "watch": "./scripts/build.sh watcher watch",
    "watch:clean": "./scripts/build.sh watcher clean",
    "clean:ios": "rm -rf ios/build",
    "pod:install": "bundle exec pod install --project-directory=ios",
    "gem:bundle:install": "bundle install --gemfile=ios/Gemfile",
    "clean:android": "rm -rf android/app/build",
    "clean": "yarn clean:ios && yarn clean:android && yarn install --immutable",
    "lint": "eslint '**/*.{js,ts,tsx}'",
    "lint:fix": "eslint '**/*.{js,ts,tsx}' --fix",
    "lint:tsc": "tsc --project ./tsconfig.json",
    "format": "prettier '**/*.{js,ts,tsx,json,feature}' --write",
    "format:check:changed": "git diff --name-only --diff-filter=ACM HEAD~1 | { grep -E '\\.(js|ts|tsx|json|feature)$' || true; } | xargs --no-run-if-empty prettier --check",
    "coverage:analyze": "node scripts/coverage-analysis.js",
    "coverage:files": "node scripts/coverage-analysis.js --files",
    "setup": "yarn clean && node scripts/setup.mjs",
    "setup:ci": "yarn clean:ios && yarn clean:android && node scripts/setup.mjs",
    "setup:github-ci": "node scripts/setup.mjs --build-on-github-ci",
    "setup:flask": "export METAMASK_BUILD_TYPE='flask' && yarn setup",
    "setup:expo": "yarn clean && node scripts/setup.mjs --no-build-ios --no-build-android",
    "setup:e2e": "cd wdio && yarn install",
    "start:ios": "./scripts/build.sh ios debug",
    "start:ios:qa": "./scripts/build.sh ios qaDebug",
    "start:ios:e2e": "./scripts/build.sh ios debugE2E",
    "start:ios:e2e:qa": "./scripts/build.sh ios qadebugE2E",
    "start:ios:e2e:flask": "./scripts/build.sh ios flaskDebugE2E",
    "start:ios:device": "./scripts/build.sh ios debug --device",
    "start:ios:flask": "export METAMASK_BUILD_TYPE='flask' && ./scripts/build.sh ios flaskDebug",
    "start:android": "./scripts/build.sh android debug",
    "start:android:qa": "./scripts/build.sh android qaDebug",
    "start:android:e2e": "./scripts/build.sh android debugE2E",
    "start:android:flask": "export METAMASK_BUILD_TYPE='flask' && ./scripts/build.sh android flaskDebug",
    "build:announce": "node ./scripts/metamask-bot-build-announce-bitrise.js",
    "build:android:release": "./scripts/build.sh android release",
    "build:android:main:prod": "./scripts/build.sh android main production",
    "build:android:main:beta": "./scripts/build.sh android main beta",
    "build:android:main:rc": "./scripts/build.sh android main rc",
    "build:android:main:exp": "./scripts/build.sh android main exp",
    "build:android:main:local": "./scripts/build.sh android main local",
    "build:android:main:test": "./scripts/build.sh android main test",
    "build:android:main:e2e": "./scripts/build.sh android main e2e",
    "build:android:flask:prod": "./scripts/build.sh android flask production",
    "build:android:flask:local": "./scripts/build.sh android flask local",
    "build:android:flask:test": "./scripts/build.sh android flask test",
    "build:android:flask:e2e": "./scripts/build.sh android flask e2e",
    "build:android:qa:prod": "./scripts/build.sh android qa production",
    "build:android:qa:local": "./scripts/build.sh android qa local",
    "build:android:checksum": "./scripts/checksum.sh",
    "build:android:checksum:qa": "./scripts/checksum.sh QA",
    "build:android:checksum:flask": "export METAMASK_BUILD_TYPE='flask' && ./scripts/checksum.sh flask",
    "build:android:checksum:verify": "shasum -a 512 -c sha512sums.txt",
    "build:android:pre-release": "./scripts/build.sh android release --pre",
    "build:android:pre-release:bundle": "GENERATE_BUNDLE=true ./scripts/build.sh android release --pre",
    "build:android:pre-release:bundle:qa": "GENERATE_BUNDLE=true ./scripts/build.sh android QA --pre",
    "build:android:pre-release:bundle:flask": "export METAMASK_BUILD_TYPE='flask' && GENERATE_BUNDLE=true ./scripts/build.sh android flask --pre",
    "build:android:pre-release:bundle:beta": "export METAMASK_BUILD_TYPE='beta' && GENERATE_BUNDLE=true ./scripts/build.sh android release --pre",
    "build:ios:release": "./scripts/build.sh ios release",
    "build:ios:main:prod": "./scripts/build.sh ios main production",
    "build:ios:main:beta": "./scripts/build.sh ios main beta",
    "build:ios:main:rc": "./scripts/build.sh ios main rc",
    "build:ios:main:exp": "./scripts/build.sh ios main exp",
    "build:ios:main:e2e": "./scripts/build.sh ios main e2e",
    "build:ios:main:local": "./scripts/build.sh ios main local",
    "build:ios:main:test": "./scripts/build.sh ios main test",
    "build:ios:flask:prod": "./scripts/build.sh ios flask production",
    "build:ios:flask:local": "./scripts/build.sh ios flask local",
    "build:ios:flask:test": "./scripts/build.sh ios flask test",
    "build:ios:flask:e2e": "./scripts/build.sh ios flask e2e",
    "build:ios:qa:prod": "./scripts/build.sh ios qa production",
    "build:ios:qa:local": "./scripts/build.sh ios qa local",
    "build:ios:pre-release": "./scripts/build.sh ios release --pre",
    "build:ios:pre-qa": "./scripts/build.sh ios QA --pre",
    "build:ios:pre-flask": "export METAMASK_BUILD_TYPE='flask' && ./scripts/build.sh ios flask --pre",
    "build:ios:pre-beta": "export METAMASK_BUILD_TYPE='beta' && ./scripts/build.sh ios release --pre",
    "build:android:qa": "./scripts/build.sh android QA",
    "build:ios:qa": "./scripts/build.sh ios QA",
    "build:attribution": "./scripts/generate-attributions.sh",
    "release:android": "./scripts/build.sh android release && open android/app/build/outputs/apk/release/",
    "release:ios": "./scripts/build.sh ios release",
    "release:android:qa": "./scripts/build.sh android QA && open android/app/build/outputs/apk/release/",
    "test": "yarn test:unit",
    "test:unit": "jest ./app/ ./locales/ ./e2e/**/*.test.ts .github/**/*.test.ts",
    "test:unit:update": "time jest -u ./app/",
    "test:api-specs": "detox reset-lock-file && detox test -c ios.sim.apiSpecs",
    "test:e2e:ios:main:prod": "IS_TEST='true' NODE_OPTIONS='--experimental-vm-modules' detox test -c ios.sim.main.release",
    "test:e2e:android:main:prod": "IS_TEST='true' NODE_OPTIONS='--experimental-vm-modules' detox test -c android.emu.release --headless --record-logs all",
    "test:e2e:android:run:github:qa-release": "IS_TEST='true' NODE_OPTIONS='--experimental-vm-modules' detox test -c android.github_ci.release --headless --record-logs all",
    "test:e2e:ios-gha:main:prod": "IS_TEST='true' NODE_OPTIONS='--experimental-vm-modules' detox test -c ios.github_ci.main.release --headless --record-logs all",
    "test:e2e:ios:flask:prod": "IS_TEST='true' NODE_OPTIONS='--experimental-vm-modules' detox test -c ios.sim.flask.release",
    "test:e2e:android:flask:prod": "IS_TEST='true' NODE_OPTIONS='--experimental-vm-modules' detox test -c android.emu.flask.release --headless --record-logs all",
    "test:e2e:ios:build:main-release": "IS_TEST='true' detox build -c ios.sim.main.release",
    "test:e2e:android:build:main-release": "IS_TEST='true' detox build -c android.emu.release",
    "test:e2e:ios:debug:build": "IS_TEST='true' detox build -c ios.sim.debug",
    "test:e2e:ios:debug:run": "IS_TEST='true' NODE_OPTIONS='--experimental-vm-modules' detox reset-lock-file && NODE_OPTIONS='--experimental-vm-modules' detox test -c ios.sim.debug",
    "test:e2e:android:debug:build": "IS_TEST='true' detox build -c android.emu.debug",
    "test:e2e:android:debug:run": "IS_TEST='true' NODE_OPTIONS='--experimental-vm-modules' detox test -c android.emu.debug",
    "test:e2e:ios:flask:build": "IS_TEST='true' detox build -c ios.sim.flask",
    "test:e2e:ios:flask:run": "IS_TEST='true' NODE_OPTIONS='--experimental-vm-modules' detox reset-lock-file && NODE_OPTIONS='--experimental-vm-modules' detox test -c ios.sim.flask",
    "test:wdio:ios": "yarn wdio ./wdio/config/ios.config.debug.js",
    "test:wdio:ios:browserstack": "yarn wdio ./wdio/config/ios.config.browserstack.js",
    "test:wdio:ios:browserstack:local": "yarn wdio ./wdio/config/ios.config.browserstack.local.js",
    "test:wdio:android": "yarn wdio ./wdio/config/android.config.debug.js",
    "test:wdio:android:browserstack": "yarn wdio ./wdio/config/android.config.browserstack.js",
    "test:wdio:android:browserstack:local": "yarn wdio ./wdio/config/android.config.browserstack.local.js",
    "test:reassure:baseline": "REASSURE=true yarn reassure --baseline",
    "test:reassure:branch": "REASSURE=true yarn reassure --branch && node -e \"const r=require('./.reassure/output.json'); if ((r.significant||[]).length>0) { console.error('Reassure: significant regressions detected'); process.exit(1);} else { process.exit(0);} \"",
    "run-appwright:android-bs": "yarn appwright test --project browserstack-android --config appwright/appwright.config.ts",
    "run-appwright:android-onboarding-bs": "yarn appwright test --project android-onboarding --config appwright/appwright.config.ts",
    "run-appwright:ios-onboarding-bs": "yarn appwright test --project ios-onboarding --config appwright/appwright.config.ts",
    "run-appwright:ios-bs": "yarn appwright test --project browserstack-ios --config appwright/appwright.config.ts",
    "run-appwright:android": "yarn appwright test --project android --config appwright/appwright.config.ts",
    "run-appwright:ios": "yarn appwright test --project ios --config appwright/appwright.config.ts",
    "test:depcheck": "yarn depcheck",
    "test:tgz-check": "./scripts/tgz-check.sh",
    "test:attribution-check": "./scripts/attributions-check.sh",
    "test:merge-coverage": "nyc report --temp-dir ./tests/coverage --report-dir ./tests/merged-coverage/ --reporter json --reporter text --reporter lcovonly",
    "test:validate-coverage": "nyc check-coverage --nycrc-path ./coverage-thresholds.json -t ./tests/merged-coverage/",
    "update-changelog": "./scripts/auto-changelog.sh",
    "changeset-changelog": "wrap () { node ./scripts/generate-rc-commits.js \"$@\" && ./scripts/changelog-csv.sh }; wrap ",
    "prestorybook": "rnstl",
    "deduplicate": "yarn dedupe",
    "patch:tx": "./scripts/patch-transaction-controller.sh",
    "patch:approval": "./scripts/patch-approval-controller.sh",
    "storybook-generate": "sb-rn-get-stories",
    "storybook-watch": "sb-rn-watcher",
    "gen-bundle:ios": "yarn react-native bundle --platform ios --dev false --entry-file index.js --bundle-output ios/main.jsbundle",
    "gen-bundle:android": "yarn react-native bundle --platform android --dev false --entry-file index.js --bundle-output android/main.jsbundle",
    "circular:deps": "dpdm ./app/* --circular --exit-code circular:1 --warning=false",
    "generate-icons": "yarn ts-node app/component-library/components/Icons/Icon/scripts/generate-assets.ts"
  },
  "lint-staged": {
    "*.{js,jsx,ts,tsx}": [
      "prettier --write",
      "eslint --fix"
    ],
    "*.{json,md,feature}": [
      "prettier --write"
    ]
  },
  "resolutions": {
    "json-schema": "^0.4.0",
    "node-fetch": "^2.6.7",
    "xml2js": ">=0.5.0",
    "@metamask/react-native-payments/validator": "^13.7.0",
    "minimist": "1.2.6",
    "d3-color": "3.1.0",
    "color-string": "^1.9.1",
    "tough-cookie": "4.1.3",
    "crypto-js": "4.2.0",
    "axios": "^1.12.0",
    "redux-persist-filesystem-storage/react-native-blob-util": "^0.19.9",
    "xmldom": "npm:@xmldom/xmldom@0.7.13",
    "@metamask/metamask-eth-abis": "3.1.1",
    "@walletconnect/socket-transport/ws": "^7.5.10",
    "@ethersproject/providers/ws": "^7.5.10",
    "puppeteer-core/ws": "^8.17.1",
    "react-native/ws": "^6.2.3",
    "micromatch": "4.0.8",
    "send": "0.19.0",
    "secp256k1": "4.0.4",
    "@metamask/rpc-errors": "7.0.2",
    "@expo/image-utils/semver": "7.5.2",
    "base58-js": "1.0.0",
    "bech32": "2.0.0",
    "sha256-uint8array": "0.10.3",
    "express": "4.21.2",
    "nanoid": "^3.3.8",
    "@ethersproject/signing-key/elliptic": "^6.6.1",
    "@walletconnect/utils/elliptic": "^6.6.1",
    "@metamask/keyring-controller/@ethereumjs/tx": "npm:@ethereumjs/tx@5.4.0",
    "metro/image-size": "^1.2.1",
    "@ethereumjs/tx": "^5.4.0",
    "cipher-base": "1.0.5",
    "sha.js": "2.4.12",
    "appwright/form-data": "4.0.4"
  },
  "dependencies": {
    "@config-plugins/detox": "^9.0.0",
    "@consensys/native-ramps-sdk": "^2.1.1",
    "@consensys/on-ramp-sdk": "2.1.11",
    "@craftzdog/react-native-buffer": "^6.1.0",
    "@deeeed/hyperliquid-node20": "^0.23.1-node20.1",
    "@ethersproject/abi": "^5.7.0",
    "@keystonehq/bc-ur-registry-eth": "^0.21.0",
    "@keystonehq/ur-decoder": "^0.12.2",
    "@lavamoat/react-native-lockdown": "^0.0.2",
    "@ledgerhq/react-native-hw-transport-ble": "^6.34.1",
    "@metamask/account-api": "^0.12.0",
    "@metamask/account-tree-controller": "^1.3.0",
    "@metamask/accounts-controller": "^33.1.0",
    "@metamask/address-book-controller": "^6.1.0",
    "@metamask/app-metadata-controller": "^1.0.0",
    "@metamask/approval-controller": "^7.1.3",
    "@metamask/assets-controllers": "^75.2.0",
    "@metamask/base-controller": "^8.3.0",
    "@metamask/bitcoin-wallet-snap": "^1.0.0",
    "@metamask/bridge-controller": "^43.2.0",
    "@metamask/bridge-status-controller": "^43.0.0",
    "@metamask/chain-agnostic-permission": "^1.1.0",
    "@metamask/composable-controller": "^11.0.0",
    "@metamask/controller-utils": "^11.11.0",
    "@metamask/design-system-react-native": "^0.4.0",
    "@metamask/design-system-twrnc-preset": "^0.2.1",
    "@metamask/design-tokens": "^8.1.1",
    "@metamask/earn-controller": "^7.0.0",
    "@metamask/eip-5792-middleware": "^1.2.0",
    "@metamask/eip1193-permission-middleware": "^1.0.0",
    "@metamask/error-reporting-service": "^2.0.0",
    "@metamask/eth-hd-keyring": "^13.0.0",
    "@metamask/eth-json-rpc-filters": "^9.0.0",
    "@metamask/eth-json-rpc-middleware": "^18.0.0",
    "@metamask/eth-ledger-bridge-keyring": "11.1.0",
    "@metamask/eth-qr-keyring": "^1.1.0",
    "@metamask/eth-query": "^4.0.0",
    "@metamask/eth-sig-util": "^8.0.0",
    "@metamask/eth-snap-keyring": "^17.1.0",
    "@metamask/etherscan-link": "^2.0.0",
    "@metamask/ethjs-contract": "^0.4.1",
    "@metamask/ethjs-query": "^0.7.1",
    "@metamask/ethjs-unit": "^0.3.0",
    "@metamask/gas-fee-controller": "^24.0.0",
    "@metamask/gator-permissions-controller": "^0.2.0",
    "@metamask/json-rpc-engine": "^10.0.3",
    "@metamask/json-rpc-middleware-stream": "^8.0.7",
    "@metamask/key-tree": "^10.1.1",
    "@metamask/keyring-api": "^21.0.0",
    "@metamask/keyring-controller": "^23.1.0",
    "@metamask/keyring-internal-api": "^9.0.0",
    "@metamask/keyring-snap-client": "^8.0.0",
    "@metamask/logging-controller": "^6.0.4",
    "@metamask/message-signing-snap": "^1.1.2",
    "@metamask/metamask-eth-abis": "3.1.1",
    "@metamask/mobile-wallet-protocol-core": "^0.1.1",
    "@metamask/mobile-wallet-protocol-wallet-client": "^0.1.1",
<<<<<<< HEAD
    "@metamask/multichain-account-service": "^1.2.0",
    "@metamask/multichain-api-client": "^0.6.5",
    "@metamask/multichain-api-middleware": "^1.0.0",
=======
    "@metamask/multichain-account-service": "^0.10.0",
    "@metamask/multichain-api-client": "^0.7.0",
    "@metamask/multichain-api-middleware": "1.1.0",
>>>>>>> 876b404c
    "@metamask/multichain-network-controller": "^0.12.0",
    "@metamask/multichain-transactions-controller": "^5.0.0",
    "@metamask/network-controller": "^24.1.0",
    "@metamask/network-enablement-controller": "^1.2.0",
    "@metamask/notification-services-controller": "^18.1.0",
    "@metamask/permission-controller": "^11.0.6",
    "@metamask/phishing-controller": "^13.1.0",
    "@metamask/post-message-stream": "^10.0.0",
    "@metamask/ppom-validator": "^0.38.0",
    "@metamask/preferences-controller": "^19.0.0",
    "@metamask/preinstalled-example-snap": "^0.7.1",
    "@metamask/profile-sync-controller": "^25.0.0",
    "@metamask/react-native-acm": "^1.0.1",
    "@metamask/react-native-actionsheet": "2.4.2",
    "@metamask/react-native-button": "^3.0.0",
    "@metamask/react-native-payments": "^2.0.0",
    "@metamask/react-native-search-api": "1.0.1",
    "@metamask/react-native-webview": "^14.5.0",
    "@metamask/remote-feature-flag-controller": "^1.6.0",
    "@metamask/rpc-errors": "^7.0.2",
    "@metamask/scure-bip39": "^2.1.0",
    "@metamask/sdk-analytics": "0.0.5",
    "@metamask/sdk-communication-layer": "0.33.1",
    "@metamask/seedless-onboarding-controller": "^4.0.0",
    "@metamask/selected-network-controller": "^24.0.0",
    "@metamask/signature-controller": "^33.0.0",
    "@metamask/slip44": "^4.2.0",
    "@metamask/smart-transactions-controller": "^18.1.0",
    "@metamask/snaps-controllers": "^14.2.2",
    "@metamask/snaps-execution-environments": "^10.2.1",
    "@metamask/snaps-rpc-methods": "^13.5.0",
    "@metamask/snaps-sdk": "^9.3.0",
    "@metamask/snaps-utils": "^11.5.0",
    "@metamask/solana-wallet-snap": "^2.4.0",
    "@metamask/solana-wallet-standard": "^0.6.0",
    "@metamask/stake-sdk": "^3.2.0",
    "@metamask/swappable-obj-proxy": "^2.1.0",
    "@metamask/swaps-controller": "^14.0.0",
    "@metamask/token-search-discovery-controller": "^3.1.0",
    "@metamask/transaction-controller": "^60.3.0",
    "@metamask/utils": "^11.8.1",
    "@ngraveio/bc-ur": "^1.1.6",
    "@notifee/react-native": "^9.0.0",
    "@react-native-async-storage/async-storage": "^1.23.1",
    "@react-native-clipboard/clipboard": "^1.16.1",
    "@react-native-community/checkbox": "^0.5.20",
    "@react-native-community/cli": "15.0.1",
    "@react-native-community/cli-platform-android": "15.0.1",
    "@react-native-community/cli-platform-ios": "15.0.1",
    "@react-native-community/cli-server-api": "^17.0.0",
    "@react-native-community/datetimepicker": "^8.3.0",
    "@react-native-community/netinfo": "^11.4.1",
    "@react-native-community/slider": "^4.4.3",
    "@react-native-cookies/cookies": "^6.2.1",
    "@react-native-firebase/app": "^20.5.0",
    "@react-native-firebase/messaging": "^20.5.0",
    "@react-native-masked-view/masked-view": "^0.3.1",
    "@react-native/babel-preset": "0.76.9",
    "@react-native/eslint-config": "0.76.9",
    "@react-native/typescript-config": "0.76.9",
    "@react-navigation/bottom-tabs": "^5.11.11",
    "@react-navigation/compat": "^5.3.20",
    "@react-navigation/native": "^5.9.4",
    "@react-navigation/stack": "^5.14.5",
    "@reduxjs/toolkit": "^1.9.7",
    "@reown/walletkit": "^1.2.3",
    "@segment/analytics-react-native": "^2.20.3",
    "@segment/sovran-react-native": "^1.0.4",
    "@sentry/browser": "~8.54.0",
    "@sentry/core": "~8.54.0",
    "@sentry/react": "~8.54.0",
    "@sentry/react-native": "~6.10.0",
    "@shopify/flash-list": "2.0.3",
    "@solana/addresses": "2.0.0",
    "@tommasini/react-native-scrollable-tab-view": "^1.1.1",
    "@tradle/react-native-http": "2.0.1",
    "@types/he": "^1.2.3",
    "@types/react-test-renderer": "^18.0.0",
    "@viem/anvil": "^0.0.10",
    "@walletconnect/client": "^1.8.0",
    "@walletconnect/core": "^2.19.2",
    "@walletconnect/react-native-compat": "2.19.2",
    "@walletconnect/utils": "^2.19.2",
    "@xmldom/xmldom": "^0.8.10",
    "appium-adb": "^9.11.4",
    "appwright": "^0.1.45",
    "asyncstorage-down": "4.2.0",
    "axios": "^1.8.2",
    "base-64": "1.0.0",
    "bignumber.js": "^9.0.1",
    "bitcoin-address-validation": "2.2.3",
    "bnjs4": "npm:bn.js@^4.12.0",
    "bnjs5": "npm:bn.js@^5.2.1",
    "buffer": "6.0.3",
    "cockatiel": "^3.1.2",
    "compare-versions": "^3.6.0",
    "content-hash": "2.5.2",
    "contentful": "^11.5.22",
    "cron-parser": "^4.9.0",
    "cross-spawn": "7.0.6",
    "crypto-js": "^4.2.0",
    "d3-shape": "^3.2.0",
    "dayjs": "^1.11.13",
    "eciesjs": "^0.3.15",
    "eth-ens-namehash": "2.0.8",
    "eth-url-parser": "1.0.4",
    "ethereumjs-abi": "^0.6.8",
    "ethereumjs-util": "^7.0.10",
    "ethers": "^5.0.14",
    "ethjs-ens": "2.0.1",
    "event-target-shim": "^6.0.2",
    "eventemitter2": "^6.4.9",
    "events": "3.0.0",
    "expo": "~52.0.47",
    "expo-apple-authentication": "~7.1.3",
    "expo-auth-session": "~6.0.3",
    "expo-build-properties": "~0.13.2",
    "expo-dev-client": "~5.0.18",
    "expo-file-system": "~18.0.7",
    "expo-haptics": "~14.0.1",
    "expo-image": "~2.0.7",
    "expo-sensors": "~14.0.2",
    "fast-equals": "^5.2.2",
    "fuse.js": "3.4.4",
    "he": "^1.2.0",
    "https-browserify": "0.0.1",
    "human-standard-token-abi": "^2.0.0",
    "humanize-duration": "^3.27.2",
    "is-url": "^1.2.4",
    "lodash": "^4.17.21",
    "lottie-react-native": "6.7.2",
    "luxon": "^3.5.0",
    "mockttp": "^3.15.2",
    "multihashes": "0.4.14",
    "number-to-bn": "1.7.0",
    "path": "0.12.7",
    "pbkdf2": "3.1.3",
    "pify": "6.1.0",
    "prop-types": "15.7.2",
    "pump": "3.0.0",
    "punycode": "^2.1.1",
    "qs": "6.12.1",
    "query-string": "^6.12.1",
    "randomfill": "^1.0.4",
    "react": "18.3.1",
    "react-native": "0.76.9",
    "react-native-aes-crypto": "3.0.3",
    "react-native-aes-crypto-forked": "MetaMask/react-native-aes-crypto-forked#397d5db5250e8e7408294807965b5b9fd4ca6a25",
    "react-native-animatable": "^1.3.3",
    "react-native-background-timer": "2.1.1",
    "react-native-ble-plx": "3.4.0",
    "react-native-blob-jsi-helper": "^0.3.1",
    "react-native-blob-util": "^0.19.9",
    "react-native-branch": "^5.6.2",
    "react-native-browser-polyfill": "0.1.2",
    "react-native-confetti": "^0.1.0",
    "react-native-confetti-cannon": "^1.5.0",
    "react-native-confirmation-code-field": "^7.6.1",
    "react-native-crypto": "2.2.1",
    "react-native-default-preference": "^1.4.3",
    "react-native-device-info": "^9.0.2",
    "react-native-elevated-view": "0.0.6",
    "react-native-fade-in-image": "1.4.1",
    "react-native-fast-crypto": "^2.2.0",
    "react-native-fs": "^2.20.0",
    "react-native-gesture-handler": "^2.25.0",
    "react-native-get-random-values": "^1.8.0",
    "react-native-gzip": "^1.1.0",
    "react-native-i18n": "2.0.15",
    "react-native-in-app-review": "^4.3.3",
    "react-native-inappbrowser-reborn": "^3.7.0",
    "react-native-jazzicon": "^0.1.2",
    "react-native-keyboard-aware-scroll-view": "^0.9.5",
    "react-native-keychain": "8.0.0",
    "react-native-level-fs": "3.0.1",
    "react-native-linear-gradient": "^2.8.3",
    "react-native-material-textfield": "0.16.1",
    "react-native-mmkv": "^3.2.0",
    "react-native-modal": "^14.0.0-rc.1",
    "react-native-os": "^1.2.6",
    "react-native-pager-view": "^6.7.0",
    "react-native-permissions": "^3.7.2",
    "react-native-progress": "3.5.0",
    "react-native-qrcode-svg": "5.1.2",
    "react-native-quick-base64": "^2.2.0",
    "react-native-quick-crypto": "^0.7.15",
    "react-native-randombytes": "^3.5.3",
    "react-native-reanimated": "^3.17.2",
    "react-native-release-profiler": "^0.4.0",
    "react-native-render-html": "^6.3.4",
    "react-native-safe-area-context": "^5.4.0",
    "react-native-screens": "3.37.0",
    "react-native-sensors": "5.3.0",
    "react-native-share": "7.3.7",
    "react-native-size-matters": "0.4.0",
    "react-native-skeleton-placeholder": "^5.0.0",
    "react-native-step-indicator": "^1.0.3",
    "react-native-svg": "^15.11.1",
    "react-native-svg-charts": "^5.4.0",
    "react-native-swipe-gestures": "1.0.3",
    "react-native-tcp": "aprock/react-native-tcp#98fbc801f0586297f16730b2f4c75eef15dfabcd",
    "react-native-url-polyfill": "^1.3.0",
    "react-native-vector-icons": "10.2.0",
    "react-native-video": "^6.10.1",
    "react-native-view-shot": "^3.1.2",
    "react-native-vision-camera": "^4.6.4",
    "react-native-webview-invoke": "^0.6.2",
    "react-redux": "^8.1.3",
    "reactotron-react-native": "^5.1.14",
    "readable-stream": "2.3.7",
    "redux": "^4.2.1",
    "redux-mock-store": "1.5.4",
    "redux-persist": "6.0.0",
    "redux-persist-filesystem-storage": "^4.2.0",
    "redux-saga": "^1.3.0",
    "redux-thunk": "^2.4.2",
    "reselect": "^5.1.1",
    "rive-react-native": "^9.3.4",
    "rxjs": "^7.8.1",
    "socket.io-client": "^4.5.3",
    "stream-browserify": "3.0.0",
    "through2": "3.0.1",
    "unicode-confusables": "^0.1.1",
    "uri-js": "^4.4.1",
    "url": "0.11.0",
    "url-parse": "1.5.9",
    "uuid": "^8.3.2",
    "valid-url": "1.0.9",
    "viem": "^2.28.0",
    "vm-browserify": "1.1.2",
    "zxcvbn": "4.4.2"
  },
  "devDependencies": {
    "@babel/core": "^7.25.2",
    "@babel/eslint-parser": "^7.25.1",
    "@babel/preset-env": "^7.25.3",
    "@babel/register": "^7.24.6",
    "@babel/runtime": "^7.25.0",
    "@cucumber/message-streams": "^4.0.1",
    "@cucumber/messages": "^22.0.0",
    "@ethersproject/contracts": "^5.7.0",
    "@ethersproject/providers": "^5.7.2",
    "@lavamoat/allow-scripts": "^3.0.4",
    "@lavamoat/git-safe-dependencies": "^0.2.1",
    "@metamask/abi-utils": "^3.0.0",
    "@metamask/browser-passworder": "^5.0.0",
    "@metamask/build-utils": "^1.0.0",
    "@metamask/eslint-config-typescript": "^9.0.0",
    "@metamask/eslint-plugin-design-tokens": "^1.0.0",
    "@metamask/foundryup": "1.0.0",
    "@metamask/mobile-provider": "^3.0.0",
    "@metamask/object-multiplex": "^1.1.0",
    "@metamask/providers": "^18.3.1",
    "@metamask/test-dapp": "9.5.0",
    "@metamask/test-dapp-multichain": "^0.17.1",
    "@metamask/test-dapp-solana": "^0.3.0",
    "@octokit/rest": "^21.0.0",
    "@open-rpc/mock-server": "^1.7.5",
    "@open-rpc/schema-utils-js": "^1.16.2",
    "@open-rpc/test-coverage": "^2.2.2",
    "@react-native/metro-config": "0.76.9",
    "@rpii/wdio-html-reporter": "^7.7.1",
    "@storybook/addon-controls": "^7.5.1",
    "@storybook/addon-ondevice-controls": "^6.5.6",
    "@storybook/builder-webpack5": "^7.5.1",
    "@storybook/react-native": "^6.5.6",
    "@testing-library/react": "14.0.0",
    "@testing-library/react-hooks": "^8.0.1",
    "@testing-library/react-native": "^13.2.0",
    "@types/bnjs4": "npm:@types/bn.js@^4.11.6",
    "@types/bnjs5": "npm:@types/bn.js@^5.1.6",
    "@types/crypto-js": "^4.1.1",
    "@types/enzyme": "^3.10.12",
    "@types/eth-url-parser": "^1.0.0",
    "@types/i18n-js": "^3.8.4",
    "@types/is-url": "^1.2.30",
    "@types/jest": "^29.5.12",
    "@types/koa": "^2.15.0",
    "@types/lodash": "^4.14.184",
    "@types/luxon": "^3.4.2",
    "@types/node": "^20.12.8",
    "@types/qs": "^6.9.15",
    "@types/react": "^18.2.6",
    "@types/react-native-background-timer": "^2.0.0",
    "@types/react-native-elevated-view": "^0.0.4",
    "@types/react-native-material-textfield": "^0.16.5",
    "@types/react-native-svg-charts": "^5.0.12",
    "@types/react-native-vector-icons": "^6.4.13",
    "@types/react-native-video": "^5.0.14",
    "@types/redux-mock-store": "^1.0.3",
    "@types/url-parse": "^1.4.8",
    "@types/valid-url": "^1.0.4",
    "@typescript-eslint/eslint-plugin": "^7.10.0",
    "@typescript-eslint/parser": "^7.10.0",
    "@walletconnect/types": "^2.19.2",
    "@wdio/appium-service": "^7.19.1",
    "@wdio/browserstack-service": "^7.26.0",
    "@wdio/cli": "^7.19.1",
    "@wdio/cucumber-framework": "^7.19.1",
    "@wdio/junit-reporter": "^7.25.4",
    "@wdio/local-runner": "^7.19.1",
    "@wdio/spec-reporter": "^7.19.1",
    "@welldone-software/why-did-you-render": "^8.0.1",
    "appium": "^2.12.1",
    "appium-adb": "^9.11.4",
    "appium-uiautomator2-driver": "4.2.7",
    "appium-xcuitest-driver": "5.16.1",
    "assert": "^1.5.0",
    "babel-jest": "^29.7.0",
    "babel-loader": "^9.1.3",
    "babel-plugin-inline-import": "^3.0.0",
    "babel-plugin-module-resolver": "^5.0.2",
    "babel-plugin-react-compiler": "^19.1.0-rc.2",
    "babel-plugin-transform-inline-environment-variables": "^0.4.4",
    "babel-plugin-transform-remove-console": "6.9.4",
    "base64-js": "^1.5.1",
    "browserstack-local": "^1.5.1",
    "chromedriver": "^123.0.1",
    "depcheck": "^1.4.7",
    "deprecated-react-native-prop-types": "^5.0.0",
    "detox": "^20.35.0",
    "dotenv": "^16.0.3",
    "dpdm": "^3.14.0",
    "enzyme": "3.9.0",
    "enzyme-adapter-react-16": "1.10.0",
    "enzyme-to-json": "3.3.5",
    "eslint": "^8.44.0",
    "eslint-config-prettier": "^8.1.0",
    "eslint-import-resolver-typescript": "^3.5.3",
    "eslint-plugin-import": "^2.27.5",
    "eslint-plugin-jsdoc": "43.0.7",
    "eslint-plugin-prettier": "^3.3.1",
    "eslint-plugin-react": "7.34.1",
    "eslint-plugin-react-compiler": "^19.1.0-rc.2",
    "eslint-plugin-react-native": "^4.0.0",
    "eslint-plugin-tailwindcss": "^3.18.2",
    "execa": "^8.0.1",
    "fs-extra": "^10.1.0",
    "ganache": "^7.9.2",
    "husky": "^9.1.7",
    "jest": "^29.7.0",
    "jest-junit": "^15.0.0",
    "jetifier": "2.0.0",
    "koa": "^2.14.2",
    "lint-staged": "10.5.4",
    "listr2": "^8.0.2",
    "metro-react-native-babel-preset": "~0.76.9",
    "metro-react-native-babel-transformer": "~0.76.9",
    "multiple-cucumber-html-reporter": "^3.0.1",
    "nock": "^13.3.1",
    "nyc": "^15.1.0",
    "patch-package": "^6.2.2",
    "prettier": "2.8.8",
    "prettier-plugin-gherkin": "^1.1.1",
    "react-compiler-runtime": "^19.1.0-rc.2",
    "react-dom": "18.2.0",
    "react-native-launch-arguments": "^4.0.1",
    "react-native-performance": "^5.1.2",
    "react-native-storybook-loader": "^2.0.4",
    "react-native-svg-asset-plugin": "^0.5.0",
    "react-native-svg-transformer": "^1.0.0",
    "react-test-renderer": "18.3.1",
    "reassure": "^1.4.0",
    "redux-devtools-expo-dev-plugin": "^1.0.0",
    "redux-saga-test-plan": "^4.0.6",
    "regenerator-runtime": "0.13.9",
    "serve-handler": "^6.1.5",
    "simple-git": "^3.25.0",
    "tailwindcss": "^3.4.0",
    "ts-node": "^10.9.2",
    "typescript": "~5.4.5",
    "wdio-cucumberjs-json-reporter": "^4.4.3",
    "webextension-polyfill": "^0.12.0",
    "webpack": "^5.88.2",
    "webpack-cli": "^5.1.4",
    "xhr2": "^0.2.1",
    "xml2js": "^0.5.0"
  },
  "config": {
    "react-native-storybook-loader": {
      "searchDir": [
        "./app/component-library/components",
        "./app/components",
        "./app/component-library/components-temp"
      ],
      "pattern": "**/*.stories.@(js|tsx)",
      "outputFile": "./storybook/storyLoader.js"
    }
  },
  "engines": {
    "node": "^20.18.0",
    "yarn": "^3.8.7"
  },
  "optionalDependencies": {
    "@img/sharp-darwin-arm64": "^0.34.3",
    "@img/sharp-libvips-darwin-arm64": "^1.2.1",
    "@img/sharp-libvips-linux-x64": "^1.2.1",
    "@img/sharp-linux-x64": "^0.34.3"
  },
  "lavamoat": {
    "allowScripts": {
      "ethereumjs-abi>ethereumjs-util>ethereum-cryptography>keccak": true,
      "@sentry/react-native>@sentry/cli": true,
      "@storybook/manager-webpack5>@storybook/core-common>webpack>watchpack>watchpack-chokidar2>chokidar>fsevents": false,
      "@storybook/addon-controls>@storybook/core-common>esbuild": false,
      "@wdio/cucumber-framework>@cucumber/cucumber>duration>es5-ext": false,
      "appium-adb>@appium/support>sharp": true,
      "appium>appium-android-driver>appium-chromedriver": false,
      "appium>appium-base-driver>webdriverio>@types/puppeteer-core>@types/puppeteer>puppeteer": false,
      "appium>appium-flutter-driver>rpc-websockets>bufferutil": false,
      "appium>appium-flutter-driver>rpc-websockets>utf-8-validate": false,
      "appium>appium-tizen-driver>jimp>@babel/polyfill>core-js": false,
      "appium>appium-tizen-driver>jimp>core-js": false,
      "appium>appium-windows-driver": false,
      "chromedriver": false,
      "detox": true,
      "detox>bunyan>dtrace-provider": false,
      "eciesjs>secp256k1": true,
      "ethereumjs-util>keccak": true,
      "ethereumjs-util>secp256k1": true,
      "ganache>@trufflesuite/bigint-buffer": false,
      "ganache>bufferutil": false,
      "ganache>keccak": true,
      "ganache>leveldown": false,
      "ganache>secp256k1": true,
      "ganache>utf-8-validate": false,
      "husky": false,
      "react-native-inappbrowser-reborn": false,
      "react-native-svg-asset-plugin>sharp": true,
      "@storybook/builder-webpack5>@swc/core": false,
      "@metamask/sdk-communication-layer>bufferutil": false,
      "@metamask/sdk-communication-layer>utf-8-validate": false,
      "detox>ws>bufferutil": false,
      "@metamask/notification-services-controller>firebase>@firebase/firestore>@grpc/proto-loader>protobufjs": false,
      "@metamask/sdk-communication-layer>eciesjs>secp256k1": false,
      "detox>ws>utf-8-validate": false,
      "ganache>@trufflesuite/uws-js-unofficial>utf-8-validate": false,
      "@react-native-firebase/app>firebase>@firebase/firestore>@grpc/proto-loader>protobufjs": false,
      "ethereumjs-util>ethereum-cryptography>keccak": true,
      "appium": false,
      "appium>@appium/support>sharp": false,
      "@metamask/eth-ledger-bridge-keyring>@ledgerhq/hw-app-eth>@ledgerhq/domain-service>eip55>keccak": false,
      "@storybook/addon-ondevice-controls>core-js": false,
      "viem>ws>bufferutil": false,
      "viem>ws>utf-8-validate": false,
      "detox>@wix-pilot/core>canvas": true,
      "ts-node>@swc/core": false,
      "@metamask/test-dapp-solana>@solana/spl-token>@solana/buffer-layout-utils>bigint-buffer": false,
      "@metamask/test-dapp-solana>@solana/wallet-adapter-wallets>@solana/wallet-adapter-trezor>@trezor/connect-web>@trezor/connect>@trezor/blockchain-link>@trezor/websocket-client>ws>bufferutil": false,
      "@metamask/test-dapp-solana>@solana/wallet-adapter-wallets>@solana/wallet-adapter-trezor>@trezor/connect-web>@trezor/connect>@trezor/protobuf>protobufjs": false,
      "@metamask/test-dapp-solana>@solana/wallet-adapter-wallets>@solana/wallet-adapter-trezor>@trezor/connect-web>@trezor/connect>@trezor/transport>usb": false,
      "@metamask/test-dapp-solana>@solana/wallet-adapter-wallets>@solana/wallet-adapter-trezor>@trezor/connect-web>@trezor/connect>@trezor/utxo-lib>blake-hash": false,
      "@metamask/test-dapp-solana>@solana/wallet-adapter-wallets>@solana/wallet-adapter-trezor>@trezor/connect-web>@trezor/connect>@trezor/utxo-lib>tiny-secp256k1": false,
      "@metamask/test-dapp-solana>@solana/wallet-adapter-wallets>@solana/wallet-adapter-walletconnect>@walletconnect/solana-adapter>@reown/appkit>@reown/appkit-common>viem>ws>bufferutil": false,
      "@metamask/test-dapp-solana>@solana/wallet-adapter-wallets>@solana/wallet-adapter-walletconnect>@walletconnect/solana-adapter>@reown/appkit>@reown/appkit-controllers>viem>ws>bufferutil": false,
      "@metamask/test-dapp-solana>@solana/wallet-adapter-wallets>@solana/wallet-adapter-walletconnect>@walletconnect/solana-adapter>@reown/appkit>@reown/appkit-utils>viem>ws>bufferutil": false,
      "@metamask/test-dapp-solana>@solana/wallet-adapter-wallets>@solana/wallet-adapter-walletconnect>@walletconnect/solana-adapter>@reown/appkit>viem>ws>bufferutil": false,
      "@metamask/test-dapp-solana>@solana/web3.js>rpc-websockets>bufferutil": false,
      "@metamask/mobile-wallet-protocol-core>centrifuge>protobufjs": false,
      "appwright>appium": false,
      "appwright>appium>@appium/support>sharp": false,
      "appwright>webdriver>@wdio/utils>edgedriver": false,
      "appwright>webdriver>@wdio/utils>geckodriver": false,
      "appium-xcuitest-driver>appium-ios-simulator>@appium/support>sharp": false,
      "appium-xcuitest-driver>appium-remote-debugger>@appium/support>sharp": false,
      "appium-xcuitest-driver>appium-webdriveragent>@appium/support>sharp": false,
      "appwright>appium-xcuitest-driver>appium-webdriveragent>appium-ios-device>@appium/support>sharp": false,
      "ganache>@trufflesuite/uws-js-unofficial>bufferutil": false,
      "appwright>@empiricalrun/llm>sharp": false,
      "appwright>@ffmpeg-installer/ffmpeg>@ffmpeg-installer/darwin-arm64": false,
      "appwright>@ffmpeg-installer/ffmpeg>@ffmpeg-installer/linux-x64": false
    }
  },
  "packageManager": "yarn@3.8.7",
  "foundryup": {
    "binaries": [
      "anvil"
    ],
    "checksums": {
      "algorithm": "sha256",
      "binaries": {
        "anvil": {
          "darwin-amd64": "8404e555223fe884557d5e22de494baf8b5f0b82c6f87a4c790c5150e546c9d0",
          "darwin-arm64": "888500bc210752e71a355ed4d492ad6dcb4c0ef54d283c105a29a5ccc73d0dbd",
          "linux-amd64": "6104069b183fa0f3cdcb692681da9dbd203a3c1bceb435853bbf7abd991c649e",
          "linux-arm64": "d66ed8f848e829882ebb65d28aaac72aeab6a101655bb62147186040655928b5",
          "win32-amd64": "6c71d9a7be39ed32b53c89bdbc83aa748f41587517212ffe2a8b955c3e9c2e9b"
        }
      }
    },
    "version": "v0.3.0"
  }
}<|MERGE_RESOLUTION|>--- conflicted
+++ resolved
@@ -239,15 +239,9 @@
     "@metamask/metamask-eth-abis": "3.1.1",
     "@metamask/mobile-wallet-protocol-core": "^0.1.1",
     "@metamask/mobile-wallet-protocol-wallet-client": "^0.1.1",
-<<<<<<< HEAD
     "@metamask/multichain-account-service": "^1.2.0",
-    "@metamask/multichain-api-client": "^0.6.5",
-    "@metamask/multichain-api-middleware": "^1.0.0",
-=======
-    "@metamask/multichain-account-service": "^0.10.0",
     "@metamask/multichain-api-client": "^0.7.0",
     "@metamask/multichain-api-middleware": "1.1.0",
->>>>>>> 876b404c
     "@metamask/multichain-network-controller": "^0.12.0",
     "@metamask/multichain-transactions-controller": "^5.0.0",
     "@metamask/network-controller": "^24.1.0",
