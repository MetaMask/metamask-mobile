--- conflicted
+++ resolved
@@ -55,11 +55,7 @@
     ]
   },
   "dependencies": {
-<<<<<<< HEAD
-    "@connext/client": "^4.1.0",
-=======
     "@connext/client": "4.1.0",
->>>>>>> 88791397
     "@connext/store": "4.1.0",
     "@connext/types": "4.1.0",
     "@react-native-community/async-storage": "1.2.0",
