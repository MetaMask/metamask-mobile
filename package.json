{
  "name": "metamask",
  "version": "0.2.19",
  "private": true,
  "scripts": {
    "watch": "./scripts/build.sh watcher watch",
    "watch:clean": "./scripts/build.sh watcher clean",
    "clean:ios": "rm -rf ios/build",
    "clean:android": "rm -rf android/app/build",
    "clean:node": "rm -rf node_modules && yarn install",
    "clean": "yarn clean:ios && yarn clean:android && yarn clean:node && yarn install && (cd ios/ && pod install && cd ..)",
    "clean-android": "yarn clean:android && yarn clean:node",
    "lint": "eslint '**/*.js' --ignore-path=.prettierignore",
    "lint:fix": "eslint '**/*.js' --fix --ignore-path=.prettierignore",
    "format": "prettier '**/*.{js,json}' --write",
    "start:ios": "./scripts/build.sh ios debug",
    "start:ios:e2e": "./scripts/build.sh ios debugE2E",
    "start:ios:device": "./scripts/build.sh ios debug --device",
    "start:android": "./scripts/build.sh android debug",
    "start:android:e2e": "./scripts/build.sh android debugE2E",
    "build:announce": "node ./scripts/metamask-bot-build-announce.js",
    "build:android:release": "./scripts/build.sh android release",
    "build:android:release:e2e": "./scripts/build.sh android releaseE2E",
    "build:android:pre-release": "./scripts/build.sh android release --pre",
    "build:android:pre-release:bundle": "GENERATE_BUNDLE=true ./scripts/build.sh android release --pre",
    "build:ios:release": "./scripts/build.sh ios release",
    "build:ios:release:e2e": "./scripts/build.sh ios releaseE2E",
    "build:ios:pre-release": "./scripts/build.sh ios release --pre",
    "release:android": "./scripts/build.sh android release && open android/app/build/outputs/apk/release/",
    "release:ios": "./scripts/build.sh ios release",
    "test": "yarn test:unit && yarn test:e2e",
    "test:unit": "jest ./app/",
    "test:unit:update": "time jest -u ./app/",
    "test:e2e": "yarn test:e2e:ios && yarn test:e2e:android",
    "test:e2e:ios": "detox build -c ios.sim.release && detox test -c ios.sim.release",
    "test:e2e:android": "detox build -c android.emu.debug && detox test -c android.emu.debug",
    "postinstall": "./scripts/postinstall.sh",
    "sourcemaps:android": "node_modules/.bin/react-native bundle --platform android --entry-file index.js --dev false --reset-cache --bundle-output /tmp/bundle.android.js --assets-dest /tmp/ --sourcemap-output sourcemaps/android/index.js.map",
    "sourcemaps:ios": "node_modules/.bin/react-native bundle --platform ios --entry-file index.js --dev false --reset-cache --bundle-output /tmp/bundle.ios.js --assets-dest /tmp/ --sourcemap-output sourcemaps/ios/index.js.map",
    "stacktrace:android": "stack-beautifier sourcemaps/android/index.js.map -t sourcemaps/trace.txt",
    "stacktrace:ios": "stack-beautifier sourcemaps/ios/index.js.map -t sourcemaps/trace.txt",
    "update-changelog": "./scripts/auto-changelog.sh"
  },
  "prettier": {
    "printWidth": 120,
    "singleQuote": true,
    "tabWidth": 4,
    "useTabs": true
  },
  "husky": {
    "hooks": {
      "pre-commit": "lint-staged"
    }
  },
  "lint-staged": {
    "*.js": [
      "prettier --write",
      "eslint --ignore-path=.prettierignore",
      "git add"
    ],
    "*.json": [
      "prettier --write",
      "git add"
    ]
  },
  "resolutions": {
    "**/optimist/minimist": "^1.2.5",
    "react-native-level-fs/**/bl": "^0.9.5"
  },
  "dependencies": {
<<<<<<< HEAD
    "@exodus/react-native-payments": "https://github.com/wachunei/react-native-payments.git#package-json-hack",
=======
>>>>>>> 0846d4c7
    "@metamask/controllers": "2.0.2",
    "@react-native-community/async-storage": "1.9.0",
    "@react-native-community/clipboard": "^1.2.2",
    "@react-native-community/netinfo": "4.1.5",
    "@react-native-community/viewpager": "^3.3.0",
    "@sentry/integrations": "5.13.0",
    "@sentry/react-native": "1.3.3",
    "@tradle/react-native-http": "2.0.1",
    "@walletconnect/client": "1.0.0-rc.3",
    "@walletconnect/utils": "1.0.0-rc.3",
    "asyncstorage-down": "4.2.0",
    "axios": "^0.19.2",
    "babel-plugin-transform-inline-environment-variables": "0.4.3",
    "babel-plugin-transform-remove-console": "6.9.4",
    "base-64": "0.1.0",
    "bignumber.js": "8.1.1",
    "buffer": "5.2.1",
    "connext": "4.2.5",
    "content-hash": "2.3.2",
    "dnode": "1.2.2",
    "eth-contract-metadata": "1.15.0",
    "eth-ens-namehash": "2.0.8",
    "eth-json-rpc-errors": "^2.0.2",
    "eth-json-rpc-filters": "4.1.1",
    "eth-json-rpc-infura": "4.0.0",
    "eth-json-rpc-middleware": "4.3.0",
    "eth-url-parser": "1.0.2",
    "ethereumjs-abi": "0.6.6",
    "ethereumjs-util": "6.1.0",
    "ethers": "4.0.27",
    "ethjs-contract": "0.2.3",
    "ethjs-ens": "2.0.1",
    "ethjs-query": "0.3.8",
    "ethjs-unit": "0.1.6",
    "events": "3.0.0",
    "fuse.js": "3.4.4",
    "https-browserify": "0.0.1",
    "json-rpc-engine": "5.1.5",
    "json-rpc-middleware-stream": "2.1.1",
    "lottie-react-native": "git+ssh://git@github.com/MetaMask/lottie-react-native.git#7ce6a78ac4ac7b9891bc513cb3f12f8b9c9d9106",
    "multihashes": "0.4.14",
    "number-to-bn": "1.7.0",
    "obj-multiplex": "1.0.0",
    "obs-store": "4.0.3",
    "path": "0.12.7",
    "pify": "4.0.1",
    "prop-types": "15.7.2",
    "pubnub": "4.27.3",
    "pump": "3.0.0",
    "qs": "6.7.0",
    "query-string": "^6.12.1",
    "react": "16.11.0",
    "react-native": "0.62.2",
    "react-native-actionsheet": "beefe/react-native-actionsheet#107/head",
    "react-native-aes-crypto": "git+ssh://git@github.com/MetaMask/react-native-aes.git#b73625d7e1ce711ed3c2fbd795eea2bda5a5e9ad",
    "react-native-animated-fox": "git+ssh://git@github.com/MetaMask/react-native-animated-fox.git#16e38d54d829709e497f196e31fa8ff00cdf2aa9",
    "react-native-background-timer": "2.1.1",
    "react-native-branch": "5.0.0-beta.1",
    "react-native-browser-polyfill": "0.1.2",
    "react-native-button": "git+ssh://git@github.com/MetaMask/react-native-button.git#fd79f4d6c8ced4086ba6e3021b6ed6d4a3e19cf7",
    "react-native-camera": "2.10.0",
    "react-native-crypto": "2.1.2",
    "react-native-device-info": "3.1.4",
    "react-native-elevated-view": "0.0.6",
    "react-native-emoji": "1.3.1",
    "react-native-fade-in-image": "1.4.1",
    "react-native-flash-message": "0.1.11",
    "react-native-fs": "^2.16.6",
    "react-native-gesture-handler": "^1.6.1",
    "react-native-i18n": "2.0.15",
    "react-native-keyboard-aware-scroll-view": "0.8.0",
    "react-native-keychain": "git+ssh://git@github.com/MetaMask/react-native-keychain.git#80e497ed3c167e1b122231c29d951d2c06efe58f",
    "react-native-level-fs": "3.0.1",
    "react-native-modal": "^11.5.6",
    "react-native-os": "^1.2.6",
    "react-native-progress": "3.5.0",
    "react-native-push-notification": "git+ssh://git@github.com/MetaMask/react-native-push-notification.git#androidx",
    "react-native-qrcode-svg": "5.1.2",
    "react-native-randombytes": "^3.5.3",
    "react-native-reanimated": "1.3.0",
    "react-native-screens": "1.0.0-alpha.23",
    "react-native-scrollable-tab-view": "^1.0.0",
    "react-native-search-api": "ombori/react-native-search-api#8/head",
    "react-native-sensors": "5.3.0",
    "react-native-share": "^3.2.0",
    "react-native-splash-screen": "git+ssh://git@github.com/MetaMask/react-native-splash-screen.git",
    "react-native-svg": "9.13.3",
    "react-native-swipe-gestures": "1.0.3",
    "react-native-tcp": "aprock/react-native-tcp#11/head",
    "react-native-v8": "^0.62.2-patch.1",
    "react-native-vector-icons": "6.4.2",
    "react-native-view-shot": "^3.1.2",
    "react-native-webview": "git+ssh://git@github.com/MetaMask/react-native-webview.git#931ae99a0f80a650c958e9d2e39e4ed0e68d95a7",
    "react-navigation": "4.0.10",
    "react-navigation-drawer": "1.4.0",
    "react-navigation-stack": "1.7.3",
    "react-navigation-tabs": "2.5.5",
    "react-redux": "5.1.1",
    "readable-stream": "1.0.33",
    "redux": "4.0.1",
    "redux-mock-store": "1.5.3",
    "redux-persist": "5.10.0",
    "stream-browserify": "1.0.0",
    "through2": "3.0.1",
    "url": "0.11.0",
    "url-parse": "1.4.4",
    "valid-url": "1.0.9",
    "vm-browserify": "0.0.4",
    "zxcvbn": "4.4.2"
  },
  "devDependencies": {
    "@babel/core": "^7.6.2",
    "@babel/runtime": "^7.6.2",
    "@metamask/mobile-provider": "1.2.4",
    "@react-native-community/eslint-config": "^0.0.5",
    "assert": "1.4.1",
    "babel-core": "7.0.0-bridge.0",
    "babel-eslint": "10.0.3",
    "babel-jest": "^25.2.6",
    "concat-cli": "4.0.0",
    "detox": "^16.5.1",
    "enzyme": "3.9.0",
    "enzyme-adapter-react-16": "1.10.0",
    "enzyme-to-json": "3.3.5",
    "eslint": "^6.5.1",
    "eslint-config-react-native": "4.0.0",
    "eslint-plugin-import": "2.18.2",
    "eslint-plugin-react": "7.16.0",
    "eslint-plugin-react-native": "3.7.0",
    "husky": "1.3.1",
    "jest": "^25.2.7",
    "jest-serializer": "24.4.0",
    "lint-staged": "8.1.5",
    "metamask-mobile-provider": "^1.0.2",
    "metro": "^0.59.0",
    "metro-react-native-babel-preset": "^0.59.0",
    "octonode": "0.9.5",
    "patch-package": "6.2.0",
    "prettier": "1.16.4",
    "react-dom": "16.8.4",
    "react-native-cli": "2.0.1",
    "react-test-renderer": "16.11.0",
    "regenerator-runtime": "0.13.1",
    "request-promise": "4.2.4",
    "rn-nodeify": "10.0.1",
    "stack-beautifier": "1.0.2"
  },
  "detox": {
    "configurations": {
      "ios.sim.debug": {
        "binaryPath": "ios/build/Build/Products/Debug-iphonesimulator/MetaMask.app",
        "build": "yarn start:ios:e2e",
        "type": "ios.simulator",
        "device": {
          "type": "iPhone 11 Pro"
        }
      },
      "ios.sim.release": {
        "binaryPath": "ios/build/Build/Products/Release-iphonesimulator/MetaMask.app",
        "build": "METAMASK_ENVIRONMENT='production' yarn build:ios:release:e2e",
        "type": "ios.simulator",
        "device": {
          "type": "iPhone 11 Pro"
        }
      },
      "android.emu.debug": {
        "binaryPath": "android/app/build/outputs/apk/debug/app-debug.apk",
        "build": "yarn start:android:e2e",
        "type": "android.emulator",
        "device": {
          "avdName": "Pixel_3_API_29"
        }
      },
      "android.emu.release": {
        "binaryPath": "android/app/build/outputs/apk/release/app-release.apk",
        "build": "METAMASK_ENVIRONMENT='production' yarn build:android:release:e2e",
        "type": "android.emulator",
        "device": {
          "avdName": "Pixel_3_API_29"
        }
      }
    },
    "runner-config": "e2e/config.json",
    "test-runner": "jest"
  },
  "jest": {
    "preset": "react-native",
    "setupFiles": [
      "<rootDir>/app/util/testSetup.js"
    ],
    "transform": {
      "^.+\\.js$": "<rootDir>jest.preprocessor.js"
    },
    "transformIgnorePatterns": [
      "node_modules/(?!(react-native|@react-navigation|@react-native-community|react-navigation|react-navigation-redux-helpers|@sentry))"
    ],
    "snapshotSerializers": [
      "enzyme-to-json/serializer"
    ],
    "collectCoverage": false,
    "collectCoverageFrom": [
      "<rootDir>/app/**/*.{js,jsx}",
      "!<rootDir>/node_modules/",
      "!<rootDir>/app/util/*.{js,jsx}",
      "!<rootDir>/app/entry*.js"
    ]
  },
  "react-native": {
    "crypto": "react-native-crypto",
    "_stream_transform": "readable-stream/transform",
    "_stream_readable": "readable-stream/readable",
    "_stream_writable": "readable-stream/writable",
    "_stream_duplex": "readable-stream/duplex",
    "_stream_passthrough": "readable-stream/passthrough",
    "stream": "stream-browserify",
    "http": "@tradle/react-native-http",
    "https": "https-browserify",
    "vm": "vm-browserify",
    "os": "react-native-os",
    "net": "react-native-tcp",
    "fs": "react-native-level-fs"
  },
  "browser": {
    "crypto": "react-native-crypto",
    "_stream_transform": "readable-stream/transform",
    "_stream_readable": "readable-stream/readable",
    "_stream_writable": "readable-stream/writable",
    "_stream_duplex": "readable-stream/duplex",
    "_stream_passthrough": "readable-stream/passthrough",
    "stream": "stream-browserify",
    "http": "@tradle/react-native-http",
    "https": "https-browserify",
    "vm": "vm-browserify",
    "os": "react-native-os",
    "net": "react-native-tcp",
    "fs": "react-native-level-fs"
  },
  "rnpm": {
    "assets": [
      "./app/fonts"
    ]
  }
}<|MERGE_RESOLUTION|>--- conflicted
+++ resolved
@@ -68,10 +68,7 @@
     "react-native-level-fs/**/bl": "^0.9.5"
   },
   "dependencies": {
-<<<<<<< HEAD
     "@exodus/react-native-payments": "https://github.com/wachunei/react-native-payments.git#package-json-hack",
-=======
->>>>>>> 0846d4c7
     "@metamask/controllers": "2.0.2",
     "@react-native-community/async-storage": "1.9.0",
     "@react-native-community/clipboard": "^1.2.2",
