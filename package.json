--- conflicted
+++ resolved
@@ -183,11 +183,7 @@
     "@metamask/snaps-rpc-methods": "^9.1.4",
     "@metamask/snaps-sdk": "^6.5.0",
     "@metamask/snaps-utils": "^8.1.1",
-<<<<<<< HEAD
     "@metamask/stake-sdk": "^0.2.12",
-=======
-    "@metamask/stake-sdk": "^0.2.11",
->>>>>>> 54fc3834
     "@metamask/swappable-obj-proxy": "^2.1.0",
     "@metamask/swaps-controller": "^9.0.12",
     "@metamask/transaction-controller": "^37.1.0",
