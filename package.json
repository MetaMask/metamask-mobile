--- conflicted
+++ resolved
@@ -152,20 +152,13 @@
     "tough-cookie": "4.1.3",
     "crypto-js": "4.2.0",
     "browserify-sign": "4.2.2",
-<<<<<<< HEAD
+    "@metamask/preferences-controller": "^4.0.0",
     "axios": "1.6.0",
     "react-native-ble-plx": "3.1.1"
   },
   "dependencies": {
     "@consensys/ledgerhq-metamask-keyring": "^0.0.5",
-    "@consensys/on-ramp-sdk": "1.23.0",
-=======
-    "@metamask/preferences-controller": "^4.0.0",
-    "axios": "1.6.0"
-  },
-  "dependencies": {
     "@consensys/on-ramp-sdk": "1.25.3",
->>>>>>> 45ddfdec
     "@eth-optimism/contracts": "0.0.0-2021919175625",
     "@ethereumjs/common": "^2.3.1",
     "@ethereumjs/tx": "^3.2.1",
