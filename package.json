--- conflicted
+++ resolved
@@ -58,11 +58,7 @@
     "ethjs-unit": "^0.1.6",
     "events": "^3.0.0",
     "fuse.js": "^3.2.0",
-<<<<<<< HEAD
-    "gaba": "file:../gaba/dist/gaba-1.0.0-beta.45.tgz",
-=======
     "gaba": "^1.0.0-beta.47",
->>>>>>> a8f27ab5
     "https-browserify": "0.0.1",
     "multihashes": "^0.4.14",
     "prop-types": "^15.6.2",
