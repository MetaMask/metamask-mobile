--- conflicted
+++ resolved
@@ -221,13 +221,8 @@
     "@metamask/approval-controller": "^7.1.3",
     "@metamask/assets-controllers": "^74.3.1",
     "@metamask/base-controller": "^8.0.0",
-<<<<<<< HEAD
-    "@metamask/bitcoin-wallet-snap": "^0.19.3",
-    "@metamask/bridge-controller": "^41.2.0",
-=======
     "@metamask/bitcoin-wallet-snap": "^1.0.0",
     "@metamask/bridge-controller": "^39.0.1",
->>>>>>> 088e13d5
     "@metamask/bridge-status-controller": "^38.0.1",
     "@metamask/chain-agnostic-permission": "^1.1.0",
     "@metamask/composable-controller": "^11.0.0",
