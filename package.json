--- conflicted
+++ resolved
@@ -1,10 +1,6 @@
 {
   "name": "metamask",
-<<<<<<< HEAD
   "version": "7.26.0",
-=======
-  "version": "7.24.4",
->>>>>>> 4c7ac3e4
   "private": true,
   "scripts": {
     "audit:ci": "./scripts/yarn-audit.sh",
