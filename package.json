{
  "name": "metamask",
  "version": "7.44.0",
  "private": true,
  "scripts": {
    "audit:ci": "./scripts/yarn-audit.sh",
    "watch": "./scripts/build.sh watcher watch",
    "watch:clean": "./scripts/build.sh watcher clean",
    "clean:ios": "rm -rf ios/build",
    "pod:install": "bundle exec pod install --project-directory=ios",
    "gem:bundle:install": "bundle install --gemfile=ios/Gemfile",
    "clean:ppom": "rm -rf ppom/dist ppom/node_modules app/lib/ppom/ppom.html.js",
    "clean:android": "rm -rf android/app/build",
    "clean:node": "rm -rf node_modules && yarn --frozen-lockfile",
    "clean": "yarn clean:ios && yarn clean:android && yarn clean:node && yarn clean:ppom",
    "clean-android": "yarn clean:android && yarn clean:node",
    "lint": "eslint '**/*.{js,ts,tsx}'",
    "lint:fix": "eslint '**/*.{js,ts,tsx}' --fix",
    "lint:tsc": "tsc --project ./tsconfig.json",
    "format": "prettier '**/*.{js,ts,tsx,json,feature}' --write",
    "setup": "yarn clean && node scripts/setup.mjs",
    "setup:flask": "export METAMASK_BUILD_TYPE='flask' && yarn setup",
    "setup:expo": "yarn clean && node scripts/setup.mjs --no-build-ios --no-build-android",
    "setup:e2e": "cd wdio && yarn install",
    "start:ios": "./scripts/build.sh ios debug",
    "start:ios:qa": "./scripts/build.sh ios qaDebug",
    "start:ios:e2e": "./scripts/build.sh ios debugE2E",
    "start:ios:e2e:qa": "./scripts/build.sh ios qadebugE2E",
    "start:ios:e2e:flask": "./scripts/build.sh ios flaskDebugE2E",
    "start:ios:device": "./scripts/build.sh ios debug --device",
    "start:ios:flask": "export METAMASK_BUILD_TYPE='flask' && ./scripts/build.sh ios flaskDebug",
    "start:android": "./scripts/build.sh android debug",
    "start:android:qa": "./scripts/build.sh android qaDebug",
    "start:android:e2e": "./scripts/build.sh android debugE2E",
    "start:android:flask": "export METAMASK_BUILD_TYPE='flask' && ./scripts/build.sh android flaskDebug",
    "start:api-logging-server": "node -r @babel/register scripts/start-api-logging-server.js",
    "build:announce": "node ./scripts/metamask-bot-build-announce-bitrise.js",
    "build:android:release": "./scripts/build.sh android release",
    "build:android:devbuild": "./scripts/build.sh android devBuild",
    "build:android:checksum": "./scripts/checksum.sh",
    "build:android:checksum:qa": "./scripts/checksum.sh QA",
    "build:android:checksum:flask": "export METAMASK_BUILD_TYPE='flask' && ./scripts/checksum.sh flask",
    "build:android:checksum:verify": "shasum -a 512 -c sha512sums.txt",
    "build:android:pre-release": "./scripts/build.sh android release --pre",
    "build:android:pre-release:bundle": "GENERATE_BUNDLE=true ./scripts/build.sh android release --pre",
    "build:android:pre-release:bundle:qa": "GENERATE_BUNDLE=true ./scripts/build.sh android QA --pre",
    "build:android:pre-release:bundle:flask": "export METAMASK_BUILD_TYPE='flask' && GENERATE_BUNDLE=true ./scripts/build.sh android flask --pre",
    "build:android:pre-release:bundle:beta": "export METAMASK_BUILD_TYPE='beta' && GENERATE_BUNDLE=true ./scripts/build.sh android release --pre",
    "build:ios:release": "./scripts/build.sh ios release",
    "build:ios:devbuild": "./scripts/build.sh ios devbuild",
    "build:ios:pre-release": "./scripts/build.sh ios release --pre",
    "build:ios:pre-qa": "./scripts/build.sh ios QA --pre",
    "build:ios:pre-flask": "export METAMASK_BUILD_TYPE='flask' && ./scripts/build.sh ios flask --pre",
    "build:ios:pre-beta": "export METAMASK_BUILD_TYPE='beta' && ./scripts/build.sh ios release --pre",
    "build:android:qa": "NO_FLIPPER='1' ./scripts/build.sh android QA",
    "build:ios:qa": "NO_FLIPPER='1' ./scripts/build.sh ios QA",
    "build:attribution": "./scripts/generate-attributions.sh",
    "release:android": "./scripts/build.sh android release && open android/app/build/outputs/apk/release/",
    "release:ios": "./scripts/build.sh ios release",
    "release:android:qa": "./scripts/build.sh android QA && open android/app/build/outputs/apk/release/",
    "test": "yarn test:unit",
    "test:unit": "jest ./app/ ./locales/",
    "test:unit:update": "time jest -u ./app/",
    "test:api-specs": "detox reset-lock-file && detox test -c ios.sim.apiSpecs",
    "test:e2e:ios:build:qa-release": "IS_TEST='true' detox build -c ios.sim.qa",
    "test:e2e:ios:run:qa-release": "IS_TEST='true' detox test -c ios.sim.qa",
    "test:e2e:android:build:qa-release": "NO_FLIPPER='1' IS_TEST='true' detox build -c android.emu.release.qa",
    "test:e2e:android:run:qa-release": "NO_FLIPPER='1' IS_TEST='true' detox test -c android.emu.release.qa --headless --record-logs all",
    "test:e2e:ios:debug:build": "IS_TEST='true' detox build -c ios.sim.debug",
    "test:e2e:ios:debug:run": "IS_TEST='true' detox reset-lock-file && detox test -c ios.sim.debug",
    "test:e2e:android:debug:build": "IS_TEST='true' detox build -c android.emu.debug",
    "test:e2e:android:debug:run": "IS_TEST='true' detox test -c android.emu.debug",
    "test:wdio:ios": "yarn wdio ./wdio/config/ios.config.debug.js",
    "test:wdio:ios:browserstack": "yarn wdio ./wdio/config/ios.config.browserstack.js",
    "test:wdio:ios:browserstack:local": "yarn wdio ./wdio/config/ios.config.browserstack.local.js",
    "test:wdio:android": "yarn wdio ./wdio/config/android.config.debug.js",
    "test:wdio:android:browserstack": "yarn wdio ./wdio/config/android.config.browserstack.js",
    "test:wdio:android:browserstack:local": "yarn wdio ./wdio/config/android.config.browserstack.local.js",
    "test:depcheck": "yarn depcheck",
    "test:tgz-check": "./scripts/tgz-check.sh",
    "test:attribution-check": "./scripts/attributions-check.sh",
    "test:merge-coverage": "nyc report --temp-dir ./tests/coverage --report-dir ./tests/merged-coverage/ --reporter json --reporter text --reporter lcovonly",
    "test:validate-coverage": "nyc check-coverage --nycrc-path ./coverage-thresholds.json -t ./tests/merged-coverage/",
    "update-changelog": "./scripts/auto-changelog.sh",
    "changeset-changelog": "wrap () { node ./scripts/generate-rc-commits.js \"$@\" && ./scripts/changelog-csv.sh }; wrap ",
    "prestorybook": "rnstl",
    "deduplicate": "yarn yarn-deduplicate && yarn install",
    "patch:tx": "./scripts/patch-transaction-controller.sh",
    "patch:approval": "./scripts/patch-approval-controller.sh",
    "storybook-generate": "sb-rn-get-stories",
    "storybook-watch": "sb-rn-watcher",
    "start:flipper": "npx flipper-server",
    "gen-bundle:ios": "npx react-native bundle --platform ios --dev false --entry-file index.js --bundle-output ios/main.jsbundle",
    "gen-bundle:android": "npx react-native bundle --platform android --dev false --entry-file index.js --bundle-output android/main.jsbundle",
    "circular:deps": "dpdm ./app/* --circular --exit-code circular:1 --warning=false",
    "generate-icons": "npx ts-node app/component-library/components/Icons/Icon/scripts/generate-assets.ts"
  },
  "husky": {
    "hooks": {
      "pre-commit": "lint-staged"
    }
  },
  "lint-staged": {
    "*.{js,jsx,ts,tsx}": [
      "eslint '**/*.{js,ts,tsx}'"
    ]
  },
  "resolutions": {
    "**/json-schema": "^0.4.0",
    "react-native-svg/**/nth-check": "^2.0.1",
    "**/node-fetch": "^2.6.7",
    "**/xml2js": ">=0.5.0",
    "react-native-level-fs/**/bl": "^1.2.3",
    "react-native-level-fs/levelup/semver": "^5.7.2",
    "@metamask/react-native-payments/validator": "^13.7.0",
    "**/minimist": "1.2.6",
    "d3-color": "3.1.0",
    "tough-cookie": "4.1.3",
    "crypto-js": "4.2.0",
    "axios": "^1.8.2",
    "react-native-ble-plx": "3.1.2",
    "**/babel-runtime/regenerator-runtime": "^0.13.8",
    "redux-persist-filesystem-storage/react-native-blob-util": "^0.19.9",
    "xmldom": "npm:@xmldom/xmldom@0.7.13",
    "@storybook/react-native/chokidar/braces": "^3.0.3",
    "lint-staged/micromatch/braces": "^3.0.3",
    "@metamask/metamask-eth-abis": "3.1.1",
    "**/@walletconnect/socket-transport/ws": "^7.5.10",
    "**/@ethersproject/providers/ws": "^7.5.10",
    "**/appium-base-driver/webdriverio/puppeteer-core/ws": "^7.5.10",
    "**/puppeteer-core/ws": "^8.17.1",
    "react-native/ws": "^6.2.3",
    "socket.io-client/engine.io-client/ws": "^8.17.1",
    "micromatch": "4.0.8",
    "send": "0.19.0",
    "ethereumjs-util/**/secp256k1": "3.8.1",
    "**/secp256k1": "4.0.4",
    "**/@metamask/rpc-errors": "7.0.2",
    "**/@expo/image-utils/semver": "7.5.2",
    "base58-js": "1.0.0",
    "bech32": "2.0.0",
    "sha256-uint8array": "0.10.3",
    "express": "4.21.2",
    "nanoid": "^3.3.8",
    "**/@ethersproject/signing-key/elliptic": "^6.6.1",
    "**/@walletconnect/utils/elliptic": "^6.6.1",
    "@metamask/keyring-controller/@ethereumjs/tx": "npm:@ethereumjs/tx@5.4.0",
    "@keystonehq/metamask-airgapped-keyring": "^0.15.2",
    "metro/image-size": "^1.2.1",
    "content-hash/**/base-x": "3.0.11",
    "multihashes/**/base-x": "3.0.11",
    "@keystonehq/ur-decoder/**/base-x": "3.0.11"
  },
  "dependencies": {
    "@config-plugins/detox": "^9.0.0",
    "@consensys/on-ramp-sdk": "2.1.8",
    "@ethersproject/abi": "^5.7.0",
    "@keystonehq/bc-ur-registry-eth": "^0.21.0",
    "@keystonehq/metamask-airgapped-keyring": "^0.15.2",
    "@keystonehq/ur-decoder": "^0.12.2",
    "@ledgerhq/react-native-hw-transport-ble": "^6.33.2",
    "@metamask/accounts-controller": "^28.0.0",
    "@metamask/address-book-controller": "^6.0.3",
    "@metamask/app-metadata-controller": "^1.0.0",
    "@metamask/approval-controller": "^7.1.3",
    "@metamask/assets-controllers": "^61.0.0",
    "@metamask/base-controller": "^8.0.0",
    "@metamask/bitcoin-wallet-snap": "^0.9.0",
    "@metamask/bridge-controller": "^21.0.0",
    "@metamask/bridge-status-controller": "^18.0.0",
    "@metamask/chain-agnostic-permission": "^0.3.0",
    "@metamask/composable-controller": "^11.0.0",
    "@metamask/controller-utils": "^11.7.0",
    "@metamask/design-tokens": "^7.0.0",
    "@metamask/earn-controller": "^0.13.0",
    "@metamask/eip1193-permission-middleware": "^0.1.0",
    "@metamask/eth-hd-keyring": "^12.1.0",
    "@metamask/eth-json-rpc-filters": "^9.0.0",
    "@metamask/eth-json-rpc-middleware": "^17.0.0",
    "@metamask/eth-ledger-bridge-keyring": "^11.0.3",
    "@metamask/eth-query": "^4.0.0",
    "@metamask/eth-sig-util": "^8.0.0",
    "@metamask/eth-snap-keyring": "^12.1.1",
    "@metamask/etherscan-link": "^2.0.0",
    "@metamask/ethjs-contract": "^0.4.1",
    "@metamask/ethjs-query": "^0.7.1",
    "@metamask/ethjs-unit": "^0.3.0",
    "@metamask/gas-fee-controller": "^23.0.0",
    "@metamask/json-rpc-engine": "^10.0.3",
    "@metamask/json-rpc-middleware-stream": "^8.0.7",
    "@metamask/key-tree": "^10.1.1",
    "@metamask/keyring-api": "^17.4.0",
    "@metamask/keyring-controller": "^21.0.6",
    "@metamask/keyring-internal-api": "^4.0.3",
    "@metamask/keyring-snap-client": "^4.0.1",
    "@metamask/logging-controller": "^6.0.4",
    "@metamask/message-signing-snap": "^1.1.1",
    "@metamask/metamask-eth-abis": "3.1.1",
    "@metamask/multichain-network-controller": "^0.4.0",
<<<<<<< HEAD
    "@metamask/multichain-transactions-controller": "^0.8.0",
    "@metamask/network-controller": "^23.3.0",
    "@metamask/notification-services-controller": "^6.0.0",
=======
    "@metamask/multichain-transactions-controller": "^0.10.0",
    "@metamask/network-controller": "^23.2.0",
    "@metamask/notification-services-controller": "^7.0.0",
>>>>>>> ce320cf8
    "@metamask/permission-controller": "^11.0.6",
    "@metamask/phishing-controller": "^12.4.1",
    "@metamask/post-message-stream": "^9.0.0",
    "@metamask/ppom-validator": "0.36.0",
    "@metamask/preferences-controller": "^17.0.0",
    "@metamask/profile-sync-controller": "^13.0.0",
    "@metamask/react-native-actionsheet": "2.4.2",
    "@metamask/react-native-button": "^3.0.0",
    "@metamask/react-native-payments": "^2.0.0",
    "@metamask/react-native-search-api": "1.0.1",
    "@metamask/react-native-webview": "^14.0.4",
    "@metamask/remote-feature-flag-controller": "^1.6.0",
    "@metamask/rpc-errors": "^7.0.2",
    "@metamask/scure-bip39": "^2.1.0",
    "@metamask/sdk-communication-layer": "0.29.0-wallet",
    "@metamask/selected-network-controller": "^22.0.0",
    "@metamask/signature-controller": "^28.0.0",
    "@metamask/slip44": "^4.1.0",
    "@metamask/smart-transactions-controller": "^16.3.1",
    "@metamask/snaps-controllers": "^11.2.3",
    "@metamask/snaps-execution-environments": "^7.2.2",
    "@metamask/snaps-rpc-methods": "^12.1.0",
    "@metamask/snaps-sdk": "^6.22.1",
    "@metamask/snaps-utils": "^9.2.1",
    "@metamask/solana-wallet-snap": "^1.25.1",
    "@metamask/stake-sdk": "^1.0.0",
    "@metamask/swappable-obj-proxy": "^2.1.0",
    "@metamask/swaps-controller": "^13.1.0",
    "@metamask/token-search-discovery-controller": "^3.1.0",
    "@metamask/transaction-controller": "55.0.0",
    "@metamask/utils": "^11.2.0",
    "@ngraveio/bc-ur": "^1.1.6",
    "@noble/hashes": "^1.7.1",
    "@notifee/react-native": "^9.0.0",
    "@react-native-async-storage/async-storage": "^1.23.1",
    "@react-native-clipboard/clipboard": "^1.16.1",
    "@react-native-community/blur": "^4.4.1",
    "@react-native-community/checkbox": "^0.5.17",
    "@react-native-community/cli": "15.0.1",
    "@react-native-community/cli-platform-android": "15.0.1",
    "@react-native-community/cli-platform-ios": "15.0.1",
    "@react-native-community/cli-server-api": "^17.0.0",
    "@react-native-community/datetimepicker": "^7.5.0",
    "@react-native-community/netinfo": "^9.5.0",
    "@react-native-community/slider": "^4.4.3",
    "@react-native-cookies/cookies": "^6.2.1",
    "@react-native-firebase/app": "^20.5.0",
    "@react-native-firebase/messaging": "^20.5.0",
    "@react-native-masked-view/masked-view": "^0.3.1",
    "@react-native/babel-preset": "0.76.9",
    "@react-native/eslint-config": "0.76.9",
    "@react-native/typescript-config": "0.76.9",
    "@react-navigation/bottom-tabs": "^5.11.11",
    "@react-navigation/compat": "^5.3.20",
    "@react-navigation/native": "^5.9.4",
    "@react-navigation/stack": "^5.14.5",
    "@reduxjs/toolkit": "^1.9.7",
    "@reown/walletkit": "^1.2.3",
    "@segment/analytics-react-native": "^2.20.3",
    "@segment/sovran-react-native": "^1.0.4",
    "@sentry/browser": "~8.54.0",
    "@sentry/core": "~8.54.0",
    "@sentry/react": "~8.54.0",
    "@sentry/react-native": "~6.10.0",
    "@shopify/flash-list": "^1.7.6",
    "@solana/addresses": "2.0.0",
    "@tradle/react-native-http": "2.0.1",
    "@types/he": "^1.2.3",
    "@types/react-test-renderer": "^18.0.0",
    "@viem/anvil": "^0.0.10",
    "@walletconnect/client": "^1.8.0",
    "@walletconnect/core": "^2.19.2",
    "@walletconnect/react-native-compat": "2.19.2",
    "@walletconnect/utils": "^2.19.2",
    "@xmldom/xmldom": "^0.8.10",
    "appium-adb": "^9.11.4",
    "asyncstorage-down": "4.2.0",
    "axios": "^1.8.2",
    "base-64": "1.0.0",
    "bignumber.js": "^9.0.1",
    "bitcoin-address-validation": "2.2.3",
    "bnjs4": "npm:bn.js@^4.12.0",
    "bnjs5": "npm:bn.js@^5.2.1",
    "buffer": "6.0.3",
    "cockatiel": "^3.1.2",
    "compare-versions": "^3.6.0",
    "content-hash": "2.5.2",
    "cross-spawn": "7.0.6",
    "crypto-js": "^4.2.0",
    "d3-shape": "^3.2.0",
    "dayjs": "^1.11.13",
    "eciesjs": "^0.3.15",
    "eth-ens-namehash": "2.0.8",
    "eth-url-parser": "1.0.4",
    "ethereumjs-abi": "^0.6.8",
    "ethereumjs-util": "^7.0.10",
    "ethers": "^5.0.14",
    "ethjs-ens": "2.0.1",
    "eventemitter2": "^6.4.9",
    "events": "3.0.0",
    "expo": "52.0.27",
    "expo-build-properties": "~0.13.2",
    "expo-dev-client": "~5.0.18",
    "fuse.js": "3.4.4",
    "he": "^1.2.0",
    "https-browserify": "0.0.1",
    "human-standard-token-abi": "^2.0.0",
    "humanize-duration": "^3.27.2",
    "is-url": "^1.2.4",
    "lodash": "^4.17.21",
    "lottie-ios": "3.4.1",
    "lottie-react-native": "5.1.6",
    "luxon": "^3.5.0",
    "mockttp": "^3.15.2",
    "multihashes": "0.4.14",
    "number-to-bn": "1.7.0",
    "path": "0.12.7",
    "pbkdf2": "3.1.2",
    "pify": "6.1.0",
    "portfinder": "^1.0.32",
    "prop-types": "15.7.2",
    "pump": "3.0.0",
    "punycode": "^2.1.1",
    "qs": "6.12.1",
    "query-string": "^6.12.1",
    "randomfill": "^1.0.4",
    "react": "18.3.1",
    "react-native": "0.76.9",
    "react-native-aes-crypto": "3.0.3",
    "react-native-aes-crypto-forked": "git+https://github.com/MetaMask/react-native-aes-crypto-forked.git#397d5db5250e8e7408294807965b5b9fd4ca6a25",
    "react-native-animatable": "^1.3.3",
    "react-native-background-timer": "2.1.1",
    "react-native-ble-plx": "3.1.2",
    "react-native-blob-jsi-helper": "^0.3.1",
    "react-native-blob-util": "^0.19.9",
    "react-native-branch": "^5.6.2",
    "react-native-browser-polyfill": "0.1.2",
    "react-native-camera": "^3.36.0",
    "react-native-confetti": "^0.1.0",
    "react-native-confetti-cannon": "^1.5.0",
    "react-native-crypto": "2.1.2",
    "react-native-default-preference": "^1.4.3",
    "react-native-device-info": "^9.0.2",
    "react-native-elevated-view": "0.0.6",
    "react-native-emoji": "1.3.1",
    "react-native-fade-in-image": "1.4.1",
    "react-native-fast-crypto": "^2.2.0",
    "react-native-fs": "^2.20.0",
    "react-native-gesture-handler": "^1.10.3",
    "react-native-get-random-values": "^1.8.0",
    "react-native-gzip": "^1.1.0",
    "react-native-i18n": "2.0.15",
    "react-native-in-app-review": "^4.3.3",
    "react-native-inappbrowser-reborn": "^3.7.0",
    "react-native-jazzicon": "^0.1.2",
    "react-native-keyboard-aware-scroll-view": "^0.9.5",
    "react-native-keychain": "8.0.0",
    "react-native-level-fs": "3.0.1",
    "react-native-linear-gradient": "^2.8.3",
    "react-native-material-textfield": "0.16.1",
    "react-native-mmkv": "^2.11.0",
    "react-native-modal": "^12.1.0",
    "react-native-os": "^1.2.6",
    "react-native-pager-view": "^6.7.0",
    "react-native-permissions": "^3.7.2",
    "react-native-progress": "3.5.0",
    "react-native-qrcode-svg": "5.1.2",
    "react-native-quick-base64": "^2.0.8",
    "react-native-quick-crypto": "^0.7.13",
    "react-native-randombytes": "^3.5.3",
    "react-native-reanimated": "^3.17.2",
    "react-native-render-html": "^6.3.4",
    "react-native-safe-area-context": "^3.1.9",
    "react-native-screens": "3.37.0",
    "react-native-scrollable-tab-view": "ptomasroos/react-native-scrollable-tab-view#583a66f7fd3eb2cac1a05c71d7167d78a8ad9de6",
    "react-native-sensors": "5.3.0",
    "react-native-share": "7.3.7",
    "react-native-size-matters": "0.4.0",
    "react-native-skeleton-placeholder": "^5.0.0",
    "react-native-step-indicator": "^1.0.3",
    "react-native-svg": "^15.11.1",
    "react-native-svg-charts": "^5.4.0",
    "react-native-swipe-gestures": "1.0.3",
    "react-native-tcp": "aprock/react-native-tcp#98fbc801f0586297f16730b2f4c75eef15dfabcd",
    "react-native-url-polyfill": "^1.3.0",
    "react-native-vector-icons": "10.2.0",
    "react-native-video": "^6.10.1",
    "react-native-view-shot": "^3.1.2",
    "react-native-webview-invoke": "^0.6.2",
    "react-redux": "^8.1.3",
    "readable-stream": "2.3.7",
    "redux": "^4.2.1",
    "redux-mock-store": "1.5.4",
    "redux-persist": "6.0.0",
    "redux-persist-filesystem-storage": "^4.2.0",
    "redux-saga": "^1.3.0",
    "redux-thunk": "^2.4.2",
    "reselect": "^4.0.0",
    "rxjs": "^7.8.1",
    "socket.io-client": "^4.5.3",
    "stream-browserify": "3.0.0",
    "through2": "3.0.1",
    "unicode-confusables": "^0.1.1",
    "uri-js": "^4.4.1",
    "url": "0.11.0",
    "url-parse": "1.5.9",
    "uuid": "^8.3.2",
    "valid-url": "1.0.9",
    "viem": "^2.28.0",
    "vm-browserify": "1.1.2",
    "zxcvbn": "4.4.2"
  },
  "devDependencies": {
    "@babel/core": "^7.25.2",
    "@babel/eslint-parser": "^7.25.1",
    "@babel/preset-env": "^7.25.3",
    "@babel/register": "^7.24.6",
    "@babel/runtime": "^7.25.0",
    "@cucumber/message-streams": "^4.0.1",
    "@cucumber/messages": "^22.0.0",
    "@ethersproject/contracts": "^5.7.0",
    "@ethersproject/providers": "^5.7.2",
    "@lavamoat/allow-scripts": "^3.0.4",
    "@lavamoat/git-safe-dependencies": "^0.2.1",
    "@metamask/browser-passworder": "^5.0.0",
    "@metamask/build-utils": "^1.0.0",
    "@metamask/eslint-config-typescript": "^9.0.0",
    "@metamask/eslint-plugin-design-tokens": "^1.0.0",
    "@metamask/mobile-provider": "^3.0.0",
    "@metamask/object-multiplex": "^1.1.0",
    "@metamask/providers": "^18.3.1",
    "@metamask/test-dapp": "^9.2.0",
    "@octokit/rest": "^21.0.0",
    "@open-rpc/mock-server": "^1.7.5",
    "@open-rpc/schema-utils-js": "^1.16.2",
    "@open-rpc/test-coverage": "^2.2.2",
    "@react-native/metro-config": "0.76.9",
    "@rpii/wdio-html-reporter": "^7.7.1",
    "@storybook/addon-controls": "^7.5.1",
    "@storybook/addon-ondevice-controls": "^6.5.6",
    "@storybook/builder-webpack5": "^7.5.1",
    "@storybook/react-native": "^6.5.6",
    "@testing-library/react": "14.0.0",
    "@testing-library/react-hooks": "^8.0.1",
    "@testing-library/react-native": "^13.2.0",
    "@types/bnjs4": "npm:@types/bn.js@^4.11.6",
    "@types/bnjs5": "npm:@types/bn.js@^5.1.6",
    "@types/crypto-js": "^4.1.1",
    "@types/enzyme": "^3.10.12",
    "@types/eth-url-parser": "^1.0.0",
    "@types/i18n-js": "^3.8.4",
    "@types/is-url": "^1.2.30",
    "@types/jest": "^29.5.12",
    "@types/lodash": "^4.14.184",
    "@types/luxon": "^3.4.2",
    "@types/node": "^20.12.8",
    "@types/qs": "^6.9.15",
    "@types/react": "^18.2.6",
    "@types/react-native": "^0.64.10",
    "@types/react-native-background-timer": "^2.0.0",
    "@types/react-native-elevated-view": "^0.0.4",
    "@types/react-native-material-textfield": "^0.16.5",
    "@types/react-native-scrollable-tab-view": "^0.10.3",
    "@types/react-native-svg-charts": "^5.0.12",
    "@types/react-native-vector-icons": "^6.4.13",
    "@types/react-native-video": "^5.0.14",
    "@types/redux-mock-store": "^1.0.3",
    "@types/url-parse": "^1.4.8",
    "@types/valid-url": "^1.0.4",
    "@typescript-eslint/eslint-plugin": "^7.10.0",
    "@typescript-eslint/parser": "^7.10.0",
    "@walletconnect/types": "^2.19.2",
    "@wdio/appium-service": "^7.19.1",
    "@wdio/browserstack-service": "^7.26.0",
    "@wdio/cli": "^7.19.1",
    "@wdio/cucumber-framework": "^7.19.1",
    "@wdio/junit-reporter": "^7.25.4",
    "@wdio/local-runner": "^7.19.1",
    "@wdio/spec-reporter": "^7.19.1",
    "appium": "^2.12.1",
    "appium-adb": "^9.11.4",
    "assert": "^1.5.0",
    "babel-jest": "^29.7.0",
    "babel-loader": "^9.1.3",
    "babel-plugin-inline-import": "^3.0.0",
    "babel-plugin-module-resolver": "^5.0.2",
    "babel-plugin-transform-inline-environment-variables": "^0.4.4",
    "babel-plugin-transform-remove-console": "6.9.4",
    "browserstack-local": "^1.5.1",
    "chromedriver": "^123.0.1",
    "depcheck": "^1.4.7",
    "deprecated-react-native-prop-types": "^5.0.0",
    "detox": "^20.35.0",
    "dotenv": "^16.0.3",
    "dpdm": "^3.14.0",
    "enzyme": "3.9.0",
    "enzyme-adapter-react-16": "1.10.0",
    "enzyme-to-json": "3.3.5",
    "eslint": "^8.44.0",
    "eslint-config-prettier": "^8.1.0",
    "eslint-import-resolver-typescript": "^3.5.3",
    "eslint-plugin-import": "^2.27.5",
    "eslint-plugin-jsdoc": "43.0.7",
    "eslint-plugin-prettier": "^3.3.1",
    "eslint-plugin-react": "7.34.1",
    "eslint-plugin-react-native": "^4.0.0",
    "execa": "^8.0.1",
    "fbjs-scripts": "^3.0.1",
    "fs-extra": "^10.1.0",
    "ganache": "^7.9.2",
    "husky": "1.3.1",
    "improved-yarn-audit": "^3.0.0",
    "jest": "^29.7.0",
    "jest-junit": "^15.0.0",
    "jetifier": "2.0.0",
    "koa": "^2.14.2",
    "lint-staged": "10.5.4",
    "listr2": "^8.0.2",
    "metro-react-native-babel-preset": "~0.76.9",
    "metro-react-native-babel-transformer": "~0.76.9",
    "multiple-cucumber-html-reporter": "^3.0.1",
    "nock": "^13.3.1",
    "nyc": "^15.1.0",
    "octonode": "0.10.2",
    "patch-package": "^6.2.2",
    "portfinder": "^1.0.32",
    "prettier": "2.8.8",
    "prettier-plugin-gherkin": "^1.1.1",
    "react-dom": "18.2.0",
    "react-native-launch-arguments": "^4.0.1",
    "react-native-performance": "^5.1.2",
    "react-native-storybook-loader": "^2.0.4",
    "react-native-svg-asset-plugin": "^0.5.0",
    "react-native-svg-transformer": "^1.0.0",
    "react-test-renderer": "18.3.1",
    "redux-saga-test-plan": "^4.0.6",
    "regenerator-runtime": "0.13.9",
    "rn-nodeify": "10.3.0",
    "serve-handler": "^6.1.5",
    "simple-git": "^3.25.0",
    "typescript": "~5.4.5",
    "wdio-cucumberjs-json-reporter": "^4.4.3",
    "webextension-polyfill": "^0.12.0",
    "webpack": "^5.88.2",
    "webpack-cli": "^5.1.4",
    "xhr2": "^0.2.1",
    "xml2js": "^0.5.0",
    "yarn-deduplicate": "^6.0.2"
  },
  "config": {
    "react-native-storybook-loader": {
      "searchDir": [
        "./app/component-library/components",
        "./app/components",
        "./app/component-library/components-temp"
      ],
      "pattern": "**/*.stories.@(js|tsx)",
      "outputFile": "./storybook/storyLoader.js"
    }
  },
  "react-native": {
    "crypto": "react-native-crypto",
    "_stream_transform": "readable-stream/transform",
    "_stream_readable": "readable-stream/readable",
    "_stream_writable": "readable-stream/writable",
    "_stream_duplex": "readable-stream/duplex",
    "_stream_passthrough": "readable-stream/passthrough",
    "stream": "stream-browserify",
    "http": "@tradle/react-native-http",
    "https": "https-browserify",
    "vm": "vm-browserify",
    "os": "react-native-os",
    "net": "react-native-tcp",
    "fs": "react-native-level-fs"
  },
  "browser": {
    "crypto": "react-native-crypto",
    "_stream_transform": "readable-stream/transform",
    "_stream_readable": "readable-stream/readable",
    "_stream_writable": "readable-stream/writable",
    "_stream_duplex": "readable-stream/duplex",
    "_stream_passthrough": "readable-stream/passthrough",
    "stream": "stream-browserify",
    "http": "@tradle/react-native-http",
    "https": "https-browserify",
    "vm": "vm-browserify",
    "os": "react-native-os",
    "net": "react-native-tcp",
    "fs": "react-native-level-fs"
  },
  "engines": {
    "node": "^20.18.0",
    "yarn": "^1.22.22"
  },
  "lavamoat": {
    "allowScripts": {
      "ethereumjs-abi>ethereumjs-util>ethereum-cryptography>keccak": true,
      "@sentry/react-native>@sentry/cli": true,
      "@storybook/manager-webpack5>@storybook/core-common>webpack>watchpack>watchpack-chokidar2>chokidar>fsevents": false,
      "@storybook/addon-controls>@storybook/core-common>esbuild": false,
      "@wdio/cucumber-framework>@cucumber/cucumber>duration>es5-ext": false,
      "appium-adb>@appium/support>sharp": true,
      "appium>appium-android-driver>appium-chromedriver": false,
      "appium>appium-base-driver>webdriverio>@types/puppeteer-core>@types/puppeteer>puppeteer": false,
      "appium>appium-flutter-driver>rpc-websockets>bufferutil": false,
      "appium>appium-flutter-driver>rpc-websockets>utf-8-validate": false,
      "appium>appium-tizen-driver>jimp>@babel/polyfill>core-js": false,
      "appium>appium-tizen-driver>jimp>core-js": false,
      "appium>appium-windows-driver": false,
      "chromedriver": false,
      "detox": true,
      "detox>bunyan>dtrace-provider": false,
      "eciesjs>secp256k1": true,
      "ethereumjs-util>keccak": true,
      "ethereumjs-util>secp256k1": true,
      "ganache>@trufflesuite/bigint-buffer": false,
      "ganache>bufferutil": false,
      "ganache>keccak": true,
      "ganache>leveldown": false,
      "ganache>secp256k1": true,
      "ganache>utf-8-validate": false,
      "husky": false,
      "react-native-inappbrowser-reborn": false,
      "react-native-svg-asset-plugin>sharp": true,
      "@storybook/builder-webpack5>@swc/core": false,
      "@metamask/sdk-communication-layer>bufferutil": false,
      "@metamask/sdk-communication-layer>utf-8-validate": false,
      "detox>ws>bufferutil": false,
      "@metamask/notification-services-controller>firebase>@firebase/firestore>@grpc/proto-loader>protobufjs": false,
      "@metamask/sdk-communication-layer>eciesjs>secp256k1": false,
      "detox>ws>utf-8-validate": false,
      "ganache>@trufflesuite/uws-js-unofficial>utf-8-validate": false,
      "@react-native-firebase/app>firebase>@firebase/firestore>@grpc/proto-loader>protobufjs": false,
      "ethereumjs-util>ethereum-cryptography>keccak": true,
      "appium": false,
      "appium>@appium/support>sharp": false,
      "@metamask/eth-ledger-bridge-keyring>@ledgerhq/hw-app-eth>@ledgerhq/domain-service>eip55>keccak": false,
      "@storybook/addon-ondevice-controls>core-js": false,
      "viem>ws>bufferutil": false,
      "viem>ws>utf-8-validate": false,
      "detox>@wix-pilot/core>canvas": true
    }
  },
  "packageManager": "yarn@1.22.22"
}<|MERGE_RESOLUTION|>--- conflicted
+++ resolved
@@ -197,15 +197,9 @@
     "@metamask/message-signing-snap": "^1.1.1",
     "@metamask/metamask-eth-abis": "3.1.1",
     "@metamask/multichain-network-controller": "^0.4.0",
-<<<<<<< HEAD
-    "@metamask/multichain-transactions-controller": "^0.8.0",
+    "@metamask/multichain-transactions-controller": "^0.10.0",
     "@metamask/network-controller": "^23.3.0",
-    "@metamask/notification-services-controller": "^6.0.0",
-=======
-    "@metamask/multichain-transactions-controller": "^0.10.0",
-    "@metamask/network-controller": "^23.2.0",
     "@metamask/notification-services-controller": "^7.0.0",
->>>>>>> ce320cf8
     "@metamask/permission-controller": "^11.0.6",
     "@metamask/phishing-controller": "^12.4.1",
     "@metamask/post-message-stream": "^9.0.0",
