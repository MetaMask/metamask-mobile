{
  "name": "metamask",
  "version": "7.4.0",
  "private": true,
  "scripts": {
    "audit:ci": "./scripts/yarn-audit.sh",
    "watch": "./scripts/build.sh watcher watch",
    "watch:clean": "./scripts/build.sh watcher clean",
    "clean:ios": "rm -rf ios/build",
    "pod:install": "command -v pod && (cd ios/ && pod install && cd ..) || echo \"Skipping pod install\"",
    "clean:android": "rm -rf android/app/build",
    "clean:node": "rm -rf node_modules && yarn --frozen-lockfile",
    "clean": "yarn clean:ios && yarn clean:android && yarn clean:node",
    "clean-android": "yarn clean:android && yarn clean:node",
    "lint": "eslint '**/*.{js,ts,tsx}'",
    "lint:fix": "eslint '**/*.{js,ts,tsx}' --fix",
    "format": "prettier '**/*.{js,ts,tsx,json,feature}' --write",
    "setup": "yarn clean && yarn pod:install && yarn allow-scripts && ./scripts/postinstall.sh",
    "setup:e2e": "cd wdio && yarn install",
    "start:ios": "./scripts/build.sh ios debug",
    "start:ios:qa": "./scripts/build.sh ios qaDebug",
    "start:ios:e2e": "./scripts/build.sh ios debugE2E",
    "start:ios:device": "./scripts/build.sh ios debug --device",
    "start:android": "./scripts/build.sh android debug",
    "start:android:qa": "./scripts/build.sh android qaDebug",
    "start:android:e2e": "./scripts/build.sh android debugE2E",
    "build:static-logos": "node ./scripts/metamask-bot-build-generate-static-assets",
    "build:announce": "node ./scripts/metamask-bot-build-announce-bitrise.js",
    "build:android:release": "./scripts/build.sh android release",
    "build:android:release:e2e": "./scripts/build.sh android releaseE2E",
    "build:android:qa:e2e": "./scripts/build.sh android QAE2E",
    "build:android:checksum": "./scripts/checksum.sh",
    "build:android:checksum:qa": "./scripts/checksum.sh QA",
    "build:android:checksum:verify": "shasum -a 512 -c sha512sums.txt",
    "build:android:pre-release": "./scripts/build.sh android release --pre",
    "build:android:pre-release:bundle": "GENERATE_BUNDLE=true ./scripts/build.sh android release --pre",
    "build:android:pre-release:bundle:qa": "GENERATE_BUNDLE=true ./scripts/build.sh android QA --pre",
    "build:ios:release": "./scripts/build.sh ios release",
    "build:ios:release:e2e": "./scripts/build.sh ios releaseE2E",
    "build:ios:pre-release": "./scripts/build.sh ios release --pre",
    "build:ios:qa": "./scripts/build.sh ios QA",
    "build:ios:pre-qa": "./scripts/build.sh ios QA --pre",
    "build:attribution": "./scripts/generate-attributions.sh",
    "release:android": "./scripts/build.sh android release && open android/app/build/outputs/apk/release/",
    "release:ios": "./scripts/build.sh ios release",
    "release:android:qa": "./scripts/build.sh android QA && open android/app/build/outputs/apk/release/",
    "test": "yarn test:unit && yarn test:e2e",
    "test:unit": "jest ./app/ ./locales/",
    "test:unit:non-components": "jest ./app/ ./locales/ --testPathIgnorePatterns=./app/components/ --forceExit",
    "test:unit:components-ui": "./scripts/run-component-tests.js",
    "test:unit:components-views": "jest ./app/components/Views/ --forceExit",
    "test:unit:components-remaining": "jest ./app/components/Base/ ./app/components/hooks/ ./app/components/Nav/ --forceExit",
    "test:unit:update": "time jest -u ./app/",
    "test:e2e": "yarn test:e2e:ios && yarn test:e2e:android",
    "test:e2e:ios": "detox build -c ios.sim.release && detox test -c ios.sim.release",
    "test:e2e:ios:debug": "detox build -c ios.sim.debug && detox test -c ios.sim.debug",
    "test:e2e:ios:debug:single": "detox test -c ios.sim.debug",
    "test:e2e:android:debug": "detox build -c android.emu.debug && detox test -c android.emu.debug",
    "test:e2e:android:bitrise:debug": "detox build -c android.emu.bitrise.debug && detox test -c android.emu.bitrise.debug",
    "test:e2e:android:debug:single": "detox test -c android.emu.debug",
    "test:e2e:android": "detox build -c android.emu.release && detox test -c android.emu.release --record-videos failing",
    "test:e2e:android:qa": "detox build -c android.emu.release.qa && detox test -c android.emu.release.qa --record-videos failing",
    "test:wdio:ios": "yarn wdio ./wdio/config/ios.config.debug.js",
    "test:wdio:android": "yarn wdio ./wdio/config/android.config.debug.js",
    "test:wdio:android:browserstack": "yarn wdio ./wdio/config/android.config.browserstack.js",
    "test:wdio:android:browserstack:local": "yarn wdio ./wdio/config/android.config.browserstack.local.js",
    "test:tgz-check": "./scripts/tgz-check.sh",
    "test:attribution-check": "./scripts/attributions-check.sh",
    "sourcemaps:android": "node_modules/.bin/react-native bundle --platform android --entry-file index.js --dev false --reset-cache --bundle-output /tmp/bundle.android.js --assets-dest /tmp/ --sourcemap-output sourcemaps/android/index.js.map",
    "sourcemaps:ios": "node_modules/.bin/react-native bundle --platform ios --entry-file index.js --dev false --reset-cache --bundle-output /tmp/bundle.ios.js --assets-dest /tmp/ --sourcemap-output sourcemaps/ios/index.js.map",
    "stacktrace:android": "stack-beautifier sourcemaps/android/index.js.map -t sourcemaps/trace.txt",
    "stacktrace:ios": "stack-beautifier sourcemaps/ios/index.js.map -t sourcemaps/trace.txt",
    "update-changelog": "./scripts/auto-changelog.sh",
    "prestorybook": "rnstl",
    "create-release": "./scripts/set-versions.sh && yarn update-changelog",
    "add-release-label-to-pr-and-linked-issues": "ts-node ./.github/scripts/add-release-label-to-pr-and-linked-issues.ts",
    "check-pr-has-required-labels": "ts-node ./.github/scripts/check-pr-has-required-labels.ts"
  },
  "husky": {
    "hooks": {
      "pre-commit": "lint-staged"
    }
  },
  "lint-staged": {
    "*.{js,jsx,ts,tsx}": [
      "prettier --write",
      "eslint"
    ],
    "*.json": [
      "prettier --write"
    ]
  },
  "resolutions": {
    "glob": "8.0.3",
    "minimatch": "5.1.0",
    "**/nanoid": "^3.1.31",
    "**/json-schema": "^0.4.0",
    "@sentry/react-native/**/xmldom": "^0.6.0",
    "@sentry/**/simple-plist": "^1.3.1",
    "@sideway/formula": "3.0.1",
    "react-native/**/simple-plist": "^1.3.1",
    "react-native-svg/**/nth-check": "^2.0.1",
    "**/set-value": "^4.0.1",
    "**/pac-resolver": "^5.0.0",
    "**/ansi-regex": "^5.0.1",
    "**/immer": "^9.0.6",
    "**/node-fetch": "^2.6.7",
    "**/node-notifier": "^8.0.1",
    "**/cookiejar": "2.1.4",
    "**/lodash": "^4.17.21",
    "**/ua-parser-js": "^0.7.33",
    "**/elliptic": "^6.5.4",
    "**/y18n": "^3.2.2",
    "pubnub/**/netmask": "^2.0.1",
    "**/vm2": ">=3.9.17",
    "**/xml2js": ">=0.5.0",
    "**/optimist/minimist": "^1.2.5",
    "react-native-level-fs/**/bl": "^1.2.3",
    "react-native-level-fs/**/semver": "^4.3.2",
    "@metamask/contract-metadata": "^2.1.0",
    "@metamask/controller-utils": "^3.4.0",
    "@metamask/approval-controller": "3.4.0",
    "@exodus/react-native-payments/validator": "^13.7.0",
    "react-devtools-core": "4.22.1",
    "**/got": "^11.8.5",
    "**/qs": "6.10.3",
    "simple-get": "4.0.1",
    "shell-quote": "1.7.3",
    "socket.io-parser": "4.2.3",
    "oss-attribution-generator/**/underscore": "1.12.1",
    "oss-attribution-generator/**/deep-extend": "0.5.1",
    "**/plist": "3.0.5",
    "**/minimist": "1.2.6",
    "**/hermes-engine": "0.10.0",
    "@metamask/**/cross-fetch": "2.2.6",
    "react-native-gesture-handler/**/cross-fetch": "3.1.5",
    "@storybook/addon-actions/**/prismjs": "^1.27.0",
    "@storybook/addon-actions/**/highlight.js": "^10.4.1",
    "react-native-svg-asset-plugin/sharp": "^0.30.5",
    "detox/**/moment": "^2.29.4",
    "oss-attribution-generator/**/debug": "^2.6.9",
    "d3-color": "3.1.0",
    "**/fast-xml-parser": "4.2.4",
    "tough-cookie": "4.1.3"
  },
  "dependencies": {
    "@consensys/on-ramp-sdk": "1.22.0",
    "@eth-optimism/contracts": "0.0.0-2021919175625",
    "@ethereumjs/common": "^2.3.1",
    "@ethereumjs/tx": "^3.2.1",
    "@ethersproject/abi": "^5.7.0",
    "@exodus/react-native-payments": "git+https://github.com/MetaMask/react-native-payments.git#dbc8cbbed570892d2fea5e3d183bf243e062c1e5",
    "@keystonehq/bc-ur-registry-eth": "^0.7.7",
    "@keystonehq/metamask-airgapped-keyring": "^0.3.0",
    "@keystonehq/ur-decoder": "^0.6.1",
    "@metamask/address-book-controller": "^2.0.0",
    "@metamask/approval-controller": "^3.4.0",
    "@metamask/assets-controllers": "5.0.0",
    "@metamask/base-controller": "^2.0.0",
    "@metamask/composable-controller": "^2.0.0",
    "@metamask/contract-metadata": "^2.1.0",
<<<<<<< HEAD
    "@metamask/controller-utils": "~3.0.0",
    "@metamask/design-tokens": "^1.12.0",
=======
    "@metamask/controller-utils": "^3.4.0",
    "@metamask/design-tokens": "^1.11.1",
>>>>>>> 68c642c5
    "@metamask/eth-sig-util": "^4.0.1",
    "@metamask/etherscan-link": "^2.0.0",
    "@metamask/gas-fee-controller": "4.0.0",
    "@metamask/keyring-controller": "^1.0.1",
    "@metamask/network-controller": "^5.0.0",
    "@metamask/permission-controller": "^4.0.1",
    "@metamask/phishing-controller": "^3.0.0",
    "@metamask/preferences-controller": "^2.1.0",
    "@metamask/sdk-communication-layer": "^0.5.0",
    "@metamask/signature-controller": "4.0.1",
    "@metamask/swaps-controller": "^6.8.0",
    "@metamask/transaction-controller": "4.0.0",
    "@ngraveio/bc-ur": "^1.1.6",
    "@react-native-async-storage/async-storage": "1.17.10",
    "@react-native-clipboard/clipboard": "1.8.4",
    "@react-native-community/blur": "4.3.2",
    "@react-native-community/checkbox": "^0.5.12",
    "@react-native-community/netinfo": "6.0.0",
    "@react-native-cookies/cookies": "^6.2.1",
    "@react-native-masked-view/masked-view": "^0.2.6",
    "@react-native-picker/picker": "^2.2.1",
    "@react-navigation/bottom-tabs": "^5.11.11",
    "@react-navigation/compat": "^5.3.20",
    "@react-navigation/native": "^5.9.4",
    "@react-navigation/stack": "^5.14.5",
    "@rnhooks/keyboard": "^0.0.3",
    "@segment/analytics-react-native": "2.13.0",
    "@segment/sovran-react-native": "0.4.5",
    "@sentry/integrations": "6.3.1",
    "@sentry/react-native": "5.1.1",
    "@tradle/react-native-http": "2.0.1",
    "@types/lodash": "^4.14.184",
    "@walletconnect/client": "^1.7.1",
    "@walletconnect/core": "^2.9.0",
    "@walletconnect/jsonrpc-types": "^1.0.2",
    "@walletconnect/react-native-compat": "^2.9.0",
    "@walletconnect/se-sdk": "1.5.0",
    "@walletconnect/utils": "^2.9.0",
    "appium-adb": "^9.11.4",
    "asyncstorage-down": "4.2.0",
    "axios": "^0.26.1",
    "base-64": "1.0.0",
    "bignumber.js": "^9.0.1",
    "buffer": "5.2.1",
    "compare-versions": "^3.6.0",
    "content-hash": "2.5.2",
    "d3-shape": "^3.2.0",
    "dnode": "1.2.2",
    "eciesjs": "^0.3.15",
    "eth-ens-namehash": "2.0.8",
    "eth-json-rpc-errors": "^2.0.2",
    "eth-json-rpc-filters": "4.2.2",
    "eth-json-rpc-infura": "5.1.0",
    "eth-json-rpc-middleware": "4.3.0",
    "eth-rpc-errors": "^4.0.3",
    "eth-url-parser": "1.0.4",
    "ethereumjs-abi": "0.6.6",
    "ethereumjs-util": "6.1.0",
    "ethers": "^5.0.14",
    "ethjs-contract": "0.2.3",
    "ethjs-ens": "2.0.1",
    "ethjs-query": "0.3.8",
    "ethjs-unit": "0.1.6",
    "eventemitter2": "^6.4.5",
    "events": "3.0.0",
    "fuse.js": "3.4.4",
    "https-browserify": "0.0.1",
    "human-standard-token-abi": "^2.0.0",
    "humanize-duration": "^3.27.2",
    "is-url": "^1.2.4",
    "json-rpc-engine": "^6.1.0",
    "json-rpc-middleware-stream": "3.0.0",
    "lodash": "^4.17.21",
    "lottie-ios": "3.4.1",
    "lottie-react-native": "5.1.5",
    "metro-config": "^0.71.1",
    "multihashes": "0.4.14",
    "number-to-bn": "1.7.0",
    "obj-multiplex": "1.0.0",
    "obs-store": "4.0.3",
    "path": "0.12.7",
    "pbkdf2": "3.1.2",
    "pify": "4.0.1",
    "prop-types": "15.7.2",
    "pump": "3.0.0",
    "punycode": "^2.1.1",
    "qs": "6.7.3",
    "query-string": "^6.12.1",
    "randomfill": "^1.0.4",
    "react": "18.2.0",
    "react-native": "0.71.6",
    "react-native-actionsheet": "beefe/react-native-actionsheet#107/head",
    "react-native-aes-crypto": "1.3.9",
    "react-native-aes-crypto-forked": "git+https://github.com/MetaMask/react-native-aes-crypto-forked.git#397d5db5250e8e7408294807965b5b9fd4ca6a25",
    "react-native-animatable": "^1.3.3",
    "react-native-animated-fox": "git+https://github.com/MetaMask/react-native-animated-fox.git#16e38d54d829709e497f196e31fa8ff00cdf2aa9",
    "react-native-background-timer": "2.1.1",
    "react-native-branch": "^5.6.2",
    "react-native-browser-polyfill": "0.1.2",
    "react-native-button": "git+https://github.com/MetaMask/react-native-button.git#c685e7882034543ceea3f09f6e3d205d18fce46e",
    "react-native-camera": "^3.36.0",
    "react-native-confetti": "^0.1.0",
    "react-native-confetti-cannon": "^1.5.0",
    "react-native-crypto": "2.1.2",
    "react-native-default-preference": "^1.4.3",
    "react-native-device-info": "^9.0.2",
    "react-native-elevated-view": "0.0.6",
    "react-native-emoji": "1.3.1",
    "react-native-fade-in-image": "1.4.1",
    "react-native-flash-message": "0.1.11",
    "react-native-fs": "^2.16.6",
    "react-native-gesture-handler": "^1.10.3",
    "react-native-get-random-values": "^1.8.0",
    "react-native-i18n": "2.0.15",
    "react-native-in-app-review": "^3.2.3",
    "react-native-inappbrowser-reborn": "^3.7.0",
    "react-native-jazzicon": "^0.1.2",
    "react-native-keyboard-aware-scroll-view": "^0.9.5",
    "react-native-keychain": "8.0.0",
    "react-native-level-fs": "3.0.1",
    "react-native-linear-gradient": "2.5.6",
    "react-native-material-textfield": "0.16.1",
    "react-native-modal": "^12.1.0",
    "react-native-os": "^1.2.6",
    "react-native-progress": "3.5.0",
    "react-native-push-notification": "git+https://github.com/MetaMask/react-native-push-notification.git#975e0e6757c40e3dce2d1b6dd3d66fc91127ac4c",
    "react-native-qrcode-svg": "5.1.2",
    "react-native-randombytes": "^3.5.3",
    "react-native-reanimated": "3.1.0",
    "react-native-redash": "16.2.2",
    "react-native-safe-area-context": "^3.1.9",
    "react-native-screens": "3.19.0",
    "react-native-scrollable-tab-view": "^1.0.0",
    "react-native-search-api": "ombori/react-native-search-api#8/head",
    "react-native-sensors": "5.3.0",
    "react-native-share": "7.3.7",
    "react-native-size-matters": "0.4.0",
    "react-native-skeleton-placeholder": "^5.0.0",
    "react-native-splash-screen": "git+https://github.com/MetaMask/react-native-splash-screen.git#1f45c08c0824cd94fdc6fb699529688a73614fee",
    "react-native-step-indicator": "^1.0.3",
    "react-native-svg": "12.1.1",
    "react-native-svg-charts": "^5.4.0",
    "react-native-swipe-gestures": "1.0.3",
    "react-native-tcp": "aprock/react-native-tcp#11/head",
    "react-native-url-polyfill": "^1.3.0",
    "react-native-v8": "^0.62.2-patch.1",
    "react-native-vector-icons": "6.4.2",
    "react-native-video": "5.2.1",
    "react-native-view-shot": "^3.1.2",
    "react-native-webrtc": "^106.0.0-beta.7",
    "react-native-webview": "11.13.0",
    "react-redux": "7.2.4",
    "readable-stream": "1.0.33",
    "redux": "4.1.1",
    "redux-mock-store": "1.5.4",
    "redux-persist": "6.0.0",
    "redux-persist-filesystem-storage": "^3.0.0",
    "redux-saga": "^1.2.3",
    "redux-thunk": "^2.4.2",
    "reselect": "^4.0.0",
    "rn-fetch-blob": "^0.12.0",
    "socket.io-client": "^4.5.3",
    "stream-browserify": "1.0.0",
    "swappable-obj-proxy": "^1.1.0",
    "through2": "3.0.1",
    "unicode-confusables": "^0.1.1",
    "url": "0.11.0",
    "url-parse": "1.5.9",
    "uuid": "^8.3.2",
    "valid-url": "1.0.9",
    "vm-browserify": "1.1.2",
    "zxcvbn": "4.4.2"
  },
  "devDependencies": {
    "@actions/core": "^1.10.0",
    "@actions/github": "^5.1.1",
    "@babel/core": "^7.20.0",
    "@babel/preset-env": "^7.20.0",
    "@babel/runtime": "^7.20.0",
    "@cucumber/message-streams": "^4.0.1",
    "@cucumber/messages": "^22.0.0",
    "@ethersproject/contracts": "^5.7.0",
    "@ethersproject/providers": "^5.7.2",
    "@lavamoat/allow-scripts": "^1.0.6",
    "@metamask/eslint-config": "^9.0.0",
    "@metamask/eslint-config-typescript": "^9.0.0",
    "@metamask/mobile-provider": "^2.1.0",
    "@metamask/test-dapp": "^6.1.0",
    "@react-native-community/eslint-config": "^2.0.0",
    "@rpii/wdio-html-reporter": "^7.7.1",
    "@storybook/addon-actions": "^5.3",
    "@storybook/addon-knobs": "^5.3",
    "@storybook/addon-links": "^5.3",
    "@storybook/addon-ondevice-actions": "^5.3.23",
    "@storybook/addon-ondevice-knobs": "^5.3.25",
    "@storybook/react-native": "^5.3.25",
    "@testing-library/react": "14.0.0",
    "@testing-library/react-hooks": "^8.0.1",
    "@testing-library/react-native": "12.1.2",
    "@types/i18n-js": "^3.8.4",
    "@types/enzyme": "^3.10.12",
    "@types/is-url": "^1.2.30",
    "@types/jest": "^28.1.8",
    "@types/node": "^17.0.21",
    "@types/qs": "^6.9.7",
    "@types/react": "^17.0.11",
    "@types/react-native": "^0.64.10",
    "@types/react-native-background-timer": "^2.0.0",
    "@types/react-native-material-textfield": "^0.16.5",
    "@types/react-native-svg-charts": "^5.0.12",
    "@types/react-native-vector-icons": "^6.4.13",
    "@types/react-native-video": "^5.0.14",
    "@types/redux-mock-store": "^1.0.3",
    "@types/url-parse": "^1.4.8",
    "@typescript-eslint/eslint-plugin": "^5.57.0",
    "@typescript-eslint/parser": "^5.57.0",
    "@walletconnect/types": "^2.9.0",
    "@wdio/appium-service": "^7.19.1",
    "@wdio/browserstack-service": "^7.26.0",
    "@wdio/cli": "^7.19.1",
    "@wdio/cucumber-framework": "^7.19.1",
    "@wdio/junit-reporter": "^7.25.4",
    "@wdio/local-runner": "^7.19.1",
    "@wdio/spec-reporter": "^7.19.1",
    "appium": "^1.22.3",
    "assert": "1.4.1",
    "babel-core": "7.0.0-bridge.0",
    "babel-eslint": "10.1.0",
    "babel-jest": "^28.1.3",
    "babel-loader": "^8.2.3",
    "babel-plugin-transform-inline-environment-variables": "0.4.3",
    "babel-plugin-transform-remove-console": "6.9.4",
    "browserstack-local": "^1.5.1",
    "chromedriver": "^99.0.0",
    "detox": "^20.11.0",
    "dotenv": "^16.0.3",
    "enzyme": "3.9.0",
    "enzyme-adapter-react-16": "1.10.0",
    "enzyme-to-json": "3.3.5",
    "eslint": "^7.23.0",
    "eslint-config-prettier": "^8.1.0",
    "eslint-import-resolver-typescript": "^3.5.3",
    "eslint-plugin-import": "^2.27.5",
    "eslint-plugin-jsdoc": "^36.1.0",
    "eslint-plugin-prettier": "^3.3.1",
    "eslint-plugin-react": "7.16.0",
    "eslint-plugin-react-native": "^4.0.0",
    "execa": "^5.0.0",
    "fbjs-scripts": "^3.0.1",
    "fs-extra": "^10.1.0",
    "ganache": "^7.7.7",
    "husky": "1.3.1",
    "improved-yarn-audit": "^3.0.0",
    "jest": "^28.1.3",
    "jest-junit": "^15.0.0",
    "jetifier": "2.0.0",
    "lint-staged": "10.5.4",
    "metro": "0.72.3",
    "metro-react-native-babel-preset": "0.73.9",
    "multiple-cucumber-html-reporter": "^3.0.1",
    "nock": "^13.3.1",
    "octonode": "0.10.2",
    "oss-attribution-generator": "^1.7.1",
    "patch-package": "^6.2.2",
    "prettier": "^2.2.1",
    "prettier-plugin-gherkin": "^1.1.1",
    "react-dom": "18.2.0",
    "react-native-cli": "2.0.1",
    "react-native-flipper": "^0.206.0",
    "react-native-storybook-loader": "^2.0.4",
    "react-native-svg-asset-plugin": "^0.5.0",
    "react-native-svg-transformer": "^1.0.0",
    "react-test-renderer": "18.2.0",
    "redux-flipper": "^2.0.2",
    "regenerator-runtime": "0.13.9",
    "rn-nodeify": "10.3.0",
    "stack-beautifier": "1.0.2",
    "ts-node": "^10.5.0",
    "typescript": "~4.8.4",
    "wdio-cucumberjs-json-reporter": "^4.4.3",
    "xml2js": "^0.5.0"
  },
  "config": {
    "react-native-storybook-loader": {
      "searchDir": [
        "./app/component-library/components",
        "./app/components",
        "./app/component-library/components-temp"
      ],
      "pattern": "**/*.stories.@(js|tsx)",
      "outputFile": "./storybook/storyLoader.js"
    }
  },
  "react-native": {
    "crypto": "react-native-crypto",
    "_stream_transform": "readable-stream/transform",
    "_stream_readable": "readable-stream/readable",
    "_stream_writable": "readable-stream/writable",
    "_stream_duplex": "readable-stream/duplex",
    "_stream_passthrough": "readable-stream/passthrough",
    "stream": "stream-browserify",
    "http": "@tradle/react-native-http",
    "https": "https-browserify",
    "vm": "vm-browserify",
    "os": "react-native-os",
    "net": "react-native-tcp",
    "fs": "react-native-level-fs"
  },
  "browser": {
    "crypto": "react-native-crypto",
    "_stream_transform": "readable-stream/transform",
    "_stream_readable": "readable-stream/readable",
    "_stream_writable": "readable-stream/writable",
    "_stream_duplex": "readable-stream/duplex",
    "_stream_passthrough": "readable-stream/passthrough",
    "stream": "stream-browserify",
    "http": "@tradle/react-native-http",
    "https": "https-browserify",
    "vm": "vm-browserify",
    "os": "react-native-os",
    "net": "react-native-tcp",
    "fs": "react-native-level-fs"
  },
  "engines": {
    "node": "^16.13.0",
    "yarn": "^1.22.0"
  },
  "lavamoat": {
    "allowScripts": {
      "@sentry/cli": true,
      "detox": true,
      "husky": false,
      "secp256k1": true,
      "keccak": true,
      "@lavamoat/preinstall-always-fail": false,
      "dtrace-provider": false,
      "core-js": false,
      "sharp": true,
      "highlight.js": false,
      "es5-ext": false,
      "react-native-inappbrowser-reborn": false,
      "appium-chromedriver": false,
      "bufferutil": false,
      "utf-8-validate": false,
      "appium-windows-driver": false,
      "chromedriver": false,
      "canvas": false,
      "react-native-webrtc": true,
      "node-hid": false,
      "usb": false,
      "@trufflesuite/bigint-buffer": false,
      "leveldown": false,
      "puppeteer": false
    }
  }
}<|MERGE_RESOLUTION|>--- conflicted
+++ resolved
@@ -159,13 +159,8 @@
     "@metamask/base-controller": "^2.0.0",
     "@metamask/composable-controller": "^2.0.0",
     "@metamask/contract-metadata": "^2.1.0",
-<<<<<<< HEAD
-    "@metamask/controller-utils": "~3.0.0",
+    "@metamask/controller-utils": "^3.4.0",
     "@metamask/design-tokens": "^1.12.0",
-=======
-    "@metamask/controller-utils": "^3.4.0",
-    "@metamask/design-tokens": "^1.11.1",
->>>>>>> 68c642c5
     "@metamask/eth-sig-util": "^4.0.1",
     "@metamask/etherscan-link": "^2.0.0",
     "@metamask/gas-fee-controller": "4.0.0",
