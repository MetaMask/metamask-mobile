--- conflicted
+++ resolved
@@ -3,18 +3,13 @@
   "version": "0.0.1",
   "private": true,
   "scripts": {
-<<<<<<< HEAD
-    "ios": "react-native run-ios  --simulator='iPhone X'",
-    "android": "./scripts/copy-android-assets.sh && react-native run-android",
-=======
->>>>>>> d7c5c790
     "restart-packager-clean": "watchman watch-del-all && rm -rf $TMPDIR/react-* && npm start -- --reset-cache",
     "start": "node node_modules/react-native/local-cli/cli.js start",
     "lint": "eslint '**/*.js' --ignore-path=.prettierignore",
     "lint:fix": "eslint '**/*.js' --fix --ignore-path=.prettierignore",
     "format": "prettier '**/*.{js,json}' --write",
     "build": "browserify app/entry.node.js -o app/entry.js && browserify app/entry-web3.node.js -o app/entry-web3.js && ./scripts/copy-android-assets.sh",
-    "start:ios": "npm run build && react-native run-ios",
+    "start:ios": "npm run build && react-native run-ios --simulator='iPhone X'",
     "start:android": "npm run build && react-native run-android",
     "test": "jest",
     "test:update": "jest -u",
@@ -34,7 +29,7 @@
   "lint-staged": {
     "*.js": [
       "prettier --write",
-      "eslint --ignore-path=.prettierignore",
+      "eslint --ignore-path=.eslintignore",
       "git add"
     ],
     "*.json": [
@@ -54,15 +49,9 @@
     "react-native-level-fs": "^3.0.1",
     "react-native-linear-gradient": "^2.4.0",
     "react-native-os": "^1.2.1",
-<<<<<<< HEAD
-    "react-native-randombytes": "^3.4.0",
+    "react-native-randombytes": "^3.5.0",
     "react-native-remote-svg": "^1.2.0",
     "react-native-scrollable-tab-view": "^0.8.0",
-    "react-native-tcp": "^3.3.0",
-    "react-native-udp": "^2.3.1",
-=======
-    "react-native-randombytes": "^3.5.0",
->>>>>>> d7c5c790
     "react-native-vector-icons": "^4.6.0",
     "react-native-wkwebview-reborn": "1.21.0",
     "react-navigation": "^2.6.2",
