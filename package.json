{
  "name": "metamask",
  "version": "7.47.3",
  "private": true,
  "scripts": {
    "install:foundryup": "yarn mm-foundryup",
    "anvil": "node_modules/.bin/anvil",
    "audit:ci": "./scripts/yarn-audit.sh",
    "watch": "./scripts/build.sh watcher watch",
    "watch:clean": "./scripts/build.sh watcher clean",
    "clean:ios": "rm -rf ios/build",
    "pod:install": "bundle exec pod install --project-directory=ios",
    "gem:bundle:install": "bundle install --gemfile=ios/Gemfile",
    "clean:ppom": "rm -rf ppom/dist ppom/node_modules app/lib/ppom/ppom.html.js",
    "clean:android": "rm -rf android/app/build",
    "clean:node": "rm -rf node_modules && yarn --frozen-lockfile",
    "clean": "yarn clean:ios && yarn clean:android && yarn clean:node && yarn clean:ppom",
    "clean-android": "yarn clean:android && yarn clean:node",
    "lint": "eslint '**/*.{js,ts,tsx}'",
    "lint:fix": "eslint '**/*.{js,ts,tsx}' --fix",
    "lint:tsc": "tsc --project ./tsconfig.json",
    "format": "prettier '**/*.{js,ts,tsx,json,feature}' --write",
    "format:check:changed": "git diff --name-only --diff-filter=ACM HEAD~1 | { grep -E '\\.(js|ts|tsx|json|feature)$' || true; } | xargs --no-run-if-empty prettier --check",
    "setup": "yarn clean && node scripts/setup.mjs",
    "setup:flask": "export METAMASK_BUILD_TYPE='flask' && yarn setup",
    "setup:expo": "yarn clean && node scripts/setup.mjs --no-build-ios --no-build-android",
    "setup:e2e": "cd wdio && yarn install",
    "start:ios": "./scripts/build.sh ios debug",
    "start:ios:qa": "./scripts/build.sh ios qaDebug",
    "start:ios:e2e": "./scripts/build.sh ios debugE2E",
    "start:ios:e2e:qa": "./scripts/build.sh ios qadebugE2E",
    "start:ios:e2e:flask": "./scripts/build.sh ios flaskDebugE2E",
    "start:ios:device": "./scripts/build.sh ios debug --device",
    "start:ios:flask": "export METAMASK_BUILD_TYPE='flask' && ./scripts/build.sh ios flaskDebug",
    "start:android": "./scripts/build.sh android debug",
    "start:android:qa": "./scripts/build.sh android qaDebug",
    "start:android:e2e": "./scripts/build.sh android debugE2E",
    "start:android:flask": "export METAMASK_BUILD_TYPE='flask' && ./scripts/build.sh android flaskDebug",
    "start:api-logging-server": "node -r @babel/register scripts/start-api-logging-server.js",
    "build:announce": "node ./scripts/metamask-bot-build-announce-bitrise.js",
    "build:android:release": "./scripts/build.sh android release",
    "build:android:main:prod": "./scripts/build.sh android main production",
    "build:android:main:beta": "./scripts/build.sh android main beta",
    "build:android:main:rc": "./scripts/build.sh android main rc",
    "build:android:main:exp": "./scripts/build.sh android main exp",
    "build:android:main:local": "./scripts/build.sh android main local",
    "build:android:flask:local": "./scripts/build.sh android flask local",
    "build:android:qa:local": "./scripts/build.sh android qa local",
    "build:android:checksum": "./scripts/checksum.sh",
    "build:android:checksum:qa": "./scripts/checksum.sh QA",
    "build:android:checksum:flask": "export METAMASK_BUILD_TYPE='flask' && ./scripts/checksum.sh flask",
    "build:android:checksum:verify": "shasum -a 512 -c sha512sums.txt",
    "build:android:pre-release": "./scripts/build.sh android release --pre",
    "build:android:pre-release:bundle": "GENERATE_BUNDLE=true ./scripts/build.sh android release --pre",
    "build:android:pre-release:bundle:qa": "GENERATE_BUNDLE=true ./scripts/build.sh android QA --pre",
    "build:android:pre-release:bundle:flask": "export METAMASK_BUILD_TYPE='flask' && GENERATE_BUNDLE=true ./scripts/build.sh android flask --pre",
    "build:android:pre-release:bundle:beta": "export METAMASK_BUILD_TYPE='beta' && GENERATE_BUNDLE=true ./scripts/build.sh android release --pre",
    "build:ios:release": "./scripts/build.sh ios release",
    "build:ios:main:prod": "./scripts/build.sh ios main production",
    "build:ios:main:beta": "./scripts/build.sh ios main beta",
    "build:ios:main:rc": "./scripts/build.sh ios main rc",
    "build:ios:main:exp": "./scripts/build.sh ios main exp",
    "build:ios:main:local": "./scripts/build.sh ios main local",
    "build:ios:flask:local": "./scripts/build.sh ios flask local",
    "build:ios:qa:local": "./scripts/build.sh ios qa local",
    "build:ios:pre-release": "./scripts/build.sh ios release --pre",
    "build:ios:pre-qa": "./scripts/build.sh ios QA --pre",
    "build:ios:pre-flask": "export METAMASK_BUILD_TYPE='flask' && ./scripts/build.sh ios flask --pre",
    "build:ios:pre-beta": "export METAMASK_BUILD_TYPE='beta' && ./scripts/build.sh ios release --pre",
    "build:android:qa": "./scripts/build.sh android QA",
    "build:ios:qa": "./scripts/build.sh ios QA",
    "build:attribution": "./scripts/generate-attributions.sh",
    "release:android": "./scripts/build.sh android release && open android/app/build/outputs/apk/release/",
    "release:ios": "./scripts/build.sh ios release",
    "release:android:qa": "./scripts/build.sh android QA && open android/app/build/outputs/apk/release/",
    "test": "yarn test:unit",
    "test:unit": "jest ./app/ ./locales/ ./e2e/framework/",
    "test:unit:update": "time jest -u ./app/",
    "test:api-specs": "detox reset-lock-file && detox test -c ios.sim.apiSpecs",
    "test:e2e:ios:build:qa-release": "IS_TEST='true' detox build -c ios.sim.qa",
    "test:e2e:ios:run:qa-release": "IS_TEST='true' NODE_OPTIONS='--experimental-vm-modules' detox test -c ios.sim.qa",
    "test:e2e:android:build:qa-release": "IS_TEST='true' detox build -c android.emu.release.qa",
    "test:e2e:android:run:qa-release": "IS_TEST='true' NODE_OPTIONS='--experimental-vm-modules' detox test -c android.emu.release.qa --headless --record-logs all",
    "test:e2e:ios:debug:build": "IS_TEST='true' detox build -c ios.sim.debug",
    "test:e2e:ios:debug:run": "IS_TEST='true' NODE_OPTIONS='--experimental-vm-modules' detox reset-lock-file && NODE_OPTIONS='--experimental-vm-modules' detox test -c ios.sim.debug",
    "test:e2e:android:debug:build": "IS_TEST='true' detox build -c android.emu.debug",
    "test:e2e:android:debug:run": "IS_TEST='true' NODE_OPTIONS='--experimental-vm-modules' detox test -c android.emu.debug",
    "test:wdio:ios": "yarn wdio ./wdio/config/ios.config.debug.js",
    "test:wdio:ios:browserstack": "yarn wdio ./wdio/config/ios.config.browserstack.js",
    "test:wdio:ios:browserstack:local": "yarn wdio ./wdio/config/ios.config.browserstack.local.js",
    "test:wdio:android": "yarn wdio ./wdio/config/android.config.debug.js",
    "test:wdio:android:browserstack": "yarn wdio ./wdio/config/android.config.browserstack.js",
    "test:wdio:android:browserstack:local": "yarn wdio ./wdio/config/android.config.browserstack.local.js",
    "test:depcheck": "yarn depcheck",
    "test:tgz-check": "./scripts/tgz-check.sh",
    "test:attribution-check": "./scripts/attributions-check.sh",
    "test:merge-coverage": "nyc report --temp-dir ./tests/coverage --report-dir ./tests/merged-coverage/ --reporter json --reporter text --reporter lcovonly",
    "test:validate-coverage": "nyc check-coverage --nycrc-path ./coverage-thresholds.json -t ./tests/merged-coverage/",
    "update-changelog": "./scripts/auto-changelog.sh",
    "changeset-changelog": "wrap () { node ./scripts/generate-rc-commits.js \"$@\" && ./scripts/changelog-csv.sh }; wrap ",
    "prestorybook": "rnstl",
    "deduplicate": "yarn yarn-deduplicate && yarn install",
    "patch:tx": "./scripts/patch-transaction-controller.sh",
    "patch:approval": "./scripts/patch-approval-controller.sh",
    "storybook-generate": "sb-rn-get-stories",
    "storybook-watch": "sb-rn-watcher",
    "gen-bundle:ios": "npx react-native bundle --platform ios --dev false --entry-file index.js --bundle-output ios/main.jsbundle",
    "gen-bundle:android": "npx react-native bundle --platform android --dev false --entry-file index.js --bundle-output android/main.jsbundle",
    "circular:deps": "dpdm ./app/* --circular --exit-code circular:1 --warning=false",
    "generate-icons": "npx ts-node app/component-library/components/Icons/Icon/scripts/generate-assets.ts"
  },
  "husky": {
    "hooks": {
      "pre-commit": "lint-staged"
    }
  },
  "lint-staged": {
    "*.{js,jsx,ts,tsx}": [
      "eslint '**/*.{js,ts,tsx}'"
    ]
  },
  "resolutions": {
    "**/json-schema": "^0.4.0",
    "react-native-svg/**/nth-check": "^2.0.1",
    "**/node-fetch": "^2.6.7",
    "**/xml2js": ">=0.5.0",
    "react-native-level-fs/**/bl": "^1.2.3",
    "react-native-level-fs/levelup/semver": "^5.7.2",
    "@metamask/react-native-payments/validator": "^13.7.0",
    "**/minimist": "1.2.6",
    "d3-color": "3.1.0",
    "tough-cookie": "4.1.3",
    "crypto-js": "4.2.0",
    "axios": "^1.8.2",
    "**/babel-runtime/regenerator-runtime": "^0.13.8",
    "redux-persist-filesystem-storage/react-native-blob-util": "^0.19.9",
    "xmldom": "npm:@xmldom/xmldom@0.7.13",
    "@storybook/react-native/chokidar/braces": "^3.0.3",
    "lint-staged/micromatch/braces": "^3.0.3",
    "@metamask/metamask-eth-abis": "3.1.1",
    "**/@walletconnect/socket-transport/ws": "^7.5.10",
    "**/@ethersproject/providers/ws": "^7.5.10",
    "**/appium-base-driver/webdriverio/puppeteer-core/ws": "^7.5.10",
    "**/puppeteer-core/ws": "^8.17.1",
    "react-native/ws": "^6.2.3",
    "socket.io-client/engine.io-client/ws": "^8.17.1",
    "micromatch": "4.0.8",
    "send": "0.19.0",
    "ethereumjs-util/**/secp256k1": "3.8.1",
    "**/secp256k1": "4.0.4",
    "**/@metamask/rpc-errors": "7.0.2",
    "**/@expo/image-utils/semver": "7.5.2",
    "base58-js": "1.0.0",
    "bech32": "2.0.0",
    "sha256-uint8array": "0.10.3",
    "express": "4.21.2",
    "nanoid": "^3.3.8",
    "**/@ethersproject/signing-key/elliptic": "^6.6.1",
    "**/@walletconnect/utils/elliptic": "^6.6.1",
    "@metamask/keyring-controller/@ethereumjs/tx": "npm:@ethereumjs/tx@5.4.0",
    "@keystonehq/metamask-airgapped-keyring": "^0.15.2",
    "metro/image-size": "^1.2.1",
    "content-hash/**/base-x": "3.0.11",
    "multihashes/**/base-x": "3.0.11",
    "@keystonehq/ur-decoder/**/base-x": "3.0.11",
    "@ethereumjs/tx": "^5.4.0",
    "@metamask/controller-utils": "npm:@metamask/controller-utils@^11.11.0"
  },
  "dependencies": {
    "@config-plugins/detox": "^9.0.0",
<<<<<<< HEAD
    "@consensys/native-ramps-sdk": "^1.0.11",
=======
    "@consensys/native-ramps-sdk": "1.0.12",
>>>>>>> f788e691
    "@consensys/on-ramp-sdk": "2.1.10",
    "@craftzdog/react-native-buffer": "^6.1.0",
    "@deeeed/hyperliquid-node20": "^0.23.1-node20.1",
    "@ethersproject/abi": "^5.7.0",
    "@keystonehq/bc-ur-registry-eth": "^0.21.0",
    "@keystonehq/metamask-airgapped-keyring": "^0.15.2",
    "@keystonehq/ur-decoder": "^0.12.2",
    "@lavamoat/react-native-lockdown": "^0.0.2",
    "@ledgerhq/react-native-hw-transport-ble": "^6.34.1",
    "@metamask/account-tree-controller": "0.1.1",
    "@metamask/accounts-controller": "^31.0.0",
    "@metamask/address-book-controller": "^6.1.0",
    "@metamask/app-metadata-controller": "^1.0.0",
    "@metamask/approval-controller": "^7.1.3",
    "@metamask/assets-controllers": "^70.0.0",
    "@metamask/base-controller": "^8.0.0",
    "@metamask/bitcoin-wallet-snap": "^0.17.0",
    "@metamask/bridge-controller": "^34.0.0",
    "@metamask/bridge-status-controller": "^34.0.0",
    "@metamask/chain-agnostic-permission": "^0.7.1",
    "@metamask/composable-controller": "^11.0.0",
    "@metamask/controller-utils": "^11.11.0",
    "@metamask/design-system-react-native": "^0.1.0",
    "@metamask/design-system-twrnc-preset": "^0.1.0",
    "@metamask/design-tokens": "^8.0.0",
    "@metamask/earn-controller": "^3.0.0",
    "@metamask/eip1193-permission-middleware": "^0.1.0",
    "@metamask/error-reporting-service": "^2.0.0",
    "@metamask/eth-hd-keyring": "^12.1.0",
    "@metamask/eth-json-rpc-filters": "^9.0.0",
    "@metamask/eth-json-rpc-middleware": "^17.0.1",
    "@metamask/eth-ledger-bridge-keyring": "11.1.0",
    "@metamask/eth-query": "^4.0.0",
    "@metamask/eth-sig-util": "^8.0.0",
    "@metamask/eth-snap-keyring": "^13.0.0",
    "@metamask/etherscan-link": "^2.0.0",
    "@metamask/ethjs-contract": "^0.4.1",
    "@metamask/ethjs-query": "^0.7.1",
    "@metamask/ethjs-unit": "^0.3.0",
    "@metamask/gas-fee-controller": "^24.0.0",
    "@metamask/json-rpc-engine": "^10.0.3",
    "@metamask/json-rpc-middleware-stream": "^8.0.7",
    "@metamask/key-tree": "^10.1.1",
    "@metamask/keyring-api": "^18.0.0",
    "@metamask/keyring-controller": "^22.0.1",
    "@metamask/keyring-internal-api": "^6.2.0",
    "@metamask/keyring-snap-client": "^5.0.0",
    "@metamask/logging-controller": "^6.0.4",
    "@metamask/message-signing-snap": "^1.1.2",
    "@metamask/metamask-eth-abis": "3.1.1",
    "@metamask/multichain-api-client": "^0.6.4",
    "@metamask/multichain-api-middleware": "^0.4.0",
    "@metamask/multichain-network-controller": "^0.8.0",
    "@metamask/multichain-transactions-controller": "^2.0.0",
    "@metamask/network-controller": "^24.0.0",
    "@metamask/notification-services-controller": "^11.0.0",
    "@metamask/permission-controller": "^11.0.6",
    "@metamask/phishing-controller": "^12.5.0",
    "@metamask/post-message-stream": "^10.0.0",
    "@metamask/ppom-validator": "0.36.0",
    "@metamask/preferences-controller": "^18.4.0",
    "@metamask/profile-sync-controller": "^20.0.0",
    "@metamask/react-native-acm": "^1.0.1",
    "@metamask/react-native-actionsheet": "2.4.2",
    "@metamask/react-native-button": "^3.0.0",
    "@metamask/react-native-payments": "^2.0.0",
    "@metamask/react-native-search-api": "1.0.1",
    "@metamask/react-native-webview": "^14.2.2",
    "@metamask/remote-feature-flag-controller": "^1.6.0",
    "@metamask/rpc-errors": "^7.0.2",
    "@metamask/scure-bip39": "^2.1.0",
    "@metamask/sdk-analytics": "0.0.5",
    "@metamask/sdk-communication-layer": "0.33.0",
    "@metamask/seedless-onboarding-controller": "1.0.0",
    "@metamask/selected-network-controller": "^22.1.0",
    "@metamask/signature-controller": "^30.0.0",
    "@metamask/slip44": "^4.2.0",
    "@metamask/smart-transactions-controller": "^16.5.0",
    "@metamask/snaps-controllers": "^14.1.0",
    "@metamask/snaps-execution-environments": "^10.1.0",
    "@metamask/snaps-rpc-methods": "^13.3.0",
    "@metamask/snaps-sdk": "^9.2.0",
    "@metamask/snaps-utils": "^11.1.0",
    "@metamask/solana-wallet-snap": "^1.35.2",
    "@metamask/solana-wallet-standard": "^0.5.0",
    "@metamask/stake-sdk": "^3.2.0",
    "@metamask/swappable-obj-proxy": "^2.1.0",
    "@metamask/swaps-controller": "^13.2.0",
    "@metamask/token-search-discovery-controller": "^3.1.0",
    "@metamask/transaction-controller": "^58.1.1",
    "@metamask/utils": "^11.4.2",
    "@ngraveio/bc-ur": "^1.1.6",
    "@noble/hashes": "^1.7.1",
    "@notifee/react-native": "^9.0.0",
    "@react-native-async-storage/async-storage": "^1.23.1",
    "@react-native-clipboard/clipboard": "^1.16.1",
    "@react-native-community/checkbox": "^0.5.20",
    "@react-native-community/cli": "15.0.1",
    "@react-native-community/cli-platform-android": "15.0.1",
    "@react-native-community/cli-platform-ios": "15.0.1",
    "@react-native-community/cli-server-api": "^17.0.0",
    "@react-native-community/datetimepicker": "^8.3.0",
    "@react-native-community/netinfo": "^11.4.1",
    "@react-native-community/slider": "^4.4.3",
    "@react-native-cookies/cookies": "^6.2.1",
    "@react-native-firebase/app": "^20.5.0",
    "@react-native-firebase/messaging": "^20.5.0",
    "@react-native-masked-view/masked-view": "^0.3.1",
    "@react-native/babel-preset": "0.76.9",
    "@react-native/eslint-config": "0.76.9",
    "@react-native/typescript-config": "0.76.9",
    "@react-navigation/bottom-tabs": "^5.11.11",
    "@react-navigation/compat": "^5.3.20",
    "@react-navigation/native": "^5.9.4",
    "@react-navigation/stack": "^5.14.5",
    "@reduxjs/toolkit": "^1.9.7",
    "@reown/walletkit": "^1.2.3",
    "@segment/analytics-react-native": "^2.20.3",
    "@segment/sovran-react-native": "^1.0.4",
    "@sentry/browser": "~8.54.0",
    "@sentry/core": "~8.54.0",
    "@sentry/react": "~8.54.0",
    "@sentry/react-native": "~6.10.0",
    "@shopify/flash-list": "^1.7.6",
    "@solana/addresses": "2.0.0",
    "@tradle/react-native-http": "2.0.1",
    "@types/he": "^1.2.3",
    "@types/react-test-renderer": "^18.0.0",
    "@viem/anvil": "^0.0.10",
    "@walletconnect/client": "^1.8.0",
    "@walletconnect/core": "^2.19.2",
    "@walletconnect/react-native-compat": "2.19.2",
    "@walletconnect/utils": "^2.19.2",
    "@xmldom/xmldom": "^0.8.10",
    "appium-adb": "^9.11.4",
    "asyncstorage-down": "4.2.0",
    "axios": "^1.8.2",
    "base-64": "1.0.0",
    "bignumber.js": "^9.0.1",
    "bitcoin-address-validation": "2.2.3",
    "bnjs4": "npm:bn.js@^4.12.0",
    "bnjs5": "npm:bn.js@^5.2.1",
    "buffer": "6.0.3",
    "cockatiel": "^3.1.2",
    "compare-versions": "^3.6.0",
    "content-hash": "2.5.2",
    "contentful": "^11.5.22",
    "cron-parser": "^4.9.0",
    "cross-spawn": "7.0.6",
    "crypto-js": "^4.2.0",
    "d3-shape": "^3.2.0",
    "dayjs": "^1.11.13",
    "eciesjs": "^0.3.15",
    "eth-ens-namehash": "2.0.8",
    "eth-url-parser": "1.0.4",
    "ethereumjs-abi": "^0.6.8",
    "ethereumjs-util": "^7.0.10",
    "ethers": "^5.0.14",
    "ethjs-ens": "2.0.1",
    "event-target-shim": "^6.0.2",
    "eventemitter2": "^6.4.9",
    "events": "3.0.0",
    "expo": "52.0.27",
    "expo-apple-authentication": "~7.1.3",
    "expo-auth-session": "~6.0.3",
    "expo-build-properties": "~0.13.2",
    "expo-dev-client": "~5.0.18",
    "expo-file-system": "~18.0.7",
    "fast-equals": "^5.2.2",
    "fuse.js": "3.4.4",
    "he": "^1.2.0",
    "https-browserify": "0.0.1",
    "human-standard-token-abi": "^2.0.0",
    "humanize-duration": "^3.27.2",
    "is-url": "^1.2.4",
    "lodash": "^4.17.21",
    "lottie-react-native": "6.7.2",
    "luxon": "^3.5.0",
    "mockttp": "^3.15.2",
    "multihashes": "0.4.14",
    "number-to-bn": "1.7.0",
    "path": "0.12.7",
    "pbkdf2": "3.1.3",
    "pify": "6.1.0",
    "portfinder": "^1.0.32",
    "prop-types": "15.7.2",
    "pump": "3.0.0",
    "punycode": "^2.1.1",
    "qs": "6.12.1",
    "query-string": "^6.12.1",
    "randomfill": "^1.0.4",
    "react": "18.3.1",
    "react-native": "0.76.9",
    "react-native-aes-crypto": "3.0.3",
    "react-native-aes-crypto-forked": "git+https://github.com/MetaMask/react-native-aes-crypto-forked.git#397d5db5250e8e7408294807965b5b9fd4ca6a25",
    "react-native-animatable": "^1.3.3",
    "react-native-background-timer": "2.1.1",
    "react-native-ble-plx": "3.4.0",
    "react-native-blob-jsi-helper": "^0.3.1",
    "react-native-blob-util": "^0.19.9",
    "react-native-branch": "^5.6.2",
    "react-native-browser-polyfill": "0.1.2",
    "react-native-confetti": "^0.1.0",
    "react-native-confetti-cannon": "^1.5.0",
    "react-native-confirmation-code-field": "^7.6.1",
    "react-native-crypto": "2.2.1",
    "react-native-default-preference": "^1.4.3",
    "react-native-device-info": "^9.0.2",
    "react-native-elevated-view": "0.0.6",
    "react-native-fade-in-image": "1.4.1",
    "react-native-fast-crypto": "^2.2.0",
    "react-native-fs": "^2.20.0",
    "react-native-gesture-handler": "^2.25.0",
    "react-native-get-random-values": "^1.8.0",
    "react-native-gzip": "^1.1.0",
    "react-native-i18n": "2.0.15",
    "react-native-in-app-review": "^4.3.3",
    "react-native-inappbrowser-reborn": "^3.7.0",
    "react-native-jazzicon": "^0.1.2",
    "react-native-keyboard-aware-scroll-view": "^0.9.5",
    "react-native-keychain": "8.0.0",
    "react-native-level-fs": "3.0.1",
    "react-native-linear-gradient": "^2.8.3",
    "react-native-material-textfield": "0.16.1",
    "react-native-mmkv": "^3.2.0",
    "react-native-modal": "^14.0.0-rc.1",
    "react-native-os": "^1.2.6",
    "react-native-pager-view": "^6.7.0",
    "react-native-permissions": "^3.7.2",
    "react-native-progress": "3.5.0",
    "react-native-qrcode-svg": "5.1.2",
    "react-native-quick-base64": "^2.2.0",
    "react-native-quick-crypto": "^0.7.15",
    "react-native-randombytes": "^3.5.3",
    "react-native-reanimated": "^3.17.2",
    "react-native-render-html": "^6.3.4",
    "react-native-safe-area-context": "^5.4.0",
    "react-native-screens": "3.37.0",
    "react-native-scrollable-tab-view": "ptomasroos/react-native-scrollable-tab-view#583a66f7fd3eb2cac1a05c71d7167d78a8ad9de6",
    "react-native-sensors": "5.3.0",
    "react-native-share": "7.3.7",
    "react-native-size-matters": "0.4.0",
    "react-native-skeleton-placeholder": "^5.0.0",
    "react-native-step-indicator": "^1.0.3",
    "react-native-svg": "^15.11.1",
    "react-native-svg-charts": "^5.4.0",
    "react-native-swipe-gestures": "1.0.3",
    "react-native-tcp": "aprock/react-native-tcp#98fbc801f0586297f16730b2f4c75eef15dfabcd",
    "react-native-url-polyfill": "^1.3.0",
    "react-native-vector-icons": "10.2.0",
    "react-native-video": "^6.10.1",
    "react-native-view-shot": "^3.1.2",
    "react-native-vision-camera": "^4.6.4",
    "react-native-webview-invoke": "^0.6.2",
    "react-redux": "^8.1.3",
    "readable-stream": "2.3.7",
    "redux": "^4.2.1",
    "redux-mock-store": "1.5.4",
    "redux-persist": "6.0.0",
    "redux-persist-filesystem-storage": "^4.2.0",
    "redux-saga": "^1.3.0",
    "redux-thunk": "^2.4.2",
    "reselect": "^5.1.1",
    "rxjs": "^7.8.1",
    "socket.io-client": "^4.5.3",
    "stream-browserify": "3.0.0",
    "through2": "3.0.1",
    "unicode-confusables": "^0.1.1",
    "uri-js": "^4.4.1",
    "url": "0.11.0",
    "url-parse": "1.5.9",
    "uuid": "^8.3.2",
    "valid-url": "1.0.9",
    "viem": "^2.28.0",
    "vm-browserify": "1.1.2",
    "zxcvbn": "4.4.2"
  },
  "devDependencies": {
    "@babel/core": "^7.25.2",
    "@babel/eslint-parser": "^7.25.1",
    "@babel/preset-env": "^7.25.3",
    "@babel/register": "^7.24.6",
    "@babel/runtime": "^7.25.0",
    "@cucumber/message-streams": "^4.0.1",
    "@cucumber/messages": "^22.0.0",
    "@ethersproject/contracts": "^5.7.0",
    "@ethersproject/providers": "^5.7.2",
    "@lavamoat/allow-scripts": "^3.0.4",
    "@lavamoat/git-safe-dependencies": "^0.2.1",
    "@metamask/browser-passworder": "^5.0.0",
    "@metamask/build-utils": "^1.0.0",
    "@metamask/eslint-config-typescript": "^9.0.0",
    "@metamask/eslint-plugin-design-tokens": "^1.0.0",
    "@metamask/foundryup": "1.0.0",
    "@metamask/mobile-provider": "^3.0.0",
    "@metamask/object-multiplex": "^1.1.0",
    "@metamask/providers": "^18.3.1",
    "@metamask/test-dapp": "^9.2.0",
    "@metamask/test-dapp-multichain": "^0.17.1",
    "@metamask/test-dapp-solana": "^0.3.0",
    "@octokit/rest": "^21.0.0",
    "@open-rpc/mock-server": "^1.7.5",
    "@open-rpc/schema-utils-js": "^1.16.2",
    "@open-rpc/test-coverage": "^2.2.2",
    "@react-native/metro-config": "0.76.9",
    "@rpii/wdio-html-reporter": "^7.7.1",
    "@storybook/addon-controls": "^7.5.1",
    "@storybook/addon-ondevice-controls": "^6.5.6",
    "@storybook/builder-webpack5": "^7.5.1",
    "@storybook/react-native": "^6.5.6",
    "@testing-library/react": "14.0.0",
    "@testing-library/react-hooks": "^8.0.1",
    "@testing-library/react-native": "^13.2.0",
    "@types/bnjs4": "npm:@types/bn.js@^4.11.6",
    "@types/bnjs5": "npm:@types/bn.js@^5.1.6",
    "@types/crypto-js": "^4.1.1",
    "@types/enzyme": "^3.10.12",
    "@types/eth-url-parser": "^1.0.0",
    "@types/i18n-js": "^3.8.4",
    "@types/is-url": "^1.2.30",
    "@types/jest": "^29.5.12",
    "@types/lodash": "^4.14.184",
    "@types/luxon": "^3.4.2",
    "@types/node": "^20.12.8",
    "@types/qs": "^6.9.15",
    "@types/react": "^18.2.6",
    "@types/react-native-background-timer": "^2.0.0",
    "@types/react-native-elevated-view": "^0.0.4",
    "@types/react-native-material-textfield": "^0.16.5",
    "@types/react-native-scrollable-tab-view": "^0.10.3",
    "@types/react-native-svg-charts": "^5.0.12",
    "@types/react-native-vector-icons": "^6.4.13",
    "@types/react-native-video": "^5.0.14",
    "@types/redux-mock-store": "^1.0.3",
    "@types/url-parse": "^1.4.8",
    "@types/valid-url": "^1.0.4",
    "@typescript-eslint/eslint-plugin": "^7.10.0",
    "@typescript-eslint/parser": "^7.10.0",
    "@walletconnect/types": "^2.19.2",
    "@wdio/appium-service": "^7.19.1",
    "@wdio/browserstack-service": "^7.26.0",
    "@wdio/cli": "^7.19.1",
    "@wdio/cucumber-framework": "^7.19.1",
    "@wdio/junit-reporter": "^7.25.4",
    "@wdio/local-runner": "^7.19.1",
    "@wdio/spec-reporter": "^7.19.1",
    "appium": "^2.12.1",
    "appium-adb": "^9.11.4",
    "assert": "^1.5.0",
    "babel-jest": "^29.7.0",
    "babel-loader": "^9.1.3",
    "babel-plugin-inline-import": "^3.0.0",
    "babel-plugin-module-resolver": "^5.0.2",
    "babel-plugin-react-compiler": "^19.1.0-rc.2",
    "babel-plugin-transform-inline-environment-variables": "^0.4.4",
    "babel-plugin-transform-remove-console": "6.9.4",
    "base64-js": "^1.5.1",
    "browserstack-local": "^1.5.1",
    "chromedriver": "^123.0.1",
    "depcheck": "^1.4.7",
    "deprecated-react-native-prop-types": "^5.0.0",
    "detox": "^20.35.0",
    "dotenv": "^16.0.3",
    "dpdm": "^3.14.0",
    "enzyme": "3.9.0",
    "enzyme-adapter-react-16": "1.10.0",
    "enzyme-to-json": "3.3.5",
    "eslint": "^8.44.0",
    "eslint-config-prettier": "^8.1.0",
    "eslint-import-resolver-typescript": "^3.5.3",
    "eslint-plugin-import": "^2.27.5",
    "eslint-plugin-jsdoc": "43.0.7",
    "eslint-plugin-prettier": "^3.3.1",
    "eslint-plugin-react": "7.34.1",
    "eslint-plugin-react-compiler": "^19.1.0-rc.2",
    "eslint-plugin-react-native": "^4.0.0",
    "execa": "^8.0.1",
    "fbjs-scripts": "^3.0.1",
    "fs-extra": "^10.1.0",
    "ganache": "^7.9.2",
    "husky": "1.3.1",
    "improved-yarn-audit": "^3.0.0",
    "jest": "^29.7.0",
    "jest-junit": "^15.0.0",
    "jetifier": "2.0.0",
    "koa": "^2.14.2",
    "lint-staged": "10.5.4",
    "listr2": "^8.0.2",
    "metro-react-native-babel-preset": "~0.76.9",
    "metro-react-native-babel-transformer": "~0.76.9",
    "multiple-cucumber-html-reporter": "^3.0.1",
    "nock": "^13.3.1",
    "nyc": "^15.1.0",
    "octonode": "0.10.2",
    "patch-package": "^6.2.2",
    "portfinder": "^1.0.32",
    "prettier": "2.8.8",
    "prettier-plugin-gherkin": "^1.1.1",
    "react-compiler-runtime": "^19.1.0-rc.2",
    "react-dom": "18.2.0",
    "react-native-launch-arguments": "^4.0.1",
    "react-native-performance": "^5.1.2",
    "react-native-storybook-loader": "^2.0.4",
    "react-native-svg-asset-plugin": "^0.5.0",
    "react-native-svg-transformer": "^1.0.0",
    "react-test-renderer": "18.3.1",
    "redux-devtools-expo-dev-plugin": "^1.0.0",
    "redux-saga-test-plan": "^4.0.6",
    "regenerator-runtime": "0.13.9",
    "serve-handler": "^6.1.5",
    "simple-git": "^3.25.0",
    "ts-node": "^10.9.2",
    "typescript": "~5.4.5",
    "wdio-cucumberjs-json-reporter": "^4.4.3",
    "webextension-polyfill": "^0.12.0",
    "webpack": "^5.88.2",
    "webpack-cli": "^5.1.4",
    "xhr2": "^0.2.1",
    "xml2js": "^0.5.0",
    "yarn-deduplicate": "^6.0.2"
  },
  "config": {
    "react-native-storybook-loader": {
      "searchDir": [
        "./app/component-library/components",
        "./app/components",
        "./app/component-library/components-temp"
      ],
      "pattern": "**/*.stories.@(js|tsx)",
      "outputFile": "./storybook/storyLoader.js"
    }
  },
  "engines": {
    "node": "^20.18.0",
    "yarn": "^1.22.22"
  },
  "lavamoat": {
    "allowScripts": {
      "ethereumjs-abi>ethereumjs-util>ethereum-cryptography>keccak": true,
      "@sentry/react-native>@sentry/cli": true,
      "@storybook/manager-webpack5>@storybook/core-common>webpack>watchpack>watchpack-chokidar2>chokidar>fsevents": false,
      "@storybook/addon-controls>@storybook/core-common>esbuild": false,
      "@wdio/cucumber-framework>@cucumber/cucumber>duration>es5-ext": false,
      "appium-adb>@appium/support>sharp": true,
      "appium>appium-android-driver>appium-chromedriver": false,
      "appium>appium-base-driver>webdriverio>@types/puppeteer-core>@types/puppeteer>puppeteer": false,
      "appium>appium-flutter-driver>rpc-websockets>bufferutil": false,
      "appium>appium-flutter-driver>rpc-websockets>utf-8-validate": false,
      "appium>appium-tizen-driver>jimp>@babel/polyfill>core-js": false,
      "appium>appium-tizen-driver>jimp>core-js": false,
      "appium>appium-windows-driver": false,
      "chromedriver": false,
      "detox": true,
      "detox>bunyan>dtrace-provider": false,
      "eciesjs>secp256k1": true,
      "ethereumjs-util>keccak": true,
      "ethereumjs-util>secp256k1": true,
      "ganache>@trufflesuite/bigint-buffer": false,
      "ganache>bufferutil": false,
      "ganache>keccak": true,
      "ganache>leveldown": false,
      "ganache>secp256k1": true,
      "ganache>utf-8-validate": false,
      "husky": false,
      "react-native-inappbrowser-reborn": false,
      "react-native-svg-asset-plugin>sharp": true,
      "@storybook/builder-webpack5>@swc/core": false,
      "@metamask/sdk-communication-layer>bufferutil": false,
      "@metamask/sdk-communication-layer>utf-8-validate": false,
      "detox>ws>bufferutil": false,
      "@metamask/notification-services-controller>firebase>@firebase/firestore>@grpc/proto-loader>protobufjs": false,
      "@metamask/sdk-communication-layer>eciesjs>secp256k1": false,
      "detox>ws>utf-8-validate": false,
      "ganache>@trufflesuite/uws-js-unofficial>utf-8-validate": false,
      "@react-native-firebase/app>firebase>@firebase/firestore>@grpc/proto-loader>protobufjs": false,
      "ethereumjs-util>ethereum-cryptography>keccak": true,
      "appium": false,
      "appium>@appium/support>sharp": false,
      "@metamask/eth-ledger-bridge-keyring>@ledgerhq/hw-app-eth>@ledgerhq/domain-service>eip55>keccak": false,
      "@storybook/addon-ondevice-controls>core-js": false,
      "viem>ws>bufferutil": false,
      "viem>ws>utf-8-validate": false,
      "detox>@wix-pilot/core>canvas": true,
      "ts-node>@swc/core": false,
      "@metamask/test-dapp-solana>@solana/spl-token>@solana/buffer-layout-utils>bigint-buffer": false,
      "@metamask/test-dapp-solana>@solana/wallet-adapter-wallets>@solana/wallet-adapter-trezor>@trezor/connect-web>@trezor/connect>@trezor/blockchain-link>@trezor/websocket-client>ws>bufferutil": false,
      "@metamask/test-dapp-solana>@solana/wallet-adapter-wallets>@solana/wallet-adapter-trezor>@trezor/connect-web>@trezor/connect>@trezor/protobuf>protobufjs": false,
      "@metamask/test-dapp-solana>@solana/wallet-adapter-wallets>@solana/wallet-adapter-trezor>@trezor/connect-web>@trezor/connect>@trezor/transport>usb": false,
      "@metamask/test-dapp-solana>@solana/wallet-adapter-wallets>@solana/wallet-adapter-trezor>@trezor/connect-web>@trezor/connect>@trezor/utxo-lib>blake-hash": false,
      "@metamask/test-dapp-solana>@solana/wallet-adapter-wallets>@solana/wallet-adapter-trezor>@trezor/connect-web>@trezor/connect>@trezor/utxo-lib>tiny-secp256k1": false,
      "@metamask/test-dapp-solana>@solana/wallet-adapter-wallets>@solana/wallet-adapter-walletconnect>@walletconnect/solana-adapter>@reown/appkit>@reown/appkit-common>viem>ws>bufferutil": false,
      "@metamask/test-dapp-solana>@solana/wallet-adapter-wallets>@solana/wallet-adapter-walletconnect>@walletconnect/solana-adapter>@reown/appkit>@reown/appkit-controllers>viem>ws>bufferutil": false,
      "@metamask/test-dapp-solana>@solana/wallet-adapter-wallets>@solana/wallet-adapter-walletconnect>@walletconnect/solana-adapter>@reown/appkit>@reown/appkit-utils>viem>ws>bufferutil": false,
      "@metamask/test-dapp-solana>@solana/wallet-adapter-wallets>@solana/wallet-adapter-walletconnect>@walletconnect/solana-adapter>@reown/appkit>viem>ws>bufferutil": false,
      "@metamask/test-dapp-solana>@solana/web3.js>rpc-websockets>bufferutil": false
    }
  },
  "packageManager": "yarn@1.22.22",
  "foundryup": {
    "binaries": [
      "anvil"
    ],
    "checksums": {
      "algorithm": "sha256",
      "binaries": {
        "anvil": {
          "darwin-amd64": "8404e555223fe884557d5e22de494baf8b5f0b82c6f87a4c790c5150e546c9d0",
          "darwin-arm64": "888500bc210752e71a355ed4d492ad6dcb4c0ef54d283c105a29a5ccc73d0dbd",
          "linux-amd64": "6104069b183fa0f3cdcb692681da9dbd203a3c1bceb435853bbf7abd991c649e",
          "linux-arm64": "d66ed8f848e829882ebb65d28aaac72aeab6a101655bb62147186040655928b5",
          "win32-amd64": "6c71d9a7be39ed32b53c89bdbc83aa748f41587517212ffe2a8b955c3e9c2e9b"
        }
      }
    },
    "version": "v0.3.0"
  }
}<|MERGE_RESOLUTION|>--- conflicted
+++ resolved
@@ -168,11 +168,7 @@
   },
   "dependencies": {
     "@config-plugins/detox": "^9.0.0",
-<<<<<<< HEAD
-    "@consensys/native-ramps-sdk": "^1.0.11",
-=======
     "@consensys/native-ramps-sdk": "1.0.12",
->>>>>>> f788e691
     "@consensys/on-ramp-sdk": "2.1.10",
     "@craftzdog/react-native-buffer": "^6.1.0",
     "@deeeed/hyperliquid-node20": "^0.23.1-node20.1",
