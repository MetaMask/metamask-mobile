{
  "name": "metamask",
<<<<<<< HEAD
  "version": "5.6.1",
=======
  "version": "5.7.0",
>>>>>>> e30ba7b4
  "private": true,
  "scripts": {
    "audit:ci": "./scripts/yarn-audit.sh",
    "watch": "./scripts/build.sh watcher watch",
    "watch:clean": "./scripts/build.sh watcher clean",
    "clean:ios": "rm -rf ios/build",
    "pod:install": "command -v pod && (cd ios/ && pod install && cd ..) || echo \"Skipping pod install\"",
    "clean:android": "rm -rf android/app/build",
    "clean:node": "rm -rf node_modules && yarn --frozen-lockfile",
    "clean": "yarn clean:ios && yarn clean:android && yarn clean:node && yarn pod:install",
    "clean-android": "yarn clean:android && yarn clean:node",
    "lint": "eslint '**/*.{js,ts,tsx}' --ignore-path=.prettierignore",
    "lint:fix": "eslint '**/*.{js,ts,tsx}' --fix --ignore-path=.prettierignore",
    "format": "prettier '**/*.{js,ts,tsx,json}' --write",
    "setup": "yarn clean && yarn allow-scripts && ./scripts/postinstall.sh",
    "start:ios": "./scripts/build.sh ios debug",
    "start:ios:e2e": "./scripts/build.sh ios debugE2E",
    "start:ios:device": "./scripts/build.sh ios debug --device",
    "start:android": "./scripts/build.sh android debug",
    "start:android:e2e": "./scripts/build.sh android debugE2E",
    "build:static-logos": "node ./scripts/metamask-bot-build-generate-static-assets",
    "build:announce": "node ./scripts/metamask-bot-build-announce-bitrise.js",
    "build:android:release": "./scripts/build.sh android release",
    "build:android:release:e2e": "./scripts/build.sh android releaseE2E",
    "build:android:checksum": "./scripts/checksum.sh",
    "build:android:checksum:verify": "shasum -a 512 -c sha512sums.txt",
    "build:android:pre-release": "./scripts/build.sh android release --pre",
    "build:android:pre-release:bundle": "GENERATE_BUNDLE=true ./scripts/build.sh android release --pre",
    "build:ios:release": "./scripts/build.sh ios release",
    "build:ios:release:e2e": "./scripts/build.sh ios releaseE2E",
    "build:ios:pre-release": "./scripts/build.sh ios release --pre",
    "build:attribution": "./scripts/generate-attributions.sh",
    "release:android": "./scripts/build.sh android release && open android/app/build/outputs/apk/release/",
    "release:ios": "./scripts/build.sh ios release",
    "test": "yarn test:unit && yarn test:e2e",
    "test:unit": "jest ./app/ ./locales/",
    "test:unit:update": "time jest -u ./app/",
    "test:e2e": "yarn test:e2e:ios && yarn test:e2e:android",
    "test:e2e:ios": "detox build -c ios.sim.release && detox test -c ios.sim.release --record-videos failing",
    "test:e2e:android": "detox build -c android.emu.release && detox test -c android.emu.release --record-videos failing",
    "test:tgz-check": "./scripts/tgz-check.sh",
    "test:attribution-check": "./scripts/attributions-check.sh",
    "sourcemaps:android": "node_modules/.bin/react-native bundle --platform android --entry-file index.js --dev false --reset-cache --bundle-output /tmp/bundle.android.js --assets-dest /tmp/ --sourcemap-output sourcemaps/android/index.js.map",
    "sourcemaps:ios": "node_modules/.bin/react-native bundle --platform ios --entry-file index.js --dev false --reset-cache --bundle-output /tmp/bundle.ios.js --assets-dest /tmp/ --sourcemap-output sourcemaps/ios/index.js.map",
    "stacktrace:android": "stack-beautifier sourcemaps/android/index.js.map -t sourcemaps/trace.txt",
    "stacktrace:ios": "stack-beautifier sourcemaps/ios/index.js.map -t sourcemaps/trace.txt",
    "update-changelog": "./scripts/auto-changelog.sh",
    "prestorybook": "rnstl",
    "create-release": "./scripts/set-versions.sh && yarn update-changelog"
  },
  "husky": {
    "hooks": {
      "pre-commit": "lint-staged"
    }
  },
  "lint-staged": {
    "*.{js,jsx,ts,tsx}": [
      "prettier --write",
      "eslint --ignore-path=.prettierignore"
    ],
    "*.json": [
      "prettier --write"
    ]
  },
  "resolutions": {
    "**/nanoid": "^3.1.31",
    "**/json-schema": "^0.4.0",
    "@sentry/react-native/**/xmldom": "^0.6.0",
    "@sentry/**/simple-plist": "^1.3.1",
    "react-native/**/simple-plist": "^1.3.1",
    "react-native-svg/**/nth-check": "^2.0.1",
    "**/set-value": "^4.0.1",
    "**/pac-resolver": "^5.0.0",
    "**/ansi-regex": "^5.0.1",
    "**/immer": "^9.0.6",
    "**/node-fetch": "^2.6.7",
    "**/node-notifier": "^8.0.1",
    "**/lodash": "^4.17.21",
    "**/ua-parser-js": "^0.7.24",
    "**/elliptic": "^6.5.4",
    "**/y18n": "^3.2.2",
    "pubnub/**/netmask": "^2.0.1",
    "**/optimist/minimist": "^1.2.5",
    "react-native-level-fs/**/bl": "^1.2.3",
    "react-native-level-fs/**/semver": "^4.3.2",
    "@metamask/contract-metadata": "^1.30.0",
    "@exodus/react-native-payments/validator": "^13.7.0",
    "react-devtools-core": "4.22.1",
    "**/got": "^11.8.5",
    "simple-get": "4.0.1",
    "shell-quote": "1.7.3",
    "oss-attribution-generator/**/underscore": "1.12.1",
    "oss-attribution-generator/**/deep-extend": "0.5.1",
    "**/plist": "3.0.5",
    "**/minimist": "1.2.6",
    "**/hermes-engine": "0.10.0",
    "@metamask/**/cross-fetch": "2.2.6",
    "react-native-gesture-handler/**/cross-fetch": "3.1.5",
    "@storybook/addon-actions/**/prismjs": "^1.27.0",
    "@storybook/addon-actions/**/highlight.js": "^10.4.1",
    "react-native-svg-asset-plugin/sharp": "^0.30.5",
    "detox/**/moment": "^2.29.4",
    "oss-attribution-generator/**/debug": "^2.6.9"
  },
  "dependencies": {
<<<<<<< HEAD
    "@consensys/on-ramp-sdk": "^1.1.2",
=======
    "@consensys/on-ramp-sdk": "^1.2.1",
>>>>>>> e30ba7b4
    "@exodus/react-native-payments": "git+https://github.com/MetaMask/react-native-payments.git#dbc8cbbed570892d2fea5e3d183bf243e062c1e5",
    "@keystonehq/bc-ur-registry-eth": "^0.7.7",
    "@keystonehq/metamask-airgapped-keyring": "^0.3.0",
    "@keystonehq/ur-decoder": "^0.3.0",
    "@metamask/contract-metadata": "^1.35.0",
    "@metamask/controllers": "30.3.0",
    "@metamask/design-tokens": "^1.7.0",
    "@metamask/etherscan-link": "^2.0.0",
    "@metamask/swaps-controller": "^6.6.0",
    "@ngraveio/bc-ur": "^1.1.6",
    "@react-native-clipboard/clipboard": "^1.8.4",
    "@react-native-community/async-storage": "1.12.1",
    "@react-native-community/blur": "^3.6.0",
    "@react-native-community/checkbox": "^0.5.12",
    "@react-native-community/netinfo": "6.0.0",
    "@react-native-community/viewpager": "3.3.1",
    "@react-native-cookies/cookies": "^6.2.1",
    "@react-native-masked-view/masked-view": "^0.2.6",
    "@react-native-picker/picker": "^2.2.1",
    "@react-navigation/bottom-tabs": "^5.11.11",
    "@react-navigation/compat": "^5.3.20",
    "@react-navigation/native": "^5.9.4",
    "@react-navigation/stack": "^5.14.5",
    "@rnhooks/keyboard": "^0.0.3",
    "@sentry/integrations": "6.3.1",
    "@sentry/react-native": "2.4.2",
    "@tradle/react-native-http": "2.0.1",
    "@walletconnect/client": "^1.7.1",
    "@walletconnect/utils": "^1.7.1",
    "asyncstorage-down": "4.2.0",
    "axios": "^0.26.1",
    "babel-plugin-transform-inline-environment-variables": "0.4.3",
    "babel-plugin-transform-remove-console": "6.9.4",
    "base-64": "1.0.0",
    "bignumber.js": "^9.0.1",
    "buffer": "5.2.1",
    "compare-versions": "^3.6.0",
    "content-hash": "2.5.2",
    "dnode": "1.2.2",
    "eth-ens-namehash": "2.0.8",
    "eth-json-rpc-errors": "^2.0.2",
    "eth-json-rpc-filters": "4.2.2",
    "eth-json-rpc-infura": "5.1.0",
    "eth-json-rpc-middleware": "4.3.0",
    "eth-url-parser": "1.0.4",
    "ethereumjs-abi": "0.6.6",
    "ethereumjs-util": "6.1.0",
    "ethers": "^5.0.14",
    "ethjs-contract": "0.2.3",
    "ethjs-ens": "2.0.1",
    "ethjs-query": "0.3.8",
    "ethjs-unit": "0.1.6",
    "events": "3.0.0",
    "fuse.js": "3.4.4",
    "https-browserify": "0.0.1",
    "human-standard-token-abi": "^2.0.0",
    "humanize-duration": "^3.27.0",
    "improved-yarn-audit": "^3.0.0",
    "is-url": "^1.2.4",
    "json-rpc-engine": "^6.1.0",
    "json-rpc-middleware-stream": "3.0.0",
    "lottie-react-native": "git+https://github.com/MetaMask/lottie-react-native.git#7ce6a78ac4ac7b9891bc513cb3f12f8b9c9d9106",
    "metro-config": "^0.71.1",
    "multihashes": "0.4.14",
    "number-to-bn": "1.7.0",
    "obj-multiplex": "1.0.0",
    "obs-store": "4.0.3",
    "oss-attribution-generator": "^1.7.1",
    "path": "0.12.7",
    "pbkdf2": "3.1.2",
    "pify": "4.0.1",
    "prop-types": "15.7.2",
    "pubnub": "4.27.3",
    "pump": "3.0.0",
    "punycode": "^2.1.1",
    "qs": "6.7.0",
    "query-string": "^6.12.1",
    "react": "17.0.2",
    "react-native": "0.66.3",
    "react-native-actionsheet": "beefe/react-native-actionsheet#107/head",
    "react-native-aes-crypto": "1.3.9",
    "react-native-aes-crypto-forked": "git+https://github.com/MetaMask/react-native-aes-crypto-forked.git#397d5db5250e8e7408294807965b5b9fd4ca6a25",
    "react-native-animatable": "^1.3.3",
    "react-native-animated-fox": "git+https://github.com/MetaMask/react-native-animated-fox.git#16e38d54d829709e497f196e31fa8ff00cdf2aa9",
    "react-native-background-timer": "2.1.1",
    "react-native-branch": "5.4.0",
    "react-native-browser-polyfill": "0.1.2",
    "react-native-button": "git+https://github.com/MetaMask/react-native-button.git#fd79f4d6c8ced4086ba6e3021b6ed6d4a3e19cf7",
    "react-native-camera": "^3.36.0",
    "react-native-confetti": "^0.1.0",
    "react-native-confetti-cannon": "^1.5.0",
    "react-native-crypto": "2.1.2",
    "react-native-default-preference": "^1.4.3",
    "react-native-device-info": "^9.0.2",
    "react-native-elevated-view": "0.0.6",
    "react-native-emoji": "1.3.1",
    "react-native-fade-in-image": "1.4.1",
    "react-native-flash-message": "0.1.11",
    "react-native-fs": "^2.16.6",
    "react-native-gesture-handler": "^1.10.3",
    "react-native-i18n": "2.0.15",
    "react-native-in-app-review": "^3.2.3",
    "react-native-jazzicon": "^0.1.2",
    "react-native-keyboard-aware-scroll-view": "^0.9.5",
    "react-native-keychain": "^8.0.0",
    "react-native-level-fs": "3.0.1",
    "react-native-linear-gradient": "2.5.6",
    "react-native-material-textfield": "0.16.1",
    "react-native-minimizer": "^1.3.0",
    "react-native-modal": "^12.1.0",
    "react-native-os": "^1.2.6",
    "react-native-progress": "3.5.0",
    "react-native-push-notification": "git+https://github.com/MetaMask/react-native-push-notification.git#975e0e6757c40e3dce2d1b6dd3d66fc91127ac4c",
    "react-native-qrcode-svg": "5.1.2",
    "react-native-randombytes": "^3.5.3",
    "react-native-reanimated": "2.2.3",
    "react-native-redash": "16.2.2",
    "react-native-safe-area-context": "^3.1.9",
    "react-native-screens": "^3.3.0",
    "react-native-scrollable-tab-view": "^1.0.0",
    "react-native-search-api": "ombori/react-native-search-api#8/head",
    "react-native-sensors": "5.3.0",
    "react-native-share": "7.3.7",
    "react-native-skeleton-placeholder": "^5.0.0",
    "react-native-splash-screen": "git+https://github.com/MetaMask/react-native-splash-screen.git#1f45c08c0824cd94fdc6fb699529688a73614fee",
    "react-native-step-indicator": "^1.0.3",
    "react-native-svg": "12.1.1",
    "react-native-swipe-gestures": "1.0.3",
    "react-native-tcp": "aprock/react-native-tcp#11/head",
    "react-native-url-polyfill": "^1.3.0",
    "react-native-v8": "^0.62.2-patch.1",
    "react-native-vector-icons": "6.4.2",
    "react-native-video": "^5.1.1",
    "react-native-view-shot": "^3.1.2",
    "react-native-webview": "11.13.0",
    "react-redux": "7.2.4",
    "readable-stream": "1.0.33",
    "redux": "4.1.1",
    "redux-mock-store": "1.5.4",
    "redux-persist": "6.0.0",
    "redux-persist-filesystem-storage": "^3.0.0",
    "reselect": "^4.0.0",
    "rn-fetch-blob": "^0.12.0",
    "stream-browserify": "1.0.0",
    "swappable-obj-proxy": "^1.1.0",
    "through2": "3.0.1",
    "unicode-confusables": "^0.1.1",
    "url": "0.11.0",
    "url-parse": "1.5.9",
    "uuid": "^8.3.2",
    "valid-url": "1.0.9",
    "vm-browserify": "1.1.2",
    "zxcvbn": "4.4.2"
  },
  "devDependencies": {
    "@babel/core": "^7.12.9",
    "@babel/runtime": "^7.12.5",
    "@lavamoat/allow-scripts": "^1.0.6",
    "@metamask/eslint-config": "^7.0.0",
    "@metamask/eslint-config-typescript": "^7.0.0",
    "@metamask/mobile-provider": "^2.1.0",
    "@react-native-community/eslint-config": "^2.0.0",
    "@storybook/addon-actions": "^5.3",
    "@storybook/addon-knobs": "^5.3",
    "@storybook/addon-links": "^5.3",
    "@storybook/addon-ondevice-actions": "^5.3.23",
    "@storybook/addon-ondevice-knobs": "^5.3.25",
    "@storybook/react-native": "^5.3.25",
    "@testing-library/react-hooks": "^8.0.1",
    "@types/enzyme": "^3.10.9",
    "@types/jest": "^27.0.1",
    "@types/react": "^17.0.11",
    "@types/react-native": "^0.64.10",
    "@types/react-native-material-textfield": "^0.16.5",
    "@types/react-native-vector-icons": "^6.4.8",
    "@types/react-native-video": "^5.0.13",
    "@types/redux-mock-store": "^1.0.3",
    "@typescript-eslint/eslint-plugin": "^4.20.0",
    "@typescript-eslint/parser": "^4.20.0",
    "assert": "1.4.1",
    "babel-core": "7.0.0-bridge.0",
    "babel-eslint": "10.1.0",
    "babel-jest": "^26.6.3",
    "babel-loader": "^8.2.3",
    "concat-cli": "4.0.0",
    "detox": "^19.11.0",
    "enzyme": "3.9.0",
    "enzyme-adapter-react-16": "1.10.0",
    "enzyme-to-json": "3.3.5",
    "eslint": "7.14.0",
    "eslint-config-react-native": "4.0.0",
    "eslint-import-resolver-typescript": "^2.4.0",
    "eslint-plugin-import": "^2.22.1",
    "eslint-plugin-prettier": "^3.3.1",
    "eslint-plugin-react": "7.16.0",
    "eslint-plugin-react-native": "3.7.0",
    "fbjs-scripts": "^3.0.1",
    "husky": "1.3.1",
    "jest": "^26.6.3",
    "jest-serializer": "26.6.2",
    "jetifier": "2.0.0",
    "lint-staged": "10.5.4",
    "metro": "^0.66.2",
    "metro-react-native-babel-preset": "^0.66.2",
    "octonode": "0.9.5",
    "patch-package": "^6.2.2",
    "prettier": "^2.2.1",
    "react-dom": "16.8.4",
    "react-native-cli": "2.0.1",
    "react-native-storybook-loader": "^2.0.4",
    "react-native-svg-asset-plugin": "^0.5.0",
    "react-native-svg-transformer": "^1.0.0",
    "react-redux-test": "npm:react-redux@5.1.1",
    "react-test-renderer": "17.0.2",
    "regenerator-runtime": "0.13.9",
    "rn-nodeify": "10.0.1",
    "stack-beautifier": "1.0.2",
    "typescript": "^4.4.2"
  },
  "config": {
    "react-native-storybook-loader": {
      "searchDir": [
        "./app/components",
        "./app/component-library"
      ],
      "pattern": "**/*.stories.@(js|tsx)",
      "outputFile": "./storybook/storyLoader.js"
    }
  },
  "detox": {
    "configurations": {
      "ios.sim.debug": {
        "binaryPath": "ios/build/Build/Products/Debug-iphonesimulator/MetaMask.app",
        "build": "yarn start:ios:e2e",
        "type": "ios.simulator",
        "device": {
          "type": "iPhone 11 Pro"
        }
      },
      "ios.sim.release": {
        "binaryPath": "ios/build/Build/Products/Release-iphonesimulator/MetaMask.app",
        "build": "METAMASK_ENVIRONMENT='production' yarn build:ios:release:e2e",
        "type": "ios.simulator",
        "device": {
          "type": "iPhone 11 Pro"
        }
      },
      "android.emu.debug": {
        "binaryPath": "android/app/build/outputs/apk/debug/app-debug.apk",
        "build": "yarn start:android:e2e",
        "type": "android.emulator",
        "device": {
          "avdName": "Pixel_3_API_29"
        }
      },
      "android.emu.release": {
        "binaryPath": "android/app/build/outputs/apk/release/app-release.apk",
        "build": "METAMASK_ENVIRONMENT='production' yarn build:android:release:e2e",
        "type": "android.emulator",
        "device": {
          "avdName": "emulator"
        }
      }
    },
    "runner-config": "e2e/config.json",
    "test-runner": "jest"
  },
  "react-native": {
    "crypto": "react-native-crypto",
    "_stream_transform": "readable-stream/transform",
    "_stream_readable": "readable-stream/readable",
    "_stream_writable": "readable-stream/writable",
    "_stream_duplex": "readable-stream/duplex",
    "_stream_passthrough": "readable-stream/passthrough",
    "stream": "stream-browserify",
    "http": "@tradle/react-native-http",
    "https": "https-browserify",
    "vm": "vm-browserify",
    "os": "react-native-os",
    "net": "react-native-tcp",
    "fs": "react-native-level-fs"
  },
  "browser": {
    "crypto": "react-native-crypto",
    "_stream_transform": "readable-stream/transform",
    "_stream_readable": "readable-stream/readable",
    "_stream_writable": "readable-stream/writable",
    "_stream_duplex": "readable-stream/duplex",
    "_stream_passthrough": "readable-stream/passthrough",
    "stream": "stream-browserify",
    "http": "@tradle/react-native-http",
    "https": "https-browserify",
    "vm": "vm-browserify",
    "os": "react-native-os",
    "net": "react-native-tcp",
    "fs": "react-native-level-fs"
  },
  "engines": {
    "node": "^14.0.0",
    "yarn": "^1.22.0"
  },
  "lavamoat": {
    "allowScripts": {
      "@sentry/cli": true,
      "detox": true,
      "husky": false,
      "secp256k1": true,
      "keccak": true,
      "@lavamoat/preinstall-always-fail": false,
      "dtrace-provider": false,
      "core-js": false,
      "sharp": true,
      "highlight.js": false,
      "es5-ext": false
    }
  }
}<|MERGE_RESOLUTION|>--- conflicted
+++ resolved
@@ -1,10 +1,6 @@
 {
   "name": "metamask",
-<<<<<<< HEAD
-  "version": "5.6.1",
-=======
   "version": "5.7.0",
->>>>>>> e30ba7b4
   "private": true,
   "scripts": {
     "audit:ci": "./scripts/yarn-audit.sh",
@@ -110,11 +106,7 @@
     "oss-attribution-generator/**/debug": "^2.6.9"
   },
   "dependencies": {
-<<<<<<< HEAD
-    "@consensys/on-ramp-sdk": "^1.1.2",
-=======
     "@consensys/on-ramp-sdk": "^1.2.1",
->>>>>>> e30ba7b4
     "@exodus/react-native-payments": "git+https://github.com/MetaMask/react-native-payments.git#dbc8cbbed570892d2fea5e3d183bf243e062c1e5",
     "@keystonehq/bc-ur-registry-eth": "^0.7.7",
     "@keystonehq/metamask-airgapped-keyring": "^0.3.0",
