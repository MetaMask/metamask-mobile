{
  "name": "metamask",
  "version": "4.3.1-keystone.3",
  "private": true,
  "scripts": {
    "audit:ci": "./scripts/yarn-audit.sh",
    "watch": "./scripts/build.sh watcher watch",
    "watch:clean": "./scripts/build.sh watcher clean",
    "clean:ios": "rm -rf ios/build",
    "pod:install": "command -v pod && (cd ios/ && pod install && cd ..) || echo \"pod command not found\"",
    "clean:android": "rm -rf android/app/build",
    "clean:node": "rm -rf node_modules && yarn --frozen-lockfile",
    "clean": "yarn clean:ios && yarn clean:android && yarn clean:node && yarn pod:install",
    "clean-android": "yarn clean:android && yarn clean:node",
    "lint": "eslint '**/*.{js,ts,tsx}' --ignore-path=.prettierignore",
    "lint:fix": "eslint '**/*.{js,ts,tsx}' --fix --ignore-path=.prettierignore",
    "format": "prettier '**/*.{js,ts,tsx,json}' --write",
    "setup": "yarn clean && yarn allow-scripts && ./scripts/postinstall.sh",
    "start:ios": "./scripts/build.sh ios debug",
    "start:ios:e2e": "./scripts/build.sh ios debugE2E",
    "start:ios:device": "./scripts/build.sh ios debug --device",
    "start:android": "./scripts/build.sh android debug",
    "start:android:e2e": "./scripts/build.sh android debugE2E",
    "build:static-logos": "node ./scripts/metamask-bot-build-generate-static-assets",
    "build:announce": "node ./scripts/metamask-bot-build-announce-bitrise.js",
    "build:android:release": "./scripts/build.sh android release",
    "build:android:release:e2e": "./scripts/build.sh android releaseE2E",
    "build:android:checksum": "./scripts/checksum.sh",
    "build:android:checksum:verify": "shasum -a 512 -c sha512sums.txt",
    "build:android:pre-release": "./scripts/build.sh android release --pre",
    "build:android:pre-release:bundle": "GENERATE_BUNDLE=true ./scripts/build.sh android release --pre",
    "build:ios:release": "./scripts/build.sh ios release",
    "build:ios:release:e2e": "./scripts/build.sh ios releaseE2E",
    "build:ios:pre-release": "./scripts/build.sh ios release --pre",
    "release:android": "./scripts/build.sh android release && open android/app/build/outputs/apk/release/",
    "release:ios": "./scripts/build.sh ios release",
    "test": "yarn test:unit && yarn test:e2e",
    "test:unit": "jest ./app/",
    "test:unit:update": "time jest -u ./app/",
    "test:e2e": "yarn test:e2e:ios && yarn test:e2e:android",
    "test:e2e:ios": "detox build -c ios.sim.release && detox test -c ios.sim.release --record-videos failing",
    "test:e2e:android": "detox build -c android.emu.release && detox test -c android.emu.release --record-videos failing",
    "test:tgz-check": "./scripts/tgz-check.sh",
    "sourcemaps:android": "node_modules/.bin/react-native bundle --platform android --entry-file index.js --dev false --reset-cache --bundle-output /tmp/bundle.android.js --assets-dest /tmp/ --sourcemap-output sourcemaps/android/index.js.map",
    "sourcemaps:ios": "node_modules/.bin/react-native bundle --platform ios --entry-file index.js --dev false --reset-cache --bundle-output /tmp/bundle.ios.js --assets-dest /tmp/ --sourcemap-output sourcemaps/ios/index.js.map",
    "stacktrace:android": "stack-beautifier sourcemaps/android/index.js.map -t sourcemaps/trace.txt",
    "stacktrace:ios": "stack-beautifier sourcemaps/ios/index.js.map -t sourcemaps/trace.txt",
    "update-changelog": "./scripts/auto-changelog.sh",
    "prestorybook": "rnstl",
    "create-release": "./scripts/set-versions.sh && yarn update-changelog"
  },
  "prettier": {
    "printWidth": 120,
    "singleQuote": true,
    "tabWidth": 4,
    "useTabs": true
  },
  "husky": {
    "hooks": {
      "pre-commit": "lint-staged"
    }
  },
  "lint-staged": {
    "*.{js,jsx,ts,tsx}": [
      "prettier --write",
      "eslint --ignore-path=.prettierignore"
    ],
    "*.json": [
      "prettier --write"
    ]
  },
  "resolutions": {
    "**/nanoid": "^3.1.31",
    "**/json-schema": "^0.4.0",
    "@sentry/react-native/**/xmldom": "^0.6.0",
    "react-native-svg/**/nth-check": "^2.0.1",
    "**/set-value": "^4.0.1",
    "**/pac-resolver": "^5.0.0",
    "**/ansi-regex": "^5.0.1",
    "**/immer": "^9.0.6",
    "**/node-fetch": "^2.6.7",
    "**/node-notifier": "^8.0.1",
    "**/lodash": "^4.17.21",
    "**/ua-parser-js": "^0.7.24",
    "**/elliptic": "^6.5.4",
    "**/y18n": "^3.2.2",
    "pubnub/**/netmask": "^2.0.1",
    "**/optimist/minimist": "^1.2.5",
    "react-native-level-fs/**/bl": "^1.2.3",
    "react-native-level-fs/**/semver": "^4.3.2",
    "@metamask/contract-metadata": "^1.30.0",
    "@exodus/react-native-payments/validator": "^13.7.0",
    "react-devtools-core": "4.22.1",
    "web3": "1.6.1",
    "simple-get": "4.0.1"
  },
  "dependencies": {
    "@exodus/react-native-payments": "git+https://github.com/MetaMask/react-native-payments.git#dbc8cbbed570892d2fea5e3d183bf243e062c1e5",
    "@keystonehq/bc-ur-registry-eth": "^0.7.7",
    "@keystonehq/metamask-airgapped-keyring": "^0.2.2",
    "@keystonehq/ur-decoder": "^0.2.0",
    "@metamask/contract-metadata": "^1.30.0",
    "@metamask/design-tokens": "1.4.2",
<<<<<<< HEAD
    "@metamask/controllers": "git+https://github.com/MetaMask/controllers.git#d4e9507d9612f2d36c3f848333b33330a19b811b",
=======
    "@metamask/controllers": "26.0.0",
>>>>>>> 9d732c5e
    "@metamask/etherscan-link": "^2.0.0",
    "@metamask/swaps-controller": "^6.6.0",
    "@ngraveio/bc-ur": "^1.1.6",
    "@react-native-clipboard/clipboard": "^1.8.4",
    "@react-native-community/async-storage": "1.12.1",
    "@react-native-community/blur": "^3.6.0",
    "@react-native-community/checkbox": "^0.4.2",
    "@react-native-community/cookies": "^5.0.1",
    "@react-native-community/netinfo": "6.0.0",
    "@react-native-community/viewpager": "3.3.1",
    "@react-native-masked-view/masked-view": "^0.2.6",
    "@react-native-picker/picker": "^2.2.1",
    "@react-navigation/bottom-tabs": "^5.11.11",
    "@react-navigation/compat": "^5.3.20",
    "@react-navigation/native": "^5.9.4",
    "@react-navigation/stack": "^5.14.5",
    "@rnhooks/keyboard": "^0.0.3",
    "@sentry/integrations": "6.3.1",
    "@sentry/react-native": "2.4.2",
    "@tradle/react-native-http": "2.0.1",
    "@walletconnect/client": "^1.7.1",
    "@walletconnect/utils": "^1.7.1",
    "asyncstorage-down": "4.2.0",
    "axios": "^0.25",
    "babel-plugin-transform-inline-environment-variables": "0.4.3",
    "babel-plugin-transform-remove-console": "6.9.4",
    "base-64": "1.0.0",
    "bignumber.js": "^9.0.1",
    "buffer": "5.2.1",
    "codecov": "^3.8.1",
    "compare-versions": "^3.6.0",
    "content-hash": "2.5.2",
    "currency-formatter": "^1.5.8",
    "dnode": "1.2.2",
    "eth-ens-namehash": "2.0.8",
    "eth-json-rpc-errors": "^2.0.2",
    "eth-json-rpc-filters": "4.2.2",
    "eth-json-rpc-infura": "5.1.0",
    "eth-json-rpc-middleware": "4.3.0",
    "eth-url-parser": "1.0.4",
    "ethereumjs-abi": "0.6.6",
    "ethereumjs-util": "6.1.0",
    "ethers": "^5.0.14",
    "ethjs-contract": "0.2.3",
    "ethjs-ens": "2.0.1",
    "ethjs-query": "0.3.8",
    "ethjs-unit": "0.1.6",
    "events": "3.0.0",
    "fuse.js": "3.4.4",
    "https-browserify": "0.0.1",
    "human-standard-token-abi": "^2.0.0",
    "humanize-duration": "^3.27.0",
    "improved-yarn-audit": "^3.0.0",
    "is-url": "^1.2.4",
    "json-rpc-engine": "^6.1.0",
    "json-rpc-middleware-stream": "3.0.0",
    "lottie-react-native": "git+https://github.com/MetaMask/lottie-react-native.git#7ce6a78ac4ac7b9891bc513cb3f12f8b9c9d9106",
    "multihashes": "0.4.14",
    "number-to-bn": "1.7.0",
    "obj-multiplex": "1.0.0",
    "obs-store": "4.0.3",
    "path": "0.12.7",
    "pbkdf2": "3.1.2",
    "pify": "4.0.1",
    "prop-types": "15.7.2",
    "pubnub": "4.27.3",
    "pump": "3.0.0",
    "punycode": "^2.1.1",
    "qs": "6.7.0",
    "query-string": "^6.12.1",
    "react": "17.0.2",
    "react-native": "0.66.3",
    "react-native-actionsheet": "beefe/react-native-actionsheet#107/head",
    "react-native-aes-crypto": "1.3.9",
    "react-native-aes-crypto-forked": "git+https://github.com/MetaMask/react-native-aes-crypto-forked.git#397d5db5250e8e7408294807965b5b9fd4ca6a25",
    "react-native-animatable": "^1.3.3",
    "react-native-animated-fox": "git+https://github.com/MetaMask/react-native-animated-fox.git#16e38d54d829709e497f196e31fa8ff00cdf2aa9",
    "react-native-background-timer": "2.1.1",
    "react-native-branch": "5.2.1",
    "react-native-browser-polyfill": "0.1.2",
    "react-native-button": "git+https://github.com/MetaMask/react-native-button.git#fd79f4d6c8ced4086ba6e3021b6ed6d4a3e19cf7",
    "react-native-camera": "^3.36.0",
    "react-native-confetti": "^0.1.0",
    "react-native-confetti-cannon": "^1.5.0",
    "react-native-crypto": "2.1.2",
    "react-native-default-preference": "^1.4.3",
    "react-native-device-info": "^8.1.3",
    "react-native-elevated-view": "0.0.6",
    "react-native-emoji": "1.3.1",
    "react-native-fade-in-image": "1.4.1",
    "react-native-flash-message": "0.1.11",
    "react-native-fs": "^2.16.6",
    "react-native-gesture-handler": "^1.10.3",
    "react-native-i18n": "2.0.15",
    "react-native-in-app-review": "^3.2.3",
    "react-native-jazzicon": "^0.1.2",
    "react-native-keyboard-aware-scroll-view": "^0.9.5",
    "react-native-keychain": "^8.0.0",
    "react-native-level-fs": "3.0.1",
    "react-native-linear-gradient": "2.5.6",
    "react-native-material-textfield": "0.16.1",
    "react-native-minimizer": "^1.3.0",
    "react-native-modal": "^12.1.0",
    "react-native-os": "^1.2.6",
    "react-native-progress": "3.5.0",
    "react-native-push-notification": "git+https://github.com/MetaMask/react-native-push-notification.git#975e0e6757c40e3dce2d1b6dd3d66fc91127ac4c",
    "react-native-qrcode-svg": "5.1.2",
    "react-native-randombytes": "^3.5.3",
    "react-native-reanimated": "2.2.3",
    "react-native-redash": "16.2.2",
    "react-native-safe-area-context": "^3.1.9",
    "react-native-screens": "^3.3.0",
    "react-native-scrollable-tab-view": "^1.0.0",
    "react-native-search-api": "ombori/react-native-search-api#8/head",
    "react-native-sensors": "5.3.0",
    "react-native-share": "^5.2.2",
    "react-native-skeleton-placeholder": "^5.0.0",
    "react-native-splash-screen": "git+https://github.com/MetaMask/react-native-splash-screen.git#1f45c08c0824cd94fdc6fb699529688a73614fee",
    "react-native-step-indicator": "^1.0.3",
    "react-native-svg": "12.1.1",
    "react-native-swipe-gestures": "1.0.3",
    "react-native-tcp": "aprock/react-native-tcp#11/head",
    "react-native-url-polyfill": "^1.3.0",
    "react-native-v8": "^0.62.2-patch.1",
    "react-native-vector-icons": "6.4.2",
    "react-native-video": "^5.1.1",
    "react-native-view-shot": "^3.1.2",
    "react-native-webview": "11.13.0",
    "react-redux": "7.2.4",
    "readable-stream": "1.0.33",
    "redux": "4.1.1",
    "redux-mock-store": "1.5.4",
    "redux-persist": "6.0.0",
    "redux-persist-filesystem-storage": "^3.0.0",
    "reselect": "^4.0.0",
    "rn-fetch-blob": "^0.12.0",
    "stream-browserify": "1.0.0",
    "swappable-obj-proxy": "^1.1.0",
    "through2": "3.0.1",
    "unicode-confusables": "^0.1.1",
    "url": "0.11.0",
    "url-parse": "1.5.9",
    "uuid": "^8.3.2",
    "valid-url": "1.0.9",
    "vm-browserify": "1.1.2",
    "zxcvbn": "4.4.2"
  },
  "devDependencies": {
    "@babel/core": "^7.12.9",
    "@babel/runtime": "^7.12.5",
    "@lavamoat/allow-scripts": "^1.0.6",
    "@metamask/eslint-config": "^7.0.0",
    "@metamask/eslint-config-typescript": "^7.0.0",
    "@metamask/mobile-provider": "^2.1.0",
    "@react-native-community/eslint-config": "^2.0.0",
    "@storybook/addon-actions": "^5.3",
    "@storybook/addon-knobs": "^5.3",
    "@storybook/addon-links": "^5.3",
    "@storybook/addon-ondevice-actions": "^5.3.23",
    "@storybook/addon-ondevice-knobs": "^5.3.25",
    "@storybook/react-native": "^5.3.25",
    "@types/enzyme": "^3.10.9",
    "@types/jest": "^27.0.1",
    "@types/react": "^17.0.11",
    "@types/react-native": "^0.64.10",
    "@types/react-native-vector-icons": "^6.4.8",
    "@types/redux-mock-store": "^1.0.3",
    "@typescript-eslint/eslint-plugin": "^4.20.0",
    "@typescript-eslint/parser": "^4.20.0",
    "assert": "1.4.1",
    "babel-core": "7.0.0-bridge.0",
    "babel-eslint": "10.1.0",
    "babel-jest": "^26.6.3",
    "babel-loader": "^8.2.3",
    "concat-cli": "4.0.0",
    "detox": "19.4.0",
    "enzyme": "3.9.0",
    "enzyme-adapter-react-16": "1.10.0",
    "enzyme-to-json": "3.3.5",
    "eslint": "7.14.0",
    "eslint-config-react-native": "4.0.0",
    "eslint-import-resolver-typescript": "^2.4.0",
    "eslint-plugin-import": "^2.22.1",
    "eslint-plugin-prettier": "^3.3.1",
    "eslint-plugin-react": "7.16.0",
    "eslint-plugin-react-native": "3.7.0",
    "fbjs-scripts": "^3.0.1",
    "husky": "1.3.1",
    "jest": "^26.6.3",
    "jest-serializer": "26.6.2",
    "jetifier": "2.0.0",
    "lint-staged": "10.5.4",
    "metro": "^0.66.2",
    "metro-react-native-babel-preset": "^0.66.2",
    "octonode": "0.9.5",
    "patch-package": "^6.2.2",
    "prettier": "^2.2.1",
    "react-dom": "16.8.4",
    "react-native-cli": "2.0.1",
    "react-native-storybook-loader": "^2.0.4",
    "react-native-svg-asset-plugin": "^0.5.0",
    "react-redux-test": "npm:react-redux@5.1.1",
    "react-test-renderer": "17.0.2",
    "regenerator-runtime": "0.13.9",
    "rn-nodeify": "10.0.1",
    "stack-beautifier": "1.0.2",
    "typescript": "^4.4.2"
  },
  "config": {
    "react-native-storybook-loader": {
      "searchDir": [
        "./app/components"
      ],
      "pattern": "**/*.stories.@(js|tsx)",
      "outputFile": "./storybook/storyLoader.js"
    }
  },
  "detox": {
    "configurations": {
      "ios.sim.debug": {
        "binaryPath": "ios/build/Build/Products/Debug-iphonesimulator/MetaMask.app",
        "build": "yarn start:ios:e2e",
        "type": "ios.simulator",
        "device": {
          "type": "iPhone 11 Pro"
        }
      },
      "ios.sim.release": {
        "binaryPath": "ios/build/Build/Products/Release-iphonesimulator/MetaMask.app",
        "build": "METAMASK_ENVIRONMENT='production' yarn build:ios:release:e2e",
        "type": "ios.simulator",
        "device": {
          "type": "iPhone 11 Pro"
        }
      },
      "android.emu.debug": {
        "binaryPath": "android/app/build/outputs/apk/debug/app-debug.apk",
        "build": "yarn start:android:e2e",
        "type": "android.emulator",
        "device": {
          "avdName": "Pixel_3_API_29"
        }
      },
      "android.emu.release": {
        "binaryPath": "android/app/build/outputs/apk/release/app-release.apk",
        "build": "METAMASK_ENVIRONMENT='production' yarn build:android:release:e2e",
        "type": "android.emulator",
        "device": {
          "avdName": "emulator"
        }
      }
    },
    "runner-config": "e2e/config.json",
    "test-runner": "jest"
  },
  "react-native": {
    "crypto": "react-native-crypto",
    "_stream_transform": "readable-stream/transform",
    "_stream_readable": "readable-stream/readable",
    "_stream_writable": "readable-stream/writable",
    "_stream_duplex": "readable-stream/duplex",
    "_stream_passthrough": "readable-stream/passthrough",
    "stream": "stream-browserify",
    "http": "@tradle/react-native-http",
    "https": "https-browserify",
    "vm": "vm-browserify",
    "os": "react-native-os",
    "net": "react-native-tcp",
    "fs": "react-native-level-fs"
  },
  "browser": {
    "crypto": "react-native-crypto",
    "_stream_transform": "readable-stream/transform",
    "_stream_readable": "readable-stream/readable",
    "_stream_writable": "readable-stream/writable",
    "_stream_duplex": "readable-stream/duplex",
    "_stream_passthrough": "readable-stream/passthrough",
    "stream": "stream-browserify",
    "http": "@tradle/react-native-http",
    "https": "https-browserify",
    "vm": "vm-browserify",
    "os": "react-native-os",
    "net": "react-native-tcp",
    "fs": "react-native-level-fs"
  },
  "engines": {
    "node": "^14.0.0",
    "yarn": "^1.22.0"
  },
  "lavamoat": {
    "allowScripts": {
      "@sentry/cli": true,
      "detox": true,
      "husky": false,
      "secp256k1": true,
      "keccak": true,
      "@lavamoat/preinstall-always-fail": false,
      "dtrace-provider": false,
      "core-js": false,
      "sharp": true,
      "web3": false,
      "web3-bzz": false,
      "bufferutil": false,
      "utf-8-validate": false,
      "web3-shh": false,
      "highlight.js": false
    }
  }
}<|MERGE_RESOLUTION|>--- conflicted
+++ resolved
@@ -101,11 +101,7 @@
     "@keystonehq/ur-decoder": "^0.2.0",
     "@metamask/contract-metadata": "^1.30.0",
     "@metamask/design-tokens": "1.4.2",
-<<<<<<< HEAD
     "@metamask/controllers": "git+https://github.com/MetaMask/controllers.git#d4e9507d9612f2d36c3f848333b33330a19b811b",
-=======
-    "@metamask/controllers": "26.0.0",
->>>>>>> 9d732c5e
     "@metamask/etherscan-link": "^2.0.0",
     "@metamask/swaps-controller": "^6.6.0",
     "@ngraveio/bc-ur": "^1.1.6",
