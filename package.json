{
  "name": "metamask",
  "version": "0.1.7",
  "private": true,
  "scripts": {
    "restart-packager-clean": "watchman watch-del-all && rm -rf $TMPDIR/react-* && npm start -- --reset-cache",
    "start": "node node_modules/react-native/local-cli/cli.js start",
    "lint": "eslint '**/*.js' --ignore-path=.prettierignore",
    "lint:fix": "eslint '**/*.js' --fix --ignore-path=.prettierignore",
    "format": "prettier '**/*.{js,json}' --write",
    "start:ios": "./scripts/build.sh ios debug",
    "start:ios:device": "./scripts/build.sh ios debug --device",
    "start:android": "./scripts/build.sh android debug",
    "build:announce": "node ./scripts/metamask-bot-build-announce.js",
    "build:android:release": "./scripts/build.sh android release",
    "build:android:pre-release": "./scripts/build.sh android release --pre",
    "build:ios:release": "./scripts/build.sh ios release",
    "build:ios:pre-release": "./scripts/build.sh ios release --pre",
    "release:android": "./scripts/build.sh android release && open android/app/build/outputs/apk/release/",
    "release:ios": "./scripts/build.sh ios release",
    "test": "npm run test:unit && npm run test:e2e",
    "test:unit": "jest ./app/",
    "test:unit:update": "time jest -u ./app/",
    "test:e2e": "npm run test:e2e:ios && npm run test:e2e:android",
    "test:e2e:ios": "detox build -c ios.sim.debug && detox test -c ios.sim.debug",
    "test:e2e:android": "detox build -c android.emu.debug && detox test -c android.emu.debug",
    "postinstall": "./scripts/postinstall.sh",
    "sourcemaps:android": "react-native bundle --platform android --entry-file index.js --dev false --reset-cache --bundle-output /tmp/bundle.android.js --assets-dest /tmp/ --sourcemap-output sourcemaps/android/index.js.map",
    "sourcemaps:ios": "react-native bundle --platform ios --entry-file index.js --dev false --reset-cache --bundle-output /tmp/bundle.ios.js --assets-dest /tmp/ --sourcemap-output sourcemaps/ios/index.js.map",
    "stacktrace:android": "stack-beautifier sourcemaps/android.js.map -t trace.txt",
    "stacktrace:ios": "stack-beautifier sourcemaps/ios.js.map -t trace.txt"
  },
  "prettier": {
    "printWidth": 120,
    "singleQuote": true,
    "tabWidth": 4,
    "useTabs": true
  },
  "husky": {
    "hooks": {
      "pre-commit": "lint-staged"
    }
  },
  "lint-staged": {
    "*.js": [
      "prettier --write",
      "eslint --ignore-path=.prettierignore",
      "git add"
    ],
    "*.json": [
      "prettier --write",
      "git add"
    ]
  },
  "dependencies": {
    "@react-native-community/async-storage": "1.2.0",
    "@tradle/react-native-http": "2.0.1",
    "babel-plugin-transform-inline-environment-variables": "0.4.3",
    "base-64": "0.1.0",
    "bignumber.js": "8.1.1",
    "buffer": "5.2.1",
<<<<<<< HEAD
    "connext": "3.0.15",
    "eth-contract-metadata": "github:MetaMask/eth-contract-metadata#2d0c1f1c6f0872c09603ae7bd7b30f1d680f8bd6",
=======
    "eth-contract-metadata": "github:estebanmino/eth-contract-metadata#d5e4e6377b0c0bcb5c33b9a4523aeba1f8d78d1e",
>>>>>>> f6fc4ed6
    "eth-ens-namehash": "2.0.8",
    "eth-url-parser": "1.0.2",
    "ethereumjs-abi": "0.6.6",
    "ethereumjs-util": "6.1.0",
    "ethjs-contract": "0.2.3",
    "ethjs-ens": "2.0.1",
    "ethjs-query": "0.3.8",
    "ethjs-unit": "0.1.6",
    "events": "3.0.0",
    "fuse.js": "3.4.4",
    "gaba": "1.0.0-beta.74",
    "https-browserify": "0.0.1",
    "jsc-android": "236355.1.1",
    "lottie-react-native": "2.6.1",
    "multihashes": "0.4.14",
    "number-to-bn": "1.7.0",
    "prop-types": "15.7.2",
    "pubnub": "4.22.0",
    "react": "16.8.3",
    "react-native": "0.59.4",
    "react-native-actionsheet": "2.4.2",
    "react-native-aes-crypto": "github:brunobar79/react-native-aes#495bf43f119f6ee5998e7e42b9cb02bb39a5a524",
    "react-native-animated-fox": "github:brunobar79/react-native-animated-fox#6854027bc6262882a1348391c370f3e2a027122c",
    "react-native-background-timer": "2.1.1",
    "react-native-branch": "3.0.0-beta.3",
    "react-native-browser-polyfill": "0.1.2",
    "react-native-button": "github:brunobar79/react-native-button#fd79f4d6c8ced4086ba6e3021b6ed6d4a3e19cf7",
    "react-native-camera": "2.0.0",
    "react-native-crypto": "2.1.2",
    "react-native-device-info": "0.29.0",
    "react-native-elevated-view": "0.0.6",
    "react-native-emoji": "1.3.1",
    "react-native-fabric": "0.5.2",
    "react-native-fade-in-image": "1.4.1",
    "react-native-flash-message": "0.1.11",
    "react-native-fs": "2.13.3",
    "react-native-gesture-handler": "1.1.0",
    "react-native-i18n": "2.0.15",
    "react-native-keyboard-aware-scroll-view": "0.8.0",
    "react-native-keychain": "github:brunobar79/react-native-keychain#5210c22c94a4d66c2e0231604601b3636bfc41bc",
    "react-native-modal": "9.0.0",
    "react-native-os": "1.2.2",
    "react-native-progress": "3.5.0",
    "react-native-push-notification": "3.1.3",
    "react-native-qrcode-svg": "5.1.2",
    "react-native-randombytes": "3.5.2",
    "react-native-remote-svg": "github:brunobar79/react-native-remote-svg#0fea4be6ec7b1c1ed8d01ed458b4551e7e1ea6bd",
    "react-native-screens": "1.0.0-alpha.22",
    "react-native-scrollable-tab-view": "github:estebanmino/react-native-scrollable-tab-view#f954274c6260a07c956e2185c611aed24b2f1526",
    "react-native-search-api": "1.2.0",
    "react-native-share": "1.1.3",
    "react-native-svg": "9.3.3",
    "react-native-vector-icons": "6.4.1",
    "react-native-web3-webview": "1.3.1",
    "react-navigation": "3.3.2",
    "react-redux": "5.1.1",
    "readable-stream": "1.0.33",
    "redux": "4.0.1",
    "redux-mock-store": "1.5.3",
    "redux-persist": "5.10.0",
    "stream-browserify": "1.0.0",
    "url": "0.11.0",
    "url-parse": "1.4.4",
    "valid-url": "1.0.9",
    "vm-browserify": "0.0.4",
    "zxcvbn": "4.4.2"
  },
  "devDependencies": {
    "@babel/core": "7.3.4",
    "@babel/runtime": "7.3.4",
    "assert": "1.4.1",
    "babel-core": "7.0.0-bridge.0",
    "babel-jest": "24.5.0",
    "concat-cli": "4.0.0",
    "detox": "12.1.3",
    "enzyme": "3.9.0",
    "enzyme-adapter-react-16": "1.10.0",
    "enzyme-to-json": "3.3.5",
    "eslint": "5.15.1",
    "eslint-config-react-native": "4.0.0",
    "husky": "1.3.1",
    "jest": "24.5.0",
    "jest-serializer": "24.4.0",
    "lint-staged": "8.1.5",
    "metro-react-native-babel-preset": "0.53.0",
    "octonode": "0.9.5",
    "prettier": "1.16.4",
    "react-dom": "16.8.4",
    "react-test-renderer": "16.8.4",
    "regenerator-runtime": "0.13.1",
    "request-promise": "4.2.4",
    "rn-nodeify": "10.0.1",
    "stack-beautifier": "1.0.2",
    "web3": "0.20.7"
  },
  "eslintConfig": {
    "parser": "babel-eslint",
    "extends": [
      "react-native"
    ],
    "globals": {
      "process": true,
      "beforeAll": true,
      "afterAll": true,
      "describe": true,
      "expect": true,
      "it": true,
      "jasmine": true,
      "jest": true,
      "spyOn": true,
      "element": true,
      "by": true,
      "beforeEach": true,
      "device": true,
      "waitFor": true,
      "__DEV__": true
    },
    "rules": {
      "class-methods-use-this": 0,
      "eol-last": 1,
      "import/no-named-as-default": 0,
      "no-invalid-this": 0,
      "no-new": 0,
      "react/jsx-handler-names": 0,
      "react/no-did-mount-set-state": 0,
      "react/prefer-stateless-function": 0
    }
  },
  "detox": {
    "configurations": {
      "ios.sim.debug": {
        "binaryPath": "ios/build/Build/Products/Debug-iphonesimulator/MetaMask.app",
        "build": "npm run start:ios",
        "type": "ios.simulator",
        "name": "iPhone X"
      },
      "ios.sim.release": {
        "binaryPath": "ios/build/Build/Products/Release-iphonesimulator/MetaMask.app",
        "build": "npm run build:ios:release",
        "type": "ios.simulator",
        "name": "iPhone X"
      },
      "android.emu.debug": {
        "binaryPath": "android/app/build/outputs/apk/debug/app-debug.apk",
        "build": "source .android.env && cd android && ./gradlew assembleDebug assembleAndroidTest -DtestBuildType=debug && cd ..",
        "type": "android.emulator",
        "name": "Pixel_2_API_28"
      },
      "android.emu.release": {
        "binaryPath": "android/app/build/outputs/apk/release/app-release.apk",
        "build": "source .android.env && cd android && ./gradlew assembleRelease assembleAndroidTest -DtestBuildType=release && cd ..",
        "type": "android.emulator",
        "name": "Pixel_2_API_28"
      }
    },
    "runner-config": "e2e/config.json",
    "test-runner": "jest"
  },
  "jest": {
    "preset": "react-native",
    "setupFiles": [
      "<rootDir>/app/util/testSetup.js"
    ],
    "transform": {
      "^.+\\.js$": "<rootDir>jest.preprocessor.js"
    },
    "transformIgnorePatterns": [
      "node_modules/(?!(jest-)?react-native|@react-navigation|@react-native-community|react-navigation|react-navigation-redux-helpers)"
    ],
    "snapshotSerializers": [
      "enzyme-to-json/serializer"
    ],
    "collectCoverage": false,
    "collectCoverageFrom": [
      "<rootDir>/app/**/*.{js,jsx}",
      "!<rootDir>/node_modules/",
      "!<rootDir>/app/util/*.{js,jsx}",
      "!<rootDir>/app/entry*.js"
    ]
  },
  "react-native": {
    "crypto": "react-native-crypto",
    "_stream_transform": "readable-stream/transform",
    "_stream_readable": "readable-stream/readable",
    "_stream_writable": "readable-stream/writable",
    "_stream_duplex": "readable-stream/duplex",
    "_stream_passthrough": "readable-stream/passthrough",
    "stream": "stream-browserify",
    "http": "@tradle/react-native-http",
    "https": "https-browserify",
    "vm": "vm-browserify",
    "os": "react-native-os"
  },
  "browser": {
    "crypto": "react-native-crypto",
    "_stream_transform": "readable-stream/transform",
    "_stream_readable": "readable-stream/readable",
    "_stream_writable": "readable-stream/writable",
    "_stream_duplex": "readable-stream/duplex",
    "_stream_passthrough": "readable-stream/passthrough",
    "stream": "stream-browserify",
    "http": "@tradle/react-native-http",
    "https": "https-browserify",
    "vm": "vm-browserify",
    "os": "react-native-os"
  },
  "rnpm": {
    "assets": [
      "./app/fonts"
    ]
  }
}<|MERGE_RESOLUTION|>--- conflicted
+++ resolved
@@ -59,12 +59,8 @@
     "base-64": "0.1.0",
     "bignumber.js": "8.1.1",
     "buffer": "5.2.1",
-<<<<<<< HEAD
     "connext": "3.0.15",
-    "eth-contract-metadata": "github:MetaMask/eth-contract-metadata#2d0c1f1c6f0872c09603ae7bd7b30f1d680f8bd6",
-=======
     "eth-contract-metadata": "github:estebanmino/eth-contract-metadata#d5e4e6377b0c0bcb5c33b9a4523aeba1f8d78d1e",
->>>>>>> f6fc4ed6
     "eth-ens-namehash": "2.0.8",
     "eth-url-parser": "1.0.2",
     "ethereumjs-abi": "0.6.6",
