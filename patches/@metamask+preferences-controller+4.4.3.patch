diff --git a/node_modules/@metamask/preferences-controller/dist/PreferencesController.d.ts b/node_modules/@metamask/preferences-controller/dist/PreferencesController.d.ts
index 323a8e8..8fa1856 100644
--- a/node_modules/@metamask/preferences-controller/dist/PreferencesController.d.ts
+++ b/node_modules/@metamask/preferences-controller/dist/PreferencesController.d.ts
@@ -35,7 +35,8 @@ export interface PreferencesState extends BaseState {
     selectedAddress: string;
     useTokenDetection: boolean;
     useNftDetection: boolean;
-    openSeaEnabled: boolean;
+    displayNftMedia: boolean;
+    useSafeChainsListValidation: boolean,
     securityAlertsEnabled: boolean;
     isMultiAccountBalancesEnabled: boolean;
     disabledRpcMethodPreferences: {
@@ -43,6 +44,8 @@ export interface PreferencesState extends BaseState {
     };
     showTestNetworks: boolean;
     isIpfsGatewayEnabled: boolean;
+    securityAlertsEnabled: boolean;
+    showIncomingTransactions: {[hexChainId: string]: boolean};
 }
 /**
  * Controller that stores shared settings and exposes convenience methods
@@ -125,11 +128,17 @@ export declare class PreferencesController extends BaseController<BaseConfig, Pr
      */
     setUseNftDetection(useNftDetection: boolean): void;
     /**
-     * Toggle the opensea enabled setting.
+     * Toggle the display nft media enabled setting.
+     *
+     * @param displayNftMedia - Boolean indicating user preference on using web2 third parties.
+     */
+    setDisplayNftMedia(displayNftMedia: boolean): void;
+    /**
+     * Toggle the use safe chains list validation.
      *
-     * @param openSeaEnabled - Boolean indicating user preference on using OpenSea's API.
+     * @param useSafeChainsListValidation - Boolean indicating user preference on using chainid.network third part to check safe networks.
      */
-    setOpenSeaEnabled(openSeaEnabled: boolean): void;
+    setUseSafeChainsListValidation(useSafeChainsListValidation: boolean): void;
     /**
      * Toggle the security alert enabled setting.
      *
@@ -161,6 +170,11 @@ export declare class PreferencesController extends BaseController<BaseConfig, Pr
      * @param isIpfsGatewayEnabled - true to enable ipfs source
      */
     setIsIpfsGatewayEnabled(isIpfsGatewayEnabled: boolean): void;
+    setEnableNetworkIncomingTransactions(
+        chainId: string,
+        isIncomingTransactionNetworkEnable: boolean,
+    ):void;
+
 }
 export default PreferencesController;
 //# sourceMappingURL=PreferencesController.d.ts.map
diff --git a/node_modules/@metamask/preferences-controller/dist/PreferencesController.js b/node_modules/@metamask/preferences-controller/dist/PreferencesController.js
<<<<<<< HEAD
index 1a98ab0..2086fce 100644
=======
index 1a98ab0..a31d967 100644
>>>>>>> 1bec6015
--- a/node_modules/@metamask/preferences-controller/dist/PreferencesController.js
+++ b/node_modules/@metamask/preferences-controller/dist/PreferencesController.js
@@ -3,6 +3,29 @@ Object.defineProperty(exports, "__esModule", { value: true });
 exports.PreferencesController = void 0;
 const base_controller_1 = require("@metamask/base-controller");
 const controller_utils_1 = require("@metamask/controller-utils");
+
+const ETHERSCAN_SUPPORTED_CHAIN_IDS = {
+                MAINNET: '0x1',
+                GOERLI: '0x5',
+                BSC: '0x38',
+                BSC_TESTNET: '0x61',
+                OPTIMISM: '0xa',
+                OPTIMISM_TESTNET: '0x1a4',
+                POLYGON: '0x89',
+                POLYGON_TESTNET: '0x13881',
+                AVALANCHE: '0xa86a',
+                AVALANCHE_TESTNET: '0xa869',
+                FANTOM: '0xfa',
+                FANTOM_TESTNET: '0xfa2',
+                SEPOLIA: '0xaa36a7',
+                LINEA_GOERLI: '0xe704',
+                LINEA_MAINNET: '0xe708',
+                MOONBEAM: '0x504',
+                MOONBEAM_TESTNET: '0x507',
+                MOONRIVER: '0x505',
+                GNOSIS: '0x64',
+              };
+
 /**
  * Controller that stores shared settings and exposes convenience methods
  */
@@ -27,7 +50,8 @@ class PreferencesController extends base_controller_1.BaseController {
             selectedAddress: '',
             useTokenDetection: true,
             useNftDetection: false,
-            openSeaEnabled: false,
+            displayNftMedia: true,
+            useSafeChainsListValidation: true,
             securityAlertsEnabled: false,
             isMultiAccountBalancesEnabled: true,
             disabledRpcMethodPreferences: {
@@ -35,6 +59,27 @@ class PreferencesController extends base_controller_1.BaseController {
             },
             showTestNetworks: false,
             isIpfsGatewayEnabled: true,
+            showIncomingTransactions: {
+                                [ETHERSCAN_SUPPORTED_CHAIN_IDS.MAINNET]: true,
+                                [ETHERSCAN_SUPPORTED_CHAIN_IDS.GOERLI]: true,
+                                [ETHERSCAN_SUPPORTED_CHAIN_IDS.BSC]: true,
+                                [ETHERSCAN_SUPPORTED_CHAIN_IDS.BSC_TESTNET]: true,
+                                [ETHERSCAN_SUPPORTED_CHAIN_IDS.OPTIMISM]: true,
+                                [ETHERSCAN_SUPPORTED_CHAIN_IDS.OPTIMISM_TESTNET]: true,
+                                [ETHERSCAN_SUPPORTED_CHAIN_IDS.POLYGON]: true,
+                                [ETHERSCAN_SUPPORTED_CHAIN_IDS.POLYGON_TESTNET]: true,
+                                [ETHERSCAN_SUPPORTED_CHAIN_IDS.AVALANCHE]: true,
+                                [ETHERSCAN_SUPPORTED_CHAIN_IDS.AVALANCHE_TESTNET]: true,
+                                [ETHERSCAN_SUPPORTED_CHAIN_IDS.FANTOM]: true,
+                                [ETHERSCAN_SUPPORTED_CHAIN_IDS.FANTOM_TESTNET]: true,
+                                [ETHERSCAN_SUPPORTED_CHAIN_IDS.SEPOLIA]: true,
+                                [ETHERSCAN_SUPPORTED_CHAIN_IDS.LINEA_GOERLI]: true,
+                                [ETHERSCAN_SUPPORTED_CHAIN_IDS.LINEA_MAINNET]: true,
+                                [ETHERSCAN_SUPPORTED_CHAIN_IDS.MOONBEAM]: true,
+                                [ETHERSCAN_SUPPORTED_CHAIN_IDS.MOONBEAM_TESTNET]: true,
+                                [ETHERSCAN_SUPPORTED_CHAIN_IDS.MOONRIVER]: true,
+                                [ETHERSCAN_SUPPORTED_CHAIN_IDS.GNOSIS]: true,
+                              }
         };
         this.initialize();
     }
<<<<<<< HEAD
@@ -67,11 +111,26 @@ class PreferencesController extends base_controller_1.BaseController {
     removeIdentity(address) {
         address = (0, controller_utils_1.toChecksumHexAddress)(address);
         const { identities } = this.state;
+
         if (!identities[address]) {
             return;
         }
         delete identities[address];
         this.update({ identities: Object.assign({}, identities) });
+
+        /**
+         * ======= PATCH INFORMATION =======
+         * Guard logic in case the identities
+         * object is empty.
+         * 
+         * This is done to help research the issue
+         * https://github.com/MetaMask/mobile-planning/issues/1507
+         */
+
+        if (Object.keys(identities).length === 0) {
+            throw new Error('PreferencesController: identities object is empty. No address can be assigned to selectedAddress');
+        }
+
         if (address === this.state.selectedAddress) {
             this.update({ selectedAddress: Object.keys(identities)[0] });
         }
@@ -107,6 +166,18 @@ class PreferencesController extends base_controller_1.BaseController {
      * @returns Newly-selected address after syncing.
      */
     syncIdentities(addresses) {
+        /**
+         * ======= PATCH INFORMATION =======
+         * Guard logic in case the addresses
+         * array is empty.
+         * 
+         * This is done to help research the issue
+         * https://github.com/MetaMask/mobile-planning/issues/1507
+         */
+
+        if (addresses.length === 0) {
+            throw new Error('PreferencesController: addresses array is empty. No address can be assigned to selectedAddress');
+        }
         addresses = addresses.map((address) => (0, controller_utils_1.toChecksumHexAddress)(address));
         const { identities, lostIdentities } = this.state;
         const newlyLost = {};
@@ -151,6 +222,20 @@ class PreferencesController extends base_controller_1.BaseController {
         }, {});
         let { selectedAddress } = this.state;
         if (!Object.keys(identities).includes(selectedAddress)) {
+            
+            /**
+             * ======= PATCH INFORMATION =======
+             * Guard logic in case the identities
+             * object is empty.
+             * 
+             * This is done to help research the issue
+             * https://github.com/MetaMask/mobile-planning/issues/1507
+             */
+
+            if (Object.keys(identities).length === 0) {
+                throw new Error('PreferencesController: Identities array is empty. No address can be assigned to selectedAddress');
+            }
+
             selectedAddress = Object.keys(identities)[0];
         }
         this.update({ identities: Object.assign({}, identities), selectedAddress });
@@ -161,6 +246,17 @@ class PreferencesController extends base_controller_1.BaseController {
      * @param selectedAddress - Ethereum address.
      */
     setSelectedAddress(selectedAddress) {
+        /**
+         * ======= PATCH INFORMATION =======
+         * Guard logic in case selectedAddress
+         * is not a string.
+         * 
+         * This is done to help research the issue
+         * https://github.com/MetaMask/mobile-planning/issues/1507
+         */
+        if (typeof selectedAddress !== 'string') {
+            throw new Error('PreferencesController: Selected address must be a string. No address can be assigned to selectedAddress');
+        }
         this.update({ selectedAddress: (0, controller_utils_1.toChecksumHexAddress)(selectedAddress) });
     }
     /**
@@ -185,19 +281,19 @@ class PreferencesController extends base_controller_1.BaseController {
=======
@@ -185,22 +230,33 @@ class PreferencesController extends base_controller_1.BaseController {
>>>>>>> 1bec6015
      * @param useNftDetection - Boolean indicating user preference on NFT detection.
      */
     setUseNftDetection(useNftDetection) {
-        if (useNftDetection && !this.state.openSeaEnabled) {
-            throw new Error('useNftDetection cannot be enabled if openSeaEnabled is false');
+        if (useNftDetection && !this.state.displayNftMedia) {
+            throw new Error('useNftDetection cannot be enabled if displayNftMedia is false');
         }
         this.update({ useNftDetection });
     }
     /**
-     * Toggle the opensea enabled setting.
+     * Toggle the display nft media enabled setting.
      *
-     * @param openSeaEnabled - Boolean indicating user preference on using OpenSea's API.
+     * @param displayNftMedia - Boolean indicating user preference on using web2 third parties.
      */
-    setOpenSeaEnabled(openSeaEnabled) {
-        this.update({ openSeaEnabled });
-        if (!openSeaEnabled) {
+    setDisplayNftMedia(displayNftMedia) {
+        this.update({ displayNftMedia });
+        if (!displayNftMedia) {
             this.update({ useNftDetection: false });
         }
     }
<<<<<<< HEAD
@@ -244,7 +340,25 @@ class PreferencesController extends base_controller_1.BaseController {
=======
+    /**
+     * Toggle the use safe chains list validation.
+     *
+     * @param useSafeChainsListValidation - Boolean indicating user preference on using chainid.network third part to check safe networks.
+     */
+        setUseSafeChainsListValidation(useSafeChainsListValidation) {
+          this.update({ useSafeChainsListValidation });
+          if (!useSafeChainsListValidation) {
+              this.update({ useSafeChainsListValidation: false });
+          }
+      }
     /**
      * Toggle the security alert enabled setting.
      *
@@ -244,7 +300,25 @@ class PreferencesController extends base_controller_1.BaseController {
>>>>>>> 1bec6015
     setIsIpfsGatewayEnabled(isIpfsGatewayEnabled) {
         this.update({ isIpfsGatewayEnabled });
     }
+    /**
+     * A setter for the user allow to be fetched IPFS content
+     *
+     * @param chainId - On hexadecimal format to enable the incoming transaction network
+     * @param isIncomingTransactionNetworkEnable - true to enable incoming transactions
+     */
+    setEnableNetworkIncomingTransactions(
+            chainId,
+            isIncomingTransactionNetworkEnable,
+        ) {
+            this.update({
+              showIncomingTransactions: {
+                ...this.state.showIncomingTransactions,
+                [chainId]: isIncomingTransactionNetworkEnable,
+              },
+            });
+        }
 }
+exports.ETHERSCAN_SUPPORTED_CHAIN_IDS = ETHERSCAN_SUPPORTED_CHAIN_IDS;
 exports.PreferencesController = PreferencesController;
 exports.default = PreferencesController;
 //# sourceMappingURL=PreferencesController.js.map<|MERGE_RESOLUTION|>--- conflicted
+++ resolved
@@ -55,11 +55,7 @@
  export default PreferencesController;
  //# sourceMappingURL=PreferencesController.d.ts.map
 diff --git a/node_modules/@metamask/preferences-controller/dist/PreferencesController.js b/node_modules/@metamask/preferences-controller/dist/PreferencesController.js
-<<<<<<< HEAD
-index 1a98ab0..2086fce 100644
-=======
 index 1a98ab0..a31d967 100644
->>>>>>> 1bec6015
 --- a/node_modules/@metamask/preferences-controller/dist/PreferencesController.js
 +++ b/node_modules/@metamask/preferences-controller/dist/PreferencesController.js
 @@ -3,6 +3,29 @@ Object.defineProperty(exports, "__esModule", { value: true });
@@ -130,96 +126,7 @@
          };
          this.initialize();
      }
-<<<<<<< HEAD
-@@ -67,11 +111,26 @@ class PreferencesController extends base_controller_1.BaseController {
-     removeIdentity(address) {
-         address = (0, controller_utils_1.toChecksumHexAddress)(address);
-         const { identities } = this.state;
-+
-         if (!identities[address]) {
-             return;
-         }
-         delete identities[address];
-         this.update({ identities: Object.assign({}, identities) });
-+
-+        /**
-+         * ======= PATCH INFORMATION =======
-+         * Guard logic in case the identities
-+         * object is empty.
-+         * 
-+         * This is done to help research the issue
-+         * https://github.com/MetaMask/mobile-planning/issues/1507
-+         */
-+
-+        if (Object.keys(identities).length === 0) {
-+            throw new Error('PreferencesController: identities object is empty. No address can be assigned to selectedAddress');
-+        }
-+
-         if (address === this.state.selectedAddress) {
-             this.update({ selectedAddress: Object.keys(identities)[0] });
-         }
-@@ -107,6 +166,18 @@ class PreferencesController extends base_controller_1.BaseController {
-      * @returns Newly-selected address after syncing.
-      */
-     syncIdentities(addresses) {
-+        /**
-+         * ======= PATCH INFORMATION =======
-+         * Guard logic in case the addresses
-+         * array is empty.
-+         * 
-+         * This is done to help research the issue
-+         * https://github.com/MetaMask/mobile-planning/issues/1507
-+         */
-+
-+        if (addresses.length === 0) {
-+            throw new Error('PreferencesController: addresses array is empty. No address can be assigned to selectedAddress');
-+        }
-         addresses = addresses.map((address) => (0, controller_utils_1.toChecksumHexAddress)(address));
-         const { identities, lostIdentities } = this.state;
-         const newlyLost = {};
-@@ -151,6 +222,20 @@ class PreferencesController extends base_controller_1.BaseController {
-         }, {});
-         let { selectedAddress } = this.state;
-         if (!Object.keys(identities).includes(selectedAddress)) {
-+            
-+            /**
-+             * ======= PATCH INFORMATION =======
-+             * Guard logic in case the identities
-+             * object is empty.
-+             * 
-+             * This is done to help research the issue
-+             * https://github.com/MetaMask/mobile-planning/issues/1507
-+             */
-+
-+            if (Object.keys(identities).length === 0) {
-+                throw new Error('PreferencesController: Identities array is empty. No address can be assigned to selectedAddress');
-+            }
-+
-             selectedAddress = Object.keys(identities)[0];
-         }
-         this.update({ identities: Object.assign({}, identities), selectedAddress });
-@@ -161,6 +246,17 @@ class PreferencesController extends base_controller_1.BaseController {
-      * @param selectedAddress - Ethereum address.
-      */
-     setSelectedAddress(selectedAddress) {
-+        /**
-+         * ======= PATCH INFORMATION =======
-+         * Guard logic in case selectedAddress
-+         * is not a string.
-+         * 
-+         * This is done to help research the issue
-+         * https://github.com/MetaMask/mobile-planning/issues/1507
-+         */
-+        if (typeof selectedAddress !== 'string') {
-+            throw new Error('PreferencesController: Selected address must be a string. No address can be assigned to selectedAddress');
-+        }
-         this.update({ selectedAddress: (0, controller_utils_1.toChecksumHexAddress)(selectedAddress) });
-     }
-     /**
-@@ -185,19 +281,19 @@ class PreferencesController extends base_controller_1.BaseController {
-=======
 @@ -185,22 +230,33 @@ class PreferencesController extends base_controller_1.BaseController {
->>>>>>> 1bec6015
       * @param useNftDetection - Boolean indicating user preference on NFT detection.
       */
      setUseNftDetection(useNftDetection) {
@@ -246,9 +153,6 @@
              this.update({ useNftDetection: false });
          }
      }
-<<<<<<< HEAD
-@@ -244,7 +340,25 @@ class PreferencesController extends base_controller_1.BaseController {
-=======
 +    /**
 +     * Toggle the use safe chains list validation.
 +     *
@@ -264,7 +168,6 @@
       * Toggle the security alert enabled setting.
       *
 @@ -244,7 +300,25 @@ class PreferencesController extends base_controller_1.BaseController {
->>>>>>> 1bec6015
      setIsIpfsGatewayEnabled(isIpfsGatewayEnabled) {
          this.update({ isIpfsGatewayEnabled });
      }
