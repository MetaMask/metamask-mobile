--- conflicted
+++ resolved
@@ -278,7 +278,7 @@
          });
      }
 diff --git a/node_modules/@metamask/assets-controllers/dist/TokensController.js b/node_modules/@metamask/assets-controllers/dist/TokensController.js
-index 8c02fe6..27b6030 100644
+index 8c02fe6..92e9b54 100644
 --- a/node_modules/@metamask/assets-controllers/dist/TokensController.js
 +++ b/node_modules/@metamask/assets-controllers/dist/TokensController.js
 @@ -44,8 +44,10 @@ class TokensController extends base_controller_1.BaseController {
@@ -504,7 +504,7 @@
              const { suggestedAssets } = this.state;
              const index = suggestedAssets.findIndex(({ id }) => suggestedAssetID === id);
              const suggestedAssetMeta = suggestedAssets[index];
-@@ -464,9 +567,25 @@ class TokensController extends base_controller_1.BaseController {
+@@ -464,9 +567,26 @@ class TokensController extends base_controller_1.BaseController {
                  switch (suggestedAssetMeta.type) {
                      case 'ERC20':
                          const { address, symbol, decimals, image } = suggestedAssetMeta.asset;
@@ -522,9 +522,9 @@
 +                        } else {
 +                            yield this.addTokenToAccount({ accountAddress: interactingAddress, token: { address, symbol, decimals, image } });
 +                        }
-<<<<<<< HEAD
 +                        // Note for patch removal: This method call is already merged into core
 +                        this._acceptApproval(suggestedAssetID);
++
 +                        // Note for patch removal: This change to how the status is updated is already merged into core
 +                        const acceptedSuggestedAssetMeta = {
 +                            ...suggestedAssetMeta,
@@ -534,7 +534,7 @@
                          break;
                      default:
                          throw new Error(`Asset of type ${suggestedAssetMeta.type} not supported`);
-@@ -474,6 +593,8 @@ class TokensController extends base_controller_1.BaseController {
+@@ -474,6 +594,8 @@ class TokensController extends base_controller_1.BaseController {
              }
              catch (error) {
                  this.failSuggestedAsset(suggestedAssetMeta, error);
@@ -543,7 +543,7 @@
              }
              const newSuggestedAssets = suggestedAssets.filter(({ id }) => id !== suggestedAssetID);
              this.update({ suggestedAssets: [...newSuggestedAssets] });
-@@ -492,10 +613,16 @@ class TokensController extends base_controller_1.BaseController {
+@@ -492,10 +614,16 @@ class TokensController extends base_controller_1.BaseController {
          if (!suggestedAssetMeta) {
              return;
          }
@@ -562,7 +562,7 @@
      }
      /**
       * Takes a new tokens and ignoredTokens array for the current network/account combination
-@@ -553,6 +680,46 @@ class TokensController extends base_controller_1.BaseController {
+@@ -553,6 +681,46 @@ class TokensController extends base_controller_1.BaseController {
      clearIgnoredTokens() {
          this.update({ ignoredTokens: [], allIgnoredTokens: {} });
      }
@@ -609,10 +609,6 @@
  }
  exports.TokensController = TokensController;
  exports.default = TokensController;
-=======
-                         suggestedAssetMeta.status = SuggestedAssetStatus.accepted;
-                         this.hub.emit(`${suggestedAssetMeta.id}:finished`, suggestedAssetMeta);
-                         break;
 diff --git a/node_modules/@metamask/assets-controllers/dist/assetsUtil.d.ts b/node_modules/@metamask/assets-controllers/dist/assetsUtil.d.ts
 index a58b709..20667c0 100644
 --- a/node_modules/@metamask/assets-controllers/dist/assetsUtil.d.ts
@@ -628,7 +624,7 @@
  /**
   * Check if token detection is enabled for certain networks.
 diff --git a/node_modules/@metamask/assets-controllers/dist/assetsUtil.js b/node_modules/@metamask/assets-controllers/dist/assetsUtil.js
-index 4b54e82..aa3ffa1 100644
+index 4b54e82..2322286 100644
 --- a/node_modules/@metamask/assets-controllers/dist/assetsUtil.js
 +++ b/node_modules/@metamask/assets-controllers/dist/assetsUtil.js
 @@ -120,6 +120,7 @@ var SupportedTokenDetectionNetworks;
@@ -638,5 +634,4 @@
 +    SupportedTokenDetectionNetworks["aurora"] = "1313161554";
  })(SupportedTokenDetectionNetworks = exports.SupportedTokenDetectionNetworks || (exports.SupportedTokenDetectionNetworks = {}));
  /**
-  * Check if token detection is enabled for certain networks.
->>>>>>> 81d085d4
+  * Check if token detection is enabled for certain networks.